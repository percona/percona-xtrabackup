#ifndef ITEM_INCLUDED
#define ITEM_INCLUDED

/* Copyright (c) 2000, 2017, Oracle and/or its affiliates. All rights reserved.

   This program is free software; you can redistribute it and/or modify
   it under the terms of the GNU General Public License as published by
   the Free Software Foundation; version 2 of the License.

   This program is distributed in the hope that it will be useful,
   but WITHOUT ANY WARRANTY; without even the implied warranty of
   MERCHANTABILITY or FITNESS FOR A PARTICULAR PURPOSE.  See the
   GNU General Public License for more details.

   You should have received a copy of the GNU General Public License
   along with this program; if not, write to the Free Software
   Foundation, Inc., 51 Franklin St, Fifth Floor, Boston, MA 02110-1301  USA */

#include <float.h>
#include <limits.h>
#include <math.h>
#include <stdio.h>
#include <string.h>
#include <sys/types.h>
#include <new>

#include "binary_log_types.h"
#include "dd/properties.h"
#include "enum_query_type.h"
#include "field.h"       // Derivation
#include "handler.h"
#include "lex_string.h"
#include "m_ctype.h"
#include "m_string.h"
#include "mem_root_array.h"
#include "my_bitmap.h"
#include "my_compiler.h"
#include "my_dbug.h"
#include "my_decimal.h"  // my_decimal
#include "my_double2ulonglong.h"
#include "my_inttypes.h"
#include "my_macros.h"
#include "my_sys.h"
#include "my_table_map.h"
#include "my_time.h"
#include "mysql/udf_registration_types.h"
#include "mysql_com.h"
#include "mysqld_error.h"
#include "parse_tree_node_base.h" // Parse_tree_node
#include "sql_alloc.h"
#include "sql_array.h"   // Bounds_checked_array
#include "sql_const.h"
#include "sql_string.h"
#include "system_variables.h"
#include "table.h"
#include "table_trigger_field_support.h" // Table_trigger_field_support
#include "template_utils.h"
#include "thr_malloc.h"
#include "trigger_def.h" // enum_trigger_variable_type
#include "typelib.h"

class Item;
class Item_field;
class Json_wrapper;
class Protocol;
class SELECT_LEX;
class Security_context;
class THD;
class user_var_entry;
template <class T> class List;
template <class T> class List_iterator;
template <typename T> class SQL_I_List;

typedef Bounds_checked_array<Item*> Ref_item_array;

void item_init(void);			/* Init item functions */

/**
  Default condition filtering (selectivity) values used by
  get_filtering_effect() and friends when better estimates
  (statistics) are not available for a predicate.
*/
/**
  For predicates that are always satisfied. Must be 1.0 or the filter
  calculation logic will break down.
*/
#define COND_FILTER_ALLPASS 1.0f
/// Filtering effect for equalities: col1 = col2
#define COND_FILTER_EQUALITY 0.1f
/// Filtering effect for inequalities: col1 > col2
#define COND_FILTER_INEQUALITY 0.3333f
/// Filtering effect for between: col1 BETWEEN a AND b
#define COND_FILTER_BETWEEN 0.1111f
/**
   Value is out-of-date, will need recalculation.
   This is used by post-greedy-search logic which changes the access method and thus
   makes obsolete the filtering value calculated by best_access_path(). For
  example, test_if_skip_sort_order().
*/
#define COND_FILTER_STALE -1.0f
/**
   A special subcase of the above:
   - if this is table/index/range scan, and
   - rows_fetched is how many rows we will examine, and
   - rows_fetched is less than the number of rows in the table (as determined
   by test_if_cheaper_ordering() and test_if_skip_sort_order()).
   Unlike the ordinary case where rows_fetched:
   - is set by calculate_scan_cost(), and
   - is how many rows pass the constant condition (so, less than we will
   examine), and
   - the actual rows_fetched to show in EXPLAIN is the number of rows in the
   table (== rows which we will examine), and
   - the constant condition's effect has to be moved to filter_effect for
   EXPLAIN.
*/
#define COND_FILTER_STALE_NO_CONST -2.0f

static inline uint32
char_to_byte_length_safe(uint32 char_length_arg, uint32 mbmaxlen_arg)
{
   ulonglong tmp= ((ulonglong) char_length_arg) * mbmaxlen_arg;
   return (tmp > UINT_MAX32) ? (uint32) UINT_MAX32 : (uint32) tmp;
}


/*
   "Declared Type Collation"
   A combination of collation and its derivation.

  Flags for collation aggregation modes:
  MY_COLL_ALLOW_SUPERSET_CONV  - allow conversion to a superset
  MY_COLL_ALLOW_COERCIBLE_CONV - allow conversion of a coercible value
                                 (i.e. constant).
  MY_COLL_ALLOW_CONV           - allow any kind of conversion
                                 (combination of the above two)
  MY_COLL_ALLOW_NUMERIC_CONV   - if all items were numbers, convert to
                                 @@character_set_connection
  MY_COLL_DISALLOW_NONE        - don't allow return DERIVATION_NONE
                                 (e.g. when aggregating for comparison)
  MY_COLL_CMP_CONV             - combination of MY_COLL_ALLOW_CONV
                                 and MY_COLL_DISALLOW_NONE
*/

#define MY_COLL_ALLOW_SUPERSET_CONV   1
#define MY_COLL_ALLOW_COERCIBLE_CONV  2
#define MY_COLL_DISALLOW_NONE         4
#define MY_COLL_ALLOW_NUMERIC_CONV    8

#define MY_COLL_ALLOW_CONV (MY_COLL_ALLOW_SUPERSET_CONV | MY_COLL_ALLOW_COERCIBLE_CONV)
#define MY_COLL_CMP_CONV   (MY_COLL_ALLOW_CONV | MY_COLL_DISALLOW_NONE)

class DTCollation {
public:
  const CHARSET_INFO *collation;
  Derivation derivation{DERIVATION_NONE};
  uint repertoire;
  
  void set_repertoire_from_charset(const CHARSET_INFO *cs)
  {
    repertoire= cs->state & MY_CS_PUREASCII ?
                MY_REPERTOIRE_ASCII : MY_REPERTOIRE_UNICODE30;
  }
  DTCollation()
  {
    collation= &my_charset_bin;
    derivation= DERIVATION_NONE;
    repertoire= MY_REPERTOIRE_UNICODE30;
  }
  DTCollation(const CHARSET_INFO *collation_arg, Derivation derivation_arg)
  {
    collation= collation_arg;
    derivation= derivation_arg;
    set_repertoire_from_charset(collation_arg);
  }
  void set(const DTCollation &dt)
  { 
    collation= dt.collation;
    derivation= dt.derivation;
    repertoire= dt.repertoire;
  }
  void set(const CHARSET_INFO *collation_arg, Derivation derivation_arg)
  {
    collation= collation_arg;
    derivation= derivation_arg;
    set_repertoire_from_charset(collation_arg);
  }
  void set(const CHARSET_INFO *collation_arg,
           Derivation derivation_arg,
           uint repertoire_arg)
  {
    collation= collation_arg;
    derivation= derivation_arg;
    repertoire= repertoire_arg;
  }
  void set_numeric()
  {
    collation= &my_charset_numeric;
    derivation= DERIVATION_NUMERIC;
    repertoire= MY_REPERTOIRE_NUMERIC;
  }
  void set(const CHARSET_INFO *collation_arg)
  {
    collation= collation_arg;
    set_repertoire_from_charset(collation_arg);
  }
  void set(Derivation derivation_arg)
  { derivation= derivation_arg; }
  void set_repertoire(uint repertoire_arg)
  { repertoire= repertoire_arg; }
  bool aggregate(DTCollation &dt, uint flags= 0);
  bool set(DTCollation &dt1, DTCollation &dt2, uint flags= 0)
  { set(dt1); return aggregate(dt2, flags); }
  const char *derivation_name() const
  {
    switch(derivation)
    {
      case DERIVATION_NUMERIC:   return "NUMERIC";
      case DERIVATION_IGNORABLE: return "IGNORABLE";
      case DERIVATION_COERCIBLE: return "COERCIBLE";
      case DERIVATION_IMPLICIT:  return "IMPLICIT";
      case DERIVATION_SYSCONST:  return "SYSCONST";
      case DERIVATION_EXPLICIT:  return "EXPLICIT";
      case DERIVATION_NONE:      return "NONE";
      default: return "UNKNOWN";
    }
  }
};


/**
  Class used as argument to Item::walk() together with mark_field_in_map()
*/
class Mark_field
{
public:
  Mark_field(TABLE *table, enum_mark_columns mark) :
  table(table), mark(mark)
  {}
  Mark_field(enum_mark_columns mark) :
  table(NULL), mark(mark)
  {}

  /**
     If == NULL, update map of any table.
     If <> NULL, update map of only this table.
  */
  TABLE *const table;
  /// How to mark the map.
  const enum_mark_columns mark;
};


/**
  Class used as argument to Item::walk() together with used_tables_for_level()
*/
class Used_tables
{
public:
  explicit Used_tables(SELECT_LEX *select) :
  select(select), used_tables(0)
  {}

  SELECT_LEX *const select;           ///< Level for which data is accumulated
  table_map used_tables;              ///< Accumulated used tables data
};


/*************************************************************************/

/**
  Storage for name strings.
  Enpowers Simple_cstring with allocation routines from the sql_strmake family.

  This class must stay as small as possible as we often 
  pass it into functions using call-by-value evaluation.

  Don't add new members or virual methods into this class!
*/
class Name_string: public Simple_cstring
{
private:
  void set_or_copy(const char *str, size_t length, bool is_null_terminated)
  {
    if (is_null_terminated)
      set(str, length);
    else
      copy(str, length);  
  }
public:
  Name_string(): Simple_cstring() {}
  /*
    Please do NOT add constructor Name_string(const char *str) !
    It will involve hidden strlen() call, which can affect
    performance negatively. Use Name_string(str, len) instead.
  */
  Name_string(const char *str, size_t length):
    Simple_cstring(str, length) {}
  Name_string(const LEX_STRING str): Simple_cstring(str) {}
  Name_string(const char *str, size_t length, bool is_null_terminated):
    Simple_cstring()
  {
    set_or_copy(str, length, is_null_terminated);
  }
  Name_string(const LEX_STRING str, bool is_null_terminated):
    Simple_cstring()
  {
    set_or_copy(str.str, str.length, is_null_terminated);
  }
  /**
    Allocate space using sql_strmake() or sql_strmake_with_convert().
  */
  void copy(const char *str, size_t length, const CHARSET_INFO *cs);
  /**
    Variants for copy(), for various argument combinations.
  */
  void copy(const char *str, size_t length)
  {
    copy(str, length, system_charset_info);
  }
  void copy(const char *str)
  {
    copy(str, (str ? strlen(str) : 0), system_charset_info);
  }
  void copy(const LEX_STRING lex)
  {
    copy(lex.str, lex.length);
  }
  void copy(const LEX_STRING *lex)
  {
    copy(lex->str, lex->length);
  }
  void copy(const Name_string str)
  {
    copy(str.ptr(), str.length());
  }
  /**
    Compare name to another name in C string, case insensitively.
  */
  bool eq(const char *str) const
  {
    DBUG_ASSERT(str && ptr());
    return my_strcasecmp(system_charset_info, ptr(), str) == 0;
  }
  bool eq_safe(const char *str) const
  {
    return is_set() && str && eq(str);
  }
  /**
    Compare name to another name in Name_string, case insensitively.
  */
  bool eq(const Name_string name) const
  {
    return eq(name.ptr());
  }
  bool eq_safe(const Name_string name) const
  {
    return is_set() && name.is_set() && eq(name);
  }
};


#define NAME_STRING(x)  Name_string(C_STRING_WITH_LEN(x))


extern const Name_string null_name_string;


/**
  Storage for Item names.
  Adds "autogenerated" flag and warning functionality to Name_string.
*/
class Item_name_string: public Name_string
{
private:
  bool m_is_autogenerated; /* indicates if name of this Item
                              was autogenerated or set by user */
public:
  Item_name_string(): Name_string(), m_is_autogenerated(true)
  { }
  Item_name_string(const Name_string name)
    :Name_string(name), m_is_autogenerated(true)
  { }
  /**
    Set m_is_autogenerated flag to the given value.
  */
  void set_autogenerated(bool is_autogenerated)
  {
    m_is_autogenerated= is_autogenerated;
  }
  /**
    Return the auto-generated flag.
  */
  bool is_autogenerated() const { return m_is_autogenerated; }
  using Name_string::copy;
  /**
    Copy name together with autogenerated flag.
    Produce a warning if name was cut.
  */
  void copy(const char *str_arg, size_t length_arg, const CHARSET_INFO *cs_arg,
           bool is_autogenerated_arg);
};


/*
  Instances of Name_resolution_context store the information necesary for
  name resolution of Items and other context analysis of a query made in
  fix_fields().

  This structure is a part of SELECT_LEX, a pointer to this structure is
  assigned when an item is created (which happens mostly during  parsing
  (sql_yacc.yy)), but the structure itself will be initialized after parsing
  is complete

  TODO: move subquery of INSERT ... SELECT and CREATE ... SELECT to
  separate SELECT_LEX which allow to remove tricks of changing this
  structure before and after INSERT/CREATE and its SELECT to make correct
  field name resolution.
*/
struct Name_resolution_context: Sql_alloc
{
  /*
    The name resolution context to search in when an Item cannot be
    resolved in this context (the context of an outer select)
  */
  Name_resolution_context *outer_context;
  /// Link to next name res context with the same query block as the base
  Name_resolution_context *next_context;

  /*
    List of tables used to resolve the items of this context.  Usually these
    are tables from the FROM clause of SELECT statement.  The exceptions are
    INSERT ... SELECT and CREATE ... SELECT statements, where SELECT
    subquery is not moved to a separate SELECT_LEX.  For these types of
    statements we have to change this member dynamically to ensure correct
    name resolution of different parts of the statement.
  */
  TABLE_LIST *table_list;
  /*
    In most cases the two table references below replace 'table_list' above
    for the purpose of name resolution. The first and last name resolution
    table references allow us to search only in a sub-tree of the nested
    join tree in a FROM clause. This is needed for NATURAL JOIN, JOIN ... USING
    and JOIN ... ON. 
  */
  TABLE_LIST *first_name_resolution_table;
  /*
    Last table to search in the list of leaf table references that begins
    with first_name_resolution_table.
  */
  TABLE_LIST *last_name_resolution_table;

  /*
    SELECT_LEX item belong to, in case of merged VIEW it can differ from
    SELECT_LEX where item was created, so we can't use table_list/field_list
    from there
  */
  SELECT_LEX *select_lex;

  /*
    Processor of errors caused during Item name resolving, now used only to
    hide underlying tables in errors about views (i.e. it substitute some
    errors for views)
  */
  bool view_error_handler;
  TABLE_LIST *view_error_handler_arg;

  /**
    When TRUE, items are resolved in this context against
    SELECT_LEX::item_list, SELECT_lex::group_list and
    this->table_list. If FALSE, items are resolved only against
    this->table_list.

    @see SELECT_LEX::item_list, SELECT_LEX::group_list
  */
  bool resolve_in_select_list;

  /*
    Security context of this name resolution context. It's used for views
    and is non-zero only if the view is defined with SQL SECURITY DEFINER.
  */
  Security_context *security_ctx;

  Name_resolution_context()
    :outer_context(NULL), next_context(NULL),
    table_list(NULL), select_lex(NULL),
    view_error_handler_arg(NULL), security_ctx(NULL)
    {}

  void init()
  {
    resolve_in_select_list= FALSE;
    view_error_handler= false;
    first_name_resolution_table= NULL;
    last_name_resolution_table= NULL;
  }

  void resolve_in_table_list_only(TABLE_LIST *tables)
  {
    table_list= first_name_resolution_table= tables;
    resolve_in_select_list= FALSE;
  }
};


/*
  Store and restore the current state of a name resolution context.
*/

class Name_resolution_context_state
{
private:
  TABLE_LIST *save_table_list;
  TABLE_LIST *save_first_name_resolution_table;
  TABLE_LIST *save_next_name_resolution_table;
  bool        save_resolve_in_select_list;
  TABLE_LIST *save_next_local;

public:
  Name_resolution_context_state() {}          /* Remove gcc warning */

public:
  /* Save the state of a name resolution context. */
  void save_state(Name_resolution_context *context, TABLE_LIST *table_list)
  {
    save_table_list=                  context->table_list;
    save_first_name_resolution_table= context->first_name_resolution_table;
    save_resolve_in_select_list=      context->resolve_in_select_list;
    save_next_local=                  table_list->next_local;
    save_next_name_resolution_table=  table_list->next_name_resolution_table;
  }

  /* Restore a name resolution context from saved state. */
  void restore_state(Name_resolution_context *context, TABLE_LIST *table_list)
  {
    table_list->next_local=                save_next_local;
    table_list->next_name_resolution_table= save_next_name_resolution_table;
    context->table_list=                   save_table_list;
    context->first_name_resolution_table=  save_first_name_resolution_table;
    context->resolve_in_select_list=       save_resolve_in_select_list;
  }

  TABLE_LIST *get_first_name_resolution_table()
  {
    return save_first_name_resolution_table;
  }
};


/*
  This enum is used to report information about monotonicity of function
  represented by Item* tree.
  Monotonicity is defined only for Item* trees that represent table
  partitioning expressions (i.e. have no subselects/user vars/PS parameters
  etc etc). An Item* tree is assumed to have the same monotonicity properties
  as its correspoinding function F:

  [signed] longlong F(field1, field2, ...) {
    put values of field_i into table record buffer;
    return item->val_int(); 
  }

  NOTE
  At the moment function monotonicity is not well defined (and so may be
  incorrect) for Item trees with parameters/return types that are different
  from INT_RESULT, may be NULL, or are unsigned.
  It will be possible to address this issue once the related partitioning bugs
  (BUG#16002, BUG#15447, BUG#13436) are fixed.

  The NOT_NULL enums are used in TO_DAYS, since TO_DAYS('2001-00-00') returns
  NULL which puts those rows into the NULL partition, but
  '2000-12-31' < '2001-00-00' < '2001-01-01'. So special handling is needed
  for this (see Bug#20577).
*/

typedef enum monotonicity_info 
{
   NON_MONOTONIC,              /* none of the below holds */
   MONOTONIC_INCREASING,       /* F() is unary and (x < y) => (F(x) <= F(y)) */
   MONOTONIC_INCREASING_NOT_NULL,  /* But only for valid/real x and y */
   MONOTONIC_STRICT_INCREASING,/* F() is unary and (x < y) => (F(x) <  F(y)) */
   MONOTONIC_STRICT_INCREASING_NOT_NULL  /* But only for valid/real x and y */
} enum_monotonicity_info;


/**
   A type for SQL-like 3-valued Booleans: true/false/unknown.
*/
class Bool3
{
public:
  /// @returns an instance set to "FALSE"
  static const Bool3 false3() { return Bool3(v_FALSE); }
  /// @returns an instance set to "UNKNOWN"
  static const Bool3 unknown3() { return Bool3(v_UNKNOWN); }
  /// @returns an instance set to "TRUE"
  static const Bool3 true3() { return Bool3(v_TRUE); }

  bool is_true() const { return m_val == v_TRUE; }
  bool is_unknown() const { return m_val == v_UNKNOWN; }
  bool is_false() const { return m_val == v_FALSE; }

private:
  enum value { v_FALSE, v_UNKNOWN, v_TRUE };
  /// This is private; instead, use false3()/etc.
  Bool3(value v) : m_val(v) {}

  value m_val;
  /*
    No operator to convert Bool3 to bool (or int) - intentionally: how
    would you map UNKNOWN3 to true/false?
    It is because we want to block such conversions that Bool3 is a class
    instead of a plain enum.
  */
};

/*************************************************************************/

class sp_rcontext;


class Settable_routine_parameter
{
public:
  /*
    Set required privileges for accessing the parameter.

    SYNOPSIS
      set_required_privilege()
        rw        if 'rw' is true then we are going to read and set the
                  parameter, so SELECT and UPDATE privileges might be
                  required, otherwise we only reading it and SELECT
                  privilege might be required.
  */
  Settable_routine_parameter() {}
  virtual ~Settable_routine_parameter() {}
  virtual void set_required_privilege(bool rw MY_ATTRIBUTE((unused))) {};

  /*
    Set parameter value.

    SYNOPSIS
      set_value()
        thd       thread handle
        ctx       context to which parameter belongs (if it is local
                  variable).
        it        item which represents new value

    RETURN
      FALSE if parameter value has been set,
      TRUE if error has occured.
  */
  virtual bool set_value(THD *thd, sp_rcontext *ctx, Item **it)= 0;

  virtual void set_out_param_info(Send_field *info MY_ATTRIBUTE((unused))) {}

  virtual const Send_field *get_out_param_info() const
  { return NULL; }
};


typedef bool (Item::*Item_processor) (uchar *arg);
/*
  Analyzer function
    SYNOPSIS
      argp   in/out IN:  Analysis parameter
                    OUT: Parameter to be passed to the transformer

    RETURN 
      TRUE   Invoke the transformer
      FALSE  Don't do it

*/
typedef bool (Item::*Item_analyzer) (uchar **argp);
typedef Item* (Item::*Item_transformer) (uchar *arg);
typedef void (*Cond_traverser) (const Item *item, void *arg);


class Item : public Parse_tree_node
{
  typedef Parse_tree_node super;

  friend class udf_handler;
  virtual bool is_expensive_processor(uchar *) { return false; }

protected:
  /**
     Sets the result value of the function an empty string, using the current
     character set. No memory is allocated.
     @retval A pointer to the str_value member.
   */
  String *make_empty_result() {
    str_value.set("", 0, collation.collation);
    return &str_value; 
  }

public:
  Item(const Item &)= delete;
  void operator=(Item &)= delete;
  static void *operator new(size_t size) throw ()
  { return sql_alloc(size); }
  static void *operator new(size_t size, MEM_ROOT *mem_root,
                            const std::nothrow_t &arg MY_ATTRIBUTE((unused))
                            = std::nothrow) throw ()
  { return alloc_root(mem_root, size); }

  static void operator delete(void *ptr MY_ATTRIBUTE((unused)),
                              size_t size MY_ATTRIBUTE((unused)))
  { TRASH(ptr, size); }
  static void operator delete(void*, MEM_ROOT*,
                              const std::nothrow_t&) throw ()
  {}

  enum Type {INVALID_ITEM= 0,
             FIELD_ITEM, FUNC_ITEM, SUM_FUNC_ITEM, STRING_ITEM,
	     INT_ITEM, REAL_ITEM, NULL_ITEM, VARBIN_ITEM,
	     COPY_STR_ITEM, FIELD_AVG_ITEM, DEFAULT_VALUE_ITEM,
	     PROC_ITEM,COND_ITEM, REF_ITEM, FIELD_STD_ITEM,
	     FIELD_VARIANCE_ITEM, INSERT_VALUE_ITEM,
             SUBSELECT_ITEM, ROW_ITEM, CACHE_ITEM, TYPE_HOLDER,
             PARAM_ITEM, TRIGGER_FIELD_ITEM, DECIMAL_ITEM,
             XPATH_NODESET, XPATH_NODESET_CMP,
             VIEW_FIXER_ITEM, FIELD_BIT_ITEM, NULL_RESULT_ITEM };

  enum cond_result { COND_UNDEF,COND_OK,COND_TRUE,COND_FALSE };

  enum traverse_order { POSTFIX, PREFIX };

  enum enum_walk
  {
    WALK_PREFIX=   0x01,
    WALK_POSTFIX=  0x02,
    WALK_SUBQUERY= 0x04,
    WALK_SUBQUERY_PREFIX= 0x05,   // Combine prefix and subquery traversal
    WALK_SUBQUERY_POSTFIX= 0x06,   // Combine postfix and subquery traversal
  };

  /**
    Provide data type for a user or system variable, based on the type of
    the item that is assigned to the variable.

    @param src_type  Source type that variable's type is derived from
    @param max_bytes Maximum string size in bytes, used for string types
  */
  static enum_field_types type_for_variable(enum_field_types src_type,
                                            uint32 max_bytes)
  {
    switch (src_type)
    {
      case MYSQL_TYPE_TINY:
      case MYSQL_TYPE_SHORT:
      case MYSQL_TYPE_INT24:
      case MYSQL_TYPE_LONG:
      case MYSQL_TYPE_LONGLONG:
        return MYSQL_TYPE_LONGLONG;
      case MYSQL_TYPE_DECIMAL:
      case MYSQL_TYPE_NEWDECIMAL:
        return MYSQL_TYPE_NEWDECIMAL;
      case MYSQL_TYPE_FLOAT:
      case MYSQL_TYPE_DOUBLE:
        return MYSQL_TYPE_DOUBLE;
      case MYSQL_TYPE_VARCHAR:
      case MYSQL_TYPE_VAR_STRING:
      case MYSQL_TYPE_STRING:
        return MYSQL_TYPE_VARCHAR;
      case MYSQL_TYPE_YEAR:
        return MYSQL_TYPE_LONGLONG;
      case MYSQL_TYPE_TIMESTAMP:
      case MYSQL_TYPE_DATE:
      case MYSQL_TYPE_TIME:
      case MYSQL_TYPE_DATETIME:
      case MYSQL_TYPE_NEWDATE:
      case MYSQL_TYPE_BIT:
      case MYSQL_TYPE_TIMESTAMP2:
      case MYSQL_TYPE_DATETIME2:
      case MYSQL_TYPE_TIME2:
      case MYSQL_TYPE_JSON:
      case MYSQL_TYPE_ENUM:
      case MYSQL_TYPE_SET:
      case MYSQL_TYPE_GEOMETRY:
      case MYSQL_TYPE_NULL:
        return MYSQL_TYPE_VARCHAR;
      case MYSQL_TYPE_TINY_BLOB:
      case MYSQL_TYPE_BLOB:
      case MYSQL_TYPE_MEDIUM_BLOB:
      case MYSQL_TYPE_LONG_BLOB:
        return string_field_type(max_bytes);
      default:
        DBUG_ASSERT(false);
        return MYSQL_TYPE_NULL;
    }
  }


  /// Item constructor for general use.
  Item();

  /**
    Constructor used by Item_field, Item_ref & aggregate functions.
    Used for duplicating lists in processing queries with temporary tables.

    Also used for Item_cond_and/Item_cond_or for creating top AND/OR structure
    of WHERE clause to protect it of optimisation changes in prepared statements
  */
  Item(THD *thd, Item *item);

  /**
    Parse-time context-independent constructor.

    This constructor and caller constructors of child classes must not
    access/change thd->lex (including thd->lex->current_select(),
    thd->m_parser_state etc structures).

    If we need to finalize the construction of the object, then we move
    all context-sensitive code to the itemize() virtual function.

    The POS parameter marks this constructor and other context-independent
    constructors of child classes for easy recognition/separation from other
    (context-dependent) constructors.
  */
  explicit Item(const POS &);

  virtual ~Item()
  {
#ifdef EXTRA_DEBUG
    item_name.set(0);
#endif
  }		/*lint -e1509 */

private:
  /*
    Hide the contextualize*() functions: call/override the itemize()
    in Item class tree instead.

    Note: contextualize_() is an intermediate function. Remove it together
    with Parse_tree_node::contextualize_().
  */
  bool contextualize(Parse_context *) override { DBUG_ASSERT(0); return true; }
  bool contextualize_(Parse_context *) override{ DBUG_ASSERT(0); return true; }

protected:
  /**
    Helper function to skip itemize() for grammar-allocated items

    @param [out] res    pointer to "this"

    @retval true        can skip itemize()
    @retval false       can't skip: the item is allocated directly by the parser
  */
  bool skip_itemize(Item **res)
  {
    *res= this;
    return !is_parser_item;
  }

  /*
    Checks if the function should return binary result based on the items
    provided as parameter.
    Function should only be used by Item_bit_func*

    @param      a item to check
    @param      b item to check, may be nullptr

    @returns true if binary result.
   */
  static bool bit_func_returns_binary(const Item *a, const Item *b);
public:
  /**
    The same as contextualize()/contextualize_() but with additional parameter
    
    This function finalize the construction of Item objects (see the Item(POS)
    constructor): we can access/change parser contexts from the itemize()
    function.

    @param        pc    current parse context
    @param  [out] res   pointer to "this" or to a newly allocated
                        replacement object to use in the Item tree instead

    @retval false       success
    @retval true        syntax/OOM/etc error
  */
  virtual bool itemize(Parse_context *pc, Item **res);

  void rename(char *new_name);
  void init_make_field(Send_field *tmp_field,enum enum_field_types type);
  virtual void cleanup();
  virtual void make_field(Send_field *field);
  virtual Field *make_string_field(TABLE *table);
  virtual bool fix_fields(THD *, Item **);
  /**
    Fix after tables have been moved from one select_lex level to the parent
    level, e.g by semijoin conversion.
    Basically re-calculate all attributes dependent on the tables.

    @param parent_select  select_lex that tables are moved to.
    @param removed_select select_lex that tables are moved away from,
                          child of parent_select.
  */
  virtual void
  fix_after_pullout(SELECT_LEX *parent_select MY_ATTRIBUTE((unused)),
                    SELECT_LEX *removed_select MY_ATTRIBUTE((unused)))
  {};
  /*
    should be used in case where we are sure that we do not need
    complete fix_fields() procedure.
  */
  inline void quick_fix_field() { fixed= 1; }

protected:
  /**
    Helper function which does all of the work for
    save_in_field(Field*, bool), except some error checking common to
    all subclasses, which is performed by save_in_field() itself.

    Subclasses that need to specialize the behaviour of
    save_in_field(), should override this function instead of
    save_in_field().

    @param[in,out] field  the field to save the item into
    @param no_conversions whether or not to allow conversions of the value

    @return the status from saving into the field
      @retval TYPE_OK    item saved without any errors or warnings
      @retval != TYPE_OK there were errors or warnings when saving the item
  */
  virtual type_conversion_status save_in_field_inner(Field *field,
                                                     bool no_conversions);
public:
  /**
    Save the item into a field but do not emit any warnings.

    @param field         field to save the item into
    @param no_conversions whether or not to allow conversions of the value

    @return the status from saving into the field
      @retval TYPE_OK    item saved without any issues
      @retval != TYPE_OK there were issues saving the item
  */
  type_conversion_status save_in_field_no_warnings(Field *field,
                                                   bool no_conversions);
  /**
    Save a temporal value in packed longlong format into a Field.
    Used in optimizer.

    Subclasses that need to specialize this function, should override
    save_in_field_inner().

    @param[in,out] field  the field to save the item into
    @param no_conversions whether or not to allow conversions of the value

    @return the status from saving into the field
      @retval TYPE_OK    item saved without any errors or warnings
      @retval != TYPE_OK there were errors or warnings when saving the item
  */
  type_conversion_status save_in_field(Field *field, bool no_conversions);

  virtual void save_org_in_field(Field *field)
  { save_in_field(field, true); }

  virtual bool send(Protocol *protocol, String *str);
  bool evaluate(THD *thd, String *str);
  virtual bool eq(const Item *, bool binary_cmp) const;
  virtual Item_result result_type() const { return REAL_RESULT; }
  /**
    Result type when an item appear in a numeric context.
    See Field::numeric_context_result_type() for more comments.
  */
  virtual enum Item_result numeric_context_result_type() const
  {
    if (is_temporal())
      return decimals ? DECIMAL_RESULT : INT_RESULT;
    if (result_type() == STRING_RESULT)
      return REAL_RESULT; 
    return result_type();
  }
  /**
    Similar to result_type() but makes DATE, DATETIME, TIMESTAMP
    pretend to be numbers rather than strings.
  */
  inline enum Item_result temporal_with_date_as_number_result_type() const
  {
    return is_temporal_with_date() ?
           (decimals ? DECIMAL_RESULT : INT_RESULT) : result_type();
  }

  /// Retrieve the derived data type of the Item.
  inline enum_field_types data_type() const
  {
    return static_cast<enum_field_types>(m_data_type);
  }

  /**
    Set the data type of the current Item. It is however recommended to
    use one of the type-specific setters if possible.

    @param data_type The data type of this Item.
  */
  inline void set_data_type(enum_field_types data_type)
  {
    m_data_type= static_cast<uint8>(data_type);
  }

  /**
    Set the data type of the Item to be longlong.
    Maximum display width is set to be the maximum of a 64-bit integer,
    but it may be adjusted later. The unsigned property is not affected.
  */
  inline void set_data_type_longlong()
  {
    set_data_type(MYSQL_TYPE_LONGLONG);
    collation.set_numeric();
    fix_char_length(21);
  }

  /**
    Set the data type of the Item to be decimal.
    The unsigned property must have been set before calling this function.

    @param precision Number of digits of precision
    @param dec       Number of digits after decimal point.
  */
  inline void set_data_type_decimal(uint8 precision, uint8 dec)
  {
    set_data_type(MYSQL_TYPE_NEWDECIMAL);
    collation.set_numeric();
    decimals= dec;
    fix_char_length(
      my_decimal_precision_to_length_no_truncation(precision, dec,
                                                   unsigned_flag));
  }

  /// Set the data type of the Item to be double precision floating point.
  inline void set_data_type_double()
  {
    set_data_type(MYSQL_TYPE_DOUBLE);
    decimals= NOT_FIXED_DEC;
    max_length= float_length(decimals);
    collation.set_numeric();
  }

  /// Initialize an Item to be of VARCHAR type, other properties undetermined.
  inline void set_data_type_string_init()
  {
    set_data_type(MYSQL_TYPE_VARCHAR);
    decimals= NOT_FIXED_DEC;
  }

  /**
    Set the Item to be variable length string. Actual type is determined from
    maximum string size. Collation must have been set before calling function.

    @param max_l  Maximum number of characters in string
  */
  inline void set_data_type_string(uint32 max_l)
  {
    max_length= max_l * collation.collation->mbmaxlen;
    if (max_length < 65536)
      set_data_type(MYSQL_TYPE_VARCHAR);
    else if (max_length < 16777216)
      set_data_type(MYSQL_TYPE_MEDIUM_BLOB);
    else
      set_data_type(MYSQL_TYPE_LONG_BLOB);
  }

  /**
    Set the Item to be variable length string. Like function above, but with
    larger string length precision.

    @param max_char_length_arg  Maximum number of characters in string
  */
  inline void set_data_type_string(ulonglong max_char_length_arg)
  {
    ulonglong max_result_length= max_char_length_arg *
                                 collation.collation->mbmaxlen;
    if (max_result_length >= MAX_BLOB_WIDTH)
    {
      max_result_length= MAX_BLOB_WIDTH;
      maybe_null= true;
    }
    set_data_type_string(uint32(max_result_length/collation.collation->mbmaxlen));
  }

  /**
    Set the Item to be variable length string. Like function above, but will
    also set character set and collation.

    @param max_l  Maximum number of characters in string
    @param cs     Pointer to character set and collation struct
  */
  inline void set_data_type_string(uint32 max_l, const CHARSET_INFO *cs)
  {
    collation.collation= cs;
    set_data_type_string(max_l);
  }

  /**
    Set the Item to be variable length string. Like function above, but will
    also set full collation information.

    @param max_l  Maximum number of characters in string
    @param coll   Ref to collation data, including derivation and repertoire
  */
  inline void set_data_type_string(uint32 max_l, const DTCollation &coll)
  {
    collation.set(coll);
    set_data_type_string(max_l);
  }

  /**
    Set the Item to be fixed length string. Collation must have been set
    before calling function.

    @param max_l Number of characters in string
  */
  inline void set_data_type_char(uint32 max_l)
  {
    max_length= max_l * collation.collation->mbmaxlen;
    DBUG_ASSERT(max_length < 65536);
    set_data_type(MYSQL_TYPE_STRING);
  }

  /**
    Set the Item to be fixed length string. Like function above, but will
    also set character set and collation.

    @param max_l  Maximum number of characters in string
    @param cs     Pointer to character set and collation struct
  */
  inline void set_data_type_char(uint32 max_l, const CHARSET_INFO *cs)
  {
    collation.collation= cs;
    set_data_type_char(max_l);
  }

  /**
    Set the Item to be of BLOB type.

    @param max_l Maximum number of bytes in data type
  */
  inline void set_data_type_blob(uint32 max_l)
  {
    set_data_type(MYSQL_TYPE_LONG_BLOB);
    max_length= max_l;
  }

  /// Set all type properties for Item of DATE type.
  inline void set_data_type_date()
  {
    set_data_type(MYSQL_TYPE_DATE);
    collation.set_numeric();
    decimals= 0;
    max_length= MAX_DATE_WIDTH;
  }

  /**
    Set all type properties for Item of TIME type.

    @param fsp Fractional seconds precision
  */
  inline void set_data_type_time(uint8 fsp)
  {
    set_data_type(MYSQL_TYPE_TIME);
    collation.set_numeric();
    decimals= fsp;
    max_length= MAX_TIME_WIDTH + fsp + (fsp > 0 ? 1 : 0);
  }

  /**
    Set all properties for Item of DATETIME type.

    @param fsp Fractional seconds precision
  */
  inline void set_data_type_datetime(uint8 fsp)
  {
    set_data_type(MYSQL_TYPE_DATETIME);
    collation.set_numeric();
    decimals= fsp;
    max_length= MAX_DATETIME_WIDTH + fsp + (fsp > 0 ? 1 : 0);
  }

  /**
    Set all properties for Item of TIMESTAMP type.

    @param fsp Fractional seconds precision
  */
  inline void set_data_type_timestamp(uint8 fsp)
  {
    set_data_type(MYSQL_TYPE_TIMESTAMP);
    collation.set_numeric();
    decimals= fsp;
    max_length= MAX_DATETIME_WIDTH + fsp + (fsp > 0 ? 1 : 0);
  }

  /**
    Set the data type of the Item to be JSON.
  */
  void set_data_type_json()
  {
    set_data_type(MYSQL_TYPE_JSON);
    collation.set(&my_charset_utf8mb4_bin, DERIVATION_IMPLICIT);
    decimals= NOT_FIXED_DEC;
    max_length= MAX_BLOB_WIDTH;
  }

  /**
    Set type information of Item from "result" information.
    For String types, type is set based on maximum string size.
    For other types, the associated type with the largest precision is set.

    @param result Either Integer, Decimal, Double or String
    @param length Maximum string size, used only for String result.
  */
  void set_data_type_from_result(Item_result result, uint32 length)
  {
    switch (result)
    {
    case INT_RESULT:
      set_data_type(MYSQL_TYPE_LONGLONG);
      break;
    case DECIMAL_RESULT:
      set_data_type(MYSQL_TYPE_NEWDECIMAL);
      break;
    case REAL_RESULT:
      set_data_type(MYSQL_TYPE_DOUBLE);
      break;
    case STRING_RESULT:
      set_data_type_string(length);
      break;
    case ROW_RESULT:
    case INVALID_RESULT:
    default:
      DBUG_ASSERT(false);
      break;
    }
  }

  /**
    Set data type properties of the item from the properties of another item.

    @param item Item to set data type properties from.
  */
  inline void set_data_type_from_item(Item *item)
  {
    set_data_type(item->data_type());
    collation= item->collation;
    max_length= item->max_length;
    decimals= item->decimals;
    unsigned_flag= item->unsigned_flag;
  }


  /**
    Determine correct string field type, based on string length

    @param max_bytes Maximum string size, in number of bytes @todo
  */
  static enum_field_types string_field_type(uint32 max_bytes)
  {
    if (max_bytes >= 16777216)
      return MYSQL_TYPE_LONG_BLOB;
    else if (max_bytes >= 65536)
      return MYSQL_TYPE_MEDIUM_BLOB;
    else
      return MYSQL_TYPE_VARCHAR;
  }

  virtual Item_result cast_to_int_type() const { return result_type(); }
  virtual enum Type type() const =0;

  void aggregate_type(Bounds_checked_array<Item *>items);

  /*
    Return information about function monotonicity. See comment for
    enum_monotonicity_info for details. This function can only be called
    after fix_fields() call.
  */
  virtual enum_monotonicity_info get_monotonicity_info() const
  { return NON_MONOTONIC; }

  /*
    Convert "func_arg $CMP$ const" half-interval into "FUNC(func_arg) $CMP2$ const2"

    SYNOPSIS
      val_int_endpoint()
        left_endp  FALSE  <=> The interval is "x < const" or "x <= const"
                   TRUE   <=> The interval is "x > const" or "x >= const"

        incl_endp  IN   FALSE <=> the comparison is '<' or '>'
                        TRUE  <=> the comparison is '<=' or '>='
                   OUT  The same but for the "F(x) $CMP$ F(const)" comparison

    DESCRIPTION
      This function is defined only for unary monotonic functions. The caller
      supplies the source half-interval

         x $CMP$ const

      The value of const is supplied implicitly as the value this item's
      argument, the form of $CMP$ comparison is specified through the
      function's arguments. The calle returns the result interval
         
         F(x) $CMP2$ F(const)
      
      passing back F(const) as the return value, and the form of $CMP2$ 
      through the out parameter. NULL values are assumed to be comparable and
      be less than any non-NULL values.

    RETURN
      The output range bound, which equal to the value of val_int()
        - If the value of the function is NULL then the bound is the 
          smallest possible value of LLONG_MIN 
  */
  virtual longlong val_int_endpoint(bool left_endp MY_ATTRIBUTE((unused)),
                                    bool *incl_endp MY_ATTRIBUTE((unused)))
  { DBUG_ASSERT(0); return 0; }


  /* valXXX methods must return NULL or 0 or 0.0 if null_value is set. */
  /*
    Return double precision floating point representation of item.

    SYNOPSIS
      val_real()

    RETURN
      In case of NULL value return 0.0 and set null_value flag to TRUE.
      If value is not null null_value flag will be reset to FALSE.
  */
  virtual double val_real()=0;
  /*
    Return integer representation of item.

    SYNOPSIS
      val_int()

    RETURN
      In case of NULL value return 0 and set null_value flag to TRUE.
      If value is not null null_value flag will be reset to FALSE.
  */
  virtual longlong val_int()=0;
  /**
    Return date value of item in packed longlong format.
  */
  virtual longlong val_date_temporal();
  /**
    Return time value of item in packed longlong format.
  */
  virtual longlong val_time_temporal();
  /**
    Return date or time value of item in packed longlong format,
    depending on item field type.
  */
  longlong val_temporal_by_field_type()
  {
    if (data_type() == MYSQL_TYPE_TIME)
      return val_time_temporal();
    DBUG_ASSERT(is_temporal_with_date());
    return val_date_temporal();
  }
  /**
    Get date or time value in packed longlong format.
    Before conversion from MYSQL_TIME to packed format,
    the MYSQL_TIME value is rounded to "dec" fractional digits.
  */
  longlong val_temporal_with_round(enum_field_types type, uint8 dec);

  /*
    This is just a shortcut to avoid the cast. You should still use
    unsigned_flag to check the sign of the item.
  */
  inline ulonglong val_uint() { return (ulonglong) val_int(); }
  /*
    Return string representation of this item object.

    SYNOPSIS
      val_str()
      str   an allocated buffer this or any nested Item object can use to
            store return value of this method.

    NOTE
      Buffer passed via argument  should only be used if the item itself
      doesn't have an own String buffer. In case when the item maintains
      it's own string buffer, it's preferable to return it instead to
      minimize number of mallocs/memcpys.
      The caller of this method can modify returned string, but only in case
      when it was allocated on heap, (is_alloced() is true).  This allows
      the caller to efficiently use a buffer allocated by a child without
      having to allocate a buffer of it's own. The buffer, given to
      val_str() as argument, belongs to the caller and is later used by the
      caller at it's own choosing.
      A few implications from the above:
      - unless you return a string object which only points to your buffer
        but doesn't manages it you should be ready that it will be
        modified.
      - even for not allocated strings (is_alloced() == false) the caller
        can change charset (see Item_func_{typecast/binary}. XXX: is this
        a bug?
      - still you should try to minimize data copying and return internal
        object whenever possible.

    RETURN
      In case of NULL value or error, return error_str() as this function will
      check if the return value may be null, and it will either set null_value
      to true and return nullptr or to false and it will return empty string.
      If value is not null set null_value flag to false before returning it.
  */
  virtual String *val_str(String *str)=0;

  /*
    Returns string representation of this item in ASCII format.

    SYNOPSIS
      val_str_ascii()
      str - similar to val_str();

    NOTE
      This method is introduced for performance optimization purposes.

      1. val_str() result of some Items in string context
      depends on @@character_set_results.
      @@character_set_results can be set to a "real multibyte" character
      set like UCS2, UTF16, UTF32. (We'll use only UTF32 in the examples
      below for convenience.)

      So the default string result of such functions
      in these circumstances is real multi-byte character set, like UTF32.

      For example, all numbers in string context
      return result in @@character_set_results:

      SELECT CONCAT(20010101); -> UTF32

      We do sprintf() first (to get ASCII representation)
      and then convert to UTF32;
      
      So these kind "data sources" can use ASCII representation
      internally, but return multi-byte data only because
      @@character_set_results wants so.
      Therefore, conversion from ASCII to UTF32 is applied internally.


      2. Some other functions need in fact ASCII input.

      For example,
        inet_aton(), GeometryFromText(), Convert_TZ(), GET_FORMAT().

      Similar, fields of certain type, like DATE, TIME,
      when you insert string data into them, expect in fact ASCII input.
      If they get non-ASCII input, for example UTF32, they
      convert input from UTF32 to ASCII, and then use ASCII
      representation to do further processing.


      3. Now imagine we pass result of a data source of the first type
         to a data destination of the second type.

      What happens:
        a. data source converts data from ASCII to UTF32, because
           @@character_set_results wants so and passes the result to
           data destination.
        b. data destination gets UTF32 string.
        c. data destination converts UTF32 string to ASCII,
           because it needs ASCII representation to be able to handle data
           correctly.

      As a result we get two steps of unnecessary conversion:
      From ASCII to UTF32, then from UTF32 to ASCII.

      A better way to handle these situations is to pass ASCII
      representation directly from the source to the destination.

      This is why val_str_ascii() introduced.

    RETURN
      Similar to val_str()
  */
  virtual String *val_str_ascii(String *str);
  
  /*
    Return decimal representation of item with fixed point.

    SYNOPSIS
      val_decimal()
      decimal_buffer  buffer which can be used by Item for returning value
                      (but can be not)

    NOTE
      Returned value should not be changed if it is not the same which was
      passed via argument.

    RETURN
      Return pointer on my_decimal (it can be other then passed via argument)
        if value is not NULL (null_value flag will be reset to FALSE).
      In case of NULL value it return 0 pointer and set null_value flag
        to TRUE.
  */
  virtual my_decimal *val_decimal(my_decimal *decimal_buffer)= 0;
  /*
    Return boolean value of item.

    RETURN
      FALSE value is false or NULL
      TRUE value is true (not equal to 0)
  */
  virtual bool val_bool();
  /**
    Evaluate an XPath function.

    @details
    The SQL interface consists of extractvalue() and updatexml().
    Both of them ensure that none of the arguments are NULL, before
    invoking parse_xml(). So, we should never see any NULL SQL input
    and never return NULL from the overridden member functions in
    item_xmlfunc.cc.

    @see Item_xml_str_func::parse_xpath()
    @see Item_func_xml_update::val_str()

    @param nodeset   the nodeset
    @return the extracted nodeset (never NULL in overridden member functions)
      @retval NULL   always in the base member function
  */
  virtual String *val_nodeset(String *nodeset MY_ATTRIBUTE((unused)))
  {
    /*
      If the first argument of updatexml() is not an XML document,
      this base member function may be called. Because we will return
      nullptr here, updatexml() will evaluate to NULL.

      Outside Item_func_xml_update::val_str(), only the overridden
      member functions defined in item_xmlfunc.cc should be invoked,
      by Item_xml_str_func::parse_xpath().
    */
    return nullptr;
  }

  /**
    Get a JSON value from an Item.

    All subclasses that can return a JSON value, should override this
    function. The function in the base class is not expected to be
    called. If it is called, it most likely means that some subclass
    is missing an override of val_json().

    @param[in,out] result The resulting Json_wrapper.

    @return false if successful, true on failure
  */
  /* purecov: begin deadcode */
  virtual bool val_json(Json_wrapper *result MY_ATTRIBUTE((unused)))
  {
    DBUG_ASSERT(false);
    my_error(ER_NOT_SUPPORTED_YET, MYF(0), "item type for JSON");
    return error_json();
  }
  /* purecov: end */

  /**
    Calculate the filter contribution that is relevant for table
    'filter_for_table' for this item.

    @param filter_for_table  The table we are calculating filter effect for
    @param read_tables       Tables earlier in the join sequence.
                             Predicates for table 'filter_for_table' that
                             rely on values from these tables can be part of
                             the filter effect.
    @param fields_to_ignore  Fields in 'filter_for_table' that should not
                             be part of the filter calculation. The filtering
                             effect of these fields is already part of the
                             calculation somehow (e.g. because there is a
                             predicate "col = <const>", and the optimizer
                             has decided to do ref access on 'col').
    @param rows_in_table     The number of rows in table 'filter_for_table'

    @return                  the filtering effect (between 0 and 1) this
                             Item contributes with.
  */
  virtual float
  get_filtering_effect(table_map filter_for_table MY_ATTRIBUTE((unused)),
                       table_map read_tables MY_ATTRIBUTE((unused)),
                       const MY_BITMAP
                       *fields_to_ignore MY_ATTRIBUTE((unused)),
                       double rows_in_table MY_ATTRIBUTE((unused)))
  {
    // Filtering effect cannot be calculated for a table already read.
    DBUG_ASSERT((read_tables & filter_for_table) == 0);
    return COND_FILTER_ALLPASS;
  }


  /**
    Get the value to return from val_json() in case of errors.

    @see Item::error_bool

    @return The value val_json() should return, which is true.
  */
  bool error_json()
  {
    null_value= maybe_null;
    return true;
  }


protected:
  /* Helper functions, see item_sum.cc */
  String *val_string_from_real(String *str);
  String *val_string_from_int(String *str);
  String *val_string_from_decimal(String *str);
  String *val_string_from_date(String *str);
  String *val_string_from_datetime(String *str);
  String *val_string_from_time(String *str);
  my_decimal *val_decimal_from_real(my_decimal *decimal_value);
  my_decimal *val_decimal_from_int(my_decimal *decimal_value);
  my_decimal *val_decimal_from_string(my_decimal *decimal_value);
  my_decimal *val_decimal_from_date(my_decimal *decimal_value);
  my_decimal *val_decimal_from_time(my_decimal *decimal_value);
  longlong val_int_from_decimal();
  longlong val_int_from_date();
  longlong val_int_from_time();
  longlong val_int_from_datetime();
  double val_real_from_decimal();


  /**
    Get the value to return from val_bool() in case of errors.

    This function is called from val_bool() when an error has occurred
    and we need to return something to abort evaluation of the
    item. The expected pattern in val_bool() is

      if (@<error condition@>)
      {
        my_error(...)
        return error_bool();
      }

    @return The value val_bool() should return.
  */
  bool error_bool()
  {
    null_value= maybe_null;
    return false;
  }


  /**
    Get the value to return from val_int() in case of errors.

    @see Item::error_bool

    @return The value val_int() should return.
  */
  int error_int()
  {
    null_value= maybe_null;
    return 0;
  }


  /**
    Get the value to return from val_real() in case of errors.

    @see Item::error_bool

    @return The value val_real() should return.
  */
  double error_real()
  {
    null_value= maybe_null;
    return 0.0;
  }


  /**
    Get the value to return from val_str() in case of errors.

    @see Item::error_bool

    @return The value val_str() should return.
  */
  String *error_str()
  {
    null_value= maybe_null;
    return null_value ? NULL : make_empty_result();
  }


  /**
    Convert val_str() to date in MYSQL_TIME
  */
  bool get_date_from_string(MYSQL_TIME *ltime, my_time_flags_t flags);
  /**
    Convert val_real() to date in MYSQL_TIME
  */
  bool get_date_from_real(MYSQL_TIME *ltime, my_time_flags_t flags);
  /**
    Convert val_decimal() to date in MYSQL_TIME
  */
  bool get_date_from_decimal(MYSQL_TIME *ltime, my_time_flags_t flags);
  /**
    Convert val_int() to date in MYSQL_TIME
  */
  bool get_date_from_int(MYSQL_TIME *ltime, my_time_flags_t flags);
  /**
    Convert get_time() from time to date in MYSQL_TIME
  */
  bool get_date_from_time(MYSQL_TIME *ltime);

  /**
    Convert a numeric type to date
  */
  bool get_date_from_numeric(MYSQL_TIME *ltime, my_time_flags_t fuzzydate);

  /**
    Convert a non-temporal type to date
  */
  bool get_date_from_non_temporal(MYSQL_TIME *ltime, my_time_flags_t fuzzydate);

  /**
    Convert val_str() to time in MYSQL_TIME
  */
  bool get_time_from_string(MYSQL_TIME *ltime);
  /**
    Convert val_real() to time in MYSQL_TIME
  */
  bool get_time_from_real(MYSQL_TIME *ltime);
  /**
    Convert val_decimal() to time in MYSQL_TIME
  */
  bool get_time_from_decimal(MYSQL_TIME *ltime);
  /**
    Convert val_int() to time in MYSQL_TIME
  */
  bool get_time_from_int(MYSQL_TIME *ltime);
  /**
    Convert date to time
  */
  bool get_time_from_date(MYSQL_TIME *ltime);
  /**
    Convert datetime to time
  */
  bool get_time_from_datetime(MYSQL_TIME *ltime);

  /**
    Convert a numeric type to time
  */
  bool get_time_from_numeric(MYSQL_TIME *ltime);

  /**
    Convert a non-temporal type to time
  */
  bool get_time_from_non_temporal(MYSQL_TIME *ltime);

public:

  type_conversion_status save_time_in_field(Field *field);
  type_conversion_status save_date_in_field(Field *field);
  type_conversion_status save_str_value_in_field(Field *field, String *result);

  virtual Field *get_tmp_table_field()
  {
    DBUG_ENTER("Item::get_tmp_table_field");
    DBUG_RETURN(0);
  }
  /* This is also used to create fields in CREATE ... SELECT: */
  virtual Field *tmp_table_field(TABLE*) { return 0; }
  virtual const char *full_name() const
  {
    return item_name.is_set() ? item_name.ptr() : "???";
  }

  /*
    *result* family of methods is analog of *val* family (see above) but
    return value of result_field of item if it is present. If Item have not
    result field, it return val(). This methods set null_value flag in same
    way as *val* methods do it.
  */
  virtual double  val_real_result() { return val_real(); }
  virtual longlong val_int_result() { return val_int(); }
  /**
    Get time value in packed longlong format. NULL is converted to 0.
  */
  virtual longlong val_time_temporal_result() { return val_time_temporal(); }
  /**
    Get date value in packed longlong format. NULL is converted to 0.
  */
  virtual longlong val_date_temporal_result() { return val_date_temporal(); }
  virtual String *str_result(String* tmp) { return val_str(tmp); }
  virtual my_decimal *val_decimal_result(my_decimal *val)
  { return val_decimal(val); }
  virtual bool val_bool_result() { return val_bool(); }
  virtual bool is_null_result() { return is_null(); }

  /* bit map of tables used by item */
  virtual table_map used_tables() const { return (table_map) 0L; }

  /*
    Return table map of tables that can't be NULL tables (tables that are
    used in a context where if they would contain a NULL row generated
    by a LEFT or RIGHT join, the item would not be true).
    This expression is used on WHERE item to determinate if a LEFT JOIN can be
    converted to a normal join.
    Generally this function should return used_tables() if the function
    would return null if any of the arguments are null
    As this is only used in the beginning of optimization, the value don't
    have to be updated in update_used_tables()
  */
  virtual table_map not_null_tables() const { return used_tables(); }
  /*
    Returns true if this is a simple constant item like an integer, not
    a constant expression. Used in the optimizer to propagate basic constants.
  */
  virtual bool basic_const_item() const { return false; }
  /**
    @return cloned item if it is constant
      @retval nullptr  if this is not const
  */
  virtual Item *clone_item() const { return nullptr; }
  virtual cond_result eq_cmp_result() const { return COND_OK; }
  inline uint float_length(uint decimals_par) const
  { return decimals != NOT_FIXED_DEC ? (DBL_DIG+2+decimals_par) : DBL_DIG+8;}
  virtual uint decimal_precision() const;
  inline int decimal_int_part() const
  { return my_decimal_int_part(decimal_precision(), decimals); }
  /**
    TIME precision of the item: 0..6
  */
  virtual uint time_precision();
  /**
    DATETIME precision of the item: 0..6
  */
  virtual uint datetime_precision();
  /**
    Returns true if item is constant, regardless of query evaluation state.
    Default is that an expression is constant if it:
    - refers no tables.
    - refers no subqueries that refers any tables.
    - refers no non-deterministic functions.
    - refers no statement parameters.
  */
  virtual bool const_item() const
  {
    return used_tables() == 0;
  }
  /**
    Returns true if item is constant during one query execution.
    If const_for_execution() is true but const_item() is false, value is
    not available before tables have been locked and parameters have been
    assigned values. This applies to
    - statement parameters
    - non-dependent subqueries
    - deterministic stored functions that contain SQL code.
    For items where the default implementation of used_tables() and
    const_item() are effective, const_item() will always return true.
  */
  bool const_for_execution() const
  {
    return !(used_tables() & ~INNER_TABLE_BIT);
  }

  /**
    Return true if this is a const item that may be evaluated in
    the current phase of statement processing.
    - No evaluation is performed when analyzing a view, otherwise:
    - Items that have the const_item() property can always be evaluated.
    - Items that have the const_for_execution() property can be evaluated when
      tables are locked (ie during optimization or execution).

    This function should be used in the following circumstances:
    - during preparation to check whether an item can be permanently transformed
    - to check that an item is constant in functions that may be used in both
      the preparation and optimization phases.

    This function should not be used by code that is called during optimization
    and/or execution only. Use const_for_execution() in this case.
  */
  bool may_evaluate_const(THD *thd) const;

  /**
    This method is used for to:
      - to generate a view definition query (SELECT-statement);
      - to generate a SQL-query for EXPLAIN EXTENDED;
      - to generate a SQL-query to be shown in INFORMATION_SCHEMA;
      - to generate a SQL-query that looks like a prepared statement for query_rewrite
      - debug.

    For more information about view definition query, INFORMATION_SCHEMA
    query and why they should be generated from the Item-tree, @see
    mysql_register_view().
  */
  virtual void print(String *str, enum_query_type)
  {
    str->append(full_name());
  }

  void print_item_w_name(String *, enum_query_type query_type);
  /**
     Prints the item when it's part of ORDER BY and GROUP BY.
     @param  str            String to print to
     @param  query_type     How to format the item
     @param  used_alias     Whether item was referenced with alias.
  */
  void print_for_order(String *str, enum_query_type query_type,
                       bool used_alias);

  virtual void update_used_tables() {}

  virtual void split_sum_func(THD*, Ref_item_array,
                              List<Item>&) {}
  /* Called for items that really have to be split */
  void split_sum_func2(THD *thd, Ref_item_array ref_item_array,
                       List<Item> &fields,
                       Item **ref, bool skip_registered);
  virtual bool get_date(MYSQL_TIME *ltime, my_time_flags_t fuzzydate)= 0;
  virtual bool get_time(MYSQL_TIME *ltime)= 0;
  /**
    Get timestamp in "struct timeval" format.
    @retval  false on success
    @retval  true  on error
  */
  virtual bool get_timeval(struct timeval *tm, int *warnings);
  virtual bool get_date_result(MYSQL_TIME *ltime, my_time_flags_t fuzzydate)
  { return get_date(ltime,fuzzydate); }
  /*
    The method allows to determine nullness of a complex expression 
    without fully evaluating it, instead of calling val/result*() then 
    checking null_value. Used in Item_func_isnull/Item_func_isnotnull
    and Item_sum_count/Item_sum_count_distinct.
    Any new item which can be NULL must implement this method.
  */
  virtual bool is_null() { return false; }

  /// Make sure the null_value member has a correct value.
  bool update_null_value();

  /*
    Inform the item that there will be no distinction between its result
    being FALSE or NULL.

    NOTE
      This function will be called for eg. Items that are top-level AND-parts
      of the WHERE clause. Items implementing this function (currently
      Item_cond_and and subquery-related item) enable special optimizations
      when they are "top level".
  */
  virtual void top_level_item() {}
  /*
    set field of temporary table for Item which can be switched on temporary
    table during query processing (grouping and so on)
    @todo we need a clear comment about what result_field is, and cross-ref it
    with Item_result_field, val*result...
  */
  virtual void set_result_field(Field*) {}
  virtual bool is_result_field() const { return false; }
  virtual bool is_bool_func() const { return false; }
  virtual void save_in_result_field(bool no_conversions MY_ATTRIBUTE((unused)))
  {}
  /*
    Set value of aggregate function in case of no rows for grouping were found.
    Also used for subqueries with outer references in SELECT list.
  */
  virtual void no_rows_in_result() {}
  virtual Item *copy_or_same(THD*) { return this; }
  virtual Item *copy_andor_structure(THD*) { return this; }
  virtual Item *real_item() { return this; }
  virtual Item *substitutional_item()
  {
    return  runtime_item ? real_item() : this;
  }
  virtual void set_runtime_created() { runtime_item= true; }
  virtual Item *get_tmp_table_item(THD *thd)
  {
    DBUG_ENTER("Item::get_tmp_table_item");
    Item *result= copy_or_same(thd);
    DBUG_RETURN(result);
  }

  static const CHARSET_INFO *default_charset();
  virtual const CHARSET_INFO *compare_collation() const { return nullptr; }

  /*
    For backward compatibility, to make numeric
    data types return "binary" charset in client-side metadata.
  */
  virtual const CHARSET_INFO *charset_for_protocol() const
  {
    return result_type() == STRING_RESULT ? collation.collation :
                                            &my_charset_bin;
  };

  /**
    Traverses a tree of Items in prefix and/or postfix order.
    Optionally walks into subqueries.

    @param processor   processor function to be invoked per item
                       returns true to abort traversal, false to continue
    @param walk        controls how to traverse the item tree
                       WALK_PREFIX:  call processor before invoking children
                       WALK_POSTFIX: call processor after invoking children
                       WALK_SUBQUERY go down into subqueries
                       walk values are bit-coded and may be combined.
                       Omitting both WALK_PREFIX and WALK_POSTFIX is undefined
                       behaviour.
    @param arg         Optional pointer to a walk-specific object

    @retval      false walk succeeded
    @retval      true  walk aborted
                       by agreement, an error may have been reported
  */

  virtual bool walk(Item_processor processor,
                    enum_walk walk MY_ATTRIBUTE((unused)),
                    uchar *arg)
  {
    return (this->*processor)(arg);
  }

  /**
    Perform a generic transformation of the Item tree, by adding zero or
    more additional Item objects to it.

    @param transformer  Transformer function
    @param[in,out] arg  Pointer to struct used by transformer function

    @returns Returned item tree after transformation, NULL if error

    @details

    Transformation is performed as follows:

    transform()
    {
      transform children if any;
      return this->*some_transformer(...);
    }

    Note that unlike Item::compile(), transform() does not support an analyzer
    function, ie. all children are unconditionally invoked.

    @todo Let compile() handle all transformations during optimization, and
          let transform() handle transformations during preparation only.
          Then there would be no need to call change_item_tree() during
          transformation.
  */
  virtual Item* transform(Item_transformer transformer, uchar *arg);

  /**
    Perform a generic "compilation" of the Item tree, ie transform the Item tree
    by adding zero or more Item objects to it.

    @param analyzer      Analyzer function, see details section
    @param[in,out] arg_p Pointer to struct used by analyzer function
    @param transformer   Transformer function, see details section
    @param[in,out] arg_t Pointer to struct used by transformer function

    @returns Returned item tree after transformation, NULL if error

    @details

    The process of this transformation is assumed to be as follows:

    compile()
    { 
      if (this->*some_analyzer(...))
      {
        compile children if any;
        return this->*some_transformer(...);
      }
      else
        return this;
    }

    i.e. analysis is performed top-down while transformation is done
    bottom-up. If no transformation is applied, the item is returned unchanged.
    A transformation error is indicated by returning a NULL pointer. Notice
    that the analyzer function should never cause an error.

    The function is supposed to be used during the optimization stage of
    query execution. All new allocations are recorded using
    THD::change_item_tree() so that they can be rolled back after execution.

    @todo Pass THD to compile() function, thus no need to use current_thd.
  */
  virtual Item* compile(Item_analyzer analyzer, uchar **arg_p,
                        Item_transformer transformer, uchar *arg_t)
  {
    if ((this->*analyzer) (arg_p))
      return ((this->*transformer) (arg_t));
    return this;
  }

   virtual void traverse_cond(Cond_traverser traverser,
                              void *arg, traverse_order)
   {
     (*traverser)(this, arg);
   }

  /*
    This is used to get the most recent version of any function in
    an item tree. The version is the version where a MySQL function
    was introduced in. So any function which is added should use
    this function and set the int_arg to maximum of the input data
    and their own version info.
  */
  virtual bool intro_version(uchar *) { return false; }

  /// cleanup() item if it is resolved ('fixed').
  bool cleanup_processor(uchar *)
  {
    if (fixed)
      cleanup();
    return false;
  }

  virtual bool collect_item_field_processor(uchar *) { return false; }

  /**
    Item::walk function. Set bit in table->tmp_set for all fields in
    table 'arg' that are referred to by the Item.
  */
  virtual bool add_field_to_set_processor(uchar*) { return false; }

  /// A processor to handle the select lex visitor framework.
  virtual bool visitor_processor(uchar *arg);

  /**
    Item::walk function. Set bit in table->cond_set for all fields of
    all tables that are referred to by the Item.
  */
  virtual bool add_field_to_cond_set_processor(uchar *) {return false; }

  /**
     Visitor interface for removing all column expressions (Item_field) in
     this expression tree from a bitmap. @see walk()

     @param arg  A MY_BITMAP* cast to unsigned char*, where the bits represent
                 Field::field_index values.
   */
  virtual bool remove_column_from_bitmap(uchar *arg MY_ATTRIBUTE((unused)))
  { return false; }
  virtual bool find_item_in_field_list_processor(uchar *) { return false; }
  virtual bool change_context_processor(uchar *) { return false; }
  virtual bool find_item_processor(uchar *arg) { return this == (void *) arg; }
  /**
    Mark underlying field in read or write map of a table.

    @param arg        Mark_field object
  */
  virtual bool mark_field_in_map(uchar *arg MY_ATTRIBUTE((unused)))
  { return false; }
protected:
  /**
    Helper function for mark_field_in_map(uchar *arg).

    @param mark_field Mark_field object
    @param field      Field to be marked for read/write
  */
  static inline bool mark_field_in_map(Mark_field *mark_field, Field* field)
  {
    TABLE *table= mark_field->table;
    if (table != NULL && table != field->table)
      return false;

    table= field->table;
    table->mark_column_used(table->in_use, field, mark_field->mark);

    return false;
  }
public:
  /**
    Reset execution state for such window function types
    as determined by arg

    @param arg   pointing to a bool which, if true, states reset state
                 for framing window function, else for non-framing
  */
  virtual bool reset_wf_state(uchar *arg MY_ATTRIBUTE((unused))) { return false; }

  /**
    Return used table information for the specified query block (level).
    For a field that is resolved from this query block, return the table number.
    For a field that is resolved from a query block outer to the specified one,
    return OUTER_REF_TABLE_BIT

    @param[in,out] arg pointer to an instance of class Used_tables, which is
                       constructed with the query block as argument.
                       The used tables information is accumulated in the field
                       used_tables in this class. 

    @note This function is used to update used tables information after
          merging a query block (a subquery) with its parent.
  */
  virtual bool used_tables_for_level(uchar *arg MY_ATTRIBUTE((unused)))
  { return false; }
  /**
    Check privileges.

    @param thd   thread handle
  */
  virtual bool check_column_privileges(uchar *thd MY_ATTRIBUTE((unused)))
  { return false; }
  virtual bool inform_item_in_cond_of_tab(uchar *) { return false; }
  /**
     Clean up after removing the item from the item tree.

     @param arg Pointer to the SELECT_LEX from which the walk started, i.e.,
                the SELECT_LEX that contained the clause that was removed.
  */
  virtual bool clean_up_after_removal(uchar *arg MY_ATTRIBUTE((unused)))
  { return false; }

  /**
    Propagate components that use referenced columns from derived tables.
    Some columns from derived tables may be determined to be unused, but
    may actually reference other columns that are used. This function will
    return true for such columns when called with Item::walk(), which then
    means that this column can also be marked as used.
    @see also SELECT_LEX::delete_unused_merged_columns().
  */
  bool propagate_derived_used(uchar *) { return is_derived_used(); }

  /**
    Called by Item::walk() to set all the referenced items' derived_used flag.
  */
  bool propagate_set_derived_used(uchar *)
  {
    set_derived_used();
    return false;
  }

  /// @see Distinct_check::check_query()
  virtual bool aggregate_check_distinct(uchar *) { return false; }
  /// @see Group_check::check_query()
  virtual bool aggregate_check_group(uchar *) { return false; }
  /// @see Group_check::analyze_conjunct()
  virtual bool is_strong_side_column_not_in_fd(uchar *) { return false; }
  /// @see Group_check::is_in_fd_of_underlying()
  virtual bool is_column_not_in_fd(uchar *) { return false; }
  virtual Bool3 local_column(const SELECT_LEX*) const
  { return Bool3::false3(); }

  /**
    Check if an aggregate is referenced from within the GROUP BY
    clause of the query block in which it is aggregated. Such
    references will be rejected.
    @see Item_ref::fix_fields()
    @retval true   if this is an aggregate which is referenced from
                   the GROUP BY clause of the aggregating query block
    @retval false  otherwise
  */
  virtual bool has_aggregate_ref_in_group_by(uchar *) { return false; }

  virtual bool cache_const_expr_analyzer(uchar **cache_item);
  Item *cache_const_expr_transformer(uchar *item);

  virtual bool equality_substitution_analyzer(uchar **) { return false; }

  virtual Item *equality_substitution_transformer(uchar *) { return this; }

  /**
    Check if a partition function is allowed.

    @return whether a partition function is not accepted

    @details
    check_partition_func_processor is used to check if a partition function
    uses an allowed function. An allowed function will always ensure that
    X=Y guarantees that also part_function(X)=part_function(Y) where X is
    a set of partition fields and so is Y. The problems comes mainly from
    character sets where two equal strings can be quite unequal. E.g. the
    german character for double s is equal to 2 s.

    The default is that an item is not allowed
    in a partition function. Allowed functions
    can never depend on server version, they cannot depend on anything
    related to the environment. They can also only depend on a set of
    fields in the table itself. They cannot depend on other tables and
    cannot contain any queries and cannot contain udf's or similar.
    If a new Item class is defined and it inherits from a class that is
    allowed in a partition function then it is very important to consider
    whether this should be inherited to the new class. If not the function
    below should be defined in the new Item class.

    The general behaviour is that most integer functions are allowed.
    If the partition function contains any multi-byte collations then
    the function check_part_func_fields will report an error on the
    partition function independent of what functions are used. So the
    only character sets allowed are single character collation and
    even for those only a limited set of functions are allowed. The
    problem with multi-byte collations is that almost every string
    function has the ability to change things such that two strings
    that are equal will not be equal after manipulated by a string
    function. E.g. two strings one contains a double s, there is a
    special german character that is equal to two s. Now assume a
    string function removes one character at this place, then in
    one the double s will be removed and in the other there will
    still be one s remaining and the strings are no longer equal
    and thus the partition function will not sort equal strings into
    the same partitions.

    So the check if a partition function is valid is two steps. First
    check that the field types are valid, next check that the partition
    function is valid. The current set of partition functions valid
    assumes that there are no multi-byte collations amongst the partition
    fields.
  */
  virtual bool check_partition_func_processor(uchar *) { return true;}
  virtual bool subst_argument_checker(uchar **arg)
  {
    if (*arg)
      *arg= NULL;
    return true;
  }
  virtual bool explain_subquery_checker(uchar**) { return true; }
  virtual Item *explain_subquery_propagator(uchar*) { return this; }

  virtual Item *equal_fields_propagator(uchar*) { return this; }
  virtual bool set_no_const_sub(uchar*) { return false; }
  virtual Item *replace_equal_field(uchar*) { return this; }
  /*
    Check if an expression value has allowed arguments, like DATE/DATETIME
    for date functions. Also used by partitioning code to reject
    timezone-dependent expressions in a (sub)partitioning function.
  */
  virtual bool check_valid_arguments_processor(uchar*) { return false; }

 /**
   Check if an expression/function is allowed for a virtual column

   @param[in,out] int_arg  An array of two integers. Used only for
   Item_field. The first cell passes the field's number in the table. The
   second cell is an out parameter containing the error code.

   @returns true if function is not accepted
  */
  virtual bool check_gcol_func_processor(uchar *int_arg MY_ATTRIBUTE((unused)))
  { return true; }

  /**
    Check if a generated expression depends on DEFAULT function.

    @returns false if the function is not DEFAULT(), otherwise true.
  */
  virtual bool check_gcol_depend_default_processor(uchar *) { return false; }

  /*
    For SP local variable returns pointer to Item representing its
    current value and pointer to current Item otherwise.
  */
  virtual Item *this_item() { return this; }
  virtual const Item *this_item() const { return this; }

  /*
    For SP local variable returns address of pointer to Item representing its
    current value and pointer passed via parameter otherwise.
  */
  virtual Item **this_item_addr(THD*, Item **addr_arg) { return addr_arg; }

  // Row emulation
  virtual uint cols() const { return 1; }
  virtual Item* element_index(uint) { return this; }
  virtual Item** addr(uint) { return 0; }
  virtual bool check_cols(uint c);
  // It is not row => null inside is impossible
  virtual bool null_inside() { return 0; }
  // used in row subselects to get value of elements
  virtual void bring_value() {}

  Field *tmp_table_field_from_field_type(TABLE *table, bool fixed_length);
  virtual Item_field *field_for_view_update() { return 0; }

  virtual Item *neg_transformer(THD*) { return NULL; }
  virtual Item *update_value_transformer(uchar*) { return this; }
  virtual Item *safe_charset_converter(THD *thd, const CHARSET_INFO *tocs);
  void delete_self()
  {
    cleanup();
    delete this;
  }

  /** @return whether the item is local to a stored procedure */
  virtual bool is_splocal() const { return false; }

  /*
    Return Settable_routine_parameter interface of the Item.  Return 0
    if this Item is not Settable_routine_parameter.
  */
  virtual Settable_routine_parameter *get_settable_routine_parameter()
  {
    return 0;
  }
  inline bool is_temporal_with_date() const
  {
    return is_temporal_type_with_date(data_type());
  }
  inline bool is_temporal_with_date_and_time() const
  {
    return is_temporal_type_with_date_and_time(data_type());
  }
  inline bool is_temporal_with_time() const
  {
    return is_temporal_type_with_time(data_type());
  }
  inline bool is_temporal() const
  {
    return is_temporal_type(data_type());
  }
  /**
    Check whether this and the given item has compatible comparison context.
    Used by the equality propagation. See Item_field::equal_fields_propagator.

    @return
      TRUE  if the context is the same or if fields could be
            compared as DATETIME values by the Arg_comparator.
      FALSE otherwise.
  */
  inline bool has_compatible_context(Item *item) const
  {
    /* Same context. */
    if (cmp_context == INVALID_RESULT || item->cmp_context == cmp_context)
      return TRUE;
    /* DATETIME comparison context. */
    if (is_temporal_with_date())
      return item->is_temporal_with_date() ||
             item->cmp_context == STRING_RESULT;
    if (item->is_temporal_with_date())
      return is_temporal_with_date() || cmp_context == STRING_RESULT;
    return FALSE;
  }
  virtual Field::geometry_type get_geometry_type() const
    { return Field::GEOM_GEOMETRY; };
  String *check_well_formed_result(String *str,
                                   bool send_error,
                                   bool truncate);
  bool eq_by_collation(Item *item, bool binary_cmp, const CHARSET_INFO *cs); 

  /*
    Test whether an expression is expensive to compute. Used during
    optimization to avoid computing expensive expressions during this
    phase. Also used to force temp tables when sorting on expensive
    functions.
    TODO:
    Normally we should have a method:
      cost Item::execution_cost(),
    where 'cost' is either 'double' or some structure of various cost
    parameters.
  */
  virtual bool is_expensive()
  {
    if (is_expensive_cache < 0)
      is_expensive_cache= walk(&Item::is_expensive_processor, WALK_POSTFIX,
                               NULL);
    return is_expensive_cache;
  }

  /**
    @return maximum number of characters that this Item can store
    If Item is of string or blob type, return max string length in bytes
    divided by bytes per character, otherwise return max_length.
    @todo - check if collation for other types should have mbmaxlen = 1
  */
  uint32 max_char_length() const
  {
    if (result_type() == STRING_RESULT)
      return max_length / collation.collation->mbmaxlen;
    else
      return max_length;
  }

  inline void fix_char_length(uint32 max_char_length_arg)
  {
    max_length= char_to_byte_length_safe(max_char_length_arg,
                                         collation.collation->mbmaxlen);
  }

  /*
    Return TRUE if the item points to a column of an outer-joined table.
  */
  virtual bool is_outer_field() const { DBUG_ASSERT(fixed); return FALSE; }

  /**
     Check if an item either is a blob field, or will be represented as a BLOB
     field if a field is created based on this item.

     @retval TRUE  If a field based on this item will be a BLOB field,
     @retval FALSE Otherwise.
  */
  bool is_blob_field() const;

protected:
  /// Set accumulated properties for an Item
  void set_accum_properties(const Item *item)
  { m_accum_properties= item->m_accum_properties; }

  /// Add more accumulated properties to an Item
  void add_accum_properties(const Item *item)
  { m_accum_properties|= item->m_accum_properties; }

  /// Set the "has subquery" property
  void set_subquery() { m_accum_properties|= PROP_SUBQUERY; }

  /// Set the "has stored program" property
  void set_stored_program() { m_accum_properties|= PROP_STORED_PROGRAM; }

public:
  /// @return true if this item or any of its decendents contains a subquery.
  bool has_subquery() const
  { return m_accum_properties & PROP_SUBQUERY; }

  /// @return true if this item or any of its decendents refers a stored func.
  bool has_stored_program() const
  { return m_accum_properties & PROP_STORED_PROGRAM; }

  /// @return true if this item or any of its decendents is an aggregated func.
  bool has_aggregation() const
  { return m_accum_properties & PROP_AGGREGATION; }

  /// Set the "has aggregation" property
  void set_aggregation() { m_accum_properties|= PROP_AGGREGATION; }

  /// Reset the "has aggregation" property
  void reset_aggregation() { m_accum_properties&= ~PROP_AGGREGATION; }

  /// @return true if this item or any of its decendents is a window func.
  bool has_wf() const
  { return m_accum_properties & PROP_WINDOW_FUNCTION; }

  /// Set the "has window function" property
  void set_wf() { m_accum_properties|= PROP_WINDOW_FUNCTION; }

  /// Whether this Item was created by the IN->EXISTS subquery transformation
  virtual bool created_by_in2exists() const { return false; }

  // @return true if an expression in select list of derived table is used
  bool is_derived_used() const { return derived_used; }

  void mark_subqueries_optimized_away()
  {
    if (has_subquery())
      walk(&Item::subq_opt_away_processor, WALK_POSTFIX, NULL);
  }

  /**
    Analyzer function for GC substitution. @see substitute_gc()
  */
  virtual bool gc_subst_analyzer(uchar**) { return false; }
  /**
    Transformer function for GC substitution. @see substitute_gc()
  */
  virtual Item *gc_subst_transformer(uchar*) { return this; }
  /**
    Check if this item is of a type that is eligible for GC
    substitution. All items that belong to subclasses of Item_func are
    eligible for substitution. @see substitute_gc()
  */
  bool can_be_substituted_for_gc() const
  {
    const Type t= type();
    return t == FUNC_ITEM || t == COND_ITEM;
  }

  void aggregate_decimal_properties(Item **item, uint nitems);
  void aggregate_float_properties(Item **item, uint nitems);
  void aggregate_char_length(Item **args, uint nitems);
  void aggregate_temporal_properties(Item **item, uint nitems);
  bool aggregate_string_properties(enum_field_types field_type,
                                   const char *name, Item **item,
                                   uint nitems);
  void aggregate_num_type(Item_result result_type, Item **item,
                          uint nitems);

  /**
    This function applies only to Item_field objects referred to by an Item_ref
    object that has been marked as a const_item.

    @param arg  Keep track of whether an Item_ref refers to an Item_field.
  */
  virtual bool repoint_const_outer_ref(uchar *arg MY_ATTRIBUTE((unused)))
  { return false; }
  virtual Field *get_orig_field() { return NULL; }
  virtual void set_orig_field(Field *) {};
private:
  virtual bool subq_opt_away_processor(uchar*) { return false; }

  // Set an expression from select list of derived table as used.
  void set_derived_used() { derived_used= true; }

public:                            // Start of data fields
  /**
    Intrusive list pointer for free list. If not null, points to the next
    Item on some Query_arena's free list. For instance, stored procedures
    have their own Query_arena's.

    @see Query_arena::free_list
  */
  Item *next;
  /// str_values's main purpose is to cache the value in save_in_field
  String str_value;

  /**
    Character set and collation properties assigned for this Item.
    Used if Item represents a character string expression.
  */
  DTCollation collation;
  Item_name_string item_name;      ///< Name from query
  Item_name_string orig_name;      ///< Original item name (if it was renamed)
  /**
    Maximum length of result of evaluating this item, in number of bytes.
    - For character or blob data types, max char length multiplied by max
      character size (collation.mbmaxlen).
    - For decimal type, it is the precision in digits plus sign (unless
      unsigned) plus decimal point (unless it has zero decimals).
    - For other numeric types, the default or specific display length.
    - For date/time types, the display length (10 for DATE, 10 + optional FSP
      for TIME, 19 + optional fsp for datetime/timestamp).
    - For bit, the number of bits.
    - For enum, the string length of the widest enum element.
    - For set, the sum of the string length of each set element plus separators.
    - For geometry, the maximum size of a BLOB (it's underlying storage type).
    - For json, the maximum size of a BLOB (it's underlying storage type).
  */
  uint32 max_length;               ///< Maximum length, in bytes
  /**
    This member has several successive meanings, depending on the phase we're
    in:
    - when attaching conditions to tables: it says whether some condition
      needs to be attached or can be omitted (for example because it is already
      implemented by 'ref' access).
    - when pushing index conditions: it says whether a condition uses only
      indexed columns.
    - when creating an internal temporary table: says how to store BIT fields.
    - when we change DISTINCT to GROUP BY: used for book-keeping of fields.
  */
  int32 marker;
  Item_result cmp_context;         ///< Comparison context
private:
  const bool is_parser_item;       ///< true if allocated directly by parser
  /*
    If this item was created in runtime memroot, it cannot be used for
    substitution in subquery transformation process
  */
  bool runtime_item;
  int8 is_expensive_cache;         ///< Cache of result of is_expensive()
  uint8 m_data_type;               ///< Data type assigned to Item
public:
  bool fixed;                      ///< True if item has been resolved
  /**
    Number of decimals in result when evaluating this item
    - For integer type, always zero.
    - For decimal type, number of decimals.
    - For float type, it may be DECIMAL_NOT_SPECIFIED
    - For time, datetime and timestamp, number of decimals in fractional second
    - For string types, may be decimals of cast source or DECIMAL_NOT_SPECIFIED
  */
  uint8 decimals;
  /**
    True if this item may be null.

    For items that represent rows, it is true if one of the columns
    may be null.

    For items that represent scalar or row subqueries, it is true if
    one of the returned columns could be null, or if the subquery
    could return zero rows.
  */
  bool maybe_null;
  bool null_value;              ///< True if item is null
  bool unsigned_flag;
  bool m_is_window_function;    ///< True if item represents window func
private:
  /**
    True if this is an expression from the select list of a derived table
    which is actually used by outer query.
  */
  bool derived_used;

protected:
  /**
    Set of properties that are calculated by accumulation from underlying items.
    Computed by constructors and fix_fields() and updated by
    update_used_tables(). The properties are accumulated up to the root of the
    current item tree, except they are not accumulated across subqueries and
    functions.
  */
  static constexpr uint8 PROP_SUBQUERY       = 0x01;
  static constexpr uint8 PROP_STORED_PROGRAM = 0x02;
  static constexpr uint8 PROP_AGGREGATION    = 0x04;
  static constexpr uint8 PROP_WINDOW_FUNCTION= 0x08;

  uint8 m_accum_properties;

public:
  /**
    Check if this expression can be used for partial update of a given
    JSON column.

    For example, the expression `JSON_REPLACE(col, '$.foo', 'bar')`
    can be used to partially update the column `foo`.

    @param field  the JSON column that is being updated
    @return true if this expression can be used for partial update,
      false otherwise
  */
  virtual bool supports_partial_update(const Field_json *field
                                       MY_ATTRIBUTE((unused))) const
  { return false; }
};


class sp_head;


class Item_basic_constant :public Item
{
  table_map used_table_map;
public:
  Item_basic_constant(): Item(), used_table_map(0) {};
  explicit Item_basic_constant(const POS &pos): Item(pos), used_table_map(0) {};

  /// @todo add implementation of basic_const_item
  ///       and remove from subclasses as appropriate.

  void set_used_tables(table_map map) { used_table_map= map; }
  table_map used_tables() const override { return used_table_map; }
  bool check_gcol_func_processor(uchar *) override { return false; }
  /* to prevent drop fixed flag (no need parent cleanup call) */
  void cleanup() override
  {
    /*
      Restore the original field name as it might not have been allocated
      in the statement memory. If the name is auto generated, it must be
      done again between subsequent executions of a prepared statement.
    */
    if (orig_name.is_set())
      item_name= orig_name;
  }
};


/*****************************************************************************
  The class is a base class for representation of stored routine variables in
  the Item-hierarchy. There are the following kinds of SP-vars:
    - local variables (Item_splocal);
    - CASE expression (Item_case_expr);
*****************************************************************************/

class Item_sp_variable : public Item
{
protected:
  /*
    THD, which is stored in fix_fields() and is used in this_item() to avoid
    current_thd use.
  */
  THD *m_thd;

public:
  Name_string m_name;

public:
#ifndef DBUG_OFF
  /*
    Routine to which this Item_splocal belongs. Used for checking if correct
    runtime context is used for variable handling.
  */
  sp_head *m_sp;
#endif

public:
  Item_sp_variable(const Name_string sp_var_name);

public:
  bool fix_fields(THD *thd, Item **) override;

  double val_real() override;
  longlong val_int() override;
  String *val_str(String *sp) override;
  my_decimal *val_decimal(my_decimal *decimal_value) override;
  bool val_json(Json_wrapper *result) override;
  bool get_date(MYSQL_TIME *ltime, my_time_flags_t fuzzydate) override;
  bool get_time(MYSQL_TIME *ltime) override;
  bool is_null() override;

public:
  inline void make_field(Send_field *field) override;
  inline bool send(Protocol *protocol, String *str) override;

protected:
  inline type_conversion_status save_in_field_inner(Field *field,
                                                    bool no_conversions)
    override;
};

/*****************************************************************************
  Item_sp_variable inline implementation.
*****************************************************************************/

inline void Item_sp_variable::make_field(Send_field *field)
{
  Item *it= this_item();
  it->item_name.copy(item_name.is_set() ? item_name : m_name);
  it->make_field(field);
}

inline type_conversion_status
Item_sp_variable::save_in_field_inner(Field *field, bool no_conversions)
{
  return this_item()->save_in_field(field, no_conversions);
}

inline bool Item_sp_variable::send(Protocol *protocol, String *str)
{
  return this_item()->send(protocol, str);
}


/*****************************************************************************
  A reference to local SP variable (incl. reference to SP parameter), used in
  runtime.
*****************************************************************************/

class Item_splocal final : public Item_sp_variable,
                           private Settable_routine_parameter
{
  uint m_var_idx;

  Type m_type;
  Item_result m_result_type;
public:
  /*
    If this variable is a parameter in LIMIT clause.
    Used only during NAME_CONST substitution, to not append
    NAME_CONST to the resulting query and thus not break
    the slave.
  */
  bool limit_clause_param;
  /* 
    Position of this reference to SP variable in the statement (the
    statement itself is in sp_instr_stmt::m_query).
    This is valid only for references to SP variables in statements,
    excluding DECLARE CURSOR statement. It is used to replace references to SP
    variables with NAME_CONST calls when putting statements into the binary
    log.
    Value of 0 means that this object doesn't corresponding to reference to
    SP variable in query text.
  */
  uint pos_in_query;
  /*
    Byte length of SP variable name in the statement (see pos_in_query).
    The value of this field may differ from the name_length value because
    name_length contains byte length of UTF8-encoded item name, but
    the query string (see sp_instr_stmt::m_query) is currently stored with
    a charset from the SET NAMES statement.
  */
  uint len_in_query;

  Item_splocal(const Name_string sp_var_name, uint sp_var_idx,
               enum_field_types sp_var_type,
               uint pos_in_q= 0, uint len_in_q= 0);

  bool is_splocal() const override { return true; }

  Item *this_item() override;
  const Item *this_item() const override;
  Item **this_item_addr(THD *thd, Item **) override;

  void print(String *str, enum_query_type query_type) override;

public:
  inline uint get_var_idx() const { return m_var_idx; }

  inline enum Type type() const override { return m_type; }
  inline Item_result result_type() const override { return m_result_type; }
  bool val_json(Json_wrapper *result) override;

private:
  bool set_value(THD *thd, sp_rcontext *ctx, Item **it) override;

public:
  Settable_routine_parameter *get_settable_routine_parameter() override
  {
    return this;
  }
};

/*****************************************************************************
  A reference to case expression in SP, used in runtime.
*****************************************************************************/

class Item_case_expr final :public Item_sp_variable
{
public:
  Item_case_expr(uint case_expr_id);

public:
  Item *this_item() override;
  const Item *this_item() const override;
  Item **this_item_addr(THD *thd, Item **) override;

  Type type() const override { return this_item()->type(); }
  Item_result result_type() const override { return this_item()->result_type();}

public:
  /*
    NOTE: print() is intended to be used from views and for debug.
    Item_case_expr can not occur in views, so here it is only for debug
    purposes.
  */
  void print(String *str, enum_query_type query_type) override;

private:
  uint m_case_expr_id;
};

/*
  NAME_CONST(given_name, const_value). 
  This 'function' has all properties of the supplied const_value (which is 
  assumed to be a literal constant), and the name given_name. 

  This is used to replace references to SP variables when we write PROCEDURE
  statements into the binary log.

  TODO
    Together with Item_splocal and Item::this_item() we can actually extract
    common a base of this class and Item_splocal. Maybe it is possible to
    extract a common base with class Item_ref, too.
*/

class Item_name_const final : public Item
{
  typedef Item super;

  Item *value_item;
  Item *name_item;
  bool valid_args;
public:
  Item_name_const(const POS &pos, Item *name_arg, Item *val);

  bool itemize(Parse_context *pc, Item **res) override;
  bool fix_fields(THD *, Item **) override;

  enum Type type() const override;
  double val_real() override;
  longlong val_int() override;
  String *val_str(String *sp) override;
  my_decimal *val_decimal(my_decimal *) override;
  bool get_date(MYSQL_TIME *ltime, my_time_flags_t fuzzydate) override;
  bool get_time(MYSQL_TIME *ltime) override;
  bool is_null() override;
  void print(String *str, enum_query_type query_type) override;

  Item_result result_type() const override
  {
    return value_item->result_type();
  }

  bool send(Protocol *protocol, String *str) override
  {
    return value_item->send(protocol, str);
  }

  bool cache_const_expr_analyzer(uchar **) override
  {
    // Item_name_const always wraps a literal, so there is no need to cache it.
    return false;
  }

protected:
  type_conversion_status save_in_field_inner(Field *field, bool no_conversions)
    override
  {
    return value_item->save_in_field(field, no_conversions);
  }
};

bool agg_item_collations_for_comparison(DTCollation &c, const char *name,
                                        Item **items, uint nitems, uint flags);
bool agg_item_set_converter(DTCollation &coll, const char *fname,
                            Item **args, uint nargs, uint flags, int item_sep);
bool agg_item_charsets(DTCollation &c, const char *name,
                       Item **items, uint nitems, uint flags, int item_sep);
inline bool
agg_item_charsets_for_string_result(DTCollation &c, const char *name,
                                    Item **items, uint nitems,
                                    int item_sep= 1)
{
  uint flags= MY_COLL_ALLOW_SUPERSET_CONV |
              MY_COLL_ALLOW_COERCIBLE_CONV |
              MY_COLL_ALLOW_NUMERIC_CONV;
  return agg_item_charsets(c, name, items, nitems, flags, item_sep);
}
inline bool
agg_item_charsets_for_comparison(DTCollation &c, const char *name,
                                 Item **items, uint nitems,
                                 int item_sep= 1)
{
  uint flags= MY_COLL_ALLOW_SUPERSET_CONV |
              MY_COLL_ALLOW_COERCIBLE_CONV |
              MY_COLL_DISALLOW_NONE;
  return agg_item_charsets(c, name, items, nitems, flags, item_sep);
}
inline bool
agg_item_charsets_for_string_result_with_comparison(DTCollation &c,
                                                    const char *name,
                                                    Item **items, uint nitems,
                                                    int item_sep= 1)
{
  uint flags= MY_COLL_ALLOW_SUPERSET_CONV |
              MY_COLL_ALLOW_COERCIBLE_CONV |
              MY_COLL_ALLOW_NUMERIC_CONV |
              MY_COLL_DISALLOW_NONE;
  return agg_item_charsets(c, name, items, nitems, flags, item_sep);
}


class Item_num: public Item_basic_constant
{
  typedef Item_basic_constant super;
public:
  Item_num() { collation.set_numeric(); } /* Remove gcc warning */
  explicit Item_num(const POS &pos) : super(pos)
  { collation.set_numeric(); }

  virtual Item_num *neg()= 0;
  Item *safe_charset_converter(THD *thd, const CHARSET_INFO *tocs) override;
  bool check_partition_func_processor(uchar *) override { return false; }
};

#define NO_CACHED_FIELD_INDEX ((uint)(-1))

class Item_ident : public Item
{
  typedef Item super;

protected:
  /* 
    We have to store initial values of db_name, table_name and field_name
    to be able to restore them during cleanup() because they can be 
    updated during fix_fields() to values from Field object and life-time 
    of those is shorter than life-time of Item_field.
  */
  const char *orig_db_name;
  const char *orig_table_name;
  const char *orig_field_name;
  bool m_alias_of_expr; ///< if this Item's name is alias of SELECT expression

public:
  Name_resolution_context *context;
  const char *db_name;
  const char *table_name;
  const char *field_name;

  /* 
    Cached value of index for this field in table->field array, used by prep. 
    stmts for speeding up their re-execution. Holds NO_CACHED_FIELD_INDEX 
    if index value is not known.
  */
  uint cached_field_index;
  /*
    Cached pointer to table which contains this field, used for the same reason
    by prep. stmt. too in case then we have not-fully qualified field.
    0 - means no cached value.
    @todo Notice that this is usually the same as Item_field::table_ref.
          cached_table should be replaced by table_ref ASAP.
  */
  TABLE_LIST *cached_table;
  SELECT_LEX *depended_from;

  Item_ident(Name_resolution_context *context_arg,
             const char *db_name_arg, const char *table_name_arg,
             const char *field_name_arg)
   :orig_db_name(db_name_arg), orig_table_name(table_name_arg),
    orig_field_name(field_name_arg), m_alias_of_expr(false),
    context(context_arg),
    db_name(db_name_arg), table_name(table_name_arg),
    field_name(field_name_arg),
    cached_field_index(NO_CACHED_FIELD_INDEX),
    cached_table(NULL), depended_from(NULL)
  {
    item_name.set(field_name_arg);
  }

  Item_ident(const POS &pos,
             const char *db_name_arg, const char *table_name_arg,
             const char *field_name_arg)
   :super(pos), orig_db_name(db_name_arg), orig_table_name(table_name_arg),
    orig_field_name(field_name_arg), m_alias_of_expr(false),
    db_name(db_name_arg), table_name(table_name_arg),
    field_name(field_name_arg),
    cached_field_index(NO_CACHED_FIELD_INDEX),
    cached_table(NULL), depended_from(NULL)
  {
    item_name.set(field_name_arg);
  }


  /// Constructor used by Item_field & Item_*_ref (see Item comment)

  Item_ident(THD *thd, Item_ident *item)
   :Item(thd, item),
    orig_db_name(item->orig_db_name),
    orig_table_name(item->orig_table_name),
    orig_field_name(item->orig_field_name),
    m_alias_of_expr(item->m_alias_of_expr),
    context(item->context),
    db_name(item->db_name),
    table_name(item->table_name),
    field_name(item->field_name),
    cached_field_index(item->cached_field_index),
    cached_table(item->cached_table),
    depended_from(item->depended_from)
  {}

  bool itemize(Parse_context *pc, Item **res) override;

  const char *full_name() const override;
  void fix_after_pullout(SELECT_LEX *parent_select, SELECT_LEX *removed_select)
    override;
  void cleanup() override;
  bool aggregate_check_distinct(uchar *arg) override;
  bool aggregate_check_group(uchar *arg) override;
  Bool3 local_column(const SELECT_LEX *sl) const override;

  void print(String *str, enum_query_type query_type) override
  {
    print(str, query_type, db_name, table_name);
  }
protected:
  /**
    Function to print column name for a table

    To print a column for a permanent table (picks up database and table from
    Item_ident object):

       item->print(str, qt)

    To print a column for a temporary table:

       item->print(str, qt, specific_db, specific_table)

    Items of temporary table fields have empty/NULL values of table_name and
    db_name. To print column names in a 3D form (`database`.`table`.`column`),
    this function prints db_name_arg and table_name_arg parameters instead of
    this->db_name and this->table_name respectively.

    @param [out] str            Output string buffer.
    @param       query_type     Bitmap to control printing details.
    @param       db_name_arg    String to output as a column database name.
    @param       table_name_arg String to output as a column table name.
  */
  void print(String *str, enum_query_type query_type,
             const char *db_name_arg,
             const char *table_name_arg) const;
public:
  bool change_context_processor(uchar *cntx) override
  {
    context= reinterpret_cast<Name_resolution_context *>(cntx);
    return false;
  }

  /// @returns true if this Item's name is alias of SELECT expression
  bool is_alias_of_expr() const { return m_alias_of_expr; }
  /// Marks that this Item's name is alias of SELECT expression
  void set_alias_of_expr() { m_alias_of_expr= true; }

  bool walk(Item_processor processor, enum_walk walk, uchar *arg) override
  {
    /*
      Item_ident processors like aggregate_check*() use
      WALK_PREFIX|WALK_POSTFIX and depend on the processor being called twice
      then.
    */
    return ((walk & WALK_PREFIX) && (this->*processor)(arg)) ||
           ((walk & WALK_POSTFIX) && (this->*processor)(arg));
  }

  /**
     @returns true if a part of this Item's full name (name or table name) is
     an alias.
  */
  virtual bool alias_name_used() const { return m_alias_of_expr; }
  friend bool insert_fields(THD *thd, Name_resolution_context *context,
                            const char *db_name,
                            const char *table_name, List_iterator<Item> *it,
                            bool any_privileges);
  bool is_strong_side_column_not_in_fd(uchar *arg) override;
  bool is_column_not_in_fd(uchar *arg) override;
};


class Item_ident_for_show final : public Item
{
public:
  Field *field;
  const char *db_name;
  const char *table_name;

  Item_ident_for_show(Field *par_field, const char *db_arg,
                      const char *table_name_arg)
    :field(par_field), db_name(db_arg), table_name(table_name_arg)
  {}

  enum Type type() const override { return FIELD_ITEM; }
  virtual bool fix_fields(THD *thd, Item **ref) override;
  double val_real() override { return field->val_real(); }
  longlong val_int() override { return field->val_int(); }
  String *val_str(String *str) override { return field->val_str(str); }
  my_decimal *val_decimal(my_decimal *dec) override
  { return field->val_decimal(dec); }
  bool get_date(MYSQL_TIME *ltime, my_time_flags_t fuzzydate) override
  {
    return field->get_date(ltime, fuzzydate);
  }
  bool get_time(MYSQL_TIME *ltime) override
  {
    return field->get_time(ltime);
  }
  void make_field(Send_field *tmp_field) override;
  const CHARSET_INFO *charset_for_protocol() const override
  { return (CHARSET_INFO *)field->charset_for_protocol(); }
};


class COND_EQUAL;
class Item_equal;

class Item_field : public Item_ident
{
  typedef Item_ident super;

protected:
  void set_field(Field *field);
  type_conversion_status save_in_field_inner(Field *field, bool no_conversions)
    override;
public:
  /**
    Table containing this resolved field. This is required e.g for calculation
    of table map. Notice that for the following types of "tables",
    no TABLE_LIST object is assigned and hence table_ref is NULL:
     - Temporary tables assigned by join optimizer for sorting and aggregation.
     - Stored procedure dummy tables.
    For fields referencing such tables, table number is always 0, and other
    uses of table_ref is not needed.
  */
  TABLE_LIST *table_ref;
  /// Source field
  Field *field;
  /**
    Item's original field. Used to compare fields in Item_field::eq() in order
    to get proper result when field is transformed by tmp table.
  */
  Field *orig_field;
  /// Result field
  Field *result_field;
  Item_equal *item_equal;
  bool no_const_subst;
  /*
    if any_privileges set to TRUE then here real effective privileges will
    be stored
  */
  uint have_privileges;
  /* field need any privileges (for VIEW creation) */
  bool any_privileges;
  Item_field(Name_resolution_context *context_arg,
             const char *db_arg,const char *table_name_arg,
             const char *field_name_arg);
  Item_field(const POS &pos,
             const char *db_arg,const char *table_name_arg,
             const char *field_name_arg);

  /*
    Constructor needed to process subquery with temporary tables (see Item).
    Notice that it will have no name resolution context.
  */
  Item_field(THD *thd, Item_field *item);
  /*
    Ensures that field, table, and database names will live as long as
    Item_field (this is important in prepared statements).
  */
  Item_field(THD *thd, Name_resolution_context *context_arg, Field *field);
  /*
    If this constructor is used, fix_fields() won't work, because
    db_name, table_name and column_name are unknown. It's necessary to call
    reset_field() before fix_fields() for all fields created this way.
  */
  Item_field(Field *field);

  bool itemize(Parse_context *pc, Item **res) override;

  enum Type type() const override { return FIELD_ITEM; }
  bool eq(const Item *item, bool binary_cmp) const override;
  double val_real() override;
  longlong val_int() override;
  longlong val_time_temporal() override;
  longlong val_date_temporal() override;
  my_decimal *val_decimal(my_decimal *) override;
  String *val_str(String *) override;
  bool val_json(Json_wrapper *result) override;
  double val_real_result() override;
  longlong val_int_result() override;
  longlong val_time_temporal_result() override;
  longlong val_date_temporal_result() override;
  String *str_result(String *tmp) override;
  my_decimal *val_decimal_result(my_decimal *) override;
  bool val_bool_result() override;
  bool is_null_result() override;
  bool send(Protocol *protocol, String *str_arg) override;
  void reset_field(Field *f);
  bool fix_fields(THD *, Item **) override;
  void make_field(Send_field *tmp_field) override;
  void save_org_in_field(Field *field) override;
  table_map used_tables() const override;
  enum Item_result result_type() const override
  {
    return field->result_type();
  }
  enum Item_result numeric_context_result_type() const override
  {
    return field->numeric_context_result_type();
  }
  Item_result cast_to_int_type() const override
  {
    return field->cast_to_int_type();
  }
  enum_monotonicity_info get_monotonicity_info() const override
  {
    return MONOTONIC_STRICT_INCREASING;
  }
  longlong val_int_endpoint(bool left_endp, bool *incl_endp) override;
  Field *get_tmp_table_field() override { return result_field; }
  Field *tmp_table_field(TABLE *) override { return result_field; }
  bool get_date(MYSQL_TIME *ltime, my_time_flags_t fuzzydate) override;
  bool get_date_result(MYSQL_TIME *ltime, my_time_flags_t fuzzydate) override;
  bool get_time(MYSQL_TIME *ltime) override;
  bool get_timeval(struct timeval *tm, int *warnings) override;
  bool is_null() override { return field->is_null(); }
  Item *get_tmp_table_item(THD *thd) override;
  bool collect_item_field_processor(uchar *arg) override;
  bool add_field_to_set_processor(uchar *arg) override;
  bool add_field_to_cond_set_processor(uchar *) override;
  bool remove_column_from_bitmap(uchar *arg) override;
  bool find_item_in_field_list_processor(uchar *arg) override;
  bool check_gcol_func_processor(uchar *int_arg) override;
  bool mark_field_in_map(uchar *arg) override
  {
    auto mark_field= pointer_cast<Mark_field *>(arg);
    bool rc= Item::mark_field_in_map(mark_field, field);
    if (result_field && result_field != field)
      rc|= Item::mark_field_in_map(mark_field, result_field);
    return rc;
  }
  bool used_tables_for_level(uchar *arg) override;
  bool check_column_privileges(uchar *arg) override;
  bool check_partition_func_processor(uchar *) override { return false; }
  void cleanup() override;
  Item_equal *find_item_equal(COND_EQUAL *cond_equal);
  bool subst_argument_checker(uchar **arg) override;
  Item *equal_fields_propagator(uchar *arg) override;
  bool set_no_const_sub(uchar *) override;
  Item *replace_equal_field(uchar *) override;
  inline uint32 max_disp_length() { return field->max_display_length(); }
  Item_field *field_for_view_update() override { return this; }
  Item *safe_charset_converter(THD *thd, const CHARSET_INFO *tocs) override;
  int fix_outer_field(THD *thd, Field **field, Item **reference);
  Item *update_value_transformer(uchar *select_arg) override;
  void print(String *str, enum_query_type query_type) override;
  bool is_outer_field() const override
  {
    DBUG_ASSERT(fixed);
    return table_ref->outer_join || table_ref->outer_join_nest();
  }
  Field::geometry_type get_geometry_type() const override
  {
    DBUG_ASSERT(data_type() == MYSQL_TYPE_GEOMETRY);
    return field->get_geometry_type();
  }
  const CHARSET_INFO *charset_for_protocol(void) const override
  { return field->charset_for_protocol(); }

#ifndef DBUG_OFF
  void dbug_print() const
  {
    fprintf(DBUG_FILE, "<field ");
    if (field)
    {
      fprintf(DBUG_FILE, "'%s.%s': ", field->table->alias, field->field_name);
      field->dbug_print();
    }
    else
      fprintf(DBUG_FILE, "NULL");

    fprintf(DBUG_FILE, ", result_field: ");
    if (result_field)
    {
      fprintf(DBUG_FILE, "'%s.%s': ",
              result_field->table->alias, result_field->field_name);
      result_field->dbug_print();
    }
    else
      fprintf(DBUG_FILE, "NULL");
    fprintf(DBUG_FILE, ">\n");
  }
#endif

  float get_filtering_effect(table_map filter_for_table,
                             table_map read_tables,
                             const MY_BITMAP *fields_to_ignore,
                             double rows_in_table) override;

  /**
    Returns the probability for the predicate "col OP <val>" to be
    true for a row in the case where no index statistics or range
    estimates are available for 'col'.

    The probability depends on the number of rows in the table: it is by
    default 'default_filter', but never lower than 1/max_distinct_values
    (e.g. number of rows in the table, or the number of distinct values
    possible for the datatype if the field provides that kind of
    information).

    @param max_distinct_values The maximum number of distinct values,
                               typically the number of rows in the table
    @param default_filter      The default filter for the predicate

    @return the estimated filtering effect for this predicate
  */

  float get_cond_filter_default_probability(double max_distinct_values,
                                            float default_filter) const;

  friend class Item_default_value;
  friend class Item_insert_value;
  friend class SELECT_LEX_UNIT;

  /**
     @note that field->table->alias_name_used is reliable only if
     thd->lex->need_correct_ident() is true.
  */
  bool alias_name_used() const override
  { return m_alias_of_expr ||
      // maybe the qualifying table was given an alias ("t1 AS foo"):
      (field ? field->table->alias_name_used : false);
  }

  bool repoint_const_outer_ref(uchar *arg) override;
  Field *get_orig_field() override { return orig_field; }
  void set_orig_field(Field *orig_field_arg) override
  {
    if (orig_field_arg)
      orig_field= orig_field_arg;
  }
};

class Item_null : public Item_basic_constant
{
  typedef Item_basic_constant super;

  void init()
  {
    maybe_null= true;
    null_value= TRUE;
    set_data_type(MYSQL_TYPE_NULL);
    max_length= 0;
    fixed= true;
    collation.set(&my_charset_bin, DERIVATION_IGNORABLE);
  }
protected:
  type_conversion_status save_in_field_inner(Field *field, bool no_conversions)
    override;
public:
  Item_null()
  {
    init();
    item_name= NAME_STRING("NULL");
  }
  explicit Item_null(const POS &pos) : super(pos)
  {
    init();
    item_name= NAME_STRING("NULL");
  }

  Item_null(const Name_string &name_par)
  {
    init();
    item_name= name_par;
  }

  enum Type type() const override { return NULL_ITEM; }
  bool eq(const Item *item, bool binary_cmp) const override;
  double val_real() override;
  longlong val_int() override;
  longlong val_time_temporal() override { return val_int(); }
  longlong val_date_temporal() override { return val_int(); }
  String *val_str(String *str) override;
  my_decimal *val_decimal(my_decimal *) override;
  bool get_date(MYSQL_TIME *, my_time_flags_t) override
  {
    return true;
  }
  bool get_time(MYSQL_TIME *) override
  {
    return true;
  }
  bool val_json(Json_wrapper *wr) override;
  bool send(Protocol *protocol, String *str) override;
  enum Item_result result_type() const override { return STRING_RESULT; }
  bool basic_const_item() const override { return true; }
  Item *clone_item() const override { return new Item_null(item_name); }
  bool is_null() override { return true; }

  void print(String *str, enum_query_type query_type) override
  {
    str->append(query_type == QT_NORMALIZED_FORMAT ? "?" : "NULL");
  }

  Item *safe_charset_converter(THD *thd, const CHARSET_INFO *tocs) override;
  bool check_partition_func_processor(uchar *) override { return false; }
};

/**
  An item representing NULL values for use with ROLLUP.

  When grouping WITH ROLLUP, Item_null_result items are created to
  represent NULL values in the grouping columns of the ROLLUP rows. To
  avoid type problems during execution, these objects are created with
  the same field and result types as the fields of the columns they
  belong to.
 */
class Item_null_result final : public Item_null
{
  /** Result type for this NULL value */
  Item_result res_type;

public:
  Field *result_field;
  Item_null_result(enum_field_types fld_type, Item_result res_type)
    : Item_null(), res_type(res_type), result_field(NULL)
  {
    set_data_type(fld_type);
  }
  bool is_result_field() const override { return result_field != nullptr; }
  void save_in_result_field(bool no_conversions) override
  {
    save_in_field(result_field, no_conversions);
  }
  bool check_partition_func_processor(uchar *) override { return true; }
  Item_result result_type() const override { return res_type; }
  bool check_gcol_func_processor(uchar *) override { return true; }
  enum Type type() const override { return NULL_RESULT_ITEM; }
};

/// Placeholder ('?') of prepared statement.
class Item_param final : public Item,
                         private Settable_routine_parameter
{
  typedef Item super;

protected:
  type_conversion_status save_in_field_inner(Field *field, bool no_conversions)
    override;

public:
  enum enum_item_param_state
  {
    NO_VALUE, NULL_VALUE, INT_VALUE, REAL_VALUE,
    STRING_VALUE, TIME_VALUE, LONG_DATA_VALUE,
    DECIMAL_VALUE
  } state;

  /*
    A buffer for string and long data values. Historically all allocated
    values returned from val_str() were treated as eligible to
    modification. I. e. in some cases Item_func_concat can append it's
    second argument to return value of the first one. Because of that we
    can't return the original buffer holding string data from val_str(),
    and have to have one buffer for data and another just pointing to
    the data. This is the latter one and it's returned from val_str().
    Can not be declared inside the union as it's not a POD type.
  */
  String str_value_ptr;
  my_decimal decimal_value;
  union
  {
    longlong integer;
    double   real;
    /*
      Character sets conversion info for string values.
      Character sets of client and connection defined at bind time are used
      for all conversions, even if one of them is later changed (i.e.
      between subsequent calls to mysql_stmt_execute).
    */
    struct CONVERSION_INFO
    {
      const CHARSET_INFO *character_set_client;
      const CHARSET_INFO *character_set_of_placeholder;
      /*
        This points at character set of connection if conversion
        to it is required (i. e. if placeholder typecode is not BLOB).
        Otherwise it's equal to character_set_client (to simplify
        check in convert_str_value()).
      */
      const CHARSET_INFO *final_character_set_of_str_value;
    } cs_info;
    MYSQL_TIME     time;
  } value;

  /* Cached values for virtual methods to save us one switch.  */
  enum Item_result item_result_type;
  enum Type item_type;

  /*
    data_type() is used when this item is used in a temporary table.
    This is NOT placeholder metadata sent to client, as this value
    is assigned after sending metadata (in setup_one_conversion_function).
    For example in case of 'SELECT ?' you'll get MYSQL_TYPE_STRING both
    in result set and placeholders metadata, no matter what type you will
    supply for this placeholder in mysql_stmt_execute.
  */

  /*
    Offset of placeholder inside statement text. Used to create
    no-placeholders version of this statement for the binary log.
  */
  uint pos_in_query;

  Item_param(const POS &pos, MEM_ROOT *root, uint pos_in_query_arg);

  bool itemize(Parse_context *pc, Item **item) override;

  enum Item_result result_type() const override { return item_result_type; }
  enum Type type() const override { return item_type; }

  double val_real() override;
  longlong val_int() override;
  my_decimal *val_decimal(my_decimal *) override;
  String *val_str(String *) override;
  bool get_time(MYSQL_TIME *tm) override;
  bool get_date(MYSQL_TIME *tm, my_time_flags_t fuzzydate) override;

  void set_null();
  void set_int(longlong i, uint32 max_length_arg);
  void set_double(double i);
  void set_decimal(const char *str, ulong length);
  void set_decimal(const my_decimal *dv);
  bool set_str(const char *str, size_t length);
  bool set_longdata(const char *str, ulong length);
  void set_time(MYSQL_TIME *tm, timestamp_type type, uint32 max_length_arg);
  bool set_from_user_var(THD *thd, const user_var_entry *entry);
  void reset();
  /*
    Assign placeholder value from bind data.
  */
  void (*set_param_func)(Item_param *param, uchar **pos, ulong len);

  const String *query_val_str(THD *thd, String *str) const;

  bool convert_str_value(THD *thd);

  /*
    Parameter is treated as constant during execution, thus it will not be
    evaluated during preparation.
  */
  table_map used_tables() const override
  { return state != NO_VALUE ? 0 : INNER_TABLE_BIT; }
  void print(String *str, enum_query_type query_type) override;
  bool is_null() override
  { DBUG_ASSERT(state != NO_VALUE); return state == NULL_VALUE; }
  bool basic_const_item() const override
  {
    if (state == NO_VALUE || state == TIME_VALUE)
      return false;
    return true;
  }

  /*
    This method is used to make a copy of a basic constant item when
    propagating constants in the optimizer. The reason to create a new
    item and not use the existing one is not precisely known (2005/04/16).
    Probably we are trying to preserve tree structure of items, in other
    words, avoid pointing at one item from two different nodes of the tree.
    Return a new basic constant item if parameter value is a basic
    constant, assert otherwise. This method is called only if
    basic_const_item returned TRUE.
  */
  Item *safe_charset_converter(THD *thd, const CHARSET_INFO *tocs) override;
  Item *clone_item() const override;
  /*
    Implement by-value equality evaluation if parameter value
    is set and is a basic constant (integer, real or string).
    Otherwise return FALSE.
  */
  bool eq(const Item *item, bool binary_cmp) const override;
  /** Item is a argument to a limit clause. */
  bool limit_clause_param;
  void set_param_type_and_swap_value(Item_param *from);
  /**
    This should be called after any modification done to this Item, to
    propagate the said modification to all its clones.
  */
  void sync_clones();
  bool add_clone(Item_param *i) { return m_clones.push_back(i); }

private:
  Settable_routine_parameter *get_settable_routine_parameter() override
  {
    return this;
  }

  bool set_value(THD*, sp_rcontext*, Item **it) override;

  void set_out_param_info(Send_field *info) override;

public:
  const Send_field *get_out_param_info() const override;

  void make_field(Send_field *field) override;

private:
  Send_field *m_out_param_info;
  /**
    If a query expression's text QT, containing a parameter, is internally
    duplicated and parsed twice (@see reparse_common_table_expression), the
    first parsing will create an Item_param I, and the re-parsing, which
    parses a forged "(QT)" parse-this-CTE type of statement, will create an
    Item_param J. J should not exist:
    - from the point of view of logging: it is not in the original query so it
    should not be substituted in the query written to logs (in insert_params()
    if with_log is true).
    - from the POV of the user:
        * user provides one single value for I, not one for I and one for J.
        * user expects mysql_stmt_param_count() to return 1, not 2 (count is
        sent by the server in send_prep_stmt()).
    That is why J is part neither of LEX::param_list, nor of param_array; it
    is considered an inferior clone of I; I::m_clones contains J.
    The connection between I and J is made once, by comparing their
    byte position in the statement, in Item_param::itemize().
    J gets its value from I: @see Item_param::sync_clones.
  */
  Mem_root_array<Item_param *> m_clones;
};


class Item_int :public Item_num
{
  typedef Item_num super;
public:
  longlong value;
  Item_int(int32 i,uint length= MY_INT32_NUM_DECIMAL_DIGITS)
    :value((longlong) i)
  { set_data_type(MYSQL_TYPE_LONGLONG); max_length= length; fixed= true; }
  Item_int(const POS &pos, int32 i,uint length= MY_INT32_NUM_DECIMAL_DIGITS)
    :super(pos), value((longlong) i)
  { set_data_type(MYSQL_TYPE_LONGLONG); max_length= length; fixed= true; }
  Item_int(longlong i,uint length= MY_INT64_NUM_DECIMAL_DIGITS)
    :value(i)
  { set_data_type(MYSQL_TYPE_LONGLONG); max_length= length; fixed= true; }
  Item_int(ulonglong i, uint length= MY_INT64_NUM_DECIMAL_DIGITS)
    :value((longlong)i)
  {
    set_data_type(MYSQL_TYPE_LONGLONG);
    max_length= length;
    fixed= true;
    unsigned_flag= true;
  }
  Item_int(const Item_int *item_arg)
  {
    set_data_type(item_arg->data_type());
    value= item_arg->value;
    item_name= item_arg->item_name;
    max_length= item_arg->max_length;
    fixed= true;
  }
  Item_int(const Name_string &name_arg, longlong i, uint length) :value(i)
  {
    set_data_type(MYSQL_TYPE_LONGLONG);
    max_length= length;
    item_name= name_arg;
    fixed= true;
  }
  Item_int(const POS &pos, const Name_string &name_arg, longlong i, uint length)
    :super(pos), value(i)
  {
    set_data_type(MYSQL_TYPE_LONGLONG);
    max_length= length;
    item_name= name_arg;
    fixed= true;
  }
  Item_int(const char *str_arg, uint length)
  {
    set_data_type(MYSQL_TYPE_LONGLONG);
    init(str_arg, length);
  }
  Item_int(const POS &pos, const char *str_arg, uint length) : super(pos)
  {
    set_data_type(MYSQL_TYPE_LONGLONG);
    init(str_arg, length);
  }

  Item_int(const POS &pos, const LEX_STRING &num, int dummy_error= 0)
  : Item_int(pos, num, my_strtoll10(num.str, NULL, &dummy_error),
             static_cast<uint>(num.length))
  {}

private:
  void init(const char *str_arg, uint length);

protected:
  type_conversion_status save_in_field_inner(Field *field, bool no_conversions)
    override;

public:
  enum Type type() const override { return INT_ITEM; }
  enum Item_result result_type() const override { return INT_RESULT; }
  longlong val_int() override { DBUG_ASSERT(fixed); return value; }
  double val_real() override
  {
    DBUG_ASSERT(fixed);
    return static_cast<double>(value);
  }
  my_decimal *val_decimal(my_decimal *) override;
  String *val_str(String *) override;
  bool get_date(MYSQL_TIME *ltime, my_time_flags_t fuzzydate) override
  {
    return get_date_from_int(ltime, fuzzydate);
  }
  bool get_time(MYSQL_TIME *ltime) override
  {
    return get_time_from_int(ltime);
  }
  bool basic_const_item() const override { return true; }
  Item *clone_item() const override { return new Item_int(this); }
  void print(String *str, enum_query_type query_type) override;
  Item_num *neg() override { value= -value; return this; }
  uint decimal_precision() const override
  { return (uint)(max_length - (value < 0)); }
  bool eq(const Item *, bool) const override;
  bool check_partition_func_processor(uchar *) override { return false; }
  bool check_gcol_func_processor(uchar *) override { return false; }
};


/**
  Item_int with value==0 and length==1
*/
class Item_int_0 final : public Item_int
{
public:
  Item_int_0() :Item_int(NAME_STRING("0"), 0, 1) {}
  explicit
  Item_int_0(const POS &pos) :Item_int(pos, NAME_STRING("0"), 0, 1) {}
};


/*
  Item_temporal is used to store numeric representation
  of time/date/datetime values for queries like:

     WHERE datetime_column NOT IN
     ('2006-04-25 10:00:00','2006-04-25 10:02:00', ...);

  and for SHOW/INFORMATION_SCHEMA purposes (see sql_show.cc)

  TS-TODO: Can't we use Item_time_literal, Item_date_literal,
  TS-TODO: and Item_datetime_literal for this purpose?
*/
class Item_temporal final : public Item_int
{
protected:
  type_conversion_status save_in_field_inner(Field *field, bool no_conversions)
    override;
public:
  Item_temporal(enum_field_types field_type_arg, longlong i): Item_int(i)
  {
    DBUG_ASSERT(is_temporal_type(field_type_arg));
    set_data_type(field_type_arg);
  }
  Item_temporal(enum_field_types field_type_arg, const Name_string &name_arg,
                longlong i, uint length): Item_int(i)
  {
    DBUG_ASSERT(is_temporal_type(field_type_arg));
    set_data_type(field_type_arg);
    max_length= length;
    item_name= name_arg;
    fixed= true;
  }
  Item *clone_item() const override
  { return new Item_temporal(data_type(), value); }
  longlong val_time_temporal() override { return val_int(); }
  longlong val_date_temporal() override { return val_int(); }
  bool get_date(MYSQL_TIME *, my_time_flags_t) override
  {
    DBUG_ASSERT(0);
    return false;
  }
  bool get_time(MYSQL_TIME *) override
  {
    DBUG_ASSERT(0);
    return false;
  }
};


class Item_uint :public Item_int
{
protected:
  type_conversion_status save_in_field_inner(Field *field, bool no_conversions)
    override;
public:
  Item_uint(const char *str_arg, uint length)
    :Item_int(str_arg, length) { unsigned_flag= 1; }
  Item_uint(const POS &pos, const char *str_arg, uint length)
    :Item_int(pos, str_arg, length) { unsigned_flag= 1; }

  Item_uint(ulonglong i) :Item_int(i, 10) {}
  Item_uint(const Name_string &name_arg, longlong i, uint length)
    :Item_int(name_arg, i, length) { unsigned_flag= true; }
  double val_real() override
  {
    DBUG_ASSERT(fixed);
    return ulonglong2double(static_cast<ulonglong>(value));
  }
  String *val_str(String*) override;

  Item *clone_item() const override
  { return new Item_uint(item_name, value, max_length); }
  void print(String *str, enum_query_type query_type) override;
  Item_num *neg() override;
  uint decimal_precision() const override { return max_length; }
};


/* decimal (fixed point) constant */
class Item_decimal :public Item_num
{
  typedef Item_num super;
protected:
  my_decimal decimal_value;
  type_conversion_status save_in_field_inner(Field *field, bool no_conversions)
    override;
public:
  Item_decimal(const POS &pos,
               const char *str_arg, uint length, const CHARSET_INFO *charset);
  Item_decimal(const Name_string &name_arg,
               const my_decimal *val_arg, uint decimal_par, uint length);
  Item_decimal(my_decimal *value_par);
  Item_decimal(longlong val, bool unsig);
  Item_decimal(double val);
  Item_decimal(const uchar *bin, int precision, int scale);

  enum Type type() const override { return DECIMAL_ITEM; }
  enum Item_result result_type() const override { return DECIMAL_RESULT; }
  longlong val_int() override;
  double val_real() override;
  String *val_str(String *) override;
  my_decimal *val_decimal(my_decimal *) override { return &decimal_value; }
  bool get_date(MYSQL_TIME *ltime, my_time_flags_t fuzzydate) override
  {
    return get_date_from_decimal(ltime, fuzzydate);
  }
  bool get_time(MYSQL_TIME *ltime) override
  {
    return get_time_from_decimal(ltime);
  }
  bool basic_const_item() const override { return true; }
  Item *clone_item() const override
  {
    return new Item_decimal(item_name, &decimal_value, decimals, max_length);
  }
  void print(String *str, enum_query_type query_type) override;
  Item_num *neg() override
  {
    my_decimal_neg(&decimal_value);
    unsigned_flag= !decimal_value.sign();
    return this;
  }
  uint decimal_precision() const override { return decimal_value.precision(); }
  bool eq(const Item *, bool binary_cmp) const override;
  void set_decimal_value(my_decimal *value_par);
  bool check_partition_func_processor(uchar *) override { return false; }
};


class Item_float :public Item_num
{
  typedef Item_num super;

  Name_string presentation;
public:
  double value;
  // Item_real() :value(0) {}
  Item_float(const char *str_arg, uint length)
  { init(str_arg, length); }
  Item_float(const POS &pos, const char *str_arg, uint length) : super(pos)
  { init(str_arg, length); }

  Item_float(const Name_string name_arg,
             double val_arg, uint decimal_par, uint length)
    :value(val_arg)
  {
    presentation= name_arg;
    item_name= name_arg;
    set_data_type(MYSQL_TYPE_DOUBLE);
    decimals= (uint8) decimal_par;
    max_length= length;
    fixed= 1;
  }
  Item_float(const POS &pos, const Name_string name_arg,
             double val_arg, uint decimal_par, uint length)
    :super(pos), value(val_arg)
  {
    presentation= name_arg;
    item_name= name_arg;
    set_data_type(MYSQL_TYPE_DOUBLE);
    decimals= (uint8) decimal_par;
    max_length= length;
    fixed= 1;
  }

  Item_float(double value_par, uint decimal_par) :value(value_par)
  {
    set_data_type(MYSQL_TYPE_DOUBLE);
    decimals= (uint8) decimal_par;
    fixed= 1;
  }

private:
  void init(const char *str_arg, uint length);

protected:
  type_conversion_status save_in_field_inner(Field *field, bool no_conversions)
    override;

public:
  enum Type type() const override { return REAL_ITEM; }
  double val_real() override { DBUG_ASSERT(fixed); return value; }
  longlong val_int() override
  {
    DBUG_ASSERT(fixed == 1);
    if (value <= (double) LLONG_MIN)
    {
       return LLONG_MIN;
    }
    else if (value >= (double) (ulonglong) LLONG_MAX)
    {
      return LLONG_MAX;
    }
    return (longlong) rint(value);
  }
  String *val_str(String *) override;
  my_decimal *val_decimal(my_decimal *) override;
  bool get_date(MYSQL_TIME *ltime, my_time_flags_t fuzzydate) override
  {
    return get_date_from_real(ltime, fuzzydate);
  }
  bool get_time(MYSQL_TIME *ltime) override
  {
    return get_time_from_real(ltime);
  }
  bool basic_const_item() const override { return true; }
  Item *clone_item() const override
  { return new Item_float(item_name, value, decimals, max_length); }
  Item_num *neg() override { value= -value; return this; }
  void print(String *str, enum_query_type query_type) override;
  bool eq(const Item *, bool binary_cmp) const override;
};


class Item_func_pi :public Item_float
{
  const Name_string func_name;
public:
  Item_func_pi(const POS &pos)
    : Item_float(pos, null_name_string, M_PI, 6, 8),
      func_name(NAME_STRING("pi()"))
  {}

  void print(String *str, enum_query_type) override
  {
    str->append(func_name);
  }

  Item *safe_charset_converter(THD *thd, const CHARSET_INFO *tocs) override;
};


class Item_string :public Item_basic_constant
{
  typedef Item_basic_constant super;

protected:
  explicit Item_string(const POS &pos) : super(pos), m_cs_specified(FALSE)
  {
    set_data_type(MYSQL_TYPE_VARCHAR);
  }

  void init(const char *str, size_t length,
            const CHARSET_INFO *cs, Derivation dv, uint repertoire)
  {
    set_data_type(MYSQL_TYPE_VARCHAR);
    str_value.set_or_copy_aligned(str, length, cs);
    collation.set(cs, dv, repertoire);
    /*
      We have to have a different max_length than 'length' here to
      ensure that we get the right length if we do use the item
      to create a new table. In this case max_length must be the maximum
      number of chars for a string of this type because we in Create_field::
      divide the max_length with mbmaxlen).
    */
    max_length= static_cast<uint32>(str_value.numchars() * cs->mbmaxlen);
    item_name.copy(str, length, cs);
    decimals=NOT_FIXED_DEC;
    // it is constant => can be used without fix_fields (and frequently used)
    fixed= 1;
    /*
      Check if the string has any character that can't be
      interpreted using the relevant charset.
    */
    check_well_formed_result(&str_value, false, false);
  }
  type_conversion_status save_in_field_inner(Field *field, bool no_conversions)
    override;
public:
  /* Create from a string, set name from the string itself. */
  Item_string(const char *str, size_t length,
              const CHARSET_INFO *cs, Derivation dv= DERIVATION_COERCIBLE,
              uint repertoire= MY_REPERTOIRE_UNICODE30)
    : m_cs_specified(FALSE)
  {
    init(str, length, cs, dv, repertoire);
  }
  Item_string(const POS &pos, const char *str, size_t length,
              const CHARSET_INFO *cs, Derivation dv= DERIVATION_COERCIBLE,
              uint repertoire= MY_REPERTOIRE_UNICODE30)
    : super(pos), m_cs_specified(FALSE)
  {
    init(str, length, cs, dv, repertoire);
  }

  /* Just create an item and do not fill string representation */
  Item_string(const CHARSET_INFO *cs, Derivation dv= DERIVATION_COERCIBLE)
    : m_cs_specified(FALSE)
  {
    collation.set(cs, dv);
    set_data_type(MYSQL_TYPE_VARCHAR);
    max_length= 0;
    decimals= NOT_FIXED_DEC;
    fixed= 1;
  }

  /* Create from the given name and string. */
  Item_string(const Name_string name_par, const char *str, size_t length,
              const CHARSET_INFO *cs, Derivation dv= DERIVATION_COERCIBLE,
              uint repertoire= MY_REPERTOIRE_UNICODE30)
    : m_cs_specified(FALSE)
  {
    str_value.set_or_copy_aligned(str, length, cs);
    collation.set(cs, dv, repertoire);
    set_data_type(MYSQL_TYPE_VARCHAR);
    max_length= static_cast<uint32>(str_value.numchars() * cs->mbmaxlen);
    item_name= name_par;
    decimals=NOT_FIXED_DEC;
    // it is constant => can be used without fix_fields (and frequently used)
    fixed= 1;
  }
  Item_string(const POS &pos, const Name_string name_par, const char *str, size_t length,
              const CHARSET_INFO *cs, Derivation dv= DERIVATION_COERCIBLE,
              uint repertoire= MY_REPERTOIRE_UNICODE30)
    : super(pos), m_cs_specified(FALSE)
  {
    str_value.set_or_copy_aligned(str, length, cs);
    collation.set(cs, dv, repertoire);
    set_data_type(MYSQL_TYPE_VARCHAR);
    max_length= static_cast<uint32>(str_value.numchars()*cs->mbmaxlen);
    item_name= name_par;
    decimals=NOT_FIXED_DEC;
    // it is constant => can be used without fix_fields (and frequently used)
    fixed= 1;
  }

  /* Create from the given name and string. */
  Item_string(const POS &pos,
              const Name_string name_par, const LEX_STRING &literal,
              const CHARSET_INFO *cs, Derivation dv= DERIVATION_COERCIBLE,
              uint repertoire= MY_REPERTOIRE_UNICODE30)
    : super(pos), m_cs_specified(FALSE)
  {
    str_value.set_or_copy_aligned(literal.str ? literal.str : "",
                                  literal.str ? literal.length : 0, cs);
    collation.set(cs, dv, repertoire);
    set_data_type(MYSQL_TYPE_VARCHAR);
    max_length= static_cast<uint32>(str_value.numchars()*cs->mbmaxlen);
    item_name= name_par;
    decimals=NOT_FIXED_DEC;
    // it is constant => can be used without fix_fields (and frequently used)
    fixed= 1;
  }

  /*
    This is used in stored procedures to avoid memory leaks and
    does a deep copy of its argument.
  */
  void set_str_with_copy(const char *str_arg, uint length_arg)
  {
    str_value.copy(str_arg, length_arg, collation.collation);
    max_length= static_cast<uint32>(str_value.numchars() *
                                    collation.collation->mbmaxlen);
  }
  void set_repertoire_from_value()
  {
    collation.repertoire= my_string_repertoire(str_value.charset(),
                                               str_value.ptr(),
                                               str_value.length());
  }
  enum Type type() const override { return STRING_ITEM; }
  double val_real() override;
  longlong val_int() override;
  String *val_str(String *) override
  {
    DBUG_ASSERT(fixed == 1);
    return &str_value;
  }
  my_decimal *val_decimal(my_decimal *) override;
  bool get_date(MYSQL_TIME *ltime, my_time_flags_t fuzzydate) override
  {
    return get_date_from_string(ltime, fuzzydate);
  }
  bool get_time(MYSQL_TIME *ltime) override
  {
    return get_time_from_string(ltime);
  }
  enum Item_result result_type() const override { return STRING_RESULT; }
  bool basic_const_item() const override { return true; }
  bool eq(const Item *item, bool binary_cmp) const override;
  Item *clone_item() const override
  {
    return new Item_string(static_cast<Name_string>(item_name), str_value.ptr(),
    			   str_value.length(), collation.collation);
  }
  Item *safe_charset_converter(THD *thd, const CHARSET_INFO *tocs) override;
  Item *charset_converter(const CHARSET_INFO *tocs, bool lossless);
  inline void append(char *str, size_t length)
  {
    str_value.append(str, length);
    max_length= static_cast<uint32>(str_value.numchars() *
                                    collation.collation->mbmaxlen);
  }
  void print(String *str, enum_query_type query_type) override;
  bool check_partition_func_processor(uchar *) override { return false; }

  /**
    Return TRUE if character-set-introducer was explicitly specified in the
    original query for this item (text literal).

    This operation is to be called from Item_string::print(). The idea is
    that when a query is generated (re-constructed) from the Item-tree,
    character-set-introducers should appear only for those literals, where
    they were explicitly specified by the user. Otherwise, that may lead to
    loss collation information (character set introducers implies default
    collation for the literal).

    Basically, that makes sense only for views and hopefully will be gone
    one day when we start using original query as a view definition.

    @return This operation returns the value of m_cs_specified attribute.
      @retval TRUE if character set introducer was explicitly specified in
      the original query.
      @retval FALSE otherwise.
  */
  inline bool is_cs_specified() const
  {
    return m_cs_specified;
  }

  /**
    Set the value of m_cs_specified attribute.

    m_cs_specified attribute shows whether character-set-introducer was
    explicitly specified in the original query for this text literal or
    not. The attribute makes sense (is used) only for views.

    This operation is to be called from the parser during parsing an input
    query.
  */
  inline void set_cs_specified(bool cs_specified)
  {
    m_cs_specified= cs_specified;
  }

private:
  bool m_cs_specified;
};


longlong
longlong_from_string_with_check(const CHARSET_INFO *cs,
                                const char *cptr, const char *end);
double
double_from_string_with_check(const CHARSET_INFO *cs,
                              const char *cptr, const char *end);

class Item_static_string_func : public Item_string
{
  const Name_string func_name;
public:
  Item_static_string_func(const Name_string &name_par,
                          const char *str, size_t length, const CHARSET_INFO *cs,
                          Derivation dv= DERIVATION_COERCIBLE)
    :Item_string(null_name_string, str, length, cs, dv), func_name(name_par)
  {}
  Item_static_string_func(const POS &pos, const Name_string &name_par,
                          const char *str, size_t length, const CHARSET_INFO *cs,
                          Derivation dv= DERIVATION_COERCIBLE)
    :Item_string(pos, null_name_string, str, length, cs, dv),
     func_name(name_par)
  {}

  Item *safe_charset_converter(THD *thd, const CHARSET_INFO *tocs) override;

  inline void print(String *str, enum_query_type) override
  {
    str->append(func_name);
  }

  bool check_partition_func_processor(uchar *) override { return true; }
  bool check_gcol_func_processor(uchar *) override { return true; }
};


/* for show tables */
class Item_partition_func_safe_string : public Item_string
{
public:
  Item_partition_func_safe_string(const Name_string name, size_t length,
                                  const CHARSET_INFO *cs= NULL):
    Item_string(name, NullS, 0, cs)
  {
    max_length= static_cast<uint32>(length);
  }
};


class Item_blob final : public Item_partition_func_safe_string
{
public:
  Item_blob(const char *name, size_t length) :
    Item_partition_func_safe_string(Name_string(name, strlen(name)),
                                    length, &my_charset_bin)
  { set_data_type(MYSQL_TYPE_BLOB); }
  enum Type type() const override { return TYPE_HOLDER; }
};


/**
  Item_empty_string -- is a utility class to put an item into List<Item>
  which is then used in protocol.send_result_set_metadata() when sending SHOW output to
  the client.
*/

class Item_empty_string :public Item_partition_func_safe_string
{
public:
  Item_empty_string(const char *header, size_t length,
                    const CHARSET_INFO *cs= NULL) :
    Item_partition_func_safe_string(Name_string(header, strlen(header)),
                                    0, cs ? cs : &my_charset_utf8_general_ci)
    {
      max_length= static_cast<uint32>(length * collation.collation->mbmaxlen);
    }
  void make_field(Send_field *field) override;
};


class Item_return_int :public Item_int
{
public:
  Item_return_int(const char *name_arg, uint length,
		  enum_field_types field_type_arg, longlong value= 0)
    :Item_int(Name_string(name_arg, name_arg ? strlen(name_arg) : 0),
              value, length)
  {
    set_data_type(field_type_arg);
    unsigned_flag= true;
  }
};


class Item_hex_string : public Item_basic_constant
{
  typedef Item_basic_constant super;

protected:
  type_conversion_status save_in_field_inner(Field *field, bool no_conversions)
    override;

public:
  Item_hex_string();
  explicit Item_hex_string(const POS &pos) : super(pos)
  { set_data_type(MYSQL_TYPE_VARCHAR); }

  Item_hex_string(const char *str,uint str_length);
  Item_hex_string(const POS &pos, const LEX_STRING &literal);

  enum Type type() const override { return VARBIN_ITEM; }
  double val_real() override
  {
    DBUG_ASSERT(fixed);
    return (double) (ulonglong) Item_hex_string::val_int();
  }
  longlong val_int() override;
  bool basic_const_item() const override { return true; }
  Item *clone_item() const override
  {
    return new Item_hex_string(str_value.ptr(), max_length);
  }
  String *val_str(String *) override { DBUG_ASSERT(fixed); return &str_value; }
  my_decimal *val_decimal(my_decimal *) override;
  bool get_date(MYSQL_TIME *ltime, my_time_flags_t fuzzydate) override
  {
    return get_date_from_string(ltime, fuzzydate);
  }
  bool get_time(MYSQL_TIME *ltime) override
  {
    return get_time_from_string(ltime);
  }
  Item_result result_type() const override { return STRING_RESULT; }
  Item_result numeric_context_result_type() const override {return INT_RESULT;}
  Item_result cast_to_int_type() const override { return INT_RESULT; }
  void print(String *str, enum_query_type query_type) override;
  bool eq(const Item *item, bool binary_cmp) const override;
  Item *safe_charset_converter(THD *thd, const CHARSET_INFO *tocs) override;
  bool check_partition_func_processor(uchar *) override { return false; }
  static LEX_STRING make_hex_str(const char *str, size_t str_length);
private:
  void hex_string_init(const char *str, uint str_length);
};


class Item_bin_string final : public Item_hex_string
{
  typedef Item_hex_string super;

public:
  Item_bin_string(const char *str, size_t str_length)
  { bin_string_init(str, str_length); }
  Item_bin_string(const POS &pos, const LEX_STRING &literal) : super(pos)
  { bin_string_init(literal.str, literal.length); }

  static LEX_STRING make_bin_str(const char *str, size_t str_length);

private:
  void bin_string_init(const char *str, size_t str_length);
};

class Item_result_field :public Item	/* Item with result field */
{
public:
  Field *result_field;				/* Save result here */
  Item_result_field() :result_field(0) {}
  explicit Item_result_field(const POS &pos) :Item(pos), result_field(0) {}

  // Constructor used for Item_sum/Item_cond_and/or (see Item comment)
  Item_result_field(THD *thd, Item_result_field *item):
    Item(thd, item), result_field(item->result_field)
  {}
  ~Item_result_field() {}			/* Required with gcc 2.95 */
  Field *get_tmp_table_field() override { return result_field; }
  Field *tmp_table_field(TABLE*) override { return result_field; }
  table_map used_tables() const override { return 1; }

  /**
    Resolve type-related information for this item, such as result field type,
    maximum size, precision, signedness, character set and collation.
    Also check compatibility of argument types and return error when applicable.
    Also adjust nullability when applicable.

    @param thd    thread handler
    @returns      false if success, true if error
  */
  virtual bool resolve_type(THD *thd)=0;

  void set_result_field(Field *field) override { result_field= field; }
  bool is_result_field() const override { return true; }
  void save_in_result_field(bool no_conversions) override
  {
    DBUG_ENTER("Item_result_field::save_in_result_field");
    save_in_field(result_field, no_conversions);
    DBUG_VOID_RETURN;
  }
  virtual double  val_real_result() override;
  virtual longlong val_int_result() override;
  /**
    Get time value in packed longlong format. NULL is converted to 0.
  */
  virtual longlong val_time_temporal_result() override;
  /**
    Get date value in packed longlong format. NULL is converted to 0.
  */
  virtual longlong val_date_temporal_result() override;
  virtual String *str_result(String* tmp) override;
  virtual my_decimal *val_decimal_result(my_decimal *val) override;
  virtual bool val_bool_result() override;
  virtual bool is_null_result() override;

  void cleanup() override;
  /*
    This method is used for debug purposes to print the name of an
    item to the debug log. The second use of this method is as
    a helper function of print() and error messages, where it is
    applicable. To suit both goals it should return a meaningful,
    distinguishable and syntactically correct string. This method
    should not be used for runtime type identification, use enum
    {Sum}Functype and Item_func::functype()/Item_sum::sum_func()
    instead.
    Added here, to the parent class of both Item_func and Item_sum.
  */
  virtual const char *func_name() const= 0;
  bool check_gcol_func_processor(uchar *) override { return false; }
  bool mark_field_in_map(uchar *arg) override
  {
    bool rc= Item::mark_field_in_map(arg);
    if (result_field)
      rc|= Item::mark_field_in_map(pointer_cast<Mark_field *>(arg),
                                   result_field);
    return rc;
  }
};


class Item_ref :public Item_ident
{
protected:
  void set_properties();
  type_conversion_status save_in_field_inner(Field *field, bool no_conversions)
    override;
public:
  enum Ref_Type { REF, DIRECT_REF, VIEW_REF, OUTER_REF, AGGREGATE_REF };
  Field *result_field;			 /* Save result here */
  Item **ref;
private:
  /**
    'ref' can be set (to non-NULL) in the constructor or afterwards.
    The second case means that we are doing resolution, possibly pointing
    'ref' to a non-permanent Item. To not have 'ref' become dangling at the
    end of execution, and to start clean for the resolution of the next
    execution, 'ref' must be restored to NULL. rollback_item_tree_changes()
    does not handle restoration of Item** values, so we need this dedicated
    Boolean.
  */
  const bool chop_ref;
public:
  Item_ref(Name_resolution_context *context_arg,
           const char *db_arg, const char *table_name_arg,
           const char *field_name_arg)
    :Item_ident(context_arg, db_arg, table_name_arg, field_name_arg),
    result_field(0), ref(NULL), chop_ref(!ref) {}
  Item_ref(const POS &pos,
           const char *db_arg, const char *table_name_arg,
           const char *field_name_arg)
    :Item_ident(pos, db_arg, table_name_arg, field_name_arg),
     result_field(0), ref(NULL), chop_ref(!ref)
  {}

  /*
    This constructor is used in two scenarios:
    A) *item = NULL
      No initialization is performed, fix_fields() call will be necessary.
      
    B) *item points to an Item this Item_ref will refer to. This is 
      used for GROUP BY. fix_fields() will not be called in this case,
      so we call set_properties to make this item "fixed". set_properties
      performs a subset of action Item_ref::fix_fields does, and this subset
      is enough for Item_ref's used in GROUP BY.
    
    TODO we probably fix a superset of problems like in BUG#6658. Check this 
         with Bar, and if we have a more broader set of problems like this.
  */
  Item_ref(Name_resolution_context *context_arg, Item **item,
           const char *table_name_arg, const char *field_name_arg,
           bool alias_of_expr_arg= false);

  /* Constructor need to process subselect with temporary tables (see Item) */
  Item_ref(THD *thd, Item_ref *item)
    :Item_ident(thd, item), result_field(item->result_field), ref(item->ref),
    chop_ref(!ref) {}
  enum Type type() const override { return REF_ITEM; }
  bool eq(const Item *item, bool binary_cmp) const override
  {
    Item *it= ((Item *) item)->real_item();
    return ref && (*ref)->eq(it, binary_cmp);
  }
  double val_real() override;
  longlong val_int() override;
  longlong val_time_temporal() override;
  longlong val_date_temporal() override;
  my_decimal *val_decimal(my_decimal *) override;
  bool val_bool() override;
  String *val_str(String *tmp) override;
  bool val_json(Json_wrapper *result) override;
  bool is_null() override;
  bool get_date(MYSQL_TIME *ltime, my_time_flags_t fuzzydate) override;
  double val_real_result() override;
  longlong val_int_result() override;
  String *str_result(String *tmp) override;
  my_decimal *val_decimal_result(my_decimal *) override;
  bool val_bool_result() override;
  bool is_null_result() override;
  bool send(Protocol *prot, String *tmp) override;
  void make_field(Send_field *field) override;
  bool fix_fields(THD *, Item **) override;
  void fix_after_pullout(SELECT_LEX *parent_select,
                         SELECT_LEX *removed_select) override;
  void save_org_in_field(Field *field) override;
  Item_result result_type() const override { return (*ref)->result_type(); }
  Field *get_tmp_table_field() override
  { return result_field ? result_field : (*ref)->get_tmp_table_field(); }
  Item *get_tmp_table_item(THD *thd) override;
  bool const_item() const override
  {
    return (*ref)->const_item() && (used_tables() == 0);
  }
  table_map used_tables() const override
  {
    return depended_from ? OUTER_REF_TABLE_BIT : (*ref)->used_tables(); 
  }
  void update_used_tables() override
  {
    if (!depended_from)
      (*ref)->update_used_tables();
    set_accum_properties(*ref);
  }

  table_map not_null_tables() const override
  {
    /*
      It can happen that our 'depended_from' member is set but the
      'depended_from' member of the referenced item is not (example: if a
      field in a subquery belongs to an outer merged view), so we first test
      ours:
    */
    return depended_from ? OUTER_REF_TABLE_BIT : (*ref)->not_null_tables();
  }
  void set_result_field(Field *field) override { result_field= field; }
  bool is_result_field() const override { return true; }
  void save_in_result_field(bool no_conversions) override
  {
    (*ref)->save_in_field(result_field, no_conversions);
  }
  Item *real_item() override
  {
    return ref ? (*ref)->real_item() : this;
  }
  bool walk(Item_processor processor, enum_walk walk, uchar *arg) override
  {
    return
      ((walk & WALK_PREFIX) && (this->*processor)(arg)) ||
      // For having clauses 'ref' will consistently =NULL.
      (ref != NULL ? (*ref)->walk(processor, walk, arg) :false) ||
      ((walk & WALK_POSTFIX) && (this->*processor)(arg));
  }
  Item *transform(Item_transformer, uchar *arg) override;
  Item *compile(Item_analyzer analyzer, uchar **arg_p,
                Item_transformer transformer, uchar *arg_t) override;
  bool explain_subquery_checker(uchar **) override
  {
    /*
      Always return false: we don't need to go deeper into referenced
      expression tree since we have to mark aliased subqueries at
      their original places (select list, derived tables), not by
      references from other expression (order by etc).
    */
    return false;
  }
  void print(String *str, enum_query_type query_type) override;
  void cleanup() override;
  Item_field *field_for_view_update() override
    { return (*ref)->field_for_view_update(); }
  virtual Ref_Type ref_type() const { return REF; }

  // Row emulation: forwarding of ROW-related calls to ref
  uint cols() const override
  {
    return ref && result_type() == ROW_RESULT ? (*ref)->cols() : 1;
  }
  Item *element_index(uint i) override
  {
    return ref && result_type() == ROW_RESULT ? (*ref)->element_index(i) : this;
  }
  Item **addr(uint i) override
  {
    return ref && result_type() == ROW_RESULT ? (*ref)->addr(i) : 0;
  }
  bool check_cols(uint c) override
  {
    return ref && result_type() == ROW_RESULT ? (*ref)->check_cols(c) 
                                              : Item::check_cols(c);
  }
  bool null_inside() override
  {
    return ref && result_type() == ROW_RESULT ? (*ref)->null_inside() : 0;
  }
  void bring_value() override
  {
    if (ref && result_type() == ROW_RESULT)
      (*ref)->bring_value();
  }
  bool get_time(MYSQL_TIME *ltime) override
  {
    DBUG_ASSERT(fixed);
    return (*ref)->get_time(ltime);
  }

  /**
    @todo Consider re-implementing this for Item_direct_view_ref, as it
          may return NULL even if it wraps a constant value, if one the
          inner side of an outer join.
  */
  bool basic_const_item() const override
  { return ref && (*ref)->basic_const_item(); }
  bool is_outer_field() const override
  {
    DBUG_ASSERT(fixed);
    DBUG_ASSERT(ref);
    return (*ref)->is_outer_field();
  }


  bool created_by_in2exists() const override
  {
    return (*ref)->created_by_in2exists();
  }

  bool repoint_const_outer_ref(uchar *arg) override;
};


/**
  The same as Item_ref, but get value from val_* family of method to get
  value of item on which it referred instead of result* family.
*/
class Item_direct_ref : public Item_ref
{
public:
  Item_direct_ref(Name_resolution_context *context_arg, Item **item,
                  const char *table_name_arg,
                  const char *field_name_arg,
                  bool alias_of_expr_arg= false)
    :Item_ref(context_arg, item, table_name_arg,
              field_name_arg, alias_of_expr_arg)
  {}
  /* Constructor need to process subselect with temporary tables (see Item) */
  Item_direct_ref(THD *thd, Item_direct_ref *item) : Item_ref(thd, item) {}

  double val_real() override;
  longlong val_int() override;
  longlong val_time_temporal() override;
  longlong val_date_temporal() override;
  String *val_str(String *tmp) override;
  my_decimal *val_decimal(my_decimal *) override;
  bool val_bool() override;
  bool is_null() override;
  bool get_date(MYSQL_TIME *ltime, my_time_flags_t fuzzydate) override;
  Ref_Type ref_type() const override { return DIRECT_REF; }
  type_conversion_status save_in_field_inner(Field *to, bool no_conversions) override;
};

/**
  Class for fields from derived tables and views.
  The same as Item_direct_ref, but call fix_fields() of reference if
  not called yet.
*/
class Item_direct_view_ref final : public Item_direct_ref
{
  typedef Item_direct_ref super;

public:
  Item_direct_view_ref(Name_resolution_context *context_arg,
                       Item **item,
                       const char *alias_name_arg,
                       const char *table_name_arg,
                       const char *field_name_arg,
                       TABLE_LIST *tl)
    : Item_direct_ref(context_arg, item, alias_name_arg, field_name_arg),
      first_inner_table(NULL)
  {
    orig_table_name= table_name_arg;
    cached_table= tl;
    if (cached_table->is_inner_table_of_outer_join())
    {
      maybe_null= true;
      first_inner_table= cached_table->any_outer_leaf_table();
      // @todo delete this when WL#6570 is implemented
      (*ref)->maybe_null= true;
    }
  }

  /*
    We share one underlying Item_field, so we have to disable
    build_equal_items_for_cond().
    TODO: Implement multiple equality optimization for views.
  */
  bool subst_argument_checker(uchar **) override
  {
    return false;
  }

  bool fix_fields(THD *, Item **) override;

  /**
    Takes into account whether an Item in a derived table / view is part of an
    inner table of an outer join.
<<<<<<< HEAD
  */
  table_map used_tables() const override
  {
    return depended_from ?
      OUTER_REF_TABLE_BIT :
      (*ref)->const_for_execution() && first_inner_table != NULL ?
=======

    1) If the field is an outer reference, return OUTER_TABLE_REF_BIT.
    2) Else
       2a) If the field is const_item and the field is used in the
           inner part of an outer join, return the inner tables of the outer
           join. (A 'const' field that depends on the inner table of an outer
           join shouldn't be interpreted as const.)
       2b) Else return the used_tables info of the underlying field.

    @note The call to const_item has been replaced by
          "(inner_map == 0)" to avoid multiple and recursive
          calls to used_tables. This can create a problem when Views are
          created using other views
 */
  table_map used_tables() const
  {
    if (depended_from != NULL)
      return OUTER_REF_TABLE_BIT;

    table_map inner_map= (*ref)->used_tables();
    return
      (inner_map == 0) && first_inner_table != NULL ?
>>>>>>> db50d3cc
        first_inner_table->map() :
        inner_map;
  }

  bool eq(const Item *item, bool) const override;
  Item *get_tmp_table_item(THD *thd) override
  {
    DBUG_ENTER("Item_direct_view_ref::get_tmp_table_item");
    Item *item= Item_ref::get_tmp_table_item(thd);
    item->item_name= item_name;
    DBUG_RETURN(item);
  }
  Ref_Type ref_type() const override { return VIEW_REF; }

  bool check_column_privileges(uchar *arg) override;
  bool mark_field_in_map(uchar *arg) override
  {
    /*
      If this referenced column is marked as used, flag underlying
      selected item from a derived table/view as used.
    */
    auto mark_field= (Mark_field *)arg;
    if (mark_field->mark != MARK_COLUMNS_NONE)
      // Set the same flag for all the objects that *ref depends on.
      (*ref)->walk(&Item::propagate_set_derived_used,
                   Item::WALK_SUBQUERY_POSTFIX, NULL);
    return result_field ?
      Item::mark_field_in_map(mark_field, result_field) : false;
  }
  longlong val_int() override;
  double val_real() override;
  my_decimal *val_decimal(my_decimal *dec) override;
  String *val_str(String *str) override;
  bool val_bool() override;
  bool val_json(Json_wrapper *wr) override;
  bool is_null() override;
  bool send(Protocol *prot, String *tmp) override;

protected:
  type_conversion_status save_in_field_inner(Field *field, bool no_conversions)
    override;

private:
  /// @return true if item is from a null-extended row from an outer join
  bool has_null_row() const
  {
    return first_inner_table && first_inner_table->table->has_null_row();
  }

  /**
    If this column belongs to a view that is an inner table of an outer join,
    then this field points to the first leaf table of the view, otherwise NULL.
  */
  TABLE_LIST *first_inner_table;
};


/*
  Class for outer fields.
  An object of this class is created when the select where the outer field was
  resolved is a grouping one. After it has been fixed the ref field will point
  to either an Item_ref or an Item_direct_ref object which will be used to
  access the field.
  The ref field may also point to an Item_field instance.
  See also comments for the fix_inner_refs() and the
  Item_field::fix_outer_field() functions.
*/

class Item_sum;

class Item_outer_ref final : public Item_direct_ref
{
public:
  Item *outer_ref;
  /* The aggregate function under which this outer ref is used, if any. */
  Item_sum *in_sum_func;
  /*
    TRUE <=> that the outer_ref is already present in the select list
    of the outer select.
  */
  bool found_in_select_list;
  Item_outer_ref(Name_resolution_context *context_arg,
                 Item_ident *ident_arg)
    :Item_direct_ref(context_arg, 0, ident_arg->table_name,
                     ident_arg->field_name),
    outer_ref(ident_arg), in_sum_func(0),
    found_in_select_list(0)
  {
    ref= &outer_ref;
    set_properties();
    fixed= 0;
  }
  Item_outer_ref(Name_resolution_context *context_arg, Item **item,
                 const char *table_name_arg, const char *field_name_arg,
                 bool alias_of_expr_arg)
    :Item_direct_ref(context_arg, item, table_name_arg, field_name_arg,
                     alias_of_expr_arg),
    outer_ref(0), in_sum_func(0), found_in_select_list(1)
  {}
  void save_in_result_field(bool) override
  {
    outer_ref->save_org_in_field(result_field);
  }
  bool fix_fields(THD *, Item **) override;
  void fix_after_pullout(SELECT_LEX *parent_select,
                         SELECT_LEX *removed_select) override;
  table_map used_tables() const override
  {
    return (*ref)->const_item() ? 0 : OUTER_REF_TABLE_BIT;
  }
  table_map not_null_tables() const override { return 0; }

  Ref_Type ref_type() const override { return OUTER_REF; }
};


class Item_in_subselect;


/*
  An object of this class:
   - Converts val_XXX() calls to ref->val_XXX_result() calls, like Item_ref.
   - Sets owner->was_null=TRUE if it has returned a NULL value from any
     val_XXX() function. This allows to inject an Item_ref_null_helper
     object into subquery and then check if the subquery has produced a row
     with NULL value.
*/

class Item_ref_null_helper final : public Item_ref
{
protected:
  Item_in_subselect* owner;
public:
  Item_ref_null_helper(Name_resolution_context *context_arg,
                       Item_in_subselect* master, Item **item,
		       const char *table_name_arg, const char *field_name_arg)
    :Item_ref(context_arg, item, table_name_arg, field_name_arg),
     owner(master) {}
  double val_real() override;
  longlong val_int() override;
  longlong val_time_temporal() override;
  longlong val_date_temporal() override;
  String *val_str(String *s) override;
  my_decimal *val_decimal(my_decimal *) override;
  bool val_bool() override;
  bool get_date(MYSQL_TIME *ltime, my_time_flags_t fuzzydate) override;
  void print(String *str, enum_query_type query_type) override;
  /*
    we add RAND_TABLE_BIT to prevent moving this item from HAVING to WHERE
  */
  table_map used_tables() const override
  {
    return (depended_from ?
            OUTER_REF_TABLE_BIT :
            (*ref)->used_tables() | RAND_TABLE_BIT);
  }
};

/*
  The following class is used to optimize comparing of bigint columns.
  We need to save the original item ('ref') to be able to call
  ref->save_in_field(). This is used to create index search keys.
  
  An instance of Item_int_with_ref may have signed or unsigned integer value.
  
*/

class Item_int_with_ref :public Item_int
{
protected:
  Item *ref;
  type_conversion_status save_in_field_inner(Field *field, bool no_conversions)
    override
  {
    return ref->save_in_field(field, no_conversions);
  }
public:
  Item_int_with_ref(enum_field_types field_type, longlong i, Item *ref_arg,
                    bool unsigned_arg)
    : Item_int(i), ref(ref_arg)
  {
    set_data_type(field_type);
    unsigned_flag= unsigned_arg;
  }
  Item *clone_item() const override;
  Item *real_item() override { return ref; }
};


/*
  Similar to Item_int_with_ref, but to optimize comparing of temporal columns.
*/
class Item_temporal_with_ref :public Item_int_with_ref
{
public:
  Item_temporal_with_ref(enum_field_types field_type_arg,
                         uint8 decimals_arg, longlong i, Item *ref_arg,
                         bool unsigned_flag)
    : Item_int_with_ref(field_type_arg, i, ref_arg, unsigned_flag)
  {
    decimals= decimals_arg;
  }
  void print(String *str, enum_query_type query_type) override;
  bool get_date(MYSQL_TIME *, my_time_flags_t) override
  {
    DBUG_ASSERT(0);
    return true;
  }
  bool get_time(MYSQL_TIME *) override
  {
    DBUG_ASSERT(0);
    return true;
  }
};


/*
  Item_datetime_with_ref is used to optimize queries like:
    SELECT ... FROM t1 WHERE date_or_datetime_column = 20110101101010;
  The numeric constant is replaced to Item_datetime_with_ref
  by convert_constant_item().
*/
class Item_datetime_with_ref final : public Item_temporal_with_ref
{
public:
  /**
    Constructor for Item_datetime_with_ref.
    @param    field_type_arg Data type: MYSQL_TYPE_DATE or MYSQL_TYPE_DATETIME
    @param    decimals_arg   Number of fractional digits.
    @param    i              Temporal value in packed format.
    @param    ref_arg        Pointer to the original numeric Item.
  */
  Item_datetime_with_ref(enum_field_types field_type_arg,
                         uint8 decimals_arg, longlong i, Item *ref_arg):
    Item_temporal_with_ref(field_type_arg, decimals_arg, i, ref_arg, true)
  {
  }
  Item *clone_item() const override;
  longlong val_date_temporal() override { return val_int(); }
  longlong val_time_temporal() override
  {
    DBUG_ASSERT(0);
    return val_int();
  }
};


/*
  Item_time_with_ref is used to optimize queries like:
    SELECT ... FROM t1 WHERE time_column = 20110101101010;
  The numeric constant is replaced to Item_time_with_ref
  by convert_constant_item().
*/
class Item_time_with_ref final : public Item_temporal_with_ref
{
public:
  /**
    Constructor for Item_time_with_ref.
    @param    decimals_arg   Number of fractional digits.
    @param    i              Temporal value in packed format.
    @param    ref_arg        Pointer to the original numeric Item.
  */
  Item_time_with_ref(uint8 decimals_arg, longlong i, Item *ref_arg):
    Item_temporal_with_ref(MYSQL_TYPE_TIME, decimals_arg, i, ref_arg, 0)
  {
  }
  Item *clone_item() const override;
  longlong val_time_temporal() override { return val_int(); }
  longlong val_date_temporal() override
  {
    DBUG_ASSERT(0);
    return val_int();
  }
};


/**
  Base class to implement typed value caching Item classes

  Item_copy_ classes are very similar to the corresponding Item_
  classes (e.g. Item_copy_int is similar to Item_int) but they add
  the following additional functionality to Item_ :
    1. Nullability
    2. Possibility to store the value not only on instantiation time,
       but also later.
  Item_copy_ classes are a functionality subset of Item_cache_ 
  classes, as e.g. they don't support comparisons with the original Item
  as Item_cache_ classes do.
  Item_copy_ classes are used in GROUP BY calculation.
  TODO: Item_copy should be made an abstract interface and Item_copy_
  classes should inherit both the respective Item_ class and the interface.
  Ideally we should drop Item_copy_ classes altogether and merge 
  their functionality to Item_cache_ (and these should be made to inherit
  from Item_).
*/

class Item_copy :public Item
{
protected:

  /** The original item that is copied */
  Item *item;

  /**
    Stores the result type of the original item, so it can be returned
    without calling the original item's method
  */
  Item_result cached_result_type;

  /**
    Constructor of the Item_copy class

    stores metadata information about the original class as well as a 
    pointer to it.
  */
  Item_copy(Item *i)
  {
    item= i;
    null_value=maybe_null=item->maybe_null;
    decimals=item->decimals;
    max_length=item->max_length;
    item_name= item->item_name;
    set_data_type(item->data_type());
    cached_result_type= item->result_type();
    unsigned_flag= item->unsigned_flag;
    fixed= item->fixed;
    collation.set(item->collation);
  }

  virtual type_conversion_status save_in_field_inner(Field *field,
                                                     bool no_conversions)
    override= 0;

public:
  /**
    Factory method to create the appropriate subclass dependent on the type of
    the original item.

    @param item      the original item.
  */
  static Item_copy *create(Item *item);

  /**
    Update the cache with the value of the original item

    This is the method that updates the cached value.
    It must be explicitly called by the user of this class to store the value
    of the orginal item in the cache.
    @returns false if OK, true on error.
  */
  virtual bool copy(const THD *thd) = 0;

  virtual Item *get_item() { return item; }
  /** All of the subclasses should have the same type tag */
  enum Type type() const override { return COPY_STR_ITEM; }
  enum Item_result result_type() const override { return cached_result_type; }

  void make_field(Send_field *field) override { item->make_field(field); }

  /*
    The likely reason for used_tables() to return 1 is that Item_copy
    represents a field in a temporary table used for group expressions,
    and such tables are represented with table map = 1.
  */
  table_map used_tables() const override { return 1; }

  bool is_null() override { return null_value; }

  void no_rows_in_result() override
  {
    item->no_rows_in_result();
  }

  /*  
    Override the methods below as pure virtual to make sure all the 
    sub-classes implement them.
  */

  virtual String *val_str(String *) override= 0;
  virtual my_decimal *val_decimal(my_decimal *) override= 0;
  virtual double val_real() override= 0;
  virtual longlong val_int() override= 0;
  virtual bool get_date(MYSQL_TIME *ltime, my_time_flags_t fuzzydate)
    override= 0;
  virtual bool get_time(MYSQL_TIME *ltime)
    override= 0;
  /* purecov: begin deadcode */
  bool val_json(Json_wrapper *) override
  {
    DBUG_ASSERT(false);
    my_error(ER_NOT_SUPPORTED_YET, MYF(0), "item type for JSON");
    return error_json();
  }
  /* purecov: end */
};

/**
 Implementation of a string cache.

 Uses Item::str_value for storage
*/
class Item_copy_string final : public Item_copy
{
protected:
  type_conversion_status save_in_field_inner(Field *field, bool no_conversions)
    override;
public:
  Item_copy_string (Item *item) : Item_copy(item) {}

  String *val_str(String *) override;
  my_decimal *val_decimal(my_decimal *) override;
  double val_real() override;
  longlong val_int() override;
  bool get_date(MYSQL_TIME *ltime, my_time_flags_t fuzzydate) override;
  bool get_time(MYSQL_TIME *ltime) override;
  bool copy(const THD *thd) override;
};

class Item_copy_json final : public Item_copy
{
  Json_wrapper *m_value;
protected:
  type_conversion_status save_in_field_inner(Field *field, bool no_conversions)
    override;
public:
  explicit Item_copy_json(Item *item);
  virtual ~Item_copy_json();
  bool copy(const THD *thd) override;
  bool val_json(Json_wrapper *) override;
  String *val_str(String *) override;
  my_decimal *val_decimal(my_decimal *) override;
  double val_real() override;
  longlong val_int() override;
  bool get_date(MYSQL_TIME *ltime, my_time_flags_t fuzzydate) override;
  bool get_time(MYSQL_TIME *ltime) override;
};


class Item_copy_int : public Item_copy
{
protected:
  longlong cached_value;
  type_conversion_status save_in_field_inner(Field *field, bool no_conversions)
    override;
public:
  Item_copy_int (Item *i) : Item_copy(i) {}

  String *val_str(String *) override;
  my_decimal *val_decimal(my_decimal *) override;
  double val_real() override
  {
    return null_value ? 0.0 : (double) cached_value;
  }
  longlong val_int() override
  {
    return null_value ? 0LL : cached_value;
  }
  bool get_date(MYSQL_TIME *ltime, my_time_flags_t fuzzydate) override
  {
    return get_date_from_int(ltime, fuzzydate);
  }
  bool get_time(MYSQL_TIME *ltime) override
  {
    return get_time_from_int(ltime);
  }
  bool copy(const THD *thd) override;
};


class Item_copy_uint final : public Item_copy_int
{
public:
  Item_copy_uint(Item *item) : Item_copy_int(item)
  {
    unsigned_flag= 1;
  }

  String *val_str(String *) override;
  double val_real() override
  {
    return null_value ? 0.0 : (double) (ulonglong) cached_value;
  }
};


class Item_copy_float final : public Item_copy
{
protected:
  double cached_value;
  type_conversion_status save_in_field_inner(Field *field, bool no_conversions)
    override;
public:
  Item_copy_float(Item *i) : Item_copy(i) {}

  String *val_str(String *) override;
  my_decimal *val_decimal(my_decimal *) override;
  double val_real() override
  {
    return null_value ? 0.0 : cached_value;
  }
  longlong val_int() override
  {
    return (longlong) rint(val_real());
  }
  bool get_date(MYSQL_TIME *ltime, my_time_flags_t fuzzydate) override
  {
    return get_date_from_real(ltime, fuzzydate);
  }
  bool get_time(MYSQL_TIME *ltime) override
  {
    return get_time_from_real(ltime);
  }
  bool copy(const THD *thd) override;
};


class Item_copy_decimal final : public Item_copy
{
protected:
  my_decimal cached_value;
  type_conversion_status save_in_field_inner(Field *field, bool no_conversions)
    override;
public:
  Item_copy_decimal(Item *i) : Item_copy(i) {}

  String *val_str(String *) override;
  my_decimal *val_decimal(my_decimal *) override
  {
    return null_value ? NULL: &cached_value; 
  }
  double val_real() override;
  longlong val_int() override;
  bool get_date(MYSQL_TIME *ltime, my_time_flags_t fuzzydate) override
  {
    return get_date_from_decimal(ltime, fuzzydate);
  }
  bool get_time(MYSQL_TIME *ltime) override
  {
    return get_time_from_decimal(ltime);
  }
  bool copy(const THD *thd) override;
};


class Item_cache;

/**
  This is used for segregating rows in groups (e.g. GROUP BY, windows), to
  detect boundaries of groups.
  It caches a value, which is representative of the group, and can compare it
  to another row, and update its value when entering a new group.
*/
class Cached_item :public Sql_alloc
{
protected:
  Item *item;              ///< The item whose value to cache.
public:
  bool null_value;
  Cached_item(Item *i) : item(i), null_value(0) {}
  /**
    If cached value is different from item's, returns true and updates
    cached value with item's.
  */
  virtual bool cmp()= 0;
  virtual ~Cached_item(); /*line -e1509 */
  Item *get_item() { return item; }
  virtual void copy_to_Item_cache(Item_cache *i_c MY_ATTRIBUTE((unused)))
  {
    DBUG_ASSERT(false);                         /* purecov: inspected */
  }
};


class Cached_item_str : public Cached_item
{
  uint32 value_max_length;
  String value,tmp_value;
public:
  Cached_item_str(THD *thd, Item *arg);
  bool cmp() override;
  ~Cached_item_str();                           // Deallocate String:s
  void copy_to_Item_cache(Item_cache *i_c) override;
};


/// Cached_item subclass for JSON values.
class Cached_item_json : public Cached_item
{
  Json_wrapper *m_value;     ///< The cached JSON value.
public:
  explicit Cached_item_json(Item *item);
  ~Cached_item_json();
  bool cmp() override;
};


class Cached_item_real : public Cached_item
{
  double value;
public:
  Cached_item_real(Item *item_par) :
  Cached_item(item_par),value(0.0) {}
  bool cmp() override;
  void copy_to_Item_cache(Item_cache *i_c) override;
};

class Cached_item_int : public Cached_item
{
  longlong value;
public:
  Cached_item_int(Item *item_par) :
  Cached_item(item_par),value(0) {}
  bool cmp() override;
  void copy_to_Item_cache(Item_cache *i_c) override;
};

class Cached_item_temporal : public Cached_item
{
  longlong value;
public:
  Cached_item_temporal(Item *item_par) :
  Cached_item(item_par), value(0) {}
  bool cmp() override;
  void copy_to_Item_cache(Item_cache *i_c) override;
};


class Cached_item_decimal : public Cached_item
{
  my_decimal value;
public:
  Cached_item_decimal(Item *item_par);
  bool cmp() override;
  void copy_to_Item_cache(Item_cache *i_c) override;
};


class Item_default_value final : public Item_field
{
  typedef Item_field super;

protected:
  type_conversion_status save_in_field_inner(Field *field, bool no_conversions)
    override;

public:
  Item *arg;
  Item_default_value(const POS &pos, Item *a= NULL)
  : super(pos, NULL, NULL, NULL), arg(a)
  {}
  bool itemize(Parse_context *pc, Item **res) override;
  enum Type type() const override { return DEFAULT_VALUE_ITEM; }
  bool eq(const Item *item, bool binary_cmp) const override;
  bool fix_fields(THD *, Item **) override;
  void print(String *str, enum_query_type query_type) override;
  table_map used_tables() const override { return 0; }
  Item *get_tmp_table_item(THD *thd) override { return copy_or_same(thd); }

  bool walk(Item_processor processor, enum_walk walk, uchar *args) override
  {
    return ((walk & WALK_PREFIX) && (this->*processor)(args)) ||
           (arg && arg->walk(processor, walk, args)) ||
           ((walk & WALK_POSTFIX) && (this->*processor)(args));
  }

  bool check_gcol_depend_default_processor(uchar *) override
  { return true; }

  Item *transform(Item_transformer transformer, uchar *args) override;
};

/*
  Item_insert_value -- an implementation of VALUES() function.
  You can use the VALUES(col_name) function in the UPDATE clause
  to refer to column values from the INSERT portion of the INSERT
  ... UPDATE statement. In other words, VALUES(col_name) in the
  UPDATE clause refers to the value of col_name that would be
  inserted, had no duplicate-key conflict occurred.
  In all other places this function returns NULL.
*/

class Item_insert_value final : public Item_field
{
protected:
  type_conversion_status save_in_field_inner(Field *field_arg,
                                             bool no_conversions) override
  {
    return Item_field::save_in_field_inner(field_arg, no_conversions);
  }
public:
  Item *arg;
  Item_insert_value(const POS &pos, Item *a)
    :Item_field(pos, NULL, NULL, NULL),
     arg(a) {}

  bool itemize(Parse_context *pc, Item **res) override
  {
    if (skip_itemize(res))
      return false;
    return super::itemize(pc, res) || arg->itemize(pc, &arg);
  }

  enum Type type() const override { return INSERT_VALUE_ITEM; }
  bool eq(const Item *item, bool binary_cmp) const override;
  bool fix_fields(THD *, Item **) override;
  void print(String *str, enum_query_type query_type) override;
  /*
   We use RAND_TABLE_BIT to prevent Item_insert_value from
   being treated as a constant and precalculated before execution
  */
  table_map used_tables() const override { return RAND_TABLE_BIT; }

  bool walk(Item_processor processor, enum_walk walk, uchar *args) override
  {
    return ((walk & WALK_PREFIX) && (this->*processor)(args)) ||
           arg->walk(processor, walk, args) ||
           ((walk & WALK_POSTFIX) && (this->*processor)(args));
  }
  bool check_gcol_func_processor(uchar *) override { return true; }
};


/**
  Represents NEW/OLD version of field of row which is
  changed/read in trigger.

  Note: For this item main part of actual binding to Field object happens
        not during fix_fields() call (like for Item_field) but right after
        parsing of trigger definition, when table is opened, with special
        setup_field() call. On fix_fields() stage we simply choose one of
        two Field instances representing either OLD or NEW version of this
        field.
*/
class Item_trigger_field final : public Item_field,
                                 private Settable_routine_parameter
{
public:
  /* Is this item represents row from NEW or OLD row ? */
  enum_trigger_variable_type trigger_var_type;
  /* Next in list of all Item_trigger_field's in trigger */
  Item_trigger_field *next_trg_field;
  /*
    Next list of Item_trigger_field's in "sp_head::
    m_list_of_trig_fields_item_lists".
  */
  SQL_I_List<Item_trigger_field> *next_trig_field_list;
  /* Index of the field in the TABLE::field array */
  uint field_idx;
  /* Pointer to an instance of Table_trigger_field_support interface */
  Table_trigger_field_support *triggers;

  Item_trigger_field(Name_resolution_context *context_arg,
                     enum_trigger_variable_type trigger_var_type_arg,
                     const char *field_name_arg,
                     ulong priv, const bool ro)
    :Item_field(context_arg,
               (const char *)NULL, (const char *)NULL, field_name_arg),
     trigger_var_type(trigger_var_type_arg), next_trig_field_list(NULL),
     field_idx((uint)-1), original_privilege(priv),
     want_privilege(priv), table_grants(NULL), read_only (ro)
  {}
  Item_trigger_field(const POS &pos,
                     enum_trigger_variable_type trigger_var_type_arg,
                     const char *field_name_arg,
                     ulong priv, const bool ro)
    :Item_field(pos, NULL, NULL, field_name_arg),
     trigger_var_type(trigger_var_type_arg),
     field_idx((uint)-1), original_privilege(priv),
     want_privilege(priv), table_grants(NULL), read_only (ro)
  {}
  void setup_field(Table_trigger_field_support *table_triggers,
                   GRANT_INFO *table_grant_info);
  enum Type type() const override { return TRIGGER_FIELD_ITEM; }
  bool eq(const Item *item, bool binary_cmp) const override;
  bool fix_fields(THD *, Item **) override;
  void print(String *str, enum_query_type query_type) override;
  table_map used_tables() const override { return 0; }
  Field *get_tmp_table_field() override { return 0; }
  Item *copy_or_same(THD *) override { return this; }
  Item *get_tmp_table_item(THD *thd) override { return copy_or_same(thd); }
  void cleanup() override;
  void set_required_privilege(bool rw) override;

private:
  bool set_value(THD *thd, sp_rcontext *ctx, Item **it) override;

public:
  Settable_routine_parameter *get_settable_routine_parameter() override
  {
    return (read_only ? 0 : this);
  }

  bool set_value(THD *thd, Item **it)
  {
    bool ret= set_value(thd, NULL, it);
    if (!ret)
      bitmap_set_bit(triggers->get_subject_table()->fields_set_during_insert,
                     field_idx);
    return ret;
  }

private:
  /*
    'want_privilege' holds privileges required to perform operation on
    this trigger field (SELECT_ACL if we are going to read it and
    UPDATE_ACL if we are going to update it).  It is initialized at
    parse time but can be updated later if this trigger field is used
    as OUT or INOUT parameter of stored routine (in this case
    set_required_privilege() is called to appropriately update
    want_privilege and cleanup() is responsible for restoring of
    original want_privilege once parameter's value is updated).
  */
  ulong original_privilege;
  ulong want_privilege;
  GRANT_INFO *table_grants;
  /*
    Trigger field is read-only unless it belongs to the NEW row in a
    BEFORE INSERT of BEFORE UPDATE trigger.
  */
  bool read_only;
};


class Item_cache: public Item_basic_constant
{
protected:
  Item *example;
  table_map used_table_map;
  /**
    Field that this object will get value from. This is used by 
    index-based subquery engines to detect and remove the equality injected 
    by IN->EXISTS transformation.
  */  
  Field *cached_field;
  /*
    TRUE <=> cache holds value of the last stored item (i.e actual value).
    store() stores item to be cached and sets this flag to FALSE.
    On the first call of val_xxx function if this flag is set to FALSE the 
    cache_value() will be called to actually cache value of saved item.
    cache_value() will set this flag to TRUE.
  */
  bool value_cached;
public:
  Item_cache():
    example(NULL), used_table_map(0), cached_field(NULL),
    value_cached(false)
  {
    fixed= true;
    maybe_null= true;
    null_value= TRUE;
  }
  Item_cache(enum_field_types field_type_arg):
    example(NULL), used_table_map(0), cached_field(NULL),
    value_cached(false)
  {
    set_data_type(field_type_arg);
    fixed= true;
    maybe_null= true;
    null_value= TRUE;
  }

  void set_used_tables(table_map map) { used_table_map= map; }

  void fix_after_pullout(SELECT_LEX *parent_select,
                         SELECT_LEX *removed_select) override
  {
    if (example == NULL)
      return;
    example->fix_after_pullout(parent_select, removed_select);
    used_table_map= example->used_tables();
  }

  virtual bool allocate(uint) { return 0; }
  virtual bool setup(Item *item)
  {
    example= item;
    max_length= item->max_length;
    decimals= item->decimals;
    collation.set(item->collation);
    unsigned_flag= item->unsigned_flag;
    add_accum_properties(item);
    /*
      Cache object cannot be marked as aggregated, due to problems with
      repeated preparation calls.
      @todo - consider this in WL#6570.
    */
    reset_aggregation();
    if (item->type() == FIELD_ITEM)
    {
      cached_field= ((Item_field *)item)->field;
      if (((Item_field *)item)->table_ref)
        used_table_map= ((Item_field *)item)->table_ref->map();
    }
    else
    {
      used_table_map= item->used_tables();
    }
    return 0;
  };
  enum Type type() const override { return CACHE_ITEM; }
  static Item_cache* get_cache(const Item *item);
  static Item_cache* get_cache(const Item* item, const Item_result type);
  table_map used_tables() const override { return used_table_map; }
  virtual void keep_array() {}
  void print(String *str, enum_query_type query_type) override;
  bool eq_def(Field *field)
  {
    return cached_field && cached_field->eq_def(field);
  }
  bool eq(const Item *item, bool) const override { return this == item; }
  /**
     Check if saved item has a non-NULL value.
     Will cache value of saved item if not already done. 
     @return TRUE if cached value is non-NULL.
   */
  bool has_value();

  /** 
    If this item caches a field value, return pointer to underlying field.

    @return Pointer to field, or NULL if this is not a cache for a field value.
  */
  Field* field() { return cached_field; }

  /**
    Assigns to the cache the expression to be cached. Does not evaluate it.
    @param item  the expression to be cached
  */
  virtual void store(Item *item);

  /**
    Force an item to be null. Used for empty subqueries to avoid attempts to
    evaluate expressions which could have uninitialized columns due to
    bypassing the subquery exec.
  */
  void store_null()
  {
    DBUG_ASSERT(maybe_null);
    value_cached= true;
    null_value= true;
  }

  virtual bool cache_value()= 0;
  bool store_and_cache(Item *item) { store(item); return cache_value(); }
  bool basic_const_item() const override
  { return (example != nullptr && example->basic_const_item());}
  bool walk(Item_processor processor, enum_walk walk, uchar *arg) override;
  virtual void clear() { null_value= TRUE; value_cached= FALSE; }
  bool is_null() override
  { return value_cached ? null_value : example->is_null(); }
  bool check_gcol_func_processor(uchar *) override { return true; }
  Item_result result_type() const override
  {
    if (!example)
      return INT_RESULT;
    return Field::result_merge_type(example->data_type());
  }
};


class Item_cache_int final : public Item_cache
{
protected:
  longlong value;
public:
  Item_cache_int(): Item_cache(MYSQL_TYPE_LONGLONG),
    value(0)
  {}
  Item_cache_int(enum_field_types field_type_arg):
    Item_cache(field_type_arg), value(0)
  {}

  /**
    Unlike store(), this stores an explicitly provided value, not the one of
    'item'; however, NULLness is still taken from 'item'.
  */
  void store_value(Item *item, longlong val_arg);
  double val_real() override;
  longlong val_int() override;
  longlong val_time_temporal() override { return val_int(); }
  longlong val_date_temporal() override { return val_int(); }
  String *val_str(String *str) override;
  my_decimal *val_decimal(my_decimal *) override;
  bool get_date(MYSQL_TIME *ltime, my_time_flags_t fuzzydate) override
  {
    return get_date_from_int(ltime, fuzzydate);
  }
  bool get_time(MYSQL_TIME *ltime) override
  {
    return get_time_from_int(ltime);
  }
  enum Item_result result_type() const override { return INT_RESULT; }
  bool cache_value() override;
};


class Item_cache_real final : public Item_cache
{
  double value;
public:
  Item_cache_real(): Item_cache(MYSQL_TYPE_DOUBLE), value(0)
  {}

  double val_real() override;
  longlong val_int() override;
  String *val_str(String *str) override;
  my_decimal *val_decimal(my_decimal *) override;
  bool get_date(MYSQL_TIME *ltime, my_time_flags_t fuzzydate) override
  {
    return get_date_from_real(ltime, fuzzydate);
  }
  bool get_time(MYSQL_TIME *ltime) override
  {
    return get_time_from_real(ltime);
  }
  enum Item_result result_type() const override { return REAL_RESULT; }
  bool cache_value() override;
  void store_value(Item *expr, double value);
};


class Item_cache_decimal final : public Item_cache
{
protected:
  my_decimal decimal_value;
public:
  Item_cache_decimal(): Item_cache(MYSQL_TYPE_NEWDECIMAL)
  {}

  double val_real() override;
  longlong val_int() override;
  String *val_str(String *str) override;
  my_decimal *val_decimal(my_decimal *) override;
  bool get_date(MYSQL_TIME *ltime, my_time_flags_t fuzzydate) override
  {
    return get_date_from_decimal(ltime, fuzzydate);
  }
  bool get_time(MYSQL_TIME *ltime) override
  {
    return get_time_from_decimal(ltime);
  }
  enum Item_result result_type() const override { return DECIMAL_RESULT; }
  bool cache_value() override;
  void store_value(Item *expr, my_decimal *d);
};


class Item_cache_str final : public Item_cache
{
  char buffer[STRING_BUFFER_USUAL_SIZE];
  String *value, value_buff;
  bool is_varbinary;

protected:
  type_conversion_status save_in_field_inner(Field *field, bool no_conversions)
    override;

public:
  Item_cache_str(const Item *item) :
    Item_cache(item->data_type()), value(0),
    is_varbinary(item->type() == FIELD_ITEM &&
                 data_type() == MYSQL_TYPE_VARCHAR &&
                 !((const Item_field *) item)->field->has_charset())
  {
    collation.set(const_cast<DTCollation&>(item->collation));
  }
  double val_real() override;
  longlong val_int() override;
  String *val_str(String *) override;
  my_decimal *val_decimal(my_decimal *) override;
  bool get_date(MYSQL_TIME *ltime, my_time_flags_t fuzzydate) override
  {
    return get_date_from_string(ltime, fuzzydate);
  }
  bool get_time(MYSQL_TIME *ltime) override
  {
    return get_time_from_string(ltime);
  }
  enum Item_result result_type() const override { return STRING_RESULT; }
  const CHARSET_INFO *charset() const { return value->charset(); };
  bool cache_value() override;
  void store_value(Item *expr, String &s);
};

class Item_cache_row final : public Item_cache
{
  Item_cache  **values;
  uint item_count;
  bool save_array;
public:
  Item_cache_row()
    :Item_cache(), values(0), item_count(2),
    save_array(false) {}

  /**
    'allocate' is only used in Item_cache_row::setup()
  */
  bool allocate(uint num) override;
  /*
    'setup' is needed only by row => it not called by simple row subselect
    (only by IN subselect (in subselect optimizer))
  */
  bool setup(Item *item) override;
  void store(Item *item) override;
  void illegal_method_call(const char *) const MY_ATTRIBUTE((cold));
  void make_field(Send_field *) override
  {
    illegal_method_call("make_field");
  };
  double val_real() override
  {
    illegal_method_call("val_real");
    return 0;
  };
  longlong val_int() override
  {
    illegal_method_call("val_int");
    return 0;
  };
  String *val_str(String *) override
  {
    illegal_method_call("val_str");
    return 0;
  };
  my_decimal *val_decimal(my_decimal *) override
  {
    illegal_method_call("val_decimal");
    return 0;
  };
  bool get_date(MYSQL_TIME *, my_time_flags_t) override
  {
    illegal_method_call("get_date");
    return true;
  }
  bool get_time(MYSQL_TIME *) override
  {
    illegal_method_call("get_time");
    return true;
  }

  enum Item_result result_type() const override { return ROW_RESULT; }

  uint cols() const override { return item_count; }
  Item *element_index(uint i) override { return values[i]; }
  Item **addr(uint i) override { return (Item **) (values + i); }
  bool check_cols(uint c) override;
  bool null_inside() override;
  void bring_value() override;
  void keep_array() override { save_array= true; }
  void cleanup() override
  {
    DBUG_ENTER("Item_cache_row::cleanup");
    Item_cache::cleanup();
    if (save_array)
      memset(values, 0, item_count*sizeof(Item**));
    else
      values= 0;
    DBUG_VOID_RETURN;
  }
  bool cache_value() override;
};


class Item_cache_datetime: public Item_cache
{
protected:
  String str_value;
  longlong int_value;
  bool str_value_cached;
public:
  Item_cache_datetime(enum_field_types field_type_arg):
    Item_cache(field_type_arg), int_value(0), str_value_cached(0)
  {
    cmp_context= STRING_RESULT;
  }

  void store_value(Item *item, longlong val_arg);
  void store(Item *item) override;
  double val_real() override;
  longlong val_int() override;
  longlong val_time_temporal() override;
  longlong val_date_temporal() override;
  String *val_str(String *str) override;
  my_decimal *val_decimal(my_decimal *) override;
  bool get_date(MYSQL_TIME *ltime, my_time_flags_t fuzzydate) override;
  bool get_time(MYSQL_TIME *ltime) override;
  enum Item_result result_type() const override { return STRING_RESULT; }
  /*
    In order to avoid INT <-> STRING conversion of a DATETIME value
    two cache_value functions are introduced. One (cache_value) caches STRING
    value, another (cache_value_int) - INT value. Thus this cache item
    completely relies on the ability of the underlying item to do the
    correct conversion.
  */
  bool cache_value_int();
  bool cache_value() override;
  void clear() override { Item_cache::clear(); str_value_cached= false; }
};


/// An item cache for values of type JSON.
class Item_cache_json: public Item_cache
{
  Json_wrapper *m_value;
public:
  Item_cache_json();
  ~Item_cache_json();
  bool cache_value() override;
  bool val_json(Json_wrapper *wr) override;
  longlong val_int() override;
  String *val_str(String *str) override;
  Item_result result_type() const override { return STRING_RESULT; }

  double val_real() override;
  my_decimal *val_decimal(my_decimal *val) override;
  bool get_date(MYSQL_TIME *ltime, my_time_flags_t fuzzydate) override;
  bool get_time(MYSQL_TIME *ltime) override;
};


/**
  Item_type_holder stores type, name, length of Item for UNIONS &
  derived tables.

  Item_type_holder do not need cleanup() because its time of live limited by
  single SP/PS execution.
*/
class Item_type_holder final : public Item
{
protected:
  TYPELIB *enum_set_typelib;
  Field::geometry_type geometry_type;

  void get_full_info(Item *item);

  /* It is used to count decimal precision in join_types */
  int prev_decimal_int_part;
public:
  Item_type_holder(THD*, Item*);

  Item_result result_type() const override;
  enum Type type() const override { return TYPE_HOLDER; }
  double val_real() override;
  longlong val_int() override;
  my_decimal *val_decimal(my_decimal *) override;
  String *val_str(String *) override;
  bool get_date(MYSQL_TIME *, my_time_flags_t) override
  {
    DBUG_ASSERT(0);
    return true;
  }
  bool get_time(MYSQL_TIME *) override
  {
    DBUG_ASSERT(0);
    return true;
  }
  bool join_types(THD *, Item *);
  Field *make_field_by_type(TABLE *table);
  static uint32 display_length(Item *item);
  static enum_field_types real_data_type(Item *);
  Field::geometry_type get_geometry_type() const override
  { return geometry_type; };
  void make_field(Send_field *field) override
  {
    Item::make_field(field);
    // Item_type_holder is used for unions and effectively sends Fields
    field->field= true;
  }
};


extern Cached_item *new_Cached_item(THD *thd, Item *item);
extern Item_result item_cmp_type(Item_result a,Item_result b);
extern bool resolve_const_item(THD *thd, Item **ref, Item *cmp_item);
extern int stored_field_cmp_to_item(THD *thd, Field *field, Item *item);

extern const String my_null_string;
void convert_and_print(String *from_str, String *to_str,
                       const CHARSET_INFO *to_cs);
#ifndef DBUG_OFF
bool is_fixed_or_outer_ref(const Item *ref);
#endif

#endif /* ITEM_INCLUDED */<|MERGE_RESOLUTION|>--- conflicted
+++ resolved
@@ -4807,37 +4807,28 @@
   /**
     Takes into account whether an Item in a derived table / view is part of an
     inner table of an outer join.
-<<<<<<< HEAD
-  */
-  table_map used_tables() const override
-  {
-    return depended_from ?
-      OUTER_REF_TABLE_BIT :
-      (*ref)->const_for_execution() && first_inner_table != NULL ?
-=======
 
     1) If the field is an outer reference, return OUTER_TABLE_REF_BIT.
     2) Else
-       2a) If the field is const_item and the field is used in the
+       2a) If the field is const_for_execution and the field is used in the
            inner part of an outer join, return the inner tables of the outer
            join. (A 'const' field that depends on the inner table of an outer
            join shouldn't be interpreted as const.)
        2b) Else return the used_tables info of the underlying field.
 
-    @note The call to const_item has been replaced by
-          "(inner_map == 0)" to avoid multiple and recursive
+    @note The call to const_for_execution has been replaced by
+          "!(inner_map & ~INNER_TABLE_BIT)" to avoid multiple and recursive
           calls to used_tables. This can create a problem when Views are
           created using other views
  */
-  table_map used_tables() const
+  table_map used_tables() const override
   {
     if (depended_from != NULL)
       return OUTER_REF_TABLE_BIT;
 
     table_map inner_map= (*ref)->used_tables();
     return
-      (inner_map == 0) && first_inner_table != NULL ?
->>>>>>> db50d3cc
+      !(inner_map & ~INNER_TABLE_BIT) && first_inner_table != NULL ?
         first_inner_table->map() :
         inner_map;
   }
