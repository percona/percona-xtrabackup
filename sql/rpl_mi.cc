--- conflicted
+++ resolved
@@ -127,19 +127,14 @@
 
   /* 5.1.16 added value of master_ssl_verify_server_cert */
   LINE_FOR_MASTER_SSL_VERIFY_SERVER_CERT= 15,
-<<<<<<< HEAD
   /* 6.0 added value of master_heartbeat_period */
   LINE_FOR_MASTER_HEARTBEAT_PERIOD= 16,
   /* 6.0 added value of master_ignore_server_id */
   LINE_FOR_REPLICATE_IGNORE_SERVER_IDS= 17,
-  /* Number of lines currently used when saving master info file */
-  LINES_IN_MASTER_INFO= LINE_FOR_REPLICATE_IGNORE_SERVER_IDS
-=======
-
-  LINE_FOR_MASTER_UUID= 16,
+
+  LINE_FOR_MASTER_UUID= 18,
   /* Number of lines currently used when saving master info file */
   LINES_IN_MASTER_INFO= LINE_FOR_MASTER_UUID
->>>>>>> 5689ad06
 };
 
 int init_master_info(Master_info* mi, const char* master_info_fname,
@@ -324,7 +319,6 @@
       if (lines >= LINE_FOR_MASTER_SSL_VERIFY_SERVER_CERT &&
           init_intvar_from_file(&ssl_verify_server_cert, &mi->file, 0))
         goto errwithmsg;
-<<<<<<< HEAD
       /*
         Starting from 6.0 master_heartbeat_period might be
         in the file
@@ -342,12 +336,10 @@
         sql_print_error("Failed to initialize master info ignore_server_ids");
         goto errwithmsg;
       }
-=======
 
       if (lines >= LINE_FOR_MASTER_UUID &&
           init_strvar_from_file(mi->master_uuid, sizeof(mi->master_uuid), &mi->file, 0))
         goto errwithmsg;
->>>>>>> 5689ad06
     }
 
 #ifndef HAVE_OPENSSL
@@ -477,14 +469,14 @@
   my_sprintf(heartbeat_buf, (heartbeat_buf, "%.3f", mi->heartbeat_period));
   my_b_seek(file, 0L);
   my_b_printf(file,
-              "%u\n%s\n%s\n%s\n%s\n%s\n%d\n%d\n%d\n%s\n%s\n%s\n%s\n%s\n%d\n%s\n%s\n",
+              "%u\n%s\n%s\n%s\n%s\n%s\n%d\n%d\n%d\n%s\n%s\n%s\n%s\n%s\n%d\n%s\n%s\n%s\n",
               LINES_IN_MASTER_INFO,
               mi->master_log_name, llstr(mi->master_log_pos, lbuf),
               mi->host, mi->user,
               mi->password, mi->port, mi->connect_retry,
               (int)(mi->ssl), mi->ssl_ca, mi->ssl_capath, mi->ssl_cert,
               mi->ssl_cipher, mi->ssl_key, mi->ssl_verify_server_cert,
-              heartbeat_buf, ignore_server_ids_buf);
+              heartbeat_buf, ignore_server_ids_buf, mi->master_uuid);
   my_free(ignore_server_ids_buf, MYF(0));
   err= flush_io_cache(file);
   if (sync_masterinfo_period && !err && 
