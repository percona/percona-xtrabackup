--- conflicted
+++ resolved
@@ -34,22 +34,15 @@
 
 Master_info::Master_info()
   :Slave_reporting_capability("I/O"),
-<<<<<<< HEAD
    ssl(0), ssl_verify_server_cert(0), fd(-1), io_thd(0),
    heartbeat_period(0), received_heartbeats(0),
    inited(0), abort_slave(0), slave_running(0), slave_run_id(0),
-   master_id(-1)
-=======
-   ssl(0), ssl_verify_server_cert(0), fd(-1), io_thd(0), inited(0),
-   abort_slave(0), slave_running(0), master_id(0),
-   slave_run_id(0)
->>>>>>> 37aa8376
+   master_id(0)
 {
   host[0] = 0; user[0] = 0; password[0] = 0; bind_addr[0] = 0;
   ssl_ca[0]= 0; ssl_capath[0]= 0; ssl_cert[0]= 0;
   ssl_cipher[0]= 0; ssl_key[0]= 0;
 
-  master_id= (uint32)ULONG_MAX;
   master_epoch= 0;
   my_init_dynamic_array(&ignore_server_ids, sizeof(::server_id), 16, 16);
   bzero((char*) &file, sizeof(file));
