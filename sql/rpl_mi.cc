/* Copyright (c) 2000, 2010, Oracle and/or its affiliates. All rights reserved.

   This program is free software; you can redistribute it and/or modify
   it under the terms of the GNU General Public License as published by
   the Free Software Foundation; version 2 of the License.

   This program is distributed in the hope that it will be useful,
   but WITHOUT ANY WARRANTY; without even the implied warranty of
   MERCHANTABILITY or FITNESS FOR A PARTICULAR PURPOSE.  See the
   GNU General Public License for more details.

   You should have received a copy of the GNU General Public License
   along with this program; if not, write to the Free Software Foundation,
   51 Franklin Street, Suite 500, Boston, MA 02110-1335 USA */

#include <my_global.h> // For HAVE_REPLICATION
#include "sql_priv.h"
#include <my_dir.h>
#include "unireg.h"                             // REQUIRED by other includes
#include "rpl_mi.h"
#include "rpl_slave.h"                          // SLAVE_MAX_HEARTBEAT_PERIOD

#ifdef HAVE_REPLICATION

#define DEFAULT_CONNECT_RETRY 60


Master_info::Master_info(bool is_slave_recovery)
  :Slave_reporting_capability("I/O"),
   ssl(0), ssl_verify_server_cert(0), fd(-1), io_thd(0), 
   rli(is_slave_recovery), port(MYSQL_PORT),
   connect_retry(DEFAULT_CONNECT_RETRY), inited(0), abort_slave(0),
   slave_running(0), slave_run_id(0), clock_diff_with_master(0), 
   sync_counter(0), heartbeat_period(0), received_heartbeats(0), 
   master_id(0)
{
  host[0] = 0; user[0] = 0; password[0] = 0;
  ssl_ca[0]= 0; ssl_capath[0]= 0; ssl_cert[0]= 0;
  ssl_cipher[0]= 0; ssl_key[0]= 0;
  master_uuid[0]=0;

  my_init_dynamic_array(&ignore_server_ids, sizeof(::server_id), 16, 16);
  bzero((char*) &file, sizeof(file));
  mysql_mutex_init(key_master_info_run_lock, &run_lock, MY_MUTEX_INIT_FAST);
  mysql_mutex_init(key_master_info_data_lock, &data_lock, MY_MUTEX_INIT_FAST);
  mysql_cond_init(key_master_info_data_cond, &data_cond, NULL);
  mysql_cond_init(key_master_info_start_cond, &start_cond, NULL);
  mysql_cond_init(key_master_info_stop_cond, &stop_cond, NULL);
}

Master_info::~Master_info()
{
  delete_dynamic(&ignore_server_ids);
  mysql_mutex_destroy(&run_lock);
  mysql_mutex_destroy(&data_lock);
  mysql_cond_destroy(&data_cond);
  mysql_cond_destroy(&start_cond);
  mysql_cond_destroy(&stop_cond);
}

/**
   A comparison function to be supplied as argument to @c sort_dynamic()
   and @c bsearch()

   @return -1 if first argument is less, 0 if it equal to, 1 if it is greater
   than the second
*/
int change_master_server_id_cmp(ulong *id1, ulong *id2)
{
  return *id1 < *id2? -1 : (*id1 > *id2? 1 : 0);
}


/**
   Reports if the s_id server has been configured to ignore events 
   it generates with

      CHANGE MASTER IGNORE_SERVER_IDS= ( list of server ids )

   Method is called from the io thread event receiver filtering.

   @param      s_id    the master server identifier

   @retval   TRUE    if s_id is in the list of ignored master  servers,
   @retval   FALSE   otherwise.
 */
bool Master_info::shall_ignore_server_id(ulong s_id)
{
  if (likely(ignore_server_ids.elements == 1))
    return (* (ulong*) dynamic_array_ptr(&ignore_server_ids, 0)) == s_id;
  else      
    return bsearch((const ulong *) &s_id,
                   ignore_server_ids.buffer,
                   ignore_server_ids.elements, sizeof(ulong),
                   (int (*) (const void*, const void*)) change_master_server_id_cmp)
      != NULL;
}

void init_master_log_pos(Master_info* mi)
{
  DBUG_ENTER("init_master_log_pos");

  mi->master_log_name[0] = 0;
  mi->master_log_pos = BIN_LOG_HEADER_SIZE;             // skip magic number

  /* Intentionally init ssl_verify_server_cert to 0, no option available  */
  mi->ssl_verify_server_cert= 0;
  /* 
    always request heartbeat unless master_heartbeat_period is set
    explicitly zero.  Here is the default value for heartbeat period
    if CHANGE MASTER did not specify it.  (no data loss in conversion
    as hb period has a max)
  */
  mi->heartbeat_period= (float) min(SLAVE_MAX_HEARTBEAT_PERIOD,
                                    (slave_net_timeout/2.0));
  DBUG_ASSERT(mi->heartbeat_period > (float) 0.001
              || mi->heartbeat_period == 0);

  DBUG_VOID_RETURN;
}


enum {
  LINES_IN_MASTER_INFO_WITH_SSL= 14,

  /* 5.1.16 added value of master_ssl_verify_server_cert */
  LINE_FOR_MASTER_SSL_VERIFY_SERVER_CERT= 15,
  /* 6.0 added value of master_heartbeat_period */
  LINE_FOR_MASTER_HEARTBEAT_PERIOD= 16,
  /* MySQL Cluster 6.3 added master_bind */
  LINE_FOR_MASTER_BIND = 17,
  /* 6.0 added value of master_ignore_server_id */
  LINE_FOR_REPLICATE_IGNORE_SERVER_IDS= 18,
  /* 6.0 added value of master_uuid */
  LINE_FOR_MASTER_UUID= 19,
  /* Number of lines currently used when saving master info file */
  LINES_IN_MASTER_INFO= LINE_FOR_MASTER_UUID
};

int init_master_info(Master_info* mi, const char* master_info_fname,
                     const char* slave_info_fname,
                     bool abort_if_no_master_info_file,
                     int thread_mask)
{
  int fd,error;
  DBUG_ENTER("init_master_info");

  if (mi->inited)
  {
    /*
      We have to reset read position of relay-log-bin as we may have
      already been reading from 'hotlog' when the slave was stopped
      last time. If this case pos_in_file would be set and we would
      get a crash when trying to read the signature for the binary
      relay log.

      We only rewind the read position if we are starting the SQL
      thread. The handle_slave_sql thread assumes that the read
      position is at the beginning of the file, and will read the
      "signature" and then fast-forward to the last position read.
    */
    if (thread_mask & SLAVE_SQL)
    {
      bool hot_log= FALSE;
      /* 
         my_b_seek does an implicit flush_io_cache, so we need to:

         1. check if this log is active (hot)
         2. if it is we keep log_lock until the seek ends, otherwise 
            release it right away.

         If we did not take log_lock, SQL thread might race with IO
         thread for the IO_CACHE mutex.

       */
      mysql_mutex_t *log_lock= mi->rli.relay_log.get_log_lock();
      mysql_mutex_lock(log_lock);
      hot_log= mi->rli.relay_log.is_active(mi->rli.linfo.log_file_name);

      if (!hot_log)
        mysql_mutex_unlock(log_lock);

      my_b_seek(mi->rli.cur_log, (my_off_t) 0);

      if (hot_log)
        mysql_mutex_unlock(log_lock);
    }
    DBUG_RETURN(0);
  }

  mi->mysql=0;
  mi->file_id=1;
  fn_format(mi->info_file_name, master_info_fname, mysql_data_home, "",
            MYF(MY_UNPACK_FILENAME|MY_RETURN_REAL_PATH));

  /*
    We need a mutex while we are changing master info parameters to
    keep other threads from reading bogus info
  */

  mysql_mutex_lock(&mi->data_lock);
  fd = mi->fd;

  /* does master.info exist ? */

  if (access(mi->info_file_name, F_OK))
  {
    if (abort_if_no_master_info_file)
    {
      mysql_mutex_unlock(&mi->data_lock);
      DBUG_RETURN(0);
    }
    /*
      if someone removed the file from underneath our feet, just close
      the old descriptor and re-create the old file
    */
    if (fd >= 0)
      mysql_file_close(fd, MYF(MY_WME));
    if ((fd= mysql_file_open(key_file_master_info, mi->info_file_name,
                             O_CREAT|O_RDWR|O_BINARY, MYF(MY_WME))) < 0 )
    {
      sql_print_error("Failed to create a new master info file (\
file '%s', errno %d)", mi->info_file_name, my_errno);
      goto err;
    }
    if (init_io_cache(&mi->file, fd, IO_SIZE*2, READ_CACHE, 0L,0,
                      MYF(MY_WME)))
    {
      sql_print_error("Failed to create a cache on master info file (\
file '%s')", mi->info_file_name);
      goto err;
    }

    mi->fd = fd;
    init_master_log_pos(mi);

  }
  else // file exists
  {
    if (fd >= 0)
      reinit_io_cache(&mi->file, READ_CACHE, 0L,0,0);
    else
    {
      if ((fd= mysql_file_open(key_file_master_info,
                               mi->info_file_name, O_RDWR|O_BINARY, MYF(MY_WME))) < 0 )
      {
        sql_print_error("Failed to open the existing master info file (\
file '%s', errno %d)", mi->info_file_name, my_errno);
        goto err;
      }
      if (init_io_cache(&mi->file, fd, IO_SIZE*2, READ_CACHE, 0L,
                        0, MYF(MY_WME)))
      {
        sql_print_error("Failed to create a cache on master info file (\
file '%s')", mi->info_file_name);
        goto err;
      }
    }

    mi->fd = fd;
    int port, connect_retry, master_log_pos, lines;
    int ssl= 0, ssl_verify_server_cert= 0;
    float master_heartbeat_period= 0.0;
    char *first_non_digit;
    char dummy_buf[HOSTNAME_LENGTH+1];

    /*
       Starting from 4.1.x master.info has new format. Now its
       first line contains number of lines in file. By reading this
       number we will be always distinguish to which version our
       master.info corresponds to. We can't simply count lines in
       file since versions before 4.1.x could generate files with more
       lines than needed.
       If first line doesn't contain a number or contain number less than
       LINES_IN_MASTER_INFO_WITH_SSL then such file is treated like file
       from pre 4.1.1 version.
       There is no ambiguity when reading an old master.info, as before
       4.1.1, the first line contained the binlog's name, which is either
       empty or has an extension (contains a '.'), so can't be confused
       with an integer.

       So we're just reading first line and trying to figure which version
       is this.
    */

    /*
       The first row is temporarily stored in mi->master_log_name,
       if it is line count and not binlog name (new format) it will be
       overwritten by the second row later.
    */
    if (init_strvar_from_file(mi->master_log_name,
                              sizeof(mi->master_log_name), &mi->file,
                              ""))
      goto errwithmsg;

    lines= strtoul(mi->master_log_name, &first_non_digit, 10);

    if (mi->master_log_name[0]!='\0' &&
        *first_non_digit=='\0' && lines >= LINES_IN_MASTER_INFO_WITH_SSL)
    {
      /* Seems to be new format => read master log name from next line */
      if (init_strvar_from_file(mi->master_log_name,
            sizeof(mi->master_log_name), &mi->file, ""))
        goto errwithmsg;
    }
    else
      lines= 7;

    if (init_intvar_from_file(&master_log_pos, &mi->file, 4) ||
        init_strvar_from_file(mi->host, sizeof(mi->host), &mi->file, 0) ||
        init_strvar_from_file(mi->user, sizeof(mi->user), &mi->file, "test") ||
        init_strvar_from_file(mi->password, SCRAMBLED_PASSWORD_CHAR_LENGTH+1,
                              &mi->file, 0) ||
        init_intvar_from_file(&port, &mi->file, MYSQL_PORT) ||
        init_intvar_from_file(&connect_retry, &mi->file,
                              DEFAULT_CONNECT_RETRY))
      goto errwithmsg;

    /*
       If file has ssl part use it even if we have server without
       SSL support. But these options will be ignored later when
       slave will try connect to master, so in this case warning
       is printed.
     */
    if (lines >= LINES_IN_MASTER_INFO_WITH_SSL)
    {
      if (init_intvar_from_file(&ssl, &mi->file, 0) ||
          init_strvar_from_file(mi->ssl_ca, sizeof(mi->ssl_ca),
                                &mi->file, 0) ||
          init_strvar_from_file(mi->ssl_capath, sizeof(mi->ssl_capath),
                                &mi->file, 0) ||
          init_strvar_from_file(mi->ssl_cert, sizeof(mi->ssl_cert),
                                &mi->file, 0) ||
          init_strvar_from_file(mi->ssl_cipher, sizeof(mi->ssl_cipher),
                                &mi->file, 0) ||
          init_strvar_from_file(mi->ssl_key, sizeof(mi->ssl_key),
                                &mi->file, 0))
        goto errwithmsg;

      /*
        Starting from 5.1.16 ssl_verify_server_cert might be
        in the file
      */
      if (lines >= LINE_FOR_MASTER_SSL_VERIFY_SERVER_CERT &&
          init_intvar_from_file(&ssl_verify_server_cert, &mi->file, 0))
        goto errwithmsg;
      /*
        Starting from 6.0 master_heartbeat_period might be
        in the file
      */
      if (lines >= LINE_FOR_MASTER_HEARTBEAT_PERIOD &&
          init_floatvar_from_file(&master_heartbeat_period, &mi->file, 0.0))
        goto errwithmsg;
      /*
	Starting from MySQL Cluster 6.3 master_bind might be in the file
	(this is just a reservation to avoid future upgrade problems) 
       */
      if (lines >= LINE_FOR_MASTER_BIND &&
	  init_strvar_from_file(dummy_buf, sizeof(dummy_buf), &mi->file, ""))
	  goto errwithmsg;
      /*
        Starting from 6.0 list of server_id of ignorable servers might be
        in the file
      */
      if (lines >= LINE_FOR_REPLICATE_IGNORE_SERVER_IDS &&
          init_dynarray_intvar_from_file(&mi->ignore_server_ids, &mi->file))
      {
        sql_print_error("Failed to initialize master info ignore_server_ids");
        goto errwithmsg;
      }

      if (lines >= LINE_FOR_MASTER_UUID &&
          init_strvar_from_file(mi->master_uuid, sizeof(mi->master_uuid), &mi->file, 0))
        goto errwithmsg;
    }

#ifndef HAVE_OPENSSL
    if (ssl)
      sql_print_warning("SSL information in the master info file "
                      "('%s') are ignored because this MySQL slave was "
                      "compiled without SSL support.", mi->info_file_name);
#endif /* HAVE_OPENSSL */

    /*
      This has to be handled here as init_intvar_from_file can't handle
      my_off_t types
    */
    mi->master_log_pos= (my_off_t) master_log_pos;
    mi->port= (uint) port;
    mi->connect_retry= (uint) connect_retry;
    mi->ssl= (my_bool) ssl;
    mi->ssl_verify_server_cert= ssl_verify_server_cert;
    mi->heartbeat_period= master_heartbeat_period;
  }
  DBUG_PRINT("master_info",("log_file_name: %s  position: %ld",
                            mi->master_log_name,
                            (ulong) mi->master_log_pos));

  mi->rli.mi = mi;
  if (init_relay_log_info(&mi->rli, slave_info_fname))
    goto err;

  mi->inited = 1;
  mi->rli.is_relay_log_recovery= FALSE;
  // now change cache READ -> WRITE - must do this before flush_master_info
  reinit_io_cache(&mi->file, WRITE_CACHE, 0L, 0, 1);
  if ((error=test(flush_master_info(mi, TRUE, TRUE))))
    sql_print_error("Failed to flush master info file");
  mysql_mutex_unlock(&mi->data_lock);
  DBUG_RETURN(error);

errwithmsg:
  sql_print_error("Error reading master configuration");

err:
  if (fd >= 0)
  {
    mysql_file_close(fd, MYF(0));
    end_io_cache(&mi->file);
  }
  mi->fd= -1;
  mysql_mutex_unlock(&mi->data_lock);
  DBUG_RETURN(1);
}


/*
  RETURN
     2 - flush relay log failed
     1 - flush master info failed
     0 - all ok
*/
int flush_master_info(Master_info* mi, 
                      bool flush_relay_log_cache, 
                      bool need_lock_relay_log)
{
  IO_CACHE* file = &mi->file;
  char lbuf[22];
  int err= 0;

  DBUG_ENTER("flush_master_info");
  DBUG_PRINT("enter",("master_pos: %ld", (long) mi->master_log_pos));

  /*
    Flush the relay log to disk. If we don't do it, then the relay log while
    have some part (its last kilobytes) in memory only, so if the slave server
    dies now, with, say, from master's position 100 to 150 in memory only (not
    on disk), and with position 150 in master.info, then when the slave
    restarts, the I/O thread will fetch binlogs from 150, so in the relay log
    we will have "[0, 100] U [150, infinity[" and nobody will notice it, so the
    SQL thread will jump from 100 to 150, and replication will silently break.

    When we come to this place in code, relay log may or not be initialized;
    the caller is responsible for setting 'flush_relay_log_cache' accordingly.
  */
  if (flush_relay_log_cache)
  {
    mysql_mutex_t *log_lock= mi->rli.relay_log.get_log_lock();
    IO_CACHE *log_file= mi->rli.relay_log.get_log_file();

    if (need_lock_relay_log)
      mysql_mutex_lock(log_lock);

    mysql_mutex_assert_owner(log_lock);
    err= flush_io_cache(log_file);

    if (need_lock_relay_log)
      mysql_mutex_unlock(log_lock);

    if (err)
      DBUG_RETURN(2);
  }
  
  /*
    produce a line listing the total number and all the ignored server_id:s
  */
  char* ignore_server_ids_buf;
  {
    ignore_server_ids_buf=
      (char *) my_malloc((sizeof(::server_id) * 3 + 1) *
                         (1 + mi->ignore_server_ids.elements), MYF(MY_WME));
    if (!ignore_server_ids_buf)
      DBUG_RETURN(1);
    for (ulong i= 0, cur_len= my_sprintf(ignore_server_ids_buf,
                                         (ignore_server_ids_buf, "%u",
                                          mi->ignore_server_ids.elements));
         i < mi->ignore_server_ids.elements; i++)
    {
      ulong s_id;
      get_dynamic(&mi->ignore_server_ids, (uchar*) &s_id, i);
      cur_len +=my_sprintf(ignore_server_ids_buf + cur_len,
                           (ignore_server_ids_buf + cur_len,
                            " %lu", s_id));
    }
  }

  /*
    We flushed the relay log BEFORE the master.info file, because if we crash
    now, we will get a duplicate event in the relay log at restart. If we
    flushed in the other order, we would get a hole in the relay log.
    And duplicate is better than hole (with a duplicate, in later versions we
    can add detection and scrap one event; with a hole there's nothing we can
    do).
  */

  /*
     In certain cases this code may create master.info files that seems
     corrupted, because of extra lines filled with garbage in the end
     file (this happens if new contents take less space than previous
     contents of file). But because of number of lines in the first line
     of file we don't care about this garbage.
  */
  char heartbeat_buf[sizeof(mi->heartbeat_period) * 4]; // buffer to suffice always
  my_sprintf(heartbeat_buf, (heartbeat_buf, "%.3f", mi->heartbeat_period));
  my_b_seek(file, 0L);
  my_b_printf(file,
              "%u\n%s\n%s\n%s\n%s\n%s\n%d\n%d\n%d\n%s\n%s\n%s\n%s\n%s\n%d\n%s\n%s\n%s\n%s\n",
              LINES_IN_MASTER_INFO,
              mi->master_log_name, llstr(mi->master_log_pos, lbuf),
              mi->host, mi->user,
              mi->password, mi->port, mi->connect_retry,
              (int)(mi->ssl), mi->ssl_ca, mi->ssl_capath, mi->ssl_cert,
              mi->ssl_cipher, mi->ssl_key, mi->ssl_verify_server_cert,
<<<<<<< HEAD
              heartbeat_buf, "", ignore_server_ids_buf, mi->master_uuid);
  my_free(ignore_server_ids_buf, MYF(0));
=======
              heartbeat_buf, "", ignore_server_ids_buf);
  my_free(ignore_server_ids_buf);
>>>>>>> 92b3f20b
  err= flush_io_cache(file);
  if (sync_masterinfo_period && !err && 
      ++(mi->sync_counter) >= sync_masterinfo_period)
  {
    err= my_sync(mi->fd, MYF(MY_WME));
    mi->sync_counter= 0;
  }
  DBUG_RETURN(-err);
}


void end_master_info(Master_info* mi)
{
  DBUG_ENTER("end_master_info");

  if (!mi->inited)
    DBUG_VOID_RETURN;
  end_relay_log_info(&mi->rli);
  if (mi->fd >= 0)
  {
    end_io_cache(&mi->file);
    mysql_file_close(mi->fd, MYF(MY_WME));
    mi->fd = -1;
  }
  mi->inited = 0;

  DBUG_VOID_RETURN;
}


#endif /* HAVE_REPLICATION */<|MERGE_RESOLUTION|>--- conflicted
+++ resolved
@@ -521,13 +521,8 @@
               mi->password, mi->port, mi->connect_retry,
               (int)(mi->ssl), mi->ssl_ca, mi->ssl_capath, mi->ssl_cert,
               mi->ssl_cipher, mi->ssl_key, mi->ssl_verify_server_cert,
-<<<<<<< HEAD
               heartbeat_buf, "", ignore_server_ids_buf, mi->master_uuid);
-  my_free(ignore_server_ids_buf, MYF(0));
-=======
-              heartbeat_buf, "", ignore_server_ids_buf);
   my_free(ignore_server_ids_buf);
->>>>>>> 92b3f20b
   err= flush_io_cache(file);
   if (sync_masterinfo_period && !err && 
       ++(mi->sync_counter) >= sync_masterinfo_period)
