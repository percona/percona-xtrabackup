/* Copyright (c) 2000, 2016, Oracle and/or its affiliates. All rights reserved.

   This program is free software; you can redistribute it and/or modify
   it under the terms of the GNU General Public License as published by
   the Free Software Foundation; version 2 of the License.

   This program is distributed in the hope that it will be useful,
   but WITHOUT ANY WARRANTY; without even the implied warranty of
   MERCHANTABILITY or FITNESS FOR A PARTICULAR PURPOSE.  See the
   GNU General Public License for more details.

   You should have received a copy of the GNU General Public License
   along with this program; if not, write to the Free Software
   Foundation, Inc., 51 Franklin St, Fifth Floor, Boston, MA 02110-1301  USA */

/* Basic functions needed by many modules */

#include "sql_base.h"
#include "my_global.h"                          /* NO_EMBEDDED_ACCESS_CHECKS */
#include "debug_sync.h"
#include "lock.h"        // mysql_lock_remove,
                         // mysql_unlock_tables,
                         // mysql_lock_have_duplicate
#include "sql_show.h"    // append_identifier
#include "strfunc.h"     // find_type
#include "sql_view.h"    // open_and_read_view, VIEW_ANY_ACL
#include "sql_parse.h"   // check_table_access
#include "auth_common.h" // *_ACL, check_grant_all_columns,
                         // check_column_grant_in_table_ref,
                         // get_column_grant
#include "sql_handler.h" // mysql_ha_flush
#include "partition_info.h"                     // partition_info
#include "log_event.h"                          // Query_log_event
#include "sql_select.h"
#include "sp_head.h"
#include "sp.h"
#include "sp_cache.h"
#include "trigger_loader.h"   // Trigger_loader::trg_file_exists()
#include "table_trigger_dispatcher.h" // Table_trigger_dispatcher
#include "transaction.h"
#include "sql_prepare.h"   // Reprepare_observer
#include "sql_resolver.h"  // Column_privilege_tracker
#include <m_ctype.h>
#include <my_dir.h>
#include <hash.h>
#include "rpl_filter.h"
#include "rpl_handler.h"
#include "sql_table.h"                          // build_table_filename
#include "datadict.h"   // dd_frm_type()
#include "sql_hset.h"   // Hash_set
#include "sql_tmp_table.h" // free_tmp_table
#include "table_cache.h" // Table_cache_manager, Table_cache
#include "log.h"
#include "binlog.h"
#include "sql_audit.h"  // mysql_audit_table_access_notify

#ifdef HAVE_REPLICATION
#include "rpl_rli.h"    //Relay_log_information
#endif

#include "pfs_table_provider.h"
#include "mysql/psi/mysql_table.h"

#include "pfs_file_provider.h"
#include "mysql/psi/mysql_file.h"

/**
  This handler is used for the statements which support IGNORE keyword.
  If IGNORE is specified in the statement, this error handler converts
  the given errors codes to warnings.
  These errors occur for each record. With IGNORE, statements are not
  aborted and next row is processed.

*/
bool Ignore_error_handler::handle_condition(THD *thd,
                                            uint sql_errno,
                                            const char *sqlstate,
                                            Sql_condition::enum_severity_level *level,
                                            const char *msg)
{
  /*
    If a statement is executed with IGNORE keyword then this handler
    gets pushed for the statement. If there is trigger on the table
    which contains statements without IGNORE then this handler should
    not convert the errors within trigger to warnings.
  */
  if (!thd->lex->is_ignore())
    return false;
  /*
    Error codes ER_DUP_ENTRY_WITH_KEY_NAME is used while calling my_error
    to get the proper error messages depending on the use case.
    The error code used is ER_DUP_ENTRY to call error functions.

    Same case exists for ER_NO_PARTITION_FOR_GIVEN_VALUE_SILENT which uses
    error code of ER_NO_PARTITION_FOR_GIVEN_VALUE to call error function.

    There error codes are added here to force consistency if these error
    codes are used in any other case in future.
  */
  switch (sql_errno)
  {
  case ER_SUBQUERY_NO_1_ROW:
  case ER_ROW_IS_REFERENCED_2:
  case ER_NO_REFERENCED_ROW_2:
  case ER_BAD_NULL_ERROR:
  case ER_DUP_ENTRY:
  case ER_DUP_ENTRY_WITH_KEY_NAME:
  case ER_DUP_KEY:
  case ER_VIEW_CHECK_FAILED:
  case ER_NO_PARTITION_FOR_GIVEN_VALUE:
  case ER_NO_PARTITION_FOR_GIVEN_VALUE_SILENT:
  case ER_ROW_DOES_NOT_MATCH_GIVEN_PARTITION_SET:
    (*level)= Sql_condition::SL_WARNING;
    break;
  default:
    break;
  }
  return false;
}

bool View_error_handler::handle_condition(
                                THD *thd,
                                uint sql_errno,
                                const char *,
                                Sql_condition::enum_severity_level *level,
                                const char *message)
{
  /*
    Error will be handled by Show_create_error_handler for
    SHOW CREATE statements.
  */
  if (thd->lex->sql_command == SQLCOM_SHOW_CREATE)
    return false;

  switch (sql_errno)
  {
    case ER_BAD_FIELD_ERROR:
    case ER_SP_DOES_NOT_EXIST:
    // ER_FUNC_INEXISTENT_NAME_COLLISION cannot happen here.
    case ER_PROCACCESS_DENIED_ERROR:
    case ER_COLUMNACCESS_DENIED_ERROR:
    case ER_TABLEACCESS_DENIED_ERROR:
    // ER_TABLE_NOT_LOCKED cannot happen here.
    case ER_NO_SUCH_TABLE:
    {
      TABLE_LIST *top= m_top_view->top_table();
      my_error(ER_VIEW_INVALID, MYF(0),
               top->view_db.str, top->view_name.str);
      return true;
    }

    case ER_NO_DEFAULT_FOR_FIELD:
    {
      TABLE_LIST *top= m_top_view->top_table();
      // TODO: make correct error message
      my_error(ER_NO_DEFAULT_FOR_VIEW_FIELD, MYF(0),
               top->view_db.str, top->view_name.str);
      return true;
    }
  }
  return false;
}

/**
  Implementation of STRICT mode.
  Upgrades a set of given conditions from warning to error.
*/
bool Strict_error_handler::handle_condition(THD *thd,
                                            uint sql_errno,
                                            const char *sqlstate,
                                            Sql_condition::enum_severity_level *level,
                                            const char *msg)
{
  /*
    STRICT error handler should not be effective if we have changed the
    variable to turn off STRICT mode. This is the case when a SF/SP/Trigger
    calls another SP/SF. A statement in SP/SF which is affected by STRICT mode
    with push this handler for the statement. If the same statement calls
    another SP/SF/Trigger, we already have the STRICT handler pushed for the
    statement. We dont want the strict handler to be effective for the
    next SP/SF/Trigger call if it was not created in STRICT mode.
  */
  if (!thd->is_strict_mode())
    return false;
  /* STRICT MODE should affect only the below statements */
  switch (thd->lex->sql_command)
  {
  case SQLCOM_SET_OPTION:
  case SQLCOM_SELECT:
    if (m_set_select_behavior == DISABLE_SET_SELECT_STRICT_ERROR_HANDLER)
      return false;
  case SQLCOM_CREATE_TABLE:
  case SQLCOM_CREATE_INDEX:
  case SQLCOM_DROP_INDEX:
  case SQLCOM_INSERT:
  case SQLCOM_REPLACE:
  case SQLCOM_REPLACE_SELECT:
  case SQLCOM_INSERT_SELECT:
  case SQLCOM_UPDATE:
  case SQLCOM_UPDATE_MULTI:
  case SQLCOM_DELETE:
  case SQLCOM_DELETE_MULTI:
  case SQLCOM_ALTER_TABLE:
  case SQLCOM_LOAD:
  case SQLCOM_CALL:
  case SQLCOM_END:
    break;
  default:
    return false;
  }

  switch (sql_errno)
  {
  case ER_TRUNCATED_WRONG_VALUE:
  case ER_WRONG_VALUE_FOR_TYPE:
  case ER_WARN_DATA_OUT_OF_RANGE:
  case ER_DIVISION_BY_ZERO:
  case ER_TRUNCATED_WRONG_VALUE_FOR_FIELD:
  case WARN_DATA_TRUNCATED:
  case ER_DATA_TOO_LONG:
  case ER_BAD_NULL_ERROR:
  case ER_NO_DEFAULT_FOR_FIELD:
  case ER_TOO_LONG_KEY:
  case ER_NO_DEFAULT_FOR_VIEW_FIELD:
  case ER_WARN_NULL_TO_NOTNULL:
  case ER_CUT_VALUE_GROUP_CONCAT:
  case ER_DATETIME_FUNCTION_OVERFLOW:
  case ER_WARN_TOO_FEW_RECORDS:
<<<<<<< HEAD
=======
  case ER_WARN_TOO_MANY_RECORDS:
>>>>>>> 807891a9
  case ER_INVALID_ARGUMENT_FOR_LOGARITHM:
  case ER_NUMERIC_JSON_VALUE_OUT_OF_RANGE:
  case ER_INVALID_JSON_VALUE_FOR_CAST:
  case ER_WARN_ALLOWED_PACKET_OVERFLOWED:
    if ((*level == Sql_condition::SL_WARNING) &&
        (!thd->get_transaction()->cannot_safely_rollback(Transaction_ctx::STMT)
         || (thd->variables.sql_mode & MODE_STRICT_ALL_TABLES)))
    {
      (*level)= Sql_condition::SL_ERROR;
      thd->killed= THD::KILL_BAD_DATA;
    }
    break;
  default:
    break;
  }
  return false;
}


/**
  This internal handler is used to trap ER_NO_SUCH_TABLE and
  ER_WRONG_MRG_TABLE errors during CHECK/REPAIR TABLE for MERGE
  tables.
*/

class Repair_mrg_table_error_handler : public Internal_error_handler
{
public:
  Repair_mrg_table_error_handler()
    : m_handled_errors(false), m_unhandled_errors(false)
  {}

  virtual bool handle_condition(THD *thd,
                                uint sql_errno,
                                const char* sqlstate,
                                Sql_condition::enum_severity_level *level,
                                const char* msg)
  {
    if (sql_errno == ER_NO_SUCH_TABLE || sql_errno == ER_WRONG_MRG_TABLE)
    {
      m_handled_errors= true;
      return true;
    }

    m_unhandled_errors= true;
    return false;
  }

  /**
    Returns true if there were ER_NO_SUCH_/WRONG_MRG_TABLE and there
    were no unhandled errors. false otherwise.
  */
  bool safely_trapped_errors()
  {
    /*
      Check for m_handled_errors is here for extra safety.
      It can be useful in situation when call to open_table()
      fails because some error which was suppressed by another
      error handler (e.g. in case of MDL deadlock which we
      decided to solve by back-off and retry).
    */
    return (m_handled_errors && (! m_unhandled_errors));
  }

private:
  bool m_handled_errors;
  bool m_unhandled_errors;
};


/**
  @defgroup Data_Dictionary Data Dictionary
  @{
*/

/**
  LOCK_open protects the following variables/objects:

  1) The table_def_cache
     This is the hash table mapping table name to a table
     share object. The hash table can only be manipulated
     while holding LOCK_open.
  2) last_table_id
     Generation of a new unique table_map_id for a table
     share is done through incrementing last_table_id, a
     global variable used for this purpose.
  3) LOCK_open protects the initialisation of the table share
     object and all its members, however, it does not protect
     reading the .frm file from where the table share is
     initialised. In get_table_share, the lock is temporarily
     released while opening the table definition in order to
     allow a higher degree of concurrency. Concurrent access
     to the same share is controlled by introducing a condition
     variable for signaling when opening the share is completed.
  4) In particular the share->ref_count is updated each time
     a new table object is created that refers to a table share.
     This update is protected by LOCK_open.
  5) oldest_unused_share, end_of_unused_share and share->next
     and share->prev are variables to handle the lists of table
     share objects, these can only be read and manipulated while
     holding the LOCK_open mutex.
  6) table_def_shutdown_in_progress can be updated only while
     holding LOCK_open and ALL table cache mutexes.
  7) refresh_version
     This variable can only be updated while holding LOCK_open AND
     all table cache mutexes.
  8) share->version
     This variable is initialised while holding LOCK_open. It can only
     be updated while holding LOCK_open AND all table cache mutexes.
     So if a table share is found through a reference its version won't
     change if any of those mutexes are held.
  9) share->m_flush_tickets
*/

mysql_mutex_t LOCK_open;

/**
  COND_open synchronizes concurrent opening of the same share:

  If a thread calls get_table_share, it releases the LOCK_open
  mutex while reading the definition from file. If a different
  thread calls get_table_share for the same share at this point
  in time, it will find the share in the TDC, but with the
  m_open_in_progress flag set to true. This will make the
  (second) thread wait for the COND_open condition, while the
  first thread completes opening the table definition.

  When the first thread is done reading the table definition,
  it will set m_open_in_progress to false and broadcast the
  COND_open condition. Then, all threads waiting for COND_open
  will wake up and, re-search the TDC for the share, and:

  1) If the share is gone, the thread will continue to allocate
     and open the table definition. This happens, e.g., if the
     first thread failed when opening the table defintion and
     had to destroy the share.
  2) If the share is still in the cache, and m_open_in_progress
     is still true, the thread will wait for the condition again.
     This happens if a different thread finished opening a
     different share.
  3) If the share is still in the cache, and m_open_in_progress
     has become false, the thread will check if the share is ok
     (no error), increment the ref counter, and return the share.
*/

mysql_cond_t COND_open;

#ifdef HAVE_PSI_INTERFACE
static PSI_mutex_key key_LOCK_open;
static PSI_cond_key key_COND_open;
static PSI_mutex_info all_tdc_mutexes[]= {
  { &key_LOCK_open, "LOCK_open", PSI_FLAG_GLOBAL }
};
static PSI_cond_info all_tdc_conds[]= {
  { &key_COND_open, "COND_open", 0 }
};

/**
  Initialize performance schema instrumentation points
  used by the table cache.
*/

static void init_tdc_psi_keys(void)
{
  const char *category= "sql";
  int count;

  count= array_elements(all_tdc_mutexes);
  mysql_mutex_register(category, all_tdc_mutexes, count);

  count= array_elements(all_tdc_conds);
  mysql_cond_register(category, all_tdc_conds, count);
}
#endif /* HAVE_PSI_INTERFACE */

HASH table_def_cache;
static TABLE_SHARE *oldest_unused_share, end_of_unused_share;
static bool table_def_inited= false;
static bool table_def_shutdown_in_progress= false;

static bool check_and_update_table_version(THD *thd, TABLE_LIST *tables,
                                           TABLE_SHARE *table_share);
static bool open_table_entry_fini(THD *thd, TABLE_SHARE *share, TABLE *entry);
static bool auto_repair_table(THD *thd, TABLE_LIST *table_list);

/**
  Create a table cache/table definition cache key

  @param thd        Thread context
  @param key        Buffer for the key to be created (must be of
                    size MAX_DBKEY_LENGTH).
  @param db_name    Database name.
  @param table_name Table name.
  @param tmp_table  Set if table is a tmp table.

  @note
    The table cache_key is created from:
    db_name + \0
    table_name + \0

    if the table is a tmp table, we add the following to make each tmp table
    unique on the slave:

    4 bytes for master thread id
    4 bytes pseudo thread id

  @return Length of key.
*/

static size_t create_table_def_key(THD *thd, char *key,
                                   const char *db_name, const char *table_name,
                                   bool tmp_table)
{
  /*
    In theory caller should ensure that both db and table_name are
    not longer than NAME_LEN bytes. In practice we play safe to avoid
    buffer overruns.
  */
  DBUG_ASSERT(strlen(db_name) <= NAME_LEN && strlen(table_name) <= NAME_LEN);
  size_t key_length= strmake(strmake(key, db_name, NAME_LEN) +
                                             1, table_name, NAME_LEN) - key + 1;

  if (tmp_table)
  {
    int4store(key + key_length, thd->server_id);
    int4store(key + key_length + 4, thd->variables.pseudo_thread_id);
    key_length+= TMP_TABLE_KEY_EXTRA;
  }
  return key_length;
}


/**
  Get table cache key for a table list element.

  @param table_list[in]  Table list element.
  @param key[out]        On return points to table cache key for the table.

  @note Unlike create_table_def_key() call this function doesn't construct
        key in a buffer provider by caller. Instead it relies on the fact
        that table list element for which key is requested has properly
        initialized MDL_request object and the fact that table definition
        cache key is suffix of key used in MDL subsystem. So to get table
        definition key it simply needs to return pointer to appropriate
        part of MDL_key object nested in this table list element.
        Indeed, this means that lifetime of key produced by this call is
        limited by the lifetime of table list element which it got as
        parameter.

  @return Length of key.
*/

size_t get_table_def_key(const TABLE_LIST *table_list, const char **key)
{
  /*
    This call relies on the fact that TABLE_LIST::mdl_request::key object
    is properly initialized, so table definition cache can be produced
    from key used by MDL subsystem.
  */
  DBUG_ASSERT(!strcmp(table_list->get_db_name(),
                      table_list->mdl_request.key.db_name()) &&
              !strcmp(table_list->get_table_name(),
                      table_list->mdl_request.key.name()));

  *key= (const char*)table_list->mdl_request.key.ptr() + 1;
  return table_list->mdl_request.key.length() - 1;
}



/*****************************************************************************
  Functions to handle table definition cach (TABLE_SHARE)
*****************************************************************************/

extern "C" uchar *table_def_key(const uchar *record, size_t *length,
                               my_bool not_used MY_ATTRIBUTE((unused)))
{
  TABLE_SHARE *entry=(TABLE_SHARE*) record;
  *length= entry->table_cache_key.length;
  return (uchar*) entry->table_cache_key.str;
}


static void table_def_free_entry(TABLE_SHARE *share)
{
  DBUG_ENTER("table_def_free_entry");
  mysql_mutex_assert_owner(&LOCK_open);
  if (share->prev)
  {
    /* remove from old_unused_share list */
    *share->prev= share->next;
    share->next->prev= share->prev;
  }
  free_table_share(share);
  DBUG_VOID_RETURN;
}


bool table_def_init(void)
{
#ifdef HAVE_PSI_INTERFACE
  init_tdc_psi_keys();
#endif
  mysql_mutex_init(key_LOCK_open, &LOCK_open, MY_MUTEX_INIT_FAST);
  mysql_cond_init(key_COND_open, &COND_open);
  oldest_unused_share= &end_of_unused_share;
  end_of_unused_share.prev= &oldest_unused_share;

  if (table_cache_manager.init())
  {
    mysql_cond_destroy(&COND_open);
    mysql_mutex_destroy(&LOCK_open);
    return true;
  }

  /*
    It is safe to destroy zero-initialized HASH even if its
    initialization has failed.
  */
  table_def_inited= true;

  return my_hash_init(&table_def_cache, &my_charset_bin, table_def_size,
                      0, 0, table_def_key,
                      (my_hash_free_key) table_def_free_entry, 0,
                      key_memory_table_share) != 0;
}


/**
  Notify table definition cache that process of shutting down server
  has started so it has to keep number of TABLE and TABLE_SHARE objects
  minimal in order to reduce number of references to pluggable engines.
*/

void table_def_start_shutdown(void)
{
  if (table_def_inited)
  {
    table_cache_manager.lock_all_and_tdc();
    /*
      Ensure that TABLE and TABLE_SHARE objects which are created for
      tables that are open during process of plugins' shutdown are
      immediately released. This keeps number of references to engine
      plugins minimal and allows shutdown to proceed smoothly.
    */
    table_def_shutdown_in_progress= true;
    table_cache_manager.unlock_all_and_tdc();
    /* Free all cached but unused TABLEs and TABLE_SHAREs. */
    close_cached_tables(NULL, NULL, FALSE, LONG_TIMEOUT);
  }
}


void table_def_free(void)
{
  DBUG_ENTER("table_def_free");
  if (table_def_inited)
  {
    table_def_inited= false;
    /* Free table definitions. */
    my_hash_free(&table_def_cache);
    table_cache_manager.destroy();
    mysql_cond_destroy(&COND_open);
    mysql_mutex_destroy(&LOCK_open);
  }
  DBUG_VOID_RETURN;
}


uint cached_table_definitions(void)
{
  return table_def_cache.records;
}


/**
  Get the TABLE_SHARE for a table.

  Get a table definition from the table definition cache. If the share
  does not exist, create a new one from the persistently stored table
  definition, and temporarily release LOCK_open while retrieving it.
  Re-lock LOCK_open when the table definition has been retrieved, and
  broadcast this to other threads waiting for the share to become opened.

  If the share exists, and is in the process of being opened, wait for
  opening to complete before continuing.

  @pre  It is a precondition that the caller must own LOCK_open before
        calling this function.

  @note Callers of this function cannot rely on LOCK_open being
        held for the duration of the call. It may be temporarily
        released while the table definition is opened, and it may be
        temporarily released while the thread is waiting for a different
        thread to finish opening it.

  @note After share->m_open_in_progress is set, there should be no wait
        for resources like row- or metadata locks, table flushes, etc.
        Otherwise, we may end up in deadlocks that will not be detected.

  @param thd         thread handle
  @param table_list  table that should be opened
  @param key         table cache key
  @param key_length  length of key
  @param db_flags    flags to open_table_def(): OPEN_VIEW
  @param [out] error error code from open_table_def()

  @return Pointer to the new TABLE_SHARE, or 0 if there was an error
*/

TABLE_SHARE *get_table_share(THD *thd, TABLE_LIST *table_list,
                             const char *key, size_t key_length,
                             uint db_flags, int *error,
                             my_hash_value_type hash_value)
{
  TABLE_SHARE *share;
  int open_table_err= 0;
  DBUG_ENTER("get_table_share");

  *error= 0;

  /* Make sure we own LOCK_open */
  mysql_mutex_assert_owner(&LOCK_open);

  /*
    To be able perform any operation on table we should own
    some kind of metadata lock on it.
  */
  DBUG_ASSERT(thd->mdl_context.owns_equal_or_stronger_lock(MDL_key::TABLE,
                                 table_list->db, table_list->table_name,
                                 MDL_SHARED));

  /*
    Read table definition from the cache. If the share is being opened,
    wait for the appropriate condition. The share may be destroyed if
    open fails, so after cond_wait, we must repeat searching the
    hash table.
  */
  while ((share= reinterpret_cast<TABLE_SHARE*>(
                     my_hash_search_using_hash_value(
                       &table_def_cache, hash_value,
                       reinterpret_cast<uchar*>(const_cast<char*>(key)),
                       key_length))))
  {
    if (!share->m_open_in_progress)
      goto found;

    mysql_cond_wait(&COND_open, &LOCK_open);
  }

  /*
    If alloc fails, the share object will not be present in the TDC, so no
    thread will be waiting for m_open_in_progress. Hence, a broadcast is
    not necessary.
  */
  if (!(share= alloc_table_share(table_list, key, key_length)))
  {
    DBUG_RETURN(0);
  }

  /*
    We assign a new table id under the protection of LOCK_open.
    We do this instead of creating a new mutex
    and using it for the sole purpose of serializing accesses to a
    static variable, we assign the table id here. We assign it to the
    share before inserting it into the table_def_cache to be really
    sure that it cannot be read from the cache without having a table
    id assigned.

    CAVEAT. This means that the table cannot be used for
    binlogging/replication purposes, unless get_table_share() has been
    called directly or indirectly.
  */
  assign_new_table_id(share);

  /*
    If hash insert fails, there is no need to broadcast COND_open,
    since the share is not present in the cache yet.
  */
  if (my_hash_insert(&table_def_cache, (uchar*) share))
  {
    free_table_share(share);
    DBUG_RETURN(0);				// return error
  }

  /*
    We must increase ref_count prior to releasing LOCK_open
    to keep the share from being deleted in tdc_remove_table()
    and TABLE_SHARE::wait_for_old_version. We must also set
    m_open_in_progress to indicate allocated but incomplete share.
  */
  share->ref_count++;                           // Mark in use
  share->m_open_in_progress= true;              // Mark being opened

  /*
    Temporarily release LOCK_open before opening the table definition,
    which can be done without mutex protection.
  */
  mysql_mutex_unlock(&LOCK_open);
  DEBUG_SYNC(thd, "get_share_before_open");
  open_table_err= open_table_def(thd, share, db_flags);

  /*
    Get back LOCK_open before continuing. Notify all waiters that the
    opening is finished, even if there was a failure while opening.
  */
  mysql_mutex_lock(&LOCK_open);
  share->m_open_in_progress= false;
  mysql_cond_broadcast(&COND_open);

  /*
    Fake an open_table_def error in debug build, resulting in
    ER_NO_SUCH_TABLE.
  */
  DBUG_EXECUTE_IF("set_open_table_err",
                  {
                    open_table_err= 1;
                    share->error= 1;
                    share->open_errno= ENOENT;
                    open_table_error(share, share->error,
                                     share->open_errno, 0);
                  });

  /*
    If there was an error while opening the definition, delete the
    share from the TDC, and (implicitly) destroy the share. Waiters
    will detect that the share is gone, and repeat the attempt at
    opening the table definition. The ref counter must be stepped
    down to allow the share to be destroyed.
  */
  if (open_table_err)
  {
    *error= share->error;
    share->ref_count--;
    (void) my_hash_delete(&table_def_cache, (uchar*) share);
    DEBUG_SYNC(thd, "get_share_after_destroy");
    DBUG_RETURN(0);
  }

#ifdef HAVE_PSI_TABLE_INTERFACE
  share->m_psi=
     PSI_TABLE_CALL(get_table_share)((share->tmp_table != NO_TMP_TABLE), share);
#else
  share->m_psi= NULL;
#endif

  DBUG_PRINT("exit", ("share: 0x%lx  ref_count: %u",
                      (ulong) share, share->ref_count));

  /* If debug, assert that the share is actually present in the cache */
#ifndef DBUG_OFF
  DBUG_ASSERT(my_hash_search(&table_def_cache,
                             reinterpret_cast<uchar*>(const_cast<char*>(key)),
                             key_length));
#endif
  DBUG_RETURN(share);

found:
  DEBUG_SYNC(thd, "get_share_found_share");
  /*
     We found an existing table definition. Return it if we didn't get
     an error when reading the table definition from file.
  */
  if (share->error)
  {
    /* Table definition contained an error */
    open_table_error(share, share->error, share->open_errno, share->errarg);
    DBUG_RETURN(0);
  }
  if (share->is_view && !(db_flags & OPEN_VIEW))
  {
    open_table_error(share, 1, ENOENT, 0);
    DBUG_RETURN(0);
  }

  ++share->ref_count;

  if (share->ref_count == 1 && share->prev)
  {
    /*
      Share was not used before and it was in the old_unused_share list
      Unlink share from this list
    */
    DBUG_PRINT("info", ("Unlinking from not used list"));
    *share->prev= share->next;
    share->next->prev= share->prev;
    share->next= 0;
    share->prev= 0;
  }

   /* Free cache if too big */
  while (table_def_cache.records > table_def_size &&
         oldest_unused_share->next)
    my_hash_delete(&table_def_cache, (uchar*) oldest_unused_share);

  DBUG_PRINT("exit", ("share: 0x%lx  ref_count: %u",
                      (ulong) share, share->ref_count));
  DBUG_RETURN(share);
}


/**
  Get a table share. If it didn't exist, try creating it from engine

  For arguments and return values, see get_table_share()
*/

static TABLE_SHARE *
get_table_share_with_discover(THD *thd, TABLE_LIST *table_list,
                              const char *key, size_t key_length,
                              uint db_flags, int *error,
                              my_hash_value_type hash_value)

{
  TABLE_SHARE *share;
  bool exists;
  DBUG_ENTER("get_table_share_with_create");

  share= get_table_share(thd, table_list, key, key_length, db_flags, error,
                         hash_value);
  /*
    If share is not NULL, we found an existing share.

    If share is NULL, and there is no error, we're inside
    pre-locking, which silences 'ER_NO_SUCH_TABLE' errors
    with the intention to silently drop non-existing tables 
    from the pre-locking list. In this case we still need to try
    auto-discover before returning a NULL share.

    Or, we're inside SHOW CREATE VIEW, which
    also installs a silencer for ER_NO_SUCH_TABLE error.

    If share is NULL and the error is ER_NO_SUCH_TABLE, this is
    the same as above, only that the error was not silenced by
    pre-locking or SHOW CREATE VIEW.

    In both these cases it won't harm to try to discover the
    table.

    Finally, if share is still NULL, it's a real error and we need
    to abort.

    @todo Rework alternative ways to deal with ER_NO_SUCH TABLE.
  */
  if (share || (thd->is_error() &&
      thd->get_stmt_da()->mysql_errno() != ER_NO_SUCH_TABLE))
  {
    DBUG_RETURN(share);
  }

  *error= 0;

  /* Table didn't exist. Check if some engine can provide it */
  if (ha_check_if_table_exists(thd, table_list->db, table_list->table_name,
                               &exists))
  {
    thd->clear_error();
    /* Conventionally, the storage engine API does not report errors. */
    my_error(ER_OUT_OF_RESOURCES, MYF(0));
  }
  else if (! exists)
  {
    /*
      No such table in any engine.
      Hide "Table doesn't exist" errors if the table belongs to a view.
      The check for thd->is_error() is necessary to not push an
      unwanted error in case the error was already silenced.
      @todo Rework the alternative ways to deal with ER_NO_SUCH TABLE.
    */
    if (thd->is_error())
    {
      if (table_list->parent_l)
      {
        thd->clear_error();
        my_error(ER_WRONG_MRG_TABLE, MYF(0));
      }
      else if (table_list->belong_to_view)
      {
        TABLE_LIST *view= table_list->belong_to_view;
        thd->clear_error();
        my_error(ER_VIEW_INVALID, MYF(0),
                 view->view_db.str, view->view_name.str);
      }
    }
  }
  else
  {
    thd->clear_error();
    *error= 7; /* Run auto-discover. */
  }
  DBUG_RETURN(NULL);
}


/**
  Mark that we are not using table share anymore.

  @param  share   Table share

  If the share has no open tables and (we have done a refresh or
  if we have already too many open table shares) then delete the
  definition.
*/

void release_table_share(TABLE_SHARE *share)
{
  DBUG_ENTER("release_table_share");
  DBUG_PRINT("enter",
             ("share: 0x%lx  table: %s.%s  ref_count: %u  version: %lu",
              (ulong) share, share->db.str, share->table_name.str,
              share->ref_count, share->version));

  mysql_mutex_assert_owner(&LOCK_open);

  DBUG_ASSERT(share->ref_count);
  if (!--share->ref_count)
  {
    if (share->has_old_version() || table_def_shutdown_in_progress)
      my_hash_delete(&table_def_cache, (uchar*) share);
    else
    {
      /* Link share last in used_table_share list */
      DBUG_PRINT("info",("moving share to unused list"));

      DBUG_ASSERT(share->next == 0);
      share->prev= end_of_unused_share.prev;
      *end_of_unused_share.prev= share;
      end_of_unused_share.prev= &share->next;
      share->next= &end_of_unused_share;

      if (table_def_cache.records > table_def_size)
      {
        /* Delete the least used share to preserve LRU order. */
        my_hash_delete(&table_def_cache, (uchar*) oldest_unused_share);
      }
    }
  }

  DBUG_VOID_RETURN;
}


/**
  Get an existing table definition from the table definition cache.

  Search the table definition cache for a share with the given key.
  If the share exists, check the m_open_in_progress flag. If true,
  the share is in the process of being opened by another thread,
  so we must wait for the opening to finish. This may make the share
  be destroyed, if open_table_def() fails, so we must repeat the search
  in the hash table. Return the share.

  @note While waiting for the condition variable signaling that a
        table share is completely opened, the thread will temporarily
        release LOCK_open. Thus, the caller cannot rely on LOCK_open
        being held for the duration of the call.

  @param thd        thread descriptor
  @param db         database name
  @param table_name table name

  @retval NULL      a share for the table does not exist in the cache
  @retval != NULL   pointer to existing share in the cache
*/

TABLE_SHARE *get_cached_table_share(THD *thd, const char *db,
                                    const char *table_name)
{
  char key[MAX_DBKEY_LENGTH];
  size_t key_length;
  TABLE_SHARE *share= NULL;
  mysql_mutex_assert_owner(&LOCK_open);

  key_length= create_table_def_key((THD*) 0, key, db, table_name, 0);
  while ((share= reinterpret_cast<TABLE_SHARE*>(
                     my_hash_search(&table_def_cache,
                       reinterpret_cast<uchar*>(const_cast<char*>(key)),
                       key_length))))
  {
    if (!share->m_open_in_progress)
      break;

    DEBUG_SYNC(thd, "get_cached_share_cond_wait");
    mysql_cond_wait(&COND_open, &LOCK_open);
  }
  return share;
}


/*
  Create a list for all open tables matching SQL expression

  SYNOPSIS
    list_open_tables()
    thd			Thread THD
    wild		SQL like expression

  NOTES
    One gets only a list of tables for which one has any kind of privilege.
    db and table names are allocated in result struct, so one doesn't need
    a lock on LOCK_open when traversing the return list.

  RETURN VALUES
    NULL	Error (Probably OOM)
    #		Pointer to list of names of open tables.
*/

OPEN_TABLE_LIST *list_open_tables(THD *thd, const char *db, const char *wild)
{
  int result = 0;
  OPEN_TABLE_LIST **start_list, *open_list;
  TABLE_LIST table_list;
  DBUG_ENTER("list_open_tables");

  memset(&table_list, 0, sizeof(table_list));
  start_list= &open_list;
  open_list=0;

  table_cache_manager.lock_all_and_tdc();

  for (uint idx=0 ; result == 0 && idx < table_def_cache.records; idx++)
  {
    TABLE_SHARE *share= (TABLE_SHARE *)my_hash_element(&table_def_cache, idx);

    /* Skip shares that are being opened */
    if (share->m_open_in_progress)
      continue;
    if (db && my_strcasecmp(system_charset_info, db, share->db.str))
      continue;
    if (wild && wild_compare(share->table_name.str, wild, 0))
      continue;

    /* Check if user has SELECT privilege for any column in the table */
    table_list.db=         share->db.str;
    table_list.table_name= share->table_name.str;
    table_list.grant.privilege=0;

    if (check_table_access(thd,SELECT_ACL,&table_list, TRUE, 1, TRUE))
      continue;

    if (!(*start_list = (OPEN_TABLE_LIST *)
	  sql_alloc(sizeof(**start_list)+share->table_cache_key.length)))
    {
      open_list=0;				// Out of memory
      break;
    }
    my_stpcpy((*start_list)->table=
	   my_stpcpy(((*start_list)->db= (char*) ((*start_list)+1)),
		  share->db.str)+1,
	   share->table_name.str);
    (*start_list)->in_use= 0;
    Table_cache_iterator it(share);
    while (it++)
      ++(*start_list)->in_use;
    (*start_list)->locked= 0;                   /* Obsolete. */
    start_list= &(*start_list)->next;
    *start_list=0;
  }
  table_cache_manager.unlock_all_and_tdc();
  DBUG_RETURN(open_list);
}

/*****************************************************************************
 *	 Functions to free open table cache
 ****************************************************************************/


void intern_close_table(TABLE *table)
{						// Free all structures
  DBUG_ENTER("intern_close_table");
  DBUG_PRINT("tcache", ("table: '%s'.'%s' 0x%lx",
                        table->s ? table->s->db.str : "?",
                        table->s ? table->s->table_name.str : "?",
                        (long) table));

  free_io_cache(table);
  delete table->triggers;
  if (table->file)                              // Not true if placeholder
    (void) closefrm(table, 1);			// close file
  my_free(table);
  DBUG_VOID_RETURN;
}


/* Free resources allocated by filesort() and read_record() */

void free_io_cache(TABLE *table)
{
  DBUG_ENTER("free_io_cache");
  if (table->sort.io_cache)
  {
    close_cached_file(table->sort.io_cache);
    my_free(table->sort.io_cache);
    table->sort.io_cache=0;
  }
  DBUG_VOID_RETURN;
}


/*
  Close all tables which aren't in use by any thread

  @param thd Thread context
  @param tables List of tables to remove from the cache
  @param wait_for_refresh Wait for a impending flush
  @param timeout Timeout for waiting for flush to be completed.

  @note THD can be NULL, but then wait_for_refresh must be FALSE
        and tables must be NULL.

  @note When called as part of FLUSH TABLES WITH READ LOCK this function
        ignores metadata locks held by other threads. In order to avoid
        situation when FLUSH TABLES WITH READ LOCK sneaks in at the moment
        when some write-locked table is being reopened (by FLUSH TABLES or
        ALTER TABLE) we have to rely on additional global shared metadata
        lock taken by thread trying to obtain global read lock.
*/

bool close_cached_tables(THD *thd, TABLE_LIST *tables,
                         bool wait_for_refresh, ulong timeout)
{
  bool result= FALSE;
  bool found= TRUE;
  struct timespec abstime;
  DBUG_ENTER("close_cached_tables");
  DBUG_ASSERT(thd || (!wait_for_refresh && !tables));

  table_cache_manager.lock_all_and_tdc();
  if (!tables)
  {
    /*
      Force close of all open tables.

      Note that code in TABLE_SHARE::wait_for_old_version() assumes that
      incrementing of refresh_version and removal of unused tables and
      shares from TDC happens atomically under protection of LOCK_open,
      or putting it another way that TDC does not contain old shares
      which don't have any tables used.
    */
    refresh_version++;
    DBUG_PRINT("tcache", ("incremented global refresh_version to: %lu",
                          refresh_version));

    /*
      Get rid of all unused TABLE and TABLE_SHARE instances. By doing
      this we automatically close all tables which were marked as "old".
    */
    table_cache_manager.free_all_unused_tables();
    /* Free table shares which were not freed implicitly by loop above. */
    while (oldest_unused_share->next)
      (void) my_hash_delete(&table_def_cache, (uchar*) oldest_unused_share);
  }
  else
  {
    bool found=0;
    for (TABLE_LIST *table= tables; table; table= table->next_local)
    {
      TABLE_SHARE *share= get_cached_table_share(thd, table->db,
                                                 table->table_name);

      if (share)
      {
        /* tdc_remove_table() also sets TABLE_SHARE::version to 0. */
        tdc_remove_table(thd, TDC_RT_REMOVE_UNUSED, table->db,
                         table->table_name, TRUE);
        found=1;
      }
    }
    if (!found)
      wait_for_refresh=0;			// Nothing to wait for
  }

  table_cache_manager.unlock_all_and_tdc();

  if (!wait_for_refresh)
    DBUG_RETURN(result);

  set_timespec(&abstime, timeout);

  if (thd->locked_tables_mode)
  {
    /*
      If we are under LOCK TABLES, we need to reopen the tables without
      opening a door for any concurrent threads to sneak in and get
      lock on our tables. To achieve this we use exclusive metadata
      locks.
    */
    TABLE_LIST *tables_to_reopen= (tables ? tables :
                                  thd->locked_tables_list.locked_tables());

    /* Close open HANLER instances to avoid self-deadlock. */
    mysql_ha_flush_tables(thd, tables_to_reopen);

    for (TABLE_LIST *table_list= tables_to_reopen; table_list;
         table_list= table_list->next_global)
    {
      /* A check that the table was locked for write is done by the caller. */
      TABLE *table= find_table_for_mdl_upgrade(thd, table_list->db,
                                               table_list->table_name, TRUE);

      /* May return NULL if this table has already been closed via an alias. */
      if (! table)
        continue;

      if (wait_while_table_is_used(thd, table, HA_EXTRA_FORCE_REOPEN))
      {
        result= TRUE;
        goto err_with_reopen;
      }
      close_all_tables_for_name(thd, table->s, false, NULL);
    }
  }

  /* Wait until all threads have closed all the tables we are flushing. */
  DBUG_PRINT("info", ("Waiting for other threads to close their open tables"));

  while (found && ! thd->killed)
  {
    TABLE_SHARE *share;
    found= FALSE;
    /*
      To a self-deadlock or deadlocks with other FLUSH threads
      waiting on our open HANDLERs, we have to flush them.
    */
    mysql_ha_flush(thd);
    DEBUG_SYNC(thd, "after_flush_unlock");

    mysql_mutex_lock(&LOCK_open);

    if (!tables)
    {
      for (uint idx=0 ; idx < table_def_cache.records ; idx++)
      {
        share= (TABLE_SHARE*) my_hash_element(&table_def_cache, idx);
        if (share->has_old_version())
        {
          found= TRUE;
          break;
        }
      }
    }
    else
    {
      for (TABLE_LIST *table= tables; table; table= table->next_local)
      {
        share= get_cached_table_share(thd, table->db, table->table_name);
        if (share && share->has_old_version())
        {
	  found= TRUE;
          break;
        }
      }
    }

    if (found)
    {
      /*
        The method below temporarily unlocks LOCK_open and frees
        share's memory.
      */
      if (share->wait_for_old_version(thd, &abstime,
                                    MDL_wait_for_subgraph::DEADLOCK_WEIGHT_DDL))
      {
        mysql_mutex_unlock(&LOCK_open);
        result= TRUE;
        goto err_with_reopen;
      }
    }

    mysql_mutex_unlock(&LOCK_open);
  }

err_with_reopen:
  if (thd->locked_tables_mode)
  {
    /*
      No other thread has the locked tables open; reopen them and get the
      old locks. This should always succeed (unless some external process
      has removed the tables)
    */
    thd->locked_tables_list.reopen_tables(thd);
    /*
      Since downgrade_lock() won't do anything with shared
      metadata lock it is much simpler to go through all open tables rather
      than picking only those tables that were flushed.
    */
    for (TABLE *tab= thd->open_tables; tab; tab= tab->next)
      tab->mdl_ticket->downgrade_lock(MDL_SHARED_NO_READ_WRITE);
  }
  DBUG_RETURN(result);
}


/**
  Mark all temporary tables which were used by the current statement or
  substatement as free for reuse, but only if the query_id can be cleared.

  @param thd thread context

  @remark For temp tables associated with a open SQL HANDLER the query_id
          is not reset until the HANDLER is closed.
*/

static void mark_temp_tables_as_free_for_reuse(THD *thd)
{
  for (TABLE *table= thd->temporary_tables ; table ; table= table->next)
  {
    if ((table->query_id == thd->query_id) && ! table->open_by_handler)
    {
      mark_tmp_table_for_reuse(table);
      table->cleanup_gc_items();
    }
  }
}


/**
  Reset a single temporary table.
  Effectively this "closes" one temporary table,
  in a session.

  @param table     Temporary table.
*/

void mark_tmp_table_for_reuse(TABLE *table)
{
  DBUG_ASSERT(table->s->tmp_table);

  table->query_id= 0;
  table->file->ha_reset();

  /* Detach temporary MERGE children from temporary parent. */
  DBUG_ASSERT(table->file);
  table->file->extra(HA_EXTRA_DETACH_CHILDREN);

  /*
    Reset temporary table lock type to it's default value (TL_WRITE).

    Statements such as INSERT INTO .. SELECT FROM tmp, CREATE TABLE
    .. SELECT FROM tmp and UPDATE may under some circumstances modify
    the lock type of the tables participating in the statement. This
    isn't a problem for non-temporary tables since their lock type is
    reset at every open, but the same does not occur for temporary
    tables for historical reasons.

    Furthermore, the lock type of temporary tables is not really that
    important because they can only be used by one query at a time and
    not even twice in a query -- a temporary table is represented by
    only one TABLE object. Nonetheless, it's safer from a maintenance
    point of view to reset the lock type of this singleton TABLE object
    as to not cause problems when the table is reused.

    Even under LOCK TABLES mode its okay to reset the lock type as
    LOCK TABLES is allowed (but ignored) for a temporary table.
  */
  table->reginfo.lock_type= TL_WRITE;
}


/*
  Mark all tables in the list which were used by current substatement
  as free for reuse.

  SYNOPSIS
    mark_used_tables_as_free_for_reuse()
      thd   - thread context
      table - head of the list of tables

  DESCRIPTION
    Marks all tables in the list which were used by current substatement
    (they are marked by its query_id) as free for reuse.

  NOTE
    The reason we reset query_id is that it's not enough to just test
    if table->query_id != thd->query_id to know if a table is in use.

    For example
    SELECT f1_that_uses_t1() FROM t1;
    In f1_that_uses_t1() we will see one instance of t1 where query_id is
    set to query_id of original query.
*/

static void mark_used_tables_as_free_for_reuse(THD *thd, TABLE *table)
{
  for (; table ; table= table->next)
  {
    DBUG_ASSERT(table->pos_in_locked_tables == NULL ||
                table->pos_in_locked_tables->table == table);
    if (table->query_id == thd->query_id)
    {
      table->query_id= 0;
      table->file->ha_reset();
    }
  }
}


/**
  Auxiliary function to close all tables in the open_tables list.

  @param thd Thread context.

  @remark It should not ordinarily be called directly.
*/

static void close_open_tables(THD *thd)
{
  mysql_mutex_assert_not_owner(&LOCK_open);

  DBUG_PRINT("info", ("thd->open_tables: 0x%lx", (long) thd->open_tables));

  while (thd->open_tables)
    close_thread_table(thd, &thd->open_tables);
}


/**
  Close all open instances of the table but keep the MDL lock.

  Works both under LOCK TABLES and in the normal mode.
  Removes all closed instances of the table from the table cache.

  @param     thd     thread handle
  @param[in] share   table share, but is just a handy way to
                     access the table cache key

  @param[in] remove_from_locked_tables
                     TRUE if the table is being dropped or renamed.
                     In that case the documented behaviour is to
                     implicitly remove the table from LOCK TABLES
                     list.
  @param[in] skip_table
                     TABLE instance that should be kept open.

  @pre Must be called with an X MDL lock on the table.
*/

void
close_all_tables_for_name(THD *thd, TABLE_SHARE *share,
                          bool remove_from_locked_tables,
                          TABLE *skip_table)
{
  char key[MAX_DBKEY_LENGTH];
  size_t key_length= share->table_cache_key.length;
  const char *db= key;
  const char *table_name= db + share->db.length + 1;

  memcpy(key, share->table_cache_key.str, key_length);

  mysql_mutex_assert_not_owner(&LOCK_open);
  for (TABLE **prev= &thd->open_tables; *prev; )
  {
    TABLE *table= *prev;

    if (table->s->table_cache_key.length == key_length &&
        !memcmp(table->s->table_cache_key.str, key, key_length) &&
        table != skip_table)
    {
      thd->locked_tables_list.unlink_from_list(thd,
                                               table->pos_in_locked_tables,
                                               remove_from_locked_tables);
      /*
        Does nothing if the table is not locked.
        This allows one to use this function after a table
        has been unlocked, e.g. in partition management.
      */
      mysql_lock_remove(thd, thd->lock, table);

      /* Inform handler that table will be dropped after close */
      if (table->db_stat && /* Not true for partitioned tables. */
          skip_table == NULL)
        table->file->extra(HA_EXTRA_PREPARE_FOR_DROP);
      close_thread_table(thd, prev);
    }
    else
    {
      /* Step to next entry in open_tables list. */
      prev= &table->next;
    }
  }
  if (skip_table == NULL)
  {
    /* Remove the table share from the cache. */
    tdc_remove_table(thd, TDC_RT_REMOVE_ALL, db, table_name,
                     FALSE);
  }
}

/**
  Performance Schema tables must be accessible independently of the LOCK TABLE
  mode. These macros handle the special case of P_S tables being used under
  LOCK TABLE mode.
*/

/* Check if we are under LOCK TABLE mode and not prelocking. */
#define UNDER_LTM(thd) \
  (thd->locked_tables_mode == LTM_LOCK_TABLES || \
   thd->locked_tables_mode == LTM_PRELOCKED_UNDER_LOCK_TABLES)

/* Check if the table belongs to the P_S, excluding setup and threads tables. */
#define BELONGS_TO_P_S_UNDER_LTM(thd, tl) \
   (UNDER_LTM(thd) && \
    (!strcmp("performance_schema", tl->db) && \
     strcmp(tl->table_name, "threads") && \
     strstr(tl->table_name, "setup_") == NULL))

/*
  Close all tables used by the current substatement, or all tables
  used by this thread if we are on the upper level.

  SYNOPSIS
    close_thread_tables()
    thd			Thread handler

  IMPLEMENTATION
    Unlocks tables and frees derived tables.
    Put all normal tables used by thread in free list.

    It will only close/mark as free for reuse tables opened by this
    substatement, it will also check if we are closing tables after
    execution of complete query (i.e. we are on upper level) and will
    leave prelocked mode if needed.
*/

void close_thread_tables(THD *thd)
{
  TABLE *table;
  DBUG_ENTER("close_thread_tables");

#ifdef EXTRA_DEBUG
  DBUG_PRINT("tcache", ("open tables:"));
  for (table= thd->open_tables; table; table= table->next)
    DBUG_PRINT("tcache", ("table: '%s'.'%s' 0x%lx", table->s->db.str,
                          table->s->table_name.str, (long) table));
#endif

#if defined(ENABLED_DEBUG_SYNC)
  /* debug_sync may not be initialized for some slave threads */
  if (thd->debug_sync_control)
    DEBUG_SYNC(thd, "before_close_thread_tables");
#endif

  DBUG_ASSERT(thd->get_transaction()->is_empty(Transaction_ctx::STMT) ||
              thd->in_sub_stmt ||
              (thd->state_flags & Open_tables_state::BACKUPS_AVAIL));

  /* Detach MERGE children after every statement. Even under LOCK TABLES. */
  for (table= thd->open_tables; table; table= table->next)
  {
    /* Table might be in use by some outer statement. */
    DBUG_PRINT("tcache", ("table: '%s'  query_id: %lu",
                          table->s->table_name.str, (ulong) table->query_id));
    if (thd->locked_tables_mode <= LTM_LOCK_TABLES ||
        table->query_id == thd->query_id)
    {
      DBUG_ASSERT(table->file);
      table->file->extra(HA_EXTRA_DETACH_CHILDREN);
      table->cleanup_gc_items();
    }
  }

  /*
    We are assuming here that thd->derived_tables contains ONLY derived
    tables for this substatement. i.e. instead of approach which uses
    query_id matching for determining which of the derived tables belong
    to this substatement we rely on the ability of substatements to
    save/restore thd->derived_tables during their execution.

    TODO: Probably even better approach is to simply associate list of
          derived tables with (sub-)statement instead of thread and destroy
          them at the end of its execution.
  */
  if (thd->derived_tables)
  {
    TABLE *next;
    /*
      Close all derived tables generated in queries like
      SELECT * FROM (SELECT * FROM t1)
    */
    for (table= thd->derived_tables ; table ; table= next)
    {
      next= table->next;

      // Restore original name of materialized table
      if (!table->pos_in_table_list->schema_table)
        table->pos_in_table_list->reset_name_temporary();

      free_tmp_table(thd, table);
    }
    thd->derived_tables= 0;
  }

  /*
    Mark all temporary tables used by this statement as free for reuse.
  */
  mark_temp_tables_as_free_for_reuse(thd);

  if (thd->locked_tables_mode)
  {
    /* Close P_S tables opened implicilty under LOCK TABLE mode. */
    if (UNDER_LTM(thd))
    {
      for (TABLE **prev= &thd->open_tables; *prev; )
      {
        TABLE *table= *prev;

        /* Ignore tables locked explicitly by LOCK TABLE. */
        if (!table->pos_in_locked_tables)
        {
          /* Close P_S tables unless the query is inside of a SP/trigger. */
          if (!thd->in_sub_stmt &&
              BELONGS_TO_P_S_UNDER_LTM(thd, table->pos_in_table_list))
          {
            if (!table->s->tmp_table)
            {
              table->file->ha_index_or_rnd_end();
              table->set_keyread(FALSE);
              table->open_by_handler= 0;
              table->file->ha_external_lock(thd, F_UNLCK);
              close_thread_table(thd, prev);
              continue;
            }
          }

        }
        prev= &table->next;
      }
    }

    /* Ensure we are calling ha_reset() for all used tables */
    mark_used_tables_as_free_for_reuse(thd, thd->open_tables);

    /*
      Mark this statement as one that has "unlocked" its tables.
      For purposes of Query_tables_list::lock_tables_state we treat
      any statement which passed through close_thread_tables() as
      such.
    */
    thd->lex->lock_tables_state= Query_tables_list::LTS_NOT_LOCKED;

    /*
      We are under simple LOCK TABLES or we're inside a sub-statement
      of a prelocked statement, so should not do anything else.

      Note that even if we are in LTM_LOCK_TABLES mode and statement
      requires prelocking (e.g. when we are closing tables after
      failing ot "open" all tables required for statement execution)
      we will exit this function a few lines below.
    */
    if (! thd->lex->requires_prelocking())
      DBUG_VOID_RETURN;

    /*
      We are in the top-level statement of a prelocked statement,
      so we have to leave the prelocked mode now with doing implicit
      UNLOCK TABLES if needed.
    */
    if (thd->locked_tables_mode == LTM_PRELOCKED_UNDER_LOCK_TABLES)
      thd->locked_tables_mode= LTM_LOCK_TABLES;

    if (thd->locked_tables_mode == LTM_LOCK_TABLES)
      DBUG_VOID_RETURN;

    thd->leave_locked_tables_mode();

    /* Fallthrough */
  }

  if (thd->lock)
  {
    /*
      For RBR we flush the pending event just before we unlock all the
      tables.  This means that we are at the end of a topmost
      statement, so we ensure that the STMT_END_F flag is set on the
      pending event.  For statements that are *inside* stored
      functions, the pending event will not be flushed: that will be
      handled either before writing a query log event (inside
      binlog_query()) or when preparing a pending event.
     */
    (void)thd->binlog_flush_pending_rows_event(TRUE);
    mysql_unlock_tables(thd, thd->lock);
    thd->lock=0;
  }

  thd->lex->lock_tables_state= Query_tables_list::LTS_NOT_LOCKED;

  /*
    Closing a MERGE child before the parent would be fatal if the
    other thread tries to abort the MERGE lock in between.
  */
  if (thd->open_tables)
    close_open_tables(thd);

  DBUG_VOID_RETURN;
}


/* move one table to free list */

void close_thread_table(THD *thd, TABLE **table_ptr)
{
  TABLE *table= *table_ptr;
  DBUG_ENTER("close_thread_table");
  DBUG_ASSERT(table->key_read == 0);
  DBUG_ASSERT(!table->file || table->file->inited == handler::NONE);
  mysql_mutex_assert_not_owner(&LOCK_open);
  /*
    The metadata lock must be released after giving back
    the table to the table cache.
  */
  DBUG_ASSERT(thd->mdl_context.owns_equal_or_stronger_lock(MDL_key::TABLE,
                                 table->s->db.str, table->s->table_name.str,
                                 MDL_SHARED));
  table->mdl_ticket= NULL;
  table->pos_in_table_list= NULL;

  mysql_mutex_lock(&thd->LOCK_thd_data);
  *table_ptr=table->next;
  mysql_mutex_unlock(&thd->LOCK_thd_data);

  if (! table->needs_reopen())
  {
    /* Avoid having MERGE tables with attached children in unused_tables. */
    table->file->extra(HA_EXTRA_DETACH_CHILDREN);
    /* Free memory and reset for next loop. */
    free_blob_buffers_and_reset(table, MAX_TDC_BLOB_SIZE);
    table->file->ha_reset();
  }

  /* Do this *before* entering the LOCK_open critical section. */
  if (table->file != NULL)
    table->file->unbind_psi();

  Table_cache *tc= table_cache_manager.get_cache(thd);

  tc->lock();

  if (table->s->has_old_version() || table->needs_reopen() ||
      table_def_shutdown_in_progress)
  {
    tc->remove_table(table);
    mysql_mutex_lock(&LOCK_open);
    intern_close_table(table);
    mysql_mutex_unlock(&LOCK_open);
  }
  else
    tc->release_table(thd, table);

  tc->unlock();
  DBUG_VOID_RETURN;
}


/* close_temporary_tables' internal, 4 is due to uint4korr definition */
static inline uint  tmpkeyval(THD *thd, TABLE *table)
{
  return uint4korr(table->s->table_cache_key.str + table->s->table_cache_key.length - 4);
}


/*
  Close all temporary tables created by 'CREATE TEMPORARY TABLE' for thread
  creates one DROP TEMPORARY TABLE binlog event for each pseudo-thread.

  TODO: In future, we should have temporary_table= 0 and
        slave_open_temp_tables.atomic_add() at one place instead of repeating
        it all across the function. An alternative would be to use
        close_temporary_table() instead of close_temporary() that maintains
        the correct invariant regarding empty list of temporary tables
        and zero slave_open_temp_tables already.
*/

bool close_temporary_tables(THD *thd)
{
  DBUG_ENTER("close_temporary_tables");
  TABLE *table;
  TABLE *next= NULL;
  TABLE *prev_table;
  /* Assume thd->variables.option_bits has OPTION_QUOTE_SHOW_CREATE */
  bool was_quote_show= TRUE;
  bool error= 0;
  int slave_closed_temp_tables= 0;

  if (!thd->temporary_tables)
    DBUG_RETURN(FALSE);

  DBUG_ASSERT(!thd->slave_thread ||
              thd->system_thread != SYSTEM_THREAD_SLAVE_WORKER);

  /*
    Ensure we don't have open HANDLERs for tables we are about to close.
    This is necessary when close_temporary_tables() is called as part
    of execution of BINLOG statement (e.g. for format description event).
  */
  mysql_ha_rm_temporary_tables(thd);
  if (!mysql_bin_log.is_open())
  {
    TABLE *tmp_next;
    for (TABLE *t= thd->temporary_tables; t; t= tmp_next)
    {
      tmp_next= t->next;
      mysql_lock_remove(thd, thd->lock, t);
      close_temporary(t, 1, 1);
      slave_closed_temp_tables++;
    }

    thd->temporary_tables= 0;
#ifdef HAVE_REPLICATION
    if (thd->slave_thread)
    {
      slave_open_temp_tables.atomic_add(-slave_closed_temp_tables);
      thd->rli_slave->get_c_rli()->channel_open_temp_tables.atomic_add(-slave_closed_temp_tables);
    }
#endif

    DBUG_RETURN(FALSE);
  }

  /*
    We are about to generate DROP TEMPORARY TABLE statements for all
    the left out temporary tables. If GTID_NEXT is set (e.g. if user
    did SET GTID_NEXT just before disconnecting the client), we must
    ensure that it will be able to generate GTIDs for the statements
    with this server's UUID. Therefore we set gtid_next to
    AUTOMATIC_GROUP.
  */
  gtid_state->update_on_rollback(thd);
  thd->variables.gtid_next.set_automatic();

  /*
    We must separate transactional temp tables and
    non-transactional temp tables in two distinct DROP statements
    to avoid the splitting if a slave server reads from this binlog.
  */

  /* Better add "if exists", in case a RESET MASTER has been done */
  const char stub[]= "DROP /*!40005 TEMPORARY */ TABLE IF EXISTS ";
  uint stub_len= sizeof(stub) - 1;
  char buf_trans[256], buf_non_trans[256];
  String s_query_trans= String(buf_trans, sizeof(buf_trans), system_charset_info);
  String s_query_non_trans= String(buf_non_trans, sizeof(buf_non_trans), system_charset_info);
  bool found_user_tables= FALSE;
  bool found_trans_table= FALSE;
  bool found_non_trans_table= FALSE;

  memcpy(buf_trans, stub, stub_len);
  memcpy(buf_non_trans, stub, stub_len);

  /*
    Insertion sort of temp tables by pseudo_thread_id to build ordered list
    of sublists of equal pseudo_thread_id
  */

  for (prev_table= thd->temporary_tables, table= prev_table->next;
       table;
       prev_table= table, table= table->next)
  {
    TABLE *prev_sorted /* same as for prev_table */, *sorted;
    if (is_user_table(table))
    {
      if (!found_user_tables)
        found_user_tables= true;
      for (prev_sorted= NULL, sorted= thd->temporary_tables; sorted != table;
           prev_sorted= sorted, sorted= sorted->next)
      {
        if (!is_user_table(sorted) ||
            tmpkeyval(thd, sorted) > tmpkeyval(thd, table))
        {
          /* move into the sorted part of the list from the unsorted */
          prev_table->next= table->next;
          table->next= sorted;
          if (prev_sorted)
          {
            prev_sorted->next= table;
          }
          else
          {
            thd->temporary_tables= table;
          }
          table= prev_table;
          break;
        }
      }
    }
  }

  /* We always quote db,table names though it is slight overkill */
  if (found_user_tables &&
      !(was_quote_show= MY_TEST(thd->variables.option_bits & OPTION_QUOTE_SHOW_CREATE)))
  {
    thd->variables.option_bits |= OPTION_QUOTE_SHOW_CREATE;
  }

  /* scan sorted tmps to generate sequence of DROP */
  for (table= thd->temporary_tables; table; table= next)
  {
    if (is_user_table(table))
    {
      bool save_thread_specific_used= thd->thread_specific_used;
      my_thread_id save_pseudo_thread_id= thd->variables.pseudo_thread_id;
      /* Set pseudo_thread_id to be that of the processed table */
      thd->variables.pseudo_thread_id= tmpkeyval(thd, table);
      String db;
      db.append(table->s->db.str);
      /* Loop forward through all tables that belong to a common database
         within the sublist of common pseudo_thread_id to create single
         DROP query 
      */
      for (s_query_trans.length(stub_len), s_query_non_trans.length(stub_len),
           found_trans_table= false, found_non_trans_table= false;
           table && is_user_table(table) &&
             tmpkeyval(thd, table) == thd->variables.pseudo_thread_id &&
             table->s->db.length == db.length() &&
             strcmp(table->s->db.str, db.ptr()) == 0;
           table= next)
      {
        /* Separate transactional from non-transactional temp tables */
        if (table->s->tmp_table == TRANSACTIONAL_TMP_TABLE)
        {
          found_trans_table= true;
          /*
            We are going to add ` around the table names and possible more
            due to special characters
          */
          append_identifier(thd, &s_query_trans, table->s->table_name.str,
                            strlen(table->s->table_name.str));
          s_query_trans.append(',');
        }
        else if (table->s->tmp_table == NON_TRANSACTIONAL_TMP_TABLE)
        {
          found_non_trans_table= true;
          /*
            We are going to add ` around the table names and possible more
            due to special characters
          */
          append_identifier(thd, &s_query_non_trans, table->s->table_name.str,
                            strlen(table->s->table_name.str));
          s_query_non_trans.append(',');
        }

        next= table->next;
        mysql_lock_remove(thd, thd->lock, table);
        close_temporary(table, 1, 1);
        slave_closed_temp_tables++;
      }
      thd->clear_error();
      const CHARSET_INFO *cs_save= thd->variables.character_set_client;
      thd->variables.character_set_client= system_charset_info;
      thd->thread_specific_used= TRUE;

      if (found_trans_table)
      {
        Query_log_event qinfo(thd, s_query_trans.ptr(),
                              s_query_trans.length() - 1,
                              FALSE, TRUE, FALSE, 0);
        qinfo.db= db.ptr();
        qinfo.db_len= db.length();
        thd->variables.character_set_client= cs_save;

        thd->get_stmt_da()->set_overwrite_status(true);
        if ((error= (mysql_bin_log.write_event(&qinfo) ||
                     mysql_bin_log.commit(thd, true) ||
                     error)))
        {
          /*
            If we're here following THD::cleanup, thence the connection
            has been closed already. So lets print a message to the
            error log instead of pushing yet another error into the
            Diagnostics_area.

            Also, we keep the error flag so that we propagate the error
            up in the stack. This way, if we're the SQL thread we notice
            that close_temporary_tables failed. (Actually, the SQL
            thread only calls close_temporary_tables while applying old
            Start_log_event_v3 events.)
          */
          sql_print_error("Failed to write the DROP statement for "
                        "temporary tables to binary log");
        }
        thd->get_stmt_da()->set_overwrite_status(false);
      }

      if (found_non_trans_table)
      {
        Query_log_event qinfo(thd, s_query_non_trans.ptr(),
                              s_query_non_trans.length() - 1,
                              FALSE, TRUE, FALSE, 0);
        qinfo.db= db.ptr();
        qinfo.db_len= db.length();
        thd->variables.character_set_client= cs_save;

        thd->get_stmt_da()->set_overwrite_status(true);
        if ((error= (mysql_bin_log.write_event(&qinfo) ||
                     mysql_bin_log.commit(thd, true) ||
                     error)))
        {
          /*
            If we're here following THD::cleanup, thence the connection
            has been closed already. So lets print a message to the
            error log instead of pushing yet another error into the
            Diagnostics_area.

            Also, we keep the error flag so that we propagate the error
            up in the stack. This way, if we're the SQL thread we notice
            that close_temporary_tables failed. (Actually, the SQL
            thread only calls close_temporary_tables while applying old
            Start_log_event_v3 events.)
          */
          sql_print_error("Failed to write the DROP statement for "
                        "temporary tables to binary log");
        }
        thd->get_stmt_da()->set_overwrite_status(false);
      }

      thd->variables.pseudo_thread_id= save_pseudo_thread_id;
      thd->thread_specific_used= save_thread_specific_used;
    }
    else
    {
      next= table->next;
      close_temporary(table, 1, 1);
      slave_closed_temp_tables++;
    }
  }
  if (!was_quote_show)
    thd->variables.option_bits&= ~OPTION_QUOTE_SHOW_CREATE; /* restore option */

  thd->temporary_tables=0;
#ifdef HAVE_REPLICATION
  if (thd->slave_thread)
  {
    slave_open_temp_tables.atomic_add(-slave_closed_temp_tables);
    thd->rli_slave->get_c_rli()->channel_open_temp_tables.atomic_add(-slave_closed_temp_tables);
  }
#endif

  DBUG_RETURN(error);
}

/*
  Find table in list.

  SYNOPSIS
    find_table_in_list()
    table		Pointer to table list
    offset		Offset to which list in table structure to use
    db_name		Data base name
    table_name		Table name

  NOTES:
    This is called by find_table_in_local_list() and
    find_table_in_global_list().

  RETURN VALUES
    NULL	Table not found
    #		Pointer to found table.
*/

TABLE_LIST *find_table_in_list(TABLE_LIST *table,
                               TABLE_LIST *TABLE_LIST::*link,
                               const char *db_name,
                               const char *table_name)
{
  for (; table; table= table->*link )
  {
    if ((table->table == 0 || table->table->s->tmp_table == NO_TMP_TABLE) &&
        strcmp(table->db, db_name) == 0 &&
        strcmp(table->table_name, table_name) == 0)
      break;
  }
  return table;
}


/**
  Test that table is unique (It's only exists once in the table list)

  @param  thd          thread handle
  @param  table        table to be checked (must be updatable base table)
  @param  table_list   list of tables
  @param  check_alias  whether to check tables' aliases

  NOTE: to exclude derived tables from check we use following mechanism:
    a) during derived table processing set THD::derived_tables_processing
    b) SELECT_LEX::prepare set SELECT::exclude_from_table_unique_test if
       THD::derived_tables_processing set. (we can't use JOIN::execute
       because for PS we perform only SELECT_LEX::prepare, but we can't set
       this flag in SELECT_LEX::prepare if we are not sure that we are in
       derived table processing loop, because multi-update call fix_fields()
       for some its items (which mean SELECT_LEX::prepare for subqueries)
       before unique_table call to detect which tables should be locked for
       write).
    c) find_dup_table skip all tables which belong to SELECT with
       SELECT::exclude_from_table_unique_test set.
    Also SELECT::exclude_from_table_unique_test used to exclude from check
    tables of main SELECT of multi-delete and multi-update

    We also skip tables with TABLE_LIST::prelocking_placeholder set,
    because we want to allow SELECTs from them, and their modification
    will rise the error anyway.

    TODO: when we will have table/view change detection we can do this check
          only once for PS/SP

  @retval !=0  found duplicate
  @retval 0 if table is unique
*/

static TABLE_LIST* find_dup_table(THD *thd, const TABLE_LIST *table,
                                  TABLE_LIST *table_list, bool check_alias)
{
  TABLE_LIST *res;
  const char *d_name, *t_name, *t_alias;
  DBUG_ENTER("find_dup_table");
  DBUG_PRINT("enter", ("table alias: %s", table->alias));

  DBUG_ASSERT(table == ((TABLE_LIST *)table)->updatable_base_table());
  /*
    If this function called for CREATE command that we have not opened table
    (table->table equal to 0) and right names is in current TABLE_LIST
    object.
  */
  if (table->table)
  {
    /* All MyISAMMRG children are plain MyISAM tables. */
    DBUG_ASSERT(table->table->file->ht->db_type != DB_TYPE_MRG_MYISAM);

    /* temporary table is always unique */
    if (table->table->s->tmp_table != NO_TMP_TABLE)
      DBUG_RETURN(NULL);
  }

  d_name= table->db;
  t_name= table->table_name;
  t_alias= table->alias;

  DBUG_PRINT("info", ("real table: %s.%s", d_name, t_name));
  for (;;)
  {
    /*
      Table is unique if it is present only once in the global list
      of tables and once in the list of table locks.
    */
    if (! (res= find_table_in_global_list(table_list, d_name, t_name)))
      break;

    /* Skip if same underlying table. */
    if (res->table && (res->table == table->table))
      goto next;

    /* Skip if table alias does not match. */
    if (check_alias)
    {
      if (lower_case_table_names ?
          my_strcasecmp(files_charset_info, t_alias, res->alias) :
          strcmp(t_alias, res->alias))
        goto next;
    }

    /*
      Skip if marked to be excluded (could be a derived table) or if
      entry is a prelocking placeholder.
    */
    if (res->select_lex &&
        !res->select_lex->exclude_from_table_unique_test &&
        !res->prelocking_placeholder)
      break;

    /*
      If we found entry of this table or table of SELECT which already
      processed in derived table or top select of multi-update/multi-delete
      (exclude_from_table_unique_test) or prelocking placeholder.
    */
next:
    table_list= res->next_global;
    DBUG_PRINT("info",
               ("found same copy of table or table which we should skip"));
  }
  DBUG_RETURN(res);
}


/**
  Test that the subject table of INSERT/UPDATE/DELETE/CREATE
  or (in case of MyISAMMRG) one of its children are not used later
  in the query.

  For MyISAMMRG tables, it is assumed that all the underlying
  tables of @c table (if any) are listed right after it and that
  their @c parent_l field points at the main table.

  @param  thd        thread handle
  @param  table      table to be checked (must be updatable base table)
  @param  table_list List of tables to check against
  @param  check_alias whether to check tables' aliases

  @retval non-NULL The table list element for the table that
                   represents the duplicate. 
  @retval NULL     No duplicates found.
*/

TABLE_LIST *unique_table(THD *thd, const TABLE_LIST *table,
                         TABLE_LIST *table_list, bool check_alias)
{
  DBUG_ASSERT(table == ((TABLE_LIST *)table)->updatable_base_table());

  TABLE_LIST *dup;
  if (table->table && table->table->file->ht->db_type == DB_TYPE_MRG_MYISAM)
  {
    TABLE_LIST *child;
    dup= NULL;
    /* Check duplicates of all merge children. */
    for (child= table->next_global; child && child->parent_l == table;
         child= child->next_global)
    {
      if ((dup= find_dup_table(thd, child, child->next_global, check_alias)))
        break;
    }
  }
  else
    dup= find_dup_table(thd, table, table_list, check_alias);
  return dup;
}


/**
  Issue correct error message in case we found 2 duplicate tables which
  prevent some update operation

  @param update      table which we try to update
  @param operation   name of update operation
  @param duplicate   duplicate table which we found

  @notw here we hide view underlying tables if we have them.
*/

void update_non_unique_table_error(TABLE_LIST *update,
                                   const char *operation,
                                   TABLE_LIST *duplicate)
{
  update= update->top_table();
  duplicate= duplicate->top_table();
  if (!update->is_view() || !duplicate->is_view() ||
      update->view_query() == duplicate->view_query() ||
      update->view_name.length != duplicate->view_name.length ||
      update->view_db.length != duplicate->view_db.length ||
      my_strcasecmp(table_alias_charset,
                    update->view_name.str, duplicate->view_name.str) != 0 ||
      my_strcasecmp(table_alias_charset,
                    update->view_db.str, duplicate->view_db.str) != 0)
  {
    /*
      it is not the same view repeated (but it can be parts of the same copy
      of view), so we have to hide underlying tables.
    */
    if (update->is_view())
    {
      // Issue the ER_NON_INSERTABLE_TABLE error for an INSERT
      if (duplicate->is_view() &&
          update->view_query() == duplicate->view_query())
        my_error(!strncmp(operation, "INSERT", 6) ?
                 ER_NON_INSERTABLE_TABLE : ER_NON_UPDATABLE_TABLE, MYF(0),
                 update->alias, operation);
      else
        my_error(ER_VIEW_PREVENT_UPDATE, MYF(0),
                 (duplicate->is_view() ? duplicate->alias : update->alias),
                 operation, update->alias);
      return;
    }
    if (duplicate->is_view())
    {
      my_error(ER_VIEW_PREVENT_UPDATE, MYF(0), duplicate->alias, operation,
               update->alias);
      return;
    }
  }
  my_error(ER_UPDATE_TABLE_USED, MYF(0), update->alias);
}


/**
  Find temporary table specified by database and table names in the
  THD::temporary_tables list.

  @return TABLE instance if a temporary table has been found; NULL otherwise.
*/

TABLE *find_temporary_table(THD *thd, const char *db, const char *table_name)
{
  char key[MAX_DBKEY_LENGTH];
  size_t key_length= create_table_def_key(thd, key, db, table_name, 1);
  return find_temporary_table(thd, key, key_length);
}


/**
  Find a temporary table specified by TABLE_LIST instance in the
  THD::temporary_tables list.

  @return TABLE instance if a temporary table has been found; NULL otherwise.
*/

TABLE *find_temporary_table(THD *thd, const TABLE_LIST *tl)
{
  const char *key;
  size_t key_length;
  char key_suffix[TMP_TABLE_KEY_EXTRA];
  TABLE *table;

  key_length= get_table_def_key(tl, &key);

  int4store(key_suffix, thd->server_id);
  int4store(key_suffix + 4, thd->variables.pseudo_thread_id);

  for (table= thd->temporary_tables; table; table= table->next)
  {
    if ((table->s->table_cache_key.length == key_length +
                                             TMP_TABLE_KEY_EXTRA) &&
        !memcmp(table->s->table_cache_key.str, key, key_length) &&
        !memcmp(table->s->table_cache_key.str + key_length, key_suffix,
                TMP_TABLE_KEY_EXTRA))
      return table;
  }
  return NULL;
}


/**
  Find a temporary table specified by a key in the THD::temporary_tables list.

  @return TABLE instance if a temporary table has been found; NULL otherwise.
*/

TABLE *find_temporary_table(THD *thd,
                            const char *table_key,
                            size_t table_key_length)
{
  for (TABLE *table= thd->temporary_tables; table; table= table->next)
  {
    if (table->s->table_cache_key.length == table_key_length &&
        !memcmp(table->s->table_cache_key.str, table_key, table_key_length))
    {
      return table;
    }
  }

  return NULL;
}


/**
  Drop a temporary table.

  Try to locate the table in the list of thd->temporary_tables.
  If the table is found:
   - if the table is being used by some outer statement, fail.
   - if the table is locked with LOCK TABLES or by prelocking,
   unlock it and remove it from the list of locked tables
   (THD::lock). Currently only transactional temporary tables
   are locked.
   - Close the temporary table, remove its .FRM
   - remove the table from the list of temporary tables

  This function is used to drop user temporary tables, as well as
  internal tables created in CREATE TEMPORARY TABLE ... SELECT
  or ALTER TABLE. Even though part of the work done by this function
  is redundant when the table is internal, as long as we
  link both internal and user temporary tables into the same
  thd->temporary_tables list, it's impossible to tell here whether
  we're dealing with an internal or a user temporary table.

  In is_trans out-parameter, we return the type of the table:
  either transactional (e.g. innodb) as TRUE or non-transactional
  (e.g. myisam) as FALSE.

  This function assumes that table to be dropped was pre-opened
  using table list provided.

  @retval  0  the table was found and dropped successfully.
  @retval  1  the table was not found in the list of temporary tables
              of this thread
  @retval -1  the table is in use by a outer query
*/

int drop_temporary_table(THD *thd, TABLE_LIST *table_list, bool *is_trans)
{
  DBUG_ENTER("drop_temporary_table");
  DBUG_PRINT("tmptable", ("closing table: '%s'.'%s'",
                          table_list->db, table_list->table_name));

  if (!is_temporary_table(table_list))
    DBUG_RETURN(1);

  TABLE *table= table_list->table;

  /* Table might be in use by some outer statement. */
  if (table->query_id && table->query_id != thd->query_id)
  {
    my_error(ER_CANT_REOPEN_TABLE, MYF(0), table->alias);
    DBUG_RETURN(-1);
  }

  *is_trans= table->file->has_transactions();

  /*
    If LOCK TABLES list is not empty and contains this table,
    unlock the table and remove the table from this list.
  */
  mysql_lock_remove(thd, thd->lock, table);
  close_temporary_table(thd, table, 1, 1);
  table_list->table= NULL;
  DBUG_RETURN(0);
}

/*
  unlink from thd->temporary tables and close temporary table
*/

void close_temporary_table(THD *thd, TABLE *table,
                           bool free_share, bool delete_table)
{
  DBUG_ENTER("close_temporary_table");
  DBUG_PRINT("tmptable", ("closing table: '%s'.'%s' 0x%lx  alias: '%s'",
                          table->s->db.str, table->s->table_name.str,
                          (long) table, table->alias));

  if (table->prev)
  {
    table->prev->next= table->next;
    if (table->prev->next)
      table->next->prev= table->prev;
  }
  else
  {
    /* removing the item from the list */
    DBUG_ASSERT(table == thd->temporary_tables);
    /*
      slave must reset its temporary list pointer to zero to exclude
      passing non-zero value to end_slave via rli->save_temporary_tables
      when no temp tables opened, see an invariant below.
    */
    thd->temporary_tables= table->next;
    if (thd->temporary_tables)
      table->next->prev= 0;
  }
#ifdef HAVE_REPLICATION
  if (thd->slave_thread)
  {
    /* natural invariant of temporary_tables */
    DBUG_ASSERT(thd->rli_slave->get_c_rli()->channel_open_temp_tables.atomic_get() || !thd->temporary_tables);
    slave_open_temp_tables.atomic_add(-1);
    thd->rli_slave->get_c_rli()->channel_open_temp_tables.atomic_add(-1);
  }
#endif
  close_temporary(table, free_share, delete_table);
  DBUG_VOID_RETURN;
}


/*
  Close and delete a temporary table

  NOTE
    This dosn't unlink table from thd->temporary
    If this is needed, use close_temporary_table()
*/

void close_temporary(TABLE *table, bool free_share, bool delete_table)
{
  handlerton *table_type= table->s->db_type();
  DBUG_ENTER("close_temporary");
  DBUG_PRINT("tmptable", ("closing table: '%s'.'%s'",
                          table->s->db.str, table->s->table_name.str));

  free_io_cache(table);
  closefrm(table, 0);
  if (delete_table)
    rm_temporary_table(table_type, table->s->path.str);
  if (free_share)
  {
    free_table_share(table->s);
    my_free(table);
  }
  DBUG_VOID_RETURN;
}


/*
  Used by ALTER TABLE when the table is a temporary one. It changes something
  only if the ALTER contained a RENAME clause (otherwise, table_name is the old
  name).
  Prepares a table cache key, which is the concatenation of db, table_name and
  thd->slave_proxy_id, separated by '\0'.
*/

bool rename_temporary_table(THD* thd, TABLE *table, const char *db,
			    const char *table_name)
{
  char *key;
  size_t key_length;
  TABLE_SHARE *share= table->s;
  DBUG_ENTER("rename_temporary_table");

  if (!(key=(char*) alloc_root(&share->mem_root, MAX_DBKEY_LENGTH)))
    DBUG_RETURN(1);				/* purecov: inspected */

  key_length= create_table_def_key(thd, key, db, table_name, 1);
  share->set_table_cache_key(key, key_length);
  DBUG_RETURN(0);
}


/**
   Force all other threads to stop using the table by upgrading
   metadata lock on it and remove unused TABLE instances from cache.

   @param thd      Thread handler
   @param table    Table to remove from cache
   @param function HA_EXTRA_PREPARE_FOR_DROP if table is to be deleted
                   HA_EXTRA_FORCE_REOPEN if table is not be used
                   HA_EXTRA_PREPARE_FOR_RENAME if table is to be renamed

   @note When returning, the table will be unusable for other threads
         until metadata lock is downgraded.

   @retval FALSE Success.
   @retval TRUE  Failure (e.g. because thread was killed).
*/

bool wait_while_table_is_used(THD *thd, TABLE *table,
                              enum ha_extra_function function)
{
  DBUG_ENTER("wait_while_table_is_used");
  DBUG_PRINT("enter", ("table: '%s'  share: 0x%lx  db_stat: %u  version: %lu",
                       table->s->table_name.str, (ulong) table->s,
                       table->db_stat, table->s->version));

  if (thd->mdl_context.upgrade_shared_lock(
             table->mdl_ticket, MDL_EXCLUSIVE,
             thd->variables.lock_wait_timeout))
    DBUG_RETURN(TRUE);

  tdc_remove_table(thd, TDC_RT_REMOVE_NOT_OWN,
                   table->s->db.str, table->s->table_name.str,
                   FALSE);
  /* extra() call must come only after all instances above are closed */
  (void) table->file->extra(function);
  DBUG_RETURN(FALSE);
}


/**
  Close a and drop a just created table in CREATE TABLE ... SELECT.

  @param  thd         Thread handle
  @param  table       TABLE object for the table to be dropped
  @param  db_name     Name of database for this table
  @param  table_name  Name of this table

  This routine assumes that the table to be closed is open only
  by the calling thread, so we needn't wait until other threads
  close the table. It also assumes that the table is first
  in thd->open_ables and a data lock on it, if any, has been
  released. To sum up, it's tuned to work with
  CREATE TABLE ... SELECT and CREATE TABLE .. SELECT only.
  Note, that currently CREATE TABLE ... SELECT is not supported
  under LOCK TABLES. This function, still, can be called in
  prelocked mode, e.g. if we do CREATE TABLE .. SELECT f1();
*/

void drop_open_table(THD *thd, TABLE *table, const char *db_name,
                     const char *table_name)
{
  DBUG_ENTER("drop_open_table");
  if (table->s->tmp_table)
    close_temporary_table(thd, table, 1, 1);
  else
  {
    DBUG_ASSERT(table == thd->open_tables);

    handlerton *table_type= table->s->db_type();

    table->file->extra(HA_EXTRA_PREPARE_FOR_DROP);
    close_thread_table(thd, &thd->open_tables);
    /* Remove the table share from the table cache. */
    tdc_remove_table(thd, TDC_RT_REMOVE_ALL, db_name, table_name,
                     FALSE);
    /* Remove the table from the storage engine and rm the .frm. */
    quick_rm_table(thd, table_type, db_name, table_name, 0);
  }
  DBUG_VOID_RETURN;
}


/**
    Check that table exists in table definition cache, on disk
    or in some storage engine.

    @param       thd     Thread context
    @param       table   Table list element
    @param[out]  exists  Out parameter which is set to TRUE if table
                         exists and to FALSE otherwise.

    @note This function acquires LOCK_open internally.

    @note If there is no .FRM file for the table but it exists in one
          of engines (e.g. it was created on another node of NDB cluster)
          this function will fetch and create proper .FRM file for it.

    @retval  TRUE   Some error occurred
    @retval  FALSE  No error. 'exists' out parameter set accordingly.
*/

bool check_if_table_exists(THD *thd, TABLE_LIST *table, bool *exists)
{
  char path[FN_REFLEN + 1];
  TABLE_SHARE *share;
  DBUG_ENTER("check_if_table_exists");

  *exists= TRUE;

  DBUG_ASSERT(thd->mdl_context.
              owns_equal_or_stronger_lock(MDL_key::TABLE, table->db,
                                          table->table_name, MDL_SHARED));

  mysql_mutex_lock(&LOCK_open);
  share= get_cached_table_share(thd, table->db, table->table_name);
  mysql_mutex_unlock(&LOCK_open);

  if (share)
    goto end;

  build_table_filename(path, sizeof(path) - 1, table->db, table->table_name,
                       reg_ext, 0);

  if (!access(path, F_OK))
    goto end;

  /* .FRM file doesn't exist. Check if some engine can provide it. */
  if (ha_check_if_table_exists(thd, table->db, table->table_name, exists))
  {
    my_printf_error(ER_OUT_OF_RESOURCES, "Failed to open '%-.64s', error while "
                    "unpacking from engine", MYF(0), table->table_name);
    DBUG_RETURN(TRUE);
  }
end:
  DBUG_RETURN(FALSE);
}


/**
  An error handler which converts, if possible, ER_LOCK_DEADLOCK error
  that can occur when we are trying to acquire a metadata lock to
  a request for back-off and re-start of open_tables() process.
*/

class MDL_deadlock_handler : public Internal_error_handler
{
public:
  MDL_deadlock_handler(Open_table_context *ot_ctx_arg)
    : m_ot_ctx(ot_ctx_arg), m_is_active(FALSE)
  {}

  virtual bool handle_condition(THD *thd,
                                uint sql_errno,
                                const char* sqlstate,
                                Sql_condition::enum_severity_level *level,
                                const char* msg)
  {
    if (! m_is_active && sql_errno == ER_LOCK_DEADLOCK)
    {
      /* Disable the handler to avoid infinite recursion. */
      m_is_active= true;
      (void) m_ot_ctx->request_backoff_action(
                        Open_table_context::OT_BACKOFF_AND_RETRY,
                        NULL);
      m_is_active= false;
      /*
        If the above back-off request failed, a new instance of
        ER_LOCK_DEADLOCK error was emitted. Thus the current
        instance of error condition can be treated as handled.
      */
      return true;
    }
    return false;
  }

private:
  /** Open table context to be used for back-off request. */
  Open_table_context *m_ot_ctx;
  /**
    Indicates that we are already in the process of handling
    ER_LOCK_DEADLOCK error. Allows to re-emit the error from
    the error handler without falling into infinite recursion.
  */
  bool m_is_active;
};


/**
  Try to acquire an MDL lock for a table being opened.

  @param[in,out] thd      Session context, to report errors.
  @param[out]    ot_ctx   Open table context, to hold the back off
                          state. If we failed to acquire a lock
                          due to a lock conflict, we add the
                          failed request to the open table context.
  @param[in,out] table_list Table list element for the table being opened.
                            Its "mdl_request" member specifies the MDL lock
                            to be requested. If we managed to acquire a
                            ticket (no errors or lock conflicts occurred),
                            TABLE_LIST::mdl_request contains a reference
                            to it on return. However, is not modified if
                            MDL lock type- modifying flags were provided.
                            We also use TABLE_LIST::lock_type member to
                            detect cases when MDL_SHARED_WRITE_LOW_PRIO
                            lock should be acquired instead of the normal
                            MDL_SHARED_WRITE lock.
  @param[in]    flags flags MYSQL_OPEN_FORCE_SHARED_MDL,
                          MYSQL_OPEN_FORCE_SHARED_HIGH_PRIO_MDL or
                          MYSQL_OPEN_FAIL_ON_MDL_CONFLICT
                          @sa open_table().
  @param[out]   mdl_ticket Only modified if there was no error.
                          If we managed to acquire an MDL
                          lock, contains a reference to the
                          ticket, otherwise is set to NULL.

  @retval TRUE  An error occurred.
  @retval FALSE No error, but perhaps a lock conflict, check mdl_ticket.
*/

static bool
open_table_get_mdl_lock(THD *thd, Open_table_context *ot_ctx,
                        TABLE_LIST *table_list, uint flags,
                        MDL_ticket **mdl_ticket)
{
  MDL_request *mdl_request= &table_list->mdl_request;
  MDL_request new_mdl_request;

  if (flags & (MYSQL_OPEN_FORCE_SHARED_MDL |
               MYSQL_OPEN_FORCE_SHARED_HIGH_PRIO_MDL))
  {
    /*
      MYSQL_OPEN_FORCE_SHARED_MDL flag means that we are executing
      PREPARE for a prepared statement and want to override
      the type-of-operation aware metadata lock which was set
      in the parser/during view opening with a simple shared
      metadata lock.
      This is necessary to allow concurrent execution of PREPARE
      and LOCK TABLES WRITE statement against the same table.

      MYSQL_OPEN_FORCE_SHARED_HIGH_PRIO_MDL flag means that we open
      the table in order to get information about it for one of I_S
      queries and also want to override the type-of-operation aware
      shared metadata lock which was set earlier (e.g. during view
      opening) with a high-priority shared metadata lock.
      This is necessary to avoid unnecessary waiting and extra
      ER_WARN_I_S_SKIPPED_TABLE warnings when accessing I_S tables.

      These two flags are mutually exclusive.
    */
    DBUG_ASSERT(!(flags & MYSQL_OPEN_FORCE_SHARED_MDL) ||
                !(flags & MYSQL_OPEN_FORCE_SHARED_HIGH_PRIO_MDL));

    MDL_REQUEST_INIT_BY_KEY(&new_mdl_request,
                            &mdl_request->key,
                            (flags & MYSQL_OPEN_FORCE_SHARED_MDL) ?
                              MDL_SHARED : MDL_SHARED_HIGH_PRIO,
                            MDL_TRANSACTION);
    mdl_request= &new_mdl_request;
  }
  else if (thd->variables.low_priority_updates &&
           mdl_request->type == MDL_SHARED_WRITE &&
           (table_list->lock_type == TL_WRITE_DEFAULT ||
            table_list->lock_type == TL_WRITE_CONCURRENT_DEFAULT))
  {
    /*
      We are in @@low_priority_updates=1 mode and are going to acquire
      SW metadata lock on a table which for which neither LOW_PRIORITY nor
      HIGH_PRIORITY clauses were used explicitly.
      To keep compatibility with THR_LOCK locks and to avoid starving out
      concurrent LOCK TABLES READ statements, we need to acquire the low-prio
      version of SW lock instead of a normal SW lock in this case.
    */
    MDL_REQUEST_INIT_BY_KEY(&new_mdl_request,
                            &mdl_request->key,
                            MDL_SHARED_WRITE_LOW_PRIO,
                            MDL_TRANSACTION);
    mdl_request= &new_mdl_request;
  }

  if (flags & MYSQL_OPEN_FAIL_ON_MDL_CONFLICT)
  {
    /*
      When table is being open in order to get data for I_S table,
      we might have some tables not only open but also locked (e.g. when
      this happens under LOCK TABLES or in a stored function).
      As a result by waiting on a conflicting metadata lock to go away
      we may create a deadlock which won't entirely belong to the
      MDL subsystem and thus won't be detectable by this subsystem's
      deadlock detector.
      To avoid such situation we skip the trouble-making table if
      there is a conflicting lock.
    */
    if (thd->mdl_context.try_acquire_lock(mdl_request))
      return TRUE;
    if (mdl_request->ticket == NULL)
    {
      my_error(ER_WARN_I_S_SKIPPED_TABLE, MYF(0),
               mdl_request->key.db_name(), mdl_request->key.name());
      return TRUE;
    }
  }
  else
  {
    /*
      We are doing a normal table open. Let us try to acquire a metadata
      lock on the table. If there is a conflicting lock, acquire_lock()
      will wait for it to go away. Sometimes this waiting may lead to a
      deadlock, with the following results:
      1) If a deadlock is entirely within MDL subsystem, it is
         detected by the deadlock detector of this subsystem.
         ER_LOCK_DEADLOCK error is produced. Then, the error handler
         that is installed prior to the call to acquire_lock() attempts
         to request a back-off and retry. Upon success, ER_LOCK_DEADLOCK
         error is suppressed, otherwise propagated up the calling stack.
      2) Otherwise, a deadlock may occur when the wait-for graph
         includes edges not visible to the MDL deadlock detector.
         One such example is a wait on an InnoDB row lock, e.g. when:
         conn C1 gets SR MDL lock on t1 with SELECT * FROM t1
         conn C2 gets a row lock on t2 with  SELECT * FROM t2 FOR UPDATE
         conn C3 gets in and waits on C1 with DROP TABLE t0, t1
         conn C2 continues and blocks on C3 with SELECT * FROM t0
         conn C1 deadlocks by waiting on C2 by issuing SELECT * FROM
         t2 LOCK IN SHARE MODE.
         Such circular waits are currently only resolved by timeouts,
         e.g. @@innodb_lock_wait_timeout or @@lock_wait_timeout.

      Note that we want to force DML deadlock weight for our context
      when acquiring locks in this place. This is done to avoid situation
      when LOCK TABLES statement, which acquires strong SNRW and SRO locks
      on implicitly used tables, deadlocks with a concurrent DDL statement
      and the DDL statement is aborted since it is chosen as a deadlock
      victim. It is better to choose LOCK TABLES as a victim in this case
      as a deadlock can be easily caught here and handled by back-off and retry,
      without reporting any error to the user.
      We still have a few weird cases, like FLUSH TABLES <table-list> WITH
      READ LOCK, where we use "strong" metadata locks and open_tables() is
      called with some metadata locks pre-acquired. In these cases we still
      want to use DDL deadlock weight as back-off is not possible.
    */
    MDL_deadlock_handler mdl_deadlock_handler(ot_ctx);

    thd->push_internal_handler(&mdl_deadlock_handler);
    thd->mdl_context.set_force_dml_deadlock_weight(ot_ctx->can_back_off());

    bool result= thd->mdl_context.acquire_lock(mdl_request,
                                               ot_ctx->get_timeout());

    thd->mdl_context.set_force_dml_deadlock_weight(false);
    thd->pop_internal_handler();

    if (result && !ot_ctx->can_recover_from_failed_open())
      return TRUE;
  }
  *mdl_ticket= mdl_request->ticket;
  return FALSE;
}


/**
  Check if table's share is being removed from the table definition
  cache and, if yes, wait until the flush is complete.

  @param thd             Thread context.
  @param table_list      Table which share should be checked.
  @param timeout         Timeout for waiting.
  @param deadlock_weight Weight of this wait for deadlock detector.

  @retval FALSE   Success. Share is up to date or has been flushed.
  @retval TRUE    Error (OOM, our was killed, the wait resulted
                  in a deadlock or timeout). Reported.
*/

static bool
tdc_wait_for_old_version(THD *thd, const char *db, const char *table_name,
                         ulong wait_timeout, uint deadlock_weight)
{
  TABLE_SHARE *share;
  bool res= FALSE;

  mysql_mutex_lock(&LOCK_open);
  if ((share= get_cached_table_share(thd, db, table_name)) &&
      share->has_old_version())
  {
    struct timespec abstime;
    set_timespec(&abstime, wait_timeout);
    res= share->wait_for_old_version(thd, &abstime, deadlock_weight);
  }
  mysql_mutex_unlock(&LOCK_open);
  return res;
}


/**
  Open a base table.

  @param thd            Thread context.
  @param table_list     Open first table in list.
  @param ot_ctx         Context with flags which modify how open works
                        and which is used to recover from a failed
                        open_table() attempt.
                        Some examples of flags:
                        MYSQL_OPEN_IGNORE_FLUSH - Open table even if
                        someone has done a flush. No version number
                        checking is done.
                        MYSQL_OPEN_HAS_MDL_LOCK - instead of acquiring
                        metadata locks rely on that caller already has
                        appropriate ones.

  Uses a cache of open tables to find a TABLE instance not in use.

  If TABLE_LIST::open_strategy is set to OPEN_IF_EXISTS, the table is
  opened only if it exists. If the open strategy is OPEN_STUB, the
  underlying table is never opened. In both cases, metadata locks are
  always taken according to the lock strategy.

  The function used to open temporary tables, but now it opens base tables
  only.

  @retval TRUE  Open failed. "action" parameter may contain type of action
                needed to remedy problem before retrying again.
  @retval FALSE Success. Members of TABLE_LIST structure are filled properly
                (e.g.  TABLE_LIST::table is set for real tables and
                TABLE_LIST::view is set for views).
*/

bool open_table(THD *thd, TABLE_LIST *table_list, Open_table_context *ot_ctx)
{
  TABLE *table;
  const char *key;
  size_t key_length;
  const char *alias= table_list->alias;
  uint flags= ot_ctx->get_flags();
  MDL_ticket *mdl_ticket;
  int error;
  TABLE_SHARE *share;
  my_hash_value_type hash_value;

  DBUG_ENTER("open_table");

  /*
    The table must not be opened already. The table can be pre-opened for
    some statements if it is a temporary table.

    open_temporary_table() must be used to open temporary tables.
  */
  DBUG_ASSERT(!table_list->table);

  /* an open table operation needs a lot of the stack space */
  if (check_stack_overrun(thd, STACK_MIN_SIZE_FOR_OPEN, (uchar *)&alias))
    DBUG_RETURN(TRUE);

  DBUG_EXECUTE_IF("kill_query_on_open_table_from_tz_find",
                  {
                    /*
                      When on calling my_tz_find the following
                      tables are opened in specified order: time_zone_name,
                      time_zone, time_zone_transition_type,
                      time_zone_transition. Emulate killing a query
                      on opening the second table in the list.
                    */
                    if (!strcmp("time_zone",  table_list->table_name))
                      thd->killed= THD::KILL_QUERY;
                  });

  if (!(flags & MYSQL_OPEN_IGNORE_KILLED) && thd->killed)
    DBUG_RETURN(TRUE);

  /*
    Check if we're trying to take a write lock in a read only transaction.

    Note that we allow write locks on log tables as otherwise logging
    to general/slow log would be disabled in read only transactions.
  */
  if (table_list->mdl_request.is_write_lock_request() &&
      thd->tx_read_only &&
      !(flags & (MYSQL_LOCK_LOG_TABLE | MYSQL_OPEN_HAS_MDL_LOCK)))
  {
    my_error(ER_CANT_EXECUTE_IN_READ_ONLY_TRANSACTION, MYF(0));
    DBUG_RETURN(true);
  }

  key_length= get_table_def_key(table_list, &key);

  /*
    If we're in pre-locked or LOCK TABLES mode, let's try to find the
    requested table in the list of pre-opened and locked tables. If the
    table is not there, return an error - we can't open not pre-opened
    tables in pre-locked/LOCK TABLES mode.
    TODO: move this block into a separate function.
  */
  if (thd->locked_tables_mode &&
      !(flags & MYSQL_OPEN_GET_NEW_TABLE) &&
      !BELONGS_TO_P_S_UNDER_LTM(thd, table_list))
  {   // Using table locks
    TABLE *best_table= 0;
    int best_distance= INT_MIN;
    for (table=thd->open_tables; table ; table=table->next)
    {
      if (table->s->table_cache_key.length == key_length &&
          !memcmp(table->s->table_cache_key.str, key, key_length))
      {
        if (!my_strcasecmp(system_charset_info, table->alias, alias) &&
            table->query_id != thd->query_id && /* skip tables already used */
            (thd->locked_tables_mode == LTM_LOCK_TABLES ||
             table->query_id == 0))
        {
          int distance= ((int) table->reginfo.lock_type -
                         (int) table_list->lock_type);

          /*
            Find a table that either has the exact lock type requested,
            or has the best suitable lock. In case there is no locked
            table that has an equal or higher lock than requested,
            we us the closest matching lock to be able to produce an error
            message about wrong lock mode on the table. The best_table
            is changed if bd < 0 <= d or bd < d < 0 or 0 <= d < bd.

            distance <  0 - No suitable lock found
            distance >  0 - we have lock mode higher then we require
            distance == 0 - we have lock mode exactly which we need
          */
          if ((best_distance < 0 && distance > best_distance) ||
              (distance >= 0 && distance < best_distance))
          {
            best_distance= distance;
            best_table= table;
            if (best_distance == 0)
            {
              /*
                We have found a perfect match and can finish iterating
                through open tables list. Check for table use conflict
                between calling statement and SP/trigger is done in
                lock_tables().
              */
              break;
            }
          }
        }
      }
    }
    if (best_table)
    {
      table= best_table;
      table->query_id= thd->query_id;
      DBUG_PRINT("info",("Using locked table"));
      goto reset;
    }
    /*
      Is this table a view and not a base table?
      (it is work around to allow to open view with locked tables,
      real fix will be made after definition cache will be made)

      Since opening of view which was not explicitly locked by LOCK
      TABLES breaks metadata locking protocol (potentially can lead
      to deadlocks) it should be disallowed.
    */
    if (thd->mdl_context.owns_equal_or_stronger_lock(MDL_key::TABLE,
                                                     table_list->db,
                                                     table_list->table_name,
                                                     MDL_SHARED))
    {
      char path[FN_REFLEN + 1];
      enum legacy_db_type not_used;
      build_table_filename(path, sizeof(path) - 1,
                           table_list->db, table_list->table_name, reg_ext, 0);
      /*
        Note that we can't be 100% sure that it is a view since it's
        possible that we either simply have not found unused TABLE
        instance in THD::open_tables list or were unable to open table
        during prelocking process (in this case in theory we still
        should hold shared metadata lock on it).
      */
      if (dd_frm_type(thd, path, &not_used) == FRMTYPE_VIEW)
      {
        /*
          If parent_l of the table_list is non null then a merge table
          has this view as child table, which is not supported.
        */
        if (table_list->parent_l)
        {
          my_error(ER_WRONG_MRG_TABLE, MYF(0));
          DBUG_RETURN(true);
        }

        if (!tdc_open_view(thd, table_list, alias, key, key_length,
                           CHECK_METADATA_VERSION))
        {
          DBUG_ASSERT(table_list->is_view());
          DBUG_RETURN(FALSE); // VIEW
        }
      }
    }
    /*
      No table in the locked tables list. In case of explicit LOCK TABLES
      this can happen if a user did not include the table into the list.
      In case of pre-locked mode locked tables list is generated automatically,
      so we may only end up here if the table did not exist when
      locked tables list was created.
    */
    if (thd->locked_tables_mode == LTM_PRELOCKED)
      my_error(ER_NO_SUCH_TABLE, MYF(0), table_list->db, table_list->alias);
    else
      my_error(ER_TABLE_NOT_LOCKED, MYF(0), alias);
    DBUG_RETURN(TRUE);
  }

  /* Non pre-locked/LOCK TABLES mode. This is the normal use case. */

  if (! (flags & MYSQL_OPEN_HAS_MDL_LOCK))
  {
    /*
      We are not under LOCK TABLES and going to acquire write-lock/
      modify the base table. We need to acquire protection against
      global read lock until end of this statement in order to have
      this statement blocked by active FLUSH TABLES WITH READ LOCK.

      We don't block acquire this protection under LOCK TABLES as
      such protection already acquired at LOCK TABLES time and
      not released until UNLOCK TABLES.

      We don't block statements which modify only temporary tables
      as these tables are not preserved by backup by any form of
      backup which uses FLUSH TABLES WITH READ LOCK.

      TODO: The fact that we sometimes acquire protection against
            GRL only when we encounter table to be write-locked
            slightly increases probability of deadlock.
            This problem will be solved once Alik pushes his
            temporary table refactoring patch and we can start
            pre-acquiring metadata locks at the beggining of
            open_tables() call.
    */
    if (table_list->mdl_request.is_write_lock_request() &&
        ! (flags & (MYSQL_OPEN_IGNORE_GLOBAL_READ_LOCK |
                    MYSQL_OPEN_FORCE_SHARED_MDL |
                    MYSQL_OPEN_FORCE_SHARED_HIGH_PRIO_MDL |
                    MYSQL_OPEN_SKIP_SCOPED_MDL_LOCK)) &&
        ! ot_ctx->has_protection_against_grl())
    {
      MDL_request protection_request;
      MDL_deadlock_handler mdl_deadlock_handler(ot_ctx);

      if (thd->global_read_lock.can_acquire_protection())
        DBUG_RETURN(TRUE);

      MDL_REQUEST_INIT(&protection_request,
                       MDL_key::GLOBAL, "", "", MDL_INTENTION_EXCLUSIVE,
                       MDL_STATEMENT);

      /*
        Install error handler which if possible will convert deadlock error
        into request to back-off and restart process of opening tables.

        Prefer this context as a victim in a deadlock when such a deadlock
        can be easily handled by back-off and retry.
      */
      thd->push_internal_handler(&mdl_deadlock_handler);
      thd->mdl_context.set_force_dml_deadlock_weight(ot_ctx->can_back_off());

      bool result= thd->mdl_context.acquire_lock(&protection_request,
                                                 ot_ctx->get_timeout());

      thd->mdl_context.set_force_dml_deadlock_weight(false);
      thd->pop_internal_handler();

      if (result)
        DBUG_RETURN(TRUE);

      ot_ctx->set_has_protection_against_grl();
    }

    if (open_table_get_mdl_lock(thd, ot_ctx, table_list, flags, &mdl_ticket) ||
        mdl_ticket == NULL)
    {
      DEBUG_SYNC(thd, "before_open_table_wait_refresh");
      DBUG_RETURN(TRUE);
    }
    DEBUG_SYNC(thd, "after_open_table_mdl_shared");
  }
  else
  {
    /*
      Grab reference to the MDL lock ticket that was acquired
      by the caller.
    */
    mdl_ticket= table_list->mdl_request.ticket;
  }

  hash_value= my_calc_hash(&table_def_cache, (uchar*) key, key_length);


  if (table_list->open_strategy == TABLE_LIST::OPEN_IF_EXISTS ||
      table_list->open_strategy == TABLE_LIST::OPEN_FOR_CREATE)
  {
    bool exists;

    if (check_if_table_exists(thd, table_list, &exists))
      DBUG_RETURN(TRUE);

    if (!exists)
    {
      if (table_list->open_strategy == TABLE_LIST::OPEN_FOR_CREATE &&
          ! (flags & (MYSQL_OPEN_FORCE_SHARED_MDL |
                      MYSQL_OPEN_FORCE_SHARED_HIGH_PRIO_MDL)))
      {
        MDL_deadlock_handler mdl_deadlock_handler(ot_ctx);

        thd->push_internal_handler(&mdl_deadlock_handler);

        DEBUG_SYNC(thd, "before_upgrading_lock_from_S_to_X_for_create_table");
        bool wait_result= thd->mdl_context.upgrade_shared_lock(
                                 table_list->mdl_request.ticket,
                                 MDL_EXCLUSIVE,
                                 thd->variables.lock_wait_timeout);

        thd->pop_internal_handler();
        DEBUG_SYNC(thd, "after_upgrading_lock_from_S_to_X_for_create_table");

        /* Deadlock or timeout occurred while upgrading the lock. */
        if (wait_result)
          DBUG_RETURN(TRUE);
      }

      DBUG_RETURN(FALSE);
    }

    /* Table exists. Let us try to open it. */
  }
  else if (table_list->open_strategy == TABLE_LIST::OPEN_STUB)
    DBUG_RETURN(FALSE);

retry_share:
  {
    Table_cache *tc= table_cache_manager.get_cache(thd);

    tc->lock();

    /*
      Try to get unused TABLE object or at least pointer to
      TABLE_SHARE from the table cache.
    */
    table= tc->get_table(thd, hash_value, key, key_length, &share);

    if (table)
    {
      /* We have found an unused TABLE object. */

      if (!(flags & MYSQL_OPEN_IGNORE_FLUSH))
      {
        /*
          TABLE_SHARE::version can only be initialised while holding the
          LOCK_open and in this case no one has a reference to the share
          object, if a reference exists to the share object it is necessary
          to lock both LOCK_open AND all table caches in order to update
          TABLE_SHARE::version. The same locks are required to increment
          refresh_version global variable.

          As result it is safe to compare TABLE_SHARE::version and
          refresh_version values while having only lock on the table
          cache for this thread.

          Table cache should not contain any unused TABLE objects with
          old versions.
        */
        DBUG_ASSERT(!share->has_old_version());

        /*
          Still some of already opened might become outdated (e.g. due to
          concurrent table flush). So we need to compare version of opened
          tables with version of TABLE object we just have got.
        */
        if (thd->open_tables &&
            thd->open_tables->s->version != share->version)
        {
          tc->release_table(thd, table);
          tc->unlock();
          (void)ot_ctx->request_backoff_action(
                          Open_table_context::OT_REOPEN_TABLES,
                          NULL);
          DBUG_RETURN(TRUE);
        }
      }
      tc->unlock();

      /* Call rebind_psi outside of the critical section. */
      DBUG_ASSERT(table->file != NULL);
      table->file->rebind_psi();

      thd->status_var.table_open_cache_hits++;
      goto table_found;
    }
    else if (share)
    {
      /*
        We weren't able to get an unused TABLE object. Still we have
        found TABLE_SHARE for it. So let us try to create new TABLE
        for it. We start by incrementing share's reference count and
        checking its version.
      */
      mysql_mutex_lock(&LOCK_open);
      tc->unlock();
      share->ref_count++;
      goto share_found;
    }
    else
    {
      /*
        We have not found neither TABLE nor TABLE_SHARE object in
        table cache (this means that there are no TABLE objects for
        it in it).
        Let us try to get TABLE_SHARE from table definition cache or
        from disk and then to create TABLE object for it.
      */
      tc->unlock();
    }
  }

  mysql_mutex_lock(&LOCK_open);

  if (!(share= get_table_share_with_discover(thd, table_list, key,
                                             key_length, OPEN_VIEW,
                                             &error,
                                             hash_value)))
  {
    mysql_mutex_unlock(&LOCK_open);
    /*
      If thd->is_error() is not set, we either need discover
      (error == 7), or the error was silenced by the prelocking
      handler (error == 0), in which case we should skip this
      table.
    */
    if (error == 7 && !thd->is_error())
    {
      (void) ot_ctx->request_backoff_action(Open_table_context::OT_DISCOVER,
                                            table_list);
    }
    DBUG_RETURN(TRUE);
  }

  /*
    Check if this TABLE_SHARE-object corresponds to a view. Note, that there is
    no need to call TABLE_SHARE::has_old_version() as we do for regular tables,
    because view shares are always up to date.
  */
  if (share->is_view)
  {
    /*
      If parent_l of the table_list is non null then a merge table
      has this view as child table, which is not supported.
    */
    if (table_list->parent_l)
    {
      my_error(ER_WRONG_MRG_TABLE, MYF(0));
      goto err_unlock;
    }

    /*
      This table is a view. Validate its metadata version: in particular,
      that it was a view when the statement was prepared.
    */
    if (check_and_update_table_version(thd, table_list, share))
      goto err_unlock;
    if (table_list->i_s_requested_object & OPEN_TABLE_ONLY)
    {
      my_error(ER_NO_SUCH_TABLE, MYF(0), table_list->db,
               table_list->table_name);
      goto err_unlock;
    }

    /* Open view */
    bool view_open_result= open_and_read_view(thd, share, table_list);

    /* TODO: Don't free this */
    release_table_share(share);
    mysql_mutex_unlock(&LOCK_open);

    if (view_open_result)
      DBUG_RETURN(true);

    if (parse_view_definition(thd, table_list))
      DBUG_RETURN(true);

    DBUG_ASSERT(table_list->is_view());

    DBUG_RETURN(false);
  }

  /*
    Note that situation when we are trying to open a table for what
    was a view during previous execution of PS will be handled in by
    the caller. Here we should simply open our table even if
    TABLE_LIST::view is true.
  */

  if (table_list->i_s_requested_object &  OPEN_VIEW_ONLY)
  {
    my_error(ER_NO_SUCH_TABLE, MYF(0), table_list->db,
             table_list->table_name);
    goto err_unlock;
  }

share_found:
  if (!(flags & MYSQL_OPEN_IGNORE_FLUSH))
  {
    if (share->has_old_version())
    {
      /*
        We already have an MDL lock. But we have encountered an old
        version of table in the table definition cache which is possible
        when someone changes the table version directly in the cache
        without acquiring a metadata lock (e.g. this can happen during
        "rolling" FLUSH TABLE(S)).
        Release our reference to share, wait until old version of
        share goes away and then try to get new version of table share.
      */
      release_table_share(share);
      mysql_mutex_unlock(&LOCK_open);

      MDL_deadlock_handler mdl_deadlock_handler(ot_ctx);
      bool wait_result;

      thd->push_internal_handler(&mdl_deadlock_handler);

      /*
        In case of deadlock we would like this thread to be preferred as
        a deadlock victim when this deadlock can be nicely handled by
        back-off and retry. We still have a few weird cases, like
        FLUSH TABLES <table-list> WITH READ LOCK, where we use strong
        metadata locks and open_tables() is called with some metadata
        locks pre-acquired. In these cases we still want to use DDL
        deadlock weight.
      */
      uint deadlock_weight= ot_ctx->can_back_off() ?
                            MDL_wait_for_subgraph::DEADLOCK_WEIGHT_DML :
                            mdl_ticket->get_deadlock_weight();

      wait_result= tdc_wait_for_old_version(thd, table_list->db,
                                            table_list->table_name,
                                            ot_ctx->get_timeout(),
                                            deadlock_weight);

      thd->pop_internal_handler();

      if (wait_result)
        DBUG_RETURN(TRUE);

      DEBUG_SYNC(thd, "open_table_before_retry");
      goto retry_share;
    }

    if (thd->open_tables && thd->open_tables->s->version != share->version)
    {
      /*
        If the version changes while we're opening the tables,
        we have to back off, close all the tables opened-so-far,
        and try to reopen them. Note: refresh_version is currently
        changed only during FLUSH TABLES.
      */
      release_table_share(share);
      mysql_mutex_unlock(&LOCK_open);
      (void)ot_ctx->request_backoff_action(Open_table_context::OT_REOPEN_TABLES,
                                           NULL);
      DBUG_RETURN(TRUE);
    }
  }

  mysql_mutex_unlock(&LOCK_open);
  DEBUG_SYNC(thd, "open_table_found_share");

  /* make a new table */
  if (!(table= (TABLE*) my_malloc(key_memory_TABLE,
                                  sizeof(*table), MYF(MY_WME))))
    goto err_lock;

  error= open_table_from_share(thd, share, alias,
                               (uint) (HA_OPEN_KEYFILE |
                                       HA_OPEN_RNDFILE |
                                       HA_GET_INDEX |
                                       HA_TRY_READ_ONLY),
                                       EXTRA_RECORD,
                               thd->open_options, table, FALSE);

  if (error)
  {
    my_free(table);

    if (error == 7)
      (void) ot_ctx->request_backoff_action(Open_table_context::OT_DISCOVER,
                                            table_list);
    else if (share->crashed)
      (void) ot_ctx->request_backoff_action(Open_table_context::OT_REPAIR,
                                            table_list);
    goto err_lock;
  }
  else if (share->crashed)
  {
    switch (thd->lex->sql_command) {
    case SQLCOM_ALTER_TABLE:
    case SQLCOM_REPAIR:
    case SQLCOM_CHECK:
    case SQLCOM_SHOW_CREATE:
      break;
    default:
      closefrm(table, 0);
      my_free(table);
      my_error(ER_CRASHED_ON_USAGE, MYF(0), share->table_name.str);
      goto err_lock;
    }
  }
  if (open_table_entry_fini(thd, share, table))
  {
    closefrm(table, 0);
    my_free(table);
    goto err_lock;
  }
  {
    /* Add new TABLE object to table cache for this connection. */
    Table_cache *tc= table_cache_manager.get_cache(thd);

    tc->lock();

    if (tc->add_used_table(thd, table))
    {
      tc->unlock();
      goto err_lock;
    }
    tc->unlock();
  }
  thd->status_var.table_open_cache_misses++;

table_found:
  table->mdl_ticket= mdl_ticket;

  table->next= thd->open_tables;		/* Link into simple list */
  thd->set_open_tables(table);

  table->reginfo.lock_type=TL_READ;		/* Assume read */

 reset:
  table->set_created();
  /*
    Check that there is no reference to a condition from an earlier query
    (cf. Bug#58553). 
  */
  DBUG_ASSERT(table->file->pushed_cond == NULL);
  table_list->set_updatable(); // It is not derived table nor non-updatable VIEW
  table_list->set_insertable();

  table_list->table= table;

  if (table->part_info)
  {
    /* Set all [named] partitions as used. */
    if (table->part_info->set_partition_bitmaps(table_list))
      DBUG_RETURN(true);
  }
  else if (table_list->partition_names)
  {
    /* Don't allow PARTITION () clause on a nonpartitioned table */
    my_error(ER_PARTITION_CLAUSE_ON_NONPARTITIONED, MYF(0));
    DBUG_RETURN(true);
  }

  table->init(thd, table_list);

  /* Request a read lock for implicitly opened P_S tables. */
  if (BELONGS_TO_P_S_UNDER_LTM(thd, table_list) &&
      table_list->table->file->get_lock_type() == F_UNLCK)
  {
    table_list->table->file->ha_external_lock(thd, F_RDLCK);
  }

  DBUG_RETURN(FALSE);

err_lock:
  mysql_mutex_lock(&LOCK_open);
err_unlock:
  release_table_share(share);
  mysql_mutex_unlock(&LOCK_open);

  DBUG_RETURN(TRUE);
}


/**
   Find table in the list of open tables.

   @param list       List of TABLE objects to be inspected.
   @param db         Database name
   @param table_name Table name

   @return Pointer to the TABLE object found, 0 if no table found.
*/

TABLE *find_locked_table(TABLE *list, const char *db, const char *table_name)
{
  char	key[MAX_DBKEY_LENGTH];
  size_t key_length= create_table_def_key((THD*)NULL, key, db, table_name,
                                          false);

  for (TABLE *table= list; table ; table=table->next)
  {
    if (table->s->table_cache_key.length == key_length &&
	!memcmp(table->s->table_cache_key.str, key, key_length))
      return table;
  }
  return(0);
}


/**
   Find instance of TABLE with upgradable or exclusive metadata
   lock from the list of open tables, emit error if no such table
   found.

   @param thd        Thread context
   @param db         Database name.
   @param table_name Name of table.
   @param no_error   Don't emit error if no suitable TABLE
                     instance were found.

   @note This function checks if the connection holds a global IX
         metadata lock. If no such lock is found, it is not safe to
         upgrade the lock and ER_TABLE_NOT_LOCKED_FOR_WRITE will be
         reported.

   @return Pointer to TABLE instance with MDL_SHARED_UPGRADABLE
           MDL_SHARED_NO_WRITE, MDL_SHARED_NO_READ_WRITE, or
           MDL_EXCLUSIVE metadata lock, NULL otherwise.
*/

TABLE *find_table_for_mdl_upgrade(THD *thd, const char *db,
                                  const char *table_name, bool no_error)
{
  TABLE *tab= find_locked_table(thd->open_tables, db, table_name);

  if (!tab)
  {
    if (!no_error)
      my_error(ER_TABLE_NOT_LOCKED, MYF(0), table_name);
    return NULL;
  }

  /*
    It is not safe to upgrade the metadata lock without a global IX lock.
    This can happen with FLUSH TABLES <list> WITH READ LOCK as we in these
    cases don't take a global IX lock in order to be compatible with
    global read lock.
  */
  if (!thd->mdl_context.owns_equal_or_stronger_lock(MDL_key::GLOBAL, "", "",
                                                    MDL_INTENTION_EXCLUSIVE))
  {
    if (!no_error)
      my_error(ER_TABLE_NOT_LOCKED_FOR_WRITE, MYF(0), table_name);
    return NULL;
  }

  while (tab->mdl_ticket != NULL &&
         !tab->mdl_ticket->is_upgradable_or_exclusive() &&
         (tab= find_locked_table(tab->next, db, table_name)))
    continue;

  if (!tab && !no_error)
    my_error(ER_TABLE_NOT_LOCKED_FOR_WRITE, MYF(0), table_name);

  return tab;
}


/***********************************************************************
  class Locked_tables_list implementation. Declared in sql_class.h
************************************************************************/

/**
  Enter LTM_LOCK_TABLES mode.

  Enter the LOCK TABLES mode using all the tables that are
  currently open and locked in this connection.
  Initializes a TABLE_LIST instance for every locked table.

  @param  thd  thread handle

  @return TRUE if out of memory.
*/

bool
Locked_tables_list::init_locked_tables(THD *thd)
{
  DBUG_ASSERT(thd->locked_tables_mode == LTM_NONE);
  DBUG_ASSERT(m_locked_tables == NULL);
  DBUG_ASSERT(m_reopen_array == NULL);
  DBUG_ASSERT(m_locked_tables_count == 0);

  for (TABLE *table= thd->open_tables; table;
       table= table->next, m_locked_tables_count++)
  {
    TABLE_LIST *src_table_list= table->pos_in_table_list;
    char *db, *table_name, *alias;
    size_t db_len= src_table_list->db_length;
    size_t table_name_len= src_table_list->table_name_length;
    size_t alias_len= strlen(src_table_list->alias);
    TABLE_LIST *dst_table_list;

    if (! multi_alloc_root(&m_locked_tables_root,
                           &dst_table_list, sizeof(*dst_table_list),
                           &db, db_len + 1,
                           &table_name, table_name_len + 1,
                           &alias, alias_len + 1,
                           NullS))
    {
      unlock_locked_tables(0);
      return TRUE;
    }

    memcpy(db, src_table_list->db, db_len + 1);
    memcpy(table_name, src_table_list->table_name, table_name_len + 1);
    memcpy(alias, src_table_list->alias, alias_len + 1);
    /**
      Sic: remember the *actual* table level lock type taken, to
      acquire the exact same type in reopen_tables().
      E.g. if the table was locked for write, src_table_list->lock_type is
      TL_WRITE_DEFAULT, whereas reginfo.lock_type has been updated from
      thd->update_lock_default.
    */
    dst_table_list->init_one_table(db, db_len, table_name, table_name_len,
                                   alias,
                                   src_table_list->table->reginfo.lock_type);
    dst_table_list->table= table;
    dst_table_list->mdl_request.ticket= src_table_list->mdl_request.ticket;

    /* Link last into the list of tables */
    *(dst_table_list->prev_global= m_locked_tables_last)= dst_table_list;
    m_locked_tables_last= &dst_table_list->next_global;
    table->pos_in_locked_tables= dst_table_list;
  }
  if (m_locked_tables_count)
  {
    /**
      Allocate an auxiliary array to pass to mysql_lock_tables()
      in reopen_tables(). reopen_tables() is a critical
      path and we don't want to complicate it with extra allocations.
    */
    m_reopen_array= (TABLE**)alloc_root(&m_locked_tables_root,
                                        sizeof(TABLE*) *
                                        (m_locked_tables_count+1));
    if (m_reopen_array == NULL)
    {
      unlock_locked_tables(0);
      return TRUE;
    }
  }

  if (thd->variables.session_track_transaction_info > TX_TRACK_NONE)
  {
    ((Transaction_state_tracker *)
     thd->session_tracker.get_tracker(TRANSACTION_INFO_TRACKER))
      ->add_trx_state(thd, TX_LOCKED_TABLES);
  }

  thd->enter_locked_tables_mode(LTM_LOCK_TABLES);

  return FALSE;
}


/**
  Leave LTM_LOCK_TABLES mode if it's been entered.

  Close all locked tables, free memory, and leave the mode.

  @note This function is a no-op if we're not in LOCK TABLES.
*/

void
Locked_tables_list::unlock_locked_tables(THD *thd)

{
  if (thd)
  {
    DBUG_ASSERT(!thd->in_sub_stmt &&
                !(thd->state_flags & Open_tables_state::BACKUPS_AVAIL));
    /*
      Sic: we must be careful to not close open tables if
      we're not in LOCK TABLES mode: unlock_locked_tables() is
      sometimes called implicitly, expecting no effect on
      open tables, e.g. from begin_trans().
    */
    if (thd->locked_tables_mode != LTM_LOCK_TABLES)
      return;

    for (TABLE_LIST *table_list= m_locked_tables;
         table_list; table_list= table_list->next_global)
    {
      /*
        Clear the position in the list, the TABLE object will be
        returned to the table cache.
      */
      table_list->table->pos_in_locked_tables= NULL;
    }
    thd->leave_locked_tables_mode();

    if (thd->variables.session_track_transaction_info > TX_TRACK_NONE)
    {
      ((Transaction_state_tracker *)
       thd->session_tracker.get_tracker(TRANSACTION_INFO_TRACKER))
        ->clear_trx_state(thd, TX_LOCKED_TABLES);
    }

    DBUG_ASSERT(thd->get_transaction()->is_empty(Transaction_ctx::STMT));
    close_thread_tables(thd);
    /*
      We rely on the caller to implicitly commit the
      transaction and release transactional locks.
    */
  }
  /*
    After closing tables we can free memory used for storing lock
    request for metadata locks and TABLE_LIST elements.
  */
  free_root(&m_locked_tables_root, MYF(0));
  m_locked_tables= NULL;
  m_locked_tables_last= &m_locked_tables;
  m_reopen_array= NULL;
  m_locked_tables_count= 0;
}


/**
  Unlink a locked table from the locked tables list, either
  temporarily or permanently.

  @param  thd        thread handle
  @param  table_list the element of locked tables list.
                     The implementation assumes that this argument
                     points to a TABLE_LIST element linked into
                     the locked tables list. Passing a TABLE_LIST
                     instance that is not part of locked tables
                     list will lead to a crash.
  @param  remove_from_locked_tables
                      TRUE if the table is removed from the list
                      permanently.

  This function is a no-op if we're not under LOCK TABLES.

  @sa Locked_tables_list::reopen_tables()
*/


void Locked_tables_list::unlink_from_list(THD *thd,
                                          TABLE_LIST *table_list,
                                          bool remove_from_locked_tables)
{
  /*
    If mode is not LTM_LOCK_TABLES, we needn't do anything. Moreover,
    outside this mode pos_in_locked_tables value is not trustworthy.
  */
  if (thd->locked_tables_mode != LTM_LOCK_TABLES)
    return;

  /*
    table_list must be set and point to pos_in_locked_tables of some
    table.
  */
  DBUG_ASSERT(table_list->table->pos_in_locked_tables == table_list);

  /* Clear the pointer, the table will be returned to the table cache. */
  table_list->table->pos_in_locked_tables= NULL;

  /* Mark the table as closed in the locked tables list. */
  table_list->table= NULL;

  /*
    If the table is being dropped or renamed, remove it from
    the locked tables list (implicitly drop the LOCK TABLES lock
    on it).
  */
  if (remove_from_locked_tables)
  {
    *table_list->prev_global= table_list->next_global;
    if (table_list->next_global == NULL)
      m_locked_tables_last= table_list->prev_global;
    else
      table_list->next_global->prev_global= table_list->prev_global;
  }
}

/**
  This is an attempt to recover (somewhat) in case of an error.
  If we failed to reopen a closed table, let's unlink it from the
  list and forget about it. From a user perspective that would look
  as if the server "lost" the lock on one of the locked tables.

  @note This function is a no-op if we're not under LOCK TABLES.
*/

void Locked_tables_list::
unlink_all_closed_tables(THD *thd, MYSQL_LOCK *lock, size_t reopen_count)
{
  /* If we managed to take a lock, unlock tables and free the lock. */
  if (lock)
    mysql_unlock_tables(thd, lock);
  /*
    If a failure happened in reopen_tables(), we may have succeeded
    reopening some tables, but not all.
    This works when the connection was killed in mysql_lock_tables().
  */
  if (reopen_count)
  {
    while (reopen_count--)
    {
      /*
        When closing the table, we must remove it
        from thd->open_tables list.
        We rely on the fact that open_table() that was used
        in reopen_tables() always links the opened table
        to the beginning of the open_tables list.
      */
      DBUG_ASSERT(thd->open_tables == m_reopen_array[reopen_count]);

      thd->open_tables->pos_in_locked_tables->table= NULL;

      close_thread_table(thd, &thd->open_tables);
    }
  }
  /* Exclude all closed tables from the LOCK TABLES list. */
  for (TABLE_LIST *table_list= m_locked_tables; table_list; table_list=
       table_list->next_global)
  {
    if (table_list->table == NULL)
    {
      /* Unlink from list. */
      *table_list->prev_global= table_list->next_global;
      if (table_list->next_global == NULL)
        m_locked_tables_last= table_list->prev_global;
      else
        table_list->next_global->prev_global= table_list->prev_global;
    }
  }
}


/**
  Reopen the tables locked with LOCK TABLES and temporarily closed
  by a DDL statement or FLUSH TABLES.

  @note This function is a no-op if we're not under LOCK TABLES.

  @return TRUE if an error reopening the tables. May happen in
               case of some fatal system error only, e.g. a disk
               corruption, out of memory or a serious bug in the
               locking.
*/

bool
Locked_tables_list::reopen_tables(THD *thd)
{
  Open_table_context ot_ctx(thd, MYSQL_OPEN_REOPEN);
  size_t reopen_count= 0;
  MYSQL_LOCK *lock;
  MYSQL_LOCK *merged_lock;

  for (TABLE_LIST *table_list= m_locked_tables;
       table_list; table_list= table_list->next_global)
  {
    if (table_list->table)                      /* The table was not closed */
      continue;

    /* Links into thd->open_tables upon success */
    if (open_table(thd, table_list, &ot_ctx))
    {
      unlink_all_closed_tables(thd, 0, reopen_count);
      return TRUE;
    }
    table_list->table->pos_in_locked_tables= table_list;
    /* See also the comment on lock type in init_locked_tables(). */
    table_list->table->reginfo.lock_type= table_list->lock_type;

    DBUG_ASSERT(reopen_count < m_locked_tables_count);
    m_reopen_array[reopen_count++]= table_list->table;
  }
  if (reopen_count)
  {
    thd->in_lock_tables= 1;
    /*
      We re-lock all tables with mysql_lock_tables() at once rather
      than locking one table at a time because of the case
      reported in Bug#45035: when the same table is present
      in the list many times, thr_lock.c fails to grant READ lock
      on a table that is already locked by WRITE lock, even if
      WRITE lock is taken by the same thread. If READ and WRITE
      lock are passed to thr_lock.c in the same list, everything
      works fine. Patching legacy code of thr_lock.c is risking to
      break something else.
    */
    lock= mysql_lock_tables(thd, m_reopen_array, reopen_count,
                            MYSQL_OPEN_REOPEN);
    thd->in_lock_tables= 0;
    if (lock == NULL || (merged_lock=
                         mysql_lock_merge(thd->lock, lock)) == NULL)
    {
      unlink_all_closed_tables(thd, lock, reopen_count);
      if (! thd->killed)
        my_error(ER_LOCK_DEADLOCK, MYF(0));
      return TRUE;
    }
    thd->lock= merged_lock;
  }
  return FALSE;
}


/*
  Function to assign a new table map id to a table share.

  PARAMETERS

    share - Pointer to table share structure

  DESCRIPTION

    We are intentionally not checking that share->mutex is locked
    since this function should only be called when opening a table
    share and before it is entered into the table_def_cache (meaning
    that it cannot be fetched by another thread, even accidentally).

  PRE-CONDITION(S)

    share is non-NULL
    The LOCK_open mutex is locked.

  POST-CONDITION(S)

    share->table_map_id is given a value that with a high certainty is
    not used by any other table (the only case where a table id can be
    reused is on wrap-around, which means more than 2^48 table
    share opens have been executed while one table was open all the
    time).

*/
static Table_id last_table_id;

void assign_new_table_id(TABLE_SHARE *share)
{

  DBUG_ENTER("assign_new_table_id");

  /* Preconditions */
  DBUG_ASSERT(share != NULL);
  mysql_mutex_assert_owner(&LOCK_open);

  DBUG_EXECUTE_IF("dbug_table_map_id_500", last_table_id= 500;);
  DBUG_EXECUTE_IF("dbug_table_map_id_4B_UINT_MAX+501",
                  last_table_id= 501ULL + UINT_MAX;);
  DBUG_EXECUTE_IF("dbug_table_map_id_6B_UINT_MAX",
                  last_table_id= (~0ULL >> 16););

  share->table_map_id= last_table_id++;
  DBUG_PRINT("info", ("table_id=%llu", share->table_map_id.id()));

  DBUG_VOID_RETURN;
}

#ifndef DBUG_OFF
/* Cause a spurious statement reprepare for debug purposes. */
static bool inject_reprepare(THD *thd)
{
  Reprepare_observer *reprepare_observer= thd->get_reprepare_observer();

  if (reprepare_observer && !thd->stmt_arena->is_reprepared)
  {
    (void)reprepare_observer->report_error(thd);
    return true;
  }

  return false;
}
#endif

/**
  Compare metadata versions of an element obtained from the table
  definition cache and its corresponding node in the parse tree.

  @details If the new and the old values mismatch, invoke
  Metadata_version_observer.
  At prepared statement prepare, all TABLE_LIST version values are
  NULL and we always have a mismatch. But there is no observer set
  in THD, and therefore no error is reported. Instead, we update
  the value in the parse tree, effectively recording the original
  version.
  At prepared statement execute, an observer may be installed.  If
  there is a version mismatch, we push an error and return TRUE.

  For conventional execution (no prepared statements), the
  observer is never installed.

  @sa Execute_observer
  @sa check_prepared_statement() to see cases when an observer is installed
  @sa TABLE_LIST::is_table_ref_id_equal()
  @sa TABLE_SHARE::get_table_ref_id()

  @param[in]      thd         used to report errors
  @param[in,out]  tables      TABLE_LIST instance created by the parser
                              Metadata version information in this object
                              is updated upon success.
  @param[in]      table_share an element from the table definition cache

  @retval  TRUE  an error, which has been reported
  @retval  FALSE success, version in TABLE_LIST has been updated
*/

static bool
check_and_update_table_version(THD *thd,
                               TABLE_LIST *tables, TABLE_SHARE *table_share)
{
  if (! tables->is_table_ref_id_equal(table_share))
  {
    Reprepare_observer *reprepare_observer= thd->get_reprepare_observer();

    if (reprepare_observer &&
        reprepare_observer->report_error(thd))
    {
      /*
        Version of the table share is different from the
        previous execution of the prepared statement, and it is
        unacceptable for this SQLCOM. Error has been reported.
      */
      DBUG_ASSERT(thd->is_error());
      return TRUE;
    }
    /* Always maintain the latest version and type */
    tables->set_table_ref_id(table_share);
  }

  DBUG_EXECUTE_IF("reprepare_each_statement", return inject_reprepare(thd););
  return FALSE;
}


/**
  Compares versions of a stored routine obtained from the sp cache
  and the version used at prepare.

  @details If the new and the old values mismatch, invoke
  Metadata_version_observer.
  At prepared statement prepare, all Sroutine_hash_entry version values
  are NULL and we always have a mismatch. But there is no observer set
  in THD, and therefore no error is reported. Instead, we update
  the value in Sroutine_hash_entry, effectively recording the original
  version.
  At prepared statement execute, an observer may be installed.  If
  there is a version mismatch, we push an error and return TRUE.

  For conventional execution (no prepared statements), the
  observer is never installed.

  @param[in]      thd         used to report errors
  @param[in/out]  rt          pointer to stored routine entry in the
                              parse tree
  @param[in]      sp          pointer to stored routine cache entry.
                              Can be NULL if there is no such routine.
  @retval  TRUE  an error, which has been reported
  @retval  FALSE success, version in Sroutine_hash_entry has been updated
*/

static bool
check_and_update_routine_version(THD *thd, Sroutine_hash_entry *rt,
                                 sp_head *sp)
{
  int64 spc_version= sp_cache_version();
  /* sp is NULL if there is no such routine. */
  int64 version= sp ? sp->sp_cache_version() : spc_version;
  /*
    If the version in the parse tree is stale,
    or the version in the cache is stale and sp is not used,
    we need to reprepare.
    Sic: version != spc_version <--> sp is not NULL.
  */
  if (rt->m_sp_cache_version != version ||
      (version != spc_version && !sp->is_invoked()))
  {
    Reprepare_observer *reprepare_observer= thd->get_reprepare_observer();

    if (reprepare_observer &&
        reprepare_observer->report_error(thd))
    {
      /*
        Version of the sp cache is different from the
        previous execution of the prepared statement, and it is
        unacceptable for this SQLCOM. Error has been reported.
      */
      DBUG_ASSERT(thd->is_error());
      return TRUE;
    }
    /* Always maintain the latest cache version. */
    rt->m_sp_cache_version= version;
  }
  return FALSE;
}


/**
   Open view by getting its definition from disk (and table cache in future).

   @param thd               Thread handle
   @param table_list        TABLE_LIST with db, table_name & belong_to_view
   @param alias             Alias name
   @param cache_key         Key for table definition cache
   @param cache_key_length  Length of cache_key
   @param flags             Flags which modify how we open the view

   @todo This function is needed for special handling of views under
         LOCK TABLES. We probably should get rid of it in long term.

   @return FALSE if success, TRUE - otherwise.
*/

bool tdc_open_view(THD *thd, TABLE_LIST *table_list, const char *alias,
                   const char *cache_key, size_t cache_key_length, uint flags)
{
  int error;
  my_hash_value_type hash_value;
  TABLE_SHARE *share;

  hash_value= my_calc_hash(&table_def_cache, (uchar*) cache_key,
                           cache_key_length);
  mysql_mutex_lock(&LOCK_open);

  if (!(share= get_table_share(thd, table_list, cache_key,
                               cache_key_length,
                               OPEN_VIEW, &error,
                               hash_value)))
    goto err;

  if ((flags & CHECK_METADATA_VERSION))
  {
    /*
      Check TABLE_SHARE-version of view only if we have been instructed to do
      so. We do not need to check the version if we're executing CREATE VIEW or
      ALTER VIEW statements.

      In the future, this functionality should be moved out from
      tdc_open_view(), and  tdc_open_view() should became a part of a clean
      table-definition-cache interface.
    */
    if (check_and_update_table_version(thd, table_list, share))
    {
      release_table_share(share);
      goto err;
    }
  }

  if (share->is_view)
  {
    bool view_open_result= open_and_read_view(thd, share, table_list);

    release_table_share(share);
    mysql_mutex_unlock(&LOCK_open);

    if (view_open_result)
      return true;

    bool view_parse_result= false;
    if (!(flags & OPEN_VIEW_NO_PARSE))
      view_parse_result= parse_view_definition(thd, table_list);

    return view_parse_result;
  }

  my_error(ER_WRONG_OBJECT, MYF(0), share->db.str, share->table_name.str, "VIEW");
  release_table_share(share);
err:
  mysql_mutex_unlock(&LOCK_open);
  return TRUE;
}


/**
   Finalize the process of TABLE creation by loading table triggers
   and taking action if a HEAP table content was emptied implicitly.
*/

static bool open_table_entry_fini(THD *thd, TABLE_SHARE *share, TABLE *entry)
{
  if (Trigger_loader::trg_file_exists(share->db.str, share->table_name.str))
  {
    Table_trigger_dispatcher *d= Table_trigger_dispatcher::create(entry);

    if (!d || d->check_n_load(thd, false))
    {
      delete d;
      return true;
    }

    entry->triggers= d;
  }

  /*
    If we are here, there was no fatal error (but error may be still
    uninitialized).
  */
  if (unlikely(entry->file->implicit_emptied))
  {
    entry->file->implicit_emptied= 0;
    if (mysql_bin_log.is_open())
    {
      bool error= false;
      String temp_buf;
      error= temp_buf.append("DELETE FROM ");
      append_identifier(thd, &temp_buf, share->db.str, strlen(share->db.str));
      error= temp_buf.append(".");
      append_identifier(thd, &temp_buf, share->table_name.str,
                        strlen(share->table_name.str));
      if (mysql_bin_log.write_dml_directly(thd, temp_buf.c_ptr_safe(),
                                           temp_buf.length()))
        return TRUE;
      if (error)
      {
        /*
          As replication is maybe going to be corrupted, we need to warn the
          DBA on top of warning the client (which will automatically be done
          because of MYF(MY_WME) in my_malloc() above).
        */
        sql_print_error("When opening HEAP table, could not allocate memory "
                        "to write 'DELETE FROM `%s`.`%s`' to the binary log",
                        share->db.str, share->table_name.str);
        delete entry->triggers;
        return TRUE;
      }
    }
  }
  return FALSE;
}


/**
   Auxiliary routine which is used for performing automatical table repair.
*/

static bool auto_repair_table(THD *thd, TABLE_LIST *table_list)
{
  const char *cache_key;
  size_t cache_key_length;
  TABLE_SHARE *share;
  TABLE *entry;
  int not_used;
  bool result= TRUE;
  my_hash_value_type hash_value;

  cache_key_length= get_table_def_key(table_list, &cache_key);

  thd->clear_error();

  hash_value= my_calc_hash(&table_def_cache, (uchar*) cache_key,
                           cache_key_length);
  mysql_mutex_lock(&LOCK_open);

  if (!(share= get_table_share(thd, table_list, cache_key,
                               cache_key_length,
                               OPEN_VIEW, &not_used,
                               hash_value)))
    goto end_unlock;

  if (share->is_view)
  {
    release_table_share(share);
    goto end_unlock;
  }

  if (!(entry= (TABLE*)my_malloc(key_memory_TABLE,
                                 sizeof(TABLE), MYF(MY_WME))))
  {
    release_table_share(share);
    goto end_unlock;
  }
  mysql_mutex_unlock(&LOCK_open);

  if (open_table_from_share(thd, share, table_list->alias,
                            (uint) (HA_OPEN_KEYFILE | HA_OPEN_RNDFILE |
                                    HA_GET_INDEX |
                                    HA_TRY_READ_ONLY),
                            EXTRA_RECORD,
                            ha_open_options | HA_OPEN_FOR_REPAIR,
                            entry, FALSE) || ! entry->file ||
      (entry->file->is_crashed() && entry->file->ha_check_and_repair(thd)))
  {
    /* Give right error message */
    thd->clear_error();
    my_error(ER_NOT_KEYFILE, MYF(0), share->table_name.str);
    sql_print_error("Couldn't repair table: %s.%s", share->db.str,
                    share->table_name.str);
    if (entry->file)
      closefrm(entry, 0);
  }
  else
  {
    thd->clear_error();			// Clear error message
    closefrm(entry, 0);
    result= FALSE;
  }
  my_free(entry);

  table_cache_manager.lock_all_and_tdc();
  release_table_share(share);
  /* Remove the repaired share from the table cache. */
  tdc_remove_table(thd, TDC_RT_REMOVE_ALL,
                   table_list->db, table_list->table_name,
                   TRUE);
  table_cache_manager.unlock_all_and_tdc();
  return result;
end_unlock:
  mysql_mutex_unlock(&LOCK_open);
  return result;
}


/** Open_table_context */

Open_table_context::Open_table_context(THD *thd, uint flags)
  :m_thd(thd),
   m_failed_table(NULL),
   m_start_of_statement_svp(thd->mdl_context.mdl_savepoint()),
   m_timeout(flags & MYSQL_LOCK_IGNORE_TIMEOUT ?
             LONG_TIMEOUT : thd->variables.lock_wait_timeout),
   m_flags(flags),
   m_action(OT_NO_ACTION),
   m_has_locks(thd->mdl_context.has_locks()),
   m_has_protection_against_grl(FALSE)
{}


/**
  Check if we can back-off and set back off action if we can.
  Otherwise report and return error.

  @retval  TRUE if back-off is impossible.
  @retval  FALSE if we can back off. Back off action has been set.
*/

bool
Open_table_context::
request_backoff_action(enum_open_table_action action_arg,
                       TABLE_LIST *table)
{
  /*
    A back off action may be one of three kinds:

    * We met a broken table that needs repair, or a table that
      is not present on this MySQL server and needs re-discovery.
      To perform the action, we need an exclusive metadata lock on
      the table. Acquiring X lock while holding other shared
      locks can easily lead to deadlocks. We rely on MDL deadlock
      detector to discover them. If this is a multi-statement
      transaction that holds metadata locks for completed statements,
      we should keep these locks after discovery/repair.
      The action type in this case is OT_DISCOVER or OT_REPAIR.
    * Our attempt to acquire an MDL lock lead to a deadlock,
      detected by the MDL deadlock detector. The current
      session was chosen a victim. If this is a multi-statement
      transaction that holds metadata locks taken by completed
      statements, restarting locking for the current statement
      may lead to a livelock. Releasing locks of completed
      statements can not be done as will lead to violation
      of ACID. Thus, again, if m_has_locks is set,
      we report an error. Otherwise, when there are no metadata
      locks other than which belong to this statement, we can
      try to recover from error by releasing all locks and
      restarting the pre-locking.
      Similarly, a deadlock error can occur when the
      pre-locking process met a TABLE_SHARE that is being
      flushed, and unsuccessfully waited for the flush to
      complete. A deadlock in this case can happen, e.g.,
      when our session is holding a metadata lock that
      is being waited on by a session which is using
      the table which is being flushed. The only way
      to recover from this error is, again, to close all
      open tables, release all locks, and retry pre-locking.
      Action type name is OT_REOPEN_TABLES. Re-trying
      while holding some locks may lead to a livelock,
      and thus we don't do it.
    * Finally, this session has open TABLEs from different
      "generations" of the table cache. This can happen, e.g.,
      when, after this session has successfully opened one
      table used for a statement, FLUSH TABLES interfered and
      expelled another table used in it. FLUSH TABLES then
      blocks and waits on the table already opened by this
      statement.
      We detect this situation by ensuring that table cache
      version of all tables used in a statement is the same.
      If it isn't, all tables needs to be reopened.
      Note, that we can always perform a reopen in this case,
      even if we already have metadata locks, since we don't
      keep tables open between statements and a livelock
      is not possible.
  */
  if (action_arg == OT_BACKOFF_AND_RETRY && m_has_locks)
  {
    my_error(ER_LOCK_DEADLOCK, MYF(0));
    m_thd->mark_transaction_to_rollback(true);
    return TRUE;
  }
  /*
    If auto-repair or discovery are requested, a pointer to table
    list element must be provided.
  */
  if (table)
  {
    DBUG_ASSERT(action_arg == OT_DISCOVER || action_arg == OT_REPAIR);
    m_failed_table= (TABLE_LIST*) m_thd->alloc(sizeof(TABLE_LIST));
    if (m_failed_table == NULL)
      return TRUE;
    m_failed_table->init_one_table(table->db, table->db_length,
                                   table->table_name,
                                   table->table_name_length,
                                   table->alias, TL_WRITE);
    m_failed_table->mdl_request.set_type(MDL_EXCLUSIVE);
  }
  m_action= action_arg;
  return FALSE;
}


/**
  An error handler to mark transaction to rollback on DEADLOCK error
  during DISCOVER / REPAIR.
*/
class MDL_deadlock_discovery_repair_handler : public Internal_error_handler
{
public:
  virtual bool handle_condition(THD *thd,
                                uint sql_errno,
                                const char* sqlstate,
                                Sql_condition::enum_severity_level *level,
                                const char* msg)
  {
    if (sql_errno == ER_LOCK_DEADLOCK)
    {
      thd->mark_transaction_to_rollback(true);
    }
    /*
      We have marked this transaction to rollback. Return false to allow
      error to be reported or handled by other handlers.
    */
    return false;
  }
};

/**
   Recover from failed attempt of open table by performing requested action.

   @pre This function should be called only with "action" != OT_NO_ACTION
        and after having called @sa close_tables_for_reopen().

   @retval FALSE - Success. One should try to open tables once again.
   @retval TRUE  - Error
*/

bool
Open_table_context::
recover_from_failed_open()
{
  if (m_action == OT_REPAIR)
  {
    DEBUG_SYNC(m_thd, "recover_ot_repair");
  }

  /*
    Skip repair and discovery in IS-queries as they require X lock
    which could lead to delays or deadlock. Instead set
    ER_WARN_I_S_SKIPPED_TABLE which will be converted to a warning
    later.
   */
  if ((m_action == OT_REPAIR || m_action == OT_DISCOVER)
      && (m_flags & MYSQL_OPEN_FAIL_ON_MDL_CONFLICT))
  {
    my_error(ER_WARN_I_S_SKIPPED_TABLE, MYF(0),
             m_failed_table->mdl_request.key.db_name(),
             m_failed_table->mdl_request.key.name());
    return true;
  }

  bool result= FALSE;
  MDL_deadlock_discovery_repair_handler handler;
  /*
    Install error handler to mark transaction to rollback on DEADLOCK error.
  */
  m_thd->push_internal_handler(&handler);

  /* Execute the action. */
  switch (m_action)
  {
    case OT_BACKOFF_AND_RETRY:
      break;
    case OT_REOPEN_TABLES:
      break;
    case OT_DISCOVER:
      {
        if ((result= lock_table_names(m_thd, m_failed_table, NULL,
                                      get_timeout(), 0)))
          break;

        tdc_remove_table(m_thd, TDC_RT_REMOVE_ALL, m_failed_table->db,
                         m_failed_table->table_name, FALSE);
        ha_create_table_from_engine(m_thd, m_failed_table->db,
                                    m_failed_table->table_name);

        m_thd->get_stmt_da()->reset_condition_info(m_thd);
        m_thd->clear_error();                 // Clear error message
        /*
          Rollback to start of the current statement to release exclusive lock
          on table which was discovered but preserve locks from previous statements
          in current transaction.
        */
        m_thd->mdl_context.rollback_to_savepoint(start_of_statement_svp());
        break;
      }
    case OT_REPAIR:
      {
        if ((result= lock_table_names(m_thd, m_failed_table, NULL,
                                      get_timeout(), 0)))
          break;

        tdc_remove_table(m_thd, TDC_RT_REMOVE_ALL, m_failed_table->db,
                         m_failed_table->table_name, FALSE);

        result= auto_repair_table(m_thd, m_failed_table);
        /*
          Rollback to start of the current statement to release exclusive lock
          on table which was discovered but preserve locks from previous statements
          in current transaction.
        */
        m_thd->mdl_context.rollback_to_savepoint(start_of_statement_svp());
        break;
      }
    default:
      DBUG_ASSERT(0);
  }
  m_thd->pop_internal_handler();
  /*
    Reset the pointers to conflicting MDL request and the
    TABLE_LIST element, set when we need auto-discovery or repair,
    for safety.
  */
  m_failed_table= NULL;
  /*
    Reset flag indicating that we have already acquired protection
    against GRL. It is no longer valid as the corresponding lock was
    released by close_tables_for_reopen().
  */
  m_has_protection_against_grl= FALSE;
  /* Prepare for possible another back-off. */
  m_action= OT_NO_ACTION;
  return result;
}


/*
  Return a appropriate read lock type given a table object.

  @param thd              Thread context
  @param prelocking_ctx   Prelocking context.
  @param table_list       Table list element for table to be locked.
  @param routine_modifies_data 
                          Some routine that is invoked by statement 
                          modifies data.

  @remark Due to a statement-based replication limitation, statements such as
          INSERT INTO .. SELECT FROM .. and CREATE TABLE .. SELECT FROM need
          to grab a TL_READ_NO_INSERT lock on the source table in order to
          prevent the replication of a concurrent statement that modifies the
          source table. If such a statement gets applied on the slave before
          the INSERT .. SELECT statement finishes, data on the master could
          differ from data on the slave and end-up with a discrepancy between
          the binary log and table state.
          This also applies to SELECT/SET/DO statements which use stored
          functions. Calls to such functions are going to be logged as a
          whole and thus should be serialized against concurrent changes
          to tables used by those functions. This is avoided when functions
          do not modify data but only read it, since in this case nothing is
          written to the binary log. Argument routine_modifies_data
          denotes the same. So effectively, if the statement is not a
          LOCK TABLE, not a update query and routine_modifies_data is false
          then prelocking_placeholder does not take importance.

          Furthermore, this does not apply to I_S and log tables as it's
          always unsafe to replicate such tables under statement-based
          replication as the table on the slave might contain other data
          (ie: general_log is enabled on the slave). The statement will
          be marked as unsafe for SBR in decide_logging_format().
  @remark Note that even in prelocked mode it is important to correctly
          determine lock type value. In this mode lock type is passed to
          handler::start_stmt() method and can be used by storage engine,
          for example, to determine what kind of row locks it should acquire
          when reading data from the table.
*/

thr_lock_type read_lock_type_for_table(THD *thd,
                                       Query_tables_list *prelocking_ctx,
                                       TABLE_LIST *table_list,
                                       bool routine_modifies_data)
{
  /*
    In cases when this function is called for a sub-statement executed in
    prelocked mode we can't rely on OPTION_BIN_LOG flag in THD::options
    bitmap to determine that binary logging is turned on as this bit can
    be cleared before executing sub-statement. So instead we have to look
    at THD::variables::sql_log_bin member.
  */
  bool log_on= mysql_bin_log.is_open() && thd->variables.sql_log_bin;

  /*
    When we do not write to binlog or when we use row based replication,
    it is safe to use a weaker lock.
  */
  if (log_on == false ||
      thd->variables.binlog_format == BINLOG_FORMAT_ROW)
    return TL_READ;

  if ((table_list->table->s->table_category == TABLE_CATEGORY_LOG) ||
      (table_list->table->s->table_category == TABLE_CATEGORY_RPL_INFO) ||
      (table_list->table->s->table_category == TABLE_CATEGORY_GTID) ||
      (table_list->table->s->table_category == TABLE_CATEGORY_PERFORMANCE))
    return TL_READ;

  // SQL queries which updates data need a stronger lock.
  if (is_update_query(prelocking_ctx->sql_command))
    return TL_READ_NO_INSERT;

  /*
    table_list is placeholder for prelocking.
    Ignore prelocking_placeholder status for non "LOCK TABLE" statement's
    table_list objects when routine_modifies_data is false.
  */
  if (table_list->prelocking_placeholder &&
      (routine_modifies_data || thd->in_lock_tables))
    return TL_READ_NO_INSERT;

  if (thd->locked_tables_mode > LTM_LOCK_TABLES)
    return TL_READ_NO_INSERT;

  return TL_READ;
}


/*
  Handle element of prelocking set other than table. E.g. cache routine
  and, if prelocking strategy prescribes so, extend the prelocking set
  with tables and routines used by it.

  @param[in]  thd                   Thread context.
  @param[in]  prelocking_ctx        Prelocking context.
  @param[in]  rt                    Element of prelocking set to be processed.
  @param[in]  prelocking_strategy   Strategy which specifies how the
                                    prelocking set should be extended when
                                    one of its elements is processed.
  @param[in]  has_prelocking_list   Indicates that prelocking set/list for
                                    this statement has already been built.
  @param[in]  ot_ctx                Context of open_table used to recover from
                                    locking failures.
  @param[out] need_prelocking       Set to TRUE if it was detected that this
                                    statement will require prelocked mode for
                                    its execution, not touched otherwise.
  @param[out] routine_modifies_data Set to TRUE if it was detected that this
                                    routine does modify table data.

  @retval FALSE  Success.
  @retval TRUE   Failure (Conflicting metadata lock, OOM, other errors).
*/

static bool
open_and_process_routine(THD *thd, Query_tables_list *prelocking_ctx,
                         Sroutine_hash_entry *rt,
                         Prelocking_strategy *prelocking_strategy,
                         bool has_prelocking_list,
                         Open_table_context *ot_ctx,
                         bool *need_prelocking, bool *routine_modifies_data)
{
  MDL_key::enum_mdl_namespace mdl_type= rt->mdl_request.key.mdl_namespace();
  *routine_modifies_data= false;
  DBUG_ENTER("open_and_process_routine");

  switch (mdl_type)
  {
  case MDL_key::FUNCTION:
  case MDL_key::PROCEDURE:
    {
      sp_head *sp;
      /*
        Try to get MDL lock on the routine.
        Note that we do not take locks on top-level CALLs as this can
        lead to a deadlock. Not locking top-level CALLs does not break
        the binlog as only the statements in the called procedure show
        up there, not the CALL itself.
      */
      if (rt != prelocking_ctx->sroutines_list.first ||
          mdl_type != MDL_key::PROCEDURE)
      {
        /*
          Since we acquire only shared lock on routines we don't
          need to care about global intention exclusive locks.
        */
        DBUG_ASSERT(rt->mdl_request.type == MDL_SHARED);

        /*
          Waiting for a conflicting metadata lock to go away may
          lead to a deadlock, detected by MDL subsystem.
          If possible, we try to resolve such deadlocks by releasing all
          metadata locks and restarting the pre-locking process.
          To prevent the error from polluting the Diagnostics Area
          in case of successful resolution, install a special error
          handler for ER_LOCK_DEADLOCK error.
        */
        MDL_deadlock_handler mdl_deadlock_handler(ot_ctx);

        thd->push_internal_handler(&mdl_deadlock_handler);
        bool result= thd->mdl_context.acquire_lock(&rt->mdl_request,
                                                   ot_ctx->get_timeout());
        thd->pop_internal_handler();

        if (result)
          DBUG_RETURN(TRUE);

        DEBUG_SYNC(thd, "after_shared_lock_pname");

        /* Ensures the routine is up-to-date and cached, if exists. */
        if (sp_cache_routine(thd, rt, has_prelocking_list, &sp))
          DBUG_RETURN(TRUE);

        /* Remember the version of the routine in the parse tree. */
        if (check_and_update_routine_version(thd, rt, sp))
          DBUG_RETURN(TRUE);

        /* 'sp' is NULL when there is no such routine. */
        if (sp)
        {
          *routine_modifies_data= sp->modifies_data();

          if (!has_prelocking_list)
            prelocking_strategy->handle_routine(thd, prelocking_ctx, rt, sp,
                                                need_prelocking);
        }
      }
      else
      {
        /*
          If it's a top level call, just make sure we have a recent
          version of the routine, if it exists.
          Validating routine version is unnecessary, since CALL
          does not affect the prepared statement prelocked list.
        */
        if (sp_cache_routine(thd, rt, FALSE, &sp))
          DBUG_RETURN(TRUE);
      }
    }
    break;
  case MDL_key::TRIGGER:
    /**
      We add trigger entries to lex->sroutines_list, but we don't
      load them here. The trigger entry is only used when building
      a transitive closure of objects used in a statement, to avoid
      adding to this closure objects that are used in the trigger more
      than once.
      E.g. if a trigger trg refers to table t2, and the trigger table t1
      is used multiple times in the statement (say, because it's used in
      function f1() twice), we will only add t2 once to the list of
      tables to prelock.

      We don't take metadata locks on triggers either: they are protected
      by a respective lock on the table, on which the trigger is defined.

      The only two cases which give "trouble" are SHOW CREATE TRIGGER
      and DROP TRIGGER statements. For these, statement syntax doesn't
      specify the table on which this trigger is defined, so we have
      to make a "dirty" read in the data dictionary to find out the
      table name. Once we discover the table name, we take a metadata
      lock on it, and this protects all trigger operations.
      Of course the table, in theory, may disappear between the dirty
      read and metadata lock acquisition, but in that case we just return
      a run-time error.

      Grammar of other trigger DDL statements (CREATE, DROP) requires
      the table to be specified explicitly, so we use the table metadata
      lock to protect trigger metadata in these statements. Similarly, in
      DML we always use triggers together with their tables, and thus don't
      need to take separate metadata locks on them.
    */
    break;
  default:
    /* Impossible type value. */
    DBUG_ASSERT(0);
  }
  DBUG_RETURN(FALSE);
}


/**
  Handle table list element by obtaining metadata lock, opening table or view
  and, if prelocking strategy prescribes so, extending the prelocking set with
  tables and routines used by it.

  @param[in]     thd                  Thread context.
  @param[in]     lex                  LEX structure for statement.
  @param[in]     tables               Table list element to be processed.
  @param[in,out] counter              Number of tables which are open.
  @param[in]     flags                Bitmap of flags to modify how the tables
                                      will be open, see open_table() description
                                      for details.
  @param[in]     prelocking_strategy  Strategy which specifies how the
                                      prelocking set should be extended
                                      when table or view is processed.
  @param[in]     has_prelocking_list  Indicates that prelocking set/list for
                                      this statement has already been built.
  @param[in]     ot_ctx               Context used to recover from a failed
                                      open_table() attempt.

  @retval  FALSE  Success.
  @retval  TRUE   Error, reported unless there is a chance to recover from it.
*/

static bool
open_and_process_table(THD *thd, LEX *lex, TABLE_LIST *tables,
                       uint *counter, uint flags,
                       Prelocking_strategy *prelocking_strategy,
                       bool has_prelocking_list,
                       Open_table_context *ot_ctx)
{
  bool error= FALSE;
  bool safe_to_ignore_table= FALSE;
  DBUG_ENTER("open_and_process_table");
  DEBUG_SYNC(thd, "open_and_process_table");

  /*
    Ignore placeholders for derived tables. After derived tables
    processing, link to created temporary table will be put here.
    If this is derived table for view then we still want to process
    routines used by this view.
  */
  if (tables->is_derived())
    goto end;

  /*
    If this TABLE_LIST object is a placeholder for an information_schema
    table, create a temporary table to represent the information_schema
    table in the query. Do not fill it yet - will be filled during
    execution.
  */
  if (tables->schema_table)
  {
    /*
      Since we no longer set TABLE_LIST::schema_table/table for table
      list elements representing mergeable view, we can't meet a table
      list element which represent information_schema table and a view
      at the same time. Otherwise, acquiring metadata lock om the view
      would have been necessary.
    */
    DBUG_ASSERT(!tables->is_view());

    if (!mysql_schema_table(thd, lex, tables) &&
        !check_and_update_table_version(thd, tables, tables->table->s))
    {
      goto end;
    }
    error= TRUE;
    goto end;
  }
  DBUG_PRINT("tcache", ("opening table: '%s'.'%s'  item: %p",
                        tables->db, tables->table_name, tables)); //psergey: invalid read of size 1 here
  (*counter)++;

  /* Not a placeholder: must be a base/temporary table or a view. Let us open it. */

  if (tables->table)
  {
    /*
      If this TABLE_LIST object has an associated open TABLE object
      (TABLE_LIST::table is not NULL), that TABLE object must be a pre-opened
      temporary table.
    */
    DBUG_ASSERT(is_temporary_table(tables));
  }
  else if (tables->open_type == OT_TEMPORARY_ONLY)
  {
    /*
      OT_TEMPORARY_ONLY means that we are in CREATE TEMPORARY TABLE statement.
      Also such table list element can't correspond to prelocking placeholder
      or to underlying table of merge table.
      So existing temporary table should have been preopened by this moment
      and we can simply continue without trying to open temporary or base
      table.
    */
    DBUG_ASSERT(tables->open_strategy);
    DBUG_ASSERT(!tables->prelocking_placeholder);
    DBUG_ASSERT(!tables->parent_l);
  }
  else if (tables->prelocking_placeholder)
  {
    /*
      For the tables added by the pre-locking code, attempt to open
      the table but fail silently if the table does not exist.
      The real failure will occur when/if a statement attempts to use
      that table.
    */
    No_such_table_error_handler no_such_table_handler;
    thd->push_internal_handler(&no_such_table_handler);

    /*
      We're opening a table from the prelocking list.

      Since this table list element might have been added after pre-opening
      of temporary tables we have to try to open temporary table for it.

      We can't simply skip this table list element and postpone opening of
      temporary tabletill the execution of substatement for several reasons:
      - Temporary table can be a MERGE table with base underlying tables,
        so its underlying tables has to be properly open and locked at
        prelocking stage.
      - Temporary table can be a MERGE table and we might be in PREPARE
        phase for a prepared statement. In this case it is important to call
        HA_ATTACH_CHILDREN for all merge children.
        This is necessary because merge children remember "TABLE_SHARE ref type"
        and "TABLE_SHARE def version" in the HA_ATTACH_CHILDREN operation.
        If HA_ATTACH_CHILDREN is not called, these attributes are not set.
        Then, during the first EXECUTE, those attributes need to be updated.
        That would cause statement re-preparing (because changing those
        attributes during EXECUTE is caught by THD::m_reprepare_observers).
        The problem is that since those attributes are not set in merge
        children, another round of PREPARE will not help.
    */
    error= open_temporary_table(thd, tables);

    if (!error && !tables->table)
      error= open_table(thd, tables, ot_ctx);

    thd->pop_internal_handler();
    safe_to_ignore_table= no_such_table_handler.safely_trapped_errors();
  }
  else if (tables->parent_l && (thd->open_options & HA_OPEN_FOR_REPAIR))
  {
    /*
      Also fail silently for underlying tables of a MERGE table if this
      table is opened for CHECK/REPAIR TABLE statement. This is needed
      to provide complete list of problematic underlying tables in
      CHECK/REPAIR TABLE output.
    */
    Repair_mrg_table_error_handler repair_mrg_table_handler;
    thd->push_internal_handler(&repair_mrg_table_handler);

    error= open_temporary_table(thd, tables);
    if (!error && !tables->table)
      error= open_table(thd, tables, ot_ctx);

    thd->pop_internal_handler();
    safe_to_ignore_table= repair_mrg_table_handler.safely_trapped_errors();
  }
  else
  {
    if (tables->parent_l)
    {
      /*
        Even if we are opening table not from the prelocking list we
        still might need to look for a temporary table if this table
        list element corresponds to underlying table of a merge table.
      */
      error= open_temporary_table(thd, tables);
    }

    if (!error && !tables->table)
      error= open_table(thd, tables, ot_ctx);
  }

  if (error)
  {
    if (! ot_ctx->can_recover_from_failed_open() && safe_to_ignore_table)
    {
      DBUG_PRINT("info", ("open_table: ignoring table '%s'.'%s'",
                          tables->db, tables->alias));
      error= FALSE;
    }
    goto end;
  }

  /*
    We can't rely on simple check for TABLE_LIST::is_view() to determine
    that this is a view since during re-execution we might reopen
    ordinary table in place of view and thus have TABLE_LIST::view
    set from repvious execution and TABLE_LIST::table set from
    current.
  */
  if (!tables->table && tables->is_view())
  {
    /* VIEW placeholder */
    (*counter)--;

    /*
      tables->next_global list consists of two parts:
      1) Query tables and underlying tables of views.
      2) Tables used by all stored routines that this statement invokes on
         execution.
      We need to know where the bound between these two parts is. If we've
      just opened a view, which was the last table in part #1, and it
      has added its base tables after itself, adjust the boundary pointer
      accordingly.
    */
    if (lex->query_tables_own_last == &(tables->next_global) &&
        tables->view_query()->query_tables)
      lex->query_tables_own_last= tables->view_query()->query_tables_last;
    /*
      Let us free memory used by 'sroutines' hash here since we never
      call destructor for this LEX.
    */
    my_hash_free(&tables->view_query()->sroutines);
    goto process_view_routines;
  }

  /*
    Special types of open can succeed but still don't set
    TABLE_LIST::table to anything.
  */
  if (tables->open_strategy && !tables->table)
    goto end;

  /*
    If we are not already in prelocked mode and extended table list is not
    yet built we might have to build the prelocking set for this statement.

    Since currently no prelocking strategy prescribes doing anything for
    tables which are only read, we do below checks only if table is going
    to be changed.
  */
  if (thd->locked_tables_mode <= LTM_LOCK_TABLES &&
      ! has_prelocking_list &&
      tables->lock_type >= TL_WRITE_ALLOW_WRITE)
  {
    bool need_prelocking= FALSE;
    TABLE_LIST **save_query_tables_last= lex->query_tables_last;
    /*
      Extend statement's table list and the prelocking set with
      tables and routines according to the current prelocking
      strategy.

      For example, for DML statements we need to add tables and routines
      used by triggers which are going to be invoked for this element of
      table list and also add tables required for handling of foreign keys.
    */
    error= prelocking_strategy->handle_table(thd, lex, tables,
                                             &need_prelocking);

    if (need_prelocking && ! lex->requires_prelocking())
      lex->mark_as_requiring_prelocking(save_query_tables_last);

    if (error)
      goto end;
  }

  /* Copy grant information from TABLE_LIST instance to TABLE one. */
  tables->table->grant= tables->grant;

  /* Check and update metadata version of a base table. */
  error= check_and_update_table_version(thd, tables, tables->table->s);

  if (error)
    goto end;
  /*
    After opening a MERGE table add the children to the query list of
    tables, so that they are opened too.
    Note that placeholders don't have the handler open.
  */
  /* MERGE tables need to access parent and child TABLE_LISTs. */
  DBUG_ASSERT(tables->table->pos_in_table_list == tables);
  /* Non-MERGE tables ignore this call. */
  if (tables->table->file->extra(HA_EXTRA_ADD_CHILDREN_LIST))
  {
    error= TRUE;
    goto end;
  }

process_view_routines:
  /*
    Again we may need cache all routines used by this view and add
    tables used by them to table list.
  */
  if (tables->is_view() &&
      thd->locked_tables_mode <= LTM_LOCK_TABLES &&
      ! has_prelocking_list)
  {
    bool need_prelocking= FALSE;
    TABLE_LIST **save_query_tables_last= lex->query_tables_last;

    error= prelocking_strategy->handle_view(thd, lex, tables,
                                            &need_prelocking);

    if (need_prelocking && ! lex->requires_prelocking())
      lex->mark_as_requiring_prelocking(save_query_tables_last);

    if (error)
      goto end;
  }

end:
  DBUG_RETURN(error);
}

extern "C" uchar *schema_set_get_key(const uchar *record, size_t *length,
                                     my_bool not_used MY_ATTRIBUTE((unused)))
{
  TABLE_LIST *table=(TABLE_LIST*) record;
  *length= table->db_length;
  return (uchar*) table->db;
}


/**
  Run the server hook called "before_dml". This is a hook originated from
  replication that allow server plugins to execute code before any DML
  instruction is executed.
  In case of negative outcome, it will set my_error to
  ER_BEFORE_DML_VALIDATION_ERROR

  @param thd Thread context

  @return hook outcome
    @retval 0    Everything is fine
    @retval !=0  Error in the outcome of the hook.
 */
int run_before_dml_hook(THD *thd)
{
  int out_value= 0;
  (void) RUN_HOOK(transaction, before_dml, (thd, out_value));

  if (out_value)
    my_error(ER_BEFORE_DML_VALIDATION_ERROR, MYF(0));

  return out_value;
}

/**
  Acquire IX metadata locks on tablespace names used by LOCK
  TABLES or by a DDL statement.

  @note That the tablespace MDL locks are taken only after locks
  on tables are acquired. So it is recommended to maintain this
  same lock order across the server. It is very easy to break the
  this lock order if we invoke acquire_locks() with list of MDL
  requests which contain both MDL_key::TABLE and
  MDL_key::TABLESPACE. We would end-up in deadlock then.

  @param thd               Thread context.
  @param tables_start      Start of list of tables on which locks
                           should be acquired.
  @param tables_end        End of list of tables.
  @param lock_wait_timeout Seconds to wait before timeout.
  @param flags             Bitmap of flags to modify how the
                           tables will be open, see open_table()
                           description for details.

  @retval true   Failure (e.g. connection was killed)
  @retval false  Success.
*/
static bool
get_and_lock_tablespace_names(THD *thd,
                              TABLE_LIST *tables_start,
                              TABLE_LIST *tables_end,
                              ulong lock_wait_timeout,
                              uint flags)
{

  // If this is a DISCARD or IMPORT TABLESPACE command (indicated by
  // the THD:: tablespace_op flag), we skip this phase, because these
  // commands are only used for file-per-table tablespaces, which we
  // do not lock.  We also skip this phase if we are within the
  // context of a FLUSH TABLE WITH READ LOCK or FLUSH TABLE FOR EXPORT
  // statement, indicated by the MYSQL_OPEN_SKIP_SCOPED_MDL_LOCK flag.
  if (flags & MYSQL_OPEN_SKIP_SCOPED_MDL_LOCK || thd_tablespace_op(thd))
    return false;

  // Add tablespace names used under partition/subpartition definitions.
  Tablespace_hash_set tablespace_set(PSI_INSTRUMENT_ME);
  if ((thd->lex->sql_command == SQLCOM_CREATE_TABLE ||
       thd->lex->sql_command == SQLCOM_ALTER_TABLE) &&
      fill_partition_tablespace_names(thd->work_part_info, &tablespace_set))
    return true;

  // The first step is to loop over the tables, make sure we have
  // locked the names, and then get hold of the tablespace names from
  // the .FRM file.
  TABLE_LIST *table;
  for (table= tables_start; table && table != tables_end;
       table= table->next_global)
  {
    // Consider only non-temporary tables. The if clauses below have the
    // following meaning:
    //
    // !MDL_SHARED_READ_ONLY                   Not a LOCK TABLE ... READ.
    //                                         In that case, tables will not
    //                                         be altered, created or dropped,
    //                                         so no need to IX lock the
    //                                         tablespace.
    // is_ddl_or...request() || ...FOR_CREATE  Request for a strong DDL or
    //                                         LOCK TABLES type lock, or a
    //                                         table to be created.
    // !OT_TEMPORARY_ONLY                      Not a user defined tmp table.
    // !(OT_TEMPORARY_OR_BASE && is_temp...()) Not a pre-opened tmp table.
    if (table->mdl_request.type != MDL_SHARED_READ_ONLY            &&
        (table->mdl_request.is_ddl_or_lock_tables_lock_request() ||
         table->open_strategy == TABLE_LIST::OPEN_FOR_CREATE)      &&
        table->open_type != OT_TEMPORARY_ONLY                      &&
        !(table->open_type == OT_TEMPORARY_OR_BASE &&
          is_temporary_table(table)))
    {
      // We have basically three situations here:
      //
      // 1. Lock only the target tablespace name and tablespace
      //    names that are used by partitions (e.g. CREATE TABLE
      //    explicitly specifying the tablespace names).
      // 2. Lock only the existing tablespace name and tablespace
      //    names that are used by partitions (e.g. ALTER TABLE t
      //    ADD COLUMN ... where t is defined in some tablespace s.
      // 3. Lock both the target and the existing tablespace names
      //    along with tablespace names used by partitions. (e.g.
      //    ALTER TABLE t TABLESPACE s2, where t is defined in
      //    some tablespace s)
      if (table->target_tablespace_name.length > 0 &&
          tablespace_set.insert(
            const_cast<char*>(table->target_tablespace_name.str)))
        return true;

      // No need to try this for tables to be created since they are not
      // yet present in the dictionary.
      if (table->open_strategy != TABLE_LIST::OPEN_FOR_CREATE)
      {
        // Assert that we have an MDL lock on the table name. Needed to read
        // the dictionary safely.
        DBUG_ASSERT(thd->mdl_context.owns_equal_or_stronger_lock(
                MDL_key::TABLE, table->db, table->table_name, MDL_SHARED));

        /*
          Add names of tablespaces used by table or by its
          partitions/subpartitions. Read FRM file and get
          the information.
        */
        if (get_table_and_parts_tablespace_names(thd, table, &tablespace_set))
            return true;
      }
    }

  } // End of for(;;)

  /*
    After we have identified the tablespace names, we iterate
    over the names and acquire IX locks on each of them.
  */
  if (lock_tablespace_names(thd, &tablespace_set, lock_wait_timeout))
    return true;

  return false;
}

/**
  Acquire "strong" (SRO, SNW, SNRW) metadata locks on tables used by
  LOCK TABLES or by a DDL statement.

  Acquire lock "S" on table being created in CREATE TABLE statement.

  @note  Under LOCK TABLES, we can't take new locks, so use
         open_tables_check_upgradable_mdl() instead.

  @param thd               Thread context.
  @param tables_start      Start of list of tables on which locks
                           should be acquired.
  @param tables_end        End of list of tables.
  @param lock_wait_timeout Seconds to wait before timeout.
  @param flags             Bitmap of flags to modify how the tables will be
                           open, see open_table() description for details.

  @retval false  Success.
  @retval true   Failure (e.g. connection was killed)
*/

bool
lock_table_names(THD *thd,
                 TABLE_LIST *tables_start, TABLE_LIST *tables_end,
                 ulong lock_wait_timeout, uint flags)
{
  MDL_request_list mdl_requests;
  TABLE_LIST *table;
  MDL_request global_request;
  Hash_set<TABLE_LIST, schema_set_get_key> schema_set(PSI_INSTRUMENT_ME);
  bool need_global_read_lock_protection= false;

  DBUG_ASSERT(!thd->locked_tables_mode);

  // Phase 1: Iterate over tables, collect set of unique schema names, and
  //          construct a list of requests for table MDL locks.
  for (table= tables_start; table && table != tables_end;
       table= table->next_global)
  {
    if ((!table->mdl_request.is_ddl_or_lock_tables_lock_request() &&
         table->open_strategy != TABLE_LIST::OPEN_FOR_CREATE) ||
        table->open_type == OT_TEMPORARY_ONLY ||
        (table->open_type == OT_TEMPORARY_OR_BASE && is_temporary_table(table)))
    {
      continue;
    }

    if (table->mdl_request.type != MDL_SHARED_READ_ONLY)
    {
      /* Write lock on normal tables is not allowed in a read only transaction. */
      if (thd->tx_read_only)
      {
        my_error(ER_CANT_EXECUTE_IN_READ_ONLY_TRANSACTION, MYF(0));
        return true;
      }

      if (! (flags & MYSQL_OPEN_SKIP_SCOPED_MDL_LOCK) &&
          schema_set.insert(table))
        return true;
      need_global_read_lock_protection= true;
    }

    mdl_requests.push_front(&table->mdl_request);
  }

  // Phase 2: Iterate over the schema set, add an IX lock for each
  //          schema name.
  if (! (flags & MYSQL_OPEN_SKIP_SCOPED_MDL_LOCK) &&
      ! mdl_requests.is_empty())
  {
    /*
      Scoped locks: Take intention exclusive locks on all involved
      schemas.
    */
    Hash_set<TABLE_LIST, schema_set_get_key>::Iterator it(schema_set);
    while ((table= it++))
    {
      MDL_request *schema_request= new (thd->mem_root) MDL_request;
      if (schema_request == NULL)
        return true;
      MDL_REQUEST_INIT(schema_request,
                       MDL_key::SCHEMA, table->db, "",
                       MDL_INTENTION_EXCLUSIVE,
                       MDL_TRANSACTION);
      mdl_requests.push_front(schema_request);
    }

    if (need_global_read_lock_protection)
    {
      /*
        Protect this statement against concurrent global read lock
        by acquiring global intention exclusive lock with statement
        duration.
      */
      if (thd->global_read_lock.can_acquire_protection())
        return true;
      MDL_REQUEST_INIT(&global_request,
                       MDL_key::GLOBAL, "", "", MDL_INTENTION_EXCLUSIVE,
                       MDL_STATEMENT);
      mdl_requests.push_front(&global_request);
    }
  }

  // Phase 3: Acquire the locks which have been requested so far.
  if (thd->mdl_context.acquire_locks(&mdl_requests, lock_wait_timeout))
    return true;

  /*
    Phase 4: Lock tablespace names. This cannot be done as part
    of the previous phases, because we need to read the
    dictionary to get hold of the tablespace name, and in order
    to do this, we must have acquired a lock on the table.
  */
  return get_and_lock_tablespace_names(
           thd, tables_start, tables_end, lock_wait_timeout, flags);
}


/**
  Check for upgradable (SNW, SNRW) metadata locks on tables to be opened
  for a DDL statement. Under LOCK TABLES, we can't take new locks, so we
  must check if appropriate locks were pre-acquired.

  @param thd           Thread context.
  @param tables_start  Start of list of tables on which upgradable locks
                       should be searched for.
  @param tables_end    End of list of tables.
  @param flags         Bitmap of flags to modify how the tables will be
                       open, see open_table() description for details.

  @retval FALSE  Success.
  @retval TRUE   Failure (e.g. connection was killed)
*/

static bool
open_tables_check_upgradable_mdl(THD *thd, TABLE_LIST *tables_start,
                                 TABLE_LIST *tables_end, uint flags)
{
  TABLE_LIST *table;

  DBUG_ASSERT(thd->locked_tables_mode);

  for (table= tables_start; table && table != tables_end;
       table= table->next_global)
  {
    /*
      Check below needs to be updated if this function starts
      called for SRO locks.
    */
    DBUG_ASSERT(table->mdl_request.type != MDL_SHARED_READ_ONLY);

    if (!table->mdl_request.is_ddl_or_lock_tables_lock_request() ||
        table->open_type == OT_TEMPORARY_ONLY ||
        (table->open_type == OT_TEMPORARY_OR_BASE && is_temporary_table(table)))
    {
      continue;
    }

    /*
      We don't need to do anything about the found TABLE instance as it
      will be handled later in open_tables(), we only need to check that
      an upgradable lock is already acquired. When we enter LOCK TABLES
      mode, SNRW locks are acquired before all other locks. So if under
      LOCK TABLES we find that there is TABLE instance with upgradeable
      lock, all other instances of TABLE for the same table will have the
      same ticket.

      Note that this works OK even for CREATE TABLE statements which
      request X type of metadata lock. This is because under LOCK TABLES
      such statements don't create the table but only check if it exists
      or, in most complex case, only insert into it.
      Thus SNRW lock should be enough.

      Note that find_table_for_mdl_upgrade() will report an error if
      no suitable ticket is found.
    */
    if (!find_table_for_mdl_upgrade(thd, table->db, table->table_name, false))
      return TRUE;
  }

  return FALSE;
}


/**
  Open all tables in list

  @param[in]     thd      Thread context.
  @param[in,out] start    List of tables to be open (it can be adjusted for
                          statement that uses tables only implicitly, e.g.
                          for "SELECT f1()").
  @param[out]    counter  Number of tables which were open.
  @param[in]     flags    Bitmap of flags to modify how the tables will be
                          open, see open_table() description for details.
  @param[in]     prelocking_strategy  Strategy which specifies how prelocking
                                      algorithm should work for this statement.

  @note
    Unless we are already in prelocked mode and prelocking strategy prescribes
    so this function will also precache all SP/SFs explicitly or implicitly
    (via views and triggers) used by the query and add tables needed for their
    execution to table list. Statement that uses SFs, invokes triggers or
    requires foreign key checks will be marked as requiring prelocking.
    Prelocked mode will be enabled for such query during lock_tables() call.

    If query for which we are opening tables is already marked as requiring
    prelocking it won't do such precaching and will simply reuse table list
    which is already built.

  @retval  FALSE  Success.
  @retval  TRUE   Error, reported.
*/

bool open_tables(THD *thd, TABLE_LIST **start, uint *counter, uint flags,
                Prelocking_strategy *prelocking_strategy)
{
  /*
    We use pointers to "next_global" member in the last processed TABLE_LIST
    element and to the "next" member in the last processed Sroutine_hash_entry
    element as iterators over, correspondingly, the table list and stored routines
    list which stay valid and allow to continue iteration when new elements are
    added to the tail of the lists.
  */
  TABLE_LIST **table_to_open;
  Sroutine_hash_entry **sroutine_to_open;
  TABLE_LIST *tables;
  Open_table_context ot_ctx(thd, flags);
  bool error= FALSE;
  bool some_routine_modifies_data= FALSE;
  bool has_prelocking_list;
  DBUG_ENTER("open_tables");
#ifndef EMBEDDED_LIBRARY
  bool audit_notified= false;
#endif /* !EMBEDDED_LIBRARY */

restart:
  /*
    Close HANDLER tables which are marked for flush or against which there
    are pending exclusive metadata locks. This is needed both in order to
    avoid deadlocks and to have a point during statement execution at
    which such HANDLERs are closed even if they don't create problems for
    the current session (i.e. to avoid having a DDL blocked by HANDLERs
    opened for a long time).
  */
  if (thd->handler_tables_hash.records)
    mysql_ha_flush(thd);

  has_prelocking_list= thd->lex->requires_prelocking();
  table_to_open= start;
  sroutine_to_open= &thd->lex->sroutines_list.first;
  *counter= 0;
  THD_STAGE_INFO(thd, stage_opening_tables);

  /*
    If we are executing LOCK TABLES statement or a DDL statement
    (in non-LOCK TABLES mode) we might have to acquire upgradable
    semi-exclusive metadata locks (SNW or SNRW) on some of the
    tables to be opened.
    When executing CREATE TABLE .. If NOT EXISTS .. SELECT, the
    table may not yet exist, in which case we acquire an exclusive
    lock.
    We acquire all such locks at once here as doing this in one
    by one fashion may lead to deadlocks or starvation. Later when
    we will be opening corresponding table pre-acquired metadata
    lock will be reused (thanks to the fact that in recursive case
    metadata locks are acquired without waiting).
  */
  if (! (flags & (MYSQL_OPEN_HAS_MDL_LOCK |
                  MYSQL_OPEN_FORCE_SHARED_MDL |
                  MYSQL_OPEN_FORCE_SHARED_HIGH_PRIO_MDL)))
  {
    if (thd->locked_tables_mode)
    {
      /*
        Under LOCK TABLES, we can't acquire new locks, so we instead
        need to check if appropriate locks were pre-acquired.
      */
      if (open_tables_check_upgradable_mdl(thd, *start,
                                           thd->lex->first_not_own_table(),
                                           flags))
      {
        error= TRUE;
        goto err;
      }
    }
    else
    {
      TABLE_LIST *table;
      if (lock_table_names(thd, *start, thd->lex->first_not_own_table(),
                           ot_ctx.get_timeout(), flags))
      {
        error= TRUE;
        goto err;
      }
      for (table= *start; table && table != thd->lex->first_not_own_table();
           table= table->next_global)
      {
        if (table->mdl_request.is_ddl_or_lock_tables_lock_request() ||
            table->open_strategy == TABLE_LIST::OPEN_FOR_CREATE)
          table->mdl_request.ticket= NULL;
      }
    }
  }

  /*
    Perform steps of prelocking algorithm until there are unprocessed
    elements in prelocking list/set.
  */
  while (*table_to_open  ||
         (thd->locked_tables_mode <= LTM_LOCK_TABLES &&
          *sroutine_to_open))
  {
    /*
      For every table in the list of tables to open, try to find or open
      a table.
    */
    for (tables= *table_to_open; tables;
         table_to_open= &tables->next_global, tables= tables->next_global)
    {
      error= open_and_process_table(thd, thd->lex, tables, counter,
                                    flags, prelocking_strategy,
                                    has_prelocking_list, &ot_ctx);

      if (error)
      {
        if (ot_ctx.can_recover_from_failed_open())
        {
          /*
            We have met exclusive metadata lock or old version of table.
            Now we have to close all tables and release metadata locks.
            We also have to throw away set of prelocked tables (and thus
            close tables from this set that were open by now) since it
            is possible that one of tables which determined its content
            was changed.

            Instead of implementing complex/non-robust logic mentioned
            above we simply close and then reopen all tables.

            We have to save pointer to table list element for table which we
            have failed to open since closing tables can trigger removal of
            elements from the table list (if MERGE tables are involved),
          */
          close_tables_for_reopen(thd, start, ot_ctx.start_of_statement_svp());

          /*
            Here we rely on the fact that 'tables' still points to the valid
            TABLE_LIST element. Altough currently this assumption is valid
            it may change in future.
          */
          if (ot_ctx.recover_from_failed_open())
            goto err;

          /* Re-open temporary tables after close_tables_for_reopen(). */
          if (open_temporary_tables(thd, *start))
            goto err;

          error= FALSE;
          goto restart;
        }
        goto err;
      }

      DEBUG_SYNC(thd, "open_tables_after_open_and_process_table");
    }

    /*
      Iterate through set of tables and generate table access audit events.
    */
#ifndef EMBEDDED_LIBRARY
    if (!audit_notified && mysql_audit_table_access_notify(thd, *start))
    {
      error= true;
      goto err;
    }

    /*
      Event is not generated in the next loop. It may contain duplicated
      table entries as well as new tables discovered for stored procedures.
      Events for these tables will be generated during the queries of these
      stored procedures.
    */
    audit_notified= true;
#endif /* !EMBEDDED_LIBRARY */

    /*
      If we are not already in prelocked mode and extended table list is
      not yet built for our statement we need to cache routines it uses
      and build the prelocking list for it.
      If we are not in prelocked mode but have built the extended table
      list, we still need to call open_and_process_routine() to take
      MDL locks on the routines.
    */
    if (thd->locked_tables_mode <= LTM_LOCK_TABLES)
    {
      bool routine_modifies_data;
      /*
        Process elements of the prelocking set which are present there
        since parsing stage or were added to it by invocations of
        Prelocking_strategy methods in the above loop over tables.

        For example, if element is a routine, cache it and then,
        if prelocking strategy prescribes so, add tables it uses to the
        table list and routines it might invoke to the prelocking set.
      */
      for (Sroutine_hash_entry *rt= *sroutine_to_open; rt;
           sroutine_to_open= &rt->next, rt= rt->next)
      {
        bool need_prelocking= false;
        TABLE_LIST **save_query_tables_last= thd->lex->query_tables_last;

        error= open_and_process_routine(thd, thd->lex, rt, prelocking_strategy,
                                        has_prelocking_list, &ot_ctx,
                                        &need_prelocking,
                                        &routine_modifies_data);


        if (need_prelocking && ! thd->lex->requires_prelocking())
          thd->lex->mark_as_requiring_prelocking(save_query_tables_last);

        if (need_prelocking && ! *start)
          *start= thd->lex->query_tables;

        if (error)
        {
          if (ot_ctx.can_recover_from_failed_open())
          {
            close_tables_for_reopen(thd, start,
                                    ot_ctx.start_of_statement_svp());
            if (ot_ctx.recover_from_failed_open())
              goto err;

            /* Re-open temporary tables after close_tables_for_reopen(). */
            if (open_temporary_tables(thd, *start))
              goto err;

            error= FALSE;
            goto restart;
          }
          /*
            Serious error during reading stored routines from mysql.proc table.
            Something is wrong with the table or its contents, and an error has
            been emitted; we must abort.
          */
          goto err;
        }

        // Remember if any of SF modifies data.
        some_routine_modifies_data|= routine_modifies_data;
      }
    }
  }

  /* Accessing data in XA_IDLE or XA_PREPARED is not allowed. */
  if (*start &&
      thd->get_transaction()->xid_state()->check_xa_idle_or_prepared(true))
    DBUG_RETURN(true);

  /*
   If some routine is modifying the table then the statement is not read only.
   If timer is enabled then resetting the timer in this case.
  */
  if (thd->timer && some_routine_modifies_data)
  {
    reset_statement_timer(thd);
    push_warning(thd, Sql_condition::SL_NOTE, ER_NON_RO_SELECT_DISABLE_TIMER,
                 ER(ER_NON_RO_SELECT_DISABLE_TIMER));
  }

  /*
    After successful open of all tables, including MERGE parents and
    children, attach the children to their parents. At end of statement,
    the children are detached. Attaching and detaching are always done,
    even under LOCK TABLES.

    We also convert all TL_WRITE_DEFAULT and TL_READ_DEFAULT locks to
    appropriate "real" lock types to be used for locking and to be passed
    to storage engine.
  */
  for (tables= *start; tables; tables= tables->next_global)
  {
    TABLE *tbl= tables->table;

    /*
      NOTE: temporary merge tables should be processed here too, because
      a temporary merge table can be based on non-temporary tables.
    */

    /* Schema tables may not have a TABLE object here. */
    if (tbl && tbl->file->ht->db_type == DB_TYPE_MRG_MYISAM)
    {
      /* MERGE tables need to access parent and child TABLE_LISTs. */
      DBUG_ASSERT(tbl->pos_in_table_list == tables);
      if (tbl->file->extra(HA_EXTRA_ATTACH_CHILDREN))
      {
        error= TRUE;
        goto err;
      }
    }

    /* Set appropriate TABLE::lock_type. */
    if (tbl && tables->lock_type != TL_UNLOCK && 
        !thd->locked_tables_mode)
    {
      if (tables->lock_type == TL_WRITE_DEFAULT)
        tbl->reginfo.lock_type= thd->update_lock_default;
      else if (tables->lock_type == TL_WRITE_CONCURRENT_DEFAULT)
        tables->table->reginfo.lock_type= thd->insert_lock_default;
      else if (tables->lock_type == TL_READ_DEFAULT)
          tbl->reginfo.lock_type=
            read_lock_type_for_table(thd, thd->lex, tables,
                                     some_routine_modifies_data);
      else
        tbl->reginfo.lock_type= tables->lock_type;
    }

  }

err:
  if (error && *table_to_open)
  {
    (*table_to_open)->table= NULL;
  }
  DBUG_PRINT("open_tables", ("returning: %d", (int) error));
  DBUG_RETURN(error);
}


/**
  Defines how prelocking algorithm for DML statements should handle routines:
  - For CALL statements we do unrolling (i.e. open and lock tables for each
    sub-statement individually). So for such statements prelocking is enabled
    only if stored functions are used in parameter list and only for period
    during which we calculate values of parameters. Thus in this strategy we
    ignore procedure which is directly called by such statement and extend
    the prelocking set only with tables/functions used by SF called from the
    parameter list.
  - For any other statement any routine which is directly or indirectly called
    by statement is going to be executed in prelocked mode. So in this case we
    simply add all tables and routines used by it to the prelocking set.

  @param[in]  thd              Thread context.
  @param[in]  prelocking_ctx   Prelocking context of the statement.
  @param[in]  rt               Prelocking set element describing routine.
  @param[in]  sp               Routine body.
  @param[out] need_prelocking  Set to TRUE if method detects that prelocking
                               required, not changed otherwise.

  @retval FALSE  Success.
  @retval TRUE   Failure (OOM).
*/

bool DML_prelocking_strategy::
handle_routine(THD *thd, Query_tables_list *prelocking_ctx,
               Sroutine_hash_entry *rt, sp_head *sp, bool *need_prelocking)
{
  /*
    We assume that for any "CALL proc(...)" statement sroutines_list will
    have 'proc' as first element (it may have several, consider e.g.
    "proc(sp_func(...)))". This property is currently guaranted by the
    parser.
  */

  if (rt != prelocking_ctx->sroutines_list.first ||
      rt->mdl_request.key.mdl_namespace() != MDL_key::PROCEDURE)
  {
    *need_prelocking= TRUE;
    sp_update_stmt_used_routines(thd, prelocking_ctx, &sp->m_sroutines,
                                 rt->belong_to_view);
    sp->add_used_tables_to_table_list(thd,
                                      &prelocking_ctx->query_tables_last,
                                      prelocking_ctx->sql_command,
                                      rt->belong_to_view);
  }
  sp->propagate_attributes(prelocking_ctx);
  return FALSE;
}


/**
  Defines how prelocking algorithm for DML statements should handle table list
  elements:
  - If table has triggers we should add all tables and routines
    used by them to the prelocking set.

  We do not need to acquire metadata locks on trigger names
  in DML statements, since all DDL statements
  that change trigger metadata always lock their
  subject tables.

  @param[in]  thd              Thread context.
  @param[in]  prelocking_ctx   Prelocking context of the statement.
  @param[in]  table_list       Table list element for table.
  @param[in]  sp               Routine body.
  @param[out] need_prelocking  Set to TRUE if method detects that prelocking
                               required, not changed otherwise.

  @retval FALSE  Success.
  @retval TRUE   Failure (OOM).
*/

bool DML_prelocking_strategy::
handle_table(THD *thd, Query_tables_list *prelocking_ctx,
             TABLE_LIST *table_list, bool *need_prelocking)
{
  /* We rely on a caller to check that table is going to be changed. */
  DBUG_ASSERT(table_list->lock_type >= TL_WRITE_ALLOW_WRITE);

  if (table_list->trg_event_map)
  {
    if (table_list->table->triggers)
    {
      *need_prelocking= TRUE;

      if (table_list->table->triggers->
          add_tables_and_routines_for_triggers(thd, prelocking_ctx, table_list))
        return TRUE;
    }
  }

  return FALSE;
}


/**
  Defines how prelocking algorithm for DML statements should handle view -
  all view routines should be added to the prelocking set.

  @param[in]  thd              Thread context.
  @param[in]  prelocking_ctx   Prelocking context of the statement.
  @param[in]  table_list       Table list element for view.
  @param[in]  sp               Routine body.
  @param[out] need_prelocking  Set to TRUE if method detects that prelocking
                               required, not changed otherwise.

  @retval FALSE  Success.
  @retval TRUE   Failure (OOM).
*/

bool DML_prelocking_strategy::
handle_view(THD *thd, Query_tables_list *prelocking_ctx,
            TABLE_LIST *table_list, bool *need_prelocking)
{
  if (table_list->view_query()->uses_stored_routines())
  {
    *need_prelocking= TRUE;

    sp_update_stmt_used_routines(thd, prelocking_ctx,
                                 &table_list->view_query()->sroutines_list,
                                 table_list->top_table());
  }

  /*
    If a trigger was defined on one of the associated tables then assign the
    'trg_event_map' value of the view to the next table in table_list. When a
    Stored function is invoked, all the associated tables including the tables
    associated with the trigger are prelocked.
  */
  if (table_list->trg_event_map && table_list->next_global)
    table_list->next_global->trg_event_map= table_list->trg_event_map;
  return FALSE;
}


/**
  Defines how prelocking algorithm for LOCK TABLES statement should handle
  table list elements.

  @param[in]  thd              Thread context.
  @param[in]  prelocking_ctx   Prelocking context of the statement.
  @param[in]  table_list       Table list element for table.
  @param[in]  sp               Routine body.
  @param[out] need_prelocking  Set to TRUE if method detects that prelocking
                               required, not changed otherwise.

  @retval FALSE  Success.
  @retval TRUE   Failure (OOM).
*/

bool Lock_tables_prelocking_strategy::
handle_table(THD *thd, Query_tables_list *prelocking_ctx,
             TABLE_LIST *table_list, bool *need_prelocking)
{
  if (DML_prelocking_strategy::handle_table(thd, prelocking_ctx, table_list,
                                            need_prelocking))
    return TRUE;

  /* We rely on a caller to check that table is going to be changed. */
  DBUG_ASSERT(table_list->lock_type >= TL_WRITE_ALLOW_WRITE);

  return FALSE;
}


/**
  Defines how prelocking algorithm for ALTER TABLE statement should handle
  routines - do nothing as this statement is not supposed to call routines.

  We still can end up in this method when someone tries
  to define a foreign key referencing a view, and not just
  a simple view, but one that uses stored routines.
*/

bool Alter_table_prelocking_strategy::
handle_routine(THD *thd, Query_tables_list *prelocking_ctx,
               Sroutine_hash_entry *rt, sp_head *sp, bool *need_prelocking)
{
  return FALSE;
}


/**
  Defines how prelocking algorithm for ALTER TABLE statement should handle
  table list elements.

  Unlike in DML, we do not process triggers here.

  @param[in]  thd              Thread context.
  @param[in]  prelocking_ctx   Prelocking context of the statement.
  @param[in]  table_list       Table list element for table.
  @param[in]  sp               Routine body.
  @param[out] need_prelocking  Set to TRUE if method detects that prelocking
                               required, not changed otherwise.


  @retval FALSE  Success.
  @retval TRUE   Failure (OOM).
*/

bool Alter_table_prelocking_strategy::
handle_table(THD *thd, Query_tables_list *prelocking_ctx,
             TABLE_LIST *table_list, bool *need_prelocking)
{
  return FALSE;
}


/**
  Defines how prelocking algorithm for ALTER TABLE statement
  should handle view - do nothing. We don't need to add view
  routines to the prelocking set in this case as view is not going
  to be materialized.
*/

bool Alter_table_prelocking_strategy::
handle_view(THD *thd, Query_tables_list *prelocking_ctx,
            TABLE_LIST *table_list, bool *need_prelocking)
{
  return FALSE;
}


/**
  Check that lock is ok for tables; Call start stmt if ok

  @param thd             Thread handle.
  @param prelocking_ctx  Prelocking context.
  @param table_list      Table list element for table to be checked.

  @retval FALSE - Ok.
  @retval TRUE  - Error.
*/

static bool check_lock_and_start_stmt(THD *thd,
                                      Query_tables_list *prelocking_ctx,
                                      TABLE_LIST *table_list)
{
  int error;
  thr_lock_type lock_type;
  DBUG_ENTER("check_lock_and_start_stmt");

  /*
    Prelocking placeholder is not set for TABLE_LIST that
    are directly used by TOP level statement.
  */
  DBUG_ASSERT(table_list->prelocking_placeholder == false);

  /*
    TL_WRITE_DEFAULT, TL_READ_DEFAULT and TL_WRITE_CONCURRENT_DEFAULT
    are supposed to be parser only types of locks so they should be
    converted to appropriate other types to be passed to storage engine.
    The exact lock type passed to the engine is important as, for example,
    InnoDB uses it to determine what kind of row locks should be acquired
    when executing statement in prelocked mode or under LOCK TABLES with
    @@innodb_table_locks = 0.

    Last argument routine_modifies_data for read_lock_type_for_table()
    is ignored, as prelocking placeholder will never be set here.
  */
  if (table_list->lock_type == TL_WRITE_DEFAULT)
    lock_type= thd->update_lock_default;
  else if (table_list->lock_type == TL_WRITE_CONCURRENT_DEFAULT)
    lock_type= thd->insert_lock_default;
  else if (table_list->lock_type == TL_READ_DEFAULT)
    lock_type= read_lock_type_for_table(thd, prelocking_ctx, table_list, true);
  else
    lock_type= table_list->lock_type;

  if ((int) lock_type > (int) TL_WRITE_ALLOW_WRITE &&
      (int) table_list->table->reginfo.lock_type <= (int) TL_WRITE_ALLOW_WRITE)
  {
    my_error(ER_TABLE_NOT_LOCKED_FOR_WRITE, MYF(0), table_list->alias);
    DBUG_RETURN(1);
  }
  if ((error= table_list->table->file->start_stmt(thd, lock_type)))
  {
    table_list->table->file->print_error(error, MYF(0));
    DBUG_RETURN(1);
  }

  /*
    Record in transaction state tracking
  */
  if (thd->variables.session_track_transaction_info > TX_TRACK_NONE)
  {
    Transaction_state_tracker *tst= (Transaction_state_tracker *)
      thd->session_tracker.get_tracker(TRANSACTION_INFO_TRACKER);
    enum enum_tx_state       s;

    s= tst->calc_trx_state(thd, lock_type,
                           table_list->table->file->has_transactions());
    tst->add_trx_state(thd, s);
  }

  DBUG_RETURN(0);
}


/**
  @brief Open and lock one table

  @param[in]    thd             thread handle
  @param[in]    table_l         table to open is first table in this list
  @param[in]    lock_type       lock to use for table
  @param[in]    flags           options to be used while opening and locking
                                table (see open_table(), mysql_lock_tables())
  @param[in]    prelocking_strategy  Strategy which specifies how prelocking
                                     algorithm should work for this statement.

  @return       table
    @retval     != NULL         OK, opened table returned
    @retval     NULL            Error

  @note
    If ok, the following are also set:
      table_list->lock_type 	lock_type
      table_list->table		table

  @note
    If table_l is a list, not a single table, the list is temporarily
    broken.

  @detail
    This function is meant as a replacement for open_ltable() when
    MERGE tables can be opened. open_ltable() cannot open MERGE tables.

    There may be more differences between open_n_lock_single_table() and
    open_ltable(). One known difference is that open_ltable() does
    neither call thd->decide_logging_format() nor handle some other logging
    and locking issues because it does not call lock_tables().
*/

TABLE *open_n_lock_single_table(THD *thd, TABLE_LIST *table_l,
                                thr_lock_type lock_type, uint flags,
                                Prelocking_strategy *prelocking_strategy)
{
  TABLE_LIST *save_next_global;
  DBUG_ENTER("open_n_lock_single_table");

  /* Remember old 'next' pointer. */
  save_next_global= table_l->next_global;
  /* Break list. */
  table_l->next_global= NULL;

  /* Set requested lock type. */
  table_l->lock_type= lock_type;
  /* Allow to open real tables only. */
  table_l->required_type= FRMTYPE_TABLE;

  /* Open the table. */
  if (open_and_lock_tables(thd, table_l, flags, prelocking_strategy))
    table_l->table= NULL; /* Just to be sure. */

  /* Restore list. */
  table_l->next_global= save_next_global;

  DBUG_RETURN(table_l->table);
}


/*
  Open and lock one table

  SYNOPSIS
    open_ltable()
    thd			Thread handler
    table_list		Table to open is first table in this list
    lock_type		Lock to use for open
    lock_flags          Flags passed to mysql_lock_table

  NOTE
    This function doesn't do anything like SP/SF/views/triggers analysis done 
    in open_table()/lock_tables(). It is intended for opening of only one
    concrete table. And used only in special contexts.

  RETURN VALUES
    table		Opened table
    0			Error
  
    If ok, the following are also set:
      table_list->lock_type 	lock_type
      table_list->table		table
*/

TABLE *open_ltable(THD *thd, TABLE_LIST *table_list, thr_lock_type lock_type,
                   uint lock_flags)
{
  TABLE *table;
  Open_table_context ot_ctx(thd, lock_flags);
  bool error;
  DBUG_ENTER("open_ltable");

  /* should not be used in a prelocked_mode context, see NOTE above */
  DBUG_ASSERT(thd->locked_tables_mode < LTM_PRELOCKED);

  THD_STAGE_INFO(thd, stage_opening_tables);

  /* open_ltable can be used only for BASIC TABLEs */
  table_list->required_type= FRMTYPE_TABLE;

  /* This function can't properly handle requests for such metadata locks. */
  DBUG_ASSERT(!table_list->mdl_request.is_ddl_or_lock_tables_lock_request());

  while ((error= open_table(thd, table_list, &ot_ctx)) &&
         ot_ctx.can_recover_from_failed_open())
  {
    /*
      Even though we have failed to open table we still need to
      call release_transactional_locks() to release metadata locks which
      might have been acquired successfully.
    */
    thd->mdl_context.rollback_to_savepoint(ot_ctx.start_of_statement_svp());
    table_list->mdl_request.ticket= 0;
    if (ot_ctx.recover_from_failed_open())
      break;
  }

  if (!error)
  {
    /*
      We can't have a view or some special "open_strategy" in this function
      so there should be a TABLE instance.
    */
    DBUG_ASSERT(table_list->table);
    table= table_list->table;
    if (table->file->ht->db_type == DB_TYPE_MRG_MYISAM)
    {
      /* A MERGE table must not come here. */
      /* purecov: begin tested */
      my_error(ER_WRONG_OBJECT, MYF(0), table->s->db.str,
               table->s->table_name.str, "BASE TABLE");
      table= 0;
      goto end;
      /* purecov: end */
    }

    table_list->lock_type= lock_type;
    table->grant= table_list->grant;
    if (thd->locked_tables_mode)
    {
      if (check_lock_and_start_stmt(thd, thd->lex, table_list))
	table= 0;
    }
    else
    {
      DBUG_ASSERT(thd->lock == 0);	// You must lock everything at once
      if ((table->reginfo.lock_type= lock_type) != TL_UNLOCK)
	if (! (thd->lock= mysql_lock_tables(thd, &table_list->table, 1,
                                            lock_flags)))
        {
          table= 0;
        }
    }
  }
  else
    table= 0;

end:
  if (table == NULL)
  {
    if (!thd->in_sub_stmt)
      trans_rollback_stmt(thd);
    close_thread_tables(thd);
  }
  DBUG_RETURN(table);
}


/**
  Open all tables in list, locks them and optionally process derived tables.

  @param thd		      Thread context.
  @param tables	              List of tables for open and locking.
  @param flags                Bitmap of options to be used to open and lock
                              tables (see open_tables() and mysql_lock_tables()
                              for details).
  @param prelocking_strategy  Strategy which specifies how prelocking algorithm
                              should work for this statement.

  @note
    The thr_lock locks will automatically be freed by close_thread_tables().

  @note
    open_and_lock_tables() is not intended for open-and-locking system tables
    in those cases when execution of statement has started already and other
    tables have been opened. Use open_nontrans_system_tables_for_read() or
    open_trans_system_tables_for_read() instead.

  @retval FALSE  OK.
  @retval TRUE   Error
*/

bool open_and_lock_tables(THD *thd, TABLE_LIST *tables, uint flags,
                          Prelocking_strategy *prelocking_strategy)
{
  uint counter;
  MDL_savepoint mdl_savepoint= thd->mdl_context.mdl_savepoint();
  DBUG_ENTER("open_and_lock_tables");

  /*
    open_and_lock_tables() must not be used to open system tables. There must
    be no active attachable transaction when open_and_lock_tables() is called.
    Exception is made to the read-write attachables with explicitly specified
    in the assert table.
    Callers in the read-write case must make sure no side effect to
    the global transaction state is inflicted when the attachable one
    will commmit.
  */
  DBUG_ASSERT(!thd->is_attachable_ro_transaction_active() &&
              (!thd->is_attachable_rw_transaction_active() ||
               !strcmp(tables->table_name, "gtid_executed")));

  if (open_tables(thd, &tables, &counter, flags, prelocking_strategy))
    goto err;

  DBUG_EXECUTE_IF("sleep_open_and_lock_after_open", {
                  const char *old_proc_info= thd->proc_info;
                  thd->proc_info= "DBUG sleep";
                  my_sleep(6000000);
                  thd->proc_info= old_proc_info;});

  if (lock_tables(thd, tables, counter, flags))
    goto err;

  DBUG_RETURN(FALSE);
err:
  // Rollback the statement execution done so far
  if (! thd->in_sub_stmt)
    trans_rollback_stmt(thd);
  close_thread_tables(thd);
  /* Don't keep locks for a failed statement. */
  thd->mdl_context.rollback_to_savepoint(mdl_savepoint);
  DBUG_RETURN(TRUE);
}


/**
  Open all tables for a query or statement, in list started by "tables"

  @param       thd      thread handler
  @param       tables   list of tables for open
  @param       flags    bitmap of flags to modify how the tables will be open:
                        MYSQL_LOCK_IGNORE_FLUSH - open table even if someone has
                        done a flush on it.

  @retval false - ok
  @retval true  - error

  @note
    This is to be used on prepare stage when you don't read any
    data from the tables.

  @note
    Updates Query_tables_list::table_count as side-effect.
*/

bool open_tables_for_query(THD *thd, TABLE_LIST *tables, uint flags)
{
  DML_prelocking_strategy prelocking_strategy;
  MDL_savepoint mdl_savepoint= thd->mdl_context.mdl_savepoint();
  DBUG_ENTER("open_tables_for_query");

  DBUG_EXECUTE_IF("open_tables_for_query__out_of_memory",
                  DBUG_SET("+d,simulate_out_of_memory"););

  DBUG_ASSERT(tables == thd->lex->query_tables);

  if (open_tables(thd, &tables, &thd->lex->table_count, flags,
                  &prelocking_strategy))
    goto end;

  DBUG_RETURN(0);
end:
  /*
    No need to commit/rollback the statement transaction: it's
    either not started or we're filling in an INFORMATION_SCHEMA
    table on the fly, and thus mustn't manipulate with the
    transaction of the enclosing statement.
  */
  DBUG_ASSERT(thd->get_transaction()->is_empty(Transaction_ctx::STMT) ||
              (thd->state_flags & Open_tables_state::BACKUPS_AVAIL) ||
              thd->in_sub_stmt);
  close_thread_tables(thd);
  /* Don't keep locks for a failed statement. */
  thd->mdl_context.rollback_to_savepoint(mdl_savepoint);

  DBUG_RETURN(TRUE); /* purecov: inspected */
}



/*
  Mark all real tables in the list as free for reuse.

  SYNOPSIS
    mark_real_tables_as_free_for_reuse()
      thd   - thread context
      table - head of the list of tables

  DESCRIPTION
    Marks all real tables in the list (i.e. not views, derived
    or schema tables) as free for reuse.
*/

static void mark_real_tables_as_free_for_reuse(TABLE_LIST *table_list)
{
  TABLE_LIST *table;
  for (table= table_list; table; table= table->next_global)
    if (!table->is_placeholder())
    {
      table->table->query_id= 0;
    }
  for (table= table_list; table; table= table->next_global)
    if (!table->is_placeholder())
    {
      /*
        Detach children of MyISAMMRG tables used in
        sub-statements, they will be reattached at open.
        This has to be done in a separate loop to make sure
        that children have had their query_id cleared.
      */
      table->table->file->extra(HA_EXTRA_DETACH_CHILDREN);
    }
}


/**
  Lock all tables in a list.

  @param  thd           Thread handler
  @param  tables        Tables to lock
  @param  count         Number of opened tables
  @param  flags         Options (see mysql_lock_tables() for details)

  You can't call lock_tables() while holding thr_lock locks, as
  this would break the dead-lock-free handling thr_lock gives us.
  You must always get all needed locks at once.

  If the query for which we are calling this function is marked as
  requiring prelocking, this function will change
  locked_tables_mode to LTM_PRELOCKED.

  @retval FALSE         Success. 
  @retval TRUE          A lock wait timeout, deadlock or out of memory.
*/

bool lock_tables(THD *thd, TABLE_LIST *tables, uint count,
                 uint flags)
{
  TABLE_LIST *table;

  DBUG_ENTER("lock_tables");
  /*
    We can't meet statement requiring prelocking if we already
    in prelocked mode.
  */
  DBUG_ASSERT(thd->locked_tables_mode <= LTM_LOCK_TABLES ||
              !thd->lex->requires_prelocking());

  /*
    lock_tables() should not be called if this statement has
    already locked its tables.
  */
  DBUG_ASSERT(thd->lex->lock_tables_state == Query_tables_list::LTS_NOT_LOCKED);

  if (!tables && !thd->lex->requires_prelocking())
  {
    /*
      Even though we are not really locking any tables mark this
      statement as one that has locked its tables, so we won't
      call this function second time for the same execution of
      the same statement.
    */
    thd->lex->lock_tables_state= Query_tables_list::LTS_LOCKED;
    int ret= thd->decide_logging_format(tables);
    DBUG_RETURN(ret);
  }

  /*
    Check for thd->locked_tables_mode to avoid a redundant
    and harmful attempt to lock the already locked tables again.
    Checking for thd->lock is not enough in some situations. For example,
    if a stored function contains
    "drop table t3; create temporary t3 ..; insert into t3 ...;"
    thd->lock may be 0 after drop tables, whereas locked_tables_mode
    is still on. In this situation an attempt to lock temporary
    table t3 will lead to a memory leak.
  */
  if (! thd->locked_tables_mode)
  {
    DBUG_ASSERT(thd->lock == 0);	// You must lock everything at once
    TABLE **start,**ptr;

    if (!(ptr=start=(TABLE**) thd->alloc(sizeof(TABLE*)*count)))
      DBUG_RETURN(TRUE);
    for (table= tables; table; table= table->next_global)
    {
      if (!table->is_placeholder())
	*(ptr++)= table->table;
    }

    DEBUG_SYNC(thd, "before_lock_tables_takes_lock");

    if (! (thd->lock= mysql_lock_tables(thd, start, (uint) (ptr - start),
                                        flags)))
      DBUG_RETURN(TRUE);

    DEBUG_SYNC(thd, "after_lock_tables_takes_lock");

    if (thd->lex->requires_prelocking() &&
        thd->lex->sql_command != SQLCOM_LOCK_TABLES)
    {
      TABLE_LIST *first_not_own= thd->lex->first_not_own_table();
      /*
        We just have done implicit LOCK TABLES, and now we have
        to emulate first open_and_lock_tables() after it.

        When open_and_lock_tables() is called for a single table out of
        a table list, the 'next_global' chain is temporarily broken. We
        may not find 'first_not_own' before the end of the "list".
        Look for example at those places where open_n_lock_single_table()
        is called. That function implements the temporary breaking of
        a table list for opening a single table.
      */
      for (table= tables;
           table && table != first_not_own;
           table= table->next_global)
      {
        if (!table->is_placeholder())
        {
          table->table->query_id= thd->query_id;
          if (check_lock_and_start_stmt(thd, thd->lex, table))
          {
            mysql_unlock_tables(thd, thd->lock);
            thd->lock= 0;
            DBUG_RETURN(TRUE);
          }
        }
      }
      /*
        Let us mark all tables which don't belong to the statement itself,
        and was marked as occupied during open_tables() as free for reuse.
      */
      mark_real_tables_as_free_for_reuse(first_not_own);
      DBUG_PRINT("info",("locked_tables_mode= LTM_PRELOCKED"));
      thd->enter_locked_tables_mode(LTM_PRELOCKED);
    }
  }
  else
  {
    TABLE_LIST *first_not_own= thd->lex->first_not_own_table();
    /*
      When open_and_lock_tables() is called for a single table out of
      a table list, the 'next_global' chain is temporarily broken. We
      may not find 'first_not_own' before the end of the "list".
      Look for example at those places where open_n_lock_single_table()
      is called. That function implements the temporary breaking of
      a table list for opening a single table.
    */
    for (table= tables;
         table && table != first_not_own;
         table= table->next_global)
    {
      if (table->is_placeholder())
        continue;

      /*
        In a stored function or trigger we should ensure that we won't change
        a table that is already used by the calling statement.
      */
      if (thd->locked_tables_mode >= LTM_PRELOCKED &&
          table->lock_type >= TL_WRITE_ALLOW_WRITE)
      {
        for (TABLE* opentab= thd->open_tables; opentab; opentab= opentab->next)
        {
          if (table->table->s == opentab->s && opentab->query_id &&
              table->table->query_id != opentab->query_id)
          {
            my_error(ER_CANT_UPDATE_USED_TABLE_IN_SF_OR_TRG, MYF(0),
                     table->table->s->table_name.str);
            DBUG_RETURN(TRUE);
          }
        }
      }

      if (check_lock_and_start_stmt(thd, thd->lex, table))
      {
	DBUG_RETURN(TRUE);
      }
    }
    /*
      If we are under explicit LOCK TABLES and our statement requires
      prelocking, we should mark all "additional" tables as free for use
      and enter prelocked mode.
    */
    if (thd->lex->requires_prelocking())
    {
      mark_real_tables_as_free_for_reuse(first_not_own);
      DBUG_PRINT("info",
                 ("thd->locked_tables_mode= LTM_PRELOCKED_UNDER_LOCK_TABLES"));
      thd->locked_tables_mode= LTM_PRELOCKED_UNDER_LOCK_TABLES;
    }
  }

  /*
    Mark the statement as having tables locked. For purposes
    of Query_tables_list::lock_tables_state we treat any
    statement which passes through lock_tables() as such.
  */
  thd->lex->lock_tables_state= Query_tables_list::LTS_LOCKED;

  int ret= thd->decide_logging_format(tables);
  DBUG_RETURN(ret);
}


/**
  Prepare statement for reopening of tables and recalculation of set of
  prelocked tables.

  @param[in] thd         Thread context.
  @param[in,out] tables  List of tables which we were trying to open
                         and lock.
  @param[in] start_of_statement_svp MDL savepoint which represents the set
                         of metadata locks which the current transaction
                         managed to acquire before execution of the current
                         statement and to which we should revert before
                         trying to reopen tables. NULL if no metadata locks
                         were held and thus all metadata locks should be
                         released.
*/

void close_tables_for_reopen(THD *thd, TABLE_LIST **tables,
                             const MDL_savepoint &start_of_statement_svp)
{
  TABLE_LIST *first_not_own_table= thd->lex->first_not_own_table();
  TABLE_LIST *tmp;

  /*
    If table list consists only from tables from prelocking set, table list
    for new attempt should be empty, so we have to update list's root pointer.
  */
  if (first_not_own_table == *tables)
    *tables= 0;
  thd->lex->chop_off_not_own_tables();
  /* Reset MDL tickets for procedures/functions */
  for (Sroutine_hash_entry *rt= thd->lex->sroutines_list.first;
       rt; rt= rt->next)
    rt->mdl_request.ticket= NULL;
  sp_remove_not_own_routines(thd->lex);
  for (tmp= *tables; tmp; tmp= tmp->next_global)
  {
    tmp->table= 0;
    tmp->mdl_request.ticket= NULL;
    /* We have to cleanup translation tables of views. */
    tmp->cleanup_items();
  }
  /*
    No need to commit/rollback the statement transaction: it's
    either not started or we're filling in an INFORMATION_SCHEMA
    table on the fly, and thus mustn't manipulate with the
    transaction of the enclosing statement.
  */
  DBUG_ASSERT(thd->get_transaction()->is_empty(Transaction_ctx::STMT) ||
              (thd->state_flags & Open_tables_state::BACKUPS_AVAIL));
  close_thread_tables(thd);
  thd->mdl_context.rollback_to_savepoint(start_of_statement_svp);
}


/**
  Open a single table without table caching and don't add it to
  THD::open_tables. Depending on the 'add_to_temporary_tables_list' value,
  the opened TABLE instance will be addded to THD::temporary_tables list.

  @param thd                          Thread context.
  @param path                         Path (without .frm)
  @param db                           Database name.
  @param table_name                   Table name.
  @param add_to_temporary_tables_list Specifies if the opened TABLE
                                      instance should be linked into
                                      THD::temporary_tables list.
  @param open_in_engine               Indicates that we need to open table
                                      in storage engine in addition to
                                      constructing TABLE object for it.

  @note This function is used:
    - by alter_table() to open a temporary table;
    - when creating a temporary table with CREATE TEMPORARY TABLE.

  @return TABLE instance for opened table.
  @retval NULL on error.
*/

TABLE *open_table_uncached(THD *thd, const char *path, const char *db,
                           const char *table_name,
                           bool add_to_temporary_tables_list,
                           bool open_in_engine)
{
  TABLE *tmp_table;
  TABLE_SHARE *share;
  char cache_key[MAX_DBKEY_LENGTH], *saved_cache_key, *tmp_path;
  size_t key_length;
  DBUG_ENTER("open_table_uncached");
  DBUG_PRINT("enter",
             ("table: '%s'.'%s'  path: '%s'  server_id: %u  "
              "pseudo_thread_id: %lu",
              db, table_name, path,
              (uint) thd->server_id, (ulong) thd->variables.pseudo_thread_id));

  /* Create the cache_key for temporary tables */
  key_length= create_table_def_key(thd, cache_key, db, table_name, 1);

  if (!(tmp_table= (TABLE*) my_malloc(key_memory_TABLE,
                                      sizeof(*tmp_table) + sizeof(*share) +
                                      strlen(path)+1 + key_length,
                                      MYF(MY_WME))))
    DBUG_RETURN(0);				/* purecov: inspected */

#ifndef DBUG_OFF
  // In order to let purge thread callback call open_table_uncached()
  // we cannot grab LOCK_open here, as that will cause a deadlock.

  // The assert below safeguards against opening a table which is
  // already found in the table definition cache. Iff the table will
  // be opened in the SE below, we may get two conflicting copies of
  // SE private data in the two table_shares.

  // By only grabbing LOCK_open and check the assert only when
  // open_in_engine is true, we safeguard the engine private data while
  // also allowing the purge threads callbacks since they always call
  // with open_in_engine=false.
  if (open_in_engine)
  {
    mysql_mutex_lock(&LOCK_open);
    DBUG_ASSERT(!my_hash_search(&table_def_cache, (uchar*) cache_key,
                                key_length));
    mysql_mutex_unlock(&LOCK_open);
  }
#endif

  share= (TABLE_SHARE*) (tmp_table+1);
  tmp_path= (char*) (share+1);
  saved_cache_key= my_stpcpy(tmp_path, path)+1;
  memcpy(saved_cache_key, cache_key, key_length);

  init_tmp_table_share(thd, share, saved_cache_key, key_length,
                       strend(saved_cache_key)+1, tmp_path);

  if (open_table_def(thd, share, 0))
  {
    /* No need to lock share->mutex as this is not needed for tmp tables */
    free_table_share(share);
    my_free(tmp_table);
    DBUG_RETURN(0);
  }

#ifdef HAVE_PSI_TABLE_INTERFACE
  share->m_psi= PSI_TABLE_CALL(get_table_share)(true, share);
#else
  share->m_psi= NULL;
#endif

  if (open_table_from_share(thd, share, table_name,
                            open_in_engine ?
                            (uint) (HA_OPEN_KEYFILE | HA_OPEN_RNDFILE |
                                    HA_GET_INDEX) : 0,
                            EXTRA_RECORD,
                            ha_open_options,
                            tmp_table,
                            /*
                              Set "is_create_table" if the table does not
                              exist in SE
                            */
                            open_in_engine ? false : true))
  {
    /* No need to lock share->mutex as this is not needed for tmp tables */
    free_table_share(share);
    my_free(tmp_table);
    DBUG_RETURN(0);
  }

  tmp_table->reginfo.lock_type= TL_WRITE;	 // Simulate locked
  share->tmp_table= (tmp_table->file->has_transactions() ? 
                     TRANSACTIONAL_TMP_TABLE : NON_TRANSACTIONAL_TMP_TABLE);

  if (add_to_temporary_tables_list)
  {
    /* growing temp list at the head */
    tmp_table->next= thd->temporary_tables;
    if (tmp_table->next)
      tmp_table->next->prev= tmp_table;
    thd->temporary_tables= tmp_table;
    thd->temporary_tables->prev= 0;
#ifdef HAVE_REPLICATION
    if (thd->slave_thread)
    {
      slave_open_temp_tables.atomic_add(1);
      thd->rli_slave->get_c_rli()->channel_open_temp_tables.atomic_add(1);
    }
#endif
  }
  tmp_table->pos_in_table_list= NULL;

  tmp_table->set_created();

  DBUG_PRINT("tmptable", ("opened table: '%s'.'%s' 0x%lx", tmp_table->s->db.str,
                          tmp_table->s->table_name.str, (long) tmp_table));
  DBUG_RETURN(tmp_table);
}


/**
  Delete a temporary table.

  @param base  Handlerton for table to be deleted.
  @param path  Path to the table to be deleted (i.e. path
               to its .frm without an extension).

  @retval false - success.
  @retval true  - failure.
*/

bool rm_temporary_table(handlerton *base, const char *path)
{
  bool error=0;
  handler *file;
  char frm_path[FN_REFLEN + 1];
  DBUG_ENTER("rm_temporary_table");

  strxnmov(frm_path, sizeof(frm_path) - 1, path, reg_ext, NullS);
  if (mysql_file_delete(key_file_frm, frm_path, MYF(0)))
    error=1; /* purecov: inspected */
  file= get_new_handler((TABLE_SHARE*) 0, current_thd->mem_root, base);
  if (file && file->ha_delete_table(path))
  {
    error=1;
    sql_print_warning("Could not remove temporary table: '%s', error: %d",
                      path, my_errno());
  }
  delete file;
  DBUG_RETURN(error);
}


/*****************************************************************************
* The following find_field_in_XXX procedures implement the core of the
* name resolution functionality. The entry point to resolve a column name in a
* list of tables is 'find_field_in_tables'. It calls 'find_field_in_table_ref'
* for each table reference. In turn, depending on the type of table reference,
* 'find_field_in_table_ref' calls one of the 'find_field_in_XXX' procedures
* below specific for the type of table reference.
*
* @todo: Refactor the error handling system used by these functions, so that
*        it is clear when an error is reported and when an empty reference
*        is returned.
*
******************************************************************************/

/* Special Field pointers as return values of find_field_in_XXX functions. */
Field *not_found_field= (Field*) 0x1;
Field *view_ref_found= (Field*) 0x2; 

#define WRONG_GRANT (Field*) -1

/**
  Find a temporary table specified by TABLE_LIST instance in the cache and
  prepare its TABLE instance for use.

  This function tries to resolve this table in the list of temporary tables
  of this thread. Temporary tables are thread-local and "shadow" base
  tables with the same name.

  @note In most cases one should use open_temporary_tables() instead
        of this call.

  @note One should finalize process of opening temporary table for table
        list element by calling open_and_process_table(). This function
        is responsible for table version checking and handling of merge
        tables.

  @note We used to check global_read_lock before opening temporary tables.
        However, that limitation was artificial and is removed now.

  @return Error status.
    @retval FALSE On success. If a temporary table exists for the given
                  key, tl->table is set.
    @retval TRUE  On error. my_error() has been called.
*/

bool open_temporary_table(THD *thd, TABLE_LIST *tl)
{
  DBUG_ENTER("open_temporary_table");
  DBUG_PRINT("enter", ("table: '%s'.'%s'", tl->db, tl->table_name));

  /*
    Code in open_table() assumes that TABLE_LIST::table can
    be non-zero only for pre-opened temporary tables.
  */
  DBUG_ASSERT(tl->table == NULL);

  /*
    This function should not be called for cases when derived or I_S
    tables can be met since table list elements for such tables can
    have invalid db or table name.
    Instead open_temporary_tables() should be used.
  */
  DBUG_ASSERT(!tl->is_view_or_derived() && !tl->schema_table);

  if (tl->open_type == OT_BASE_ONLY)
  {
    DBUG_PRINT("info", ("skip_temporary is set"));
    DBUG_RETURN(FALSE);
  }

  TABLE *table= find_temporary_table(thd, tl);

  if (!table)
  {
    if (tl->open_type == OT_TEMPORARY_ONLY &&
        tl->open_strategy == TABLE_LIST::OPEN_NORMAL)
    {
      my_error(ER_NO_SUCH_TABLE, MYF(0), tl->db, tl->table_name);
      DBUG_RETURN(TRUE);
    }
    DBUG_RETURN(FALSE);
  }

  if (tl->partition_names)
  {
    /* Partitioned temporary tables is not supported. */
    DBUG_ASSERT(!table->part_info);
    my_error(ER_PARTITION_CLAUSE_ON_NONPARTITIONED, MYF(0));
    DBUG_RETURN(true);
  }

  if (table->query_id)
  {
    /*
      We're trying to use the same temporary table twice in a query.
      Right now we don't support this because a temporary table is always
      represented by only one TABLE object in THD, and it can not be
      cloned. Emit an error for an unsupported behaviour.
    */

    DBUG_PRINT("error",
               ("query_id: %lu  server_id: %u  pseudo_thread_id: %lu",
                (ulong) table->query_id, (uint) thd->server_id,
                (ulong) thd->variables.pseudo_thread_id));
    my_error(ER_CANT_REOPEN_TABLE, MYF(0), table->alias);
    DBUG_RETURN(TRUE);
  }

  table->query_id= thd->query_id;
  thd->thread_specific_used= TRUE;

  tl->set_updatable(); // It is not derived table nor non-updatable VIEW.
  tl->set_insertable();

  tl->table= table;

  table->init(thd, tl);

  DBUG_PRINT("info", ("Using temporary table"));
  DBUG_RETURN(FALSE);
}


/**
  Pre-open temporary tables corresponding to table list elements.

  @note One should finalize process of opening temporary tables
        by calling open_tables(). This function is responsible
        for table version checking and handling of merge tables.

  @return Error status.
    @retval FALSE On success. If a temporary tables exists for the
                  given element, tl->table is set.
    @retval TRUE  On error. my_error() has been called.
*/

bool open_temporary_tables(THD *thd, TABLE_LIST *tl_list)
{
  TABLE_LIST *first_not_own= thd->lex->first_not_own_table();
  DBUG_ENTER("open_temporary_tables");

  for (TABLE_LIST *tl= tl_list; tl && tl != first_not_own; tl= tl->next_global)
  {
    if (tl->is_view_or_derived() || tl->schema_table)
    {
      /*
        Derived and I_S tables will be handled by a later call to open_tables().
      */
      continue;
    }

    if (open_temporary_table(thd, tl))
      DBUG_RETURN(TRUE);
  }

  DBUG_RETURN(FALSE);
}


/*
  Find a field by name in a view that uses merge algorithm.

  SYNOPSIS
    find_field_in_view()
    thd				thread handler
    table_list			view to search for 'name'
    name			name of field
    length			length of name
    item_name                   name of item if it will be created (VIEW)
    ref				expression substituted in VIEW should be passed
                                using this reference (return view_ref_found)
    register_tree_change        TRUE if ref is not stack variable and we
                                need register changes in item tree

  RETURN
    0			field is not found
    view_ref_found	found value in VIEW (real result is in *ref)
    #			pointer to field - only for schema table fields
*/

static Field *
find_field_in_view(THD *thd, TABLE_LIST *table_list,
                   const char *name, size_t length,
                   const char *item_name, Item **ref,
                   bool register_tree_change)
{
  DBUG_ENTER("find_field_in_view");
  DBUG_PRINT("enter",
             ("view: '%s', field name: '%s', item name: '%s', ref 0x%lx",
              table_list->alias, name, item_name, (ulong) ref));
  Field_iterator_view field_it;
  field_it.set(table_list);

  DBUG_ASSERT(table_list->schema_table_reformed ||
              (ref != 0 && table_list->is_merged()));
  for (; !field_it.end_of_fields(); field_it.next())
  {
    if (!my_strcasecmp(system_charset_info, field_it.name(), name))
    {
      Item *item;

      {
        /*
          Use own arena for Prepared Statements or data will be freed after
          PREPARE.
        */
        Prepared_stmt_arena_holder ps_arena_holder(thd, register_tree_change);

        /*
          create_item() may, or may not create a new Item, depending on
          the column reference. See create_view_field() for details.
        */
        item= field_it.create_item(thd);

        if (!item)
          DBUG_RETURN(0);
      }

      /*
       *ref != NULL means that *ref contains the item that we need to
       replace. If the item was aliased by the user, set the alias to
       the replacing item.
       We need to set alias on both ref itself and on ref real item.
      */
      if (*ref && !(*ref)->item_name.is_autogenerated())
      {
        item->item_name= (*ref)->item_name;
        item->real_item()->item_name= (*ref)->item_name;
      }
      if (register_tree_change)
        thd->change_item_tree(ref, item);
      else
        *ref= item;
      DBUG_RETURN(view_ref_found);
    }
  }
  DBUG_RETURN(0);
}


/*
  Find field by name in a NATURAL/USING join table reference.

  SYNOPSIS
    find_field_in_natural_join()
    thd			 [in]  thread handler
    table_ref            [in]  table reference to search
    name		 [in]  name of field
    length		 [in]  length of name
    ref                  [in/out] if 'name' is resolved to a view field, ref is
                               set to point to the found view field
    register_tree_change [in]  TRUE if ref is not stack variable and we
                               need register changes in item tree
    actual_table         [out] the original table reference where the field
                               belongs - differs from 'table_list' only for
                               NATURAL/USING joins

  DESCRIPTION
    Search for a field among the result fields of a NATURAL/USING join.
    Notice that this procedure is called only for non-qualified field
    names. In the case of qualified fields, we search directly the base
    tables of a natural join.

    Sometimes when a field is found, it is checked for priviliges according to
    THD::want_privilege and marked according to THD::mark_used_columns.
    But it is unclear when, so caller generally has to do the same.

  RETURN
    NULL        if the field was not found
    WRONG_GRANT if no access rights to the found field
    #           Pointer to the found Field
*/

static Field *
find_field_in_natural_join(THD *thd, TABLE_LIST *table_ref, const char *name,
                           size_t length, Item **ref, bool register_tree_change,
                           TABLE_LIST **actual_table)
{
  List_iterator_fast<Natural_join_column>
    field_it(*(table_ref->join_columns));
  Natural_join_column *nj_col, *curr_nj_col;
  Field *found_field= NULL;
  DBUG_ENTER("find_field_in_natural_join");
  DBUG_PRINT("enter", ("field name: '%s', ref 0x%lx",
		       name, (ulong) ref));
  DBUG_ASSERT(table_ref->is_natural_join && table_ref->join_columns);
  DBUG_ASSERT(*actual_table == NULL);

  for (nj_col= NULL, curr_nj_col= field_it++; curr_nj_col; 
       curr_nj_col= field_it++)
  {
    if (!my_strcasecmp(system_charset_info, curr_nj_col->name(), name))
    {
      if (nj_col)
      {
        my_error(ER_NON_UNIQ_ERROR, MYF(0), name, thd->where);
        DBUG_RETURN(NULL);
      }
      nj_col= curr_nj_col;
    }
  }
  if (!nj_col)
    DBUG_RETURN(NULL);

  if (nj_col->view_field)
  {
    Item *item;

    {
      Prepared_stmt_arena_holder ps_arena_holder(thd, register_tree_change);

      /*
        create_item() may, or may not create a new Item, depending on the
        column reference. See create_view_field() for details.
      */
      item= nj_col->create_item(thd);

      if (!item)
        DBUG_RETURN(NULL);
    }

    /*
     *ref != NULL means that *ref contains the item that we need to
     replace. If the item was aliased by the user, set the alias to
     the replacing item.
     We need to set alias on both ref itself and on ref real item.
     */
    if (*ref && !(*ref)->item_name.is_autogenerated())
    {
      item->item_name= (*ref)->item_name;
      item->real_item()->item_name= (*ref)->item_name;
    }

    DBUG_ASSERT(nj_col->table_field == NULL);
    if (nj_col->table_ref->schema_table_reformed)
    {
      /*
        Translation table items are always Item_fields and fixed
        already('mysql_schema_table' function). So we can return
        ->field. It is used only for 'show & where' commands.
      */
      DBUG_RETURN(((Item_field*) (nj_col->view_field->item))->field);
    }
    if (register_tree_change)
      thd->change_item_tree(ref, item);
    else
      *ref= item;
    found_field= view_ref_found;
  }
  else
  {
    /* This is a base table. */
    DBUG_ASSERT(nj_col->view_field == NULL);
    /*
      This fix_fields is not necessary (initially this item is fixed by
      the Item_field constructor; after reopen_tables the Item_func_eq
      calls fix_fields on that item), it's just a check during table
      reopening for columns that was dropped by the concurrent connection.
    */
    if (!nj_col->table_field->fixed &&
        nj_col->table_field->fix_fields(thd, (Item **)&nj_col->table_field))
    {
      DBUG_PRINT("info", ("column '%s' was dropped by the concurrent connection",
                          nj_col->table_field->item_name.ptr()));
      DBUG_RETURN(NULL);
    }
    DBUG_ASSERT(nj_col->table_ref->table == nj_col->table_field->field->table);
    found_field= nj_col->table_field->field;
  }

  *actual_table= nj_col->table_ref;
  
  DBUG_RETURN(found_field);
}


/*
  Find field by name in a base table.

  No privileges are checked, and the column is not marked in read_set/write_set.

  SYNOPSIS
    find_field_in_table()
    thd				thread handler
    table			table where to search for the field
    name			name of field
    length			length of name
    allow_rowid			do allow finding of "_rowid" field?
    cached_field_index_ptr	cached position in field list (used to speedup
                                lookup for fields in prepared tables)

  RETURN
    0	field is not found
    #	pointer to field
*/

Field *
find_field_in_table(THD *thd, TABLE *table, const char *name, size_t length,
                    bool allow_rowid, uint *cached_field_index_ptr)
{
  Field **field_ptr, *field;
  uint cached_field_index= *cached_field_index_ptr;
  DBUG_ENTER("find_field_in_table");
  DBUG_PRINT("enter", ("table: '%s', field name: '%s'", table->alias, name));

  /* We assume here that table->field < NO_CACHED_FIELD_INDEX = UINT_MAX */
  if (cached_field_index < table->s->fields &&
      !my_strcasecmp(system_charset_info,
                     table->field[cached_field_index]->field_name, name))
    field_ptr= table->field + cached_field_index;
  else if (table->s->name_hash.records)
  {
    field_ptr= (Field**) my_hash_search(&table->s->name_hash, (uchar*) name,
                                        length);
    if (field_ptr)
    {
      /*
        field_ptr points to field in TABLE_SHARE. Convert it to the matching
        field in table
      */
      field_ptr= (table->field + (field_ptr - table->s->field));
    }
  }
  else
  {
    if (!(field_ptr= table->field))
      DBUG_RETURN((Field *)0);
    for (; *field_ptr; ++field_ptr)
      if (!my_strcasecmp(system_charset_info, (*field_ptr)->field_name, name))
        break;
  }

  if (field_ptr && *field_ptr)
  {
    *cached_field_index_ptr= field_ptr - table->field;
    field= *field_ptr;
  }
  else
  {
    if (!allow_rowid ||
        my_strcasecmp(system_charset_info, name, "_rowid") ||
        table->s->rowid_field_offset == 0)
      DBUG_RETURN((Field*) 0);
    field= table->field[table->s->rowid_field_offset-1];
  }

  DBUG_RETURN(field);
}


/*
  Find field in a table reference.

  SYNOPSIS
    find_field_in_table_ref()
    thd			   [in]  thread handler
    table_list		   [in]  table reference to search
    name		   [in]  name of field
    length		   [in]  field length of name
    item_name              [in]  name of item if it will be created (VIEW)
    db_name                [in]  optional database name that qualifies the
    table_name             [in]  optional table name that qualifies the field
    ref		       [in/out] if 'name' is resolved to a view field, ref
                                 is set to point to the found view field
    want_privilege         [in]  privileges to check for column
                                 = 0: no privilege checking is needed
    allow_rowid		   [in]  do allow finding of "_rowid" field?
    cached_field_index_ptr [in]  cached position in field list (used to
                                 speedup lookup for fields in prepared tables)
    register_tree_change   [in]  TRUE if ref is not stack variable and we
                                 need register changes in item tree
    actual_table           [out] the original table reference where the field
                                 belongs - differs from 'table_list' only for
                                 NATURAL_USING joins.

  DESCRIPTION
    Find a field in a table reference depending on the type of table
    reference. There are three types of table references with respect
    to the representation of their result columns:
    - an array of Field_translator objects for MERGE views and some
      information_schema tables,
    - an array of Field objects (and possibly a name hash) for stored
      tables,
    - a list of Natural_join_column objects for NATURAL/USING joins.
    This procedure detects the type of the table reference 'table_list'
    and calls the corresponding search routine.

    The function checks column-level privileges for the found field
    according to argument want_privilege.

    The function marks the column in corresponding table's read set or
    write set according to THD::mark_used_columns.

  RETURN
    0			field is not found
    view_ref_found	found value in VIEW (real result is in *ref)
    #			pointer to field
*/

Field *
find_field_in_table_ref(THD *thd, TABLE_LIST *table_list,
                        const char *name, size_t length,
                        const char *item_name, const char *db_name,
                        const char *table_name, Item **ref,
                        ulong want_privilege, bool allow_rowid,
                        uint *cached_field_index_ptr,
                        bool register_tree_change, TABLE_LIST **actual_table)
{
  Field *fld;
  DBUG_ENTER("find_field_in_table_ref");
  DBUG_ASSERT(table_list->alias);
  DBUG_ASSERT(name);
  DBUG_ASSERT(item_name);
  DBUG_PRINT("enter",
             ("table: '%s'  field name: '%s'  item name: '%s'  ref 0x%lx",
              table_list->alias, name, item_name, (ulong) ref));

  /*
    Check that the table and database that qualify the current field name
    are the same as the table reference we are going to search for the field.

    Exclude from the test below nested joins because the columns in a
    nested join generally originate from different tables. Nested joins
    also have no table name, except when a nested join is a merge view
    or an information schema table.

    We include explicitly table references with a 'field_translation' table,
    because if there are views over natural joins we don't want to search
    inside the view, but we want to search directly in the view columns
    which are represented as a 'field_translation'.

    TODO: Ensure that table_name, db_name and tables->db always points to
          something !
  */
  if (/* Exclude nested joins. */
      (!table_list->nested_join ||
       /* Include merge views and information schema tables. */
       table_list->field_translation) &&
      /*
        Test if the field qualifiers match the table reference we plan
        to search.
      */
      table_name && table_name[0] &&
      (my_strcasecmp(table_alias_charset, table_list->alias, table_name) ||
       (db_name && db_name[0] && table_list->db && table_list->db[0] &&
        (table_list->schema_table ?
         my_strcasecmp(system_charset_info, db_name, table_list->db) :
         strcmp(db_name, table_list->db)))))
    DBUG_RETURN(0);

  *actual_table= NULL;

  if (table_list->field_translation)
  {
    /* 'table_list' is a view or an information schema table. */
    if ((fld= find_field_in_view(thd, table_list, name, length, item_name, ref,
                                 register_tree_change)))
      *actual_table= table_list;
  }
  else if (!table_list->nested_join)
  {
    /* 'table_list' is a stored table. */
    DBUG_ASSERT(table_list->table);
    if ((fld= find_field_in_table(thd, table_list->table, name, length,
                                  allow_rowid,
                                  cached_field_index_ptr)))
      *actual_table= table_list;
  }
  else
  {
    /*
      'table_list' is a NATURAL/USING join, or an operand of such join that
      is a nested join itself.

      If the field name we search for is qualified, then search for the field
      in the table references used by NATURAL/USING the join.
    */
    if (table_name && table_name[0])
    {
      List_iterator<TABLE_LIST> it(table_list->nested_join->join_list);
      TABLE_LIST *table;
      while ((table= it++))
      {
        if ((fld= find_field_in_table_ref(thd, table, name, length, item_name,
                                          db_name, table_name, ref,
                                          want_privilege, allow_rowid,
                                          cached_field_index_ptr,
                                          register_tree_change, actual_table)))
          DBUG_RETURN(fld);
      }
      DBUG_RETURN(0);
    }
    /*
      Non-qualified field, search directly in the result columns of the
      natural join. The condition of the outer IF is true for the top-most
      natural join, thus if the field is not qualified, we will search
      directly the top-most NATURAL/USING join.
    */
    fld= find_field_in_natural_join(thd, table_list, name, length, ref,
                                    register_tree_change, actual_table);
  }

  if (fld)
  {
#ifndef NO_EMBEDDED_ACCESS_CHECKS
    // Check if there are sufficient privileges to the found field.
    if (want_privilege)
    {
      if (fld != view_ref_found)
      {
        if (check_column_grant_in_table_ref(thd, *actual_table, name, length,
                                            want_privilege))
          DBUG_RETURN(WRONG_GRANT);
      }
      else
      {
        DBUG_ASSERT(ref && *ref && (*ref)->fixed);
        DBUG_ASSERT(*actual_table ==
                    ((Item_direct_view_ref *)(*ref))->cached_table);

        Column_privilege_tracker tracker(thd, want_privilege);
        if ((*ref)->walk(&Item::check_column_privileges, Item::WALK_PREFIX,
                         (uchar *)thd))
          DBUG_RETURN(WRONG_GRANT);
      }
    }
#endif
    /*
      Get read_set correct for this field so that the handler knows that
      this field is involved in the query and gets retrieved.
    */
    if (fld == view_ref_found)
    {
      Mark_field mf(thd->mark_used_columns);
      (*ref)->walk(&Item::mark_field_in_map,
                   Item::enum_walk(Item::WALK_POSTFIX | Item::WALK_SUBQUERY),
                   (uchar *)&mf);
    }
    else  // surely fld != NULL (see outer if())
      fld->table->mark_column_used(thd, fld, thd->mark_used_columns);
  }
  DBUG_RETURN(fld);
}


/*
  Find field in table, no side effects, only purpose is to check for field
  in table object and get reference to the field if found.

  SYNOPSIS
  find_field_in_table_sef()

  table                         table where to find
  name                          Name of field searched for

  RETURN
    0                   field is not found
    #                   pointer to field
*/

Field *find_field_in_table_sef(TABLE *table, const char *name)
{
  Field **field_ptr;
  if (table->s->name_hash.records)
  {
    field_ptr= (Field**)my_hash_search(&table->s->name_hash,(uchar*) name,
                                       strlen(name));
    if (field_ptr)
    {
      /*
        field_ptr points to field in TABLE_SHARE. Convert it to the matching
        field in table
      */
      field_ptr= (table->field + (field_ptr - table->s->field));
    }
  }
  else
  {
    if (!(field_ptr= table->field))
      return (Field *)0;
    for (; *field_ptr; ++field_ptr)
      if (!my_strcasecmp(system_charset_info, (*field_ptr)->field_name, name))
        break;
  }
  if (field_ptr)
    return *field_ptr;
  else
    return (Field *)0;
}


/*
  Find field in table list.

  SYNOPSIS
    find_field_in_tables()
    thd			  pointer to current thread structure
    item		  field item that should be found
    first_table           list of tables to be searched for item
    last_table            end of the list of tables to search for item. If NULL
                          then search to the end of the list 'first_table'.
    ref			  if 'item' is resolved to a view field, ref is set to
                          point to the found view field
    report_error	  Degree of error reporting:
                          - IGNORE_ERRORS then do not report any error
                          - IGNORE_EXCEPT_NON_UNIQUE report only non-unique
                            fields, suppress all other errors
                          - REPORT_EXCEPT_NON_UNIQUE report all other errors
                            except when non-unique fields were found
                          - REPORT_ALL_ERRORS
    want_privilege        column privileges to check
                          = 0: no need to check privileges
    register_tree_change  TRUE if ref is not a stack variable and we
                          to need register changes in item tree

  RETURN VALUES
    0			If error: the found field is not unique, or there are
                        no sufficient access priviliges for the found field,
                        or the field is qualified with non-existing table.
    not_found_field	The function was called with report_error ==
                        (IGNORE_ERRORS || IGNORE_EXCEPT_NON_UNIQUE) and a
			field was not found.
    view_ref_found	View field is found, item passed through ref parameter
    found field         If a item was resolved to some field
*/

Field *
find_field_in_tables(THD *thd, Item_ident *item,
                     TABLE_LIST *first_table, TABLE_LIST *last_table,
		     Item **ref, find_item_error_report_type report_error,
                     ulong want_privilege, bool register_tree_change)
{
  Field *found=0;
  const char *db= item->db_name;
  const char *table_name= item->table_name;
  const char *name= item->field_name;
  size_t length= strlen(name);
  char name_buff[NAME_LEN+1];
  TABLE_LIST *cur_table= first_table;
  TABLE_LIST *actual_table;
  bool allow_rowid;

  if (!table_name || !table_name[0])
  {
    table_name= 0;                              // For easier test
    db= 0;
  }

  allow_rowid= table_name || (cur_table && !cur_table->next_local);

  if (item->cached_table)
  {
    /*
      This shortcut is used by prepared statements. We assume that
      TABLE_LIST *first_table is not changed during query execution (which
      is true for all queries except RENAME but luckily RENAME doesn't
      use fields...) so we can rely on reusing pointer to its member.
      With this optimization we also miss case when addition of one more
      field makes some prepared query ambiguous and so erroneous, but we
      accept this trade off.
    */
    TABLE_LIST *table_ref= item->cached_table;
    /*
      The condition (table_ref->view == NULL) ensures that we will call
      find_field_in_table even in the case of information schema tables
      when table_ref->field_translation != NULL.
      */
    if (table_ref->table && !table_ref->is_view())
    {
      found= find_field_in_table(thd, table_ref->table, name, length,
                                 TRUE, &(item->cached_field_index));
#ifndef NO_EMBEDDED_ACCESS_CHECKS
      // Check if there are sufficient privileges to the found field.
      if (found && want_privilege &&
          check_column_grant_in_table_ref(thd, table_ref, name, length,
                                          want_privilege))
        found= WRONG_GRANT;
#endif
      if (found && found != WRONG_GRANT)
        table_ref->table->mark_column_used(thd, found, thd->mark_used_columns);
    }
    else
      found= find_field_in_table_ref(thd, table_ref, name, length,
                                     item->item_name.ptr(),
                                     NULL, NULL, ref, want_privilege,
                                     TRUE, &(item->cached_field_index),
                                     register_tree_change,
                                     &actual_table);
    if (found)
    {
      if (found == WRONG_GRANT)
	return NULL;

      return found;
    }
  }

  if (db && lower_case_table_names)
  {
    /*
      convert database to lower case for comparison.
      We can't do this in Item_field as this would change the
      'name' of the item which may be used in the select list
    */
    strmake(name_buff, db, sizeof(name_buff)-1);
    my_casedn_str(files_charset_info, name_buff);
    db= name_buff;
  }

  if (last_table)
    last_table= last_table->next_name_resolution_table;

  for (; cur_table != last_table ;
       cur_table= cur_table->next_name_resolution_table)
  {
    Field *cur_field=
      find_field_in_table_ref(thd, cur_table, name, length,
                              item->item_name.ptr(), db, table_name, ref,
                              (thd->lex->sql_command == SQLCOM_SHOW_FIELDS) ?
                                0 : want_privilege,
                              allow_rowid,
                              &(item->cached_field_index),
                              register_tree_change,
                              &actual_table);
    if (cur_field == NULL && thd->is_error())
      return NULL;

    if (cur_field)
    {
      if (cur_field == WRONG_GRANT)
      {
        if (thd->lex->sql_command != SQLCOM_SHOW_FIELDS)
          return (Field*) 0;

        thd->clear_error();
        cur_field=
          find_field_in_table_ref(thd, cur_table, name, length,
                                  item->item_name.ptr(), db, table_name, ref,
                                  0,
                                  allow_rowid,
                                  &(item->cached_field_index),
                                  register_tree_change,
                                  &actual_table);
        if (cur_field)
        {
          Field *nf=new Field_null(NULL,0,Field::NONE,
                                   cur_field->field_name,
                                   &my_charset_bin);
          nf->init(cur_table->table);
          cur_field= nf;
        }
      }

      /*
        Store the original table of the field, which may be different from
        cur_table in the case of NATURAL/USING join.
      */
      item->cached_table= (!actual_table->cacheable_table || found) ?
                          0 : actual_table;

      DBUG_ASSERT(thd->where);
      /*
        If we found a fully qualified field we return it directly as it can't
        have duplicates.
       */
      if (db)
        return cur_field;

      if (found)
      {
        if (report_error == REPORT_ALL_ERRORS ||
            report_error == IGNORE_EXCEPT_NON_UNIQUE)
          my_error(ER_NON_UNIQ_ERROR, MYF(0),
                   table_name ? item->full_name() : name, thd->where);
        return (Field*) 0;
      }
      found= cur_field;
    }
  }

  if (found)
    return found;

  /*
    If the field was qualified and there were no tables to search, issue
    an error that an unknown table was given. The situation is detected
    as follows: if there were no tables we wouldn't go through the loop
    and cur_table wouldn't be updated by the loop increment part, so it
    will be equal to the first table.
  */
  if (table_name && (cur_table == first_table) &&
      (report_error == REPORT_ALL_ERRORS ||
       report_error == REPORT_EXCEPT_NON_UNIQUE))
  {
    char buff[NAME_LEN*2 + 2];
    if (db && db[0])
    {
      strxnmov(buff,sizeof(buff)-1,db,".",table_name,NullS);
      table_name=buff;
    }
    my_error(ER_UNKNOWN_TABLE, MYF(0), table_name, thd->where);
  }
  else
  {
    if (report_error == REPORT_ALL_ERRORS ||
        report_error == REPORT_EXCEPT_NON_UNIQUE)
    {
#ifndef NO_EMBEDDED_ACCESS_CHECKS
      /* We now know that this column does not exist in any table_list
         of the query. If user does not have grant, then we should throw
         error stating 'access denied'. If user does have right then we can
         give proper error like column does not exist. Following is check
         to see if column has wrong grants and avoids error like 'bad field'
         and throw column access error.
      */
      if (!first_table ||
          !(thd->lex->sql_command == SQLCOM_SHOW_FIELDS ? 
            false : want_privilege) ||
          !check_column_grant_in_table_ref(thd, first_table, name, length,
                                           want_privilege))
#endif
             my_error(ER_BAD_FIELD_ERROR, MYF(0), item->full_name(), thd->where);
    }
    else
      found= not_found_field;
  }
  return found;
}


/*
  Find Item in list of items (find_field_in_tables analog)

  TODO
    is it better return only counter?

  SYNOPSIS
    find_item_in_list()
    find			Item to find
    items			List of items
    counter			To return number of found item
    report_error
      REPORT_ALL_ERRORS		report errors, return 0 if error
      REPORT_EXCEPT_NOT_FOUND	Do not report 'not found' error and
				return not_found_item, report other errors,
				return 0
      IGNORE_ERRORS		Do not report errors, return 0 if error
    resolution                  Set to the resolution type if the item is found 
                                (it says whether the item is resolved 
                                 against an alias name,
                                 or as a field name without alias,
                                 or as a field hidden by alias,
                                 or ignoring alias)
                                
  RETURN VALUES
    0			Item is not found or item is not unique,
			error message is reported
    not_found_item	Function was called with
			report_error == REPORT_EXCEPT_NOT_FOUND and
			item was not found. No error message was reported
                        found field
*/

/* Special Item pointer to serve as a return value from find_item_in_list(). */
Item **not_found_item= (Item**) 0x1;


Item **
find_item_in_list(Item *find, List<Item> &items, uint *counter,
                  find_item_error_report_type report_error,
                  enum_resolution_type *resolution)
{
  List_iterator<Item> li(items);
  Item **found=0, **found_unaliased= 0, *item;
  const char *db_name=0;
  const char *field_name=0;
  const char *table_name=0;
  bool found_unaliased_non_uniq= 0;
  /*
    true if the item that we search for is a valid name reference
    (and not an item that happens to have a name).
  */
  bool is_ref_by_name= 0;
  uint unaliased_counter= 0;

  *resolution= NOT_RESOLVED;

  is_ref_by_name= (find->type() == Item::FIELD_ITEM  || 
                   find->type() == Item::REF_ITEM);
  if (is_ref_by_name)
  {
    field_name= ((Item_ident*) find)->field_name;
    table_name= ((Item_ident*) find)->table_name;
    db_name=    ((Item_ident*) find)->db_name;
  }

  for (uint i= 0; (item=li++); i++)
  {
    if (field_name && item->real_item()->type() == Item::FIELD_ITEM)
    {
      Item_ident *item_field= (Item_ident*) item;

      /*
	In case of group_concat() with ORDER BY condition in the QUERY
	item_field can be field of temporary table without item name 
	(if this field created from expression argument of group_concat()),
	=> we have to check presence of name before compare
      */ 
      if (!item_field->item_name.is_set())
        continue;

      if (table_name)
      {
        /*
          If table name is specified we should find field 'field_name' in
          table 'table_name'. According to SQL-standard we should ignore
          aliases in this case.

          Since we should NOT prefer fields from the select list over
          other fields from the tables participating in this select in
          case of ambiguity we have to do extra check outside this function.

          We use strcmp for table names and database names as these may be
          case sensitive. In cases where they are not case sensitive, they
          are always in lower case.

	  item_field->field_name and item_field->table_name can be 0x0 if
	  item is not fix_field()'ed yet.
        */
        if (item_field->field_name && item_field->table_name &&
	    !my_strcasecmp(system_charset_info, item_field->field_name,
                           field_name) &&
            !my_strcasecmp(table_alias_charset, item_field->table_name, 
                           table_name) &&
            (!db_name || (item_field->db_name &&
                          !strcmp(item_field->db_name, db_name))))
        {
          if (found_unaliased)
          {
            if ((*found_unaliased)->eq(item, 0))
              continue;
            /*
              Two matching fields in select list.
              We already can bail out because we are searching through
              unaliased names only and will have duplicate error anyway.
            */
            if (report_error != IGNORE_ERRORS)
              my_error(ER_NON_UNIQ_ERROR, MYF(0),
                       find->full_name(), current_thd->where);
            return (Item**) 0;
          }
          found_unaliased= li.ref();
          unaliased_counter= i;
          *resolution= RESOLVED_IGNORING_ALIAS;
          if (db_name)
            break;                              // Perfect match
        }
      }
      else
      {
        int fname_cmp= my_strcasecmp(system_charset_info,
                                     item_field->field_name,
                                     field_name);
        if (item_field->item_name.eq_safe(field_name))
        {
          /*
            If table name was not given we should scan through aliases
            and non-aliased fields first. We are also checking unaliased
            name of the field in then next  else-if, to be able to find
            instantly field (hidden by alias) if no suitable alias or
            non-aliased field was found.
          */
          if (found)
          {
            if ((*found)->eq(item, 0))
              continue;                           // Same field twice
            if (report_error != IGNORE_ERRORS)
              my_error(ER_NON_UNIQ_ERROR, MYF(0),
                       find->full_name(), current_thd->where);
            return (Item**) 0;
          }
          found= li.ref();
          *counter= i;
          *resolution= fname_cmp ? RESOLVED_AGAINST_ALIAS:
	                           RESOLVED_WITH_NO_ALIAS;
        }
        else if (!fname_cmp)
        {
          /*
            We will use non-aliased field or react on such ambiguities only if
            we won't be able to find aliased field.
            Again if we have ambiguity with field outside of select list
            we should prefer fields from select list.
          */
          if (found_unaliased)
          {
            if ((*found_unaliased)->eq(item, 0))
              continue;                           // Same field twice
            found_unaliased_non_uniq= 1;
          }
          found_unaliased= li.ref();
          unaliased_counter= i;
        }
      }
    }
    else if (!table_name)
    { 
      if (is_ref_by_name && item->item_name.eq_safe(find->item_name))
      {
        found= li.ref();
        *counter= i;
        *resolution= RESOLVED_AGAINST_ALIAS;
        break;
      }
      else if (find->eq(item,0))
      {
        found= li.ref();
        *counter= i;
        *resolution= RESOLVED_IGNORING_ALIAS;
        break;
      }
    }
    else if (table_name && item->type() == Item::REF_ITEM &&
             ((Item_ref *)item)->ref_type() == Item_ref::VIEW_REF)
    {
      /*
        TODO:Here we process prefixed view references only. What we should 
        really do is process all types of Item_refs. But this will currently 
        lead to a clash with the way references to outer SELECTs (from the 
        HAVING clause) are handled in e.g. :
        SELECT 1 FROM t1 AS t1_o GROUP BY a
          HAVING (SELECT t1_o.a FROM t1 AS t1_i GROUP BY t1_i.a LIMIT 1).
        Processing all Item_refs here will cause t1_o.a to resolve to itself.
        We still need to process the special case of Item_direct_view_ref 
        because in the context of views they have the same meaning as 
        Item_field for tables.
      */
      Item_ident *item_ref= (Item_ident *) item;
      if (item_ref->item_name.eq_safe(field_name) &&
          item_ref->table_name &&
          !my_strcasecmp(table_alias_charset, item_ref->table_name,
                         table_name) &&
          (!db_name || (item_ref->db_name && 
                        !strcmp (item_ref->db_name, db_name))))
      {
        found= li.ref();
        *counter= i;
        *resolution= RESOLVED_IGNORING_ALIAS;
        break;
      }
    }
  }
  if (!found)
  {
    if (found_unaliased_non_uniq)
    {
      if (report_error != IGNORE_ERRORS)
        my_error(ER_NON_UNIQ_ERROR, MYF(0),
                 find->full_name(), current_thd->where);
      return (Item **) 0;
    }
    if (found_unaliased)
    {
      found= found_unaliased;
      *counter= unaliased_counter;
      *resolution= RESOLVED_BEHIND_ALIAS;
    }
  }
  if (found)
    return found;
  if (report_error != REPORT_EXCEPT_NOT_FOUND)
  {
    if (report_error == REPORT_ALL_ERRORS)
      my_error(ER_BAD_FIELD_ERROR, MYF(0),
               find->full_name(), current_thd->where);
    return (Item **) 0;
  }
  else
    return not_found_item;
}


/*
  Test if a string is a member of a list of strings.

  SYNOPSIS
    test_if_string_in_list()
    find      the string to look for
    str_list  a list of strings to be searched

  DESCRIPTION
    Sequentially search a list of strings for a string, and test whether
    the list contains the same string.

  RETURN
    TRUE  if find is in str_list
    FALSE otherwise
*/

static bool
test_if_string_in_list(const char *find, List<String> *str_list)
{
  List_iterator<String> str_list_it(*str_list);
  String *curr_str;
  size_t find_length= strlen(find);
  while ((curr_str= str_list_it++))
  {
    if (find_length != curr_str->length())
      continue;
    if (!my_strcasecmp(system_charset_info, find, curr_str->ptr()))
      return TRUE;
  }
  return FALSE;
}


/*
  Create a new name resolution context for an item so that it is
  being resolved in a specific table reference.

  SYNOPSIS
    set_new_item_local_context()
    thd        pointer to current thread
    item       item for which new context is created and set
    table_ref  table ref where an item showld be resolved

  DESCRIPTION
    Create a new name resolution context for an item, so that the item
    is resolved only the supplied 'table_ref'.

  RETURN
    FALSE  if all OK
    TRUE   otherwise
*/

static bool
set_new_item_local_context(THD *thd, Item_ident *item, TABLE_LIST *table_ref)
{
  Name_resolution_context *context;
  if (!(context= new (thd->mem_root) Name_resolution_context))
    return true;                /* purecov: inspected */
  context->init();
  context->first_name_resolution_table=
    context->last_name_resolution_table= table_ref;
  context->select_lex= table_ref->select_lex;
  context->next_context= table_ref->select_lex->first_context;
  table_ref->select_lex->first_context= context;
  item->context= context;
  return false;
}


/*
  Find and mark the common columns of two table references.

  SYNOPSIS
    mark_common_columns()
    thd                [in] current thread
    table_ref_1        [in] the first (left) join operand
    table_ref_2        [in] the second (right) join operand
    using_fields       [in] if the join is JOIN...USING - the join columns,
                            if NATURAL join, then NULL
    found_using_fields [out] number of fields from the USING clause that were
                             found among the common fields

  DESCRIPTION
    The procedure finds the common columns of two relations (either
    tables or intermediate join results), and adds an equi-join condition
    to the ON clause of 'table_ref_2' for each pair of matching columns.
    If some of table_ref_XXX represents a base table or view, then we
    create new 'Natural_join_column' instances for each column
    reference and store them in the 'join_columns' of the table
    reference.

  IMPLEMENTATION
    The procedure assumes that store_natural_using_join_columns() was
    called for the previous level of NATURAL/USING joins.

  RETURN
    TRUE   error when some common column is non-unique, or out of memory
    FALSE  OK
*/

static bool
mark_common_columns(THD *thd, TABLE_LIST *table_ref_1, TABLE_LIST *table_ref_2,
                    List<String> *using_fields, uint *found_using_fields)
{
  Field_iterator_table_ref it_1, it_2;
  Natural_join_column *nj_col_1, *nj_col_2;
  bool first_outer_loop= TRUE;
  List<Field> fields;
  /*
    Leaf table references to which new natural join columns are added
    if the leaves are != NULL.
  */
  TABLE_LIST *leaf_1= (table_ref_1->nested_join &&
                       !table_ref_1->is_natural_join) ?
                      NULL : table_ref_1;
  TABLE_LIST *leaf_2= (table_ref_2->nested_join &&
                       !table_ref_2->is_natural_join) ?
                      NULL : table_ref_2;

  DBUG_ENTER("mark_common_columns");
  DBUG_PRINT("info", ("operand_1: %s  operand_2: %s",
                      table_ref_1->alias, table_ref_2->alias));

  Prepared_stmt_arena_holder ps_arena_holder(thd);

  *found_using_fields= 0;

  for (it_1.set(table_ref_1); !it_1.end_of_fields(); it_1.next())
  {
    bool found= FALSE;
    const char *field_name_1;
    /* true if field_name_1 is a member of using_fields */
    bool is_using_column_1;
    if (!(nj_col_1= it_1.get_or_create_column_ref(thd, leaf_1)))
      DBUG_RETURN(true);
    field_name_1= nj_col_1->name();
    is_using_column_1= using_fields && 
      test_if_string_in_list(field_name_1, using_fields);
    DBUG_PRINT ("info", ("field_name_1=%s.%s", 
                         nj_col_1->table_name() ? nj_col_1->table_name() : "", 
                         field_name_1));

    /*
      Find a field with the same name in table_ref_2.

      Note that for the second loop, it_2.set() will iterate over
      table_ref_2->join_columns and not generate any new elements or
      lists.
    */
    nj_col_2= NULL;
    for (it_2.set(table_ref_2); !it_2.end_of_fields(); it_2.next())
    {
      Natural_join_column *cur_nj_col_2;
      const char *cur_field_name_2;
      if (!(cur_nj_col_2= it_2.get_or_create_column_ref(thd, leaf_2)))
        DBUG_RETURN(true);
      cur_field_name_2= cur_nj_col_2->name();
      DBUG_PRINT ("info", ("cur_field_name_2=%s.%s", 
                           cur_nj_col_2->table_name() ? 
                             cur_nj_col_2->table_name() : "", 
                           cur_field_name_2));

      /*
        Compare the two columns and check for duplicate common fields.
        A common field is duplicate either if it was already found in
        table_ref_2 (then found == TRUE), or if a field in table_ref_2
        was already matched by some previous field in table_ref_1
        (then cur_nj_col_2->is_common == TRUE).
        Note that it is too early to check the columns outside of the
        USING list for ambiguity because they are not actually "referenced"
        here. These columns must be checked only on unqualified reference 
        by name (e.g. in SELECT list).
      */
      if (!my_strcasecmp(system_charset_info, field_name_1, cur_field_name_2))
      {
        DBUG_PRINT ("info", ("match c1.is_common=%d", nj_col_1->is_common));
        if (cur_nj_col_2->is_common ||
            (found && (!using_fields || is_using_column_1)))
        {
          my_error(ER_NON_UNIQ_ERROR, MYF(0), field_name_1, thd->where);
          DBUG_RETURN(true);
        }
        nj_col_2= cur_nj_col_2;
        found= TRUE;
      }
    }
    if (first_outer_loop && leaf_2)
    {
      /*
        Make sure that the next inner loop "knows" that all columns
        are materialized already.
      */
      leaf_2->is_join_columns_complete= TRUE;
      first_outer_loop= FALSE;
    }
    if (!found)
      continue;                                 // No matching field

    /*
      field_1 and field_2 have the same names. Check if they are in the USING
      clause (if present), mark them as common fields, and add a new
      equi-join condition to the ON clause.
    */
    if (nj_col_2 && (!using_fields ||is_using_column_1))
    {
      Item *item_1= nj_col_1->create_item(thd);
      if (!item_1)
        DBUG_RETURN(true);
      Item *item_2= nj_col_2->create_item(thd);
      if (!item_2)
        DBUG_RETURN(true);

      Field *field_1= nj_col_1->field();
      Field *field_2= nj_col_2->field();
      Item_ident *item_ident_1, *item_ident_2;
      Item_func_eq *eq_cond;
      fields.push_back(field_1);
      fields.push_back(field_2);

      /*
        The created items must be of sub-classes of Item_ident.
      */
      DBUG_ASSERT(item_1->type() == Item::FIELD_ITEM ||
                  item_1->type() == Item::REF_ITEM);
      DBUG_ASSERT(item_2->type() == Item::FIELD_ITEM ||
                  item_2->type() == Item::REF_ITEM);

      /*
        We need to cast item_1,2 to Item_ident, because we need to hook name
        resolution contexts specific to each item.
      */
      item_ident_1= (Item_ident*) item_1;
      item_ident_2= (Item_ident*) item_2;
      /*
        Create and hook special name resolution contexts to each item in the
        new join condition . We need this to both speed-up subsequent name
        resolution of these items, and to enable proper name resolution of
        the items during the execute phase of PS.
      */
      if (set_new_item_local_context(thd, item_ident_1, nj_col_1->table_ref) ||
          set_new_item_local_context(thd, item_ident_2, nj_col_2->table_ref))
        DBUG_RETURN(true);

      if (!(eq_cond= new Item_func_eq(item_ident_1, item_ident_2)))
        DBUG_RETURN(true);                      // Out of memory.

      /*
        Add the new equi-join condition to the ON clause. Notice that
        fix_fields() is applied to all ON conditions in setup_conds()
        so we don't do it here.
       */
      add_join_on((table_ref_1->outer_join & JOIN_TYPE_RIGHT ?
                   table_ref_1 : table_ref_2),
                  eq_cond);

      nj_col_1->is_common= nj_col_2->is_common= TRUE;
      DBUG_PRINT ("info", ("%s.%s and %s.%s are common", 
                           nj_col_1->table_name() ? 
                             nj_col_1->table_name() : "", 
                           nj_col_1->name(),
                           nj_col_2->table_name() ? 
                             nj_col_2->table_name() : "", 
                           nj_col_2->name()));

      // Mark fields in the read set
      if (field_1)
      {
        nj_col_1->table_ref->table->mark_column_used(thd, field_1,
                                                     MARK_COLUMNS_READ);
      }
      else
      {
        Mark_field mf(MARK_COLUMNS_READ);
        item_1->walk(&Item::mark_field_in_map,
                     Item::enum_walk(Item::WALK_POSTFIX | Item::WALK_SUBQUERY),
                     (uchar *)&mf);
      }

      if (field_2)
      {
        nj_col_2->table_ref->table->mark_column_used(thd, field_2,
                                                     MARK_COLUMNS_READ);
      }
      else
      {
        Mark_field mf(MARK_COLUMNS_READ);
        item_2->walk(&Item::mark_field_in_map,
                     Item::enum_walk(Item::WALK_POSTFIX | Item::WALK_SUBQUERY),
                     (uchar *)&mf);
      }

      if (using_fields != NULL)
        ++(*found_using_fields);
    }
  }

  if (leaf_1)
    leaf_1->is_join_columns_complete= TRUE;

  /*
    Everything is OK.
    Notice that at this point there may be some column names in the USING
    clause that are not among the common columns. This is an SQL error and
    we check for this error in store_natural_using_join_columns() when
    (found_using_fields < length(join_using_fields)).
  */
  DBUG_RETURN(false);
}



/*
  Materialize and store the row type of NATURAL/USING join.

  SYNOPSIS
    store_natural_using_join_columns()
    thd                current thread
    natural_using_join the table reference of the NATURAL/USING join
    table_ref_1        the first (left) operand (of a NATURAL/USING join).
    table_ref_2        the second (right) operand (of a NATURAL/USING join).
    using_fields       if the join is JOIN...USING - the join columns,
                       if NATURAL join, then NULL
    found_using_fields number of fields from the USING clause that were
                       found among the common fields

  DESCRIPTION
    Iterate over the columns of both join operands and sort and store
    all columns into the 'join_columns' list of natural_using_join
    where the list is formed by three parts:
      part1: The coalesced columns of table_ref_1 and table_ref_2,
             sorted according to the column order of the first table.
      part2: The other columns of the first table, in the order in
             which they were defined in CREATE TABLE.
      part3: The other columns of the second table, in the order in
             which they were defined in CREATE TABLE.
    Time complexity - O(N1+N2), where Ni = length(table_ref_i).

  IMPLEMENTATION
    The procedure assumes that mark_common_columns() has been called
    for the join that is being processed.

  RETURN
    TRUE    error: Some common column is ambiguous
    FALSE   OK
*/

static bool
store_natural_using_join_columns(THD *thd, TABLE_LIST *natural_using_join,
                                 TABLE_LIST *table_ref_1,
                                 TABLE_LIST *table_ref_2,
                                 List<String> *using_fields,
                                 uint found_using_fields)
{
  Field_iterator_table_ref it_1, it_2;
  Natural_join_column *nj_col_1, *nj_col_2;
  List<Natural_join_column> *non_join_columns;
  DBUG_ENTER("store_natural_using_join_columns");

  DBUG_ASSERT(!natural_using_join->join_columns);

  Prepared_stmt_arena_holder ps_arena_holder(thd);

  if (!(non_join_columns= new List<Natural_join_column>) ||
      !(natural_using_join->join_columns= new List<Natural_join_column>))
    DBUG_RETURN(true);

  /* Append the columns of the first join operand. */
  for (it_1.set(table_ref_1); !it_1.end_of_fields(); it_1.next())
  {
    nj_col_1= it_1.get_natural_column_ref();
    if (nj_col_1->is_common)
    {
      natural_using_join->join_columns->push_back(nj_col_1);
      /* Reset the common columns for the next call to mark_common_columns. */
      nj_col_1->is_common= FALSE;
    }
    else
      non_join_columns->push_back(nj_col_1);
  }

  /*
    Check that all columns in the USING clause are among the common
    columns. If this is not the case, report the first one that was
    not found in an error.
  */
  if (using_fields && found_using_fields < using_fields->elements)
  {
    String *using_field_name;
    List_iterator_fast<String> using_fields_it(*using_fields);
    while ((using_field_name= using_fields_it++))
    {
      const char *using_field_name_ptr= using_field_name->c_ptr();
      List_iterator_fast<Natural_join_column>
        it(*(natural_using_join->join_columns));
      Natural_join_column *common_field;

      for (;;)
      {
        /* If reached the end of fields, and none was found, report error. */
        if (!(common_field= it++))
        {
          my_error(ER_BAD_FIELD_ERROR, MYF(0), using_field_name_ptr,
                   current_thd->where);
          DBUG_RETURN(true);
        }
        if (!my_strcasecmp(system_charset_info,
                           common_field->name(), using_field_name_ptr))
          break;                                // Found match
      }
    }
  }

  /* Append the non-equi-join columns of the second join operand. */
  for (it_2.set(table_ref_2); !it_2.end_of_fields(); it_2.next())
  {
    nj_col_2= it_2.get_natural_column_ref();
    if (!nj_col_2->is_common)
      non_join_columns->push_back(nj_col_2);
    else
    {
      /* Reset the common columns for the next call to mark_common_columns. */
      nj_col_2->is_common= FALSE;
    }
  }

  if (non_join_columns->elements > 0)
    natural_using_join->join_columns->concat(non_join_columns);
  natural_using_join->is_join_columns_complete= TRUE;

  DBUG_RETURN(false);
}


/*
  Precompute and store the row types of the top-most NATURAL/USING joins.

  SYNOPSIS
    store_top_level_join_columns()
    thd            current thread
    table_ref      nested join or table in a FROM clause
    left_neighbor  neighbor table reference to the left of table_ref at the
                   same level in the join tree
    right_neighbor neighbor table reference to the right of table_ref at the
                   same level in the join tree

  DESCRIPTION
    The procedure performs a post-order traversal of a nested join tree
    and materializes the row types of NATURAL/USING joins in a
    bottom-up manner until it reaches the TABLE_LIST elements that
    represent the top-most NATURAL/USING joins. The procedure should be
    applied to each element of SELECT_LEX::top_join_list (i.e. to each
    top-level element of the FROM clause).

  IMPLEMENTATION
    Notice that the table references in the list nested_join->join_list
    are in reverse order, thus when we iterate over it, we are moving
    from the right to the left in the FROM clause.

  RETURN
    TRUE   Error
    FALSE  OK
*/

static bool
store_top_level_join_columns(THD *thd, TABLE_LIST *table_ref,
                             TABLE_LIST *left_neighbor,
                             TABLE_LIST *right_neighbor)
{
  DBUG_ENTER("store_top_level_join_columns");

  DBUG_ASSERT(!table_ref->nested_join->natural_join_processed);

  Prepared_stmt_arena_holder ps_arena_holder(thd);

  /* Call the procedure recursively for each nested table reference. */
  if (table_ref->nested_join)
  {
    List_iterator_fast<TABLE_LIST> nested_it(table_ref->nested_join->join_list);
    TABLE_LIST *same_level_left_neighbor= nested_it++;
    TABLE_LIST *same_level_right_neighbor= NULL;
    /* Left/right-most neighbors, possibly at higher levels in the join tree. */
    TABLE_LIST *real_left_neighbor, *real_right_neighbor;

    while (same_level_left_neighbor)
    {
      TABLE_LIST *cur_table_ref= same_level_left_neighbor;
      same_level_left_neighbor= nested_it++;
      /*
        The order of RIGHT JOIN operands is reversed in 'join list' to
        transform it into a LEFT JOIN. However, in this procedure we need
        the join operands in their lexical order, so below we reverse the
        join operands. Notice that this happens only in the first loop,
        and not in the second one, as in the second loop
        same_level_left_neighbor == NULL.
        This is the correct behavior, because the second loop sets
        cur_table_ref reference correctly after the join operands are
        swapped in the first loop.
      */
      if (same_level_left_neighbor &&
          cur_table_ref->outer_join & JOIN_TYPE_RIGHT)
      {
        /* This can happen only for JOIN ... ON. */
        DBUG_ASSERT(table_ref->nested_join->join_list.elements == 2);
        swap_variables(TABLE_LIST*, same_level_left_neighbor, cur_table_ref);
      }

      /*
        Pick the parent's left and right neighbors if there are no immediate
        neighbors at the same level.
      */
      real_left_neighbor=  (same_level_left_neighbor) ?
                           same_level_left_neighbor : left_neighbor;
      real_right_neighbor= (same_level_right_neighbor) ?
                           same_level_right_neighbor : right_neighbor;

      if (cur_table_ref->nested_join &&
          !cur_table_ref->nested_join->natural_join_processed &&
          store_top_level_join_columns(thd, cur_table_ref,
                                       real_left_neighbor, real_right_neighbor))
        DBUG_RETURN(true);
      same_level_right_neighbor= cur_table_ref;
    }
  }

  /*
    If this is a NATURAL/USING join, materialize its result columns and
    convert to a JOIN ... ON.
  */
  if (table_ref->is_natural_join)
  {
    DBUG_ASSERT(table_ref->nested_join &&
                table_ref->nested_join->join_list.elements == 2);
    List_iterator_fast<TABLE_LIST> operand_it(table_ref->nested_join->join_list);
    /*
      Notice that the order of join operands depends on whether table_ref
      represents a LEFT or a RIGHT join. In a RIGHT join, the operands are
      in inverted order.
     */
    TABLE_LIST *table_ref_2= operand_it++; /* Second NATURAL join operand.*/
    TABLE_LIST *table_ref_1= operand_it++; /* First NATURAL join operand. */
    List<String> *using_fields= table_ref->join_using_fields;
    uint found_using_fields;

    /*
      The two join operands were interchanged in the parser, change the order
      back for 'mark_common_columns'.
    */
    if (table_ref_2->outer_join & JOIN_TYPE_RIGHT)
      swap_variables(TABLE_LIST*, table_ref_1, table_ref_2);
    if (mark_common_columns(thd, table_ref_1, table_ref_2,
                            using_fields, &found_using_fields))
      DBUG_RETURN(true);

    /*
      Swap the join operands back, so that we pick the columns of the second
      one as the coalesced columns. In this way the coalesced columns are the
      same as of an equivalent LEFT JOIN.
    */
    if (table_ref_1->outer_join & JOIN_TYPE_RIGHT)
      swap_variables(TABLE_LIST*, table_ref_1, table_ref_2);
    if (store_natural_using_join_columns(thd, table_ref, table_ref_1,
                                         table_ref_2, using_fields,
                                         found_using_fields))
      DBUG_RETURN(true);

    /*
      Change NATURAL JOIN to JOIN ... ON. We do this for both operands
      because either one of them or the other is the one with the
      natural join flag because RIGHT joins are transformed into LEFT,
      and the two tables may be reordered.
    */
    table_ref_1->natural_join= table_ref_2->natural_join= NULL;

    /* Add a TRUE condition to outer joins that have no common columns. */
    if (table_ref_2->outer_join && !table_ref_2->join_cond())
      table_ref_2->set_join_cond(new Item_int((longlong) 1,1));

    /* Change this table reference to become a leaf for name resolution. */
    if (left_neighbor)
    {
      TABLE_LIST *last_leaf_on_the_left;
      last_leaf_on_the_left= left_neighbor->last_leaf_for_name_resolution();
      last_leaf_on_the_left->next_name_resolution_table= table_ref;
    }
    if (right_neighbor)
    {
      TABLE_LIST *first_leaf_on_the_right;
      first_leaf_on_the_right= right_neighbor->first_leaf_for_name_resolution();
      table_ref->next_name_resolution_table= first_leaf_on_the_right;
    }
    else
      table_ref->next_name_resolution_table= NULL;
  }

  table_ref->nested_join->natural_join_processed= true;

  DBUG_RETURN(false);
}


/*
  Compute and store the row types of the top-most NATURAL/USING joins
  in a FROM clause.

  SYNOPSIS
    setup_natural_join_row_types()
    thd          current thread
    from_clause  list of top-level table references in a FROM clause

  DESCRIPTION
    Apply the procedure 'store_top_level_join_columns' to each of the
    top-level table referencs of the FROM clause. Adjust the list of tables
    for name resolution - context->first_name_resolution_table to the
    top-most, lef-most NATURAL/USING join.

  IMPLEMENTATION
    Notice that the table references in 'from_clause' are in reverse
    order, thus when we iterate over it, we are moving from the right
    to the left in the FROM clause.

  RETURN
    TRUE   Error
    FALSE  OK
*/
 bool setup_natural_join_row_types(THD *thd,
                                         List<TABLE_LIST> *from_clause,
                                         Name_resolution_context *context)
{
  DBUG_ENTER("setup_natural_join_row_types");
  thd->where= "from clause";
  if (from_clause->elements == 0)
    DBUG_RETURN(false); /* We come here in the case of UNIONs. */

  List_iterator_fast<TABLE_LIST> table_ref_it(*from_clause);
  TABLE_LIST *table_ref; /* Current table reference. */
  /* Table reference to the left of the current. */
  TABLE_LIST *left_neighbor;
  /* Table reference to the right of the current. */
  TABLE_LIST *right_neighbor= NULL;

  /* Note that tables in the list are in reversed order */
  for (left_neighbor= table_ref_it++; left_neighbor ; )
  {
    table_ref= left_neighbor;
    left_neighbor= table_ref_it++;
    /* 
      Do not redo work if already done:
      - for prepared statements and stored procedures,
      - if already processed inside a derived table/view.
    */
    if (table_ref->nested_join &&
        !table_ref->nested_join->natural_join_processed)
    {
      if (store_top_level_join_columns(thd, table_ref,
                                       left_neighbor, right_neighbor))
        DBUG_RETURN(true);
    }
    if (left_neighbor && context->select_lex->first_execution)
    {
      left_neighbor->next_name_resolution_table=
        table_ref->first_leaf_for_name_resolution();
    }
    right_neighbor= table_ref;
  }

  /*
    Store the top-most, left-most NATURAL/USING join, so that we start
    the search from that one instead of context->table_list. At this point
    right_neighbor points to the left-most top-level table reference in the
    FROM clause.
  */
  DBUG_ASSERT(right_neighbor);
  context->first_name_resolution_table=
    right_neighbor->first_leaf_for_name_resolution();

  DBUG_RETURN (false);
}


/****************************************************************************
** Check that all given fields exists and fill struct with current data
****************************************************************************/

/**
  Resolve a list of expressions and setup appropriate data

  @param thd                    thread handler
  @param[out] ref_pointer_array filled in with reference pointers.
  @param[in,out] fields         list of expressions, populated with resolved
                                data about expressions.
  @param want_privilege         privilege representing desired operation.
                                whether the expressions are selected, inserted
                                or updated, or no operation is done.
                                will also decide inclusion in read/write maps.
  @param sum_func_list
  @param allow_sum_func         true if set operations are allowed in context.
  @param column_update          if true, reject expressions that do not resolve
                                to a base table column

  @returns false if success, true if error
*/

bool setup_fields(THD *thd, Ref_ptr_array ref_pointer_array,
                  List<Item> &fields, ulong want_privilege,
                  List<Item> *sum_func_list,
                  bool allow_sum_func, bool column_update)
{
  DBUG_ENTER("setup_fields");

  SELECT_LEX *const select= thd->lex->current_select();
  const enum_mark_columns save_mark_used_columns= thd->mark_used_columns;
  nesting_map save_allow_sum_func= thd->lex->allow_sum_func;
  Column_privilege_tracker column_privilege(thd, want_privilege);

  // Function can only be used to set up one specific operation:
  DBUG_ASSERT(want_privilege == 0 ||
              want_privilege == SELECT_ACL ||
              want_privilege == INSERT_ACL ||
              want_privilege == UPDATE_ACL);
  DBUG_ASSERT(! (column_update && (want_privilege & SELECT_ACL)));
  if (want_privilege & SELECT_ACL)
    thd->mark_used_columns= MARK_COLUMNS_READ;
  else if (want_privilege & (INSERT_ACL | UPDATE_ACL))
    thd->mark_used_columns= MARK_COLUMNS_WRITE;
  else
    thd->mark_used_columns= MARK_COLUMNS_NONE;

  DBUG_PRINT("info", ("thd->mark_used_columns: %d", thd->mark_used_columns));
  if (allow_sum_func)
    thd->lex->allow_sum_func|= (nesting_map)1 << select->nest_level;
  thd->where= THD::DEFAULT_WHERE;
  bool save_is_item_list_lookup= select->is_item_list_lookup;
  select->is_item_list_lookup= false;

  /*
    To prevent fail on forward lookup we fill it with zerows,
    then if we got pointer on zero after find_item_in_list we will know
    that it is forward lookup.

    There is other way to solve problem: fill array with pointers to list,
    but it will be slower.

    TODO: remove it when (if) we made one list for allfields and
    ref_pointer_array
  */
  if (!ref_pointer_array.is_null())
  {
    DBUG_ASSERT(ref_pointer_array.size() >= fields.elements);
    memset(ref_pointer_array.array(), 0, sizeof(Item *) * fields.elements);
  }

  /*
    We call set_entry() there (before fix_fields() of the whole list of field
    items) because:
    1) the list of field items has same order as in the query, and the
       Item_func_get_user_var item may go before the Item_func_set_user_var:
          SELECT @a, @a := 10 FROM t;
    2) The entry->update_query_id value controls constantness of
       Item_func_get_user_var items, so in presence of Item_func_set_user_var
       items we have to refresh their entries before fixing of
       Item_func_get_user_var items.
  */
  List_iterator<Item_func_set_user_var> li(thd->lex->set_var_list);
  Item_func_set_user_var *var;
  while ((var= li++))
    var->set_entry(thd, FALSE);

  Ref_ptr_array ref= ref_pointer_array;

  Item *item;
  List_iterator<Item> it(fields);
  while ((item= it++))
  {
    if ((!item->fixed && item->fix_fields(thd, it.ref())) ||
	(item= *(it.ref()))->check_cols(1))
    {
      DBUG_PRINT("info", ("thd->mark_used_columns: %d",
                 thd->mark_used_columns));
      DBUG_RETURN(true); /* purecov: inspected */
    }
    if (!ref.is_null())
    {
      ref[0]= item;
      ref.pop_front();
    }
    if (column_update && item->field_for_view_update() == NULL)
    {
      my_error(ER_NONUPDATEABLE_COLUMN, MYF(0), item->item_name.ptr());
      DBUG_RETURN(true);
    }
    if (item->with_sum_func && item->type() != Item::SUM_FUNC_ITEM &&
	sum_func_list)
      item->split_sum_func(thd, ref_pointer_array, *sum_func_list);
    select->select_list_tables|= item->used_tables();
    thd->lex->used_tables|= item->used_tables();
  }
  select->is_item_list_lookup= save_is_item_list_lookup;
  thd->lex->allow_sum_func= save_allow_sum_func;
  thd->mark_used_columns= save_mark_used_columns;
  DBUG_PRINT("info", ("thd->mark_used_columns: %d", thd->mark_used_columns));

  DBUG_RETURN(thd->is_error());
}


/*
  Drops in all fields instead of current '*' field

  SYNOPSIS
    insert_fields()
    thd			Thread handler
    context             Context for name resolution
    db_name		Database name in case of 'database_name.table_name.*'
    table_name		Table name in case of 'table_name.*'
    it			Pointer to '*'
    any_privileges	0 If we should ensure that we have SELECT privileges
		          for all columns
                        1 If any privilege is ok
  RETURN
    0	ok     'it' is updated to point at last inserted
    1	error.  Error message is generated but not sent to client
*/

bool
insert_fields(THD *thd, Name_resolution_context *context, const char *db_name,
	      const char *table_name, List_iterator<Item> *it,
              bool any_privileges)
{
  char name_buff[NAME_LEN+1];
  DBUG_ENTER("insert_fields");
  DBUG_PRINT("arena", ("stmt arena: 0x%lx", (ulong)thd->stmt_arena));

  if (db_name && lower_case_table_names)
  {
    /*
      convert database to lower case for comparison
      We can't do this in Item_field as this would change the
      'name' of the item which may be used in the select list
    */
    strmake(name_buff, db_name, sizeof(name_buff)-1);
    my_casedn_str(files_charset_info, name_buff);
    db_name= name_buff;
  }

  bool found= false;

  /*
    If table names are qualified, then loop over all tables used in the query,
    else treat natural joins as leaves and do not iterate over their underlying
    tables.
  */
  for (TABLE_LIST *tables= (table_name ? context->table_list :
                            context->first_name_resolution_table);
       tables;
       tables= (table_name ? tables->next_local :
                tables->next_name_resolution_table)
       )
  {
    Field_iterator_table_ref field_iterator;
    TABLE *const table= tables->table;

    DBUG_ASSERT(tables->is_leaf_for_name_resolution());

    if ((table_name && my_strcasecmp(table_alias_charset, table_name,
                                    tables->alias)) ||
        (db_name && strcmp(tables->db,db_name)))
      continue;

#ifndef NO_EMBEDDED_ACCESS_CHECKS
    /* 
       Ensure that we have access rights to all fields to be inserted. Under
       some circumstances, this check may be skipped.

       - If any_privileges is true, skip the check.

       - If the SELECT privilege has been found as fulfilled already for both
         the TABLE and TABLE_LIST objects (and both of these exist, of
         course), the check is skipped.

       - If the SELECT privilege has been found fulfilled for the TABLE object
         and the TABLE_LIST represents a derived table other than a view (see
         below), the check is skipped.

       - If the TABLE_LIST object represents a view, we may skip checking if
         the SELECT privilege has been found fulfilled for it, regardless of
         the TABLE object.

       - If there is no TABLE object, the test is skipped if either 
         * the TABLE_LIST does not represent a view, or
         * the SELECT privilege has been found fulfilled.         

       A TABLE_LIST that is not a view may be a subquery, an
       information_schema table, or a nested table reference. See the comment
       for TABLE_LIST.

       NOTE: This check is not sufficient: If a user has SELECT_ACL privileges
       for a view, it does not mean having the same privileges for the
       underlying tables/view. Thus, we have to perform individual column
       privilege checks below (or recurse down to all underlying tables here).
    */
    if (!((table && !tables->is_view_or_derived() &&
           (table->grant.privilege & SELECT_ACL)) ||
          (tables->is_view_or_derived() &&
           (tables->grant.privilege & SELECT_ACL))) &&
        !any_privileges)
    {
      field_iterator.set(tables);
      if (check_grant_all_columns(thd, SELECT_ACL, &field_iterator))
        DBUG_RETURN(TRUE);
    }
#endif

    /*
      Update the tables used in the query based on the referenced fields. For
      views and natural joins this update is performed inside the loop below.
    */
    if (table)
    {
      thd->lex->used_tables|= tables->map();
      thd->lex->current_select()->select_list_tables|= tables->map();
    }

    /*
      Initialize a generic field iterator for the current table reference.
      Notice that it is guaranteed that this iterator will iterate over the
      fields of a single table reference, because 'tables' is a leaf (for
      name resolution purposes).
    */
    field_iterator.set(tables);

    for (; !field_iterator.end_of_fields(); field_iterator.next())
    {
      Item *const item= field_iterator.create_item(thd);
      if (!item)
        DBUG_RETURN(true);        /* purecov: inspected */
      DBUG_ASSERT(item->fixed);
      /* cache the table for the Item_fields inserted by expanding stars */
      if (item->type() == Item::FIELD_ITEM && tables->cacheable_table)
        ((Item_field *)item)->cached_table= tables;

      if (!found)
      {
        found= true;
        it->replace(item); /* Replace '*' with the first found item. */
      }
      else
        it->after(item);   /* Add 'item' to the SELECT list. */

#ifndef NO_EMBEDDED_ACCESS_CHECKS
      /*
        Set privilege information for the fields of newly created views.
        We have that (any_priviliges == TRUE) if and only if we are creating
        a view. In the time of view creation we can't use the MERGE algorithm,
        therefore if 'tables' is itself a view, it is represented by a
        temporary table. Thus in this case we can be sure that 'item' is an
        Item_field.
      */
      if (any_privileges)
      {
        DBUG_ASSERT((tables->field_translation == NULL && table) ||
                    tables->is_natural_join);
        DBUG_ASSERT(item->type() == Item::FIELD_ITEM);
        Item_field *const fld= (Item_field*) item;
        const char *field_table_name= field_iterator.get_table_name();

        if (!tables->schema_table && 
            !(fld->have_privileges=
              (get_column_grant(thd, field_iterator.grant(),
                                field_iterator.get_db_name(),
                                field_table_name, fld->field_name) &
               VIEW_ANY_ACL)))
        {
          my_error(ER_TABLEACCESS_DENIED_ERROR, MYF(0), "ANY",
                   thd->security_context()->priv_user().str,
                   thd->security_context()->host_or_ip().str,
                   field_table_name);
          DBUG_RETURN(TRUE);
        }
      }
#endif

      thd->lex->used_tables|= item->used_tables();
      thd->lex->current_select()->select_list_tables|= item->used_tables();

      Field *const field= field_iterator.field();
      if (field)
      {
        // Register underlying fields in read map if wanted.
        field->table->mark_column_used(thd, field, thd->mark_used_columns);
      }
      else
      {
#ifndef NO_EMBEDDED_ACCESS_CHECKS
        if (thd->want_privilege && tables->is_view_or_derived())
        {
          if (item->walk(&Item::check_column_privileges, Item::WALK_PREFIX,
                         (uchar *)thd))
            DBUG_RETURN(true);
        }
#endif
        // Register underlying fields in read map if wanted.
        Mark_field mf(thd->mark_used_columns);
        item->walk(&Item::mark_field_in_map,
                   Item::enum_walk(Item::WALK_POSTFIX | Item::WALK_SUBQUERY),
                   (uchar *)&mf);
      }
    }
  }
  if (found)
    DBUG_RETURN(FALSE);

  /*
    TODO: in the case when we skipped all columns because there was a
    qualified '*', and all columns were coalesced, we have to give a more
    meaningful message than ER_BAD_TABLE_ERROR.
  */
  if (!table_name || !*table_name)
    my_message(ER_NO_TABLES_USED, ER(ER_NO_TABLES_USED), MYF(0));
  else
  {
    String tbl_name;
    if (db_name)
    {
      tbl_name.append(String(db_name,system_charset_info));
      tbl_name.append('.');
    }
    tbl_name.append(String(table_name,system_charset_info));

    my_error(ER_BAD_TABLE_ERROR, MYF(0), tbl_name.c_ptr_safe());
  }

  DBUG_RETURN(TRUE);
}


/******************************************************************************
** Fill a record with data (for INSERT or UPDATE)
** Returns : 1 if some field has wrong type
******************************************************************************/

/*
  Fill fields with given items.

  @param thd                        thread handler
  @param table                      table reference
  @param fields                     Item_fields list to be filled
  @param values                     values to fill with
  @param bitmap                     Bitmap over fields to fill
  @param insert_into_fields_bitmap  Bitmap for fields that is set
                                    in fill_record
  @note fill_record() may set table->auto_increment_field_not_null and a
  caller should make sure that it is reset after their last call to this
  function.

  @return Operation status
    @retval false   OK
    @retval true    Error occured
*/

bool fill_record(THD *thd, TABLE *table, List<Item> &fields,
                 List<Item> &values, MY_BITMAP *bitmap,
                 MY_BITMAP *insert_into_fields_bitmap)
{
  DBUG_ENTER("fill_record");

  DBUG_ASSERT(fields.elements == values.elements);
  /*
    Reset the table->auto_increment_field_not_null as it is valid for
    only one row.
  */
  if (fields.elements)
    table->auto_increment_field_not_null= false;

  Item *fld;
  List_iterator_fast<Item> f(fields), v(values);
  while ((fld= f++))
  {
    Item_field *const field= fld->field_for_view_update();
    DBUG_ASSERT(field != NULL && field->table_ref->table == table);

    Field *const rfield= field->field;
    Item *const value= v++;

    /* If bitmap over wanted fields are set, skip non marked fields. */
    if (bitmap && !bitmap_is_set(bitmap, rfield->field_index))
      continue;

    bitmap_set_bit(table->fields_set_during_insert, rfield->field_index);
    if (insert_into_fields_bitmap)
      bitmap_set_bit(insert_into_fields_bitmap, rfield->field_index);

    /* Generated columns will be filled after all base columns are done. */
    if (rfield->is_gcol())
      continue;

    if (rfield == table->next_number_field)
      table->auto_increment_field_not_null= TRUE;
    if (value->save_in_field(rfield, false) < 0)
    {
      my_message(ER_UNKNOWN_ERROR, ER(ER_UNKNOWN_ERROR), MYF(0));
      goto err;
    }
  }

  if (table->has_gcol() &&
      update_generated_write_fields(bitmap ? bitmap : table->write_set,
                                    table))
    goto err;

  DBUG_RETURN(thd->is_error());

err:
  table->auto_increment_field_not_null= false;
  DBUG_RETURN(true);
}


/**
  Check the NOT NULL constraint on all the fields of the current record.

  @param thd            Thread context.
  @param fields         Collection of fields.

  @return Error status.
*/
static bool check_record(THD *thd, List<Item> &fields)
{
  List_iterator_fast<Item> f(fields);
  Item *fld;
  Item_field *field;

  while ((fld= f++))
  {
    field= fld->field_for_view_update();
    if (field &&
        field->field->check_constraints(ER_BAD_NULL_ERROR) != TYPE_OK)
    {
      my_message(ER_UNKNOWN_ERROR, ER(ER_UNKNOWN_ERROR), MYF(0));
      return true;
    }
  }
  return thd->is_error();
}


/**
  Check the NOT NULL constraint on all the fields of the current record.

  @param thd  Thread context.
  @param ptr  Fields.

  @return Error status.
*/
bool check_record(THD *thd, Field **ptr)
{
  Field *field;
  while ((field = *ptr++) && !thd->is_error())
  {
    if (field->check_constraints(ER_BAD_NULL_ERROR) != TYPE_OK)
      return true;
  }
  return thd->is_error();
}


/**
  Check the NOT NULL constraint on all the fields explicitly set
  in INSERT INTO statement or implicitly set in BEFORE trigger.

  @param thd  Thread context.
  @param ptr  Fields.

  @return Error status.
*/

static bool check_inserting_record(THD *thd, Field **ptr)
{
  Field *field;

  while ((field = *ptr++) && !thd->is_error())
  {
    if (bitmap_is_set(field->table->fields_set_during_insert,
                      field->field_index) &&
        field->check_constraints(ER_BAD_NULL_ERROR) != TYPE_OK)
      return true;
  }

  return thd->is_error();
}


/**
  Check if SQL-statement is INSERT/INSERT SELECT/REPLACE/REPLACE SELECT
  and trigger event is ON INSERT. When this condition is true that means
  that the statement basically can invoke BEFORE INSERT trigger if it
  was created before.

  @param event         event type for triggers to be invoked

  @return Test result
    @retval true    SQL-statement is
                    INSERT/INSERT SELECT/REPLACE/REPLACE SELECT
                    and trigger event is ON INSERT
    @retval false   Either SQL-statement is not
                    INSERT/INSERT SELECT/REPLACE/REPLACE SELECT
                    or trigger event is not ON INSERT
*/
static inline bool command_can_invoke_insert_triggers(
  enum enum_trigger_event_type event,
  enum_sql_command sql_command)
{
  /*
    If it's 'INSERT INTO ... ON DUPLICATE KEY UPDATE ...' statement
    the event is TRG_EVENT_UPDATE and the SQL-command is SQLCOM_INSERT.
  */
  return event == TRG_EVENT_INSERT &&
        (sql_command == SQLCOM_INSERT ||
         sql_command == SQLCOM_INSERT_SELECT ||
         sql_command == SQLCOM_REPLACE ||
         sql_command == SQLCOM_REPLACE_SELECT);
}


/**
  Execute BEFORE INSERT trigger.

  @param thd                        thread context
  @param table                      TABLE-object holding list of triggers
                                    to be invoked
  @param event                      event type for triggers to be invoked
  @param insert_into_fields_bitmap  Bitmap for fields that is set
                                    in fill_record

  @return Operation status
    @retval false   OK
    @retval true    Error occurred
*/
inline bool call_before_insert_triggers(THD *thd,
                                        TABLE *table,
                                        enum enum_trigger_event_type event,
                                        MY_BITMAP *insert_into_fields_bitmap)
{
  for (Field** f= table->field; *f; ++f)
  {
    if (((*f)->flags & NO_DEFAULT_VALUE_FLAG) &&
        !bitmap_is_set(insert_into_fields_bitmap, (*f)->field_index))
    {
      (*f)->set_tmp_null();
    }
  }

  return table->triggers->process_triggers(thd, event, TRG_ACTION_BEFORE, true);
}


/*
  Fill fields in list with values from the list of items and invoke
  before triggers.

  @param thd           thread context
  @param fields        Item_fields list to be filled
  @param values        values to fill with
  @param table         TABLE-object holding list of triggers to be invoked
  @param event         event type for triggers to be invoked

  NOTE
    This function assumes that fields which values will be set and triggers
    to be invoked belong to the same table, and that TABLE::record[0] and
    record[1] buffers correspond to new and old versions of row respectively.

  @return Operation status
    @retval false   OK
    @retval true    Error occurred
*/

bool
fill_record_n_invoke_before_triggers(THD *thd, List<Item> &fields,
                                     List<Item> &values, TABLE *table,
                                     enum enum_trigger_event_type event,
                                     int num_fields)
{
  /*
    If it's 'INSERT INTO ... ON DUPLICATE KEY UPDATE ...' statement
    the event is TRG_EVENT_UPDATE and the SQL-command is SQLCOM_INSERT.
  */

  if (table->triggers)
  {
    bool rc;

    table->triggers->enable_fields_temporary_nullability(thd);

    if (table->triggers->has_triggers(event, TRG_ACTION_BEFORE) &&
        command_can_invoke_insert_triggers(event, thd->lex->sql_command))
    {
      DBUG_ASSERT(num_fields);

      MY_BITMAP insert_into_fields_bitmap;
      bitmap_init(&insert_into_fields_bitmap, NULL, num_fields, false);

      rc= fill_record(thd, table, fields, values, NULL,
                      &insert_into_fields_bitmap);

      if (!rc)
        rc= call_before_insert_triggers(thd, table, event,
                                        &insert_into_fields_bitmap);

      bitmap_free(&insert_into_fields_bitmap);
    }
    else
    {
      rc= fill_record(thd, table, fields, values, NULL, NULL) ||
          table->triggers->process_triggers(thd, event, TRG_ACTION_BEFORE,
                                            true);
    }
    /* 
      Re-calculate generated fields to cater for cases when base columns are 
      updated by the triggers.
    */
    DBUG_ASSERT(table->pos_in_table_list &&
                !table->pos_in_table_list->is_view());
    if (!rc && table->has_gcol())
        rc= update_generated_write_fields(table->write_set, table);

    table->triggers->disable_fields_temporary_nullability();

    return rc || check_inserting_record(thd, table->field);
  }
  else
  {
    return fill_record(thd, table, fields, values, NULL, NULL) ||
                       check_record(thd, fields);
  }
}


/**
  Fill field buffer with values from Field list.

  @param thd                        thread handler
  @param table                      table reference
  @param ptr                        pointer on pointer to record
  @param values                     list of fields
  @param bitmap                     Bitmap over fields to fill
  @param insert_into_fields_bitmap  Bitmap for fields that is set
                                    in fill_record

  @note fill_record() may set table->auto_increment_field_not_null and a
  caller should make sure that it is reset after their last call to this
  function.

  @return Operation status
    @retval false   OK
    @retval true    Error occured
*/

bool fill_record(THD *thd, TABLE *table, Field **ptr, List<Item> &values,
                 MY_BITMAP *bitmap, MY_BITMAP *insert_into_fields_bitmap)
{
  DBUG_ENTER("fill_record");

  /*
    Reset the table->auto_increment_field_not_null as it is valid for
    only one row.
  */
  if (*ptr)
    table->auto_increment_field_not_null= false;

  Field *field;
  List_iterator_fast<Item> v(values);
  while ((field= *ptr++) && ! thd->is_error())
  {
    Item *const value= v++;
    DBUG_ASSERT(field->table == table);

    /* If bitmap over wanted fields are set, skip non marked fields. */
    if (bitmap && !bitmap_is_set(bitmap, field->field_index))
      continue;

    /*
      fill_record could be called as part of multi update and therefore
      table->fields_set_during_insert could be NULL.
    */
    if (table->fields_set_during_insert)
      bitmap_set_bit(table->fields_set_during_insert, field->field_index);
    if (insert_into_fields_bitmap)
      bitmap_set_bit(insert_into_fields_bitmap, field->field_index);

    /* Generated columns will be filled after all base columns are done. */
    if (field->is_gcol())
      continue;

    if (field == table->next_number_field)
      table->auto_increment_field_not_null= TRUE;
    if (value->save_in_field(field, false) == TYPE_ERR_NULL_CONSTRAINT_VIOLATION)
      goto err;
  }

  if (table->has_gcol() &&
      update_generated_write_fields(bitmap ? bitmap : table->write_set, table))
    goto err;

  DBUG_ASSERT(thd->is_error() || !v++);      // No extra value!
  DBUG_RETURN(thd->is_error());

err:
  table->auto_increment_field_not_null= false;
  DBUG_RETURN(true);
}


/*
  Fill fields in array with values from the list of items and invoke
  before triggers.

  SYNOPSIS
    fill_record_n_invoke_before_triggers()
      thd           thread context
      ptr           NULL-ended array of fields to be filled
      values        values to fill with
      table         TABLE-object holding list of triggers to be invoked
      event         event type for triggers to be invoked

  NOTE
    This function assumes that fields which values will be set and triggers
    to be invoked belong to the same table, and that TABLE::record[0] and
    record[1] buffers correspond to new and old versions of row respectively.
    This function is called during handling of statements
    INSERT/INSERT SELECT/CREATE SELECT. It means that the only trigger's type
    that can be invoked when this function is called is a BEFORE INSERT
    trigger so we don't need to make branching based on the result of execution
    function command_can_invoke_insert_triggers().

  RETURN
    FALSE   OK
    TRUE    error occured
*/

bool
fill_record_n_invoke_before_triggers(THD *thd, Field **ptr,
                                     List<Item> &values, TABLE *table,
                                     enum enum_trigger_event_type event,
                                     int num_fields)
{
  bool rc;

  if (table->triggers)
  {
    DBUG_ASSERT(command_can_invoke_insert_triggers(event, thd->lex->sql_command));
    DBUG_ASSERT(num_fields);

    table->triggers->enable_fields_temporary_nullability(thd);

    MY_BITMAP insert_into_fields_bitmap;
    bitmap_init(&insert_into_fields_bitmap, NULL, num_fields, false);

    rc= fill_record(thd, table, ptr, values, NULL, &insert_into_fields_bitmap);

    if (!rc)
      rc= call_before_insert_triggers(thd, table, event,
                                      &insert_into_fields_bitmap);

    /* 
      Re-calculate generated fields to cater for cases when base columns are 
      updated by the triggers.
    */
    if (!rc && *ptr)
    {
      TABLE *table= (*ptr)->table;
      if (table->has_gcol())
        rc= update_generated_write_fields(table->write_set, table);
    }
    bitmap_free(&insert_into_fields_bitmap);
    table->triggers->disable_fields_temporary_nullability();
  }
  else
    rc= fill_record(thd, table, ptr, values, NULL, NULL);

  if (rc)
    return true;

  return check_inserting_record(thd, ptr);
}


my_bool mysql_rm_tmp_tables(void)
{
  uint i, idx;
  char	filePath[FN_REFLEN], *tmpdir, filePathCopy[FN_REFLEN];
  MY_DIR *dirp;
  FILEINFO *file;
  TABLE_SHARE share;
  THD *thd;
  DBUG_ENTER("mysql_rm_tmp_tables");

  if (!(thd= new THD))
    DBUG_RETURN(1);
  thd->thread_stack= (char*) &thd;
  thd->store_globals();

  for (i=0; i<=mysql_tmpdir_list.max; i++)
  {
    tmpdir=mysql_tmpdir_list.list[i];
    /* See if the directory exists */
    if (!(dirp = my_dir(tmpdir,MYF(MY_WME | MY_DONT_SORT))))
      continue;

    /* Remove all SQLxxx tables from directory */

    for (idx=0 ; idx < dirp->number_off_files ; idx++)
    {
      file=dirp->dir_entry+idx;

      /* skiping . and .. */
      if (file->name[0] == '.' && (!file->name[1] ||
                                   (file->name[1] == '.' &&  !file->name[2])))
        continue;

      if (strlen(file->name) > tmp_file_prefix_length &&
          !memcmp(file->name, tmp_file_prefix, tmp_file_prefix_length))
      {
        char *ext= fn_ext(file->name);
        size_t ext_len= strlen(ext);
        size_t filePath_len= my_snprintf(filePath, sizeof(filePath),
                                         "%s%c%s", tmpdir, FN_LIBCHAR,
                                         file->name);
        if (!memcmp(reg_ext, ext, ext_len))
        {
          handler *handler_file= 0;
          /* We should cut file extention before deleting of table */
          memcpy(filePathCopy, filePath, filePath_len - ext_len);
          filePathCopy[filePath_len - ext_len]= 0;
          init_tmp_table_share(thd, &share, "", 0, "", filePathCopy);
          if (!open_table_def(thd, &share, 0) &&
              ((handler_file= get_new_handler(&share, thd->mem_root,
                                              share.db_type()))))
          {
            handler_file->ha_delete_table(filePathCopy);
            delete handler_file;
          }
          free_table_share(&share);
        }
        /*
          File can be already deleted by tmp_table.file->delete_table().
          So we hide error messages which happnes during deleting of these
          files(MYF(0)).
        */
        (void) mysql_file_delete(key_file_misc, filePath, MYF(0));
      }
    }
    my_dirend(dirp);
  }
  delete thd;
  DBUG_RETURN(0);
}



/*****************************************************************************
	unireg support functions
*****************************************************************************/

/*
  free all unused tables

  NOTE
    This is called by 'handle_manager' when one wants to periodicly flush
    all not used tables.
*/

void tdc_flush_unused_tables()
{
  table_cache_manager.lock_all_and_tdc();
  table_cache_manager.free_all_unused_tables();
  table_cache_manager.unlock_all_and_tdc();
}


/**
   Remove all or some (depending on parameter) instances of TABLE and
   TABLE_SHARE from the table definition cache.

   @param  thd          Thread context
   @param  remove_type  Type of removal:
                        TDC_RT_REMOVE_ALL     - remove all TABLE instances and
                                                TABLE_SHARE instance. There
                                                should be no used TABLE objects
                                                and caller should have exclusive
                                                metadata lock on the table.
                        TDC_RT_REMOVE_NOT_OWN - remove all TABLE instances
                                                except those that belong to
                                                this thread. There should be
                                                no TABLE objects used by other
                                                threads and caller should have
                                                exclusive metadata lock on the
                                                table.
                        TDC_RT_REMOVE_UNUSED  - remove all unused TABLE
                                                instances (if there are no
                                                used instances will also
                                                remove TABLE_SHARE).
                        TDC_RT_REMOVE_NOT_OWN_KEEP_SHARE -
                                                remove all TABLE instances
                                                except those that belong to
                                                this thread, but don't mark
                                                TABLE_SHARE as old. There
                                                should be no TABLE objects
                                                used by other threads and
                                                caller should have exclusive
                                                metadata lock on the table.
   @param  db           Name of database
   @param  table_name   Name of table
   @param  has_lock     If TRUE, LOCK_open is already acquired

   @note It assumes that table instances are already not used by any
   (other) thread (this should be achieved by using meta-data locks).
*/

void tdc_remove_table(THD *thd, enum_tdc_remove_table_type remove_type,
                      const char *db, const char *table_name,
                      bool has_lock)
{
  char key[MAX_DBKEY_LENGTH];
  size_t key_length;
  TABLE_SHARE *share;

  if (! has_lock)
    table_cache_manager.lock_all_and_tdc();
  else
    table_cache_manager.assert_owner_all_and_tdc();

  DBUG_ASSERT(remove_type == TDC_RT_REMOVE_UNUSED ||
              thd->mdl_context.owns_equal_or_stronger_lock(MDL_key::TABLE,
                                 db, table_name, MDL_EXCLUSIVE));

  key_length= create_table_def_key(thd, key, db, table_name, false);

  if ((share= (TABLE_SHARE*) my_hash_search(&table_def_cache,(uchar*) key,
                                            key_length)))
  {
    /*
      Since share->ref_count is incremented when a table share is opened
      in get_table_share(), before LOCK_open is temporarily released, it
      is sufficient to check this condition alone and ignore the
      share->m_open_in_progress flag.

      Note that it is safe to call table_cache_manager.free_table() for
      shares with m_open_in_progress == true, since such shares don't
      have any TABLE objects associated.
    */
    if (share->ref_count)
    {
      /*
        Set share's version to zero in order to ensure that it gets
        automatically deleted once it is no longer referenced.

        Note that code in TABLE_SHARE::wait_for_old_version() assumes
        that marking share as old and removal of its unused tables
        and of the share itself from TDC happens atomically under
        protection of LOCK_open, or, putting it another way, that
        TDC does not contain old shares which don't have any tables
        used.
      */
      if (remove_type != TDC_RT_REMOVE_NOT_OWN_KEEP_SHARE)
        share->version= 0;
      table_cache_manager.free_table(thd, remove_type, share);
    }
    else
    {
      DBUG_ASSERT(remove_type != TDC_RT_REMOVE_NOT_OWN_KEEP_SHARE);
      (void) my_hash_delete(&table_def_cache, (uchar*) share);
    }
  }

  if (! has_lock)
    table_cache_manager.unlock_all_and_tdc();
}


int setup_ftfuncs(SELECT_LEX *select_lex)
{
  List_iterator<Item_func_match> li(*(select_lex->ftfunc_list)),
                                 lj(*(select_lex->ftfunc_list));
  Item_func_match *ftf, *ftf2;

  while ((ftf= li++))
  {
    if (ftf->table_ref && ftf->fix_index())
      return 1;
    lj.rewind();

    /*
      Notice that expressions added late (e.g. in ORDER BY) may be deleted
      during resolving. It is therefore important that an "early" expression
      is used as master for a "late" one, and not the other way around.
    */
    while ((ftf2= lj++) != ftf)
    {
      if (ftf->eq(ftf2, 1) && !ftf->master)
        ftf2->set_master(ftf);
    }
  }

  return 0;
}


bool init_ftfuncs(THD *thd, SELECT_LEX *select_lex)
{
  DBUG_ASSERT(select_lex->has_ft_funcs());

  List_iterator<Item_func_match> li(*(select_lex->ftfunc_list));
  DBUG_PRINT("info",("Performing FULLTEXT search"));
  THD_STAGE_INFO(thd, stage_fulltext_initialization);

  Item_func_match *ifm;
  while ((ifm= li++))
  {
    if (ifm->init_search(thd))
      return true;
  }
  return false;
}


bool is_equal(const LEX_STRING *a, const LEX_STRING *b)
{
  return a->length == b->length && !strncmp(a->str, b->str, a->length);
}

/**
  Open and lock non-transactional system tables for read.

  @param thd        Thread context.
  @param table_list List of tables to open.
  @param backup     Pointer to Open_tables_backup instance where information
                    about currently open tables will be saved, and from
                    which will be restored when we will end work with
                    non-transactional system tables.

  @note THR_LOCK deadlocks are not possible here because of the
  restrictions we put on opening and locking of system tables for writing.
  Thus, the system tables can be opened and locked for reading even if some
  other tables have already been opened and locked.

  @note MDL-deadlocks are possible, but they are properly detected and
  reported.

  @note This call will eventually be removed as an InnoDB attachable transaction
  will be used to access all system tables.

  @return Error status.
*/

bool
open_nontrans_system_tables_for_read(THD *thd, TABLE_LIST *table_list,
                                     Open_tables_backup *backup)
{
  uint counter;
  uint flags= MYSQL_OPEN_IGNORE_FLUSH | MYSQL_LOCK_IGNORE_TIMEOUT;
  Query_tables_list query_tables_list_backup;
  LEX *lex= thd->lex;

  DBUG_ENTER("open_nontrans_system_tables_for_read");

  /*
    Besides using new Open_tables_state for opening system tables,
    we also have to backup and reset/and then restore part of LEX
    which is accessed by open_tables() in order to determine if
    prelocking is needed and what tables should be added for it.
  */
  lex->reset_n_backup_query_tables_list(&query_tables_list_backup);
  thd->reset_n_backup_open_tables_state(backup);

  if (open_tables(thd, &table_list, &counter, flags) ||
      lock_tables(thd, table_list, counter, flags))
  {
    close_thread_tables(thd);

    lex->restore_backup_query_tables_list(&query_tables_list_backup);
    thd->restore_backup_open_tables_state(backup);
    DBUG_RETURN(true);
  }

  for (TABLE_LIST *tables= table_list; tables; tables= tables->next_global)
  {
    DBUG_ASSERT(tables->table->s->table_category == TABLE_CATEGORY_SYSTEM);

    /*
      This function must be used to open non-transactional tables only. That's
      because on the one hand we don't revert changes to transaction state
      before closing tables opened by this function, but other hand do release
      metadata locks on those tables.
    */
    if (tables->table->file->has_transactions())
    {
      // Crash in the debug build ...
      DBUG_ASSERT(!"Transactional table");

      // ... or report an error in the release build.
      my_error(ER_UNKNOWN_ERROR, MYF(0));
      close_thread_tables(thd);
      lex->restore_backup_query_tables_list(&query_tables_list_backup);
      thd->restore_backup_open_tables_state(backup);
      DBUG_RETURN(true);
    }

    tables->table->use_all_columns();
  }

  lex->restore_backup_query_tables_list(&query_tables_list_backup);

  DBUG_RETURN(false);
}


/**
  Open and lock transactional system tables for read.

  One must call close_trans_system_tables() to close systems tables opened
  with this call.

  @param thd        Thread context.
  @param table_list List of tables to open.

  @note THR_LOCK deadlocks are not possible here because of the
  restrictions we put on opening and locking of system tables for writing.
  Thus, the system tables can be opened and locked for reading even if some
  other tables have already been opened and locked.

  @note MDL-deadlocks are possible, but they are properly detected and
  reported.

  @note Row-level deadlocks should be either avoided altogether using
  non-locking reads (as it is done now for InnoDB), or should be correctly
  detected and reported (in case of other transactional SE).

  @note It is now technically possible to open non-transactional tables
  (MyISAM system tables) using this function. That situation might still happen
  if the user run the server on the elder data-directory or manually alters the
  system tables to reside in MyISAM instead of InnoDB. It will be forbidden in
  the future.

  @return Error status.
*/

bool open_trans_system_tables_for_read(THD *thd, TABLE_LIST *table_list)
{
  uint counter;
  uint flags= MYSQL_OPEN_IGNORE_FLUSH | MYSQL_LOCK_IGNORE_TIMEOUT;

  DBUG_ENTER("open_trans_system_tables_for_read");

  DBUG_ASSERT(!thd->is_attachable_ro_transaction_active());

  // Begin attachable transaction.

  thd->begin_attachable_ro_transaction();

  // Open tables.

  if (open_tables(thd, &table_list, &counter, flags))
  {
    thd->end_attachable_transaction();
    DBUG_RETURN(true);
  }

  // Check the tables.

  for (TABLE_LIST *t= table_list; t; t= t->next_global)
  {
    // Ensure the t are in storage engines, which are compatible with the
    // attachable transaction requirements.

    if ((t->table->file->ha_table_flags() & HA_ATTACHABLE_TRX_COMPATIBLE) == 0)
    {
      // Crash in the debug build ...
      DBUG_ASSERT(!"HA_ATTACHABLE_TRX_COMPATIBLE is not set");

      // ... or report an error in the release build.
      my_error(ER_UNKNOWN_ERROR, MYF(0));
      thd->end_attachable_transaction();
      DBUG_RETURN(true);
    }

    // The table should be in a transaction SE. This is not strict requirement
    // however. It will be make more strict in the future.

    if (!t->table->file->has_transactions())
      sql_print_warning("System table '%.*s' is expected to be transactional.",
                        static_cast<int>(t->table_name_length), t->table_name);
  }

  // Lock the tables.

  if (lock_tables(thd, table_list, counter, flags))
  {
    thd->end_attachable_transaction();
    DBUG_RETURN(true);
  }

  // Mark the table columns for use.

  for (TABLE_LIST *tables= table_list; tables; tables= tables->next_global)
    tables->table->use_all_columns();

  DBUG_RETURN(false);
}


/**
  Close non-transactional system tables, opened with
  open_nontrans_system_tables_for_read().

  @param thd        Thread context.
  @param backup     Pointer to Open_tables_backup instance  which holds
                    information about tables which were open before we decided
                    to access non-transactional system tables.
*/

void
close_nontrans_system_tables(THD *thd, Open_tables_backup *backup)
{
  Query_tables_list query_tables_list_backup;

  /*
    In order not affect execution of current statement we have to
    backup/reset/restore Query_tables_list part of LEX, which is
    accessed and updated in the process of closing tables.
  */
  thd->lex->reset_n_backup_query_tables_list(&query_tables_list_backup);
  close_thread_tables(thd);
  thd->lex->restore_backup_query_tables_list(&query_tables_list_backup);
  thd->restore_backup_open_tables_state(backup);
}


/**
  Close transactional system tables, opened with
  open_trans_system_tables_for_read().

  @param thd        Thread context.
*/

void close_trans_system_tables(THD *thd)
{
  thd->end_attachable_transaction();
}


/**
  A helper function to close a mysql.* table opened
  in an auxiliary THD during bootstrap or in the main
  connection, when we know that there are no locks
  held by the connection due to a preceding implicit
  commit.

  This function assumes that there is no
  statement transaction started for the operation
  itself, since mysql.* tables are not transactional
  and when they are used the binlog is off (DDL
  binlogging is always statement-based.

  We need this function since we'd like to not
  just close the system table, but also release
  the metadata lock on it.

  Note, that in LOCK TABLES mode this function
  does not release the metadata lock. But in this
  mode the table can be opened only if it is locked
  explicitly with LOCK TABLES.
*/

void
close_mysql_tables(THD *thd)
{
  /* No need to commit/rollback statement transaction, it's not started. */
  DBUG_ASSERT(thd->get_transaction()->is_empty(Transaction_ctx::STMT));
  close_thread_tables(thd);
  thd->mdl_context.release_transactional_locks();
}

/*
  Open and lock one system table for update.

  SYNOPSIS
    open_system_table_for_update()
      thd        Thread context.
      one_table  Table to open.

  NOTES
    Table opened with this call should closed using close_thread_tables().

  RETURN
    0	Error
    #	Pointer to TABLE object of system table
*/

TABLE *
open_system_table_for_update(THD *thd, TABLE_LIST *one_table)
{
  DBUG_ENTER("open_system_table_for_update");

  TABLE *table= open_ltable(thd, one_table, one_table->lock_type,
                            MYSQL_LOCK_IGNORE_TIMEOUT);
  if (table)
  {
    DBUG_ASSERT(table->s->table_category == TABLE_CATEGORY_SYSTEM);
    table->use_all_columns();
  }

  DBUG_RETURN(table);
}

/**
  Open a log table.
  Opening such tables is performed internally in the server
  implementation, and is a 'nested' open, since some tables
  might be already opened by the current thread.
  The thread context before this call is saved, and is restored
  when calling close_log_table().
  @param thd The current thread
  @param one_table Log table to open
  @param backup [out] Temporary storage used to save the thread context
*/
TABLE *
open_log_table(THD *thd, TABLE_LIST *one_table, Open_tables_backup *backup)
{
  uint flags= ( MYSQL_OPEN_IGNORE_GLOBAL_READ_LOCK |
                MYSQL_LOCK_IGNORE_GLOBAL_READ_ONLY |
                MYSQL_OPEN_IGNORE_FLUSH |
                MYSQL_LOCK_IGNORE_TIMEOUT |
                MYSQL_LOCK_LOG_TABLE);
  TABLE *table;
  /* Save value that is changed in mysql_lock_tables() */
  ulonglong save_utime_after_lock= thd->utime_after_lock;
  DBUG_ENTER("open_log_table");

  thd->reset_n_backup_open_tables_state(backup);

  if ((table= open_ltable(thd, one_table, one_table->lock_type, flags)))
  {
    DBUG_ASSERT(table->s->table_category == TABLE_CATEGORY_LOG);
    /* Make sure all columns get assigned to a default value */
    table->use_all_columns();
    DBUG_ASSERT(table->no_replicate);
  }
  else
    thd->restore_backup_open_tables_state(backup);

  thd->utime_after_lock= save_utime_after_lock;
  DBUG_RETURN(table);
}

/**
  Close a log table.
  The last table opened by open_log_table()
  is closed, then the thread context is restored.
  @param thd The current thread
  @param backup [in] the context to restore.
*/
void close_log_table(THD *thd, Open_tables_backup *backup)
{
  close_nontrans_system_tables(thd, backup);
}

/**
  @} (end of group Data_Dictionary)
*/<|MERGE_RESOLUTION|>--- conflicted
+++ resolved
@@ -226,10 +226,7 @@
   case ER_CUT_VALUE_GROUP_CONCAT:
   case ER_DATETIME_FUNCTION_OVERFLOW:
   case ER_WARN_TOO_FEW_RECORDS:
-<<<<<<< HEAD
-=======
   case ER_WARN_TOO_MANY_RECORDS:
->>>>>>> 807891a9
   case ER_INVALID_ARGUMENT_FOR_LOGARITHM:
   case ER_NUMERIC_JSON_VALUE_OUT_OF_RANGE:
   case ER_INVALID_JSON_VALUE_FOR_CAST:
