--- conflicted
+++ resolved
@@ -1,9 +1,5 @@
 /*
-<<<<<<< HEAD
-   Copyright (c) 2011, 2014 Oracle and/or its affiliates. All rights reserved.
-=======
    Copyright (c) 2011, 2017 Oracle and/or its affiliates. All rights reserved.
->>>>>>> 67aa94e1
 
    This program is free software; you can redistribute it and/or modify
    it under the terms of the GNU General Public License as published by
@@ -112,11 +108,11 @@
 #endif
 }
 
-<<<<<<< HEAD
 bool ndb_mi_get_slave_sql_running()
 {
   return active_mi->rli->slave_running;
-=======
+}
+
 ulong ndb_mi_get_slave_parallel_workers()
 {
   DBUG_ASSERT (active_mi != NULL);
@@ -125,7 +121,6 @@
 #else
   return active_mi->rli->opt_slave_parallel_workers;
 #endif
->>>>>>> 67aa94e1
 }
 
 /* #ifdef HAVE_NDB_BINLOG */
