--- conflicted
+++ resolved
@@ -1,8 +1,4 @@
-<<<<<<< HEAD
-/* Copyright (c) 2006, 2017, Oracle and/or its affiliates. All rights reserved.
-=======
 /* Copyright (c) 2006, 2018, Oracle and/or its affiliates. All rights reserved.
->>>>>>> b6189c3d
 
    This program is free software; you can redistribute it and/or modify
    it under the terms of the GNU General Public License, version 2.0,
@@ -564,7 +560,9 @@
   */
   void wait_until_no_reference(THD *thd);
 
-<<<<<<< HEAD
+  /* Set true when the Master_info object was cleared by a RESET SLAVE */
+  bool reset;
+
   /**
     Sync flushed_relay_log_info with current relay log coordinates.
 
@@ -597,10 +595,6 @@
     coordinates flushed into Master_info repository.
   */
   LOG_INFO flushed_relay_log_info;
-=======
-  /* Set true when the Master_info object was cleared by a RESET SLAVE */
-  bool reset;
->>>>>>> b6189c3d
 };
 
 #endif /* RPL_MI_H */