--- conflicted
+++ resolved
@@ -4916,13 +4916,9 @@
           the old schema and table name in this method for some reason it
           has to use ha_alter_info object to figure it out.
  */
-<<<<<<< HEAD
- virtual void notify_table_changed(Alter_inplace_info *ha_alter_info) { };
-=======
  virtual void
  notify_table_changed(Alter_inplace_info *ha_alter_info MY_ATTRIBUTE((unused)))
  { };
->>>>>>> ae602936
 
 public:
  /* End of On-line/in-place ALTER TABLE interface. */
@@ -5231,11 +5227,7 @@
             to data-dictionary only if storage engine supports atomic DDL
             (i.e. has HTON_SUPPORTS_ATOMIC_DDL flag set).
   */
-<<<<<<< HEAD
-  virtual int truncate(dd::Table *table_def)
-=======
   virtual int truncate(dd::Table *table_def MY_ATTRIBUTE((unused)))
->>>>>>> ae602936
   { return HA_ERR_WRONG_COMMAND; }
   virtual int optimize(THD*, HA_CHECK_OPT*)
   { return HA_ADMIN_NOT_IMPLEMENTED; }
@@ -5352,12 +5344,6 @@
     @retval  0      Success.
     @retval  non-0  Error.
   */
-<<<<<<< HEAD
-  virtual int get_extra_columns_and_keys(const HA_CREATE_INFO *create_info,
-                                         const List<Create_field> *create_list,
-                                         const KEY *key_info, uint key_count,
-                                         dd::Table *table)
-=======
   virtual int
     get_extra_columns_and_keys(const HA_CREATE_INFO
                                *create_info MY_ATTRIBUTE((unused)),
@@ -5366,7 +5352,6 @@
                                const KEY *key_info MY_ATTRIBUTE((unused)),
                                uint key_count MY_ATTRIBUTE((unused)),
                                dd::Table *table MY_ATTRIBUTE((unused)))
->>>>>>> ae602936
   { return 0; }
 
   virtual bool set_ha_share_ref(Handler_share **arg_ha_share)
