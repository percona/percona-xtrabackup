--- conflicted
+++ resolved
@@ -22,11 +22,7 @@
 #include "event_db_repository.h"
 #include "sql_connect.h"         // init_new_connection_handler_thread
 #include "sql_acl.h"             // SUPER_ACL
-<<<<<<< HEAD
 #include "global_threads.h"
-=======
-extern void delete_thd(THD *);   // Used in deinit_event_thread()
->>>>>>> 396d81c6
 
 /**
   @addtogroup Event_Scheduler
@@ -160,23 +156,11 @@
   DBUG_ASSERT(thd->net.buff != 0);
   net_end(&thd->net);
   DBUG_PRINT("exit", ("Event thread finishing"));
-<<<<<<< HEAD
 
   dec_thread_running();
   thd->release_resources();
-  mysql_mutex_lock(&LOCK_thread_count);
   remove_global_thread(thd);
-  mysql_mutex_unlock(&LOCK_thread_count);
   delete thd;
-=======
-  mysql_mutex_lock(&LOCK_thd_remove);
-  mysql_mutex_lock(&LOCK_thread_count);
-  dec_thread_running();
-  delete_thd(thd);
-  mysql_cond_broadcast(&COND_thread_count);
-  mysql_mutex_unlock(&LOCK_thread_count);
-  mysql_mutex_unlock(&LOCK_thd_remove);
->>>>>>> 396d81c6
 }
 
 
