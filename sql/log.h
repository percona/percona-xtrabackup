--- conflicted
+++ resolved
@@ -869,14 +869,12 @@
   to the error log file. The streams are reopened only for
   appending (writing at end of file).
 
-<<<<<<< HEAD
   @note
     On error, my_error() is not called here.
     So, caller of this function should call my_error() to keep the protocol.
-=======
+
   @note This function also writes any error log messages that
   have been buffered by calling flush_error_log_messages().
->>>>>>> ffafad49
 
   @param filename        Name of error log file
 */
