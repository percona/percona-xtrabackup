/* Copyright (c) 2015, 2016 Oracle and/or its affiliates. All rights reserved.

   This program is free software; you can redistribute it and/or modify
   it under the terms of the GNU General Public License as published by
   the Free Software Foundation; version 2 of the License.

   This program is distributed in the hope that it will be useful,
   but WITHOUT ANY WARRANTY; without even the implied warranty of
   MERCHANTABILITY or FITNESS FOR A PARTICULAR PURPOSE.  See the
   GNU General Public License for more details.

   You should have received a copy of the GNU General Public License
   along with this program; if not, write to the Free Software
   Foundation, Inc., 51 Franklin St, Fifth Floor, Boston, MA 02110-1301  USA */

#include "dd_table.h"

#include "debug_sync.h"                       // DEBUG_SYNC
#include "default_values.h"                   // max_pack_length
#include "log.h"                              // sql_print_error
#include "partition_info.h"                   // partition_info
#include "psi_memory_key.h"                   // key_memory_frm
#include "sql_class.h"                        // THD
#include "sql_partition.h"                    // expr_to_string
#include "sql_table.h"                        // primary_key_name
#include "transaction.h"                      // trans_commit

#include "dd/dd.h"                            // dd::get_dictionary
#include "dd/dd_schema.h"                     // dd::Schema_MDL_locker
#include "dd/dictionary.h"                    // dd::Dictionary
#include "dd/iterator.h"                      // dd::Iterator
#include "dd/properties.h"                    // dd::Properties
#include "dd/sdi.h"                           // dd::store_sdi
#include "dd/cache/dictionary_client.h"       // dd::cache::Dictionary_client
#include "dd/types/column.h"                  // dd::Column
#include "dd/types/column_type_element.h"     // dd::Column_type_element
#include "dd/types/index.h"                   // dd::Index
#include "dd/types/index_element.h"           // dd::Index_element
#include "dd/types/object_table.h"            // dd::Object_table
#include "dd/types/object_table_definition.h" // dd::Object_table_definition
#include "dd/types/partition.h"               // dd::Partition
#include "dd/types/partition_value.h"         // dd::Partition_value
#include "dd/types/schema.h"                  // dd::Schema
#include "dd/types/table.h"                   // dd::Table
#include "dd/types/tablespace.h"              // dd::Tablespace
#include "dd/types/view.h"                    // dd::View


// TODO: Avoid exposing dd/impl headers in public files.
#include "dd/impl/utils.h"                    // dd::escape


// Explicit instanciation of some template functions
template bool dd::drop_table<dd::Abstract_table>(THD *thd,
                                                 const char *schema_name,
                                                 const char *name,
                                                 bool commit_dd_changes);
template bool dd::drop_table<dd::Table>(THD *thd,
                                        const char *schema_name,
                                        const char *name,
                                        bool commit_dd_changes);
template bool dd::drop_table<dd::View>(THD *thd,
                                       const char *schema_name,
                                       const char *name,
                                       bool commit_dd_changes);

template bool dd::table_exists<dd::Abstract_table>(
                                      dd::cache::Dictionary_client *client,
                                      const char *schema_name,
                                      const char *name,
                                      bool *exists);
template bool dd::table_exists<dd::Table>(
                                      dd::cache::Dictionary_client *client,
                                      const char *schema_name,
                                      const char *name,
                                      bool *exists);
template bool dd::table_exists<dd::View>(
                                      dd::cache::Dictionary_client *client,
                                      const char *schema_name,
                                      const char *name,
                                      bool *exists);

template bool dd::rename_table<dd::Table>(THD *thd,
                                      const char *from_schema_name,
                                      const char *from_name,
                                      const char *to_schema_name,
                                      const char *to_name,
                                      bool no_foreign_key_check);
template bool dd::rename_table<dd::View>(THD *thd,
                                      const char *from_schema_name,
                                      const char *from_name,
                                      const char *to_schema_name,
                                      const char *to_name,
                                      bool no_foreign_key_check);
template bool dd::rename_table<dd::Table>(THD *thd,
                                          const dd::Table *from_table_def,
                                          dd::Table *to_table_def,
                                          bool commit_dd_changes);

template std::unique_ptr<dd::Abstract_table>
dd::acquire_uncached_uncommitted_table<dd::Abstract_table>(THD *thd,
      const char *schema_name, const char *name);

template std::unique_ptr<dd::Table>
dd::acquire_uncached_uncommitted_table<dd::Table>(THD *thd,
                                                  const char *schema_name,
                                                  const char *name);

template std::unique_ptr<dd::View>
dd::acquire_uncached_uncommitted_table<dd::View>(THD *thd,
                                                 const char *schema_name,
                                                 const char *name);

namespace dd {

/**
  Convert to and from new enum types in DD framework to current MySQL
  server enum types. We have plans to retain both old and new enum
  values in DD tables so as to handle client compatibility and
  information schema requirements.
*/

dd::enum_column_types dd_get_new_field_type(enum_field_types type)
{
  switch (type)
  {
  case MYSQL_TYPE_DECIMAL:
    return dd::enum_column_types::DECIMAL;

  case MYSQL_TYPE_TINY:
    return dd::enum_column_types::TINY;

  case MYSQL_TYPE_SHORT:
    return dd::enum_column_types::SHORT;

  case MYSQL_TYPE_LONG:
    return dd::enum_column_types::LONG;

  case MYSQL_TYPE_FLOAT:
    return dd::enum_column_types::FLOAT;

  case MYSQL_TYPE_DOUBLE:
    return dd::enum_column_types::DOUBLE;

  case MYSQL_TYPE_NULL:
    return dd::enum_column_types::TYPE_NULL;

  case MYSQL_TYPE_TIMESTAMP:
    return dd::enum_column_types::TIMESTAMP;

  case MYSQL_TYPE_LONGLONG:
    return dd::enum_column_types::LONGLONG;

  case MYSQL_TYPE_INT24:
    return dd::enum_column_types::INT24;

  case MYSQL_TYPE_DATE:
    return dd::enum_column_types::DATE;

  case MYSQL_TYPE_TIME:
    return dd::enum_column_types::TIME;

  case MYSQL_TYPE_DATETIME:
    return dd::enum_column_types::DATETIME;

  case MYSQL_TYPE_YEAR:
    return dd::enum_column_types::YEAR;

  case MYSQL_TYPE_NEWDATE:
    return dd::enum_column_types::NEWDATE;

  case MYSQL_TYPE_VARCHAR:
    return dd::enum_column_types::VARCHAR;

  case MYSQL_TYPE_BIT:
    return dd::enum_column_types::BIT;

  case MYSQL_TYPE_TIMESTAMP2:
    return dd::enum_column_types::TIMESTAMP2;

  case MYSQL_TYPE_DATETIME2:
    return dd::enum_column_types::DATETIME2;

  case MYSQL_TYPE_TIME2:
    return dd::enum_column_types::TIME2;

  case MYSQL_TYPE_NEWDECIMAL:
    return dd::enum_column_types::NEWDECIMAL;

  case MYSQL_TYPE_ENUM:
    return dd::enum_column_types::ENUM;

  case MYSQL_TYPE_SET:
    return dd::enum_column_types::SET;

  case MYSQL_TYPE_TINY_BLOB:
    return dd::enum_column_types::TINY_BLOB;

  case MYSQL_TYPE_MEDIUM_BLOB:
    return dd::enum_column_types::MEDIUM_BLOB;

  case MYSQL_TYPE_LONG_BLOB:
    return dd::enum_column_types::LONG_BLOB;

  case MYSQL_TYPE_BLOB:
    return dd::enum_column_types::BLOB;

  case MYSQL_TYPE_VAR_STRING:
    return dd::enum_column_types::VAR_STRING;

  case MYSQL_TYPE_STRING:
    return dd::enum_column_types::STRING;

  case MYSQL_TYPE_GEOMETRY:
    return dd::enum_column_types::GEOMETRY;

  case MYSQL_TYPE_JSON:
    return dd::enum_column_types::JSON;

  }

  /* purecov: begin deadcode */
  sql_print_error("Error: Invalid field type.");
  DBUG_ASSERT(false);

  return dd::enum_column_types::LONG;
  /* purecov: end */
}


static std::string now_with_opt_decimals(uint decimals)
{
  char buff[17 + 1 + 1 + 1 + 1];
  String val(buff, sizeof(buff), &my_charset_bin);
  val.length(0);
  val.append("CURRENT_TIMESTAMP");
  if (decimals > 0)
    val.append_parenthesized(decimals);
  return std::string(val.ptr(), val.length());
}


/**
  Add column objects to dd::Table according to list of Create_field objects.
*/

static bool
fill_dd_columns_from_create_fields(THD *thd,
                                   dd::Table *tab_obj,
                                   const List<Create_field> &create_fields,
                                   handler *file)
{
  // Helper class which takes care of restoration of THD::count_cuted_fields
  // after it was temporarily changed to CHECK_FIELD_WARN in order to prepare
  // default values and freeing buffer which is allocated for the same purpose.
  class Context_handler
  {
  private:
    THD *m_thd;
    uchar *m_buf;
    enum_check_fields m_count_cuted_fields;
  public:
    Context_handler(THD *thd, uchar *buf):
                    m_thd(thd), m_buf(buf),
                    m_count_cuted_fields(m_thd->count_cuted_fields)
    {
      // Set to warn about wrong default values.
      m_thd->count_cuted_fields= CHECK_FIELD_WARN;
    }
    ~Context_handler()
    {
      // Delete buffer and restore context.
      my_free(m_buf);
      m_thd->count_cuted_fields= m_count_cuted_fields;
    }
  };

  // Allocate buffer large enough to hold the largest field. Add one byte
  // of potential null bit and leftover bits.
  size_t bufsize= 1 + max_pack_length(create_fields);

  // When accessing leftover bits in the preamble while preparing default
  // values, the get_rec_buf() function applied will assume the buffer
  // size to be at least two bytes.
  bufsize= std::max<size_t>(2, bufsize);
  uchar *buf= reinterpret_cast<uchar*>(my_malloc(key_memory_frm,
                                                 bufsize, MYF(MY_WME)));

  if (!buf)
    return true; /* purecov: inspected */

  // Use RAII to save old context and restore at function return.
  Context_handler save_and_restore_thd_context(thd, buf);

  // We need a fake table and share to generate the default values.
  // We prepare these once, and reuse them for all fields.
  TABLE table;
  TABLE_SHARE share;
  memset(&table, 0, sizeof(table));
  memset(&share, 0, sizeof(share));
  table.s= &share;
  table.in_use= thd;
  table.s->db_low_byte_first= file->low_byte_first();

  //
  // Iterate through all the table columns
  //
  Create_field *field;
  List_iterator<Create_field> it(const_cast
                                   <List<Create_field>&>(create_fields));
  while ((field=it++))
  {
    //
    // Add new DD column
    //

    dd::Column *col_obj= tab_obj->add_column();

    col_obj->set_name(field->field_name);

    col_obj->set_type(dd_get_new_field_type(field->sql_type));

    col_obj->set_char_length(field->length);

    col_obj->set_nullable(field->maybe_null);

    col_obj->set_unsigned(field->is_unsigned);

    col_obj->set_zerofill(field->is_zerofill);

    /*
      AUTO_INCREMENT, DEFAULT/ON UPDATE CURRENT_TIMESTAMP properties are
      stored in Create_field::auto_flags.
    */
    if (field->auto_flags & Field::DEFAULT_NOW)
      col_obj->set_default_option(now_with_opt_decimals(field->decimals));

    if (field->auto_flags & Field::ON_UPDATE_NOW)
      col_obj->set_update_option(now_with_opt_decimals(field->decimals));

    col_obj->set_auto_increment((field->auto_flags & Field::NEXT_NUMBER) != 0);

    // Handle generated columns
    if (field->gcol_info)
    {
      col_obj->set_virtual(!field->stored_in_db);
      /*
        It is important to normalize the expression's text into the DD, to
        make it independent from sql_mode. For example, 'a||b' means 'a OR b'
        or 'CONCAT(a,b)', depending on if PIPES_AS_CONCAT is on. Using
        Item::print(), we get self-sufficient text containing 'OR' or
        'CONCAT'. If sql_mode later changes, it will not affect the column.
       */
      char buffer[128];
      String gc_expr(buffer, sizeof(buffer), &my_charset_bin);
      field->gcol_info->print_expr(thd, &gc_expr);
      col_obj->set_generation_expression(std::string(gc_expr.ptr(),
                                                     gc_expr.length()));

      // Prepare UTF expression for IS.
      String gc_expr_for_IS;
      convert_and_print(&gc_expr, &gc_expr_for_IS, system_charset_info);

      col_obj->set_generation_expression_utf8(
                 std::string(gc_expr_for_IS.ptr(), gc_expr_for_IS.length()));
    }

    if (field->comment.str)
      col_obj->set_comment(std::string(field->comment.str,
                                       field->comment.length));

    // Collation ID
    col_obj->set_collation_id(field->charset->number);

    /*
      Store numeric scale for types relying on this info (old and new decimal
      and floating point types). Also store 0 for integer types to simplify I_S
      implementation.
    */
    switch (field->sql_type) {
    case MYSQL_TYPE_FLOAT:
    case MYSQL_TYPE_DOUBLE:
      /* For these types we show NULL in I_S if scale was not given. */
      if (field->decimals != NOT_FIXED_DEC)
        col_obj->set_numeric_scale(field->decimals);
      else
      {
        DBUG_ASSERT(col_obj->is_numeric_scale_null());
      }
      break;
    case MYSQL_TYPE_NEWDECIMAL:
    case MYSQL_TYPE_DECIMAL:
      col_obj->set_numeric_scale(field->decimals);
      break;
    case MYSQL_TYPE_TINY:
    case MYSQL_TYPE_SHORT:
    case MYSQL_TYPE_LONG:
    case MYSQL_TYPE_INT24:
    case MYSQL_TYPE_LONGLONG:
      DBUG_ASSERT(field->decimals == 0);
      col_obj->set_numeric_scale(0);
      break;
    default:
      DBUG_ASSERT(col_obj->is_numeric_scale_null());
      break;
    }

    //
    // Set options
    //

    dd::Properties *col_options= &col_obj->options();


    /*
      Store flag indicating whether BIT type storage optimized or not.
      We need to store this flag in DD to correctly handle the case
      when SE starts supporting optimized BIT storage but still needs
      to handle correctly columns which were created before this change.
    */
    if (field->sql_type == MYSQL_TYPE_BIT)
      col_options->set_bool("treat_bit_as_char", field->treat_bit_as_char);

    // Store geometry sub type
    if (field->sql_type == MYSQL_TYPE_GEOMETRY)
    {
      col_options->set_uint32("geom_type", field->geom_type);
    }

    // Field storage media and column format options
    if (field->field_storage_type() != HA_SM_DEFAULT)
      col_options->set_uint32("storage",
                              static_cast<uint32>(field->field_storage_type()));

    if (field->column_format() != COLUMN_FORMAT_TYPE_DEFAULT)
      col_options->set_uint32("column_format",
                              static_cast<uint32>(field->column_format()));

    //
    // Write intervals
    //
    uint i= 0;
    if (field->interval)
    {
      uchar buff[MAX_FIELD_WIDTH];
      String tmp((char*) buff,sizeof(buff), &my_charset_bin);
      tmp.length(0);

      for (const char **pos=field->interval->type_names ; *pos ; pos++)
      {
        //
        // Create enum/set object
        //
        dd::Column_type_element *elem_obj= NULL;

        DBUG_ASSERT(col_obj->type() == dd::enum_column_types::SET ||
                    col_obj->type() == dd::enum_column_types::ENUM);

        if (col_obj->type() == dd::enum_column_types::SET)
          elem_obj= col_obj->add_set_element();
        else if (col_obj->type() == dd::enum_column_types::ENUM)
          elem_obj= col_obj->add_enum_element();

        //  Copy type_lengths[i] bytes including '\0'
        //  This helps store typelib names that are of different charsets.
        std::string interval_name(*pos, field->interval->type_lengths[i]);
        elem_obj->set_name(interval_name);

        i++;
      }

    }

    // Reset the buffer and assign the column's default value.
    memset(buf, 0, bufsize);
    if (prepare_default_value(thd, buf, table, *field, col_obj))
      return true;
  }

  return false;
}


static dd::Index::enum_index_algorithm dd_get_new_index_algorithm_type(enum ha_key_alg type)
{
  switch (type)
  {
  case HA_KEY_ALG_SE_SPECIFIC:
    return dd::Index::IA_SE_SPECIFIC;

  case HA_KEY_ALG_BTREE:
    return dd::Index::IA_BTREE;

  case HA_KEY_ALG_RTREE:
    return dd::Index::IA_RTREE;

  case HA_KEY_ALG_HASH:
    return dd::Index::IA_HASH;

  case HA_KEY_ALG_FULLTEXT:
    return dd::Index::IA_FULLTEXT;

  }

  /* purecov: begin deadcode */
  sql_print_error("Error: Invalid index algorithm.");
  DBUG_ASSERT(false);

  return dd::Index::IA_SE_SPECIFIC;
  /* purecov: end */
}


static dd::Index::enum_index_type dd_get_new_index_type(const KEY *key)
{
  if (key->flags & HA_FULLTEXT)
    return dd::Index::IT_FULLTEXT;

  if (key->flags & HA_SPATIAL)
    return dd::Index::IT_SPATIAL;

  if (key->flags & HA_NOSAME)
  {
    /*
      mysql_prepare_create_table() marks PRIMARY KEY by assigning
      KEY::name special value. We rely on this here and in several
      other places in server (e.g. in sort_keys()).
    */
    if (key->name == primary_key_name)
      return dd::Index::IT_PRIMARY;
    else
      return dd::Index::IT_UNIQUE;
  }

  return dd::Index::IT_MULTIPLE;
}


/**
  Add dd::Index_element objects to dd::Index/Table according to
  KEY_PART_INFO array for the index.
*/

static void
fill_dd_index_elements_from_key_parts(const dd::Table *tab_obj,
                                      dd::Index *idx_obj,
                                      uint key_part_count,
                                      const KEY_PART_INFO *key_parts)
{
  //
  // Iterate through all the index element
  //

  const KEY_PART_INFO *key_part= key_parts;
  const KEY_PART_INFO *key_part_end= key_parts + key_part_count;

  for ( ; key_part != key_part_end; ++key_part)
  {
    //
    // Get reference to column object
    //

    const dd::Column *key_col_obj;

    {
      std::unique_ptr<dd::Column_const_iterator> it(tab_obj->user_columns());
      int i= 0;

      while ((key_col_obj= it->next()) != NULL && i < key_part->fieldnr)
        i++;
    }
    DBUG_ASSERT(key_col_obj);

    //
    // Create new index element object
    //

    dd::Index_element *idx_elem=
      idx_obj->add_element(const_cast<dd::Column*>(key_col_obj));

    idx_elem->set_length(key_part->length);

    // Note: Sort order is always 0 in FRM file
    // May be this is part of key_part_flag ? need to study
  }
}


/** Add index objects to dd::Table according to array of KEY structures. */
static void fill_dd_indexes_from_keyinfo(dd::Table *tab_obj,
                                         uint key_count,
                                         const KEY *keyinfo)
{
  //
  // Iterate through all the indexes
  //

  const KEY *key= keyinfo;
  const KEY *end= keyinfo + key_count;

  for (int key_nr= 1; key != end; ++key, ++key_nr)
  {
    //
    // Add new DD index
    //

    dd::Index *idx_obj= tab_obj->add_index();

    idx_obj->set_name(key->name);

    idx_obj->set_algorithm(dd_get_new_index_algorithm_type(key->algorithm));
    idx_obj->set_algorithm_explicit(key->is_algorithm_explicit);

    idx_obj->set_type(dd_get_new_index_type(key));

    idx_obj->set_ordinal_position(key_nr);

    idx_obj->set_generated(key->flags & HA_GENERATED_KEY);

    if (key->comment.str)
      idx_obj->set_comment(std::string(key->comment.str,
                                       key->comment.length));

    idx_obj->set_engine(tab_obj->engine());

    //
    // Set options
    //

    dd::Properties *idx_options= &idx_obj->options();

    /*
      Most of flags in KEY::flags bitmap can be easily calculated from other
      attributes of Index, Index_element or Column objects, so we avoid
      storing this redundant information in DD.

      HA_PACK_KEY and HA_BINARY_PACK_KEY are special in this respect. Even
      though we calculate them on the basis of key part attributes, they,
      unlike other flags, do not reflect immanent property of key or its
      parts, but rather reflect our decision to apply certain optimization
      in the specific case. So it is better to store these flags explicitly
      in DD in order to avoid problems with binary compatibility if we decide
      to change conditions in which optimization is applied in future releases.
    */
    idx_options->set_uint32("flags", (key->flags & (HA_PACK_KEY |
                                                    HA_BINARY_PACK_KEY)));

    if (key->block_size)
      idx_options->set_uint32("block_size", key->block_size);

    if (key->parser_name.str)
      idx_options->set("parser_name", key->parser_name.str);

    // Add Index elements
    fill_dd_index_elements_from_key_parts(tab_obj,
                                          idx_obj,
                                          key->user_defined_key_parts,
                                          key->key_part);
  }
}


/**
  Set dd::Tablespace object id for dd::Table and dd::Partition
  object during CREATE TABLE.

  @param thd                 - Thread handle.
  @param obj                 - dd::Table or dd::Partition.
  @param hton                - handlerton of table or a partition.
  @param tablespace_name     - Tablespace name to be associated
                               with Table or partition.
  @param is_temporary_table  - Is this temporary table ?

  @return true  - On failure.
  @return false - On success.
*/

template <typename T>
static bool fill_dd_tablespace_id_or_name(THD *thd,
                                          T *obj,
                                          handlerton *hton,
                                          const char *tablespace_name,
                                          bool is_temporary_table)
{
  DBUG_ENTER("fill_dd_tablespace_id_or_name");

  if (!(tablespace_name && strlen(tablespace_name)))
    DBUG_RETURN(false);

  /*
    Tablespace metadata can be stored in new DD for following cases.

    1) For engines NDB and InnoDB

    2) A temporary table cannot be assigned with non-temporary tablespace.
       And meta data of temporary tablespace is not captured by new DD.
       Hence it is not necessary to look up tablespaces for temporary
       tables. We store the tablespace name in 'tablespace' table
       option.

    3) Innodb uses predefined/reserved tablespace names started with
       'innodb_'. New DD does not contain metadata for these tablespaces.
       WL7141 can decide if they are really needed to be visible to server.
       So we just store these name in dd::Table::option so as to support
       old behavior and make SHOW CREATE to display the tablespace name.

    4) Note that we store tablespace name for non-tablespace-capable SEs
       for compatibility reasons.
  */
  const char *innodb_prefix= "innodb_";

  if (hton->alter_tablespace &&
      !is_temporary_table &&
      strncmp(tablespace_name, innodb_prefix, strlen(innodb_prefix)) != 0)
  {
    /*
      Make sure we have at least an IX lock on the tablespace name,
      unless this is a temporary table. For temporary tables, the
      tablespace name is not IX locked. When setting tablespace id
      for dd::Partition, we acquire IX lock here.
    */
    DBUG_ASSERT(thd->mdl_context.owns_equal_or_stronger_lock(
                         MDL_key::TABLESPACE,
                         "", tablespace_name,
                         MDL_INTENTION_EXCLUSIVE));

    // Acquire tablespace.
    dd::cache::Dictionary_client::Auto_releaser releaser(thd->dd_client());
    const dd::Tablespace* ts_obj= NULL;
    DEBUG_SYNC(thd, "before_acquire_in_fill_dd_tablespace_id_or_name");
    if (thd->dd_client()->acquire<dd::Tablespace>(tablespace_name, &ts_obj))
    {
      // acquire() always fails with a error being reported.
      DBUG_RETURN(true);
    }

    if (!ts_obj)
    {
      my_error(ER_TABLESPACE_MISSING_WITH_NAME, MYF(0), tablespace_name);
      DBUG_RETURN(true);
    }

    // We found valid tablespace so store the ID with dd::Table now.
    obj->set_tablespace_id(ts_obj->id());
  }
  else
  {
    /*
      Persist the tablespace name for non-ndb/non-innodb engines
      This is the current behavior to retain them. The SHOW CREATE
      is suppose to show the options that are provided in CREATE
      TABLE, even though the tablespaces are not supported by
      the engine.
    */
    dd::Properties *options= &obj->options();
    options->set("tablespace", tablespace_name);
  }

  DBUG_RETURN(false);
}


/**
  Get a string of fields to be stores as partition_expression.

  Must be in sync with set_field_list()!

  @param[in,out] str       String to add the field name list to.
  @param[in]     name_list Field name list.

  @return false on success, else true.
*/

static bool get_field_list_str(std::string &str, List<char> *name_list)
{
  List_iterator<char> it(*name_list);
  const char *name;
  uint i= 0, elements= name_list->elements;
  while ((name= it++))
  {
    dd::escape(&str, name);
    if (++i < elements)
      str.push_back(FIELD_NAME_SEPARATOR_CHAR);
  }
  DBUG_ASSERT(i == name_list->elements);
  return false;
}


/** Helper function to set partition options. */
static void set_partition_options(partition_element *part_elem,
                                  dd::Properties *part_options)
{
  if (part_elem->part_max_rows)
    part_options->set_uint64("max_rows", part_elem->part_max_rows);
  if (part_elem->part_min_rows)
    part_options->set_uint64("min_rows", part_elem->part_min_rows);
  if (part_elem->data_file_name && part_elem->data_file_name[0])
    part_options->set("data_file_name", part_elem->data_file_name);
  if (part_elem->index_file_name && part_elem->index_file_name[0])
    part_options->set("index_file_name", part_elem->index_file_name);
  if (part_elem->nodegroup_id != UNDEF_NODEGROUP)
    part_options->set_uint32("nodegroup_id", part_elem->nodegroup_id);
}


/** Helper function to add partition column values. */
static bool add_part_col_vals(partition_info *part_info,
                              part_elem_value *list_value,
                              uint list_index,
                              dd::Partition *part_obj,
                              const HA_CREATE_INFO *create_info,
                              const List<Create_field> &create_fields)
{
  uint i;
  List_iterator<char> it(part_info->part_field_list);
  uint num_elements= part_info->part_field_list.elements;

  for (i= 0; i < num_elements; i++)
  {
    dd::Partition_value *val_obj= part_obj->add_value();
    part_column_list_val *col_val= &list_value->col_val_array[i];
    char *field_name= it++;
    val_obj->set_column_num(i);
    val_obj->set_list_num(list_index);
    if (col_val->max_value)
    {
      val_obj->set_max_value(true);
    }
    else if (col_val->null_value)
    {
      val_obj->set_value_null(true);
    }
    else
    {
      //  Store in value in utf8 string format.
      String val_str;
      DBUG_ASSERT(!col_val->item_expression->null_value);
      if (expr_to_string(&val_str,
                         col_val->item_expression,
                         col_val,
                         NULL,
                         field_name,
                         create_info,
                         const_cast<List<Create_field>*>(&create_fields)))
      {
        return true;
      }
      std::string std_str(val_str.ptr(), val_str.length());
      val_obj->set_value_utf8(std_str);
    }
  }
  return false;
}


/**
  Fill in partitioning meta data form create_info
  to the table object.

  @param[in]     thd            Thread handle.
  @param[in,out] tab_obj        Table object where to store the info.
  @param[in]     create_info    Create info.
  @param[in]     create_fields  List of fiels in the new table.
  @param[in]     part_info      Partition info object.

  @return false on success, else true.
*/

static bool fill_dd_partition_from_create_info(THD *thd,
                                               dd::Table *tab_obj,
                                               const HA_CREATE_INFO *create_info,
                                               const List<Create_field> &create_fields,
                                               partition_info *part_info)
{
  // TODO-PARTITION: move into partitioning service, WL#4827
  // TODO-PARTITION: Change partition_info, partition_element, part_column_list_val
  //       and p_elem_val to be more similar with
  //       the DD counterparts to ease conversions!
  if (part_info)
  {
    switch (part_info->part_type) {
    case RANGE_PARTITION:
      if (part_info->column_list)
        tab_obj->set_partition_type(dd::Table::PT_RANGE_COLUMNS);
      else
        tab_obj->set_partition_type(dd::Table::PT_RANGE);
      break;
    case LIST_PARTITION:
      if (part_info->column_list)
        tab_obj->set_partition_type(dd::Table::PT_LIST_COLUMNS);
      else
        tab_obj->set_partition_type(dd::Table::PT_LIST);
      break;
    case HASH_PARTITION:
      if (part_info->list_of_part_fields)
      {
        /* KEY partitioning */
        if (part_info->linear_hash_ind)
        {
          if (part_info->key_algorithm == partition_info::KEY_ALGORITHM_51)
            tab_obj->set_partition_type(dd::Table::PT_LINEAR_KEY_51);
          else
            tab_obj->set_partition_type(dd::Table::PT_LINEAR_KEY_55);
        }
        else
        {
          if (part_info->key_algorithm == partition_info::KEY_ALGORITHM_51)
            tab_obj->set_partition_type(dd::Table::PT_KEY_51);
          else
            tab_obj->set_partition_type(dd::Table::PT_KEY_55);
        }
      }
      else
      {
        if (part_info->linear_hash_ind)
          tab_obj->set_partition_type(dd::Table::PT_LINEAR_HASH);
        else
          tab_obj->set_partition_type(dd::Table::PT_HASH);
      }
      break;
    default:
      DBUG_ASSERT(0); /* purecov: deadcode */
    }

    if (part_info->is_auto_partitioned)
    {
      if (tab_obj->partition_type() == dd::Table::PT_KEY_55)
      {
        tab_obj->set_partition_type(dd::Table::PT_AUTO);
      }
      else if (tab_obj->partition_type() == dd::Table::PT_LINEAR_KEY_55)
      {
        tab_obj->set_partition_type(dd::Table::PT_AUTO_LINEAR);
      }
      else
      {
        /*
          Currently only [LINEAR] KEY partitioning is used for auto partitioning.
        */
        DBUG_ASSERT(0); /* purecov: deadcode */
      }
    }

    /* Set partition_expression */
    if (part_info->list_of_part_fields)
    {
      std::string str;
      if (get_field_list_str(str, &part_info->part_field_list))
        return true;
      tab_obj->set_partition_expression(str);
    }
    else
    {
      /* column_list also has list_of_part_fields set! */
      DBUG_ASSERT(!part_info->column_list);
      /* TODO-PARTITION: use part_info->part_expr->print() instead! */
      std::string str(part_info->part_func_string,
                      part_info->part_func_len);
      tab_obj->set_partition_expression(str);
    }

    if (part_info->use_default_partitions)
    {
      if (!part_info->use_default_num_partitions)
        tab_obj->set_default_partitioning(dd::Table::DP_NUMBER);
      else
        tab_obj->set_default_partitioning(dd::Table::DP_YES);
    }
    else
      tab_obj->set_default_partitioning(dd::Table::DP_NO);

    /* Set up subpartitioning. */
    if (part_info->is_sub_partitioned())
    {
      if (part_info->list_of_subpart_fields)
      {
        /* KEY partitioning */
        if (part_info->linear_hash_ind)
        {
          if (part_info->key_algorithm == partition_info::KEY_ALGORITHM_51)
            tab_obj->set_subpartition_type(dd::Table::ST_LINEAR_KEY_51);
          else
            tab_obj->set_subpartition_type(dd::Table::ST_LINEAR_KEY_55);
        }
        else
        {
          if (part_info->key_algorithm == partition_info::KEY_ALGORITHM_51)
            tab_obj->set_subpartition_type(dd::Table::ST_KEY_51);
          else
            tab_obj->set_subpartition_type(dd::Table::ST_KEY_55);
        }
      }
      else
      {
        if (part_info->linear_hash_ind)
          tab_obj->set_subpartition_type(dd::Table::ST_LINEAR_HASH);
        else
          tab_obj->set_subpartition_type(dd::Table::ST_HASH);
      }

      /* Set subpartition_expression */
      if (part_info->list_of_subpart_fields)
      {
        std::string str;
        if (get_field_list_str(str, &part_info->subpart_field_list))
          return true;
        tab_obj->set_subpartition_expression(str);
      }
      else
      {
        /* TODO-PARTITION: use part_info->subpart_expr->print() instead! */
        std::string str(part_info->subpart_func_string,
                        part_info->subpart_func_len);
        tab_obj->set_subpartition_expression(str);
      }
      if (part_info->use_default_subpartitions)
      {
        if (!part_info->use_default_num_subpartitions)
          tab_obj->set_default_subpartitioning(dd::Table::DP_NUMBER);
        else
          tab_obj->set_default_subpartitioning(dd::Table::DP_YES);
      }
      else
        tab_obj->set_default_subpartitioning(dd::Table::DP_NO);
    }

    /* Add partitions and subpartitions. */
    {
      List_iterator<partition_element> part_it(part_info->partitions);
      partition_element *part_elem;
      uint part_num= 0;
      while ((part_elem= part_it++))
      {
        if (part_elem->part_state == PART_TO_BE_DROPPED ||
            part_elem->part_state == PART_REORGED_DROPPED)
        {
          /* These should not be included in the new table definition. */
          continue;
        }

        dd::Partition *part_obj= tab_obj->add_partition();

        part_obj->set_level(0);
        part_obj->set_name(part_elem->partition_name);
        part_obj->set_engine(tab_obj->engine());
        if (part_elem->part_comment)
          part_obj->set_comment(part_elem->part_comment);
        part_obj->set_number(part_num);
        dd::Properties *part_options= &part_obj->options();
        set_partition_options(part_elem, part_options);

        // Set partition tablespace
        if (fill_dd_tablespace_id_or_name<dd::Partition>(
              thd,
              part_obj,
              create_info->db_type,
              part_elem->tablespace_name,
              create_info->options & HA_LEX_CREATE_TMP_TABLE))
          return true;

        /* Fill in partition values if not KEY/HASH. */
        if (part_info->part_type == RANGE_PARTITION)
        {
          if (part_info->column_list)
          {
            List_iterator<part_elem_value> list_it(part_elem->list_val_list);
            part_elem_value *list_value= list_it++;
            if (add_part_col_vals(part_info,
                                  list_value,
                                  0,
                                  part_obj,
                                  create_info,
                                  create_fields))
            {
              return true;
            }
            DBUG_ASSERT(list_it++ == NULL);
          }
          else
          {
            dd::Partition_value *val_obj= part_obj->add_value();
            if (part_elem->max_value)
            {
              val_obj->set_max_value(true);
            }
            else
            {
              if (part_elem->signed_flag)
              {
                val_obj->set_value_utf8(dd::Properties::from_int64(
                                        part_elem->range_value));
              }
              else
              {
                val_obj->set_value_utf8(dd::Properties::from_uint64(
                                        (ulonglong) part_elem->range_value));
              }
            }
          }
        }
        else if (part_info->part_type == LIST_PARTITION)
        {
          uint list_index= 0;
          List_iterator<part_elem_value> list_val_it(part_elem->list_val_list);
          if (part_elem->has_null_value)
          {
            DBUG_ASSERT(!part_info->column_list);
            dd::Partition_value *val_obj= part_obj->add_value();
            val_obj->set_value_null(true);
            val_obj->set_list_num(list_index++);
          }
          part_elem_value *list_value;
          while ((list_value= list_val_it++))
          {
            if (part_info->column_list)
            {
              if (add_part_col_vals(part_info,
                                    list_value,
                                    list_index,
                                    part_obj,
                                    create_info,
                                    create_fields))
              {
                return true;
              }
            }
            else
            {
              dd::Partition_value *val_obj= part_obj->add_value();
              val_obj->set_list_num(list_index);
              if (list_value->unsigned_flag)
              {
                val_obj->set_value_utf8(dd::Properties::from_uint64(
                                        (ulonglong) list_value->value));
              }
              else
              {
                val_obj->set_value_utf8(dd::Properties::from_int64(
                                        list_value->value));
              }
            }
            list_index++;
          }
        }
        else
        {
          // HASH/KEY partition, nothing to fill in?
          DBUG_ASSERT(part_info->part_type == HASH_PARTITION);
        }


        /* Set up all subpartitions in this partition. */
        if (part_info->is_sub_partitioned())
        {
          uint sub_part_num= 0;
          List_iterator<partition_element> sub_it(part_elem->subpartitions);
          partition_element *sub_elem;
          while ((sub_elem= sub_it++))
          {
            dd::Partition *sub_obj= tab_obj->add_partition();
            sub_obj->set_level(1);
            sub_obj->set_engine(tab_obj->engine());
            if (sub_elem->part_comment)
              sub_obj->set_comment(sub_elem->part_comment);
            sub_obj->set_name(sub_elem->partition_name);
            sub_obj->set_number(sub_part_num + part_num * part_info->num_subparts);
            dd::Properties *sub_options= &sub_obj->options();
            set_partition_options(sub_elem, sub_options);

            // Set partition tablespace
            if (fill_dd_tablespace_id_or_name<dd::Partition>(
                  thd,
                  sub_obj,
                  create_info->db_type,
                  sub_elem->tablespace_name,
                  create_info->options & HA_LEX_CREATE_TMP_TABLE))
              return true;

            /*
              If table is subpartitioned for each subpartition, index pair
              we need to create Partition_index object.
            */
            std::unique_ptr<dd::Index_iterator> idx_it(tab_obj->indexes());
            dd::Index *idx;

            while ((idx= idx_it->next()) != NULL)
              sub_obj->add_index(idx);

            sub_part_num++;
          }
        }
        else
        {
          /*
            If table is not subpartitioned then Partition_index object is
            required for each partition, index pair.
            */
          std::unique_ptr<dd::Index_iterator> idx_it(tab_obj->indexes());
          dd::Index *idx;

          while ((idx= idx_it->next()) != NULL)
            part_obj->add_index(idx);
        }

        part_num++;
      }
    }
  }
  else
  {
    tab_obj->set_partition_type(dd::Table::PT_NONE);
  }
  return false;
}


/** Fill dd::Table object from mysql_prepare_create_table() output. */
static bool fill_dd_table_from_create_info(THD *thd,
                                           dd::Table *tab_obj,
                                           const std::string &table_name,
                                           const HA_CREATE_INFO *create_info,
                                           const List<Create_field> &create_fields,
                                           const KEY *keyinfo,
                                           uint keys,
                                           handler *file)
{
  // Table name must be set with the correct case depending on l_c_t_n
  tab_obj->set_name(table_case_name(create_info, table_name.c_str()));

  // TODO-POST-MERGE-TO-TRUNK:
  // Initialize new field tab_obj->last_checked_for_upgrade

  // No need set tab_obj->m_mysql_version_id here. It is always
  // initialized to MYSQL_VERSION_ID by the dd::Abstract_table_impl
  // constructor.

  // Engine
  {
    // Storing real storage engine name in tab_obj.

    handlerton *hton=
      thd->work_part_info ? thd->work_part_info->default_engine_type :
                            create_info->db_type;

    DBUG_ASSERT(hton && ha_storage_engine_is_enabled(hton));

    tab_obj->set_engine(ha_resolve_storage_engine_name(hton));
  }

  // Comments
  if (create_info->comment.str)
    tab_obj->set_comment(std::string(create_info->comment.str,
                                     create_info->comment.length));

  //
  // Set options
  //
  dd::Properties *table_options= &tab_obj->options();

  if (create_info->max_rows)
    table_options->set_uint64("max_rows", create_info->max_rows);

  if (create_info->min_rows)
    table_options->set_uint64("min_rows", create_info->min_rows);

  //
  // Options encoded in HA_CREATE_INFO::table_options.
  //

  /* We should not get any unexpected flags which are not handled below. */
  DBUG_ASSERT(!(create_info->table_options &
                ~(HA_OPTION_PACK_RECORD|
                  HA_OPTION_PACK_KEYS|HA_OPTION_NO_PACK_KEYS|
                  HA_OPTION_CHECKSUM|HA_OPTION_NO_CHECKSUM|
                  HA_OPTION_DELAY_KEY_WRITE|HA_OPTION_NO_DELAY_KEY_WRITE|
                  HA_OPTION_STATS_PERSISTENT|HA_OPTION_NO_STATS_PERSISTENT)));

  /*
    Even though we calculate HA_OPTION_PACK_RECORD flag from the value of
    ROW_FORMAT option and column types, it doesn't really reflect property
    of table, but rather our decision to apply optimization in some cases.
    So it is better to store this flag explicitly in DD in order to avoid
    problems with binary compatibility if we decide to change rules for
    applying this optimization in future releases.
  */
  table_options->set_bool("pack_record",
                          create_info->table_options & HA_OPTION_PACK_RECORD);

  /*
    PACK_KEYS=# clause. Absence of PACK_KEYS option/PACK_KEYS=DEFAULT is
    represented by absence of "pack_keys" property.
  */
  if (create_info->table_options & (HA_OPTION_PACK_KEYS|HA_OPTION_NO_PACK_KEYS))
  {
    DBUG_ASSERT((create_info->table_options &
                 (HA_OPTION_PACK_KEYS|HA_OPTION_NO_PACK_KEYS)) !=
                (HA_OPTION_PACK_KEYS|HA_OPTION_NO_PACK_KEYS));

    table_options->set_bool("pack_keys",
                            create_info->table_options & HA_OPTION_PACK_KEYS);
  }

  /*
    CHECKSUM=# clause. CHECKSUM=DEFAULT doesn't have special meaning and
    is equivalent to CHECKSUM=0.
  */
  DBUG_ASSERT(!((create_info->table_options & HA_OPTION_CHECKSUM) &&
                (create_info->table_options & HA_OPTION_NO_CHECKSUM)));
  table_options->set_bool("checksum",
                          create_info->table_options & HA_OPTION_CHECKSUM);

  /* DELAY_KEY_WRITE=# clause. Same situation as for CHECKSUM option. */
  DBUG_ASSERT(!((create_info->table_options & HA_OPTION_DELAY_KEY_WRITE) &&
                (create_info->table_options & HA_OPTION_NO_DELAY_KEY_WRITE)));
  table_options->set_bool("delay_key_write", create_info->table_options &
                                             HA_OPTION_DELAY_KEY_WRITE);

  /*
    STATS_PERSISTENT=# clause. Absence option in dd::Properties represents
    STATS_PERSIST=DEFAULT value (which means that global server default
    should be used).
  */
  if (create_info->table_options & (HA_OPTION_STATS_PERSISTENT|
                                    HA_OPTION_NO_STATS_PERSISTENT))
  {
    DBUG_ASSERT((create_info->table_options &
                 (HA_OPTION_STATS_PERSISTENT|HA_OPTION_NO_STATS_PERSISTENT)) !=
                (HA_OPTION_STATS_PERSISTENT|HA_OPTION_NO_STATS_PERSISTENT));

    table_options->set_bool("stats_persistent",
                            (create_info->table_options &
                             HA_OPTION_STATS_PERSISTENT));
  }

  //
  // Set other table options.
  //

  table_options->set_uint32("avg_row_length", create_info->avg_row_length);

  table_options->set_uint32("row_type", create_info->row_type);

  table_options->set_uint32("stats_sample_pages",
                     create_info->stats_sample_pages & 0xffff);

  table_options->set_uint32("stats_auto_recalc",
                            create_info->stats_auto_recalc);

  table_options->set_uint32("key_block_size", create_info->key_block_size);

  if (create_info->connect_string.str)
    table_options->set("connection_string", create_info->connect_string.str);

  if (create_info->compress.str)
    table_options->set("compress", create_info->compress.str);

  if (create_info->encrypt_type.str)
    table_options->set("encrypt_type", create_info->encrypt_type.str);

  // Storage media
  if (create_info->storage_media > HA_SM_DEFAULT)
    table_options->set_uint32("storage", create_info->storage_media);

  // Collation ID
  DBUG_ASSERT(create_info->default_table_charset);
  tab_obj->set_collation_id(create_info->default_table_charset->number);

  // TODO-MYSQL_VERSION: We decided not to store MYSQL_VERSION_ID ?
  //
  //       If we are to introduce this version we need to explain when
  //       it can be useful (e.g. informational and for backward
  //       compatibility reasons, to handle rare cases when meaning of
  //       some option values changed like it happened for partitioning
  //       by KEY, to optimize CHECK FOR UPGRADE). Note that in practice
  //       we can't use this version ID as a robust binary format version
  //       number, because our shows that we often must be able to create
  //       tables in old binary format even in newer versions to avoid
  //       expensive table rebuilds by ALTER TABLE.

  // Add field definitions
  if (fill_dd_columns_from_create_fields(thd, tab_obj,
                                         create_fields,
                                         file))
    return true;

  // Add index definitions
  fill_dd_indexes_from_keyinfo(tab_obj, keys, keyinfo);

  // Add tablespace definition.
  if (fill_dd_tablespace_id_or_name<dd::Table>(
                              thd,
                              tab_obj,
                              create_info->db_type,
                              create_info->tablespace,
                              create_info->options & HA_LEX_CREATE_TMP_TABLE))
    return true;

  if (file->get_extra_columns_and_keys(create_info, &create_fields,
                                       keyinfo, keys, tab_obj))
    return true;

  // Add partition definitions
  if (fill_dd_partition_from_create_info(thd,
                                         tab_obj,
                                         create_info,
                                         create_fields,
                                         thd->work_part_info))
    return true;

  return false;
}


static std::unique_ptr<dd::Table> create_dd_system_table(THD *thd,
                                    const std::string &table_name,
                                    HA_CREATE_INFO *create_info,
                                    const List<Create_field> &create_fields,
                                    const KEY *keyinfo,
                                    uint keys,
                                    handler *file,
                                    const dd::Object_table &dd_table)
{
  // Retrieve the system schema.
  const Schema *system_schema= NULL;
  dd::cache::Dictionary_client::Auto_releaser releaser(thd->dd_client());
  if (thd->dd_client()->acquire(std::string(MYSQL_SCHEMA_NAME.str),
                                &system_schema))
  {
    // Error is reported by the dictionary subsystem.
    return nullptr;
  }

  if (!system_schema)
  {
    my_error(ER_BAD_DB_ERROR, MYF(0), MYSQL_SCHEMA_NAME.str);
    return nullptr;
  }

  // Create dd::Table object.
  std::unique_ptr<dd::Table> tab_obj(const_cast<dd::Schema *>(system_schema)->
                                     create_table(thd));

  if (fill_dd_table_from_create_info(thd, tab_obj.get(), table_name,
                                     create_info, create_fields,
                                     keyinfo, keys, file))
    return nullptr;

  // Get the se private data for the DD table
  if (file->ha_get_se_private_data(tab_obj.get(),
                                   dd_table.default_dd_version(thd)))
    return nullptr;

  // "Store" the object in the shared cache, and make it sticky.
  // Ownership of dd::Table object is passed to Auto_releaser;
  dd::Table *tab_obj_auto;
  thd->dd_client()->add_and_reset_id((tab_obj_auto= tab_obj.release()));
  thd->dd_client()->set_sticky(tab_obj_auto, true);

  return std::unique_ptr<dd::Table>(tab_obj_auto->clone());
}


static std::unique_ptr<dd::Table> create_dd_user_table(THD *thd,
                                    const std::string &schema_name,
                                    const std::string &table_name,
                                    HA_CREATE_INFO *create_info,
                                    const List<Create_field> &create_fields,
                                    const KEY *keyinfo,
                                    uint keys,
                                    handler *file,
                                    bool commit_dd_changes)
{
  // Verify that this is not a dd table.
  DBUG_ASSERT(!dd::get_dictionary()->is_dd_table_name(schema_name,
                                                      table_name));

  // Check if the schema exists. We must make sure the schema is released
  // and unlocked in the right order.
  dd::Schema_MDL_locker mdl_locker(thd);
  dd::cache::Dictionary_client::Auto_releaser releaser(thd->dd_client());
  const dd::Schema *sch_obj= NULL;
  if (mdl_locker.ensure_locked(schema_name.c_str()) ||
      thd->dd_client()->acquire<dd::Schema>(schema_name, &sch_obj))
  {
    // Error is reported by the dictionary subsystem.
    return nullptr;
  }

  if (!sch_obj)
  {
    my_error(ER_BAD_DB_ERROR, MYF(0), schema_name.c_str());
    return nullptr;
  }

  // Create dd::Table object.
  std::unique_ptr<dd::Table> tab_obj(sch_obj->create_table(thd));

  if (fill_dd_table_from_create_info(thd, tab_obj.get(), table_name,
                                     create_info, create_fields,
                                     keyinfo, keys, file))
    return nullptr;

  // WL7743:/TODO: Consider pulling out commit/rollback code below
  //               once partitioning DDL code is removed.
  //
  // QQ: Do we want to keep commits on this layer?

  Disable_gtid_state_update_guard disabler(thd);

  // Store info in DD tables.
  if (thd->dd_client()->store(tab_obj.get()) ||
      dd::store_sdi(thd, tab_obj.get(), sch_obj))
  {
    if (commit_dd_changes)
    {
      trans_rollback_stmt(thd);
      // Full rollback in case we have THD::transaction_rollback_request.
      trans_rollback(thd);
    }
    return nullptr;
  }

  if (commit_dd_changes && (trans_commit_stmt(thd) || trans_commit(thd)))
    return nullptr;

  return tab_obj;
}


std::unique_ptr<dd::Table> create_table(THD *thd,
                             const std::string &schema_name,
                             const std::string &table_name,
                             HA_CREATE_INFO *create_info,
                             const List<Create_field> &create_fields,
                             const KEY *keyinfo,
                             uint keys,
                             handler *file,
                             bool commit_dd_changes)
{
  dd::Dictionary *dict= dd::get_dictionary();
  const dd::Object_table *dd_table= dict->get_dd_table(schema_name, table_name);

  return dd_table ?
    create_dd_system_table(thd, table_name, create_info, create_fields,
                           keyinfo, keys, file, *dd_table) :
    create_dd_user_table(thd, schema_name, table_name, create_info,
                         create_fields, keyinfo, keys, file, commit_dd_changes);
}


std::unique_ptr<dd::Table> create_tmp_table(THD *thd,
                             const std::string &schema_name,
                             const std::string &table_name,
                             HA_CREATE_INFO *create_info,
                             const List<Create_field> &create_fields,
                             const KEY *keyinfo,
                             uint keys,
                             handler *file)
{
  // Check if the schema exists. We must make sure the schema is released
  // and unlocked in the right order.
  dd::Schema_MDL_locker mdl_locker(thd);
  dd::cache::Dictionary_client::Auto_releaser releaser(thd->dd_client());
  const dd::Schema *sch_obj= NULL;
  if (mdl_locker.ensure_locked(schema_name.c_str()) ||
      thd->dd_client()->acquire<dd::Schema>(schema_name, &sch_obj))
  {
    // Error is reported by the dictionary subsystem.
    return nullptr;
  }

  if (!sch_obj)
  {
    my_error(ER_BAD_DB_ERROR, MYF(0), schema_name.c_str());
    return nullptr;
  }

  // Create dd::Table object.
  std::unique_ptr<dd::Table> tab_obj(sch_obj->create_table(thd));

  if (fill_dd_table_from_create_info(thd, tab_obj.get(), table_name,
                                     create_info, create_fields,
                                     keyinfo, keys, file))
    return nullptr;

  return tab_obj;
}


template <typename T>
bool drop_table(THD *thd, const char *schema_name, const char *name,
                bool commit_dd_changes)
{
  dd::cache::Dictionary_client *client= thd->dd_client();


  // Verify that the schema exists. We must make sure the schema is released
  // and unlocked in the right order.
  dd::Schema_MDL_locker mdl_locker(thd);
  dd::cache::Dictionary_client::Auto_releaser releaser(client);
  const dd::Schema *sch= NULL;
  if (mdl_locker.ensure_locked(schema_name) ||
      client->acquire<dd::Schema>(schema_name, &sch))
  {
    // Error is reported by the dictionary subsystem.
    return true;
  }

  if (!sch)
  {
    my_error(ER_BAD_DB_ERROR, MYF(0), schema_name);
    return true;
  }

  /*
    Use uncommitted read, so ALTER TABLE ... ALGORITHM=COPY can employ
    this function to drop old version of the table after it was renamed,
    without committing the rename first.
  */
  const T *at= NULL;
  if (client->acquire_uncached_uncommitted<T>(schema_name, name, &at))
  {
    // Error is reported by the dictionary subsystem.
    return true;
  }

  // A non-existing object is a legitimate scenario.
  if (!at)
    return false;

  std::unique_ptr<const T> table_def(at);

  Disable_gtid_state_update_guard disabler(thd);

  // Drop the table/view
<<<<<<< HEAD
  if (client->drop_uncached(table_def.get()))
=======
  if (dd::remove_sdi(thd, at, sch) ||
      client->drop(at))
>>>>>>> ceb93f9c
  {
    if (commit_dd_changes)
    {
      trans_rollback_stmt(thd);
      // Full rollback in case we have THD::transaction_rollback_request.
      trans_rollback(thd);
    }
    return true;
  }

  return commit_dd_changes &&
         (trans_commit_stmt(thd) || trans_commit(thd));
}


template <typename T>
bool table_exists(dd::cache::Dictionary_client *client,
                  const char *schema_name, const char *name,
                  bool *exists)
{
  DBUG_ENTER("dd::table_exists");
  DBUG_ASSERT(exists);

  // Tables exist if they can be acquired.
  dd::cache::Dictionary_client::Auto_releaser releaser(client);
  const T *tab_obj= NULL;
  if (client->acquire<T>(schema_name, name, &tab_obj))
  {
    // Error is reported by the dictionary subsystem.
    DBUG_RETURN(true);
  }
  *exists= (tab_obj != NULL);

  DBUG_RETURN(false);
}


template <typename T>
bool rename_table(THD *thd,
                  const char *from_schema_name,
                  const char *from_table_name,
                  const char *to_schema_name,
                  const char *to_table_name,
                  bool commit_dd_changes)
{
  // We must make sure the schema is released and unlocked in the right order.
  dd::Schema_MDL_locker from_mdl_locker(thd);
  dd::Schema_MDL_locker to_mdl_locker(thd);

  // Check if source and destination schemas exist.
  dd::cache::Dictionary_client::Auto_releaser releaser(thd->dd_client());
  const dd::Schema *from_sch= NULL;
  const dd::Schema *to_sch= NULL;
  std::unique_ptr<T> from_tab;
  const T *to_tab= NULL;
  std::unique_ptr<const T> to_guard;

  /*
    Acquire all objects. Uncommitted read for 'from' object allows us
    to use this function in ALTER TABLE ALGORITHM=INPLACE implementation.
  */
  if (from_mdl_locker.ensure_locked(from_schema_name) ||
      to_mdl_locker.ensure_locked(to_schema_name) ||
      thd->dd_client()->acquire<dd::Schema>(from_schema_name, &from_sch) ||
      thd->dd_client()->acquire<dd::Schema>(to_schema_name, &to_sch) ||
      thd->dd_client()->acquire_uncached_uncommitted<T>(to_schema_name,
                                                        to_table_name,
                                                        &to_tab) ||
      !(from_tab= acquire_uncached_uncommitted_table<T>(thd, from_schema_name,
                                                        from_table_name)))
  {
    // Error is reported by the dictionary subsystem.
    to_guard.reset(to_tab);
    return true;
  }

  to_guard.reset(to_tab);

  // Report error if missing objects. Missing 'to_tab' is not an error.
  if (!from_sch)
  {
    my_error(ER_BAD_DB_ERROR, MYF(0), from_schema_name);
    return true;
  }

  if (!to_sch)
  {
    my_error(ER_BAD_DB_ERROR, MYF(0), to_schema_name);
    return true;
  }

  Disable_gtid_state_update_guard disabler(thd);

  if (to_tab)
  {
    /* This function can't properly handle sticky (i.e. system tables). */
    DBUG_ASSERT(! thd->dd_client()->is_sticky(to_tab));

    if (thd->dd_client()->drop_uncached(to_tab))
    {
      if (commit_dd_changes)
      {
        // Error is reported by the dictionary subsystem.
        trans_rollback_stmt(thd);
        // Full rollback in case we have THD::transaction_rollback_request.
        trans_rollback(thd);
      }
      return true;
    }
  }


  // Set schema id and table name.
  from_tab->set_schema_id(to_sch->id());
  from_tab->set_name(to_table_name);

  // Do the update. Errors will be reported by the dictionary subsystem.
  if (thd->dd_client()->update_uncached_and_invalidate(from_tab.get()))
  {
<<<<<<< HEAD
    if (commit_dd_changes)
=======
    is_sticky= thd->dd_client()->is_sticky(to_tab);
    if (is_sticky)
      thd->dd_client()->set_sticky(to_tab, false);

    if (dd::remove_sdi(thd, to_tab, to_sch) ||
        thd->dd_client()->drop(to_tab))
>>>>>>> ceb93f9c
    {
      trans_rollback_stmt(thd);
      // Full rollback in case we have THD::transaction_rollback_request.
      trans_rollback(thd);
    }
    return true;
  }

  return commit_dd_changes &&
         (trans_commit_stmt(thd) || trans_commit(thd));
}

<<<<<<< HEAD
=======
  Sdi_updater update_sdi= make_sdi_updater(thd, from_tab, from_sch);

  // Clone the object to be modified, and make sure the clone is deleted
  // by wrapping it in a unique_ptr.
  std::unique_ptr<T> new_tab(from_tab->clone());
>>>>>>> ceb93f9c

template <typename T>
bool rename_table(THD *thd,
                  const dd::Table *from_table_def,
                  dd::Table *to_table_def,
                  bool commit_dd_changes)
{
  Disable_gtid_state_update_guard disabler(thd);

  // Do the update. Errors will be reported by the dictionary subsystem.
  if (thd->dd_client()->update_uncached_and_invalidate(to_table_def))
  {
    if (commit_dd_changes)
    {
      trans_rollback_stmt(thd);
      // Full rollback in case we have THD::transaction_rollback_request.
      trans_rollback(thd);
    }
    return true;
  }

<<<<<<< HEAD
  return commit_dd_changes &&
         (trans_commit_stmt(thd) || trans_commit(thd));
=======
  bool abort= false;
  DBUG_EXECUTE_IF("abort_rename_after_update",
                  abort= true;);

  if (update_sdi(thd, new_tab.get(), to_sch) || abort)
  {
    // At this point the cache already contains the new value, and
    // aborting the transaction will not undo this automatically. To
    // remedy this the table is dropped to remove it from the
    // cache. This will obviously also remove it from the DD
    // tables, but this is ok since the removal will be rolled back
    // when the transaction aborts. Since there is exclusive MDL on
    // the table, other threads will not see the removal, but will
    // have to reload the table into the cache when they get MDL.
#ifndef DBUG_OFF
    bool drop_error=
#endif /* !DBUG_OFF */
      thd->dd_client()->drop(from_tab);
    DBUG_ASSERT(drop_error == false);

    trans_rollback_stmt(thd);
    // Full rollback in case we have THD::transaction_rollback_request.
    trans_rollback(thd);

#ifndef DBUG_OFF
    if (abort)
    {
      my_error(ER_ERROR_ON_WRITE, MYF(0), "error inject", 42,
               "simulated write error");
    }
#endif /* !DBUG_OFF */
    return true;
  }

  return trans_commit_stmt(thd) ||
         trans_commit(thd);
>>>>>>> ceb93f9c
}


bool abstract_table_type(dd::cache::Dictionary_client *client,
                         const char *schema_name,
                         const char *table_name,
                         dd::enum_table_type *table_type)
{
  DBUG_ENTER("dd::abstract_table_type");

  dd::cache::Dictionary_client::Auto_releaser releaser(client);
  // Get hold of the dd::Table object.
  const dd::Abstract_table *table= NULL;
  if (client->acquire<dd::Abstract_table>(schema_name, table_name, &table))
  {
    // Error is reported by the dictionary subsystem.
    DBUG_RETURN(true);
  }

  if (table == NULL)
  {
    my_error(ER_NO_SUCH_TABLE, MYF(0), schema_name, table_name);
    DBUG_RETURN(true);
  }

  // Assign the table type out parameter.
  DBUG_ASSERT(table_type);
  *table_type= table->type();

  DBUG_RETURN(false);
}


// Only used by NDB
/* purecov: begin deadcode */
bool table_legacy_db_type(THD *thd, const char *schema_name,
                          const char *table_name,
                          enum legacy_db_type *db_type)
{
  DBUG_ENTER("dd::table_legacy_db_type");

  // TODO-NOW: Getting DD objects without getting MDL lock on them
  //       is likely to cause problems. We need to revisit
  //       this function at some point.
  // Sivert: Can you please elaborate the problem ?
  // Sivert: Not much to add. Without an MDL lock, we can risk that
  //         the object is modified while we're using it. The global
  //         cache guard does not apply to the new cache (wl#8150).
  // If we are talking about 'problems' point to DD cache issue,
  // probably we can solve now, as we have a DD cache guard
  // introduced already to solve one of similar problem with
  // Innodb.
  // Dlenev: Yes. I guess cache guard can help in this case as a temporary
  // workaround.
  // However long-term we need some better solution. Perhaps this function
  // might turn out unnecessary after discussions with Cluster team.

  dd::cache::Dictionary_client::Auto_releaser releaser(thd->dd_client());
  // Get hold of the dd::Table object.
  const dd::Table *table= NULL;
  if (thd->dd_client()->acquire<dd::Table>(schema_name, table_name, &table))
  {
    // Error is reported by the dictionary subsystem.
    DBUG_RETURN(true);
  }

  if (table == NULL)
  {
    my_error(ER_NO_SUCH_TABLE, MYF(0), schema_name, table_name);
    DBUG_RETURN(true);
  }

  // Get engine by name
  LEX_CSTRING se_name;
  se_name.str= table->engine().c_str();
  se_name.length= table->engine().length();
  plugin_ref tmp_plugin= ha_resolve_by_name_raw(thd, se_name);

  // Return DB_TYPE_UNKNOWN and no error if engine is not loaded.
  *db_type= ha_legacy_type(tmp_plugin ? plugin_data<handlerton*>(tmp_plugin) :
                                        NULL);

  DBUG_RETURN(false);
}
/* purecov: end */


bool table_storage_engine(THD *thd, const TABLE_LIST *table_list,
                          handlerton **hton)
{
  DBUG_ENTER("dd::table_storage_engine");

  // Define pointers to schema- and table name
  DBUG_ASSERT(table_list);
  const char *schema_name= table_list->db;
  const char *table_name= table_list->table_name;

  // There should be at least some lock on the table
  DBUG_ASSERT(thd->mdl_context.owns_equal_or_stronger_lock(MDL_key::TABLE,
                                                           schema_name,
                                                           table_name,
                                                           MDL_SHARED));

  /*
    Get hold of the dd::Table object. Use uncommitted read, so this function
    can be used by RENAME TABLES implementation even in cases when the same
    table is renamed several times within the same statement.
  */
  std::unique_ptr<dd::Table> table;
  if (!(table= acquire_uncached_uncommitted_table<dd::Table>(thd,
                                                             schema_name,
                                                             table_name)))
  {
    DBUG_RETURN(true);
  }

  DBUG_ASSERT(hton);

  // Get engine by name
  plugin_ref tmp_plugin= ha_resolve_by_name_raw(thd, table->engine());
  if (!tmp_plugin)
  {
    my_error(ER_STORAGE_ENGINE_NOT_LOADED, MYF(0), schema_name, table_name);
    DBUG_RETURN(true);
  }

  *hton= plugin_data<handlerton*>(tmp_plugin);
  DBUG_ASSERT(*hton);

  /*
    In DD tables, real storage engine name is stored for the tables.
    So if real storage engine does *not* support partitioning then
    using "ha_partition" storage engine.
  */
  if (table->partition_type() != dd::Table::PT_NONE &&
      !(*hton)->partition_flags)
  {
    tmp_plugin= ha_resolve_by_name_raw(thd, std::string("partition"));
    if (!tmp_plugin)
    {
      /*
        In cases when partitioning SE is disabled we need to produce custom
        error message.
      */
      my_error(ER_FEATURE_NOT_AVAILABLE, MYF(0), "partitioning",
               "--skip-partition", "-DWITH_PARTITION_STORAGE_ENGINE=1");
      DBUG_RETURN(true);
    }
    *hton= plugin_data<handlerton*>(tmp_plugin);
  }
  DBUG_ASSERT(*hton && ha_storage_engine_is_enabled(*hton));

  DBUG_RETURN(false);
}


bool check_storage_engine_flag(THD *thd, const TABLE_LIST *table_list,
                               uint32 flag, bool *yes_no)
{
  DBUG_ASSERT(table_list);

  // Get the handlerton for the table.
  handlerton *hton= NULL;
  if (dd::table_storage_engine(thd, table_list, &hton))
    return true;

  DBUG_ASSERT(yes_no && hton);
  *yes_no= ha_check_storage_engine_flag(hton, flag);

  return false;
}


bool recreate_table(THD *thd, const char *schema_name,
                    const char *table_name, bool force_dd_commit)
{
  // There should be an exclusive metadata lock on the table
  DBUG_ASSERT(thd->mdl_context.owns_equal_or_stronger_lock(MDL_key::TABLE,
              schema_name, table_name, MDL_EXCLUSIVE));

  std::unique_ptr<dd::Table> table_def;
  {
    /*
      Ensure that we release cached object before we try to invalidate
      cache in ha_create_table() call below.
    */
    dd::cache::Dictionary_client::Auto_releaser releaser(thd->dd_client());
    const dd::Table *old_table_def;
    if (thd->dd_client()->acquire<dd::Table>(schema_name, table_name,
                                             &old_table_def))
      return true;
    if (!old_table_def)
    {
      my_error(ER_NO_SUCH_TABLE, MYF(0), schema_name, table_name);
      return true;
    }
    table_def= std::unique_ptr<dd::Table>(old_table_def->clone());
  }

  HA_CREATE_INFO create_info;

  // Create a path to the table, but without a extension
  char path[FN_REFLEN + 1];
  build_table_filename(path, sizeof(path) - 1, schema_name, table_name, "", 0);

  // Attempt to reconstruct the table
  return ha_create_table(thd, path, schema_name, table_name, &create_info,
                         true, false, table_def.get(), force_dd_commit);
}


template <typename T>
std::unique_ptr<T> acquire_uncached_uncommitted_table(THD *thd,
                                                      const char *schema_name,
                                                      const char *name)
{
  const T *object;
  if (thd->dd_client()->acquire_uncached_uncommitted(schema_name, name,
                                                     &object))
    return std::unique_ptr<T>(nullptr);

  if (!object)
  {
    my_error(ER_NO_SUCH_TABLE, MYF(0), schema_name, name);
    return std::unique_ptr<T>(nullptr);
  }

  return std::unique_ptr<T>(const_cast<T*>(object));
}

} // namespace dd<|MERGE_RESOLUTION|>--- conflicted
+++ resolved
@@ -93,7 +93,9 @@
                                       const char *to_name,
                                       bool no_foreign_key_check);
 template bool dd::rename_table<dd::Table>(THD *thd,
+                                          const dd::Schema *from_sch,
                                           const dd::Table *from_table_def,
+                                          const dd::Schema *to_sch,
                                           dd::Table *to_table_def,
                                           bool commit_dd_changes);
 
@@ -1634,12 +1636,8 @@
   Disable_gtid_state_update_guard disabler(thd);
 
   // Drop the table/view
-<<<<<<< HEAD
-  if (client->drop_uncached(table_def.get()))
-=======
   if (dd::remove_sdi(thd, at, sch) ||
-      client->drop(at))
->>>>>>> ceb93f9c
+      client->drop_uncached(table_def.get()))
   {
     if (commit_dd_changes)
     {
@@ -1738,7 +1736,8 @@
     /* This function can't properly handle sticky (i.e. system tables). */
     DBUG_ASSERT(! thd->dd_client()->is_sticky(to_tab));
 
-    if (thd->dd_client()->drop_uncached(to_tab))
+    if (dd::remove_sdi(thd, to_tab, to_sch) ||
+        thd->dd_client()->drop_uncached(to_tab))
     {
       if (commit_dd_changes)
       {
@@ -1751,6 +1750,7 @@
     }
   }
 
+  Sdi_updater update_sdi= make_sdi_updater(thd, from_tab.get(), from_sch);
 
   // Set schema id and table name.
   from_tab->set_schema_id(to_sch->id());
@@ -1759,16 +1759,7 @@
   // Do the update. Errors will be reported by the dictionary subsystem.
   if (thd->dd_client()->update_uncached_and_invalidate(from_tab.get()))
   {
-<<<<<<< HEAD
     if (commit_dd_changes)
-=======
-    is_sticky= thd->dd_client()->is_sticky(to_tab);
-    if (is_sticky)
-      thd->dd_client()->set_sticky(to_tab, false);
-
-    if (dd::remove_sdi(thd, to_tab, to_sch) ||
-        thd->dd_client()->drop(to_tab))
->>>>>>> ceb93f9c
     {
       trans_rollback_stmt(thd);
       // Full rollback in case we have THD::transaction_rollback_request.
@@ -1777,29 +1768,11 @@
     return true;
   }
 
-  return commit_dd_changes &&
-         (trans_commit_stmt(thd) || trans_commit(thd));
-}
-
-<<<<<<< HEAD
-=======
-  Sdi_updater update_sdi= make_sdi_updater(thd, from_tab, from_sch);
-
-  // Clone the object to be modified, and make sure the clone is deleted
-  // by wrapping it in a unique_ptr.
-  std::unique_ptr<T> new_tab(from_tab->clone());
->>>>>>> ceb93f9c
-
-template <typename T>
-bool rename_table(THD *thd,
-                  const dd::Table *from_table_def,
-                  dd::Table *to_table_def,
-                  bool commit_dd_changes)
-{
-  Disable_gtid_state_update_guard disabler(thd);
-
-  // Do the update. Errors will be reported by the dictionary subsystem.
-  if (thd->dd_client()->update_uncached_and_invalidate(to_table_def))
+  bool abort= false;
+  DBUG_EXECUTE_IF("abort_rename_after_update",
+                  abort= true;);
+
+  if (update_sdi(thd, from_tab.get(), to_sch) || abort)
   {
     if (commit_dd_changes)
     {
@@ -1807,37 +1780,46 @@
       // Full rollback in case we have THD::transaction_rollback_request.
       trans_rollback(thd);
     }
+
+#ifndef DBUG_OFF
+    if (abort)
+    {
+      my_error(ER_ERROR_ON_WRITE, MYF(0), "error inject", 42,
+               "simulated write error");
+    }
+#endif /* !DBUG_OFF */
     return true;
   }
 
-<<<<<<< HEAD
   return commit_dd_changes &&
          (trans_commit_stmt(thd) || trans_commit(thd));
-=======
+}
+
+
+template <typename T>
+bool rename_table(THD *thd,
+                  const dd::Schema *from_sch, const dd::Table *from_table_def,
+                  const dd::Schema *to_sch, dd::Table *to_table_def,
+                  bool commit_dd_changes)
+{
+  Disable_gtid_state_update_guard disabler(thd);
+
+  Sdi_updater update_sdi= make_sdi_updater(thd, from_table_def, from_sch);
+
   bool abort= false;
   DBUG_EXECUTE_IF("abort_rename_after_update",
                   abort= true;);
 
-  if (update_sdi(thd, new_tab.get(), to_sch) || abort)
-  {
-    // At this point the cache already contains the new value, and
-    // aborting the transaction will not undo this automatically. To
-    // remedy this the table is dropped to remove it from the
-    // cache. This will obviously also remove it from the DD
-    // tables, but this is ok since the removal will be rolled back
-    // when the transaction aborts. Since there is exclusive MDL on
-    // the table, other threads will not see the removal, but will
-    // have to reload the table into the cache when they get MDL.
-#ifndef DBUG_OFF
-    bool drop_error=
-#endif /* !DBUG_OFF */
-      thd->dd_client()->drop(from_tab);
-    DBUG_ASSERT(drop_error == false);
-
-    trans_rollback_stmt(thd);
-    // Full rollback in case we have THD::transaction_rollback_request.
-    trans_rollback(thd);
-
+  // Do the update. Errors will be reported by the dictionary subsystem.
+  if (thd->dd_client()->update_uncached_and_invalidate(to_table_def) ||
+      update_sdi(thd, to_table_def, to_sch) || abort)
+  {
+    if (commit_dd_changes)
+    {
+      trans_rollback_stmt(thd);
+      // Full rollback in case we have THD::transaction_rollback_request.
+      trans_rollback(thd);
+    }
 #ifndef DBUG_OFF
     if (abort)
     {
@@ -1848,9 +1830,8 @@
     return true;
   }
 
-  return trans_commit_stmt(thd) ||
-         trans_commit(thd);
->>>>>>> ceb93f9c
+  return commit_dd_changes &&
+         (trans_commit_stmt(thd) || trans_commit(thd));
 }
 
 
