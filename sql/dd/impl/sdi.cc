/* Copyright (c) 2015, 2019, Oracle and/or its affiliates. All rights reserved.

   This program is free software; you can redistribute it and/or modify
   it under the terms of the GNU General Public License, version 2.0,
   as published by the Free Software Foundation.

   This program is also distributed with certain software (including
   but not limited to OpenSSL) that is licensed under separate terms,
   as designated in a particular file or component or in included license
   documentation.  The authors of MySQL hereby grant you an additional
   permission to link the program and your derivative works with the
   separately licensed software that they have included with MySQL.

   This program is distributed in the hope that it will be useful,
   but WITHOUT ANY WARRANTY; without even the implied warranty of
   MERCHANTABILITY or FITNESS FOR A PARTICULAR PURPOSE.  See the
   GNU General Public License, version 2.0, for more details.

   You should have received a copy of the GNU General Public License
   along with this program; if not, write to the Free Software
   Foundation, Inc., 51 Franklin St, Fifth Floor, Boston, MA 02110-1301  USA */

#include "sql/dd/impl/sdi.h"

#include "my_rapidjson_size_t.h"  // IWYU pragma: keep

#include <rapidjson/document.h>      // rapidjson::GenericValue
#include <rapidjson/error/en.h>      // rapidjson::GetParseError_En
#include <rapidjson/prettywriter.h>  // rapidjson::PrettyWrite
#include <rapidjson/stringbuffer.h>
#include <stddef.h>
#include <stdint.h>
#include <sys/types.h>
#include <algorithm>
#include <string>
#include <vector>

#include "m_ctype.h"
#include "m_string.h"  // STRING_WITH_LEN
#include "my_dbug.h"
#include "my_inttypes.h"
#include "my_sys.h"
#include "mysql/udf_registration_types.h"
#include "mysql_version.h"  // MYSQL_VERSION_ID
#include "mysqld_error.h"
#include "prealloced_array.h"
#include "sql/auth/sql_security_ctx.h"
#include "sql/dd/cache/dictionary_client.h"  // dd::Dictionary_client
#include "sql/dd/impl/dictionary_impl.h"  // dd::Dictionary_impl::get_target_dd_version
#include "sql/dd/impl/sdi_impl.h"         // sdi read/write functions
#include "sql/dd/impl/sdi_tablespace.h"  // dd::sdi_tablespace::store
#include "sql/dd/impl/sdi_utils.h"       // dd::checked_return
#include "sql/dd/object_id.h"            // dd::Object_id
#include "sql/dd/sdi_file.h"             // dd::sdi_file::store
#include "sql/dd/sdi_fwd.h"
#include "sql/dd/types/abstract_table.h"
#include "sql/dd/types/column.h"      // dd::Column
#include "sql/dd/types/index.h"       // dd::Index
#include "sql/dd/types/schema.h"      // dd::Schema
#include "sql/dd/types/table.h"       // dd::Table
#include "sql/dd/types/tablespace.h"  // dd::Tablespace
#include "sql/handler.h"              // ha_resolve_by_name_raw
#include "sql/mdl.h"
#include "sql/sql_class.h"  // THD
#include "sql/sql_plugin_ref.h"
#include "sql/strfunc.h"  // lex_cstring_handle

/**
  @defgroup sdi Serialized Dictionary Information
  @ingroup Runtime_Environment
  @{
  Code to serialize and deserialize data dictionary objects, and for
  storing and retrieving the serialized representation from files or
  tablespaces.

  @file
  Definition of all sdi functions, except those that are -
  (de)serialize() member function in data dictionary objects -
  function templates which are defined in sdi_impl.h

  The file is made up of 4 groups:
  - @ref sdi_cc_internal
  - @ref sdi_internal
  - @ref sdi_api
  - @ref sdi_ut
  @}
*/

/**
  @defgroup sdi_cc_internal TU-internal definitions
  @ingroup sdi
  @{
  Functions and classes internal to the
  translation unit in the anonymous namespace.
*/

using namespace dd::sdi_utils;

namespace {
const dd::String_type empty_ = "";

char *generic_buf_handle(Byte_buffer *buf, size_t sz) {
  if (buf->reserve(sz)) {
    DBUG_ASSERT(false);
    return nullptr;
  }
  return &(*(buf->begin()));
}
}  // namespace

/** @} */  // sdi_cc_internal

namespace dd {
/**
  @defgroup sdi_internal SDI Internal
  @ingroup sdi

  Objects internal to sdi-creation, and not callable from general server code.
*/

/**
  Opaque context which keeps reusable resources needed during
  serialization.
*/

class Sdi_wcontext {
  /** A reusable byte buffer for e.g. base64 encoding. */
  Byte_buffer m_buf;
  /** Thread context */
  THD *m_thd;
  /** Pointer to schema name to use for schema references in SDI */
  const String_type *m_schema_name;

  /** Flag indicating that an error has occured */
  bool m_error;

  friend char *buf_handle(Sdi_wcontext *wctx, size_t sz);

  friend const String_type &lookup_schema_name(Sdi_wcontext *wctx);

 public:
  Sdi_wcontext(THD *thd, const String_type *schema_name)
      : m_thd(thd), m_schema_name(schema_name), m_error(false) {}

  bool error() const { return m_error; }
  void set_error() { m_error = true; }
  THD *thd() const { return m_thd; }
};

char *buf_handle(Sdi_wcontext *wctx, size_t sz) {
  return generic_buf_handle(&wctx->m_buf, sz);
}

const String_type &lookup_schema_name(Sdi_wcontext *wctx) {
  return *wctx->m_schema_name;
}

template <typename T>
String_type generic_serialize(THD *thd, const char *dd_object_type,
                              size_t dd_object_type_size, const T &dd_obj,
                              const String_type *schema_name) {
  dd::Sdi_wcontext wctx(thd, schema_name);
  dd::RJ_StringBuffer buf;
  dd::Sdi_writer w(buf);

  w.StartObject();
  w.String(STRING_WITH_LEN("mysqld_version_id"));
  w.Uint64(MYSQL_VERSION_ID);

  w.String(STRING_WITH_LEN("dd_version"));
  w.Uint(Dictionary_impl::get_target_dd_version());

  w.String(STRING_WITH_LEN("sdi_version"));
  w.Uint64(SDI_VERSION);

  w.String(STRING_WITH_LEN("dd_object_type"));
  w.String(dd_object_type, dd_object_type_size);

  w.String(STRING_WITH_LEN("dd_object"));
  dd_obj.serialize(&wctx, &w);
  w.EndObject();

  return (wctx.error() ? empty_ : String_type(buf.GetString(), buf.GetSize()));
}

const String_type &lookup_tablespace_name(
    Sdi_wcontext *wctx MY_ATTRIBUTE((unused)),
    dd::Object_id id MY_ATTRIBUTE((unused))) {
  if (wctx->thd() == nullptr || id == INVALID_OBJECT_ID) {
    return empty_;
  }

  dd::cache::Dictionary_client &dc = *wctx->thd()->dd_client();

  // The tablespace object may not have MDL (ALTER)
  // Need to use acquire_uncached_uncommitted to get name for MDL
  dd::Tablespace *tblspc_ = nullptr;
  if (dc.acquire_uncached_uncommitted(id, &tblspc_)) {
    wctx->set_error();
    return empty_;
  }
  if (tblspc_ == nullptr) {
    // Tablespace has been dropped by txn?
    wctx->set_error();
    return empty_;
  }

  if (mdl_lock(wctx->thd(), MDL_key::TABLESPACE, "", tblspc_->name(),
               MDL_INTENTION_EXCLUSIVE)) {
    wctx->set_error();
    return empty_;
  }

  const Tablespace *tsp = nullptr;
  if (dc.acquire(id, &tsp)) {
    wctx->set_error();
    return empty_;
  }
  DBUG_ASSERT(tsp != nullptr);

  return tsp->name();
}

/**
  Opaque context which keeps reusable resoureces needed during
  deserialization.
*/

class Sdi_rcontext {
  /** A reusable byte buffer for e.g. base64 decoding. */
  Byte_buffer buf;

  /** Column objects created during deserialization */
  dd_vector<Column *> m_column_object_opx;

  /** Index objects created during deserialization */
  dd_vector<Index *> m_index_object_opx;

  /** Thread context */
  THD *m_thd;

  /** Target dd version from SDI */
  uint m_target_dd_version;

  /** Sdi version from SDI */
  std::uint64_t m_sdi_version;

  /** Flag indicating that an error has occured */
  bool m_error;

  friend void track_object(Sdi_rcontext *rctx, Column *column_object);
  friend void track_object(Sdi_rcontext *rctx, Index *index_object);

  friend Index *get_by_opx(Sdi_rcontext *rctx, const Index *, uint opx);
  friend Column *get_by_opx(Sdi_rcontext *rctx, const Column *, uint opx);

  friend char *buf_handle(Sdi_rcontext *rctx, size_t sz);

  friend bool lookup_schema_ref(Sdi_rcontext *rctx, const String_type &name,
                                dd::Object_id *idp);
  friend bool lookup_tablespace_ref(Sdi_rcontext *rctx, const String_type &name,
                                    Object_id *idp);

 public:
  Sdi_rcontext(THD *thd, uint target_dd_version, std::uint64_t sdi_version)
      : m_thd(thd),
        m_target_dd_version(target_dd_version),
        m_sdi_version(sdi_version),
        m_error(false) {}

  String_type m_schema_name;

  bool error() const { return m_error; }
};

template <typename T>
void generic_track_object(dd_vector<T *> *tvp, T *t) {
  DBUG_ASSERT(t->ordinal_position() > 0);
  uint opx = t->ordinal_position() - 1;
  dd_vector<T *> &tv = *tvp;

  if (opx >= tv.size()) {
    tv.resize(opx + 1);
  }
  tv[opx] = t;
}

void track_object(Sdi_rcontext *sdictx, Column *column_object) {
  generic_track_object(&sdictx->m_column_object_opx, column_object);
}

void track_object(Sdi_rcontext *sdictx, Index *index_object) {
  generic_track_object(&sdictx->m_index_object_opx, index_object);
}

Index *get_by_opx(dd::Sdi_rcontext *sdictx, const Index *, uint opx) {
  return sdictx->m_index_object_opx[opx];
}

Column *get_by_opx(dd::Sdi_rcontext *sdictx, const Column *, uint opx) {
  return sdictx->m_column_object_opx[opx];
}

char *buf_handle(Sdi_rcontext *rctx, size_t sz) {
  return generic_buf_handle(&rctx->buf, sz);
}

template <typename T>
bool generic_lookup_ref(THD *thd, MDL_key::enum_mdl_namespace mdlns,
                        const String_type &name, dd::Object_id *idp) {
  if (thd == nullptr) {
    return false;
  }

  // Acquire MDL here so that it becomes possible to acquire the
  // schema to look up its id in the current DD
  if (mdl_lock(thd, mdlns, name, "", MDL_INTENTION_EXCLUSIVE)) {
    return true;
  }

  dd::cache::Dictionary_client *dc = thd->dd_client();
  dd::cache::Dictionary_client::Auto_releaser releaser(dc);

  const T *p = nullptr;
  // TODO: Split in two. Use error flag in ctx object
  if (dc->acquire(name, &p) || p == nullptr) {
    return true;
  }
  *idp = p->id();
  return false;
}

bool lookup_schema_ref(Sdi_rcontext *sdictx, const String_type &name,
                       dd::Object_id *idp) {
  sdictx->m_schema_name = name;
  *idp = INVALID_OBJECT_ID;
  return false;
}

bool lookup_tablespace_ref(Sdi_rcontext *sdictx, const String_type &name,
                           Object_id *idp) {
  return generic_lookup_ref<Tablespace>(sdictx->m_thd, MDL_key::TABLESPACE,
                                        name, idp);
}

/** @} */  // sdi_cc_internal

/**
  @defgroup sdi_api SDI API
  @ingroup sdi

  Definition of externally visible functions and classes, declared in sdi.h
  @{
*/

Sdi_type serialize(THD *thd, const Table &table,
                   const String_type &schema_name) {
  return generic_serialize(thd, STRING_WITH_LEN("Table"), table, &schema_name);
}

Sdi_type serialize(const Tablespace &tablespace) {
  return generic_serialize(nullptr, STRING_WITH_LEN("Tablespace"), tablespace,
                           nullptr);
}

template <class Dd_type>
bool generic_deserialize(
    THD *thd, const Sdi_type &sdi,
    const String_type &object_type_name MY_ATTRIBUTE((unused)), Dd_type *dst,
    String_type *schema_name_from_sdi = nullptr) {
  RJ_Document doc;
  doc.Parse<0>(sdi.c_str());
  if (doc.HasParseError()) {
    my_error(ER_INVALID_JSON_DATA, MYF(0), "deserialize()",
             rapidjson::GetParseError_En(doc.GetParseError()));
    return true;
  }

  if (doc.HasMember("mysqld_version_id")) {
#if !defined(XTRABACKUP)
    RJ_Value &mysqld_version_id = doc["mysqld_version_id"];
    DBUG_ASSERT(mysqld_version_id.IsUint64());
    if (mysqld_version_id.GetUint64() > std::uint64_t(MYSQL_VERSION_ID)) {
      // Cannot deserialize SDIs from newer versions. Required?
      my_error(ER_IMP_INCOMPATIBLE_MYSQLD_VERSION, MYF(0),
               mysqld_version_id.GetUint64(), std::uint64_t(MYSQL_VERSION_ID));
      return true;
    }
#endif
  } else {
    DBUG_ASSERT(false);
  }

  DBUG_ASSERT(doc.HasMember("dd_version"));
  RJ_Value &dd_version_val = doc["dd_version"];
  DBUG_ASSERT(dd_version_val.IsUint());
  uint dd_version = dd_version_val.GetUint();
#if !defined(XTRABACKUP)
  if (dd_version != Dictionary_impl::get_target_dd_version()) {
    // Incompatible change
    my_error(ER_IMP_INCOMPATIBLE_DD_VERSION, MYF(0), dd_version,
             Dictionary_impl::get_target_dd_version());
    return true;
  }
#endif

  DBUG_ASSERT(doc.HasMember("sdi_version"));
  RJ_Value &sdi_version_val = doc["sdi_version"];
  DBUG_ASSERT(sdi_version_val.IsUint64());
  std::uint64_t sdi_version_ = sdi_version_val.GetUint64();
<<<<<<< HEAD
#if !defined(XTRABACKUP)
  if (sdi_version_ != sdi_version) {
=======
  if (sdi_version_ != SDI_VERSION) {
>>>>>>> 124c7ab1
    // Incompatible change
    my_error(ER_IMP_INCOMPATIBLE_SDI_VERSION, MYF(0), sdi_version_,
             SDI_VERSION);
    return true;
  }
#endif

  DBUG_ASSERT(doc.HasMember("dd_object_type"));
  RJ_Value &dd_object_type_val = doc["dd_object_type"];
  DBUG_ASSERT(dd_object_type_val.IsString());
  String_type dd_object_type(dd_object_type_val.GetString());
  DBUG_ASSERT(dd_object_type == object_type_name);

  DBUG_ASSERT(doc.HasMember("dd_object"));
  RJ_Value &dd_object_val = doc["dd_object"];
  DBUG_ASSERT(dd_object_val.IsObject());

  Sdi_rcontext rctx(thd, dd_version, sdi_version_);
  if (dst->deserialize(&rctx, dd_object_val)) {
    return checked_return(true);
  }
  if (schema_name_from_sdi != nullptr) {
    *schema_name_from_sdi = std::move(rctx.m_schema_name);
  }

  return false;
}

bool deserialize(THD *thd, const Sdi_type &sdi, Table *dst_table,
                 String_type *deser_schema_name) {
  return generic_deserialize(thd, sdi, "Table", dst_table, deser_schema_name);
}

bool deserialize(THD *thd, const Sdi_type &sdi, Tablespace *dst_tablespace) {
  return generic_deserialize(thd, sdi, "Tablespace", dst_tablespace);
}

namespace {
/**
  Templated convenience wrapper which first attempts to resolve the
  handlerton using the data dictionary object's engine() string.

  @param thd
  @param ddt    Data dictionary object

  @return handlerton pointer for this object
    @retval handlerton pointer on success
    @retval nullptr on error
*/

template <typename DDT>
static handlerton *resolve_hton(THD *thd, const DDT &ddt) {
  plugin_ref pr = ha_resolve_by_name_raw(thd, lex_cstring_handle(ddt.engine()));
  if (pr) {
    return plugin_data<handlerton *>(pr);
  }
  return nullptr;
}

/**
  Covenience function for acquiring the schema and invoking a closure
  which uses the schema object.

  @param thd
  @param key key to use when acquiring Schema object
  @param clos closure to invoke with the Schema object
  @return error status
    @retval false on success
    @retval true otherwise
 */
template <class AKT, class CLOS>
bool with_schema(THD *thd, const AKT &key, CLOS &&clos) {
  cache::Dictionary_client *dc = thd->dd_client();
  cache::Dictionary_client::Auto_releaser releaser(dc);

  const Schema *s = nullptr;
  if (dc->acquire(key, &s) || s == nullptr) {
    return true;
  }

  return clos(*s);
}

/**
  Predicate which returns true if an n-character prefix of two
  character ranges are equal.

  @param begin1 beginning of first range
  @param end1 end of first range
  @param begin2 beginning of second range
  @param end2 end of second range
  @param n number of characters to compare
  @param csi character set to use (defaults to system_charset_info)
  @return true if prefix compares equal, false otherwise
 */

template <class CHAR_IT>
bool equal_prefix_chars(CHAR_IT &&begin1, CHAR_IT &&end1, CHAR_IT &&begin2,
                        CHAR_IT &&end2, size_t n,
                        const CHARSET_INFO *csi = system_charset_info) {
  size_t char_count = 0;
  for (size_t rem_bytes = 0; char_count < n && begin1 < end1 && begin2 < end2;
       ++begin1, ++begin2) {
    if (*begin1 != *begin2) {
      return false;
    }
    if (rem_bytes == 0) {
      rem_bytes = my_mbcharlen(csi, static_cast<uchar>(*begin1));
      DBUG_ASSERT(rem_bytes > 0);
    }
    --rem_bytes;

    if (rem_bytes == 0) {
      ++char_count;
    }
  }
  return ((begin1 == end1 && begin2 == end2) || char_count == n);
}

/**
  Convenience function for comparing a prefix of the names of two DD objects.
  @param a first DD object
  @param b second DD object
  @param prefix_chars number characters in prefix to compare
  @return true if prefix compares equal, false otherwise
 */
template <class DDT>
bool equal_prefix_chars_name(const DDT &a, const DDT &b, size_t prefix_chars) {
  return equal_prefix_chars(a.name().begin(), a.name().end(), b.name().begin(),
                            b.name().end(), prefix_chars);
}

using DC = dd::cache::Dictionary_client;
using AR = dd::cache::Dictionary_client::Auto_releaser;

}  // namespace

namespace sdi {

bool store(THD *thd, const Table *tp) {
  const Table &t = ptr_as_cref(tp);
  handlerton *hton = resolve_hton(thd, t);

  return with_schema(thd, t.schema_id(), [&](const Schema &s) {
    dd::Sdi_type sdi = serialize(thd, t, s.name());
    if (sdi.empty()) {
      return checked_return(true);
    }
    DBUG_EXECUTE_IF("abort_rename_after_update", {
      my_error(ER_ERROR_ON_WRITE, MYF(0), "error inject", 42,
               "simulated write error");
      return true;
    });
    return checked_return(
        hton->sdi_set ? sdi_tablespace::store_tbl_sdi(thd, hton, sdi, t, s)
                      : sdi_file::store_tbl_sdi(sdi, t, s));
  });
}

bool store(THD *thd, const Tablespace *ts) {
  handlerton *hton = resolve_hton(thd, *ts);
  if (hton->sdi_set == nullptr) {
    return false;  // SDI api not supported
  }
  Sdi_type sdi = serialize(*ts);
  if (sdi.empty()) {
    return checked_return(true);
  }
  return checked_return(sdi_tablespace::store_tsp_sdi(hton, sdi, *ts));
}

bool drop(THD *thd, const Table *tp) {
  const Table &t = ptr_as_cref(tp);
  const handlerton &hton = ptr_as_cref(resolve_hton(thd, t));

  return with_schema(thd, t.schema_id(), [&](const Schema &s) {
    return checked_return(hton.sdi_delete
                              ? sdi_tablespace::drop_tbl_sdi(thd, hton, t, s)
                              : sdi_file::drop_tbl_sdi(t, s));
  });
}

bool drop_after_update(THD *thd, const Table *old_tp, const Table *new_tp) {
  const Table &old_t = ptr_as_cref(old_tp);
  const Table &new_t = ptr_as_cref(new_tp);

  if ((old_t.schema_id() == new_t.schema_id() &&
       equal_prefix_chars_name(old_t, new_t, sdi_file::FILENAME_PREFIX_CHARS))
      // Hack to avoid calling resolve_hton() during unit tests
      // reslove_hton() will crash in unit tests because the
      // plugin_LOCK mutex has not been initialized.
      // Reviewers: Please feel free to suggest alternative solutions.
      || old_t.engine() == "innodb") {
    return false;
  }

  const handlerton &old_hton = ptr_as_cref(resolve_hton(thd, old_t));
  if (old_hton.sdi_set) {
    return false;
  }

  return with_schema(thd, old_t.schema_id(), [&](const Schema &s) {
    return checked_return(sdi_file::drop_tbl_sdi(old_t, s));
  });
}

}  // namespace sdi
}  // namespace dd
/** @} */  // end of group sdi_api

/**
  @defgroup sdi_ut SDI Unit-testing API
  @ingroup sdi

  Special functions used by unit tests but which are not available in
  the normal api.

  @{
*/

/**
  @namespace sdi_unittest
  Namespace from dd_sdi-t unit-test. Also used to contain driver/hook
  functions only used by unit-testing.
*/

namespace sdi_unittest {

dd::String_type drv_s = "driver_schema";
dd::Sdi_wcontext drv_wctx(nullptr, &drv_s);

dd::Sdi_wcontext *get_wctx() { return &drv_wctx; }

dd::Sdi_rcontext drv_rctx(nullptr, 0, 0);
dd::Sdi_rcontext *get_rctx() { return &drv_rctx; }

bool equal_prefix_chars_driver(const dd::String_type &a,
                               const dd::String_type &b, size_t prefix) {
  return dd::equal_prefix_chars(a.begin(), a.end(), b.begin(), b.end(), prefix);
}
}  // namespace sdi_unittest

/** @} */  // End of group sdi_ut<|MERGE_RESOLUTION|>--- conflicted
+++ resolved
@@ -408,12 +408,8 @@
   RJ_Value &sdi_version_val = doc["sdi_version"];
   DBUG_ASSERT(sdi_version_val.IsUint64());
   std::uint64_t sdi_version_ = sdi_version_val.GetUint64();
-<<<<<<< HEAD
 #if !defined(XTRABACKUP)
-  if (sdi_version_ != sdi_version) {
-=======
   if (sdi_version_ != SDI_VERSION) {
->>>>>>> 124c7ab1
     // Incompatible change
     my_error(ER_IMP_INCOMPATIBLE_SDI_VERSION, MYF(0), sdi_version_,
              SDI_VERSION);
