--- conflicted
+++ resolved
@@ -136,15 +136,11 @@
     "STATISTICS_BASE",
     "STATISTICS_DYNAMIC",
     "STATISTICS",
-<<<<<<< HEAD
+    "ST_GEOMETRY_COLUMNS",
+    "ST_SPATIAL_REFERENCE_SYSTEMS",
     /* TODO: Modify this view name from TABLES_CONSTRAINTS back to TABLE_CONSTRAINTS
     after lower case table names issue resolved. */
     "TABLES_CONSTRAINTS",
-=======
-    "ST_GEOMETRY_COLUMNS",
-    "ST_SPATIAL_REFERENCE_SYSTEMS",
-    "TABLE_CONSTRAINTS",
->>>>>>> ca1ebc9e
     "TABLES",
     "TABLES_DYNAMIC",
     "VIEWS",
