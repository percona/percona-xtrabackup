/* Copyright (c) 2000, 2011, Oracle and/or its affiliates. All rights reserved.

   This program is free software; you can redistribute it and/or modify
   it under the terms of the GNU General Public License as published by
   the Free Software Foundation; version 2 of the License.

   This program is distributed in the hope that it will be useful,
   but WITHOUT ANY WARRANTY; without even the implied warranty of
   MERCHANTABILITY or FITNESS FOR A PARTICULAR PURPOSE.  See the
   GNU General Public License for more details.

   You should have received a copy of the GNU General Public License
<<<<<<< HEAD
   along with this program; if not, write to the Free Software Foundation,
   51 Franklin Street, Suite 500, Boston, MA 02110-1335 USA */
=======
   along with this program; if not, write to the Free Software
   Foundation, Inc., 51 Franklin St, Fifth Floor, Boston, MA 02110-1301  USA */
>>>>>>> fcf11a4c

/*
  TODO:
  Fix that MAYBE_KEY are stored in the tree so that we can detect use
  of full hash keys for queries like:

  select s.id, kws.keyword_id from sites as s,kws where s.id=kws.site_id and kws.keyword_id in (204,205);

*/

/*
  This file contains:

  RangeAnalysisModule  
    A module that accepts a condition, index (or partitioning) description, 
    and builds lists of intervals (in index/partitioning space), such that 
    all possible records that match the condition are contained within the 
    intervals.
    The entry point for the range analysis module is get_mm_tree() function.
    
    The lists are returned in form of complicated structure of interlinked
    SEL_TREE/SEL_IMERGE/SEL_ARG objects.
    See quick_range_seq_next, find_used_partitions for examples of how to walk 
    this structure.
    All direct "users" of this module are located within this file, too.


  PartitionPruningModule
    A module that accepts a partitioned table, condition, and finds which
    partitions we will need to use in query execution. Search down for
    "PartitionPruningModule" for description.
    The module has single entry point - prune_partitions() function.


  Range/index_merge/groupby-minmax optimizer module  
    A module that accepts a table, condition, and returns 
     - a QUICK_*_SELECT object that can be used to retrieve rows that match
       the specified condition, or a "no records will match the condition" 
       statement.

    The module entry points are
      test_quick_select()
      get_quick_select_for_ref()


  Record retrieval code for range/index_merge/groupby-min-max.
    Implementations of QUICK_*_SELECT classes.
<<<<<<< HEAD

  KeyTupleFormat
  ~~~~~~~~~~~~~~
  The code in this file (and elsewhere) makes operations on key value tuples.
  Those tuples are stored in the following format:
  
  The tuple is a sequence of key part values. The length of key part value
  depends only on its type (and not depends on the what value is stored)
  
    KeyTuple: keypart1-data, keypart2-data, ...
  
  The value of each keypart is stored in the following format:
  
    keypart_data: [isnull_byte] keypart-value-bytes

  If a keypart may have a NULL value (key_part->field->real_maybe_null() can
  be used to check this), then the first byte is a NULL indicator with the 
  following valid values:
    1  - keypart has NULL value.
    0  - keypart has non-NULL value.

  <questionable-statement> If isnull_byte==1 (NULL value), then the following
  keypart->length bytes must be 0.
  </questionable-statement>

  keypart-value-bytes holds the value. Its format depends on the field type.
  The length of keypart-value-bytes may or may not depend on the value being
  stored. The default is that length is static and equal to 
  KEY_PART_INFO::length.
  
  Key parts with (key_part_flag & HA_BLOB_PART) have length depending of the 
  value:
  
     keypart-value-bytes: value_length value_bytes

  The value_length part itself occupies HA_KEY_BLOB_LENGTH=2 bytes.

  See key_copy() and key_restore() for code to move data between index tuple
  and table record

  CAUTION: the above description is only sergefp's understanding of the 
           subject and may omit some details.
*/
=======
>>>>>>> fcf11a4c

  KeyTupleFormat
  ~~~~~~~~~~~~~~
  The code in this file (and elsewhere) makes operations on key value tuples.
  Those tuples are stored in the following format:
  
  The tuple is a sequence of key part values. The length of key part value
  depends only on its type (and not depends on the what value is stored)
  
    KeyTuple: keypart1-data, keypart2-data, ...
  
  The value of each keypart is stored in the following format:
  
    keypart_data: [isnull_byte] keypart-value-bytes

  If a keypart may have a NULL value (key_part->field->real_maybe_null() can
  be used to check this), then the first byte is a NULL indicator with the 
  following valid values:
    1  - keypart has NULL value.
    0  - keypart has non-NULL value.

  <questionable-statement> If isnull_byte==1 (NULL value), then the following
  keypart->length bytes must be 0.
  </questionable-statement>

  keypart-value-bytes holds the value. Its format depends on the field type.
  The length of keypart-value-bytes may or may not depend on the value being
  stored. The default is that length is static and equal to 
  KEY_PART_INFO::length.
  
  Key parts with (key_part_flag & HA_BLOB_PART) have length depending of the 
  value:
  
     keypart-value-bytes: value_length value_bytes

  The value_length part itself occupies HA_KEY_BLOB_LENGTH=2 bytes.

  See key_copy() and key_restore() for code to move data between index tuple
  and table record

  CAUTION: the above description is only sergefp's understanding of the 
           subject and may omit some details.
*/

#include "sql_priv.h"
#include "key.h"        // is_key_used, key_copy, key_cmp, key_restore
#include "sql_parse.h"                          // check_stack_overrun
#include "sql_partition.h"    // get_part_id_func, PARTITION_ITERATOR,
                              // struct partition_info, NOT_A_PARTITION_ID
#include "sql_base.h"         // free_io_cache
#include "records.h"          // init_read_record, end_read_record
#include <m_ctype.h>
#include "sql_select.h"

#ifndef EXTRA_DEBUG
#define test_rb_tree(A,B) {}
#define test_use_count(A) {}
#endif

/*
  Convert double value to #rows. Currently this does floor(), and we
  might consider using round() instead.
*/
#define double2rows(x) ((ha_rows)(x))

static int sel_cmp(Field *f,uchar *a,uchar *b,uint8 a_flag,uint8 b_flag);

static uchar is_null_string[2]= {1,0};

class RANGE_OPT_PARAM;
/*
  A construction block of the SEL_ARG-graph.
  
  The following description only covers graphs of SEL_ARG objects with 
  sel_arg->type==KEY_RANGE:

  One SEL_ARG object represents an "elementary interval" in form
  
      min_value <=?  table.keypartX  <=? max_value
  
  The interval is a non-empty interval of any kind: with[out] minimum/maximum
  bound, [half]open/closed, single-point interval, etc.

  1. SEL_ARG GRAPH STRUCTURE
  
  SEL_ARG objects are linked together in a graph. The meaning of the graph
  is better demostrated by an example:
  
     tree->keys[i]
      | 
      |             $              $
      |    part=1   $     part=2   $    part=3
      |             $              $
      |  +-------+  $   +-------+  $   +--------+
      |  | kp1<1 |--$-->| kp2=5 |--$-->| kp3=10 |
      |  +-------+  $   +-------+  $   +--------+
      |      |      $              $       |
      |      |      $              $   +--------+
      |      |      $              $   | kp3=12 | 
      |      |      $              $   +--------+ 
      |  +-------+  $              $   
      \->| kp1=2 |--$--------------$-+ 
         +-------+  $              $ |   +--------+
             |      $              $  ==>| kp3=11 |
         +-------+  $              $ |   +--------+
         | kp1=3 |--$--------------$-+       |
         +-------+  $              $     +--------+
             |      $              $     | kp3=14 |
            ...     $              $     +--------+
 
  The entire graph is partitioned into "interval lists".

  An interval list is a sequence of ordered disjoint intervals over the same
  key part. SEL_ARG are linked via "next" and "prev" pointers. Additionally,
  all intervals in the list form an RB-tree, linked via left/right/parent 
  pointers. The RB-tree root SEL_ARG object will be further called "root of the
  interval list".
  
    In the example pic, there are 4 interval lists: 
    "kp<1 OR kp1=2 OR kp1=3", "kp2=5", "kp3=10 OR kp3=12", "kp3=11 OR kp3=13".
    The vertical lines represent SEL_ARG::next/prev pointers.
    
  In an interval list, each member X may have SEL_ARG::next_key_part pointer
  pointing to the root of another interval list Y. The pointed interval list
  must cover a key part with greater number (i.e. Y->part > X->part).
    
    In the example pic, the next_key_part pointers are represented by
    horisontal lines.

  2. SEL_ARG GRAPH SEMANTICS

  It represents a condition in a special form (we don't have a name for it ATM)
  The SEL_ARG::next/prev is "OR", and next_key_part is "AND".
  
  For example, the picture represents the condition in form:
   (kp1 < 1 AND kp2=5 AND (kp3=10 OR kp3=12)) OR 
   (kp1=2 AND (kp3=11 OR kp3=14)) OR 
   (kp1=3 AND (kp3=11 OR kp3=14))


  3. SEL_ARG GRAPH USE

  Use get_mm_tree() to construct SEL_ARG graph from WHERE condition.
  Then walk the SEL_ARG graph and get a list of dijsoint ordered key
  intervals (i.e. intervals in form
  
   (constA1, .., const1_K) < (keypart1,.., keypartK) < (constB1, .., constB_K)

  Those intervals can be used to access the index. The uses are in:
   - check_quick_select() - Walk the SEL_ARG graph and find an estimate of
                            how many table records are contained within all
                            intervals.
   - get_quick_select()   - Walk the SEL_ARG, materialize the key intervals,
                            and create QUICK_RANGE_SELECT object that will
                            read records within these intervals.

  4. SPACE COMPLEXITY NOTES 

    SEL_ARG graph is a representation of an ordered disjoint sequence of
    intervals over the ordered set of index tuple values.

    For multi-part keys, one can construct a WHERE expression such that its
    list of intervals will be of combinatorial size. Here is an example:
     
      (keypart1 IN (1,2, ..., n1)) AND 
      (keypart2 IN (1,2, ..., n2)) AND 
      (keypart3 IN (1,2, ..., n3))
    
    For this WHERE clause the list of intervals will have n1*n2*n3 intervals
    of form
     
      (keypart1, keypart2, keypart3) = (k1, k2, k3), where 1 <= k{i} <= n{i}
    
    SEL_ARG graph structure aims to reduce the amount of required space by
    "sharing" the elementary intervals when possible (the pic at the
    beginning of this comment has examples of such sharing). The sharing may 
    prevent combinatorial blowup:

      There are WHERE clauses that have combinatorial-size interval lists but
      will be represented by a compact SEL_ARG graph.
      Example:
        (keypartN IN (1,2, ..., n1)) AND 
        ...
        (keypart2 IN (1,2, ..., n2)) AND 
        (keypart1 IN (1,2, ..., n3))

    but not in all cases:

    - There are WHERE clauses that do have a compact SEL_ARG-graph
      representation but get_mm_tree() and its callees will construct a
      graph of combinatorial size.
      Example:
        (keypart1 IN (1,2, ..., n1)) AND 
        (keypart2 IN (1,2, ..., n2)) AND 
        ...
        (keypartN IN (1,2, ..., n3))

    - There are WHERE clauses for which the minimal possible SEL_ARG graph
      representation will have combinatorial size.
      Example:
        By induction: Let's take any interval on some keypart in the middle:

           kp15=c0
        
        Then let's AND it with this interval 'structure' from preceding and
        following keyparts:

          (kp14=c1 AND kp16=c3) OR keypart14=c2) (*)
        
        We will obtain this SEL_ARG graph:
 
             kp14     $      kp15      $      kp16
                      $                $
         +---------+  $   +---------+  $   +---------+
         | kp14=c1 |--$-->| kp15=c0 |--$-->| kp16=c3 |
         +---------+  $   +---------+  $   +---------+
              |       $                $              
         +---------+  $   +---------+  $             
         | kp14=c2 |--$-->| kp15=c0 |  $             
         +---------+  $   +---------+  $             
                      $                $
                      
       Note that we had to duplicate "kp15=c0" and there was no way to avoid
       that. 
       The induction step: AND the obtained expression with another "wrapping"
       expression like (*).
       When the process ends because of the limit on max. number of keyparts 
       we'll have:

         WHERE clause length  is O(3*#max_keyparts)
         SEL_ARG graph size   is O(2^(#max_keyparts/2))

       (it is also possible to construct a case where instead of 2 in 2^n we
        have a bigger constant, e.g. 4, and get a graph with 4^(31/2)= 2^31
        nodes)

    We avoid consuming too much memory by setting a limit on the number of
    SEL_ARG object we can construct during one range analysis invocation.
*/

class SEL_ARG :public Sql_alloc
{
public:
  uint8 min_flag,max_flag,maybe_flag;
  uint8 part;					// Which key part
  uint8 maybe_null;
  /* 
    Number of children of this element in the RB-tree, plus 1 for this
    element itself.
  */
  uint16 elements;
  /*
    Valid only for elements which are RB-tree roots: Number of times this
    RB-tree is referred to (it is referred by SEL_ARG::next_key_part or by
    SEL_TREE::keys[i] or by a temporary SEL_ARG* variable)
  */
  ulong use_count;

  Field *field;
  uchar *min_value,*max_value;			// Pointer to range

  /*
    eq_tree() requires that left == right == 0 if the type is MAYBE_KEY.
   */
  SEL_ARG *left,*right;   /* R-B tree children */
  SEL_ARG *next,*prev;    /* Links for bi-directional interval list */
  SEL_ARG *parent;        /* R-B tree parent */
  SEL_ARG *next_key_part; 
  enum leaf_color { BLACK,RED } color;
  enum Type { IMPOSSIBLE, MAYBE, MAYBE_KEY, KEY_RANGE } type;

  enum { MAX_SEL_ARGS = 16000 };

  SEL_ARG() {}
  SEL_ARG(SEL_ARG &);
  SEL_ARG(Field *,const uchar *, const uchar *);
  SEL_ARG(Field *field, uint8 part, uchar *min_value, uchar *max_value,
	  uint8 min_flag, uint8 max_flag, uint8 maybe_flag);
  SEL_ARG(enum Type type_arg)
    :min_flag(0),elements(1),use_count(1),left(0),right(0),next_key_part(0),
    color(BLACK), type(type_arg)
  {}
  inline bool is_same(SEL_ARG *arg)
  {
    if (type != arg->type || part != arg->part)
      return 0;
    if (type != KEY_RANGE)
      return 1;
    return cmp_min_to_min(arg) == 0 && cmp_max_to_max(arg) == 0;
  }
  inline void merge_flags(SEL_ARG *arg) { maybe_flag|=arg->maybe_flag; }
  inline void maybe_smaller() { maybe_flag=1; }
  /* Return true iff it's a single-point null interval */
  inline bool is_null_interval() { return maybe_null && max_value[0] == 1; } 
  inline int cmp_min_to_min(SEL_ARG* arg)
  {
    return sel_cmp(field,min_value, arg->min_value, min_flag, arg->min_flag);
  }
  inline int cmp_min_to_max(SEL_ARG* arg)
  {
    return sel_cmp(field,min_value, arg->max_value, min_flag, arg->max_flag);
  }
  inline int cmp_max_to_max(SEL_ARG* arg)
  {
    return sel_cmp(field,max_value, arg->max_value, max_flag, arg->max_flag);
  }
  inline int cmp_max_to_min(SEL_ARG* arg)
  {
    return sel_cmp(field,max_value, arg->min_value, max_flag, arg->min_flag);
  }
  SEL_ARG *clone_and(SEL_ARG* arg)
  {						// Get overlapping range
    uchar *new_min,*new_max;
    uint8 flag_min,flag_max;
    if (cmp_min_to_min(arg) >= 0)
    {
      new_min=min_value; flag_min=min_flag;
    }
    else
    {
      new_min=arg->min_value; flag_min=arg->min_flag; /* purecov: deadcode */
    }
    if (cmp_max_to_max(arg) <= 0)
    {
      new_max=max_value; flag_max=max_flag;
    }
    else
    {
      new_max=arg->max_value; flag_max=arg->max_flag;
    }
    return new SEL_ARG(field, part, new_min, new_max, flag_min, flag_max,
		       test(maybe_flag && arg->maybe_flag));
  }
  SEL_ARG *clone_first(SEL_ARG *arg)
  {						// min <= X < arg->min
    return new SEL_ARG(field,part, min_value, arg->min_value,
		       min_flag, arg->min_flag & NEAR_MIN ? 0 : NEAR_MAX,
		       maybe_flag | arg->maybe_flag);
  }
  SEL_ARG *clone_last(SEL_ARG *arg)
  {						// min <= X <= key_max
    return new SEL_ARG(field, part, min_value, arg->max_value,
		       min_flag, arg->max_flag, maybe_flag | arg->maybe_flag);
  }
  SEL_ARG *clone(RANGE_OPT_PARAM *param, SEL_ARG *new_parent, SEL_ARG **next);

  bool copy_min(SEL_ARG* arg)
  {						// Get overlapping range
    if (cmp_min_to_min(arg) > 0)
    {
      min_value=arg->min_value; min_flag=arg->min_flag;
      if ((max_flag & (NO_MAX_RANGE | NO_MIN_RANGE)) ==
	  (NO_MAX_RANGE | NO_MIN_RANGE))
	return 1;				// Full range
    }
    maybe_flag|=arg->maybe_flag;
    return 0;
  }
  bool copy_max(SEL_ARG* arg)
  {						// Get overlapping range
    if (cmp_max_to_max(arg) <= 0)
    {
      max_value=arg->max_value; max_flag=arg->max_flag;
      if ((max_flag & (NO_MAX_RANGE | NO_MIN_RANGE)) ==
	  (NO_MAX_RANGE | NO_MIN_RANGE))
	return 1;				// Full range
    }
    maybe_flag|=arg->maybe_flag;
    return 0;
  }

  void copy_min_to_min(SEL_ARG *arg)
  {
    min_value=arg->min_value; min_flag=arg->min_flag;
  }
  void copy_min_to_max(SEL_ARG *arg)
  {
    max_value=arg->min_value;
    max_flag=arg->min_flag & NEAR_MIN ? 0 : NEAR_MAX;
  }
  void copy_max_to_min(SEL_ARG *arg)
  {
    min_value=arg->max_value;
    min_flag=arg->max_flag & NEAR_MAX ? 0 : NEAR_MIN;
  }
  /* returns a number of keypart values (0 or 1) appended to the key buffer */
  int store_min(uint length, uchar **min_key,uint min_key_flag)
  {
    /* "(kp1 > c1) AND (kp2 OP c2) AND ..." -> (kp1 > c1) */
    if ((min_flag & GEOM_FLAG) ||
        (!(min_flag & NO_MIN_RANGE) &&
	!(min_key_flag & (NO_MIN_RANGE | NEAR_MIN))))
    {
      if (maybe_null && *min_value)
      {
	**min_key=1;
	memset(*min_key+1, 0, length-1);
      }
      else
	memcpy(*min_key,min_value,length);
      (*min_key)+= length;
      return 1;
    }
    return 0;
  }
  /* returns a number of keypart values (0 or 1) appended to the key buffer */
  int store_max(uint length, uchar **max_key, uint max_key_flag)
  {
    if (!(max_flag & NO_MAX_RANGE) &&
	!(max_key_flag & (NO_MAX_RANGE | NEAR_MAX)))
    {
      if (maybe_null && *max_value)
      {
	**max_key=1;
	memset(*max_key+1, 0, length-1);
      }
      else
	memcpy(*max_key,max_value,length);
      (*max_key)+= length;
      return 1;
    }
    return 0;
  }

  /*
    Returns a number of keypart values appended to the key buffer
    for min key and max key. This function is used by both Range
    Analysis and Partition pruning. For partition pruning we have
    to ensure that we don't store also subpartition fields. Thus
    we have to stop at the last partition part and not step into
    the subpartition fields. For Range Analysis we set last_part
    to MAX_KEY which we should never reach.
  */
  int store_min_key(KEY_PART *key,
                    uchar **range_key,
                    uint *range_key_flag,
                    uint last_part)
  {
    SEL_ARG *key_tree= first();
    uint res= key_tree->store_min(key[key_tree->part].store_length,
                                  range_key, *range_key_flag);
    *range_key_flag|= key_tree->min_flag;
    
    if (key_tree->next_key_part &&
	key_tree->next_key_part->type == SEL_ARG::KEY_RANGE &&
        key_tree->part != last_part &&
	key_tree->next_key_part->part == key_tree->part+1 &&
	!(*range_key_flag & (NO_MIN_RANGE | NEAR_MIN)))
      res+= key_tree->next_key_part->store_min_key(key,
                                                   range_key,
                                                   range_key_flag,
                                                   last_part);
    return res;
  }

  /* returns a number of keypart values appended to the key buffer */
  int store_max_key(KEY_PART *key,
                    uchar **range_key,
                    uint *range_key_flag,
                    uint last_part)
  {
    SEL_ARG *key_tree= last();
    uint res=key_tree->store_max(key[key_tree->part].store_length,
                                 range_key, *range_key_flag);
    (*range_key_flag)|= key_tree->max_flag;
    if (key_tree->next_key_part &&
	key_tree->next_key_part->type == SEL_ARG::KEY_RANGE &&
        key_tree->part != last_part &&
	key_tree->next_key_part->part == key_tree->part+1 &&
	!(*range_key_flag & (NO_MAX_RANGE | NEAR_MAX)))
      res+= key_tree->next_key_part->store_max_key(key,
                                                   range_key,
                                                   range_key_flag,
                                                   last_part);
    return res;
  }

  SEL_ARG *insert(SEL_ARG *key);
  SEL_ARG *tree_delete(SEL_ARG *key);
  SEL_ARG *find_range(SEL_ARG *key);
  SEL_ARG *rb_insert(SEL_ARG *leaf);
  friend SEL_ARG *rb_delete_fixup(SEL_ARG *root,SEL_ARG *key, SEL_ARG *par);
#ifdef EXTRA_DEBUG
  friend int test_rb_tree(SEL_ARG *element,SEL_ARG *parent);
  void test_use_count(SEL_ARG *root);
#endif
  SEL_ARG *first();
  SEL_ARG *last();
  void make_root();
  inline bool simple_key()
  {
    return !next_key_part && elements == 1;
  }
  void increment_use_count(long count)
  {
    if (next_key_part)
    {
      next_key_part->use_count+=count;
      count*= (next_key_part->use_count-count);
      for (SEL_ARG *pos=next_key_part->first(); pos ; pos=pos->next)
	if (pos->next_key_part)
	  pos->increment_use_count(count);
    }
  }
  void free_tree()
  {
    for (SEL_ARG *pos=first(); pos ; pos=pos->next)
      if (pos->next_key_part)
      {
	pos->next_key_part->use_count--;
	pos->next_key_part->free_tree();
      }
  }

  inline SEL_ARG **parent_ptr()
  {
    return parent->left == this ? &parent->left : &parent->right;
  }


  /*
    Check if this SEL_ARG object represents a single-point interval

    SYNOPSIS
      is_singlepoint()
    
    DESCRIPTION
      Check if this SEL_ARG object (not tree) represents a single-point
      interval, i.e. if it represents a "keypart = const" or 
      "keypart IS NULL".

    RETURN
      TRUE   This SEL_ARG object represents a singlepoint interval
      FALSE  Otherwise
  */

  bool is_singlepoint()
  {
    /* 
      Check for NEAR_MIN ("strictly less") and NO_MIN_RANGE (-inf < field) 
      flags, and the same for right edge.
    */
    if (min_flag || max_flag)
      return FALSE;
    uchar *min_val= min_value;
    uchar *max_val= max_value;

    if (maybe_null)
    {
      /* First byte is a NULL value indicator */
      if (*min_val != *max_val)
        return FALSE;

      if (*min_val)
        return TRUE; /* This "x IS NULL" */
      min_val++;
      max_val++;
    }
    return !field->key_cmp(min_val, max_val);
  }
  SEL_ARG *clone_tree(RANGE_OPT_PARAM *param);
};

class SEL_IMERGE;


class SEL_TREE :public Sql_alloc
{
public:
  /*
    Starting an effort to document this field:
    (for some i, keys[i]->type == SEL_ARG::IMPOSSIBLE) => 
       (type == SEL_TREE::IMPOSSIBLE)
  */
  enum Type { IMPOSSIBLE, ALWAYS, MAYBE, KEY, KEY_SMALLER } type;
  SEL_TREE(enum Type type_arg) :type(type_arg) {}
  SEL_TREE() :type(KEY)
  {
<<<<<<< HEAD
    bzero((char*) keys,sizeof(keys));
=======
    memset(keys, 0, sizeof(keys));
>>>>>>> fcf11a4c
  }
  SEL_TREE(SEL_TREE *arg, RANGE_OPT_PARAM *param);
  /*
    Note: there may exist SEL_TREE objects with sel_tree->type=KEY and
    keys[i]=0 for all i. (SergeyP: it is not clear whether there is any
    merit in range analyzer functions (e.g. get_mm_parts) returning a
    pointer to such SEL_TREE instead of NULL)
  */
  SEL_ARG *keys[MAX_KEY];
  key_map keys_map;        /* bitmask of non-NULL elements in keys */

  /*
    Possible ways to read rows using index_merge. The list is non-empty only
    if type==KEY. Currently can be non empty only if keys_map.is_clear_all().
  */
  List<SEL_IMERGE> merges;

  /* The members below are filled/used only after get_mm_tree is done */
  key_map ror_scans_map;   /* bitmask of ROR scan-able elements in keys */
  uint    n_ror_scans;     /* number of set bits in ror_scans_map */

  struct st_ror_scan_info **ror_scans;     /* list of ROR key scans */
  struct st_ror_scan_info **ror_scans_end; /* last ROR scan */
  /* Note that #records for each key scan is stored in table->quick_rows */
};

class RANGE_OPT_PARAM
{
public:
  THD	*thd;   /* Current thread handle */
  TABLE *table; /* Table being analyzed */
  Item *cond;   /* Used inside get_mm_tree(). */
  table_map prev_tables;
  table_map read_tables;
  table_map current_table; /* Bit of the table being analyzed */

  /* Array of parts of all keys for which range analysis is performed */
  KEY_PART *key_parts;
  KEY_PART *key_parts_end;
  MEM_ROOT *mem_root; /* Memory that will be freed when range analysis completes */
  MEM_ROOT *old_root; /* Memory that will last until the query end */
  /*
    Number of indexes used in range analysis (In SEL_TREE::keys only first
    #keys elements are not empty)
  */
  uint keys;
  
  /* 
    If true, the index descriptions describe real indexes (and it is ok to
    call field->optimize_range(real_keynr[...], ...).
    Otherwise index description describes fake indexes, like a partitioning
    expression.
  */
  bool using_real_indexes;
  
  /*
    Aggressively remove "scans" that do not have conditions on first
    keyparts. Such scans are usable when doing partition pruning but not
    regular range optimization.
  */
  bool remove_jump_scans;
  
  /*
    used_key_no -> table_key_no translation table. Only makes sense if
    using_real_indexes==TRUE
  */
  uint real_keynr[MAX_KEY];

  /*
    Used to store 'current key tuples', in both range analysis and
    partitioning (list) analysis
  */
  uchar min_key[MAX_KEY_LENGTH+MAX_FIELD_WIDTH],
    max_key[MAX_KEY_LENGTH+MAX_FIELD_WIDTH];

  /* Number of SEL_ARG objects allocated by SEL_ARG::clone_tree operations */
  uint alloced_sel_args; 
  bool force_default_mrr;
};

class PARAM : public RANGE_OPT_PARAM
{
public:
  KEY_PART *key[MAX_KEY]; /* First key parts of keys used in the query */
  longlong baseflag;
  uint max_key_part;
  /* Number of ranges in the last checked tree->key */
  uint range_count;

  bool quick;				// Don't calulate possible keys

  uint fields_bitmap_size;
  MY_BITMAP needed_fields;    /* bitmask of fields needed by the query */
  MY_BITMAP tmp_covered_fields;

  key_map *needed_reg;        /* ptr to SQL_SELECT::needed_reg */

  uint *imerge_cost_buff;     /* buffer for index_merge cost estimates */
  uint imerge_cost_buff_size; /* size of the buffer */

  /* TRUE if last checked tree->key can be used for ROR-scan */
  bool is_ror_scan;
  /* Number of ranges in the last checked tree->key */
  uint n_ranges;
<<<<<<< HEAD
=======

  /* 
     The sort order the range access method must be able
     to provide. Three-value logic: asc/desc/don't care
  */
  ORDER::enum_order order_direction;
>>>>>>> fcf11a4c
};

class TABLE_READ_PLAN;
  class TRP_RANGE;
  class TRP_ROR_INTERSECT;
  class TRP_ROR_UNION;
  class TRP_ROR_INDEX_MERGE;
  class TRP_GROUP_MIN_MAX;

struct st_ror_scan_info;

static SEL_TREE * get_mm_parts(RANGE_OPT_PARAM *param,Item *cond_func,Field *field,
			       Item_func::Functype type,Item *value,
			       Item_result cmp_type);
static SEL_ARG *get_mm_leaf(RANGE_OPT_PARAM *param,Item *cond_func,Field *field,
			    KEY_PART *key_part,
			    Item_func::Functype type,Item *value);
static SEL_TREE *get_mm_tree(RANGE_OPT_PARAM *param,Item *cond);

static bool is_key_scan_ror(PARAM *param, uint keynr, uint8 nparts);
static ha_rows check_quick_select(PARAM *param, uint idx, bool index_only,
                                  SEL_ARG *tree, bool update_tbl_stats, 
                                  uint *mrr_flags, uint *bufsize,
                                  COST_VECT *cost);
QUICK_RANGE_SELECT *get_quick_select(PARAM *param,uint index,
                                     SEL_ARG *key_tree, uint mrr_flags, 
                                     uint mrr_buf_size, MEM_ROOT *alloc);
static TRP_RANGE *get_key_scans_params(PARAM *param, SEL_TREE *tree,
                                       bool index_read_must_be_used,
                                       bool update_tbl_stats,
                                       double read_time);
static
TRP_ROR_INTERSECT *get_best_ror_intersect(const PARAM *param, SEL_TREE *tree,
                                          double read_time,
                                          bool *are_all_covering);
static
TRP_ROR_INTERSECT *get_best_covering_ror_intersect(PARAM *param,
                                                   SEL_TREE *tree,
                                                   double read_time);
static
TABLE_READ_PLAN *get_best_disjunct_quick(PARAM *param, SEL_IMERGE *imerge,
                                         double read_time);
static
TRP_GROUP_MIN_MAX *get_best_group_min_max(PARAM *param, SEL_TREE *tree,
                                          double read_time);
#ifndef DBUG_OFF
static void print_sel_tree(PARAM *param, SEL_TREE *tree, key_map *tree_map,
                           const char *msg);
static void print_ror_scans_arr(TABLE *table, const char *msg,
                                struct st_ror_scan_info **start,
                                struct st_ror_scan_info **end);
static void print_quick(QUICK_SELECT_I *quick, const key_map *needed_reg);
#endif

static SEL_TREE *tree_and(RANGE_OPT_PARAM *param,SEL_TREE *tree1,SEL_TREE *tree2);
static SEL_TREE *tree_or(RANGE_OPT_PARAM *param,SEL_TREE *tree1,SEL_TREE *tree2);
static SEL_ARG *sel_add(SEL_ARG *key1,SEL_ARG *key2);
static SEL_ARG *key_or(RANGE_OPT_PARAM *param, SEL_ARG *key1, SEL_ARG *key2);
static SEL_ARG *key_and(RANGE_OPT_PARAM *param, SEL_ARG *key1, SEL_ARG *key2,
                        uint clone_flag);
static bool get_range(SEL_ARG **e1,SEL_ARG **e2,SEL_ARG *root1);
bool get_quick_keys(PARAM *param,QUICK_RANGE_SELECT *quick,KEY_PART *key,
                    SEL_ARG *key_tree, uchar *min_key,uint min_key_flag,
                    uchar *max_key,uint max_key_flag);
static bool eq_tree(SEL_ARG* a,SEL_ARG *b);

static SEL_ARG null_element(SEL_ARG::IMPOSSIBLE);
static bool null_part_in_key(KEY_PART *key_part, const uchar *key,
                             uint length);
bool sel_trees_can_be_ored(SEL_TREE *tree1, SEL_TREE *tree2, RANGE_OPT_PARAM* param);


/*
  SEL_IMERGE is a list of possible ways to do index merge, i.e. it is
  a condition in the following form:
   (t_1||t_2||...||t_N) && (next)

  where all t_i are SEL_TREEs, next is another SEL_IMERGE and no pair
  (t_i,t_j) contains SEL_ARGS for the same index.

  SEL_TREE contained in SEL_IMERGE always has merges=NULL.

  This class relies on memory manager to do the cleanup.
*/

class SEL_IMERGE : public Sql_alloc
{
  enum { PREALLOCED_TREES= 10};
public:
  SEL_TREE *trees_prealloced[PREALLOCED_TREES];
  SEL_TREE **trees;             /* trees used to do index_merge   */
  SEL_TREE **trees_next;        /* last of these trees            */
  SEL_TREE **trees_end;         /* end of allocated space         */

  SEL_ARG  ***best_keys;        /* best keys to read in SEL_TREEs */

  SEL_IMERGE() :
    trees(&trees_prealloced[0]),
    trees_next(trees),
    trees_end(trees + PREALLOCED_TREES)
  {}
  SEL_IMERGE (SEL_IMERGE *arg, RANGE_OPT_PARAM *param);
  int or_sel_tree(RANGE_OPT_PARAM *param, SEL_TREE *tree);
  int or_sel_tree_with_checks(RANGE_OPT_PARAM *param, SEL_TREE *new_tree);
  int or_sel_imerge_with_checks(RANGE_OPT_PARAM *param, SEL_IMERGE* imerge);
};


/*
  Add SEL_TREE to this index_merge without any checks,

  NOTES
    This function implements the following:
      (x_1||...||x_N) || t = (x_1||...||x_N||t), where x_i, t are SEL_TREEs

  RETURN
     0 - OK
    -1 - Out of memory.
*/

int SEL_IMERGE::or_sel_tree(RANGE_OPT_PARAM *param, SEL_TREE *tree)
{
  if (trees_next == trees_end)
  {
    const int realloc_ratio= 2;		/* Double size for next round */
    uint old_elements= (trees_end - trees);
    uint old_size= sizeof(SEL_TREE**) * old_elements;
    uint new_size= old_size * realloc_ratio;
    SEL_TREE **new_trees;
    if (!(new_trees= (SEL_TREE**)alloc_root(param->mem_root, new_size)))
      return -1;
    memcpy(new_trees, trees, old_size);
    trees=      new_trees;
    trees_next= trees + old_elements;
    trees_end=  trees + old_elements * realloc_ratio;
  }
  *(trees_next++)= tree;
  return 0;
}


/*
  Perform OR operation on this SEL_IMERGE and supplied SEL_TREE new_tree,
  combining new_tree with one of the trees in this SEL_IMERGE if they both
  have SEL_ARGs for the same key.

  SYNOPSIS
    or_sel_tree_with_checks()
      param    PARAM from SQL_SELECT::test_quick_select
      new_tree SEL_TREE with type KEY or KEY_SMALLER.

  NOTES
    This does the following:
    (t_1||...||t_k)||new_tree =
     either
       = (t_1||...||t_k||new_tree)
     or
       = (t_1||....||(t_j|| new_tree)||...||t_k),

     where t_i, y are SEL_TREEs.
    new_tree is combined with the first t_j it has a SEL_ARG on common
    key with. As a consequence of this, choice of keys to do index_merge
    read may depend on the order of conditions in WHERE part of the query.

  RETURN
    0  OK
    1  One of the trees was combined with new_tree to SEL_TREE::ALWAYS,
       and (*this) should be discarded.
   -1  An error occurred.
*/

int SEL_IMERGE::or_sel_tree_with_checks(RANGE_OPT_PARAM *param, SEL_TREE *new_tree)
{
  for (SEL_TREE** tree = trees;
       tree != trees_next;
       tree++)
  {
    if (sel_trees_can_be_ored(*tree, new_tree, param))
    {
      *tree = tree_or(param, *tree, new_tree);
      if (!*tree)
        return 1;
      if (((*tree)->type == SEL_TREE::MAYBE) ||
          ((*tree)->type == SEL_TREE::ALWAYS))
        return 1;
      /* SEL_TREE::IMPOSSIBLE is impossible here */
      return 0;
    }
  }

  /* New tree cannot be combined with any of existing trees. */
  return or_sel_tree(param, new_tree);
}


/*
  Perform OR operation on this index_merge and supplied index_merge list.

  RETURN
    0 - OK
    1 - One of conditions in result is always TRUE and this SEL_IMERGE
        should be discarded.
   -1 - An error occurred
*/

int SEL_IMERGE::or_sel_imerge_with_checks(RANGE_OPT_PARAM *param, SEL_IMERGE* imerge)
{
  for (SEL_TREE** tree= imerge->trees;
       tree != imerge->trees_next;
       tree++)
  {
    if (or_sel_tree_with_checks(param, *tree))
      return 1;
  }
  return 0;
}


SEL_TREE::SEL_TREE(SEL_TREE *arg, RANGE_OPT_PARAM *param): Sql_alloc()
{
  keys_map= arg->keys_map;
  type= arg->type;
  for (int idx= 0; idx < MAX_KEY; idx++)
  {
    if ((keys[idx]= arg->keys[idx]))
      keys[idx]->increment_use_count(1);
  }

  List_iterator<SEL_IMERGE> it(arg->merges);
  for (SEL_IMERGE *el= it++; el; el= it++)
  {
    SEL_IMERGE *merge= new SEL_IMERGE(el, param);
    if (!merge || merge->trees == merge->trees_next)
    {
      merges.empty();
      return;
    }
    merges.push_back (merge);
  }
}


SEL_IMERGE::SEL_IMERGE (SEL_IMERGE *arg, RANGE_OPT_PARAM *param) : Sql_alloc()
{
  uint elements= (arg->trees_end - arg->trees);
  if (elements > PREALLOCED_TREES)
  {
    uint size= elements * sizeof (SEL_TREE **);
    if (!(trees= (SEL_TREE **)alloc_root(param->mem_root, size)))
      goto mem_err;
  }
  else
    trees= &trees_prealloced[0];

  trees_next= trees;
  trees_end= trees + elements;

  for (SEL_TREE **tree = trees, **arg_tree= arg->trees; tree < trees_end; 
       tree++, arg_tree++)
  {
    if (!(*tree= new SEL_TREE(*arg_tree, param)))
      goto mem_err;
  }

  return;

mem_err:
  trees= &trees_prealloced[0];
  trees_next= trees;
  trees_end= trees;
}


/*
  Perform AND operation on two index_merge lists and store result in *im1.
*/

inline void imerge_list_and_list(List<SEL_IMERGE> *im1, List<SEL_IMERGE> *im2)
{
  im1->concat(im2);
}


/*
  Perform OR operation on 2 index_merge lists, storing result in first list.

  NOTES
    The following conversion is implemented:
     (a_1 &&...&& a_N)||(b_1 &&...&& b_K) = AND_i,j(a_i || b_j) =>
      => (a_1||b_1).

    i.e. all conjuncts except the first one are currently dropped.
    This is done to avoid producing N*K ways to do index_merge.

    If (a_1||b_1) produce a condition that is always TRUE, NULL is returned
    and index_merge is discarded (while it is actually possible to try
    harder).

    As a consequence of this, choice of keys to do index_merge read may depend
    on the order of conditions in WHERE part of the query.

  RETURN
    0     OK, result is stored in *im1
    other Error, both passed lists are unusable
*/

int imerge_list_or_list(RANGE_OPT_PARAM *param,
                        List<SEL_IMERGE> *im1,
                        List<SEL_IMERGE> *im2)
{
  SEL_IMERGE *imerge= im1->head();
  im1->empty();
  im1->push_back(imerge);

  return imerge->or_sel_imerge_with_checks(param, im2->head());
}


/*
  Perform OR operation on index_merge list and key tree.

  RETURN
    0     OK, result is stored in *im1.
    other Error
*/

int imerge_list_or_tree(RANGE_OPT_PARAM *param,
                        List<SEL_IMERGE> *im1,
                        SEL_TREE *tree)
{
  SEL_IMERGE *imerge;
  List_iterator<SEL_IMERGE> it(*im1);
  bool tree_used= FALSE;
  while ((imerge= it++))
  {
    SEL_TREE *or_tree;
    if (tree_used)
    {
      or_tree= new SEL_TREE (tree, param);
      if (!or_tree ||
          (or_tree->keys_map.is_clear_all() && or_tree->merges.is_empty()))
        return FALSE;
    }
    else
      or_tree= tree;

    if (imerge->or_sel_tree_with_checks(param, or_tree))
      it.remove();
    tree_used= TRUE;
  }
  return im1->is_empty();
}


/***************************************************************************
** Basic functions for SQL_SELECT and QUICK_RANGE_SELECT
***************************************************************************/

	/* make a select from mysql info
	   Error is set as following:
	   0 = ok
	   1 = Got some error (out of memory?)
	   */

SQL_SELECT *make_select(TABLE *head, table_map const_tables,
			table_map read_tables, Item *conds,
                        bool allow_null_cond,
                        int *error)
{
  SQL_SELECT *select;
  DBUG_ENTER("make_select");

  *error=0;

  if (!conds && !allow_null_cond)
    DBUG_RETURN(0);
  if (!(select= new SQL_SELECT))
  {
    *error= 1;			// out of memory
    DBUG_RETURN(0);		/* purecov: inspected */
  }
  select->read_tables=read_tables;
  select->const_tables=const_tables;
  select->head=head;
  select->cond=conds;

  if (head->sort.io_cache)
  {
    select->file= *head->sort.io_cache;
    select->records=(ha_rows) (select->file.end_of_file/
			       head->file->ref_length);
    my_free(head->sort.io_cache);
    head->sort.io_cache=0;
  }
  DBUG_RETURN(select);
}


SQL_SELECT::SQL_SELECT() :quick(0),cond(0),icp_cond(0),free_cond(0)
{
  my_b_clear(&file);
}


void SQL_SELECT::cleanup()
{
  set_quick(NULL);
  if (free_cond)
  {
    free_cond=0;
    delete cond;
    cond= 0;
  }
  close_cached_file(&file);
}


SQL_SELECT::~SQL_SELECT()
{
  cleanup();
}

#undef index					// Fix for Unixware 7

QUICK_SELECT_I::QUICK_SELECT_I()
  :max_used_key_length(0),
   used_key_parts(0)
{}

QUICK_RANGE_SELECT::QUICK_RANGE_SELECT(THD *thd, TABLE *table, uint key_nr,
                                       bool no_alloc, MEM_ROOT *parent_alloc,
                                       bool *create_error)
<<<<<<< HEAD
  :free_file(0),cur_range(NULL),last_range(0),dont_free(0)
=======
  :free_file(0), cur_range(NULL), last_range(0),
   mrr_flags(0), mrr_buf_size(0), mrr_buf_desc(NULL),
   dont_free(0)
>>>>>>> fcf11a4c
{
  my_bitmap_map *bitmap;
  DBUG_ENTER("QUICK_RANGE_SELECT::QUICK_RANGE_SELECT");

  in_ror_merged_scan= 0;
  index= key_nr;
  head=  table;
  key_part_info= head->key_info[index].key_part;
  my_init_dynamic_array(&ranges, sizeof(QUICK_RANGE*), 16, 16);

  /* 'thd' is not accessible in QUICK_RANGE_SELECT::reset(). */
  mrr_buf_size= thd->variables.read_rnd_buff_size;
<<<<<<< HEAD
  mrr_buf_desc= NULL;
=======
>>>>>>> fcf11a4c

  if (!no_alloc && !parent_alloc)
  {
    // Allocates everything through the internal memroot
    init_sql_alloc(&alloc, thd->variables.range_alloc_block_size, 0);
    thd->mem_root= &alloc;
  }
  else
    memset(&alloc, 0, sizeof(alloc));
  file= head->file;
  record= head->record[0];
  save_read_set= head->read_set;
  save_write_set= head->write_set;

  /* Allocate a bitmap for used columns (Q: why not on MEM_ROOT?) */
  if (!(bitmap= (my_bitmap_map*) my_malloc(head->s->column_bitmap_size,
                                           MYF(MY_WME))))
  {
    column_bitmap.bitmap= 0;
    *create_error= 1;
  }
  else
    bitmap_init(&column_bitmap, bitmap, head->s->fields, FALSE);
  DBUG_VOID_RETURN;
}


<<<<<<< HEAD
void QUICK_RANGE_SELECT::need_sorted_output()
{
  if (!(mrr_flags & HA_MRR_SORTED))
  {
    /*
      Native implementation can't produce sorted output. We'll have to
      switch to default
    */
    mrr_flags |= HA_MRR_USE_DEFAULT_IMPL; 
  }
  mrr_flags |= HA_MRR_SORTED;
=======
void QUICK_RANGE_SELECT::need_sorted_output(bool sort)
{
  if (sort)
    mrr_flags |= HA_MRR_SORTED;
  else
    mrr_flags &= ~HA_MRR_SORTED;
>>>>>>> fcf11a4c
}


int QUICK_RANGE_SELECT::init()
{
  DBUG_ENTER("QUICK_RANGE_SELECT::init");

  if (file->inited != handler::NONE)
    file->ha_index_or_rnd_end();
  DBUG_RETURN(FALSE);
}


void QUICK_RANGE_SELECT::range_end()
{
  if (file->inited != handler::NONE)
    file->ha_index_or_rnd_end();
}


QUICK_RANGE_SELECT::~QUICK_RANGE_SELECT()
{
  DBUG_ENTER("QUICK_RANGE_SELECT::~QUICK_RANGE_SELECT");
  if (!dont_free)
  {
    /* file is NULL for CPK scan on covering ROR-intersection */
    if (file) 
    {
      range_end();
      head->set_keyread(FALSE);
      if (free_file)
      {
        DBUG_PRINT("info", ("Freeing separate handler %p (free: %d)", file,
                            free_file));
        file->ha_external_lock(current_thd, F_UNLCK);
        file->ha_close();
        delete file;
      }
    }
    delete_dynamic(&ranges); /* ranges are allocated in alloc */
    free_root(&alloc,MYF(0));
    my_free(column_bitmap.bitmap);
  }
  head->column_bitmaps_set(save_read_set, save_write_set);
  my_free(mrr_buf_desc);
  DBUG_VOID_RETURN;
}


QUICK_INDEX_MERGE_SELECT::QUICK_INDEX_MERGE_SELECT(THD *thd_param,
                                                   TABLE *table)
  :unique(NULL), pk_quick_select(NULL), thd(thd_param)
{
  DBUG_ENTER("QUICK_INDEX_MERGE_SELECT::QUICK_INDEX_MERGE_SELECT");
  index= MAX_KEY;
  head= table;
  memset(&read_record, 0, sizeof(read_record));
  init_sql_alloc(&alloc, thd->variables.range_alloc_block_size, 0);
  DBUG_VOID_RETURN;
}

int QUICK_INDEX_MERGE_SELECT::init()
{
  DBUG_ENTER("QUICK_INDEX_MERGE_SELECT::init");
  DBUG_RETURN(0);
}

int QUICK_INDEX_MERGE_SELECT::reset()
{
  DBUG_ENTER("QUICK_INDEX_MERGE_SELECT::reset");
  DBUG_RETURN(read_keys_and_merge());
}

bool
QUICK_INDEX_MERGE_SELECT::push_quick_back(QUICK_RANGE_SELECT *quick_sel_range)
{
  /*
    Save quick_select that does scan on clustered primary key as it will be
    processed separately.
  */
  if (head->file->primary_key_is_clustered() &&
      quick_sel_range->index == head->s->primary_key)
    pk_quick_select= quick_sel_range;
  else
    return quick_selects.push_back(quick_sel_range);
  return 0;
}

QUICK_INDEX_MERGE_SELECT::~QUICK_INDEX_MERGE_SELECT()
{
  List_iterator_fast<QUICK_RANGE_SELECT> quick_it(quick_selects);
  QUICK_RANGE_SELECT* quick;
  DBUG_ENTER("QUICK_INDEX_MERGE_SELECT::~QUICK_INDEX_MERGE_SELECT");
  delete unique;
  quick_it.rewind();
  while ((quick= quick_it++))
    quick->file= NULL;
  quick_selects.delete_elements();
  delete pk_quick_select;
  /* It's ok to call the next two even if they are already deinitialized */
  end_read_record(&read_record);
  free_io_cache(head);
  free_root(&alloc,MYF(0));
  DBUG_VOID_RETURN;
}


QUICK_ROR_INTERSECT_SELECT::QUICK_ROR_INTERSECT_SELECT(THD *thd_param,
                                                       TABLE *table,
                                                       bool retrieve_full_rows,
                                                       MEM_ROOT *parent_alloc)
  : cpk_quick(NULL), thd(thd_param), need_to_fetch_row(retrieve_full_rows),
    scans_inited(FALSE)
{
  index= MAX_KEY;
  head= table;
  record= head->record[0];
  if (!parent_alloc)
    init_sql_alloc(&alloc, thd->variables.range_alloc_block_size, 0);
  else
    memset(&alloc, 0, sizeof(MEM_ROOT));
  last_rowid= (uchar*) alloc_root(parent_alloc? parent_alloc : &alloc,
                                  head->file->ref_length);
}


/*
  Do post-constructor initialization.
  SYNOPSIS
    QUICK_ROR_INTERSECT_SELECT::init()

  RETURN
    0      OK
    other  Error code
*/

int QUICK_ROR_INTERSECT_SELECT::init()
{
  DBUG_ENTER("QUICK_ROR_INTERSECT_SELECT::init");
 /* Check if last_rowid was successfully allocated in ctor */
  DBUG_RETURN(!last_rowid);
}


/*
  Initialize this quick select to be a ROR-merged scan.

  SYNOPSIS
    QUICK_RANGE_SELECT::init_ror_merged_scan()
      reuse_handler If TRUE, use head->file, otherwise create a separate
                    handler object

  NOTES
    This function creates and prepares for subsequent use a separate handler
    object if it can't reuse head->file. The reason for this is that during
    ROR-merge several key scans are performed simultaneously, and a single
    handler is only capable of preserving context of a single key scan.

    In ROR-merge the quick select doing merge does full records retrieval,
    merged quick selects read only keys.

  RETURN
    0  ROR child scan initialized, ok to use.
    1  error
*/

int QUICK_RANGE_SELECT::init_ror_merged_scan(bool reuse_handler)
{
  handler *save_file= file, *org_file;
  THD *thd;
  DBUG_ENTER("QUICK_RANGE_SELECT::init_ror_merged_scan");

  in_ror_merged_scan= 1;
  if (reuse_handler)
  {
    DBUG_PRINT("info", ("Reusing handler %p", file));
    if (init() || reset())
    {
      DBUG_RETURN(1);
    }
    head->column_bitmaps_set(&column_bitmap, &column_bitmap);
    goto end;
  }

  /* Create a separate handler object for this quick select */
  if (free_file)
  {
    /* already have own 'handler' object. */
    DBUG_RETURN(0);
  }

  thd= head->in_use;
  if (!(file= head->file->clone(head->s->normalized_path.str, thd->mem_root)))
  {
    /* 
      Manually set the error flag. Note: there seems to be quite a few
      places where a failure could cause the server to "hang" the client by
      sending no response to a query. ATM those are not real errors because 
      the storage engine calls in question happen to never fail with the 
      existing storage engines. 
    */
    my_error(ER_OUT_OF_RESOURCES, MYF(0)); /* purecov: inspected */
    /* Caller will free the memory */
    goto failure;  /* purecov: inspected */
  }

  head->column_bitmaps_set(&column_bitmap, &column_bitmap);

  if (file->ha_external_lock(thd, F_RDLCK))
    goto failure;

  if (init() || reset())
  {
    file->ha_external_lock(thd, F_UNLCK);
    file->ha_close();
    goto failure;
  }
  free_file= TRUE;
  last_rowid= file->ref;

end:
  /*
    We are only going to read key fields and call position() on 'file'
    The following sets head->tmp_set to only use this key and then updates
    head->read_set and head->write_set to use this bitmap.
    The now bitmap is stored in 'column_bitmap' which is used in ::get_next()
  */
  org_file= head->file;
  head->file= file;
  /* We don't have to set 'head->keyread' here as the 'file' is unique */
  if (!head->no_keyread)
    head->mark_columns_used_by_index(index);
  head->prepare_for_position();
  head->file= org_file;
  bitmap_copy(&column_bitmap, head->read_set);
  head->column_bitmaps_set(&column_bitmap, &column_bitmap);

  DBUG_RETURN(0);

failure:
  head->column_bitmaps_set(save_read_set, save_write_set);
  delete file;
  file= save_file;
  DBUG_RETURN(1);
}


/*
  Initialize this quick select to be a part of a ROR-merged scan.
  SYNOPSIS
    QUICK_ROR_INTERSECT_SELECT::init_ror_merged_scan()
      reuse_handler If TRUE, use head->file, otherwise create separate
                    handler object.
  RETURN
    0     OK
    other error code
*/
int QUICK_ROR_INTERSECT_SELECT::init_ror_merged_scan(bool reuse_handler)
{
  List_iterator_fast<QUICK_RANGE_SELECT> quick_it(quick_selects);
  QUICK_RANGE_SELECT* quick;
  DBUG_ENTER("QUICK_ROR_INTERSECT_SELECT::init_ror_merged_scan");

  /* Initialize all merged "children" quick selects */
  DBUG_ASSERT(!need_to_fetch_row || reuse_handler);
  if (!need_to_fetch_row && reuse_handler)
  {
    quick= quick_it++;
    /*
      There is no use of this->file. Use it for the first of merged range
      selects.
    */
    if (quick->init_ror_merged_scan(TRUE))
      DBUG_RETURN(1);
    quick->file->extra(HA_EXTRA_KEYREAD_PRESERVE_FIELDS);
  }
  while ((quick= quick_it++))
  {
    if (quick->init_ror_merged_scan(FALSE))
      DBUG_RETURN(1);
    quick->file->extra(HA_EXTRA_KEYREAD_PRESERVE_FIELDS);
    /* All merged scans share the same record buffer in intersection. */
    quick->record= head->record[0];
  }

  if (need_to_fetch_row && head->file->ha_rnd_init(1))
  {
    DBUG_PRINT("error", ("ROR index_merge rnd_init call failed"));
    DBUG_RETURN(1);
  }
  DBUG_RETURN(0);
}


/*
  Initialize quick select for row retrieval.
  SYNOPSIS
    reset()
  RETURN
    0      OK
    other  Error code
*/

int QUICK_ROR_INTERSECT_SELECT::reset()
{
  DBUG_ENTER("QUICK_ROR_INTERSECT_SELECT::reset");
  if (!scans_inited && init_ror_merged_scan(TRUE))
    DBUG_RETURN(1);
  scans_inited= TRUE;
  List_iterator_fast<QUICK_RANGE_SELECT> it(quick_selects);
  QUICK_RANGE_SELECT *quick;
  while ((quick= it++))
    quick->reset();
  DBUG_RETURN(0);
}


/*
  Add a merged quick select to this ROR-intersection quick select.

  SYNOPSIS
    QUICK_ROR_INTERSECT_SELECT::push_quick_back()
      quick Quick select to be added. The quick select must return
            rows in rowid order.
  NOTES
    This call can only be made before init() is called.

  RETURN
    FALSE OK
    TRUE  Out of memory.
*/

bool
QUICK_ROR_INTERSECT_SELECT::push_quick_back(QUICK_RANGE_SELECT *quick)
{
  return quick_selects.push_back(quick);
}

QUICK_ROR_INTERSECT_SELECT::~QUICK_ROR_INTERSECT_SELECT()
{
  DBUG_ENTER("QUICK_ROR_INTERSECT_SELECT::~QUICK_ROR_INTERSECT_SELECT");
  quick_selects.delete_elements();
  delete cpk_quick;
  free_root(&alloc,MYF(0));
  if (need_to_fetch_row && head->file->inited != handler::NONE)
    head->file->ha_rnd_end();
  DBUG_VOID_RETURN;
}


QUICK_ROR_UNION_SELECT::QUICK_ROR_UNION_SELECT(THD *thd_param,
                                               TABLE *table)
  : thd(thd_param), scans_inited(FALSE)
{
  index= MAX_KEY;
  head= table;
  rowid_length= table->file->ref_length;
  record= head->record[0];
  init_sql_alloc(&alloc, thd->variables.range_alloc_block_size, 0);
  thd_param->mem_root= &alloc;
}


/*
  Comparison function to be used QUICK_ROR_UNION_SELECT::queue priority
  queue.

  SYNPOSIS
    QUICK_ROR_UNION_SELECT_queue_cmp()
      arg   Pointer to QUICK_ROR_UNION_SELECT
      val1  First merged select
      val2  Second merged select
*/

C_MODE_START

static int QUICK_ROR_UNION_SELECT_queue_cmp(void *arg, uchar *val1, uchar *val2)
{
  QUICK_ROR_UNION_SELECT *self= (QUICK_ROR_UNION_SELECT*)arg;
  return self->head->file->cmp_ref(((QUICK_SELECT_I*)val1)->last_rowid,
                                   ((QUICK_SELECT_I*)val2)->last_rowid);
}

C_MODE_END


/*
  Do post-constructor initialization.
  SYNOPSIS
    QUICK_ROR_UNION_SELECT::init()

  RETURN
    0      OK
    other  Error code
*/

int QUICK_ROR_UNION_SELECT::init()
{
  DBUG_ENTER("QUICK_ROR_UNION_SELECT::init");
  if (init_queue(&queue, quick_selects.elements, 0,
                 FALSE , QUICK_ROR_UNION_SELECT_queue_cmp,
                 (void*) this))
  {
    memset(&queue, 0, sizeof(QUEUE));
    DBUG_RETURN(1);
  }

  if (!(cur_rowid= (uchar*) alloc_root(&alloc, 2*head->file->ref_length)))
    DBUG_RETURN(1);
  prev_rowid= cur_rowid + head->file->ref_length;
  DBUG_RETURN(0);
}


/*
  Initialize quick select for row retrieval.
  SYNOPSIS
    reset()

  RETURN
    0      OK
    other  Error code
*/

int QUICK_ROR_UNION_SELECT::reset()
{
  QUICK_SELECT_I *quick;
  int error;
  DBUG_ENTER("QUICK_ROR_UNION_SELECT::reset");
  have_prev_rowid= FALSE;
  if (!scans_inited)
  {
    List_iterator_fast<QUICK_SELECT_I> it(quick_selects);
    while ((quick= it++))
    {
      if (quick->init_ror_merged_scan(FALSE))
        DBUG_RETURN(1);
    }
    scans_inited= TRUE;
  }
  queue_remove_all(&queue);
  /*
    Initialize scans for merged quick selects and put all merged quick
    selects into the queue.
  */
  List_iterator_fast<QUICK_SELECT_I> it(quick_selects);
  while ((quick= it++))
  {
    if (quick->reset())
      DBUG_RETURN(1);
    if ((error= quick->get_next()))
    {
      if (error == HA_ERR_END_OF_FILE)
        continue;
      DBUG_RETURN(error);
    }
    quick->save_last_pos();
    queue_insert(&queue, (uchar*)quick);
  }

  if (head->file->ha_rnd_init(1))
  {
    DBUG_PRINT("error", ("ROR index_merge rnd_init call failed"));
    DBUG_RETURN(1);
  }

  DBUG_RETURN(0);
}


bool
QUICK_ROR_UNION_SELECT::push_quick_back(QUICK_SELECT_I *quick_sel_range)
{
  return quick_selects.push_back(quick_sel_range);
}

QUICK_ROR_UNION_SELECT::~QUICK_ROR_UNION_SELECT()
{
  DBUG_ENTER("QUICK_ROR_UNION_SELECT::~QUICK_ROR_UNION_SELECT");
  delete_queue(&queue);
  quick_selects.delete_elements();
  if (head->file->inited != handler::NONE)
    head->file->ha_rnd_end();
  free_root(&alloc,MYF(0));
  DBUG_VOID_RETURN;
}


QUICK_RANGE::QUICK_RANGE()
  :min_key(0),max_key(0),min_length(0),max_length(0),
   flag(NO_MIN_RANGE | NO_MAX_RANGE),
  min_keypart_map(0), max_keypart_map(0)
{}

SEL_ARG::SEL_ARG(SEL_ARG &arg) :Sql_alloc()
{
  type=arg.type;
  min_flag=arg.min_flag;
  max_flag=arg.max_flag;
  maybe_flag=arg.maybe_flag;
  maybe_null=arg.maybe_null;
  part=arg.part;
  field=arg.field;
  min_value=arg.min_value;
  max_value=arg.max_value;
  next_key_part=arg.next_key_part;
  use_count=1; elements=1;
}


inline void SEL_ARG::make_root()
{
  left=right= &null_element;
  color=BLACK;
  next=prev=0;
  use_count=0; elements=1;
}

SEL_ARG::SEL_ARG(Field *f,const uchar *min_value_arg,
                 const uchar *max_value_arg)
  :min_flag(0), max_flag(0), maybe_flag(0), maybe_null(f->real_maybe_null()),
   elements(1), use_count(1), field(f), min_value((uchar*) min_value_arg),
   max_value((uchar*) max_value_arg), next(0),prev(0),
   next_key_part(0),color(BLACK),type(KEY_RANGE)
{
  left=right= &null_element;
}

SEL_ARG::SEL_ARG(Field *field_,uint8 part_,
                 uchar *min_value_, uchar *max_value_,
		 uint8 min_flag_,uint8 max_flag_,uint8 maybe_flag_)
  :min_flag(min_flag_),max_flag(max_flag_),maybe_flag(maybe_flag_),
   part(part_),maybe_null(field_->real_maybe_null()), elements(1),use_count(1),
   field(field_), min_value(min_value_), max_value(max_value_),
   next(0),prev(0),next_key_part(0),color(BLACK),type(KEY_RANGE)
{
  left=right= &null_element;
}

SEL_ARG *SEL_ARG::clone(RANGE_OPT_PARAM *param, SEL_ARG *new_parent, 
                        SEL_ARG **next_arg)
{
  SEL_ARG *tmp;

  /* Bail out if we have already generated too many SEL_ARGs */
  if (++param->alloced_sel_args > MAX_SEL_ARGS)
    return 0;

  if (type != KEY_RANGE)
  {
    if (!(tmp= new (param->mem_root) SEL_ARG(type)))
      return 0;					// out of memory
    tmp->prev= *next_arg;			// Link into next/prev chain
    (*next_arg)->next=tmp;
    (*next_arg)= tmp;
    tmp->part= this->part;
  }
  else
  {
    if (!(tmp= new (param->mem_root) SEL_ARG(field,part, min_value,max_value,
                                             min_flag, max_flag, maybe_flag)))
      return 0;					// OOM
    tmp->parent=new_parent;
    tmp->next_key_part=next_key_part;
    if (left != &null_element)
      if (!(tmp->left=left->clone(param, tmp, next_arg)))
	return 0;				// OOM

    tmp->prev= *next_arg;			// Link into next/prev chain
    (*next_arg)->next=tmp;
    (*next_arg)= tmp;

    if (right != &null_element)
      if (!(tmp->right= right->clone(param, tmp, next_arg)))
	return 0;				// OOM
  }
  increment_use_count(1);
  tmp->color= color;
  tmp->elements= this->elements;
  return tmp;
}

SEL_ARG *SEL_ARG::first()
{
  SEL_ARG *next_arg=this;
  if (!next_arg->left)
    return 0;					// MAYBE_KEY
  while (next_arg->left != &null_element)
    next_arg=next_arg->left;
  return next_arg;
}

SEL_ARG *SEL_ARG::last()
{
  SEL_ARG *next_arg=this;
  if (!next_arg->right)
    return 0;					// MAYBE_KEY
  while (next_arg->right != &null_element)
    next_arg=next_arg->right;
  return next_arg;
}


/*
  Check if a compare is ok, when one takes ranges in account
  Returns -2 or 2 if the ranges where 'joined' like  < 2 and >= 2
*/

static int sel_cmp(Field *field, uchar *a, uchar *b, uint8 a_flag,
                   uint8 b_flag)
{
  int cmp;
  /* First check if there was a compare to a min or max element */
  if (a_flag & (NO_MIN_RANGE | NO_MAX_RANGE))
  {
    if ((a_flag & (NO_MIN_RANGE | NO_MAX_RANGE)) ==
	(b_flag & (NO_MIN_RANGE | NO_MAX_RANGE)))
      return 0;
    return (a_flag & NO_MIN_RANGE) ? -1 : 1;
  }
  if (b_flag & (NO_MIN_RANGE | NO_MAX_RANGE))
    return (b_flag & NO_MIN_RANGE) ? 1 : -1;

  if (field->real_maybe_null())			// If null is part of key
  {
    if (*a != *b)
    {
      return *a ? -1 : 1;
    }
    if (*a)
      goto end;					// NULL where equal
    a++; b++;					// Skip NULL marker
  }
  cmp=field->key_cmp(a , b);
  if (cmp) return cmp < 0 ? -1 : 1;		// The values differed

  // Check if the compared equal arguments was defined with open/closed range
 end:
  if (a_flag & (NEAR_MIN | NEAR_MAX))
  {
    if ((a_flag & (NEAR_MIN | NEAR_MAX)) == (b_flag & (NEAR_MIN | NEAR_MAX)))
      return 0;
    if (!(b_flag & (NEAR_MIN | NEAR_MAX)))
      return (a_flag & NEAR_MIN) ? 2 : -2;
    return (a_flag & NEAR_MIN) ? 1 : -1;
  }
  if (b_flag & (NEAR_MIN | NEAR_MAX))
    return (b_flag & NEAR_MIN) ? -2 : 2;
  return 0;					// The elements where equal
}


SEL_ARG *SEL_ARG::clone_tree(RANGE_OPT_PARAM *param)
{
  SEL_ARG tmp_link,*next_arg,*root;
  next_arg= &tmp_link;
  if (!(root= clone(param, (SEL_ARG *) 0, &next_arg)))
    return 0;
  next_arg->next=0;				// Fix last link
  tmp_link.next->prev=0;			// Fix first link
  if (root)					// If not OOM
    root->use_count= 0;
  return root;
}


/*
  Table rows retrieval plan. Range optimizer creates QUICK_SELECT_I-derived
  objects from table read plans.
*/
class TABLE_READ_PLAN
{
public:
  /*
    Plan read cost, with or without cost of full row retrieval, depending
    on plan creation parameters.
  */
  double read_cost;
  ha_rows records; /* estimate of #rows to be examined */

  /*
    If TRUE, the scan returns rows in rowid order. This is used only for
    scans that can be both ROR and non-ROR.
  */
  bool is_ror;

  /*
    Create quick select for this plan.
    SYNOPSIS
     make_quick()
       param               Parameter from test_quick_select
       retrieve_full_rows  If TRUE, created quick select will do full record
                           retrieval.
       parent_alloc        Memory pool to use, if any.

    NOTES
      retrieve_full_rows is ignored by some implementations.

    RETURN
      created quick select
      NULL on any error.
  */
  virtual QUICK_SELECT_I *make_quick(PARAM *param,
                                     bool retrieve_full_rows,
                                     MEM_ROOT *parent_alloc=NULL) = 0;

  /* Table read plans are allocated on MEM_ROOT and are never deleted */
  static void *operator new(size_t size, MEM_ROOT *mem_root)
  { return (void*) alloc_root(mem_root, (uint) size); }
  static void operator delete(void *ptr,size_t size) { TRASH(ptr, size); }
  static void operator delete(void *ptr, MEM_ROOT *mem_root) { /* Never called */ }
  virtual ~TABLE_READ_PLAN() {}               /* Remove gcc warning */

};

class TRP_ROR_INTERSECT;
class TRP_ROR_UNION;
class TRP_INDEX_MERGE;


/*
  Plan for a QUICK_RANGE_SELECT scan.
  TRP_RANGE::make_quick ignores retrieve_full_rows parameter because
  QUICK_RANGE_SELECT doesn't distinguish between 'index only' scans and full
  record retrieval scans.
*/

class TRP_RANGE : public TABLE_READ_PLAN
{
public:
  SEL_ARG *key; /* set of intervals to be used in "range" method retrieval */
  uint     key_idx; /* key number in PARAM::key */
  uint     mrr_flags; 
  uint     mrr_buf_size;

  TRP_RANGE(SEL_ARG *key_arg, uint idx_arg, uint mrr_flags_arg)
   : key(key_arg), key_idx(idx_arg), mrr_flags(mrr_flags_arg)
  {}
  virtual ~TRP_RANGE() {}                     /* Remove gcc warning */

  QUICK_SELECT_I *make_quick(PARAM *param, bool retrieve_full_rows,
                             MEM_ROOT *parent_alloc)
  {
    DBUG_ENTER("TRP_RANGE::make_quick");
    QUICK_RANGE_SELECT *quick;
    if ((quick= get_quick_select(param, key_idx, key, mrr_flags, mrr_buf_size,
                                 parent_alloc)))
    {
      quick->records= records;
      quick->read_time= read_cost;
    }
    DBUG_RETURN(quick);
  }
};


/* Plan for QUICK_ROR_INTERSECT_SELECT scan. */

class TRP_ROR_INTERSECT : public TABLE_READ_PLAN
{
public:
  TRP_ROR_INTERSECT() {}                      /* Remove gcc warning */
  virtual ~TRP_ROR_INTERSECT() {}             /* Remove gcc warning */
  QUICK_SELECT_I *make_quick(PARAM *param, bool retrieve_full_rows,
                             MEM_ROOT *parent_alloc);

  /* Array of pointers to ROR range scans used in this intersection */
  struct st_ror_scan_info **first_scan;
  struct st_ror_scan_info **last_scan; /* End of the above array */
  struct st_ror_scan_info *cpk_scan;  /* Clustered PK scan, if there is one */
  bool is_covering; /* TRUE if no row retrieval phase is necessary */
  double index_scan_costs; /* SUM(cost(index_scan)) */
};


/*
  Plan for QUICK_ROR_UNION_SELECT scan.
  QUICK_ROR_UNION_SELECT always retrieves full rows, so retrieve_full_rows
  is ignored by make_quick.
*/

class TRP_ROR_UNION : public TABLE_READ_PLAN
{
public:
  TRP_ROR_UNION() {}                          /* Remove gcc warning */
  virtual ~TRP_ROR_UNION() {}                 /* Remove gcc warning */
  QUICK_SELECT_I *make_quick(PARAM *param, bool retrieve_full_rows,
                             MEM_ROOT *parent_alloc);
  TABLE_READ_PLAN **first_ror; /* array of ptrs to plans for merged scans */
  TABLE_READ_PLAN **last_ror;  /* end of the above array */
};


/*
  Plan for QUICK_INDEX_MERGE_SELECT scan.
  QUICK_ROR_INTERSECT_SELECT always retrieves full rows, so retrieve_full_rows
  is ignored by make_quick.
*/

class TRP_INDEX_MERGE : public TABLE_READ_PLAN
{
public:
  TRP_INDEX_MERGE() {}                        /* Remove gcc warning */
  virtual ~TRP_INDEX_MERGE() {}               /* Remove gcc warning */
  QUICK_SELECT_I *make_quick(PARAM *param, bool retrieve_full_rows,
                             MEM_ROOT *parent_alloc);
  TRP_RANGE **range_scans; /* array of ptrs to plans of merged scans */
  TRP_RANGE **range_scans_end; /* end of the array */
};


/*
  Plan for a QUICK_GROUP_MIN_MAX_SELECT scan. 
*/

class TRP_GROUP_MIN_MAX : public TABLE_READ_PLAN
{
private:
  bool have_min, have_max, have_agg_distinct;
  KEY_PART_INFO *min_max_arg_part;
  uint group_prefix_len;
  uint used_key_parts;
  uint group_key_parts;
  KEY *index_info;
  uint index;
  uint key_infix_len;
  uchar key_infix[MAX_KEY_LENGTH];
  SEL_TREE *range_tree; /* Represents all range predicates in the query. */
  SEL_ARG  *index_tree; /* The SEL_ARG sub-tree corresponding to index_info. */
  uint param_idx; /* Index of used key in param->key. */
  bool is_index_scan; /* Use index_next() instead of random read */ 
public:
  /* Number of records selected by the ranges in index_tree. */
  ha_rows quick_prefix_records;
public:
  TRP_GROUP_MIN_MAX(bool have_min_arg, bool have_max_arg, 
                    bool have_agg_distinct_arg,
                    KEY_PART_INFO *min_max_arg_part_arg,
                    uint group_prefix_len_arg, uint used_key_parts_arg,
                    uint group_key_parts_arg, KEY *index_info_arg,
                    uint index_arg, uint key_infix_len_arg,
                    uchar *key_infix_arg,
                    SEL_TREE *tree_arg, SEL_ARG *index_tree_arg,
                    uint param_idx_arg, ha_rows quick_prefix_records_arg)
  : have_min(have_min_arg), have_max(have_max_arg),
    have_agg_distinct(have_agg_distinct_arg),
    min_max_arg_part(min_max_arg_part_arg),
    group_prefix_len(group_prefix_len_arg), used_key_parts(used_key_parts_arg),
    group_key_parts(group_key_parts_arg), index_info(index_info_arg),
    index(index_arg), key_infix_len(key_infix_len_arg), range_tree(tree_arg),
    index_tree(index_tree_arg), param_idx(param_idx_arg), is_index_scan(FALSE),
    quick_prefix_records(quick_prefix_records_arg)
    {
      if (key_infix_len)
        memcpy(this->key_infix, key_infix_arg, key_infix_len);
    }
  virtual ~TRP_GROUP_MIN_MAX() {}             /* Remove gcc warning */

  QUICK_SELECT_I *make_quick(PARAM *param, bool retrieve_full_rows,
                             MEM_ROOT *parent_alloc);
  void use_index_scan() { is_index_scan= TRUE; }
};


/*
  Fill param->needed_fields with bitmap of fields used in the query.
  SYNOPSIS
    fill_used_fields_bitmap()
      param Parameter from test_quick_select function.

  NOTES
    Clustered PK members are not put into the bitmap as they are implicitly
    present in all keys (and it is impossible to avoid reading them).
  RETURN
    0  Ok
    1  Out of memory.
*/

static int fill_used_fields_bitmap(PARAM *param)
{
  TABLE *table= param->table;
  my_bitmap_map *tmp;
  uint pk;
  param->tmp_covered_fields.bitmap= 0;
  param->fields_bitmap_size= table->s->column_bitmap_size;
  if (!(tmp= (my_bitmap_map*) alloc_root(param->mem_root,
                                  param->fields_bitmap_size)) ||
      bitmap_init(&param->needed_fields, tmp, table->s->fields, FALSE))
    return 1;

  bitmap_copy(&param->needed_fields, table->read_set);
  bitmap_union(&param->needed_fields, table->write_set);

  pk= param->table->s->primary_key;
  if (pk != MAX_KEY && param->table->file->primary_key_is_clustered())
  {
    /* The table uses clustered PK and it is not internally generated */
    KEY_PART_INFO *key_part= param->table->key_info[pk].key_part;
    KEY_PART_INFO *key_part_end= key_part +
                                 param->table->key_info[pk].key_parts;
    for (;key_part != key_part_end; ++key_part)
      bitmap_clear_bit(&param->needed_fields, key_part->fieldnr-1);
  }
  return 0;
}


/*
  Test if a key can be used in different ranges

  SYNOPSIS
    SQL_SELECT::test_quick_select()
      thd               Current thread
      keys_to_use       Keys to use for range retrieval
      prev_tables       Tables assumed to be already read when the scan is
                        performed (but not read at the moment of this call)
      limit             Query limit
      force_quick_range Prefer to use range (instead of full table scan) even
                        if it is more expensive.
      interesting_order The sort order the range access method must be able
                        to provide. Three-value logic: asc/desc/don't care

  NOTES
    Updates the following in the select parameter:
      needed_reg - Bits for keys with may be used if all prev regs are read
      quick      - Parameter to use when reading records.

    In the table struct the following information is updated:
      quick_keys           - Which keys can be used
      quick_rows           - How many rows the key matches
      quick_condition_rows - E(# rows that will satisfy the table condition)

  IMPLEMENTATION
    quick_condition_rows value is obtained as follows:
      
      It is a minimum of E(#output rows) for all considered table access
      methods (range and index_merge accesses over various indexes).
    
    The obtained value is not a true E(#rows that satisfy table condition)
    but rather a pessimistic estimate. To obtain a true E(#...) one would
    need to combine estimates of various access methods, taking into account
    correlations between sets of rows they will return.
    
    For example, if values of tbl.key1 and tbl.key2 are independent (a right
    assumption if we have no information about their correlation) then the
    correct estimate will be:
    
      E(#rows("tbl.key1 < c1 AND tbl.key2 < c2")) = 
      = E(#rows(tbl.key1 < c1)) / total_rows(tbl) * E(#rows(tbl.key2 < c2)

    which is smaller than 
      
       MIN(E(#rows(tbl.key1 < c1), E(#rows(tbl.key2 < c2)))

    which is currently produced.

  TODO
   * Change the value returned in quick_condition_rows from a pessimistic
     estimate to true E(#rows that satisfy table condition). 
     (we can re-use some of E(#rows) calcuation code from index_merge/intersection 
      for this)
   
   * Check if this function really needs to modify keys_to_use, and change the
     code to pass it by reference if it doesn't.

   * In addition to force_quick_range other means can be (an usually are) used
     to make this function prefer range over full table scan. Figure out if
     force_quick_range is really needed.

  RETURN
   -1 if impossible select (i.e. certainly no rows will be selected)
    0 if can't use quick_select
    1 if found usable ranges and quick select has been successfully created.
*/

int SQL_SELECT::test_quick_select(THD *thd, key_map keys_to_use,
<<<<<<< HEAD
				  table_map prev_tables,
				  ha_rows limit, bool force_quick_range, 
                                  bool ordered_output)
=======
                                  table_map prev_tables,
                                  ha_rows limit, bool force_quick_range, 
                                  const ORDER::enum_order interesting_order)
>>>>>>> fcf11a4c
{
  uint idx;
  double scan_time;
  DBUG_ENTER("SQL_SELECT::test_quick_select");
  DBUG_PRINT("enter",("keys_to_use: %lu  prev_tables: %lu  const_tables: %lu",
		      (ulong) keys_to_use.to_ulonglong(), (ulong) prev_tables,
		      (ulong) const_tables));
  DBUG_PRINT("info", ("records: %lu", (ulong) head->file->stats.records));
  set_quick(NULL);
  needed_reg.clear_all();
  quick_keys.clear_all();
  if (keys_to_use.is_clear_all())
    DBUG_RETURN(0);
  records= head->file->stats.records;
  if (!records)
    records++;					/* purecov: inspected */
  scan_time= records * ROW_EVALUATE_COST + 1;
  read_time= head->file->scan_time() + scan_time + 1.1;
  if (head->force_index)
    scan_time= read_time= DBL_MAX;
  if (limit < records)
    read_time= (double) records + scan_time + 1; // Force to use index
  else if (read_time <= 2.0 && !force_quick_range)
    DBUG_RETURN(0);				/* No need for quick select */

  DBUG_PRINT("info",("Time to scan table: %g", read_time));

  keys_to_use.intersect(head->keys_in_use_for_query);
  if (!keys_to_use.is_clear_all())
  {
    MEM_ROOT alloc;
    SEL_TREE *tree= NULL;
    KEY_PART *key_parts;
    KEY *key_info;
    PARAM param;

    /*
      Use the 3 multiplier as range optimizer allocates big PARAM structure
      and may evaluate a subquery expression
      TODO During the optimization phase we should evaluate only inexpensive
           single-lookup subqueries.
    */
    if (check_stack_overrun(thd, 3*STACK_MIN_SIZE + sizeof(PARAM), NULL))
      DBUG_RETURN(0);                           // Fatal error flag is set

    /* set up parameter that is passed to all functions */
    param.thd= thd;
    param.baseflag= head->file->ha_table_flags();
    param.prev_tables=prev_tables | const_tables;
    param.read_tables=read_tables;
    param.current_table= head->map;
    param.table=head;
    param.keys=0;
    param.mem_root= &alloc;
    param.old_root= thd->mem_root;
    param.needed_reg= &needed_reg;
    param.imerge_cost_buff_size= 0;
    param.using_real_indexes= TRUE;
    param.remove_jump_scans= TRUE;
<<<<<<< HEAD
    param.force_default_mrr= ordered_output;
=======
    param.force_default_mrr= (interesting_order != ORDER::ORDER_NOT_RELEVANT);
    param.order_direction= interesting_order;
>>>>>>> fcf11a4c

    thd->no_errors=1;				// Don't warn about NULL
    init_sql_alloc(&alloc, thd->variables.range_alloc_block_size, 0);
    if (!(param.key_parts= (KEY_PART*) alloc_root(&alloc,
                                                  sizeof(KEY_PART)*
                                                  head->s->key_parts)) ||
        fill_used_fields_bitmap(&param))
    {
      thd->no_errors=0;
      free_root(&alloc,MYF(0));			// Return memory & allocator
      DBUG_RETURN(0);				// Can't use range
    }
    key_parts= param.key_parts;
    thd->mem_root= &alloc;

    /*
      Make an array with description of all key parts of all table keys.
      This is used in get_mm_parts function.
    */
    key_info= head->key_info;
    for (idx=0 ; idx < head->s->keys ; idx++, key_info++)
    {
      KEY_PART_INFO *key_part_info;
      if (!keys_to_use.is_set(idx))
	continue;
      if (key_info->flags & HA_FULLTEXT)
	continue;    // ToDo: ft-keys in non-ft ranges, if possible   SerG

      param.key[param.keys]=key_parts;
      key_part_info= key_info->key_part;
      for (uint part=0 ; part < key_info->key_parts ;
	   part++, key_parts++, key_part_info++)
      {
	key_parts->key=		 param.keys;
	key_parts->part=	 part;
	key_parts->length=       key_part_info->length;
	key_parts->store_length= key_part_info->store_length;
	key_parts->field=	 key_part_info->field;
	key_parts->null_bit=	 key_part_info->null_bit;
        key_parts->image_type =
          (key_info->flags & HA_SPATIAL) ? Field::itMBR : Field::itRAW;
        /* Only HA_PART_KEY_SEG is used */
        key_parts->flag=         (uint8) key_part_info->key_part_flag;
      }
      param.real_keynr[param.keys++]=idx;
    }
    param.key_parts_end=key_parts;
    param.alloced_sel_args= 0;

    /* Calculate cost of full index read for the shortest covering index */
    if (!head->covering_keys.is_clear_all())
    {
      int key_for_use= find_shortest_key(head, &head->covering_keys);
      double key_read_time= 
        param.table->file->index_only_read_time(key_for_use, 
                                                rows2double(records)) +
<<<<<<< HEAD
        (double) records / TIME_FOR_COMPARE;
=======
        records * ROW_EVALUATE_COST;
>>>>>>> fcf11a4c
      DBUG_PRINT("info",  ("'all'+'using index' scan will be using key %d, "
                           "read time %g", key_for_use, key_read_time));
      if (key_read_time < read_time)
        read_time= key_read_time;
    }

    TABLE_READ_PLAN *best_trp= NULL;
    TRP_GROUP_MIN_MAX *group_trp;
    double best_read_time= read_time;

    if (cond)
    {
      if ((tree= get_mm_tree(&param,cond)))
      {
        if (tree->type == SEL_TREE::IMPOSSIBLE)
        {
          records=0L;                      /* Return -1 from this function. */
          read_time= (double) HA_POS_ERROR;
          goto free_mem;
        }
        /*
          If the tree can't be used for range scans, proceed anyway, as we
          can construct a group-min-max quick select
        */
        if (tree->type != SEL_TREE::KEY && tree->type != SEL_TREE::KEY_SMALLER)
          tree= NULL;
      }
    }

    /*
      Try to construct a QUICK_GROUP_MIN_MAX_SELECT.
      Notice that it can be constructed no matter if there is a range tree.
    */
    group_trp= get_best_group_min_max(&param, tree, best_read_time);
    if (group_trp)
    {
      param.table->quick_condition_rows= min(group_trp->records,
                                             head->file->stats.records);
      if (group_trp->read_cost < best_read_time)
      {
        best_trp= group_trp;
        best_read_time= best_trp->read_cost;
      }
    }

    if (tree)
    {
      /*
        It is possible to use a range-based quick select (but it might be
        slower than 'all' table scan).
      */
      if (tree->merges.is_empty())
      {
        TRP_RANGE         *range_trp;
        TRP_ROR_INTERSECT *rori_trp;
        bool can_build_covering= FALSE;

        /* Get best 'range' plan and prepare data for making other plans */
        if ((range_trp= get_key_scans_params(&param, tree, FALSE, TRUE,
                                             best_read_time)))
        {
          best_trp= range_trp;
          best_read_time= best_trp->read_cost;
        }

        /*
          Simultaneous key scans and row deletes on several handler
          objects are not allowed so don't use ROR-intersection for
          table deletes. Also, ROR-intersection cannot return rows in
          descending order
        */
        if ((thd->lex->sql_command != SQLCOM_DELETE) && 
<<<<<<< HEAD
             thd->optimizer_switch_flag(OPTIMIZER_SWITCH_INDEX_MERGE))
=======
            thd->optimizer_switch_flag(OPTIMIZER_SWITCH_INDEX_MERGE) &&
            interesting_order != ORDER::ORDER_DESC)
>>>>>>> fcf11a4c
        {
          /*
            Get best non-covering ROR-intersection plan and prepare data for
            building covering ROR-intersection.
          */
          if ((rori_trp= get_best_ror_intersect(&param, tree, best_read_time,
                                                &can_build_covering)))
          {
            best_trp= rori_trp;
            best_read_time= best_trp->read_cost;
            /*
              Try constructing covering ROR-intersect only if it looks possible
              and worth doing.
            */
            if (!rori_trp->is_covering && can_build_covering &&
                (rori_trp= get_best_covering_ror_intersect(&param, tree,
                                                           best_read_time)))
              best_trp= rori_trp;
          }
        }
      }
      else
      {
<<<<<<< HEAD
        if (thd->optimizer_switch_flag(OPTIMIZER_SWITCH_INDEX_MERGE))
=======
        // Cannot return rows in descending order.
        if (thd->optimizer_switch_flag(OPTIMIZER_SWITCH_INDEX_MERGE) &&
            interesting_order != ORDER::ORDER_DESC)
>>>>>>> fcf11a4c
        {
          /* Try creating index_merge/ROR-union scan. */
          SEL_IMERGE *imerge;
          TABLE_READ_PLAN *best_conj_trp= NULL, *new_conj_trp;
          LINT_INIT(new_conj_trp); /* no empty index_merge lists possible */
          DBUG_PRINT("info",("No range reads possible,"
                             " trying to construct index_merge"));
          List_iterator_fast<SEL_IMERGE> it(tree->merges);
          while ((imerge= it++))
          {
            new_conj_trp= get_best_disjunct_quick(&param, imerge, best_read_time);
            if (new_conj_trp)
              set_if_smaller(param.table->quick_condition_rows, 
                             new_conj_trp->records);
            if (!best_conj_trp || (new_conj_trp && new_conj_trp->read_cost <
                                   best_conj_trp->read_cost))
              best_conj_trp= new_conj_trp;
          }
          if (best_conj_trp)
            best_trp= best_conj_trp;
        }
      }
    }

    thd->mem_root= param.old_root;

    /* If we got a read plan, create a quick select from it. */
    if (best_trp)
    {
      records= best_trp->records;
      if (!(quick= best_trp->make_quick(&param, TRUE)) || quick->init())
        set_quick(NULL);
    }

  free_mem:
    free_root(&alloc,MYF(0));			// Return memory & allocator
    thd->mem_root= param.old_root;
    thd->no_errors=0;
  }

  DBUG_EXECUTE("info", print_quick(quick, &needed_reg););

  /*
    Assume that if the user is using 'limit' we will only need to scan
    limit rows if we are using a key
  */
  DBUG_RETURN(records ? test(quick) : -1);
}

/****************************************************************************
 * Partition pruning module
 ****************************************************************************/
#ifdef WITH_PARTITION_STORAGE_ENGINE

/*
  PartitionPruningModule

  This part of the code does partition pruning. Partition pruning solves the
  following problem: given a query over partitioned tables, find partitions
  that we will not need to access (i.e. partitions that we can assume to be
  empty) when executing the query.
  The set of partitions to prune doesn't depend on which query execution
  plan will be used to execute the query.
  
  HOW IT WORKS
  
  Partition pruning module makes use of RangeAnalysisModule. The following
  examples show how the problem of partition pruning can be reduced to the 
  range analysis problem:
  
  EXAMPLE 1
    Consider a query:
    
      SELECT * FROM t1 WHERE (t1.a < 5 OR t1.a = 10) AND t1.a > 3 AND t1.b='z'
    
    where table t1 is partitioned using PARTITION BY RANGE(t1.a).  An apparent
    way to find the used (i.e. not pruned away) partitions is as follows:
    
    1. analyze the WHERE clause and extract the list of intervals over t1.a
       for the above query we will get this list: {(3 < t1.a < 5), (t1.a=10)}

    2. for each interval I
       {
         find partitions that have non-empty intersection with I;
         mark them as used;
       }
       
  EXAMPLE 2
    Suppose the table is partitioned by HASH(part_func(t1.a, t1.b)). Then
    we need to:

    1. Analyze the WHERE clause and get a list of intervals over (t1.a, t1.b).
       The list of intervals we'll obtain will look like this:
       ((t1.a, t1.b) = (1,'foo')),
       ((t1.a, t1.b) = (2,'bar')), 
       ((t1,a, t1.b) > (10,'zz'))
       
    2. for each interval I 
       {
         if (the interval has form "(t1.a, t1.b) = (const1, const2)" )
         {
           calculate HASH(part_func(t1.a, t1.b));
           find which partition has records with this hash value and mark
             it as used;
         }
         else
         {
           mark all partitions as used; 
           break;
         }
       }

   For both examples the step #1 is exactly what RangeAnalysisModule could
   be used to do, if it was provided with appropriate index description
   (array of KEY_PART structures). 
   In example #1, we need to provide it with description of index(t1.a), 
   in example #2, we need to provide it with description of index(t1.a, t1.b).
   
   These index descriptions are further called "partitioning index
   descriptions". Note that it doesn't matter if such indexes really exist,
   as range analysis module only uses the description.
   
   Putting it all together, partitioning module works as follows:
   
   prune_partitions() {
     call create_partition_index_description();

     call get_mm_tree(); // invoke the RangeAnalysisModule
     
     // analyze the obtained interval list and get used partitions 
     call find_used_partitions();
  }

*/

struct st_part_prune_param;
struct st_part_opt_info;

typedef void (*mark_full_part_func)(partition_info*, uint32);

/*
  Partition pruning operation context
*/
typedef struct st_part_prune_param
{
  RANGE_OPT_PARAM range_param; /* Range analyzer parameters */

  /***************************************************************
   Following fields are filled in based solely on partitioning 
   definition and not modified after that:
   **************************************************************/
  partition_info *part_info; /* Copy of table->part_info */
  /* Function to get partition id from partitioning fields only */
  get_part_id_func get_top_partition_id_func;
  /* Function to mark a partition as used (w/all subpartitions if they exist)*/
  mark_full_part_func mark_full_partition_used;
 
  /* Partitioning 'index' description, array of key parts */
  KEY_PART *key;
  
  /*
    Number of fields in partitioning 'index' definition created for
    partitioning (0 if partitioning 'index' doesn't include partitioning
    fields)
  */
  uint part_fields;
  uint subpart_fields; /* Same as above for subpartitioning */
  
  /* 
    Number of the last partitioning field keypart in the index, or -1 if
    partitioning index definition doesn't include partitioning fields.
  */
  int last_part_partno;
  int last_subpart_partno; /* Same as above for supartitioning */

  /*
    is_part_keypart[i] == test(keypart #i in partitioning index is a member
                               used in partitioning)
    Used to maintain current values of cur_part_fields and cur_subpart_fields
  */
  my_bool *is_part_keypart;
  /* Same as above for subpartitioning */
  my_bool *is_subpart_keypart;

  my_bool ignore_part_fields; /* Ignore rest of partioning fields */

  /***************************************************************
   Following fields form find_used_partitions() recursion context:
   **************************************************************/
  SEL_ARG **arg_stack;     /* "Stack" of SEL_ARGs */
  SEL_ARG **arg_stack_end; /* Top of the stack    */
  /* Number of partitioning fields for which we have a SEL_ARG* in arg_stack */
  uint cur_part_fields;
  /* Same as cur_part_fields, but for subpartitioning */
  uint cur_subpart_fields;

  /* Iterator to be used to obtain the "current" set of used partitions */
  PARTITION_ITERATOR part_iter;

  /* Initialized bitmap of num_subparts size */
  MY_BITMAP subparts_bitmap;

  uchar *cur_min_key;
  uchar *cur_max_key;

  uint cur_min_flag, cur_max_flag;
} PART_PRUNE_PARAM;

static bool create_partition_index_description(PART_PRUNE_PARAM *prune_par);
static int find_used_partitions(PART_PRUNE_PARAM *ppar, SEL_ARG *key_tree);
static int find_used_partitions_imerge(PART_PRUNE_PARAM *ppar,
                                       SEL_IMERGE *imerge);
static int find_used_partitions_imerge_list(PART_PRUNE_PARAM *ppar,
                                            List<SEL_IMERGE> &merges);
static void mark_all_partitions_as_used(partition_info *part_info);

#ifndef DBUG_OFF
static void print_partitioning_index(KEY_PART *parts, KEY_PART *parts_end);
static void dbug_print_segment_range(SEL_ARG *arg, KEY_PART *part);
static void dbug_print_singlepoint_range(SEL_ARG **start, uint num);
#endif


/*
  Perform partition pruning for a given table and condition.

  SYNOPSIS
    prune_partitions()
      thd           Thread handle
      table         Table to perform partition pruning for
      pprune_cond   Condition to use for partition pruning
  
  DESCRIPTION
    This function assumes that all partitions are marked as unused when it
    is invoked. The function analyzes the condition, finds partitions that
    need to be used to retrieve the records that match the condition, and 
    marks them as used by setting appropriate bit in part_info->read_partitions
    In the worst case all partitions are marked as used.

  NOTE
    This function returns promptly if called for non-partitioned table.

  RETURN
    TRUE   We've inferred that no partitions need to be used (i.e. no table
           records will satisfy pprune_cond)
    FALSE  Otherwise
*/

bool prune_partitions(THD *thd, TABLE *table, Item *pprune_cond)
{
  bool retval= FALSE;
  partition_info *part_info = table->part_info;
  DBUG_ENTER("prune_partitions");

  if (!part_info)
    DBUG_RETURN(FALSE); /* not a partitioned table */
  
  if (!pprune_cond)
  {
    mark_all_partitions_as_used(part_info);
    DBUG_RETURN(FALSE);
  }
  
  PART_PRUNE_PARAM prune_param;
  MEM_ROOT alloc;
  RANGE_OPT_PARAM  *range_par= &prune_param.range_param;
  my_bitmap_map *old_sets[2];

  prune_param.part_info= part_info;
  init_sql_alloc(&alloc, thd->variables.range_alloc_block_size, 0);
  range_par->mem_root= &alloc;
  range_par->old_root= thd->mem_root;

  if (create_partition_index_description(&prune_param))
  {
    mark_all_partitions_as_used(part_info);
    free_root(&alloc,MYF(0));		// Return memory & allocator
    DBUG_RETURN(FALSE);
  }
  
  dbug_tmp_use_all_columns(table, old_sets, 
                           table->read_set, table->write_set);
  range_par->thd= thd;
  range_par->table= table;
  /* range_par->cond doesn't need initialization */
  range_par->prev_tables= range_par->read_tables= 0;
  range_par->current_table= table->map;

  range_par->keys= 1; // one index
  range_par->using_real_indexes= FALSE;
  range_par->remove_jump_scans= FALSE;
  range_par->real_keynr[0]= 0;
  range_par->alloced_sel_args= 0;

  thd->no_errors=1;				// Don't warn about NULL
  thd->mem_root=&alloc;

  bitmap_clear_all(&part_info->read_partitions);

  prune_param.key= prune_param.range_param.key_parts;
  SEL_TREE *tree;
  int res;

  tree= get_mm_tree(range_par, pprune_cond);
  if (!tree)
    goto all_used;

  if (tree->type == SEL_TREE::IMPOSSIBLE)
  {
    retval= TRUE;
    goto end;
  }

  if (tree->type != SEL_TREE::KEY && tree->type != SEL_TREE::KEY_SMALLER)
    goto all_used;

  if (tree->merges.is_empty())
  {
    /* Range analysis has produced a single list of intervals. */
    prune_param.arg_stack_end= prune_param.arg_stack;
    prune_param.cur_part_fields= 0;
    prune_param.cur_subpart_fields= 0;
    
    prune_param.cur_min_key= prune_param.range_param.min_key;
    prune_param.cur_max_key= prune_param.range_param.max_key;
    prune_param.cur_min_flag= prune_param.cur_max_flag= 0;

    init_all_partitions_iterator(part_info, &prune_param.part_iter);
    if (!tree->keys[0] || (-1 == (res= find_used_partitions(&prune_param,
                                                            tree->keys[0]))))
      goto all_used;
  }
  else
  {
    if (tree->merges.elements == 1)
    {
      /* 
        Range analysis has produced a "merge" of several intervals lists, a 
        SEL_TREE that represents an expression in form         
          sel_imerge = (tree1 OR tree2 OR ... OR treeN)
        that cannot be reduced to one tree. This can only happen when 
        partitioning index has several keyparts and the condition is OR of
        conditions that refer to different key parts. For example, we'll get
        here for "partitioning_field=const1 OR subpartitioning_field=const2"
      */
      if (-1 == (res= find_used_partitions_imerge(&prune_param,
                                                  tree->merges.head())))
        goto all_used;
    }
    else
    {
      /* 
        Range analysis has produced a list of several imerges, i.e. a
        structure that represents a condition in form 
        imerge_list= (sel_imerge1 AND sel_imerge2 AND ... AND sel_imergeN)
        This is produced for complicated WHERE clauses that range analyzer
        can't really analyze properly.
      */
      if (-1 == (res= find_used_partitions_imerge_list(&prune_param,
                                                       tree->merges)))
        goto all_used;
    }
  }
  
  /*
    res == 0 => no used partitions => retval=TRUE
    res == 1 => some used partitions => retval=FALSE
    res == -1 - we jump over this line to all_used:
  */
  retval= test(!res);
  goto end;

all_used:
  retval= FALSE; // some partitions are used
  mark_all_partitions_as_used(prune_param.part_info);
end:
  dbug_tmp_restore_column_maps(table->read_set, table->write_set, old_sets);
  thd->no_errors=0;
  thd->mem_root= range_par->old_root;
  free_root(&alloc,MYF(0));			// Return memory & allocator
  /* Must be a subset of the locked partitions */
  bitmap_intersect(&(prune_param.part_info->read_partitions),
                   &(prune_param.part_info->lock_partitions));
  if (bitmap_is_clear_all(&(prune_param.part_info->read_partitions)))
    retval= TRUE;
  DBUG_RETURN(retval);
}


/*
  Store field key image to table record

  SYNOPSIS
    store_key_image_to_rec()
      field  Field which key image should be stored
      ptr    Field value in key format
      len    Length of the value, in bytes

  DESCRIPTION
    Copy the field value from its key image to the table record. The source
    is the value in key image format, occupying len bytes in buffer pointed
    by ptr. The destination is table record, in "field value in table record"
    format.
*/

void store_key_image_to_rec(Field *field, uchar *ptr, uint len)
{
  /* Do the same as print_key() does */ 
  my_bitmap_map *old_map;

  if (field->real_maybe_null())
  {
    if (*ptr)
    {
      field->set_null();
      return;
    }
    field->set_notnull();
    ptr++;
  }    
  old_map= dbug_tmp_use_all_columns(field->table,
                                    field->table->write_set);
  field->set_key_image(ptr, len); 
  dbug_tmp_restore_column_map(field->table->write_set, old_map);
}


/*
  For SEL_ARG* array, store sel_arg->min values into table record buffer

  SYNOPSIS
    store_selargs_to_rec()
      ppar   Partition pruning context
      start  Array of SEL_ARG* for which the minimum values should be stored
      num    Number of elements in the array

  DESCRIPTION
    For each SEL_ARG* interval in the specified array, store the left edge
    field value (sel_arg->min, key image format) into the table record.
*/

static void store_selargs_to_rec(PART_PRUNE_PARAM *ppar, SEL_ARG **start,
                                 int num)
{
  KEY_PART *parts= ppar->range_param.key_parts;
  for (SEL_ARG **end= start + num; start != end; start++)
  {
    SEL_ARG *sel_arg= (*start);
    store_key_image_to_rec(sel_arg->field, sel_arg->min_value,
                           parts[sel_arg->part].length);
  }
}


/* Mark a partition as used in the case when there are no subpartitions */
static void mark_full_partition_used_no_parts(partition_info* part_info,
                                              uint32 part_id)
{
  DBUG_ENTER("mark_full_partition_used_no_parts");
  DBUG_PRINT("enter", ("Mark partition %u as used", part_id));
  bitmap_set_bit(&part_info->read_partitions, part_id);
  DBUG_VOID_RETURN;
}


/* Mark a partition as used in the case when there are subpartitions */
static void mark_full_partition_used_with_parts(partition_info *part_info,
                                                uint32 part_id)
{
  uint32 start= part_id * part_info->num_subparts;
  uint32 end=   start + part_info->num_subparts; 
  DBUG_ENTER("mark_full_partition_used_with_parts");

  for (; start != end; start++)
  {
    DBUG_PRINT("info", ("1:Mark subpartition %u as used", start));
    bitmap_set_bit(&part_info->read_partitions, start);
  }
  DBUG_VOID_RETURN;
}

/*
  Find the set of used partitions for List<SEL_IMERGE>
  SYNOPSIS
    find_used_partitions_imerge_list
      ppar      Partition pruning context.
      key_tree  Intervals tree to perform pruning for.
      
  DESCRIPTION
    List<SEL_IMERGE> represents "imerge1 AND imerge2 AND ...". 
    The set of used partitions is an intersection of used partitions sets
    for imerge_{i}.
    We accumulate this intersection in a separate bitmap.
 
  RETURN 
    See find_used_partitions()
*/

static int find_used_partitions_imerge_list(PART_PRUNE_PARAM *ppar,
                                            List<SEL_IMERGE> &merges)
{
  MY_BITMAP all_merges;
  uint bitmap_bytes;
  my_bitmap_map *bitmap_buf;
  uint n_bits= ppar->part_info->read_partitions.n_bits;
  bitmap_bytes= bitmap_buffer_size(n_bits);
  if (!(bitmap_buf= (my_bitmap_map*) alloc_root(ppar->range_param.mem_root,
                                                bitmap_bytes)))
  {
    /*
      Fallback, process just the first SEL_IMERGE. This can leave us with more
      partitions marked as used then actually needed.
    */
    return find_used_partitions_imerge(ppar, merges.head());
  }
  bitmap_init(&all_merges, bitmap_buf, n_bits, FALSE);
  bitmap_set_prefix(&all_merges, n_bits);

  List_iterator<SEL_IMERGE> it(merges);
  SEL_IMERGE *imerge;
  while ((imerge=it++))
  {
    int res= find_used_partitions_imerge(ppar, imerge);
    if (!res)
    {
      /* no used partitions on one ANDed imerge => no used partitions at all */
      return 0;
    }

    if (res != -1)
      bitmap_intersect(&all_merges, &ppar->part_info->read_partitions);

    if (bitmap_is_clear_all(&all_merges))
      return 0;

    bitmap_clear_all(&ppar->part_info->read_partitions);
  }
  memcpy(ppar->part_info->read_partitions.bitmap, all_merges.bitmap,
         bitmap_bytes);
  return 1;
}


/*
  Find the set of used partitions for SEL_IMERGE structure
  SYNOPSIS
    find_used_partitions_imerge()
      ppar      Partition pruning context.
      key_tree  Intervals tree to perform pruning for.
      
  DESCRIPTION
    SEL_IMERGE represents "tree1 OR tree2 OR ...". The implementation is
    trivial - just use mark used partitions for each tree and bail out early
    if for some tree_{i} all partitions are used.
 
  RETURN 
    See find_used_partitions().
*/

static
int find_used_partitions_imerge(PART_PRUNE_PARAM *ppar, SEL_IMERGE *imerge)
{
  int res= 0;
  for (SEL_TREE **ptree= imerge->trees; ptree < imerge->trees_next; ptree++)
  {
    ppar->arg_stack_end= ppar->arg_stack;
    ppar->cur_part_fields= 0;
    ppar->cur_subpart_fields= 0;
    
    ppar->cur_min_key= ppar->range_param.min_key;
    ppar->cur_max_key= ppar->range_param.max_key;
    ppar->cur_min_flag= ppar->cur_max_flag= 0;

    init_all_partitions_iterator(ppar->part_info, &ppar->part_iter);
    SEL_ARG *key_tree= (*ptree)->keys[0];
    if (!key_tree || (-1 == (res |= find_used_partitions(ppar, key_tree))))
      return -1;
  }
  return res;
}


/*
  Collect partitioning ranges for the SEL_ARG tree and mark partitions as used

  SYNOPSIS
    find_used_partitions()
      ppar      Partition pruning context.
      key_tree  SEL_ARG range tree to perform pruning for

  DESCRIPTION
    This function 
      * recursively walks the SEL_ARG* tree collecting partitioning "intervals"
      * finds the partitions one needs to use to get rows in these intervals
      * marks these partitions as used.
    The next session desribes the process in greater detail.
 
  IMPLEMENTATION
    TYPES OF RESTRICTIONS THAT WE CAN OBTAIN PARTITIONS FOR    
    We can find out which [sub]partitions to use if we obtain restrictions on 
    [sub]partitioning fields in the following form:
    1.  "partition_field1=const1 AND ... AND partition_fieldN=constN"
    1.1  Same as (1) but for subpartition fields

    If partitioning supports interval analysis (i.e. partitioning is a
    function of a single table field, and partition_info::
    get_part_iter_for_interval != NULL), then we can also use condition in
    this form:
    2.  "const1 <=? partition_field <=? const2"
    2.1  Same as (2) but for subpartition_field

    INFERRING THE RESTRICTIONS FROM SEL_ARG TREE
    
    The below is an example of what SEL_ARG tree may represent:
    
    (start)
     |                           $
     |   Partitioning keyparts   $  subpartitioning keyparts
     |                           $
     |     ...          ...      $
     |      |            |       $
     | +---------+  +---------+  $  +-----------+  +-----------+
     \-| par1=c1 |--| par2=c2 |-----| subpar1=c3|--| subpar2=c5|
       +---------+  +---------+  $  +-----------+  +-----------+
            |                    $        |             |
            |                    $        |        +-----------+ 
            |                    $        |        | subpar2=c6|
            |                    $        |        +-----------+ 
            |                    $        |
            |                    $  +-----------+  +-----------+
            |                    $  | subpar1=c4|--| subpar2=c8|
            |                    $  +-----------+  +-----------+
            |                    $         
            |                    $
       +---------+               $  +------------+  +------------+
       | par1=c2 |------------------| subpar1=c10|--| subpar2=c12|
       +---------+               $  +------------+  +------------+
            |                    $
           ...                   $

    The up-down connections are connections via SEL_ARG::left and
    SEL_ARG::right. A horizontal connection to the right is the
    SEL_ARG::next_key_part connection.
    
    find_used_partitions() traverses the entire tree via recursion on
     * SEL_ARG::next_key_part (from left to right on the picture)
     * SEL_ARG::left|right (up/down on the pic). Left-right recursion is
       performed for each depth level.
    
    Recursion descent on SEL_ARG::next_key_part is used to accumulate (in
    ppar->arg_stack) constraints on partitioning and subpartitioning fields.
    For the example in the above picture, one of stack states is:
      in find_used_partitions(key_tree = "subpar2=c5") (***)
      in find_used_partitions(key_tree = "subpar1=c3")
      in find_used_partitions(key_tree = "par2=c2")   (**)
      in find_used_partitions(key_tree = "par1=c1")
      in prune_partitions(...)
    We apply partitioning limits as soon as possible, e.g. when we reach the
    depth (**), we find which partition(s) correspond to "par1=c1 AND par2=c2",
    and save them in ppar->part_iter.
    When we reach the depth (***), we find which subpartition(s) correspond to
    "subpar1=c3 AND subpar2=c5", and then mark appropriate subpartitions in
    appropriate subpartitions as used.
    
    It is possible that constraints on some partitioning fields are missing.
    For the above example, consider this stack state:
      in find_used_partitions(key_tree = "subpar2=c12") (***)
      in find_used_partitions(key_tree = "subpar1=c10")
      in find_used_partitions(key_tree = "par1=c2")
      in prune_partitions(...)
    Here we don't have constraints for all partitioning fields. Since we've
    never set the ppar->part_iter to contain used set of partitions, we use
    its default "all partitions" value.  We get  subpartition id for 
    "subpar1=c3 AND subpar2=c5", and mark that subpartition as used in every
    partition.

    The inverse is also possible: we may get constraints on partitioning
    fields, but not constraints on subpartitioning fields. In that case,
    calls to find_used_partitions() with depth below (**) will return -1,
    and we will mark entire partition as used.

  TODO
    Replace recursion on SEL_ARG::left and SEL_ARG::right with a loop

  RETURN
    1   OK, one or more [sub]partitions are marked as used.
    0   The passed condition doesn't match any partitions
   -1   Couldn't infer any partition pruning "intervals" from the passed 
        SEL_ARG* tree (which means that all partitions should be marked as
        used) Marking partitions as used is the responsibility of the caller.
*/

static 
int find_used_partitions(PART_PRUNE_PARAM *ppar, SEL_ARG *key_tree)
{
  int res, left_res=0, right_res=0;
  int key_tree_part= (int)key_tree->part;
  bool set_full_part_if_bad_ret= FALSE;
  bool ignore_part_fields= ppar->ignore_part_fields;
  bool did_set_ignore_part_fields= FALSE;
  RANGE_OPT_PARAM *range_par= &(ppar->range_param);

  if (check_stack_overrun(range_par->thd, 3*STACK_MIN_SIZE, NULL))
    return -1;

  if (key_tree->left != &null_element)
  {
    if (-1 == (left_res= find_used_partitions(ppar,key_tree->left)))
      return -1;
  }

  /* Push SEL_ARG's to stack to enable looking backwards as well */
  ppar->cur_part_fields+= ppar->is_part_keypart[key_tree_part];
  ppar->cur_subpart_fields+= ppar->is_subpart_keypart[key_tree_part];
  *(ppar->arg_stack_end++)= key_tree;

  if (key_tree->type == SEL_ARG::KEY_RANGE)
  {
    if (ppar->part_info->get_part_iter_for_interval && 
        key_tree->part <= ppar->last_part_partno)
    {
      if (ignore_part_fields)
      {
        /*
          We come here when a condition on the first partitioning
          fields led to evaluating the partitioning condition
          (due to finding a condition of the type a < const or
          b > const). Thus we must ignore the rest of the
          partitioning fields but we still want to analyse the
          subpartitioning fields.
        */
        if (key_tree->next_key_part)
          res= find_used_partitions(ppar, key_tree->next_key_part);
        else
          res= -1;
        goto pop_and_go_right;
      }
      /* Collect left and right bound, their lengths and flags */
      uchar *min_key= ppar->cur_min_key;
      uchar *max_key= ppar->cur_max_key;
      uchar *tmp_min_key= min_key;
      uchar *tmp_max_key= max_key;
      key_tree->store_min(ppar->key[key_tree->part].store_length,
                          &tmp_min_key, ppar->cur_min_flag);
      key_tree->store_max(ppar->key[key_tree->part].store_length,
                          &tmp_max_key, ppar->cur_max_flag);
      uint flag;
      if (key_tree->next_key_part &&
          key_tree->next_key_part->part == key_tree->part+1 &&
          key_tree->next_key_part->part <= ppar->last_part_partno &&
          key_tree->next_key_part->type == SEL_ARG::KEY_RANGE)
      {
        /*
          There are more key parts for partition pruning to handle
          This mainly happens when the condition is an equality
          condition.
        */
        if ((tmp_min_key - min_key) == (tmp_max_key - max_key) && 
            (memcmp(min_key, max_key, (uint)(tmp_max_key - max_key)) == 0) &&
            !key_tree->min_flag && !key_tree->max_flag)
        {
          /* Set 'parameters' */
          ppar->cur_min_key= tmp_min_key;
          ppar->cur_max_key= tmp_max_key;
          uint save_min_flag= ppar->cur_min_flag;
          uint save_max_flag= ppar->cur_max_flag;

          ppar->cur_min_flag|= key_tree->min_flag;
          ppar->cur_max_flag|= key_tree->max_flag;
          
          res= find_used_partitions(ppar, key_tree->next_key_part);
           
          /* Restore 'parameters' back */
          ppar->cur_min_key= min_key;
          ppar->cur_max_key= max_key;

          ppar->cur_min_flag= save_min_flag;
          ppar->cur_max_flag= save_max_flag;
          goto pop_and_go_right;
        }
        /* We have arrived at the last field in the partition pruning */
        uint tmp_min_flag= key_tree->min_flag,
             tmp_max_flag= key_tree->max_flag;
        if (!tmp_min_flag)
          key_tree->next_key_part->store_min_key(ppar->key,
                                                 &tmp_min_key,
                                                 &tmp_min_flag,
                                                 ppar->last_part_partno);
        if (!tmp_max_flag)
          key_tree->next_key_part->store_max_key(ppar->key,
                                                 &tmp_max_key,
                                                 &tmp_max_flag,
                                                 ppar->last_part_partno);
        flag= tmp_min_flag | tmp_max_flag;
      }
      else
        flag= key_tree->min_flag | key_tree->max_flag;
      
      if (tmp_min_key != range_par->min_key)
        flag&= ~NO_MIN_RANGE;
      else
        flag|= NO_MIN_RANGE;
      if (tmp_max_key != range_par->max_key)
        flag&= ~NO_MAX_RANGE;
      else
        flag|= NO_MAX_RANGE;

      /*
        We need to call the interval mapper if we have a condition which
        makes sense to prune on. In the example of COLUMNS on a and
        b it makes sense if we have a condition on a, or conditions on
        both a and b. If we only have conditions on b it might make sense
        but this is a harder case we will solve later. For the harder case
        this clause then turns into use of all partitions and thus we
        simply set res= -1 as if the mapper had returned that.
        TODO: What to do here is defined in WL#4065.
      */
      if (ppar->arg_stack[0]->part == 0)
      {
        uint32 i;
        uint32 store_length_array[MAX_KEY];
        uint32 num_keys= ppar->part_fields;

        for (i= 0; i < num_keys; i++)
          store_length_array[i]= ppar->key[i].store_length;
        res= ppar->part_info->
             get_part_iter_for_interval(ppar->part_info,
                                        FALSE,
                                        store_length_array,
                                        range_par->min_key,
                                        range_par->max_key,
                                        tmp_min_key - range_par->min_key,
                                        tmp_max_key - range_par->max_key,
                                        flag,
                                        &ppar->part_iter);
        if (!res)
          goto pop_and_go_right; /* res==0 --> no satisfying partitions */
      }
      else
        res= -1;

      if (res == -1)
      {
        /* get a full range iterator */
        init_all_partitions_iterator(ppar->part_info, &ppar->part_iter);
      }
      /* 
        Save our intent to mark full partition as used if we will not be able
        to obtain further limits on subpartitions
      */
      if (key_tree_part < ppar->last_part_partno)
      {
        /*
          We need to ignore the rest of the partitioning fields in all
          evaluations after this
        */
        did_set_ignore_part_fields= TRUE;
        ppar->ignore_part_fields= TRUE;
      }
      set_full_part_if_bad_ret= TRUE;
      goto process_next_key_part;
    }

    if (key_tree_part == ppar->last_subpart_partno && 
        (NULL != ppar->part_info->get_subpart_iter_for_interval))
    {
      PARTITION_ITERATOR subpart_iter;
      DBUG_EXECUTE("info", dbug_print_segment_range(key_tree,
                                                    range_par->key_parts););
      res= ppar->part_info->
           get_subpart_iter_for_interval(ppar->part_info,
                                         TRUE,
                                         NULL, /* Currently not used here */
                                         key_tree->min_value, 
                                         key_tree->max_value,
                                         0, 0, /* Those are ignored here */
                                         key_tree->min_flag |
                                           key_tree->max_flag,
                                         &subpart_iter);
      DBUG_ASSERT(res); /* We can't get "no satisfying subpartitions" */
      if (res == -1)
        goto pop_and_go_right; /* all subpartitions satisfy */
        
      uint32 subpart_id;
      bitmap_clear_all(&ppar->subparts_bitmap);
      while ((subpart_id= subpart_iter.get_next(&subpart_iter)) !=
             NOT_A_PARTITION_ID)
        bitmap_set_bit(&ppar->subparts_bitmap, subpart_id);

      /* Mark each partition as used in each subpartition.  */
      uint32 part_id;
      while ((part_id= ppar->part_iter.get_next(&ppar->part_iter)) !=
              NOT_A_PARTITION_ID)
      {
        for (uint i= 0; i < ppar->part_info->num_subparts; i++)
          if (bitmap_is_set(&ppar->subparts_bitmap, i))
            bitmap_set_bit(&ppar->part_info->read_partitions,
                           part_id * ppar->part_info->num_subparts + i);
      }
      goto pop_and_go_right;
    }

    if (key_tree->is_singlepoint())
    {
      if (key_tree_part == ppar->last_part_partno &&
          ppar->cur_part_fields == ppar->part_fields &&
          ppar->part_info->get_part_iter_for_interval == NULL)
      {
        /* 
          Ok, we've got "fieldN<=>constN"-type SEL_ARGs for all partitioning
          fields. Save all constN constants into table record buffer.
        */
        store_selargs_to_rec(ppar, ppar->arg_stack, ppar->part_fields);
        DBUG_EXECUTE("info", dbug_print_singlepoint_range(ppar->arg_stack,
                                                       ppar->part_fields););
        uint32 part_id;
        longlong func_value;
        /* Find in which partition the {const1, ...,constN} tuple goes */
        if (ppar->get_top_partition_id_func(ppar->part_info, &part_id,
                                            &func_value))
        {
          res= 0; /* No satisfying partitions */
          goto pop_and_go_right;
        }
        /* Rembember the limit we got - single partition #part_id */
        init_single_partition_iterator(part_id, &ppar->part_iter);
        
        /*
          If there are no subpartitions/we fail to get any limit for them, 
          then we'll mark full partition as used. 
        */
        set_full_part_if_bad_ret= TRUE;
        goto process_next_key_part;
      }

      if (key_tree_part == ppar->last_subpart_partno &&
          ppar->cur_subpart_fields == ppar->subpart_fields)
      {
        /* 
          Ok, we've got "fieldN<=>constN"-type SEL_ARGs for all subpartitioning
          fields. Save all constN constants into table record buffer.
        */
        store_selargs_to_rec(ppar, ppar->arg_stack_end - ppar->subpart_fields,
                             ppar->subpart_fields);
        DBUG_EXECUTE("info", dbug_print_singlepoint_range(ppar->arg_stack_end- 
                                                       ppar->subpart_fields,
                                                       ppar->subpart_fields););
        /* Find the subpartition (it's HASH/KEY so we always have one) */
        partition_info *part_info= ppar->part_info;
        uint32 part_id, subpart_id;
                 
        if (part_info->get_subpartition_id(part_info, &subpart_id))
          return 0;

        /* Mark this partition as used in each subpartition. */
        while ((part_id= ppar->part_iter.get_next(&ppar->part_iter)) !=
                NOT_A_PARTITION_ID)
        {
          bitmap_set_bit(&part_info->read_partitions,
                         part_id * part_info->num_subparts + subpart_id);
        }
        res= 1; /* Some partitions were marked as used */
        goto pop_and_go_right;
      }
    }
    else
    {
      /* 
        Can't handle condition on current key part. If we're that deep that 
        we're processing subpartititoning's key parts, this means we'll not be
        able to infer any suitable condition, so bail out.
      */
      if (key_tree_part >= ppar->last_part_partno)
      {
        res= -1;
        goto pop_and_go_right;
      }
    }
  }

process_next_key_part:
  if (key_tree->next_key_part)
    res= find_used_partitions(ppar, key_tree->next_key_part);
  else
    res= -1;

  if (did_set_ignore_part_fields)
  {
    /*
      We have returned from processing all key trees linked to our next
      key part. We are ready to be moving down (using right pointers) and
      this tree is a new evaluation requiring its own decision on whether
      to ignore partitioning fields.
    */
    ppar->ignore_part_fields= FALSE;
  }
  if (set_full_part_if_bad_ret)
  {
    if (res == -1)
    {
      /* Got "full range" for subpartitioning fields */
      uint32 part_id;
      bool found= FALSE;
      while ((part_id= ppar->part_iter.get_next(&ppar->part_iter)) !=
             NOT_A_PARTITION_ID)
      {
        ppar->mark_full_partition_used(ppar->part_info, part_id);
        found= TRUE;
      }
      res= test(found);
    }
    /*
      Restore the "used partitions iterator" to the default setting that
      specifies iteration over all partitions.
    */
    init_all_partitions_iterator(ppar->part_info, &ppar->part_iter);
  }

pop_and_go_right:
  /* Pop this key part info off the "stack" */
  ppar->arg_stack_end--;
  ppar->cur_part_fields-=    ppar->is_part_keypart[key_tree_part];
  ppar->cur_subpart_fields-= ppar->is_subpart_keypart[key_tree_part];

  if (res == -1)
    return -1;
  if (key_tree->right != &null_element)
  {
    if (-1 == (right_res= find_used_partitions(ppar,key_tree->right)))
      return -1;
  }
  return (left_res || right_res || res);
}
 

static void mark_all_partitions_as_used(partition_info *part_info)
{
  bitmap_copy(&(part_info->read_partitions),
              &(part_info->lock_partitions));
}


/*
  Check if field types allow to construct partitioning index description
 
  SYNOPSIS
    fields_ok_for_partition_index()
      pfield  NULL-terminated array of pointers to fields.

  DESCRIPTION
    For an array of fields, check if we can use all of the fields to create
    partitioning index description.
    
    We can't process GEOMETRY fields - for these fields singlepoint intervals
    cant be generated, and non-singlepoint are "special" kinds of intervals
    to which our processing logic can't be applied.

    It is not known if we could process ENUM fields, so they are disabled to be
    on the safe side.

  RETURN 
    TRUE   Yes, fields can be used in partitioning index
    FALSE  Otherwise
*/

static bool fields_ok_for_partition_index(Field **pfield)
{
  if (!pfield)
    return FALSE;
  for (; (*pfield); pfield++)
  {
    enum_field_types ftype= (*pfield)->real_type();
    if (ftype == MYSQL_TYPE_ENUM || ftype == MYSQL_TYPE_GEOMETRY)
      return FALSE;
  }
  return TRUE;
}


/*
  Create partition index description and fill related info in the context
  struct

  SYNOPSIS
    create_partition_index_description()
      prune_par  INOUT Partition pruning context

  DESCRIPTION
    Create partition index description. Partition index description is:

      part_index(used_fields_list(part_expr), used_fields_list(subpart_expr))

    If partitioning/sub-partitioning uses BLOB or Geometry fields, then
    corresponding fields_list(...) is not included into index description
    and we don't perform partition pruning for partitions/subpartitions.

  RETURN
    TRUE   Out of memory or can't do partition pruning at all
    FALSE  OK
*/

static bool create_partition_index_description(PART_PRUNE_PARAM *ppar)
{
  RANGE_OPT_PARAM *range_par= &(ppar->range_param);
  partition_info *part_info= ppar->part_info;
  uint used_part_fields, used_subpart_fields;

  used_part_fields= fields_ok_for_partition_index(part_info->part_field_array) ?
                      part_info->num_part_fields : 0;
  used_subpart_fields= 
    fields_ok_for_partition_index(part_info->subpart_field_array)? 
      part_info->num_subpart_fields : 0;
  
  uint total_parts= used_part_fields + used_subpart_fields;

  ppar->ignore_part_fields= FALSE;
  ppar->part_fields=      used_part_fields;
  ppar->last_part_partno= (int)used_part_fields - 1;

  ppar->subpart_fields= used_subpart_fields;
  ppar->last_subpart_partno= 
    used_subpart_fields?(int)(used_part_fields + used_subpart_fields - 1): -1;

  if (part_info->is_sub_partitioned())
  {
    ppar->mark_full_partition_used=  mark_full_partition_used_with_parts;
    ppar->get_top_partition_id_func= part_info->get_part_partition_id;
  }
  else
  {
    ppar->mark_full_partition_used=  mark_full_partition_used_no_parts;
    ppar->get_top_partition_id_func= part_info->get_partition_id;
  }

  KEY_PART *key_part;
  MEM_ROOT *alloc= range_par->mem_root;
  if (!total_parts || 
      !(key_part= (KEY_PART*)alloc_root(alloc, sizeof(KEY_PART)*
                                               total_parts)) ||
      !(ppar->arg_stack= (SEL_ARG**)alloc_root(alloc, sizeof(SEL_ARG*)* 
                                                      total_parts)) ||
      !(ppar->is_part_keypart= (my_bool*)alloc_root(alloc, sizeof(my_bool)*
                                                           total_parts)) ||
      !(ppar->is_subpart_keypart= (my_bool*)alloc_root(alloc, sizeof(my_bool)*
                                                           total_parts)))
    return TRUE;
 
  if (ppar->subpart_fields)
  {
    my_bitmap_map *buf;
    uint32 bufsize= bitmap_buffer_size(ppar->part_info->num_subparts);
    if (!(buf= (my_bitmap_map*) alloc_root(alloc, bufsize)))
      return TRUE;
    bitmap_init(&ppar->subparts_bitmap, buf, ppar->part_info->num_subparts,
                FALSE);
  }
  range_par->key_parts= key_part;
  Field **field= (ppar->part_fields)? part_info->part_field_array :
                                           part_info->subpart_field_array;
  bool in_subpart_fields= FALSE;
  for (uint part= 0; part < total_parts; part++, key_part++)
  {
    key_part->key=          0;
    key_part->part=	    part;
    key_part->length= (uint16)(*field)->key_length();
    key_part->store_length= (uint16)get_partition_field_store_length(*field);

    DBUG_PRINT("info", ("part %u length %u store_length %u", part,
                         key_part->length, key_part->store_length));

    key_part->field=        (*field);
    key_part->image_type =  Field::itRAW;
    /* 
      We set keypart flag to 0 here as the only HA_PART_KEY_SEG is checked
      in the RangeAnalysisModule.
    */
    key_part->flag=         0;
    /* We don't set key_parts->null_bit as it will not be used */

    ppar->is_part_keypart[part]= !in_subpart_fields;
    ppar->is_subpart_keypart[part]= in_subpart_fields;

    /*
      Check if this was last field in this array, in this case we
      switch to subpartitioning fields. (This will only happens if
      there are subpartitioning fields to cater for).
    */
    if (!*(++field))
    {
      field= part_info->subpart_field_array;
      in_subpart_fields= TRUE;
    }
  }
  range_par->key_parts_end= key_part;

  DBUG_EXECUTE("info", print_partitioning_index(range_par->key_parts,
                                                range_par->key_parts_end););
  return FALSE;
}


#ifndef DBUG_OFF

static void print_partitioning_index(KEY_PART *parts, KEY_PART *parts_end)
{
  DBUG_ENTER("print_partitioning_index");
  DBUG_LOCK_FILE;
  fprintf(DBUG_FILE, "partitioning INDEX(");
  for (KEY_PART *p=parts; p != parts_end; p++)
  {
    fprintf(DBUG_FILE, "%s%s", p==parts?"":" ,", p->field->field_name);
  }
  fputs(");\n", DBUG_FILE);
  DBUG_UNLOCK_FILE;
  DBUG_VOID_RETURN;
}


/* Print a "c1 < keypartX < c2" - type interval into debug trace. */
static void dbug_print_segment_range(SEL_ARG *arg, KEY_PART *part)
{
  DBUG_ENTER("dbug_print_segment_range");
  DBUG_LOCK_FILE;
  if (!(arg->min_flag & NO_MIN_RANGE))
  {
    store_key_image_to_rec(part->field, arg->min_value, part->length);
    part->field->dbug_print();
    if (arg->min_flag & NEAR_MIN)
      fputs(" < ", DBUG_FILE);
    else
      fputs(" <= ", DBUG_FILE);
  }

  fprintf(DBUG_FILE, "%s", part->field->field_name);

  if (!(arg->max_flag & NO_MAX_RANGE))
  {
    if (arg->max_flag & NEAR_MAX)
      fputs(" < ", DBUG_FILE);
    else
      fputs(" <= ", DBUG_FILE);
    store_key_image_to_rec(part->field, arg->max_value, part->length);
    part->field->dbug_print();
  }
  fputs("\n", DBUG_FILE);
  DBUG_UNLOCK_FILE;
  DBUG_VOID_RETURN;
}


/*
  Print a singlepoint multi-keypart range interval to debug trace
 
  SYNOPSIS
    dbug_print_singlepoint_range()
      start  Array of SEL_ARG* ptrs representing conditions on key parts
      num    Number of elements in the array.

  DESCRIPTION
    This function prints a "keypartN=constN AND ... AND keypartK=constK"-type 
    interval to debug trace.
*/

static void dbug_print_singlepoint_range(SEL_ARG **start, uint num)
{
  DBUG_ENTER("dbug_print_singlepoint_range");
  DBUG_LOCK_FILE;
  SEL_ARG **end= start + num;

  for (SEL_ARG **arg= start; arg != end; arg++)
  {
    Field *field= (*arg)->field;
    fprintf(DBUG_FILE, "%s%s=", (arg==start)?"":", ", field->field_name);
    field->dbug_print();
  }
  fputs("\n", DBUG_FILE);
  DBUG_UNLOCK_FILE;
  DBUG_VOID_RETURN;
}
#endif

/****************************************************************************
 * Partition pruning code ends
 ****************************************************************************/
#endif


/*
  Get best plan for a SEL_IMERGE disjunctive expression.
  SYNOPSIS
    get_best_disjunct_quick()
      param     Parameter from check_quick_select function
      imerge    Expression to use
      read_time Don't create scans with cost > read_time

  NOTES
    index_merge cost is calculated as follows:
    index_merge_cost =
      cost(index_reads) +         (see #1)
      cost(rowid_to_row_scan) +   (see #2)
      cost(unique_use)            (see #3)

    1. cost(index_reads) =SUM_i(cost(index_read_i))
       For non-CPK scans,
         cost(index_read_i) = {cost of ordinary 'index only' scan}
       For CPK scan,
         cost(index_read_i) = {cost of non-'index only' scan}

    2. cost(rowid_to_row_scan)
      If table PK is clustered then
        cost(rowid_to_row_scan) =
          {cost of ordinary clustered PK scan with n_ranges=n_rows}

      Otherwise, we use the following model to calculate costs:
      We need to retrieve n_rows rows from file that occupies n_blocks blocks.
      We assume that offsets of rows we need are independent variates with
      uniform distribution in [0..max_file_offset] range.

      We'll denote block as "busy" if it contains row(s) we need to retrieve
      and "empty" if doesn't contain rows we need.

      Probability that a block is empty is (1 - 1/n_blocks)^n_rows (this
      applies to any block in file). Let x_i be a variate taking value 1 if
      block #i is empty and 0 otherwise.

      Then E(x_i) = (1 - 1/n_blocks)^n_rows;

      E(n_empty_blocks) = E(sum(x_i)) = sum(E(x_i)) =
        = n_blocks * ((1 - 1/n_blocks)^n_rows) =
       ~= n_blocks * exp(-n_rows/n_blocks).

      E(n_busy_blocks) = n_blocks*(1 - (1 - 1/n_blocks)^n_rows) =
       ~= n_blocks * (1 - exp(-n_rows/n_blocks)).

      Average size of "hole" between neighbor non-empty blocks is
           E(hole_size) = n_blocks/E(n_busy_blocks).

      The total cost of reading all needed blocks in one "sweep" is:

      E(n_busy_blocks)*
       (DISK_SEEK_BASE_COST + DISK_SEEK_PROP_COST*n_blocks/E(n_busy_blocks)).

    3. Cost of Unique use is calculated in Unique::get_use_cost function.

  ROR-union cost is calculated in the same way index_merge, but instead of
  Unique a priority queue is used.

  RETURN
    Created read plan
    NULL - Out of memory or no read scan could be built.
*/

static
TABLE_READ_PLAN *get_best_disjunct_quick(PARAM *param, SEL_IMERGE *imerge,
                                         double read_time)
{
  SEL_TREE **ptree;
  TRP_INDEX_MERGE *imerge_trp= NULL;
  uint n_child_scans= imerge->trees_next - imerge->trees;
  TRP_RANGE **range_scans;
  TRP_RANGE **cur_child;
  TRP_RANGE **cpk_scan= NULL;
  bool imerge_too_expensive= FALSE;
  double imerge_cost= 0.0;
  ha_rows cpk_scan_records= 0;
  ha_rows non_cpk_scan_records= 0;
  bool pk_is_clustered= param->table->file->primary_key_is_clustered();
  bool all_scans_ror_able= TRUE;
  bool all_scans_rors= TRUE;
  uint unique_calc_buff_size;
  TABLE_READ_PLAN **roru_read_plans;
  TABLE_READ_PLAN **cur_roru_plan;
  double roru_index_costs;
  ha_rows roru_total_records;
  double roru_intersect_part= 1.0;
  DBUG_ENTER("get_best_disjunct_quick");
  DBUG_PRINT("info", ("Full table scan cost: %g", read_time));

  if (!(range_scans= (TRP_RANGE**)alloc_root(param->mem_root,
                                             sizeof(TRP_RANGE*)*
                                             n_child_scans)))
    DBUG_RETURN(NULL);
  /*
    Collect best 'range' scan for each of disjuncts, and, while doing so,
    analyze possibility of ROR scans. Also calculate some values needed by
    other parts of the code.
  */
  for (ptree= imerge->trees, cur_child= range_scans;
       ptree != imerge->trees_next;
       ptree++, cur_child++)
  {
    DBUG_EXECUTE("info", print_sel_tree(param, *ptree, &(*ptree)->keys_map,
                                        "tree in SEL_IMERGE"););
    if (!(*cur_child= get_key_scans_params(param, *ptree, TRUE, FALSE, read_time)))
    {
      /*
        One of index scans in this index_merge is more expensive than entire
        table read for another available option. The entire index_merge (and
        any possible ROR-union) will be more expensive then, too. We continue
        here only to update SQL_SELECT members.
      */
      imerge_too_expensive= TRUE;
    }
    if (imerge_too_expensive)
      continue;

    imerge_cost += (*cur_child)->read_cost;
    all_scans_ror_able &= ((*ptree)->n_ror_scans > 0);
    all_scans_rors &= (*cur_child)->is_ror;
    if (pk_is_clustered &&
        param->real_keynr[(*cur_child)->key_idx] ==
        param->table->s->primary_key)
    {
      cpk_scan= cur_child;
      cpk_scan_records= (*cur_child)->records;
    }
    else
      non_cpk_scan_records += (*cur_child)->records;
  }

  DBUG_PRINT("info", ("index_merge scans cost %g", imerge_cost));
  if (imerge_too_expensive || (imerge_cost > read_time) ||
      ((non_cpk_scan_records+cpk_scan_records >= param->table->file->stats.records) &&
      read_time != DBL_MAX))
  {
    /*
      Bail out if it is obvious that both index_merge and ROR-union will be
      more expensive
    */
    DBUG_PRINT("info", ("Sum of index_merge scans is more expensive than "
                        "full table scan, bailing out"));
    DBUG_RETURN(NULL);
  }

  /* 
    If all scans happen to be ROR, proceed to generate a ROR-union plan (it's 
    guaranteed to be cheaper than non-ROR union), unless ROR-unions are
    disabled in @@optimizer_switch
  */
  if (all_scans_rors && 
      param->thd->optimizer_switch_flag(OPTIMIZER_SWITCH_INDEX_MERGE_UNION))
  {
    roru_read_plans= (TABLE_READ_PLAN**)range_scans;
    goto skip_to_ror_scan;
  }

  if (cpk_scan)
  {
    /*
      Add one ROWID comparison for each row retrieved on non-CPK scan.  (it
      is done in QUICK_RANGE_SELECT::row_in_ranges)
     */
    imerge_cost += non_cpk_scan_records * ROWID_COMPARE_COST;
  }

  /* Calculate cost(rowid_to_row_scan) */
  {
    COST_VECT sweep_cost;
    JOIN *join= param->thd->lex->select_lex.join;
    bool is_interrupted= test(join && join->tables != 1);
    get_sweep_read_cost(param->table, non_cpk_scan_records, is_interrupted,
                        &sweep_cost);
    imerge_cost += sweep_cost.total_cost();
  }
  DBUG_PRINT("info",("index_merge cost with rowid-to-row scan: %g",
                     imerge_cost));
  if (imerge_cost > read_time || 
      !param->thd->optimizer_switch_flag(OPTIMIZER_SWITCH_INDEX_MERGE_SORT_UNION))
  {
    goto build_ror_index_merge;
  }

  /* Add Unique operations cost */
  unique_calc_buff_size=
    Unique::get_cost_calc_buff_size((ulong)non_cpk_scan_records,
                                    param->table->file->ref_length,
                                    param->thd->variables.sortbuff_size);
  if (param->imerge_cost_buff_size < unique_calc_buff_size)
  {
    if (!(param->imerge_cost_buff= (uint*)alloc_root(param->mem_root,
                                                     unique_calc_buff_size)))
      DBUG_RETURN(NULL);
    param->imerge_cost_buff_size= unique_calc_buff_size;
  }

  imerge_cost +=
    Unique::get_use_cost(param->imerge_cost_buff, (uint)non_cpk_scan_records,
                         param->table->file->ref_length,
                         param->thd->variables.sortbuff_size);
  DBUG_PRINT("info",("index_merge total cost: %g (wanted: less then %g)",
                     imerge_cost, read_time));
  if (imerge_cost < read_time)
  {
    if ((imerge_trp= new (param->mem_root)TRP_INDEX_MERGE))
    {
      imerge_trp->read_cost= imerge_cost;
      imerge_trp->records= non_cpk_scan_records + cpk_scan_records;
      imerge_trp->records= min(imerge_trp->records,
                               param->table->file->stats.records);
      imerge_trp->range_scans= range_scans;
      imerge_trp->range_scans_end= range_scans + n_child_scans;
      read_time= imerge_cost;
    }
  }

build_ror_index_merge:
  if (!all_scans_ror_able || 
      param->thd->lex->sql_command == SQLCOM_DELETE ||
      !param->thd->optimizer_switch_flag(OPTIMIZER_SWITCH_INDEX_MERGE_UNION))
    DBUG_RETURN(imerge_trp);

  /* Ok, it is possible to build a ROR-union, try it. */
  bool dummy;
  if (!(roru_read_plans=
          (TABLE_READ_PLAN**)alloc_root(param->mem_root,
                                        sizeof(TABLE_READ_PLAN*)*
                                        n_child_scans)))
    DBUG_RETURN(imerge_trp);
skip_to_ror_scan:
  roru_index_costs= 0.0;
  roru_total_records= 0;
  cur_roru_plan= roru_read_plans;

  /* Find 'best' ROR scan for each of trees in disjunction */
  for (ptree= imerge->trees, cur_child= range_scans;
       ptree != imerge->trees_next;
       ptree++, cur_child++, cur_roru_plan++)
  {
    /*
      Assume the best ROR scan is the one that has cheapest full-row-retrieval
      scan cost.
      Also accumulate index_only scan costs as we'll need them to calculate
      overall index_intersection cost.
    */
    double cost;
    if ((*cur_child)->is_ror)
    {
      /* Ok, we have index_only cost, now get full rows scan cost */
      cost= param->table->file->
              read_time(param->real_keynr[(*cur_child)->key_idx], 1,
                        (*cur_child)->records) +
              rows2double((*cur_child)->records) * ROW_EVALUATE_COST;
    }
    else
      cost= read_time;

    TABLE_READ_PLAN *prev_plan= *cur_child;
    if (!(*cur_roru_plan= get_best_ror_intersect(param, *ptree, cost,
                                                 &dummy)))
    {
      if (prev_plan->is_ror)
        *cur_roru_plan= prev_plan;
      else
        DBUG_RETURN(imerge_trp);
      roru_index_costs += (*cur_roru_plan)->read_cost;
    }
    else
      roru_index_costs +=
        ((TRP_ROR_INTERSECT*)(*cur_roru_plan))->index_scan_costs;
    roru_total_records += (*cur_roru_plan)->records;
    roru_intersect_part *= (*cur_roru_plan)->records /
                           param->table->file->stats.records;
  }

  /*
    rows to retrieve=
      SUM(rows_in_scan_i) - table_rows * PROD(rows_in_scan_i / table_rows).
    This is valid because index_merge construction guarantees that conditions
    in disjunction do not share key parts.
  */
  roru_total_records -= (ha_rows)(roru_intersect_part*
                                  param->table->file->stats.records);
  /* ok, got a ROR read plan for each of the disjuncts
    Calculate cost:
    cost(index_union_scan(scan_1, ... scan_n)) =
      SUM_i(cost_of_index_only_scan(scan_i)) +
      queue_use_cost(rowid_len, n) +
      cost_of_row_retrieval
    See get_merge_buffers_cost function for queue_use_cost formula derivation.
  */
  double roru_total_cost;
  {
    COST_VECT sweep_cost;
    JOIN *join= param->thd->lex->select_lex.join;
    bool is_interrupted= test(join && join->tables != 1);
    get_sweep_read_cost(param->table, roru_total_records, is_interrupted,
                        &sweep_cost);
    roru_total_cost= roru_index_costs +
<<<<<<< HEAD
                     rows2double(roru_total_records)*log((double)n_child_scans) /
                     (TIME_FOR_COMPARE_ROWID * M_LN2) +
=======
                     rows2double(roru_total_records) *
                     log((double)n_child_scans) * ROWID_COMPARE_COST / M_LN2 +
>>>>>>> fcf11a4c
                     sweep_cost.total_cost();
  }

  DBUG_PRINT("info", ("ROR-union: cost %g, %d members", roru_total_cost,
                      n_child_scans));
  TRP_ROR_UNION* roru;
  if (roru_total_cost < read_time)
  {
    if ((roru= new (param->mem_root) TRP_ROR_UNION))
    {
      roru->first_ror= roru_read_plans;
      roru->last_ror= roru_read_plans + n_child_scans;
      roru->read_cost= roru_total_cost;
      roru->records= roru_total_records;
      DBUG_RETURN(roru);
    }
  }
  DBUG_RETURN(imerge_trp);
}


typedef struct st_ror_scan_info
{
  uint      idx;      /* # of used key in param->keys */
  uint      keynr;    /* # of used key in table */
  ha_rows   records;  /* estimate of # records this scan will return */

  /* Set of intervals over key fields that will be used for row retrieval. */
  SEL_ARG   *sel_arg;

  /* Fields used in the query and covered by this ROR scan. */
  MY_BITMAP covered_fields;
  uint      used_fields_covered; /* # of set bits in covered_fields */
  int       key_rec_length; /* length of key record (including rowid) */

  /*
    Cost of reading all index records with values in sel_arg intervals set
    (assuming there is no need to access full table records)
  */
  double    index_read_cost;
  uint      first_uncovered_field; /* first unused bit in covered_fields */
  uint      key_components; /* # of parts in the key */
} ROR_SCAN_INFO;


/*
  Create ROR_SCAN_INFO* structure with a single ROR scan on index idx using
  sel_arg set of intervals.

  SYNOPSIS
    make_ror_scan()
      param    Parameter from test_quick_select function
      idx      Index of key in param->keys
      sel_arg  Set of intervals for a given key

  RETURN
    NULL - out of memory
    ROR scan structure containing a scan for {idx, sel_arg}
*/

static
ROR_SCAN_INFO *make_ror_scan(const PARAM *param, int idx, SEL_ARG *sel_arg)
{
  ROR_SCAN_INFO *ror_scan;
  my_bitmap_map *bitmap_buf;
  uint keynr;
  DBUG_ENTER("make_ror_scan");

  if (!(ror_scan= (ROR_SCAN_INFO*)alloc_root(param->mem_root,
                                             sizeof(ROR_SCAN_INFO))))
    DBUG_RETURN(NULL);

  ror_scan->idx= idx;
  ror_scan->keynr= keynr= param->real_keynr[idx];
  ror_scan->key_rec_length= (param->table->key_info[keynr].key_length +
                             param->table->file->ref_length);
  ror_scan->sel_arg= sel_arg;
  ror_scan->records= param->table->quick_rows[keynr];

  if (!(bitmap_buf= (my_bitmap_map*) alloc_root(param->mem_root,
                                                param->fields_bitmap_size)))
    DBUG_RETURN(NULL);

  if (bitmap_init(&ror_scan->covered_fields, bitmap_buf,
                  param->table->s->fields, FALSE))
    DBUG_RETURN(NULL);
  bitmap_clear_all(&ror_scan->covered_fields);

  KEY_PART_INFO *key_part= param->table->key_info[keynr].key_part;
  KEY_PART_INFO *key_part_end= key_part +
                               param->table->key_info[keynr].key_parts;
  for (;key_part != key_part_end; ++key_part)
  {
    if (bitmap_is_set(&param->needed_fields, key_part->fieldnr-1))
      bitmap_set_bit(&ror_scan->covered_fields, key_part->fieldnr-1);
  }
  double rows= rows2double(param->table->quick_rows[ror_scan->keynr]);
  ror_scan->index_read_cost=
    param->table->file->index_only_read_time(ror_scan->keynr, rows);
  DBUG_RETURN(ror_scan);
}


/*
  Compare two ROR_SCAN_INFO** by  E(#records_matched) * key_record_length.
  SYNOPSIS
    cmp_ror_scan_info()
      a ptr to first compared value
      b ptr to second compared value

  RETURN
   -1 a < b
    0 a = b
    1 a > b
*/

static int cmp_ror_scan_info(ROR_SCAN_INFO** a, ROR_SCAN_INFO** b)
{
  double val1= rows2double((*a)->records) * (*a)->key_rec_length;
  double val2= rows2double((*b)->records) * (*b)->key_rec_length;
  return (val1 < val2)? -1: (val1 == val2)? 0 : 1;
}

/*
  Compare two ROR_SCAN_INFO** by
   (#covered fields in F desc,
    #components asc,
    number of first not covered component asc)

  SYNOPSIS
    cmp_ror_scan_info_covering()
      a ptr to first compared value
      b ptr to second compared value

  RETURN
   -1 a < b
    0 a = b
    1 a > b
*/

static int cmp_ror_scan_info_covering(ROR_SCAN_INFO** a, ROR_SCAN_INFO** b)
{
  if ((*a)->used_fields_covered > (*b)->used_fields_covered)
    return -1;
  if ((*a)->used_fields_covered < (*b)->used_fields_covered)
    return 1;
  if ((*a)->key_components < (*b)->key_components)
    return -1;
  if ((*a)->key_components > (*b)->key_components)
    return 1;
  if ((*a)->first_uncovered_field < (*b)->first_uncovered_field)
    return -1;
  if ((*a)->first_uncovered_field > (*b)->first_uncovered_field)
    return 1;
  return 0;
}


/* Auxiliary structure for incremental ROR-intersection creation */
typedef struct
{
  const PARAM *param;
  MY_BITMAP covered_fields; /* union of fields covered by all scans */
  /*
    Fraction of table records that satisfies conditions of all scans.
    This is the number of full records that will be retrieved if a
    non-index_only index intersection will be employed.
  */
  double out_rows;
  /* TRUE if covered_fields is a superset of needed_fields */
  bool is_covering;

  ha_rows index_records; /* sum(#records to look in indexes) */
  double index_scan_costs; /* SUM(cost of 'index-only' scans) */
  double total_cost;
} ROR_INTERSECT_INFO;


/*
  Allocate a ROR_INTERSECT_INFO and initialize it to contain zero scans.

  SYNOPSIS
    ror_intersect_init()
      param         Parameter from test_quick_select

  RETURN
    allocated structure
    NULL on error
*/

static
ROR_INTERSECT_INFO* ror_intersect_init(const PARAM *param)
{
  ROR_INTERSECT_INFO *info;
  my_bitmap_map* buf;
  if (!(info= (ROR_INTERSECT_INFO*)alloc_root(param->mem_root,
                                              sizeof(ROR_INTERSECT_INFO))))
    return NULL;
  info->param= param;
  if (!(buf= (my_bitmap_map*) alloc_root(param->mem_root,
                                         param->fields_bitmap_size)))
    return NULL;
  if (bitmap_init(&info->covered_fields, buf, param->table->s->fields,
                  FALSE))
    return NULL;
  info->is_covering= FALSE;
  info->index_scan_costs= 0.0;
  info->index_records= 0;
  info->out_rows= (double) param->table->file->stats.records;
  bitmap_clear_all(&info->covered_fields);
  return info;
}

void ror_intersect_cpy(ROR_INTERSECT_INFO *dst, const ROR_INTERSECT_INFO *src)
{
  dst->param= src->param;
  memcpy(dst->covered_fields.bitmap, src->covered_fields.bitmap, 
         no_bytes_in_map(&src->covered_fields));
  dst->out_rows= src->out_rows;
  dst->is_covering= src->is_covering;
  dst->index_records= src->index_records;
  dst->index_scan_costs= src->index_scan_costs;
  dst->total_cost= src->total_cost;
}


/*
  Get selectivity of a ROR scan wrt ROR-intersection.

  SYNOPSIS
    ror_scan_selectivity()
      info  ROR-interection 
      scan  ROR scan
      
  NOTES
    Suppose we have a condition on several keys
    cond=k_11=c_11 AND k_12=c_12 AND ...  // parts of first key
         k_21=c_21 AND k_22=c_22 AND ...  // parts of second key
          ...
         k_n1=c_n1 AND k_n3=c_n3 AND ...  (1) //parts of the key used by *scan

    where k_ij may be the same as any k_pq (i.e. keys may have common parts).

    A full row is retrieved if entire condition holds.

    The recursive procedure for finding P(cond) is as follows:

    First step:
    Pick 1st part of 1st key and break conjunction (1) into two parts:
      cond= (k_11=c_11 AND R)

    Here R may still contain condition(s) equivalent to k_11=c_11.
    Nevertheless, the following holds:

      P(k_11=c_11 AND R) = P(k_11=c_11) * P(R | k_11=c_11).

    Mark k_11 as fixed field (and satisfied condition) F, save P(F),
    save R to be cond and proceed to recursion step.

    Recursion step:
    We have a set of fixed fields/satisfied conditions) F, probability P(F),
    and remaining conjunction R
    Pick next key part on current key and its condition "k_ij=c_ij".
    We will add "k_ij=c_ij" into F and update P(F).
    Lets denote k_ij as t,  R = t AND R1, where R1 may still contain t. Then

     P((t AND R1)|F) = P(t|F) * P(R1|t|F) = P(t|F) * P(R1|(t AND F)) (2)

    (where '|' mean conditional probability, not "or")

    Consider the first multiplier in (2). One of the following holds:
    a) F contains condition on field used in t (i.e. t AND F = F).
      Then P(t|F) = 1

    b) F doesn't contain condition on field used in t. Then F and t are
     considered independent.

     P(t|F) = P(t|(fields_before_t_in_key AND other_fields)) =
          = P(t|fields_before_t_in_key).

     P(t|fields_before_t_in_key) = #records(fields_before_t_in_key) /
                                   #records(fields_before_t_in_key, t)

    The second multiplier is calculated by applying this step recursively.

  IMPLEMENTATION
    This function calculates the result of application of the "recursion step"
    described above for all fixed key members of a single key, accumulating set
    of covered fields, selectivity, etc.

    The calculation is conducted as follows:
    Lets denote #records(keypart1, ... keypartK) as n_k. We need to calculate

     n_{k1}      n_{k2}
    --------- * ---------  * .... (3)
     n_{k1-1}    n_{k2-1}

    where k1,k2,... are key parts which fields were not yet marked as fixed
    ( this is result of application of option b) of the recursion step for
      parts of a single key).
    Since it is reasonable to expect that most of the fields are not marked
    as fixed, we calculate (3) as

                                  n_{i1}      n_{i2}
    (3) = n_{max_key_part}  / (   --------- * ---------  * ....  )
                                  n_{i1-1}    n_{i2-1}

    where i1,i2, .. are key parts that were already marked as fixed.

    In order to minimize number of expensive records_in_range calls we group
    and reduce adjacent fractions.

  RETURN
    Selectivity of given ROR scan.
*/

static double ror_scan_selectivity(const ROR_INTERSECT_INFO *info, 
                                   const ROR_SCAN_INFO *scan)
{
  double selectivity_mult= 1.0;
  KEY_PART_INFO *key_part= info->param->table->key_info[scan->keynr].key_part;
  uchar key_val[MAX_KEY_LENGTH+MAX_FIELD_WIDTH]; /* key values tuple */
  uchar *key_ptr= key_val;
  SEL_ARG *sel_arg, *tuple_arg= NULL;
  key_part_map keypart_map= 0;
  bool cur_covered;
  bool prev_covered= test(bitmap_is_set(&info->covered_fields,
                                        key_part->fieldnr-1));
  key_range min_range;
  key_range max_range;
  min_range.key= key_val;
  min_range.flag= HA_READ_KEY_EXACT;
  max_range.key= key_val;
  max_range.flag= HA_READ_AFTER_KEY;
  ha_rows prev_records= info->param->table->file->stats.records;
  DBUG_ENTER("ror_scan_selectivity");

  for (sel_arg= scan->sel_arg; sel_arg;
       sel_arg= sel_arg->next_key_part)
  {
    DBUG_PRINT("info",("sel_arg step"));
    cur_covered= test(bitmap_is_set(&info->covered_fields,
                                    key_part[sel_arg->part].fieldnr-1));
    if (cur_covered != prev_covered)
    {
      /* create (part1val, ..., part{n-1}val) tuple. */
      ha_rows records;
      if (!tuple_arg)
      {
        tuple_arg= scan->sel_arg;
        /* Here we use the length of the first key part */
        tuple_arg->store_min(key_part->store_length, &key_ptr, 0);
        keypart_map= 1;
      }
      while (tuple_arg->next_key_part != sel_arg)
      {
        tuple_arg= tuple_arg->next_key_part;
        tuple_arg->store_min(key_part[tuple_arg->part].store_length,
                             &key_ptr, 0);
        keypart_map= (keypart_map << 1) | 1;
      }
      min_range.length= max_range.length= (size_t) (key_ptr - key_val);
      min_range.keypart_map= max_range.keypart_map= keypart_map;
      records= (info->param->table->file->
                records_in_range(scan->keynr, &min_range, &max_range));
      if (cur_covered)
      {
        /* uncovered -> covered */
        double tmp= rows2double(records)/rows2double(prev_records);
        DBUG_PRINT("info", ("Selectivity multiplier: %g", tmp));
        selectivity_mult *= tmp;
        prev_records= HA_POS_ERROR;
      }
      else
      {
        /* covered -> uncovered */
        prev_records= records;
      }
    }
    prev_covered= cur_covered;
  }
  if (!prev_covered)
  {
    double tmp= rows2double(info->param->table->quick_rows[scan->keynr]) /
                rows2double(prev_records);
    DBUG_PRINT("info", ("Selectivity multiplier: %g", tmp));
    selectivity_mult *= tmp;
  }
  DBUG_PRINT("info", ("Returning multiplier: %g", selectivity_mult));
  DBUG_RETURN(selectivity_mult);
}


/*
  Check if adding a ROR scan to a ROR-intersection reduces its cost of
  ROR-intersection and if yes, update parameters of ROR-intersection,
  including its cost.

  SYNOPSIS
    ror_intersect_add()
      param        Parameter from test_quick_select
      info         ROR-intersection structure to add the scan to.
      ror_scan     ROR scan info to add.
      is_cpk_scan  If TRUE, add the scan as CPK scan (this can be inferred
                   from other parameters and is passed separately only to
                   avoid duplicating the inference code)

  NOTES
    Adding a ROR scan to ROR-intersect "makes sense" iff the cost of ROR-
    intersection decreases. The cost of ROR-intersection is calculated as
    follows:

    cost= SUM_i(key_scan_cost_i) + cost_of_full_rows_retrieval

    When we add a scan the first increases and the second decreases.

    cost_of_full_rows_retrieval=
      (union of indexes used covers all needed fields) ?
        cost_of_sweep_read(E(rows_to_retrieve), rows_in_table) :
        0

    E(rows_to_retrieve) = #rows_in_table * ror_scan_selectivity(null, scan1) *
                           ror_scan_selectivity({scan1}, scan2) * ... *
                           ror_scan_selectivity({scan1,...}, scanN). 
  RETURN
    TRUE   ROR scan added to ROR-intersection, cost updated.
    FALSE  It doesn't make sense to add this ROR scan to this ROR-intersection.
*/

static bool ror_intersect_add(ROR_INTERSECT_INFO *info,
                              ROR_SCAN_INFO* ror_scan, bool is_cpk_scan)
{
  double selectivity_mult= 1.0;

  DBUG_ENTER("ror_intersect_add");
  DBUG_PRINT("info", ("Current out_rows= %g", info->out_rows));
  DBUG_PRINT("info", ("Adding scan on %s",
                      info->param->table->key_info[ror_scan->keynr].name));
  DBUG_PRINT("info", ("is_cpk_scan: %d",is_cpk_scan));

  selectivity_mult = ror_scan_selectivity(info, ror_scan);
  if (selectivity_mult == 1.0)
  {
    /* Don't add this scan if it doesn't improve selectivity. */
    DBUG_PRINT("info", ("The scan doesn't improve selectivity."));
    DBUG_RETURN(FALSE);
  }
  
  info->out_rows *= selectivity_mult;
  
  if (is_cpk_scan)
  {
    /*
      CPK scan is used to filter out rows. We apply filtering for 
      each record of every scan. Assuming ROWID_COMPARE_COST
      per check this gives us:
    */
    info->index_scan_costs += rows2double(info->index_records) * 
                              ROWID_COMPARE_COST;
  }
  else
  {
    info->index_records += info->param->table->quick_rows[ror_scan->keynr];
    info->index_scan_costs += ror_scan->index_read_cost;
    bitmap_union(&info->covered_fields, &ror_scan->covered_fields);
    if (!info->is_covering && bitmap_is_subset(&info->param->needed_fields,
                                               &info->covered_fields))
    {
      DBUG_PRINT("info", ("ROR-intersect is covering now"));
      info->is_covering= TRUE;
    }
  }

  info->total_cost= info->index_scan_costs;
  DBUG_PRINT("info", ("info->total_cost: %g", info->total_cost));
  if (!info->is_covering)
  {
    COST_VECT sweep_cost;
    JOIN *join= info->param->thd->lex->select_lex.join;
    bool is_interrupted= test(join && join->tables == 1);
    get_sweep_read_cost(info->param->table, double2rows(info->out_rows),
                        is_interrupted, &sweep_cost);
    info->total_cost += sweep_cost.total_cost();
    DBUG_PRINT("info", ("info->total_cost= %g", info->total_cost));
  }
  DBUG_PRINT("info", ("New out_rows: %g", info->out_rows));
  DBUG_PRINT("info", ("New cost: %g, %scovering", info->total_cost,
                      info->is_covering?"" : "non-"));
  DBUG_RETURN(TRUE);
}


/*
  Get best ROR-intersection plan using non-covering ROR-intersection search
  algorithm. The returned plan may be covering.

  SYNOPSIS
    get_best_ror_intersect()
      param            Parameter from test_quick_select function.
      tree             Transformed restriction condition to be used to look
                       for ROR scans.
      read_time        Do not return read plans with cost > read_time.
      are_all_covering [out] set to TRUE if union of all scans covers all
                       fields needed by the query (and it is possible to build
                       a covering ROR-intersection)

  NOTES
    get_key_scans_params must be called before this function can be called.
    
    When this function is called by ROR-union construction algorithm it
    assumes it is building an uncovered ROR-intersection (and thus # of full
    records to be retrieved is wrong here). This is a hack.

  IMPLEMENTATION
    The approximate best non-covering plan search algorithm is as follows:

    find_min_ror_intersection_scan()
    {
      R= select all ROR scans;
      order R by (E(#records_matched) * key_record_length).

      S= first(R); -- set of scans that will be used for ROR-intersection
      R= R-first(S);
      min_cost= cost(S);
      min_scan= make_scan(S);
      while (R is not empty)
      {
        firstR= R - first(R);
        if (!selectivity(S + firstR < selectivity(S)))
          continue;
          
        S= S + first(R);
        if (cost(S) < min_cost)
        {
          min_cost= cost(S);
          min_scan= make_scan(S);
        }
      }
      return min_scan;
    }

    See ror_intersect_add function for ROR intersection costs.

    Special handling for Clustered PK scans
    Clustered PK contains all table fields, so using it as a regular scan in
    index intersection doesn't make sense: a range scan on CPK will be less
    expensive in this case.
    Clustered PK scan has special handling in ROR-intersection: it is not used
    to retrieve rows, instead its condition is used to filter row references
    we get from scans on other keys.

  RETURN
    ROR-intersection table read plan
    NULL if out of memory or no suitable plan found.
*/

static
TRP_ROR_INTERSECT *get_best_ror_intersect(const PARAM *param, SEL_TREE *tree,
                                          double read_time,
                                          bool *are_all_covering)
{
  uint idx;
  double min_cost= DBL_MAX;
  DBUG_ENTER("get_best_ror_intersect");

  if ((tree->n_ror_scans < 2) || !param->table->file->stats.records ||
      !param->thd->optimizer_switch_flag(OPTIMIZER_SWITCH_INDEX_MERGE_INTERSECT))
<<<<<<< HEAD
=======
    DBUG_RETURN(NULL);

  if (param->order_direction == ORDER::ORDER_DESC)
>>>>>>> fcf11a4c
    DBUG_RETURN(NULL);

  /*
    Step1: Collect ROR-able SEL_ARGs and create ROR_SCAN_INFO for each of 
    them. Also find and save clustered PK scan if there is one.
  */
  ROR_SCAN_INFO **cur_ror_scan;
  ROR_SCAN_INFO *cpk_scan= NULL;
  uint cpk_no;
  bool cpk_scan_used= FALSE;

  if (!(tree->ror_scans= (ROR_SCAN_INFO**)alloc_root(param->mem_root,
                                                     sizeof(ROR_SCAN_INFO*)*
                                                     param->keys)))
    return NULL;
  cpk_no= ((param->table->file->primary_key_is_clustered()) ?
           param->table->s->primary_key : MAX_KEY);

  for (idx= 0, cur_ror_scan= tree->ror_scans; idx < param->keys; idx++)
  {
    ROR_SCAN_INFO *scan;
    if (!tree->ror_scans_map.is_set(idx))
      continue;
    if (!(scan= make_ror_scan(param, idx, tree->keys[idx])))
      return NULL;
    if (param->real_keynr[idx] == cpk_no)
    {
      cpk_scan= scan;
      tree->n_ror_scans--;
    }
    else
      *(cur_ror_scan++)= scan;
  }

  tree->ror_scans_end= cur_ror_scan;
  DBUG_EXECUTE("info",print_ror_scans_arr(param->table, "original",
                                          tree->ror_scans,
                                          tree->ror_scans_end););
  /*
    Ok, [ror_scans, ror_scans_end) is array of ptrs to initialized
    ROR_SCAN_INFO's.
    Step 2: Get best ROR-intersection using an approximate algorithm.
  */
  my_qsort(tree->ror_scans, tree->n_ror_scans, sizeof(ROR_SCAN_INFO*),
           (qsort_cmp)cmp_ror_scan_info);
  DBUG_EXECUTE("info",print_ror_scans_arr(param->table, "ordered",
                                          tree->ror_scans,
                                          tree->ror_scans_end););

  ROR_SCAN_INFO **intersect_scans; /* ROR scans used in index intersection */
  ROR_SCAN_INFO **intersect_scans_end;
  if (!(intersect_scans= (ROR_SCAN_INFO**)alloc_root(param->mem_root,
                                                     sizeof(ROR_SCAN_INFO*)*
                                                     tree->n_ror_scans)))
    return NULL;
  intersect_scans_end= intersect_scans;

  /* Create and incrementally update ROR intersection. */
  ROR_INTERSECT_INFO *intersect, *intersect_best;
  if (!(intersect= ror_intersect_init(param)) || 
      !(intersect_best= ror_intersect_init(param)))
    return NULL;

  /* [intersect_scans,intersect_scans_best) will hold the best intersection */
  ROR_SCAN_INFO **intersect_scans_best;
  cur_ror_scan= tree->ror_scans;
  intersect_scans_best= intersect_scans;
  while (cur_ror_scan != tree->ror_scans_end && !intersect->is_covering)
  {
    /* S= S + first(R);  R= R - first(R); */
    if (!ror_intersect_add(intersect, *cur_ror_scan, FALSE))
    {
      cur_ror_scan++;
      continue;
    }
    
    *(intersect_scans_end++)= *(cur_ror_scan++);

    if (intersect->total_cost < min_cost)
    {
      /* Local minimum found, save it */
      ror_intersect_cpy(intersect_best, intersect);
      intersect_scans_best= intersect_scans_end;
      min_cost = intersect->total_cost;
    }
  }

  if (intersect_scans_best == intersect_scans)
  {
    DBUG_PRINT("info", ("None of scans increase selectivity"));
    DBUG_RETURN(NULL);
  }
    
  DBUG_EXECUTE("info",print_ror_scans_arr(param->table,
                                          "best ROR-intersection",
                                          intersect_scans,
                                          intersect_scans_best););

  *are_all_covering= intersect->is_covering;
  uint best_num= intersect_scans_best - intersect_scans;
  ror_intersect_cpy(intersect, intersect_best);

  /*
    Ok, found the best ROR-intersection of non-CPK key scans.
    Check if we should add a CPK scan. If the obtained ROR-intersection is 
    covering, it doesn't make sense to add CPK scan.
  */
  if (cpk_scan && !intersect->is_covering)
  {
    if (ror_intersect_add(intersect, cpk_scan, TRUE) && 
        (intersect->total_cost < min_cost))
    {
      cpk_scan_used= TRUE;
      intersect_best= intersect; //just set pointer here
    }
  }

  /* Ok, return ROR-intersect plan if we have found one */
  TRP_ROR_INTERSECT *trp= NULL;
  if (min_cost < read_time && (cpk_scan_used || best_num > 1))
  {
    if (!(trp= new (param->mem_root) TRP_ROR_INTERSECT))
      DBUG_RETURN(trp);
    if (!(trp->first_scan=
           (ROR_SCAN_INFO**)alloc_root(param->mem_root,
                                       sizeof(ROR_SCAN_INFO*)*best_num)))
      DBUG_RETURN(NULL);
    memcpy(trp->first_scan, intersect_scans, best_num*sizeof(ROR_SCAN_INFO*));
    trp->last_scan=  trp->first_scan + best_num;
    trp->is_covering= intersect_best->is_covering;
    trp->read_cost= intersect_best->total_cost;
    /* Prevent divisons by zero */
    ha_rows best_rows = double2rows(intersect_best->out_rows);
    if (!best_rows)
      best_rows= 1;
    set_if_smaller(param->table->quick_condition_rows, best_rows);
    trp->records= best_rows;
    trp->index_scan_costs= intersect_best->index_scan_costs;
    trp->cpk_scan= cpk_scan_used? cpk_scan: NULL;
    DBUG_PRINT("info", ("Returning non-covering ROR-intersect plan:"
                        "cost %g, records %lu",
                        trp->read_cost, (ulong) trp->records));
  }
  DBUG_RETURN(trp);
}


/*
  Get best covering ROR-intersection.
  SYNOPSIS
    get_best_covering_ror_intersect()
      param     Parameter from test_quick_select function.
      tree      SEL_TREE with sets of intervals for different keys.
      read_time Don't return table read plans with cost > read_time.

  RETURN
    Best covering ROR-intersection plan
    NULL if no plan found.

  NOTES
    get_best_ror_intersect must be called for a tree before calling this
    function for it.
    This function invalidates tree->ror_scans member values.

  The following approximate algorithm is used:
    I=set of all covering indexes
    F=set of all fields to cover
    S={}

    do
    {
      Order I by (#covered fields in F desc,
                  #components asc,
                  number of first not covered component asc);
      F=F-covered by first(I);
      S=S+first(I);
      I=I-first(I);
    } while F is not empty.
*/

static
TRP_ROR_INTERSECT *get_best_covering_ror_intersect(PARAM *param,
                                                   SEL_TREE *tree,
                                                   double read_time)
{
  ROR_SCAN_INFO **ror_scan_mark;
  ROR_SCAN_INFO **ror_scans_end= tree->ror_scans_end;
  DBUG_ENTER("get_best_covering_ror_intersect");

  if (!param->thd->optimizer_switch_flag(OPTIMIZER_SWITCH_INDEX_MERGE_INTERSECT))
    DBUG_RETURN(NULL);

  for (ROR_SCAN_INFO **scan= tree->ror_scans; scan != ror_scans_end; ++scan)
    (*scan)->key_components=
      param->table->key_info[(*scan)->keynr].key_parts;

  /*
    Run covering-ROR-search algorithm.
    Assume set I is [ror_scan .. ror_scans_end)
  */

  /*I=set of all covering indexes */
  ror_scan_mark= tree->ror_scans;

  MY_BITMAP *covered_fields= &param->tmp_covered_fields;
  if (!covered_fields->bitmap) 
    covered_fields->bitmap= (my_bitmap_map*)alloc_root(param->mem_root,
                                               param->fields_bitmap_size);
  if (!covered_fields->bitmap ||
      bitmap_init(covered_fields, covered_fields->bitmap,
                  param->table->s->fields, FALSE))
    DBUG_RETURN(0);
  bitmap_clear_all(covered_fields);

  double total_cost= 0.0f;
  ha_rows records=0;
  bool all_covered;

  DBUG_PRINT("info", ("Building covering ROR-intersection"));
  DBUG_EXECUTE("info", print_ror_scans_arr(param->table,
                                           "building covering ROR-I",
                                           ror_scan_mark, ror_scans_end););
  do
  {
    /*
      Update changed sorting info:
        #covered fields,
	number of first not covered component
      Calculate and save these values for each of remaining scans.
    */
    for (ROR_SCAN_INFO **scan= ror_scan_mark; scan != ror_scans_end; ++scan)
    {
      bitmap_subtract(&(*scan)->covered_fields, covered_fields);
      (*scan)->used_fields_covered=
        bitmap_bits_set(&(*scan)->covered_fields);
      (*scan)->first_uncovered_field=
        bitmap_get_first(&(*scan)->covered_fields);
    }

    my_qsort(ror_scan_mark, ror_scans_end-ror_scan_mark, sizeof(ROR_SCAN_INFO*),
             (qsort_cmp)cmp_ror_scan_info_covering);

    DBUG_EXECUTE("info", print_ror_scans_arr(param->table,
                                             "remaining scans",
                                             ror_scan_mark, ror_scans_end););

    /* I=I-first(I) */
    total_cost += (*ror_scan_mark)->index_read_cost;
    records += (*ror_scan_mark)->records;
    DBUG_PRINT("info", ("Adding scan on %s",
                        param->table->key_info[(*ror_scan_mark)->keynr].name));
    if (total_cost > read_time)
      DBUG_RETURN(NULL);
    /* F=F-covered by first(I) */
    bitmap_union(covered_fields, &(*ror_scan_mark)->covered_fields);
    all_covered= bitmap_is_subset(&param->needed_fields, covered_fields);
  } while ((++ror_scan_mark < ror_scans_end) && !all_covered);
  
  if (!all_covered || (ror_scan_mark - tree->ror_scans) == 1)
    DBUG_RETURN(NULL);

  /*
    Ok, [tree->ror_scans .. ror_scan) holds covering index_intersection with
    cost total_cost.
  */
  DBUG_PRINT("info", ("Covering ROR-intersect scans cost: %g", total_cost));
  DBUG_EXECUTE("info", print_ror_scans_arr(param->table,
                                           "creating covering ROR-intersect",
                                           tree->ror_scans, ror_scan_mark););

  /* Add priority queue use cost. */
  total_cost += rows2double(records) *
                log((double)(ror_scan_mark - tree->ror_scans)) *
                ROWID_COMPARE_COST / M_LN2;
  DBUG_PRINT("info", ("Covering ROR-intersect full cost: %g", total_cost));

  if (total_cost > read_time)
    DBUG_RETURN(NULL);

  TRP_ROR_INTERSECT *trp;
  if (!(trp= new (param->mem_root) TRP_ROR_INTERSECT))
    DBUG_RETURN(trp);
  uint best_num= (ror_scan_mark - tree->ror_scans);
  if (!(trp->first_scan= (ROR_SCAN_INFO**)alloc_root(param->mem_root,
                                                     sizeof(ROR_SCAN_INFO*)*
                                                     best_num)))
    DBUG_RETURN(NULL);
  memcpy(trp->first_scan, tree->ror_scans, best_num*sizeof(ROR_SCAN_INFO*));
  trp->last_scan=  trp->first_scan + best_num;
  trp->is_covering= TRUE;
  trp->read_cost= total_cost;
  trp->records= records;
  trp->cpk_scan= NULL;
  set_if_smaller(param->table->quick_condition_rows, records); 

  DBUG_PRINT("info",
             ("Returning covering ROR-intersect plan: cost %g, records %lu",
              trp->read_cost, (ulong) trp->records));
  DBUG_RETURN(trp);
}


/*
  Get best "range" table read plan for given SEL_TREE, also update some info

  SYNOPSIS
    get_key_scans_params()
      param                    Parameters from test_quick_select
      tree                     Make range select for this SEL_TREE
      index_read_must_be_used  TRUE <=> assume 'index only' option will be set
                               (except for clustered PK indexes)
      update_tbl_stats         TRUE <=> update table->quick_* with information
                               about range scans we've evaluated.
      read_time                Maximum cost. i.e. don't create read plans with 
                               cost > read_time.

  DESCRIPTION
    Find the best "range" table read plan for given SEL_TREE. 
    The side effects are 
     - tree->ror_scans is updated to indicate which scans are ROR scans.
     - if update_tbl_stats=TRUE then table->quick_* is updated with info
       about every possible range scan.

  RETURN
    Best range read plan
    NULL if no plan found or error occurred
*/

static TRP_RANGE *get_key_scans_params(PARAM *param, SEL_TREE *tree,
                                       bool index_read_must_be_used, 
                                       bool update_tbl_stats,
                                       double read_time)
{
  uint idx;
  SEL_ARG **key,**end, **key_to_read= NULL;
  ha_rows UNINIT_VAR(best_records);              /* protected by key_to_read */
  uint    best_mrr_flags, best_buf_size;
  TRP_RANGE* read_plan= NULL;
  DBUG_ENTER("get_key_scans_params");
  LINT_INIT(best_mrr_flags); /* protected by key_to_read */
  LINT_INIT(best_buf_size); /* protected by key_to_read */
  /*
    Note that there may be trees that have type SEL_TREE::KEY but contain no
    key reads at all, e.g. tree for expression "key1 is not null" where key1
    is defined as "not null".
  */
  DBUG_EXECUTE("info", print_sel_tree(param, tree, &tree->keys_map,
                                      "tree scans"););
  tree->ror_scans_map.clear_all();
  tree->n_ror_scans= 0;
  for (idx= 0,key=tree->keys, end=key+param->keys; key != end; key++,idx++)
  {
    if (*key)
    {
      ha_rows found_records;
      COST_VECT cost;
      double found_read_time;
      uint mrr_flags, buf_size;
      uint keynr= param->real_keynr[idx];
      if ((*key)->type == SEL_ARG::MAYBE_KEY ||
          (*key)->maybe_flag)
        param->needed_reg->set_bit(keynr);

      bool read_index_only= index_read_must_be_used ? TRUE :
                            (bool) param->table->covering_keys.is_set(keynr);

      found_records= check_quick_select(param, idx, read_index_only, *key,
                                        update_tbl_stats, &mrr_flags,
                                        &buf_size, &cost);

      if ((found_records != HA_POS_ERROR) && param->is_ror_scan)
      {
        tree->n_ror_scans++;
        tree->ror_scans_map.set_bit(idx);
      }
      if (found_records != HA_POS_ERROR &&
          read_time > (found_read_time= cost.total_cost()))
      {
        read_time=    found_read_time;
        best_records= found_records;
        key_to_read=  key;
        best_mrr_flags= mrr_flags;
        best_buf_size=  buf_size;
      }
    }
  }

  DBUG_EXECUTE("info", print_sel_tree(param, tree, &tree->ror_scans_map,
                                      "ROR scans"););
  if (key_to_read)
  {
    idx= key_to_read - tree->keys;
    if ((read_plan= new (param->mem_root) TRP_RANGE(*key_to_read, idx,
                                                    best_mrr_flags)))
    {
      read_plan->records= best_records;
      read_plan->is_ror= tree->ror_scans_map.is_set(idx);
      read_plan->read_cost= read_time;
      read_plan->mrr_buf_size= best_buf_size;
      DBUG_PRINT("info",
                 ("Returning range plan for key %s, cost %g, records %lu",
                  param->table->key_info[param->real_keynr[idx]].name,
                  read_plan->read_cost, (ulong) read_plan->records));
    }
  }
  else
    DBUG_PRINT("info", ("No 'range' table read plan found"));

  DBUG_RETURN(read_plan);
}


QUICK_SELECT_I *TRP_INDEX_MERGE::make_quick(PARAM *param,
                                            bool retrieve_full_rows,
                                            MEM_ROOT *parent_alloc)
{
  QUICK_INDEX_MERGE_SELECT *quick_imerge;
  QUICK_RANGE_SELECT *quick;
  /* index_merge always retrieves full rows, ignore retrieve_full_rows */
  if (!(quick_imerge= new QUICK_INDEX_MERGE_SELECT(param->thd, param->table)))
    return NULL;

  quick_imerge->records= records;
  quick_imerge->read_time= read_cost;
  for (TRP_RANGE **range_scan= range_scans; range_scan != range_scans_end;
       range_scan++)
  {
    if (!(quick= (QUICK_RANGE_SELECT*)
          ((*range_scan)->make_quick(param, FALSE, &quick_imerge->alloc)))||
        quick_imerge->push_quick_back(quick))
    {
      delete quick;
      delete quick_imerge;
      return NULL;
    }
  }
  return quick_imerge;
}

QUICK_SELECT_I *TRP_ROR_INTERSECT::make_quick(PARAM *param,
                                              bool retrieve_full_rows,
                                              MEM_ROOT *parent_alloc)
{
  QUICK_ROR_INTERSECT_SELECT *quick_intrsect;
  QUICK_RANGE_SELECT *quick;
  DBUG_ENTER("TRP_ROR_INTERSECT::make_quick");
  MEM_ROOT *alloc;

  if ((quick_intrsect=
         new QUICK_ROR_INTERSECT_SELECT(param->thd, param->table,
                                        (retrieve_full_rows? (!is_covering) :
                                         FALSE),
                                        parent_alloc)))
  {
    DBUG_EXECUTE("info", print_ror_scans_arr(param->table,
                                             "creating ROR-intersect",
                                             first_scan, last_scan););
    alloc= parent_alloc? parent_alloc: &quick_intrsect->alloc;
    for (; first_scan != last_scan;++first_scan)
    {
      if (!(quick= get_quick_select(param, (*first_scan)->idx,
                                    (*first_scan)->sel_arg,
                                    HA_MRR_USE_DEFAULT_IMPL | HA_MRR_SORTED,
                                    0, alloc)) ||
          quick_intrsect->push_quick_back(quick))
      {
        delete quick_intrsect;
        DBUG_RETURN(NULL);
      }
    }
    if (cpk_scan)
    {
      if (!(quick= get_quick_select(param, cpk_scan->idx,
                                    cpk_scan->sel_arg,
                                    HA_MRR_USE_DEFAULT_IMPL | HA_MRR_SORTED,
                                    0, alloc)))
      {
        delete quick_intrsect;
        DBUG_RETURN(NULL);
      }
      quick->file= NULL; 
      quick_intrsect->cpk_quick= quick;
    }
    quick_intrsect->records= records;
    quick_intrsect->read_time= read_cost;
  }
  DBUG_RETURN(quick_intrsect);
}


QUICK_SELECT_I *TRP_ROR_UNION::make_quick(PARAM *param,
                                          bool retrieve_full_rows,
                                          MEM_ROOT *parent_alloc)
{
  QUICK_ROR_UNION_SELECT *quick_roru;
  TABLE_READ_PLAN **scan;
  QUICK_SELECT_I *quick;
  DBUG_ENTER("TRP_ROR_UNION::make_quick");
  /*
    It is impossible to construct a ROR-union that will not retrieve full
    rows, ignore retrieve_full_rows parameter.
  */
  if ((quick_roru= new QUICK_ROR_UNION_SELECT(param->thd, param->table)))
  {
    for (scan= first_ror; scan != last_ror; scan++)
    {
      if (!(quick= (*scan)->make_quick(param, FALSE, &quick_roru->alloc)) ||
          quick_roru->push_quick_back(quick))
        DBUG_RETURN(NULL);
    }
    quick_roru->records= records;
    quick_roru->read_time= read_cost;
  }
  DBUG_RETURN(quick_roru);
}


/*
  Build a SEL_TREE for <> or NOT BETWEEN predicate
 
  SYNOPSIS
    get_ne_mm_tree()
      param       PARAM from SQL_SELECT::test_quick_select
      cond_func   item for the predicate
      field       field in the predicate
      lt_value    constant that field should be smaller
      gt_value    constant that field should be greaterr
      cmp_type    compare type for the field

  RETURN 
    #  Pointer to tree built tree
    0  on error
*/

static SEL_TREE *get_ne_mm_tree(RANGE_OPT_PARAM *param, Item_func *cond_func, 
                                Field *field,
                                Item *lt_value, Item *gt_value,
                                Item_result cmp_type)
{
  SEL_TREE *tree;
  tree= get_mm_parts(param, cond_func, field, Item_func::LT_FUNC,
                     lt_value, cmp_type);
  if (tree)
  {
    tree= tree_or(param, tree, get_mm_parts(param, cond_func, field,
					    Item_func::GT_FUNC,
					    gt_value, cmp_type));
  }
  return tree;
}
   

/*
  Build a SEL_TREE for a simple predicate
 
  SYNOPSIS
    get_func_mm_tree()
      param       PARAM from SQL_SELECT::test_quick_select
      cond_func   item for the predicate
      field       field in the predicate
      value       constant in the predicate
      cmp_type    compare type for the field
      inv         TRUE <> NOT cond_func is considered
                  (makes sense only when cond_func is BETWEEN or IN) 

  RETURN 
    Pointer to the tree built tree
*/

static SEL_TREE *get_func_mm_tree(RANGE_OPT_PARAM *param, Item_func *cond_func, 
                                  Field *field, Item *value,
                                  Item_result cmp_type, bool inv)
{
  SEL_TREE *tree= 0;
  DBUG_ENTER("get_func_mm_tree");

  switch (cond_func->functype()) {

  case Item_func::NE_FUNC:
    tree= get_ne_mm_tree(param, cond_func, field, value, value, cmp_type);
    break;

  case Item_func::BETWEEN:
  {
    if (!value)
    {
      if (inv)
      {
        tree= get_ne_mm_tree(param, cond_func, field, cond_func->arguments()[1],
                             cond_func->arguments()[2], cmp_type);
      }
      else
      {
        tree= get_mm_parts(param, cond_func, field, Item_func::GE_FUNC,
		           cond_func->arguments()[1],cmp_type);
        if (tree)
        {
          tree= tree_and(param, tree, get_mm_parts(param, cond_func, field,
					           Item_func::LE_FUNC,
					           cond_func->arguments()[2],
                                                   cmp_type));
        }
      }
    }
    else
      tree= get_mm_parts(param, cond_func, field,
                         (inv ?
                          (value == (Item*)1 ? Item_func::GT_FUNC :
                                               Item_func::LT_FUNC):
                          (value == (Item*)1 ? Item_func::LE_FUNC :
                                               Item_func::GE_FUNC)),
                         cond_func->arguments()[0], cmp_type);
    break;
  }
  case Item_func::IN_FUNC:
  {
    Item_func_in *func=(Item_func_in*) cond_func;

    /*
      Array for IN() is constructed when all values have the same result
      type. Tree won't be built for values with different result types,
      so we check it here to avoid unnecessary work.
    */
    if (!func->arg_types_compatible)
      break;     

    if (inv)
    {
      if (func->array && func->array->result_type() != ROW_RESULT)
      {
        /*
          We get here for conditions in form "t.key NOT IN (c1, c2, ...)",
          where c{i} are constants. Our goal is to produce a SEL_TREE that 
          represents intervals:
          
          ($MIN<t.key<c1) OR (c1<t.key<c2) OR (c2<t.key<c3) OR ...    (*)
          
          where $MIN is either "-inf" or NULL.
          
          The most straightforward way to produce it is to convert NOT IN
          into "(t.key != c1) AND (t.key != c2) AND ... " and let the range
          analyzer to build SEL_TREE from that. The problem is that the
          range analyzer will use O(N^2) memory (which is probably a bug),
          and people do use big NOT IN lists (e.g. see BUG#15872, BUG#21282),
          will run out of memory.

          Another problem with big lists like (*) is that a big list is
          unlikely to produce a good "range" access, while considering that
          range access will require expensive CPU calculations (and for 
          MyISAM even index accesses). In short, big NOT IN lists are rarely
          worth analyzing.

          Considering the above, we'll handle NOT IN as follows:
          * if the number of entries in the NOT IN list is less than
            NOT_IN_IGNORE_THRESHOLD, construct the SEL_TREE (*) manually.
          * Otherwise, don't produce a SEL_TREE.
        */
#define NOT_IN_IGNORE_THRESHOLD 1000
        MEM_ROOT *tmp_root= param->mem_root;
        param->thd->mem_root= param->old_root;
        /* 
          Create one Item_type constant object. We'll need it as
          get_mm_parts only accepts constant values wrapped in Item_Type
          objects.
          We create the Item on param->mem_root which points to
          per-statement mem_root (while thd->mem_root is currently pointing
          to mem_root local to range optimizer).
        */
        Item *value_item= func->array->create_item();
        param->thd->mem_root= tmp_root;

        if (func->array->count > NOT_IN_IGNORE_THRESHOLD || !value_item)
          break;

        /* Get a SEL_TREE for "(-inf|NULL) < X < c_0" interval.  */
        uint i=0;
        do 
        {
          func->array->value_to_item(i, value_item);
          tree= get_mm_parts(param, cond_func, field, Item_func::LT_FUNC,
                             value_item, cmp_type);
          if (!tree)
            break;
          i++;
        } while (i < func->array->count && tree->type == SEL_TREE::IMPOSSIBLE);

        if (!tree || tree->type == SEL_TREE::IMPOSSIBLE)
        {
          /* We get here in cases like "t.unsigned NOT IN (-1,-2,-3) */
          tree= NULL;
          break;
        }
        SEL_TREE *tree2;
        for (; i < func->array->count; i++)
        {
          if (func->array->compare_elems(i, i-1))
          {
            /* Get a SEL_TREE for "-inf < X < c_i" interval */
            func->array->value_to_item(i, value_item);
            tree2= get_mm_parts(param, cond_func, field, Item_func::LT_FUNC,
                                value_item, cmp_type);
            if (!tree2)
            {
              tree= NULL;
              break;
            }

            /* Change all intervals to be "c_{i-1} < X < c_i" */
            for (uint idx= 0; idx < param->keys; idx++)
            {
              SEL_ARG *new_interval, *last_val;
              if (((new_interval= tree2->keys[idx])) &&
                  (tree->keys[idx]) &&
                  ((last_val= tree->keys[idx]->last())))
              {
                new_interval->min_value= last_val->max_value;
                new_interval->min_flag= NEAR_MIN;
              }
            }
            /* 
              The following doesn't try to allocate memory so no need to
              check for NULL.
            */
            tree= tree_or(param, tree, tree2);
          }
        }
        
        if (tree && tree->type != SEL_TREE::IMPOSSIBLE)
        {
          /* 
            Get the SEL_TREE for the last "c_last < X < +inf" interval 
            (value_item cotains c_last already)
          */
          tree2= get_mm_parts(param, cond_func, field, Item_func::GT_FUNC,
                              value_item, cmp_type);
          tree= tree_or(param, tree, tree2);
        }
      }
      else
      {
        tree= get_ne_mm_tree(param, cond_func, field,
                             func->arguments()[1], func->arguments()[1],
                             cmp_type);
        if (tree)
        {
          Item **arg, **end;
          for (arg= func->arguments()+2, end= arg+func->argument_count()-2;
               arg < end ; arg++)
          {
            tree=  tree_and(param, tree, get_ne_mm_tree(param, cond_func, field, 
                                                        *arg, *arg, cmp_type));
          }
        }
      }
    }
    else
    {    
      tree= get_mm_parts(param, cond_func, field, Item_func::EQ_FUNC,
                         func->arguments()[1], cmp_type);
      if (tree)
      {
        Item **arg, **end;
        for (arg= func->arguments()+2, end= arg+func->argument_count()-2;
             arg < end ; arg++)
        {
          tree= tree_or(param, tree, get_mm_parts(param, cond_func, field, 
                                                  Item_func::EQ_FUNC,
                                                  *arg, cmp_type));
        }
      }
    }
    break;
  }
  default: 
  {
    /* 
       Here the function for the following predicates are processed:
       <, <=, =, >=, >, LIKE, IS NULL, IS NOT NULL.
       If the predicate is of the form (value op field) it is handled
       as the equivalent predicate (field rev_op value), e.g.
       2 <= a is handled as a >= 2.
    */
    Item_func::Functype func_type=
      (value != cond_func->arguments()[0]) ? cond_func->functype() :
        ((Item_bool_func2*) cond_func)->rev_functype();
    tree= get_mm_parts(param, cond_func, field, func_type, value, cmp_type);
  }
  }

  DBUG_RETURN(tree);
}


/*
  Build conjunction of all SEL_TREEs for a simple predicate applying equalities
 
  SYNOPSIS
    get_full_func_mm_tree()
      param       PARAM from SQL_SELECT::test_quick_select
      cond_func   item for the predicate
      field_item  field in the predicate
      value       constant in the predicate
                  (for BETWEEN it contains the number of the field argument,
                   for IN it's always 0) 
      inv         TRUE <> NOT cond_func is considered
                  (makes sense only when cond_func is BETWEEN or IN)

  DESCRIPTION
    For a simple SARGable predicate of the form (f op c), where f is a field and
    c is a constant, the function builds a conjunction of all SEL_TREES that can
    be obtained by the substitution of f for all different fields equal to f.

  NOTES  
    If the WHERE condition contains a predicate (fi op c),
    then not only SELL_TREE for this predicate is built, but
    the trees for the results of substitution of fi for
    each fj belonging to the same multiple equality as fi
    are built as well.
    E.g. for WHERE t1.a=t2.a AND t2.a > 10 
    a SEL_TREE for t2.a > 10 will be built for quick select from t2
    and   
    a SEL_TREE for t1.a > 10 will be built for quick select from t1.

    A BETWEEN predicate of the form (fi [NOT] BETWEEN c1 AND c2) is treated
    in a similar way: we build a conjuction of trees for the results
    of all substitutions of fi for equal fj.
    Yet a predicate of the form (c BETWEEN f1i AND f2i) is processed
    differently. It is considered as a conjuction of two SARGable
    predicates (f1i <= c) and (f2i <=c) and the function get_full_func_mm_tree
    is called for each of them separately producing trees for 
       AND j (f1j <=c ) and AND j (f2j <= c) 
    After this these two trees are united in one conjunctive tree.
    It's easy to see that the same tree is obtained for
       AND j,k (f1j <=c AND f2k<=c)
    which is equivalent to 
       AND j,k (c BETWEEN f1j AND f2k).
    The validity of the processing of the predicate (c NOT BETWEEN f1i AND f2i)
    which equivalent to (f1i > c OR f2i < c) is not so obvious. Here the
    function get_full_func_mm_tree is called for (f1i > c) and (f2i < c)
    producing trees for AND j (f1j > c) and AND j (f2j < c). Then this two
    trees are united in one OR-tree. The expression 
      (AND j (f1j > c) OR AND j (f2j < c)
    is equivalent to the expression
      AND j,k (f1j > c OR f2k < c) 
    which is just a translation of 
      AND j,k (c NOT BETWEEN f1j AND f2k)

    In the cases when one of the items f1, f2 is a constant c1 we do not create
    a tree for it at all. It works for BETWEEN predicates but does not
    work for NOT BETWEEN predicates as we have to evaluate the expression
    with it. If it is TRUE then the other tree can be completely ignored.
    We do not do it now and no trees are built in these cases for
    NOT BETWEEN predicates.

    As to IN predicates only ones of the form (f IN (c1,...,cn)),
    where f1 is a field and c1,...,cn are constant, are considered as
    SARGable. We never try to narrow the index scan using predicates of
    the form (c IN (c1,...,f,...,cn)). 
      
  RETURN 
    Pointer to the tree representing the built conjunction of SEL_TREEs
*/

static SEL_TREE *get_full_func_mm_tree(RANGE_OPT_PARAM *param,
                                       Item_func *cond_func,
                                       Item_field *field_item, Item *value, 
                                       bool inv)
{
  SEL_TREE *tree= 0;
  SEL_TREE *ftree= 0;
  table_map ref_tables= 0;
  table_map param_comp= ~(param->prev_tables | param->read_tables |
		          param->current_table);
  DBUG_ENTER("get_full_func_mm_tree");

  for (uint i= 0; i < cond_func->arg_count; i++)
  {
    Item *arg= cond_func->arguments()[i]->real_item();
    if (arg != field_item)
      ref_tables|= arg->used_tables();
  }
  Field *field= field_item->field;
  Item_result cmp_type= field->cmp_type();
  if (!((ref_tables | field->table->map) & param_comp))
    ftree= get_func_mm_tree(param, cond_func, field, value, cmp_type, inv);
  Item_equal *item_equal= field_item->item_equal;
  if (item_equal)
  {
    Item_equal_iterator it(*item_equal);
    Item_field *item;
    while ((item= it++))
    {
      Field *f= item->field;
      if (field->eq(f))
        continue;
      if (!((ref_tables | f->table->map) & param_comp))
      {
        tree= get_func_mm_tree(param, cond_func, f, value, cmp_type, inv);
        ftree= !ftree ? tree : tree_and(param, ftree, tree);
      }
    }
  }
  DBUG_RETURN(ftree);
}

	/* make a select tree of all keys in condition */

static SEL_TREE *get_mm_tree(RANGE_OPT_PARAM *param,Item *cond)
{
  SEL_TREE *tree=0;
  SEL_TREE *ftree= 0;
  Item_field *field_item= 0;
  bool inv= FALSE;
  Item *value= 0;
  DBUG_ENTER("get_mm_tree");

  if (cond->type() == Item::COND_ITEM)
  {
    List_iterator<Item> li(*((Item_cond*) cond)->argument_list());

    if (((Item_cond*) cond)->functype() == Item_func::COND_AND_FUNC)
    {
      tree=0;
      Item *item;
      while ((item=li++))
      {
	SEL_TREE *new_tree=get_mm_tree(param,item);
	if (param->thd->is_fatal_error || 
            param->alloced_sel_args > SEL_ARG::MAX_SEL_ARGS)
	  DBUG_RETURN(0);	// out of memory
	tree=tree_and(param,tree,new_tree);
	if (tree && tree->type == SEL_TREE::IMPOSSIBLE)
	  break;
      }
    }
    else
    {						// Item OR
      tree=get_mm_tree(param,li++);
      if (tree)
      {
	Item *item;
	while ((item=li++))
	{
	  SEL_TREE *new_tree=get_mm_tree(param,item);
	  if (!new_tree)
	    DBUG_RETURN(0);	// out of memory
	  tree=tree_or(param,tree,new_tree);
	  if (!tree || tree->type == SEL_TREE::ALWAYS)
	    break;
	}
      }
    }
    DBUG_RETURN(tree);
  }
  /* 
    Here when simple cond 
    There are limits on what kinds of const items we can evaluate, grep for
    DontEvaluateMaterializedSubqueryTooEarly.
  */
  if (cond->const_item() && !cond->is_expensive())
  {
    /*
      During the cond->val_int() evaluation we can come across a subselect 
      item which may allocate memory on the thd->mem_root and assumes 
      all the memory allocated has the same life span as the subselect 
      item itself. So we have to restore the thread's mem_root here.
    */
    MEM_ROOT *tmp_root= param->mem_root;
    param->thd->mem_root= param->old_root;
    tree= cond->val_int() ? new(tmp_root) SEL_TREE(SEL_TREE::ALWAYS) :
                            new(tmp_root) SEL_TREE(SEL_TREE::IMPOSSIBLE);
    param->thd->mem_root= tmp_root;
    DBUG_RETURN(tree);
  }

  table_map ref_tables= 0;
  table_map param_comp= ~(param->prev_tables | param->read_tables |
		          param->current_table);
  if (cond->type() != Item::FUNC_ITEM)
  {						// Should be a field
    ref_tables= cond->used_tables();
    if ((ref_tables & param->current_table) ||
	(ref_tables & ~(param->prev_tables | param->read_tables)))
      DBUG_RETURN(0);
    DBUG_RETURN(new SEL_TREE(SEL_TREE::MAYBE));
  }

  Item_func *cond_func= (Item_func*) cond;
  if (cond_func->functype() == Item_func::BETWEEN ||
      cond_func->functype() == Item_func::IN_FUNC)
    inv= ((Item_func_opt_neg *) cond_func)->negated;
  else if (cond_func->select_optimize() == Item_func::OPTIMIZE_NONE)
    DBUG_RETURN(0);			       

  param->cond= cond;

  switch (cond_func->functype()) {
  case Item_func::BETWEEN:
    if (cond_func->arguments()[0]->real_item()->type() == Item::FIELD_ITEM)
    {
      field_item= (Item_field*) (cond_func->arguments()[0]->real_item());
      ftree= get_full_func_mm_tree(param, cond_func, field_item, NULL, inv);
    }

    /*
      Concerning the code below see the NOTES section in
      the comments for the function get_full_func_mm_tree()
    */
    for (uint i= 1 ; i < cond_func->arg_count ; i++)
    {
      if (cond_func->arguments()[i]->real_item()->type() == Item::FIELD_ITEM)
      {
        field_item= (Item_field*) (cond_func->arguments()[i]->real_item());
        SEL_TREE *tmp= get_full_func_mm_tree(param, cond_func, 
                                    field_item, (Item*)(intptr)i, inv);
        if (inv)
        {
          tree= !tree ? tmp : tree_or(param, tree, tmp);
          if (tree == NULL)
            break;
        }
        else 
          tree= tree_and(param, tree, tmp);
      }
      else if (inv)
      { 
        tree= 0;
        break;
      }
    }

    ftree = tree_and(param, ftree, tree);
    break;
  case Item_func::IN_FUNC:
  {
    Item_func_in *func=(Item_func_in*) cond_func;
    if (func->key_item()->real_item()->type() != Item::FIELD_ITEM)
      DBUG_RETURN(0);
    field_item= (Item_field*) (func->key_item()->real_item());
    ftree= get_full_func_mm_tree(param, cond_func, field_item, NULL, inv);
    break;
  }
  case Item_func::MULT_EQUAL_FUNC:
  {
    Item_equal *item_equal= (Item_equal *) cond;    
    if (!(value= item_equal->get_const()))
      DBUG_RETURN(0);
    Item_equal_iterator it(*item_equal);
    ref_tables= value->used_tables();
    while ((field_item= it++))
    {
      Field *field= field_item->field;
      Item_result cmp_type= field->cmp_type();
      if (!((ref_tables | field->table->map) & param_comp))
      {
        tree= get_mm_parts(param, cond, field, Item_func::EQ_FUNC,
		           value,cmp_type);
        ftree= !ftree ? tree : tree_and(param, ftree, tree);
      }
    }
    
    DBUG_RETURN(ftree);
  }
  default:
    if (cond_func->arguments()[0]->real_item()->type() == Item::FIELD_ITEM)
    {
      field_item= (Item_field*) (cond_func->arguments()[0]->real_item());
      value= cond_func->arg_count > 1 ? cond_func->arguments()[1] : 0;
    }
    else if (cond_func->have_rev_func() &&
             cond_func->arguments()[1]->real_item()->type() ==
                                                            Item::FIELD_ITEM)
    {
      field_item= (Item_field*) (cond_func->arguments()[1]->real_item());
      value= cond_func->arguments()[0];
    }
    else
      DBUG_RETURN(0);
    ftree= get_full_func_mm_tree(param, cond_func, field_item, value, inv);
  }

  DBUG_RETURN(ftree);
}


static SEL_TREE *
get_mm_parts(RANGE_OPT_PARAM *param, Item *cond_func, Field *field,
	     Item_func::Functype type,
	     Item *value, Item_result cmp_type)
{
  DBUG_ENTER("get_mm_parts");
  if (field->table != param->table)
    DBUG_RETURN(0);

  KEY_PART *key_part = param->key_parts;
  KEY_PART *end = param->key_parts_end;
  SEL_TREE *tree=0;
  if (value &&
      value->used_tables() & ~(param->prev_tables | param->read_tables))
    DBUG_RETURN(0);
  for (; key_part != end ; key_part++)
  {
    if (field->eq(key_part->field))
    {
      SEL_ARG *sel_arg=0;
      if (!tree && !(tree=new SEL_TREE()))
	DBUG_RETURN(0);				// OOM
      if (!value || !(value->used_tables() & ~param->read_tables))
      {
	sel_arg=get_mm_leaf(param,cond_func,
			    key_part->field,key_part,type,value);
	if (!sel_arg)
	  continue;
	if (sel_arg->type == SEL_ARG::IMPOSSIBLE)
	{
	  tree->type=SEL_TREE::IMPOSSIBLE;
	  DBUG_RETURN(tree);
	}
      }
      else
      {
	// This key may be used later
	if (!(sel_arg= new SEL_ARG(SEL_ARG::MAYBE_KEY)))
	  DBUG_RETURN(0);			// OOM
      }
      sel_arg->part=(uchar) key_part->part;
      tree->keys[key_part->key]=sel_add(tree->keys[key_part->key],sel_arg);
      tree->keys_map.set_bit(key_part->key);
    }
  }

  if (tree && tree->merges.is_empty() && tree->keys_map.is_clear_all())
    tree= NULL;
  DBUG_RETURN(tree);
}


static SEL_ARG *
get_mm_leaf(RANGE_OPT_PARAM *param, Item *conf_func, Field *field,
            KEY_PART *key_part, Item_func::Functype type,Item *value)
{
  uint maybe_null=(uint) field->real_maybe_null();
  bool optimize_range;
  SEL_ARG *tree= 0;
  MEM_ROOT *alloc= param->mem_root;
  uchar *str;
  sql_mode_t orig_sql_mode;
  int err;
  DBUG_ENTER("get_mm_leaf");

  /*
    We need to restore the runtime mem_root of the thread in this
    function because it evaluates the value of its argument, while
    the argument can be any, e.g. a subselect. The subselect
    items, in turn, assume that all the memory allocated during
    the evaluation has the same life span as the item itself.
    TODO: opt_range.cc should not reset thd->mem_root at all.
  */
  param->thd->mem_root= param->old_root;
  if (!value)					// IS NULL or IS NOT NULL
  {
    if (field->table->maybe_null)		// Can't use a key on this
      goto end;
    if (!maybe_null)				// Not null field
    {
      if (type == Item_func::ISNULL_FUNC)
        tree= &null_element;
      goto end;
    }
    if (!(tree= new (alloc) SEL_ARG(field,is_null_string,is_null_string)))
      goto end;                                 // out of memory
    if (type == Item_func::ISNOTNULL_FUNC)
    {
      tree->min_flag=NEAR_MIN;		    /* IS NOT NULL ->  X > NULL */
      tree->max_flag=NO_MAX_RANGE;
    }
    goto end;
  }

  /*
    1. Usually we can't use an index if the column collation
       differ from the operation collation.

    2. However, we can reuse a case insensitive index for
       the binary searches:

       WHERE latin1_swedish_ci_column = 'a' COLLATE lati1_bin;

       WHERE latin1_swedish_ci_colimn = BINARY 'a '

  */
  if (field->result_type() == STRING_RESULT &&
      ((Field_str*) field)->match_collation_to_optimize_range() &&
      value->result_type() == STRING_RESULT &&
      key_part->image_type == Field::itRAW &&
      ((Field_str*)field)->charset() != conf_func->compare_collation() &&
      !(conf_func->compare_collation()->state & MY_CS_BINSORT &&
        (type == Item_func::EQUAL_FUNC || type == Item_func::EQ_FUNC)))
  {
<<<<<<< HEAD
    if (param->thd->lex->describe & DESCRIBE_EXTENDED)
=======
    if (param->using_real_indexes &&
        param->thd->lex->describe & DESCRIBE_EXTENDED)
>>>>>>> fcf11a4c
      push_warning_printf(
              param->thd,
              MYSQL_ERROR::WARN_LEVEL_WARN, 
              ER_WARN_INDEX_NOT_APPLICABLE,
              ER(ER_WARN_INDEX_NOT_APPLICABLE),
              "range",
              field->table->key_info[param->real_keynr[key_part->key]].name,
              field->field_name);
    goto end;
  }

  if (key_part->image_type == Field::itMBR)
  {
    switch (type) {
    case Item_func::SP_EQUALS_FUNC:
    case Item_func::SP_DISJOINT_FUNC:
    case Item_func::SP_INTERSECTS_FUNC:
    case Item_func::SP_TOUCHES_FUNC:
    case Item_func::SP_CROSSES_FUNC:
    case Item_func::SP_WITHIN_FUNC:
    case Item_func::SP_CONTAINS_FUNC:
    case Item_func::SP_OVERLAPS_FUNC:
      break;
    default:
      /* 
        We cannot involve spatial indexes for queries that
        don't use MBREQUALS(), MBRDISJOINT(), etc. functions.
      */
      goto end;
    }
  }

  if (param->using_real_indexes)
    optimize_range= field->optimize_range(param->real_keynr[key_part->key],
                                          key_part->part);
  else
    optimize_range= TRUE;

  if (type == Item_func::LIKE_FUNC)
  {
    bool like_error;
    char buff1[MAX_FIELD_WIDTH];
    uchar *min_str,*max_str;
    String tmp(buff1,sizeof(buff1),value->collation.collation),*res;
    size_t length, offset, min_length, max_length;
    uint field_length= field->pack_length()+maybe_null;

    if (!optimize_range)
      goto end;
    if (!(res= value->val_str(&tmp)))
    {
      tree= &null_element;
      goto end;
    }

    /*
      TODO:
      Check if this was a function. This should have be optimized away
      in the sql_select.cc
    */
    if (res != &tmp)
    {
      tmp.copy(*res);				// Get own copy
      res= &tmp;
    }
    if (field->cmp_type() != STRING_RESULT)
      goto end;                                 // Can only optimize strings

    offset=maybe_null;
    length=key_part->store_length;

    if (length != key_part->length  + maybe_null)
    {
      /* key packed with length prefix */
      offset+= HA_KEY_BLOB_LENGTH;
      field_length= length - HA_KEY_BLOB_LENGTH;
    }
    else
    {
      if (unlikely(length < field_length))
      {
	/*
	  This can only happen in a table created with UNIREG where one key
	  overlaps many fields
	*/
	length= field_length;
      }
      else
	field_length= length;
    }
    length+=offset;
    if (!(min_str= (uchar*) alloc_root(alloc, length*2)))
      goto end;

    max_str=min_str+length;
    if (maybe_null)
      max_str[0]= min_str[0]=0;

    field_length-= maybe_null;
    like_error= my_like_range(field->charset(),
			      res->ptr(), res->length(),
			      ((Item_func_like*)(param->cond))->escape,
			      wild_one, wild_many,
			      field_length,
			      (char*) min_str+offset, (char*) max_str+offset,
			      &min_length, &max_length);
    if (like_error)				// Can't optimize with LIKE
      goto end;

    if (offset != maybe_null)			// BLOB or VARCHAR
    {
      int2store(min_str+maybe_null,min_length);
      int2store(max_str+maybe_null,max_length);
    }
    tree= new (alloc) SEL_ARG(field, min_str, max_str);
    goto end;
  }

  if (!optimize_range &&
      type != Item_func::EQ_FUNC &&
      type != Item_func::EQUAL_FUNC)
    goto end;                                   // Can't optimize this

  /*
    We can't always use indexes when comparing a string index to a number
    cmp_type() is checked to allow compare of dates to numbers
  */
  if (field->result_type() == STRING_RESULT &&
      value->result_type() != STRING_RESULT &&
      field->cmp_type() != value->result_type())
  {
<<<<<<< HEAD
    if (param->thd->lex->describe & DESCRIBE_EXTENDED)
=======
    if (param->using_real_indexes &&
        param->thd->lex->describe & DESCRIBE_EXTENDED)
>>>>>>> fcf11a4c
      push_warning_printf(
              param->thd,
              MYSQL_ERROR::WARN_LEVEL_WARN, 
              ER_WARN_INDEX_NOT_APPLICABLE,
              ER(ER_WARN_INDEX_NOT_APPLICABLE),
              "range",
              field->table->key_info[param->real_keynr[key_part->key]].name,
              field->field_name);
    goto end;
  }
  /* For comparison purposes allow invalid dates like 2000-01-32 */
  orig_sql_mode= field->table->in_use->variables.sql_mode;
  if (value->real_item()->type() == Item::STRING_ITEM &&
      (field->type() == MYSQL_TYPE_DATE ||
       field->type() == MYSQL_TYPE_DATETIME))
    field->table->in_use->variables.sql_mode|= MODE_INVALID_DATES;
  err= value->save_in_field_no_warnings(field, 1);
  if (err > 0)
  {
    if (field->cmp_type() != value->result_type())
    {
      if ((type == Item_func::EQ_FUNC || type == Item_func::EQUAL_FUNC) &&
          value->result_type() == item_cmp_type(field->result_type(),
                                                value->result_type()))
      {
        tree= new (alloc) SEL_ARG(field, 0, 0);
        tree->type= SEL_ARG::IMPOSSIBLE;
        field->table->in_use->variables.sql_mode= orig_sql_mode;
        goto end;
      }
      else
      {
        /*
          TODO: We should return trees of the type SEL_ARG::IMPOSSIBLE
          for the cases like int_field > 999999999999999999999999 as well.
        */
        tree= 0;
        if (err == 3 && field->type() == FIELD_TYPE_DATE &&
            (type == Item_func::GT_FUNC || type == Item_func::GE_FUNC ||
             type == Item_func::LT_FUNC || type == Item_func::LE_FUNC) )
        {
          /*
            We were saving DATETIME into a DATE column, the conversion went ok
            but a non-zero time part was cut off.

            In MySQL's SQL dialect, DATE and DATETIME are compared as datetime
            values. Index over a DATE column uses DATE comparison. Changing 
            from one comparison to the other is possible:

            datetime(date_col)< '2007-12-10 12:34:55' -> date_col<='2007-12-10'
            datetime(date_col)<='2007-12-10 12:34:55' -> date_col<='2007-12-10'

            datetime(date_col)> '2007-12-10 12:34:55' -> date_col>='2007-12-10'
            datetime(date_col)>='2007-12-10 12:34:55' -> date_col>='2007-12-10'

            but we'll need to convert '>' to '>=' and '<' to '<='. This will
            be done together with other types at the end of this function
            (grep for stored_field_cmp_to_item)
          */
        }
        else
        {
          field->table->in_use->variables.sql_mode= orig_sql_mode;
          goto end;
        }
      }
    }

    /*
      guaranteed at this point:  err > 0; field and const of same type
      If an integer got bounded (e.g. to within 0..255 / -128..127)
      for < or >, set flags as for <= or >= (no NEAR_MAX / NEAR_MIN)
    */
    else if (err == 1 && field->result_type() == INT_RESULT)
    {
      if (type == Item_func::LT_FUNC && (value->val_int() > 0))
        type = Item_func::LE_FUNC;
      else if (type == Item_func::GT_FUNC &&
               (field->type() != FIELD_TYPE_BIT) &&
               !((Field_num*)field)->unsigned_flag &&
               !((Item_int*)value)->unsigned_flag &&
               (value->val_int() < 0))
        type = Item_func::GE_FUNC;
    }
  }
  else if (err < 0)
  {
    field->table->in_use->variables.sql_mode= orig_sql_mode;
    /* This happens when we try to insert a NULL field in a not null column */
    tree= &null_element;                        // cmp with NULL is never TRUE
    goto end;
  }
  field->table->in_use->variables.sql_mode= orig_sql_mode;

  /*
    Any sargable predicate except "<=>" involving NULL as a constant is always
    FALSE
  */
  if (type != Item_func::EQUAL_FUNC && field->is_real_null())
  {
    tree= &null_element;
    goto end;
  }
  
  str= (uchar*) alloc_root(alloc, key_part->store_length+1);
  if (!str)
    goto end;
  if (maybe_null)
    *str= (uchar) field->is_real_null();        // Set to 1 if null
  field->get_key_image(str+maybe_null, key_part->length,
                       key_part->image_type);
  if (!(tree= new (alloc) SEL_ARG(field, str, str)))
    goto end;                                   // out of memory

  /*
    Check if we are comparing an UNSIGNED integer with a negative constant.
    In this case we know that:
    (a) (unsigned_int [< | <=] negative_constant) == FALSE
    (b) (unsigned_int [> | >=] negative_constant) == TRUE
    In case (a) the condition is false for all values, and in case (b) it
    is true for all values, so we can avoid unnecessary retrieval and condition
    testing, and we also get correct comparison of unsinged integers with
    negative integers (which otherwise fails because at query execution time
    negative integers are cast to unsigned if compared with unsigned).
   */
  if (field->result_type() == INT_RESULT &&
      value->result_type() == INT_RESULT &&
      ((field->type() == FIELD_TYPE_BIT || 
       ((Field_num *) field)->unsigned_flag) && 
       !((Item_int*) value)->unsigned_flag))
  {
    longlong item_val= value->val_int();
    if (item_val < 0)
    {
      if (type == Item_func::LT_FUNC || type == Item_func::LE_FUNC)
      {
        tree->type= SEL_ARG::IMPOSSIBLE;
        goto end;
      }
      if (type == Item_func::GT_FUNC || type == Item_func::GE_FUNC)
      {
        tree= 0;
        goto end;
      }
    }
  }

  switch (type) {
  case Item_func::LT_FUNC:
    if (stored_field_cmp_to_item(param->thd, field, value) == 0)
      tree->max_flag=NEAR_MAX;
    /* fall through */
  case Item_func::LE_FUNC:
    if (!maybe_null)
      tree->min_flag=NO_MIN_RANGE;		/* From start */
    else
    {						// > NULL
      tree->min_value=is_null_string;
      tree->min_flag=NEAR_MIN;
    }
    break;
  case Item_func::GT_FUNC:
    /* Don't use open ranges for partial key_segments */
    if ((!(key_part->flag & HA_PART_KEY_SEG)) &&
        (stored_field_cmp_to_item(param->thd, field, value) <= 0))
      tree->min_flag=NEAR_MIN;
    tree->max_flag= NO_MAX_RANGE;
    break;
  case Item_func::GE_FUNC:
    /* Don't use open ranges for partial key_segments */
    if ((!(key_part->flag & HA_PART_KEY_SEG)) &&
        (stored_field_cmp_to_item(param->thd, field, value) < 0))
      tree->min_flag= NEAR_MIN;
    tree->max_flag=NO_MAX_RANGE;
    break;
  case Item_func::SP_EQUALS_FUNC:
    tree->min_flag=GEOM_FLAG | HA_READ_MBR_EQUAL;// NEAR_MIN;//512;
    tree->max_flag=NO_MAX_RANGE;
    break;
  case Item_func::SP_DISJOINT_FUNC:
    tree->min_flag=GEOM_FLAG | HA_READ_MBR_DISJOINT;// NEAR_MIN;//512;
    tree->max_flag=NO_MAX_RANGE;
    break;
  case Item_func::SP_INTERSECTS_FUNC:
    tree->min_flag=GEOM_FLAG | HA_READ_MBR_INTERSECT;// NEAR_MIN;//512;
    tree->max_flag=NO_MAX_RANGE;
    break;
  case Item_func::SP_TOUCHES_FUNC:
    tree->min_flag=GEOM_FLAG | HA_READ_MBR_INTERSECT;// NEAR_MIN;//512;
    tree->max_flag=NO_MAX_RANGE;
    break;

  case Item_func::SP_CROSSES_FUNC:
    tree->min_flag=GEOM_FLAG | HA_READ_MBR_INTERSECT;// NEAR_MIN;//512;
    tree->max_flag=NO_MAX_RANGE;
    break;
  case Item_func::SP_WITHIN_FUNC:
    tree->min_flag=GEOM_FLAG | HA_READ_MBR_WITHIN;// NEAR_MIN;//512;
    tree->max_flag=NO_MAX_RANGE;
    break;

  case Item_func::SP_CONTAINS_FUNC:
    tree->min_flag=GEOM_FLAG | HA_READ_MBR_CONTAIN;// NEAR_MIN;//512;
    tree->max_flag=NO_MAX_RANGE;
    break;
  case Item_func::SP_OVERLAPS_FUNC:
    tree->min_flag=GEOM_FLAG | HA_READ_MBR_INTERSECT;// NEAR_MIN;//512;
    tree->max_flag=NO_MAX_RANGE;
    break;

  default:
    break;
  }

end:
  param->thd->mem_root= alloc;
  DBUG_RETURN(tree);
}


/******************************************************************************
** Tree manipulation functions
** If tree is 0 it means that the condition can't be tested. It refers
** to a non existent table or to a field in current table with isn't a key.
** The different tree flags:
** IMPOSSIBLE:	 Condition is never TRUE
** ALWAYS:	 Condition is always TRUE
** MAYBE:	 Condition may exists when tables are read
** MAYBE_KEY:	 Condition refers to a key that may be used in join loop
** KEY_RANGE:	 Condition uses a key
******************************************************************************/

/*
  Add a new key test to a key when scanning through all keys
  This will never be called for same key parts.
*/

static SEL_ARG *
sel_add(SEL_ARG *key1,SEL_ARG *key2)
{
  SEL_ARG *root,**key_link;

  if (!key1)
    return key2;
  if (!key2)
    return key1;

  key_link= &root;
  while (key1 && key2)
  {
    if (key1->part < key2->part)
    {
      *key_link= key1;
      key_link= &key1->next_key_part;
      key1=key1->next_key_part;
    }
    else
    {
      *key_link= key2;
      key_link= &key2->next_key_part;
      key2=key2->next_key_part;
    }
  }
  *key_link=key1 ? key1 : key2;
  return root;
}

#define CLONE_KEY1_MAYBE 1
#define CLONE_KEY2_MAYBE 2
#define swap_clone_flag(A) ((A & 1) << 1) | ((A & 2) >> 1)


static SEL_TREE *
tree_and(RANGE_OPT_PARAM *param,SEL_TREE *tree1,SEL_TREE *tree2)
{
  DBUG_ENTER("tree_and");
  if (!tree1)
    DBUG_RETURN(tree2);
  if (!tree2)
    DBUG_RETURN(tree1);
  if (tree1->type == SEL_TREE::IMPOSSIBLE || tree2->type == SEL_TREE::ALWAYS)
    DBUG_RETURN(tree1);
  if (tree2->type == SEL_TREE::IMPOSSIBLE || tree1->type == SEL_TREE::ALWAYS)
    DBUG_RETURN(tree2);
  if (tree1->type == SEL_TREE::MAYBE)
  {
    if (tree2->type == SEL_TREE::KEY)
      tree2->type=SEL_TREE::KEY_SMALLER;
    DBUG_RETURN(tree2);
  }
  if (tree2->type == SEL_TREE::MAYBE)
  {
    tree1->type=SEL_TREE::KEY_SMALLER;
    DBUG_RETURN(tree1);
  }
  key_map  result_keys;
  
  /* Join the trees key per key */
  SEL_ARG **key1,**key2,**end;
  for (key1= tree1->keys,key2= tree2->keys,end=key1+param->keys ;
       key1 != end ; key1++,key2++)
  {
    uint flag=0;
    if (*key1 || *key2)
    {
      if (*key1 && !(*key1)->simple_key())
	flag|=CLONE_KEY1_MAYBE;
      if (*key2 && !(*key2)->simple_key())
	flag|=CLONE_KEY2_MAYBE;
      *key1=key_and(param, *key1, *key2, flag);
      if (*key1 && (*key1)->type == SEL_ARG::IMPOSSIBLE)
      {
	tree1->type= SEL_TREE::IMPOSSIBLE;
        DBUG_RETURN(tree1);
      }
      result_keys.set_bit(key1 - tree1->keys);
#ifdef EXTRA_DEBUG
        if (*key1 && param->alloced_sel_args < SEL_ARG::MAX_SEL_ARGS) 
          (*key1)->test_use_count(*key1);
#endif
    }
  }
  tree1->keys_map= result_keys;
  /* dispose index_merge if there is a "range" option */
  if (!result_keys.is_clear_all())
  {
    tree1->merges.empty();
    DBUG_RETURN(tree1);
  }

  /* ok, both trees are index_merge trees */
  imerge_list_and_list(&tree1->merges, &tree2->merges);
  DBUG_RETURN(tree1);
}


/*
  Check if two SEL_TREES can be combined into one (i.e. a single key range
  read can be constructed for "cond_of_tree1 OR cond_of_tree2" ) without
  using index_merge.
*/

bool sel_trees_can_be_ored(SEL_TREE *tree1, SEL_TREE *tree2, 
                           RANGE_OPT_PARAM* param)
{
  key_map common_keys= tree1->keys_map;
  DBUG_ENTER("sel_trees_can_be_ored");
  common_keys.intersect(tree2->keys_map);

  if (common_keys.is_clear_all())
    DBUG_RETURN(FALSE);

  /* trees have a common key, check if they refer to same key part */
  SEL_ARG **key1,**key2;
  for (uint key_no=0; key_no < param->keys; key_no++)
  {
    if (common_keys.is_set(key_no))
    {
      key1= tree1->keys + key_no;
      key2= tree2->keys + key_no;
      if ((*key1)->part == (*key2)->part)
      {
        DBUG_RETURN(TRUE);
      }
    }
  }
  DBUG_RETURN(FALSE);
}


/*
  Remove the trees that are not suitable for record retrieval.
  SYNOPSIS
    param  Range analysis parameter
    tree   Tree to be processed, tree->type is KEY or KEY_SMALLER
 
  DESCRIPTION
    This function walks through tree->keys[] and removes the SEL_ARG* trees
    that are not "maybe" trees (*) and cannot be used to construct quick range
    selects.
    (*) - have type MAYBE or MAYBE_KEY. Perhaps we should remove trees of
          these types here as well.

    A SEL_ARG* tree cannot be used to construct quick select if it has
    tree->part != 0. (e.g. it could represent "keypart2 < const").

    WHY THIS FUNCTION IS NEEDED
    
    Normally we allow construction of SEL_TREE objects that have SEL_ARG
    trees that do not allow quick range select construction. For example for
    " keypart1=1 AND keypart2=2 " the execution will proceed as follows:
    tree1= SEL_TREE { SEL_ARG{keypart1=1} }
    tree2= SEL_TREE { SEL_ARG{keypart2=2} } -- can't make quick range select
                                               from this
    call tree_and(tree1, tree2) -- this joins SEL_ARGs into a usable SEL_ARG
                                   tree.
    
    There is an exception though: when we construct index_merge SEL_TREE,
    any SEL_ARG* tree that cannot be used to construct quick range select can
    be removed, because current range analysis code doesn't provide any way
    that tree could be later combined with another tree.
    Consider an example: we should not construct
    st1 = SEL_TREE { 
      merges = SEL_IMERGE { 
                            SEL_TREE(t.key1part1 = 1), 
                            SEL_TREE(t.key2part2 = 2)   -- (*)
                          } 
                   };
    because 
     - (*) cannot be used to construct quick range select, 
     - There is no execution path that would cause (*) to be converted to 
       a tree that could be used.

    The latter is easy to verify: first, notice that the only way to convert
    (*) into a usable tree is to call tree_and(something, (*)).

    Second look at what tree_and/tree_or function would do when passed a
    SEL_TREE that has the structure like st1 tree has, and conlcude that 
    tree_and(something, (*)) will not be called.

  RETURN
    0  Ok, some suitable trees left
    1  No tree->keys[] left.
*/

static bool remove_nonrange_trees(RANGE_OPT_PARAM *param, SEL_TREE *tree)
{
  bool res= FALSE;
  for (uint i=0; i < param->keys; i++)
  {
    if (tree->keys[i])
    {
      if (tree->keys[i]->part)
      {
        tree->keys[i]= NULL;
        tree->keys_map.clear_bit(i);
      }
      else
        res= TRUE;
    }
  }
  return !res;
}


static SEL_TREE *
tree_or(RANGE_OPT_PARAM *param,SEL_TREE *tree1,SEL_TREE *tree2)
{
  DBUG_ENTER("tree_or");
  if (!tree1 || !tree2)
    DBUG_RETURN(0);
  if (tree1->type == SEL_TREE::IMPOSSIBLE || tree2->type == SEL_TREE::ALWAYS)
    DBUG_RETURN(tree2);
  if (tree2->type == SEL_TREE::IMPOSSIBLE || tree1->type == SEL_TREE::ALWAYS)
    DBUG_RETURN(tree1);
  if (tree1->type == SEL_TREE::MAYBE)
    DBUG_RETURN(tree1);				// Can't use this
  if (tree2->type == SEL_TREE::MAYBE)
    DBUG_RETURN(tree2);

  SEL_TREE *result= 0;
  key_map  result_keys;
  if (sel_trees_can_be_ored(tree1, tree2, param))
  {
    /* Join the trees key per key */
    SEL_ARG **key1,**key2,**end;
    for (key1= tree1->keys,key2= tree2->keys,end= key1+param->keys ;
         key1 != end ; key1++,key2++)
    {
      *key1=key_or(param, *key1, *key2);
      if (*key1)
      {
        result=tree1;				// Added to tree1
        result_keys.set_bit(key1 - tree1->keys);
#ifdef EXTRA_DEBUG
        if (param->alloced_sel_args < SEL_ARG::MAX_SEL_ARGS) 
          (*key1)->test_use_count(*key1);
#endif
      }
    }
    if (result)
      result->keys_map= result_keys;
  }
  else
  {
    /* ok, two trees have KEY type but cannot be used without index merge */
    if (tree1->merges.is_empty() && tree2->merges.is_empty())
    {
      if (param->remove_jump_scans)
      {
        bool no_trees= remove_nonrange_trees(param, tree1);
        no_trees= no_trees || remove_nonrange_trees(param, tree2);
        if (no_trees)
          DBUG_RETURN(new SEL_TREE(SEL_TREE::ALWAYS));
      }
      SEL_IMERGE *merge;
      /* both trees are "range" trees, produce new index merge structure */
      if (!(result= new SEL_TREE()) || !(merge= new SEL_IMERGE()) ||
          (result->merges.push_back(merge)) ||
          (merge->or_sel_tree(param, tree1)) ||
          (merge->or_sel_tree(param, tree2)))
        result= NULL;
      else
        result->type= tree1->type;
    }
    else if (!tree1->merges.is_empty() && !tree2->merges.is_empty())
    {
      if (imerge_list_or_list(param, &tree1->merges, &tree2->merges))
        result= new SEL_TREE(SEL_TREE::ALWAYS);
      else
        result= tree1;
    }
    else
    {
      /* one tree is index merge tree and another is range tree */
      if (tree1->merges.is_empty())
        swap_variables(SEL_TREE*, tree1, tree2);
      
      if (param->remove_jump_scans && remove_nonrange_trees(param, tree2))
         DBUG_RETURN(new SEL_TREE(SEL_TREE::ALWAYS));
      /* add tree2 to tree1->merges, checking if it collapses to ALWAYS */
      if (imerge_list_or_tree(param, &tree1->merges, tree2))
        result= new SEL_TREE(SEL_TREE::ALWAYS);
      else
        result= tree1;
    }
  }
  DBUG_RETURN(result);
}


/* And key trees where key1->part < key2 -> part */

static SEL_ARG *
and_all_keys(RANGE_OPT_PARAM *param, SEL_ARG *key1, SEL_ARG *key2, 
             uint clone_flag)
{
  SEL_ARG *next;
  ulong use_count=key1->use_count;

  if (key1->elements != 1)
  {
    key2->use_count+=key1->elements-1; //psergey: why we don't count that key1 has n-k-p?
    key2->increment_use_count((int) key1->elements-1);
  }
  if (key1->type == SEL_ARG::MAYBE_KEY)
  {
    key1->right= key1->left= &null_element;
    key1->next= key1->prev= 0;
  }
  for (next=key1->first(); next ; next=next->next)
  {
    if (next->next_key_part)
    {
      SEL_ARG *tmp= key_and(param, next->next_key_part, key2, clone_flag);
      if (tmp && tmp->type == SEL_ARG::IMPOSSIBLE)
      {
	key1=key1->tree_delete(next);
	continue;
      }
      next->next_key_part=tmp;
      if (use_count)
	next->increment_use_count(use_count);
      if (param->alloced_sel_args > SEL_ARG::MAX_SEL_ARGS)
        break;
    }
    else
      next->next_key_part=key2;
  }
  if (!key1)
    return &null_element;			// Impossible ranges
  key1->use_count++;
  return key1;
}


/*
  Produce a SEL_ARG graph that represents "key1 AND key2"

  SYNOPSIS
    key_and()
      param   Range analysis context (needed to track if we have allocated
              too many SEL_ARGs)
      key1    First argument, root of its RB-tree
      key2    Second argument, root of its RB-tree

  RETURN
    RB-tree root of the resulting SEL_ARG graph.
    NULL if the result of AND operation is an empty interval {0}.
*/

static SEL_ARG *
key_and(RANGE_OPT_PARAM *param, SEL_ARG *key1, SEL_ARG *key2, uint clone_flag)
{
  if (!key1)
    return key2;
  if (!key2)
    return key1;
  if (key1->part != key2->part)
  {
    if (key1->part > key2->part)
    {
      swap_variables(SEL_ARG *, key1, key2);
      clone_flag=swap_clone_flag(clone_flag);
    }
    // key1->part < key2->part
    key1->use_count--;
    if (key1->use_count > 0)
      if (!(key1= key1->clone_tree(param)))
	return 0;				// OOM
    return and_all_keys(param, key1, key2, clone_flag);
  }

  if (((clone_flag & CLONE_KEY2_MAYBE) &&
       !(clone_flag & CLONE_KEY1_MAYBE) &&
       key2->type != SEL_ARG::MAYBE_KEY) ||
      key1->type == SEL_ARG::MAYBE_KEY)
  {						// Put simple key in key2
    swap_variables(SEL_ARG *, key1, key2);
    clone_flag=swap_clone_flag(clone_flag);
  }

  /* If one of the key is MAYBE_KEY then the found region may be smaller */
  if (key2->type == SEL_ARG::MAYBE_KEY)
  {
    if (key1->use_count > 1)
    {
      key1->use_count--;
      if (!(key1=key1->clone_tree(param)))
	return 0;				// OOM
      key1->use_count++;
    }
    if (key1->type == SEL_ARG::MAYBE_KEY)
    {						// Both are maybe key
      key1->next_key_part=key_and(param, key1->next_key_part, 
                                  key2->next_key_part, clone_flag);
      if (key1->next_key_part &&
	  key1->next_key_part->type == SEL_ARG::IMPOSSIBLE)
	return key1;
    }
    else
    {
      key1->maybe_smaller();
      if (key2->next_key_part)
      {
	key1->use_count--;			// Incremented in and_all_keys
	return and_all_keys(param, key1, key2, clone_flag);
      }
      key2->use_count--;			// Key2 doesn't have a tree
    }
    return key1;
  }

  if ((key1->min_flag | key2->min_flag) & GEOM_FLAG)
  {
    /* TODO: why not leave one of the trees? */
    key1->free_tree();
    key2->free_tree();
    return 0;					// Can't optimize this
  }

  key1->use_count--;
  key2->use_count--;
  SEL_ARG *e1=key1->first(), *e2=key2->first(), *new_tree=0;

  while (e1 && e2)
  {
    int cmp=e1->cmp_min_to_min(e2);
    if (cmp < 0)
    {
      if (get_range(&e1,&e2,key1))
	continue;
    }
    else if (get_range(&e2,&e1,key2))
      continue;
    SEL_ARG *next=key_and(param, e1->next_key_part, e2->next_key_part,
                          clone_flag);
    e1->increment_use_count(1);
    e2->increment_use_count(1);
    if (!next || next->type != SEL_ARG::IMPOSSIBLE)
    {
      SEL_ARG *new_arg= e1->clone_and(e2);
      if (!new_arg)
	return &null_element;			// End of memory
      new_arg->next_key_part=next;
      if (!new_tree)
      {
	new_tree=new_arg;
      }
      else
	new_tree=new_tree->insert(new_arg);
    }
    if (e1->cmp_max_to_max(e2) < 0)
      e1=e1->next;				// e1 can't overlapp next e2
    else
      e2=e2->next;
  }
  key1->free_tree();
  key2->free_tree();
  if (!new_tree)
    return &null_element;			// Impossible range
  return new_tree;
}


static bool
get_range(SEL_ARG **e1,SEL_ARG **e2,SEL_ARG *root1)
{
  (*e1)=root1->find_range(*e2);			// first e1->min < e2->min
  if ((*e1)->cmp_max_to_min(*e2) < 0)
  {
    if (!((*e1)=(*e1)->next))
      return 1;
    if ((*e1)->cmp_min_to_max(*e2) > 0)
    {
      (*e2)=(*e2)->next;
      return 1;
    }
  }
  return 0;
}


/**
   Combine two range expression under a common OR. On a logical level, the
   transformation is key_or( expr1, expr2 ) => expr1 OR expr2.

   Both expressions are assumed to be in the SEL_ARG format. In a logic sense,
   theformat is reminiscent of DNF, since an expression such as the following

   ( 1 < kp1 < 10 AND p1 ) OR ( 10 <= kp2 < 20 AND p2 )

   where there is a key consisting of keyparts ( kp1, kp2, ..., kpn ) and p1
   and p2 are valid SEL_ARG expressions over keyparts kp2 ... kpn, is a valid
   SEL_ARG condition. The disjuncts appear ordered by the minimum endpoint of
   the first range and ranges must not overlap. It follows that they are also
   ordered by maximum endpoints. Thus

   ( 1 < kp1 <= 2 AND ( kp2 = 2 OR kp2 = 3 ) ) OR kp1 = 3

   Is a a valid SER_ARG expression for a key of at least 2 keyparts.
   
   For simplicity, we will assume that expr2 is a single range predicate,
   i.e. on the form ( a < x < b AND ... ). It is easy to generalize to a
   disjunction of several predicates by subsequently call key_or for each
   disjunct.

   The algorithm iterates over each disjunct of expr1, and for each disjunct
   where the first keypart's range overlaps with the first keypart's range in
   expr2:
   
   If the predicates are equal for the rest of the keyparts, or if there are
   no more, the range in expr2 has its endpoints copied in, and the SEL_ARG
   node in expr2 is deallocated. If more ranges became connected in expr1, the
   surplus is also dealocated. If they differ, two ranges are created.
   
   - The range leading up to the overlap. Empty if endpoints are equal.

   - The overlapping sub-range. May be the entire range if they are equal.

   Finally, there may be one more range if expr2's first keypart's range has a
   greater maximum endpoint than the last range in expr1.

   For the overlapping sub-range, we recursively call key_or. Thus in order to
   compute key_or of

     (1) ( 1 < kp1 < 10 AND 1 < kp2 < 10 ) 

     (2) ( 2 < kp1 < 20 AND 4 < kp2 < 20 )

   We create the ranges 1 < kp <= 2, 2 < kp1 < 10, 10 <= kp1 < 20. For the
   first one, we simply hook on the condition for the second keypart from (1)
   : 1 < kp2 < 10. For the second range 2 < kp1 < 10, key_or( 1 < kp2 < 10, 4
   < kp2 < 20 ) is called, yielding 1 < kp2 < 20. For the last range, we reuse
   the range 4 < kp2 < 20 from (2) for the second keypart. The result is thus
   
   ( 1  <  kp1 <= 2 AND 1 < kp2 < 10 ) OR
   ( 2  <  kp1 < 10 AND 1 < kp2 < 20 ) OR
   ( 10 <= kp1 < 20 AND 4 < kp2 < 20 )
*/
static SEL_ARG *
key_or(RANGE_OPT_PARAM *param, SEL_ARG *key1,SEL_ARG *key2)
{
  if (!key1)
  {
    if (key2)
    {
      key2->use_count--;
      key2->free_tree();
    }
    return 0;
  }
  if (!key2)
  {
    key1->use_count--;
    key1->free_tree();
    return 0;
  }
  key1->use_count--;
  key2->use_count--;

  if (key1->part != key2->part || 
      (key1->min_flag | key2->min_flag) & GEOM_FLAG)
  {
    key1->free_tree();
    key2->free_tree();
    return 0;                                   // Can't optimize this
  }

  // If one of the key is MAYBE_KEY then the found region may be bigger
  if (key1->type == SEL_ARG::MAYBE_KEY)
  {
    key2->free_tree();
    key1->use_count++;
    return key1;
  }
  if (key2->type == SEL_ARG::MAYBE_KEY)
  {
    key1->free_tree();
    key2->use_count++;
    return key2;
  }

  if (key1->use_count > 0)
  {
    if (key2->use_count == 0 || key1->elements > key2->elements)
    {
      swap_variables(SEL_ARG *,key1,key2);
    }
    if (key1->use_count > 0 || !(key1=key1->clone_tree(param)))
      return 0;                                 // OOM
  }

  // Add tree at key2 to tree at key1
  bool key2_shared=key2->use_count != 0;
  key1->maybe_flag|=key2->maybe_flag;

  /*
    Notation for illustrations used in the rest of this function: 

      Range: [--------]
             ^        ^
             start    stop

      Two overlapping ranges:
        [-----]               [----]            [--]
            [---]     or    [---]       or   [-------]

      Ambiguity: *** 
        The range starts or stops somewhere in the "***" range.
        Example: a starts before b and may end before/the same plase/after b
        a: [----***]
        b:   [---]

      Adjacent ranges:
        Ranges that meet but do not overlap. Example: a = "x < 3", b = "x >= 3"
        a: ----]
        b:      [----
   */

  for (key2=key2->first(); key2; )
  {
    /*
      key1 consists of one or more ranges. tmp is the range currently
      being handled.

      initialize tmp to the latest range in key1 that starts the same
      place or before the range in key2 starts

      key2:           [------]
      key1: [---] [-----] [----]
                  ^
                  tmp
    */
    SEL_ARG *tmp=key1->find_range(key2);

    /*
      Used to describe how two key values are positioned compared to
      each other. Consider key_value_a.<cmp_func>(key_value_b):

        -2: key_value_a is smaller than key_value_b, and they are adjacent
        -1: key_value_a is smaller than key_value_b (not adjacent)
         0: the key values are equal
         1: key_value_a is bigger than key_value_b (not adjacent)
        -2: key_value_a is bigger than key_value_b, and they are adjacent

      Example: "cmp= tmp->cmp_max_to_min(key2)"

      key2:         [--------            (10 <= x ...)
      tmp:    -----]                      (... x <  10) => cmp==-2
      tmp:    ----]                       (... x <=  9) => cmp==-1
      tmp:    ------]                     (... x  = 10) => cmp== 0
      tmp:    --------]                   (... x <= 12) => cmp== 1
      (cmp == 2 does not make sense for cmp_max_to_min())
     */
    int cmp= 0;

    if (!tmp)
    {
      /*
        The range in key2 starts before the first range in key1. Use
        the first range in key1 as tmp.

        key2:     [--------]
        key1:            [****--] [----]   [-------]
                         ^
                         tmp
      */
      tmp=key1->first();
      cmp= -1;
    }
    else if ((cmp= tmp->cmp_max_to_min(key2)) < 0)
    {
      /*
        This is the case:
        key2:          [-------]
        tmp:   [----**]
       */
      SEL_ARG *next=tmp->next;
      if (cmp == -2 && eq_tree(tmp->next_key_part,key2->next_key_part))
      {
        /*
          Adjacent (cmp==-2) and equal next_key_parts => ranges can be merged

          This is the case:
          key2:          [-------]
          tmp:     [----]

          Result:
          key2:    [-------------]     => inserted into key1 below
          tmp:                         => deleted
        */
        SEL_ARG *key2_next=key2->next;
        if (key2_shared)
        {
          if (!(key2=new SEL_ARG(*key2)))
            return 0;           // out of memory
          key2->increment_use_count(key1->use_count+1);
          key2->next=key2_next;                 // New copy of key2
        }

        key2->copy_min(tmp);
        if (!(key1=key1->tree_delete(tmp)))
        {                                       // Only one key in tree
          key1=key2;
          key1->make_root();
          key2=key2_next;
          break;
        }
      }
      if (!(tmp=next)) // Move to next range in key1. Now tmp.min > key2.min
        break;         // No more ranges in key1. Copy rest of key2
    }

    if (cmp < 0)
    {
      /*
        This is the case:
        key2:  [--***]
        tmp:       [----]
      */
      int tmp_cmp;
      if ((tmp_cmp=tmp->cmp_min_to_max(key2)) > 0)
      {
        /*
          This is the case:
          key2:  [------**]
          tmp:             [----]
        */
        if (tmp_cmp == 2 && eq_tree(tmp->next_key_part,key2->next_key_part))
        {
          /*
            Adjacent ranges with equal next_key_part. Merge like this:

            This is the case:
            key2:    [------]
            tmp:             [-----]

            Result:
            key2:    [------]
            tmp:     [-------------]

            Then move on to next key2 range.
          */
          tmp->copy_min_to_min(key2);
          key1->merge_flags(key2);
          if (tmp->min_flag & NO_MIN_RANGE &&
              tmp->max_flag & NO_MAX_RANGE)
          {
            if (key1->maybe_flag)
              return new SEL_ARG(SEL_ARG::MAYBE_KEY);
            return 0;
          }
          key2->increment_use_count(-1);        // Free not used tree
          key2=key2->next;
          continue;
        }
        else
        {
          /*
            key2 not adjacent to tmp or has different next_key_part.
            Insert into key1 and move to next range in key2
            
            This is the case:
            key2:  [------**]
            tmp:             [----]

            Result:
            key1_  [------**][----]
                   ^         ^
                   insert    tmp
          */
          SEL_ARG *next=key2->next;
          if (key2_shared)
          {
            SEL_ARG *cpy= new SEL_ARG(*key2);   // Must make copy
            if (!cpy)
              return 0;                         // OOM
            key1=key1->insert(cpy);
            key2->increment_use_count(key1->use_count+1);
          }
          else
            key1=key1->insert(key2);            // Will destroy key2_root
          key2=next;
          continue;
        }
      }
    }

    /*
      The ranges in tmp and key2 are overlapping:

      key2:          [----------] 
      tmp:        [*****-----*****]

      Corollary: tmp.min <= key2.max
    */
    if (eq_tree(tmp->next_key_part,key2->next_key_part))
    {
      // Merge overlapping ranges with equal next_key_part
      if (tmp->is_same(key2))
      {
        /*
          Found exact match of key2 inside key1.
          Use the relevant range in key1.
        */
        tmp->merge_flags(key2);                 // Copy maybe flags
        key2->increment_use_count(-1);          // Free not used tree
      }
      else
      {
        SEL_ARG *last= tmp;
        SEL_ARG *first= tmp;

        /*
          Find the last range in key1 that overlaps key2 and
          where all ranges first...last have the same next_key_part as
          key2.

          key2:  [****----------------------*******]
          key1:     [--]  [----] [---]  [-----] [xxxx]
                    ^                   ^       ^
                    first               last    different next_key_part

          Since key2 covers them, the ranges between first and last
          are merged into one range by deleting first...last-1 from
          the key1 tree. In the figure, this applies to first and the
          two consecutive ranges. The range of last is then extended:
            * last.min: Set to min(key2.min, first.min)
            * last.max: If there is a last->next that overlaps key2 (i.e.,
                        last->next has a different next_key_part):
                                        Set adjacent to last->next.min
                        Otherwise:      Set to max(key2.max, last.max)

          Result:
          key2:  [****----------------------*******]
                    [--]  [----] [---]                   => deleted from key1
          key1:  [**------------------------***][xxxx]
                 ^                              ^
                 tmp=last                       different next_key_part
        */
        while (last->next && last->next->cmp_min_to_max(key2) <= 0 &&
               eq_tree(last->next->next_key_part,key2->next_key_part))
        {
          /*
            last->next is covered by key2 and has same next_key_part.
            last can be deleted
          */
          SEL_ARG *save=last;
          last=last->next;
          key1=key1->tree_delete(save);
        }
        // Redirect tmp to last which will cover the entire range
        tmp= last;

        /*
          We need the minimum endpoint of first so we can compare it
          with the minimum endpoint of the enclosing key2 range.
        */
        last->copy_min(first);
        bool full_range= last->copy_min(key2);
        if (!full_range)
        {
          if (last->next && key2->cmp_max_to_min(last->next) >= 0)
          {
            /*
              This is the case:
              key2:    [-------------]
              key1:  [***------]  [xxxx]
                     ^            ^
                     last         different next_key_part

              Extend range of last up to last->next:
              key2:    [-------------]
              key1:  [***--------][xxxx]
            */
            last->copy_min_to_max(last->next);
          }
          else
            /*
              This is the case:
              key2:    [--------*****]
              key1:  [***---------]    [xxxx]
                     ^                 ^
                     last              different next_key_part

              Extend range of last up to max(last.max, key2.max):
              key2:    [--------*****]
              key1:  [***----------**] [xxxx]
             */
            full_range= last->copy_max(key2);
        }
        if (full_range)
        {                                       // Full range
          key1->free_tree();
          for (; key2 ; key2=key2->next)
            key2->increment_use_count(-1);      // Free not used tree
          if (key1->maybe_flag)
            return new SEL_ARG(SEL_ARG::MAYBE_KEY);
          return 0;
        }
      }
    }

    if (cmp >= 0 && tmp->cmp_min_to_min(key2) < 0)
    {
      /*
        This is the case ("cmp>=0" means that tmp.max >= key2.min):
        key2:              [----]
        tmp:     [------------*****]
      */

      if (!tmp->next_key_part)
      {
        /*
          tmp->next_key_part is empty: cut the range that is covered
          by tmp from key2. 
          Reason: (key2->next_key_part OR tmp->next_key_part) will be
          empty and therefore equal to tmp->next_key_part. Thus, this
          part of the key2 range is completely covered by tmp.
        */
        if (tmp->cmp_max_to_max(key2) >= 0)
        {
          /*
            tmp covers the entire range in key2. 
            key2:              [----]
            tmp:     [-----------------]

            Move on to next range in key2
          */
          key2->increment_use_count(-1); // Free not used tree
          key2=key2->next;
          continue;
        }
        else
        {
          /*
            This is the case:
            key2:           [-------]
            tmp:     [---------]

            Result:
            key2:               [---]
            tmp:     [---------]
          */
          key2->copy_max_to_min(tmp);
          continue;
        }
      }

      /*
        The ranges are overlapping but have not been merged because
        next_key_part of tmp and key2 differ. 
        key2:              [----]
        tmp:     [------------*****]

        Split tmp in two where key2 starts:
        key2:              [----]
        key1:    [--------][--*****]
                 ^         ^
                 insert    tmp
      */
      SEL_ARG *new_arg=tmp->clone_first(key2);
      if (!new_arg)
        return 0;                               // OOM
      if ((new_arg->next_key_part= tmp->next_key_part))
        new_arg->increment_use_count(key1->use_count+1);
      tmp->copy_min_to_min(key2);
      key1=key1->insert(new_arg);
    } // tmp.min >= key2.min due to this if()

    /*
      Now key2.min <= tmp.min <= key2.max:
      key2:   [---------]
      tmp:    [****---*****]
     */
    SEL_ARG key2_cpy(*key2); // Get copy we can modify
    for (;;)
    {
      if (tmp->cmp_min_to_min(&key2_cpy) > 0)
      {
        /*
          This is the case:
          key2_cpy:    [------------]
          key1:                 [-*****]
                                ^
                                tmp
                             
          Result:
          key2_cpy:             [---]
          key1:        [-------][-*****]
                       ^        ^
                       insert   tmp
         */
        SEL_ARG *new_arg=key2_cpy.clone_first(tmp);
        if (!new_arg)
          return 0; // OOM
        if ((new_arg->next_key_part=key2_cpy.next_key_part))
          new_arg->increment_use_count(key1->use_count+1);
        key1=key1->insert(new_arg);
        key2_cpy.copy_min_to_min(tmp);
      } 
      // Now key2_cpy.min == tmp.min

      if ((cmp= tmp->cmp_max_to_max(&key2_cpy)) <= 0)
      {
        /*
          tmp.max <= key2_cpy.max:
          key2_cpy:   a)  [-------]    or b)     [----]
          tmp:            [----]                 [----]

          Steps:
           1) Update next_key_part of tmp: OR it with key2_cpy->next_key_part.
           2) If case a: Insert range [tmp.max, key2_cpy.max] into key1 using
                         next_key_part of key2_cpy

           Result:
           key1:      a)  [----][-]    or b)     [----]
         */
        tmp->maybe_flag|= key2_cpy.maybe_flag;
        key2_cpy.increment_use_count(key1->use_count+1);
        tmp->next_key_part= key_or(param, tmp->next_key_part,
                                   key2_cpy.next_key_part);

        if (!cmp)
          break;                     // case b: done with this key2 range

        // Make key2_cpy the range [tmp.max, key2_cpy.max]
        key2_cpy.copy_max_to_min(tmp);
        if (!(tmp=tmp->next))
        {
          /*
            No more ranges in key1. Insert key2_cpy and go to "end"
            label to insert remaining ranges in key2 if any.
          */
          SEL_ARG *tmp2= new SEL_ARG(key2_cpy);
          if (!tmp2)
            return 0; // OOM
          key1=key1->insert(tmp2);
          key2=key2->next;
          goto end;
        }
        if (tmp->cmp_min_to_max(&key2_cpy) > 0)
        {
          /*
            The next range in key1 does not overlap with key2_cpy.
            Insert this range into key1 and move on to the next range
            in key2.
          */
          SEL_ARG *tmp2= new SEL_ARG(key2_cpy);
          if (!tmp2)
            return 0;                           // OOM
          key1=key1->insert(tmp2);
          break;
        }
        /*
          key2_cpy overlaps with the next range in key1 and the case
          is now "key2.min <= tmp.min <= key2.max". Go back to for(;;)
          to handle this situation.
        */
        continue;
      }
      else
      {
        /*
          This is the case:
          key2_cpy:   [-------]
          tmp:        [------------]

          Result:
          key1:       [-------][---]
                      ^        ^
                      new_arg  tmp
          Steps:
           0) If tmp->next_key_part is empty: do nothing. Reason:
              (key2_cpy->next_key_part OR tmp->next_key_part) will be
              empty and therefore equal to tmp->next_key_part. Thus,
              the range in key2_cpy is completely covered by tmp
           1) Make new_arg with range [tmp.min, key2_cpy.max].
              new_arg->next_key_part is OR between next_key_part
              of tmp and key2_cpy
           2) Make tmp the range [key2.max, tmp.max]
           3) Insert new_arg into key1
        */
        if (!tmp->next_key_part) // Step 0
        {
          key2_cpy.increment_use_count(-1);     // Free not used tree
          break;
        }
        SEL_ARG *new_arg=tmp->clone_last(&key2_cpy);
        if (!new_arg)
          return 0; // OOM
        tmp->copy_max_to_min(&key2_cpy);
        tmp->increment_use_count(key1->use_count+1);
        /* Increment key count as it may be used for next loop */
        key2_cpy.increment_use_count(1);
        new_arg->next_key_part= key_or(param, tmp->next_key_part,
                                       key2_cpy.next_key_part);
        key1=key1->insert(new_arg);
        break;
      }
    }
    // Move on to next range in key2
    key2=key2->next;                            
  }

end:
  /*
    Add key2 ranges that are non-overlapping with and higher than the
    highest range in key1.
  */
  while (key2)
  {
    SEL_ARG *next=key2->next;
    if (key2_shared)
    {
      SEL_ARG *tmp=new SEL_ARG(*key2);          // Must make copy
      if (!tmp)
        return 0;
      key2->increment_use_count(key1->use_count+1);
      key1=key1->insert(tmp);
    }
    else
      key1=key1->insert(key2);                  // Will destroy key2_root
    key2=next;
  }
  key1->use_count++;

  return key1;
}


/* Compare if two trees are equal */

static bool eq_tree(SEL_ARG* a,SEL_ARG *b)
{
  if (a == b)
    return 1;
  if (!a || !b || !a->is_same(b))
    return 0;
  if (a->left != &null_element && b->left != &null_element)
  {
    if (!eq_tree(a->left,b->left))
      return 0;
  }
  else if (a->left != &null_element || b->left != &null_element)
    return 0;
  if (a->right != &null_element && b->right != &null_element)
  {
    if (!eq_tree(a->right,b->right))
      return 0;
  }
  else if (a->right != &null_element || b->right != &null_element)
    return 0;
  if (a->next_key_part != b->next_key_part)
  {						// Sub range
    if (!a->next_key_part != !b->next_key_part ||
	!eq_tree(a->next_key_part, b->next_key_part))
      return 0;
  }
  return 1;
}


SEL_ARG *
SEL_ARG::insert(SEL_ARG *key)
{
  SEL_ARG *element,**UNINIT_VAR(par),*UNINIT_VAR(last_element);

  for (element= this; element != &null_element ; )
  {
    last_element=element;
    if (key->cmp_min_to_min(element) > 0)
    {
      par= &element->right; element= element->right;
    }
    else
    {
      par = &element->left; element= element->left;
    }
  }
  *par=key;
  key->parent=last_element;
	/* Link in list */
  if (par == &last_element->left)
  {
    key->next=last_element;
    if ((key->prev=last_element->prev))
      key->prev->next=key;
    last_element->prev=key;
  }
  else
  {
    if ((key->next=last_element->next))
      key->next->prev=key;
    key->prev=last_element;
    last_element->next=key;
  }
  key->left=key->right= &null_element;
  SEL_ARG *root=rb_insert(key);			// rebalance tree
  root->use_count=this->use_count;		// copy root info
  root->elements= this->elements+1;
  root->maybe_flag=this->maybe_flag;
  return root;
}


/*
** Find best key with min <= given key
** Because the call context this should never return 0 to get_range
*/

SEL_ARG *
SEL_ARG::find_range(SEL_ARG *key)
{
  SEL_ARG *element=this,*found=0;

  for (;;)
  {
    if (element == &null_element)
      return found;
    int cmp=element->cmp_min_to_min(key);
    if (cmp == 0)
      return element;
    if (cmp < 0)
    {
      found=element;
      element=element->right;
    }
    else
      element=element->left;
  }
}


/*
  Remove a element from the tree

  SYNOPSIS
    tree_delete()
    key		Key that is to be deleted from tree (this)

  NOTE
    This also frees all sub trees that is used by the element

  RETURN
    root of new tree (with key deleted)
*/

SEL_ARG *
SEL_ARG::tree_delete(SEL_ARG *key)
{
  enum leaf_color remove_color;
  SEL_ARG *root,*nod,**par,*fix_par;
  DBUG_ENTER("tree_delete");

  root=this;
  this->parent= 0;

  /* Unlink from list */
  if (key->prev)
    key->prev->next=key->next;
  if (key->next)
    key->next->prev=key->prev;
  key->increment_use_count(-1);
  if (!key->parent)
    par= &root;
  else
    par=key->parent_ptr();

  if (key->left == &null_element)
  {
    *par=nod=key->right;
    fix_par=key->parent;
    if (nod != &null_element)
      nod->parent=fix_par;
    remove_color= key->color;
  }
  else if (key->right == &null_element)
  {
    *par= nod=key->left;
    nod->parent=fix_par=key->parent;
    remove_color= key->color;
  }
  else
  {
    SEL_ARG *tmp=key->next;			// next bigger key (exist!)
    nod= *tmp->parent_ptr()= tmp->right;	// unlink tmp from tree
    fix_par=tmp->parent;
    if (nod != &null_element)
      nod->parent=fix_par;
    remove_color= tmp->color;

    tmp->parent=key->parent;			// Move node in place of key
    (tmp->left=key->left)->parent=tmp;
    if ((tmp->right=key->right) != &null_element)
      tmp->right->parent=tmp;
    tmp->color=key->color;
    *par=tmp;
    if (fix_par == key)				// key->right == key->next
      fix_par=tmp;				// new parent of nod
  }

  if (root == &null_element)
    DBUG_RETURN(0);				// Maybe root later
  if (remove_color == BLACK)
    root=rb_delete_fixup(root,nod,fix_par);
  test_rb_tree(root,root->parent);

  root->use_count=this->use_count;		// Fix root counters
  root->elements=this->elements-1;
  root->maybe_flag=this->maybe_flag;
  DBUG_RETURN(root);
}


	/* Functions to fix up the tree after insert and delete */

static void left_rotate(SEL_ARG **root,SEL_ARG *leaf)
{
  SEL_ARG *y=leaf->right;
  leaf->right=y->left;
  if (y->left != &null_element)
    y->left->parent=leaf;
  if (!(y->parent=leaf->parent))
    *root=y;
  else
    *leaf->parent_ptr()=y;
  y->left=leaf;
  leaf->parent=y;
}

static void right_rotate(SEL_ARG **root,SEL_ARG *leaf)
{
  SEL_ARG *y=leaf->left;
  leaf->left=y->right;
  if (y->right != &null_element)
    y->right->parent=leaf;
  if (!(y->parent=leaf->parent))
    *root=y;
  else
    *leaf->parent_ptr()=y;
  y->right=leaf;
  leaf->parent=y;
}


SEL_ARG *
SEL_ARG::rb_insert(SEL_ARG *leaf)
{
  SEL_ARG *y,*par,*par2,*root;
  root= this; root->parent= 0;

  leaf->color=RED;
  while (leaf != root && (par= leaf->parent)->color == RED)
  {					// This can't be root or 1 level under
    if (par == (par2= leaf->parent->parent)->left)
    {
      y= par2->right;
      if (y->color == RED)
      {
	par->color=BLACK;
	y->color=BLACK;
	leaf=par2;
	leaf->color=RED;		/* And the loop continues */
      }
      else
      {
	if (leaf == par->right)
	{
	  left_rotate(&root,leaf->parent);
	  par=leaf;			/* leaf is now parent to old leaf */
	}
	par->color=BLACK;
	par2->color=RED;
	right_rotate(&root,par2);
	break;
      }
    }
    else
    {
      y= par2->left;
      if (y->color == RED)
      {
	par->color=BLACK;
	y->color=BLACK;
	leaf=par2;
	leaf->color=RED;		/* And the loop continues */
      }
      else
      {
	if (leaf == par->left)
	{
	  right_rotate(&root,par);
	  par=leaf;
	}
	par->color=BLACK;
	par2->color=RED;
	left_rotate(&root,par2);
	break;
      }
    }
  }
  root->color=BLACK;
  test_rb_tree(root,root->parent);
  return root;
}


SEL_ARG *rb_delete_fixup(SEL_ARG *root,SEL_ARG *key,SEL_ARG *par)
{
  SEL_ARG *x,*w;
  root->parent=0;

  x= key;
  while (x != root && x->color == SEL_ARG::BLACK)
  {
    if (x == par->left)
    {
      w=par->right;
      if (w->color == SEL_ARG::RED)
      {
	w->color=SEL_ARG::BLACK;
	par->color=SEL_ARG::RED;
	left_rotate(&root,par);
	w=par->right;
      }
      if (w->left->color == SEL_ARG::BLACK && w->right->color == SEL_ARG::BLACK)
      {
	w->color=SEL_ARG::RED;
	x=par;
      }
      else
      {
	if (w->right->color == SEL_ARG::BLACK)
	{
	  w->left->color=SEL_ARG::BLACK;
	  w->color=SEL_ARG::RED;
	  right_rotate(&root,w);
	  w=par->right;
	}
	w->color=par->color;
	par->color=SEL_ARG::BLACK;
	w->right->color=SEL_ARG::BLACK;
	left_rotate(&root,par);
	x=root;
	break;
      }
    }
    else
    {
      w=par->left;
      if (w->color == SEL_ARG::RED)
      {
	w->color=SEL_ARG::BLACK;
	par->color=SEL_ARG::RED;
	right_rotate(&root,par);
	w=par->left;
      }
      if (w->right->color == SEL_ARG::BLACK && w->left->color == SEL_ARG::BLACK)
      {
	w->color=SEL_ARG::RED;
	x=par;
      }
      else
      {
	if (w->left->color == SEL_ARG::BLACK)
	{
	  w->right->color=SEL_ARG::BLACK;
	  w->color=SEL_ARG::RED;
	  left_rotate(&root,w);
	  w=par->left;
	}
	w->color=par->color;
	par->color=SEL_ARG::BLACK;
	w->left->color=SEL_ARG::BLACK;
	right_rotate(&root,par);
	x=root;
	break;
      }
    }
    par=x->parent;
  }
  x->color=SEL_ARG::BLACK;
  return root;
}


	/* Test that the properties for a red-black tree hold */

#ifdef EXTRA_DEBUG
int test_rb_tree(SEL_ARG *element,SEL_ARG *parent)
{
  int count_l,count_r;

  if (element == &null_element)
    return 0;					// Found end of tree
  if (element->parent != parent)
  {
    sql_print_error("Wrong tree: Parent doesn't point at parent");
    return -1;
  }
  if (element->color == SEL_ARG::RED &&
      (element->left->color == SEL_ARG::RED ||
       element->right->color == SEL_ARG::RED))
  {
    sql_print_error("Wrong tree: Found two red in a row");
    return -1;
  }
  if (element->left == element->right && element->left != &null_element)
  {						// Dummy test
    sql_print_error("Wrong tree: Found right == left");
    return -1;
  }
  count_l=test_rb_tree(element->left,element);
  count_r=test_rb_tree(element->right,element);
  if (count_l >= 0 && count_r >= 0)
  {
    if (count_l == count_r)
      return count_l+(element->color == SEL_ARG::BLACK);
    sql_print_error("Wrong tree: Incorrect black-count: %d - %d",
	    count_l,count_r);
  }
  return -1;					// Error, no more warnings
}


/**
  Count how many times SEL_ARG graph "root" refers to its part "key" via
  transitive closure.
  
  @param root  An RB-Root node in a SEL_ARG graph.
  @param key   Another RB-Root node in that SEL_ARG graph.

  The passed "root" node may refer to "key" node via root->next_key_part,
  root->next->n

  This function counts how many times the node "key" is referred (via
  SEL_ARG::next_key_part) by 
  - intervals of RB-tree pointed by "root", 
  - intervals of RB-trees that are pointed by SEL_ARG::next_key_part from 
  intervals of RB-tree pointed by "root",
  - and so on.
    
  Here is an example (horizontal links represent next_key_part pointers, 
  vertical links - next/prev prev pointers):  
    
         +----+               $
         |root|-----------------+
         +----+               $ |
           |                  $ |
           |                  $ |
         +----+       +---+   $ |     +---+    Here the return value
         |    |- ... -|   |---$-+--+->|key|    will be 4.
         +----+       +---+   $ |  |  +---+
           |                  $ |  |
          ...                 $ |  |
           |                  $ |  |
         +----+   +---+       $ |  |
         |    |---|   |---------+  |
         +----+   +---+       $    |
           |        |         $    |
          ...     +---+       $    |
                  |   |------------+
                  +---+       $
  @return 
  Number of links to "key" from nodes reachable from "root".
*/

static ulong count_key_part_usage(SEL_ARG *root, SEL_ARG *key)
{
  ulong count= 0;
  for (root=root->first(); root ; root=root->next)
  {
    if (root->next_key_part)
    {
      if (root->next_key_part == key)
	count++;
      if (root->next_key_part->part < key->part)
	count+=count_key_part_usage(root->next_key_part,key);
    }
  }
  return count;
}


/*
  Check if SEL_ARG::use_count value is correct

  SYNOPSIS
    SEL_ARG::test_use_count()
      root  The root node of the SEL_ARG graph (an RB-tree root node that
            has the least value of sel_arg->part in the entire graph, and
            thus is the "origin" of the graph)

  DESCRIPTION
    Check if SEL_ARG::use_count value is correct. See the definition of
    use_count for what is "correct".
*/

void SEL_ARG::test_use_count(SEL_ARG *root)
{
  uint e_count=0;
  if (this == root && use_count != 1)
  {
    sql_print_information("Use_count: Wrong count %lu for root",use_count);
    return;
  }
  if (this->type != SEL_ARG::KEY_RANGE)
    return;
  for (SEL_ARG *pos=first(); pos ; pos=pos->next)
  {
    e_count++;
    if (pos->next_key_part)
    {
      ulong count=count_key_part_usage(root,pos->next_key_part);
      if (count > pos->next_key_part->use_count)
      {
        sql_print_information("Use_count: Wrong count for key at 0x%lx, %lu "
                              "should be %lu", (long unsigned int)pos,
                              pos->next_key_part->use_count, count);
	return;
      }
      pos->next_key_part->test_use_count(root);
    }
  }
  if (e_count != elements)
    sql_print_warning("Wrong use count: %u (should be %u) for tree at 0x%lx",
                      e_count, elements, (long unsigned int) this);
}

#endif

/****************************************************************************
  MRR Range Sequence Interface implementation that walks a SEL_ARG* tree.
 ****************************************************************************/

/* MRR range sequence, SEL_ARG* implementation: stack entry */
typedef struct st_range_seq_entry 
{
  /* 
    Pointers in min and max keys. They point to right-after-end of key
    images. The 0-th entry has these pointing to key tuple start.
  */
  uchar *min_key, *max_key;
  
  /* 
    Flags, for {keypart0, keypart1, ... this_keypart} subtuple.
    min_key_flag may have NULL_RANGE set.
  */
  uint min_key_flag, max_key_flag;
  
  /* Number of key parts */
  uint min_key_parts, max_key_parts;
  SEL_ARG *key_tree;
} RANGE_SEQ_ENTRY;


/*
  MRR range sequence, SEL_ARG* implementation: SEL_ARG graph traversal context
*/
typedef struct st_sel_arg_range_seq
{
  uint keyno;      /* index of used tree in SEL_TREE structure */
  uint real_keyno; /* Number of the index in tables */
  PARAM *param;
  SEL_ARG *start; /* Root node of the traversed SEL_ARG* graph */
  
  RANGE_SEQ_ENTRY stack[MAX_REF_PARTS];
  int i; /* Index of last used element in the above array */
  
  bool at_start; /* TRUE <=> The traversal has just started */
} SEL_ARG_RANGE_SEQ;


/*
  Range sequence interface, SEL_ARG* implementation: Initialize the traversal

  SYNOPSIS
    init()
      init_params  SEL_ARG tree traversal context
      n_ranges     [ignored] The number of ranges obtained 
      flags        [ignored] HA_MRR_SINGLE_POINT, HA_MRR_FIXED_KEY

  RETURN
    Value of init_param
*/

range_seq_t sel_arg_range_seq_init(void *init_param, uint n_ranges, uint flags)
{
  SEL_ARG_RANGE_SEQ *seq= (SEL_ARG_RANGE_SEQ*)init_param;
  seq->at_start= TRUE;
  seq->stack[0].key_tree= NULL;
  seq->stack[0].min_key= (uchar*)seq->param->min_key;
  seq->stack[0].min_key_flag= 0;
  seq->stack[0].min_key_parts= 0;

  seq->stack[0].max_key= (uchar*)seq->param->max_key;
  seq->stack[0].max_key_flag= 0;
  seq->stack[0].max_key_parts= 0;
  seq->i= 0;
  return init_param;
}


static void step_down_to(SEL_ARG_RANGE_SEQ *arg, SEL_ARG *key_tree)
{
  RANGE_SEQ_ENTRY *cur= &arg->stack[arg->i+1];
  RANGE_SEQ_ENTRY *prev= &arg->stack[arg->i];
  
  cur->key_tree= key_tree;
  cur->min_key= prev->min_key;
  cur->max_key= prev->max_key;
  cur->min_key_parts= prev->min_key_parts;
  cur->max_key_parts= prev->max_key_parts;

  uint16 stor_length= arg->param->key[arg->keyno][key_tree->part].store_length;
  /* psergey-merge-done:
  key_tree->store(arg->param->key[arg->keyno][key_tree->part].store_length,
                  &cur->min_key, prev->min_key_flag,
                  &cur->max_key, prev->max_key_flag);
  */
  cur->min_key_parts += key_tree->store_min(stor_length, &cur->min_key,
                                            prev->min_key_flag);
  cur->max_key_parts += key_tree->store_max(stor_length, &cur->max_key,
                                            prev->max_key_flag);

  cur->min_key_flag= prev->min_key_flag | key_tree->min_flag;
  cur->max_key_flag= prev->max_key_flag | key_tree->max_flag;

  if (key_tree->is_null_interval())
    cur->min_key_flag |= NULL_RANGE;
  (arg->i)++;
}


/*
  Range sequence interface, SEL_ARG* implementation: get the next interval
  
  SYNOPSIS
    sel_arg_range_seq_next()
      rseq        Value returned from sel_arg_range_seq_init
      range  OUT  Store information about the range here

  DESCRIPTION
    This is "get_next" function for Range sequence interface implementation
    for SEL_ARG* tree.

  IMPLEMENTATION
    The traversal also updates those param members:
      - is_ror_scan
      - range_count
      - max_key_part

  RETURN
    0  Ok
    1  No more ranges in the sequence
*/

//psergey-merge-todo: support check_quick_keys:max_keypart
uint sel_arg_range_seq_next(range_seq_t rseq, KEY_MULTI_RANGE *range)
{
  SEL_ARG *key_tree;
  SEL_ARG_RANGE_SEQ *seq= (SEL_ARG_RANGE_SEQ*)rseq;
  if (seq->at_start)
  {
    key_tree= seq->start;
    seq->at_start= FALSE;
    goto walk_up_n_right;
  }

  key_tree= seq->stack[seq->i].key_tree;
  /* Ok, we're at some "full tuple" position in the tree */
 
  /* Step down if we can */
  if (key_tree->next && key_tree->next != &null_element)
  {
    //step down; (update the tuple, we'll step right and stay there)
    seq->i--;
    step_down_to(seq, key_tree->next);
    key_tree= key_tree->next;
    seq->param->is_ror_scan= FALSE;
    goto walk_right_n_up;
  }

  /* Ok, can't step down, walk left until we can step down */
  while (1)
  {
    if (seq->i == 1) // can't step left
      return 1;

    /* Step left */
    seq->i--;
    key_tree= seq->stack[seq->i].key_tree;

    /* Step down if we can */
    if (key_tree->next && key_tree->next != &null_element)
    {
      // Step down; update the tuple
      seq->i--;
      step_down_to(seq, key_tree->next);
      key_tree= key_tree->next;
      seq->param->is_ror_scan= FALSE;
      break;
    }
  }

  /*
    Ok, we've stepped down from the path to previous tuple.
    Walk right-up while we can
  */
walk_right_n_up:
  while (key_tree->next_key_part && key_tree->next_key_part != &null_element && 
         key_tree->next_key_part->part == key_tree->part + 1 &&
         key_tree->next_key_part->type == SEL_ARG::KEY_RANGE)
  {
    {
      RANGE_SEQ_ENTRY *cur= &seq->stack[seq->i];
      uint min_key_length= cur->min_key - seq->param->min_key;
      uint max_key_length= cur->max_key - seq->param->max_key;
      uint len= cur->min_key - cur[-1].min_key;
      if (!(min_key_length == max_key_length &&
            !memcmp(cur[-1].min_key, cur[-1].max_key, len) &&
            !key_tree->min_flag && !key_tree->max_flag))
      {
        seq->param->is_ror_scan= FALSE;
        if (!key_tree->min_flag)
          cur->min_key_parts += 
            key_tree->next_key_part->store_min_key(seq->param->key[seq->keyno],
                                                   &cur->min_key,
                                                   &cur->min_key_flag,
                                                   MAX_KEY);
        if (!key_tree->max_flag)
          cur->max_key_parts += 
            key_tree->next_key_part->store_max_key(seq->param->key[seq->keyno],
                                                   &cur->max_key,
                                                   &cur->max_key_flag,
                                                   MAX_KEY);
        break;
      }
    }
  
    /*
      Ok, current atomic interval is in form "t.field=const" and there is
      next_key_part interval. Step right, and walk up from there.
    */
    key_tree= key_tree->next_key_part;

walk_up_n_right:
    while (key_tree->prev && key_tree->prev != &null_element)
    {
      /* Step up */
      key_tree= key_tree->prev;
    }
    step_down_to(seq, key_tree);
  }

  /* Ok got a tuple */
  RANGE_SEQ_ENTRY *cur= &seq->stack[seq->i];
  uint min_key_length= cur->min_key - seq->param->min_key;
  
  range->ptr= (char*)(int)(key_tree->part);
  if (cur->min_key_flag & GEOM_FLAG)
  {
    range->range_flag= cur->min_key_flag;

    /* Here minimum contains also function code bits, and maximum is +inf */
    range->start_key.key=    seq->param->min_key;
    range->start_key.length= min_key_length;
    range->start_key.flag=  (ha_rkey_function) (cur->min_key_flag ^ GEOM_FLAG);
  }
  else
  {
    range->range_flag= cur->min_key_flag | cur->max_key_flag;
    
    range->start_key.key=    seq->param->min_key;
    range->start_key.length= cur->min_key - seq->param->min_key;
    range->start_key.keypart_map= make_prev_keypart_map(cur->min_key_parts);
    range->start_key.flag= (cur->min_key_flag & NEAR_MIN ? HA_READ_AFTER_KEY : 
                                                           HA_READ_KEY_EXACT);

    range->end_key.key=    seq->param->max_key;
    range->end_key.length= cur->max_key - seq->param->max_key;
    range->end_key.keypart_map= make_prev_keypart_map(cur->max_key_parts);
    range->end_key.flag= (cur->max_key_flag & NEAR_MAX ? HA_READ_BEFORE_KEY : 
                                                         HA_READ_AFTER_KEY);

    if (!(cur->min_key_flag & ~NULL_RANGE) && !cur->max_key_flag &&
        (uint)key_tree->part+1 == seq->param->table->key_info[seq->real_keyno].key_parts &&
        (seq->param->table->key_info[seq->real_keyno].flags & HA_NOSAME) ==
        HA_NOSAME &&
        range->start_key.length == range->end_key.length &&
        !memcmp(seq->param->min_key,seq->param->max_key,range->start_key.length))
      range->range_flag= UNIQUE_RANGE | (cur->min_key_flag & NULL_RANGE);
      
    if (seq->param->is_ror_scan)
    {
      /*
        If we get here, the condition on the key was converted to form
        "(keyXpart1 = c1) AND ... AND (keyXpart{key_tree->part - 1} = cN) AND
          somecond(keyXpart{key_tree->part})"
        Check if
          somecond is "keyXpart{key_tree->part} = const" and
          uncovered "tail" of KeyX parts is either empty or is identical to
          first members of clustered primary key.
      */
      if (!(!(cur->min_key_flag & ~NULL_RANGE) && !cur->max_key_flag &&
            (range->start_key.length == range->end_key.length) &&
            !memcmp(range->start_key.key, range->end_key.key, range->start_key.length) &&
            is_key_scan_ror(seq->param, seq->real_keyno, key_tree->part + 1)))
        seq->param->is_ror_scan= FALSE;
    }
  }
  seq->param->range_count++;
  seq->param->max_key_part=max(seq->param->max_key_part,key_tree->part);
  return 0;
}


/*
  Calculate estimate of number records that will be retrieved by a range
  scan on given index using given SEL_ARG intervals tree.

  SYNOPSIS
    check_quick_select()
      param             Parameter from test_quick_select
      idx               Number of index to use in PARAM::key SEL_TREE::key
      index_only        TRUE  - assume only index tuples will be accessed
                        FALSE - assume full table rows will be read
      tree              Transformed selection condition, tree->key[idx] holds
                        the intervals for the given index.
      update_tbl_stats  TRUE <=> update table->quick_* with information
                        about range scan we've evaluated.
      mrr_flags   INOUT MRR access flags
      cost        OUT   Scan cost

  NOTES
    param->is_ror_scan is set to reflect if the key scan is a ROR (see
    is_key_scan_ror function for more info)
    param->table->quick_*, param->range_count (and maybe others) are
    updated with data of given key scan, see quick_range_seq_next for details.

  RETURN
    Estimate # of records to be retrieved.
    HA_POS_ERROR if estimate calculation failed due to table handler problems.
*/

static
ha_rows check_quick_select(PARAM *param, uint idx, bool index_only,
                           SEL_ARG *tree, bool update_tbl_stats, 
                           uint *mrr_flags, uint *bufsize, COST_VECT *cost)
{
  SEL_ARG_RANGE_SEQ seq;
  RANGE_SEQ_IF seq_if = {sel_arg_range_seq_init, sel_arg_range_seq_next, 0, 0};
  handler *file= param->table->file;
  ha_rows rows;
  uint keynr= param->real_keynr[idx];
  DBUG_ENTER("check_quick_select");
  
  /* Handle cases when we don't have a valid non-empty list of range */
  if (!tree)
    DBUG_RETURN(HA_POS_ERROR);
  if (tree->type == SEL_ARG::IMPOSSIBLE)
    DBUG_RETURN(0L);
  if (tree->type != SEL_ARG::KEY_RANGE || tree->part != 0)
    DBUG_RETURN(HA_POS_ERROR);				// Don't use tree

  seq.keyno= idx;
  seq.real_keyno= keynr;
  seq.param= param;
  seq.start= tree;

  param->range_count=0;
  param->max_key_part=0;

  param->is_ror_scan= TRUE;
  if (file->index_flags(keynr, 0, TRUE) & HA_KEY_SCAN_NOT_ROR)
    param->is_ror_scan= FALSE;
  
  *mrr_flags= param->force_default_mrr? HA_MRR_USE_DEFAULT_IMPL: 0;
  /*
    Pass HA_MRR_SORTED to see if MRR implementation can handle sorting.
  */
  *mrr_flags|= HA_MRR_NO_ASSOCIATION | HA_MRR_SORTED;

  bool pk_is_clustered= file->primary_key_is_clustered();
  if (index_only && 
      (file->index_flags(keynr, param->max_key_part, 1) & HA_KEYREAD_ONLY) &&
      !(pk_is_clustered && keynr == param->table->s->primary_key))
     *mrr_flags |= HA_MRR_INDEX_ONLY;
  
  if (current_thd->lex->sql_command != SQLCOM_SELECT)
    *mrr_flags |= HA_MRR_USE_DEFAULT_IMPL;

  *bufsize= param->thd->variables.read_rnd_buff_size;
  // Sets is_ror_scan to false for some queries, e.g. multi-ranges
  rows= file->multi_range_read_info_const(keynr, &seq_if, (void*)&seq, 0,
                                          bufsize, mrr_flags, cost);
  if (rows != HA_POS_ERROR)
  {
    param->table->quick_rows[keynr]=rows;
    if (update_tbl_stats)
    {
      param->table->quick_keys.set_bit(keynr);
      param->table->quick_key_parts[keynr]=param->max_key_part+1;
      param->table->quick_n_ranges[keynr]= param->range_count;
      param->table->quick_condition_rows=
        min(param->table->quick_condition_rows, rows);
    }
  }
  /* Figure out if the key scan is ROR (returns rows in ROWID order) or not */
  enum ha_key_alg key_alg= param->table->key_info[seq.real_keyno].algorithm;
  if ((key_alg != HA_KEY_ALG_BTREE) && (key_alg!= HA_KEY_ALG_UNDEF))
  {
    /* 
      All scans are non-ROR scans for those index types.
      TODO: Don't have this logic here, make table engines return 
      appropriate flags instead.
    */
    param->is_ror_scan= FALSE;
  }
  else
  {
    /* Clustered PK scan is always a ROR scan (TODO: same as above) */
    if (param->table->s->primary_key == keynr && pk_is_clustered)
      param->is_ror_scan= TRUE;
  }
  if (param->table->file->index_flags(keynr, 0, TRUE) & HA_KEY_SCAN_NOT_ROR)
    param->is_ror_scan= FALSE;
  DBUG_PRINT("exit", ("Records: %lu", (ulong) rows));
  DBUG_RETURN(rows);
}


/*
  Check if key scan on given index with equality conditions on first n key
  parts is a ROR scan.

  SYNOPSIS
    is_key_scan_ror()
      param  Parameter from test_quick_select
      keynr  Number of key in the table. The key must not be a clustered
             primary key.
      nparts Number of first key parts for which equality conditions
             are present.

  NOTES
    ROR (Rowid Ordered Retrieval) key scan is a key scan that produces
    ordered sequence of rowids (ha_xxx::cmp_ref is the comparison function)

    This function is needed to handle a practically-important special case:
    an index scan is a ROR scan if it is done using a condition in form

        "key1_1=c_1 AND ... AND key1_n=c_n"

    where the index is defined on (key1_1, ..., key1_N [,a_1, ..., a_n])

    and the table has a clustered Primary Key defined as 

      PRIMARY KEY(a_1, ..., a_n, b1, ..., b_k) 
    
    i.e. the first key parts of it are identical to uncovered parts ot the 
    key being scanned. This function assumes that the index flags do not
    include HA_KEY_SCAN_NOT_ROR flag (that is checked elsewhere).

    Check (1) is made in quick_range_seq_next()

  RETURN
    TRUE   The scan is ROR-scan
    FALSE  Otherwise
*/

static bool is_key_scan_ror(PARAM *param, uint keynr, uint8 nparts)
{
  KEY *table_key= param->table->key_info + keynr;
  KEY_PART_INFO *key_part= table_key->key_part + nparts;
  KEY_PART_INFO *key_part_end= (table_key->key_part +
                                table_key->key_parts);
  uint pk_number;
  
  for (KEY_PART_INFO *kp= table_key->key_part; kp < key_part; kp++)
  {
    uint16 fieldnr= param->table->key_info[keynr].
                    key_part[kp - table_key->key_part].fieldnr - 1;
    if (param->table->field[fieldnr]->key_length() != kp->length)
      return FALSE;
  }

  if (key_part == key_part_end)
    return TRUE;

  key_part= table_key->key_part + nparts;
  pk_number= param->table->s->primary_key;
  if (!param->table->file->primary_key_is_clustered() || pk_number == MAX_KEY)
    return FALSE;

  KEY_PART_INFO *pk_part= param->table->key_info[pk_number].key_part;
  KEY_PART_INFO *pk_part_end= pk_part +
                              param->table->key_info[pk_number].key_parts;
  for (;(key_part!=key_part_end) && (pk_part != pk_part_end);
       ++key_part, ++pk_part)
  {
    if ((key_part->field != pk_part->field) ||
        (key_part->length != pk_part->length))
      return FALSE;
  }
  return (key_part == key_part_end);
}


/*
  Create a QUICK_RANGE_SELECT from given key and SEL_ARG tree for that key.

  SYNOPSIS
    get_quick_select()
      param
      idx            Index of used key in param->key.
      key_tree       SEL_ARG tree for the used key
      mrr_flags      MRR parameter for quick select
      mrr_buf_size   MRR parameter for quick select
      parent_alloc   If not NULL, use it to allocate memory for
                     quick select data. Otherwise use quick->alloc.
  NOTES
    The caller must call QUICK_SELECT::init for returned quick select.

    CAUTION! This function may change thd->mem_root to a MEM_ROOT which will be
    deallocated when the returned quick select is deleted.

  RETURN
    NULL on error
    otherwise created quick select
*/

QUICK_RANGE_SELECT *
get_quick_select(PARAM *param,uint idx,SEL_ARG *key_tree, uint mrr_flags,
                 uint mrr_buf_size, MEM_ROOT *parent_alloc)
{
  QUICK_RANGE_SELECT *quick;
  bool create_err= FALSE;
  DBUG_ENTER("get_quick_select");

  if (param->table->key_info[param->real_keynr[idx]].flags & HA_SPATIAL)
    quick=new QUICK_RANGE_SELECT_GEOM(param->thd, param->table,
                                      param->real_keynr[idx],
                                      test(parent_alloc),
                                      parent_alloc, &create_err);
  else
    quick=new QUICK_RANGE_SELECT(param->thd, param->table,
                                 param->real_keynr[idx],
                                 test(parent_alloc), NULL, &create_err);

  if (quick)
  {
    if (create_err ||
	get_quick_keys(param,quick,param->key[idx],key_tree,param->min_key,0,
		       param->max_key,0))
    {
      delete quick;
      quick=0;
    }
    else
    {
      quick->mrr_flags= mrr_flags;
      quick->mrr_buf_size= mrr_buf_size;
      quick->key_parts=(KEY_PART*)
        memdup_root(parent_alloc? parent_alloc : &quick->alloc,
                    (char*) param->key[idx],
                    sizeof(KEY_PART)*
                    param->table->key_info[param->real_keynr[idx]].key_parts);
    }
  }
  DBUG_RETURN(quick);
}


/*
** Fix this to get all possible sub_ranges
*/
bool
get_quick_keys(PARAM *param,QUICK_RANGE_SELECT *quick,KEY_PART *key,
	       SEL_ARG *key_tree, uchar *min_key,uint min_key_flag,
	       uchar *max_key, uint max_key_flag)
{
  QUICK_RANGE *range;
  uint flag;
  int min_part= key_tree->part-1, // # of keypart values in min_key buffer
      max_part= key_tree->part-1; // # of keypart values in max_key buffer

  if (key_tree->left != &null_element)
  {
    if (get_quick_keys(param,quick,key,key_tree->left,
		       min_key,min_key_flag, max_key, max_key_flag))
      return 1;
  }
  uchar *tmp_min_key=min_key,*tmp_max_key=max_key;
  min_part+= key_tree->store_min(key[key_tree->part].store_length,
                                 &tmp_min_key,min_key_flag);
  max_part+= key_tree->store_max(key[key_tree->part].store_length,
                                 &tmp_max_key,max_key_flag);

  if (key_tree->next_key_part &&
      key_tree->next_key_part->type == SEL_ARG::KEY_RANGE &&
      key_tree->next_key_part->part == key_tree->part+1)
  {						  // const key as prefix
    if ((tmp_min_key - min_key) == (tmp_max_key - max_key) &&
         memcmp(min_key, max_key, (uint)(tmp_max_key - max_key))==0 &&
	 key_tree->min_flag==0 && key_tree->max_flag==0)
    {
      if (get_quick_keys(param,quick,key,key_tree->next_key_part,
			 tmp_min_key, min_key_flag | key_tree->min_flag,
			 tmp_max_key, max_key_flag | key_tree->max_flag))
	return 1;
      goto end;					// Ugly, but efficient
    }
    {
      uint tmp_min_flag=key_tree->min_flag,tmp_max_flag=key_tree->max_flag;
      if (!tmp_min_flag)
        min_part+= key_tree->next_key_part->store_min_key(key,
                                                          &tmp_min_key,
                                                          &tmp_min_flag,
                                                          MAX_KEY);
      if (!tmp_max_flag)
        max_part+= key_tree->next_key_part->store_max_key(key,
                                                          &tmp_max_key,
                                                          &tmp_max_flag,
                                                          MAX_KEY);
      flag=tmp_min_flag | tmp_max_flag;
    }
  }
  else
  {
    flag = (key_tree->min_flag & GEOM_FLAG) ?
      key_tree->min_flag : key_tree->min_flag | key_tree->max_flag;
  }

  /*
    Ensure that some part of min_key and max_key are used.  If not,
    regard this as no lower/upper range
  */
  if ((flag & GEOM_FLAG) == 0)
  {
    if (tmp_min_key != param->min_key)
      flag&= ~NO_MIN_RANGE;
    else
      flag|= NO_MIN_RANGE;
    if (tmp_max_key != param->max_key)
      flag&= ~NO_MAX_RANGE;
    else
      flag|= NO_MAX_RANGE;
  }
  if (flag == 0)
  {
    uint length= (uint) (tmp_min_key - param->min_key);
    if (length == (uint) (tmp_max_key - param->max_key) &&
	!memcmp(param->min_key,param->max_key,length))
    {
      KEY *table_key=quick->head->key_info+quick->index;
      flag=EQ_RANGE;
      if ((table_key->flags & HA_NOSAME) && key->part == table_key->key_parts-1)
      {
	if (!(table_key->flags & HA_NULL_PART_KEY) ||
	    !null_part_in_key(key,
			      param->min_key,
			      (uint) (tmp_min_key - param->min_key)))
	  flag|= UNIQUE_RANGE;
	else
	  flag|= NULL_RANGE;
      }
    }
  }

  /* Get range for retrieving rows in QUICK_SELECT::get_next */
  if (!(range= new QUICK_RANGE(param->min_key,
			       (uint) (tmp_min_key - param->min_key),
                               min_part >=0 ? make_keypart_map(min_part) : 0,
			       param->max_key,
			       (uint) (tmp_max_key - param->max_key),
                               max_part >=0 ? make_keypart_map(max_part) : 0,
			       flag)))
    return 1;			// out of memory

  set_if_bigger(quick->max_used_key_length, range->min_length);
  set_if_bigger(quick->max_used_key_length, range->max_length);
  set_if_bigger(quick->used_key_parts, (uint) key_tree->part+1);
  if (insert_dynamic(&quick->ranges, &range))
    return 1;

 end:
  if (key_tree->right != &null_element)
    return get_quick_keys(param,quick,key,key_tree->right,
			  min_key,min_key_flag,
			  max_key,max_key_flag);
  return 0;
}

/*
  Return 1 if there is only one range and this uses the whole primary key
*/

bool QUICK_RANGE_SELECT::unique_key_range()
{
  if (ranges.elements == 1)
  {
    QUICK_RANGE *tmp= *((QUICK_RANGE**)ranges.buffer);
    if ((tmp->flag & (EQ_RANGE | NULL_RANGE)) == EQ_RANGE)
    {
      KEY *key=head->key_info+index;
      return (key->flags & HA_NOSAME) && key->key_length == tmp->min_length;
    }
  }
  return 0;
}



/*
  Return TRUE if any part of the key is NULL

  SYNOPSIS
    null_part_in_key()    
      key_part  Array of key parts (index description)
      key       Key values tuple
      length    Length of key values tuple in bytes.

  RETURN
    TRUE   The tuple has at least one "keypartX is NULL"
    FALSE  Otherwise
*/

static bool null_part_in_key(KEY_PART *key_part, const uchar *key, uint length)
{
  for (const uchar *end=key+length ;
       key < end;
       key+= key_part++->store_length)
  {
    if (key_part->null_bit && *key)
      return 1;
  }
  return 0;
}


bool QUICK_SELECT_I::is_keys_used(const MY_BITMAP *fields)
{
  return is_key_used(head, index, fields);
}

bool QUICK_INDEX_MERGE_SELECT::is_keys_used(const MY_BITMAP *fields)
{
  QUICK_RANGE_SELECT *quick;
  List_iterator_fast<QUICK_RANGE_SELECT> it(quick_selects);
  while ((quick= it++))
  {
    if (is_key_used(head, quick->index, fields))
      return 1;
  }
  return 0;
}

bool QUICK_ROR_INTERSECT_SELECT::is_keys_used(const MY_BITMAP *fields)
{
  QUICK_RANGE_SELECT *quick;
  List_iterator_fast<QUICK_RANGE_SELECT> it(quick_selects);
  while ((quick= it++))
  {
    if (is_key_used(head, quick->index, fields))
      return 1;
  }
  return 0;
}

bool QUICK_ROR_UNION_SELECT::is_keys_used(const MY_BITMAP *fields)
{
  QUICK_SELECT_I *quick;
  List_iterator_fast<QUICK_SELECT_I> it(quick_selects);
  while ((quick= it++))
  {
    if (quick->is_keys_used(fields))
      return 1;
  }
  return 0;
}


FT_SELECT *get_ft_select(THD *thd, TABLE *table, uint key)
{
  bool create_err= FALSE;
  FT_SELECT *fts= new FT_SELECT(thd, table, key, &create_err);
  if (create_err)
  {
    delete fts;
    return NULL;
  }
  else
    return fts;
}

#ifdef WITH_NDBCLUSTER_STORAGE_ENGINE
static bool
key_has_nulls(const KEY* key_info, const uchar *key, uint key_len)
{
  KEY_PART_INFO *curr_part, *end_part;
  const uchar* end_ptr= key + key_len;
  curr_part= key_info->key_part;
  end_part= curr_part + key_info->key_parts;

  for (; curr_part != end_part && key < end_ptr; curr_part++)
  {
    if (curr_part->null_bit && *key)
      return TRUE;

    key += curr_part->store_length;
  }
  return FALSE;
}
#endif

/*
  Create quick select from ref/ref_or_null scan.

  SYNOPSIS
    get_quick_select_for_ref()
      thd      Thread handle
      table    Table to access
      ref      ref[_or_null] scan parameters
      records  Estimate of number of records (needed only to construct
               quick select)
  NOTES
    This allocates things in a new memory root, as this may be called many
    times during a query.

  RETURN
    Quick select that retrieves the same rows as passed ref scan
    NULL on error.
*/

QUICK_RANGE_SELECT *get_quick_select_for_ref(THD *thd, TABLE *table,
                                             TABLE_REF *ref, ha_rows records)
{
  MEM_ROOT *old_root, *alloc;
  QUICK_RANGE_SELECT *quick;
  KEY *key_info = &table->key_info[ref->key];
  KEY_PART *key_part;
  QUICK_RANGE *range;
  uint part;
  bool create_err= FALSE;
  COST_VECT cost;

  old_root= thd->mem_root;
  /* The following call may change thd->mem_root */
  quick= new QUICK_RANGE_SELECT(thd, table, ref->key, 0, 0, &create_err);
  /* save mem_root set by QUICK_RANGE_SELECT constructor */
  alloc= thd->mem_root;
  /*
    return back default mem_root (thd->mem_root) changed by
    QUICK_RANGE_SELECT constructor
  */
  thd->mem_root= old_root;

  if (!quick || create_err)
    return 0;			/* no ranges found */
  if (quick->init())
    goto err;
  quick->records= records;

  if ((cp_buffer_from_ref(thd, table, ref) && thd->is_fatal_error) ||
      !(range= new(alloc) QUICK_RANGE()))
    goto err;                                   // out of memory

  range->min_key= range->max_key= ref->key_buff;
  range->min_length= range->max_length= ref->key_length;
  range->min_keypart_map= range->max_keypart_map=
    make_prev_keypart_map(ref->key_parts);
  range->flag= (ref->key_length == key_info->key_length ? EQ_RANGE : 0);

  if (!(quick->key_parts=key_part=(KEY_PART *)
	alloc_root(&quick->alloc,sizeof(KEY_PART)*ref->key_parts)))
    goto err;

  for (part=0 ; part < ref->key_parts ;part++,key_part++)
  {
    key_part->part=part;
    key_part->field=        key_info->key_part[part].field;
    key_part->length=       key_info->key_part[part].length;
    key_part->store_length= key_info->key_part[part].store_length;
    key_part->null_bit=     key_info->key_part[part].null_bit;
    key_part->flag=         (uint8) key_info->key_part[part].key_part_flag;
  }
  if (insert_dynamic(&quick->ranges, &range))
    goto err;

  /*
     Add a NULL range if REF_OR_NULL optimization is used.
     For example:
       if we have "WHERE A=2 OR A IS NULL" we created the (A=2) range above
       and have ref->null_ref_key set. Will create a new NULL range here.
  */
  if (ref->null_ref_key)
  {
    QUICK_RANGE *null_range;

    *ref->null_ref_key= 1;		// Set null byte then create a range
    if (!(null_range= new (alloc)
          QUICK_RANGE(ref->key_buff, ref->key_length,
                      make_prev_keypart_map(ref->key_parts),
                      ref->key_buff, ref->key_length,
                      make_prev_keypart_map(ref->key_parts), EQ_RANGE)))
      goto err;
    *ref->null_ref_key= 0;		// Clear null byte
    if (insert_dynamic(&quick->ranges, &null_range))
      goto err;
  }

  /* Call multi_range_read_info() to get the MRR flags and buffer size */
  quick->mrr_flags= HA_MRR_NO_ASSOCIATION | 
                    (table->key_read ? HA_MRR_INDEX_ONLY : 0);
  if (thd->lex->sql_command != SQLCOM_SELECT)
    quick->mrr_flags |= HA_MRR_USE_DEFAULT_IMPL;
#ifdef WITH_NDBCLUSTER_STORAGE_ENGINE
  if (!ref->null_ref_key && !key_has_nulls(key_info, range->min_key,
                                           ref->key_length))
    quick->mrr_flags |= HA_MRR_NO_NULL_ENDPOINTS;
#endif
<<<<<<< HEAD

  quick->mrr_buf_size= thd->variables.read_rnd_buff_size;
  if (table->file->multi_range_read_info(quick->index, 1, records,
                                         &quick->mrr_buf_size,
                                         &quick->mrr_flags, &cost))
    goto err;

=======

  quick->mrr_buf_size= thd->variables.read_rnd_buff_size;
  if (table->file->multi_range_read_info(quick->index, 1, records,
                                         &quick->mrr_buf_size,
                                         &quick->mrr_flags, &cost))
    goto err;

>>>>>>> fcf11a4c
  return quick;
err:
  delete quick;
  return 0;
}


/*
  Perform key scans for all used indexes (except CPK), get rowids and merge 
  them into an ordered non-recurrent sequence of rowids.
  
  The merge/duplicate removal is performed using Unique class. We put all
  rowids into Unique, get the sorted sequence and destroy the Unique.
  
  If table has a clustered primary key that covers all rows (TRUE for bdb
  and innodb currently) and one of the index_merge scans is a scan on PK,
  then rows that will be retrieved by PK scan are not put into Unique and 
  primary key scan is not performed here, it is performed later separately.

  RETURN
    0     OK
    other error
*/

int QUICK_INDEX_MERGE_SELECT::read_keys_and_merge()
{
  List_iterator_fast<QUICK_RANGE_SELECT> cur_quick_it(quick_selects);
  QUICK_RANGE_SELECT* cur_quick;
  int result;
  handler *file= head->file;
  DBUG_ENTER("QUICK_INDEX_MERGE_SELECT::read_keys_and_merge");

  /* We're going to just read rowids. */
  head->set_keyread(TRUE);
  head->prepare_for_position();

  cur_quick_it.rewind();
  cur_quick= cur_quick_it++;
  DBUG_ASSERT(cur_quick != 0);
  
  /*
    We reuse the same instance of handler so we need to call both init and 
    reset here.
  */
  if (cur_quick->init() || cur_quick->reset())
    DBUG_RETURN(1);

  if (unique == NULL)
  {
    DBUG_EXECUTE_IF("index_merge_may_not_create_a_Unique", DBUG_ABORT(); );
    DBUG_EXECUTE_IF("only_one_Unique_may_be_created", 
                    DBUG_SET("+d,index_merge_may_not_create_a_Unique"); );

    unique= new Unique(refpos_order_cmp, (void *)file,
                       file->ref_length,
                       thd->variables.sortbuff_size);
  }
  else
    unique->reset();

  DBUG_ASSERT(file->ref_length == unique->get_size());
  DBUG_ASSERT(thd->variables.sortbuff_size == unique->get_max_in_memory_size());

  if (!unique)
    DBUG_RETURN(1);
  for (;;)
  {
    while ((result= cur_quick->get_next()) == HA_ERR_END_OF_FILE)
    {
      cur_quick->range_end();
      cur_quick= cur_quick_it++;
      if (!cur_quick)
        break;

      if (cur_quick->file->inited != handler::NONE) 
        cur_quick->file->ha_index_end();
      if (cur_quick->init() || cur_quick->reset())
        DBUG_RETURN(1);
    }

    if (result)
    {
      if (result != HA_ERR_END_OF_FILE)
      {
        cur_quick->range_end();
        DBUG_RETURN(result);
      }
      break;
    }

    if (thd->killed)
      DBUG_RETURN(1);

    /* skip row if it will be retrieved by clustered PK scan */
    if (pk_quick_select && pk_quick_select->row_in_ranges())
      continue;

    cur_quick->file->position(cur_quick->record);
    result= unique->unique_add((char*)cur_quick->file->ref);
    if (result)
      DBUG_RETURN(1);
  }

  /*
    Ok all rowids are in the Unique now. The next call will initialize
    head->sort structure so it can be used to iterate through the rowids
    sequence.
  */
  result= unique->get(head);
  doing_pk_scan= FALSE;
  /* index_merge currently doesn't support "using index" at all */
  head->set_keyread(FALSE);
  init_read_record(&read_record, thd, head, (SQL_SELECT*) 0, 1 , 1, TRUE);
  DBUG_RETURN(result);
}


/*
  Get next row for index_merge.
  NOTES
    The rows are read from
      1. rowids stored in Unique.
      2. QUICK_RANGE_SELECT with clustered primary key (if any).
    The sets of rows retrieved in 1) and 2) are guaranteed to be disjoint.
*/

int QUICK_INDEX_MERGE_SELECT::get_next()
{
  int result;
  DBUG_ENTER("QUICK_INDEX_MERGE_SELECT::get_next");

  if (doing_pk_scan)
    DBUG_RETURN(pk_quick_select->get_next());

  if ((result= read_record.read_record(&read_record)) == -1)
  {
    result= HA_ERR_END_OF_FILE;
    end_read_record(&read_record);
    free_io_cache(head);
    /* All rows from Unique have been retrieved, do a clustered PK scan */
    if (pk_quick_select)
    {
      doing_pk_scan= TRUE;
      if ((result= pk_quick_select->init()) ||
          (result= pk_quick_select->reset()))
        DBUG_RETURN(result);
      DBUG_RETURN(pk_quick_select->get_next());
    }
  }

  DBUG_RETURN(result);
}


/*
  Retrieve next record.
  SYNOPSIS
     QUICK_ROR_INTERSECT_SELECT::get_next()

  NOTES
    Invariant on enter/exit: all intersected selects have retrieved all index
    records with rowid <= some_rowid_val and no intersected select has
    retrieved any index records with rowid > some_rowid_val.
    We start fresh and loop until we have retrieved the same rowid in each of
    the key scans or we got an error.

    If a Clustered PK scan is present, it is used only to check if row
    satisfies its condition (and never used for row retrieval).

  RETURN
   0     - Ok
   other - Error code if any error occurred.
*/

int QUICK_ROR_INTERSECT_SELECT::get_next()
{
  List_iterator_fast<QUICK_RANGE_SELECT> quick_it(quick_selects);
  QUICK_RANGE_SELECT* quick;
  int error, cmp;
  uint last_rowid_count=0;
  DBUG_ENTER("QUICK_ROR_INTERSECT_SELECT::get_next");

  do
  {
    /* Get a rowid for first quick and save it as a 'candidate' */
    quick= quick_it++;
    error= quick->get_next();
    if (cpk_quick)
    {
      while (!error && !cpk_quick->row_in_ranges())
        error= quick->get_next();
    }
    if (error)
      DBUG_RETURN(error);

    quick->file->position(quick->record);
    memcpy(last_rowid, quick->file->ref, head->file->ref_length);
    last_rowid_count= 1;

    while (last_rowid_count < quick_selects.elements)
    {
      if (!(quick= quick_it++))
      {
        quick_it.rewind();
        quick= quick_it++;
      }

      do
      {
        if ((error= quick->get_next()))
          DBUG_RETURN(error);
        quick->file->position(quick->record);
        cmp= head->file->cmp_ref(quick->file->ref, last_rowid);
      } while (cmp < 0);

      /* Ok, current select 'caught up' and returned ref >= cur_ref */
      if (cmp > 0)
      {
        /* Found a row with ref > cur_ref. Make it a new 'candidate' */
        if (cpk_quick)
        {
          while (!cpk_quick->row_in_ranges())
          {
            if ((error= quick->get_next()))
              DBUG_RETURN(error);
          }
          quick->file->position(quick->record);
        }
        memcpy(last_rowid, quick->file->ref, head->file->ref_length);
        last_rowid_count= 1;
      }
      else
      {
        /* current 'candidate' row confirmed by this select */
        last_rowid_count++;
      }
    }

    /* We get here if we got the same row ref in all scans. */
    if (need_to_fetch_row)
      error= head->file->ha_rnd_pos(head->record[0], last_rowid);
  } while (error == HA_ERR_RECORD_DELETED);
  DBUG_RETURN(error);
}


/*
  Retrieve next record.
  SYNOPSIS
    QUICK_ROR_UNION_SELECT::get_next()

  NOTES
    Enter/exit invariant:
    For each quick select in the queue a {key,rowid} tuple has been
    retrieved but the corresponding row hasn't been passed to output.

  RETURN
   0     - Ok
   other - Error code if any error occurred.
*/

int QUICK_ROR_UNION_SELECT::get_next()
{
  int error, dup_row;
  QUICK_SELECT_I *quick;
  uchar *tmp;
  DBUG_ENTER("QUICK_ROR_UNION_SELECT::get_next");

  do
  {
    do
    {
      if (!queue.elements)
        DBUG_RETURN(HA_ERR_END_OF_FILE);
      /* Ok, we have a queue with >= 1 scans */

      quick= (QUICK_SELECT_I*)queue_top(&queue);
      memcpy(cur_rowid, quick->last_rowid, rowid_length);

      /* put into queue rowid from the same stream as top element */
      if ((error= quick->get_next()))
      {
        if (error != HA_ERR_END_OF_FILE)
          DBUG_RETURN(error);
        queue_remove(&queue, 0);
      }
      else
      {
        quick->save_last_pos();
        queue_replaced(&queue);
      }

      if (!have_prev_rowid)
      {
        /* No rows have been returned yet */
        dup_row= FALSE;
        have_prev_rowid= TRUE;
      }
      else
        dup_row= !head->file->cmp_ref(cur_rowid, prev_rowid);
    } while (dup_row);

    tmp= cur_rowid;
    cur_rowid= prev_rowid;
    prev_rowid= tmp;

    error= head->file->ha_rnd_pos(quick->record, prev_rowid);
  } while (error == HA_ERR_RECORD_DELETED);
  DBUG_RETURN(error);
}


int QUICK_RANGE_SELECT::reset()
{
  uint  buf_size;
  uchar *mrange_buff;
  int   error;
  HANDLER_BUFFER empty_buf;
  DBUG_ENTER("QUICK_RANGE_SELECT::reset");
  last_range= NULL;
  cur_range= (QUICK_RANGE**) ranges.buffer;

  if (file->inited == handler::NONE)
  {
    if (in_ror_merged_scan)
      head->column_bitmaps_set_no_signal(&column_bitmap, &column_bitmap);
    const bool sorted= (mrr_flags & HA_MRR_SORTED);
    if ((error= file->ha_index_init(index, sorted)))
        DBUG_RETURN(error);
  }

  /* Allocate buffer if we need one but haven't allocated it yet */
  if (mrr_buf_size && !mrr_buf_desc)
  {
    buf_size= mrr_buf_size;
    while (buf_size && !my_multi_malloc(MYF(MY_WME),
                                        &mrr_buf_desc, sizeof(*mrr_buf_desc),
                                        &mrange_buff, buf_size,
                                        NullS))
    {
      /* Try to shrink the buffers until both are 0. */
      buf_size/= 2;
    }
    if (!mrr_buf_desc)
      DBUG_RETURN(HA_ERR_OUT_OF_MEM);

    /* Initialize the handler buffer. */
    mrr_buf_desc->buffer= mrange_buff;
    mrr_buf_desc->buffer_end= mrange_buff + buf_size;
    mrr_buf_desc->end_of_used_area= mrange_buff;
#ifdef HAVE_purify
    /*
      We need this until ndb will use the buffer efficiently
      (Now ndb stores  complete row in here, instead of only the used fields
      which gives us valgrind warnings in compare_record[])
    */
<<<<<<< HEAD
    bzero((char*) mrange_buff, buf_size);
=======
    memset(mrange_buff, 0, buf_size);
>>>>>>> fcf11a4c
#endif
  }

  if (!mrr_buf_desc)
    empty_buf.buffer= empty_buf.buffer_end= empty_buf.end_of_used_area= NULL;
 
  RANGE_SEQ_IF seq_funcs= {quick_range_seq_init, quick_range_seq_next, 0, 0};
  error= file->multi_range_read_init(&seq_funcs, (void*)this, ranges.elements,
                                     mrr_flags, mrr_buf_desc? mrr_buf_desc: 
                                                              &empty_buf);
  DBUG_RETURN(error);
}


/*
  Range sequence interface implementation for array<QUICK_RANGE>: initialize
  
  SYNOPSIS
    quick_range_seq_init()
      init_param  Caller-opaque paramenter: QUICK_RANGE_SELECT* pointer
      n_ranges    Number of ranges in the sequence (ignored)
      flags       MRR flags (currently not used) 

  RETURN
    Opaque value to be passed to quick_range_seq_next
*/

range_seq_t quick_range_seq_init(void *init_param, uint n_ranges, uint flags)
{
  QUICK_RANGE_SELECT *quick= (QUICK_RANGE_SELECT*)init_param;
  quick->qr_traversal_ctx.first=  (QUICK_RANGE**)quick->ranges.buffer;
  quick->qr_traversal_ctx.cur=    (QUICK_RANGE**)quick->ranges.buffer;
  quick->qr_traversal_ctx.last=   quick->qr_traversal_ctx.cur + 
                                  quick->ranges.elements;
  return &quick->qr_traversal_ctx;
}


/*
  Range sequence interface implementation for array<QUICK_RANGE>: get next
  
  SYNOPSIS
    quick_range_seq_next()
      rseq        Value returned from quick_range_seq_init
      range  OUT  Store information about the range here

  RETURN
    0  Ok
    1  No more ranges in the sequence
*/

uint quick_range_seq_next(range_seq_t rseq, KEY_MULTI_RANGE *range)
{
  QUICK_RANGE_SEQ_CTX *ctx= (QUICK_RANGE_SEQ_CTX*)rseq;

  if (ctx->cur == ctx->last)
    return 1; /* no more ranges */

  QUICK_RANGE *cur= *(ctx->cur);
  key_range *start_key= &range->start_key;
  key_range *end_key=   &range->end_key;

  start_key->key=    cur->min_key;
  start_key->length= cur->min_length;
  start_key->keypart_map= cur->min_keypart_map;
  start_key->flag=   ((cur->flag & NEAR_MIN) ? HA_READ_AFTER_KEY :
                      (cur->flag & EQ_RANGE) ?
                      HA_READ_KEY_EXACT : HA_READ_KEY_OR_NEXT);
  end_key->key=      cur->max_key;
  end_key->length=   cur->max_length;
  end_key->keypart_map= cur->max_keypart_map;
  /*
    We use HA_READ_AFTER_KEY here because if we are reading on a key
    prefix. We want to find all keys with this prefix.
  */
  end_key->flag=     (cur->flag & NEAR_MAX ? HA_READ_BEFORE_KEY :
                      HA_READ_AFTER_KEY);
  range->range_flag= cur->flag;
  ctx->cur++;
  return 0;
}


/*
  MRR range sequence interface: array<QUICK_RANGE> impl: utility func for NDB

  SYNOPSIS
    mrr_persistent_flag_storage()
      seq  Range sequence being traversed
      idx  Number of range

  DESCRIPTION
    MRR/NDB implementation needs to store some bits for each range. This
    function returns a reference to the "range_flag" associated with the
    range number idx.

    This function should be removed when we get a proper MRR/NDB 
    implementation.

  RETURN
    Reference to range_flag associated with range number #idx
*/

uint16 &mrr_persistent_flag_storage(range_seq_t seq, uint idx)
{
  QUICK_RANGE_SEQ_CTX *ctx= (QUICK_RANGE_SEQ_CTX*)seq;
  return ctx->first[idx]->flag;
}


/*
  MRR range sequence interface: array<QUICK_RANGE> impl: utility func for NDB

  SYNOPSIS
    mrr_get_ptr_by_idx()
      seq  Range sequence bening traversed
      idx  Number of the range

  DESCRIPTION
    An extension of MRR range sequence interface needed by NDB: return the
    data associated with the given range.

    A proper MRR interface implementer is supposed to store and return
    range-associated data. NDB stores number of the range instead. So this
    is a helper function that translates range number to range associated
    data.

    This function does nothing, as currrently there is only one user of the
    MRR interface - the quick range select code, and this user doesn't need
    to use range-associated data.

  RETURN
    Reference to range-associated data
*/

char* &mrr_get_ptr_by_idx(range_seq_t seq, uint idx)
{
  static char *dummy;
  return dummy;
}


/*
  Get next possible record using quick-struct.

  SYNOPSIS
    QUICK_RANGE_SELECT::get_next()

  NOTES
    Record is read into table->record[0]

  RETURN
    0			Found row
    HA_ERR_END_OF_FILE	No (more) rows in range
    #			Error code
*/

int QUICK_RANGE_SELECT::get_next()
{
  char *dummy;
  DBUG_ENTER("QUICK_RANGE_SELECT::get_next");
  if (in_ror_merged_scan)
  {
    /*
      We don't need to signal the bitmap change as the bitmap is always the
      same for this head->file
    */
    head->column_bitmaps_set_no_signal(&column_bitmap, &column_bitmap);
  }

  int result= file->multi_range_read_next(&dummy);

  if (in_ror_merged_scan)
  {
    /* Restore bitmaps set on entry */
    head->column_bitmaps_set_no_signal(save_read_set, save_write_set);
  }
  DBUG_RETURN(result);
}


/*
  Get the next record with a different prefix.

  @param prefix_length   length of cur_prefix
  @param group_key_parts The number of key parts in the group prefix
  @param cur_prefix      prefix of a key to be searched for

  Each subsequent call to the method retrieves the first record that has a
  prefix with length prefix_length and which is different from cur_prefix,
  such that the record with the new prefix is within the ranges described by
  this->ranges. The record found is stored into the buffer pointed by
  this->record. The method is useful for GROUP-BY queries with range
  conditions to discover the prefix of the next group that satisfies the range
  conditions.

  @todo

    This method is a modified copy of QUICK_RANGE_SELECT::get_next(), so both
    methods should be unified into a more general one to reduce code
    duplication.

  @retval 0                  on success
  @retval HA_ERR_END_OF_FILE if returned all keys
  @retval other              if some error occurred
*/

int QUICK_RANGE_SELECT::get_next_prefix(uint prefix_length,
                                        uint group_key_parts,
                                        uchar *cur_prefix)
{
  DBUG_ENTER("QUICK_RANGE_SELECT::get_next_prefix");
  const key_part_map keypart_map= make_prev_keypart_map(group_key_parts);

  for (;;)
  {
    int result;
    if (last_range)
    {
      /* Read the next record in the same range with prefix after cur_prefix. */
      DBUG_ASSERT(cur_prefix != NULL);
      result= file->ha_index_read_map(record, cur_prefix, keypart_map,
                                      HA_READ_AFTER_KEY);
      if (result || last_range->max_keypart_map == 0)
        DBUG_RETURN(result);

      key_range previous_endpoint;
      last_range->make_max_endpoint(&previous_endpoint, prefix_length, keypart_map);
      if (file->compare_key(&previous_endpoint) <= 0)
        DBUG_RETURN(0);
    }

    uint count= ranges.elements - (cur_range - (QUICK_RANGE**) ranges.buffer);
    if (count == 0)
    {
      /* Ranges have already been used up before. None is left for read. */
      last_range= 0;
      DBUG_RETURN(HA_ERR_END_OF_FILE);
    }
    last_range= *(cur_range++);

    key_range start_key, end_key;
    last_range->make_min_endpoint(&start_key, prefix_length, keypart_map);
    last_range->make_max_endpoint(&end_key, prefix_length, keypart_map);

    const bool sorted= (mrr_flags & HA_MRR_SORTED);
    result= file->read_range_first(last_range->min_keypart_map ? &start_key : 0,
				   last_range->max_keypart_map ? &end_key : 0,
                                   test(last_range->flag & EQ_RANGE),
				   sorted);
    if (last_range->flag == (UNIQUE_RANGE | EQ_RANGE))
      last_range= 0;			// Stop searching

    if (result != HA_ERR_END_OF_FILE)
      DBUG_RETURN(result);
    last_range= 0;			// No matching rows; go to next range
  }
}


/* Get next for geometrical indexes */

int QUICK_RANGE_SELECT_GEOM::get_next()
{
  DBUG_ENTER("QUICK_RANGE_SELECT_GEOM::get_next");

  for (;;)
  {
    int result;
    if (last_range)
    {
      // Already read through key
      result= file->ha_index_next_same(record, last_range->min_key,
                                       last_range->min_length);
      if (result != HA_ERR_END_OF_FILE)
	DBUG_RETURN(result);
    }

    uint count= ranges.elements - (cur_range - (QUICK_RANGE**) ranges.buffer);
    if (count == 0)
    {
      /* Ranges have already been used up before. None is left for read. */
      last_range= 0;
      DBUG_RETURN(HA_ERR_END_OF_FILE);
    }
    last_range= *(cur_range++);

    result= file->ha_index_read_map(record, last_range->min_key,
                                    last_range->min_keypart_map,
                                    (ha_rkey_function)(last_range->flag ^
                                                       GEOM_FLAG));
    if (result != HA_ERR_KEY_NOT_FOUND && result != HA_ERR_END_OF_FILE)
      DBUG_RETURN(result);
    last_range= 0;				// Not found, to next range
  }
}


/*
  Check if current row will be retrieved by this QUICK_RANGE_SELECT

  NOTES
    It is assumed that currently a scan is being done on another index
    which reads all necessary parts of the index that is scanned by this
    quick select.
    The implementation does a binary search on sorted array of disjoint
    ranges, without taking size of range into account.

    This function is used to filter out clustered PK scan rows in
    index_merge quick select.

  RETURN
    TRUE  if current row will be retrieved by this quick select
    FALSE if not
*/

bool QUICK_RANGE_SELECT::row_in_ranges()
{
  QUICK_RANGE *res;
  uint min= 0;
  uint max= ranges.elements - 1;
  uint mid= (max + min)/2;

  while (min != max)
  {
    if (cmp_next(*(QUICK_RANGE**)dynamic_array_ptr(&ranges, mid)))
    {
      /* current row value > mid->max */
      min= mid + 1;
    }
    else
      max= mid;
    mid= (min + max) / 2;
  }
  res= *(QUICK_RANGE**)dynamic_array_ptr(&ranges, mid);
  return (!cmp_next(res) && !cmp_prev(res));
}

/*
  This is a hack: we inherit from QUICK_RANGE_SELECT so that we can use the
  get_next() interface, but we have to hold a pointer to the original
  QUICK_RANGE_SELECT because its data are used all over the place. What
  should be done is to factor out the data that is needed into a base
  class (QUICK_SELECT), and then have two subclasses (_ASC and _DESC)
  which handle the ranges and implement the get_next() function.  But
  for now, this seems to work right at least.
 */

QUICK_SELECT_DESC::QUICK_SELECT_DESC(QUICK_RANGE_SELECT *q,
                                     uint used_key_parts_arg,
                                     bool *error)
 :QUICK_RANGE_SELECT(*q), rev_it(rev_ranges),
  used_key_parts (used_key_parts_arg)
{
  QUICK_RANGE *r;
  /* 
    Use default MRR implementation for reverse scans. No table engine
    currently can do an MRR scan with output in reverse index order.
  */
  mrr_buf_desc= NULL;
  mrr_flags |= HA_MRR_USE_DEFAULT_IMPL;
<<<<<<< HEAD
=======
  mrr_flags |= HA_MRR_SORTED; // 'sorted' as internals use index_last/_prev
>>>>>>> fcf11a4c
  mrr_buf_size= 0;


  QUICK_RANGE **pr= (QUICK_RANGE**)ranges.buffer;
  QUICK_RANGE **end_range= pr + ranges.elements;
  for (; pr!=end_range; pr++)
    rev_ranges.push_front(*pr);

  /* Remove EQ_RANGE flag for keys that are not using the full key */
  for (r = rev_it++; r; r = rev_it++)
  {
    if ((r->flag & EQ_RANGE) &&
	head->key_info[index].key_length != r->max_length)
      r->flag&= ~EQ_RANGE;
  }
  rev_it.rewind();
  q->dont_free=1;				// Don't free shared mem
}


int QUICK_SELECT_DESC::get_next()
{
  DBUG_ENTER("QUICK_SELECT_DESC::get_next");

  /* The max key is handled as follows:
   *   - if there is NO_MAX_RANGE, start at the end and move backwards
   *   - if it is an EQ_RANGE, which means that max key covers the entire
   *     key, go directly to the key and read through it (sorting backwards is
   *     same as sorting forwards)
   *   - if it is NEAR_MAX, go to the key or next, step back once, and
   *     move backwards
   *   - otherwise (not NEAR_MAX == include the key), go after the key,
   *     step back once, and move backwards
   */

  for (;;)
  {
    int result;
    if (last_range)
    {						// Already read through key
      result = ((last_range->flag & EQ_RANGE && 
                 used_key_parts <= head->key_info[index].key_parts) ? 
                file->ha_index_next_same(record, last_range->min_key,
                                         last_range->min_length) :
                file->ha_index_prev(record));
      if (!result)
      {
	if (cmp_prev(*rev_it.ref()) == 0)
	  DBUG_RETURN(0);
      }
      else if (result != HA_ERR_END_OF_FILE)
	DBUG_RETURN(result);
    }

    if (!(last_range= rev_it++))
      DBUG_RETURN(HA_ERR_END_OF_FILE);		// All ranges used

    if (last_range->flag & NO_MAX_RANGE)        // Read last record
    {
      int local_error;
      if ((local_error= file->ha_index_last(record)))
	DBUG_RETURN(local_error);		// Empty table
      if (cmp_prev(last_range) == 0)
	DBUG_RETURN(0);
      last_range= 0;                            // No match; go to next range
      continue;
    }

    if (last_range->flag & EQ_RANGE &&
        used_key_parts <= head->key_info[index].key_parts)

    {
      result= file->ha_index_read_map(record, last_range->max_key,
                                      last_range->max_keypart_map,
                                      HA_READ_KEY_EXACT);
    }
    else
    {
      DBUG_ASSERT(last_range->flag & NEAR_MAX ||
                  (last_range->flag & EQ_RANGE && 
                   used_key_parts > head->key_info[index].key_parts) ||
                  range_reads_after_key(last_range));
      result= file->ha_index_read_map(record, last_range->max_key,
                                      last_range->max_keypart_map,
                                      ((last_range->flag & NEAR_MAX) ?
                                       HA_READ_BEFORE_KEY :
                                       HA_READ_PREFIX_LAST_OR_PREV));
    }
    if (result)
    {
      if (result != HA_ERR_KEY_NOT_FOUND && result != HA_ERR_END_OF_FILE)
	DBUG_RETURN(result);
      last_range= 0;                            // Not found, to next range
      continue;
    }
    if (cmp_prev(last_range) == 0)
    {
      if (last_range->flag == (UNIQUE_RANGE | EQ_RANGE))
	last_range= 0;				// Stop searching
      DBUG_RETURN(0);				// Found key is in range
    }
    last_range= 0;                              // To next range
  }
}


/**
  Create a compatible quick select with the result ordered in an opposite way

  @param used_key_parts_arg  Number of used key parts

  @retval NULL in case of errors (OOM etc)
  @retval pointer to a newly created QUICK_SELECT_DESC if success
*/

QUICK_SELECT_I *QUICK_RANGE_SELECT::make_reverse(uint used_key_parts_arg)
{
  bool error= FALSE;
  QUICK_SELECT_DESC *new_quick= new QUICK_SELECT_DESC(this, used_key_parts_arg,
                                                      &error);
  if (new_quick == NULL || error)
  {
    delete new_quick;
    return NULL;
  }
  return new_quick;
}


/*
  Compare if found key is over max-value
  Returns 0 if key <= range->max_key
  TODO: Figure out why can't this function be as simple as cmp_prev(). 
*/

int QUICK_RANGE_SELECT::cmp_next(QUICK_RANGE *range_arg)
{
  if (range_arg->flag & NO_MAX_RANGE)
    return 0;                                   /* key can't be to large */

  KEY_PART *key_part=key_parts;
  uint store_length;

  for (uchar *key=range_arg->max_key, *end=key+range_arg->max_length;
       key < end;
       key+= store_length, key_part++)
  {
    int cmp;
    store_length= key_part->store_length;
    if (key_part->null_bit)
    {
      if (*key)
      {
        if (!key_part->field->is_null())
          return 1;
        continue;
      }
      else if (key_part->field->is_null())
        return 0;
      key++;					// Skip null byte
      store_length--;
    }
    if ((cmp=key_part->field->key_cmp(key, key_part->length)) < 0)
      return 0;
    if (cmp > 0)
      return 1;
  }
  return (range_arg->flag & NEAR_MAX) ? 1 : 0;          // Exact match
}


/*
  Returns 0 if found key is inside range (found key >= range->min_key).
*/

int QUICK_RANGE_SELECT::cmp_prev(QUICK_RANGE *range_arg)
{
  int cmp;
  if (range_arg->flag & NO_MIN_RANGE)
    return 0;					/* key can't be to small */

  cmp= key_cmp(key_part_info, range_arg->min_key,
               range_arg->min_length);
  if (cmp > 0 || (cmp == 0 && !(range_arg->flag & NEAR_MIN)))
    return 0;
  return 1;                                     // outside of range
}


/*
 * TRUE if this range will require using HA_READ_AFTER_KEY
   See comment in get_next() about this
 */

bool QUICK_SELECT_DESC::range_reads_after_key(QUICK_RANGE *range_arg)
{
  return ((range_arg->flag & (NO_MAX_RANGE | NEAR_MAX)) ||
	  !(range_arg->flag & EQ_RANGE) ||
	  head->key_info[index].key_length != range_arg->max_length) ? 1 : 0;
}


void QUICK_RANGE_SELECT::add_info_string(String *str)
{
  KEY *key_info= head->key_info + index;
  str->append(key_info->name);
}

void QUICK_INDEX_MERGE_SELECT::add_info_string(String *str)
{
  QUICK_RANGE_SELECT *quick;
  bool first= TRUE;
  List_iterator_fast<QUICK_RANGE_SELECT> it(quick_selects);
  str->append(STRING_WITH_LEN("sort_union("));
  while ((quick= it++))
  {
    if (!first)
      str->append(',');
    else
      first= FALSE;
    quick->add_info_string(str);
  }
  if (pk_quick_select)
  {
    str->append(',');
    pk_quick_select->add_info_string(str);
  }
  str->append(')');
}

void QUICK_ROR_INTERSECT_SELECT::add_info_string(String *str)
{
  bool first= TRUE;
  QUICK_RANGE_SELECT *quick;
  List_iterator_fast<QUICK_RANGE_SELECT> it(quick_selects);
  str->append(STRING_WITH_LEN("intersect("));
  while ((quick= it++))
  {
    KEY *key_info= head->key_info + quick->index;
    if (!first)
      str->append(',');
    else
      first= FALSE;
    str->append(key_info->name);
  }
  if (cpk_quick)
  {
    KEY *key_info= head->key_info + cpk_quick->index;
    str->append(',');
    str->append(key_info->name);
  }
  str->append(')');
}

void QUICK_ROR_UNION_SELECT::add_info_string(String *str)
{
  bool first= TRUE;
  QUICK_SELECT_I *quick;
  List_iterator_fast<QUICK_SELECT_I> it(quick_selects);
  str->append(STRING_WITH_LEN("union("));
  while ((quick= it++))
  {
    if (!first)
      str->append(',');
    else
      first= FALSE;
    quick->add_info_string(str);
  }
  str->append(')');
}


void QUICK_RANGE_SELECT::add_keys_and_lengths(String *key_names,
                                              String *used_lengths)
{
  char buf[64];
  uint length;
  KEY *key_info= head->key_info + index;
  key_names->append(key_info->name);
  length= longlong2str(max_used_key_length, buf, 10) - buf;
  used_lengths->append(buf, length);
}

void QUICK_INDEX_MERGE_SELECT::add_keys_and_lengths(String *key_names,
                                                    String *used_lengths)
{
  char buf[64];
  uint length;
  bool first= TRUE;
  QUICK_RANGE_SELECT *quick;

  List_iterator_fast<QUICK_RANGE_SELECT> it(quick_selects);
  while ((quick= it++))
  {
    if (first)
      first= FALSE;
    else
    {
      key_names->append(',');
      used_lengths->append(',');
    }

    KEY *key_info= head->key_info + quick->index;
    key_names->append(key_info->name);
    length= longlong2str(quick->max_used_key_length, buf, 10) - buf;
    used_lengths->append(buf, length);
  }
  if (pk_quick_select)
  {
    KEY *key_info= head->key_info + pk_quick_select->index;
    key_names->append(',');
    key_names->append(key_info->name);
    length= longlong2str(pk_quick_select->max_used_key_length, buf, 10) - buf;
    used_lengths->append(',');
    used_lengths->append(buf, length);
  }
}

void QUICK_ROR_INTERSECT_SELECT::add_keys_and_lengths(String *key_names,
                                                      String *used_lengths)
{
  char buf[64];
  uint length;
  bool first= TRUE;
  QUICK_RANGE_SELECT *quick;
  List_iterator_fast<QUICK_RANGE_SELECT> it(quick_selects);
  while ((quick= it++))
  {
    KEY *key_info= head->key_info + quick->index;
    if (first)
      first= FALSE;
    else
    {
      key_names->append(',');
      used_lengths->append(',');
    }
    key_names->append(key_info->name);
    length= longlong2str(quick->max_used_key_length, buf, 10) - buf;
    used_lengths->append(buf, length);
  }

  if (cpk_quick)
  {
    KEY *key_info= head->key_info + cpk_quick->index;
    key_names->append(',');
    key_names->append(key_info->name);
    length= longlong2str(cpk_quick->max_used_key_length, buf, 10) - buf;
    used_lengths->append(',');
    used_lengths->append(buf, length);
  }
}

void QUICK_ROR_UNION_SELECT::add_keys_and_lengths(String *key_names,
                                                  String *used_lengths)
{
  bool first= TRUE;
  QUICK_SELECT_I *quick;
  List_iterator_fast<QUICK_SELECT_I> it(quick_selects);
  while ((quick= it++))
  {
    if (first)
      first= FALSE;
    else
    {
      used_lengths->append(',');
      key_names->append(',');
    }
    quick->add_keys_and_lengths(key_names, used_lengths);
  }
}


/*******************************************************************************
* Implementation of QUICK_GROUP_MIN_MAX_SELECT
*******************************************************************************/

static inline uint get_field_keypart(KEY *index, Field *field);
static inline SEL_ARG * get_index_range_tree(uint index, SEL_TREE* range_tree,
                                             PARAM *param, uint *param_idx);
static bool get_constant_key_infix(KEY *index_info, SEL_ARG *index_range_tree,
                       KEY_PART_INFO *first_non_group_part,
                       KEY_PART_INFO *min_max_arg_part,
                       KEY_PART_INFO *last_part, THD *thd,
                       uchar *key_infix, uint *key_infix_len,
                       KEY_PART_INFO **first_non_infix_part);
static bool
check_group_min_max_predicates(Item *cond, Item_field *min_max_arg_item,
                               Field::imagetype image_type);

static void
cost_group_min_max(TABLE* table, KEY *index_info, uint used_key_parts,
                   uint group_key_parts, SEL_TREE *range_tree,
                   SEL_ARG *index_tree, ha_rows quick_prefix_records,
                   bool have_min, bool have_max,
                   double *read_cost, ha_rows *records);


/**
  Test if this access method is applicable to a GROUP query with MIN/MAX
  functions, and if so, construct a new TRP object.

  DESCRIPTION
    Test whether a query can be computed via a QUICK_GROUP_MIN_MAX_SELECT.
    Queries computable via a QUICK_GROUP_MIN_MAX_SELECT must satisfy the
    following conditions:
    A) Table T has at least one compound index I of the form:
       I = <A_1, ...,A_k, [B_1,..., B_m], C, [D_1,...,D_n]>
    B) Query conditions:
    B0. Q is over a single table T.
    B1. The attributes referenced by Q are a subset of the attributes of I.
    B2. All attributes QA in Q can be divided into 3 overlapping groups:
        - SA = {S_1, ..., S_l, [C]} - from the SELECT clause, where C is
          referenced by any number of MIN and/or MAX functions if present.
        - WA = {W_1, ..., W_p} - from the WHERE clause
        - GA = <G_1, ..., G_k> - from the GROUP BY clause (if any)
             = SA              - if Q is a DISTINCT query (based on the
                                 equivalence of DISTINCT and GROUP queries.
        - NGA = QA - (GA union C) = {NG_1, ..., NG_m} - the ones not in
          GROUP BY and not referenced by MIN/MAX functions.
        with the following properties specified below.
    B3. If Q has a GROUP BY WITH ROLLUP clause the access method is not 
        applicable.

    SA1. There is at most one attribute in SA referenced by any number of
         MIN and/or MAX functions which, which if present, is denoted as C.
    SA2. The position of the C attribute in the index is after the last A_k.
    SA3. The attribute C can be referenced in the WHERE clause only in
         predicates of the forms:
         - (C {< | <= | > | >= | =} const)
         - (const {< | <= | > | >= | =} C)
         - (C between const_i and const_j)
         - C IS NULL
         - C IS NOT NULL
         - C != const
    SA4. If Q has a GROUP BY clause, there are no other aggregate functions
         except MIN and MAX. For queries with DISTINCT, aggregate functions
         are allowed.
    SA5. The select list in DISTINCT queries should not contain expressions.
    GA1. If Q has a GROUP BY clause, then GA is a prefix of I. That is, if
         G_i = A_j => i = j.
    GA2. If Q has a DISTINCT clause, then there is a permutation of SA that
         forms a prefix of I. This permutation is used as the GROUP clause
         when the DISTINCT query is converted to a GROUP query.
    GA3. The attributes in GA may participate in arbitrary predicates, divided
         into two groups:
         - RNG(G_1,...,G_q ; where q <= k) is a range condition over the
           attributes of a prefix of GA
         - PA(G_i1,...G_iq) is an arbitrary predicate over an arbitrary subset
           of GA. Since P is applied to only GROUP attributes it filters some
           groups, and thus can be applied after the grouping.
    GA4. There are no expressions among G_i, just direct column references.
    NGA1.If in the index I there is a gap between the last GROUP attribute G_k,
         and the MIN/MAX attribute C, then NGA must consist of exactly the
         index attributes that constitute the gap. As a result there is a
         permutation of NGA that coincides with the gap in the index
         <B_1, ..., B_m>.
    NGA2.If BA <> {}, then the WHERE clause must contain a conjunction EQ of
         equality conditions for all NG_i of the form (NG_i = const) or
         (const = NG_i), such that each NG_i is referenced in exactly one
         conjunct. Informally, the predicates provide constants to fill the
         gap in the index.
    WA1. There are no other attributes in the WHERE clause except the ones
         referenced in predicates RNG, PA, PC, EQ defined above. Therefore
         WA is subset of (GA union NGA union C) for GA,NGA,C that pass the
         above tests. By transitivity then it also follows that each WA_i
         participates in the index I (if this was already tested for GA, NGA
         and C).

    C) Overall query form:
       SELECT EXPR([A_1,...,A_k], [B_1,...,B_m], [MIN(C)], [MAX(C)])
         FROM T
        WHERE [RNG(A_1,...,A_p ; where p <= k)]
         [AND EQ(B_1,...,B_m)]
         [AND PC(C)]
         [AND PA(A_i1,...,A_iq)]
       GROUP BY A_1,...,A_k
       [HAVING PH(A_1, ..., B_1,..., C)]
    where EXPR(...) is an arbitrary expression over some or all SELECT fields,
    or:
       SELECT DISTINCT A_i1,...,A_ik
         FROM T
        WHERE [RNG(A_1,...,A_p ; where p <= k)]
         [AND PA(A_i1,...,A_iq)];

  NOTES
    If the current query satisfies the conditions above, and if
    (mem_root! = NULL), then the function constructs and returns a new TRP
    object, that is later used to construct a new QUICK_GROUP_MIN_MAX_SELECT.
    If (mem_root == NULL), then the function only tests whether the current
    query satisfies the conditions above, and, if so, sets
    is_applicable = TRUE.

    Queries with DISTINCT for which index access can be used are transformed
    into equivalent group-by queries of the form:

    SELECT A_1,...,A_k FROM T
     WHERE [RNG(A_1,...,A_p ; where p <= k)]
      [AND PA(A_i1,...,A_iq)]
    GROUP BY A_1,...,A_k;

    The group-by list is a permutation of the select attributes, according
    to their order in the index.

  TODO
  - What happens if the query groups by the MIN/MAX field, and there is no
    other field as in: "select min(a) from t1 group by a" ?
  - We assume that the general correctness of the GROUP-BY query was checked
    before this point. Is this correct, or do we have to check it completely?
  - Lift the limitation in condition (B3), that is, make this access method 
    applicable to ROLLUP queries.

 @param  param     Parameter from test_quick_select
 @param  sel_tree  Range tree generated by get_mm_tree
 @param  read_time Best read time so far (=table/index scan time)
 @return table read plan
   @retval NULL  Loose index scan not applicable or mem_root == NULL
   @retval !NULL Loose index scan table read plan
*/

static TRP_GROUP_MIN_MAX *
get_best_group_min_max(PARAM *param, SEL_TREE *tree, double read_time)
{
  THD *thd= param->thd;
  JOIN *join= thd->lex->current_select->join;
  TABLE *table= param->table;
  bool have_min= FALSE;              /* TRUE if there is a MIN function. */
  bool have_max= FALSE;              /* TRUE if there is a MAX function. */
  Item_field *min_max_arg_item= NULL; // The argument of all MIN/MAX functions
  KEY_PART_INFO *min_max_arg_part= NULL; /* The corresponding keypart. */
  uint group_prefix_len= 0; /* Length (in bytes) of the key prefix. */
  KEY *index_info= NULL;    /* The index chosen for data access. */
  uint index= 0;            /* The id of the chosen index. */
  uint group_key_parts= 0;  // Number of index key parts in the group prefix.
  uint used_key_parts= 0;   /* Number of index key parts used for access. */
  uchar key_infix[MAX_KEY_LENGTH]; /* Constants from equality predicates.*/
  uint key_infix_len= 0;          /* Length of key_infix. */
  TRP_GROUP_MIN_MAX *read_plan= NULL; /* The eventually constructed TRP. */
  uint key_part_nr;
  ORDER *tmp_group;
  Item *item;
  Item_field *item_field;
  bool is_agg_distinct;
  List<Item_field> agg_distinct_flds;

  DBUG_ENTER("get_best_group_min_max");

  /* Perform few 'cheap' tests whether this access method is applicable. */
  if (!join)
    DBUG_RETURN(NULL);        /* This is not a select statement. */
  if ((join->tables != 1) ||  /* The query must reference one table. */
      (join->select_lex->olap == ROLLUP_TYPE)) /* Check (B3) for ROLLUP */
    DBUG_RETURN(NULL);
  if (table->s->keys == 0)        /* There are no indexes to use. */
    DBUG_RETURN(NULL);
  /* Cannot do reverse ordering */
  if (param->order_direction == ORDER::ORDER_DESC)
    DBUG_RETURN(NULL);

  /* Check (SA1,SA4) and store the only MIN/MAX argument - the C attribute.*/
  if (join->make_sum_func_list(join->all_fields, join->fields_list, 1))
    DBUG_RETURN(NULL);

  List_iterator<Item> select_items_it(join->fields_list);
  is_agg_distinct = is_indexed_agg_distinct(join, &agg_distinct_flds);

  if ((!join->group_list) && /* Neither GROUP BY nor a DISTINCT query. */
      (!join->select_distinct) &&
      !is_agg_distinct)
    DBUG_RETURN(NULL);
  /* Analyze the query in more detail. */

  if (join->sum_funcs[0])
  {
    Item_sum *min_max_item;
    Item_sum **func_ptr= join->sum_funcs;
    while ((min_max_item= *(func_ptr++)))
    {
      if (min_max_item->sum_func() == Item_sum::MIN_FUNC)
        have_min= TRUE;
      else if (min_max_item->sum_func() == Item_sum::MAX_FUNC)
        have_max= TRUE;
      else if (min_max_item->sum_func() == Item_sum::COUNT_DISTINCT_FUNC ||
               min_max_item->sum_func() == Item_sum::SUM_DISTINCT_FUNC ||
               min_max_item->sum_func() == Item_sum::AVG_DISTINCT_FUNC)
        continue;
      else
        DBUG_RETURN(NULL);

      /* The argument of MIN/MAX. */
      Item *expr= min_max_item->get_arg(0)->real_item();
      if (expr->type() == Item::FIELD_ITEM) /* Is it an attribute? */
      {
        if (! min_max_arg_item)
          min_max_arg_item= (Item_field*) expr;
        else if (! min_max_arg_item->eq(expr, 1))
          DBUG_RETURN(NULL);
      }
      else
        DBUG_RETURN(NULL);
    }
  }
  /* Check (SA5). */
  if (join->select_distinct)
  {
    while ((item= select_items_it++))
    {
      if (item->real_item()->type() != Item::FIELD_ITEM)
        DBUG_RETURN(NULL);
    }
  }

  /* Check (GA4) - that there are no expressions among the group attributes. */
  for (tmp_group= join->group_list; tmp_group; tmp_group= tmp_group->next)
  {
    if ((*tmp_group->item)->real_item()->type() != Item::FIELD_ITEM)
      DBUG_RETURN(NULL);
  }

  /*
    Check that table has at least one compound index such that the conditions
    (GA1,GA2) are all TRUE. If there is more than one such index, select the
    first one. Here we set the variables: group_prefix_len and index_info.
  */
  KEY *cur_index_info= table->key_info;
  KEY *cur_index_info_end= cur_index_info + table->s->keys;
  /* Cost-related variables for the best index so far. */
  double best_read_cost= DBL_MAX;
  ha_rows best_records= 0;
  SEL_ARG *best_index_tree= NULL;
  ha_rows best_quick_prefix_records= 0;
  uint best_param_idx= 0;

  const uint pk= param->table->s->primary_key;
  SEL_ARG *cur_index_tree= NULL;
  ha_rows cur_quick_prefix_records= 0;
  uint cur_param_idx=MAX_KEY;

  for (uint cur_index= 0 ; cur_index_info != cur_index_info_end ;
       cur_index_info++, cur_index++)
  {
    KEY_PART_INFO *cur_part;
    KEY_PART_INFO *end_part; /* Last part for loops. */
    /* Last index part. */
    KEY_PART_INFO *last_part;
    KEY_PART_INFO *first_non_group_part;
    KEY_PART_INFO *first_non_infix_part;
    uint key_infix_parts;
    uint cur_group_key_parts= 0;
    uint cur_group_prefix_len= 0;
    double cur_read_cost;
    ha_rows cur_records;
    key_map used_key_parts_map;
    uint max_key_part= 0;
    uint cur_key_infix_len= 0;
    uchar cur_key_infix[MAX_KEY_LENGTH];
    uint cur_used_key_parts;
    
    /* Check (B1) - if current index is covering. */
    if (!table->covering_keys.is_set(cur_index))
      goto next_index;

    /*
      If the current storage manager is such that it appends the primary key to
      each index, then the above condition is insufficient to check if the
      index is covering. In such cases it may happen that some fields are
      covered by the PK index, but not by the current index. Since we can't
      use the concatenation of both indexes for index lookup, such an index
      does not qualify as covering in our case. If this is the case, below
      we check that all query fields are indeed covered by 'cur_index'.
    */
    if (pk < MAX_KEY && cur_index != pk &&
        (table->file->ha_table_flags() & HA_PRIMARY_KEY_IN_READ_INDEX))
    {
      /* For each table field */
      for (uint i= 0; i < table->s->fields; i++)
      {
        Field *cur_field= table->field[i];
        /*
          If the field is used in the current query ensure that it's
          part of 'cur_index'
        */
        if (bitmap_is_set(table->read_set, cur_field->field_index) &&
            !cur_field->part_of_key_not_clustered.is_set(cur_index))
          goto next_index;                  // Field was not part of key
      }
    }

    /*
      Check (GA1) for GROUP BY queries.
    */
    if (join->group_list)
    {
      cur_part= cur_index_info->key_part;
      end_part= cur_part + cur_index_info->key_parts;
      /* Iterate in parallel over the GROUP list and the index parts. */
      for (tmp_group= join->group_list; tmp_group && (cur_part != end_part);
           tmp_group= tmp_group->next, cur_part++)
      {
        /*
          TODO:
          tmp_group::item is an array of Item, is it OK to consider only the
          first Item? If so, then why? What is the array for?
        */
        /* Above we already checked that all group items are fields. */
        DBUG_ASSERT((*tmp_group->item)->real_item()->type() == Item::FIELD_ITEM);
        Item_field *group_field= (Item_field *) (*tmp_group->item)->real_item();
        if (group_field->field->eq(cur_part->field))
        {
          cur_group_prefix_len+= cur_part->store_length;
          ++cur_group_key_parts;
          max_key_part= cur_part - cur_index_info->key_part + 1;
          used_key_parts_map.set_bit(max_key_part);
        }
        else
          goto next_index;
      }
    }
    /*
      Check (GA2) if this is a DISTINCT query.
      If GA2, then Store a new ORDER object in group_fields_array at the
      position of the key part of item_field->field. Thus we get the ORDER
      objects for each field ordered as the corresponding key parts.
      Later group_fields_array of ORDER objects is used to convert the query
      to a GROUP query.
    */
    if ((!join->group_list && join->select_distinct) ||
             is_agg_distinct)
    {
      if (!is_agg_distinct)
      {
        select_items_it.rewind();
      }

      List_iterator<Item_field> agg_distinct_flds_it (agg_distinct_flds);
      while (NULL != (item = (is_agg_distinct ?
             (Item *) agg_distinct_flds_it++ : select_items_it++)))
      {
        /* (SA5) already checked above. */
        item_field= (Item_field*) item->real_item(); 
        DBUG_ASSERT(item->real_item()->type() == Item::FIELD_ITEM);

        /* not doing loose index scan for derived tables */
        if (!item_field->field)
          goto next_index;

        /* Find the order of the key part in the index. */
        key_part_nr= get_field_keypart(cur_index_info, item_field->field);
        /*
          Check if this attribute was already present in the select list.
          If it was present, then its corresponding key part was alredy used.
        */
        if (used_key_parts_map.is_set(key_part_nr))
          continue;
        if (key_part_nr < 1 ||
            (!is_agg_distinct && key_part_nr > join->fields_list.elements))
          goto next_index;
        cur_part= cur_index_info->key_part + key_part_nr - 1;
        cur_group_prefix_len+= cur_part->store_length;
        used_key_parts_map.set_bit(key_part_nr);
        ++cur_group_key_parts;
        max_key_part= max(max_key_part,key_part_nr);
      }
      /*
        Check that used key parts forms a prefix of the index.
        To check this we compare bits in all_parts and cur_parts.
        all_parts have all bits set from 0 to (max_key_part-1).
        cur_parts have bits set for only used keyparts.
      */
      ulonglong all_parts, cur_parts;
      all_parts= (1<<max_key_part) - 1;
      cur_parts= used_key_parts_map.to_ulonglong() >> 1;
      if (all_parts != cur_parts)
        goto next_index;
    }

    /* Check (SA2). */
    if (min_max_arg_item)
    {
      key_part_nr= get_field_keypart(cur_index_info, min_max_arg_item->field);
      if (key_part_nr <= cur_group_key_parts)
        goto next_index;
      min_max_arg_part= cur_index_info->key_part + key_part_nr - 1;
    }

    /*
      Check (NGA1, NGA2) and extract a sequence of constants to be used as part
      of all search keys.
    */

    /*
      If there is MIN/MAX, each keypart between the last group part and the
      MIN/MAX part must participate in one equality with constants, and all
      keyparts after the MIN/MAX part must not be referenced in the query.

      If there is no MIN/MAX, the keyparts after the last group part can be
      referenced only in equalities with constants, and the referenced keyparts
      must form a sequence without any gaps that starts immediately after the
      last group keypart.
    */
    last_part= cur_index_info->key_part + cur_index_info->key_parts;
    first_non_group_part= (cur_group_key_parts < cur_index_info->key_parts) ?
                          cur_index_info->key_part + cur_group_key_parts :
                          NULL;
    first_non_infix_part= min_max_arg_part ?
                          (min_max_arg_part < last_part) ?
                             min_max_arg_part :
                             NULL :
                           NULL;
    if (first_non_group_part &&
        (!min_max_arg_part || (min_max_arg_part - first_non_group_part > 0)))
    {
      if (tree)
      {
        uint dummy;
        SEL_ARG *index_range_tree= get_index_range_tree(cur_index, tree, param,
                                                        &dummy);
        if (!get_constant_key_infix(cur_index_info, index_range_tree,
                                    first_non_group_part, min_max_arg_part,
                                    last_part, thd, cur_key_infix, 
                                    &cur_key_infix_len,
                                    &first_non_infix_part))
          goto next_index;
      }
      else if (min_max_arg_part &&
               (min_max_arg_part - first_non_group_part > 0))
      {
        /*
          There is a gap but no range tree, thus no predicates at all for the
          non-group keyparts.
        */
        goto next_index;
      }
      else if (first_non_group_part && join->conds)
      {
        /*
          If there is no MIN/MAX function in the query, but some index
          key part is referenced in the WHERE clause, then this index
          cannot be used because the WHERE condition over the keypart's
          field cannot be 'pushed' to the index (because there is no
          range 'tree'), and the WHERE clause must be evaluated before
          GROUP BY/DISTINCT.
        */
        /*
          Store the first and last keyparts that need to be analyzed
          into one array that can be passed as parameter.
        */
        KEY_PART_INFO *key_part_range[2];
        key_part_range[0]= first_non_group_part;
        key_part_range[1]= last_part;

        /* Check if cur_part is referenced in the WHERE clause. */
        if (join->conds->walk(&Item::find_item_in_field_list_processor, 0,
                              (uchar*) key_part_range))
          goto next_index;
      }
    }

    /*
      Test (WA1) partially - that no other keypart after the last infix part is
      referenced in the query.
    */
    if (first_non_infix_part)
    {
      cur_part= first_non_infix_part +
                (min_max_arg_part && (min_max_arg_part < last_part));
      for (; cur_part != last_part; cur_part++)
      {
        if (bitmap_is_set(table->read_set, cur_part->field->field_index))
          goto next_index;
      }
    }

    /* If we got to this point, cur_index_info passes the test. */
    key_infix_parts= cur_key_infix_len ? (uint) 
                     (first_non_infix_part - first_non_group_part) : 0;
    cur_used_key_parts= cur_group_key_parts + key_infix_parts;

    /* Compute the cost of using this index. */
    if (tree)
    {
      /* Find the SEL_ARG sub-tree that corresponds to the chosen index. */
      cur_index_tree= get_index_range_tree(cur_index, tree, param,
                                           &cur_param_idx);
      /* Check if this range tree can be used for prefix retrieval. */
      COST_VECT dummy_cost;
      uint mrr_flags= HA_MRR_USE_DEFAULT_IMPL;
      uint mrr_bufsize=0;
      cur_quick_prefix_records= check_quick_select(param, cur_param_idx, 
                                                   FALSE /*don't care*/, 
                                                   cur_index_tree, TRUE,
                                                   &mrr_flags, &mrr_bufsize,
                                                   &dummy_cost);
    }
    cost_group_min_max(table, cur_index_info, cur_used_key_parts,
                       cur_group_key_parts, tree, cur_index_tree,
                       cur_quick_prefix_records, have_min, have_max,
                       &cur_read_cost, &cur_records);
    /*
      If cur_read_cost is lower than best_read_cost use cur_index.
      Do not compare doubles directly because they may have different
      representations (64 vs. 80 bits).
    */
    if (cur_read_cost < best_read_cost - (DBL_EPSILON * cur_read_cost))
    {
      index_info= cur_index_info;
      index= cur_index;
      best_read_cost= cur_read_cost;
      best_records= cur_records;
      best_index_tree= cur_index_tree;
      best_quick_prefix_records= cur_quick_prefix_records;
      best_param_idx= cur_param_idx;
      group_key_parts= cur_group_key_parts;
      group_prefix_len= cur_group_prefix_len;
      key_infix_len= cur_key_infix_len;
      if (key_infix_len)
        memcpy (key_infix, cur_key_infix, sizeof (key_infix));
      used_key_parts= cur_used_key_parts;
    }

  next_index:;
  }
  if (!index_info) /* No usable index found. */
    DBUG_RETURN(NULL);

  /* Check (SA3) for the where clause. */
  if (join->conds && min_max_arg_item &&
      !check_group_min_max_predicates(join->conds, min_max_arg_item,
                                      (index_info->flags & HA_SPATIAL) ?
                                      Field::itMBR : Field::itRAW))
    DBUG_RETURN(NULL);

  /* The query passes all tests, so construct a new TRP object. */
  read_plan= new (param->mem_root)
                 TRP_GROUP_MIN_MAX(have_min, have_max, is_agg_distinct,
                                   min_max_arg_part,
                                   group_prefix_len, used_key_parts,
                                   group_key_parts, index_info, index,
                                   key_infix_len,
                                   (key_infix_len > 0) ? key_infix : NULL,
                                   tree, best_index_tree, best_param_idx,
                                   best_quick_prefix_records);
  if (read_plan)
  {
    if (tree && read_plan->quick_prefix_records == 0)
      DBUG_RETURN(NULL);

    read_plan->read_cost= best_read_cost;
    read_plan->records=   best_records;
    if (read_time < best_read_cost && is_agg_distinct)
    {
      read_plan->read_cost= 0;
      read_plan->use_index_scan();
    }

    DBUG_PRINT("info",
               ("Returning group min/max plan: cost: %g, records: %lu",
                read_plan->read_cost, (ulong) read_plan->records));
  }

  DBUG_RETURN(read_plan);
}


/*
  Check that the MIN/MAX attribute participates only in range predicates
  with constants.

  SYNOPSIS
    check_group_min_max_predicates()
    cond              tree (or subtree) describing all or part of the WHERE
                      clause being analyzed
    min_max_arg_item  the field referenced by the MIN/MAX function(s)
    min_max_arg_part  the keypart of the MIN/MAX argument if any

  DESCRIPTION
    The function walks recursively over the cond tree representing a WHERE
    clause, and checks condition (SA3) - if a field is referenced by a MIN/MAX
    aggregate function, it is referenced only by one of the following
    predicates: {=, !=, <, <=, >, >=, between, is null, is not null}.

  RETURN
    TRUE  if cond passes the test
    FALSE o/w
*/

static bool
check_group_min_max_predicates(Item *cond, Item_field *min_max_arg_item,
                               Field::imagetype image_type)
{
  DBUG_ENTER("check_group_min_max_predicates");
  DBUG_ASSERT(cond && min_max_arg_item);

  cond= cond->real_item();
  Item::Type cond_type= cond->type();
  if (cond_type == Item::COND_ITEM) /* 'AND' or 'OR' */
  {
    DBUG_PRINT("info", ("Analyzing: %s", ((Item_func*) cond)->func_name()));
    List_iterator_fast<Item> li(*((Item_cond*) cond)->argument_list());
    Item *and_or_arg;
    while ((and_or_arg= li++))
    {
      if (!check_group_min_max_predicates(and_or_arg, min_max_arg_item,
                                         image_type))
        DBUG_RETURN(FALSE);
    }
    DBUG_RETURN(TRUE);
  }

  /*
    TODO:
    This is a very crude fix to handle sub-selects in the WHERE clause
    (Item_subselect objects). With the test below we rule out from the
    optimization all queries with subselects in the WHERE clause. What has to
    be done, is that here we should analyze whether the subselect references
    the MIN/MAX argument field, and disallow the optimization only if this is
    so.
  */
  if (cond_type == Item::SUBSELECT_ITEM)
    DBUG_RETURN(FALSE);

  /*
    Condition of the form 'field' is equivalent to 'field <> 0' and thus
    satisfies the SA3 condition.
  */
  if (cond_type == Item::FIELD_ITEM)
  {
    DBUG_PRINT("info", ("Analyzing: %s", cond->full_name()));
    DBUG_RETURN(TRUE);
  }

  /* We presume that at this point there are no other Items than functions. */
  DBUG_ASSERT(cond_type == Item::FUNC_ITEM);

  /* Test if cond references only group-by or non-group fields. */
  Item_func *pred= (Item_func*) cond;
  Item *cur_arg;
  DBUG_PRINT("info", ("Analyzing: %s", pred->func_name()));
  for (uint arg_idx= 0; arg_idx < pred->argument_count (); arg_idx++)
  {
    Item **arguments= pred->arguments();
    cur_arg= arguments[arg_idx]->real_item();
    DBUG_PRINT("info", ("cur_arg: %s", cur_arg->full_name()));
    if (cur_arg->type() == Item::FIELD_ITEM)
    {
      if (min_max_arg_item->eq(cur_arg, 1)) 
      {
       /*
         If pred references the MIN/MAX argument, check whether pred is a range
         condition that compares the MIN/MAX argument with a constant.
       */
        Item_func::Functype pred_type= pred->functype();
        if (pred_type != Item_func::EQUAL_FUNC     &&
            pred_type != Item_func::LT_FUNC        &&
            pred_type != Item_func::LE_FUNC        &&
            pred_type != Item_func::GT_FUNC        &&
            pred_type != Item_func::GE_FUNC        &&
            pred_type != Item_func::BETWEEN        &&
            pred_type != Item_func::ISNULL_FUNC    &&
            pred_type != Item_func::ISNOTNULL_FUNC &&
            pred_type != Item_func::EQ_FUNC        &&
            pred_type != Item_func::NE_FUNC)
          DBUG_RETURN(FALSE);

        /* Check that pred compares min_max_arg_item with a constant. */
        Item *args[3];
        memset(args, 0, 3 * sizeof(Item*));
        bool inv;
        /* Test if this is a comparison of a field and a constant. */
        if (!simple_pred(pred, args, &inv))
          DBUG_RETURN(FALSE);

        /* Check for compatible string comparisons - similar to get_mm_leaf. */
        if (args[0] && args[1] && !args[2] && // this is a binary function
            min_max_arg_item->result_type() == STRING_RESULT &&
            /*
              Don't use an index when comparing strings of different collations.
            */
            ((args[1]->result_type() == STRING_RESULT &&
              image_type == Field::itRAW &&
              ((Field_str*) min_max_arg_item->field)->charset() !=
              pred->compare_collation())
             ||
             /*
               We can't always use indexes when comparing a string index to a
               number.
             */
             (args[1]->result_type() != STRING_RESULT &&
              min_max_arg_item->field->cmp_type() != args[1]->result_type())))
          DBUG_RETURN(FALSE);
      }
    }
    else if (cur_arg->type() == Item::FUNC_ITEM)
    {
      if (!check_group_min_max_predicates(cur_arg, min_max_arg_item,
                                         image_type))
        DBUG_RETURN(FALSE);
    }
    else if (cur_arg->const_item())
    {
      /*
        For predicates of the form "const OP expr" we also have to check 'expr'
        to make a decision.
      */
      continue;
    }
    else
      DBUG_RETURN(FALSE);
  }

  DBUG_RETURN(TRUE);
}


/*
  Extract a sequence of constants from a conjunction of equality predicates.

  SYNOPSIS
    get_constant_key_infix()
    index_info             [in]  Descriptor of the chosen index.
    index_range_tree       [in]  Range tree for the chosen index
    first_non_group_part   [in]  First index part after group attribute parts
    min_max_arg_part       [in]  The keypart of the MIN/MAX argument if any
    last_part              [in]  Last keypart of the index
    thd                    [in]  Current thread
    key_infix              [out] Infix of constants to be used for index lookup
    key_infix_len          [out] Lenghth of the infix
    first_non_infix_part   [out] The first keypart after the infix (if any)
    
  DESCRIPTION
    Test conditions (NGA1, NGA2) from get_best_group_min_max(). Namely,
    for each keypart field NGF_i not in GROUP-BY, check that there is a
    constant equality predicate among conds with the form (NGF_i = const_ci) or
    (const_ci = NGF_i).
    Thus all the NGF_i attributes must fill the 'gap' between the last group-by
    attribute and the MIN/MAX attribute in the index (if present). If these
    conditions hold, copy each constant from its corresponding predicate into
    key_infix, in the order its NG_i attribute appears in the index, and update
    key_infix_len with the total length of the key parts in key_infix.

  RETURN
    TRUE  if the index passes the test
    FALSE o/w
*/

static bool
get_constant_key_infix(KEY *index_info, SEL_ARG *index_range_tree,
                       KEY_PART_INFO *first_non_group_part,
                       KEY_PART_INFO *min_max_arg_part,
                       KEY_PART_INFO *last_part, THD *thd,
                       uchar *key_infix, uint *key_infix_len,
                       KEY_PART_INFO **first_non_infix_part)
{
  SEL_ARG       *cur_range;
  KEY_PART_INFO *cur_part;
  /* End part for the first loop below. */
  KEY_PART_INFO *end_part= min_max_arg_part ? min_max_arg_part : last_part;

  *key_infix_len= 0;
  uchar *key_ptr= key_infix;
  for (cur_part= first_non_group_part; cur_part != end_part; cur_part++)
  {
    /*
      Find the range tree for the current keypart. We assume that
      index_range_tree points to the leftmost keypart in the index.
    */
    for (cur_range= index_range_tree; cur_range;
         cur_range= cur_range->next_key_part)
    {
      if (cur_range->field->eq(cur_part->field))
        break;
    }
    if (!cur_range)
    {
      if (min_max_arg_part)
        return FALSE; /* The current keypart has no range predicates at all. */
      else
      {
        *first_non_infix_part= cur_part;
        return TRUE;
      }
    }

    /* Check that the current range tree is a single point interval. */
    if (cur_range->prev || cur_range->next)
      return FALSE; /* This is not the only range predicate for the field. */
    if ((cur_range->min_flag & NO_MIN_RANGE) ||
        (cur_range->max_flag & NO_MAX_RANGE) ||
        (cur_range->min_flag & NEAR_MIN) || (cur_range->max_flag & NEAR_MAX))
      return FALSE;

    uint field_length= cur_part->store_length;
    if (cur_range->maybe_null &&
         cur_range->min_value[0] && cur_range->max_value[0])
    { 
      /*
        cur_range specifies 'IS NULL'. In this case the argument points
        to a "null value" (is_null_string) that may not always be long
        enough for a direct memcpy to a field.
      */
      DBUG_ASSERT (field_length > 0);
      *key_ptr= 1;
      memset(key_ptr+1, 0, field_length-1);
      key_ptr+= field_length;
      *key_infix_len+= field_length;
    }
    else if (memcmp(cur_range->min_value, cur_range->max_value, field_length) == 0)
    { /* cur_range specifies an equality condition. */
      memcpy(key_ptr, cur_range->min_value, field_length);
      key_ptr+= field_length;
      *key_infix_len+= field_length;
    }
    else
      return FALSE;
  }

  if (!min_max_arg_part && (cur_part == last_part))
    *first_non_infix_part= last_part;

  return TRUE;
}


/*
  Find the key part referenced by a field.

  SYNOPSIS
    get_field_keypart()
    index  descriptor of an index
    field  field that possibly references some key part in index

  NOTES
    The return value can be used to get a KEY_PART_INFO pointer by
    part= index->key_part + get_field_keypart(...) - 1;

  RETURN
    Positive number which is the consecutive number of the key part, or
    0 if field does not reference any index field.
*/

static inline uint
get_field_keypart(KEY *index, Field *field)
{
  KEY_PART_INFO *part, *end;

  for (part= index->key_part, end= part + index->key_parts; part < end; part++)
  {
    if (field->eq(part->field))
      return part - index->key_part + 1;
  }
  return 0;
}


/*
  Find the SEL_ARG sub-tree that corresponds to the chosen index.

  SYNOPSIS
    get_index_range_tree()
    index     [in]  The ID of the index being looked for
    range_tree[in]  Tree of ranges being searched
    param     [in]  PARAM from SQL_SELECT::test_quick_select
    param_idx [out] Index in the array PARAM::key that corresponds to 'index'

  DESCRIPTION

    A SEL_TREE contains range trees for all usable indexes. This procedure
    finds the SEL_ARG sub-tree for 'index'. The members of a SEL_TREE are
    ordered in the same way as the members of PARAM::key, thus we first find
    the corresponding index in the array PARAM::key. This index is returned
    through the variable param_idx, to be used later as argument of
    check_quick_select().

  RETURN
    Pointer to the SEL_ARG subtree that corresponds to index.
*/

SEL_ARG * get_index_range_tree(uint index, SEL_TREE* range_tree, PARAM *param,
                               uint *param_idx)
{
  uint idx= 0; /* Index nr in param->key_parts */
  while (idx < param->keys)
  {
    if (index == param->real_keynr[idx])
      break;
    idx++;
  }
  *param_idx= idx;
  return(range_tree->keys[idx]);
}


/*
  Compute the cost of a quick_group_min_max_select for a particular index.

  SYNOPSIS
    cost_group_min_max()
    table                [in] The table being accessed
    index_info           [in] The index used to access the table
    used_key_parts       [in] Number of key parts used to access the index
    group_key_parts      [in] Number of index key parts in the group prefix
    range_tree           [in] Tree of ranges for all indexes
    index_tree           [in] The range tree for the current index
    quick_prefix_records [in] Number of records retrieved by the internally
			      used quick range select if any
    have_min             [in] True if there is a MIN function
    have_max             [in] True if there is a MAX function
    read_cost           [out] The cost to retrieve rows via this quick select
    records             [out] The number of rows retrieved

  DESCRIPTION
    This method computes the access cost of a TRP_GROUP_MIN_MAX instance and
    the number of rows returned. It updates this->read_cost and this->records.

  NOTES
    The cost computation distinguishes several cases:
    1) No equality predicates over non-group attributes (thus no key_infix).
       If groups are bigger than blocks on the average, then we assume that it
       is very unlikely that block ends are aligned with group ends, thus even
       if we look for both MIN and MAX keys, all pairs of neighbor MIN/MAX
       keys, except for the first MIN and the last MAX keys, will be in the
       same block.  If groups are smaller than blocks, then we are going to
       read all blocks.
    2) There are equality predicates over non-group attributes.
       In this case the group prefix is extended by additional constants, and
       as a result the min/max values are inside sub-groups of the original
       groups. The number of blocks that will be read depends on whether the
       ends of these sub-groups will be contained in the same or in different
       blocks. We compute the probability for the two ends of a subgroup to be
       in two different blocks as the ratio of:
       - the number of positions of the left-end of a subgroup inside a group,
         such that the right end of the subgroup is past the end of the buffer
         containing the left-end, and
       - the total number of possible positions for the left-end of the
         subgroup, which is the number of keys in the containing group.
       We assume it is very unlikely that two ends of subsequent subgroups are
       in the same block.
    3) The are range predicates over the group attributes.
       Then some groups may be filtered by the range predicates. We use the
       selectivity of the range predicates to decide how many groups will be
       filtered.

  TODO
     - Take into account the optional range predicates over the MIN/MAX
       argument.
     - Check if we have a PK index and we use all cols - then each key is a
       group, and it will be better to use an index scan.

  RETURN
    None
*/

void cost_group_min_max(TABLE* table, KEY *index_info, uint used_key_parts,
                        uint group_key_parts, SEL_TREE *range_tree,
                        SEL_ARG *index_tree, ha_rows quick_prefix_records,
                        bool have_min, bool have_max,
                        double *read_cost, ha_rows *records)
{
  ha_rows table_records;
  uint num_groups;
  uint num_blocks;
  uint keys_per_block;
  uint keys_per_group;
  uint keys_per_subgroup; /* Average number of keys in sub-groups */
                          /* formed by a key infix. */
  double p_overlap; /* Probability that a sub-group overlaps two blocks. */
  double quick_prefix_selectivity;
  double io_cost;
  double cpu_cost= 0; /* TODO: CPU cost of index_read calls? */
  DBUG_ENTER("cost_group_min_max");

  table_records= table->file->stats.records;
  keys_per_block= (table->file->stats.block_size / 2 /
                   (index_info->key_length + table->file->ref_length)
                        + 1);
  num_blocks= (uint)(table_records / keys_per_block) + 1;

  /* Compute the number of keys in a group. */
  keys_per_group= index_info->rec_per_key[group_key_parts - 1];
  if (keys_per_group == 0) /* If there is no statistics try to guess */
    /* each group contains 10% of all records */
    keys_per_group= (uint)(table_records / 10) + 1;
  num_groups= (uint)(table_records / keys_per_group) + 1;

  /* Apply the selectivity of the quick select for group prefixes. */
  if (range_tree && (quick_prefix_records != HA_POS_ERROR))
  {
    quick_prefix_selectivity= (double) quick_prefix_records /
                              (double) table_records;
    num_groups= (uint) rint(num_groups * quick_prefix_selectivity);
    set_if_bigger(num_groups, 1);
  }

  if (used_key_parts > group_key_parts)
  { /*
      Compute the probability that two ends of a subgroup are inside
      different blocks.
    */
    keys_per_subgroup= index_info->rec_per_key[used_key_parts - 1];
    if (keys_per_subgroup >= keys_per_block) /* If a subgroup is bigger than */
      p_overlap= 1.0;       /* a block, it will overlap at least two blocks. */
    else
    {
      double blocks_per_group= (double) num_blocks / (double) num_groups;
      p_overlap= (blocks_per_group * (keys_per_subgroup - 1)) / keys_per_group;
      p_overlap= min(p_overlap, 1.0);
    }
    io_cost= (double) min(num_groups * (1 + p_overlap), num_blocks);
  }
  else
    io_cost= (keys_per_group > keys_per_block) ?
             (have_min && have_max) ? (double) (num_groups + 1) :
                                      (double) num_groups :
             (double) num_blocks;

  /*
    TODO: If there is no WHERE clause and no other expressions, there should be
    no CPU cost. We leave it here to make this cost comparable to that of index
    scan as computed in SQL_SELECT::test_quick_select().
  */
  cpu_cost= num_groups * ROW_EVALUATE_COST;

  *read_cost= io_cost + cpu_cost;
  *records= num_groups;

  DBUG_PRINT("info",
             ("table rows: %lu  keys/block: %u  keys/group: %u  result rows: %lu  blocks: %u",
              (ulong)table_records, keys_per_block, keys_per_group, 
              (ulong) *records, num_blocks));
  DBUG_VOID_RETURN;
}


/*
  Construct a new quick select object for queries with group by with min/max.

  SYNOPSIS
    TRP_GROUP_MIN_MAX::make_quick()
    param              Parameter from test_quick_select
    retrieve_full_rows ignored
    parent_alloc       Memory pool to use, if any.

  NOTES
    Make_quick ignores the retrieve_full_rows parameter because
    QUICK_GROUP_MIN_MAX_SELECT always performs 'index only' scans.
    The other parameter are ignored as well because all necessary
    data to create the QUICK object is computed at this TRP creation
    time.

  RETURN
    New QUICK_GROUP_MIN_MAX_SELECT object if successfully created,
    NULL otherwise.
*/

QUICK_SELECT_I *
TRP_GROUP_MIN_MAX::make_quick(PARAM *param, bool retrieve_full_rows,
                              MEM_ROOT *parent_alloc)
{
  QUICK_GROUP_MIN_MAX_SELECT *quick;
  DBUG_ENTER("TRP_GROUP_MIN_MAX::make_quick");

  quick= new QUICK_GROUP_MIN_MAX_SELECT(param->table,
                                        param->thd->lex->current_select->join,
                                        have_min, have_max, 
                                        have_agg_distinct, min_max_arg_part,
                                        group_prefix_len, group_key_parts,
                                        used_key_parts, index_info, index,
                                        read_cost, records, key_infix_len,
                                        key_infix, parent_alloc, is_index_scan);
  if (!quick)
    DBUG_RETURN(NULL);

  if (quick->init())
  {
    delete quick;
    DBUG_RETURN(NULL);
  }

  if (range_tree)
  {
    DBUG_ASSERT(quick_prefix_records > 0);
    if (quick_prefix_records == HA_POS_ERROR)
      quick->quick_prefix_select= NULL; /* Can't construct a quick select. */
    else
    {
      /* Make a QUICK_RANGE_SELECT to be used for group prefix retrieval. */
      quick->quick_prefix_select= get_quick_select(param, param_idx,
                                                   index_tree,
<<<<<<< HEAD
                                                   HA_MRR_USE_DEFAULT_IMPL, 0,
=======
                                                   HA_MRR_USE_DEFAULT_IMPL |
                                                   HA_MRR_SORTED,
                                                   0,
>>>>>>> fcf11a4c
                                                   &quick->alloc);
      if (!quick->quick_prefix_select)
      {
        delete quick;
        DBUG_RETURN(NULL);
      }
    }
    /*
      Extract the SEL_ARG subtree that contains only ranges for the MIN/MAX
      attribute, and create an array of QUICK_RANGES to be used by the
      new quick select.
    */
    if (min_max_arg_part)
    {
      SEL_ARG *min_max_range= index_tree;
      while (min_max_range) /* Find the tree for the MIN/MAX key part. */
      {
        if (min_max_range->field->eq(min_max_arg_part->field))
          break;
        min_max_range= min_max_range->next_key_part;
      }
      /* Scroll to the leftmost interval for the MIN/MAX argument. */
      while (min_max_range && min_max_range->prev)
        min_max_range= min_max_range->prev;
      /* Create an array of QUICK_RANGEs for the MIN/MAX argument. */
      while (min_max_range)
      {
        if (quick->add_range(min_max_range))
        {
          delete quick;
          quick= NULL;
          DBUG_RETURN(NULL);
        }
        min_max_range= min_max_range->next;
      }
    }
  }
  else
    quick->quick_prefix_select= NULL;

  quick->update_key_stat();
  quick->adjust_prefix_ranges();

  DBUG_RETURN(quick);
}


/*
  Construct new quick select for group queries with min/max.

  SYNOPSIS
    QUICK_GROUP_MIN_MAX_SELECT::QUICK_GROUP_MIN_MAX_SELECT()
    table             The table being accessed
    join              Descriptor of the current query
    have_min          TRUE if the query selects a MIN function
    have_max          TRUE if the query selects a MAX function
    min_max_arg_part  The only argument field of all MIN/MAX functions
    group_prefix_len  Length of all key parts in the group prefix
    prefix_key_parts  All key parts in the group prefix
    index_info        The index chosen for data access
    use_index         The id of index_info
    read_cost         Cost of this access method
    records           Number of records returned
    key_infix_len     Length of the key infix appended to the group prefix
    key_infix         Infix of constants from equality predicates
    parent_alloc      Memory pool for this and quick_prefix_select data
    is_index_scan     get the next different key not by jumping on it via
                      index read, but by scanning until the end of the 
                      rows with equal key value.

  RETURN
    None
*/

QUICK_GROUP_MIN_MAX_SELECT::
QUICK_GROUP_MIN_MAX_SELECT(TABLE *table, JOIN *join_arg, bool have_min_arg,
                           bool have_max_arg, bool have_agg_distinct_arg,
                           KEY_PART_INFO *min_max_arg_part_arg,
                           uint group_prefix_len_arg, uint group_key_parts_arg,
                           uint used_key_parts_arg, KEY *index_info_arg,
                           uint use_index, double read_cost_arg,
                           ha_rows records_arg, uint key_infix_len_arg,
                           uchar *key_infix_arg, MEM_ROOT *parent_alloc,
                           bool is_index_scan_arg)
  :file(table->file), join(join_arg), index_info(index_info_arg),
   group_prefix_len(group_prefix_len_arg),
   group_key_parts(group_key_parts_arg), have_min(have_min_arg),
   have_max(have_max_arg), have_agg_distinct(have_agg_distinct_arg),
   seen_first_key(FALSE), min_max_arg_part(min_max_arg_part_arg),
   key_infix(key_infix_arg), key_infix_len(key_infix_len_arg),
   min_functions_it(NULL), max_functions_it(NULL), 
   is_index_scan(is_index_scan_arg)
{
  head=       table;
  index=      use_index;
  record=     head->record[0];
  tmp_record= head->record[1];
  read_time= read_cost_arg;
  records= records_arg;
  used_key_parts= used_key_parts_arg;
  real_key_parts= used_key_parts_arg;
  real_prefix_len= group_prefix_len + key_infix_len;
  group_prefix= NULL;
  min_max_arg_len= min_max_arg_part ? min_max_arg_part->store_length : 0;

  /*
    We can't have parent_alloc set as the init function can't handle this case
    yet.
  */
  DBUG_ASSERT(!parent_alloc);
  if (!parent_alloc)
  {
    init_sql_alloc(&alloc, join->thd->variables.range_alloc_block_size, 0);
    join->thd->mem_root= &alloc;
  }
  else
    memset(&alloc, 0, sizeof(MEM_ROOT));  // ensure that it's not used
}


/*
  Do post-constructor initialization.

  SYNOPSIS
    QUICK_GROUP_MIN_MAX_SELECT::init()
  
  DESCRIPTION
    The method performs initialization that cannot be done in the constructor
    such as memory allocations that may fail. It allocates memory for the
    group prefix and inifix buffers, and for the lists of MIN/MAX item to be
    updated during execution.

  RETURN
    0      OK
    other  Error code
*/

int QUICK_GROUP_MIN_MAX_SELECT::init()
{
  if (group_prefix) /* Already initialized. */
    return 0;

  if (!(last_prefix= (uchar*) alloc_root(&alloc, group_prefix_len)))
      return 1;
  /*
    We may use group_prefix to store keys with all select fields, so allocate
    enough space for it.
  */
  if (!(group_prefix= (uchar*) alloc_root(&alloc,
                                         real_prefix_len + min_max_arg_len)))
    return 1;

  if (key_infix_len > 0)
  {
    /*
      The memory location pointed to by key_infix will be deleted soon, so
      allocate a new buffer and copy the key_infix into it.
    */
    uchar *tmp_key_infix= (uchar*) alloc_root(&alloc, key_infix_len);
    if (!tmp_key_infix)
      return 1;
    memcpy(tmp_key_infix, this->key_infix, key_infix_len);
    this->key_infix= tmp_key_infix;
  }

  if (min_max_arg_part)
  {
    if (my_init_dynamic_array(&min_max_ranges, sizeof(QUICK_RANGE*), 16, 16))
      return 1;

    if (have_min)
    {
      if (!(min_functions= new List<Item_sum>))
        return 1;
    }
    else
      min_functions= NULL;
    if (have_max)
    {
      if (!(max_functions= new List<Item_sum>))
        return 1;
    }
    else
      max_functions= NULL;

    Item_sum *min_max_item;
    Item_sum **func_ptr= join->sum_funcs;
    while ((min_max_item= *(func_ptr++)))
    {
      if (have_min && (min_max_item->sum_func() == Item_sum::MIN_FUNC))
        min_functions->push_back(min_max_item);
      else if (have_max && (min_max_item->sum_func() == Item_sum::MAX_FUNC))
        max_functions->push_back(min_max_item);
    }

    if (have_min)
    {
      if (!(min_functions_it= new List_iterator<Item_sum>(*min_functions)))
        return 1;
    }

    if (have_max)
    {
      if (!(max_functions_it= new List_iterator<Item_sum>(*max_functions)))
        return 1;
    }
  }
  else
    min_max_ranges.elements= 0;

  return 0;
}


QUICK_GROUP_MIN_MAX_SELECT::~QUICK_GROUP_MIN_MAX_SELECT()
{
  DBUG_ENTER("QUICK_GROUP_MIN_MAX_SELECT::~QUICK_GROUP_MIN_MAX_SELECT");
  if (file->inited != handler::NONE) 
    file->ha_index_end();
  if (min_max_arg_part)
    delete_dynamic(&min_max_ranges);
  free_root(&alloc,MYF(0));
  delete min_functions_it;
  delete max_functions_it;
  delete quick_prefix_select;
  DBUG_VOID_RETURN; 
}


/*
  Eventually create and add a new quick range object.

  SYNOPSIS
    QUICK_GROUP_MIN_MAX_SELECT::add_range()
    sel_range  Range object from which a 

  NOTES
    Construct a new QUICK_RANGE object from a SEL_ARG object, and
    add it to the array min_max_ranges. If sel_arg is an infinite
    range, e.g. (x < 5 or x > 4), then skip it and do not construct
    a quick range.

  RETURN
    FALSE on success
    TRUE  otherwise
*/

bool QUICK_GROUP_MIN_MAX_SELECT::add_range(SEL_ARG *sel_range)
{
  QUICK_RANGE *range;
  uint range_flag= sel_range->min_flag | sel_range->max_flag;

  /* Skip (-inf,+inf) ranges, e.g. (x < 5 or x > 4). */
  if ((range_flag & NO_MIN_RANGE) && (range_flag & NO_MAX_RANGE))
    return FALSE;

  if (!(sel_range->min_flag & NO_MIN_RANGE) &&
      !(sel_range->max_flag & NO_MAX_RANGE))
  {
    if (sel_range->maybe_null &&
        sel_range->min_value[0] && sel_range->max_value[0])
      range_flag|= NULL_RANGE; /* IS NULL condition */
    else if (memcmp(sel_range->min_value, sel_range->max_value,
                    min_max_arg_len) == 0)
      range_flag|= EQ_RANGE;  /* equality condition */
  }
  range= new QUICK_RANGE(sel_range->min_value, min_max_arg_len,
                         make_keypart_map(sel_range->part),
                         sel_range->max_value, min_max_arg_len,
                         make_keypart_map(sel_range->part),
                         range_flag);
  if (!range)
    return TRUE;
  if (insert_dynamic(&min_max_ranges, &range))
    return TRUE;
  return FALSE;
}


/*
  Opens the ranges if there are more conditions in quick_prefix_select than
  the ones used for jumping through the prefixes.

  SYNOPSIS
    QUICK_GROUP_MIN_MAX_SELECT::adjust_prefix_ranges()

  NOTES
    quick_prefix_select is made over the conditions on the whole key.
    It defines a number of ranges of length x. 
    However when jumping through the prefixes we use only the the first 
    few most significant keyparts in the range key. However if there
    are more keyparts to follow the ones we are using we must make the 
    condition on the key inclusive (because x < "ab" means 
    x[0] < 'a' OR (x[0] == 'a' AND x[1] < 'b').
    To achive the above we must turn off the NEAR_MIN/NEAR_MAX
*/
void QUICK_GROUP_MIN_MAX_SELECT::adjust_prefix_ranges ()
{
  if (quick_prefix_select &&
      group_prefix_len < quick_prefix_select->max_used_key_length)
  {
    DYNAMIC_ARRAY *arr;
    uint inx;

    for (inx= 0, arr= &quick_prefix_select->ranges; inx < arr->elements; inx++)
    {
      QUICK_RANGE *range;

      get_dynamic(arr, (uchar*)&range, inx);
      range->flag &= ~(NEAR_MIN | NEAR_MAX);
    }
  }
}


/*
  Determine the total number and length of the keys that will be used for
  index lookup.

  SYNOPSIS
    QUICK_GROUP_MIN_MAX_SELECT::update_key_stat()

  DESCRIPTION
    The total length of the keys used for index lookup depends on whether
    there are any predicates referencing the min/max argument, and/or if
    the min/max argument field can be NULL.
    This function does an optimistic analysis whether the search key might
    be extended by a constant for the min/max keypart. It is 'optimistic'
    because during actual execution it may happen that a particular range
    is skipped, and then a shorter key will be used. However this is data
    dependent and can't be easily estimated here.

  RETURN
    None
*/

void QUICK_GROUP_MIN_MAX_SELECT::update_key_stat()
{
  max_used_key_length= real_prefix_len;
  if (min_max_ranges.elements > 0)
  {
    QUICK_RANGE *cur_range;
    if (have_min)
    { /* Check if the right-most range has a lower boundary. */
      get_dynamic(&min_max_ranges, (uchar*)&cur_range,
                  min_max_ranges.elements - 1);
      if (!(cur_range->flag & NO_MIN_RANGE))
      {
        max_used_key_length+= min_max_arg_len;
        used_key_parts++;
        return;
      }
    }
    if (have_max)
    { /* Check if the left-most range has an upper boundary. */
      get_dynamic(&min_max_ranges, (uchar*)&cur_range, 0);
      if (!(cur_range->flag & NO_MAX_RANGE))
      {
        max_used_key_length+= min_max_arg_len;
        used_key_parts++;
        return;
      }
    }
  }
  else if (have_min && min_max_arg_part &&
           min_max_arg_part->field->real_maybe_null())
  {
    /*
      If a MIN/MAX argument value is NULL, we can quickly determine
      that we're in the beginning of the next group, because NULLs
      are always < any other value. This allows us to quickly
      determine the end of the current group and jump to the next
      group (see next_min()) and thus effectively increases the
      usable key length.
    */
    max_used_key_length+= min_max_arg_len;
    used_key_parts++;
  }
}


/*
  Initialize a quick group min/max select for key retrieval.

  SYNOPSIS
    QUICK_GROUP_MIN_MAX_SELECT::reset()

  DESCRIPTION
    Initialize the index chosen for access and find and store the prefix
    of the last group. The method is expensive since it performs disk access.

  RETURN
    0      OK
    other  Error code
*/

int QUICK_GROUP_MIN_MAX_SELECT::reset(void)
{
  int result;
  DBUG_ENTER("QUICK_GROUP_MIN_MAX_SELECT::reset");

  head->set_keyread(TRUE); /* We need only the key attributes */
  /*
    Request ordered index access as usage of ::index_last(), 
    ::index_first() within QUICK_GROUP_MIN_MAX_SELECT depends on it.
  */
  if ((result= file->ha_index_init(index, true)))
    DBUG_RETURN(result);
  if (quick_prefix_select && quick_prefix_select->reset())
    DBUG_RETURN(1);
  result= file->ha_index_last(record);
  if (result == HA_ERR_END_OF_FILE)
    DBUG_RETURN(0);
  /* Save the prefix of the last group. */
  key_copy(last_prefix, record, index_info, group_prefix_len);

  DBUG_RETURN(0);
}



/* 
  Get the next key containing the MIN and/or MAX key for the next group.

  SYNOPSIS
    QUICK_GROUP_MIN_MAX_SELECT::get_next()

  DESCRIPTION
    The method finds the next subsequent group of records that satisfies the
    query conditions and finds the keys that contain the MIN/MAX values for
    the key part referenced by the MIN/MAX function(s). Once a group and its
    MIN/MAX values are found, store these values in the Item_sum objects for
    the MIN/MAX functions. The rest of the values in the result row are stored
    in the Item_field::result_field of each select field. If the query does
    not contain MIN and/or MAX functions, then the function only finds the
    group prefix, which is a query answer itself.

  NOTES
    If both MIN and MAX are computed, then we use the fact that if there is
    no MIN key, there can't be a MAX key as well, so we can skip looking
    for a MAX key in this case.

  RETURN
    0                  on success
    HA_ERR_END_OF_FILE if returned all keys
    other              if some error occurred
*/

int QUICK_GROUP_MIN_MAX_SELECT::get_next()
{
  int min_res= 0;
  int max_res= 0;
#ifdef HPUX11
  /*
    volatile is required by a bug in the HP compiler due to which the
    last test of result fails.
  */
  volatile int result;
#else
  int result;
#endif
  int is_last_prefix= 0;

  DBUG_ENTER("QUICK_GROUP_MIN_MAX_SELECT::get_next");

  /*
    Loop until a group is found that satisfies all query conditions or the last
    group is reached.
  */
  do
  {
    result= next_prefix();
    /*
      Check if this is the last group prefix. Notice that at this point
      this->record contains the current prefix in record format.
    */
    if (!result)
    {
      is_last_prefix= key_cmp(index_info->key_part, last_prefix,
                              group_prefix_len);
      DBUG_ASSERT(is_last_prefix <= 0);
    }
    else 
    {
      if (result == HA_ERR_KEY_NOT_FOUND)
        continue;
      break;
    }

    if (have_min)
    {
      min_res= next_min();
      if (min_res == 0)
        update_min_result();
    }
    /* If there is no MIN in the group, there is no MAX either. */
    if ((have_max && !have_min) ||
        (have_max && have_min && (min_res == 0)))
    {
      max_res= next_max();
      if (max_res == 0)
        update_max_result();
      /* If a MIN was found, a MAX must have been found as well. */
      DBUG_ASSERT((have_max && !have_min) ||
                  (have_max && have_min && (max_res == 0)));
    }
    /*
      If this is just a GROUP BY or DISTINCT without MIN or MAX and there
      are equality predicates for the key parts after the group, find the
      first sub-group with the extended prefix.
    */
    if (!have_min && !have_max && key_infix_len > 0)
      result= file->ha_index_read_map(record, group_prefix,
                                      make_prev_keypart_map(real_key_parts),
                                      HA_READ_KEY_EXACT);

    result= have_min ? min_res : have_max ? max_res : result;
  } while ((result == HA_ERR_KEY_NOT_FOUND || result == HA_ERR_END_OF_FILE) &&
           is_last_prefix != 0);

  if (result == HA_ERR_KEY_NOT_FOUND)
    result= HA_ERR_END_OF_FILE;

  DBUG_RETURN(result);
}


/*
  Retrieve the minimal key in the next group.

  SYNOPSIS
    QUICK_GROUP_MIN_MAX_SELECT::next_min()

  DESCRIPTION
    Find the minimal key within this group such that the key satisfies the query
    conditions and NULL semantics. The found key is loaded into this->record.

  IMPLEMENTATION
    Depending on the values of min_max_ranges.elements, key_infix_len, and
    whether there is a  NULL in the MIN field, this function may directly
    return without any data access. In this case we use the key loaded into
    this->record by the call to this->next_prefix() just before this call.

  RETURN
    0                    on success
    HA_ERR_KEY_NOT_FOUND if no MIN key was found that fulfills all conditions.
    HA_ERR_END_OF_FILE   - "" -
    other                if some error occurred
*/

int QUICK_GROUP_MIN_MAX_SELECT::next_min()
{
  int result= 0;
  DBUG_ENTER("QUICK_GROUP_MIN_MAX_SELECT::next_min");

  /* Find the MIN key using the eventually extended group prefix. */
  if (min_max_ranges.elements > 0)
  {
    if ((result= next_min_in_range()))
      DBUG_RETURN(result);
  }
  else
  {
    /* Apply the constant equality conditions to the non-group select fields */
    if (key_infix_len > 0)
    {
      if ((result= file->ha_index_read_map(record, group_prefix,
                                           make_prev_keypart_map(real_key_parts),
                                           HA_READ_KEY_EXACT)))
        DBUG_RETURN(result);
    }

    /*
      If the min/max argument field is NULL, skip subsequent rows in the same
      group with NULL in it. Notice that:
      - if the first row in a group doesn't have a NULL in the field, no row
      in the same group has (because NULL < any other value),
      - min_max_arg_part->field->ptr points to some place in 'record'.
    */
    if (min_max_arg_part && min_max_arg_part->field->is_null())
    {
      /* Find the first subsequent record without NULL in the MIN/MAX field. */
      key_copy(tmp_record, record, index_info, 0);
      result= file->ha_index_read_map(record, tmp_record,
                                      make_keypart_map(real_key_parts),
                                      HA_READ_AFTER_KEY);
      /*
        Check if the new record belongs to the current group by comparing its
        prefix with the group's prefix. If it is from the next group, then the
        whole group has NULLs in the MIN/MAX field, so use the first record in
        the group as a result.
        TODO:
        It is possible to reuse this new record as the result candidate for the
        next call to next_min(), and to save one lookup in the next call. For
        this add a new member 'this->next_group_prefix'.
      */
      if (!result)
      {
        if (key_cmp(index_info->key_part, group_prefix, real_prefix_len))
          key_restore(record, tmp_record, index_info, 0);
      }
      else if (result == HA_ERR_KEY_NOT_FOUND || result == HA_ERR_END_OF_FILE)
        result= 0; /* There is a result in any case. */
    }
  }

  /*
    If the MIN attribute is non-nullable, this->record already contains the
    MIN key in the group, so just return.
  */
  DBUG_RETURN(result);
}


/* 
  Retrieve the maximal key in the next group.

  SYNOPSIS
    QUICK_GROUP_MIN_MAX_SELECT::next_max()

  DESCRIPTION
    Lookup the maximal key of the group, and store it into this->record.

  RETURN
    0                    on success
    HA_ERR_KEY_NOT_FOUND if no MAX key was found that fulfills all conditions.
    HA_ERR_END_OF_FILE	 - "" -
    other                if some error occurred
*/

int QUICK_GROUP_MIN_MAX_SELECT::next_max()
{
  int result;

  DBUG_ENTER("QUICK_GROUP_MIN_MAX_SELECT::next_max");

  /* Get the last key in the (possibly extended) group. */
  if (min_max_ranges.elements > 0)
    result= next_max_in_range();
  else
    result= file->ha_index_read_map(record, group_prefix,
                                    make_prev_keypart_map(real_key_parts),
                                    HA_READ_PREFIX_LAST);
  DBUG_RETURN(result);
}


/** 
  Find the next different key value by skiping all the rows with the same key 
  value.

  Implements a specialized loose index access method for queries 
  containing aggregate functions with distinct of the form:
    SELECT [SUM|COUNT|AVG](DISTINCT a,...) FROM t
  This method comes to replace the index scan + Unique class 
  (distinct selection) for loose index scan that visits all the rows of a 
  covering index instead of jumping in the begining of each group.
  TODO: Placeholder function. To be replaced by a handler API call

  @param is_index_scan     hint to use index scan instead of random index read 
                           to find the next different value.
  @param file              table handler
  @param key_part          group key to compare
  @param record            row data
  @param group_prefix      current key prefix data
  @param group_prefix_len  length of the current key prefix data
  @param group_key_parts   number of the current key prefix columns
  @return status
    @retval  0  success
    @retval !0  failure
*/

static int index_next_different (bool is_index_scan, handler *file, 
                                KEY_PART_INFO *key_part, uchar * record, 
                                const uchar * group_prefix,
                                uint group_prefix_len, 
                                uint group_key_parts)
{
  if (is_index_scan)
  {
    int result= 0;

    while (!key_cmp (key_part, group_prefix, group_prefix_len))
    {
      result= file->ha_index_next(record);
      if (result)
        return(result);
    }
    return result;
  }
  else
    return file->ha_index_read_map(record, group_prefix,
                                   make_prev_keypart_map(group_key_parts),
                                   HA_READ_AFTER_KEY);
}


/*
  Determine the prefix of the next group.

  SYNOPSIS
    QUICK_GROUP_MIN_MAX_SELECT::next_prefix()

  DESCRIPTION
    Determine the prefix of the next group that satisfies the query conditions.
    If there is a range condition referencing the group attributes, use a
    QUICK_RANGE_SELECT object to retrieve the *first* key that satisfies the
    condition. If there is a key infix of constants, append this infix
    immediately after the group attributes. The possibly extended prefix is
    stored in this->group_prefix. The first key of the found group is stored in
    this->record, on which relies this->next_min().

  RETURN
    0                    on success
    HA_ERR_KEY_NOT_FOUND if there is no key with the formed prefix
    HA_ERR_END_OF_FILE   if there are no more keys
    other                if some error occurred
*/
int QUICK_GROUP_MIN_MAX_SELECT::next_prefix()
{
  int result;
  DBUG_ENTER("QUICK_GROUP_MIN_MAX_SELECT::next_prefix");

  if (quick_prefix_select)
  {
    uchar *cur_prefix= seen_first_key ? group_prefix : NULL;
    if ((result= quick_prefix_select->get_next_prefix(group_prefix_len,
                                                      group_key_parts, 
                                                      cur_prefix)))
      DBUG_RETURN(result);
    seen_first_key= TRUE;
  }
  else
  {
    if (!seen_first_key)
    {
      result= file->ha_index_first(record);
      if (result)
        DBUG_RETURN(result);
      seen_first_key= TRUE;
    }
    else
    {
      /* Load the first key in this group into record. */
      result= index_next_different (is_index_scan, file, index_info->key_part,
                            record, group_prefix, group_prefix_len, 
                            group_key_parts);
      if (result)
        DBUG_RETURN(result);
    }
  }

  /* Save the prefix of this group for subsequent calls. */
  key_copy(group_prefix, record, index_info, group_prefix_len);
  /* Append key_infix to group_prefix. */
  if (key_infix_len > 0)
    memcpy(group_prefix + group_prefix_len,
           key_infix, key_infix_len);

  DBUG_RETURN(0);
}


/*
  Find the minimal key in a group that satisfies some range conditions for the
  min/max argument field.

  SYNOPSIS
    QUICK_GROUP_MIN_MAX_SELECT::next_min_in_range()

  DESCRIPTION
    Given the sequence of ranges min_max_ranges, find the minimal key that is
    in the left-most possible range. If there is no such key, then the current
    group does not have a MIN key that satisfies the WHERE clause. If a key is
    found, its value is stored in this->record.

  RETURN
    0                    on success
    HA_ERR_KEY_NOT_FOUND if there is no key with the given prefix in any of
                         the ranges
    HA_ERR_END_OF_FILE   - "" -
    other                if some error
*/

int QUICK_GROUP_MIN_MAX_SELECT::next_min_in_range()
{
  ha_rkey_function find_flag;
  key_part_map keypart_map;
  QUICK_RANGE *cur_range;
  bool found_null= FALSE;
  int result= HA_ERR_KEY_NOT_FOUND;

  DBUG_ASSERT(min_max_ranges.elements > 0);

  for (uint range_idx= 0; range_idx < min_max_ranges.elements; range_idx++)
  { /* Search from the left-most range to the right. */
    get_dynamic(&min_max_ranges, (uchar*)&cur_range, range_idx);

    /*
      If the current value for the min/max argument is bigger than the right
      boundary of cur_range, there is no need to check this range.
    */
    if (range_idx != 0 && !(cur_range->flag & NO_MAX_RANGE) &&
        (key_cmp(min_max_arg_part, (const uchar*) cur_range->max_key,
                 min_max_arg_len) == 1))
      continue;

    if (cur_range->flag & NO_MIN_RANGE)
    {
      keypart_map= make_prev_keypart_map(real_key_parts);
      find_flag= HA_READ_KEY_EXACT;
    }
    else
    {
      /* Extend the search key with the lower boundary for this range. */
      memcpy(group_prefix + real_prefix_len, cur_range->min_key,
             cur_range->min_length);
      keypart_map= make_keypart_map(real_key_parts);
      find_flag= (cur_range->flag & (EQ_RANGE | NULL_RANGE)) ?
                 HA_READ_KEY_EXACT : (cur_range->flag & NEAR_MIN) ?
                 HA_READ_AFTER_KEY : HA_READ_KEY_OR_NEXT;
    }

    result= file->ha_index_read_map(record, group_prefix, keypart_map, find_flag);
    if (result)
    {
      if ((result == HA_ERR_KEY_NOT_FOUND || result == HA_ERR_END_OF_FILE) &&
          (cur_range->flag & (EQ_RANGE | NULL_RANGE)))
        continue; /* Check the next range. */

      /*
        In all other cases (HA_ERR_*, HA_READ_KEY_EXACT with NO_MIN_RANGE,
        HA_READ_AFTER_KEY, HA_READ_KEY_OR_NEXT) if the lookup failed for this
        range, it can't succeed for any other subsequent range.
      */
      break;
    }

    /* A key was found. */
    if (cur_range->flag & EQ_RANGE)
      break; /* No need to perform the checks below for equal keys. */

    if (cur_range->flag & NULL_RANGE)
    {
      /*
        Remember this key, and continue looking for a non-NULL key that
        satisfies some other condition.
      */
      memcpy(tmp_record, record, head->s->rec_buff_length);
      found_null= TRUE;
      continue;
    }

    /* Check if record belongs to the current group. */
    if (key_cmp(index_info->key_part, group_prefix, real_prefix_len))
    {
      result= HA_ERR_KEY_NOT_FOUND;
      continue;
    }

    /* If there is an upper limit, check if the found key is in the range. */
    if ( !(cur_range->flag & NO_MAX_RANGE) )
    {
      /* Compose the MAX key for the range. */
      uchar *max_key= (uchar*) my_alloca(real_prefix_len + min_max_arg_len);
      memcpy(max_key, group_prefix, real_prefix_len);
      memcpy(max_key + real_prefix_len, cur_range->max_key,
             cur_range->max_length);
      /* Compare the found key with max_key. */
      int cmp_res= key_cmp(index_info->key_part, max_key,
                           real_prefix_len + min_max_arg_len);
      /*
        The key is outside of the range if: 
        the interval is open and the key is equal to the maximum boundry
        or
        the key is greater than the maximum
      */
      if (((cur_range->flag & NEAR_MAX) && cmp_res == 0) ||
          cmp_res > 0)
      {
        result= HA_ERR_KEY_NOT_FOUND;
        continue;
      }
    }
    /* If we got to this point, the current key qualifies as MIN. */
    DBUG_ASSERT(result == 0);
    break;
  }
  /*
    If there was a key with NULL in the MIN/MAX field, and there was no other
    key without NULL from the same group that satisfies some other condition,
    then use the key with the NULL.
  */
  if (found_null && result)
  {
    memcpy(record, tmp_record, head->s->rec_buff_length);
    result= 0;
  }
  return result;
}


/*
  Find the maximal key in a group that satisfies some range conditions for the
  min/max argument field.

  SYNOPSIS
    QUICK_GROUP_MIN_MAX_SELECT::next_max_in_range()

  DESCRIPTION
    Given the sequence of ranges min_max_ranges, find the maximal key that is
    in the right-most possible range. If there is no such key, then the current
    group does not have a MAX key that satisfies the WHERE clause. If a key is
    found, its value is stored in this->record.

  RETURN
    0                    on success
    HA_ERR_KEY_NOT_FOUND if there is no key with the given prefix in any of
                         the ranges
    HA_ERR_END_OF_FILE   - "" -
    other                if some error
*/

int QUICK_GROUP_MIN_MAX_SELECT::next_max_in_range()
{
  ha_rkey_function find_flag;
  key_part_map keypart_map;
  QUICK_RANGE *cur_range;
  int result;

  DBUG_ASSERT(min_max_ranges.elements > 0);

  for (uint range_idx= min_max_ranges.elements; range_idx > 0; range_idx--)
  { /* Search from the right-most range to the left. */
    get_dynamic(&min_max_ranges, (uchar*)&cur_range, range_idx - 1);

    /*
      If the current value for the min/max argument is smaller than the left
      boundary of cur_range, there is no need to check this range.
    */
    if (range_idx != min_max_ranges.elements &&
        !(cur_range->flag & NO_MIN_RANGE) &&
        (key_cmp(min_max_arg_part, (const uchar*) cur_range->min_key,
                 min_max_arg_len) == -1))
      continue;

    if (cur_range->flag & NO_MAX_RANGE)
    {
      keypart_map= make_prev_keypart_map(real_key_parts);
      find_flag= HA_READ_PREFIX_LAST;
    }
    else
    {
      /* Extend the search key with the upper boundary for this range. */
      memcpy(group_prefix + real_prefix_len, cur_range->max_key,
             cur_range->max_length);
      keypart_map= make_keypart_map(real_key_parts);
      find_flag= (cur_range->flag & EQ_RANGE) ?
                 HA_READ_KEY_EXACT : (cur_range->flag & NEAR_MAX) ?
                 HA_READ_BEFORE_KEY : HA_READ_PREFIX_LAST_OR_PREV;
    }

    result= file->ha_index_read_map(record, group_prefix, keypart_map, find_flag);

    if (result)
    {
      if ((result == HA_ERR_KEY_NOT_FOUND || result == HA_ERR_END_OF_FILE) &&
          (cur_range->flag & EQ_RANGE))
        continue; /* Check the next range. */

      /*
        In no key was found with this upper bound, there certainly are no keys
        in the ranges to the left.
      */
      return result;
    }
    /* A key was found. */
    if (cur_range->flag & EQ_RANGE)
      return 0; /* No need to perform the checks below for equal keys. */

    /* Check if record belongs to the current group. */
    if (key_cmp(index_info->key_part, group_prefix, real_prefix_len))
      continue;                                 // Row not found

    /* If there is a lower limit, check if the found key is in the range. */
    if ( !(cur_range->flag & NO_MIN_RANGE) )
    {
      /* Compose the MIN key for the range. */
      uchar *min_key= (uchar*) my_alloca(real_prefix_len + min_max_arg_len);
      memcpy(min_key, group_prefix, real_prefix_len);
      memcpy(min_key + real_prefix_len, cur_range->min_key,
             cur_range->min_length);
      /* Compare the found key with min_key. */
      int cmp_res= key_cmp(index_info->key_part, min_key,
                           real_prefix_len + min_max_arg_len);
      /*
        The key is outside of the range if: 
        the interval is open and the key is equal to the minimum boundry
        or
        the key is less than the minimum
      */
      if (((cur_range->flag & NEAR_MIN) && cmp_res == 0) ||
          cmp_res < 0)
        continue;
    }
    /* If we got to this point, the current key qualifies as MAX. */
    return result;
  }
  return HA_ERR_KEY_NOT_FOUND;
}


/*
  Update all MIN function results with the newly found value.

  SYNOPSIS
    QUICK_GROUP_MIN_MAX_SELECT::update_min_result()

  DESCRIPTION
    The method iterates through all MIN functions and updates the result value
    of each function by calling Item_sum::reset(), which in turn picks the new
    result value from this->head->record[0], previously updated by
    next_min(). The updated value is stored in a member variable of each of the
    Item_sum objects, depending on the value type.

  IMPLEMENTATION
    The update must be done separately for MIN and MAX, immediately after
    next_min() was called and before next_max() is called, because both MIN and
    MAX take their result value from the same buffer this->head->record[0]
    (i.e.  this->record).

  RETURN
    None
*/

void QUICK_GROUP_MIN_MAX_SELECT::update_min_result()
{
  Item_sum *min_func;

  min_functions_it->rewind();
  while ((min_func= (*min_functions_it)++))
    min_func->reset_and_add();
}


/*
  Update all MAX function results with the newly found value.

  SYNOPSIS
    QUICK_GROUP_MIN_MAX_SELECT::update_max_result()

  DESCRIPTION
    The method iterates through all MAX functions and updates the result value
    of each function by calling Item_sum::reset(), which in turn picks the new
    result value from this->head->record[0], previously updated by
    next_max(). The updated value is stored in a member variable of each of the
    Item_sum objects, depending on the value type.

  IMPLEMENTATION
    The update must be done separately for MIN and MAX, immediately after
    next_max() was called, because both MIN and MAX take their result value
    from the same buffer this->head->record[0] (i.e.  this->record).

  RETURN
    None
*/

void QUICK_GROUP_MIN_MAX_SELECT::update_max_result()
{
  Item_sum *max_func;

  max_functions_it->rewind();
  while ((max_func= (*max_functions_it)++))
    max_func->reset_and_add();
}


/*
  Append comma-separated list of keys this quick select uses to key_names;
  append comma-separated list of corresponding used lengths to used_lengths.

  SYNOPSIS
    QUICK_GROUP_MIN_MAX_SELECT::add_keys_and_lengths()
    key_names    [out] Names of used indexes
    used_lengths [out] Corresponding lengths of the index names

  DESCRIPTION
    This method is used by select_describe to extract the names of the
    indexes used by a quick select.

*/

void QUICK_GROUP_MIN_MAX_SELECT::add_keys_and_lengths(String *key_names,
                                                      String *used_lengths)
{
  char buf[64];
  uint length;
  key_names->append(index_info->name);
  length= longlong2str(max_used_key_length, buf, 10) - buf;
  used_lengths->append(buf, length);
}


#ifndef DBUG_OFF

static void print_sel_tree(PARAM *param, SEL_TREE *tree, key_map *tree_map,
                           const char *msg)
{
  SEL_ARG **key,**end;
  int idx;
  char buff[1024];
  DBUG_ENTER("print_sel_tree");

  String tmp(buff,sizeof(buff),&my_charset_bin);
  tmp.length(0);
  for (idx= 0,key=tree->keys, end=key+param->keys ;
       key != end ;
       key++,idx++)
  {
    if (tree_map->is_set(idx))
    {
      uint keynr= param->real_keynr[idx];
      if (tmp.length())
        tmp.append(',');
      tmp.append(param->table->key_info[keynr].name);
    }
  }
  if (!tmp.length())
    tmp.append(STRING_WITH_LEN("(empty)"));

  DBUG_PRINT("info", ("SEL_TREE: %p (%s)  scans: %s", tree, msg, tmp.ptr()));
  fprintf(DBUG_FILE,"SEL_TREE: %p (%s)  scans: %s", tree, msg, tmp.ptr());
  DBUG_VOID_RETURN;
}


static void print_ror_scans_arr(TABLE *table, const char *msg,
                                struct st_ror_scan_info **start,
                                struct st_ror_scan_info **end)
{
  DBUG_ENTER("print_ror_scans_arr");

  char buff[1024];
  String tmp(buff,sizeof(buff),&my_charset_bin);
  tmp.length(0);
  for (;start != end; start++)
  {
    if (tmp.length())
      tmp.append(',');
    tmp.append(table->key_info[(*start)->keynr].name);
  }
  if (!tmp.length())
    tmp.append(STRING_WITH_LEN("(empty)"));
  DBUG_PRINT("info", ("ROR key scans (%s): %s", msg, tmp.ptr()));
  fprintf(DBUG_FILE,"ROR key scans (%s): %s", msg, tmp.ptr());

  DBUG_VOID_RETURN;
}


/*****************************************************************************
** Print a quick range for debugging
** TODO:
** This should be changed to use a String to store each row instead
** of locking the DEBUG stream !
*****************************************************************************/

static void
print_key(KEY_PART *key_part, const uchar *key, uint used_length)
{
  char buff[1024];
  const uchar *key_end= key+used_length;
  String tmp(buff,sizeof(buff),&my_charset_bin);
  uint store_length;
  TABLE *table= key_part->field->table;
  my_bitmap_map *old_sets[2];

  dbug_tmp_use_all_columns(table, old_sets, table->read_set, table->write_set);

  for (; key < key_end; key+=store_length, key_part++)
  {
    Field *field=      key_part->field;
    store_length= key_part->store_length;

    if (field->real_maybe_null())
    {
      if (*key)
      {
	fwrite("NULL",sizeof(char),4,DBUG_FILE);
	continue;
      }
      key++;					// Skip null byte
      store_length--;
    }
    field->set_key_image(key, key_part->length);
    if (field->type() == MYSQL_TYPE_BIT)
      (void) field->val_int_as_str(&tmp, 1);
    else
      field->val_str(&tmp);
    fwrite(tmp.ptr(),sizeof(char),tmp.length(),DBUG_FILE);
    if (key+store_length < key_end)
      fputc('/',DBUG_FILE);
  }
  dbug_tmp_restore_column_maps(table->read_set, table->write_set, old_sets);
}


static void print_quick(QUICK_SELECT_I *quick, const key_map *needed_reg)
{
  char buf[MAX_KEY/8+1];
  TABLE *table;
  my_bitmap_map *old_sets[2];
  DBUG_ENTER("print_quick");
  if (!quick)
    DBUG_VOID_RETURN;
  DBUG_LOCK_FILE;

  table= quick->head;
  dbug_tmp_use_all_columns(table, old_sets, table->read_set, table->write_set);
  quick->dbug_dump(0, TRUE);
  dbug_tmp_restore_column_maps(table->read_set, table->write_set, old_sets);

  fprintf(DBUG_FILE,"other_keys: 0x%s:\n", needed_reg->print(buf));

  DBUG_UNLOCK_FILE;
  DBUG_VOID_RETURN;
}


void QUICK_RANGE_SELECT::dbug_dump(int indent, bool verbose)
{
  /* purecov: begin inspected */
  fprintf(DBUG_FILE, "%*squick range select, key %s, length: %d\n",
	  indent, "", head->key_info[index].name, max_used_key_length);

  if (verbose)
  {
    QUICK_RANGE *range;
    QUICK_RANGE **pr= (QUICK_RANGE**)ranges.buffer;
    QUICK_RANGE **end_range= pr + ranges.elements;
    for (; pr != end_range; ++pr)
    {
      fprintf(DBUG_FILE, "%*s", indent + 2, "");
      range= *pr;
      if (!(range->flag & NO_MIN_RANGE))
      {
        print_key(key_parts, range->min_key, range->min_length);
        if (range->flag & NEAR_MIN)
	  fputs(" < ",DBUG_FILE);
        else
	  fputs(" <= ",DBUG_FILE);
      }
      fputs("X",DBUG_FILE);

      if (!(range->flag & NO_MAX_RANGE))
      {
        if (range->flag & NEAR_MAX)
	  fputs(" < ",DBUG_FILE);
        else
	  fputs(" <= ",DBUG_FILE);
        print_key(key_parts, range->max_key, range->max_length);
      }
      fputs("\n",DBUG_FILE);
    }
  }
  /* purecov: end */    
}


void QUICK_INDEX_MERGE_SELECT::dbug_dump(int indent, bool verbose)
{
  List_iterator_fast<QUICK_RANGE_SELECT> it(quick_selects);
  QUICK_RANGE_SELECT *quick;
  fprintf(DBUG_FILE, "%*squick index_merge select\n", indent, "");
  fprintf(DBUG_FILE, "%*smerged scans {\n", indent, "");
  while ((quick= it++))
    quick->dbug_dump(indent+2, verbose);
  if (pk_quick_select)
  {
    fprintf(DBUG_FILE, "%*sclustered PK quick:\n", indent, "");
    pk_quick_select->dbug_dump(indent+2, verbose);
  }
  fprintf(DBUG_FILE, "%*s}\n", indent, "");
}

void QUICK_ROR_INTERSECT_SELECT::dbug_dump(int indent, bool verbose)
{
  List_iterator_fast<QUICK_RANGE_SELECT> it(quick_selects);
  QUICK_RANGE_SELECT *quick;
  fprintf(DBUG_FILE, "%*squick ROR-intersect select, %scovering\n",
          indent, "", need_to_fetch_row? "":"non-");
  fprintf(DBUG_FILE, "%*smerged scans {\n", indent, "");
  while ((quick= it++))
    quick->dbug_dump(indent+2, verbose);
  if (cpk_quick)
  {
    fprintf(DBUG_FILE, "%*sclustered PK quick:\n", indent, "");
    cpk_quick->dbug_dump(indent+2, verbose);
  }
  fprintf(DBUG_FILE, "%*s}\n", indent, "");
}

void QUICK_ROR_UNION_SELECT::dbug_dump(int indent, bool verbose)
{
  List_iterator_fast<QUICK_SELECT_I> it(quick_selects);
  QUICK_SELECT_I *quick;
  fprintf(DBUG_FILE, "%*squick ROR-union select\n", indent, "");
  fprintf(DBUG_FILE, "%*smerged scans {\n", indent, "");
  while ((quick= it++))
    quick->dbug_dump(indent+2, verbose);
  fprintf(DBUG_FILE, "%*s}\n", indent, "");
}


/*
  Print quick select information to DBUG_FILE.

  SYNOPSIS
    QUICK_GROUP_MIN_MAX_SELECT::dbug_dump()
    indent  Indentation offset
    verbose If TRUE show more detailed output.

  DESCRIPTION
    Print the contents of this quick select to DBUG_FILE. The method also
    calls dbug_dump() for the used quick select if any.

  IMPLEMENTATION
    Caller is responsible for locking DBUG_FILE before this call and unlocking
    it afterwards.

  RETURN
    None
*/

void QUICK_GROUP_MIN_MAX_SELECT::dbug_dump(int indent, bool verbose)
{
  fprintf(DBUG_FILE,
          "%*squick_group_min_max_select: index %s (%d), length: %d\n",
	  indent, "", index_info->name, index, max_used_key_length);
  if (key_infix_len > 0)
  {
    fprintf(DBUG_FILE, "%*susing key_infix with length %d:\n",
            indent, "", key_infix_len);
  }
  if (quick_prefix_select)
  {
    fprintf(DBUG_FILE, "%*susing quick_range_select:\n", indent, "");
    quick_prefix_select->dbug_dump(indent + 2, verbose);
  }
  if (min_max_ranges.elements > 0)
  {
    fprintf(DBUG_FILE, "%*susing %d quick_ranges for MIN/MAX:\n",
            indent, "", min_max_ranges.elements);
  }
}


#endif /* !DBUG_OFF */<|MERGE_RESOLUTION|>--- conflicted
+++ resolved
@@ -10,13 +10,8 @@
    GNU General Public License for more details.
 
    You should have received a copy of the GNU General Public License
-<<<<<<< HEAD
-   along with this program; if not, write to the Free Software Foundation,
-   51 Franklin Street, Suite 500, Boston, MA 02110-1335 USA */
-=======
    along with this program; if not, write to the Free Software
    Foundation, Inc., 51 Franklin St, Fifth Floor, Boston, MA 02110-1301  USA */
->>>>>>> fcf11a4c
 
 /*
   TODO:
@@ -64,52 +59,6 @@
 
   Record retrieval code for range/index_merge/groupby-min-max.
     Implementations of QUICK_*_SELECT classes.
-<<<<<<< HEAD
-
-  KeyTupleFormat
-  ~~~~~~~~~~~~~~
-  The code in this file (and elsewhere) makes operations on key value tuples.
-  Those tuples are stored in the following format:
-  
-  The tuple is a sequence of key part values. The length of key part value
-  depends only on its type (and not depends on the what value is stored)
-  
-    KeyTuple: keypart1-data, keypart2-data, ...
-  
-  The value of each keypart is stored in the following format:
-  
-    keypart_data: [isnull_byte] keypart-value-bytes
-
-  If a keypart may have a NULL value (key_part->field->real_maybe_null() can
-  be used to check this), then the first byte is a NULL indicator with the 
-  following valid values:
-    1  - keypart has NULL value.
-    0  - keypart has non-NULL value.
-
-  <questionable-statement> If isnull_byte==1 (NULL value), then the following
-  keypart->length bytes must be 0.
-  </questionable-statement>
-
-  keypart-value-bytes holds the value. Its format depends on the field type.
-  The length of keypart-value-bytes may or may not depend on the value being
-  stored. The default is that length is static and equal to 
-  KEY_PART_INFO::length.
-  
-  Key parts with (key_part_flag & HA_BLOB_PART) have length depending of the 
-  value:
-  
-     keypart-value-bytes: value_length value_bytes
-
-  The value_length part itself occupies HA_KEY_BLOB_LENGTH=2 bytes.
-
-  See key_copy() and key_restore() for code to move data between index tuple
-  and table record
-
-  CAUTION: the above description is only sergefp's understanding of the 
-           subject and may omit some details.
-*/
-=======
->>>>>>> fcf11a4c
 
   KeyTupleFormat
   ~~~~~~~~~~~~~~
@@ -688,11 +637,7 @@
   SEL_TREE(enum Type type_arg) :type(type_arg) {}
   SEL_TREE() :type(KEY)
   {
-<<<<<<< HEAD
-    bzero((char*) keys,sizeof(keys));
-=======
     memset(keys, 0, sizeof(keys));
->>>>>>> fcf11a4c
   }
   SEL_TREE(SEL_TREE *arg, RANGE_OPT_PARAM *param);
   /*
@@ -797,15 +742,12 @@
   bool is_ror_scan;
   /* Number of ranges in the last checked tree->key */
   uint n_ranges;
-<<<<<<< HEAD
-=======
 
   /* 
      The sort order the range access method must be able
      to provide. Three-value logic: asc/desc/don't care
   */
   ORDER::enum_order order_direction;
->>>>>>> fcf11a4c
 };
 
 class TABLE_READ_PLAN;
@@ -1238,13 +1180,9 @@
 QUICK_RANGE_SELECT::QUICK_RANGE_SELECT(THD *thd, TABLE *table, uint key_nr,
                                        bool no_alloc, MEM_ROOT *parent_alloc,
                                        bool *create_error)
-<<<<<<< HEAD
-  :free_file(0),cur_range(NULL),last_range(0),dont_free(0)
-=======
   :free_file(0), cur_range(NULL), last_range(0),
    mrr_flags(0), mrr_buf_size(0), mrr_buf_desc(NULL),
    dont_free(0)
->>>>>>> fcf11a4c
 {
   my_bitmap_map *bitmap;
   DBUG_ENTER("QUICK_RANGE_SELECT::QUICK_RANGE_SELECT");
@@ -1257,10 +1195,6 @@
 
   /* 'thd' is not accessible in QUICK_RANGE_SELECT::reset(). */
   mrr_buf_size= thd->variables.read_rnd_buff_size;
-<<<<<<< HEAD
-  mrr_buf_desc= NULL;
-=======
->>>>>>> fcf11a4c
 
   if (!no_alloc && !parent_alloc)
   {
@@ -1288,26 +1222,12 @@
 }
 
 
-<<<<<<< HEAD
-void QUICK_RANGE_SELECT::need_sorted_output()
-{
-  if (!(mrr_flags & HA_MRR_SORTED))
-  {
-    /*
-      Native implementation can't produce sorted output. We'll have to
-      switch to default
-    */
-    mrr_flags |= HA_MRR_USE_DEFAULT_IMPL; 
-  }
-  mrr_flags |= HA_MRR_SORTED;
-=======
 void QUICK_RANGE_SELECT::need_sorted_output(bool sort)
 {
   if (sort)
     mrr_flags |= HA_MRR_SORTED;
   else
     mrr_flags &= ~HA_MRR_SORTED;
->>>>>>> fcf11a4c
 }
 
 
@@ -2284,15 +2204,9 @@
 */
 
 int SQL_SELECT::test_quick_select(THD *thd, key_map keys_to_use,
-<<<<<<< HEAD
-				  table_map prev_tables,
-				  ha_rows limit, bool force_quick_range, 
-                                  bool ordered_output)
-=======
                                   table_map prev_tables,
                                   ha_rows limit, bool force_quick_range, 
                                   const ORDER::enum_order interesting_order)
->>>>>>> fcf11a4c
 {
   uint idx;
   double scan_time;
@@ -2352,12 +2266,8 @@
     param.imerge_cost_buff_size= 0;
     param.using_real_indexes= TRUE;
     param.remove_jump_scans= TRUE;
-<<<<<<< HEAD
-    param.force_default_mrr= ordered_output;
-=======
     param.force_default_mrr= (interesting_order != ORDER::ORDER_NOT_RELEVANT);
     param.order_direction= interesting_order;
->>>>>>> fcf11a4c
 
     thd->no_errors=1;				// Don't warn about NULL
     init_sql_alloc(&alloc, thd->variables.range_alloc_block_size, 0);
@@ -2414,11 +2324,7 @@
       double key_read_time= 
         param.table->file->index_only_read_time(key_for_use, 
                                                 rows2double(records)) +
-<<<<<<< HEAD
-        (double) records / TIME_FOR_COMPARE;
-=======
         records * ROW_EVALUATE_COST;
->>>>>>> fcf11a4c
       DBUG_PRINT("info",  ("'all'+'using index' scan will be using key %d, "
                            "read time %g", key_for_use, key_read_time));
       if (key_read_time < read_time)
@@ -2491,12 +2397,8 @@
           descending order
         */
         if ((thd->lex->sql_command != SQLCOM_DELETE) && 
-<<<<<<< HEAD
-             thd->optimizer_switch_flag(OPTIMIZER_SWITCH_INDEX_MERGE))
-=======
             thd->optimizer_switch_flag(OPTIMIZER_SWITCH_INDEX_MERGE) &&
             interesting_order != ORDER::ORDER_DESC)
->>>>>>> fcf11a4c
         {
           /*
             Get best non-covering ROR-intersection plan and prepare data for
@@ -2520,13 +2422,9 @@
       }
       else
       {
-<<<<<<< HEAD
-        if (thd->optimizer_switch_flag(OPTIMIZER_SWITCH_INDEX_MERGE))
-=======
         // Cannot return rows in descending order.
         if (thd->optimizer_switch_flag(OPTIMIZER_SWITCH_INDEX_MERGE) &&
             interesting_order != ORDER::ORDER_DESC)
->>>>>>> fcf11a4c
         {
           /* Try creating index_merge/ROR-union scan. */
           SEL_IMERGE *imerge;
@@ -4115,13 +4013,8 @@
     get_sweep_read_cost(param->table, roru_total_records, is_interrupted,
                         &sweep_cost);
     roru_total_cost= roru_index_costs +
-<<<<<<< HEAD
-                     rows2double(roru_total_records)*log((double)n_child_scans) /
-                     (TIME_FOR_COMPARE_ROWID * M_LN2) +
-=======
                      rows2double(roru_total_records) *
                      log((double)n_child_scans) * ROWID_COMPARE_COST / M_LN2 +
->>>>>>> fcf11a4c
                      sweep_cost.total_cost();
   }
 
@@ -4689,12 +4582,9 @@
 
   if ((tree->n_ror_scans < 2) || !param->table->file->stats.records ||
       !param->thd->optimizer_switch_flag(OPTIMIZER_SWITCH_INDEX_MERGE_INTERSECT))
-<<<<<<< HEAD
-=======
     DBUG_RETURN(NULL);
 
   if (param->order_direction == ORDER::ORDER_DESC)
->>>>>>> fcf11a4c
     DBUG_RETURN(NULL);
 
   /*
@@ -5894,12 +5784,8 @@
       !(conf_func->compare_collation()->state & MY_CS_BINSORT &&
         (type == Item_func::EQUAL_FUNC || type == Item_func::EQ_FUNC)))
   {
-<<<<<<< HEAD
-    if (param->thd->lex->describe & DESCRIBE_EXTENDED)
-=======
     if (param->using_real_indexes &&
         param->thd->lex->describe & DESCRIBE_EXTENDED)
->>>>>>> fcf11a4c
       push_warning_printf(
               param->thd,
               MYSQL_ERROR::WARN_LEVEL_WARN, 
@@ -6031,12 +5917,8 @@
       value->result_type() != STRING_RESULT &&
       field->cmp_type() != value->result_type())
   {
-<<<<<<< HEAD
-    if (param->thd->lex->describe & DESCRIBE_EXTENDED)
-=======
     if (param->using_real_indexes &&
         param->thd->lex->describe & DESCRIBE_EXTENDED)
->>>>>>> fcf11a4c
       push_warning_printf(
               param->thd,
               MYSQL_ERROR::WARN_LEVEL_WARN, 
@@ -8800,7 +8682,6 @@
                                            ref->key_length))
     quick->mrr_flags |= HA_MRR_NO_NULL_ENDPOINTS;
 #endif
-<<<<<<< HEAD
 
   quick->mrr_buf_size= thd->variables.read_rnd_buff_size;
   if (table->file->multi_range_read_info(quick->index, 1, records,
@@ -8808,15 +8689,6 @@
                                          &quick->mrr_flags, &cost))
     goto err;
 
-=======
-
-  quick->mrr_buf_size= thd->variables.read_rnd_buff_size;
-  if (table->file->multi_range_read_info(quick->index, 1, records,
-                                         &quick->mrr_buf_size,
-                                         &quick->mrr_flags, &cost))
-    goto err;
-
->>>>>>> fcf11a4c
   return quick;
 err:
   delete quick;
@@ -9173,11 +9045,7 @@
       (Now ndb stores  complete row in here, instead of only the used fields
       which gives us valgrind warnings in compare_record[])
     */
-<<<<<<< HEAD
-    bzero((char*) mrange_buff, buf_size);
-=======
     memset(mrange_buff, 0, buf_size);
->>>>>>> fcf11a4c
 #endif
   }
 
@@ -9539,10 +9407,7 @@
   */
   mrr_buf_desc= NULL;
   mrr_flags |= HA_MRR_USE_DEFAULT_IMPL;
-<<<<<<< HEAD
-=======
   mrr_flags |= HA_MRR_SORTED; // 'sorted' as internals use index_last/_prev
->>>>>>> fcf11a4c
   mrr_buf_size= 0;
 
 
@@ -11030,13 +10895,9 @@
       /* Make a QUICK_RANGE_SELECT to be used for group prefix retrieval. */
       quick->quick_prefix_select= get_quick_select(param, param_idx,
                                                    index_tree,
-<<<<<<< HEAD
-                                                   HA_MRR_USE_DEFAULT_IMPL, 0,
-=======
                                                    HA_MRR_USE_DEFAULT_IMPL |
                                                    HA_MRR_SORTED,
                                                    0,
->>>>>>> fcf11a4c
                                                    &quick->alloc);
       if (!quick->quick_prefix_select)
       {
