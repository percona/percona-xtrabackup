--- conflicted
+++ resolved
@@ -2677,17 +2677,9 @@
   master_version= !fdle ? slave_version : fdle->get_product_version();
   current_version= !rli_description_event ? slave_version :
     rli_description_event->get_product_version();
-<<<<<<< HEAD
-
   return adapt_to_master_version_updown(master_version, current_version);
 }
 
-=======
-
-  return adapt_to_master_version_updown(master_version, current_version);
-}
-
->>>>>>> 0c4a1fdc
 /**
   The method compares two supplied versions and carries out down- or
   up- grade customization of execution context of the slave applier
