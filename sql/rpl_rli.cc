/* Copyright (c) 2006, 2015, Oracle and/or its affiliates. All rights reserved.

   This program is free software; you can redistribute it and/or modify
   it under the terms of the GNU General Public License as published by
   the Free Software Foundation; version 2 of the License.

   This program is distributed in the hope that it will be useful,
   but WITHOUT ANY WARRANTY; without even the implied warranty of
   MERCHANTABILITY or FITNESS FOR A PARTICULAR PURPOSE.  See the
   GNU General Public License for more details.

   You should have received a copy of the GNU General Public License
   along with this program; if not, write to the Free Software Foundation,
   51 Franklin Street, Suite 500, Boston, MA 02110-1335 USA */

#include "rpl_rli.h"

#include "my_dir.h"                // MY_STAT
#include "log.h"                   // sql_print_error
#include "log_event.h"             // Log_event
#include "mysqld.h"                // sync_relaylog_period ...
#include "rpl_group_replication.h" // set_group_replication_retrieved_certifi...
#include "rpl_info_factory.h"      // Rpl_info_factory
#include "rpl_mi.h"                // Master_info
#include "rpl_msr.h"               // msr_map
#include "rpl_rli_pdb.h"           // Slave_worker
#include "sql_base.h"              // close_thread_tables
#include "strfunc.h"               // strconvert
#include "transaction.h"           // trans_commit_stmt

#include "pfs_file_provider.h"
#include "mysql/psi/mysql_file.h"

#include <algorithm>
using std::min;
using std::max;

/*
  Please every time you add a new field to the relay log info, update
  what follows. For now, this is just used to get the number of
  fields.
*/
const char* info_rli_fields[]=
{
  "number_of_lines",
  "group_relay_log_name",
  "group_relay_log_pos",
  "group_master_log_name",
  "group_master_log_pos",
  "sql_delay",
  "number_of_workers",
  "id",
  "channel_name"
};

Relay_log_info::Relay_log_info(bool is_slave_recovery
#ifdef HAVE_PSI_INTERFACE
                               ,PSI_mutex_key *param_key_info_run_lock,
                               PSI_mutex_key *param_key_info_data_lock,
                               PSI_mutex_key *param_key_info_sleep_lock,
                               PSI_mutex_key *param_key_info_thd_lock,
                               PSI_mutex_key *param_key_info_data_cond,
                               PSI_mutex_key *param_key_info_start_cond,
                               PSI_mutex_key *param_key_info_stop_cond,
                               PSI_mutex_key *param_key_info_sleep_cond
#endif
                               , uint param_id, const char *param_channel,
                               bool is_rli_fake
                              )
   :Rpl_info("SQL"
#ifdef HAVE_PSI_INTERFACE
             ,param_key_info_run_lock, param_key_info_data_lock,
             param_key_info_sleep_lock, param_key_info_thd_lock,
             param_key_info_data_cond, param_key_info_start_cond,
             param_key_info_stop_cond, param_key_info_sleep_cond
#endif
             , param_id, param_channel
            ),
   replicate_same_server_id(::replicate_same_server_id),
   cur_log_fd(-1), relay_log(&sync_relaylog_period, SEQ_READ_APPEND),
   is_relay_log_recovery(is_slave_recovery),
   save_temporary_tables(0),
   cur_log_old_open_count(0), group_relay_log_pos(0), event_relay_log_number(0),
   event_relay_log_pos(0), event_start_pos(0),
   group_master_log_pos(0),
   gtid_set(global_sid_map, global_sid_lock),
   rli_fake(is_rli_fake),
   gtid_retrieved_initialized(false),
   is_group_master_log_pos_invalid(false),
   log_space_total(0), ignore_log_space_limit(0),
   sql_force_rotate_relay(false),
   last_master_timestamp(0), slave_skip_counter(0),
   abort_pos_wait(0), until_condition(UNTIL_NONE),
   until_log_pos(0),
   until_sql_gtids(global_sid_map),
   until_sql_gtids_first_event(true),
   trans_retries(0), retried_trans(0),
   tables_to_lock(0), tables_to_lock_count(0),
   rows_query_ev(NULL), last_event_start_time(0), deferred_events(NULL),
   workers(PSI_NOT_INSTRUMENTED),
   workers_array_initialized(false),
   curr_group_assigned_parts(PSI_NOT_INSTRUMENTED),
   curr_group_da(PSI_NOT_INSTRUMENTED),
   slave_parallel_workers(0),
   exit_counter(0),
   max_updated_index(0),
   recovery_parallel_workers(0), checkpoint_seqno(0),
   checkpoint_group(opt_mts_checkpoint_group),
   recovery_groups_inited(false), mts_recovery_group_cnt(0),
   mts_recovery_index(0), mts_recovery_group_seen_begin(0),
   mts_group_status(MTS_NOT_IN_GROUP),
   stats_exec_time(0), stats_read_time(0),
   least_occupied_workers(PSI_NOT_INSTRUMENTED),
   current_mts_submode(0),
   reported_unsafe_warning(false), rli_description_event(NULL),
   commit_order_mngr(NULL),
   sql_delay(0), sql_delay_end(0), m_flags(0), row_stmt_start_timestamp(0),
   long_find_row_note_printed(false), error_on_rli_init_info(false),
   thd_tx_priority(0)
{
  DBUG_ENTER("Relay_log_info::Relay_log_info");

#ifdef HAVE_PSI_INTERFACE
  relay_log.set_psi_keys(key_RELAYLOG_LOCK_index,
                         key_RELAYLOG_LOCK_commit,
                         key_RELAYLOG_LOCK_commit_queue,
                         key_RELAYLOG_LOCK_done,
                         key_RELAYLOG_LOCK_flush_queue,
                         key_RELAYLOG_LOCK_log,
                         PSI_NOT_INSTRUMENTED, /* Relaylog doesn't support LOCK_binlog_end_pos */
                         key_RELAYLOG_LOCK_sync,
                         key_RELAYLOG_LOCK_sync_queue,
                         key_RELAYLOG_LOCK_xids,
                         key_RELAYLOG_COND_done,
                         key_RELAYLOG_update_cond,
                         key_RELAYLOG_prep_xids_cond,
                         key_file_relaylog,
                         key_file_relaylog_index);
#endif

  group_relay_log_name[0]= event_relay_log_name[0]=
    group_master_log_name[0]= 0;
  until_log_name[0]= ign_master_log_name_end[0]= 0;
  set_timespec_nsec(&last_clock, 0);
  memset(&cache_buf, 0, sizeof(cache_buf));
  cached_charset_invalidate();
  inited_hash_workers= FALSE;
  channel_open_temp_tables.atomic_set(0);

  if (!rli_fake)
  {
    mysql_mutex_init(key_relay_log_info_log_space_lock,
                     &log_space_lock, MY_MUTEX_INIT_FAST);
    mysql_cond_init(key_relay_log_info_log_space_cond, &log_space_cond);
    mysql_mutex_init(key_mutex_slave_parallel_pend_jobs, &pending_jobs_lock,
                     MY_MUTEX_INIT_FAST);
    mysql_cond_init(key_cond_slave_parallel_pend_jobs, &pending_jobs_cond);
    mysql_mutex_init(key_mutex_slave_parallel_worker_count, &exit_count_lock,
                   MY_MUTEX_INIT_FAST);
    mysql_mutex_init(key_mts_temp_table_LOCK, &mts_temp_table_LOCK,
                     MY_MUTEX_INIT_FAST);
    mysql_mutex_init(key_mts_gaq_LOCK, &mts_gaq_LOCK,
                     MY_MUTEX_INIT_FAST);
    mysql_cond_init(key_cond_mts_gaq, &logical_clock_cond);

    relay_log.init_pthread_objects();
    force_flush_postponed_due_to_split_trans= false;
  }
  do_server_version_split(::server_version, slave_version_split);

  DBUG_VOID_RETURN;
}

/**
   The method to invoke at slave threads start
*/
void Relay_log_info::init_workers(ulong n_workers)
{
  /*
    Parallel slave parameters initialization is done regardless
    whether the feature is or going to be active or not.
  */
  mts_groups_assigned= mts_events_assigned= pending_jobs= wq_size_waits_cnt= 0;
  mts_wq_excess_cnt= mts_wq_no_underrun_cnt= mts_wq_overfill_cnt= 0;
  mts_total_wait_overlap= 0;
  mts_total_wait_worker_avail= 0;
  mts_last_online_stat= 0;

  workers.reserve(n_workers);
  workers_array_initialized= true; //set after init
}

/**
   The method to invoke at slave threads stop
*/
void Relay_log_info::deinit_workers()
{
  workers.clear();
}

Relay_log_info::~Relay_log_info()
{
  DBUG_ENTER("Relay_log_info::~Relay_log_info");

  if(!rli_fake)
  {
    if (recovery_groups_inited)
      bitmap_free(&recovery_groups);
    delete current_mts_submode;

    if(workers_copy_pfs.size())
    {
      for (int i= static_cast<int>(workers_copy_pfs.size()) - 1; i >= 0; i--)
        delete workers_copy_pfs[i];
      workers_copy_pfs.clear();
    }

    mysql_mutex_destroy(&log_space_lock);
    mysql_cond_destroy(&log_space_cond);
    mysql_mutex_destroy(&pending_jobs_lock);
    mysql_cond_destroy(&pending_jobs_cond);
    mysql_mutex_destroy(&exit_count_lock);
    mysql_mutex_destroy(&mts_temp_table_LOCK);
    mysql_mutex_destroy(&mts_gaq_LOCK);
    mysql_cond_destroy(&logical_clock_cond);
    relay_log.cleanup();
  }

  set_rli_description_event(NULL);

  DBUG_VOID_RETURN;
}

/**
   Method is called when MTS coordinator senses the relay-log name
   has been changed.
   It marks each Worker member with this fact to make an action
   at time it will distribute a terminal event of a group to the Worker.

   Worker receives the new name at the group commiting phase
   @c Slave_worker::slave_worker_ends_group().
*/
void Relay_log_info::reset_notified_relay_log_change()
{
  if (!is_parallel_exec())
    return;
  for (Slave_worker **it= workers.begin(); it != workers.end(); ++it)
  {
    Slave_worker *w= *it;
    w->relay_log_change_notified= FALSE;
  }
}

/**
   This method is called in mts_checkpoint_routine() to mark that each
   worker is required to adapt to a new checkpoint data whose coordinates
   are passed to it through GAQ index.

   Worker notices the new checkpoint value at the group commit to reset
   the current bitmap and starts using the clean bitmap indexed from zero
   of being reset checkpoint_seqno. 

    New seconds_behind_master timestamp is installed.

   @param shift          number of bits to shift by Worker due to the
                         current checkpoint change.
   @param new_ts         new seconds_behind_master timestamp value
                         unless zero. Zero could be due to FD event.
   @param need_data_lock False if caller has locked @c data_lock
*/
void Relay_log_info::reset_notified_checkpoint(ulong shift, time_t new_ts,
                                               bool need_data_lock)
{
  /*
    If this is not a parallel execution we return immediately.
  */
  if (!is_parallel_exec())
    return;

  for (Slave_worker **it= workers.begin(); it != workers.end(); ++it)
  {
    Slave_worker *w= *it;
    /*
      Reseting the notification information in order to force workers to
      assign jobs with the new updated information.
      Notice that the bitmap_shifted is accumulated to indicate how many
      consecutive jobs were successfully processed. 

      The worker when assigning a new job will set the value back to
      zero.
    */
    w->checkpoint_notified= FALSE;
    w->bitmap_shifted= w->bitmap_shifted + shift;
    /*
      Zero shift indicates the caller rotates the master binlog.
      The new name will be passed to W through the group descriptor
      during the first post-rotation time scheduling.
    */
    if (shift == 0)
      w->master_log_change_notified= false;

    DBUG_PRINT("mts", ("reset_notified_checkpoint shift --> %lu, "
                       "worker->bitmap_shifted --> %lu, worker --> %u.",
                       shift, w->bitmap_shifted,
                       static_cast<unsigned>(it - workers.begin())));
  }
  /*
    There should not be a call where (shift == 0 && checkpoint_seqno != 0).
    Then the new checkpoint sequence is updated by subtracting the number
    of consecutive jobs that were successfully processed.
  */
  DBUG_ASSERT(current_mts_submode->get_type() != MTS_PARALLEL_TYPE_DB_NAME ||
              !(shift == 0 && checkpoint_seqno != 0));
  checkpoint_seqno= checkpoint_seqno - shift;
  DBUG_PRINT("mts", ("reset_notified_checkpoint shift --> %lu, "
             "checkpoint_seqno --> %u.", shift, checkpoint_seqno));

  if (new_ts)
  {
    if (need_data_lock)
      mysql_mutex_lock(&data_lock);
    else
      mysql_mutex_assert_owner(&data_lock);
    last_master_timestamp= new_ts;
    if (need_data_lock)
      mysql_mutex_unlock(&data_lock);
  }
}

/**
   Reset recovery info from Worker info table and 
   mark MTS recovery is completed.

   @return false on success true when @c reset_notified_checkpoint failed.
*/
bool Relay_log_info::mts_finalize_recovery()
{
  bool ret= false;
  uint i;
  uint repo_type= get_rpl_info_handler()->get_rpl_info_type();

  DBUG_ENTER("Relay_log_info::mts_finalize_recovery");

  for (Slave_worker **it= workers.begin(); !ret && it != workers.end(); ++it)
  {
    Slave_worker *w= *it;
    ret= w->reset_recovery_info();
    DBUG_EXECUTE_IF("mts_debug_recovery_reset_fails", ret= true;);
  }
  /*
    The loop is traversed in the worker index descending order due
    to specifics of the Worker table repository that does not like
    even temporary holes. Therefore stale records are deleted
    from the tail.
  */
  for (i= recovery_parallel_workers; i > workers.size() && !ret; i--)
  {
    Slave_worker *w=
      Rpl_info_factory::create_worker(repo_type, i - 1, this, true);
    ret= w->remove_info();
    delete w;
  }
  recovery_parallel_workers= slave_parallel_workers;

  DBUG_RETURN(ret);
}

static inline int add_relay_log(Relay_log_info* rli,LOG_INFO* linfo)
{
  MY_STAT s;
  DBUG_ENTER("add_relay_log");
  if (!mysql_file_stat(key_file_relaylog,
                       linfo->log_file_name, &s, MYF(0)))
  {
    sql_print_error("log %s listed in the index, but failed to stat.",
                    linfo->log_file_name);
    DBUG_RETURN(1);
  }
  rli->log_space_total += s.st_size;
#ifndef DBUG_OFF
  char buf[22];
  DBUG_PRINT("info",("log_space_total: %s", llstr(rli->log_space_total,buf)));
#endif
  DBUG_RETURN(0);
}

int Relay_log_info::count_relay_log_space()
{
  LOG_INFO flinfo;
  DBUG_ENTER("Relay_log_info::count_relay_log_space");
  log_space_total= 0;
  if (relay_log.find_log_pos(&flinfo, NullS, 1))
  {
    sql_print_error("Could not find first log while counting relay log space.");
    DBUG_RETURN(1);
  }
  do
  {
    if (add_relay_log(this, &flinfo))
      DBUG_RETURN(1);
  } while (!relay_log.find_next_log(&flinfo, 1));
  /*
     As we have counted everything, including what may have written in a
     preceding write, we must reset bytes_written, or we may count some space
     twice.
  */
  relay_log.reset_bytes_written();
  DBUG_RETURN(0);
}

/**
   Resets UNTIL condition for Relay_log_info
 */

void Relay_log_info::clear_until_condition()
{
  DBUG_ENTER("clear_until_condition");

  until_condition= Relay_log_info::UNTIL_NONE;
  until_log_name[0]= 0;
  until_log_pos= 0;
  until_sql_gtids.clear();
  until_sql_gtids_first_event= true;
  DBUG_VOID_RETURN;
}

/**
  Opens and initialize the given relay log. Specifically, it does what follows:

  - Closes old open relay log files.
  - If we are using the same relay log as the running IO-thread, then sets.
    rli->cur_log to point to the same IO_CACHE entry.
  - If not, opens the 'log' binary file.

  @todo check proper initialization of
  group_master_log_name/group_master_log_pos. /alfranio

  @param [in] log Name of relay log file to read from. NULL = First log
  @param [in] pos Position in relay log file
  @param [in] need_data_lock If true, this function will acquire the
  relay_log.data_lock(); otherwise the caller should already have
  acquired it.
  @param [out] errmsg On error, this function will store a pointer to
  an error message here
  @param [in] keep_looking_for_fd If true, this function will
  look for a Format_description_log_event.  We only need this when the
  SQL thread starts and opens an existing relay log and has to execute
  it (possibly from an offset >4); then we need to read the first
  event of the relay log to be able to parse the events we have to
  execute.

  @retval 0 ok,
  @retval 1 error.  In this case, *errmsg is set to point to the error
  message.
*/

int Relay_log_info::init_relay_log_pos(const char* log,
                                       ulonglong pos, bool need_data_lock,
                                       const char** errmsg,
                                       bool keep_looking_for_fd)
{
  DBUG_ENTER("Relay_log_info::init_relay_log_pos");
  DBUG_PRINT("info", ("pos: %lu", (ulong) pos));

  *errmsg=0;
  const char* errmsg_fmt= 0;
  static char errmsg_buff[MYSQL_ERRMSG_SIZE + FN_REFLEN];
  mysql_mutex_t *log_lock= relay_log.get_log_lock();

  if (need_data_lock)
    mysql_mutex_lock(&data_lock);
  else
    mysql_mutex_assert_owner(&data_lock);

  /*
    By default the relay log is in binlog format 3 (4.0).
    Even if format is 4, this will work enough to read the first event
    (Format_desc) (remember that format 4 is just lenghtened compared to format
    3; format 3 is a prefix of format 4).
  */
  set_rli_description_event(new Format_description_log_event(3));

  mysql_mutex_lock(log_lock);

  /* Close log file and free buffers if it's already open */
  if (cur_log_fd >= 0)
  {
    end_io_cache(&cache_buf);
    mysql_file_close(cur_log_fd, MYF(MY_WME));
    cur_log_fd = -1;
  }

  group_relay_log_pos= event_relay_log_pos= pos;

  /*
    Test to see if the previous run was with the skip of purging
    If yes, we do not purge when we restart
  */
  if (relay_log.find_log_pos(&linfo, NullS, 1))
  {
    *errmsg="Could not find first log during relay log initialization";
    goto err;
  }

  if (log && relay_log.find_log_pos(&linfo, log, 1))
  {
    errmsg_fmt= "Could not find target log file mentioned in "
                "relay log info in the index file '%s' during "
                "relay log initialization";
    sprintf(errmsg_buff, errmsg_fmt, relay_log.get_index_fname());
    *errmsg= errmsg_buff;
    goto err;
  }

  set_group_relay_log_name(linfo.log_file_name);
  set_event_relay_log_name(linfo.log_file_name);

  if (relay_log.is_active(linfo.log_file_name))
  {
    /*
      The IO thread is using this log file.
      In this case, we will use the same IO_CACHE pointer to
      read data as the IO thread is using to write data.
    */
    my_b_seek((cur_log=relay_log.get_log_file()), (off_t)0);
    if (check_binlog_magic(cur_log, errmsg))
      goto err;
    cur_log_old_open_count=relay_log.get_open_count();
  }
  else
  {
    /*
      Open the relay log and set cur_log to point at this one
    */
    if ((cur_log_fd=open_binlog_file(&cache_buf,
                                     linfo.log_file_name,errmsg)) < 0)
      goto err;
    cur_log = &cache_buf;
  }
  /*
    In all cases, check_binlog_magic() has been called so we're at offset 4 for
    sure.
  */
  if (pos > BIN_LOG_HEADER_SIZE) /* If pos<=4, we stay at 4 */
  {
    Log_event* ev;
    while (keep_looking_for_fd)
    {
      /*
        Read the possible Format_description_log_event; if position
        was 4, no need, it will be read naturally.
      */
      DBUG_PRINT("info",("looking for a Format_description_log_event"));

      if (my_b_tell(cur_log) >= pos)
        break;

      /*
        Because of we have data_lock and log_lock, we can safely read an
        event
      */
      if (!(ev= Log_event::read_log_event(cur_log, 0,
                                          rli_description_event,
                                          opt_slave_sql_verify_checksum)))
      {
        DBUG_PRINT("info",("could not read event, cur_log->error=%d",
                           cur_log->error));
        if (cur_log->error) /* not EOF */
        {
          *errmsg= "I/O error reading event at position 4";
          goto err;
        }
        break;
      }
      else if (ev->get_type_code() == binary_log::FORMAT_DESCRIPTION_EVENT)
      {
        DBUG_PRINT("info",("found Format_description_log_event"));
        set_rli_description_event((Format_description_log_event *)ev);
        /*
          As ev was returned by read_log_event, it has passed is_valid(), so
          my_malloc() in ctor worked, no need to check again.
        */
        /*
          Ok, we found a Format_description event. But it is not sure that this
          describes the whole relay log; indeed, one can have this sequence
          (starting from position 4):
          Format_desc (of slave)
          Previous-GTIDs (of slave IO thread, if GTIDs are enabled)
          Rotate (of master)
          Format_desc (of master)
          So the Format_desc which really describes the rest of the relay log
          can be the 3rd or the 4th event (depending on GTIDs being enabled or
          not, it can't be further than that, because we rotate
          the relay log when we queue a Rotate event from the master).
          But what describes the Rotate is the first Format_desc.
          So what we do is:
          go on searching for Format_description events, until you exceed the
          position (argument 'pos') or until you find an event other than
          Previous-GTIDs, Rotate or Format_desc.
        */
      }
      else
      {
        DBUG_PRINT("info",("found event of another type=%d",
                           ev->get_type_code()));
        keep_looking_for_fd=
          (ev->get_type_code() == binary_log::ROTATE_EVENT ||
           ev->get_type_code() == binary_log::PREVIOUS_GTIDS_LOG_EVENT);
        delete ev;
      }
    }
    my_b_seek(cur_log,(off_t)pos);
#ifndef DBUG_OFF
  {
    char llbuf1[22], llbuf2[22];
    DBUG_PRINT("info", ("my_b_tell(cur_log)=%s >event_relay_log_pos=%s",
                        llstr(my_b_tell(cur_log),llbuf1),
                        llstr(get_event_relay_log_pos(),llbuf2)));
  }
#endif

  }

err:
  /*
    If we don't purge, we can't honour relay_log_space_limit ;
    silently discard it
  */
  if (!relay_log_purge)
  {
    log_space_limit= 0; // todo: consider to throw a warning at least
  }
  mysql_cond_broadcast(&data_cond);

  mysql_mutex_unlock(log_lock);

  if (need_data_lock)
    mysql_mutex_unlock(&data_lock);
  if (!rli_description_event->is_valid() && !*errmsg)
    *errmsg= "Invalid Format_description log event; could be out of memory";

  DBUG_RETURN ((*errmsg) ? 1 : 0);
}

/**
  Update the error number, message and timestamp fields. This function is
  different from va_report() as va_report() also logs the error message in the
  log apart from updating the error fields.

  SYNOPSIS
  @param[in]  level          specifies the level- error, warning or information,
  @param[in]  err_code       error number,
  @param[in]  buff_coord     error message to be used.

*/
void Relay_log_info::fill_coord_err_buf(loglevel level, int err_code,
                                      const char *buff_coord) const
{
  mysql_mutex_lock(&err_lock);

  if(level == ERROR_LEVEL)
  {
    m_last_error.number = err_code;
    strncpy(m_last_error.message, buff_coord, MAX_SLAVE_ERRMSG);
    m_last_error.update_timestamp();
  }

  mysql_mutex_unlock(&err_lock);
}

/**
  Waits until the SQL thread reaches (has executed up to) the
  log/position or timed out.

  SYNOPSIS
  @param[in]  thd             client thread that sent @c SELECT @c MASTER_POS_WAIT,
  @param[in]  log_name        log name to wait for,
  @param[in]  log_pos         position to wait for,
  @param[in]  timeout         @c timeout in seconds before giving up waiting.
                              @c timeout is longlong whereas it should be ulong; but this is
                              to catch if the user submitted a negative timeout.

  @retval  -2   improper arguments (log_pos<0)
                or slave not running, or master info changed
                during the function's execution,
                or client thread killed. -2 is translated to NULL by caller,
  @retval  -1   timed out
  @retval  >=0  number of log events the function had to wait
                before reaching the desired log/position
 */

int Relay_log_info::wait_for_pos(THD* thd, String* log_name,
                                    longlong log_pos,
                                    longlong timeout)
{
  int event_count = 0;
  ulong init_abort_pos_wait;
  int error=0;
  struct timespec abstime; // for timeout checking
  PSI_stage_info old_stage;
  DBUG_ENTER("Relay_log_info::wait_for_pos");

  if (!inited)
    DBUG_RETURN(-2);

  DBUG_PRINT("enter",("log_name: '%s'  log_pos: %lu  timeout: %lu",
                      log_name->c_ptr_safe(), (ulong) log_pos, (ulong) timeout));

  set_timespec(&abstime, timeout);
  mysql_mutex_lock(&data_lock);
  thd->ENTER_COND(&data_cond, &data_lock,
                  &stage_waiting_for_the_slave_thread_to_advance_position,
                  &old_stage);
  /*
     This function will abort when it notices that some CHANGE MASTER or
     RESET MASTER has changed the master info.
     To catch this, these commands modify abort_pos_wait ; We just monitor
     abort_pos_wait and see if it has changed.
     Why do we have this mechanism instead of simply monitoring slave_running
     in the loop (we do this too), as CHANGE MASTER/RESET SLAVE require that
     the SQL thread be stopped?
     This is becasue if someones does:
     STOP SLAVE;CHANGE MASTER/RESET SLAVE; START SLAVE;
     the change may happen very quickly and we may not notice that
     slave_running briefly switches between 1/0/1.
  */
  init_abort_pos_wait= abort_pos_wait;

  /*
    We'll need to
    handle all possible log names comparisons (e.g. 999 vs 1000).
    We use ulong for string->number conversion ; this is no
    stronger limitation than in find_uniq_filename in sql/log.cc
  */
  ulong log_name_extension;
  char log_name_tmp[FN_REFLEN]; //make a char[] from String

  strmake(log_name_tmp, log_name->ptr(), min<uint32>(log_name->length(), FN_REFLEN-1));

  char *p= fn_ext(log_name_tmp);
  char *p_end;
  if (!*p || log_pos<0)
  {
    error= -2; //means improper arguments
    goto err;
  }
  // Convert 0-3 to 4
  log_pos= max(log_pos, static_cast<longlong>(BIN_LOG_HEADER_SIZE));
  /* p points to '.' */
  log_name_extension= strtoul(++p, &p_end, 10);
  /*
    p_end points to the first invalid character.
    If it equals to p, no digits were found, error.
    If it contains '\0' it means conversion went ok.
  */
  if (p_end==p || *p_end)
  {
    error= -2;
    goto err;
  }

  /* The "compare and wait" main loop */
  while (!thd->killed &&
         init_abort_pos_wait == abort_pos_wait &&
         slave_running)
  {
    bool pos_reached;
    int cmp_result= 0;

    DBUG_PRINT("info",
               ("init_abort_pos_wait: %ld  abort_pos_wait: %ld",
                init_abort_pos_wait, abort_pos_wait));
    DBUG_PRINT("info",("group_master_log_name: '%s'  pos: %lu",
                       group_master_log_name, (ulong) group_master_log_pos));

    /*
      group_master_log_name can be "", if we are just after a fresh
      replication start or after a CHANGE MASTER TO MASTER_HOST/PORT
      (before we have executed one Rotate event from the master) or
      (rare) if the user is doing a weird slave setup (see next
      paragraph).  If group_master_log_name is "", we assume we don't
      have enough info to do the comparison yet, so we just wait until
      more data. In this case master_log_pos is always 0 except if
      somebody (wrongly) sets this slave to be a slave of itself
      without using --replicate-same-server-id (an unsupported
      configuration which does nothing), then group_master_log_pos
      will grow and group_master_log_name will stay "".
      Also in case the group master log position is invalid (e.g. after
      CHANGE MASTER TO RELAY_LOG_POS ), we will wait till the first event
      is read and the log position is valid again.
    */
    if (*group_master_log_name && !is_group_master_log_pos_invalid)
    {
      char *basename= (group_master_log_name +
                       dirname_length(group_master_log_name));
      /*
        First compare the parts before the extension.
        Find the dot in the master's log basename,
        and protect against user's input error :
        if the names do not match up to '.' included, return error
      */
      char *q= (fn_ext(basename)+1);
      if (strncmp(basename, log_name_tmp, (int)(q-basename)))
      {
        error= -2;
        break;
      }
      // Now compare extensions.
      char *q_end;
      ulong group_master_log_name_extension= strtoul(q, &q_end, 10);
      if (group_master_log_name_extension < log_name_extension)
        cmp_result= -1 ;
      else
        cmp_result= (group_master_log_name_extension > log_name_extension) ? 1 : 0 ;

      pos_reached= ((!cmp_result && group_master_log_pos >= (ulonglong)log_pos) ||
                    cmp_result > 0);
      if (pos_reached || thd->killed)
        break;
    }

    //wait for master update, with optional timeout.

    DBUG_PRINT("info",("Waiting for master update"));
    /*
      We are going to mysql_cond_(timed)wait(); if the SQL thread stops it
      will wake us up.
    */
    thd_wait_begin(thd, THD_WAIT_BINLOG);
    if (timeout > 0)
    {
      /*
        Note that mysql_cond_timedwait checks for the timeout
        before for the condition ; i.e. it returns ETIMEDOUT
        if the system time equals or exceeds the time specified by abstime
        before the condition variable is signaled or broadcast, _or_ if
        the absolute time specified by abstime has already passed at the time
        of the call.
        For that reason, mysql_cond_timedwait will do the "timeoutting" job
        even if its condition is always immediately signaled (case of a loaded
        master).
      */
      error= mysql_cond_timedwait(&data_cond, &data_lock, &abstime);
    }
    else
      mysql_cond_wait(&data_cond, &data_lock);
    thd_wait_end(thd);
    DBUG_PRINT("info",("Got signal of master update or timed out"));
    if (error == ETIMEDOUT || error == ETIME)
    {
#ifndef DBUG_OFF
      /*
        Doing this to generate a stack trace and make debugging
        easier. 
      */
      if (DBUG_EVALUATE_IF("debug_crash_slave_time_out", 1, 0))
        DBUG_ASSERT(0);
#endif
      error= -1;
      break;
    }
    error=0;
    event_count++;
    DBUG_PRINT("info",("Testing if killed or SQL thread not running"));
  }

err:
  mysql_mutex_unlock(&data_lock);
  thd->EXIT_COND(&old_stage);
  DBUG_PRINT("exit",("killed: %d  abort: %d  slave_running: %d \
improper_arguments: %d  timed_out: %d",
                     thd->killed_errno(),
                     (int) (init_abort_pos_wait != abort_pos_wait),
                     (int) slave_running,
                     (int) (error == -2),
                     (int) (error == -1)));
  if (thd->killed || init_abort_pos_wait != abort_pos_wait ||
      !slave_running)
  {
    error= -2;
  }
  DBUG_RETURN( error ? error : event_count );
}

int Relay_log_info::wait_for_gtid_set(THD* thd, String* gtid,
                                      longlong timeout)
{
  DBUG_ENTER("Relay_log_info::wait_for_gtid_set(thd, String, timeout)");

  DBUG_PRINT("info", ("Waiting for %s timeout %lld", gtid->c_ptr_safe(),
             timeout));

  Gtid_set wait_gtid_set(global_sid_map);
  global_sid_lock->rdlock();

  if (wait_gtid_set.add_gtid_text(gtid->c_ptr_safe()) != RETURN_STATUS_OK)
  {
    global_sid_lock->unlock();
    DBUG_PRINT("exit",("improper gtid argument"));
    DBUG_RETURN(-2);

  }
  global_sid_lock->unlock();

  DBUG_RETURN(wait_for_gtid_set(thd, &wait_gtid_set, timeout));
}

/*
  TODO: This is a duplicated code that needs to be simplified.
  This will be done while developing all possible sync options.
  See WL#3584's specification.

  /Alfranio
*/
int Relay_log_info::wait_for_gtid_set(THD* thd, const Gtid_set* wait_gtid_set,
                                      longlong timeout)
{
  int event_count = 0;
  ulong init_abort_pos_wait;
  int error=0;
  struct timespec abstime; // for timeout checking
  PSI_stage_info old_stage;
  DBUG_ENTER("Relay_log_info::wait_for_gtid_set(thd, gtid_set, timeout)");

  if (!inited)
    DBUG_RETURN(-2);

  set_timespec(&abstime, timeout);
  mysql_mutex_lock(&data_lock);
  thd->ENTER_COND(&data_cond, &data_lock,
                  &stage_waiting_for_the_slave_thread_to_advance_position,
                  &old_stage);
  /*
     This function will abort when it notices that some CHANGE MASTER or
     RESET MASTER has changed the master info.
     To catch this, these commands modify abort_pos_wait ; We just monitor
     abort_pos_wait and see if it has changed.
     Why do we have this mechanism instead of simply monitoring slave_running
     in the loop (we do this too), as CHANGE MASTER/RESET SLAVE require that
     the SQL thread be stopped?
     This is becasue if someones does:
     STOP SLAVE;CHANGE MASTER/RESET SLAVE; START SLAVE;
     the change may happen very quickly and we may not notice that
     slave_running briefly switches between 1/0/1.
  */
  init_abort_pos_wait= abort_pos_wait;

  /* The "compare and wait" main loop */
  while (!thd->killed &&
         init_abort_pos_wait == abort_pos_wait &&
         slave_running)
  {
    DBUG_PRINT("info",
               ("init_abort_pos_wait: %ld  abort_pos_wait: %ld",
                init_abort_pos_wait, abort_pos_wait));

    //wait for master update, with optional timeout.

    global_sid_lock->wrlock();
    const Gtid_set* executed_gtids= gtid_state->get_executed_gtids();
    const Owned_gtids* owned_gtids= gtid_state->get_owned_gtids();

    char *wait_gtid_set_buf;
    wait_gtid_set->to_string(&wait_gtid_set_buf);
    DBUG_PRINT("info", ("Waiting for '%s'. is_subset: %d and "
                        "!is_intersection_nonempty: %d",
                        wait_gtid_set_buf,
                        wait_gtid_set->is_subset(executed_gtids),
                        !owned_gtids->is_intersection_nonempty(wait_gtid_set)));
    my_free(wait_gtid_set_buf);
    executed_gtids->dbug_print("gtid_executed:");
    owned_gtids->dbug_print("owned_gtids:");

    /*
      Since commit is performed after log to binary log, we must also
      check if any GTID of wait_gtid_set is not yet committed.
    */
    if (wait_gtid_set->is_subset(executed_gtids) &&
        !owned_gtids->is_intersection_nonempty(wait_gtid_set))
    {
      global_sid_lock->unlock();
      break;
    }
    global_sid_lock->unlock();

    DBUG_PRINT("info",("Waiting for master update"));

    /*
      We are going to mysql_cond_(timed)wait(); if the SQL thread stops it
      will wake us up.
    */
    thd_wait_begin(thd, THD_WAIT_BINLOG);
    if (timeout > 0)
    {
      /*
        Note that mysql_cond_timedwait checks for the timeout
        before for the condition ; i.e. it returns ETIMEDOUT
        if the system time equals or exceeds the time specified by abstime
        before the condition variable is signaled or broadcast, _or_ if
        the absolute time specified by abstime has already passed at the time
        of the call.
        For that reason, mysql_cond_timedwait will do the "timeoutting" job
        even if its condition is always immediately signaled (case of a loaded
        master).
      */
      error= mysql_cond_timedwait(&data_cond, &data_lock, &abstime);
    }
    else
      mysql_cond_wait(&data_cond, &data_lock);
    thd_wait_end(thd);
    DBUG_PRINT("info",("Got signal of master update or timed out"));
    if (error == ETIMEDOUT || error == ETIME)
    {
#ifndef DBUG_OFF
      /*
        Doing this to generate a stack trace and make debugging
        easier. 
      */
      if (DBUG_EVALUATE_IF("debug_crash_slave_time_out", 1, 0))
        DBUG_ASSERT(0);
#endif
      error= -1;
      break;
    }
    error=0;
    event_count++;
    DBUG_PRINT("info",("Testing if killed or SQL thread not running"));
  }

  mysql_mutex_unlock(&data_lock);
  thd->EXIT_COND(&old_stage);
  DBUG_PRINT("exit",("killed: %d  abort: %d  slave_running: %d \
improper_arguments: %d  timed_out: %d",
                     thd->killed_errno(),
                     (int) (init_abort_pos_wait != abort_pos_wait),
                     (int) slave_running,
                     (int) (error == -2),
                     (int) (error == -1)));
  if (thd->killed || init_abort_pos_wait != abort_pos_wait ||
      !slave_running)
  {
    error= -2;
  }
  DBUG_RETURN( error ? error : event_count );
}

int Relay_log_info::inc_group_relay_log_pos(ulonglong log_pos,
                                            bool need_data_lock)
{
  int error= 0;
  DBUG_ENTER("Relay_log_info::inc_group_relay_log_pos");

  if (need_data_lock)
    mysql_mutex_lock(&data_lock);
  else
    mysql_mutex_assert_owner(&data_lock);

  inc_event_relay_log_pos();
  group_relay_log_pos= event_relay_log_pos;
  strmake(group_relay_log_name,event_relay_log_name,
          sizeof(group_relay_log_name)-1);

  notify_group_relay_log_name_update();

  /*
    In 4.x we used the event's len to compute the positions here. This is
    wrong if the event was 3.23/4.0 and has been converted to 5.0, because
    then the event's len is not what is was in the master's binlog, so this
    will make a wrong group_master_log_pos (yes it's a bug in 3.23->4.0
    replication: Exec_master_log_pos is wrong). Only way to solve this is to
    have the original offset of the end of the event the relay log. This is
    what we do in 5.0: log_pos has become "end_log_pos" (because the real use
    of log_pos in 4.0 was to compute the end_log_pos; so better to store
    end_log_pos instead of begin_log_pos.
    If we had not done this fix here, the problem would also have appeared
    when the slave and master are 5.0 but with different event length (for
    example the slave is more recent than the master and features the event
    UID). It would give false MASTER_POS_WAIT, false Exec_master_log_pos in
    SHOW SLAVE STATUS, and so the user would do some CHANGE MASTER using this
    value which would lead to badly broken replication.
    Even the relay_log_pos will be corrupted in this case, because the len is
    the relay log is not "val".
    With the end_log_pos solution, we avoid computations involving lengthes.
  */
  DBUG_PRINT("info", ("log_pos: %lu  group_master_log_pos: %lu",
                      (long) log_pos, (long) group_master_log_pos));

  if (log_pos > 0)  // 3.23 binlogs don't have log_posx
    group_master_log_pos= log_pos;
  /*
    If the master log position was invalidiated by say, "CHANGE MASTER TO
    RELAY_LOG_POS=N", it is now valid,
   */
  if (is_group_master_log_pos_invalid)
    is_group_master_log_pos_invalid= false;

  /*
    In MTS mode FD or Rotate event commit their solitary group to
    Coordinator's info table. Callers make sure that Workers have been
    executed all assignements.
    Broadcast to master_pos_wait() waiters should be done after
    the table is updated.
  */
  DBUG_ASSERT(!is_parallel_exec() ||
              mts_group_status != Relay_log_info::MTS_IN_GROUP);
  /*
    We do not force synchronization at this point, note the
    parameter false, because a non-transactional change is
    being committed.

    For that reason, the synchronization here is subjected to
    the option sync_relay_log_info.

    See sql/rpl_rli.h for further information on this behavior.
  */
  error= flush_info(FALSE);

  mysql_cond_broadcast(&data_cond);
  if (need_data_lock)
    mysql_mutex_unlock(&data_lock);
  DBUG_RETURN(error);
}


void Relay_log_info::close_temporary_tables()
{
  TABLE *table,*next;
  int num_closed_temp_tables= 0;
  DBUG_ENTER("Relay_log_info::close_temporary_tables");

  for (table=save_temporary_tables ; table ; table=next)
  {
    next=table->next;
    /*
      Don't ask for disk deletion. For now, anyway they will be deleted when
      slave restarts, but it is a better intention to not delete them.
    */
    DBUG_PRINT("info", ("table: 0x%lx", (long) table));
<<<<<<< HEAD
    close_temporary(NULL, table, true, false);
=======
    close_temporary(table, 1, 0);
    num_closed_temp_tables++;
>>>>>>> e0b514f3
  }
  save_temporary_tables= 0;
  slave_open_temp_tables.atomic_add(-num_closed_temp_tables);
  channel_open_temp_tables.atomic_add(-num_closed_temp_tables);
  DBUG_VOID_RETURN;
}

/**
  Purges relay logs. It assumes to have a run lock on rli and that no
  slave thread are running.

  @param[in]   thd         connection,
  @param[in]   just_reset  if false, it tells that logs should be purged
                           and @c init_relay_log_pos() should be called,
  @param[out] errmsg      store pointer to an error message.

  @retval 0 successfully executed,
  @retval 1 otherwise error, where errmsg is set to point to the error message.
*/

int Relay_log_info::purge_relay_logs(THD *thd, bool just_reset,
                                     const char** errmsg, bool delete_only)
{
  int error=0;
  DBUG_ENTER("Relay_log_info::purge_relay_logs");

  /*
    Even if inited==0, we still try to empty master_log_* variables. Indeed,
    inited==0 does not imply that they already are empty.

    It could be that slave's info initialization partly succeeded: for example
    if relay-log.info existed but *relay-bin*.* have been manually removed,
    init_info reads the old relay-log.info and fills rli->master_log_*, then
    init_info checks for the existence of the relay log, this fails and 
    init_info leaves inited to 0.
    In that pathological case, master_log_pos* will be properly reinited at
    the next START SLAVE (as RESET SLAVE or CHANGE MASTER, the callers of
    purge_relay_logs, will delete bogus *.info files or replace them with
    correct files), however if the user does SHOW SLAVE STATUS before START
    SLAVE, he will see old, confusing master_log_*. In other words, we reinit
    master_log_* for SHOW SLAVE STATUS to display fine in any case.
  */
  group_master_log_name[0]= 0;
  group_master_log_pos= 0;

  /*
    Following the the relay log purge, the master_log_pos will be in sync
    with relay_log_pos, so the flag should be cleared. Refer bug#11766010.
  */

  is_group_master_log_pos_invalid= false;

  if (!inited)
  {
    DBUG_PRINT("info", ("inited == 0"));
    DBUG_RETURN(0);
  }

  DBUG_ASSERT(slave_running == 0);
  DBUG_ASSERT(mi->slave_running == 0);

  /* Reset the transaction boundary parser and clear the last GTID queued */
  mi->transaction_parser.reset();
  mi->clear_last_gtid_queued();

  slave_skip_counter= 0;
  mysql_mutex_lock(&data_lock);

  /*
    we close the relay log fd possibly left open by the slave SQL thread,
    to be able to delete it; the relay log fd possibly left open by the slave
    I/O thread will be closed naturally in reset_logs() by the
    close(LOG_CLOSE_TO_BE_OPENED) call
  */
  if (cur_log_fd >= 0)
  {
    end_io_cache(&cache_buf);
    my_close(cur_log_fd, MYF(MY_WME));
    cur_log_fd= -1;
  }

  if (relay_log.reset_logs(thd, delete_only))
  {
    *errmsg = "Failed during log reset";
    error=1;
    goto err;
  }

  /**
    Clear the retrieved gtid set for this channel.
    global_sid_lock->wrlock() is needed.
  */
  global_sid_lock->wrlock();
  (const_cast<Gtid_set *>(get_gtid_set()))->clear();
  global_sid_lock->unlock();

  /* Save name of used relay log file */
  set_group_relay_log_name(relay_log.get_log_fname());
  set_event_relay_log_name(relay_log.get_log_fname());
  group_relay_log_pos= event_relay_log_pos= BIN_LOG_HEADER_SIZE;
  if (!delete_only && count_relay_log_space())
  {
    *errmsg= "Error counting relay log space";
    error= 1;
    goto err;
  }
  if (!just_reset)
    error= init_relay_log_pos(group_relay_log_name,
                              group_relay_log_pos,
                              false/*need_data_lock=false*/, errmsg, 0);

err:
#ifndef DBUG_OFF
  char buf[22];
#endif
  DBUG_PRINT("info",("log_space_total: %s",llstr(log_space_total,buf)));
  mysql_mutex_unlock(&data_lock);
  DBUG_RETURN(error);
}

/*
   When --relay-bin option is not provided, the names of the
   relay log files are host-relay-bin.0000x or
   host-relay-bin-CHANNEL.00000x in the case of MSR.
   However, if that option is provided, then the names of the
   relay log files are <relay-bin-option>.0000x or
   <relay-bin-option>-CHANNEL.00000x in the case of MSR.

   The function adds a channel suffix (according to the channel to file name
   conventions and conversions) to the relay log file.

   @todo: truncate the log file if length exceeds.
*/

const char*
Relay_log_info::add_channel_to_relay_log_name(char *buff, uint buff_size,
                                              const char *base_name)
{
  char *ptr;
  char channel_to_file[FN_REFLEN];
  uint errors, length;
  uint base_name_len;
  uint suffix_buff_size;

  DBUG_ASSERT(base_name !=NULL);

  base_name_len= strlen(base_name);
  suffix_buff_size= buff_size - base_name_len;

  ptr= strmake(buff, base_name, buff_size-1);

  if (channel[0])
  {

   /* adding a "-" */
    ptr= strmake(ptr, "-", suffix_buff_size-1);

    /*
      Convert the channel name to the file names charset.
      Channel name is in system_charset which is UTF8_general_ci
      as it was defined as utf8 in the mysql.slaveinfo tables.
    */
    length= strconvert(system_charset_info, channel, &my_charset_filename,
                       channel_to_file, NAME_LEN, &errors);
    ptr= strmake(ptr, channel_to_file, suffix_buff_size-length-1);

  }

  return (const char*)buff;
}


/**
     Checks if condition stated in UNTIL clause of START SLAVE is reached.

     Specifically, it checks if UNTIL condition is reached. Uses caching result
     of last comparison of current log file name and target log file name. So
     cached value should be invalidated if current log file name changes (see
     @c Relay_log_info::notify_... functions).

     This caching is needed to avoid of expensive string comparisons and
     @c strtol() conversions needed for log names comparison. We don't need to
     compare them each time this function is called, we only need to do this
     when current log name changes. If we have @c UNTIL_MASTER_POS condition we
     need to do this only after @c Rotate_log_event::do_apply_event() (which is
     rare, so caching gives real benifit), and if we have @c UNTIL_RELAY_POS
     condition then we should invalidate cached comarison value after
     @c inc_group_relay_log_pos() which called for each group of events (so we
     have some benefit if we have something like queries that use
     autoincrement or if we have transactions).

     Should be called ONLY if @c until_condition @c != @c UNTIL_NONE !

     @retval true   condition met or error happened (condition seems to have
                    bad log file name),
     @retval false  condition not met.
*/

bool Relay_log_info::is_until_satisfied(THD *thd, Log_event *ev)
{
  char error_msg[]= "Slave SQL thread is stopped because UNTIL "
                    "condition is bad.";
  DBUG_ENTER("Relay_log_info::is_until_satisfied");

  switch (until_condition)
  {
  case UNTIL_MASTER_POS:
  case UNTIL_RELAY_POS:
  {
    const char *log_name= NULL;
    ulonglong log_pos= 0;

    if (until_condition == UNTIL_MASTER_POS)
    {
      if (ev && ev->server_id == (uint32) ::server_id && !replicate_same_server_id)
        DBUG_RETURN(false);
      /*
        Rotate events originating from the slave have server_id==0,
        and their log_pos is relative to the slave, so in case their
        log_pos is greater than the log_pos we are waiting for, they
        can cause the slave to stop prematurely. So we ignore such
        events.
      */
      if (ev && ev->server_id == 0)
        DBUG_RETURN(false);
      log_name= group_master_log_name;
      if (!ev || is_in_group() || !ev->common_header->log_pos)
        log_pos= group_master_log_pos;
      else
        log_pos= ev->common_header->log_pos - ev->common_header->data_written;
    }
    else
    { /* until_condition == UNTIL_RELAY_POS */
      log_name= group_relay_log_name;
      log_pos= group_relay_log_pos;
    }

#ifndef DBUG_OFF
    {
      char buf[32];
      DBUG_PRINT("info", ("group_master_log_name='%s', group_master_log_pos=%s",
                          group_master_log_name, llstr(group_master_log_pos, buf)));
      DBUG_PRINT("info", ("group_relay_log_name='%s', group_relay_log_pos=%s",
                          group_relay_log_name, llstr(group_relay_log_pos, buf)));
      DBUG_PRINT("info", ("(%s) log_name='%s', log_pos=%s",
                          until_condition == UNTIL_MASTER_POS ? "master" : "relay",
                          log_name, llstr(log_pos, buf)));
      DBUG_PRINT("info", ("(%s) until_log_name='%s', until_log_pos=%s",
                          until_condition == UNTIL_MASTER_POS ? "master" : "relay",
                          until_log_name, llstr(until_log_pos, buf)));
    }
#endif

    if (until_log_names_cmp_result == UNTIL_LOG_NAMES_CMP_UNKNOWN)
    {
      /*
        We have no cached comparison results so we should compare log names
        and cache result.
        If we are after RESET SLAVE, and the SQL slave thread has not processed
        any event yet, it could be that group_master_log_name is "". In that case,
        just wait for more events (as there is no sensible comparison to do).
      */

      if (*log_name)
      {
        const char *basename= log_name + dirname_length(log_name);

        const char *q= (const char*)(fn_ext(basename)+1);
        if (strncmp(basename, until_log_name, (int)(q-basename)) == 0)
        {
          /* Now compare extensions. */
          char *q_end;
          ulong log_name_extension= strtoul(q, &q_end, 10);
          if (log_name_extension < until_log_name_extension)
            until_log_names_cmp_result= UNTIL_LOG_NAMES_CMP_LESS;
          else
            until_log_names_cmp_result=
              (log_name_extension > until_log_name_extension) ?
              UNTIL_LOG_NAMES_CMP_GREATER : UNTIL_LOG_NAMES_CMP_EQUAL ;
        }
        else
        {
          /* Base names do not match, so we abort */
          sql_print_error("%s", error_msg);
          DBUG_RETURN(true);
        }
      }
      else
        DBUG_RETURN(until_log_pos == 0);
    }

    if (((until_log_names_cmp_result == UNTIL_LOG_NAMES_CMP_EQUAL &&
          log_pos >= until_log_pos) ||
         until_log_names_cmp_result == UNTIL_LOG_NAMES_CMP_GREATER))
    {
      char buf[22];
      sql_print_information("Slave SQL thread stopped because it reached its"
                            " UNTIL position %s", llstr(until_pos(), buf));
      DBUG_RETURN(true);
    }
    DBUG_RETURN(false);
  }

  case UNTIL_SQL_BEFORE_GTIDS:
    /*
      We only need to check once if executed_gtids set
      contains any of the until_sql_gtids.
    */
    if (until_sql_gtids_first_event)
    {
      until_sql_gtids_first_event= false;
      global_sid_lock->wrlock();
      /* Check if until GTIDs were already applied. */
      const Gtid_set* executed_gtids= gtid_state->get_executed_gtids();
      if (until_sql_gtids.is_intersection_nonempty(executed_gtids))
      {
        char *buffer;
        until_sql_gtids.to_string(&buffer);
        global_sid_lock->unlock();
        sql_print_information("Slave SQL thread stopped because "
                              "UNTIL SQL_BEFORE_GTIDS %s is already "
                              "applied", buffer);
        my_free(buffer);
        DBUG_RETURN(true);
      }
      global_sid_lock->unlock();
    }
    if (ev != NULL && ev->get_type_code() == binary_log::GTID_LOG_EVENT)
    {
      Gtid_log_event *gev= (Gtid_log_event *)ev;
      global_sid_lock->rdlock();
      if (until_sql_gtids.contains_gtid(gev->get_sidno(false), gev->get_gno()))
      {
        char *buffer;
        until_sql_gtids.to_string(&buffer);
        global_sid_lock->unlock();
        sql_print_information("Slave SQL thread stopped because it reached "
                              "UNTIL SQL_BEFORE_GTIDS %s", buffer);
        my_free(buffer);
        DBUG_RETURN(true);
      }
      global_sid_lock->unlock();
    }
    DBUG_RETURN(false);
    break;

  case UNTIL_SQL_AFTER_GTIDS:
    {
      global_sid_lock->wrlock();
      const Gtid_set* executed_gtids= gtid_state->get_executed_gtids();
      if (until_sql_gtids.is_subset(executed_gtids))
      {
        char *buffer;
        until_sql_gtids.to_string(&buffer);
        global_sid_lock->unlock();
        sql_print_information("Slave SQL thread stopped because it reached "
                              "UNTIL SQL_AFTER_GTIDS %s", buffer);
        my_free(buffer);
        DBUG_RETURN(true);
      }
      global_sid_lock->unlock();
      DBUG_RETURN(false);
    }
    break;

  case UNTIL_SQL_AFTER_MTS_GAPS:
#ifndef DBUG_OFF
  case UNTIL_DONE:
#endif
    /*
      TODO: this condition is actually post-execution or post-scheduling
            so the proper place to check it before SQL thread goes
            into next_event() where it can wait while the condition
            has been satisfied already.
            It's deployed here temporarily to be fixed along the regular UNTIL
            support for MTS is provided.
    */
    if (mts_recovery_group_cnt == 0)
    {
      sql_print_information("Slave SQL thread stopped according to "
                            "UNTIL SQL_AFTER_MTS_GAPS as it has "
                            "processed all gap transactions left from "
                            "the previous slave session.");
#ifndef DBUG_OFF
      until_condition= UNTIL_DONE;
#endif
      DBUG_RETURN(true);
    }
    else
    {
      DBUG_RETURN(false);
    }
    break;

  case UNTIL_SQL_VIEW_ID:
    if (ev != NULL && ev->get_type_code() == binary_log::VIEW_CHANGE_EVENT)
    {
      View_change_log_event *view_event= (View_change_log_event *)ev;

      if (until_view_id.compare(view_event->get_view_id()) == 0)
      {
        set_group_replication_retrieved_certification_info(view_event);
        until_view_id_found= true;
        DBUG_RETURN(false);
      }
    }

    if (until_view_id_found && ev != NULL && ev->ends_group())
    {
      until_view_id_commit_found= true;
      DBUG_RETURN(false);
    }

    if (until_view_id_commit_found && ev == NULL)
    {
      DBUG_RETURN(true);
    }

    DBUG_RETURN(false);
    break;

  case UNTIL_NONE:
    DBUG_ASSERT(0);
    break;
  }

  DBUG_ASSERT(0);
  DBUG_RETURN(false);
}

void Relay_log_info::cached_charset_invalidate()
{
  DBUG_ENTER("Relay_log_info::cached_charset_invalidate");

  /* Full of zeroes means uninitialized. */
  memset(cached_charset, 0, sizeof(cached_charset));
  DBUG_VOID_RETURN;
}


bool Relay_log_info::cached_charset_compare(char *charset) const
{
  DBUG_ENTER("Relay_log_info::cached_charset_compare");

  if (memcmp(cached_charset, charset, sizeof(cached_charset)))
  {
    memcpy(const_cast<char*>(cached_charset), charset, sizeof(cached_charset));
    DBUG_RETURN(1);
  }
  DBUG_RETURN(0);
}


int Relay_log_info::stmt_done(my_off_t event_master_log_pos)
{
  int error= 0;

  clear_flag(IN_STMT);

  DBUG_ASSERT(!belongs_to_client());
  /* Worker does not execute binlog update position logics */
  DBUG_ASSERT(!is_mts_worker(info_thd));

  /*
    Replication keeps event and group positions to specify the
    set of events that were executed.
    Event positions are incremented after processing each event
    whereas group positions are incremented when an event or a
    set of events is processed such as in a transaction and are
    committed or rolled back.

    A transaction can be ended with a Query Event, i.e. either
    commit or rollback, or by a Xid Log Event. Query Event is
    used to terminate pseudo-transactions that are executed
    against non-transactional engines such as MyIsam. Xid Log
    Event denotes though that a set of changes executed
    against a transactional engine is about to commit.

    Events' positions are incremented at stmt_done(). However,
    transactions that are ended with Xid Log Event have their
    group position incremented in the do_apply_event() and in
    the do_apply_event_work().

    Notice that the type of the engine, i.e. where data and
    positions are stored, against what events are being applied
    are not considered in this logic.

    Regarding the code that follows, notice that the executed
    group coordinates don't change if the current event is internal
    to the group. The same applies to MTS Coordinator when it
    handles a Format Descriptor event that appears in the middle
    of a group that is about to be assigned.
  */
  if ((!is_parallel_exec() && is_in_group()) ||
      mts_group_status != MTS_NOT_IN_GROUP)
  {
    inc_event_relay_log_pos();
  }
  else
  {
    if (is_parallel_exec())
    {

      DBUG_ASSERT(!is_mts_worker(info_thd));

      /*
        Format Description events only can drive MTS execution to this
        point. It is a special event group that is handled with
        synchronization. For that reason, the checkpoint routine is
        called here.
      */
      error= mts_checkpoint_routine(this, 0, false,
                                    true/*need_data_lock=true*/);
    }
    if (!error)
      error= inc_group_relay_log_pos(event_master_log_pos,
                                     true/*need_data_lock=true*/);
  }

  return error;
}

#if !defined(MYSQL_CLIENT) && defined(HAVE_REPLICATION)
void Relay_log_info::cleanup_context(THD *thd, bool error)
{
  DBUG_ENTER("Relay_log_info::cleanup_context");

  DBUG_ASSERT(info_thd == thd);
  /*
    1) Instances of Table_map_log_event, if ::do_apply_event() was called on them,
    may have opened tables, which we cannot be sure have been closed (because
    maybe the Rows_log_event have not been found or will not be, because slave
    SQL thread is stopping, or relay log has a missing tail etc). So we close
    all thread's tables. And so the table mappings have to be cancelled.
    2) Rows_log_event::do_apply_event() may even have started statements or
    transactions on them, which we need to rollback in case of error.
    3) If finding a Format_description_log_event after a BEGIN, we also need
    to rollback before continuing with the next events.
    4) so we need this "context cleanup" function.
  */
  if (error)
  {
    trans_rollback_stmt(thd); // if a "statement transaction"
    trans_rollback(thd);      // if a "real transaction"
  }
  if (rows_query_ev)
  {
    delete rows_query_ev;
    rows_query_ev= NULL;
    info_thd->reset_query();
  }
  m_table_map.clear_tables();
  slave_close_thread_tables(thd);
  if (error)
    thd->mdl_context.release_transactional_locks();
  clear_flag(IN_STMT);
  /*
    Cleanup for the flags that have been set at do_apply_event.
  */
  thd->variables.option_bits&= ~OPTION_NO_FOREIGN_KEY_CHECKS;
  thd->variables.option_bits&= ~OPTION_RELAXED_UNIQUE_CHECKS;

  /*
    Reset state related to long_find_row notes in the error log:
    - timestamp
    - flag that decides whether the slave prints or not
  */
  reset_row_stmt_start_timestamp();
  unset_long_find_row_note_printed();

  DBUG_VOID_RETURN;
}

void Relay_log_info::clear_tables_to_lock()
{
  DBUG_ENTER("Relay_log_info::clear_tables_to_lock()");
#ifndef DBUG_OFF
  /**
    When replicating in RBR and MyISAM Merge tables are involved
    open_and_lock_tables (called in do_apply_event) appends the 
    base tables to the list of tables_to_lock. Then these are 
    removed from the list in close_thread_tables (which is called 
    before we reach this point).

    This assertion just confirms that we get no surprises at this
    point.
   */
  uint i=0;
  for (TABLE_LIST *ptr= tables_to_lock ; ptr ; ptr= ptr->next_global, i++) ;
  DBUG_ASSERT(i == tables_to_lock_count);
#endif  

  while (tables_to_lock)
  {
    uchar* to_free= reinterpret_cast<uchar*>(tables_to_lock);
    if (tables_to_lock->m_tabledef_valid)
    {
      tables_to_lock->m_tabledef.table_def::~table_def();
      tables_to_lock->m_tabledef_valid= FALSE;
    }

    /*
      If blob fields were used during conversion of field values 
      from the master table into the slave table, then we need to 
      free the memory used temporarily to store their values before
      copying into the slave's table.
    */
    if (tables_to_lock->m_conv_table)
      free_blobs(tables_to_lock->m_conv_table);

    tables_to_lock=
      static_cast<RPL_TABLE_LIST*>(tables_to_lock->next_global);
    tables_to_lock_count--;
    my_free(to_free);
  }
  DBUG_ASSERT(tables_to_lock == NULL && tables_to_lock_count == 0);
  DBUG_VOID_RETURN;
}

void Relay_log_info::slave_close_thread_tables(THD *thd)
{
  thd->get_stmt_da()->set_overwrite_status(true);
  DBUG_ENTER("Relay_log_info::slave_close_thread_tables(THD *thd)");
  thd->is_error() ? trans_rollback_stmt(thd) : trans_commit_stmt(thd);
  thd->get_stmt_da()->set_overwrite_status(false);

  close_thread_tables(thd);
  /*
    - If transaction rollback was requested due to deadlock
    perform it and release metadata locks.
    - If inside a multi-statement transaction,
    defer the release of metadata locks until the current
    transaction is either committed or rolled back. This prevents
    other statements from modifying the table for the entire
    duration of this transaction.  This provides commit ordering
    and guarantees serializability across multiple transactions.
    - If in autocommit mode, or outside a transactional context,
    automatically release metadata locks of the current statement.
  */
  if (thd->transaction_rollback_request)
  {
    trans_rollback_implicit(thd);
    thd->mdl_context.release_transactional_locks();
  }
  else if (! thd->in_multi_stmt_transaction_mode())
    thd->mdl_context.release_transactional_locks();
  else
    thd->mdl_context.release_statement_locks();

  clear_tables_to_lock();
  DBUG_VOID_RETURN;
}


/**
  Execute a SHOW RELAYLOG EVENTS statement.

  When multiple replication channels exist on this slave
  and no channel name is specified through FOR CHANNEL clause
  this function errors out and exits.

  @param thd Pointer to THD object for the client thread executing the
  statement.

  @retval FALSE success
  @retval TRUE failure
*/
bool mysql_show_relaylog_events(THD* thd)
{

  Master_info *mi =0;
  List<Item> field_list;
  bool res;
  DBUG_ENTER("mysql_show_relaylog_events");

  DBUG_ASSERT(thd->lex->sql_command == SQLCOM_SHOW_RELAYLOG_EVENTS);

  if (!thd->lex->mi.for_channel && msr_map.get_num_instances() > 1)
  {
    my_error(ER_SLAVE_MULTIPLE_CHANNELS_CMD, MYF(0));
    DBUG_RETURN(true);
  }

  Log_event::init_show_field_list(&field_list);
  if (thd->send_result_metadata(&field_list,
                                Protocol::SEND_NUM_ROWS | Protocol::SEND_EOF))
    DBUG_RETURN(TRUE);

  mysql_mutex_lock(&LOCK_msr_map);

  mi= msr_map.get_mi(thd->lex->mi.channel);

  if (!mi && strcmp(thd->lex->mi.channel, msr_map.get_default_channel()))
  {
    my_error(ER_SLAVE_CHANNEL_DOES_NOT_EXIST, MYF(0), thd->lex->mi.channel);
    res= true;
    goto err;
  }

  if (mi == NULL)
  {
    my_error(ER_SLAVE_CONFIGURATION, MYF(0));
    res= true;
    goto err;
  }

  res= show_binlog_events(thd, &mi->rli->relay_log);

err:
  mysql_mutex_unlock(&LOCK_msr_map);

  DBUG_RETURN(res);
}
#endif


int Relay_log_info::rli_init_info()
{
  int error= 0;
  enum_return_check check_return= ERROR_CHECKING_REPOSITORY;
  const char *msg= NULL;
  /* Store the GTID of a transaction spanned in multiple relay log files */
  Gtid gtid_partial_trx= {0, 0};

  DBUG_ENTER("Relay_log_info::rli_init_info");

  mysql_mutex_assert_owner(&data_lock);

  /*
    If Relay_log_info is issued again after a failed init_info(), for
    instance because of missing relay log files, it will generate new
    files and ignore the previous failure, to avoid that we set
    error_on_rli_init_info as true.
    This a consequence of the behaviour change, in the past server was
    stopped when there were replication initialization errors, now it is
    not and so init_info() must be aware of previous failures.
  */
  if (error_on_rli_init_info)
    goto err;

  if (inited)
  {
    /*
      We have to reset read position of relay-log-bin as we may have
      already been reading from 'hotlog' when the slave was stopped
      last time. If this case pos_in_file would be set and we would
      get a crash when trying to read the signature for the binary
      relay log.

      We only rewind the read position if we are starting the SQL
      thread. The handle_slave_sql thread assumes that the read
      position is at the beginning of the file, and will read the
      "signature" and then fast-forward to the last position read.
    */
    bool hot_log= FALSE;
    /* 
      my_b_seek does an implicit flush_io_cache, so we need to:

      1. check if this log is active (hot)
      2. if it is we keep log_lock until the seek ends, otherwise 
         release it right away.

      If we did not take log_lock, SQL thread might race with IO
      thread for the IO_CACHE mutex.

    */
    mysql_mutex_t *log_lock= relay_log.get_log_lock();
    mysql_mutex_lock(log_lock);
    hot_log= relay_log.is_active(linfo.log_file_name);

    if (!hot_log)
      mysql_mutex_unlock(log_lock);

    my_b_seek(cur_log, (my_off_t) 0);

    if (hot_log)
      mysql_mutex_unlock(log_lock);
    DBUG_RETURN(recovery_parallel_workers ? mts_recovery_groups(this) : 0);
  }

  cur_log_fd = -1;
  slave_skip_counter= 0;
  abort_pos_wait= 0;
  log_space_limit= relay_log_space_limit;
  log_space_total= 0;
  tables_to_lock= 0;
  tables_to_lock_count= 0;

  char pattern[FN_REFLEN];
  (void) my_realpath(pattern, slave_load_tmpdir, 0);
  /*
   @TODO:
    In MSR, sometimes slave fail with the following error:
    Unable to use slave's temporary directory /tmp - 
    Can't create/write to file '/tmp/SQL_LOAD-92d1eee0-9de4-11e3-8874-68730ad50fcb'    (Errcode: 17 - File exists), Error_code: 1

   */
  if (fn_format(pattern, PREFIX_SQL_LOAD, pattern, "",
                MY_SAFE_PATH | MY_RETURN_REAL_PATH) == NullS)
  {
    sql_print_error("Unable to use slave's temporary directory '%s'.",
                    slave_load_tmpdir);
    DBUG_RETURN(1);
  }
  unpack_filename(slave_patternload_file, pattern);
  slave_patternload_file_size= strlen(slave_patternload_file);

  /*
    The relay log will now be opened, as a SEQ_READ_APPEND IO_CACHE.
    Note that the I/O thread flushes it to disk after writing every
    event, in flush_info within the master info.
  */
  /*
    For the maximum log size, we choose max_relay_log_size if it is
    non-zero, max_binlog_size otherwise. If later the user does SET
    GLOBAL on one of these variables, fix_max_binlog_size and
    fix_max_relay_log_size will reconsider the choice (for example
    if the user changes max_relay_log_size to zero, we have to
    switch to using max_binlog_size for the relay log) and update
    relay_log.max_size (and mysql_bin_log.max_size).
  */
  {
    /* Reports an error and returns, if the --relay-log's path
       is a directory.*/
    if (opt_relay_logname &&
        opt_relay_logname[strlen(opt_relay_logname) - 1] == FN_LIBCHAR)
    {
      sql_print_error("Path '%s' is a directory name, please specify \
a file name for --relay-log option.", opt_relay_logname);
      DBUG_RETURN(1);
    }

    /* Reports an error and returns, if the --relay-log-index's path
       is a directory.*/
    if (opt_relaylog_index_name &&
        opt_relaylog_index_name[strlen(opt_relaylog_index_name) - 1]
        == FN_LIBCHAR)
    {
      sql_print_error("Path '%s' is a directory name, please specify \
a file name for --relay-log-index option.", opt_relaylog_index_name);
      DBUG_RETURN(1);
    }

    char buf[FN_REFLEN];
    /* The base name of the relay log file considering multisource rep */
    const char *ln;
    /*
      relay log name without channel prefix taking into account
      --relay-log option.
    */
    const char *ln_without_channel_name;
    static bool name_warning_sent= 0;

    /*
      Buffer to add channel name suffix when relay-log option is provided.
    */
    char relay_bin_channel[FN_REFLEN];
    /*
      Buffer to add channel name suffix when relay-log-index option is provided
    */
    char relay_bin_index_channel[FN_REFLEN];

    /* name of the index file if opt_relaylog_index_name is set*/
    const char* log_index_name;


    ln_without_channel_name= relay_log.generate_name(opt_relay_logname,
                                "-relay-bin", buf);

    ln= add_channel_to_relay_log_name(relay_bin_channel, FN_REFLEN,
                                      ln_without_channel_name);

    /* We send the warning only at startup, not after every RESET SLAVE */
    if (!opt_relay_logname && !opt_relaylog_index_name && !name_warning_sent)
    {
      /*
        User didn't give us info to name the relay log index file.
        Picking `hostname`-relay-bin.index like we do, causes replication to
        fail if this slave's hostname is changed later. So, we would like to
        instead require a name. But as we don't want to break many existing
        setups, we only give warning, not error.
      */
      sql_print_warning("Neither --relay-log nor --relay-log-index were used;"
                        " so replication "
                        "may break when this MySQL server acts as a "
                        "slave and has his hostname changed!! Please "
                        "use '--relay-log=%s' to avoid this problem.",
                        ln_without_channel_name);
      name_warning_sent= 1;
    }

    relay_log.is_relay_log= TRUE;

    /*
       If relay log index option is set, convert into channel specific
       index file. If the opt_relaylog_index has an extension, we strip
       it too. This is inconsistent to relay log names.
    */
    if (opt_relaylog_index_name)
    {
      char index_file_withoutext[FN_REFLEN];
      relay_log.generate_name(opt_relaylog_index_name,"",
                              index_file_withoutext);

      log_index_name= add_channel_to_relay_log_name(relay_bin_index_channel,
                                                   FN_REFLEN,
                                                   index_file_withoutext);
    }
    else
      log_index_name= 0;



    if (relay_log.open_index_file(log_index_name, ln, TRUE))
    {
      sql_print_error("Failed in open_index_file() called from Relay_log_info::rli_init_info().");
      DBUG_RETURN(1);
    }
#ifndef DBUG_OFF
    global_sid_lock->wrlock();
    gtid_set.dbug_print("set of GTIDs in relay log before initialization");
    global_sid_lock->unlock();
#endif
    /*
      In the init_gtid_set below we pass the mi->transaction_parser.
      This will be useful to ensure that we only add a GTID to
      the Retrieved_Gtid_Set for fully retrieved transactions. Also, it will
      be useful to ensure the Retrieved_Gtid_Set behavior when auto
      positioning is disabled (we could have transactions spanning multiple
      relay log files in this case).
    */
    if (!gtid_retrieved_initialized &&
        relay_log.init_gtid_sets(&gtid_set, NULL,
                                 opt_slave_sql_verify_checksum,
                                 true/*true=need lock*/,
                                 &mi->transaction_parser, &gtid_partial_trx))
    {
      sql_print_error("Failed in init_gtid_sets() called from Relay_log_info::rli_init_info().");
      DBUG_RETURN(1);
    }
    gtid_retrieved_initialized= true;
#ifndef DBUG_OFF
    global_sid_lock->wrlock();
    gtid_set.dbug_print("set of GTIDs in relay log after initialization");
    global_sid_lock->unlock();
#endif
    if (!gtid_partial_trx.is_empty())
    {
      /*
        The init_gtid_set has found an incomplete transaction in the relay log.
        We add this transaction's GTID to the last_gtid_queued so the IO thread
        knows which GTID to add to the Retrieved_Gtid_Set when reaching the end
        of the incomplete transaction.
      */
      mi->set_last_gtid_queued(gtid_partial_trx);
    }
    else
    {
      mi->clear_last_gtid_queued();
    }
    /*
      Configures what object is used by the current log to store processed
      gtid(s). This is necessary in the MYSQL_BIN_LOG::MYSQL_BIN_LOG to
      corretly compute the set of previous gtids.
    */
    relay_log.set_previous_gtid_set_relaylog(&gtid_set);
    /*
      note, that if open() fails, we'll still have index file open
      but a destructor will take care of that
    */

    mysql_mutex_t *log_lock= relay_log.get_log_lock();
    mysql_mutex_lock(log_lock);

    if (relay_log.open_binlog(ln, 0,
                              (max_relay_log_size ? max_relay_log_size :
                               max_binlog_size), true,
                              true/*need_lock_index=true*/,
                              true/*need_sid_lock=true*/,
                              mi->get_mi_description_event()))
    {
      mysql_mutex_unlock(log_lock);
      sql_print_error("Failed in open_log() called from Relay_log_info::rli_init_info().");
      DBUG_RETURN(1);
    }

    mysql_mutex_unlock(log_lock);

  }

   /*
    This checks if the repository was created before and thus there
    will be values to be read. Please, do not move this call after
    the handler->init_info(). 
  */
  if ((check_return= check_info()) == ERROR_CHECKING_REPOSITORY)
  {
    msg= "Error checking relay log repository";
    error= 1;
    goto err;
  }

  if (handler->init_info())
  {
    msg= "Error reading relay log configuration";
    error= 1;
    goto err;
  }

  if (check_return == REPOSITORY_DOES_NOT_EXIST)
  {
    /* Init relay log with first entry in the relay index file */
    if (init_relay_log_pos(NullS, BIN_LOG_HEADER_SIZE,
                           false/*need_data_lock=false (lock should be held
                                  prior to invoking this function)*/,
                           &msg, 0))
    {
      error= 1;
      goto err;
    }
    group_master_log_name[0]= 0;
    group_master_log_pos= 0;
  }
  else
  {
    if (read_info(handler))
    {
      msg= "Error reading relay log configuration";
      error= 1;
      goto err;
    }

    if (is_relay_log_recovery && init_recovery(mi, &msg))
    {
      error= 1;
      goto err;
    }

    if (init_relay_log_pos(group_relay_log_name,
                           group_relay_log_pos,
                           false/*need_data_lock=false (lock should be held
                                  prior to invoking this function)*/,
                           &msg, 0))
    {
      char llbuf[22];
      sql_print_error("Failed to open the relay log '%s' (relay_log_pos %s).",
                      group_relay_log_name,
                      llstr(group_relay_log_pos, llbuf));
      error= 1;
      goto err;
    }

#ifndef DBUG_OFF
    {
      char llbuf1[22], llbuf2[22];
      DBUG_PRINT("info", ("my_b_tell(cur_log)=%s event_relay_log_pos=%s",
                          llstr(my_b_tell(cur_log),llbuf1),
                          llstr(event_relay_log_pos,llbuf2)));
      DBUG_ASSERT(event_relay_log_pos >= BIN_LOG_HEADER_SIZE);
      DBUG_ASSERT((my_b_tell(cur_log) == event_relay_log_pos));
    }
#endif
  }

  inited= 1;
  error_on_rli_init_info= false;
  if (flush_info(TRUE))
  {
    msg= "Error reading relay log configuration";
    error= 1;
    goto err;
  }

  if (count_relay_log_space())
  {
    msg= "Error counting relay log space";
    error= 1;
    goto err;
  }

  is_relay_log_recovery= FALSE;
  DBUG_RETURN(error);

err:
  handler->end_info();
  inited= 0;
  error_on_rli_init_info= true;
  if (msg)
    sql_print_error("%s.", msg);
  relay_log.close(LOG_CLOSE_INDEX | LOG_CLOSE_STOP_EVENT);
  DBUG_RETURN(error);
}

void Relay_log_info::end_info()
{
  DBUG_ENTER("Relay_log_info::end_info");

  error_on_rli_init_info= false;
  if (!inited)
    DBUG_VOID_RETURN;

  handler->end_info();

  if (cur_log_fd >= 0)
  {
    end_io_cache(&cache_buf);
    (void)my_close(cur_log_fd, MYF(MY_WME));
    cur_log_fd= -1;
  }
  inited = 0;
  relay_log.close(LOG_CLOSE_INDEX | LOG_CLOSE_STOP_EVENT);
  relay_log.harvest_bytes_written(&log_space_total);
  /*
    Delete the slave's temporary tables from memory.
    In the future there will be other actions than this, to ensure persistance
    of slave's temp tables after shutdown.
  */
  close_temporary_tables();

  DBUG_VOID_RETURN;
}

int Relay_log_info::flush_current_log()
{
  DBUG_ENTER("Relay_log_info::flush_current_log");
  /*
    When we come to this place in code, relay log may or not be initialized;
    the caller is responsible for setting 'flush_relay_log_cache' accordingly.
  */
  IO_CACHE *log_file= relay_log.get_log_file();
  if (flush_io_cache(log_file))
    DBUG_RETURN(2);

  DBUG_RETURN(0);
}

void Relay_log_info::set_master_info(Master_info* info)
{
  mi= info;
}

/**
  Stores the file and position where the execute-slave thread are in the
  relay log:

    - As this is only called by the slave thread or on STOP SLAVE, with the
      log_lock grabbed and the slave thread stopped, we don't need to have
      a lock here.
    - If there is an active transaction, then we don't update the position
      in the relay log.  This is to ensure that we re-execute statements
      if we die in the middle of an transaction that was rolled back.
    - As a transaction never spans binary logs, we don't have to handle the
      case where we do a relay-log-rotation in the middle of the transaction.
      If this would not be the case, we would have to ensure that we
      don't delete the relay log file where the transaction started when
      we switch to a new relay log file.

  @retval  0   ok,
  @retval  1   write error, otherwise.
*/

/**
  Store the file and position where the slave's SQL thread are in the
  relay log.

  Notes:

  - This function should be called either from the slave SQL thread,
    or when the slave thread is not running.  (It reads the
    group_{relay|master}_log_{pos|name} and delay fields in the rli
    object.  These may only be modified by the slave SQL thread or by
    a client thread when the slave SQL thread is not running.)

  - If there is an active transaction, then we do not update the
    position in the relay log.  This is to ensure that we re-execute
    statements if we die in the middle of an transaction that was
    rolled back.

  - As a transaction never spans binary logs, we don't have to handle
    the case where we do a relay-log-rotation in the middle of the
    transaction.  If transactions could span several binlogs, we would
    have to ensure that we do not delete the relay log file where the
    transaction started before switching to a new relay log file.

  - Error can happen if writing to file fails or if flushing the file
    fails.

  @todo Change the log file information to a binary format to avoid
  calling longlong2str.

  @return 0 on success, 1 on error.
*/
int Relay_log_info::flush_info(const bool force)
{
  DBUG_ENTER("Relay_log_info::flush_info");

  if (!inited)
    DBUG_RETURN(0);

  /* 
    We update the sync_period at this point because only here we
    now that we are handling a relay log info. This needs to be
    update every time we call flush because the option maybe 
    dinamically set.
  */
  mysql_mutex_lock(&mts_temp_table_LOCK);
  handler->set_sync_period(sync_relayloginfo_period);

  if (write_info(handler))
    goto err;

  if (handler->flush_info(force || force_flush_postponed_due_to_split_trans))
    goto err;

  force_flush_postponed_due_to_split_trans= false;
  mysql_mutex_unlock(&mts_temp_table_LOCK);
  DBUG_RETURN(0);

err:
  sql_print_error("Error writing relay log configuration.");
  mysql_mutex_unlock(&mts_temp_table_LOCK);
  DBUG_RETURN(1);
}

size_t Relay_log_info::get_number_info_rli_fields() 
{ 
  return sizeof(info_rli_fields)/sizeof(info_rli_fields[0]);
}

void Relay_log_info::start_sql_delay(time_t delay_end)
{
  mysql_mutex_assert_owner(&data_lock);
  sql_delay_end= delay_end;
  THD_STAGE_INFO(info_thd, stage_sql_thd_waiting_until_delay);
}


bool Relay_log_info::read_info(Rpl_info_handler *from)
{
  int lines= 0;
  char *first_non_digit= NULL;
  ulong temp_group_relay_log_pos= 0;
  ulong temp_group_master_log_pos= 0;
  int temp_sql_delay= 0;
  int temp_internal_id= internal_id;

  DBUG_ENTER("Relay_log_info::read_info");

  /*
    Should not read RLI from file in client threads. Client threads
    only use RLI to execute BINLOG statements.

    @todo Uncomment the following assertion. Currently,
    Relay_log_info::init() is called from init_master_info() before
    the THD object Relay_log_info::sql_thd is created. That means we
    cannot call belongs_to_client() since belongs_to_client()
    dereferences Relay_log_info::sql_thd. So we need to refactor
    slightly: the THD object should be created by Relay_log_info
    constructor (or passed to it), so that we are guaranteed that it
    exists at this point. /Sven
  */
  //DBUG_ASSERT(!belongs_to_client());

  /*
    Starting from 5.1.x, relay-log.info has a new format. Now, its
    first line contains the number of lines in the file. By reading
    this number we can determine which version our master.info comes
    from. We can't simply count the lines in the file, since
    versions before 5.1.x could generate files with more lines than
    needed. If first line doesn't contain a number, or if it
    contains a number less than LINES_IN_RELAY_LOG_INFO_WITH_DELAY,
    then the file is treated like a file from pre-5.1.x version.
    There is no ambiguity when reading an old master.info: before
    5.1.x, the first line contained the binlog's name, which is
    either empty or has an extension (contains a '.'), so can't be
    confused with an integer.

    So we're just reading first line and trying to figure which
    version is this.
  */

  /*
    The first row is temporarily stored in mi->master_log_name, if
    it is line count and not binlog name (new format) it will be
    overwritten by the second row later.
  */
  if (from->prepare_info_for_read() ||
      from->get_info(group_relay_log_name, sizeof(group_relay_log_name),
                     (char *) ""))
    DBUG_RETURN(TRUE);

  lines= strtoul(group_relay_log_name, &first_non_digit, 10);

  if (group_relay_log_name[0]!='\0' &&
      *first_non_digit=='\0' && lines >= LINES_IN_RELAY_LOG_INFO_WITH_DELAY)
  {
    /* Seems to be new format => read group relay log name */
    if (from->get_info(group_relay_log_name, sizeof(group_relay_log_name),
                       (char *) ""))
      DBUG_RETURN(TRUE);
  }
  else
     DBUG_PRINT("info", ("relay_log_info file is in old format."));

  if (from->get_info(&temp_group_relay_log_pos,
                     (ulong) BIN_LOG_HEADER_SIZE) ||
      from->get_info(group_master_log_name,
                     sizeof(group_relay_log_name),
                     (char *) "") ||
      from->get_info(&temp_group_master_log_pos,
                     0UL))
    DBUG_RETURN(TRUE);

  if (lines >= LINES_IN_RELAY_LOG_INFO_WITH_DELAY)
  {
    if (from->get_info(&temp_sql_delay, 0))
      DBUG_RETURN(TRUE);
  }

  if (lines >= LINES_IN_RELAY_LOG_INFO_WITH_WORKERS)
  {
    if (from->get_info(&recovery_parallel_workers, 0UL))
      DBUG_RETURN(TRUE);
  }

  if (lines >= LINES_IN_RELAY_LOG_INFO_WITH_ID)
  {
    if (from->get_info(&temp_internal_id, 1))
      DBUG_RETURN(TRUE);
  }

  if (lines >= LINES_IN_RELAY_LOG_INFO_WITH_CHANNEL)
  {
    /* the default value is empty string"" */
    if (from->get_info(channel, sizeof(channel), (char*)""))
      DBUG_RETURN(TRUE);
  }

  group_relay_log_pos=  temp_group_relay_log_pos;
  group_master_log_pos= temp_group_master_log_pos;
  sql_delay= (int32) temp_sql_delay;
  internal_id= (uint) temp_internal_id;

  DBUG_ASSERT(lines < LINES_IN_RELAY_LOG_INFO_WITH_ID ||
             (lines >= LINES_IN_RELAY_LOG_INFO_WITH_ID && internal_id == 1));
  DBUG_RETURN(FALSE);
}

bool Relay_log_info::set_info_search_keys(Rpl_info_handler *to)
{
  DBUG_ENTER("Relay_log_info::set_info_search_keys");

  if (to->set_info(LINES_IN_RELAY_LOG_INFO_WITH_CHANNEL, channel))
    DBUG_RETURN(TRUE);

  DBUG_RETURN(FALSE);
}


bool Relay_log_info::write_info(Rpl_info_handler *to)
{
  DBUG_ENTER("Relay_log_info::write_info");

  /*
    @todo Uncomment the following assertion. See todo in
    Relay_log_info::read_info() for details. /Sven
  */
  //DBUG_ASSERT(!belongs_to_client());

  if (to->prepare_info_for_write() ||
      to->set_info((int) LINES_IN_RELAY_LOG_INFO_WITH_ID) ||
      to->set_info(group_relay_log_name) ||
      to->set_info((ulong) group_relay_log_pos) ||
      to->set_info(group_master_log_name) ||
      to->set_info((ulong) group_master_log_pos) ||
      to->set_info((int) sql_delay) ||
      to->set_info(recovery_parallel_workers) ||
      to->set_info((int) internal_id) ||
      to->set_info(channel))
    DBUG_RETURN(TRUE);

  DBUG_RETURN(FALSE);
}

/**
   The method is run by SQL thread/MTS Coordinator.
   It replaces the current FD event with a new one.
   A version adaptation routine is invoked for the new FD
   to align the slave applier execution context with the master version.

   Since FD are shared by Coordinator and Workers in the MTS mode,
   deletion of the old FD is done through decrementing its usage counter.
   The destructor runs when the later drops to zero,
   also see @c Slave_worker::set_rli_description_event().
   The usage counter of the new FD is incremented.

   Although notice that MTS worker runs it, inefficiently (see assert),
   once at its destruction time.

   @param  fe Pointer to be installed into execution context 
           FormatDescriptor event
*/

void Relay_log_info::set_rli_description_event(Format_description_log_event *fe)
{
  DBUG_ENTER("Relay_log_info::set_rli_description_event");
  DBUG_ASSERT(!info_thd || !is_mts_worker(info_thd) || !fe);

  if (fe)
  {
    ulong fe_version= adapt_to_master_version(fe);

    if (info_thd)
    {
      /*
        When the slave applier thread executes a
        Format_description_log_event originating from a master
        (corresponding to a new master binary log), set gtid_next to
        NOT_YET_DETERMINED.  This tells the slave thread that:
        - If a Gtid_log_event is read subsequently, gtid_next will be
          set to the given GTID (this is done in
          Gtid_log_event::do_apply_event().
        - If a statement is executed before any Gtid_log_event, then
          gtid_next is set to anonymous (this is done in
          gtid_pre_statement_checks()).
      */
      if (fe->server_id != ::server_id &&
          (info_thd->variables.gtid_next.type == AUTOMATIC_GROUP ||
           info_thd->variables.gtid_next.type == UNDEFINED_GROUP))
      {
        DBUG_PRINT("info", ("Setting gtid_next.type to NOT_YET_DETERMINED_GROUP"));
        info_thd->variables.gtid_next.set_not_yet_determined();
      }

      if (is_parallel_exec() && fe_version > 0)
      {
        /*
          Prepare for workers' adaption to a new FD version. Workers
          will see notification through scheduling of a first event of
          a new post-new-FD.
        */
        for (Slave_worker **it= workers.begin(); it != workers.end(); ++it)
          (*it)->fd_change_notified= false;
      }
    }
  }
  if (rli_description_event &&
      rli_description_event->usage_counter.atomic_add(-1) == 1)
    delete rli_description_event;
#ifndef DBUG_OFF
  else
    /* It must be MTS mode when the usage counter greater than 1. */
    DBUG_ASSERT(!rli_description_event || is_parallel_exec());
#endif
  rli_description_event= fe;
  if (rli_description_event)
    rli_description_event->usage_counter.atomic_add(1);

  DBUG_VOID_RETURN;
}

struct st_feature_version
{
  /*
    The enum must be in the version non-descending top-down order,
    the last item formally corresponds to highest possible server
    version (never reached, thereby no adapting actions here);
    enumeration starts from zero.
  */
  enum
  {
    WL6292_TIMESTAMP_EXPLICIT_DEFAULT= 0,
    _END_OF_LIST // always last
  } item;
  /*
    Version where the feature is introduced.
  */
  uchar version_split[3];
  /*
    Action to perform when according to FormatDescriptor event Master 
    is found to be feature-aware while previously it has *not* been.
  */
  void (*upgrade) (THD*);
  /*
    Action to perform when according to FormatDescriptor event Master 
    is found to be feature-*un*aware while previously it has been.
  */
  void (*downgrade) (THD*);
};

static void wl6292_upgrade_func(THD *thd)
{
  thd->variables.explicit_defaults_for_timestamp= false;
  if (global_system_variables.explicit_defaults_for_timestamp)
    thd->variables.explicit_defaults_for_timestamp= true;

  return;
}

static void wl6292_downgrade_func(THD *thd)
{
  if (global_system_variables.explicit_defaults_for_timestamp)
    thd->variables.explicit_defaults_for_timestamp= false;

  return;
}

/**
   Sensitive to Master-vs-Slave version difference features
   should be listed in the version non-descending order.
*/
static st_feature_version s_features[]=
{
  // order is the same as in the enum
  { st_feature_version::WL6292_TIMESTAMP_EXPLICIT_DEFAULT,
    {5, 6, 6}, wl6292_upgrade_func, wl6292_downgrade_func },
  { st_feature_version::_END_OF_LIST,
    {255, 255, 255}, NULL, NULL }
};

/**
   The method computes the incoming "master"'s FD server version and that
   of the currently installed (if ever) rli_description_event, to
   invoke more specific method to compare the two and adapt slave applier execution
   context to the new incoming master's version.

   This method is specifically for STS applier/MTS Coordinator as well as
   for a user thread applying binlog events.

   @param  fdle  a pointer to new Format Description event that is being
                 set up a new execution context.
   @return 0                when the versions are equal,
           master_version   otherwise
*/
ulong Relay_log_info::adapt_to_master_version(Format_description_log_event *fdle)
{
  ulong master_version, current_version, slave_version;

  slave_version= version_product(slave_version_split);
  /* When rli_description_event is uninitialized yet take the slave's version */
  master_version= !fdle ? slave_version : fdle->get_product_version();
  current_version= !rli_description_event ? slave_version :
    rli_description_event->get_product_version();
  return adapt_to_master_version_updown(master_version, current_version);
}

/**
  The method compares two supplied versions and carries out down- or
  up- grade customization of execution context of the slave applier
  (thd).

  The method is invoked in the STS case through
  Relay_log_info::adapt_to_master_version() right before a new master
  FD is installed into the applier execution context; in the MTS
  case it's done by the Worker when it's assigned with a first event
  after the latest new FD has been installed.

  Comparison of the current (old, existing) and the master (new,
  incoming) versions yields adaptive actions.
  To explain that, let's denote V_0 as the current, and the master's
  one as V_1.
  In the downgrade case (V_1 < V_0) a server feature that is undefined
  in V_1 but is defined starting from some V_f of [V_1 + 1, V_0] range
  (+1 to mean V_1 excluded) are invalidated ("removed" from execution context)
  by running so called here downgrade action.
  Conversely in the upgrade case a feature defined in [V_0 + 1, V_1] range
  is validated ("added" to execution context) by running its upgrade action.
  A typical use case showing how adaptive actions are necessary for the slave
  applier is when the master version is lesser than the slave's one.
  In such case events generated on the "older" master may need to be applied
  in their native server context. And such context can be provided by downgrade
  actions.
  Conversely, when the old master events are run out and a newer master's events
  show up for applying, the execution context will be upgraded through
  the namesake actions.

  Notice that a relay log may have two FD events, one the slave local
  and the other from the Master. As there's no concern for the FD
  originator this leads to two adapt_to_master_version() calls.
  It's not harmful as can be seen from the following example.
  Say the currently installed FD's version is
  V_m, then at relay-log rotation the following transition takes
  place:

     V_m  -adapt-> V_s -adapt-> V_m.

  here and further `m' subscript stands for the master, `s' for the slave.
  It's clear that in this case an ineffective V_m -> V_m transition occurs.

  At composing downgrade/upgrade actions keep in mind that the slave applier
  version transition goes the following route:
  The initial version is that of the slave server (V_ss).
  It changes to a magic 4.0 at the slave relay log initialization.
  In the following course versions are extracted from each FD read out,
  regardless of what server generated it. Here is a typical version
  transition sequence underscored with annotation:

   V_ss -> 4.0 -> V(FD_s^1) -> V(FD_m^2)   --->   V(FD_s^3) -> V(FD_m^4)  ...

    ----------     -----------------     --------  ------------------     ---
     bootstrap       1st relay log       rotation      2nd log            etc

  The upper (^) subscipt enumerates Format Description events, V(FD^i) stands
  for a function extrating the version data from the i:th FD.

  There won't be any action to execute when info_thd is undefined,
  e.g at bootstrap.

  @param  master_version   an upcoming new version
  @param  current_version  the current version
  @return 0                when the new version is equal to the current one,
          master_version   otherwise
*/
ulong Relay_log_info::adapt_to_master_version_updown(ulong master_version,
                                                     ulong current_version)
{
  THD *thd= info_thd;
  /*
    When the SQL thread or MTS Coordinator executes this method
    there's a constraint on current_version argument.
  */
  DBUG_ASSERT(!thd ||
              thd->rli_fake != NULL ||
              thd->system_thread == SYSTEM_THREAD_SLAVE_WORKER ||
              (thd->system_thread == SYSTEM_THREAD_SLAVE_SQL &&
               (!rli_description_event ||
                current_version ==
                rli_description_event->get_product_version())));

  if (master_version == current_version)
    return 0;
  else if (!thd)
    return master_version;

  bool downgrade= master_version < current_version;
   /*
    find item starting from and ending at for which adaptive actions run
    for downgrade or upgrade branches.
    (todo: convert into bsearch when number of features will grow significantly)
  */
  long i, i_first= st_feature_version::_END_OF_LIST, i_last= i_first;

  for (i= 0; i < st_feature_version::_END_OF_LIST; i++)
  {
    ulong ver_f= version_product(s_features[i].version_split);

    if ((downgrade ? master_version : current_version) < ver_f && 
        i_first == st_feature_version::_END_OF_LIST)
      i_first= i;
    if ((downgrade ? current_version : master_version) < ver_f)
    {
      i_last= i;
      DBUG_ASSERT(i_last >= i_first);
      break;
    }
  }

  /* 
     actions, executed in version non-descending st_feature_version order
  */
  for (i= i_first; i < i_last; i++)
  {
    /* Run time check of the st_feature_version items ordering */
    DBUG_ASSERT(!i ||
                version_product(s_features[i - 1].version_split) <=
                version_product(s_features[i].version_split));

    DBUG_ASSERT((downgrade ? master_version : current_version) <
                version_product(s_features[i].version_split) &&
                (downgrade ? current_version : master_version  >=
                 version_product(s_features[i].version_split)));

    if (downgrade && s_features[i].downgrade)
    {
      s_features[i].downgrade(thd);
    }
    else if (s_features[i].upgrade)
    {
      s_features[i].upgrade(thd);
    }
  }

  return master_version;
}

void Relay_log_info::relay_log_number_to_name(uint number,
                                              char name[FN_REFLEN+1])
{
  char *str= NULL;
  char relay_bin_channel[FN_REFLEN+1];
  const char *relay_log_basename_channel=
    add_channel_to_relay_log_name(relay_bin_channel, FN_REFLEN+1,
                                  relay_log_basename);

  /* str points to closing null of relay log basename channel */
  str= strmake(name, relay_log_basename_channel, FN_REFLEN+1);
  *str++= '.';
  sprintf(str, "%06u", number);
}

uint Relay_log_info::relay_log_name_to_number(const char *name)
{
  return static_cast<uint>(atoi(fn_ext(name)+1));
}

bool is_mts_db_partitioned(Relay_log_info * rli)
{
  return (rli->current_mts_submode->get_type() ==
    MTS_PARALLEL_TYPE_DB_NAME);
}

const char* Relay_log_info::get_for_channel_str(bool upper_case) const
{
  if (rli_fake)
    return "";
  else
    return mi->get_for_channel_str(upper_case);
}

<|MERGE_RESOLUTION|>--- conflicted
+++ resolved
@@ -1136,12 +1136,8 @@
       slave restarts, but it is a better intention to not delete them.
     */
     DBUG_PRINT("info", ("table: 0x%lx", (long) table));
-<<<<<<< HEAD
     close_temporary(NULL, table, true, false);
-=======
-    close_temporary(table, 1, 0);
     num_closed_temp_tables++;
->>>>>>> e0b514f3
   }
   save_temporary_tables= 0;
   slave_open_temp_tables.atomic_add(-num_closed_temp_tables);
