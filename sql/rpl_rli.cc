/* Copyright (c) 2006, 2018, Oracle and/or its affiliates. All rights reserved.

   This program is free software; you can redistribute it and/or modify
   it under the terms of the GNU General Public License, version 2.0,
   as published by the Free Software Foundation.

   This program is also distributed with certain software (including
   but not limited to OpenSSL) that is licensed under separate terms,
   as designated in a particular file or component or in included license
   documentation.  The authors of MySQL hereby grant you an additional
   permission to link the program and your derivative works with the
   separately licensed software that they have included with MySQL.

   This program is distributed in the hope that it will be useful,
   but WITHOUT ANY WARRANTY; without even the implied warranty of
   MERCHANTABILITY or FITNESS FOR A PARTICULAR PURPOSE.  See the
   GNU General Public License, version 2.0, for more details.

   You should have received a copy of the GNU General Public License
<<<<<<< HEAD
   along with this program; if not, write to the Free Software
   Foundation, Inc., 51 Franklin St, Fifth Floor, Boston, MA 02110-1301  USA */
=======
   along with this program; if not, write to the Free Software Foundation,
   51 Franklin Street, Suite 500, Boston, MA 02110-1335 USA */

#include "rpl_rli.h"

#include "my_dir.h"                // MY_STAT
#include "log.h"                   // sql_print_error
#include "log_event.h"             // Log_event
#include "m_string.h"
#include "rpl_group_replication.h" // set_group_replication_retrieved_certifi...
#include "rpl_info_factory.h"      // Rpl_info_factory
#include "rpl_mi.h"                // Master_info
#include "rpl_msr.h"               // channel_map
#include "rpl_rli_pdb.h"           // Slave_worker
#include "sql_base.h"              // close_thread_tables
#include "strfunc.h"               // strconvert
#include "transaction.h"           // trans_commit_stmt
#include "debug_sync.h"
#include "pfs_file_provider.h"
#include "mysql/psi/mysql_file.h"
#include "mutex_lock.h"            // Mutex_lock
>>>>>>> 8900da4d

#include "sql/rpl_rli.h"

#include <stdio.h>
#include <stdlib.h>
#include <string.h>
#include <sys/stat.h>
#include <algorithm>

#include "binlog_event.h"
#include "m_ctype.h"
#include "my_dbug.h"
#include "my_dir.h"  // MY_STAT
#include "my_sqlcommand.h"
#include "my_systime.h"
#include "my_thread.h"
#include "mysql/components/services/log_builtins.h"
#include "mysql/components/services/psi_stage_bits.h"
#include "mysql/plugin.h"
#include "mysql/psi/mysql_cond.h"
#include "mysql/psi/mysql_file.h"
#include "mysql/psi/psi_base.h"
#include "mysql/service_mysql_alloc.h"
#include "mysql/service_thd_wait.h"
#include "mysql_com.h"
#include "mysqld_error.h"
#include "sql/debug_sync.h"
#include "sql/derror.h"
#include "sql/log_event.h"  // Log_event
#include "sql/mdl.h"
#include "sql/mysqld.h"  // sync_relaylog_period ...
#include "sql/protocol.h"
#include "sql/rpl_info_factory.h"  // Rpl_info_factory
#include "sql/rpl_info_handler.h"
#include "sql/rpl_mi.h"   // Master_info
#include "sql/rpl_msr.h"  // channel_map
#include "sql/rpl_reporting.h"
#include "sql/rpl_rli_pdb.h"  // Slave_worker
#include "sql/rpl_slave.h"
#include "sql/rpl_trx_boundary_parser.h"
#include "sql/sql_base.h"  // close_thread_tables
#include "sql/sql_error.h"
#include "sql/sql_lex.h"
#include "sql/sql_list.h"
#include "sql/sql_plugin.h"
#include "sql/strfunc.h"      // strconvert
#include "sql/transaction.h"  // trans_commit_stmt
#include "sql/transaction_info.h"
#include "sql/xa.h"
#include "sql_string.h"
#include "thr_mutex.h"

class Item;

using std::max;
using std::min;

/*
  Please every time you add a new field to the relay log info, update
  what follows. For now, this is just used to get the number of
  fields.
*/
const char *info_rli_fields[] = {
    "number_of_lines",      "group_relay_log_name",
    "group_relay_log_pos",  "group_master_log_name",
    "group_master_log_pos", "sql_delay",
    "number_of_workers",    "id",
    "channel_name"};

Relay_log_info::Relay_log_info(bool is_slave_recovery
#ifdef HAVE_PSI_INTERFACE
                               ,
                               PSI_mutex_key *param_key_info_run_lock,
                               PSI_mutex_key *param_key_info_data_lock,
                               PSI_mutex_key *param_key_info_sleep_lock,
                               PSI_mutex_key *param_key_info_thd_lock,
                               PSI_mutex_key *param_key_info_data_cond,
                               PSI_mutex_key *param_key_info_start_cond,
                               PSI_mutex_key *param_key_info_stop_cond,
                               PSI_mutex_key *param_key_info_sleep_cond
#endif
                               ,
                               uint param_id, const char *param_channel,
                               bool is_rli_fake)
    : Rpl_info("SQL"
#ifdef HAVE_PSI_INTERFACE
               ,
               param_key_info_run_lock, param_key_info_data_lock,
               param_key_info_sleep_lock, param_key_info_thd_lock,
               param_key_info_data_cond, param_key_info_start_cond,
               param_key_info_stop_cond, param_key_info_sleep_cond
#endif
               ,
               param_id, param_channel),
      replicate_same_server_id(::replicate_same_server_id),
      relay_log(&sync_relaylog_period),
      is_relay_log_recovery(is_slave_recovery),
      save_temporary_tables(0),
      error_on_rli_init_info(false),
      gtid_timestamps_warning_logged(false),
      group_relay_log_pos(0),
      event_relay_log_number(0),
      event_relay_log_pos(0),
      event_start_pos(0),
      group_master_log_pos(0),
      gtid_set(NULL),
      rli_fake(is_rli_fake),
      gtid_retrieved_initialized(false),
      is_group_master_log_pos_invalid(false),
      log_space_total(0),
      ignore_log_space_limit(0),
      sql_force_rotate_relay(false),
      last_master_timestamp(0),
      slave_skip_counter(0),
      abort_pos_wait(0),
      until_condition(UNTIL_NONE),
      trans_retries(0),
      retried_trans(0),
      tables_to_lock(0),
      tables_to_lock_count(0),
      rows_query_ev(NULL),
      last_event_start_time(0),
      deferred_events(NULL),
      workers(PSI_NOT_INSTRUMENTED),
      workers_array_initialized(false),
      curr_group_assigned_parts(PSI_NOT_INSTRUMENTED),
      curr_group_da(PSI_NOT_INSTRUMENTED),
      curr_group_seen_begin(false),
      mts_end_group_sets_max_dbs(false),
      slave_parallel_workers(0),
      exit_counter(0),
      max_updated_index(0),
      recovery_parallel_workers(0),
      rli_checkpoint_seqno(0),
      checkpoint_group(opt_mts_checkpoint_group),
      recovery_groups_inited(false),
      mts_recovery_group_cnt(0),
      mts_recovery_index(0),
      mts_recovery_group_seen_begin(0),
      mts_group_status(MTS_NOT_IN_GROUP),
      stats_exec_time(0),
      stats_read_time(0),
      least_occupied_workers(PSI_NOT_INSTRUMENTED),
      current_mts_submode(0),
      reported_unsafe_warning(false),
      rli_description_event(NULL),
      commit_order_mngr(NULL),
      sql_delay(0),
      sql_delay_end(0),
      m_flags(0),
      row_stmt_start_timestamp(0),
      long_find_row_note_printed(false),
      thd_tx_priority(0),
      is_engine_ha_data_detached(false),
      current_event(NULL),
      ddl_not_atomic(false) {
  DBUG_ENTER("Relay_log_info::Relay_log_info");

#ifdef HAVE_PSI_INTERFACE
  relay_log.set_psi_keys(key_RELAYLOG_LOCK_index, key_RELAYLOG_LOCK_commit,
                         key_RELAYLOG_LOCK_commit_queue, key_RELAYLOG_LOCK_done,
                         key_RELAYLOG_LOCK_flush_queue, key_RELAYLOG_LOCK_log,
                         key_RELAYLOG_LOCK_log_end_pos, key_RELAYLOG_LOCK_sync,
                         key_RELAYLOG_LOCK_sync_queue, key_RELAYLOG_LOCK_xids,
                         key_RELAYLOG_COND_done, key_RELAYLOG_update_cond,
                         key_RELAYLOG_prep_xids_cond, key_file_relaylog,
                         key_file_relaylog_index, key_file_relaylog_cache,
                         key_file_relaylog_index_cache);
#endif

  group_relay_log_name[0] = event_relay_log_name[0] = group_master_log_name[0] =
      0;
  ign_master_log_name_end[0] = 0;
  set_timespec_nsec(&last_clock, 0);
  cached_charset_invalidate();
  inited_hash_workers = false;
  commit_timestamps_status = COMMIT_TS_UNKNOWN;

  if (!rli_fake) {
    mysql_mutex_init(key_relay_log_info_log_space_lock, &log_space_lock,
                     MY_MUTEX_INIT_FAST);
    mysql_cond_init(key_relay_log_info_log_space_cond, &log_space_cond);
    mysql_mutex_init(key_mutex_slave_parallel_pend_jobs, &pending_jobs_lock,
                     MY_MUTEX_INIT_FAST);
    mysql_cond_init(key_cond_slave_parallel_pend_jobs, &pending_jobs_cond);
    mysql_mutex_init(key_mutex_slave_parallel_worker_count, &exit_count_lock,
                     MY_MUTEX_INIT_FAST);
    mysql_mutex_init(key_mts_temp_table_LOCK, &mts_temp_table_LOCK,
                     MY_MUTEX_INIT_FAST);
    mysql_mutex_init(key_mts_gaq_LOCK, &mts_gaq_LOCK, MY_MUTEX_INIT_FAST);
    mysql_cond_init(key_cond_mts_gaq, &logical_clock_cond);

    relay_log.init_pthread_objects();
    force_flush_postponed_due_to_split_trans = false;

    Checkable_rwlock *sid_lock = new Checkable_rwlock(
#if defined(HAVE_PSI_INTERFACE)
        key_rwlock_receiver_sid_lock
#endif
    );
    Sid_map *sid_map = new Sid_map(sid_lock);
    gtid_set = new Gtid_set(sid_map, sid_lock);
  }
  gtid_monitoring_info = new Gtid_monitoring_info();
  do_server_version_split(::server_version, slave_version_split);
  until_option = NULL;
  rpl_filter = NULL;

  DBUG_VOID_RETURN;
}

/**
   The method to invoke at slave threads start
*/
void Relay_log_info::init_workers(ulong n_workers) {
  /*
    Parallel slave parameters initialization is done regardless
    whether the feature is or going to be active or not.
  */
  mts_groups_assigned = mts_events_assigned = pending_jobs = wq_size_waits_cnt =
      0;
  mts_wq_excess_cnt = mts_wq_no_underrun_cnt = mts_wq_overfill_cnt = 0;
  mts_total_wait_overlap = 0;
  mts_total_wait_worker_avail = 0;
  mts_last_online_stat = 0;

  workers.reserve(n_workers);
  workers_array_initialized = true;  // set after init
}

/**
   The method to invoke at slave threads stop
*/
void Relay_log_info::deinit_workers() { workers.clear(); }

Relay_log_info::~Relay_log_info() {
  DBUG_ENTER("Relay_log_info::~Relay_log_info");

  if (!rli_fake) {
    if (recovery_groups_inited) bitmap_free(&recovery_groups);
    delete current_mts_submode;

    if (rpl_filter != NULL) {
      /* Remove the channel's replication filter from rpl_channel_filters. */
      rpl_channel_filters.delete_filter(rpl_filter);
      rpl_filter = NULL;
    }

    if (workers_copy_pfs.size()) {
      for (int i = static_cast<int>(workers_copy_pfs.size()) - 1; i >= 0; i--)
        delete workers_copy_pfs[i];
      workers_copy_pfs.clear();
    }

    mysql_mutex_destroy(&log_space_lock);
    mysql_cond_destroy(&log_space_cond);
    mysql_mutex_destroy(&pending_jobs_lock);
    mysql_cond_destroy(&pending_jobs_cond);
    mysql_mutex_destroy(&exit_count_lock);
    mysql_mutex_destroy(&mts_temp_table_LOCK);
    mysql_mutex_destroy(&mts_gaq_LOCK);
    mysql_cond_destroy(&logical_clock_cond);
    relay_log.cleanup();

    Sid_map *sid_map = gtid_set->get_sid_map();
    Checkable_rwlock *sid_lock = sid_map->get_sid_lock();

    sid_lock->wrlock();
    gtid_set->clear();
    sid_map->clear();
    delete gtid_set;
    delete sid_map;
    sid_lock->unlock();
    delete sid_lock;
  }

  set_rli_description_event(NULL);
  delete until_option;
  delete gtid_monitoring_info;
  DBUG_VOID_RETURN;
}

/**
   Method is called when MTS coordinator senses the relay-log name
   has been changed.
   It marks each Worker member with this fact to make an action
   at time it will distribute a terminal event of a group to the Worker.

   Worker receives the new name at the group commiting phase
   @c Slave_worker::slave_worker_ends_group().
*/
void Relay_log_info::reset_notified_relay_log_change() {
  if (!is_parallel_exec()) return;
  for (Slave_worker **it = workers.begin(); it != workers.end(); ++it) {
    Slave_worker *w = *it;
    w->relay_log_change_notified = false;
  }
}

/**
   This method is called in mts_checkpoint_routine() to mark that each
   worker is required to adapt to a new checkpoint data whose coordinates
   are passed to it through GAQ index.

   Worker notices the new checkpoint value at the group commit to reset
   the current bitmap and starts using the clean bitmap indexed from zero
   of being reset rli_checkpoint_seqno.

    New seconds_behind_master timestamp is installed.

   @param shift            number of bits to shift by Worker due to the
                           current checkpoint change.
   @param new_ts           new seconds_behind_master timestamp value
                           unless zero. Zero could be due to FD event
                           or fake rotate event.
   @param update_timestamp if true, this function will update the
                           rli->last_master_timestamp.
*/
void Relay_log_info::reset_notified_checkpoint(ulong shift, time_t new_ts,
                                               bool update_timestamp) {
  /*
    If this is not a parallel execution we return immediately.
  */
  if (!is_parallel_exec()) return;

  for (Slave_worker **it = workers.begin(); it != workers.end(); ++it) {
    Slave_worker *w = *it;
    /*
      Reseting the notification information in order to force workers to
      assign jobs with the new updated information.
      Notice that the bitmap_shifted is accumulated to indicate how many
      consecutive jobs were successfully processed.

      The worker when assigning a new job will set the value back to
      zero.
    */
    w->checkpoint_notified = false;
    w->bitmap_shifted = w->bitmap_shifted + shift;
    /*
      Zero shift indicates the caller rotates the master binlog.
      The new name will be passed to W through the group descriptor
      during the first post-rotation time scheduling.
    */
    if (shift == 0) w->master_log_change_notified = false;

    DBUG_PRINT("mts", ("reset_notified_checkpoint shift --> %lu, "
                       "worker->bitmap_shifted --> %lu, worker --> %u.",
                       shift, w->bitmap_shifted,
                       static_cast<unsigned>(it - workers.begin())));
  }
  /*
    There should not be a call where (shift == 0 && rli_checkpoint_seqno != 0).
    Then the new checkpoint sequence is updated by subtracting the number
    of consecutive jobs that were successfully processed.
  */
  DBUG_ASSERT(current_mts_submode->get_type() != MTS_PARALLEL_TYPE_DB_NAME ||
              !(shift == 0 && rli_checkpoint_seqno != 0));
  rli_checkpoint_seqno = rli_checkpoint_seqno - shift;
  DBUG_PRINT("mts", ("reset_notified_checkpoint shift --> %lu, "
                     "rli_checkpoint_seqno --> %u.",
                     shift, rli_checkpoint_seqno));

  if (update_timestamp) {
    mysql_mutex_lock(&data_lock);
    last_master_timestamp = new_ts;
    mysql_mutex_unlock(&data_lock);
  }
}

/**
   Reset recovery info from Worker info table and
   mark MTS recovery is completed.

   @return false on success true when @c reset_notified_checkpoint failed.
*/
bool Relay_log_info::mts_finalize_recovery() {
  bool ret = false;
  uint i;
  uint repo_type = get_rpl_info_handler()->get_rpl_info_type();

  DBUG_ENTER("Relay_log_info::mts_finalize_recovery");

  for (Slave_worker **it = workers.begin(); !ret && it != workers.end(); ++it) {
    Slave_worker *w = *it;
    ret = w->reset_recovery_info();
    DBUG_EXECUTE_IF("mts_debug_recovery_reset_fails", ret = true;);
  }
  /*
    The loop is traversed in the worker index descending order due
    to specifics of the Worker table repository that does not like
    even temporary holes. Therefore stale records are deleted
    from the tail.
  */
  DBUG_EXECUTE_IF("enable_mts_wokrer_failure_in_recovery_finalize",
                  { DBUG_SET("+d,mts_worker_thread_init_fails"); });
  for (i = recovery_parallel_workers; i > workers.size() && !ret; i--) {
    Slave_worker *w =
        Rpl_info_factory::create_worker(repo_type, i - 1, this, true);
    /*
      If an error occurs during the above create_worker call, the newly created
      worker object gets deleted within the above function call itself and only
      NULL is returned. Hence the following check has been added to verify
      that a valid worker object exists.
    */
    if (w) {
      ret = w->remove_info();
      delete w;
    } else {
      ret = true;
      goto err;
    }
  }
  recovery_parallel_workers = slave_parallel_workers;

err:
  DBUG_RETURN(ret);
}

static inline int add_relay_log(Relay_log_info *rli, LOG_INFO *linfo) {
  MY_STAT s;
  DBUG_ENTER("add_relay_log");
<<<<<<< HEAD
  if (!mysql_file_stat(key_file_relaylog, linfo->log_file_name, &s, MYF(0))) {
    LogErr(ERROR_LEVEL, ER_RPL_FAILED_TO_STAT_LOG_IN_INDEX,
           linfo->log_file_name);
=======
  mysql_mutex_assert_owner(&rli->log_space_lock);
  if (!mysql_file_stat(key_file_relaylog,
                       linfo->log_file_name, &s, MYF(0)))
  {
    sql_print_error("log %s listed in the index, but failed to stat.",
                    linfo->log_file_name);
>>>>>>> 8900da4d
    DBUG_RETURN(1);
  }
  rli->log_space_total += s.st_size;
#ifndef DBUG_OFF
  char buf[22];
  DBUG_PRINT("info", ("log_space_total: %s", llstr(rli->log_space_total, buf)));
#endif
  DBUG_RETURN(0);
}

int Relay_log_info::count_relay_log_space() {
  LOG_INFO flinfo;
  DBUG_ENTER("Relay_log_info::count_relay_log_space");
<<<<<<< HEAD
  log_space_total = 0;
  if (relay_log.find_log_pos(&flinfo, NullS, 1)) {
    LogErr(ERROR_LEVEL, ER_RPL_LOG_NOT_FOUND_WHILE_COUNTING_RELAY_LOG_SPACE);
=======
  Mutex_lock lock(&log_space_lock);
  log_space_total= 0;
  if (relay_log.find_log_pos(&flinfo, NullS, 1))
  {
    sql_print_error("Could not find first log while counting relay log space.");
>>>>>>> 8900da4d
    DBUG_RETURN(1);
  }
  do {
    if (add_relay_log(this, &flinfo)) DBUG_RETURN(1);
  } while (!relay_log.find_next_log(&flinfo, 1));
  /*
     As we have counted everything, including what may have written in a
     preceding write, we must reset bytes_written, or we may count some space
     twice.
  */
  relay_log.reset_bytes_written();
  DBUG_RETURN(0);
}

bool Relay_log_info::reset_group_relay_log_pos(const char **errmsg) {
  LOG_INFO linfo;

  mysql_mutex_assert_owner(&data_lock);

  if (relay_log.find_log_pos(&linfo, NullS, 1)) {
    *errmsg = "Could not find first log during relay log initialization";
    return true;
  }
  set_group_relay_log_name(linfo.log_file_name);
  group_relay_log_pos = BIN_LOG_HEADER_SIZE;
  return false;
}

bool Relay_log_info::is_group_relay_log_name_invalid(const char **errmsg) {
  DBUG_ENTER("Relay_log_info::group_relay_log_is_invalid");
  const char *errmsg_fmt = 0;
  static char errmsg_buff[MYSQL_ERRMSG_SIZE + FN_REFLEN];
  LOG_INFO linfo;

  *errmsg = 0;
  if (relay_log.find_log_pos(&linfo, group_relay_log_name, 1)) {
    errmsg_fmt =
        "Could not find target log file mentioned in "
        "relay log info in the index file '%s' during "
        "relay log initialization";
    sprintf(errmsg_buff, errmsg_fmt, relay_log.get_index_fname());
    *errmsg = errmsg_buff;
    DBUG_RETURN(true);
  }
  DBUG_RETURN(false);
}

/**
  Update the error number, message and timestamp fields. This function is
  different from va_report() as va_report() also logs the error message in the
  log apart from updating the error fields.

  SYNOPSIS
  @param[in]  level          specifies the level- error, warning or information,
  @param[in]  err_code       error number,
  @param[in]  buff_coord     error message to be used.

*/
void Relay_log_info::fill_coord_err_buf(loglevel level, int err_code,
                                        const char *buff_coord) const {
  mysql_mutex_lock(&err_lock);

  if (level == ERROR_LEVEL) {
    m_last_error.number = err_code;
    snprintf(m_last_error.message, sizeof(m_last_error.message), "%.*s",
             MAX_SLAVE_ERRMSG - 1, buff_coord);
    m_last_error.update_timestamp();
  }

  mysql_mutex_unlock(&err_lock);
}

/**
  Waits until the SQL thread reaches (has executed up to) the
  log/position or timed out.

  SYNOPSIS
  @param[in]  thd             client thread that sent @c SELECT @c
  MASTER_POS_WAIT,
  @param[in]  log_name        log name to wait for,
  @param[in]  log_pos         position to wait for,
  @param[in]  timeout         @c timeout in seconds before giving up waiting.
                              @c timeout is double whereas it should be ulong;
  but this is to catch if the user submitted a negative timeout.

  @retval  -2   improper arguments (log_pos<0)
                or slave not running, or master info changed
                during the function's execution,
                or client thread killed. -2 is translated to NULL by caller,
  @retval  -1   timed out
  @retval  >=0  number of log events the function had to wait
                before reaching the desired log/position
 */

int Relay_log_info::wait_for_pos(THD *thd, String *log_name, longlong log_pos,
                                 double timeout) {
  int event_count = 0;
  ulong init_abort_pos_wait;
  int error = 0;
  struct timespec abstime;  // for timeout checking
  PSI_stage_info old_stage;
  DBUG_ENTER("Relay_log_info::wait_for_pos");

  if (!inited) DBUG_RETURN(-2);

  DBUG_PRINT("enter", ("log_name: '%s'  log_pos: %lu  timeout: %lu",
                       log_name->c_ptr_safe(), (ulong)log_pos, (ulong)timeout));

  DEBUG_SYNC(thd, "begin_master_pos_wait");

  set_timespec_nsec(&abstime, (ulonglong)timeout * 1000000000ULL);
  mysql_mutex_lock(&data_lock);
  thd->ENTER_COND(&data_cond, &data_lock,
                  &stage_waiting_for_the_slave_thread_to_advance_position,
                  &old_stage);
  /*
     This function will abort when it notices that some CHANGE MASTER or
     RESET MASTER has changed the master info.
     To catch this, these commands modify abort_pos_wait ; We just monitor
     abort_pos_wait and see if it has changed.
     Why do we have this mechanism instead of simply monitoring slave_running
     in the loop (we do this too), as CHANGE MASTER/RESET SLAVE require that
     the SQL thread be stopped?
     This is becasue if someones does:
     STOP SLAVE;CHANGE MASTER/RESET SLAVE; START SLAVE;
     the change may happen very quickly and we may not notice that
     slave_running briefly switches between 1/0/1.
  */
  init_abort_pos_wait = abort_pos_wait;

  /*
    We'll need to
    handle all possible log names comparisons (e.g. 999 vs 1000).
    We use ulong for string->number conversion ; this is no
    stronger limitation than in find_uniq_filename in sql/log.cc
  */
  ulong log_name_extension;
  char log_name_tmp[FN_REFLEN];  // make a char[] from String

  strmake(log_name_tmp, log_name->ptr(),
          min<uint32>(log_name->length(), FN_REFLEN - 1));

  char *p = fn_ext(log_name_tmp);
  char *p_end;
  if (!*p || log_pos < 0) {
    error = -2;  // means improper arguments
    goto err;
  }
  // Convert 0-3 to 4
  log_pos = max(log_pos, static_cast<longlong>(BIN_LOG_HEADER_SIZE));
  /* p points to '.' */
  log_name_extension = strtoul(++p, &p_end, 10);
  /*
    p_end points to the first invalid character.
    If it equals to p, no digits were found, error.
    If it contains '\0' it means conversion went ok.
  */
  if (p_end == p || *p_end) {
    error = -2;
    goto err;
  }

  /* The "compare and wait" main loop */
  while (!thd->killed && init_abort_pos_wait == abort_pos_wait &&
         slave_running) {
    bool pos_reached;
    int cmp_result = 0;

    DBUG_PRINT("info", ("init_abort_pos_wait: %ld  abort_pos_wait: %ld",
                        init_abort_pos_wait, abort_pos_wait));
    DBUG_PRINT("info", ("group_master_log_name: '%s'  pos: %lu",
                        group_master_log_name, (ulong)group_master_log_pos));

    /*
      group_master_log_name can be "", if we are just after a fresh
      replication start or after a CHANGE MASTER TO MASTER_HOST/PORT
      (before we have executed one Rotate event from the master) or
      (rare) if the user is doing a weird slave setup (see next
      paragraph).  If group_master_log_name is "", we assume we don't
      have enough info to do the comparison yet, so we just wait until
      more data. In this case master_log_pos is always 0 except if
      somebody (wrongly) sets this slave to be a slave of itself
      without using --replicate-same-server-id (an unsupported
      configuration which does nothing), then group_master_log_pos
      will grow and group_master_log_name will stay "".
      Also in case the group master log position is invalid (e.g. after
      CHANGE MASTER TO RELAY_LOG_POS ), we will wait till the first event
      is read and the log position is valid again.
    */
    if (*group_master_log_name && !is_group_master_log_pos_invalid) {
      char *basename =
          (group_master_log_name + dirname_length(group_master_log_name));
      /*
        First compare the parts before the extension.
        Find the dot in the master's log basename,
        and protect against user's input error :
        if the names do not match up to '.' included, return error
      */
      char *q = (fn_ext(basename) + 1);
      if (strncmp(basename, log_name_tmp, (int)(q - basename))) {
        error = -2;
        break;
      }
      // Now compare extensions.
      char *q_end;
      ulong group_master_log_name_extension = strtoul(q, &q_end, 10);
      if (group_master_log_name_extension < log_name_extension)
        cmp_result = -1;
      else
        cmp_result =
            (group_master_log_name_extension > log_name_extension) ? 1 : 0;

      pos_reached =
          ((!cmp_result && group_master_log_pos >= (ulonglong)log_pos) ||
           cmp_result > 0);
      if (pos_reached || thd->killed) break;
    }

    // wait for master update, with optional timeout.

    DBUG_PRINT("info", ("Waiting for master update"));
    /*
      We are going to mysql_cond_(timed)wait(); if the SQL thread stops it
      will wake us up.
    */
    thd_wait_begin(thd, THD_WAIT_BINLOG);
    if (timeout > 0) {
      /*
        Note that mysql_cond_timedwait checks for the timeout
        before for the condition ; i.e. it returns ETIMEDOUT
        if the system time equals or exceeds the time specified by abstime
        before the condition variable is signaled or broadcast, _or_ if
        the absolute time specified by abstime has already passed at the time
        of the call.
        For that reason, mysql_cond_timedwait will do the "timeoutting" job
        even if its condition is always immediately signaled (case of a loaded
        master).
      */
      error = mysql_cond_timedwait(&data_cond, &data_lock, &abstime);
    } else
      mysql_cond_wait(&data_cond, &data_lock);
    thd_wait_end(thd);
    DBUG_PRINT("info", ("Got signal of master update or timed out"));
    if (is_timeout(error)) {
#ifndef DBUG_OFF
      /*
        Doing this to generate a stack trace and make debugging
        easier.
      */
      if (DBUG_EVALUATE_IF("debug_crash_slave_time_out", 1, 0)) DBUG_ASSERT(0);
#endif
      error = -1;
      break;
    }
    error = 0;
    event_count++;
    DBUG_PRINT("info", ("Testing if killed or SQL thread not running"));
  }

err:
  mysql_mutex_unlock(&data_lock);
  thd->EXIT_COND(&old_stage);
  DBUG_PRINT("exit",
             ("killed: %d  abort: %d  slave_running: %d "
              "improper_arguments: %d  timed_out: %d",
              thd->killed.load(), (int)(init_abort_pos_wait != abort_pos_wait),
              (int)slave_running, (int)(error == -2), (int)(error == -1)));
  if (thd->killed || init_abort_pos_wait != abort_pos_wait || !slave_running) {
    error = -2;
  }
  DBUG_RETURN(error ? error : event_count);
}

int Relay_log_info::wait_for_gtid_set(THD *thd, const char *gtid,
                                      double timeout, bool update_THD_status) {
  DBUG_ENTER("Relay_log_info::wait_for_gtid_set(thd, char *, timeout)");

  DBUG_PRINT("info", ("Waiting for %s timeout %lf", gtid, timeout));

  Gtid_set wait_gtid_set(global_sid_map);
  global_sid_lock->rdlock();
  enum_return_status ret = wait_gtid_set.add_gtid_text(gtid);
  global_sid_lock->unlock();

  if (ret != RETURN_STATUS_OK) {
    DBUG_PRINT("exit", ("improper gtid argument"));
    DBUG_RETURN(-2);
  }

  DBUG_RETURN(
      wait_for_gtid_set(thd, &wait_gtid_set, timeout, update_THD_status));
}

int Relay_log_info::wait_for_gtid_set(THD *thd, String *gtid, double timeout,
                                      bool update_THD_status) {
  DBUG_ENTER("Relay_log_info::wait_for_gtid_set(thd, String, timeout)");
  DBUG_RETURN(
      wait_for_gtid_set(thd, gtid->c_ptr_safe(), timeout, update_THD_status));
}

/*
  TODO: This is a duplicated code that needs to be simplified.
  This will be done while developing all possible sync options.
  See WL#3584's specification.

  /Alfranio
*/
int Relay_log_info::wait_for_gtid_set(THD *thd, const Gtid_set *wait_gtid_set,
                                      double timeout, bool update_THD_status) {
  int event_count = 0;
  ulong init_abort_pos_wait;
  int error = 0;
  struct timespec abstime;  // for timeout checking
  PSI_stage_info old_stage;
  DBUG_ENTER("Relay_log_info::wait_for_gtid_set(thd, gtid_set, timeout)");

  if (!inited) DBUG_RETURN(-2);

  DEBUG_SYNC(thd, "begin_wait_for_gtid_set");

  set_timespec_nsec(&abstime, (ulonglong)timeout * 1000000000ULL);

  mysql_mutex_lock(&data_lock);
  if (update_THD_status)
    thd->ENTER_COND(&data_cond, &data_lock,
                    &stage_waiting_for_the_slave_thread_to_advance_position,
                    &old_stage);
  /*
     This function will abort when it notices that some CHANGE MASTER or
     RESET MASTER has changed the master info.
     To catch this, these commands modify abort_pos_wait ; We just monitor
     abort_pos_wait and see if it has changed.
     Why do we have this mechanism instead of simply monitoring slave_running
     in the loop (we do this too), as CHANGE MASTER/RESET SLAVE require that
     the SQL thread be stopped?
     This is becasue if someones does:
     STOP SLAVE;CHANGE MASTER/RESET SLAVE; START SLAVE;
     the change may happen very quickly and we may not notice that
     slave_running briefly switches between 1/0/1.
  */
  init_abort_pos_wait = abort_pos_wait;

  /* The "compare and wait" main loop */
  while (!thd->killed && init_abort_pos_wait == abort_pos_wait &&
         slave_running) {
    DBUG_PRINT("info", ("init_abort_pos_wait: %ld  abort_pos_wait: %ld",
                        init_abort_pos_wait, abort_pos_wait));

    // wait for master update, with optional timeout.

    DBUG_ASSERT(wait_gtid_set->get_sid_map() == NULL ||
                wait_gtid_set->get_sid_map() == global_sid_map);

    global_sid_lock->wrlock();
    const Gtid_set *executed_gtids = gtid_state->get_executed_gtids();
    const Owned_gtids *owned_gtids = gtid_state->get_owned_gtids();

#ifndef DBUG_OFF
    char *wait_gtid_set_buf;
    wait_gtid_set->to_string(&wait_gtid_set_buf);
    DBUG_PRINT("info",
               ("Waiting for '%s'. is_subset: %d and "
                "!is_intersection_nonempty: %d",
                wait_gtid_set_buf, wait_gtid_set->is_subset(executed_gtids),
                !owned_gtids->is_intersection_nonempty(wait_gtid_set)));
    my_free(wait_gtid_set_buf);
    executed_gtids->dbug_print("gtid_executed:");
    owned_gtids->dbug_print("owned_gtids:");
#endif

    /*
      Since commit is performed after log to binary log, we must also
      check if any GTID of wait_gtid_set is not yet committed.
    */
    if (wait_gtid_set->is_subset(executed_gtids) &&
        !owned_gtids->is_intersection_nonempty(wait_gtid_set)) {
      global_sid_lock->unlock();
      break;
    }
    global_sid_lock->unlock();

    DBUG_PRINT("info", ("Waiting for master update"));

    /*
      We are going to mysql_cond_(timed)wait(); if the SQL thread stops it
      will wake us up.
    */
    thd_wait_begin(thd, THD_WAIT_BINLOG);
    if (timeout > 0) {
      /*
        Note that mysql_cond_timedwait checks for the timeout
        before for the condition ; i.e. it returns ETIMEDOUT
        if the system time equals or exceeds the time specified by abstime
        before the condition variable is signaled or broadcast, _or_ if
        the absolute time specified by abstime has already passed at the time
        of the call.
        For that reason, mysql_cond_timedwait will do the "timeoutting" job
        even if its condition is always immediately signaled (case of a loaded
        master).
      */
      error = mysql_cond_timedwait(&data_cond, &data_lock, &abstime);
    } else
      mysql_cond_wait(&data_cond, &data_lock);
    thd_wait_end(thd);
    DBUG_PRINT("info", ("Got signal of master update or timed out"));
    if (is_timeout(error)) {
#ifndef DBUG_OFF
      /*
        Doing this to generate a stack trace and make debugging
        easier.
      */
      if (DBUG_EVALUATE_IF("debug_crash_slave_time_out", 1, 0)) DBUG_ASSERT(0);
#endif
      error = -1;
      break;
    }
    error = 0;
    event_count++;
    DBUG_PRINT("info", ("Testing if killed or SQL thread not running"));
  }

  mysql_mutex_unlock(&data_lock);

  if (update_THD_status) thd->EXIT_COND(&old_stage);
  DBUG_PRINT("exit",
             ("killed: %d  abort: %d  slave_running: %d "
              "improper_arguments: %d  timed_out: %d",
              thd->killed.load(), (int)(init_abort_pos_wait != abort_pos_wait),
              (int)slave_running, (int)(error == -2), (int)(error == -1)));
  if (thd->killed || init_abort_pos_wait != abort_pos_wait || !slave_running) {
    error = -2;
  }
  DBUG_RETURN(error ? error : event_count);
}

int Relay_log_info::inc_group_relay_log_pos(ulonglong log_pos,
                                            bool need_data_lock, bool force) {
  int error = 0;
  DBUG_ENTER("Relay_log_info::inc_group_relay_log_pos");

  if (need_data_lock)
    mysql_mutex_lock(&data_lock);
  else
    mysql_mutex_assert_owner(&data_lock);

  inc_event_relay_log_pos();
  group_relay_log_pos = event_relay_log_pos;
  strmake(group_relay_log_name, event_relay_log_name,
          sizeof(group_relay_log_name) - 1);

  /*
    In 4.x we used the event's len to compute the positions here. This is
    wrong if the event was 3.23/4.0 and has been converted to 5.0, because
    then the event's len is not what is was in the master's binlog, so this
    will make a wrong group_master_log_pos (yes it's a bug in 3.23->4.0
    replication: Exec_master_log_pos is wrong). Only way to solve this is to
    have the original offset of the end of the event the relay log. This is
    what we do in 5.0: log_pos has become "end_log_pos" (because the real use
    of log_pos in 4.0 was to compute the end_log_pos; so better to store
    end_log_pos instead of begin_log_pos.
    If we had not done this fix here, the problem would also have appeared
    when the slave and master are 5.0 but with different event length (for
    example the slave is more recent than the master and features the event
    UID). It would give false MASTER_POS_WAIT, false Exec_master_log_pos in
    SHOW SLAVE STATUS, and so the user would do some CHANGE MASTER using this
    value which would lead to badly broken replication.
    Even the relay_log_pos will be corrupted in this case, because the len is
    the relay log is not "val".
    With the end_log_pos solution, we avoid computations involving lengthes.
  */
  DBUG_PRINT("info", ("log_pos: %lu  group_master_log_pos: %lu", (long)log_pos,
                      (long)group_master_log_pos));

  if (log_pos > 0)  // 3.23 binlogs don't have log_posx
    group_master_log_pos = log_pos;
  /*
    If the master log position was invalidiated by say, "CHANGE MASTER TO
    RELAY_LOG_POS=N", it is now valid,
   */
  if (is_group_master_log_pos_invalid) is_group_master_log_pos_invalid = false;

  /*
    In MTS mode FD or Rotate event commit their solitary group to
    Coordinator's info table. Callers make sure that Workers have been
    executed all assignements.
    Broadcast to master_pos_wait() waiters should be done after
    the table is updated.
  */
  DBUG_ASSERT(!is_parallel_exec() ||
              mts_group_status != Relay_log_info::MTS_IN_GROUP);
  /*
    We do not force synchronization at this point, except for Rotate event
    (see Rotate_log_event::do_update_pos), note @c force is false by default,
    because a non-transactional change is being committed.

    For that reason, the synchronization here is subjected to
    the option sync_relay_log_info.

    See sql/rpl_rli.h for further information on this behavior.
  */
  error = flush_info(force);

  mysql_cond_broadcast(&data_cond);
  if (need_data_lock) mysql_mutex_unlock(&data_lock);
  DBUG_RETURN(error);
}

void Relay_log_info::close_temporary_tables() {
  TABLE *table, *next;
  int num_closed_temp_tables = 0;
  DBUG_ENTER("Relay_log_info::close_temporary_tables");

  for (table = save_temporary_tables; table; table = next) {
    next = table->next;
    /*
      Don't ask for disk deletion. For now, anyway they will be deleted when
      slave restarts, but it is a better intention to not delete them.
    */
    DBUG_PRINT("info", ("table: %p", table));
    close_temporary(NULL, table, true, false);
    num_closed_temp_tables++;
  }
  save_temporary_tables = 0;
  atomic_slave_open_temp_tables -= num_closed_temp_tables;
  atomic_channel_open_temp_tables -= num_closed_temp_tables;
  DBUG_VOID_RETURN;
}

/**
  Purges relay logs. It assumes to have a run lock on rli and that no
  slave thread are running.

  @param[in]   thd         connection,
  @param[out]  errmsg      store pointer to an error message.
  @param[in]   delete_only If true, do not start writing to a new log file.

  @retval 0 successfully executed,
  @retval 1 otherwise error, where errmsg is set to point to the error message.
*/

int Relay_log_info::purge_relay_logs(THD *thd, const char **errmsg,
                                     bool delete_only) {
  int error = 0;
  const char *ln;
  /* name of the index file if opt_relaylog_index_name is set*/
  const char *log_index_name;
  /*
    Buffer to add channel name suffix when relay-log-index option is
    provided
   */
  char relay_bin_index_channel[FN_REFLEN];

  const char *ln_without_channel_name;
  /*
    Buffer to add channel name suffix when relay-log option is provided.
   */
  char relay_bin_channel[FN_REFLEN];

  char buffer[FN_REFLEN];

  mysql_mutex_t *log_lock = relay_log.get_log_lock();

  DBUG_ENTER("Relay_log_info::purge_relay_logs");

  /*
    Even if inited==0, we still try to empty master_log_* variables. Indeed,
    inited==0 does not imply that they already are empty.

    It could be that slave's info initialization partly succeeded: for example
    if relay-log.info existed but all relay logs have been manually removed,
    init_info reads the old relay-log.info and fills rli->master_log_*, then
    init_info checks for the existence of the relay log, this fails and
    init_info leaves inited to 0.
    In that pathological case, master_log_pos* will be properly reinited at
    the next START SLAVE (as RESET SLAVE or CHANGE MASTER, the callers of
    purge_relay_logs, will delete bogus *.info files or replace them with
    correct files), however if the user does SHOW SLAVE STATUS before START
    SLAVE, he will see old, confusing master_log_*. In other words, we reinit
    master_log_* for SHOW SLAVE STATUS to display fine in any case.
  */
  group_master_log_name[0] = 0;
  group_master_log_pos = 0;

  /*
    Following the the relay log purge, the master_log_pos will be in sync
    with relay_log_pos, so the flag should be cleared. Refer bug#11766010.
  */

  is_group_master_log_pos_invalid = false;

  if (!inited) {
    DBUG_PRINT("info", ("inited == 0"));
    if (error_on_rli_init_info ||
        /*
          mi->reset means that the channel was reset but still exists. Channel
          shall have the index and the first relay log file.

          Those files shall be remove in a following RESET SLAVE ALL (even when
          channel was not inited again).
        */
        (mi->reset && delete_only)) {
      DBUG_ASSERT(relay_log.is_relay_log);
      ln_without_channel_name =
          relay_log.generate_name(opt_relay_logname, "-relay-bin", buffer);

      ln = add_channel_to_relay_log_name(relay_bin_channel, FN_REFLEN,
                                         ln_without_channel_name);
      if (opt_relaylog_index_name_supplied) {
        char index_file_withoutext[FN_REFLEN];
        relay_log.generate_name(opt_relaylog_index_name, "",
                                index_file_withoutext);

        log_index_name = add_channel_to_relay_log_name(
            relay_bin_index_channel, FN_REFLEN, index_file_withoutext);
      } else
        log_index_name = 0;

      if (relay_log.open_index_file(log_index_name, ln, true)) {
        LogErr(ERROR_LEVEL, ER_SLAVE_RELAY_LOG_PURGE_FAILED,
               "Failed to open relay log index file:",
               relay_log.get_index_fname());
        DBUG_RETURN(1);
      }
      mysql_mutex_lock(&mi->data_lock);
      mysql_mutex_lock(log_lock);
      if (relay_log.open_binlog(
              ln, 0,
              (max_relay_log_size ? max_relay_log_size : max_binlog_size), true,
              true /*need_lock_index=true*/, true /*need_sid_lock=true*/,
              mi->get_mi_description_event())) {
        mysql_mutex_unlock(log_lock);
        mysql_mutex_unlock(&mi->data_lock);
        LogErr(ERROR_LEVEL, ER_SLAVE_RELAY_LOG_PURGE_FAILED,
               "Failed to open relay log file:", relay_log.get_log_fname());
        DBUG_RETURN(1);
      }
      mysql_mutex_unlock(log_lock);
      mysql_mutex_unlock(&mi->data_lock);
    } else
      DBUG_RETURN(0);
  } else {
    DBUG_ASSERT(slave_running == 0);
    DBUG_ASSERT(mi->slave_running == 0);
  }
  /* Reset the transaction boundary parser and clear the last GTID queued */
  mi->transaction_parser.reset();
  mysql_mutex_lock(&mi->data_lock);
  mi->clear_gtid_monitoring_info();
  mysql_mutex_unlock(&mi->data_lock);

  slave_skip_counter = 0;
  mysql_mutex_lock(&data_lock);

  /**
    Clear the retrieved gtid set for this channel.
  */
  get_sid_lock()->wrlock();
  (const_cast<Gtid_set *>(get_gtid_set()))->clear_set_and_sid_map();
  get_sid_lock()->unlock();

  if (relay_log.reset_logs(thd, delete_only)) {
    *errmsg = "Failed during log reset";
    error = 1;
    goto err;
  }

  /* Save name of used relay log file */
  set_group_relay_log_name(relay_log.get_log_fname());
  group_relay_log_pos = BIN_LOG_HEADER_SIZE;
  if (!delete_only && count_relay_log_space()) {
    *errmsg = "Error counting relay log space";
    error = 1;
    goto err;
  }

  if (!inited && error_on_rli_init_info)
    relay_log.close(LOG_CLOSE_INDEX | LOG_CLOSE_STOP_EVENT,
                    true /*need_lock_log=true*/, true /*need_lock_index=true*/);
err:
#ifndef DBUG_OFF
  char buf[22];
#endif
  DBUG_PRINT("info", ("log_space_total: %s", llstr(log_space_total, buf)));
  mysql_mutex_unlock(&data_lock);
  DBUG_RETURN(error);
}

const char *Relay_log_info::add_channel_to_relay_log_name(
    char *buff, uint buff_size, const char *base_name) {
  char *ptr;
  char channel_to_file[FN_REFLEN];
  uint errors, length;
  uint base_name_len;
  uint suffix_buff_size;

  DBUG_ASSERT(base_name != NULL);

  base_name_len = strlen(base_name);
  suffix_buff_size = buff_size - base_name_len;

  ptr = strmake(buff, base_name, buff_size - 1);

  if (channel[0]) {
    /* adding a "-" */
    ptr = strmake(ptr, "-", suffix_buff_size - 1);

    /*
      Convert the channel name to the file names charset.
      Channel name is in system_charset which is UTF8_general_ci
      as it was defined as utf8 in the mysql.slaveinfo tables.
    */
    length = strconvert(system_charset_info, channel, &my_charset_filename,
                        channel_to_file, NAME_LEN, &errors);
    ptr = strmake(ptr, channel_to_file, suffix_buff_size - length - 1);
  }

  return (const char *)buff;
}

void Relay_log_info::cached_charset_invalidate() {
  DBUG_ENTER("Relay_log_info::cached_charset_invalidate");

  /* Full of zeroes means uninitialized. */
  memset(cached_charset, 0, sizeof(cached_charset));
  DBUG_VOID_RETURN;
}

bool Relay_log_info::cached_charset_compare(char *charset) const {
  DBUG_ENTER("Relay_log_info::cached_charset_compare");

  if (memcmp(cached_charset, charset, sizeof(cached_charset))) {
    memcpy(const_cast<char *>(cached_charset), charset, sizeof(cached_charset));
    DBUG_RETURN(1);
  }
  DBUG_RETURN(0);
}

int Relay_log_info::stmt_done(my_off_t event_master_log_pos) {
  clear_flag(IN_STMT);

  DBUG_ASSERT(!belongs_to_client());
  /* Worker does not execute binlog update position logics */
  DBUG_ASSERT(!is_mts_worker(info_thd));

  /*
    Replication keeps event and group positions to specify the
    set of events that were executed.
    Event positions are incremented after processing each event
    whereas group positions are incremented when an event or a
    set of events is processed such as in a transaction and are
    committed or rolled back.

    A transaction can be ended with a Query Event, i.e. either
    commit or rollback, or by a Xid Log Event. Query Event is
    used to terminate pseudo-transactions that are executed
    against non-transactional engines such as MyIsam. Xid Log
    Event denotes though that a set of changes executed
    against a transactional engine is about to commit.

    Events' positions are incremented at stmt_done(). However,
    transactions that are ended with Xid Log Event have their
    group position incremented in the do_apply_event() and in
    the do_apply_event_work().

    Notice that the type of the engine, i.e. where data and
    positions are stored, against what events are being applied
    are not considered in this logic.

    Regarding the code that follows, notice that the executed
    group coordinates don't change if the current event is internal
    to the group. The same applies to MTS Coordinator when it
    handles a Format Descriptor event that appears in the middle
    of a group that is about to be assigned.
  */
  if ((!is_parallel_exec() && is_in_group()) ||
      mts_group_status != MTS_NOT_IN_GROUP) {
    inc_event_relay_log_pos();
  } else {
    return inc_group_relay_log_pos(event_master_log_pos,
                                   true /*need_data_lock*/);
  }
  return 0;
}

void Relay_log_info::cleanup_context(THD *thd, bool error) {
  DBUG_ENTER("Relay_log_info::cleanup_context");

  DBUG_ASSERT(info_thd == thd);
  /*
    1) Instances of Table_map_log_event, if ::do_apply_event() was called on
    them, may have opened tables, which we cannot be sure have been closed
    (because maybe the Rows_log_event have not been found or will not be,
    because slave SQL thread is stopping, or relay log has a missing tail etc).
    So we close all thread's tables. And so the table mappings have to be
    cancelled. 2) Rows_log_event::do_apply_event() may even have started
    statements or transactions on them, which we need to rollback in case of
    error. 3) If finding a Format_description_log_event after a BEGIN, we also
    need to rollback before continuing with the next events. 4) so we need this
    "context cleanup" function.
  */
  if (error) {
    trans_rollback_stmt(thd);  // if a "statement transaction"
    trans_rollback(thd);       // if a "real transaction"
    thd->variables.original_commit_timestamp = UNDEFINED_COMMIT_TIMESTAMP;
  }
  if (rows_query_ev) {
    /*
      In order to avoid invalid memory access, THD::reset_query() should be
      called before deleting the rows_query event.
    */
    info_thd->reset_query();
    delete rows_query_ev;
    rows_query_ev = NULL;
    DBUG_EXECUTE_IF("after_deleting_the_rows_query_ev", {
      const char action[] =
          "now SIGNAL deleted_rows_query_ev WAIT_FOR go_ahead";
      DBUG_ASSERT(!debug_sync_set_action(info_thd, STRING_WITH_LEN(action)));
    };);
  }
  m_table_map.clear_tables();
  slave_close_thread_tables(thd);
  if (error) {
    /*
      trans_rollback above does not rollback XA transactions.
      It could be done only after necessarily closing tables which dictates
      the following placement.
    */
    XID_STATE *xid_state = thd->get_transaction()->xid_state();
    if (!xid_state->has_state(XID_STATE::XA_NOTR)) {
      DBUG_ASSERT(
          DBUG_EVALUATE_IF("simulate_commit_failure", 1,
                           xid_state->has_state(XID_STATE::XA_ACTIVE) ||
                               xid_state->has_state(XID_STATE::XA_IDLE)));

      xa_trans_force_rollback(thd);
      xid_state->reset();
      cleanup_trans_state(thd);
      thd->rpl_unflag_detached_engine_ha_data();
    }
    thd->mdl_context.release_transactional_locks();
  }
  clear_flag(IN_STMT);
  /*
    Cleanup for the flags that have been set at do_apply_event.
  */
  thd->variables.option_bits &= ~OPTION_NO_FOREIGN_KEY_CHECKS;
  thd->variables.option_bits &= ~OPTION_RELAXED_UNIQUE_CHECKS;

  /*
    Reset state related to long_find_row notes in the error log:
    - timestamp
    - flag that decides whether the slave prints or not
  */
  reset_row_stmt_start_timestamp();
  unset_long_find_row_note_printed();

  /*
    If the slave applier changed the current transaction isolation level,
    it need to be restored to the session default value once having the
    current transaction cleared.

    We should call "trans_reset_one_shot_chistics()" only if the "error"
    flag is "true", because "cleanup_context()" is called at the end of each
    set of Table_maps/Rows representing a statement (when the rows event
    is tagged with the STMT_END_F) with the "error" flag as "false".

    So, without the "if (error)" below, the isolation level might be reset
    in the middle of a pure row based transaction.
  */
  if (error) trans_reset_one_shot_chistics(thd);

  DBUG_VOID_RETURN;
}

void Relay_log_info::clear_tables_to_lock() {
  DBUG_ENTER("Relay_log_info::clear_tables_to_lock()");
#ifndef DBUG_OFF
  /**
    When replicating in RBR and MyISAM Merge tables are involved
    open_and_lock_tables (called in do_apply_event) appends the
    base tables to the list of tables_to_lock. Then these are
    removed from the list in close_thread_tables (which is called
    before we reach this point).

    This assertion just confirms that we get no surprises at this
    point.
   */
  uint i = 0;
  for (TABLE_LIST *ptr = tables_to_lock; ptr; ptr = ptr->next_global, i++)
    ;
  DBUG_ASSERT(i == tables_to_lock_count);
#endif

  while (tables_to_lock) {
    uchar *to_free = reinterpret_cast<uchar *>(tables_to_lock);
    if (tables_to_lock->m_tabledef_valid) {
      tables_to_lock->m_tabledef.table_def::~table_def();
      tables_to_lock->m_tabledef_valid = false;
    }

    /*
      If blob fields were used during conversion of field values
      from the master table into the slave table, then we need to
      free the memory used temporarily to store their values before
      copying into the slave's table.
    */
    if (tables_to_lock->m_conv_table) free_blobs(tables_to_lock->m_conv_table);

    tables_to_lock = static_cast<RPL_TABLE_LIST *>(tables_to_lock->next_global);
    tables_to_lock_count--;
    my_free(to_free);
  }
  DBUG_ASSERT(tables_to_lock == NULL && tables_to_lock_count == 0);
  DBUG_VOID_RETURN;
}

void Relay_log_info::slave_close_thread_tables(THD *thd) {
  thd->get_stmt_da()->set_overwrite_status(true);
  DBUG_ENTER("Relay_log_info::slave_close_thread_tables(THD *thd)");
  thd->is_error() ? trans_rollback_stmt(thd) : trans_commit_stmt(thd);
  thd->get_stmt_da()->set_overwrite_status(false);

  close_thread_tables(thd);
  /*
    - If transaction rollback was requested due to deadlock
    perform it and release metadata locks.
    - If inside a multi-statement transaction,
    defer the release of metadata locks until the current
    transaction is either committed or rolled back. This prevents
    other statements from modifying the table for the entire
    duration of this transaction.  This provides commit ordering
    and guarantees serializability across multiple transactions.
    - If in autocommit mode, or outside a transactional context,
    automatically release metadata locks of the current statement.
  */
  if (thd->transaction_rollback_request) {
    trans_rollback_implicit(thd);
    thd->mdl_context.release_transactional_locks();
  } else if (!thd->in_multi_stmt_transaction_mode())
    thd->mdl_context.release_transactional_locks();
  else
    thd->mdl_context.release_statement_locks();

  clear_tables_to_lock();
  DBUG_VOID_RETURN;
}

/**
  Execute a SHOW RELAYLOG EVENTS statement.

  When multiple replication channels exist on this slave
  and no channel name is specified through FOR CHANNEL clause
  this function errors out and exits.

  @param thd Pointer to THD object for the client thread executing the
  statement.

  @retval false success
  @retval true failure
*/
bool mysql_show_relaylog_events(THD *thd) {
  Master_info *mi = 0;
  List<Item> field_list;
  bool res;
  DBUG_ENTER("mysql_show_relaylog_events");

  DBUG_ASSERT(thd->lex->sql_command == SQLCOM_SHOW_RELAYLOG_EVENTS);

  channel_map.wrlock();

  if (!thd->lex->mi.for_channel && channel_map.get_num_instances() > 1) {
    my_error(ER_SLAVE_MULTIPLE_CHANNELS_CMD, MYF(0));
    res = true;
    goto err;
  }

  Log_event::init_show_field_list(&field_list);
  if (thd->send_result_metadata(&field_list,
                                Protocol::SEND_NUM_ROWS | Protocol::SEND_EOF)) {
    res = true;
    goto err;
  }

  mi = channel_map.get_mi(thd->lex->mi.channel);

  if (!mi && strcmp(thd->lex->mi.channel, channel_map.get_default_channel())) {
    my_error(ER_SLAVE_CHANNEL_DOES_NOT_EXIST, MYF(0), thd->lex->mi.channel);
    res = true;
    goto err;
  }

  if (mi == NULL) {
    my_error(ER_SLAVE_CONFIGURATION, MYF(0));
    res = true;
    goto err;
  }

  res = show_binlog_events(thd, &mi->rli->relay_log);

err:
  channel_map.unlock();

  DBUG_RETURN(res);
}

int Relay_log_info::rli_init_info(bool skip_received_gtid_set_recovery) {
  int error = 0;
  enum_return_check check_return = ERROR_CHECKING_REPOSITORY;
  const char *msg = NULL;
  DBUG_ENTER("Relay_log_info::rli_init_info");

  mysql_mutex_assert_owner(&data_lock);

  /*
    If Relay_log_info is issued again after a failed init_info(), for
    instance because of missing relay log files, it will generate new
    files and ignore the previous failure, to avoid that we set
    error_on_rli_init_info as true.
    This a consequence of the behaviour change, in the past server was
    stopped when there were replication initialization errors, now it is
    not and so init_info() must be aware of previous failures.
  */
  if (error_on_rli_init_info) goto err;

  if (inited) {
    DBUG_RETURN(recovery_parallel_workers ? mts_recovery_groups(this) : 0);
  }

  slave_skip_counter = 0;
  abort_pos_wait = 0;
  log_space_limit = relay_log_space_limit;
  log_space_total = 0;
  tables_to_lock = 0;
  tables_to_lock_count = 0;

  char pattern[FN_REFLEN];
  (void)my_realpath(pattern, slave_load_tmpdir, 0);
  /*
   @TODO:
    In MSR, sometimes slave fail with the following error:
    Unable to use slave's temporary directory /tmp -
    Can't create/write to file
   '/tmp/SQL_LOAD-92d1eee0-9de4-11e3-8874-68730ad50fcb'    (Errcode: 17 - File
   exists), Error_code: 1

   */
  if (fn_format(pattern, PREFIX_SQL_LOAD, pattern, "",
                MY_SAFE_PATH | MY_RETURN_REAL_PATH) == NullS) {
    LogErr(ERROR_LEVEL, ER_SLAVE_CANT_USE_TEMPDIR, slave_load_tmpdir);
    DBUG_RETURN(1);
  }
  unpack_filename(slave_patternload_file, pattern);
  slave_patternload_file_size = strlen(slave_patternload_file);

  /*
    The relay log will now be opened, as a WRITE_CACHE IO_CACHE.
    Note that the I/O thread flushes it to disk after writing every
    event, in flush_info within the master info.
  */
  /*
    For the maximum log size, we choose max_relay_log_size if it is
    non-zero, max_binlog_size otherwise. If later the user does SET
    GLOBAL on one of these variables, fix_max_binlog_size and
    fix_max_relay_log_size will reconsider the choice (for example
    if the user changes max_relay_log_size to zero, we have to
    switch to using max_binlog_size for the relay log) and update
    relay_log.max_size (and mysql_bin_log.max_size).
  */
  {
    /* Reports an error and returns, if the --relay-log's path
       is a directory.*/
    if (opt_relay_logname &&
        opt_relay_logname[strlen(opt_relay_logname) - 1] == FN_LIBCHAR) {
      LogErr(ERROR_LEVEL, ER_RPL_RELAY_LOG_NEEDS_FILE_NOT_DIRECTORY,
             opt_relay_logname);
      DBUG_RETURN(1);
    }

    /* Reports an error and returns, if the --relay-log-index's path
       is a directory.*/
    if (opt_relaylog_index_name &&
        opt_relaylog_index_name[strlen(opt_relaylog_index_name) - 1] ==
            FN_LIBCHAR) {
      LogErr(ERROR_LEVEL, ER_RPL_RELAY_LOG_INDEX_NEEDS_FILE_NOT_DIRECTORY,
             opt_relaylog_index_name);
      DBUG_RETURN(1);
    }

    char buf[FN_REFLEN];
    /* The base name of the relay log file considering multisource rep */
    const char *ln;
    /*
      relay log name without channel prefix taking into account
      --relay-log option.
    */
    const char *ln_without_channel_name;
    static bool name_warning_sent = 0;

    /*
      Buffer to add channel name suffix when relay-log option is provided.
    */
    char relay_bin_channel[FN_REFLEN];
    /*
      Buffer to add channel name suffix when relay-log-index option is provided
    */
    char relay_bin_index_channel[FN_REFLEN];

    /* name of the index file if opt_relaylog_index_name is set*/
    const char *log_index_name;

    relay_log.is_relay_log = true;
    ln_without_channel_name =
        relay_log.generate_name(opt_relay_logname, "-relay-bin", buf);

    ln = add_channel_to_relay_log_name(relay_bin_channel, FN_REFLEN,
                                       ln_without_channel_name);

    /* We send the warning only at startup, not after every RESET SLAVE */
    if (!opt_relay_logname_supplied && !opt_relaylog_index_name_supplied &&
        !name_warning_sent) {
      /*
        User didn't give us info to name the relay log index file.
        Picking `hostname`-relay-bin.index like we do, causes replication to
        fail if this slave's hostname is changed later. So, we would like to
        instead require a name. But as we don't want to break many existing
        setups, we only give warning, not error.
      */
      LogErr(WARNING_LEVEL, ER_RPL_PLEASE_USE_OPTION_RELAY_LOG,
             ln_without_channel_name);
      name_warning_sent = 1;
    }

    /*
       If relay log index option is set, convert into channel specific
       index file. If the opt_relaylog_index has an extension, we strip
       it too. This is inconsistent to relay log names.
    */
    if (opt_relaylog_index_name_supplied) {
      char index_file_withoutext[FN_REFLEN];
      relay_log.generate_name(opt_relaylog_index_name, "",
                              index_file_withoutext);

      log_index_name = add_channel_to_relay_log_name(
          relay_bin_index_channel, FN_REFLEN, index_file_withoutext);
    } else
      log_index_name = 0;

    if (relay_log.open_index_file(log_index_name, ln, true)) {
      LogErr(ERROR_LEVEL, ER_RPL_OPEN_INDEX_FILE_FAILED);
      DBUG_RETURN(1);
    }

    if (!gtid_retrieved_initialized) {
      /* Store the GTID of a transaction spanned in multiple relay log files */
      Gtid_monitoring_info *partial_trx = mi->get_gtid_monitoring_info();
      partial_trx->clear();
#ifndef DBUG_OFF
      get_sid_lock()->wrlock();
      gtid_set->dbug_print("set of GTIDs in relay log before initialization");
      get_sid_lock()->unlock();
#endif
      /*
        In the init_gtid_set below we pass the mi->transaction_parser.
        This will be useful to ensure that we only add a GTID to
        the Retrieved_Gtid_Set for fully retrieved transactions. Also, it will
        be useful to ensure the Retrieved_Gtid_Set behavior when auto
        positioning is disabled (we could have transactions spanning multiple
        relay log files in this case).
        We will skip this initialization if relay_log_recovery is set in order
        to save time, as neither the GTIDs nor the transaction_parser state
        would be useful when the relay log will be cleaned up later when calling
        init_recovery.
      */
      if (!is_relay_log_recovery && !gtid_retrieved_initialized &&
          !skip_received_gtid_set_recovery &&
          relay_log.init_gtid_sets(
              gtid_set, NULL, opt_slave_sql_verify_checksum,
              true /*true=need lock*/, &mi->transaction_parser, partial_trx)) {
        LogErr(ERROR_LEVEL, ER_RPL_CANT_INITIALIZE_GTID_SETS_IN_RLI_INIT_INFO);
        DBUG_RETURN(1);
      }
      gtid_retrieved_initialized = true;
#ifndef DBUG_OFF
      get_sid_lock()->wrlock();
      gtid_set->dbug_print("set of GTIDs in relay log after initialization");
      get_sid_lock()->unlock();
#endif
    }
    /*
      Configures what object is used by the current log to store processed
      gtid(s). This is necessary in the MYSQL_BIN_LOG::MYSQL_BIN_LOG to
      correctly compute the set of previous gtids.
    */
    relay_log.set_previous_gtid_set_relaylog(gtid_set);
    /*
      note, that if open() fails, we'll still have index file open
      but a destructor will take care of that
    */

    mysql_mutex_t *log_lock = relay_log.get_log_lock();
    mysql_mutex_lock(log_lock);

    if (relay_log.open_binlog(
            ln, 0, (max_relay_log_size ? max_relay_log_size : max_binlog_size),
            true, true /*need_lock_index=true*/, true /*need_sid_lock=true*/,
            mi->get_mi_description_event())) {
      mysql_mutex_unlock(log_lock);
      LogErr(ERROR_LEVEL, ER_RPL_CANT_OPEN_LOG_IN_RLI_INIT_INFO);
      DBUG_RETURN(1);
    }

    mysql_mutex_unlock(log_lock);
  }

  /*
   This checks if the repository was created before and thus there
   will be values to be read. Please, do not move this call after
   the handler->init_info().
 */
  if ((check_return = check_info()) == ERROR_CHECKING_REPOSITORY) {
    msg = "Error checking relay log repository";
    error = 1;
    goto err;
  }

  if (handler->init_info()) {
    msg = "Error reading relay log configuration";
    error = 1;
    goto err;
  }

  if (check_return == REPOSITORY_DOES_NOT_EXIST) {
    /* Init relay log with first entry in the relay index file */
    if (reset_group_relay_log_pos(&msg)) {
      error = 1;
      goto err;
    }
    group_master_log_name[0] = 0;
    group_master_log_pos = 0;
  } else {
    if (read_info(handler)) {
      msg = "Error reading relay log configuration";
      error = 1;
      goto err;
    }

    if (is_relay_log_recovery && init_recovery(mi)) {
      error = 1;
      goto err;
    }

    if (is_group_relay_log_name_invalid(&msg)) {
      LogErr(ERROR_LEVEL, ER_RPL_MTS_RECOVERY_CANT_OPEN_RELAY_LOG,
             group_relay_log_name, std::to_string(group_relay_log_pos).c_str());
      error = 1;
      goto err;
    }
  }

  inited = 1;
  error_on_rli_init_info = false;
  if (flush_info(true)) {
    msg = "Error reading relay log configuration";
    error = 1;
    goto err;
  }

  if (count_relay_log_space()) {
    msg = "Error counting relay log space";
    error = 1;
    goto err;
  }

  /*
    In case of MTS the recovery is deferred until the end of
    load_mi_and_rli_from_repositories.
  */
  if (!mi->rli->mts_recovery_group_cnt) is_relay_log_recovery = false;
  DBUG_RETURN(error);

err:
  handler->end_info();
  inited = 0;
  error_on_rli_init_info = true;
  if (msg) LogErr(ERROR_LEVEL, ER_RPL_RLI_INIT_INFO_MSG, msg);
  relay_log.close(LOG_CLOSE_INDEX | LOG_CLOSE_STOP_EVENT,
                  true /*need_lock_log=true*/, true /*need_lock_index=true*/);
  DBUG_RETURN(error);
}

void Relay_log_info::end_info() {
  DBUG_ENTER("Relay_log_info::end_info");

  error_on_rli_init_info = false;
  if (!inited) DBUG_VOID_RETURN;

  handler->end_info();

  inited = 0;
  relay_log.close(LOG_CLOSE_INDEX | LOG_CLOSE_STOP_EVENT,
<<<<<<< HEAD
                  true /*need_lock_log=true*/, true /*need_lock_index=true*/);
  relay_log.harvest_bytes_written(&log_space_total);
=======
                  true/*need_lock_log=true*/,
                  true/*need_lock_index=true*/);
  relay_log.harvest_bytes_written(this, true/*need_log_space_lock=true*/);
>>>>>>> 8900da4d
  /*
    Delete the slave's temporary tables from memory.
    In the future there will be other actions than this, to ensure persistance
    of slave's temp tables after shutdown.
  */
  close_temporary_tables();

  DBUG_VOID_RETURN;
}

int Relay_log_info::flush_current_log() {
  DBUG_ENTER("Relay_log_info::flush_current_log");

  /* When we come to this place in code, relay log may or not be initialized; */
  if (relay_log.flush()) DBUG_RETURN(2);

  DBUG_RETURN(0);
}

void Relay_log_info::set_master_info(Master_info *info) { mi = info; }

/**
  Stores the file and position where the execute-slave thread are in the
  relay log:

    - As this is only called by the slave thread or on STOP SLAVE, with the
      log_lock grabbed and the slave thread stopped, we don't need to have
      a lock here.
    - If there is an active transaction, then we don't update the position
      in the relay log.  This is to ensure that we re-execute statements
      if we die in the middle of an transaction that was rolled back.
    - As a transaction never spans binary logs, we don't have to handle the
      case where we do a relay-log-rotation in the middle of the transaction.
      If this would not be the case, we would have to ensure that we
      don't delete the relay log file where the transaction started when
      we switch to a new relay log file.

  @retval  0   ok,
  @retval  1   write error, otherwise.
*/

/**
  Store the file and position where the slave's SQL thread are in the
  relay log.

  Notes:

  - This function should be called either from the slave SQL thread,
    or when the slave thread is not running.  (It reads the
    group_{relay|master}_log_{pos|name} and delay fields in the rli
    object.  These may only be modified by the slave SQL thread or by
    a client thread when the slave SQL thread is not running.)

  - If there is an active transaction, then we do not update the
    position in the relay log.  This is to ensure that we re-execute
    statements if we die in the middle of an transaction that was
    rolled back.

  - As a transaction never spans binary logs, we don't have to handle
    the case where we do a relay-log-rotation in the middle of the
    transaction.  If transactions could span several binlogs, we would
    have to ensure that we do not delete the relay log file where the
    transaction started before switching to a new relay log file.

  - Error can happen if writing to file fails or if flushing the file
    fails.

  @todo Change the log file information to a binary format to avoid
  calling longlong2str.

  @return 0 on success, 1 on error.
*/
int Relay_log_info::flush_info(const bool force) {
  DBUG_ENTER("Relay_log_info::flush_info");

  if (!inited) DBUG_RETURN(0);

  /*
    We update the sync_period at this point because only here we
    now that we are handling a relay log info. This needs to be
    update every time we call flush because the option maybe
    dinamically set.
  */
  mysql_mutex_lock(&mts_temp_table_LOCK);
  handler->set_sync_period(sync_relayloginfo_period);

  if (write_info(handler)) goto err;

  if (handler->flush_info(force || force_flush_postponed_due_to_split_trans))
    goto err;

  force_flush_postponed_due_to_split_trans = false;
  mysql_mutex_unlock(&mts_temp_table_LOCK);
  DBUG_RETURN(0);

err:
  LogErr(ERROR_LEVEL, ER_RPL_ERROR_WRITING_RELAY_LOG_CONFIGURATION);
  mysql_mutex_unlock(&mts_temp_table_LOCK);
  DBUG_RETURN(1);
}

size_t Relay_log_info::get_number_info_rli_fields() {
  return sizeof(info_rli_fields) / sizeof(info_rli_fields[0]);
}

void Relay_log_info::start_sql_delay(time_t delay_end) {
  mysql_mutex_assert_owner(&data_lock);
  sql_delay_end = delay_end;
  THD_STAGE_INFO(info_thd, stage_sql_thd_waiting_until_delay);
}

bool Relay_log_info::read_info(Rpl_info_handler *from) {
  int lines = 0;
  char *first_non_digit = NULL;
  ulong temp_group_relay_log_pos = 0;
  ulong temp_group_master_log_pos = 0;
  int temp_sql_delay = 0;
  int temp_internal_id = internal_id;

  DBUG_ENTER("Relay_log_info::read_info");

  /*
    Should not read RLI from file in client threads. Client threads
    only use RLI to execute BINLOG statements.

    @todo Uncomment the following assertion. Currently,
    Relay_log_info::init() is called from init_master_info() before
    the THD object Relay_log_info::sql_thd is created. That means we
    cannot call belongs_to_client() since belongs_to_client()
    dereferences Relay_log_info::sql_thd. So we need to refactor
    slightly: the THD object should be created by Relay_log_info
    constructor (or passed to it), so that we are guaranteed that it
    exists at this point. /Sven
  */
  // DBUG_ASSERT(!belongs_to_client());

  /*
    Starting from 5.1.x, relay-log.info has a new format. Now, its
    first line contains the number of lines in the file. By reading
    this number we can determine which version our master.info comes
    from. We can't simply count the lines in the file, since
    versions before 5.1.x could generate files with more lines than
    needed. If first line doesn't contain a number, or if it
    contains a number less than LINES_IN_RELAY_LOG_INFO_WITH_DELAY,
    then the file is treated like a file from pre-5.1.x version.
    There is no ambiguity when reading an old master.info: before
    5.1.x, the first line contained the binlog's name, which is
    either empty or has an extension (contains a '.'), so can't be
    confused with an integer.

    So we're just reading first line and trying to figure which
    version is this.
  */

  /*
    The first row is temporarily stored in mi->master_log_name, if
    it is line count and not binlog name (new format) it will be
    overwritten by the second row later.
  */
  if (from->prepare_info_for_read() ||
      from->get_info(group_relay_log_name, sizeof(group_relay_log_name),
                     (char *)""))
    DBUG_RETURN(true);

  lines = strtoul(group_relay_log_name, &first_non_digit, 10);

  if (group_relay_log_name[0] != '\0' && *first_non_digit == '\0' &&
      lines >= LINES_IN_RELAY_LOG_INFO_WITH_DELAY) {
    /* Seems to be new format => read group relay log name */
    if (from->get_info(group_relay_log_name, sizeof(group_relay_log_name),
                       (char *)""))
      DBUG_RETURN(true);
  } else
    DBUG_PRINT("info", ("relay_log_info file is in old format."));

  if (from->get_info(&temp_group_relay_log_pos, (ulong)BIN_LOG_HEADER_SIZE) ||
      from->get_info(group_master_log_name, sizeof(group_relay_log_name),
                     (char *)"") ||
      from->get_info(&temp_group_master_log_pos, 0UL))
    DBUG_RETURN(true);

  if (lines >= LINES_IN_RELAY_LOG_INFO_WITH_DELAY) {
    if (from->get_info(&temp_sql_delay, 0)) DBUG_RETURN(true);
  }

  if (lines >= LINES_IN_RELAY_LOG_INFO_WITH_WORKERS) {
    if (from->get_info(&recovery_parallel_workers, 0UL)) DBUG_RETURN(true);
  }

  if (lines >= LINES_IN_RELAY_LOG_INFO_WITH_ID) {
    if (from->get_info(&temp_internal_id, 1)) DBUG_RETURN(true);
  }

  if (lines >= LINES_IN_RELAY_LOG_INFO_WITH_CHANNEL) {
    /* the default value is empty string"" */
    if (from->get_info(channel, sizeof(channel), (char *)"")) DBUG_RETURN(true);
  }

  group_relay_log_pos = temp_group_relay_log_pos;
  group_master_log_pos = temp_group_master_log_pos;
  sql_delay = (int32)temp_sql_delay;
  internal_id = (uint)temp_internal_id;

  DBUG_ASSERT(lines < LINES_IN_RELAY_LOG_INFO_WITH_ID ||
              (lines >= LINES_IN_RELAY_LOG_INFO_WITH_ID && internal_id == 1));
  DBUG_RETURN(false);
}

bool Relay_log_info::set_info_search_keys(Rpl_info_handler *to) {
  DBUG_ENTER("Relay_log_info::set_info_search_keys");

  if (to->set_info(LINES_IN_RELAY_LOG_INFO_WITH_CHANNEL, channel))
    DBUG_RETURN(true);

  DBUG_RETURN(false);
}

bool Relay_log_info::write_info(Rpl_info_handler *to) {
  DBUG_ENTER("Relay_log_info::write_info");

  /*
    @todo Uncomment the following assertion. See todo in
    Relay_log_info::read_info() for details. /Sven
  */
  // DBUG_ASSERT(!belongs_to_client());

  if (to->prepare_info_for_write() ||
      to->set_info((int)LINES_IN_RELAY_LOG_INFO_WITH_ID) ||
      to->set_info(group_relay_log_name) ||
      to->set_info((ulong)group_relay_log_pos) ||
      to->set_info(group_master_log_name) ||
      to->set_info((ulong)group_master_log_pos) ||
      to->set_info((int)sql_delay) || to->set_info(recovery_parallel_workers) ||
      to->set_info((int)internal_id) || to->set_info(channel))
    DBUG_RETURN(true);

  DBUG_RETURN(false);
}

/**
   The method is run by SQL thread/MTS Coordinator.
   It replaces the current FD event with a new one.
   A version adaptation routine is invoked for the new FD
   to align the slave applier execution context with the master version.

   Since FD are shared by Coordinator and Workers in the MTS mode,
   deletion of the old FD is done through decrementing its usage counter.
   The destructor runs when the later drops to zero,
   also see @c Slave_worker::set_rli_description_event().
   The usage counter of the new FD is incremented.

   Although notice that MTS worker runs it, inefficiently (see assert),
   once at its destruction time.

   @param  fe Pointer to be installed into execution context
           FormatDescriptor event
*/

void Relay_log_info::set_rli_description_event(
    Format_description_log_event *fe) {
  DBUG_ENTER("Relay_log_info::set_rli_description_event");
  DBUG_ASSERT(!info_thd || !is_mts_worker(info_thd) || !fe);

  if (fe) {
    ulong fe_version = adapt_to_master_version(fe);

    if (info_thd) {
      // See rpl_rli_pdb.h:Slave_worker::set_rli_description_event.
      if (!is_in_group() &&
          (info_thd->variables.gtid_next.type == AUTOMATIC_GTID ||
           info_thd->variables.gtid_next.type == UNDEFINED_GTID)) {
        DBUG_PRINT("info",
                   ("Setting gtid_next.type to NOT_YET_DETERMINED_GTID"));
        info_thd->variables.gtid_next.set_not_yet_determined();
      }

      if (is_parallel_exec() && fe_version > 0) {
        /*
          Prepare for workers' adaption to a new FD version. Workers
          will see notification through scheduling of a first event of
          a new post-new-FD.
        */
        for (Slave_worker **it = workers.begin(); it != workers.end(); ++it)
          (*it)->fd_change_notified = false;
      }
    }
  }
  if (rli_description_event &&
      --rli_description_event->atomic_usage_counter == 0)
    delete rli_description_event;
#ifndef DBUG_OFF
  else
    /* It must be MTS mode when the usage counter greater than 1. */
    DBUG_ASSERT(!rli_description_event || is_parallel_exec());
#endif
  rli_description_event = fe;
  if (rli_description_event) ++rli_description_event->atomic_usage_counter;

  DBUG_VOID_RETURN;
}

struct st_feature_version {
  /*
    The enum must be in the version non-descending top-down order,
    the last item formally corresponds to highest possible server
    version (never reached, thereby no adapting actions here);
    enumeration starts from zero.
  */
  enum {
    WL6292_TIMESTAMP_EXPLICIT_DEFAULT = 0,
    _END_OF_LIST  // always last
  } item;
  /*
    Version where the feature is introduced.
  */
  uchar version_split[3];
  /*
    Action to perform when according to FormatDescriptor event Master
    is found to be feature-aware while previously it has *not* been.
  */
  void (*upgrade)(THD *);
  /*
    Action to perform when according to FormatDescriptor event Master
    is found to be feature-*un*aware while previously it has been.
  */
  void (*downgrade)(THD *);
};

static void wl6292_upgrade_func(THD *thd) {
  thd->variables.explicit_defaults_for_timestamp = false;
  if (global_system_variables.explicit_defaults_for_timestamp)
    thd->variables.explicit_defaults_for_timestamp = true;

  return;
}

static void wl6292_downgrade_func(THD *thd) {
  if (global_system_variables.explicit_defaults_for_timestamp)
    thd->variables.explicit_defaults_for_timestamp = false;

  return;
}

/**
   Sensitive to Master-vs-Slave version difference features
   should be listed in the version non-descending order.
*/
static st_feature_version s_features[] = {
    // order is the same as in the enum
    {st_feature_version::WL6292_TIMESTAMP_EXPLICIT_DEFAULT,
     {5, 6, 6},
     wl6292_upgrade_func,
     wl6292_downgrade_func},
    {st_feature_version::_END_OF_LIST, {255, 255, 255}, NULL, NULL}};

/**
   The method computes the incoming "master"'s FD server version and that
   of the currently installed (if ever) rli_description_event, to
   invoke more specific method to compare the two and adapt slave applier
   execution context to the new incoming master's version.

   This method is specifically for STS applier/MTS Coordinator as well as
   for a user thread applying binlog events.

   @param  fdle  a pointer to new Format Description event that is being
                 set up a new execution context.
   @return 0                when the versions are equal,
           master_version   otherwise
*/
ulong Relay_log_info::adapt_to_master_version(
    Format_description_log_event *fdle) {
  ulong master_version, current_version, slave_version;

  slave_version = version_product(slave_version_split);
  /* When rli_description_event is uninitialized yet take the slave's version */
  master_version = !fdle ? slave_version : fdle->get_product_version();
  current_version = !rli_description_event
                        ? slave_version
                        : rli_description_event->get_product_version();
  return adapt_to_master_version_updown(master_version, current_version);
}

/**
  The method compares two supplied versions and carries out down- or
  up- grade customization of execution context of the slave applier
  (thd).

  The method is invoked in the STS case through
  Relay_log_info::adapt_to_master_version() right before a new master
  FD is installed into the applier execution context; in the MTS
  case it's done by the Worker when it's assigned with a first event
  after the latest new FD has been installed.

  Comparison of the current (old, existing) and the master (new,
  incoming) versions yields adaptive actions.
  To explain that, let's denote V_0 as the current, and the master's
  one as V_1.
  In the downgrade case (V_1 < V_0) a server feature that is undefined
  in V_1 but is defined starting from some V_f of [V_1 + 1, V_0] range
  (+1 to mean V_1 excluded) are invalidated ("removed" from execution context)
  by running so called here downgrade action.
  Conversely in the upgrade case a feature defined in [V_0 + 1, V_1] range
  is validated ("added" to execution context) by running its upgrade action.
  A typical use case showing how adaptive actions are necessary for the slave
  applier is when the master version is lesser than the slave's one.
  In such case events generated on the "older" master may need to be applied
  in their native server context. And such context can be provided by downgrade
  actions.
  Conversely, when the old master events are run out and a newer master's events
  show up for applying, the execution context will be upgraded through
  the namesake actions.

  Notice that a relay log may have two FD events, one the slave local
  and the other from the Master. As there's no concern for the FD
  originator this leads to two adapt_to_master_version() calls.
  It's not harmful as can be seen from the following example.
  Say the currently installed FD's version is
  V_m, then at relay-log rotation the following transition takes
  place:

     V_m  -adapt-> V_s -adapt-> V_m.

  here and further `m' subscript stands for the master, `s' for the slave.
  It's clear that in this case an ineffective V_m -> V_m transition occurs.

  At composing downgrade/upgrade actions keep in mind that the slave applier
  version transition goes the following route:
  The initial version is that of the slave server (V_ss).
  It changes to a magic 4.0 at the slave relay log initialization.
  In the following course versions are extracted from each FD read out,
  regardless of what server generated it. Here is a typical version
  transition sequence underscored with annotation:

   V_ss -> 4.0 -> V(FD_s^1) -> V(FD_m^2)   --->   V(FD_s^3) -> V(FD_m^4)  ...

    ----------     -----------------     --------  ------------------     ---
     bootstrap       1st relay log       rotation      2nd log            etc

  The upper (^) subscipt enumerates Format Description events, V(FD^i) stands
  for a function extrating the version data from the i:th FD.

  There won't be any action to execute when info_thd is undefined,
  e.g at bootstrap.

  @param  master_version   an upcoming new version
  @param  current_version  the current version
  @return 0                when the new version is equal to the current one,
          master_version   otherwise
*/
ulong Relay_log_info::adapt_to_master_version_updown(ulong master_version,
                                                     ulong current_version) {
  THD *thd = info_thd;
  /*
    When the SQL thread or MTS Coordinator executes this method
    there's a constraint on current_version argument.
  */
  DBUG_ASSERT(
      !thd || thd->rli_fake != NULL ||
      thd->system_thread == SYSTEM_THREAD_SLAVE_WORKER ||
      (thd->system_thread == SYSTEM_THREAD_SLAVE_SQL &&
       (!rli_description_event ||
        current_version == rli_description_event->get_product_version())));

  if (master_version == current_version)
    return 0;
  else if (!thd)
    return master_version;

  bool downgrade = master_version < current_version;
  /*
   find item starting from and ending at for which adaptive actions run
   for downgrade or upgrade branches.
   (todo: convert into bsearch when number of features will grow significantly)
 */
  long i, i_first = st_feature_version::_END_OF_LIST, i_last = i_first;

  for (i = 0; i < st_feature_version::_END_OF_LIST; i++) {
    ulong ver_f = version_product(s_features[i].version_split);

    if ((downgrade ? master_version : current_version) < ver_f &&
        i_first == st_feature_version::_END_OF_LIST)
      i_first = i;
    if ((downgrade ? current_version : master_version) < ver_f) {
      i_last = i;
      DBUG_ASSERT(i_last >= i_first);
      break;
    }
  }

  /*
     actions, executed in version non-descending st_feature_version order
  */
  for (i = i_first; i < i_last; i++) {
    /* Run time check of the st_feature_version items ordering */
    DBUG_ASSERT(!i || version_product(s_features[i - 1].version_split) <=
                          version_product(s_features[i].version_split));

    DBUG_ASSERT((downgrade ? master_version : current_version) <
                    version_product(s_features[i].version_split) &&
                (downgrade ? current_version
                           : master_version >=
                                 version_product(s_features[i].version_split)));

    if (downgrade && s_features[i].downgrade) {
      s_features[i].downgrade(thd);
    } else if (s_features[i].upgrade) {
      s_features[i].upgrade(thd);
    }
  }

  return master_version;
}

void Relay_log_info::relay_log_number_to_name(uint number,
                                              char name[FN_REFLEN + 1]) {
  char *str = NULL;
  char relay_bin_channel[FN_REFLEN + 1];
  const char *relay_log_basename_channel = add_channel_to_relay_log_name(
      relay_bin_channel, FN_REFLEN + 1, relay_log_basename);

  /* str points to closing null of relay log basename channel */
  str = strmake(name, relay_log_basename_channel, FN_REFLEN + 1);
  *str++ = '.';
  sprintf(str, "%06u", number);
}

uint Relay_log_info::relay_log_name_to_number(const char *name) {
  return static_cast<uint>(atoi(fn_ext(name) + 1));
}

bool is_mts_db_partitioned(Relay_log_info *rli) {
  return (rli->current_mts_submode->get_type() == MTS_PARALLEL_TYPE_DB_NAME);
}

const char *Relay_log_info::get_for_channel_str(bool upper_case) const {
  if (rli_fake)
    return "";
  else
    return mi->get_for_channel_str(upper_case);
}

enum_return_status Relay_log_info::add_gtid_set(const Gtid_set *gtid_set) {
  DBUG_ENTER("Relay_log_info::add_gtid_set(gtid_set)");

  get_sid_lock()->wrlock();
  enum_return_status return_status = this->gtid_set->add_gtid_set(gtid_set);
  get_sid_lock()->unlock();

  DBUG_RETURN(return_status);
}

const char *Relay_log_info::get_until_log_name() {
  if (until_condition == UNTIL_MASTER_POS ||
      until_condition == UNTIL_RELAY_POS) {
    DBUG_ASSERT(until_option != NULL);
    return ((Until_position *)until_option)->get_until_log_name();
  }
  return "";
}

my_off_t Relay_log_info::get_until_log_pos() {
  if (until_condition == UNTIL_MASTER_POS ||
      until_condition == UNTIL_RELAY_POS) {
    DBUG_ASSERT(until_option != NULL);
    return ((Until_position *)until_option)->get_until_log_pos();
  }
  return 0;
}

int Relay_log_info::init_until_option(THD *thd,
                                      const LEX_MASTER_INFO *master_param) {
  DBUG_ENTER("init_until_option");
  int ret = 0;
  Until_option *option = NULL;

  until_condition = UNTIL_NONE;
  clear_until_option();

  try {
    if (master_param->pos) {
      Until_master_position *until_mp = NULL;

      if (master_param->relay_log_pos) DBUG_RETURN(ER_BAD_SLAVE_UNTIL_COND);

      option = until_mp = new Until_master_position(this);
      until_condition = UNTIL_MASTER_POS;
      ret = until_mp->init(master_param->log_file_name, master_param->pos);
    } else if (master_param->relay_log_pos) {
      Until_relay_position *until_rp = NULL;

      if (master_param->pos) DBUG_RETURN(ER_BAD_SLAVE_UNTIL_COND);

      option = until_rp = new Until_relay_position(this);
      until_condition = UNTIL_RELAY_POS;
      ret = until_rp->init(master_param->relay_log_name,
                           master_param->relay_log_pos);
    } else if (master_param->gtid) {
      Until_gtids *until_g = NULL;

      if (LEX_MASTER_INFO::UNTIL_SQL_BEFORE_GTIDS ==
          master_param->gtid_until_condition) {
        option = until_g = new Until_before_gtids(this);
        until_condition = UNTIL_SQL_BEFORE_GTIDS;
      } else {
        DBUG_ASSERT(LEX_MASTER_INFO::UNTIL_SQL_AFTER_GTIDS ==
                    master_param->gtid_until_condition);

        option = until_g = new Until_after_gtids(this);
        until_condition = UNTIL_SQL_AFTER_GTIDS;
        if (opt_slave_parallel_workers != 0) {
          opt_slave_parallel_workers = 0;
          push_warning_printf(
              thd, Sql_condition::SL_NOTE, ER_MTS_FEATURE_IS_NOT_SUPPORTED,
              ER_THD(thd, ER_MTS_FEATURE_IS_NOT_SUPPORTED), "UNTIL condtion",
              "Slave is started in the sequential execution mode.");
        }
      }
      ret = until_g->init(master_param->gtid);
    } else if (master_param->until_after_gaps) {
      Until_mts_gap *until_mg = NULL;

      option = until_mg = new Until_mts_gap(this);
      until_condition = UNTIL_SQL_AFTER_MTS_GAPS;
      until_mg->init();
    } else if (master_param->view_id) {
      Until_view_id *until_vi = NULL;

      option = until_vi = new Until_view_id(this);
      until_condition = UNTIL_SQL_VIEW_ID;
      ret = until_vi->init(master_param->view_id);
    }
  } catch (...) {
    DBUG_RETURN(ER_OUTOFMEMORY);
  }

  if (until_condition == UNTIL_MASTER_POS ||
      until_condition == UNTIL_RELAY_POS) {
    /* Issuing warning then started without --skip-slave-start */
    if (!opt_skip_slave_start)
      push_warning(thd, Sql_condition::SL_NOTE, ER_MISSING_SKIP_SLAVE,
                   ER_THD(thd, ER_MISSING_SKIP_SLAVE));
  }

  mysql_mutex_lock(&data_lock);
  until_option = option;
  mysql_mutex_unlock(&data_lock);
  DBUG_RETURN(ret);
}

void Relay_log_info::detach_engine_ha_data(THD *thd) {
  is_engine_ha_data_detached = true;
  /*
    In case of slave thread applier or processing binlog by client,
    detach the engine ha_data ("native" engine transaction)
    in favor of dynamically created.
  */
  plugin_foreach(thd, detach_native_trx, MYSQL_STORAGE_ENGINE_PLUGIN, NULL);
}

void Relay_log_info::reattach_engine_ha_data(THD *thd) {
  is_engine_ha_data_detached = false;
  /*
    In case of slave thread applier or processing binlog by client,
    reattach the engine ha_data ("native" engine transaction)
    in favor of dynamically created.
  */
  plugin_foreach(thd, reattach_native_trx, MYSQL_STORAGE_ENGINE_PLUGIN, NULL);
}

bool Relay_log_info::commit_positions() {
  int error = 0;
  char saved_group_master_log_name[FN_REFLEN];
  my_off_t saved_group_master_log_pos;
  char saved_group_relay_log_name[FN_REFLEN];
  my_off_t saved_group_relay_log_pos;

  /*
    In FILE case Query_log_event::update_pos(), called after commit,
    updates the info object.
  */
  if (!is_transactional()) return false;

  mysql_mutex_lock(&data_lock);

  /* save the rli positions to restore after flush_info() */
  strmake(saved_group_master_log_name, get_group_master_log_name(),
          FN_REFLEN - 1);
  saved_group_master_log_pos = get_group_master_log_pos();
  strmake(saved_group_relay_log_name, get_group_relay_log_name(),
          FN_REFLEN - 1);
  saved_group_relay_log_pos = get_group_relay_log_pos();

  /* Update to new values just for the sake of flush_info */
  inc_event_relay_log_pos();
  set_group_relay_log_pos(get_event_relay_log_pos());
  set_group_relay_log_name(get_event_relay_log_name());
  set_group_master_log_pos(current_event->common_header->log_pos);
  /* save them too, but now for post_commit() time */
  strmake(new_group_master_log_name, get_group_master_log_name(),
          FN_REFLEN - 1);
  new_group_master_log_pos = get_group_master_log_pos();
  strmake(new_group_relay_log_name, get_group_relay_log_name(), FN_REFLEN - 1);
  new_group_relay_log_pos = get_group_relay_log_pos();

  error = flush_info(true);

  /*
    Restore the saved ones so they remain actual until the replicated
    statement commits.
  */
  set_group_master_log_name(saved_group_master_log_name);
  set_group_master_log_pos(saved_group_master_log_pos);
  set_group_relay_log_name(saved_group_relay_log_name);
  set_group_relay_log_pos(saved_group_relay_log_pos);

  mysql_mutex_unlock(&data_lock);

  return error != 0;
}

void Relay_log_info::post_commit(bool on_rollback) {
  THD *thd = info_thd;

  if (on_rollback) {
    if (thd->owned_gtid.is_empty()) gtid_state->update_on_rollback(thd);
  } else {
    /*
      New executed coordinates prepared in pre_commit() are
      finally installed.
    */
    mysql_mutex_lock(&data_lock);
    set_group_master_log_name(new_group_master_log_name);
    set_group_master_log_pos(new_group_master_log_pos);
    set_group_relay_log_name(new_group_relay_log_name);
    set_group_relay_log_pos(new_group_relay_log_pos);
    mysql_mutex_unlock(&data_lock);

    if (is_transactional()) {
      /* DDL's commit has been completed */
      DBUG_ASSERT(
          !current_event || !is_atomic_ddl_event(current_event) ||
          static_cast<Query_log_event *>(current_event)->has_ddl_committed);
      /*
        Marked as already-committed DDL may have not updated the GTID
        executed state, which is the case when slave filters it out.
        on slave side with binlog filtering out.
        When this is detected now the gtid state will be sorted later,
        and the gtid-executed based signaling will be done in the
        "last-chance-to-commit" branch of Log_event::do_update_pos().
        However in order to enter the branch has_ddl_committed needs false.
      */
      if (!thd->owned_gtid.is_empty())
        static_cast<Query_log_event *>(current_event)->has_ddl_committed =
            false;

      mysql_mutex_lock(&data_lock);
      /* Post-commit cleanup for Relay_log_info::wait_for_pos() */
      if (is_group_master_log_pos_invalid)
        is_group_master_log_pos_invalid = false;

      notify_group_master_log_name_update();
      mysql_cond_broadcast(&data_cond);
      mysql_mutex_unlock(&data_lock);
    } else {
      /*
        In the non-transactional slave info repository case should the
        current event be DDL it would still have to finalize commit.
      */
      DBUG_ASSERT(
          !current_event || !is_atomic_ddl_event(current_event) ||
          !static_cast<Query_log_event *>(current_event)->has_ddl_committed);
    }
  }
}

void Relay_log_info::notify_relay_log_truncated() {
  mysql_mutex_lock(&data_lock);
  m_relay_log_truncated = true;
  mysql_mutex_unlock(&data_lock);
}

void Relay_log_info::clear_relay_log_truncated() {
  mysql_mutex_assert_owner(&data_lock);
  m_relay_log_truncated = false;
}

bool Relay_log_info::is_time_for_mts_checkpoint() {
  if (is_parallel_exec() && opt_mts_checkpoint_period != 0) {
    struct timespec curr_clock;
    set_timespec_nsec(&curr_clock, 0);
    return diff_timespec(&curr_clock, &last_clock) >=
           opt_mts_checkpoint_period * 1000000ULL;
  }
  return false;
}<|MERGE_RESOLUTION|>--- conflicted
+++ resolved
@@ -17,32 +17,8 @@
    GNU General Public License, version 2.0, for more details.
 
    You should have received a copy of the GNU General Public License
-<<<<<<< HEAD
    along with this program; if not, write to the Free Software
    Foundation, Inc., 51 Franklin St, Fifth Floor, Boston, MA 02110-1301  USA */
-=======
-   along with this program; if not, write to the Free Software Foundation,
-   51 Franklin Street, Suite 500, Boston, MA 02110-1335 USA */
-
-#include "rpl_rli.h"
-
-#include "my_dir.h"                // MY_STAT
-#include "log.h"                   // sql_print_error
-#include "log_event.h"             // Log_event
-#include "m_string.h"
-#include "rpl_group_replication.h" // set_group_replication_retrieved_certifi...
-#include "rpl_info_factory.h"      // Rpl_info_factory
-#include "rpl_mi.h"                // Master_info
-#include "rpl_msr.h"               // channel_map
-#include "rpl_rli_pdb.h"           // Slave_worker
-#include "sql_base.h"              // close_thread_tables
-#include "strfunc.h"               // strconvert
-#include "transaction.h"           // trans_commit_stmt
-#include "debug_sync.h"
-#include "pfs_file_provider.h"
-#include "mysql/psi/mysql_file.h"
-#include "mutex_lock.h"            // Mutex_lock
->>>>>>> 8900da4d
 
 #include "sql/rpl_rli.h"
 
@@ -54,6 +30,7 @@
 
 #include "binlog_event.h"
 #include "m_ctype.h"
+#include "mutex_lock.h"  // Mutex_lock
 #include "my_dbug.h"
 #include "my_dir.h"  // MY_STAT
 #include "my_sqlcommand.h"
@@ -464,18 +441,10 @@
 static inline int add_relay_log(Relay_log_info *rli, LOG_INFO *linfo) {
   MY_STAT s;
   DBUG_ENTER("add_relay_log");
-<<<<<<< HEAD
+  mysql_mutex_assert_owner(&rli->log_space_lock);
   if (!mysql_file_stat(key_file_relaylog, linfo->log_file_name, &s, MYF(0))) {
     LogErr(ERROR_LEVEL, ER_RPL_FAILED_TO_STAT_LOG_IN_INDEX,
            linfo->log_file_name);
-=======
-  mysql_mutex_assert_owner(&rli->log_space_lock);
-  if (!mysql_file_stat(key_file_relaylog,
-                       linfo->log_file_name, &s, MYF(0)))
-  {
-    sql_print_error("log %s listed in the index, but failed to stat.",
-                    linfo->log_file_name);
->>>>>>> 8900da4d
     DBUG_RETURN(1);
   }
   rli->log_space_total += s.st_size;
@@ -489,17 +458,10 @@
 int Relay_log_info::count_relay_log_space() {
   LOG_INFO flinfo;
   DBUG_ENTER("Relay_log_info::count_relay_log_space");
-<<<<<<< HEAD
+  MUTEX_LOCK(lock, &log_space_lock);
   log_space_total = 0;
   if (relay_log.find_log_pos(&flinfo, NullS, 1)) {
     LogErr(ERROR_LEVEL, ER_RPL_LOG_NOT_FOUND_WHILE_COUNTING_RELAY_LOG_SPACE);
-=======
-  Mutex_lock lock(&log_space_lock);
-  log_space_total= 0;
-  if (relay_log.find_log_pos(&flinfo, NullS, 1))
-  {
-    sql_print_error("Could not find first log while counting relay log space.");
->>>>>>> 8900da4d
     DBUG_RETURN(1);
   }
   do {
@@ -1800,14 +1762,8 @@
 
   inited = 0;
   relay_log.close(LOG_CLOSE_INDEX | LOG_CLOSE_STOP_EVENT,
-<<<<<<< HEAD
                   true /*need_lock_log=true*/, true /*need_lock_index=true*/);
-  relay_log.harvest_bytes_written(&log_space_total);
-=======
-                  true/*need_lock_log=true*/,
-                  true/*need_lock_index=true*/);
-  relay_log.harvest_bytes_written(this, true/*need_log_space_lock=true*/);
->>>>>>> 8900da4d
+  relay_log.harvest_bytes_written(this, true /*need_log_space_lock=true*/);
   /*
     Delete the slave's temporary tables from memory.
     In the future there will be other actions than this, to ensure persistance
