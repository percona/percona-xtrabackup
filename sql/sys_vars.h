#ifndef SYS_VARS_H_INCLUDED
#define SYS_VARS_H_INCLUDED
/* Copyright (c) 2002, 2018, Oracle and/or its affiliates. All rights reserved.

   This program is free software; you can redistribute it and/or modify
   it under the terms of the GNU General Public License as published by
   the Free Software Foundation; version 2 of the License.

   This program is distributed in the hope that it will be useful,
   but WITHOUT ANY WARRANTY; without even the implied warranty of
   MERCHANTABILITY or FITNESS FOR A PARTICULAR PURPOSE.  See the
   GNU General Public License for more details.

   You should have received a copy of the GNU General Public License
   along with this program; if not, write to the Free Software
   Foundation, Inc., 51 Franklin St, Fifth Floor, Boston, MA 02110-1301  USA */

/**
  @file
  "private" interface to sys_var - server configuration variables.

  This header is included only by the file that contains declarations
  of sys_var variables (sys_vars.cc).
*/

#include "my_global.h"
#include "keycaches.h"            // dflt_key_cache
#include "my_bit.h"               // my_count_bits
#include "my_getopt.h"            // get_opt_arg_type
#include "mysql/plugin.h"         // enum_mysql_show_type
#include "item.h"                 // Item
#include "log.h"                  // sql_print_information
#include "set_var.h"              // sys_var
#include "sql_class.h"            // THD
#include "sql_plugin.h"           // my_plugin_lock_by_name
#include "strfunc.h"              // find_type
#include "sys_vars_shared.h"      // throw_bounds_warning
#include "tztime.h"               // Time_zone
#include "binlog.h"               // mysql_bin_log
#include "rpl_rli.h"              // sql_slave_skip_counter
#include "rpl_msr.h"              // channel_map
#include "rpl_group_replication.h"// is_group_replication_running


/*
  a set of mostly trivial (as in f(X)=X) defines below to make system variable
  declarations more readable
*/
#define VALID_RANGE(X,Y) X,Y
#define DEFAULT(X) X
#define BLOCK_SIZE(X) X
#define GLOBAL_VAR(X) sys_var::GLOBAL, (((char*)&(X))-(char*)&global_system_variables), sizeof(X)
#define SESSION_VAR(X) sys_var::SESSION, offsetof(SV, X), sizeof(((SV *)0)->X)
#define SESSION_ONLY(X) sys_var::ONLY_SESSION, offsetof(SV, X), sizeof(((SV *)0)->X)
#define NO_CMD_LINE CMD_LINE(NO_ARG, -1)
/*
  the define below means that there's no *second* mutex guard,
  LOCK_global_system_variables always guards all system variables
*/
#define NO_MUTEX_GUARD ((PolyLock*)0)
#define IN_BINLOG sys_var::SESSION_VARIABLE_IN_BINLOG
#define NOT_IN_BINLOG sys_var::VARIABLE_NOT_IN_BINLOG
#define ON_READ(X) X
#define ON_CHECK(X) X
#define ON_UPDATE(X) X
#define READ_ONLY sys_var::READONLY+
#define NOT_VISIBLE sys_var::INVISIBLE+
#define UNTRACKED_DEFAULT sys_var::TRI_LEVEL+
// this means that Sys_var_charptr initial value was malloc()ed
#define PREALLOCATED sys_var::ALLOCATED+
/*
  Sys_var_bit meaning is reversed, like in
  @@foreign_key_checks <-> OPTION_NO_FOREIGN_KEY_CHECKS
*/
#define REVERSE(X) ~(X)
#define DEPRECATED(X) X

#define session_var(THD, TYPE) (*(TYPE*)session_var_ptr(THD))
#define global_var(TYPE) (*(TYPE*)global_var_ptr())

#if SIZEOF_OFF_T > 4
#define GET_HA_ROWS GET_ULL
#else
#define GET_HA_ROWS GET_ULONG
#endif

extern sys_var_chain all_sys_vars;

enum charset_enum {IN_SYSTEM_CHARSET, IN_FS_CHARSET};

static const char *bool_values[3]= {"OFF", "ON", 0};

/**
  A small wrapper class to pass getopt arguments as a pair
  to the Sys_var_* constructors. It improves type safety and helps
  to catch errors in the argument order.
*/
struct CMD_LINE
{
  int id;
  enum get_opt_arg_type arg_type;
  CMD_LINE(enum get_opt_arg_type getopt_arg_type, int getopt_id=0)
    : id(getopt_id), arg_type(getopt_arg_type) {}
};

/**
  Sys_var_integer template is used to generate Sys_var_* classes
  for variables that represent the value as a signed or unsigned integer.
  They are Sys_var_uint, Sys_var_ulong, Sys_var_harows, Sys_var_ulonglong,
  and Sys_var_long.

  An integer variable has a minimal and maximal values, and a "block_size"
  (any valid value of the variable must be divisible by the block_size).

  Class specific constructor arguments: min, max, block_size
  Backing store: uint, ulong, ha_rows, ulonglong, long, depending on the
  Sys_var_*
*/
template
  <typename T, ulong ARGT, enum enum_mysql_show_type SHOWT, bool SIGNED>
class Sys_var_integer: public sys_var
{
public:
  Sys_var_integer(const char *name_arg,
          const char *comment, int flag_args, ptrdiff_t off, size_t size,
          CMD_LINE getopt,
          T min_val, T max_val, T def_val, uint block_size, PolyLock *lock=0,
          enum binlog_status_enum binlog_status_arg=VARIABLE_NOT_IN_BINLOG,
          on_check_function on_check_func=0,
          on_update_function on_update_func=0,
          const char *substitute=0,
          int parse_flag= PARSE_NORMAL)
    : sys_var(&all_sys_vars, name_arg, comment, flag_args, off, getopt.id,
              getopt.arg_type, SHOWT, def_val, lock, binlog_status_arg,
              on_check_func, on_update_func,
              substitute, parse_flag)
  {
    option.var_type= ARGT;
    option.min_value= min_val;
    option.max_value= max_val;
    option.block_size= block_size;
    option.u_max_value= (uchar**)max_var_ptr();
    if (max_var_ptr())
      *max_var_ptr()= max_val;

    // Do not set global_var for Sys_var_keycache objects
    if (offset >= 0)
      global_var(T)= def_val;

    DBUG_ASSERT(size == sizeof(T));
    DBUG_ASSERT(min_val < max_val);
    DBUG_ASSERT(min_val <= def_val);
    DBUG_ASSERT(max_val >= def_val);
    DBUG_ASSERT(block_size > 0);
    DBUG_ASSERT(def_val % block_size == 0);
  }
  bool do_check(THD *thd, set_var *var)
  {
    my_bool fixed= FALSE;
    longlong v;
    ulonglong uv;

    v= var->value->val_int();
    if (SIGNED) /* target variable has signed type */
    {
      if (var->value->unsigned_flag)
      {
        /*
          Input value is such a large positive number that MySQL used an
          unsigned item to hold it. When cast to a signed longlong, if the
          result is negative there is "cycling" and this is incorrect (large
          positive input value should not end up as a large negative value in
          the session signed variable to be set); instead, we need to pick the
          allowed number closest to the positive input value, i.e. pick the
          biggest allowed positive integer.
        */
        if (v < 0)
          uv= max_of_int_range(ARGT);
        else /* no cycling, longlong can hold true value */
          uv= (ulonglong) v;
      }
      else
        uv= v;
      /* This will further restrict with VALID_RANGE, BLOCK_SIZE */
      var->save_result.ulonglong_value=
        getopt_ll_limit_value(uv, &option, &fixed);
    }
    else
    {
      if (var->value->unsigned_flag)
      {
        /* Guaranteed positive input value, ulonglong can hold it */
        uv= (ulonglong) v;
      }
      else
      {
        /*
          Maybe negative input value; in this case, cast to ulonglong makes it
          positive, which is wrong. Pick the closest allowed value i.e. 0.
        */
        uv= (ulonglong) (v < 0 ? 0 : v);
      }
      var->save_result.ulonglong_value=
        getopt_ull_limit_value(uv, &option, &fixed);
    }

    if (max_var_ptr())
    {
      /* check constraint set with --maximum-...=X */
      if (SIGNED)
      {
        longlong max_val= *max_var_ptr();
        if (((longlong)(var->save_result.ulonglong_value)) > max_val)
          var->save_result.ulonglong_value= max_val;
        /*
          Signed variable probably has some kind of symmetry. Then it's good
          to limit negative values just as we limit positive values.
        */
        max_val= -max_val;
        if (((longlong)(var->save_result.ulonglong_value)) < max_val)
          var->save_result.ulonglong_value= max_val;
      }
      else
      {
        ulonglong max_val= *max_var_ptr();
        if (var->save_result.ulonglong_value > max_val)
          var->save_result.ulonglong_value= max_val;
      }
    }

    return throw_bounds_warning(thd, name.str,
                                var->save_result.ulonglong_value !=
                                (ulonglong)v,
                                var->value->unsigned_flag, v);
  }
  bool session_update(THD *thd, set_var *var)
  {
    session_var(thd, T)= static_cast<T>(var->save_result.ulonglong_value);
    return false;
  }
  bool global_update(THD *thd, set_var *var)
  {
    global_var(T)= static_cast<T>(var->save_result.ulonglong_value);
    return false;
  }
  bool check_update_type(Item_result type)
  { return type != INT_RESULT; }
  void session_save_default(THD *thd, set_var *var)
  {
    var->save_result.ulonglong_value=
      static_cast<ulonglong>(*(T*)global_value_ptr(thd, 0));
  }
  void global_save_default(THD *thd, set_var *var)
  { var->save_result.ulonglong_value= option.def_value; }
  private:
  T *max_var_ptr()
  {
    return scope() == SESSION ? (T*)(((uchar*)&max_system_variables) + offset)
                              : 0;
  }
};

typedef Sys_var_integer<int32, GET_UINT, SHOW_INT, FALSE> Sys_var_int32;
typedef Sys_var_integer<uint, GET_UINT, SHOW_INT, FALSE> Sys_var_uint;
typedef Sys_var_integer<ulong, GET_ULONG, SHOW_LONG, FALSE> Sys_var_ulong;
typedef Sys_var_integer<ha_rows, GET_HA_ROWS, SHOW_HA_ROWS, FALSE>
  Sys_var_harows;
typedef Sys_var_integer<ulonglong, GET_ULL, SHOW_LONGLONG, FALSE>
  Sys_var_ulonglong;
typedef Sys_var_integer<long, GET_LONG, SHOW_SIGNED_LONG, TRUE> Sys_var_long;

/**
  Helper class for variables that take values from a TYPELIB
*/
class Sys_var_typelib: public sys_var
{
protected:
  TYPELIB typelib;
public:
  Sys_var_typelib(const char *name_arg,
          const char *comment, int flag_args, ptrdiff_t off,
          CMD_LINE getopt,
          SHOW_TYPE show_val_type_arg, const char *values[],
          ulonglong def_val, PolyLock *lock,
          enum binlog_status_enum binlog_status_arg,
          on_check_function on_check_func, on_update_function on_update_func,
          const char *substitute, int parse_flag= PARSE_NORMAL)
    : sys_var(&all_sys_vars, name_arg, comment, flag_args, off, getopt.id,
              getopt.arg_type, show_val_type_arg, def_val, lock,
              binlog_status_arg, on_check_func,
              on_update_func, substitute, parse_flag)
  {
    for (typelib.count= 0; values[typelib.count]; typelib.count++) /*no-op */;
    typelib.name="";
    typelib.type_names= values;
    typelib.type_lengths= 0;    // only used by Fields_enum and Field_set
    option.typelib= &typelib;
  }
  bool do_check(THD *thd, set_var *var) // works for enums and my_bool
  {
    char buff[STRING_BUFFER_USUAL_SIZE];
    String str(buff, sizeof(buff), system_charset_info), *res;

    if (var->value->result_type() == STRING_RESULT)
    {
      if (!(res=var->value->val_str(&str)))
        return true;
      else
      if (!(var->save_result.ulonglong_value=
            find_type(&typelib, res->ptr(), res->length(), false)))
        return true;
      else
        var->save_result.ulonglong_value--;
    }
    else
    {
      longlong tmp=var->value->val_int();
      if (tmp < 0 || tmp >= typelib.count)
        return true;
      else
        var->save_result.ulonglong_value= tmp;
    }

    return false;
  }
  bool check_update_type(Item_result type)
  { return type != INT_RESULT && type != STRING_RESULT; }
};

/**
  The class for ENUM variables - variables that take one value from a fixed
  list of values.

  Class specific constructor arguments:
    char* values[]    - 0-terminated list of strings of valid values

  Backing store: uint

  @note
  Do *not* use "enum FOO" variables as a backing store, there is no
  guarantee that sizeof(enum FOO) == sizeof(uint), there is no guarantee
  even that sizeof(enum FOO) == sizeof(enum BAR)
*/
class Sys_var_enum: public Sys_var_typelib
{
public:
  Sys_var_enum(const char *name_arg,
          const char *comment, int flag_args, ptrdiff_t off, size_t size,
          CMD_LINE getopt,
          const char *values[], uint def_val, PolyLock *lock=0,
          enum binlog_status_enum binlog_status_arg=VARIABLE_NOT_IN_BINLOG,
          on_check_function on_check_func=0,
          on_update_function on_update_func=0,
          const char *substitute=0)
    : Sys_var_typelib(name_arg, comment, flag_args, off, getopt,
                      SHOW_CHAR, values, def_val, lock,
                      binlog_status_arg, on_check_func, on_update_func,
                      substitute)
  {
    option.var_type= GET_ENUM;
    global_var(ulong)= def_val;
    DBUG_ASSERT(def_val < typelib.count);
    DBUG_ASSERT(size == sizeof(ulong));
  }
  bool session_update(THD *thd, set_var *var)
  {
    session_var(thd, ulong)=
      static_cast<ulong>(var->save_result.ulonglong_value);
    return false;
  }
  bool global_update(THD *thd, set_var *var)
  {
    global_var(ulong)=
      static_cast<ulong>(var->save_result.ulonglong_value);
    return false;
  }
  void session_save_default(THD *thd, set_var *var)
  { var->save_result.ulonglong_value= global_var(ulong); }
  void global_save_default(THD *thd, set_var *var)
  { var->save_result.ulonglong_value= option.def_value; }
  uchar *session_value_ptr(THD *running_thd, THD *target_thd, LEX_STRING *base)
  { return (uchar*)typelib.type_names[session_var(target_thd, ulong)]; }
  uchar *global_value_ptr(THD *thd, LEX_STRING *base)
  { return (uchar*)typelib.type_names[global_var(ulong)]; }
};

/**
  The class for boolean variables - a variant of ENUM variables
  with the fixed list of values of { OFF , ON }

  Backing store: my_bool
*/
class Sys_var_mybool: public Sys_var_typelib
{
public:
  Sys_var_mybool(const char *name_arg,
          const char *comment, int flag_args, ptrdiff_t off, size_t size,
          CMD_LINE getopt,
          my_bool def_val, PolyLock *lock=0,
          enum binlog_status_enum binlog_status_arg=VARIABLE_NOT_IN_BINLOG,
          on_check_function on_check_func=0,
          on_update_function on_update_func=0,
          const char *substitute=0,
          int parse_flag= PARSE_NORMAL)
    : Sys_var_typelib(name_arg, comment, flag_args, off, getopt,
                      SHOW_MY_BOOL, bool_values, def_val, lock,
                      binlog_status_arg, on_check_func, on_update_func,
                      substitute, parse_flag)
  {
    option.var_type= GET_BOOL;
    global_var(my_bool)= def_val;
    DBUG_ASSERT(def_val < 2);
    DBUG_ASSERT(getopt.arg_type == OPT_ARG || getopt.id == -1);
    DBUG_ASSERT(size == sizeof(my_bool));
  }
  bool session_update(THD *thd, set_var *var)
  {
    session_var(thd, my_bool)=
      static_cast<my_bool>(var->save_result.ulonglong_value);
    return false;
  }
  bool global_update(THD *thd, set_var *var)
  {
    global_var(my_bool)=
      static_cast<my_bool>(var->save_result.ulonglong_value);
    return false;
  }
  void session_save_default(THD *thd, set_var *var)
  {
    var->save_result.ulonglong_value=
      static_cast<ulonglong>(*(my_bool *)global_value_ptr(thd, 0));
  }
  void global_save_default(THD *thd, set_var *var)
  { var->save_result.ulonglong_value= option.def_value; }
};


/**
  A variant of enum where:
  - Each value may have multiple enum-like aliases.
  - Instances of the class can specify different default values for
    the cases:
    - User specifies the command-line option without a value (i.e.,
      --option, not --option=value).
    - User does not specify a command-line option at all.

  This exists mainly to allow extending a variable that once was
  boolean in a GA version, into an enumeration type.  Booleans accept
  multiple aliases (0=off=false, 1=on=true), but Sys_var_enum does
  not, so we could not use Sys_var_enum without breaking backward
  compatibility.  Moreover, booleans default to false if option is not
  given, and true if option is given without value.

  This is *incompatible* with boolean in the following sense:
  'SELECT @@variable' returns 0 or 1 for a boolean, whereas this class
  (similar to enum) returns the textual form. (Note that both boolean,
  enum, and this class return the textual form in SHOW VARIABLES and
  SELECT * FROM information_schema.variables).

  See enforce_gtid_consistency for an example of how this can be used.
*/
class Sys_var_multi_enum : public sys_var
{
public:
  struct ALIAS
  {
    const char *alias;
    uint number;
  };

  /**
    Class specific parameters:

    @param aliases_arg Array of ALIASes, indicating which textual
    values map to which number.  Should be terminated with an ALIAS
    having member variable alias set to NULL.  The first
    `value_count_arg' elements must map to 0, 1, etc; these will be
    used when the value is displayed.  Remaining elements may appear
    in arbitrary order.

    @param value_count_arg The number of allowed integer values.

    @param def_val The default value if no command line option is
    given. This must be a valid index into the aliases_arg array, but
    it does not have to be less than value_count.  The corresponding
    alias will be used in mysqld --help to show the default value.

    @param command_line_no_value The default value if a command line
    option is given without a value ('--command-line-option' without
    '=VALUE').  This must be less than value_count_arg.
  */
  Sys_var_multi_enum(const char *name_arg,
          const char *comment, int flag_args, ptrdiff_t off, size_t size,
          CMD_LINE getopt,
          const ALIAS aliases_arg[], uint value_count_arg,
          uint def_val, uint command_line_no_value_arg, PolyLock *lock=0,
          enum binlog_status_enum binlog_status_arg=VARIABLE_NOT_IN_BINLOG,
          on_check_function on_check_func=0,
          on_update_function on_update_func=0,
          const char *substitute=0,
          int parse_flag= PARSE_NORMAL)
    : sys_var(&all_sys_vars, name_arg, comment, flag_args, off, getopt.id,
              getopt.arg_type, SHOW_CHAR, def_val, lock,
              binlog_status_arg, on_check_func,
              on_update_func, substitute, parse_flag),
    value_count(value_count_arg),
    aliases(aliases_arg),
    command_line_no_value(command_line_no_value_arg)
  {
    for (alias_count= 0; aliases[alias_count].alias; alias_count++)
      DBUG_ASSERT(aliases[alias_count].number < value_count);
    DBUG_ASSERT(def_val < alias_count);

    option.var_type= GET_STR;
    option.value= &command_line_value;
    option.def_value= (intptr)aliases[def_val].alias;

    global_var(ulong)= aliases[def_val].number;

    DBUG_ASSERT(getopt.arg_type == OPT_ARG || getopt.id == -1);
    DBUG_ASSERT(size == sizeof(ulong));
  }

  /**
    Return the numeric value for a given alias string, or -1 if the
    string is not a valid alias.
  */
  int find_value(const char *text)
  {
    for (uint i= 0; aliases[i].alias != NULL; i++)
      if (my_strcasecmp(system_charset_info, aliases[i].alias, text) == 0)
        return aliases[i].number;
    return -1;
  }

  /**
    Because of limitations in the command-line parsing library, the
    value given on the command-line cannot be automatically copied to
    the global value.  Instead, inheritants of this class should call
    this function from mysqld.cc:mysqld_get_one_option.

    @param value_str Pointer to the value specified on the command
    line (as in --option=VALUE).

    @retval NULL Success.

    @retval non-NULL Pointer to the invalid string that was used as
    argument.
  */
  const char *fixup_command_line(const char *value_str)
  {
    DBUG_ENTER("Sys_var_multi_enum::fixup_command_line");
    char *end= NULL;
    long value;

    // User passed --option (not --option=value).
    if (value_str == NULL)
    {
      value= command_line_no_value;
      goto end;
    }

    // Get textual value.
    value= find_value(value_str);
    if (value != -1)
      goto end;

    // Get numeric value.
    value= strtol(value_str, &end, 10);
    // found a number and nothing else?
    if (end > value_str && *end == '\0')
      // value is in range?
      if (value >= 0 && (longlong)value < (longlong)value_count)
        goto end;

    // Not a valid value.
    DBUG_RETURN(value_str);

end:
    global_var(ulong)= value;
    DBUG_RETURN(NULL);
  }

  bool do_check(THD *thd, set_var *var)
  {
    DBUG_ENTER("Sys_var_multi_enum::do_check");
    char buff[STRING_BUFFER_USUAL_SIZE];
    String str(buff, sizeof(buff), system_charset_info), *res;
    if (var->value->result_type() == STRING_RESULT)
    {
      res= var->value->val_str(&str);
      if (!res)
        DBUG_RETURN(true);
      int value= find_value(res->ptr());
      if (value == -1)
        DBUG_RETURN(true);
      var->save_result.ulonglong_value= (uint)value;
    }
    else
    {
      longlong value= var->value->val_int();
      if (value < 0 || value >= (longlong)value_count)
        DBUG_RETURN(true);
      else
        var->save_result.ulonglong_value= value;
    }

    DBUG_RETURN(false);
  }
  bool check_update_type(Item_result type)
  { return type != INT_RESULT && type != STRING_RESULT; }
  bool session_update(THD *thd, set_var *var)
  {
    DBUG_ENTER("Sys_var_multi_enum::session_update");
    DBUG_ASSERT(0);
    /*
    Currently not used: uncomment if this class is used as a base for
    a session variable.

    session_var(thd, ulong)=
      static_cast<ulong>(var->save_result.ulonglong_value);
    */
    DBUG_RETURN(false);
  }
  bool global_update(THD *thd, set_var *var)
  {
    DBUG_ENTER("Sys_var_multi_enum::global_update");
    DBUG_ASSERT(0);
    /*
    Currently not used: uncomment if this some inheriting class does
    not override..

    ulong val=
      static_cast<ulong>(var->save_result.ulonglong_value);
    global_var(ulong)= val;
    */
    DBUG_RETURN(false);
  }
  void session_save_default(THD *thd, set_var *var)
  {
    DBUG_ENTER("Sys_var_multi_enum::session_save_default");
    DBUG_ASSERT(0);
    /*
    Currently not used: uncomment if this class is used as a base for
    a session variable.

    int value= find_value((char *)option.def_value);
    DBUG_ASSERT(value != -1);
    var->save_result.ulonglong_value= value;
    */
    DBUG_VOID_RETURN;
  }
  void global_save_default(THD *thd, set_var *var)
  {
    DBUG_ENTER("Sys_var_multi_enum::global_save_default");
    int value= find_value((char *)option.def_value);
    DBUG_ASSERT(value != -1);
    var->save_result.ulonglong_value= value;
    DBUG_VOID_RETURN;
  }

  uchar *session_value_ptr(THD *running_thd, THD *target_thd, LEX_STRING *base)
  {
    DBUG_ENTER("Sys_var_multi_enum::session_value_ptr");
    DBUG_ASSERT(0);
    /*
    Currently not used: uncomment if this class is used as a base for
    a session variable.

    DBUG_RETURN((uchar*)aliases[session_var(target_thd, ulong)].alias);
    */
    DBUG_RETURN(0);
  }
  uchar *global_value_ptr(THD *thd, LEX_STRING *base)
  {
    DBUG_ENTER("Sys_var_multi_enum::global_value_ptr");
    DBUG_RETURN((uchar*)aliases[global_var(ulong)].alias);
  }
private:
  /// The number of allowed numeric values.
  const uint value_count;
  /// Array of all textual aliases.
  const ALIAS *aliases;
  /// The number of elements of aliases (computed in the constructor).
  uint alias_count;

  /**
    Pointer to the value set by the command line (set by the command
    line parser, copied to the global value in fixup_command_line()).
  */
  const char *command_line_value;
  uint command_line_no_value;
};

/**
  The class for string variables. The string can be in character_set_filesystem
  or in character_set_system. The string can be allocated with my_malloc()
  or not. The state of the initial value is specified in the constructor,
  after that it's managed automatically. The value of NULL is supported.

  Class specific constructor arguments:
    enum charset_enum is_os_charset_arg

  Backing store: char*

*/
class Sys_var_charptr: public sys_var
{
public:
  Sys_var_charptr(const char *name_arg,
          const char *comment, int flag_args, ptrdiff_t off, size_t size,
          CMD_LINE getopt,
          enum charset_enum is_os_charset_arg,
          const char *def_val, PolyLock *lock= 0,
          enum binlog_status_enum binlog_status_arg= VARIABLE_NOT_IN_BINLOG,
          on_check_function on_check_func= 0,
          on_update_function on_update_func= 0,
          const char *substitute= 0,
          int parse_flag= PARSE_NORMAL)
    : sys_var(&all_sys_vars, name_arg, comment, flag_args, off, getopt.id,
              getopt.arg_type, SHOW_CHAR_PTR, (intptr) def_val,
              lock, binlog_status_arg, on_check_func, on_update_func,
              substitute, parse_flag)
  {
    is_os_charset= is_os_charset_arg == IN_FS_CHARSET;
    option.var_type= (flags & ALLOCATED) ? GET_STR_ALLOC : GET_STR;
    global_var(const char*)= def_val;
    DBUG_ASSERT(size == sizeof(char *));
  }

  void cleanup()
  {
    if (flags & ALLOCATED)
      my_free(global_var(char*));
    flags&= ~ALLOCATED;
  }

  bool do_check(THD *thd, set_var *var)
  {
    char buff[STRING_BUFFER_USUAL_SIZE], buff2[STRING_BUFFER_USUAL_SIZE];
    String str(buff, sizeof(buff), charset(thd));
    String str2(buff2, sizeof(buff2), charset(thd)), *res;

    if (!(res=var->value->val_str(&str)))
      var->save_result.string_value.str= 0;
    else
    {
      size_t unused;
      if (String::needs_conversion(res->length(), res->charset(),
                                   charset(thd), &unused))
      {
        uint errors;
        str2.copy(res->ptr(), res->length(), res->charset(), charset(thd),
                  &errors);
        res= &str2;

      }
      var->save_result.string_value.str= thd->strmake(res->ptr(), res->length());
      var->save_result.string_value.length= res->length();
    }

    return false;
  }

  bool session_update(THD *thd, set_var *var)
  {
    char *new_val=  var->save_result.string_value.str;
    size_t new_val_len= var->save_result.string_value.length;
    char *ptr= ((char *)&thd->variables + offset);

    return thd->session_sysvar_res_mgr.update((char **) ptr, new_val,
                                              new_val_len);
  }

  bool global_update(THD *thd, set_var *var)
  {
    char *new_val, *ptr= var->save_result.string_value.str;
    size_t len=var->save_result.string_value.length;
    if (ptr)
    {
      new_val= (char*) my_memdup(key_memory_Sys_var_charptr_value,
                                 ptr, len+1, MYF(MY_WME));
      if (!new_val) return true;
      new_val[len]= 0;
    }
    else
      new_val= 0;
    if (flags & ALLOCATED)
      my_free(global_var(char*));
    flags |= ALLOCATED;
    global_var(char*)= new_val;
    return false;
  }

  void session_save_default(THD *thd, set_var *var)
  {
    char *ptr= (char*)(intptr)option.def_value;
    var->save_result.string_value.str= ptr;
    var->save_result.string_value.length= ptr ? strlen(ptr) : 0;
  }

  void global_save_default(THD *thd, set_var *var)
  {
    char *ptr= (char*)(intptr)option.def_value;
    var->save_result.string_value.str= ptr;
    var->save_result.string_value.length= ptr ? strlen(ptr) : 0;
  }

  bool check_update_type(Item_result type)
  { return type != STRING_RESULT; }
};

class Sys_var_version : public Sys_var_charptr
{
public:
  Sys_var_version(const char *name_arg,
          const char *comment, int flag_args, ptrdiff_t off, size_t size,
          CMD_LINE getopt,
          enum charset_enum is_os_charset_arg,
          const char *def_val)
    : Sys_var_charptr(name_arg, comment, flag_args, off, size, getopt, is_os_charset_arg, def_val)
  {}

  ~Sys_var_version()
  {}

  virtual uchar *global_value_ptr(THD *thd, LEX_STRING *base)
  {
    uchar *value= Sys_var_charptr::global_value_ptr(thd, base);

    DBUG_EXECUTE_IF("alter_server_version_str",
                    {
                      static const char *altered_value= "some-other-version";
                      uchar *altered_value_ptr= reinterpret_cast<uchar*> (& altered_value);
                      value= altered_value_ptr;
                    });

    return value;
  }
};


class Sys_var_proxy_user: public sys_var
{
public:
  Sys_var_proxy_user(const char *name_arg,
          const char *comment, enum charset_enum is_os_charset_arg)
    : sys_var(&all_sys_vars, name_arg, comment,
              sys_var::READONLY+sys_var::ONLY_SESSION, 0, -1,
              NO_ARG, SHOW_CHAR, 0, NULL, VARIABLE_NOT_IN_BINLOG,
              NULL, NULL, NULL, PARSE_NORMAL)
  {
    is_os_charset= is_os_charset_arg == IN_FS_CHARSET;
    option.var_type= GET_STR;
  }
  bool do_check(THD *thd, set_var *var)
  {
    DBUG_ASSERT(FALSE);
    return true;
  }
  bool session_update(THD *thd, set_var *var)
  {
    DBUG_ASSERT(FALSE);
    return true;
  }
  bool global_update(THD *thd, set_var *var)
  {
    DBUG_ASSERT(FALSE);
    return false;
  }
  void session_save_default(THD *thd, set_var *var)
  { DBUG_ASSERT(FALSE); }
  void global_save_default(THD *thd, set_var *var)
  { DBUG_ASSERT(FALSE); }
  bool check_update_type(Item_result type)
  { return true; }
protected:
  virtual uchar *session_value_ptr(THD *running_thd, THD *target_thd, LEX_STRING *base)
  {
    const char* proxy_user= target_thd->security_context()->proxy_user().str;
    return proxy_user[0] ? (uchar *)proxy_user : NULL;
  }
};

class Sys_var_external_user : public Sys_var_proxy_user
{
public:
  Sys_var_external_user(const char *name_arg, const char *comment_arg,
          enum charset_enum is_os_charset_arg)
    : Sys_var_proxy_user (name_arg, comment_arg, is_os_charset_arg)
  {}

protected:
  virtual uchar *session_value_ptr(THD *running_thd, THD *target_thd, LEX_STRING *base)
  {
    LEX_CSTRING external_user= target_thd->security_context()->external_user();
    return external_user.length ? (uchar *) external_user.str : NULL;
  }
};

/**
  The class for string variables. Useful for strings that aren't necessarily
  \0-terminated. Otherwise the same as Sys_var_charptr.

  Class specific constructor arguments:
    enum charset_enum is_os_charset_arg

  Backing store: LEX_STRING

  @note
  Behaves exactly as Sys_var_charptr, only the backing store is different.
*/
class Sys_var_lexstring: public Sys_var_charptr
{
public:
  Sys_var_lexstring(const char *name_arg,
          const char *comment, int flag_args, ptrdiff_t off, size_t size,
          CMD_LINE getopt,
          enum charset_enum is_os_charset_arg,
          const char *def_val, PolyLock *lock=0,
          enum binlog_status_enum binlog_status_arg=VARIABLE_NOT_IN_BINLOG,
          on_check_function on_check_func=0,
          on_update_function on_update_func=0,
          const char *substitute=0)
    : Sys_var_charptr(name_arg, comment, flag_args, off, sizeof(char*),
              getopt, is_os_charset_arg, def_val, lock, binlog_status_arg,
              on_check_func, on_update_func, substitute)
  {
    global_var(LEX_STRING).length= strlen(def_val);
    DBUG_ASSERT(size == sizeof(LEX_STRING));
    *const_cast<SHOW_TYPE*>(&show_val_type)= SHOW_LEX_STRING;
  }
  bool global_update(THD *thd, set_var *var)
  {
    if (Sys_var_charptr::global_update(thd, var))
      return true;
    global_var(LEX_STRING).length= var->save_result.string_value.length;
    return false;
  }
};

#ifndef DBUG_OFF
/**
  @@session.dbug and @@global.dbug variables.

  @@dbug variable differs from other variables in one aspect:
  if its value is not assigned in the session, it "points" to the global
  value, and so when the global value is changed, the change
  immediately takes effect in the session.

  This semantics is intentional, to be able to debug one session from
  another.
*/
class Sys_var_dbug: public sys_var
{
public:
  Sys_var_dbug(const char *name_arg,
               const char *comment, int flag_args,
               CMD_LINE getopt,
               const char *def_val, PolyLock *lock=0,
               enum binlog_status_enum binlog_status_arg=VARIABLE_NOT_IN_BINLOG,
               on_check_function on_check_func=0,
               on_update_function on_update_func=0,
               const char *substitute=0,
               int parse_flag= PARSE_NORMAL)
    : sys_var(&all_sys_vars, name_arg, comment, flag_args, 0, getopt.id,
              getopt.arg_type, SHOW_CHAR, (intptr)def_val,
              lock, binlog_status_arg, on_check_func, on_update_func,
              substitute, parse_flag)
  { option.var_type= GET_NO_ARG; }
  bool do_check(THD *thd, set_var *var)
  {
    char buff[STRING_BUFFER_USUAL_SIZE];
    String str(buff, sizeof(buff), system_charset_info), *res;

    if (!(res=var->value->val_str(&str)))
      var->save_result.string_value.str= const_cast<char*>("");
    else
      var->save_result.string_value.str= thd->strmake(res->ptr(), res->length());
    return false;
  }
  bool session_update(THD *thd, set_var *var)
  {
    const char *val= var->save_result.string_value.str;
    if (!var->value)
      DBUG_POP();
    else
      DBUG_SET(val);
    return false;
  }
  bool global_update(THD *thd, set_var *var)
  {
    const char *val= var->save_result.string_value.str;
    DBUG_SET_INITIAL(val);
    return false;
  }
  void session_save_default(THD *thd, set_var *var)
  { }
  void global_save_default(THD *thd, set_var *var)
  {
    char *ptr= (char*)(intptr)option.def_value;
    var->save_result.string_value.str= ptr;
  }
  uchar *session_value_ptr(THD *running_thd, THD *target_thd, LEX_STRING *base)
  {
    char buf[256];
    DBUG_EXPLAIN(buf, sizeof(buf));
    return (uchar*) running_thd->mem_strdup(buf);
  }
  uchar *global_value_ptr(THD *thd, LEX_STRING *base)
  {
    char buf[256];
    DBUG_EXPLAIN_INITIAL(buf, sizeof(buf));
    return (uchar*) thd->mem_strdup(buf);
  }
  bool check_update_type(Item_result type)
  { return type != STRING_RESULT; }
};
#endif

#define KEYCACHE_VAR(X) sys_var::GLOBAL,offsetof(KEY_CACHE, X), sizeof(((KEY_CACHE *)0)->X)
#define keycache_var_ptr(KC, OFF) (((uchar*)(KC))+(OFF))
#define keycache_var(KC, OFF) (*(ulonglong*)keycache_var_ptr(KC, OFF))
typedef bool (*keycache_update_function)(THD *, KEY_CACHE *, ptrdiff_t, ulonglong);

/**
  The class for keycache_* variables. Supports structured names,
  keycache_name.variable_name.

  Class specific constructor arguments:
    everything derived from Sys_var_ulonglong

  Backing store: ulonglong

  @note these variables can be only GLOBAL
*/
class Sys_var_keycache: public Sys_var_ulonglong
{
  keycache_update_function keycache_update;
public:
  Sys_var_keycache(const char *name_arg,
          const char *comment, int flag_args, ptrdiff_t off, size_t size,
          CMD_LINE getopt,
          ulonglong min_val, ulonglong max_val, ulonglong def_val,
          uint block_size, PolyLock *lock,
          enum binlog_status_enum binlog_status_arg,
          on_check_function on_check_func,
          keycache_update_function on_update_func,
          const char *substitute=0)
    : Sys_var_ulonglong(name_arg, comment, flag_args,
                        -1,     /* offset, see base class CTOR */
                        size,
                        getopt, min_val, max_val, def_val,
                        block_size, lock, binlog_status_arg, on_check_func, 0,
                        substitute),
    keycache_update(on_update_func)
  {
    offset= off; /* Remember offset in KEY_CACHE */
    option.var_type|= GET_ASK_ADDR;
    option.value= (uchar**)1; // crash me, please
    keycache_var(dflt_key_cache, off)= def_val;
    DBUG_ASSERT(scope() == GLOBAL);
  }
  bool global_update(THD *thd, set_var *var)
  {
    ulonglong new_value= var->save_result.ulonglong_value;
    LEX_STRING *base_name= &var->base;
    KEY_CACHE *key_cache;

    /* If no basename, assume it's for the key cache named 'default' */
    if (!base_name->length)
      base_name= &default_key_cache_base;

    key_cache= get_key_cache(base_name);

    if (!key_cache)
    {                                           // Key cache didn't exists */
      if (!new_value)                           // Tried to delete cache
        return false;                           // Ok, nothing to do
      if (!(key_cache= create_key_cache(base_name->str, base_name->length)))
        return true;
    }

    /**
      Abort if some other thread is changing the key cache
      @todo This should be changed so that we wait until the previous
      assignment is done and then do the new assign
    */
    if (key_cache->in_init)
      return true;

    return keycache_update(thd, key_cache, offset, new_value);
  }
  uchar *global_value_ptr(THD *thd, LEX_STRING *base)
  {
    KEY_CACHE *key_cache= get_key_cache(base);
    if (!key_cache)
      key_cache= &zero_key_cache;
    return keycache_var_ptr(key_cache, offset);
  }
};

/**
  The class for floating point variables

  Class specific constructor arguments: min, max

  Backing store: double
*/
class Sys_var_double: public sys_var
{
public:
  Sys_var_double(const char *name_arg,
          const char *comment, int flag_args, ptrdiff_t off, size_t size,
          CMD_LINE getopt,
          double min_val, double max_val, double def_val, PolyLock *lock=0,
          enum binlog_status_enum binlog_status_arg=VARIABLE_NOT_IN_BINLOG,
          on_check_function on_check_func=0,
          on_update_function on_update_func=0,
          const char *substitute=0,
          int parse_flag= PARSE_NORMAL)
    : sys_var(&all_sys_vars, name_arg, comment, flag_args, off, getopt.id,
              getopt.arg_type, SHOW_DOUBLE,
              (longlong) getopt_double2ulonglong(def_val),
              lock, binlog_status_arg, on_check_func, on_update_func,
              substitute, parse_flag)
  {
    option.var_type= GET_DOUBLE;
    option.min_value= (longlong) getopt_double2ulonglong(min_val);
    option.max_value= (longlong) getopt_double2ulonglong(max_val);
    global_var(double)= (double)option.def_value;
    DBUG_ASSERT(min_val <= max_val);
    DBUG_ASSERT(min_val <= def_val);
    DBUG_ASSERT(max_val >= def_val);
    DBUG_ASSERT(size == sizeof(double));
  }
  bool do_check(THD *thd, set_var *var)
  {
    my_bool fixed;
    double v= var->value->val_real();
    var->save_result.double_value= getopt_double_limit_value(v, &option, &fixed);

    return throw_bounds_warning(thd, name.str, fixed, v);
  }
  bool session_update(THD *thd, set_var *var)
  {
    session_var(thd, double)= var->save_result.double_value;
    return false;
  }
  bool global_update(THD *thd, set_var *var)
  {
    global_var(double)= var->save_result.double_value;
    return false;
  }
  bool check_update_type(Item_result type)
  {
    return type != INT_RESULT && type != REAL_RESULT && type != DECIMAL_RESULT;
  }
  void session_save_default(THD *thd, set_var *var)
  { var->save_result.double_value= global_var(double); }
  void global_save_default(THD *thd, set_var *var)
  { var->save_result.double_value= getopt_ulonglong2double(option.def_value); }
};

/**
  The class for @test_flags (core_file for now).
  It's derived from Sys_var_mybool.

  Class specific constructor arguments:
    Caller need not pass in a variable as we make up the value on the
    fly, that is, we derive it from the global test_flags bit vector.

  Backing store: my_bool
*/
class Sys_var_test_flag: public Sys_var_mybool
{
private:
  my_bool test_flag_value;
  uint    test_flag_mask;
public:
  Sys_var_test_flag(const char *name_arg, const char *comment, uint mask)
  : Sys_var_mybool(name_arg, comment, READ_ONLY GLOBAL_VAR(test_flag_value),
          NO_CMD_LINE, DEFAULT(FALSE))
  {
    test_flag_mask= mask;
  }
  uchar *global_value_ptr(THD *thd, LEX_STRING *base)
  {
    test_flag_value= ((test_flags & test_flag_mask) > 0);
    return (uchar*) &test_flag_value;
  }
};

/**
  The class for the @max_user_connections.
  It's derived from Sys_var_uint, but non-standard session value
  requires a new class.

  Class specific constructor arguments:
    everything derived from Sys_var_uint

  Backing store: uint
*/
class Sys_var_max_user_conn: public Sys_var_uint
{
public:
  Sys_var_max_user_conn(const char *name_arg,
          const char *comment, int flag_args, ptrdiff_t off, size_t size,
          CMD_LINE getopt,
          uint min_val, uint max_val, uint def_val,
          uint block_size, PolyLock *lock=0,
          enum binlog_status_enum binlog_status_arg=VARIABLE_NOT_IN_BINLOG,
          on_check_function on_check_func=0,
          on_update_function on_update_func=0,
          const char *substitute=0)
    : Sys_var_uint(name_arg, comment, SESSION, off, size, getopt,
              min_val, max_val, def_val, block_size,
              lock, binlog_status_arg, on_check_func, on_update_func,
              substitute)
  { }
  uchar *session_value_ptr(THD *running_thd, THD *target_thd, LEX_STRING *base)
  {
    const USER_CONN *uc= target_thd->get_user_connect();
    if (uc && uc->user_resources.user_conn)
      return (uchar*) &(uc->user_resources.user_conn);
    return global_value_ptr(running_thd, base);
  }
};

// overflow-safe (1 << X)-1
#define MAX_SET(X) ((((1UL << ((X)-1))-1) << 1) | 1)

/**
  The class for flagset variables - a variant of SET that allows in-place
  editing (turning on/off individual bits). String representations looks like
  a "flag=val,flag=val,...". Example: @@optimizer_switch

  Class specific constructor arguments:
    char* values[]    - 0-terminated list of strings of valid values

  Backing store: ulonglong

  @note
  the last value in the values[] array should
  *always* be the string "default".
*/
class Sys_var_flagset: public Sys_var_typelib
{
public:
  Sys_var_flagset(const char *name_arg,
          const char *comment, int flag_args, ptrdiff_t off, size_t size,
          CMD_LINE getopt,
          const char *values[], ulonglong def_val, PolyLock *lock=0,
          enum binlog_status_enum binlog_status_arg=VARIABLE_NOT_IN_BINLOG,
          on_check_function on_check_func=0,
          on_update_function on_update_func=0,
          const char *substitute=0)
    : Sys_var_typelib(name_arg, comment, flag_args, off, getopt,
                      SHOW_CHAR, values, def_val, lock,
                      binlog_status_arg, on_check_func, on_update_func,
                      substitute)
  {
    option.var_type= GET_FLAGSET;
    global_var(ulonglong)= def_val;
    DBUG_ASSERT(typelib.count > 1);
    DBUG_ASSERT(typelib.count <= 65);
    DBUG_ASSERT(def_val < MAX_SET(typelib.count));
    DBUG_ASSERT(strcmp(values[typelib.count-1], "default") == 0);
    DBUG_ASSERT(size == sizeof(ulonglong));
  }
  bool do_check(THD *thd, set_var *var)
  {
    char buff[STRING_BUFFER_USUAL_SIZE];
    String str(buff, sizeof(buff), system_charset_info), *res;
    ulonglong default_value, current_value;
    if (var->type == OPT_GLOBAL)
    {
      default_value= option.def_value;
      current_value= global_var(ulonglong);
    }
    else
    {
      default_value= global_var(ulonglong);
      current_value= session_var(thd, ulonglong);
    }

    if (var->value->result_type() == STRING_RESULT)
    {
      if (!(res=var->value->val_str(&str)))
        return true;
      else
      {
        char *error;
        uint error_len;

        var->save_result.ulonglong_value=
              find_set_from_flags(&typelib,
                                  typelib.count,
                                  current_value,
                                  default_value,
                                  res->ptr(),
                                  static_cast<uint>(res->length()),
                                  &error, &error_len);
        if (error)
        {
          ErrConvString err(error, error_len, res->charset());
          my_error(ER_WRONG_VALUE_FOR_VAR, MYF(0), name.str, err.ptr());
          return true;
        }
      }
    }
    else
    {
      longlong tmp=var->value->val_int();
      if ((tmp < 0 && ! var->value->unsigned_flag)
          || (ulonglong)tmp > MAX_SET(typelib.count))
        return true;
      else
        var->save_result.ulonglong_value= tmp;
    }

    return false;
  }
  bool session_update(THD *thd, set_var *var)
  {
    session_var(thd, ulonglong)= var->save_result.ulonglong_value;
    return false;
  }
  bool global_update(THD *thd, set_var *var)
  {
    global_var(ulonglong)= var->save_result.ulonglong_value;
    return false;
  }
  void session_save_default(THD *thd, set_var *var)
  { var->save_result.ulonglong_value= global_var(ulonglong); }
  void global_save_default(THD *thd, set_var *var)
  { var->save_result.ulonglong_value= option.def_value; }
  uchar *session_value_ptr(THD *running_thd, THD *target_thd, LEX_STRING *base)
  {
    return (uchar*)flagset_to_string(running_thd, 0, session_var(target_thd, ulonglong),
                                     typelib.type_names);
  }
  uchar *global_value_ptr(THD *thd, LEX_STRING *base)
  {
    return (uchar*)flagset_to_string(thd, 0, global_var(ulonglong),
                                     typelib.type_names);
  }
};

/**
  The class for SET variables - variables taking zero or more values
  from the given list. Example: @@sql_mode

  Class specific constructor arguments:
    char* values[]    - 0-terminated list of strings of valid values

  Backing store: ulonglong
*/
class Sys_var_set: public Sys_var_typelib
{
public:
  Sys_var_set(const char *name_arg,
          const char *comment, int flag_args, ptrdiff_t off, size_t size,
          CMD_LINE getopt,
          const char *values[], ulonglong def_val, PolyLock *lock=0,
          enum binlog_status_enum binlog_status_arg=VARIABLE_NOT_IN_BINLOG,
          on_check_function on_check_func=0,
          on_update_function on_update_func=0,
          const char *substitute=0)
    : Sys_var_typelib(name_arg, comment, flag_args, off, getopt,
                      SHOW_CHAR, values, def_val, lock,
                      binlog_status_arg, on_check_func, on_update_func,
                      substitute)
  {
    option.var_type= GET_SET;
    global_var(ulonglong)= def_val;
    DBUG_ASSERT(typelib.count > 0);
    DBUG_ASSERT(typelib.count <= 64);
    DBUG_ASSERT(def_val < MAX_SET(typelib.count));
    DBUG_ASSERT(size == sizeof(ulonglong));
  }
  bool do_check(THD *thd, set_var *var)
  {
    char buff[STRING_BUFFER_USUAL_SIZE];
    String str(buff, sizeof(buff), system_charset_info), *res;

    if (var->value->result_type() == STRING_RESULT)
    {
      if (!(res=var->value->val_str(&str)))
        return true;
      else
      {
        char *error;
        uint error_len;
        bool not_used;

        var->save_result.ulonglong_value=
              find_set(&typelib, res->ptr(),
                       static_cast<uint>(res->length()), NULL,
                       &error, &error_len, &not_used);
        /*
          note, we only issue an error if error_len > 0.
          That is even while empty (zero-length) values are considered
          errors by find_set(), these errors are ignored here
        */
        if (error_len)
        {
          ErrConvString err(error, error_len, res->charset());
          my_error(ER_WRONG_VALUE_FOR_VAR, MYF(0), name.str, err.ptr());
          return true;
        }
      }
    }
    else
    {
      longlong tmp=var->value->val_int();
      if ((tmp < 0 && ! var->value->unsigned_flag)
          || (ulonglong)tmp > MAX_SET(typelib.count))
        return true;
      else
        var->save_result.ulonglong_value= tmp;
    }

    return false;
  }
  bool session_update(THD *thd, set_var *var)
  {
    session_var(thd, ulonglong)= var->save_result.ulonglong_value;
    return false;
  }
  bool global_update(THD *thd, set_var *var)
  {
    global_var(ulonglong)= var->save_result.ulonglong_value;
    return false;
  }
  void session_save_default(THD *thd, set_var *var)
  { var->save_result.ulonglong_value= global_var(ulonglong); }
  void global_save_default(THD *thd, set_var *var)
  { var->save_result.ulonglong_value= option.def_value; }
  uchar *session_value_ptr(THD *running_thd, THD *target_thd, LEX_STRING *base)
  {
    return (uchar*)set_to_string(running_thd, 0, session_var(target_thd, ulonglong),
                                 typelib.type_names);
  }
  uchar *global_value_ptr(THD *thd, LEX_STRING *base)
  {
    return (uchar*)set_to_string(thd, 0, global_var(ulonglong),
                                 typelib.type_names);
  }
};

/**
  The class for variables which value is a plugin.
  Example: @@default_storage_engine

  Class specific constructor arguments:
    int plugin_type_arg (for example MYSQL_STORAGE_ENGINE_PLUGIN)

  Backing store: plugin_ref

  @note
  these variables don't support command-line equivalents, any such
  command-line options should be added manually to my_long_options in mysqld.cc
*/
class Sys_var_plugin: public sys_var
{
  int plugin_type;
public:
  Sys_var_plugin(const char *name_arg,
          const char *comment, int flag_args, ptrdiff_t off, size_t size,
          CMD_LINE getopt,
          int plugin_type_arg, char **def_val, PolyLock *lock=0,
          enum binlog_status_enum binlog_status_arg=VARIABLE_NOT_IN_BINLOG,
          on_check_function on_check_func=0,
          on_update_function on_update_func=0,
          const char *substitute=0,
          int parse_flag= PARSE_NORMAL)
    : sys_var(&all_sys_vars, name_arg, comment, flag_args, off, getopt.id,
              getopt.arg_type, SHOW_CHAR, (intptr)def_val,
              lock, binlog_status_arg, on_check_func, on_update_func,
              substitute, parse_flag),
    plugin_type(plugin_type_arg)
  {
    option.var_type= GET_STR;
    DBUG_ASSERT(size == sizeof(plugin_ref));
    DBUG_ASSERT(getopt.id == -1); // force NO_CMD_LINE
  }
  bool do_check(THD *thd, set_var *var)
  {
    char buff[STRING_BUFFER_USUAL_SIZE];
    String str(buff,sizeof(buff), system_charset_info), *res;

    /* NULLs can't be used as a default storage engine */
    if (!(res=var->value->val_str(&str)))
      return true;

    const LEX_STRING pname= { const_cast<char*>(res->ptr()), res->length() };
    plugin_ref plugin;

    // special code for storage engines (e.g. to handle historical aliases)
    if (plugin_type == MYSQL_STORAGE_ENGINE_PLUGIN)
      plugin= ha_resolve_by_name(thd, &pname, FALSE);
    else
    {
      LEX_CSTRING pname_cstr= { pname.str, pname.length };
      plugin= my_plugin_lock_by_name(thd, pname_cstr, plugin_type);
    }

    if (!plugin)
    {
      // historically different error code
      if (plugin_type == MYSQL_STORAGE_ENGINE_PLUGIN)
      {
        ErrConvString err(res);
        my_error(ER_UNKNOWN_STORAGE_ENGINE, MYF(0), err.ptr());
      }
      return true;
    }
    var->save_result.plugin= plugin;
    return false;
  }
  void do_update(plugin_ref *valptr, plugin_ref newval)
  {
    plugin_ref oldval= *valptr;
    if (oldval != newval)
    {
      *valptr= my_plugin_lock(NULL, &newval);
      plugin_unlock(NULL, oldval);
    }
  }
  bool session_update(THD *thd, set_var *var)
  {
    do_update((plugin_ref*)session_var_ptr(thd),
              var->save_result.plugin);
    return false;
  }
  bool global_update(THD *thd, set_var *var)
  {
    do_update((plugin_ref*)global_var_ptr(),
              var->save_result.plugin);
    return false;
  }
  void session_save_default(THD *thd, set_var *var)
  {
    plugin_ref plugin= global_var(plugin_ref);
    var->save_result.plugin= my_plugin_lock(thd, &plugin);
  }
  void global_save_default(THD *thd, set_var *var)
  {
    LEX_STRING pname;
    char **default_value= reinterpret_cast<char**>(option.def_value);
    pname.str= *default_value;
    pname.length= strlen(pname.str);

    plugin_ref plugin;
    if (plugin_type == MYSQL_STORAGE_ENGINE_PLUGIN)
      plugin= ha_resolve_by_name(thd, &pname, FALSE);
    else
    {
      LEX_CSTRING pname_cstr= {pname.str,pname.length};
      plugin= my_plugin_lock_by_name(thd, pname_cstr, plugin_type);
    }
    DBUG_ASSERT(plugin);

    var->save_result.plugin= my_plugin_lock(thd, &plugin);
  }
  bool check_update_type(Item_result type)
  { return type != STRING_RESULT; }
  uchar *session_value_ptr(THD *running_thd, THD *target_thd, LEX_STRING *base)
  {
    plugin_ref plugin= session_var(target_thd, plugin_ref);
    return (uchar*)(plugin ? running_thd->strmake(plugin_name(plugin)->str,
                                          plugin_name(plugin)->length) : 0);
  }
  uchar *global_value_ptr(THD *thd, LEX_STRING *base)
  {
    plugin_ref plugin= global_var(plugin_ref);
    return (uchar*)(plugin ? thd->strmake(plugin_name(plugin)->str,
                                          plugin_name(plugin)->length) : 0);
  }
};

#if defined(ENABLED_DEBUG_SYNC)
/**
  The class for @@debug_sync session-only variable
*/
class Sys_var_debug_sync :public sys_var
{
public:
  Sys_var_debug_sync(const char *name_arg,
               const char *comment, int flag_args,
               CMD_LINE getopt,
               const char *def_val, PolyLock *lock=0,
               enum binlog_status_enum binlog_status_arg=VARIABLE_NOT_IN_BINLOG,
               on_check_function on_check_func=0,
               on_update_function on_update_func=0,
               const char *substitute=0,
               int parse_flag= PARSE_NORMAL)
    : sys_var(&all_sys_vars, name_arg, comment, flag_args, 0, getopt.id,
              getopt.arg_type, SHOW_CHAR, (intptr)def_val,
              lock, binlog_status_arg, on_check_func, on_update_func,
              substitute, parse_flag)
  {
    DBUG_ASSERT(scope() == ONLY_SESSION);
    option.var_type= GET_NO_ARG;
  }
  bool do_check(THD *thd, set_var *var)
  {
    char buff[STRING_BUFFER_USUAL_SIZE];
    String str(buff, sizeof(buff), system_charset_info), *res;

    if (!(res=var->value->val_str(&str)))
      var->save_result.string_value.str= const_cast<char*>("");
    else
      var->save_result.string_value.str= thd->strmake(res->ptr(), res->length());
    return false;
  }
  bool session_update(THD *thd, set_var *var)
  {
    extern bool debug_sync_update(THD *thd, char *val_str);
    return debug_sync_update(thd, var->save_result.string_value.str);
  }
  bool global_update(THD *thd, set_var *var)
  {
    DBUG_ASSERT(FALSE);
    return true;
  }
  void session_save_default(THD *thd, set_var *var)
  {
    var->save_result.string_value.str= const_cast<char*>("");
    var->save_result.string_value.length= 0;
  }
  void global_save_default(THD *thd, set_var *var)
  {
    DBUG_ASSERT(FALSE);
  }
  uchar *session_value_ptr(THD *running_thd, THD *target_thd, LEX_STRING *base)
  {
    extern uchar *debug_sync_value_ptr(THD *thd);
    return debug_sync_value_ptr(running_thd);
  }
  uchar *global_value_ptr(THD *thd, LEX_STRING *base)
  {
    DBUG_ASSERT(FALSE);
    return 0;
  }
  bool check_update_type(Item_result type)
  { return type != STRING_RESULT; }
};
#endif /* defined(ENABLED_DEBUG_SYNC) */

/**
  The class for bit variables - a variant of boolean that stores the value
  in a bit.

  Class specific constructor arguments:
    ulonglong bitmask_arg - the mask for the bit to set in the ulonglong
                            backing store

  Backing store: ulonglong

  @note
  This class supports the "reverse" semantics, when the value of the bit
  being 0 corresponds to the value of variable being set. To activate it
  use REVERSE(bitmask) instead of simply bitmask in the constructor.

  @note
  variables of this class cannot be set from the command line as
  my_getopt does not support bits.
*/
class Sys_var_bit: public Sys_var_typelib
{
  ulonglong bitmask;
  bool reverse_semantics;
  void set(uchar *ptr, ulonglong value)
  {
    if ((value != 0) ^ reverse_semantics)
      (*(ulonglong *)ptr)|= bitmask;
    else
      (*(ulonglong *)ptr)&= ~bitmask;
  }
public:
  Sys_var_bit(const char *name_arg,
          const char *comment, int flag_args, ptrdiff_t off, size_t size,
          CMD_LINE getopt,
          ulonglong bitmask_arg, my_bool def_val, PolyLock *lock=0,
          enum binlog_status_enum binlog_status_arg=VARIABLE_NOT_IN_BINLOG,
          on_check_function on_check_func=0,
          on_update_function on_update_func=0,
          const char *substitute=0)
    : Sys_var_typelib(name_arg, comment, flag_args, off, getopt,
                      SHOW_MY_BOOL, bool_values, def_val, lock,
                      binlog_status_arg, on_check_func, on_update_func,
                      substitute)
  {
    option.var_type= GET_BOOL;
    reverse_semantics= my_count_bits(bitmask_arg) > 1;
    bitmask= reverse_semantics ? ~bitmask_arg : bitmask_arg;
    set(global_var_ptr(), def_val);
    DBUG_ASSERT(def_val < 2);
    DBUG_ASSERT(getopt.id == -1); // force NO_CMD_LINE
    DBUG_ASSERT(size == sizeof(ulonglong));
  }
  bool session_update(THD *thd, set_var *var)
  {
    set(session_var_ptr(thd), var->save_result.ulonglong_value);
    return false;
  }
  bool global_update(THD *thd, set_var *var)
  {
    set(global_var_ptr(), var->save_result.ulonglong_value);
    return false;
  }
  void session_save_default(THD *thd, set_var *var)
  { var->save_result.ulonglong_value= global_var(ulonglong) & bitmask; }
  void global_save_default(THD *thd, set_var *var)
  { var->save_result.ulonglong_value= option.def_value; }
  uchar *session_value_ptr(THD *running_thd, THD *target_thd, LEX_STRING *base)
  {
    running_thd->sys_var_tmp.my_bool_value=
      static_cast<my_bool>(reverse_semantics ^
                           ((session_var(target_thd, ulonglong) & bitmask) != 0));
    return (uchar*) &running_thd->sys_var_tmp.my_bool_value;
  }
  uchar *global_value_ptr(THD *thd, LEX_STRING *base)
  {
    thd->sys_var_tmp.my_bool_value=
      static_cast<my_bool>(reverse_semantics ^
                           ((global_var(ulonglong) & bitmask) != 0));
    return (uchar*) &thd->sys_var_tmp.my_bool_value;
  }
};

/**
  The class for variables that have a special meaning for a session,
  such as @@timestamp or @@rnd_seed1, their values typically cannot be read
  from SV structure, and a special "read" callback is provided.

  Class specific constructor arguments:
    everything derived from Sys_var_ulonglong
    session_special_read_function read_func_arg

  Backing store: ulonglong

  @note
  These variables are session-only, global or command-line equivalents
  are not supported as they're generally meaningless.
*/
class Sys_var_session_special: public Sys_var_ulonglong
{
  typedef bool (*session_special_update_function)(THD *thd, set_var *var);
  typedef ulonglong (*session_special_read_function)(THD *thd);

  session_special_read_function read_func;
  session_special_update_function update_func;
public:
  Sys_var_session_special(const char *name_arg,
               const char *comment, int flag_args,
               CMD_LINE getopt,
               ulonglong min_val, ulonglong max_val, uint block_size,
               PolyLock *lock, enum binlog_status_enum binlog_status_arg,
               on_check_function on_check_func,
               session_special_update_function update_func_arg,
               session_special_read_function read_func_arg,
               const char *substitute=0)
    : Sys_var_ulonglong(name_arg, comment, flag_args, 0,
              sizeof(ulonglong), getopt, min_val,
              max_val, 0, block_size, lock, binlog_status_arg, on_check_func, 0,
              substitute),
      read_func(read_func_arg), update_func(update_func_arg)
  {
    DBUG_ASSERT(scope() == ONLY_SESSION);
    DBUG_ASSERT(getopt.id == -1); // NO_CMD_LINE, because the offset is fake
  }
  bool session_update(THD *thd, set_var *var)
  { return update_func(thd, var); }
  bool global_update(THD *thd, set_var *var)
  {
    DBUG_ASSERT(FALSE);
    return true;
  }
  void session_save_default(THD *thd, set_var *var)
  { var->value= 0; }
  void global_save_default(THD *thd, set_var *var)
  { DBUG_ASSERT(FALSE); }
  uchar *session_value_ptr(THD *running_thd, THD *target_thd, LEX_STRING *base)
  {
    running_thd->sys_var_tmp.ulonglong_value= read_func(target_thd);
    return (uchar*) &running_thd->sys_var_tmp.ulonglong_value;
  }
  uchar *global_value_ptr(THD *thd, LEX_STRING *base)
  {
    DBUG_ASSERT(FALSE);
    return 0;
  }
};


/**
  Similar to Sys_var_session_special, but with double storage.
*/
class Sys_var_session_special_double: public Sys_var_double
{
  typedef bool (*session_special_update_function)(THD *thd, set_var *var);
  typedef double (*session_special_read_double_function)(THD *thd);

  session_special_read_double_function read_func;
  session_special_update_function update_func;
public:
  Sys_var_session_special_double(const char *name_arg,
               const char *comment, int flag_args,
               CMD_LINE getopt,
               double min_val, double max_val, uint block_size,
               PolyLock *lock, enum binlog_status_enum binlog_status_arg,
               on_check_function on_check_func,
               session_special_update_function update_func_arg,
               session_special_read_double_function read_func_arg,
               const char *substitute=0)
    : Sys_var_double(name_arg, comment, flag_args, 0,
              sizeof(double), getopt,
              min_val, max_val, 0.0,
              lock, binlog_status_arg, on_check_func, 0,
              substitute),
      read_func(read_func_arg), update_func(update_func_arg)
  {
    DBUG_ASSERT(scope() == ONLY_SESSION);
    DBUG_ASSERT(getopt.id == -1); // NO_CMD_LINE, because the offset is fake
  }
  bool session_update(THD *thd, set_var *var)
  { return update_func(thd, var); }
  bool global_update(THD *thd, set_var *var)
  {
    DBUG_ASSERT(FALSE);
    return true;
  }
  void session_save_default(THD *thd, set_var *var)
  { var->value= 0; }
  void global_save_default(THD *thd, set_var *var)
  { DBUG_ASSERT(FALSE); }
  uchar *session_value_ptr(THD *running_thd, THD *target_thd, LEX_STRING *base)
  {
    running_thd->sys_var_tmp.double_value= read_func(target_thd);
    return (uchar *) &running_thd->sys_var_tmp.double_value;
  }
  uchar *global_value_ptr(THD *thd, LEX_STRING *base)
  {
    DBUG_ASSERT(FALSE);
    return 0;
  }
};


/**
  The class for read-only variables that show whether a particular
  feature is supported by the server. Example: have_compression

  Backing store: enum SHOW_COMP_OPTION

  @note
  These variables are necessarily read-only, only global, and have no
  command-line equivalent.
*/
class Sys_var_have: public sys_var
{
public:
  Sys_var_have(const char *name_arg,
               const char *comment, int flag_args, ptrdiff_t off, size_t size,
               CMD_LINE getopt,
               PolyLock *lock=0,
               enum binlog_status_enum binlog_status_arg=VARIABLE_NOT_IN_BINLOG,
               on_check_function on_check_func=0,
               on_update_function on_update_func=0,
               const char *substitute=0,
               int parse_flag= PARSE_NORMAL)
    : sys_var(&all_sys_vars, name_arg, comment, flag_args, off, getopt.id,
              getopt.arg_type, SHOW_CHAR, 0,
              lock, binlog_status_arg, on_check_func, on_update_func,
              substitute, parse_flag)
  {
    DBUG_ASSERT(scope() == GLOBAL);
    DBUG_ASSERT(getopt.id == -1);
    DBUG_ASSERT(lock == 0);
    DBUG_ASSERT(binlog_status_arg == VARIABLE_NOT_IN_BINLOG);
    DBUG_ASSERT(is_readonly());
    DBUG_ASSERT(on_update == 0);
    DBUG_ASSERT(size == sizeof(enum SHOW_COMP_OPTION));
  }
  bool do_check(THD *thd, set_var *var) {
    DBUG_ASSERT(FALSE);
    return true;
  }
  bool session_update(THD *thd, set_var *var)
  {
    DBUG_ASSERT(FALSE);
    return true;
  }
  bool global_update(THD *thd, set_var *var)
  {
    DBUG_ASSERT(FALSE);
    return true;
  }
  void session_save_default(THD *thd, set_var *var) { }
  void global_save_default(THD *thd, set_var *var) { }
  uchar *session_value_ptr(THD *running_thd, THD *target_thd, LEX_STRING *base)
  {
    DBUG_ASSERT(FALSE);
    return 0;
  }
  uchar *global_value_ptr(THD *thd, LEX_STRING *base)
  {
    return (uchar*)show_comp_option_name[global_var(enum SHOW_COMP_OPTION)];
  }
  bool check_update_type(Item_result type) { return false; }
};

/**
  Generic class for variables for storing entities that are internally
  represented as structures, have names, and possibly can be referred to by
  numbers.  Examples: character sets, collations, locales,

  Class specific constructor arguments:
    ptrdiff_t name_offset  - offset of the 'name' field in the structure

  Backing store: void*

  @note
  As every such a structure requires special treatment from my_getopt,
  these variables don't support command-line equivalents, any such
  command-line options should be added manually to my_long_options in mysqld.cc
*/
class Sys_var_struct: public sys_var
{
  ptrdiff_t name_offset; // offset to the 'name' property in the structure
public:
  Sys_var_struct(const char *name_arg,
          const char *comment, int flag_args, ptrdiff_t off, size_t size,
          CMD_LINE getopt,
          ptrdiff_t name_off, void *def_val, PolyLock *lock=0,
          enum binlog_status_enum binlog_status_arg=VARIABLE_NOT_IN_BINLOG,
          on_check_function on_check_func=0,
          on_update_function on_update_func=0,
          const char *substitute=0,
          int parse_flag= PARSE_NORMAL)
    : sys_var(&all_sys_vars, name_arg, comment, flag_args, off, getopt.id,
              getopt.arg_type, SHOW_CHAR, (intptr)def_val,
              lock, binlog_status_arg, on_check_func, on_update_func,
              substitute, parse_flag),
      name_offset(name_off)
  {
    option.var_type= GET_STR;
    /*
      struct variables are special on the command line - often (e.g. for
      charsets) the name cannot be immediately resolved, but only after all
      options (in particular, basedir) are parsed.

      thus all struct command-line options should be added manually
      to my_long_options in mysqld.cc
    */
    DBUG_ASSERT(getopt.id == -1);
    DBUG_ASSERT(size == sizeof(void *));
  }
  bool do_check(THD *thd, set_var *var)
  { return false; }
  bool session_update(THD *thd, set_var *var)
  {
    session_var(thd, const void*)= var->save_result.ptr;
    return false;
  }
  bool global_update(THD *thd, set_var *var)
  {
    global_var(const void*)= var->save_result.ptr;
    return false;
  }
  void session_save_default(THD *thd, set_var *var)
  { var->save_result.ptr= global_var(void*); }
  void global_save_default(THD *thd, set_var *var)
  {
    void **default_value= reinterpret_cast<void**>(option.def_value);
    var->save_result.ptr= *default_value;
  }
  bool check_update_type(Item_result type)
  { return type != INT_RESULT && type != STRING_RESULT; }
  uchar *session_value_ptr(THD *running_thd, THD *target_thd, LEX_STRING *base)
  {
    uchar *ptr= session_var(target_thd, uchar*);
    return ptr ? *(uchar**)(ptr+name_offset) : 0;
  }
  uchar *global_value_ptr(THD *thd, LEX_STRING *base)
  {
    uchar *ptr= global_var(uchar*);
    return ptr ? *(uchar**)(ptr+name_offset) : 0;
  }
};

/**
  The class for variables that store time zones

  Backing store: Time_zone*

  @note
  Time zones cannot be supported directly by my_getopt, thus
  these variables don't support command-line equivalents, any such
  command-line options should be added manually to my_long_options in mysqld.cc
*/
class Sys_var_tz: public sys_var
{
public:
  Sys_var_tz(const char *name_arg,
             const char *comment, int flag_args, ptrdiff_t off, size_t size,
             CMD_LINE getopt,
             Time_zone **def_val, PolyLock *lock=0,
             enum binlog_status_enum binlog_status_arg=VARIABLE_NOT_IN_BINLOG,
             on_check_function on_check_func=0,
             on_update_function on_update_func=0,
             const char *substitute=0,
             int parse_flag= PARSE_NORMAL)
    : sys_var(&all_sys_vars, name_arg, comment, flag_args, off, getopt.id,
              getopt.arg_type, SHOW_CHAR, (intptr)def_val,
              lock, binlog_status_arg, on_check_func, on_update_func,
              substitute, parse_flag)
  {
    DBUG_ASSERT(getopt.id == -1);
    DBUG_ASSERT(size == sizeof(Time_zone *));
  }
  bool do_check(THD *thd, set_var *var)
  {
    char buff[MAX_TIME_ZONE_NAME_LENGTH];
    String str(buff, sizeof(buff), &my_charset_latin1);
    String *res= var->value->val_str(&str);

    if (!res)
      return true;

    if (!(var->save_result.time_zone= my_tz_find(thd, res)))
    {
      ErrConvString err(res);
      my_error(ER_UNKNOWN_TIME_ZONE, MYF(0), err.ptr());
      return true;
    }
    return false;
  }
  bool session_update(THD *thd, set_var *var)
  {
    session_var(thd, Time_zone*)= var->save_result.time_zone;
    return false;
  }
  bool global_update(THD *thd, set_var *var)
  {
    global_var(Time_zone*)= var->save_result.time_zone;
    return false;
  }
  void session_save_default(THD *thd, set_var *var)
  {
    var->save_result.time_zone= global_var(Time_zone*);
  }
  void global_save_default(THD *thd, set_var *var)
  {
    var->save_result.time_zone=
      *(Time_zone**)(intptr)option.def_value;
  }
  uchar *session_value_ptr(THD *running_thd, THD *target_thd, LEX_STRING *base)
  {
    /*
      This is an ugly fix for replication: we don't replicate properly queries
      invoking system variables' values to update tables; but
      CONVERT_TZ(,,@@session.time_zone) is so popular that we make it
      replicable (i.e. we tell the binlog code to store the session
      timezone). If it's the global value which was used we can't replicate
      (binlog code stores session value only).
    */
    target_thd->time_zone_used= 1;
    return (uchar *)(session_var(target_thd, Time_zone*)->get_name()->ptr());
  }
  uchar *global_value_ptr(THD *thd, LEX_STRING *base)
  {
    return (uchar *)(global_var(Time_zone*)->get_name()->ptr());
  }
  bool check_update_type(Item_result type)
  { return type != STRING_RESULT; }
};


/**
  Class representing the 'tx_isolation' system variable. This
  variable can also be indirectly set using 'SET TRANSACTION ISOLATION
  LEVEL'. This variable is deprecated and will be removed in a
  future release. 'transaction_isolation' is used an alternative
  instead.
*/
class Sys_var_tx_isolation: public Sys_var_enum
{
public:
  Sys_var_tx_isolation(const char *name_arg,
          const char *comment, int flag_args, ptrdiff_t off, size_t size,
          CMD_LINE getopt,
          const char *values[], uint def_val, PolyLock *lock,
          enum binlog_status_enum binlog_status_arg,
          on_check_function on_check_func,
          on_update_function on_update_func=0,
          const char *substitute=0)
    :Sys_var_enum(name_arg, comment, flag_args, off, size, getopt,
                  values, def_val, lock, binlog_status_arg, on_check_func,
                  on_update_func, substitute)
  {}
  virtual bool session_update(THD *thd, set_var *var);
};


/**
  Class representing the tx_read_only system variable for setting
  default transaction access mode. This variable is deprecated
  and will be removed in future release. 'transaction_read_only'
  is used as an alternative instead.

  Note that there is a special syntax - SET TRANSACTION READ ONLY
  (or READ WRITE) that sets the access mode for the next transaction
  only.
*/

class Sys_var_tx_read_only: public Sys_var_mybool
{
public:
  Sys_var_tx_read_only(const char *name_arg, const char *comment, int flag_args,
                       ptrdiff_t off, size_t size, CMD_LINE getopt,
                       my_bool def_val, PolyLock *lock,
                       enum binlog_status_enum binlog_status_arg,
                       on_check_function on_check_func,
                       on_update_function on_update_func=0,
                       const char *substitute=0)
    :Sys_var_mybool(name_arg, comment, flag_args, off, size, getopt,
                    def_val, lock, binlog_status_arg, on_check_func,
                    on_update_func, substitute)
  {}
  virtual bool session_update(THD *thd, set_var *var);
};


/**
  Class representing the sql_log_bin system variable for controlling
  whether logging to the binary log is done.
*/

class Sys_var_sql_log_bin: public Sys_var_mybool
{
public:
  Sys_var_sql_log_bin(const char *name_arg, const char *comment, int flag_args,
                      ptrdiff_t off, size_t size, CMD_LINE getopt,
                      my_bool def_val, PolyLock *lock,
                      enum binlog_status_enum binlog_status_arg,
                      on_check_function on_check_func,
                      on_update_function on_update_func)
    :Sys_var_mybool(name_arg, comment, flag_args, off, size, getopt,
                    def_val, lock, binlog_status_arg, on_check_func,
                    on_update_func)
  {}

  uchar *global_value_ptr(THD *thd, LEX_STRING *base)
  {
    /* Reading GLOBAL SQL_LOG_BIN produces a deprecation warning. */
    if (base != NULL)
      push_warning_printf(thd, Sql_condition::SL_WARNING,
                          ER_WARN_DEPRECATED_SYNTAX,
                          ER(ER_WARN_DEPRECATED_SYNTAX),
                          "@@global.sql_log_bin", "the constant 1 "
                          "(since @@global.sql_log_bin is always equal to 1)");

    return Sys_var_mybool::global_value_ptr(thd, base);
  }
};

/**
   A class for @@global.binlog_checksum that has
   a specialized update method.
*/
class Sys_var_enum_binlog_checksum: public Sys_var_enum
{
public:
  Sys_var_enum_binlog_checksum(const char *name_arg,
          const char *comment, int flag_args, ptrdiff_t off, size_t size,
          CMD_LINE getopt,
          const char *values[], uint def_val, PolyLock *lock,
          enum binlog_status_enum binlog_status_arg,
          on_check_function on_check_func=0
          )
    :Sys_var_enum(name_arg, comment, flag_args, off, size, getopt,
                  values, def_val, lock, binlog_status_arg, on_check_func, NULL)
  {}
  virtual bool global_update(THD *thd, set_var *var);
};


/**
  Class for gtid_next.
*/
class Sys_var_gtid_next: public sys_var
{
public:
  Sys_var_gtid_next(const char *name_arg,
          const char *comment, int flag_args, ptrdiff_t off, size_t size,
          CMD_LINE getopt,
          const char *def_val,
          PolyLock *lock= 0,
          enum binlog_status_enum binlog_status_arg=VARIABLE_NOT_IN_BINLOG,
          on_check_function on_check_func=0,
          on_update_function on_update_func=0,
          const char *substitute=0,
          int parse_flag= PARSE_NORMAL)
    : sys_var(&all_sys_vars, name_arg, comment, flag_args, off, getopt.id,
              getopt.arg_type, SHOW_CHAR, (intptr)def_val,
              lock, binlog_status_arg, on_check_func, on_update_func,
              substitute, parse_flag)
  {
    DBUG_ASSERT(size == sizeof(Gtid_specification));
  }
  bool session_update(THD *thd, set_var *var)
  {
    DBUG_ENTER("Sys_var_gtid_next::session_update");
    char buf[Gtid::MAX_TEXT_LENGTH + 1];
    // Get the value
    String str(buf, sizeof(buf), &my_charset_latin1);
    char* res= NULL;
    if (!var->value)
    {
      // set session gtid_next= default
      DBUG_ASSERT(var->save_result.string_value.str);
      DBUG_ASSERT(var->save_result.string_value.length);
      res= var->save_result.string_value.str;
    }
    else if (var->value->val_str(&str))
      res= var->value->val_str(&str)->c_ptr_safe();
    if (!res)
    {
      my_error(ER_WRONG_VALUE_FOR_VAR, MYF(0), name.str, "NULL");
      DBUG_RETURN(true);
    }
    global_sid_lock->rdlock();
    Gtid_specification spec;
    if (spec.parse(global_sid_map, res) != RETURN_STATUS_OK)
    {
      global_sid_lock->unlock();
      DBUG_RETURN(true);
    }

    bool ret= set_gtid_next(thd, spec);
    // set_gtid_next releases global_sid_lock
    DBUG_RETURN(ret);
  }
  bool global_update(THD *thd, set_var *var)
  { DBUG_ASSERT(FALSE); return true; }
  void session_save_default(THD *thd, set_var *var)
  {
    DBUG_ENTER("Sys_var_gtid_next::session_save_default");
    char* ptr= (char*)(intptr)option.def_value;
    var->save_result.string_value.str= ptr;
    var->save_result.string_value.length= ptr ? strlen(ptr) : 0;
    DBUG_VOID_RETURN;
  }
  void global_save_default(THD *thd, set_var *var)
  { DBUG_ASSERT(FALSE); }
  bool do_check(THD *thd, set_var *var)
  { return false; }
  bool check_update_type(Item_result type)
  { return type != STRING_RESULT; }
  uchar *session_value_ptr(THD *running_thd, THD *target_thd, LEX_STRING *base)
  {
    DBUG_ENTER("Sys_var_gtid_next::session_value_ptr");
    char buf[Gtid_specification::MAX_TEXT_LENGTH + 1];
    global_sid_lock->rdlock();
    ((Gtid_specification *)session_var_ptr(target_thd))->
      to_string(global_sid_map, buf);
    global_sid_lock->unlock();
    char *ret= running_thd->mem_strdup(buf);
    DBUG_RETURN((uchar *)ret);
  }
  uchar *global_value_ptr(THD *thd, LEX_STRING *base)
  { DBUG_ASSERT(FALSE); return NULL; }
};

#ifdef HAVE_GTID_NEXT_LIST
/**
  Class for variables that store values of type Gtid_set.

  The back-end storage should be a Gtid_set_or_null, and it should be
  set to null by default.  When the variable is set for the first
  time, the Gtid_set* will be allocated.
*/
class Sys_var_gtid_set: public sys_var
{
public:
  Sys_var_gtid_set(const char *name_arg,
          const char *comment, int flag_args, ptrdiff_t off, size_t size,
          CMD_LINE getopt,
          const char *def_val,
          PolyLock *lock= 0,
          enum binlog_status_enum binlog_status_arg=VARIABLE_NOT_IN_BINLOG,
          on_check_function on_check_func=0,
          on_update_function on_update_func=0,
          const char *substitute=0,
          int parse_flag= PARSE_NORMAL)
    : sys_var(&all_sys_vars, name_arg, comment, flag_args, off, getopt.id,
              getopt.arg_type, SHOW_CHAR, (intptr)def_val,
              lock, binlog_status_arg, on_check_func, on_update_func,
              substitute, parse_flag)
  {
    DBUG_ASSERT(size == sizeof(Gtid_set_or_null));
  }
  bool session_update(THD *thd, set_var *var)
  {
    DBUG_ENTER("Sys_var_gtid_set::session_update");
    Gtid_set_or_null *gsn=
      (Gtid_set_or_null *)session_var_ptr(thd);
    char *value= var->save_result.string_value.str;
    if (value == NULL)
      gsn->set_null();
    else
    {
      Gtid_set *gs= gsn->set_non_null(global_sid_map);
      if (gs == NULL)
      {
        my_error(ER_OUT_OF_RESOURCES, MYF(0)); // allocation failed
        DBUG_RETURN(true);
      }
      /*
        If string begins with '+', add to the existing set, otherwise
        replace existing set.
      */
      while (isspace(*value))
        value++;
      if (*value == '+')
        value++;
      else
        gs->clear();
      // Add specified set of groups to Gtid_set.
      global_sid_lock->rdlock();
      enum_return_status ret= gs->add_gtid_text(value);
      global_sid_lock->unlock();
      if (ret != RETURN_STATUS_OK)
      {
        gsn->set_null();
        DBUG_RETURN(true);
      }
    }
    DBUG_RETURN(false);
  }
  bool global_update(THD *thd, set_var *var)
  { DBUG_ASSERT(FALSE); return true; }
  void session_save_default(THD *thd, set_var *var)
  {
    DBUG_ENTER("Sys_var_gtid_set::session_save_default");
    global_sid_lock->rdlock();
    char *ptr= (char*)(intptr)option.def_value;
    var->save_result.string_value.str= ptr;
    var->save_result.string_value.length= ptr ? strlen(ptr) : 0;
    global_sid_lock->unlock();
    DBUG_VOID_RETURN;
  }
  void global_save_default(THD *thd, set_var *var)
  { DBUG_ASSERT(FALSE); }
  bool do_check(THD *thd, set_var *var)
  {
    DBUG_ENTER("Sys_var_gtid_set::do_check");
    String str;
    String *res= var->value->val_str(&str);
    if (res == NULL)
    {
      var->save_result.string_value.str= NULL;
      DBUG_RETURN(FALSE);
    }
    DBUG_ASSERT(res->ptr() != NULL);
    var->save_result.string_value.str= thd->strmake(res->ptr(), res->length());
    if (var->save_result.string_value.str == NULL)
    {
      my_error(ER_OUT_OF_RESOURCES, MYF(0)); // thd->strmake failed
      DBUG_RETURN(1);
    }
    var->save_result.string_value.length= res->length();
    bool ret= !Gtid_set::is_valid(res->ptr());
    DBUG_RETURN(ret);
  }
  bool check_update_type(Item_result type)
  { return type != STRING_RESULT; }
  uchar *session_value_ptr(THD *running_thd, THD *target_thd, LEX_STRING *base)
  {
    DBUG_ENTER("Sys_var_gtid_set::session_value_ptr");
    Gtid_set_or_null *gsn= (Gtid_set_or_null *)session_var_ptr(target_thd);
    Gtid_set *gs= gsn->get_gtid_set();
    if (gs == NULL)
      DBUG_RETURN(NULL);
    char *buf;
    global_sid_lock->rdlock();
    buf= (char *)running_thd->alloc(gs->get_string_length() + 1);
    if (buf)
      gs->to_string(buf);
    else
      my_error(ER_OUT_OF_RESOURCES, MYF(0)); // thd->alloc failed
    global_sid_lock->unlock();
    DBUG_RETURN((uchar *)buf);
  }
  uchar *global_value_ptr(THD *thd, LEX_STRING *base)
  { DBUG_ASSERT(FALSE); return NULL; }
};
#endif


/**
  Abstract base class for read-only variables (global or session) of
  string type where the value is generated by some function.  This
  needs to be subclassed; the session_value_ptr or global_value_ptr
  function should be overridden.
*/
class Sys_var_charptr_func: public sys_var
{
public:
  Sys_var_charptr_func(const char *name_arg, const char *comment,
                       flag_enum flag_arg)
    : sys_var(&all_sys_vars, name_arg, comment, READ_ONLY flag_arg,
              0/*off*/, NO_CMD_LINE.id, NO_CMD_LINE.arg_type,
              SHOW_CHAR, (intptr)0/*def_val*/,
              NULL/*polylock*/, VARIABLE_NOT_IN_BINLOG,
              NULL/*on_check_func*/, NULL/*on_update_func*/,
              NULL/*substitute*/, PARSE_NORMAL/*parse_flag*/)
  {
    DBUG_ASSERT(flag_arg == sys_var::GLOBAL || flag_arg == sys_var::SESSION ||
                flag_arg == sys_var::ONLY_SESSION);
  }
  bool session_update(THD *thd, set_var *var)
  { DBUG_ASSERT(FALSE); return true; }
  bool global_update(THD *thd, set_var *var)
  { DBUG_ASSERT(FALSE); return true; }
  void session_save_default(THD *thd, set_var *var) { DBUG_ASSERT(FALSE); }
  void global_save_default(THD *thd, set_var *var) { DBUG_ASSERT(FALSE); }
  bool do_check(THD *thd, set_var *var) { DBUG_ASSERT(FALSE); return true; }
  bool check_update_type(Item_result type) { DBUG_ASSERT(FALSE); return true; }
  virtual uchar *session_value_ptr(THD *running_thd, THD *target_thd, LEX_STRING *base)
  { DBUG_ASSERT(FALSE); return NULL; }
  virtual uchar *global_value_ptr(THD *thd, LEX_STRING *base)
  { DBUG_ASSERT(FALSE); return NULL; }
};


/**
  Class for @@session.gtid_executed and @@global.gtid_executed.
*/
class Sys_var_gtid_executed : Sys_var_charptr_func
{
public:
  Sys_var_gtid_executed(const char *name_arg, const char *comment_arg)
    : Sys_var_charptr_func(name_arg, comment_arg, SESSION) {}

  uchar *global_value_ptr(THD *thd, LEX_STRING *base)
  {
    DBUG_ENTER("Sys_var_gtid_executed::global_value_ptr");
    global_sid_lock->wrlock();
    const Gtid_set *gs= gtid_state->get_executed_gtids();
    char *buf= (char *)thd->alloc(gs->get_string_length() + 1);
    if (buf == NULL)
      my_error(ER_OUT_OF_RESOURCES, MYF(0));
    else
      gs->to_string(buf);
    global_sid_lock->unlock();
    DBUG_RETURN((uchar *)buf);
  }

public:
  uchar *session_value_ptr(THD *running_thd, THD *target_thd, LEX_STRING *base)
  {
    DBUG_ENTER("Sys_var_gtid_executed::session_value_ptr");

    if (!running_thd->gtid_executed_warning_issued)
    {
      push_warning_printf(running_thd, Sql_condition::SL_WARNING,
          ER_WARN_DEPRECATED_SYNTAX_NO_REPLACEMENT,
          ER(ER_WARN_DEPRECATED_SYNTAX_NO_REPLACEMENT),
          "@@SESSION.GTID_EXECUTED");
      running_thd->gtid_executed_warning_issued= true;
    }
    if (opt_bin_log &&
       (target_thd == running_thd)) /* Supported for current thread only. */
    {
      target_thd->binlog_setup_trx_data();
      /*
        It is enough to check if the transaction cache is nonempty, we
        do not need to check the statement cache.  The statement cache
        can only be nonempty for single-statement transactions.  Since
        single-statement transactions are flushed to the binary log
        before the next statement gets to execute, there is no chance
        that the value of @@session.gtid_executed is read when the
        statement cache is nonempty.
      */
      if (!target_thd->is_binlog_cache_empty(true))
      {
        /*
          The case sidno == -1 cannot happen since it is not implemented.
          The cases sidno == 0 and sidno == -2 mean that we don't own any
          GTID, so we should return empty string.
        */
        if (target_thd->owned_gtid.sidno > 0)
        {
          uchar *buf= (uchar *)running_thd->alloc(Gtid::MAX_TEXT_LENGTH + 1);
          if (buf == NULL)
            my_error(ER_OUT_OF_RESOURCES, MYF(0));
          else
            target_thd->owned_gtid.to_string(target_thd->owned_sid, (char *)buf);
          DBUG_RETURN(buf);
        }
      }
    }

    uchar *buf= (uchar *)running_thd->alloc(1);
    if (buf == NULL)
      my_error(ER_OUT_OF_RESOURCES, MYF(0));
    else
      buf[0]= 0;
    DBUG_RETURN(buf);
  }
};


/**
  Class for @@session.gtid_purged.
*/
class Sys_var_gtid_purged : public sys_var
{
public:
  Sys_var_gtid_purged(const char *name_arg,
          const char *comment, int flag_args, ptrdiff_t off, size_t size,
          CMD_LINE getopt,
          const char *def_val,
          PolyLock *lock= 0,
          enum binlog_status_enum binlog_status_arg=VARIABLE_NOT_IN_BINLOG,
          on_check_function on_check_func=0,
          on_update_function on_update_func=0,
          const char *substitute=0,
          int parse_flag= PARSE_NORMAL)
    : sys_var(&all_sys_vars, name_arg, comment, flag_args, off, getopt.id,
              getopt.arg_type, SHOW_CHAR, (intptr)def_val,
              lock, binlog_status_arg, on_check_func, on_update_func,
              substitute, parse_flag)
  {}

  bool session_update(THD *thd, set_var *var)
  {
    DBUG_ASSERT(FALSE);
    return true;
  }

  void session_save_default(THD *thd, set_var *var)
  { DBUG_ASSERT(FALSE); }

  bool global_update(THD *thd, set_var *var);

  void global_save_default(THD *thd, set_var *var)
  {
    /* gtid_purged does not have default value */
    my_error(ER_NO_DEFAULT, MYF(0), var->var->name.str);
  }

  bool do_check(THD *thd, set_var *var)
  {
    DBUG_ENTER("Sys_var_gtid_purged::do_check");
    char buf[1024];
    String str(buf, sizeof(buf), system_charset_info);
    String *res= var->value->val_str(&str);
    if (!res)
      DBUG_RETURN(true);
    var->save_result.string_value.str= thd->strmake(res->c_ptr_safe(),
                                                    res->length());
    if (!var->save_result.string_value.str)
    {
      my_error(ER_OUT_OF_RESOURCES, MYF(0)); // thd->strmake failed
      DBUG_RETURN(true);
    }
    var->save_result.string_value.length= res->length();
    bool ret= Gtid_set::is_valid(res->c_ptr_safe()) ? false : true;
    DBUG_PRINT("info", ("ret=%d", ret));
    DBUG_RETURN(ret);
  }

  bool check_update_type(Item_result type)
  { return type != STRING_RESULT; }

  uchar *global_value_ptr(THD *thd, LEX_STRING *base)
  {
    DBUG_ENTER("Sys_var_gtid_purged::global_value_ptr");
    const Gtid_set *gs;
    global_sid_lock->wrlock();
    if (opt_bin_log)
      gs= gtid_state->get_lost_gtids();
    else
      /*
        When binlog is off, report @@GLOBAL.GTID_PURGED from
        executed_gtids, since @@GLOBAL.GTID_PURGED and
        @@GLOBAL.GTID_EXECUTED are always same, so we did not
        save gtid into lost_gtids for every transaction for
        improving performance.
      */
      gs= gtid_state->get_executed_gtids();
    char *buf= (char *)thd->alloc(gs->get_string_length() + 1);
    if (buf == NULL)
      my_error(ER_OUT_OF_RESOURCES, MYF(0));
    else
      gs->to_string(buf);
    global_sid_lock->unlock();
    DBUG_RETURN((uchar *)buf);
  }

  uchar *session_value_ptr(THD *running_thd, THD *target_thd, LEX_STRING *base)
  { DBUG_ASSERT(0); return NULL; }
};


class Sys_var_gtid_owned : Sys_var_charptr_func
{
public:
  Sys_var_gtid_owned(const char *name_arg, const char *comment_arg)
    : Sys_var_charptr_func(name_arg, comment_arg, SESSION) {}

public:
  uchar *session_value_ptr(THD *running_thd, THD *target_thd, LEX_STRING *base)
  {
    DBUG_ENTER("Sys_var_gtid_owned::session_value_ptr");
    char *buf= NULL;
    bool remote= (target_thd != running_thd);

    if (target_thd->owned_gtid.sidno == 0)
      DBUG_RETURN((uchar *)running_thd->mem_strdup(""));
    else if (target_thd->owned_gtid.sidno == THD::OWNED_SIDNO_ANONYMOUS)
    {
      DBUG_ASSERT(gtid_state->get_anonymous_ownership_count() > 0);
      DBUG_RETURN((uchar *)running_thd->mem_strdup("ANONYMOUS"));
    }
    else if (target_thd->owned_gtid.sidno == THD::OWNED_SIDNO_GTID_SET)
    {
#ifdef HAVE_GTID_NEXT_LIST
      buf= (char *)running_thd->alloc(target_thd->owned_gtid_set.get_string_length() + 1);
      if (buf)
      {
        global_sid_lock->rdlock();
        target_thd->owned_gtid_set.to_string(buf);
        global_sid_lock->unlock();
      }
      else
        my_error(ER_OUT_OF_RESOURCES, MYF(0));
#else
     DBUG_ASSERT(0); 
#endif
    }
    else
    {
      buf= (char *)running_thd->alloc(Gtid::MAX_TEXT_LENGTH + 1);
      if (buf)
      {
        /* Take the lock if accessing another session. */
        if (remote)
          global_sid_lock->rdlock();
        running_thd->owned_gtid.to_string(target_thd->owned_sid, buf);
        if (remote)
          global_sid_lock->unlock();
      }
      else
        my_error(ER_OUT_OF_RESOURCES, MYF(0));
    }
    DBUG_RETURN((uchar *)buf);
  }

  uchar *global_value_ptr(THD *thd, LEX_STRING *base)
  {
    DBUG_ENTER("Sys_var_gtid_owned::global_value_ptr");
    const Owned_gtids *owned_gtids= gtid_state->get_owned_gtids();
    global_sid_lock->wrlock();
    char *buf= (char *)thd->alloc(owned_gtids->get_max_string_length());
    if (buf)
      owned_gtids->to_string(buf);
    else
      my_error(ER_OUT_OF_RESOURCES, MYF(0)); // thd->alloc failed
    global_sid_lock->unlock();
    DBUG_RETURN((uchar *)buf);
  }
};

#ifdef HAVE_REPLICATION
class Sys_var_gtid_mode : public Sys_var_enum
{
public:
  Sys_var_gtid_mode(const char *name_arg,
                    const char *comment,
                    int flag_args,
                    ptrdiff_t off,
                    size_t size,
                    CMD_LINE getopt,
                    const char *values[],
                    uint def_val,
                    PolyLock *lock=0,
                    enum binlog_status_enum binlog_status_arg=VARIABLE_NOT_IN_BINLOG,
                    on_check_function on_check_func=0) :
                      Sys_var_enum(name_arg, comment, flag_args, off, size,
                                   getopt, values, def_val, lock, binlog_status_arg,
                                   on_check_func)
  { }

  bool global_update(THD *thd, set_var *var)
  {
    DBUG_ENTER("Sys_var_gtid_mode::global_update");
    bool ret= true;

     /*
      SET GITD_MODE command should ignore 'read-only' and 'super_read_only'
      options so that it can update 'mysql.gtid_executed' replication repository
      table.
     */
    thd->set_skip_readonly_check();

    /*
      Hold lock_log so that:
      - other transactions are not flushed while gtid_mode is changed;
      - gtid_mode is not changed while some other thread is rotating
        the binlog.

      Hold channel_map lock so that:
      - gtid_mode is not changed during the execution of some
        replication command; particularly CHANGE MASTER. CHANGE MASTER
        checks if GTID_MODE is compatible with AUTO_POSITION, and
        later it actually updates the in-memory structure for
        AUTO_POSITION.  If gtid_mode was changed between these calls,
        auto_position could be set incompatible with gtid_mode.

      Hold global_sid_lock.wrlock so that:
      - other transactions cannot acquire ownership of any gtid.

      Hold gtid_mode_lock so that all places that don't want to hold
      any of the other locks, but want to read gtid_mode, don't need
      to take the other locks.
    */
    gtid_mode_lock->wrlock();
    channel_map.wrlock();
    mysql_mutex_lock(mysql_bin_log.get_log_lock());
    global_sid_lock->wrlock();
    int lock_count= 4;

    enum_gtid_mode new_gtid_mode=
      (enum_gtid_mode)var->save_result.ulonglong_value;
    enum_gtid_mode old_gtid_mode= get_gtid_mode(GTID_MODE_LOCK_SID);
    DBUG_ASSERT(new_gtid_mode <= GTID_MODE_ON);

    DBUG_PRINT("info", ("old_gtid_mode=%d new_gtid_mode=%d",
                        old_gtid_mode, new_gtid_mode));

    if (new_gtid_mode == old_gtid_mode)
      goto end;

    // Can only change one step at a time.
    if (abs((int)new_gtid_mode - (int)old_gtid_mode) > 1)
    {
      my_error(ER_GTID_MODE_CAN_ONLY_CHANGE_ONE_STEP_AT_A_TIME, MYF(0));
      goto err;
    }

    // Not allowed with slave_sql_skip_counter
    DBUG_PRINT("info", ("sql_slave_skip_counter=%d", sql_slave_skip_counter));
    if (new_gtid_mode == GTID_MODE_ON && sql_slave_skip_counter > 0)
    {
      my_error(ER_CANT_SET_GTID_MODE, MYF(0), "ON",
               "@@GLOBAL.SQL_SLAVE_SKIP_COUNTER is greater than zero");
      goto err;
    }

    // Cannot set OFF when some channel uses AUTO_POSITION.
    if (new_gtid_mode == GTID_MODE_OFF)
    {
      for (mi_map::iterator it= channel_map.begin(); it!= channel_map.end(); it++)
      {
        Master_info *mi= it->second;
        DBUG_PRINT("info", ("auto_position for channel '%s' is %d",
                            mi->get_channel(), mi->is_auto_position()));
        if (mi != NULL && mi->is_auto_position())
        {
<<<<<<< HEAD
          char buf[600];
=======
          char buf[1024];
>>>>>>> 8cc757da
          sprintf(buf, "replication channel '%.192s' is configured "
                  "in AUTO_POSITION mode. Execute "
                  "CHANGE MASTER TO MASTER_AUTO_POSITION = 0 "
                  "FOR CHANNEL '%.192s' before you set "
                  "@@GLOBAL.GTID_MODE = OFF.",
                  mi->get_channel(), mi->get_channel());
          my_error(ER_CANT_SET_GTID_MODE, MYF(0), "OFF", buf);
          goto err;
        }
      }
    }

    // Can't set GTID_MODE != ON when group replication is enabled.
    if (is_group_replication_running())
    {
      DBUG_ASSERT(old_gtid_mode == GTID_MODE_ON);
      DBUG_ASSERT(new_gtid_mode == GTID_MODE_ON_PERMISSIVE);
      my_error(ER_CANT_SET_GTID_MODE, MYF(0),
               get_gtid_mode_string(new_gtid_mode),
               "group replication requires @@GLOBAL.GTID_MODE=ON");
      goto err;
    }

    // Compatible with ongoing transactions.
    DBUG_PRINT("info", ("anonymous_ownership_count=%d owned_gtids->is_empty=%d",
                        gtid_state->get_anonymous_ownership_count(),
                        gtid_state->get_owned_gtids()->is_empty()));
    gtid_state->get_owned_gtids()->dbug_print("global owned_gtids");
    if (new_gtid_mode == GTID_MODE_ON &&
        gtid_state->get_anonymous_ownership_count() > 0)
    {
      my_error(ER_CANT_SET_GTID_MODE, MYF(0), "ON",
               "there are ongoing, anonymous transactions. Before "
               "setting @@GLOBAL.GTID_MODE = ON, wait until "
               "SHOW STATUS LIKE 'ANONYMOUS_TRANSACTION_COUNT' "
               "shows zero on all servers. Then wait for all "
               "existing, anonymous transactions to replicate to "
               "all slaves, and then execute "
               "SET @@GLOBAL.GTID_MODE = ON on all servers. "
               "See the Manual for details");
      goto err;
    }

    if (new_gtid_mode == GTID_MODE_OFF &&
        !gtid_state->get_owned_gtids()->is_empty())
    {
      my_error(ER_CANT_SET_GTID_MODE, MYF(0), "OFF",
               "there are ongoing transactions that have a GTID. "
               "Before you set @@GLOBAL.GTID_MODE = OFF, wait "
               "until SELECT @@GLOBAL.GTID_OWNED is empty on all "
               "servers. Then wait for all GTID-transactions to "
               "replicate to all servers, and then execute "
               "SET @@GLOBAL.GTID_MODE = OFF on all servers. "
               "See the Manual for details");
      goto err;
    }

    // Compatible with ongoing GTID-violating transactions
    DBUG_PRINT("info", ("automatic_gtid_violating_transaction_count=%d",
                        gtid_state->get_automatic_gtid_violating_transaction_count()));
    if (new_gtid_mode >= GTID_MODE_ON_PERMISSIVE &&
        gtid_state->get_automatic_gtid_violating_transaction_count() > 0)
    {
      my_error(ER_CANT_SET_GTID_MODE, MYF(0), "ON_PERMISSIVE",
               "there are ongoing transactions that use "
               "GTID_NEXT = 'AUTOMATIC', which violate GTID "
               "consistency. Adjust your workload to be "
               "GTID-consistent before setting "
               "@@GLOBAL.GTID_MODE = ON_PERMISSIVE. "
               "See the Manual for "
               "@@GLOBAL.ENFORCE_GTID_CONSISTENCY for details");
      goto err;
    }

    // Compatible with ENFORCE_GTID_CONSISTENCY.
    if (new_gtid_mode == GTID_MODE_ON &&
        get_gtid_consistency_mode() != GTID_CONSISTENCY_MODE_ON)
    {
      my_error(ER_CANT_SET_GTID_MODE, MYF(0), "ON",
               "ENFORCE_GTID_CONSISTENCY is not ON");
      goto err;
    }

    // Can't set GTID_MODE=OFF with ongoing calls to
    // WAIT_FOR_EXECUTED_GTID_SET or
    // WAIT_UNTIL_SQL_THREAD_AFTER_GTIDS.
    DBUG_PRINT("info", ("gtid_wait_count=%d", gtid_state->get_gtid_wait_count() > 0));
    if (new_gtid_mode == GTID_MODE_OFF &&
        gtid_state->get_gtid_wait_count() > 0)
    {
      my_error(ER_CANT_SET_GTID_MODE, MYF(0), "OFF",
               "there are ongoing calls to "
               "WAIT_FOR_EXECUTED_GTID_SET or "
               "WAIT_UNTIL_SQL_THREAD_AFTER_GTIDS. Before you set "
               "@@GLOBAL.GTID_MODE = OFF, ensure that no other "
               "client is waiting for GTID-transactions to be "
               "committed");
      goto err;
    }

    // Update the mode
    global_var(ulong)= new_gtid_mode;
    global_sid_lock->unlock();
    lock_count= 3;

    // Generate note in log
    sql_print_information("Changed GTID_MODE from %s to %s.",
                          gtid_mode_names[old_gtid_mode],
                          gtid_mode_names[new_gtid_mode]);

    // Rotate
    {
      bool dont_care= false;
      if (mysql_bin_log.rotate(true, &dont_care))
        goto err;
    }

end:
    ret= false;
err:
    DBUG_ASSERT(lock_count >= 0);
    DBUG_ASSERT(lock_count <= 4);
    if (lock_count == 4)
      global_sid_lock->unlock();
    mysql_mutex_unlock(mysql_bin_log.get_log_lock());
    channel_map.unlock();
    gtid_mode_lock->unlock();
    DBUG_RETURN(ret);
  }
};

#endif /* HAVE_REPLICATION */


class Sys_var_enforce_gtid_consistency : public Sys_var_multi_enum
{
public:
  Sys_var_enforce_gtid_consistency(
    const char *name_arg,
    const char *comment,
    int flag_args,
    ptrdiff_t off,
    size_t size,
    CMD_LINE getopt,
    const ALIAS aliases[],
    const uint value_count,
    uint def_val,
    uint command_line_no_value,
    PolyLock *lock=0,
    enum binlog_status_enum binlog_status_arg=VARIABLE_NOT_IN_BINLOG,
    on_check_function on_check_func=0) :
  Sys_var_multi_enum(name_arg, comment, flag_args, off, size, getopt,
               aliases, value_count, def_val, command_line_no_value,
               lock, binlog_status_arg, on_check_func)
  { }

  bool global_update(THD *thd, set_var *var)
  {
    DBUG_ENTER("Sys_var_enforce_gtid_consistency::global_update");
    bool ret= true;

    /*
      Hold global_sid_lock.wrlock so that other transactions cannot
      acquire ownership of any gtid.
    */
    global_sid_lock->wrlock();

    DBUG_PRINT("info", ("var->save_result.ulonglong_value=%llu",
                        var->save_result.ulonglong_value));
    enum_gtid_consistency_mode new_mode=
      (enum_gtid_consistency_mode)var->save_result.ulonglong_value;
    enum_gtid_consistency_mode old_mode= get_gtid_consistency_mode();
    enum_gtid_mode gtid_mode= get_gtid_mode(GTID_MODE_LOCK_SID);

    DBUG_ASSERT(new_mode <= GTID_CONSISTENCY_MODE_WARN);

    DBUG_PRINT("info", ("old enforce_gtid_consistency=%d "
                        "new enforce_gtid_consistency=%d "
                        "gtid_mode=%d ",
                        old_mode, new_mode, gtid_mode));

    if (new_mode == old_mode)
      goto end;

    // Can't turn off GTID-consistency when GTID_MODE=ON.
    if (new_mode != GTID_CONSISTENCY_MODE_ON && gtid_mode == GTID_MODE_ON)
    {
      my_error(ER_GTID_MODE_ON_REQUIRES_ENFORCE_GTID_CONSISTENCY_ON, MYF(0));
      goto err;
    }
    // If there are ongoing GTID-violating transactions, and we are
    // moving from OFF->ON, WARN->ON, or OFF->WARN, generate warning
    // or error accordingly.
    if (new_mode == GTID_CONSISTENCY_MODE_ON ||
        (old_mode == GTID_CONSISTENCY_MODE_OFF &&
         new_mode == GTID_CONSISTENCY_MODE_WARN))
    {
      DBUG_PRINT("info",
                 ("automatic_gtid_violating_transaction_count=%d "
                  "anonymous_gtid_violating_transaction_count=%d",
                  gtid_state->get_automatic_gtid_violating_transaction_count(),
                  gtid_state->get_anonymous_gtid_violating_transaction_count()));
      if (gtid_state->get_automatic_gtid_violating_transaction_count() > 0 ||
          gtid_state->get_anonymous_gtid_violating_transaction_count() > 0)
      {
        if (new_mode == GTID_CONSISTENCY_MODE_ON)
        {
          my_error(ER_CANT_SET_ENFORCE_GTID_CONSISTENCY_ON_WITH_ONGOING_GTID_VIOLATING_TRANSACTIONS, MYF(0));
          goto err;
        }
        else
        {
          push_warning_printf(thd, Sql_condition::SL_WARNING,
                              ER_SET_ENFORCE_GTID_CONSISTENCY_WARN_WITH_ONGOING_GTID_VIOLATING_TRANSACTIONS,
                              "%s", ER(ER_SET_ENFORCE_GTID_CONSISTENCY_WARN_WITH_ONGOING_GTID_VIOLATING_TRANSACTIONS));
        }
      }
    }

    // Update the mode
    global_var(ulong)= new_mode;

    // Generate note in log
    sql_print_information("Changed ENFORCE_GTID_CONSISTENCY from %s to %s.",
                          get_gtid_consistency_mode_string(old_mode),
                          get_gtid_consistency_mode_string(new_mode));

end:
    ret= false;
err:
    global_sid_lock->unlock();
    DBUG_RETURN(ret);
  }
};

#endif /* SYS_VARS_H_INCLUDED */
<|MERGE_RESOLUTION|>--- conflicted
+++ resolved
@@ -2774,11 +2774,7 @@
                             mi->get_channel(), mi->is_auto_position()));
         if (mi != NULL && mi->is_auto_position())
         {
-<<<<<<< HEAD
-          char buf[600];
-=======
           char buf[1024];
->>>>>>> 8cc757da
           sprintf(buf, "replication channel '%.192s' is configured "
                   "in AUTO_POSITION mode. Execute "
                   "CHANGE MASTER TO MASTER_AUTO_POSITION = 0 "
