--- conflicted
+++ resolved
@@ -122,14 +122,10 @@
 
   if (dh != NULL)
   {
-<<<<<<< HEAD
-    dh->p=BN_bin2bn(dh2048_p,sizeof(dh2048_p),NULL);
-    dh->g=BN_bin2bn(dh2048_g,sizeof(dh2048_g),NULL);
-=======
 #if OPENSSL_VERSION_NUMBER >= 0x10100005L
     BIGNUM *p, *g;
-    p = BN_bin2bn(dh512_p, sizeof(dh512_p), NULL);
-    g = BN_bin2bn(dh512_g, sizeof(dh512_g), NULL);
+    p = BN_bin2bn(dh2048_p, sizeof(dh2048_p), NULL);
+    g = BN_bin2bn(dh2048_g, sizeof(dh2048_g), NULL);
     if (p == NULL || g == NULL || !DH_set0_pqg(dh, p, NULL, g))
     {
       DH_free(dh);
@@ -138,9 +134,8 @@
       dh=0;
     }
 #else
-    dh->p=BN_bin2bn(dh512_p,sizeof(dh512_p),NULL);
-    dh->g=BN_bin2bn(dh512_g,sizeof(dh512_g),NULL);
->>>>>>> 8853f2dd
+    dh->p=BN_bin2bn(dh2048_p,sizeof(dh2048_p),NULL);
+    dh->g=BN_bin2bn(dh2048_g,sizeof(dh2048_g),NULL);
     if (! dh->p || ! dh->g)
     {
       DH_free(dh);
