--- conflicted
+++ resolved
@@ -147,16 +147,11 @@
 
     # Clean up build dir
     rm -rf "percona-xtrabackup-$XTRABACKUP_VERSION"
-<<<<<<< HEAD
-
-) || false
-=======
     
     exit $exit_value
     
 )
 exit_value=$?
->>>>>>> 1d57c7a3
 
 # Clean up
 rm -rf "$WORKDIR_ABS/$BASEINSTALLDIR"
