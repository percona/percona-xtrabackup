--- conflicted
+++ resolved
@@ -15,29 +15,16 @@
 
 # Set the build type and resolve synonyms
 case "$1" in
-<<<<<<< HEAD
-=======
-"5.0" | "innodb50" | "5.1" )
-        type="innodb51_builtin"
-        ;;
->>>>>>> 5c9d21a7
 "plugin" )
         type="innodb51"
         ;;
 "5.5" )
         type="innodb55"
         ;;
-<<<<<<< HEAD
-"5.6" )
-        type="innodb56"
-        ;;
-"xtradb" )
-=======
 "5.6" | "xtradb56" | "mariadb100" )
         type="innodb56"
         ;;
 "xtradb" | "mariadb51" | "mariadb52" | "mariadb53" )
->>>>>>> 5c9d21a7
         type="xtradb51"
         ;;
 "galera55" | "mariadb55" )
@@ -60,11 +47,7 @@
     CFLAGS="$CFLAGS -g -O0 $innodb_extra_debug -DSAFE_MUTEX -DSAFEMALLOC"
     CXXFLAGS="$CXXFLAGS -g -O0 $innodb_extra_debug -DSAFE_MUTEX -DSAFEMALLOC"
     extra_config_51="--with-debug=full"
-<<<<<<< HEAD
     extra_config_55plus="-DWITH_DEBUG=ON -DMYSQL_MAINTAINER_MODE=OFF"
-=======
-    extra_config_55plus="-DWITH_DEBUG=ON"
->>>>>>> 5c9d21a7
 else
     CFLAGS="$CFLAGS -g -O3"
     CXXFLAGS="$CXXFLAGS -g -O3"
@@ -72,19 +55,17 @@
     extra_config_55plus=
 fi
 
-<<<<<<< HEAD
+if [ "$type" = "innodb51_builtin" ]
+then
+    # include/*.ic in pre-5.1-plugin InnoDB do not compile well in C++.
+    CXXFLAGS="$CXXFLAGS -fpermissive"
+fi
+
 xtrabackup_include_dir="$top_dir/src"
 CFLAGS="$CFLAGS -I$xtrabackup_include_dir"
 CXXFLAGS="$CXXFLAGS -I$xtrabackup_include_dir"
 
 export CFLAGS CXXFLAGS
-=======
-if [ "$type" = "innodb51_builtin" ]
-then
-    # include/*.ic in pre-5.1-plugin InnoDB do not compile well in C++.
-    export CXXFLAGS="$CXXFLAGS -fpermissive"
-fi
->>>>>>> 5c9d21a7
 
 MAKE_CMD=make
 if gmake --version > /dev/null 2>&1
@@ -101,12 +82,8 @@
     echo "where CODEBASE can be one of the following values or aliases:"
     echo "  innodb51         | plugin                build agsinst InnoDB plugin in MySQL 5.1"
     echo "  innodb55         | 5.5                   build against InnoDB in MySQL 5.5"
-<<<<<<< HEAD
-    echo "  innodb56         | 5.6                   build against InnoDB in MySQL 5.6"
-=======
     echo "  innodb56         | 5.6,xtradb56,         build against InnoDB in MySQL 5.6"
     echo "                   | mariadb100"
->>>>>>> 5c9d21a7
     echo "  xtradb51         | xtradb,mariadb51      build against Percona Server with XtraDB 5.1"
     echo "                   | mariadb52,mariadb53"
     echo "  xtradb55         | galera55,mariadb55    build against Percona Server with XtraDB 5.5"
@@ -251,24 +228,6 @@
 fi
 
 case "$type" in
-<<<<<<< HEAD
-=======
-"innodb51_builtin" )
-	mysql_version=$MYSQL_51_VERSION
-	server_patch=innodb51_builtin.patch
-	innodb_name=innobase
-	xtrabackup_target=5.1
-	configure_cmd="./configure --enable-local-infile \
-	    --enable-thread-safe-client \
-	    --with-plugins=innobase \
-	    --with-zlib-dir=bundled \
-	    --enable-shared \
-	    --with-extra-charsets=all $extra_config_51"
-
-	build_all $type
-	;;
-
->>>>>>> 5c9d21a7
 "innodb51")
        mysql_version=$MYSQL_51_VERSION
        server_patch=innodb51.patch
@@ -300,11 +259,7 @@
 	build_all $type
 	;;
 
-<<<<<<< HEAD
-"innodb56")
-=======
 "innodb56" )
->>>>>>> 5c9d21a7
         mysql_version=$MYSQL_56_VERSION
         server_patch=innodb56.patch
         innodb_name=innobase
@@ -317,11 +272,7 @@
         build_all $type
         ;;
 
-<<<<<<< HEAD
-"xtradb51" | "mariadb51" | "mariadb52" | "mariadb53")
-=======
 "xtradb51" )
->>>>>>> 5c9d21a7
 	server_dir=$top_dir/Percona-Server
 	branch_dir=percona-server-5.1-xtrabackup
 	innodb_dir=$server_dir/storage/innodb_plugin
