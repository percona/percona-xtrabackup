#!/usr/bin/env bash

set -e

MYSQL_51_VERSION=5.1.59
MYSQL_55_VERSION=5.5.17
PS_51_VERSION=5.1.59-13.0
PS_55_VERSION=5.5.16-22.0

AUTO_DOWNLOAD=${AUTO_DOWNLOAD:-no}
MASTER_SITE="http://s3.amazonaws.com/percona.com/downloads/community"

# Percona Server 5.5 does not build with -Werror, so ignore DEBUG for now
if [ -n "$DEBUG" -a "$1" != "galera55" -a "$1" != "xtradb55" -a "$1" != "xtradb51" -a "$1" != "xtradb" ]
then
    # InnoDB extra debug flags
    innodb_extra_debug="-DUNIV_DEBUG -DUNIV_SYNC_DEBUG -DUNIV_MEM_DEBUG \
-DUNIV_DEBUG_THREAD_CREATION -DUNIV_DEBUG_LOCK_VALIDATE -DUNIV_DEBUG_PRINT \
-DUNIV_DEBUG_FILE_ACCESS -DUNIV_SEARCH_DEBUG -DUNIV_LOG_LSN_DEBUG \
-DUNIV_ZIP_DEBUG -DUNIV_AHI_DEBUG -DUNIV_SQL_DEBUG -DUNIV_AIO_DEBUG \
-DUNIV_LRU_DEBUG -DUNIV_BUF_DEBUG -DUNIV_HASH_DEBUG -DUNIV_LIST_DEBUG -DUNIV_IBUF_DEBUG"
    export CFLAGS="$CFLAGS -g -O0 $innodb_extra_debug -DSAFE_MUTEX -DSAFEMALLOC"
    export CXXFLAGS="$CXXFLAGS -g -O0 $innodb_extra_debug -DSAFE_MUTEX -DSAFEMALLOC"
    extra_config_51="--with-debug=full"
    extra_config_55="-DWITH_DEBUG=ON"
else
    export CFLAGS="$CFLAGS -g -O3"
    export CXXFLAGS="$CXXFLAGS -g -O3"
    extra_config_51=
    extra_config_55=
fi

MAKE_CMD=make
if gmake --version > /dev/null 2>&1
then
	MAKE_CMD=gmake
fi
MAKE_CMD="$MAKE_CMD -j6"

function usage()
{
    echo "Build an xtrabackup binary against the specified InnoDB flavor."
    echo
    echo "Usage: `basename $0` CODEBASE"
    echo "where CODEBASE can be one of the following values or aliases:"
<<<<<<< HEAD
    echo "  innodb51         | plugin	build agsinst InnoDB plugin in MySQL 5.1"
=======
    echo "  innodb50         | 5.0      build against innodb 5.1 builtin, but should be compatible with MySQL 5.0"
    echo "  innodb51_builtin | 5.1	build against built-in InnoDB in MySQL 5.1"
    echo "  innodb51         | plugin	build against InnoDB plugin in MySQL 5.1"
>>>>>>> 0537f928
    echo "  innodb55         | 5.5	build against InnoDB in MySQL 5.5"
    echo "  xtradb51         | xtradb   build against Percona Server with XtraDB 5.1"
    echo "  xtradb55         | xtradb55 build against Percona Server with XtraDB 5.5"
    exit -1
}

################################################################################
# Download files specified as arguments from $MASTER_SITE if $AUTO_DOWNLOAD is
# "yes". Otherwise print an error message and exit.
################################################################################
function auto_download()
{
    for i in $*
    do
	if ! test -f $i
	then
	    if [ "$AUTO_DOWNLOAD" = "yes" ]
	    then
		wget "$MASTER_SITE"/$i
	    else
		echo "Put $i in $top_dir or set environment variable \
AUTO_DOWNLOAD to \"yes\""
		exit -1
	    fi
	fi
    done
}

################################################################################
# Unpack the tarball specified as the first argument and apply the patch
# specified as the second argument to the resulting directory.
################################################################################
function unpack_and_patch()
{
    tar xzf $top_dir/$1
    cd `basename "$1" ".tar.gz"`
    patch -p1 < $top_dir/patches/$2
    cd ..
}

################################################################################
# Invoke 'make' in the specified directoies
################################################################################
function make_dirs()
{
    for d in $*
    do
	$MAKE_CMD -C $d
    done
}

function build_server()
{
    echo "Configuring the server"
    cd $server_dir
    BUILD/autorun.sh
    eval $configure_cmd

    echo "Building the server"
    make_dirs include zlib strings mysys dbug extra
    make_dirs $innodb_dir
    cd $top_dir
}

function build_libarchive()
{
	echo "Building libarchive"
	cd $top_dir/src/libarchive
	
	cmake  . \
	    -DENABLE_CPIO=OFF \
	    -DENABLE_OPENSSL=OFF \
	    -DENABLE_TAR=OFF \
	    -DENABLE_TEST=OFF
	$MAKE_CMD || exit -1
}

function build_xtrabackup()
{
    build_libarchive
    echo "Building XtraBackup"

    # Read XTRABACKUP_VERSION from the VERSION file
    . $top_dir/VERSION

    cd $top_dir/src
    if [ "`uname -s`" = "Linux" ]
    then
	export LIBS="$LIBS -lrt"
    fi
    $MAKE_CMD MYSQL_ROOT_DIR=$server_dir clean
    $MAKE_CMD MYSQL_ROOT_DIR=$server_dir XTRABACKUP_VERSION=$XTRABACKUP_VERSION $xtrabackup_target
    cd $top_dir
}


################################################################################
# Do all steps to build the server, xtrabackup and xbstream
# Expects the following variables to be set before calling:
#   mysql_version	version string (e.g. "5.1.53")
#   server_patch	name of the patch to apply to server source before
#                       building (e.g. "xtradb51.patch")
#   innodb_name		either "innobase" or "innodb_plugin"
#   configure_cmd	server configure command
#   xtrabackup_target	'make' target to build in the xtrabackup build directory
#
################################################################################
function build_all()
{
    local mysql_version_short=${mysql_version:0:3}
    server_dir=$top_dir/mysql-$mysql_version_short
    server_tarball=mysql-$mysql_version.tar.gz
    innodb_dir=$server_dir/storage/$innodb_name

    echo "Downloading sources"
    auto_download $server_tarball

    test -d $server_dir && rm -r $server_dir

    echo "Preparing sources"
    unpack_and_patch $server_tarball $server_patch
    mv $top_dir/mysql-$mysql_version $server_dir

    build_server

    build_xtrabackup
}

if ! test -f src/xtrabackup.c
then
	echo "`basename $0` must be run from the directory with XtraBackup sources"
	usage
fi

type=$1
top_dir=`pwd`


case "$type" in
"innodb51" | "plugin")
       mysql_version=$MYSQL_51_VERSION
       server_patch=innodb51.patch
       innodb_name=innodb_plugin
       xtrabackup_target=plugin
       configure_cmd="./configure --enable-local-infile \
           --enable-thread-safe-client \
           --with-plugins=innodb_plugin \
           --with-zlib-dir=bundled \
           --enable-shared \
           --with-extra-charsets=all $extra_config_51"

       build_all
       ;;
"innodb55" | "5.5")
	mysql_version=$MYSQL_55_VERSION
	server_patch=innodb55.patch
	innodb_name=innobase
	xtrabackup_target=5.5
	# We need to build with partitioning due to MySQL bug #58632
	configure_cmd="cmake . \
		-DENABLED_LOCAL_INFILE=ON \
		-DWITH_INNOBASE_STORAGE_ENGINE=ON \
		-DWITH_PARTITION_STORAGE_ENGINE=ON \
		-DWITH_ZLIB=bundled \
		-DWITH_EXTRA_CHARSETS=all \
		-DENABLE_DTRACE=OFF $extra_config_55"

	build_all
	;;

"xtradb51" | "xtradb")
	server_dir=$top_dir/Percona-Server
	branch_dir=percona-server-5.1-xtrabackup
	innodb_dir=$server_dir/storage/innodb_plugin
	xtrabackup_target=xtradb
	configure_cmd="./configure --enable-local-infile \
	    --enable-thread-safe-client \
	    --with-plugins=innodb_plugin \
	    --with-zlib-dir=bundled \
	    --enable-shared \
	    --with-extra-charsets=all $extra_config_51"
	if [ "`uname -s`" = "Linux" ]
	then
		configure_cmd="LIBS=-lrt $configure_cmd"
	fi


	echo "Downloading sources"
	
	# Get Percona Server
	if [ -d $branch_dir ]
	then
	    rm -rf $branch_dir
	fi
        if [ -d $branch_dir ]
        then
	    cd $branch_dir
	    (bzr upgrade || true)
	    bzr clean-tree --force --ignored
	    bzr revert
	    bzr pull --overwrite
	else
	    bzr branch -r tag:Percona-Server-$PS_51_VERSION \
		lp:percona-server/5.1 $branch_dir
	    cd $branch_dir
	fi

	$MAKE_CMD main
	cd $top_dir
	rm -rf $server_dir
	ln -s $branch_dir/Percona-Server $server_dir

	# Patch Percona Server
	cd $server_dir
	patch -p1 < $top_dir/patches/xtradb51.patch

	build_server

	build_xtrabackup

	;;
"xtradb55"|"galera55")
	server_dir=$top_dir/Percona-Server-5.5
	branch_dir=percona-server-5.5-xtrabackup
	innodb_dir=$server_dir/storage/innobase
	xtrabackup_target=xtradb55
	# We need to build with partitioning due to MySQL bug #58632
	configure_cmd="cmake . \
		-DENABLED_LOCAL_INFILE=ON \
		-DWITH_INNOBASE_STORAGE_ENGINE=ON \
		-DWITH_PARTITION_STORAGE_ENGINE=ON \
		-DWITH_ZLIB=bundled \
		-DWITH_EXTRA_CHARSETS=all \
		-DENABLE_DTRACE=OFF $extra_config_55"
	if [ "`uname -s`" = "Linux" ]
	then
		configure_cmd="LIBS=-lrt $configure_cmd"
	fi


	echo "Downloading sources"
	
	# Get Percona Server
	if [ -d $branch_dir ]
	then
	    rm -rf $branch_dir
	fi
        if [ -d $branch_dir ]
        then
	    cd $branch_dir
	    yes | bzr break-lock
	    (bzr upgrade || true)
	    bzr clean-tree --force --ignored
	    bzr revert
	    bzr pull --overwrite
	else
	    bzr branch -r tag:Percona-Server-$PS_55_VERSION \
		lp:percona-server $branch_dir
	    cd $branch_dir
	fi

	$MAKE_CMD PERCONA_SERVER=Percona-Server-5.5 main
	cd $top_dir
	rm -rf $server_dir
	ln -s $branch_dir/Percona-Server $server_dir

	# Patch Percona Server
	cd $server_dir
	patch -p1 < $top_dir/patches/xtradb55.patch

	build_server

	build_xtrabackup

	;;
*)
	usage
	;;
esac<|MERGE_RESOLUTION|>--- conflicted
+++ resolved
@@ -43,13 +43,7 @@
     echo
     echo "Usage: `basename $0` CODEBASE"
     echo "where CODEBASE can be one of the following values or aliases:"
-<<<<<<< HEAD
-    echo "  innodb51         | plugin	build agsinst InnoDB plugin in MySQL 5.1"
-=======
-    echo "  innodb50         | 5.0      build against innodb 5.1 builtin, but should be compatible with MySQL 5.0"
-    echo "  innodb51_builtin | 5.1	build against built-in InnoDB in MySQL 5.1"
     echo "  innodb51         | plugin	build against InnoDB plugin in MySQL 5.1"
->>>>>>> 0537f928
     echo "  innodb55         | 5.5	build against InnoDB in MySQL 5.5"
     echo "  xtradb51         | xtradb   build against Percona Server with XtraDB 5.1"
     echo "  xtradb55         | xtradb55 build against Percona Server with XtraDB 5.5"
