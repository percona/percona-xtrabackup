--- conflicted
+++ resolved
@@ -80,13 +80,7 @@
     echo
     echo "Usage: `basename $0` CODEBASE"
     echo "where CODEBASE can be one of the following values or aliases:"
-<<<<<<< HEAD
-    echo "  innodb51         | plugin                build agsinst InnoDB plugin in MySQL 5.1"
-=======
-    echo "  innodb50         | 5.0                   build against innodb 5.1 builtin, but should be compatible with MySQL 5.0"
-    echo "  innodb51_builtin | 5.1                   build against built-in InnoDB in MySQL 5.1"
     echo "  innodb51         | plugin                build against InnoDB plugin in MySQL 5.1"
->>>>>>> 08d621c6
     echo "  innodb55         | 5.5                   build against InnoDB in MySQL 5.5"
     echo "  innodb56         | 5.6,xtradb56,         build against InnoDB in MySQL 5.6"
     echo "                   | mariadb100"
