--- conflicted
+++ resolved
@@ -44,7 +44,7 @@
     CFLAGS="$CFLAGS -g -O0 $innodb_extra_debug -DSAFE_MUTEX -DSAFEMALLOC"
     CXXFLAGS="$CXXFLAGS -g -O0 $innodb_extra_debug -DSAFE_MUTEX -DSAFEMALLOC"
     extra_config_51="--with-debug=full"
-    extra_config_55plus="-DWITH_DEBUG=ON"
+    extra_config_55plus="-DWITH_DEBUG=ON -DMYSQL_MAINTAINER_MODE=OFF"
 else
     CFLAGS="$CFLAGS -g -O3"
     CXXFLAGS="$CXXFLAGS -g -O3"
@@ -219,24 +219,6 @@
 fi
 
 case "$type" in
-<<<<<<< HEAD
-=======
-"innodb51_builtin" | "innodb50")
-	mysql_version=$MYSQL_51_VERSION
-	server_patch=innodb51_builtin.patch
-	innodb_name=innobase
-	xtrabackup_target=5.1
-	configure_cmd="./configure --enable-local-infile \
-	    --enable-thread-safe-client \
-	    --with-plugins=innobase \
-	    --with-zlib-dir=bundled \
-	    --enable-shared \
-	    --with-extra-charsets=all $extra_config_51"
-
-	build_all $type
-	;;
-
->>>>>>> cf2ac3e0
 "innodb51")
        mysql_version=$MYSQL_51_VERSION
        server_patch=innodb51.patch
@@ -268,7 +250,7 @@
 	build_all $type
 	;;
 
-"innodb56" | "5.6")
+"innodb56")
         mysql_version=$MYSQL_56_VERSION
         server_patch=innodb56.patch
         innodb_name=innobase
