#
# rpm spec for xtrabackup
#
%{!?redhat_version:%define redhat_version 5}
%{!?buildnumber:%define buildnumber 1}
%define distribution  rhel%{redhat_version}
%define release       %{buildnumber}.%{distribution}
%{!?xtrabackup_revision:%define xtrabackup_revision undefined}

%define __os_install_post /usr/lib/rpm/brp-compress

Summary: XtraBackup online backup for MySQL / InnoDB 
Name: percona-xtrabackup
Version: %{xtrabackup_version}
Release: %{release}
Group: Server/Databases
License: GPLv2
Packager: Percona Development Team <mysql-dev@percona.com>
URL: http://www.percona.com/software/percona-xtrabackup/
Source: percona-xtrabackup-%{xtrabackup_version}.tar.gz
BuildRoot: %{_tmppath}/%{name}-%{version}-root
Provides: xtrabackup
Obsoletes: xtrabackup
BuildRequires: libaio-devel, libgcrypt-devel
Requires: perl(DBD::mysql)

%description
Percona XtraBackup is OpenSource online (non-blockable) backup solution for InnoDB and XtraDB engines.

%package test
Summary: Test suite for Percona Xtrabackup
Group: Applications/Databases
Requires: percona-xtrabackup
AutoReqProv: no
Requires: /usr/bin/mysql

%description test
This package contains the test suite for Percona Xtrabackup


%changelog
* Mon Sep 27 2010 Aleksandr Kuzminsky
- Version 1.4

* Wed Jun 30 2010 Aleksandr Kuzminsky
- Version 1.3 ported on Percona Server 11

* Thu Mar 11 2010 Aleksandr Kuzminsky
- Ported to MySQL 5.1 with InnoDB plugin

* Fri Mar 13 2009 Vadim Tkachenko
- initial release


%prep
%setup -q


%build
set -ue
export CC=${CC-"gcc"}
export CXX=$CC
export CFLAGS="$CFLAGS -DXTRABACKUP_VERSION=\\\"%{xtrabackup_version}\\\" -DXTRABACKUP_REVISION=\\\"%{xtrabackup_revision}\\\"" 
export CXXFLAGS="$CXXFLAGS -DXTRABACKUP_VERSION=\\\"%{xtrabackup_version}\\\" -DXTRABACKUP_REVISION=\\\"%{xtrabackup_revision}\\\" -fno-exceptions" 
AUTO_DOWNLOAD=yes ./utils/build.sh xtradb
cp src/xtrabackup . 
AUTO_DOWNLOAD=yes ./utils/build.sh xtradb55
<<<<<<< HEAD
cp src/xtrabackup_55 src/xbstream src/xbcrypt .
=======
cp src/xtrabackup_55 .
AUTO_DOWNLOAD=yes ./utils/build.sh xtradb56
cp src/xtrabackup_56 .
>>>>>>> 5c9d21a7

%install
[ "%{buildroot}" != '/' ] && rm -rf %{buildroot}
install -d %{buildroot}%{_bindir}
install -d %{buildroot}%{_datadir}
# install binaries and configs

install -m 755 xtrabackup %{buildroot}%{_bindir}
install -m 755 xtrabackup_55 %{buildroot}%{_bindir}
install -m 755 xtrabackup_56 %{buildroot}%{_bindir}
install -m 755 innobackupex %{buildroot}%{_bindir}
ln -s innobackupex %{buildroot}%{_bindir}/innobackupex-1.5.1
install -m 755 xbstream %{buildroot}%{_bindir}
install -m 755 xbcrypt %{buildroot}%{_bindir}
cp -R test %{buildroot}%{_datadir}/percona-xtrabackup-test

%clean
[ "%{buildroot}" != '/' ] && rm -rf %{buildroot}

%files
%defattr(-,root,root)
%{_bindir}/innobackupex
%{_bindir}/innobackupex-1.5.1
%{_bindir}/xtrabackup
%{_bindir}/xtrabackup_55
%{_bindir}/xtrabackup_56
%{_bindir}/xbstream
%{_bindir}/xbcrypt
%doc COPYING

%files -n percona-xtrabackup-test
%{_datadir}/percona-xtrabackup-test

###
### eof
###

<|MERGE_RESOLUTION|>--- conflicted
+++ resolved
@@ -65,13 +65,9 @@
 AUTO_DOWNLOAD=yes ./utils/build.sh xtradb
 cp src/xtrabackup . 
 AUTO_DOWNLOAD=yes ./utils/build.sh xtradb55
-<<<<<<< HEAD
 cp src/xtrabackup_55 src/xbstream src/xbcrypt .
-=======
-cp src/xtrabackup_55 .
 AUTO_DOWNLOAD=yes ./utils/build.sh xtradb56
 cp src/xtrabackup_56 .
->>>>>>> 5c9d21a7
 
 %install
 [ "%{buildroot}" != '/' ] && rm -rf %{buildroot}
