--- conflicted
+++ resolved
@@ -39,39 +39,32 @@
 
 
 %changelog
-<<<<<<< HEAD
-* Mon Sep 27 2010 Aleksandr Kuzminsky
-- Version 1.4
-=======
-* Fri Aug 30 2013 Ignacio Nin
-- Version 2.0.8
-- Update package name to `percona-xtrabackup-20', so it's able to share
-  repository with 2.1 packages.
+* Thu Mar 06 2014 Alexey Bychko
+- Version 2.1.8
 
-* Mon May 06 2013 Alexey Bychko
-- Version 2.0.7
->>>>>>> 87dfb378
+* Fri Jan 24 2014 Alexey Bychko
+- Version 2.1.7
 
-* Tue Mar 19 2013 Alexey Bychko
-- Version 2.0.6
+* Mon Nov 25 2013 Alexey Bychko
+- Version 2.1.6
 
-* Wed Jan 22 2013 Alexey Bychko
-- Version 2.0.5
+* Thu Sep 19 2013 Alexey Bychko
+- Version 2.1.5
 
-* Mon Dec 03 2012 Alexey Bychko
-- Version 2.0.4
+* Fri Aug 09 2013 Alexey Bychko
+- Version 2.1.4
 
-* Sun Sep 30 2012 Alexey Bychko
-- Version 2.0.3
+* Tue May 21 2013 Alexey Bychko
+- Version 2.1.3
 
-* Sun Aug 12 2012 Alexey Bychko
-- Version 2.0.2
+* Thu May 16 2013 Alexey Bychko
+- Version 2.1.2
 
-* Sun Jun 24 2012 Alexey Bychko
-- Version 2.0.1
+* Wed May 15 2013 Alexey Bychko
+- Version 2.1.1
 
-* Wed Apr 04 2012 Alexey Bychko
-- Version 2.0.0
+* Tue Apr 30 2013 Alexey Bychko
+- Version 2.1.0-rc1
 
 
 %prep
