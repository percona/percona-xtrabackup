--- conflicted
+++ resolved
@@ -22,11 +22,8 @@
   Foundation, Inc., 51 Franklin St, Fifth Floor, Boston, MA  02110-1301  USA
 */
 
-<<<<<<< HEAD
-=======
 #include "filesystem_utils.h"
 
->>>>>>> 32a5c00e
 #include <fstream>
 #include <sstream>
 
