/*
  Copyright (c) 2022, 2023, Oracle and/or its affiliates.

  This program is free software; you can redistribute it and/or modify
  it under the terms of the GNU General Public License, version 2.0,
  as published by the Free Software Foundation.

  This program is also distributed with certain software (including
  but not limited to OpenSSL) that is licensed under separate terms,
  as designated in a particular file or component or in included license
  documentation.  The authors of MySQL hereby grant you an additional
  permission to link the program and your derivative works with the
  separately licensed software that they have included with MySQL.

  This program is distributed in the hope that it will be useful,
  but WITHOUT ANY WARRANTY; without even the implied warranty of
  MERCHANTABILITY or FITNESS FOR A PARTICULAR PURPOSE.  See the
  GNU General Public License for more details.

  You should have received a copy of the GNU General Public License
  along with this program; if not, write to the Free Software
  Foundation, Inc., 51 Franklin St, Fifth Floor, Boston, MA  02110-1301  USA
*/

#include <algorithm>  // min
#include <charconv>
#include <chrono>
#include <fstream>
#include <iomanip>
#include <memory>
#include <ostream>
#include <sstream>
#include <stdexcept>
#include <string>
#include <system_error>
#include <thread>
#include <type_traits>

#include <gmock/gmock-matchers.h>
#include <gmock/gmock-more-matchers.h>
#include <gtest/gtest-param-test.h>
#include <gtest/gtest.h>

#define RAPIDJSON_HAS_STDSTRING 1

#include "my_rapidjson_size_t.h"

#include <rapidjson/pointer.h>

#include "hexify.h"
#include "mysql/harness/filesystem.h"
#include "mysql/harness/net_ts/impl/socket.h"
#include "mysql/harness/stdx/expected.h"
#include "mysql/harness/stdx/expected_ostream.h"
#include "mysql/harness/stdx/filesystem.h"
#include "mysql/harness/stdx/ranges.h"  // enumerate
#include "mysql/harness/tls_context.h"
#include "mysql/harness/utility/string.h"  // join
#include "mysqlrouter/classic_protocol_codec_frame.h"
#include "mysqlrouter/classic_protocol_codec_message.h"
#include "mysqlrouter/classic_protocol_frame.h"
#include "mysqlrouter/classic_protocol_message.h"
#include "mysqlrouter/http_request.h"
#include "mysqlrouter/utils.h"
#include "openssl_version.h"  // ROUTER_OPENSSL_VERSION
#include "process_manager.h"
#include "procs.h"
#include "rest_api_testutils.h"
#include "router/src/routing/tests/mysql_client.h"
#include "router_component_test.h"
#include "router_test_helpers.h"
#include "scope_guard.h"
#include "shared_server.h"
#include "stdx_expected_no_error.h"
#include "tcp_port_pool.h"
#include "test/temp_directory.h"

using namespace std::string_literals;
using namespace std::chrono_literals;
using namespace std::string_view_literals;

using ::testing::AllOf;
using ::testing::AnyOf;
using ::testing::Contains;
using ::testing::ElementsAre;
using ::testing::IsEmpty;
using ::testing::IsSupersetOf;
using ::testing::Not;
using ::testing::Pair;
using ::testing::SizeIs;
using ::testing::StartsWith;

static constexpr const auto kIdleServerConnectionsSleepTime{10ms};

static constexpr const std::string_view kDisabled{"DISABLED"};
static constexpr const std::string_view kRequired{"REQUIRED"};
static constexpr const std::string_view kPreferred{"PREFERRED"};
static constexpr const std::string_view kPassthrough{"PASSTHROUGH"};
static constexpr const std::string_view kAsClient{"AS_CLIENT"};

integration_tests::Procs procs;

std::ostream &operator<<(std::ostream &os, MysqlError e) {
  os << e.sql_state() << " (" << e.value() << ") " << e.message();
  return os;
}

/**
 * convert a multi-resultset into a simple container which can be EXPECTed
 * against.
 */
static std::vector<std::vector<std::vector<std::string>>> result_as_vector(
    const MysqlClient::Statement::Result &results) {
  std::vector<std::vector<std::vector<std::string>>> resultsets;

  for (const auto &result : results) {
    std::vector<std::vector<std::string>> res_;

    const auto field_count = result.field_count();

    for (const auto &row : result.rows()) {
      std::vector<std::string> row_;

      for (unsigned int ndx = 0; ndx < field_count; ++ndx) {
        auto fld = row[ndx];

        row_.emplace_back(fld == nullptr ? "<NULL>" : fld);
      }

      res_.push_back(std::move(row_));
    }
    resultsets.push_back(std::move(res_));
  }

  return resultsets;
}

static stdx::expected<std::vector<std::vector<std::string>>, MysqlError>
query_one_result(MysqlClient &cli, std::string_view stmt) {
  auto cmd_res = cli.query(stmt);
  if (!cmd_res) return stdx::make_unexpected(cmd_res.error());

  auto results = result_as_vector(*cmd_res);
  if (results.size() != 1) {
    return stdx::make_unexpected(MysqlError{1, "Too many results", "HY000"});
  }

  return results.front();
}

// query a single row and return an array of N std::strings.
template <size_t N>
stdx::expected<std::array<std::string, N>, MysqlError> query_one(
    MysqlClient &cli, std::string_view stmt) {
  auto cmd_res = cli.query(stmt);
  if (!cmd_res) return stdx::make_unexpected(cmd_res.error());

  auto results = std::move(*cmd_res);

  auto res_it = results.begin();
  if (!(res_it != results.end())) {
    return stdx::make_unexpected(MysqlError(1, "No results", "HY000"));
  }

  if (res_it->field_count() != N) {
    return stdx::make_unexpected(
        MysqlError(1, "field-count doesn't match", "HY000"));
  }

  auto rows = res_it->rows();
  auto rows_it = rows.begin();
  if (rows_it == rows.end()) {
    return stdx::make_unexpected(MysqlError(1, "No rows", "HY000"));
  }

  std::array<std::string, N> out;
  for (auto [ndx, f] : stdx::views::enumerate(out)) {
    f = (*rows_it)[ndx];
  }

  ++rows_it;
  if (rows_it != rows.end()) {
    return stdx::make_unexpected(MysqlError(1, "Too many rows", "HY000"));
  }

  ++res_it;
  if (res_it != results.end()) {
    return stdx::make_unexpected(MysqlError(1, "Too many results", "HY000"));
  }

  return out;
}

// convert a string to a number
static stdx::expected<uint64_t, std::error_code> from_string(
    std::string_view sv) {
  uint64_t num;
  auto [ptr, ec] = std::from_chars(sv.data(), sv.data() + sv.size(), num);

  if (ec != std::errc{}) return stdx::make_unexpected(make_error_code(ec));

  return num;
}

// get the pfs-events executed on a connection.
static stdx::expected<std::vector<std::pair<std::string, uint32_t>>, MysqlError>
changed_event_counters_impl(MysqlClient &cli, std::string_view stmt) {
  auto query_res = cli.query(stmt);
  if (!query_res) return stdx::make_unexpected(query_res.error());

  auto query_it = query_res->begin();

  if (!(query_it != query_res->end())) {
    return stdx::make_unexpected(MysqlError(1234, "No resultset", "HY000"));
  }

  if (2 != query_it->field_count()) {
    return stdx::make_unexpected(
        MysqlError(1234, "Expected two fields", "HY000"));
  }

  std::vector<std::pair<std::string, uint32_t>> events;

  for (auto row : query_it->rows()) {
    auto num_res = from_string(row[1]);
    if (!num_res) {
      return stdx::make_unexpected(
          MysqlError(1234,
                     "converting " + std::string(row[1] ? row[1] : "<NULL>") +
                         " to an <uint32_t> failed",
                     "HY000"));
    }

    events.emplace_back(row[0], *num_res);
  }

  return events;
}

static stdx::expected<std::vector<std::pair<std::string, uint32_t>>, MysqlError>
changed_event_counters(MysqlClient &cli) {
  return changed_event_counters_impl(cli, R"(SELECT EVENT_NAME, COUNT_STAR
 FROM performance_schema.events_statements_summary_by_thread_by_event_name AS e
 JOIN performance_schema.threads AS t ON (e.THREAD_ID = t.THREAD_ID)
WHERE t.PROCESSLIST_ID = CONNECTION_ID()
  AND COUNT_STAR > 0
ORDER BY EVENT_NAME)");
}

static stdx::expected<std::vector<std::pair<std::string, uint32_t>>, MysqlError>
changed_event_counters(MysqlClient &cli, const std::string &filter) {
  return changed_event_counters_impl(cli, R"(SELECT EVENT_NAME, COUNT_STAR
 FROM performance_schema.events_statements_summary_by_thread_by_event_name AS e
 JOIN performance_schema.threads AS t ON (e.THREAD_ID = t.THREAD_ID)
WHERE t.PROCESSLIST_ID = CONNECTION_ID()
  AND COUNT_STAR > 0
)" + filter + R"(
ORDER BY EVENT_NAME)");
}

static stdx::expected<std::vector<std::pair<std::string, uint32_t>>, MysqlError>
changed_event_counters(MysqlClient &cli, uint64_t connection_id,
                       const std::string &filter) {
  return changed_event_counters_impl(cli, R"(SELECT EVENT_NAME, COUNT_STAR
 FROM performance_schema.events_statements_summary_by_thread_by_event_name AS e
 JOIN performance_schema.threads AS t ON (e.THREAD_ID = t.THREAD_ID)
WHERE t.PROCESSLIST_ID = )" + std::to_string(connection_id) +
                                              R"(
  AND COUNT_STAR > 0
)" + filter +
                                              R"(
ORDER BY EVENT_NAME)");
}

struct ShareConnectionParam {
  std::string testname;

  std::string_view client_ssl_mode;
  std::string_view server_ssl_mode;

  [[nodiscard]] bool can_reuse() const {
    return !((client_ssl_mode == kPreferred && server_ssl_mode == kAsClient) ||
             client_ssl_mode == kPassthrough);
  }

  [[nodiscard]] bool can_pool_connection_at_close() const {
    return !(client_ssl_mode == kPassthrough);
  }

  [[nodiscard]] bool can_share() const {
    return !((client_ssl_mode == kPreferred && server_ssl_mode == kAsClient) ||
             client_ssl_mode == kPassthrough);
  }

  [[nodiscard]] bool redundant_combination() const {
    return
        // same as DISABLED|DISABLED
        (client_ssl_mode == kDisabled && server_ssl_mode == kAsClient) ||
        // same as DISABLED|REQUIRED
        (client_ssl_mode == kDisabled && server_ssl_mode == kPreferred) ||
        // same as PREFERRED|PREFERRED
        (client_ssl_mode == kPreferred && server_ssl_mode == kRequired) ||
        // same as REQUIRED|REQUIRED
        (client_ssl_mode == kRequired && server_ssl_mode == kAsClient) ||
        // same as REQUIRED|REQUIRED
        (client_ssl_mode == kRequired && server_ssl_mode == kPreferred);
  }
};

const ShareConnectionParam share_connection_params[] = {
    // DISABLED
    {
        "DISABLED__DISABLED",
        kDisabled,  // client_ssl_mode
        kDisabled,  // server_ssl_mode
    },
    {
        "DISABLED__AS_CLIENT",
        kDisabled,
        kAsClient,
    },
    {
        "DISABLED__REQUIRED",
        kDisabled,
        kRequired,
    },
    {
        "DISABLED__PREFERRED",
        kDisabled,
        kPreferred,
    },

    // PASSTHROUGH
    {
        "PASSTHROUGH__AS_CLIENT",
        kPassthrough,
        kAsClient,
    },

    // PREFERRED
    {
        "PREFERRED__DISABLED",
        kPreferred,
        kDisabled,
    },
    {
        "PREFERRED__AS_CLIENT",
        kPreferred,
        kAsClient,
    },
    {
        "PREFERRED__PREFERRED",
        kPreferred,
        kPreferred,
    },
    {
        "PREFERRED__REQUIRED",
        kPreferred,
        kRequired,
    },

    // REQUIRED ...
    {
        "REQUIRED__DISABLED",
        kRequired,
        kDisabled,
    },
    {
        "REQUIRED__AS_CLIENT",
        kRequired,
        kAsClient,
    },
    {
        "REQUIRED__PREFERRED",
        kRequired,
        kPreferred,
    },
    {
        "REQUIRED__REQUIRED",
        kRequired,
        kRequired,
    },
};

class SharedRouter {
 public:
  SharedRouter(TcpPortPool &port_pool, uint64_t pool_size, bool split_routes)
      : port_pool_(port_pool),
        pool_size_{pool_size},
        rest_port_{port_pool_.get_next_available()},
        split_routes_{split_routes} {}

  integration_tests::Procs &process_manager() { return procs_; }

  template <size_t N>
  static std::vector<std::string> destinations_from_shared_servers(
      const std::array<SharedServer *, N> &servers) {
    std::vector<std::string> dests;
    for (const auto &s : servers) {
      dests.push_back(s->server_host() + ":" +
                      std::to_string(s->server_port()));
    }

    return dests;
  }

  void spawn_router(const std::vector<std::string> &destinations) {
    auto userfile = conf_dir_.file("userfile");
    {
      std::ofstream ofs(userfile);
      // user:pass
      ofs << "user:$5$Vh2PFa7xfiEyPgFW$gGRTa6Hr9mRGBpxm4ATyfrfIY5ghAnqa."
             "YJgciRvb69";
    }

    auto writer = process_manager().config_writer(conf_dir_.name());

    writer
        .section(
            "connection_pool",
            {
                // must be large enough for one connection per routing-section
                {"max_idle_server_connections", std::to_string(pool_size_)},
            })
        .section("rest_connection_pool",
                 {
                     {"require_realm", "somerealm"},
                 })
        .section("http_auth_realm:somerealm",
                 {
                     {"backend", "somebackend"},
                     {"method", "basic"},
                     {"name", "some realm"},
                 })
        .section("http_auth_backend:somebackend",
                 {
                     {"backend", "file"},
                     {"filename", userfile},
                 })
        .section("http_server", {{"port", std::to_string(rest_port_)}});

    std::vector<std::vector<std::string>> split_dests;

    if (split_routes_) {
      auto dest_it = destinations.begin();
      std::advance(dest_it, 1);
      split_dests.emplace_back(destinations.begin(), dest_it);  // 0
      split_dests.emplace_back(dest_it, destinations.end());    // 1 - ...
    } else {
      split_dests.push_back(destinations);
    }

    for (const auto &param : share_connection_params) {
      for (auto [route_ndx, dests] : stdx::views::enumerate(split_dests)) {
        auto port_key = std::make_tuple(param.client_ssl_mode,
                                        param.server_ssl_mode, route_ndx);
        auto ports_it = ports_.find(port_key);

        const auto port =
            ports_it == ports_.end()
                ? (ports_[port_key] = port_pool_.get_next_available())
                : ports_it->second;

        writer.section(
            "routing:classic_" + param.testname +
                (route_ndx == 0 ? "" : "_" + std::to_string(route_ndx)),
            {
                {"bind_port", std::to_string(port)},
                {"destinations", mysql_harness::join(dests, ",")},
                {"protocol", "classic"},
                {"routing_strategy", "round-robin"},

                {"client_ssl_mode", std::string(param.client_ssl_mode)},
                {"server_ssl_mode", std::string(param.server_ssl_mode)},

                {"client_ssl_key", SSL_TEST_DATA_DIR "/server-key-sha512.pem"},
                {"client_ssl_cert",
                 SSL_TEST_DATA_DIR "/server-cert-sha512.pem"},
                {"connection_sharing", "1"},
                {"connection_sharing_delay", "0"},  //
                {"connect_retry_timeout", "0"},
            });
      }
    }

    auto bindir = process_manager().get_origin();
    auto builddir = bindir.join("..");

    auto &proc =
        process_manager()
            .spawner(bindir.join("mysqlrouter").str())
            .with_core_dump(true)
            .wait_for_sync_point(ProcessManager::Spawner::SyncPoint::READY)
            .spawn({"-c", writer.write()});

    proc.set_logging_path(process_manager().get_logging_dir().str(),
                          "mysqlrouter.log");

    if (!proc.wait_for_sync_point_result()) {
      GTEST_SKIP() << "router failed to start";
    }
  }

  [[nodiscard]] auto host() const { return router_host_; }

  [[nodiscard]] uint16_t port(const ShareConnectionParam &param,
                              size_t route_ndx = 0) const {
    return ports_.at(std::make_tuple(param.client_ssl_mode,
                                     param.server_ssl_mode, route_ndx));
  }

  [[nodiscard]] auto rest_port() const { return rest_port_; }
  [[nodiscard]] auto rest_user() const { return rest_user_; }
  [[nodiscard]] auto rest_pass() const { return rest_pass_; }

  void populate_connection_pool(const ShareConnectionParam &param) {
    // assuming round-robin: add one connection per destination of the route
    using pool_size_type = decltype(pool_size_);
    const pool_size_type num_destinations{3};

    for (pool_size_type ndx{}; ndx < num_destinations; ++ndx) {
      MysqlClient cli;

      cli.username("root");
      cli.password("");

      ASSERT_NO_ERROR(cli.connect(host(), port(param)));
    }

    // wait for the connections appear in the pool.
    if (param.can_share()) {
      ASSERT_NO_ERROR(wait_for_idle_server_connections(
          std::min(num_destinations, pool_size_), 10s));
    }
  }

  stdx::expected<int, std::error_code> rest_get_int(
      const std::string &uri, const std::string &pointer) {
    JsonDocument json_doc;

    fetch_json(rest_client_, uri, json_doc);

    if (auto *v = JsonPointer(pointer).Get(json_doc)) {
      if (!v->IsInt()) {
        return stdx::make_unexpected(
            make_error_code(std::errc::invalid_argument));
      }
      return v->GetInt();
    } else {
      return stdx::make_unexpected(
          make_error_code(std::errc::no_such_file_or_directory));
    }
  }

  stdx::expected<int, std::error_code> idle_server_connections() {
    return rest_get_int(rest_api_basepath + "/connection_pool/main/status",
                        "/idleServerConnections");
  }

  stdx::expected<void, std::error_code> wait_for_idle_server_connections(
      int expected_value, std::chrono::seconds timeout) {
    using clock_type = std::chrono::steady_clock;

    const auto end_time = clock_type::now() + timeout;
    do {
      auto int_res = idle_server_connections();
      if (!int_res) return stdx::make_unexpected(int_res.error());

      if (*int_res == expected_value) return {};

      if (clock_type::now() > end_time) {
        return stdx::make_unexpected(make_error_code(std::errc::timed_out));
      }

      std::this_thread::sleep_for(kIdleServerConnectionsSleepTime);
    } while (true);
  }

 private:
  integration_tests::Procs procs_;
  TcpPortPool &port_pool_;

  TempDirectory conf_dir_;

  static const constexpr char router_host_[] = "127.0.0.1";
  std::map<std::tuple<std::string_view, std::string_view, size_t>, uint16_t>
      ports_;

  uint64_t pool_size_;

  uint16_t rest_port_;

  IOContext rest_io_ctx_;
  RestClient rest_client_{rest_io_ctx_, "127.0.0.1", rest_port_, rest_user_,
                          rest_pass_};

  static constexpr const char rest_user_[] = "user";
  static constexpr const char rest_pass_[] = "pass";

  bool split_routes_;
};

class SharedRestartableRouter {
 public:
  SharedRestartableRouter(TcpPortPool &port_pool)
      : port_(port_pool.get_next_available()) {}

  integration_tests::Procs &process_manager() { return procs_; }

  void spawn_router(const std::vector<std::string> &destinations) {
    auto writer = process_manager().config_writer(conf_dir_.name());

    writer.section("routing:intermediate",
                   {
                       {"bind_port", std::to_string(port_)},
                       {"destinations", mysql_harness::join(destinations, ",")},
                       {"protocol", "classic"},
                       {"routing_strategy", "round-robin"},

                       {"client_ssl_mode", "PASSTHROUGH"},
                       {"server_ssl_mode", "AS_CLIENT"},

                       {"connection_sharing", "0"},
                   });

    auto bindir = process_manager().get_origin();
    auto builddir = bindir.join("..");

    auto &proc =
        process_manager()
            .spawner(bindir.join("mysqlrouter").str())
            .with_core_dump(true)
            .wait_for_sync_point(ProcessManager::Spawner::SyncPoint::READY)
            .spawn({"-c", writer.write()});

    proc.set_logging_path(process_manager().get_logging_dir().str(),
                          "mysqlrouter.log");

    if (!proc.wait_for_sync_point_result()) {
      GTEST_SKIP() << "router failed to start";
    }

    is_running_ = true;
  }

  auto host() const { return router_host_; }

  uint16_t port() const { return port_; }

  void shutdown() {
    procs_.shutdown_all();

    is_running_ = false;
  }

  [[nodiscard]] bool is_running() const { return is_running_; }

 private:
  integration_tests::Procs procs_;

  TempDirectory conf_dir_;

  static const constexpr char router_host_[] = "127.0.0.1";

  uint16_t port_{};

  bool is_running_{false};
};

/* test environment.
 *
 * spawns servers for the tests.
 */
class TestEnv : public ::testing::Environment {
 public:
  void SetUp() override {
    for (auto &s : shared_servers_) {
      if (s == nullptr) {
        s = new SharedServer(port_pool_);
        s->prepare_datadir();
        s->spawn_server();

        if (s->mysqld_failed_to_start()) {
          GTEST_SKIP() << "mysql-server failed to start.";
        }
        s->setup_mysqld_accounts();
        s->install_plugins();
      }
    }

    run_slow_tests_ = std::getenv("RUN_SLOW_TESTS") != nullptr;
  }

  std::array<SharedServer *, 4> servers() { return shared_servers_; }

  TcpPortPool &port_pool() { return port_pool_; }

  [[nodiscard]] bool run_slow_tests() const { return run_slow_tests_; }

  void TearDown() override {
    for (auto &s : shared_servers_) {
      if (s == nullptr || s->mysqld_failed_to_start()) continue;

      EXPECT_NO_ERROR(s->shutdown());
    }

    for (auto &s : shared_servers_) {
      if (s == nullptr || s->mysqld_failed_to_start()) continue;

      EXPECT_NO_ERROR(s->process_manager().wait_for_exit());
    }

    for (auto &s : shared_servers_) {
      if (s != nullptr) delete s;

      s = nullptr;
    }

    SharedServer::destroy_statics();
  }

 protected:
  TcpPortPool port_pool_;

  std::array<SharedServer *, 4> shared_servers_{};

  bool run_slow_tests_{false};
};

TestEnv *test_env{};

/* test-suite with shared routers.
 */
class TestWithSharedRouter {
 public:
  template <size_t N>
  static void SetUpTestSuite(TcpPortPool &port_pool,
                             const std::array<SharedServer *, N> &servers,
                             uint64_t pool_size, bool split_routes) {
    for (const auto &s : servers) {
      if (s->mysqld_failed_to_start()) GTEST_SKIP();
    }

    if (shared_router_ == nullptr) {
      shared_router_ = new SharedRouter(port_pool, pool_size, split_routes);

      SCOPED_TRACE("// spawn router");
      shared_router_->spawn_router(
          SharedRouter::destinations_from_shared_servers(servers));
    }
  }

  static void TearDownTestSuite() {
    delete shared_router_;
    shared_router_ = nullptr;
  }

  static SharedRouter *router() { return shared_router_; }

 protected:
  static SharedRouter *shared_router_;
};

SharedRouter *TestWithSharedRouter::shared_router_ = nullptr;

/*
 * check if router behaves correctly if the server fails after a connection was
 * pooled.
 *
 * As killing (and restarting) servers is slow, an intermediate router is added
 * can be killed instead.
 *
 * C -> R -> I -> S
 *
 * C: client
 * R: router (under test)
 * I: router (intermediate)
 * S: server
 */
class ShareConnectionTestWithRestartedServer
    : public RouterComponentTest,
      public ::testing::WithParamInterface<ShareConnectionParam> {
 public:
  static constexpr const size_t kNumServers = 3;

  static void SetUpTestSuite() {
    // start servers.

    // start one intermediate router server.
    std::vector<std::string> router_dests;
    for (auto &inter : intermediate_routers_) {
      inter = std::make_unique<SharedRestartableRouter>(test_env->port_pool());

      router_dests.push_back(inter->host() + ":"s +
                             std::to_string(inter->port()));
    }

    shared_router_ =
        std::make_unique<SharedRouter>(test_env->port_pool(), 128, false);
  }

  static void TearDownTestSuite() {
    // stop and destroy all routers.
    shared_router_.reset();

    for (auto &inter : intermediate_routers_) {
      inter.reset();
    }
  }

  static std::array<SharedServer *, kNumServers> shared_servers() {
    auto s = test_env->servers();

    return {s[0], s[1], s[2]};
  }

  SharedRouter *shared_router() { return shared_router_.get(); }

  static std::array<SharedRestartableRouter *, kNumServers>
  intermediate_routers() {
    return {intermediate_routers_[0].get(), intermediate_routers_[1].get(),
            intermediate_routers_[2].get()};
  }

  void SetUp() override {
    if (!test_env->run_slow_tests() && GetParam().redundant_combination()) {
      GTEST_SKIP()
          << "skipped as RUN_SLOW_TESTS environment-variable is not set";
    }
    // start one intermediate ROUTER SERVER.
    std::vector<std::string> router_dests;
    for (auto &inter : intermediate_routers_) {
      router_dests.push_back(inter->host() + ":"s +
                             std::to_string(inter->port()));
    }

    shared_router_->spawn_router(router_dests);

    auto s = shared_servers();

    for (auto [ndx, inter] : stdx::views::enumerate(intermediate_routers_)) {
      if (!inter->is_running()) {
        auto &server = s[ndx];

        if (server->mysqld_failed_to_start()) GTEST_SKIP();

        this->start_intermediate_router_for_server(inter.get(), server);
      }
    }
  }

  void TearDown() override {
    for (auto &inter : intermediate_routers_) {
      if (!inter->is_running()) {
        if (::testing::Test::HasFatalFailure()) {
          inter->process_manager().dump_logs();
        }

        inter->process_manager().clear();
      }
    }

    shared_router_->process_manager().clear();
  }

  static void wait_stopped_intermediate_router(SharedRestartableRouter *inter) {
    ASSERT_NO_ERROR(inter->process_manager().wait_for_exit());

    inter->process_manager().clear();
  }

  static void stop_intermediate_router(SharedRestartableRouter *inter,
                                       bool wait_for_stopped = true) {
    inter->shutdown();

    if (wait_for_stopped) wait_stopped_intermediate_router(inter);
  }

  static void start_intermediate_router_for_server(
      SharedRestartableRouter *inter, SharedServer *s) {
    inter->spawn_router(
        {s->server_host() + ":"s + std::to_string(s->server_port())});
  }

  static void restart_intermediate_router(SharedRestartableRouter *inter,
                                          SharedServer *s) {
    stop_intermediate_router(inter);

    // and restart it again.
    start_intermediate_router_for_server(inter, s);
  }

  void wait_for_connections_to_server_expired(uint16_t srv_port) {
    // instead of purely waiting for the expiry, the intermediate router is
    // restarted which drops connections.
    for (auto [ndx, s] : stdx::views::enumerate(shared_servers())) {
      if (s->server_port() == srv_port) {
        auto inter = intermediate_routers()[ndx];

        // stop the intermediate router to force a close of all connections
        // tested router had open.
        this->restart_intermediate_router(inter, s);
      }
    }

    ASSERT_NO_ERROR(shared_router()->wait_for_idle_server_connections(0, 10s));
  }

 private:
  static std::array<std::unique_ptr<SharedRestartableRouter>, kNumServers>
      intermediate_routers_;
  static std::unique_ptr<SharedRouter> shared_router_;
};

std::unique_ptr<SharedRouter>
    ShareConnectionTestWithRestartedServer::shared_router_;
std::array<std::unique_ptr<SharedRestartableRouter>, 3>
    ShareConnectionTestWithRestartedServer::intermediate_routers_;

template <size_t S, size_t P, bool split_routes = false>
class ShareConnectionTestTemp
    : public RouterComponentTest,
      public ::testing::WithParamInterface<ShareConnectionParam> {
 public:
  static constexpr const size_t kNumServers = S;
  static constexpr const size_t kMaxPoolSize = P;

  static void SetUpTestSuite() {
    for (const auto &s : shared_servers()) {
      if (s->mysqld_failed_to_start()) GTEST_SKIP();
    }

    TestWithSharedRouter::SetUpTestSuite(
        test_env->port_pool(), shared_servers(), kMaxPoolSize, split_routes);
  }

  static void TearDownTestSuite() { TestWithSharedRouter::TearDownTestSuite(); }

  static std::array<SharedServer *, kNumServers> shared_servers() {
    std::array<SharedServer *, kNumServers> o;

    // get a subset of the started servers
    for (auto [ndx, s] : stdx::views::enumerate(test_env->servers())) {
      if (ndx >= kNumServers) break;

      o[ndx] = s;
    }

    return o;
  }

  SharedRouter *shared_router() { return TestWithSharedRouter::router(); }

  void SetUp() override {
    for (auto &s : shared_servers()) {
      // shared_server_ may be null if TestWithSharedServer::SetUpTestSuite
      // threw?
      if (s == nullptr || s->mysqld_failed_to_start()) {
        GTEST_SKIP() << "failed to start mysqld";
      } else {
        ASSERT_NO_ERROR(
            s->close_all_connections());  // reset the router's connection-pool
        s->reset_to_defaults();
      }
    }
  }

  ~ShareConnectionTestTemp() override {
    if (::testing::Test::HasFailure()) {
      shared_router()->process_manager().dump_logs();
    }
  }

 protected:
  const std::string valid_ssl_key_{SSL_TEST_DATA_DIR "/server-key-sha512.pem"};
  const std::string valid_ssl_cert_{SSL_TEST_DATA_DIR
                                    "/server-cert-sha512.pem"};

  const std::string wrong_password_{"wrong_password"};
  const std::string empty_password_{""};
};

class Checker {
 public:
  virtual ~Checker() = default;

  virtual void apply_before_connect(MysqlClient & /* cli */) {}

  virtual void apply(MysqlClient &cli) { ASSERT_NO_ERROR(cli.ping()); }

  virtual std::function<void(MysqlClient &cli)> verifier() = 0;

  virtual void advance() {}
};

class EmptyResultChecker : public Checker {
 public:
  using test_values_type = std::vector<std::string>;

  EmptyResultChecker(test_values_type test_values)
      : test_values_(std::move(test_values)) {
    if (test_values_.empty()) {
      throw std::invalid_argument("test_values size must be != 0");
    }
  }

  std::function<void(MysqlClient &cli)> verifier() override {
    auto stmt = test_values_[ndx_];

    return [stmt](MysqlClient &cli) {
      SCOPED_TRACE("// " + stmt);

      auto cmd_res = query_one_result(cli, stmt);
      ASSERT_NO_ERROR(cmd_res);

      EXPECT_THAT(*cmd_res, IsEmpty());
    };
  }

 private:
  size_t ndx_{};

  test_values_type test_values_;
};

class WarningResultChecker : public Checker {
 public:
  using test_values_type = std::vector<
      std::pair<std::string, std::vector<std::vector<std::string>>>>;

  WarningResultChecker(test_values_type test_values)
      : test_values_(std::move(test_values)) {
    if (test_values_.empty()) {
      throw std::invalid_argument("test_values size must be != 0");
    }
  }

  void apply(MysqlClient &cli) override {
    auto stmt = test_values_[ndx_].first;

    ASSERT_NO_ERROR(cli.query(stmt));
  }

  std::function<void(MysqlClient &cli)> verifier() override {
    auto expected_result = test_values_[ndx_].second;

    return [expected_result](MysqlClient &cli) {
      SCOPED_TRACE("// SHOW WARNINGS");
      {
        auto cmd_res = query_one_result(cli, "SHOW WARNINGS");
        ASSERT_NO_ERROR(cmd_res);

        EXPECT_EQ(*cmd_res, expected_result);
      }

      SCOPED_TRACE("// SHOW COUNT(*) WARNINGS");
      {
        auto cmd_res = query_one_result(cli, "SHOW COUNT(*) WARNINGS");
        ASSERT_NO_ERROR(cmd_res);

        EXPECT_EQ(*cmd_res, std::vector<std::vector<std::string>>{
                                {std::to_string(expected_result.size())}});
      }
    };
  }

 private:
  size_t ndx_{};

  test_values_type test_values_;
};

class ErrorResultChecker : public Checker {
 public:
  using test_values_type = std::vector<
      std::pair<std::string, std::vector<std::vector<std::string>>>>;

  ErrorResultChecker(test_values_type test_values)
      : test_values_(std::move(test_values)) {
    if (test_values_.empty()) {
      throw std::invalid_argument("test_values size must be != 0");
    }
  }

  void apply(MysqlClient &cli) override {
    auto stmt = test_values_[ndx_].first;

    ASSERT_ERROR(cli.query(stmt));
  }

  std::function<void(MysqlClient &cli)> verifier() override {
    auto expected_result = test_values_[ndx_].second;

    return [expected_result](MysqlClient &cli) {
      SCOPED_TRACE("// SHOW COUNT(*) ERRORS");
      {
        auto cmd_res = query_one_result(cli, "SHOW COUNT(*) ERRORS");
        ASSERT_NO_ERROR(cmd_res);

        EXPECT_EQ(*cmd_res, std::vector<std::vector<std::string>>{
                                {std::to_string(expected_result.size())}});
      }

      SCOPED_TRACE("// SHOW ERRORS");
      {
        auto cmd_res = query_one_result(cli, "SHOW ERRORS");
        ASSERT_NO_ERROR(cmd_res);

        EXPECT_EQ(*cmd_res, expected_result);
      }

      SCOPED_TRACE("// SHOW ERRORS LIMIT 0");
      {
        auto cmd_res = query_one_result(cli, "SHOW ERRORS LIMIT 0");
        ASSERT_NO_ERROR(cmd_res);

        EXPECT_EQ(*cmd_res, std::vector<std::vector<std::string>>{});
      }

      SCOPED_TRACE("// SHOW ERRORS LIMIT 0, 1");
      {
        auto cmd_res = query_one_result(cli, "SHOW ERRORS LIMIT 0, 1");
        ASSERT_NO_ERROR(cmd_res);

        if (expected_result.empty()) {
          EXPECT_EQ(*cmd_res, std::vector<std::vector<std::string>>{});
        } else {
          EXPECT_EQ(*cmd_res, std::vector<std::vector<std::string>>{
                                  expected_result.front()});
        }
      }
    };
  }

 private:
  size_t ndx_{};

  test_values_type test_values_;
};

class SelectWarningCountChecker : public Checker {
 public:
  using test_values_type = std::vector<
      std::pair<std::string, std::vector<std::vector<std::string>>>>;

  SelectWarningCountChecker(test_values_type test_values)
      : test_values_(std::move(test_values)) {
    if (test_values_.empty()) {
      throw std::invalid_argument("test_values size must be != 0");
    }
  }

  void apply(MysqlClient &cli) override {
    auto stmt = test_values_[ndx_].first;

    (void)cli.query(stmt);
  }

  std::function<void(MysqlClient &cli)> verifier() override {
    auto expected_result = test_values_[ndx_].second;

    return [expected_result](MysqlClient &cli) {
      SCOPED_TRACE("// SHOW COUNT(*) WARNINGS");
      {
        auto cmd_res = query_one_result(cli, "SHOW COUNT(*) WARNINGS");
        ASSERT_NO_ERROR(cmd_res);

        EXPECT_EQ(*cmd_res, expected_result);
      }

      SCOPED_TRACE("// select @@warning_count");
      {
        auto cmd_res = query_one_result(cli, "select @@warning_count");
        ASSERT_NO_ERROR(cmd_res);

        EXPECT_EQ(*cmd_res, expected_result);
      }
    };
  }

 private:
  size_t ndx_{};

  test_values_type test_values_;
};

class SelectErrorCountChecker : public Checker {
 public:
  using test_values_type = std::vector<
      std::pair<std::string, std::vector<std::vector<std::string>>>>;

  SelectErrorCountChecker(test_values_type test_values)
      : test_values_(std::move(test_values)) {
    if (test_values_.empty()) {
      throw std::invalid_argument("test_values size must be != 0");
    }
  }

  void apply(MysqlClient &cli) override {
    auto stmt = test_values_[ndx_].first;

    (void)cli.query(stmt);
  }

  std::function<void(MysqlClient &cli)> verifier() override {
    auto expected_result = test_values_[ndx_].second;

    return [expected_result](MysqlClient &cli) {
      SCOPED_TRACE("// SHOW COUNT(*) ERRORS");
      {
        auto cmd_res = query_one_result(cli, "SHOW COUNT(*) ERRORS");
        ASSERT_NO_ERROR(cmd_res);

        EXPECT_EQ(*cmd_res, expected_result);
      }

      SCOPED_TRACE("// select @@error_count");
      {
        auto cmd_res = query_one_result(cli, "select @@error_count");
        ASSERT_NO_ERROR(cmd_res);

        EXPECT_EQ(*cmd_res, expected_result);
      }
    };
  }

 private:
  size_t ndx_{};

  test_values_type test_values_;
};

using ShareConnectionTinyPoolOneServerTest = ShareConnectionTestTemp<1, 1>;
using ShareConnectionTinyPoolTwoServersTest = ShareConnectionTestTemp<2, 1>;
using ShareConnectionSmallPoolTwoServersTest = ShareConnectionTestTemp<2, 2>;
using ShareConnectionSmallPoolFourServersTest = ShareConnectionTestTemp<4, 2>;

/*
 * 1. cli1 connects and starts long running a query
 *    - connect
 *    - query (started)
 * 2. cli2 connects and starts short running query
 *    - connect
 *    - query
 *    - add to pool
 * 3. cli1 query finishes
 *    - pool is full, not added.
 * 4. cli3 connects and starts long running query
 *    - reuse from pool
 *    - start query
 * 5. cli2 runs a query
 *    - connect's a new connection
 *    - runs query
 */
TEST_P(ShareConnectionTinyPoolOneServerTest, overlapping_connections) {
  MysqlClient cli1, cli2, cli3;

  const bool can_fetch_password = !(GetParam().client_ssl_mode == kDisabled);
  const bool can_share = GetParam().can_share();

  {
    auto account = SharedServer::native_password_account();

    cli1.username(account.username);
    cli1.password(account.password);

    ASSERT_NO_ERROR(cli1.connect(shared_router()->host(),
                                 shared_router()->port(GetParam())));

    // wait until the connection is in the pool.
    if (can_share && can_fetch_password) {
      ASSERT_NO_ERROR(
          shared_router()->wait_for_idle_server_connections(1, 10s));
    }
  }

  // - set-option
  // - add to pool
  // - reset-connection
  // - set-option
  // - do

  ASSERT_NO_ERROR(cli1.send_query("DO SLEEP(0.2)"));

  ASSERT_NO_ERROR(shared_router()->wait_for_idle_server_connections(0, 10s));

  {
    auto account = SharedServer::native_password_account();

    cli2.username(account.username);
    cli2.password(account.password);

    ASSERT_NO_ERROR(cli2.connect(shared_router()->host(),
                                 shared_router()->port(GetParam())));

    if (can_share && can_fetch_password) {
      ASSERT_NO_ERROR(
          shared_router()->wait_for_idle_server_connections(1, 10s));
    }
  }
  // - connect
  // - set-option
  // - add to pool

  std::string pooled_connection_id{};
  {
    auto cmd_res = query_one_result(cli2, "SELECT CONNECTION_ID()");
    ASSERT_NO_ERROR(cmd_res);

    auto result = std::move(*cmd_res);
    ASSERT_THAT(result, SizeIs(1));     // 1 row
    ASSERT_THAT(result[0], SizeIs(1));  // first row, has 1 field.

    pooled_connection_id = result[0][0];

    if (can_share && can_fetch_password) {
      ASSERT_NO_ERROR(
          shared_router()->wait_for_idle_server_connections(1, 10s));
    }
  }

  // - reset-connection
  // - set-option
  // - do
  ASSERT_NO_ERROR(cli1.read_query_result());

  // cli2 should be in the pool now
  // cli1 should be not in pool, but still attached
  {
    auto events_res = changed_event_counters(cli1);  // the (+ select)
    ASSERT_NO_ERROR(events_res);

    if (can_share) {
      if (can_fetch_password) {
        // cli1: set-option
        // cli1: reset-connection + set-option + do (+ select)
        EXPECT_THAT(*events_res,
                    ElementsAre(Pair("statement/com/Reset Connection", 1),
                                Pair("statement/sql/do", 1),
                                Pair("statement/sql/select", 1),
                                Pair("statement/sql/set_option", 2)));
      } else {
        // cli1: set-option
        // cli1: do (+ select)
        EXPECT_THAT(*events_res,
                    ElementsAre(Pair("statement/sql/do", 1),
                                Pair("statement/sql/set_option", 1)));
      }
    } else {
      // no sharing possible, router is not injection SET statements.
      EXPECT_THAT(*events_res, ElementsAre(Pair("statement/sql/do", 1)));
    }
  }

  {
    auto events_res = changed_event_counters(cli2);  // the (+ select)
    ASSERT_NO_ERROR(events_res);

    if (can_share) {
      if (can_fetch_password) {
        // cli1: set-option
        // cli4: change-user + set-option
        // cli1: change-user + set-option (+ select)
        EXPECT_THAT(*events_res,
                    ElementsAre(Pair("statement/com/Reset Connection", 2),
                                Pair("statement/sql/select", 2),
                                Pair("statement/sql/set_option", 3)));
      } else {
        // cli1: set-option
        // cli1: (+ select)
        EXPECT_THAT(*events_res,
                    ElementsAre(Pair("statement/sql/select", 1),
                                Pair("statement/sql/set_option", 1)));
      }
    } else {
      // no sharing possible, router is not injection SET statements.
      EXPECT_THAT(*events_res, ElementsAre(Pair("statement/sql/select", 1)));
    }
  }

  // cli3 takes connection from the pool.
  {
    auto account = SharedServer::native_password_account();

    cli3.username(account.username);
    cli3.password(account.password);

    ASSERT_NO_ERROR(cli3.connect(shared_router()->host(),
                                 shared_router()->port(GetParam())));

    if (can_share && can_fetch_password) {
      ASSERT_NO_ERROR(
          shared_router()->wait_for_idle_server_connections(1, 10s));
    }
  }

  // start a long running query, takes the connection from the pool.
  ASSERT_NO_ERROR(cli3.send_query("SELECT SLEEP(0.2), CONNECTION_ID()"));

  ASSERT_NO_ERROR(shared_router()->wait_for_idle_server_connections(0, 10s));

  // opens a new connection as cli3 grapped the pooled connection.
  {
    auto cmd_res = query_one_result(cli2, "SELECT CONNECTION_ID()");
    ASSERT_NO_ERROR(cmd_res);

    if (can_share) {
      if (can_fetch_password) {
        EXPECT_THAT(
            *cmd_res,
            ElementsAre(ElementsAre(::testing::Ne(pooled_connection_id))));

        ASSERT_NO_ERROR(
            shared_router()->wait_for_idle_server_connections(1, 10s));
      }
    }
  }

  {
    auto cmd_res = cli3.read_query_result();
    ASSERT_NO_ERROR(cmd_res);

    auto results = result_as_vector(*cmd_res);
    ASSERT_THAT(results, ::testing::SizeIs(1));

    auto result = results.front();
    if (can_share) {
      if (can_fetch_password) {
        EXPECT_THAT(result, ElementsAre(ElementsAre(::testing::_,
                                                    pooled_connection_id)));
      }
    }
  }
}

TEST_P(ShareConnectionTinyPoolOneServerTest,
       classic_protocol_set_option_reconnect) {
  RecordProperty(
      "Description",
      "check if the multi-statement flag is recovered after a reconnect");

  SCOPED_TRACE("// ensure the pool is empty");
  ASSERT_NO_ERROR(shared_router()->wait_for_idle_server_connections(0, 10s));

  const bool can_share = GetParam().can_share();

  SCOPED_TRACE("// connecting to server");
  MysqlClient cli;

  auto account = SharedServer::native_empty_password_account();

  cli.username(account.username);
  cli.password(account.password);

  ASSERT_NO_ERROR(
      cli.connect(shared_router()->host(), shared_router()->port(GetParam())));

  if (can_share) {
    // connection is in the pool
    ASSERT_NO_ERROR(shared_router()->wait_for_idle_server_connections(1, 10s));
  }

  SCOPED_TRACE("// enable multi-statement support on 1st connection.");
  ASSERT_NO_ERROR(cli.set_server_option(MYSQL_OPTION_MULTI_STATEMENTS_ON));

  if (can_share) {
    // connection is in the pool
    ASSERT_NO_ERROR(shared_router()->wait_for_idle_server_connections(1, 10s));
  }

  SCOPED_TRACE("// verify multi-statement works");
  {
    auto query_res = cli.query("DO /* client[0] = PASS */ 1; DO 2");
    if (can_share) {
      ASSERT_ERROR(query_res);

      // Multi-Statements are forbidden if connection-sharing is enabled.
      EXPECT_EQ(query_res.error().value(), 4501);
    } else {
      ASSERT_NO_ERROR(query_res);

      for (const auto &res [[maybe_unused]] : *query_res) {
      }
    }
  }

  if (can_share) {
    ASSERT_NO_ERROR(shared_router()->wait_for_idle_server_connections(1, 10s));
  }

  SCOPED_TRACE(
      "// open a 2nd connection which should reuse the 1st connection.");
  MysqlClient cli_blocker;
  cli_blocker.username(account.username);
  cli_blocker.password(account.password);

  ASSERT_NO_ERROR(cli_blocker.connect(shared_router()->host(),
                                      shared_router()->port(GetParam())));

  {
    auto query_res = cli_blocker.query("DO /* client[1] = FAIL */ 1; DO 2");
    ASSERT_ERROR(query_res);
  }

  if (can_share) {
    ASSERT_NO_ERROR(shared_router()->wait_for_idle_server_connections(1, 10s));
  }

  SCOPED_TRACE("// the 1st connection still is multi-statement");
  {
    auto query_res = cli.query("DO /* client[0] = PASS */ 1; DO 2");
    if (can_share) {
      ASSERT_ERROR(query_res);
<<<<<<< HEAD

      // Multi-Statements are forbidden if connection-sharing is enabled.
      EXPECT_EQ(query_res.error().value(), 4501);
    } else {
      ASSERT_NO_ERROR(query_res);

=======

      // Multi-Statements are forbidden if connection-sharing is enabled.
      EXPECT_EQ(query_res.error().value(), 4501);
    } else {
      ASSERT_NO_ERROR(query_res);

>>>>>>> 87307d4d
      for (const auto &res [[maybe_unused]] : *query_res) {
      }
    }
  }
}

TEST_P(ShareConnectionTinyPoolOneServerTest,
       overlapping_connections_different_accounts) {
  for (auto &s : shared_servers()) {
    s->flush_privileges();  // reset the auth-cache
  }

  MysqlClient cli1, cli2, cli3;

  const bool can_fetch_password = !(GetParam().client_ssl_mode == kDisabled);
  const bool can_share = GetParam().can_share();

  {
    auto account = SharedServer::native_password_account();

    cli1.username(account.username);
    cli1.password(account.password);

    ASSERT_NO_ERROR(cli1.connect(shared_router()->host(),
                                 shared_router()->port(GetParam())));

    // wait until the connection is in the pool.
    if (can_share && can_fetch_password) {
      ASSERT_NO_ERROR(
          shared_router()->wait_for_idle_server_connections(1, 10s));
    }
  }
  // - set-option
  // - add to pool

  SCOPED_TRACE("// block the 1st connection for a bit.");
  ASSERT_NO_ERROR(cli1.send_query("DO SLEEP(0.2)"));
  // - reset-connection
  // - set-option
  // - do
  ASSERT_NO_ERROR(shared_router()->wait_for_idle_server_connections(0, 10s));

  SCOPED_TRACE("// open a 2nd connection, that gets added to the pool.");
  {
    auto account = SharedServer::caching_sha2_password_account();

    cli2.set_option(MysqlClient::GetServerPublicKey(true));
    cli2.username(account.username);
    cli2.password(account.password);

    auto connect_res = cli2.connect(shared_router()->host(),
                                    shared_router()->port(GetParam()));
    if (GetParam().client_ssl_mode == kDisabled &&
        (GetParam().server_ssl_mode == kRequired ||
         GetParam().server_ssl_mode == kPreferred)) {
      // with client-ssl-mode DISABLED, router doesn't have a public-key or a
      // tls connection to the client.
      //
      // The client will ask for the server's public-key instead which the
      // server will treat as "password" and then fail to authenticate.
      ASSERT_ERROR(connect_res);
      GTEST_SKIP() << connect_res.error();
    }
    ASSERT_NO_ERROR(connect_res);

    if (can_share && can_fetch_password) {
      ASSERT_NO_ERROR(
          shared_router()->wait_for_idle_server_connections(1, 10s));
    }
  }
  // - connect
  // - set-option
  // - add to pool

  SCOPED_TRACE("// check connection id of 2nd connection.");
  std::string pooled_connection_id{};
  {
    auto cmd_res = query_one_result(cli2, "SELECT CONNECTION_ID()");
    ASSERT_NO_ERROR(cmd_res);

    auto result = std::move(*cmd_res);
    ASSERT_THAT(result, SizeIs(1));
    ASSERT_THAT(result[0], SizeIs(1));
    pooled_connection_id = result[0][0];
  }

  if (can_share && can_fetch_password) {
    ASSERT_NO_ERROR(shared_router()->wait_for_idle_server_connections(1, 10s));
  }

  // - reset-connection
  // - set-option
  // - select

  SCOPED_TRACE("// wait until 1st connection finished SLEEP()ing.");
  ASSERT_NO_ERROR(cli1.read_query_result());

  // cli2 should be in the pool now
  // cli1 should be not in pool, but still attached
  {
    auto events_res = changed_event_counters(cli1);  // the (+ select)
    ASSERT_NO_ERROR(events_res);

    if (can_share) {
      if (can_fetch_password) {
        // cli1: set-option
        // cli1: reset-connection + set-option + do (+ select)
        EXPECT_THAT(*events_res,
                    ElementsAre(Pair("statement/com/Reset Connection", 1),
                                Pair("statement/sql/do", 1),
                                Pair("statement/sql/select", 1),
                                Pair("statement/sql/set_option", 2)));
      } else {
        // cli1: set-option
        // cli1: do (+ select)
        EXPECT_THAT(*events_res,
                    ElementsAre(Pair("statement/sql/do", 1),
                                Pair("statement/sql/set_option", 1)));
      }
    } else {
      // no sharing possible, router is not injection SET statements.
      EXPECT_THAT(*events_res, ElementsAre(Pair("statement/sql/do", 1)));
    }
  }

  {
    auto events_res = changed_event_counters(cli2);  // the (+ select)
    ASSERT_NO_ERROR(events_res);

    if (can_share) {
      if (can_fetch_password) {
        // cli1: set-option
        // cli4: change-user + set-option
        // cli1: change-user + set-option (+ select)
        EXPECT_THAT(*events_res,
                    ElementsAre(Pair("statement/com/Reset Connection", 2),
                                Pair("statement/sql/select", 2),
                                Pair("statement/sql/set_option", 3)));
      } else {
        // cli1: set-option
        // cli1: (+ select)
        EXPECT_THAT(*events_res,
                    ElementsAre(Pair("statement/sql/select", 1),
                                Pair("statement/sql/set_option", 1)));
      }
    } else {
      // no sharing possible, router is not injection SET statements.
      EXPECT_THAT(*events_res, ElementsAre(Pair("statement/sql/select", 1)));
    }
  }

  if (can_share && can_fetch_password) {
    ASSERT_NO_ERROR(shared_router()->wait_for_idle_server_connections(1, 10s));
  }

  // cli3 takes connection from the pool.
  {
    auto account = SharedServer::native_password_account();

    cli3.username(account.username);
    cli3.password(account.password);

    ASSERT_NO_ERROR(cli3.connect(shared_router()->host(),
                                 shared_router()->port(GetParam())));
  }

  if (can_share && can_fetch_password) {
    ASSERT_NO_ERROR(shared_router()->wait_for_idle_server_connections(1, 10s));
  }

  SCOPED_TRACE(
      "// start a long running query, takes the connection from the pool.");
  ASSERT_NO_ERROR(cli3.send_query("SELECT SLEEP(0.2), CONNECTION_ID()"));

  ASSERT_NO_ERROR(shared_router()->wait_for_idle_server_connections(0, 10s));

  SCOPED_TRACE(
      "// opens a new connection as cli3 grapped the pooled connection.");
  {
    auto cmd_res = query_one_result(cli2, "SELECT CONNECTION_ID()");
    ASSERT_NO_ERROR(cmd_res);

    if (can_share) {
      if (can_fetch_password) {
        EXPECT_THAT(
            *cmd_res,
            ElementsAre(ElementsAre(::testing::Ne(pooled_connection_id))));

        ASSERT_NO_ERROR(
            shared_router()->wait_for_idle_server_connections(1, 10s));
      }
    }
  }

  SCOPED_TRACE("// check that the 3rd connection was pooled.");
  {
    auto cmd_res = cli3.read_query_result();
    ASSERT_NO_ERROR(cmd_res);

    auto results = result_as_vector(*cmd_res);
    ASSERT_THAT(results, ::testing::SizeIs(1));

    auto result = results.front();
    if (can_share) {
      if (can_fetch_password) {
        EXPECT_THAT(result, ElementsAre(ElementsAre(::testing::_,
                                                    pooled_connection_id)));
      }
    }
  }
}

/*
 * test the cmd_kill -> Ok path
 *
 * using one-server to ensure both connections end up on the same backend.
 */
TEST_P(ShareConnectionTinyPoolOneServerTest,
       classic_protocol_kill_other_connection) {
  SCOPED_TRACE("// connecting to server");

  // open two connections on the same server:
  //
  // - one to be killed
  // - one to kill
  std::array<MysqlClient, 2> clis;
  std::array<uint32_t, 2> conn_ids;

  for (auto [ndx, cli] : stdx::views::enumerate(clis)) {
    cli.username("root");
    cli.password("");

    ASSERT_NO_ERROR(cli.connect(shared_router()->host(),
                                shared_router()->port(GetParam())));

    // block the connection to ensure that even with connection-sharing, a new
    // connection gets opened that can be successfully killed.
    ASSERT_NO_ERROR(cli.query("SET @block_connection = 1"));

    auto conn_id_res = query_one<1>(cli, "SELECT CONNECTION_ID()");
    ASSERT_NO_ERROR(conn_id_res);

    auto conn_num_res = from_string((*conn_id_res)[0]);
    ASSERT_NO_ERROR(conn_num_res);

    conn_ids[ndx] = *conn_num_res;
  }

  // there should be no pooling.
  ASSERT_NE(conn_ids[0], conn_ids[1]);

  ASSERT_NO_ERROR(clis[0].kill(conn_ids[1]));

  // should fail as connection is killed.
  ASSERT_ERROR(clis[1].query("DO 1"));
}

/*
 * test the cmd_kill -> Ok path
 *
 * using one-server to ensure both connections end up on the same backend.
 */
TEST_P(ShareConnectionTinyPoolOneServerTest,
       classic_protocol_set_password_reconnect) {
  const bool can_share = GetParam().can_share();
  const bool can_fetch_password = !(GetParam().client_ssl_mode == kDisabled);

  SCOPED_TRACE("// connecting to server");

  auto admin_cli_res = shared_servers()[0]->admin_cli();
  ASSERT_NO_ERROR(admin_cli_res);

  auto admin_cli = std::move(*admin_cli_res);
  ASSERT_NO_ERROR(admin_cli.query("DROP USER IF EXISTS changeme"));
  ASSERT_NO_ERROR(
      admin_cli.query("CREATE USER changeme IDENTIFIED WITH "
                      "mysql_native_password BY 'changeme'"));

  MysqlClient cli;

  cli.username("changeme");
  cli.password("changeme");

  ASSERT_NO_ERROR(
      cli.connect(shared_router()->host(), shared_router()->port(GetParam())));

  auto conn_id_res = query_one<1>(cli, "SELECT CONNECTION_ID()");
  ASSERT_NO_ERROR(conn_id_res);

  auto conn_num_res = from_string((*conn_id_res)[0]);
  ASSERT_NO_ERROR(conn_num_res);

  ASSERT_NO_ERROR(admin_cli.kill(*conn_num_res));

  ASSERT_NO_ERROR(admin_cli.query("SET PASSWORD FOR changeme='changeme2'"));

  // should fail as connection is killed.
  {
    auto query_res = cli.query("DO 1");
    ASSERT_ERROR(query_res);

    if (can_share && can_fetch_password) {
      // reauth failed.
      EXPECT_EQ(query_res.error().value(), 1045) << query_res.error();
    } else {
      EXPECT_EQ(query_res.error().value(), 2013) << query_res.error();
    }
  }

  {
    auto query_res = cli.query("DO 1");
    ASSERT_ERROR(query_res);

    // connection is closed.
    EXPECT_EQ(query_res.error().value(), 2013) << query_res.error();
  }
}

/*
 * run a binlog stream through the router.
 *
 * - register-replica
 * - binlog-dump
 *
 * expensive test.
 */
TEST_P(ShareConnectionTinyPoolOneServerTest,
       classic_protocol_register_replica_and_dump) {
  if (!(GetParam().client_ssl_mode == kRequired &&
        GetParam().server_ssl_mode == kRequired)) {
    GTEST_SKIP() << "skipped as RUN_SLOW_TESTS environment-variable is not set";
  }

  SCOPED_TRACE("// starting to replica server");
  SharedServer replica_server(test_env->port_pool());

  SCOPED_TRACE("// .. preparing datadir");
  replica_server.prepare_datadir();
  SCOPED_TRACE("// .. spawning replica");
  replica_server.spawn_server(
      {"--report-host=some_funky_host", "--server-id=2"});
  ASSERT_FALSE(replica_server.mysqld_failed_to_start());

  SCOPED_TRACE("// connecting to server");
  auto replica_res = replica_server.admin_cli();
  ASSERT_NO_ERROR(replica_res);

  auto replica = std::move(*replica_res);

  SCOPED_TRACE("// change the source of the replica");
  {
    auto cmd_res = replica.query(R"(CHANGE REPLICATION SOURCE TO
SOURCE_SSL = 1,
SOURCE_HOST = "127.0.0.1",
SOURCE_PORT = )" + std::to_string(shared_router()->port(GetParam())));
    ASSERT_NO_ERROR(cmd_res);
  }

  SCOPED_TRACE("// start the replica");
  {
    auto cmd_res = replica.query(R"(START REPLICA IO_THREAD
UNTIL SOURCE_LOG_FILE="binlog.000001", SOURCE_LOG_POS=100
USER = "root"
PASSWORD = ""
)");
    ASSERT_NO_ERROR(cmd_res);
  }

  SCOPED_TRACE("// wait for replica to register");

  using clock_type = std::chrono::steady_clock;
  for (auto cur = clock_type::now(), end = cur + 10s;;
       cur = clock_type::now()) {
    ASSERT_LT(cur, end) << "waited 10sec for replica to register.";

    auto cmd_res = query_one_result(replica, R"(SELECT
  r.service_state,
  t.name,
  t.processlist_command,
  t.processlist_state
 FROM performance_schema.replication_connection_status AS r
 JOIN performance_schema.threads AS t
WHERE t.thread_id = r.thread_id
)");
    ASSERT_NO_ERROR(cmd_res);

    auto result = *cmd_res;
    if (!result.empty()) {
      ASSERT_GT(result[0].size(), 3);

      if (result[0][3] == "Waiting for source to send event") {
        EXPECT_THAT(result, ElementsAre(ElementsAre(
                                "ON", "thread/sql/replica_io", "Connect",
                                "Waiting for source to send event")));
        break;
      }
    }

    std::this_thread::sleep_for(100ms);
  }

  auto source_res = shared_servers()[0]->admin_cli();
  ASSERT_NO_ERROR(source_res);

  auto source = std::move(*source_res);

  SCOPED_TRACE("// replica is registered.");
  // check that the replica registered to the source with the values provided
  // by '--report-host'.
  {
    auto cmd_res = query_one_result(source, "SHOW REPLICAS");
    ASSERT_NO_ERROR(cmd_res);

    EXPECT_THAT(*cmd_res,
                ElementsAre(ElementsAre(
                    "2",                                           // replica-id
                    "some_funky_host",                             // host
                    std::to_string(replica_server.server_port()),  // port
                    "1",                                           // source-id
                    Not(IsEmpty())  // server-uuid
                    )));
  }

  SCOPED_TRACE("// stop the replica");

  ASSERT_NO_ERROR(replica.query("STOP REPLICA"));
  ASSERT_NO_ERROR(replica.query("RESET REPLICA"));
}

/*
 * run a clone stream through the router.
 *
 * - clone opens two connections and both have to end up on the same host.
 * - stop the clone after a while.
 *
 * expensive test.
 */
TEST_P(ShareConnectionTinyPoolOneServerTest, classic_protocol_clone) {
  if (!(GetParam().client_ssl_mode == kRequired &&
        GetParam().server_ssl_mode == kRequired)) {
    GTEST_SKIP() << "skipped as RUN_SLOW_TESTS environment-variable is not set";
  }

  SCOPED_TRACE("// starting clone recipient");
  SharedServer recipient_server(test_env->port_pool());

  recipient_server.prepare_datadir();
  recipient_server.spawn_server();
  ASSERT_FALSE(recipient_server.mysqld_failed_to_start());

  SCOPED_TRACE("// connection to the recipient server directly");
  auto recipient_res = recipient_server.admin_cli();
  ASSERT_NO_ERROR(recipient_res);

  auto recipient = std::move(*recipient_res);
  SharedServer::install_plugins(recipient);
  {
    std::ostringstream oss;

    oss << "SET GLOBAL clone_valid_donor_list = " <<  //
        std::quoted(shared_router()->host() + ":"s +
                        std::to_string(shared_router()->port(GetParam())),
                    '\'');

    ASSERT_NO_ERROR(recipient.query(oss.str()));
  }

  TempDirectory clone_data_dir("router-mysqld-clone");
  // the directory must not exit.
  mysql_harness::delete_dir_recursive(clone_data_dir.name());

  SCOPED_TRACE("// start to clone through the router.");
  {
    std::ostringstream oss;

    auto account = SharedServer::admin_account();

    oss << "CLONE INSTANCE FROM " <<  //
        std::quoted(account.username, '\'') << "@"
        << std::quoted(shared_router()->host(), '\'') << ":"
        << shared_router()->port(GetParam()) <<  //
        " IDENTIFIED BY " << std::quoted(account.password, '\'')
        << " DATA DIRECTORY = " << std::quoted(clone_data_dir.name(), '\'');

    ASSERT_NO_ERROR(recipient.send_query(oss.str()));
  }

  bool clone_killed = false;
  SCOPED_TRACE("// wait 2 seconds for the clone to finish");
  {
    auto monitor_res = recipient_server.admin_cli();
    ASSERT_NO_ERROR(monitor_res);

    auto monitor = std::move(*monitor_res);

    std::this_thread::sleep_for(100ms);

    using clock_type = std::chrono::steady_clock;
    for (auto cur = clock_type::now(), end = cur + 2s;;
         cur = clock_type::now()) {
      ASSERT_LT(cur, end);

      auto cmd_res = query_one_result(monitor, R"(SELECT
  pid, state, error_no, error_message
 FROM performance_schema.clone_status
)");
      ASSERT_NO_ERROR(cmd_res);

      auto result = *cmd_res;
      ASSERT_THAT(result, Not(IsEmpty()));
      ASSERT_GT(result[0].size(), 2);

      ASSERT_THAT(result[0][1],
                  AnyOf("Not Started", "In Progress", "Complete", "Failed"));

      if (result[0][1] == "Complete") {
        // clone was fast, good.
        break;
      }

      // wait until the clone is in progress ... then stop it.
      if (result[0][1] == "In Progress") {
        ASSERT_NO_ERROR(monitor.query("KILL QUERY " + result[0][0]));
        clone_killed = true;
        break;
      }

      // if it hasn't been started yet, wait a bit.
      ASSERT_EQ(result[0][1], "Not Started")
          << mysql_harness::join(result[0], ", ");

      std::this_thread::sleep_for(100ms);
    }
  }

  if (clone_killed) {
    auto cmd_res = recipient.read_query_result();
    ASSERT_ERROR(cmd_res);
    // 1317: query execution was interrupted.
    // 1158: Got an error reading communication packets
    EXPECT_THAT(cmd_res.error().value(), ::testing::AnyOf(1317, 1158))
        << cmd_res.error();
  }
}

class SchemaChecker : public Checker {
 public:
  using test_values_type = std::vector<std::string>;

  SchemaChecker(test_values_type test_values)
      : test_values_(std::move(test_values)) {
    if (test_values_.empty()) {
      throw std::invalid_argument("schemas size must be != 0");
    }
  }

  void apply(MysqlClient &cli) override {
    auto schema = test_values_[ndx_];

    ASSERT_NO_ERROR(cli.use_schema(schema));
  }

  std::function<void(MysqlClient &cli)> verifier() override {
    auto schema = test_values_[ndx_];

    return [schema](MysqlClient &cli) {
      SCOPED_TRACE("// SELECT SCHEMA()");

      auto cmd_res = query_one_result(cli, "SELECT SCHEMA()");
      ASSERT_NO_ERROR(cmd_res);

      EXPECT_THAT(*cmd_res, ElementsAre(ElementsAre(schema)));
    };
  }

  void advance() override {
    ++ndx_;

    if (ndx_ >= test_values_.size()) {
      ndx_ = 0;
    }
  }

 private:
  size_t ndx_{};
  test_values_type test_values_;
};

/*
 * check that the initial-schema is restored.
 */
class InitialSchemaChecker : public Checker {
 public:
  using test_values_type = std::vector<std::string>;

  InitialSchemaChecker(test_values_type test_values)
      : test_values_(std::move(test_values)) {
    if (test_values_.empty()) {
      throw std::invalid_argument("schemas size must be != 0");
    }
  }

  void apply_before_connect(MysqlClient &cli) override {
    auto schema = test_values_[ndx_];

    ASSERT_NO_ERROR(cli.use_schema(schema));
  }

  std::function<void(MysqlClient &cli)> verifier() override {
    auto schema = test_values_[ndx_];

    return [schema](MysqlClient &cli) {
      SCOPED_TRACE("// SELECT SCHEMA()");

      auto cmd_res = query_one_result(cli, "SELECT SCHEMA()");
      ASSERT_NO_ERROR(cmd_res);

      EXPECT_THAT(*cmd_res, ElementsAre(ElementsAre(schema)));
    };
  }

  void advance() override {
    ++ndx_;

    if (ndx_ >= test_values_.size()) {
      ndx_ = 0;
    }
  }

 private:
  size_t ndx_{};
  test_values_type test_values_;
};

class SetSessionVarChecker : public Checker {
 public:
  using test_values_type = std::vector<std::pair<std::string, std::string>>;

  SetSessionVarChecker(test_values_type test_values)
      : test_values_(std::move(test_values)) {}

  void apply(MysqlClient &cli) override {
    auto [key, value] = test_values_[ndx_];

    ASSERT_NO_ERROR(cli.query("SET SESSION " + key + " = " + value));
  }

  std::function<void(MysqlClient &cli)> verifier() override {
    auto [key, value] = test_values_[ndx_];

    return [key = key, value = value](MysqlClient &cli) {
      auto cmd_res = query_one_result(cli, "SELECT @@SESSION." + key);
      ASSERT_NO_ERROR(cmd_res);

      EXPECT_THAT(*cmd_res, ElementsAre(ElementsAre(value)));
    };
  }

  void advance() override {
    ++ndx_;

    if (ndx_ >= test_values_.size()) {
      ndx_ = 0;
    }
  }

 private:
  size_t ndx_{};
  test_values_type test_values_;
};

class WarningsChecker : public Checker {
 public:
  using test_values_type = std::vector<std::pair<std::string, int>>;

  WarningsChecker(test_values_type test_values)
      : test_values_(std::move(test_values)) {}

  void apply(MysqlClient &cli) override {
    auto stmt = test_values_[ndx_].first;

    // send a statement with generates a warning or error.
    ASSERT_NO_ERROR(cli.query(stmt));
  }

  std::function<void(MysqlClient &cli)> verifier() override {
    auto error_code = test_values_[ndx_].second;

    return [error_code = error_code](MysqlClient &cli) {
      auto cmd_res = query_one_result(cli, "SHOW WARNINGS");
      ASSERT_NO_ERROR(cmd_res);

      EXPECT_THAT(*cmd_res,
                  ElementsAre(ElementsAre(
                      ::testing::_, std::to_string(error_code), ::testing::_)));
    };
  }

  void advance() override {
    ++ndx_;

    if (ndx_ >= test_values_.size()) {
      ndx_ = 0;
    }
  }

 private:
  size_t ndx_{};
  test_values_type test_values_;
};

class NoWarningsChecker : public Checker {
 public:
  using test_values_type = std::vector<std::string>;

  NoWarningsChecker(test_values_type test_values)
      : test_values_(std::move(test_values)) {}

  void apply(MysqlClient &cli) override {
    auto stmt = test_values_[ndx_];
    ASSERT_NO_ERROR(cli.query(stmt));
  }

  std::function<void(MysqlClient &cli)> verifier() override {
    return [](MysqlClient &cli) {
      auto cmd_res = query_one_result(cli, "SHOW WARNINGS");
      ASSERT_NO_ERROR(cmd_res);

      EXPECT_THAT(*cmd_res, ::testing::IsEmpty());
    };
  }

  void advance() override {
    ++ndx_;

    if (ndx_ >= test_values_.size()) {
      ndx_ = 0;
    }
  }

 private:
  size_t ndx_{};
  test_values_type test_values_;
};

class SessionAttributeChecker : public Checker {
 public:
  using test_values_type = std::vector<std::pair<std::string, std::string>>;

  SessionAttributeChecker(test_values_type test_values)
      : test_values_(std::move(test_values)) {}

  void apply_before_connect(MysqlClient &cli) override {
    auto test_value = test_values_[ndx_];

    ASSERT_NO_ERROR(cli.set_option(MysqlClient::ConnectAttributeAdd(
        test_value.first.c_str(), test_value.second.c_str())));
  }

  std::function<void(MysqlClient &cli)> verifier() override {
    auto [key, value] = test_values_[ndx_];

    return [key = key, value = value](MysqlClient &cli) {
      auto cmd_res = query_one_result(cli, R"(
SELECT ATTR_NAME, ATTR_VALUE
  FROM performance_schema.session_account_connect_attrs
 WHERE PROCESSLIST_ID = CONNECTION_ID()
   AND LEFT(ATTR_NAME, 1) != '_'
 ORDER BY ATTR_NAME)");
      ASSERT_NO_ERROR(cmd_res);

      EXPECT_THAT(*cmd_res, ElementsAre(ElementsAre(key, value)));
    };
  }

  void advance() override {
    ++ndx_;

    if (ndx_ >= test_values_.size()) {
      ndx_ = 0;
    }
  }

 private:
  size_t ndx_{};
  test_values_type test_values_;
};

class UsernameChecker : public Checker {
 public:
  std::function<void(MysqlClient &cli)> verifier() override {
    return [](MysqlClient &cli) {
      auto cmd_res = query_one_result(cli, "SELECT USER()");
      ASSERT_NO_ERROR(cmd_res);

      EXPECT_THAT(*cmd_res,
                  ElementsAre(ElementsAre(cli.username() + "@localhost")));
    };
  }
};

TEST_P(ShareConnectionTinyPoolOneServerTest, restore) {
  if (!test_env->run_slow_tests() && GetParam().redundant_combination()) {
    GTEST_SKIP() << "skipped as RUN_SLOW_TESTS environment-variable is not set";
  }

  const bool can_fetch_password = !(GetParam().client_ssl_mode == kDisabled);
  const bool can_share = GetParam().can_share();

  // checkers
  std::vector<std::pair<std::string, std::unique_ptr<Checker>>> checkers;

  checkers.emplace_back(
      "schema", std::make_unique<SchemaChecker>(SchemaChecker::test_values_type{
                    "testing", "performance_schema"}));

  checkers.emplace_back(
      "initial-schema",
      std::make_unique<InitialSchemaChecker>(
          SchemaChecker::test_values_type{"testing", "performance_schema"}));

  checkers.emplace_back(
      "set-session-var",
      std::make_unique<SetSessionVarChecker>(
          SetSessionVarChecker::test_values_type{{"timestamp", "1.500000"},
                                                 {"unique_checks", "0"}}));

  checkers.emplace_back(
      "warnings",
      std::make_unique<WarningsChecker>(WarningsChecker::test_values_type{
          {"DO 0/0", 1365}, {"DO _utf8''", 3719}}));

  checkers.emplace_back(
      "no-warnings", std::make_unique<NoWarningsChecker>(
                         NoWarningsChecker::test_values_type{"DO 1", "DO 2"}));

  checkers.emplace_back(
      "session-attributes",
      std::make_unique<SessionAttributeChecker>(
          SessionAttributeChecker::test_values_type{{"v1", "1"}, {"v2", "2"}}));

  checkers.emplace_back("username", std::make_unique<UsernameChecker>());

  // scenarios
  std::vector<std::pair<std::string, std::vector<SharedServer::Account>>>
      scenarios;

  {
    std::vector<SharedServer::Account> accounts;
    accounts.push_back(SharedServer::native_password_account());

    scenarios.emplace_back("one account", std::move(accounts));
  }

  {
    std::vector<SharedServer::Account> accounts;
    accounts.push_back(SharedServer::native_password_account());
    accounts.push_back(SharedServer::native_password_account());

    scenarios.emplace_back("same account, twice", std::move(accounts));
  }

  {
    std::vector<SharedServer::Account> accounts;
    accounts.push_back(SharedServer::native_password_account());
    accounts.push_back(SharedServer::native_empty_password_account());
    accounts.push_back(SharedServer::caching_sha2_password_account());
    accounts.push_back(SharedServer::caching_sha2_empty_password_account());
    accounts.push_back(SharedServer::sha256_password_account());
    accounts.push_back(SharedServer::sha256_empty_password_account());

    scenarios.emplace_back("different accounts", std::move(accounts));
  }

  for (const auto &[scenario_name, accounts] : scenarios) {
    SCOPED_TRACE("// scenario: " + scenario_name);
    for (auto &[checker_name, checker] : checkers) {
      SCOPED_TRACE("// checker: " + checker_name);
      for (auto clean_pool_before_verify : {false, true}) {
        SCOPED_TRACE("// clean_pool_before_verify: " +
                     std::to_string(clean_pool_before_verify));
        for (auto &s : shared_servers()) {
          s->flush_privileges();                        // reset the auth-cache
          ASSERT_NO_ERROR(s->close_all_connections());  // reset the router's
                                                        // connection-pool
        }

        std::vector<MysqlClient> clis;

        std::vector<std::function<void(MysqlClient &)>> verifiers;

        for (const auto &account : accounts) {
          SCOPED_TRACE("// account: " + account.username);
          MysqlClient cli;
          {
            cli.set_option(MysqlClient::GetServerPublicKey(true));
            cli.username(account.username);
            cli.password(account.password);

            checker->apply_before_connect(cli);

            auto connect_res = cli.connect(shared_router()->host(),
                                           shared_router()->port(GetParam()));
            if (!connect_res) {
              // auth may fail with DISABLED as the router has no public-key
              // cert
              GTEST_SKIP() << connect_res.error();
            }
            ASSERT_NO_ERROR(connect_res);
            //
            ASSERT_NO_ERROR(cli.ping());
          }

          checker->apply(cli);

          // remember the checker's verifier.
          verifiers.emplace_back(checker->verifier());
          clis.push_back(std::move(cli));

          // move to the next checker-value for the next connection.
          checker->advance();
        }

        if (clean_pool_before_verify && can_share && can_fetch_password) {
          // wait until all connections are pooled.
          ASSERT_NO_ERROR(shared_router()->wait_for_idle_server_connections(
              kMaxPoolSize, 10s));

          // only close the connections that are expected to be in the pool.
          for (auto &s : shared_servers()) {
            ASSERT_NO_ERROR(s->close_all_connections());
          }

          // wait until all connections are pooled.
          ASSERT_NO_ERROR(
              shared_router()->wait_for_idle_server_connections(0, 10s));
        }

        // verify variables that were set are reapplied.
        for (auto [ndx, cli] : stdx::views::enumerate(clis)) {
          verifiers[ndx](cli);
        }

        if (!clean_pool_before_verify) {
          // check that all client connections used the same server connection.
          //
          // ... if the pool was cleaned.
          std::pair<std::string, std::string> cli_connection_id{};

          // check connection was pooled.
          for (auto &cli : clis) {
            auto cmd_res =
                query_one_result(cli, "SELECT @@port, CONNECTION_ID()");
            ASSERT_NO_ERROR(cmd_res);

            auto result = *cmd_res;
            ASSERT_THAT(result, ::testing::SizeIs(1));
            ASSERT_THAT(result[0], ::testing::SizeIs(2));

            if (!cli_connection_id.first.empty()) {
              if (can_share && can_fetch_password) {
                EXPECT_EQ(cli_connection_id,
                          std::make_pair(result[0][0], result[0][1]));
              } else {
                EXPECT_NE(cli_connection_id,
                          std::make_pair(result[0][0], result[0][1]));
              }
            } else {
              // remember the first connection's id.
              cli_connection_id = std::make_pair(result[0][0], result[0][1]);
            }
          }
        }
      }
    }
  }
}

// check a statement blocks sharing, and a 2nd statement unblocks sharing again.
class BlockChecker : public Checker {
 public:
  using test_values_type = std::vector<std::pair<std::string, std::string>>;

  BlockChecker(test_values_type test_values)
      : test_values_(std::move(test_values)) {}

  void apply(MysqlClient &cli) override {
    auto block_stmt = test_values_[ndx_].first;

    ASSERT_NO_ERROR(cli.query(block_stmt));
  }

  std::function<void(MysqlClient &cli)> verifier() override {
    return [unblock_stmt = test_values_[ndx_].second](MysqlClient &cli) {
      // check if the connection is NOT shareable.
      // should not add another "Reset"

      ASSERT_NO_ERROR(cli.query("DO 1"));

      ASSERT_NO_ERROR(cli.query(unblock_stmt));

      // check if the connection is shareable again.
      // ... an additional 'Reset Connection'
      {
        auto events_res =
            changed_event_counters(cli, "AND EVENT_NAME LIKE '%/com/%'");
        ASSERT_NO_ERROR(events_res);

        EXPECT_THAT(
            *events_res,
            ElementsAre(Pair("statement/com/Reset Connection", AnyOf(2, 5))));
      }
    };
  }

  void advance() override {
    ++ndx_;

    if (ndx_ >= test_values_.size()) {
      ndx_ = 0;
    }
  }

 private:
  size_t ndx_{};
  test_values_type test_values_;
};

// check a statement blocks ... and 2nd statement does not unblock sharing.
class NotUnblockChecker : public Checker {
 public:
  using test_values_type = std::vector<std::pair<std::string, std::string>>;

  NotUnblockChecker(test_values_type test_values)
      : test_values_(std::move(test_values)) {}

  void apply(MysqlClient &cli) override {
    auto block_stmt = test_values_[ndx_].first;

    ASSERT_NO_ERROR(cli.query(block_stmt));
  }

  std::function<void(MysqlClient &cli)> verifier() override {
    return [unblock_stmt = test_values_[ndx_].second](MysqlClient &cli) {
      // check if the connection is NOT shareable.
      {
        auto events_res =
            changed_event_counters(cli, "AND EVENT_NAME LIKE '%/com/%'");
        ASSERT_NO_ERROR(events_res);

        EXPECT_THAT(*events_res,
                    ElementsAre(Pair("statement/com/Reset Connection", 1)));
      }

      ASSERT_NO_ERROR(cli.query(unblock_stmt));

      // check if the connection is still not shareable
      {
        auto events_res =
            changed_event_counters(cli, "AND EVENT_NAME LIKE '%/com/%'");
        ASSERT_NO_ERROR(events_res);

        EXPECT_THAT(*events_res,
                    ElementsAre(Pair("statement/com/Reset Connection", 1)));
      }
    };
  }

  void advance() override {
    ++ndx_;

    if (ndx_ >= test_values_.size()) {
      ndx_ = 0;
    }
  }

 private:
  size_t ndx_{};
  test_values_type test_values_;
};

/*
 * check that "reset-connection" allows sharing connections again.
 */
class ResetChecker : public Checker {
 public:
  using test_values_type = std::vector<std::string>;

  ResetChecker(test_values_type test_values)
      : test_values_(std::move(test_values)) {}

  void apply(MysqlClient &cli) override {
    auto stmt = test_values_[ndx_];

    // + reset (+ select)
    {
      auto cmd_res = cli.query(stmt);
      ASSERT_NO_ERROR(cmd_res) << "\nstatement: " << stmt;

      auto results = std::move(*cmd_res);
      for (const auto &result : results) {
        if (result.field_count() > 0) {
          for (const auto &row : result.rows()) {
            // drain the resultset
            (void)row;
          }
        }
      }
    }
  }

  std::function<void(MysqlClient &cli)> verifier() override {
    return [](MysqlClient &cli) {
      // check if the connection is NOT shareable.
      {
        auto events_res =
            changed_event_counters(cli, "AND EVENT_NAME LIKE '%/com/%'");
        ASSERT_NO_ERROR(events_res);

        EXPECT_THAT(
            *events_res,
            ElementsAre(Pair("statement/com/Reset Connection", AnyOf(1, 3))));
      }
      // - (+ select)

      ASSERT_NO_ERROR(cli.reset_connection());
      // - reset

      // check if the connection is sharable again.
      //
      // - reset (+ select)
      {
        auto events_res =
            changed_event_counters(cli, "AND EVENT_NAME LIKE '%/com/%'");
        ASSERT_NO_ERROR(events_res);

        EXPECT_THAT(
            *events_res,
            ElementsAre(Pair("statement/com/Reset Connection", AnyOf(3, 5))));
      }
    };
  }

  void advance() override {
    ++ndx_;

    if (ndx_ >= test_values_.size()) {
      ndx_ = 0;
    }
  }

 private:
  size_t ndx_{};
  test_values_type test_values_;
};

// check a statement fails when not run in a transaction, but works if in a
// transaction.
class FailsIfSharableChecker : public Checker {
 public:
  using test_values_type = std::vector<std::string>;

  FailsIfSharableChecker(test_values_type test_values)
      : test_values_(std::move(test_values)) {}

  void apply(MysqlClient &cli) override {
    auto failing_stmt = test_values_[ndx_];

    // + reset (+ select)
    ASSERT_ERROR(cli.query(failing_stmt));
  }

  std::function<void(MysqlClient &cli)> verifier() override {
    return [stmt = test_values_[ndx_]](MysqlClient &cli) {
      ASSERT_NO_ERROR(cli.query("START TRANSACTION WITH CONSISTENT SNAPSHOT"));

      {
        auto cmd_res = cli.query(stmt);
        ASSERT_NO_ERROR(cmd_res);

        auto results = std::move(*cmd_res);
        for (const auto &result : results) {
          if (result.field_count() > 0) {
            for (const auto &row : result.rows()) {
              // drain the resultset
              (void)row;
            }
          }
        }
      }

      ASSERT_NO_ERROR(cli.query("ROLLBACK"));
    };
  }

  void advance() override {
    ++ndx_;

    if (ndx_ >= test_values_.size()) {
      ndx_ = 0;
    }
  }

 private:
  size_t ndx_{};
  test_values_type test_values_;
};

/**
 * check that a connection isn't sharable if certain queries are sent.
 *
 *
 *
 * testref: WL12772::RT_MPX_UNSHARABLE_TRIGGER
 */
TEST_P(ShareConnectionTinyPoolOneServerTest, not_sharable) {
  const bool can_fetch_password = !(GetParam().client_ssl_mode == kDisabled);
  const bool can_share = GetParam().can_share();

  if (!test_env->run_slow_tests() && GetParam().redundant_combination()) {
    GTEST_SKIP() << "skipped as RUN_SLOW_TESTS environment-variable is not set";
  }

  if (!can_share) {
    GTEST_SKIP() << "configuration doesn't allow sharing";
  }
  if (!can_fetch_password) {
    GTEST_SKIP() << "can't fetch passwords and therefore not share";
  }

  // checkers
  std::vector<std::pair<std::string, std::unique_ptr<Checker>>> checkers;

  // FR5.1
  checkers.emplace_back(
      "begin-commit",
      std::make_unique<BlockChecker>(BlockChecker::test_values_type{
          {"START TRANSACTION WITH CONSISTENT SNAPSHOT", "COMMIT"}}));

  checkers.emplace_back(
      "begin-rollback",
      std::make_unique<BlockChecker>(BlockChecker::test_values_type{
          {"START TRANSACTION WITH CONSISTENT SNAPSHOT", "ROLLBACK"}}));
#if 0
  // START TRANSACTION can be replayed and isn't blocking anymore.
  checkers.emplace_back(
      "start-transaction-reset",
      std::make_unique<ResetChecker>(
          ResetChecker::test_values_type{"START TRANSACTION"}));
#endif

  // FR5.2
  checkers.emplace_back(
      "lock-tables",
      std::make_unique<BlockChecker>(BlockChecker::test_values_type{
          {"LOCK TABLES testing.t1 READ", "UNLOCK TABLES"}}));

  // FR5.3
#if 0
  // SET TRANSACTION ISOLATION LEVEL can be replayed and isn't blocking anymore.
  checkers.emplace_back(
      "set-isolation-level-rollback",
      std::make_unique<BlockChecker>(BlockChecker::test_values_type{
          {"SET TRANSACTION ISOLATION LEVEL SERIALIZABLE", "ROLLBACK"}}));
#endif

  checkers.emplace_back(
      "flush-all-tables-with-read-lock",
      std::make_unique<ResetChecker>(
          ResetChecker::test_values_type{{"FLUSH TABLES WITH READ LOCK"}}));

  // session-tracker doesn't report global-locks (yet).
  //
  // FLUSH TABLES WITH READ LOCK    -- no session-tracker, but blocks sharing
  // UNLOCK TABLES                  -- does not unblock sharing
  //
  // FLUSH TABLES t1 WITH READ LOCK -- session-tracker, blocks sharing
  // UNLOCK TABLES                  -- unblocks sharing
  //
  checkers.emplace_back(
      "flush-all-tables-with-read-lock-unlock",
      std::make_unique<NotUnblockChecker>(NotUnblockChecker::test_values_type{
          {"FLUSH TABLES WITH READ LOCK", "UNLOCK TABLES"}}));

  checkers.emplace_back(
      "flush-some-tables-with-read-lock",
      std::make_unique<BlockChecker>(BlockChecker::test_values_type{
          {"FLUSH TABLES testing.t1 WITH READ LOCK", "UNLOCK TABLES"}}));

  checkers.emplace_back(
      "flush-some-tables-for-export",
      std::make_unique<BlockChecker>(BlockChecker::test_values_type{
          {"FLUSH TABLES testing.t1 FOR EXPORT", "UNLOCK TABLES"}}));

  checkers.emplace_back(
      "lock-instance-for-backup",
      std::make_unique<ResetChecker>(
          ResetChecker::test_values_type{{"LoCK instance for backup"}}));

  checkers.emplace_back(
      "set-user-var-rollback",
      std::make_unique<NotUnblockChecker>(
          NotUnblockChecker::test_values_type{{"SET @user := 1", "ROLLBACK"}}));

#if 0
  // SET TRANSACTION ISOLATION LEVEL can be replayed and isn't blocking anymore.
  checkers.emplace_back(
      "set-isolation-level-reset",
      std::make_unique<ResetChecker>(ResetChecker::test_values_type{
          "SET TRANSACTION ISOLATION LEVEL SERIALIZABLE"}));
#endif

  checkers.emplace_back("set-user-var-eq-reset",
                        std::make_unique<ResetChecker>(
                            ResetChecker::test_values_type{"SET @user = 1"}));

  checkers.emplace_back("set-user-var-assign-reset",
                        std::make_unique<ResetChecker>(
                            ResetChecker::test_values_type{"SET @user := 1"}));

  checkers.emplace_back(
      "select-user-var-reset",
      std::make_unique<ResetChecker>(
          ResetChecker::test_values_type{"SELECT @user := 1"}));

  checkers.emplace_back(
      "select-into-user-var-reset",
      std::make_unique<ResetChecker>(
          ResetChecker::test_values_type{"SELECT 1 INTO @user"}));

  // FR6.1
  checkers.emplace_back(
      "get-lock", std::make_unique<ResetChecker>(
                      ResetChecker::test_values_type{"DO GET_LOCK('abc', 0)"}));

  checkers.emplace_back(
      "service-get-write-locks",
      std::make_unique<ResetChecker>(ResetChecker::test_values_type{
          "DO service_get_WRITE_locks('ns', 'lock1', 0)"}));

  checkers.emplace_back(
      "service-get-read-locks",
      std::make_unique<ResetChecker>(ResetChecker::test_values_type{
          "SELECT service_get_READ_locks('ns', 'lock2', 0)"}));

  // FR6.2
  checkers.emplace_back(
      "create-temp-table",
      std::make_unique<ResetChecker>(ResetChecker::test_values_type{
          "create temporary table testing.temp ( id int )"}));

  // FR6.3
  checkers.emplace_back(
      "prepare-stmt-reset",
      std::make_unique<ResetChecker>(
          ResetChecker::test_values_type{"PREPARE stmt FROM 'SELECT 1'"}));

  // FR6.4
  checkers.emplace_back(
      "sql-calc-found-rows",
      std::make_unique<ResetChecker>(ResetChecker::test_values_type{
          "SELECT SQL_CALC_FOUND_ROWS * FROM testing.t1 LIMIT 0"}));

  // scenarios
  std::vector<std::pair<std::string, std::vector<SharedServer::Account>>>
      scenarios;

  {
    std::vector<SharedServer::Account> accounts;
    accounts.push_back(SharedServer::native_password_account());

    scenarios.emplace_back("one native account", std::move(accounts));
  }

  {
    std::vector<SharedServer::Account> accounts;
    accounts.push_back(SharedServer::native_password_account());
    accounts.push_back(SharedServer::native_password_account());

    scenarios.emplace_back("two native accounts", std::move(accounts));
  }

  {
    std::vector<SharedServer::Account> accounts;
    accounts.push_back(SharedServer::native_password_account());
    accounts.push_back(SharedServer::caching_sha2_password_account());

    scenarios.emplace_back("two different accounts", std::move(accounts));
  }

  SCOPED_TRACE("// prepare servers");

  // step: 0
  std::vector<MysqlClient> srv_clis;
  for (auto &s : shared_servers()) {
    auto cli_res = s->admin_cli();
    ASSERT_NO_ERROR(cli_res);

    auto cli = std::move(*cli_res);

    ASSERT_NO_ERROR(cli.query("DROP TABLE IF EXISTS testing.t1"));

    // the FLUSH TABLES t1 WITH READ LOCK needs a table.

    ASSERT_NO_ERROR(cli.query("CREATE TABLE testing.t1 (word varchar(20))"));

    // limit the number of connections to the backend.
    ASSERT_NO_ERROR(cli.query("SET GLOBAL max_connections = 2"));

    srv_clis.push_back(std::move(cli));
  }

  // below, tests assume there is only one server.
  ASSERT_THAT(srv_clis, SizeIs(1));

  const auto query_before_release_combinations =
      test_env->run_slow_tests() ? std::vector<bool>{false, true}
                                 : std::vector<bool>{true};

  const auto make_second_connection_not_sharable_combinations =
      test_env->run_slow_tests() ? std::vector<bool>{false, true}
                                 : std::vector<bool>{true};

  for (const auto &[scenario_name, accounts] : scenarios) {
    SCOPED_TRACE("// scenario: " + scenario_name);
    for (auto &[checker_name, checker] : checkers) {
      SCOPED_TRACE("// checker: " + checker_name);
      for (auto query_before_release : query_before_release_combinations) {
        SCOPED_TRACE("// send query before release: " +
                     (query_before_release ? "yes"s : "no"s));
        for (auto make_second_connection_not_sharable :
             make_second_connection_not_sharable_combinations) {
          SCOPED_TRACE("// make second connection not sharable: " +
                       (make_second_connection_not_sharable ? "yes"s : "no"s));

          for (auto [ndx, s] : stdx::views::enumerate(shared_servers())) {
            SCOPED_TRACE("// reset server state: " +
                         std::to_string(s->server_port()));

            auto &srv_cli = srv_clis[ndx];

            // reset the auth-cache
            ASSERT_NO_FATAL_FAILURE(s->flush_privileges(srv_cli));

            // reset the router's connection-pool
            ASSERT_NO_FATAL_FAILURE(s->close_all_connections(srv_cli));
          }

          uint16_t connection_id{};

          std::vector<std::pair<std::string, uint32_t>> events;
          // step: 1
          {
            auto account = accounts[0];

            SCOPED_TRACE("// account: " + account.username);
            MysqlClient cli;
            {
              cli.set_option(MysqlClient::GetServerPublicKey(true));
              cli.username(account.username);
              cli.password(account.password);

              checker->apply_before_connect(cli);

              auto connect_res = cli.connect(shared_router()->host(),
                                             shared_router()->port(GetParam()));
              if (!connect_res) {
                // auth may fail with DISABLED as the router has no public-key
                // cert
                GTEST_SKIP() << connect_res.error();
              }
              ASSERT_NO_ERROR(connect_res);
            }

            {
              auto ids_res = SharedServer::user_connection_ids(srv_clis[0]);
              ASSERT_NO_ERROR(ids_res);
              ASSERT_THAT(*ids_res, SizeIs(1));

              connection_id = (*ids_res)[0];
            }

            // step: 2
            SCOPED_TRACE("// checker::apply");
            ASSERT_NO_FATAL_FAILURE(checker->apply(cli));

            // run a failing query which shouldn't end up in the pool.
            //
            // step: 6
            if (accounts.size() > 1) {
              auto account = accounts[1];

              SCOPED_TRACE("// account: " + account.username);
              MysqlClient cli2;
              {
                cli2.set_option(MysqlClient::GetServerPublicKey(true));
                cli2.username(account.username);
                cli2.password(account.password);

                // step: 7
                auto connect_res = cli2.connect(
                    shared_router()->host(), shared_router()->port(GetParam()));
                ASSERT_ERROR(connect_res);
              }
            }

            // step: 12
            //
            // check if an statement between BLOCK/UNBLOCK has no impact.
            if (query_before_release) {
              ASSERT_NO_ERROR(cli.query("DO 1"));

              {
                auto ids_res = SharedServer::user_connection_ids(srv_clis[0]);
                ASSERT_NO_ERROR(ids_res);
                ASSERT_THAT(*ids_res, SizeIs(1));

                EXPECT_EQ(connection_id, (*ids_res)[0]);
              }
            }

            // step: 15
            SCOPED_TRACE("// checker::verify");
            // verify the connection is not shared.
            checker->verifier()(cli);

            SCOPED_TRACE("// capture the current com-events");
            {
              auto events_res = changed_event_counters(
                  srv_clis[0], connection_id, "AND EVENT_NAME LIKE '%/com/%'");
              ASSERT_NO_ERROR(events_res);

              events = *events_res;
            }
            // step: 19
            //
            // disconnect cli
          }

          SCOPED_TRACE("// wait until connection is pooled.");
          ASSERT_NO_ERROR(
              shared_router()->wait_for_idle_server_connections(1, 10s));

          // step: 21
          if (accounts.size() > 1) {
            SCOPED_TRACE("// check that connection from the pool is sharable");
            auto account = accounts[1];

            // step: 22
            SCOPED_TRACE("// account: " + account.username);
            MysqlClient cli;
            {
              cli.set_option(MysqlClient::GetServerPublicKey(true));
              cli.username(account.username);
              cli.password(account.password);

              auto connect_res = cli.connect(shared_router()->host(),
                                             shared_router()->port(GetParam()));
              if (!connect_res) {
                // auth may fail with DISABLED as the router has no public-key
                // cert
                GTEST_SKIP() << connect_res.error();
              }
              ASSERT_NO_ERROR(connect_res);
            }

            // should be pooled again as it is reusable.
            ASSERT_NO_ERROR(
                shared_router()->wait_for_idle_server_connections(1, 10s));

            SCOPED_TRACE("// check the previous connection was reused.");
            {
              auto ids_res = SharedServer::user_connection_ids(srv_clis[0]);
              ASSERT_NO_ERROR(ids_res);
              ASSERT_THAT(*ids_res, SizeIs(1));

              EXPECT_EQ(connection_id, (*ids_res)[0]);
            }

            // step: 24
            if (make_second_connection_not_sharable) {
              // step: 25
              //
              // + reset
              checker->apply(cli);

              // connection should stay attached to the connection and therefore
              // not be pooled.
              ASSERT_NO_ERROR(
                  shared_router()->wait_for_idle_server_connections(0, 10s));
            }

            // step: 27
            //
            // a simple query to see if the connection still works.
            {
              // + reset if !make_second_connection_not_sharable
              ASSERT_NO_ERROR(cli.query("DO 1"));
            }

            {
              // connect directly to the backend as the client connection may
              // use LOCK TABLES
              auto &srv_cli = srv_clis[0];

              auto events_res = changed_event_counters(
                  srv_cli, connection_id, "AND EVENT_NAME LIKE '%/com/%'");
              ASSERT_NO_ERROR(events_res);
              if (can_share) {
                EXPECT_EQ(events[0].first, "statement/com/Reset Connection");

                // cli[0]
                // - connect
                // - ...
                // cli[1]
                // - change-user
                // - reset-connection
                // - DO 1
                EXPECT_THAT(*events_res,
                            ElementsAre(Pair("statement/com/Change user", 1),
                                        Pair("statement/com/Reset Connection",
                                             events[0].second + 1)));
              } else {
                EXPECT_THAT(*events_res, ::testing::IsEmpty());
              }
            }
            // step: 28
            //
            // disconnect
          }

          // ... and check that the connection is back in the pool.
          SCOPED_TRACE("// should be back in the pool");
          ASSERT_NO_ERROR(
              shared_router()->wait_for_idle_server_connections(1, 10s));
        }
      }
    }
  }
}

TEST_P(ShareConnectionTinyPoolOneServerTest, forbidden_statements_if_sharing) {
  const bool can_fetch_password = !(GetParam().client_ssl_mode == kDisabled);
  const bool can_share = GetParam().can_share();

  if (!test_env->run_slow_tests() && GetParam().redundant_combination()) {
    GTEST_SKIP() << "skipped as RUN_SLOW_TESTS environment-variable is not set";
  }

  if (!can_share) {
    GTEST_SKIP() << "configuration doesn't allow sharing";
  }
  if (!can_fetch_password) {
    GTEST_SKIP() << "can't fetch passwords and therefore not share";
  }

  // checkers
  std::vector<std::pair<std::string, std::unique_ptr<Checker>>> checkers;

  // FR7.1
  checkers.emplace_back("get-diagnostics",
                        std::make_unique<FailsIfSharableChecker>(
                            FailsIfSharableChecker::test_values_type{
                                "GET DIAGNOSTICS @p1 = NUMBER"}));

  // FR7.2
  checkers.emplace_back(
      "last-insert-id",
      std::make_unique<FailsIfSharableChecker>(
          FailsIfSharableChecker::test_values_type{"SELECT LAST_INSERT_ID()"}));

  // scenarios
  std::vector<std::pair<std::string, std::vector<SharedServer::Account>>>
      scenarios;

  {
    std::vector<SharedServer::Account> accounts;
    accounts.push_back(SharedServer::native_password_account());

    scenarios.emplace_back("one native account", std::move(accounts));
  }

  {
    std::vector<SharedServer::Account> accounts;
    accounts.push_back(SharedServer::native_password_account());
    accounts.push_back(SharedServer::native_password_account());

    scenarios.emplace_back("two native accounts", std::move(accounts));
  }

  {
    std::vector<SharedServer::Account> accounts;
    accounts.push_back(SharedServer::native_password_account());
    accounts.push_back(SharedServer::caching_sha2_password_account());

    scenarios.emplace_back("two different accounts", std::move(accounts));
  }

  for (const auto &[scenario_name, accounts] : scenarios) {
    SCOPED_TRACE("// scenario: " + scenario_name);
    for (auto &[checker_name, checker] : checkers) {
      SCOPED_TRACE("// checker: " + checker_name);

      for (auto &s : shared_servers()) {
        s->flush_privileges();  // reset the auth-cache
        ASSERT_NO_ERROR(
            s->close_all_connections());  // reset the router's connection-pool
      }

      std::string connection_id;

      std::vector<std::pair<std::string, uint32_t>> events;
      {
        auto account = accounts[0];

        SCOPED_TRACE("// account: " + account.username);
        MysqlClient cli;
        {
          cli.set_option(MysqlClient::GetServerPublicKey(true));
          cli.username(account.username);
          cli.password(account.password);

          checker->apply_before_connect(cli);

          auto connect_res = cli.connect(shared_router()->host(),
                                         shared_router()->port(GetParam()));
          if (!connect_res) {
            // auth may fail with DISABLED as the router has no public-key
            // cert
            GTEST_SKIP() << connect_res.error();
          }
          ASSERT_NO_ERROR(connect_res);
        }

        SCOPED_TRACE("// checker::apply");
        ASSERT_NO_FATAL_FAILURE(checker->apply(cli));

        // run a failing query which shouldn't end up in the pool.
        if (accounts.size() > 1) {
          auto account = accounts[1];

          SCOPED_TRACE("// account: " + account.username);
          MysqlClient cli2;
          {
            cli2.set_option(MysqlClient::GetServerPublicKey(true));
            cli2.username(account.username);
            cli2.password("wrong password");

            auto connect_res = cli2.connect(shared_router()->host(),
                                            shared_router()->port(GetParam()));
            ASSERT_ERROR(connect_res);
          }
        }

        SCOPED_TRACE("// checker::verify");
        // verify the connection is not shared.
        checker->verifier()(cli);

        {
          auto row_res = query_one<1>(cli, "SELECT connection_id()");
          ASSERT_NO_ERROR(row_res);

          connection_id = (*row_res)[0];
        }

        SCOPED_TRACE("// capture the current com-events");
        {
          auto events_res =
              changed_event_counters(cli, "AND EVENT_NAME LIKE '%/com/%'");
          ASSERT_NO_ERROR(events_res);

          events = *events_res;
        }
      }

      SCOPED_TRACE("// wait until connection is pooled.");
      ASSERT_NO_ERROR(
          shared_router()->wait_for_idle_server_connections(1, 10s));

      if (accounts.size() > 1) {
        SCOPED_TRACE("// check that connection from the pool is sharable");
        auto account = accounts[1];

        SCOPED_TRACE("// account: " + account.username);
        MysqlClient cli;
        {
          cli.set_option(MysqlClient::GetServerPublicKey(true));
          cli.username(account.username);
          cli.password(account.password);

          auto connect_res = cli.connect(shared_router()->host(),
                                         shared_router()->port(GetParam()));
          if (!connect_res) {
            // auth may fail with DISABLED as the router has no public-key
            // cert
            GTEST_SKIP() << connect_res.error();
          }
          ASSERT_NO_ERROR(connect_res);
        }

        // should be pooled again as it is reusable.
        ASSERT_NO_ERROR(
            shared_router()->wait_for_idle_server_connections(1, 10s));

        SCOPED_TRACE("// check the previous connection was reused.");
        {
          auto row_res = query_one<1>(cli, "SELECT connection_id()");
          ASSERT_NO_ERROR(row_res);

          EXPECT_EQ(connection_id, (*row_res)[0]);
        }

        checker->apply(cli);
        checker->verifier()(cli);

        // a neutral query.
        {
          auto row_res = query_one<1>(cli, "SELECT connection_id()");
          ASSERT_NO_ERROR(row_res);
        }

        {
          auto conn_id_res = from_string(connection_id);
          EXPECT_NO_ERROR(conn_id_res);

          // connect directly to the backend as the client connection may use
          // LOCK TABLES
          auto srv_cli_res = shared_servers()[0]->admin_cli();
          ASSERT_NO_ERROR(srv_cli_res);

          auto events_res = changed_event_counters(
              *srv_cli_res, *conn_id_res, "AND EVENT_NAME LIKE '%/com/%'");
          ASSERT_NO_ERROR(events_res);
          if (can_share) {
            EXPECT_EQ(events[0].first, "statement/com/Reset Connection");

            // cli[0]
            // - connect
            // - ...
            // cli[1]
            // - change-user
            // - reset-connection
            // - select connection-id
            // - reset-connection
            // - (+ select)
            EXPECT_THAT(*events_res,
                        ElementsAre(Pair("statement/com/Change user", 1),
                                    Pair("statement/com/Reset Connection",
                                         events[0].second + 3)));
          } else {
            EXPECT_THAT(*events_res, ::testing::IsEmpty());
          }
        }
      }

      SCOPED_TRACE("// should be back in the pool");
      ASSERT_NO_ERROR(
          shared_router()->wait_for_idle_server_connections(1, 10s));
    }
  }
}

static stdx::expected<void, MysqlError> try_until_connection_available(
    std::function<stdx::expected<void, MysqlError>()> f,
    const std::chrono::seconds &timeout = 10s) {
  const auto end_time = std::chrono::steady_clock::now() + timeout;

  while (true) {
    auto res = f();

    if (res) break;

    const auto ec = res.error();
    // 1040 is Too many connections.
    if (ec.value() == 1040 && std::chrono::steady_clock::now() < end_time) {
      std::this_thread::sleep_for(20ms);
      continue;
    } else {
      return res;
    }
  }

  return {};
}

/**
 * check max-connection errors are properly forwarded to the client at connect.
 *
 * There are two scenarios:
 *
 * 1. if there is NO SUPER connection, then max-connection fails after
 *    authentication as a SUPER connection would still be allowed.
 * 2. If there is a SUPER connection, then max-connection fails at greeting
 *    as neither SUPER nor normal connections are allowed.
 */
TEST_P(ShareConnectionTinyPoolOneServerTest,
       classic_protocol_server_greeting_error) {
  SCOPED_TRACE("// set max-connections = 1, globally");
  {
    MysqlClient admin_cli;

    auto admin_account = SharedServer::admin_account();

    admin_cli.username(admin_account.username);
    admin_cli.password(admin_account.password);

    ASSERT_NO_ERROR(admin_cli.connect(shared_router()->host(),
                                      shared_router()->port(GetParam())));

    ASSERT_NO_ERROR(admin_cli.query("SET GLOBAL max_connections = 1"));
  }

  // close all connections that are currently in the pool to get a stable
  // baseline.
  for (auto &srv : shared_servers()) {
    ASSERT_NO_ERROR(
        srv->close_all_connections());  // reset the router's connection-pool
  }
  ASSERT_NO_ERROR(shared_router()->wait_for_idle_server_connections(0, 10s));

  Scope_guard restore_at_end{[this]() {
    auto reset_globals = [this]() -> stdx::expected<void, MysqlError> {
      auto admin_account = SharedServer::admin_account();

      MysqlClient admin_cli;

      admin_cli.username(admin_account.username);
      admin_cli.password(admin_account.password);

      auto connect_res = admin_cli.connect(shared_router()->host(),
                                           shared_router()->port(GetParam()));
      if (!connect_res) return stdx::make_unexpected(connect_res.error());

      auto query_res = admin_cli.query("SET GLOBAL max_connections = DEFAULT");
      if (!query_res) return stdx::make_unexpected(query_res.error());

      return {};
    };

    // it may take a while until the last connection of the test is closed
    // before this admin connection can be opened to reset the globals again.
    ASSERT_NO_ERROR(
        try_until_connection_available([&]() { return reset_globals(); }));
  }};

  SCOPED_TRACE("// testing");
  {
    SCOPED_TRACE("// connecting, keep open and block sharing");

    auto account = SharedServer::native_empty_password_account();

    MysqlClient cli;  // keep it open
    {
      cli.username(account.username);
      cli.password(account.password);

      auto connect_res = cli.connect(shared_router()->host(),
                                     shared_router()->port(GetParam()));
      ASSERT_NO_ERROR(connect_res);

      // block sharing
      ASSERT_NO_ERROR(cli.query("START TRANSACTION WITH CONSISTENT SNAPSHOT"));
    }

    // fails at auth as the a SUPER account could still connect
    SCOPED_TRACE("// connect, fail with 'max-connections reached'");
    {
      MysqlClient cli2;

      cli2.username(account.username);
      cli2.password(account.password);

      auto connect_res = cli2.connect(shared_router()->host(),
                                      shared_router()->port(GetParam()));
      ASSERT_ERROR(connect_res);
      EXPECT_EQ(connect_res.error().value(), 1040)  // max-connections reached
          << connect_res.error();
    }

    SCOPED_TRACE("// connect as SUPER user, keep open, block sharing");
    MysqlClient cli_super;  // keep it open
    {
      auto admin_account = SharedServer::admin_account();

      cli_super.username(admin_account.username);
      cli_super.password(admin_account.password);

      auto connect_res = cli_super.connect(shared_router()->host(),
                                           shared_router()->port(GetParam()));
      ASSERT_NO_ERROR(connect_res);

      // block sharing
      ASSERT_NO_ERROR(
          cli_super.query("START TRANSACTION WITH CONSISTENT SNAPSHOT"));
    }

    // fails at connect at greeting, as SUPER and max_connections are connected.
    SCOPED_TRACE("// connect, fail with 'max-connections reached'");
    {
      MysqlClient cli2;

      cli2.username(account.username);
      cli2.password(account.password);

      auto connect_res = cli2.connect(shared_router()->host(),
                                      shared_router()->port(GetParam()));
      ASSERT_ERROR(connect_res);
      EXPECT_EQ(connect_res.error().value(), 1040)  // max-connections reached
          << connect_res.error();
    }

    // closing the super connection would make it end up in the pool, but the
    // scope-guard needs it to be closed to open its own connection.
    cli_super.query("KILL CONNECTION_ID()");
  }

  SCOPED_TRACE("// cleanup");

  // close all connections that are currently in the pool to get a stable
  // baseline.
  for (auto &srv : shared_servers()) {
    ASSERT_NO_ERROR(try_until_connection_available([&]() {
      // reset the router's connection-pool
      return srv->close_all_connections();
    }));
  }
  ASSERT_NO_ERROR(shared_router()->wait_for_idle_server_connections(0, 10s));

  // calls Scope_guard
}

/**
 * check max-connection errors are properly forwarded to the client after query.
 *
 * There are two scenarios:
 *
 * 1. if there is NO SUPER connection, then max-connection fails after
 *    authentication as a SUPER connection would still be allowed.
 * 2. If there is a SUPER connection, then max-connection fails at greeting
 *    as neither SUPER nor normal connections are allowed.
 */
TEST_P(ShareConnectionTinyPoolOneServerTest,
       classic_protocol_server_greeting_error_at_query) {
  const bool can_share = GetParam().can_share();

  SCOPED_TRACE("// set max-connections = 1, globally");
  {
    MysqlClient admin_cli;

    auto admin_account = SharedServer::admin_account();

    admin_cli.username(admin_account.username);
    admin_cli.password(admin_account.password);

    ASSERT_NO_ERROR(admin_cli.connect(shared_router()->host(),
                                      shared_router()->port(GetParam())));

    ASSERT_NO_ERROR(admin_cli.query("SET GLOBAL max_connections = 1"));
  }

  // close all connections that are currently in the pool to get a stable
  // baseline.
  for (auto &srv : shared_servers()) {
    ASSERT_NO_ERROR(
        srv->close_all_connections());  // reset the router's connection-pool
  }
  ASSERT_NO_ERROR(shared_router()->wait_for_idle_server_connections(0, 10s));

  Scope_guard restore_at_end{[this]() {
    MysqlClient admin_cli;

    auto admin_account = SharedServer::admin_account();

    admin_cli.username(admin_account.username);
    admin_cli.password(admin_account.password);

    ASSERT_NO_ERROR(admin_cli.connect(shared_router()->host(),
                                      shared_router()->port(GetParam())));

    ASSERT_NO_ERROR(admin_cli.query("SET GLOBAL max_connections = DEFAULT"));
  }};

  SCOPED_TRACE("// testing");
  {
    SCOPED_TRACE("// connecting, keep open and block sharing");

    auto account = SharedServer::native_empty_password_account();

    MysqlClient cli1;  // keep it open
    {
      cli1.username(account.username);
      cli1.password(account.password);

      auto connect_res = cli1.connect(shared_router()->host(),
                                      shared_router()->port(GetParam()));
      ASSERT_NO_ERROR(connect_res);
    }

    if (can_share) {
      // wait until the connection is pooled.
      ASSERT_NO_ERROR(
          shared_router()->wait_for_idle_server_connections(1, 10s));
    }

    SCOPED_TRACE("// connect, fail with 'max-connections reached'");
    {
      MysqlClient cli2;

      cli2.username(account.username);
      cli2.password(account.password);

      auto connect_res = cli2.connect(shared_router()->host(),
                                      shared_router()->port(GetParam()));
      if (can_share) {
        ASSERT_NO_ERROR(connect_res);

        // block the connection.
        ASSERT_NO_ERROR(
            cli2.query("START TRANSACTION WITH CONSISTENT SNAPSHOT"));

        // trigger a reconnect on the earlier connection should fail with
        // "max-connections"
        auto cmd_res = cli1.query("DO 1");
        ASSERT_ERROR(cmd_res);
        EXPECT_EQ(cmd_res.error().value(), 1040);
      } else {
        ASSERT_ERROR(connect_res);
        EXPECT_EQ(connect_res.error().value(), 1040);
      }
    }
  }

  SCOPED_TRACE("// cleanup");

  // close all connections that are currently in the pool to get a stable
  // baseline.
  for (auto &srv : shared_servers()) {
    ASSERT_NO_ERROR(try_until_connection_available([&]() {
      // reset the router's connection-pool
      return srv->close_all_connections();
    }));
  }
  ASSERT_NO_ERROR(shared_router()->wait_for_idle_server_connections(0, 10s));

  // calls Scope_guard
}

INSTANTIATE_TEST_SUITE_P(Spec, ShareConnectionTinyPoolOneServerTest,
                         ::testing::ValuesIn(share_connection_params),
                         [](auto &info) {
                           return "ssl_modes_" + info.param.testname;
                         });

TEST_P(ShareConnectionSmallPoolTwoServersTest, round_robin_all_in_pool) {
  std::array<MysqlClient, 6> clis;

  const bool can_fetch_password = !(GetParam().client_ssl_mode == kDisabled);
  const bool can_share = GetParam().can_share();

  for (auto &cli : clis) {
    auto account = SharedServer::native_password_account();

    cli.username(account.username);
    cli.password(account.password);

    ASSERT_NO_ERROR(cli.connect(shared_router()->host(),
                                shared_router()->port(GetParam())));
    // wait for the server-connections to make it to the pool.
    //
    // after a connect() the router sends SET ... to the server before the next
    // statement is read from the client.
    ASSERT_NO_ERROR(cli.ping());
  }

  std::array<std::pair<std::string, std::string>, clis.size()>
      cli_connection_ids{};

  // get the connection-id and the port of the server each connection is
  // assigned to.
  for (auto [ndx, cli] : stdx::views::enumerate(clis)) {
    auto cmd_res = query_one_result(cli, "SELECT @@port, CONNECTION_ID()");
    ASSERT_NO_ERROR(cmd_res);

    auto result = std::move(*cmd_res);
    ASSERT_THAT(result, ::testing::SizeIs(1));
    ASSERT_THAT(result[0], ::testing::SizeIs(2));
    cli_connection_ids[ndx] = std::make_pair(result[0][0], result[0][1]);
  }

  // round-robin
  for (size_t ndx{}; ndx < clis.size() - 1; ++ndx) {
    EXPECT_NE(cli_connection_ids[ndx], cli_connection_ids[ndx + 1]);
  }

  for (size_t ndx{}; ndx < clis.size() - 2; ++ndx) {
    if (can_share && can_fetch_password) {
      // every 2nd connection uses the same server-connection.
      EXPECT_EQ(cli_connection_ids[ndx], cli_connection_ids[ndx + 2]);
    } else {
      EXPECT_NE(cli_connection_ids[ndx], cli_connection_ids[ndx + 2]);
    }
  }
}

TEST_P(ShareConnectionSmallPoolTwoServersTest, round_robin_all_in_pool_purge) {
  std::array<MysqlClient, 6> clis;

  const bool can_fetch_password = !(GetParam().client_ssl_mode == kDisabled);
  const bool can_share = GetParam().can_share();

  for (auto &cli : clis) {
    auto account = SharedServer::native_password_account();

    cli.username(account.username);
    cli.password(account.password);

    ASSERT_NO_ERROR(cli.connect(shared_router()->host(),
                                shared_router()->port(GetParam())));

    // wait for the server-connections to make it to the pool.
    //
    // after a connect() the router sends SET ... to the server before the next
    // statement is read from the client.
    ASSERT_NO_ERROR(cli.ping());

    if (can_share && can_fetch_password) {
      // purge
      for (auto &s : shared_servers()) {
        s->flush_privileges();  // reset the auth-cache
        ASSERT_NO_ERROR(
            s->close_all_connections());  // reset the router's connection-pool
      }
    }
  }

  std::array<std::pair<std::string, std::string>, clis.size()>
      cli_connection_ids{};

  // get the connection-id and the port of the server each connection is
  // assigned to.
  for (size_t ndx{}; ndx < clis.size(); ++ndx) {
    {
      auto cmd_res =
          query_one_result(clis[ndx], "SELECT @@port, CONNECTION_ID()");
      ASSERT_NO_ERROR(cmd_res);

      auto result = std::move(*cmd_res);

      ASSERT_THAT(result, ::testing::SizeIs(1));
      ASSERT_THAT(result[0], ::testing::SizeIs(2));
      cli_connection_ids[ndx] = std::make_pair(result[0][0], result[0][1]);
    }

    if (can_share && can_fetch_password) {
      for (auto &s : shared_servers()) {
        ASSERT_NO_ERROR(
            s->close_all_connections());  // reset the router's connection-pool
      }
    }

    // running it again should:
    //
    // - connect to the same server, but the same port.
    {
      auto cmd_res = query_one_result(clis[ndx], "SELECT @@port");
      ASSERT_NO_ERROR(cmd_res);

      auto result = std::move(*cmd_res);
      ASSERT_THAT(result, ::testing::SizeIs(1));
      ASSERT_THAT(result[0], ::testing::SizeIs(1));

      // connection-id will change, but port should be the same.
      EXPECT_EQ(cli_connection_ids[ndx].first, result[0][0]);
    }
  }

  // round-robin
  for (size_t ndx{}; ndx < clis.size() - 1; ++ndx) {
    EXPECT_NE(cli_connection_ids[ndx], cli_connection_ids[ndx + 1]);
  }
}

INSTANTIATE_TEST_SUITE_P(Spec, ShareConnectionSmallPoolTwoServersTest,
                         ::testing::ValuesIn(share_connection_params),
                         [](auto &info) {
                           return "ssl_modes_" + info.param.testname;
                         });

using ShareConnectionSmallPoolTwoRoutesTest =
    ShareConnectionTestTemp<3, 2, true>;

/*
 * check if multiple routes don't harm sharing.
 *
 * pool-size: 2
 *
 * routes:
 * - [0]: s[0]
 * - [1]: s[1..2] (round-robin)
 *
 * connections:
 * 1. route[1] -> s[1] - new, to-pool
 * 2. route[1] -> s[2] - new, to-pool
 * 3. route[1] -> s[1] - from-pool, to-pool
 * 4. route[1] -> s[2] - from-pool, to-pool
 */
TEST_P(ShareConnectionSmallPoolTwoRoutesTest, round_robin_one_route) {
  const bool can_fetch_password = !(GetParam().client_ssl_mode == kDisabled);
  const bool can_share = GetParam().can_share();
  const bool can_reuse = GetParam().can_reuse();
  const bool can_pool_connection_at_close =
      GetParam().can_pool_connection_at_close();

  constexpr const int max_clients = 4;
  constexpr const int max_rounds = 2;

  auto expected_idle_conns_after_select = [=](int round, size_t ndx) -> size_t {
    if (can_share && can_fetch_password) {
      // can_share and fetch-password
      if (round == 0) {
        return std::min(ndx + 1, size_t{kMaxPoolSize});
      } else {
        // in the 2nd round the pool should stay full
        return kMaxPoolSize;
      }
    } else if (can_reuse) {
      // will be reused for new connections, but not shared.
      if (round == 0) {
        return 0;
      } else {
        return ndx < kMaxPoolSize ? kMaxPoolSize - ndx - 1 : 0;
      }
    } else if (can_pool_connection_at_close) {
      if (round == 0) {
        return 0;
      } else {
        return kMaxPoolSize;
      }
    } else {
      return 0;
    }
  };

  auto expected_idle_conns_after_close = [=](int round, size_t ndx) -> size_t {
    if (can_share && can_fetch_password) {
      // sharing already placed the connections into the pool
      return kMaxPoolSize;
    } else if (can_pool_connection_at_close) {
      if (round == 0 || can_share) {
        // closing connections, adds connections to the pool.
        return std::min(ndx + 1, size_t{kMaxPoolSize});
      } else {
        return kMaxPoolSize;
      }
    } else {
      // no connection is pooled.
      return 0;
    }
  };

  for (int round{}; round < max_rounds; ++round) {
    SCOPED_TRACE("// round " + std::to_string(round));

    std::array<MysqlClient, max_clients> clis{};
    std::array<std::array<std::string, 2>, clis.size()> cli_connection_ids;

    for (auto [ndx, cli] : stdx::views::enumerate(clis)) {
      const auto account = SharedServer::native_password_account();

      cli.username(account.username);
      cli.password(account.password);

      const size_t route_ndx = 1;

      ASSERT_NO_ERROR(
          cli.connect(shared_router()->host(),
                      shared_router()->port(GetParam(), route_ndx)));

      {
        auto cmd_res = query_one<2>(cli, "SELECT @@port, CONNECTION_ID()");
        ASSERT_NO_ERROR(cmd_res);

        cli_connection_ids[ndx] = *cmd_res;
      }

      SCOPED_TRACE("// check the state of the connection pool");
      {
        using clock_type = std::chrono::steady_clock;

        const auto end = clock_type::now() + 1s;
        const int expected =
            static_cast<int>(expected_idle_conns_after_select(round, ndx));

        do {
          auto idle_conns_res = shared_router()->idle_server_connections();
          ASSERT_NO_ERROR(idle_conns_res);

          auto idle_conns = *idle_conns_res;

          if (idle_conns >= expected) {
            break;
          } else if (clock_type::now() > end) {
            ASSERT_GE(idle_conns, expected);
            break;
          }

          std::this_thread::sleep_for(kIdleServerConnectionsSleepTime);
        } while (true);
      }
    }

    if (can_share && can_fetch_password) {
      EXPECT_EQ(cli_connection_ids[0], cli_connection_ids[2]);
      EXPECT_EQ(cli_connection_ids[1], cli_connection_ids[3]);

    } else {
      EXPECT_THAT(cli_connection_ids,
                  ::testing::AllOf(
                      ::testing::Contains(cli_connection_ids[0]).Times(1),
                      ::testing::Contains(cli_connection_ids[1]).Times(1),
                      ::testing::Contains(cli_connection_ids[2]).Times(1),
                      ::testing::Contains(cli_connection_ids[3]).Times(1)));
    }

    SCOPED_TRACE("// close connections in a predictable manner");
    for (auto [ndx, cli] : stdx::views::enumerate(clis)) {
      SCOPED_TRACE("// connection: " + std::to_string(ndx));

      cli.close();

      // wait until the closed connection enters the pool.
      {
        using clock_type = std::chrono::steady_clock;

        const auto end = clock_type::now() + 1s;
        const int expected =
            static_cast<int>(expected_idle_conns_after_close(round, ndx));

        do {
          auto idle_conns_res = shared_router()->idle_server_connections();
          ASSERT_NO_ERROR(idle_conns_res);

          auto idle_conns = *idle_conns_res;

          if (idle_conns >= expected) {
            break;
          } else if (clock_type::now() > end) {
            ASSERT_GE(idle_conns, expected);
            break;
          }

          std::this_thread::sleep_for(kIdleServerConnectionsSleepTime);
        } while (true);
      }
    }
  }
}

/*
 * check if multiple routes access the same pool.
 *
 * pool-size: 2
 *
 * routes:
 * - [0]: s[0]
 * - [1]: s[1..2] (round-robin)
 *
 * connections:
 * 1. route[1] -> s[1] - new, to-pool
 * 2. route[0] -> s[0] - new, to-pool
 * 3. route[1] -> s[2] - new, full-pool
 * 4. route[0] -> s[0] - from-pool, to-pool
 * 5. route[1] -> s[1] - from-pool, to-pool
 * 6. route[1] -> s[2] - new, full-pool
 *
 * round 2:
 * 1. route[1] -> s[1] - from-pool, to-pool
 * 2. route[0] -> s[0] - from-pool, to-pool
 * 3. route[1] -> s[2] - new, full-pool
 * 4. route[0] -> s[0] - from-pool, to-pool
 * 5. route[1] -> s[1] - from-pool, to-pool
 * 6. route[1] -> s[2] - new, full-pool
 */
TEST_P(ShareConnectionSmallPoolTwoRoutesTest, round_robin_two_routes) {
  const bool can_fetch_password = !(GetParam().client_ssl_mode == kDisabled);
  const bool can_share = GetParam().can_share();
  const bool can_reuse = GetParam().can_reuse();
  const bool can_pool_connection_at_close =
      GetParam().can_pool_connection_at_close();

  constexpr const int max_clients = 6;
  constexpr const int max_rounds = 2;

  auto expected_idle_conns_after_select = [=](int round, size_t ndx) -> size_t {
    if (can_share && can_fetch_password) {
      // can_share and fetch-password
      if (round == 0) {
        return std::min(ndx + 1, size_t{kMaxPoolSize});
      } else {
        // in the 2nd round the pool should stay full
        return kMaxPoolSize;
      }
    } else if (can_reuse) {
      // will be reused for new connections, but not shared.
      if (round == 0) {
        return 0;
      } else {
        return ndx < kMaxPoolSize ? kMaxPoolSize - ndx - 1 : 0;
      }
    } else if (can_pool_connection_at_close) {
      if (round == 0) {
        return 0;
      } else {
        return kMaxPoolSize;
      }
    } else {
      return 0;
    }
  };

  auto expected_idle_conns_after_close = [=](int round, size_t ndx) -> size_t {
    if (can_share && can_fetch_password) {
      // sharing already placed the connections into the pool
      return kMaxPoolSize;
    } else if (can_pool_connection_at_close) {
      if (round == 0 || can_share) {
        // closing connections, adds connections to the pool.
        return std::min(ndx + 1, size_t{kMaxPoolSize});
      } else {
        return kMaxPoolSize;
      }
    } else {
      // no connection is pooled.
      return 0;
    }
  };

  for (int round{}; round < max_rounds; ++round) {
    SCOPED_TRACE("// round " + std::to_string(round));

    std::array<MysqlClient, max_clients> clis{};
    std::array<std::array<std::string, 2>, clis.size()> cli_connection_ids;

    for (auto [ndx, cli] : stdx::views::enumerate(clis)) {
      SCOPED_TRACE("// connection: " + std::to_string(ndx));

      const auto account = SharedServer::native_password_account();

      cli.username(account.username);
      cli.password(account.password);

      const size_t route_ndx =
          (ndx == 0 || ndx == 2 || ndx == 4 || ndx == 5) ? 1 : 0;

      auto connect_res =
          cli.connect(shared_router()->host(),
                      shared_router()->port(GetParam(), route_ndx));
      ASSERT_NO_ERROR(connect_res);

      {
        auto cmd_res = query_one<2>(cli, "SELECT @@port, CONNECTION_ID()");
        ASSERT_NO_ERROR(cmd_res);

        cli_connection_ids[ndx] = *cmd_res;
      }

      SCOPED_TRACE("// check the state of the connection pool");
      {
        using clock_type = std::chrono::steady_clock;

        const auto end = clock_type::now() + 1s;
        const int expected =
            static_cast<int>(expected_idle_conns_after_select(round, ndx));

        do {
          auto idle_conns_res = shared_router()->idle_server_connections();
          ASSERT_NO_ERROR(idle_conns_res);

          auto idle_conns = *idle_conns_res;

          if (idle_conns >= expected) {
            break;
          } else if (clock_type::now() > end) {
            ASSERT_GE(idle_conns, expected);
            break;
          }

          std::this_thread::sleep_for(kIdleServerConnectionsSleepTime);
        } while (true);
      }
    }

    if (can_share && can_fetch_password) {
      EXPECT_EQ(cli_connection_ids[0], cli_connection_ids[4]);
      EXPECT_EQ(cli_connection_ids[1], cli_connection_ids[3]);

      EXPECT_THAT(cli_connection_ids,
                  ::testing::AllOf(
                      ::testing::Contains(cli_connection_ids[2]).Times(1),
                      ::testing::Contains(cli_connection_ids[5]).Times(1)));
    } else {
      EXPECT_THAT(cli_connection_ids,
                  ::testing::AllOf(
                      ::testing::Contains(cli_connection_ids[0]).Times(1),
                      ::testing::Contains(cli_connection_ids[1]).Times(1),
                      ::testing::Contains(cli_connection_ids[2]).Times(1),
                      ::testing::Contains(cli_connection_ids[3]).Times(1),
                      ::testing::Contains(cli_connection_ids[4]).Times(1),
                      ::testing::Contains(cli_connection_ids[5]).Times(1)));
    }

    SCOPED_TRACE("// close connections in a predictable manner");
    for (auto [ndx, cli] : stdx::views::enumerate(clis)) {
      SCOPED_TRACE("// connection: " + std::to_string(ndx));

      cli.close();

      // wait until the closed connection enters the pool.
      {
        using clock_type = std::chrono::steady_clock;

        const auto end = clock_type::now() + 1s;
        const int expected =
            static_cast<int>(expected_idle_conns_after_close(round, ndx));

        do {
          auto idle_conns_res = shared_router()->idle_server_connections();
          ASSERT_NO_ERROR(idle_conns_res);

          auto idle_conns = *idle_conns_res;

          if (idle_conns >= expected) {
            break;
          } else if (clock_type::now() > end) {
            ASSERT_GE(idle_conns, expected);
            break;
          }

          std::this_thread::sleep_for(kIdleServerConnectionsSleepTime);
        } while (true);
      }
    }
  }
}

INSTANTIATE_TEST_SUITE_P(Spec, ShareConnectionSmallPoolTwoRoutesTest,
                         ::testing::ValuesIn(share_connection_params),
                         [](auto &info) {
                           return "ssl_modes_" + info.param.testname;
                         });

/*
 * pool-size: 1
 *
 * routes:
 * - [0]: s[0]
 * - [1]: s[1..2] (round-robin)
 */
using ShareConnectionTinyPoolTwoRoutesTest =
    ShareConnectionTestTemp<3, 1, true>;

/*
 * check if multiple routes don't harm sharing.
 *
 * pool-size: 1
 *
 * routes:
 * - [0]: s[0]
 * - [1]: s[1..2] (round-robin)
 *
 * connections:
 * 1. route[1] -> s[1] - new, to-pool
 * 2. route[1] -> s[2] - new, full-pool
 * 3. route[1] -> s[1] - from-pool, to-pool
 * 4. route[1] -> s[2] - new, full-pool
 */
TEST_P(ShareConnectionTinyPoolTwoRoutesTest, round_robin_one_route) {
  const bool can_fetch_password = !(GetParam().client_ssl_mode == kDisabled);
  const bool can_share = GetParam().can_share();
  const bool can_reuse = GetParam().can_reuse();
  const bool can_pool_connection_at_close =
      GetParam().can_pool_connection_at_close();

  auto expected_idle_conns_after_select = [=](int round, size_t ndx) -> size_t {
    if (can_share && can_fetch_password) {
      // can_share and fetch-password
      if (round == 0) {
        return std::min(ndx + 1, size_t{kMaxPoolSize});
      } else {
        // in the 2nd round the pool should stay full
        return kMaxPoolSize;
      }
    } else if (can_reuse) {
      // will be reused for new connections, but not shared.
      if (round == 0) {
        return 0;
      } else {
        return ndx < kMaxPoolSize ? kMaxPoolSize - ndx - 1 : 0;
      }
    } else if (can_pool_connection_at_close) {
      if (round == 0) {
        return 0;
      } else {
        return kMaxPoolSize;
      }
    } else {
      return 0;
    }
  };

  auto expected_idle_conns_after_close = [=](int round, size_t ndx) -> size_t {
    if (can_share && can_fetch_password) {
      // sharing already placed the connections into the pool
      return kMaxPoolSize;
    } else if (can_pool_connection_at_close) {
      if (round == 0 || can_share) {
        // closing connections, adds connections to the pool.
        return std::min(ndx + 1, size_t{kMaxPoolSize});
      } else {
        return kMaxPoolSize;
      }
    } else {
      // no connection is pooled.
      return 0;
    }
  };

  for (size_t round{}; round < 2; ++round) {
    SCOPED_TRACE("// round " + std::to_string(round));

    std::array<MysqlClient, 4> clis{};
    std::array<std::array<std::string, 2>, clis.size()> cli_connection_ids;

    for (auto [ndx, cli] : stdx::views::enumerate(clis)) {
      const auto account = SharedServer::native_password_account();

      cli.username(account.username);
      cli.password(account.password);

      const size_t route_ndx = 1;

      ASSERT_NO_ERROR(
          cli.connect(shared_router()->host(),
                      shared_router()->port(GetParam(), route_ndx)));

      {
        auto cmd_res = query_one<2>(cli, "SELECT @@port, CONNECTION_ID()");
        ASSERT_NO_ERROR(cmd_res);

        cli_connection_ids[ndx] = *cmd_res;
      }

      SCOPED_TRACE("// check the state of the connection pool");
      {
        using clock_type = std::chrono::steady_clock;

        const auto end = clock_type::now() + 1s;
        const int expected =
            static_cast<int>(expected_idle_conns_after_select(round, ndx));

        do {
          auto idle_conns_res = shared_router()->idle_server_connections();
          ASSERT_NO_ERROR(idle_conns_res);

          auto idle_conns = *idle_conns_res;

          if (idle_conns >= expected) {
            break;
          } else if (clock_type::now() > end) {
            ASSERT_GE(idle_conns, expected);
            break;
          }

          std::this_thread::sleep_for(kIdleServerConnectionsSleepTime);
        } while (true);
      }
    }

    if (can_share && can_fetch_password) {
      EXPECT_EQ(cli_connection_ids[0], cli_connection_ids[2]);

      EXPECT_THAT(cli_connection_ids,
                  ::testing::AllOf(
                      ::testing::Contains(cli_connection_ids[0]).Times(2),
                      ::testing::Contains(cli_connection_ids[1]).Times(1),
                      ::testing::Contains(cli_connection_ids[3]).Times(1)));
    } else {
      EXPECT_THAT(cli_connection_ids,
                  ::testing::AllOf(
                      ::testing::Contains(cli_connection_ids[0]).Times(1),
                      ::testing::Contains(cli_connection_ids[1]).Times(1),
                      ::testing::Contains(cli_connection_ids[2]).Times(1),
                      ::testing::Contains(cli_connection_ids[3]).Times(1)));
    }

    SCOPED_TRACE("// close connections in a predictable manner");
    for (auto [ndx, cli] : stdx::views::enumerate(clis)) {
      SCOPED_TRACE("// connection: " + std::to_string(ndx));

      cli.close();

      // wait until the closed connection enters the pool.
      {
        using clock_type = std::chrono::steady_clock;

        const auto end = clock_type::now() + 1s;
        const int expected =
            static_cast<int>(expected_idle_conns_after_close(round, ndx));

        do {
          auto idle_conns_res = shared_router()->idle_server_connections();
          ASSERT_NO_ERROR(idle_conns_res);

          auto idle_conns = *idle_conns_res;

          if (idle_conns >= expected) {
            break;
          } else if (clock_type::now() > end) {
            ASSERT_GE(idle_conns, expected);
            break;
          }

          std::this_thread::sleep_for(kIdleServerConnectionsSleepTime);
        } while (true);
      }
    }
  }
}

/*
 * check if multiple routes access the same pool.
 *
 * pool-size: 1
 *
 * routes:
 * - [0]: s[0]
 * - [1]: s[1..2] (round-robin)
 *
 * connections:
 * 1. route[1] -> s[1] - new, to-pool
 * 2. route[0] -> s[0] - new, full-pool
 * 3. route[1] -> s[2] - new, full-pool
 * 4. route[0] -> s[0] - new, full-pool
 * 5. route[1] -> s[1] - from-pool, to-pool
 * 6. route[1] -> s[2] - new, full-pool
 */
TEST_P(ShareConnectionTinyPoolTwoRoutesTest, round_robin_two_routes) {
  const bool can_fetch_password = !(GetParam().client_ssl_mode == kDisabled);
  const bool can_share = GetParam().can_share();
  const bool can_reuse = GetParam().can_reuse();
  const bool can_pool_connection_at_close =
      GetParam().can_pool_connection_at_close();

  constexpr const int max_clients = 6;
  constexpr const int max_rounds = 2;

  auto expected_idle_conns_after_select = [=](int round, size_t ndx) -> size_t {
    if (can_share && can_fetch_password) {
      // can_share and fetch-password
      if (round == 0) {
        return std::min(ndx + 1, size_t{kMaxPoolSize});
      } else {
        // in the 2nd round the pool should stay full
        return kMaxPoolSize;
      }
    } else if (can_reuse) {
      // will be reused for new connections, but not shared.
      if (round == 0) {
        return 0;
      } else {
        return ndx < kMaxPoolSize ? kMaxPoolSize - ndx - 1 : 0;
      }
    } else if (can_pool_connection_at_close) {
      if (round == 0) {
        return 0;
      } else {
        return kMaxPoolSize;
      }
    } else {
      return 0;
    }
  };

  auto expected_idle_conns_after_close = [=](int round, size_t ndx) -> size_t {
    if (can_share && can_fetch_password) {
      // sharing already placed the connections into the pool
      return kMaxPoolSize;
    } else if (can_pool_connection_at_close) {
      if (round == 0 || can_share) {
        // closing connections, adds connections to the pool.
        return std::min(ndx + 1, size_t{kMaxPoolSize});
      } else {
        return kMaxPoolSize;
      }
    } else {
      // no connection is pooled.
      return 0;
    }
  };

  for (size_t round{}; round < max_rounds; ++round) {
    SCOPED_TRACE("// round " + std::to_string(round));

    if (round != 0 && GetParam().can_reuse()) {
      // in the 2nd round, the connections should be in the pool from the last
      // round.
      EXPECT_NO_ERROR(
          shared_router()->wait_for_idle_server_connections(1, 10s));
    }

    std::array<MysqlClient, max_clients> clis{};
    std::array<std::array<std::string, 2>, clis.size()> cli_connection_ids;

    for (auto [ndx, cli] : stdx::views::enumerate(clis)) {
      const auto account = SharedServer::native_password_account();

      cli.username(account.username);
      cli.password(account.password);

      const size_t route_ndx =
          (ndx == 0 || ndx == 2 || ndx == 4 || ndx == 5) ? 1 : 0;

      ASSERT_NO_ERROR(
          cli.connect(shared_router()->host(),
                      shared_router()->port(GetParam(), route_ndx)));

      {
        auto cmd_res = query_one<2>(cli, "SELECT @@port, CONNECTION_ID()");
        ASSERT_NO_ERROR(cmd_res);

        cli_connection_ids[ndx] = *cmd_res;
      }

      SCOPED_TRACE("// check the state of the connection pool");
      {
        using clock_type = std::chrono::steady_clock;

        const auto end = clock_type::now() + 1s;
        const int expected =
            static_cast<int>(expected_idle_conns_after_select(round, ndx));

        do {
          auto idle_conns_res = shared_router()->idle_server_connections();
          ASSERT_NO_ERROR(idle_conns_res);

          auto idle_conns = *idle_conns_res;

          if (idle_conns >= expected) {
            break;
          } else if (clock_type::now() > end) {
            ASSERT_GE(idle_conns, expected);
            break;
          }

          std::this_thread::sleep_for(kIdleServerConnectionsSleepTime);
        } while (true);
      }
    }

    if (can_share && can_fetch_password) {
      EXPECT_EQ(cli_connection_ids[0], cli_connection_ids[4]);

      EXPECT_THAT(cli_connection_ids,
                  ::testing::AllOf(
                      ::testing::Contains(cli_connection_ids[1]).Times(1),
                      ::testing::Contains(cli_connection_ids[2]).Times(1),
                      ::testing::Contains(cli_connection_ids[3]).Times(1),
                      ::testing::Contains(cli_connection_ids[5]).Times(1)));
    } else {
      EXPECT_THAT(cli_connection_ids,
                  ::testing::AllOf(
                      ::testing::Contains(cli_connection_ids[0]).Times(1),
                      ::testing::Contains(cli_connection_ids[1]).Times(1),
                      ::testing::Contains(cli_connection_ids[2]).Times(1),
                      ::testing::Contains(cli_connection_ids[3]).Times(1),
                      ::testing::Contains(cli_connection_ids[4]).Times(1),
                      ::testing::Contains(cli_connection_ids[5]).Times(1)));
    }

    SCOPED_TRACE("// close connections in a predictable manner");
    for (auto [ndx, cli] : stdx::views::enumerate(clis)) {
      SCOPED_TRACE("// connection: " + std::to_string(ndx));

      cli.close();

      // wait until the closed connection enters the pool.
      {
        using clock_type = std::chrono::steady_clock;

        const auto end = clock_type::now() + 1s;
        const int expected =
            static_cast<int>(expected_idle_conns_after_close(round, ndx));

        do {
          auto idle_conns_res = shared_router()->idle_server_connections();
          ASSERT_NO_ERROR(idle_conns_res);

          auto idle_conns = *idle_conns_res;

          if (idle_conns >= expected) {
            break;
          } else if (clock_type::now() > end) {
            ASSERT_GE(idle_conns, expected);
            break;
          }

          std::this_thread::sleep_for(kIdleServerConnectionsSleepTime);
        } while (true);
      }
    }
  }
}

INSTANTIATE_TEST_SUITE_P(Spec, ShareConnectionTinyPoolTwoRoutesTest,
                         ::testing::ValuesIn(share_connection_params),
                         [](auto &info) {
                           return "ssl_modes_" + info.param.testname;
                         });

// pool-size:   2
// servers:     4
// connections: 8
TEST_P(ShareConnectionSmallPoolFourServersTest, round_robin_all_in_pool) {
  std::array<MysqlClient, 8> clis{};

  const bool can_fetch_password = !(GetParam().client_ssl_mode == kDisabled);
  const bool can_share = GetParam().can_share();

  std::array<std::array<std::string, 2>, clis.size()> cli_connection_ids;
  for (auto [ndx, cli] : stdx::views::enumerate(clis)) {
    auto account = SharedServer::native_password_account();

    cli.username(account.username);
    cli.password(account.password);

    ASSERT_NO_ERROR(cli.connect(shared_router()->host(),
                                shared_router()->port(GetParam())));

    auto cmd_res = query_one<2>(cli, "SELECT @@port, CONNECTION_ID()");
    ASSERT_NO_ERROR(cmd_res);

    cli_connection_ids[ndx] = *cmd_res;
  }

  // round-robin: adjacent connections are on distinct backends/connections.
  for (size_t ndx{}; ndx < cli_connection_ids.size() - 1; ++ndx) {
    EXPECT_NE(cli_connection_ids[ndx][0], cli_connection_ids[ndx + 1][0]);
  }

  if (can_share && can_fetch_password) {
    EXPECT_THAT(
        cli_connection_ids,
        ::testing::AllOf(::testing::Contains(cli_connection_ids[0]).Times(2),
                         ::testing::Contains(cli_connection_ids[1]).Times(2),
                         ::testing::Contains(cli_connection_ids[2]).Times(1),
                         ::testing::Contains(cli_connection_ids[3]).Times(1),
                         // 0 = 4
                         // 1 = 5
                         ::testing::Contains(cli_connection_ids[6]).Times(1),
                         ::testing::Contains(cli_connection_ids[7]).Times(1)));
  } else {
    EXPECT_THAT(
        cli_connection_ids,
        ::testing::AllOf(::testing::Contains(cli_connection_ids[0]).Times(1),
                         ::testing::Contains(cli_connection_ids[1]).Times(1),
                         ::testing::Contains(cli_connection_ids[2]).Times(1),
                         ::testing::Contains(cli_connection_ids[3]).Times(1),
                         ::testing::Contains(cli_connection_ids[4]).Times(1),
                         ::testing::Contains(cli_connection_ids[5]).Times(1),
                         ::testing::Contains(cli_connection_ids[6]).Times(1),
                         ::testing::Contains(cli_connection_ids[7]).Times(1)));
  }
}

INSTANTIATE_TEST_SUITE_P(Spec, ShareConnectionSmallPoolFourServersTest,
                         ::testing::ValuesIn(share_connection_params),
                         [](auto &info) {
                           return "ssl_modes_" + info.param.testname;
                         });

TEST_P(ShareConnectionTinyPoolTwoServersTest, round_robin_all_in_pool) {
  std::array<MysqlClient, 4> clis{};

  const bool can_fetch_password = !(GetParam().client_ssl_mode == kDisabled);
  const bool can_share = GetParam().can_share();

  std::array<std::array<std::string, 2>, clis.size()> cli_connection_ids;

  for (auto [ndx, cli] : stdx::views::enumerate(clis)) {
    auto account = SharedServer::native_password_account();

    cli.username(account.username);
    cli.password(account.password);

    ASSERT_NO_ERROR(cli.connect(shared_router()->host(),
                                shared_router()->port(GetParam())));

    auto cmd_res = query_one<2>(cli, "SELECT @@port, CONNECTION_ID()");
    ASSERT_NO_ERROR(cmd_res);

    cli_connection_ids[ndx] = *cmd_res;
  }

  // round-robin: adjacent connections are on distinct backends/connections.
  for (size_t ndx{}; ndx < clis.size() - 1; ++ndx) {
    EXPECT_NE(cli_connection_ids[ndx][0], cli_connection_ids[ndx + 1][0]);
  }

  if (can_share && can_fetch_password) {
    EXPECT_THAT(
        cli_connection_ids,
        ::testing::AllOf(::testing::Contains(cli_connection_ids[0]).Times(2),
                         ::testing::Contains(cli_connection_ids[1]).Times(1),
                         ::testing::Contains(cli_connection_ids[3]).Times(1)));
  } else {
    // all IDs should be unique.
    EXPECT_THAT(
        cli_connection_ids,
        ::testing::AllOf(::testing::Contains(cli_connection_ids[0]).Times(1),
                         ::testing::Contains(cli_connection_ids[1]).Times(1),
                         ::testing::Contains(cli_connection_ids[2]).Times(1),
                         ::testing::Contains(cli_connection_ids[3]).Times(1)));
  }
}

INSTANTIATE_TEST_SUITE_P(Spec, ShareConnectionTinyPoolTwoServersTest,
                         ::testing::ValuesIn(share_connection_params),
                         [](auto &info) {
                           return "ssl_modes_" + info.param.testname;
                         });

int main(int argc, char *argv[]) {
  net::impl::socket::init();

  // init openssl as otherwise libmysqlxclient may fail at SSL_CTX_new
  TlsLibraryContext tls_lib_ctx;

  // env is owned by googltest
  test_env =
      dynamic_cast<TestEnv *>(::testing::AddGlobalTestEnvironment(new TestEnv));

  ProcessManager::set_origin(Path(argv[0]).dirname());
  ::testing::InitGoogleTest(&argc, argv);
  return RUN_ALL_TESTS();
}<|MERGE_RESOLUTION|>--- conflicted
+++ resolved
@@ -1511,21 +1511,12 @@
     auto query_res = cli.query("DO /* client[0] = PASS */ 1; DO 2");
     if (can_share) {
       ASSERT_ERROR(query_res);
-<<<<<<< HEAD
 
       // Multi-Statements are forbidden if connection-sharing is enabled.
       EXPECT_EQ(query_res.error().value(), 4501);
     } else {
       ASSERT_NO_ERROR(query_res);
 
-=======
-
-      // Multi-Statements are forbidden if connection-sharing is enabled.
-      EXPECT_EQ(query_res.error().value(), 4501);
-    } else {
-      ASSERT_NO_ERROR(query_res);
-
->>>>>>> 87307d4d
       for (const auto &res [[maybe_unused]] : *query_res) {
       }
     }
