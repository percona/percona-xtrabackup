/******************************************************
XtraBackup: The another hot backup tool for InnoDB
(c) 2009 Percona Inc.
Created 3/3/2009 Yasufumi Kinoshita

This program is free software; you can redistribute it and/or modify
it under the terms of the GNU General Public License as published by
the Free Software Foundation; version 2 of the License.

This program is distributed in the hope that it will be useful,
but WITHOUT ANY WARRANTY; without even the implied warranty of
MERCHANTABILITY or FITNESS FOR A PARTICULAR PURPOSE.  See the
GNU General Public License for more details.

You should have received a copy of the GNU General Public License
along with this program; if not, write to the Free Software
Foundation, Inc., 59 Temple Place, Suite 330, Boston, MA 02111-1307 USA

*******************************************************/

#ifndef XTRABACKUP_VERSION
#define XTRABACKUP_VERSION "undefined"
#endif
#ifndef XTRABACKUP_REVISION
#define XTRABACKUP_REVISION "undefined"
#endif

//#define XTRABACKUP_TARGET_IS_PLUGIN

#include <my_base.h>
#include <my_getopt.h>
#include <mysql_version.h>
#include <mysql_com.h>

#if (MYSQL_VERSION_ID < 50100)
#define G_PTR gptr
#else /* MYSQL_VERSION_ID < 51000 */
#define G_PTR uchar*
#endif

#include <univ.i>
#include <os0file.h>
#include <os0thread.h>
#include <srv0start.h>
#include <srv0srv.h>
#include <trx0roll.h>
#include <trx0trx.h>
#include <trx0sys.h>
#include <mtr0mtr.h>
#include <row0ins.h>
#include <row0mysql.h>
#include <row0sel.h>
#include <row0upd.h>
#include <log0log.h>
#include <lock0lock.h>
#include <dict0crea.h>
#include <btr0cur.h>
#include <btr0btr.h>
#include <fsp0fsp.h>
#include <sync0sync.h>
#include <fil0fil.h>
#include <trx0xa.h>

#ifdef INNODB_VERSION_SHORT
#include <ibuf0ibuf.h>
#endif

#ifndef INNODB_VERSION_SHORT
#define IB_INT64 ib_longlong
#define LSN64 dulint
#define MACH_READ_64 mach_read_from_8
#define MACH_WRITE_64 mach_write_to_8
#define OS_MUTEX_CREATE() os_mutex_create(NULL)
#else
#define IB_INT64 ib_int64_t
#define LSN64 ib_uint64_t
#if (MYSQL_VERSION_ID < 50500)
#define MACH_READ_64 mach_read_ull
#define MACH_WRITE_64 mach_write_ull
#define OS_MUTEX_CREATE() os_mutex_create(NULL)
#else
#define MACH_READ_64 mach_read_from_8
#define MACH_WRITE_64 mach_write_to_8
#define OS_MUTEX_CREATE() os_mutex_create()
#endif
#define ut_dulint_zero 0
#define ut_dulint_cmp(A, B) (A > B ? 1 : (A == B ? 0 : -1))
#define ut_dulint_add(A, B) (A + B)
#define ut_dulint_minus(A, B) (A - B)
#define ut_dulint_align_down(A, B) (A & ~((ib_int64_t)B - 1))
#define ut_dulint_align_up(A, B) ((A + B - 1) & ~((ib_int64_t)B - 1))
#endif

#ifdef __WIN__
#define SRV_PATH_SEPARATOR	'\\'
#define SRV_PATH_SEPARATOR_STR	"\\"	
#else
#define SRV_PATH_SEPARATOR	'/'
#define SRV_PATH_SEPARATOR_STR	"/"
#endif

#if MYSQL_VERSION_ID >= 50507
/*
   As of MySQL 5.5.7, InnoDB uses thd_wait plugin service.
   We have to provide mock functions to avoid linker errors.
*/
#include <mysql/plugin.h>
#include <mysql/service_thd_wait.h>

void thd_wait_begin(MYSQL_THD thd, thd_wait_type wait_type)
{
	return;
}

void thd_wait_end(MYSQL_THD thd)
{
	return;
}

#endif /* MYSQL_VERSION_ID >= 50507 */

/* prototypes for static functions in original */
#ifndef INNODB_VERSION_SHORT
page_t*
btr_node_ptr_get_child(
/*===================*/
				/* out: child page, x-latched */
	rec_t*		node_ptr,/* in: node pointer */
	const ulint*	offsets,/* in: array returned by rec_get_offsets() */
	mtr_t*		mtr);	/* in: mtr */
#else
buf_block_t*
btr_node_ptr_get_child(
/*===================*/
	const rec_t*	node_ptr,/*!< in: node pointer */
	dict_index_t*	index,	/*!< in: index */
	const ulint*	offsets,/*!< in: array returned by rec_get_offsets() */
	mtr_t*		mtr);	/*!< in: mtr */

buf_block_t*
btr_root_block_get(
/*===============*/
	dict_index_t*	index,	/*!< in: index tree */
	mtr_t*		mtr);	/*!< in: mtr */
#endif

int
fil_file_readdir_next_file(
/*=======================*/
				/* out: 0 if ok, -1 if error even after the
				retries, 1 if at the end of the directory */
	ulint*		err,	/* out: this is set to DB_ERROR if an error
				was encountered, otherwise not changed */
	const char*	dirname,/* in: directory name or path */
	os_file_dir_t	dir,	/* in: directory stream */
	os_file_stat_t*	info);	/* in/out: buffer where the info is returned */

ibool
recv_check_cp_is_consistent(
/*========================*/
			/* out: TRUE if ok */
	byte*	buf);	/* in: buffer containing checkpoint info */

ulint
recv_find_max_checkpoint(
/*=====================*/
					/* out: error code or DB_SUCCESS */
	log_group_t**	max_group,	/* out: max group */
	ulint*		max_field);	/* out: LOG_CHECKPOINT_1 or
					LOG_CHECKPOINT_2 */

ibool
log_block_checksum_is_ok_or_old_format(
/*===================================*/
			/* out: TRUE if ok, or if the log block may be in the
			format of InnoDB version < 3.23.52 */
	byte*	block);	/* in: pointer to a log block */

ulint
open_or_create_log_file(
/*====================*/
					/* out: DB_SUCCESS or error code */
        ibool   create_new_db,          /* in: TRUE if we should create a
                                        new database */
	ibool*	log_file_created,	/* out: TRUE if new log file
					created */
	ibool	log_file_has_been_opened,/* in: TRUE if a log file has been
					opened before: then it is an error
					to try to create another log file */
	ulint	k,			/* in: log group number */
	ulint	i);			/* in: log file number in group */

ulint
open_or_create_data_files(
/*======================*/
				/* out: DB_SUCCESS or error code */
	ibool*	create_new_db,	/* out: TRUE if new database should be
								created */
#ifdef XTRADB_BASED
	ibool*	create_new_doublewrite_file,
#endif 
#ifdef UNIV_LOG_ARCHIVE
	ulint*	min_arch_log_no,/* out: min of archived log numbers in data
				files */
	ulint*	max_arch_log_no,/* out: */
#endif /* UNIV_LOG_ARCHIVE */
	LSN64*	min_flushed_lsn,/* out: min of flushed lsn values in data
				files */
	LSN64*	max_flushed_lsn,/* out: */
	ulint*	sum_of_new_sizes);/* out: sum of sizes of the new files added */

void
os_file_set_nocache(
/*================*/
	int		fd,		/* in: file descriptor to alter */
	const char*	file_name,	/* in: used in the diagnostic message */
	const char*	operation_name);	/* in: used in the diagnostic message,
					we call os_file_set_nocache()
					immediately after opening or creating
					a file, so this is either "open" or
					"create" */

#include <fcntl.h>
#include <regex.h>

#ifdef POSIX_FADV_NORMAL
#define USE_POSIX_FADVISE
#endif

/* ==start === definition at fil0fil.c === */
// ##################################################################
// NOTE: We should check the following definitions fit to the source.
// ##################################################################

#ifndef INNODB_VERSION_SHORT
//5.0 5.1
/* File node of a tablespace or the log data space */
struct fil_node_struct {
        fil_space_t*    space;  /* backpointer to the space where this node
                                belongs */
        char*           name;   /* path to the file */
        ibool           open;   /* TRUE if file open */
        os_file_t       handle; /* OS handle to the file, if file open */
        ibool           is_raw_disk;/* TRUE if the 'file' is actually a raw
                                device or a raw disk partition */
        ulint           size;   /* size of the file in database pages, 0 if
                                not known yet; the possible last incomplete
                                megabyte may be ignored if space == 0 */
        ulint           n_pending;
                                /* count of pending i/o's on this file;
                                closing of the file is not allowed if
                                this is > 0 */
        ulint           n_pending_flushes;
                                /* count of pending flushes on this file;
                                closing of the file is not allowed if
                                this is > 0 */
        ib_longlong     modification_counter;/* when we write to the file we
                                increment this by one */
        ib_longlong     flush_counter;/* up to what modification_counter value
                                we have flushed the modifications to disk */
        UT_LIST_NODE_T(fil_node_t) chain;
                                /* link field for the file chain */
        UT_LIST_NODE_T(fil_node_t) LRU;
                                /* link field for the LRU list */
        ulint           magic_n;
};

struct fil_space_struct {
        char*           name;   /* space name = the path to the first file in
                                it */
        ulint           id;     /* space id */
        ib_longlong     tablespace_version;
                                /* in DISCARD/IMPORT this timestamp is used to
                                check if we should ignore an insert buffer
                                merge request for a page because it actually
                                was for the previous incarnation of the
                                space */
        ibool           mark;   /* this is set to TRUE at database startup if
                                the space corresponds to a table in the InnoDB
                                data dictionary; so we can print a warning of
                                orphaned tablespaces */
        ibool           stop_ios;/* TRUE if we want to rename the .ibd file of
                                tablespace and want to stop temporarily
                                posting of new i/o requests on the file */
        ibool           stop_ibuf_merges;
                                /* we set this TRUE when we start deleting a
                                single-table tablespace */
        ibool           is_being_deleted;
                                /* this is set to TRUE when we start
                                deleting a single-table tablespace and its
                                file; when this flag is set no further i/o
                                or flush requests can be placed on this space,
                                though there may be such requests still being
                                processed on this space */
        ulint           purpose;/* FIL_TABLESPACE, FIL_LOG, or FIL_ARCH_LOG */
        UT_LIST_BASE_NODE_T(fil_node_t) chain;
                                /* base node for the file chain */
        ulint           size;   /* space size in pages; 0 if a single-table
                                tablespace whose size we do not know yet;
                                last incomplete megabytes in data files may be
                                ignored if space == 0 */
        ulint           n_reserved_extents;
                                /* number of reserved free extents for
                                ongoing operations like B-tree page split */
        ulint           n_pending_flushes; /* this is > 0 when flushing
                                the tablespace to disk; dropping of the
                                tablespace is forbidden if this is > 0 */
        ulint           n_pending_ibuf_merges;/* this is > 0 when merging
                                insert buffer entries to a page so that we
                                may need to access the ibuf bitmap page in the
                                tablespade: dropping of the tablespace is
                                forbidden if this is > 0 */
        hash_node_t     hash;   /* hash chain node */
        hash_node_t     name_hash;/* hash chain the name_hash table */
        rw_lock_t       latch;  /* latch protecting the file space storage
                                allocation */
        UT_LIST_NODE_T(fil_space_t) unflushed_spaces;
                                /* list of spaces with at least one unflushed
                                file we have written to */
        ibool           is_in_unflushed_spaces; /* TRUE if this space is
                                currently in the list above */
        UT_LIST_NODE_T(fil_space_t) space_list;
                                /* list of all spaces */
        ibuf_data_t*    ibuf_data;
                                /* insert buffer data */
        ulint           magic_n;
};
typedef struct fil_system_struct        fil_system_t;
struct fil_system_struct {
        mutex_t         mutex;          /* The mutex protecting the cache */
        hash_table_t*   spaces;         /* The hash table of spaces in the
                                        system; they are hashed on the space
                                        id */
        hash_table_t*   name_hash;      /* hash table based on the space
                                        name */
        UT_LIST_BASE_NODE_T(fil_node_t) LRU;
                                        /* base node for the LRU list of the
                                        most recently used open files with no
                                        pending i/o's; if we start an i/o on
                                        the file, we first remove it from this
                                        list, and return it to the start of
                                        the list when the i/o ends;
                                        log files and the system tablespace are
                                        not put to this list: they are opened
                                        after the startup, and kept open until
                                        shutdown */
        UT_LIST_BASE_NODE_T(fil_space_t) unflushed_spaces;
                                        /* base node for the list of those
                                        tablespaces whose files contain
                                        unflushed writes; those spaces have
                                        at least one file node where
                                        modification_counter > flush_counter */
        ulint           n_open;         /* number of files currently open */
        ulint           max_n_open;     /* n_open is not allowed to exceed
                                        this */
        ib_longlong     modification_counter;/* when we write to a file we
                                        increment this by one */
        ulint           max_assigned_id;/* maximum space id in the existing
                                        tables, or assigned during the time
                                        mysqld has been up; at an InnoDB
                                        startup we scan the data dictionary
                                        and set here the maximum of the
                                        space id's of the tables there */
        ib_longlong     tablespace_version;
                                        /* a counter which is incremented for
                                        every space object memory creation;
                                        every space mem object gets a
                                        'timestamp' from this; in DISCARD/
                                        IMPORT this is used to check if we
                                        should ignore an insert buffer merge
                                        request */
        UT_LIST_BASE_NODE_T(fil_space_t) space_list;
                                        /* list of all file spaces */
};
#else
//Plugin ?
/** File node of a tablespace or the log data space */
struct fil_node_struct {
	fil_space_t*	space;	/*!< backpointer to the space where this node
				belongs */
	char*		name;	/*!< path to the file */
	ibool		open;	/*!< TRUE if file open */
	os_file_t	handle;	/*!< OS handle to the file, if file open */
	ibool		is_raw_disk;/*!< TRUE if the 'file' is actually a raw
				device or a raw disk partition */
	ulint		size;	/*!< size of the file in database pages, 0 if
				not known yet; the possible last incomplete
				megabyte may be ignored if space == 0 */
	ulint		n_pending;
				/*!< count of pending i/o's on this file;
				closing of the file is not allowed if
				this is > 0 */
	ulint		n_pending_flushes;
				/*!< count of pending flushes on this file;
				closing of the file is not allowed if
				this is > 0 */
	ib_int64_t	modification_counter;/*!< when we write to the file we
				increment this by one */
	ib_int64_t	flush_counter;/*!< up to what
				modification_counter value we have
				flushed the modifications to disk */
	UT_LIST_NODE_T(fil_node_t) chain;
				/*!< link field for the file chain */
	UT_LIST_NODE_T(fil_node_t) LRU;
				/*!< link field for the LRU list */
	ulint		magic_n;/*!< FIL_NODE_MAGIC_N */
};

struct fil_space_struct {
	char*		name;	/*!< space name = the path to the first file in
				it */
	ulint		id;	/*!< space id */
	ib_int64_t	tablespace_version;
				/*!< in DISCARD/IMPORT this timestamp
				is used to check if we should ignore
				an insert buffer merge request for a
				page because it actually was for the
				previous incarnation of the space */
	ibool		mark;	/*!< this is set to TRUE at database startup if
				the space corresponds to a table in the InnoDB
				data dictionary; so we can print a warning of
				orphaned tablespaces */
	ibool		stop_ios;/*!< TRUE if we want to rename the
				.ibd file of tablespace and want to
				stop temporarily posting of new i/o
				requests on the file */
	ibool		stop_ibuf_merges;
				/*!< we set this TRUE when we start
				deleting a single-table tablespace */
	ibool		is_being_deleted;
				/*!< this is set to TRUE when we start
				deleting a single-table tablespace and its
				file; when this flag is set no further i/o
				or flush requests can be placed on this space,
				though there may be such requests still being
				processed on this space */
	ulint		purpose;/*!< FIL_TABLESPACE, FIL_LOG, or
				FIL_ARCH_LOG */
	UT_LIST_BASE_NODE_T(fil_node_t) chain;
				/*!< base node for the file chain */
	ulint		size;	/*!< space size in pages; 0 if a single-table
				tablespace whose size we do not know yet;
				last incomplete megabytes in data files may be
				ignored if space == 0 */
	ulint		flags;	/*!< compressed page size and file format, or 0 */
	ulint		n_reserved_extents;
				/*!< number of reserved free extents for
				ongoing operations like B-tree page split */
	ulint		n_pending_flushes; /*!< this is positive when flushing
				the tablespace to disk; dropping of the
				tablespace is forbidden if this is positive */
	ulint		n_pending_ibuf_merges;/*!< this is positive
				when merging insert buffer entries to
				a page so that we may need to access
				the ibuf bitmap page in the
				tablespade: dropping of the tablespace
				is forbidden if this is positive */
	hash_node_t	hash;	/*!< hash chain node */
	hash_node_t	name_hash;/*!< hash chain the name_hash table */
#ifndef UNIV_HOTBACKUP
	rw_lock_t	latch;	/*!< latch protecting the file space storage
				allocation */
#endif /* !UNIV_HOTBACKUP */
	UT_LIST_NODE_T(fil_space_t) unflushed_spaces;
				/*!< list of spaces with at least one unflushed
				file we have written to */
	ibool		is_in_unflushed_spaces; /*!< TRUE if this space is
				currently in unflushed_spaces */
#ifdef XTRADB_BASED
	ibool		is_corrupt;
#endif
	UT_LIST_NODE_T(fil_space_t) space_list;
				/*!< list of all spaces */
	ulint		magic_n;/*!< FIL_SPACE_MAGIC_N */
};

typedef	struct fil_system_struct	fil_system_t;

struct fil_system_struct {
#ifndef UNIV_HOTBACKUP
	mutex_t		mutex;		/*!< The mutex protecting the cache */
#endif /* !UNIV_HOTBACKUP */
	hash_table_t*	spaces;		/*!< The hash table of spaces in the
					system; they are hashed on the space
					id */
	hash_table_t*	name_hash;	/*!< hash table based on the space
					name */
	UT_LIST_BASE_NODE_T(fil_node_t) LRU;
					/*!< base node for the LRU list of the
					most recently used open files with no
					pending i/o's; if we start an i/o on
					the file, we first remove it from this
					list, and return it to the start of
					the list when the i/o ends;
					log files and the system tablespace are
					not put to this list: they are opened
					after the startup, and kept open until
					shutdown */
	UT_LIST_BASE_NODE_T(fil_space_t) unflushed_spaces;
					/*!< base node for the list of those
					tablespaces whose files contain
					unflushed writes; those spaces have
					at least one file node where
					modification_counter > flush_counter */
	ulint		n_open;		/*!< number of files currently open */
	ulint		max_n_open;	/*!< n_open is not allowed to exceed
					this */
	ib_int64_t	modification_counter;/*!< when we write to a file we
					increment this by one */
	ulint		max_assigned_id;/*!< maximum space id in the existing
					tables, or assigned during the time
					mysqld has been up; at an InnoDB
					startup we scan the data dictionary
					and set here the maximum of the
					space id's of the tables there */
	ib_int64_t	tablespace_version;
					/*!< a counter which is incremented for
					every space object memory creation;
					every space mem object gets a
					'timestamp' from this; in DISCARD/
					IMPORT this is used to check if we
					should ignore an insert buffer merge
					request */
	UT_LIST_BASE_NODE_T(fil_space_t) space_list;
					/*!< list of all file spaces */
};

#endif /* INNODB_VERSION_SHORT */

extern fil_system_t*   fil_system;

/* ==end=== definition  at fil0fil.c === */


my_bool innodb_inited= 0;

/* === xtrabackup specific options === */
char xtrabackup_real_target_dir[FN_REFLEN] = "./xtrabackup_backupfiles/";
char *xtrabackup_target_dir= xtrabackup_real_target_dir;
my_bool xtrabackup_backup = FALSE;
my_bool xtrabackup_stats = FALSE;
my_bool xtrabackup_prepare = FALSE;
my_bool xtrabackup_print_param = FALSE;

my_bool xtrabackup_export = FALSE;
my_bool xtrabackup_apply_log_only = FALSE;

my_bool xtrabackup_suspend_at_end = FALSE;
longlong xtrabackup_use_memory = 100*1024*1024L;
my_bool xtrabackup_create_ib_logfile = FALSE;

long xtrabackup_throttle = 0; /* 0:unlimited */
lint io_ticket;
os_event_t wait_throttle = NULL;

my_bool xtrabackup_stream = FALSE;
char *xtrabackup_incremental = NULL;
LSN64 incremental_lsn;
LSN64 incremental_to_lsn;
LSN64 incremental_last_lsn;
byte* incremental_buffer = NULL;
byte* incremental_buffer_base = NULL;

char *xtrabackup_incremental_basedir = NULL; /* for --backup */
char *xtrabackup_extra_lsndir = NULL; /* for --backup with --extra-lsndir */
char *xtrabackup_incremental_dir = NULL; /* for --prepare */

char *xtrabackup_tables = NULL;
int tables_regex_num;
regex_t *tables_regex;
regmatch_t tables_regmatch[1];

char *xtrabackup_tables_file = NULL;
hash_table_t* tables_hash;

struct xtrabackup_tables_struct{
	char*		name;
	hash_node_t	name_hash;
};
typedef struct xtrabackup_tables_struct	xtrabackup_tables_t;

#ifdef XTRADB_BASED
static ulint		n[SRV_MAX_N_IO_THREADS + 6 + 64];
static os_thread_id_t	thread_ids[SRV_MAX_N_IO_THREADS + 6 + 64];
#else
static ulint		n[SRV_MAX_N_IO_THREADS + 6];
static os_thread_id_t	thread_ids[SRV_MAX_N_IO_THREADS + 6];
#endif

LSN64 checkpoint_lsn_start;
LSN64 checkpoint_no_start;
LSN64 log_copy_scanned_lsn;
IB_INT64 log_copy_offset = 0;
ibool log_copying = TRUE;
ibool log_copying_running = FALSE;
ibool log_copying_succeed = FALSE;

ibool xtrabackup_logfile_is_renamed = FALSE;

uint parallel;

/* === metadata of backup === */
#define XTRABACKUP_METADATA_FILENAME "xtrabackup_checkpoints"
char metadata_type[30] = ""; /*[full-backuped|full-prepared|incremental]*/
#ifndef INNODB_VERSION_SHORT
dulint metadata_from_lsn = {0, 0};
dulint metadata_to_lsn = {0, 0};
dulint metadata_last_lsn = {0, 0};
#else
ib_uint64_t metadata_from_lsn = 0;
ib_uint64_t metadata_to_lsn = 0;
ib_uint64_t metadata_last_lsn = 0;
#endif

/* === sharing with thread === */
os_file_t       dst_log = -1;
char            dst_log_path[FN_REFLEN];

/* === some variables from mysqld === */
char mysql_real_data_home[FN_REFLEN] = "./";
char *mysql_data_home= mysql_real_data_home;
static char mysql_data_home_buff[2];

char *opt_mysql_tmpdir = NULL;
MY_TMPDIR mysql_tmpdir_list;

/* === static parameters in ha_innodb.cc */

#define HA_INNOBASE_ROWS_IN_TABLE 10000 /* to get optimization right */
#define HA_INNOBASE_RANGE_COUNT	  100

ulong 	innobase_large_page_size = 0;

/* The default values for the following, type long or longlong, start-up
parameters are declared in mysqld.cc: */

long innobase_additional_mem_pool_size = 1*1024*1024L;
long innobase_buffer_pool_awe_mem_mb = 0;
long innobase_file_io_threads = 4;
long innobase_read_io_threads = 4;
long innobase_write_io_threads = 4;
long innobase_force_recovery = 0;
long innobase_lock_wait_timeout = 50;
long innobase_log_buffer_size = 1024*1024L;
long innobase_log_files_in_group = 2;
long innobase_log_files_in_group_backup;
long innobase_mirrored_log_groups = 1;
long innobase_open_files = 300L;

long innobase_page_size = (1 << 14); /* 16KB */
my_bool innobase_fast_checksum = FALSE;
my_bool	innobase_extra_undoslots = FALSE;
char*	innobase_doublewrite_file = NULL;

longlong innobase_buffer_pool_size = 8*1024*1024L;
longlong innobase_log_file_size = 5*1024*1024L;
longlong innobase_log_file_size_backup;

/* The default values for the following char* start-up parameters
are determined in innobase_init below: */

char*	innobase_data_home_dir			= NULL;
char*	innobase_data_file_path 		= NULL;
char*	innobase_log_group_home_dir		= NULL;
char*	innobase_log_group_home_dir_backup	= NULL;
char*	innobase_log_arch_dir			= NULL;/* unused */
/* The following has a misleading name: starting from 4.0.5, this also
affects Windows: */
char*	innobase_unix_file_flush_method		= NULL;

/* Below we have boolean-valued start-up parameters, and their default
values */

ulong	innobase_fast_shutdown			= 1;
my_bool innobase_log_archive			= FALSE;/* unused */
my_bool innobase_use_doublewrite    = TRUE;
my_bool innobase_use_checksums      = TRUE;
my_bool innobase_use_large_pages    = FALSE;
my_bool	innobase_use_native_aio			= FALSE;
my_bool	innobase_file_per_table			= FALSE;
my_bool innobase_locks_unsafe_for_binlog        = FALSE;
my_bool innobase_rollback_on_timeout		= FALSE;
my_bool innobase_create_status_file		= FALSE;
my_bool innobase_adaptive_hash_index		= TRUE;

static char *internal_innobase_data_file_path	= NULL;

/* The following counter is used to convey information to InnoDB
about server activity: in selects it is not sensible to call
srv_active_wake_master_thread after each fetch or search, we only do
it every INNOBASE_WAKE_INTERVAL'th step. */

#define INNOBASE_WAKE_INTERVAL	32
ulong	innobase_active_counter	= 0;

/* ======== Datafiles iterator ======== */
typedef struct {
	fil_system_t *system;
	fil_space_t  *space;
	fil_node_t   *node;
	ibool        started;
	os_mutex_t   mutex;
} datafiles_iter_t;

static
datafiles_iter_t *
datafiles_iter_new(fil_system_t *system)
{
	datafiles_iter_t *it;

	it = ut_malloc(sizeof(datafiles_iter_t));
	it->mutex = OS_MUTEX_CREATE();

	it->system = system;
	it->space = NULL;
	it->node = NULL;
	it->started = FALSE;

	return it;
}

static
fil_node_t *
datafiles_iter_next(datafiles_iter_t *it, ibool *space_changed)
{
	os_mutex_enter(it->mutex);

	*space_changed = FALSE;

	if (it->node == NULL) {
		if (it->started)
			goto end;
		it->started = TRUE;
	} else {
		it->node = UT_LIST_GET_NEXT(chain, it->node);
		if (it->node != NULL)
			goto end;
	}

	it->space = (it->space == NULL) ?
		UT_LIST_GET_FIRST(it->system->space_list) :
		UT_LIST_GET_NEXT(space_list, it->space);

	while (it->space != NULL &&
	       (it->space->purpose != FIL_TABLESPACE ||
		UT_LIST_GET_LEN(it->space->chain) == 0))
		it->space = UT_LIST_GET_NEXT(space_list, it->space);
	if (it->space == NULL)
		goto end;
	*space_changed = TRUE;

	it->node = UT_LIST_GET_FIRST(it->space->chain);

end:
	os_mutex_exit(it->mutex);

	return it->node;
}

static
void
datafiles_iter_free(datafiles_iter_t *it)
{
	os_mutex_free(it->mutex);
	ut_free(it);
}

/* ======== Date copying thread context ======== */

typedef struct {
	datafiles_iter_t 	*it;
	uint			num;
	uint			*count;
	os_mutex_t		count_mutex;
	os_thread_id_t		id;
} data_thread_ctxt_t;

/* ======== for option and variables ======== */

enum options_xtrabackup
{
  OPT_XTRA_TARGET_DIR=256,
  OPT_XTRA_BACKUP,
  OPT_XTRA_STATS,
  OPT_XTRA_PREPARE,
  OPT_XTRA_EXPORT,
  OPT_XTRA_APPLY_LOG_ONLY,
  OPT_XTRA_PRINT_PARAM,
  OPT_XTRA_SUSPEND_AT_END,
  OPT_XTRA_USE_MEMORY,
  OPT_XTRA_THROTTLE,
  OPT_XTRA_STREAM,
  OPT_XTRA_INCREMENTAL,
  OPT_XTRA_INCREMENTAL_BASEDIR,
  OPT_XTRA_EXTRA_LSNDIR,
  OPT_XTRA_INCREMENTAL_DIR,
  OPT_XTRA_TABLES,
  OPT_XTRA_TABLES_FILE,
  OPT_XTRA_CREATE_IB_LOGFILE,
  OPT_XTRA_PARALLEL,
  OPT_INNODB_CHECKSUMS,
  OPT_INNODB_DATA_FILE_PATH,
  OPT_INNODB_DATA_HOME_DIR,
  OPT_INNODB_ADAPTIVE_HASH_INDEX,
  OPT_INNODB_DOUBLEWRITE,
  OPT_INNODB_FAST_SHUTDOWN,
  OPT_INNODB_FILE_PER_TABLE,
  OPT_INNODB_FLUSH_LOG_AT_TRX_COMMIT,
  OPT_INNODB_FLUSH_METHOD,
  OPT_INNODB_LOCKS_UNSAFE_FOR_BINLOG,
  OPT_INNODB_LOG_ARCH_DIR,
  OPT_INNODB_LOG_ARCHIVE,
  OPT_INNODB_LOG_GROUP_HOME_DIR,
  OPT_INNODB_MAX_DIRTY_PAGES_PCT,
  OPT_INNODB_MAX_PURGE_LAG,
  OPT_INNODB_ROLLBACK_ON_TIMEOUT,
  OPT_INNODB_STATUS_FILE,
  OPT_INNODB_ADDITIONAL_MEM_POOL_SIZE,
  OPT_INNODB_AUTOEXTEND_INCREMENT,
  OPT_INNODB_BUFFER_POOL_SIZE,
  OPT_INNODB_COMMIT_CONCURRENCY,
  OPT_INNODB_CONCURRENCY_TICKETS,
  OPT_INNODB_FILE_IO_THREADS,
#ifdef INNODB_VERSION_SHORT
  OPT_INNODB_IO_CAPACITY,
  OPT_INNODB_READ_IO_THREADS,
  OPT_INNODB_WRITE_IO_THREADS,
#endif
#ifdef XTRADB_BASED
  OPT_INNODB_PAGE_SIZE,
  OPT_INNODB_FAST_CHECKSUM,
  OPT_INNODB_EXTRA_UNDOSLOTS,
  OPT_INNODB_DOUBLEWRITE_FILE,
#endif
  OPT_INNODB_FORCE_RECOVERY,
  OPT_INNODB_LOCK_WAIT_TIMEOUT,
  OPT_INNODB_LOG_BUFFER_SIZE,
  OPT_INNODB_LOG_FILE_SIZE,
  OPT_INNODB_LOG_FILES_IN_GROUP,
  OPT_INNODB_MIRRORED_LOG_GROUPS,
  OPT_INNODB_OPEN_FILES,
  OPT_INNODB_SYNC_SPIN_LOOPS,
  OPT_INNODB_THREAD_CONCURRENCY,
  OPT_INNODB_THREAD_SLEEP_DELAY
};

static struct my_option my_long_options[] =
{
  {"target-dir", OPT_XTRA_TARGET_DIR, "destination directory", (G_PTR*) &xtrabackup_target_dir,
   (G_PTR*) &xtrabackup_target_dir, 0, GET_STR, REQUIRED_ARG, 0, 0, 0, 0, 0, 0},
  {"backup", OPT_XTRA_BACKUP, "take backup to target-dir",
   (G_PTR*) &xtrabackup_backup, (G_PTR*) &xtrabackup_backup,
   0, GET_BOOL, NO_ARG, 0, 0, 0, 0, 0, 0},
  {"stats", OPT_XTRA_STATS, "calc statistic of datadir (offline mysqld is recommended)",
   (G_PTR*) &xtrabackup_stats, (G_PTR*) &xtrabackup_stats,
   0, GET_BOOL, NO_ARG, 0, 0, 0, 0, 0, 0},
  {"prepare", OPT_XTRA_PREPARE, "prepare a backup for starting mysql server on the backup.",
   (G_PTR*) &xtrabackup_prepare, (G_PTR*) &xtrabackup_prepare,
   0, GET_BOOL, NO_ARG, 0, 0, 0, 0, 0, 0},
  {"export", OPT_XTRA_EXPORT, "create files to import to another database when prepare.",
   (G_PTR*) &xtrabackup_export, (G_PTR*) &xtrabackup_export,
   0, GET_BOOL, NO_ARG, 0, 0, 0, 0, 0, 0},
  {"apply-log-only", OPT_XTRA_APPLY_LOG_ONLY,
   "stop recovery process not to progress LSN after applying log when prepare.",
   (G_PTR*) &xtrabackup_apply_log_only, (G_PTR*) &xtrabackup_apply_log_only,
   0, GET_BOOL, NO_ARG, 0, 0, 0, 0, 0, 0},
  {"print-param", OPT_XTRA_PRINT_PARAM, "print parameter of mysqld needed for copyback.",
   (G_PTR*) &xtrabackup_print_param, (G_PTR*) &xtrabackup_print_param,
   0, GET_BOOL, NO_ARG, 0, 0, 0, 0, 0, 0},
  {"use-memory", OPT_XTRA_USE_MEMORY, "The value is used instead of buffer_pool_size",
   (G_PTR*) &xtrabackup_use_memory, (G_PTR*) &xtrabackup_use_memory,
   0, GET_LL, REQUIRED_ARG, 100*1024*1024L, 1024*1024L, LONGLONG_MAX, 0,
   1024*1024L, 0},
  {"suspend-at-end", OPT_XTRA_SUSPEND_AT_END, "creates a file 'xtrabackup_suspended' and waits until the user deletes that file at the end of '--backup'",
   (G_PTR*) &xtrabackup_suspend_at_end, (G_PTR*) &xtrabackup_suspend_at_end,
   0, GET_BOOL, NO_ARG, 0, 0, 0, 0, 0, 0},
  {"throttle", OPT_XTRA_THROTTLE, "limit count of IO operations (pairs of read&write) per second to IOS values (for '--backup')",
   (G_PTR*) &xtrabackup_throttle, (G_PTR*) &xtrabackup_throttle,
   0, GET_LONG, REQUIRED_ARG, 0, 0, LONG_MAX, 0, 1, 0},
  {"log-stream", OPT_XTRA_STREAM, "outputs the contents of 'xtrabackup_logfile' to stdout only until the file 'xtrabackup_suspended' deleted (for '--backup').",
   (G_PTR*) &xtrabackup_stream, (G_PTR*) &xtrabackup_stream,
   0, GET_BOOL, NO_ARG, 0, 0, 0, 0, 0, 0},
  {"extra-lsndir", OPT_XTRA_EXTRA_LSNDIR, "(for --backup): save an extra copy of the xtrabackup_checkpoints file in this directory.",
   (G_PTR*) &xtrabackup_extra_lsndir, (G_PTR*) &xtrabackup_extra_lsndir,
   0, GET_STR, REQUIRED_ARG, 0, 0, 0, 0, 0, 0},
  {"incremental-lsn", OPT_XTRA_INCREMENTAL, "(for --backup): copy only .ibd pages newer than specified LSN 'high:low'. ##ATTENTION##: checkpoint lsn must be used. anyone can detect your mistake. be carefully!",
   (G_PTR*) &xtrabackup_incremental, (G_PTR*) &xtrabackup_incremental,
   0, GET_STR, REQUIRED_ARG, 0, 0, 0, 0, 0, 0},
  {"incremental-basedir", OPT_XTRA_INCREMENTAL_BASEDIR, "(for --backup): copy only .ibd pages newer than backup at specified directory.",
   (G_PTR*) &xtrabackup_incremental_basedir, (G_PTR*) &xtrabackup_incremental_basedir,
   0, GET_STR, REQUIRED_ARG, 0, 0, 0, 0, 0, 0},
  {"incremental-dir", OPT_XTRA_INCREMENTAL_DIR, "(for --prepare): apply .delta files and logfile in the specified directory.",
   (G_PTR*) &xtrabackup_incremental_dir, (G_PTR*) &xtrabackup_incremental_dir,
   0, GET_STR, REQUIRED_ARG, 0, 0, 0, 0, 0, 0},
  {"tables", OPT_XTRA_TABLES, "filtering by regexp for table names.",
   (G_PTR*) &xtrabackup_tables, (G_PTR*) &xtrabackup_tables,
   0, GET_STR, REQUIRED_ARG, 0, 0, 0, 0, 0, 0},
  {"tables_file", OPT_XTRA_TABLES_FILE, "filtering by list of the exact database.table name in the file.",
   (G_PTR*) &xtrabackup_tables_file, (G_PTR*) &xtrabackup_tables_file,
   0, GET_STR, REQUIRED_ARG, 0, 0, 0, 0, 0, 0},
  {"create-ib-logfile", OPT_XTRA_CREATE_IB_LOGFILE, "** not work for now** creates ib_logfile* also after '--prepare'. ### If you want create ib_logfile*, only re-execute this command in same options. ###",
   (G_PTR*) &xtrabackup_create_ib_logfile, (G_PTR*) &xtrabackup_create_ib_logfile,
   0, GET_BOOL, NO_ARG, 0, 0, 0, 0, 0, 0},

  {"datadir", 'h', "Path to the database root.", (G_PTR*) &mysql_data_home,
   (G_PTR*) &mysql_data_home, 0, GET_STR, REQUIRED_ARG, 0, 0, 0, 0, 0, 0},
  {"tmpdir", 't',
   "Path for temporary files. Several paths may be specified, separated by a "
#if defined(__WIN__) || defined(OS2) || defined(__NETWARE__)
   "semicolon (;)"
#else
   "colon (:)"
#endif
   ", in this case they are used in a round-robin fashion.",
   (G_PTR*) &opt_mysql_tmpdir,
   (G_PTR*) &opt_mysql_tmpdir, 0, GET_STR, REQUIRED_ARG, 0, 0, 0, 0, 0, 0},
  {"parallel", OPT_XTRA_PARALLEL,
   "Number of threads to use for parallel datafiles transfer. Does not have "
   "any effect in the stream mode. The default value is 1.",
   (G_PTR*) &parallel, (G_PTR*) &parallel, 0, GET_UINT, REQUIRED_ARG,
   1, 1, UINT_MAX, 0, 0, 0},

  {"innodb_adaptive_hash_index", OPT_INNODB_ADAPTIVE_HASH_INDEX,
   "Enable InnoDB adaptive hash index (enabled by default).  "
   "Disable with --skip-innodb-adaptive-hash-index.",
   (G_PTR*) &innobase_adaptive_hash_index,
   (G_PTR*) &innobase_adaptive_hash_index,
   0, GET_BOOL, NO_ARG, 1, 0, 0, 0, 0, 0},
  {"innodb_additional_mem_pool_size", OPT_INNODB_ADDITIONAL_MEM_POOL_SIZE,
   "Size of a memory pool InnoDB uses to store data dictionary information and other internal data structures.",
   (G_PTR*) &innobase_additional_mem_pool_size,
   (G_PTR*) &innobase_additional_mem_pool_size, 0, GET_LONG, REQUIRED_ARG,
   1*1024*1024L, 512*1024L, LONG_MAX, 0, 1024, 0},
  {"innodb_autoextend_increment", OPT_INNODB_AUTOEXTEND_INCREMENT,
   "Data file autoextend increment in megabytes",
   (G_PTR*) &srv_auto_extend_increment,
   (G_PTR*) &srv_auto_extend_increment,
   0, GET_ULONG, REQUIRED_ARG, 8L, 1L, 1000L, 0, 1L, 0},
  {"innodb_buffer_pool_size", OPT_INNODB_BUFFER_POOL_SIZE,
   "The size of the memory buffer InnoDB uses to cache data and indexes of its tables.",
   (G_PTR*) &innobase_buffer_pool_size, (G_PTR*) &innobase_buffer_pool_size, 0,
   GET_LL, REQUIRED_ARG, 8*1024*1024L, 1024*1024L, LONGLONG_MAX, 0,
   1024*1024L, 0},
  {"innodb_checksums", OPT_INNODB_CHECKSUMS, "Enable InnoDB checksums validation (enabled by default). \
Disable with --skip-innodb-checksums.", (G_PTR*) &innobase_use_checksums,
   (G_PTR*) &innobase_use_checksums, 0, GET_BOOL, NO_ARG, 1, 0, 0, 0, 0, 0},
/*
  {"innodb_commit_concurrency", OPT_INNODB_COMMIT_CONCURRENCY,
   "Helps in performance tuning in heavily concurrent environments.",
   (G_PTR*) &srv_commit_concurrency, (G_PTR*) &srv_commit_concurrency,
   0, GET_ULONG, REQUIRED_ARG, 0, 0, 1000, 0, 1, 0},
*/
/*
  {"innodb_concurrency_tickets", OPT_INNODB_CONCURRENCY_TICKETS,
   "Number of times a thread is allowed to enter InnoDB within the same \
    SQL query after it has once got the ticket",
   (G_PTR*) &srv_n_free_tickets_to_enter,
   (G_PTR*) &srv_n_free_tickets_to_enter,
   0, GET_ULONG, REQUIRED_ARG, 500L, 1L, ULONG_MAX, 0, 1L, 0},
*/
  {"innodb_data_file_path", OPT_INNODB_DATA_FILE_PATH,
   "Path to individual files and their sizes.", (G_PTR*) &innobase_data_file_path,
   (G_PTR*) &innobase_data_file_path, 0, GET_STR, REQUIRED_ARG, 0, 0, 0, 0, 0, 0},
  {"innodb_data_home_dir", OPT_INNODB_DATA_HOME_DIR,
   "The common part for InnoDB table spaces.", (G_PTR*) &innobase_data_home_dir,
   (G_PTR*) &innobase_data_home_dir, 0, GET_STR, REQUIRED_ARG, 0, 0, 0, 0, 0,
   0},
  {"innodb_doublewrite", OPT_INNODB_DOUBLEWRITE, "Enable InnoDB doublewrite buffer (enabled by default). \
Disable with --skip-innodb-doublewrite.", (G_PTR*) &innobase_use_doublewrite,
   (G_PTR*) &innobase_use_doublewrite, 0, GET_BOOL, NO_ARG, 1, 0, 0, 0, 0, 0},
#ifdef INNODB_VERSION_SHORT
  {"innodb_io_capacity", OPT_INNODB_IO_CAPACITY,
   "Number of IOPs the server can do. Tunes the background IO rate",
   (G_PTR*) &srv_io_capacity, (G_PTR*) &srv_io_capacity,
   0, GET_ULONG, OPT_ARG, 200, 100, ~0L, 0, 0, 0},
#endif
/*
  {"innodb_fast_shutdown", OPT_INNODB_FAST_SHUTDOWN,
   "Speeds up the shutdown process of the InnoDB storage engine. Possible "
   "values are 0, 1 (faster)"
   " or 2 (fastest - crash-like)"
   ".",
   (G_PTR*) &innobase_fast_shutdown,
   (G_PTR*) &innobase_fast_shutdown, 0, GET_ULONG, OPT_ARG, 1, 0,
   2, 0, 0, 0},
*/
  {"innodb_file_io_threads", OPT_INNODB_FILE_IO_THREADS,
   "Number of file I/O threads in InnoDB.", (G_PTR*) &innobase_file_io_threads,
   (G_PTR*) &innobase_file_io_threads, 0, GET_LONG, REQUIRED_ARG, 4, 4, 64, 0,
   1, 0},
#ifdef INNODB_VERSION_SHORT
  {"innodb_read_io_threads", OPT_INNODB_READ_IO_THREADS,
   "Number of background read I/O threads in InnoDB.", (G_PTR*) &innobase_read_io_threads,
   (G_PTR*) &innobase_read_io_threads, 0, GET_LONG, REQUIRED_ARG, 4, 1, 64, 0,
   1, 0},
  {"innodb_write_io_threads", OPT_INNODB_WRITE_IO_THREADS,
   "Number of background write I/O threads in InnoDB.", (G_PTR*) &innobase_write_io_threads,
   (G_PTR*) &innobase_write_io_threads, 0, GET_LONG, REQUIRED_ARG, 4, 1, 64, 0,
   1, 0},
#endif
  {"innodb_file_per_table", OPT_INNODB_FILE_PER_TABLE,
   "Stores each InnoDB table to an .ibd file in the database dir.",
   (G_PTR*) &innobase_file_per_table,
   (G_PTR*) &innobase_file_per_table, 0, GET_BOOL, NO_ARG,
#if (MYSQL_VERSION_ID < 50500)
   0,
#else
   1,
#endif
   0, 0, 0, 0, 0},
  {"innodb_flush_log_at_trx_commit", OPT_INNODB_FLUSH_LOG_AT_TRX_COMMIT,
   "Set to 0 (write and flush once per second), 1 (write and flush at each commit) or 2 (write at commit, flush once per second).",
   (G_PTR*) &srv_flush_log_at_trx_commit,
   (G_PTR*) &srv_flush_log_at_trx_commit,
   0, GET_ULONG, OPT_ARG,  1, 0, 2, 0, 0, 0},
  {"innodb_flush_method", OPT_INNODB_FLUSH_METHOD,
   "With which method to flush data.", (G_PTR*) &innobase_unix_file_flush_method,
   (G_PTR*) &innobase_unix_file_flush_method, 0, GET_STR, REQUIRED_ARG, 0, 0, 0,
   0, 0, 0},

/* ####### Should we use this option? ####### */
  {"innodb_force_recovery", OPT_INNODB_FORCE_RECOVERY,
   "Helps to save your data in case the disk image of the database becomes corrupt.",
   (G_PTR*) &innobase_force_recovery, (G_PTR*) &innobase_force_recovery, 0,
   GET_LONG, REQUIRED_ARG, 0, 0, 6, 0, 1, 0},

  {"innodb_lock_wait_timeout", OPT_INNODB_LOCK_WAIT_TIMEOUT,
   "Timeout in seconds an InnoDB transaction may wait for a lock before being rolled back.",
   (G_PTR*) &innobase_lock_wait_timeout, (G_PTR*) &innobase_lock_wait_timeout,
   0, GET_LONG, REQUIRED_ARG, 50, 1, 1024 * 1024 * 1024, 0, 1, 0},
/*
  {"innodb_locks_unsafe_for_binlog", OPT_INNODB_LOCKS_UNSAFE_FOR_BINLOG,
   "Force InnoDB not to use next-key locking. Instead use only row-level locking",
   (G_PTR*) &innobase_locks_unsafe_for_binlog,
   (G_PTR*) &innobase_locks_unsafe_for_binlog, 0, GET_BOOL, NO_ARG, 0, 0, 0, 0, 0, 0},
*/
/*
  {"innodb_log_arch_dir", OPT_INNODB_LOG_ARCH_DIR,
   "Where full logs should be archived.", (G_PTR*) &innobase_log_arch_dir,
   (G_PTR*) &innobase_log_arch_dir, 0, GET_STR, REQUIRED_ARG, 0, 0, 0, 0, 0, 0},
*/
  {"innodb_log_buffer_size", OPT_INNODB_LOG_BUFFER_SIZE,
   "The size of the buffer which InnoDB uses to write log to the log files on disk.",
   (G_PTR*) &innobase_log_buffer_size, (G_PTR*) &innobase_log_buffer_size, 0,
   GET_LONG, REQUIRED_ARG, 1024*1024L, 256*1024L, LONG_MAX, 0, 1024, 0},
  {"innodb_log_file_size", OPT_INNODB_LOG_FILE_SIZE,
   "Size of each log file in a log group.",
   (G_PTR*) &innobase_log_file_size, (G_PTR*) &innobase_log_file_size, 0,
   GET_LL, REQUIRED_ARG, 5*1024*1024L, 1*1024*1024L, LONGLONG_MAX, 0,
   1024*1024L, 0},
  {"innodb_log_files_in_group", OPT_INNODB_LOG_FILES_IN_GROUP,
   "Number of log files in the log group. InnoDB writes to the files in a circular fashion. Value 3 is recommended here.",
   (G_PTR*) &innobase_log_files_in_group, (G_PTR*) &innobase_log_files_in_group,
   0, GET_LONG, REQUIRED_ARG, 2, 2, 100, 0, 1, 0},
  {"innodb_log_group_home_dir", OPT_INNODB_LOG_GROUP_HOME_DIR,
   "Path to InnoDB log files.", (G_PTR*) &innobase_log_group_home_dir,
   (G_PTR*) &innobase_log_group_home_dir, 0, GET_STR, REQUIRED_ARG, 0, 0, 0, 0,
   0, 0},
  {"innodb_max_dirty_pages_pct", OPT_INNODB_MAX_DIRTY_PAGES_PCT,
   "Percentage of dirty pages allowed in bufferpool.", (G_PTR*) &srv_max_buf_pool_modified_pct,
   (G_PTR*) &srv_max_buf_pool_modified_pct, 0, GET_ULONG, REQUIRED_ARG, 90, 0, 100, 0, 0, 0},
/*
  {"innodb_max_purge_lag", OPT_INNODB_MAX_PURGE_LAG,
   "Desired maximum length of the purge queue (0 = no limit)",
   (G_PTR*) &srv_max_purge_lag,
   (G_PTR*) &srv_max_purge_lag, 0, GET_ULONG, REQUIRED_ARG, 0, 0, ULONG_MAX,
   0, 1L, 0},
*/
/*
  {"innodb_mirrored_log_groups", OPT_INNODB_MIRRORED_LOG_GROUPS,
   "Number of identical copies of log groups we keep for the database. Currently this should be set to 1.",
   (G_PTR*) &innobase_mirrored_log_groups,
   (G_PTR*) &innobase_mirrored_log_groups, 0, GET_LONG, REQUIRED_ARG, 1, 1, 10,
   0, 1, 0},
*/
  {"innodb_open_files", OPT_INNODB_OPEN_FILES,
   "How many files at the maximum InnoDB keeps open at the same time.",
   (G_PTR*) &innobase_open_files, (G_PTR*) &innobase_open_files, 0,
   GET_LONG, REQUIRED_ARG, 300L, 10L, LONG_MAX, 0, 1L, 0},
#ifdef XTRADB_BASED
  {"innodb_page_size", OPT_INNODB_PAGE_SIZE,
   "The universal page size of the database.",
   (G_PTR*) &innobase_page_size, (G_PTR*) &innobase_page_size, 0,
   GET_LONG, REQUIRED_ARG, (1 << 14), (1 << 12), (1 << UNIV_PAGE_SIZE_SHIFT_MAX), 0, 1L, 0},
  {"innodb_fast_checksum", OPT_INNODB_FAST_CHECKSUM,
   "Change the algorithm of checksum for the whole of datapage to 4-bytes word based.",
   (G_PTR*) &innobase_fast_checksum,
   (G_PTR*) &innobase_fast_checksum, 0, GET_BOOL, NO_ARG, 0, 0, 0, 0, 0, 0},
  {"innodb_extra_undoslots", OPT_INNODB_EXTRA_UNDOSLOTS,
   "Enable to use about 4000 undo slots instead of default 1024. Not recommended to use, "
   "Because it is not change back to disable, once it is used.",
   (G_PTR*) &innobase_extra_undoslots, (G_PTR*) &innobase_extra_undoslots,
   0, GET_BOOL, NO_ARG, 0, 0, 0, 0, 0, 0},
  {"innodb_doublewrite_file", OPT_INNODB_DOUBLEWRITE_FILE,
   "Path to special datafile for doublewrite buffer. (default is "": not used)",
   (G_PTR*) &innobase_doublewrite_file, (G_PTR*) &innobase_doublewrite_file,
   0, GET_STR, REQUIRED_ARG, 0, 0, 0, 0, 0, 0},
#endif
/*
  {"innodb_rollback_on_timeout", OPT_INNODB_ROLLBACK_ON_TIMEOUT,
   "Roll back the complete transaction on lock wait timeout, for 4.x compatibility (disabled by default)",
   (G_PTR*) &innobase_rollback_on_timeout, (G_PTR*) &innobase_rollback_on_timeout,
   0, GET_BOOL, OPT_ARG, 0, 0, 0, 0, 0, 0},
*/
/*
  {"innodb_status_file", OPT_INNODB_STATUS_FILE,
   "Enable SHOW INNODB STATUS output in the innodb_status.<pid> file",
   (G_PTR*) &innobase_create_status_file, (G_PTR*) &innobase_create_status_file,
   0, GET_BOOL, OPT_ARG, 0, 0, 0, 0, 0, 0},
*/
/*
  {"innodb_sync_spin_loops", OPT_INNODB_SYNC_SPIN_LOOPS,
   "Count of spin-loop rounds in InnoDB mutexes",
   (G_PTR*) &srv_n_spin_wait_rounds,
   (G_PTR*) &srv_n_spin_wait_rounds,
   0, GET_ULONG, REQUIRED_ARG, 20L, 0L, ULONG_MAX, 0, 1L, 0},
*/
/*
  {"innodb_thread_concurrency", OPT_INNODB_THREAD_CONCURRENCY,
   "Helps in performance tuning in heavily concurrent environments. "
   "Sets the maximum number of threads allowed inside InnoDB. Value 0"
   " will disable the thread throttling.",
   (G_PTR*) &srv_thread_concurrency, (G_PTR*) &srv_thread_concurrency,
   0, GET_ULONG, REQUIRED_ARG, 8, 0, 1000, 0, 1, 0},
*/
/*
  {"innodb_thread_sleep_delay", OPT_INNODB_THREAD_SLEEP_DELAY,
   "Time of innodb thread sleeping before joining InnoDB queue (usec). Value 0"
    " disable a sleep",
   (G_PTR*) &srv_thread_sleep_delay,
   (G_PTR*) &srv_thread_sleep_delay,
   0, GET_ULONG, REQUIRED_ARG, 10000L, 0L, ULONG_MAX, 0, 1L, 0},
*/

  { 0, 0, 0, 0, 0, 0, GET_NO_ARG, NO_ARG, 0, 0, 0, 0, 0, 0}
};

static const char *load_default_groups[]= { "mysqld","xtrabackup",0 };

static void print_version(void)
{
  printf("%s  Ver %s Rev %s for %s %s (%s)\n" ,my_progname,
	  XTRABACKUP_VERSION, XTRABACKUP_REVISION, MYSQL_SERVER_VERSION,SYSTEM_TYPE,MACHINE_TYPE);
}

static void usage(void)
{
  puts("Open source backup tool for InnoDB and XtraDB\n\
\n\
Copyright (C) 2009 Percona Inc.\n\
\n\
This program is free software; you can redistribute it and/or\n\
modify it under the terms of the GNU General Public License\n\
as published by the Free Software Foundation version 2\n\
of the License.\n\
\n\
This program is distributed in the hope that it will be useful,\n\
but WITHOUT ANY WARRANTY; without even the implied warranty of\n\
MERCHANTABILITY or FITNESS FOR A PARTICULAR PURPOSE.  See the\n\
GNU General Public License for more details.\n\
\n\
You can download full text of the license on http://www.gnu.org/licenses/gpl-2.0.txt\n");

  printf("Usage: [%s [--defaults-file=#] --backup | %s [--defaults-file=#] --prepare] [OPTIONS]\n",my_progname,my_progname);
  print_defaults("my",load_default_groups);
  my_print_help(my_long_options);
  my_print_variables(my_long_options);
}

static my_bool
get_one_option(int optid, const struct my_option *opt __attribute__((unused)),
	       char *argument)
{
  switch(optid) {
  case 'h':
    strmake(mysql_real_data_home,argument, sizeof(mysql_real_data_home)-1);
    mysql_data_home= mysql_real_data_home;
    break;
  case OPT_XTRA_TARGET_DIR:
    strmake(xtrabackup_real_target_dir,argument, sizeof(xtrabackup_real_target_dir)-1);
    xtrabackup_target_dir= xtrabackup_real_target_dir;
    break;
  case '?':
    usage();
    exit(EXIT_SUCCESS);
    break;
  default:
    break;
  }
  return 0;
}

/* ================ Dummys =================== */

ibool
thd_is_replication_slave_thread(
	void*	thd)
{
	fprintf(stderr, "xtrabackup: thd_is_replication_slave_thread() is called\n");
	return(FALSE);
}

ibool
thd_has_edited_nontrans_tables(
	void*	thd)
{
	fprintf(stderr, "xtrabackup: thd_has_edited_nontrans_tables() is called\n");
	return(FALSE);
}

ibool
thd_is_select(
	const void*	thd)
{
	fprintf(stderr, "xtrabackup: thd_is_select() is called\n");
	return(FALSE);
}

void
innobase_mysql_prepare_print_arbitrary_thd(void)
{
	/* do nothing */
}

void
innobase_mysql_end_print_arbitrary_thd(void)
{
	/* do nothing */
}

void
innobase_mysql_print_thd(
	FILE*   f,		
	void*   input_thd,
	uint	max_query_len)
{
	fprintf(stderr, "xtrabackup: innobase_mysql_print_thd() is called\n");
}

void
innobase_get_cset_width(
	ulint	cset,
	ulint*	mbminlen,
	ulint*	mbmaxlen)
{
	CHARSET_INFO*	cs;
	ut_ad(cset < 256);
	ut_ad(mbminlen);
	ut_ad(mbmaxlen);

	cs = all_charsets[cset];
	if (cs) {
		*mbminlen = cs->mbminlen;
		*mbmaxlen = cs->mbmaxlen;
	} else {
		ut_a(cset == 0);
		*mbminlen = *mbmaxlen = 0;
	}
}

void
innobase_convert_from_table_id(
#ifdef INNODB_VERSION_SHORT
	struct charset_info_st*	cs,
#endif
	char*	to,
	const char*	from,
	ulint	len)
{
	fprintf(stderr, "xtrabackup: innobase_convert_from_table_id() is called\n");
}

void
innobase_convert_from_id(
#ifdef INNODB_VERSION_SHORT
	struct charset_info_st*	cs,
#endif
	char*	to,
	const char*	from,
	ulint	len)
{
	fprintf(stderr, "xtrabackup: innobase_convert_from_id() is called\n");
}

int
innobase_strcasecmp(
	const char*	a,
	const char*	b)
{
	return(my_strcasecmp(&my_charset_utf8_general_ci, a, b));
}

void
innobase_casedn_str(
	char*	a)
{
	my_casedn_str(&my_charset_utf8_general_ci, a);
}

struct charset_info_st*
innobase_get_charset(
	void*   mysql_thd)
{
	fprintf(stderr, "xtrabackup: innobase_get_charset() is called\n");
	return(NULL);
}

const char*
innobase_get_stmt(
	void*	mysql_thd,
	size_t*	length)
{
	fprintf(stderr, "xtrabackup: innobase_get_stmt() is called\n");
	return("nothing");
}

int
innobase_mysql_tmpfile(void)
{
	char	filename[FN_REFLEN];
	int	fd2 = -1;
	File	fd = create_temp_file(filename, my_tmpdir(&mysql_tmpdir_list), "ib",
#ifdef __WIN__
				O_BINARY | O_TRUNC | O_SEQUENTIAL |
				O_TEMPORARY | O_SHORT_LIVED |
#endif /* __WIN__ */
				O_CREAT | O_EXCL | O_RDWR,
				MYF(MY_WME));
	if (fd >= 0) {
#ifndef __WIN__
		/* On Windows, open files cannot be removed, but files can be
		created with the O_TEMPORARY flag to the same effect
		("delete on close"). */
		unlink(filename);
#endif /* !__WIN__ */
		/* Copy the file descriptor, so that the additional resources
		allocated by create_temp_file() can be freed by invoking
		my_close().

		Because the file descriptor returned by this function
		will be passed to fdopen(), it will be closed by invoking
		fclose(), which in turn will invoke close() instead of
		my_close(). */
		fd2 = dup(fd);
		if (fd2 < 0) {
			fprintf(stderr, "xtrabackup: Got error %d on dup\n",fd2);
                }
		my_close(fd, MYF(MY_WME));
	}
	return(fd2);
}

void
innobase_invalidate_query_cache(
	trx_t*	trx,
#ifndef INNODB_VERSION_SHORT
	char*	full_name,
#else
	const char*	full_name,
#endif
	ulint	full_name_len)
{
	/* do nothing */
}

int
mysql_get_identifier_quote_char(
	trx_t*		trx,
	const char*	name,
	ulint		namelen)
{
	return '"';
}

void
innobase_print_identifier(
	FILE*	f,
	trx_t*	trx,
	ibool	table_id,
	const char*	name,
	ulint	namelen)
{
        const char*     s       = name;
        const char*     e = s + namelen;
        int             q;

        q = '"';

        putc(q, f);
        while (s < e) {
                int     c = *s++;
                if (c == q) {
                        putc(c, f);
                }
                putc(c, f);
        }
        putc(q, f);
}

/*****************************************************************//**
Convert an SQL identifier to the MySQL system_charset_info (UTF-8)
and quote it if needed.
@return	pointer to the end of buf */
static
char*
innobase_convert_identifier(
/*========================*/
	char*		buf,	/*!< out: buffer for converted identifier */
	ulint		buflen,	/*!< in: length of buf, in bytes */
	const char*	id,	/*!< in: identifier to convert */
	ulint		idlen,	/*!< in: length of id, in bytes */
	void*		thd,	/*!< in: MySQL connection thread, or NULL */
	ibool		file_id)/*!< in: TRUE=id is a table or database name;
				FALSE=id is an UTF-8 string */
{
	const char*	s	= id;
	int		q;

	/* See if the identifier needs to be quoted. */
	q = '"';

	if (q == EOF) {
		if (UNIV_UNLIKELY(idlen > buflen)) {
			idlen = buflen;
		}
		memcpy(buf, s, idlen);
		return(buf + idlen);
	}

	/* Quote the identifier. */
	if (buflen < 2) {
		return(buf);
	}

	*buf++ = q;
	buflen--;

	for (; idlen; idlen--) {
		int	c = *s++;
		if (UNIV_UNLIKELY(c == q)) {
			if (UNIV_UNLIKELY(buflen < 3)) {
				break;
			}

			*buf++ = c;
			*buf++ = c;
			buflen -= 2;
		} else {
			if (UNIV_UNLIKELY(buflen < 2)) {
				break;
			}

			*buf++ = c;
			buflen--;
		}
	}

	*buf++ = q;
	return(buf);
}

/*****************************************************************//**
Convert a table or index name to the MySQL system_charset_info (UTF-8)
and quote it if needed.
@return	pointer to the end of buf */
char*
innobase_convert_name(
/*==================*/
	char*		buf,	/*!< out: buffer for converted identifier */
	ulint		buflen,	/*!< in: length of buf, in bytes */
	const char*	id,	/*!< in: identifier to convert */
	ulint		idlen,	/*!< in: length of id, in bytes */
	void*		thd,	/*!< in: MySQL connection thread, or NULL */
	ibool		table_id)/*!< in: TRUE=id is a table or database name;
				FALSE=id is an index name */
{
	char*		s	= buf;
	const char*	bufend	= buf + buflen;

	if (table_id) {
		const char*	slash = (const char*) memchr(id, '/', idlen);
		if (!slash) {

			goto no_db_name;
		}

		/* Print the database name and table name separately. */
		s = innobase_convert_identifier(s, bufend - s, id, slash - id,
						thd, TRUE);
		if (UNIV_LIKELY(s < bufend)) {
			*s++ = '.';
			s = innobase_convert_identifier(s, bufend - s,
							slash + 1, idlen
							- (slash - id) - 1,
							thd, TRUE);
		}
#ifdef INNODB_VERSION_SHORT
	} else if (UNIV_UNLIKELY(*id == TEMP_INDEX_PREFIX)) {
		/* Temporary index name (smart ALTER TABLE) */
		const char temp_index_suffix[]= "--temporary--";

		s = innobase_convert_identifier(buf, buflen, id + 1, idlen - 1,
						thd, FALSE);
		if (s - buf + (sizeof temp_index_suffix - 1) < buflen) {
			memcpy(s, temp_index_suffix,
			       sizeof temp_index_suffix - 1);
			s += sizeof temp_index_suffix - 1;
		}
#endif
	} else {
no_db_name:
		s = innobase_convert_identifier(buf, buflen, id, idlen,
						thd, table_id);
	}

	return(s);

}

ibool
trx_is_interrupted(
	trx_t*	trx)
{
	/* There are no mysql_thd */
	return(FALSE);
}

int
innobase_mysql_cmp(
	int		mysql_type,
	uint		charset_number,
	unsigned char*	a,
	unsigned int	a_length,
	unsigned char*	b,
	unsigned int	b_length)
{
	CHARSET_INFO*		charset;
	enum enum_field_types	mysql_tp;
	int                     ret;

	DBUG_ASSERT(a_length != UNIV_SQL_NULL);
	DBUG_ASSERT(b_length != UNIV_SQL_NULL);

	mysql_tp = (enum enum_field_types) mysql_type;

	switch (mysql_tp) {

        case MYSQL_TYPE_BIT:
	case MYSQL_TYPE_STRING:
	case MYSQL_TYPE_VAR_STRING:
	case FIELD_TYPE_TINY_BLOB:
	case FIELD_TYPE_MEDIUM_BLOB:
	case FIELD_TYPE_BLOB:
	case FIELD_TYPE_LONG_BLOB:
        case MYSQL_TYPE_VARCHAR:
		/* Use the charset number to pick the right charset struct for
		the comparison. Since the MySQL function get_charset may be
		slow before Bar removes the mutex operation there, we first
		look at 2 common charsets directly. */

		if (charset_number == default_charset_info->number) {
			charset = default_charset_info;
		} else if (charset_number == my_charset_latin1.number) {
			charset = &my_charset_latin1;
		} else {
			charset = get_charset(charset_number, MYF(MY_WME));

			if (charset == NULL) {
			  fprintf(stderr, "xtrabackup: InnoDB needs charset %lu for doing "
					  "a comparison, but MySQL cannot "
					  "find that charset.\n",
					  (ulong) charset_number);
				ut_a(0);
			}
		}

                /* Starting from 4.1.3, we use strnncollsp() in comparisons of
                non-latin1_swedish_ci strings. NOTE that the collation order
                changes then: 'b\0\0...' is ordered BEFORE 'b  ...'. Users
                having indexes on such data need to rebuild their tables! */

                ret = charset->coll->strnncollsp(charset,
                                  a, a_length,
                                                 b, b_length, 0);
		if (ret < 0) {
		        return(-1);
		} else if (ret > 0) {
		        return(1);
		} else {
		        return(0);
	        }
	default:
		assert(0);
	}

	return(0);
}

ulint
innobase_get_at_most_n_mbchars(
	ulint charset_id,
	ulint prefix_len,
	ulint data_len,
	const char* str)
{
	ulint char_length;	/* character length in bytes */
	ulint n_chars;		/* number of characters in prefix */
	CHARSET_INFO* charset;	/* charset used in the field */

	charset = get_charset((uint) charset_id, MYF(MY_WME));

	ut_ad(charset);
	ut_ad(charset->mbmaxlen);

	/* Calculate how many characters at most the prefix index contains */

	n_chars = prefix_len / charset->mbmaxlen;

	/* If the charset is multi-byte, then we must find the length of the
	first at most n chars in the string. If the string contains less
	characters than n, then we return the length to the end of the last
	character. */

	if (charset->mbmaxlen > 1) {
		/* my_charpos() returns the byte length of the first n_chars
		characters, or a value bigger than the length of str, if
		there were not enough full characters in str.

		Why does the code below work:
		Suppose that we are looking for n UTF-8 characters.

		1) If the string is long enough, then the prefix contains at
		least n complete UTF-8 characters + maybe some extra
		characters + an incomplete UTF-8 character. No problem in
		this case. The function returns the pointer to the
		end of the nth character.

		2) If the string is not long enough, then the string contains
		the complete value of a column, that is, only complete UTF-8
		characters, and we can store in the column prefix index the
		whole string. */

		char_length = my_charpos(charset, str,
						str + data_len, (int) n_chars);
		if (char_length > data_len) {
			char_length = data_len;
		}
	} else {
		if (data_len < prefix_len) {
			char_length = data_len;
		} else {
			char_length = prefix_len;
		}
	}

	return(char_length);
}

ibool
innobase_query_is_update(void)
{
	fprintf(stderr, "xtrabackup: innobase_query_is_update() is called\n");
	return(0);
}

#ifdef INNODB_VERSION_SHORT
ulint
innobase_raw_format(
/*================*/
	const char*	data,		/*!< in: raw data */
	ulint		data_len,	/*!< in: raw data length
					in bytes */
	ulint		charset_coll,	/*!< in: charset collation */
	char*		buf,		/*!< out: output buffer */
	ulint		buf_size)	/*!< in: output buffer size
					in bytes */
{
	fprintf(stderr, "xtrabackup: innobase_raw_format() is called\n");
	return(0);
}

ulong
thd_lock_wait_timeout(
/*==================*/
	void*	thd)	/*!< in: thread handle (THD*), or NULL to query
			the global innodb_lock_wait_timeout */
{
	return(innobase_lock_wait_timeout);
}

ibool
thd_supports_xa(
/*============*/
	void*	thd)	/*!< in: thread handle (THD*), or NULL to query
			the global innodb_supports_xa */
{
	return(FALSE);
}

ibool
trx_is_strict(
/*==========*/
	trx_t*	trx)	/*!< in: transaction */
{
	return(FALSE);
}

#ifdef XTRADB_BASED
trx_t*
innobase_get_trx()
{
	return(NULL);
}

ibool
innobase_get_slow_log()
{
	return(FALSE);
}
#endif
#endif

my_bool
innodb_init_param(void)
{
	/* innobase_init */
	static char	current_dir[3];		/* Set if using current lib */
	my_bool		ret;
	char		*default_path;

	/* === some variables from mysqld === */
	bzero((G_PTR) &mysql_tmpdir_list, sizeof(mysql_tmpdir_list));

	if (init_tmpdir(&mysql_tmpdir_list, opt_mysql_tmpdir))
		exit(EXIT_FAILURE);

	/* dummy for initialize all_charsets[] */
	get_charset_name(0);

#ifdef XTRADB_BASED
	srv_page_size = 0;
	srv_page_size_shift = 0;

	if (innobase_page_size != (1 << 14)) {
		int n_shift;

		fprintf(stderr,
			"InnoDB: Warning: innodb_page_size has been changed from default value 16384.\n");
		for (n_shift = 12; n_shift <= UNIV_PAGE_SIZE_SHIFT_MAX; n_shift++) {
			if (innobase_page_size == (1 << n_shift)) {
				srv_page_size_shift = n_shift;
				srv_page_size = (1 << srv_page_size_shift);
				fprintf(stderr,
					"InnoDB: The universal page size of the database is set to %lu.\n",
					srv_page_size);
				break;
			}
		}
	} else {
		srv_page_size_shift = 14;
		srv_page_size = (1 << srv_page_size_shift);
	}

	srv_fast_checksum = (ibool) innobase_fast_checksum;
#endif

	/* Check that values don't overflow on 32-bit systems. */
	if (sizeof(ulint) == 4) {
		if (xtrabackup_use_memory > UINT_MAX32) {
			fprintf(stderr,
				"xtrabackup: use-memory can't be over 4GB"
				" on 32-bit systems\n");
		}

		if (innobase_buffer_pool_size > UINT_MAX32) {
			fprintf(stderr,
				"xtrabackup: innobase_buffer_pool_size can't be over 4GB"
				" on 32-bit systems\n");

			goto error;
		}

		if (innobase_log_file_size > UINT_MAX32) {
			fprintf(stderr,
				"xtrabackup: innobase_log_file_size can't be over 4GB"
				" on 32-bit systemsi\n");

			goto error;
		}
	}

  	os_innodb_umask = (ulint)0664;

	/* First calculate the default path for innodb_data_home_dir etc.,
	in case the user has not given any value.

	Note that when using the embedded server, the datadirectory is not
	necessarily the current directory of this program. */

	  	/* It's better to use current lib, to keep paths short */
	  	current_dir[0] = FN_CURLIB;
	  	current_dir[1] = FN_LIBCHAR;
	  	current_dir[2] = 0;
	  	default_path = current_dir;

	ut_a(default_path);

#if (MYSQL_VERSION_ID < 50500)
//	if (specialflag & SPECIAL_NO_PRIOR) {
	        srv_set_thread_priorities = FALSE;
//	} else {
//	        srv_set_thread_priorities = TRUE;
//	        srv_query_thread_priority = QUERY_PRIOR;
//	}
#endif

	/* Set InnoDB initialization parameters according to the values
	read from MySQL .cnf file */

	if (xtrabackup_backup || xtrabackup_stats) {
		fprintf(stderr, "xtrabackup: Target instance is assumed as followings.\n");
	} else {
		fprintf(stderr, "xtrabackup: Temporary instance for recovery is set as followings.\n");
	}

	/*--------------- Data files -------------------------*/

	/* The default dir for data files is the datadir of MySQL */

	srv_data_home = ((xtrabackup_backup || xtrabackup_stats) && innobase_data_home_dir
			 ? innobase_data_home_dir : default_path);
	fprintf(stderr, "xtrabackup:   innodb_data_home_dir = %s\n", srv_data_home);

	/* Set default InnoDB data file size to 10 MB and let it be
  	auto-extending. Thus users can use InnoDB in >= 4.0 without having
	to specify any startup options. */

	if (!innobase_data_file_path) {
  		innobase_data_file_path = (char*) "ibdata1:10M:autoextend";
	}
	fprintf(stderr, "xtrabackup:   innodb_data_file_path = %s\n",
		innobase_data_file_path);

	/* Since InnoDB edits the argument in the next call, we make another
	copy of it: */

	internal_innobase_data_file_path = strdup(innobase_data_file_path);

	ret = (my_bool) srv_parse_data_file_paths_and_sizes(
#ifndef INNODB_VERSION_SHORT
				internal_innobase_data_file_path,
				&srv_data_file_names,
				&srv_data_file_sizes,
				&srv_data_file_is_raw_partition,
				&srv_n_data_files,
				&srv_auto_extend_last_data_file,
				&srv_last_file_size_max);
#else
			internal_innobase_data_file_path);
#endif
	if (ret == FALSE) {
	  	fprintf(stderr,
			"xtrabackup: syntax error in innodb_data_file_path\n");
mem_free_and_error:
	  	free(internal_innobase_data_file_path);
                goto error;
	}

	if (xtrabackup_prepare) {
		/* "--prepare" needs filenames only */
		ulint i;

		for (i=0; i < srv_n_data_files; i++) {
			char *p;

			p = srv_data_file_names[i];
			while ((p = strstr(p, SRV_PATH_SEPARATOR_STR)) != NULL)
			{
				p++;
				srv_data_file_names[i] = p;
			}
		}
	}

#ifdef XTRADB_BASED
	srv_doublewrite_file = innobase_doublewrite_file;

	srv_extra_undoslots = (ibool) innobase_extra_undoslots;
#endif

	/* -------------- Log files ---------------------------*/

	/* The default dir for log files is the datadir of MySQL */

	if (!((xtrabackup_backup || xtrabackup_stats) && innobase_log_group_home_dir)) {
	  	innobase_log_group_home_dir = default_path;
	}
	if (xtrabackup_prepare && xtrabackup_incremental_dir) {
		innobase_log_group_home_dir = xtrabackup_incremental_dir;
	}
	fprintf(stderr, "xtrabackup:   innodb_log_group_home_dir = %s\n",
		innobase_log_group_home_dir);

#ifdef UNIV_LOG_ARCHIVE
	/* Since innodb_log_arch_dir has no relevance under MySQL,
	starting from 4.0.6 we always set it the same as
	innodb_log_group_home_dir: */

	innobase_log_arch_dir = innobase_log_group_home_dir;

	srv_arch_dir = innobase_log_arch_dir;
#endif /* UNIG_LOG_ARCHIVE */

	ret = (my_bool)
#ifndef INNODB_VERSION_SHORT
		srv_parse_log_group_home_dirs(innobase_log_group_home_dir,
						&srv_log_group_home_dirs);
#else
		srv_parse_log_group_home_dirs(innobase_log_group_home_dir);
#endif

	if (ret == FALSE || innobase_mirrored_log_groups != 1) {
	  fprintf(stderr, "xtrabackup: syntax error in innodb_log_group_home_dir, or a "
			  "wrong number of mirrored log groups\n");

                goto mem_free_and_error;
	}

#ifdef INNODB_VERSION_SHORT
	srv_adaptive_flushing = FALSE;
	srv_use_sys_malloc = TRUE;
	srv_file_format = 1; /* Barracuda */
#if (MYSQL_VERSION_ID < 50500)
	srv_check_file_format_at_startup = DICT_TF_FORMAT_51; /* on */
#else
	srv_max_file_format_at_startup = DICT_TF_FORMAT_51; /* on */
#endif
#endif
	/* --------------------------------------------------*/

	srv_file_flush_method_str = innobase_unix_file_flush_method;

	srv_n_log_groups = (ulint) innobase_mirrored_log_groups;
	srv_n_log_files = (ulint) innobase_log_files_in_group;
	srv_log_file_size = (ulint) innobase_log_file_size;
	fprintf(stderr, "xtrabackup:   innodb_log_files_in_group = %ld\n",
		srv_n_log_files);
	fprintf(stderr, "xtrabackup:   innodb_log_file_size = %ld\n",
		srv_log_file_size);

#ifdef UNIV_LOG_ARCHIVE
	srv_log_archive_on = (ulint) innobase_log_archive;
#endif /* UNIV_LOG_ARCHIVE */
	srv_log_buffer_size = (ulint) innobase_log_buffer_size;

        /* We set srv_pool_size here in units of 1 kB. InnoDB internally
        changes the value so that it becomes the number of database pages. */

#ifndef INNODB_VERSION_SHORT
        if (innobase_buffer_pool_awe_mem_mb == 0) {
                /* Careful here: we first convert the signed long int to ulint
                and only after that divide */

                //srv_pool_size = ((ulint) innobase_buffer_pool_size) / 1024;
		srv_pool_size = ((ulint) xtrabackup_use_memory) / 1024;
        } else {
                srv_use_awe = TRUE;
                srv_pool_size = (ulint)
                                (1024 * innobase_buffer_pool_awe_mem_mb);
                //srv_awe_window_size = (ulint) innobase_buffer_pool_size;
		srv_awe_window_size = (ulint) xtrabackup_use_memory;

                /* Note that what the user specified as
                innodb_buffer_pool_size is actually the AWE memory window
                size in this case, and the real buffer pool size is
                determined by .._awe_mem_mb. */
        }
#else
	//srv_buf_pool_size = (ulint) innobase_buffer_pool_size;
	srv_buf_pool_size = (ulint) xtrabackup_use_memory;
#endif

	srv_mem_pool_size = (ulint) innobase_additional_mem_pool_size;

	srv_n_file_io_threads = (ulint) innobase_file_io_threads;
#ifdef INNODB_VERSION_SHORT
	srv_n_read_io_threads = (ulint) innobase_read_io_threads;
	srv_n_write_io_threads = (ulint) innobase_write_io_threads;
#endif

#ifndef INNODB_VERSION_SHORT
	srv_lock_wait_timeout = (ulint) innobase_lock_wait_timeout;
#endif
	srv_force_recovery = (ulint) innobase_force_recovery;

	srv_use_doublewrite_buf = (ibool) innobase_use_doublewrite;
	srv_use_checksums = (ibool) innobase_use_checksums;

#ifndef INNODB_VERSION_SHORT
	srv_use_adaptive_hash_indexes = (ibool) innobase_adaptive_hash_index;
#else
	btr_search_enabled = (ibool) innobase_adaptive_hash_index;
#endif

	os_use_large_pages = (ibool) innobase_use_large_pages;
	os_large_page_size = (ulint) innobase_large_page_size;

	row_rollback_on_timeout = (ibool) innobase_rollback_on_timeout;

	srv_file_per_table = (ibool) innobase_file_per_table;

        srv_locks_unsafe_for_binlog = (ibool) innobase_locks_unsafe_for_binlog;

	srv_max_n_open_files = (ulint) innobase_open_files;
	srv_innodb_status = (ibool) innobase_create_status_file;

	srv_print_verbose_log = 1;

	/* Store the default charset-collation number of this MySQL
	installation */

	/* We cannot treat characterset here for now!! */
	data_mysql_default_charset_coll = (ulint)default_charset_info->number;

	ut_a(DATA_MYSQL_LATIN1_SWEDISH_CHARSET_COLL ==
					my_charset_latin1.number);
	ut_a(DATA_MYSQL_BINARY_CHARSET_COLL == my_charset_bin.number);

	/* Store the latin1_swedish_ci character ordering table to InnoDB. For
	non-latin1_swedish_ci charsets we use the MySQL comparison functions,
	and consequently we do not need to know the ordering internally in
	InnoDB. */

#ifndef INNODB_VERSION_SHORT
	ut_a(0 == strcmp((char*)my_charset_latin1.name,
						(char*)"latin1_swedish_ci"));
	memcpy(srv_latin1_ordering, my_charset_latin1.sort_order, 256);
#else
	ut_a(0 == strcmp(my_charset_latin1.name, "latin1_swedish_ci"));
	srv_latin1_ordering = my_charset_latin1.sort_order;

	//innobase_commit_concurrency_init_default();
#endif

	/* Since we in this module access directly the fields of a trx
        struct, and due to different headers and flags it might happen that
	mutex_t has a different size in this module and in InnoDB
	modules, we check at run time that the size is the same in
	these compilation modules. */

#ifndef INNODB_VERSION_SHORT
	srv_sizeof_trx_t_in_ha_innodb_cc = sizeof(trx_t);
#endif

	return(FALSE);

error:
	fprintf(stderr, "xtrabackup: innodb_init_param(): Error occured.\n");
	return(TRUE);
}

my_bool
innodb_init(void)
{
	int	err;

	err = innobase_start_or_create_for_mysql();

	if (err != DB_SUCCESS) {
	  	free(internal_innobase_data_file_path);
                goto error;
	}

	/* They may not be needed for now */
//	(void) hash_init(&innobase_open_tables,system_charset_info, 32, 0, 0,
//			 		(hash_get_key) innobase_get_key, 0, 0);
//        pthread_mutex_init(&innobase_share_mutex, MY_MUTEX_INIT_FAST);
//        pthread_mutex_init(&prepare_commit_mutex, MY_MUTEX_INIT_FAST);
//        pthread_mutex_init(&commit_threads_m, MY_MUTEX_INIT_FAST);
//        pthread_mutex_init(&commit_cond_m, MY_MUTEX_INIT_FAST);
//        pthread_cond_init(&commit_cond, NULL);

	innodb_inited= 1;

	return(FALSE);

error:
	fprintf(stderr, "xtrabackup: innodb_init(): Error occured.\n");
	return(TRUE);
}

my_bool
innodb_end(void)
{
	srv_fast_shutdown = (ulint) innobase_fast_shutdown;
	innodb_inited = 0;

	fprintf(stderr, "xtrabackup: starting shutdown with innodb_fast_shutdown = %lu\n",
		srv_fast_shutdown);

	if (innobase_shutdown_for_mysql() != DB_SUCCESS) {
		goto error;
	}
	free(internal_innobase_data_file_path);

	/* They may not be needed for now */
//	hash_free(&innobase_open_tables);
//	pthread_mutex_destroy(&innobase_share_mutex);
//	pthread_mutex_destroy(&prepare_commit_mutex);
//	pthread_mutex_destroy(&commit_threads_m);
//	pthread_mutex_destroy(&commit_cond_m);
//	pthread_cond_destroy(&commit_cond);

	return(FALSE);

error:
	fprintf(stderr, "xtrabackup: innodb_end(): Error occured.\n");
	return(TRUE);
}

/* ================= common ================= */
my_bool
xtrabackup_read_metadata(char *filename)
{
	FILE *fp;

	fp = fopen(filename,"r");
	if(!fp) {
		fprintf(stderr, "xtrabackup: Error: cannot open %s\n", filename);
		return(TRUE);
	}

	if (fscanf(fp, "backup_type = %29s\n", metadata_type)
			!= 1)
		return(TRUE);
#ifndef INNODB_VERSION_SHORT
	if (fscanf(fp, "from_lsn = %lu:%lu\n", &metadata_from_lsn.high, &metadata_from_lsn.low)
			!= 2)
		return(TRUE);
	if (fscanf(fp, "to_lsn = %lu:%lu\n", &metadata_to_lsn.high, &metadata_to_lsn.low)
			!= 2)
		return(TRUE);
	if (fscanf(fp, "last_lsn = %lu:%lu\n", &metadata_last_lsn.high, &metadata_last_lsn.low)
			!= 2) {
		metadata_last_lsn.high = metadata_last_lsn.low = 0;
	}
#else
	if (fscanf(fp, "from_lsn = %llu\n", &metadata_from_lsn)
			!= 1)
		return(TRUE);
	if (fscanf(fp, "to_lsn = %llu\n", &metadata_to_lsn)
			!= 1)
		return(TRUE);
	if (fscanf(fp, "last_lsn = %llu\n", &metadata_last_lsn)
			!= 1) {
		metadata_last_lsn = 0;
	}
#endif

	fclose(fp);

	return(FALSE);
}

my_bool
xtrabackup_write_metadata(char *filename)
{
	FILE *fp;

	fp = fopen(filename,"w");
	if(!fp) {
		fprintf(stderr, "xtrabackup: Error: cannot open %s\n", filename);
		return(TRUE);
	}

	if (fprintf(fp, "backup_type = %s\n", metadata_type)
			< 0)
		return(TRUE);
#ifndef INNODB_VERSION_SHORT
	if (fprintf(fp, "from_lsn = %lu:%lu\n", metadata_from_lsn.high, metadata_from_lsn.low)
			< 0)
		return(TRUE);
	if (fprintf(fp, "to_lsn = %lu:%lu\n", metadata_to_lsn.high, metadata_to_lsn.low)
			< 0)
		return(TRUE);
	if (fprintf(fp, "last_lsn = %lu:%lu\n", metadata_last_lsn.high, metadata_last_lsn.low)
			< 0)
		return(TRUE);
#else
	if (fprintf(fp, "from_lsn = %llu\n", metadata_from_lsn)
			< 0)
		return(TRUE);
	if (fprintf(fp, "to_lsn = %llu\n", metadata_to_lsn)
			< 0)
		return(TRUE);
	if (fprintf(fp, "last_lsn = %llu\n", metadata_last_lsn)
			< 0)
		return(TRUE);
#endif

	fclose(fp);

	return(FALSE);
}

/* ================= backup ================= */
void
xtrabackup_io_throttling(void)
{
	if (xtrabackup_throttle && (io_ticket--) < 0) {
		os_event_reset(wait_throttle);
		os_event_wait(wait_throttle);
	}
}


/* TODO: We may tune the behavior (e.g. by fil_aio)*/
#define COPY_CHUNK 64

my_bool
xtrabackup_copy_datafile(fil_node_t* node, uint thread_n)
{
	os_file_t	src_file = -1;
	os_file_t	dst_file = -1;
	char    dst_path[FN_REFLEN];
	ibool		success;
	byte*		page;
	byte*		buf2 = NULL;
	LSN64		flush_lsn;
	IB_INT64	file_size;
	IB_INT64	offset;
	ibool		src_exist = TRUE;
	ulint		page_in_buffer;
	ulint		incremental_buffers = 0;
	ulint		page_size;
	ulint		page_size_shift;
#ifdef INNODB_VERSION_SHORT
	ulint		zip_size;
#endif

#ifdef XTRADB_BASED
	if (xtrabackup_tables && (!trx_sys_sys_space(node->space->id)))
#else
	if (xtrabackup_tables && (node->space->id != 0))
#endif
	{ /* must backup id==0 */
		char *p;
		int p_len, regres;
		char *next, *prev;
		char tmp;
		int i;

		p = node->name;
		prev = NULL;
		while ((next = strstr(p, SRV_PATH_SEPARATOR_STR)) != NULL)
		{
			prev = p;
			p = next + 1;
		}
		p_len = strlen(p) - strlen(".ibd");

		if (p_len < 1) {
			/* unknown situation: skip filtering */
			goto skip_filter;
		}

		/* TODO: Fix this lazy implementation... */
		tmp = p[p_len];
		p[p_len] = 0;
		*(p - 1) = '.';

		for (i = 0; i < tables_regex_num; i++) {
			regres = regexec(&tables_regex[i], prev, 1, tables_regmatch, 0);
			if (regres != REG_NOMATCH)
				break;
		}

		p[p_len] = tmp;
		*(p - 1) = SRV_PATH_SEPARATOR;

		if ( regres == REG_NOMATCH ) {
			printf("[%02u] Copying %s is skipped.\n",
			       thread_n, node->name);
			return(FALSE);
		}
	}

#ifdef XTRADB_BASED
	if (xtrabackup_tables_file && (!trx_sys_sys_space(node->space->id)))
#else
	if (xtrabackup_tables_file && (node->space->id != 0))
#endif
	{ /* must backup id==0 */
		xtrabackup_tables_t* table;
		char *p;
		int p_len, regres;
		char *next, *prev;
		char tmp;
		int i;

		p = node->name;
		prev = NULL;
		while ((next = strstr(p, SRV_PATH_SEPARATOR_STR)) != NULL)
		{
			prev = p;
			p = next + 1;
		}
		p_len = strlen(p) - strlen(".ibd");

		if (p_len < 1) {
			/* unknown situation: skip filtering */
			goto skip_filter;
		}

		/* TODO: Fix this lazy implementation... */
		tmp = p[p_len];
		p[p_len] = 0;

		HASH_SEARCH(name_hash, tables_hash, ut_fold_string(prev),
#ifdef INNODB_VERSION_SHORT
			    xtrabackup_tables_t*,
#endif
			    table,
#ifdef INNODB_VERSION_SHORT
			    ut_ad(table->name),
#endif
	    		    !strcmp(table->name, prev));

		p[p_len] = tmp;

		if (!table) {
			printf("[%02u] Copying %s is skipped.\n",
			       thread_n, node->name);
			return(FALSE);
		}
	}

skip_filter:
#ifndef INNODB_VERSION_SHORT
	page_size = UNIV_PAGE_SIZE;
	page_size_shift = UNIV_PAGE_SIZE_SHIFT;
#else
	zip_size = fil_space_get_zip_size(node->space->id);
	if (zip_size) {
		page_size = zip_size;
		switch (zip_size) {
		case 1024:
			page_size_shift = 10;
			break;
		case 2048:
			page_size_shift = 11;
			break;
		case 4096:
			page_size_shift = 12;
			break;
		case 8192:
			page_size_shift = 13;
			break;
		case 16384:
			page_size_shift = 14;
			break;
		default:
			ut_error;
		}
	} else {
		page_size = UNIV_PAGE_SIZE;
		page_size_shift = UNIV_PAGE_SIZE_SHIFT;
	}
#endif

#ifdef XTRADB_BASED
	if (trx_sys_sys_space(node->space->id))
#else
	if (node->space->id == 0)
#endif
	{
		char *next, *p;
		/* system datafile "/fullpath/datafilename.ibd" or "./datafilename.ibd" */
		p = node->name;
		while ((next = strstr(p, SRV_PATH_SEPARATOR_STR)) != NULL)
		{
			p = next + 1;
		}
		sprintf(dst_path, "%s/%s", xtrabackup_target_dir, p);
	} else {
		/* file per table style "./database/table.ibd" */
		sprintf(dst_path, "%s%s", xtrabackup_target_dir, strstr(node->name, SRV_PATH_SEPARATOR_STR));
	}

	if (xtrabackup_incremental) {
#ifdef INNODB_VERSION_SHORT
		/* TODO: incremental doesn't treat compressed space for now */
		if (zip_size) {
			fprintf(stderr, "[%02u] xtrabackup: error: "
				"incremental option doesn't treat compressed "
				"space for now.\n", thread_n);
			goto error;
		}
#endif
		strcat(dst_path, ".delta");

		/* clear buffer */
		bzero(incremental_buffer, (page_size/4) * page_size);
		page_in_buffer = 0;
		mach_write_to_4(incremental_buffer, 0x78747261UL);/*"xtra"*/
		page_in_buffer++;
	}

	/* open src_file*/
	if (!node->open) {
		src_file = os_file_create_simple_no_error_handling(
#if (MYSQL_VERSION_ID > 50500)
						0 /* dummy of innodb_file_data_key */,
#endif
						node->name, OS_FILE_OPEN,
						OS_FILE_READ_ONLY, &success);
		if (!success) {
			/* The following call prints an error message */
			os_file_get_last_error(TRUE);

			fprintf(stderr,
				"[%02u] xtrabackup: error: cannot open %s\n"
				"[%02u] xtrabackup: Have you deleted .ibd"
				"files under a running mysqld server?\n",
				thread_n, node->name, thread_n);
			src_exist = FALSE;
		}

		if (srv_unix_file_flush_method == SRV_UNIX_O_DIRECT) {
			os_file_set_nocache(src_file, node->name, "OPEN");
		}
	} else {
		src_file = node->handle;
	}

#ifdef USE_POSIX_FADVISE
	posix_fadvise(src_file, 0, 0, POSIX_FADV_SEQUENTIAL);
	posix_fadvise(src_file, 0, 0, POSIX_FADV_DONTNEED);
#endif

	/* open dst_file */
	/* os_file_create reads srv_unix_file_flush_method */
	dst_file = os_file_create(
#if (MYSQL_VERSION_ID > 50500)
			0 /* dummy of innodb_file_data_key */,
#endif
			dst_path, OS_FILE_CREATE,
			OS_FILE_NORMAL, OS_DATA_FILE, &success);
                if (!success) {
                        /* The following call prints an error message */
                        os_file_get_last_error(TRUE);

			fprintf(stderr,"[%02u] xtrabackup: error: "
				"cannot open %s\n", thread_n, dst_path);
                        goto error;
                }

#ifdef USE_POSIX_FADVISE
	posix_fadvise(dst_file, 0, 0, POSIX_FADV_DONTNEED);
#endif

	if(!src_exist)
		goto error;

	/* copy : TODO: tune later */
	printf("[%02u] Copying %s \n     to %s\n", thread_n,
	       node->name, dst_path);

	buf2 = ut_malloc(COPY_CHUNK * page_size + UNIV_PAGE_SIZE);
	page = ut_align(buf2, UNIV_PAGE_SIZE);

	success = os_file_read(src_file, page, 0, 0, UNIV_PAGE_SIZE);
	if (!success) {
		goto error;
	}
	flush_lsn = MACH_READ_64(page + FIL_PAGE_FILE_FLUSH_LSN);
		/* check current flush lsn newer than checkpoint@start */
//	if (ut_dulint_cmp(backup_start_checkpoint, flush_lsn) >= 0) {
//		goto error;
//	}

	file_size = os_file_get_size_as_iblonglong(src_file);

	for (offset = 0; offset < file_size; offset += COPY_CHUNK * page_size) {
		ulint chunk;
		ulint chunk_offset;
		ulint retry_count = 10;
copy_loop:
		if (file_size - offset > COPY_CHUNK * page_size) {
			chunk = COPY_CHUNK * page_size;
		} else {
			chunk = (ulint)(file_size - offset);
		}

read_retry:
		xtrabackup_io_throttling();

		success = os_file_read(src_file, page,
				(ulint)(offset & 0xFFFFFFFFUL),
				(ulint)(offset >> 32), chunk);
		if (!success) {
			goto error;
		}

		/* check corruption and retry */
		for (chunk_offset = 0; chunk_offset < chunk; chunk_offset += page_size) {
#ifndef INNODB_VERSION_SHORT
			if (buf_page_is_corrupted(page + chunk_offset))
#else
			if (buf_page_is_corrupted(page + chunk_offset, zip_size))
#endif
			{
				if (
#ifdef XTRADB_BASED
				    trx_sys_sys_space(node->space->id)
#else
				    node->space->id == 0
#endif
				    && ((offset + (IB_INT64)chunk_offset) >> page_size_shift)
				       >= FSP_EXTENT_SIZE
				    && ((offset + (IB_INT64)chunk_offset) >> page_size_shift)
				       < FSP_EXTENT_SIZE * 3) {
					/* double write buffer may have old data in the end
					   or it may contain the other format page like COMPRESSED.
 					   So, we can pass the check of double write buffer.*/
					ut_a(page_size == UNIV_PAGE_SIZE);
					fprintf(stderr, "[%02u] xtrabackup: "
						"Page %lu seems double write "
						"buffer. passing the check.\n",
						thread_n,
						(ulint)((offset +
							 (IB_INT64)chunk_offset) >>
							page_size_shift));
				} else {
					retry_count--;
					if (retry_count == 0) {
						fprintf(stderr,
							"[%02u] xtrabackup: "
							"Error: 10 retries "
							"resulted in fail. This"
							"file seems to be "
							"corrupted.\n",
							thread_n);
						goto error;
					}
					fprintf(stderr, "[%02u] xtrabackup: "
						"Database page corruption "
						"detected at page %lu. "
						"retrying...\n",
						thread_n,
						(ulint)((offset +
							 (IB_INT64)chunk_offset)
							>> page_size_shift));
					goto read_retry;
				}
			}
		}

		if (xtrabackup_incremental) {
#ifdef INNODB_VERSION_SHORT
			/* cannot treat for now */
			ut_a(!zip_size);
#endif
			for (chunk_offset = 0; chunk_offset < chunk; chunk_offset += page_size) {
				/* newer page */
				/* This condition may be OK for header, ibuf and fsp */
				if (ut_dulint_cmp(incremental_lsn,
					MACH_READ_64(page + chunk_offset + FIL_PAGE_LSN)) < 0) {
	/* ========================================= */
	IB_INT64 page_offset;

	if (page_in_buffer == page_size/4) {
		/* flush buffer */
		success = os_file_write(dst_path, dst_file, incremental_buffer,
			((incremental_buffers * (page_size/4))
				<< page_size_shift) & 0xFFFFFFFFUL,
			(incremental_buffers * (page_size/4))
				>> (32 - page_size_shift),
			page_in_buffer * page_size);
		if (!success) {
			goto error;
		}

		incremental_buffers++;

		/* clear buffer */
		bzero(incremental_buffer, (page_size/4) * page_size);
		page_in_buffer = 0;
		mach_write_to_4(incremental_buffer, 0x78747261UL);/*"xtra"*/
		page_in_buffer++;
	}

	page_offset = ((offset + (IB_INT64)chunk_offset) >> page_size_shift);
	ut_a(page_offset >> 32 == 0);

	mach_write_to_4(incremental_buffer + page_in_buffer * 4, (ulint)page_offset);
	memcpy(incremental_buffer + page_in_buffer * page_size,
	       page + chunk_offset, page_size);

	page_in_buffer++;
	/* ========================================= */
				}
			}
		} else {
			success = os_file_write(dst_path, dst_file, page,
				(ulint)(offset & 0xFFFFFFFFUL),
				(ulint)(offset >> 32), chunk);
			if (!success) {
				goto error;
			}
		}

	}

	if (xtrabackup_incremental) {
		/* termination */
		if (page_in_buffer != page_size/4) {
			mach_write_to_4(incremental_buffer + page_in_buffer * 4, 0xFFFFFFFFUL);
		}

		mach_write_to_4(incremental_buffer, 0x58545241UL);/*"XTRA"*/

		/* flush buffer */
		success = os_file_write(dst_path, dst_file, incremental_buffer,
			((incremental_buffers * (page_size/4))
				<< page_size_shift) & 0xFFFFFFFFUL,
			(incremental_buffers * (page_size/4))
				>> (32 - page_size_shift),
			page_in_buffer * page_size);
		if (!success) {
			goto error;
		}
	}

	success = os_file_flush(dst_file);
	if (!success) {
		goto error;
	}


	/* check size again */
	/* TODO: but is it needed ?? */
//	if (file_size < os_file_get_size_as_iblonglong(src_file)) {
//		offset -= COPY_CHUNK * page_size;
//		file_size = os_file_get_size_as_iblonglong(src_file);
//		goto copy_loop;
//	}

	/* TODO: How should we treat double_write_buffer here? */
	/* (currently, don't care about. Because,
	    the blocks is newer than the last checkpoint anyway.) */

	/* close */
	printf("[%02u]        ...done\n", thread_n);
	if (!node->open) {
		os_file_close(src_file);
	}
	os_file_close(dst_file);
	ut_free(buf2);
	return(FALSE);
error:
	if (src_file != -1 && !node->open)
		os_file_close(src_file);
	if (dst_file != -1)
		os_file_close(dst_file);
	if (buf2)
		ut_free(buf2);
	fprintf(stderr, "[%02u] xtrabackup: Error: "
		"xtrabackup_copy_datafile() failed.\n", thread_n);
	return(TRUE); /*ERROR*/
}

my_bool
xtrabackup_copy_logfile(LSN64 from_lsn, my_bool is_last)
{
	/* definition from recv_recovery_from_checkpoint_start() */
	log_group_t*	group;
	log_group_t*	up_to_date_group;
	LSN64		old_scanned_lsn;
	LSN64		group_scanned_lsn;
	LSN64		contiguous_lsn;

	ibool		success;

	if (!xtrabackup_stream)
		ut_a(dst_log != -1);

	/* read from checkpoint_lsn_start to current */
	contiguous_lsn = ut_dulint_align_down(from_lsn,
						OS_FILE_LOG_BLOCK_SIZE);

	/* TODO: We must check the contiguous_lsn still exists in log file.. */

	group = UT_LIST_GET_FIRST(log_sys->log_groups);

	while (group) {
		ibool	finished;
		LSN64	start_lsn;
		LSN64	end_lsn;


		old_scanned_lsn = from_lsn;

		/* reference recv_group_scan_log_recs() */
	finished = FALSE;

	start_lsn = contiguous_lsn;
		
	while (!finished) {			
		end_lsn = ut_dulint_add(start_lsn, RECV_SCAN_SIZE);

		xtrabackup_io_throttling();

		log_group_read_log_seg(LOG_RECOVER, log_sys->buf,
						group, start_lsn, end_lsn);

		//printf("log read from (%lu %lu) to (%lu %lu)\n",
		//	start_lsn.high, start_lsn.low, end_lsn.high, end_lsn.low);

		/* reference recv_scan_log_recs() */
		{
	byte*	log_block;
	ulint	no;
	LSN64	scanned_lsn;
	ulint	data_len;
	ibool	more_data;

	ulint	scanned_checkpoint_no = 0;

	finished = FALSE;
	
	log_block = log_sys->buf;
	scanned_lsn = start_lsn;
	more_data = FALSE;

	while (log_block < log_sys->buf + RECV_SCAN_SIZE && !finished) {

		no = log_block_get_hdr_no(log_block);

		if (no != log_block_convert_lsn_to_no(scanned_lsn)
		    || !log_block_checksum_is_ok_or_old_format(log_block)) {

			if (no > log_block_convert_lsn_to_no(scanned_lsn)
			    && log_block_checksum_is_ok_or_old_format(log_block)) {
				fprintf(stderr,
">> ###Warning###: The copying transaction log migh be overtaken already by the target.\n"
">>              : Waiting log block no %lu, but the bumber is already %lu.\n"
">>              : If the number equals %lu + n * %lu, it should be overtaken already.\n",
					(ulong) log_block_convert_lsn_to_no(scanned_lsn),
					(ulong) no,
					(ulong) log_block_convert_lsn_to_no(scanned_lsn),
					(ulong) (log_block_convert_lsn_to_no(
#ifndef INNODB_VERSION_SHORT
							 ut_dulint_create(0, log_group_get_capacity(group))
#else
							 log_group_get_capacity(group)
#endif
									  ) - 1));

			} else if (no == log_block_convert_lsn_to_no(scanned_lsn)
			    && !log_block_checksum_is_ok_or_old_format(
								log_block)) {
				fprintf(stderr,
#ifndef INNODB_VERSION_SHORT
"xtrabackup: Log block no %lu at lsn %lu %lu has\n"
#else
"xtrabackup: Log block no %lu at lsn %llu has\n"
#endif
"xtrabackup: ok header, but checksum field contains %lu, should be %lu\n",
				(ulong) no,
#ifndef INNODB_VERSION_SHORT
				(ulong) ut_dulint_get_high(scanned_lsn),
				(ulong) ut_dulint_get_low(scanned_lsn),
#else
				scanned_lsn,
#endif
				(ulong) log_block_get_checksum(log_block),
				(ulong) log_block_calc_checksum(log_block));
			}

			/* Garbage or an incompletely written log block */

			finished = TRUE;

			break;
		}

		if (log_block_get_flush_bit(log_block)) {
			/* This block was a start of a log flush operation:
			we know that the previous flush operation must have
			been completed for all log groups before this block
			can have been flushed to any of the groups. Therefore,
			we know that log data is contiguous up to scanned_lsn
			in all non-corrupt log groups. */

			if (ut_dulint_cmp(scanned_lsn, contiguous_lsn) > 0) {
				contiguous_lsn = scanned_lsn;
			}
		}

		data_len = log_block_get_data_len(log_block);

		if (
		    (scanned_checkpoint_no > 0)
		    && (log_block_get_checkpoint_no(log_block)
		       < scanned_checkpoint_no)
		    && (scanned_checkpoint_no
			- log_block_get_checkpoint_no(log_block)
			> 0x80000000UL)) {

			/* Garbage from a log buffer flush which was made
			before the most recent database recovery */

			finished = TRUE;
			break;
		}		    

		scanned_lsn = ut_dulint_add(scanned_lsn, data_len);
		scanned_checkpoint_no = log_block_get_checkpoint_no(log_block);

		if (data_len < OS_FILE_LOG_BLOCK_SIZE) {
			/* Log data for this group ends here */

			finished = TRUE;
		} else {
			log_block += OS_FILE_LOG_BLOCK_SIZE;
		}
	} /* while (log_block < log_sys->buf + RECV_SCAN_SIZE && !finished) */

	group_scanned_lsn = scanned_lsn;



		}

		/* ===== write log to 'xtrabackup_logfile' ====== */
		{
		ulint write_size;

		if (!finished) {
			write_size = RECV_SCAN_SIZE;
		} else {
			write_size = ut_dulint_minus(
					ut_dulint_align_up(group_scanned_lsn, OS_FILE_LOG_BLOCK_SIZE),
					start_lsn);
		}

		//printf("Wrinting offset= %lld, size= %lu\n", log_copy_offset, write_size);

		if (!xtrabackup_stream) {
			success = os_file_write(dst_log_path, dst_log, log_sys->buf,
					(ulint)(log_copy_offset & 0xFFFFFFFFUL),
					(ulint)(log_copy_offset >> 32), write_size);
		} else {
			ulint ret;
			ulint stdout_write_size = write_size;
			if (finished && !is_last
#ifndef INNODB_VERSION_SHORT
			    && group_scanned_lsn.low % OS_FILE_LOG_BLOCK_SIZE
#else
			    && group_scanned_lsn % OS_FILE_LOG_BLOCK_SIZE
#endif
			   )
				stdout_write_size -= OS_FILE_LOG_BLOCK_SIZE;
			if (stdout_write_size) {
				ret = write(fileno(stdout), log_sys->buf, stdout_write_size);
				if (ret == stdout_write_size) {
					success = TRUE;
				} else {
					fprintf(stderr, "write: %lu > %lu\n", stdout_write_size, ret);
					success = FALSE;
				}
			} else {
				success = TRUE; /* do nothing */
			}
		}

		log_copy_offset += write_size;

#ifndef INNODB_VERSION_SHORT
		if (finished && group_scanned_lsn.low % OS_FILE_LOG_BLOCK_SIZE)
#else
		if (finished && group_scanned_lsn % OS_FILE_LOG_BLOCK_SIZE)
#endif
		{
			/* if continue, it will start from align_down(group_scanned_lsn) */
			log_copy_offset -= OS_FILE_LOG_BLOCK_SIZE;
		}

		if(!success) {
			if (!xtrabackup_stream) {
				fprintf(stderr, "xtrabackup: Error: os_file_write to %s\n", dst_log_path);
			} else {
				fprintf(stderr, "xtrabackup: Error: write to stdout\n");
			}
			goto error;
		}


		}





		start_lsn = end_lsn;
	}



		group->scanned_lsn = group_scanned_lsn;
		
		if (ut_dulint_cmp(old_scanned_lsn, group_scanned_lsn) < 0) {
			/* We found a more up-to-date group */

			up_to_date_group = group;
		}

#ifndef INNODB_VERSION_SHORT
		fprintf(stderr, ">> log scanned up to (%lu %lu)\n",group->scanned_lsn.high,group->scanned_lsn.low);
#else
		fprintf(stderr, ">> log scanned up to (%llu)\n",group->scanned_lsn);
#endif

		group = UT_LIST_GET_NEXT(log_groups, group);

		/* update global variable*/
		log_copy_scanned_lsn = group_scanned_lsn;

		/* innodb_mirrored_log_groups must be 1, no other groups */
		ut_a(group == NULL);
	}


	if (!xtrabackup_stream) {
		success = os_file_flush(dst_log);
	} else {
		fflush(stdout);
		success = TRUE;
	}

	if(!success) {
		goto error;
	}

	return(FALSE);

error:
	if (!xtrabackup_stream)
		os_file_close(dst_log);
	fprintf(stderr, "xtrabackup: Error: xtrabackup_copy_logfile() failed.\n");
	return(TRUE);
}

/* copying logfile in background */
#define SLEEPING_PERIOD 5

static
#ifndef __WIN__
void*
#else
ulint
#endif
log_copying_thread(
	void*	arg)
{
	ulint	counter = 0;

	if (!xtrabackup_stream)
		ut_a(dst_log != -1);

	log_copying_running = TRUE;

	while(log_copying) {
		os_thread_sleep(200000); /*0.2 sec*/

		counter++;
		if(counter >= SLEEPING_PERIOD * 5) {
			if(xtrabackup_copy_logfile(log_copy_scanned_lsn, FALSE))
				goto end;
			counter = 0;
		}
	}

	/* last copying */
	if(xtrabackup_copy_logfile(log_copy_scanned_lsn, TRUE))
		goto end;

	log_copying_succeed = TRUE;
end:
	log_copying_running = FALSE;
	os_thread_exit(NULL);

	return(0);
}

/* io throttle watching (rough) */
static
#ifndef __WIN__
void*
#else
ulint
#endif
io_watching_thread(
	void*	arg)
{
	/* currently, for --backup only */
	ut_a(xtrabackup_backup);

	while (log_copying) {
		os_thread_sleep(1000000); /*1 sec*/

		//for DEBUG
		//if (io_ticket == xtrabackup_throttle) {
		//	fprintf(stderr, "There seem to be no IO...?\n");
		//}

		io_ticket = xtrabackup_throttle;
		os_event_set(wait_throttle);
	}

	/* stop io throttle */
	xtrabackup_throttle = 0;
	os_event_set(wait_throttle);

	os_thread_exit(NULL);

	return(0);
}

/************************************************************************
I/o-handler thread function. */
static

#ifndef __WIN__
void*
#else
ulint
#endif
io_handler_thread(
/*==============*/
	void*	arg)
{
	ulint	segment;
	ulint	i;
	
	segment = *((ulint*)arg);

	for (i = 0;; i++) {
		fil_aio_wait(segment);
	}

	/* We count the number of threads in os_thread_exit(). A created
	thread should always use that to exit and not use return() to exit.
	The thread actually never comes here because it is exited in an
	os_event_wait(). */

	os_thread_exit(NULL);

#ifndef __WIN__
	return(NULL);				/* Not reached */
#else
	return(0);
#endif
}

/***************************************************************************
Creates an output directory for a given tablespace, if it does not exist */
static
int
xtrabackup_create_output_dir(
/*==========================*/
				/* out: 0 if succes, -1 if failure */
	fil_space_t *space)	/* in: tablespace */
{
	char	path[FN_REFLEN];
	char	*ptr1, *ptr2;
	MY_STAT stat_info;

	/* mkdir if not exist */
	ptr1 = strstr(space->name, SRV_PATH_SEPARATOR_STR);
	if (ptr1) {
		ptr2 = strstr(ptr1 + 1, SRV_PATH_SEPARATOR_STR);
	} else {
		ptr2 = NULL;
	}
#ifdef XTRADB_BASED
	if(!trx_sys_sys_space(space->id) && ptr2)
#else
	if(space->id && ptr2)
#endif
	{
		/* single table space */
		*ptr2 = 0; /* temporary (it's my lazy..)*/
		snprintf(path, sizeof(path), "%s%s", xtrabackup_target_dir,
			 ptr1);
		*ptr2 = SRV_PATH_SEPARATOR;

		if (!my_stat(path, &stat_info, MYF(0)) &&
		    my_mkdir(path,0777,MYF(0)) < 0) {
			fprintf(stderr,
				"xtrabackup: Error: cannot mkdir %d: %s\n",
				my_errno, path);
			return -1;
		}
	}
	return 0;
}

/**************************************************************************
Datafiles copying thread.*/
static
os_thread_ret_t
data_copy_thread_func(
/*==================*/
	void *arg) /* thread context */
{
	data_thread_ctxt_t	*ctxt = (data_thread_ctxt_t *) arg;
	uint			num = ctxt->num;
	fil_space_t*		space;
	ibool			space_changed;
	fil_node_t*     	node;

	/*
	  We have to initialize mysys thread-specific memory because
	  of the my_stat() call in xtrabackup_create_output_dir().
	*/
	my_thread_init();

	while ((node = datafiles_iter_next(ctxt->it, &space_changed)) != NULL) {
		space = node->space;

		if (space_changed && xtrabackup_create_output_dir(space))
			exit(1);

		/* copy the datafile */
		if(xtrabackup_copy_datafile(node, num)) {
			if(node->space->id == 0) {
				fprintf(stderr, "[%02u] xtrabackup: Error: "
					"failed to copy system datafile.\n",
					num);
				exit(1);
			} else {
				fprintf(stderr, "[%02u] xtrabackup: Warning: "
					"failed to copy, but continuing.\n",
					num);
			}
		}
	}

	os_mutex_enter(ctxt->count_mutex);
	(*ctxt->count)--;
	os_mutex_exit(ctxt->count_mutex);

	my_thread_end();
	os_thread_exit(NULL);
	OS_THREAD_DUMMY_RETURN;
}

/* CAUTION(?): Don't rename file_per_table during backup */
void
xtrabackup_backup_func(void)
{
	MY_STAT stat_info;
	LSN64 latest_cp;

#ifdef USE_POSIX_FADVISE
	fprintf(stderr, "xtrabackup: uses posix_fadvise().\n");
#endif

	/* cd to datadir */

	if (my_setwd(mysql_real_data_home,MYF(MY_WME)))
	{
		fprintf(stderr, "xtrabackup: cannot my_setwd %s\n", mysql_real_data_home);
		exit(EXIT_FAILURE);
	}
	fprintf(stderr, "xtrabackup: cd to %s\n", mysql_real_data_home);

	mysql_data_home= mysql_data_home_buff;
	mysql_data_home[0]=FN_CURLIB;		// all paths are relative from here
	mysql_data_home[1]=0;

	/* set read only */
	srv_read_only = TRUE;

	/* initialize components */
        if(innodb_init_param())
                exit(EXIT_FAILURE);

        if (srv_file_flush_method_str == NULL) {
        	/* These are the default options */
#if (MYSQL_VERSION_ID < 50100)
		srv_unix_file_flush_method = SRV_UNIX_FDATASYNC;
#else /* MYSQL_VERSION_ID < 51000 */
		srv_unix_file_flush_method = SRV_UNIX_FSYNC;
#endif
		srv_win_file_flush_method = SRV_WIN_IO_UNBUFFERED;
#ifndef __WIN__        
#if (MYSQL_VERSION_ID < 50100)
	} else if (0 == ut_strcmp(srv_file_flush_method_str, "fdatasync")) {
	  	srv_unix_file_flush_method = SRV_UNIX_FDATASYNC;
#else /* MYSQL_VERSION_ID < 51000 */
	} else if (0 == ut_strcmp(srv_file_flush_method_str, "fsync")) {
		srv_unix_file_flush_method = SRV_UNIX_FSYNC;
#endif

	} else if (0 == ut_strcmp(srv_file_flush_method_str, "O_DSYNC")) {
	  	srv_unix_file_flush_method = SRV_UNIX_O_DSYNC;

	} else if (0 == ut_strcmp(srv_file_flush_method_str, "O_DIRECT")) {
	  	srv_unix_file_flush_method = SRV_UNIX_O_DIRECT;
		fprintf(stderr,"xtrabackup: use O_DIRECT\n");
	} else if (0 == ut_strcmp(srv_file_flush_method_str, "littlesync")) {
	  	srv_unix_file_flush_method = SRV_UNIX_LITTLESYNC;

	} else if (0 == ut_strcmp(srv_file_flush_method_str, "nosync")) {
	  	srv_unix_file_flush_method = SRV_UNIX_NOSYNC;
#else
	} else if (0 == ut_strcmp(srv_file_flush_method_str, "normal")) {
	  	srv_win_file_flush_method = SRV_WIN_IO_NORMAL;
	  	os_aio_use_native_aio = FALSE;

	} else if (0 == ut_strcmp(srv_file_flush_method_str, "unbuffered")) {
	  	srv_win_file_flush_method = SRV_WIN_IO_UNBUFFERED;
	  	os_aio_use_native_aio = FALSE;

	} else if (0 == ut_strcmp(srv_file_flush_method_str,
							"async_unbuffered")) {
	  	srv_win_file_flush_method = SRV_WIN_IO_UNBUFFERED;	
#endif
	} else {
	  	fprintf(stderr, 
          	"xtrabackup: Unrecognized value %s for innodb_flush_method\n",
          				srv_file_flush_method_str);
	  	exit(EXIT_FAILURE);
	}

#ifndef INNODB_VERSION_SHORT
        if (srv_pool_size >= 1000 * 1024) {
#else
	if (srv_buf_pool_size >= 1000 * 1024 * 1024) {
#endif
                                  /* Here we still have srv_pool_size counted
                                  in kilobytes (in 4.0 this was in bytes)
				  srv_boot() converts the value to
                                  pages; if buffer pool is less than 1000 MB,
                                  assume fewer threads. */
                srv_max_n_threads = 50000;

#ifndef INNODB_VERSION_SHORT
        } else if (srv_pool_size >= 8 * 1024) {
#else
	} else if (srv_buf_pool_size >= 8 * 1024 * 1024) {
#endif

                srv_max_n_threads = 10000;
        } else {
		srv_max_n_threads = 1000;       /* saves several MB of memory,
                                                especially in 64-bit
                                                computers */
        }

	{
	ulint	n;
	ulint	i;

	n = srv_n_data_files;
	
	for (i = 0; i < n; i++) {
		srv_data_file_sizes[i] = srv_data_file_sizes[i]
					* ((1024 * 1024) / UNIV_PAGE_SIZE);
	}		

	srv_last_file_size_max = srv_last_file_size_max
					* ((1024 * 1024) / UNIV_PAGE_SIZE);
		
	srv_log_file_size = srv_log_file_size / UNIV_PAGE_SIZE;

	srv_log_buffer_size = srv_log_buffer_size / UNIV_PAGE_SIZE;

#ifndef INNODB_VERSION_SHORT
	srv_pool_size = srv_pool_size / (UNIV_PAGE_SIZE / 1024);

	srv_awe_window_size = srv_awe_window_size / UNIV_PAGE_SIZE;
	
	if (srv_use_awe) {
	        /* If we are using AWE we must save memory in the 32-bit
		address space of the process, and cannot bind the lock
		table size to the real buffer pool size. */

	        srv_lock_table_size = 20 * srv_awe_window_size;
	} else {
	        srv_lock_table_size = 5 * srv_pool_size;
	}
#else
	srv_lock_table_size = 5 * (srv_buf_pool_size / UNIV_PAGE_SIZE);
#endif
	}

	os_sync_mutex = NULL;
	srv_general_init();

	{
	ibool	create_new_db;
#ifdef XTRADB_BASED
	ibool	create_new_doublewrite_file;
#endif
	ibool	log_file_created;
	ibool	log_created	= FALSE;
	ibool	log_opened	= FALSE;
	LSN64	min_flushed_lsn;
	LSN64	max_flushed_lsn;
	ulint   sum_of_new_sizes;
	ulint	err;
	ulint	i;




#define SRV_N_PENDING_IOS_PER_THREAD 	OS_AIO_N_PENDING_IOS_PER_THREAD
#define SRV_MAX_N_PENDING_SYNC_IOS	100

#ifndef INNODB_VERSION_SHORT
                os_aio_init(8 * SRV_N_PENDING_IOS_PER_THREAD
                            * srv_n_file_io_threads,
                            srv_n_file_io_threads,
                            SRV_MAX_N_PENDING_SYNC_IOS);

	fil_init(srv_max_n_open_files);
#else
	srv_n_file_io_threads = 2 + srv_n_read_io_threads + srv_n_write_io_threads;

	os_aio_init(8 * SRV_N_PENDING_IOS_PER_THREAD,
		    srv_n_read_io_threads,
		    srv_n_write_io_threads,
		    SRV_MAX_N_PENDING_SYNC_IOS);

	fil_init(srv_file_per_table ? 50000 : 5000,
		 srv_max_n_open_files);
#endif

	fsp_init();
	log_init();

	lock_sys_create(srv_lock_table_size);

	for (i = 0; i < srv_n_file_io_threads; i++) {
		n[i] = i;

		os_thread_create(io_handler_thread, n + i, thread_ids + i);
    	}

	os_thread_sleep(200000); /*0.2 sec*/

	err = open_or_create_data_files(&create_new_db,
#ifdef XTRADB_BASED
					&create_new_doublewrite_file,
#endif
					&min_flushed_lsn, &max_flushed_lsn,
					&sum_of_new_sizes);
	if (err != DB_SUCCESS) {
	        fprintf(stderr,
"xtrabackup: Could not open or create data files.\n"
"xtrabackup: If you tried to add new data files, and it failed here,\n"
"xtrabackup: you should now edit innodb_data_file_path in my.cnf back\n"
"xtrabackup: to what it was, and remove the new ibdata files InnoDB created\n"
"xtrabackup: in this failed attempt. InnoDB only wrote those files full of\n"
"xtrabackup: zeros, but did not yet use them in any way. But be careful: do not\n"
"xtrabackup: remove old data files which contain your precious data!\n");

		//return((int) err);
		exit(EXIT_FAILURE);
	}

	/* create_new_db must not be TRUE.. */
	if (create_new_db) {
		fprintf(stderr, "xtrabackup: Something wrong with source files...\n");
		exit(EXIT_FAILURE);
	}

	for (i = 0; i < srv_n_log_files; i++) {
		err = open_or_create_log_file(create_new_db, &log_file_created,
							     log_opened, 0, i);
		if (err != DB_SUCCESS) {

			//return((int) err);
			exit(EXIT_FAILURE);
		}

		if (log_file_created) {
			log_created = TRUE;
		} else {
			log_opened = TRUE;
		}
		if ((log_opened && create_new_db)
			    		|| (log_opened && log_created)) {
			fprintf(stderr, 
	"xtrabackup: Error: all log files must be created at the same time.\n"
	"xtrabackup: All log files must be created also in database creation.\n"
	"xtrabackup: If you want bigger or smaller log files, shut down the\n"
	"xtrabackup: database and make sure there were no errors in shutdown.\n"
	"xtrabackup: Then delete the existing log files. Edit the .cnf file\n"
	"xtrabackup: and start the database again.\n");

			//return(DB_ERROR);
			exit(EXIT_FAILURE);
		}
	}

	/* log_file_created must not be TRUE, if online */
	if (log_file_created) {
		fprintf(stderr, "xtrabackup: Something wrong with source files...\n");
		exit(EXIT_FAILURE);
	}

	fil_load_single_table_tablespaces();

	}

	/* create extra LSN dir if it does not exist. */
	if (xtrabackup_extra_lsndir
		&&!my_stat(xtrabackup_extra_lsndir,&stat_info,MYF(0))
		&& (my_mkdir(xtrabackup_extra_lsndir,0777,MYF(0)) < 0)){
		fprintf(stderr,"xtrabackup: Error: cannot mkdir %d: %s\n",my_errno,xtrabackup_extra_lsndir);
		exit(1);
	}


	if (!xtrabackup_stream) {

	/* create target dir if not exist */
	if (!my_stat(xtrabackup_target_dir,&stat_info,MYF(0))
		&& (my_mkdir(xtrabackup_target_dir,0777,MYF(0)) < 0)){
		fprintf(stderr,"xtrabackup: Error: cannot mkdir %d: %s\n",my_errno,xtrabackup_target_dir);
		exit(EXIT_FAILURE);
	}

	} else {
		fprintf(stderr,"xtrabackup: Stream mode.\n");
		/* stdout can treat binary at Linux */
		//setmode(fileno(stdout), O_BINARY);
	}

        {
        fil_system_t*   system = fil_system;

	/* definition from recv_recovery_from_checkpoint_start() */
	log_group_t*	max_cp_group;
	ulint		max_cp_field;
	byte*		buf;
	byte		log_hdr_buf_[LOG_FILE_HDR_SIZE + OS_FILE_LOG_BLOCK_SIZE];
	byte*		log_hdr_buf;
	ulint		err;

	ibool		success;

	/* start back ground thread to copy newer log */
	os_thread_id_t log_copying_thread_id;
	datafiles_iter_t *it;

	log_hdr_buf = ut_align(log_hdr_buf_, OS_FILE_LOG_BLOCK_SIZE);

	/* log space */
	//space = UT_LIST_GET_NEXT(space_list, UT_LIST_GET_FIRST(system->space_list));
	//printf("space: name=%s, id=%d, purpose=%d, size=%d\n",
	//	space->name, space->id, space->purpose, space->size);

	/* get current checkpoint_lsn */
	/* Look for the latest checkpoint from any of the log groups */
	
	err = recv_find_max_checkpoint(&max_cp_group, &max_cp_field);

	if (err != DB_SUCCESS) {

		exit(EXIT_FAILURE);
	}
		
	log_group_read_checkpoint_info(max_cp_group, max_cp_field);
	buf = log_sys->checkpoint_buf;

	checkpoint_lsn_start = MACH_READ_64(buf + LOG_CHECKPOINT_LSN);
	checkpoint_no_start = MACH_READ_64(buf + LOG_CHECKPOINT_NO);

reread_log_header:
	fil_io(OS_FILE_READ | OS_FILE_LOG, TRUE, max_cp_group->space_id,
#ifdef INNODB_VERSION_SHORT
				0,
#endif
				0, 0, LOG_FILE_HDR_SIZE,
				log_hdr_buf, max_cp_group);

	/* check consistency of log file header to copy */
        err = recv_find_max_checkpoint(&max_cp_group, &max_cp_field);

        if (err != DB_SUCCESS) {

                exit(EXIT_FAILURE);
        }

        log_group_read_checkpoint_info(max_cp_group, max_cp_field);
        buf = log_sys->checkpoint_buf;

	if(ut_dulint_cmp(checkpoint_no_start,
			MACH_READ_64(buf + LOG_CHECKPOINT_NO)) != 0) {
		checkpoint_lsn_start = MACH_READ_64(buf + LOG_CHECKPOINT_LSN);
		checkpoint_no_start = MACH_READ_64(buf + LOG_CHECKPOINT_NO);
		goto reread_log_header;
	}

	if (!xtrabackup_stream) {

		/* open 'xtrabackup_logfile' */
		sprintf(dst_log_path, "%s%s", xtrabackup_target_dir, "/xtrabackup_logfile");
		srv_normalize_path_for_win(dst_log_path);
		/* os_file_create reads srv_unix_file_flush_method for OS_DATA_FILE*/
		dst_log = os_file_create(
#if (MYSQL_VERSION_ID > 50500)
				0 /* dummy of innodb_file_data_key */,
#endif
				dst_log_path, OS_FILE_CREATE,
				OS_FILE_NORMAL, OS_DATA_FILE, &success);

                if (!success) {
                        /* The following call prints an error message */
                        os_file_get_last_error(TRUE);

                        fprintf(stderr,
"xtrabackup: error: cannot open %s\n",
                                dst_log_path);
                        exit(EXIT_FAILURE);
                }

#ifdef USE_POSIX_FADVISE
		posix_fadvise(dst_log, 0, 0, POSIX_FADV_DONTNEED);
#endif

	}

	/* label it */
	strcpy((char*) log_hdr_buf + LOG_FILE_WAS_CREATED_BY_HOT_BACKUP,
		"xtrabkup ");
	ut_sprintf_timestamp(
		(char*) log_hdr_buf + (LOG_FILE_WAS_CREATED_BY_HOT_BACKUP
				+ (sizeof "xtrabkup ") - 1));

	if (!xtrabackup_stream) {
		success = os_file_write(dst_log_path, dst_log, log_hdr_buf,
				0, 0, LOG_FILE_HDR_SIZE);
	} else {
		/* Stream */
		if (write(fileno(stdout), log_hdr_buf, LOG_FILE_HDR_SIZE)
				== LOG_FILE_HDR_SIZE) {
			success = TRUE;
		} else {
			success = FALSE;
		}
	}

	log_copy_offset += LOG_FILE_HDR_SIZE;
	if (!success) {
		if (dst_log != -1)
			os_file_close(dst_log);
		exit(EXIT_FAILURE);
	}

	/* start flag */
	log_copying = TRUE;

	/* start io throttle */
	if(xtrabackup_throttle) {
		os_thread_id_t io_watching_thread_id;

		io_ticket = xtrabackup_throttle;
		wait_throttle = os_event_create(NULL);

		os_thread_create(io_watching_thread, NULL, &io_watching_thread_id);
	}


	/* copy log file by current position */
	if(xtrabackup_copy_logfile(checkpoint_lsn_start, FALSE))
		exit(EXIT_FAILURE);


	os_thread_create(log_copying_thread, NULL, &log_copying_thread_id);



	if (!xtrabackup_stream) { /* stream mode is transaction log only */
		uint			i;
		uint			count;
		os_mutex_t		count_mutex;
		data_thread_ctxt_t 	*data_threads;

		ut_a(parallel > 0);

		if (parallel > 1)
			printf("xtrabackup: Starting %u threads for parallel "
			       "data files transfer\n", parallel);

		it = datafiles_iter_new(system);
		if (it == NULL) {
			fprintf(stderr,
				"xtrabackup: Error: "
				"datafiles_iter_new() failed.\n");
			exit(1);
		}

<<<<<<< HEAD
		/* Create data copying threads */
		ut_a(parallel > 0);

		data_threads = (data_thread_ctxt_t *)
			ut_malloc(sizeof(data_thread_ctxt_t) * parallel);
		count = parallel;
		count_mutex = OS_MUTEX_CREATE();

		for (i = 0; i < parallel; i++) {
			data_threads[i].it = it;
			data_threads[i].num = i+1;
			data_threads[i].count = &count;
			data_threads[i].count_mutex = count_mutex;
			os_thread_create(data_copy_thread_func,
					 data_threads + i,
					 &data_threads[i].id);
		}

		/* Wait for threads to exit */
		while (1) {
			os_thread_sleep(1000000);
			os_mutex_enter(count_mutex);
			if (count == 0) {
				os_mutex_exit(count_mutex);
				break;
=======
				fprintf(stderr,"xtrabackup: Error: cannot mkdir %d: %s\n",my_errno,path);
				exit(EXIT_FAILURE);
			}
		}

		node = UT_LIST_GET_FIRST(space->chain);
                while (node != NULL) {
                        //printf("  node: name=%s, open=%d, size=%d\n",
                        //       node->name, node->open, node->size);

			/* copy the datafile */
			if(xtrabackup_copy_datafile(node)) {
				if(node->space->id == 0) {
					fprintf(stderr,"xtrabackup: Error: failed to copy system datafile.\n");
					exit(EXIT_FAILURE);
				} else {
					printf("xtrabackup: Warining: failed to copy, but continuing.\n");
				}
>>>>>>> 14d7e0e1
			}
			os_mutex_exit(count_mutex);
		}
		/* NOTE: It may not needed at "--backup" for now */
		/* mutex_enter(&(system->mutex)); */

		os_mutex_free(count_mutex);
		datafiles_iter_free(it);

	} //if (!xtrabackup_stream)

        //mutex_exit(&(system->mutex));
        }


	/* suspend-at-end */
	if (xtrabackup_suspend_at_end) {
		os_file_t	suspend_file = -1;
		char	suspend_path[FN_REFLEN];
		ibool	success, exists;
		os_file_type_t	type;

		sprintf(suspend_path, "%s%s", xtrabackup_target_dir,
			"/xtrabackup_suspended");

		srv_normalize_path_for_win(suspend_path);
		/* os_file_create reads srv_unix_file_flush_method */
		suspend_file = os_file_create(
#if (MYSQL_VERSION_ID > 50500)
					0 /* dummy of innodb_file_data_key */,
#endif
					suspend_path, OS_FILE_OVERWRITE,
					OS_FILE_NORMAL, OS_DATA_FILE, &success);

		if (!success) {
			fprintf(stderr, "xtrabackup: Error: failed to create file 'xtrabackup_suspended'\n");
		}

		if (suspend_file != -1)
			os_file_close(suspend_file);

		exists = TRUE;
		while (exists) {
			os_thread_sleep(200000); /*0.2 sec*/
			success = os_file_status(suspend_path, &exists, &type);
			if (!success)
				break;
		}
		xtrabackup_suspend_at_end = FALSE; /* suspend is 1 time */
	}

	/* read the latest checkpoint lsn */
	latest_cp = ut_dulint_zero;
	{
		log_group_t*	max_cp_group;
		ulint	max_cp_field;
		ulint	err;

		err = recv_find_max_checkpoint(&max_cp_group, &max_cp_field);

		if (err != DB_SUCCESS) {
			fprintf(stderr, "xtrabackup: Error: recv_find_max_checkpoint() failed.\n");
			goto skip_last_cp;
		}

		log_group_read_checkpoint_info(max_cp_group, max_cp_field);

		latest_cp = MACH_READ_64(log_sys->checkpoint_buf + LOG_CHECKPOINT_LSN);

		if (!xtrabackup_stream) {
#ifndef INNODB_VERSION_SHORT
			printf("xtrabackup: The latest check point (for incremental): '%lu:%lu'\n",
				latest_cp.high, latest_cp.low);
#else
			printf("xtrabackup: The latest check point (for incremental): '%llu'\n",
				latest_cp);
#endif
		} else {
#ifndef INNODB_VERSION_SHORT
			fprintf(stderr, "xtrabackup: The latest check point (for incremental): '%lu:%lu'\n",
				latest_cp.high, latest_cp.low);
#else
			fprintf(stderr, "xtrabackup: The latest check point (for incremental): '%llu'\n",
				latest_cp);
#endif
		}
	}
skip_last_cp:
	/* stop log_copying_thread */
	log_copying = FALSE;
	if (!xtrabackup_stream) {
		printf("xtrabackup: Stopping log copying thread");
		while (log_copying_running) {
			printf(".");
			os_thread_sleep(200000); /*0.2 sec*/
		}
		printf("\n");
	} else {
		while (log_copying_running)
			os_thread_sleep(200000); /*0.2 sec*/
	}

	/* output to metadata file */
	{
		char	filename[FN_REFLEN];

		if(!xtrabackup_incremental) {
			strcpy(metadata_type, "full-backuped");
			metadata_from_lsn = ut_dulint_zero;
		} else {
			strcpy(metadata_type, "incremental");
			metadata_from_lsn = incremental_lsn;
		}
		metadata_to_lsn = latest_cp;
		metadata_last_lsn = log_copy_scanned_lsn;

		sprintf(filename, "%s/%s", xtrabackup_target_dir, XTRABACKUP_METADATA_FILENAME);
		if (xtrabackup_write_metadata(filename))
			fprintf(stderr, "xtrabackup: error: xtrabackup_write_metadata(xtrabackup_target_dir)\n");

		if(xtrabackup_extra_lsndir) {
			sprintf(filename, "%s/%s", xtrabackup_extra_lsndir, XTRABACKUP_METADATA_FILENAME);
			if (xtrabackup_write_metadata(filename))
				fprintf(stderr, "xtrabackup: error: xtrabackup_write_metadata(xtrabackup_extra_lsndir)\n");
		}
	}

	if (!log_copying_succeed) {
		fprintf(stderr, "xtrabackup: Error: log_copying_thread failed.\n");
		exit(EXIT_FAILURE);
	}

	if (!xtrabackup_stream)
	        os_file_close(dst_log);

	if (wait_throttle)
		os_event_free(wait_throttle);

	if (!xtrabackup_stream) {
#ifndef INNODB_VERSION_SHORT
        	printf("xtrabackup: Transaction log of lsn (%lu %lu) to (%lu %lu) was copied.\n",
                	checkpoint_lsn_start.high, checkpoint_lsn_start.low,
                	log_copy_scanned_lsn.high, log_copy_scanned_lsn.low);
#else
		printf("xtrabackup: Transaction log of lsn (%llu) to (%llu) was copied.\n",
			checkpoint_lsn_start, log_copy_scanned_lsn);
#endif
	} else {
#ifndef INNODB_VERSION_SHORT
		fprintf(stderr, "xtrabackup: Transaction log of lsn (%lu %lu) to (%lu %lu) was copied.\n",
			checkpoint_lsn_start.high, checkpoint_lsn_start.low,
			log_copy_scanned_lsn.high, log_copy_scanned_lsn.low);
#else
		fprintf(stderr, "xtrabackup: Transaction log of lsn (%llu) to (%llu) was copied.\n",
			checkpoint_lsn_start, log_copy_scanned_lsn);
#endif
		if(xtrabackup_extra_lsndir) {
			char	filename[FN_REFLEN];
			sprintf(filename, "%s/%s", xtrabackup_extra_lsndir, XTRABACKUP_METADATA_FILENAME);
			if (xtrabackup_write_metadata(filename))
				fprintf(stderr, "xtrabackup: error: xtrabackup_write_metadata(xtrabackup_extra_lsndir)\n");
		}
	}
}

/* ================= stats ================= */
my_bool
xtrabackup_stats_level(
	dict_index_t*	index,
	ulint		level)
{
	ulint	space;
	page_t*	page;

	rec_t*	node_ptr;

	ulint	right_page_no;

	page_cur_t	cursor;

	mtr_t	mtr;
	mem_heap_t*	heap	= mem_heap_create(256);

	ulint*	offsets = NULL;

	ulonglong n_pages, n_pages_extern;
	ulonglong sum_data, sum_data_extern;
	ulonglong n_recs;
	ulint	page_size;

	n_pages = sum_data = n_recs = 0;
	n_pages_extern = sum_data_extern = 0;

#ifdef INNODB_VERSION_SHORT
	buf_block_t*	block;
	ulint	zip_size;
#endif

	if (level == 0)
		fprintf(stdout, "        leaf pages: ");
	else
		fprintf(stdout, "     level %lu pages: ", level);

	mtr_start(&mtr);

#ifndef INNODB_VERSION_SHORT
#if (MYSQL_VERSION_ID < 50100)
	mtr_x_lock(&(index->tree->lock), &mtr);
	page = btr_root_get(index->tree, &mtr);
#else /* MYSQL_VERSION_ID < 51000 */
	mtr_x_lock(&(index->lock), &mtr);
	page = btr_root_get(index, &mtr);
#endif
#else
	mtr_x_lock(&(index->lock), &mtr);
	block = btr_root_block_get(index, &mtr);
	page = buf_block_get_frame(block);
#endif

#ifndef INNODB_VERSION_SHORT
	space = buf_frame_get_space_id(page);
#else
	space = page_get_space_id(page);
	zip_size = fil_space_get_zip_size(space);
#endif

	while (level != btr_page_get_level(page, &mtr)) {

#ifndef INNODB_VERSION_SHORT
		ut_a(btr_page_get_level(page, &mtr) > 0);
#else
		ut_a(space == buf_block_get_space(block));
		ut_a(space == page_get_space_id(page));
		ut_a(!page_is_leaf(page));
#endif

#ifndef INNODB_VERSION_SHORT
		page_cur_set_before_first(page, &cursor);
#else
		page_cur_set_before_first(block, &cursor);
#endif
		page_cur_move_to_next(&cursor);

		node_ptr = page_cur_get_rec(&cursor);
		offsets = rec_get_offsets(node_ptr, index, offsets,
					ULINT_UNDEFINED, &heap);
#ifndef INNODB_VERSION_SHORT
		page = btr_node_ptr_get_child(node_ptr, offsets, &mtr);
#else
		block = btr_node_ptr_get_child(node_ptr, index, offsets, &mtr);
		page = buf_block_get_frame(block);
#endif
	}

loop:
	mem_heap_empty(heap);
	offsets = NULL;
#if (MYSQL_VERSION_ID < 50100)
	mtr_x_lock(&(index->tree->lock), &mtr);
#else /* MYSQL_VERSION_ID < 51000 */
	mtr_x_lock(&(index->lock), &mtr);
#endif

	right_page_no = btr_page_get_next(page, &mtr);


	/*=================================*/
	//fprintf(stdout, "%lu ", (ulint) buf_frame_get_page_no(page));

	n_pages++;
	sum_data += page_get_data_size(page);
	n_recs += page_get_n_recs(page);


	if (level == 0) {
		page_cur_t	cur;
		ulint	n_fields;
		ulint	i;
		mem_heap_t*	heap	= NULL;
		ulint	offsets_[REC_OFFS_NORMAL_SIZE];
		ulint*	offsets	= offsets_;

		*offsets_ = (sizeof offsets_) / sizeof *offsets_;

#ifndef INNODB_VERSION_SHORT
		page_cur_set_before_first(page, &cur);
#else
		page_cur_set_before_first(block, &cur);
#endif
		page_cur_move_to_next(&cur);

		for (;;) {
			if (page_cur_is_after_last(&cur)) {
				break;
			}

			offsets = rec_get_offsets(cur.rec, index, offsets,
						ULINT_UNDEFINED, &heap);
			n_fields = rec_offs_n_fields(offsets);

			for (i = 0; i < n_fields; i++) {
				if (rec_offs_nth_extern(offsets, i)) {
					page_t*	page;
					ulint	space_id;
					ulint	page_no;
					ulint	offset;
					ulint	extern_len;
					byte*	blob_header;
					ulint	part_len;
					mtr_t	mtr;
					ulint	local_len;
					byte*	data;
#ifdef INNODB_VERSION_SHORT
					buf_block_t*	block;
#endif

					data = rec_get_nth_field(cur.rec, offsets, i, &local_len);

					ut_a(local_len >= BTR_EXTERN_FIELD_REF_SIZE);
					local_len -= BTR_EXTERN_FIELD_REF_SIZE;

					space_id = mach_read_from_4(data + local_len + BTR_EXTERN_SPACE_ID);
					page_no = mach_read_from_4(data + local_len + BTR_EXTERN_PAGE_NO);
					offset = mach_read_from_4(data + local_len + BTR_EXTERN_OFFSET);
					extern_len = mach_read_from_4(data + local_len + BTR_EXTERN_LEN + 4);

					if (offset != FIL_PAGE_DATA)
						fprintf(stderr, "\nWarning: several record may share same external page.\n");

					for (;;) {
						mtr_start(&mtr);

#ifndef INNODB_VERSION_SHORT
						page = buf_page_get(space_id, page_no, RW_S_LATCH, &mtr);
#else
						block = btr_block_get(space_id, zip_size, page_no, RW_S_LATCH, &mtr);
						page = buf_block_get_frame(block);
#endif
						blob_header = page + offset;
#define BTR_BLOB_HDR_PART_LEN		0
#define BTR_BLOB_HDR_NEXT_PAGE_NO	4
						//part_len = btr_blob_get_part_len(blob_header);
						part_len = mach_read_from_4(blob_header + BTR_BLOB_HDR_PART_LEN);

						//page_no = btr_blob_get_next_page_no(blob_header);
						page_no = mach_read_from_4(blob_header + BTR_BLOB_HDR_NEXT_PAGE_NO);

						offset = FIL_PAGE_DATA;




						/*=================================*/
						//fprintf(stdout, "[%lu] ", (ulint) buf_frame_get_page_no(page));

						n_pages_extern++;
						sum_data_extern += part_len;


						mtr_commit(&mtr);

						if (page_no == FIL_NULL)
							break;
					}
				}
			}

			page_cur_move_to_next(&cur);
		}
	}




	mtr_commit(&mtr);
	if (right_page_no != FIL_NULL) {
		mtr_start(&mtr);
#ifndef INNODB_VERSION_SHORT
		page = btr_page_get(space, right_page_no, RW_X_LATCH, &mtr);
#else
		block = btr_block_get(space, zip_size, right_page_no, RW_X_LATCH, &mtr);
		page = buf_block_get_frame(block);
#endif
		goto loop;
	}
	mem_heap_free(heap);

#ifndef INNODB_VERSION_SHORT
	page_size = UNIV_PAGE_SIZE;
#else
	if (zip_size) {
		page_size = zip_size;
	} else {
		page_size = UNIV_PAGE_SIZE;
	}
#endif

	if (level == 0)
		fprintf(stdout, "recs=%lld, ", n_recs);

	fprintf(stdout, "pages=%lld, data=%lld bytes, data/pages=%lld%%",
		n_pages, sum_data,
		((sum_data * 100)/ page_size)/n_pages);


	if (level == 0 && n_pages_extern) {
		putc('\n', stdout);
		/* also scan blob pages*/
		fprintf(stdout, "    external pages: ");

		fprintf(stdout, "pages=%lld, data=%lld bytes, data/pages=%lld%%",
			n_pages_extern, sum_data_extern,
			((sum_data_extern * 100)/ page_size)/n_pages_extern);
	}

	putc('\n', stdout);

	if (level > 0) {
		xtrabackup_stats_level(index, level - 1);
	}

	return(TRUE);
}

void
xtrabackup_stats_func(void)
{
	/* cd to datadir */

	if (my_setwd(mysql_real_data_home,MYF(MY_WME)))
	{
		fprintf(stderr, "xtrabackup: cannot my_setwd %s\n", mysql_real_data_home);
		exit(EXIT_FAILURE);
	}
	fprintf(stderr, "xtrabackup: cd to %s\n", mysql_real_data_home);

	mysql_data_home= mysql_data_home_buff;
	mysql_data_home[0]=FN_CURLIB;		// all paths are relative from here
	mysql_data_home[1]=0;

	/* set read only */
	srv_read_only = TRUE;
	srv_fake_write = TRUE;

	/* initialize components */
	if(innodb_init_param())
		exit(EXIT_FAILURE);

	fprintf(stderr, "xtrabackup: Starting 'read-only' InnoDB instance to gather index statistics.\n"
		"xtrabackup: Using %lld bytes for buffer pool (set by --use-memory parameter)\n",
		xtrabackup_use_memory);

	if(innodb_init())
		exit(EXIT_FAILURE);

	fprintf(stdout, "\n\n<INDEX STATISTICS>\n");

	/* gather stats */

	{
	dict_table_t*	sys_tables;
	dict_index_t*	sys_index;
	dict_table_t*	table;
	btr_pcur_t	pcur;
	rec_t*		rec;
	byte*		field;
	ulint		len;
	mtr_t		mtr;
	
	/* Enlarge the fatal semaphore wait timeout during the InnoDB table
	monitor printout */

	mutex_enter(&kernel_mutex);
	srv_fatal_semaphore_wait_threshold += 72000; /* 20 hours */
	mutex_exit(&kernel_mutex);

	mutex_enter(&(dict_sys->mutex));

	mtr_start(&mtr);

	sys_tables = dict_table_get_low("SYS_TABLES");
	sys_index = UT_LIST_GET_FIRST(sys_tables->indexes);

	btr_pcur_open_at_index_side(TRUE, sys_index, BTR_SEARCH_LEAF, &pcur,
								TRUE, &mtr);
loop:
	btr_pcur_move_to_next_user_rec(&pcur, &mtr);

	rec = btr_pcur_get_rec(&pcur);

#ifndef INNODB_VERSION_SHORT
	if (!btr_pcur_is_on_user_rec(&pcur, &mtr))
#else
	if (!btr_pcur_is_on_user_rec(&pcur))
#endif
	{
		/* end of index */

		btr_pcur_close(&pcur);
		mtr_commit(&mtr);
		
		mutex_exit(&(dict_sys->mutex));

		/* Restore the fatal semaphore wait timeout */

		mutex_enter(&kernel_mutex);
		srv_fatal_semaphore_wait_threshold -= 72000; /* 20 hours */
		mutex_exit(&kernel_mutex);

		goto end;
	}	

	field = rec_get_nth_field_old(rec, 0, &len);

#if (MYSQL_VERSION_ID < 50100)
	if (!rec_get_deleted_flag(rec, sys_tables->comp))
#else /* MYSQL_VERSION_ID < 51000 */
	if (!rec_get_deleted_flag(rec, 0))
#endif
	{

		/* We found one */

                char*	table_name = mem_strdupl((char*) field, len);

		btr_pcur_store_position(&pcur, &mtr);

		mtr_commit(&mtr);

		table = dict_table_get_low(table_name);
		mem_free(table_name);


		if (xtrabackup_tables) {
			char *p;
			int regres;
			int i;

			p = strstr(table->name, SRV_PATH_SEPARATOR_STR);

			if (p)
				*p = '.';

			for (i = 0; i < tables_regex_num; i++) {
				regres = regexec(&tables_regex[i], table->name, 1, tables_regmatch, 0);
				if (regres != REG_NOMATCH)
					break;
			}

			if (p)
				*p = SRV_PATH_SEPARATOR;

			if ( regres == REG_NOMATCH )
				goto skip;
		}

		if (xtrabackup_tables_file) {
			xtrabackup_tables_t*	xtable;

			HASH_SEARCH(name_hash, tables_hash, ut_fold_string(table->name),
#ifdef INNODB_VERSION_SHORT
				    xtrabackup_tables_t*,
#endif
				    xtable,
#ifdef INNODB_VERSION_SHORT
				    ut_ad(xtable->name),
#endif
				    !strcmp(xtable->name, table->name));

			if (!xtable)
				goto skip;
		}


		if (table == NULL) {
			fputs("InnoDB: Failed to load table ", stderr);
#if (MYSQL_VERSION_ID < 50100)
			ut_print_namel(stderr, NULL, (char*) field, len);
#else /* MYSQL_VERSION_ID < 51000 */
			ut_print_namel(stderr, NULL, TRUE, (char*) field, len);
#endif
			putc('\n', stderr);
		} else {
			dict_index_t*	index;

			/* The table definition was corrupt if there
			is no index */

			if (dict_table_get_first_index(table)) {
#ifdef XTRADB_BASED
				dict_update_statistics_low(table, TRUE, FALSE);
#else
				dict_update_statistics_low(table, TRUE);
#endif
			}

			//dict_table_print_low(table);

			index = UT_LIST_GET_FIRST(table->indexes);
			while (index != NULL) {
{
	IB_INT64	n_vals;

	if (index->n_user_defined_cols > 0) {
		n_vals = index->stat_n_diff_key_vals[
					index->n_user_defined_cols];
	} else {
		n_vals = index->stat_n_diff_key_vals[1];
	}

	fprintf(stdout,
		"  table: %s, index: %s, space id: %lu, root page: %lu"
#ifdef INNODB_VERSION_SHORT
		", zip size: %lu"
#endif
		"\n  estimated statistics in dictionary:\n"
		"    key vals: %lu, leaf pages: %lu, size pages: %lu\n"
		"  real statistics:\n",
		table->name, index->name,
		(ulong) index->space,
#if (MYSQL_VERSION_ID < 50100)
		(ulong) index->tree->page,
#else /* MYSQL_VERSION_ID < 51000 */
		(ulong) index->page,
#endif
#ifdef INNODB_VERSION_SHORT
		(ulong) fil_space_get_zip_size(index->space),
#endif
		(ulong) n_vals,
		(ulong) index->stat_n_leaf_pages,
		(ulong) index->stat_index_size);

	{
		mtr_t	mtr;
		page_t*	root;
		ulint	n;

		mtr_start(&mtr);

#if (MYSQL_VERSION_ID < 50100)
		mtr_x_lock(&(index->tree->lock), &mtr);
		root = btr_root_get(index->tree, &mtr);
#else /* MYSQL_VERSION_ID < 51000 */
		mtr_x_lock(&(index->lock), &mtr);
		root = btr_root_get(index, &mtr);
#endif
		n = btr_page_get_level(root, &mtr);

		xtrabackup_stats_level(index, n);

		mtr_commit(&mtr);
	}

	putc('\n', stdout);
}
				index = UT_LIST_GET_NEXT(indexes, index);
			}
		}

skip:
		mtr_start(&mtr);

		btr_pcur_restore_position(BTR_SEARCH_LEAF, &pcur, &mtr);
	}

	goto loop;
	}

end:
	putc('\n', stdout);

	/* shutdown InnoDB */
	if(innodb_end())
		exit(EXIT_FAILURE);
}

/* ================= prepare ================= */

my_bool
xtrabackup_init_temp_log(void)
{
	os_file_t	src_file = -1;
	char	src_path[FN_REFLEN];
	char	dst_path[FN_REFLEN];
	ibool	success;

	ulint	field;
	byte*	log_buf;
	byte*	log_buf_ = NULL;

	IB_INT64	file_size;

	LSN64	max_no;
	LSN64	max_lsn;
	ulint	max_field;
	LSN64	checkpoint_no;

	ulint	fold;

	max_no = ut_dulint_zero;

	if(!xtrabackup_incremental_dir) {
		sprintf(dst_path, "%s%s", xtrabackup_target_dir, "/ib_logfile0");
		sprintf(src_path, "%s%s", xtrabackup_target_dir, "/xtrabackup_logfile");
	} else {
		sprintf(dst_path, "%s%s", xtrabackup_incremental_dir, "/ib_logfile0");
		sprintf(src_path, "%s%s", xtrabackup_incremental_dir, "/xtrabackup_logfile");
	}

	srv_normalize_path_for_win(dst_path);
	srv_normalize_path_for_win(src_path);
retry:
	src_file = os_file_create_simple_no_error_handling(
#if (MYSQL_VERSION_ID > 50500)
					0 /* dummy of innodb_file_data_key */,
#endif
					src_path, OS_FILE_OPEN,
					OS_FILE_READ_WRITE /* OS_FILE_READ_ONLY */, &success);
	if (!success) {
		/* The following call prints an error message */
		os_file_get_last_error(TRUE);

		fprintf(stderr,
"xtrabackup: Warning: cannot open %s. will try to find.\n",
			src_path);

		/* check if ib_logfile0 may be xtrabackup_logfile */
		src_file = os_file_create_simple_no_error_handling(
#if (MYSQL_VERSION_ID > 50500)
				0 /* dummy of innodb_file_data_key */,
#endif
				dst_path, OS_FILE_OPEN,
				OS_FILE_READ_WRITE /* OS_FILE_READ_ONLY */, &success);
		if (!success) {
			os_file_get_last_error(TRUE);
			fprintf(stderr,
"  xtrabackup: Fatal error: cannot find %s.\n",
			src_path);

			goto error;
		}

		log_buf_ = ut_malloc(LOG_FILE_HDR_SIZE * 2);
		log_buf = ut_align(log_buf_, LOG_FILE_HDR_SIZE);

		success = os_file_read(src_file, log_buf, 0, 0, LOG_FILE_HDR_SIZE);
		if (!success) {
			goto error;
		}

		if ( ut_memcmp(log_buf + LOG_FILE_WAS_CREATED_BY_HOT_BACKUP,
				(byte*)"xtrabkup", (sizeof "xtrabkup") - 1) == 0) {
			fprintf(stderr,
"  xtrabackup: 'ib_logfile0' seems to be 'xtrabackup_logfile'. will retry.\n");

			ut_free(log_buf_);
			log_buf_ = NULL;

			os_file_close(src_file);
			src_file = -1;

			/* rename and try again */
			success = os_file_rename(
#if (MYSQL_VERSION_ID > 50500)
					0 /* dummy of innodb_file_data_key */,
#endif
					dst_path, src_path);
			if (!success) {
				goto error;
			}

			goto retry;
		}

		fprintf(stderr,
"  xtrabackup: Fatal error: cannot find %s.\n",
		src_path);

		ut_free(log_buf_);
		log_buf_ = NULL;

		os_file_close(src_file);
		src_file = -1;

		goto error;
	}

#ifdef USE_POSIX_FADVISE
	posix_fadvise(src_file, 0, 0, POSIX_FADV_SEQUENTIAL);
	posix_fadvise(src_file, 0, 0, POSIX_FADV_DONTNEED);
#endif

	if (srv_unix_file_flush_method == SRV_UNIX_O_DIRECT) {
		os_file_set_nocache(src_file, src_path, "OPEN");
	}

	file_size = os_file_get_size_as_iblonglong(src_file);


	/* TODO: We should skip the following modifies, if it is not the first time. */
	log_buf_ = ut_malloc(UNIV_PAGE_SIZE * 129);
	log_buf = ut_align(log_buf_, UNIV_PAGE_SIZE);

	/* read log file header */
	success = os_file_read(src_file, log_buf, 0, 0, LOG_FILE_HDR_SIZE);
	if (!success) {
		goto error;
	}

	if ( ut_memcmp(log_buf + LOG_FILE_WAS_CREATED_BY_HOT_BACKUP,
			(byte*)"xtrabkup", (sizeof "xtrabkup") - 1) != 0 ) {
		printf("xtrabackup: notice: xtrabackup_logfile was already used to '--prepare'.\n");
		goto skip_modify;
	} else {
		/* clear it later */
		//memset(log_buf + LOG_FILE_WAS_CREATED_BY_HOT_BACKUP,
		//		' ', 4);
	}

	/* read last checkpoint lsn */
	for (field = LOG_CHECKPOINT_1; field <= LOG_CHECKPOINT_2;
			field += LOG_CHECKPOINT_2 - LOG_CHECKPOINT_1) {
		if (!recv_check_cp_is_consistent(log_buf + field))
			goto not_consistent;

		checkpoint_no = MACH_READ_64(log_buf + field + LOG_CHECKPOINT_NO);

		if (ut_dulint_cmp(checkpoint_no, max_no) >= 0) {
			max_no = checkpoint_no;
			max_lsn = MACH_READ_64(log_buf + field + LOG_CHECKPOINT_LSN);
			max_field = field;
/*
			mach_write_to_4(log_buf + field + LOG_CHECKPOINT_OFFSET,
					LOG_FILE_HDR_SIZE + ut_dulint_minus(max_lsn,
					ut_dulint_align_down(max_lsn,OS_FILE_LOG_BLOCK_SIZE)));

			ulint	fold;
			fold = ut_fold_binary(log_buf + field, LOG_CHECKPOINT_CHECKSUM_1);
			mach_write_to_4(log_buf + field + LOG_CHECKPOINT_CHECKSUM_1, fold);

			fold = ut_fold_binary(log_buf + field + LOG_CHECKPOINT_LSN,
				LOG_CHECKPOINT_CHECKSUM_2 - LOG_CHECKPOINT_LSN);
			mach_write_to_4(log_buf + field + LOG_CHECKPOINT_CHECKSUM_2, fold);
*/
		}
not_consistent:
		;
	}

	if (ut_dulint_cmp(max_no, ut_dulint_zero) == 0) {
		fprintf(stderr, "xtrabackup: No valid checkpoint found.\n");
		goto error;
	}


	/* It seems to be needed to overwrite the both checkpoint area. */
	MACH_WRITE_64(log_buf + LOG_CHECKPOINT_1 + LOG_CHECKPOINT_LSN, max_lsn);
	mach_write_to_4(log_buf + LOG_CHECKPOINT_1 + LOG_CHECKPOINT_OFFSET,
			LOG_FILE_HDR_SIZE + ut_dulint_minus(max_lsn,
			ut_dulint_align_down(max_lsn,OS_FILE_LOG_BLOCK_SIZE)));
#ifdef XTRADB_BASED
	MACH_WRITE_64(log_buf + LOG_CHECKPOINT_1 + LOG_CHECKPOINT_ARCHIVED_LSN,
			(ib_uint64_t)(LOG_FILE_HDR_SIZE + ut_dulint_minus(max_lsn,
					ut_dulint_align_down(max_lsn,OS_FILE_LOG_BLOCK_SIZE))));
#endif
	fold = ut_fold_binary(log_buf + LOG_CHECKPOINT_1, LOG_CHECKPOINT_CHECKSUM_1);
	mach_write_to_4(log_buf + LOG_CHECKPOINT_1 + LOG_CHECKPOINT_CHECKSUM_1, fold);

	fold = ut_fold_binary(log_buf + LOG_CHECKPOINT_1 + LOG_CHECKPOINT_LSN,
		LOG_CHECKPOINT_CHECKSUM_2 - LOG_CHECKPOINT_LSN);
	mach_write_to_4(log_buf + LOG_CHECKPOINT_1 + LOG_CHECKPOINT_CHECKSUM_2, fold);

	MACH_WRITE_64(log_buf + LOG_CHECKPOINT_2 + LOG_CHECKPOINT_LSN, max_lsn);
        mach_write_to_4(log_buf + LOG_CHECKPOINT_2 + LOG_CHECKPOINT_OFFSET,
                        LOG_FILE_HDR_SIZE + ut_dulint_minus(max_lsn,
                        ut_dulint_align_down(max_lsn,OS_FILE_LOG_BLOCK_SIZE)));
#ifdef XTRADB_BASED
	MACH_WRITE_64(log_buf + LOG_CHECKPOINT_2 + LOG_CHECKPOINT_ARCHIVED_LSN,
			(ib_uint64_t)(LOG_FILE_HDR_SIZE + ut_dulint_minus(max_lsn,
					ut_dulint_align_down(max_lsn,OS_FILE_LOG_BLOCK_SIZE))));
#endif
        fold = ut_fold_binary(log_buf + LOG_CHECKPOINT_2, LOG_CHECKPOINT_CHECKSUM_1);
        mach_write_to_4(log_buf + LOG_CHECKPOINT_2 + LOG_CHECKPOINT_CHECKSUM_1, fold);

        fold = ut_fold_binary(log_buf + LOG_CHECKPOINT_2 + LOG_CHECKPOINT_LSN,
                LOG_CHECKPOINT_CHECKSUM_2 - LOG_CHECKPOINT_LSN);
        mach_write_to_4(log_buf + LOG_CHECKPOINT_2 + LOG_CHECKPOINT_CHECKSUM_2, fold);


	success = os_file_write(src_path, src_file, log_buf, 0, 0, LOG_FILE_HDR_SIZE);
	if (!success) {
		goto error;
	}

	/* expand file size (9/8) and align to UNIV_PAGE_SIZE */

	if (file_size % UNIV_PAGE_SIZE) {
		memset(log_buf, 0, UNIV_PAGE_SIZE);
		success = os_file_write(src_path, src_file, log_buf,
				(ulint)(file_size & 0xFFFFFFFFUL),
				(ulint)(file_size >> 32),
				UNIV_PAGE_SIZE - (file_size % UNIV_PAGE_SIZE));
		if (!success) {
			goto error;
		}

		file_size = os_file_get_size_as_iblonglong(src_file);
	}

	/* TODO: We should judge whether the file is already expanded or not... */
	{
		ulint	expand;

		memset(log_buf, 0, UNIV_PAGE_SIZE * 128);
		expand = file_size / UNIV_PAGE_SIZE / 8;

		for (; expand > 128; expand -= 128) {
			success = os_file_write(src_path, src_file, log_buf,
					(ulint)(file_size & 0xFFFFFFFFUL),
					(ulint)(file_size >> 32),
					UNIV_PAGE_SIZE * 128);
			if (!success) {
				goto error;
			}
			file_size += UNIV_PAGE_SIZE * 128;
		}

		if (expand) {
			success = os_file_write(src_path, src_file, log_buf,
					(ulint)(file_size & 0xFFFFFFFFUL),
					(ulint)(file_size >> 32),
					expand * UNIV_PAGE_SIZE);
			if (!success) {
				goto error;
			}
			file_size += UNIV_PAGE_SIZE * expand;
		}
	}

	/* make larger than 2MB */
	if (file_size < 2*1024*1024L) {
		memset(log_buf, 0, UNIV_PAGE_SIZE);
		while (file_size < 2*1024*1024L) {
			success = os_file_write(src_path, src_file, log_buf,
				(ulint)(file_size & 0xFFFFFFFFUL),
				(ulint)(file_size >> 32),
				UNIV_PAGE_SIZE);
			if (!success) {
				goto error;
			}
			file_size += UNIV_PAGE_SIZE;
		}
		file_size = os_file_get_size_as_iblonglong(src_file);
	}

#ifndef INNODB_VERSION_SHORT
	printf("xtrabackup: xtrabackup_logfile detected: size=%lld, start_lsn=(%lu %lu)\n",
		file_size, max_lsn.high, max_lsn.low);
#else
	printf("xtrabackup: xtrabackup_logfile detected: size=%lld, start_lsn=(%llu)\n",
		file_size, max_lsn);
#endif

	os_file_close(src_file);
	src_file = -1;

	/* Backup log parameters */
	innobase_log_group_home_dir_backup = innobase_log_group_home_dir;
	innobase_log_file_size_backup      = innobase_log_file_size;
	innobase_log_files_in_group_backup = innobase_log_files_in_group;

	/* fake InnoDB */
	innobase_log_group_home_dir = NULL;
	innobase_log_file_size      = file_size;
	innobase_log_files_in_group = 1;

	srv_thread_concurrency = 0;

	/* rename 'xtrabackup_logfile' to 'ib_logfile0' */
	success = os_file_rename(
#if (MYSQL_VERSION_ID > 50500)
			0 /* dummy of innodb_file_data_key */,
#endif
			src_path, dst_path);
	if (!success) {
		goto error;
	}
	xtrabackup_logfile_is_renamed = TRUE;

	ut_free(log_buf_);

	return(FALSE);

skip_modify:
	os_file_close(src_file);
	src_file = -1;
	ut_free(log_buf_);
	return(FALSE);

error:
	if (src_file != -1)
		os_file_close(src_file);
	if (log_buf_)
		ut_free(log_buf_);
	fprintf(stderr, "xtrabackup: Error: xtrabackup_init_temp_log() failed.\n");
	return(TRUE); /*ERROR*/
}

void
xtrabackup_apply_delta(
	const char*	dirname,	/* in: dir name of incremental */
	const char*	dbname,		/* in: database name (ibdata: NULL) */
	const char*	filename,	/* in: file name (not a path),
					including the .delta extension */
	my_bool check_newer)
{
	os_file_t	src_file = -1;
	os_file_t	dst_file = -1;
	char	src_path[FN_REFLEN];
	char	dst_path[FN_REFLEN];
	ibool	success;

	ibool	last_buffer = FALSE;
	ulint	page_in_buffer;
	ulint	incremental_buffers = 0;

	/* TODO: How to determine zip_size here... (to support compressed page) */

	ut_a(xtrabackup_incremental);

	if (dbname) {
		sprintf(src_path, "%s/%s/%s", dirname, dbname, filename);
		sprintf(dst_path, "%s/%s/%s", xtrabackup_real_target_dir, dbname, filename);
	} else {
		sprintf(src_path, "%s/%s", dirname, filename);
		sprintf(dst_path, "%s/%s", xtrabackup_real_target_dir, filename);
	}
	dst_path[strlen(dst_path) - 6] = '\0';

	srv_normalize_path_for_win(dst_path);
	srv_normalize_path_for_win(src_path);

	src_file = os_file_create_simple_no_error_handling(
#if (MYSQL_VERSION_ID > 50500)
			0 /* dummy of innodb_file_data_key */,
#endif
			src_path, OS_FILE_OPEN, OS_FILE_READ_WRITE, &success);
	if (!success) {
		os_file_get_last_error(TRUE);
		fprintf(stderr,
			"xtrabackup: error: cannot open %s\n",
			src_path);
		goto error;
	}

#ifdef USE_POSIX_FADVISE
	posix_fadvise(src_file, 0, 0, POSIX_FADV_SEQUENTIAL);
	posix_fadvise(src_file, 0, 0, POSIX_FADV_DONTNEED);
#endif

	if (srv_unix_file_flush_method == SRV_UNIX_O_DIRECT) {
		os_file_set_nocache(src_file, src_path, "OPEN");
	}

	dst_file = os_file_create_simple_no_error_handling(
#if (MYSQL_VERSION_ID > 50500)
			0 /* dummy of innodb_file_data_key */,
#endif
			dst_path, OS_FILE_OPEN, OS_FILE_READ_WRITE, &success);
	if (!success) {
		os_file_get_last_error(TRUE);
		fprintf(stderr,
			"xtrabackup: error: cannot open %s\n",
			dst_path);
		goto error;
	}

#ifdef USE_POSIX_FADVISE
	posix_fadvise(dst_file, 0, 0, POSIX_FADV_DONTNEED);
#endif

	if (srv_unix_file_flush_method == SRV_UNIX_O_DIRECT) {
		os_file_set_nocache(dst_file, dst_path, "OPEN");
	}

	printf("Applying %s ...\n", src_path);

	while (!last_buffer) {
		ulint cluster_header;

		/* read to buffer */
		/* first block of block cluster */
		success = os_file_read(src_file, incremental_buffer,
			((incremental_buffers * (UNIV_PAGE_SIZE/4))
				<< UNIV_PAGE_SIZE_SHIFT) & 0xFFFFFFFFUL,
			(incremental_buffers * (UNIV_PAGE_SIZE/4))
				>> (32 - UNIV_PAGE_SIZE_SHIFT),
			UNIV_PAGE_SIZE);
		if (!success) {
			goto error;
		}

		cluster_header = mach_read_from_4(incremental_buffer);
		switch(cluster_header) {
			case 0x78747261UL: /*"xtra"*/
				break;
			case 0x58545241UL: /*"XTRA"*/
				last_buffer = TRUE;
				break;
			default:
				fprintf(stderr,
					"xtrabackup: error: %s seems not .delta file.\n",
					src_path);
				goto error;
		}

		for (page_in_buffer = 1; page_in_buffer < UNIV_PAGE_SIZE/4; page_in_buffer++) {
			if (mach_read_from_4(incremental_buffer + page_in_buffer * 4)
			    == 0xFFFFFFFFUL)
				break;
		}

		ut_a(last_buffer || page_in_buffer == UNIV_PAGE_SIZE/4);

		/* read whole of the cluster */
		success = os_file_read(src_file, incremental_buffer,
			((incremental_buffers * (UNIV_PAGE_SIZE/4))
				<< UNIV_PAGE_SIZE_SHIFT) & 0xFFFFFFFFUL,
			(incremental_buffers * (UNIV_PAGE_SIZE/4))
				>> (32 - UNIV_PAGE_SIZE_SHIFT),
			page_in_buffer * UNIV_PAGE_SIZE);
		if (!success) {
			goto error;
		}

		for (page_in_buffer = 1; page_in_buffer < UNIV_PAGE_SIZE/4; page_in_buffer++) {
			ulint page_offset;

			page_offset = mach_read_from_4(incremental_buffer + page_in_buffer * 4);

			if (page_offset == 0xFFFFFFFFUL)
				break;

			/* apply blocks in the cluster */
//			if (ut_dulint_cmp(incremental_lsn,
//				MACH_READ_64(incremental_buffer
//						 + page_in_buffer * UNIV_PAGE_SIZE
//						 + FIL_PAGE_LSN)) >= 0)
//				continue;

			success = os_file_write(dst_path, dst_file,
					incremental_buffer + page_in_buffer * UNIV_PAGE_SIZE,
					(page_offset << UNIV_PAGE_SIZE_SHIFT) & 0xFFFFFFFFUL,
					page_offset >> (32 - UNIV_PAGE_SIZE_SHIFT),
					UNIV_PAGE_SIZE);
			if (!success) {
				goto error;
			}
		}

		incremental_buffers++;
	}

	if (src_file != -1)
		os_file_close(src_file);
	if (dst_file != -1)
		os_file_close(dst_file);
	return;

error:
	if (src_file != -1)
		os_file_close(src_file);
	if (dst_file != -1)
		os_file_close(dst_file);
	fprintf(stderr, "xtrabackup: Error: xtrabackup_apply_delta() failed.\n");
	return;
}

void
xtrabackup_apply_deltas(my_bool check_newer)
{
	int		ret;
	char		dbpath[FN_REFLEN];
	os_file_dir_t	dir;
	os_file_dir_t	dbdir;
	os_file_stat_t	dbinfo;
	os_file_stat_t	fileinfo;
	ulint		err 		= DB_SUCCESS;
	static char	current_dir[2];

	current_dir[0] = FN_CURLIB;
	current_dir[1] = 0;
	srv_data_home = current_dir;

	/* datafile */
	dbdir = os_file_opendir(xtrabackup_incremental_dir, FALSE);

	if (dbdir != NULL) {
		ret = fil_file_readdir_next_file(&err, xtrabackup_incremental_dir, dbdir,
							&fileinfo);
		while (ret == 0) {
			if (fileinfo.type == OS_FILE_TYPE_DIR) {
				goto next_file_item_1;
			}

			if (strlen(fileinfo.name) > 6
			    && 0 == strcmp(fileinfo.name + 
					strlen(fileinfo.name) - 6,
					".delta")) {
				xtrabackup_apply_delta(
					xtrabackup_incremental_dir, NULL,
					fileinfo.name, check_newer);
			}
next_file_item_1:
			ret = fil_file_readdir_next_file(&err,
							xtrabackup_incremental_dir, dbdir,
							&fileinfo);
		}

		os_file_closedir(dbdir);
	} else {
		fprintf(stderr, "xtrabackup: Cannot open dir %s\n", xtrabackup_incremental_dir);
	}

	/* single table tablespaces */
	dir = os_file_opendir(xtrabackup_incremental_dir, FALSE);

	if (dir == NULL) {
		fprintf(stderr, "xtrabackup: Cannot open dir %s\n", xtrabackup_incremental_dir);
	}

		ret = fil_file_readdir_next_file(&err, xtrabackup_incremental_dir, dir,
								&dbinfo);
	while (ret == 0) {
		if (dbinfo.type == OS_FILE_TYPE_FILE
		    || dbinfo.type == OS_FILE_TYPE_UNKNOWN) {

		        goto next_datadir_item;
		}

		sprintf(dbpath, "%s/%s", xtrabackup_incremental_dir,
								dbinfo.name);
		srv_normalize_path_for_win(dbpath);

		dbdir = os_file_opendir(dbpath, FALSE);

		if (dbdir != NULL) {

			ret = fil_file_readdir_next_file(&err, dbpath, dbdir,
								&fileinfo);
			while (ret == 0) {

			        if (fileinfo.type == OS_FILE_TYPE_DIR) {

				        goto next_file_item_2;
				}

				if (strlen(fileinfo.name) > 6
				    && 0 == strcmp(fileinfo.name + 
						strlen(fileinfo.name) - 6,
						".delta")) {
				        /* The name ends in .ibd; try opening
					the file */
					xtrabackup_apply_delta(
						xtrabackup_incremental_dir, dbinfo.name,
						fileinfo.name, check_newer);
				}
next_file_item_2:
				ret = fil_file_readdir_next_file(&err,
								dbpath, dbdir,
								&fileinfo);
			}

			os_file_closedir(dbdir);
		}
next_datadir_item:
		ret = fil_file_readdir_next_file(&err,
						xtrabackup_incremental_dir,
								dir, &dbinfo);
	}

	os_file_closedir(dir);

}

my_bool
xtrabackup_close_temp_log(my_bool clear_flag)
{
	os_file_t	src_file = -1;
	char	src_path[FN_REFLEN];
	char	dst_path[FN_REFLEN];
	ibool	success;

	byte*	log_buf;
	byte*	log_buf_ = NULL;


	if (!xtrabackup_logfile_is_renamed)
		return(FALSE);

	/* Restore log parameters */
	innobase_log_group_home_dir = innobase_log_group_home_dir_backup;
	innobase_log_file_size      = innobase_log_file_size_backup;
	innobase_log_files_in_group = innobase_log_files_in_group_backup;

	/* rename 'ib_logfile0' to 'xtrabackup_logfile' */
	if(!xtrabackup_incremental_dir) {
		sprintf(dst_path, "%s%s", xtrabackup_target_dir, "/ib_logfile0");
		sprintf(src_path, "%s%s", xtrabackup_target_dir, "/xtrabackup_logfile");
	} else {
		sprintf(dst_path, "%s%s", xtrabackup_incremental_dir, "/ib_logfile0");
		sprintf(src_path, "%s%s", xtrabackup_incremental_dir, "/xtrabackup_logfile");
	}

	srv_normalize_path_for_win(dst_path);
	srv_normalize_path_for_win(src_path);

	success = os_file_rename(
#if (MYSQL_VERSION_ID > 50500)
			0 /* dummy of innodb_file_data_key */,
#endif
			dst_path, src_path);
	if (!success) {
		goto error;
	}
	xtrabackup_logfile_is_renamed = FALSE;

	if (!clear_flag)
		return(FALSE);

	/* clear LOG_FILE_WAS_CREATED_BY_HOT_BACKUP field */
	src_file = os_file_create_simple_no_error_handling(
#if (MYSQL_VERSION_ID > 50500)
				0 /* dummy of innodb_file_data_key */,
#endif
				src_path, OS_FILE_OPEN,
				OS_FILE_READ_WRITE, &success);
	if (!success) {
		goto error;
	}

#ifdef USE_POSIX_FADVISE
	posix_fadvise(src_file, 0, 0, POSIX_FADV_DONTNEED);
#endif

	if (srv_unix_file_flush_method == SRV_UNIX_O_DIRECT) {
		os_file_set_nocache(src_file, src_path, "OPEN");
	}

	log_buf_ = ut_malloc(LOG_FILE_HDR_SIZE * 2);
	log_buf = ut_align(log_buf_, LOG_FILE_HDR_SIZE);

	success = os_file_read(src_file, log_buf, 0, 0, LOG_FILE_HDR_SIZE);
	if (!success) {
		goto error;
	}

	memset(log_buf + LOG_FILE_WAS_CREATED_BY_HOT_BACKUP, ' ', 4);

	success = os_file_write(src_path, src_file, log_buf, 0, 0, LOG_FILE_HDR_SIZE);
	if (!success) {
		goto error;
	}

	os_file_close(src_file);
	src_file = -1;

	return(FALSE);
error:
	if (src_file != -1)
		os_file_close(src_file);
	if (log_buf_)
		ut_free(log_buf_);
	fprintf(stderr, "xtrabackup: Error: xtrabackup_close_temp_log() failed.\n");
	return(TRUE); /*ERROR*/
}

void
xtrabackup_prepare_func(void)
{
	/* cd to target-dir */

	if (my_setwd(xtrabackup_real_target_dir,MYF(MY_WME)))
	{
		fprintf(stderr, "xtrabackup: cannot my_setwd %s\n", xtrabackup_real_target_dir);
		exit(EXIT_FAILURE);
	}
	fprintf(stderr, "xtrabackup: cd to %s\n", xtrabackup_real_target_dir);

	xtrabackup_target_dir= mysql_data_home_buff;
	xtrabackup_target_dir[0]=FN_CURLIB;		// all paths are relative from here
	xtrabackup_target_dir[1]=0;

	/* read metadata of target */
	{
		char	filename[FN_REFLEN];

		sprintf(filename, "%s/%s", xtrabackup_target_dir, XTRABACKUP_METADATA_FILENAME);

		if (xtrabackup_read_metadata(filename))
			fprintf(stderr, "xtrabackup: error: xtrabackup_read_metadata()\n");

		if (!strcmp(metadata_type, "full-backuped")) {
			fprintf(stderr, "xtrabackup: This target seems to be not prepared yet.\n");
		} else if (!strcmp(metadata_type, "full-prepared")) {
			fprintf(stderr, "xtrabackup: This target seems to be already prepared.\n");
			goto skip_check;
		} else {
			fprintf(stderr, "xtrabackup: This target seems not to have correct metadata...\n");
		}

		if (xtrabackup_incremental) {
			fprintf(stderr,
			"xtrabackup: error: applying incremental backup needs target prepared.\n");
			exit(EXIT_FAILURE);
		}
skip_check:
		if (xtrabackup_incremental
		    && ut_dulint_cmp(metadata_to_lsn, incremental_lsn) != 0) {
			fprintf(stderr,
<<<<<<< HEAD
			"xtrabackup: error: This incremental backup seems not to be proper for the target.\n"
			"xtrabackup:  Check 'to_lsn' of the target and 'from_lsn' of the incremental.\n");
			exit(1);
=======
			"xtrabackup: error: This incremental backup seems to be too new for the target.\n");
			exit(EXIT_FAILURE);
>>>>>>> 14d7e0e1
		}
	}

	/* Create logfiles for recovery from 'xtrabackup_logfile', before start InnoDB */
	srv_max_n_threads = 1000;
	os_sync_mutex = NULL;
#ifdef INNODB_VERSION_SHORT
	ut_mem_init();
#ifdef XTRADB_BASED
	/* temporally dummy value to avoid crash */
	srv_page_size_shift = 14;
	srv_page_size = (1 << srv_page_size_shift);
#endif
#endif
	os_sync_init();
	sync_init();
	os_io_init_simple();
	if(xtrabackup_init_temp_log())
		goto error;

	if(xtrabackup_incremental)
		xtrabackup_apply_deltas(TRUE);

	sync_close();
	sync_initialized = FALSE;
	os_sync_free();
	os_sync_mutex = NULL;
	ut_free_all_mem();

	/* check the accessibility of target-dir */
	/* ############# TODO ##################### */

	if(innodb_init_param())
		goto error;

	srv_apply_log_only = (ibool) xtrabackup_apply_log_only;

	/* increase IO threads */
	if(srv_n_file_io_threads < 10) {
		srv_n_file_io_threads = 10;
	}

	fprintf(stderr, "xtrabackup: Starting InnoDB instance for recovery.\n"
		"xtrabackup: Using %lld bytes for buffer pool (set by --use-memory parameter)\n",
		xtrabackup_use_memory);

	if(innodb_init())
		goto error;

	//printf("Hello InnoDB world!\n");

	/* TEST: innodb status*/
/*
	ulint	trx_list_start = ULINT_UNDEFINED;
	ulint	trx_list_end = ULINT_UNDEFINED;
	srv_printf_innodb_monitor(stdout, &trx_list_start, &trx_list_end);
*/
	/* TEST: list of datafiles and transaction log files and LSN*/
/*
	{
	fil_system_t*   system = fil_system;
	fil_space_t*	space;
	fil_node_t*	node;

        mutex_enter(&(system->mutex));

        space = UT_LIST_GET_FIRST(system->space_list);

        while (space != NULL) {
		printf("space: name=%s, id=%d, purpose=%d, size=%d\n",
			space->name, space->id, space->purpose, space->size);

                node = UT_LIST_GET_FIRST(space->chain);

                while (node != NULL) {
			printf("node: name=%s, open=%d, size=%d\n",
				node->name, node->open, node->size);

                        node = UT_LIST_GET_NEXT(chain, node);
                }
                space = UT_LIST_GET_NEXT(space_list, space);
        }

        mutex_exit(&(system->mutex));
	}
*/
	/* align space sizes along with fsp header */
	{
	fil_system_t*	system = fil_system;
	fil_space_t*	space;
	fil_node_t*	node;

	mutex_enter(&(system->mutex));
	space = UT_LIST_GET_FIRST(system->space_list);

	while (space != NULL) {
		byte*	header;
		ulint	size;
		ulint	actual_size;
		mtr_t	mtr;
#ifdef INNODB_VERSION_SHORT
		buf_block_t*	block;
		ulint	flags;
#endif

		if (space->purpose == FIL_TABLESPACE) {
			mutex_exit(&(system->mutex));

			mtr_start(&mtr);

#ifndef INNODB_VERSION_SHORT
			mtr_s_lock(fil_space_get_latch(space->id), &mtr);

			header = FIL_PAGE_DATA + buf_page_get(space->id, 0, RW_S_LATCH, &mtr);
#else
			mtr_s_lock(fil_space_get_latch(space->id, &flags), &mtr);

			block = buf_page_get(space->id,
					     dict_table_flags_to_zip_size(flags),
					     0, RW_S_LATCH, &mtr);
			header = FIL_PAGE_DATA /*FSP_HEADER_OFFSET*/
				+ buf_block_get_frame(block);
#endif

			size = mtr_read_ulint(header + 8 /* FSP_SIZE */, MLOG_4BYTES, &mtr);

			mtr_commit(&mtr);

			//printf("%d, %d\n", space->id, size);

			fil_extend_space_to_desired_size(&actual_size, space->id, size);

			mutex_enter(&(system->mutex));
		}

		space = UT_LIST_GET_NEXT(space_list, space);
	}

	mutex_exit(&(system->mutex));
	}



	if (xtrabackup_export) {
		printf("xtrabackup: export option is specified.\n");
		if (innobase_file_per_table) {
			fil_system_t*	system = fil_system;
			fil_space_t*	space;
			fil_node_t*	node;
			os_file_t	info_file = -1;
			char		info_file_path[FN_REFLEN];
			ibool		success;
			char		table_name[FN_REFLEN];

			byte*		page;
			byte*		buf = NULL;

			buf = ut_malloc(UNIV_PAGE_SIZE * 2);
			page = ut_align(buf, UNIV_PAGE_SIZE);

			/* flush insert buffer at shutdwon */
			innobase_fast_shutdown = 0;

			mutex_enter(&(system->mutex));

			space = UT_LIST_GET_FIRST(system->space_list);
			while (space != NULL) {
				/* treat file_per_table only */
				if (space->purpose != FIL_TABLESPACE
#ifdef XTRADB_BASED
				    || trx_sys_sys_space(space->id)
#else
				    || space->id == 0
#endif
				   )
				{
					space = UT_LIST_GET_NEXT(space_list, space);
					continue;
				}

				node = UT_LIST_GET_FIRST(space->chain);
				while (node != NULL) {
					int len;
					char *next, *prev, *p;
					dict_table_t*	table;
					dict_index_t*	index;
					ulint		n_index;

					/* node exist == file exist, here */
					strncpy(info_file_path, node->name, FN_REFLEN);
					len = strlen(info_file_path);
					info_file_path[len - 3] = 'e';
					info_file_path[len - 2] = 'x';
					info_file_path[len - 1] = 'p';

					p = info_file_path;
					prev = NULL;
					while ((next = strstr(p, SRV_PATH_SEPARATOR_STR)) != NULL)
					{
						prev = p;
						p = next + 1;
					}
					info_file_path[len - 4] = 0;
					strncpy(table_name, prev, FN_REFLEN);

					info_file_path[len - 4] = '.';

					mutex_exit(&(system->mutex));
					mutex_enter(&(dict_sys->mutex));

					table = dict_table_get_low(table_name);
					if (!table) {
						fprintf(stderr,
"xtrabackup: error: cannot find dictionary record of table %s\n", table_name);
						goto next_node;
					}
					index = dict_table_get_first_index(table);
					n_index = UT_LIST_GET_LEN(table->indexes);
					if (n_index > 31) {
						fprintf(stderr,
"xtrabackup: error: sorry, cannot export over 31 indexes for now.\n");
						goto next_node;
					}

					/* init exp file */
					bzero(page, UNIV_PAGE_SIZE);
					mach_write_to_4(page    , 0x78706f72UL);
					mach_write_to_4(page + 4, 0x74696e66UL);/*"xportinf"*/
					mach_write_to_4(page + 8, n_index);
					strncpy(page + 12, table_name, 500);

					printf(
"xtrabackup: export metadata of table '%s' to file `%s` (%lu indexes)\n",
						table_name, info_file_path, n_index);

					n_index = 1;
					while (index) {
						mach_write_to_8(page + n_index * 512, index->id);
						mach_write_to_4(page + n_index * 512 + 8,
#if (MYSQL_VERSION_ID < 50100)
								index->tree->page);
#else /* MYSQL_VERSION_ID < 51000 */
								index->page);
#endif
						strncpy(page + n_index * 512 + 12, index->name, 500);

						printf(
"xtrabackup:     name=%s, id.low=%lu, page=%lu\n",
							index->name,
#if (MYSQL_VERSION_ID < 50500)
							index->id.low,
#else
							(ulint)(index->id & 0xFFFFFFFFUL),
#endif
#if (MYSQL_VERSION_ID < 50100)
							index->tree->page);
#else /* MYSQL_VERSION_ID < 51000 */
							index->page);
#endif

						index = dict_table_get_next_index(index);
						n_index++;
					}

					srv_normalize_path_for_win(info_file_path);
					info_file = os_file_create(
#if (MYSQL_VERSION_ID > 50500)
								0 /* dummy of innodb_file_data_key */,
#endif
								info_file_path, OS_FILE_OVERWRITE,
								OS_FILE_NORMAL, OS_DATA_FILE, &success);
					if (!success) {
						os_file_get_last_error(TRUE);
						goto next_node;
					}
					success = os_file_write(info_file_path, info_file, page,
								0, 0, UNIV_PAGE_SIZE);
					if (!success) {
						os_file_get_last_error(TRUE);
						goto next_node;
					}
					success = os_file_flush(info_file);
					if (!success) {
						os_file_get_last_error(TRUE);
						goto next_node;
					}
next_node:
					if (info_file != -1) {
						os_file_close(info_file);
						info_file = -1;
					}
					mutex_exit(&(dict_sys->mutex));
					mutex_enter(&(system->mutex));

					node = UT_LIST_GET_NEXT(chain, node);
				}

				space = UT_LIST_GET_NEXT(space_list, space);
			}
			mutex_exit(&(system->mutex));

			ut_free(buf);
		} else {
			printf("xtrabackup: export option is for file_per_table only, disabled.\n");
		}
	}

	/* print binlog position (again?) */
	printf("\n[notice (again)]\n"
		"  If you use binary log and don't use any hack of group commit,\n"
		"  the binary log position seems to be:\n");
	trx_sys_print_mysql_binlog_offset();
	printf("\n");

	/* output to xtrabackup_binlog_pos_innodb */
	if (*trx_sys_mysql_bin_log_name != '\0') {
		FILE *fp;

		fp = fopen("xtrabackup_binlog_pos_innodb", "w");
		if (fp) {
			fprintf(fp, "%s\t%llu\n",
				trx_sys_mysql_bin_log_name,
				trx_sys_mysql_bin_log_pos);
			fclose(fp);
		} else {
			printf("xtrabackup: failed to open 'xtrabackup_binlog_pos_innodb'\n");
		}
	}

	/* Check whether the log is applied enough or not. */
	if ((xtrabackup_incremental
	     && ut_dulint_cmp(srv_start_lsn, incremental_last_lsn) < 0)
	    ||(!xtrabackup_incremental
	       && ut_dulint_cmp(srv_start_lsn, metadata_last_lsn) < 0)) {
		printf( "xtrabackup: ########################################################\n"
			"xtrabackup: # !!WARNING!!                                          #\n"
			"xtrabackup: # The transaction log file should be wrong or corrupt. #\n"
			"xtrabackup: # The log was not applied to the intended LSN!         #\n"
			"xtrabackup: ########################################################\n");
		if (xtrabackup_incremental) {
#ifndef INNODB_VERSION_SHORT
			printf("xtrabackup: The intended lsn is %lu:%lu\n",
				incremental_last_lsn.high, incremental_last_lsn.low);
#else
			printf("xtrabackup: The intended lsn is %llu\n",
				incremental_last_lsn);
#endif
		} else {
#ifndef INNODB_VERSION_SHORT
			printf("xtrabackup: The intended lsn is %lu:%lu\n",
				metadata_last_lsn.high, metadata_last_lsn.low);
#else
			printf("xtrabackup: The intended lsn is %llu\n",
				metadata_last_lsn);
#endif
		}
	}

	if(innodb_end())
		goto error;

	sync_initialized = FALSE;
	os_sync_mutex = NULL;

	/* re-init necessary components */
#ifdef INNODB_VERSION_SHORT
	ut_mem_init();
#endif
	os_sync_init();
	sync_init();
	os_io_init_simple();

	if(xtrabackup_close_temp_log(TRUE))
		exit(EXIT_FAILURE);

	/* output to metadata file */
	{
		char	filename[FN_REFLEN];

		strcpy(metadata_type, "full-prepared");

		if(xtrabackup_incremental
		   && ut_dulint_cmp(metadata_to_lsn, incremental_to_lsn) < 0)
		{
			metadata_to_lsn = incremental_to_lsn;
			metadata_last_lsn = incremental_last_lsn;
		}

		sprintf(filename, "%s/%s", xtrabackup_target_dir, XTRABACKUP_METADATA_FILENAME);
		if (xtrabackup_write_metadata(filename))
			fprintf(stderr, "xtrabackup: error: xtrabackup_write_metadata(xtrabackup_target_dir)\n");

		if(xtrabackup_extra_lsndir) {
			sprintf(filename, "%s/%s", xtrabackup_extra_lsndir, XTRABACKUP_METADATA_FILENAME);
			if (xtrabackup_write_metadata(filename))
				fprintf(stderr, "xtrabackup: error: xtrabackup_write_metadata(xtrabackup_extra_lsndir)\n");
		}
	}

	if(!xtrabackup_create_ib_logfile)
		return;

	/* TODO: make more smart */

	printf("\n[notice]\nWe cannot call InnoDB second time during the process lifetime.\n");
	printf("Please re-execte to create ib_logfile*. Sorry.\n");
/*
	printf("Restart InnoDB to create ib_logfile*.\n");

	if(innodb_init_param())
		goto error;

	if(innodb_init())
		goto error;

	if(innodb_end())
		goto error;
*/

	return;

error:
	xtrabackup_close_temp_log(FALSE);

	exit(EXIT_FAILURE);
}

/* ================= main =================== */

int main(int argc, char **argv)
{
	int ho_error;

	MY_INIT(argv[0]);

	load_defaults("my",load_default_groups,&argc,&argv);

	/* ignore unsupported options */
	{
	int i,j,argc_new,find;
	char *optend, *prev_found;
	argc_new = argc;

	j=1;
	for (i=1 ; i < argc ; i++) {
		uint count;
		struct my_option *opt= (struct my_option *) my_long_options;
		optend= strcend((argv)[i], '=');
		for (count= 0; opt->name; opt++) {
			if (!getopt_compare_strings(opt->name, (argv)[i] + 2,
				(uint)(optend - (argv)[i] - 2))) /* match found */
			{
				if (!opt->name[(uint)(optend - (argv)[i] - 2)]) {
					find = 1;
					goto next_opt;
				}
				if (!count) {
					count= 1;
					prev_found= (char *) opt->name;
				}
				else if (strcmp(prev_found, opt->name)) {
					count++;
				}
			}
		}
		find = count;
next_opt:
		if(!find){
			argc_new--;
		} else {
			(argv)[j]=(argv)[i];
			j++;
		}
	}
	argc = argc_new;
	argv[argc] = NULL;
	}

	if ((ho_error=handle_options(&argc, &argv, my_long_options, get_one_option)))
		exit(ho_error);

	if (strcmp(mysql_data_home, "./") == 0) {
		if (!xtrabackup_print_param)
			usage();
		printf("\nxtrabackup: Error: Please set parameter 'datadir'\n");
		exit(EXIT_FAILURE);
	}

	if (xtrabackup_tables) {
		/* init regexp */
		char *p, *next;
		int i;
		char errbuf[100];

		tables_regex_num = 1;

		p = xtrabackup_tables;
		while ((p = strchr(p, ',')) != NULL) {
			p++;
			tables_regex_num++;
		}

		tables_regex = ut_malloc(sizeof(regex_t) * tables_regex_num);

		p = xtrabackup_tables;
		for (i=0; i < tables_regex_num; i++) {
			next = strchr(p, ',');
			ut_a(next || i == tables_regex_num - 1);

			next++;
			if (i != tables_regex_num - 1)
				*(next - 1) = '\0';

			regerror(regcomp(&tables_regex[i],p,REG_EXTENDED),
					&tables_regex[i],errbuf,sizeof(errbuf));
			fprintf(stderr, "xtrabackup: tables regcomp(%s): %s\n",p,errbuf);

			if (i != tables_regex_num - 1)
				*(next - 1) = ',';
			p = next;
		}
	}

	if (xtrabackup_tables_file) {
		char name_buf[NAME_LEN*2+2];
		FILE *fp;

		if (xtrabackup_stream) {
			fprintf(stderr, "xtrabackup: Warning: --tables_file option doesn't affect with --stream.\n", xtrabackup_tables_file);
			xtrabackup_tables_file = NULL;
			goto skip_tables_file_register;
		}

		name_buf[NAME_LEN*2+1] = '\0';

		/* init tables_hash */
		tables_hash = hash_create(1000);

		/* read and store the filenames */
		fp = fopen(xtrabackup_tables_file,"r");
		if (!fp) {
			fprintf(stderr, "xtrabackup: cannot open %s\n", xtrabackup_tables_file);
			exit(EXIT_FAILURE);
		}
		for (;;) {
			xtrabackup_tables_t*	table;
			char*	p = name_buf;

			if ( fgets(name_buf, NAME_LEN*2+1, fp) == 0 ) {
				break;
			}

			while (*p != '\0') {
				if (*p == '.') {
					*p = '/';
				}
				p++;
			}
			p = strchr(name_buf, '\n');
			if (p)
			{
				*p = '\0';
			}

			table = malloc(sizeof(xtrabackup_tables_t) + strlen(name_buf) + 1);
			memset(table, '\0', sizeof(xtrabackup_tables_t) + strlen(name_buf) + 1);
			table->name = ((char*)table) + sizeof(xtrabackup_tables_t);
			strcpy(table->name, name_buf);

			HASH_INSERT(xtrabackup_tables_t, name_hash, tables_hash,
					ut_fold_string(table->name), table);

			printf("xtrabackup: table '%s' is registerd to the list.\n", table->name);
		}
	}
skip_tables_file_register:

#ifdef XTRADB_BASED
	/* temporary setting of enough size */
	srv_page_size_shift = UNIV_PAGE_SIZE_SHIFT_MAX;
	srv_page_size = UNIV_PAGE_SIZE_MAX;
#endif
	if (xtrabackup_backup && xtrabackup_incremental) {
		/* direct specification is only for --backup */
		/* and the lsn is prior to the other option */

		char* incremental_low;
		char* endchar;
		long long lsn_high, lsn_low;
		int error = 0;

#ifndef INNODB_VERSION_SHORT
		incremental_low = strstr(xtrabackup_incremental, ":");
		if (incremental_low) {
			*incremental_low = '\0';

			lsn_high = strtoll(xtrabackup_incremental, &endchar, 10);
			if (*endchar != '\0' || (lsn_high >> 32))
				error = 1;

			*incremental_low = ':';
			incremental_low++;

			lsn_low = strtoll(incremental_low, &endchar, 10);

			if (*endchar != '\0' || (lsn_low >> 32))
				error = 1;

			incremental_lsn = ut_dulint_create((ulint)lsn_high, (ulint)lsn_low);
		} else {
			error = 1;
		}
#else
		incremental_lsn = strtoll(xtrabackup_incremental, &endchar, 10);
		if (*endchar != '\0')
			error = 1;
#endif

		if (error) {
			fprintf(stderr, "xtrabackup: value '%s' may be wrong format for incremental option.\n",
				xtrabackup_incremental);
			exit(EXIT_FAILURE);
		}

		/* allocate buffer for incremental backup (4096 pages) */
		incremental_buffer_base = malloc((UNIV_PAGE_SIZE/4 + 1) * UNIV_PAGE_SIZE);
		incremental_buffer = ut_align(incremental_buffer_base, UNIV_PAGE_SIZE);
	} else if (xtrabackup_backup && xtrabackup_incremental_basedir) {
		char	filename[FN_REFLEN];

		sprintf(filename, "%s/%s", xtrabackup_incremental_basedir, XTRABACKUP_METADATA_FILENAME);

		if (xtrabackup_read_metadata(filename)) {
			fprintf(stderr,
				"xtrabackup: error: failed to read metadata from %s\n",
				filename);
			exit(EXIT_FAILURE);
		}

		incremental_lsn = metadata_to_lsn;
		xtrabackup_incremental = xtrabackup_incremental_basedir; //dummy

		/* allocate buffer for incremental backup (4096 pages) */
		incremental_buffer_base = malloc((UNIV_PAGE_SIZE/4 + 1) * UNIV_PAGE_SIZE);
		incremental_buffer = ut_align(incremental_buffer_base, UNIV_PAGE_SIZE);
	} else if (xtrabackup_prepare && xtrabackup_incremental_dir) {
		char	filename[FN_REFLEN];

		sprintf(filename, "%s/%s", xtrabackup_incremental_dir, XTRABACKUP_METADATA_FILENAME);

		if (xtrabackup_read_metadata(filename)) {
			fprintf(stderr,
				"xtrabackup: error: failed to read metadata from %s\n",
				filename);
			exit(EXIT_FAILURE);
		}

		incremental_lsn = metadata_from_lsn;
		incremental_to_lsn = metadata_to_lsn;
		incremental_last_lsn = metadata_last_lsn;
		xtrabackup_incremental = xtrabackup_incremental_dir; //dummy

		/* allocate buffer for incremental backup (4096 pages) */
		incremental_buffer_base = malloc((UNIV_PAGE_SIZE/4 + 1) * UNIV_PAGE_SIZE);
		incremental_buffer = ut_align(incremental_buffer_base, UNIV_PAGE_SIZE);
	} else {
		/* allocate buffer for applying incremental (for header page only) */
		incremental_buffer_base = malloc((1 + 1) * UNIV_PAGE_SIZE);
		incremental_buffer = ut_align(incremental_buffer_base, UNIV_PAGE_SIZE);

		xtrabackup_incremental = NULL;
	}

	/* --print-param */
	if (xtrabackup_print_param) {
		/* === some variables from mysqld === */
		bzero((G_PTR) &mysql_tmpdir_list, sizeof(mysql_tmpdir_list));

		if (init_tmpdir(&mysql_tmpdir_list, opt_mysql_tmpdir))
			exit(EXIT_FAILURE);

		printf("# This MySQL options file was generated by XtraBackup.\n");
		printf("[mysqld]\n");
		printf("datadir = \"%s\"\n", mysql_data_home);
		printf("tmpdir = \"%s\"\n", mysql_tmpdir_list.list[0]);
		printf("innodb_data_home_dir = \"%s\"\n",
			innobase_data_home_dir ? innobase_data_home_dir : mysql_data_home);
		printf("innodb_data_file_path = \"%s\"\n",
			innobase_data_file_path ? innobase_data_file_path : "ibdata1:10M:autoextend");
		printf("innodb_log_group_home_dir = \"%s\"\n",
			innobase_log_group_home_dir ? innobase_log_group_home_dir : mysql_data_home);
		printf("innodb_log_files_in_group = %ld\n", innobase_log_files_in_group);
		printf("innodb_log_file_size = %lld\n", innobase_log_file_size);
		exit(EXIT_SUCCESS);
	}

	if (!xtrabackup_stream) {
		print_version();
		if (xtrabackup_incremental) {
#ifndef INNODB_VERSION_SHORT
			printf("incremental backup from %lu:%lu is enabled.\n",
				incremental_lsn.high, incremental_lsn.low);
#else
			printf("incremental backup from %llu is enabled.\n",
				incremental_lsn);
#endif
		}
	} else {
		if (xtrabackup_backup) {
			xtrabackup_suspend_at_end = TRUE;
			fprintf(stderr, "xtrabackup: suspend-at-end is enabled.\n");
		}
	}

	/* cannot execute both for now */
	{
		int num = 0;

		if (xtrabackup_backup) num++;
		if (xtrabackup_stats) num++;
		if (xtrabackup_prepare) num++;
		if (num != 1) { /* !XOR (for now) */
			usage();
			exit(EXIT_FAILURE);
		}
	}

	/* --backup */
	if (xtrabackup_backup)
		xtrabackup_backup_func();

	/* --stats */
	if (xtrabackup_stats)
		xtrabackup_stats_func();

	/* --prepare */
	if (xtrabackup_prepare)
		xtrabackup_prepare_func();

	free(incremental_buffer_base);

	if (xtrabackup_tables) {
		/* free regexp */
		int i;

		for (i = 0; i < tables_regex_num; i++) {
			regfree(&tables_regex[i]);
		}
		ut_free(tables_regex);
	}

	if (xtrabackup_tables_file) {
		ulint	i;

		/* free the hash elements */
		for (i = 0; i < hash_get_n_cells(tables_hash); i++) {
			xtrabackup_tables_t*	table;

			table = HASH_GET_FIRST(tables_hash, i);

			while (table) {
				xtrabackup_tables_t*	prev_table = table;

				table = HASH_GET_NEXT(name_hash, prev_table);

				HASH_DELETE(xtrabackup_tables_t, name_hash, tables_hash,
						ut_fold_string(prev_table->name), prev_table);
				free(prev_table);
			}
		}

		/* free tables_hash */
		hash_table_free(tables_hash);
	}

	exit(EXIT_SUCCESS);
}<|MERGE_RESOLUTION|>--- conflicted
+++ resolved
@@ -3131,7 +3131,7 @@
 		space = node->space;
 
 		if (space_changed && xtrabackup_create_output_dir(space))
-			exit(1);
+			exit(EXIT_FAILURE);
 
 		/* copy the datafile */
 		if(xtrabackup_copy_datafile(node, num)) {
@@ -3139,7 +3139,7 @@
 				fprintf(stderr, "[%02u] xtrabackup: Error: "
 					"failed to copy system datafile.\n",
 					num);
-				exit(1);
+				exit(EXIT_FAILURE);
 			} else {
 				fprintf(stderr, "[%02u] xtrabackup: Warning: "
 					"failed to copy, but continuing.\n",
@@ -3423,7 +3423,7 @@
 		&&!my_stat(xtrabackup_extra_lsndir,&stat_info,MYF(0))
 		&& (my_mkdir(xtrabackup_extra_lsndir,0777,MYF(0)) < 0)){
 		fprintf(stderr,"xtrabackup: Error: cannot mkdir %d: %s\n",my_errno,xtrabackup_extra_lsndir);
-		exit(1);
+		exit(EXIT_FAILURE);
 	}
 
 
@@ -3604,10 +3604,9 @@
 			fprintf(stderr,
 				"xtrabackup: Error: "
 				"datafiles_iter_new() failed.\n");
-			exit(1);
-		}
-
-<<<<<<< HEAD
+			exit(EXIT_FAILURE);
+		}
+
 		/* Create data copying threads */
 		ut_a(parallel > 0);
 
@@ -3633,26 +3632,6 @@
 			if (count == 0) {
 				os_mutex_exit(count_mutex);
 				break;
-=======
-				fprintf(stderr,"xtrabackup: Error: cannot mkdir %d: %s\n",my_errno,path);
-				exit(EXIT_FAILURE);
-			}
-		}
-
-		node = UT_LIST_GET_FIRST(space->chain);
-                while (node != NULL) {
-                        //printf("  node: name=%s, open=%d, size=%d\n",
-                        //       node->name, node->open, node->size);
-
-			/* copy the datafile */
-			if(xtrabackup_copy_datafile(node)) {
-				if(node->space->id == 0) {
-					fprintf(stderr,"xtrabackup: Error: failed to copy system datafile.\n");
-					exit(EXIT_FAILURE);
-				} else {
-					printf("xtrabackup: Warining: failed to copy, but continuing.\n");
-				}
->>>>>>> 14d7e0e1
 			}
 			os_mutex_exit(count_mutex);
 		}
@@ -5073,14 +5052,9 @@
 		if (xtrabackup_incremental
 		    && ut_dulint_cmp(metadata_to_lsn, incremental_lsn) != 0) {
 			fprintf(stderr,
-<<<<<<< HEAD
 			"xtrabackup: error: This incremental backup seems not to be proper for the target.\n"
 			"xtrabackup:  Check 'to_lsn' of the target and 'from_lsn' of the incremental.\n");
-			exit(1);
-=======
-			"xtrabackup: error: This incremental backup seems to be too new for the target.\n");
 			exit(EXIT_FAILURE);
->>>>>>> 14d7e0e1
 		}
 	}
 
