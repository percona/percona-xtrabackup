--- conflicted
+++ resolved
@@ -3202,23 +3202,10 @@
 
 		/* copy the datafile */
 		if(xtrabackup_copy_datafile(node, num)) {
-<<<<<<< HEAD
 			fprintf(stderr, "[%02u] xtrabackup: Error: "
 				"failed to copy datafile.\n",
 				num);
-			exit(1);
-=======
-			if(node->space->id == 0) {
-				fprintf(stderr, "[%02u] xtrabackup: Error: "
-					"failed to copy system datafile.\n",
-					num);
-				exit(EXIT_FAILURE);
-			} else {
-				fprintf(stderr, "[%02u] xtrabackup: Warning: "
-					"failed to copy, but continuing.\n",
-					num);
-			}
->>>>>>> 41d9aa59
+			exit(EXIT_FAILURE);
 		}
 	}
 
