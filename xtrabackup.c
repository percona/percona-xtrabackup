/******************************************************
XtraBackup: The another hot backup tool for InnoDB
(c) 2009 Percona Inc.
Created 3/3/2009 Yasufumi Kinoshita

This program is free software; you can redistribute it and/or modify
it under the terms of the GNU General Public License as published by
the Free Software Foundation; version 2 of the License.

This program is distributed in the hope that it will be useful,
but WITHOUT ANY WARRANTY; without even the implied warranty of
MERCHANTABILITY or FITNESS FOR A PARTICULAR PURPOSE.  See the
GNU General Public License for more details.

You should have received a copy of the GNU General Public License
along with this program; if not, write to the Free Software
Foundation, Inc., 59 Temple Place, Suite 330, Boston, MA 02111-1307 USA

*******************************************************

This file incorporates work covered by the following copyright and
permission notice:

Copyright (c) 2000, 2011, MySQL AB & Innobase Oy. All Rights Reserved.

This program is free software; you can redistribute it and/or modify it under
the terms of the GNU General Public License as published by the Free Software
Foundation; version 2 of the License.

This program is distributed in the hope that it will be useful, but WITHOUT
ANY WARRANTY; without even the implied warranty of MERCHANTABILITY or FITNESS
FOR A PARTICULAR PURPOSE. See the GNU General Public License for more details.

You should have received a copy of the GNU General Public License along with
this program; if not, write to the Free Software Foundation, Inc., 59 Temple
Place, Suite 330, Boston, MA 02111-1307 USA

*******************************************************/

#ifndef XTRABACKUP_VERSION
#define XTRABACKUP_VERSION "undefined"
#endif
#ifndef XTRABACKUP_REVISION
#define XTRABACKUP_REVISION "undefined"
#endif

//#define XTRABACKUP_TARGET_IS_PLUGIN

#include <my_base.h>
#include <my_getopt.h>
#include <mysql_version.h>
#include <mysql_com.h>

#if (MYSQL_VERSION_ID < 50100)
#define G_PTR gptr
#else /* MYSQL_VERSION_ID < 51000 */
#define G_PTR uchar*
#endif

#include <univ.i>
#include <os0file.h>
#include <os0thread.h>
#include <srv0start.h>
#include <srv0srv.h>
#include <trx0roll.h>
#include <trx0trx.h>
#include <trx0sys.h>
#include <mtr0mtr.h>
#include <row0ins.h>
#include <row0mysql.h>
#include <row0sel.h>
#include <row0upd.h>
#include <log0log.h>
#include <log0recv.h>
#include <lock0lock.h>
#include <dict0crea.h>
#include <btr0cur.h>
#include <btr0btr.h>
#include <btr0sea.h>
#include <fsp0fsp.h>
#include <sync0sync.h>
#include <fil0fil.h>
#include <trx0xa.h>
#include <fcntl.h>

#ifdef INNODB_VERSION_SHORT
#include <ibuf0ibuf.h>
#endif

#include "xb_regex.h"

#ifndef INNODB_VERSION_SHORT
#define IB_INT64 ib_longlong
#define LSN64 dulint
#define MACH_READ_64 mach_read_from_8
#define MACH_WRITE_64 mach_write_to_8
#define OS_MUTEX_CREATE() os_mutex_create(NULL)
#else
#define IB_INT64 ib_int64_t
#define LSN64 ib_uint64_t
#if (MYSQL_VERSION_ID < 50500)
#define MACH_READ_64 mach_read_ull
#define MACH_WRITE_64 mach_write_ull
#define OS_MUTEX_CREATE() os_mutex_create(NULL)
#else
#define MACH_READ_64 mach_read_from_8
#define MACH_WRITE_64 mach_write_to_8
#define OS_MUTEX_CREATE() os_mutex_create()
#endif
#define ut_dulint_zero 0
#define ut_dulint_cmp(A, B) (A > B ? 1 : (A == B ? 0 : -1))
#define ut_dulint_add(A, B) (A + B)
#define ut_dulint_minus(A, B) (A - B)
#define ut_dulint_align_down(A, B) (A & ~((ib_int64_t)B - 1))
#define ut_dulint_align_up(A, B) ((A + B - 1) & ~((ib_int64_t)B - 1))
#endif

#ifdef __WIN__
#define SRV_PATH_SEPARATOR	'\\'
#define SRV_PATH_SEPARATOR_STR	"\\"	
#else
#define SRV_PATH_SEPARATOR	'/'
#define SRV_PATH_SEPARATOR_STR	"/"
#endif

#ifndef UNIV_PAGE_SIZE_MAX
#define UNIV_PAGE_SIZE_MAX UNIV_PAGE_SIZE
#endif
#ifndef UNIV_PAGE_SIZE_SHIFT_MAX
#define UNIV_PAGE_SIZE_SHIFT_MAX UNIV_PAGE_SIZE_SHIFT
#endif
	
#if MYSQL_VERSION_ID >= 50507
/*
   As of MySQL 5.5.7, InnoDB uses thd_wait plugin service.
   We have to provide mock functions to avoid linker errors.
*/
#include <mysql/plugin.h>
#include <mysql/service_thd_wait.h>

void thd_wait_begin(MYSQL_THD thd, thd_wait_type wait_type)
{
	(void)thd;
	(void)wait_type;
	return;
}

void thd_wait_end(MYSQL_THD thd)
{
	(void)thd;
	return;
}

#endif /* MYSQL_VERSION_ID >= 50507 */

/* prototypes for static functions in original */
#ifndef INNODB_VERSION_SHORT
page_t*
btr_node_ptr_get_child(
/*===================*/
				/* out: child page, x-latched */
	rec_t*		node_ptr,/* in: node pointer */
	const ulint*	offsets,/* in: array returned by rec_get_offsets() */
	mtr_t*		mtr);	/* in: mtr */
#else
buf_block_t*
btr_node_ptr_get_child(
/*===================*/
	const rec_t*	node_ptr,/*!< in: node pointer */
	dict_index_t*	index,	/*!< in: index */
	const ulint*	offsets,/*!< in: array returned by rec_get_offsets() */
	mtr_t*		mtr);	/*!< in: mtr */

buf_block_t*
btr_root_block_get(
/*===============*/
	dict_index_t*	index,	/*!< in: index tree */
	mtr_t*		mtr);	/*!< in: mtr */
#endif

int
fil_file_readdir_next_file(
/*=======================*/
				/* out: 0 if ok, -1 if error even after the
				retries, 1 if at the end of the directory */
	ulint*		err,	/* out: this is set to DB_ERROR if an error
				was encountered, otherwise not changed */
	const char*	dirname,/* in: directory name or path */
	os_file_dir_t	dir,	/* in: directory stream */
	os_file_stat_t*	info);	/* in/out: buffer where the info is returned */

ibool
recv_check_cp_is_consistent(
/*========================*/
			/* out: TRUE if ok */
	byte*	buf);	/* in: buffer containing checkpoint info */

ulint
recv_find_max_checkpoint(
/*=====================*/
					/* out: error code or DB_SUCCESS */
	log_group_t**	max_group,	/* out: max group */
	ulint*		max_field);	/* out: LOG_CHECKPOINT_1 or
					LOG_CHECKPOINT_2 */

ibool
log_block_checksum_is_ok_or_old_format(
/*===================================*/
			/* out: TRUE if ok, or if the log block may be in the
			format of InnoDB version < 3.23.52 */
	byte*	block);	/* in: pointer to a log block */

ulint
open_or_create_log_file(
/*====================*/
					/* out: DB_SUCCESS or error code */
        ibool   create_new_db,          /* in: TRUE if we should create a
                                        new database */
	ibool*	log_file_created,	/* out: TRUE if new log file
					created */
	ibool	log_file_has_been_opened,/* in: TRUE if a log file has been
					opened before: then it is an error
					to try to create another log file */
	ulint	k,			/* in: log group number */
	ulint	i);			/* in: log file number in group */

ulint
open_or_create_data_files(
/*======================*/
				/* out: DB_SUCCESS or error code */
	ibool*	create_new_db,	/* out: TRUE if new database should be
								created */
#ifdef XTRADB_BASED
	ibool*	create_new_doublewrite_file,
#endif 
#ifdef UNIV_LOG_ARCHIVE
	ulint*	min_arch_log_no,/* out: min of archived log numbers in data
				files */
	ulint*	max_arch_log_no,/* out: */
#endif /* UNIV_LOG_ARCHIVE */
	LSN64*	min_flushed_lsn,/* out: min of flushed lsn values in data
				files */
	LSN64*	max_flushed_lsn,/* out: */
	ulint*	sum_of_new_sizes);/* out: sum of sizes of the new files added */

void
os_file_set_nocache(
/*================*/
	int		fd,		/* in: file descriptor to alter */
	const char*	file_name,	/* in: used in the diagnostic message */
	const char*	operation_name);	/* in: used in the diagnostic message,
					we call os_file_set_nocache()
					immediately after opening or creating
					a file, so this is either "open" or
					"create" */

/****************************************************************//**
A simple function to open or create a file.
@return own: handle to the file, not defined if error, error number
can be retrieved with os_file_get_last_error */
UNIV_INLINE
os_file_t
xb_file_create_no_error_handling(
/*=============================*/
	const char*	name,	/*!< in: name of the file or path as a
				null-terminated string */
	ulint		create_mode,/*!< in: OS_FILE_OPEN if an existing file
				is opened (if does not exist, error), or
				OS_FILE_CREATE if a new file is created
				(if exists, error) */
	ulint		access_type,/*!< in: OS_FILE_READ_ONLY,
				OS_FILE_READ_WRITE, or
				OS_FILE_READ_ALLOW_DELETE; the last option is
				used by a backup program reading the file */
	ibool*		success);/*!< out: TRUE if succeed, FALSE if error */

/****************************************************************//**
Opens an existing file or creates a new.
@return own: handle to the file, not defined if error, error number
can be retrieved with os_file_get_last_error */
UNIV_INLINE
os_file_t
xb_file_create(
/*===========*/
	const char*	name,	/*!< in: name of the file or path as a
				null-terminated string */
	ulint		create_mode,/*!< in: OS_FILE_OPEN if an existing file
				is opened (if does not exist, error), or
				OS_FILE_CREATE if a new file is created
				(if exists, error),
				OS_FILE_OVERWRITE if a new file is created
				or an old overwritten;
				OS_FILE_OPEN_RAW, if a raw device or disk
				partition should be opened */
	ulint		purpose,/*!< in: OS_FILE_AIO, if asynchronous,
				non-buffered i/o is desired,
				OS_FILE_NORMAL, if any normal file;
				NOTE that it also depends on type, os_aio_..
				and srv_.. variables whether we really use
				async i/o or unbuffered i/o: look in the
				function source code for the exact rules */
	ulint		type,	/*!< in: OS_DATA_FILE or OS_LOG_FILE */
	ibool*		success);/*!< out: TRUE if succeed, FALSE if error */

/***********************************************************************//**
Renames a file (can also move it to another directory). It is safest that the
file is closed before calling this function.
@return	TRUE if success */
UNIV_INLINE
ibool
xb_file_rename(
/*===========*/
	const char*	oldpath,/*!< in: old file path as a null-terminated
				string */
	const char*	newpath);/*!< in: new file path */

UNIV_INLINE
void
xb_file_set_nocache(
/*================*/
	os_file_t	fd,		/* in: file descriptor to alter */
	const char*	file_name,	/* in: used in the diagnostic message */
	const char*	operation_name);/* in: used in the diagnostic message,
					we call os_file_set_nocache()
					immediately after opening or creating
					a file, so this is either "open" or
					"create" */

#ifdef POSIX_FADV_NORMAL
#define USE_POSIX_FADVISE
#endif

/* ==start === definition at fil0fil.c === */
// ##################################################################
// NOTE: We should check the following definitions fit to the source.
// ##################################################################

#ifndef INNODB_VERSION_SHORT
//5.0 5.1
/* File node of a tablespace or the log data space */
struct fil_node_struct {
        fil_space_t*    space;  /* backpointer to the space where this node
                                belongs */
        char*           name;   /* path to the file */
        ibool           open;   /* TRUE if file open */
        os_file_t       handle; /* OS handle to the file, if file open */
        ibool           is_raw_disk;/* TRUE if the 'file' is actually a raw
                                device or a raw disk partition */
        ulint           size;   /* size of the file in database pages, 0 if
                                not known yet; the possible last incomplete
                                megabyte may be ignored if space == 0 */
        ulint           n_pending;
                                /* count of pending i/o's on this file;
                                closing of the file is not allowed if
                                this is > 0 */
        ulint           n_pending_flushes;
                                /* count of pending flushes on this file;
                                closing of the file is not allowed if
                                this is > 0 */
        ib_longlong     modification_counter;/* when we write to the file we
                                increment this by one */
        ib_longlong     flush_counter;/* up to what modification_counter value
                                we have flushed the modifications to disk */
        UT_LIST_NODE_T(fil_node_t) chain;
                                /* link field for the file chain */
        UT_LIST_NODE_T(fil_node_t) LRU;
                                /* link field for the LRU list */
        ulint           magic_n;
};

struct fil_space_struct {
        char*           name;   /* space name = the path to the first file in
                                it */
        ulint           id;     /* space id */
        ib_longlong     tablespace_version;
                                /* in DISCARD/IMPORT this timestamp is used to
                                check if we should ignore an insert buffer
                                merge request for a page because it actually
                                was for the previous incarnation of the
                                space */
        ibool           mark;   /* this is set to TRUE at database startup if
                                the space corresponds to a table in the InnoDB
                                data dictionary; so we can print a warning of
                                orphaned tablespaces */
        ibool           stop_ios;/* TRUE if we want to rename the .ibd file of
                                tablespace and want to stop temporarily
                                posting of new i/o requests on the file */
        ibool           stop_ibuf_merges;
                                /* we set this TRUE when we start deleting a
                                single-table tablespace */
        ibool           is_being_deleted;
                                /* this is set to TRUE when we start
                                deleting a single-table tablespace and its
                                file; when this flag is set no further i/o
                                or flush requests can be placed on this space,
                                though there may be such requests still being
                                processed on this space */
        ulint           purpose;/* FIL_TABLESPACE, FIL_LOG, or FIL_ARCH_LOG */
        UT_LIST_BASE_NODE_T(fil_node_t) chain;
                                /* base node for the file chain */
        ulint           size;   /* space size in pages; 0 if a single-table
                                tablespace whose size we do not know yet;
                                last incomplete megabytes in data files may be
                                ignored if space == 0 */
        ulint           n_reserved_extents;
                                /* number of reserved free extents for
                                ongoing operations like B-tree page split */
        ulint           n_pending_flushes; /* this is > 0 when flushing
                                the tablespace to disk; dropping of the
                                tablespace is forbidden if this is > 0 */
        ulint           n_pending_ibuf_merges;/* this is > 0 when merging
                                insert buffer entries to a page so that we
                                may need to access the ibuf bitmap page in the
                                tablespade: dropping of the tablespace is
                                forbidden if this is > 0 */
        hash_node_t     hash;   /* hash chain node */
        hash_node_t     name_hash;/* hash chain the name_hash table */
        rw_lock_t       latch;  /* latch protecting the file space storage
                                allocation */
        UT_LIST_NODE_T(fil_space_t) unflushed_spaces;
                                /* list of spaces with at least one unflushed
                                file we have written to */
        ibool           is_in_unflushed_spaces; /* TRUE if this space is
                                currently in the list above */
        UT_LIST_NODE_T(fil_space_t) space_list;
                                /* list of all spaces */
        ibuf_data_t*    ibuf_data;
                                /* insert buffer data */
        ulint           magic_n;
};
typedef struct fil_system_struct        fil_system_t;
struct fil_system_struct {
        mutex_t         mutex;          /* The mutex protecting the cache */
        hash_table_t*   spaces;         /* The hash table of spaces in the
                                        system; they are hashed on the space
                                        id */
        hash_table_t*   name_hash;      /* hash table based on the space
                                        name */
        UT_LIST_BASE_NODE_T(fil_node_t) LRU;
                                        /* base node for the LRU list of the
                                        most recently used open files with no
                                        pending i/o's; if we start an i/o on
                                        the file, we first remove it from this
                                        list, and return it to the start of
                                        the list when the i/o ends;
                                        log files and the system tablespace are
                                        not put to this list: they are opened
                                        after the startup, and kept open until
                                        shutdown */
        UT_LIST_BASE_NODE_T(fil_space_t) unflushed_spaces;
                                        /* base node for the list of those
                                        tablespaces whose files contain
                                        unflushed writes; those spaces have
                                        at least one file node where
                                        modification_counter > flush_counter */
        ulint           n_open;         /* number of files currently open */
        ulint           max_n_open;     /* n_open is not allowed to exceed
                                        this */
        ib_longlong     modification_counter;/* when we write to a file we
                                        increment this by one */
        ulint           max_assigned_id;/* maximum space id in the existing
                                        tables, or assigned during the time
                                        mysqld has been up; at an InnoDB
                                        startup we scan the data dictionary
                                        and set here the maximum of the
                                        space id's of the tables there */
        ib_longlong     tablespace_version;
                                        /* a counter which is incremented for
                                        every space object memory creation;
                                        every space mem object gets a
                                        'timestamp' from this; in DISCARD/
                                        IMPORT this is used to check if we
                                        should ignore an insert buffer merge
                                        request */
        UT_LIST_BASE_NODE_T(fil_space_t) space_list;
                                        /* list of all file spaces */
};
#else
//Plugin ?
/** File node of a tablespace or the log data space */
struct fil_node_struct {
	fil_space_t*	space;	/*!< backpointer to the space where this node
				belongs */
	char*		name;	/*!< path to the file */
	ibool		open;	/*!< TRUE if file open */
	os_file_t	handle;	/*!< OS handle to the file, if file open */
	ibool		is_raw_disk;/*!< TRUE if the 'file' is actually a raw
				device or a raw disk partition */
	ulint		size;	/*!< size of the file in database pages, 0 if
				not known yet; the possible last incomplete
				megabyte may be ignored if space == 0 */
	ulint		n_pending;
				/*!< count of pending i/o's on this file;
				closing of the file is not allowed if
				this is > 0 */
	ulint		n_pending_flushes;
				/*!< count of pending flushes on this file;
				closing of the file is not allowed if
				this is > 0 */
	ib_int64_t	modification_counter;/*!< when we write to the file we
				increment this by one */
	ib_int64_t	flush_counter;/*!< up to what
				modification_counter value we have
				flushed the modifications to disk */
	UT_LIST_NODE_T(fil_node_t) chain;
				/*!< link field for the file chain */
	UT_LIST_NODE_T(fil_node_t) LRU;
				/*!< link field for the LRU list */
	ulint		magic_n;/*!< FIL_NODE_MAGIC_N */
};

struct fil_space_struct {
	char*		name;	/*!< space name = the path to the first file in
				it */
	ulint		id;	/*!< space id */
	ib_int64_t	tablespace_version;
				/*!< in DISCARD/IMPORT this timestamp
				is used to check if we should ignore
				an insert buffer merge request for a
				page because it actually was for the
				previous incarnation of the space */
	ibool		mark;	/*!< this is set to TRUE at database startup if
				the space corresponds to a table in the InnoDB
				data dictionary; so we can print a warning of
				orphaned tablespaces */
	ibool		stop_ios;/*!< TRUE if we want to rename the
				.ibd file of tablespace and want to
				stop temporarily posting of new i/o
				requests on the file */
	ibool		stop_ibuf_merges;
				/*!< we set this TRUE when we start
				deleting a single-table tablespace */
	ibool		is_being_deleted;
				/*!< this is set to TRUE when we start
				deleting a single-table tablespace and its
				file; when this flag is set no further i/o
				or flush requests can be placed on this space,
				though there may be such requests still being
				processed on this space */
	ulint		purpose;/*!< FIL_TABLESPACE, FIL_LOG, or
				FIL_ARCH_LOG */
	UT_LIST_BASE_NODE_T(fil_node_t) chain;
				/*!< base node for the file chain */
	ulint		size;	/*!< space size in pages; 0 if a single-table
				tablespace whose size we do not know yet;
				last incomplete megabytes in data files may be
				ignored if space == 0 */
	ulint		flags;	/*!< compressed page size and file format, or 0 */
	ulint		n_reserved_extents;
				/*!< number of reserved free extents for
				ongoing operations like B-tree page split */
	ulint		n_pending_flushes; /*!< this is positive when flushing
				the tablespace to disk; dropping of the
				tablespace is forbidden if this is positive */
	ulint		n_pending_ibuf_merges;/*!< this is positive
				when merging insert buffer entries to
				a page so that we may need to access
				the ibuf bitmap page in the
				tablespade: dropping of the tablespace
				is forbidden if this is positive */
	hash_node_t	hash;	/*!< hash chain node */
	hash_node_t	name_hash;/*!< hash chain the name_hash table */
#ifndef UNIV_HOTBACKUP
	rw_lock_t	latch;	/*!< latch protecting the file space storage
				allocation */
#endif /* !UNIV_HOTBACKUP */
	UT_LIST_NODE_T(fil_space_t) unflushed_spaces;
				/*!< list of spaces with at least one unflushed
				file we have written to */
	ibool		is_in_unflushed_spaces; /*!< TRUE if this space is
				currently in unflushed_spaces */
#ifdef XTRADB_BASED
	ibool		is_corrupt;
#endif
	UT_LIST_NODE_T(fil_space_t) space_list;
				/*!< list of all spaces */
	ulint		magic_n;/*!< FIL_SPACE_MAGIC_N */
};

typedef	struct fil_system_struct	fil_system_t;

struct fil_system_struct {
#ifndef UNIV_HOTBACKUP
	mutex_t		mutex;		/*!< The mutex protecting the cache */
#ifdef XTRADB55
	mutex_t		file_extend_mutex;
#endif
#endif /* !UNIV_HOTBACKUP */
	hash_table_t*	spaces;		/*!< The hash table of spaces in the
					system; they are hashed on the space
					id */
	hash_table_t*	name_hash;	/*!< hash table based on the space
					name */
	UT_LIST_BASE_NODE_T(fil_node_t) LRU;
					/*!< base node for the LRU list of the
					most recently used open files with no
					pending i/o's; if we start an i/o on
					the file, we first remove it from this
					list, and return it to the start of
					the list when the i/o ends;
					log files and the system tablespace are
					not put to this list: they are opened
					after the startup, and kept open until
					shutdown */
	UT_LIST_BASE_NODE_T(fil_space_t) unflushed_spaces;
					/*!< base node for the list of those
					tablespaces whose files contain
					unflushed writes; those spaces have
					at least one file node where
					modification_counter > flush_counter */
	ulint		n_open;		/*!< number of files currently open */
	ulint		max_n_open;	/*!< n_open is not allowed to exceed
					this */
	ib_int64_t	modification_counter;/*!< when we write to a file we
					increment this by one */
	ulint		max_assigned_id;/*!< maximum space id in the existing
					tables, or assigned during the time
					mysqld has been up; at an InnoDB
					startup we scan the data dictionary
					and set here the maximum of the
					space id's of the tables there */
	ib_int64_t	tablespace_version;
					/*!< a counter which is incremented for
					every space object memory creation;
					every space mem object gets a
					'timestamp' from this; in DISCARD/
					IMPORT this is used to check if we
					should ignore an insert buffer merge
					request */
	UT_LIST_BASE_NODE_T(fil_space_t) space_list;
					/*!< list of all file spaces */
};

#endif /* INNODB_VERSION_SHORT */

typedef struct {
	ulint	page_size;
} xb_delta_info_t;

extern fil_system_t*   fil_system;

/* ==end=== definition  at fil0fil.c === */


my_bool innodb_inited= 0;

/* === xtrabackup specific options === */
char xtrabackup_real_target_dir[FN_REFLEN] = "./xtrabackup_backupfiles/";
char *xtrabackup_target_dir= xtrabackup_real_target_dir;
my_bool xtrabackup_version = FALSE;
my_bool xtrabackup_backup = FALSE;
my_bool xtrabackup_stats = FALSE;
my_bool xtrabackup_prepare = FALSE;
my_bool xtrabackup_print_param = FALSE;

my_bool xtrabackup_export = FALSE;
my_bool xtrabackup_apply_log_only = FALSE;

my_bool xtrabackup_suspend_at_end = FALSE;
longlong xtrabackup_use_memory = 100*1024*1024L;
my_bool xtrabackup_create_ib_logfile = FALSE;

long xtrabackup_throttle = 0; /* 0:unlimited */
lint io_ticket;
os_event_t wait_throttle = NULL;

my_bool xtrabackup_stream = FALSE;
char *xtrabackup_incremental = NULL;
LSN64 incremental_lsn;
LSN64 incremental_to_lsn;
LSN64 incremental_last_lsn;
byte* incremental_buffer = NULL;
byte* incremental_buffer_base = NULL;

char *xtrabackup_incremental_basedir = NULL; /* for --backup */
char *xtrabackup_extra_lsndir = NULL; /* for --backup with --extra-lsndir */
char *xtrabackup_incremental_dir = NULL; /* for --prepare */

char *xtrabackup_tables = NULL;
int tables_regex_num;
xb_regex_t *tables_regex;
xb_regmatch_t tables_regmatch[1];

char *xtrabackup_tables_file = NULL;
hash_table_t* tables_hash;

struct xtrabackup_tables_struct{
	char*		name;
	hash_node_t	name_hash;
};
typedef struct xtrabackup_tables_struct	xtrabackup_tables_t;

#ifdef XTRADB_BASED
static ulint		thread_nr[SRV_MAX_N_IO_THREADS + 6 + 64];
static os_thread_id_t	thread_ids[SRV_MAX_N_IO_THREADS + 6 + 64];
#else
static ulint		thread_nr[SRV_MAX_N_IO_THREADS + 6];
static os_thread_id_t	thread_ids[SRV_MAX_N_IO_THREADS + 6];
#endif

LSN64 checkpoint_lsn_start;
LSN64 checkpoint_no_start;
LSN64 log_copy_scanned_lsn;
IB_INT64 log_copy_offset = 0;
ibool log_copying = TRUE;
ibool log_copying_running = FALSE;
ibool log_copying_succeed = FALSE;

ibool xtrabackup_logfile_is_renamed = FALSE;

uint parallel;

/* === metadata of backup === */
#define XTRABACKUP_METADATA_FILENAME "xtrabackup_checkpoints"
char metadata_type[30] = ""; /*[full-backuped|full-prepared|incremental]*/
#ifndef INNODB_VERSION_SHORT
dulint metadata_from_lsn = {0, 0};
dulint metadata_to_lsn = {0, 0};
dulint metadata_last_lsn = {0, 0};
#else
ib_uint64_t metadata_from_lsn = 0;
ib_uint64_t metadata_to_lsn = 0;
ib_uint64_t metadata_last_lsn = 0;
#endif

#define XB_DELTA_INFO_SUFFIX ".meta"

#ifdef __WIN__
#define XB_FILE_UNDEFINED NULL
#else
#define XB_FILE_UNDEFINED (-1)
#endif

/* === sharing with thread === */
os_file_t       dst_log = XB_FILE_UNDEFINED;
char            dst_log_path[FN_REFLEN];

/* === some variables from mysqld === */
char mysql_real_data_home[FN_REFLEN] = "./";
char *mysql_data_home= mysql_real_data_home;
static char mysql_data_home_buff[2];

char *opt_mysql_tmpdir = NULL;
MY_TMPDIR mysql_tmpdir_list;

/* === static parameters in ha_innodb.cc */

#define HA_INNOBASE_ROWS_IN_TABLE 10000 /* to get optimization right */
#define HA_INNOBASE_RANGE_COUNT	  100

ulong 	innobase_large_page_size = 0;

/* The default values for the following, type long or longlong, start-up
parameters are declared in mysqld.cc: */

long innobase_additional_mem_pool_size = 1*1024*1024L;
long innobase_buffer_pool_awe_mem_mb = 0;
long innobase_file_io_threads = 4;
long innobase_read_io_threads = 4;
long innobase_write_io_threads = 4;
long innobase_force_recovery = 0;
long innobase_lock_wait_timeout = 50;
long innobase_log_buffer_size = 1024*1024L;
long innobase_log_files_in_group = 2;
long innobase_log_files_in_group_backup;
long innobase_mirrored_log_groups = 1;
long innobase_open_files = 300L;

long innobase_page_size = (1 << 14); /* 16KB */
static ulong innobase_log_block_size = 512;
my_bool innobase_fast_checksum = FALSE;
my_bool	innobase_extra_undoslots = FALSE;
char*	innobase_doublewrite_file = NULL;

longlong innobase_buffer_pool_size = 8*1024*1024L;
longlong innobase_log_file_size = 5*1024*1024L;
longlong innobase_log_file_size_backup;

/* The default values for the following char* start-up parameters
are determined in innobase_init below: */

char*	innobase_data_home_dir			= NULL;
char*	innobase_data_file_path 		= NULL;
char*	innobase_log_group_home_dir		= NULL;
char*	innobase_log_group_home_dir_backup	= NULL;
char*	innobase_log_arch_dir			= NULL;/* unused */
/* The following has a misleading name: starting from 4.0.5, this also
affects Windows: */
char*	innobase_unix_file_flush_method		= NULL;

/* Below we have boolean-valued start-up parameters, and their default
values */

ulong	innobase_fast_shutdown			= 1;
my_bool innobase_log_archive			= FALSE;/* unused */
my_bool innobase_use_doublewrite    = TRUE;
my_bool innobase_use_checksums      = TRUE;
my_bool innobase_use_large_pages    = FALSE;
my_bool	innobase_file_per_table			= FALSE;
my_bool innobase_locks_unsafe_for_binlog        = FALSE;
my_bool innobase_rollback_on_timeout		= FALSE;
my_bool innobase_create_status_file		= FALSE;
my_bool innobase_adaptive_hash_index		= TRUE;

static char *internal_innobase_data_file_path	= NULL;

/* The following counter is used to convey information to InnoDB
about server activity: in selects it is not sensible to call
srv_active_wake_master_thread after each fetch or search, we only do
it every INNOBASE_WAKE_INTERVAL'th step. */

#define INNOBASE_WAKE_INTERVAL	32
ulong	innobase_active_counter	= 0;

static char *xtrabackup_debug_sync = NULL;

/* ======== Datafiles iterator ======== */
typedef struct {
	fil_system_t *system;
	fil_space_t  *space;
	fil_node_t   *node;
	ibool        started;
	os_mutex_t   mutex;
} datafiles_iter_t;

static
datafiles_iter_t *
datafiles_iter_new(fil_system_t *f_system)
{
	datafiles_iter_t *it;

	it = ut_malloc(sizeof(datafiles_iter_t));
	it->mutex = OS_MUTEX_CREATE();

	it->system = f_system;
	it->space = NULL;
	it->node = NULL;
	it->started = FALSE;

	return it;
}

static
fil_node_t *
datafiles_iter_next(datafiles_iter_t *it, ibool *space_changed)
{
	os_mutex_enter(it->mutex);

	*space_changed = FALSE;

	if (it->node == NULL) {
		if (it->started)
			goto end;
		it->started = TRUE;
	} else {
		it->node = UT_LIST_GET_NEXT(chain, it->node);
		if (it->node != NULL)
			goto end;
	}

	it->space = (it->space == NULL) ?
		UT_LIST_GET_FIRST(it->system->space_list) :
		UT_LIST_GET_NEXT(space_list, it->space);

	while (it->space != NULL &&
	       (it->space->purpose != FIL_TABLESPACE ||
		UT_LIST_GET_LEN(it->space->chain) == 0))
		it->space = UT_LIST_GET_NEXT(space_list, it->space);
	if (it->space == NULL)
		goto end;
	*space_changed = TRUE;

	it->node = UT_LIST_GET_FIRST(it->space->chain);

end:
	os_mutex_exit(it->mutex);

	return it->node;
}

static
void
datafiles_iter_free(datafiles_iter_t *it)
{
	os_mutex_free(it->mutex);
	ut_free(it);
}

/* ======== Date copying thread context ======== */

typedef struct {
	datafiles_iter_t 	*it;
	uint			num;
	uint			*count;
	os_mutex_t		count_mutex;
	os_thread_id_t		id;
} data_thread_ctxt_t;

/* ======== for option and variables ======== */

enum options_xtrabackup
{
  OPT_XTRA_TARGET_DIR=256,
  OPT_XTRA_BACKUP,
  OPT_XTRA_STATS,
  OPT_XTRA_PREPARE,
  OPT_XTRA_EXPORT,
  OPT_XTRA_APPLY_LOG_ONLY,
  OPT_XTRA_PRINT_PARAM,
  OPT_XTRA_SUSPEND_AT_END,
  OPT_XTRA_USE_MEMORY,
  OPT_XTRA_THROTTLE,
  OPT_XTRA_STREAM,
  OPT_XTRA_INCREMENTAL,
  OPT_XTRA_INCREMENTAL_BASEDIR,
  OPT_XTRA_EXTRA_LSNDIR,
  OPT_XTRA_INCREMENTAL_DIR,
  OPT_XTRA_TABLES,
  OPT_XTRA_TABLES_FILE,
  OPT_XTRA_CREATE_IB_LOGFILE,
  OPT_XTRA_PARALLEL,
  OPT_INNODB_CHECKSUMS,
  OPT_INNODB_DATA_FILE_PATH,
  OPT_INNODB_DATA_HOME_DIR,
  OPT_INNODB_ADAPTIVE_HASH_INDEX,
  OPT_INNODB_DOUBLEWRITE,
  OPT_INNODB_FAST_SHUTDOWN,
  OPT_INNODB_FILE_PER_TABLE,
  OPT_INNODB_FLUSH_LOG_AT_TRX_COMMIT,
  OPT_INNODB_FLUSH_METHOD,
  OPT_INNODB_LOCKS_UNSAFE_FOR_BINLOG,
  OPT_INNODB_LOG_ARCH_DIR,
  OPT_INNODB_LOG_ARCHIVE,
  OPT_INNODB_LOG_GROUP_HOME_DIR,
  OPT_INNODB_MAX_DIRTY_PAGES_PCT,
  OPT_INNODB_MAX_PURGE_LAG,
  OPT_INNODB_ROLLBACK_ON_TIMEOUT,
  OPT_INNODB_STATUS_FILE,
  OPT_INNODB_ADDITIONAL_MEM_POOL_SIZE,
  OPT_INNODB_AUTOEXTEND_INCREMENT,
  OPT_INNODB_BUFFER_POOL_SIZE,
  OPT_INNODB_COMMIT_CONCURRENCY,
  OPT_INNODB_CONCURRENCY_TICKETS,
  OPT_INNODB_FILE_IO_THREADS,
#ifdef INNODB_VERSION_SHORT
  OPT_INNODB_IO_CAPACITY,
  OPT_INNODB_READ_IO_THREADS,
  OPT_INNODB_WRITE_IO_THREADS,
#endif
#ifdef XTRADB_BASED
  OPT_INNODB_PAGE_SIZE,
  OPT_INNODB_LOG_BLOCK_SIZE,
  OPT_INNODB_FAST_CHECKSUM,
  OPT_INNODB_EXTRA_UNDOSLOTS,
  OPT_INNODB_DOUBLEWRITE_FILE,
#endif
  OPT_INNODB_FORCE_RECOVERY,
  OPT_INNODB_LOCK_WAIT_TIMEOUT,
  OPT_INNODB_LOG_BUFFER_SIZE,
  OPT_INNODB_LOG_FILE_SIZE,
  OPT_INNODB_LOG_FILES_IN_GROUP,
  OPT_INNODB_MIRRORED_LOG_GROUPS,
  OPT_INNODB_OPEN_FILES,
  OPT_INNODB_SYNC_SPIN_LOOPS,
  OPT_INNODB_THREAD_CONCURRENCY,
  OPT_INNODB_THREAD_SLEEP_DELAY,
  OPT_XTRA_DEBUG_SYNC
};

static struct my_option my_long_options[] =
{
  {"version", 'v', "print xtrabackup version information",
   (G_PTR *) &xtrabackup_version, (G_PTR *) &xtrabackup_version, 0, GET_BOOL,
   NO_ARG, 0, 0, 0, 0, 0, 0},
  {"target-dir", OPT_XTRA_TARGET_DIR, "destination directory", (G_PTR*) &xtrabackup_target_dir,
   (G_PTR*) &xtrabackup_target_dir, 0, GET_STR, REQUIRED_ARG, 0, 0, 0, 0, 0, 0},
  {"backup", OPT_XTRA_BACKUP, "take backup to target-dir",
   (G_PTR*) &xtrabackup_backup, (G_PTR*) &xtrabackup_backup,
   0, GET_BOOL, NO_ARG, 0, 0, 0, 0, 0, 0},
  {"stats", OPT_XTRA_STATS, "calc statistic of datadir (offline mysqld is recommended)",
   (G_PTR*) &xtrabackup_stats, (G_PTR*) &xtrabackup_stats,
   0, GET_BOOL, NO_ARG, 0, 0, 0, 0, 0, 0},
  {"prepare", OPT_XTRA_PREPARE, "prepare a backup for starting mysql server on the backup.",
   (G_PTR*) &xtrabackup_prepare, (G_PTR*) &xtrabackup_prepare,
   0, GET_BOOL, NO_ARG, 0, 0, 0, 0, 0, 0},
  {"export", OPT_XTRA_EXPORT, "create files to import to another database when prepare.",
   (G_PTR*) &xtrabackup_export, (G_PTR*) &xtrabackup_export,
   0, GET_BOOL, NO_ARG, 0, 0, 0, 0, 0, 0},
  {"apply-log-only", OPT_XTRA_APPLY_LOG_ONLY,
   "stop recovery process not to progress LSN after applying log when prepare.",
   (G_PTR*) &xtrabackup_apply_log_only, (G_PTR*) &xtrabackup_apply_log_only,
   0, GET_BOOL, NO_ARG, 0, 0, 0, 0, 0, 0},
  {"print-param", OPT_XTRA_PRINT_PARAM, "print parameter of mysqld needed for copyback.",
   (G_PTR*) &xtrabackup_print_param, (G_PTR*) &xtrabackup_print_param,
   0, GET_BOOL, NO_ARG, 0, 0, 0, 0, 0, 0},
  {"use-memory", OPT_XTRA_USE_MEMORY, "The value is used instead of buffer_pool_size",
   (G_PTR*) &xtrabackup_use_memory, (G_PTR*) &xtrabackup_use_memory,
   0, GET_LL, REQUIRED_ARG, 100*1024*1024L, 1024*1024L, LONGLONG_MAX, 0,
   1024*1024L, 0},
  {"suspend-at-end", OPT_XTRA_SUSPEND_AT_END, "creates a file 'xtrabackup_suspended' and waits until the user deletes that file at the end of '--backup'",
   (G_PTR*) &xtrabackup_suspend_at_end, (G_PTR*) &xtrabackup_suspend_at_end,
   0, GET_BOOL, NO_ARG, 0, 0, 0, 0, 0, 0},
  {"throttle", OPT_XTRA_THROTTLE, "limit count of IO operations (pairs of read&write) per second to IOS values (for '--backup')",
   (G_PTR*) &xtrabackup_throttle, (G_PTR*) &xtrabackup_throttle,
   0, GET_LONG, REQUIRED_ARG, 0, 0, LONG_MAX, 0, 1, 0},
  {"log-stream", OPT_XTRA_STREAM, "outputs the contents of 'xtrabackup_logfile' to stdout only until the file 'xtrabackup_suspended' deleted (for '--backup').",
   (G_PTR*) &xtrabackup_stream, (G_PTR*) &xtrabackup_stream,
   0, GET_BOOL, NO_ARG, 0, 0, 0, 0, 0, 0},
  {"extra-lsndir", OPT_XTRA_EXTRA_LSNDIR, "(for --backup): save an extra copy of the xtrabackup_checkpoints file in this directory.",
   (G_PTR*) &xtrabackup_extra_lsndir, (G_PTR*) &xtrabackup_extra_lsndir,
   0, GET_STR, REQUIRED_ARG, 0, 0, 0, 0, 0, 0},
  {"incremental-lsn", OPT_XTRA_INCREMENTAL, "(for --backup): copy only .ibd pages newer than specified LSN 'high:low'. ##ATTENTION##: checkpoint lsn must be used. anyone can detect your mistake. be carefully!",
   (G_PTR*) &xtrabackup_incremental, (G_PTR*) &xtrabackup_incremental,
   0, GET_STR, REQUIRED_ARG, 0, 0, 0, 0, 0, 0},
  {"incremental-basedir", OPT_XTRA_INCREMENTAL_BASEDIR, "(for --backup): copy only .ibd pages newer than backup at specified directory.",
   (G_PTR*) &xtrabackup_incremental_basedir, (G_PTR*) &xtrabackup_incremental_basedir,
   0, GET_STR, REQUIRED_ARG, 0, 0, 0, 0, 0, 0},
  {"incremental-dir", OPT_XTRA_INCREMENTAL_DIR, "(for --prepare): apply .delta files and logfile in the specified directory.",
   (G_PTR*) &xtrabackup_incremental_dir, (G_PTR*) &xtrabackup_incremental_dir,
   0, GET_STR, REQUIRED_ARG, 0, 0, 0, 0, 0, 0},
  {"tables", OPT_XTRA_TABLES, "filtering by regexp for table names.",
   (G_PTR*) &xtrabackup_tables, (G_PTR*) &xtrabackup_tables,
   0, GET_STR, REQUIRED_ARG, 0, 0, 0, 0, 0, 0},
  {"tables_file", OPT_XTRA_TABLES_FILE, "filtering by list of the exact database.table name in the file.",
   (G_PTR*) &xtrabackup_tables_file, (G_PTR*) &xtrabackup_tables_file,
   0, GET_STR, REQUIRED_ARG, 0, 0, 0, 0, 0, 0},
  {"create-ib-logfile", OPT_XTRA_CREATE_IB_LOGFILE, "** not work for now** creates ib_logfile* also after '--prepare'. ### If you want create ib_logfile*, only re-execute this command in same options. ###",
   (G_PTR*) &xtrabackup_create_ib_logfile, (G_PTR*) &xtrabackup_create_ib_logfile,
   0, GET_BOOL, NO_ARG, 0, 0, 0, 0, 0, 0},

  {"datadir", 'h', "Path to the database root.", (G_PTR*) &mysql_data_home,
   (G_PTR*) &mysql_data_home, 0, GET_STR, REQUIRED_ARG, 0, 0, 0, 0, 0, 0},
  {"tmpdir", 't',
   "Path for temporary files. Several paths may be specified, separated by a "
#if defined(__WIN__) || defined(OS2) || defined(__NETWARE__)
   "semicolon (;)"
#else
   "colon (:)"
#endif
   ", in this case they are used in a round-robin fashion.",
   (G_PTR*) &opt_mysql_tmpdir,
   (G_PTR*) &opt_mysql_tmpdir, 0, GET_STR, REQUIRED_ARG, 0, 0, 0, 0, 0, 0},
  {"parallel", OPT_XTRA_PARALLEL,
   "Number of threads to use for parallel datafiles transfer. Does not have "
   "any effect in the stream mode. The default value is 1.",
   (G_PTR*) &parallel, (G_PTR*) &parallel, 0, GET_UINT, REQUIRED_ARG,
   1, 1, UINT_MAX, 0, 0, 0},

  {"innodb_adaptive_hash_index", OPT_INNODB_ADAPTIVE_HASH_INDEX,
   "Enable InnoDB adaptive hash index (enabled by default).  "
   "Disable with --skip-innodb-adaptive-hash-index.",
   (G_PTR*) &innobase_adaptive_hash_index,
   (G_PTR*) &innobase_adaptive_hash_index,
   0, GET_BOOL, NO_ARG, 1, 0, 0, 0, 0, 0},
  {"innodb_additional_mem_pool_size", OPT_INNODB_ADDITIONAL_MEM_POOL_SIZE,
   "Size of a memory pool InnoDB uses to store data dictionary information and other internal data structures.",
   (G_PTR*) &innobase_additional_mem_pool_size,
   (G_PTR*) &innobase_additional_mem_pool_size, 0, GET_LONG, REQUIRED_ARG,
   1*1024*1024L, 512*1024L, LONG_MAX, 0, 1024, 0},
  {"innodb_autoextend_increment", OPT_INNODB_AUTOEXTEND_INCREMENT,
   "Data file autoextend increment in megabytes",
   (G_PTR*) &srv_auto_extend_increment,
   (G_PTR*) &srv_auto_extend_increment,
   0, GET_ULONG, REQUIRED_ARG, 8L, 1L, 1000L, 0, 1L, 0},
  {"innodb_buffer_pool_size", OPT_INNODB_BUFFER_POOL_SIZE,
   "The size of the memory buffer InnoDB uses to cache data and indexes of its tables.",
   (G_PTR*) &innobase_buffer_pool_size, (G_PTR*) &innobase_buffer_pool_size, 0,
   GET_LL, REQUIRED_ARG, 8*1024*1024L, 1024*1024L, LONGLONG_MAX, 0,
   1024*1024L, 0},
  {"innodb_checksums", OPT_INNODB_CHECKSUMS, "Enable InnoDB checksums validation (enabled by default). \
Disable with --skip-innodb-checksums.", (G_PTR*) &innobase_use_checksums,
   (G_PTR*) &innobase_use_checksums, 0, GET_BOOL, NO_ARG, 1, 0, 0, 0, 0, 0},
/*
  {"innodb_commit_concurrency", OPT_INNODB_COMMIT_CONCURRENCY,
   "Helps in performance tuning in heavily concurrent environments.",
   (G_PTR*) &srv_commit_concurrency, (G_PTR*) &srv_commit_concurrency,
   0, GET_ULONG, REQUIRED_ARG, 0, 0, 1000, 0, 1, 0},
*/
/*
  {"innodb_concurrency_tickets", OPT_INNODB_CONCURRENCY_TICKETS,
   "Number of times a thread is allowed to enter InnoDB within the same \
    SQL query after it has once got the ticket",
   (G_PTR*) &srv_n_free_tickets_to_enter,
   (G_PTR*) &srv_n_free_tickets_to_enter,
   0, GET_ULONG, REQUIRED_ARG, 500L, 1L, ULONG_MAX, 0, 1L, 0},
*/
  {"innodb_data_file_path", OPT_INNODB_DATA_FILE_PATH,
   "Path to individual files and their sizes.", (G_PTR*) &innobase_data_file_path,
   (G_PTR*) &innobase_data_file_path, 0, GET_STR, REQUIRED_ARG, 0, 0, 0, 0, 0, 0},
  {"innodb_data_home_dir", OPT_INNODB_DATA_HOME_DIR,
   "The common part for InnoDB table spaces.", (G_PTR*) &innobase_data_home_dir,
   (G_PTR*) &innobase_data_home_dir, 0, GET_STR, REQUIRED_ARG, 0, 0, 0, 0, 0,
   0},
  {"innodb_doublewrite", OPT_INNODB_DOUBLEWRITE, "Enable InnoDB doublewrite buffer (enabled by default). \
Disable with --skip-innodb-doublewrite.", (G_PTR*) &innobase_use_doublewrite,
   (G_PTR*) &innobase_use_doublewrite, 0, GET_BOOL, NO_ARG, 1, 0, 0, 0, 0, 0},
#ifdef INNODB_VERSION_SHORT
  {"innodb_io_capacity", OPT_INNODB_IO_CAPACITY,
   "Number of IOPs the server can do. Tunes the background IO rate",
   (G_PTR*) &srv_io_capacity, (G_PTR*) &srv_io_capacity,
   0, GET_ULONG, OPT_ARG, 200, 100, ~0L, 0, 0, 0},
#endif
/*
  {"innodb_fast_shutdown", OPT_INNODB_FAST_SHUTDOWN,
   "Speeds up the shutdown process of the InnoDB storage engine. Possible "
   "values are 0, 1 (faster)"
   " or 2 (fastest - crash-like)"
   ".",
   (G_PTR*) &innobase_fast_shutdown,
   (G_PTR*) &innobase_fast_shutdown, 0, GET_ULONG, OPT_ARG, 1, 0,
   2, 0, 0, 0},
*/
  {"innodb_file_io_threads", OPT_INNODB_FILE_IO_THREADS,
   "Number of file I/O threads in InnoDB.", (G_PTR*) &innobase_file_io_threads,
   (G_PTR*) &innobase_file_io_threads, 0, GET_LONG, REQUIRED_ARG, 4, 4, 64, 0,
   1, 0},
#ifdef INNODB_VERSION_SHORT
  {"innodb_read_io_threads", OPT_INNODB_READ_IO_THREADS,
   "Number of background read I/O threads in InnoDB.", (G_PTR*) &innobase_read_io_threads,
   (G_PTR*) &innobase_read_io_threads, 0, GET_LONG, REQUIRED_ARG, 4, 1, 64, 0,
   1, 0},
  {"innodb_write_io_threads", OPT_INNODB_WRITE_IO_THREADS,
   "Number of background write I/O threads in InnoDB.", (G_PTR*) &innobase_write_io_threads,
   (G_PTR*) &innobase_write_io_threads, 0, GET_LONG, REQUIRED_ARG, 4, 1, 64, 0,
   1, 0},
#endif
  {"innodb_file_per_table", OPT_INNODB_FILE_PER_TABLE,
   "Stores each InnoDB table to an .ibd file in the database dir.",
   (G_PTR*) &innobase_file_per_table,
   (G_PTR*) &innobase_file_per_table, 0, GET_BOOL, NO_ARG,
   FALSE, 0, 0, 0, 0, 0},
  {"innodb_flush_log_at_trx_commit", OPT_INNODB_FLUSH_LOG_AT_TRX_COMMIT,
   "Set to 0 (write and flush once per second), 1 (write and flush at each commit) or 2 (write at commit, flush once per second).",
   (G_PTR*) &srv_flush_log_at_trx_commit,
   (G_PTR*) &srv_flush_log_at_trx_commit,
   0, GET_ULONG, OPT_ARG,  1, 0, 2, 0, 0, 0},
  {"innodb_flush_method", OPT_INNODB_FLUSH_METHOD,
   "With which method to flush data.", (G_PTR*) &innobase_unix_file_flush_method,
   (G_PTR*) &innobase_unix_file_flush_method, 0, GET_STR, REQUIRED_ARG, 0, 0, 0,
   0, 0, 0},

/* ####### Should we use this option? ####### */
  {"innodb_force_recovery", OPT_INNODB_FORCE_RECOVERY,
   "Helps to save your data in case the disk image of the database becomes corrupt.",
   (G_PTR*) &innobase_force_recovery, (G_PTR*) &innobase_force_recovery, 0,
   GET_LONG, REQUIRED_ARG, 0, 0, 6, 0, 1, 0},

  {"innodb_lock_wait_timeout", OPT_INNODB_LOCK_WAIT_TIMEOUT,
   "Timeout in seconds an InnoDB transaction may wait for a lock before being rolled back.",
   (G_PTR*) &innobase_lock_wait_timeout, (G_PTR*) &innobase_lock_wait_timeout,
   0, GET_LONG, REQUIRED_ARG, 50, 1, 1024 * 1024 * 1024, 0, 1, 0},
/*
  {"innodb_locks_unsafe_for_binlog", OPT_INNODB_LOCKS_UNSAFE_FOR_BINLOG,
   "Force InnoDB not to use next-key locking. Instead use only row-level locking",
   (G_PTR*) &innobase_locks_unsafe_for_binlog,
   (G_PTR*) &innobase_locks_unsafe_for_binlog, 0, GET_BOOL, NO_ARG, 0, 0, 0, 0, 0, 0},
*/
/*
  {"innodb_log_arch_dir", OPT_INNODB_LOG_ARCH_DIR,
   "Where full logs should be archived.", (G_PTR*) &innobase_log_arch_dir,
   (G_PTR*) &innobase_log_arch_dir, 0, GET_STR, REQUIRED_ARG, 0, 0, 0, 0, 0, 0},
*/
  {"innodb_log_buffer_size", OPT_INNODB_LOG_BUFFER_SIZE,
   "The size of the buffer which InnoDB uses to write log to the log files on disk.",
   (G_PTR*) &innobase_log_buffer_size, (G_PTR*) &innobase_log_buffer_size, 0,
   GET_LONG, REQUIRED_ARG, 1024*1024L, 256*1024L, LONG_MAX, 0, 1024, 0},
  {"innodb_log_file_size", OPT_INNODB_LOG_FILE_SIZE,
   "Size of each log file in a log group.",
   (G_PTR*) &innobase_log_file_size, (G_PTR*) &innobase_log_file_size, 0,
   GET_LL, REQUIRED_ARG, 5*1024*1024L, 1*1024*1024L, LONGLONG_MAX, 0,
   1024*1024L, 0},
  {"innodb_log_files_in_group", OPT_INNODB_LOG_FILES_IN_GROUP,
   "Number of log files in the log group. InnoDB writes to the files in a circular fashion. Value 3 is recommended here.",
   (G_PTR*) &innobase_log_files_in_group, (G_PTR*) &innobase_log_files_in_group,
   0, GET_LONG, REQUIRED_ARG, 2, 2, 100, 0, 1, 0},
  {"innodb_log_group_home_dir", OPT_INNODB_LOG_GROUP_HOME_DIR,
   "Path to InnoDB log files.", (G_PTR*) &innobase_log_group_home_dir,
   (G_PTR*) &innobase_log_group_home_dir, 0, GET_STR, REQUIRED_ARG, 0, 0, 0, 0,
   0, 0},
  {"innodb_max_dirty_pages_pct", OPT_INNODB_MAX_DIRTY_PAGES_PCT,
   "Percentage of dirty pages allowed in bufferpool.", (G_PTR*) &srv_max_buf_pool_modified_pct,
   (G_PTR*) &srv_max_buf_pool_modified_pct, 0, GET_ULONG, REQUIRED_ARG, 90, 0, 100, 0, 0, 0},
/*
  {"innodb_max_purge_lag", OPT_INNODB_MAX_PURGE_LAG,
   "Desired maximum length of the purge queue (0 = no limit)",
   (G_PTR*) &srv_max_purge_lag,
   (G_PTR*) &srv_max_purge_lag, 0, GET_ULONG, REQUIRED_ARG, 0, 0, ULONG_MAX,
   0, 1L, 0},
*/
/*
  {"innodb_mirrored_log_groups", OPT_INNODB_MIRRORED_LOG_GROUPS,
   "Number of identical copies of log groups we keep for the database. Currently this should be set to 1.",
   (G_PTR*) &innobase_mirrored_log_groups,
   (G_PTR*) &innobase_mirrored_log_groups, 0, GET_LONG, REQUIRED_ARG, 1, 1, 10,
   0, 1, 0},
*/
  {"innodb_open_files", OPT_INNODB_OPEN_FILES,
   "How many files at the maximum InnoDB keeps open at the same time.",
   (G_PTR*) &innobase_open_files, (G_PTR*) &innobase_open_files, 0,
   GET_LONG, REQUIRED_ARG, 300L, 10L, LONG_MAX, 0, 1L, 0},
#ifdef XTRADB_BASED
  {"innodb_page_size", OPT_INNODB_PAGE_SIZE,
   "The universal page size of the database.",
   (G_PTR*) &innobase_page_size, (G_PTR*) &innobase_page_size, 0,
   GET_LONG, REQUIRED_ARG, (1 << 14), (1 << 12), (1 << UNIV_PAGE_SIZE_SHIFT_MAX), 0, 1L, 0},
  {"innodb_log_block_size", OPT_INNODB_LOG_BLOCK_SIZE,
  "###EXPERIMENTAL###: The log block size of the transaction log file. "
   "Changing for created log file is not supported. Use on your own risk!",
   (G_PTR*) &innobase_log_block_size, (G_PTR*) &innobase_log_block_size, 0,
   GET_ULONG, REQUIRED_ARG, 512, 512, 1 << UNIV_PAGE_SIZE_SHIFT_MAX, 0, 1L, 0},
  {"innodb_fast_checksum", OPT_INNODB_FAST_CHECKSUM,
   "Change the algorithm of checksum for the whole of datapage to 4-bytes word based.",
   (G_PTR*) &innobase_fast_checksum,
   (G_PTR*) &innobase_fast_checksum, 0, GET_BOOL, NO_ARG, 0, 0, 0, 0, 0, 0},
  {"innodb_extra_undoslots", OPT_INNODB_EXTRA_UNDOSLOTS,
   "Enable to use about 4000 undo slots instead of default 1024. Not recommended to use, "
   "Because it is not change back to disable, once it is used.",
   (G_PTR*) &innobase_extra_undoslots, (G_PTR*) &innobase_extra_undoslots,
   0, GET_BOOL, NO_ARG, 0, 0, 0, 0, 0, 0},
  {"innodb_doublewrite_file", OPT_INNODB_DOUBLEWRITE_FILE,
   "Path to special datafile for doublewrite buffer. (default is "": not used)",
   (G_PTR*) &innobase_doublewrite_file, (G_PTR*) &innobase_doublewrite_file,
   0, GET_STR, REQUIRED_ARG, 0, 0, 0, 0, 0, 0},
#endif

#ifndef __WIN__
  {"debug-sync", OPT_XTRA_DEBUG_SYNC,
   "Debug sync point. This is only used by the xtrabackup test suite",
   (G_PTR*) &xtrabackup_debug_sync,
   (G_PTR*) &xtrabackup_debug_sync,
   0, GET_STR, REQUIRED_ARG, 0, 0, 0, 0, 0, 0},
#endif

  { 0, 0, 0, 0, 0, 0, GET_NO_ARG, NO_ARG, 0, 0, 0, 0, 0, 0}
};

#ifndef __WIN__
static int debug_sync_resumed;

static void sigcont_handler(int sig);

static void sigcont_handler(int sig __attribute__((unused)))
{
	debug_sync_resumed= 1;
}
#endif

UNIV_INLINE
void
debug_sync_point(const char *name)
{
#ifndef __WIN__
	FILE	*fp;
	pid_t	pid;
	char	pid_path[FN_REFLEN];
	int	stat_loc;

	if (xtrabackup_debug_sync == NULL) {
		return;
	}

	if (strcmp(xtrabackup_debug_sync, name)) {
		return;
	}

	pid = getpid();

	snprintf(pid_path, sizeof(pid_path), "%s/xtrabackup_debug_sync",
		 xtrabackup_target_dir);
	fp = fopen(pid_path, "w");
	if (fp == NULL) {
		fprintf(stderr, "xtrabackup: Error: cannot open %s\n",
			pid_path);
		exit(EXIT_FAILURE);
	}
	fprintf(fp, "%u\n", (uint) pid);
	fclose(fp);

	fprintf(stderr, "xtrabackup: DEBUG: "
		"Suspending at debug sync point '%s'. "
		"Resume with 'kill -SIGCONT %u'.\n", name, (uint) pid);

	debug_sync_resumed= 0;
	kill(pid, SIGSTOP);
	while (!debug_sync_resumed) {
		sleep(1);
	}

	/* So we don't delete the file before suspending */
	waitpid(pid, &stat_loc, 0);

	/* On resume */
	fprintf(stderr, "xtrabackup: DEBUG: removing the pid file.\n");
	my_delete(pid_path, MYF(MY_WME));
#endif
}

static const char *load_default_groups[]= { "mysqld","xtrabackup",0 };

static void print_version(void)
{
  printf("%s version %s for %s %s %s (%s) (revision id: %s)\n", my_progname,
         XTRABACKUP_VERSION,
#ifdef XTRADB_BASED
         "Percona Server",
#else
         "MySQL server",
#endif
         MYSQL_SERVER_VERSION, SYSTEM_TYPE, MACHINE_TYPE, XTRABACKUP_REVISION);
}

static void usage(void)
{
  puts("Open source backup tool for InnoDB and XtraDB\n\
\n\
Copyright (C) 2009 Percona Inc.\n\
\n\
This program is free software; you can redistribute it and/or\n\
modify it under the terms of the GNU General Public License\n\
as published by the Free Software Foundation version 2\n\
of the License.\n\
\n\
This program is distributed in the hope that it will be useful,\n\
but WITHOUT ANY WARRANTY; without even the implied warranty of\n\
MERCHANTABILITY or FITNESS FOR A PARTICULAR PURPOSE.  See the\n\
GNU General Public License for more details.\n\
\n\
You can download full text of the license on http://www.gnu.org/licenses/gpl-2.0.txt\n");

  printf("Usage: [%s [--defaults-file=#] --backup | %s [--defaults-file=#] --prepare] [OPTIONS]\n",my_progname,my_progname);
  print_defaults("my",load_default_groups);
  my_print_help(my_long_options);
  my_print_variables(my_long_options);
}

static my_bool
get_one_option(int optid, const struct my_option *opt __attribute__((unused)),
	       char *argument)
{
  switch(optid) {
  case 'h':
    strmake(mysql_real_data_home,argument, sizeof(mysql_real_data_home)-1);
    mysql_data_home= mysql_real_data_home;
    break;
  case OPT_XTRA_TARGET_DIR:
    strmake(xtrabackup_real_target_dir,argument, sizeof(xtrabackup_real_target_dir)-1);
    xtrabackup_target_dir= xtrabackup_real_target_dir;
    break;
  case '?':
    usage();
    exit(EXIT_SUCCESS);
    break;
  case 'v':
    print_version();
    exit(EXIT_SUCCESS);
    break;
  default:
    break;
  }
  return 0;
}

/* ================ Dummys =================== */

ibool
thd_is_replication_slave_thread(
	void*	thd)
{
	(void)thd;
	fprintf(stderr, "xtrabackup: thd_is_replication_slave_thread() is called\n");
	return(FALSE);
}

ibool
thd_has_edited_nontrans_tables(
	void*	thd)
{
	(void)thd;
	fprintf(stderr, "xtrabackup: thd_has_edited_nontrans_tables() is called\n");
	return(FALSE);
}

ibool
thd_is_select(
	const void*	thd)
{
	(void)thd;
	fprintf(stderr, "xtrabackup: thd_is_select() is called\n");
	return(FALSE);
}

void
innobase_mysql_prepare_print_arbitrary_thd(void)
{
	/* do nothing */
}

void
innobase_mysql_end_print_arbitrary_thd(void)
{
	/* do nothing */
}

void
innobase_mysql_print_thd(
	FILE*   f,
	void*   input_thd,
	uint	max_query_len)
{
	(void)f;
	(void)input_thd;
	(void)max_query_len;
	fprintf(stderr, "xtrabackup: innobase_mysql_print_thd() is called\n");
}

void
innobase_get_cset_width(
	ulint	cset,
	ulint*	mbminlen,
	ulint*	mbmaxlen)
{
	CHARSET_INFO*	cs;
	ut_ad(cset < 256);
	ut_ad(mbminlen);
	ut_ad(mbmaxlen);

	cs = all_charsets[cset];
	if (cs) {
		*mbminlen = cs->mbminlen;
		*mbmaxlen = cs->mbmaxlen;
	} else {
		ut_a(cset == 0);
		*mbminlen = *mbmaxlen = 0;
	}
}

void
innobase_convert_from_table_id(
#ifdef INNODB_VERSION_SHORT
	struct charset_info_st*	cs,
#endif
	char*	to,
	const char*	from,
	ulint	len)
{
#ifdef INNODB_VERSION_SHORT
	(void)cs;
#endif
	(void)to;
	(void)from;
	(void)len;

	fprintf(stderr, "xtrabackup: innobase_convert_from_table_id() is called\n");
}

void
innobase_convert_from_id(
#ifdef INNODB_VERSION_SHORT
	struct charset_info_st*	cs,
#endif
	char*	to,
	const char*	from,
	ulint	len)
{
#ifdef INNODB_VERSION_SHORT
	(void)cs;
#endif
	(void)to;
	(void)from;
	(void)len;
	fprintf(stderr, "xtrabackup: innobase_convert_from_id() is called\n");
}

int
innobase_strcasecmp(
	const char*	a,
	const char*	b)
{
	return(my_strcasecmp(&my_charset_utf8_general_ci, a, b));
}

void
innobase_casedn_str(
	char*	a)
{
	my_casedn_str(&my_charset_utf8_general_ci, a);
}

struct charset_info_st*
innobase_get_charset(
	void*   mysql_thd)
{
	(void)mysql_thd;
	fprintf(stderr, "xtrabackup: innobase_get_charset() is called\n");
	return(NULL);
}

const char*
innobase_get_stmt(
	void*	mysql_thd,
	size_t*	length)
{
	(void)mysql_thd;
	(void)length;
	fprintf(stderr, "xtrabackup: innobase_get_stmt() is called\n");
	return("nothing");
}

int
innobase_mysql_tmpfile(void)
{
	char	filename[FN_REFLEN];
	int	fd2 = -1;
	File	fd = create_temp_file(filename, my_tmpdir(&mysql_tmpdir_list), "ib",
#ifdef __WIN__
				O_BINARY | O_TRUNC | O_SEQUENTIAL |
				O_TEMPORARY | O_SHORT_LIVED |
#endif /* __WIN__ */
				O_CREAT | O_EXCL | O_RDWR,
				MYF(MY_WME));
	if (fd >= 0) {
#ifndef __WIN__
		/* On Windows, open files cannot be removed, but files can be
		created with the O_TEMPORARY flag to the same effect
		("delete on close"). */
		unlink(filename);
#endif /* !__WIN__ */
		/* Copy the file descriptor, so that the additional resources
		allocated by create_temp_file() can be freed by invoking
		my_close().

		Because the file descriptor returned by this function
		will be passed to fdopen(), it will be closed by invoking
		fclose(), which in turn will invoke close() instead of
		my_close(). */
#ifdef _WIN32
		/* Note that on Windows, the integer returned by mysql_tmpfile
		has no relation to C runtime file descriptor. Here, we need
		to call my_get_osfhandle to get the HANDLE and then convert it
		to C runtime filedescriptor. */
		{
			HANDLE hFile = my_get_osfhandle(fd);
			HANDLE hDup;
			BOOL bOK =
				DuplicateHandle(GetCurrentProcess(), hFile,
						GetCurrentProcess(), &hDup, 0,
						FALSE, DUPLICATE_SAME_ACCESS);
			if(bOK) {
				fd2 = _open_osfhandle((intptr_t)hDup,0);
			}
			else {
				my_osmaperr(GetLastError());
				fd2 = -1;
			}
		}
#else
		fd2 = dup(fd);
#endif
		if (fd2 < 0) {
			fprintf(stderr, "xtrabackup: Got error %d on dup\n",fd2);
                }
		my_close(fd, MYF(MY_WME));
	}
	return(fd2);
}

void
innobase_invalidate_query_cache(
	trx_t*	trx,
#ifndef INNODB_VERSION_SHORT
	char*	full_name,
#else
	const char*	full_name,
#endif
	ulint	full_name_len)
{
	(void)trx;
	(void)full_name;
	(void)full_name_len;
	/* do nothing */
}

int
mysql_get_identifier_quote_char(
	trx_t*		trx,
	const char*	name,
	ulint		namelen)
{
	(void)trx;
	(void)name;
	(void)namelen;
	return '"';
}

void
innobase_print_identifier(
	FILE*	f,
	trx_t*	trx __attribute__((unused)),
	ibool	table_id __attribute__((unused)),
	const char*	name,
	ulint	namelen)
{
        const char*     s       = name;
        const char*     e = s + namelen;
        int             q;

	q = '"';

        putc(q, f);
        while (s < e) {
                int     c = *s++;
                if (c == q) {
                        putc(c, f);
                }
                putc(c, f);
        }
        putc(q, f);
}

/*****************************************************************//**
Convert an SQL identifier to the MySQL system_charset_info (UTF-8)
and quote it if needed.
@return	pointer to the end of buf */
static
char*
innobase_convert_identifier(
/*========================*/
	char*		buf,	/*!< out: buffer for converted identifier */
	ulint		buflen,	/*!< in: length of buf, in bytes */
	const char*	id,	/*!< in: identifier to convert */
	ulint		idlen,	/*!< in: length of id, in bytes */
	void*		thd __attribute__((unused)), 
						/*!< in: MySQL connection thread, or NULL */
	ibool		file_id __attribute__((unused)))
						/*!< in: TRUE=id is a table or database name;
						FALSE=id is an UTF-8 string */
{
	const char*	s	= id;
	int		q;

	/* See if the identifier needs to be quoted. */
	q = '"';

	if (q == EOF) {
		if (UNIV_UNLIKELY(idlen > buflen)) {
			idlen = buflen;
		}
		memcpy(buf, s, idlen);
		return(buf + idlen);
	}

	/* Quote the identifier. */
	if (buflen < 2) {
		return(buf);
	}

	*buf++ = q;
	buflen--;

	for (; idlen; idlen--) {
		int	c = *s++;
		if (UNIV_UNLIKELY(c == q)) {
			if (UNIV_UNLIKELY(buflen < 3)) {
				break;
			}

			*buf++ = c;
			*buf++ = c;
			buflen -= 2;
		} else {
			if (UNIV_UNLIKELY(buflen < 2)) {
				break;
			}

			*buf++ = c;
			buflen--;
		}
	}

	*buf++ = q;
	return(buf);
}

/*****************************************************************//**
Convert a table or index name to the MySQL system_charset_info (UTF-8)
and quote it if needed.
@return	pointer to the end of buf */
char*
innobase_convert_name(
/*==================*/
	char*		buf,	/*!< out: buffer for converted identifier */
	ulint		buflen,	/*!< in: length of buf, in bytes */
	const char*	id,	/*!< in: identifier to convert */
	ulint		idlen,	/*!< in: length of id, in bytes */
	void*		thd,	/*!< in: MySQL connection thread, or NULL */
	ibool		table_id)/*!< in: TRUE=id is a table or database name;
				FALSE=id is an index name */
{
	char*		s	= buf;
	const char*	bufend	= buf + buflen;

	if (table_id) {
		const char*	slash = (const char*) memchr(id, '/', idlen);
		if (!slash) {

			goto no_db_name;
		}

		/* Print the database name and table name separately. */
		s = innobase_convert_identifier(s, bufend - s, id, slash - id,
						thd, TRUE);
		if (UNIV_LIKELY(s < bufend)) {
			*s++ = '.';
			s = innobase_convert_identifier(s, bufend - s,
							slash + 1, idlen
							- (slash - id) - 1,
							thd, TRUE);
		}
#ifdef INNODB_VERSION_SHORT
	} else if (UNIV_UNLIKELY(*id == TEMP_INDEX_PREFIX)) {
		/* Temporary index name (smart ALTER TABLE) */
		const char temp_index_suffix[]= "--temporary--";

		s = innobase_convert_identifier(buf, buflen, id + 1, idlen - 1,
						thd, FALSE);
		if (s - buf + (sizeof temp_index_suffix - 1) < buflen) {
			memcpy(s, temp_index_suffix,
			       sizeof temp_index_suffix - 1);
			s += sizeof temp_index_suffix - 1;
		}
#endif
	} else {
no_db_name:
		s = innobase_convert_identifier(buf, buflen, id, idlen,
						thd, table_id);
	}

	return(s);

}

ibool
trx_is_interrupted(
	trx_t*	trx)
{
	(void)trx;
	/* There are no mysql_thd */
	return(FALSE);
}

int
innobase_mysql_cmp(
	int		mysql_type,
	uint		charset_number,
	unsigned char*	a,
	unsigned int	a_length,
	unsigned char*	b,
	unsigned int	b_length)
{
	CHARSET_INFO*		charset;
	enum enum_field_types	mysql_tp;
	int                     ret;

	DBUG_ASSERT(a_length != UNIV_SQL_NULL);
	DBUG_ASSERT(b_length != UNIV_SQL_NULL);

	mysql_tp = (enum enum_field_types) mysql_type;

	switch (mysql_tp) {

        case MYSQL_TYPE_BIT:
	case MYSQL_TYPE_STRING:
	case MYSQL_TYPE_VAR_STRING:
	case FIELD_TYPE_TINY_BLOB:
	case FIELD_TYPE_MEDIUM_BLOB:
	case FIELD_TYPE_BLOB:
	case FIELD_TYPE_LONG_BLOB:
        case MYSQL_TYPE_VARCHAR:
		/* Use the charset number to pick the right charset struct for
		the comparison. Since the MySQL function get_charset may be
		slow before Bar removes the mutex operation there, we first
		look at 2 common charsets directly. */

		if (charset_number == default_charset_info->number) {
			charset = default_charset_info;
		} else if (charset_number == my_charset_latin1.number) {
			charset = &my_charset_latin1;
		} else {
			charset = get_charset(charset_number, MYF(MY_WME));

			if (charset == NULL) {
			  fprintf(stderr, "xtrabackup: InnoDB needs charset %lu for doing "
					  "a comparison, but MySQL cannot "
					  "find that charset.\n",
					  (ulong) charset_number);
				ut_a(0);
			}
		}

                /* Starting from 4.1.3, we use strnncollsp() in comparisons of
                non-latin1_swedish_ci strings. NOTE that the collation order
                changes then: 'b\0\0...' is ordered BEFORE 'b  ...'. Users
                having indexes on such data need to rebuild their tables! */

                ret = charset->coll->strnncollsp(charset,
                                  a, a_length,
                                                 b, b_length, 0);
		if (ret < 0) {
		        return(-1);
		} else if (ret > 0) {
		        return(1);
		} else {
		        return(0);
	        }
	default:
		assert(0);
	}

	return(0);
}

ulint
innobase_get_at_most_n_mbchars(
	ulint charset_id,
	ulint prefix_len,
	ulint data_len,
	const char* str)
{
	ulint char_length;	/* character length in bytes */
	ulint n_chars;		/* number of characters in prefix */
	CHARSET_INFO* charset;	/* charset used in the field */

	charset = get_charset((uint) charset_id, MYF(MY_WME));

	ut_ad(charset);
	ut_ad(charset->mbmaxlen);

	/* Calculate how many characters at most the prefix index contains */

	n_chars = prefix_len / charset->mbmaxlen;

	/* If the charset is multi-byte, then we must find the length of the
	first at most n chars in the string. If the string contains less
	characters than n, then we return the length to the end of the last
	character. */

	if (charset->mbmaxlen > 1) {
		/* my_charpos() returns the byte length of the first n_chars
		characters, or a value bigger than the length of str, if
		there were not enough full characters in str.

		Why does the code below work:
		Suppose that we are looking for n UTF-8 characters.

		1) If the string is long enough, then the prefix contains at
		least n complete UTF-8 characters + maybe some extra
		characters + an incomplete UTF-8 character. No problem in
		this case. The function returns the pointer to the
		end of the nth character.

		2) If the string is not long enough, then the string contains
		the complete value of a column, that is, only complete UTF-8
		characters, and we can store in the column prefix index the
		whole string. */

		char_length = my_charpos(charset, str,
						str + data_len, (int) n_chars);
		if (char_length > data_len) {
			char_length = data_len;
		}
	} else {
		if (data_len < prefix_len) {
			char_length = data_len;
		} else {
			char_length = prefix_len;
		}
	}

	return(char_length);
}

ibool
innobase_query_is_update(void)
{
	fprintf(stderr, "xtrabackup: innobase_query_is_update() is called\n");
	return(0);
}

#ifdef INNODB_VERSION_SHORT
ulint
innobase_raw_format(
/*================*/
	const char*	data,		/*!< in: raw data */
	ulint		data_len,	/*!< in: raw data length
					in bytes */
	ulint		charset_coll,	/*!< in: charset collation */
	char*		buf,		/*!< out: output buffer */
	ulint		buf_size)	/*!< in: output buffer size
					in bytes */
{
	(void)data;
	(void)data_len;
	(void)charset_coll;
	(void)buf;
	(void)buf_size;

	fprintf(stderr, "xtrabackup: innobase_raw_format() is called\n");
	return(0);
}

ulong
thd_lock_wait_timeout(
/*==================*/
	void*	thd)	/*!< in: thread handle (THD*), or NULL to query
			the global innodb_lock_wait_timeout */
{
	(void)thd;
	return(innobase_lock_wait_timeout);
}

ibool
thd_supports_xa(
/*============*/
	void*	thd)	/*!< in: thread handle (THD*), or NULL to query
			the global innodb_supports_xa */
{
	(void)thd;
	return(FALSE);
}

ibool
trx_is_strict(
/*==========*/
	trx_t*	trx)	/*!< in: transaction */
{
	(void)trx;
	return(FALSE);
}

#ifdef XTRADB_BASED
trx_t*
innobase_get_trx()
{
	return(NULL);
}

ibool
innobase_get_slow_log()
{
	return(FALSE);
}
#endif
#endif

/***********************************************************************
Computes bit shift for a given value. If the argument is not a power
of 2, returns 0.*/
UNIV_INLINE
ulint
get_bit_shift(ulint value)
{
	ulint shift;

	if (value == 0)
		return 0;

	for (shift = 0; !(value & 1UL); shift++) {
		value >>= 1;
	}
	return (value >> 1) ? 0 : shift;
}

static my_bool
innodb_init_param(void)
{
	/* innobase_init */
	static char	current_dir[3];		/* Set if using current lib */
	my_bool		ret;
	char		*default_path;

	/* === some variables from mysqld === */
	bzero((G_PTR) &mysql_tmpdir_list, sizeof(mysql_tmpdir_list));

	if (init_tmpdir(&mysql_tmpdir_list, opt_mysql_tmpdir))
		exit(EXIT_FAILURE);

	/* dummy for initialize all_charsets[] */
	get_charset_name(0);

#ifdef XTRADB_BASED
	srv_page_size = 0;
	srv_page_size_shift = 0;

	if (innobase_page_size != (1 << 14)) {
		int n_shift = get_bit_shift(innobase_page_size);

		if (n_shift >= 12 && n_shift <= UNIV_PAGE_SIZE_SHIFT_MAX) {
			fprintf(stderr,
				"InnoDB: Warning: innodb_page_size has been "
				"changed from default value 16384.\n");
			srv_page_size_shift = n_shift;
			srv_page_size = 1 << n_shift;
			fprintf(stderr,
				"InnoDB: The universal page size of the "
				"database is set to %lu.\n", srv_page_size);
		} else {
			fprintf(stderr, "InnoDB: Error: invalid value of "
			       "innobase_page_size: %lu", innobase_page_size);
			exit(EXIT_FAILURE);
		}
	} else {
		srv_page_size_shift = 14;
		srv_page_size = (1 << srv_page_size_shift);
	}

	srv_log_block_size = 0;
	if (innobase_log_block_size != 512) {
		uint	n_shift = get_bit_shift(innobase_log_block_size);;

		fprintf(stderr,
			"InnoDB: Warning: innodb_log_block_size has "
			"been changed from its default value. "
			"(###EXPERIMENTAL### operation)\n");
		if (n_shift > 0) {
			srv_log_block_size = (1 << n_shift);
			fprintf(stderr,
				"InnoDB: The log block size is set to %lu.\n",
				srv_log_block_size);
		}
	} else {
		srv_log_block_size = 512;
	}

	if (!srv_log_block_size) {
		fprintf(stderr,
			"InnoDB: Error: %lu is not valid value for "
			"innodb_log_block_size.\n", innobase_log_block_size);
		goto error;
	}

	srv_fast_checksum = (ibool) innobase_fast_checksum;
#endif

	/* Check that values don't overflow on 32-bit systems. */
	if (sizeof(ulint) == 4) {
		if (xtrabackup_use_memory > UINT_MAX32) {
			fprintf(stderr,
				"xtrabackup: use-memory can't be over 4GB"
				" on 32-bit systems\n");
		}

		if (innobase_buffer_pool_size > UINT_MAX32) {
			fprintf(stderr,
				"xtrabackup: innobase_buffer_pool_size can't be over 4GB"
				" on 32-bit systems\n");

			goto error;
		}

		if (innobase_log_file_size > UINT_MAX32) {
			fprintf(stderr,
				"xtrabackup: innobase_log_file_size can't be over 4GB"
				" on 32-bit systemsi\n");

			goto error;
		}
	}

  	os_innodb_umask = (ulint)0664;

	/* First calculate the default path for innodb_data_home_dir etc.,
	in case the user has not given any value.

	Note that when using the embedded server, the datadirectory is not
	necessarily the current directory of this program. */

	  	/* It's better to use current lib, to keep paths short */
	  	current_dir[0] = FN_CURLIB;
	  	current_dir[1] = FN_LIBCHAR;
	  	current_dir[2] = 0;
	  	default_path = current_dir;

	ut_a(default_path);

#if (MYSQL_VERSION_ID < 50500)
//	if (specialflag & SPECIAL_NO_PRIOR) {
	        srv_set_thread_priorities = FALSE;
//	} else {
//	        srv_set_thread_priorities = TRUE;
//	        srv_query_thread_priority = QUERY_PRIOR;
//	}
#endif

	/* Set InnoDB initialization parameters according to the values
	read from MySQL .cnf file */

	if (xtrabackup_backup || xtrabackup_stats) {
		fprintf(stderr, "xtrabackup: Target instance is assumed as followings.\n");
	} else {
		fprintf(stderr, "xtrabackup: Temporary instance for recovery is set as followings.\n");
	}

	/*--------------- Data files -------------------------*/

	/* The default dir for data files is the datadir of MySQL */

	srv_data_home = ((xtrabackup_backup || xtrabackup_stats) && innobase_data_home_dir
			 ? innobase_data_home_dir : default_path);
	fprintf(stderr, "xtrabackup:   innodb_data_home_dir = %s\n", srv_data_home);

	/* Set default InnoDB data file size to 10 MB and let it be
  	auto-extending. Thus users can use InnoDB in >= 4.0 without having
	to specify any startup options. */

	if (!innobase_data_file_path) {
  		innobase_data_file_path = (char*) "ibdata1:10M:autoextend";
	}
	fprintf(stderr, "xtrabackup:   innodb_data_file_path = %s\n",
		innobase_data_file_path);

	/* Since InnoDB edits the argument in the next call, we make another
	copy of it: */

	internal_innobase_data_file_path = strdup(innobase_data_file_path);

	ret = (my_bool) srv_parse_data_file_paths_and_sizes(
#ifndef INNODB_VERSION_SHORT
				internal_innobase_data_file_path,
				&srv_data_file_names,
				&srv_data_file_sizes,
				&srv_data_file_is_raw_partition,
				&srv_n_data_files,
				&srv_auto_extend_last_data_file,
				&srv_last_file_size_max);
#else
			internal_innobase_data_file_path);
#endif
	if (ret == FALSE) {
	  	fprintf(stderr,
			"xtrabackup: syntax error in innodb_data_file_path\n");
mem_free_and_error:
	  	free(internal_innobase_data_file_path);
                goto error;
	}

	if (xtrabackup_prepare) {
		/* "--prepare" needs filenames only */
		ulint i;

		for (i=0; i < srv_n_data_files; i++) {
			char *p;

			p = srv_data_file_names[i];
			while ((p = strstr(p, SRV_PATH_SEPARATOR_STR)) != NULL)
			{
				p++;
				srv_data_file_names[i] = p;
			}
		}
	}

#ifdef XTRADB_BASED
	srv_doublewrite_file = innobase_doublewrite_file;
#ifndef XTRADB55
	srv_extra_undoslots = (ibool) innobase_extra_undoslots;
#endif
#endif

	/* -------------- Log files ---------------------------*/

	/* The default dir for log files is the datadir of MySQL */

	if (!((xtrabackup_backup || xtrabackup_stats) && innobase_log_group_home_dir)) {
	  	innobase_log_group_home_dir = default_path;
	}
	if (xtrabackup_prepare && xtrabackup_incremental_dir) {
		innobase_log_group_home_dir = xtrabackup_incremental_dir;
	}
	fprintf(stderr, "xtrabackup:   innodb_log_group_home_dir = %s\n",
		innobase_log_group_home_dir);

#ifdef UNIV_LOG_ARCHIVE
	/* Since innodb_log_arch_dir has no relevance under MySQL,
	starting from 4.0.6 we always set it the same as
	innodb_log_group_home_dir: */

	innobase_log_arch_dir = innobase_log_group_home_dir;

	srv_arch_dir = innobase_log_arch_dir;
#endif /* UNIG_LOG_ARCHIVE */

	ret = (my_bool)
#ifndef INNODB_VERSION_SHORT
		srv_parse_log_group_home_dirs(innobase_log_group_home_dir,
						&srv_log_group_home_dirs);
#else
		srv_parse_log_group_home_dirs(innobase_log_group_home_dir);
#endif

	if (ret == FALSE || innobase_mirrored_log_groups != 1) {
	  fprintf(stderr, "xtrabackup: syntax error in innodb_log_group_home_dir, or a "
			  "wrong number of mirrored log groups\n");

                goto mem_free_and_error;
	}

#ifdef INNODB_VERSION_SHORT
	srv_adaptive_flushing = FALSE;
	srv_use_sys_malloc = TRUE;
	srv_file_format = 1; /* Barracuda */
#if (MYSQL_VERSION_ID < 50500)
	srv_check_file_format_at_startup = DICT_TF_FORMAT_51; /* on */
#else
	srv_max_file_format_at_startup = DICT_TF_FORMAT_51; /* on */
#endif
#endif
	/* --------------------------------------------------*/

	srv_file_flush_method_str = innobase_unix_file_flush_method;

	srv_n_log_groups = (ulint) innobase_mirrored_log_groups;
	srv_n_log_files = (ulint) innobase_log_files_in_group;
	srv_log_file_size = (ulint) innobase_log_file_size;
	fprintf(stderr, "xtrabackup:   innodb_log_files_in_group = %ld\n",
		srv_n_log_files);
	fprintf(stderr, "xtrabackup:   innodb_log_file_size = %ld\n",
		srv_log_file_size);

#ifdef UNIV_LOG_ARCHIVE
	srv_log_archive_on = (ulint) innobase_log_archive;
#endif /* UNIV_LOG_ARCHIVE */
	srv_log_buffer_size = (ulint) innobase_log_buffer_size;

        /* We set srv_pool_size here in units of 1 kB. InnoDB internally
        changes the value so that it becomes the number of database pages. */

#ifndef INNODB_VERSION_SHORT
        if (innobase_buffer_pool_awe_mem_mb == 0) {
                /* Careful here: we first convert the signed long int to ulint
                and only after that divide */

                //srv_pool_size = ((ulint) innobase_buffer_pool_size) / 1024;
		srv_pool_size = ((ulint) xtrabackup_use_memory) / 1024;
        } else {
                srv_use_awe = TRUE;
                srv_pool_size = (ulint)
                                (1024 * innobase_buffer_pool_awe_mem_mb);
                //srv_awe_window_size = (ulint) innobase_buffer_pool_size;
		srv_awe_window_size = (ulint) xtrabackup_use_memory;

                /* Note that what the user specified as
                innodb_buffer_pool_size is actually the AWE memory window
                size in this case, and the real buffer pool size is
                determined by .._awe_mem_mb. */
        }
#else
	//srv_buf_pool_size = (ulint) innobase_buffer_pool_size;
	srv_buf_pool_size = (ulint) xtrabackup_use_memory;
#endif

	srv_mem_pool_size = (ulint) innobase_additional_mem_pool_size;

	srv_n_file_io_threads = (ulint) innobase_file_io_threads;
#ifdef INNODB_VERSION_SHORT
	srv_n_read_io_threads = (ulint) innobase_read_io_threads;
	srv_n_write_io_threads = (ulint) innobase_write_io_threads;
#endif

#ifndef INNODB_VERSION_SHORT
	srv_lock_wait_timeout = (ulint) innobase_lock_wait_timeout;
#endif
	srv_force_recovery = (ulint) innobase_force_recovery;

	srv_use_doublewrite_buf = (ibool) innobase_use_doublewrite;
	srv_use_checksums = (ibool) innobase_use_checksums;

#ifndef INNODB_VERSION_SHORT
	srv_use_adaptive_hash_indexes = (ibool) innobase_adaptive_hash_index;
#else
	btr_search_enabled = (char) innobase_adaptive_hash_index;
#endif

	os_use_large_pages = (ibool) innobase_use_large_pages;
	os_large_page_size = (ulint) innobase_large_page_size;

	row_rollback_on_timeout = (ibool) innobase_rollback_on_timeout;

	srv_file_per_table = (my_bool) innobase_file_per_table;

        srv_locks_unsafe_for_binlog = (ibool) innobase_locks_unsafe_for_binlog;

	srv_max_n_open_files = (ulint) innobase_open_files;
	srv_innodb_status = (ibool) innobase_create_status_file;

	srv_print_verbose_log = 1;

	/* Store the default charset-collation number of this MySQL
	installation */

	/* We cannot treat characterset here for now!! */
	data_mysql_default_charset_coll = (ulint)default_charset_info->number;

	ut_a(DATA_MYSQL_LATIN1_SWEDISH_CHARSET_COLL ==
					my_charset_latin1.number);
	ut_a(DATA_MYSQL_BINARY_CHARSET_COLL == my_charset_bin.number);

	/* Store the latin1_swedish_ci character ordering table to InnoDB. For
	non-latin1_swedish_ci charsets we use the MySQL comparison functions,
	and consequently we do not need to know the ordering internally in
	InnoDB. */

#ifndef INNODB_VERSION_SHORT
	ut_a(0 == strcmp((char*)my_charset_latin1.name,
						(char*)"latin1_swedish_ci"));
	memcpy(srv_latin1_ordering, my_charset_latin1.sort_order, 256);
#else
	ut_a(0 == strcmp(my_charset_latin1.name, "latin1_swedish_ci"));
	srv_latin1_ordering = my_charset_latin1.sort_order;

	//innobase_commit_concurrency_init_default();
#endif

	/* Since we in this module access directly the fields of a trx
        struct, and due to different headers and flags it might happen that
	mutex_t has a different size in this module and in InnoDB
	modules, we check at run time that the size is the same in
	these compilation modules. */

#ifndef INNODB_VERSION_SHORT
	srv_sizeof_trx_t_in_ha_innodb_cc = sizeof(trx_t);
#endif

#if MYSQL_VERSION_ID >= 50500
	/* On 5.5 srv_use_native_aio is TRUE by default. It is later reset
	if it is not supported by the platform in
	innobase_start_or_create_for_mysql(). As we don't call it in xtrabackup,
	we have to duplicate checks from that function here. */

#ifdef __WIN__
	switch (os_get_os_version()) {
	case OS_WIN95:
	case OS_WIN31:
	case OS_WINNT:
		/* On Win 95, 98, ME, Win32 subsystem for Windows 3.1,
		and NT use simulated aio. In NT Windows provides async i/o,
		but when run in conjunction with InnoDB Hot Backup, it seemed
		to corrupt the data files. */

		srv_use_native_aio = FALSE;
		break;

	case OS_WIN2000:
	case OS_WINXP:
		/* On 2000 and XP, async IO is available. */
		srv_use_native_aio = TRUE;
		break;

	default:
		/* Vista and later have both async IO and condition variables */
		srv_use_native_aio = TRUE;
		srv_use_native_conditions = TRUE;
		break;
	}

#elif defined(LINUX_NATIVE_AIO)

	if (srv_use_native_aio) {
		ut_print_timestamp(stderr);
		fprintf(stderr,
			" InnoDB: Using Linux native AIO\n");
	}
#else
	/* Currently native AIO is supported only on windows and linux
	and that also when the support is compiled in. In all other
	cases, we ignore the setting of innodb_use_native_aio. */
	srv_use_native_aio = FALSE;

#endif
#endif /* MYSQL_VERSION_ID */

	return(FALSE);

error:
	fprintf(stderr, "xtrabackup: innodb_init_param(): Error occured.\n");
	return(TRUE);
}

static my_bool
innodb_init(void)
{
	int	err;

	err = innobase_start_or_create_for_mysql();

	if (err != DB_SUCCESS) {
	  	free(internal_innobase_data_file_path);
                goto error;
	}

	/* They may not be needed for now */
//	(void) hash_init(&innobase_open_tables,system_charset_info, 32, 0, 0,
//			 		(hash_get_key) innobase_get_key, 0, 0);
//        pthread_mutex_init(&innobase_share_mutex, MY_MUTEX_INIT_FAST);
//        pthread_mutex_init(&prepare_commit_mutex, MY_MUTEX_INIT_FAST);
//        pthread_mutex_init(&commit_threads_m, MY_MUTEX_INIT_FAST);
//        pthread_mutex_init(&commit_cond_m, MY_MUTEX_INIT_FAST);
//        pthread_cond_init(&commit_cond, NULL);

	innodb_inited= 1;

	return(FALSE);

error:
	fprintf(stderr, "xtrabackup: innodb_init(): Error occured.\n");
	return(TRUE);
}

static my_bool
innodb_end(void)
{
	srv_fast_shutdown = (ulint) innobase_fast_shutdown;
	innodb_inited = 0;

	fprintf(stderr, "xtrabackup: starting shutdown with innodb_fast_shutdown = %lu\n",
		srv_fast_shutdown);

	if (innobase_shutdown_for_mysql() != DB_SUCCESS) {
		goto error;
	}
	free(internal_innobase_data_file_path);

	/* They may not be needed for now */
//	hash_free(&innobase_open_tables);
//	pthread_mutex_destroy(&innobase_share_mutex);
//	pthread_mutex_destroy(&prepare_commit_mutex);
//	pthread_mutex_destroy(&commit_threads_m);
//	pthread_mutex_destroy(&commit_cond_m);
//	pthread_cond_destroy(&commit_cond);

	return(FALSE);

error:
	fprintf(stderr, "xtrabackup: innodb_end(): Error occured.\n");
	return(TRUE);
}

/* ================= common ================= */
static my_bool
xtrabackup_read_metadata(char *filename)
{
	FILE *fp;
	my_bool r = FALSE;

	fp = fopen(filename,"r");
	if(!fp) {
		fprintf(stderr, "xtrabackup: Error: cannot open %s\n", filename);
		return(TRUE);
	}

	if (fscanf(fp, "backup_type = %29s\n", metadata_type)
	    != 1) {
		r = TRUE;
		goto end;
	}
#ifndef INNODB_VERSION_SHORT
	if (fscanf(fp, "from_lsn = %lu:%lu\n", &metadata_from_lsn.high, &metadata_from_lsn.low)
	    != 2) {
		r = TRUE;
		goto end;
	}
	if (fscanf(fp, "to_lsn = %lu:%lu\n", &metadata_to_lsn.high, &metadata_to_lsn.low)
			!= 2) {
		r = TRUE;
		goto end;
	}
	if (fscanf(fp, "last_lsn = %lu:%lu\n", &metadata_last_lsn.high, &metadata_last_lsn.low)
			!= 2) {
		metadata_last_lsn.high = metadata_last_lsn.low = 0;
	}
#else
	if (fscanf(fp, "from_lsn = %llu\n", &metadata_from_lsn)
			!= 1) {
		r = TRUE;
		goto end;
	}
	if (fscanf(fp, "to_lsn = %llu\n", &metadata_to_lsn)
			!= 1) {
		r = TRUE;
		goto end;
	}
	if (fscanf(fp, "last_lsn = %llu\n", &metadata_last_lsn)
			!= 1) {
		metadata_last_lsn = 0;
	}
#endif

end:
	fclose(fp);

	return(r);
}

static my_bool
xtrabackup_write_metadata(char *filename)
{
	FILE *fp;
	my_bool r = FALSE;

	fp = fopen(filename,"w");
	if(!fp) {
		fprintf(stderr, "xtrabackup: Error: cannot open %s\n", filename);
		return(TRUE);
	}

	if (fprintf(fp, "backup_type = %s\n", metadata_type)
	    < 0) {
		r = TRUE;
		goto end;
	}
#ifndef INNODB_VERSION_SHORT
	if (fprintf(fp, "from_lsn = %lu:%lu\n", metadata_from_lsn.high, metadata_from_lsn.low)
			< 0) {
		r = TRUE;
		goto end;
	}
	if (fprintf(fp, "to_lsn = %lu:%lu\n", metadata_to_lsn.high, metadata_to_lsn.low)
			< 0) {
		r = TRUE;
		goto end;
	}
	if (fprintf(fp, "last_lsn = %lu:%lu\n", metadata_last_lsn.high, metadata_last_lsn.low)
			< 0) {
		r = TRUE;
		goto end;
	}
#else
	if (fprintf(fp, "from_lsn = %llu\n", metadata_from_lsn)
			< 0) {
		r = TRUE;
		goto end;
	}
	if (fprintf(fp, "to_lsn = %llu\n", metadata_to_lsn)
			< 0) {
		r = TRUE;
		goto end;
	}
	if (fprintf(fp, "last_lsn = %llu\n", metadata_last_lsn)
			< 0) {
		r = TRUE;
		goto end;
	}
#endif
 end:
	fclose(fp);

	return(r);
}

/***********************************************************************
Read meta info for an incremental delta.
@return TRUE on success, FALSE on failure. */
static my_bool
xb_read_delta_metadata(const char *filepath, xb_delta_info_t *info)
{
	FILE *fp;
	my_bool r= TRUE;

	memset(info, 0, sizeof(xb_delta_info_t));

	fp = fopen(filepath, "r");
	if (!fp) {
		/* Meta files for incremental deltas are optional */
		return(TRUE);
	}

	if (fscanf(fp, "page_size = %lu\n", &info->page_size) != 1)
		r= FALSE;

	fclose(fp);

	return(r);
}

/***********************************************************************
Write meta info for an incremental delta.
@return TRUE on success, FALSE on failure. */
static my_bool
xb_write_delta_metadata(const char *filepath, const xb_delta_info_t *info)
{
	FILE *fp;
	my_bool r= TRUE;

	fp = fopen(filepath, "w");
	if (!fp) {
		fprintf(stderr, "xtrabackup: Error: cannot open %s\n", filepath);
		return(FALSE);
	}

	if (fprintf(fp, "page_size = %lu\n", info->page_size) < 0)
		r= FALSE;

	fclose(fp);

	return(r);
}

/* ================= backup ================= */
static void
xtrabackup_io_throttling(void)
{
	if (xtrabackup_throttle && (io_ticket--) < 0) {
		os_event_reset(wait_throttle);
		os_event_wait(wait_throttle);
	}
}

#ifdef INNODB_VERSION_SHORT
#define XB_HASH_SEARCH(NAME, TABLE, FOLD, DATA, ASSERTION, TEST) \
	HASH_SEARCH(NAME, TABLE, FOLD, xtrabackup_tables_t*, DATA, ASSERTION, \
		    TEST)
#else
#define XB_HASH_SEARCH(NAME, TABLE, FOLD, DATA, ASSERTION, TEST) \
	HASH_SEARCH(NAME, TABLE, FOLD, DATA, TEST)
#endif

/****************************************************************//**
A simple function to open or create a file.
@return own: handle to the file, not defined if error, error number
can be retrieved with os_file_get_last_error */
UNIV_INLINE
os_file_t
xb_file_create_no_error_handling(
/*=============================*/
	const char*	name,	/*!< in: name of the file or path as a
				null-terminated string */
	ulint		create_mode,/*!< in: OS_FILE_OPEN if an existing file
				is opened (if does not exist, error), or
				OS_FILE_CREATE if a new file is created
				(if exists, error) */
	ulint		access_type,/*!< in: OS_FILE_READ_ONLY,
				OS_FILE_READ_WRITE, or
				OS_FILE_READ_ALLOW_DELETE; the last option is
				used by a backup program reading the file */
	ibool*		success)/*!< out: TRUE if succeed, FALSE if error */
{
#if MYSQL_VERSION_ID > 50500
	return os_file_create_simple_no_error_handling(
		0, /* innodb_file_data_key */
		name, create_mode, access_type, success);
#else
	return os_file_create_simple_no_error_handling(
		name, create_mode, access_type, success);
#endif
}

/****************************************************************//**
Opens an existing file or creates a new.
@return own: handle to the file, not defined if error, error number
can be retrieved with os_file_get_last_error */
UNIV_INLINE
os_file_t
xb_file_create(
/*===========*/
	const char*	name,	/*!< in: name of the file or path as a
				null-terminated string */
	ulint		create_mode,/*!< in: OS_FILE_OPEN if an existing file
				is opened (if does not exist, error), or
				OS_FILE_CREATE if a new file is created
				(if exists, error),
				OS_FILE_OVERWRITE if a new file is created
				or an old overwritten;
				OS_FILE_OPEN_RAW, if a raw device or disk
				partition should be opened */
	ulint		purpose,/*!< in: OS_FILE_AIO, if asynchronous,
				non-buffered i/o is desired,
				OS_FILE_NORMAL, if any normal file;
				NOTE that it also depends on type, os_aio_..
				and srv_.. variables whether we really use
				async i/o or unbuffered i/o: look in the
				function source code for the exact rules */
	ulint		type,	/*!< in: OS_DATA_FILE or OS_LOG_FILE */
	ibool*		success)/*!< out: TRUE if succeed, FALSE if error */
{
#if MYSQL_VERSION_ID > 50500
	return os_file_create(0 /* innodb_file_data_key */,
			      name, create_mode, purpose, type, success);
#else
	return os_file_create(name, create_mode, purpose, type, success);
#endif
}

/***********************************************************************//**
Renames a file (can also move it to another directory). It is safest that the
file is closed before calling this function.
@return	TRUE if success */
UNIV_INLINE
ibool
xb_file_rename(
/*===========*/
	const char*	oldpath,/*!< in: old file path as a null-terminated
				string */
	const char*	newpath)/*!< in: new file path */
{
#if MYSQL_VERSION_ID > 50500
	return os_file_rename(
		0 /* innodb_file_data_key */, oldpath, newpath);
#else
	return os_file_rename(oldpath, newpath);
#endif
}

UNIV_INLINE
void
xb_file_set_nocache(
/*================*/
	os_file_t	fd,		/* in: file descriptor to alter */
	const char*	file_name,	/* in: used in the diagnostic message */
	const char*	operation_name) /* in: used in the diagnostic message,
					we call os_file_set_nocache()
					immediately after opening or creating
					a file, so this is either "open" or
					"create" */
{
#ifndef __WIN__
	if (srv_unix_file_flush_method == SRV_UNIX_O_DIRECT) {
		os_file_set_nocache(fd, file_name, operation_name);
	}
#endif
}

/* TODO: We may tune the behavior (e.g. by fil_aio)*/
#define COPY_CHUNK 64

static my_bool
xtrabackup_copy_datafile(fil_node_t* node, uint thread_n)
{
	os_file_t	src_file = XB_FILE_UNDEFINED;
	os_file_t	dst_file = XB_FILE_UNDEFINED;
	char		dst_path[FN_REFLEN];
	char		meta_path[FN_REFLEN];
	ibool		success;
	byte*		page;
	byte*		buf2 = NULL;
	IB_INT64	file_size;
	IB_INT64	offset;
	ulint		page_in_buffer;
	ulint		incremental_buffers = 0;
	ulint		page_size;
	ulint		page_size_shift;
#ifdef INNODB_VERSION_SHORT
	ulint		zip_size;
#endif
	xb_delta_info_t info;

	info.page_size = 0;

#ifdef XTRADB_BASED
	if (xtrabackup_tables && (!trx_sys_sys_space(node->space->id)))
#else
	if (xtrabackup_tables && (node->space->id != 0))
#endif
	{ /* must backup id==0 */
		char *p;
		int p_len, regres= 0;
		char *next, *prev;
		char tmp;
		int i;

		p = node->name;
		prev = NULL;
		while ((next = strstr(p, SRV_PATH_SEPARATOR_STR)) != NULL)
		{
			prev = p;
			p = next + 1;
		}
		p_len = strlen(p) - strlen(".ibd");

		if (p_len < 1) {
			/* unknown situation: skip filtering */
			goto skip_filter;
		}

		/* TODO: Fix this lazy implementation... */
		tmp = p[p_len];
		p[p_len] = 0;
		*(p - 1) = '.';

		for (i = 0; i < tables_regex_num; i++) {
			regres = xb_regexec(&tables_regex[i], prev, 1,
					    tables_regmatch, 0);
			if (regres != REG_NOMATCH)
				break;
		}

		p[p_len] = tmp;
		*(p - 1) = SRV_PATH_SEPARATOR;

		if ( regres == REG_NOMATCH ) {
			printf("[%02u] Copying %s is skipped.\n",
			       thread_n, node->name);
			return(FALSE);
		}
	}

#ifdef XTRADB_BASED
	if (xtrabackup_tables_file && (!trx_sys_sys_space(node->space->id)))
#else
	if (xtrabackup_tables_file && (node->space->id != 0))
#endif
	{ /* must backup id==0 */
		xtrabackup_tables_t* table;
		char *p;
		int p_len;
		char *next, *prev;
		char tmp;

		p = node->name;
		prev = NULL;
		while ((next = strstr(p, SRV_PATH_SEPARATOR_STR)) != NULL)
		{
			prev = p;
			p = next + 1;
		}
		p_len = strlen(p) - strlen(".ibd");

		if (p_len < 1) {
			/* unknown situation: skip filtering */
			goto skip_filter;
		}

		/* TODO: Fix this lazy implementation... */
		tmp = p[p_len];
		p[p_len] = 0;

		XB_HASH_SEARCH(name_hash, tables_hash, ut_fold_string(prev),
			       table,
			       ut_ad(table->name),
			       !strcmp(table->name, prev));

		p[p_len] = tmp;

		if (!table) {
			printf("[%02u] Copying %s is skipped.\n",
			       thread_n, node->name);
			return(FALSE);
		}
	}

skip_filter:
#ifndef INNODB_VERSION_SHORT
	page_size = UNIV_PAGE_SIZE;
	page_size_shift = UNIV_PAGE_SIZE_SHIFT;
#else
	zip_size = fil_space_get_zip_size(node->space->id);
	if (zip_size == ULINT_UNDEFINED) {
		goto skip;
	} else if (zip_size) {
		page_size = zip_size;
		page_size_shift = get_bit_shift(page_size);
		fprintf(stderr, "[%02u] %s is compressed with page size = "
			"%lu bytes\n", thread_n, node->name, page_size);
		if (page_size_shift < 10 || page_size_shift > 14) {
			fprintf(stderr, "[%02u] xtrabackup: Error: Invalid "
				"page size.\n", thread_n);
			ut_error;
		}
	} else {
		page_size = UNIV_PAGE_SIZE;
		page_size_shift = UNIV_PAGE_SIZE_SHIFT;
	}
#endif

#ifdef XTRADB_BASED
	if (trx_sys_sys_space(node->space->id))
#else
	if (node->space->id == 0)
#endif
	{
		char *next, *p;
		/* system datafile "/fullpath/datafilename.ibd" or "./datafilename.ibd" */
		p = node->name;
		while ((next = strstr(p, SRV_PATH_SEPARATOR_STR)) != NULL)
		{
			p = next + 1;
		}
		sprintf(dst_path, "%s/%s", xtrabackup_target_dir, p);
	} else {
		/* file per table style "./database/table.ibd" */
		sprintf(dst_path, "%s%s", xtrabackup_target_dir, strstr(node->name, SRV_PATH_SEPARATOR_STR));
	}

	if (xtrabackup_incremental) {
		snprintf(meta_path, sizeof(meta_path),
			 "%s%s", dst_path, XB_DELTA_INFO_SUFFIX);
		strcat(dst_path, ".delta");

		/* clear buffer */
		bzero(incremental_buffer, (page_size/4) * page_size);
		page_in_buffer = 0;
		mach_write_to_4(incremental_buffer, 0x78747261UL);/*"xtra"*/
		page_in_buffer++;

		info.page_size = page_size;
	}

	/* open src_file*/
	if (!node->open) {
		src_file = xb_file_create_no_error_handling(node->name,
							    OS_FILE_OPEN,
							    OS_FILE_READ_ONLY,
							    &success);
		if (!success) {
			/* The following call prints an error message */
			os_file_get_last_error(TRUE);

			fprintf(stderr,
				"[%02u] xtrabackup: Warning: cannot open %s\n"
				"[%02u] xtrabackup: Warning: We assume the "
				"table was dropped or renamed during "
				"xtrabackup execution and ignore the file.\n",
				thread_n, node->name, thread_n);
			goto skip;
		}

		xb_file_set_nocache(src_file, node->name, "OPEN");
	} else {
		src_file = node->handle;
	}

#ifdef USE_POSIX_FADVISE
	posix_fadvise(src_file, 0, 0, POSIX_FADV_SEQUENTIAL);
	posix_fadvise(src_file, 0, 0, POSIX_FADV_DONTNEED);
#endif

	/* open dst_file */
	/* xb_file_create reads srv_unix_file_flush_method */
	dst_file = xb_file_create(dst_path, OS_FILE_CREATE,
				  OS_FILE_NORMAL, OS_DATA_FILE, &success);
	if (!success) {
		/* The following call prints an error message */
		os_file_get_last_error(TRUE);

		fprintf(stderr,"[%02u] xtrabackup: error: "
			"cannot open %s\n", thread_n, dst_path);
		goto error;
	}

#ifdef USE_POSIX_FADVISE
	posix_fadvise(dst_file, 0, 0, POSIX_FADV_DONTNEED);
#endif

	/* copy : TODO: tune later */
	printf("[%02u] Copying %s \n     to %s\n", thread_n,
	       node->name, dst_path);

	buf2 = ut_malloc(COPY_CHUNK * page_size + UNIV_PAGE_SIZE);
	page = ut_align(buf2, UNIV_PAGE_SIZE);

	success = os_file_read(src_file, page, 0, 0, UNIV_PAGE_SIZE);
	if (!success) {
		goto error;
	}

	file_size = os_file_get_size_as_iblonglong(src_file);

	for (offset = 0; offset < file_size; offset += COPY_CHUNK * page_size) {
		ulint chunk;
		ulint chunk_offset;
		ulint retry_count = 10;
//copy_loop:
		if (file_size - offset > COPY_CHUNK * page_size) {
			chunk = COPY_CHUNK * page_size;
		} else {
			chunk = (ulint)(file_size - offset);
		}

read_retry:
		xtrabackup_io_throttling();

		success = os_file_read(src_file, page,
				(ulint)(offset & 0xFFFFFFFFUL),
				(ulint)(offset >> 32), chunk);
		if (!success) {
			goto error;
		}

		/* check corruption and retry */
		for (chunk_offset = 0; chunk_offset < chunk; chunk_offset += page_size) {
#ifndef INNODB_VERSION_SHORT
			if (buf_page_is_corrupted(page + chunk_offset))
#else
			if (buf_page_is_corrupted(page + chunk_offset, zip_size))
#endif
			{
				if (
#ifdef XTRADB_BASED
				    trx_sys_sys_space(node->space->id)
#else
				    node->space->id == 0
#endif
				    && ((offset + (IB_INT64)chunk_offset) >> page_size_shift)
				       >= FSP_EXTENT_SIZE
				    && ((offset + (IB_INT64)chunk_offset) >> page_size_shift)
				       < FSP_EXTENT_SIZE * 3) {
					/* double write buffer may have old data in the end
					   or it may contain the other format page like COMPRESSED.
 					   So, we can pass the check of double write buffer.*/
					ut_a(page_size == UNIV_PAGE_SIZE);
					fprintf(stderr, "[%02u] xtrabackup: "
						"Page %lu seems double write "
						"buffer. passing the check.\n",
						thread_n,
						(ulint)((offset +
							 (IB_INT64)chunk_offset) >>
							page_size_shift));
				} else {
					retry_count--;
					if (retry_count == 0) {
						fprintf(stderr,
							"[%02u] xtrabackup: "
							"Error: 10 retries "
							"resulted in fail. This"
							"file seems to be "
							"corrupted.\n",
							thread_n);
						goto error;
					}
					fprintf(stderr, "[%02u] xtrabackup: "
						"Database page corruption "
						"detected at page %lu. "
						"retrying...\n",
						thread_n,
						(ulint)((offset +
							 (IB_INT64)chunk_offset)
							>> page_size_shift));
					goto read_retry;
				}
			}
		}

		if (xtrabackup_incremental) {
			for (chunk_offset = 0; chunk_offset < chunk; chunk_offset += page_size) {
				/* newer page */
				/* This condition may be OK for header, ibuf and fsp */
				if (ut_dulint_cmp(incremental_lsn,
					MACH_READ_64(page + chunk_offset + FIL_PAGE_LSN)) < 0) {
	/* ========================================= */
	IB_INT64 offset_on_page;

	if (page_in_buffer == page_size/4) {
		/* flush buffer */
		success = os_file_write(dst_path, dst_file, incremental_buffer,
			((incremental_buffers * (page_size/4))
				<< page_size_shift) & 0xFFFFFFFFUL,
			(incremental_buffers * (page_size/4))
				>> (32 - page_size_shift),
			page_in_buffer * page_size);
		if (!success) {
			goto error;
		}

		incremental_buffers++;

		/* clear buffer */
		bzero(incremental_buffer, (page_size/4) * page_size);
		page_in_buffer = 0;
		mach_write_to_4(incremental_buffer, 0x78747261UL);/*"xtra"*/
		page_in_buffer++;
	}

	offset_on_page = ((offset + (IB_INT64)chunk_offset) >> page_size_shift);
	ut_a(offset_on_page >> 32 == 0);

	mach_write_to_4(incremental_buffer + page_in_buffer * 4, (ulint)offset_on_page);
	memcpy(incremental_buffer + page_in_buffer * page_size,
	       page + chunk_offset, page_size);

	page_in_buffer++;
	/* ========================================= */
				}
			}
		} else {
			success = os_file_write(dst_path, dst_file, page,
				(ulint)(offset & 0xFFFFFFFFUL),
				(ulint)(offset >> 32), chunk);
			if (!success) {
				goto error;
			}
		}

	}

	if (xtrabackup_incremental) {
		/* termination */
		if (page_in_buffer != page_size/4) {
			mach_write_to_4(incremental_buffer + page_in_buffer * 4, 0xFFFFFFFFUL);
		}

		mach_write_to_4(incremental_buffer, 0x58545241UL);/*"XTRA"*/

		/* flush buffer */
		success = os_file_write(dst_path, dst_file, incremental_buffer,
			((incremental_buffers * (page_size/4))
				<< page_size_shift) & 0xFFFFFFFFUL,
			(incremental_buffers * (page_size/4))
				>> (32 - page_size_shift),
			page_in_buffer * page_size);
		if (!success) {
			goto error;
		}
		if (!xb_write_delta_metadata(meta_path, &info)) {
			fprintf(stderr, "[%02u] xtrabackup: Error: "
				"failed to write meta info for %s\n",
				thread_n, dst_path);
			goto error;
		}
	}

	success = os_file_flush(dst_file);
	if (!success) {
		goto error;
	}


	/* check size again */
	/* TODO: but is it needed ?? */
//	if (file_size < os_file_get_size_as_iblonglong(src_file)) {
//		offset -= COPY_CHUNK * page_size;
//		file_size = os_file_get_size_as_iblonglong(src_file);
//		goto copy_loop;
//	}

	/* TODO: How should we treat double_write_buffer here? */
	/* (currently, don't care about. Because,
	    the blocks is newer than the last checkpoint anyway.) */

	/* close */
	printf("[%02u]        ...done\n", thread_n);
	if (!node->open) {
		os_file_close(src_file);
	}
	os_file_close(dst_file);
	ut_free(buf2);
	return(FALSE);
error:
	if (src_file != XB_FILE_UNDEFINED && !node->open)
		os_file_close(src_file);
	if (dst_file != XB_FILE_UNDEFINED)
		os_file_close(dst_file);
	if (buf2)
		ut_free(buf2);
	fprintf(stderr, "[%02u] xtrabackup: Error: "
		"xtrabackup_copy_datafile() failed.\n", thread_n);
	return(TRUE); /*ERROR*/

skip:
	if (src_file != XB_FILE_UNDEFINED && !node->open)
		os_file_close(src_file);
	if (dst_file != XB_FILE_UNDEFINED)
		os_file_close(dst_file);
	if (buf2)
		ut_free(buf2);
	fprintf(stderr, "[%02u] xtrabackup: Warning: skipping file %s.\n",
		thread_n, node->name);
	return(FALSE);
}

static my_bool
xtrabackup_copy_logfile(LSN64 from_lsn, my_bool is_last)
{
	/* definition from recv_recovery_from_checkpoint_start() */
	log_group_t*	group;
	LSN64		group_scanned_lsn;
	LSN64		contiguous_lsn;

	ibool		success;

	if (!xtrabackup_stream)
		ut_a(dst_log != XB_FILE_UNDEFINED);

	/* read from checkpoint_lsn_start to current */
	contiguous_lsn = ut_dulint_align_down(from_lsn,
						OS_FILE_LOG_BLOCK_SIZE);

	/* TODO: We must check the contiguous_lsn still exists in log file.. */

	group = UT_LIST_GET_FIRST(log_sys->log_groups);

	while (group) {
		ibool	finished;
		LSN64	start_lsn;
		LSN64	end_lsn;

		/* reference recv_group_scan_log_recs() */
	finished = FALSE;

	start_lsn = contiguous_lsn;
		
	while (!finished) {			
		end_lsn = ut_dulint_add(start_lsn, RECV_SCAN_SIZE);

		xtrabackup_io_throttling();

		mutex_enter(&log_sys->mutex);

		log_group_read_log_seg(LOG_RECOVER, log_sys->buf,
						group, start_lsn, end_lsn);

		//printf("log read from (%lu %lu) to (%lu %lu)\n",
		//	start_lsn.high, start_lsn.low, end_lsn.high, end_lsn.low);

		/* reference recv_scan_log_recs() */
		{
	byte*	log_block;
	LSN64	scanned_lsn;
	ulint	data_len;

	ulint	scanned_checkpoint_no = 0;

	finished = FALSE;
	
	log_block = log_sys->buf;
	scanned_lsn = start_lsn;

	while (log_block < log_sys->buf + RECV_SCAN_SIZE && !finished) {
		ulint	no = log_block_get_hdr_no(log_block);
		ulint	scanned_no = log_block_convert_lsn_to_no(scanned_lsn);
		ibool	checksum_is_ok =
			log_block_checksum_is_ok_or_old_format(log_block);

		if (no != scanned_no && checksum_is_ok) {
			ulint blocks_in_group =
				log_block_convert_lsn_to_no(
#ifndef INNODB_VERSION_SHORT
					ut_dulint_create(0, log_group_get_capacity(group))
#else
					log_group_get_capacity(group)
#endif
							    ) - 1;

			fprintf(stderr,
				"xtrabackup: error:"
				" log block numbers mismatch:\n"
				"xtrabackup: error: expected log block no. %lu,"
				" but got no. %lu from the log file.\n",
				(ulong) scanned_no, (ulong) no);

			if ((no - scanned_no) % blocks_in_group == 0) {
				fprintf(stderr,
					"xtrabackup: error:"
					" it looks like InnoDB log has wrapped"
					" around before xtrabackup could"
					" process all records due to either"
					" log copying being too slow, or "
					" log files being too small.\n");
			}

			goto error;
		} else if (!checksum_is_ok) {
			/* Garbage or an incompletely written log block */

			fprintf(stderr,
				"xtrabackup: error:"
				" Log block checksum mismatch"
#ifndef INNODB_VERSION_SHORT
				" (block no %lu at lsn %lu %lu): \n"
#else
				" (block no %lu at lsn %llu): \n"
#endif
				"expected %lu, calculated checksum %lu\n",
				(ulong) no,
#ifndef INNODB_VERSION_SHORT
				(ulong) ut_dulint_get_high(scanned_lsn),
				(ulong) ut_dulint_get_low(scanned_lsn),
#else
				scanned_lsn,
#endif
				(ulong) log_block_get_checksum(log_block),
				(ulong) log_block_calc_checksum(log_block));

			goto error;
		}

		if (log_block_get_flush_bit(log_block)) {
			/* This block was a start of a log flush operation:
			we know that the previous flush operation must have
			been completed for all log groups before this block
			can have been flushed to any of the groups. Therefore,
			we know that log data is contiguous up to scanned_lsn
			in all non-corrupt log groups. */

			if (ut_dulint_cmp(scanned_lsn, contiguous_lsn) > 0) {
				contiguous_lsn = scanned_lsn;
			}
		}

		data_len = log_block_get_data_len(log_block);

		if (
		    (scanned_checkpoint_no > 0)
		    && (log_block_get_checkpoint_no(log_block)
		       < scanned_checkpoint_no)
		    && (scanned_checkpoint_no
			- log_block_get_checkpoint_no(log_block)
			> 0x80000000UL)) {

			/* Garbage from a log buffer flush which was made
			before the most recent database recovery */

			finished = TRUE;
			break;
		}		    

		scanned_lsn = ut_dulint_add(scanned_lsn, data_len);
		scanned_checkpoint_no = log_block_get_checkpoint_no(log_block);

		if (data_len < OS_FILE_LOG_BLOCK_SIZE) {
			/* Log data for this group ends here */

			finished = TRUE;
		} else {
			log_block += OS_FILE_LOG_BLOCK_SIZE;
		}
	} /* while (log_block < log_sys->buf + RECV_SCAN_SIZE && !finished) */

	group_scanned_lsn = scanned_lsn;



		}

		/* ===== write log to 'xtrabackup_logfile' ====== */
		{
		ulint write_size;

		if (!finished) {
			write_size = RECV_SCAN_SIZE;
		} else {
			write_size = (ulint) ut_dulint_minus(
					ut_dulint_align_up(group_scanned_lsn, OS_FILE_LOG_BLOCK_SIZE),
					start_lsn);
		}

		//printf("Wrinting offset= %lld, size= %lu\n", log_copy_offset, write_size);

		if (!xtrabackup_stream) {
			success = os_file_write(dst_log_path, dst_log, log_sys->buf,
					(ulint)(log_copy_offset & 0xFFFFFFFFUL),
					(ulint)(log_copy_offset >> 32), write_size);
		} else {
			ulint ret;
			ulint stdout_write_size = write_size;
			if (finished && !is_last
#ifndef INNODB_VERSION_SHORT
			    && group_scanned_lsn.low % OS_FILE_LOG_BLOCK_SIZE
#else
			    && group_scanned_lsn % OS_FILE_LOG_BLOCK_SIZE
#endif
			   )
				stdout_write_size -= OS_FILE_LOG_BLOCK_SIZE;
			if (stdout_write_size) {
				ret = write(fileno(stdout), log_sys->buf, stdout_write_size);
				if (ret == stdout_write_size) {
					success = TRUE;
				} else {
					fprintf(stderr, "write: %lu > %lu\n", stdout_write_size, ret);
					success = FALSE;
				}
			} else {
				success = TRUE; /* do nothing */
			}
		}

		log_copy_offset += write_size;

#ifndef INNODB_VERSION_SHORT
		if (finished && group_scanned_lsn.low % OS_FILE_LOG_BLOCK_SIZE)
#else
		if (finished && group_scanned_lsn % OS_FILE_LOG_BLOCK_SIZE)
#endif
		{
			/* if continue, it will start from align_down(group_scanned_lsn) */
			log_copy_offset -= OS_FILE_LOG_BLOCK_SIZE;
		}

		if(!success) {
			if (!xtrabackup_stream) {
				fprintf(stderr, "xtrabackup: Error: os_file_write to %s\n", dst_log_path);
			} else {
				fprintf(stderr, "xtrabackup: Error: write to stdout\n");
			}
			goto error;
		}


		}

		mutex_exit(&log_sys->mutex);

		start_lsn = end_lsn;
	}



		group->scanned_lsn = group_scanned_lsn;

#ifndef INNODB_VERSION_SHORT
		fprintf(stderr, ">> log scanned up to (%lu %lu)\n",group->scanned_lsn.high,group->scanned_lsn.low);
#else
		fprintf(stderr, ">> log scanned up to (%llu)\n",group->scanned_lsn);
#endif

		group = UT_LIST_GET_NEXT(log_groups, group);

		/* update global variable*/
		log_copy_scanned_lsn = group_scanned_lsn;

		/* innodb_mirrored_log_groups must be 1, no other groups */
		ut_a(group == NULL);
	}


	if (!xtrabackup_stream) {
		success = os_file_flush(dst_log);
	} else {
		fflush(stdout);
		success = TRUE;
	}

	if(!success) {
		goto error;
	}

	return(FALSE);

error:
	mutex_exit(&log_sys->mutex);
	if (!xtrabackup_stream)
		os_file_close(dst_log);
	fprintf(stderr, "xtrabackup: Error: xtrabackup_copy_logfile() failed.\n");
	return(TRUE);
}

/* copying logfile in background */
#define SLEEPING_PERIOD 5

static
#ifndef __WIN__
void*
#else
ulint
#endif
log_copying_thread(
	void*	arg __attribute__((unused)))
{
	ulint	counter = 0;

	if (!xtrabackup_stream)
		ut_a(dst_log != XB_FILE_UNDEFINED);

	log_copying_running = TRUE;

	while(log_copying) {
		os_thread_sleep(200000); /*0.2 sec*/

		counter++;
		if(counter >= SLEEPING_PERIOD * 5) {
			if(xtrabackup_copy_logfile(log_copy_scanned_lsn, FALSE))
				goto end;
			counter = 0;
		}
	}

	/* last copying */
	if(xtrabackup_copy_logfile(log_copy_scanned_lsn, TRUE))
		goto end;

	log_copying_succeed = TRUE;
end:
	log_copying_running = FALSE;
	os_thread_exit(NULL);

	return(0);
}

/* io throttle watching (rough) */
static
#ifndef __WIN__
void*
#else
ulint
#endif
io_watching_thread(
	void*	arg)
{
	(void)arg;
	/* currently, for --backup only */
	ut_a(xtrabackup_backup);

	while (log_copying) {
		os_thread_sleep(1000000); /*1 sec*/

		//for DEBUG
		//if (io_ticket == xtrabackup_throttle) {
		//	fprintf(stderr, "There seem to be no IO...?\n");
		//}

		io_ticket = xtrabackup_throttle;
		os_event_set(wait_throttle);
	}

	/* stop io throttle */
	xtrabackup_throttle = 0;
	os_event_set(wait_throttle);

	os_thread_exit(NULL);

	return(0);
}

/************************************************************************
I/o-handler thread function. */
static

#ifndef __WIN__
void*
#else
ulint
#endif
io_handler_thread(
/*==============*/
	void*	arg)
{
	ulint	segment;
	ulint	i;
	
	segment = *((ulint*)arg);

	for (i = 0;; i++) {
		fil_aio_wait(segment);
	}

	/* We count the number of threads in os_thread_exit(). A created
	thread should always use that to exit and not use return() to exit.
	The thread actually never comes here because it is exited in an
	os_event_wait(). */

	os_thread_exit(NULL);

#ifndef __WIN__
	return(NULL);				/* Not reached */
#else
	return(0);
#endif
}

/***************************************************************************
Creates an output directory for a given tablespace, if it does not exist */
static
int
xtrabackup_create_output_dir(
/*==========================*/
				/* out: 0 if succes, -1 if failure */
	fil_space_t *space)	/* in: tablespace */
{
	char	path[FN_REFLEN];
	char	*ptr1, *ptr2;

	/* mkdir if not exist */
	ptr1 = strstr(space->name, SRV_PATH_SEPARATOR_STR);
	if (ptr1) {
		ptr2 = strstr(ptr1 + 1, SRV_PATH_SEPARATOR_STR);
	} else {
		ptr2 = NULL;
	}
#ifdef XTRADB_BASED
	if(!trx_sys_sys_space(space->id) && ptr2)
#else
	if(space->id && ptr2)
#endif
	{
		/* single table space */
		*ptr2 = 0; /* temporary (it's my lazy..)*/
		snprintf(path, sizeof(path), "%s%s", xtrabackup_target_dir,
			 ptr1);
		*ptr2 = SRV_PATH_SEPARATOR;

		if (my_mkdir(path, 0777, MYF(0)) < 0 && my_errno != EEXIST) {
			fprintf(stderr,
				"xtrabackup: Error: cannot mkdir %d: %s\n",
				my_errno, path);
			return -1;
		}
	}
	return 0;
}

/**************************************************************************
Datafiles copying thread.*/
static
os_thread_ret_t
data_copy_thread_func(
/*==================*/
	void *arg) /* thread context */
{
	data_thread_ctxt_t	*ctxt = (data_thread_ctxt_t *) arg;
	uint			num = ctxt->num;
	fil_space_t*		space;
	ibool			space_changed;
	fil_node_t*     	node;

	/*
	  We have to initialize mysys thread-specific memory because
	  of the my_stat() call in xtrabackup_create_output_dir().
	*/
	my_thread_init();

	debug_sync_point("data_copy_thread_func");

	while ((node = datafiles_iter_next(ctxt->it, &space_changed)) != NULL) {
		space = node->space;

		if (space_changed && xtrabackup_create_output_dir(space))
			exit(EXIT_FAILURE);

		/* copy the datafile */
		if(xtrabackup_copy_datafile(node, num)) {
			fprintf(stderr, "[%02u] xtrabackup: Error: "
				"failed to copy datafile.\n",
				num);
			exit(EXIT_FAILURE);
		}
	}

	os_mutex_enter(ctxt->count_mutex);
	(*ctxt->count)--;
	os_mutex_exit(ctxt->count_mutex);

	my_thread_end();
	os_thread_exit(NULL);
	OS_THREAD_DUMMY_RETURN;
}

static void
xtrabackup_backup_func(void)
{
	MY_STAT stat_info;
	LSN64 latest_cp;

#ifdef USE_POSIX_FADVISE
	fprintf(stderr, "xtrabackup: uses posix_fadvise().\n");
#endif

	/* cd to datadir */

	if (my_setwd(mysql_real_data_home,MYF(MY_WME)))
	{
		fprintf(stderr, "xtrabackup: cannot my_setwd %s\n", mysql_real_data_home);
		exit(EXIT_FAILURE);
	}
	fprintf(stderr, "xtrabackup: cd to %s\n", mysql_real_data_home);

	mysql_data_home= mysql_data_home_buff;
	mysql_data_home[0]=FN_CURLIB;		// all paths are relative from here
	mysql_data_home[1]=0;

	/* set read only */
	srv_read_only = TRUE;

	/* initialize components */
        if(innodb_init_param())
                exit(EXIT_FAILURE);

#ifndef __WIN__        
        if (srv_file_flush_method_str == NULL) {
        	/* These are the default options */
#if (MYSQL_VERSION_ID < 50100)
		srv_unix_file_flush_method = SRV_UNIX_FDATASYNC;
#else /* MYSQL_VERSION_ID < 51000 */
		srv_unix_file_flush_method = SRV_UNIX_FSYNC;
#endif
#if (MYSQL_VERSION_ID < 50100)
	} else if (0 == ut_strcmp(srv_file_flush_method_str, "fdatasync")) {
	  	srv_unix_file_flush_method = SRV_UNIX_FDATASYNC;
#else /* MYSQL_VERSION_ID < 51000 */
	} else if (0 == ut_strcmp(srv_file_flush_method_str, "fsync")) {
		srv_unix_file_flush_method = SRV_UNIX_FSYNC;
#endif

	} else if (0 == ut_strcmp(srv_file_flush_method_str, "O_DSYNC")) {
	  	srv_unix_file_flush_method = SRV_UNIX_O_DSYNC;

	} else if (0 == ut_strcmp(srv_file_flush_method_str, "O_DIRECT")) {
	  	srv_unix_file_flush_method = SRV_UNIX_O_DIRECT;
		fprintf(stderr,"xtrabackup: use O_DIRECT\n");
	} else if (0 == ut_strcmp(srv_file_flush_method_str, "littlesync")) {
	  	srv_unix_file_flush_method = SRV_UNIX_LITTLESYNC;

	} else if (0 == ut_strcmp(srv_file_flush_method_str, "nosync")) {
	  	srv_unix_file_flush_method = SRV_UNIX_NOSYNC;
<<<<<<< HEAD
=======
#else
	} else if (0 == ut_strcmp(srv_file_flush_method_str, "normal")) {
	  	srv_win_file_flush_method = SRV_WIN_IO_NORMAL;
	  	os_aio_use_native_aio = FALSE;

	} else if (0 == ut_strcmp(srv_file_flush_method_str, "unbuffered")) {
	  	srv_win_file_flush_method = SRV_WIN_IO_UNBUFFERED;
	  	os_aio_use_native_aio = FALSE;

	} else if (0 == ut_strcmp(srv_file_flush_method_str,
							"async_unbuffered")) {
	  	srv_win_file_flush_method = SRV_WIN_IO_UNBUFFERED;	
#endif
#ifdef XTRADB_BASED
	} else if (0 == ut_strcmp(srv_file_flush_method_str, "ALL_O_DIRECT")) {
		srv_unix_file_flush_method = SRV_UNIX_ALL_O_DIRECT;
#endif
>>>>>>> 69c57494
	} else {
	  	fprintf(stderr, 
          	"xtrabackup: Unrecognized value %s for innodb_flush_method\n",
          				srv_file_flush_method_str);
	  	exit(EXIT_FAILURE);
	}
#else /* __WIN__ */
	/* We can only use synchronous unbuffered IO on Windows for now */
	if (srv_file_flush_method_str != NULL) {
		fprintf(stderr,
			"xtrabackupp: Warning: "
			"ignoring innodb_flush_method = %s on Windows.\n");
	}

	srv_win_file_flush_method = SRV_WIN_IO_UNBUFFERED;
	srv_use_native_aio = FALSE;
#endif

#ifndef INNODB_VERSION_SHORT
        if (srv_pool_size >= 1000 * 1024) {
#else
	if (srv_buf_pool_size >= 1000 * 1024 * 1024) {
#endif
                                  /* Here we still have srv_pool_size counted
                                  in kilobytes (in 4.0 this was in bytes)
				  srv_boot() converts the value to
                                  pages; if buffer pool is less than 1000 MB,
                                  assume fewer threads. */
                srv_max_n_threads = 50000;

#ifndef INNODB_VERSION_SHORT
        } else if (srv_pool_size >= 8 * 1024) {
#else
	} else if (srv_buf_pool_size >= 8 * 1024 * 1024) {
#endif

                srv_max_n_threads = 10000;
        } else {
		srv_max_n_threads = 1000;       /* saves several MB of memory,
                                                especially in 64-bit
                                                computers */
        }

	{
	ulint	nr;
	ulint	i;

	nr = srv_n_data_files;
	
	for (i = 0; i < nr; i++) {
		srv_data_file_sizes[i] = srv_data_file_sizes[i]
					* ((1024 * 1024) / UNIV_PAGE_SIZE);
	}		

	srv_last_file_size_max = srv_last_file_size_max
					* ((1024 * 1024) / UNIV_PAGE_SIZE);
		
	srv_log_file_size = srv_log_file_size / UNIV_PAGE_SIZE;

	srv_log_buffer_size = srv_log_buffer_size / UNIV_PAGE_SIZE;

#ifndef INNODB_VERSION_SHORT
	srv_pool_size = srv_pool_size / (UNIV_PAGE_SIZE / 1024);

	srv_awe_window_size = srv_awe_window_size / UNIV_PAGE_SIZE;
	
	if (srv_use_awe) {
	        /* If we are using AWE we must save memory in the 32-bit
		address space of the process, and cannot bind the lock
		table size to the real buffer pool size. */

	        srv_lock_table_size = 20 * srv_awe_window_size;
	} else {
	        srv_lock_table_size = 5 * srv_pool_size;
	}
#else
	srv_lock_table_size = 5 * (srv_buf_pool_size / UNIV_PAGE_SIZE);
#endif
	}

	os_sync_mutex = NULL;
	srv_general_init();

	{
	ibool	create_new_db;
#ifdef XTRADB_BASED
	ibool	create_new_doublewrite_file;
#endif
	ibool	log_file_created;
	ibool	log_created	= FALSE;
	ibool	log_opened	= FALSE;
	LSN64	min_flushed_lsn;
	LSN64	max_flushed_lsn;
	ulint   sum_of_new_sizes;
	ulint	err;
	ulint	i;




#define SRV_N_PENDING_IOS_PER_THREAD 	OS_AIO_N_PENDING_IOS_PER_THREAD
#define SRV_MAX_N_PENDING_SYNC_IOS	100

#ifndef INNODB_VERSION_SHORT
                os_aio_init(8 * SRV_N_PENDING_IOS_PER_THREAD
                            * srv_n_file_io_threads,
                            srv_n_file_io_threads,
                            SRV_MAX_N_PENDING_SYNC_IOS);

	fil_init(srv_max_n_open_files);
#else
	srv_n_file_io_threads = 2 + srv_n_read_io_threads + srv_n_write_io_threads;

	os_aio_init(8 * SRV_N_PENDING_IOS_PER_THREAD,
		    srv_n_read_io_threads,
		    srv_n_write_io_threads,
		    SRV_MAX_N_PENDING_SYNC_IOS);

	fil_init(srv_file_per_table ? 50000 : 5000,
		 srv_max_n_open_files);
#endif

	fsp_init();
	log_init();

	lock_sys_create(srv_lock_table_size);

	for (i = 0; i < srv_n_file_io_threads; i++) {
		thread_nr[i] = i;

		os_thread_create(io_handler_thread, thread_nr + i, thread_ids + i);
    	}

	os_thread_sleep(200000); /*0.2 sec*/

	err = open_or_create_data_files(&create_new_db,
#ifdef XTRADB_BASED
					&create_new_doublewrite_file,
#endif
					&min_flushed_lsn, &max_flushed_lsn,
					&sum_of_new_sizes);
	if (err != DB_SUCCESS) {
	        fprintf(stderr,
"xtrabackup: Could not open or create data files.\n"
"xtrabackup: If you tried to add new data files, and it failed here,\n"
"xtrabackup: you should now edit innodb_data_file_path in my.cnf back\n"
"xtrabackup: to what it was, and remove the new ibdata files InnoDB created\n"
"xtrabackup: in this failed attempt. InnoDB only wrote those files full of\n"
"xtrabackup: zeros, but did not yet use them in any way. But be careful: do not\n"
"xtrabackup: remove old data files which contain your precious data!\n");

		//return((int) err);
		exit(EXIT_FAILURE);
	}

	/* create_new_db must not be TRUE.. */
	if (create_new_db) {
		fprintf(stderr, "xtrabackup: Something wrong with source files...\n");
		exit(EXIT_FAILURE);
	}

	for (i = 0; i < srv_n_log_files; i++) {
		err = open_or_create_log_file(create_new_db, &log_file_created,
							     log_opened, 0, i);
		if (err != DB_SUCCESS) {

			//return((int) err);
			exit(EXIT_FAILURE);
		}

		if (log_file_created) {
			log_created = TRUE;
		} else {
			log_opened = TRUE;
		}
		if ((log_opened && create_new_db)
			    		|| (log_opened && log_created)) {
			fprintf(stderr, 
	"xtrabackup: Error: all log files must be created at the same time.\n"
	"xtrabackup: All log files must be created also in database creation.\n"
	"xtrabackup: If you want bigger or smaller log files, shut down the\n"
	"xtrabackup: database and make sure there were no errors in shutdown.\n"
	"xtrabackup: Then delete the existing log files. Edit the .cnf file\n"
	"xtrabackup: and start the database again.\n");

			//return(DB_ERROR);
			exit(EXIT_FAILURE);
		}
	}

	/* log_file_created must not be TRUE, if online */
	if (log_file_created) {
		fprintf(stderr, "xtrabackup: Something wrong with source files...\n");
		exit(EXIT_FAILURE);
	}

	fil_load_single_table_tablespaces();

	}

	/* create extra LSN dir if it does not exist. */
	if (xtrabackup_extra_lsndir
		&&!my_stat(xtrabackup_extra_lsndir,&stat_info,MYF(0))
		&& (my_mkdir(xtrabackup_extra_lsndir,0777,MYF(0)) < 0)){
		fprintf(stderr,"xtrabackup: Error: cannot mkdir %d: %s\n",my_errno,xtrabackup_extra_lsndir);
		exit(EXIT_FAILURE);
	}


	if (!xtrabackup_stream) {

	/* create target dir if not exist */
	if (!my_stat(xtrabackup_target_dir,&stat_info,MYF(0))
		&& (my_mkdir(xtrabackup_target_dir,0777,MYF(0)) < 0)){
		fprintf(stderr,"xtrabackup: Error: cannot mkdir %d: %s\n",my_errno,xtrabackup_target_dir);
		exit(EXIT_FAILURE);
	}

	} else {
		fprintf(stderr,"xtrabackup: Stream mode.\n");
		/* stdout can treat binary at Linux */
		//setmode(fileno(stdout), O_BINARY);
	}

        {
        fil_system_t*   f_system = fil_system;

	/* definition from recv_recovery_from_checkpoint_start() */
	log_group_t*	max_cp_group;
	ulint		max_cp_field;
	byte*		buf;
	byte		log_hdr_buf_[LOG_FILE_HDR_SIZE + OS_FILE_LOG_BLOCK_SIZE];
	byte*		log_hdr_buf;
	ulint		err;

	ibool		success;

	/* start back ground thread to copy newer log */
	os_thread_id_t log_copying_thread_id;
	datafiles_iter_t *it;

	log_hdr_buf = ut_align(log_hdr_buf_, OS_FILE_LOG_BLOCK_SIZE);

	/* log space */
	//space = UT_LIST_GET_NEXT(space_list, UT_LIST_GET_FIRST(f_system->space_list));
	//printf("space: name=%s, id=%d, purpose=%d, size=%d\n",
	//	space->name, space->id, space->purpose, space->size);

	/* get current checkpoint_lsn */
	/* Look for the latest checkpoint from any of the log groups */

	mutex_enter(&log_sys->mutex);

	err = recv_find_max_checkpoint(&max_cp_group, &max_cp_field);

	if (err != DB_SUCCESS) {

		exit(EXIT_FAILURE);
	}
		
	log_group_read_checkpoint_info(max_cp_group, max_cp_field);
	buf = log_sys->checkpoint_buf;

	checkpoint_lsn_start = MACH_READ_64(buf + LOG_CHECKPOINT_LSN);
	checkpoint_no_start = MACH_READ_64(buf + LOG_CHECKPOINT_NO);

	mutex_exit(&log_sys->mutex);

reread_log_header:
	fil_io(OS_FILE_READ | OS_FILE_LOG, TRUE, max_cp_group->space_id,
#ifdef INNODB_VERSION_SHORT
				0,
#endif
				0, 0, LOG_FILE_HDR_SIZE,
				log_hdr_buf, max_cp_group);

	/* check consistency of log file header to copy */
	mutex_enter(&log_sys->mutex);

	err = recv_find_max_checkpoint(&max_cp_group, &max_cp_field);

        if (err != DB_SUCCESS) {

                exit(EXIT_FAILURE);
        }

        log_group_read_checkpoint_info(max_cp_group, max_cp_field);
        buf = log_sys->checkpoint_buf;

	if(ut_dulint_cmp(checkpoint_no_start,
			MACH_READ_64(buf + LOG_CHECKPOINT_NO)) != 0) {
		checkpoint_lsn_start = MACH_READ_64(buf + LOG_CHECKPOINT_LSN);
		checkpoint_no_start = MACH_READ_64(buf + LOG_CHECKPOINT_NO);
		mutex_exit(&log_sys->mutex);
		goto reread_log_header;
	}

	mutex_exit(&log_sys->mutex);

	if (!xtrabackup_stream) {

		/* open 'xtrabackup_logfile' */
		sprintf(dst_log_path, "%s%s", xtrabackup_target_dir, "/xtrabackup_logfile");
		srv_normalize_path_for_win(dst_log_path);
		/* xb_file_create reads srv_unix_file_flush_method for
		OS_DATA_FILE*/
		dst_log = xb_file_create(dst_log_path, OS_FILE_CREATE,
					 OS_FILE_NORMAL, OS_DATA_FILE,
					 &success);

                if (!success) {
                        /* The following call prints an error message */
                        os_file_get_last_error(TRUE);

                        fprintf(stderr,
"xtrabackup: error: cannot open %s\n",
                                dst_log_path);
                        exit(EXIT_FAILURE);
                }

#ifdef USE_POSIX_FADVISE
		posix_fadvise(dst_log, 0, 0, POSIX_FADV_DONTNEED);
#endif

	}

	/* label it */
	strcpy((char*) log_hdr_buf + LOG_FILE_WAS_CREATED_BY_HOT_BACKUP,
		"xtrabkup ");
	ut_sprintf_timestamp(
		(char*) log_hdr_buf + (LOG_FILE_WAS_CREATED_BY_HOT_BACKUP
				+ (sizeof "xtrabkup ") - 1));

	if (!xtrabackup_stream) {
		success = os_file_write(dst_log_path, dst_log, log_hdr_buf,
				0, 0, LOG_FILE_HDR_SIZE);
	} else {
		/* Stream */
		if (write(fileno(stdout), log_hdr_buf, LOG_FILE_HDR_SIZE)
				== LOG_FILE_HDR_SIZE) {
			success = TRUE;
		} else {
			success = FALSE;
		}
	}

	log_copy_offset += LOG_FILE_HDR_SIZE;
	if (!success) {
		if (dst_log != XB_FILE_UNDEFINED)
			os_file_close(dst_log);
		exit(EXIT_FAILURE);
	}

	/* start flag */
	log_copying = TRUE;

	/* start io throttle */
	if(xtrabackup_throttle) {
		os_thread_id_t io_watching_thread_id;

		io_ticket = xtrabackup_throttle;
		wait_throttle = os_event_create(NULL);

		os_thread_create(io_watching_thread, NULL, &io_watching_thread_id);
	}


	/* copy log file by current position */
	if(xtrabackup_copy_logfile(checkpoint_lsn_start, FALSE))
		exit(EXIT_FAILURE);


	os_thread_create(log_copying_thread, NULL, &log_copying_thread_id);



	if (!xtrabackup_stream) { /* stream mode is transaction log only */
		uint			i;
		uint			count;
		os_mutex_t		count_mutex;
		data_thread_ctxt_t 	*data_threads;

		ut_a(parallel > 0);

		if (parallel > 1)
			printf("xtrabackup: Starting %u threads for parallel "
			       "data files transfer\n", parallel);

		it = datafiles_iter_new(f_system);
		if (it == NULL) {
			fprintf(stderr,
				"xtrabackup: Error: "
				"datafiles_iter_new() failed.\n");
			exit(EXIT_FAILURE);
		}

		/* Create data copying threads */
		ut_a(parallel > 0);

		data_threads = (data_thread_ctxt_t *)
			ut_malloc(sizeof(data_thread_ctxt_t) * parallel);
		count = parallel;
		count_mutex = OS_MUTEX_CREATE();

		for (i = 0; i < parallel; i++) {
			data_threads[i].it = it;
			data_threads[i].num = i+1;
			data_threads[i].count = &count;
			data_threads[i].count_mutex = count_mutex;
			os_thread_create(data_copy_thread_func,
					 data_threads + i,
					 &data_threads[i].id);
		}

		/* Wait for threads to exit */
		while (1) {
			os_thread_sleep(1000000);
			os_mutex_enter(count_mutex);
			if (count == 0) {
				os_mutex_exit(count_mutex);
				break;
			}
			os_mutex_exit(count_mutex);
		}
		/* NOTE: It may not needed at "--backup" for now */
		/* mutex_enter(&(f_system->mutex)); */

		os_mutex_free(count_mutex);
		datafiles_iter_free(it);

	} //if (!xtrabackup_stream)

        //mutex_exit(&(f_system->mutex));
        }


	/* suspend-at-end */
	if (xtrabackup_suspend_at_end) {
		os_file_t	suspend_file = XB_FILE_UNDEFINED;
		char	suspend_path[FN_REFLEN];
		ibool	success, exists;
		os_file_type_t	type;

		sprintf(suspend_path, "%s%s", xtrabackup_target_dir,
			"/xtrabackup_suspended");

		srv_normalize_path_for_win(suspend_path);
		/* xb_file_create reads srv_unix_file_flush_method */
		suspend_file = xb_file_create(suspend_path, OS_FILE_OVERWRITE,
					      OS_FILE_NORMAL, OS_DATA_FILE,
					      &success);

		if (!success) {
			fprintf(stderr, "xtrabackup: Error: failed to create file 'xtrabackup_suspended'\n");
		}

		if (suspend_file != XB_FILE_UNDEFINED)
			os_file_close(suspend_file);

		exists = TRUE;
		while (exists) {
			os_thread_sleep(200000); /*0.2 sec*/
			success = os_file_status(suspend_path, &exists, &type);
			if (!success)
				break;
		}
		xtrabackup_suspend_at_end = FALSE; /* suspend is 1 time */
	}

	/* read the latest checkpoint lsn */
	latest_cp = ut_dulint_zero;
	{
		log_group_t*	max_cp_group;
		ulint	max_cp_field;
		ulint	err;

		mutex_enter(&log_sys->mutex);

		err = recv_find_max_checkpoint(&max_cp_group, &max_cp_field);

		if (err != DB_SUCCESS) {
			fprintf(stderr, "xtrabackup: Error: recv_find_max_checkpoint() failed.\n");
			mutex_exit(&log_sys->mutex);
			goto skip_last_cp;
		}

		log_group_read_checkpoint_info(max_cp_group, max_cp_field);

		latest_cp = MACH_READ_64(log_sys->checkpoint_buf + LOG_CHECKPOINT_LSN);

		mutex_exit(&log_sys->mutex);

		if (!xtrabackup_stream) {
#ifndef INNODB_VERSION_SHORT
			printf("xtrabackup: The latest check point (for incremental): '%lu:%lu'\n",
				latest_cp.high, latest_cp.low);
#else
			printf("xtrabackup: The latest check point (for incremental): '%llu'\n",
				latest_cp);
#endif
		} else {
#ifndef INNODB_VERSION_SHORT
			fprintf(stderr, "xtrabackup: The latest check point (for incremental): '%lu:%lu'\n",
				latest_cp.high, latest_cp.low);
#else
			fprintf(stderr, "xtrabackup: The latest check point (for incremental): '%llu'\n",
				latest_cp);
#endif
		}
	}
skip_last_cp:
	/* stop log_copying_thread */
	log_copying = FALSE;
	if (!xtrabackup_stream) {
		printf("xtrabackup: Stopping log copying thread");
		while (log_copying_running) {
			printf(".");
			os_thread_sleep(200000); /*0.2 sec*/
		}
		printf("\n");
	} else {
		while (log_copying_running)
			os_thread_sleep(200000); /*0.2 sec*/
	}

	/* output to metadata file */
	{
		char	filename[FN_REFLEN];

		if(!xtrabackup_incremental) {
			strcpy(metadata_type, "full-backuped");
			metadata_from_lsn = ut_dulint_zero;
		} else {
			strcpy(metadata_type, "incremental");
			metadata_from_lsn = incremental_lsn;
		}
		metadata_to_lsn = latest_cp;
		metadata_last_lsn = log_copy_scanned_lsn;

		sprintf(filename, "%s/%s", xtrabackup_target_dir, XTRABACKUP_METADATA_FILENAME);
		if (xtrabackup_write_metadata(filename))
			fprintf(stderr, "xtrabackup: error: xtrabackup_write_metadata(xtrabackup_target_dir)\n");

		if(xtrabackup_extra_lsndir) {
			sprintf(filename, "%s/%s", xtrabackup_extra_lsndir, XTRABACKUP_METADATA_FILENAME);
			if (xtrabackup_write_metadata(filename))
				fprintf(stderr, "xtrabackup: error: xtrabackup_write_metadata(xtrabackup_extra_lsndir)\n");
		}
	}

	if (!log_copying_succeed) {
		fprintf(stderr, "xtrabackup: Error: log_copying_thread failed.\n");
		exit(EXIT_FAILURE);
	}

	if (!xtrabackup_stream)
	        os_file_close(dst_log);

	if (wait_throttle)
		os_event_free(wait_throttle);

	if (!xtrabackup_stream) {
#ifndef INNODB_VERSION_SHORT
        	printf("xtrabackup: Transaction log of lsn (%lu %lu) to (%lu %lu) was copied.\n",
                	checkpoint_lsn_start.high, checkpoint_lsn_start.low,
                	log_copy_scanned_lsn.high, log_copy_scanned_lsn.low);
#else
		printf("xtrabackup: Transaction log of lsn (%llu) to (%llu) was copied.\n",
			checkpoint_lsn_start, log_copy_scanned_lsn);
#endif
	} else {
#ifndef INNODB_VERSION_SHORT
		fprintf(stderr, "xtrabackup: Transaction log of lsn (%lu %lu) to (%lu %lu) was copied.\n",
			checkpoint_lsn_start.high, checkpoint_lsn_start.low,
			log_copy_scanned_lsn.high, log_copy_scanned_lsn.low);
#else
		fprintf(stderr, "xtrabackup: Transaction log of lsn (%llu) to (%llu) was copied.\n",
			checkpoint_lsn_start, log_copy_scanned_lsn);
#endif
		if(xtrabackup_extra_lsndir) {
			char	filename[FN_REFLEN];
			sprintf(filename, "%s/%s", xtrabackup_extra_lsndir, XTRABACKUP_METADATA_FILENAME);
			if (xtrabackup_write_metadata(filename))
				fprintf(stderr, "xtrabackup: error: xtrabackup_write_metadata(xtrabackup_extra_lsndir)\n");
		}
	}
}

/* ================= stats ================= */
static my_bool
xtrabackup_stats_level(
	dict_index_t*	index,
	ulint		level)
{
	ulint	space;
	page_t*	page;

	rec_t*	node_ptr;

	ulint	right_page_no;

	page_cur_t	cursor;

	mtr_t	mtr;
	mem_heap_t*	heap	= mem_heap_create(256);

	ulint*	offsets = NULL;

	ulonglong n_pages, n_pages_extern;
	ulonglong sum_data, sum_data_extern;
	ulonglong n_recs;
	ulint	page_size;
	buf_block_t*	block;
	ulint	zip_size;

	n_pages = sum_data = n_recs = 0;
	n_pages_extern = sum_data_extern = 0;


	if (level == 0)
		fprintf(stdout, "        leaf pages: ");
	else
		fprintf(stdout, "     level %lu pages: ", level);

	mtr_start(&mtr);

#ifndef INNODB_VERSION_SHORT
#if (MYSQL_VERSION_ID < 50100)
	mtr_x_lock(&(index->tree->lock), &mtr);
	page = btr_root_get(index->tree, &mtr);
#else /* MYSQL_VERSION_ID < 51000 */
	mtr_x_lock(&(index->lock), &mtr);
	page = btr_root_get(index, &mtr);
#endif
#else
	mtr_x_lock(&(index->lock), &mtr);
	block = btr_root_block_get(index, &mtr);
	page = buf_block_get_frame(block);
#endif

#ifndef INNODB_VERSION_SHORT
	space = buf_frame_get_space_id(page);
#else
	space = page_get_space_id(page);
	zip_size = fil_space_get_zip_size(space);
#endif

	while (level != btr_page_get_level(page, &mtr)) {

#ifndef INNODB_VERSION_SHORT
		ut_a(btr_page_get_level(page, &mtr) > 0);
#else
		ut_a(space == buf_block_get_space(block));
		ut_a(space == page_get_space_id(page));
		ut_a(!page_is_leaf(page));
#endif

#ifndef INNODB_VERSION_SHORT
		page_cur_set_before_first(page, &cursor);
#else
		page_cur_set_before_first(block, &cursor);
#endif
		page_cur_move_to_next(&cursor);

		node_ptr = page_cur_get_rec(&cursor);
		offsets = rec_get_offsets(node_ptr, index, offsets,
					ULINT_UNDEFINED, &heap);
#ifndef INNODB_VERSION_SHORT
		page = btr_node_ptr_get_child(node_ptr, offsets, &mtr);
#else
		block = btr_node_ptr_get_child(node_ptr, index, offsets, &mtr);
		page = buf_block_get_frame(block);
#endif
	}

loop:
	mem_heap_empty(heap);
	offsets = NULL;
#if (MYSQL_VERSION_ID < 50100)
	mtr_x_lock(&(index->tree->lock), &mtr);
#else /* MYSQL_VERSION_ID < 51000 */
	mtr_x_lock(&(index->lock), &mtr);
#endif

	right_page_no = btr_page_get_next(page, &mtr);


	/*=================================*/
	//fprintf(stdout, "%lu ", (ulint) buf_frame_get_page_no(page));

	n_pages++;
	sum_data += page_get_data_size(page);
	n_recs += page_get_n_recs(page);


	if (level == 0) {
		page_cur_t	cur;
		ulint	n_fields;
		ulint	i;
		mem_heap_t*	local_heap	= NULL;
		ulint	offsets_[REC_OFFS_NORMAL_SIZE];
		ulint*	local_offsets	= offsets_;

		*offsets_ = (sizeof offsets_) / sizeof *offsets_;

#ifndef INNODB_VERSION_SHORT
		page_cur_set_before_first(page, &cur);
#else
		page_cur_set_before_first(block, &cur);
#endif
		page_cur_move_to_next(&cur);

		for (;;) {
			if (page_cur_is_after_last(&cur)) {
				break;
			}

			local_offsets = rec_get_offsets(cur.rec, index, local_offsets,
						ULINT_UNDEFINED, &local_heap);
			n_fields = rec_offs_n_fields(local_offsets);

			for (i = 0; i < n_fields; i++) {
				if (rec_offs_nth_extern(local_offsets, i)) {
					page_t*	local_page;
					ulint	space_id;
					ulint	page_no;
					ulint	offset;
					byte*	blob_header;
					ulint	part_len;
					mtr_t	local_mtr;
					ulint	local_len;
					byte*	data;
#ifdef INNODB_VERSION_SHORT
					buf_block_t*	local_block;
#endif

					data = rec_get_nth_field(cur.rec, local_offsets, i, &local_len);

					ut_a(local_len >= BTR_EXTERN_FIELD_REF_SIZE);
					local_len -= BTR_EXTERN_FIELD_REF_SIZE;

					space_id = mach_read_from_4(data + local_len + BTR_EXTERN_SPACE_ID);
					page_no = mach_read_from_4(data + local_len + BTR_EXTERN_PAGE_NO);
					offset = mach_read_from_4(data + local_len + BTR_EXTERN_OFFSET);

					if (offset != FIL_PAGE_DATA)
						fprintf(stderr, "\nWarning: several record may share same external page.\n");

					for (;;) {
						mtr_start(&local_mtr);

#ifndef INNODB_VERSION_SHORT
						local_page = buf_page_get(space_id, page_no, RW_S_LATCH, &local_mtr);
#ifdef UNIV_SYNC_DEBUG
						buf_page_dbg_add_level(local_page, SYNC_NO_ORDER_CHECK);
#endif
#else
						local_block = btr_block_get(space_id, zip_size, page_no, RW_S_LATCH, &local_mtr);
						local_page = buf_block_get_frame(local_block);
#endif
						blob_header = local_page + offset;
#define BTR_BLOB_HDR_PART_LEN		0
#define BTR_BLOB_HDR_NEXT_PAGE_NO	4
						//part_len = btr_blob_get_part_len(blob_header);
						part_len = mach_read_from_4(blob_header + BTR_BLOB_HDR_PART_LEN);

						//page_no = btr_blob_get_next_page_no(blob_header);
						page_no = mach_read_from_4(blob_header + BTR_BLOB_HDR_NEXT_PAGE_NO);

						offset = FIL_PAGE_DATA;




						/*=================================*/
						//fprintf(stdout, "[%lu] ", (ulint) buf_frame_get_page_no(page));

						n_pages_extern++;
						sum_data_extern += part_len;


						mtr_commit(&local_mtr);

						if (page_no == FIL_NULL)
							break;
					}
				}
			}

			page_cur_move_to_next(&cur);
		}
	}




	mtr_commit(&mtr);
	if (right_page_no != FIL_NULL) {
		mtr_start(&mtr);
#ifndef INNODB_VERSION_SHORT
		page = btr_page_get(space, right_page_no, RW_X_LATCH, &mtr);
#else
		block = btr_block_get(space, zip_size, right_page_no, RW_X_LATCH, &mtr);
		page = buf_block_get_frame(block);
#endif
		goto loop;
	}
	mem_heap_free(heap);

#ifndef INNODB_VERSION_SHORT
	page_size = UNIV_PAGE_SIZE;
#else
	if (zip_size) {
		page_size = zip_size;
	} else {
		page_size = UNIV_PAGE_SIZE;
	}
#endif

	if (level == 0)
		fprintf(stdout, "recs=%lld, ", n_recs);

	fprintf(stdout, "pages=%lld, data=%lld bytes, data/pages=%lld%%",
		n_pages, sum_data,
		((sum_data * 100)/ page_size)/n_pages);


	if (level == 0 && n_pages_extern) {
		putc('\n', stdout);
		/* also scan blob pages*/
		fprintf(stdout, "    external pages: ");

		fprintf(stdout, "pages=%lld, data=%lld bytes, data/pages=%lld%%",
			n_pages_extern, sum_data_extern,
			((sum_data_extern * 100)/ page_size)/n_pages_extern);
	}

	putc('\n', stdout);

	if (level > 0) {
		xtrabackup_stats_level(index, level - 1);
	}

	return(TRUE);
}

static void
xtrabackup_stats_func(void)
{
	ulint n;

	/* cd to datadir */

	if (my_setwd(mysql_real_data_home,MYF(MY_WME)))
	{
		fprintf(stderr, "xtrabackup: cannot my_setwd %s\n", mysql_real_data_home);
		exit(EXIT_FAILURE);
	}
	fprintf(stderr, "xtrabackup: cd to %s\n", mysql_real_data_home);

	mysql_data_home= mysql_data_home_buff;
	mysql_data_home[0]=FN_CURLIB;		// all paths are relative from here
	mysql_data_home[1]=0;

	/* set read only */
	srv_read_only = TRUE;
	srv_fake_write = TRUE;
#if MYSQL_VERSION_ID >= 50500
	/* AIO is incompatible with srv_read_only/srv_fake_write */
	srv_use_native_aio = FALSE;
#endif

	/* initialize components */
	if(innodb_init_param())
		exit(EXIT_FAILURE);

	/* Check if the log files have been created, otherwise innodb_init()
	will crash when called with srv_read_only == TRUE */
	for (n = 0; n < srv_n_log_files; n++) {
		char		logname[FN_REFLEN];
		ibool		exists;
		os_file_type_t	type;

		sprintf(logname, "ib_logfile%lu", (ulong) n);
		if (!os_file_status(logname, &exists, &type) || !exists ||
		    type != OS_FILE_TYPE_FILE) {
			fprintf(stderr, "xtrabackup: Error: "
				"Cannot find log file %s.\n", logname);
			fprintf(stderr, "xtrabackup: Error: "
				"to use the statistics feature, you need a "
				"clean copy of the database including "
				"correctly sized log files, so you need to "
				"execute with --prepare twice to use this "
				"functionality on a backup.\n");
			exit(EXIT_FAILURE);
		}
	}

	fprintf(stderr, "xtrabackup: Starting 'read-only' InnoDB instance to gather index statistics.\n"
		"xtrabackup: Using %lld bytes for buffer pool (set by --use-memory parameter)\n",
		xtrabackup_use_memory);

	if(innodb_init())
		exit(EXIT_FAILURE);

	fprintf(stdout, "\n\n<INDEX STATISTICS>\n");

	/* gather stats */

	{
	dict_table_t*	sys_tables;
	dict_index_t*	sys_index;
	dict_table_t*	table;
	btr_pcur_t	pcur;
	rec_t*		rec;
	byte*		field;
	ulint		len;
	mtr_t		mtr;
	
	/* Enlarge the fatal semaphore wait timeout during the InnoDB table
	monitor printout */

	mutex_enter(&kernel_mutex);
	srv_fatal_semaphore_wait_threshold += 72000; /* 20 hours */
	mutex_exit(&kernel_mutex);

	mutex_enter(&(dict_sys->mutex));

	mtr_start(&mtr);

	sys_tables = dict_table_get_low("SYS_TABLES");
	sys_index = UT_LIST_GET_FIRST(sys_tables->indexes);

	btr_pcur_open_at_index_side(TRUE, sys_index, BTR_SEARCH_LEAF, &pcur,
								TRUE, &mtr);
loop:
	btr_pcur_move_to_next_user_rec(&pcur, &mtr);

	rec = btr_pcur_get_rec(&pcur);

#ifndef INNODB_VERSION_SHORT
	if (!btr_pcur_is_on_user_rec(&pcur, &mtr))
#else
	if (!btr_pcur_is_on_user_rec(&pcur))
#endif
	{
		/* end of index */

		btr_pcur_close(&pcur);
		mtr_commit(&mtr);
		
		mutex_exit(&(dict_sys->mutex));

		/* Restore the fatal semaphore wait timeout */

		mutex_enter(&kernel_mutex);
		srv_fatal_semaphore_wait_threshold -= 72000; /* 20 hours */
		mutex_exit(&kernel_mutex);

		goto end;
	}	

	field = rec_get_nth_field_old(rec, 0, &len);

#if (MYSQL_VERSION_ID < 50100)
	if (!rec_get_deleted_flag(rec, sys_tables->comp))
#else /* MYSQL_VERSION_ID < 51000 */
	if (!rec_get_deleted_flag(rec, 0))
#endif
	{

		/* We found one */

                char*	table_name = mem_strdupl((char*) field, len);

		btr_pcur_store_position(&pcur, &mtr);

		mtr_commit(&mtr);

		table = dict_table_get_low(table_name);
		mem_free(table_name);


		if (xtrabackup_tables) {
			char *p;
			int regres= 0;
			int i;

			p = strstr(table->name, SRV_PATH_SEPARATOR_STR);

			if (p)
				*p = '.';

			for (i = 0; i < tables_regex_num; i++) {
				regres = xb_regexec(&tables_regex[i],
						    table->name, 1,
						    tables_regmatch, 0);
				if (regres != REG_NOMATCH)
					break;
			}

			if (p)
				*p = SRV_PATH_SEPARATOR;

			if ( regres == REG_NOMATCH )
				goto skip;
		}

		if (xtrabackup_tables_file) {
			xtrabackup_tables_t*	xtable;

			XB_HASH_SEARCH(name_hash, tables_hash,
				       ut_fold_string(table->name),
				       xtable,
				       ut_ad(xtable->name),
				       !strcmp(xtable->name, table->name));

			if (!xtable)
				goto skip;
		}


		if (table == NULL) {
			fputs("InnoDB: Failed to load table ", stderr);
#if (MYSQL_VERSION_ID < 50100)
			ut_print_namel(stderr, NULL, (char*) field, len);
#else /* MYSQL_VERSION_ID < 51000 */
			ut_print_namel(stderr, NULL, TRUE, (char*) field, len);
#endif
			putc('\n', stderr);
		} else {
			dict_index_t*	index;

			/* The table definition was corrupt if there
			is no index */

			if (dict_table_get_first_index(table)) {
#ifdef XTRADB_BASED
				dict_update_statistics(table, TRUE, FALSE);
#elif defined(INNODB_VERSION_SHORT)
				dict_update_statistics(table, TRUE);
#else
				dict_update_statistics_low(table, TRUE);
#endif
			}

			//dict_table_print_low(table);

			index = UT_LIST_GET_FIRST(table->indexes);
			while (index != NULL) {
{
	IB_INT64	n_vals;

	if (index->n_user_defined_cols > 0) {
		n_vals = index->stat_n_diff_key_vals[
					index->n_user_defined_cols];
	} else {
		n_vals = index->stat_n_diff_key_vals[1];
	}

	fprintf(stdout,
		"  table: %s, index: %s, space id: %lu, root page: %lu"
#ifdef INNODB_VERSION_SHORT
		", zip size: %lu"
#endif
		"\n  estimated statistics in dictionary:\n"
		"    key vals: %lu, leaf pages: %lu, size pages: %lu\n"
		"  real statistics:\n",
		table->name, index->name,
		(ulong) index->space,
#if (MYSQL_VERSION_ID < 50100)
		(ulong) index->tree->page,
#else /* MYSQL_VERSION_ID < 51000 */
		(ulong) index->page,
#endif
#ifdef INNODB_VERSION_SHORT
		(ulong) fil_space_get_zip_size(index->space),
#endif
		(ulong) n_vals,
		(ulong) index->stat_n_leaf_pages,
		(ulong) index->stat_index_size);

	{
		mtr_t	local_mtr;
		page_t*	root;
		ulint	page_level;

		mtr_start(&local_mtr);

#if (MYSQL_VERSION_ID < 50100)
		mtr_x_lock(&(index->tree->lock), &local_mtr);
		root = btr_root_get(index->tree, &local_mtr);
#else /* MYSQL_VERSION_ID < 51000 */
		mtr_x_lock(&(index->lock), &local_mtr);
		root = btr_root_get(index, &local_mtr);
#endif
		page_level = btr_page_get_level(root, &local_mtr);

		xtrabackup_stats_level(index, page_level);

		mtr_commit(&local_mtr);
	}

	putc('\n', stdout);
}
				index = UT_LIST_GET_NEXT(indexes, index);
			}
		}

skip:
		mtr_start(&mtr);

		btr_pcur_restore_position(BTR_SEARCH_LEAF, &pcur, &mtr);
	}

	goto loop;
	}

end:
	putc('\n', stdout);

	/* shutdown InnoDB */
	if(innodb_end())
		exit(EXIT_FAILURE);
}

/* ================= prepare ================= */

static my_bool
xtrabackup_init_temp_log(void)
{
	os_file_t	src_file = XB_FILE_UNDEFINED;
	char	src_path[FN_REFLEN];
	char	dst_path[FN_REFLEN];
	ibool	success;

	ulint	field;
	byte*	log_buf;
	byte*	log_buf_ = NULL;

	IB_INT64	file_size;

	LSN64	max_no;
	LSN64	max_lsn;
	LSN64	checkpoint_no;

	ulint	fold;

	max_no = ut_dulint_zero;

	if(!xtrabackup_incremental_dir) {
		sprintf(dst_path, "%s%s", xtrabackup_target_dir, "/ib_logfile0");
		sprintf(src_path, "%s%s", xtrabackup_target_dir, "/xtrabackup_logfile");
	} else {
		sprintf(dst_path, "%s%s", xtrabackup_incremental_dir, "/ib_logfile0");
		sprintf(src_path, "%s%s", xtrabackup_incremental_dir, "/xtrabackup_logfile");
	}

	srv_normalize_path_for_win(dst_path);
	srv_normalize_path_for_win(src_path);
retry:
	src_file = xb_file_create_no_error_handling(src_path, OS_FILE_OPEN,
						    OS_FILE_READ_WRITE,
						    &success);
	if (!success) {
		/* The following call prints an error message */
		os_file_get_last_error(TRUE);

		fprintf(stderr,
"xtrabackup: Warning: cannot open %s. will try to find.\n",
			src_path);

		/* check if ib_logfile0 may be xtrabackup_logfile */
		src_file = xb_file_create_no_error_handling(dst_path,
							    OS_FILE_OPEN,
							    OS_FILE_READ_WRITE,
							    &success);
		if (!success) {
			os_file_get_last_error(TRUE);
			fprintf(stderr,
"  xtrabackup: Fatal error: cannot find %s.\n",
			src_path);

			goto error;
		}

		log_buf_ = ut_malloc(LOG_FILE_HDR_SIZE * 2);
		log_buf = ut_align(log_buf_, LOG_FILE_HDR_SIZE);

		success = os_file_read(src_file, log_buf, 0, 0, LOG_FILE_HDR_SIZE);
		if (!success) {
			goto error;
		}

		if ( ut_memcmp(log_buf + LOG_FILE_WAS_CREATED_BY_HOT_BACKUP,
				(byte*)"xtrabkup", (sizeof "xtrabkup") - 1) == 0) {
			fprintf(stderr,
"  xtrabackup: 'ib_logfile0' seems to be 'xtrabackup_logfile'. will retry.\n");

			ut_free(log_buf_);
			log_buf_ = NULL;

			os_file_close(src_file);
			src_file = XB_FILE_UNDEFINED;

			/* rename and try again */
			success = xb_file_rename(dst_path, src_path);
			if (!success) {
				goto error;
			}

			goto retry;
		}

		fprintf(stderr,
"  xtrabackup: Fatal error: cannot find %s.\n",
		src_path);

		ut_free(log_buf_);
		log_buf_ = NULL;

		os_file_close(src_file);
		src_file = XB_FILE_UNDEFINED;

		goto error;
	}

#ifdef USE_POSIX_FADVISE
	posix_fadvise(src_file, 0, 0, POSIX_FADV_SEQUENTIAL);
	posix_fadvise(src_file, 0, 0, POSIX_FADV_DONTNEED);
#endif

	xb_file_set_nocache(src_file, src_path, "OPEN");

	file_size = os_file_get_size_as_iblonglong(src_file);


	/* TODO: We should skip the following modifies, if it is not the first time. */
	log_buf_ = ut_malloc(UNIV_PAGE_SIZE * 129);
	log_buf = ut_align(log_buf_, UNIV_PAGE_SIZE);

	/* read log file header */
	success = os_file_read(src_file, log_buf, 0, 0, LOG_FILE_HDR_SIZE);
	if (!success) {
		goto error;
	}

	if ( ut_memcmp(log_buf + LOG_FILE_WAS_CREATED_BY_HOT_BACKUP,
			(byte*)"xtrabkup", (sizeof "xtrabkup") - 1) != 0 ) {
		printf("xtrabackup: notice: xtrabackup_logfile was already used to '--prepare'.\n");
		goto skip_modify;
	} else {
		/* clear it later */
		//memset(log_buf + LOG_FILE_WAS_CREATED_BY_HOT_BACKUP,
		//		' ', 4);
	}

	/* read last checkpoint lsn */
	for (field = LOG_CHECKPOINT_1; field <= LOG_CHECKPOINT_2;
			field += LOG_CHECKPOINT_2 - LOG_CHECKPOINT_1) {
		if (!recv_check_cp_is_consistent(log_buf + field))
			goto not_consistent;

		checkpoint_no = MACH_READ_64(log_buf + field + LOG_CHECKPOINT_NO);

		if (ut_dulint_cmp(checkpoint_no, max_no) >= 0) {
			max_no = checkpoint_no;
			max_lsn = MACH_READ_64(log_buf + field + LOG_CHECKPOINT_LSN);
/*
			mach_write_to_4(log_buf + field + LOG_CHECKPOINT_OFFSET,
					LOG_FILE_HDR_SIZE + ut_dulint_minus(max_lsn,
					ut_dulint_align_down(max_lsn,OS_FILE_LOG_BLOCK_SIZE)));

			ulint	fold;
			fold = ut_fold_binary(log_buf + field, LOG_CHECKPOINT_CHECKSUM_1);
			mach_write_to_4(log_buf + field + LOG_CHECKPOINT_CHECKSUM_1, fold);

			fold = ut_fold_binary(log_buf + field + LOG_CHECKPOINT_LSN,
				LOG_CHECKPOINT_CHECKSUM_2 - LOG_CHECKPOINT_LSN);
			mach_write_to_4(log_buf + field + LOG_CHECKPOINT_CHECKSUM_2, fold);
*/
		}
not_consistent:
		;
	}

	if (ut_dulint_cmp(max_no, ut_dulint_zero) == 0) {
		fprintf(stderr, "xtrabackup: No valid checkpoint found.\n");
		goto error;
	}


	/* It seems to be needed to overwrite the both checkpoint area. */
	MACH_WRITE_64(log_buf + LOG_CHECKPOINT_1 + LOG_CHECKPOINT_LSN, max_lsn);
	mach_write_to_4(log_buf + LOG_CHECKPOINT_1 + LOG_CHECKPOINT_OFFSET,
			LOG_FILE_HDR_SIZE + (ulint) ut_dulint_minus(max_lsn,
			ut_dulint_align_down(max_lsn,OS_FILE_LOG_BLOCK_SIZE)));
#ifdef XTRADB_BASED
	MACH_WRITE_64(log_buf + LOG_CHECKPOINT_1 + LOG_CHECKPOINT_ARCHIVED_LSN,
			(ib_uint64_t)(LOG_FILE_HDR_SIZE + ut_dulint_minus(max_lsn,
					ut_dulint_align_down(max_lsn,OS_FILE_LOG_BLOCK_SIZE))));
#endif
	fold = ut_fold_binary(log_buf + LOG_CHECKPOINT_1, LOG_CHECKPOINT_CHECKSUM_1);
	mach_write_to_4(log_buf + LOG_CHECKPOINT_1 + LOG_CHECKPOINT_CHECKSUM_1, fold);

	fold = ut_fold_binary(log_buf + LOG_CHECKPOINT_1 + LOG_CHECKPOINT_LSN,
		LOG_CHECKPOINT_CHECKSUM_2 - LOG_CHECKPOINT_LSN);
	mach_write_to_4(log_buf + LOG_CHECKPOINT_1 + LOG_CHECKPOINT_CHECKSUM_2, fold);

	MACH_WRITE_64(log_buf + LOG_CHECKPOINT_2 + LOG_CHECKPOINT_LSN, max_lsn);
        mach_write_to_4(log_buf + LOG_CHECKPOINT_2 + LOG_CHECKPOINT_OFFSET,
                        LOG_FILE_HDR_SIZE + (ulint) ut_dulint_minus(max_lsn,
                        ut_dulint_align_down(max_lsn,OS_FILE_LOG_BLOCK_SIZE)));
#ifdef XTRADB_BASED
	MACH_WRITE_64(log_buf + LOG_CHECKPOINT_2 + LOG_CHECKPOINT_ARCHIVED_LSN,
			(ib_uint64_t)(LOG_FILE_HDR_SIZE + ut_dulint_minus(max_lsn,
					ut_dulint_align_down(max_lsn,OS_FILE_LOG_BLOCK_SIZE))));
#endif
        fold = ut_fold_binary(log_buf + LOG_CHECKPOINT_2, LOG_CHECKPOINT_CHECKSUM_1);
        mach_write_to_4(log_buf + LOG_CHECKPOINT_2 + LOG_CHECKPOINT_CHECKSUM_1, fold);

        fold = ut_fold_binary(log_buf + LOG_CHECKPOINT_2 + LOG_CHECKPOINT_LSN,
                LOG_CHECKPOINT_CHECKSUM_2 - LOG_CHECKPOINT_LSN);
        mach_write_to_4(log_buf + LOG_CHECKPOINT_2 + LOG_CHECKPOINT_CHECKSUM_2, fold);


	success = os_file_write(src_path, src_file, log_buf, 0, 0, LOG_FILE_HDR_SIZE);
	if (!success) {
		goto error;
	}

	/* expand file size (9/8) and align to UNIV_PAGE_SIZE */

	if (file_size % UNIV_PAGE_SIZE) {
		memset(log_buf, 0, UNIV_PAGE_SIZE);
		success = os_file_write(src_path, src_file, log_buf,
				(ulint)(file_size & 0xFFFFFFFFUL),
				(ulint)(file_size >> 32),
				UNIV_PAGE_SIZE - (ulint) (file_size % UNIV_PAGE_SIZE));
		if (!success) {
			goto error;
		}

		file_size = os_file_get_size_as_iblonglong(src_file);
	}

	/* TODO: We should judge whether the file is already expanded or not... */
	{
		ulint	expand;

		memset(log_buf, 0, UNIV_PAGE_SIZE * 128);
		expand = (ulint) (file_size / UNIV_PAGE_SIZE / 8);

		for (; expand > 128; expand -= 128) {
			success = os_file_write(src_path, src_file, log_buf,
					(ulint)(file_size & 0xFFFFFFFFUL),
					(ulint)(file_size >> 32),
					UNIV_PAGE_SIZE * 128);
			if (!success) {
				goto error;
			}
			file_size += UNIV_PAGE_SIZE * 128;
		}

		if (expand) {
			success = os_file_write(src_path, src_file, log_buf,
					(ulint)(file_size & 0xFFFFFFFFUL),
					(ulint)(file_size >> 32),
					expand * UNIV_PAGE_SIZE);
			if (!success) {
				goto error;
			}
			file_size += UNIV_PAGE_SIZE * expand;
		}
	}

	/* make larger than 2MB */
	if (file_size < 2*1024*1024L) {
		memset(log_buf, 0, UNIV_PAGE_SIZE);
		while (file_size < 2*1024*1024L) {
			success = os_file_write(src_path, src_file, log_buf,
				(ulint)(file_size & 0xFFFFFFFFUL),
				(ulint)(file_size >> 32),
				UNIV_PAGE_SIZE);
			if (!success) {
				goto error;
			}
			file_size += UNIV_PAGE_SIZE;
		}
		file_size = os_file_get_size_as_iblonglong(src_file);
	}

#ifndef INNODB_VERSION_SHORT
	printf("xtrabackup: xtrabackup_logfile detected: size=%lld, start_lsn=(%lu %lu)\n",
		file_size, max_lsn.high, max_lsn.low);
#else
	printf("xtrabackup: xtrabackup_logfile detected: size=%lld, start_lsn=(%llu)\n",
		file_size, max_lsn);
#endif

	os_file_close(src_file);
	src_file = XB_FILE_UNDEFINED;

	/* Backup log parameters */
	innobase_log_group_home_dir_backup = innobase_log_group_home_dir;
	innobase_log_file_size_backup      = innobase_log_file_size;
	innobase_log_files_in_group_backup = innobase_log_files_in_group;

	/* fake InnoDB */
	innobase_log_group_home_dir = NULL;
	innobase_log_file_size      = file_size;
	innobase_log_files_in_group = 1;

	srv_thread_concurrency = 0;

	/* rename 'xtrabackup_logfile' to 'ib_logfile0' */
	success = xb_file_rename(src_path, dst_path);
	if (!success) {
		goto error;
	}
	xtrabackup_logfile_is_renamed = TRUE;

	ut_free(log_buf_);

	return(FALSE);

skip_modify:
	os_file_close(src_file);
	src_file = XB_FILE_UNDEFINED;
	ut_free(log_buf_);
	return(FALSE);

error:
	if (src_file != XB_FILE_UNDEFINED)
		os_file_close(src_file);
	if (log_buf_)
		ut_free(log_buf_);
	fprintf(stderr, "xtrabackup: Error: xtrabackup_init_temp_log() failed.\n");
	return(TRUE); /*ERROR*/
}

/***********************************************************************
Generates path to the meta file path from a given path to an incremental .delta
by replacing trailing ".delta" with ".meta", or returns error if 'delta_path'
does not end with the ".delta" character sequence.
@return TRUE on success, FALSE on error. */
static
ibool
get_meta_path(
	const char	*delta_path,	/* in: path to a .delta file */
	char 		*meta_path)	/* out: path to the corresponding .meta
					file */
{
	size_t		len = strlen(delta_path);

	if (len <= 6 || strcmp(delta_path + len - 6, ".delta")) {
		return FALSE;
	}
	memcpy(meta_path, delta_path, len - 6);
	strcpy(meta_path + len - 6, XB_DELTA_INFO_SUFFIX);

	return TRUE;
}

/************************************************************************
Applies a given .delta file to the corresponding data file.
@return TRUE on success */
static
ibool
xtrabackup_apply_delta(
	const char*	dirname,	/* in: dir name of incremental */
	const char*	dbname,		/* in: database name (ibdata: NULL) */
	const char*	filename,	/* in: file name (not a path),
					including the .delta extension */
	my_bool check_newer __attribute__((unused)))
{
	os_file_t	src_file = XB_FILE_UNDEFINED;
	os_file_t	dst_file = XB_FILE_UNDEFINED;
	char	src_path[FN_REFLEN];
	char	dst_path[FN_REFLEN];
	char	meta_path[FN_REFLEN];
	ibool	success;

	ibool	last_buffer = FALSE;
	ulint	page_in_buffer;
	ulint	incremental_buffers = 0;

	xb_delta_info_t info;
	ulint		page_size;
	ulint		page_size_shift;

	ut_a(xtrabackup_incremental);

	if (dbname) {
		snprintf(src_path, sizeof(src_path), "%s/%s/%s",
			 dirname, dbname, filename);
		snprintf(dst_path, sizeof(dst_path), "%s/%s/%s",
			 xtrabackup_real_target_dir, dbname, filename);
	} else {
		snprintf(src_path, sizeof(src_path), "%s/%s",
			 dirname, filename);
		snprintf(dst_path, sizeof(dst_path), "%s/%s",
			 xtrabackup_real_target_dir, filename);
	}
	dst_path[strlen(dst_path) - 6] = '\0';

	if (!get_meta_path(src_path, meta_path)) {
		goto error;
	}

	srv_normalize_path_for_win(dst_path);
	srv_normalize_path_for_win(src_path);
	srv_normalize_path_for_win(meta_path);

	if (!xb_read_delta_metadata(meta_path, &info)) {
		goto error;
	}

	page_size = info.page_size;
	page_size_shift = get_bit_shift(page_size);
	fprintf(stderr, "xtrabackup: page size for %s is %lu bytes\n",
		src_path, page_size);
	if (page_size_shift < 10 ||
	    page_size_shift > UNIV_PAGE_SIZE_SHIFT_MAX) {
		fprintf(stderr,
			"xtrabackup: error: invalid value of page_size "
			"(%lu bytes) read from %s\n", page_size, meta_path);
		goto error;
	}
	
	src_file = xb_file_create_no_error_handling(src_path, OS_FILE_OPEN,
						    OS_FILE_READ_WRITE,
						    &success);
	if (!success) {
		os_file_get_last_error(TRUE);
		fprintf(stderr,
			"xtrabackup: error: cannot open %s\n",
			src_path);
		goto error;
	}

#ifdef USE_POSIX_FADVISE
	posix_fadvise(src_file, 0, 0, POSIX_FADV_SEQUENTIAL);
	posix_fadvise(src_file, 0, 0, POSIX_FADV_DONTNEED);
#endif

	xb_file_set_nocache(src_file, src_path, "OPEN");

	dst_file = xb_file_create_no_error_handling(dst_path, OS_FILE_OPEN,
						    OS_FILE_READ_WRITE,
						    &success);
again:
	if (!success) {
		ulint errcode = os_file_get_last_error(TRUE);

		if (errcode == OS_FILE_NOT_FOUND) {
			fprintf(stderr, "xtrabackup: target data file %s "
				"is not found, creating a new one\n", dst_path);
			/* Create the database directory if it doesn't exist yet
			*/
			if (dbname) {
				char	dst_dir[FN_REFLEN];

				snprintf(dst_dir, sizeof(dst_dir), "%s/%s",
					 xtrabackup_real_target_dir, dbname);
				srv_normalize_path_for_win(dst_dir);

				if (!os_file_create_directory(dst_dir, FALSE))
					goto error;
			}
			dst_file =
				xb_file_create_no_error_handling(dst_path,
								 OS_FILE_CREATE,
								 OS_FILE_READ_WRITE,
								 &success);
			goto again;
		}

		fprintf(stderr,
			"xtrabackup: error: cannot open %s\n",
			dst_path);
		goto error;
	}

#ifdef USE_POSIX_FADVISE
	posix_fadvise(dst_file, 0, 0, POSIX_FADV_DONTNEED);
#endif

	xb_file_set_nocache(dst_file, dst_path, "OPEN");

	fprintf(stderr, "Applying %s ...\n", src_path);

	while (!last_buffer) {
		ulint cluster_header;

		/* read to buffer */
		/* first block of block cluster */
		success = os_file_read(src_file, incremental_buffer,
				       ((incremental_buffers * (page_size / 4))
					<< page_size_shift) & 0xFFFFFFFFUL,
				       (incremental_buffers * (page_size / 4))
				       >> (32 - page_size_shift),
				       page_size);
		if (!success) {
			goto error;
		}

		cluster_header = mach_read_from_4(incremental_buffer);
		switch(cluster_header) {
			case 0x78747261UL: /*"xtra"*/
				break;
			case 0x58545241UL: /*"XTRA"*/
				last_buffer = TRUE;
				break;
			default:
				fprintf(stderr,
					"xtrabackup: error: %s seems not .delta file.\n",
					src_path);
				goto error;
		}

		for (page_in_buffer = 1; page_in_buffer < page_size / 4;
		     page_in_buffer++) {
			if (mach_read_from_4(incremental_buffer + page_in_buffer * 4)
			    == 0xFFFFFFFFUL)
				break;
		}

		ut_a(last_buffer || page_in_buffer == page_size / 4);

		/* read whole of the cluster */
		success = os_file_read(src_file, incremental_buffer,
				       ((incremental_buffers * (page_size / 4))
					<< page_size_shift) & 0xFFFFFFFFUL,
				       (incremental_buffers * (page_size / 4))
				       >> (32 - page_size_shift),
				       page_in_buffer * page_size);
		if (!success) {
			goto error;
		}

		for (page_in_buffer = 1; page_in_buffer < page_size / 4;
		     page_in_buffer++) {
			ulint offset_on_page;

			offset_on_page = mach_read_from_4(incremental_buffer + page_in_buffer * 4);

			if (offset_on_page == 0xFFFFFFFFUL)
				break;

			/* apply blocks in the cluster */
//			if (ut_dulint_cmp(incremental_lsn,
//				MACH_READ_64(incremental_buffer
//						 + page_in_buffer * page_size
//						 + FIL_PAGE_LSN)) >= 0)
//				continue;

			success = os_file_write(dst_path, dst_file,
					incremental_buffer +
						page_in_buffer * page_size,
					(offset_on_page << page_size_shift) &
						0xFFFFFFFFUL,
					offset_on_page >> (32 - page_size_shift),
					page_size);
			if (!success) {
				goto error;
			}
		}

		incremental_buffers++;
	}

	if (src_file != XB_FILE_UNDEFINED)
		os_file_close(src_file);
	if (dst_file != XB_FILE_UNDEFINED)
		os_file_close(dst_file);
	return TRUE;

error:
	if (src_file != XB_FILE_UNDEFINED)
		os_file_close(src_file);
	if (dst_file != XB_FILE_UNDEFINED)
		os_file_close(dst_file);
	fprintf(stderr, "xtrabackup: Error: xtrabackup_apply_delta(): "
		"failed to apply %s to %s.\n", src_path, dst_path);
	return FALSE;
}

/************************************************************************
Applies all .delta files from incremental_dir to the full backup.
@return TRUE on success. */
static
ibool
xtrabackup_apply_deltas(my_bool check_newer)
{
	int		ret;
	char		dbpath[FN_REFLEN];
	os_file_dir_t	dir;
	os_file_dir_t	dbdir;
	os_file_stat_t	dbinfo;
	os_file_stat_t	fileinfo;
	ulint		err 		= DB_SUCCESS;
	static char	current_dir[2];

	current_dir[0] = FN_CURLIB;
	current_dir[1] = 0;
	srv_data_home = current_dir;

	/* datafile */
	dbdir = os_file_opendir(xtrabackup_incremental_dir, FALSE);

	if (dbdir != NULL) {
		ret = fil_file_readdir_next_file(&err, xtrabackup_incremental_dir, dbdir,
							&fileinfo);
		while (ret == 0) {
			if (fileinfo.type == OS_FILE_TYPE_DIR) {
				goto next_file_item_1;
			}

			if (strlen(fileinfo.name) > 6
			    && 0 == strcmp(fileinfo.name + 
					strlen(fileinfo.name) - 6,
					".delta")) {
				if (!xtrabackup_apply_delta(
					    xtrabackup_incremental_dir, NULL,
					    fileinfo.name, check_newer))
				{
					return FALSE;
				}
			}
next_file_item_1:
			ret = fil_file_readdir_next_file(&err,
							xtrabackup_incremental_dir, dbdir,
							&fileinfo);
		}

		os_file_closedir(dbdir);
	} else {
		fprintf(stderr, "xtrabackup: Cannot open dir %s\n", xtrabackup_incremental_dir);
	}

	/* single table tablespaces */
	dir = os_file_opendir(xtrabackup_incremental_dir, FALSE);

	if (dir == NULL) {
		fprintf(stderr, "xtrabackup: Cannot open dir %s\n", xtrabackup_incremental_dir);
	}

		ret = fil_file_readdir_next_file(&err, xtrabackup_incremental_dir, dir,
								&dbinfo);
	while (ret == 0) {
		if (dbinfo.type == OS_FILE_TYPE_FILE
		    || dbinfo.type == OS_FILE_TYPE_UNKNOWN) {

		        goto next_datadir_item;
		}

		sprintf(dbpath, "%s/%s", xtrabackup_incremental_dir,
								dbinfo.name);
		srv_normalize_path_for_win(dbpath);

		dbdir = os_file_opendir(dbpath, FALSE);

		if (dbdir != NULL) {

			ret = fil_file_readdir_next_file(&err, dbpath, dbdir,
								&fileinfo);
			while (ret == 0) {

			        if (fileinfo.type == OS_FILE_TYPE_DIR) {

				        goto next_file_item_2;
				}

				if (strlen(fileinfo.name) > 6
				    && 0 == strcmp(fileinfo.name + 
						strlen(fileinfo.name) - 6,
						".delta")) {
					/* The name ends in .delta; try opening
					the file */
					if (!xtrabackup_apply_delta(
						    xtrabackup_incremental_dir,
						    dbinfo.name,
						    fileinfo.name, check_newer))
					{
						return FALSE;
					}
				}
next_file_item_2:
				ret = fil_file_readdir_next_file(&err,
								dbpath, dbdir,
								&fileinfo);
			}

			os_file_closedir(dbdir);
		}
next_datadir_item:
		ret = fil_file_readdir_next_file(&err,
						xtrabackup_incremental_dir,
								dir, &dbinfo);
	}

	os_file_closedir(dir);

	return TRUE;
}

static my_bool
xtrabackup_close_temp_log(my_bool clear_flag)
{
	os_file_t	src_file = XB_FILE_UNDEFINED;
	char	src_path[FN_REFLEN];
	char	dst_path[FN_REFLEN];
	ibool	success;

	byte*	log_buf;
	byte*	log_buf_ = NULL;


	if (!xtrabackup_logfile_is_renamed)
		return(FALSE);

	/* Restore log parameters */
	innobase_log_group_home_dir = innobase_log_group_home_dir_backup;
	innobase_log_file_size      = innobase_log_file_size_backup;
	innobase_log_files_in_group = innobase_log_files_in_group_backup;

	/* rename 'ib_logfile0' to 'xtrabackup_logfile' */
	if(!xtrabackup_incremental_dir) {
		sprintf(dst_path, "%s%s", xtrabackup_target_dir, "/ib_logfile0");
		sprintf(src_path, "%s%s", xtrabackup_target_dir, "/xtrabackup_logfile");
	} else {
		sprintf(dst_path, "%s%s", xtrabackup_incremental_dir, "/ib_logfile0");
		sprintf(src_path, "%s%s", xtrabackup_incremental_dir, "/xtrabackup_logfile");
	}

	srv_normalize_path_for_win(dst_path);
	srv_normalize_path_for_win(src_path);

	success = xb_file_rename(dst_path, src_path);
	if (!success) {
		goto error;
	}
	xtrabackup_logfile_is_renamed = FALSE;

	if (!clear_flag)
		return(FALSE);

	/* clear LOG_FILE_WAS_CREATED_BY_HOT_BACKUP field */
	src_file = xb_file_create_no_error_handling(src_path, OS_FILE_OPEN,
						    OS_FILE_READ_WRITE,
						    &success);
	if (!success) {
		goto error;
	}

#ifdef USE_POSIX_FADVISE
	posix_fadvise(src_file, 0, 0, POSIX_FADV_DONTNEED);
#endif

	xb_file_set_nocache(src_file, src_path, "OPEN");

	log_buf_ = ut_malloc(LOG_FILE_HDR_SIZE * 2);
	log_buf = ut_align(log_buf_, LOG_FILE_HDR_SIZE);

	success = os_file_read(src_file, log_buf, 0, 0, LOG_FILE_HDR_SIZE);
	if (!success) {
		goto error;
	}

	memset(log_buf + LOG_FILE_WAS_CREATED_BY_HOT_BACKUP, ' ', 4);

	success = os_file_write(src_path, src_file, log_buf, 0, 0, LOG_FILE_HDR_SIZE);
	if (!success) {
		goto error;
	}

	os_file_close(src_file);
	src_file = XB_FILE_UNDEFINED;

	return(FALSE);
error:
	if (src_file != XB_FILE_UNDEFINED)
		os_file_close(src_file);
	if (log_buf_)
		ut_free(log_buf_);
	fprintf(stderr, "xtrabackup: Error: xtrabackup_close_temp_log() failed.\n");
	return(TRUE); /*ERROR*/
}

static void
xtrabackup_prepare_func(void)
{
	/* cd to target-dir */

	if (my_setwd(xtrabackup_real_target_dir,MYF(MY_WME)))
	{
		fprintf(stderr, "xtrabackup: cannot my_setwd %s\n", xtrabackup_real_target_dir);
		exit(EXIT_FAILURE);
	}
	fprintf(stderr, "xtrabackup: cd to %s\n", xtrabackup_real_target_dir);

	xtrabackup_target_dir= mysql_data_home_buff;
	xtrabackup_target_dir[0]=FN_CURLIB;		// all paths are relative from here
	xtrabackup_target_dir[1]=0;

	/* read metadata of target */
	{
		char	filename[FN_REFLEN];

		sprintf(filename, "%s/%s", xtrabackup_target_dir, XTRABACKUP_METADATA_FILENAME);

		if (xtrabackup_read_metadata(filename))
			fprintf(stderr, "xtrabackup: error: xtrabackup_read_metadata()\n");

		if (!strcmp(metadata_type, "full-backuped")) {
			fprintf(stderr, "xtrabackup: This target seems to be not prepared yet.\n");
		} else if (!strcmp(metadata_type, "full-prepared")) {
			fprintf(stderr, "xtrabackup: This target seems to be already prepared.\n");
			goto skip_check;
		} else {
			fprintf(stderr, "xtrabackup: This target seems not to have correct metadata...\n");
		}

		if (xtrabackup_incremental) {
			fprintf(stderr,
			"xtrabackup: error: applying incremental backup needs target prepared.\n");
			exit(EXIT_FAILURE);
		}
skip_check:
		if (xtrabackup_incremental
		    && ut_dulint_cmp(metadata_to_lsn, incremental_lsn) != 0) {
			fprintf(stderr,
			"xtrabackup: error: This incremental backup seems not to be proper for the target.\n"
			"xtrabackup:  Check 'to_lsn' of the target and 'from_lsn' of the incremental.\n");
			exit(EXIT_FAILURE);
		}
	}

	/* Create logfiles for recovery from 'xtrabackup_logfile', before start InnoDB */
	srv_max_n_threads = 1000;
	os_sync_mutex = NULL;
#ifdef INNODB_VERSION_SHORT
	ut_mem_init();
#ifdef XTRADB_BASED
	/* temporally dummy value to avoid crash */
	srv_page_size_shift = 14;
	srv_page_size = (1 << srv_page_size_shift);
#endif
#else /* INNODB_VERSION_SHORT */
	ut_mem_block_list_init();
#endif
	os_sync_init();
	sync_init();
	os_io_init_simple();
	if(xtrabackup_init_temp_log())
		goto error;

	if(xtrabackup_incremental && !xtrabackup_apply_deltas(TRUE))
		goto error;

	sync_close();
	sync_initialized = FALSE;
	os_sync_free();
	os_sync_mutex = NULL;
	ut_free_all_mem();

	/* check the accessibility of target-dir */
	/* ############# TODO ##################### */

	if(innodb_init_param())
		goto error;

	srv_apply_log_only = (ibool) xtrabackup_apply_log_only;

	/* increase IO threads */
	if(srv_n_file_io_threads < 10) {
		srv_n_file_io_threads = 10;
	}

	fprintf(stderr, "xtrabackup: Starting InnoDB instance for recovery.\n"
		"xtrabackup: Using %lld bytes for buffer pool (set by --use-memory parameter)\n",
		xtrabackup_use_memory);

	if(innodb_init())
		goto error;

	//printf("Hello InnoDB world!\n");

	/* TEST: innodb status*/
/*
	ulint	trx_list_start = ULINT_UNDEFINED;
	ulint	trx_list_end = ULINT_UNDEFINED;
	srv_printf_innodb_monitor(stdout, &trx_list_start, &trx_list_end);
*/
	/* TEST: list of datafiles and transaction log files and LSN*/
/*
	{
	fil_system_t*   f_system = fil_system;
	fil_space_t*	space;
	fil_node_t*	node;

        mutex_enter(&(f_system->mutex));

        space = UT_LIST_GET_FIRST(f_system->space_list);

        while (space != NULL) {
		printf("space: name=%s, id=%d, purpose=%d, size=%d\n",
			space->name, space->id, space->purpose, space->size);

                node = UT_LIST_GET_FIRST(space->chain);

                while (node != NULL) {
			printf("node: name=%s, open=%d, size=%d\n",
				node->name, node->open, node->size);

                        node = UT_LIST_GET_NEXT(chain, node);
                }
                space = UT_LIST_GET_NEXT(space_list, space);
        }

        mutex_exit(&(f_system->mutex));
	}
*/
	/* align space sizes along with fsp header */
	{
	fil_system_t*	f_system = fil_system;
	fil_space_t*	space;

	mutex_enter(&(f_system->mutex));
	space = UT_LIST_GET_FIRST(f_system->space_list);

	while (space != NULL) {
		byte*	header;
		ulint	size;
		ulint	actual_size;
		mtr_t	mtr;
#ifdef INNODB_VERSION_SHORT
		buf_block_t*	block;
		ulint	flags;
#endif

		if (space->purpose == FIL_TABLESPACE) {
			mutex_exit(&(f_system->mutex));

			mtr_start(&mtr);

#ifndef INNODB_VERSION_SHORT
			mtr_s_lock(fil_space_get_latch(space->id), &mtr);

			header = buf_page_get(space->id, 0, RW_S_LATCH, &mtr);
#ifdef UNIV_SYNC_DEBUG
			buf_page_dbg_add_level(header,
					       SYNC_NO_ORDER_CHECK);
#endif
			header += FIL_PAGE_DATA;
#else
			mtr_s_lock(fil_space_get_latch(space->id, &flags), &mtr);

			block = buf_page_get(space->id,
					     dict_table_flags_to_zip_size(flags),
					     0, RW_S_LATCH, &mtr);
			header = FIL_PAGE_DATA /*FSP_HEADER_OFFSET*/
				+ buf_block_get_frame(block);
#endif

			size = mtr_read_ulint(header + 8 /* FSP_SIZE */, MLOG_4BYTES, &mtr);

			mtr_commit(&mtr);

			//printf("%d, %d\n", space->id, size);

			fil_extend_space_to_desired_size(&actual_size, space->id, size);

			mutex_enter(&(f_system->mutex));
		}

		space = UT_LIST_GET_NEXT(space_list, space);
	}

	mutex_exit(&(f_system->mutex));
	}



	if (xtrabackup_export) {
		printf("xtrabackup: export option is specified.\n");
		if (innobase_file_per_table) {
			fil_system_t*	f_system = fil_system;
			fil_space_t*	space;
			fil_node_t*	node;
			os_file_t	info_file = XB_FILE_UNDEFINED;
			char		info_file_path[FN_REFLEN];
			ibool		success;
			char		table_name[FN_REFLEN];

			byte*		page;
			byte*		buf = NULL;

			buf = ut_malloc(UNIV_PAGE_SIZE * 2);
			page = ut_align(buf, UNIV_PAGE_SIZE);

			/* flush insert buffer at shutdwon */
			innobase_fast_shutdown = 0;

			mutex_enter(&(f_system->mutex));

			space = UT_LIST_GET_FIRST(f_system->space_list);
			while (space != NULL) {
				/* treat file_per_table only */
				if (space->purpose != FIL_TABLESPACE
#ifdef XTRADB_BASED
				    || trx_sys_sys_space(space->id)
#else
				    || space->id == 0
#endif
				   )
				{
					space = UT_LIST_GET_NEXT(space_list, space);
					continue;
				}

				node = UT_LIST_GET_FIRST(space->chain);
				while (node != NULL) {
					int len;
					char *next, *prev, *p;
					dict_table_t*	table;
					dict_index_t*	index;
					ulint		n_index;

					/* node exist == file exist, here */
					strncpy(info_file_path, node->name, FN_REFLEN);
					len = strlen(info_file_path);
					info_file_path[len - 3] = 'e';
					info_file_path[len - 2] = 'x';
					info_file_path[len - 1] = 'p';

					p = info_file_path;
					prev = NULL;
					while ((next = strstr(p, SRV_PATH_SEPARATOR_STR)) != NULL)
					{
						prev = p;
						p = next + 1;
					}
					info_file_path[len - 4] = 0;
					strncpy(table_name, prev, FN_REFLEN);

					info_file_path[len - 4] = '.';

					mutex_exit(&(f_system->mutex));
					mutex_enter(&(dict_sys->mutex));

					table = dict_table_get_low(table_name);
					if (!table) {
						fprintf(stderr,
"xtrabackup: error: cannot find dictionary record of table %s\n", table_name);
						goto next_node;
					}
					index = dict_table_get_first_index(table);
					n_index = UT_LIST_GET_LEN(table->indexes);
					if (n_index > 31) {
						fprintf(stderr,
"xtrabackup: error: sorry, cannot export over 31 indexes for now.\n");
						goto next_node;
					}

					/* init exp file */
					bzero(page, UNIV_PAGE_SIZE);
					mach_write_to_4(page    , 0x78706f72UL);
					mach_write_to_4(page + 4, 0x74696e66UL);/*"xportinf"*/
					mach_write_to_4(page + 8, n_index);
					strncpy((char*)page + 12, table_name, 500);

					printf(
"xtrabackup: export metadata of table '%s' to file `%s` (%lu indexes)\n",
						table_name, info_file_path, n_index);

					n_index = 1;
					while (index) {
						mach_write_to_8(page + n_index * 512, index->id);
						mach_write_to_4(page + n_index * 512 + 8,
#if (MYSQL_VERSION_ID < 50100)
								index->tree->page);
#else /* MYSQL_VERSION_ID < 51000 */
								index->page);
#endif
						strncpy((char*)page + n_index * 512 + 12, index->name, 500);

						printf(
"xtrabackup:     name=%s, id.low=%lu, page=%lu\n",
							index->name,
#if (MYSQL_VERSION_ID < 50500)
							index->id.low,
#else
							(ulint)(index->id & 0xFFFFFFFFUL),
#endif
#if (MYSQL_VERSION_ID < 50100)
							index->tree->page);
#else /* MYSQL_VERSION_ID < 51000 */
							(ulint) index->page);
#endif

						index = dict_table_get_next_index(index);
						n_index++;
					}

					srv_normalize_path_for_win(info_file_path);
					info_file = xb_file_create(
						info_file_path,
						OS_FILE_OVERWRITE,
						OS_FILE_NORMAL, OS_DATA_FILE,
						&success);
					if (!success) {
						os_file_get_last_error(TRUE);
						goto next_node;
					}
					success = os_file_write(info_file_path, info_file, page,
								0, 0, UNIV_PAGE_SIZE);
					if (!success) {
						os_file_get_last_error(TRUE);
						goto next_node;
					}
					success = os_file_flush(info_file);
					if (!success) {
						os_file_get_last_error(TRUE);
						goto next_node;
					}
next_node:
					if (info_file != XB_FILE_UNDEFINED) {
						os_file_close(info_file);
						info_file = XB_FILE_UNDEFINED;
					}
					mutex_exit(&(dict_sys->mutex));
					mutex_enter(&(f_system->mutex));

					node = UT_LIST_GET_NEXT(chain, node);
				}

				space = UT_LIST_GET_NEXT(space_list, space);
			}
			mutex_exit(&(f_system->mutex));

			ut_free(buf);
		}
	}

	/* print binlog position (again?) */
	printf("\n[notice (again)]\n"
		"  If you use binary log and don't use any hack of group commit,\n"
		"  the binary log position seems to be:\n");
	trx_sys_print_mysql_binlog_offset();
	printf("\n");

	/* output to xtrabackup_binlog_pos_innodb */
	if (*trx_sys_mysql_bin_log_name != '\0') {
		FILE *fp;

		fp = fopen("xtrabackup_binlog_pos_innodb", "w");
		if (fp) {
			fprintf(fp, "%s\t%llu\n",
				trx_sys_mysql_bin_log_name,
				trx_sys_mysql_bin_log_pos);
			fclose(fp);
		} else {
			printf("xtrabackup: failed to open 'xtrabackup_binlog_pos_innodb'\n");
		}
	}

	/* Check whether the log is applied enough or not. */
	if ((xtrabackup_incremental
	     && ut_dulint_cmp(srv_start_lsn, incremental_last_lsn) < 0)
	    ||(!xtrabackup_incremental
	       && ut_dulint_cmp(srv_start_lsn, metadata_last_lsn) < 0)) {
		printf( "xtrabackup: ########################################################\n"
			"xtrabackup: # !!WARNING!!                                          #\n"
			"xtrabackup: # The transaction log file should be wrong or corrupt. #\n"
			"xtrabackup: # The log was not applied to the intended LSN!         #\n"
			"xtrabackup: ########################################################\n");
		if (xtrabackup_incremental) {
#ifndef INNODB_VERSION_SHORT
			printf("xtrabackup: The intended lsn is %lu:%lu\n",
				incremental_last_lsn.high, incremental_last_lsn.low);
#else
			printf("xtrabackup: The intended lsn is %llu\n",
				incremental_last_lsn);
#endif
		} else {
#ifndef INNODB_VERSION_SHORT
			printf("xtrabackup: The intended lsn is %lu:%lu\n",
				metadata_last_lsn.high, metadata_last_lsn.low);
#else
			printf("xtrabackup: The intended lsn is %llu\n",
				metadata_last_lsn);
#endif
		}
	}

	if(innodb_end())
		goto error;

	sync_initialized = FALSE;
	os_sync_mutex = NULL;

	/* re-init necessary components */
#ifdef INNODB_VERSION_SHORT
	ut_mem_init();
#else
	ut_mem_block_list_init();
#endif
	os_sync_init();
	sync_init();
	os_io_init_simple();

	if(xtrabackup_close_temp_log(TRUE))
		exit(EXIT_FAILURE);

	/* output to metadata file */
	{
		char	filename[FN_REFLEN];

		strcpy(metadata_type, "full-prepared");

		if(xtrabackup_incremental
		   && ut_dulint_cmp(metadata_to_lsn, incremental_to_lsn) < 0)
		{
			metadata_to_lsn = incremental_to_lsn;
			metadata_last_lsn = incremental_last_lsn;
		}

		sprintf(filename, "%s/%s", xtrabackup_target_dir, XTRABACKUP_METADATA_FILENAME);
		if (xtrabackup_write_metadata(filename))
			fprintf(stderr, "xtrabackup: error: xtrabackup_write_metadata(xtrabackup_target_dir)\n");

		if(xtrabackup_extra_lsndir) {
			sprintf(filename, "%s/%s", xtrabackup_extra_lsndir, XTRABACKUP_METADATA_FILENAME);
			if (xtrabackup_write_metadata(filename))
				fprintf(stderr, "xtrabackup: error: xtrabackup_write_metadata(xtrabackup_extra_lsndir)\n");
		}
	}

	if(!xtrabackup_create_ib_logfile)
		return;

	/* TODO: make more smart */

	printf("\n[notice]\nWe cannot call InnoDB second time during the process lifetime.\n");
	printf("Please re-execte to create ib_logfile*. Sorry.\n");
/*
	printf("Restart InnoDB to create ib_logfile*.\n");

	if(innodb_init_param())
		goto error;

	if(innodb_init())
		goto error;

	if(innodb_end())
		goto error;
*/

	return;

error:
	xtrabackup_close_temp_log(FALSE);

	exit(EXIT_FAILURE);
}

/* ================= main =================== */

int main(int argc, char **argv)
{
	int ho_error;

	MY_INIT(argv[0]);
	xb_regex_init();

	load_defaults("my",load_default_groups,&argc,&argv);

	/* ignore unsupported options */
	{
	int i,j,argc_new,find;
	char *optend, *prev_found= NULL;
	argc_new = argc;

	j=1;
	for (i=1 ; i < argc ; i++) {
		uint count;
		struct my_option *opt= (struct my_option *) my_long_options;
		optend= strcend((argv)[i], '=');
		if (!strncmp(argv[i], "--defaults-file", optend - argv[i]))
		{
			fprintf(stderr, "xtrabackup: Error: --defaults-file "
				"must be specified first on the command "
				"line\n");
			exit(EXIT_FAILURE);
		}
		for (count= 0; opt->name; opt++) {
			if (!getopt_compare_strings(opt->name, (argv)[i] + 2,
				(uint)(optend - (argv)[i] - 2))) /* match found */
			{
				if (!opt->name[(uint)(optend - (argv)[i] - 2)]) {
					find = 1;
					goto next_opt;
				}
				if (!count) {
					count= 1;
					prev_found= (char *) opt->name;
				}
				else if (strcmp(prev_found, opt->name)) {
					count++;
				}
			}
		}
		find = count;
next_opt:
		if(!find){
			argc_new--;
		} else {
			(argv)[j]=(argv)[i];
			j++;
		}
	}
	argc = argc_new;
	argv[argc] = NULL;
	}

	if ((ho_error=handle_options(&argc, &argv, my_long_options, get_one_option)))
		exit(ho_error);

	if ((!xtrabackup_prepare) && (strcmp(mysql_data_home, "./") == 0)) {
		if (!xtrabackup_print_param)
			usage();
		printf("\nxtrabackup: Error: Please set parameter 'datadir'\n");
		exit(EXIT_FAILURE);
	}

	if (xtrabackup_tables) {
		/* init regexp */
		char *p, *next;
		int i;
		char errbuf[100];

		tables_regex_num = 1;

		p = xtrabackup_tables;
		while ((p = strchr(p, ',')) != NULL) {
			p++;
			tables_regex_num++;
		}

		tables_regex = ut_malloc(sizeof(xb_regex_t) * tables_regex_num);

		p = xtrabackup_tables;
		for (i=0; i < tables_regex_num; i++) {
			next = strchr(p, ',');
			ut_a(next || i == tables_regex_num - 1);

			next++;
			if (i != tables_regex_num - 1)
				*(next - 1) = '\0';

			xb_regerror(xb_regcomp(&tables_regex[i], p,
					       REG_EXTENDED),
				    &tables_regex[i], errbuf, sizeof(errbuf));
			fprintf(stderr, "xtrabackup: tables regcomp(%s): %s\n",
				p, errbuf);

			if (i != tables_regex_num - 1)
				*(next - 1) = ',';
			p = next;
		}
	}

	if (xtrabackup_tables_file) {
		char name_buf[NAME_LEN*2+2];
		FILE *fp;

		if (xtrabackup_stream) {
			fprintf(stderr, "xtrabackup: Warning: --tables_file option doesn't affect with --stream.\n");
			xtrabackup_tables_file = NULL;
			goto skip_tables_file_register;
		}

		name_buf[NAME_LEN*2+1] = '\0';

		/* init tables_hash */
		tables_hash = hash_create(1000);

		/* read and store the filenames */
		fp = fopen(xtrabackup_tables_file,"r");
		if (!fp) {
			fprintf(stderr, "xtrabackup: cannot open %s\n", xtrabackup_tables_file);
			exit(EXIT_FAILURE);
		}
		for (;;) {
			xtrabackup_tables_t*	table;
			char*	p = name_buf;

			if ( fgets(name_buf, NAME_LEN*2+1, fp) == 0 ) {
				break;
			}

			while (*p != '\0') {
				if (*p == '.') {
					*p = '/';
				}
				p++;
			}
			p = strchr(name_buf, '\n');
			if (p)
			{
				*p = '\0';
			}

			table = malloc(sizeof(xtrabackup_tables_t) + strlen(name_buf) + 1);
			memset(table, '\0', sizeof(xtrabackup_tables_t) + strlen(name_buf) + 1);
			table->name = ((char*)table) + sizeof(xtrabackup_tables_t);
			strcpy(table->name, name_buf);

			HASH_INSERT(xtrabackup_tables_t, name_hash, tables_hash,
					ut_fold_string(table->name), table);

			printf("xtrabackup: table '%s' is registerd to the list.\n", table->name);
		}
	}
skip_tables_file_register:

#ifdef XTRADB_BASED
	/* temporary setting of enough size */
	srv_page_size_shift = UNIV_PAGE_SIZE_SHIFT_MAX;
	srv_page_size = UNIV_PAGE_SIZE_MAX;
	srv_log_block_size = 512;
#endif
	if (xtrabackup_backup && xtrabackup_incremental) {
		/* direct specification is only for --backup */
		/* and the lsn is prior to the other option */

		char* endchar;
		int error = 0;

#ifndef INNODB_VERSION_SHORT
		char* incremental_low;
		long long lsn_high, lsn_low;

		incremental_low = strstr(xtrabackup_incremental, ":");
		if (incremental_low) {
			*incremental_low = '\0';

			lsn_high = strtoll(xtrabackup_incremental, &endchar, 10);
			if (*endchar != '\0' || (lsn_high >> 32))
				error = 1;

			*incremental_low = ':';
			incremental_low++;

			lsn_low = strtoll(incremental_low, &endchar, 10);

			if (*endchar != '\0' || (lsn_low >> 32))
				error = 1;

			incremental_lsn = ut_dulint_create((ulint)lsn_high, (ulint)lsn_low);
		} else {
			error = 1;
		}
#else
		incremental_lsn = strtoll(xtrabackup_incremental, &endchar, 10);
		if (*endchar != '\0')
			error = 1;
#endif

		if (error) {
			fprintf(stderr, "xtrabackup: value '%s' may be wrong format for incremental option.\n",
				xtrabackup_incremental);
			exit(EXIT_FAILURE);
		}

		/* allocate buffer for incremental backup (4096 pages) */
		incremental_buffer_base = malloc((UNIV_PAGE_SIZE_MAX / 4 + 1) *
						 UNIV_PAGE_SIZE_MAX);
		incremental_buffer = ut_align(incremental_buffer_base,
					      UNIV_PAGE_SIZE_MAX);
	} else if (xtrabackup_backup && xtrabackup_incremental_basedir) {
		char	filename[FN_REFLEN];

		sprintf(filename, "%s/%s", xtrabackup_incremental_basedir, XTRABACKUP_METADATA_FILENAME);

		if (xtrabackup_read_metadata(filename)) {
			fprintf(stderr,
				"xtrabackup: error: failed to read metadata from %s\n",
				filename);
			exit(EXIT_FAILURE);
		}

		incremental_lsn = metadata_to_lsn;
		xtrabackup_incremental = xtrabackup_incremental_basedir; //dummy

		/* allocate buffer for incremental backup (4096 pages) */
		incremental_buffer_base = malloc((UNIV_PAGE_SIZE_MAX / 4 + 1) *
						 UNIV_PAGE_SIZE_MAX);
		incremental_buffer = ut_align(incremental_buffer_base,
					      UNIV_PAGE_SIZE_MAX);
	} else if (xtrabackup_prepare && xtrabackup_incremental_dir) {
		char	filename[FN_REFLEN];

		sprintf(filename, "%s/%s", xtrabackup_incremental_dir, XTRABACKUP_METADATA_FILENAME);

		if (xtrabackup_read_metadata(filename)) {
			fprintf(stderr,
				"xtrabackup: error: failed to read metadata from %s\n",
				filename);
			exit(EXIT_FAILURE);
		}

		incremental_lsn = metadata_from_lsn;
		incremental_to_lsn = metadata_to_lsn;
		incremental_last_lsn = metadata_last_lsn;
		xtrabackup_incremental = xtrabackup_incremental_dir; //dummy

		/* allocate buffer for incremental backup (4096 pages) */
		incremental_buffer_base = malloc((UNIV_PAGE_SIZE / 4 + 1) *
						 UNIV_PAGE_SIZE);
		incremental_buffer = ut_align(incremental_buffer_base,
					      UNIV_PAGE_SIZE);
	} else {
		/* allocate buffer for applying incremental (for header page only) */
		incremental_buffer_base = malloc((1 + 1) * UNIV_PAGE_SIZE_MAX);
		incremental_buffer = ut_align(incremental_buffer_base,
					      UNIV_PAGE_SIZE_MAX);

		xtrabackup_incremental = NULL;
	}

	/* --print-param */
	if (xtrabackup_print_param) {
		/* === some variables from mysqld === */
		bzero((G_PTR) &mysql_tmpdir_list, sizeof(mysql_tmpdir_list));

		if (init_tmpdir(&mysql_tmpdir_list, opt_mysql_tmpdir))
			exit(EXIT_FAILURE);

		printf("# This MySQL options file was generated by XtraBackup.\n");
		printf("[mysqld]\n");
		printf("datadir = \"%s\"\n", mysql_data_home);
		printf("tmpdir = \"%s\"\n", mysql_tmpdir_list.list[0]);
		printf("innodb_data_home_dir = \"%s\"\n",
			innobase_data_home_dir ? innobase_data_home_dir : mysql_data_home);
		printf("innodb_data_file_path = \"%s\"\n",
			innobase_data_file_path ? innobase_data_file_path : "ibdata1:10M:autoextend");
		printf("innodb_log_group_home_dir = \"%s\"\n",
			innobase_log_group_home_dir ? innobase_log_group_home_dir : mysql_data_home);
		printf("innodb_log_files_in_group = %ld\n", innobase_log_files_in_group);
		printf("innodb_log_file_size = %lld\n", innobase_log_file_size);
		printf("innodb_flush_method = \"%s\"\n",
		       (innobase_unix_file_flush_method != NULL) ?
		       innobase_unix_file_flush_method : "");
		exit(EXIT_SUCCESS);
	}

	if (!xtrabackup_stream) {
		print_version();
		if (xtrabackup_incremental) {
#ifndef INNODB_VERSION_SHORT
			fprintf(stderr,
				"incremental backup from %lu:%lu is enabled.\n",
				incremental_lsn.high, incremental_lsn.low);
#else
			fprintf(stderr,
				"incremental backup from %llu is enabled.\n",
				incremental_lsn);
#endif
		}
	} else {
		if (xtrabackup_backup) {
			xtrabackup_suspend_at_end = TRUE;
			fprintf(stderr, "xtrabackup: suspend-at-end is enabled.\n");
		}
	}

	if (xtrabackup_export && innobase_file_per_table == FALSE) {
		fprintf(stderr, "xtrabackup: error: --export option can only "
			"be used with --innodb-file-per-table=ON.\n");
		exit(EXIT_FAILURE);
	}

	/* cannot execute both for now */
	{
		int num = 0;

		if (xtrabackup_backup) num++;
		if (xtrabackup_stats) num++;
		if (xtrabackup_prepare) num++;
		if (num != 1) { /* !XOR (for now) */
			usage();
			exit(EXIT_FAILURE);
		}
	}

#ifndef __WIN__
	if (xtrabackup_debug_sync) {
		signal(SIGCONT, sigcont_handler);
	}
#endif

	/* --backup */
	if (xtrabackup_backup)
		xtrabackup_backup_func();

	/* --stats */
	if (xtrabackup_stats)
		xtrabackup_stats_func();

	/* --prepare */
	if (xtrabackup_prepare)
		xtrabackup_prepare_func();

	free(incremental_buffer_base);

	if (xtrabackup_tables) {
		/* free regexp */
		int i;

		for (i = 0; i < tables_regex_num; i++) {
			xb_regfree(&tables_regex[i]);
		}
		ut_free(tables_regex);
	}

	if (xtrabackup_tables_file) {
		ulint	i;

		/* free the hash elements */
		for (i = 0; i < hash_get_n_cells(tables_hash); i++) {
			xtrabackup_tables_t*	table;

			table = HASH_GET_FIRST(tables_hash, i);

			while (table) {
				xtrabackup_tables_t*	prev_table = table;

				table = HASH_GET_NEXT(name_hash, prev_table);

				HASH_DELETE(xtrabackup_tables_t, name_hash, tables_hash,
						ut_fold_string(prev_table->name), prev_table);
				free(prev_table);
			}
		}

		/* free tables_hash */
		hash_table_free(tables_hash);
	}

	xb_regex_end();

	exit(EXIT_SUCCESS);
}<|MERGE_RESOLUTION|>--- conflicted
+++ resolved
@@ -3698,26 +3698,10 @@
 
 	} else if (0 == ut_strcmp(srv_file_flush_method_str, "nosync")) {
 	  	srv_unix_file_flush_method = SRV_UNIX_NOSYNC;
-<<<<<<< HEAD
-=======
-#else
-	} else if (0 == ut_strcmp(srv_file_flush_method_str, "normal")) {
-	  	srv_win_file_flush_method = SRV_WIN_IO_NORMAL;
-	  	os_aio_use_native_aio = FALSE;
-
-	} else if (0 == ut_strcmp(srv_file_flush_method_str, "unbuffered")) {
-	  	srv_win_file_flush_method = SRV_WIN_IO_UNBUFFERED;
-	  	os_aio_use_native_aio = FALSE;
-
-	} else if (0 == ut_strcmp(srv_file_flush_method_str,
-							"async_unbuffered")) {
-	  	srv_win_file_flush_method = SRV_WIN_IO_UNBUFFERED;	
-#endif
 #ifdef XTRADB_BASED
 	} else if (0 == ut_strcmp(srv_file_flush_method_str, "ALL_O_DIRECT")) {
 		srv_unix_file_flush_method = SRV_UNIX_ALL_O_DIRECT;
 #endif
->>>>>>> 69c57494
 	} else {
 	  	fprintf(stderr, 
           	"xtrabackup: Unrecognized value %s for innodb_flush_method\n",
