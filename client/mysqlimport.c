--- conflicted
+++ resolved
@@ -1,9 +1,5 @@
-<<<<<<< HEAD
-/* Copyright (c) 2000, 2010, Oracle and/or its affiliates. All rights reserved.
-=======
 /*
    Copyright (c) 2000, 2011, Oracle and/or its affiliates. All rights reserved.
->>>>>>> d64648d8
 
    This program is free software; you can redistribute it and/or modify
    it under the terms of the GNU General Public License as published by
@@ -78,14 +74,11 @@
 
 static struct my_option my_long_options[] =
 {
-<<<<<<< HEAD
 #ifndef MCP_WL3126
   {"bind-address", 0, "IP address to bind to.",
    (uchar**) &opt_bind_addr, (uchar**) &opt_bind_addr, 0, GET_STR,
    REQUIRED_ARG, 0, 0, 0, 0, 0, 0},
 #endif
-=======
->>>>>>> d64648d8
   {"character-sets-dir", OPT_CHARSETS_DIR,
    "Directory for character set files.", &charsets_dir,
    &charsets_dir, 0, GET_STR, REQUIRED_ARG, 0, 0, 0, 0, 0, 0},
