--- conflicted
+++ resolved
@@ -184,12 +184,9 @@
   OPT_LONG_QUERY_TIME,
   OPT_AUTHENTICATION_KERBEROS_CLIENT_MODE,
   OPT_TLS_SNI_SERVERNAME,
-<<<<<<< HEAD
-=======
   OPT_INIT_COMMAND_ADD,
   OPT_OUTPUT_AS_VERSION,
   OPT_AUTHENTICATION_WEBAUTHN_CLIENT_PRESERVE_PRIVACY,
->>>>>>> 87307d4d
   /* Add new option above this */
   OPT_MAX_CLIENT_OPTION
 };
