--- conflicted
+++ resolved
@@ -43,14 +43,6 @@
   # Do not build library unless it is needed by some other target.
   SET_PROPERTY(TARGET boost_lib PROPERTY EXCLUDE_FROM_ALL TRUE)
 
-<<<<<<< HEAD
-  ADD_COMPILE_FLAGS(
-    ${BOOST_LIB_SOURCES}
-    COMPILE_FLAGS -I${BOOST_PATCHES_DIR} -isystem ${BOOST_INCLUDE_DIR}
-    )
-
-=======
->>>>>>> 8cc757da
   IF(HAVE_clock_gettime_IN_rt)
     TARGET_LINK_LIBRARIES(boost_lib ${LIBRT})
   ENDIF()
@@ -142,49 +134,11 @@
    client_base ${LZ4_LIBRARY})
 
 ADD_COMPILE_FLAGS(
-<<<<<<< HEAD
-  ${MYSQLPUMP_LIB_SOURCES}
-  COMPILE_FLAGS -I${BOOST_PATCHES_DIR} -isystem ${BOOST_INCLUDE_DIR}
-  )
-
-# Files that use Boost sources that trigger compilation warnings
-SET(MYSQLPUMP_BOOST_SOURCES
-  abstract_crawler.cc
-  abstract_mysql_chain_element_extension.cc
-  abstract_progress_watcher.cc
-  mysql_chain_element_options.cc
-  mysql_object_reader.cc
-  mysqldump_tool_chain_maker.cc
-  mysqldump_tool_chain_maker_options.cc
-  object_filter.cc
-  object_queue.cc
-  program.cc
-  standard_progress_watcher.cc
-  sql_formatter.cc
-  table.cc
-)
-
-# Boost source has unused local typedefs.
-MY_CHECK_CXX_COMPILER_FLAG("-Wunused-local-typedefs" HAVE_UNUSED_TYPEDEFS)
-IF(HAVE_UNUSED_TYPEDEFS)
-  ADD_COMPILE_FLAGS(${MYSQLPUMP_BOOST_SOURCES}
-    COMPILE_FLAGS "-Wno-unused-local-typedefs")
-ENDIF()
-
-ADD_COMPILE_FLAGS(
-=======
->>>>>>> 8cc757da
   compression_writer.cc
   mysqldump_tool_chain_maker.cc
   COMPILE_FLAGS -I${LZ4_INCLUDE_DIR}
 )
 MYSQL_ADD_EXECUTABLE(mysqlpump  program.cc)
-<<<<<<< HEAD
-ADD_COMPILE_FLAGS(
-  program.cc COMPILE_FLAGS -I${BOOST_PATCHES_DIR} -isystem ${BOOST_INCLUDE_DIR}
-)
-=======
->>>>>>> 8cc757da
 
 TARGET_LINK_LIBRARIES(mysqlpump mysqlpump_lib ${LOCAL_BOOST_LIB})
 IF(USING_SYSTEM_BOOST)
