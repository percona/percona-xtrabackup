--- conflicted
+++ resolved
@@ -1,9 +1,5 @@
 /*
-<<<<<<< HEAD
-  Copyright (c) 2015, 2017, Oracle and/or its affiliates. All rights reserved.
-=======
-  Copyright (c) 2015, 2020 Oracle and/or its affiliates.
->>>>>>> 5d639c4e
+  Copyright (c) 2015, 2020, Oracle and/or its affiliates.
 
   This program is free software; you can redistribute it and/or modify
   it under the terms of the GNU General Public License, version 2.0,
@@ -29,7 +25,6 @@
 #ifndef MYSQL_CRAWLER_INCLUDED
 #define MYSQL_CRAWLER_INCLUDED
 
-<<<<<<< HEAD
 #include <functional>
 
 #include "client/base/abstract_program.h"
@@ -48,60 +43,26 @@
 #include "client/dump/table.h"
 #include "client/dump/tables_definition_ready_dump_task.h"
 #include "my_inttypes.h"
+#include "mysqldump_tool_chain_maker_options.h"
 
 namespace Mysql {
 namespace Tools {
 namespace Dump {
-=======
-#include "abstract_crawler.h"
-#include "abstract_mysql_chain_element_extension.h"
-#include "i_connection_provider.h"
-#include "i_callable.h"
-#include "dump_start_dump_task.h"
-#include "abstract_dump_task.h"
-#include "database.h"
-#include "table.h"
-#include "dump_end_dump_task.h"
-#include "mysql_chain_element_options.h"
-#include "mysqldump_tool_chain_maker_options.h"
-#include "database_start_dump_task.h"
-#include "database_end_dump_task.h"
-#include "tables_definition_ready_dump_task.h"
-#include "simple_id_generator.h"
-#include "base/message_data.h"
-#include "base/abstract_program.h"
-
-namespace Mysql{
-namespace Tools{
-namespace Dump{
->>>>>>> 5d639c4e
 
 /**
   Searches DB objects using connection to MYSQL server.
  */
-<<<<<<< HEAD
 class Mysql_crawler : public Abstract_crawler,
                       public Abstract_mysql_chain_element_extension {
  public:
-  Mysql_crawler(I_connection_provider *connection_provider,
-                std::function<bool(const Mysql::Tools::Base::Message_data &)>
-                    *message_handler,
-                Simple_id_generator *object_id_generator,
-                Mysql_chain_element_options *options,
-                Mysql::Tools::Base::Abstract_program *program);
-=======
-class Mysql_crawler
-  : public Abstract_crawler, public Abstract_mysql_chain_element_extension
-{
-public:
   Mysql_crawler(
-    I_connection_provider* connection_provider,
-    Mysql::I_callable<bool, const Mysql::Tools::Base::Message_data&>*
-      message_handler, Simple_id_generator* object_id_generator,
-      Mysql_chain_element_options* options,
-      Mysqldump_tool_chain_maker_options* m_mysqldump_tool_cmaker_options,
-      Mysql::Tools::Base::Abstract_program* program);
->>>>>>> 5d639c4e
+      I_connection_provider *connection_provider,
+      std::function<bool(const Mysql::Tools::Base::Message_data &)>
+          *message_handler,
+      Simple_id_generator *object_id_generator,
+      Mysql_chain_element_options *options,
+      Mysqldump_tool_chain_maker_options *m_mysqldump_tool_cmaker_options,
+      Mysql::Tools::Base::Abstract_program *program);
   /**
     Enumerates all objects it can access, gets chains from all registered
     chain_maker for each object and then execute each chain.
@@ -142,7 +103,7 @@
 
   void enumerate_users();
 
-  Mysqldump_tool_chain_maker_options* m_mysqldump_tool_cmaker_options;
+  Mysqldump_tool_chain_maker_options *m_mysqldump_tool_cmaker_options;
 
   /**
     Rewrite statement, enclosing it with version specific comment and with
