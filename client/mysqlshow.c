/*
   Copyright (c) 2000, 2012, Oracle and/or its affiliates. All rights reserved.

   This program is free software; you can redistribute it and/or modify
   it under the terms of the GNU General Public License as published by
   the Free Software Foundation; version 2 of the License.

   This program is distributed in the hope that it will be useful,
   but WITHOUT ANY WARRANTY; without even the implied warranty of
   MERCHANTABILITY or FITNESS FOR A PARTICULAR PURPOSE.  See the
   GNU General Public License for more details.

   You should have received a copy of the GNU General Public License
   along with this program; if not, write to the Free Software
   Foundation, Inc., 51 Franklin St, Fifth Floor, Boston, MA 02110-1301  USA
*/

/* Show databases, tables or columns */

#define SHOW_VERSION "9.10"

#include "client_priv.h"
#include "my_default.h"
#include <my_sys.h>
#include <m_string.h>
#include <mysql.h>
#include <mysqld_error.h>
#include <signal.h>
#include <stdarg.h>
#include <sslopt-vars.h>
#include <welcome_copyright_notice.h>   /* ORACLE_WELCOME_COPYRIGHT_NOTICE */

static char * host=0, *opt_password=0, *user=0;
static my_bool opt_show_keys= 0, opt_compress= 0, opt_count=0, opt_status= 0;
static my_bool tty_password= 0, opt_table_type= 0;
static my_bool debug_info_flag= 0, debug_check_flag= 0;
static uint my_end_arg= 0;
static uint opt_verbose=0;
static char *default_charset= (char*) MYSQL_AUTODETECT_CHARSET_NAME;
static char *opt_plugin_dir= 0, *opt_default_auth= 0;

#ifdef HAVE_SMEM 
static char *shared_memory_base_name=0;
#endif
static uint opt_protocol=0;
static char *opt_bind_addr = NULL;

static void get_options(int *argc,char ***argv);
static uint opt_mysql_port=0;
static int list_dbs(MYSQL *mysql,const char *wild);
static int list_tables(MYSQL *mysql,const char *db,const char *table);
static int list_table_status(MYSQL *mysql,const char *db,const char *table);
static int list_fields(MYSQL *mysql,const char *db,const char *table,
		       const char *field);
static void print_header(const char *header,uint head_length,...);
static void print_row(const char *header,uint head_length,...);
static void print_trailer(uint length,...);
static void print_res_header(MYSQL_RES *result);
static void print_res_top(MYSQL_RES *result);
static void print_res_row(MYSQL_RES *result,MYSQL_ROW cur);

static const char *load_default_groups[]= { "mysqlshow","client",0 };
static char * opt_mysql_unix_port=0;

int main(int argc, char **argv)
{
  int error;
  my_bool first_argument_uses_wildcards=0;
  char *wild;
  MYSQL mysql;
  MY_INIT(argv[0]);

  my_getopt_use_args_separator= TRUE;
  if (load_defaults("my",load_default_groups,&argc,&argv))
    exit(1);
  my_getopt_use_args_separator= FALSE;

  get_options(&argc,&argv);

  wild=0;
  if (argc)
  {
    char *pos= argv[argc-1], *to;
    for (to= pos ; *pos ; pos++, to++)
    {
      switch (*pos) {
      case '*':
	*pos= '%';
	first_argument_uses_wildcards= 1;
	break;
      case '?':
	*pos= '_';
	first_argument_uses_wildcards= 1;
	break;
      case '%':
      case '_':
	first_argument_uses_wildcards= 1;
	break;
      case '\\':
	pos++;
      default: break;
      }
      *to= *pos;
    }    
    *to= *pos; /* just to copy a '\0'  if '\\' was used */
  }
  if (first_argument_uses_wildcards)
    wild= argv[--argc];
  else if (argc == 3)			/* We only want one field */
    wild= argv[--argc];

  if (argc > 2)
  {
    fprintf(stderr,"%s: Too many arguments\n",my_progname);
    exit(1);
  }
  mysql_init(&mysql);
  if (opt_compress)
    mysql_options(&mysql,MYSQL_OPT_COMPRESS,NullS);
#ifdef HAVE_OPENSSL
  if (opt_use_ssl)
  {
    mysql_ssl_set(&mysql, opt_ssl_key, opt_ssl_cert, opt_ssl_ca,
		  opt_ssl_capath, opt_ssl_cipher);
    mysql_options(&mysql, MYSQL_OPT_SSL_CRL, opt_ssl_crl);
    mysql_options(&mysql, MYSQL_OPT_SSL_CRLPATH, opt_ssl_crlpath);
  }
  mysql_options(&mysql,MYSQL_OPT_SSL_VERIFY_SERVER_CERT,
                (char*)&opt_ssl_verify_server_cert);
#endif
  if (opt_protocol)
    mysql_options(&mysql,MYSQL_OPT_PROTOCOL,(char*)&opt_protocol);
  if (opt_bind_addr)
    mysql_options(&mysql,MYSQL_OPT_BIND,opt_bind_addr);
#ifdef HAVE_SMEM
  if (shared_memory_base_name)
    mysql_options(&mysql,MYSQL_SHARED_MEMORY_BASE_NAME,shared_memory_base_name);
#endif
  mysql_options(&mysql, MYSQL_SET_CHARSET_NAME, default_charset);

  if (opt_plugin_dir && *opt_plugin_dir)
    mysql_options(&mysql, MYSQL_PLUGIN_DIR, opt_plugin_dir);

  if (opt_default_auth && *opt_default_auth)
    mysql_options(&mysql, MYSQL_DEFAULT_AUTH, opt_default_auth);

  mysql_options(&mysql, MYSQL_OPT_CONNECT_ATTR_RESET, 0);
  mysql_options4(&mysql, MYSQL_OPT_CONNECT_ATTR_ADD,
                 "program_name", "mysqlshow");
  if (!(mysql_real_connect(&mysql,host,user,opt_password,
			   (first_argument_uses_wildcards) ? "" :
                           argv[0],opt_mysql_port,opt_mysql_unix_port,
			   0)))
  {
    fprintf(stderr,"%s: %s\n",my_progname,mysql_error(&mysql));
    exit(1);
  }
  mysql.reconnect= 1;

  switch (argc) {
  case 0:  error=list_dbs(&mysql,wild); break;
  case 1:
    if (opt_status)
      error=list_table_status(&mysql,argv[0],wild);
    else
      error=list_tables(&mysql,argv[0],wild);
    break;
  default:
    if (opt_status && ! wild)
      error=list_table_status(&mysql,argv[0],argv[1]);
    else
      error=list_fields(&mysql,argv[0],argv[1],wild);
    break;
  }
  mysql_close(&mysql);			/* Close & free connection */
  my_free(opt_password);
#ifdef HAVE_SMEM
  my_free(shared_memory_base_name);
#endif
  my_end(my_end_arg);
  exit(error ? 1 : 0);
  return 0;				/* No compiler warnings */
}

static struct my_option my_long_options[] =
{
  {"bind-address", 0, "IP address to bind to.",
   (uchar**) &opt_bind_addr, (uchar**) &opt_bind_addr, 0, GET_STR,
   REQUIRED_ARG, 0, 0, 0, 0, 0, 0},
  {"character-sets-dir", 'c', "Directory for character set files.",
   &charsets_dir, &charsets_dir, 0, GET_STR, REQUIRED_ARG, 0,
   0, 0, 0, 0, 0},
  {"default-character-set", OPT_DEFAULT_CHARSET,
   "Set the default character set.", &default_charset,
   &default_charset, 0, GET_STR, REQUIRED_ARG, 0, 0, 0, 0, 0, 0},
  {"count", OPT_COUNT,
   "Show number of rows per table (may be slow for non-MyISAM tables).",
   &opt_count, &opt_count, 0, GET_BOOL, NO_ARG, 0, 0, 0,
   0, 0, 0},
  {"compress", 'C', "Use compression in server/client protocol.",
   &opt_compress, &opt_compress, 0, GET_BOOL, NO_ARG, 0, 0, 0,
   0, 0, 0},
  {"debug", '#', "Output debug log. Often this is 'd:t:o,filename'.",
   0, 0, 0, GET_STR, OPT_ARG, 0, 0, 0, 0, 0, 0},
  {"debug-check", OPT_DEBUG_CHECK, "Check memory and open file usage at exit.",
   &debug_check_flag, &debug_check_flag, 0,
   GET_BOOL, NO_ARG, 0, 0, 0, 0, 0, 0},
  {"debug-info", OPT_DEBUG_INFO, "Print some debug info at exit.",
   &debug_info_flag, &debug_info_flag,
   0, GET_BOOL, NO_ARG, 0, 0, 0, 0, 0, 0},
  {"default_auth", OPT_DEFAULT_AUTH,
   "Default authentication client-side plugin to use.",
   &opt_default_auth, &opt_default_auth, 0,
   GET_STR, REQUIRED_ARG, 0, 0, 0, 0, 0, 0},
  {"help", '?', "Display this help and exit.", 0, 0, 0, GET_NO_ARG, NO_ARG,
   0, 0, 0, 0, 0, 0},
  {"host", 'h', "Connect to host.", &host, &host, 0, GET_STR,
   REQUIRED_ARG, 0, 0, 0, 0, 0, 0},
  {"status", 'i', "Shows a lot of extra information about each table.",
   &opt_status, &opt_status, 0, GET_BOOL, NO_ARG, 0, 0, 0, 0,
   0, 0},
  {"keys", 'k', "Show keys for table.", &opt_show_keys,
   &opt_show_keys, 0, GET_BOOL, NO_ARG, 0, 0, 0, 0, 0, 0},
  {"password", 'p',
   "Password to use when connecting to server. If password is not given, it's "
   "solicited on the tty.",
   0, 0, 0, GET_PASSWORD, OPT_ARG, 0, 0, 0, 0, 0, 0},
  {"plugin_dir", OPT_PLUGIN_DIR, "Directory for client-side plugins.",
   &opt_plugin_dir, &opt_plugin_dir, 0,
   GET_STR, REQUIRED_ARG, 0, 0, 0, 0, 0, 0},
  {"port", 'P', "Port number to use for connection or 0 for default to, in "
   "order of preference, my.cnf, $MYSQL_TCP_PORT, "
#if MYSQL_PORT_DEFAULT == 0
   "/etc/services, "
#endif
   "built-in default (" STRINGIFY_ARG(MYSQL_PORT) ").",
   &opt_mysql_port,
   &opt_mysql_port, 0, GET_UINT, REQUIRED_ARG, 0, 0, 0, 0, 0,
   0},
#ifdef __WIN__
  {"pipe", 'W', "Use named pipes to connect to server.", 0, 0, 0, GET_NO_ARG,
   NO_ARG, 0, 0, 0, 0, 0, 0},
#endif
  {"protocol", OPT_MYSQL_PROTOCOL, 
   "The protocol to use for connection (tcp, socket, pipe, memory).",
   0, 0, 0, GET_STR,  REQUIRED_ARG, 0, 0, 0, 0, 0, 0},
#ifdef HAVE_SMEM
  {"shared-memory-base-name", OPT_SHARED_MEMORY_BASE_NAME,
   "Base name of shared memory.", &shared_memory_base_name,
   &shared_memory_base_name, 0, GET_STR_ALLOC, REQUIRED_ARG,
   0, 0, 0, 0, 0, 0},
#endif
  {"show-table-type", 't', "Show table type column.",
   &opt_table_type, &opt_table_type, 0, GET_BOOL,
   NO_ARG, 0, 0, 0, 0, 0, 0},
  {"socket", 'S', "The socket file to use for connection.",
   &opt_mysql_unix_port, &opt_mysql_unix_port, 0, GET_STR,
   REQUIRED_ARG, 0, 0, 0, 0, 0, 0},
#include <sslopt-longopts.h>
#ifndef DONT_ALLOW_USER_CHANGE
  {"user", 'u', "User for login if not current user.", &user,
   &user, 0, GET_STR, REQUIRED_ARG, 0, 0, 0, 0, 0, 0},
#endif
  {"verbose", 'v',
   "More verbose output; you can use this multiple times to get even more "
   "verbose output.",
   0, 0, 0, GET_NO_ARG, NO_ARG, 0, 0, 0, 0, 0, 0},
  {"version", 'V', "Output version information and exit.", 0, 0, 0, GET_NO_ARG,
   NO_ARG, 0, 0, 0, 0, 0, 0},
  {0, 0, 0, 0, 0, 0, GET_NO_ARG, NO_ARG, 0, 0, 0, 0, 0, 0}
};


static void print_version(void)
{
  printf("%s  Ver %s Distrib %s, for %s (%s)\n",my_progname,SHOW_VERSION,
	 MYSQL_SERVER_VERSION,SYSTEM_TYPE,MACHINE_TYPE);
}


static void usage(void)
{
  print_version();
<<<<<<< HEAD
  puts(ORACLE_WELCOME_COPYRIGHT_NOTICE("2000, 2012)"));
=======
  puts(ORACLE_WELCOME_COPYRIGHT_NOTICE("2000"));
>>>>>>> fb697972
  puts("Shows the structure of a MySQL database (databases, tables, and columns).\n");
  printf("Usage: %s [OPTIONS] [database [table [column]]]\n",my_progname);
  puts("\n\
If last argument contains a shell or SQL wildcard (*,?,% or _) then only\n\
what\'s matched by the wildcard is shown.\n\
If no database is given then all matching databases are shown.\n\
If no table is given, then all matching tables in database are shown.\n\
If no column is given, then all matching columns and column types in table\n\
are shown.");
  print_defaults("my",load_default_groups);
  my_print_help(my_long_options);
  my_print_variables(my_long_options);
}


static my_bool
get_one_option(int optid, const struct my_option *opt __attribute__((unused)),
	       char *argument)
{
  switch(optid) {
  case 'v':
    opt_verbose++;
    break;
  case 'p':
    if (argument == disabled_my_option)
      argument= (char*) "";			/* Don't require password */
    if (argument)
    {
      char *start=argument;
      my_free(opt_password);
      opt_password=my_strdup(argument,MYF(MY_FAE));
      while (*argument) *argument++= 'x';		/* Destroy argument */
      if (*start)
	start[1]=0;				/* Cut length of argument */
      tty_password= 0;
    }
    else
      tty_password=1;
    break;
  case 'W':
#ifdef __WIN__
    opt_protocol = MYSQL_PROTOCOL_PIPE;
#endif
    break;
  case OPT_MYSQL_PROTOCOL:
    opt_protocol= find_type_or_exit(argument, &sql_protocol_typelib,
                                    opt->name);
    break;
  case '#':
    DBUG_PUSH(argument ? argument : "d:t:o");
    debug_check_flag= 1;
    break;
#include <sslopt-case.h>
  case 'V':
    print_version();
    exit(0);
    break;
  case '?':
  case 'I':					/* Info */
    usage();
    exit(0);
  }
  return 0;
}


static void
get_options(int *argc,char ***argv)
{
  int ho_error;

  if ((ho_error=handle_options(argc, argv, my_long_options, get_one_option)))
    exit(ho_error);
  
  if (tty_password)
    opt_password=get_tty_password(NullS);
  if (opt_count)
  {
    /*
      We need to set verbose to 2 as we need to change the output to include
      the number-of-rows column
    */
    opt_verbose= 2;
  }
  if (debug_info_flag)
    my_end_arg= MY_CHECK_ERROR | MY_GIVE_INFO;
  if (debug_check_flag)
    my_end_arg= MY_CHECK_ERROR;
  return;
}


static int
list_dbs(MYSQL *mysql,const char *wild)
{
  const char *header;
  uint length, counter = 0;
  ulong rowcount = 0L;
  char tables[NAME_LEN+1], rows[NAME_LEN+1];
  char query[255];
  MYSQL_FIELD *field;
  MYSQL_RES *result;
  MYSQL_ROW row= NULL, rrow;

  if (!(result=mysql_list_dbs(mysql,wild)))
  {
    fprintf(stderr,"%s: Cannot list databases: %s\n",my_progname,
	    mysql_error(mysql));
    return 1;
  }

  /*
    If a wildcard was used, but there was only one row and it's name is an
    exact match, we'll assume they really wanted to see the contents of that
    database. This is because it is fairly common for database names to
    contain the underscore (_), like INFORMATION_SCHEMA.
   */
  if (wild && mysql_num_rows(result) == 1)
  {
    row= mysql_fetch_row(result);
    if (!my_strcasecmp(&my_charset_latin1, row[0], wild))
    {
      mysql_free_result(result);
      if (opt_status)
        return list_table_status(mysql, wild, NULL);
      else
        return list_tables(mysql, wild, NULL);
    }
  }

  if (wild)
    printf("Wildcard: %s\n",wild);

  header="Databases";
  length=(uint) strlen(header);
  field=mysql_fetch_field(result);
  if (length < field->max_length)
    length=field->max_length;

  if (!opt_verbose)
    print_header(header,length,NullS);
  else if (opt_verbose == 1)
    print_header(header,length,"Tables",6,NullS);
  else
    print_header(header,length,"Tables",6,"Total Rows",12,NullS);

  /* The first row may have already been read up above. */
  while (row || (row= mysql_fetch_row(result)))
  {
    counter++;

    if (opt_verbose)
    {
      if (!(mysql_select_db(mysql,row[0])))
      {
	MYSQL_RES *tresult = mysql_list_tables(mysql,(char*)NULL);
	if (mysql_affected_rows(mysql) > 0)
	{
	  sprintf(tables,"%6lu",(ulong) mysql_affected_rows(mysql));
	  rowcount = 0;
	  if (opt_verbose > 1)
	  {
            /* Print the count of tables and rows for each database */
            MYSQL_ROW trow;
	    while ((trow = mysql_fetch_row(tresult)))
	    {
	      sprintf(query,"SELECT COUNT(*) FROM `%s`",trow[0]);
	      if (!(mysql_query(mysql,query)))
	      {
		MYSQL_RES *rresult;
		if ((rresult = mysql_store_result(mysql)))
		{
		  rrow = mysql_fetch_row(rresult);
		  rowcount += (ulong) strtoull(rrow[0], (char**) 0, 10);
		  mysql_free_result(rresult);
		}
	      }
	    }
	    sprintf(rows,"%12lu",rowcount);
	  }
	}
	else
	{
	  sprintf(tables,"%6d",0);
	  sprintf(rows,"%12d",0);
	}
	mysql_free_result(tresult);
      }
      else
      {
	strmov(tables,"N/A");
	strmov(rows,"N/A");
      }
    }

    if (!opt_verbose)
      print_row(row[0],length,0);
    else if (opt_verbose == 1)
      print_row(row[0],length,tables,6,NullS);
    else
      print_row(row[0],length,tables,6,rows,12,NullS);

    row= NULL;
  }

  print_trailer(length,
		(opt_verbose > 0 ? 6 : 0),
		(opt_verbose > 1 ? 12 :0),
		0);

  if (counter && opt_verbose)
    printf("%u row%s in set.\n",counter,(counter > 1) ? "s" : "");
  mysql_free_result(result);
  return 0;
}


static int
list_tables(MYSQL *mysql,const char *db,const char *table)
{
  const char *header;
  uint head_length, counter = 0;
  char query[255], rows[NAME_LEN], fields[16];
  MYSQL_FIELD *field;
  MYSQL_RES *result;
  MYSQL_ROW row, rrow;

  if (mysql_select_db(mysql,db))
  {
    fprintf(stderr,"%s: Cannot connect to db %s: %s\n",my_progname,db,
	    mysql_error(mysql));
    return 1;
  }
  if (table)
  {
    /*
      We just hijack the 'rows' variable for a bit to store the escaped
      table name
    */
    mysql_real_escape_string(mysql, rows, table, (unsigned long)strlen(table));
    my_snprintf(query, sizeof(query), "show%s tables like '%s'",
                opt_table_type ? " full" : "", rows);
  }
  else
    my_snprintf(query, sizeof(query), "show%s tables",
                opt_table_type ? " full" : "");
  if (mysql_query(mysql, query) || !(result= mysql_store_result(mysql)))
  {
    fprintf(stderr,"%s: Cannot list tables in %s: %s\n",my_progname,db,
	    mysql_error(mysql));
    exit(1);
  }
  printf("Database: %s",db);
  if (table)
    printf("  Wildcard: %s",table);
  putchar('\n');

  header="Tables";
  head_length=(uint) strlen(header);
  field=mysql_fetch_field(result);
  if (head_length < field->max_length)
    head_length=field->max_length;

  if (opt_table_type)
  {
    if (!opt_verbose)
      print_header(header,head_length,"table_type",10,NullS);
    else if (opt_verbose == 1)
      print_header(header,head_length,"table_type",10,"Columns",8,NullS);
    else
    {
      print_header(header,head_length,"table_type",10,"Columns",8,
		   "Total Rows",10,NullS);
    }
  }
  else
  {
    if (!opt_verbose)
      print_header(header,head_length,NullS);
    else if (opt_verbose == 1)
      print_header(header,head_length,"Columns",8,NullS);
    else
      print_header(header,head_length,"Columns",8, "Total Rows",10,NullS);
  }

  while ((row = mysql_fetch_row(result)))
  {
    counter++;
    if (opt_verbose > 0)
    {
      if (!(mysql_select_db(mysql,db)))
      {
	MYSQL_RES *rresult = mysql_list_fields(mysql,row[0],NULL);
	ulong rowcount=0L;
	if (!rresult)
	{
	  strmov(fields,"N/A");
	  strmov(rows,"N/A");
	}
	else
	{
	  sprintf(fields,"%8u",(uint) mysql_num_fields(rresult));
	  mysql_free_result(rresult);

	  if (opt_verbose > 1)
	  {
            /* Print the count of rows for each table */
	    sprintf(query,"SELECT COUNT(*) FROM `%s`",row[0]);
	    if (!(mysql_query(mysql,query)))
	    {
	      if ((rresult = mysql_store_result(mysql)))
	      {
		rrow = mysql_fetch_row(rresult);
		rowcount += (unsigned long) strtoull(rrow[0], (char**) 0, 10);
		mysql_free_result(rresult);
	      }
	      sprintf(rows,"%10lu",rowcount);
	    }
	    else
	      sprintf(rows,"%10d",0);
	  }
	}
      }
      else
      {
	strmov(fields,"N/A");
	strmov(rows,"N/A");
      }
    }
    if (opt_table_type)
    {
      if (!opt_verbose)
	print_row(row[0],head_length,row[1],10,NullS);
      else if (opt_verbose == 1)
	print_row(row[0],head_length,row[1],10,fields,8,NullS);
      else
	print_row(row[0],head_length,row[1],10,fields,8,rows,10,NullS);
    }
    else
    {
      if (!opt_verbose)
	print_row(row[0],head_length,NullS);
      else if (opt_verbose == 1)
	print_row(row[0],head_length, fields,8, NullS);
      else
	print_row(row[0],head_length, fields,8, rows,10, NullS);
    }
  }

  print_trailer(head_length,
		(opt_table_type ? 10 : opt_verbose > 0 ? 8 : 0),
		(opt_table_type ? (opt_verbose > 0 ? 8 : 0) 
		 : (opt_verbose > 1 ? 10 :0)),
		!opt_table_type ? 0 : opt_verbose > 1 ? 10 :0,
		0);

  if (counter && opt_verbose)
    printf("%u row%s in set.\n\n",counter,(counter > 1) ? "s" : "");

  mysql_free_result(result);
  return 0;
}


static int
list_table_status(MYSQL *mysql,const char *db,const char *wild)
{
  char query[1024],*end;
  MYSQL_RES *result;
  MYSQL_ROW row;

  end=strxmov(query,"show table status from `",db,"`",NullS);
  if (wild && wild[0])
    strxmov(end," like '",wild,"'",NullS);
  if (mysql_query(mysql,query) || !(result=mysql_store_result(mysql)))
  {
    fprintf(stderr,"%s: Cannot get status for db: %s, table: %s: %s\n",
	    my_progname,db,wild ? wild : "",mysql_error(mysql));
    if (mysql_errno(mysql) == ER_PARSE_ERROR)
      fprintf(stderr,"This error probably means that your MySQL server doesn't support the\n\'show table status' command.\n");
    return 1;
  }

  printf("Database: %s",db);
  if (wild)
    printf("  Wildcard: %s",wild);
  putchar('\n');

  print_res_header(result);
  while ((row=mysql_fetch_row(result)))
    print_res_row(result,row);
  print_res_top(result);
  mysql_free_result(result);
  return 0;
}

/*
  list fields uses field interface as an example of how to parse
  a MYSQL FIELD
*/

static int
list_fields(MYSQL *mysql,const char *db,const char *table,
	    const char *wild)
{
  char query[1024],*end;
  MYSQL_RES *result;
  MYSQL_ROW row;
  ulong UNINIT_VAR(rows);

  if (mysql_select_db(mysql,db))
  {
    fprintf(stderr,"%s: Cannot connect to db: %s: %s\n",my_progname,db,
	    mysql_error(mysql));
    return 1;
  }

  if (opt_count)
  {
    sprintf(query,"select count(*) from `%s`", table);
    if (mysql_query(mysql,query) || !(result=mysql_store_result(mysql)))
    {
      fprintf(stderr,"%s: Cannot get record count for db: %s, table: %s: %s\n",
              my_progname,db,table,mysql_error(mysql));
      return 1;
    }
    row= mysql_fetch_row(result);
    rows= (ulong) strtoull(row[0], (char**) 0, 10);
    mysql_free_result(result);
  }

  end=strmov(strmov(strmov(query,"show /*!32332 FULL */ columns from `"),table),"`");
  if (wild && wild[0])
    strxmov(end," like '",wild,"'",NullS);
  if (mysql_query(mysql,query) || !(result=mysql_store_result(mysql)))
  {
    fprintf(stderr,"%s: Cannot list columns in db: %s, table: %s: %s\n",
	    my_progname,db,table,mysql_error(mysql));
    return 1;
  }

  printf("Database: %s  Table: %s", db, table);
  if (opt_count)
    printf("  Rows: %lu", rows);
  if (wild && wild[0])
    printf("  Wildcard: %s",wild);
  putchar('\n');

  print_res_header(result);
  while ((row=mysql_fetch_row(result)))
    print_res_row(result,row);
  print_res_top(result);
  if (opt_show_keys)
  {
    end=strmov(strmov(strmov(query,"show keys from `"),table),"`");
    if (mysql_query(mysql,query) || !(result=mysql_store_result(mysql)))
    {
      fprintf(stderr,"%s: Cannot list keys in db: %s, table: %s: %s\n",
	      my_progname,db,table,mysql_error(mysql));
      return 1;
    }
    if (mysql_num_rows(result))
    {
      print_res_header(result);
      while ((row=mysql_fetch_row(result)))
	print_res_row(result,row);
      print_res_top(result);
    }
    else
      puts("Table has no keys");
  }
  mysql_free_result(result);
  return 0;
}


/*****************************************************************************
 General functions to print a nice ascii-table from data
*****************************************************************************/

static void
print_header(const char *header,uint head_length,...)
{
  va_list args;
  uint length,i,str_length,pre_space;
  const char *field;

  va_start(args,head_length);
  putchar('+');
  field=header; length=head_length;
  for (;;)
  {
    for (i=0 ; i < length+2 ; i++)
      putchar('-');
    putchar('+');
    if (!(field=va_arg(args,char *)))
      break;
    length=va_arg(args,uint);
  }
  va_end(args);
  putchar('\n');

  va_start(args,head_length);
  field=header; length=head_length;
  putchar('|');
  for (;;)
  {
    str_length=(uint) strlen(field);
    if (str_length > length)
      str_length=length+1;
    pre_space=(uint) (((int) length-(int) str_length)/2)+1;
    for (i=0 ; i < pre_space ; i++)
      putchar(' ');
    for (i = 0 ; i < str_length ; i++)
      putchar(field[i]);
    length=length+2-str_length-pre_space;
    for (i=0 ; i < length ; i++)
      putchar(' ');
    putchar('|');
    if (!(field=va_arg(args,char *)))
      break;
    length=va_arg(args,uint);
  }
  va_end(args);
  putchar('\n');

  va_start(args,head_length);
  putchar('+');
  field=header; length=head_length;
  for (;;)
  {
    for (i=0 ; i < length+2 ; i++)
      putchar('-');
    putchar('+');
    if (!(field=va_arg(args,char *)))
      break;
    length=va_arg(args,uint);
  }
  va_end(args);
  putchar('\n');
}


static void
print_row(const char *header,uint head_length,...)
{
  va_list args;
  const char *field;
  uint i,length,field_length;

  va_start(args,head_length);
  field=header; length=head_length;
  for (;;)
  {
    putchar('|');
    putchar(' ');
    fputs(field,stdout);
    field_length=(uint) strlen(field);
    for (i=field_length ; i <= length ; i++)
      putchar(' ');
    if (!(field=va_arg(args,char *)))
      break;
    length=va_arg(args,uint);
  }
  va_end(args);
  putchar('|');
  putchar('\n');
}


static void
print_trailer(uint head_length,...)
{
  va_list args;
  uint length,i;

  va_start(args,head_length);
  length=head_length;
  putchar('+');
  for (;;)
  {
    for (i=0 ; i < length+2 ; i++)
      putchar('-');
    putchar('+');
    if (!(length=va_arg(args,uint)))
      break;
  }
  va_end(args);
  putchar('\n');
}


static void print_res_header(MYSQL_RES *result)
{
  MYSQL_FIELD *field;

  print_res_top(result);
  mysql_field_seek(result,0);
  putchar('|');
  while ((field = mysql_fetch_field(result)))
  {
    printf(" %-*s|",(int) field->max_length+1,field->name);
  }
  putchar('\n');
  print_res_top(result);
}


static void print_res_top(MYSQL_RES *result)
{
  uint i,length;
  MYSQL_FIELD *field;

  putchar('+');
  mysql_field_seek(result,0);
  while((field = mysql_fetch_field(result)))
  {
    if ((length=(uint) strlen(field->name)) > field->max_length)
      field->max_length=length;
    else
      length=field->max_length;
    for (i=length+2 ; i--> 0 ; )
      putchar('-');
    putchar('+');
  }
  putchar('\n');
}


static void print_res_row(MYSQL_RES *result,MYSQL_ROW cur)
{
  uint i,length;
  MYSQL_FIELD *field;
  putchar('|');
  mysql_field_seek(result,0);
  for (i=0 ; i < mysql_num_fields(result); i++)
  {
    field = mysql_fetch_field(result);
    length=field->max_length;
    printf(" %-*s|",length+1,cur[i] ? (char*) cur[i] : "");
  }
  putchar('\n');
}<|MERGE_RESOLUTION|>--- conflicted
+++ resolved
@@ -281,11 +281,7 @@
 static void usage(void)
 {
   print_version();
-<<<<<<< HEAD
-  puts(ORACLE_WELCOME_COPYRIGHT_NOTICE("2000, 2012)"));
-=======
   puts(ORACLE_WELCOME_COPYRIGHT_NOTICE("2000"));
->>>>>>> fb697972
   puts("Shows the structure of a MySQL database (databases, tables, and columns).\n");
   printf("Usage: %s [OPTIONS] [database [table [column]]]\n",my_progname);
   puts("\n\
