--- conflicted
+++ resolved
@@ -6675,11 +6675,7 @@
 void usage()
 {
   print_version();
-<<<<<<< HEAD
-  puts(ORACLE_WELCOME_COPYRIGHT_NOTICE("2000, 2012"));
-=======
   puts(ORACLE_WELCOME_COPYRIGHT_NOTICE("2000"));
->>>>>>> 53d17a2f
   printf("Runs a test against the mysql server and compares output with a results file.\n\n");
   printf("Usage: %s [OPTIONS] [database] < test_file\n", my_progname);
   my_print_help(my_long_options);
