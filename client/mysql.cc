/*
   Copyright (c) 2000, 2017, Oracle and/or its affiliates. All rights reserved.

   This program is free software; you can redistribute it and/or modify
   it under the terms of the GNU General Public License as published by
   the Free Software Foundation; version 2 of the License.

   This program is distributed in the hope that it will be useful,
   but WITHOUT ANY WARRANTY; without even the implied warranty of
   MERCHANTABILITY or FITNESS FOR A PARTICULAR PURPOSE.  See the
   GNU General Public License for more details.

   You should have received a copy of the GNU General Public License
   along with this program; if not, write to the Free Software
   Foundation, Inc., 51 Franklin St, Fifth Floor, Boston, MA 02110-1301  USA
*/

/* mysql command tool
 * Commands compatible with mSQL by David J. Hughes
 *
 * Written by:
 *   Michael 'Monty' Widenius
 *   Andi Gutmans  <andi@zend.com>
 *   Zeev Suraski  <zeev@zend.com>
 *   Jani Tolonen  <jani@mysql.com>
 *   Matt Wagner   <matt@mysql.com>
 *   Jeremy Cole   <jcole@mysql.com>
 *   Tonu Samuel   <tonu@mysql.com>
 *   Harrison Fisk <harrison@mysql.com>
 *
 **/

#include "client_priv.h"
#include "my_default.h"
#include <m_ctype.h>
#include <stdarg.h>
#include <my_dir.h>
#ifndef __GNU_LIBRARY__
#define __GNU_LIBRARY__		      // Skip warnings in getopt.h
#endif
#include "my_readline.h"
#include <signal.h>
#include <violite.h>

#include <algorithm>

using std::min;
using std::max;

#if defined(USE_LIBEDIT_INTERFACE) && defined(HAVE_LOCALE_H)
#include <locale.h>
#endif

const char *VER= "14.14";

/* Don't try to make a nice table if the data is too big */
#define MAX_COLUMN_LENGTH	     1024

/* Buffer to hold 'version' and 'version_comment' */
static char *server_version= NULL;

/* Array of options to pass to libemysqld */
#define MAX_SERVER_ARGS               64

/* Maximum memory limit that can be claimed by alloca(). */
#define MAX_ALLOCA_SIZE              512

#include "sql_string.h"

extern "C" {
#if defined(HAVE_CURSES_H) && defined(HAVE_TERM_H)
#include <curses.h>
#include <term.h>
#else
#if defined(HAVE_TERMIOS_H)
#include <termios.h>
#include <unistd.h>
#elif defined(HAVE_TERMBITS_H)
#include <termbits.h>
#elif defined(HAVE_ASM_TERMBITS_H) && (!defined __GLIBC__ || !(__GLIBC__ > 2 || __GLIBC__ == 2 && __GLIBC_MINOR__ > 0))
#include <asm/termbits.h>		// Standard linux
#endif
#undef VOID
#if defined(HAVE_TERMCAP_H)
#include <termcap.h>
#else
#ifdef HAVE_CURSES_H
#include <curses.h>
#endif
#undef SYSV				// hack to avoid syntax error
#ifdef HAVE_TERM_H
#include <term.h>
#endif
#endif
#endif

#if defined(__WIN__)
#include <conio.h>
#else
#include <readline.h>
#define HAVE_READLINE
#define USE_POPEN
#endif
  //int vidattr(long unsigned int attrs);	// Was missing in sun curses
}

#if !defined(HAVE_VIDATTR)
#undef vidattr
#define vidattr(A) {}			// Can't get this to work
#endif

#ifdef FN_NO_CASE_SENSE
#define cmp_database(cs,A,B) my_strcasecmp((cs), (A), (B))
#else
#define cmp_database(cs,A,B) strcmp((A),(B))
#endif

#include "completion_hash.h"
#include <welcome_copyright_notice.h> // ORACLE_WELCOME_COPYRIGHT_NOTICE

#define PROMPT_CHAR '\\'
#define DEFAULT_DELIMITER ";"

#define MAX_BATCH_BUFFER_SIZE (1024L * 1024L * 1024L)

typedef struct st_status
{
  int exit_status;
  ulong query_start_line;
  char *file_name;
  LINE_BUFFER *line_buff;
  bool batch,add_to_history;
} STATUS;


static HashTable ht;
static char **defaults_argv;

enum enum_info_type { INFO_INFO,INFO_ERROR,INFO_RESULT};
typedef enum enum_info_type INFO_TYPE;

static MYSQL mysql;			/* The connection */
static my_bool ignore_errors=0,wait_flag=0,quick=0,
               connected=0,opt_raw_data=0,unbuffered=0,output_tables=0,
	       opt_rehash=1,skip_updates=0,safe_updates=0,one_database=0,
	       opt_compress=0, using_opt_local_infile=0,
	       vertical=0, line_numbers=1, column_names=1,opt_html=0,
               opt_xml=0,opt_nopager=1, opt_outfile=0, named_cmds= 0,
	       tty_password= 0, opt_nobeep=0, opt_reconnect=1,
	       opt_secure_auth= TRUE,
               default_pager_set= 0, opt_sigint_ignore= 0,
               auto_vertical_output= 0,
               show_warnings= 0, executing_query= 0, interrupted_query= 0,
               ignore_spaces= 0, opt_binhex= 0;
static my_bool debug_info_flag, debug_check_flag;
static my_bool column_types_flag;
static my_bool preserve_comments= 0;
static ulong opt_max_allowed_packet, opt_net_buffer_length;
static uint verbose=0,opt_silent=0,opt_mysql_port=0, opt_local_infile=0;
static uint opt_enable_cleartext_plugin= 0;
static my_bool using_opt_enable_cleartext_plugin= 0;
static uint my_end_arg;
static char * opt_mysql_unix_port=0;
static char *opt_bind_addr = NULL;
static int connect_flag=CLIENT_INTERACTIVE;
static my_bool opt_binary_mode= FALSE;
static my_bool opt_connect_expired_password= FALSE;
static char *current_host,*current_db,*current_user=0,*opt_password=0,
            *current_prompt=0, *delimiter_str= 0,
            *default_charset= (char*) MYSQL_AUTODETECT_CHARSET_NAME,
            *opt_init_command= 0;
static char *histfile;
static char *histfile_tmp;
static char *opt_histignore= NULL;
DYNAMIC_STRING histignore_buffer;
static String glob_buffer,old_buffer;
static String processed_prompt;
static char *full_username=0,*part_username=0,*default_prompt=0;
static int wait_time = 5;
static STATUS status;
static ulong select_limit,max_join_size,opt_connect_timeout=0;
static char mysql_charsets_dir[FN_REFLEN+1];
static char *opt_plugin_dir= 0, *opt_default_auth= 0;
#if !defined(HAVE_YASSL)
static char *opt_server_public_key= 0;
#endif
static const char *xmlmeta[] = {
  "&", "&amp;",
  "<", "&lt;",
  ">", "&gt;",
  "\"", "&quot;",
  /* Turn \0 into a space. Why not &#0;? That's not valid XML or HTML. */
  "\0", " ",
  0, 0
};
static const char *day_names[]={"Sun","Mon","Tue","Wed","Thu","Fri","Sat"};
static const char *month_names[]={"Jan","Feb","Mar","Apr","May","Jun","Jul",
			    "Aug","Sep","Oct","Nov","Dec"};
static char default_pager[FN_REFLEN];
static char pager[FN_REFLEN], outfile[FN_REFLEN];
static FILE *PAGER, *OUTFILE;
static MEM_ROOT hash_mem_root;
static uint prompt_counter;
static char delimiter[16]= DEFAULT_DELIMITER;
static uint delimiter_length= 1;
unsigned short terminal_width= 80;

#ifdef HAVE_SMEM
static char *shared_memory_base_name=0;
#endif
static uint opt_protocol=0;
static const CHARSET_INFO *charset_info= &my_charset_latin1;

#include "sslopt-vars.h"

const char *default_dbug_option="d:t:o,/tmp/mysql.trace";

#ifdef __WIN__
/*
  A flag that indicates if --execute buffer has already been converted,
  to avoid double conversion on reconnect.
*/
static my_bool execute_buffer_conversion_done= 0;

/*
  my_win_is_console(...) is quite slow.
  We cache my_win_is_console() results for stdout and stderr.
  Any other output files, except stdout and stderr,
  cannot be Windows console.
  Note, if mysql.exe is executed from a service, its _fileno(stdout) is -1,
  so shift (1 << -1) can return implementation defined result.
  This corner case is taken into account, as the shift result
  will be multiplied to 0 and we'll get 0 as a result.
  The same is true for stderr.
*/
static uint win_is_console_cache= 
  (MY_TEST(my_win_is_console(stdout)) * (1 << _fileno(stdout))) |
  (MY_TEST(my_win_is_console(stderr)) * (1 << _fileno(stderr)));

static inline my_bool
my_win_is_console_cached(FILE *file)
{
  return win_is_console_cache & (1 << _fileno(file));
}
#endif /* __WIN__ */

/* Various printing flags */
#define MY_PRINT_ESC_0 1  /* Replace 0x00 bytes to "\0"              */
#define MY_PRINT_SPS_0 2  /* Replace 0x00 bytes to space             */
#define MY_PRINT_XML   4  /* Encode XML entities                     */
#define MY_PRINT_MB    8  /* Recognize multi-byte characters         */
#define MY_PRINT_CTRL 16  /* Replace TAB, NL, CR to "\t", "\n", "\r" */

void tee_write(FILE *file, const char *s, size_t slen, int flags);
void tee_fprintf(FILE *file, const char *fmt, ...);
void tee_fputs(const char *s, FILE *file);
void tee_puts(const char *s, FILE *file);
void tee_putc(int c, FILE *file);
static void tee_print_sized_data(const char *, unsigned int, unsigned int, bool);
/* The names of functions that actually do the manipulation. */
static int get_options(int argc,char **argv);
extern "C" my_bool get_one_option(int optid, const struct my_option *opt,
                                  char *argument);
static int com_quit(String *str,char*),
	   com_go(String *str,char*), com_ego(String *str,char*),
	   com_print(String *str,char*),
	   com_help(String *str,char*), com_clear(String *str,char*),
	   com_connect(String *str,char*), com_status(String *str,char*),
	   com_use(String *str,char*), com_source(String *str, char*),
	   com_rehash(String *str, char*), com_tee(String *str, char*),
           com_notee(String *str, char*), com_charset(String *str,char*),
           com_prompt(String *str, char*), com_delimiter(String *str, char*),
     com_warnings(String *str, char*), com_nowarnings(String *str, char*);

#ifdef USE_POPEN
static int com_nopager(String *str, char*), com_pager(String *str, char*),
           com_edit(String *str,char*), com_shell(String *str, char *);
#endif

static int read_and_execute(bool interactive);
static int sql_connect(char *host,char *database,char *user,char *password,
		       uint silent);
static const char *server_version_string(MYSQL *mysql);
static int put_info(const char *str,INFO_TYPE info,uint error=0,
		    const char *sql_state=0);
static int put_error(MYSQL *mysql);
static void safe_put_field(const char *pos,ulong length);
static void xmlencode_print(const char *src, uint length);
static void init_pager();
static void end_pager();
static void init_tee(const char *);
static void end_tee();
static const char* construct_prompt();
static char *get_arg(char *line, my_bool get_next_arg);
static void init_username();
static void add_int_to_prompt(int toadd);
static int get_result_width(MYSQL_RES *res);
static int get_field_disp_length(MYSQL_FIELD * field);
static int normalize_dbname(const char *line, char *buff, uint buff_size);
static int get_quote_count(const char *line);

#if defined(HAVE_READLINE)
static void add_filtered_history(const char *string);
static my_bool check_histignore(const char *string);
static my_bool parse_histignore();
static my_bool init_hist_patterns();
static void free_hist_patterns();
DYNAMIC_ARRAY histignore_patterns;
#endif                                          /* HAVE_READLINE */

/* A structure which contains information on the commands this program
   can understand. */

typedef struct {
  const char *name;		/* User printable name of the function. */
  char cmd_char;		/* msql command character */
  int (*func)(String *str,char *); /* Function to call to do the job. */
  bool takes_params;		/* Max parameters for command */
  const char *doc;		/* Documentation for this function.  */
} COMMANDS;

static COMMANDS commands[] = {
  { "?",      '?', com_help,   1, "Synonym for `help'." },
  { "clear",  'c', com_clear,  0, "Clear the current input statement."},
  { "connect",'r', com_connect,1,
    "Reconnect to the server. Optional arguments are db and host." },
  { "delimiter", 'd', com_delimiter,    1,
    "Set statement delimiter." },
#ifdef USE_POPEN
  { "edit",   'e', com_edit,   0, "Edit command with $EDITOR."},
#endif
  { "ego",    'G', com_ego,    0,
    "Send command to mysql server, display result vertically."},
  { "exit",   'q', com_quit,   0, "Exit mysql. Same as quit."},
  { "go",     'g', com_go,     0, "Send command to mysql server." },
  { "help",   'h', com_help,   1, "Display this help." },
#ifdef USE_POPEN
  { "nopager",'n', com_nopager,0, "Disable pager, print to stdout." },
#endif
  { "notee",  't', com_notee,  0, "Don't write into outfile." },
#ifdef USE_POPEN
  { "pager",  'P', com_pager,  1, 
    "Set PAGER [to_pager]. Print the query results via PAGER." },
#endif
  { "print",  'p', com_print,  0, "Print current command." },
  { "prompt", 'R', com_prompt, 1, "Change your mysql prompt."},
  { "quit",   'q', com_quit,   0, "Quit mysql." },
  { "rehash", '#', com_rehash, 0, "Rebuild completion hash." },
  { "source", '.', com_source, 1,
    "Execute an SQL script file. Takes a file name as an argument."},
  { "status", 's', com_status, 0, "Get status information from the server."},
#ifdef USE_POPEN
  { "system", '!', com_shell,  1, "Execute a system shell command."},
#endif
  { "tee",    'T', com_tee,    1, 
    "Set outfile [to_outfile]. Append everything into given outfile." },
  { "use",    'u', com_use,    1,
    "Use another database. Takes database name as argument." },
  { "charset",    'C', com_charset,    1,
    "Switch to another charset. Might be needed for processing binlog with multi-byte charsets." },
  { "warnings", 'W', com_warnings,  0,
    "Show warnings after every statement." },
  { "nowarning", 'w', com_nowarnings, 0,
    "Don't show warnings after every statement." },
  /* Get bash-like expansion for some commands */
  { "create table",     0, 0, 0, ""},
  { "create database",  0, 0, 0, ""},
  { "show databases",   0, 0, 0, ""},
  { "show fields from", 0, 0, 0, ""},
  { "show keys from",   0, 0, 0, ""},
  { "show tables",      0, 0, 0, ""},
  { "load data from",   0, 0, 0, ""},
  { "alter table",      0, 0, 0, ""},
  { "set option",       0, 0, 0, ""},
  { "lock tables",      0, 0, 0, ""},
  { "unlock tables",    0, 0, 0, ""},
  /* generated 2006-12-28.  Refresh occasionally from lexer. */
  { "ACTION", 0, 0, 0, ""},
  { "ADD", 0, 0, 0, ""},
  { "AFTER", 0, 0, 0, ""},
  { "AGAINST", 0, 0, 0, ""},
  { "AGGREGATE", 0, 0, 0, ""},
  { "ALL", 0, 0, 0, ""},
  { "ALGORITHM", 0, 0, 0, ""},
  { "ALTER", 0, 0, 0, ""},
  { "ANALYZE", 0, 0, 0, ""},
  { "AND", 0, 0, 0, ""},
  { "ANY", 0, 0, 0, ""},
  { "AS", 0, 0, 0, ""},
  { "ASC", 0, 0, 0, ""},
  { "ASCII", 0, 0, 0, ""},
  { "ASENSITIVE", 0, 0, 0, ""},
  { "AUTO_INCREMENT", 0, 0, 0, ""},
  { "AVG", 0, 0, 0, ""},
  { "AVG_ROW_LENGTH", 0, 0, 0, ""},
  { "BACKUP", 0, 0, 0, ""},
  { "BDB", 0, 0, 0, ""},
  { "BEFORE", 0, 0, 0, ""},
  { "BEGIN", 0, 0, 0, ""},
  { "BERKELEYDB", 0, 0, 0, ""},
  { "BETWEEN", 0, 0, 0, ""},
  { "BIGINT", 0, 0, 0, ""},
  { "BINARY", 0, 0, 0, ""},
  { "BINLOG", 0, 0, 0, ""},
  { "BIT", 0, 0, 0, ""},
  { "BLOB", 0, 0, 0, ""},
  { "BOOL", 0, 0, 0, ""},
  { "BOOLEAN", 0, 0, 0, ""},
  { "BOTH", 0, 0, 0, ""},
  { "BTREE", 0, 0, 0, ""},
  { "BY", 0, 0, 0, ""},
  { "BYTE", 0, 0, 0, ""},
  { "CACHE", 0, 0, 0, ""},
  { "CALL", 0, 0, 0, ""},
  { "CASCADE", 0, 0, 0, ""},
  { "CASCADED", 0, 0, 0, ""},
  { "CASE", 0, 0, 0, ""},
  { "CHAIN", 0, 0, 0, ""},
  { "CHANGE", 0, 0, 0, ""},
  { "CHANGED", 0, 0, 0, ""},
  { "CHAR", 0, 0, 0, ""},
  { "CHARACTER", 0, 0, 0, ""},
  { "CHARSET", 0, 0, 0, ""},
  { "CHECK", 0, 0, 0, ""},
  { "CHECKSUM", 0, 0, 0, ""},
  { "CIPHER", 0, 0, 0, ""},
  { "CLIENT", 0, 0, 0, ""},
  { "CLOSE", 0, 0, 0, ""},
  { "CODE", 0, 0, 0, ""},
  { "COLLATE", 0, 0, 0, ""},
  { "COLLATION", 0, 0, 0, ""},
  { "COLUMN", 0, 0, 0, ""},
  { "COLUMNS", 0, 0, 0, ""},
  { "COMMENT", 0, 0, 0, ""},
  { "COMMIT", 0, 0, 0, ""},
  { "COMMITTED", 0, 0, 0, ""},
  { "COMPACT", 0, 0, 0, ""},
  { "COMPRESSED", 0, 0, 0, ""},
  { "CONCURRENT", 0, 0, 0, ""},
  { "CONDITION", 0, 0, 0, ""},
  { "CONNECTION", 0, 0, 0, ""},
  { "CONSISTENT", 0, 0, 0, ""},
  { "CONSTRAINT", 0, 0, 0, ""},
  { "CONTAINS", 0, 0, 0, ""},
  { "CONTINUE", 0, 0, 0, ""},
  { "CONVERT", 0, 0, 0, ""},
  { "CREATE", 0, 0, 0, ""},
  { "CROSS", 0, 0, 0, ""},
  { "CUBE", 0, 0, 0, ""},
  { "CURRENT_DATE", 0, 0, 0, ""},
  { "CURRENT_TIME", 0, 0, 0, ""},
  { "CURRENT_TIMESTAMP", 0, 0, 0, ""},
  { "CURRENT_USER", 0, 0, 0, ""},
  { "CURSOR", 0, 0, 0, ""},
  { "DATA", 0, 0, 0, ""},
  { "DATABASE", 0, 0, 0, ""},
  { "DATABASES", 0, 0, 0, ""},
  { "DATE", 0, 0, 0, ""},
  { "DATETIME", 0, 0, 0, ""},
  { "DAY", 0, 0, 0, ""},
  { "DAY_HOUR", 0, 0, 0, ""},
  { "DAY_MICROSECOND", 0, 0, 0, ""},
  { "DAY_MINUTE", 0, 0, 0, ""},
  { "DAY_SECOND", 0, 0, 0, ""},
  { "DEALLOCATE", 0, 0, 0, ""},     
  { "DEC", 0, 0, 0, ""},
  { "DECIMAL", 0, 0, 0, ""},
  { "DECLARE", 0, 0, 0, ""},
  { "DEFAULT", 0, 0, 0, ""},
  { "DEFINER", 0, 0, 0, ""},
  { "DELAYED", 0, 0, 0, ""},
  { "DELAY_KEY_WRITE", 0, 0, 0, ""},
  { "DELETE", 0, 0, 0, ""},
  { "DESC", 0, 0, 0, ""},
  { "DESCRIBE", 0, 0, 0, ""},
  { "DES_KEY_FILE", 0, 0, 0, ""},
  { "DETERMINISTIC", 0, 0, 0, ""},
  { "DIRECTORY", 0, 0, 0, ""},
  { "DISABLE", 0, 0, 0, ""},
  { "DISCARD", 0, 0, 0, ""},
  { "DISTINCT", 0, 0, 0, ""},
  { "DISTINCTROW", 0, 0, 0, ""},
  { "DIV", 0, 0, 0, ""},
  { "DO", 0, 0, 0, ""},
  { "DOUBLE", 0, 0, 0, ""},
  { "DROP", 0, 0, 0, ""},
  { "DUAL", 0, 0, 0, ""},
  { "DUMPFILE", 0, 0, 0, ""},
  { "DUPLICATE", 0, 0, 0, ""},
  { "DYNAMIC", 0, 0, 0, ""},
  { "EACH", 0, 0, 0, ""},
  { "ELSE", 0, 0, 0, ""},
  { "ELSEIF", 0, 0, 0, ""},
  { "ENABLE", 0, 0, 0, ""},
  { "ENCLOSED", 0, 0, 0, ""},
  { "END", 0, 0, 0, ""},
  { "ENGINE", 0, 0, 0, ""},
  { "ENGINES", 0, 0, 0, ""},
  { "ENUM", 0, 0, 0, ""},
  { "ERRORS", 0, 0, 0, ""},
  { "ESCAPE", 0, 0, 0, ""},
  { "ESCAPED", 0, 0, 0, ""},
  { "EVENTS", 0, 0, 0, ""},
  { "EXECUTE", 0, 0, 0, ""},
  { "EXISTS", 0, 0, 0, ""},
  { "EXIT", 0, 0, 0, ""},
  { "EXPANSION", 0, 0, 0, ""},
  { "EXPLAIN", 0, 0, 0, ""},
  { "EXTENDED", 0, 0, 0, ""},
  { "FALSE", 0, 0, 0, ""},
  { "FAST", 0, 0, 0, ""},
  { "FETCH", 0, 0, 0, ""},
  { "FIELDS", 0, 0, 0, ""},
  { "FILE", 0, 0, 0, ""},
  { "FIRST", 0, 0, 0, ""},
  { "FIXED", 0, 0, 0, ""},
  { "FLOAT", 0, 0, 0, ""},
  { "FLOAT4", 0, 0, 0, ""},
  { "FLOAT8", 0, 0, 0, ""},
  { "FLUSH", 0, 0, 0, ""},
  { "FOR", 0, 0, 0, ""},
  { "FORCE", 0, 0, 0, ""},
  { "FOREIGN", 0, 0, 0, ""},
  { "FOUND", 0, 0, 0, ""},
  { "FROM", 0, 0, 0, ""},
  { "FULL", 0, 0, 0, ""},
  { "FULLTEXT", 0, 0, 0, ""},
  { "FUNCTION", 0, 0, 0, ""},
  { "GEOMETRY", 0, 0, 0, ""},
  { "GEOMETRYCOLLECTION", 0, 0, 0, ""},
  { "GET_FORMAT", 0, 0, 0, ""},
  { "GLOBAL", 0, 0, 0, ""},
  { "GRANT", 0, 0, 0, ""},
  { "GRANTS", 0, 0, 0, ""},
  { "GROUP", 0, 0, 0, ""},
  { "HANDLER", 0, 0, 0, ""},
  { "HASH", 0, 0, 0, ""},
  { "HAVING", 0, 0, 0, ""},
  { "HELP", 0, 0, 0, ""},
  { "HIGH_PRIORITY", 0, 0, 0, ""},
  { "HOSTS", 0, 0, 0, ""},
  { "HOUR", 0, 0, 0, ""},
  { "HOUR_MICROSECOND", 0, 0, 0, ""},
  { "HOUR_MINUTE", 0, 0, 0, ""},
  { "HOUR_SECOND", 0, 0, 0, ""},
  { "IDENTIFIED", 0, 0, 0, ""},
  { "IF", 0, 0, 0, ""},
  { "IGNORE", 0, 0, 0, ""},
  { "IMPORT", 0, 0, 0, ""},
  { "IN", 0, 0, 0, ""},
  { "INDEX", 0, 0, 0, ""},
  { "INDEXES", 0, 0, 0, ""},
  { "INFILE", 0, 0, 0, ""},
  { "INNER", 0, 0, 0, ""},
  { "INNOBASE", 0, 0, 0, ""},
  { "INNODB", 0, 0, 0, ""},
  { "INOUT", 0, 0, 0, ""},
  { "INSENSITIVE", 0, 0, 0, ""},
  { "INSERT", 0, 0, 0, ""},
  { "INSERT_METHOD", 0, 0, 0, ""},
  { "INT", 0, 0, 0, ""},
  { "INT1", 0, 0, 0, ""},
  { "INT2", 0, 0, 0, ""},
  { "INT3", 0, 0, 0, ""},
  { "INT4", 0, 0, 0, ""},
  { "INT8", 0, 0, 0, ""},
  { "INTEGER", 0, 0, 0, ""},
  { "INTERVAL", 0, 0, 0, ""},
  { "INTO", 0, 0, 0, ""},
  { "IO_THREAD", 0, 0, 0, ""},
  { "IS", 0, 0, 0, ""},
  { "ISOLATION", 0, 0, 0, ""},
  { "ISSUER", 0, 0, 0, ""},
  { "ITERATE", 0, 0, 0, ""},
  { "INVOKER", 0, 0, 0, ""},
  { "JOIN", 0, 0, 0, ""},
  { "KEY", 0, 0, 0, ""},
  { "KEYS", 0, 0, 0, ""},
  { "KILL", 0, 0, 0, ""},
  { "LANGUAGE", 0, 0, 0, ""},
  { "LAST", 0, 0, 0, ""},
  { "LEADING", 0, 0, 0, ""},
  { "LEAVE", 0, 0, 0, ""},
  { "LEAVES", 0, 0, 0, ""},
  { "LEFT", 0, 0, 0, ""},
  { "LEVEL", 0, 0, 0, ""},
  { "LIKE", 0, 0, 0, ""},
  { "LIMIT", 0, 0, 0, ""},
  { "LINES", 0, 0, 0, ""},
  { "LINESTRING", 0, 0, 0, ""},
  { "LOAD", 0, 0, 0, ""},
  { "LOCAL", 0, 0, 0, ""},
  { "LOCALTIME", 0, 0, 0, ""},
  { "LOCALTIMESTAMP", 0, 0, 0, ""},
  { "LOCK", 0, 0, 0, ""},
  { "LOCKS", 0, 0, 0, ""},
  { "LOGS", 0, 0, 0, ""},
  { "LONG", 0, 0, 0, ""},
  { "LONGBLOB", 0, 0, 0, ""},
  { "LONGTEXT", 0, 0, 0, ""},
  { "LOOP", 0, 0, 0, ""},
  { "LOW_PRIORITY", 0, 0, 0, ""},
  { "MASTER", 0, 0, 0, ""},
  { "MASTER_CONNECT_RETRY", 0, 0, 0, ""},
  { "MASTER_HOST", 0, 0, 0, ""},
  { "MASTER_LOG_FILE", 0, 0, 0, ""},
  { "MASTER_LOG_POS", 0, 0, 0, ""},
  { "MASTER_PASSWORD", 0, 0, 0, ""},
  { "MASTER_PORT", 0, 0, 0, ""},
  { "MASTER_SERVER_ID", 0, 0, 0, ""},
  { "MASTER_SSL", 0, 0, 0, ""},
  { "MASTER_SSL_CA", 0, 0, 0, ""},
  { "MASTER_SSL_CAPATH", 0, 0, 0, ""},
  { "MASTER_SSL_CERT", 0, 0, 0, ""},
  { "MASTER_SSL_CIPHER", 0, 0, 0, ""},
  { "MASTER_SSL_KEY", 0, 0, 0, ""},
  { "MASTER_USER", 0, 0, 0, ""},
  { "MATCH", 0, 0, 0, ""},
  { "MAX_CONNECTIONS_PER_HOUR", 0, 0, 0, ""},
  { "MAX_QUERIES_PER_HOUR", 0, 0, 0, ""},
  { "MAX_ROWS", 0, 0, 0, ""},
  { "MAX_UPDATES_PER_HOUR", 0, 0, 0, ""},
  { "MAX_USER_CONNECTIONS", 0, 0, 0, ""},
  { "MEDIUM", 0, 0, 0, ""},
  { "MEDIUMBLOB", 0, 0, 0, ""},
  { "MEDIUMINT", 0, 0, 0, ""},
  { "MEDIUMTEXT", 0, 0, 0, ""},
  { "MERGE", 0, 0, 0, ""},
  { "MICROSECOND", 0, 0, 0, ""},
  { "MIDDLEINT", 0, 0, 0, ""},
  { "MIGRATE", 0, 0, 0, ""},
  { "MINUTE", 0, 0, 0, ""},
  { "MINUTE_MICROSECOND", 0, 0, 0, ""},
  { "MINUTE_SECOND", 0, 0, 0, ""},
  { "MIN_ROWS", 0, 0, 0, ""},
  { "MOD", 0, 0, 0, ""},
  { "MODE", 0, 0, 0, ""},
  { "MODIFIES", 0, 0, 0, ""},
  { "MODIFY", 0, 0, 0, ""},
  { "MONTH", 0, 0, 0, ""},
  { "MULTILINESTRING", 0, 0, 0, ""},
  { "MULTIPOINT", 0, 0, 0, ""},
  { "MULTIPOLYGON", 0, 0, 0, ""},
  { "MUTEX", 0, 0, 0, ""},
  { "NAME", 0, 0, 0, ""},
  { "NAMES", 0, 0, 0, ""},
  { "NATIONAL", 0, 0, 0, ""},
  { "NATURAL", 0, 0, 0, ""},
  { "NDB", 0, 0, 0, ""},
  { "NDBCLUSTER", 0, 0, 0, ""},
  { "NCHAR", 0, 0, 0, ""},
  { "NEW", 0, 0, 0, ""},
  { "NEXT", 0, 0, 0, ""},
  { "NO", 0, 0, 0, ""},
  { "NONE", 0, 0, 0, ""},
  { "NOT", 0, 0, 0, ""},
  { "NO_WRITE_TO_BINLOG", 0, 0, 0, ""},
  { "NULL", 0, 0, 0, ""},
  { "NUMERIC", 0, 0, 0, ""},
  { "NVARCHAR", 0, 0, 0, ""},
  { "OFFSET", 0, 0, 0, ""},
  { "OLD_PASSWORD", 0, 0, 0, ""},
  { "ON", 0, 0, 0, ""},
  { "ONE", 0, 0, 0, ""},
  { "ONE_SHOT", 0, 0, 0, ""},
  { "OPEN", 0, 0, 0, ""},
  { "OPTIMIZE", 0, 0, 0, ""},
  { "OPTION", 0, 0, 0, ""},
  { "OPTIONALLY", 0, 0, 0, ""},
  { "OR", 0, 0, 0, ""},
  { "ORDER", 0, 0, 0, ""},
  { "OUT", 0, 0, 0, ""},
  { "OUTER", 0, 0, 0, ""},
  { "OUTFILE", 0, 0, 0, ""},
  { "PACK_KEYS", 0, 0, 0, ""},
  { "PARTIAL", 0, 0, 0, ""},
  { "PASSWORD", 0, 0, 0, ""},
  { "PHASE", 0, 0, 0, ""},
  { "POINT", 0, 0, 0, ""},
  { "POLYGON", 0, 0, 0, ""},
  { "PRECISION", 0, 0, 0, ""},
  { "PREPARE", 0, 0, 0, ""},
  { "PREV", 0, 0, 0, ""},
  { "PRIMARY", 0, 0, 0, ""},
  { "PRIVILEGES", 0, 0, 0, ""},
  { "PROCEDURE", 0, 0, 0, ""},
  { "PROCESS", 0, 0, 0, ""},
  { "PROCESSLIST", 0, 0, 0, ""},
  { "PURGE", 0, 0, 0, ""},
  { "QUARTER", 0, 0, 0, ""},
  { "QUERY", 0, 0, 0, ""},
  { "QUICK", 0, 0, 0, ""},
  { "READ", 0, 0, 0, ""},
  { "READS", 0, 0, 0, ""},
  { "REAL", 0, 0, 0, ""},
  { "RECOVER", 0, 0, 0, ""},
  { "REDUNDANT", 0, 0, 0, ""},
  { "REFERENCES", 0, 0, 0, ""},
  { "REGEXP", 0, 0, 0, ""},
  { "RELAY_LOG_FILE", 0, 0, 0, ""},
  { "RELAY_LOG_POS", 0, 0, 0, ""},
  { "RELAY_THREAD", 0, 0, 0, ""},
  { "RELEASE", 0, 0, 0, ""},
  { "RELOAD", 0, 0, 0, ""},
  { "RENAME", 0, 0, 0, ""},
  { "REPAIR", 0, 0, 0, ""},
  { "REPEATABLE", 0, 0, 0, ""},
  { "REPLACE", 0, 0, 0, ""},
  { "REPLICATION", 0, 0, 0, ""},
  { "REPEAT", 0, 0, 0, ""},
  { "REQUIRE", 0, 0, 0, ""},
  { "RESET", 0, 0, 0, ""},
  { "RESTORE", 0, 0, 0, ""},
  { "RESTRICT", 0, 0, 0, ""},
  { "RESUME", 0, 0, 0, ""},
  { "RETURN", 0, 0, 0, ""},
  { "RETURNS", 0, 0, 0, ""},
  { "REVOKE", 0, 0, 0, ""},
  { "RIGHT", 0, 0, 0, ""},
  { "RLIKE", 0, 0, 0, ""},
  { "ROLLBACK", 0, 0, 0, ""},
  { "ROLLUP", 0, 0, 0, ""},
  { "ROUTINE", 0, 0, 0, ""},
  { "ROW", 0, 0, 0, ""},
  { "ROWS", 0, 0, 0, ""},
  { "ROW_FORMAT", 0, 0, 0, ""},
  { "RTREE", 0, 0, 0, ""},
  { "SAVEPOINT", 0, 0, 0, ""},
  { "SCHEMA", 0, 0, 0, ""},
  { "SCHEMAS", 0, 0, 0, ""},
  { "SECOND", 0, 0, 0, ""},
  { "SECOND_MICROSECOND", 0, 0, 0, ""},
  { "SECURITY", 0, 0, 0, ""},
  { "SELECT", 0, 0, 0, ""},
  { "SENSITIVE", 0, 0, 0, ""},
  { "SEPARATOR", 0, 0, 0, ""},
  { "SERIAL", 0, 0, 0, ""},
  { "SERIALIZABLE", 0, 0, 0, ""},
  { "SESSION", 0, 0, 0, ""},
  { "SET", 0, 0, 0, ""},
  { "SHARE", 0, 0, 0, ""},
  { "SHOW", 0, 0, 0, ""},
  { "SHUTDOWN", 0, 0, 0, ""},
  { "SIGNED", 0, 0, 0, ""},
  { "SIMPLE", 0, 0, 0, ""},
  { "SLAVE", 0, 0, 0, ""},
  { "SNAPSHOT", 0, 0, 0, ""},
  { "SMALLINT", 0, 0, 0, ""},
  { "SOME", 0, 0, 0, ""},
  { "SONAME", 0, 0, 0, ""},
  { "SOUNDS", 0, 0, 0, ""},
  { "SPATIAL", 0, 0, 0, ""},
  { "SPECIFIC", 0, 0, 0, ""},
  { "SQL", 0, 0, 0, ""},
  { "SQLEXCEPTION", 0, 0, 0, ""},
  { "SQLSTATE", 0, 0, 0, ""},
  { "SQLWARNING", 0, 0, 0, ""},
  { "SQL_BIG_RESULT", 0, 0, 0, ""},
  { "SQL_BUFFER_RESULT", 0, 0, 0, ""},
  { "SQL_CACHE", 0, 0, 0, ""},
  { "SQL_CALC_FOUND_ROWS", 0, 0, 0, ""},
  { "SQL_NO_CACHE", 0, 0, 0, ""},
  { "SQL_SMALL_RESULT", 0, 0, 0, ""},
  { "SQL_THREAD", 0, 0, 0, ""},
  { "SQL_TSI_SECOND", 0, 0, 0, ""},
  { "SQL_TSI_MINUTE", 0, 0, 0, ""},
  { "SQL_TSI_HOUR", 0, 0, 0, ""},
  { "SQL_TSI_DAY", 0, 0, 0, ""},
  { "SQL_TSI_WEEK", 0, 0, 0, ""},
  { "SQL_TSI_MONTH", 0, 0, 0, ""},
  { "SQL_TSI_QUARTER", 0, 0, 0, ""},
  { "SQL_TSI_YEAR", 0, 0, 0, ""},
  { "SSL", 0, 0, 0, ""},
  { "START", 0, 0, 0, ""},
  { "STARTING", 0, 0, 0, ""},
  { "STATUS", 0, 0, 0, ""},
  { "STOP", 0, 0, 0, ""},
  { "STORAGE", 0, 0, 0, ""},
  { "STRAIGHT_JOIN", 0, 0, 0, ""},
  { "STRING", 0, 0, 0, ""},
  { "STRIPED", 0, 0, 0, ""},
  { "SUBJECT", 0, 0, 0, ""},
  { "SUPER", 0, 0, 0, ""},
  { "SUSPEND", 0, 0, 0, ""},
  { "TABLE", 0, 0, 0, ""},
  { "TABLES", 0, 0, 0, ""},
  { "TABLESPACE", 0, 0, 0, ""},
  { "TEMPORARY", 0, 0, 0, ""},
  { "TEMPTABLE", 0, 0, 0, ""},
  { "TERMINATED", 0, 0, 0, ""},
  { "TEXT", 0, 0, 0, ""},
  { "THEN", 0, 0, 0, ""},
  { "TIME", 0, 0, 0, ""},
  { "TIMESTAMP", 0, 0, 0, ""},
  { "TIMESTAMPADD", 0, 0, 0, ""},
  { "TIMESTAMPDIFF", 0, 0, 0, ""},
  { "TINYBLOB", 0, 0, 0, ""},
  { "TINYINT", 0, 0, 0, ""},
  { "TINYTEXT", 0, 0, 0, ""},
  { "TO", 0, 0, 0, ""},
  { "TRAILING", 0, 0, 0, ""},
  { "TRANSACTION", 0, 0, 0, ""},
  { "TRIGGER", 0, 0, 0, ""},
  { "TRIGGERS", 0, 0, 0, ""},
  { "TRUE", 0, 0, 0, ""},
  { "TRUNCATE", 0, 0, 0, ""},
  { "TYPE", 0, 0, 0, ""},
  { "TYPES", 0, 0, 0, ""},
  { "UNCOMMITTED", 0, 0, 0, ""},
  { "UNDEFINED", 0, 0, 0, ""},
  { "UNDO", 0, 0, 0, ""},
  { "UNICODE", 0, 0, 0, ""},
  { "UNION", 0, 0, 0, ""},
  { "UNIQUE", 0, 0, 0, ""},
  { "UNKNOWN", 0, 0, 0, ""},
  { "UNLOCK", 0, 0, 0, ""},
  { "UNSIGNED", 0, 0, 0, ""},
  { "UNTIL", 0, 0, 0, ""},
  { "UPDATE", 0, 0, 0, ""},
  { "UPGRADE", 0, 0, 0, ""},
  { "USAGE", 0, 0, 0, ""},
  { "USE", 0, 0, 0, ""},
  { "USER", 0, 0, 0, ""},
  { "USER_RESOURCES", 0, 0, 0, ""},
  { "USE_FRM", 0, 0, 0, ""},
  { "USING", 0, 0, 0, ""},
  { "UTC_DATE", 0, 0, 0, ""},
  { "UTC_TIME", 0, 0, 0, ""},
  { "UTC_TIMESTAMP", 0, 0, 0, ""},
  { "VALUE", 0, 0, 0, ""},
  { "VALUES", 0, 0, 0, ""},
  { "VARBINARY", 0, 0, 0, ""},
  { "VARCHAR", 0, 0, 0, ""},
  { "VARCHARACTER", 0, 0, 0, ""},
  { "VARIABLES", 0, 0, 0, ""},
  { "VARYING", 0, 0, 0, ""},
  { "WARNINGS", 0, 0, 0, ""},
  { "WEEK", 0, 0, 0, ""},
  { "WHEN", 0, 0, 0, ""},
  { "WHERE", 0, 0, 0, ""},
  { "WHILE", 0, 0, 0, ""},
  { "VIEW", 0, 0, 0, ""},
  { "WITH", 0, 0, 0, ""},
  { "WORK", 0, 0, 0, ""},
  { "WRITE", 0, 0, 0, ""},
  { "X509", 0, 0, 0, ""},
  { "XOR", 0, 0, 0, ""},
  { "XA", 0, 0, 0, ""},
  { "YEAR", 0, 0, 0, ""},
  { "YEAR_MONTH", 0, 0, 0, ""},
  { "ZEROFILL", 0, 0, 0, ""},
  { "ABS", 0, 0, 0, ""},
  { "ACOS", 0, 0, 0, ""},
  { "ADDDATE", 0, 0, 0, ""},
  { "ADDTIME", 0, 0, 0, ""},
  { "AES_ENCRYPT", 0, 0, 0, ""},
  { "AES_DECRYPT", 0, 0, 0, ""},
  { "AREA", 0, 0, 0, ""},
  { "ASIN", 0, 0, 0, ""},
  { "ASBINARY", 0, 0, 0, ""},
  { "ASTEXT", 0, 0, 0, ""},
  { "ASWKB", 0, 0, 0, ""},
  { "ASWKT", 0, 0, 0, ""},
  { "ATAN", 0, 0, 0, ""},
  { "ATAN2", 0, 0, 0, ""},
  { "BENCHMARK", 0, 0, 0, ""},
  { "BIN", 0, 0, 0, ""},
  { "BIT_COUNT", 0, 0, 0, ""},
  { "BIT_OR", 0, 0, 0, ""},
  { "BIT_AND", 0, 0, 0, ""},
  { "BIT_XOR", 0, 0, 0, ""},
  { "CAST", 0, 0, 0, ""},
  { "CEIL", 0, 0, 0, ""},
  { "CEILING", 0, 0, 0, ""},
  { "BIT_LENGTH", 0, 0, 0, ""},
  { "CENTROID", 0, 0, 0, ""},
  { "CHAR_LENGTH", 0, 0, 0, ""},
  { "CHARACTER_LENGTH", 0, 0, 0, ""},
  { "COALESCE", 0, 0, 0, ""},
  { "COERCIBILITY", 0, 0, 0, ""},
  { "COMPRESS", 0, 0, 0, ""},
  { "CONCAT", 0, 0, 0, ""},
  { "CONCAT_WS", 0, 0, 0, ""},
  { "CONNECTION_ID", 0, 0, 0, ""},
  { "CONV", 0, 0, 0, ""},
  { "CONVERT_TZ", 0, 0, 0, ""},
  { "COUNT", 0, 0, 0, ""},
  { "COS", 0, 0, 0, ""},
  { "COT", 0, 0, 0, ""},
  { "CRC32", 0, 0, 0, ""},
  { "CROSSES", 0, 0, 0, ""},
  { "CURDATE", 0, 0, 0, ""},
  { "CURTIME", 0, 0, 0, ""},
  { "DATE_ADD", 0, 0, 0, ""},
  { "DATEDIFF", 0, 0, 0, ""},
  { "DATE_FORMAT", 0, 0, 0, ""},
  { "DATE_SUB", 0, 0, 0, ""},
  { "DAYNAME", 0, 0, 0, ""},
  { "DAYOFMONTH", 0, 0, 0, ""},
  { "DAYOFWEEK", 0, 0, 0, ""},
  { "DAYOFYEAR", 0, 0, 0, ""},
  { "DECODE", 0, 0, 0, ""},
  { "DEGREES", 0, 0, 0, ""},
  { "DES_ENCRYPT", 0, 0, 0, ""},
  { "DES_DECRYPT", 0, 0, 0, ""},
  { "DIMENSION", 0, 0, 0, ""},
  { "DISJOINT", 0, 0, 0, ""},
  { "ELT", 0, 0, 0, ""},
  { "ENCODE", 0, 0, 0, ""},
  { "ENCRYPT", 0, 0, 0, ""},
  { "ENDPOINT", 0, 0, 0, ""},
  { "ENVELOPE", 0, 0, 0, ""},
  { "EQUALS", 0, 0, 0, ""},
  { "EXTERIORRING", 0, 0, 0, ""},
  { "EXTRACT", 0, 0, 0, ""},
  { "EXP", 0, 0, 0, ""},
  { "EXPORT_SET", 0, 0, 0, ""},
  { "FIELD", 0, 0, 0, ""},
  { "FIND_IN_SET", 0, 0, 0, ""},
  { "FLOOR", 0, 0, 0, ""},
  { "FORMAT", 0, 0, 0, ""},
  { "FOUND_ROWS", 0, 0, 0, ""},
  { "FROM_DAYS", 0, 0, 0, ""},
  { "FROM_UNIXTIME", 0, 0, 0, ""},
  { "GET_LOCK", 0, 0, 0, ""},
  { "GEOMETRYN", 0, 0, 0, ""},
  { "GEOMETRYTYPE", 0, 0, 0, ""},
  { "GEOMCOLLFROMTEXT", 0, 0, 0, ""},
  { "GEOMCOLLFROMWKB", 0, 0, 0, ""},
  { "GEOMETRYCOLLECTIONFROMTEXT", 0, 0, 0, ""},
  { "GEOMETRYCOLLECTIONFROMWKB", 0, 0, 0, ""},
  { "GEOMETRYFROMTEXT", 0, 0, 0, ""},
  { "GEOMETRYFROMWKB", 0, 0, 0, ""},
  { "GEOMFROMTEXT", 0, 0, 0, ""},
  { "GEOMFROMWKB", 0, 0, 0, ""},
  { "GLENGTH", 0, 0, 0, ""},
  { "GREATEST", 0, 0, 0, ""},
  { "GROUP_CONCAT", 0, 0, 0, ""},
  { "GROUP_UNIQUE_USERS", 0, 0, 0, ""},
  { "HEX", 0, 0, 0, ""},
  { "IFNULL", 0, 0, 0, ""},
  { "INET_ATON", 0, 0, 0, ""},
  { "INET_NTOA", 0, 0, 0, ""},
  { "INSTR", 0, 0, 0, ""},
  { "INTERIORRINGN", 0, 0, 0, ""},
  { "INTERSECTS", 0, 0, 0, ""},
  { "ISCLOSED", 0, 0, 0, ""},
  { "ISEMPTY", 0, 0, 0, ""},
  { "ISNULL", 0, 0, 0, ""},
  { "IS_FREE_LOCK", 0, 0, 0, ""},
  { "IS_USED_LOCK", 0, 0, 0, ""},
  { "LAST_INSERT_ID", 0, 0, 0, ""},
  { "ISSIMPLE", 0, 0, 0, ""},
  { "LAST_DAY", 0, 0, 0, ""},
  { "LCASE", 0, 0, 0, ""},
  { "LEAST", 0, 0, 0, ""},
  { "LENGTH", 0, 0, 0, ""},
  { "LN", 0, 0, 0, ""},
  { "LINEFROMTEXT", 0, 0, 0, ""},
  { "LINEFROMWKB", 0, 0, 0, ""},
  { "LINESTRINGFROMTEXT", 0, 0, 0, ""},
  { "LINESTRINGFROMWKB", 0, 0, 0, ""},
  { "LOAD_FILE", 0, 0, 0, ""},
  { "LOCATE", 0, 0, 0, ""},
  { "LOG", 0, 0, 0, ""},
  { "LOG2", 0, 0, 0, ""},
  { "LOG10", 0, 0, 0, ""},
  { "LOWER", 0, 0, 0, ""},
  { "LPAD", 0, 0, 0, ""},
  { "LTRIM", 0, 0, 0, ""},
  { "MAKE_SET", 0, 0, 0, ""},
  { "MAKEDATE", 0, 0, 0, ""},
  { "MAKETIME", 0, 0, 0, ""},
  { "MASTER_POS_WAIT", 0, 0, 0, ""},
  { "MAX", 0, 0, 0, ""},
  { "MBRCONTAINS", 0, 0, 0, ""},
  { "MBRDISJOINT", 0, 0, 0, ""},
  { "MBREQUAL", 0, 0, 0, ""},
  { "MBRINTERSECTS", 0, 0, 0, ""},
  { "MBROVERLAPS", 0, 0, 0, ""},
  { "MBRTOUCHES", 0, 0, 0, ""},
  { "MBRWITHIN", 0, 0, 0, ""},
  { "MD5", 0, 0, 0, ""},
  { "MID", 0, 0, 0, ""},
  { "MIN", 0, 0, 0, ""},
  { "MLINEFROMTEXT", 0, 0, 0, ""},
  { "MLINEFROMWKB", 0, 0, 0, ""},
  { "MPOINTFROMTEXT", 0, 0, 0, ""},
  { "MPOINTFROMWKB", 0, 0, 0, ""},
  { "MPOLYFROMTEXT", 0, 0, 0, ""},
  { "MPOLYFROMWKB", 0, 0, 0, ""},
  { "MONTHNAME", 0, 0, 0, ""},
  { "MULTILINESTRINGFROMTEXT", 0, 0, 0, ""},
  { "MULTILINESTRINGFROMWKB", 0, 0, 0, ""},
  { "MULTIPOINTFROMTEXT", 0, 0, 0, ""},
  { "MULTIPOINTFROMWKB", 0, 0, 0, ""},
  { "MULTIPOLYGONFROMTEXT", 0, 0, 0, ""},
  { "MULTIPOLYGONFROMWKB", 0, 0, 0, ""},
  { "NAME_CONST", 0, 0, 0, ""},
  { "NOW", 0, 0, 0, ""},
  { "NULLIF", 0, 0, 0, ""},
  { "NUMGEOMETRIES", 0, 0, 0, ""},
  { "NUMINTERIORRINGS", 0, 0, 0, ""},
  { "NUMPOINTS", 0, 0, 0, ""},
  { "OCTET_LENGTH", 0, 0, 0, ""},
  { "OCT", 0, 0, 0, ""},
  { "ORD", 0, 0, 0, ""},
  { "OVERLAPS", 0, 0, 0, ""},
  { "PERIOD_ADD", 0, 0, 0, ""},
  { "PERIOD_DIFF", 0, 0, 0, ""},
  { "PI", 0, 0, 0, ""},
  { "POINTFROMTEXT", 0, 0, 0, ""},
  { "POINTFROMWKB", 0, 0, 0, ""},
  { "POINTN", 0, 0, 0, ""},
  { "POLYFROMTEXT", 0, 0, 0, ""},
  { "POLYFROMWKB", 0, 0, 0, ""},
  { "POLYGONFROMTEXT", 0, 0, 0, ""},
  { "POLYGONFROMWKB", 0, 0, 0, ""},
  { "POSITION", 0, 0, 0, ""},
  { "POW", 0, 0, 0, ""},
  { "POWER", 0, 0, 0, ""},
  { "QUOTE", 0, 0, 0, ""},
  { "RADIANS", 0, 0, 0, ""},
  { "RAND", 0, 0, 0, ""},
  { "RELEASE_LOCK", 0, 0, 0, ""},
  { "REVERSE", 0, 0, 0, ""},
  { "ROUND", 0, 0, 0, ""},
  { "ROW_COUNT", 0, 0, 0, ""},
  { "RPAD", 0, 0, 0, ""},
  { "RTRIM", 0, 0, 0, ""},
  { "SEC_TO_TIME", 0, 0, 0, ""},
  { "SESSION_USER", 0, 0, 0, ""},
  { "SUBDATE", 0, 0, 0, ""},
  { "SIGN", 0, 0, 0, ""},
  { "SIN", 0, 0, 0, ""},
  { "SHA", 0, 0, 0, ""},
  { "SHA1", 0, 0, 0, ""},
  { "SLEEP", 0, 0, 0, ""},
  { "SOUNDEX", 0, 0, 0, ""},
  { "SPACE", 0, 0, 0, ""},
  { "SQRT", 0, 0, 0, ""},
  { "SRID", 0, 0, 0, ""},
  { "STARTPOINT", 0, 0, 0, ""},
  { "STD", 0, 0, 0, ""},
  { "STDDEV", 0, 0, 0, ""},
  { "STDDEV_POP", 0, 0, 0, ""},
  { "STDDEV_SAMP", 0, 0, 0, ""},
  { "STR_TO_DATE", 0, 0, 0, ""},
  { "STRCMP", 0, 0, 0, ""},
  { "SUBSTR", 0, 0, 0, ""},
  { "SUBSTRING", 0, 0, 0, ""},
  { "SUBSTRING_INDEX", 0, 0, 0, ""},
  { "SUBTIME", 0, 0, 0, ""},
  { "SUM", 0, 0, 0, ""},
  { "SYSDATE", 0, 0, 0, ""},
  { "SYSTEM_USER", 0, 0, 0, ""},
  { "TAN", 0, 0, 0, ""},
  { "TIME_FORMAT", 0, 0, 0, ""},
  { "TIME_TO_SEC", 0, 0, 0, ""},
  { "TIMEDIFF", 0, 0, 0, ""},
  { "TO_DAYS", 0, 0, 0, ""},
  { "TOUCHES", 0, 0, 0, ""},
  { "TRIM", 0, 0, 0, ""},
  { "UCASE", 0, 0, 0, ""},
  { "UNCOMPRESS", 0, 0, 0, ""},
  { "UNCOMPRESSED_LENGTH", 0, 0, 0, ""},
  { "UNHEX", 0, 0, 0, ""},
  { "UNIQUE_USERS", 0, 0, 0, ""},
  { "UNIX_TIMESTAMP", 0, 0, 0, ""},
  { "UPPER", 0, 0, 0, ""},
  { "UUID", 0, 0, 0, ""},
  { "VARIANCE", 0, 0, 0, ""},
  { "VAR_POP", 0, 0, 0, ""},
  { "VAR_SAMP", 0, 0, 0, ""},
  { "VERSION", 0, 0, 0, ""},
  { "WEEKDAY", 0, 0, 0, ""},
  { "WEEKOFYEAR", 0, 0, 0, ""},
  { "WITHIN", 0, 0, 0, ""},
  { "X", 0, 0, 0, ""},
  { "Y", 0, 0, 0, ""},
  { "YEARWEEK", 0, 0, 0, ""},
  /* end sentinel */
  { (char *)NULL,       0, 0, 0, ""}
};

static const char *load_default_groups[]= { "mysql","client",0 };

static int         embedded_server_arg_count= 0;
static char       *embedded_server_args[MAX_SERVER_ARGS];
static const char *embedded_server_groups[]=
{ "server", "embedded", "mysql_SERVER", 0 };

#ifdef HAVE_READLINE
/*
 HIST_ENTRY is defined for libedit, but not for the real readline
 Need to redefine it for real readline to find it
*/
#if !defined(HAVE_HIST_ENTRY)
typedef struct _hist_entry {
  const char      *line;
  const char      *data;
} HIST_ENTRY; 
#endif

extern "C" int add_history(const char *command); /* From readline directory */
extern "C" int read_history(const char *command);
extern "C" int write_history(const char *command);
extern "C" HIST_ENTRY *history_get(int num);
extern "C" int history_length;
static int not_in_history(const char *line);
static void initialize_readline (char *name);
static void fix_history(String *final_command);
#endif

static COMMANDS *find_command(char *name);
static COMMANDS *find_command(char cmd_name);
static bool add_line(String &buffer, char *line, ulong line_length,
                     char *in_string, bool *ml_comment, bool truncated);
static void remove_cntrl(String &buffer);
static void print_table_data(MYSQL_RES *result);
static void print_table_data_html(MYSQL_RES *result);
static void print_table_data_xml(MYSQL_RES *result);
static void print_tab_data(MYSQL_RES *result);
static void print_table_data_vertically(MYSQL_RES *result);
static void print_warnings(void);
static ulong start_timer(void);
static void end_timer(ulong start_time,char *buff);
static void mysql_end_timer(ulong start_time,char *buff);
static void nice_time(double sec,char *buff,bool part_second);
extern "C" sig_handler mysql_end(int sig);
extern "C" sig_handler handle_kill_signal(int sig);
#if defined(HAVE_TERMIOS_H) && defined(GWINSZ_IN_SYS_IOCTL)
static sig_handler window_resize(int sig);
#endif

const char DELIMITER_NAME[]= "delimiter";
const uint DELIMITER_NAME_LEN= sizeof(DELIMITER_NAME) - 1;
inline bool is_delimiter_command(char *name, ulong len)
{
  /*
    Delimiter command has a parameter, so the length of the whole command
    is larger than DELIMITER_NAME_LEN.  We don't care the parameter, so
    only name(first DELIMITER_NAME_LEN bytes) is checked.
  */
  return (len >= DELIMITER_NAME_LEN &&
          !my_strnncoll(charset_info, (uchar*) name, DELIMITER_NAME_LEN,
                        (uchar *) DELIMITER_NAME, DELIMITER_NAME_LEN));
}

/**
   Get the index of a command in the commands array.

   @param cmd_char    Short form command.

   @return int
     The index of the command is returned if it is found, else -1 is returned.
*/
inline int get_command_index(char cmd_char)
{
  /*
    All client-specific commands are in the first part of commands array
    and have a function to implement it.
  */
  for (uint i= 0; *commands[i].func; i++)
    if (commands[i].cmd_char == cmd_char)
      return i;
  return -1;
}

static int delimiter_index= -1;
static int charset_index= -1;
static bool real_binary_mode= FALSE;

#ifdef _WIN32
BOOL windows_ctrl_handler(DWORD fdwCtrlType)
{
  switch (fdwCtrlType)
  {
  case CTRL_C_EVENT:
  case CTRL_BREAK_EVENT:
    if (!opt_sigint_ignore)
      handle_kill_signal(SIGINT);
    /* Indicate that signal has beed handled. */  
    return TRUE;
  case CTRL_CLOSE_EVENT:
  case CTRL_LOGOFF_EVENT:
  case CTRL_SHUTDOWN_EVENT:
    handle_kill_signal(SIGINT + 1);
  }
  /* Pass signal to the next control handler function. */
  return FALSE;
}
#endif


int main(int argc,char *argv[])
{
  char buff[80];

  MY_INIT(argv[0]);
  DBUG_ENTER("main");
  DBUG_PROCESS(argv[0]);

  charset_index= get_command_index('C');
  delimiter_index= get_command_index('d');
  delimiter_str= delimiter;
  default_prompt = my_strdup(getenv("MYSQL_PS1") ? 
			     getenv("MYSQL_PS1") : 
			     "mysql> ",MYF(MY_WME));
  current_prompt = my_strdup(default_prompt,MYF(MY_WME));
  prompt_counter=0;

  outfile[0]=0;			// no (default) outfile
  strmov(pager, "stdout");	// the default, if --pager wasn't given
  {
    char *tmp=getenv("PAGER");
    if (tmp && strlen(tmp))
    {
      default_pager_set= 1;
      strmov(default_pager, tmp);
    }
  }
  if (!isatty(0) || !isatty(1))
  {
    status.batch=1; opt_silent=1;
    ignore_errors=0;
  }
  else
    status.add_to_history=1;
  status.exit_status=1;

  {
    /* 
     The file descriptor-layer may be out-of-sync with the file-number layer,
     so we make sure that "stdout" is really open.  If its file is closed then
     explicitly close the FD layer. 
    */
    int stdout_fileno_copy;
    stdout_fileno_copy= dup(fileno(stdout)); /* Okay if fileno fails. */
    if (stdout_fileno_copy == -1)
      fclose(stdout);
    else
      close(stdout_fileno_copy);             /* Clean up dup(). */
  }

#ifdef __WIN__
  /* Convert command line parameters from UTF16LE to UTF8MB4. */
  my_win_translate_command_line_args(&my_charset_utf8mb4_bin, &argc, &argv);
#endif

  my_getopt_use_args_separator= TRUE;
  if (load_defaults("my",load_default_groups,&argc,&argv))
  {
    my_end(0);
    exit(1);
  }
  my_getopt_use_args_separator= FALSE;

  defaults_argv=argv;
  if (get_options(argc, (char **) argv))
  {
    free_defaults(defaults_argv);
    my_end(0);
    exit(1);
  }
  if (status.batch && !status.line_buff &&
      !(status.line_buff= batch_readline_init(MAX_BATCH_BUFFER_SIZE, stdin)))
  {
    put_info("Can't initialize batch_readline - may be the input source is "
             "a directory or a block device.", INFO_ERROR, 0);
    free_defaults(defaults_argv);
    my_end(0);
    exit(1);
  }
  if (mysql_server_init(embedded_server_arg_count, embedded_server_args, 
                        (char**) embedded_server_groups))
  {
    put_error(NULL);
    free_defaults(defaults_argv);
    my_end(0);
    exit(1);
  }
  glob_buffer.realloc(512);
  completion_hash_init(&ht, 128);
  init_alloc_root(&hash_mem_root, 16384, 0);
  memset(&mysql, 0, sizeof(mysql));
  if (sql_connect(current_host,current_db,current_user,opt_password,
		  opt_silent))
  {
    quick= 1;					// Avoid history
    status.exit_status= 1;
    mysql_end(-1);
  }
  if (!status.batch)
    ignore_errors=1;				// Don't abort monitor

#ifndef _WIN32
  if (opt_sigint_ignore)
    signal(SIGINT, SIG_IGN);
  else
    signal(SIGINT, handle_kill_signal);         // Catch SIGINT to clean up
  signal(SIGQUIT, mysql_end);			// Catch SIGQUIT to clean up
  signal(SIGHUP, handle_kill_signal);         // Catch SIGHUP to clean up
#else
  SetConsoleCtrlHandler((PHANDLER_ROUTINE) windows_ctrl_handler, TRUE);
#endif


#if defined(HAVE_TERMIOS_H) && defined(GWINSZ_IN_SYS_IOCTL)
  /* Readline will call this if it installs a handler */
  signal(SIGWINCH, window_resize);
  /* call the SIGWINCH handler to get the default term width */
  window_resize(0);
#endif

  put_info("Welcome to the MySQL monitor.  Commands end with ; or \\g.",
	   INFO_INFO);
  snprintf((char*) glob_buffer.ptr(), glob_buffer.alloced_length(),
	   "Your MySQL connection id is %lu\nServer version: %s\n",
	   mysql_thread_id(&mysql), server_version_string(&mysql));
  put_info((char*) glob_buffer.ptr(),INFO_INFO);

  put_info(ORACLE_WELCOME_COPYRIGHT_NOTICE("2000"), INFO_INFO);

#ifdef HAVE_READLINE
  initialize_readline((char*) my_progname);
  if (!status.batch && !quick && !opt_html && !opt_xml)
  {
    init_dynamic_string(&histignore_buffer, "*IDENTIFIED*:*PASSWORD*",
                        1024, 1024);

    /*
      More history-ignore patterns can be supplied using either --histignore
      option or MYSQL_HISTIGNORE environment variable. If supplied, it will
      get appended to the default pattern (*IDENTIFIED*:*PASSWORD*). In case
      both are specified, pattern(s) supplied using --histignore option will
      be used.
    */
    if (opt_histignore)
    {
      dynstr_append(&histignore_buffer, ":");
      dynstr_append(&histignore_buffer, opt_histignore);
    }
    else if (getenv("MYSQL_HISTIGNORE"))
    {
      dynstr_append(&histignore_buffer, ":");
      dynstr_append(&histignore_buffer, getenv("MYSQL_HISTIGNORE"));
    }

    parse_histignore();

    /* read-history from file, default ~/.mysql_history*/
    if (getenv("MYSQL_HISTFILE"))
      histfile=my_strdup(getenv("MYSQL_HISTFILE"),MYF(MY_WME));
    else if (getenv("HOME"))
    {
      histfile=(char*) my_malloc((uint) strlen(getenv("HOME"))
				 + (uint) strlen("/.mysql_history")+2,
				 MYF(MY_WME));
      if (histfile)
	sprintf(histfile,"%s/.mysql_history",getenv("HOME"));
      char link_name[FN_REFLEN];
      if (my_readlink(link_name, histfile, 0) == 0 &&
          strncmp(link_name, "/dev/null", 10) == 0)
      {
        /* The .mysql_history file is a symlink to /dev/null, don't use it */
        my_free(histfile);
        histfile= 0;
      }
    }

    /* We used to suggest setting MYSQL_HISTFILE=/dev/null. */
    if (histfile && strncmp(histfile, "/dev/null", 10) == 0)
      histfile= NULL;

    if (histfile && histfile[0])
    {
      if (verbose)
	tee_fprintf(stdout, "Reading history-file %s\n",histfile);
      read_history(histfile);
      if (!(histfile_tmp= (char*) my_malloc((uint) strlen(histfile) + 5,
					    MYF(MY_WME))))
      {
	fprintf(stderr, "Couldn't allocate memory for temp histfile!\n");
	exit(1);
      }
      sprintf(histfile_tmp, "%s.TMP", histfile);
    }
  }

#endif

  sprintf(buff, "%s",
	  "Type 'help;' or '\\h' for help. Type '\\c' to clear the current input statement.\n");
  put_info(buff,INFO_INFO);
  status.exit_status= read_and_execute(!status.batch);
  if (opt_outfile)
    end_tee();
  mysql_end(0);
#ifndef _lint
  DBUG_RETURN(0);				// Keep compiler happy
#endif
}

sig_handler mysql_end(int sig)
{
#ifndef _WIN32
  /*
    Ingnoring SIGQUIT, SIGINT and SIGHUP signals when cleanup process starts.
    This will help in resolving the double free issues, which occures in case
    the signal handler function is started in between the clean up function.
  */
  signal(SIGQUIT, SIG_IGN);
  signal(SIGINT, SIG_IGN);
  signal(SIGHUP, SIG_IGN);
#endif

  mysql_close(&mysql);
#ifdef HAVE_READLINE
  if (!status.batch && !quick && !opt_html && !opt_xml &&
      histfile && histfile[0])
  {
    /* write-history */
    if (verbose)
      tee_fprintf(stdout, "Writing history-file %s\n",histfile);
    if (!write_history(histfile_tmp))
      my_rename(histfile_tmp, histfile, MYF(MY_WME));
  }
  batch_readline_end(status.line_buff);
  completion_hash_free(&ht);
  free_root(&hash_mem_root,MYF(0));

  my_free(opt_histignore);
  my_free(histfile);
  my_free(histfile_tmp);
  dynstr_free(&histignore_buffer);
  free_hist_patterns();
#endif
  if (sig >= 0)
    put_info(sig ? "Aborted" : "Bye", INFO_RESULT);
  glob_buffer.free();
  old_buffer.free();
  processed_prompt.free();
  my_free(server_version);
  my_free(opt_password);
  my_free(opt_mysql_unix_port);
  my_free(current_db);
  my_free(current_host);
  my_free(current_user);
  my_free(full_username);
  my_free(part_username);
  my_free(default_prompt);
#ifdef HAVE_SMEM
  my_free(shared_memory_base_name);
#endif
  my_free(current_prompt);
  while (embedded_server_arg_count > 1)
    my_free(embedded_server_args[--embedded_server_arg_count]);
  mysql_server_end();
  free_defaults(defaults_argv);
  my_end(my_end_arg);
  exit(status.exit_status);
}


/*
  This function handles sigint calls
  If query is in process, kill query
  no query in process, terminate like previous behavior
 */
sig_handler handle_kill_signal(int sig)
{
  char kill_buffer[40];
  MYSQL *kill_mysql= NULL;
  const char *reason = sig == SIGINT ? "Ctrl-C" : "Terminal close";

  /* terminate if no query being executed, or we already tried interrupting */
  /* terminate if no query being executed, or we already tried interrupting */
  if (!executing_query || (interrupted_query == 2))
  {
    tee_fprintf(stdout, "%s -- exit!\n", reason);
    goto err;
  }

  kill_mysql= mysql_init(kill_mysql);
  mysql_options(kill_mysql, MYSQL_OPT_CONNECT_ATTR_RESET, 0);
  mysql_options4(kill_mysql, MYSQL_OPT_CONNECT_ATTR_ADD,
                 "program_name", "mysql");
  if (!mysql_connect_ssl_check(kill_mysql, current_host, current_user,
                               opt_password, "", opt_mysql_port,
                               opt_mysql_unix_port, 0,
                               opt_ssl_mode == SSL_MODE_REQUIRED))
  {
    tee_fprintf(stdout, "%s -- sorry, cannot connect to server to kill query, giving up ...\n", reason);
    goto err;
  }

  interrupted_query++;

  /* mysqld < 5 does not understand KILL QUERY, skip to KILL CONNECTION */
  if ((interrupted_query == 1) && (mysql_get_server_version(&mysql) < 50000))
    interrupted_query= 2;

  /* kill_buffer is always big enough because max length of %lu is 15 */
  sprintf(kill_buffer, "KILL %s%lu",
          (interrupted_query == 1) ? "QUERY " : "",
          mysql_thread_id(&mysql));
  tee_fprintf(stdout, "%s -- sending \"%s\" to server ...\n", 
              reason, kill_buffer);
  mysql_real_query(kill_mysql, kill_buffer, (uint) strlen(kill_buffer));
  mysql_close(kill_mysql);
  tee_fprintf(stdout, "%s -- query aborted.\n", reason);

  return;

err:
#ifdef _WIN32
  /*
   When SIGINT is raised on Windows, the OS creates a new thread to handle the
   interrupt. Once that thread completes, the main thread continues running 
   only to find that it's resources have already been free'd when the sigint 
   handler called mysql_end(). 
  */
  mysql_thread_end();
  return;
#else
  mysql_end(sig);
#endif  
}


#if defined(HAVE_TERMIOS_H) && defined(GWINSZ_IN_SYS_IOCTL)
sig_handler window_resize(int sig)
{
  struct winsize window_size;

  if (ioctl(fileno(stdin), TIOCGWINSZ, &window_size) == 0)
    terminal_width= window_size.ws_col;
}
#endif

static struct my_option my_long_options[] =
{
  {"help", '?', "Display this help and exit.", 0, 0, 0, GET_NO_ARG, NO_ARG, 0,
   0, 0, 0, 0, 0},
  {"help", 'I', "Synonym for -?", 0, 0, 0, GET_NO_ARG, NO_ARG, 0,
   0, 0, 0, 0, 0},
  {"auto-rehash", OPT_AUTO_REHASH,
   "Enable automatic rehashing. One doesn't need to use 'rehash' to get table "
   "and field completion, but startup and reconnecting may take a longer time. "
   "Disable with --disable-auto-rehash.",
   &opt_rehash, &opt_rehash, 0, GET_BOOL, NO_ARG, 1, 0, 0, 0,
   0, 0},
  {"no-auto-rehash", 'A',
   "No automatic rehashing. One has to use 'rehash' to get table and field "
   "completion. This gives a quicker start of mysql and disables rehashing "
   "on reconnect.",
   0, 0, 0, GET_NO_ARG, NO_ARG, 0, 0, 0, 0, 0, 0},
   {"auto-vertical-output", OPT_AUTO_VERTICAL_OUTPUT,
    "Automatically switch to vertical output mode if the result is wider "
    "than the terminal width.",
    &auto_vertical_output, &auto_vertical_output, 0, GET_BOOL, NO_ARG, 0,
    0, 0, 0, 0, 0},
  {"batch", 'B',
   "Don't use history file. Disable interactive behavior. (Enables --silent.)",
   0, 0, 0, GET_NO_ARG, NO_ARG, 0, 0, 0, 0, 0, 0},
<<<<<<< HEAD
  {"bind-address", 0, "IP address to bind to.",
   (uchar**) &opt_bind_addr, (uchar**) &opt_bind_addr, 0, GET_STR,
   REQUIRED_ARG, 0, 0, 0, 0, 0, 0},
  {"binary-as-hex", 'b', "Print binary data as hex", &opt_binhex, &opt_binhex,
=======
  {"binary-as-hex", 0, "Print binary data as hex", &opt_binhex, &opt_binhex,
>>>>>>> 28b05219
   0, GET_BOOL, NO_ARG, 0, 0, 0, 0, 0, 0},
  {"character-sets-dir", OPT_CHARSETS_DIR,
   "Directory for character set files.", &charsets_dir,
   &charsets_dir, 0, GET_STR, REQUIRED_ARG, 0, 0, 0, 0, 0, 0},
  {"column-type-info", OPT_COLUMN_TYPES, "Display column type information.",
   &column_types_flag, &column_types_flag,
   0, GET_BOOL, NO_ARG, 0, 0, 0, 0, 0, 0},
  {"comments", 'c', "Preserve comments. Send comments to the server."
   " The default is --skip-comments (discard comments), enable with --comments.",
   &preserve_comments, &preserve_comments,
   0, GET_BOOL, NO_ARG, 0, 0, 0, 0, 0, 0},
  {"compress", 'C', "Use compression in server/client protocol.",
   &opt_compress, &opt_compress, 0, GET_BOOL, NO_ARG, 0, 0, 0,
   0, 0, 0},
#ifdef DBUG_OFF
  {"debug", '#', "This is a non-debug version. Catch this and exit.",
   0,0, 0, GET_DISABLED, OPT_ARG, 0, 0, 0, 0, 0, 0},
#else
  {"debug", '#', "Output debug log.", &default_dbug_option,
   &default_dbug_option, 0, GET_STR, OPT_ARG, 0, 0, 0, 0, 0, 0},
#endif
  {"debug-check", OPT_DEBUG_CHECK, "Check memory and open file usage at exit.",
   &debug_check_flag, &debug_check_flag, 0,
   GET_BOOL, NO_ARG, 0, 0, 0, 0, 0, 0},
  {"debug-info", 'T', "Print some debug info at exit.", &debug_info_flag,
   &debug_info_flag, 0, GET_BOOL, NO_ARG, 0, 0, 0, 0, 0, 0},
  {"database", 'D', "Database to use.", &current_db,
   &current_db, 0, GET_STR_ALLOC, REQUIRED_ARG, 0, 0, 0, 0, 0, 0},
  {"default-character-set", OPT_DEFAULT_CHARSET,
   "Set the default character set.", &default_charset,
   &default_charset, 0, GET_STR, REQUIRED_ARG, 0, 0, 0, 0, 0, 0},
  {"delimiter", OPT_DELIMITER, "Delimiter to be used.", &delimiter_str,
   &delimiter_str, 0, GET_STR, REQUIRED_ARG, 0, 0, 0, 0, 0, 0},
  {"enable_cleartext_plugin", OPT_ENABLE_CLEARTEXT_PLUGIN, 
    "Enable/disable the clear text authentication plugin.",
   &opt_enable_cleartext_plugin, &opt_enable_cleartext_plugin, 
   0, GET_BOOL, OPT_ARG, 0, 0, 0, 0, 0, 0},
  {"execute", 'e', "Execute command and quit. (Disables --force and history file.)", 0,
   0, 0, GET_STR, REQUIRED_ARG, 0, 0, 0, 0, 0, 0},
  {"vertical", 'E', "Print the output of a query (rows) vertically.",
   &vertical, &vertical, 0, GET_BOOL, NO_ARG, 0, 0, 0, 0, 0,
   0},
  {"force", 'f', "Continue even if we get an SQL error.",
   &ignore_errors, &ignore_errors, 0, GET_BOOL, NO_ARG, 0, 0,
   0, 0, 0, 0},
  {"named-commands", 'G',
   "Enable named commands. Named commands mean this program's internal "
   "commands; see mysql> help . When enabled, the named commands can be "
   "used from any line of the query, otherwise only from the first line, "
   "before an enter. Disable with --disable-named-commands. This option "
   "is disabled by default.",
   &named_cmds, &named_cmds, 0, GET_BOOL, NO_ARG, 0, 0, 0, 0,
   0, 0},
  {"ignore-spaces", 'i', "Ignore space after function names.",
   &ignore_spaces, &ignore_spaces, 0, GET_BOOL, NO_ARG, 0, 0,
   0, 0, 0, 0},
  {"init-command", OPT_INIT_COMMAND,
   "SQL Command to execute when connecting to MySQL server. Will "
   "automatically be re-executed when reconnecting.",
   &opt_init_command, &opt_init_command, 0,
   GET_STR, REQUIRED_ARG, 0, 0, 0, 0, 0, 0},
  {"local-infile", OPT_LOCAL_INFILE, "Enable/disable LOAD DATA LOCAL INFILE.",
   &opt_local_infile, &opt_local_infile, 0, GET_BOOL, OPT_ARG, 0, 0, 0, 0, 0, 0},
  {"no-beep", 'b', "Turn off beep on error.", &opt_nobeep,
   &opt_nobeep, 0, GET_BOOL, NO_ARG, 0, 0, 0, 0, 0, 0},
  {"host", 'h', "Connect to host.", &current_host,
   &current_host, 0, GET_STR_ALLOC, REQUIRED_ARG, 0, 0, 0, 0, 0, 0},
  {"html", 'H', "Produce HTML output.", &opt_html, &opt_html,
   0, GET_BOOL, NO_ARG, 0, 0, 0, 0, 0, 0},
  {"xml", 'X', "Produce XML output.", &opt_xml, &opt_xml, 0,
   GET_BOOL, NO_ARG, 0, 0, 0, 0, 0, 0},
  {"line-numbers", OPT_LINE_NUMBERS, "Write line numbers for errors.",
   &line_numbers, &line_numbers, 0, GET_BOOL,
   NO_ARG, 1, 0, 0, 0, 0, 0},
  {"skip-line-numbers", 'L', "Don't write line number for errors.", 0, 0, 0, GET_NO_ARG,
   NO_ARG, 0, 0, 0, 0, 0, 0},
  {"unbuffered", 'n', "Flush buffer after each query.", &unbuffered,
   &unbuffered, 0, GET_BOOL, NO_ARG, 0, 0, 0, 0, 0, 0},
  {"column-names", OPT_COLUMN_NAMES, "Write column names in results.",
   &column_names, &column_names, 0, GET_BOOL,
   NO_ARG, 1, 0, 0, 0, 0, 0},
  {"skip-column-names", 'N',
   "Don't write column names in results.",
   0, 0, 0, GET_NO_ARG, NO_ARG, 0, 0, 0, 0, 0, 0},
  {"sigint-ignore", OPT_SIGINT_IGNORE, "Ignore SIGINT (CTRL-C).",
   &opt_sigint_ignore,  &opt_sigint_ignore, 0, GET_BOOL,
   NO_ARG, 0, 0, 0, 0, 0, 0},
  {"one-database", 'o',
   "Ignore statements except those that occur while the default "
   "database is the one named at the command line.",
   0, 0, 0, GET_NO_ARG, NO_ARG, 0, 0, 0, 0, 0, 0},
#ifdef USE_POPEN
  {"pager", OPT_PAGER,
   "Pager to use to display results. If you don't supply an option, the "
   "default pager is taken from your ENV variable PAGER. Valid pagers are "
   "less, more, cat [> filename], etc. See interactive help (\\h) also. "
   "This option does not work in batch mode. Disable with --disable-pager. "
   "This option is disabled by default.",
   0, 0, 0, GET_STR, OPT_ARG, 0, 0, 0, 0, 0, 0},
#endif
  {"password", 'p',
   "Password to use when connecting to server. If password is not given it's asked from the tty.",
   0, 0, 0, GET_PASSWORD, OPT_ARG, 0, 0, 0, 0, 0, 0},
#ifdef __WIN__
  {"pipe", 'W', "Use named pipes to connect to server.", 0, 0, 0, GET_NO_ARG,
   NO_ARG, 0, 0, 0, 0, 0, 0},
#endif
  {"port", 'P', "Port number to use for connection or 0 for default to, in "
   "order of preference, my.cnf, $MYSQL_TCP_PORT, "
#if MYSQL_PORT_DEFAULT == 0
   "/etc/services, "
#endif
   "built-in default (" STRINGIFY_ARG(MYSQL_PORT) ").",
   &opt_mysql_port,
   &opt_mysql_port, 0, GET_UINT, REQUIRED_ARG, 0, 0, 0, 0, 0,  0},
  {"prompt", OPT_PROMPT, "Set the mysql prompt to this value.",
   &current_prompt, &current_prompt, 0, GET_STR_ALLOC,
   REQUIRED_ARG, 0, 0, 0, 0, 0, 0},
  {"protocol", OPT_MYSQL_PROTOCOL, "The protocol to use for connection (tcp, socket, pipe, memory).",
   0, 0, 0, GET_STR,  REQUIRED_ARG, 0, 0, 0, 0, 0, 0},
  {"quick", 'q',
   "Don't cache result, print it row by row. This may slow down the server "
   "if the output is suspended. Doesn't use history file.",
   &quick, &quick, 0, GET_BOOL, NO_ARG, 0, 0, 0, 0, 0, 0},
  {"raw", 'r', "Write fields without conversion. Used with --batch.",
   &opt_raw_data, &opt_raw_data, 0, GET_BOOL, NO_ARG, 0, 0, 0,
   0, 0, 0},
  {"reconnect", OPT_RECONNECT, "Reconnect if the connection is lost. Disable "
   "with --disable-reconnect. This option is enabled by default.",
   &opt_reconnect, &opt_reconnect, 0, GET_BOOL, NO_ARG, 1, 0, 0, 0, 0, 0},
  {"silent", 's', "Be more silent. Print results with a tab as separator, "
   "each row on new line.", 0, 0, 0, GET_NO_ARG, NO_ARG, 0, 0, 0, 0, 0, 0},
#ifdef HAVE_SMEM
  {"shared-memory-base-name", OPT_SHARED_MEMORY_BASE_NAME,
   "Base name of shared memory.", &shared_memory_base_name,
   &shared_memory_base_name, 0, GET_STR_ALLOC, REQUIRED_ARG, 0, 0, 0, 0, 0, 0},
#endif
  {"socket", 'S', "The socket file to use for connection.",
   &opt_mysql_unix_port, &opt_mysql_unix_port, 0, GET_STR_ALLOC,
   REQUIRED_ARG, 0, 0, 0, 0, 0, 0},
#include "sslopt-longopts.h"
  {"table", 't', "Output in table format.", &output_tables,
   &output_tables, 0, GET_BOOL, NO_ARG, 0, 0, 0, 0, 0, 0},
  {"tee", OPT_TEE,
   "Append everything into outfile. See interactive help (\\h) also. "
   "Does not work in batch mode. Disable with --disable-tee. "
   "This option is disabled by default.",
   0, 0, 0, GET_STR, REQUIRED_ARG, 0, 0, 0, 0, 0, 0},
#ifndef DONT_ALLOW_USER_CHANGE
  {"user", 'u', "User for login if not current user.", &current_user,
   &current_user, 0, GET_STR_ALLOC, REQUIRED_ARG, 0, 0, 0, 0, 0, 0},
#endif
  {"safe-updates", 'U', "Only allow UPDATE and DELETE that uses keys.",
   &safe_updates, &safe_updates, 0, GET_BOOL, NO_ARG, 0, 0,
   0, 0, 0, 0},
  {"i-am-a-dummy", 'U', "Synonym for option --safe-updates, -U.",
   &safe_updates, &safe_updates, 0, GET_BOOL, NO_ARG, 0, 0,
   0, 0, 0, 0},
  {"verbose", 'v', "Write more. (-v -v -v gives the table output format).", 0,
   0, 0, GET_NO_ARG, NO_ARG, 0, 0, 0, 0, 0, 0},
  {"version", 'V', "Output version information and exit.", 0, 0, 0,
   GET_NO_ARG, NO_ARG, 0, 0, 0, 0, 0, 0},
  {"wait", 'w', "Wait and retry if connection is down.", 0, 0, 0, GET_NO_ARG,
   NO_ARG, 0, 0, 0, 0, 0, 0},
  {"connect_timeout", OPT_CONNECT_TIMEOUT,
   "Number of seconds before connection timeout.",
   &opt_connect_timeout, &opt_connect_timeout, 0, GET_ULONG, REQUIRED_ARG,
   0, 0, 3600*12, 0, 0, 0},
  {"max_allowed_packet", OPT_MAX_ALLOWED_PACKET,
   "The maximum packet length to send to or receive from server.",
   &opt_max_allowed_packet, &opt_max_allowed_packet, 0,
   GET_ULONG, REQUIRED_ARG, 16 *1024L*1024L, 4096,
   (longlong) 2*1024L*1024L*1024L, MALLOC_OVERHEAD, 1024, 0},
  {"net_buffer_length", OPT_NET_BUFFER_LENGTH,
   "The buffer size for TCP/IP and socket communication.",
   &opt_net_buffer_length, &opt_net_buffer_length, 0, GET_ULONG,
   REQUIRED_ARG, 16384, 1024, 512*1024*1024L, MALLOC_OVERHEAD, 1024, 0},
  {"select_limit", OPT_SELECT_LIMIT,
   "Automatic limit for SELECT when using --safe-updates.",
   &select_limit, &select_limit, 0, GET_ULONG, REQUIRED_ARG, 1000L,
   1, ULONG_MAX, 0, 1, 0},
  {"max_join_size", OPT_MAX_JOIN_SIZE,
   "Automatic limit for rows in a join when using --safe-updates.",
   &max_join_size, &max_join_size, 0, GET_ULONG, REQUIRED_ARG, 1000000L,
   1, ULONG_MAX, 0, 1, 0},
  {"secure-auth", OPT_SECURE_AUTH, "Refuse client connecting to server if it"
    " uses old (pre-4.1.1) protocol.", &opt_secure_auth,
    &opt_secure_auth, 0, GET_BOOL, NO_ARG, 1, 0, 0, 0, 0, 0},
  {"server-arg", OPT_SERVER_ARG, "Send embedded server this as a parameter.",
   0, 0, 0, GET_STR, REQUIRED_ARG, 0, 0, 0, 0, 0, 0},
  {"show-warnings", OPT_SHOW_WARNINGS, "Show warnings after every statement.",
    &show_warnings, &show_warnings, 0, GET_BOOL, NO_ARG,
    0, 0, 0, 0, 0, 0},
  {"plugin_dir", OPT_PLUGIN_DIR, "Directory for client-side plugins.",
    &opt_plugin_dir, &opt_plugin_dir, 0,
   GET_STR, REQUIRED_ARG, 0, 0, 0, 0, 0, 0},
  {"default_auth", OPT_DEFAULT_AUTH,
    "Default authentication client-side plugin to use.",
    &opt_default_auth, &opt_default_auth, 0,
   GET_STR, REQUIRED_ARG, 0, 0, 0, 0, 0, 0},
  {"histignore", OPT_HISTIGNORE, "A colon-separated list of patterns "
   "to keep statements from getting logged into mysql history.",
   &opt_histignore, &opt_histignore, 0, GET_STR_ALLOC, REQUIRED_ARG,
   0, 0, 0, 0, 0, 0},
  {"binary-mode", OPT_BINARY_MODE,
   "By default, ASCII '\\0' is disallowed and '\\r\\n' is translated to '\\n'. "
   "This switch turns off both features, and also turns off parsing of all client"
   "commands except \\C and DELIMITER, in non-interactive mode (for input "
   "piped to mysql or loaded using the 'source' command). This is necessary "
   "when processing output from mysqlbinlog that may contain blobs.",
   &opt_binary_mode, &opt_binary_mode, 0, GET_BOOL, NO_ARG, 0, 0, 0, 0, 0, 0},
#if !defined(HAVE_YASSL)
  {"server-public-key-path", OPT_SERVER_PUBLIC_KEY,
   "File path to the server public RSA key in PEM format.",
   &opt_server_public_key, &opt_server_public_key, 0,
   GET_STR, REQUIRED_ARG, 0, 0, 0, 0, 0, 0},
#endif
  {"connect-expired-password", 0,
   "Notify the server that this client is prepared to handle expired "
   "password sandbox mode.",
   &opt_connect_expired_password, &opt_connect_expired_password, 0, GET_BOOL,
   NO_ARG, 0, 0, 0, 0, 0, 0},
  { 0, 0, 0, 0, 0, 0, GET_NO_ARG, NO_ARG, 0, 0, 0, 0, 0, 0}
};


static void usage(int version)
{
#if defined(USE_LIBEDIT_INTERFACE)
  const char* readline= "";
#else
  const char* readline= "readline";
#endif

#ifdef HAVE_READLINE
  printf("%s  Ver %s Distrib %s, for %s (%s) using %s %s\n",
	 my_progname, VER, MYSQL_SERVER_VERSION, SYSTEM_TYPE, MACHINE_TYPE,
         readline, rl_library_version);
#else
  printf("%s  Ver %s Distrib %s, for %s (%s)\n", my_progname, VER,
	MYSQL_SERVER_VERSION, SYSTEM_TYPE, MACHINE_TYPE);
#endif

  if (version)
    return;
  puts(ORACLE_WELCOME_COPYRIGHT_NOTICE("2000"));
  printf("Usage: %s [OPTIONS] [database]\n", my_progname);
  my_print_help(my_long_options);
  print_defaults("my", load_default_groups);
  my_print_variables(my_long_options);
}


my_bool
get_one_option(int optid, const struct my_option *opt MY_ATTRIBUTE((unused)),
	       char *argument)
{
  switch(optid) {
  case OPT_CHARSETS_DIR:
    strmake(mysql_charsets_dir, argument, sizeof(mysql_charsets_dir) - 1);
    charsets_dir = mysql_charsets_dir;
    break;
  case OPT_DELIMITER:
    if (argument == disabled_my_option) 
    {
      strmov(delimiter, DEFAULT_DELIMITER);
    }
    else 
    {
      /* Check that delimiter does not contain a backslash */
      if (!strstr(argument, "\\")) 
      {
        strmake(delimiter, argument, sizeof(delimiter) - 1);
      }
      else 
      {
        put_info("DELIMITER cannot contain a backslash character", INFO_ERROR);
        return 0;
      } 
    }
    delimiter_length= (uint)strlen(delimiter);
    delimiter_str= delimiter;
    break;
  case OPT_LOCAL_INFILE:
    using_opt_local_infile=1;
    break;
  case OPT_ENABLE_CLEARTEXT_PLUGIN:
    using_opt_enable_cleartext_plugin= TRUE;
    break;
  case OPT_TEE:
    if (argument == disabled_my_option)
    {
      if (opt_outfile)
	end_tee();
    }
    else
      init_tee(argument);
    break;
  case OPT_PAGER:
    if (argument == disabled_my_option)
      opt_nopager= 1;
    else
    {
      opt_nopager= 0;
      if (argument && strlen(argument))
      {
	default_pager_set= 1;
	strmake(pager, argument, sizeof(pager) - 1);
	strmov(default_pager, pager);
      }
      else if (default_pager_set)
	strmov(pager, default_pager);
      else
	opt_nopager= 1;
    }
    break;
  case OPT_MYSQL_PROTOCOL:
#ifndef EMBEDDED_LIBRARY
    opt_protocol= find_type_or_exit(argument, &sql_protocol_typelib,
                                    opt->name);
#endif
    break;
  case OPT_SERVER_ARG:
#ifdef EMBEDDED_LIBRARY
    /*
      When the embedded server is being tested, the client needs to be
      able to pass command-line arguments to the embedded server so it can
      locate the language files and data directory.
    */
    if (!embedded_server_arg_count)
    {
      embedded_server_arg_count= 1;
      embedded_server_args[0]= (char*) "";
    }
    if (embedded_server_arg_count == MAX_SERVER_ARGS-1 ||
        !(embedded_server_args[embedded_server_arg_count++]=
          my_strdup(argument, MYF(MY_FAE))))
    {
        put_info("Can't use server argument", INFO_ERROR);
        return 0;
    }
#else /*EMBEDDED_LIBRARY */
    printf("WARNING: --server-arg option not supported in this configuration.\n");
#endif
    break;
  case 'A':
    opt_rehash= 0;
    break;
  case 'N':
    column_names= 0;
    break;
  case 'e':
    status.batch= 1;
    status.add_to_history= 0;
    if (!status.line_buff)
      ignore_errors= 0;                         // do it for the first -e only
    if (!(status.line_buff= batch_readline_command(status.line_buff, argument)))
      return 1;
    break;
  case 'o':
    if (argument == disabled_my_option)
      one_database= 0;
    else
      one_database= skip_updates= 1;
    break;
  case 'p':
    if (argument == disabled_my_option)
      argument= (char*) "";			// Don't require password
    if (argument)
    {
      char *start= argument;
      my_free(opt_password);
      opt_password= my_strdup(argument, MYF(MY_FAE));
      while (*argument) *argument++= 'x';		// Destroy argument
      if (*start)
	start[1]=0 ;
      tty_password= 0;
    }
    else
      tty_password= 1;
    break;
  case '#':
    DBUG_PUSH(argument ? argument : default_dbug_option);
    debug_info_flag= 1;
    break;
  case 's':
    if (argument == disabled_my_option)
      opt_silent= 0;
    else
      opt_silent++;
    break;
  case 'v':
    if (argument == disabled_my_option)
      verbose= 0;
    else
      verbose++;
    break;
  case 'B':
    status.batch= 1;
    status.add_to_history= 0;
    set_if_bigger(opt_silent,1);                         // more silent
    break;
  case 'W':
#ifdef __WIN__
    opt_protocol = MYSQL_PROTOCOL_PIPE;
#endif
    break;
#include <sslopt-case.h>
  case 'V':
    usage(1);
    exit(0);
  case 'I':
  case '?':
    usage(0);
    exit(0);
  }
  return 0;
}


static int get_options(int argc, char **argv)
{
  char *tmp, *pagpoint;
  int ho_error;
  MYSQL_PARAMETERS *mysql_params= mysql_get_parameters();

  tmp= (char *) getenv("MYSQL_HOST");
  if (tmp)
    current_host= my_strdup(tmp, MYF(MY_WME));

  pagpoint= getenv("PAGER");
  if (!((char*) (pagpoint)))
  {
    strmov(pager, "stdout");
    opt_nopager= 1;
  }
  else
    strmov(pager, pagpoint);
  strmov(default_pager, pager);

  opt_max_allowed_packet= *mysql_params->p_max_allowed_packet;
  opt_net_buffer_length= *mysql_params->p_net_buffer_length;

  if ((ho_error=handle_options(&argc, &argv, my_long_options, get_one_option)))
    exit(ho_error);

  *mysql_params->p_max_allowed_packet= opt_max_allowed_packet;
  *mysql_params->p_net_buffer_length= opt_net_buffer_length;

  if (status.batch) /* disable pager and outfile in this case */
  {
    strmov(default_pager, "stdout");
    strmov(pager, "stdout");
    opt_nopager= 1;
    default_pager_set= 0;
    opt_outfile= 0;
    opt_reconnect= 0;
    connect_flag= 0; /* Not in interactive mode */
  }
  
  if (argc > 1)
  {
    usage(0);
    exit(1);
  }
  if (argc == 1)
  {
    skip_updates= 0;
    my_free(current_db);
    current_db= my_strdup(*argv, MYF(MY_WME));
  }
  if (tty_password)
    opt_password= get_tty_password(NullS);
  if (debug_info_flag)
    my_end_arg= MY_CHECK_ERROR | MY_GIVE_INFO;
  if (debug_check_flag)
    my_end_arg= MY_CHECK_ERROR;

  if (ignore_spaces)
    connect_flag|= CLIENT_IGNORE_SPACE;

  return(0);
}

static int read_and_execute(bool interactive)
{
#if defined(__WIN__)
  String tmpbuf;
  String buffer;
#endif

  char	*line= NULL;
  char	in_string=0;
  ulong line_number=0;
  bool ml_comment= 0;  
  COMMANDS *com;
  ulong line_length= 0;
  status.exit_status=1;

  real_binary_mode= !interactive && opt_binary_mode;
  for (;;)
  {
    if (!interactive)
    {
      /*
        batch_readline can return 0 on EOF or error.
        In that case, we need to double check that we have a valid
        line before actually setting line_length to read_length.
        */
      line= batch_readline(status.line_buff, real_binary_mode);
      if (line) 
      {
        line_length= status.line_buff->read_length;

        /*
          ASCII 0x00 is not allowed appearing in queries if it is not in binary
          mode.
        */
        if (!real_binary_mode && strlen(line) != line_length)
        {
          status.exit_status= 1;
          String msg;
          msg.append("ASCII '\\0' appeared in the statement, but this is not "
                     "allowed unless option --binary-mode is enabled and mysql is "
                     "run in non-interactive mode. Set --binary-mode to 1 if ASCII "
                     "'\\0' is expected. Query: '");
          msg.append(glob_buffer);
          msg.append(line);
          msg.append("'.");
          put_info(msg.c_ptr(), INFO_ERROR);
          break;
        }

        /*
          Skip UTF8 Byte Order Marker (BOM) 0xEFBBBF.
          Editors like "notepad" put this marker in
          the very beginning of a text file when
          you save the file using "Unicode UTF-8" format.
        */
        if (!line_number &&
             (uchar) line[0] == 0xEF &&
             (uchar) line[1] == 0xBB &&
             (uchar) line[2] == 0xBF)
        {
          line+= 3;
          // decrease the line length accordingly to the 3 bytes chopped
          line_length -=3;
        }
      }
      line_number++;
      if (!glob_buffer.length())
	status.query_start_line=line_number;
    }
    else
    {
      char *prompt= (char*) (ml_comment ? "   /*> " :
                             glob_buffer.is_empty() ?  construct_prompt() :
			     !in_string ? "    -> " :
			     in_string == '\'' ?
			     "    '> " : (in_string == '`' ?
			     "    `> " :
			     "    \"> "));
      if (opt_outfile && glob_buffer.is_empty())
	fflush(OUTFILE);

#if defined(__WIN__)
      tee_fputs(prompt, stdout);
      if (!tmpbuf.is_alloced())
        tmpbuf.alloc(65535);
      tmpbuf.length(0);
      buffer.length(0);
      line= my_win_console_readline(charset_info,
                                    (char *) tmpbuf.ptr(),
                                    tmpbuf.alloced_length());
#else
      if (opt_outfile)
	fputs(prompt, OUTFILE);
      /*
        free the previous entered line.
        Note: my_free() cannot be used here as the memory was allocated under
        the readline/libedit library.
      */
      if (line)
        free(line);
      line= readline(prompt);
#endif /* defined(__WIN__) */

      /*
        When Ctrl+d or Ctrl+z is pressed, the line may be NULL on some OS
        which may cause coredump.
      */
      if (opt_outfile && line)
	fprintf(OUTFILE, "%s\n", line);

      line_length= line ? strlen(line) : 0;
    }
    // End of file or system error
    if (!line)
    {
      if (status.line_buff && status.line_buff->error)
        status.exit_status= 1;
      else
        status.exit_status= 0;
      break;
    }

    /*
      Check if line is a mysql command line
      (We want to allow help, print and clear anywhere at line start
    */
    if ((named_cmds || glob_buffer.is_empty())
	&& !ml_comment && !in_string && (com= find_command(line)))
    {
      if ((*com->func)(&glob_buffer,line) > 0)
	break;
      if (glob_buffer.is_empty())		// If buffer was emptied
	in_string=0;
#ifdef HAVE_READLINE
      if (interactive && status.add_to_history && not_in_history(line))
	add_filtered_history(line);
#endif
      continue;
    }
    if (add_line(glob_buffer, line, line_length, &in_string, &ml_comment,
                 status.line_buff ? status.line_buff->truncated : 0))
      break;
  }
  /* if in batch mode, send last query even if it doesn't end with \g or go */

  if (!interactive && !status.exit_status)
  {
    remove_cntrl(glob_buffer);
    if (!glob_buffer.is_empty())
    {
      status.exit_status=1;
      if (com_go(&glob_buffer,line) <= 0)
	status.exit_status=0;
    }
  }

#if defined(__WIN__)
  buffer.free();
  tmpbuf.free();
#else
  if (interactive)
    /*
      free the last entered line.
      Note: my_free() cannot be used here as the memory was allocated under
      the readline/libedit library.
    */
    free(line);
#endif

  /*
    If the function is called by 'source' command, it will return to interactive
    mode, so real_binary_mode should be FALSE. Otherwise, it will exit the
    program, it is safe to set real_binary_mode to FALSE.
  */
  real_binary_mode= FALSE;
  return status.exit_status;
}

/**
   It checks if the input is a short form command. It returns the command's
   pointer if a command is found, else return NULL. Note that if binary-mode
   is set, then only \C is searched for.

   @param cmd_char    A character of one byte.

   @return
     the command's pointer or NULL.
*/
static COMMANDS *find_command(char cmd_char)
{
  DBUG_ENTER("find_command");
  DBUG_PRINT("enter", ("cmd_char: %d", cmd_char));

  int index= -1;

  /*
    In binary-mode, we disallow all mysql commands except '\C'
    and DELIMITER.
  */
  if (real_binary_mode)
  {
    if (cmd_char == 'C')
      index= charset_index;
  }
  else
    index= get_command_index(cmd_char);

  if (index >= 0)
  {
    DBUG_PRINT("exit",("found command: %s", commands[index].name));
    DBUG_RETURN(&commands[index]);
  }
  else
    DBUG_RETURN((COMMANDS *) 0);
}

/**
   It checks if the input is a long form command. It returns the command's
   pointer if a command is found, else return NULL. Note that if binary-mode 
   is set, then only DELIMITER is searched for.

   @param name    A string.
   @return
     the command's pointer or NULL.
*/
static COMMANDS *find_command(char *name)
{
  uint len;
  char *end;
  DBUG_ENTER("find_command");

  DBUG_ASSERT(name != NULL);
  DBUG_PRINT("enter", ("name: '%s'", name));

  while (my_isspace(charset_info, *name))
    name++;
  /*
    If there is an \\g in the row or if the row has a delimiter but
    this is not a delimiter command, let add_line() take care of
    parsing the row and calling find_command().
  */
  if ((!real_binary_mode && strstr(name, "\\g")) ||
      (strstr(name, delimiter) &&
       !is_delimiter_command(name, DELIMITER_NAME_LEN)))
      DBUG_RETURN((COMMANDS *) 0);

  if ((end=strcont(name, " \t")))
  {
    len=(uint) (end - name);
    while (my_isspace(charset_info, *end))
      end++;
    if (!*end)
      end= 0;					// no arguments to function
  }
  else
    len= (uint) strlen(name);

  int index= -1;
  if (real_binary_mode)
  {
    if (is_delimiter_command(name, len))
      index= delimiter_index;
  }
  else
  {
    /*
      All commands are in the first part of commands array and have a function
      to implement it.
    */
    for (uint i= 0; commands[i].func; i++)
    {
      if (!my_strnncoll(&my_charset_latin1, (uchar*) name, len,
                        (uchar*) commands[i].name, len) &&
          (commands[i].name[len] == '\0') &&
          (!end || commands[i].takes_params))
      {
        index= i;
        break;
      }
    }
  }

  if (index >= 0)
  {
    DBUG_PRINT("exit", ("found command: %s", commands[index].name));
    DBUG_RETURN(&commands[index]);
  }
  DBUG_RETURN((COMMANDS *) 0);
}


static bool add_line(String &buffer, char *line, ulong line_length,
                     char *in_string, bool *ml_comment, bool truncated)
{
  uchar inchar;
  char buff[80], *pos, *out;
  COMMANDS *com;
  bool need_space= 0;
  bool ss_comment= 0;
  DBUG_ENTER("add_line");

  if (!line[0] && buffer.is_empty())
    DBUG_RETURN(0);
#ifdef HAVE_READLINE
  if (status.add_to_history && line[0] && not_in_history(line))
    add_filtered_history(line);
#endif
  char *end_of_line= line + line_length;

  for (pos= out= line; pos < end_of_line; pos++)
  {
    inchar= (uchar) *pos;
    if (!preserve_comments)
    {
      // Skip spaces at the beginning of a statement
      if (my_isspace(charset_info,inchar) && (out == line) &&
          buffer.is_empty())
        continue;
    }
        
#ifdef USE_MB
    // Accept multi-byte characters as-is
    int length;
    if (use_mb(charset_info) &&
        (length= my_ismbchar(charset_info, pos, end_of_line)))
    {
      if (!*ml_comment || preserve_comments)
      {
        while (length--)
          *out++ = *pos++;
        pos--;
      }
      else
        pos+= length - 1;
      continue;
    }
#endif
    if (!*ml_comment && inchar == '\\' &&
        !(*in_string && 
          (mysql.server_status & SERVER_STATUS_NO_BACKSLASH_ESCAPES)))
    {
      // Found possbile one character command like \c

      if (!(inchar = (uchar) *++pos))
	break;				// readline adds one '\'
      if (*in_string || inchar == 'N')	// \N is short for NULL
      {					// Don't allow commands in string
	*out++='\\';
        if ((inchar == '`') && (*in_string == inchar))
          pos--;
        else
	  *out++= (char) inchar;
	continue;
      }
      if ((com= find_command((char) inchar)))
      {
        // Flush previously accepted characters
        if (out != line)
        {
          buffer.append(line, (uint) (out-line));
          out= line;
        }
        
        if ((*com->func)(&buffer,pos-1) > 0)
          DBUG_RETURN(1);                       // Quit
        if (com->takes_params)
        {
          if (ss_comment)
          {
            /*
              If a client-side macro appears inside a server-side comment,
              discard all characters in the comment after the macro (that is,
              until the end of the comment rather than the next delimiter)
            */
            for (pos++; *pos && (*pos != '*' || *(pos + 1) != '/'); pos++)
              ;
            pos--;
          }
          else
          {
            for (pos++ ;
                 *pos && (*pos != *delimiter ||
                          !is_prefix(pos + 1, delimiter + 1)) ; pos++)
              ;	// Remove parameters
            if (!*pos)
              pos--;
            else 
              pos+= delimiter_length - 1; // Point at last delim char
          }
        }
      }
      else
      {
	sprintf(buff,"Unknown command '\\%c'.",inchar);
	if (put_info(buff,INFO_ERROR) > 0)
	  DBUG_RETURN(1);
	*out++='\\';
	*out++=(char) inchar;
	continue;
      }
    }
    else if (!*ml_comment && !*in_string && is_prefix(pos, delimiter))
    {
      // Found a statement. Continue parsing after the delimiter
      pos+= delimiter_length;

      if (preserve_comments)
      {
        while (my_isspace(charset_info, *pos))
          *out++= *pos++;
      }
      // Flush previously accepted characters
      if (out != line)
      {
        buffer.append(line, (uint32) (out-line));
        out= line;
      }

      if (preserve_comments && ((*pos == '#') ||
                                ((*pos == '-') &&
                                 (pos[1] == '-') &&
                                 my_isspace(charset_info, pos[2]))))
      {
        // Add trailing single line comments to this statement
        buffer.append(pos);
        pos+= strlen(pos);
      }

      pos--;

      if ((com= find_command(buffer.c_ptr())))
      {
          
        if ((*com->func)(&buffer, buffer.c_ptr()) > 0)
          DBUG_RETURN(1);                       // Quit 
      }
      else
      {
        if (com_go(&buffer, 0) > 0)             // < 0 is not fatal
          DBUG_RETURN(1);
      }
      buffer.length(0);
    }
    else if (!*ml_comment && (!*in_string && (inchar == '#' ||
                                              (inchar == '-' && pos[1] == '-' &&
                              /*
                                The third byte is either whitespace or is the
                                end of the line -- which would occur only
                                because of the user sending newline -- which is
                                itself whitespace and should also match.
                              */
			      (my_isspace(charset_info,pos[2]) ||
                               !pos[2])))))
    {
      // Flush previously accepted characters
      if (out != line)
      {
        buffer.append(line, (uint32) (out - line));
        out= line;
      }

      // comment to end of line
      if (preserve_comments)
      {
        bool started_with_nothing= !buffer.length();

        buffer.append(pos);

        /*
          A single-line comment by itself gets sent immediately so that
          client commands (delimiter, status, etc) will be interpreted on
          the next line.
        */
        if (started_with_nothing)
        {
          if (com_go(&buffer, 0) > 0)             // < 0 is not fatal
            DBUG_RETURN(1);
          buffer.length(0);
        }
      }

      break;
    }
    else if (!*in_string && inchar == '/' && *(pos+1) == '*' &&
	     *(pos+2) != '!')
    {
      if (preserve_comments)
      {
        *out++= *pos++;                       // copy '/'
        *out++= *pos;                         // copy '*'
      }
      else
        pos++;
      *ml_comment= 1;
      if (out != line)
      {
        buffer.append(line,(uint) (out-line));
        out=line;
      }
    }
    else if (*ml_comment && !ss_comment && inchar == '*' && *(pos + 1) == '/')
    {
      if (preserve_comments)
      {
        *out++= *pos++;                       // copy '*'
        *out++= *pos;                         // copy '/'
      }
      else
        pos++;
      *ml_comment= 0;
      if (out != line)
      {
        buffer.append(line, (uint32) (out - line));
        out= line;
      }
      // Consumed a 2 chars or more, and will add 1 at most,
      // so using the 'line' buffer to edit data in place is ok.
      need_space= 1;
    }      
    else
    {						// Add found char to buffer
      if (!*in_string && inchar == '/' && *(pos + 1) == '*' &&
          *(pos + 2) == '!')
        ss_comment= 1;
      else if (!*in_string && ss_comment && inchar == '*' && *(pos + 1) == '/')
        ss_comment= 0;
      if (inchar == *in_string)
	*in_string= 0;
      else if (!*ml_comment && !*in_string &&
	       (inchar == '\'' || inchar == '"' || inchar == '`'))
	*in_string= (char) inchar;
      if (!*ml_comment || preserve_comments)
      {
        if (need_space && !my_isspace(charset_info, (char)inchar))
          *out++= ' ';
        need_space= 0;
        *out++= (char) inchar;
      }
    }
  }
  if (out != line || !buffer.is_empty())
  {
    uint length=(uint) (out-line);

    if (!truncated && (!is_delimiter_command(line, length) ||
                       (*in_string || *ml_comment)))
    {
      /* 
        Don't add a new line in case there's a DELIMITER command to be 
        added to the glob buffer (e.g. on processing a line like 
        "<command>;DELIMITER <non-eof>") : similar to how a new line is 
        not added in the case when the DELIMITER is the first command 
        entered with an empty glob buffer. However, if the delimiter is
        part of a string or a comment, the new line should be added. (e.g.
        SELECT '\ndelimiter\n';\n)
      */
      *out++='\n';
      length++;
    }
    if (buffer.length() + length >= buffer.alloced_length())
      buffer.realloc(buffer.length()+length+IO_SIZE);
    if ((!*ml_comment || preserve_comments) && buffer.append(line, length))
      DBUG_RETURN(1);
  }
  DBUG_RETURN(0);
}

/*****************************************************************
	    Interface to Readline Completion
******************************************************************/

#ifdef HAVE_READLINE

C_MODE_START
static char *new_command_generator(const char *text, int);
static char **new_mysql_completion(const char *text, int start, int end);
C_MODE_END

/*
  Tell the GNU Readline library how to complete.  We want to try to complete
  on command names if this is the first word in the line, or on filenames
  if not.
*/

#if defined(USE_NEW_EDITLINE_INTERFACE)
static int fake_magic_space(int, int);
extern "C" char *no_completion(const char*,int)
#elif defined(USE_LIBEDIT_INTERFACE)
static int fake_magic_space(const char *, int);
extern "C" int no_completion(const char*,int)
#else
extern "C" char *no_completion()
#endif
{
  return 0;					/* No filename completion */
}

/*	glues pieces of history back together if in pieces   */
static void fix_history(String *final_command) 
{
  int total_lines = 1;
  char *ptr = final_command->c_ptr();
  String fixed_buffer; 	/* Converted buffer */
  char str_char = '\0';  /* Character if we are in a string or not */
  
  /* find out how many lines we have and remove newlines */
  while (*ptr != '\0') 
  {
    switch (*ptr) {
      /* string character */
    case '"':
    case '\'':
    case '`':
      if (str_char == '\0')	/* open string */
	str_char = *ptr;
      else if (str_char == *ptr)   /* close string */
	str_char = '\0';
      fixed_buffer.append(ptr,1);
      break;
    case '\n':
      /* 
	 not in string, change to space
	 if in string, leave it alone 
      */
      fixed_buffer.append(str_char == '\0' ? " " : "\n");
      total_lines++;
      break;
    case '\\':
      fixed_buffer.append('\\');
      /* need to see if the backslash is escaping anything */
      if (str_char) 
      {
	ptr++;
	/* special characters that need escaping */
	if (*ptr == '\'' || *ptr == '"' || *ptr == '\\')
	  fixed_buffer.append(ptr,1);
	else
	  ptr--;
      }
      break;
      
    default:
      fixed_buffer.append(ptr,1);
    }
    ptr++;
  }
  if (total_lines > 1)			
    add_filtered_history(fixed_buffer.ptr());
}

/*	
  returns 0 if line matches the previous history entry
  returns 1 if the line doesn't match the previous history entry
*/
static int not_in_history(const char *line) 
{
  HIST_ENTRY *oldhist = history_get(history_length);
  
  if (oldhist == 0)
    return 1;
  if (strcmp(oldhist->line,line) == 0)
    return 0;
  return 1;
}


#if defined(USE_NEW_EDITLINE_INTERFACE)
static int fake_magic_space(int, int)
#else
static int fake_magic_space(const char *, int)
#endif
{
  rl_insert(1, ' ');
  return 0;
}


static void initialize_readline (char *name)
{
  /* Allow conditional parsing of the ~/.inputrc file. */
  rl_readline_name = name;

  /* Tell the completer that we want a crack first. */
#if defined(USE_NEW_EDITLINE_INTERFACE)
  rl_attempted_completion_function= (rl_completion_func_t*)&new_mysql_completion;
  rl_completion_entry_function= (rl_compentry_func_t*)&no_completion;

  rl_add_defun("magic-space", (rl_command_func_t *)&fake_magic_space, -1);
#elif defined(USE_LIBEDIT_INTERFACE)
#ifdef HAVE_LOCALE_H
  setlocale(LC_ALL,""); /* so as libedit use isprint */
#endif
  rl_attempted_completion_function= (CPPFunction*)&new_mysql_completion;
  rl_completion_entry_function= &no_completion;
  rl_add_defun("magic-space", (Function*)&fake_magic_space, -1);
#else
  rl_attempted_completion_function= (CPPFunction*)&new_mysql_completion;
  rl_completion_entry_function= &no_completion;
#endif
}

/*
  Attempt to complete on the contents of TEXT.  START and END show the
  region of TEXT that contains the word to complete.  We can use the
  entire line in case we want to do some simple parsing.  Return the
  array of matches, or NULL if there aren't any.
*/

static char **new_mysql_completion(const char *text,
                                   int start MY_ATTRIBUTE((unused)),
                                   int end MY_ATTRIBUTE((unused)))
{
  if (!status.batch && !quick)
#if defined(USE_NEW_EDITLINE_INTERFACE)
    return rl_completion_matches(text, new_command_generator);
#else
    return completion_matches((char *)text, (CPFunction *)new_command_generator);
#endif
  else
    return (char**) 0;
}

static char *new_command_generator(const char *text,int state)
{
  static int textlen;
  char *ptr;
  static Bucket *b;
  static entry *e;
  static uint i;

  if (!state)
    textlen=(uint) strlen(text);

  if (textlen>0)
  {						/* lookup in the hash */
    if (!state)
    {
      uint len;

      b = find_all_matches(&ht,text,(uint) strlen(text),&len);
      if (!b)
	return NullS;
      e = b->pData;
    }

    if (e)
    {
      ptr= strdup(e->str);
      e = e->pNext;
      return ptr;
    }
  }
  else
  { /* traverse the entire hash, ugly but works */

    if (!state)
    {
      /* find the first used bucket */
      for (i=0 ; i < ht.nTableSize ; i++)
      {
	if (ht.arBuckets[i])
	{
	  b = ht.arBuckets[i];
	  e = b->pData;
	  break;
	}
      }
    }
    ptr= NullS;
    while (e && !ptr)
    {					/* find valid entry in bucket */
      if ((uint) strlen(e->str) == b->nKeyLength)
	ptr = strdup(e->str);
      /* find the next used entry */
      e = e->pNext;
      if (!e)
      { /* find the next used bucket */
	b = b->pNext;
	if (!b)
	{
	  for (i++ ; i<ht.nTableSize; i++)
	  {
	    if (ht.arBuckets[i])
	    {
	      b = ht.arBuckets[i];
	      e = b->pData;
	      break;
	    }
	  }
	}
	else
	  e = b->pData;
      }
    }
    if (ptr)
      return ptr;
  }
  return NullS;
}


/* Build up the completion hash */

static void build_completion_hash(bool rehash, bool write_info)
{
  COMMANDS *cmd=commands;
  MYSQL_RES *databases=0,*tables=0;
  MYSQL_RES *fields;
  static char ***field_names= 0;
  MYSQL_ROW database_row,table_row;
  MYSQL_FIELD *sql_field;
  char buf[NAME_LEN*2+2];		 // table name plus field name plus 2
  int i,j,num_fields;
  DBUG_ENTER("build_completion_hash");

  if (status.batch || quick || !current_db)
    DBUG_VOID_RETURN;			// We don't need completion in batches
  if (!rehash)
    DBUG_VOID_RETURN;

  /* Free old used memory */
  if (field_names)
    field_names=0;
  completion_hash_clean(&ht);
  free_root(&hash_mem_root,MYF(0));

  /* hash this file's known subset of SQL commands */
  while (cmd->name) {
    add_word(&ht,(char*) cmd->name);
    cmd++;
  }

  /* hash MySQL functions (to be implemented) */

  /* hash all database names */
  if (mysql_query(&mysql,"show databases") == 0)
  {
    if (!(databases = mysql_store_result(&mysql)))
      put_info(mysql_error(&mysql),INFO_INFO);
    else
    {
      while ((database_row=mysql_fetch_row(databases)))
      {
	char *str=strdup_root(&hash_mem_root, (char*) database_row[0]);
	if (str)
	  add_word(&ht,(char*) str);
      }
      mysql_free_result(databases);
    }
  }
  /* hash all table names */
  if (mysql_query(&mysql,"show tables")==0)
  {
    if (!(tables = mysql_store_result(&mysql)))
      put_info(mysql_error(&mysql),INFO_INFO);
    else
    {
      if (mysql_num_rows(tables) > 0 && !opt_silent && write_info)
      {
	tee_fprintf(stdout, "\
Reading table information for completion of table and column names\n\
You can turn off this feature to get a quicker startup with -A\n\n");
      }
      while ((table_row=mysql_fetch_row(tables)))
      {
	char *str=strdup_root(&hash_mem_root, (char*) table_row[0]);
	if (str &&
	    !completion_hash_exists(&ht,(char*) str, (uint) strlen(str)))
	  add_word(&ht,str);
      }
    }
  }

  /* hash all field names, both with the table prefix and without it */
  if (!tables)					/* no tables */
  {
    DBUG_VOID_RETURN;
  }
  mysql_data_seek(tables,0);
  if (!(field_names= (char ***) alloc_root(&hash_mem_root,sizeof(char **) *
					   (uint) (mysql_num_rows(tables)+1))))
  {
    mysql_free_result(tables);
    DBUG_VOID_RETURN;
  }
  i=0;
  while ((table_row=mysql_fetch_row(tables)))
  {
    if ((fields=mysql_list_fields(&mysql,(const char*) table_row[0],NullS)))
    {
      num_fields=mysql_num_fields(fields);
      if (!(field_names[i] = (char **) alloc_root(&hash_mem_root,
						  sizeof(char *) *
						  (num_fields*2+1))))
      {
        mysql_free_result(fields);
        break;
      }
      field_names[i][num_fields*2]= NULL;
      j=0;
      while ((sql_field=mysql_fetch_field(fields)))
      {
	sprintf(buf,"%.64s.%.64s",table_row[0],sql_field->name);
	field_names[i][j] = strdup_root(&hash_mem_root,buf);
	add_word(&ht,field_names[i][j]);
	field_names[i][num_fields+j] = strdup_root(&hash_mem_root,
						   sql_field->name);
	if (!completion_hash_exists(&ht,field_names[i][num_fields+j],
				    (uint) strlen(field_names[i][num_fields+j])))
	  add_word(&ht,field_names[i][num_fields+j]);
	j++;
      }
      mysql_free_result(fields);
    }
    else
      field_names[i]= 0;

    i++;
  }
  mysql_free_result(tables);
  field_names[i]=0;				// End pointer
  DBUG_VOID_RETURN;
}

	/* for gnu readline */

#ifndef HAVE_INDEX
extern "C" {
extern char *index(const char *,int c),*rindex(const char *,int);

char *index(const char *s,int c)
{
  for (;;)
  {
     if (*s == (char) c) return (char*) s;
     if (!*s++) return NullS;
  }
}

char *rindex(const char *s,int c)
{
  reg3 char *t;

  t = NullS;
  do if (*s == (char) c) t = (char*) s; while (*s++);
  return (char*) t;
}
}
#endif

/* Add the given line to mysql history. */
static void add_filtered_history(const char *string)
{
  if (!check_histignore(string))
    add_history(string);
}


/**
  Perform a check on the given string if it contains
  any of the histignore patterns.

  @param string [IN]        String that needs to be checked.

  @return Operation status
      @retval 0    No match found
      @retval 1    Match found
*/

static
my_bool check_histignore(const char *string)
{
  uint i;
  int rc;

  LEX_STRING *tmp;

  DBUG_ENTER("check_histignore");

  for (i= 0; i < histignore_patterns.elements; i++)
  {
    tmp= dynamic_element(&histignore_patterns, i, LEX_STRING *);
    if ((rc= charset_info->coll->wildcmp(charset_info,
                                         string, string + strlen(string),
                                         tmp->str, tmp->str + tmp->length,
                                         wild_prefix, wild_one,
                                         wild_many)) == 0)
      DBUG_RETURN(1);
  }
  DBUG_RETURN(0);
}


/**
  Parse the histignore list into pattern tokens.

  @return Operation status
      @retval 0    Success
      @retval 1    Failure
*/

static
my_bool parse_histignore()
{
  LEX_STRING pattern;

  char *token;
  const char *search= ":";

  DBUG_ENTER("parse_histignore");

  if (init_hist_patterns())
    DBUG_RETURN(1);

  token= strtok(histignore_buffer.str, search);

  while(token != NULL)
  {
    pattern.str= token;
    pattern.length= strlen(pattern.str);
    insert_dynamic(&histignore_patterns, &pattern);
    token= strtok(NULL, search);
  }
  DBUG_RETURN(0);
}

static
my_bool init_hist_patterns()
{
  return my_init_dynamic_array(&histignore_patterns,
                               sizeof(LEX_STRING), 50, 50);
}

static
void free_hist_patterns()
{
  delete_dynamic(&histignore_patterns);
}
#endif /* HAVE_READLINE */


static int reconnect(void)
{
  /* purecov: begin tested */
  if (opt_reconnect)
  {
    put_info("No connection. Trying to reconnect...",INFO_INFO);
    (void) com_connect((String *) 0, 0);
    if (opt_rehash)
      com_rehash(NULL, NULL);
  }
  if (!connected)
    return put_info("Can't connect to the server\n",INFO_ERROR);
  /* purecov: end */
  return 0;
}

static void get_current_db()
{
  MYSQL_RES *res;

  /* If one_database is set, current_db is not supposed to change. */
  if (one_database)
    return;

  my_free(current_db);
  current_db= NULL;
  /* In case of error below current_db will be NULL */
  if (!mysql_query(&mysql, "SELECT DATABASE()") &&
      (res= mysql_use_result(&mysql)))
  {
    MYSQL_ROW row= mysql_fetch_row(res);
    if (row && row[0])
      current_db= my_strdup(row[0], MYF(MY_WME));
    mysql_free_result(res);
  }
}

/***************************************************************************
 The different commands
***************************************************************************/

int mysql_real_query_for_lazy(const char *buf, int length)
{
  for (uint retry=0;; retry++)
  {
    int error;
    if (!mysql_real_query(&mysql,buf,length))
      return 0;
    error= put_error(&mysql);
    if (mysql_errno(&mysql) != CR_SERVER_GONE_ERROR || retry > 1 ||
        !opt_reconnect)
      return error;
    if (reconnect())
      return error;
  }
}

int mysql_store_result_for_lazy(MYSQL_RES **result)
{
  if ((*result=mysql_store_result(&mysql)))
    return 0;

  if (mysql_error(&mysql)[0])
    return put_error(&mysql);
  return 0;
}

static void print_help_item(MYSQL_ROW *cur, int num_name, int num_cat, char *last_char)
{
  char ccat= (*cur)[num_cat][0];
  if (*last_char != ccat)
  {
    put_info(ccat == 'Y' ? "categories:" : "topics:", INFO_INFO);
    *last_char= ccat;
  }
  tee_fprintf(PAGER, "   %s\n", (*cur)[num_name]);
}


static int com_server_help(String *buffer MY_ATTRIBUTE((unused)),
			   char *line MY_ATTRIBUTE((unused)), char *help_arg)
{
  MYSQL_ROW cur;
  const char *server_cmd;
  char cmd_buf[100 + 1];
  MYSQL_RES *result;
  int error;
  
  if (help_arg[0] != '\'')
  {
	char *end_arg= strend(help_arg);
	if(--end_arg)
	{
		while (my_isspace(charset_info,*end_arg))
          end_arg--;
		*++end_arg= '\0';
	}
	(void) strxnmov(cmd_buf, sizeof(cmd_buf), "help '", help_arg, "'", NullS);
  }
  else
    (void) strxnmov(cmd_buf, sizeof(cmd_buf), "help ", help_arg, NullS);

  server_cmd= cmd_buf;

  if (!status.batch)
  {
    old_buffer= *buffer;
    old_buffer.copy();
  }

  if (!connected && reconnect())
    return 1;

  if ((error= mysql_real_query_for_lazy(server_cmd,(int)strlen(server_cmd))) ||
      (error= mysql_store_result_for_lazy(&result)))
    return error;

  if (result)
  {
    unsigned int num_fields= mysql_num_fields(result);
    my_ulonglong num_rows= mysql_num_rows(result);
    mysql_fetch_fields(result);
    if (num_fields==3 && num_rows==1)
    {
      if (!(cur= mysql_fetch_row(result)))
      {
	error= -1;
	goto err;
      }

      init_pager();
      tee_fprintf(PAGER,   "Name: \'%s\'\n", cur[0]);
      tee_fprintf(PAGER,   "Description:\n%s", cur[1]);
      if (cur[2] && *((char*)cur[2]))
	tee_fprintf(PAGER, "Examples:\n%s", cur[2]);
      tee_fprintf(PAGER,   "\n");
      end_pager();
    }
    else if (num_fields >= 2 && num_rows)
    {
      init_pager();
      char last_char= 0;

      int num_name= 0, num_cat= 0;
      LINT_INIT(num_name);
      LINT_INIT(num_cat);

      if (num_fields == 2)
      {
	put_info("Many help items for your request exist.", INFO_INFO);
	put_info("To make a more specific request, please type 'help <item>',\nwhere <item> is one of the following", INFO_INFO);
	num_name= 0;
	num_cat= 1;
      }
      else if ((cur= mysql_fetch_row(result)))
      {
	tee_fprintf(PAGER, "You asked for help about help category: \"%s\"\n", cur[0]);
	put_info("For more information, type 'help <item>', where <item> is one of the following", INFO_INFO);
	num_name= 1;
	num_cat= 2;
	print_help_item(&cur,1,2,&last_char);
      }

      while ((cur= mysql_fetch_row(result)))
	print_help_item(&cur,num_name,num_cat,&last_char);
      tee_fprintf(PAGER, "\n");
      end_pager();
    }
    else
    {
      put_info("\nNothing found", INFO_INFO);
      if (strncasecmp(server_cmd, "help 'contents'", 15) == 0)
      {
         put_info("\nPlease check if 'help tables' are loaded.\n", INFO_INFO); 
         goto err;
      }
      put_info("Please try to run 'help contents' for a list of all accessible topics\n", INFO_INFO);
    }
  }

err:
  mysql_free_result(result);
  return error;
}

static int
com_help(String *buffer MY_ATTRIBUTE((unused)),
	 char *line MY_ATTRIBUTE((unused)))
{
  reg1 int i, j;
  char * help_arg= strchr(line,' '), buff[32], *end;
  if (help_arg)
  {
    while (my_isspace(charset_info,*help_arg))
      help_arg++;
	if (*help_arg)	  
	  return com_server_help(buffer,line,help_arg);
  }

  put_info("\nFor information about MySQL products and services, visit:\n"
           "   http://www.mysql.com/\n"
           "For developer information, including the MySQL Reference Manual, "
           "visit:\n"
           "   http://dev.mysql.com/\n"
           "To buy MySQL Enterprise support, training, or other products, visit:\n"
           "   https://shop.mysql.com/\n", INFO_INFO);
  put_info("List of all MySQL commands:", INFO_INFO);
  if (!named_cmds)
    put_info("Note that all text commands must be first on line and end with ';'",INFO_INFO);
  for (i = 0; commands[i].name; i++)
  {
    end= strmov(buff, commands[i].name);
    for (j= (int)strlen(commands[i].name); j < 10; j++)
      end= strmov(end, " ");
    if (commands[i].func)
      tee_fprintf(stdout, "%s(\\%c) %s\n", buff,
		  commands[i].cmd_char, commands[i].doc);
  }
  if (connected && mysql_get_server_version(&mysql) >= 40100)
    put_info("\nFor server side help, type 'help contents'\n", INFO_INFO);
  return 0;
}


	/* ARGSUSED */
static int
com_clear(String *buffer,char *line MY_ATTRIBUTE((unused)))
{
#ifdef HAVE_READLINE
  if (status.add_to_history)
    fix_history(buffer);
#endif
  buffer->length(0);
  return 0;
}

	/* ARGSUSED */
static int
com_charset(String *buffer MY_ATTRIBUTE((unused)), char *line)
{
  char buff[256], *param;
  const CHARSET_INFO *new_cs;
  strmake(buff, line, sizeof(buff) - 1);
  param= get_arg(buff, 0);
  if (!param || !*param)
  {
    return put_info("Usage: \\C charset_name | charset charset_name", 
		    INFO_ERROR, 0);
  }
  new_cs= get_charset_by_csname(param, MY_CS_PRIMARY, MYF(MY_WME));
  if (new_cs)
  {
    charset_info= new_cs;
    mysql_set_character_set(&mysql, charset_info->csname);
    default_charset= (char *)charset_info->csname;
    put_info("Charset changed", INFO_INFO);
  }
  else put_info("Charset is not found", INFO_INFO);
  return 0;
}

/*
  Execute command
  Returns: 0  if ok
          -1 if not fatal error
	  1  if fatal error
*/


static int
com_go(String *buffer,char *line MY_ATTRIBUTE((unused)))
{
  char		buff[200]; /* about 110 chars used so far */
  char		time_buff[52+3+1]; /* time max + space&parens + NUL */
  MYSQL_RES	*result;
  ulong		timer, warnings= 0;
  uint		error= 0;
  int           err= 0;

  interrupted_query= 0;
  if (!status.batch)
  {
    old_buffer= *buffer;			// Save for edit command
    old_buffer.copy();
  }

  /* Remove garbage for nicer messages */
  LINT_INIT(buff[0]);
  remove_cntrl(*buffer);

  if (buffer->is_empty())
  {
    if (status.batch)				// Ignore empty quries
      return 0;
    return put_info("No query specified\n",INFO_ERROR);

  }
  if (!connected && reconnect())
  {
    buffer->length(0);				// Remove query on error
    return opt_reconnect ? -1 : 1;          // Fatal error
  }
  if (verbose)
    (void) com_print(buffer,0);

  if (skip_updates &&
      (buffer->length() < 4 || my_strnncoll(charset_info,
					    (const uchar*)buffer->ptr(),4,
					    (const uchar*)"SET ",4)))
  {
    (void) put_info("Ignoring query to other database",INFO_INFO);
    return 0;
  }

  timer=start_timer();
  executing_query= 1;
  error= mysql_real_query_for_lazy(buffer->ptr(),buffer->length());

#ifdef HAVE_READLINE
  if (status.add_to_history) 
  {  
    buffer->append(vertical ? "\\G" : delimiter);
    /* Append final command onto history */
    fix_history(buffer);
  }
#endif

  buffer->length(0);

  if (error)
    goto end;

  do
  {
    char *pos;
    bool batchmode= (status.batch && verbose <= 1) ? TRUE : FALSE;
    buff[0]= 0;

    if (quick)
    {
      if (!(result=mysql_use_result(&mysql)) && mysql_field_count(&mysql))
      {
        error= put_error(&mysql);
        goto end;
      }
    }
    else
    {
      error= mysql_store_result_for_lazy(&result);
      if (error)
        goto end;
    }

    if (verbose >= 3 || !opt_silent)
      mysql_end_timer(timer,time_buff);
    else
      time_buff[0]= '\0';

    /* Every branch must truncate  buff . */
    if (result)
    {
      if (!mysql_num_rows(result) && ! quick && !column_types_flag)
      {
	strmov(buff, "Empty set");
        if (opt_xml)
        { 
          /*
            We must print XML header and footer
            to produce a well-formed XML even if
            the result set is empty (Bug#27608).
          */
          init_pager();
          print_table_data_xml(result);
          end_pager();
        }
      }
      else
      {
	init_pager();
	if (opt_html)
	  print_table_data_html(result);
	else if (opt_xml)
	  print_table_data_xml(result);
  else if (vertical || (auto_vertical_output && (terminal_width < get_result_width(result))))
	  print_table_data_vertically(result);
	else if (opt_silent && verbose <= 2 && !output_tables)
	  print_tab_data(result);
	else
	  print_table_data(result);
        if( !batchmode )
	  sprintf(buff,"%lld %s in set",
	          mysql_num_rows(result),
		  mysql_num_rows(result) == 1LL ? "row" : "rows");
	end_pager();
        if (mysql_errno(&mysql))
          error= put_error(&mysql);
      }
    }
    else if (mysql_affected_rows(&mysql) == ~(ulonglong) 0)
      strmov(buff,"Query OK");
    else if( !batchmode )
      sprintf(buff,"Query OK, %lld %s affected",
	      mysql_affected_rows(&mysql),
	      mysql_affected_rows(&mysql) == 1LL ? "row" : "rows");

    pos=strend(buff);
    if ((warnings= mysql_warning_count(&mysql)) && !batchmode)
    {
      *pos++= ',';
      *pos++= ' ';
      pos=int10_to_str(warnings, pos, 10);
      pos=strmov(pos, " warning");
      if (warnings != 1)
	*pos++= 's';
    }
    strmov(pos, time_buff);
    put_info(buff,INFO_RESULT);
    if (mysql_info(&mysql))
      put_info(mysql_info(&mysql),INFO_RESULT);
    put_info("",INFO_RESULT);			// Empty row

    if (result && !mysql_eof(result))	/* Something wrong when using quick */
      error= put_error(&mysql);
    else if (unbuffered)
      fflush(stdout);
    mysql_free_result(result);
  } while (!(err= mysql_next_result(&mysql)));
  if (err >= 1)
    error= put_error(&mysql);

end:

 /* Show warnings if any or error occured */
  if (show_warnings == 1 && (warnings >= 1 || error))
    print_warnings();

  if (!error && !status.batch && 
      (mysql.server_status & SERVER_STATUS_DB_DROPPED))
    get_current_db();

  executing_query= 0;
  return error;				/* New command follows */
}


static void init_pager()
{
#ifdef USE_POPEN
  if (!opt_nopager)
  {
    if (!(PAGER= popen(pager, "w")))
    {
      tee_fprintf(stdout, "popen() failed! defaulting PAGER to stdout!\n");
      PAGER= stdout;
    }
  }
  else
#endif
    PAGER= stdout;
}

static void end_pager()
{
#ifdef USE_POPEN
  if (!opt_nopager)
    pclose(PAGER);
#endif
}


static void init_tee(const char *file_name)
{
  FILE* new_outfile;
  if (opt_outfile)
    end_tee();
  if (!(new_outfile= my_fopen(file_name, O_APPEND | O_WRONLY, MYF(MY_WME))))
  {
    tee_fprintf(stdout, "Error logging to file '%s'\n", file_name);
    return;
  }
  OUTFILE = new_outfile;
  strmake(outfile, file_name, FN_REFLEN-1);
  tee_fprintf(stdout, "Logging to file '%s'\n", file_name);
  opt_outfile= 1;
  return;
}


static void end_tee()
{
  my_fclose(OUTFILE, MYF(0));
  OUTFILE= 0;
  opt_outfile= 0;
  return;
}


static int
com_ego(String *buffer,char *line)
{
  int result;
  bool oldvertical=vertical;
  vertical=1;
  result=com_go(buffer,line);
  vertical=oldvertical;
  return result;
}


static const char *fieldtype2str(enum enum_field_types type)
{
  switch (type) {
    case MYSQL_TYPE_BIT:         return "BIT";
    case MYSQL_TYPE_BLOB:        return "BLOB";
    case MYSQL_TYPE_DATE:        return "DATE";
    case MYSQL_TYPE_DATETIME:    return "DATETIME";
    case MYSQL_TYPE_NEWDECIMAL:  return "NEWDECIMAL";
    case MYSQL_TYPE_DECIMAL:     return "DECIMAL";
    case MYSQL_TYPE_DOUBLE:      return "DOUBLE";
    case MYSQL_TYPE_ENUM:        return "ENUM";
    case MYSQL_TYPE_FLOAT:       return "FLOAT";
    case MYSQL_TYPE_GEOMETRY:    return "GEOMETRY";
    case MYSQL_TYPE_INT24:       return "INT24";
    case MYSQL_TYPE_LONG:        return "LONG";
    case MYSQL_TYPE_LONGLONG:    return "LONGLONG";
    case MYSQL_TYPE_LONG_BLOB:   return "LONG_BLOB";
    case MYSQL_TYPE_MEDIUM_BLOB: return "MEDIUM_BLOB";
    case MYSQL_TYPE_NEWDATE:     return "NEWDATE";
    case MYSQL_TYPE_NULL:        return "NULL";
    case MYSQL_TYPE_SET:         return "SET";
    case MYSQL_TYPE_SHORT:       return "SHORT";
    case MYSQL_TYPE_STRING:      return "STRING";
    case MYSQL_TYPE_TIME:        return "TIME";
    case MYSQL_TYPE_TIMESTAMP:   return "TIMESTAMP";
    case MYSQL_TYPE_TINY:        return "TINY";
    case MYSQL_TYPE_TINY_BLOB:   return "TINY_BLOB";
    case MYSQL_TYPE_VAR_STRING:  return "VAR_STRING";
    case MYSQL_TYPE_YEAR:        return "YEAR";
    default:                     return "?-unknown-?";
  }
}

static char *fieldflags2str(uint f) {
  static char buf[1024];
  char *s=buf;
  *s=0;
#define ff2s_check_flag(X) \
                if (f & X ## _FLAG) { s=strmov(s, # X " "); f &= ~ X ## _FLAG; }
  ff2s_check_flag(NOT_NULL);
  ff2s_check_flag(PRI_KEY);
  ff2s_check_flag(UNIQUE_KEY);
  ff2s_check_flag(MULTIPLE_KEY);
  ff2s_check_flag(BLOB);
  ff2s_check_flag(UNSIGNED);
  ff2s_check_flag(ZEROFILL);
  ff2s_check_flag(BINARY);
  ff2s_check_flag(ENUM);
  ff2s_check_flag(AUTO_INCREMENT);
  ff2s_check_flag(TIMESTAMP);
  ff2s_check_flag(SET);
  ff2s_check_flag(NO_DEFAULT_VALUE);
  ff2s_check_flag(NUM);
  ff2s_check_flag(PART_KEY);
  ff2s_check_flag(GROUP);
  ff2s_check_flag(UNIQUE);
  ff2s_check_flag(BINCMP);
  ff2s_check_flag(ON_UPDATE_NOW);
#undef ff2s_check_flag
  if (f)
    sprintf(s, " unknows=0x%04x", f);
  return buf;
}

static void
print_field_types(MYSQL_RES *result)
{
  MYSQL_FIELD   *field;
  uint i=0;

  while ((field = mysql_fetch_field(result)))
  {
    tee_fprintf(PAGER, "Field %3u:  `%s`\n"
                       "Catalog:    `%s`\n"
                       "Database:   `%s`\n"
                       "Table:      `%s`\n"
                       "Org_table:  `%s`\n"
                       "Type:       %s\n"
                       "Collation:  %s (%u)\n"
                       "Length:     %lu\n"
                       "Max_length: %lu\n"
                       "Decimals:   %u\n"
                       "Flags:      %s\n\n",
                ++i,
                field->name, field->catalog, field->db, field->table,
                field->org_table, fieldtype2str(field->type),
                get_charset_name(field->charsetnr), field->charsetnr,
                field->length, field->max_length, field->decimals,
                fieldflags2str(field->flags));
  }
  tee_puts("", PAGER);
}

/* Used to determine if we should invoke print_as_hex for this field */

static bool
is_binary_field(MYSQL_FIELD *field)
{
  if ((field->charsetnr == 63) &&
      (field->type == MYSQL_TYPE_BIT ||
       field->type == MYSQL_TYPE_BLOB ||
       field->type == MYSQL_TYPE_LONG_BLOB ||
       field->type == MYSQL_TYPE_MEDIUM_BLOB ||
       field->type == MYSQL_TYPE_TINY_BLOB ||
       field->type == MYSQL_TYPE_VAR_STRING ||
       field->type == MYSQL_TYPE_STRING ||
       field->type == MYSQL_TYPE_VARCHAR ||
       field->type == MYSQL_TYPE_GEOMETRY))
    return 1;
  return 0;
}


/* Print binary value as hex literal (0x ...) */

static void
print_as_hex(FILE *output_file, const char *str, ulong len, ulong total_bytes_to_send)
{
  const char *ptr= str, *end= ptr+len;
  ulong i;
  fprintf(output_file, "0x");
  for(; ptr < end; ptr++)
    fprintf(output_file, "%02X", *((uchar*)ptr));
  for (i= 2*len+2; i < total_bytes_to_send; i++)
    tee_putc((int)' ', output_file);
}

static void
print_table_data(MYSQL_RES *result)
{
  String separator(256);
  MYSQL_ROW	cur;
  MYSQL_FIELD	*field;
  bool		*num_flag;
  size_t        sz;

  sz= sizeof(bool) * mysql_num_fields(result);
  num_flag= (bool *) my_safe_alloca(sz, MAX_ALLOCA_SIZE);
  if (column_types_flag)
  {
    print_field_types(result);
    if (!mysql_num_rows(result))
      return;
    mysql_field_seek(result,0);
  }
  separator.copy("+",1,charset_info);
  while ((field = mysql_fetch_field(result)))
  {
    uint length= column_names ? field->name_length : 0;
    if (quick)
      length= max<size_t>(length, field->length);
    else
      length= max<size_t>(length, field->max_length);
    if (length < 4 && !IS_NOT_NULL(field->flags))
      length=4;					// Room for "NULL"
    if (opt_binhex && is_binary_field(field))
      length= 2 + length * 2;
    field->max_length=(ulong) length;
    separator.fill(separator.length()+length+2,'-');
    separator.append('+');
  }
  separator.append('\0');                       // End marker for \0
  tee_puts((char*) separator.ptr(), PAGER);
  if (column_names)
  {
    mysql_field_seek(result,0);
    (void) tee_fputs("|", PAGER);
    for (uint off=0; (field = mysql_fetch_field(result)) ; off++)
    {
      uint name_length= (uint) strlen(field->name);
      uint numcells= charset_info->cset->numcells(charset_info,
                                                  field->name,
                                                  field->name + name_length);
      uint display_length= field->max_length + name_length - numcells;
      tee_fprintf(PAGER, " %-*s |",
                  min<int>(display_length, MAX_COLUMN_LENGTH),
                  field->name);
      num_flag[off]= IS_NUM(field->type);
    }
    (void) tee_fputs("\n", PAGER);
    tee_puts((char*) separator.ptr(), PAGER);
  }

  while ((cur= mysql_fetch_row(result)))
  {
    if (interrupted_query)
      break;
    ulong *lengths= mysql_fetch_lengths(result);
    (void) tee_fputs("| ", PAGER);
    mysql_field_seek(result, 0);
    for (uint off= 0; off < mysql_num_fields(result); off++)
    {
      const char *buffer;
      uint data_length;
      uint field_max_length;
      uint visible_length;
      uint extra_padding;

      if (off)
        (void) tee_fputs(" ", PAGER);

      if (cur[off] == NULL)
      {
        buffer= "NULL";
        data_length= 4;
      } 
      else 
      {
        buffer= cur[off];
        data_length= (uint) lengths[off];
      }

      field= mysql_fetch_field(result);
      field_max_length= field->max_length;

      /* 
       How many text cells on the screen will this string span?  If it contains
       multibyte characters, then the number of characters we occupy on screen
       will be fewer than the number of bytes we occupy in memory.

       We need to find how much screen real-estate we will occupy to know how 
       many extra padding-characters we should send with the printing function.
      */
      visible_length= charset_info->cset->numcells(charset_info, buffer, buffer + data_length);
      extra_padding= (uint) (data_length - visible_length);

      if (opt_binhex && is_binary_field(field))
        print_as_hex(PAGER, cur[off], lengths[off], field_max_length);
      else if (field_max_length > MAX_COLUMN_LENGTH)
        tee_print_sized_data(buffer, data_length, MAX_COLUMN_LENGTH+extra_padding, FALSE);
      else
      {
        if (num_flag[off] != 0) /* if it is numeric, we right-justify it */
          tee_print_sized_data(buffer, data_length, field_max_length+extra_padding, TRUE);
        else 
          tee_print_sized_data(buffer, data_length, field_max_length+extra_padding, FALSE);
      }
      tee_fputs(" |", PAGER);
    }
    (void) tee_fputs("\n", PAGER);
  }
  tee_puts((char*) separator.ptr(), PAGER);
  my_safe_afree((bool *) num_flag, sz, MAX_ALLOCA_SIZE);
}

/**
  Return the length of a field after it would be rendered into text.

  This doesn't know or care about multibyte characters.  Assume we're
  using such a charset.  We can't know that all of the upcoming rows 
  for this column will have bytes that each render into some fraction
  of a character.  It's at least possible that a row has bytes that 
  all render into one character each, and so the maximum length is 
  still the number of bytes.  (Assumption 1:  This can't be better 
  because we can never know the number of characters that the DB is 
  going to send -- only the number of bytes.  2: Chars <= Bytes.)

  @param  field  Pointer to a field to be inspected

  @returns  number of character positions to be used, at most
*/
static int get_field_disp_length(MYSQL_FIELD *field)
{
  uint length= column_names ? field->name_length : 0;

  if (quick)
    length= max<uint>(length, field->length);
  else
    length= max<uint>(length, field->max_length);

  if (length < 4 && !IS_NOT_NULL(field->flags))
    length= 4;				/* Room for "NULL" */

  return length;
}

/**
  For a new result, return the max number of characters that any
  upcoming row may return.

  @param  result  Pointer to the result to judge

  @returns  The max number of characters in any row of this result
*/
static int get_result_width(MYSQL_RES *result)
{
  unsigned int len= 0;
  MYSQL_FIELD *field;
  MYSQL_FIELD_OFFSET offset;
  
#ifndef DBUG_OFF
  offset= mysql_field_tell(result);
  DBUG_ASSERT(offset == 0);
#else
  offset= 0;
#endif

  while ((field= mysql_fetch_field(result)) != NULL)
    len+= get_field_disp_length(field) + 3; /* plus bar, space, & final space */

  (void) mysql_field_seek(result, offset);	

  return len + 1; /* plus final bar. */
}

static void
tee_print_sized_data(const char *data, unsigned int data_length, unsigned int total_bytes_to_send, bool right_justified)
{
  /* 
    For '\0's print ASCII spaces instead, as '\0' is eaten by (at
    least my) console driver, and that messes up the pretty table
    grid.  (The \0 is also the reason we can't use fprintf() .) 
  */
  unsigned int i;

  if (right_justified) 
    for (i= data_length; i < total_bytes_to_send; i++)
      tee_putc((int)' ', PAGER);

  tee_write(PAGER, data, data_length, MY_PRINT_SPS_0 | MY_PRINT_MB);

  if (! right_justified) 
    for (i= data_length; i < total_bytes_to_send; i++)
      tee_putc((int)' ', PAGER);
}



static void
print_table_data_html(MYSQL_RES *result)
{
  MYSQL_ROW	cur;
  MYSQL_FIELD	*field;

  mysql_field_seek(result,0);
  (void) tee_fputs("<TABLE BORDER=1><TR>", PAGER);
  if (column_names)
  {
    while((field = mysql_fetch_field(result)))
    {
      tee_fputs("<TH>", PAGER);
      if (field->name && field->name[0])
        xmlencode_print(field->name, field->name_length);
      else
        tee_fputs(field->name ? " &nbsp; " : "NULL", PAGER);
      tee_fputs("</TH>", PAGER);
    }
    (void) tee_fputs("</TR>", PAGER);
  }
  while ((cur = mysql_fetch_row(result)))
  {
    if (interrupted_query)
      break;
    ulong *lengths=mysql_fetch_lengths(result);
    field= mysql_fetch_fields(result);
    (void) tee_fputs("<TR>", PAGER);
    for (uint i=0; i < mysql_num_fields(result); i++)
    {
      (void) tee_fputs("<TD>", PAGER);
      if (opt_binhex && is_binary_field(&field[i]))
        print_as_hex(PAGER, cur[i], lengths[i], lengths[i]);
      else
        xmlencode_print(cur[i], lengths[i]);
      (void) tee_fputs("</TD>", PAGER);
    }
    (void) tee_fputs("</TR>", PAGER);
  }
  (void) tee_fputs("</TABLE>", PAGER);
}

static void
print_table_data_xml(MYSQL_RES *result)
{
  MYSQL_ROW   cur;
  MYSQL_FIELD *fields;

  mysql_field_seek(result,0);

  tee_fputs("<?xml version=\"1.0\"?>\n\n<resultset statement=\"", PAGER);
  xmlencode_print(glob_buffer.ptr(), (int)strlen(glob_buffer.ptr()));
  tee_fputs("\" xmlns:xsi=\"http://www.w3.org/2001/XMLSchema-instance\">",
            PAGER);

  fields = mysql_fetch_fields(result);
  while ((cur = mysql_fetch_row(result)))
  {
    if (interrupted_query)
      break;
    ulong *lengths=mysql_fetch_lengths(result);
    (void) tee_fputs("\n  <row>\n", PAGER);
    for (uint i=0; i < mysql_num_fields(result); i++)
    {
      tee_fprintf(PAGER, "\t<field name=\"");
      xmlencode_print(fields[i].name, (uint) strlen(fields[i].name));
      if (cur[i])
      {
        tee_fprintf(PAGER, "\">");
        if (opt_binhex && is_binary_field(&fields[i]))
          print_as_hex(PAGER, cur[i], lengths[i], lengths[i]);
        else
          xmlencode_print(cur[i], lengths[i]);
        tee_fprintf(PAGER, "</field>\n");
      }
      else
        tee_fprintf(PAGER, "\" xsi:nil=\"true\" />\n");
    }
    (void) tee_fputs("  </row>\n", PAGER);
  }
  (void) tee_fputs("</resultset>\n", PAGER);
}


static void
print_table_data_vertically(MYSQL_RES *result)
{
  MYSQL_ROW	cur;
  uint		max_length=0;
  MYSQL_FIELD	*field;

  while ((field = mysql_fetch_field(result)))
  {
    uint length= field->name_length;
    if (length > max_length)
      max_length= length;
    field->max_length=length;
  }

  mysql_field_seek(result,0);
  for (uint row_count=1; (cur= mysql_fetch_row(result)); row_count++)
  {
    if (interrupted_query)
      break;
    mysql_field_seek(result,0);
    tee_fprintf(PAGER, 
		"*************************** %d. row ***************************\n", row_count);

    ulong *lengths= mysql_fetch_lengths(result);

    for (uint off=0; off < mysql_num_fields(result); off++)
    {
      field= mysql_fetch_field(result);
      if (column_names)
        tee_fprintf(PAGER, "%*s: ",(int) max_length,field->name);
      if (cur[off])
      {
        if (opt_binhex && is_binary_field(field))
          print_as_hex(PAGER, cur[off], lengths[off], lengths[off]);
        else
          tee_write(PAGER, cur[off], lengths[off], MY_PRINT_SPS_0 | MY_PRINT_MB);
        tee_putc('\n', PAGER);
      }
      else
        tee_fprintf(PAGER, "NULL\n");
    }
  }
}


/* print_warnings should be called right after executing a statement */

static void print_warnings()
{
  const char   *query;
  MYSQL_RES    *result;
  MYSQL_ROW    cur;
  my_ulonglong num_rows;
  
  /* Save current error before calling "show warnings" */
  uint error= mysql_errno(&mysql);

  /* Get the warnings */
  query= "show warnings";
  mysql_real_query_for_lazy(query, strlen(query));
  mysql_store_result_for_lazy(&result);

  /* Bail out when no warnings */
  if (!result || !(num_rows= mysql_num_rows(result)))
    goto end;

  cur= mysql_fetch_row(result);

  /*
    Don't print a duplicate of the current error.  It is possible for SHOW
    WARNINGS to return multiple errors with the same code, but different
    messages.  To be safe, skip printing the duplicate only if it is the only
    warning.
  */
  if (!cur || (num_rows == 1 && error == (uint) strtoul(cur[1], NULL, 10)))
    goto end;

  /* Print the warnings */
  init_pager();
  do
  {
    tee_fprintf(PAGER, "%s (Code %s): %s\n", cur[0], cur[1], cur[2]);
  } while ((cur= mysql_fetch_row(result)));
  end_pager();

end:
  mysql_free_result(result);
}


static const char *array_value(const char **array, char key)
{
  for (; *array; array+= 2)
    if (**array == key)
      return array[1];
  return 0;
}


static void
xmlencode_print(const char *src, uint length)
{
  if (!src)
    tee_fputs("NULL", PAGER);
  else
    tee_write(PAGER, src, length, MY_PRINT_XML | MY_PRINT_MB);
}


static void
safe_put_field(const char *pos,ulong length)
{
  if (!pos)
    tee_fputs("NULL", PAGER);
  else
  {
    int flags= MY_PRINT_MB | (opt_raw_data ? 0 : (MY_PRINT_ESC_0 | MY_PRINT_CTRL));
    /* Can't use tee_fputs(), it stops with NUL characters. */
    tee_write(PAGER, pos, length, flags);
  }
}


static void
print_tab_data(MYSQL_RES *result)
{
  MYSQL_ROW	cur;
  MYSQL_FIELD	*field;
  ulong		*lengths;

  if (opt_silent < 2 && column_names)
  {
    int first=0;
    while ((field = mysql_fetch_field(result)))
    {
      if (first++)
	(void) tee_fputs("\t", PAGER);
      (void) tee_fputs(field->name, PAGER);
    }
    (void) tee_fputs("\n", PAGER);
  }
  while ((cur = mysql_fetch_row(result)))
  {
    lengths=mysql_fetch_lengths(result);

    field= mysql_fetch_fields(result);
    if (opt_binhex && is_binary_field(&field[0]))
      print_as_hex(PAGER, cur[0], lengths[0], lengths[0]);
    else
      safe_put_field(cur[0],lengths[0]);

    for (uint off=1 ; off < mysql_num_fields(result); off++)
    {
      (void) tee_fputs("\t", PAGER);

      if (opt_binhex && field && is_binary_field(&field[off]))
        print_as_hex(PAGER, cur[off], lengths[off], lengths[off]);
      else
        safe_put_field(cur[off], lengths[off]);
    }
    (void) tee_fputs("\n", PAGER);
  }
}

static int
com_tee(String *buffer MY_ATTRIBUTE((unused)),
        char *line MY_ATTRIBUTE((unused)))
{
  char file_name[FN_REFLEN], *end, *param;

  while (my_isspace(charset_info,*line))
    line++;
  if (!(param = strchr(line, ' '))) // if outfile wasn't given, use the default
  {
    if (!strlen(outfile))
    {
      printf("No previous outfile available, you must give a filename!\n");
      return 0;
    }
    else if (opt_outfile)
    {
      tee_fprintf(stdout, "Currently logging to file '%s'\n", outfile);
      return 0;
    }
    else
      param = outfile;			//resume using the old outfile
  }

  /* eliminate the spaces before the parameters */
  while (my_isspace(charset_info,*param))
    param++;
  end= strmake(file_name, param, sizeof(file_name) - 1);
  /* remove end space from command line */
  while (end > file_name && (my_isspace(charset_info,end[-1]) || 
			     my_iscntrl(charset_info,end[-1])))
    end--;
  end[0]= 0;
  if (end == file_name)
  {
    printf("No outfile specified!\n");
    return 0;
  }
  init_tee(file_name);
  return 0;
}


static int
com_notee(String *buffer MY_ATTRIBUTE((unused)),
	  char *line MY_ATTRIBUTE((unused)))
{
  if (opt_outfile)
    end_tee();
  tee_fprintf(stdout, "Outfile disabled.\n");
  return 0;
}

/*
  Sorry, this command is not available in Windows.
*/

#ifdef USE_POPEN
static int
com_pager(String *buffer MY_ATTRIBUTE((unused)),
          char *line MY_ATTRIBUTE((unused)))
{
  char pager_name[FN_REFLEN], *end, *param;

  if (status.batch)
    return 0;
  /* Skip spaces in front of the pager command */
  while (my_isspace(charset_info, *line))
    line++;
  /* Skip the pager command */
  param= strchr(line, ' ');
  /* Skip the spaces between the command and the argument */
  while (param && my_isspace(charset_info, *param))
    param++;
  if (!param || !strlen(param)) // if pager was not given, use the default
  {
    if (!default_pager_set)
    {
      tee_fprintf(stdout, "Default pager wasn't set, using stdout.\n");
      opt_nopager=1;
      strmov(pager, "stdout");
      PAGER= stdout;
      return 0;
    }
    strmov(pager, default_pager);
  }
  else
  {
    end= strmake(pager_name, param, sizeof(pager_name)-1);
    while (end > pager_name && (my_isspace(charset_info,end[-1]) || 
                                my_iscntrl(charset_info,end[-1])))
      end--;
    end[0]=0;
    strmov(pager, pager_name);
    strmov(default_pager, pager_name);
  }
  opt_nopager=0;
  tee_fprintf(stdout, "PAGER set to '%s'\n", pager);
  return 0;
}


static int
com_nopager(String *buffer MY_ATTRIBUTE((unused)),
	    char *line MY_ATTRIBUTE((unused)))
{
  strmov(pager, "stdout");
  opt_nopager=1;
  PAGER= stdout;
  tee_fprintf(stdout, "PAGER set to stdout\n");
  return 0;
}
#endif


/*
  Sorry, you can't send the result to an editor in Win32
*/

#ifdef USE_POPEN
static int
com_edit(String *buffer,char *line MY_ATTRIBUTE((unused)))
{
  char	filename[FN_REFLEN],buff[160];
  int	fd,tmp;
  const char *editor;

  if ((fd=create_temp_file(filename,NullS,"sql", O_CREAT | O_WRONLY,
			   MYF(MY_WME))) < 0)
    goto err;
  if (buffer->is_empty() && !old_buffer.is_empty())
    (void) my_write(fd,(uchar*) old_buffer.ptr(),old_buffer.length(),
		    MYF(MY_WME));
  else
    (void) my_write(fd,(uchar*) buffer->ptr(),buffer->length(),MYF(MY_WME));
  (void) my_close(fd,MYF(0));

  if (!(editor = (char *)getenv("EDITOR")) &&
      !(editor = (char *)getenv("VISUAL")))
    editor = "vi";
  strxmov(buff,editor," ",filename,NullS);
  if(system(buff) == -1)
    goto err;

  MY_STAT stat_arg;
  if (!my_stat(filename,&stat_arg,MYF(MY_WME)))
    goto err;
  if ((fd = my_open(filename,O_RDONLY, MYF(MY_WME))) < 0)
    goto err;
  (void) buffer->alloc((uint) stat_arg.st_size);
  if ((tmp=read(fd,(char*) buffer->ptr(),buffer->alloced_length())) >= 0L)
    buffer->length((uint) tmp);
  else
    buffer->length(0);
  (void) my_close(fd,MYF(0));
  (void) my_delete(filename,MYF(MY_WME));
err:
  return 0;
}
#endif


/* If arg is given, exit without errors. This happens on command 'quit' */

static int
com_quit(String *buffer MY_ATTRIBUTE((unused)),
	 char *line MY_ATTRIBUTE((unused)))
{
  status.exit_status=0;
  return 1;
}

static int
com_rehash(String *buffer MY_ATTRIBUTE((unused)),
	 char *line MY_ATTRIBUTE((unused)))
{
#ifdef HAVE_READLINE
  build_completion_hash(1, 0);
#endif
  return 0;
}


#ifdef USE_POPEN
static int
com_shell(String *buffer MY_ATTRIBUTE((unused)),
          char *line MY_ATTRIBUTE((unused)))
{
  char *shell_cmd;

  /* Skip space from line begin */
  while (my_isspace(charset_info, *line))
    line++;
  if (!(shell_cmd = strchr(line, ' ')))
  {
    put_info("Usage: \\! shell-command", INFO_ERROR);
    return -1;
  }
  /*
    The output of the shell command does not
    get directed to the pager or the outfile
  */
  if (system(shell_cmd) == -1)
  {
    put_info(strerror(errno), INFO_ERROR, errno);
    return -1;
  }
  return 0;
}
#endif


static int
com_print(String *buffer,char *line MY_ATTRIBUTE((unused)))
{
  tee_puts("--------------", stdout);
  (void) tee_fputs(buffer->c_ptr(), stdout);
  if (!buffer->length() || (*buffer)[buffer->length()-1] != '\n')
    tee_putc('\n', stdout);
  tee_puts("--------------\n", stdout);
  return 0;					/* If empty buffer */
}

	/* ARGSUSED */
static int
com_connect(String *buffer, char *line)
{
  char *tmp, buff[256];
  bool save_rehash= opt_rehash;
  int error;

  memset(buff, 0, sizeof(buff));
  if (buffer)
  {
    /*
      Two null bytes are needed in the end of buff to allow
      get_arg to find end of string the second time it's called.
    */
    tmp= strmake(buff, line, sizeof(buff)-2);
#ifdef EXTRA_DEBUG
    tmp[1]= 0;
#endif
    tmp= get_arg(buff, 0);
    if (tmp && *tmp)
    {
      my_free(current_db);
      current_db= my_strdup(tmp, MYF(MY_WME));
      tmp= get_arg(buff, 1);
      if (tmp)
      {
	my_free(current_host);
	current_host=my_strdup(tmp,MYF(MY_WME));
      }
    }
    else
    {
      /* Quick re-connect */
      opt_rehash= 0;                            /* purecov: tested */
    }
    buffer->length(0);				// command used
  }
  else
    opt_rehash= 0;
  error=sql_connect(current_host,current_db,current_user,opt_password,0);
  opt_rehash= save_rehash;

  if (connected)
  {
    sprintf(buff,"Connection id:    %lu",mysql_thread_id(&mysql));
    put_info(buff,INFO_INFO);
    sprintf(buff,"Current database: %.128s\n",
	    current_db ? current_db : "*** NONE ***");
    put_info(buff,INFO_INFO);
  }
  return error;
}


static int com_source(String *buffer MY_ATTRIBUTE((unused)),
                      char *line)
{
  char source_name[FN_REFLEN], *end, *param;
  LINE_BUFFER *line_buff;
  int error;
  STATUS old_status;
  FILE *sql_file;

  /* Skip space from file name */
  while (my_isspace(charset_info,*line))
    line++;
  if (!(param = strchr(line, ' ')))		// Skip command name
    return put_info("Usage: \\. <filename> | source <filename>", 
		    INFO_ERROR, 0);
  while (my_isspace(charset_info,*param))
    param++;
  end=strmake(source_name,param,sizeof(source_name)-1);
  while (end > source_name && (my_isspace(charset_info,end[-1]) || 
                               my_iscntrl(charset_info,end[-1])))
    end--;
  end[0]=0;
  unpack_filename(source_name,source_name);
  /* open file name */
  if (!(sql_file = my_fopen(source_name, O_RDONLY | O_BINARY,MYF(0))))
  {
    char buff[FN_REFLEN+60];
    sprintf(buff,"Failed to open file '%s', error: %d", source_name,errno);
    return put_info(buff, INFO_ERROR, 0);
  }

  if (!(line_buff= batch_readline_init(MAX_BATCH_BUFFER_SIZE, sql_file)))
  {
    my_fclose(sql_file,MYF(0));
    return put_info("Can't initialize batch_readline", INFO_ERROR, 0);
  }

  /* Save old status */
  old_status=status;
  memset(&status, 0, sizeof(status));

  status.batch=old_status.batch;		// Run in batch mode
  status.line_buff=line_buff;
  status.file_name=source_name;
  glob_buffer.length(0);			// Empty command buffer
  error= read_and_execute(false);
  status=old_status;				// Continue as before
  my_fclose(sql_file,MYF(0));
  batch_readline_end(line_buff);
  return error;
}


	/* ARGSUSED */
static int
com_delimiter(String *buffer MY_ATTRIBUTE((unused)), char *line)
{
  char buff[256], *tmp;

  strmake(buff, line, sizeof(buff) - 1);
  tmp= get_arg(buff, 0);

  if (!tmp || !*tmp)
  {
    put_info("DELIMITER must be followed by a 'delimiter' character or string",
	     INFO_ERROR);
    return 0;
  }
  else
  {
    if (strstr(tmp, "\\")) 
    {
      put_info("DELIMITER cannot contain a backslash character", INFO_ERROR);
      return 0;
    }
  }
  strmake(delimiter, tmp, sizeof(delimiter) - 1);
  delimiter_length= (int)strlen(delimiter);
  delimiter_str= delimiter;
  return 0;
}

	/* ARGSUSED */
static int
com_use(String *buffer MY_ATTRIBUTE((unused)), char *line)
{
  char *tmp, buff[FN_REFLEN + 1];
  int select_db;

  memset(buff, 0, sizeof(buff));

  /*
    In case of quotes used, try to get the normalized db name.
  */
  if (get_quote_count(line) > 0)
  {
    if (normalize_dbname(line, buff, sizeof(buff)))
      return put_error(&mysql);
    tmp= buff;
  }
  else
  {
    strmake(buff, line, sizeof(buff) - 1);
    tmp= get_arg(buff, 0);
  }

  if (!tmp || !*tmp)
  {
    put_info("USE must be followed by a database name", INFO_ERROR);
    return 0;
  }
  /*
    We need to recheck the current database, because it may change
    under our feet, for example if DROP DATABASE or RENAME DATABASE
    (latter one not yet available by the time the comment was written)
  */
  get_current_db();

  if (!current_db || cmp_database(charset_info, current_db,tmp))
  {
    if (one_database)
    {
      skip_updates= 1;
      select_db= 0;    // don't do mysql_select_db()
    }
    else
      select_db= 2;    // do mysql_select_db() and build_completion_hash()
  }
  else
  {
    /*
      USE to the current db specified.
      We do need to send mysql_select_db() to make server
      update database level privileges, which might
      change since last USE (see bug#10979).
      For performance purposes, we'll skip rebuilding of completion hash.
    */
    skip_updates= 0;
    select_db= 1;      // do only mysql_select_db(), without completion
  }

  if (select_db)
  {
    /*
      reconnect once if connection is down or if connection was found to
      be down during query
    */
    if (!connected && reconnect())
      return opt_reconnect ? -1 : 1;                        // Fatal error
    if (mysql_select_db(&mysql,tmp))
    {
      if (mysql_errno(&mysql) != CR_SERVER_GONE_ERROR)
        return put_error(&mysql);

      if (reconnect())
        return opt_reconnect ? -1 : 1;                      // Fatal error
      if (mysql_select_db(&mysql,tmp))
        return put_error(&mysql);
    }
    my_free(current_db);
    current_db=my_strdup(tmp,MYF(MY_WME));
#ifdef HAVE_READLINE
    if (select_db > 1)
      build_completion_hash(opt_rehash, 1);
#endif
  }

  put_info("Database changed",INFO_INFO);
  return 0;
}

/**
  Normalize database name.

  @param line [IN]          The command.
  @param buff [OUT]         Normalized db name.
  @param buff_size [IN]     Buffer size.

  @return Operation status
      @retval 0    Success
      @retval 1    Failure

  @note Sometimes server normilizes the database names
        & APIs like mysql_select_db() expect normalized
        database names. Since it is difficult to perform
        the name conversion/normalization on the client
        side, this function tries to get the normalized
        dbname (indirectly) from the server.
*/

static int
normalize_dbname(const char *line, char *buff, uint buff_size)
{
  MYSQL_RES *res= NULL;

  /* Send the "USE db" commmand to the server. */
  if (mysql_query(&mysql, line))
    return 1;

  /*
    Now, get the normalized database name and store it
    into the buff.
  */
  if (!mysql_query(&mysql, "SELECT DATABASE()") &&
      (res= mysql_use_result(&mysql)))
  {
    MYSQL_ROW row= mysql_fetch_row(res);
    if (row && row[0])
    {
      size_t len= strlen(row[0]);
      /* Make sure there is enough room to store the dbname. */
      if ((len > buff_size) || ! memcpy(buff, row[0], len))
      {
        mysql_free_result(res);
        return 1;
      }
    }
    mysql_free_result(res);
  }

  /* Restore the original database. */
  if (current_db && mysql_select_db(&mysql, current_db))
    return 1;

  return 0;
}

static int
com_warnings(String *buffer MY_ATTRIBUTE((unused)),
   char *line MY_ATTRIBUTE((unused)))
{
  show_warnings = 1;
  put_info("Show warnings enabled.",INFO_INFO);
  return 0;
}

static int
com_nowarnings(String *buffer MY_ATTRIBUTE((unused)),
   char *line MY_ATTRIBUTE((unused)))
{
  show_warnings = 0;
  put_info("Show warnings disabled.",INFO_INFO);
  return 0;
}

/*
  Gets argument from a command on the command line. If get_next_arg is
  not defined, skips the command and returns the first argument. The
  line is modified by adding zero to the end of the argument. If
  get_next_arg is defined, then the function searches for end of string
  first, after found, returns the next argument and adds zero to the
  end. If you ever wish to use this feature, remember to initialize all
  items in the array to zero first.
*/

char *get_arg(char *line, my_bool get_next_arg)
{
  char *ptr, *start;
  my_bool quoted= 0, valid_arg= 0;
  char qtype= 0;

  ptr= line;
  if (get_next_arg)
  {
    for (; *ptr; ptr++) ;
    if (*(ptr + 1))
      ptr++;
  }
  else
  {
    /* skip leading white spaces */
    while (my_isspace(charset_info, *ptr))
      ptr++;
    if (*ptr == '\\') // short command was used
      ptr+= 2;
    else
      while (*ptr &&!my_isspace(charset_info, *ptr)) // skip command
        ptr++;
  }
  if (!*ptr)
    return NullS;
  while (my_isspace(charset_info, *ptr))
    ptr++;
  if (*ptr == '\'' || *ptr == '\"' || *ptr == '`')
  {
    qtype= *ptr;
    quoted= 1;
    ptr++;
  }
  for (start=ptr ; *ptr; ptr++)
  {
    if (*ptr == '\\' && ptr[1]) // escaped character
    {
      // Remove the backslash
      strmov_overlapp(ptr, ptr+1);
    }
    else if ((!quoted && *ptr == ' ') || (quoted && *ptr == qtype))
    {
      *ptr= 0;
      break;
    }
  }
  valid_arg= ptr != start;
  return valid_arg ? start : NullS;
}

/*
  Number of quotes present in the command's argument.
*/
static int
get_quote_count(const char *line)
{
  int quote_count= 0;
  const char *quote= line;

  while ((quote= strpbrk(quote, "'`\"")) != NULL) {
    quote_count++;
    quote++;
  }

  return quote_count;
}

static int
sql_real_connect(char *host,char *database,char *user,char *password,
		 uint silent)
{
  my_bool handle_expired= (opt_connect_expired_password || !status.batch) ?
    TRUE : FALSE;

  if (connected)
  {
    connected= 0;
    mysql_close(&mysql);
  }
  mysql_init(&mysql);
  if (opt_init_command)
    mysql_options(&mysql, MYSQL_INIT_COMMAND, opt_init_command);
  if (opt_connect_timeout)
  {
    uint timeout=opt_connect_timeout;
    mysql_options(&mysql,MYSQL_OPT_CONNECT_TIMEOUT,
		  (char*) &timeout);
  }
  if (opt_bind_addr)
    mysql_options(&mysql, MYSQL_OPT_BIND, opt_bind_addr);
  if (opt_compress)
    mysql_options(&mysql,MYSQL_OPT_COMPRESS,NullS);
  if (!opt_secure_auth)
    mysql_options(&mysql, MYSQL_SECURE_AUTH, (char *) &opt_secure_auth);
  if (using_opt_local_infile)
    mysql_options(&mysql,MYSQL_OPT_LOCAL_INFILE, (char*) &opt_local_infile);
#if defined(HAVE_OPENSSL) && !defined(EMBEDDED_LIBRARY)
  if (opt_use_ssl)
  {
    mysql_ssl_set(&mysql, opt_ssl_key, opt_ssl_cert, opt_ssl_ca,
		  opt_ssl_capath, opt_ssl_cipher);
    mysql_options(&mysql, MYSQL_OPT_SSL_CRL, opt_ssl_crl);
    mysql_options(&mysql, MYSQL_OPT_SSL_CRLPATH, opt_ssl_crlpath);
  }
  mysql_options(&mysql,MYSQL_OPT_SSL_VERIFY_SERVER_CERT,
                (char*)&opt_ssl_verify_server_cert);
#endif
  if (opt_protocol)
    mysql_options(&mysql,MYSQL_OPT_PROTOCOL,(char*)&opt_protocol);
#ifdef HAVE_SMEM
  if (shared_memory_base_name)
    mysql_options(&mysql,MYSQL_SHARED_MEMORY_BASE_NAME,shared_memory_base_name);
#endif
  if (safe_updates)
  {
    char init_command[100];
    sprintf(init_command,
	    "SET SQL_SAFE_UPDATES=1,SQL_SELECT_LIMIT=%lu,MAX_JOIN_SIZE=%lu",
	    select_limit,max_join_size);
    mysql_options(&mysql, MYSQL_INIT_COMMAND, init_command);
  }

  mysql_set_character_set(&mysql, default_charset);
#ifdef __WIN__
  uint cnv_errors;
  String converted_database, converted_user;
  if (!my_charset_same(&my_charset_utf8mb4_bin, mysql.charset))
  {
    /* Convert user and database from UTF8MB4 to connection character set */
    if (user)
    {
      converted_user.copy(user, strlen(user) + 1,
                          &my_charset_utf8mb4_bin, mysql.charset,
                          &cnv_errors);
      user= (char *) converted_user.ptr();
    }
    if (database)
    {
      converted_database.copy(database, strlen(database) + 1,
                              &my_charset_utf8mb4_bin, mysql.charset,
                              &cnv_errors);
      database= (char *) converted_database.ptr();
    }
  }
#endif
  
  if (opt_plugin_dir && *opt_plugin_dir)
    mysql_options(&mysql, MYSQL_PLUGIN_DIR, opt_plugin_dir);

  if (opt_default_auth && *opt_default_auth)
    mysql_options(&mysql, MYSQL_DEFAULT_AUTH, opt_default_auth);

#if !defined(HAVE_YASSL)
  if (opt_server_public_key && *opt_server_public_key)
    mysql_options(&mysql, MYSQL_SERVER_PUBLIC_KEY, opt_server_public_key);
#endif

  if (using_opt_enable_cleartext_plugin)
    mysql_options(&mysql, MYSQL_ENABLE_CLEARTEXT_PLUGIN, 
                  (char*) &opt_enable_cleartext_plugin);

  mysql_options(&mysql, MYSQL_OPT_CONNECT_ATTR_RESET, 0);
  mysql_options4(&mysql, MYSQL_OPT_CONNECT_ATTR_ADD, 
                 "program_name", "mysql");
  mysql_options(&mysql, MYSQL_OPT_CAN_HANDLE_EXPIRED_PASSWORDS, &handle_expired);

  if (!mysql_connect_ssl_check(&mysql, host, user, password,
                               database, opt_mysql_port, opt_mysql_unix_port,
                               connect_flag | CLIENT_MULTI_STATEMENTS,
                               opt_ssl_mode == SSL_MODE_REQUIRED))
  {
    if (!silent ||
	(mysql_errno(&mysql) != CR_CONN_HOST_ERROR &&
	 mysql_errno(&mysql) != CR_CONNECTION_ERROR))
    {
      (void) put_error(&mysql);
      (void) fflush(stdout);
      return ignore_errors ? -1 : 1;		// Abort
    }
    return -1;					// Retryable
  }

#ifdef __WIN__
  /* Convert --execute buffer from UTF8MB4 to connection character set */
  if (!execute_buffer_conversion_done++ &&
      status.line_buff &&
      !status.line_buff->file && /* Convert only -e buffer, not real file */
      status.line_buff->buffer < status.line_buff->end && /* Non-empty */
      !my_charset_same(&my_charset_utf8mb4_bin, mysql.charset))
  {
    String tmp;
    size_t len= status.line_buff->end - status.line_buff->buffer;
    uint dummy_errors;
    /*
      Don't convert trailing '\n' character - it was appended during
      last batch_readline_command() call. 
      Oherwise we'll get an extra line, which makes some tests fail.
    */
    if (status.line_buff->buffer[len - 1] == '\n')
      len--;
    if (tmp.copy(status.line_buff->buffer, len,
                 &my_charset_utf8mb4_bin, mysql.charset, &dummy_errors))
      return 1;

    /* Free the old line buffer */
    batch_readline_end(status.line_buff);

    /* Re-initialize line buffer from the converted string */
    if (!(status.line_buff= batch_readline_command(NULL, (char *) tmp.c_ptr_safe())))
      return 1;
  }
#endif /* __WIN__ */

  charset_info= mysql.charset;
  
  connected=1;
#ifndef EMBEDDED_LIBRARY
  mysql.reconnect= debug_info_flag; // We want to know if this happens
#else
  mysql.reconnect= 1;
#endif
#ifdef HAVE_READLINE
  build_completion_hash(opt_rehash, 1);
#endif
  return 0;
}


static int
sql_connect(char *host,char *database,char *user,char *password,uint silent)
{
  bool message=0;
  uint count=0;
  int error;
  for (;;)
  {
    if ((error=sql_real_connect(host,database,user,password,wait_flag)) >= 0)
    {
      if (count)
      {
	tee_fputs("\n", stderr);
	(void) fflush(stderr);
      }
      return error;
    }
    if (!wait_flag)
      return ignore_errors ? -1 : 1;
    if (!message && !silent)
    {
      message=1;
      tee_fputs("Waiting",stderr); (void) fflush(stderr);
    }
    (void) sleep(wait_time);
    if (!silent)
    {
      putc('.',stderr); (void) fflush(stderr);
      count++;
    }
  }
}



static int
com_status(String *buffer MY_ATTRIBUTE((unused)),
	   char *line MY_ATTRIBUTE((unused)))
{
  const char *status_str;
  char buff[40];
  ulonglong id;
  MYSQL_RES *result;
  LINT_INIT(result);

  if (mysql_real_query_for_lazy(
        C_STRING_WITH_LEN("select DATABASE(), USER() limit 1")))
    return 0;

  tee_puts("--------------", stdout);
  usage(1);					/* Print version */
  tee_fprintf(stdout, "\nConnection id:\t\t%lu\n",mysql_thread_id(&mysql));
  /*
    Don't remove "limit 1",
    it is protection againts SQL_SELECT_LIMIT=0
  */
  if (!mysql_store_result_for_lazy(&result))
  {
    MYSQL_ROW cur=mysql_fetch_row(result);
    if (cur)
    {
      tee_fprintf(stdout, "Current database:\t%s\n", cur[0] ? cur[0] : "");
      tee_fprintf(stdout, "Current user:\t\t%s\n", cur[1]);
    }
    mysql_free_result(result);
  }

#if defined(HAVE_OPENSSL) && !defined(EMBEDDED_LIBRARY)
  if ((status_str= mysql_get_ssl_cipher(&mysql)))
    tee_fprintf(stdout, "SSL:\t\t\tCipher in use is %s\n",
                status_str);
  else
#endif /* HAVE_OPENSSL && !EMBEDDED_LIBRARY */
    tee_puts("SSL:\t\t\tNot in use", stdout);

  if (skip_updates)
  {
    vidattr(A_BOLD);
    tee_fprintf(stdout, "\nAll updates ignored to this database\n");
    vidattr(A_NORMAL);
  }
#ifdef USE_POPEN
  tee_fprintf(stdout, "Current pager:\t\t%s\n", pager);
  tee_fprintf(stdout, "Using outfile:\t\t'%s'\n", opt_outfile ? outfile : "");
#endif
  tee_fprintf(stdout, "Using delimiter:\t%s\n", delimiter);
  tee_fprintf(stdout, "Server version:\t\t%s\n", server_version_string(&mysql));
  tee_fprintf(stdout, "Protocol version:\t%d\n", mysql_get_proto_info(&mysql));
  tee_fprintf(stdout, "Connection:\t\t%s\n", mysql_get_host_info(&mysql));
  if ((id= mysql_insert_id(&mysql)))
    tee_fprintf(stdout, "Insert id:\t\t%s\n", llstr(id, buff));

  /* "limit 1" is protection against SQL_SELECT_LIMIT=0 */
  if (mysql_real_query_for_lazy(C_STRING_WITH_LEN(
        "select @@character_set_client, @@character_set_connection, "
        "@@character_set_server, @@character_set_database limit 1")))
  {
    if (mysql_errno(&mysql) == CR_SERVER_GONE_ERROR)
      return 0;
  }
  if (!mysql_store_result_for_lazy(&result))
  {
    MYSQL_ROW cur=mysql_fetch_row(result);
    if (cur)
    {
      tee_fprintf(stdout, "Server characterset:\t%s\n", cur[2] ? cur[2] : "");
      tee_fprintf(stdout, "Db     characterset:\t%s\n", cur[3] ? cur[3] : "");
      tee_fprintf(stdout, "Client characterset:\t%s\n", cur[0] ? cur[0] : "");
      tee_fprintf(stdout, "Conn.  characterset:\t%s\n", cur[1] ? cur[1] : "");
    }
    mysql_free_result(result);
  }
  else
  {
    /* Probably pre-4.1 server */
    tee_fprintf(stdout, "Client characterset:\t%s\n", charset_info->csname);
    tee_fprintf(stdout, "Server characterset:\t%s\n", mysql.charset->csname);
  }

#ifndef EMBEDDED_LIBRARY
  if (strstr(mysql_get_host_info(&mysql),"TCP/IP") || ! mysql.unix_socket)
    tee_fprintf(stdout, "TCP port:\t\t%d\n", mysql.port);
  else
    tee_fprintf(stdout, "UNIX socket:\t\t%s\n", mysql.unix_socket);
  if (mysql.net.compress)
    tee_fprintf(stdout, "Protocol:\t\tCompressed\n");
#endif

  if ((status_str= mysql_stat(&mysql)) && !mysql_error(&mysql)[0])
  {
    ulong sec;
    const char *pos= strchr(status_str,' ');
    /* print label */
    tee_fprintf(stdout, "%.*s\t\t\t", (int) (pos-status_str), status_str);
    if ((status_str= str2int(pos,10,0,LONG_MAX,(long*) &sec)))
    {
      nice_time((double) sec,buff,0);
      tee_puts(buff, stdout);			/* print nice time */
      while (*status_str == ' ')
        status_str++;  /* to next info */
      tee_putc('\n', stdout);
      tee_puts(status_str, stdout);
    }
  }
  if (safe_updates)
  {
    vidattr(A_BOLD);
    tee_fprintf(stdout, "\nNote that you are running in safe_update_mode:\n");
    vidattr(A_NORMAL);
    tee_fprintf(stdout, "\
UPDATEs and DELETEs that don't use a key in the WHERE clause are not allowed.\n\
(One can force an UPDATE/DELETE by adding LIMIT # at the end of the command.)\n\
SELECT has an automatic 'LIMIT %lu' if LIMIT is not used.\n\
Max number of examined row combination in a join is set to: %lu\n\n",
select_limit, max_join_size);
  }
  tee_puts("--------------\n", stdout);
  return 0;
}

static const char *
server_version_string(MYSQL *con)
{
  /* Only one thread calls this, so no synchronization is needed */
  if (server_version == NULL)
  {
    MYSQL_RES *result;

    /* "limit 1" is protection against SQL_SELECT_LIMIT=0 */
    if (!mysql_query(con, "select @@version_comment limit 1") &&
        (result = mysql_use_result(con)))
    {
      MYSQL_ROW cur = mysql_fetch_row(result);
      if (cur && cur[0])
      {
        /* version, space, comment, \0 */
        size_t len= strlen(mysql_get_server_info(con)) + strlen(cur[0]) + 2;

        if ((server_version= (char *) my_malloc(len, MYF(MY_WME))))
        {
          char *bufp;
          bufp = strmov(server_version, mysql_get_server_info(con));
          bufp = strmov(bufp, " ");
          (void) strmov(bufp, cur[0]);
        }
      }
      mysql_free_result(result);
    }

    /*
      If for some reason we didn't get a version_comment, we'll
      keep things simple.
    */

    if (server_version == NULL)
      server_version= my_strdup(mysql_get_server_info(con), MYF(MY_WME));
  }

  return server_version ? server_version : "";
}

static int
put_info(const char *str,INFO_TYPE info_type, uint error, const char *sqlstate)
{
  FILE *file= (info_type == INFO_ERROR ? stderr : stdout);
  static int inited=0;

  if (status.batch)
  {
    if (info_type == INFO_ERROR)
    {
      (void) fflush(file);
      fprintf(file,"ERROR");
      if (error)
      {
	if (sqlstate)
	  (void) fprintf(file," %d (%s)",error, sqlstate);
        else
	  (void) fprintf(file," %d",error);
      }
      if (status.query_start_line && line_numbers)
      {
	(void) fprintf(file," at line %lu",status.query_start_line);
	if (status.file_name)
	  (void) fprintf(file," in file: '%s'", status.file_name);
      }
      (void) fprintf(file,": %s\n",str);
      (void) fflush(file);
      if (!ignore_errors)
	return 1;
    }
    else if (info_type == INFO_RESULT && verbose > 1)
      tee_puts(str, file);
    if (unbuffered)
      fflush(file);
    return info_type == INFO_ERROR ? -1 : 0;
  }
  if (!opt_silent || info_type == INFO_ERROR)
  {
    if (!inited)
    {
      inited=1;
#ifdef HAVE_SETUPTERM
      (void) setupterm((char *)0, 1, (int *) 0);
#endif
    }
    if (info_type == INFO_ERROR)
    {
      if (!opt_nobeep)
        putchar('\a');		      	/* This should make a bell */
      vidattr(A_STANDOUT);
      if (error)
      {
	if (sqlstate)
          (void) tee_fprintf(file, "ERROR %d (%s): ", error, sqlstate);
        else
          (void) tee_fprintf(file, "ERROR %d: ", error);
      }
      else
        tee_puts("ERROR: ", file);
    }
    else
      vidattr(A_BOLD);
    (void) tee_puts(str, file);
    vidattr(A_NORMAL);
  }
  if (unbuffered)
    fflush(file);
  return info_type == INFO_ERROR ? -1 : 0;
}


static int
put_error(MYSQL *con)
{
  return put_info(mysql_error(con), INFO_ERROR, mysql_errno(con),
		  mysql_sqlstate(con));
}  


static void remove_cntrl(String &buffer)
{
  char *start,*end;
  end=(start=(char*) buffer.ptr())+buffer.length();
  while (start < end && !my_isgraph(charset_info,end[-1]))
    end--;
  buffer.length((uint) (end-start));
}


/**
  Write data to a stream.
  Various modes, corresponding to --tab, --xml, --raw parameters,
  are supported.

  @param file   Stream to write to
  @param s      String to write
  @param slen   String length
  @flags        Flags for --tab, --xml, --raw.
*/
void tee_write(FILE *file, const char *s, size_t slen, int flags)
{
#ifdef __WIN__
  my_bool is_console= my_win_is_console_cached(file);
#endif
  const char *se;
  for (se= s + slen; s < se; s++)
  {
    const char *t;

    if (flags & MY_PRINT_MB)
    {
      int mblen;
      if (use_mb(charset_info) &&
          (mblen= my_ismbchar(charset_info, s, se)))
      {
#ifdef __WIN__
        if (is_console)
          my_win_console_write(charset_info, s, mblen);
        else
#endif
        fwrite(s, 1, mblen, file);
        if (opt_outfile)
          fwrite(s, 1, mblen, OUTFILE);
        s+= mblen - 1;
        continue;
      }
    }

    if ((flags & MY_PRINT_XML) && (t= array_value(xmlmeta, *s)))
      tee_fputs(t, file);
    else if ((flags & MY_PRINT_SPS_0) && *s == '\0')
      tee_putc((int) ' ', file);   // This makes everything hard
    else if ((flags & MY_PRINT_ESC_0) && *s == '\0')
      tee_fputs("\\0", file);      // This makes everything hard
    else if ((flags & MY_PRINT_CTRL) && *s == '\t')
      tee_fputs("\\t", file);      // This would destroy tab format
    else if ((flags & MY_PRINT_CTRL) && *s == '\n')
      tee_fputs("\\n", file);      // This too
    else if ((flags & MY_PRINT_CTRL) && *s == '\\')
      tee_fputs("\\\\", file);
    else
    {
#ifdef __WIN__
      if (is_console)
        my_win_console_putc(charset_info, (int) *s);
      else
#endif
      putc((int) *s, file);
      if (opt_outfile)
        putc((int) *s, OUTFILE);
    }
  }
}


void tee_fprintf(FILE *file, const char *fmt, ...)
{
  va_list args;

  va_start(args, fmt);
#ifdef __WIN__
  if (my_win_is_console_cached(file))
    my_win_console_vfprintf(charset_info, fmt, args);
  else
#endif
  (void) vfprintf(file, fmt, args);
  va_end(args);

  if (opt_outfile)
  {
    va_start(args, fmt);
    (void) vfprintf(OUTFILE, fmt, args);
    va_end(args);
  }
}


/*
  Write a 0-terminated string to file and OUTFILE.
  TODO: possibly it's nice to have a version with length some day,
  e.g. tee_fnputs(s, slen, file),
  to print numerous ASCII constant strings among mysql.cc
  code, to avoid strlen(s) in my_win_console_fputs().
*/
void tee_fputs(const char *s, FILE *file)
{
#ifdef __WIN__
  if (my_win_is_console_cached(file))
    my_win_console_fputs(charset_info, s);
  else
#endif
  fputs(s, file);
  if (opt_outfile)
    fputs(s, OUTFILE);
}


void tee_puts(const char *s, FILE *file)
{
  tee_fputs(s, file);
  tee_putc('\n', file);
}

void tee_putc(int c, FILE *file)
{
#ifdef __WIN__
  if (my_win_is_console_cached(file))
    my_win_console_putc(charset_info, c);
  else
#endif
  putc(c, file);
  if (opt_outfile)
    putc(c, OUTFILE);
}

#if defined(__WIN__)
#include <time.h>
#else
#include <sys/times.h>
#ifdef _SC_CLK_TCK				// For mit-pthreads
#undef CLOCKS_PER_SEC
#define CLOCKS_PER_SEC (sysconf(_SC_CLK_TCK))
#endif
#endif

static ulong start_timer(void)
{
#if defined(__WIN__)
  return clock();
#else
  struct tms tms_tmp;
  return times(&tms_tmp);
#endif
}


/** 
  Write as many as 52+1 bytes to buff, in the form of a legible duration of time.

  len("4294967296 days, 23 hours, 59 minutes, 60.00 seconds")  ->  52
*/
static void nice_time(double sec,char *buff,bool part_second)
{
  ulong tmp;
  if (sec >= 3600.0*24)
  {
    tmp=(ulong) floor(sec/(3600.0*24));
    sec-=3600.0*24*tmp;
    buff=int10_to_str((long) tmp, buff, 10);
    buff=strmov(buff,tmp > 1 ? " days " : " day ");
  }
  if (sec >= 3600.0)
  {
    tmp=(ulong) floor(sec/3600.0);
    sec-=3600.0*tmp;
    buff=int10_to_str((long) tmp, buff, 10);
    buff=strmov(buff,tmp > 1 ? " hours " : " hour ");
  }
  if (sec >= 60.0)
  {
    tmp=(ulong) floor(sec/60.0);
    sec-=60.0*tmp;
    buff=int10_to_str((long) tmp, buff, 10);
    buff=strmov(buff," min ");
  }
  if (part_second)
    sprintf(buff,"%.2f sec",sec);
  else
    sprintf(buff,"%d sec",(int) sec);
}


static void end_timer(ulong start_time,char *buff)
{
  nice_time((double) (start_timer() - start_time) /
	    CLOCKS_PER_SEC,buff,1);
}


static void mysql_end_timer(ulong start_time,char *buff)
{
  buff[0]=' ';
  buff[1]='(';
  end_timer(start_time,buff+2);
  strmov(strend(buff),")");
}

static const char* construct_prompt()
{
  processed_prompt.free();			// Erase the old prompt
  time_t  lclock = time(NULL);			// Get the date struct
  struct tm *t = localtime(&lclock);

  /* parse thru the settings for the prompt */
  for (char *c = current_prompt; *c ; c++)
  {
    if (*c != PROMPT_CHAR)
	processed_prompt.append(*c);
    else
    {
      switch (*++c) {
      case '\0':
	c--;			// stop it from going beyond if ends with %
	break;
      case 'c':
	add_int_to_prompt(++prompt_counter);
	break;
      case 'v':
	if (connected)
	  processed_prompt.append(mysql_get_server_info(&mysql));
	else
	  processed_prompt.append("not_connected");
	break;
      case 'd':
	processed_prompt.append(current_db ? current_db : "(none)");
	break;
      case 'h':
      {
	const char *prompt;
	prompt= connected ? mysql_get_host_info(&mysql) : "not_connected";
	if (strstr(prompt, "Localhost"))
	  processed_prompt.append("localhost");
	else
	{
	  const char *end=strcend(prompt,' ');
	  processed_prompt.append(prompt, (uint) (end-prompt));
	}
	break;
      }
      case 'p':
      {
#ifndef EMBEDDED_LIBRARY
	if (!connected)
	{
	  processed_prompt.append("not_connected");
	  break;
	}

	const char *host_info = mysql_get_host_info(&mysql);
	if (strstr(host_info, "memory")) 
	{
		processed_prompt.append( mysql.host );
	}
	else if (strstr(host_info,"TCP/IP") ||
	    !mysql.unix_socket)
	  add_int_to_prompt(mysql.port);
	else
	{
	  char *pos=strrchr(mysql.unix_socket,'/');
 	  processed_prompt.append(pos ? pos+1 : mysql.unix_socket);
	}
#endif
      }
	break;
      case 'U':
	if (!full_username)
	  init_username();
        processed_prompt.append(full_username ? full_username :
                                (current_user ?  current_user : "(unknown)"));
	break;
      case 'u':
	if (!full_username)
	  init_username();
        processed_prompt.append(part_username ? part_username :
                                (current_user ?  current_user : "(unknown)"));
	break;
      case PROMPT_CHAR:
	processed_prompt.append(PROMPT_CHAR);
	break;
      case 'n':
	processed_prompt.append('\n');
	break;
      case ' ':
      case '_':
	processed_prompt.append(' ');
	break;
      case 'R':
	if (t->tm_hour < 10)
	  processed_prompt.append('0');
	add_int_to_prompt(t->tm_hour);
	break;
      case 'r':
	int getHour;
	getHour = t->tm_hour % 12;
	if (getHour == 0)
	  getHour=12;
	if (getHour < 10)
	  processed_prompt.append('0');
	add_int_to_prompt(getHour);
	break;
      case 'm':
	if (t->tm_min < 10)
	  processed_prompt.append('0');
	add_int_to_prompt(t->tm_min);
	break;
      case 'y':
	int getYear;
	getYear = t->tm_year % 100;
	if (getYear < 10)
	  processed_prompt.append('0');
	add_int_to_prompt(getYear);
	break;
      case 'Y':
	add_int_to_prompt(t->tm_year+1900);
	break;
      case 'D':
	char* dateTime;
	dateTime = ctime(&lclock);
	processed_prompt.append(strtok(dateTime,"\n"));
	break;
      case 's':
	if (t->tm_sec < 10)
	  processed_prompt.append('0');
	add_int_to_prompt(t->tm_sec);
	break;
      case 'w':
	processed_prompt.append(day_names[t->tm_wday]);
	break;
      case 'P':
	processed_prompt.append(t->tm_hour < 12 ? "am" : "pm");
	break;
      case 'o':
	add_int_to_prompt(t->tm_mon+1);
	break;
      case 'O':
	processed_prompt.append(month_names[t->tm_mon]);
	break;
      case '\'':
	processed_prompt.append("'");
	break;
      case '"':
	processed_prompt.append('"');
	break;
      case 'S':
	processed_prompt.append(';');
	break;
      case 't':
	processed_prompt.append('\t');
	break;
      case 'l':
	processed_prompt.append(delimiter_str);
	break;
      default:
	processed_prompt.append(c);
      }
    }
  }
  processed_prompt.append('\0');
  return processed_prompt.ptr();
}


static void add_int_to_prompt(int toadd)
{
  char buffer[16];
  int10_to_str(toadd,buffer,10);
  processed_prompt.append(buffer);
}

static void init_username()
{
  my_free(full_username);
  my_free(part_username);

  MYSQL_RES *result;
  LINT_INIT(result);
  if (!mysql_query(&mysql,"select USER()") &&
      (result=mysql_use_result(&mysql)))
  {
    MYSQL_ROW cur=mysql_fetch_row(result);
    full_username=my_strdup(cur[0],MYF(MY_WME));
    part_username=my_strdup(strtok(cur[0],"@"),MYF(MY_WME));
    (void) mysql_fetch_row(result);		// Read eof
  }
}

static int com_prompt(String *buffer MY_ATTRIBUTE((unused)),
                      char *line)
{
  char *ptr=strchr(line, ' ');
  prompt_counter = 0;
  my_free(current_prompt);
  current_prompt=my_strdup(ptr ? ptr+1 : default_prompt,MYF(MY_WME));
  if (!ptr)
    tee_fprintf(stdout, "Returning to default PROMPT of %s\n", default_prompt);
  else
    tee_fprintf(stdout, "PROMPT set to '%s'\n", current_prompt);
  return 0;
}<|MERGE_RESOLUTION|>--- conflicted
+++ resolved
@@ -1,5 +1,5 @@
 /*
-   Copyright (c) 2000, 2017, Oracle and/or its affiliates. All rights reserved.
+   Copyright (c) 2000, 2018, Oracle and/or its affiliates. All rights reserved.
 
    This program is free software; you can redistribute it and/or modify
    it under the terms of the GNU General Public License as published by
@@ -1564,14 +1564,10 @@
   {"batch", 'B',
    "Don't use history file. Disable interactive behavior. (Enables --silent.)",
    0, 0, 0, GET_NO_ARG, NO_ARG, 0, 0, 0, 0, 0, 0},
-<<<<<<< HEAD
   {"bind-address", 0, "IP address to bind to.",
    (uchar**) &opt_bind_addr, (uchar**) &opt_bind_addr, 0, GET_STR,
    REQUIRED_ARG, 0, 0, 0, 0, 0, 0},
-  {"binary-as-hex", 'b', "Print binary data as hex", &opt_binhex, &opt_binhex,
-=======
   {"binary-as-hex", 0, "Print binary data as hex", &opt_binhex, &opt_binhex,
->>>>>>> 28b05219
    0, GET_BOOL, NO_ARG, 0, 0, 0, 0, 0, 0},
   {"character-sets-dir", OPT_CHARSETS_DIR,
    "Directory for character set files.", &charsets_dir,
