/* Copyright (C) 2003 MySQL AB

   This program is free software; you can redistribute it and/or modify
   it under the terms of the GNU General Public License as published by
   the Free Software Foundation; version 2 of the License.

   This program is distributed in the hope that it will be useful,
   but WITHOUT ANY WARRANTY; without even the implied warranty of
   MERCHANTABILITY or FITNESS FOR A PARTICULAR PURPOSE.  See the
   GNU General Public License for more details.

   You should have received a copy of the GNU General Public License
   along with this program; if not, write to the Free Software
   Foundation, Inc., 51 Franklin Street, Fifth Floor, Boston, MA 02110-1301, USA */

#include <ndb_global.h>
#include <ndb_opts.h>

#include <NdbOut.hpp>
#include <NdbApi.hpp>
#include <NDBT.hpp>
#include <NdbIndexStatImpl.hpp>
#include <ndb_rand.h>

// stats options
static const char* _dbname = 0;
static my_bool _delete = false;
static my_bool _update = false;
static my_bool _dump = false;
static int _query = 0;
static int _stats_any = 0;
// sys options
static my_bool _sys_drop = false;
static my_bool _sys_create = false;
static my_bool _sys_create_if_not_exist = false;
static my_bool _sys_create_if_not_valid = false;
static my_bool _sys_check = false;
static my_bool _sys_skip_tables = false;
static my_bool _sys_skip_events = false;
static int _sys_any = 0;
// other
static my_bool _verbose = false;
static int _loops = 1;

static Ndb_cluster_connection* g_ncc = 0;
static Ndb* g_ndb = 0;
static Ndb* g_ndb_sys = 0;
static NdbDictionary::Dictionary* g_dic = 0;
static NdbIndexStat* g_is = 0;

static const char* g_tabname = 0;
static const NdbDictionary::Table* g_tab = 0;
static int g_indcount = 0;
static const char** g_indnames = 0;
static const NdbDictionary::Index** g_indlist = 0;
// current index in loop
static const char* g_indname = 0;
static const NdbDictionary::Index* g_ind = 0;

#define CHK1(b) \
  if (!(b)) { \
    ret = -1; \
    break; \
  }

#define CHK2(b, e) \
  if (!(b)) { \
    g_err << "ERR: " << #b << " failed at line " << __LINE__ \
          << ": " << e << endl; \
    ret = -1; \
    break; \
  }

static NdbError
getNdbError(Ndb_cluster_connection* ncc)
{
  NdbError err;
  err.code = g_ncc->get_latest_error();
  err.message = g_ncc->get_latest_error_msg();
  return err;
}

static int
doconnect()
{
  int ret = 0;
  do
  {
    g_ncc = new Ndb_cluster_connection(opt_ndb_connectstring);
    CHK2(g_ncc->connect(6, 5) == 0, getNdbError(g_ncc));
    CHK2(g_ncc->wait_until_ready(30, 10) == 0, getNdbError(g_ncc));

    if (!_sys_any)
    {
      g_ndb = new Ndb(g_ncc, _dbname);
      CHK2(g_ndb->init() == 0, g_ndb->getNdbError());
      CHK2(g_ndb->waitUntilReady(30) == 0, g_ndb->getNdbError());
      g_dic = g_ndb->getDictionary();
    }

    g_ndb_sys = new Ndb(g_ncc, NDB_INDEX_STAT_DB);
    CHK2(g_ndb_sys->init() == 0, g_ndb_sys->getNdbError());
    CHK2(g_ndb_sys->waitUntilReady(30) == 0, g_ndb_sys->getNdbError());

    g_is = new NdbIndexStat;
    g_info << "connected" << endl;
  }
  while (0);
  return ret;
}

static void
dodisconnect()
{
  delete g_is;
  delete g_ndb_sys;
  delete g_ndb;
  delete g_ncc;
  g_info << "disconnected" << endl;
}

static const char*
format(Uint64 us64, char* buf)
{
  Uint32 ms = (Uint32)(us64 / (Uint64)1000);
  Uint32 us = (Uint32)(us64 % (Uint64)1000);
  sprintf(buf, "%u.%03u", ms, us);
  return buf;
}

static const char*
format(double x, char* buf)
{
  sprintf(buf, "%.02f", x);
  return buf;
}

static void
show_head(const NdbIndexStat::Head& head)
{
  setOutputLevel(2);
  g_info << "table:" << g_tabname;
  g_info << " index:" << g_indname;
  g_info << " fragCount:" << head.m_fragCount;
  g_info << endl;
  g_info << "sampleVersion:" << head.m_sampleVersion;
  g_info << " loadTime:" << head.m_loadTime;
  g_info << " sampleCount:" << head.m_sampleCount;
  g_info << " keyBytes:" << head.m_keyBytes;
  g_info << endl;
  setOutputLevel(_verbose ? 2 : 0);
}

static void
show_cache_info(const char* name, const NdbIndexStat::CacheInfo& info)
{
  Uint64 us64;
  char buf[100];
  setOutputLevel(2);
  g_info << name << ":";
  g_info << " valid:" << info.m_valid;
  g_info << " sampleCount:" << info.m_sampleCount;
  g_info << " totalBytes:" << info.m_totalBytes;
  g_info << endl;
  g_info << "times in ms:";
  g_info << " save: " << format(info.m_save_time, buf);
  g_info << " sort: " << format(info.m_sort_time, buf);
  if (info.m_sampleCount != 0)
  {
    us64 = info.m_sort_time / (Uint64)info.m_sampleCount;
    g_info << " sort per sample: " << format(us64, buf);
  }
  g_info << endl;
  setOutputLevel(_verbose ? 2 : 0);
}

static void
show_cache_entry(const NdbIndexStatImpl::CacheIter& iter)
{
  setOutputLevel(2);
  const NdbPack::DataC& key = iter.m_keyData;
  const NdbPack::DataC& value = iter.m_valueData;
  char buf[8000];
  key.print(buf, sizeof(buf));
  g_info << "key:" << buf << endl;
  value.print(buf, sizeof(buf));
  g_info << "value:" << buf << endl;
  setOutputLevel(_verbose ? 2 : 0);
}

static int
doquery()
{
  int ret = 0;
  char buf[100];

  Uint8 b_lo_buffer[NdbIndexStat::BoundBufferBytes];
  Uint8 b_hi_buffer[NdbIndexStat::BoundBufferBytes];
  NdbIndexStat::Bound b_lo(g_is, b_lo_buffer);
  NdbIndexStat::Bound b_hi(g_is, b_hi_buffer);
  do
  {
    NdbIndexStat::Range r(b_lo, b_hi);
    Uint8 s_buffer[NdbIndexStat::StatBufferBytes];
    NdbIndexStat::Stat s(s_buffer);

    for (int n = 0; n < _query; n++)
    {
      g_is->reset_range(r);
      for (int i = 0; i <= 1; i++)
      {
        NdbIndexStat::Bound& b = (i == 0 ? b_lo : b_hi);

        if (ndb_rand() % 3 != 0)
        {
          if (ndb_rand() % 3 != 0)
          {
            Uint32 x = ndb_rand();
            CHK2(g_is->add_bound(b, &x) == 0, g_is->getNdbError());
          }
          else
          {
            CHK2(g_is->add_bound_null(b) == 0, g_is->getNdbError());
          }
          bool strict = (ndb_rand() % 2 == 0);
          g_is->set_bound_strict(b, strict);
        }
      }
      CHK2(ret == 0, "failed");
      CHK2(g_is->finalize_range(r) == 0, g_is->getNdbError());
      CHK2(g_is->query_stat(r, s) == 0, g_is->getNdbError());
      double rir = -1.0;
      NdbIndexStat::get_rir(s, &rir);
      g_info << "rir: " << format(rir, buf) << endl;
    }
    CHK2(ret == 0, "failed");
  }
  while (0);

  return ret;
}

static int
dostats(int i)
{
  int ret = 0;
  do
  {
    g_indname = g_indnames[i];
    g_ind = g_indlist[i];

    g_is->reset_index();
    CHK2(g_is->set_index(*g_ind, *g_tab) == 0, g_is->getNdbError());

    if (_delete)
    {
      g_info << g_indname << ": delete stats" << endl;
      if (ndb_rand() % 2 == 0)
      {
        CHK2(g_dic->deleteIndexStat(*g_ind, *g_tab) == 0, g_dic->getNdbError());
      }
      else
      {
        CHK2(g_is->delete_stat(g_ndb_sys) == 0, g_is->getNdbError());
      }
    }

    if (_update)
    {
      g_info << g_indname << ": update stats" << endl;
      if (ndb_rand() % 2 == 0)
      {
        CHK2(g_dic->updateIndexStat(*g_ind, *g_tab) == 0, g_dic->getNdbError());
      }
      else
      {
        CHK2(g_is->update_stat(g_ndb_sys) == 0, g_is->getNdbError());
      }
    }

    NdbIndexStat::Head head;
    g_is->read_head(g_ndb_sys);
    g_is->get_head(head);
    CHK2(head.m_found != -1, g_is->getNdbError());
    if (head.m_found == false)
    {
      g_info << "no stats" << endl;
      break;
    }
    show_head(head);

    g_info << "read stats" << endl;
    CHK2(g_is->read_stat(g_ndb_sys) == 0, g_is->getNdbError());
    g_is->move_cache();
    g_is->clean_cache();
    g_info << "query cache created" << endl;

    NdbIndexStat::CacheInfo infoQuery;
    g_is->get_cache_info(infoQuery, NdbIndexStat::CacheQuery);
    show_cache_info("query cache", infoQuery);

    if (_dump)
    {
      NdbIndexStatImpl& impl = g_is->getImpl();
      NdbIndexStatImpl::CacheIter iter(impl);
      CHK2(impl.dump_cache_start(iter) == 0, g_is->getNdbError());
      while (impl.dump_cache_next(iter) == true)
      {
        show_cache_entry(iter);
      }
    }

    if (_query > 0)
    {
      CHK2(doquery() == 0, "failed");
    }
  }
  while (0);
  return ret;
}

static int
dostats()
{
  int ret = 0;
  do
  {
    for (int i = 0; i < g_indcount; i++)
    {
      CHK1(dostats(i) == 0);
    }
    CHK1(ret == 0);
  }
  while (0);
  return ret;
}

static int
checkobjs()
{
  int ret = 0;
  do
  {
    CHK2((g_tab = g_dic->getTable(g_tabname)) != 0,
          g_tabname << ": " << g_dic->getNdbError());

    if (g_indcount == 0)
    {
      NdbDictionary::Dictionary::List list;
      CHK2(g_dic->listIndexes(list, g_tabname) == 0, g_dic->getNdbError());
      const int count = list.count;
<<<<<<< HEAD
      g_indnames = (const char**)my_malloc(PSI_INSTRUMENT_ME,
                                           sizeof(char*) * count, MYF(0));
=======
      g_indnames = (const char**)malloc(sizeof(char*) * count);
>>>>>>> d092d000
      CHK2(g_indnames != 0, "out of memory");
      for (int i = 0; i < count; i++)
      {
        const NdbDictionary::Dictionary::List::Element& e = list.elements[i];
        if (e.type == NdbDictionary::Object::OrderedIndex)
        {
          g_indcount++;
<<<<<<< HEAD
          g_indnames[i] = my_strdup(PSI_INSTRUMENT_ME, e.name, MYF(0));
=======
          g_indnames[i] = strdup(e.name);
>>>>>>> d092d000
          CHK2(g_indnames[i] != 0, "out of memory");
        }
      }
      CHK1(ret == 0);
    }
<<<<<<< HEAD
    g_indlist = (const NdbDictionary::Index**)my_malloc(PSI_INSTRUMENT_ME,
                                                        sizeof(NdbDictionary::Index*) * g_indcount, MYF(0));
=======
    g_indlist = (const NdbDictionary::Index**)malloc(sizeof(NdbDictionary::Index*) * g_indcount);
>>>>>>> d092d000
    CHK2(g_indlist != 0, "out of memory");
    for (int i = 0; i < g_indcount; i++)
    {
      CHK2((g_indlist[i] = g_dic->getIndex(g_indnames[i], g_tabname)) != 0,
            g_tabname << "." << g_indnames[i] << ": " << g_dic->getNdbError());
    }
  }
  while (0);
  return ret;
}

static int
dosys()
{
  int ret = 0;
  do
  {
    if (_sys_drop)
    {
      if (!_sys_skip_events)
      {
        g_info << "dropping sys events" << endl;
        CHK2(g_is->drop_sysevents(g_ndb_sys) == 0, g_is->getNdbError());
        CHK2(g_is->check_sysevents(g_ndb_sys) == -1, "unexpected success");
        CHK2(g_is->getNdbError().code == NdbIndexStat::NoSysEvents,
             "unexpected error: " << g_is->getNdbError());
      }

      if (!_sys_skip_tables)
      {
        g_info << "dropping all sys tables" << endl;
        CHK2(g_is->drop_systables(g_ndb_sys) == 0, g_is->getNdbError());
        CHK2(g_is->check_systables(g_ndb_sys) == -1, "unexpected success");
        CHK2(g_is->getNdbError().code == NdbIndexStat::NoSysTables,
             "unexpected error: " << g_is->getNdbError());
      }
      g_info << "drop done" << endl;
    }

    if (_sys_create)
    {
      if (!_sys_skip_tables)
      {
        g_info << "creating all sys tables" << endl;
        CHK2(g_is->create_systables(g_ndb_sys) == 0, g_is->getNdbError());
        CHK2(g_is->check_systables(g_ndb_sys) == 0, g_is->getNdbError());
      }

      if (!_sys_skip_events)
      {
        g_info << "creating sys events" << endl;
        CHK2(g_is->create_sysevents(g_ndb_sys) == 0, g_is->getNdbError());
        CHK2(g_is->check_sysevents(g_ndb_sys) == 0, g_is->getNdbError());
        g_info << "create done" << endl;
      }
    }

    if (_sys_create_if_not_exist)
    {
      if (!_sys_skip_tables)
      {
        if (g_is->check_systables(g_ndb_sys) == -1)
        {
          CHK2(g_is->getNdbError().code == NdbIndexStat::NoSysTables,
               g_is->getNdbError());
          g_info << "creating all sys tables" << endl;
          CHK2(g_is->create_systables(g_ndb_sys) == 0, g_is->getNdbError());
          CHK2(g_is->check_systables(g_ndb_sys) == 0, g_is->getNdbError());
          g_info << "create done" << endl;
        }
        else
        {
          g_info << "using existing sys tables" << endl;
        }
      }

      if (!_sys_skip_events)
      {
        if (g_is->check_sysevents(g_ndb_sys) == -1)
        {
          CHK2(g_is->getNdbError().code == NdbIndexStat::NoSysEvents,
               g_is->getNdbError());
          g_info << "creating sys events" << endl;
          CHK2(g_is->create_sysevents(g_ndb_sys) == 0, g_is->getNdbError());
          g_info << "create done" << endl;
        }
        else
        {
          g_info << "using existing sys events" << endl;
        }
      }
    }

    if (_sys_create_if_not_valid)
    {
      if (!_sys_skip_tables)
      {
        if (g_is->check_systables(g_ndb_sys) == -1)
        {
          if (g_is->getNdbError().code != NdbIndexStat::NoSysTables)
          {
            CHK2(g_is->getNdbError().code == NdbIndexStat::BadSysTables,
                 g_is->getNdbError());
            g_info << "dropping invalid sys tables" << endl;
            CHK2(g_is->drop_systables(g_ndb_sys) == 0, g_is->getNdbError());
            CHK2(g_is->check_systables(g_ndb_sys) == -1, "unexpected success");
            CHK2(g_is->getNdbError().code == NdbIndexStat::NoSysTables,
                 "unexpected error: " << g_is->getNdbError());
            g_info << "drop done" << endl;
          }
          g_info << "creating all sys tables" << endl;
          CHK2(g_is->create_systables(g_ndb_sys) == 0, g_is->getNdbError());
          CHK2(g_is->check_systables(g_ndb_sys) == 0, g_is->getNdbError());
          g_info << "create done" << endl;
        }
        else
        {
          g_info << "using existing sys tables" << endl;
        }
      }
      if (!_sys_skip_events)
      {
        if (g_is->check_sysevents(g_ndb_sys) == -1)
        {
          if (g_is->getNdbError().code != NdbIndexStat::NoSysEvents)
          {
            CHK2(g_is->getNdbError().code == NdbIndexStat::BadSysEvents,
                 g_is->getNdbError());
            g_info << "dropping invalid sys events" << endl;
            CHK2(g_is->drop_sysevents(g_ndb_sys) == 0, g_is->getNdbError());
            CHK2(g_is->check_sysevents(g_ndb_sys) == -1, "unexpected success");
            CHK2(g_is->getNdbError().code == NdbIndexStat::NoSysEvents,
                 "unexpected error: " << g_is->getNdbError());
            g_info << "drop done" << endl;
          }
          g_info << "creating sys events" << endl;
          CHK2(g_is->create_sysevents(g_ndb_sys) == 0, g_is->getNdbError());
          CHK2(g_is->check_sysevents(g_ndb_sys) == 0, g_is->getNdbError());
          g_info << "create done" << endl;
        }
        else
        {
          g_info << "using existing sys events" << endl;
        }
      }
    }

    if (_sys_check)
    {
      if (!_sys_skip_tables)
      {
        CHK2(g_is->check_systables(g_ndb_sys) == 0, g_is->getNdbError());
        g_info << "sys tables ok" << endl;
      }
      if (!_sys_skip_events)
      {
        CHK2(g_is->check_sysevents(g_ndb_sys) == 0, g_is->getNdbError());
        g_info << "sys events ok" << endl;
      }
    }
  }
  while (0);
  return ret;
}

static int
doall()
{
  int ret = 0;
  do
  {
    CHK2(doconnect() == 0, "connect to NDB");

    int loop = 0;
    while (++loop <= _loops)
    {
      g_info << "loop " << loop << " of " << _loops << endl;
      if (!_sys_any)
      {
        if (loop == 1)
        {
          CHK1(checkobjs() == 0);
        }
        CHK2(dostats() == 0, "at loop " << loop);
      }
      else
      {
        CHK2(dosys() == 0, "at loop " << loop);
      }
    }
    CHK1(ret == 0);
  }
  while (0);

  dodisconnect();
  return ret;
}

static int oi = 1000;
static struct my_option
my_long_options[] =
{
  NDB_STD_OPTS("ndb_index_stat"),
  // stats options
  { "database", 'd',
    "Name of database table is in",
    (uchar**) &_dbname, (uchar**) &_dbname, 0,
    GET_STR, REQUIRED_ARG, 0, 0, 0, 0, 0, 0 },
  { "delete", ++oi,
    "Delete index stats of given table"
     " and stop any configured auto update",
    (uchar **)&_delete, (uchar **)&_delete, 0,
    GET_BOOL, NO_ARG, 0, 0, 0, 0, 0, 0 },
  { "update", ++oi,
    "Update index stats of given table"
     " and restart any configured auto update",
    (uchar **)&_update, (uchar **)&_update, 0,
    GET_BOOL, NO_ARG, 0, 0, 0, 0, 0, 0 },
  { "dump", ++oi,
    "Dump query cache",
    (uchar **)&_dump, (uchar **)&_dump, 0,
    GET_BOOL, NO_ARG, 0, 0, 0, 0, 0, 0 },
  { "query", NDB_OPT_NOSHORT,
    "Perform random range queries on first key attr (must be int unsigned)",
    (uchar **)&_query, (uchar **)&_query, 0,
    GET_INT, REQUIRED_ARG, 0, 0, 0, 0, 0, 0 },
  // sys options
  { "sys-drop", ++oi,
    "Drop any stats tables and events in NDB kernel (all stats is lost)",
    (uchar **)&_sys_drop, (uchar **)&_sys_drop, 0,
    GET_BOOL, NO_ARG, 0, 0, 0, 0, 0, 0 },
  { "sys-create", ++oi,
    "Create stats tables and events in NDB kernel (must not exist)",
    (uchar **)&_sys_create, (uchar **)&_sys_create, 0,
    GET_BOOL, NO_ARG, 0, 0, 0, 0, 0, 0 },
  { "sys-create-if-not-exist", ++oi,
    "Like --sys-create but do nothing if correct objects exist",
    (uchar **)&_sys_create_if_not_exist, (uchar **)&_sys_create_if_not_exist, 0,
    GET_BOOL, NO_ARG, 0, 0, 0, 0, 0, 0 },
  { "sys-create-if-not-valid", ++oi,
    "Like --sys-create-if-not-exist but first drop any invalid objects",
    (uchar **)&_sys_create_if_not_valid, (uchar **)&_sys_create_if_not_valid, 0,
    GET_BOOL, NO_ARG, 0, 0, 0, 0, 0, 0 },
  { "sys-check", ++oi,
    "Check that correct stats tables and events exist in NDB kernel",
    (uchar **)&_sys_check, (uchar **)&_sys_check, 0,
    GET_BOOL, NO_ARG, 0, 0, 0, 0, 0, 0 },
  { "sys-skip-tables", ++oi,
    "Do not apply sys options to tables",
    (uchar **)&_sys_skip_tables, (uchar **)&_sys_skip_tables, 0,
    GET_BOOL, NO_ARG, 0, 0, 0, 0, 0, 0 },
  { "sys-skip-events", ++oi,
    "Do not apply sys options to events",
    (uchar **)&_sys_skip_events, (uchar **)&_sys_skip_events, 0,
    GET_BOOL, NO_ARG, 0, 0, 0, 0, 0, 0 },
  // other
  { "verbose", 'v',
    "Verbose messages",
    (uchar **)&_verbose, (uchar **)&_verbose, 0,
    GET_BOOL, NO_ARG, 0, 0, 0, 0, 0, 0 },
  { "loops", NDB_OPT_NOSHORT,
    "Repeat same commands a number of times (for testing)",
    (uchar **)&_loops, (uchar **)&_loops, 0,
    GET_INT, REQUIRED_ARG, 1, 0, 0, 0, 0, 0 },
  { 0, 0,
    0,
    0, 0, 0,
    GET_NO_ARG, NO_ARG, 0, 0, 0, 0, 0, 0 }
};

const char*
load_default_groups[]= { "mysql_cluster", 0 };

static void
short_usage_sub(void)
{
  ndb_short_usage_sub("[table [index...]]");
}

static void
usage()
{
  printf("%s: ordered index stats tool and test\n", my_progname);
  ndb_usage(short_usage_sub, load_default_groups, my_long_options);
}

static int
checkopts(int argc, char** argv)
{
  int ret = 0;
  do
  {
    _stats_any =
      (_dbname != 0) +
      (_delete != 0) +
      (_update != 0) +
      (_dump != 0) +
      (_query != 0);
    _sys_any =
      (_sys_create != 0) +
      (_sys_create_if_not_exist != 0) +
      (_sys_create_if_not_valid != 0) +
      (_sys_drop != 0) +
      ( _sys_check != 0) +
      (_sys_skip_tables != 0) +
      (_sys_skip_events != 0);
    if (!_sys_any)
    {
      if (_dbname == 0)
        _dbname = "TEST_DB";
      CHK2(argc >= 1, "stats options require table");
<<<<<<< HEAD
      g_tabname = my_strdup(PSI_INSTRUMENT_ME, argv[0], MYF(0));
=======
      g_tabname = strdup(argv[0]);
>>>>>>> d092d000
      CHK2(g_tabname != 0, "out of memory");
      g_indcount = argc - 1;
      if (g_indcount != 0)
      {
<<<<<<< HEAD
        g_indnames = (const char**)my_malloc(PSI_INSTRUMENT_ME,
                                             sizeof(char*) * g_indcount, MYF(0));
        CHK2(g_indnames != 0, "out of memory");
        for (int i = 0; i < g_indcount; i++)
        {
          g_indnames[i] = my_strdup(PSI_INSTRUMENT_ME, argv[1 + i], MYF(0));
=======
        g_indnames = (const char**)malloc(sizeof(char*) * g_indcount);
        CHK2(g_indnames != 0, "out of memory");
        for (int i = 0; i < g_indcount; i++)
        {
          g_indnames[i] = strdup(argv[1 + i]);
>>>>>>> d092d000
          CHK2(g_indnames[i] != 0, "out of memory");
        }
        CHK1(ret == 0);
      }
    }
    else
    {
      CHK2(_stats_any == 0, "cannot mix --sys options with stats options");
      CHK2(argc == 0, "--sys options take no args");
    }
  }
  while (0);
  return ret;
}

int
main(int argc, char** argv)
{
  my_progname = "ndb_index_stat";
  int ret;

  ndb_init();
  ndb_opt_set_usage_funcs(short_usage_sub, usage);
  ret = handle_options(&argc, &argv, my_long_options, ndb_std_get_one_option);
  if (ret != 0 || checkopts(argc, argv) != 0)
    return NDBT_ProgramExit(NDBT_WRONGARGS);

  setOutputLevel(_verbose ? 2 : 0);

  unsigned seed = (unsigned)time(0);
  g_info << "random seed " << seed << endl;
  ndb_srand(seed);

  ret = doall();
  if (ret == -1)
    return NDBT_ProgramExit(NDBT_FAILED);
  return NDBT_ProgramExit(NDBT_OK);
}<|MERGE_RESOLUTION|>--- conflicted
+++ resolved
@@ -349,12 +349,7 @@
       NdbDictionary::Dictionary::List list;
       CHK2(g_dic->listIndexes(list, g_tabname) == 0, g_dic->getNdbError());
       const int count = list.count;
-<<<<<<< HEAD
-      g_indnames = (const char**)my_malloc(PSI_INSTRUMENT_ME,
-                                           sizeof(char*) * count, MYF(0));
-=======
       g_indnames = (const char**)malloc(sizeof(char*) * count);
->>>>>>> d092d000
       CHK2(g_indnames != 0, "out of memory");
       for (int i = 0; i < count; i++)
       {
@@ -362,22 +357,13 @@
         if (e.type == NdbDictionary::Object::OrderedIndex)
         {
           g_indcount++;
-<<<<<<< HEAD
-          g_indnames[i] = my_strdup(PSI_INSTRUMENT_ME, e.name, MYF(0));
-=======
           g_indnames[i] = strdup(e.name);
->>>>>>> d092d000
           CHK2(g_indnames[i] != 0, "out of memory");
         }
       }
       CHK1(ret == 0);
     }
-<<<<<<< HEAD
-    g_indlist = (const NdbDictionary::Index**)my_malloc(PSI_INSTRUMENT_ME,
-                                                        sizeof(NdbDictionary::Index*) * g_indcount, MYF(0));
-=======
     g_indlist = (const NdbDictionary::Index**)malloc(sizeof(NdbDictionary::Index*) * g_indcount);
->>>>>>> d092d000
     CHK2(g_indlist != 0, "out of memory");
     for (int i = 0; i < g_indcount; i++)
     {
@@ -689,29 +675,16 @@
       if (_dbname == 0)
         _dbname = "TEST_DB";
       CHK2(argc >= 1, "stats options require table");
-<<<<<<< HEAD
-      g_tabname = my_strdup(PSI_INSTRUMENT_ME, argv[0], MYF(0));
-=======
       g_tabname = strdup(argv[0]);
->>>>>>> d092d000
       CHK2(g_tabname != 0, "out of memory");
       g_indcount = argc - 1;
       if (g_indcount != 0)
       {
-<<<<<<< HEAD
-        g_indnames = (const char**)my_malloc(PSI_INSTRUMENT_ME,
-                                             sizeof(char*) * g_indcount, MYF(0));
-        CHK2(g_indnames != 0, "out of memory");
-        for (int i = 0; i < g_indcount; i++)
-        {
-          g_indnames[i] = my_strdup(PSI_INSTRUMENT_ME, argv[1 + i], MYF(0));
-=======
         g_indnames = (const char**)malloc(sizeof(char*) * g_indcount);
         CHK2(g_indnames != 0, "out of memory");
         for (int i = 0; i < g_indcount; i++)
         {
           g_indnames[i] = strdup(argv[1 + i]);
->>>>>>> d092d000
           CHK2(g_indnames[i] != 0, "out of memory");
         }
         CHK1(ret == 0);
