--- conflicted
+++ resolved
@@ -1,286 +1,282 @@
-<<<<<<< HEAD
-# Copyright (c) 2013, 2018, Oracle and/or its affiliates. All rights reserved.
-=======
-# Copyright (c) 2013, 2021, Oracle and/or its affiliates.
->>>>>>> a2036369
-# 
-# This program is free software; you can redistribute it and/or modify
-# it under the terms of the GNU General Public License, version 2.0,
-# as published by the Free Software Foundation.
-#
-# This program is also distributed with certain software (including
-# but not limited to OpenSSL) that is licensed under separate terms,
-# as designated in a particular file or component or in included license
-# documentation.  The authors of MySQL hereby grant you an additional
-# permission to link the program and your derivative works with the
-# separately licensed software that they have included with MySQL.
-#
-# This program is distributed in the hope that it will be useful,
-# but WITHOUT ANY WARRANTY; without even the implied warranty of
-# MERCHANTABILITY or FITNESS FOR A PARTICULAR PURPOSE.  See the
-# GNU General Public License, version 2.0, for more details.
-#
-# You should have received a copy of the GNU General Public License
-# along with this program; if not, write to the Free Software
-# Foundation, Inc., 51 Franklin St, Fifth Floor, Boston, MA 02110-1301  USA
-#
-# This is a reimplementation of parts of packaging/WiX/create_msi.cmake to make it
-# work with a MySQL Cluster install.
-
-# Directories and files which are part of the install, but which should be 
-# ignored when creating the wxs.
-
-# Make it failfast
-#  CMP0010 - Bad variable reference syntax is an error.
-CMAKE_POLICY(SET CMP0010 NEW)
-
-SET(EXCLUDE_DIRS
-     bin/debug
-     data/test
-     lib/plugin/debug
-     mysql-test
-     scripts
-     sql-bench)
-
-# Files installed by the selected components, but which nevertheless must 
-# be exluded from the wxs. Used through get_include() macro below
-SET(EXCLUDE_FILES
-     bin/echo.exe
-     bin/mysqld-debug.exe
-     bin/replace.exe
-     lib/debug/mysqlserver.lib
-     lib/mysqlserver.lib
-     lib/mysqlservices.lib
-)
-
-# Debug tracing enabled by setting DEBUG_ variable
-# Cannot be a macro because of http://public.kitware.com/Bug/view.php?id=5389
-SET(DEBUG_ $ENV{WIX_DEBUG})
-FUNCTION(DBG s)
-	IF(DEBUG_)
-		MESSAGE(STATUS "DBG: ${s}")
-	ENDIF(DEBUG_)
-ENDFUNCTION(DBG)
-
-# Provide rm -f -like functionality
-# Note that because of http://public.kitware.com/Bug/view.php?id=5389 ${f} must be 
-# a CMake path. A native Windows path will not work.
-MACRO(RMF f)
-  IF(EXISTS ${f})
-    FILE(REMOVE ${f})
-  ENDIF()
-ENDMACRO(RMF)
-
-# Simplify test for exclusion
-# Note that because of http://public.kitware.com/Bug/view.php?id=5389 ${path} must be 
-# a CMake path. A native Windows path will not work.
-MACRO(GET_INCLUDE var path)
-  SET(${var} YES)
-  FILE(RELATIVE_PATH rel ${CGRP_ABS} ${path})
-  IF(IS_DIRECTORY ${path})
-    LIST(FIND EXCLUDE_DIRS ${rel} res)
-	IF(NOT res EQUAL -1)
-		DBG("gi: excluding directory: ${rel}")
-	  SET(${var} NO)
-    ENDIF()
-  ELSE()
-    LIST(FIND EXCLUDE_FILES ${rel} res)
-	IF(NOT res EQUAL -1 OR rel MATCHES "\\.pdb")	
-	  DBG("gi: excluding file: ${rel}")
-	  SET(${var} NO)
-	ENDIF()
-  ENDIF()
-ENDMACRO(GET_INCLUDE)
-
-# Provide ++-like functionality for numeric variables
-MACRO(INCR var)
-	MATH(EXPR ${var} "${${var}} + 1")
-ENDMACRO(INCR)
-
-# Export a local variable to the parent scope
-MACRO(TO_PARENT var)
-	SET(${var} ${${var}} PARENT_SCOPE)
-ENDMACRO(TO_PARENT)
-
-# First argument is variable. Appends all follwing arguments to that variable.
-# Cannot be a macro because of http://public.kitware.com/Bug/view.php?id=5389
-FUNCTION(SAPPEND_VA var)
-	SET(acc ${${var}})
-	FOREACH(a ${ARGN})
-		SET(acc "${acc}${a}")
-	ENDFOREACH()
-	SET(${var} ${acc} PARENT_SCOPE)
-ENDFUNCTION(SAPPEND_VA)
-
-# FUNCTION WIX_DESCRIBE_DIRS: Traverse empty dummy directory structure to create wxs-xml describing the desired install-layout.
-#
-# Describing the directory structure is made a bit tricky by the fact that a component-based 
-# install, as done by _create_cmake.msi, will (and needs to) create a separate directory for each 
-# component. Inside each component directory there is a normal bin, lib, share, ... hierarchy for 
-# that component. But when creating the wxs-xml description all the subdirs 
-# found in the various component directories must merged into one tree. Describing this merged virtual 
-# tree in xml is difficult, e.g. when encountering the share directory for the first component an 
-# xml tag for this directory is created. But before the end-tag can be insterted all of the 
-# subdirectories of share must be added. But other components may add other directories under share, 
-# so no end tags can be inserted until the entire installation has been traversed. In create_msi.cmake
-# this was handled by creating the merged directory tree with empty directories while traversing the 
-# component-based installation, and then create the wxs-xml for the directories from this tree of 
-# empty directories. Since _create_msi.cmake also leaves behind this directory tree it can be used to 
-# simplify the logic of the WIX_DESCRIBE_DIRS function.
-# Args:
-#   dir - directory to describe the members of
-#   prefix - indentation space
-# Globals:
-#   DIR_LIST - list of relative directories encountered. Index in list is the directorys wxs xml id 
-#   CPACK_WIX_DIRECTORIES - aggregated wxs xml describing the directory structure
-FUNCTION(WIX_DESCRIBE_DIRS dir prefix)
-	SET(DIR_LIST ${DIR_LIST}) # Bring into local scope
-	SET(CPACK_WIX_DIRECTORIES ${CPACK_WIX_DIRECTORIES})
-	FILE(GLOB dlist ${dir}/*)
-	FOREACH(d ${dlist})
-		FILE(RELATIVE_PATH rpd ${DIRS_TREE} ${d})
-		DBG("WIX_DESCRIBE_DIRS: Processing ${rpd}")
-		LIST(LENGTH DIR_LIST id)
-		LIST(APPEND DIR_LIST ${rpd})
-		GET_FILENAME_COMPONENT(name ${d} NAME)	
-		SAPPEND_VA(CPACK_WIX_DIRECTORIES "${prefix}<Directory Id='D${id}' Name='${name}'>\n")
-		WIX_DESCRIBE_DIRS(${d} "  ${prefix}")
-		SAPPEND_VA(CPACK_WIX_DIRECTORIES "${prefix}</Directory> <!-- ${rpd} -->\n")
-	ENDFOREACH()
-	TO_PARENT(CPACK_WIX_DIRECTORIES)
-	TO_PARENT(DIR_LIST)
-ENDFUNCTION(WIX_DESCRIBE_DIRS)
-
-# FUNCTION WIX_DESCRIBE_COMPONENTS: Traverse files in each cpack install component directory and 
-# create wxs-xml descriptions for each wix-component, (a wix-component is a file or group of files, 
-# which is not the same as a cpack install component. The latter is a wix component group).
-# 
-# This is essentially a re-implementation of the same functionality in create_msi.cmake, 
-# but with one crucial difference: Where create_msi.cmake tries to create a 1-to-1 mapping between the 
-# (relative) file/directory name and its wxs-xml id, this function uses numeric ids. Trying to convert 
-# filenames into ids causes a number of problems:
-# 1) Not all characters that are legal in filenames are legal in wxs-xml identifiers
-# 2) The old solution of mapping all illegal characters to '_' can (and does for some files in 
-#    the Python installation) yield non-unique ids. This is illegal.
-# 3) wxs-xml ids can only be 72 characters long. The old solution of 
-#    truncating is error-prone as fewer characters are permitted as the first character of an id. 
-#    (create_msi.cmake also has bugs where a truncated id is combined with additional character to 
-#    produce an id that is still longer than 72 characters. 
-# Using numeric ids elliminates these problems but the fact that the id cannot be obtained from the 
-# file/directory name creates additional challenges. E.g. the id of a file's parent directory could previously be 
-# obtained from the directory portion of the filename. Now this id is not known until the wxs-xml 
-# for the directories have been created, and even then the ids are buried in the generated xml. 
-# The solution is to store the directorry name (relative to the component directory) in a list, 
-# and use the directory's index in this list as the id. The directories must be traversed first 
-# to populate the list.
-
-FUNCTION(WIX_DESCRIBE_COMPONENTS dir prefix)
-	SET(CPACK_WIX_COMPONENT_GROUPS ${CPACK_WIX_COMPONENT_GROUPS}) # Bring into local scope
-	FILE(RELATIVE_PATH rpdname ${CGRP_ABS} ${dir})
-	IF(NOT rpdname)
-		SET(rpdname INSTALLDIR)
-	ENDIF()
-
-	SET(exe_list)
-	SET(non_dir_list)
-	FILE(GLOB all_files ${dir}/*)
-	FOREACH(f ${all_files})
-		GET_INCLUDE(inc ${f})
-		IF(inc)
-			IF(IS_DIRECTORY ${f})
-				WIX_DESCRIBE_COMPONENTS(${f} "  ${prefix}")
-			ELSE()
-				GET_FILENAME_COMPONENT(f_ext "${f}" EXT)
-				IF(f_ext MATCHES ".exe" OR f_ext MATCHES ".dll")
-					LIST(APPEND exe_list ${f})
-				ELSE()
-					LIST(APPEND non_dir_list ${f})
-				ENDIF()
-			ENDIF()
-		ENDIF(inc)
-	ENDFOREACH()
-  
-	IF(non_dir_list OR exe_list)
-		LIST(FIND DIR_LIST ${rpdname} dix)
-		IF(dix EQUAL -1)
-			MESSAGE(FATAL_ERROR "Unable to locate ${rpdname} (${dir}) in DIR_LIST")
-		ENDIF()
-		IF(dix EQUAL 0)
-			SET(d_id INSTALLDIR)
-		ELSE()
-			SET(d_id "D${dix}")
-	    ENDIF()
-		SAPPEND_VA(CPACK_WIX_COMPONENTS "${prefix}<DirectoryRef Id='${d_id}'>\n")
-  
-		FOREACH(exe ${exe_list})
-			INCR(id)
-			SET(cid "${CGRP_NAME}.F${id}")
-			FILE(RELATIVE_PATH rpexename ${CGRP_ABS} ${exe})
-			DBG("F${id}: ${rpexename}")
-			FILE(TO_NATIVE_PATH ${exe} exe_native)
-			SAPPEND_VA(CPACK_WIX_COMPONENT_GROUPS "      <ComponentRef Id='${cid}'/>\n")			
-			SAPPEND_VA(CPACK_WIX_COMPONENTS 
-				"${prefix}  <Component Id='${cid}' Guid='*' Win64='yes'>\n"
-				"${prefix}    <File Id='F${id}' KeyPath='yes' Source='${exe_native}'/>\n"
-				"${prefix}  </Component>\n")
-		ENDFOREACH()
-  
-		IF(non_dir_list)
-			EXECUTE_PROCESS(COMMAND uuidgen -c 
-				OUTPUT_VARIABLE guid
-				OUTPUT_STRIP_TRAILING_WHITESPACE)
-			SET(cid "${CGRP_NAME}.${d_id}.files")				
-			SAPPEND_VA(CPACK_WIX_COMPONENTS 
-				"${prefix}  <Component Guid='${guid}' Id='${cid}' Win64='yes'>\n")
-			FOREACH(non_dir ${non_dir_list})
-				INCR(id)
-				FILE(RELATIVE_PATH rpnondirname ${CGRP_ABS} ${non_dir})
-				FILE(TO_NATIVE_PATH ${non_dir} non_dir_native)
-				DBG("F${id}: ${rpnondirname}")
-				SAPPEND_VA(CPACK_WIX_COMPONENTS 
-					"${prefix}    <File Id='F${id}' Source='${non_dir_native}'/>\n")
-			ENDFOREACH()
-			SAPPEND_VA(CPACK_WIX_COMPONENTS "${prefix}  </Component>\n")
-			SAPPEND_VA(CPACK_WIX_COMPONENT_GROUPS "      <ComponentRef Id='${cid}'/>\n")
-		ENDIF(non_dir_list)	
-		SAPPEND_VA(CPACK_WIX_COMPONENTS "${prefix}</DirectoryRef> <!-- ${rpdname} -->\n")
-	ENDIF(non_dir_list OR exe_list)
-	
-	TO_PARENT(id)
-	TO_PARENT(CPACK_WIX_COMPONENT_GROUPS)
-	TO_PARENT(CPACK_WIX_COMPONENTS)
-ENDFUNCTION(WIX_DESCRIBE_COMPONENTS)
-
-# Main script
-
-# Describe directories by traversing empty directory tree left by _create_msi.cmake. 
-# Populate DIR_LIST with directory names relatvie to component group directory
-SET(CPACK_WIX_DIRECTORIES "<DirectoryRef Id='INSTALLDIR'>\n")	
-SET(DIR_LIST INSTALLDIR)
-GET_FILENAME_COMPONENT(DIRS_TREE ./dirs ABSOLUTE)
-
-DBG("DIRS_TREE: ${DIRS_TREE}")
-
-WIX_DESCRIBE_DIRS(${DIRS_TREE} "      ")
-IF(NOT DIR_LIST)
-	MESSAGE(FATAL_ERROR "DIR_LIST is empty!")
-ENDIF()
-SAPPEND_VA(CPACK_WIX_DIRECTORIES "    </DirectoryRef> <!-- INSTALLDIR -->\n")
-
-# Describe the files of the installation. Top-level directories are the component groups 
-# (which confusingly enough correspond to the COMPONENT argument of the cmake INSTALL command), so 
-# WIX_DESCRIBE_COMPONENTS() is called for each group
-SET(id 0)
-SET(CPACK_WIX_COMPONENTS "\n")       # To get indentation right
-SET(CPACK_WIX_COMPONENT_GROUPS "\n") # To get indentation right
-FILE(GLOB COMPGRP_LIST testinstall/*)
-FOREACH(cgrp ${COMPGRP_LIST})
-	GET_FILENAME_COMPONENT(CGRP_NAME ${cgrp} NAME)
-	GET_FILENAME_COMPONENT(CGRP_ABS ${cgrp} ABSOLUTE)
-	SAPPEND_VA(CPACK_WIX_COMPONENT_GROUPS "    <ComponentGroup Id='componentgroup.${CGRP_NAME}'>\n")
-	WIX_DESCRIBE_COMPONENTS(${CGRP_ABS} "    ")	
-	SAPPEND_VA(CPACK_WIX_COMPONENT_GROUPS "    </ComponentGroup>\n")
-ENDFOREACH()
-
-# Expand the remaining variables in the intermediate wxs.in to create the wxs
-CONFIGURE_FILE("${WXS_BASENAME}.wxs.in" "${WXS_BASENAME}.wxs" @ONLY)
+# Copyright (c) 2013, 2021, Oracle and/or its affiliates.
+# 
+# This program is free software; you can redistribute it and/or modify
+# it under the terms of the GNU General Public License, version 2.0,
+# as published by the Free Software Foundation.
+#
+# This program is also distributed with certain software (including
+# but not limited to OpenSSL) that is licensed under separate terms,
+# as designated in a particular file or component or in included license
+# documentation.  The authors of MySQL hereby grant you an additional
+# permission to link the program and your derivative works with the
+# separately licensed software that they have included with MySQL.
+#
+# This program is distributed in the hope that it will be useful,
+# but WITHOUT ANY WARRANTY; without even the implied warranty of
+# MERCHANTABILITY or FITNESS FOR A PARTICULAR PURPOSE.  See the
+# GNU General Public License, version 2.0, for more details.
+#
+# You should have received a copy of the GNU General Public License
+# along with this program; if not, write to the Free Software
+# Foundation, Inc., 51 Franklin St, Fifth Floor, Boston, MA 02110-1301  USA
+#
+# This is a reimplementation of parts of packaging/WiX/create_msi.cmake to make it
+# work with a MySQL Cluster install.
+
+# Directories and files which are part of the install, but which should be 
+# ignored when creating the wxs.
+
+# Make it failfast
+#  CMP0010 - Bad variable reference syntax is an error.
+CMAKE_POLICY(SET CMP0010 NEW)
+
+SET(EXCLUDE_DIRS
+     bin/debug
+     data/test
+     lib/plugin/debug
+     mysql-test
+     scripts
+     sql-bench)
+
+# Files installed by the selected components, but which nevertheless must 
+# be exluded from the wxs. Used through get_include() macro below
+SET(EXCLUDE_FILES
+     bin/echo.exe
+     bin/mysqld-debug.exe
+     bin/replace.exe
+     lib/debug/mysqlserver.lib
+     lib/mysqlserver.lib
+     lib/mysqlservices.lib
+)
+
+# Debug tracing enabled by setting DEBUG_ variable
+# Cannot be a macro because of http://public.kitware.com/Bug/view.php?id=5389
+SET(DEBUG_ $ENV{WIX_DEBUG})
+FUNCTION(DBG s)
+	IF(DEBUG_)
+		MESSAGE(STATUS "DBG: ${s}")
+	ENDIF(DEBUG_)
+ENDFUNCTION(DBG)
+
+# Provide rm -f -like functionality
+# Note that because of http://public.kitware.com/Bug/view.php?id=5389 ${f} must be 
+# a CMake path. A native Windows path will not work.
+MACRO(RMF f)
+  IF(EXISTS ${f})
+    FILE(REMOVE ${f})
+  ENDIF()
+ENDMACRO(RMF)
+
+# Simplify test for exclusion
+# Note that because of http://public.kitware.com/Bug/view.php?id=5389 ${path} must be 
+# a CMake path. A native Windows path will not work.
+MACRO(GET_INCLUDE var path)
+  SET(${var} YES)
+  FILE(RELATIVE_PATH rel ${CGRP_ABS} ${path})
+  IF(IS_DIRECTORY ${path})
+    LIST(FIND EXCLUDE_DIRS ${rel} res)
+	IF(NOT res EQUAL -1)
+		DBG("gi: excluding directory: ${rel}")
+	  SET(${var} NO)
+    ENDIF()
+  ELSE()
+    LIST(FIND EXCLUDE_FILES ${rel} res)
+	IF(NOT res EQUAL -1 OR rel MATCHES "\\.pdb")	
+	  DBG("gi: excluding file: ${rel}")
+	  SET(${var} NO)
+	ENDIF()
+  ENDIF()
+ENDMACRO(GET_INCLUDE)
+
+# Provide ++-like functionality for numeric variables
+MACRO(INCR var)
+	MATH(EXPR ${var} "${${var}} + 1")
+ENDMACRO(INCR)
+
+# Export a local variable to the parent scope
+MACRO(TO_PARENT var)
+	SET(${var} ${${var}} PARENT_SCOPE)
+ENDMACRO(TO_PARENT)
+
+# First argument is variable. Appends all follwing arguments to that variable.
+# Cannot be a macro because of http://public.kitware.com/Bug/view.php?id=5389
+FUNCTION(SAPPEND_VA var)
+	SET(acc ${${var}})
+	FOREACH(a ${ARGN})
+		SET(acc "${acc}${a}")
+	ENDFOREACH()
+	SET(${var} ${acc} PARENT_SCOPE)
+ENDFUNCTION(SAPPEND_VA)
+
+# FUNCTION WIX_DESCRIBE_DIRS: Traverse empty dummy directory structure to create wxs-xml describing the desired install-layout.
+#
+# Describing the directory structure is made a bit tricky by the fact that a component-based 
+# install, as done by _create_cmake.msi, will (and needs to) create a separate directory for each 
+# component. Inside each component directory there is a normal bin, lib, share, ... hierarchy for 
+# that component. But when creating the wxs-xml description all the subdirs 
+# found in the various component directories must merged into one tree. Describing this merged virtual 
+# tree in xml is difficult, e.g. when encountering the share directory for the first component an 
+# xml tag for this directory is created. But before the end-tag can be insterted all of the 
+# subdirectories of share must be added. But other components may add other directories under share, 
+# so no end tags can be inserted until the entire installation has been traversed. In create_msi.cmake
+# this was handled by creating the merged directory tree with empty directories while traversing the 
+# component-based installation, and then create the wxs-xml for the directories from this tree of 
+# empty directories. Since _create_msi.cmake also leaves behind this directory tree it can be used to 
+# simplify the logic of the WIX_DESCRIBE_DIRS function.
+# Args:
+#   dir - directory to describe the members of
+#   prefix - indentation space
+# Globals:
+#   DIR_LIST - list of relative directories encountered. Index in list is the directorys wxs xml id 
+#   CPACK_WIX_DIRECTORIES - aggregated wxs xml describing the directory structure
+FUNCTION(WIX_DESCRIBE_DIRS dir prefix)
+	SET(DIR_LIST ${DIR_LIST}) # Bring into local scope
+	SET(CPACK_WIX_DIRECTORIES ${CPACK_WIX_DIRECTORIES})
+	FILE(GLOB dlist ${dir}/*)
+	FOREACH(d ${dlist})
+		FILE(RELATIVE_PATH rpd ${DIRS_TREE} ${d})
+		DBG("WIX_DESCRIBE_DIRS: Processing ${rpd}")
+		LIST(LENGTH DIR_LIST id)
+		LIST(APPEND DIR_LIST ${rpd})
+		GET_FILENAME_COMPONENT(name ${d} NAME)	
+		SAPPEND_VA(CPACK_WIX_DIRECTORIES "${prefix}<Directory Id='D${id}' Name='${name}'>\n")
+		WIX_DESCRIBE_DIRS(${d} "  ${prefix}")
+		SAPPEND_VA(CPACK_WIX_DIRECTORIES "${prefix}</Directory> <!-- ${rpd} -->\n")
+	ENDFOREACH()
+	TO_PARENT(CPACK_WIX_DIRECTORIES)
+	TO_PARENT(DIR_LIST)
+ENDFUNCTION(WIX_DESCRIBE_DIRS)
+
+# FUNCTION WIX_DESCRIBE_COMPONENTS: Traverse files in each cpack install component directory and 
+# create wxs-xml descriptions for each wix-component, (a wix-component is a file or group of files, 
+# which is not the same as a cpack install component. The latter is a wix component group).
+# 
+# This is essentially a re-implementation of the same functionality in create_msi.cmake, 
+# but with one crucial difference: Where create_msi.cmake tries to create a 1-to-1 mapping between the 
+# (relative) file/directory name and its wxs-xml id, this function uses numeric ids. Trying to convert 
+# filenames into ids causes a number of problems:
+# 1) Not all characters that are legal in filenames are legal in wxs-xml identifiers
+# 2) The old solution of mapping all illegal characters to '_' can (and does for some files in 
+#    the Python installation) yield non-unique ids. This is illegal.
+# 3) wxs-xml ids can only be 72 characters long. The old solution of 
+#    truncating is error-prone as fewer characters are permitted as the first character of an id. 
+#    (create_msi.cmake also has bugs where a truncated id is combined with additional character to 
+#    produce an id that is still longer than 72 characters. 
+# Using numeric ids elliminates these problems but the fact that the id cannot be obtained from the 
+# file/directory name creates additional challenges. E.g. the id of a file's parent directory could previously be 
+# obtained from the directory portion of the filename. Now this id is not known until the wxs-xml 
+# for the directories have been created, and even then the ids are buried in the generated xml. 
+# The solution is to store the directorry name (relative to the component directory) in a list, 
+# and use the directory's index in this list as the id. The directories must be traversed first 
+# to populate the list.
+
+FUNCTION(WIX_DESCRIBE_COMPONENTS dir prefix)
+	SET(CPACK_WIX_COMPONENT_GROUPS ${CPACK_WIX_COMPONENT_GROUPS}) # Bring into local scope
+	FILE(RELATIVE_PATH rpdname ${CGRP_ABS} ${dir})
+	IF(NOT rpdname)
+		SET(rpdname INSTALLDIR)
+	ENDIF()
+
+	SET(exe_list)
+	SET(non_dir_list)
+	FILE(GLOB all_files ${dir}/*)
+	FOREACH(f ${all_files})
+		GET_INCLUDE(inc ${f})
+		IF(inc)
+			IF(IS_DIRECTORY ${f})
+				WIX_DESCRIBE_COMPONENTS(${f} "  ${prefix}")
+			ELSE()
+				GET_FILENAME_COMPONENT(f_ext "${f}" EXT)
+				IF(f_ext MATCHES ".exe" OR f_ext MATCHES ".dll")
+					LIST(APPEND exe_list ${f})
+				ELSE()
+					LIST(APPEND non_dir_list ${f})
+				ENDIF()
+			ENDIF()
+		ENDIF(inc)
+	ENDFOREACH()
+  
+	IF(non_dir_list OR exe_list)
+		LIST(FIND DIR_LIST ${rpdname} dix)
+		IF(dix EQUAL -1)
+			MESSAGE(FATAL_ERROR "Unable to locate ${rpdname} (${dir}) in DIR_LIST")
+		ENDIF()
+		IF(dix EQUAL 0)
+			SET(d_id INSTALLDIR)
+		ELSE()
+			SET(d_id "D${dix}")
+	    ENDIF()
+		SAPPEND_VA(CPACK_WIX_COMPONENTS "${prefix}<DirectoryRef Id='${d_id}'>\n")
+  
+		FOREACH(exe ${exe_list})
+			INCR(id)
+			SET(cid "${CGRP_NAME}.F${id}")
+			FILE(RELATIVE_PATH rpexename ${CGRP_ABS} ${exe})
+			DBG("F${id}: ${rpexename}")
+			FILE(TO_NATIVE_PATH ${exe} exe_native)
+			SAPPEND_VA(CPACK_WIX_COMPONENT_GROUPS "      <ComponentRef Id='${cid}'/>\n")			
+			SAPPEND_VA(CPACK_WIX_COMPONENTS 
+				"${prefix}  <Component Id='${cid}' Guid='*' Win64='yes'>\n"
+				"${prefix}    <File Id='F${id}' KeyPath='yes' Source='${exe_native}'/>\n"
+				"${prefix}  </Component>\n")
+		ENDFOREACH()
+  
+		IF(non_dir_list)
+			EXECUTE_PROCESS(COMMAND uuidgen -c 
+				OUTPUT_VARIABLE guid
+				OUTPUT_STRIP_TRAILING_WHITESPACE)
+			SET(cid "${CGRP_NAME}.${d_id}.files")				
+			SAPPEND_VA(CPACK_WIX_COMPONENTS 
+				"${prefix}  <Component Guid='${guid}' Id='${cid}' Win64='yes'>\n")
+			FOREACH(non_dir ${non_dir_list})
+				INCR(id)
+				FILE(RELATIVE_PATH rpnondirname ${CGRP_ABS} ${non_dir})
+				FILE(TO_NATIVE_PATH ${non_dir} non_dir_native)
+				DBG("F${id}: ${rpnondirname}")
+				SAPPEND_VA(CPACK_WIX_COMPONENTS 
+					"${prefix}    <File Id='F${id}' Source='${non_dir_native}'/>\n")
+			ENDFOREACH()
+			SAPPEND_VA(CPACK_WIX_COMPONENTS "${prefix}  </Component>\n")
+			SAPPEND_VA(CPACK_WIX_COMPONENT_GROUPS "      <ComponentRef Id='${cid}'/>\n")
+		ENDIF(non_dir_list)	
+		SAPPEND_VA(CPACK_WIX_COMPONENTS "${prefix}</DirectoryRef> <!-- ${rpdname} -->\n")
+	ENDIF(non_dir_list OR exe_list)
+	
+	TO_PARENT(id)
+	TO_PARENT(CPACK_WIX_COMPONENT_GROUPS)
+	TO_PARENT(CPACK_WIX_COMPONENTS)
+ENDFUNCTION(WIX_DESCRIBE_COMPONENTS)
+
+# Main script
+
+# Describe directories by traversing empty directory tree left by _create_msi.cmake. 
+# Populate DIR_LIST with directory names relatvie to component group directory
+SET(CPACK_WIX_DIRECTORIES "<DirectoryRef Id='INSTALLDIR'>\n")	
+SET(DIR_LIST INSTALLDIR)
+GET_FILENAME_COMPONENT(DIRS_TREE ./dirs ABSOLUTE)
+
+DBG("DIRS_TREE: ${DIRS_TREE}")
+
+WIX_DESCRIBE_DIRS(${DIRS_TREE} "      ")
+IF(NOT DIR_LIST)
+	MESSAGE(FATAL_ERROR "DIR_LIST is empty!")
+ENDIF()
+SAPPEND_VA(CPACK_WIX_DIRECTORIES "    </DirectoryRef> <!-- INSTALLDIR -->\n")
+
+# Describe the files of the installation. Top-level directories are the component groups 
+# (which confusingly enough correspond to the COMPONENT argument of the cmake INSTALL command), so 
+# WIX_DESCRIBE_COMPONENTS() is called for each group
+SET(id 0)
+SET(CPACK_WIX_COMPONENTS "\n")       # To get indentation right
+SET(CPACK_WIX_COMPONENT_GROUPS "\n") # To get indentation right
+FILE(GLOB COMPGRP_LIST testinstall/*)
+FOREACH(cgrp ${COMPGRP_LIST})
+	GET_FILENAME_COMPONENT(CGRP_NAME ${cgrp} NAME)
+	GET_FILENAME_COMPONENT(CGRP_ABS ${cgrp} ABSOLUTE)
+	SAPPEND_VA(CPACK_WIX_COMPONENT_GROUPS "    <ComponentGroup Id='componentgroup.${CGRP_NAME}'>\n")
+	WIX_DESCRIBE_COMPONENTS(${CGRP_ABS} "    ")	
+	SAPPEND_VA(CPACK_WIX_COMPONENT_GROUPS "    </ComponentGroup>\n")
+ENDFOREACH()
+
+# Expand the remaining variables in the intermediate wxs.in to create the wxs
+CONFIGURE_FILE("${WXS_BASENAME}.wxs.in" "${WXS_BASENAME}.wxs" @ONLY)