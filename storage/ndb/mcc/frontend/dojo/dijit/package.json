--- conflicted
+++ resolved
@@ -6,11 +6,7 @@
 	},
 	"main": "main",
 	"dependencies": {
-<<<<<<< HEAD
 		"dojo":"1.16.2"
-=======
-		"dojo": "1.15.3"
->>>>>>> f8cdce86
 	},
 	"description": "Dijit provides a complete collection of user interface controls based on Dojo, giving you the power to create web applications that are highly optimized for usability, performance, internationalization, accessibility, but above all deliver an incredible user experience.",
 	"license" : "BSD-3-Clause OR AFL-2.1",
