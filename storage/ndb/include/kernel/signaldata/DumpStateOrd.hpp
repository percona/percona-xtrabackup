--- conflicted
+++ resolved
@@ -162,15 +162,12 @@
     DumpTsman = 9800, 
     DumpLgman = 10000,
     DumpPgman = 11000,
-<<<<<<< HEAD
     DumpBackup = 13000,
     DumpBackupSetCompressed = 13001,
-    DumpBackupSetCompressedLCP = 13002
-=======
+    DumpBackupSetCompressedLCP = 13002,
 
     SchemaResourceSnapshot = 4000, // Save resource consumption
     SchemaResourceCheckLeak = 4001 // check same as snapshot
->>>>>>> ead40953
   };
 public:
   
