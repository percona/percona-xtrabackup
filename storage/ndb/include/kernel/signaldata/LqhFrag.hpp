/*
<<<<<<< HEAD
   Copyright (c) 2003, 2016, Oracle and/or its affiliates. All rights reserved.
=======
   Copyright (c) 2003, 2017, Oracle and/or its affiliates. All rights reserved.
>>>>>>> ecb73538

   This program is free software; you can redistribute it and/or modify
   it under the terms of the GNU General Public License as published by
   the Free Software Foundation; version 2 of the License.

   This program is distributed in the hope that it will be useful,
   but WITHOUT ANY WARRANTY; without even the implied warranty of
   MERCHANTABILITY or FITNESS FOR A PARTICULAR PURPOSE.  See the
   GNU General Public License for more details.

   You should have received a copy of the GNU General Public License
   along with this program; if not, write to the Free Software
   Foundation, Inc., 51 Franklin St, Fifth Floor, Boston, MA 02110-1301  USA
*/

#ifndef LQH_FRAG_HPP
#define LQH_FRAG_HPP

#include "SignalData.hpp"

#define JAM_FILE_ID 44


class AddFragReq {
  /**
   * Sender(s)
   */
  friend class Dbdih;

  /**
   * Receiver(s)
   */
  friend class Dbdict;
  
  friend bool printADD_FRAG_REQ(FILE *, const Uint32 *, Uint32, Uint16);

public:
<<<<<<< HEAD
  STATIC_CONST( SignalLength = 13 );
=======
  STATIC_CONST( SignalLength = 14 );
>>>>>>> ecb73538
  
  enum RequestInfo {
    CreateInRunning = 0x8000000,
    TemporaryTable  = 0x00000010
  };
private:
  Uint32 dihPtr;
  Uint32 senderData; // The same data as sent in DIADDTABREQ
  Uint32 fragmentId;
  Uint32 requestInfo; 
  Uint32 tableId;
  Uint32 nextLCP;
  Uint32 nodeId;
  Uint32 totalFragments;
  Uint32 startGci;
  Uint32 tablespaceId;
  Uint32 logPartId;
  Uint32 changeMask;
  Uint32 partitionId;
<<<<<<< HEAD
=======
  Uint32 createGci;
>>>>>>> ecb73538
};

class AddFragRef {
  /**
   * Sender(s)
   */
  friend class Dbdict;

  /**
   * Receiver(s)
   */
  friend class Dbdih;

  friend bool printADD_FRAG_REF(FILE *, const Uint32 *, Uint32, Uint16);
public:
  STATIC_CONST( SignalLength = 2 );
  
private:
  Uint32 dihPtr;
  Uint32 fragId;
};

class AddFragConf {
  /**
   * Sender(s)
   */
  friend class Dbdict;

  /**
   * Receiver(s)
   */
  friend class Dbdih;

  friend bool printADD_FRAG_CONF(FILE *, const Uint32 *, Uint32, Uint16);
public:
  STATIC_CONST( SignalLength = 2 );
  
private:
  Uint32 dihPtr;
  Uint32 fragId;
};

class LqhFragReq {
  /**
   * Sender(s)
   */
  friend class Dbdict;

  /**
   * Receiver(s)
   */
  friend class Dblqh;
  friend class DblqhProxy;
  
  friend bool printLQH_FRAG_REQ(FILE *, const Uint32 *, Uint32, Uint16);

public:
<<<<<<< HEAD
  STATIC_CONST( SignalLength = 23 );
  STATIC_CONST( OldSignalLength = 22 );
=======
  STATIC_CONST( SignalLength = 24 );
  STATIC_CONST( OldSignalLength = 23 );
  STATIC_CONST( OldestSignalLength = 22 );
>>>>>>> ecb73538
  
  enum RequestInfo {
    CreateInRunning = 0x8000000,
    TemporaryTable = 0x00000010
  };

private:
  Uint32 senderData;
  Uint32 senderRef;
  Uint32 tableId;
  Uint32 tableVersion;

  Uint32 nextLCP;
  Uint32 startGci;
  union {
    Uint32 fragmentId;
    Uint32 fragId;
  };
  Uint32 requestInfo; 

  Uint32 localKeyLength;
  Uint32 lh3DistrBits;
  Uint32 lh3PageBits;
  Uint32 keyLength;
  Uint32 maxLoadFactor;
  Uint32 minLoadFactor;
  Uint32 kValue;

  Uint32 logPartId;
  Uint32 tablespace_id;       // RNIL for MM table
  Uint32 maxRowsLow;
  Uint32 maxRowsHigh;
  Uint32 minRowsLow;
  Uint32 minRowsHigh;
  Uint32 changeMask;
  Uint32 partitionId;
<<<<<<< HEAD
=======
  Uint32 createGci;
>>>>>>> ecb73538
};

class LqhFragConf {
  /**
   * Sender(s)
   */
  friend class Dblqh;
  friend class DblqhProxy;

  /**
   * Receiver(s)
   */
  friend class Dbdict;

  friend bool printLQH_FRAG_CONF(FILE *, const Uint32 *, Uint32, Uint16);
public:
  STATIC_CONST( SignalLength = 5 );

private:
  Uint32 senderData;
  Uint32 lqhFragPtr;
  Uint32 tableId;
  Uint32 fragId;
  Uint32 changeMask;
};

class LqhFragRef {
  /**
   * Sender(s)
   */
  friend class Dblqh;
  friend class DblqhProxy;

  /**
   * Receiver(s)
   */
  friend class Dbdict;

  friend bool printLQH_FRAG_REF(FILE *, const Uint32 *, Uint32, Uint16);
public:
  STATIC_CONST( SignalLength = 6 );

private:
  Uint32 senderData;
  Uint32 errorCode;
  Uint32 tableId;
  Uint32 fragId;
  Uint32 requestInfo;
  Uint32 changeMask;
};

class LqhAddAttrReq {
  /**
   * Sender(s)
   */
  friend class Dbdict;

  /**
   * Receiver(s)
   */
  friend class Dblqh;
  friend class DblqhProxy;

  friend bool printLQH_ADD_ATTR_REQ(FILE *, const Uint32 *, Uint32, Uint16);
public:
  STATIC_CONST( HeaderLength = 4 );
  STATIC_CONST( EntryLength = 3 );
  STATIC_CONST( MAX_ATTRIBUTES = 6 );
  STATIC_CONST( DEFAULT_VALUE_SECTION_NUM = 0 );
  struct Entry {
    Uint32 attrId;              // for index, includes primary attr id << 16
    Uint32 attrDescriptor;      // 2 words type info
    Uint32 extTypeInfo;
  };
private:
  Uint32 lqhFragPtr;
  Uint32 noOfAttributes;
  Uint32 senderData;
  Uint32 senderAttrPtr;
  Entry attributes[MAX_ATTRIBUTES];
};

class LqhAddAttrRef {
  /**
   * Sender(s)
   */
  friend class Dblqh;
  friend class DblqhProxy;
  
  /**
   * Receiver(s)
   */
  friend class Dbdict;

  friend bool printLQH_ADD_ATTR_REF(FILE *, const Uint32 *, Uint32, Uint16);
public:
  STATIC_CONST( SignalLength = 2 );

private:
  Uint32 senderData;
  Uint32 errorCode;
};

class LqhAddAttrConf {
  /**
   * Sender(s)
   */
  friend class Dblqh;
  friend class DblqhProxy;
  
  /**
   * Receiver(s)
   */
  friend class Dbdict;

  friend bool printLQH_ADD_ATTR_CONF(FILE *, const Uint32 *, Uint32, Uint16);
public:
  STATIC_CONST( SignalLength = 2 );

private:
  Uint32 senderData;
  Uint32 senderAttrPtr;
};

struct DropFragReq
{
  STATIC_CONST( SignalLength = 5 );
  enum RequestInfo
  {
    AlterTableAbort = 0x1
  };
  Uint32 senderRef;
  Uint32 senderData;
  Uint32 tableId;
  Uint32 fragId;
  Uint32 requestInfo;
};

struct DropFragRef
{
  STATIC_CONST( SignalLength = 5 );
  Uint32 senderRef;
  Uint32 senderData;
  Uint32 tableId;
  Uint32 fragId;
  Uint32 errCode;
};

struct DropFragConf
{
  STATIC_CONST( SignalLength = 4 );
  Uint32 senderRef;
  Uint32 senderData;
  Uint32 tableId;
  Uint32 fragId;
};


#undef JAM_FILE_ID

#endif<|MERGE_RESOLUTION|>--- conflicted
+++ resolved
@@ -1,9 +1,5 @@
 /*
-<<<<<<< HEAD
-   Copyright (c) 2003, 2016, Oracle and/or its affiliates. All rights reserved.
-=======
    Copyright (c) 2003, 2017, Oracle and/or its affiliates. All rights reserved.
->>>>>>> ecb73538
 
    This program is free software; you can redistribute it and/or modify
    it under the terms of the GNU General Public License as published by
@@ -41,11 +37,7 @@
   friend bool printADD_FRAG_REQ(FILE *, const Uint32 *, Uint32, Uint16);
 
 public:
-<<<<<<< HEAD
-  STATIC_CONST( SignalLength = 13 );
-=======
   STATIC_CONST( SignalLength = 14 );
->>>>>>> ecb73538
   
   enum RequestInfo {
     CreateInRunning = 0x8000000,
@@ -65,10 +57,7 @@
   Uint32 logPartId;
   Uint32 changeMask;
   Uint32 partitionId;
-<<<<<<< HEAD
-=======
   Uint32 createGci;
->>>>>>> ecb73538
 };
 
 class AddFragRef {
@@ -126,14 +115,9 @@
   friend bool printLQH_FRAG_REQ(FILE *, const Uint32 *, Uint32, Uint16);
 
 public:
-<<<<<<< HEAD
-  STATIC_CONST( SignalLength = 23 );
-  STATIC_CONST( OldSignalLength = 22 );
-=======
   STATIC_CONST( SignalLength = 24 );
   STATIC_CONST( OldSignalLength = 23 );
   STATIC_CONST( OldestSignalLength = 22 );
->>>>>>> ecb73538
   
   enum RequestInfo {
     CreateInRunning = 0x8000000,
@@ -170,10 +154,7 @@
   Uint32 minRowsHigh;
   Uint32 changeMask;
   Uint32 partitionId;
-<<<<<<< HEAD
-=======
   Uint32 createGci;
->>>>>>> ecb73538
 };
 
 class LqhFragConf {
