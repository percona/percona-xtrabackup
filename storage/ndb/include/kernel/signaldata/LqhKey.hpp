/*
<<<<<<< HEAD
   Copyright (c) 2003, 2019, Oracle and/or its affiliates. All rights reserved.
=======
   Copyright (c) 2003, 2019 Oracle and/or its affiliates. All rights reserved.
>>>>>>> 401b4f98

   This program is free software; you can redistribute it and/or modify
   it under the terms of the GNU General Public License, version 2.0,
   as published by the Free Software Foundation.

   This program is also distributed with certain software (including
   but not limited to OpenSSL) that is licensed under separate terms,
   as designated in a particular file or component or in included license
   documentation.  The authors of MySQL hereby grant you an additional
   permission to link the program and your derivative works with the
   separately licensed software that they have included with MySQL.

   This program is distributed in the hope that it will be useful,
   but WITHOUT ANY WARRANTY; without even the implied warranty of
   MERCHANTABILITY or FITNESS FOR A PARTICULAR PURPOSE.  See the
   GNU General Public License, version 2.0, for more details.

   You should have received a copy of the GNU General Public License
   along with this program; if not, write to the Free Software
   Foundation, Inc., 51 Franklin St, Fifth Floor, Boston, MA 02110-1301  USA
*/

#ifndef LQH_KEY_H
#define LQH_KEY_H

#include "SignalData.hpp"
#include <trigger_definitions.h>

#define JAM_FILE_ID 27


class LqhKeyReq {
  /**
   * Receiver(s)
   */
  friend class Dblqh;         // Reciver

  /**
   * Sender(s)
   */
  friend class Dbspj;
  friend class Dbtc;      
  friend class Restore;
  
  /**
   * For printing
   */
  friend bool printLQHKEYREQ(FILE * output, const Uint32 * theData, Uint32 len, Uint16 receiverBlockNo);

public:
  STATIC_CONST( FixedSignalLength = 11 );
  STATIC_CONST( MaxKeyInfo = 4 );
  STATIC_CONST( MaxAttrInfo = 5);

  /* Long LQHKEYREQ definitions */
  STATIC_CONST( KeyInfoSectionNum = 0 );
  STATIC_CONST( AttrInfoSectionNum = 1 );

  STATIC_CONST( UnlockKeyLen = 2 );

private:

  /**
   * DATA VARIABLES
   */
//-------------------------------------------------------------
// Unconditional part. First 10 words
//-------------------------------------------------------------
  UintR clientConnectPtr;	// DATA 0
  UintR attrLen;	        // DATA 1
  UintR hashValue;		// DATA 2
  UintR requestInfo;   		// DATA 3
  UintR tcBlockref;		// DATA 4
  UintR tableSchemaVersion;	// DATA 5
  UintR fragmentData;		// DATA 6
  UintR transId1;		// DATA 7
  UintR transId2;		// DATA 8
  UintR savePointId;            // DATA 9
  union {
    /**
     * When sent from  TC -> LQH this variable contains scanInfo
     * When send from LQH -> LQH this variable contains numFiredTriggers
     */
    UintR numFiredTriggers;	// DATA 10 
    Uint32 scanInfo;            // DATA 10
  };

//-------------------------------------------------------------
// Variable sized key part. Those will be placed to
// pack the signal in an appropriate manner.
//-------------------------------------------------------------
  UintR variableData[10];           // DATA 11 - 21

  static UintR getAttrLen(const UintR & scanInfoAttrLen);
  static UintR getScanTakeOverFlag(const UintR & scanInfoAttrLen);
  static UintR getStoredProcFlag(const UintR & scanData);
  static UintR getDistributionKey(const UintR & scanData);
  static UintR getReorgFlag(const UintR& scanData);
  static void setReorgFlag(UintR& scanData, Uint32 val);
  
  static UintR getTableId(const UintR & tableSchemaVersion);
  static UintR getSchemaVersion(const UintR & tableSchemaVersion);

  static UintR getFragmentId(const UintR & fragmentData);
  static UintR getNextReplicaNodeId(const UintR & fragmentData);

  static Uint8 getLockType(const UintR & requestInfo);
  static Uint8 getDirtyFlag(const UintR & requestInfo);
  static Uint8 getInterpretedFlag(const UintR & requestInfo);
  static Uint8 getSimpleFlag(const UintR & requestInfo);
  static Uint8 getOperation(const UintR & requestInfo);
  static Uint8 getSeqNoReplica(const UintR & requestInfo);
  static Uint8 getLastReplicaNo(const UintR & requestInfo);
  static Uint8 getAIInLqhKeyReq(const UintR & requestInfo);
  static UintR getKeyLen(const UintR & requestInfo);
  static UintR getSameClientAndTcFlag(const UintR & requestInfo);
  static UintR getReturnedReadLenAIFlag(const UintR & requestInfo);
  static UintR getApplicationAddressFlag(const UintR & requestInfo);
  static UintR getMarkerFlag(const UintR & requestInfo);
  static UintR getNoDiskFlag(const UintR & requestInfo);

  /**
   * Setters
   */

  static void setAttrLen(UintR & scanInfoAttrLen, UintR val);
  static void setScanTakeOverFlag(UintR & scanInfoAttrLen, UintR val);
  /* stored procedure flag is deprecated if ever used */
  static void setStoredProcFlag(UintR & scanData, UintR val);
  static void setDistributionKey(UintR & scanData, UintR val);
  
  static void setTableId(UintR & tableSchemaVersion, UintR val);
  static void setSchemaVersion(UintR & tableSchemaVersion, UintR val);

  static void setFragmentId(UintR & fragmentData, UintR val);
  static void setNextReplicaNodeId(UintR & fragmentData, UintR val);

  static void setLockType(UintR & requestInfo, UintR val);
  static void setDirtyFlag(UintR & requestInfo, UintR val);
  static void setInterpretedFlag(UintR & requestInfo, UintR val);
  static void setSimpleFlag(UintR & requestInfo, UintR val);
  static void setOperation(UintR & requestInfo, UintR val);
  static void setSeqNoReplica(UintR & requestInfo, UintR val);
  static void setLastReplicaNo(UintR & requestInfo, UintR val);
  static void setAIInLqhKeyReq(UintR & requestInfo, UintR val);
  static void clearAIInLqhKeyReq(UintR & requestInfo);
  static void setKeyLen(UintR & requestInfo, UintR val);
  static void setSameClientAndTcFlag(UintR & requestInfo, UintR val);
  static void setReturnedReadLenAIFlag(UintR & requestInfo, UintR val);
  static void setApplicationAddressFlag(UintR & requestInfo, UintR val);
  static void setMarkerFlag(UintR & requestInfo, UintR val);
  static void setNoDiskFlag(UintR & requestInfo, UintR val);

  static UintR getRowidFlag(const UintR & requestInfo);
  static void setRowidFlag(UintR & requestInfo, UintR val);

  /**
   * When doing DIRTY WRITES
   */
  static UintR getGCIFlag(const UintR & requestInfo);
  static void setGCIFlag(UintR & requestInfo, UintR val);

  static UintR getNrCopyFlag(const UintR & requestInfo);
  static void setNrCopyFlag(UintR & requestInfo, UintR val);

  static UintR getQueueOnRedoProblemFlag(const UintR & requestInfo);
  static void setQueueOnRedoProblemFlag(UintR & requestInfo, UintR val);

  /**
   * Do normal protocol (LQHKEYCONF/REF) even if doing dirty read
   */
  static UintR getNormalProtocolFlag(const UintR & requestInfo);
  static void setNormalProtocolFlag(UintR & requestInfo, UintR val);

  /**
   * Include corr factor
   */
  static UintR getCorrFactorFlag(const UintR & requestInfo);
  static void setCorrFactorFlag(UintR & requestInfo, UintR val);

  /**
   * Include deferred constraints
   */
  static UintR getDeferredConstraints(const UintR & requestInfo);
  static void setDeferredConstraints(UintR & requestInfo, UintR val);

  /**
   * Include disable foreign keys
   */
  static UintR getDisableFkConstraints(const UintR & requestInfo);
  static void setDisableFkConstraints(UintR & requestInfo, UintR val);

  /**
   * Get mask of currently undefined bits
   */
  static UintR getLongClearBits(const UintR& requestInfo);
  
  /**
   * Trigger flag ensuring that requests based on fully replicated triggers
   * doesn't trigger a new trigger itself.
   */
  static UintR getNoTriggersFlag(const UintR & requestInfo);
  static void setNoTriggersFlag(UintR & requestInfo, UintR val);

  static UintR getUtilFlag (const UintR & requestInfo);
  static void setUtilFlag(UintR & requestInfo, UintR val);

  static UintR getNoWaitFlag(const UintR & requestInfo);
  static void setNoWaitFlag(UintR & requestInfo, UintR val);

  enum RequestInfo {
    RI_KEYLEN_SHIFT      =  0, RI_KEYLEN_MASK      = 1023, /* legacy for short LQHKEYREQ */
    RI_DISABLE_FK        =  0,
<<<<<<< HEAD
    RI_NO_TRIGGERS       = 1,
    RI_UTIL_SHIFT        = 2,
    RI_NOWAIT_SHIFT      = 3,
=======
    RI_NO_TRIGGERS       =  1,
    RI_UTIL_SHIFT        =  2,

    /* Currently unused */
    RI_CLEAR_SHIFT3      =  3,
    RI_CLEAR_SHIFT4      =  4,
    RI_CLEAR_SHIFT5      =  5,
    RI_CLEAR_SHIFT6      =  6,
    RI_CLEAR_SHIFT7      =  7,
    RI_CLEAR_SHIFT8      =  8,
    RI_CLEAR_SHIFT9      =  9,

>>>>>>> 401b4f98
    RI_LAST_REPL_SHIFT   = 10, RI_LAST_REPL_MASK   =    3,
    RI_LOCK_TYPE_SHIFT   = 12, RI_LOCK_TYPE_MASK   =    7, /* legacy before ROWID_VERSION */
    RI_GCI_SHIFT         = 12,
    RI_NR_COPY_SHIFT     = 13,
    RI_QUEUE_REDO_SHIFT  = 14,
    RI_APPL_ADDR_SHIFT   = 15,
    RI_DIRTY_SHIFT       = 16,
    RI_INTERPRETED_SHIFT = 17,
    RI_SIMPLE_SHIFT      = 18,
    RI_OPERATION_SHIFT   = 19, RI_OPERATION_MASK   =    7,
    RI_SEQ_REPLICA_SHIFT = 22, RI_SEQ_REPLICA_MASK =    3,
    RI_AI_IN_THIS_SHIFT  = 24, RI_AI_IN_THIS_MASK  =    7, /* legacy for short LQHKEYREQ */
    RI_CORR_FACTOR_VALUE = 24,
    RI_NORMAL_DIRTY      = 25,
    RI_DEFERRED_CONSTRAINTS = 26,
    RI_SAME_CLIENT_SHIFT = 27,
    RI_RETURN_AI_SHIFT   = 28,
    RI_MARKER_SHIFT      = 29,
    RI_NODISK_SHIFT      = 30,
    RI_ROWID_SHIFT       = 31,
  };

  enum ScanInfo {
   SI_ATTR_LEN_SHIFT    =  0, SI_ATTR_LEN_MASK  = 65535,
   SI_STORED_PROC_SHIFT = 16,
   SI_DISTR_KEY_SHIFT   = 17, SI_DISTR_KEY_MASK =   255,
   SI_SCAN_TO_SHIFT     = 25,
   SI_REORG_SHIFT       = 26, SI_REORG_MASK     =     3,
  };
};

/**
 * Request Info
 *
 * k = Key len                - (Short LQHKEYREQ only) 
 *                              10 Bits (0-9) max 1023
 * l = Last Replica No        - 2  Bits -> Max 3 (10-11)

 IF version < NDBD_ROWID_VERSION
   * t = Lock type            - 3  Bits -> Max 7 (12-14)
 * p = Application Addr. Ind  - 1  Bit (15)
 * d = Dirty indicator        - 1  Bit (16)
 * i = Interpreted indicator  - 1  Bit (17)
 * s = Simple indicator       - 1  Bit (18)
 * o = Operation              - 3  Bits (19-21)
 * r = Sequence replica       - 2  Bits (22-23)
 * a = Attr Info in LQHKEYREQ - (Short LQHKEYREQ only)
                                3  Bits (24-26)
 * c = Same client and tc     - 1  Bit (27)
 * u = Read Len Return Ind    - 1  Bit (28)
 * m = Commit ack marker      - 1  Bit (29)
 * x = No disk usage          - 1  Bit (30)
 * z = Use rowid for insert   - 1  Bit (31)
 * g = gci flag               - 1  Bit (12)
 * n = NR copy                - 1  Bit (13)
 * q = Queue on redo problem  - 1  Bit (14)
 * A = CorrFactor flag        - 1  Bit (24)
 * P = Do normal protocol even if dirty-read - 1 Bit (25)
 * D = Deferred constraints   - 1  Bit (26)
 * F = Disable FK constraints - 1  Bit (0)
 * T = no triggers            - 1  Bit (1)
 * U = Operation came from UTIL - 1 Bit (2)
 * w = NoWait flag            = 1 Bit (3)

 * Short LQHKEYREQ :
 *             1111111111222222222233
 *   01234567890123456789012345678901
 *   kkkkkkkkkklltttpdisooorraaacumxz
 *   kkkkkkkkkkllgn pdisooorraaacumxz
 *
 * Long LQHKEYREQ :
 *             1111111111222222222233
 *   01234567890123456789012345678901
 *   FTUw      llgnqpdisooorrAPDcumxz
 *
 */


/**
 * Scan Info
 *
 * a = Attr Len                 - (Short LQHKEYREQ only)
 *                                 16 Bits -> max 65535 (0-15)
 * p = Stored Procedure Ind     -  1 Bit (16)
 * d = Distribution key         -  8 Bit  -> max 255 (17-24)
 * t = Scan take over indicator -  1 Bit (25)
 * m = Reorg value              -  2 Bit (26-27)
 *
 *           1111111111222222222233
 * 01234567890123456789012345678901
 * aaaaaaaaaaaaaaaapddddddddtmm       (Short LQHKEYREQ)
 *                 pddddddddtmm       (Long LQHKEYREQ)
 */

inline 
UintR
LqhKeyReq::getAttrLen(const UintR & scanData)
{
  return (scanData >> SI_ATTR_LEN_SHIFT) & SI_ATTR_LEN_MASK;
}

inline 
Uint32
LqhKeyReq::getScanTakeOverFlag(const UintR & scanData)
{
  return (scanData >> SI_SCAN_TO_SHIFT) & 1;
}

inline
UintR
LqhKeyReq::getStoredProcFlag(const UintR & scanData){
  return (scanData >> SI_STORED_PROC_SHIFT) & 1;
}

inline
UintR
LqhKeyReq::getDistributionKey(const UintR & scanData){
  return (scanData >> SI_DISTR_KEY_SHIFT) & SI_DISTR_KEY_MASK;
}

inline 
UintR LqhKeyReq::getTableId(const UintR & tableSchemaVersion)
{
 return tableSchemaVersion & 0xFFFF;
}

inline 
UintR LqhKeyReq::getSchemaVersion(const UintR & tableSchemaVersion)
{
  return tableSchemaVersion >> 16;
}

inline 
UintR LqhKeyReq::getFragmentId(const UintR & fragmentData)
{
  return fragmentData & 0xFFFF;
}

inline 
UintR LqhKeyReq::getNextReplicaNodeId(const UintR & fragmentData)
{
 return fragmentData >> 16;
}

inline 
Uint8 LqhKeyReq::getLastReplicaNo(const UintR & requestInfo)
{
 return (requestInfo >> RI_LAST_REPL_SHIFT) & RI_LAST_REPL_MASK;
}

inline 
Uint8 LqhKeyReq::getLockType(const UintR & requestInfo)
{
  return (requestInfo >> RI_LOCK_TYPE_SHIFT) & RI_LOCK_TYPE_MASK;
}

inline 
Uint8 LqhKeyReq::getDirtyFlag(const UintR & requestInfo)
{
  return (requestInfo >> RI_DIRTY_SHIFT) & 1;
}

inline 
Uint8 LqhKeyReq::getInterpretedFlag(const UintR & requestInfo)
{
  return (requestInfo >> RI_INTERPRETED_SHIFT) & 1;
}

inline 
Uint8 LqhKeyReq::getSimpleFlag(const UintR & requestInfo)
{
  return (requestInfo >> RI_SIMPLE_SHIFT) & 1;
}

inline 
Uint8 LqhKeyReq::getOperation(const UintR & requestInfo)
{
  return (requestInfo >> RI_OPERATION_SHIFT) & RI_OPERATION_MASK;
}

inline 
Uint8 LqhKeyReq::getSeqNoReplica(const UintR & requestInfo)
{
  return (requestInfo >> RI_SEQ_REPLICA_SHIFT) & RI_SEQ_REPLICA_MASK;
}


inline 
Uint8 LqhKeyReq::getAIInLqhKeyReq(const UintR & requestInfo)
{
  return (requestInfo >> RI_AI_IN_THIS_SHIFT) & RI_AI_IN_THIS_MASK;
}

inline 
UintR LqhKeyReq::getKeyLen(const UintR & requestInfo)
{
  return (requestInfo >> RI_KEYLEN_SHIFT) & RI_KEYLEN_MASK;
}

inline 
UintR 
LqhKeyReq::getSameClientAndTcFlag(const UintR & requestInfo)
{
  return (requestInfo >> RI_SAME_CLIENT_SHIFT) & 1;
}

inline 
UintR LqhKeyReq::getReturnedReadLenAIFlag(const UintR & requestInfo)
{
  return (requestInfo >> RI_RETURN_AI_SHIFT) & 1;
}

inline
UintR 
LqhKeyReq::getApplicationAddressFlag(const UintR & requestInfo){
  return (requestInfo >> RI_APPL_ADDR_SHIFT) & 1;
}

inline
void
LqhKeyReq::setAttrLen(UintR & scanInfoAttrLen, UintR val){
  ASSERT_MAX(val, SI_ATTR_LEN_MASK, "LqhKeyReq::setAttrLen");
  scanInfoAttrLen |= (val << SI_ATTR_LEN_SHIFT);
}


inline
void
LqhKeyReq::setScanTakeOverFlag(UintR & scanInfoAttrLen, UintR val){
  ASSERT_BOOL(val, "LqhKeyReq::setScanTakeOverFlag");
  scanInfoAttrLen |= (val << SI_SCAN_TO_SHIFT);
}

inline
void
LqhKeyReq::setStoredProcFlag(UintR & scanData, UintR val){
  ASSERT_BOOL(val, "LqhKeyReq::setStoredProcFlag");
  scanData |= (val << SI_STORED_PROC_SHIFT);
}

inline
void
LqhKeyReq::setDistributionKey(UintR & scanData, UintR val){
  ASSERT_MAX(val, SI_DISTR_KEY_MASK, "LqhKeyReq::setDistributionKey");
  scanData |= (val << SI_DISTR_KEY_SHIFT);
}

inline
Uint32
LqhKeyReq::getReorgFlag(const UintR & scanData){
  return (scanData >> SI_REORG_SHIFT) & SI_REORG_MASK;
}

inline
void
LqhKeyReq::setReorgFlag(UintR & scanData, UintR val){
  ASSERT_MAX(val, SI_REORG_MASK, "LqhKeyReq::setMovingFlag");
  scanData |= (val << SI_REORG_SHIFT);
}

#if 0  
inline
void

LqhKeyReq::setTableId(UintR & tableSchemaVersion, UintR val){
  
}
inline
void
LqhKeyReq::setSchemaVersion(UintR & tableSchemaVersion, UintR val);

inline
void
LqhKeyReq::setFragmentId(UintR & fragmentData, UintR val);

inline
void
LqhKeyReq::setNextReplicaNodeId(UintR & fragmentData, UintR val);
#endif

inline
void
LqhKeyReq::setLockType(UintR & requestInfo, UintR val){
  ASSERT_MAX(val, RI_LOCK_TYPE_MASK, "LqhKeyReq::setLockType");
  requestInfo |= (val << RI_LOCK_TYPE_SHIFT);
}

inline
void
LqhKeyReq::setDirtyFlag(UintR & requestInfo, UintR val){
  ASSERT_BOOL(val, "LqhKeyReq::setDirtyFlag");
  requestInfo |= (val << RI_DIRTY_SHIFT);
}

inline
void
LqhKeyReq::setInterpretedFlag(UintR & requestInfo, UintR val){
  ASSERT_BOOL(val, "LqhKeyReq::setInterpretedFlag");
  requestInfo |= (val << RI_INTERPRETED_SHIFT);
}

inline
void
LqhKeyReq::setSimpleFlag(UintR & requestInfo, UintR val){
  ASSERT_BOOL(val, "LqhKeyReq::setSimpleFlag");
  requestInfo |= (val << RI_SIMPLE_SHIFT);
}

inline
void
LqhKeyReq::setOperation(UintR & requestInfo, UintR val){
  ASSERT_MAX(val, RI_OPERATION_MASK, "LqhKeyReq::setOperation");
  requestInfo |= (val << RI_OPERATION_SHIFT);
}

inline
void
LqhKeyReq::setSeqNoReplica(UintR & requestInfo, UintR val){
  ASSERT_MAX(val, RI_SEQ_REPLICA_MASK, "LqhKeyReq::setSeqNoReplica");
  requestInfo |= (val << RI_SEQ_REPLICA_SHIFT);
}

inline
void
LqhKeyReq::setLastReplicaNo(UintR & requestInfo, UintR val){
  ASSERT_MAX(val, RI_LAST_REPL_MASK, "LqhKeyReq::setLastReplicaNo");
  requestInfo |= (val << RI_LAST_REPL_SHIFT);
}

inline
void
LqhKeyReq::setAIInLqhKeyReq(UintR & requestInfo, UintR val){
  ASSERT_MAX(val, RI_AI_IN_THIS_MASK, "LqhKeyReq::setAIInLqhKeyReq");
  requestInfo |= (val << RI_AI_IN_THIS_SHIFT);
}

inline
void
LqhKeyReq::clearAIInLqhKeyReq(UintR & requestInfo){
  requestInfo &= ~((Uint32)RI_AI_IN_THIS_MASK << RI_AI_IN_THIS_SHIFT);
}

inline
void
LqhKeyReq::setKeyLen(UintR & requestInfo, UintR val){
  ASSERT_MAX(val, RI_KEYLEN_MASK, "LqhKeyReq::setKeyLen");
  requestInfo |= (val << RI_KEYLEN_SHIFT);
}

inline
void
LqhKeyReq::setSameClientAndTcFlag(UintR & requestInfo, UintR val){
  ASSERT_BOOL(val, "LqhKeyReq::setSameClientAndTcFlag");
  requestInfo |= (val << RI_SAME_CLIENT_SHIFT);
}

inline
void
LqhKeyReq::setReturnedReadLenAIFlag(UintR & requestInfo, UintR val){
  ASSERT_BOOL(val, "LqhKeyReq::setReturnedReadLenAIFlag");
  requestInfo |= (val << RI_RETURN_AI_SHIFT);
}

inline
void
LqhKeyReq::setApplicationAddressFlag(UintR & requestInfo, UintR val){
  ASSERT_BOOL(val, "LqhKeyReq::setApplicationAddressFlag");
  requestInfo |= (val << RI_APPL_ADDR_SHIFT);
}

/**** */

inline
void
LqhKeyReq::setMarkerFlag(UintR & requestInfo, UintR val){
  ASSERT_BOOL(val, "LqhKeyReq::setMarkerFlag");
  requestInfo |= (val << RI_MARKER_SHIFT);
}

inline
UintR 
LqhKeyReq::getMarkerFlag(const UintR & requestInfo){
  return (requestInfo >> RI_MARKER_SHIFT) & 1;
}

inline
void
LqhKeyReq::setNoDiskFlag(UintR & requestInfo, UintR val){
  ASSERT_BOOL(val, "LqhKeyReq::setNoDiskFlag");
  requestInfo |= (val << RI_NODISK_SHIFT);
}

inline
UintR 
LqhKeyReq::getNoDiskFlag(const UintR & requestInfo){
  return (requestInfo >> RI_NODISK_SHIFT) & 1;
}

inline
void
LqhKeyReq::setRowidFlag(UintR & requestInfo, UintR val){
  ASSERT_BOOL(val, "LqhKeyReq::setRowidFlag");
  requestInfo |= (val << RI_ROWID_SHIFT);
}

inline
UintR 
LqhKeyReq::getRowidFlag(const UintR & requestInfo){
  return (requestInfo >> RI_ROWID_SHIFT) & 1;
}

inline
void
LqhKeyReq::setGCIFlag(UintR & requestInfo, UintR val){
  ASSERT_BOOL(val, "LqhKeyReq::setGciFlag");
  requestInfo |= (val << RI_GCI_SHIFT);
}

inline
UintR 
LqhKeyReq::getGCIFlag(const UintR & requestInfo){
  return (requestInfo >> RI_GCI_SHIFT) & 1;
}

inline
void
LqhKeyReq::setNrCopyFlag(UintR & requestInfo, UintR val){
  ASSERT_BOOL(val, "LqhKeyReq::setNrCopyFlag");
  requestInfo |= (val << RI_NR_COPY_SHIFT);
}

inline
UintR 
LqhKeyReq::getNrCopyFlag(const UintR & requestInfo){
  return (requestInfo >> RI_NR_COPY_SHIFT) & 1;
}

inline
void
LqhKeyReq::setNormalProtocolFlag(UintR & requestInfo, UintR val){
  ASSERT_BOOL(val, "LqhKeyReq::setNrCopyFlag");
  requestInfo |= (val << RI_NORMAL_DIRTY);
}

inline
UintR
LqhKeyReq::getNormalProtocolFlag(const UintR & requestInfo){
  return (requestInfo >> RI_NORMAL_DIRTY) & 1;
}

inline
void
LqhKeyReq::setCorrFactorFlag(UintR & requestInfo, UintR val){
  ASSERT_BOOL(val, "LqhKeyReq::setCorrFactorFlag");
  requestInfo |= (val << RI_CORR_FACTOR_VALUE);
}

inline
UintR
LqhKeyReq::getCorrFactorFlag(const UintR & requestInfo){
  return (requestInfo >> RI_CORR_FACTOR_VALUE) & 1;
}

inline
void
LqhKeyReq::setDeferredConstraints(UintR & requestInfo, UintR val){
  ASSERT_BOOL(val, "LqhKeyReq::setDeferredConstraints");
  requestInfo |= (val << RI_DEFERRED_CONSTRAINTS);
}

inline
UintR
LqhKeyReq::getDeferredConstraints(const UintR & requestInfo){
  return (requestInfo >> RI_DEFERRED_CONSTRAINTS) & 1;
}

inline
void
LqhKeyReq::setDisableFkConstraints(UintR & requestInfo, UintR val){
  ASSERT_BOOL(val, "LqhKeyReq::setDisableFkConstraints");
  requestInfo |= (val << RI_DISABLE_FK);
}

inline
UintR
LqhKeyReq::getDisableFkConstraints(const UintR & requestInfo){
  return (requestInfo >> RI_DISABLE_FK) & 1;
}

inline
UintR
LqhKeyReq::getLongClearBits(const UintR& requestInfo)
{
  const Uint32 mask =
    (1 << RI_CLEAR_SHIFT3) |
    (1 << RI_CLEAR_SHIFT4) |
    (1 << RI_CLEAR_SHIFT5) |
    (1 << RI_CLEAR_SHIFT6) |
    (1 << RI_CLEAR_SHIFT7) |
    (1 << RI_CLEAR_SHIFT8) |
    (1 << RI_CLEAR_SHIFT9);

  return (requestInfo & mask);
}

inline
void
LqhKeyReq::setNoTriggersFlag(UintR & requestInfo, UintR val){
  ASSERT_BOOL(val, "LqhKeyReq::setNoTriggersFlag");
  requestInfo |= (val << RI_NO_TRIGGERS);
}

inline
UintR
LqhKeyReq::getNoTriggersFlag(const UintR & requestInfo){
  return (requestInfo >> RI_NO_TRIGGERS) & 1;
}

inline
void
LqhKeyReq::setUtilFlag(UintR & requestInfo, UintR val){
  ASSERT_BOOL(val, "LqhKeyReq::setUtilFlag");
  requestInfo |= (val << RI_UTIL_SHIFT);
}

inline
UintR
LqhKeyReq::getUtilFlag(const UintR & requestInfo){
  return (requestInfo >> RI_UTIL_SHIFT) & 1;
}

inline
void
LqhKeyReq::setNoWaitFlag(UintR & requestInfo, UintR val){
  ASSERT_BOOL(val, "LqhKeyReq::setNoWaitFlag");
  requestInfo |= (val << RI_NOWAIT_SHIFT);
}

inline
UintR
LqhKeyReq::getNoWaitFlag(const UintR & requestInfo){
  return (requestInfo >> RI_NOWAIT_SHIFT) & 1;
}

inline
Uint32
table_version_major_lqhkeyreq(Uint32 x)
{
  // LQHKEYREQ only contains 16-bit schema version...
  return x & 0xFFFF;
}


inline
void
LqhKeyReq::setQueueOnRedoProblemFlag(UintR & requestInfo, UintR val){
  ASSERT_BOOL(val, "LqhKeyReq::setQueueOnRedoProblem");
  requestInfo |= (val << RI_QUEUE_REDO_SHIFT);
}

inline
UintR
LqhKeyReq::getQueueOnRedoProblemFlag(const UintR & requestInfo){
  return (requestInfo >> RI_QUEUE_REDO_SHIFT) & 1;
}

class LqhKeyConf {
  /**
   * Reciver(s)
   */
  friend class Dbtc;
  friend class Restore;
  friend class Dbspj;

  /**
   * Sender(s)
   */
  friend class Dblqh;

  // Sent in a packed signal
  friend class PackedSignal;
  /**
   * For printing
   */
  friend bool printPACKED_SIGNAL(FILE * output, const Uint32 * theData, Uint32 len, Uint16 receiverBlockNo);
  friend bool printLQHKEYCONF(FILE * output, const Uint32 * theData, Uint32 len, Uint16 receiverBlockNo);

public:
  STATIC_CONST( SignalLength = 7 );

private:

  /**
   * DATA VARIABLES
   */
  Uint32 connectPtr;
  Uint32 opPtr;
  Uint32 userRef;
  union {
    /**
     * For read operations this variable contains the number of bytes read
     * For unlock operations this variable contains the unlocked op's TC REF
     */
    Uint32 readLen;
    Uint32 unlockTcRef;
  };
  Uint32 transId1;
  Uint32 transId2;
  Uint32 numFiredTriggers; // bit 31 defered trigger

  static Uint32 getFiredCount(Uint32 v) {
    return NoOfFiredTriggers::getFiredCount(v);
  }
  static Uint32 getDeferredUKBit(Uint32 v) {
    return NoOfFiredTriggers::getDeferredUKBit(v);
  }
  static void setDeferredUKBit(Uint32 & v) {
    NoOfFiredTriggers::setDeferredUKBit(v);
  }
  static Uint32 getDeferredFKBit(Uint32 v) {
    return NoOfFiredTriggers::getDeferredFKBit(v);
  }
  static void setDeferredFKBit(Uint32 & v) {
    NoOfFiredTriggers::setDeferredFKBit(v);
  }
};

class LqhKeyRef {
  /**
   * Reciver(s)
   */
  friend class Dbtc;      
  friend class Dbspj;
  friend class Restore;

  /**
   * Sender(s)
   */
  friend class Dblqh;

  /**
   * For printing
   */
  friend bool printLQHKEYREF(FILE * output, const Uint32 * theData, Uint32 len, Uint16 receiverBlockNo);

public:
  STATIC_CONST( SignalLength = 5 );

private:

  /**
   * DATA VARIABLES
   */
  Uint32 userRef;
  Uint32 connectPtr;
  Uint32 errorCode;
  Uint32 transId1;
  Uint32 transId2;
};


#undef JAM_FILE_ID

#endif<|MERGE_RESOLUTION|>--- conflicted
+++ resolved
@@ -1,9 +1,5 @@
 /*
-<<<<<<< HEAD
    Copyright (c) 2003, 2019, Oracle and/or its affiliates. All rights reserved.
-=======
-   Copyright (c) 2003, 2019 Oracle and/or its affiliates. All rights reserved.
->>>>>>> 401b4f98
 
    This program is free software; you can redistribute it and/or modify
    it under the terms of the GNU General Public License, version 2.0,
@@ -217,16 +213,11 @@
   enum RequestInfo {
     RI_KEYLEN_SHIFT      =  0, RI_KEYLEN_MASK      = 1023, /* legacy for short LQHKEYREQ */
     RI_DISABLE_FK        =  0,
-<<<<<<< HEAD
-    RI_NO_TRIGGERS       = 1,
-    RI_UTIL_SHIFT        = 2,
-    RI_NOWAIT_SHIFT      = 3,
-=======
     RI_NO_TRIGGERS       =  1,
     RI_UTIL_SHIFT        =  2,
+    RI_NOWAIT_SHIFT      =  3,
 
     /* Currently unused */
-    RI_CLEAR_SHIFT3      =  3,
     RI_CLEAR_SHIFT4      =  4,
     RI_CLEAR_SHIFT5      =  5,
     RI_CLEAR_SHIFT6      =  6,
@@ -234,7 +225,6 @@
     RI_CLEAR_SHIFT8      =  8,
     RI_CLEAR_SHIFT9      =  9,
 
->>>>>>> 401b4f98
     RI_LAST_REPL_SHIFT   = 10, RI_LAST_REPL_MASK   =    3,
     RI_LOCK_TYPE_SHIFT   = 12, RI_LOCK_TYPE_MASK   =    7, /* legacy before ROWID_VERSION */
     RI_GCI_SHIFT         = 12,
@@ -729,7 +719,6 @@
 LqhKeyReq::getLongClearBits(const UintR& requestInfo)
 {
   const Uint32 mask =
-    (1 << RI_CLEAR_SHIFT3) |
     (1 << RI_CLEAR_SHIFT4) |
     (1 << RI_CLEAR_SHIFT5) |
     (1 << RI_CLEAR_SHIFT6) |
