/*
<<<<<<< HEAD
   Copyright (c) 2003, 2013, Oracle and/or its affiliates. All rights reserved.
=======
   Copyright (c) 2003, 2015, Oracle and/or its affiliates. All rights reserved.
>>>>>>> 7757d419

   This program is free software; you can redistribute it and/or modify
   it under the terms of the GNU General Public License as published by
   the Free Software Foundation; version 2 of the License.

   This program is distributed in the hope that it will be useful,
   but WITHOUT ANY WARRANTY; without even the implied warranty of
   MERCHANTABILITY or FITNESS FOR A PARTICULAR PURPOSE.  See the
   GNU General Public License for more details.

   You should have received a copy of the GNU General Public License
   along with this program; if not, write to the Free Software
   Foundation, Inc., 51 Franklin St, Fifth Floor, Boston, MA 02110-1301  USA
*/

#ifndef LQH_KEY_H
#define LQH_KEY_H

#include "SignalData.hpp"
#include <trigger_definitions.h>

#define JAM_FILE_ID 27


class LqhKeyReq {
  /**
   * Reciver(s)
   */
  friend class Dblqh;         // Reciver

  /**
   * Sender(s)
   */
  friend class Dbspj;
  friend class Dbtc;      
  friend class Restore;
  
  /**
   * For printing
   */
  friend bool printLQHKEYREQ(FILE * output, const Uint32 * theData, Uint32 len, Uint16 receiverBlockNo);

public:
  STATIC_CONST( FixedSignalLength = 11 );
  STATIC_CONST( MaxKeyInfo = 4 );
  STATIC_CONST( MaxAttrInfo = 5);

  /* Long LQHKEYREQ definitions */
  STATIC_CONST( KeyInfoSectionNum = 0 );
  STATIC_CONST( AttrInfoSectionNum = 1 );

  STATIC_CONST( UnlockKeyLen = 2 );

private:

  /**
   * DATA VARIABLES
   */
//-------------------------------------------------------------
// Unconditional part. First 10 words
//-------------------------------------------------------------
  UintR clientConnectPtr;	// DATA 0
  UintR attrLen;	        // DATA 1
  UintR hashValue;		// DATA 2
  UintR requestInfo;   		// DATA 3
  UintR tcBlockref;		// DATA 4
  UintR tableSchemaVersion;	// DATA 5
  UintR fragmentData;		// DATA 6
  UintR transId1;		// DATA 7
  UintR transId2;		// DATA 8
  UintR savePointId;            // DATA 9
  union {
    /**
     * When sent from  TC -> LQH this variable contains scanInfo
     * When send from LQH -> LQH this variable contains numFiredTriggers
     */
    UintR numFiredTriggers;	// DATA 10 
    Uint32 scanInfo;            // DATA 10
  };

//-------------------------------------------------------------
// Variable sized key part. Those will be placed to
// pack the signal in an appropriate manner.
//-------------------------------------------------------------
  UintR variableData[10];           // DATA 11 - 21

  static UintR getAttrLen(const UintR & scanInfoAttrLen);
  static UintR getScanTakeOverFlag(const UintR & scanInfoAttrLen);
  static UintR getStoredProcFlag(const UintR & scanData);
  static UintR getDistributionKey(const UintR & scanData);
  static UintR getReorgFlag(const UintR& scanData);
  static void setReorgFlag(UintR& scanData, Uint32 val);
  
  static UintR getTableId(const UintR & tableSchemaVersion);
  static UintR getSchemaVersion(const UintR & tableSchemaVersion);

  static UintR getFragmentId(const UintR & fragmentData);
  static UintR getNextReplicaNodeId(const UintR & fragmentData);

  static Uint8 getLockType(const UintR & requestInfo);
  static Uint8 getDirtyFlag(const UintR & requestInfo);
  static Uint8 getInterpretedFlag(const UintR & requestInfo);
  static Uint8 getSimpleFlag(const UintR & requestInfo);
  static Uint8 getOperation(const UintR & requestInfo);
  static Uint8 getSeqNoReplica(const UintR & requestInfo);
  static Uint8 getLastReplicaNo(const UintR & requestInfo);
  static Uint8 getAIInLqhKeyReq(const UintR & requestInfo);
  static UintR getKeyLen(const UintR & requestInfo);
  static UintR getSameClientAndTcFlag(const UintR & requestInfo);
  static UintR getReturnedReadLenAIFlag(const UintR & requestInfo);
  static UintR getApplicationAddressFlag(const UintR & requestInfo);
  static UintR getMarkerFlag(const UintR & requestInfo);
  static UintR getNoDiskFlag(const UintR & requestInfo);

  /**
   * Setters
   */

  static void setAttrLen(UintR & scanInfoAttrLen, UintR val);
  static void setScanTakeOverFlag(UintR & scanInfoAttrLen, UintR val);
  static void setStoredProcFlag(UintR & scanData, UintR val);
  static void setDistributionKey(UintR & scanData, UintR val);
  
  static void setTableId(UintR & tableSchemaVersion, UintR val);
  static void setSchemaVersion(UintR & tableSchemaVersion, UintR val);

  static void setFragmentId(UintR & fragmentData, UintR val);
  static void setNextReplicaNodeId(UintR & fragmentData, UintR val);

  static void setLockType(UintR & requestInfo, UintR val);
  static void setDirtyFlag(UintR & requestInfo, UintR val);
  static void setInterpretedFlag(UintR & requestInfo, UintR val);
  static void setSimpleFlag(UintR & requestInfo, UintR val);
  static void setOperation(UintR & requestInfo, UintR val);
  static void setSeqNoReplica(UintR & requestInfo, UintR val);
  static void setLastReplicaNo(UintR & requestInfo, UintR val);
  static void setAIInLqhKeyReq(UintR & requestInfo, UintR val);
  static void clearAIInLqhKeyReq(UintR & requestInfo);
  static void setKeyLen(UintR & requestInfo, UintR val);
  static void setSameClientAndTcFlag(UintR & requestInfo, UintR val);
  static void setReturnedReadLenAIFlag(UintR & requestInfo, UintR val);
  static void setApplicationAddressFlag(UintR & requestInfo, UintR val);
  static void setMarkerFlag(UintR & requestInfo, UintR val);
  static void setNoDiskFlag(UintR & requestInfo, UintR val);

  static UintR getRowidFlag(const UintR & requestInfo);
  static void setRowidFlag(UintR & requestInfo, UintR val);

  /**
   * When doing DIRTY WRITES
   */
  static UintR getGCIFlag(const UintR & requestInfo);
  static void setGCIFlag(UintR & requestInfo, UintR val);

  static UintR getNrCopyFlag(const UintR & requestInfo);
  static void setNrCopyFlag(UintR & requestInfo, UintR val);

  static UintR getQueueOnRedoProblemFlag(const UintR & requestInfo);
  static void setQueueOnRedoProblemFlag(UintR & requestInfo, UintR val);

  /**
   * Do normal protocol (LQHKEYCONF/REF) even if doing dirty read
   */
  static UintR getNormalProtocolFlag(const UintR & requestInfo);
  static void setNormalProtocolFlag(UintR & requestInfo, UintR val);

  /**
   * Include corr factor
   */
  static UintR getCorrFactorFlag(const UintR & requestInfo);
  static void setCorrFactorFlag(UintR & requestInfo, UintR val);

  /**
   * Include deferred constraints
   */
  static UintR getDeferredConstraints(const UintR & requestInfo);
  static void setDeferredConstraints(UintR & requestInfo, UintR val);

  /**
   * Include disable foreign keys
   */
  static UintR getDisableFkConstraints(const UintR & requestInfo);
  static void setDisableFkConstraints(UintR & requestInfo, UintR val);
<<<<<<< HEAD
=======

  enum RequestInfo {
    RI_KEYLEN_SHIFT      =  0, RI_KEYLEN_MASK      = 1023, /* legacy for short LQHKEYREQ */
    RI_DISABLE_FK        =  0,
    RI_LAST_REPL_SHIFT   = 10, RI_LAST_REPL_MASK   =    3,
    RI_LOCK_TYPE_SHIFT   = 12, RI_LOCK_TYPE_MASK   =    7, /* legacy before ROWID_VERSION */
    RI_GCI_SHIFT         = 12,
    RI_NR_COPY_SHIFT     = 13,
    RI_QUEUE_REDO_SHIFT  = 14,
    RI_APPL_ADDR_SHIFT   = 15,
    RI_DIRTY_SHIFT       = 16,
    RI_INTERPRETED_SHIFT = 17,
    RI_SIMPLE_SHIFT      = 18,
    RI_OPERATION_SHIFT   = 19, RI_OPERATION_MASK   =    7,
    RI_SEQ_REPLICA_SHIFT = 22, RI_SEQ_REPLICA_MASK =    3,
    RI_AI_IN_THIS_SHIFT  = 24, RI_AI_IN_THIS_MASK  =    7, /* legacy for short LQHKEYREQ */
    RI_CORR_FACTOR_VALUE = 24,
    RI_NORMAL_DIRTY      = 25,
    RI_DEFERRED_CONSTAINTS = 26,
    RI_SAME_CLIENT_SHIFT = 27,
    RI_RETURN_AI_SHIFT   = 28,
    RI_MARKER_SHIFT      = 29,
    RI_NODISK_SHIFT      = 30,
    RI_ROWID_SHIFT       = 31,
  };

  enum ScanInfo {
   SI_ATTR_LEN_SHIFT    =  0, SI_ATTR_LEN_MASK  = 65535,
   SI_STORED_PROC_SHIFT = 16,
   SI_DISTR_KEY_SHIFT   = 17, SI_DISTR_KEY_MASK =   255,
   SI_SCAN_TO_SHIFT     = 25,
   SI_REORG_SHIFT       = 26, SI_REORG_MASK     =     3,
  };
>>>>>>> 7757d419
};

/**
 * Request Info
 *
 * k = Key len                - (Short LQHKEYREQ only) 
 *                              10 Bits (0-9) max 1023
 * l = Last Replica No        - 2  Bits -> Max 3 (10-11)

 IF version < NDBD_ROWID_VERSION
   * t = Lock type            - 3  Bits -> Max 7 (12-14)
 * p = Application Addr. Ind  - 1  Bit (15)
 * d = Dirty indicator        - 1  Bit (16)
 * i = Interpreted indicator  - 1  Bit (17)
 * s = Simple indicator       - 1  Bit (18)
 * o = Operation              - 3  Bits (19-21)
 * r = Sequence replica       - 2  Bits (22-23)
 * a = Attr Info in LQHKEYREQ - (Short LQHKEYREQ only)
                                3  Bits (24-26)
 * c = Same client and tc     - 1  Bit (27)
 * u = Read Len Return Ind    - 1  Bit (28)
 * m = Commit ack marker      - 1  Bit (29)
 * x = No disk usage          - 1  Bit (30)
 * z = Use rowid for insert   - 1  Bit (31)
 * g = gci flag               - 1  Bit (12)
 * n = NR copy                - 1  Bit (13)
 * q = Queue on redo problem  - 1  Bit (14)
 * A = CorrFactor flag        - 1  Bit (24)
 * P = Do normal protocol even if dirty-read - 1 Bit (25)
 * D = Deferred constraints   - 1  Bit (26)
 * F = Disable FK constraints - 1  Bit (0)

 * Short LQHKEYREQ :
 *             1111111111222222222233
 *   01234567890123456789012345678901
 *   kkkkkkkkkklltttpdisooorraaacumxz
 *   kkkkkkkkkkllgn pdisooorraaacumxz
 *
 * Long LQHKEYREQ :
 *             1111111111222222222233
 *   01234567890123456789012345678901
 *   F         llgnqpdisooorrAPDcumxz
 *
 */

<<<<<<< HEAD
#define RI_KEYLEN_SHIFT      (0)
#define RI_KEYLEN_MASK       (1023)
#define RI_LAST_REPL_SHIFT   (10)
#define RI_LAST_REPL_MASK    (3)
#define RI_LOCK_TYPE_SHIFT   (12)
#define RI_LOCK_TYPE_MASK    (7)
#define RI_APPL_ADDR_SHIFT   (15)
#define RI_DIRTY_SHIFT       (16)
#define RI_INTERPRETED_SHIFT (17)
#define RI_SIMPLE_SHIFT      (18)
#define RI_OPERATION_SHIFT   (19)
#define RI_OPERATION_MASK    (7)
#define RI_SEQ_REPLICA_SHIFT (22)
#define RI_SEQ_REPLICA_MASK  (3)
#define RI_AI_IN_THIS_SHIFT  (24)
#define RI_AI_IN_THIS_MASK   (7)
#define RI_SAME_CLIENT_SHIFT (27)
#define RI_RETURN_AI_SHIFT   (28)
#define RI_MARKER_SHIFT      (29)
#define RI_NODISK_SHIFT      (30)
#define RI_ROWID_SHIFT       (31)
#define RI_GCI_SHIFT         (12)
#define RI_NR_COPY_SHIFT     (13)
#define RI_QUEUE_REDO_SHIFT  (14)
#define RI_CORR_FACTOR_VALUE (24)
#define RI_NORMAL_DIRTY      (25)
#define RI_DEFERRED_CONSTAINTS (26)
#define RI_DISABLE_FK        (0)
=======
>>>>>>> 7757d419

/**
 * Scan Info
 *
 * a = Attr Len                 - (Short LQHKEYREQ only)
 *                                 16 Bits -> max 65535 (0-15)
 * p = Stored Procedure Ind     -  1 Bit (16)
 * d = Distribution key         -  8 Bit  -> max 255 (17-24)
 * t = Scan take over indicator -  1 Bit (25)
 * m = Reorg value              -  2 Bit (26-27)
 *
 *           1111111111222222222233
 * 01234567890123456789012345678901
 * aaaaaaaaaaaaaaaapddddddddtmm       (Short LQHKEYREQ)
 *                 pddddddddtmm       (Long LQHKEYREQ)
 */

inline 
UintR
LqhKeyReq::getAttrLen(const UintR & scanData)
{
  return (scanData >> SI_ATTR_LEN_SHIFT) & SI_ATTR_LEN_MASK;
}

inline 
Uint32
LqhKeyReq::getScanTakeOverFlag(const UintR & scanData)
{
  return (scanData >> SI_SCAN_TO_SHIFT) & 1;
}

inline
UintR
LqhKeyReq::getStoredProcFlag(const UintR & scanData){
  return (scanData >> SI_STORED_PROC_SHIFT) & 1;
}

inline
UintR
LqhKeyReq::getDistributionKey(const UintR & scanData){
  return (scanData >> SI_DISTR_KEY_SHIFT) & SI_DISTR_KEY_MASK;
}

inline 
UintR LqhKeyReq::getTableId(const UintR & tableSchemaVersion)
{
 return tableSchemaVersion & 0xFFFF;
}

inline 
UintR LqhKeyReq::getSchemaVersion(const UintR & tableSchemaVersion)
{
  return tableSchemaVersion >> 16;
}

inline 
UintR LqhKeyReq::getFragmentId(const UintR & fragmentData)
{
  return fragmentData & 0xFFFF;
}

inline 
UintR LqhKeyReq::getNextReplicaNodeId(const UintR & fragmentData)
{
 return fragmentData >> 16;
}

inline 
Uint8 LqhKeyReq::getLastReplicaNo(const UintR & requestInfo)
{
 return (requestInfo >> RI_LAST_REPL_SHIFT) & RI_LAST_REPL_MASK;
}

inline 
Uint8 LqhKeyReq::getLockType(const UintR & requestInfo)
{
  return (requestInfo >> RI_LOCK_TYPE_SHIFT) & RI_LOCK_TYPE_MASK;
}

inline 
Uint8 LqhKeyReq::getDirtyFlag(const UintR & requestInfo)
{
  return (requestInfo >> RI_DIRTY_SHIFT) & 1;
}

inline 
Uint8 LqhKeyReq::getInterpretedFlag(const UintR & requestInfo)
{
  return (requestInfo >> RI_INTERPRETED_SHIFT) & 1;
}

inline 
Uint8 LqhKeyReq::getSimpleFlag(const UintR & requestInfo)
{
  return (requestInfo >> RI_SIMPLE_SHIFT) & 1;
}

inline 
Uint8 LqhKeyReq::getOperation(const UintR & requestInfo)
{
  return (requestInfo >> RI_OPERATION_SHIFT) & RI_OPERATION_MASK;
}

inline 
Uint8 LqhKeyReq::getSeqNoReplica(const UintR & requestInfo)
{
  return (requestInfo >> RI_SEQ_REPLICA_SHIFT) & RI_SEQ_REPLICA_MASK;
}


inline 
Uint8 LqhKeyReq::getAIInLqhKeyReq(const UintR & requestInfo)
{
  return (requestInfo >> RI_AI_IN_THIS_SHIFT) & RI_AI_IN_THIS_MASK;
}

inline 
UintR LqhKeyReq::getKeyLen(const UintR & requestInfo)
{
  return (requestInfo >> RI_KEYLEN_SHIFT) & RI_KEYLEN_MASK;
}

inline 
UintR 
LqhKeyReq::getSameClientAndTcFlag(const UintR & requestInfo)
{
  return (requestInfo >> RI_SAME_CLIENT_SHIFT) & 1;
}

inline 
UintR LqhKeyReq::getReturnedReadLenAIFlag(const UintR & requestInfo)
{
  return (requestInfo >> RI_RETURN_AI_SHIFT) & 1;
}

inline
UintR 
LqhKeyReq::getApplicationAddressFlag(const UintR & requestInfo){
  return (requestInfo >> RI_APPL_ADDR_SHIFT) & 1;
}

inline
void
LqhKeyReq::setAttrLen(UintR & scanInfoAttrLen, UintR val){
  ASSERT_MAX(val, SI_ATTR_LEN_MASK, "LqhKeyReq::setAttrLen");
  scanInfoAttrLen |= (val << SI_ATTR_LEN_SHIFT);
}


inline
void
LqhKeyReq::setScanTakeOverFlag(UintR & scanInfoAttrLen, UintR val){
  ASSERT_BOOL(val, "LqhKeyReq::setScanTakeOverFlag");
  scanInfoAttrLen |= (val << SI_SCAN_TO_SHIFT);
}

inline
void
LqhKeyReq::setStoredProcFlag(UintR & scanData, UintR val){
  ASSERT_BOOL(val, "LqhKeyReq::setStoredProcFlag");
  scanData |= (val << SI_STORED_PROC_SHIFT);
}

inline
void
LqhKeyReq::setDistributionKey(UintR & scanData, UintR val){
  ASSERT_MAX(val, SI_DISTR_KEY_MASK, "LqhKeyReq::setDistributionKey");
  scanData |= (val << SI_DISTR_KEY_SHIFT);
}

inline
Uint32
LqhKeyReq::getReorgFlag(const UintR & scanData){
  return (scanData >> SI_REORG_SHIFT) & SI_REORG_MASK;
}

inline
void
LqhKeyReq::setReorgFlag(UintR & scanData, UintR val){
  ASSERT_MAX(val, SI_REORG_MASK, "LqhKeyReq::setMovingFlag");
  scanData |= (val << SI_REORG_SHIFT);
}

#if 0  
inline
void

LqhKeyReq::setTableId(UintR & tableSchemaVersion, UintR val){
  
}
inline
void
LqhKeyReq::setSchemaVersion(UintR & tableSchemaVersion, UintR val);

inline
void
LqhKeyReq::setFragmentId(UintR & fragmentData, UintR val);

inline
void
LqhKeyReq::setNextReplicaNodeId(UintR & fragmentData, UintR val);
#endif

inline
void
LqhKeyReq::setLockType(UintR & requestInfo, UintR val){
  ASSERT_MAX(val, RI_LOCK_TYPE_MASK, "LqhKeyReq::setLockType");
  requestInfo |= (val << RI_LOCK_TYPE_SHIFT);
}

inline
void
LqhKeyReq::setDirtyFlag(UintR & requestInfo, UintR val){
  ASSERT_BOOL(val, "LqhKeyReq::setDirtyFlag");
  requestInfo |= (val << RI_DIRTY_SHIFT);
}

inline
void
LqhKeyReq::setInterpretedFlag(UintR & requestInfo, UintR val){
  ASSERT_BOOL(val, "LqhKeyReq::setInterpretedFlag");
  requestInfo |= (val << RI_INTERPRETED_SHIFT);
}

inline
void
LqhKeyReq::setSimpleFlag(UintR & requestInfo, UintR val){
  ASSERT_BOOL(val, "LqhKeyReq::setSimpleFlag");
  requestInfo |= (val << RI_SIMPLE_SHIFT);
}

inline
void
LqhKeyReq::setOperation(UintR & requestInfo, UintR val){
  ASSERT_MAX(val, RI_OPERATION_MASK, "LqhKeyReq::setOperation");
  requestInfo |= (val << RI_OPERATION_SHIFT);
}

inline
void
LqhKeyReq::setSeqNoReplica(UintR & requestInfo, UintR val){
  ASSERT_MAX(val, RI_SEQ_REPLICA_MASK, "LqhKeyReq::setSeqNoReplica");
  requestInfo |= (val << RI_SEQ_REPLICA_SHIFT);
}

inline
void
LqhKeyReq::setLastReplicaNo(UintR & requestInfo, UintR val){
  ASSERT_MAX(val, RI_LAST_REPL_MASK, "LqhKeyReq::setLastReplicaNo");
  requestInfo |= (val << RI_LAST_REPL_SHIFT);
}

inline
void
LqhKeyReq::setAIInLqhKeyReq(UintR & requestInfo, UintR val){
  ASSERT_MAX(val, RI_AI_IN_THIS_MASK, "LqhKeyReq::setAIInLqhKeyReq");
  requestInfo |= (val << RI_AI_IN_THIS_SHIFT);
}

inline
void
LqhKeyReq::clearAIInLqhKeyReq(UintR & requestInfo){
  requestInfo &= ~((Uint32)RI_AI_IN_THIS_MASK << RI_AI_IN_THIS_SHIFT);
}

inline
void
LqhKeyReq::setKeyLen(UintR & requestInfo, UintR val){
  ASSERT_MAX(val, RI_KEYLEN_MASK, "LqhKeyReq::setKeyLen");
  requestInfo |= (val << RI_KEYLEN_SHIFT);
}

inline
void
LqhKeyReq::setSameClientAndTcFlag(UintR & requestInfo, UintR val){
  ASSERT_BOOL(val, "LqhKeyReq::setSameClientAndTcFlag");
  requestInfo |= (val << RI_SAME_CLIENT_SHIFT);
}

inline
void
LqhKeyReq::setReturnedReadLenAIFlag(UintR & requestInfo, UintR val){
  ASSERT_BOOL(val, "LqhKeyReq::setReturnedReadLenAIFlag");
  requestInfo |= (val << RI_RETURN_AI_SHIFT);
}

inline
void
LqhKeyReq::setApplicationAddressFlag(UintR & requestInfo, UintR val){
  ASSERT_BOOL(val, "LqhKeyReq::setApplicationAddressFlag");
  requestInfo |= (val << RI_APPL_ADDR_SHIFT);
}

/**** */

inline
void
LqhKeyReq::setMarkerFlag(UintR & requestInfo, UintR val){
  ASSERT_BOOL(val, "LqhKeyReq::setMarkerFlag");
  requestInfo |= (val << RI_MARKER_SHIFT);
}

inline
UintR 
LqhKeyReq::getMarkerFlag(const UintR & requestInfo){
  return (requestInfo >> RI_MARKER_SHIFT) & 1;
}

inline
void
LqhKeyReq::setNoDiskFlag(UintR & requestInfo, UintR val){
  ASSERT_BOOL(val, "LqhKeyReq::setNoDiskFlag");
  requestInfo |= (val << RI_NODISK_SHIFT);
}

inline
UintR 
LqhKeyReq::getNoDiskFlag(const UintR & requestInfo){
  return (requestInfo >> RI_NODISK_SHIFT) & 1;
}

inline
void
LqhKeyReq::setRowidFlag(UintR & requestInfo, UintR val){
  ASSERT_BOOL(val, "LqhKeyReq::setRowidFlag");
  requestInfo |= (val << RI_ROWID_SHIFT);
}

inline
UintR 
LqhKeyReq::getRowidFlag(const UintR & requestInfo){
  return (requestInfo >> RI_ROWID_SHIFT) & 1;
}

inline
void
LqhKeyReq::setGCIFlag(UintR & requestInfo, UintR val){
  ASSERT_BOOL(val, "LqhKeyReq::setGciFlag");
  requestInfo |= (val << RI_GCI_SHIFT);
}

inline
UintR 
LqhKeyReq::getGCIFlag(const UintR & requestInfo){
  return (requestInfo >> RI_GCI_SHIFT) & 1;
}

inline
void
LqhKeyReq::setNrCopyFlag(UintR & requestInfo, UintR val){
  ASSERT_BOOL(val, "LqhKeyReq::setNrCopyFlag");
  requestInfo |= (val << RI_NR_COPY_SHIFT);
}

inline
UintR 
LqhKeyReq::getNrCopyFlag(const UintR & requestInfo){
  return (requestInfo >> RI_NR_COPY_SHIFT) & 1;
}

inline
void
LqhKeyReq::setNormalProtocolFlag(UintR & requestInfo, UintR val){
  ASSERT_BOOL(val, "LqhKeyReq::setNrCopyFlag");
  requestInfo |= (val << RI_NORMAL_DIRTY);
}

inline
UintR
LqhKeyReq::getNormalProtocolFlag(const UintR & requestInfo){
  return (requestInfo >> RI_NORMAL_DIRTY) & 1;
}

inline
void
LqhKeyReq::setCorrFactorFlag(UintR & requestInfo, UintR val){
  ASSERT_BOOL(val, "LqhKeyReq::setCorrFactorFlag");
  requestInfo |= (val << RI_CORR_FACTOR_VALUE);
}

inline
UintR
LqhKeyReq::getCorrFactorFlag(const UintR & requestInfo){
  return (requestInfo >> RI_CORR_FACTOR_VALUE) & 1;
}

inline
void
LqhKeyReq::setDeferredConstraints(UintR & requestInfo, UintR val){
  ASSERT_BOOL(val, "LqhKeyReq::setDeferredConstraints");
  requestInfo |= (val << RI_DEFERRED_CONSTAINTS);
}

inline
UintR
LqhKeyReq::getDeferredConstraints(const UintR & requestInfo){
  return (requestInfo >> RI_DEFERRED_CONSTAINTS) & 1;
}

inline
void
LqhKeyReq::setDisableFkConstraints(UintR & requestInfo, UintR val){
  ASSERT_BOOL(val, "LqhKeyReq::setDisableFkConstraints");
  requestInfo |= (val << RI_DISABLE_FK);
}

inline
UintR
LqhKeyReq::getDisableFkConstraints(const UintR & requestInfo){
  return (requestInfo >> RI_DISABLE_FK) & 1;
}

inline
Uint32
table_version_major_lqhkeyreq(Uint32 x)
{
  // LQHKEYREQ only contains 16-bit schema version...
  return x & 0xFFFF;
}


inline
void
LqhKeyReq::setQueueOnRedoProblemFlag(UintR & requestInfo, UintR val){
  ASSERT_BOOL(val, "LqhKeyReq::setQueueOnRedoProblem");
  requestInfo |= (val << RI_QUEUE_REDO_SHIFT);
}

inline
UintR
LqhKeyReq::getQueueOnRedoProblemFlag(const UintR & requestInfo){
  return (requestInfo >> RI_QUEUE_REDO_SHIFT) & 1;
}

class LqhKeyConf {
  /**
   * Reciver(s)
   */
  friend class Dbtc;
  friend class Restore;
  friend class Dbspj;

  /**
   * Sender(s)
   */
  friend class Dblqh;

  // Sent in a packed signal
  friend class PackedSignal;
  /**
   * For printing
   */
  friend bool printPACKED_SIGNAL(FILE * output, const Uint32 * theData, Uint32 len, Uint16 receiverBlockNo);
  friend bool printLQHKEYCONF(FILE * output, const Uint32 * theData, Uint32 len, Uint16 receiverBlockNo);

public:
  STATIC_CONST( SignalLength = 7 );

private:

  /**
   * DATA VARIABLES
   */
  Uint32 connectPtr;
  Uint32 opPtr;
  Uint32 userRef;
  union {
    /**
     * For read operations this variable contains the number of bytes read
     * For unlock operations this variable contains the unlocked op's TC REF
     */
    Uint32 readLen;
    Uint32 unlockTcRef;
  };
  Uint32 transId1;
  Uint32 transId2;
  Uint32 numFiredTriggers; // bit 31 defered trigger

  static Uint32 getFiredCount(Uint32 v) {
    return NoOfFiredTriggers::getFiredCount(v);
  }
  static Uint32 getDeferredUKBit(Uint32 v) {
    return NoOfFiredTriggers::getDeferredUKBit(v);
  }
  static void setDeferredUKBit(Uint32 & v) {
    NoOfFiredTriggers::setDeferredUKBit(v);
<<<<<<< HEAD
  }
  static Uint32 getDeferredFKBit(Uint32 v) {
    return NoOfFiredTriggers::getDeferredFKBit(v);
  }
=======
  }
  static Uint32 getDeferredFKBit(Uint32 v) {
    return NoOfFiredTriggers::getDeferredFKBit(v);
  }
>>>>>>> 7757d419
  static void setDeferredFKBit(Uint32 & v) {
    NoOfFiredTriggers::setDeferredFKBit(v);
  }
};

class LqhKeyRef {
  /**
   * Reciver(s)
   */
  friend class Dbtc;      
  friend class Dbspj;
  friend class Restore;

  /**
   * Sender(s)
   */
  friend class Dblqh;

  /**
   * For printing
   */
  friend bool printLQHKEYREF(FILE * output, const Uint32 * theData, Uint32 len, Uint16 receiverBlockNo);

public:
  STATIC_CONST( SignalLength = 5 );

private:

  /**
   * DATA VARIABLES
   */
  Uint32 userRef;
  Uint32 connectPtr;
  Uint32 errorCode;
  Uint32 transId1;
  Uint32 transId2;
};


#undef JAM_FILE_ID

#endif<|MERGE_RESOLUTION|>--- conflicted
+++ resolved
@@ -1,9 +1,5 @@
 /*
-<<<<<<< HEAD
-   Copyright (c) 2003, 2013, Oracle and/or its affiliates. All rights reserved.
-=======
    Copyright (c) 2003, 2015, Oracle and/or its affiliates. All rights reserved.
->>>>>>> 7757d419
 
    This program is free software; you can redistribute it and/or modify
    it under the terms of the GNU General Public License as published by
@@ -187,8 +183,6 @@
    */
   static UintR getDisableFkConstraints(const UintR & requestInfo);
   static void setDisableFkConstraints(UintR & requestInfo, UintR val);
-<<<<<<< HEAD
-=======
 
   enum RequestInfo {
     RI_KEYLEN_SHIFT      =  0, RI_KEYLEN_MASK      = 1023, /* legacy for short LQHKEYREQ */
@@ -222,7 +216,6 @@
    SI_SCAN_TO_SHIFT     = 25,
    SI_REORG_SHIFT       = 26, SI_REORG_MASK     =     3,
   };
->>>>>>> 7757d419
 };
 
 /**
@@ -268,37 +261,6 @@
  *
  */
 
-<<<<<<< HEAD
-#define RI_KEYLEN_SHIFT      (0)
-#define RI_KEYLEN_MASK       (1023)
-#define RI_LAST_REPL_SHIFT   (10)
-#define RI_LAST_REPL_MASK    (3)
-#define RI_LOCK_TYPE_SHIFT   (12)
-#define RI_LOCK_TYPE_MASK    (7)
-#define RI_APPL_ADDR_SHIFT   (15)
-#define RI_DIRTY_SHIFT       (16)
-#define RI_INTERPRETED_SHIFT (17)
-#define RI_SIMPLE_SHIFT      (18)
-#define RI_OPERATION_SHIFT   (19)
-#define RI_OPERATION_MASK    (7)
-#define RI_SEQ_REPLICA_SHIFT (22)
-#define RI_SEQ_REPLICA_MASK  (3)
-#define RI_AI_IN_THIS_SHIFT  (24)
-#define RI_AI_IN_THIS_MASK   (7)
-#define RI_SAME_CLIENT_SHIFT (27)
-#define RI_RETURN_AI_SHIFT   (28)
-#define RI_MARKER_SHIFT      (29)
-#define RI_NODISK_SHIFT      (30)
-#define RI_ROWID_SHIFT       (31)
-#define RI_GCI_SHIFT         (12)
-#define RI_NR_COPY_SHIFT     (13)
-#define RI_QUEUE_REDO_SHIFT  (14)
-#define RI_CORR_FACTOR_VALUE (24)
-#define RI_NORMAL_DIRTY      (25)
-#define RI_DEFERRED_CONSTAINTS (26)
-#define RI_DISABLE_FK        (0)
-=======
->>>>>>> 7757d419
 
 /**
  * Scan Info
@@ -785,17 +747,10 @@
   }
   static void setDeferredUKBit(Uint32 & v) {
     NoOfFiredTriggers::setDeferredUKBit(v);
-<<<<<<< HEAD
   }
   static Uint32 getDeferredFKBit(Uint32 v) {
     return NoOfFiredTriggers::getDeferredFKBit(v);
   }
-=======
-  }
-  static Uint32 getDeferredFKBit(Uint32 v) {
-    return NoOfFiredTriggers::getDeferredFKBit(v);
-  }
->>>>>>> 7757d419
   static void setDeferredFKBit(Uint32 & v) {
     NoOfFiredTriggers::setDeferredFKBit(v);
   }
