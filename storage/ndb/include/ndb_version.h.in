/*
<<<<<<< HEAD
   Copyright (c) 2004, 2018, Oracle and/or its affiliates. All rights reserved.
=======
   Copyright (c) 2004, 2019, Oracle and/or its affiliates. All rights reserved.
>>>>>>> f1bb35c0

   This program is free software; you can redistribute it and/or modify
   it under the terms of the GNU General Public License, version 2.0,
   as published by the Free Software Foundation.

   This program is also distributed with certain software (including
   but not limited to OpenSSL) that is licensed under separate terms,
   as designated in a particular file or component or in included license
   documentation.  The authors of MySQL hereby grant you an additional
   permission to link the program and your derivative works with the
   separately licensed software that they have included with MySQL.

   This program is distributed in the hope that it will be useful,
   but WITHOUT ANY WARRANTY; without even the implied warranty of
   MERCHANTABILITY or FITNESS FOR A PARTICULAR PURPOSE.  See the
   GNU General Public License, version 2.0, for more details.

   You should have received a copy of the GNU General Public License
   along with this program; if not, write to the Free Software
   Foundation, Inc., 51 Franklin St, Fifth Floor, Boston, MA 02110-1301  USA
*/

#ifndef NDB_VERSION_H
#define NDB_VERSION_H

#include <ndb_types.h>
#include <mysql_version.h>

/*
  Creates a composite version number from major, minor and build
  ex: NDB_MAKE_VERSION(5,1,47) => 0x00050147
*/
#define NDB_MAKE_VERSION(A,B,C) (((A) << 16) | ((B) << 8)  | ((C) << 0))

/*
  Creates a stringified version from major, minor and build
  ex: NDB_MAKE_STRING_VERSION(7,0,22) => "7.0.22"
*/
#define NDB_MAKE_QUOTED_VERSION(A,B,C) #A "." #B "." #C
#define NDB_MAKE_STRING_VERSION(A,B,C) NDB_MAKE_QUOTED_VERSION(A,B,C)

/* NDB version numbers and status  */
#define NDB_VERSION_MAJOR @NDB_VERSION_MAJOR@
#define NDB_VERSION_MINOR @NDB_VERSION_MINOR@
#define NDB_VERSION_BUILD @NDB_VERSION_BUILD@
#define NDB_VERSION_STATUS "@NDB_VERSION_STATUS@"

/* Composite version number for NDB */
#define NDB_VERSION_D \
  NDB_MAKE_VERSION(NDB_VERSION_MAJOR, NDB_VERSION_MINOR, NDB_VERSION_BUILD)

/* Version string for NDB, ex: "ndb-7.0.22" */
#define NDB_NDB_VERSION_STRING \
  "ndb-" NDB_MAKE_STRING_VERSION(NDB_VERSION_MAJOR, \
                                 NDB_VERSION_MINOR, \
                                 NDB_VERSION_BUILD) NDB_VERSION_STATUS

/*
  The version number of the MySQL Server that NDB is built
  with. Extracted from MYSQL_VERSION_ID
*/
#define NDB_MYSQL_VERSION_MAJOR ((MYSQL_VERSION_ID / 10000) % 100)
#define NDB_MYSQL_VERSION_MINOR ((MYSQL_VERSION_ID /100) % 100)
#define NDB_MYSQL_VERSION_BUILD (MYSQL_VERSION_ID % 100)

/* Composite version number for MYSQL Server */
#define NDB_MYSQL_VERSION_D \
  NDB_MAKE_VERSION(NDB_MYSQL_VERSION_MAJOR, \
                   NDB_MYSQL_VERSION_MINOR, \
                   NDB_MYSQL_VERSION_BUILD)

#define NDB_VERSION_STRING_BUF_SZ 100

#ifdef __cplusplus
extern "C" {
#endif

void ndbPrintVersion();

Uint32 ndbMakeVersion(Uint32 major, Uint32 minor, Uint32 build);

Uint32 ndbGetMajor(Uint32 version);
  
Uint32 ndbGetMinor(Uint32 version);
  
Uint32 ndbGetBuild(Uint32 version);

const char* ndbGetVersionString(Uint32 version, Uint32 mysql_version, const char * status,
                                char *buf, unsigned sz);
const char* ndbGetOwnVersionString();

Uint32 ndbGetOwnVersion();

#ifdef __cplusplus
}
#endif

#define NDB_VERSION_STRING ndbGetOwnVersionString()

#define NDB_VERSION ndbGetOwnVersion()

/**
 * This is updated each time a version of backup/lcp format is changed
 *   when it's updated, it's set to version that made the change
 */
#define NDB_BACKUP_VERSION NDB_MAKE_VERSION(6,3,11)

/**
 * From which version do we support rowid
 */ 
#define NDBD_ROWID_VERSION (NDB_MAKE_VERSION(5,1,6))
#define NDBD_INCL_NODECONF_VERSION_4 NDB_MAKE_VERSION(4,1,17)
#define NDBD_INCL_NODECONF_VERSION_5 NDB_MAKE_VERSION(5,0,18)
#define NDBD_FRAGID_VERSION (NDB_MAKE_VERSION(5,1,6))
#define NDBD_DICT_LOCK_VERSION_5 NDB_MAKE_VERSION(5,0,23)
#define NDBD_DICT_LOCK_VERSION_5_1 NDB_MAKE_VERSION(5,1,12)

#define NDBD_UPDATE_FRAG_DIST_KEY_50 NDB_MAKE_VERSION(5,0,26)
#define NDBD_UPDATE_FRAG_DIST_KEY_51 NDB_MAKE_VERSION(5,1,12)

#define NDBD_QMGR_SINGLEUSER_VERSION_5 NDB_MAKE_VERSION(5,0,25)

#define NDBD_SPLIT_VERSION NDB_MAKE_VERSION(6,1,0)
#define NDBD_NODE_VERSION_REP NDB_MAKE_VERSION(6,1,1)

#define NDBD_255_NODES_VERSION NDB_MAKE_VERSION(5,1,4)

#define NDBD_MICRO_GCP_62 NDB_MAKE_VERSION(6,2,5)
#define NDBD_MICRO_GCP_63 NDB_MAKE_VERSION(6,3,2)
#define NDBD_RAW_LCP MAKE_VERSION(6,3,11)
#define NDBD_LONG_TCKEYREQ NDB_MAKE_VERSION(6,4,0)
#define NDBD_LONG_LQHKEYREQ MAKE_VERSION(6,4,0)
#define NDBD_MAX_RECVBYTESIZE_32K MAKE_VERSION(6,3,18)
#define NDBD_LONG_SCANTABREQ NDB_MAKE_VERSION(6,4,0)
#define NDBD_LONG_SCANFRAGREQ MAKE_VERSION(6,4,0)
#define NDBD_MT_LQH_VERSION MAKE_VERSION(6,4,0)

#define NDBD_SCHEMA_TRANS_VERSION NDB_MAKE_VERSION(6,4,0)

static
inline
int
ndb_check_micro_gcp(Uint32 version)
{	
  if (version == NDB_VERSION_D)
    return 1;
  {
    const Uint32 major = (version >> 16) & 0xFF;
    const Uint32 minor = (version >>  8) & 0xFF;
    if (major >= 6)
    {
      if (minor == 2)
        return version >= NDBD_MICRO_GCP_62;
      return version >= NDBD_MICRO_GCP_63;
    }
  }
  return 0;
}

#define NDBD_PREPARE_COPY_FRAG_VERSION NDB_MAKE_VERSION(6,2,1)
#define NDBD_PREPARE_COPY_FRAG_V2_51 NDB_MAKE_VERSION(5,1,23)
#define NDBD_PREPARE_COPY_FRAG_V2_62 NDB_MAKE_VERSION(6,2,8)
#define NDBD_PREPARE_COPY_FRAG_V2_63 NDB_MAKE_VERSION(6,3,6)

/**
 * 0 = NO PREP COPY FRAG SUPPORT
 * 1 = NO MAX PAGE SUPPORT
 * 2 = LATEST VERSION
 */
static
inline
int
ndb_check_prep_copy_frag_version(Uint32 version)
{	
  const Uint32 major = (version >> 16) & 0xFF;
  const Uint32 minor = (version >>  8) & 0xFF;

  if (version == NDB_VERSION_D)
    return 2;

  if (major >= 6)
  {
    if (minor == 2)
    {
      if (version >= NDBD_PREPARE_COPY_FRAG_V2_62)
        return 2;
      if (version >= NDBD_PREPARE_COPY_FRAG_VERSION)
        return 1;
      return 0;
    }
    else if (minor == 3)
    {
      if (version >= NDBD_PREPARE_COPY_FRAG_V2_63)
        return 2;
      return 1;
    }
    return 2;
  }
  else if (major == 5 && minor == 1)
  {
    if (version >= NDBD_PREPARE_COPY_FRAG_V2_51)
      return 2;
  }
    
  return 0;
}

#define NDBD_PNR NDB_MAKE_VERSION(6,3,8)

static 
inline
int
ndb_pnr(Uint32 version)
{
  return 
    version == NDB_VERSION_D || version >= NDBD_PNR;
}

#define NDBD_SUMA_DICT_LOCK_62 NDB_MAKE_VERSION(6,2,14)
#define NDBD_SUMA_DICT_LOCK_63 NDB_MAKE_VERSION(6,3,11)

static
inline
int
ndbd_suma_dictlock_startme(Uint32 x)
{
  if (x >= NDB_VERSION_D)
    return 1;
  
  {
    const Uint32 major = (x >> 16) & 0xFF;
    const Uint32 minor = (x >>  8) & 0xFF;
    
    if (major >= 6)
    {
      if (minor == 2)
      return x >= NDBD_SUMA_DICT_LOCK_62;
    }
    
    return x >= NDBD_SUMA_DICT_LOCK_63;
  }
}

#define NDBD_LONG_LIST_TABLES_CONF_62 NDB_MAKE_VERSION(6,2,16)
#define NDBD_LONG_LIST_TABLES_CONF_63 NDB_MAKE_VERSION(6,3,15)

static
inline
int
ndbd_LIST_TABLES_CONF_long_signal(Uint32 x)
{
  if (x >= NDB_VERSION_D)
    return 1;

  {
    const Uint32 major = (x >> 16) & 0xFF;
    const Uint32 minor = (x >>  8) & 0xFF;
    
    if (major >= 6)
    {
      if (minor == 2)
        return x >= NDBD_LONG_LIST_TABLES_CONF_62;
    }
    
    return x >= NDBD_LONG_LIST_TABLES_CONF_63;
  }
}

#if NOT_YET
#define NDBD_FIRE_TRIG_ORD_TRANSID_63 NDB_MAKE_VERSION(6,3,9)
#define NDBD_FIRE_TRIG_ORD_TRANSID_62 NDB_MAKE_VERSION(6,2,12)
#endif

static
inline
int
ndb_fire_trig_ord_transid(Uint32 version)
{
  if (version >= NDB_VERSION_D)
    return 1;

#if NOT_YET
  const Uint32 major = (version >> 16) & 0xFF;
  const Uint32 minor = (version >>  8) & 0xFF;
  if (major >= 6)
  {
    if (minor == 2)
    {
      return version >= NDBD_FIRE_TRIG_ORD_TRANSID_62;
    }

    return version >= NDBD_FIRE_TRIG_ORD_TRANSID_63;
  }
#endif

  return 0;
}

#define NDBD_SCAN_DISTKEY NDB_MAKE_VERSION(6,4,0)

static
inline
int
ndb_scan_distributionkey(Uint32 version)
{
  return version >= NDBD_SCAN_DISTKEY;
}

#define NDBD_FILTER_INSTANCE_63 NDB_MAKE_VERSION(6,3,16)
#define NDBD_COPY_GCI_RESTART_NR NDB_MAKE_VERSION(6,3,18)

#define NDBD_SUMA_DICTLOCK_HANDOVER NDB_MAKE_VERSION(6,4,0)

static
inline
int
ndbd_suma_dictlock_handover(Uint32 x)
{
  return (x >= NDBD_SUMA_DICTLOCK_HANDOVER);
}

#define NDBD_API_TAKE_OVERTCCONF_60 NDB_MAKE_VERSION(5,2,4)
#define NDBD_API_TAKE_OVERTCCONF_62 NDB_MAKE_VERSION(6,2,17)
#define NDBD_API_TAKE_OVERTCCONF_63 NDB_MAKE_VERSION(6,3,19)

#define NDBD_DELAYED_COPY_ACTIVEREQ_63 NDB_MAKE_VERSION(6,3,29)
#define NDBD_DELAYED_COPY_ACTIVEREQ_70 NDB_MAKE_VERSION(7,0,10)

static
inline
int
ndb_takeovertc(Uint32 x)
{
  if (x >= NDB_VERSION_D)
    return 1;

  {
    const Uint32 major = (x >> 16) & 0xFF;
    const Uint32 minor = (x >>  8) & 0xFF;
    
    if (major >= 6)
    {
      if (minor == 2)
        return x >= NDBD_API_TAKE_OVERTCCONF_62;
    }
    
    return x >= NDBD_API_TAKE_OVERTCCONF_63;
  }
}

static
inline
int
ndb_delayed_copy_active_req(Uint32 x)
{
  if (x >= NDB_VERSION_D)
    return 1;

  {
    const Uint32 major = (x >> 16) & 0xFF;

    if (major == 6)
    {
      return x >= NDBD_DELAYED_COPY_ACTIVEREQ_63;
    }
    else
    {
      return x >= NDBD_DELAYED_COPY_ACTIVEREQ_70;
    }
  }
}

#define NDBD_SUMA_NOTSTARTED_REF_63 NDB_MAKE_VERSION(6,3,29)
#define NDBD_SUMA_NOTSTARTED_REF_70 NDB_MAKE_VERSION(7,0,10)

static
inline
int
ndb_suma_not_started_ref(Uint32 x)
{
  if (x >= NDB_VERSION_D)
    return 1;

  {
    const Uint32 major = (x >> 16) & 0xFF;

    if (major == 6)
    {
      return x >= NDBD_SUMA_NOTSTARTED_REF_63;
    }
    else
    {
      return x >= NDBD_SUMA_NOTSTARTED_REF_70;
    }
  }
}

#define NDBD_UNLOCK_OP_SUPPORTED NDB_MAKE_VERSION(7,0,12)

#define NDBD_ROUTE_EXEC_FRAG NDB_MAKE_VERSION(7,0,13)

static
inline
int
ndb_route_exec_frag(Uint32 x)
{
  if (x >= NDB_VERSION_D)
    return 1;

  return x >= NDBD_ROUTE_EXEC_FRAG;
}

#define NDBD_NATIVE_DEFAULT_SUPPORT_70 NDB_MAKE_VERSION(7,0,15)
#define NDBD_NATIVE_DEFAULT_SUPPORT_71 NDB_MAKE_VERSION(7,1,4)

static
inline
int
ndb_native_default_support(Uint32 x)
{
  const Uint32 major = (x >> 16) & 0xFF;
  const Uint32 minor = (x >>  8) & 0xFF;

  if (major == 7 && minor == 0)
    return x >= NDBD_NATIVE_DEFAULT_SUPPORT_70;
  
  return x >= NDBD_NATIVE_DEFAULT_SUPPORT_71;
}

#define NDBD_HB_ORDER_VERSION_63 NDB_MAKE_VERSION(6,3,35)
#define NDBD_HB_ORDER_VERSION_70 NDB_MAKE_VERSION(7,0,16)
#define NDBD_HB_ORDER_VERSION_71 NDB_MAKE_VERSION(7,1,5)

static
inline
int
ndb_check_hb_order_version(Uint32 x)
{
  {
    const Uint32 major = (x >> 16) & 0xFF;
    const Uint32 minor = (x >>  8) & 0xFF;

    if (major == 6 && minor == 3)
    {
      return x >= NDBD_HB_ORDER_VERSION_63;
    }
    if (major == 7 && minor == 0)
    {
      return x >= NDBD_HB_ORDER_VERSION_70;
    }
    return x >= NDBD_HB_ORDER_VERSION_71;
  }
}

#define NDBD_SYNCH_SP_70 NDB_MAKE_VERSION(7,0,17)
#define NDBD_SYNCH_SP_71 NDB_MAKE_VERSION(7,1,6)

static
inline
int
ndb_wait_sp(Uint32 x)
{
  {
    const Uint32 major = (x >> 16) & 0xFF;
    const Uint32 minor = (x >>  8) & 0xFF;

    if (major == 7 && minor == 0)
    {
      return x >= NDBD_SYNCH_SP_70;
    }
    return x >= NDBD_SYNCH_SP_71;
  }
}

#define NDBD_DIH_GET_TABINFO_70 NDB_MAKE_VERSION(7,0,17)
#define NDBD_DIH_GET_TABINFO_71 NDB_MAKE_VERSION(7,1,6)

static
inline
int
ndb_dih_get_tabinfo(Uint32 x)
{
  {
    const Uint32 major = (x >> 16) & 0xFF;
    const Uint32 minor = (x >>  8) & 0xFF;

    if (major == 7 && minor == 0)
    {
      return x >= NDBD_DIH_GET_TABINFO_70;
    }
    return x >= NDBD_DIH_GET_TABINFO_71;
  }
}

#define NDBD_SUMA_STOP_ME_63 NDB_MAKE_VERSION(6,3,37)
#define NDBD_SUMA_STOP_ME_70 NDB_MAKE_VERSION(7,0,18)
#define NDBD_SUMA_STOP_ME_71 NDB_MAKE_VERSION(7,1,7)

static
inline
int
ndbd_suma_stop_me(Uint32 x)
{
  {
    const Uint32 major = (x >> 16) & 0xFF;
    const Uint32 minor = (x >>  8) & 0xFF;

    if (major == 6)
    {
      return x >= NDBD_SUMA_STOP_ME_63;
    }
    if (major == 7 && minor == 0)
    {
      return x >= NDBD_SUMA_STOP_ME_70;
    }
    return x >= NDBD_SUMA_STOP_ME_71;
  }
}

#define NDBD_DIH_SUB_GCP_COMPLETE_ACK_63 NDB_MAKE_VERSION(6,3,39)
#define NDBD_DIH_SUB_GCP_COMPLETE_ACK_70 NDB_MAKE_VERSION(7,0,20)
#define NDBD_DIH_SUB_GCP_COMPLETE_ACK_71 NDB_MAKE_VERSION(7,1,9)

static
inline
int
ndbd_dih_sub_gcp_complete_ack(Uint32 x)
{
  {
    const Uint32 major = (x >> 16) & 0xFF;
    const Uint32 minor = (x >>  8) & 0xFF;

    if (major == 6)
    {
      return x >= NDBD_DIH_SUB_GCP_COMPLETE_ACK_63;
    }
    if (major == 7 && minor == 0)
    {
      return x >= NDBD_DIH_SUB_GCP_COMPLETE_ACK_70;
    }
    return x >= NDBD_DIH_SUB_GCP_COMPLETE_ACK_71;
  }
}

/**
 * After this version, TC/BACKUP/SUMA does not use ScanFragReq::setAttrLen
 *   when sending long SCAN_FRAGREQ
 */
#define NDBD_LONG_SCAN_FRAGREQ_70 NDB_MAKE_VERSION(7,0,20)
#define NDBD_LONG_SCAN_FRAGREQ_71 NDB_MAKE_VERSION(7,1,9)

#define NDBD_FAIL_REP_SOURCE_NODE_63 NDB_MAKE_VERSION(6,3,40)
#define NDBD_FAIL_REP_SOURCE_NODE_70 NDB_MAKE_VERSION(7,0,21)
#define NDBD_FAIL_REP_SOURCE_NODE_71 NDB_MAKE_VERSION(7,1,10)

static 
inline
int
ndbd_fail_rep_source_node(Uint32 x)
{
  {
    const Uint32 major = (x >> 16) & 0xFF;
    const Uint32 minor = (x >>  8) & 0xFF;

    if (major == 6)
    {
      return x >= NDBD_FAIL_REP_SOURCE_NODE_63;
    }
    if (major == 7 && minor == 0)
    {
      return x >= NDBD_FAIL_REP_SOURCE_NODE_70;
    }
    return x >= NDBD_FAIL_REP_SOURCE_NODE_71;
  }
}


#define NDBD_SYNC_REQ_SUPPORT_70 NDB_MAKE_VERSION(7,0,20)
#define NDBD_SYNC_REQ_SUPPORT_71 NDB_MAKE_VERSION(7,1,9)

static
inline
int
ndbd_sync_req_support(Uint32 x)
{
  const Uint32 major = (x >> 16) & 0xFF;
  const Uint32 minor = (x >>  8) & 0xFF;

  if (major == 7 && minor == 0)
    return x >= NDBD_SYNC_REQ_SUPPORT_70;

  return x >= NDBD_SYNC_REQ_SUPPORT_71;
}

/**
 * Does not support CopyFragReq::CFR_NON_TRANSACTIONAL
 */
#define NDBD_NON_TRANS_COPY_FRAG_REQ_70 NDB_MAKE_VERSION(7,0,22)
#define NDBD_NON_TRANS_COPY_FRAG_REQ_71 NDB_MAKE_VERSION(7,1,11)

static
inline
int
ndbd_non_trans_copy_frag_req(Uint32 x)
{
  const Uint32 major = (x >> 16) & 0xFF;
  const Uint32 minor = (x >>  8) & 0xFF;

  if (major == 7 && minor == 0)
    return x >= NDBD_NON_TRANS_COPY_FRAG_REQ_70;

  return x >= NDBD_NON_TRANS_COPY_FRAG_REQ_71;
}

#define NDBD_PING_REQ_70 NDB_MAKE_VERSION(7,0,24)
#define NDBD_PING_REQ_71 NDB_MAKE_VERSION(7,1,13)

static
inline
int
ndbd_connectivity_check(Uint32 x)
{
  const Uint32 major = (x >> 16) & 0xFF;
  const Uint32 minor = (x >>  8) & 0xFF;

  if (major == 7 && minor == 0)
    return x >= NDBD_PING_REQ_70;

  return x >= NDBD_PING_REQ_71;
}

#define NDBD_DEFERRED_UNIQUE_CONSTRAINTS_70 NDB_MAKE_VERSION(7,0,25)
#define NDBD_DEFERRED_UNIQUE_CONSTRAINTS_71 NDB_MAKE_VERSION(7,1,14)

static
inline
int
ndbd_deferred_unique_constraints(Uint32 x)
{
  const Uint32 major = (x >> 16) & 0xFF;
  const Uint32 minor = (x >>  8) & 0xFF;

  if (major == 7 && minor == 0)
    return x >= NDBD_DEFERRED_UNIQUE_CONSTRAINTS_70;

  return x >= NDBD_DEFERRED_UNIQUE_CONSTRAINTS_71;
}

#define NDBD_TUP_EXTRABITS_70 NDB_MAKE_VERSION(7,0,25)
#define NDBD_TUP_EXTRABITS_71 NDB_MAKE_VERSION(7,1,14)
#define NDBD_TUP_EXTRABITS_72 NDB_MAKE_VERSION(7,2,1)

static
inline
int
ndb_tup_extrabits(Uint32 x)
{
  {
    const Uint32 major = (x >> 16) & 0xFF;
    const Uint32 minor = (x >>  8) & 0xFF;

    if (major == 7 && minor < 2)
    {
      if (minor == 0)
        return x >= NDBD_TUP_EXTRABITS_70;
      else if (minor == 1)
        return x >= NDBD_TUP_EXTRABITS_71;
    }
    return x >= NDBD_TUP_EXTRABITS_72;
  }
}

#define NDBD_REFRESH_TUPLE_70 NDB_MAKE_VERSION(7,0,26)
#define NDBD_REFRESH_TUPLE_71 NDB_MAKE_VERSION(7,1,15)
#define NDBD_REFRESH_TUPLE_72 NDB_MAKE_VERSION(7,2,1)

static
inline
int
ndb_refresh_tuple(Uint32 x)
{
  {
    const Uint32 major = (x >> 16) & 0xFF;
    const Uint32 minor = (x >>  8) & 0xFF;

    if (major == 7 && minor < 2)
    {
      if (minor == 0)
        return x >= NDBD_REFRESH_TUPLE_70;
      else if (minor == 1)
        return x >= NDBD_REFRESH_TUPLE_71;
    }
    return x >= NDBD_REFRESH_TUPLE_72;
  }
}

#define NDBD_GET_CONFIG_SUPPORT_70 NDB_MAKE_VERSION(7,0,27)
#define NDBD_GET_CONFIG_SUPPORT_71 NDB_MAKE_VERSION(7,1,16)

static
inline
int
ndbd_get_config_supported(Uint32 x)
{
  const Uint32 major = (x >> 16) & 0xFF;
  const Uint32 minor = (x >>  8) & 0xFF;

  if (major == 7 && minor == 0)
    return x >= NDBD_GET_CONFIG_SUPPORT_70;

  return x >= NDBD_GET_CONFIG_SUPPORT_71;
}

#define NDBD_CONFIGURABLE_LOG_PARTS_70 NDB_MAKE_VERSION(7,0,29)
#define NDBD_CONFIGURABLE_LOG_PARTS_71 NDB_MAKE_VERSION(7,1,18)
#define NDBD_CONFIGURABLE_LOG_PARTS_72 NDB_MAKE_VERSION(7,2,3)

static
inline
int
ndb_configurable_log_parts(Uint32 x)
{
  const Uint32 major = (x >> 16) & 0xFF;
  const Uint32 minor = (x >>  8) & 0xFF;

  if (major == 7 && minor < 2)
  {
    if (minor == 0)
      return x >= NDBD_CONFIGURABLE_LOG_PARTS_70;
    else if (minor == 1)
      return x >= NDBD_CONFIGURABLE_LOG_PARTS_71;
  }
  return x >= NDBD_CONFIGURABLE_LOG_PARTS_72;
}

#define NDBD_128_INSTANCES_ADDRESS_70 NDB_MAKE_VERSION(7,0,31)
#define NDBD_128_INSTANCES_ADDRESS_71 NDB_MAKE_VERSION(7,1,20)
#define NDBD_128_INSTANCES_ADDRESS_72 NDB_MAKE_VERSION(7,2,5)

static
inline
int
ndbd_128_instances_address(Uint32 x)
{
  const Uint32 major = (x >> 16) & 0xFF;
  const Uint32 minor = (x >>  8) & 0xFF;

  if (major == 7 && minor < 2)
  {
    if (minor == 0)
      return x >= NDBD_128_INSTANCES_ADDRESS_70;
    else if (minor == 1)
      return x >= NDBD_128_INSTANCES_ADDRESS_71;
  }
  return x >= NDBD_128_INSTANCES_ADDRESS_72;
}

#define NDBD_SCAN_TABREQ_IMPLICIT_PARALLELISM_70 NDB_MAKE_VERSION(7,0,34)
#define NDBD_SCAN_TABREQ_IMPLICIT_PARALLELISM_71 NDB_MAKE_VERSION(7,1,23)
#define NDBD_SCAN_TABREQ_IMPLICIT_PARALLELISM_72 NDB_MAKE_VERSION(7,2,7)

static
inline
int
ndbd_scan_tabreq_implicit_parallelism(Uint32 x)
{
  const Uint32 major = (x >> 16) & 0xFF;
  const Uint32 minor = (x >>  8) & 0xFF;

  if (major == 7 && minor < 2)
  {
    if (minor == 0)
      return x >= NDBD_SCAN_TABREQ_IMPLICIT_PARALLELISM_70;
    else if (minor == 1)
      return x >= NDBD_SCAN_TABREQ_IMPLICIT_PARALLELISM_71;
  }
  return x >= NDBD_SCAN_TABREQ_IMPLICIT_PARALLELISM_72;
}

#define NDBD_FIXED_LOOKUP_QUERY_ABORT_72 NDB_MAKE_VERSION(7,2,5)

static
inline
int
ndbd_fixed_lookup_query_abort(Uint32 x)
{
  const Uint32 major = (x >> 16) & 0xFF;
  const Uint32 minor = (x >>  8) & 0xFF;

  if (major == 7 && minor < 2)
  {
    // Only experimental support of SPJ pre 7.2.0.
    // Assume we support 'fixed-abort' as we want it tested.
    return 1;
  }
  return x >= NDBD_FIXED_LOOKUP_QUERY_ABORT_72;
}

/**
 * NOTE1:
 *   Even though pushed join support wasn't GA intil 7.2.4
 *   we claim support for it in all 7.2.x versions.
 * NOTE2:
 *   By a mistake this online upgrade check was not
 *   added until version 7.2.6
 */
#define NDBD_JOIN_PUSHDOWN NDB_MAKE_VERSION(7,2,0)

static
inline
int
ndb_join_pushdown(Uint32 x)
{
  return x >= NDBD_JOIN_PUSHDOWN;
}

/**
 * DICT did not have a function for receiving GET_TABINFOREF signals
 * (see Bug#14647210).
 */
#define NDBD_DICT_GET_TABINFOREF_IMPLEMENTED NDB_MAKE_VERSION(7, 2, 9)

inline
int
ndbd_dict_get_tabinforef_implemented(Uint32 x)
{
  return x >= NDBD_DICT_GET_TABINFOREF_IMPLEMENTED;
}

/**
 * Dbtc::execFIRE_TRIG_ORD can receive long signals.
 */
#define NDBD_LONG_FIRE_TRIG_ORD NDB_MAKE_VERSION(7,3,2)

#define NDBD_MULTI_TC_INSTANCE_TAKEOVER_72 NDB_MAKE_VERSION(7,2,17)
#define NDBD_MULTI_TC_INSTANCE_TAKEOVER_73 NDB_MAKE_VERSION(7,3,6)

static
inline
int
ndbd_long_fire_trig_ord(Uint32 x)
{
  return x >= NDBD_LONG_FIRE_TRIG_ORD;
}

static
inline
int
ndbd_multi_tc_instance_takeover(Uint32 x)
{
  const Uint32 major = (x >> 16) & 0xFF;
  const Uint32 minor = (x >>  8) & 0xFF;

  if (major < 7)
  {
    return 0;
  }
  else if (major == 7)
  {
    if (minor < 2)
    {
      return 0;
    }
    else if (minor == 2)
    {
      return x >= NDBD_MULTI_TC_INSTANCE_TAKEOVER_72;
    }
    else if (minor == 3)
    {
      return x >= NDBD_MULTI_TC_INSTANCE_TAKEOVER_73;
    }
  }
  return 1;
}

/**
 * Support for more parallel fragment LCPs
 */
#define NDBD_EXTRA_PARALLEL_FRAG_LCP NDB_MAKE_VERSION(7,4,1)

/**
 * Support for PAUSE LCPs
 */
#define NDBD_SUPPORT_PAUSE_LCP NDB_MAKE_VERSION(7,4,3)

/**
 * Support for Node Recovery Status module, including sending
 * END_TOREP.
 */
#define NDBD_NODE_RECOVERY_STATUS_VERSION NDB_MAKE_VERSION(7,4,3)

/**
 * Support for removing EMPTY_LCP_REQ protocol in master takeover
 */
#define NDBD_EMPTY_LCP_NOT_NEEDED NDB_MAKE_VERSION(7,4,3)

/**
 * Support for multiple take over threads per node group in parallel
 * in master node.
 */
#define NDBD_SUPPORT_PARALLEL_SYNCH NDB_MAKE_VERSION(7,4,3)

/**
 * Support for wl#9819 ndbinfo.processes
 */
#define NDBD_PROCESSINFO_VERSION NDB_MAKE_VERSION(7,5,7)
static
inline
int
ndbd_supports_processinfo(Uint32 x)
{
  if(x < NDBD_PROCESSINFO_VERSION)
  {
    return 0;
  }
  return 1;
}


#define NDBD_ISOLATE_ORD_72 NDB_MAKE_VERSION(7,2,19)
#define NDBD_ISOLATE_ORD_73 NDB_MAKE_VERSION(7,3,8)
#define NDBD_ISOLATE_ORD_74 NDB_MAKE_VERSION(7,4,3)


static
inline
int
ndbd_isolate_ord(Uint32 x)
{
  const Uint32 major = (x >> 16) & 0xFF;
  const Uint32 minor = (x >>  8) & 0xFF;

  if (major < 7)
  {
    return 0;
  }
  else if (major == 7)
  {
    if (minor < 2)
    {
      return 0;
    }
    else if (minor == 2)
    {
      return x >= NDBD_ISOLATE_ORD_72;
    }
    else if (minor == 3)
    {
      return x >= NDBD_ISOLATE_ORD_73;
    }
    else if (minor == 4)
    {
      return x >= NDBD_ISOLATE_ORD_74;
    }
  }
  return 1;
}

<<<<<<< HEAD
/**
 * Support for NDB_TABLE=PARTITION_BALANCE=...
 * This is a table property that can change the number of fragments per
 * table and still maintaining the automatic behaviour of NDB tables.
 * Thus the real fragment number is still a function of cluster size.
 */
#define NDBD_SUPPORT_PARTITION_BALANCE NDB_MAKE_VERSION(7,5,2)

static
inline
int
ndbd_support_partition_balance(Uint32 x)
{
  const Uint32 major = (x >> 16) & 0xFF;
  const Uint32 minor = (x >>  8) & 0xFF;
  if (major < 7)
  {
    return 0;
  }
  else if (major == 7)
  {
    if (minor < 5)
    {
      return 0;
    }
    else if (minor == 5)
    {
      return x >= NDBD_SUPPORT_PARTITION_BALANCE;
    }
  }
  return 1;
}

/**
 * Support for NDB_TABLE=READ_BACKUP=...
 * This is a table property that adapts the transaction protocol
 * on these tables. It requires all data nodes to support this
 * feature to be useful.
 */
#define NDBD_SUPPORT_READ_BACKUP NDB_MAKE_VERSION(7,5,2)
=======
// New limitations from WL#12757

#define NDBD_80_PROTOCOL_ACCEPT_74 NDB_MAKE_VERSION(7,4,6)
#define NDBD_80_PROTOCOL_ACCEPT_75 NDB_MAKE_VERSION(7,5,6)
#define NDBD_80_PROTOCOL_ACCEPT_76 NDB_MAKE_VERSION(7,6,4)
>>>>>>> f1bb35c0

static
inline
int
<<<<<<< HEAD
ndbd_support_read_backup(Uint32 x)
=======
ndbd_protocol_accepted_by_8_0(Uint32 x)
>>>>>>> f1bb35c0
{
  const Uint32 major = (x >> 16) & 0xFF;
  const Uint32 minor = (x >>  8) & 0xFF;
  if (major < 7)
  {
    return 0;
  }
  else if (major == 7)
  {
<<<<<<< HEAD
    if (minor < 5)
    {
      return 0;
    }
    else if (minor == 5)
    {
      return x >= NDBD_SUPPORT_READ_BACKUP;
    }
  }
  return 1;
}

/**
 * Support for NDB_TABLE=FULLY_REPLICATED=...
 * This is a table property that adapts the transaction protocol
 * on these tables. It requires all data nodes to support this
 * feature to be useful.
 */
#define NDBD_SUPPORT_FULLY_REPLICATED NDB_MAKE_VERSION(7,5,2)

static
inline
int
ndbd_support_fully_replicated(Uint32 x)
{
  const Uint32 major = (x >> 16) & 0xFF;
  const Uint32 minor = (x >>  8) & 0xFF;
  if (major < 7)
  {
    return 0;
  }
  else if (major == 7)
  {
    if (minor < 5)
    {
      return 0;
    }
    else if (minor == 5)
    {
      return x >= NDBD_SUPPORT_FULLY_REPLICATED;
=======
    if (minor < 4)
    {
      return 0;
    }
    else if (minor == 4)
    {
      return x >= NDBD_80_PROTOCOL_ACCEPT_74;
    }
    else if (minor == 5)
    {
      return x >= NDBD_80_PROTOCOL_ACCEPT_75;
    }
    else if (minor == 6)
    {
      return x >= NDBD_80_PROTOCOL_ACCEPT_76;
>>>>>>> f1bb35c0
    }
  }
  return 1;
}
<<<<<<< HEAD
=======

>>>>>>> f1bb35c0
#endif<|MERGE_RESOLUTION|>--- conflicted
+++ resolved
@@ -1,9 +1,5 @@
 /*
-<<<<<<< HEAD
-   Copyright (c) 2004, 2018, Oracle and/or its affiliates. All rights reserved.
-=======
    Copyright (c) 2004, 2019, Oracle and/or its affiliates. All rights reserved.
->>>>>>> f1bb35c0
 
    This program is free software; you can redistribute it and/or modify
    it under the terms of the GNU General Public License, version 2.0,
@@ -962,7 +958,45 @@
   return 1;
 }
 
-<<<<<<< HEAD
+// New limitations from WL#12757
+
+#define NDBD_80_PROTOCOL_ACCEPT_74 NDB_MAKE_VERSION(7,4,6)
+#define NDBD_80_PROTOCOL_ACCEPT_75 NDB_MAKE_VERSION(7,5,6)
+#define NDBD_80_PROTOCOL_ACCEPT_76 NDB_MAKE_VERSION(7,6,4)
+
+static
+inline
+int
+ndbd_protocol_accepted_by_8_0(Uint32 x)
+{
+  const Uint32 major = (x >> 16) & 0xFF;
+  const Uint32 minor = (x >>  8) & 0xFF;
+  if (major < 7)
+  {
+    return 0;
+  }
+  else if (major == 7)
+  {
+    if (minor < 4)
+    {
+      return 0;
+    }
+    else if (minor == 4)
+    {
+      return x >= NDBD_80_PROTOCOL_ACCEPT_74;
+    }
+    else if (minor == 5)
+    {
+      return x >= NDBD_80_PROTOCOL_ACCEPT_75;
+    }
+    else if (minor == 6)
+    {
+      return x >= NDBD_80_PROTOCOL_ACCEPT_76;
+    }
+  }
+  return 1;
+}
+
 /**
  * Support for NDB_TABLE=PARTITION_BALANCE=...
  * This is a table property that can change the number of fragments per
@@ -1003,22 +1037,11 @@
  * feature to be useful.
  */
 #define NDBD_SUPPORT_READ_BACKUP NDB_MAKE_VERSION(7,5,2)
-=======
-// New limitations from WL#12757
-
-#define NDBD_80_PROTOCOL_ACCEPT_74 NDB_MAKE_VERSION(7,4,6)
-#define NDBD_80_PROTOCOL_ACCEPT_75 NDB_MAKE_VERSION(7,5,6)
-#define NDBD_80_PROTOCOL_ACCEPT_76 NDB_MAKE_VERSION(7,6,4)
->>>>>>> f1bb35c0
-
-static
-inline
-int
-<<<<<<< HEAD
+
+static
+inline
+int
 ndbd_support_read_backup(Uint32 x)
-=======
-ndbd_protocol_accepted_by_8_0(Uint32 x)
->>>>>>> f1bb35c0
 {
   const Uint32 major = (x >> 16) & 0xFF;
   const Uint32 minor = (x >>  8) & 0xFF;
@@ -1028,7 +1051,6 @@
   }
   else if (major == 7)
   {
-<<<<<<< HEAD
     if (minor < 5)
     {
       return 0;
@@ -1069,29 +1091,8 @@
     else if (minor == 5)
     {
       return x >= NDBD_SUPPORT_FULLY_REPLICATED;
-=======
-    if (minor < 4)
-    {
-      return 0;
-    }
-    else if (minor == 4)
-    {
-      return x >= NDBD_80_PROTOCOL_ACCEPT_74;
-    }
-    else if (minor == 5)
-    {
-      return x >= NDBD_80_PROTOCOL_ACCEPT_75;
-    }
-    else if (minor == 6)
-    {
-      return x >= NDBD_80_PROTOCOL_ACCEPT_76;
->>>>>>> f1bb35c0
     }
   }
   return 1;
 }
-<<<<<<< HEAD
-=======
-
->>>>>>> f1bb35c0
 #endif