/*
   Copyright (C) 2003 MySQL AB
    All rights reserved. Use is subject to license terms.

   This program is free software; you can redistribute it and/or modify
   it under the terms of the GNU General Public License as published by
   the Free Software Foundation; version 2 of the License.

   This program is distributed in the hope that it will be useful,
   but WITHOUT ANY WARRANTY; without even the implied warranty of
   MERCHANTABILITY or FITNESS FOR A PARTICULAR PURPOSE.  See the
   GNU General Public License for more details.

   You should have received a copy of the GNU General Public License
   along with this program; if not, write to the Free Software
   Foundation, Inc., 51 Franklin St, Fifth Floor, Boston, MA 02110-1301  USA
*/

#ifndef NDB_VERSION_H
#define NDB_VERSION_H

#include <ndb_types.h>

/**
 * This is updated each time a version of backup/lcp format is changed
 *   when it's updated, it's set to version that made the change
 */
#define NDB_BACKUP_VERSION NDB_MAKE_VERSION(6,3,11)

#define NDB_VERSION_MAJOR @NDB_VERSION_MAJOR@
#define NDB_VERSION_MINOR @NDB_VERSION_MINOR@
#define NDB_VERSION_BUILD @NDB_VERSION_BUILD@

/* NDB status version */
#define NDB_VERSION_STATUS "@NDB_VERSION_STATUS@"

#define NDB_MYSQL_VERSION_MAJOR @NDB_MYSQL_VERSION_MAJOR@
#define NDB_MYSQL_VERSION_MINOR @NDB_MYSQL_VERSION_MINOR@
#define NDB_MYSQL_VERSION_BUILD @NDB_MYSQL_VERSION_BUILD@

#define NDB_MAKE_VERSION(A,B,C) (((A) << 16) | ((B) << 8)  | ((C) << 0))

#define NDB_MYSQL_VERSION_D NDB_MAKE_VERSION(NDB_MYSQL_VERSION_MAJOR, NDB_MYSQL_VERSION_MINOR, NDB_MYSQL_VERSION_BUILD)
#define NDB_VERSION_D NDB_MAKE_VERSION(NDB_VERSION_MAJOR, NDB_VERSION_MINOR, NDB_VERSION_BUILD)
#define NDB_VERSION_STRING_BUF_SZ 100
#ifdef __cplusplus
extern "C" {
#endif

void ndbPrintVersion();

Uint32 ndbMakeVersion(Uint32 major, Uint32 minor, Uint32 build);

Uint32 ndbGetMajor(Uint32 version);
  
Uint32 ndbGetMinor(Uint32 version);
  
Uint32 ndbGetBuild(Uint32 version);

const char* ndbGetVersionString(Uint32 version, Uint32 mysql_version, const char * status,
                                char *buf, unsigned sz);
const char* ndbGetOwnVersionString();

Uint32 ndbGetOwnVersion();

#ifdef __cplusplus
}
#endif

#define NDB_VERSION_STRING ndbGetOwnVersionString()

#define NDB_VERSION ndbGetOwnVersion()

/**
 * Version id 
 *
 *  Used by transporter and when communicating with
 *     managment server
 */
/*#define NDB_VERSION_ID 0*/

/**
 * From which version do we support rowid
 */ 
#define NDBD_ROWID_VERSION (NDB_MAKE_VERSION(5,1,6))
#define NDBD_INCL_NODECONF_VERSION_4 NDB_MAKE_VERSION(4,1,17)
#define NDBD_INCL_NODECONF_VERSION_5 NDB_MAKE_VERSION(5,0,18)
#define NDBD_FRAGID_VERSION (NDB_MAKE_VERSION(5,1,6))
#define NDBD_DICT_LOCK_VERSION_5 NDB_MAKE_VERSION(5,0,23)
#define NDBD_DICT_LOCK_VERSION_5_1 NDB_MAKE_VERSION(5,1,12)

#define NDBD_UPDATE_FRAG_DIST_KEY_50 NDB_MAKE_VERSION(5,0,26)
#define NDBD_UPDATE_FRAG_DIST_KEY_51 NDB_MAKE_VERSION(5,1,12)

#define NDBD_QMGR_SINGLEUSER_VERSION_5 NDB_MAKE_VERSION(5,0,25)

#define NDBD_SPLIT_VERSION NDB_MAKE_VERSION(6,1,0)
#define NDBD_NODE_VERSION_REP NDB_MAKE_VERSION(6,1,1)

#define NDBD_255_NODES_VERSION NDB_MAKE_VERSION(5,1,4)

#define NDBD_MICRO_GCP_62 NDB_MAKE_VERSION(6,2,5)
#define NDBD_MICRO_GCP_63 NDB_MAKE_VERSION(6,3,2)
#define NDBD_RAW_LCP MAKE_VERSION(6,3,11)
#define NDBD_LONG_TCKEYREQ NDB_MAKE_VERSION(6,4,0)
#define NDBD_LONG_LQHKEYREQ MAKE_VERSION(6,4,0)
#define NDBD_MAX_RECVBYTESIZE_32K MAKE_VERSION(6,3,18)
#define NDBD_LONG_SCANTABREQ NDB_MAKE_VERSION(6,4,0)
#define NDBD_LONG_SCANFRAGREQ MAKE_VERSION(6,4,0)
#define NDBD_MT_LQH_VERSION MAKE_VERSION(6,4,0)

#define NDBD_SCHEMA_TRANS_VERSION NDB_MAKE_VERSION(6,4,0)
#define MGMD_MGMAPI_PROTOCOL_CHANGE NDB_MAKE_VERSION(6,4,0)


static
inline
int
ndb_check_micro_gcp(Uint32 version)
{	
  if (version == NDB_VERSION_D)
    return 1;
  {
    const Uint32 major = (version >> 16) & 0xFF;
    const Uint32 minor = (version >>  8) & 0xFF;
    if (major >= 6)
    {
      if (minor == 2)
        return version >= NDBD_MICRO_GCP_62;
      return version >= NDBD_MICRO_GCP_63;
    }
  }
  return 0;
}

#define NDBD_PREPARE_COPY_FRAG_VERSION NDB_MAKE_VERSION(6,2,1)
#define NDBD_PREPARE_COPY_FRAG_V2_51 NDB_MAKE_VERSION(5,1,23)
#define NDBD_PREPARE_COPY_FRAG_V2_62 NDB_MAKE_VERSION(6,2,8)
#define NDBD_PREPARE_COPY_FRAG_V2_63 NDB_MAKE_VERSION(6,3,6)

/**
 * 0 = NO PREP COPY FRAG SUPPORT
 * 1 = NO MAX PAGE SUPPORT
 * 2 = LATEST VERSION
 */
static
inline
int
ndb_check_prep_copy_frag_version(Uint32 version)
{	
  const Uint32 major = (version >> 16) & 0xFF;
  const Uint32 minor = (version >>  8) & 0xFF;

  if (version == NDB_VERSION_D)
    return 2;

  if (major >= 6)
  {
    if (minor == 2)
    {
      if (version >= NDBD_PREPARE_COPY_FRAG_V2_62)
        return 2;
      if (version >= NDBD_PREPARE_COPY_FRAG_VERSION)
        return 1;
      return 0;
    }
    else if (minor == 3)
    {
      if (version >= NDBD_PREPARE_COPY_FRAG_V2_63)
        return 2;
      return 1;
    }
    return 2;
  }
  else if (major == 5 && minor == 1)
  {
    if (version >= NDBD_PREPARE_COPY_FRAG_V2_51)
      return 2;
  }
    
  return 0;
}

#define NDBD_PNR NDB_MAKE_VERSION(6,3,8)

static 
inline
int
ndb_pnr(Uint32 version)
{
  return 
    version == NDB_VERSION_D || version >= NDBD_PNR;
}

#define NDBD_SUMA_DICT_LOCK_62 NDB_MAKE_VERSION(6,2,14)
#define NDBD_SUMA_DICT_LOCK_63 NDB_MAKE_VERSION(6,3,11)

static
inline
int
ndbd_suma_dictlock_startme(Uint32 x)
{
  if (x >= NDB_VERSION_D)
    return 1;
  
  {
    const Uint32 major = (x >> 16) & 0xFF;
    const Uint32 minor = (x >>  8) & 0xFF;
    
    if (major >= 6)
    {
      if (minor == 2)
      return x >= NDBD_SUMA_DICT_LOCK_62;
    }
    
    return x >= NDBD_SUMA_DICT_LOCK_63;
  }
}

#define NDBD_LONG_LIST_TABLES_CONF_62 NDB_MAKE_VERSION(6,2,16)
#define NDBD_LONG_LIST_TABLES_CONF_63 NDB_MAKE_VERSION(6,3,15)

static
inline
int
ndbd_LIST_TABLES_CONF_long_signal(Uint32 x)
{
  if (x >= NDB_VERSION_D)
    return 1;

  {
    const Uint32 major = (x >> 16) & 0xFF;
    const Uint32 minor = (x >>  8) & 0xFF;
    
    if (major >= 6)
    {
      if (minor == 2)
        return x >= NDBD_LONG_LIST_TABLES_CONF_62;
    }
    
    return x >= NDBD_LONG_LIST_TABLES_CONF_63;
  }
}

#if NOT_YET
#define NDBD_FIRE_TRIG_ORD_TRANSID_63 NDB_MAKE_VERSION(6,3,9)
#define NDBD_FIRE_TRIG_ORD_TRANSID_62 NDB_MAKE_VERSION(6,2,12)
#endif

static
inline
int
ndb_fire_trig_ord_transid(Uint32 version)
{
  if (version >= NDB_VERSION_D)
    return 1;

#if NOT_YET
  const Uint32 major = (version >> 16) & 0xFF;
  const Uint32 minor = (version >>  8) & 0xFF;
  if (major >= 6)
  {
    if (minor == 2)
    {
      return version >= NDBD_FIRE_TRIG_ORD_TRANSID_62;
    }

    return version >= NDBD_FIRE_TRIG_ORD_TRANSID_63;
  }
#endif

  return 0;
}

#define NDBD_SCAN_DISTKEY NDB_MAKE_VERSION(6,4,0)

static
inline
int
ndb_scan_distributionkey(Uint32 version)
{
  return version >= NDBD_SCAN_DISTKEY;
}

#define NDBD_FILTER_INSTANCE_63 NDB_MAKE_VERSION(6,3,16)
#define NDBD_COPY_GCI_RESTART_NR NDB_MAKE_VERSION(6,3,18)

#define NDBD_SUMA_DICTLOCK_HANDOVER NDB_MAKE_VERSION(6,4,0)

static
inline
int
ndbd_suma_dictlock_handover(Uint32 x)
{
  return (x >= NDBD_SUMA_DICTLOCK_HANDOVER);
}

#define NDBD_API_TAKE_OVERTCCONF_60 NDB_MAKE_VERSION(5,2,4)
#define NDBD_API_TAKE_OVERTCCONF_62 NDB_MAKE_VERSION(6,2,17)
#define NDBD_API_TAKE_OVERTCCONF_63 NDB_MAKE_VERSION(6,3,19)

#define NDBD_DELAYED_COPY_ACTIVEREQ_63 NDB_MAKE_VERSION(6,3,29)
#define NDBD_DELAYED_COPY_ACTIVEREQ_70 NDB_MAKE_VERSION(7,0,10)

static
inline
int
ndb_takeovertc(Uint32 x)
{
  if (x >= NDB_VERSION_D)
    return 1;

  {
    const Uint32 major = (x >> 16) & 0xFF;
    const Uint32 minor = (x >>  8) & 0xFF;
    
    if (major >= 6)
    {
      if (minor == 2)
        return x >= NDBD_API_TAKE_OVERTCCONF_62;
    }
    
    return x >= NDBD_API_TAKE_OVERTCCONF_63;
  }
}

static
inline
int
ndb_delayed_copy_active_req(Uint32 x)
{
  if (x >= NDB_VERSION_D)
    return 1;

  {
    const Uint32 major = (x >> 16) & 0xFF;

    if (major == 6)
    {
      return x >= NDBD_DELAYED_COPY_ACTIVEREQ_63;
    }
    else
    {
      return x >= NDBD_DELAYED_COPY_ACTIVEREQ_70;
    }
  }
}

#define NDBD_SUMA_NOTSTARTED_REF_63 NDB_MAKE_VERSION(6,3,29)
#define NDBD_SUMA_NOTSTARTED_REF_70 NDB_MAKE_VERSION(7,0,10)

static
inline
int
ndb_suma_not_started_ref(Uint32 x)
{
  if (x >= NDB_VERSION_D)
    return 1;

  {
    const Uint32 major = (x >> 16) & 0xFF;

    if (major == 6)
    {
      return x >= NDBD_SUMA_NOTSTARTED_REF_63;
    }
    else
    {
      return x >= NDBD_SUMA_NOTSTARTED_REF_70;
    }
  }
}

<<<<<<< HEAD
#define NDBD_UNLOCK_OP_SUPPORTED NDB_MAKE_VERSION(7,0,12)

#define NDBD_ROUTE_EXEC_FRAG NDB_MAKE_VERSION(7,0,13)

static
inline
int
ndb_route_exec_frag(Uint32 x)
{
  if (x >= NDB_VERSION_D)
    return 1;

  return x >= NDBD_ROUTE_EXEC_FRAG;
}

#define NDBD_NATIVE_DEFAULT_SUPPORT_70 NDB_MAKE_VERSION(7,0,15)
#define NDBD_NATIVE_DEFAULT_SUPPORT_71 NDB_MAKE_VERSION(7,1,4)
=======
#define NDBD_HB_ORDER_VERSION_63 NDB_MAKE_VERSION(6,3,35)
#define NDBD_HB_ORDER_VERSION_70 NDB_MAKE_VERSION(7,0,16)
#define NDBD_HB_ORDER_VERSION_71 NDB_MAKE_VERSION(7,1,5)
>>>>>>> 95c2d58f

static
inline
int
<<<<<<< HEAD
ndb_native_default_support(Uint32 x)
{
  const Uint32 major = (x >> 16) & 0xFF;
  const Uint32 minor = (x >>  8) & 0xFF;

  if (major == 7 && minor == 0)
    return x >= NDBD_NATIVE_DEFAULT_SUPPORT_70;
  
  return x >= NDBD_NATIVE_DEFAULT_SUPPORT_71;
=======
ndb_check_hb_order_version(Uint32 x)
{
  {
    const Uint32 major = (x >> 16) & 0xFF;
    const Uint32 minor = (x >>  8) & 0xFF;

    if (major == 6 && minor == 3)
    {
      return x >= NDBD_HB_ORDER_VERSION_63;
    }
    if (major == 7 && minor == 0)
    {
      return x >= NDBD_HB_ORDER_VERSION_70;
    }
    return x >= NDBD_HB_ORDER_VERSION_71;
  }
>>>>>>> 95c2d58f
}

#endif<|MERGE_RESOLUTION|>--- conflicted
+++ resolved
@@ -371,7 +371,6 @@
   }
 }
 
-<<<<<<< HEAD
 #define NDBD_UNLOCK_OP_SUPPORTED NDB_MAKE_VERSION(7,0,12)
 
 #define NDBD_ROUTE_EXEC_FRAG NDB_MAKE_VERSION(7,0,13)
@@ -389,16 +388,10 @@
 
 #define NDBD_NATIVE_DEFAULT_SUPPORT_70 NDB_MAKE_VERSION(7,0,15)
 #define NDBD_NATIVE_DEFAULT_SUPPORT_71 NDB_MAKE_VERSION(7,1,4)
-=======
-#define NDBD_HB_ORDER_VERSION_63 NDB_MAKE_VERSION(6,3,35)
-#define NDBD_HB_ORDER_VERSION_70 NDB_MAKE_VERSION(7,0,16)
-#define NDBD_HB_ORDER_VERSION_71 NDB_MAKE_VERSION(7,1,5)
->>>>>>> 95c2d58f
-
-static
-inline
-int
-<<<<<<< HEAD
+
+static
+inline
+int
 ndb_native_default_support(Uint32 x)
 {
   const Uint32 major = (x >> 16) & 0xFF;
@@ -408,7 +401,15 @@
     return x >= NDBD_NATIVE_DEFAULT_SUPPORT_70;
   
   return x >= NDBD_NATIVE_DEFAULT_SUPPORT_71;
-=======
+}
+
+#define NDBD_HB_ORDER_VERSION_63 NDB_MAKE_VERSION(6,3,35)
+#define NDBD_HB_ORDER_VERSION_70 NDB_MAKE_VERSION(7,0,16)
+#define NDBD_HB_ORDER_VERSION_71 NDB_MAKE_VERSION(7,1,5)
+
+static
+inline
+int
 ndb_check_hb_order_version(Uint32 x)
 {
   {
@@ -425,7 +426,6 @@
     }
     return x >= NDBD_HB_ORDER_VERSION_71;
   }
->>>>>>> 95c2d58f
 }
 
 #endif