--- conflicted
+++ resolved
@@ -113,18 +113,12 @@
   bool init(NodeId localNodeId);
 
   /**
-<<<<<<< HEAD
      Handle the handshaking with a new client connection
      on the server port.
      NOTE! Connection should be closed if function
      returns false
   */
-  bool connect_server(NDB_SOCKET_TYPE sockfd) const;
-=======
-   * after a connect from client, perform connection using correct transporter
-   */
-  bool connect_server(NDB_SOCKET_TYPE sockfd, BaseString& errormsg);
->>>>>>> a38ea083
+  bool connect_server(NDB_SOCKET_TYPE sockfd, BaseString& errormsg) const;
 
   bool connect_client(NdbMgmHandle *h);
 
