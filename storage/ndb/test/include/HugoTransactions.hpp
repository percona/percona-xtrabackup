/* Copyright (C) 2003 MySQL AB

   This program is free software; you can redistribute it and/or modify
   it under the terms of the GNU General Public License as published by
   the Free Software Foundation; version 2 of the License.

   This program is distributed in the hope that it will be useful,
   but WITHOUT ANY WARRANTY; without even the implied warranty of
   MERCHANTABILITY or FITNESS FOR A PARTICULAR PURPOSE.  See the
   GNU General Public License for more details.

   You should have received a copy of the GNU General Public License
   along with this program; if not, write to the Free Software
   Foundation, Inc., 59 Temple Place, Suite 330, Boston, MA  02111-1307  USA */

#ifndef HUGO_TRANSACTIONS_HPP
#define HUGO_TRANSACTIONS_HPP


#include <NDBT.hpp>
#include <HugoCalculator.hpp>
#include <HugoOperations.hpp>
class NDBT_Stats;

class HugoTransactions : public HugoOperations {
public:
  HugoTransactions(const NdbDictionary::Table&,
		   const NdbDictionary::Index* idx = 0);
  ~HugoTransactions();
  int loadTable(Ndb*, 
		int records,
		int batch = 512,
		bool allowConstraintViolation = true,
		int doSleep = 0,
                bool oneTrans = false,
		int updateValue = 0,
		bool abort = false);

  int scanReadRecords(Ndb*, 
		      int records,
		      int abort = 0,
		      int parallelism = 0,
		      NdbOperation::LockMode = NdbOperation::LM_Read,
                      int scan_flags = 0);

  int scanReadRecords(Ndb*, 
		      const NdbDictionary::Index*,
		      int records,
		      int abort = 0,
		      int parallelism = 0,
		      NdbOperation::LockMode = NdbOperation::LM_Read,
                      int scan_flags = 0);

  int pkReadRecords(Ndb*, 
		    int records,
		    int batchsize = 1,
		    NdbOperation::LockMode = NdbOperation::LM_Read);
  
  int scanUpdateRecords(Ndb*, 
			int records,
			int abort = 0,
			int parallelism = 0);

  int scanUpdateRecords1(Ndb*, 
			 int records,
			 int abort = 0,
			 int parallelism = 0);
  int scanUpdateRecords2(Ndb*, 
			 int records,
			 int abort = 0,
			 int parallelism = 0);
  int scanUpdateRecords3(Ndb*, 
			 int records,
			 int abort = 0,
			 int parallelism = 0);

  int pkUpdateRecords(Ndb*, 
		      int records,
		      int batchsize = 1,
		      int doSleep = 0);
  int pkInterpretedUpdateRecords(Ndb*, 
				 int records,
				 int batchsize = 1);
  int pkDelRecords(Ndb*, 
		   int records = 0,
		   int batch = 1,
		   bool allowConstraintViolation = true,
		   int doSleep = 0);
  int lockRecords(Ndb*,
		  int records,
		  int percentToLock = 1,
		  int lockTime = 1000);
  int fillTable(Ndb*,
		int batch=512);

  /**
   * Reading using UniqHashIndex with key = pk
   */
  int indexReadRecords(Ndb*, 
		       const char * idxName,
		       int records,
		       int batchsize = 1);

  int indexUpdateRecords(Ndb*,
			 const char * idxName,
			 int records,
			 int batchsize = 1);

  void setRetryMax(int retryMax = 100) { m_retryMax = retryMax; }
  
<<<<<<< HEAD
  Uint64 m_latest_gci;
=======
  Uint32 m_latest_gci;

  void setStatsLatency(NDBT_Stats* stats) { m_stats_latency = stats; }

  // allows multiple threads to update separate batches
  void setThrInfo(int thr_count, int thr_no) {
    m_thr_count = thr_count;
    m_thr_no = thr_no;
  }

>>>>>>> 0b2c8fa3
protected:  
  NDBT_ResultRow row;
  int m_defaultScanUpdateMethod;
  int m_retryMax;

  NDBT_Stats* m_stats_latency;

  int m_thr_count;      // 0 if no separation between threads
  int m_thr_no;
};




#endif
<|MERGE_RESOLUTION|>--- conflicted
+++ resolved
@@ -108,10 +108,7 @@
 
   void setRetryMax(int retryMax = 100) { m_retryMax = retryMax; }
   
-<<<<<<< HEAD
   Uint64 m_latest_gci;
-=======
-  Uint32 m_latest_gci;
 
   void setStatsLatency(NDBT_Stats* stats) { m_stats_latency = stats; }
 
@@ -121,7 +118,6 @@
     m_thr_no = thr_no;
   }
 
->>>>>>> 0b2c8fa3
 protected:  
   NDBT_ResultRow row;
   int m_defaultScanUpdateMethod;
