--- conflicted
+++ resolved
@@ -61,25 +61,14 @@
   COMMAND atrt --check-testcase-files ${testcase_files})
 
 ADD_CUSTOM_COMMAND(OUTPUT check_testcase_files.passed
-<<<<<<< HEAD
   COMMAND atrt
           --check-testcase-files ${testcase_files}
           > ${CMAKE_CURRENT_BINARY_DIR}/check_testcase_files.output
   COMMAND echo See output in ${CMAKE_CURRENT_BINARY_DIR}/check_testcase_files.output
           > ${CMAKE_CURRENT_BINARY_DIR}/check_testcase_files.passed
-          MAIN_DEPENDENCY atrt
-          DEPENDS ${testcase_files}
+          DEPENDS atrt ${testcase_files}
           WORKING_DIRECTORY ${CMAKE_CURRENT_SOURCE_DIR}
           )
-=======
-                   COMMAND atrt
-                           --check-testcase-files ${testcase_files}
-                           > ${CMAKE_CURRENT_BINARY_DIR}/check_testcase_files.output
-                   COMMAND echo See output in ${CMAKE_CURRENT_BINARY_DIR}/check_testcase_files.output
-                           > ${CMAKE_CURRENT_BINARY_DIR}/check_testcase_files.passed
-                   DEPENDS atrt ${testcase_files}
-                   WORKING_DIRECTORY ${CMAKE_CURRENT_SOURCE_DIR})
->>>>>>> 92304788
 
 ADD_CUSTOM_TARGET(check_testcase_files ALL
   SOURCES check_testcase_files.passed)
