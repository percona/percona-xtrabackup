# Copyright (c) 2015, 2017, Oracle and/or its affiliates. All rights reserved.
#
# This program is free software; you can redistribute it and/or modify
# it under the terms of the GNU General Public License as published by
# the Free Software Foundation; version 2 of the License.
#
# This program is distributed in the hope that it will be useful,
# but WITHOUT ANY WARRANTY; without even the implied warranty of
# MERCHANTABILITY or FITNESS FOR A PARTICULAR PURPOSE.  See the
# GNU General Public License for more details.
#
# You should have received a copy of the GNU General Public License
# along with this program; if not, write to the Free Software
# Foundation, Inc., 51 Franklin St, Fifth Floor, Boston, MA 02110-1301  USA
#
# GENERATED FILE
#
cmd: test_event
args: -n createDropEvent_NF T1
max-time: 1200

cmd: test_event
args: -n Apiv2-check_event_received_after_restart T1
max-time: 300

cmd: test_event
args: -n Apiv2-check_drop_event_op_after_restart T1
max-time: 300

cmd: test_event
args: -n SubscribeUnsubscribe -l1000 T1
max-time: 180

cmd: test_event
args: -n SubscribeUnsubscribeWithLoad -l1000 T1
max-time: 180

cmd: testFK
args: -n DropTableWithFKDuringRestart T1
max-time : 300

cmd: test_event
args: -n getEventBufferUsage2 T1
max-time : 300

cmd: testNdbApi
args: -n GetNdbIndexOperationTest I3
max-time : 180

cmd: testNdbApi
args: -n GetNdbIndexOperationBatchTest I3
max-time : 180

cmd: testNdbApi
args: -n GetNdbIndexOperationParallelDroppingTest I3
max-time : 300

cmd: testNodeRestart
args: -n ArbitrationWithApiNodeFailure T1

cmd: testScan
args: -n ScanDuringExpandAndShrinkBack T1
max-time : 180

cmd: testScan
args: -n ScanDuringShrinkAndExpandBack T1
max-time : 180

cmd: testSystemRestart
args: -n StaleNodeTakeoverDuringSR T1
max-time : 300

cmd: testFK
args: -n AbortWithSlowChildScans T1
max-time : 180

cmd: testNodeRestart
args: -n RestoreOlderLCP T1

cmd: testNdbApi
args: -n CheckTransId T1
max-time : 180

cmd: testNdbApi
args: -n CheckTransIdMt T1
max-time : 180

cmd: testNdbApi
args: -n OldApiScanFinalise T1
max-time : 180

<<<<<<< HEAD
cmd: testNdbApi
args: -n CheckDisconnectCommit T1
max-time : 180

cmd: testNdbApi
args: -n CheckDisconnectComplete T1
max-time : 180

cmd: testNdbApi
args: -n CheckSlowCommit T1
max-time : 180

cmd: testNodeRestart
args: -n StartDuringNodeRestart T1
max-time : 300

cmd: testScan
args: -n ScanReadError8095 T1
max-time : 60

cmd: testScan
args: -n ScanDihError7240 T1
max-time : 60
=======
cmd: testRedo
args: -n CheckNextRedoFileOpened T1
max-time: 1440
>>>>>>> 15cca2a5
<|MERGE_RESOLUTION|>--- conflicted
+++ resolved
@@ -89,7 +89,6 @@
 args: -n OldApiScanFinalise T1
 max-time : 180
 
-<<<<<<< HEAD
 cmd: testNdbApi
 args: -n CheckDisconnectCommit T1
 max-time : 180
@@ -113,8 +112,8 @@
 cmd: testScan
 args: -n ScanDihError7240 T1
 max-time : 60
-=======
+
 cmd: testRedo
 args: -n CheckNextRedoFileOpened T1
 max-time: 1440
->>>>>>> 15cca2a5
+
