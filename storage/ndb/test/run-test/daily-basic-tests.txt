--- conflicted
+++ resolved
@@ -639,11 +639,7 @@
 
 max-time: 500
 cmd: testScan
-<<<<<<< HEAD
-args: -n Bug54945 T1
-=======
 args: -n Bug54945 --skip-ndb-optimized-node-selection T1
->>>>>>> 64c88599
 
 # Bug18408745 added on 17.04.2014
 #max-time: 600
@@ -2182,10 +2178,7 @@
 max-time: 1200
 cmd: test_event
 args: -n Apiv2-check_event_queue_cleared_initial T1
-<<<<<<< HEAD
-=======
 
 max-time: 300
 cmd: testSystemRestart
 args: -n OneNodeWithCleanFilesystem T1
->>>>>>> 64c88599
