--- conflicted
+++ resolved
@@ -298,88 +298,6 @@
 NDBT_Table T16("T16", sizeof(T16Attribs)/sizeof(NDBT_Attribute), T16Attribs);
 
 /*
-  T15 - Dynamic attributes.
-  Test many different combinations of attribute types, sizes, and NULLability.
-  Also exersize >32bit dynattr bitmap.
-*/
-static
-const
-NDBT_Attribute T15Attribs[] = {
-  NDBT_Attribute("KOL1", NdbDictionary::Column::Unsigned, 1, true, false, 0, MM, true),
-  NDBT_Attribute("KOL2", NdbDictionary::Column::Varbinary, 100, false, true, 0, MM, true),
-  NDBT_Attribute("KOL3", NdbDictionary::Column::Unsigned, 1, false, true, 0, MM, true),
-  NDBT_Attribute("KOL4", NdbDictionary::Column::Int, 1, false, false, 0, MM, true),
-  NDBT_Attribute("KOL5", NdbDictionary::Column::Float, 1, false, true, 0, MM, true),
-  NDBT_Attribute("KOL6", NdbDictionary::Column::Char, 4, false, true, 0, MM, true),
-  NDBT_Attribute("KOL7", NdbDictionary::Column::Varbinary, 4, false, true, 0, MM, true),
-  NDBT_Attribute("KOL8", NdbDictionary::Column::Char, 4, false, true, 0, MM, true),
-  NDBT_Attribute("KOL9", NdbDictionary::Column::Varbinary, 4, false, true, 0, MM, true),
-  NDBT_Attribute("KOL10", NdbDictionary::Column::Char, 4, false, true, 0, MM, true),
-  NDBT_Attribute("KOL11", NdbDictionary::Column::Varbinary, 4, false, true, 0, MM, true),
-  NDBT_Attribute("KOL12", NdbDictionary::Column::Char, 4, false, true, 0, MM, true),
-  NDBT_Attribute("KOL13", NdbDictionary::Column::Varbinary, 4, false, true, 0, MM, true),
-  NDBT_Attribute("KOL14", NdbDictionary::Column::Char, 4, false, true, 0, MM, true),
-  NDBT_Attribute("KOL15", NdbDictionary::Column::Varbinary, 4, false, true, 0, MM, true),
-  NDBT_Attribute("KOL16", NdbDictionary::Column::Char, 4, false, true, 0, MM, true),
-  NDBT_Attribute("KOL17", NdbDictionary::Column::Varbinary, 4, false, true, 0, MM, true),
-  NDBT_Attribute("KOL18", NdbDictionary::Column::Char, 4, false, true, 0, MM, true),
-  NDBT_Attribute("KOL19", NdbDictionary::Column::Varbinary, 4, false, true, 0, MM, true),
-  NDBT_Attribute("KOL20", NdbDictionary::Column::Char, 4, false, true, 0, MM, true),
-  NDBT_Attribute("KOL21", NdbDictionary::Column::Varbinary, 4, false, true, 0, MM, true),
-  NDBT_Attribute("KOL22", NdbDictionary::Column::Char, 4, false, false, 0, MM, true),
-  NDBT_Attribute("KOL23", NdbDictionary::Column::Varbinary, 4, false, false, 0, MM, true),
-  NDBT_Attribute("KOL24", NdbDictionary::Column::Char, 4, false, false, 0, MM, true),
-  NDBT_Attribute("KOL25", NdbDictionary::Column::Varbinary, 4, false, false, 0, MM, true),
-  NDBT_Attribute("KOL26", NdbDictionary::Column::Char, 4, false, false, 0, MM, true),
-  NDBT_Attribute("KOL27", NdbDictionary::Column::Varbinary, 4, false, false, 0, MM, true),
-  NDBT_Attribute("KOL28", NdbDictionary::Column::Char, 4, false, false),
-  NDBT_Attribute("KOL29", NdbDictionary::Column::Varbinary, 4, false, false),
-  NDBT_Attribute("KOL30", NdbDictionary::Column::Char, 4, false, true, 0, DD),
-  NDBT_Attribute("KOL31", NdbDictionary::Column::Char, 4, false, false, 0, MM, true),
-  NDBT_Attribute("KOL32", NdbDictionary::Column::Varbinary, 4, false, false, 0, MM, true),
-  NDBT_Attribute("BIT1", NdbDictionary::Column::Bit, 27, false, true, 0, MM, true),
-  NDBT_Attribute("BIT2", NdbDictionary::Column::Bit, 1, false, false, 0, MM, true),
-  NDBT_Attribute("BIT3", NdbDictionary::Column::Bit, 1, false, true, 0, MM, true),
-  NDBT_Attribute("BIT4", NdbDictionary::Column::Bit, 8, false, false, 0, MM, true),
-  NDBT_Attribute("KOL33", NdbDictionary::Column::Char, 4, false, false, 0, MM, true),
-  NDBT_Attribute("KOL34", NdbDictionary::Column::Varbinary, 4, false, false, 0, MM, true),
-  NDBT_Attribute("KOL35", NdbDictionary::Column::Char, 4, false, false, 0, MM, true),
-  NDBT_Attribute("KOL36", NdbDictionary::Column::Varbinary, 4, false, false, 0, MM, true),
-  NDBT_Attribute("KOL37", NdbDictionary::Column::Char, 4, false, false, 0, MM, true),
-  NDBT_Attribute("KOL38", NdbDictionary::Column::Varbinary, 4, false, false, 0, MM, true),
-  NDBT_Attribute("KOL39", NdbDictionary::Column::Char, 4, false, false, 0, MM, true),
-  NDBT_Attribute("KOL40", NdbDictionary::Column::Varbinary, 4, false, false, 0, MM, true),
-  NDBT_Attribute("KOL41", NdbDictionary::Column::Char, 64, false, true, 0, MM, true),
-  NDBT_Attribute("KOL42", NdbDictionary::Column::Char, 4, false, true, 0, MM, true),
-  NDBT_Attribute("KOL43", NdbDictionary::Column::Char, 8, false, true, 0, MM, true),
-  NDBT_Attribute("KOL44", NdbDictionary::Column::Char, 27, false, true, 0, MM, true),
-  NDBT_Attribute("KOL45", NdbDictionary::Column::Char, 64, false, false, 0, MM, true),
-  NDBT_Attribute("KOL46", NdbDictionary::Column::Char, 4, false, false, 0, MM, true),
-  NDBT_Attribute("KOL47", NdbDictionary::Column::Char, 8, false, false, 0, MM, true),
-  NDBT_Attribute("KOL48", NdbDictionary::Column::Char, 27, false, false, 0, MM, true),
-  NDBT_Attribute("KOL49", NdbDictionary::Column::Varbinary, 255, false, false, 0, MM, true),
-  /* This one is for update count, needed by hugoScanUpdate. */
-  NDBT_Attribute("KOL99", NdbDictionary::Column::Unsigned, 1, false, false, 0, MM, true),
-};
-
-static
-const
-NDBT_Table T15("T15", sizeof(T15Attribs)/sizeof(NDBT_Attribute), T15Attribs);
-
-/* Test dynamic bit types when no other varsize/dynamic. */
-static
-const
-NDBT_Attribute T16Attribs[] = {
-  NDBT_Attribute("KOL1", NdbDictionary::Column::Unsigned, 1, true, false),
-  NDBT_Attribute("Kol2", NdbDictionary::Column::Bit, 27, false, true, 0, MM, true),
-  NDBT_Attribute("KOL99", NdbDictionary::Column::Unsigned, 1, false, false),
-};
-
-static
-const
-NDBT_Table T16("T16", sizeof(T16Attribs)/sizeof(NDBT_Attribute), T16Attribs);
-
-/*
   C2 DHCP TABLES, MAYBE THESE SHOULD BE MOVED TO THE UTIL_TABLES?
 */
 static 
@@ -510,10 +428,7 @@
   &T4,
   &T6,
   &T13,
-<<<<<<< HEAD
-=======
   &T14,
->>>>>>> 2e2d4346
   &T15,
   &T16,
   &I1,
