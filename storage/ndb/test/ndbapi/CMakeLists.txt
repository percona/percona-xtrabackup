# Copyright (C) 2010, Oracle and/or its affiliates. All rights reserved.
#
# This program is free software; you can redistribute it and/or modify
# it under the terms of the GNU General Public License as published by
# the Free Software Foundation; version 2 of the License.
#
# This program is distributed in the hope that it will be useful,
# but WITHOUT ANY WARRANTY; without even the implied warranty of
# MERCHANTABILITY or FITNESS FOR A PARTICULAR PURPOSE.  See the
# GNU General Public License for more details.
#
# You should have received a copy of the GNU General Public License
# along with this program; if not, write to the Free Software
# Foundation, Inc., 51 Franklin St, Fifth Floor, Boston, MA  02110-1301  USA

ADD_SUBDIRECTORY(bank)

INCLUDE(${CMAKE_SOURCE_DIR}/storage/ndb/config/type_ndbapitest.cmake)
INCLUDE_DIRECTORIES(
  ${CMAKE_SOURCE_DIR}/storage/ndb/include/kernel
  ${CMAKE_SOURCE_DIR}/storage/ndb/src/mgmapi
)

ADD_EXECUTABLE(create_all_tabs create_all_tabs.cpp)
ADD_EXECUTABLE(create_tab create_tab.cpp)
ADD_EXECUTABLE(drop_all_tabs drop_all_tabs.cpp)
ADD_EXECUTABLE(flexAsynch flexAsynch.cpp)
ADD_EXECUTABLE(flexBench flexBench.cpp)
ADD_EXECUTABLE(flexHammer flexHammer.cpp)
ADD_EXECUTABLE(flexTT flexTT.cpp)
ADD_EXECUTABLE(testBackup testBackup.cpp)
ADD_EXECUTABLE(testBasic testBasic.cpp)
ADD_EXECUTABLE(testBasicAsynch testBasicAsynch.cpp)
ADD_EXECUTABLE(testBlobs testBlobs.cpp)
ADD_EXECUTABLE(testDataBuffers testDataBuffers.cpp)
ADD_EXECUTABLE(testDict testDict.cpp)
ADD_EXECUTABLE(testIndex testIndex.cpp)
ADD_EXECUTABLE(testMgm testMgm.cpp)
TARGET_LINK_LIBRARIES(testMgm ndbconf)
ADD_EXECUTABLE(testNdbApi testNdbApi.cpp)
ADD_EXECUTABLE(testNodeRestart testNodeRestart.cpp)
TARGET_LINK_LIBRARIES(testNodeRestart ndbclient)
ADD_EXECUTABLE(testOIBasic testOIBasic.cpp)
TARGET_LINK_LIBRARIES(testOIBasic ndbclient)
ADD_EXECUTABLE(testOperations testOperations.cpp)
ADD_EXECUTABLE(testRestartGci testRestartGci.cpp)
ADD_EXECUTABLE(testScan testScan.cpp ScanFunctions.hpp)
ADD_EXECUTABLE(testInterpreter testInterpreter.cpp)
ADD_EXECUTABLE(testScanFilter testScanFilter.cpp)
ADD_EXECUTABLE(testScanInterpreter testScanInterpreter.cpp ScanFilter.hpp ScanInterpretTest.hpp )
ADD_EXECUTABLE(testScanPerf testScanPerf.cpp)
ADD_EXECUTABLE(testSystemRestart testSystemRestart.cpp)
ADD_EXECUTABLE(testTimeout testTimeout.cpp)
ADD_EXECUTABLE(testTransactions testTransactions.cpp)
ADD_EXECUTABLE(testDeadlock testDeadlock.cpp)
ADD_EXECUTABLE(test_event test_event.cpp)
ADD_EXECUTABLE(ndbapi_slow_select slow_select.cpp)
ADD_EXECUTABLE(testReadPerf testReadPerf.cpp)
ADD_EXECUTABLE(testLcp testLcp.cpp)
ADD_EXECUTABLE(testPartitioning testPartitioning.cpp)
ADD_EXECUTABLE(testBitfield testBitfield.cpp)
ADD_EXECUTABLE(DbCreate bench/mainPopulate.cpp bench/dbPopulate.cpp bench/userInterface.cpp bench/dbPopulate.h bench/userInterface.h bench/testData.h bench/testDefinitions.h bench/ndb_schema.hpp bench/ndb_error.hpp)
ADD_EXECUTABLE(DbAsyncGenerator bench/mainAsyncGenerator.cpp bench/asyncGenerator.cpp bench/ndb_async2.cpp bench/dbGenerator.h bench/macros.h bench/userInterface.h bench/testData.h bench/testDefinitions.h bench/ndb_schema.hpp bench/ndb_error.hpp)
ADD_EXECUTABLE(testSRBank testSRBank.cpp)
ADD_EXECUTABLE(test_event_merge test_event_merge.cpp)
Add_EXECUTABLE(testNdbinfo testNdbinfo.cpp)
ADD_EXECUTABLE(testNativeDefault testNativeDefault.cpp)
<<<<<<< HEAD
ADD_EXECUTABLE(testSpj testSpj.cpp)
##testDict_INCLUDES = $(INCLUDES) -I$(top_srcdir)/ndb/include/kernel
##testIndex_INCLUDES = $(INCLUDES) -I$(top_srcdir)/ndb/include/kernel
##testSystemRestart_INCLUDES = $(INCLUDES) -I$(top_srcdir)/ndb/include/kernel
##testTransactions_INCLUDES = $(INCLUDES) -I$(top_srcdir)/ndb/include/kernel
=======
>>>>>>> 31418896
TARGET_LINK_LIBRARIES(testBackup ndbbank)
TARGET_LINK_LIBRARIES(testSRBank ndbbank)
ADD_EXECUTABLE(testLimits testLimits.cpp)

<<<<<<< HEAD
INSTALL(TARGETS create_all_tabs create_tab drop_all_tabs flexAsynch flexBench
                flexHammer flexTT testBackup testBasic testBasicAsynch
                testBlobs testDataBuffers testDict testIndex testMgm
                testNdbApi testNodeRestart testOIBasic testOperations
                testRestartGci testScan testSRBank testInterpreter
                testScanFilter testScanInterpreter testScanPerf
                testSystemRestart testTimeout testTransactions
                testDeadlock test_event ndbapi_slow_select testReadPerf
                testLcp testPartitioning testBitfield DbCreate
                DbAsyncGenerator test_event_merge testNdbinfo testSpj
        DESTINATION bin)
=======
INSTALL(TARGETS create_all_tabs create_tab
  drop_all_tabs flexAsynch flexBench
  flexHammer flexTT testBackup testBasic testBasicAsynch
  testBlobs testDataBuffers testDict testIndex testMgm
  testNdbApi testNodeRestart testOIBasic testOperations
  testRestartGci testScan testSRBank testInterpreter
  testScanFilter testScanInterpreter testScanPerf
  testSystemRestart testTimeout testTransactions
  testDeadlock test_event ndbapi_slow_select testReadPerf
  testLcp testPartitioning testBitfield DbCreate
  DbAsyncGenerator test_event_merge testNdbinfo
  testNativeDefault testLimits
DESTINATION bin)
>>>>>>> 31418896
<|MERGE_RESOLUTION|>--- conflicted
+++ resolved
@@ -65,31 +65,11 @@
 ADD_EXECUTABLE(test_event_merge test_event_merge.cpp)
 Add_EXECUTABLE(testNdbinfo testNdbinfo.cpp)
 ADD_EXECUTABLE(testNativeDefault testNativeDefault.cpp)
-<<<<<<< HEAD
 ADD_EXECUTABLE(testSpj testSpj.cpp)
-##testDict_INCLUDES = $(INCLUDES) -I$(top_srcdir)/ndb/include/kernel
-##testIndex_INCLUDES = $(INCLUDES) -I$(top_srcdir)/ndb/include/kernel
-##testSystemRestart_INCLUDES = $(INCLUDES) -I$(top_srcdir)/ndb/include/kernel
-##testTransactions_INCLUDES = $(INCLUDES) -I$(top_srcdir)/ndb/include/kernel
-=======
->>>>>>> 31418896
 TARGET_LINK_LIBRARIES(testBackup ndbbank)
 TARGET_LINK_LIBRARIES(testSRBank ndbbank)
 ADD_EXECUTABLE(testLimits testLimits.cpp)
 
-<<<<<<< HEAD
-INSTALL(TARGETS create_all_tabs create_tab drop_all_tabs flexAsynch flexBench
-                flexHammer flexTT testBackup testBasic testBasicAsynch
-                testBlobs testDataBuffers testDict testIndex testMgm
-                testNdbApi testNodeRestart testOIBasic testOperations
-                testRestartGci testScan testSRBank testInterpreter
-                testScanFilter testScanInterpreter testScanPerf
-                testSystemRestart testTimeout testTransactions
-                testDeadlock test_event ndbapi_slow_select testReadPerf
-                testLcp testPartitioning testBitfield DbCreate
-                DbAsyncGenerator test_event_merge testNdbinfo testSpj
-        DESTINATION bin)
-=======
 INSTALL(TARGETS create_all_tabs create_tab
   drop_all_tabs flexAsynch flexBench
   flexHammer flexTT testBackup testBasic testBasicAsynch
@@ -101,6 +81,5 @@
   testDeadlock test_event ndbapi_slow_select testReadPerf
   testLcp testPartitioning testBitfield DbCreate
   DbAsyncGenerator test_event_merge testNdbinfo
-  testNativeDefault testLimits
-DESTINATION bin)
->>>>>>> 31418896
+  testNativeDefault testLimits testSpj
+DESTINATION bin)