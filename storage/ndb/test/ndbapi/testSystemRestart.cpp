--- conflicted
+++ resolved
@@ -2348,11 +2348,7 @@
 }
 
 int
-<<<<<<< HEAD
-runBugXXX(NDBT_Context* ctx, NDBT_Step* step)
-=======
 runBug56961(NDBT_Context* ctx, NDBT_Step* step)
->>>>>>> 657cb586
 {
   NdbRestarter res;
   Uint32 loops = ctx->getNumLoops();
@@ -2745,17 +2741,10 @@
   INITIALIZER(runLoadTable);
   INITIALIZER(runBug54611);
 }
-<<<<<<< HEAD
-TESTCASE("BugXXX", "")
-{
-  INITIALIZER(runLoadTable);
-  INITIALIZER(runBugXXX);
-=======
 TESTCASE("Bug56961", "")
 {
   INITIALIZER(runLoadTable);
   INITIALIZER(runBug56961);
->>>>>>> 657cb586
 }
 NDBT_TESTSUITE_END(testSystemRestart);
 
