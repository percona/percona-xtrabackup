/*
   Copyright (c) 2003, 2016, Oracle and/or its affiliates. All rights reserved.

   This program is free software; you can redistribute it and/or modify
   it under the terms of the GNU General Public License as published by
   the Free Software Foundation; version 2 of the License.

   This program is distributed in the hope that it will be useful,
   but WITHOUT ANY WARRANTY; without even the implied warranty of
   MERCHANTABILITY or FITNESS FOR A PARTICULAR PURPOSE.  See the
   GNU General Public License for more details.

   You should have received a copy of the GNU General Public License
   along with this program; if not, write to the Free Software
   Foundation, Inc., 51 Franklin St, Fifth Floor, Boston, MA 02110-1301  USA
*/

/*
 * testOIBasic - ordered index test
 *
 * dummy push to re-created mysql-5.1-telco ...
 */

#include <ndb_global.h>

#include <NdbOut.hpp>
#include <NdbApi.hpp>
#include <NdbTest.hpp>
#include <NdbMutex.h>
#include <NdbCondition.h>
#include <NdbThread.h>
#include <NdbTick.h>
#include <NdbSleep.h>
#include <my_sys.h>
#include <NdbSqlUtil.hpp>
#include <ndb_version.h>

// options

struct Opt {
  // common options
  uint m_batch;
  const char* m_bound;
  const char* m_case;
  bool m_cont;
  bool m_core;
  const char* m_csname;
  CHARSET_INFO* m_cs;
  int m_die;
  bool m_dups;
  NdbDictionary::Object::FragmentType m_fragtype;
  const char* m_index;
  uint m_loop;
  uint m_mrrmaxrng;
  bool m_msglock;
  bool m_nologging;
  bool m_noverify;
  uint m_pctmrr;
  uint m_pctnull;
  uint m_rows;
  uint m_samples;
  uint m_scanbatch;
  uint m_scanpar;
  uint m_scanstop;
  int m_seed;
  const char* m_skip;
  uint m_sloop;
  uint m_ssloop;
  const char* m_table;
  uint m_threads;
  int m_v;      // int for lint
  Opt() :
    m_batch(32),
    m_bound("01234"),
    m_case(0),
    m_cont(false),
    m_core(false),
    m_csname("random"),
    m_cs(0),
    m_die(0),
    m_dups(false),
    m_fragtype(NdbDictionary::Object::FragUndefined),
    m_index(0),
    m_loop(1),
    m_mrrmaxrng(10),
    m_msglock(true),
    m_nologging(false),
    m_noverify(false),
    m_pctmrr(50),
    m_pctnull(10),
    m_rows(1000),
    m_samples(0),
    m_scanbatch(0),
    m_scanpar(0),
    m_scanstop(0),
    m_seed(-1),
    m_skip(0),
    m_sloop(4),
    m_ssloop(4),
    m_table(0),
    m_threads(4),
    m_v(1) {
  }
};

static Opt g_opt;

static void printcases();
static void printtables();

static void
printhelp()
{
  Opt d;
  ndbout
    << "usage: testOIbasic [options]" << endl
    << "  -batch N      pk operations in batch [" << d.m_batch << "]" << endl
    << "  -bound xyz    use only these bound types 0-4 [" << d.m_bound << "]" << endl
    << "  -case abc     only given test cases (letters a-z)" << endl
    << "  -cont         on error continue to next test case [" << d.m_cont << "]" << endl
    << "  -core         core dump on error [" << d.m_core << "]" << endl
    << "  -csname S     charset or collation [" << d.m_csname << "]" << endl
    << "  -die nnn      exit immediately on NDB error code nnn" << endl
    << "  -dups         allow duplicate tuples from index scan [" << d.m_dups << "]" << endl
    << "  -fragtype T   fragment type single/small/medium/large" << endl
    << "  -index xyz    only given index numbers (digits 0-9)" << endl
    << "  -loop N       loop count full suite 0=forever [" << d.m_loop << "]" << endl
    << "  -mrrmaxrng N  max ranges to supply for MRR scan [" << d.m_mrrmaxrng << "]" << endl
    << "  -nologging    create tables in no-logging mode" << endl
    << "  -noverify     skip index verifications" << endl
    << "  -pctmrr N     pct of index scans to use MRR [" << d.m_pctmrr << "]" << endl
    << "  -pctnull N    pct NULL values in nullable column [" << d.m_pctnull << "]" << endl
    << "  -rows N       rows per thread [" << d.m_rows << "]" << endl
    << "  -samples N    samples for some timings (0=all) [" << d.m_samples << "]" << endl
    << "  -scanbatch N  scan batch 0=default [" << d.m_scanbatch << "]" << endl
    << "  -scanpar N    scan parallel 0=default [" << d.m_scanpar << "]" << endl
    << "  -seed N       srandom seed 0=loop number -1=random [" << d.m_seed << "]" << endl
    << "  -skip abc     skip given test cases (letters a-z)" << endl
    << "  -sloop N      level 2 (sub)loop count [" << d.m_sloop << "]" << endl
    << "  -ssloop N     level 3 (sub)loop count [" << d.m_ssloop << "]" << endl
    << "  -table xyz    only given table numbers (digits 0-9)" << endl
    << "  -threads N    number of threads [" << d.m_threads << "]" << endl
    << "  -vN           verbosity [" << d.m_v << "]" << endl
    << "  -h or -help   print this help text" << endl
    ;
  printcases();
  printtables();
}

// not yet configurable
static const bool g_store_null_key = true;

// compare NULL like normal value (NULL < not NULL, NULL == NULL)
static const bool g_compare_null = true;

static const char* hexstr = "0123456789abcdef";

// random ints
#ifdef NDB_WIN
#define random() rand()
#define srandom(SEED) srand(SEED)
#endif

static uint
urandom(uint n)
{
  if (n == 0)
    return 0;
  uint i = random() % n;
  return i;
}

static int
irandom(uint n)
{
  if (n == 0)
    return 0;
  int i = random() % n;
  if (random() & 0x1)
    i = -i;
  return i;
}

static bool
randompct(uint pct)
{
  if (pct == 0)
    return false;
  if (pct >= 100)
    return true;
  return urandom(100) < pct;
}

static uint
random_coprime(uint n)
{
    uint prime[] = { 101, 211, 307, 401, 503, 601, 701, 809, 907 };
    uint count = sizeof(prime) / sizeof(prime[0]);
    if (n == 0)
      return 0;
    while (1) {
      uint i = urandom(count);
      if (n % prime[i] != 0)
        return prime[i];
    }
}

// random re-sequence of 0...(n-1)

struct Rsq {
  Rsq(uint n);
  uint next();
private:
  uint m_n;
  uint m_i;
  uint m_start;
  uint m_prime;
};

Rsq::Rsq(uint n)
{
  m_n = n;
  m_i = 0;
  m_start = urandom(n);
  m_prime = random_coprime(n);
}

uint
Rsq::next()
{
  require(m_n != 0);
  return (m_start + m_i++ * m_prime) % m_n;
}

// log and error macros

static NdbMutex *ndbout_mutex = NULL;
static const char* getthrprefix();

#define LLN(n, s) \
  do { \
    if ((n) > g_opt.m_v) break; \
    if (g_opt.m_msglock) NdbMutex_Lock(ndbout_mutex); \
    ndbout << getthrprefix(); \
    if ((n) > 2) \
      ndbout << "line " << __LINE__ << ": "; \
    ndbout << s << endl; \
    if (g_opt.m_msglock) NdbMutex_Unlock(ndbout_mutex); \
  } while(0)

#define LL0(s) LLN(0, s)
#define LL1(s) LLN(1, s)
#define LL2(s) LLN(2, s)
#define LL3(s) LLN(3, s)
#define LL4(s) LLN(4, s)
#define LL5(s) LLN(5, s)

#define HEX(x)  hex << (x) << dec

// following check a condition and return -1 on failure

#undef CHK      // simple check
#undef CHKTRY   // check with action on fail
#undef CHKCON   // print NDB API errors on failure

#define CHK(x)  CHKTRY(x, ;)

#define CHKTRY(x, act) \
  do { \
    if (x) break; \
    LL0("line " << __LINE__ << ": " << #x << " failed"); \
    if (g_opt.m_core) abort(); \
    act; \
    return -1; \
  } while (0)

#define CHKCON(x, con) \
  do { \
    if (x) break; \
    LL0("line " << __LINE__ << ": " << #x << " failed"); \
    (con).printerror(ndbout); \
    if (g_opt.m_core) abort(); \
    return -1; \
  } while (0)

// method parameters

struct Thr;
struct Con;
struct Tab;
struct ITab;
struct Set;
struct Tmr;

struct Par : public Opt {
  uint m_no;
  Con* m_con;
  Con& con() const { require(m_con != 0); return *m_con; }
  const Tab* m_tab;
  const Tab& tab() const { require(m_tab != 0); return *m_tab; }
  const ITab* m_itab;
  const ITab& itab() const { require(m_itab != 0); return *m_itab; }
  Set* m_set;
  Set& set() const { require(m_set != 0); return *m_set; }
  Tmr* m_tmr;
  Tmr& tmr() const { require(m_tmr != 0); return *m_tmr; }
  char m_currcase[2];
  uint m_lno;
  uint m_slno;
  uint m_totrows;
  // value calculation
  uint m_range;
  uint m_pctrange;
  uint m_pctbrange;
  int m_bdir;
  bool m_noindexkeyupdate;
  // choice of key
  bool m_randomkey;
  // do verify after read
  bool m_verify;
  // errors to catch (see Con)
  uint m_catcherr;
  // abort percentage
  uint m_abortpct;
  NdbOperation::LockMode m_lockmode;
  // scan options
  bool m_tupscan;
  bool m_ordered;
  bool m_descending;
  bool m_multiRange;
  // threads used by current test case
  uint m_usedthreads;
  Par(const Opt& opt) :
    Opt(opt),
    m_no(0),
    m_con(0),
    m_tab(0),
    m_itab(0),
    m_set(0),
    m_tmr(0),
    m_lno(0),
    m_slno(0),
    m_totrows(0),
    m_range(m_rows),
    m_pctrange(40),
    m_pctbrange(80),
    m_bdir(0),
    m_noindexkeyupdate(false),
    m_randomkey(false),
    m_verify(false),
    m_catcherr(0),
    m_abortpct(0),
    m_lockmode(NdbOperation::LM_Read),
    m_tupscan(false),
    m_ordered(false),
    m_descending(false),
    m_multiRange(false),
    m_usedthreads(0)
  {
    m_currcase[0] = 0;
  }
};

static bool
usetable(const Par& par, uint i)
{
  return par.m_table == 0 || strchr(par.m_table, '0' + i) != 0;
}

static bool
useindex(const Par& par, uint i)
{
  return par.m_index == 0 || strchr(par.m_index, '0' + i) != 0;
}

static uint
thrrow(const Par& par, uint j)
{
  return par.m_usedthreads * j + par.m_no;
}

#if 0
static bool
isthrrow(const Par& par, uint i)
{
  return i % par.m_usedthreads == par.m_no;
}
#endif

// timer

struct Tmr {
  void clr();
  void on();
  void off(uint cnt = 0);
  const char* time();
  const char* pct(const Tmr& t1);
  const char* over(const Tmr& t1);
  Uint64 m_on;
  Uint64 m_ms;
  uint m_cnt;
  char m_time[100];
  char m_text[100];
  Tmr() { clr(); }
};

void
Tmr::clr()
{
  m_on = m_ms = m_cnt = m_time[0] = m_text[0] = 0;
}

void
Tmr::on()
{
  require(m_on == 0);
  m_on = NdbTick_CurrentMillisecond();
}

void
Tmr::off(uint cnt)
{
  const Uint64 off = NdbTick_CurrentMillisecond();
  require(m_on != 0 && off >= m_on);
  m_ms += off - m_on;
  m_cnt += cnt;
  m_on = 0;
}

const char*
Tmr::time()
{
  if (m_cnt == 0) {
    sprintf(m_time, "%u ms", (unsigned)m_ms);
  } else {
    sprintf(m_time, "%u ms per %u ( %u ms per 1000 )", (unsigned)m_ms, m_cnt, (unsigned)((1000 * m_ms) / m_cnt));
  }
  return m_time;
}

const char*
Tmr::pct(const Tmr& t1)
{
  if (0 < t1.m_ms) {
    sprintf(m_text, "%u pct", (unsigned)((100 * m_ms) / t1.m_ms));
  } else {
    sprintf(m_text, "[cannot measure]");
  }
  return m_text;
}

const char*
Tmr::over(const Tmr& t1)
{
  if (0 < t1.m_ms) {
    if (t1.m_ms <= m_ms)
      sprintf(m_text, "%u pct", (unsigned)((100 * (m_ms - t1.m_ms)) / t1.m_ms));
    else
      sprintf(m_text, "-%u pct", (unsigned)((100 * (t1.m_ms - m_ms)) / t1.m_ms));
  } else {
    sprintf(m_text, "[cannot measure]");
  }
  return m_text;
}

// character sets

static const uint maxcsnumber = 512;
static const uint maxcharcount = 32;
static const uint maxcharsize = 4;
static const uint maxxmulsize = 8;

// single mb char
struct Chr {
  uchar m_bytes[maxcharsize];
  uchar m_xbytes[maxxmulsize * maxcharsize];
  uint m_size;
  Chr();
};

Chr::Chr()
{
  memset(m_bytes, 0, sizeof(m_bytes));
  memset(m_xbytes, 0, sizeof(m_xbytes));
  m_size = 0;
}

// charset and random valid chars to use
struct Chs {
  CHARSET_INFO* m_cs;
  uint m_xmul;
  Chr* m_chr;
  Chs(CHARSET_INFO* cs);
  ~Chs();
};

static NdbOut&
operator<<(NdbOut& out, const Chs& chs);

Chs::Chs(CHARSET_INFO* cs) :
  m_cs(cs)
{
  m_xmul = m_cs->strxfrm_multiply;
  if (m_xmul == 0)
    m_xmul = 1;
  require(m_xmul <= maxxmulsize);
  m_chr = new Chr [maxcharcount];
  uint i = 0;
  uint miss1 = 0;
  uint miss2 = 0;
  uint miss3 = 0;
  uint miss4 = 0;
  while (i < maxcharcount) {
    uchar* bytes = m_chr[i].m_bytes;
    uchar* xbytes = m_chr[i].m_xbytes;
    uint& size = m_chr[i].m_size;
    bool ok;
    size = m_cs->mbminlen + urandom(m_cs->mbmaxlen - m_cs->mbminlen + 1);
    require(m_cs->mbminlen <= size && size <= m_cs->mbmaxlen);
    // prefer longer chars
    if (size == m_cs->mbminlen && m_cs->mbminlen < m_cs->mbmaxlen && urandom(5) != 0)
      continue;
    for (uint j = 0; j < size; j++) {
      bytes[j] = urandom(256);
    }
    int not_used;
    // check wellformed
    const char* sbytes = (const char*)bytes;
    if ((*cs->cset->well_formed_len)(cs, sbytes, sbytes + size, 1, &not_used) != size) {
      miss1++;
      continue;
    }
    // check no proper prefix wellformed
    ok = true;
    for (uint j = 1; j < size; j++) {
      if ((*cs->cset->well_formed_len)(cs, sbytes, sbytes + j, 1, &not_used) == j) {
        ok = false;
        break;
      }
    }
    if (!ok) {
      miss2++;
      continue;
    }
    // normalize
    memset(xbytes, 0, sizeof(m_chr[i].m_xbytes));
    // currently returns buffer size always
<<<<<<< HEAD
    size_t xlen = NdbSqlUtil::ndb_strnxfrm(cs, xbytes, m_xmul * size, bytes, size);
=======
    const size_t dstlen = m_xmul * size;
    const size_t xlen = (*cs->coll->strnxfrm)(
                                cs, xbytes, dstlen, (uint)dstlen,
                                bytes, size, MY_STRXFRM_PAD_WITH_SPACE);
>>>>>>> 79a25525
    // check we got something
    ok = false;
    for (uint j = 0; j < (uint)xlen; j++) {
      if (xbytes[j] != 0) {
        ok = true;
        break;
      }
    }
    if (!ok) {
      miss3++;
      continue;
    }
    // check for duplicate (before normalize)
    ok = true;
    for (uint j = 0; j < i; j++) {
      const Chr& chr = m_chr[j];
      if (chr.m_size == size && memcmp(chr.m_bytes, bytes, size) == 0) {
        ok = false;
        break;
      }
    }
    if (!ok) {
      miss4++;
      continue;
    }
    i++;
  }
  bool disorder = true;
  uint bubbles = 0;
  while (disorder) {
    disorder = false;
    for (uint i = 1; i < maxcharcount; i++) {
      uint len = sizeof(m_chr[i].m_xbytes);
      if (memcmp(m_chr[i-1].m_xbytes, m_chr[i].m_xbytes, len) > 0) {
        Chr chr = m_chr[i];
        m_chr[i] = m_chr[i-1];
        m_chr[i-1] = chr;
        disorder = true;
        bubbles++;
      }
    }
  }
  LL3("inited charset " << *this << " miss=" << miss1 << "," << miss2 << "," << miss3 << "," << miss4 << " bubbles=" << bubbles);
}

Chs::~Chs()
{
  delete [] m_chr;
}

static NdbOut&
operator<<(NdbOut& out, const Chs& chs)
{
  CHARSET_INFO* cs = chs.m_cs;
  out << cs->name << "[" << cs->mbminlen << "-" << cs->mbmaxlen << "," << chs.m_xmul << "]";
  return out;
}

static Chs* cslist[maxcsnumber];

static void
initcslist()
{
  for (uint i = 0; i < maxcsnumber; i++) {
    cslist[i] = 0;
  }
}

static void
resetcslist()
{
  for (uint i = 0; i < maxcsnumber; i++) {
    delete cslist[i];
    cslist[i] = 0;
  }
}

static Chs*
getcs(const Par& par)
{
  CHARSET_INFO* cs;
  if (par.m_cs != 0) {
    cs = par.m_cs;
  } else {
    while (1) {
      uint n = urandom(maxcsnumber);
      cs = get_charset(n, MYF(0));
      if (cs != 0) {
        // avoid dodgy internal character sets
        // see bug# 37554
        if (cs->state & MY_CS_HIDDEN)
          continue;

        // the utf32_ charsets does for unknown "not work"
        // not work == endless loop in Chs::Chs
        // by default these are not compiled in 7.0...
        // but in 7.2 they are...so testOIbasic always fails in 7.2
        if (strncmp(cs->name, "utf32_", sizeof("utf32_") - 1) == 0)
          continue;

        // prefer complex charsets
        if (cs->mbmaxlen != 1 || urandom(5) == 0)
          break;
      }
    }
  }
  ndbout << "Use charset: " << cs->name << endl;
  if (cslist[cs->number] == 0)
    cslist[cs->number] = new Chs(cs);
  return cslist[cs->number];
}

// tables and indexes

// Col - table column

struct Col {
  enum Type {
    Unsigned = NdbDictionary::Column::Unsigned,
    Char = NdbDictionary::Column::Char,
    Varchar = NdbDictionary::Column::Varchar,
    Longvarchar = NdbDictionary::Column::Longvarchar
  };
  const struct Tab& m_tab;
  uint m_num;
  const char* m_name;
  bool m_pk;
  Type m_type;
  uint m_length;
  uint m_bytelength;        // multiplied by char width
  uint m_attrsize;          // base type size
  uint m_headsize;          // length bytes
  uint m_bytesize;          // full value size
  bool m_nullable;
  const Chs* m_chs;
  Col(const struct Tab& tab, uint num, const char* name, bool pk, Type type, uint length, bool nullable, const Chs* chs);
  ~Col();
  bool equal(const Col& col2) const;
  void wellformed(const void* addr) const;
};

Col::Col(const struct Tab& tab, uint num, const char* name, bool pk, Type type, uint length, bool nullable, const Chs* chs) :
  m_tab(tab),
  m_num(num),
  m_name(strcpy(new char [strlen(name) + 1], name)),
  m_pk(pk),
  m_type(type),
  m_length(length),
  m_bytelength(length * (chs == 0 ? 1 : chs->m_cs->mbmaxlen)),
  m_attrsize(
      type == Unsigned ? sizeof(Uint32) :
      type == Char ? sizeof(char) :
      type == Varchar ? sizeof(char) :
      type == Longvarchar ? sizeof(char) : ~0),
  m_headsize(
      type == Unsigned ? 0 :
      type == Char ? 0 :
      type == Varchar ? 1 :
      type == Longvarchar ? 2 : ~0),
  m_bytesize(m_headsize + m_attrsize * m_bytelength),
  m_nullable(nullable),
  m_chs(chs)
{
  // fix long varchar
  if (type == Varchar && m_bytelength > 255) {
    m_type = Longvarchar;
    m_headsize += 1;
    m_bytesize += 1;
  }
}

Col::~Col()
{
  delete [] m_name;
}

bool
Col::equal(const Col& col2) const
{
  return m_type == col2.m_type && m_length == col2.m_length && m_chs == col2.m_chs;
}

void
Col::wellformed(const void* addr) const
{
  switch (m_type) {
  case Col::Unsigned:
    break;
  case Col::Char:
    {
      CHARSET_INFO* cs = m_chs->m_cs;
      const char* src = (const char*)addr;
      uint len = m_bytelength;
      int not_used;
      require((*cs->cset->well_formed_len)(cs, src, src + len, 0xffff, &not_used) == len);
    }
    break;
  case Col::Varchar:
    {
      CHARSET_INFO* cs = m_chs->m_cs;
      const uchar* src = (const uchar*)addr;
      const char* ssrc = (const char*)src;
      uint len = src[0];
      int not_used;
      require(len <= m_bytelength);
      require((*cs->cset->well_formed_len)(cs, ssrc + 1, ssrc + 1 + len, 0xffff, &not_used) == len);
    }
    break;
  case Col::Longvarchar:
    {
      CHARSET_INFO* cs = m_chs->m_cs;
      const uchar* src = (const uchar*)addr;
      const char* ssrc = (const char*)src;
      uint len = src[0] + (src[1] << 8);
      int not_used;
      require(len <= m_bytelength);
      require((*cs->cset->well_formed_len)(cs, ssrc + 2, ssrc + 2 + len, 0xffff, &not_used) == len);
    }
    break;
  default:
    require(false);
    break;
  }
}

static NdbOut&
operator<<(NdbOut& out, const Col& col)
{
  out << "col[" << col.m_num << "] " << col.m_name;
  switch (col.m_type) {
  case Col::Unsigned:
    out << " uint";
    break;
  case Col::Char:
    {
      CHARSET_INFO* cs = col.m_chs->m_cs;
      out << " char(" << col.m_length << "*" << cs->mbmaxlen << ";" << cs->name << ")";
    }
    break;
  case Col::Varchar:
    {
      CHARSET_INFO* cs = col.m_chs->m_cs;
      out << " varchar(" << col.m_length << "*" << cs->mbmaxlen << ";" << cs->name << ")";
    }
    break;
  case Col::Longvarchar:
    {
      CHARSET_INFO* cs = col.m_chs->m_cs;
      out << " longvarchar(" << col.m_length << "*" << cs->mbmaxlen << ";" << cs->name << ")";
    }
    break;
  default:
    out << "type" << (int)col.m_type;
    require(false);
    break;
  }
  out << (col.m_pk ? " pk" : "");
  out << (col.m_nullable ? " nullable" : "");
  return out;
}

// ICol - index column

struct ICol {
  const struct ITab& m_itab;
  uint m_num;
  const Col& m_col;
  ICol(const struct ITab& itab, uint num, const Col& col);
  ~ICol();
};

ICol::ICol(const struct ITab& itab, uint num, const Col& col) :
  m_itab(itab),
  m_num(num),
  m_col(col)
{
}

ICol::~ICol()
{
}

static NdbOut&
operator<<(NdbOut& out, const ICol& icol)
{
  out << "icol[" << icol.m_num << "] " << icol.m_col;
  return out;
}

// ITab - index

struct ITab {
  enum Type {
    OrderedIndex = NdbDictionary::Index::OrderedIndex,
    UniqueHashIndex = NdbDictionary::Index::UniqueHashIndex
  };
  const struct Tab& m_tab;
  const char* m_name;
  Type m_type;
  uint m_icols;
  const ICol** m_icol;
  uint m_keymask;
  ITab(const struct Tab& tab, const char* name, Type type, uint icols);
  ~ITab();
  void icoladd(uint k, const ICol* icolptr);
};

ITab::ITab(const struct Tab& tab, const char* name, Type type, uint icols) :
  m_tab(tab),
  m_name(strcpy(new char [strlen(name) + 1], name)),
  m_type(type),
  m_icols(icols),
  m_icol(new const ICol* [icols + 1]),
  m_keymask(0)
{
  for (uint k = 0; k <= m_icols; k++)
    m_icol[k] = 0;
}

ITab::~ITab()
{
  delete [] m_name;
  for (uint i = 0; i < m_icols; i++)
    delete m_icol[i];
  delete [] m_icol;
}

void
ITab::icoladd(uint k, const ICol* icolptr)
{
  require(k == icolptr->m_num && k < m_icols && m_icol[k] == 0);
  m_icol[k] = icolptr;
  m_keymask |= (1 << icolptr->m_col.m_num);
}

static NdbOut&
operator<<(NdbOut& out, const ITab& itab)
{
  out << "itab " << itab.m_name << " icols=" << itab.m_icols;
  for (uint k = 0; k < itab.m_icols; k++) {
    const ICol& icol = *itab.m_icol[k];
    out << endl << icol;
  }
  return out;
}

// Tab - table

struct Tab {
  const char* m_name;
  uint m_cols;
  const Col** m_col;
  uint m_pkmask;
  uint m_itabs;
  const ITab** m_itab;
  uint m_orderedindexes;
  uint m_hashindexes;
  // pk must contain an Unsigned column
  uint m_keycol;
  void coladd(uint k, Col* colptr);
  void itabadd(uint j, ITab* itab);
  Tab(const char* name, uint cols, uint itabs, uint keycol);
  ~Tab();
};

Tab::Tab(const char* name, uint cols, uint itabs, uint keycol) :
  m_name(strcpy(new char [strlen(name) + 1], name)),
  m_cols(cols),
  m_col(new const Col* [cols + 1]),
  m_pkmask(0),
  m_itabs(itabs),
  m_itab(new const ITab* [itabs + 1]),
  m_orderedindexes(0),
  m_hashindexes(0),
  m_keycol(keycol)
{
  for (uint k = 0; k <= cols; k++)
    m_col[k] = 0;
  for (uint j = 0; j <= itabs; j++)
    m_itab[j] = 0;
}

Tab::~Tab()
{
  delete [] m_name;
  for (uint i = 0; i < m_cols; i++)
    delete m_col[i];
  delete [] m_col;
  for (uint i = 0; i < m_itabs; i++)
    delete m_itab[i];
  delete [] m_itab;
}

void
Tab::coladd(uint k, Col* colptr)
{
  require(k == colptr->m_num && k < m_cols && m_col[k] == 0);
  m_col[k] = colptr;
  if (colptr->m_pk)
    m_pkmask |= (1 << k);
}

void
Tab::itabadd(uint j, ITab* itabptr)
{
  require(j < m_itabs && m_itab[j] == 0 && itabptr != 0);
  m_itab[j] = itabptr;
  if (itabptr->m_type == ITab::OrderedIndex)
    m_orderedindexes++;
  else
    m_hashindexes++;
}

static NdbOut&
operator<<(NdbOut& out, const Tab& tab)
{
  out << "tab " << tab.m_name << " cols=" << tab.m_cols;
  for (uint k = 0; k < tab.m_cols; k++) {
    const Col& col =  *tab.m_col[k];
    out << endl << col;
  }
  for (uint i = 0; i < tab.m_itabs; i++) {
    if (tab.m_itab[i] == 0)
      continue;
    const ITab& itab = *tab.m_itab[i];
    out << endl << itab;
  }
  return out;
}

// make table structs

static const Tab** tablist = 0;
static uint tabcount = 0;

static void
verifytables()
{
  for (uint j = 0; j < tabcount; j++) {
    const Tab* t = tablist[j];
    if (t == 0)
      continue;
    require(t->m_cols != 0 && t->m_col != 0);
    for (uint k = 0; k < t->m_cols; k++) {
      const Col* c = t->m_col[k];
      require(c != 0 && c->m_num == k);
      require(!(c->m_pk && c->m_nullable));
    }
    require(t->m_col[t->m_cols] == 0);
    {
      require(t->m_keycol < t->m_cols);
      const Col* c = t->m_col[t->m_keycol];
      require(c->m_pk && c->m_type == Col::Unsigned);
    }
    require(t->m_itabs != 0 && t->m_itab != 0);
    for (uint i = 0; i < t->m_itabs; i++) {
      const ITab* x = t->m_itab[i];
      if (x == 0)
        continue;
      require(x != 0 && x->m_icols != 0 && x->m_icol != 0);
      for (uint k = 0; k < x->m_icols; k++) {
        const ICol* c = x->m_icol[k];
        require(c != 0 && c->m_num == k && c->m_col.m_num < t->m_cols);
        if (x->m_type == ITab::UniqueHashIndex) {
          require(!c->m_col.m_nullable);
        }
      }
    }
    require(t->m_itab[t->m_itabs] == 0);
  }
}

static void
makebuiltintables(const Par& par)
{
  LL2("makebuiltintables");
  resetcslist();
  tabcount = 3;
  if (tablist == 0) {
    tablist = new const Tab* [tabcount];
    for (uint j = 0; j < tabcount; j++) {
      tablist[j] = 0;
    }
  } else {
    for (uint j = 0; j < tabcount; j++) {
      delete tablist[j];
      tablist[j] = 0;
    }
  }
  // ti0 - basic
  if (usetable(par, 0)) {
    Tab* t = new Tab("ti0", 5, 7, 0);
    // name - pk - type - length - nullable - cs
    t->coladd(0, new Col(*t, 0, "a", 1, Col::Unsigned, 1, 0, 0));
    t->coladd(1, new Col(*t, 1, "b", 0, Col::Unsigned, 1, 1, 0));
    t->coladd(2, new Col(*t, 2, "c", 0, Col::Unsigned, 1, 0, 0));
    t->coladd(3, new Col(*t, 3, "d", 0, Col::Unsigned, 1, 1, 0));
    t->coladd(4, new Col(*t, 4, "e", 0, Col::Unsigned, 1, 0, 0));
    if (useindex(par, 0)) {
      // a
      ITab* x = new ITab(*t, "ti0x0", ITab::OrderedIndex, 1);
      x->icoladd(0, new ICol(*x, 0, *t->m_col[0]));
      t->itabadd(0, x);
    }
    if (useindex(par, 1)) {
      // b
      ITab* x = new ITab(*t, "ti0x1", ITab::OrderedIndex, 1);
      x->icoladd(0, new ICol(*x, 0, *t->m_col[1]));
      t->itabadd(1, x);
    }
    if (useindex(par, 2)) {
      // b, c
      ITab* x = new ITab(*t, "ti0x2", ITab::OrderedIndex, 2);
      x->icoladd(0, new ICol(*x, 0, *t->m_col[1]));
      x->icoladd(1, new ICol(*x, 1, *t->m_col[2]));
      t->itabadd(2, x);
    }
    if (useindex(par, 3)) {
      // b, e, c, d
      ITab* x = new ITab(*t, "ti0x3", ITab::OrderedIndex, 4);
      x->icoladd(0, new ICol(*x, 0, *t->m_col[1]));
      x->icoladd(1, new ICol(*x, 1, *t->m_col[4]));
      x->icoladd(2, new ICol(*x, 2, *t->m_col[2]));
      x->icoladd(3, new ICol(*x, 3, *t->m_col[3]));
      t->itabadd(3, x);
    }
    if (useindex(par, 4)) {
      // a, c
      ITab* x = new ITab(*t, "ti0z4", ITab::UniqueHashIndex, 2);
      x->icoladd(0, new ICol(*x, 0, *t->m_col[0]));
      x->icoladd(1, new ICol(*x, 1, *t->m_col[2]));
      t->itabadd(4, x);
    }
    if (useindex(par, 5)) {
      // a, e
      ITab* x = new ITab(*t, "ti0z5", ITab::UniqueHashIndex, 2);
      x->icoladd(0, new ICol(*x, 0, *t->m_col[0]));
      x->icoladd(1, new ICol(*x, 1, *t->m_col[4]));
      t->itabadd(5, x);
    }
    tablist[0] = t;
  }
  // ti1 - simple char fields
  if (usetable(par, 1)) {
    Tab* t = new Tab("ti1", 5, 7, 1);
    // name - pk - type - length - nullable - cs
    t->coladd(0, new Col(*t, 0, "a", 0, Col::Unsigned, 1, 0, 0));
    t->coladd(1, new Col(*t, 1, "b", 1, Col::Unsigned, 1, 0, 0));
    t->coladd(2, new Col(*t, 2, "c", 0, Col::Varchar, 20, 0, getcs(par)));
    t->coladd(3, new Col(*t, 3, "d", 0, Col::Char, 5, 0, getcs(par)));
    t->coladd(4, new Col(*t, 4, "e", 0, Col::Longvarchar, 5, 1, getcs(par)));
    if (useindex(par, 0)) {
      // b
      ITab* x = new ITab(*t, "ti1x0", ITab::OrderedIndex, 1);
      x->icoladd(0, new ICol(*x, 0, *t->m_col[1]));
      t->itabadd(0, x);
    }
    if (useindex(par, 1)) {
      // c, a
      ITab* x = new ITab(*t, "ti1x1", ITab::OrderedIndex, 2);
      x->icoladd(0, new ICol(*x, 0, *t->m_col[2]));
      x->icoladd(1, new ICol(*x, 1, *t->m_col[0]));
      t->itabadd(1, x);
    }
    if (useindex(par, 2)) {
      // d
      ITab* x = new ITab(*t, "ti1x2", ITab::OrderedIndex, 1);
      x->icoladd(0, new ICol(*x, 0, *t->m_col[3]));
      t->itabadd(2, x);
    }
    if (useindex(par, 3)) {
      // e, d, c, b
      ITab* x = new ITab(*t, "ti1x3", ITab::OrderedIndex, 4);
      x->icoladd(0, new ICol(*x, 0, *t->m_col[4]));
      x->icoladd(1, new ICol(*x, 1, *t->m_col[3]));
      x->icoladd(2, new ICol(*x, 2, *t->m_col[2]));
      x->icoladd(3, new ICol(*x, 3, *t->m_col[1]));
      t->itabadd(3, x);
    }
    if (useindex(par, 4)) {
      // a, b
      ITab* x = new ITab(*t, "ti1z4", ITab::UniqueHashIndex, 2);
      x->icoladd(0, new ICol(*x, 0, *t->m_col[0]));
      x->icoladd(1, new ICol(*x, 1, *t->m_col[1]));
      t->itabadd(4, x);
    }
    if (useindex(par, 5)) {
      // b, c, d
      ITab* x = new ITab(*t, "ti1z5", ITab::UniqueHashIndex, 3);
      x->icoladd(0, new ICol(*x, 0, *t->m_col[1]));
      x->icoladd(1, new ICol(*x, 1, *t->m_col[2]));
      x->icoladd(2, new ICol(*x, 2, *t->m_col[3]));
      t->itabadd(5, x);
    }
    tablist[1] = t;
  }
  // ti2 - complex char fields
  if (usetable(par, 2)) {
    Tab* t = new Tab("ti2", 5, 7, 2);
    // name - pk - type - length - nullable - cs
    t->coladd(0, new Col(*t, 0, "a", 1, Col::Char, 31, 0, getcs(par)));
    t->coladd(1, new Col(*t, 1, "b", 0, Col::Char, 4, 1, getcs(par)));
    t->coladd(2, new Col(*t, 2, "c", 1, Col::Unsigned, 1, 0, 0));
    t->coladd(3, new Col(*t, 3, "d", 1, Col::Varchar, 128, 0, getcs(par)));
    t->coladd(4, new Col(*t, 4, "e", 0, Col::Varchar, 7, 0, getcs(par)));
    if (useindex(par, 0)) {
      // a, c, d
      ITab* x = new ITab(*t, "ti2x0", ITab::OrderedIndex, 3);
      x->icoladd(0, new ICol(*x, 0, *t->m_col[0]));
      x->icoladd(1, new ICol(*x, 1, *t->m_col[2]));
      x->icoladd(2, new ICol(*x, 2, *t->m_col[3]));
      t->itabadd(0, x);
    }
    if (useindex(par, 1)) {
      // e, d, c, b, a
      ITab* x = new ITab(*t, "ti2x1", ITab::OrderedIndex, 5);
      x->icoladd(0, new ICol(*x, 0, *t->m_col[4]));
      x->icoladd(1, new ICol(*x, 1, *t->m_col[3]));
      x->icoladd(2, new ICol(*x, 2, *t->m_col[2]));
      x->icoladd(3, new ICol(*x, 3, *t->m_col[1]));
      x->icoladd(4, new ICol(*x, 4, *t->m_col[0]));
      t->itabadd(1, x);
    }
    if (useindex(par, 2)) {
      // d
      ITab* x = new ITab(*t, "ti2x2", ITab::OrderedIndex, 1);
      x->icoladd(0, new ICol(*x, 0, *t->m_col[3]));
      t->itabadd(2, x);
    }
    if (useindex(par, 3)) {
      // b
      ITab* x = new ITab(*t, "ti2x3", ITab::OrderedIndex, 1);
      x->icoladd(0, new ICol(*x, 0, *t->m_col[1]));
      t->itabadd(3, x);
    }
    if (useindex(par, 4)) {
      // a, c
      ITab* x = new ITab(*t, "ti2z4", ITab::UniqueHashIndex, 2);
      x->icoladd(0, new ICol(*x, 0, *t->m_col[0]));
      x->icoladd(1, new ICol(*x, 1, *t->m_col[2]));
      t->itabadd(4, x);
    }
    if (useindex(par, 5)) {
      // a, c, d, e
      ITab* x = new ITab(*t, "ti2z5", ITab::UniqueHashIndex, 4);
      x->icoladd(0, new ICol(*x, 0, *t->m_col[0]));
      x->icoladd(1, new ICol(*x, 1, *t->m_col[2]));
      x->icoladd(2, new ICol(*x, 2, *t->m_col[3]));
      x->icoladd(3, new ICol(*x, 3, *t->m_col[4]));
      t->itabadd(5, x);
    }
    tablist[2] = t;
  }
  verifytables();
}

// connections

static Ndb_cluster_connection* g_ncc = 0;

struct Con {
  Ndb* m_ndb;
  NdbDictionary::Dictionary* m_dic;
  NdbTransaction* m_tx;
  Uint64 m_txid;
  NdbOperation* m_op;
  NdbIndexOperation* m_indexop;
  NdbScanOperation* m_scanop;
  NdbIndexScanOperation* m_indexscanop;
  NdbScanFilter* m_scanfilter;
  enum ScanMode { ScanNo = 0, Committed, Latest, Exclusive };
  ScanMode m_scanmode;
  enum ErrType {
    ErrNone = 0,
    ErrDeadlock = 1,
    ErrNospace = 2,
    ErrOther = 4
  };
  ErrType m_errtype;
  char m_errname[100];
  Con() :
    m_ndb(0), m_dic(0), m_tx(0), m_txid(0), m_op(0), m_indexop(0),
    m_scanop(0), m_indexscanop(0), m_scanfilter(0),
    m_scanmode(ScanNo), m_errtype(ErrNone) {}
  ~Con() {
    if (m_tx != 0)
      closeTransaction();
    delete m_scanfilter;
  }
  int connect();
  void connect(const Con& con);
  void disconnect();
  int startTransaction();
  int getNdbOperation(const Tab& tab);
  int getNdbIndexOperation1(const ITab& itab, const Tab& tab);
  int getNdbIndexOperation(const ITab& itab, const Tab& tab);
  int getNdbScanOperation(const Tab& tab);
  int getNdbIndexScanOperation1(const ITab& itab, const Tab& tab);
  int getNdbIndexScanOperation(const ITab& itab, const Tab& tab);
  int getNdbScanFilter();
  int equal(int num, const char* addr);
  int getValue(int num, NdbRecAttr*& rec);
  int setValue(int num, const char* addr);
  int setBound(int num, int type, const void* value);
  int beginFilter(int group);
  int endFilter();
  int setFilter(int num, int cond, const void* value, uint len);
  int execute(ExecType et);
  int execute(ExecType et, uint& err);
  int readTuple(const Par& par);
  int readTuples(const Par& par);
  int readIndexTuples(const Par& par);
  int executeScan();
  int nextScanResult(bool fetchAllowed);
  int nextScanResult(bool fetchAllowed, uint& err);
  int updateScanTuple(Con& con2);
  int deleteScanTuple(Con& con2);
  void closeScan();
  void closeTransaction();
  const char* errname(uint err);
  void printerror(NdbOut& out);
};

int
Con::connect()
{
  require(m_ndb == 0);
  m_ndb = new Ndb(g_ncc, "TEST_DB");
  CHKCON(m_ndb->init() == 0, *this);
  CHKCON(m_ndb->waitUntilReady(30) == 0, *this);
  m_tx = 0, m_txid = 0, m_op = 0;
  return 0;
}

void
Con::connect(const Con& con)
{
  require(m_ndb == 0);
  m_ndb = con.m_ndb;
}

void
Con::disconnect()
{
  delete m_ndb;
  m_ndb = 0, m_dic = 0, m_tx = 0, m_txid = 0, m_op = 0;
}

int
Con::startTransaction()
{
  require(m_ndb != 0);
  if (m_tx != 0)
    closeTransaction();
  CHKCON((m_tx = m_ndb->startTransaction()) != 0, *this);
  m_txid = m_tx->getTransactionId();
  return 0;
}

int
Con::getNdbOperation(const Tab& tab)
{
  require(m_tx != 0);
  CHKCON((m_op = m_tx->getNdbOperation(tab.m_name)) != 0, *this);
  return 0;
}

int
Con::getNdbIndexOperation1(const ITab& itab, const Tab& tab)
{
  require(m_tx != 0);
  CHKCON((m_op = m_indexop = m_tx->getNdbIndexOperation(itab.m_name, tab.m_name)) != 0, *this);
  return 0;
}

int
Con::getNdbIndexOperation(const ITab& itab, const Tab& tab)
{
  require(m_tx != 0);
  uint tries = 0;
  while (1) {
    if (getNdbIndexOperation1(itab, tab) == 0)
      break;
    CHK(++tries < 10);
    NdbSleep_MilliSleep(100);
  }
  return 0;
}

int
Con::getNdbScanOperation(const Tab& tab)
{
  require(m_tx != 0);
  CHKCON((m_op = m_scanop = m_tx->getNdbScanOperation(tab.m_name)) != 0, *this);
  return 0;
}

int
Con::getNdbIndexScanOperation1(const ITab& itab, const Tab& tab)
{
  require(m_tx != 0);
  CHKCON((m_op = m_scanop = m_indexscanop = m_tx->getNdbIndexScanOperation(itab.m_name, tab.m_name)) != 0, *this);
  return 0;
}

int
Con::getNdbIndexScanOperation(const ITab& itab, const Tab& tab)
{
  require(m_tx != 0);
  uint tries = 0;
  while (1) {
    if (getNdbIndexScanOperation1(itab, tab) == 0)
      break;
    CHK(++tries < 10);
    NdbSleep_MilliSleep(100);
  }
  return 0;
}

int
Con::getNdbScanFilter()
{
  require(m_tx != 0 && m_scanop != 0);
  delete m_scanfilter;
  m_scanfilter = new NdbScanFilter(m_scanop);
  return 0;
}

int
Con::equal(int num, const char* addr)
{
  require(m_tx != 0 && m_op != 0);
  CHKCON(m_op->equal(num, addr) == 0, *this);
  return 0;
}

int
Con::getValue(int num, NdbRecAttr*& rec)
{
  require(m_tx != 0 && m_op != 0);
  CHKCON((rec = m_op->getValue(num, 0)) != 0, *this);
  return 0;
}

int
Con::setValue(int num, const char* addr)
{
  require(m_tx != 0 && m_op != 0);
  CHKCON(m_op->setValue(num, addr) == 0, *this);
  return 0;
}

int
Con::setBound(int num, int type, const void* value)
{
  require(m_tx != 0 && m_indexscanop != 0);
  CHKCON(m_indexscanop->setBound(num, type, value) == 0, *this);
  return 0;
}

int
Con::beginFilter(int group)
{
  require(m_tx != 0 && m_scanfilter != 0);
  CHKCON(m_scanfilter->begin((NdbScanFilter::Group)group) == 0, *this);
  return 0;
}

int
Con::endFilter()
{
  require(m_tx != 0 && m_scanfilter != 0);
  CHKCON(m_scanfilter->end() == 0, *this);
  return 0;
}

int
Con::setFilter(int num, int cond, const void* value, uint len)
{
  require(m_tx != 0 && m_scanfilter != 0);
  CHKCON(m_scanfilter->cmp((NdbScanFilter::BinaryCondition)cond, num, value, len) == 0, *this);
  return 0;
}

int
Con::execute(ExecType et)
{
  require(m_tx != 0);
  CHKCON(m_tx->execute(et) == 0, *this);
  return 0;
}

int
Con::execute(ExecType et, uint& err)
{
  int ret = execute(et);
  // err in: errors to catch, out: error caught
  const uint errin = err;
  err = 0;
  if (ret == -1) {
    if (m_errtype == ErrDeadlock && (errin & ErrDeadlock)) {
      LL3("caught deadlock");
      err = ErrDeadlock;
      ret = 0;
    }
    if (m_errtype == ErrNospace && (errin & ErrNospace)) {
      LL3("caught nospace");
      err = ErrNospace;
      ret = 0;
    }
  }
  CHK(ret == 0);
  return 0;
}

int
Con::readTuple(const Par& par)
{
  require(m_tx != 0 && m_op != 0);
  NdbOperation::LockMode lm = par.m_lockmode;
  CHKCON(m_op->readTuple(lm) == 0, *this);
  return 0;
}

int
Con::readTuples(const Par& par)
{
  require(m_tx != 0 && m_scanop != 0);
  int scan_flags = 0;
  if (par.m_tupscan)
    scan_flags |= NdbScanOperation::SF_TupScan;
  CHKCON(m_scanop->readTuples(par.m_lockmode, scan_flags, par.m_scanpar, par.m_scanbatch) == 0, *this);
  return 0;
}

int
Con::readIndexTuples(const Par& par)
{
  require(m_tx != 0 && m_indexscanop != 0);
  int scan_flags = 0;
  if (par.m_ordered)
    scan_flags |= NdbScanOperation::SF_OrderBy;
  if (par.m_descending)
    scan_flags |= NdbScanOperation::SF_Descending;
  if (par.m_multiRange)
  {
    scan_flags |= NdbScanOperation::SF_MultiRange;
    scan_flags |= NdbScanOperation::SF_ReadRangeNo;
  }
  CHKCON(m_indexscanop->readTuples(par.m_lockmode, scan_flags, par.m_scanpar, par.m_scanbatch) == 0, *this);
  return 0;
}

int
Con::executeScan()
{
  CHKCON(m_tx->execute(NoCommit) == 0, *this);
  return 0;
}

int
Con::nextScanResult(bool fetchAllowed)
{
  int ret;
  require(m_scanop != 0);
  CHKCON((ret = m_scanop->nextResult(fetchAllowed)) != -1, *this);
  require(ret == 0 || ret == 1 || (!fetchAllowed && ret == 2));
  return ret;
}

int
Con::nextScanResult(bool fetchAllowed, uint& err)
{
  int ret = nextScanResult(fetchAllowed);
  // err in: errors to catch, out: error caught
  const uint errin = err;
  err = 0;
  if (ret == -1) {
    if (m_errtype == ErrDeadlock && (errin & ErrDeadlock)) {
      LL3("caught deadlock");
      err = ErrDeadlock;
      ret = 0;
    }
  }
  CHK(ret == 0 || ret == 1 || (!fetchAllowed && ret == 2));
  return ret;
}

int
Con::updateScanTuple(Con& con2)
{
  require(con2.m_tx != 0);
  CHKCON((con2.m_op = m_scanop->updateCurrentTuple(con2.m_tx)) != 0, *this);
  con2.m_txid = m_txid; // in the kernel
  return 0;
}

int
Con::deleteScanTuple(Con& con2)
{
  require(con2.m_tx != 0);
  CHKCON(m_scanop->deleteCurrentTuple(con2.m_tx) == 0, *this);
  con2.m_txid = m_txid; // in the kernel
  return 0;
}

void
Con::closeScan()
{
  require(m_scanop != 0);
  m_scanop->close();
  m_scanop = 0, m_indexscanop = 0;

}

void
Con::closeTransaction()
{
  require(m_ndb != 0 && m_tx != 0);
  m_ndb->closeTransaction(m_tx);
  m_tx = 0, m_txid = 0, m_op = 0;
  m_scanop = 0, m_indexscanop = 0;
}

const char*
Con::errname(uint err)
{
  sprintf(m_errname, "0x%x", err);
  if (err & ErrDeadlock)
    strcat(m_errname, ",deadlock");
  if (err & ErrNospace)
    strcat(m_errname, ",nospace");
  return m_errname;
}

void
Con::printerror(NdbOut& out)
{
  m_errtype = ErrOther;
  uint any = 0;
  int code;
  int die = 0;
  if (m_ndb) {
    if ((code = m_ndb->getNdbError().code) != 0) {
      LL0(++any << " ndb: error " << m_ndb->getNdbError());
      die += (code == g_opt.m_die);
    }
    if (m_dic && (code = m_dic->getNdbError().code) != 0) {
      LL0(++any << " dic: error " << m_dic->getNdbError());
      die += (code == g_opt.m_die);
    }
    if (m_tx) {
      if ((code = m_tx->getNdbError().code) != 0) {
        LL0(++any << " con: error " << m_tx->getNdbError());
        die += (code == g_opt.m_die);
        // 631 is new, occurs only on 4 db nodes, needs to be checked out
        if (code == 266 || code == 274 || code == 296 || code == 297 || code == 499 || code == 631)
          m_errtype = ErrDeadlock;
        if (code == 826 || code == 827 || code == 902)
          m_errtype = ErrNospace;
      }
      if (m_op && m_op->getNdbError().code != 0) {
        LL0(++any << " op : error " << m_op->getNdbError());
        die += (code == g_opt.m_die);
      }
    }
  }
  if (!any) {
    LL0("failed but no NDB error code");
  }
  if (die) {
    if (g_opt.m_core)
      abort();
    exit(1);
  }
}

// dictionary operations

static int
invalidateindex(const Par& par, const ITab& itab)
{
  Con& con = par.con();
  const Tab& tab = par.tab();
  con.m_ndb->getDictionary()->invalidateIndex(itab.m_name, tab.m_name);
  return 0;
}

static int
invalidateindex(Par par)
{
  const Tab& tab = par.tab();
  for (uint i = 0; i < tab.m_itabs; i++) {
    if (tab.m_itab[i] == 0)
      continue;
    const ITab& itab = *tab.m_itab[i];
    invalidateindex(par, itab);
  }
  return 0;
}

static int
invalidatetable(Par par)
{
  Con& con = par.con();
  const Tab& tab = par.tab();
  invalidateindex(par);
  con.m_ndb->getDictionary()->invalidateTable(tab.m_name);
  return 0;
}

static int
droptable(Par par)
{
  Con& con = par.con();
  const Tab& tab = par.tab();
  con.m_dic = con.m_ndb->getDictionary();
  if (con.m_dic->getTable(tab.m_name) == 0) {
    // how to check for error
    LL4("no table " << tab.m_name);
  } else {
    LL3("drop table " << tab.m_name);
    CHKCON(con.m_dic->dropTable(tab.m_name) == 0, con);
  }
  con.m_dic = 0;
  return 0;
}

static int
createtable(Par par)
{
  Con& con = par.con();
  const Tab& tab = par.tab();
  LL3("create table " << tab.m_name);
  LL4(tab);
  NdbDictionary::Table t(tab.m_name);
  if (par.m_fragtype != NdbDictionary::Object::FragUndefined) {
    t.setFragmentType(par.m_fragtype);
  }
  if (par.m_nologging) {
    t.setLogging(false);
  }
  for (uint k = 0; k < tab.m_cols; k++) {
    const Col& col = *tab.m_col[k];
    NdbDictionary::Column c(col.m_name);
    c.setType((NdbDictionary::Column::Type)col.m_type);
    c.setLength(col.m_bytelength); // for char NDB API uses length in bytes
    c.setPrimaryKey(col.m_pk);
    c.setNullable(col.m_nullable);
    if (col.m_chs != 0)
        c.setCharset(col.m_chs->m_cs);
    t.addColumn(c);
  }
  con.m_dic = con.m_ndb->getDictionary();
  CHKCON(con.m_dic->createTable(t) == 0, con);
  con.m_dic = 0;
  return 0;
}

static int
dropindex(const Par& par, const ITab& itab)
{
  Con& con = par.con();
  const Tab& tab = par.tab();
  con.m_dic = con.m_ndb->getDictionary();
  if (con.m_dic->getIndex(itab.m_name, tab.m_name) == 0) {
    // how to check for error
    LL4("no index " << itab.m_name);
  } else {
    LL3("drop index " << itab.m_name);
    CHKCON(con.m_dic->dropIndex(itab.m_name, tab.m_name) == 0, con);
  }
  con.m_dic = 0;
  return 0;
}

static int
dropindex(Par par)
{
  const Tab& tab = par.tab();
  for (uint i = 0; i < tab.m_itabs; i++) {
    if (tab.m_itab[i] == 0)
      continue;
    const ITab& itab = *tab.m_itab[i];
    CHK(dropindex(par, itab) == 0);
  }
  return 0;
}

static int
createindex(const Par& par, const ITab& itab)
{
  Con& con = par.con();
  const Tab& tab = par.tab();
  LL3("create index " << itab.m_name);
  LL4(itab);
  NdbDictionary::Index x(itab.m_name);
  x.setTable(tab.m_name);
  x.setType((NdbDictionary::Index::Type)itab.m_type);
  if (par.m_nologging || itab.m_type == ITab::OrderedIndex) {
    x.setLogging(false);
  }
  for (uint k = 0; k < itab.m_icols; k++) {
    const ICol& icol = *itab.m_icol[k];
    const Col& col = icol.m_col;
    x.addColumnName(col.m_name);
  }
  con.m_dic = con.m_ndb->getDictionary();
  CHKCON(con.m_dic->createIndex(x) == 0, con);
  con.m_dic = 0;
  return 0;
}

static int
createindex(Par par)
{
  const Tab& tab = par.tab();
  for (uint i = 0; i < tab.m_itabs; i++) {
    if (tab.m_itab[i] == 0)
      continue;
    const ITab& itab = *tab.m_itab[i];
    CHK(createindex(par, itab) == 0);
  }
  return 0;
}

// data sets

// Val - typed column value

struct Val {
  const Col& m_col;
  union {
  Uint32 m_uint32;
  uchar* m_char;
  uchar* m_varchar;
  uchar* m_longvarchar;
  };
  bool m_null;
  // construct
  Val(const Col& col);
  ~Val();
  void copy(const Val& val2);
  void copy(const void* addr);
  const void* dataaddr() const;
  void calc(const Par& par, uint i);
  void calckey(const Par& par, uint i);
  void calckeychars(const Par& par, uint i, uint& n, uchar* buf);
  void calcnokey(const Par& par);
  void calcnokeychars(const Par& par, uint& n, uchar* buf);
  // operations
  int setval(const Par& par) const;
  int setval(const Par& par, const ICol& icol) const;
  // compare
  int cmp(const Par& par, const Val& val2) const;
  int cmpchars(const Par& par, const uchar* buf1, uint len1, const uchar* buf2, uint len2) const;
  int verify(const Par& par, const Val& val2) const;
private:
  Val& operator=(const Val& val2);
};

static NdbOut&
operator<<(NdbOut& out, const Val& val);

// construct

Val::Val(const Col& col) :
  m_col(col)
{
  switch (col.m_type) {
  case Col::Unsigned:
    m_uint32 = 0x7e7e7e7e;
    break;
  case Col::Char:
    m_char = new uchar [col.m_bytelength];
    memset(m_char, 0x7e, col.m_bytelength);
    break;
  case Col::Varchar:
    m_varchar = new uchar [1 + col.m_bytelength];
    memset(m_char, 0x7e, 1 + col.m_bytelength);
    break;
  case Col::Longvarchar:
    m_longvarchar = new uchar [2 + col.m_bytelength];
    memset(m_char, 0x7e, 2 + col.m_bytelength);
    break;
  default:
    require(false);
    break;
  }
}

Val::~Val()
{
  const Col& col = m_col;
  switch (col.m_type) {
  case Col::Unsigned:
    break;
  case Col::Char:
    delete [] m_char;
    break;
  case Col::Varchar:
    delete [] m_varchar;
    break;
  case Col::Longvarchar:
    delete [] m_longvarchar;
    break;
  default:
    require(false);
    break;
  }
}

void
Val::copy(const Val& val2)
{
  const Col& col = m_col;
  const Col& col2 = val2.m_col;
  require(col.m_type == col2.m_type && col.m_length == col2.m_length);
  if (val2.m_null) {
    m_null = true;
    return;
  }
  copy(val2.dataaddr());
}

void
Val::copy(const void* addr)
{
  const Col& col = m_col;
  switch (col.m_type) {
  case Col::Unsigned:
    m_uint32 = *(const Uint32*)addr;
    break;
  case Col::Char:
    memcpy(m_char, addr, col.m_bytelength);
    break;
  case Col::Varchar:
    memcpy(m_varchar, addr, 1 + col.m_bytelength);
    break;
  case Col::Longvarchar:
    memcpy(m_longvarchar, addr, 2 + col.m_bytelength);
    break;
  default:
    require(false);
    break;
  }
  m_null = false;
}

const void*
Val::dataaddr() const
{
  const Col& col = m_col;
  switch (col.m_type) {
  case Col::Unsigned:
    return &m_uint32;
  case Col::Char:
    return m_char;
  case Col::Varchar:
    return m_varchar;
  case Col::Longvarchar:
    return m_longvarchar;
  default:
    break;
  }
  require(false);
  return 0;
}

void
Val::calc(const Par& par, uint i)
{
  const Col& col = m_col;
  col.m_pk ? calckey(par, i) : calcnokey(par);
  if (!m_null)
    col.wellformed(dataaddr());
}

void
Val::calckey(const Par& par, uint i)
{
  const Col& col = m_col;
  m_null = false;
  switch (col.m_type) {
  case Col::Unsigned:
    m_uint32 = i;
    break;
  case Col::Char:
    {
      const Chs* chs = col.m_chs;
      CHARSET_INFO* cs = chs->m_cs;
      uint n = 0;
      calckeychars(par, i, n, m_char);
      // extend by appropriate space
      (*cs->cset->fill)(cs, (char*)&m_char[n], col.m_bytelength - n, 0x20);
    }
    break;
  case Col::Varchar:
    {
      uint n = 0;
      calckeychars(par, i, n, m_varchar + 1);
      // set length and pad with nulls
      m_varchar[0] = n;
      memset(&m_varchar[1 + n], 0, col.m_bytelength - n);
    }
    break;
  case Col::Longvarchar:
    {
      uint n = 0;
      calckeychars(par, i, n, m_longvarchar + 2);
      // set length and pad with nulls
      m_longvarchar[0] = (n & 0xff);
      m_longvarchar[1] = (n >> 8);
      memset(&m_longvarchar[2 + n], 0, col.m_bytelength - n);
    }
    break;
  default:
    require(false);
    break;
  }
}

void
Val::calckeychars(const Par& par, uint i, uint& n, uchar* buf)
{
  const Col& col = m_col;
  const Chs* chs = col.m_chs;
  n = 0;
  uint len = 0;
  while (len < col.m_length) {
    if (i % (1 + n) == 0) {
      break;
    }
    const Chr& chr = chs->m_chr[i % maxcharcount];
    require(n + chr.m_size <= col.m_bytelength);
    memcpy(buf + n, chr.m_bytes, chr.m_size);
    n += chr.m_size;
    len++;
  }
}

void
Val::calcnokey(const Par& par)
{
  const Col& col = m_col;
  m_null = false;
  if (col.m_nullable && urandom(100) < par.m_pctnull) {
    m_null = true;
    return;
  }
  int r = irandom((par.m_pctrange * par.m_range) / 100);
  if (par.m_bdir != 0 && urandom(10) != 0) {
    if ((r < 0 && par.m_bdir > 0) || (r > 0 && par.m_bdir < 0))
      r = -r;
  }
  uint v = par.m_range + r;
  switch (col.m_type) {
  case Col::Unsigned:
    m_uint32 = v;
    break;
  case Col::Char:
    {
      const Chs* chs = col.m_chs;
      CHARSET_INFO* cs = chs->m_cs;
      uint n = 0;
      calcnokeychars(par, n, m_char);
      // extend by appropriate space
      (*cs->cset->fill)(cs, (char*)&m_char[n], col.m_bytelength - n, 0x20);
    }
    break;
  case Col::Varchar:
    {
      uint n = 0;
      calcnokeychars(par, n, m_varchar + 1);
      // set length and pad with nulls
      m_varchar[0] = n;
      memset(&m_varchar[1 + n], 0, col.m_bytelength - n);
    }
    break;
  case Col::Longvarchar:
    {
      uint n = 0;
      calcnokeychars(par, n, m_longvarchar + 2);
      // set length and pad with nulls
      m_longvarchar[0] = (n & 0xff);
      m_longvarchar[1] = (n >> 8);
      memset(&m_longvarchar[2 + n], 0, col.m_bytelength - n);
    }
    break;
  default:
    require(false);
    break;
  }
}

void
Val::calcnokeychars(const Par& par, uint& n, uchar* buf)
{
  const Col& col = m_col;
  const Chs* chs = col.m_chs;
  n = 0;
  uint len = 0;
  while (len < col.m_length) {
    if (urandom(1 + col.m_bytelength) == 0) {
      break;
    }
    uint half = maxcharcount / 2;
    int r = irandom((par.m_pctrange * half) / 100);
    if (par.m_bdir != 0 && urandom(10) != 0) {
      if ((r < 0 && par.m_bdir > 0) || (r > 0 && par.m_bdir < 0))
        r = -r;
    }
    uint i = half + r;
    require(i < maxcharcount);
    const Chr& chr = chs->m_chr[i];
    require(n + chr.m_size <= col.m_bytelength);
    memcpy(buf + n, chr.m_bytes, chr.m_size);
    n += chr.m_size;
    len++;
  }
}

// operations

int
Val::setval(const Par& par) const
{
  Con& con = par.con();
  const Col& col = m_col;
  if (col.m_pk) {
    require(!m_null);
    const char* addr = (const char*)dataaddr();
    LL5("setval pk [" << col << "] " << *this);
    CHK(con.equal(col.m_num, addr) == 0);
  } else {
    const char* addr = !m_null ? (const char*)dataaddr() : 0;
    LL5("setval non-pk [" << col << "] " << *this);
    CHK(con.setValue(col.m_num, addr) == 0);
  }
  return 0;
}

int
Val::setval(const Par& par, const ICol& icol) const
{
  Con& con = par.con();
  require(!m_null);
  const char* addr = (const char*)dataaddr();
  LL5("setval key [" << icol << "] " << *this);
  CHK(con.equal(icol.m_num, addr) == 0);
  return 0;
}

// compare

int
Val::cmp(const Par& par, const Val& val2) const
{
  const Col& col = m_col;
  const Col& col2 = val2.m_col;
  require(col.equal(col2));
  if (m_null || val2.m_null) {
    if (!m_null)
      return +1;
    if (!val2.m_null)
      return -1;
    return 0;
  }
  // verify data formats
  col.wellformed(dataaddr());
  col.wellformed(val2.dataaddr());
  // compare
  switch (col.m_type) {
  case Col::Unsigned:
    {
      if (m_uint32 < val2.m_uint32)
        return -1;
      if (m_uint32 > val2.m_uint32)
        return +1;
      return 0;
    }
    break;
  case Col::Char:
    {
      uint len = col.m_bytelength;
      return cmpchars(par, m_char, len, val2.m_char, len);
    }
    break;
  case Col::Varchar:
    {
      uint len1 = m_varchar[0];
      uint len2 = val2.m_varchar[0];
      return cmpchars(par, m_varchar + 1, len1, val2.m_varchar + 1, len2);
    }
    break;
  case Col::Longvarchar:
    {
      uint len1 = m_longvarchar[0] + (m_longvarchar[1] << 8);
      uint len2 = val2.m_longvarchar[0] + (val2.m_longvarchar[1] << 8);
      return cmpchars(par, m_longvarchar + 2, len1, val2.m_longvarchar + 2, len2);
    }
    break;
  default:
    break;
  }
  require(false);
  return 0;
}

int
Val::cmpchars(const Par& par, const uchar* buf1, uint len1, const uchar* buf2, uint len2) const
{
  const Col& col = m_col;
  const Chs* chs = col.m_chs;
  CHARSET_INFO* cs = chs->m_cs;
  // Use character set collation-dependent compare function
<<<<<<< HEAD
  const int k = (*cs->coll->strnncollsp)(cs, buf1, len1, buf2, len2);
=======
  const int k = (*cs->coll->strnncollsp)(cs, buf1, len1, buf2, len2, false);
>>>>>>> 79a25525
  return k < 0 ? -1 : k > 0 ? +1 : 0;
}

int
Val::verify(const Par& par, const Val& val2) const
{
  CHK(cmp(par, val2) == 0);
  return 0;
}

// print

static void
printstring(NdbOut& out, const uchar* str, uint len, bool showlen)
{
  char buf[4 * NDB_MAX_TUPLE_SIZE];
  char *p = buf;
  *p++ = '[';
  if (showlen) {
    sprintf(p, "%u:", len);
    p += strlen(p);
  }
  for (uint i = 0; i < len; i++) {
    uchar c = str[i];
    if (c == '\\') {
      *p++ = '\\';
      *p++ = c;
    } else if (0x20 <= c && c <= 0x7e) {
      *p++ = c;
    } else {
      *p++ = '\\';
      *p++ = hexstr[c >> 4];
      *p++ = hexstr[c & 15];
    }
  }
  *p++ = ']';
  *p = 0;
  out << buf;
}

static NdbOut&
operator<<(NdbOut& out, const Val& val)
{
  const Col& col = val.m_col;
  if (val.m_null) {
    out << "NULL";
    return out;
  }
  switch (col.m_type) {
  case Col::Unsigned:
    out << val.m_uint32;
    break;
  case Col::Char:
    {
      uint len = col.m_bytelength;
      printstring(out, val.m_char, len, false);
    }
    break;
  case Col::Varchar:
    {
      uint len = val.m_varchar[0];
      printstring(out, val.m_varchar + 1, len, true);
    }
    break;
  case Col::Longvarchar:
    {
      uint len = val.m_longvarchar[0] + (val.m_longvarchar[1] << 8);
      printstring(out, val.m_longvarchar + 2, len, true);
    }
    break;
  default:
    out << "type" << col.m_type;
    require(false);
    break;
  }
  return out;
}

// Row - table tuple

struct Row {
  const Tab& m_tab;
  Val** m_val;
  enum St {
    StUndef = 0,
    StDefine = 1,
    StPrepare = 2,
    StCommit = 3
  };
  enum Op {
    OpNone = 0,
    OpIns = 2,
    OpUpd = 4,
    OpDel = 8,
    OpRead = 16,
    OpReadEx = 32,
    OpReadCom = 64,
    OpDML = 2 | 4 | 8,
    OpREAD = 16 | 32 | 64
  };
  St m_st;
  Op m_op;
  Uint64 m_txid;
  Row* m_bi;
  // construct
  Row(const Tab& tab);
  ~Row();
  void copy(const Row& row2, bool copy_bi);
  void copyval(const Row& row2, uint colmask = ~0);
  void calc(const Par& par, uint i, uint colmask = ~0);
  // operations
  int setval(const Par& par, uint colmask = ~0);
  int setval(const Par& par, const ITab& itab);
  int insrow(const Par& par);
  int updrow(const Par& par);
  int updrow(const Par& par, const ITab& itab);
  int delrow(const Par& par);
  int delrow(const Par& par, const ITab& itab);
  int selrow(const Par& par);
  int selrow(const Par& par, const ITab& itab);
  int setrow(const Par& par);
  // compare
  int cmp(const Par& par, const Row& row2) const;
  int cmp(const Par& par, const Row& row2, const ITab& itab) const;
  int verify(const Par& par, const Row& row2, bool pkonly) const;
private:
  Row& operator=(const Row& row2);
};

static NdbOut&
operator<<(NdbOut& out, const Row* rowp);

static NdbOut&
operator<<(NdbOut& out, const Row& row);

// construct

Row::Row(const Tab& tab) :
  m_tab(tab)
{
  m_val = new Val* [tab.m_cols];
  for (uint k = 0; k < tab.m_cols; k++) {
    const Col& col = *tab.m_col[k];
    m_val[k] = new Val(col);
  }
  m_st = StUndef;
  m_op = OpNone;
  m_txid = 0;
  m_bi = 0;
}

Row::~Row()
{
  const Tab& tab = m_tab;
  for (uint k = 0; k < tab.m_cols; k++) {
    delete m_val[k];
  }
  delete [] m_val;
  delete m_bi;
}

void
Row::copy(const Row& row2, bool copy_bi)
{
  const Tab& tab = m_tab;
  copyval(row2);
  m_st = row2.m_st;
  m_op = row2.m_op;
  m_txid = row2.m_txid;
  require(m_bi == 0);
  if (copy_bi && row2.m_bi != 0) {
    m_bi = new Row(tab);
    m_bi->copy(*row2.m_bi, copy_bi);
  }
}

void
Row::copyval(const Row& row2, uint colmask)
{
  const Tab& tab = m_tab;
  require(&tab == &row2.m_tab);
  for (uint k = 0; k < tab.m_cols; k++) {
    Val& val = *m_val[k];
    const Val& val2 = *row2.m_val[k];
    if ((1 << k) & colmask)
      val.copy(val2);
  }
}

void
Row::calc(const Par& par, uint i, uint colmask)
{
  const Tab& tab = m_tab;
  for (uint k = 0; k < tab.m_cols; k++) {
    if ((1 << k) & colmask) {
      Val& val = *m_val[k];
      val.calc(par, i);
    }
  }
}

// operations

int
Row::setval(const Par& par, uint colmask)
{
  const Tab& tab = m_tab;
  Rsq rsq(tab.m_cols);
  for (uint k = 0; k < tab.m_cols; k++) {
    uint k2 = rsq.next();
    if ((1 << k2) & colmask) {
      const Val& val = *m_val[k2];
      CHK(val.setval(par) == 0);
    }
  }
  return 0;
}

int
Row::setval(const Par& par, const ITab& itab)
{
  Rsq rsq(itab.m_icols);
  for (uint k = 0; k < itab.m_icols; k++) {
    uint k2 = rsq.next();
    const ICol& icol = *itab.m_icol[k2];
    const Col& col = icol.m_col;
    uint m = col.m_num;
    const Val& val = *m_val[m];
    CHK(val.setval(par, icol) == 0);
  }
  return 0;
}

int
Row::insrow(const Par& par)
{
  Con& con = par.con();
  const Tab& tab = m_tab;
  CHK(con.getNdbOperation(tab) == 0);
  CHKCON(con.m_op->insertTuple() == 0, con);
  CHK(setval(par, tab.m_pkmask) == 0);
  CHK(setval(par, ~tab.m_pkmask) == 0);
  require(m_st == StUndef);
  m_st = StDefine;
  m_op = OpIns;
  m_txid = con.m_txid;
  return 0;
}

int
Row::updrow(const Par& par)
{
  Con& con = par.con();
  const Tab& tab = m_tab;
  CHK(con.getNdbOperation(tab) == 0);
  CHKCON(con.m_op->updateTuple() == 0, con);
  CHK(setval(par, tab.m_pkmask) == 0);
  CHK(setval(par, ~tab.m_pkmask) == 0);
  require(m_st == StUndef);
  m_st = StDefine;
  m_op = OpUpd;
  m_txid = con.m_txid;
  return 0;
}

int
Row::updrow(const Par& par, const ITab& itab)
{
  Con& con = par.con();
  const Tab& tab = m_tab;
  require(itab.m_type == ITab::UniqueHashIndex && &itab.m_tab == &tab);
  CHK(con.getNdbIndexOperation(itab, tab) == 0);
  CHKCON(con.m_op->updateTuple() == 0, con);
  CHK(setval(par, itab) == 0);
  CHK(setval(par, ~tab.m_pkmask) == 0);
  require(m_st == StUndef);
  m_st = StDefine;
  m_op = OpUpd;
  m_txid = con.m_txid;
  return 0;
}

int
Row::delrow(const Par& par)
{
  Con& con = par.con();
  const Tab& tab = m_tab;
  CHK(con.getNdbOperation(m_tab) == 0);
  CHKCON(con.m_op->deleteTuple() == 0, con);
  CHK(setval(par, tab.m_pkmask) == 0);
  require(m_st == StUndef);
  m_st = StDefine;
  m_op = OpDel;
  m_txid = con.m_txid;
  return 0;
}

int
Row::delrow(const Par& par, const ITab& itab)
{
  Con& con = par.con();
  const Tab& tab = m_tab;
  require(itab.m_type == ITab::UniqueHashIndex && &itab.m_tab == &tab);
  CHK(con.getNdbIndexOperation(itab, tab) == 0);
  CHKCON(con.m_op->deleteTuple() == 0, con);
  CHK(setval(par, itab) == 0);
  require(m_st == StUndef);
  m_st = StDefine;
  m_op = OpDel;
  m_txid = con.m_txid;
  return 0;
}

int
Row::selrow(const Par& par)
{
  Con& con = par.con();
  const Tab& tab = m_tab;
  CHK(con.getNdbOperation(m_tab) == 0);
  CHKCON(con.readTuple(par) == 0, con);
  CHK(setval(par, tab.m_pkmask) == 0);
  // TODO state
  return 0;
}

int
Row::selrow(const Par& par, const ITab& itab)
{
  Con& con = par.con();
  const Tab& tab = m_tab;
  require(itab.m_type == ITab::UniqueHashIndex && &itab.m_tab == &tab);
  CHK(con.getNdbIndexOperation(itab, tab) == 0);
  CHKCON(con.readTuple(par) == 0, con);
  CHK(setval(par, itab) == 0);
  // TODO state
  return 0;
}

int
Row::setrow(const Par& par)
{
  Con& con = par.con();
  const Tab& tab = m_tab;
  CHK(setval(par, ~tab.m_pkmask) == 0);
  require(m_st == StUndef);
  m_st = StDefine;
  m_op = OpUpd;
  m_txid = con.m_txid;
  return 0;
}

// compare

int
Row::cmp(const Par& par, const Row& row2) const
{
  const Tab& tab = m_tab;
  require(&tab == &row2.m_tab);
  int c = 0;
  for (uint k = 0; k < tab.m_cols; k++) {
    const Val& val = *m_val[k];
    const Val& val2 = *row2.m_val[k];
    if ((c = val.cmp(par, val2)) != 0)
      break;
  }
  return c;
}

int
Row::cmp(const Par& par, const Row& row2, const ITab& itab) const
{
  const Tab& tab = m_tab;
  int c = 0;
  for (uint i = 0; i < itab.m_icols; i++) {
    const ICol& icol = *itab.m_icol[i];
    const Col& col = icol.m_col;
    uint k = col.m_num;
    require(k < tab.m_cols);
    const Val& val = *m_val[k];
    const Val& val2 = *row2.m_val[k];
    if ((c = val.cmp(par, val2)) != 0)
      break;
  }
  return c;
}

int
Row::verify(const Par& par, const Row& row2, bool pkonly) const
{
  const Tab& tab = m_tab;
  const Row& row1 = *this;
  require(&row1.m_tab == &row2.m_tab);
  for (uint k = 0; k < tab.m_cols; k++) {
    const Col& col = row1.m_val[k]->m_col;
    if (!pkonly || col.m_pk) {
      const Val& val1 = *row1.m_val[k];
      const Val& val2 = *row2.m_val[k];
      CHK(val1.verify(par, val2) == 0);
    }
  }
  return 0;
}

// print

static NdbOut&
operator<<(NdbOut& out, const Row::St st)
{
  if (st == Row::StUndef)
    out << "StUndef";
  else if (st == Row::StDefine)
    out << "StDefine";
  else if (st == Row::StPrepare)
    out << "StPrepare";
  else if (st == Row::StCommit)
    out << "StCommit";
  else
    out << "st=" << st;
  return out;
}

static NdbOut&
operator<<(NdbOut& out, const Row::Op op)
{
  if (op == Row::OpNone)
    out << "OpNone";
  else if (op == Row::OpIns)
    out << "OpIns";
  else if (op == Row::OpUpd)
    out << "OpUpd";
  else if (op == Row::OpDel)
    out << "OpDel";
  else if (op == Row::OpRead)
    out << "OpRead";
  else if (op == Row::OpReadEx)
    out << "OpReadEx";
  else if (op == Row::OpReadCom)
    out << "OpReadCom";
  else
    out << "op=" << op;
  return out;
}

static NdbOut&
operator<<(NdbOut& out, const Row* rowp)
{
  if (rowp == 0)
    out << "[null]";
  else
    out << *rowp;
  return out;
}

static NdbOut&
operator<<(NdbOut& out, const Row& row)
{
  const Tab& tab = row.m_tab;
  out << "[";
  for (uint i = 0; i < tab.m_cols; i++) {
    if (i > 0)
      out << " ";
    out << *row.m_val[i];
  }
  out << " " << row.m_st;
  out << " " << row.m_op;
  out << " " << HEX(row.m_txid);
  if (row.m_bi != 0)
    out << " " << row.m_bi;
  out << "]";
  return out;
}

// Set - set of table tuples

struct Set {
  const Tab& m_tab;
  const uint m_rows;
  Row** m_row;
  uint* m_rowkey; // maps row number (from 0) in scan to tuple key
  Row* m_keyrow;
  NdbRecAttr** m_rec;
  // construct
  Set(const Tab& tab, uint rows);
  ~Set();
  void reset();
  bool compat(const Par& par, uint i, const Row::Op op) const;
  void push(uint i);
  void copyval(uint i, uint colmask = ~0); // from bi
  void calc(const Par& par, uint i, uint colmask = ~0);
  uint count() const;
  const Row* getrow(uint i, bool dirty = false) const;
  int setrow(uint i, const Row* src, bool force=false);
  // transaction
  void post(const Par& par, ExecType et);
  // operations
  int insrow(const Par& par, uint i);
  int updrow(const Par& par, uint i);
  int updrow(const Par& par, const ITab& itab, uint i);
  int delrow(const Par& par, uint i);
  int delrow(const Par& par, const ITab& itab, uint i);
  int selrow(const Par& par, const Row& keyrow);
  int selrow(const Par& par, const ITab& itab, const Row& keyrow);
  int setrow(const Par& par, uint i);
  int getval(const Par& par);
  int getkey(const Par& par, uint* i);
  int putval(uint i, bool force, uint n = ~0);
  // compare
  void sort(const Par& par, const ITab& itab);
  int verify(const Par& par, const Set& set2, bool pkonly, bool dirty = false) const;
  int verifyorder(const Par& par, const ITab& itab, bool descending) const;
  // protect structure
  NdbMutex* m_mutex;
  void lock() const {
    NdbMutex_Lock(m_mutex);
  }
  void unlock() const {
    NdbMutex_Unlock(m_mutex);
  }
private:
  void sort(const Par& par, const ITab& itab, uint lo, uint hi);
  Set& operator=(const Set& set2);
};

// construct

Set::Set(const Tab& tab, uint rows) :
  m_tab(tab), m_rows(rows)
{
  m_row = new Row* [m_rows];
  for (uint i = 0; i < m_rows; i++) {
    m_row[i] = 0;
  }
  m_rowkey = new uint [m_rows];
  for (uint n = 0; n < m_rows; n++) {
    m_rowkey[n] = ~0;
  }
  m_keyrow = new Row(tab);
  m_rec = new NdbRecAttr* [tab.m_cols];
  for (uint k = 0; k < tab.m_cols; k++) {
    m_rec[k] = 0;
  }
  m_mutex = NdbMutex_Create();
  require(m_mutex != 0);
}

Set::~Set()
{
  for (uint i = 0; i < m_rows; i++) {
    delete m_row[i];
  }
  delete [] m_row;
  delete [] m_rowkey;
  delete m_keyrow;
  delete [] m_rec;
  NdbMutex_Destroy(m_mutex);
}

void
Set::reset()
{
  for (uint i = 0; i < m_rows; i++) {
    delete m_row[i];
    m_row[i] = 0;
  }
}

// this sucks
bool
Set::compat(const Par& par, uint i, const Row::Op op) const
{
  Con& con = par.con();
  int ret = -1;
  int place = 0;
  do {
    const Row* rowp = getrow(i);
    if (rowp == 0) {
      ret = op == Row::OpIns;
      place = 1;
      break;
    }
    const Row& row = *rowp;
    if (!(op & Row::OpREAD)) {
      if (row.m_st == Row::StDefine || row.m_st == Row::StPrepare) {
        require(row.m_op & Row::OpDML);
        require(row.m_txid != 0);
        if (con.m_txid != row.m_txid) {
          ret = false;
          place = 2;
          break;
        }
        if (row.m_op != Row::OpDel) {
          ret = op == Row::OpUpd || op == Row::OpDel;
          place = 3;
          break;
        }
        ret = op == Row::OpIns;
        place = 4;
        break;
      }
      if (row.m_st == Row::StCommit) {
        require(row.m_op == Row::OpNone);
        require(row.m_txid == 0);
        ret = op == Row::OpUpd || op == Row::OpDel;
        place = 5;
        break;
      }
    }
    if (op & Row::OpREAD) {
      bool dirty =
        con.m_txid != row.m_txid &&
        par.m_lockmode == NdbOperation::LM_CommittedRead;
      const Row* rowp2 = getrow(i, dirty);
      if (rowp2 == 0 || rowp2->m_op == Row::OpDel) {
        ret = false;
        place = 6;
        break;
      }
      ret = true;
      place = 7;
      break;
    }
  } while (0);
  LL4("compat ret=" << ret << " place=" << place);
  require(ret == false || ret == true);
  return ret;
}

void
Set::push(uint i)
{
  const Tab& tab = m_tab;
  require(i < m_rows);
  Row* bi = m_row[i];
  m_row[i] = new Row(tab);
  Row& row = *m_row[i];
  row.m_bi = bi;
  if (bi != 0)
    row.copyval(*bi);
}

void
Set::copyval(uint i, uint colmask)
{
  require(m_row[i] != 0);
  Row& row = *m_row[i];
  require(row.m_bi != 0);
  row.copyval(*row.m_bi, colmask);
}

void
Set::calc(const Par& par, uint i, uint colmask)
{
  require(m_row[i] != 0);
  Row& row = *m_row[i];
  row.calc(par, i, colmask);
}

uint
Set::count() const
{
  uint count = 0;
  for (uint i = 0; i < m_rows; i++) {
    if (m_row[i] != 0)
      count++;
  }
  return count;
}

const Row*
Set::getrow(uint i, bool dirty) const
{
  require(i < m_rows);
  const Row* rowp = m_row[i];
  if (dirty) {
    while (rowp != 0) {
      bool b1 = rowp->m_op == Row::OpNone;
      bool b2 = rowp->m_st == Row::StCommit;
      require(b1 == b2);
      if (b1) {
        require(rowp->m_bi == 0);
        break;
      }
      rowp = rowp->m_bi;
    }
  }
  return rowp;
}

int
Set::setrow(uint i, const Row* src, bool force)
{
  require(i < m_rows);
  if (m_row[i] != 0)
  {
    if (!force)
      return -1;
    delete m_row[i];
    m_row[i] = 0;
  }
  
  Row* newRow= new Row(src->m_tab);
  newRow->copy(*src, true);
  m_row[i] = newRow;
  return 0;
}


// transaction

void
Set::post(const Par& par, ExecType et)
{
  LL4("post");
  Con& con = par.con();
  require(con.m_txid != 0);
  uint i;
  for (i = 0; i < m_rows; i++) {
    Row* rowp = m_row[i];
    if (rowp == 0) {
      LL5("skip " << i << " " << rowp);
      continue;
    }
    if (rowp->m_st == Row::StCommit) {
      require(rowp->m_op == Row::OpNone);
      require(rowp->m_txid == 0);
      require(rowp->m_bi == 0);
      LL5("skip committed " << i << " " << rowp);
      continue;
    }
    require(rowp->m_st == Row::StDefine || rowp->m_st == Row::StPrepare);
    require(rowp->m_txid != 0);
    if (con.m_txid != rowp->m_txid) {
      LL5("skip txid " << i << " " << HEX(con.m_txid) << " " << rowp);
      continue;
    }
    // TODO read ops
    require(rowp->m_op & Row::OpDML);
    LL4("post BEFORE " << rowp);
    if (et == NoCommit) {
      if (rowp->m_st == Row::StDefine) {
        rowp->m_st = Row::StPrepare;
        Row* bi = rowp->m_bi;
        while (bi != 0 && bi->m_st == Row::StDefine) {
          bi->m_st = Row::StPrepare;
          bi = bi->m_bi;
        }
      }
    } else if (et == Commit) {
      if (rowp->m_op != Row::OpDel) {
        rowp->m_st = Row::StCommit;
        rowp->m_op = Row::OpNone;
        rowp->m_txid = 0;
        delete rowp->m_bi;
        rowp->m_bi = 0;
      } else {
        delete rowp;
        rowp = 0;
      }
    } else if (et == Rollback) {
      while (rowp != 0 && rowp->m_st != Row::StCommit) {
        Row* tmp = rowp;
        rowp = rowp->m_bi;
        tmp->m_bi = 0;
        delete tmp;
      }
    } else {
      require(false);
    }
    m_row[i] = rowp;
    LL4("post AFTER " << rowp);
  }
}

// operations

int
Set::insrow(const Par& par, uint i)
{
  require(m_row[i] != 0);
  Row& row = *m_row[i];
  CHK(row.insrow(par) == 0);
  return 0;
}

int
Set::updrow(const Par& par, uint i)
{
  require(m_row[i] != 0);
  Row& row = *m_row[i];
  CHK(row.updrow(par) == 0);
  return 0;
}

int
Set::updrow(const Par& par, const ITab& itab, uint i)
{
  require(m_row[i] != 0);
  Row& row = *m_row[i];
  CHK(row.updrow(par, itab) == 0);
  return 0;
}

int
Set::delrow(const Par& par, uint i)
{
  require(m_row[i] != 0);
  Row& row = *m_row[i];
  CHK(row.delrow(par) == 0);
  return 0;
}

int
Set::delrow(const Par& par, const ITab& itab, uint i)
{
  require(m_row[i] != 0);
  Row& row = *m_row[i];
  CHK(row.delrow(par, itab) == 0);
  return 0;
}

int
Set::selrow(const Par& par, const Row& keyrow)
{
  const Tab& tab = par.tab();
  LL5("selrow " << tab.m_name << " keyrow " << keyrow);
  m_keyrow->copyval(keyrow, tab.m_pkmask);
  CHK(m_keyrow->selrow(par) == 0);
  CHK(getval(par) == 0);
  return 0;
}

int
Set::selrow(const Par& par, const ITab& itab, const Row& keyrow)
{
  LL5("selrow " << itab.m_name << " keyrow " << keyrow);
  m_keyrow->copyval(keyrow, itab.m_keymask);
  CHK(m_keyrow->selrow(par, itab) == 0);
  CHK(getval(par) == 0);
  return 0;
}

int
Set::setrow(const Par& par, uint i)
{
  require(m_row[i] != 0);
  CHK(m_row[i]->setrow(par) == 0);
  return 0;
}

int
Set::getval(const Par& par)
{
  Con& con = par.con();
  const Tab& tab = m_tab;
  Rsq rsq1(tab.m_cols);
  for (uint k = 0; k < tab.m_cols; k++) {
    uint k2 = rsq1.next();
    CHK(con.getValue(k2, m_rec[k2]) == 0);
  }
  return 0;
}

int
Set::getkey(const Par& par, uint* i)
{
  const Tab& tab = m_tab;
  uint k = tab.m_keycol;
  require(m_rec[k] != 0);
  const char* aRef = m_rec[k]->aRef();
  Uint32 key = *(const Uint32*)aRef;
  LL5("getkey: " << key);
  CHK(key < m_rows);
  *i = key;
  return 0;
}

int
Set::putval(uint i, bool force, uint n)
{
  const Tab& tab = m_tab;
  LL4("putval key=" << i << " row=" << n << " old=" << m_row[i]);
  CHK( i<m_rows );
  if (m_row[i] != 0) {
    require(force);
    delete m_row[i];
    m_row[i] = 0;
  }
  m_row[i] = new Row(tab);
  Row& row = *m_row[i];
  for (uint k = 0; k < tab.m_cols; k++) {
    Val& val = *row.m_val[k];
    NdbRecAttr* rec = m_rec[k];
    require(rec != 0);
    if (rec->isNULL()) {
      val.m_null = true;
      continue;
    }
    const char* aRef = m_rec[k]->aRef();
    val.copy(aRef);
    val.m_null = false;
  }
  if (n != (uint) ~0)
  {
    CHK(n < m_rows);
    m_rowkey[n] = i;
  }
  return 0;
}

// compare

void
Set::sort(const Par& par, const ITab& itab)
{
  if (m_rows != 0)
    sort(par, itab, 0, m_rows - 1);
}

void
Set::sort(const Par& par, const ITab& itab, uint lo, uint hi)
{
  require(lo < m_rows && hi < m_rows && lo <= hi);
  Row* const p = m_row[lo];
  uint i = lo;
  uint j = hi;
  while (i < j) {
    while (i < j && m_row[j]->cmp(par, *p, itab) >= 0)
      j--;
    if (i < j) {
      m_row[i] = m_row[j];
      i++;
    }
    while (i < j && m_row[i]->cmp(par, *p, itab) <= 0)
      i++;
    if (i < j) {
      m_row[j] = m_row[i];
      j--;
    }
  }
  m_row[i] = p;
  if (lo < i)
    sort(par, itab, lo, i - 1);
  if (hi > i)
    sort(par, itab, i + 1, hi);
}

/*
 * set1 (self) is from dml and can contain un-committed operations.
 * set2 is from read and contains no operations.  "dirty" applies
 * to set1: false = use latest row, true = use committed row.
 */
int
Set::verify(const Par& par, const Set& set2, bool pkonly, bool dirty) const
{
  const Set& set1 = *this;
  require(&set1.m_tab == &set2.m_tab && set1.m_rows == set2.m_rows);
  LL3("verify dirty:" << dirty);
  for (uint i = 0; i < set1.m_rows; i++) {
    // the row versions we actually compare
    const Row* row1p = set1.getrow(i, dirty);
    const Row* row2p = set2.getrow(i);
    bool ok = true;
    int place = 0;
    if (row1p == 0) {
      if (row2p != 0) {
        ok = false;
        place = 1;
      }
    } else {
      Row::Op op1 = row1p->m_op;
      if (op1 != Row::OpDel) {
        if (row2p == 0) {
          ok = false;
          place = 2;
        } else if (row1p->verify(par, *row2p, pkonly) == -1) {
          ok = false;
          place = 3;
        }
      } else if (row2p != 0) {
        ok = false;
        place = 4;
      }
    }
    if (!ok) {
      LL1("verify " << i << " failed at " << place);
      LL1("row1 " << row1p);
      LL1("row2 " << row2p);
      CHK(false);
    }
  }
  return 0;
}

int
Set::verifyorder(const Par& par, const ITab& itab, bool descending) const
{
  for (uint n = 0; n < m_rows; n++) {
    uint i2 = m_rowkey[n];
    if (i2 == (uint) ~0)
      break;
    if (n == 0)
      continue;
    uint i1 = m_rowkey[n - 1];
    require(m_row[i1] != 0 && m_row[i2] != 0);
    const Row& row1 = *m_row[i1];
    const Row& row2 = *m_row[i2];
    bool ok;
    if (!descending)
      ok= (row1.cmp(par, row2, itab) <= 0);
    else
      ok= (row1.cmp(par, row2, itab) >= 0);

    if (!ok)
    {
      LL1("verifyorder " << n << " failed");
      LL1("row1 " << row1);
      LL1("row2 " << row2);
      CHK(false);
    }
  }
  return 0;
}

// print

#if 0
static NdbOut&
operator<<(NdbOut& out, const Set& set)
{
  for (uint i = 0; i < set.m_rows; i++) {
    const Row& row = *set.m_row[i];
    if (i > 0)
      out << endl;
    out << row;
  }
  return out;
}
#endif

// BVal - range scan bound

struct BVal : public Val {
  const ICol& m_icol;
  int m_type;
  BVal(const ICol& icol);
  int setbnd(const Par& par) const;
  int setflt(const Par& par) const;
};

BVal::BVal(const ICol& icol) :
  Val(icol.m_col),
  m_icol(icol)
{
}

int
BVal::setbnd(const Par& par) const
{
  Con& con = par.con();
  require(g_compare_null || !m_null);
  const char* addr = !m_null ? (const char*)dataaddr() : 0;
  const ICol& icol = m_icol;
  CHK(con.setBound(icol.m_num, m_type, addr) == 0);
  return 0;
}

int
BVal::setflt(const Par& par) const
{
  static uint index_bound_to_filter_bound[5] = {
    NdbScanFilter::COND_GE,
    NdbScanFilter::COND_GT,
    NdbScanFilter::COND_LE,
    NdbScanFilter::COND_LT,
    NdbScanFilter::COND_EQ
  };
  Con& con = par.con();
  require(g_compare_null || !m_null);
  const char* addr = !m_null ? (const char*)dataaddr() : 0;
  const ICol& icol = m_icol;
  const Col& col = icol.m_col;
  uint length = col.m_bytesize;
  uint cond = index_bound_to_filter_bound[m_type];
  CHK(con.setFilter(col.m_num, cond, addr, length) == 0);
  return 0;
}

static NdbOut&
operator<<(NdbOut& out, const BVal& bval)
{
  const ICol& icol = bval.m_icol;
  const Col& col = icol.m_col;
  const Val& val = bval;
  out << "type=" << bval.m_type;
  out << " icol=" << icol.m_num;
  out << " col=" << col.m_num << "," << col.m_name;
  out << " value=" << val;
  return out;
}

// BSet - set of bounds

struct BSet {
  const Tab& m_tab;
  const ITab& m_itab;
  uint m_alloc;
  uint m_bvals;
  BVal** m_bval;
  BSet(const Tab& tab, const ITab& itab);
  ~BSet();
  void reset();
  void calc(Par par);
  void calcpk(const Par& par, uint i);
  int setbnd(const Par& par) const;
  int setflt(const Par& par) const;
  void filter(const Par& par, const Set& set, Set& set2) const;
};

BSet::BSet(const Tab& tab, const ITab& itab) :
  m_tab(tab),
  m_itab(itab),
  m_alloc(2 * itab.m_icols),
  m_bvals(0)
{
  m_bval = new BVal* [m_alloc];
  for (uint i = 0; i < m_alloc; i++) {
    m_bval[i] = 0;
  }
}

BSet::~BSet()
{
  for (uint i = 0; i < m_alloc; i++) {
    delete m_bval[i];
  }
  delete [] m_bval;
}

void
BSet::reset()
{
  while (m_bvals > 0) {
    uint i = --m_bvals;
    delete m_bval[i];
    m_bval[i] = 0;
  }
}

void
BSet::calc(Par par)
{
  const ITab& itab = m_itab;
  par.m_pctrange = par.m_pctbrange;
  reset();
  for (uint k = 0; k < itab.m_icols; k++) {
    const ICol& icol = *itab.m_icol[k];
    for (uint i = 0; i <= 1; i++) {
      if (m_bvals == 0 && urandom(100) == 0)
        return;
      if (m_bvals != 0 && urandom(3) == 0)
        return;
      require(m_bvals < m_alloc);
      BVal& bval = *new BVal(icol);
      m_bval[m_bvals++] = &bval;
      bval.m_null = false;
      uint sel;
      do {
        // equality bound only on i==0
        sel = urandom(5 - i);
      } while (strchr(par.m_bound, '0' + sel) == 0);
      if (sel < 2)
        bval.m_type = 0 | (1 << i);
      else if (sel < 4)
        bval.m_type = 1 | (1 << i);
      else
        bval.m_type = 4;
      if (k + 1 < itab.m_icols)
        bval.m_type = 4;
      if (!g_compare_null)
        par.m_pctnull = 0;
      if (bval.m_type == 0 || bval.m_type == 1)
        par.m_bdir = -1;
      if (bval.m_type == 2 || bval.m_type == 3)
        par.m_bdir = +1;
      do {
        bval.calcnokey(par);
        if (i == 1) {
          require(m_bvals >= 2);
          const BVal& bv1 = *m_bval[m_bvals - 2];
          const BVal& bv2 = *m_bval[m_bvals - 1];
          if (bv1.cmp(par, bv2) > 0 && urandom(100) != 0)
            continue;
        }
      } while (0);
      // equality bound only once
      if (bval.m_type == 4)
        break;
    }
  }
}

void
BSet::calcpk(const Par& par, uint i)
{
  const ITab& itab = m_itab;
  reset();
  for (uint k = 0; k < itab.m_icols; k++) {
    const ICol& icol = *itab.m_icol[k];
    const Col& col = icol.m_col;
    require(col.m_pk);
    require(m_bvals < m_alloc);
    BVal& bval = *new BVal(icol);
    m_bval[m_bvals++] = &bval;
    bval.m_type = 4;
    bval.calc(par, i);
  }
}

int
BSet::setbnd(const Par& par) const
{
  if (m_bvals != 0) {
    Rsq rsq1(m_bvals);
    for (uint j = 0; j < m_bvals; j++) {
      uint j2 = rsq1.next();
      const BVal& bval = *m_bval[j2];
      CHK(bval.setbnd(par) == 0);
    }
  }
  return 0;
}

int
BSet::setflt(const Par& par) const
{
  Con& con = par.con();
  CHK(con.getNdbScanFilter() == 0);
  CHK(con.beginFilter(NdbScanFilter::AND) == 0);
  if (m_bvals != 0) {
    Rsq rsq1(m_bvals);
    for (uint j = 0; j < m_bvals; j++) {
      uint j2 = rsq1.next();
      const BVal& bval = *m_bval[j2];
      CHK(bval.setflt(par) == 0);
    }
    // duplicate
    if (urandom(5) == 0) {
      uint j3 = urandom(m_bvals);
      const BVal& bval = *m_bval[j3];
      CHK(bval.setflt(par) == 0);
    }
  }
  CHK(con.endFilter() == 0);
  return 0;
}

void
BSet::filter(const Par& par, const Set& set, Set& set2) const
{
  const Tab& tab = m_tab;
  const ITab& itab = m_itab;
  require(&tab == &set2.m_tab && set.m_rows == set2.m_rows);
  require(set2.count() == 0);
  for (uint i = 0; i < set.m_rows; i++) {
    set.lock();
    do {
      if (set.m_row[i] == 0) {
        break;
      }
      const Row& row = *set.m_row[i];
      if (!g_store_null_key) {
        bool ok1 = false;
        for (uint k = 0; k < itab.m_icols; k++) {
          const ICol& icol = *itab.m_icol[k];
          const Col& col = icol.m_col;
          const Val& val = *row.m_val[col.m_num];
          if (!val.m_null) {
            ok1 = true;
            break;
          }
        }
        if (!ok1)
          break;
      }
      bool ok2 = true;
      for (uint j = 0; j < m_bvals; j++) {
        const BVal& bval = *m_bval[j];
        const ICol& icol = bval.m_icol;
        const Col& col = icol.m_col;
        const Val& val = *row.m_val[col.m_num];
        int ret = bval.cmp(par, val);
        LL5("cmp: ret=" << ret << " " << bval << " vs " << val);
        if (bval.m_type == 0)
          ok2 = (ret <= 0);
        else if (bval.m_type == 1)
          ok2 = (ret < 0);
        else if (bval.m_type == 2)
          ok2 = (ret >= 0);
        else if (bval.m_type == 3)
          ok2 = (ret > 0);
        else if (bval.m_type == 4)
          ok2 = (ret == 0);
        else {
          require(false);
        }
        if (!ok2)
          break;
      }
      if (!ok2)
        break;
      require(set2.m_row[i] == 0);
      set2.m_row[i] = new Row(tab);
      Row& row2 = *set2.m_row[i];
      row2.copy(row, true);
    } while (0);
    set.unlock();
  }
}

static NdbOut&
operator<<(NdbOut& out, const BSet& bset)
{
  out << "bounds=" << bset.m_bvals;
  for (uint j = 0; j < bset.m_bvals; j++) {
    const BVal& bval = *bset.m_bval[j];
    out << " [bound " << j << ": " << bval << "]";
  }
  return out;
}

// pk operations

static int
pkinsert(Par par)
{
  Con& con = par.con();
  const Tab& tab = par.tab();
  Set& set = par.set();
  LL3("pkinsert " << tab.m_name);
  CHK(con.startTransaction() == 0);
  uint batch = 0;
  for (uint j = 0; j < par.m_rows; j++) {
    uint j2 = !par.m_randomkey ? j : urandom(par.m_rows);
    uint i = thrrow(par, j2);
    set.lock();
    if (!set.compat(par, i, Row::OpIns)) {
      LL3("pkinsert SKIP " << i << " " << set.getrow(i));
      set.unlock();
    } else {
      set.push(i);
      set.calc(par, i);
      CHK(set.insrow(par, i) == 0);
      set.unlock();
      LL4("pkinsert key=" << i << " " << set.getrow(i));
      batch++;
    }
    bool lastbatch = (batch != 0 && j + 1 == par.m_rows);
    if (batch == par.m_batch || lastbatch) {
      uint err = par.m_catcherr;
      ExecType et = !randompct(par.m_abortpct) ? Commit : Rollback;
      CHK(con.execute(et, err) == 0);
      set.lock();
      set.post(par, !err ? et : Rollback);
      set.unlock();
      if (err) {
        LL1("pkinsert key=" << i << " stop on " << con.errname(err));
        break;
      }
      batch = 0;
      if (!lastbatch) {
        con.closeTransaction();
        CHK(con.startTransaction() == 0);
      }
    }
  }
  con.closeTransaction();
  return 0;
}

static int
pkupdate(Par par)
{
  Con& con = par.con();
  const Tab& tab = par.tab();
  Set& set = par.set();
  LL3("pkupdate " << tab.m_name);
  CHK(con.startTransaction() == 0);
  uint batch = 0;
  for (uint j = 0; j < par.m_rows; j++) {
    uint j2 = !par.m_randomkey ? j : urandom(par.m_rows);
    uint i = thrrow(par, j2);
    set.lock();
    if (!set.compat(par, i, Row::OpUpd)) {
      LL3("pkupdate SKIP " << i << " " << set.getrow(i));
      set.unlock();
    } else {
      set.push(i);
      set.copyval(i, tab.m_pkmask);
      set.calc(par, i, ~tab.m_pkmask);
      CHK(set.updrow(par, i) == 0);
      set.unlock();
      LL4("pkupdate key=" << i << " " << set.getrow(i));
      batch++;
    }
    bool lastbatch = (batch != 0 && j + 1 == par.m_rows);
    if (batch == par.m_batch || lastbatch) {
      uint err = par.m_catcherr;
      ExecType et = !randompct(par.m_abortpct) ? Commit : Rollback;
      CHK(con.execute(et, err) == 0);
      set.lock();
      set.post(par, !err ? et : Rollback);
      set.unlock();
      if (err) {
        LL1("pkupdate key=" << i << ": stop on " << con.errname(err));
        break;
      }
      batch = 0;
      if (!lastbatch) {
        con.closeTransaction();
        CHK(con.startTransaction() == 0);
      }
    }
  }
  con.closeTransaction();
  return 0;
}

static int
pkdelete(Par par)
{
  Con& con = par.con();
  const Tab& tab = par.tab();
  Set& set = par.set();
  LL3("pkdelete " << tab.m_name);
  CHK(con.startTransaction() == 0);
  uint batch = 0;
  for (uint j = 0; j < par.m_rows; j++) {
    uint j2 = !par.m_randomkey ? j : urandom(par.m_rows);
    uint i = thrrow(par, j2);
    set.lock();
    if (!set.compat(par, i, Row::OpDel)) {
      LL3("pkdelete SKIP " << i << " " << set.getrow(i));
      set.unlock();
    } else {
      set.push(i);
      set.copyval(i, tab.m_pkmask);
      CHK(set.delrow(par, i) == 0);
      set.unlock();
      LL4("pkdelete key=" << i << " " << set.getrow(i));
      batch++;
    }
    bool lastbatch = (batch != 0 && j + 1 == par.m_rows);
    if (batch == par.m_batch || lastbatch) {
      uint err = par.m_catcherr;
      ExecType et = !randompct(par.m_abortpct) ? Commit : Rollback;
      CHK(con.execute(et, err) == 0);
      set.lock();
      set.post(par, !err ? et : Rollback);
      set.unlock();
      if (err) {
        LL1("pkdelete key=" << i << " stop on " << con.errname(err));
        break;
      }
      batch = 0;
      if (!lastbatch) {
        con.closeTransaction();
        CHK(con.startTransaction() == 0);
      }
    }
  }
  con.closeTransaction();
  return 0;
}

#if 0
static int
pkread(const Par& par)
{
  Con& con = par.con();
  const Tab& tab = par.tab();
  Set& set = par.set();
  LL3("pkread " << tab.m_name << " verify=" << par.m_verify);
  // expected
  const Set& set1 = set;
  Set set2(tab, set.m_rows);
  for (uint i = 0; i < set.m_rows; i++) {
    set.lock();
    // TODO lock mode
    if (!set.compat(par, i, Row::OpREAD)) {
      LL3("pkread SKIP " << i << " " << set.getrow(i));
      set.unlock();
      continue;
    }
    set.unlock();
    CHK(con.startTransaction() == 0);
    CHK(set2.selrow(par, *set1.m_row[i]) == 0);
    CHK(con.execute(Commit) == 0);
    uint i2 = (uint)-1;
    CHK(set2.getkey(par, &i2) == 0 && i == i2);
    CHK(set2.putval(i, false) == 0);
    LL4("row " << set2.count() << " " << set2.getrow(i));
    con.closeTransaction();
  }
  if (par.m_verify)
    CHK(set1.verify(par, set2, false) == 0);
  return 0;
}
#endif

static int
pkreadfast(const Par& par, uint count)
{
  Con& con = par.con();
  const Tab& tab = par.tab();
  const Set& set = par.set();
  LL3("pkfast " << tab.m_name);
  Row keyrow(tab);
  // not batched on purpose
  for (uint j = 0; j < count; j++) {
    uint i = urandom(set.m_rows);
    require(set.compat(par, i, Row::OpREAD));
    CHK(con.startTransaction() == 0);
    // define key
    keyrow.calc(par, i);
    CHK(keyrow.selrow(par) == 0);
    NdbRecAttr* rec;
    // get 1st column
    CHK(con.getValue((Uint32)0, rec) == 0);
    CHK(con.execute(Commit) == 0);
    con.closeTransaction();
  }
  return 0;
}

// hash index operations

static int
hashindexupdate(const Par& par, const ITab& itab)
{
  Con& con = par.con();
  const Tab& tab = par.tab();
  Set& set = par.set();
  LL3("hashindexupdate " << itab.m_name);
  CHK(con.startTransaction() == 0);
  uint batch = 0;
  for (uint j = 0; j < par.m_rows; j++) {
    uint j2 = !par.m_randomkey ? j : urandom(par.m_rows);
    uint i = thrrow(par, j2);
    set.lock();
    if (!set.compat(par, i, Row::OpUpd)) {
      LL3("hashindexupdate SKIP " << i << " " << set.getrow(i));
      set.unlock();
    } else {
      // table pk and index key are not updated
      set.push(i);
      uint keymask = tab.m_pkmask | itab.m_keymask;
      set.copyval(i, keymask);
      set.calc(par, i, ~keymask);
      CHK(set.updrow(par, itab, i) == 0);
      set.unlock();
      LL4("hashindexupdate " << i << " " << set.getrow(i));
      batch++;
    }
    bool lastbatch = (batch != 0 && j + 1 == par.m_rows);
    if (batch == par.m_batch || lastbatch) {
      uint err = par.m_catcherr;
      ExecType et = !randompct(par.m_abortpct) ? Commit : Rollback;
      CHK(con.execute(et, err) == 0);
      set.lock();
      set.post(par, !err ? et : Rollback);
      set.unlock();
      if (err) {
        LL1("hashindexupdate " << i << " stop on " << con.errname(err));
        break;
      }
      batch = 0;
      if (!lastbatch) {
        con.closeTransaction();
        CHK(con.startTransaction() == 0);
      }
    }
  }
  con.closeTransaction();
  return 0;
}

static int
hashindexdelete(const Par& par, const ITab& itab)
{
  Con& con = par.con();
  Set& set = par.set();
  LL3("hashindexdelete " << itab.m_name);
  CHK(con.startTransaction() == 0);
  uint batch = 0;
  for (uint j = 0; j < par.m_rows; j++) {
    uint j2 = !par.m_randomkey ? j : urandom(par.m_rows);
    uint i = thrrow(par, j2);
    set.lock();
    if (!set.compat(par, i, Row::OpDel)) {
      LL3("hashindexdelete SKIP " << i << " " << set.getrow(i));
      set.unlock();
    } else {
      set.push(i);
      set.copyval(i, itab.m_keymask);
      CHK(set.delrow(par, itab, i) == 0);
      set.unlock();
      LL4("hashindexdelete " << i << " " << set.getrow(i));
      batch++;
    }
    bool lastbatch = (batch != 0 && j + 1 == par.m_rows);
    if (batch == par.m_batch || lastbatch) {
      uint err = par.m_catcherr;
      ExecType et = !randompct(par.m_abortpct) ? Commit : Rollback;
      CHK(con.execute(et, err) == 0);
      set.lock();
      set.post(par, !err ? et : Rollback);
      set.unlock();
      if (err) {
        LL1("hashindexdelete " << i << " stop on " << con.errname(err));
        break;
      }
      batch = 0;
      if (!lastbatch) {
        con.closeTransaction();
        CHK(con.startTransaction() == 0);
      }
    }
  }
  con.closeTransaction();
  return 0;
}

static int
hashindexread(const Par& par, const ITab& itab)
{
  Con& con = par.con();
  const Tab& tab = par.tab();
  Set& set = par.set();
  LL3("hashindexread " << itab.m_name << " verify=" << par.m_verify);
  // expected
  const Set& set1 = set;
  Set set2(tab, set.m_rows);
  for (uint i = 0; i < set.m_rows; i++) {
    set.lock();
    // TODO lock mode
    if (!set.compat(par, i, Row::OpREAD)) {
      LL3("hashindexread SKIP " << i << " " << set.getrow(i));
      set.unlock();
      continue;
    }
    set.unlock();
    CHK(con.startTransaction() == 0);
    CHK(set2.selrow(par, itab, *set1.m_row[i]) == 0);
    CHK(con.execute(Commit) == 0);
    uint i2 = (uint)-1;
    CHK(set2.getkey(par, &i2) == 0 && i == i2);
    CHK(set2.putval(i, false) == 0);
    LL4("row " << set2.count() << " " << *set2.m_row[i]);
    con.closeTransaction();
  }
  if (par.m_verify)
    CHK(set1.verify(par, set2, false) == 0);
  return 0;
}

// scan read

static int
scanreadtable(const Par& par)
{
  Con& con = par.con();
  const Tab& tab = par.tab();
  const Set& set = par.set();
  // expected
  const Set& set1 = set;
  LL3("scanreadtable " << tab.m_name << " lockmode=" << par.m_lockmode << " tupscan=" << par.m_tupscan << " expect=" << set1.count() << " verify=" << par.m_verify);
  Set set2(tab, set.m_rows);
  CHK(con.startTransaction() == 0);
  CHK(con.getNdbScanOperation(tab) == 0);
  CHK(con.readTuples(par) == 0);
  set2.getval(par);
  CHK(con.executeScan() == 0);
  uint n = 0;
  while (1) {
    int ret;
    uint err = par.m_catcherr;
    CHK((ret = con.nextScanResult(true, err)) == 0 || ret == 1);
    if (ret == 1)
      break;
    if (err) {
      LL1("scanreadtable stop on " << con.errname(err));
      break;
    }
    uint i = (uint)-1;
    CHK(set2.getkey(par, &i) == 0);
    CHK(set2.putval(i, false, n) == 0);
    LL4("row " << n << " " << *set2.m_row[i]);
    n++;
  }
  con.closeTransaction();
  if (par.m_verify)
    CHK(set1.verify(par, set2, false) == 0);
  LL3("scanreadtable " << tab.m_name << " done rows=" << n);
  return 0;
}

static int
scanreadtablefast(const Par& par, uint countcheck)
{
  Con& con = par.con();
  const Tab& tab = par.tab();
  LL3("scanfast " << tab.m_name);
  CHK(con.startTransaction() == 0);
  CHK(con.getNdbScanOperation(tab) == 0);
  CHK(con.readTuples(par) == 0);
  // get 1st column
  NdbRecAttr* rec;
  CHK(con.getValue((Uint32)0, rec) == 0);
  CHK(con.executeScan() == 0);
  uint count = 0;
  while (1) {
    int ret;
    CHK((ret = con.nextScanResult(true)) == 0 || ret == 1);
    if (ret == 1)
      break;
    count++;
  }
  con.closeTransaction();
  CHK(count == countcheck);
  return 0;
}

// try to get interesting bounds
static void
calcscanbounds(const Par& par, const ITab& itab, BSet& bset, const Set& set, Set& set1)
{
  while (true) {
    bset.calc(par);
    bset.filter(par, set, set1);
    uint n = set1.count();
    // prefer proper subset
    if (0 < n && n < set.m_rows)
      break;
    if (urandom(5) == 0)
      break;
    set1.reset();
  }
}

static int
scanreadindex(const Par& par, const ITab& itab, BSet& bset, bool calc)
{
  Con& con = par.con();
  const Tab& tab = par.tab();
  const Set& set = par.set();
  Set set1(tab, set.m_rows);
  if (calc) {
    calcscanbounds(par, itab, bset, set, set1);
  } else {
    bset.filter(par, set, set1);
  }
  LL3("scanreadindex " << itab.m_name << " " << bset << " lockmode=" << par.m_lockmode << " expect=" << set1.count() << " ordered=" << par.m_ordered << " descending=" << par.m_descending << " verify=" << par.m_verify);
  Set set2(tab, set.m_rows);
  CHK(con.startTransaction() == 0);
  CHK(con.getNdbIndexScanOperation(itab, tab) == 0);
  CHK(con.readIndexTuples(par) == 0);
  CHK(bset.setbnd(par) == 0);
  set2.getval(par);
  CHK(con.executeScan() == 0);
  uint n = 0;
  while (1) {
    int ret;
    uint err = par.m_catcherr;
    CHK((ret = con.nextScanResult(true, err)) == 0 || ret == 1);
    if (ret == 1)
      break;
    if (err) {
      LL1("scanreadindex stop on " << con.errname(err));
      break;
    }
    uint i = (uint)-1;
    CHK(set2.getkey(par, &i) == 0);
    CHK(set2.putval(i, par.m_dups, n) == 0);
    LL4("key " << i << " row " << n << " " << *set2.m_row[i]);
    n++;
  }
  con.closeTransaction();
  if (par.m_verify) {
    CHK(set1.verify(par, set2, false) == 0);
    if (par.m_ordered)
      CHK(set2.verifyorder(par, itab, par.m_descending) == 0);
  }
  LL3("scanreadindex " << itab.m_name << " done rows=" << n);
  return 0;
}


static int
scanreadindexmrr(Par par, const ITab& itab, int numBsets)
{
  Con& con = par.con();
  const Tab& tab = par.tab();
  const Set& set = par.set();

  /* Create space for different sets of bounds, expected results and
   * results
   * Calculate bounds and the sets of rows which would result
   */
  BSet** boundSets;
  Set** expectedResults;
  Set** actualResults;
  uint* setSizes;

  boundSets=       new BSet* [numBsets];
  expectedResults= new Set* [numBsets];
  actualResults=   new Set* [numBsets];
  setSizes=        new uint[numBsets];

  for (int n=0; n < numBsets; n++)
  {
    CHK((boundSets[n]= new BSet(tab, itab)) != NULL );
    CHK((expectedResults[n]= new Set(tab, set.m_rows)) != NULL);
    CHK((actualResults[n]= new Set(tab, set.m_rows)) != NULL);
    setSizes[n]= 0;

    Set& results= *expectedResults[n];
    /* Calculate some scan bounds which are selective */
    do {
      results.reset();
      calcscanbounds(par, itab, *boundSets[n], set, results);
    } while ((*boundSets[n]).m_bvals == 0);
  } 

  /* Define scan with bounds */
  LL3("scanreadindexmrr " << itab.m_name << " ranges= " << numBsets << " lockmode=" << par.m_lockmode << " ordered=" << par.m_ordered << " descending=" << par.m_descending << " verify=" << par.m_verify);
  Set set2(tab, set.m_rows);
  /* Multirange + Read range number for this scan */
  par.m_multiRange= true;
  CHK(con.startTransaction() == 0);
  CHK(con.getNdbIndexScanOperation(itab, tab) == 0);
  CHK(con.readIndexTuples(par) == 0);
  /* Set the bounds */
  for (int n=0; n < numBsets; n++)
  {
    CHK(boundSets[n]->setbnd(par) == 0);
    int res= con.m_indexscanop->end_of_bound(n);
    if (res != 0)
    {
      LL1("end_of_bound error : " << con.m_indexscanop->getNdbError().code);
      CHK (false);
    }
  }
  set2.getval(par);
  CHK(con.executeScan() == 0);
  int rows_received= 0;
  while (1) {
    int ret;
    uint err = par.m_catcherr;
    CHK((ret = con.nextScanResult(true, err)) == 0 || ret == 1);
    if (ret == 1)
      break;
    if (err) {
      LL1("scanreadindexmrr stop on " << con.errname(err));
      break;
    }
    uint i = (uint)-1;
    /* Put value into set2 temporarily */
    CHK(set2.getkey(par, &i) == 0);
    CHK(set2.putval(i, false, -1) == 0);
    
    /* Now move it to the correct set, based on the range no */
    int rangeNum= con.m_indexscanop->get_range_no();
    CHK(rangeNum < numBsets);
    CHK(set2.m_row[i] != NULL);
    /* Get rowNum based on what's in the set already (slow) */
    CHK(setSizes[rangeNum] == actualResults[rangeNum]->count());
    int rowNum= setSizes[rangeNum];
    setSizes[rangeNum] ++;
    CHK((uint) rowNum < set2.m_rows);
    actualResults[rangeNum]->m_row[i]= set2.m_row[i];
    actualResults[rangeNum]->m_rowkey[rowNum]= i;
    LL4("range " << rangeNum << " key " << i << " row " << rowNum << " " << *set2.m_row[i]);
    set2.m_row[i]= 0;
    rows_received++;
  }
  con.closeTransaction();

  /* Verify that each set has the expected rows, and optionally, that
   * they're ordered
   */
  if (par.m_verify) 
  {
    LL4("Verifying " << numBsets << " sets, " << rows_received << " rows");
    for (int n=0; n < numBsets; n++)
    {
      LL5("Set " << n << " of " << expectedResults[n]->count() << " rows");
      CHK(expectedResults[n]->verify(par, *actualResults[n], false) == 0);
      if (par.m_ordered)
      {
        LL5("Verifying ordering");
        CHK(actualResults[n]->verifyorder(par, itab, par.m_descending) == 0);
      }
    }
  }
  
  /* Cleanup */
  for (int n=0; n < numBsets; n++)
  {
    boundSets[n]->reset();
    delete boundSets[n];
    delete expectedResults[n];
    delete actualResults[n];
  }
  delete [] boundSets;
  delete [] expectedResults;
  delete [] actualResults;
  delete [] setSizes;

  LL3("scanreadindexmrr " << itab.m_name << " done rows=" << rows_received);
  return 0;
}

static int
scanreadindexfast(const Par& par, const ITab& itab, const BSet& bset, uint countcheck)
{
  Con& con = par.con();
  const Tab& tab = par.tab();
  LL3("scanfast " << itab.m_name << " " << bset);
  LL4(bset);
  CHK(con.startTransaction() == 0);
  CHK(con.getNdbIndexScanOperation(itab, tab) == 0);
  CHK(con.readIndexTuples(par) == 0);
  CHK(bset.setbnd(par) == 0);
  // get 1st column
  NdbRecAttr* rec;
  CHK(con.getValue((Uint32)0, rec) == 0);
  CHK(con.executeScan() == 0);
  uint count = 0;
  while (1) {
    int ret;
    CHK((ret = con.nextScanResult(true)) == 0 || ret == 1);
    if (ret == 1)
      break;
    count++;
  }
  con.closeTransaction();
  CHK(count == countcheck);
  return 0;
}

static int
scanreadfilter(const Par& par, const ITab& itab, BSet& bset, bool calc)
{
  Con& con = par.con();
  const Tab& tab = par.tab();
  const Set& set = par.set();
  Set set1(tab, set.m_rows);
  if (calc) {
    calcscanbounds(par, itab, bset, set, set1);
  } else {
    bset.filter(par, set, set1);
  }
  LL3("scanfilter " << itab.m_name << " " << bset << " lockmode=" << par.m_lockmode << " expect=" << set1.count() << " verify=" << par.m_verify);
  Set set2(tab, set.m_rows);
  CHK(con.startTransaction() == 0);
  CHK(con.getNdbScanOperation(tab) == 0);
  CHK(con.readTuples(par) == 0);
  CHK(bset.setflt(par) == 0);
  set2.getval(par);
  CHK(con.executeScan() == 0);
  uint n = 0;
  while (1) {
    int ret;
    uint err = par.m_catcherr;
    CHK((ret = con.nextScanResult(true, err)) == 0 || ret == 1);
    if (ret == 1)
      break;
    if (err) {
      LL1("scanfilter stop on " << con.errname(err));
      break;
    }
    uint i = (uint)-1;
    CHK(set2.getkey(par, &i) == 0);
    CHK(set2.putval(i, par.m_dups, n) == 0);
    LL4("key " << i << " row " << n << " " << *set2.m_row[i]);
    n++;
  }
  con.closeTransaction();
  if (par.m_verify) {
    CHK(set1.verify(par, set2, false) == 0);
  }
  LL3("scanfilter " << itab.m_name << " done rows=" << n);
  return 0;
}

static int
scanreadindex(const Par& par, const ITab& itab)
{
  const Tab& tab = par.tab();
  for (uint i = 0; i < par.m_ssloop; i++) {
    if (itab.m_type == ITab::OrderedIndex) {
      BSet bset(tab, itab);
      CHK(scanreadfilter(par, itab, bset, true) == 0);
      /* Single range or Multi range scan */
      if (randompct(g_opt.m_pctmrr))
        CHK(scanreadindexmrr(par, 
                             itab, 
                             1+urandom(g_opt.m_mrrmaxrng-1)) == 0);
      else
        CHK(scanreadindex(par, itab, bset, true) == 0);
    }
  }
  return 0;
}

static int
scanreadindex(const Par& par)
{
  const Tab& tab = par.tab();
  for (uint i = 0; i < tab.m_itabs; i++) {
    if (tab.m_itab[i] == 0)
      continue;
    const ITab& itab = *tab.m_itab[i];
    if (itab.m_type == ITab::OrderedIndex) {
      CHK(scanreadindex(par, itab) == 0);
    } else {
      CHK(hashindexread(par, itab) == 0);
    }
  }
  return 0;
}

#if 0
static int
scanreadall(Par par)
{
  CHK(scanreadtable(par) == 0);
  CHK(scanreadindex(par) == 0);
  return 0;
}
#endif

// timing scans

static int
timescantable(Par par)
{
  par.tmr().on();
  CHK(scanreadtablefast(par, par.m_totrows) == 0);
  par.tmr().off(par.set().m_rows);
  return 0;
}

static int
timescanpkindex(Par par)
{
  const Tab& tab = par.tab();
  const ITab& itab = *tab.m_itab[0];    // 1st index is on PK
  BSet bset(tab, itab);
  par.tmr().on();
  CHK(scanreadindexfast(par, itab, bset, par.m_totrows) == 0);
  par.tmr().off(par.set().m_rows);
  return 0;
}

static int
timepkreadtable(Par par)
{
  par.tmr().on();
  uint count = par.m_samples;
  if (count == 0)
    count = par.m_totrows;
  CHK(pkreadfast(par, count) == 0);
  par.tmr().off(count);
  return 0;
}

static int
timepkreadindex(Par par)
{
  const Tab& tab = par.tab();
  const ITab& itab = *tab.m_itab[0];    // 1st index is on PK
  BSet bset(tab, itab);
  uint count = par.m_samples;
  if (count == 0)
    count = par.m_totrows;
  par.tmr().on();
  for (uint j = 0; j < count; j++) {
    uint i = urandom(par.m_totrows);
    bset.calcpk(par, i);
    CHK(scanreadindexfast(par, itab, bset, 1) == 0);
  }
  par.tmr().off(count);
  return 0;
}

// scan update

static int
scanupdatetable(Par par)
{
  Con& con = par.con();
  const Tab& tab = par.tab();
  Set& set = par.set();
  LL3("scanupdatetable " << tab.m_name);
  Set set2(tab, set.m_rows);
  par.m_lockmode = NdbOperation::LM_Exclusive;
  CHK(con.startTransaction() == 0);
  CHK(con.getNdbScanOperation(tab) == 0);
  CHK(con.readTuples(par) == 0);
  set2.getval(par);
  CHK(con.executeScan() == 0);
  uint count = 0;
  // updating trans
  Con con2;
  con2.connect(con);
  CHK(con2.startTransaction() == 0);
  uint batch = 0;
  while (1) {
    int ret;
    uint32 err = par.m_catcherr;
    CHK((ret = con.nextScanResult(true, err)) != -1);
    if (ret != 0)
      break;
    if (err) {
      LL1("scanupdatetable [scan] stop on " << con.errname(err));
      break;
    }
    if (par.m_scanstop != 0 && urandom(par.m_scanstop) == 0) {
      con.closeScan();
      break;
    }
    while (1) {
      uint i = (uint)-1;
      CHK(set2.getkey(par, &i) == 0);
      set.lock();
      if (!set.compat(par, i, Row::OpUpd)) {
        LL3("scanupdatetable SKIP " << i << " " << set.getrow(i));
      } else {
        CHKTRY(set2.putval(i, false) == 0, set.unlock());
        CHKTRY(con.updateScanTuple(con2) == 0, set.unlock());
        Par par2 = par;
        par2.m_con = &con2;
        set.push(i);
        set.calc(par, i, ~tab.m_pkmask);
        CHKTRY(set.setrow(par2, i) == 0, set.unlock());
        LL4("scanupdatetable " << i << " " << set.getrow(i));
        batch++;
      }
      set.unlock();
      CHK((ret = con.nextScanResult(false)) != -1);
      bool lastbatch = (batch != 0 && ret != 0);
      if (batch == par.m_batch || lastbatch) {
        uint err = par.m_catcherr;
        ExecType et = Commit;
        CHK(con2.execute(et, err) == 0);
        set.lock();
        set.post(par, !err ? et : Rollback);
        set.unlock();
        if (err) {
          LL1("scanupdatetable [update] stop on " << con2.errname(err));
          goto out;
        }
        LL4("scanupdatetable committed batch");
        count += batch;
        batch = 0;
        con2.closeTransaction();
        CHK(con2.startTransaction() == 0);
      }
      if (ret != 0)
        break;
    }
  }
out:
  con2.closeTransaction();
  LL3("scanupdatetable " << tab.m_name << " rows updated=" << count);
  con.closeTransaction();
  return 0;
}

static int
scanupdateindex(Par par, const ITab& itab, BSet& bset, bool calc)
{
  Con& con = par.con();
  const Tab& tab = par.tab();
  Set& set = par.set();
  // expected
  Set set1(tab, set.m_rows);
  if (calc) {
    calcscanbounds(par, itab, bset, set, set1);
  } else {
    bset.filter(par, set, set1);
  }
  LL3("scanupdateindex " << itab.m_name << " " << bset << " expect=" << set1.count() << " ordered=" << par.m_ordered << " descending=" << par.m_descending << " verify=" << par.m_verify);
  Set set2(tab, set.m_rows);
  par.m_lockmode = NdbOperation::LM_Exclusive;
  CHK(con.startTransaction() == 0);
  CHK(con.getNdbIndexScanOperation(itab, tab) == 0);
  CHK(con.readTuples(par) == 0);
  CHK(bset.setbnd(par) == 0);
  set2.getval(par);
  CHK(con.executeScan() == 0);
  uint count = 0;
  // updating trans
  Con con2;
  con2.connect(con);
  CHK(con2.startTransaction() == 0);
  uint batch = 0;
  while (1) {
    int ret;
    uint err = par.m_catcherr;
    CHK((ret = con.nextScanResult(true, err)) != -1);
    if (ret != 0)
      break;
    if (err) {
      LL1("scanupdateindex [scan] stop on " << con.errname(err));
      break;
    }
    if (par.m_scanstop != 0 && urandom(par.m_scanstop) == 0) {
      con.closeScan();
      break;
    }
    while (1) {
      uint i = (uint)-1;
      CHK(set2.getkey(par, &i) == 0);
      set.lock();
      if (!set.compat(par, i, Row::OpUpd)) {
        LL4("scanupdateindex SKIP " << set.getrow(i));
      } else {
        CHKTRY(set2.putval(i, par.m_dups) == 0, set.unlock());
        CHKTRY(con.updateScanTuple(con2) == 0, set.unlock());
        Par par2 = par;
        par2.m_con = &con2;
        set.push(i);
        uint colmask = !par.m_noindexkeyupdate ? ~0 : ~itab.m_keymask;
        set.calc(par, i, colmask);
        CHKTRY(set.setrow(par2, i) == 0, set.unlock());
        LL4("scanupdateindex " << i << " " << set.getrow(i));
        batch++;
      }
      set.unlock();
      CHK((ret = con.nextScanResult(false)) != -1);
      bool lastbatch = (batch != 0 && ret != 0);
      if (batch == par.m_batch || lastbatch) {
        uint err = par.m_catcherr;
        ExecType et = Commit;
        CHK(con2.execute(et, err) == 0);
        set.lock();
        set.post(par, !err ? et : Rollback);
        set.unlock();
        if (err) {
          LL1("scanupdateindex [update] stop on " << con2.errname(err));
          goto out;
        }
        LL4("scanupdateindex committed batch");
        count += batch;
        batch = 0;
        con2.closeTransaction();
        CHK(con2.startTransaction() == 0);
      }
      if (ret != 0)
        break;
    }
  }
out:
  con2.closeTransaction();
  if (par.m_verify) {
    CHK(set1.verify(par, set2, true) == 0);
    if (par.m_ordered)
      CHK(set2.verifyorder(par, itab, par.m_descending) == 0);
  }
  LL3("scanupdateindex " << itab.m_name << " rows updated=" << count);
  con.closeTransaction();
  return 0;
}

static int
scanupdateindex(const Par& par, const ITab& itab)
{
  const Tab& tab = par.tab();
  for (uint i = 0; i < par.m_ssloop; i++) {
    if (itab.m_type == ITab::OrderedIndex) {
      BSet bset(tab, itab);
      CHK(scanupdateindex(par, itab, bset, true) == 0);
    } else {
      CHK(hashindexupdate(par, itab) == 0);
    }
  }
  return 0;
}

static int
scanupdateindex(const Par& par)
{
  const Tab& tab = par.tab();
  for (uint i = 0; i < tab.m_itabs; i++) {
    if (tab.m_itab[i] == 0)
      continue;
    const ITab& itab = *tab.m_itab[i];
    CHK(scanupdateindex(par, itab) == 0);
  }
  return 0;
}

#if 0
static int
scanupdateall(const Par& par)
{
  CHK(scanupdatetable(par) == 0);
  CHK(scanupdateindex(par) == 0);
  return 0;
}
#endif

// medium level routines

static int
readverifyfull(Par par)
{
  if (par.m_noverify)
    return 0;
  par.m_verify = true;
  if (par.m_abortpct != 0) {
    LL2("skip verify in this version"); // implement in 5.0 version
    par.m_verify = false;
  }
  par.m_lockmode = NdbOperation::LM_CommittedRead;
  const Tab& tab = par.tab();
  if (par.m_no == 0) {
    // thread 0 scans table
    CHK(scanreadtable(par) == 0);
    // once more via tup scan
    par.m_tupscan = true;
    CHK(scanreadtable(par) == 0);
  }
  // each thread scans different indexes
  for (uint i = 0; i < tab.m_itabs; i++) {
    if (i % par.m_usedthreads != par.m_no)
      continue;
    if (tab.m_itab[i] == 0)
      continue;
    const ITab& itab = *tab.m_itab[i];
    if (itab.m_type == ITab::OrderedIndex) {
      BSet bset(tab, itab);
      CHK(scanreadindex(par, itab, bset, false) == 0);
    } else {
      CHK(hashindexread(par, itab) == 0);
    }
  }
  return 0;
}

static int
readverifyindex(Par par)
{
  if (par.m_noverify)
    return 0;
  par.m_verify = true;
  par.m_lockmode = NdbOperation::LM_CommittedRead;
  uint sel = urandom(10);
  if (sel < 9) {
    par.m_ordered = true;
    par.m_descending = (sel < 5);
  }
  CHK(scanreadindex(par) == 0);
  return 0;
}

static int
pkops(Par par)
{
  const Tab& tab = par.tab();
  par.m_randomkey = true;
  for (uint i = 0; i < par.m_ssloop; i++) {
    uint j = 0;
    while (j < tab.m_itabs) {
      if (tab.m_itab[j] != 0) {
        const ITab& itab = *tab.m_itab[j];
        if (itab.m_type == ITab::UniqueHashIndex && urandom(5) == 0)
          break;
      }
      j++;
    }
    uint sel = urandom(10);
    if (par.m_slno % 2 == 0) {
      // favor insert
      if (sel < 8) {
        CHK(pkinsert(par) == 0);
      } else if (sel < 9) {
        if (j == tab.m_itabs)
          CHK(pkupdate(par) == 0);
        else {
          const ITab& itab = *tab.m_itab[j];
          CHK(hashindexupdate(par, itab) == 0);
        }
      } else {
        if (j == tab.m_itabs)
          CHK(pkdelete(par) == 0);
        else {
          const ITab& itab = *tab.m_itab[j];
          CHK(hashindexdelete(par, itab) == 0);
        }
      }
    } else {
      // favor delete
      if (sel < 1) {
        CHK(pkinsert(par) == 0);
      } else if (sel < 2) {
        if (j == tab.m_itabs)
          CHK(pkupdate(par) == 0);
        else {
          const ITab& itab = *tab.m_itab[j];
          CHK(hashindexupdate(par, itab) == 0);
        }
      } else {
        if (j == tab.m_itabs)
          CHK(pkdelete(par) == 0);
        else {
          const ITab& itab = *tab.m_itab[j];
          CHK(hashindexdelete(par, itab) == 0);
        }
      }
    }
  }
  return 0;
}

static int
pkupdatescanread(Par par)
{
  par.m_dups = true;
  par.m_catcherr |= Con::ErrDeadlock;
  uint sel = urandom(10);
  if (sel < 5) {
    CHK(pkupdate(par) == 0);
  } else if (sel < 6) {
    par.m_verify = false;
    CHK(scanreadtable(par) == 0);
  } else {
    par.m_verify = false;
    if (sel < 8) {
      par.m_ordered = true;
      par.m_descending = (sel < 7);
    }
    CHK(scanreadindex(par) == 0);
  }
  return 0;
}

static int
mixedoperations(Par par)
{
  par.m_dups = true;
  par.m_catcherr |= Con::ErrDeadlock;
  par.m_scanstop = par.m_totrows;       // randomly close scans
  uint sel = urandom(10);
  if (sel < 2) {
    CHK(pkdelete(par) == 0);
  } else if (sel < 4) {
    CHK(pkupdate(par) == 0);
  } else if (sel < 6) {
    CHK(scanupdatetable(par) == 0);
  } else {
    if (sel < 8) {
      par.m_ordered = true;
      par.m_descending = (sel < 7);
    }
    CHK(scanupdateindex(par) == 0);
  }
  return 0;
}

static int
parallelorderedupdate(Par par)
{
  const Tab& tab = par.tab();
  uint k = 0;
  for (uint i = 0; i < tab.m_itabs; i++) {
    if (tab.m_itab[i] == 0)
      continue;
    const ITab& itab = *tab.m_itab[i];
    if (itab.m_type != ITab::OrderedIndex)
      continue;
    // cannot sync threads yet except via subloop
    if (k++ == par.m_slno % tab.m_orderedindexes) {
      LL3("parallelorderedupdate: " << itab.m_name);
      par.m_noindexkeyupdate = true;
      par.m_ordered = true;
      par.m_descending = (par.m_slno != 0);
      par.m_dups = false;
      par.m_verify = true;
      BSet bset(tab, itab); // empty bounds
      // prefer empty bounds
      uint sel = urandom(10);
      CHK(scanupdateindex(par, itab, bset, sel < 2) == 0);
    }
  }
  return 0;
}

static int
pkupdateindexbuild(Par par)
{
  if (par.m_no == 0) {
    NdbSleep_MilliSleep(10 + urandom(100));
    CHK(createindex(par) == 0);
  } else {
    NdbSleep_MilliSleep(10 + urandom(100));
    par.m_randomkey = true;
    CHK(pkupdate(par) == 0);
  }
  return 0;
}

// savepoint tests (single thread for now)

struct Spt {
  enum Res { Committed, Latest, Deadlock };
  bool m_same; // same transaction
  NdbOperation::LockMode m_lm;
  Res m_res;
};

static Spt sptlist[] = {
  { 1, NdbOperation::LM_Read, Spt::Latest },
  { 1, NdbOperation::LM_Exclusive, Spt::Latest },
  { 1, NdbOperation::LM_CommittedRead, Spt::Latest },
  { 0, NdbOperation::LM_Read, Spt::Deadlock },
  { 0, NdbOperation::LM_Exclusive, Spt::Deadlock },
  { 0, NdbOperation::LM_CommittedRead, Spt::Committed }
};
static uint sptcount = sizeof(sptlist)/sizeof(sptlist[0]);

static int
savepointreadpk(const Par& par, Spt spt)
{
  LL3("savepointreadpk");
  Con& con = par.con();
  const Tab& tab = par.tab();
  Set& set = par.set();
  const Set& set1 = set;
  Set set2(tab, set.m_rows);
  uint n = 0;
  for (uint i = 0; i < set.m_rows; i++) {
    set.lock();
    if (!set.compat(par, i, Row::OpREAD)) {
      LL4("savepointreadpk SKIP " << i << " " << set.getrow(i));
      set.unlock();
      continue;
    }
    set.unlock();
    CHK(set2.selrow(par, *set1.m_row[i]) == 0);
    uint err = par.m_catcherr | Con::ErrDeadlock;
    ExecType et = NoCommit;
    CHK(con.execute(et, err) == 0);
    if (err) {
      if (err & Con::ErrDeadlock) {
        CHK(spt.m_res == Spt::Deadlock);
        // all rows have same behaviour
        CHK(n == 0);
      }
      LL1("savepointreadpk stop on " << con.errname(err));
      break;
    }
    uint i2 = (uint)-1;
    CHK(set2.getkey(par, &i2) == 0 && i == i2);
    CHK(set2.putval(i, false) == 0);
    LL4("row " << set2.count() << " " << set2.getrow(i));
    n++;
  }
  bool dirty = (!spt.m_same && spt.m_lm == NdbOperation::LM_CommittedRead);
  if (spt.m_res != Spt::Deadlock)
    CHK(set1.verify(par, set2, false, dirty) == 0);
  return 0;
}

static int
savepointreadhashindex(const Par& par, Spt spt)
{
  if (spt.m_lm == NdbOperation::LM_CommittedRead && !spt.m_same) {
    LL1("skip hash index dirty read");
    return 0;
  }
  LL3("savepointreadhashindex");
  Con& con = par.con();
  const Tab& tab = par.tab();
  const ITab& itab = par.itab();
  Set& set = par.set();
  const Set& set1 = set;
  Set set2(tab, set.m_rows);
  uint n = 0;
  for (uint i = 0; i < set.m_rows; i++) {
    set.lock();
    if (!set.compat(par, i, Row::OpREAD)) {
      LL3("savepointreadhashindex SKIP " << i << " " << set.getrow(i));
      set.unlock();
      continue;
    }
    set.unlock();
    CHK(set2.selrow(par, itab, *set1.m_row[i]) == 0);
    uint err = par.m_catcherr | Con::ErrDeadlock;
    ExecType et = NoCommit;
    CHK(con.execute(et, err) == 0);
    if (err) {
      if (err & Con::ErrDeadlock) {
        CHK(spt.m_res == Spt::Deadlock);
        // all rows have same behaviour
        CHK(n == 0);
      }
      LL1("savepointreadhashindex stop on " << con.errname(err));
      break;
    }
    uint i2 = (uint)-1;
    CHK(set2.getkey(par, &i2) == 0 && i == i2);
    CHK(set2.putval(i, false) == 0);
    LL4("row " << set2.count() << " " << *set2.m_row[i]);
    n++;
  }
  bool dirty = (!spt.m_same && spt.m_lm == NdbOperation::LM_CommittedRead);
  if (spt.m_res != Spt::Deadlock)
    CHK(set1.verify(par, set2, false, dirty) == 0);
  return 0;
}

static int
savepointscantable(const Par& par, Spt spt)
{
  LL3("savepointscantable");
  Con& con = par.con();
  const Tab& tab = par.tab();
  const Set& set = par.set();
  const Set& set1 = set; // not modifying current set
  Set set2(tab, set.m_rows); // scan result
  CHK(con.getNdbScanOperation(tab) == 0);
  CHK(con.readTuples(par) == 0);
  set2.getval(par); // getValue all columns
  CHK(con.executeScan() == 0);
  bool deadlock = false;
  uint n = 0;
  while (1) {
    int ret;
    uint err = par.m_catcherr | Con::ErrDeadlock;
    CHK((ret = con.nextScanResult(true, err)) == 0 || ret == 1);
    if (ret == 1)
      break;
    if (err) {
      if (err & Con::ErrDeadlock) {
        CHK(spt.m_res == Spt::Deadlock);
        // all rows have same behaviour
        CHK(n == 0);
        deadlock = true;
      }
      LL1("savepointscantable stop on " << con.errname(err));
      break;
    }
    CHK(spt.m_res != Spt::Deadlock);
    uint i = (uint)-1;
    CHK(set2.getkey(par, &i) == 0);
    CHK(set2.putval(i, false, n) == 0);
    LL4("row " << n << " key " << i << " " << set2.getrow(i));
    n++;
  }
  if (set1.m_rows > 0) {
    if (!deadlock)
      CHK(spt.m_res != Spt::Deadlock);
    else
      CHK(spt.m_res == Spt::Deadlock);
  }
  LL2("savepointscantable " << n << " rows");
  bool dirty = (!spt.m_same && spt.m_lm == NdbOperation::LM_CommittedRead);
  if (spt.m_res != Spt::Deadlock)
    CHK(set1.verify(par, set2, false, dirty) == 0);
  return 0;
}

static int
savepointscanindex(const Par& par, Spt spt)
{
  LL3("savepointscanindex");
  Con& con = par.con();
  const Tab& tab = par.tab();
  const ITab& itab = par.itab();
  const Set& set = par.set();
  const Set& set1 = set;
  Set set2(tab, set.m_rows);
  CHK(con.getNdbIndexScanOperation(itab, tab) == 0);
  CHK(con.readIndexTuples(par) == 0);
  set2.getval(par);
  CHK(con.executeScan() == 0);
  bool deadlock = false;
  uint n = 0;
  while (1) {
    int ret;
    uint err = par.m_catcherr | Con::ErrDeadlock;
    CHK((ret = con.nextScanResult(true, err)) == 0 || ret == 1);
    if (ret == 1)
      break;
    if (err) {
      if (err & Con::ErrDeadlock) {
        CHK(spt.m_res == Spt::Deadlock);
        // all rows have same behaviour
        CHK(n == 0);
        deadlock = true;
      }
      LL1("savepointscanindex stop on " << con.errname(err));
      break;
    }
    CHK(spt.m_res != Spt::Deadlock);
    uint i = (uint)-1;
    CHK(set2.getkey(par, &i) == 0);
    CHK(set2.putval(i, par.m_dups, n) == 0);
    LL4("row " << n << " key " << i << " " << set2.getrow(i));
    n++;
  }
  if (set1.m_rows > 0) {
    if (!deadlock)
      CHK(spt.m_res != Spt::Deadlock);
    else
      CHK(spt.m_res == Spt::Deadlock);
  }
  LL2("savepointscanindex " << n << " rows");
  bool dirty = (!spt.m_same && spt.m_lm == NdbOperation::LM_CommittedRead);
  if (spt.m_res != Spt::Deadlock)
    CHK(set1.verify(par, set2, false, dirty) == 0);
  return 0;
}

typedef int (*SptFun)(const Par&, Spt);

static int
savepointtest(const Par& par, Spt spt, SptFun fun)
{
  Con& con = par.con();
  Par par2 = par;
  Con con2;
  if (!spt.m_same) {
    con2.connect(con); // copy ndb reference
    par2.m_con = &con2;
    CHK(con2.startTransaction() == 0);
  }
  par2.m_lockmode = spt.m_lm;
  CHK((*fun)(par2, spt) == 0);
  if (!spt.m_same) {
    con2.closeTransaction();
  }
  return 0;
}

static int
savepointtest(Par par, const char* op)
{
  Con& con = par.con();
  const Tab& tab = par.tab();
  Set& set = par.set();
  LL2("savepointtest op=\"" << op << "\"");
  CHK(con.startTransaction() == 0);
  const char* p = op;
  char c;
  while ((c = *p++) != 0) {
    uint j;
    for (j = 0; j < par.m_rows; j++) {
      uint i = thrrow(par, j);
      if (c == 'c') {
        ExecType et = Commit;
        CHK(con.execute(et) == 0);
        set.lock();
        set.post(par, et);
        set.unlock();
        CHK(con.startTransaction() == 0);
      } else {
        set.lock();
        set.push(i);
        if (c == 'i') {
          set.calc(par, i);
          CHK(set.insrow(par, i) == 0);
        } else if (c == 'u') {
          set.copyval(i, tab.m_pkmask);
          set.calc(par, i, ~tab.m_pkmask);
          CHK(set.updrow(par, i) == 0);
        } else if (c == 'd') {
          set.copyval(i, tab.m_pkmask);
          CHK(set.delrow(par, i) == 0);
        } else {
          require(false);
        }
        set.unlock();
      }
    }
  }
  {
    ExecType et = NoCommit;
    CHK(con.execute(et) == 0);
    set.lock();
    set.post(par, et);
    set.unlock();
  }
  for (uint k = 0; k < sptcount; k++) {
    Spt spt = sptlist[k];
    LL2("spt lm=" << spt.m_lm << " same=" << spt.m_same);
    CHK(savepointtest(par, spt, &savepointreadpk) == 0);
    CHK(savepointtest(par, spt, &savepointscantable) == 0);
    for (uint i = 0; i < tab.m_itabs; i++) {
      if (tab.m_itab[i] == 0)
        continue;
      const ITab& itab = *tab.m_itab[i];
      par.m_itab = &itab;
      if (itab.m_type == ITab::OrderedIndex)
        CHK(savepointtest(par, spt, &savepointscanindex) == 0);
      else
        CHK(savepointtest(par, spt, &savepointreadhashindex) == 0);
      par.m_itab = 0;
    }
  }
  {
    ExecType et = Rollback;
    CHK(con.execute(et) == 0);
    set.lock();
    set.post(par, et);
    set.unlock();
  }
  con.closeTransaction();
  return 0;
}

static int
savepointtest(Par par)
{
  require(par.m_usedthreads == 1);
  const char* oplist[] = {
    // each based on previous and "c" not last
    "i",
    "icu",
    "uuuuu",
    "d",
    "dciuuuuud",
    0
  };
  int i;
  for (i = 0; oplist[i] != 0; i++) {
    CHK(savepointtest(par, oplist[i]) == 0);
  }
  return 0;
}

static int
halloweentest(Par par, const ITab& itab)
{
  LL2("halloweentest " << itab.m_name);
  Con& con = par.con();
  const Tab& tab = par.tab();
  Set& set = par.set();
  CHK(con.startTransaction() == 0);
  // insert 1 row
  uint i = 0;
  set.push(i);
  set.calc(par, i);
  CHK(set.insrow(par, i) == 0);
  CHK(con.execute(NoCommit) == 0);
  // scan via index until Set m_rows reached
  uint scancount = 0;
  bool stop = false;
  while (!stop) {
    par.m_lockmode = // makes no difference
      scancount % 2 == 0 ? NdbOperation::LM_CommittedRead :
                           NdbOperation::LM_Read;
    Set set1(tab, set.m_rows); // expected scan result
    Set set2(tab, set.m_rows); // actual scan result
    BSet bset(tab, itab);
    calcscanbounds(par, itab, bset, set, set1);
    CHK(con.getNdbIndexScanOperation(itab, tab) == 0);
    CHK(con.readIndexTuples(par) == 0);
    CHK(bset.setbnd(par) == 0);
    set2.getval(par);
    CHK(con.executeScan() == 0);
    const uint savepoint = i;
    LL3("scancount=" << scancount << " savepoint=" << savepoint);
    uint n = 0;
    while (1) {
      int ret;
      CHK((ret = con.nextScanResult(true)) == 0 || ret == 1);
      if (ret == 1)
        break;
      uint k = (uint)-1;
      CHK(set2.getkey(par, &k) == 0);
      CHK(set2.putval(k, false, n) == 0);
      LL3("row=" << n << " key=" << k);
      CHK(k <= savepoint);
      if (++i == set.m_rows) {
        stop = true;
        break;
      }
      set.push(i);
      set.calc(par, i);
      CHK(set.insrow(par, i) == 0);
      CHK(con.execute(NoCommit) == 0);
      n++;
    }
    con.closeScan();
    LL3("scanrows=" << n);
    if (!stop) {
      CHK(set1.verify(par, set2, false) == 0);
    }
    scancount++;
  }
  CHK(con.execute(Commit) == 0);
  set.post(par, Commit);
  require(set.count() == set.m_rows);
  CHK(pkdelete(par) == 0);
  return 0;
}

static int
halloweentest(Par par)
{
  require(par.m_usedthreads == 1);
  const Tab& tab = par.tab();
  for (uint i = 0; i < tab.m_itabs; i++) {
    if (tab.m_itab[i] == 0)
      continue;
    const ITab& itab = *tab.m_itab[i];
    if (itab.m_type == ITab::OrderedIndex)
      CHK(halloweentest(par, itab) == 0);
  }
  return 0;
}

// threads

typedef int (*TFunc)(Par par);
enum TMode { ST = 1, MT = 2 };

extern "C" { static void* runthread(void* arg); }

struct Thr {
  const char* m_name;
  enum State { Wait, Start, Stop, Exit };
  State m_state;
  Par m_par;
  my_thread_t m_id;
  NdbThread* m_thread;
  NdbMutex* m_mutex;
  NdbCondition* m_cond;
  TFunc m_func;
  int m_ret;
  void* m_status;
  char m_tmp[20]; // used for debug msg prefix
  Thr(const Par& par, uint n);
  ~Thr();
  int run();
  void start();
  void stop();
  void exit();
  //
  void lock() {
    NdbMutex_Lock(m_mutex);
  }
  void unlock() {
    NdbMutex_Unlock(m_mutex);
  }
  void wait() {
    NdbCondition_Wait(m_cond, m_mutex);
  }
  void signal() {
    NdbCondition_Signal(m_cond);
  }
  void join() {
    NdbThread_WaitFor(m_thread, &m_status);
    m_thread = 0;
  }
};

Thr::Thr(const Par& par, uint n) :
  m_name(0),
  m_state(Wait),
  m_par(par),
  m_thread(0),
  m_mutex(0),
  m_cond(0),
  m_func(0),
  m_ret(0),
  m_status(0)
{
  m_par.m_no = n;
  char buf[10];
  sprintf(buf, "thr%03u", par.m_no);
  m_name = strcpy(new char[10], buf);
  // mutex
  m_mutex = NdbMutex_Create();
  m_cond = NdbCondition_Create();
  require(m_mutex != 0 && m_cond != 0);
  // run
  const uint stacksize = 256 * 1024;
  const NDB_THREAD_PRIO prio = NDB_THREAD_PRIO_LOW;
  m_thread = NdbThread_Create(runthread, (void**)this, stacksize, m_name, prio);
}

Thr::~Thr()
{
  if (m_thread != 0) {
    NdbThread_Destroy(&m_thread);
    m_thread = 0;
  }
  if (m_cond != 0) {
    NdbCondition_Destroy(m_cond);
    m_cond = 0;
  }
  if (m_mutex != 0) {
    NdbMutex_Destroy(m_mutex);
    m_mutex = 0;
  }
  delete [] m_name;
}

static void*
runthread(void* arg)
{
  Thr& thr = *(Thr*)arg;
  thr.m_id = my_thread_self();
  if (thr.run() < 0) {
    LL1("exit on error");
  } else {
    LL4("exit ok");
  }
  return 0;
}

int
Thr::run()
{
  LL4("run");
  Con con;
  CHK(con.connect() == 0);
  m_par.m_con = &con;
  LL4("connected");
  while (1) {
    lock();
    while (m_state != Start && m_state != Exit) {
      LL4("wait");
      wait();
    }
    if (m_state == Exit) {
      LL4("exit");
      unlock();
      break;
    }
    LL4("start");
    require(m_state == Start);
    m_ret = (*m_func)(m_par);
    m_state = Stop;
    LL4("stop");
    signal();
    unlock();
    if (m_ret == -1) {
      if (m_par.m_cont)
        LL1("continue running due to -cont");
      else
        return -1;
    }
  }
  con.disconnect();
  return 0;
}

void
Thr::start()
{
  lock();
  m_state = Start;
  signal();
  unlock();
}

void
Thr::stop()
{
  lock();
  while (m_state != Stop)
    wait();
  m_state = Wait;
  unlock();
}

void
Thr::exit()
{
  lock();
  m_state = Exit;
  signal();
  unlock();
}

// test run

static Thr** g_thrlist = 0;

static Thr*
getthr()
{
  if (g_thrlist != 0) {
    my_thread_t id = my_thread_self();
    for (uint n = 0; n < g_opt.m_threads; n++) {
      if (g_thrlist[n] != 0) {
        Thr& thr = *g_thrlist[n];
        if (my_thread_equal(thr.m_id, id))
          return &thr;
      }
    }
  }
  return 0;
}

// for debug messages (par.m_no not available)
static const char*
getthrprefix()
{
  Thr* thrp = getthr();
  if (thrp != 0) {
    Thr& thr = *thrp;
    uint n = thr.m_par.m_no;
    uint m =
      g_opt.m_threads < 10 ? 1 :
      g_opt.m_threads < 100 ? 2 : 3;
    sprintf(thr.m_tmp, "[%0*u] ", m, n);
    return thr.m_tmp;
  }
  return "";
}

static int
runstep(Par par, const char* fname, TFunc func, uint mode)
{
  LL2("step: " << fname);
  const int threads = (mode & ST ? 1 : par.m_usedthreads);
  int n; 
  for (n = 0; n < threads; n++) {
    LL4("start " << n);
    Thr& thr = *g_thrlist[n];
    Par oldpar = thr.m_par;
    // update parameters
    thr.m_par = par;
    thr.m_par.m_no = oldpar.m_no;
    thr.m_par.m_con = oldpar.m_con;
    thr.m_func = func;
    thr.start();
  }
  uint errs = 0;
  for (n = threads - 1; n >= 0; n--) {
    LL4("stop " << n);
    Thr& thr = *g_thrlist[n];
    thr.stop();
    if (thr.m_ret != 0)
      errs++;
  }
  CHK(errs == 0);
  return 0;
}

#define RUNSTEP(par, func, mode) \
  CHK(runstep(par, #func, func, mode) == 0)

#define SUBLOOP(par) \
  "sloop: " << par.m_lno << "/" << par.m_currcase << "/" << \
  par.m_tab->m_name << "/" << par.m_slno

static int
tbuild(Par par)
{
  RUNSTEP(par, droptable, ST);
  RUNSTEP(par, createtable, ST);
  RUNSTEP(par, invalidatetable, MT);
  for (par.m_slno = 0; par.m_slno < par.m_sloop; par.m_slno++) {
    LL1(SUBLOOP(par));
    if (par.m_slno % 3 == 0) {
      RUNSTEP(par, createindex, ST);
      RUNSTEP(par, invalidateindex, MT);
      RUNSTEP(par, pkinsert, MT);
      RUNSTEP(par, pkupdate, MT);
    } else if (par.m_slno % 3 == 1) {
      RUNSTEP(par, pkinsert, MT);
      RUNSTEP(par, createindex, ST);
      RUNSTEP(par, invalidateindex, MT);
      RUNSTEP(par, pkupdate, MT);
    } else {
      RUNSTEP(par, pkinsert, MT);
      RUNSTEP(par, pkupdate, MT);
      RUNSTEP(par, createindex, ST);
      RUNSTEP(par, invalidateindex, MT);
    }
    RUNSTEP(par, readverifyfull, MT);
    // leave last one
    if (par.m_slno + 1 < par.m_sloop) {
      RUNSTEP(par, pkdelete, MT);
      RUNSTEP(par, readverifyfull, MT);
      RUNSTEP(par, dropindex, ST);
    }
  }
  return 0;
}

static int
tindexscan(Par par)
{
  RUNSTEP(par, droptable, ST);
  RUNSTEP(par, createtable, ST);
  RUNSTEP(par, invalidatetable, MT);
  RUNSTEP(par, createindex, ST);
  RUNSTEP(par, invalidateindex, MT);
  RUNSTEP(par, pkinsert, MT);
  RUNSTEP(par, readverifyfull, MT);
  for (par.m_slno = 0; par.m_slno < par.m_sloop; par.m_slno++) {
    LL1(SUBLOOP(par));
    RUNSTEP(par, readverifyindex, MT);
  }
  return 0;
}


static int
tpkops(Par par)
{
  RUNSTEP(par, droptable, ST);
  RUNSTEP(par, createtable, ST);
  RUNSTEP(par, invalidatetable, MT);
  RUNSTEP(par, createindex, ST);
  RUNSTEP(par, invalidateindex, MT);
  for (par.m_slno = 0; par.m_slno < par.m_sloop; par.m_slno++) {
    LL1(SUBLOOP(par));
    RUNSTEP(par, pkops, MT);
    LL2("rows=" << par.set().count());
    RUNSTEP(par, readverifyfull, MT);
  }
  return 0;
}

static int
tpkopsread(Par par)
{
  RUNSTEP(par, droptable, ST);
  RUNSTEP(par, createtable, ST);
  RUNSTEP(par, invalidatetable, MT);
  RUNSTEP(par, pkinsert, MT);
  RUNSTEP(par, createindex, ST);
  RUNSTEP(par, invalidateindex, MT);
  RUNSTEP(par, readverifyfull, MT);
  for (par.m_slno = 0; par.m_slno < par.m_sloop; par.m_slno++) {
    LL1(SUBLOOP(par));
    RUNSTEP(par, pkupdatescanread, MT);
    RUNSTEP(par, readverifyfull, MT);
  }
  RUNSTEP(par, pkdelete, MT);
  RUNSTEP(par, readverifyfull, MT);
  return 0;
}

static int
tmixedops(Par par)
{
  RUNSTEP(par, droptable, ST);
  RUNSTEP(par, createtable, ST);
  RUNSTEP(par, invalidatetable, MT);
  RUNSTEP(par, pkinsert, MT);
  RUNSTEP(par, createindex, ST);
  RUNSTEP(par, invalidateindex, MT);
  RUNSTEP(par, readverifyfull, MT);
  for (par.m_slno = 0; par.m_slno < par.m_sloop; par.m_slno++) {
    LL1(SUBLOOP(par));
    RUNSTEP(par, mixedoperations, MT);
    RUNSTEP(par, readverifyfull, MT);
  }
  return 0;
}

static int
tbusybuild(Par par)
{
  RUNSTEP(par, droptable, ST);
  RUNSTEP(par, createtable, ST);
  RUNSTEP(par, invalidatetable, MT);
  RUNSTEP(par, pkinsert, MT);
  for (par.m_slno = 0; par.m_slno < par.m_sloop; par.m_slno++) {
    LL1(SUBLOOP(par));
    RUNSTEP(par, pkupdateindexbuild, MT);
    RUNSTEP(par, invalidateindex, MT);
    RUNSTEP(par, readverifyfull, MT);
    RUNSTEP(par, dropindex, ST);
  }
  return 0;
}

static int
trollback(Par par)
{
  par.m_abortpct = 50;
  RUNSTEP(par, droptable, ST);
  RUNSTEP(par, createtable, ST);
  RUNSTEP(par, invalidatetable, MT);
  RUNSTEP(par, pkinsert, MT);
  RUNSTEP(par, createindex, ST);
  RUNSTEP(par, invalidateindex, MT);
  RUNSTEP(par, readverifyfull, MT);
  for (par.m_slno = 0; par.m_slno < par.m_sloop; par.m_slno++) {
    LL1(SUBLOOP(par));
    RUNSTEP(par, mixedoperations, MT);
    RUNSTEP(par, readverifyfull, MT);
  }
  return 0;
}

static int
tparupdate(Par par)
{
  RUNSTEP(par, droptable, ST);
  RUNSTEP(par, createtable, ST);
  RUNSTEP(par, invalidatetable, MT);
  RUNSTEP(par, pkinsert, MT);
  RUNSTEP(par, createindex, ST);
  RUNSTEP(par, invalidateindex, MT);
  RUNSTEP(par, readverifyfull, MT);
  for (par.m_slno = 0; par.m_slno < par.m_sloop; par.m_slno++) {
    LL1(SUBLOOP(par));
    RUNSTEP(par, parallelorderedupdate, MT);
    RUNSTEP(par, readverifyfull, MT);
  }
  return 0;
}

static int
tsavepoint(Par par)
{
  RUNSTEP(par, droptable, ST);
  RUNSTEP(par, createtable, ST);
  RUNSTEP(par, invalidatetable, MT);
  RUNSTEP(par, createindex, ST);
  RUNSTEP(par, invalidateindex, MT);
  for (par.m_slno = 0; par.m_slno < par.m_sloop; par.m_slno++) {
    LL1(SUBLOOP(par));
    RUNSTEP(par, savepointtest, MT);
    RUNSTEP(par, readverifyfull, MT);
  }
  return 0;
}

static int
thalloween(Par par)
{
  RUNSTEP(par, droptable, ST);
  RUNSTEP(par, createtable, ST);
  RUNSTEP(par, invalidatetable, MT);
  RUNSTEP(par, createindex, ST);
  RUNSTEP(par, invalidateindex, MT);
  for (par.m_slno = 0; par.m_slno < par.m_sloop; par.m_slno++) {
    LL1(SUBLOOP(par));
    RUNSTEP(par, halloweentest, MT);
  }
  return 0;
}

static int
ttimebuild(Par par)
{
  Tmr t1;
  RUNSTEP(par, droptable, ST);
  RUNSTEP(par, createtable, ST);
  RUNSTEP(par, invalidatetable, MT);
  for (par.m_slno = 0; par.m_slno < par.m_sloop; par.m_slno++) {
    LL1(SUBLOOP(par));
    RUNSTEP(par, pkinsert, MT);
    t1.on();
    RUNSTEP(par, createindex, ST);
    t1.off(par.m_totrows);
    RUNSTEP(par, invalidateindex, MT);
    RUNSTEP(par, dropindex, ST);
  }
  LL1("build index - " << t1.time());
  return 0;
}

static int
ttimemaint(Par par)
{
  Tmr t1, t2;
  RUNSTEP(par, droptable, ST);
  RUNSTEP(par, createtable, ST);
  RUNSTEP(par, invalidatetable, MT);
  for (par.m_slno = 0; par.m_slno < par.m_sloop; par.m_slno++) {
    LL1(SUBLOOP(par));
    RUNSTEP(par, pkinsert, MT);
    t1.on();
    RUNSTEP(par, pkupdate, MT);
    t1.off(par.m_totrows);
    RUNSTEP(par, createindex, ST);
    RUNSTEP(par, invalidateindex, MT);
    t2.on();
    RUNSTEP(par, pkupdate, MT);
    t2.off(par.m_totrows);
    RUNSTEP(par, dropindex, ST);
  }
  LL1("update - " << t1.time());
  LL1("update indexed - " << t2.time());
  LL1("overhead - " << t2.over(t1));
  return 0;
}

static int
ttimescan(Par par)
{
  if (par.tab().m_itab[0] == 0) {
    LL1("ttimescan - no index 0, skipped");
    return 0;
  }
  Tmr t1, t2;
  RUNSTEP(par, droptable, ST);
  RUNSTEP(par, createtable, ST);
  RUNSTEP(par, invalidatetable, MT);
  for (par.m_slno = 0; par.m_slno < par.m_sloop; par.m_slno++) {
    LL1(SUBLOOP(par));
    RUNSTEP(par, pkinsert, MT);
    RUNSTEP(par, createindex, ST);
    par.m_tmr = &t1;
    RUNSTEP(par, timescantable, ST);
    par.m_tmr = &t2;
    RUNSTEP(par, timescanpkindex, ST);
    RUNSTEP(par, dropindex, ST);
  }
  LL1("full scan table - " << t1.time());
  LL1("full scan PK index - " << t2.time());
  LL1("overhead - " << t2.over(t1));
  return 0;
}

static int
ttimepkread(Par par)
{
  if (par.tab().m_itab[0] == 0) {
    LL1("ttimescan - no index 0, skipped");
    return 0;
  }
  Tmr t1, t2;
  RUNSTEP(par, droptable, ST);
  RUNSTEP(par, createtable, ST);
  RUNSTEP(par, invalidatetable, MT);
  for (par.m_slno = 0; par.m_slno < par.m_sloop; par.m_slno++) {
    LL1(SUBLOOP(par));
    RUNSTEP(par, pkinsert, MT);
    RUNSTEP(par, createindex, ST);
    par.m_tmr = &t1;
    RUNSTEP(par, timepkreadtable, ST);
    par.m_tmr = &t2;
    RUNSTEP(par, timepkreadindex, ST);
    RUNSTEP(par, dropindex, ST);
  }
  LL1("pk read table - " << t1.time());
  LL1("pk read PK index - " << t2.time());
  LL1("overhead - " << t2.over(t1));
  return 0;
}

static int
tdrop(Par par)
{
  RUNSTEP(par, droptable, ST);
  return 0;
}

struct TCase {
  const char* m_name;
  TFunc m_func;
  const char* m_desc;
  TCase(const char* name, TFunc func, const char* desc) :
    m_name(name),
    m_func(func),
    m_desc(desc) {
  }
};

static const TCase
tcaselist[] = {
  TCase("a", tbuild, "index build"),
  TCase("b", tindexscan, "index scans"),
  TCase("c", tpkops, "pk operations"),
  TCase("d", tpkopsread, "pk operations and scan reads"),
  TCase("e", tmixedops, "pk operations and scan operations"),
  TCase("f", tbusybuild, "pk operations and index build"),
  TCase("g", trollback, "operations with random rollbacks"),
  TCase("h", tparupdate, "parallel ordered update bug#20446"),
  TCase("i", tsavepoint, "savepoint test locking bug#31477"),
  TCase("j", thalloween, "savepoint test halloween problem"),
  TCase("t", ttimebuild, "time index build"),
  TCase("u", ttimemaint, "time index maintenance"),
  TCase("v", ttimescan, "time full scan table vs index on pk"),
  TCase("w", ttimepkread, "time pk read table vs index on pk"),
  TCase("z", tdrop, "drop test tables")
};

static const uint
tcasecount = sizeof(tcaselist) / sizeof(tcaselist[0]);

static void
printcases()
{
  ndbout << "test cases:" << endl;
  for (uint i = 0; i < tcasecount; i++) {
    const TCase& tcase = tcaselist[i];
    ndbout << "  " << tcase.m_name << " - " << tcase.m_desc << endl;
  }
}

static void
printtables()
{
  Par par(g_opt);
  makebuiltintables(par);
  ndbout << "tables and indexes (x=ordered z=hash x0=on pk):" << endl;
  for (uint j = 0; j < tabcount; j++) {
    if (tablist[j] == 0)
      continue;
    const Tab& tab = *tablist[j];
    const char* tname = tab.m_name;
    ndbout << "  " << tname;
    for (uint i = 0; i < tab.m_itabs; i++) {
      if (tab.m_itab[i] == 0)
        continue;
      const ITab& itab = *tab.m_itab[i];
      const char* iname = itab.m_name;
      if (strncmp(tname, iname, strlen(tname)) == 0)
        iname += strlen(tname);
      ndbout << " " << iname;
      ndbout << "(";
      for (uint k = 0; k < itab.m_icols; k++) {
        if (k != 0)
          ndbout << ",";
        const ICol& icol = *itab.m_icol[k];
        const Col& col = icol.m_col;
        ndbout << col.m_name;
      }
      ndbout << ")";
    }
    ndbout << endl;
  }
}

static bool
setcasepar(Par& par)
{
  Opt d;
  const char* c = par.m_currcase;
  switch (c[0]) {
  case 'i':
    {
      if (par.m_usedthreads > 1) {
        par.m_usedthreads = 1;
        LL1("case " << c << " reduce threads to " << par.m_usedthreads);
      }
      const uint rows = 100;
      if (par.m_rows > rows) {
        par.m_rows = rows;
        LL1("case " << c << " reduce rows to " << rows);
      }
    }
    break;
  case 'j':
    {
      if (par.m_usedthreads > 1) {
        par.m_usedthreads = 1;
        LL1("case " << c << " reduce threads to " << par.m_usedthreads);
      }
    }
    break;
  default:
    break;
  }
  return true;
}

static int
runtest(Par par)
{
  int totret = 0;
  if (par.m_seed == -1) {
    // good enough for daily run
    ushort seed = (ushort)getpid();
    LL0("random seed: " << seed);
    srandom((uint)seed);
  } else if (par.m_seed != 0) {
    LL0("random seed: " << par.m_seed);
    srandom(par.m_seed);
  } else {
    LL0("random seed: loop number");
  }
  // cs
  require(par.m_csname != 0);
  if (strcmp(par.m_csname, "random") != 0) {
    CHARSET_INFO* cs;
    CHK((cs = get_charset_by_name(par.m_csname, MYF(0))) != 0 || (cs = get_charset_by_csname(par.m_csname, MY_CS_PRIMARY, MYF(0))) != 0);
    par.m_cs = cs;
  }
  // con
  Con con;
  CHK(con.connect() == 0);
  par.m_con = &con;
  par.m_catcherr |= Con::ErrNospace;
  // threads
  g_thrlist = new Thr* [par.m_threads];
  uint n;
  for (n = 0; n < par.m_threads; n++) {
    g_thrlist[n] = 0;
  }
  for (n = 0; n < par.m_threads; n++) {
    g_thrlist[n] = new Thr(par, n);
    Thr& thr = *g_thrlist[n];
    require(thr.m_thread != 0);
  }
  for (par.m_lno = 0; par.m_loop == 0 || par.m_lno < par.m_loop; par.m_lno++) {
    LL1("loop: " << par.m_lno);
    if (par.m_seed == 0) {
      LL1("random seed: " << par.m_lno);
      srandom(par.m_lno);
    }
    for (uint i = 0; i < tcasecount; i++) {
      const TCase& tcase = tcaselist[i];
      if ((par.m_case != 0 && strchr(par.m_case, tcase.m_name[0]) == 0) ||
          (par.m_skip != 0 && strchr(par.m_skip, tcase.m_name[0]) != 0)) {
        continue;
      }
      sprintf(par.m_currcase, "%c", tcase.m_name[0]);
      par.m_usedthreads = par.m_threads;
      if (!setcasepar(par)) {
        LL1("case " << tcase.m_name << " cannot run with given options");
        continue;
      }
      par.m_totrows = par.m_usedthreads * par.m_rows;
      makebuiltintables(par);
      LL1("case: " << par.m_lno << "/" << tcase.m_name << " - " << tcase.m_desc);
      for (uint j = 0; j < tabcount; j++) {
        if (tablist[j] == 0)
          continue;
        const Tab& tab = *tablist[j];
        par.m_tab = &tab;
        par.m_set = new Set(tab, par.m_totrows);
        LL1("table: " << par.m_lno << "/" << tcase.m_name << "/" << tab.m_name);
        int ret = tcase.m_func(par);
        delete par.m_set;
        par.m_set = 0;
        if (ret == -1) {
          if (!par.m_cont)
            return -1;
          totret = -1;
          LL1("continue to next case due to -cont");
          break;
        }
      }
    }
  }
  for (n = 0; n < par.m_threads; n++) {
    Thr& thr = *g_thrlist[n];
    thr.exit();
  }
  for (n = 0; n < par.m_threads; n++) {
    Thr& thr = *g_thrlist[n];
    thr.join();
    delete &thr;
  }
  delete [] g_thrlist;
  g_thrlist = 0;
  con.disconnect();
  return totret;
}

static const char* g_progname = "testOIBasic";

int
main(int argc,  char** argv)
{
  initcslist();
  ndb_init();
  uint i;
  ndbout << g_progname;
  for (i = 1; i < (uint) argc; i++)
    ndbout << " " << argv[i];
  ndbout << endl;
  ndbout_mutex = NdbMutex_Create();
  while (++argv, --argc > 0) {
    const char* arg = argv[0];
    if (*arg != '-') {
      ndbout << "testOIBasic: unknown argument " << arg;
      goto usage;
    }
    if (strcmp(arg, "-batch") == 0) {
      if (++argv, --argc > 0) {
        g_opt.m_batch = atoi(argv[0]);
        continue;
      }
    }
    if (strcmp(arg, "-bound") == 0) {
      if (++argv, --argc > 0) {
        const char* p = argv[0];
        if (strlen(p) != 0 && strlen(p) == strspn(p, "01234")) {
          g_opt.m_bound = strdup(p);
          continue;
        }
      }
    }
    if (strcmp(arg, "-case") == 0) {
      if (++argv, --argc > 0) {
        g_opt.m_case = strdup(argv[0]);
        continue;
      }
    }
    if (strcmp(arg, "-cont") == 0) {
      g_opt.m_cont = true;
      continue;
    }
    if (strcmp(arg, "-core") == 0) {
      g_opt.m_core = true;
      continue;
    }
    if (strcmp(arg, "-csname") == 0) {
      if (++argv, --argc > 0) {
        g_opt.m_csname = strdup(argv[0]);
        continue;
      }
    }
    if (strcmp(arg, "-die") == 0) {
      if (++argv, --argc > 0) {
        g_opt.m_die = atoi(argv[0]);
        continue;
      }
    }
    if (strcmp(arg, "-dups") == 0) {
      g_opt.m_dups = true;
      continue;
    }
    if (strcmp(arg, "-fragtype") == 0) {
      if (++argv, --argc > 0) {
        if (strcmp(argv[0], "single") == 0) {
          g_opt.m_fragtype = NdbDictionary::Object::FragSingle;
          continue;
        }
        if (strcmp(argv[0], "small") == 0) {
          g_opt.m_fragtype = NdbDictionary::Object::FragAllSmall;
          continue;
        }
        if (strcmp(argv[0], "medium") == 0) {
          g_opt.m_fragtype = NdbDictionary::Object::FragAllMedium;
          continue;
        }
        if (strcmp(argv[0], "large") == 0) {
          g_opt.m_fragtype = NdbDictionary::Object::FragAllLarge;
          continue;
        }
      }
    }
    if (strcmp(arg, "-index") == 0) {
      if (++argv, --argc > 0) {
        g_opt.m_index = strdup(argv[0]);
        continue;
      }
    }
    if (strcmp(arg, "-loop") == 0) {
      if (++argv, --argc > 0) {
        g_opt.m_loop = atoi(argv[0]);
        continue;
      }
    }
    if (strcmp(arg, "-mrrmaxrng") == 0) {
      if (++argv, --argc > 0) {
        g_opt.m_mrrmaxrng = atoi(argv[0]);
        continue;
      }
    }
    if (strcmp(arg, "-nologging") == 0) {
      g_opt.m_nologging = true;
      continue;
    }
    if (strcmp(arg, "-noverify") == 0) {
      g_opt.m_noverify = true;
      continue;
    }
    if (strcmp(arg, "-pctmrr") == 0) {
      if (++argv, --argc > 0) {
        g_opt.m_pctmrr = atoi(argv[0]);
        continue;
      }
    }
    if (strcmp(arg, "-pctnull") == 0) {
      if (++argv, --argc > 0) {
        g_opt.m_pctnull = atoi(argv[0]);
        continue;
      }
    }
    if (strcmp(arg, "-rows") == 0) {
      if (++argv, --argc > 0) {
        g_opt.m_rows = atoi(argv[0]);
        continue;
      }
    }
    if (strcmp(arg, "-samples") == 0) {
      if (++argv, --argc > 0) {
        g_opt.m_samples = atoi(argv[0]);
        continue;
      }
    }
    if (strcmp(arg, "-scanbatch") == 0) {
      if (++argv, --argc > 0) {
        g_opt.m_scanbatch = atoi(argv[0]);
        continue;
      }
    }
    if (strcmp(arg, "-scanpar") == 0) {
      if (++argv, --argc > 0) {
        g_opt.m_scanpar = atoi(argv[0]);
        continue;
      }
    }
    if (strcmp(arg, "-seed") == 0) {
      if (++argv, --argc > 0) {
        g_opt.m_seed = atoi(argv[0]);
        continue;
      }
    }
    if (strcmp(arg, "-skip") == 0) {
      if (++argv, --argc > 0) {
        g_opt.m_skip = strdup(argv[0]);
        continue;
      }
    }
    if (strcmp(arg, "-sloop") == 0) {
      if (++argv, --argc > 0) {
        g_opt.m_sloop = atoi(argv[0]);
        continue;
      }
    }
    if (strcmp(arg, "-ssloop") == 0) {
      if (++argv, --argc > 0) {
        g_opt.m_ssloop = atoi(argv[0]);
        continue;
      }
    }
    if (strcmp(arg, "-table") == 0) {
      if (++argv, --argc > 0) {
        g_opt.m_table = strdup(argv[0]);
        continue;
      }
    }
    if (strcmp(arg, "-threads") == 0) {
      if (++argv, --argc > 0) {
        g_opt.m_threads = atoi(argv[0]);
        if (1 <= g_opt.m_threads)
          continue;
      }
    }
    if (strcmp(arg, "-v") == 0) {
      if (++argv, --argc > 0) {
        g_opt.m_v = atoi(argv[0]);
        continue;
      }
    }
    if (strncmp(arg, "-v", 2) == 0 && isdigit(arg[2])) {
      g_opt.m_v = atoi(&arg[2]);
      continue;
    }
    if (strcmp(arg, "-h") == 0 || strcmp(arg, "-help") == 0) {
      printhelp();
      goto wrongargs;
    }
    ndbout << "testOIBasic: bad or unknown option " << arg;
    goto usage;
  }
  {
    Par par(g_opt);
    g_ncc = new Ndb_cluster_connection();
    if (g_ncc->connect(30) != 0 || runtest(par) < 0)
      goto failed;
    delete g_ncc;
    g_ncc = 0;
  }
// ok
  if (tablist)
  {
    for (uint i = 0; i < tabcount; i++) {
      delete tablist[i];
    }
    delete tablist;
  }
  for (uint i = 0; i < maxcsnumber; i++) {
    delete cslist[i];
  }
  ndb_end(0);
  return NDBT_ProgramExit(NDBT_OK);
failed:
  return NDBT_ProgramExit(NDBT_FAILED);
usage:
  ndbout << " (use -h for help)" << endl;
wrongargs:
  return NDBT_ProgramExit(NDBT_WRONGARGS);
}

// vim: set sw=2 et:<|MERGE_RESOLUTION|>--- conflicted
+++ resolved
@@ -545,14 +545,10 @@
     // normalize
     memset(xbytes, 0, sizeof(m_chr[i].m_xbytes));
     // currently returns buffer size always
-<<<<<<< HEAD
-    size_t xlen = NdbSqlUtil::ndb_strnxfrm(cs, xbytes, m_xmul * size, bytes, size);
-=======
     const size_t dstlen = m_xmul * size;
     const size_t xlen = (*cs->coll->strnxfrm)(
                                 cs, xbytes, dstlen, (uint)dstlen,
                                 bytes, size, MY_STRXFRM_PAD_WITH_SPACE);
->>>>>>> 79a25525
     // check we got something
     ok = false;
     for (uint j = 0; j < (uint)xlen; j++) {
@@ -2169,11 +2165,7 @@
   const Chs* chs = col.m_chs;
   CHARSET_INFO* cs = chs->m_cs;
   // Use character set collation-dependent compare function
-<<<<<<< HEAD
   const int k = (*cs->coll->strnncollsp)(cs, buf1, len1, buf2, len2);
-=======
-  const int k = (*cs->coll->strnncollsp)(cs, buf1, len1, buf2, len2, false);
->>>>>>> 79a25525
   return k < 0 ? -1 : k > 0 ? +1 : 0;
 }
 
