--- conflicted
+++ resolved
@@ -9893,166 +9893,6 @@
   return NDBT_OK;
 }
 
-<<<<<<< HEAD
-=======
-int runChangeDataNodeConfigStr(NDBT_Context* ctx, NDBT_Step* step)
-{
-  int num_config_vars = ctx->getProperty("NumConfigVars", Uint32(1));
-
-  ctx->setProperty("NumConfigVars", Uint32(0));
-
-  for (int c=1; c <= num_config_vars; c++) {
-    BaseString varId;
-    BaseString varVal;
-    varId.assfmt("ConfigVarId%u", c);
-    varVal.assfmt("ConfigValue%u", c);
-
-    Uint32 new_value_read = 0;
-    int config_var_id =
-      ctx->getProperty(varId.c_str(), (Uint32)new_value_read);
-
-    const char *new_config_value =
-      ctx->getProperty(varVal.c_str(), "NULL");
-
-    g_err << "Setting config " << config_var_id
-          << " val " << new_config_value << endl;
-
-    // Override the config
-    NdbMgmd mgmd;
-    BaseString old_config_value;
-    CHECK(mgmd.change_config_str(new_config_value, old_config_value,
-                                 CFG_SECTION_NODE, config_var_id),
-          "Change config failed");
-
-    g_err << "  Success, old config val : " << old_config_value.c_str()
-          << " is changed to new : " << new_config_value << endl;
-
-    // Save the old_value in the test property 'config_var%u'.
-    ctx->setProperty(varVal.c_str(), old_config_value.c_str());
-    ctx->setProperty("NumConfigVars", Uint32(c));
-  }
-
-  g_err << "Restarting nodes with new config " << endl;
-
-  // Get the restart type from context
-  const Uint32 restart_type = ctx->getProperty("Initial", 1);
-  bool initial = (restart_type == 1);
-
-  // Restart cluster to get the new config value
-  NdbRestarter restarter;
-  CHECK(restarter.restartAll(initial) == 0, "Restart all failed");
-
-  CHECK(restarter.waitClusterStarted() == 0,
-        "Cluster has not started");
-  g_err << "Nodes restarted with new config." << endl;
-  return NDBT_OK;
-}
-
-/**
- * LCPFragWatchdog (LCPFSW) monitors LCP progress and stops the DB node if no
- * progress is made for a max lag, initialized by the config
- * variable DB_LCP_SCAN_WATCHDOG_LIMIT = 60000 ms.  However this is
- * relaxed in one phase of the LCP (LCP_WAIT_END_LCP) to allow for the
- * worst case GCP completion, as the LCP requires a GCP to complete,
- * and that may take more time than the configured LCP 'stall'
- * limit. Max time a GCP is allowed to complete (gcp_stop_timer)
- * depending primarily on the number of nodes in the cluster at any
- * time, and is recalculated when nodes leave or join.
- *
- * The test case tests whether the lcp watchdog limit reflects the
- * newly calculated values in the following cases :
- * - 1) after all configured nodes joined initially
- * - 2) one node leves while the system is running
- * - 3) the node left in 2) rejoins.
-
- * The test case runs the following steps after the above 3 scenarios :
- *
- * - delays GCP_SAVEREQ by error insertion (EI) to stall GCP.  This
- *   tests the behaviour of the LCPFSWs when GCP is stalled for longer
- *   than the configured LCPFSW limit.  One sub-case of that is where
- *   the GCP is stalled for an LCP which was running prior to a node
- *   completing its start.
- *
- * - waits for 3*lcp_max_lag, which is a little longer than the expected
- *   LCP max lag.
- *
- * - clears EI and sleeps for 'clear_error_insert_seconds' to allow
- *   the delayed GCP and LCP to complete.
- *
- * The test will fail if the calculated values is not applied to newer LCPs.
- * Checked manually whether the newly calculated values in all 3 scenarios
- * are applied.
- */
-int runDelayGCP_SAVEREQ(NDBT_Context* ctx, NDBT_Step* step)
-{
-  NdbRestarter restarter;
-  Uint32 db_node_count = restarter.getNumDbNodes();
-
-  if (db_node_count == 2) {
-    /**
-     * With just 2 nodes, in the node stopped case the survivor
-     * is Master and so the non-Master timer-change code is
-     * not exercised.
-     */
-    g_err << "Number of db nodes found " << db_node_count
-	  << ".  The test gives better coverage with 3 or more nodes." << endl;
-  }
-
-  int result = NDBT_OK;
-  const int victim = restarter.getNode(NdbRestarter::NS_RANDOM);
-  const Uint32 lcp_max_lag = ctx->getProperty("MaxLcpLag",
-                                              Uint32(60));
-  const Uint32 clear_error_insert_seconds = 20;
-
-  for (int scenario=1; scenario < 4; scenario++)
-  {
-    switch (scenario)
-    {
-    case 1:
-      g_err << "Scenario 1 : block GCP, check no LCP stall" << endl;
-      break;
-    case 2:
-      g_err << "Scenario 2 : Stop node, block GCP, check no LCP stall" << endl;
-      g_err << "Stopping node : " << victim << endl;
-      CHECK2(restarter.restartOneDbNode(victim,
-                                       true, /* initial */
-                                       true,  /* nostart  */
-                                       false, /* abort */
-                                       false  /* force */) == 0);
-      g_err << "Waiting until node " << victim << " stops" << endl;
-      restarter.waitNodesNoStart(&victim, 1);
-      break;
-    case 3:
-      g_err << "Scenario 3 : Start node, block GCP, check no LCP stall" << endl;
-      g_err << "Starting node " << victim << endl;
-      CHECK2(restarter.startNodes(&victim, 1) == 0);
-      CHECK2(restarter.waitClusterStarted() == 0);
-      break;
-    default:
-      abort();
-    }
-
-    g_err << "Inserting err delaying GCP_SAVEREQ" << endl;
-    CHECK2(restarter.insertErrorInAllNodes(7237) == 0);
-
-    g_err << "Sleeping for 3 * MaxLcpLag = " << 3*lcp_max_lag << " seconds."
-          << endl;
-    NdbSleep_SecSleep(3*lcp_max_lag);
-
-    // Remove the error insertion and let the GCP and LCP to finish
-    CHECK2(restarter.insertErrorInAllNodes(0) == 0);
-
-    g_err << "Sleeping for "
-          << clear_error_insert_seconds
-          << "s to allow GCP and LCP to resume." << endl;
-     NdbSleep_SecSleep(clear_error_insert_seconds);
-  }
-
-  ctx->stopTest();
-  return result;
-}
-
->>>>>>> 22351a49
 int runPauseGcpCommitUntilNodeFailure(NDBT_Context* ctx, NDBT_Step* step)
 {
   int result = NDBT_OK;
@@ -10934,6 +10774,110 @@
   return NDBT_OK;
 }
 
+/**
+ * LCPFragWatchdog (LCPFSW) monitors LCP progress and stops the DB node if no
+ * progress is made for a max lag, initialized by the config
+ * variable DB_LCP_SCAN_WATCHDOG_LIMIT = 60000 ms.  However this is
+ * relaxed in one phase of the LCP (LCP_WAIT_END_LCP) to allow for the
+ * worst case GCP completion, as the LCP requires a GCP to complete,
+ * and that may take more time than the configured LCP 'stall'
+ * limit. Max time a GCP is allowed to complete (gcp_stop_timer)
+ * depending primarily on the number of nodes in the cluster at any
+ * time, and is recalculated when nodes leave or join.
+ *
+ * The test case tests whether the lcp watchdog limit reflects the
+ * newly calculated values in the following cases :
+ * - 1) after all configured nodes joined initially
+ * - 2) one node leves while the system is running
+ * - 3) the node left in 2) rejoins.
+
+ * The test case runs the following steps after the above 3 scenarios :
+ *
+ * - delays GCP_SAVEREQ by error insertion (EI) to stall GCP.  This
+ *   tests the behaviour of the LCPFSWs when GCP is stalled for longer
+ *   than the configured LCPFSW limit.  One sub-case of that is where
+ *   the GCP is stalled for an LCP which was running prior to a node
+ *   completing its start.
+ *
+ * - waits for 3*lcp_max_lag, which is a little longer than the expected
+ *   LCP max lag.
+ *
+ * - clears EI and sleeps for 'clear_error_insert_seconds' to allow
+ *   the delayed GCP and LCP to complete.
+ *
+ * The test will fail if the calculated values is not applied to newer LCPs.
+ * Checked manually whether the newly calculated values in all 3 scenarios
+ * are applied.
+ */
+int runDelayGCP_SAVEREQ(NDBT_Context* ctx, NDBT_Step* step)
+{
+  NdbRestarter restarter;
+  Uint32 db_node_count = restarter.getNumDbNodes();
+
+  if (db_node_count == 2) {
+    /**
+     * With just 2 nodes, in the node stopped case the survivor
+     * is Master and so the non-Master timer-change code is
+     * not exercised.
+     */
+    g_err << "Number of db nodes found " << db_node_count
+	  << ".  The test gives better coverage with 3 or more nodes." << endl;
+  }
+
+  int result = NDBT_OK;
+  const int victim = restarter.getNode(NdbRestarter::NS_RANDOM);
+  const Uint32 lcp_max_lag = ctx->getProperty("MaxLcpLag",
+                                              Uint32(60));
+  const Uint32 clear_error_insert_seconds = 20;
+
+  for (int scenario=1; scenario < 4; scenario++)
+  {
+    switch (scenario)
+    {
+    case 1:
+      g_err << "Scenario 1 : block GCP, check no LCP stall" << endl;
+      break;
+    case 2:
+      g_err << "Scenario 2 : Stop node, block GCP, check no LCP stall" << endl;
+      g_err << "Stopping node : " << victim << endl;
+      CHECK2(restarter.restartOneDbNode(victim,
+                                       true, /* initial */
+                                       true,  /* nostart  */
+                                       false, /* abort */
+                                       false  /* force */) == 0);
+      g_err << "Waiting until node " << victim << " stops" << endl;
+      restarter.waitNodesNoStart(&victim, 1);
+      break;
+    case 3:
+      g_err << "Scenario 3 : Start node, block GCP, check no LCP stall" << endl;
+      g_err << "Starting node " << victim << endl;
+      CHECK2(restarter.startNodes(&victim, 1) == 0);
+      CHECK2(restarter.waitClusterStarted() == 0);
+      break;
+    default:
+      abort();
+    }
+
+    g_err << "Inserting err delaying GCP_SAVEREQ" << endl;
+    CHECK2(restarter.insertErrorInAllNodes(7237) == 0);
+
+    g_err << "Sleeping for 3 * MaxLcpLag = " << 3*lcp_max_lag << " seconds."
+          << endl;
+    NdbSleep_SecSleep(3*lcp_max_lag);
+
+    // Remove the error insertion and let the GCP and LCP to finish
+    CHECK2(restarter.insertErrorInAllNodes(0) == 0);
+
+    g_err << "Sleeping for "
+          << clear_error_insert_seconds
+          << "s to allow GCP and LCP to resume." << endl;
+     NdbSleep_SecSleep(clear_error_insert_seconds);
+  }
+
+  ctx->stopTest();
+  return result;
+}
+
 NDBT_TESTSUITE(testNodeRestart);
 TESTCASE("NoLoad", 
 	 "Test that one node at a time can be stopped and then restarted "\
@@ -11801,9 +11745,6 @@
 {
   STEP(runApiDetectNoFirstHeartbeat);
 }
-<<<<<<< HEAD
-NDBT_TESTSUITE_END(testNodeRestart)
-=======
 TESTCASE("CheckGcpStopTimerDistributed",
          "Check that the lack of Gcp cordinator recalculating "
 	 "and distributing gcp_stop_timer does not result in "
@@ -11832,7 +11773,6 @@
 }
 
 NDBT_TESTSUITE_END(testNodeRestart);
->>>>>>> 22351a49
 
 int main(int argc, const char** argv){
   ndb_init();
