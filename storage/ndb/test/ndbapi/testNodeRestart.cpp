/*
   Copyright (c) 2003, 2013, Oracle and/or its affiliates. All rights reserved.

   This program is free software; you can redistribute it and/or modify
   it under the terms of the GNU General Public License as published by
   the Free Software Foundation; version 2 of the License.

   This program is distributed in the hope that it will be useful,
   but WITHOUT ANY WARRANTY; without even the implied warranty of
   MERCHANTABILITY or FITNESS FOR A PARTICULAR PURPOSE.  See the
   GNU General Public License for more details.

   You should have received a copy of the GNU General Public License
   along with this program; if not, write to the Free Software
   Foundation, Inc., 51 Franklin St, Fifth Floor, Boston, MA 02110-1301  USA
*/

#include <NDBT.hpp>
#include <NDBT_Test.hpp>
#include <HugoTransactions.hpp>
#include <UtilTransactions.hpp>
#include <NdbRestarter.hpp>
#include <NdbRestarts.hpp>
#include <Vector.hpp>
#include <signaldata/DumpStateOrd.hpp>
#include <Bitmask.hpp>
#include <RefConvert.hpp>
#include <NdbEnv.h>
#include <NdbMgmd.hpp>

int runLoadTable(NDBT_Context* ctx, NDBT_Step* step){

  int records = ctx->getNumRecords();
  HugoTransactions hugoTrans(*ctx->getTab());
  if (hugoTrans.loadTable(GETNDB(step), records) != 0){
    return NDBT_FAILED;
  }
  return NDBT_OK;
}

int runFillTable(NDBT_Context* ctx, NDBT_Step* step){

  HugoTransactions hugoTrans(*ctx->getTab());
  if (hugoTrans.fillTable(GETNDB(step)) != 0){
    return NDBT_FAILED;
  }
  return NDBT_OK;
}

int runInsertUntilStopped(NDBT_Context* ctx, NDBT_Step* step){
  int result = NDBT_OK;
  int records = ctx->getNumRecords();
  int i = 0;
  HugoTransactions hugoTrans(*ctx->getTab());
  while (ctx->isTestStopped() == false) {
    g_info << i << ": ";    
    if (hugoTrans.loadTable(GETNDB(step), records) != 0){
      return NDBT_FAILED;
    }
    i++;
  }
  return result;
}

int runClearTable(NDBT_Context* ctx, NDBT_Step* step){
  int records = ctx->getNumRecords();
  
  UtilTransactions utilTrans(*ctx->getTab());
  if (utilTrans.clearTable(GETNDB(step),  records) != 0){
    return NDBT_FAILED;
  }
  return NDBT_OK;
}

int runClearTableUntilStopped(NDBT_Context* ctx, NDBT_Step* step){
  int records = ctx->getNumRecords();
  int i = 0;
  
  UtilTransactions utilTrans(*ctx->getTab());
  while (ctx->isTestStopped() == false) {
    g_info << i << ": ";    
    if (utilTrans.clearTable(GETNDB(step),  records) != 0){
      return NDBT_FAILED;
    }
    i++;
  }
  return NDBT_OK;
}

int runScanReadUntilStopped(NDBT_Context* ctx, NDBT_Step* step){
  int result = NDBT_OK;
  int records = ctx->getNumRecords();
  int i = 0;
  HugoTransactions hugoTrans(*ctx->getTab());
  while (ctx->isTestStopped() == false) {
    g_info << i << ": ";
    if (hugoTrans.scanReadRecords(GETNDB(step), records) != 0){
      return NDBT_FAILED;
    }
    i++;
  }
  return result;
}

int runPkReadUntilStopped(NDBT_Context* ctx, NDBT_Step* step){
  int result = NDBT_OK;
  int records = ctx->getNumRecords();
  NdbOperation::LockMode lm = 
    (NdbOperation::LockMode)ctx->getProperty("ReadLockMode", 
					     (Uint32)NdbOperation::LM_Read);
  int i = 0;
  HugoTransactions hugoTrans(*ctx->getTab());
  while (ctx->isTestStopped() == false) {
    g_info << i << ": ";
    int rows = (rand()%records)+1;
    int batch = (rand()%rows)+1;
    if (hugoTrans.pkReadRecords(GETNDB(step), rows, batch, lm) != 0){
      return NDBT_FAILED;
    }
    i++;
  }
  return result;
}

int runPkUpdateUntilStopped(NDBT_Context* ctx, NDBT_Step* step){
  int result = NDBT_OK;
  int records = ctx->getNumRecords();
  int multiop = ctx->getProperty("MULTI_OP", 1);
  Ndb* pNdb = GETNDB(step);
  int i = 0;

  HugoOperations hugoOps(*ctx->getTab());
  while (ctx->isTestStopped() == false)
  {
    g_info << i << ": ";
    int batch = (rand()%records)+1;
    int row = rand() % records;

    if (batch > 25)
      batch = 25;

    if(row + batch > records)
      batch = records - row;

    if(hugoOps.startTransaction(pNdb) != 0)
      goto err;

    if(hugoOps.pkUpdateRecord(pNdb, row, batch, rand()) != 0)
      goto err;

    for (int j = 1; j<multiop; j++)
    {
      if(hugoOps.execute_NoCommit(pNdb) != 0)
	goto err;

      if(hugoOps.pkUpdateRecord(pNdb, row, batch, rand()) != 0)
        goto err;
    }

    if(hugoOps.execute_Commit(pNdb) != 0)
      goto err;

    hugoOps.closeTransaction(pNdb);

    continue;

err:
    NdbConnection* pCon = hugoOps.getTransaction();
    if(pCon == 0)
      continue;
    NdbError error = pCon->getNdbError();
    hugoOps.closeTransaction(pNdb);
    if (error.status == NdbError::TemporaryError){
      NdbSleep_MilliSleep(50);
      continue;
    }
    return NDBT_FAILED;

    i++;
  }
  return result;
}

int runPkReadPkUpdateUntilStopped(NDBT_Context* ctx, NDBT_Step* step)
{
  int records = ctx->getNumRecords();
  Ndb* pNdb = GETNDB(step);
  int i = 0;
  HugoOperations hugoOps(*ctx->getTab());
  while (ctx->isTestStopped() == false) {
    g_info << i++ << ": ";
    int rows = (rand()%records)+1;
    int batch = (rand()%rows)+1;
    int row = (records - rows) ? rand() % (records - rows) : 0;
    
    int j,k;
    for(j = 0; j<rows; j += batch)
    {
      k = batch;
      if(j+k > rows)
	k = rows - j;
      
      if(hugoOps.startTransaction(pNdb) != 0)
	goto err;
      
      if(hugoOps.pkReadRecord(pNdb, row+j, k, NdbOperation::LM_Exclusive) != 0)
	goto err;

      if(hugoOps.execute_NoCommit(pNdb) != 0)
	goto err;

      if(hugoOps.pkUpdateRecord(pNdb, row+j, k, rand()) != 0)
	goto err;

      if(hugoOps.execute_Commit(pNdb) != 0)
	goto err;

      if(hugoOps.closeTransaction(pNdb) != 0)
	return NDBT_FAILED;
    }
    
    continue;
err:
    NdbConnection* pCon = hugoOps.getTransaction();
    if(pCon == 0)
      continue;
    NdbError error = pCon->getNdbError();
    hugoOps.closeTransaction(pNdb);
    if (error.status == NdbError::TemporaryError){
      NdbSleep_MilliSleep(50);
      continue;
    }
    return NDBT_FAILED;    
  }
  return NDBT_OK;
}

int runPkReadPkUpdatePkUnlockUntilStopped(NDBT_Context* ctx, NDBT_Step* step)
{
  int records = ctx->getNumRecords();
  Ndb* pNdb = GETNDB(step);
  int i = 0;
  HugoOperations hugoOps(*ctx->getTab());
  while (ctx->isTestStopped() == false) {
    g_info << i++ << ": ";
    int rows = (rand()%records)+1;
    int batch = (rand()%rows)+1;
    int row = (records - rows) ? rand() % (records - rows) : 0;
    
    int j,k;
    for(j = 0; j<rows; j += batch)
    {
      k = batch;
      if(j+k > rows)
	k = rows - j;
      
      Vector<const NdbLockHandle*> lockHandles;

      if(hugoOps.startTransaction(pNdb) != 0)
	goto err;
      
      if(hugoOps.pkReadRecordLockHandle(pNdb, lockHandles, row+j, k, NdbOperation::LM_Exclusive) != 0)
	goto err;

      if(hugoOps.execute_NoCommit(pNdb) != 0)
	goto err;

      if(hugoOps.pkUpdateRecord(pNdb, row+j, k, rand()) != 0)
	goto err;

      if(hugoOps.execute_NoCommit(pNdb) != 0)
	goto err;

      if(hugoOps.pkUnlockRecord(pNdb, lockHandles) != 0)
        goto err;

      if(hugoOps.execute_Commit(pNdb) != 0)
	goto err;

      if(hugoOps.closeTransaction(pNdb) != 0)
	return NDBT_FAILED;
    }
    
    continue;
err:
    NdbConnection* pCon = hugoOps.getTransaction();
    if(pCon == 0)
      continue;
    NdbError error = pCon->getNdbError();
    hugoOps.closeTransaction(pNdb);
    if (error.status == NdbError::TemporaryError){
      NdbSleep_MilliSleep(50);
      continue;
    }
    return NDBT_FAILED;    
  }
  return NDBT_OK;
}

int runDeleteInsertUntilStopped(NDBT_Context* ctx, NDBT_Step* step){
  int result = NDBT_OK;
  int records = ctx->getNumRecords();
  int i = 0;
  HugoTransactions hugoTrans(*ctx->getTab());
  UtilTransactions utilTrans(*ctx->getTab());
  while (ctx->isTestStopped() == false) 
  {
    g_info << i << ": ";    
    if (utilTrans.clearTable(GETNDB(step),  records) != 0){
      result = NDBT_FAILED;
      break;
    }
    if (hugoTrans.loadTable(GETNDB(step), records, 1) != 0){
      result = NDBT_FAILED;
      break;
    }
    i++;
  }

  return result;
}

int runScanUpdateUntilStopped(NDBT_Context* ctx, NDBT_Step* step){
  int result = NDBT_OK;
  int records = ctx->getNumRecords();
  int parallelism = ctx->getProperty("Parallelism", 1);
  int abort = ctx->getProperty("AbortProb", (Uint32)0);
  int check = ctx->getProperty("ScanUpdateNoRowCountCheck", (Uint32)0);
  
  if (check)
    records = 0;
  
  int i = 0;
  HugoTransactions hugoTrans(*ctx->getTab());
  while (ctx->isTestStopped() == false) {
    g_info << i << ": ";
    if (hugoTrans.scanUpdateRecords(GETNDB(step), records, abort, 
				    parallelism) == NDBT_FAILED){
      return NDBT_FAILED;
    }
    i++;
  }
  return result;
}

int runScanReadVerify(NDBT_Context* ctx, NDBT_Step* step){
  int records = ctx->getNumRecords();
  HugoTransactions hugoTrans(*ctx->getTab());

  if (hugoTrans.scanReadRecords(GETNDB(step), records, 0, 64) != 0){
    return NDBT_FAILED;
  }
  return NDBT_OK;
}

int runRestarter(NDBT_Context* ctx, NDBT_Step* step){
  int result = NDBT_OK;
  int loops = ctx->getNumLoops();
  int sync_threads = ctx->getProperty("SyncThreads", (unsigned)0);
  int sleep0 = ctx->getProperty("Sleep0", (unsigned)0);
  int sleep1 = ctx->getProperty("Sleep1", (unsigned)0);
  int randnode = ctx->getProperty("RandNode", (unsigned)0);
  NdbRestarter restarter;
  int i = 0;
  int lastId = 0;

  if (restarter.getNumDbNodes() < 2){
    ctx->stopTest();
    return NDBT_OK;
  }

  if(restarter.waitClusterStarted() != 0){
    g_err << "Cluster failed to start" << endl;
    return NDBT_FAILED;
  }
  
  loops *= (restarter.getNumDbNodes() > 2 ? 2 : restarter.getNumDbNodes());
  if (loops < restarter.getNumDbNodes())
    loops = restarter.getNumDbNodes();

  while(i<loops && result != NDBT_FAILED && !ctx->isTestStopped()){

    int id = lastId % restarter.getNumDbNodes();
    if (randnode == 1)
    {
      id = rand() % restarter.getNumDbNodes();
    }
    int nodeId = restarter.getDbNodeId(id);
    ndbout << "Restart node " << nodeId << endl; 
    if(restarter.restartOneDbNode(nodeId, false, true, true) != 0){
      g_err << "Failed to restartNextDbNode" << endl;
      result = NDBT_FAILED;
      break;
    }    

    if (restarter.waitNodesNoStart(&nodeId, 1))
    {
      g_err << "Failed to waitNodesNoStart" << endl;
      result = NDBT_FAILED;
      break;
    }

    if (sleep1)
      NdbSleep_MilliSleep(sleep1);

    if (restarter.startNodes(&nodeId, 1))
    {
      g_err << "Failed to start node" << endl;
      result = NDBT_FAILED;
      break;
    }

    if(restarter.waitClusterStarted() != 0){
      g_err << "Cluster failed to start" << endl;
      result = NDBT_FAILED;
      break;
    }

    if (sleep0)
      NdbSleep_MilliSleep(sleep0);

    ctx->sync_up_and_wait("PauseThreads", sync_threads);

    lastId++;
    i++;
  }

  ctx->stopTest();
  
  return result;
}

int runCheckAllNodesStarted(NDBT_Context* ctx, NDBT_Step* step){
  NdbRestarter restarter;

  if(restarter.waitClusterStarted(1) != 0){
    g_err << "All nodes was not started " << endl;
    return NDBT_FAILED;
  }
  
  return NDBT_OK;
}



int runRestarts(NDBT_Context* ctx, NDBT_Step* step){
  int result = NDBT_OK;
  int loops = ctx->getNumLoops();
  NDBT_TestCase* pCase = ctx->getCase();
  NdbRestarts restarts;
  int i = 0;
  int timeout = 240;

  while (i<loops && result != NDBT_FAILED && !ctx->isTestStopped())
  {
    int safety = 0;
    if (i > 0)
      safety = 15;

    if (ctx->closeToTimeout(safety))
      break;

    if(restarts.executeRestart(ctx, pCase->getName(), timeout, safety) != 0){
      g_err << "Failed to executeRestart(" <<pCase->getName() <<")" << endl;
      result = NDBT_FAILED;
      break;
    }
    i++;
  }
  ctx->stopTest();
  return result;
}

int runDirtyRead(NDBT_Context* ctx, NDBT_Step* step){
  int result = NDBT_OK;
  int loops = ctx->getNumLoops();
  int records = ctx->getNumRecords();
  NdbRestarter restarter;
  HugoOperations hugoOps(*ctx->getTab());
  Ndb* pNdb = GETNDB(step);
    
  int i = 0;
  while(i<loops && result != NDBT_FAILED && !ctx->isTestStopped()){
    g_info << i << ": ";

    int id = i % restarter.getNumDbNodes();
    int nodeId = restarter.getDbNodeId(id);
    ndbout << "Restart node " << nodeId << endl; 
    restarter.insertErrorInNode(nodeId, 5041);
    restarter.insertErrorInAllNodes(8048 + (i & 1));
    
    for(int j = 0; j<records; j++){
      if(hugoOps.startTransaction(pNdb) != 0)
	return NDBT_FAILED;
      
      if(hugoOps.pkReadRecord(pNdb, j, 1, NdbOperation::LM_CommittedRead) != 0)
	goto err;
      
      int res;
      if((res = hugoOps.execute_Commit(pNdb)) == 4119)
	goto done;
      
      if(res != 0)
	goto err;
      
      if(hugoOps.closeTransaction(pNdb) != 0)
	return NDBT_FAILED;
    }
done:
    if(hugoOps.closeTransaction(pNdb) != 0)
      return NDBT_FAILED;
    
    i++;
    restarter.waitClusterStarted(60) ;
  }
  return result;
err:
  hugoOps.closeTransaction(pNdb);
  return NDBT_FAILED;
}

int runLateCommit(NDBT_Context* ctx, NDBT_Step* step)
{
  int result = NDBT_OK;
  int loops = ctx->getNumLoops();
  NdbRestarter restarter;
  HugoOperations hugoOps(*ctx->getTab());
  Ndb* pNdb = GETNDB(step);
  
  int i = 0;
  while(i<loops && result != NDBT_FAILED && !ctx->isTestStopped()){
    g_info << i << ": ";

    if(hugoOps.startTransaction(pNdb) != 0)
      return NDBT_FAILED;
      
    if(hugoOps.pkUpdateRecord(pNdb, 1, 128) != 0)
      return NDBT_FAILED;

    if(hugoOps.execute_NoCommit(pNdb) != 0)
      return NDBT_FAILED;

    Uint32 transNode= hugoOps.getTransaction()->getConnectedNodeId();
    int id = i % restarter.getNumDbNodes();
    int nodeId;
    while((nodeId = restarter.getDbNodeId(id)) == (int)transNode)
      id = (id + 1) % restarter.getNumDbNodes();

    ndbout << "Restart node " << nodeId << endl; 
    
    restarter.restartOneDbNode(nodeId,
			     /** initial */ false, 
			     /** nostart */ true,
			     /** abort   */ true);
    
    restarter.waitNodesNoStart(&nodeId, 1);
    
    int res;
    if(i & 1)
      res= hugoOps.execute_Commit(pNdb);
    else
      res= hugoOps.execute_Rollback(pNdb);
    
    ndbout_c("res= %d", res);
    
    hugoOps.closeTransaction(pNdb);
    
    restarter.startNodes(&nodeId, 1);
    restarter.waitNodesStarted(&nodeId, 1);
    
    if(i & 1)
    {
      if(res != 286)
	return NDBT_FAILED;
    }
    else
    {
      if(res != 0)
	return NDBT_FAILED;
    }
    i++;
  }
  
  return NDBT_OK;
}

int runBug15587(NDBT_Context* ctx, NDBT_Step* step)
{
  NdbRestarter restarter;
  
  Uint32 tableId = ctx->getTab()->getTableId();
  int dump[2] = { DumpStateOrd::LqhErrorInsert5042, 0 };
  dump[1] = tableId;

  int nodeId = restarter.getDbNodeId(1);

  ndbout << "Restart node " << nodeId << endl; 
  
  if (restarter.restartOneDbNode(nodeId,
				 /** initial */ false, 
				 /** nostart */ true,
				 /** abort   */ true))
    return NDBT_FAILED;
  
  if (restarter.waitNodesNoStart(&nodeId, 1))
    return NDBT_FAILED; 
   
  int val2[] = { DumpStateOrd::CmvmiSetRestartOnErrorInsert, 1 };
  
  if (restarter.dumpStateOneNode(nodeId, val2, 2))
    return NDBT_FAILED;

  if (restarter.dumpStateOneNode(nodeId, dump, 2))
    return NDBT_FAILED;

  if (restarter.startNodes(&nodeId, 1))
    return NDBT_FAILED;

  restarter.waitNodesStartPhase(&nodeId, 1, 3);
  
  if (restarter.waitNodesNoStart(&nodeId, 1))
    return NDBT_FAILED; 
   
  if (restarter.dumpStateOneNode(nodeId, val2, 1))
    return NDBT_FAILED;
  
  if (restarter.startNodes(&nodeId, 1))
    return NDBT_FAILED;
  
  if (restarter.waitNodesStarted(&nodeId, 1))
    return NDBT_FAILED;
  
  ctx->stopTest();
  return NDBT_OK;
}

int runBug15632(NDBT_Context* ctx, NDBT_Step* step)
{
  NdbRestarter restarter;
  
  int nodeId = restarter.getDbNodeId(1);

  ndbout << "Restart node " << nodeId << endl; 
  
  if (restarter.restartOneDbNode(nodeId,
				 /** initial */ false, 
				 /** nostart */ true,
				 /** abort   */ true))
    return NDBT_FAILED;
  
  if (restarter.waitNodesNoStart(&nodeId, 1))
    return NDBT_FAILED; 
   
  if (restarter.insertErrorInNode(nodeId, 7165))
    return NDBT_FAILED;
  
  if (restarter.startNodes(&nodeId, 1))
    return NDBT_FAILED;

  if (restarter.waitNodesStarted(&nodeId, 1))
    return NDBT_FAILED;

  if (restarter.restartOneDbNode(nodeId,
				 /** initial */ false, 
				 /** nostart */ true,
				 /** abort   */ true))
    return NDBT_FAILED;
  
  if (restarter.waitNodesNoStart(&nodeId, 1))
    return NDBT_FAILED; 
   
  if (restarter.insertErrorInNode(nodeId, 7171))
    return NDBT_FAILED;
  
  if (restarter.startNodes(&nodeId, 1))
    return NDBT_FAILED;
  
  if (restarter.waitNodesStarted(&nodeId, 1))
    return NDBT_FAILED;
  
  ctx->stopTest();
  return NDBT_OK;
}

int runBug15685(NDBT_Context* ctx, NDBT_Step* step){

  Ndb* pNdb = GETNDB(step);
  HugoOperations hugoOps(*ctx->getTab());
  NdbRestarter restarter;

  HugoTransactions hugoTrans(*ctx->getTab());
  if (hugoTrans.loadTable(GETNDB(step), 10) != 0){
    return NDBT_FAILED;
  }

  if(hugoOps.startTransaction(pNdb) != 0)
    goto err;
  
  if(hugoOps.pkUpdateRecord(pNdb, 0, 1, rand()) != 0)
    goto err;

  if(hugoOps.execute_NoCommit(pNdb) != 0)
    goto err;

  if (restarter.insertErrorInAllNodes(5100))
    return NDBT_FAILED;
  
  hugoOps.execute_Rollback(pNdb);

  if (restarter.waitClusterStarted() != 0)
    goto err;

  if (restarter.insertErrorInAllNodes(0))
    return NDBT_FAILED;
  
  ctx->stopTest();
  return NDBT_OK;
  
err:
  ctx->stopTest();
  return NDBT_FAILED;
}

int 
runBug16772(NDBT_Context* ctx, NDBT_Step* step){

  NdbRestarter restarter;
  if (restarter.getNumDbNodes() < 2)
  {
    ctx->stopTest();
    return NDBT_OK;
  }

  int aliveNodeId = restarter.getRandomNotMasterNodeId(rand());
  int deadNodeId = aliveNodeId;
  while (deadNodeId == aliveNodeId)
    deadNodeId = restarter.getDbNodeId(rand() % restarter.getNumDbNodes());
  
  if (restarter.insertErrorInNode(aliveNodeId, 930))
    return NDBT_FAILED;

  if (restarter.restartOneDbNode(deadNodeId,
				 /** initial */ false, 
				 /** nostart */ true,
				 /** abort   */ true))
    return NDBT_FAILED;
  
  if (restarter.waitNodesNoStart(&deadNodeId, 1))
    return NDBT_FAILED;

  if (restarter.startNodes(&deadNodeId, 1))
    return NDBT_FAILED;

  // It should now be hanging since we throw away NDB_FAILCONF
  int ret = restarter.waitNodesStartPhase(&deadNodeId, 1, 3, 10);
  // So this should fail...i.e it should not reach startphase 3

  // Now send a NDB_FAILCONF for deadNo
  int dump[] = { 7020, 323, 252, 0 };
  dump[3] = deadNodeId;
  if (restarter.dumpStateOneNode(aliveNodeId, dump, 4))
    return NDBT_FAILED;
  
  if (restarter.waitNodesStarted(&deadNodeId, 1))
    return NDBT_FAILED;

  return ret ? NDBT_OK : NDBT_FAILED;
}

int 
runBug18414(NDBT_Context* ctx, NDBT_Step* step){

  NdbRestarter restarter;
  if (restarter.getNumDbNodes() < 2)
  {
    ctx->stopTest();
    return NDBT_OK;
  }

  Ndb* pNdb = GETNDB(step);
  HugoOperations hugoOps(*ctx->getTab());
  HugoTransactions hugoTrans(*ctx->getTab());
  int loop = 0;
  do 
  {
    if(hugoOps.startTransaction(pNdb) != 0)
      goto err;
    
    if(hugoOps.pkUpdateRecord(pNdb, 0, 128, rand()) != 0)
      goto err;
    
    if(hugoOps.execute_NoCommit(pNdb) != 0)
      goto err;

    int node1 = hugoOps.getTransaction()->getConnectedNodeId();
    int node2 = restarter.getRandomNodeSameNodeGroup(node1, rand());
    
    if (node1 == -1 || node2 == -1)
      break;
    
    if (loop & 1)
    {
      if (restarter.insertErrorInNode(node1, 8080))
	goto err;
    }
    
    int val2[] = { DumpStateOrd::CmvmiSetRestartOnErrorInsert, 1 };
    if (restarter.dumpStateOneNode(node2, val2, 2))
      goto err;
    
    if (restarter.insertErrorInNode(node2, 5003))
      goto err;
    
    /** int res= */ hugoOps.execute_Rollback(pNdb);
  
    if (restarter.waitNodesNoStart(&node2, 1) != 0)
      goto err;
    
    if (restarter.insertErrorInAllNodes(0))
      goto err;
    
    if (restarter.startNodes(&node2, 1) != 0)
      goto err;
    
    if (restarter.waitClusterStarted() != 0)
      goto err;
    
    if (hugoTrans.scanUpdateRecords(pNdb, 128) != 0)
      goto err;

    hugoOps.closeTransaction(pNdb);
    
  } while(++loop < 5);
  
  return NDBT_OK;
  
err:
  hugoOps.closeTransaction(pNdb);
  return NDBT_FAILED;    
}

int 
runBug18612(NDBT_Context* ctx, NDBT_Step* step){

  // Assume two replicas
  NdbRestarter restarter;
  if (restarter.getNumDbNodes() < 2)
  {
    ctx->stopTest();
    return NDBT_OK;
  }

  Uint32 cnt = restarter.getNumDbNodes();

  for(int loop = 0; loop < ctx->getNumLoops(); loop++)
  {
    int partition0[256];
    int partition1[256];
    memset(partition0, 0, sizeof(partition0));
    memset(partition1, 0, sizeof(partition1));
    Bitmask<4> nodesmask;
    
    Uint32 node1 = restarter.getDbNodeId(rand()%cnt);
    for (Uint32 i = 0; i<cnt/2; i++)
    {
      do { 
	int tmp = restarter.getRandomNodeOtherNodeGroup(node1, rand());
	if (tmp == -1)
	{
	  ctx->stopTest();
	  return NDBT_OK;
	}
	node1 = tmp;
      } while(nodesmask.get(node1));
      
      partition0[i] = node1;
      partition1[i] = restarter.getRandomNodeSameNodeGroup(node1, rand());
      
      ndbout_c("nodes %d %d", node1, partition1[i]);
      
      assert(!nodesmask.get(node1));
      assert(!nodesmask.get(partition1[i]));
      nodesmask.set(node1);
      nodesmask.set(partition1[i]);
    } 
    
    ndbout_c("done");

    int dump[255];
    dump[0] = DumpStateOrd::NdbcntrStopNodes;
    memcpy(dump + 1, partition0, sizeof(int)*cnt/2);
    
    Uint32 master = restarter.getMasterNodeId();
    
    if (restarter.dumpStateOneNode(master, dump, 1+cnt/2))
      return NDBT_FAILED;
    
    if (restarter.waitNodesNoStart(partition0, cnt/2))
      return NDBT_FAILED;

    int val2[] = { DumpStateOrd::CmvmiSetRestartOnErrorInsert, 1 };
    
    if (restarter.dumpStateAllNodes(val2, 2))
      return NDBT_FAILED;
    
    if (restarter.insertErrorInAllNodes(932))
      return NDBT_FAILED;

    dump[0] = 9000;
    memcpy(dump + 1, partition0, sizeof(int)*cnt/2);    
    for (Uint32 i = 0; i<cnt/2; i++)
      if (restarter.dumpStateOneNode(partition1[i], dump, 1+cnt/2))
	return NDBT_FAILED;

    dump[0] = 9000;
    memcpy(dump + 1, partition1, sizeof(int)*cnt/2);    
    for (Uint32 i = 0; i<cnt/2; i++)
      if (restarter.dumpStateOneNode(partition0[i], dump, 1+cnt/2))
	return NDBT_FAILED;
    
    if (restarter.startNodes(partition0, cnt/2))
      return NDBT_FAILED;
    
    if (restarter.waitNodesStartPhase(partition0, cnt/2, 2))
      return NDBT_FAILED;
    
    dump[0] = 9001;
    for (Uint32 i = 0; i<cnt/2; i++)
      if (restarter.dumpStateAllNodes(dump, 2))
	return NDBT_FAILED;

    if (restarter.waitNodesNoStart(partition0, cnt/2))
      return NDBT_FAILED;
    
    for (Uint32 i = 0; i<cnt/2; i++)
      if (restarter.restartOneDbNode(partition0[i], true, true, true))
	return NDBT_FAILED;
    
    if (restarter.waitNodesNoStart(partition0, cnt/2))
      return NDBT_FAILED;
    
    if (restarter.startAll())
      return NDBT_FAILED;

    if (restarter.waitClusterStarted())
      return NDBT_FAILED;
  }
  return NDBT_OK;
}

int 
runBug18612SR(NDBT_Context* ctx, NDBT_Step* step){

  // Assume two replicas
  NdbRestarter restarter;
  if (restarter.getNumDbNodes() < 2)
  {
    ctx->stopTest();
    return NDBT_OK;
  }

  Uint32 cnt = restarter.getNumDbNodes();

  for(int loop = 0; loop < ctx->getNumLoops(); loop++)
  {
    int partition0[256];
    int partition1[256];
    memset(partition0, 0, sizeof(partition0));
    memset(partition1, 0, sizeof(partition1));
    Bitmask<4> nodesmask;
    
    Uint32 node1 = restarter.getDbNodeId(rand()%cnt);
    for (Uint32 i = 0; i<cnt/2; i++)
    {
      do { 
	int tmp = restarter.getRandomNodeOtherNodeGroup(node1, rand());
	if (tmp == -1)
	  break;
	node1 = tmp;
      } while(nodesmask.get(node1));
      
      partition0[i] = node1;
      partition1[i] = restarter.getRandomNodeSameNodeGroup(node1, rand());
      
      ndbout_c("nodes %d %d", node1, partition1[i]);
      
      assert(!nodesmask.get(node1));
      assert(!nodesmask.get(partition1[i]));
      nodesmask.set(node1);
      nodesmask.set(partition1[i]);
    } 
    
    ndbout_c("done");

    if (restarter.restartAll(false, true, false))
      return NDBT_FAILED;

    int dump[255];
    dump[0] = 9000;
    memcpy(dump + 1, partition0, sizeof(int)*cnt/2);    
    for (Uint32 i = 0; i<cnt/2; i++)
      if (restarter.dumpStateOneNode(partition1[i], dump, 1+cnt/2))
	return NDBT_FAILED;

    dump[0] = 9000;
    memcpy(dump + 1, partition1, sizeof(int)*cnt/2);    
    for (Uint32 i = 0; i<cnt/2; i++)
      if (restarter.dumpStateOneNode(partition0[i], dump, 1+cnt/2))
	return NDBT_FAILED;

    int val2[] = { DumpStateOrd::CmvmiSetRestartOnErrorInsert, 1 };
    
    if (restarter.dumpStateAllNodes(val2, 2))
      return NDBT_FAILED;
    
    if (restarter.insertErrorInAllNodes(932))
      return NDBT_FAILED;
    
    if (restarter.startAll())
      return NDBT_FAILED;
    
    if (restarter.waitClusterStartPhase(2))
      return NDBT_FAILED;
    
    dump[0] = 9001;
    for (Uint32 i = 0; i<cnt/2; i++)
      if (restarter.dumpStateAllNodes(dump, 2))
	return NDBT_FAILED;

    if (restarter.waitClusterNoStart(30))
      if (restarter.waitNodesNoStart(partition0, cnt/2, 10))
	if (restarter.waitNodesNoStart(partition1, cnt/2, 10))
	  return NDBT_FAILED;
    
    if (restarter.startAll())
      return NDBT_FAILED;
    
    if (restarter.waitClusterStarted())
      return NDBT_FAILED;
  }
  return NDBT_OK;
}

int runBug20185(NDBT_Context* ctx, NDBT_Step* step)
{
  NdbRestarter restarter;
  HugoOperations hugoOps(*ctx->getTab());
  Ndb* pNdb = GETNDB(step);
  
  const int masterNode = restarter.getMasterNodeId();

  int dump[] = { 7090, 20 } ;
  if (restarter.dumpStateAllNodes(dump, 2))
    return NDBT_FAILED;
  
  NdbSleep_MilliSleep(3000);
  Vector<int> nodes;
  for (int i = 0; i<restarter.getNumDbNodes(); i++)
    nodes.push_back(restarter.getDbNodeId(i));
  
retry:
  if(hugoOps.startTransaction(pNdb) != 0)
    return NDBT_FAILED;
  
  if(hugoOps.pkUpdateRecord(pNdb, 1, 1) != 0)
    return NDBT_FAILED;
  
  if (hugoOps.execute_NoCommit(pNdb) != 0)
    return NDBT_FAILED;
  
  const int node = hugoOps.getTransaction()->getConnectedNodeId();
  if (node != masterNode)
  {
    hugoOps.closeTransaction(pNdb);
    goto retry;
  } 
  
  int nodeId;
  do {
    nodeId = restarter.getDbNodeId(rand() % restarter.getNumDbNodes());
  } while (nodeId == node);
  
  ndbout_c("7031 to %d", nodeId);
  if (restarter.insertErrorInNode(nodeId, 7031))
    return NDBT_FAILED;

  for (Uint32 i = 0; i<nodes.size(); i++)
  {
    if (nodes[i] != nodeId)
      if (restarter.insertErrorInNode(nodes[i], 7030))
	return NDBT_FAILED;
  }
  
  NdbSleep_MilliSleep(500);
  
  if (hugoOps.execute_Commit(pNdb) == 0)
    return NDBT_FAILED;

  NdbSleep_MilliSleep(3000);

  restarter.waitClusterStarted();
  
  if (restarter.dumpStateAllNodes(dump, 1))
    return NDBT_FAILED;
  
  return NDBT_OK;
}

int runBug24717(NDBT_Context* ctx, NDBT_Step* step)
{
  int loops = ctx->getNumLoops();
  NdbRestarter restarter;
  Ndb* pNdb = GETNDB(step);
  
  HugoTransactions hugoTrans(*ctx->getTab());

  int dump[] = { 9002, 0 } ;
  Uint32 ownNode = refToNode(pNdb->getReference());
  dump[1] = ownNode;

  for (; loops; loops --)
  {
    int nodeId = restarter.getRandomNotMasterNodeId(rand());
    restarter.restartOneDbNode(nodeId, false, true, true);
    restarter.waitNodesNoStart(&nodeId, 1);
    
    if (restarter.dumpStateOneNode(nodeId, dump, 2))
      return NDBT_FAILED;
    
    restarter.startNodes(&nodeId, 1);
    
    do {
      for (Uint32 i = 0; i < 100; i++)
      {
        hugoTrans.pkReadRecords(pNdb, 100, 1, NdbOperation::LM_CommittedRead);
      }
    } while (restarter.waitClusterStarted(5) != 0);
  }
  
  return NDBT_OK;
}

int 
runBug29364(NDBT_Context* ctx, NDBT_Step* step)
{
  int loops = ctx->getNumLoops();
  NdbRestarter restarter;
  Ndb* pNdb = GETNDB(step);
  
  HugoTransactions hugoTrans(*ctx->getTab());

  if (restarter.getNumDbNodes() < 4)
    return NDBT_OK;

  int dump0[] = { 9000, 0 } ;
  int dump1[] = { 9001, 0 } ;
  Uint32 ownNode = refToNode(pNdb->getReference());
  dump0[1] = ownNode;

  for (; loops; loops --)
  {
    int node0 = restarter.getDbNodeId(rand() % restarter.getNumDbNodes());
    int node1 = restarter.getRandomNodeOtherNodeGroup(node0, rand());

    restarter.restartOneDbNode(node0, false, true, true);
    restarter.waitNodesNoStart(&node0, 1);
    restarter.startNodes(&node0, 1);
    restarter.waitClusterStarted();

    restarter.restartOneDbNode(node1, false, true, true);    
    restarter.waitNodesNoStart(&node1, 1);
    if (restarter.dumpStateOneNode(node1, dump0, 2))
      return NDBT_FAILED;

    restarter.startNodes(&node1, 1);    
    
    do {
      
      for (Uint32 i = 0; i < 100; i++)
      {
        hugoTrans.pkReadRecords(pNdb, 100, 1, NdbOperation::LM_CommittedRead);
      }
    } while (restarter.waitClusterStarted(5) != 0);
    
    if (restarter.dumpStateOneNode(node1, dump1, 1))
      return NDBT_FAILED;
  }
  
  return NDBT_OK;
}

int runBug25364(NDBT_Context* ctx, NDBT_Step* step)
{
  NdbRestarter restarter;
  int loops = ctx->getNumLoops();
  
  if (restarter.getNumDbNodes() < 4)
    return NDBT_OK;

  int val2[] = { DumpStateOrd::CmvmiSetRestartOnErrorInsert, 1 };

  for (; loops; loops --)
  {
    int master = restarter.getMasterNodeId();
    int victim = restarter.getRandomNodeOtherNodeGroup(master, rand());
    int second = restarter.getRandomNodeSameNodeGroup(victim, rand());
    
    int dump[] = { 935, victim } ;
    if (restarter.dumpStateOneNode(master, dump, 2))
      return NDBT_FAILED;
  
    if (restarter.dumpStateOneNode(master, val2, 2))
      return NDBT_FAILED;
  
    if (restarter.restartOneDbNode(second, false, true, true))
      return NDBT_FAILED;

    int nodes[2] = { master, second };
    if (restarter.waitNodesNoStart(nodes, 2))
      return NDBT_FAILED;

    restarter.startNodes(nodes, 2);

    if (restarter.waitNodesStarted(nodes, 2))
      return NDBT_FAILED;
  }

  return NDBT_OK;
}
  
int 
runBug21271(NDBT_Context* ctx, NDBT_Step* step)
{
  NdbRestarter restarter;
  HugoOperations hugoOps(*ctx->getTab());
  
  const int masterNode = restarter.getMasterNodeId();
  const int nodeId = restarter.getRandomNodeSameNodeGroup(masterNode, rand());

  int val2[] = { DumpStateOrd::CmvmiSetRestartOnErrorInsert, 1 };
  if (restarter.dumpStateOneNode(nodeId, val2, 2))
    return NDBT_FAILED;
  
  Uint32 tableId = ctx->getTab()->getTableId();
  int dump[] = { DumpStateOrd::LqhErrorInsert5042, 0, 5044 };
  dump[1] = tableId;

  if (restarter.dumpStateOneNode(nodeId, dump, 3))
    return NDBT_FAILED;
  
  restarter.waitNodesNoStart(&nodeId, 1);
  ctx->stopTest();

  restarter.startNodes(&nodeId, 1);

  if (restarter.waitClusterStarted() != 0)
    return NDBT_FAILED;

  return NDBT_OK;
  return NDBT_OK;
}

int 
runBug24543(NDBT_Context* ctx, NDBT_Step* step){
  NdbRestarter restarter;
  
  int val2[] = { DumpStateOrd::CmvmiSetRestartOnErrorInsert, 1 };
  if (restarter.dumpStateAllNodes(val2, 2))
    return NDBT_FAILED;

  int nodes[2];
  nodes[0] = restarter.getMasterNodeId();
  restarter.insertErrorInNode(nodes[0], 934);

  nodes[1] = restarter.getRandomNodeOtherNodeGroup(nodes[0], rand());
  if (nodes[1] == -1)
  {
    nodes[1] = restarter.getRandomNodeSameNodeGroup(nodes[0], rand());
  }
  
  restarter.restartOneDbNode(nodes[1], false, true, true);
  if (restarter.waitNodesNoStart(nodes, 2))
    return NDBT_FAILED;
  
  restarter.startNodes(nodes, 2);
  if (restarter.waitNodesStarted(nodes, 2))
  {
    return NDBT_FAILED;
  }
  return NDBT_OK;
}

int runBug25468(NDBT_Context* ctx, NDBT_Step* step)
{
  int loops = ctx->getNumLoops();
  NdbRestarter restarter;
  
  for (int i = 0; i<loops; i++)
  {
    int master = restarter.getMasterNodeId();
    int node1, node2;
    switch(i % 5){
    case 0:
      node1 = master;
      node2 = restarter.getRandomNodeSameNodeGroup(master, rand());
      break;
    case 1:
      node1 = restarter.getRandomNodeSameNodeGroup(master, rand());
      node2 = master;
      break;
    case 2:
    case 3:
    case 4:
      node1 = restarter.getRandomNodeOtherNodeGroup(master, rand());
      if (node1 == -1)
	node1 = master;
      node2 = restarter.getRandomNodeSameNodeGroup(node1, rand());
      break;
    }

    ndbout_c("node1: %d node2: %d master: %d", node1, node2, master);

    int val2[] = { DumpStateOrd::CmvmiSetRestartOnErrorInsert, 1 };
  
    if (restarter.dumpStateOneNode(node2, val2, 2))
      return NDBT_FAILED;

    if (restarter.insertErrorInNode(node1, 7178))
      return NDBT_FAILED;

    int val1 = 7099;
    if (restarter.dumpStateOneNode(master, &val1, 1))
      return NDBT_FAILED;

    if (restarter.waitNodesNoStart(&node2, 1))
      return NDBT_FAILED;

    if (restarter.startAll())
      return NDBT_FAILED;

    if (restarter.waitClusterStarted())
      return NDBT_FAILED;
  }

  return NDBT_OK;
}

int runBug25554(NDBT_Context* ctx, NDBT_Step* step)
{
  int loops = ctx->getNumLoops();
  NdbRestarter restarter;
  
  if (restarter.getNumDbNodes() < 4)
    return NDBT_OK;

  for (int i = 0; i<loops; i++)
  {
    int master = restarter.getMasterNodeId();
    int node1 = restarter.getRandomNodeOtherNodeGroup(master, rand());
    restarter.restartOneDbNode(node1, false, true, true);

    int val2[] = { DumpStateOrd::CmvmiSetRestartOnErrorInsert, 1 };
  
    if (restarter.dumpStateOneNode(master, val2, 2))
      return NDBT_FAILED;

    if (restarter.insertErrorInNode(master, 7141))
      return NDBT_FAILED;

    if (restarter.waitNodesNoStart(&node1, 1))
      return NDBT_FAILED;

    if (restarter.dumpStateOneNode(node1, val2, 2))
      return NDBT_FAILED;

    if (restarter.insertErrorInNode(node1, 932))
      return NDBT_FAILED;

    if (restarter.startNodes(&node1, 1))
      return NDBT_FAILED;

    int nodes[] = { master, node1 };
    if (restarter.waitNodesNoStart(nodes, 2))
      return NDBT_FAILED;

    if (restarter.startNodes(nodes, 2))
      return NDBT_FAILED;

    if (restarter.waitClusterStarted())
      return NDBT_FAILED;
  }    

  return NDBT_OK;
}

int runBug25984(NDBT_Context* ctx, NDBT_Step* step)
{
  NdbRestarter restarter;
  Ndb* pNdb = GETNDB(step);

  NdbDictionary::Table tab = * ctx->getTab();
  NdbDictionary::Dictionary* pDict = GETNDB(step)->getDictionary();

  if (restarter.getNumDbNodes() < 2)
    return NDBT_OK;

  pDict->dropTable(tab.getName());

  if (restarter.restartAll(true, true, true))
    return NDBT_FAILED;

  if (restarter.waitClusterNoStart())
    return NDBT_FAILED;

  if (restarter.startAll())
    return NDBT_FAILED;

  if (restarter.waitClusterStarted())
    return NDBT_FAILED;

  int res = pDict->createTable(tab);
  if (res)
  {
    return NDBT_FAILED;
  }
  HugoTransactions trans(* pDict->getTable(tab.getName()));
  trans.loadTable(pNdb, ctx->getNumRecords());
                         
  int val2[] = { DumpStateOrd::CmvmiSetRestartOnErrorInsert, 1 };    
  int master = restarter.getMasterNodeId();
  int victim = restarter.getRandomNodeOtherNodeGroup(master, rand());
  if (victim == -1)
    victim = restarter.getRandomNodeSameNodeGroup(master, rand());

  restarter.restartOneDbNode(victim, false, true, true);

  for (Uint32 i = 0; i<10; i++)
  {
    ndbout_c("Loop: %d", i);
    if (restarter.waitNodesNoStart(&victim, 1))
      return NDBT_FAILED;
    
    if (restarter.dumpStateOneNode(victim, val2, 2))
      return NDBT_FAILED;
    
    if (restarter.insertErrorInNode(victim, 7191))
      return NDBT_FAILED;

    trans.scanUpdateRecords(pNdb, ctx->getNumRecords());
    
    if (restarter.startNodes(&victim, 1))
      return NDBT_FAILED;

    NdbSleep_SecSleep(3);
  }

  if (restarter.waitNodesNoStart(&victim, 1))
    return NDBT_FAILED;
  
  if (restarter.restartAll(false, false, true))
    return NDBT_FAILED;

  if (restarter.waitClusterStarted())
    return NDBT_FAILED;

  trans.scanUpdateRecords(pNdb, ctx->getNumRecords());

  restarter.restartOneDbNode(victim, false, true, true);
  for (Uint32 i = 0; i<1; i++)
  {
    ndbout_c("Loop: %d", i);
    if (restarter.waitNodesNoStart(&victim, 1))
      return NDBT_FAILED;
    
    if (restarter.dumpStateOneNode(victim, val2, 2))
      return NDBT_FAILED;
    
    if (restarter.insertErrorInNode(victim, 7016))
      return NDBT_FAILED;
  
    trans.scanUpdateRecords(pNdb, ctx->getNumRecords());
  
    if (restarter.startNodes(&victim, 1))
      return NDBT_FAILED;

    NdbSleep_SecSleep(3);
  }

  if (restarter.waitNodesNoStart(&victim, 1))
    return NDBT_FAILED;
  
  if (restarter.startNodes(&victim, 1))
    return NDBT_FAILED;
  
  if (restarter.waitClusterStarted())
    return NDBT_FAILED;

  return NDBT_OK;
}

int
runBug26457(NDBT_Context* ctx, NDBT_Step* step)
{
  NdbRestarter res;
  if (res.getNumDbNodes() < 4)
    return NDBT_OK;

  int loops = ctx->getNumLoops();
  while (loops --)
  {
retry:
    int master = res.getMasterNodeId();
    int next = res.getNextMasterNodeId(master);

    ndbout_c("master: %d next: %d", master, next);

    if (res.getNodeGroup(master) == res.getNodeGroup(next))
    {
      res.restartOneDbNode(next, false, false, true);
      if (res.waitClusterStarted())
	return NDBT_FAILED;
      goto retry;
    }

    int val2[] = { DumpStateOrd::CmvmiSetRestartOnErrorInsert, 2 };
    
    if (res.dumpStateOneNode(next, val2, 2))
      return NDBT_FAILED;
    
    if (res.insertErrorInNode(next, 7180))
      return NDBT_FAILED;
    
    res.restartOneDbNode(master, false, false, true);
    if (res.waitClusterStarted())
      return NDBT_FAILED;
  }

  return NDBT_OK;
}

int 
runBug26481(NDBT_Context* ctx, NDBT_Step* step)
{
  NdbRestarter res;
  
  int node = res.getRandomNotMasterNodeId(rand());
  ndbout_c("node: %d", node);
  if (res.restartOneDbNode(node, true, true, true))
    return NDBT_FAILED;

  if (res.waitNodesNoStart(&node, 1))
    return NDBT_FAILED;

  int val2[] = { DumpStateOrd::CmvmiSetRestartOnErrorInsert, 1 };
  if (res.dumpStateOneNode(node, val2, 2))
    return NDBT_FAILED;

  if (res.insertErrorInNode(node, 7018))
    return NDBT_FAILED;

  if (res.startNodes(&node, 1))
    return NDBT_FAILED;

  res.waitNodesStartPhase(&node, 1, 3);
  
  if (res.waitNodesNoStart(&node, 1))
    return NDBT_FAILED;

  res.startNodes(&node, 1);
  
  if (res.waitClusterStarted())
    return NDBT_FAILED;
  
  return NDBT_OK;
}

int 
runBug26450(NDBT_Context* ctx, NDBT_Step* step)
{
  NdbRestarter res;
  Ndb* pNdb = GETNDB(step);
  
  int node = res.getRandomNotMasterNodeId(rand());
  Vector<int> nodes;
  for (int i = 0; i<res.getNumDbNodes(); i++)
  {
    if (res.getDbNodeId(i) != node)
      nodes.push_back(res.getDbNodeId(i));
  }
  
  if (res.restartAll())
    return NDBT_FAILED;

  if (res.waitClusterStarted())
    return NDBT_FAILED;

  ndbout_c("node: %d", node);
  if (res.restartOneDbNode(node, false, true, true))
    return NDBT_FAILED;
  
  if (res.waitNodesNoStart(&node, 1))
    return NDBT_FAILED;

  if (runClearTable(ctx, step))
    return NDBT_FAILED;

  for (int i = 0; i < 2; i++)
  {
    if (res.restartAll(false, true, i > 0))
      return NDBT_FAILED;
    
    if (res.waitClusterNoStart())
      return NDBT_FAILED;
    
    if (res.startNodes(nodes.getBase(), nodes.size()))
      return NDBT_FAILED;

    if (res.waitNodesStarted(nodes.getBase(), nodes.size()))
      return NDBT_FAILED;
  }

  if (res.startNodes(&node, 1))
    return NDBT_FAILED;

  if (res.waitNodesStarted(&node, 1))
    return NDBT_FAILED;

  HugoTransactions trans (* ctx->getTab());
  if (trans.selectCount(pNdb) != 0)
    return NDBT_FAILED;

  return NDBT_OK;
}

int
runBug27003(NDBT_Context* ctx, NDBT_Step* step)
{
  int loops = ctx->getNumLoops();
  NdbRestarter res;
  
  static const int errnos[] = { 4025, 4026, 4027, 4028, 0 };

  int node = res.getRandomNotMasterNodeId(rand());
  ndbout_c("node: %d", node);
  if (res.restartOneDbNode(node, true, true, true))
    return NDBT_FAILED;

  Uint32 pos = 0;
  for (int i = 0; i<loops; i++)
  {
    while (errnos[pos] != 0)
    {
      ndbout_c("Testing err: %d", errnos[pos]);
      
      if (res.waitNodesNoStart(&node, 1))
	return NDBT_FAILED;

      if (res.insertErrorInNode(node, 1000))
	return NDBT_FAILED;
      
      if (res.insertErrorInNode(node, errnos[pos]))
	return NDBT_FAILED;
      
      int val2[] = { DumpStateOrd::CmvmiSetRestartOnErrorInsert, 3 };
      if (res.dumpStateOneNode(node, val2, 2))
	return NDBT_FAILED;
      
      res.startNodes(&node, 1);
      NdbSleep_SecSleep(3);
      pos++;
    }
    pos = 0;
  }

  if (res.waitNodesNoStart(&node, 1))
    return NDBT_FAILED;
  
  res.startNodes(&node, 1);
  if (res.waitClusterStarted())
    return NDBT_FAILED;
  
  return NDBT_OK;
}


int
runBug27283(NDBT_Context* ctx, NDBT_Step* step)
{
  int loops = ctx->getNumLoops();
  NdbRestarter res;

  if (res.getNumDbNodes() < 2)
  {
    return NDBT_OK;
  }

  static const int errnos[] = { 7181, 7182, 0 };
  
  Uint32 pos = 0;
  for (Uint32 i = 0; i<(Uint32)loops; i++)
  {
    while (errnos[pos] != 0)
    {
      int master = res.getMasterNodeId();
      int next = res.getNextMasterNodeId(master);
      //int next2 = res.getNextMasterNodeId(next);
      
      //int node = (i & 1) ? next : next2;
      ndbout_c("Testing err: %d", errnos[pos]);
      if (res.insertErrorInNode(next, errnos[pos]))
	return NDBT_FAILED;

      NdbSleep_SecSleep(3);
      
      if (res.waitClusterStarted())
	return NDBT_FAILED;
      
      pos++;
    }
    pos = 0;
  }
  
  return NDBT_OK;
}

int
runBug27466(NDBT_Context* ctx, NDBT_Step* step)
{
  int loops = ctx->getNumLoops();
  NdbRestarter res;

  if (res.getNumDbNodes() < 2)
  {
    return NDBT_OK;
  }

  for (Uint32 i = 0; i<(Uint32)loops; i++)
  {
    int node1 = res.getDbNodeId(rand() % res.getNumDbNodes());
    int node2 = node1;
    while (node1 == node2)
    {
      node2 = res.getDbNodeId(rand() % res.getNumDbNodes());
    }

    ndbout_c("nodes %u %u", node1, node2);

    if (res.restartOneDbNode(node1, false, true, true))
      return NDBT_FAILED;
    
    if (res.waitNodesNoStart(&node1, 1))
      return NDBT_FAILED;
    
    int val2[] = { DumpStateOrd::CmvmiSetRestartOnErrorInsert, 1 };
    if (res.dumpStateOneNode(node1, val2, 2))
      return NDBT_FAILED;
    
    if (res.insertErrorInNode(node2, 8039))
      return NDBT_FAILED;

    res.startNodes(&node1, 1);
    NdbSleep_SecSleep(3);
    if (res.waitNodesNoStart(&node1, 1))
      return NDBT_FAILED;
    NdbSleep_SecSleep(5); // Wait for delayed INCL_NODECONF to arrive
    
    res.startNodes(&node1, 1);
    if (res.waitClusterStarted())
      return NDBT_FAILED;
  }
  
  return NDBT_OK;
}

int
runBug28023(NDBT_Context* ctx, NDBT_Step* step)
{
  int loops = ctx->getNumLoops();
  int records = ctx->getNumRecords();
  Ndb* pNdb = GETNDB(step);
  NdbRestarter res;

  if (res.getNumDbNodes() < 2)
  {
    return NDBT_OK;
  }


  HugoTransactions hugoTrans(*ctx->getTab());
  if (hugoTrans.loadTable(pNdb, records) != 0){
    return NDBT_FAILED;
  }
  
  if (hugoTrans.clearTable(pNdb, records) != 0)
  {
    return NDBT_FAILED;
  }

  for (Uint32 i = 0; i<(Uint32)loops; i++)
  {
    int node1 = res.getDbNodeId(rand() % res.getNumDbNodes());
    
    if (res.restartOneDbNode2(node1, 
                              NdbRestarter::NRRF_ABORT |
                              NdbRestarter::NRRF_NOSTART))
      return NDBT_FAILED;
    
    if (res.waitNodesNoStart(&node1, 1))
      return NDBT_FAILED;

    if (hugoTrans.loadTable(pNdb, records) != 0){
      return NDBT_FAILED;
    }
    
    if (hugoTrans.clearTable(pNdb, records) != 0)
    {
      return NDBT_FAILED;
    }
    
    res.startNodes(&node1, 1);
    if (res.waitClusterStarted())
      return NDBT_FAILED;

    if (hugoTrans.loadTable(pNdb, records) != 0){
      return NDBT_FAILED;
    }
    
    if (hugoTrans.scanUpdateRecords(pNdb, records) != 0)
      return NDBT_FAILED;

    if (hugoTrans.clearTable(pNdb, records) != 0)
    {
      return NDBT_FAILED;
    }
  }

  return NDBT_OK;
}


int
runBug28717(NDBT_Context* ctx, NDBT_Step* step)
{
  NdbRestarter res;

  if (res.getNumDbNodes() < 4)
  {
    return NDBT_OK;
  }

  int master = res.getMasterNodeId();
  int node0 = res.getRandomNodeOtherNodeGroup(master, rand());
  int node1 = res.getRandomNodeSameNodeGroup(node0, rand());
  
  ndbout_c("master: %d node0: %d node1: %d", master, node0, node1);
  
  if (res.restartOneDbNode(node0, false, true, true))
  {
    return NDBT_FAILED;
  }

  {
    int filter[] = { 15, NDB_MGM_EVENT_CATEGORY_CHECKPOINT, 0 };
    NdbLogEventHandle handle = 
      ndb_mgm_create_logevent_handle(res.handle, filter);
    

    int dump[] = { DumpStateOrd::DihStartLcpImmediately };
    struct ndb_logevent event;
    
    for (Uint32 i = 0; i<3; i++)
    {
      res.dumpStateOneNode(master, dump, 1);
      while(ndb_logevent_get_next(handle, &event, 0) >= 0 &&
            event.type != NDB_LE_LocalCheckpointStarted);
      while(ndb_logevent_get_next(handle, &event, 0) >= 0 &&
            event.type != NDB_LE_LocalCheckpointCompleted);
    } 
  }
  
  if (res.waitNodesNoStart(&node0, 1))
    return NDBT_FAILED;
  
  int val2[] = { DumpStateOrd::CmvmiSetRestartOnErrorInsert, 1 };
  
  if (res.dumpStateOneNode(node0, val2, 2))
    return NDBT_FAILED;
  
  if (res.insertErrorInNode(node0, 5010))
    return NDBT_FAILED;
  
  if (res.insertErrorInNode(node1, 1001))
    return NDBT_FAILED;
  
  if (res.startNodes(&node0, 1))
    return NDBT_FAILED;
  
  NdbSleep_SecSleep(3);

  if (res.insertErrorInNode(node1, 0))
    return NDBT_FAILED;

  if (res.waitNodesNoStart(&node0, 1))
    return NDBT_FAILED;

  if (res.startNodes(&node0, 1))
    return NDBT_FAILED;

  if (res.waitClusterStarted())
    return NDBT_FAILED;
  
  return NDBT_OK;
}

static
int
f_master_failure [] = {
  7000, 7001, 7002, 7003, 7004, 7186, 7187, 7188, 7189, 7190, 0
};

static
int
f_participant_failure [] = {
  7005, 7006, 7007, 7008, 5000, 7228, 0
};

int
runerrors(NdbRestarter& res, NdbRestarter::NodeSelector sel, const int* errors)
{
  for (Uint32 i = 0; errors[i]; i++)
  {
    int node = res.getNode(sel);

    int val2[] = { DumpStateOrd::CmvmiSetRestartOnErrorInsert, 1 };
    if (res.dumpStateOneNode(node, val2, 2))
      return NDBT_FAILED;

    ndbout << "node " << node << " err: " << errors[i]<< endl;
    if (res.insertErrorInNode(node, errors[i]))
      return NDBT_FAILED;

    if (res.waitNodesNoStart(&node, 1) != 0)
      return NDBT_FAILED;

    res.startNodes(&node, 1);

    if (res.waitClusterStarted() != 0)
      return NDBT_FAILED;
  }
  return NDBT_OK;
}

int
runGCP(NDBT_Context* ctx, NDBT_Step* step)
{
  NdbRestarter res;
  int loops = ctx->getNumLoops();

  if (res.getNumDbNodes() < 2)
  {
    return NDBT_OK;
  }

  if (res.getNumDbNodes() < 4)
  {
    /**
     * 7186++ is only usable for 4 nodes and above
     */
    Uint32 i;
    for (i = 0; f_master_failure[i] && f_master_failure[i] != 7186; i++);
    f_master_failure[i] = 0;
  }

  while (loops >= 0 && !ctx->isTestStopped())
  {
    loops --;

#if 0
    if (runerrors(res, NdbRestarter::NS_NON_MASTER, f_participant_failure))
    {
      return NDBT_FAILED;
    }

    if (runerrors(res, NdbRestarter::NS_MASTER, f_participant_failure))
    {
      return NDBT_FAILED;
    }
#endif

    if (runerrors(res, NdbRestarter::NS_RANDOM, f_participant_failure))
    {
      return NDBT_FAILED;
    }

    if (runerrors(res, NdbRestarter::NS_MASTER, f_master_failure))
    {
      return NDBT_FAILED;
    }
  }
  ctx->stopTest();
  return NDBT_OK;
}

int 
runCommitAck(NDBT_Context* ctx, NDBT_Step* step)
{
  int loops = ctx->getNumLoops();
  int records = ctx->getNumRecords();
  NdbRestarter restarter;
  Ndb* pNdb = GETNDB(step);

  if (records < 2)
    return NDBT_OK;
  if (restarter.getNumDbNodes() < 2)
    return NDBT_OK;

  int trans_type= -1;
  NdbConnection *pCon;
  int node;
  while (loops--)
  {
    trans_type++;
    if (trans_type > 2)
      trans_type= 0;
    HugoTransactions hugoTrans(*ctx->getTab());
    switch (trans_type) {
    case 0:
      /*
        - load records less 1
      */
      g_info << "case 0\n";
      if (hugoTrans.loadTable(GETNDB(step), records - 1))
      {
        return NDBT_FAILED;
      }
      break;
    case 1:
      /*
        - load 1 record
      */
      g_info << "case 1\n";
      if (hugoTrans.loadTable(GETNDB(step), 1))
      {
        return NDBT_FAILED;
      }
      break;
    case 2:
      /*
        - load 1 record in the end
      */
      g_info << "case 2\n";
      {
        HugoOperations hugoOps(*ctx->getTab());
        if (hugoOps.startTransaction(pNdb))
          abort();
        if (hugoOps.pkInsertRecord(pNdb, records-1))
          abort();
        if (hugoOps.execute_Commit(pNdb))
          abort();
        if (hugoOps.closeTransaction(pNdb))
          abort();
      }
      break;
    default:
      abort();
    }

    /* run transaction that should be tested */
    HugoOperations hugoOps(*ctx->getTab());
    if (hugoOps.startTransaction(pNdb))
      return NDBT_FAILED;
    pCon= hugoOps.getTransaction();
    node= pCon->getConnectedNodeId();
    switch (trans_type) {
    case 0:
    case 1:
      /*
        insert records with ignore error
        - insert rows, some exist already
      */
      for (int i= 0; i < records; i++)
      {
        if (hugoOps.pkInsertRecord(pNdb, i))
          goto err;
      }
      break;
    case 2:
      /*
        insert records with ignore error
        - insert rows, some exist already
      */
      for (int i= 0; i < records; i++)
      {
        if (hugoOps.pkInsertRecord(pNdb, i))
          goto err;
      }
      break;
    default:
      abort();
    }

    /*
      insert error in ndb kernel (TC) that throws away acknowledge of commit
      and then die 5 seconds later
    */
    {
      if (restarter.insertErrorInNode(node, 8054))
        goto err;
    }
    {
      int val2[] = { DumpStateOrd::CmvmiSetRestartOnErrorInsert, 1 };
      if (restarter.dumpStateOneNode(node, val2, 2))
        goto err;
    }

    /* execute transaction and verify return code */
    g_info << "  execute... hangs for 5 seconds\n";
    {
      const NdbOperation *first= pCon->getFirstDefinedOperation();
      int check= pCon->execute(Commit, AO_IgnoreError);
      const NdbError err = pCon->getNdbError();

      while (first)
      {
        const NdbError &err= first->getNdbError();
        g_info << "         error " << err.code << endl;
        first= pCon->getNextCompletedOperation(first);
      }

      int expected_commit_res[3]= { 630, 630, 630 };
      if (check == -1 ||
          err.code != expected_commit_res[trans_type])
      {
        g_err << "check == " << check << endl;
        g_err << "got error: "
              << err.code
              << " expected: "
              << expected_commit_res[trans_type]
              << endl;
        goto err;
      }
    }

    g_info << "  wait node nostart\n";
    if (restarter.waitNodesNoStart(&node, 1))
    {
      g_err << "  wait node nostart failed\n";
      goto err;
    }

    /* close transaction */
    if (hugoOps.closeTransaction(pNdb))
      return NDBT_FAILED;

    /* commit ack marker pools should be empty */
    g_info << "  dump pool status\n";
    {
      int dump[255];
      dump[0] = 2552;
      if (restarter.dumpStateAllNodes(dump, 1))
        return NDBT_FAILED;
    }

    /* wait for cluster to come up again */
    g_info << "  wait cluster started\n";
    if (restarter.startNodes(&node, 1) ||
        restarter.waitNodesStarted(&node, 1))
    {
      g_err << "Cluster failed to start\n";
      return NDBT_FAILED;
    }

    /* verify data */
    g_info << "  verifying\n";
    switch (trans_type) {
    case 0:
    case 1:
    case 2:
      /*
        insert records with ignore error
        - should have all records
      */
      if (hugoTrans.scanReadRecords(GETNDB(step), records, 0, 64) != 0){
        return NDBT_FAILED;
      }
      break;
    default:
      abort();
    }

    /* cleanup for next round in loop */
    g_info << "  cleaning\n";
    if (hugoTrans.clearTable(GETNDB(step), records))
    {
      return NDBT_FAILED;
    }
    continue;
err:
    hugoOps.closeTransaction(pNdb);
    return NDBT_FAILED;
  }
  return NDBT_OK;
}

int
max_cnt(int arr[], int cnt)
{
  int res = 0;

  for (int i = 0; i<cnt ; i++)
  {
    if (arr[i] > res)
    {
      res = arr[i];
    }
  }
  return res;
}

int
runPnr(NDBT_Context* ctx, NDBT_Step* step)
{
  int loops = ctx->getNumLoops();
  NdbRestarter res(0, &ctx->m_cluster_connection);
  bool lcp = ctx->getProperty("LCP", (unsigned)0);
  
  int nodegroups[MAX_NDB_NODES];
  bzero(nodegroups, sizeof(nodegroups));
  
  for (int i = 0; i<res.getNumDbNodes(); i++)
  {
    int node = res.getDbNodeId(i);
    nodegroups[res.getNodeGroup(node)]++;
  }
  
  for (int i = 0; i<MAX_NDB_NODES; i++)
  {
    if (nodegroups[i] && nodegroups[i] == 1)
    {
      /**
       * nodegroup with only 1 member, can't run test
       */
      ctx->stopTest();
      return NDBT_OK;
    }
  }

  for (int i = 0; i<loops && ctx->isTestStopped() == false; i++)
  {
    if (lcp)
    {
      int lcpdump = DumpStateOrd::DihMinTimeBetweenLCP;
      res.dumpStateAllNodes(&lcpdump, 1);
    }

    int ng_copy[MAX_NDB_NODES];
    memcpy(ng_copy, nodegroups, sizeof(ng_copy));
    
    Vector<int> nodes;
    printf("restarting ");
    while (max_cnt(ng_copy, MAX_NDB_NODES) > 1)
    {
      int node = res.getNode(NdbRestarter::NS_RANDOM);
      int ng = res.getNodeGroup(node);
      if (ng_copy[ng] > 1)
      {
        printf("%u ", node);
        nodes.push_back(node);
        ng_copy[ng]--;
      }
    }
    printf("\n");
    
    int val2[] = { DumpStateOrd::CmvmiSetRestartOnErrorInsert, 1 };
    for (Uint32 j = 0; j<nodes.size(); j++)
    {
      res.dumpStateOneNode(nodes[j], val2, 2);
    }
    
    int kill[] = { 9999, 1000, 3000 };
    for (Uint32 j = 0; j<nodes.size(); j++)
    {
      res.dumpStateOneNode(nodes[j], kill, 3);
    }
    
    if (res.waitNodesNoStart(nodes.getBase(), nodes.size()))
      return NDBT_FAILED;
    
    if (res.startNodes(nodes.getBase(), nodes.size()))
      return NDBT_FAILED;

    if (res.waitClusterStarted())
      return NDBT_FAILED;
  }
  
  ctx->stopTest();
  return NDBT_OK;
}

int
runCreateBigTable(NDBT_Context* ctx, NDBT_Step* step)
{
  NdbDictionary::Table tab = *ctx->getTab();
  BaseString tmp;
  tmp.assfmt("_%s", tab.getName());
  tab.setName(tmp.c_str());
  
  NdbDictionary::Dictionary* pDict = GETNDB(step)->getDictionary();
  int res = pDict->createTable(tab);
  if (res)
  {
    return NDBT_FAILED;
  }

  const NdbDictionary::Table* pTab = pDict->getTable(tmp.c_str());
  if (pTab == 0)
  {
    return NDBT_FAILED;
  }

  int bytes = tab.getRowSizeInBytes();
  int size = 50*1024*1024; // 50Mb
  int rows = size / bytes;

  if (rows > 1000000)
    rows = 1000000;

  ndbout_c("Loading %u rows into %s", rows, tmp.c_str());
  Uint64 now = NdbTick_CurrentMillisecond();
  HugoTransactions hugoTrans(*pTab);
  int cnt = 0;
  do {
    hugoTrans.loadTableStartFrom(GETNDB(step), cnt, 10000);
    cnt += 10000;
  } while (cnt < rows && (NdbTick_CurrentMillisecond() - now) < 30000); //30s
  ndbout_c("Loaded %u rows in %llums", cnt, 
           NdbTick_CurrentMillisecond() - now);

  return NDBT_OK;
}

int
runDropBigTable(NDBT_Context* ctx, NDBT_Step* step)
{
  NdbDictionary::Table tab = *ctx->getTab();
  BaseString tmp;
  tmp.assfmt("_%s", tab.getName());
  GETNDB(step)->getDictionary()->dropTable(tmp.c_str());
  return NDBT_OK;
}

int
runBug31525(NDBT_Context* ctx, NDBT_Step* step)
{
  //int result = NDBT_OK;
  //int loops = ctx->getNumLoops();
  //int records = ctx->getNumRecords();
  //Ndb* pNdb = GETNDB(step);
  NdbRestarter res;

  if (res.getNumDbNodes() < 2)
  {
    return NDBT_OK;
  }

  int nodes[2];
  nodes[0] = res.getMasterNodeId();
  nodes[1] = res.getNextMasterNodeId(nodes[0]);
  
  while (res.getNodeGroup(nodes[0]) != res.getNodeGroup(nodes[1]))
  {
    ndbout_c("Restarting %u as it not in same node group as %u",
             nodes[1], nodes[0]);
    if (res.restartOneDbNode(nodes[1], false, true, true))
      return NDBT_FAILED;
    
    if (res.waitNodesNoStart(nodes+1, 1))
      return NDBT_FAILED;
    
    if (res.startNodes(nodes+1, 1))
      return NDBT_FAILED;
    
    if (res.waitClusterStarted())
      return NDBT_FAILED;

    nodes[1] = res.getNextMasterNodeId(nodes[0]);
  }
  
  ndbout_c("nodes[0]: %u nodes[1]: %u", nodes[0], nodes[1]);
  
  int val = DumpStateOrd::DihMinTimeBetweenLCP;
  if (res.dumpStateAllNodes(&val, 1))
    return NDBT_FAILED;

  int val2[] = { DumpStateOrd::CmvmiSetRestartOnErrorInsert, 1 };  
  if (res.dumpStateAllNodes(val2, 2))
    return NDBT_FAILED;
  
  if (res.insertErrorInAllNodes(932))
    return NDBT_FAILED;

  if (res.insertErrorInNode(nodes[1], 7192))
    return NDBT_FAILED;
  
  if (res.insertErrorInNode(nodes[0], 7191))
    return NDBT_FAILED;
  
  if (res.waitClusterNoStart())
    return NDBT_FAILED;

  if (res.startAll())
    return NDBT_FAILED;
  
  if (res.waitClusterStarted())
    return NDBT_FAILED;

  if (res.restartOneDbNode(nodes[1], false, false, true))
    return NDBT_FAILED;

  if (res.waitClusterStarted())
    return NDBT_FAILED;
  
  return NDBT_OK;
}

int
runBug31980(NDBT_Context* ctx, NDBT_Step* step)
{
  //int result = NDBT_OK;
  //int loops = ctx->getNumLoops();
  //int records = ctx->getNumRecords();
  Ndb* pNdb = GETNDB(step);
  NdbRestarter res;

  if (res.getNumDbNodes() < 2)
  {
    return NDBT_OK;
  }


  HugoOperations hugoOps (* ctx->getTab());
  if(hugoOps.startTransaction(pNdb) != 0)
    return NDBT_FAILED;
  
  if(hugoOps.pkInsertRecord(pNdb, 1) != 0)
    return NDBT_FAILED;
  
  if(hugoOps.execute_NoCommit(pNdb) != 0)
    return NDBT_FAILED;
  
  int transNode= hugoOps.getTransaction()->getConnectedNodeId();
  int val2[] = { DumpStateOrd::CmvmiSetRestartOnErrorInsert, 1 };    

  if (res.dumpStateOneNode(transNode, val2, 2))
  {
    return NDBT_FAILED;
  }

  if (res.insertErrorInNode(transNode, 8055))
  {
    return NDBT_FAILED;
  }
    
  hugoOps.execute_Commit(pNdb); // This should hang/fail

  if (res.waitNodesNoStart(&transNode, 1))
    return NDBT_FAILED;

  if (res.startNodes(&transNode, 1))
    return NDBT_FAILED;

  if (res.waitClusterStarted())
    return NDBT_FAILED;

  return NDBT_OK;
}

int
runBug32160(NDBT_Context* ctx, NDBT_Step* step)
{
  //int result = NDBT_OK;
  //int loops = ctx->getNumLoops();
  //int records = ctx->getNumRecords();
  //Ndb* pNdb = GETNDB(step);
  NdbRestarter res;

  if (res.getNumDbNodes() < 2)
  {
    return NDBT_OK;
  }

  int master = res.getMasterNodeId();
  int next = res.getNextMasterNodeId(master);

  if (res.insertErrorInNode(next, 7194))
  {
    return NDBT_FAILED;
  }

  int val2[] = { DumpStateOrd::CmvmiSetRestartOnErrorInsert, 1 };    
  if (res.dumpStateOneNode(master, val2, 2))
    return NDBT_FAILED;

  if (res.insertErrorInNode(master, 7193))
    return NDBT_FAILED;

  int val3[] = { 7099 };
  if (res.dumpStateOneNode(master, val3, 1))
    return NDBT_FAILED;

  if (res.waitNodesNoStart(&master, 1))
    return NDBT_FAILED;

  if (res.startNodes(&master, 1))
    return NDBT_FAILED;

  if (res.waitClusterStarted())
    return NDBT_FAILED;
  
  return NDBT_OK;
}

int
runBug32922(NDBT_Context* ctx, NDBT_Step* step)
{
  //int result = NDBT_OK;
  int loops = ctx->getNumLoops();
  //int records = ctx->getNumRecords();
  //Ndb* pNdb = GETNDB(step);
  NdbRestarter res;

  if (res.getNumDbNodes() < 2)
  {
    return NDBT_OK;
  }

  while (loops--)
  {
    int master = res.getMasterNodeId();    

    int victim = 32768;
    for (Uint32 i = 0; i<(Uint32)res.getNumDbNodes(); i++)
    {
      int node = res.getDbNodeId(i);
      if (node != master && node < victim)
        victim = node;
    }

    int val2[] = { DumpStateOrd::CmvmiSetRestartOnErrorInsert, 1 };    
    if (res.dumpStateOneNode(victim, val2, 2))
      return NDBT_FAILED;
    
    if (res.insertErrorInNode(master, 7200))
      return NDBT_FAILED;
    
    if (res.waitNodesNoStart(&victim, 1))
      return NDBT_FAILED;
    
    if (res.startNodes(&victim, 1))
      return NDBT_FAILED;
    
    if (res.waitClusterStarted())
      return NDBT_FAILED;
  }
  
  return NDBT_OK;
}

int
runBug34216(NDBT_Context* ctx, NDBT_Step* step)
{
  int result = NDBT_OK;
  int loops = ctx->getNumLoops();
  NdbRestarter restarter;
  int i = 0;
  int lastId = 0;
  HugoOperations hugoOps(*ctx->getTab());
  int records = ctx->getNumRecords();
  Ndb* pNdb = GETNDB(step);

  if (restarter.getNumDbNodes() < 2)
  {
    ctx->stopTest();
    return NDBT_OK;
  }

  if(restarter.waitClusterStarted() != 0){
    g_err << "Cluster failed to start" << endl;
    return NDBT_FAILED;
  }

  char buf[100];
  const char * off = NdbEnv_GetEnv("NDB_ERR_OFFSET", buf, sizeof(buf));
  int offset = off ? atoi(off) : 0;

  while(i<loops && result != NDBT_FAILED && !ctx->isTestStopped())
  {
    if (i > 0 && ctx->closeToTimeout(100 / loops))
      break;

    int id = lastId % restarter.getNumDbNodes();
    int nodeId = restarter.getDbNodeId(id);
    int err = 5048 + ((i+offset) % 2);

    int val2[] = { DumpStateOrd::CmvmiSetRestartOnErrorInsert, 1 };

    if(hugoOps.startTransaction(pNdb) != 0)
      goto err;

    nodeId = hugoOps.getTransaction()->getConnectedNodeId();
    ndbout << "Restart node " << nodeId << " " << err <<endl;

    if (restarter.dumpStateOneNode(nodeId, val2, 2))
      return NDBT_FAILED;

    if(restarter.insertErrorInNode(nodeId, err) != 0){
      g_err << "Failed to restartNextDbNode" << endl;
      result = NDBT_FAILED;
      break;
    }

    if (restarter.insertErrorInNode(nodeId, 8057) != 0)
    {
      g_err << "Failed to insert error 8057" << endl;
      result = NDBT_FAILED;
      break;
    }

    int rows = 25;
    if (rows > records)
      rows = records;

    int batch = 1;
    int row = (records - rows) ? rand() % (records - rows) : 0;
    if (row + rows > records)
      row = records - row;

    /**
     * We should really somehow check that one of the 25 rows
     *   resides in the node we're targeting
     */
    for (int r = row; r < row + rows; r++)
    {
      if(hugoOps.pkUpdateRecord(pNdb, r, batch, rand()) != 0)
        goto err;
      
      for (int l = 1; l<5; l++)
      {
        if (hugoOps.execute_NoCommit(pNdb) != 0)
          goto err;
        
        if(hugoOps.pkUpdateRecord(pNdb, r, batch, rand()) != 0)
          goto err;
      }
    }      

    hugoOps.execute_Commit(pNdb);
    hugoOps.closeTransaction(pNdb);

    if (restarter.waitNodesNoStart(&nodeId, 1))
    {
      g_err << "Failed to waitNodesNoStart" << endl;
      result = NDBT_FAILED;
      break;
    }

    if (restarter.startNodes(&nodeId, 1))
    {
      g_err << "Failed to startNodes" << endl;
      result = NDBT_FAILED;
      break;
    }

    if(restarter.waitClusterStarted() != 0){
      g_err << "Cluster failed to start" << endl;
      result = NDBT_FAILED;
      break;
    }

    lastId++;
    i++;
  }

  ctx->stopTest();

  return result;
err:
  return NDBT_FAILED;
}


int
runNF_commit(NDBT_Context* ctx, NDBT_Step* step)
{
  int result = NDBT_OK;
  int loops = ctx->getNumLoops();
  NdbRestarter restarter(0, &ctx->m_cluster_connection);
  if (restarter.getNumDbNodes() < 2)
  {
    ctx->stopTest();
    return NDBT_OK;
  }

  if(restarter.waitClusterStarted() != 0){
    g_err << "Cluster failed to start" << endl;
    return NDBT_FAILED;
  }

  int i = 0;
  while(i<loops && result != NDBT_FAILED && !ctx->isTestStopped())
  {
    int nodeId = restarter.getDbNodeId(rand() % restarter.getNumDbNodes());
    int err = 5048;

    ndbout << "Restart node " << nodeId << " " << err <<endl;

    int val2[] = { DumpStateOrd::CmvmiSetRestartOnErrorInsert, 1 };
    if (restarter.dumpStateOneNode(nodeId, val2, 2))
      return NDBT_FAILED;

    if(restarter.insertErrorInNode(nodeId, err) != 0){
      g_err << "Failed to restartNextDbNode" << endl;
      result = NDBT_FAILED;
      break;
    }

    if (restarter.waitNodesNoStart(&nodeId, 1))
    {
      g_err << "Failed to waitNodesNoStart" << endl;
      result = NDBT_FAILED;
      break;
    }

    if (restarter.startNodes(&nodeId, 1))
    {
      g_err << "Failed to startNodes" << endl;
      result = NDBT_FAILED;
      break;
    }

    if(restarter.waitClusterStarted() != 0){
      g_err << "Cluster failed to start" << endl;
      result = NDBT_FAILED;
      break;
    }

    i++;
  }

  ctx->stopTest();

  return result;
}

int
runBug34702(NDBT_Context* ctx, NDBT_Step* step)
{
  //int result = NDBT_OK;
  int loops = ctx->getNumLoops();
  //int records = ctx->getNumRecords();
  //Ndb* pNdb = GETNDB(step);
  NdbRestarter res;

  if (res.getNumDbNodes() < 2)
  {
    return NDBT_OK;
  }

  while (loops--)
  {
    int victim = res.getDbNodeId(rand()%res.getNumDbNodes());
    res.restartOneDbNode(victim,
                         /** initial */ true, 
                         /** nostart */ true,
                         /** abort   */ true);

    if (res.waitNodesNoStart(&victim, 1))
      return NDBT_FAILED;

    res.insertErrorInAllNodes(7204);
    res.insertErrorInNode(victim, 7203);

    res.startNodes(&victim, 1);
    
    if (res.waitClusterStarted())
      return NDBT_FAILED;
  }
  return NDBT_OK;
}

int
runMNF(NDBT_Context* ctx, NDBT_Step* step)
{
  //int result = NDBT_OK;
  NdbRestarter res;
  
  if (res.getNumDbNodes() < 2)
  {
    return NDBT_OK;
  }

  Vector<int> part0;
  Vector<int> part1;
  Bitmask<255> part0mask;
  Bitmask<255> part1mask;
  Bitmask<255> ngmask;
  for (int i = 0; i<res.getNumDbNodes(); i++)
  {
    int nodeId = res.getDbNodeId(i);
    int ng = res.getNodeGroup(nodeId);
    if (ngmask.get(ng))
    {
      part1.push_back(nodeId);
      part1mask.set(nodeId);
    }
    else
    {
      ngmask.set(ng);
      part0.push_back(nodeId);
      part0mask.set(nodeId);
    }
  }

  printf("part0: ");
  for (unsigned i = 0; i<part0.size(); i++)
    printf("%u ", part0[i]);
  printf("\n");

  printf("part1: ");
  for (unsigned i = 0; i<part1.size(); i++)
    printf("%u ", part1[i]);
  printf("\n");

  int loops = ctx->getNumLoops();
  while (loops-- && !ctx->isTestStopped())
  {
    int cnt, *nodes;
    int master = res.getMasterNodeId();
    int nextMaster = res.getNextMasterNodeId(master);

    bool cmf = false;
    if (part0mask.get(master) && part0mask.get(nextMaster))
    {
      cmf = true;
      cnt = part0.size();
      nodes = part0.getBase();
      printf("restarting part0");
    }
    else if(part1mask.get(master) && part1mask.get(nextMaster))
    {
      cmf = true;
      cnt = part1.size();
      nodes = part1.getBase();
      printf("restarting part1");
    }
    else
    {
      cmf = false;
      if (loops & 1)
      {
        cnt = part0.size();
        nodes = part0.getBase();
        printf("restarting part0");
      } 
      else 
      {
        cnt = part1.size();
        nodes = part0.getBase();
        printf("restarting part0");
      }
    }
    
    int val2[] = { DumpStateOrd::CmvmiSetRestartOnErrorInsert, 1 };    
    for (int i = 0; i<cnt; i++)
      if (res.dumpStateOneNode(nodes[i], val2, 2))
        return NDBT_FAILED;
    
    int type = loops;
    char buf[100];
    if (NdbEnv_GetEnv("MNF", buf, sizeof(buf)))
    {
      type = atoi(buf);
    }
    if (cmf)
    {
      type = type % 7;
    }
    else
    {
      type = type % 4;
    }
    ndbout_c(" type: %u (cmf: %u)", type, cmf);
    switch(type){
    case 0:
      for (int i = 0; i<cnt; i++)
      {
        if (res.restartOneDbNode(nodes[i],
                                 /** initial */ false, 
                                 /** nostart */ true,
                                 /** abort   */ true))
          return NDBT_FAILED;
        
        NdbSleep_MilliSleep(10);
      }
      break;
    case 1:
      for (int i = 0; i<cnt; i++)
      {
        if (res.restartOneDbNode(nodes[i],
                                 /** initial */ false, 
                                 /** nostart */ true,
                                 /** abort   */ true))
          return NDBT_FAILED;
        
      }
      break;
    case 2:
      for (int i = 0; i<cnt; i++)
      {
        res.insertErrorInNode(nodes[i], 8058);
      }
      res.restartOneDbNode(nodes[0],
                           /** initial */ false, 
                           /** nostart */ true,
                           /** abort   */ true);
      break;
    case 3:
      for (int i = 0; i<cnt; i++)
      {
        res.insertErrorInNode(nodes[i], 8059);
      }
      res.restartOneDbNode(nodes[0],
                           /** initial */ false, 
                           /** nostart */ true,
                           /** abort   */ true);
      break;
    case 4:
    {
      for (int i = 0; i<cnt; i++)
      {
        if (res.getNextMasterNodeId(master) == nodes[i])
          res.insertErrorInNode(nodes[i], 7180);
        else
          res.insertErrorInNode(nodes[i], 7205);
      }

      int lcp = 7099;
      res.insertErrorInNode(master, 7193);
      res.dumpStateOneNode(master, &lcp, 1);
      break;
    }
    case 5:
    {
      for (int i = 0; i<cnt; i++)
      {
        res.insertErrorInNode(nodes[i], 7206);
      }

      int lcp = 7099;
      res.insertErrorInNode(master, 7193);
      res.dumpStateOneNode(master, &lcp, 1);
      break;
    }
    case 6:
    {
      for (int i = 0; i<cnt; i++)
      {
        res.insertErrorInNode(nodes[i], 5008);
      }
      
      int lcp = 7099;
      res.insertErrorInNode(master, 7193);
      res.dumpStateOneNode(master, &lcp, 1);
      break;
    }
    }
    
    if (res.waitNodesNoStart(nodes, cnt))
      return NDBT_FAILED;
    
    if (res.startNodes(nodes, cnt))
      return NDBT_FAILED;
    
    if (res.waitClusterStarted())
      return NDBT_FAILED; 
  }

  ctx->stopTest();
  return NDBT_OK;
}

int 
runBug36199(NDBT_Context* ctx, NDBT_Step* step)
{
  //int result = NDBT_OK;
  //int loops = ctx->getNumLoops();
  NdbRestarter res;

  if (res.getNumDbNodes() < 4)
    return NDBT_OK;

  int master = res.getMasterNodeId();
  int nextMaster = res.getNextMasterNodeId(master);
  int victim = res.getRandomNodeSameNodeGroup(nextMaster, rand());
  if (victim == master)
  {
    victim = res.getRandomNodeOtherNodeGroup(nextMaster, rand());
  }

  ndbout_c("master: %u next master: %u victim: %u",
           master, nextMaster, victim);

  int val2[] = { DumpStateOrd::CmvmiSetRestartOnErrorInsert, 1 };    
  res.dumpStateOneNode(master, val2, 2);
  res.dumpStateOneNode(victim, val2, 2);

  res.insertErrorInNode(victim, 7205);
  res.insertErrorInNode(master, 7014);
  int lcp = 7099;
  res.dumpStateOneNode(master, &lcp, 1);
  
  int nodes[2];
  nodes[0] = master;
  nodes[1] = victim;
  if (res.waitNodesNoStart(nodes, 2))
  {
    return NDBT_FAILED;
  }

  if (res.startNodes(nodes, 2))
  {
    return NDBT_FAILED;
  }
  
  if (res.waitClusterStarted())
    return NDBT_FAILED;

  return NDBT_OK;
}

int 
runBug36246(NDBT_Context* ctx, NDBT_Step* step)
{ 
  //int result = NDBT_OK;
  //int loops = ctx->getNumLoops();
  NdbRestarter res;
  Ndb* pNdb = GETNDB(step);

  if (res.getNumDbNodes() < 4)
    return NDBT_OK;

  HugoOperations hugoOps(*ctx->getTab());
restartloop:
  int tryloop = 0;
  int master = res.getMasterNodeId();
  int nextMaster = res.getNextMasterNodeId(master);

loop:
  if(hugoOps.startTransaction(pNdb) != 0)
    return NDBT_FAILED;
      
  if(hugoOps.pkUpdateRecord(pNdb, 1, 1) != 0)
    return NDBT_FAILED;
  
  if(hugoOps.execute_NoCommit(pNdb) != 0)
    return NDBT_FAILED;
  
  int victim = hugoOps.getTransaction()->getConnectedNodeId();
  printf("master: %u nextMaster: %u victim: %u",
         master, nextMaster, victim);
  if (victim == master || victim == nextMaster ||
      res.getNodeGroup(victim) == res.getNodeGroup(master) ||
      res.getNodeGroup(victim) == res.getNodeGroup(nextMaster))
  {
    hugoOps.execute_Rollback(pNdb);
    hugoOps.closeTransaction(pNdb);
    tryloop++;
    if (tryloop == 10)
    {
      ndbout_c(" -> restarting next master: %u", nextMaster);
      res.restartOneDbNode(nextMaster,
                           /** initial */ false, 
                           /** nostart */ true,
                           /** abort   */ true);
    
      res.waitNodesNoStart(&nextMaster, 1);
      res.startNodes(&nextMaster, 1);
      if (res.waitClusterStarted())
        return NDBT_FAILED;
      goto restartloop;
    }
    else
    {
      ndbout_c(" -> loop");
      goto loop;
    }
  }
  ndbout_c(" -> go go gadget skates");

  int val2[] = { DumpStateOrd::CmvmiSetRestartOnErrorInsert, 1 };    
  res.dumpStateOneNode(master, val2, 2);
  res.dumpStateOneNode(victim, val2, 2);

  res.insertErrorInNode(master, 8060);
  res.insertErrorInNode(victim, 9999);
  
  int nodes[2];
  nodes[0] = master;
  nodes[1] = victim;
  if (res.waitNodesNoStart(nodes, 2))
  {
    return NDBT_FAILED;
  }
  
  if (res.startNodes(nodes, 2))
  {
    return NDBT_FAILED;
  }
  
  if (res.waitClusterStarted())
    return NDBT_FAILED;

  hugoOps.execute_Rollback(pNdb);
  hugoOps.closeTransaction(pNdb);

  return NDBT_OK;
}

int 
runBug36247(NDBT_Context* ctx, NDBT_Step* step)
{ 
  //int result = NDBT_OK;
  //int loops = ctx->getNumLoops();
  NdbRestarter res;
  Ndb* pNdb = GETNDB(step);

  if (res.getNumDbNodes() < 4)
    return NDBT_OK;

  HugoOperations hugoOps(*ctx->getTab());

restartloop:
  int tryloop = 0;
  int master = res.getMasterNodeId();
  int nextMaster = res.getNextMasterNodeId(master);

loop:
  if(hugoOps.startTransaction(pNdb) != 0)
    return NDBT_FAILED;
      
  if(hugoOps.pkUpdateRecord(pNdb, 1, 100) != 0)
    return NDBT_FAILED;
  
  if(hugoOps.execute_NoCommit(pNdb) != 0)
    return NDBT_FAILED;
  
  int victim = hugoOps.getTransaction()->getConnectedNodeId();
  printf("master: %u nextMaster: %u victim: %u",
         master, nextMaster, victim);
  if (victim == master || victim == nextMaster ||
      res.getNodeGroup(victim) == res.getNodeGroup(master) ||
      res.getNodeGroup(victim) == res.getNodeGroup(nextMaster))
  {
    hugoOps.execute_Rollback(pNdb);
    hugoOps.closeTransaction(pNdb);
    tryloop++;
    if (tryloop == 10)
    {
      ndbout_c(" -> restarting next master: %u", nextMaster);
      res.restartOneDbNode(nextMaster,
                           /** initial */ false, 
                           /** nostart */ true,
                           /** abort   */ true);
      
      res.waitNodesNoStart(&nextMaster, 1);
      res.startNodes(&nextMaster, 1);
      if (res.waitClusterStarted())
        return NDBT_FAILED;
      goto restartloop;
    }
    else
    {
      ndbout_c(" -> loop");
      goto loop;
    }
  }
  ndbout_c(" -> go go gadget skates");
  
  int val2[] = { DumpStateOrd::CmvmiSetRestartOnErrorInsert, 1 };    
  res.dumpStateOneNode(master, val2, 2);
  res.dumpStateOneNode(victim, val2, 2);

  int err5050[] = { 5050 };
  res.dumpStateAllNodes(err5050, 1);

  res.insertErrorInNode(victim, 9999);

  int nodes[2];
  nodes[0] = master;
  nodes[1] = victim;
  if (res.waitNodesNoStart(nodes, 2))
  {
    return NDBT_FAILED;
  }
  
  if (res.startNodes(nodes, 2))
  {
    return NDBT_FAILED;
  }
  
  if (res.waitClusterStarted())
    return NDBT_FAILED;
  
  hugoOps.execute_Rollback(pNdb);
  hugoOps.closeTransaction(pNdb);
  
  return NDBT_OK;
}

int 
runBug36276(NDBT_Context* ctx, NDBT_Step* step)
{ 
  //int result = NDBT_OK;
  //int loops = ctx->getNumLoops();
  NdbRestarter res;
  //Ndb* pNdb = GETNDB(step);
  
  if (res.getNumDbNodes() < 4)
    return NDBT_OK;
  
  int master = res.getMasterNodeId();
  int nextMaster = res.getNextMasterNodeId(master);
  int victim = res.getRandomNodeSameNodeGroup(nextMaster, rand());
  if (victim == master)
  {
    victim = res.getRandomNodeOtherNodeGroup(nextMaster, rand());
  }

  ndbout_c("master: %u nextMaster: %u victim: %u",
           master, nextMaster, victim);

  int val2[] = { DumpStateOrd::CmvmiSetRestartOnErrorInsert, 1 };    
  res.dumpStateOneNode(master, val2, 2);
  res.insertErrorInNode(victim, 7209);

  int lcp = 7099;
  res.dumpStateOneNode(master, &lcp, 1);
  
  if (res.waitNodesNoStart(&master, 1))
  {
    return NDBT_FAILED;
  }
  
  if (res.startNodes(&master, 1))
  {
    return NDBT_FAILED;
  }

  if (res.waitClusterStarted())
    return NDBT_FAILED;

  return NDBT_OK;
}

int 
runBug36245(NDBT_Context* ctx, NDBT_Step* step)
{ 
  //int result = NDBT_OK;
  //int loops = ctx->getNumLoops();
  NdbRestarter res;
  Ndb* pNdb = GETNDB(step);

  if (res.getNumDbNodes() < 4)
    return NDBT_OK;

  /**
   * Make sure master and nextMaster is in different node groups
   */
loop1:
  int master = res.getMasterNodeId();
  int nextMaster = res.getNextMasterNodeId(master);
  
  printf("master: %u nextMaster: %u", master, nextMaster);
  if (res.getNodeGroup(master) == res.getNodeGroup(nextMaster))
  {
    ndbout_c(" -> restarting next master: %u", nextMaster);
    res.restartOneDbNode(nextMaster,
                         /** initial */ false, 
                         /** nostart */ true,
                         /** abort   */ true);
    
    res.waitNodesNoStart(&nextMaster, 1);
    res.startNodes(&nextMaster, 1);
    if (res.waitClusterStarted())
    {
      ndbout_c("cluster didnt restart!!");
      return NDBT_FAILED;
    }
    goto loop1;
  }
  ndbout_c(" -> go go gadget skates");

  int val2[] = { DumpStateOrd::CmvmiSetRestartOnErrorInsert, 1 };    
  res.dumpStateOneNode(master, val2, 2);
  res.dumpStateOneNode(nextMaster, val2, 2);

  res.insertErrorInNode(master, 8063);
  res.insertErrorInNode(nextMaster, 936);


  int err = 0;
  HugoOperations hugoOps(*ctx->getTab());
loop2:
  if((err = hugoOps.startTransaction(pNdb)) != 0)
  {
    ndbout_c("failed to start transaction: %u", err);
    return NDBT_FAILED;
  }
  
  int victim = hugoOps.getTransaction()->getConnectedNodeId();
  if (victim != master)
  {
    ndbout_c("transnode: %u != master: %u -> loop",
             victim, master);
    hugoOps.closeTransaction(pNdb);
    goto loop2;
  }

  if((err = hugoOps.pkUpdateRecord(pNdb, 1)) != 0)
  {
    ndbout_c("failed to update: %u", err);
    return NDBT_FAILED;
  }
  
  if((err = hugoOps.execute_Commit(pNdb)) != 4010)
  {
    ndbout_c("incorrect error code: %u", err);
    return NDBT_FAILED;
  }
  hugoOps.closeTransaction(pNdb);
  
  int nodes[2];
  nodes[0] = master;
  nodes[1] = nextMaster;
  if (res.waitNodesNoStart(nodes, 2))
  {
    return NDBT_FAILED;
  }
  
  if (res.startNodes(nodes, 2))
  {
    return NDBT_FAILED;
  }
  
  if (res.waitClusterStarted())
    return NDBT_FAILED;
  
  return NDBT_OK;
}

int 
runHammer(NDBT_Context* ctx, NDBT_Step* step)
{ 
  int records = ctx->getNumRecords();
  Ndb* pNdb = GETNDB(step);
  HugoOperations hugoOps(*ctx->getTab());
  while (!ctx->isTestStopped())
  {
    int r = rand() % records;
    if (hugoOps.startTransaction(pNdb) != 0)
      continue;
    
    if ((rand() % 100) < 50)
    {
      if (hugoOps.pkUpdateRecord(pNdb, r, 1, rand()) != 0)
        goto err;
    }
    else
    {
      if (hugoOps.pkWriteRecord(pNdb, r, 1, rand()) != 0)
        goto err;
    }
    
    if (hugoOps.execute_NoCommit(pNdb) != 0)
      goto err;
    
    if (hugoOps.pkDeleteRecord(pNdb, r, 1) != 0)
      goto err;
    
    if (hugoOps.execute_NoCommit(pNdb) != 0)
      goto err;
    
    if ((rand() % 100) < 50)
    {
      if (hugoOps.pkInsertRecord(pNdb, r, 1, rand()) != 0)
        goto err;
    }
    else
    {
      if (hugoOps.pkWriteRecord(pNdb, r, 1, rand()) != 0)
        goto err;
    }
    
    if ((rand() % 100) < 90)
    {
      hugoOps.execute_Commit(pNdb);
    }
    else
    {
  err:
      hugoOps.execute_Rollback(pNdb);
    }
    
    hugoOps.closeTransaction(pNdb);
  }
  return NDBT_OK;
}

int 
runMixedLoad(NDBT_Context* ctx, NDBT_Step* step)
{ 
  int res = 0;
  int records = ctx->getNumRecords();
  Ndb* pNdb = GETNDB(step);
  HugoOperations hugoOps(*ctx->getTab());
  unsigned id = (unsigned)rand();
  while (!ctx->isTestStopped())
  {
    if (ctx->getProperty("Pause", (Uint32)0))
    {
      ndbout_c("thread %u stopped", id);
      ctx->sync_down("WaitThreads");
      while (ctx->getProperty("Pause", (Uint32)0) && !ctx->isTestStopped())
        NdbSleep_MilliSleep(15);
      
      if (ctx->isTestStopped())
        break;
      ndbout_c("thread %u continue", id);
    }

    if ((res = hugoOps.startTransaction(pNdb)) != 0)
    {
      if (res == 4009)
        return NDBT_FAILED;
      continue;
    }
    
    for (int i = 0; i < 10; i++)
    {
      int r = rand() % records;
      if ((rand() % 100) < 50)
      {
        if (hugoOps.pkUpdateRecord(pNdb, r, 1, rand()) != 0)
          goto err;
      }
      else
      {
        if (hugoOps.pkWriteRecord(pNdb, r, 1, rand()) != 0)
          goto err;
      }
    }      
    
    if ((rand() % 100) < 90)
    {
      res = hugoOps.execute_Commit(pNdb);
    }
    else
    {
  err:
      res = hugoOps.execute_Rollback(pNdb);
    }
    
    hugoOps.closeTransaction(pNdb);

    if (res == 4009)
    {
      return NDBT_FAILED;
    }
  }
  return NDBT_OK;
}

int
runBug41295(NDBT_Context* ctx, NDBT_Step* step)
{
  NdbRestarter res;

  if (res.getNumDbNodes() < 2)
  {
    ctx->stopTest();
    return NDBT_OK;
  }


  int leak = 4002;
  const int cases = 1;
  int loops = ctx->getNumLoops();
  if (loops <= cases)
    loops = cases + 1;

  for (int i = 0; i<loops; i++)
  {
    int master = res.getMasterNodeId();
    int next = res.getNextMasterNodeId(master);
    
    int val2[] = { DumpStateOrd::CmvmiSetRestartOnErrorInsert, 1 };
    if (res.dumpStateOneNode(next, val2, 2))
      return NDBT_FAILED;
    
    ndbout_c("stopping %u, err 8073", next);
    res.insertErrorInNode(next, 8073);
    ndbout_c("waiting for %u", next);
    res.waitNodesNoStart(&next, 1);
    
    ndbout_c("pausing all threads");
    ctx->setProperty("Pause", 1);
    ctx->sync_up_and_wait("WaitThreads", ctx->getProperty("Threads", 1));
    ndbout_c("all threads paused");
    NdbSleep_MilliSleep(5000);
    res.dumpStateAllNodes(&leak, 1);
    NdbSleep_MilliSleep(1000);
    if (res.checkClusterAlive(&next, 1))
    {
      return NDBT_FAILED;
    }
    ndbout_c("restarting threads");
    ctx->setProperty("Pause", (Uint32)0);
    
    ndbout_c("starting %u", next);
    res.startNodes(&next, 1);
    ndbout_c("waiting for cluster started");
    if (res.waitClusterStarted())
    {
      return NDBT_FAILED;
    }

    ndbout_c("pausing all threads");
    ctx->setProperty("Pause", 1);
    ctx->sync_up_and_wait("WaitThreads", ctx->getProperty("Threads", 1));
    ndbout_c("all threads paused");
    NdbSleep_MilliSleep(5000);
    res.dumpStateAllNodes(&leak, 1);
    NdbSleep_MilliSleep(1000);
    ndbout_c("restarting threads");
    ctx->setProperty("Pause", (Uint32)0);
  }
  
  ctx->stopTest();
  return NDBT_OK;
}

int
runBug41469(NDBT_Context* ctx, NDBT_Step* step)
{
  NdbRestarter res;

  if (res.getNumDbNodes() < 4)
  {
    ctx->stopTest();
    return NDBT_OK;
  }

  int loops = ctx->getNumLoops();

  int val0[] = { 7216, 0 }; 
  int val2[] = { DumpStateOrd::CmvmiSetRestartOnErrorInsert, 1 };
  for (int i = 0; i<loops; i++)
  {
    int master = res.getMasterNodeId();
    int next = res.getNextMasterNodeId(master);
    
    if (res.dumpStateOneNode(master, val2, 2))
      return NDBT_FAILED;
    
    ndbout_c("stopping %u, err 7216 (next: %u)", master, next);
    val0[1] = next;
    if (res.dumpStateOneNode(master, val0, 2))
      return NDBT_FAILED;
    
    res.waitNodesNoStart(&master, 1);
    res.startNodes(&master, 1);
    ndbout_c("waiting for cluster started");
    if (res.waitClusterStarted())
    {
      return NDBT_FAILED;
    }
  }
  ctx->stopTest();
  return NDBT_OK;
}

int
runBug42422(NDBT_Context* ctx, NDBT_Step* step)
{
  NdbRestarter res;
  
  if (res.getNumDbNodes() < 4)
  {
    ctx->stopTest();
    return NDBT_OK;
  }
  
  int loops = ctx->getNumLoops();
  while (--loops >= 0)
  {
    int master = res.getMasterNodeId();
    ndbout_c("master: %u", master);
    int nodeId = res.getRandomNodeSameNodeGroup(master, rand()); 
    ndbout_c("target: %u", nodeId);
    int node2 = res.getRandomNodeOtherNodeGroup(nodeId, rand());
    ndbout_c("node 2: %u", node2);
    
    res.restartOneDbNode(nodeId,
                         /** initial */ false, 
                         /** nostart */ true,
                         /** abort   */ true);
    
    res.waitNodesNoStart(&nodeId, 1);
    
    int dump[] = { 9000, 0 };
    dump[1] = node2;
    
    if (res.dumpStateOneNode(nodeId, dump, 2))
      return NDBT_FAILED;
    
    int val2[] = { DumpStateOrd::CmvmiSetRestartOnErrorInsert, 1 };
    if (res.dumpStateOneNode(nodeId, val2, 2))
      return NDBT_FAILED;
    
    res.insertErrorInNode(nodeId, 937);
    ndbout_c("%u : starting %u", __LINE__, nodeId);
    res.startNodes(&nodeId, 1);
    NdbSleep_SecSleep(3);
    ndbout_c("%u : waiting for %u to not get not-started", __LINE__, nodeId);
    res.waitNodesNoStart(&nodeId, 1);
    
    ndbout_c("%u : starting %u", __LINE__, nodeId);
    res.startNodes(&nodeId, 1);
    
    ndbout_c("%u : waiting for cluster started", __LINE__);
    if (res.waitClusterStarted())
    {
      return NDBT_FAILED;
    }
  }

  ctx->stopTest();
  return NDBT_OK;
}

int
runBug43224(NDBT_Context* ctx, NDBT_Step* step)
{
  NdbRestarter res;
  
  if (res.getNumDbNodes() < 2)
  {
    ctx->stopTest();
    return NDBT_OK;
  }
  
  int loops = ctx->getNumLoops();
  while (--loops >= 0)
  {
    int nodeId = res.getNode(NdbRestarter::NS_RANDOM);
    res.restartOneDbNode(nodeId,
                         /** initial */ false, 
                         /** nostart */ true,
                         /** abort   */ true);
    
    res.waitNodesNoStart(&nodeId, 1);

    NdbSleep_SecSleep(10);
    
    int val2[] = { DumpStateOrd::CmvmiSetRestartOnErrorInsert, 1 };
    if (res.dumpStateOneNode(nodeId, val2, 2))
      return NDBT_FAILED;
    
    res.insertErrorInNode(nodeId, 9994);
    res.startNodes(&nodeId, 1);
    NdbSleep_SecSleep(3);
    ndbout_c("%u : waiting for %u to not get not-started", __LINE__, nodeId);
    res.waitNodesNoStart(&nodeId, 1);

    if (res.dumpStateOneNode(nodeId, val2, 2))
      return NDBT_FAILED;
    
    res.insertErrorInNode(nodeId, 9994);
    res.startNodes(&nodeId, 1);
    NdbSleep_SecSleep(3);
    ndbout_c("%u : waiting for %u to not get not-started", __LINE__, nodeId);
    res.waitNodesNoStart(&nodeId, 1);
    
    NdbSleep_SecSleep(20); // Hardcoded in ndb_mgmd (alloc timeout)

    ndbout_c("%u : starting %u", __LINE__, nodeId);
    res.startNodes(&nodeId, 1);
    
    ndbout_c("%u : waiting for cluster started", __LINE__);
    if (res.waitClusterStarted())
    {
      return NDBT_FAILED;
    }
  }

  ctx->stopTest();
  return NDBT_OK;
}

int
runBug43888(NDBT_Context* ctx, NDBT_Step* step)
{
  NdbRestarter res;
  
  if (res.getNumDbNodes() < 2)
  {
    ctx->stopTest();
    return NDBT_OK;
  }
  
  int loops = ctx->getNumLoops();
  while (--loops >= 0)
  {
    int master = res.getMasterNodeId();
    ndbout_c("master: %u", master);
    int nodeId = master;
    do {
      nodeId = res.getNode(NdbRestarter::NS_RANDOM);
    } while (nodeId == master);

    ndbout_c("target: %u", nodeId);
    
    res.restartOneDbNode(nodeId,
                         /** initial */ false, 
                         /** nostart */ true,
                         /** abort   */ true);
    
    res.waitNodesNoStart(&nodeId, 1);
    
    int val2[] = { DumpStateOrd::CmvmiSetRestartOnErrorInsert, 1 };
    if (res.dumpStateOneNode(nodeId, val2, 2))
      return NDBT_FAILED;
    
    res.insertErrorInNode(master, 7217);
    res.startNodes(&nodeId, 1);
    NdbSleep_SecSleep(3);
    ndbout_c("%u : waiting for %u to not get not-started", __LINE__, nodeId);
    res.waitNodesNoStart(&nodeId, 1);
    
    ndbout_c("%u : starting %u", __LINE__, nodeId);
    res.startNodes(&nodeId, 1);
    
    ndbout_c("%u : waiting for cluster started", __LINE__);
    if (res.waitClusterStarted())
    {
      return NDBT_FAILED;
    }
  }

  ctx->stopTest();
  return NDBT_OK;
}

#define CHECK(b, m) { int _xx = b; if (!(_xx)) { \
  ndbout << "ERR: "<< m \
           << "   " << "File: " << __FILE__ \
           << " (Line: " << __LINE__ << ")" << "- " << _xx << endl; \
  return NDBT_FAILED; } }

int
runBug44952(NDBT_Context* ctx, NDBT_Step* step)
{
  NdbRestarter res;
  NdbDictionary::Dictionary* pDict = GETNDB(step)->getDictionary();

  const int codes [] = {
    5051, 5052, 5053, 0
  }; (void)codes;

  //int randomId = myRandom48(res.getNumDbNodes());
  //int nodeId = res.getDbNodeId(randomId);

  int loops = ctx->getNumLoops();
  const int val[] = { DumpStateOrd::CmvmiSetRestartOnErrorInsert, 1 } ;
  for (int l = 0; l < loops; l++)
  {
    int randomId = myRandom48(res.getNumDbNodes());
    int nodeId = res.getDbNodeId(randomId);

    ndbout_c("killing node %u error 5051 loop %u/%u", nodeId, l+1, loops);
    CHECK(res.dumpStateOneNode(nodeId, val, 2) == 0,
          "failed to set RestartOnErrorInsert");

    CHECK(res.insertErrorInNode(nodeId, 5051) == 0,
          "failed to insert error 5051");

    while (res.waitNodesNoStart(&nodeId, 1, 1 /* seconds */) != 0)
    {
      pDict->forceGCPWait();
    }

    ndbout_c("killing node %u during restart error 5052", nodeId);
    for (int j = 0; j < 3; j++)
    {
      ndbout_c("loop: %d - killing node %u during restart error 5052",
               j, nodeId);
      int val[] = { DumpStateOrd::CmvmiSetRestartOnErrorInsert, 1 } ;
      CHECK(res.dumpStateOneNode(nodeId, val, 2) == 0,
            "failed to set RestartOnErrorInsert");

      CHECK(res.insertErrorInNode(nodeId, 5052) == 0,
            "failed to set error insert");

      NdbSleep_SecSleep(3); // ...

      CHECK(res.startNodes(&nodeId, 1) == 0,
            "failed to start node");

      NdbSleep_SecSleep(3);

      CHECK(res.waitNodesNoStart(&nodeId, 1) == 0,
            "waitNodesNoStart failed");
    }

    CHECK(res.startNodes(&nodeId, 1) == 0,
          "failed to start node");

    CHECK(res.waitNodesStarted(&nodeId, 1) == 0,
          "waitNodesStarted failed");
  }

  ctx->stopTest();
  return NDBT_OK;
}

static BaseString tab_48474;

int
initBug48474(NDBT_Context* ctx, NDBT_Step* step)
{
  NdbDictionary::Table tab = * ctx->getTab();
  NdbDictionary::Dictionary* pDict = GETNDB(step)->getDictionary();

  const NdbDictionary::Table * pTab = pDict->getTable(tab.getName());
  if (pTab == 0)
    return NDBT_FAILED;

  /**
   * Create a table with tableid > ctx->getTab()
   */
  Uint32 cnt = 0;
  Vector<BaseString> tables;
  do
  {
    BaseString tmp;
    tmp.assfmt("%s_%u", tab.getName(), cnt);
    tab.setName(tmp.c_str());

    pDict->dropTable(tab.getName());
    if (pDict->createTable(tab) != 0)
      return NDBT_FAILED;

    const NdbDictionary::Table * pTab2 = pDict->getTable(tab.getName());
    if (pTab2->getObjectId() < pTab->getObjectId())
    {
      tables.push_back(tmp);
    }
    else
    {
      tab_48474 = tmp;
      HugoTransactions hugoTrans(* pTab2);
      if (hugoTrans.loadTable(GETNDB(step), 1000) != 0)
      {
        return NDBT_FAILED;
      }
      break;
    }
    cnt++;
  } while(true);

  // Now delete the extra one...
  for (Uint32 i = 0; i<tables.size(); i++)
  {
    pDict->dropTable(tables[i].c_str());
  }

  tables.clear();

  return NDBT_OK;
}

int
runBug48474(NDBT_Context* ctx, NDBT_Step* step)
{
  NdbRestarter res;
  NdbDictionary::Dictionary* pDict = GETNDB(step)->getDictionary();
  const NdbDictionary::Table * pTab = pDict->getTable(tab_48474.c_str());
  Ndb* pNdb = GETNDB(step);
  HugoOperations hugoOps(* pTab);

  int nodeId = res.getNode(NdbRestarter::NS_RANDOM);
  ndbout_c("restarting %d", nodeId);
  res.restartOneDbNode(nodeId, false, true, true);
  res.waitNodesNoStart(&nodeId, 1);

  int minlcp[] = { 7017, 1 };
  res.dumpStateAllNodes(minlcp, 1); // Set min time between LCP

  ndbout_c("starting %d", nodeId);
  res.startNodes(&nodeId, 1);

  Uint32 minutes = 5;
  ndbout_c("starting uncommitted transaction %u minutes", minutes);
  for (Uint32 m = 0; m < minutes; m++)
  {
    if (hugoOps.startTransaction(pNdb) != 0)
      return NDBT_FAILED;

    if (hugoOps.pkUpdateRecord(pNdb, 0, 50, rand()) != 0)
      return NDBT_FAILED;

    if (hugoOps.execute_NoCommit(pNdb) != 0)
      return NDBT_FAILED;


    ndbout_c("sleeping 60s");
    for (Uint32 i = 0; i<600 && !ctx->isTestStopped(); i++)
    {
      hugoOps.getTransaction()->refresh();
      NdbSleep_MilliSleep(100);
    }

    if (hugoOps.execute_Commit(pNdb) != 0)
      return NDBT_FAILED;

    hugoOps.closeTransaction(pNdb);

    if (ctx->isTestStopped())
      break;
  }


  res.dumpStateAllNodes(minlcp, 2); // reset min time between LCP

  ctx->stopTest();
  return NDBT_OK;
}

int
cleanupBug48474(NDBT_Context* ctx, NDBT_Step* step)
{
  NdbDictionary::Dictionary* pDict = GETNDB(step)->getDictionary();
  pDict->dropTable(tab_48474.c_str());
  return NDBT_OK;
}

int
runBug56044(NDBT_Context* ctx, NDBT_Step* step)
{
  int loops = ctx->getNumLoops();
  NdbRestarter res;

  if (res.getNumDbNodes() < 2)
    return NDBT_OK;

  for (int i = 0; i<loops; i++)
  {
    int master = res.getMasterNodeId();
    int next = res.getNextMasterNodeId(master);
    ndbout_c("master: %u next: %u", master, next);

    int val2[] = { DumpStateOrd::CmvmiSetRestartOnErrorInsert, 1 };

    if (res.dumpStateOneNode(master, val2, 2))
      return NDBT_FAILED;

    if (res.insertErrorInNode(next, 7224))
      return NDBT_FAILED;

    res.waitNodesNoStart(&master, 1);
    res.startNodes(&master, 1);
    if (res.waitClusterStarted() != 0)
      return NDBT_FAILED;
  }

  return NDBT_OK;
}

int
runBug57767(NDBT_Context* ctx, NDBT_Step* step)
{
  NdbRestarter res;

  if (res.getNumDbNodes() < 2)
    return NDBT_OK;

  int node0 = res.getNode(NdbRestarter::NS_RANDOM);
  int node1 = res.getRandomNodeSameNodeGroup(node0, rand());
  ndbout_c("%u %u", node0, node1);

  res.restartOneDbNode(node0, false, true, true);
  res.waitNodesNoStart(&node0, 1);
  res.insertErrorInNode(node0, 1000);
  int val2[] = { DumpStateOrd::CmvmiSetRestartOnErrorInsert, 1 };
  res.dumpStateOneNode(node0, val2, 2);

  HugoTransactions hugoTrans(*ctx->getTab());
  hugoTrans.scanUpdateRecords(GETNDB(step), 0);

  res.insertErrorInNode(node1, 5060);
  res.startNodes(&node0, 1);
  NdbSleep_SecSleep(3);
  res.waitNodesNoStart(&node0, 1);

  res.insertErrorInNode(node1, 0);
  res.startNodes(&node0, 1);
  res.waitClusterStarted();
  return NDBT_OK;
}

int
runBug57522(NDBT_Context* ctx, NDBT_Step* step)
{
  int loops = ctx->getNumLoops();
  NdbRestarter res;

  if (res.getNumDbNodes() < 4)
    return NDBT_OK;

  for (int i = 0; i<loops; i++)
  {
    int master = res.getMasterNodeId();
    int next0 = res.getNextMasterNodeId(master);
    int next1 = res.getNextMasterNodeId(next0);
    ndbout_c("master: %d next0: %d next1: %d", master, next0, next1);

    int val2[] = { DumpStateOrd::CmvmiSetRestartOnErrorInsert, 1 };

    if (res.dumpStateOneNode(master, val2, 2))
      return NDBT_FAILED;

    int val3[] = { 7999, 7226, next1 };
    if (res.dumpStateOneNode(master, val3, 3))
      return NDBT_FAILED;

    res.waitNodesNoStart(&master, 1);
    res.startNodes(&master, 1);
    if (res.waitClusterStarted() != 0)
      return NDBT_FAILED;
  }

  return NDBT_OK;
}

int
runForceStopAndRestart(NDBT_Context* ctx, NDBT_Step* step)
{
  NdbRestarter res;
  if (res.getNumDbNodes() < 2)
    return NDBT_OK;

  Vector<int> group1;
  Vector<int> group2;
  Bitmask<256/32> nodeGroupMap;
  for (int j = 0; j<res.getNumDbNodes(); j++)
  {
    int node = res.getDbNodeId(j);
    int ng = res.getNodeGroup(node);
    if (nodeGroupMap.get(ng))
    {
      group2.push_back(node);
    }
    else
    {
      group1.push_back(node);
      nodeGroupMap.set(ng);
    }
  }

  printf("group1: ");
  for (unsigned i = 0; i<group1.size(); i++)
    printf("%d ", group1[i]);
  printf("\n");

  printf("group2: ");
  for (unsigned i = 0; i<group2.size(); i++)
    printf("%d ", group2[i]);
  printf("\n");

  // Stop half of the cluster
  res.restartNodes(group1.getBase(), (int)group1.size(),
                   NdbRestarter::NRRF_NOSTART | NdbRestarter::NRRF_ABORT);
  res.waitNodesNoStart(group1.getBase(), (int)group1.size());

  ndbout_c("%u", __LINE__);
  // Try to stop first node in second half without force, should return error
  if (res.restartOneDbNode(group2[0],
                           false, /* initial */
                           true,  /* nostart  */
                           false, /* abort */
                           false  /* force */) != -1)
  {
    ndbout_c("%u", __LINE__);
    g_err << "Restart suceeded without force" << endl;
    return NDBT_FAILED;
  }

  ndbout_c("%u", __LINE__);

  // Now stop with force
  if (res.restartOneDbNode(group2[0],
                           false, /* initial */
                           true,  /* nostart  */
                           false, /* abort */
                           true   /* force */) != 0)
  {
    ndbout_c("%u", __LINE__);
    g_err << "Could not restart with force" << endl;
    return NDBT_FAILED;
  }

  ndbout_c("%u", __LINE__);

  // All nodes should now be in nostart, the above stop force
  // cvaused the remainig nodes to be stopped(and restarted nostart)
  res.waitClusterNoStart();

  ndbout_c("%u", __LINE__);

  // Start second half back up again
  res.startNodes(group2.getBase(), (int)group2.size());
  res.waitNodesStarted(group2.getBase(), (int)group2.size());

  ndbout_c("%u", __LINE__);

  // Try to stop remaining half without force, should return error
  if (res.restartNodes(group2.getBase(), (int)group2.size(),
                       NdbRestarter::NRRF_NOSTART) != -1)
  {
    g_err << "Restart suceeded without force" << endl;
    return NDBT_FAILED;
  }

  ndbout_c("%u", __LINE__);

  // Now stop with force
  if (res.restartNodes(group2.getBase(), (int)group2.size(),
                       NdbRestarter::NRRF_NOSTART |
                       NdbRestarter::NRRF_FORCE) != 0)
  {
    g_err << "Could not restart with force" << endl;
    return NDBT_FAILED;
  }

  ndbout_c("%u", __LINE__);

  if (res.waitNodesNoStart(group2.getBase(), (int)group2.size()))
  {
    g_err << "Failed to waitNodesNoStart" << endl;
    return NDBT_FAILED;
  }

  // Start all nodes again
  res.startAll();
  res.waitClusterStarted();

  return NDBT_OK;
}

int
runBug58453(NDBT_Context* ctx, NDBT_Step* step)
{
  NdbRestarter res;
  if (res.getNumDbNodes() < 4)
    return NDBT_OK;

  Ndb* pNdb = GETNDB(step);
  HugoOperations hugoOps(*ctx->getTab());

  int loops = ctx->getNumLoops();
  while (loops--)
  {
    if (hugoOps.startTransaction(pNdb) != 0)
      return NDBT_FAILED;

    if (hugoOps.pkInsertRecord(pNdb, 0, 128 /* records */) != 0)
      return NDBT_FAILED;

    int err = 5062;
    switch(loops & 1){
    case 0:
      err = 5062;
      break;
    case 1:
      err = 5063;
      break;
    }
    int node = (int)hugoOps.getTransaction()->getConnectedNodeId();
    int node0 = res.getRandomNodeOtherNodeGroup(node, rand());
    int node1 = res.getRandomNodeSameNodeGroup(node0, rand());

    ndbout_c("node %u err: %u, node: %u err: %u",
             node0, 5061, node1, err);

    int val2[] = { DumpStateOrd::CmvmiSetRestartOnErrorInsert, 1 };

    res.dumpStateOneNode(node, val2, 2);
    res.insertErrorInNode(node0, 5061);
    res.insertErrorInNode(node1, err);

    hugoOps.execute_Commit(pNdb);
    hugoOps.closeTransaction(pNdb);

    res.waitNodesNoStart(&node, 1);
    res.startNodes(&node, 1);
    res.waitClusterStarted();
    hugoOps.clearTable(pNdb);
  }

  return NDBT_OK;
}



int runRestartToDynamicOrder(NDBT_Context* ctx, NDBT_Step* step)
{
  /* Here we perform node restarts to get the various node's
   * dynamic ids in a particular order
   * This affects which nodes heartbeat which (low -> high)
   * and which is the president (lowest).
   * Each restarting node gets a higher dynamic id, so the
   * first node restarted will eventually become president
   * Note that we're assuming NoOfReplicas == 2 here.
   */
  /* TODO :
   * Refactor into
   *   1) Get current cluster dynorder info
   *   2) Choose a dynorder info
   *   3) Restart to given dynorder if necessary
   */
  Uint32 dynOrder = ctx->getProperty("DynamicOrder", Uint32(0));
  NdbRestarter restarter;
  Uint32 numNodes = restarter.getNumDbNodes();

  Vector<Uint32> currOrder;
  Vector<Uint32> newOrder;
  Vector<Uint32> odds;
  Vector<Uint32> evens;

  if (numNodes == 2)
  {
    ndbout_c("No Dynamic reordering possible with 2 nodes");
    return NDBT_OK;
  }
  if (numNodes & 1)
  {
    ndbout_c("Non multiple-of-2 number of nodes.  Not supported");
    return NDBT_FAILED;
  }

  Uint32 master = restarter.getMasterNodeId();

  for (Uint32 n=0; n < numNodes; n++)
  {
    currOrder.push_back(master);
    master = restarter.getNextMasterNodeId(master);
  }

  for (Uint32 n=0; n < numNodes; n++)
  {
    Uint32 nodeId = restarter.getDbNodeId(n);
    if (nodeId & 1)
    {
      odds.push_back(nodeId);
    }
    else
    {
      evens.push_back(nodeId);
    }
  }

  if (odds.size() != evens.size())
  {
    ndbout_c("Failed - odds.size() (%u) != evens.size() (%u)",
             odds.size(),
             evens.size());
    return NDBT_FAILED;
  }

  ndbout_c("Current dynamic ordering : ");
  for (Uint32 n=0; n<numNodes; n++)
  {
    ndbout_c("  %u %s", currOrder[n], ((n==0)?"*":""));
  }

  if (dynOrder == 0)
  {
    ndbout_c("No change in dynamic order");
    return NDBT_OK;
  }

  Uint32 control= dynOrder - 1;

  bool oddPresident = control & 1;
  bool interleave = control & 2;
  bool reverseSideA = control & 4;
  bool reverseSideB = control & 8;

  /*     Odds first    Interleave O/E  Reverse A  Reverse B
   * 1       N              N              N         N
   * 2       Y              N              N         N
   * 3       N              Y              N         N
   * 4       Y              Y              N         N
   * 5       N              N              Y         N
   * 6       Y              N              Y         N
   * 7       N              Y              Y         N
   * 8       Y              Y              Y         N
   * 9       N              N              N         Y
   * 10      Y              N              N         Y
   * 11      N              Y              N         Y
   * 12      Y              Y              N         Y
   * 13      N              N              Y         Y
   * 14      Y              N              Y         Y
   * 15      N              Y              Y         Y
   * 16      Y              Y              Y         Y
   *
   * Interesting values
   *   1) Even first, no interleave, no reverse
   *      e.g. 2->4->6->3->5->7
   *   2) Odd first, no interleave, no reverse
   *      e.g. 3->5->7->2->4->6
   *   3) Even first, interleave, no reverse
   *      e.g. 2->3->4->5->6->7
   *   9) Even first, no interleave, reverse B
   *      e.g. 2->4->6->7->5->3
   *
   *  'First' node becomes president.
   *  Which node(s) monitor president affects when
   *  arbitration may be required
   */

  ndbout_c("Generating ordering with %s president, sides %sinterleaved",
           (oddPresident?"odd": "even"),
           (interleave?"":"not "));
  if (reverseSideA)
    ndbout_c("  %s reversed", (oddPresident?"odds": "evens"));

    if (reverseSideB)
    ndbout_c("  %s reversed", (oddPresident?"evens": "odds"));

  Vector<Uint32>* sideA;
  Vector<Uint32>* sideB;

  if (oddPresident)
  {
    sideA = &odds;
    sideB = &evens;
  }
  else
  {
    sideA = &evens;
    sideB = &odds;
  }

  if (interleave)
  {
    for (Uint32 n=0; n < sideA->size(); n++)
    {
      Uint32 indexA = reverseSideA? (sideA->size() - (n+1)) : n;
      newOrder.push_back((*sideA)[indexA]);
      Uint32 indexB = reverseSideB? (sideB->size() - (n+1)) : n;
      newOrder.push_back((*sideB)[indexB]);
    }
  }
  else
  {
    for (Uint32 n=0; n < sideA->size(); n++)
    {
      Uint32 indexA = reverseSideA? (sideA->size() - (n+1)) : n;
      newOrder.push_back((*sideA)[indexA]);
    }
    for (Uint32 n=0; n < sideB->size(); n++)
    {
      Uint32 indexB = reverseSideB? (sideB->size() - (n+1)) : n;
      newOrder.push_back((*sideB)[indexB]);
    }
  }


  bool diff = false;
  for (Uint32 n=0; n < newOrder.size(); n++)
  {
    ndbout_c("  %u %s",
             newOrder[n],
             ((n==0)?"*":" "));

    diff |= (newOrder[n] != currOrder[n]);
  }

  if (!diff)
  {
    ndbout_c("Cluster already in correct configuration");
    return NDBT_OK;
  }

  for (Uint32 n=0; n < newOrder.size(); n++)
  {
    ndbout_c("Now restarting node %u", newOrder[n]);
    if (restarter.restartOneDbNode(newOrder[n],
                                   false, // initial
                                   true,  // nostart
                                   true)  // abort
        != NDBT_OK)
    {
      ndbout_c("Failed to restart node");
      return NDBT_FAILED;
    }
    if (restarter.waitNodesNoStart((const int*) &newOrder[n], 1) != NDBT_OK)
    {
      ndbout_c("Failed waiting for node to enter NOSTART state");
      return NDBT_FAILED;
    }
    if (restarter.startNodes((const int*) &newOrder[n], 1) != NDBT_OK)
    {
      ndbout_c("Failed to start node");
      return NDBT_FAILED;
    }
    if (restarter.waitNodesStarted((const int*) &newOrder[n], 1) != NDBT_OK)
    {
      ndbout_c("Failed waiting for node to start");
      return NDBT_FAILED;
    }
    ndbout_c("  Done.");
  }

  ndbout_c("All restarts completed.  NdbRestarter says master is %u",
           restarter.getMasterNodeId());
  if (restarter.getMasterNodeId() != (int) newOrder[0])
  {
    ndbout_c("  Should be %u, failing", newOrder[0]);
    return NDBT_FAILED;
  }

  return NDBT_OK;
}

struct NodeGroupMembers
{
  Uint32 ngid;
  Uint32 membCount;
  Uint32 members[4];
};

template class Vector<NodeGroupMembers>;

int analyseDynamicOrder(NDBT_Context* ctx, NDBT_Step* step)
{
  NdbRestarter restarter;
  Uint32 numNodes = restarter.getNumDbNodes();
  Uint32 master = restarter.getMasterNodeId();
  Vector<Uint32> dynamicOrder;
  Vector<Uint32> nodeGroup;
  Vector<Uint32> monitorsNode;
  Vector<Uint32> monitoredByNode;
  Vector<Uint32> monitorsRemote;
  Vector<Uint32> remoteMonitored;
  Vector<Uint32> sameNGMonitored;
  Vector<Uint32> distanceToRemote;
  Vector<Uint32> nodeIdToDynamicIndex;
  Uint32 maxDistanceToRemoteLink = 0;

  /* TODO :
   * Refactor into :
   *   1) Determine dynorder from running cluster
   *   2) Analyse dynorder in general
   *   3) Analyse dynorder from point of view of latency split
   *
   *   4) Support splits other than odd/even total
   *      - Partial split
   *      - Some link failures
   */

  /* Determine dynamic order from running cluster */
  for (Uint32 n=0; n < numNodes; n++)
  {
    dynamicOrder.push_back(master);
    nodeGroup.push_back(restarter.getNodeGroup(master));
    master = restarter.getNextMasterNodeId(master);
    Uint32 zero=0;
    nodeIdToDynamicIndex.set(n, master, zero);
  }

  /* Look at implied HB links */
  for (Uint32 n=0; n < numNodes; n++)
  {
    Uint32 nodeId = dynamicOrder[n];
    Uint32 monitoredByIndex = (n+1) % numNodes;
    Uint32 monitorsIndex = (n+ numNodes - 1) % numNodes;
    monitoredByNode.push_back(dynamicOrder[monitoredByIndex]);
    monitorsNode.push_back(dynamicOrder[monitorsIndex]);
    remoteMonitored.push_back((nodeId & 1) != (monitoredByNode[n] & 1));
    monitorsRemote.push_back((nodeId & 1) != (monitorsNode[n] & 1));
    sameNGMonitored.push_back(nodeGroup[n] == nodeGroup[monitoredByIndex]);
  }

  /* Look at split implications */
  for (Uint32 n=0; n < numNodes; n++)
  {
    Uint32 distanceToRemoteHBLink = 0;
    for (Uint32 m=0; m < numNodes; m++)
    {
      if (remoteMonitored[n+m])
        break;
      distanceToRemoteHBLink++;
    }

    distanceToRemote.push_back(distanceToRemoteHBLink);
    maxDistanceToRemoteLink = MAX(maxDistanceToRemoteLink, distanceToRemoteHBLink);
  }


  ndbout_c("Dynamic order analysis");

  for (Uint32 n=0; n < numNodes; n++)
  {
    ndbout_c("  %u %s %u%s%u%s%u \t Monitored by %s nodegroup, Dist to remote link : %u",
             dynamicOrder[n],
             ((n==0)?"*":" "),
             monitorsNode[n],
             ((monitorsRemote[n])?"  >":"-->"),
             dynamicOrder[n],
             ((remoteMonitored[n])?"  >":"-->"),
             monitoredByNode[n],
             ((sameNGMonitored[n])?"same":"other"),
             distanceToRemote[n]);
  }

  ndbout_c("\n");

  Vector<NodeGroupMembers> nodeGroupMembers;

  for (Uint32 n=0; n < numNodes; n++)
  {
    Uint32 ng = nodeGroup[n];

    bool ngfound = false;
    for (Uint32 m = 0; m < nodeGroupMembers.size(); m++)
    {
      if (nodeGroupMembers[m].ngid == ng)
      {
        NodeGroupMembers& ngInfo = nodeGroupMembers[m];
        ngInfo.members[ngInfo.membCount++] = dynamicOrder[n];
        ngfound = true;
        break;
      }
    }

    if (!ngfound)
    {
      NodeGroupMembers newGroupInfo;
      newGroupInfo.ngid = ng;
      newGroupInfo.membCount = 1;
      newGroupInfo.members[0] = dynamicOrder[n];
      nodeGroupMembers.push_back(newGroupInfo);
    }
  }

  ndbout_c("Nodegroups");

  for (Uint32 n=0; n < nodeGroupMembers.size(); n++)
  {
    ndbout << "  " << nodeGroupMembers[n].ngid << " (";
    bool allRemoteMonitored = true;
    for (Uint32 m=0; m < nodeGroupMembers[n].membCount; m++)
    {
      Uint32 nodeId = nodeGroupMembers[n].members[m];
      ndbout << nodeId;
      if ((m+1) < nodeGroupMembers[n].membCount)
        ndbout << ",";
      Uint32 dynamicIndex = nodeIdToDynamicIndex[nodeId];
      allRemoteMonitored &= remoteMonitored[dynamicIndex];
    }
    ndbout << ") Entirely remote monitored NGs risk : "
           << (allRemoteMonitored?"Y":"N") << "\n";
  }
  ndbout_c("\n");

  ndbout_c("Cluster-split latency behaviour");

  Uint32 oddPresident = dynamicOrder[0];
  Uint32 evenPresident = dynamicOrder[0];

  for (Uint32 n=0; n <= maxDistanceToRemoteLink; n++)
  {
    Vector<Uint32> failedNodeGroups;
    ndbout << "  " << n <<" HB latency period(s), nodes (";
    bool useComma = false;
    bool presidentFailed = false;
    for (Uint32 m=0; m < numNodes; m++)
    {
      if (distanceToRemote[m] == n)
      {
        Uint32 failingNodeId = dynamicOrder[m];
        if (useComma)
          ndbout << ",";

        useComma = true;
        ndbout << failingNodeId;

        if ((failingNodeId == evenPresident) ||
            (failingNodeId == oddPresident))
        {
          ndbout << "*";
          presidentFailed = true;
        }

        {
          Uint32 ng = nodeGroup[m];
          for (Uint32 i=0; i< nodeGroupMembers.size(); i++)
          {
            if (nodeGroupMembers[i].ngid == ng)
            {
              if ((--nodeGroupMembers[i].membCount) == 0)
              {
                failedNodeGroups.push_back(ng);
              }
            }
          }
        }
      }
    }
    ndbout << ") will be declared failed." << endl;
    if (failedNodeGroups.size() != 0)
    {
      ndbout << "    NG failure risk on reconnect for nodegroups : ";
      for (Uint32 i=0; i< failedNodeGroups.size(); i++)
      {
        if (i > 0)
          ndbout << ",";
        ndbout << failedNodeGroups[i];
      }
      ndbout << endl;
    }
    if (presidentFailed)
    {
      /* A president (even/odd/both) has failed, we should
       * calculate the new president(s) from the p.o.v.
       * of both sides
       */
      Uint32 newOdd=0;
      Uint32 newEven=0;
      for (Uint32 i=0; i< numNodes; i++)
      {
        /* Each side finds either the first node on their
         * side, or the first node on the other side which
         * is still 'alive' from their point of view
         */
        bool candidateIsOdd = dynamicOrder[i] & 1;

        if (!newOdd)
        {
          if (candidateIsOdd ||
              (distanceToRemote[i] > n))
          {
            newOdd = dynamicOrder[i];
          }
        }
        if (!newEven)
        {
          if ((!candidateIsOdd) ||
              (distanceToRemote[i] > n))
          {
            newEven = dynamicOrder[i];
          }
        }
      }

      bool oddPresidentFailed = (oddPresident != newOdd);
      bool evenPresidentFailed = (evenPresident != newEven);

      if (oddPresidentFailed)
      {
        ndbout_c("    Odd president (%u) failed, new odd president : %u",
                 oddPresident, newOdd);
        oddPresident = newOdd;
      }
      if (evenPresidentFailed)
      {
        ndbout_c("    Even president (%u) failed, new even president : %u",
                 evenPresident, newEven);
        evenPresident = newEven;
      }

      if (oddPresident != evenPresident)
      {
        ndbout_c("    President role duplicated, Odd (%u), Even (%u)",
                 oddPresident, evenPresident);
      }

    }
  }

  ndbout << endl << endl;

  return NDBT_OK;
}

int runSplitLatency25PctFail(NDBT_Context* ctx, NDBT_Step* step)
{
  /* Use dump commands to inject artificial inter-node latency
   * Use an error insert to cause latency to disappear when
   * a node observes > 25% of nodes failed.
   * This should trigger a race of FAIL_REQs from both sides
   * of the cluster, and can result in cluster failure
   */
  NdbRestarter restarter;

  /*
   * First set the ConnectCheckIntervalDelay to 1500
   */
  {
    int dump[] = { 9994, 1500 };
    restarter.dumpStateAllNodes(dump, 2);
  }

  {
    int val2[] = { DumpStateOrd::CmvmiSetRestartOnErrorInsert, 1 };
    restarter.dumpStateAllNodes(val2, 2);
  }

  /* First the error insert which will drop latency (QMGR) */
  restarter.insertErrorInAllNodes(938);

  /* Now the dump code which causes the system to experience
   * latency along odd/even lines (CMVMI)
   *
   */
  int dumpStateArgs[] = {9990, 1};
  restarter.dumpStateAllNodes(dumpStateArgs, 2);

  /**
   * Now wait for half of cluster to die...
   */
  const int node_count = restarter.getNumDbNodes();
  ndbout_c("Waiting for half of cluster (%u/%u) to die", node_count/2, node_count);
  int not_started = 0;
  do
  {
    not_started = 0;
    for (int i = 0; i < node_count; i++)
    {
      int nodeId = restarter.getDbNodeId(i);
      int status = restarter.getNodeStatus(nodeId);
      ndbout_c("Node %u status %u", nodeId, status);
      if (status == NDB_MGM_NODE_STATUS_NOT_STARTED)
        not_started++;
    }
    NdbSleep_MilliSleep(2000);
    ndbout_c("%u / %u in state NDB_MGM_NODE_STATUS_NOT_STARTED(%u)",
             not_started, node_count, NDB_MGM_NODE_STATUS_NOT_STARTED);
  } while (2 * not_started != node_count);

  ndbout_c("Restarting cluster");
  restarter.restartAll(false, true, true);
  ndbout_c("Waiting cluster not started");
  restarter.waitClusterNoStart();

  ndbout_c("Starting");
  restarter.startAll();
  restarter.waitClusterStarted();

  return NDBT_OK;
}

int
runMasterFailSlowLCP(NDBT_Context* ctx, NDBT_Step* step)
{
  /* Motivated by bug# 13323589 */
  NdbRestarter res;

  if (res.getNumDbNodes() < 4)
  {
    return NDBT_OK;
  }

  int master = res.getMasterNodeId();
  int otherVictim = res.getRandomNodeOtherNodeGroup(master, rand());
  int nextMaster = res.getNextMasterNodeId(master);
  nextMaster = (nextMaster == otherVictim) ? res.getNextMasterNodeId(otherVictim) :
    nextMaster;
  assert(nextMaster != master);
  assert(nextMaster != otherVictim);

  /* Get a node which is not current or next master */
  int slowNode= nextMaster;
  while ((slowNode == nextMaster) ||
         (slowNode == otherVictim) ||
         (slowNode == master))
  {
    slowNode = res.getRandomNotMasterNodeId(rand());
  }

  ndbout_c("master: %d otherVictim : %d nextMaster: %d slowNode: %d",
           master,
           otherVictim,
           nextMaster,
           slowNode);

  /* Steps :
   * 1. Insert slow LCP frag error in slowNode
   * 2. Start LCP
   * 3. Wait for LCP to start
   * 4. Kill at least two nodes including Master
   * 5. Wait for killed nodes to attempt to rejoin
   * 6. Remove slow LCP error
   * 7. Allow system to stabilise + check no errors
   */
  // 5073 = Delay on handling BACKUP_FRAGMENT_CONF in LQH
  if (res.insertErrorInNode(slowNode, 5073))
  {
    return NDBT_FAILED;
  }

  {
    int req[1] = {DumpStateOrd::DihStartLcpImmediately};
    if (res.dumpStateOneNode(master, req, 1))
    {
      return NDBT_FAILED;
    }
  }

  ndbout_c("Giving LCP time to start...");

  NdbSleep_SecSleep(10);

  ndbout_c("Killing other victim node (%u)...", otherVictim);

  if (res.restartOneDbNode(otherVictim, false, false, true))
  {
    return NDBT_FAILED;
  }

  ndbout_c("Killing Master node (%u)...", master);

  if (res.restartOneDbNode(master, false, false, true))
  {
    return NDBT_FAILED;
  }

  /*
     ndbout_c("Waiting for old Master node to enter NoStart state...");
     if (res.waitNodesNoStart(&master, 1, 10))
     return NDBT_FAILED;

     ndbout_c("Starting old Master...");
     if (res.startNodes(&master, 1))
     return NDBT_FAILED;

  */
  ndbout_c("Waiting for some progress on old Master and other victim restart");
  NdbSleep_SecSleep(15);

  ndbout_c("Now removing error insert on slow node (%u)", slowNode);

  if (res.insertErrorInNode(slowNode, 0))
  {
    return NDBT_FAILED;
  }

  ndbout_c("Now wait a while to check stability...");
  NdbSleep_SecSleep(30);

  if (res.getNodeStatus(master) == NDB_MGM_NODE_STATUS_NOT_STARTED)
  {
    ndbout_c("Old Master needs kick to restart");
    if (res.startNodes(&master, 1))
    {
      return NDBT_FAILED;
    }
  }

  ndbout_c("Wait for cluster recovery...");
  if (res.waitClusterStarted())
  {
    return NDBT_FAILED;
  }


  ndbout_c("Done");
  return NDBT_OK;
<<<<<<< HEAD
=======
}

int master_err[] =
{
  7025, // LCP_FRG_REP in DIH
  5056, // LCP complete rep from LQH
  7191, // execLCP_COMPLETE_REP in DIH
  7015, // execSTART_LCP_CONF in DIH
  0
};

int other_err[] =
{
  7205, // execMASTER_LCPREQ
  7206, // execEMPTY_LCP_CONF
  7230, // sendMASTER_LCPCONF and die
  7232, // Die after sending MASTER_LCPCONF
  0
};

int
runLCPTakeOver(NDBT_Context* ctx, NDBT_Step* step)
{
  {
    NdbRestarter res;
    if (res.getNumDbNodes() < 4)
    {
      ctx->stopTest();
      return NDBT_OK;
    }
  }

  for (int i = 0; master_err[i] != 0; i++)
  {
    int errno1 = master_err[i];
    for (int j = 0; other_err[j] != 0; j++)
    {
      int errno2 = other_err[j];

      /**
       * we want to kill master,
       *   and kill another node during LCP take-ove (not new master)
       */
      NdbRestarter res;
      int master = res.getMasterNodeId();
      int next = res.getNextMasterNodeId(master);
  loop:
      int victim = res.getRandomNodeOtherNodeGroup(master, rand());
      while (next == victim)
        goto loop;

      ndbout_c("master: %u next: %u victim: %u master-err: %u victim-err: %u",
               master, next, victim, errno1, errno2);

      int val2[] = { DumpStateOrd::CmvmiSetRestartOnErrorInsert, 1 };
      res.dumpStateOneNode(master, val2, 2);
      res.dumpStateOneNode(victim, val2, 2);
      res.insertErrorInNode(next, 7233);
      res.insertErrorInNode(victim, errno2);
      res.insertErrorInNode(master, errno1);

      int val1[] = { 7099 };
      res.dumpStateOneNode(master, val1, 1);
      int list[] = { master, victim };
      res.waitNodesNoStart(list, 2);
      res.startNodes(list, 2);
      res.waitClusterStarted();
    }
  }

  ctx->stopTest();
  return NDBT_OK;
}

int
runBug16007980(NDBT_Context* ctx, NDBT_Step* step)
{
  NdbRestarter res;

  if (res.getNumDbNodes() < 4)
  {
    g_err << "Insufficient nodes for test." << endl;
    ctx->stopTest();
    return NDBT_OK;
  }

  int loops = ctx->getNumLoops();
  for (int i = 0; i < loops; i++)
  {
    int master = res.getMasterNodeId();
    int node1 = res.getRandomNodeSameNodeGroup(master, rand());
    int node2 = res.getRandomNodeOtherNodeGroup(master, rand());

    ndbout_c("master: %u node1: %u node2: %u", master, node1, node2);

    ndbout_c("restart node %u nostart", node2);
    res.restartNodes(&node2, 1,
                     NdbRestarter::NRRF_NOSTART | NdbRestarter::NRRF_ABORT);
    CHECK(res.waitNodesNoStart(&node2, 1) == 0, "");

    ndbout_c("prepare node %u to crash while node %u is starting",
             node1, node2);
    ndbout_c("dump/error insert 939 into node %u", node1);
    int dump[] = { 939, node2 };
    res.dumpStateOneNode(node1, dump, NDB_ARRAY_SIZE(dump));

    ndbout_c("error insert 940 into node %u", node1);
    res.insertErrorInNode(node1, 940);

    int val2[] = { DumpStateOrd::CmvmiSetRestartOnErrorInsert, 1 };
    res.dumpStateOneNode(node1, val2, 2);

    res.insertErrorInNode(node2, 932); // Expect node 2 to crash with error 932
    res.dumpStateOneNode(node2, val2, 2);

    ndbout_c("starting node %u", node2);
    res.startNodes(&node2, 1);

    /**
     * Now both should have failed!
     */
    int list[] = { node1, node2 };
    ndbout_c("waiting for node %u and %u nostart", node1, node2);
    CHECK(res.waitNodesNoStart(list, NDB_ARRAY_SIZE(list)) == 0, "");

    ndbout_c("starting %u and %u", node1, node2);
    res.startNodes(list, NDB_ARRAY_SIZE(list));

    ndbout_c("wait cluster started");
    CHECK(res.waitClusterStarted() == 0, "");
  }

  return NDBT_OK;
}

int
runTestScanFragWatchdog(NDBT_Context* ctx, NDBT_Step* step)
{
  /* Setup an error insert, then start a checkpoint */
  NdbRestarter restarter;
  if (restarter.getNumDbNodes() < 2)
  {
    g_err << "Insufficient nodes for test." << endl;
    ctx->stopTest();
    return NDBT_OK;
  }
  
  do
  {
    g_err << "Injecting fault to suspend LCP frag scan..." << endl;
    Uint32 victim = restarter.getNode(NdbRestarter::NS_RANDOM);
    Uint32 otherNode = 0;
    do
    {
      otherNode = restarter.getNode(NdbRestarter::NS_RANDOM);
    } while (otherNode == victim);

    if (restarter.insertErrorInNode(victim, 10039) != 0) /* Cause LCP/backup frag scan to halt */
    {
      g_err << "Error insert failed." << endl;
      break;
    }
    if (restarter.insertErrorInNode(victim, 5075) != 0) /* Treat watchdog fail as test success */
    {
      g_err << "Error insert failed." << endl;
      break;
    }
    
    g_err << "Triggering LCP..." << endl;
    /* Now trigger LCP, in case the concurrent updates don't */
    {
      int startLcpDumpCode = 7099;
      if (restarter.dumpStateOneNode(victim, &startLcpDumpCode, 1))
      {
        g_err << "Dump state failed." << endl;
        break;
      }
    }
    
    g_err << "Subscribing to MGMD events..." << endl;

    NdbMgmd mgmd;
    
    if (!mgmd.connect())
    {
      g_err << "Failed to connect to MGMD" << endl;
      break;
    }

    if (!mgmd.subscribe_to_events())
    {
      g_err << "Failed to subscribe to events" << endl;
      break;
    }

    g_err << "Waiting to hear of LCP completion..." << endl;
    Uint32 completedLcps = 0;
    Uint64 maxWaitSeconds = 240;
    Uint64 endTime = NdbTick_CurrentMillisecond() + 
      (maxWaitSeconds * 1000);
    
    while (NdbTick_CurrentMillisecond() < endTime)
    {
      char buff[512];
      
      if (!mgmd.get_next_event_line(buff,
                                    sizeof(buff),
                                    10 * 1000))
      {
        g_err << "Failed to get event line " << endl;
        break;
      }

      // g_err << "Event : " << buff;

      if (strstr(buff, "Local checkpoint") &&
          strstr(buff, "completed"))
      {
        completedLcps++;
        g_err << "LCP " << completedLcps << " completed." << endl;
        
        if (completedLcps == 2)
          break;

        /* Request + wait for another... */
        {
          int startLcpDumpCode = 7099;
          if (restarter.dumpStateOneNode(otherNode, &startLcpDumpCode, 1))
          {
            g_err << "Dump state failed." << endl;
            break;
          }
        }
      } 
    }
    
    if (completedLcps != 2)
    {
      g_err << "Some problem while waiting for LCP completion" << endl;
      break;
    }

    /* Now wait for the node to recover */
    if (restarter.waitNodesStarted((const int*) &victim, 1, 120) != 0)
    {
      g_err << "Failed waiting for node " << victim << "to start" << endl;
      break;
    }
    
    ctx->stopTest();
    return NDBT_OK;
  } while (0);
  
  ctx->stopTest();
  return NDBT_FAILED;
}

int
runBug16834416(NDBT_Context* ctx, NDBT_Step* step)
{
  Ndb* pNdb = GETNDB(step);
  NdbRestarter restarter;

  if (restarter.getNumDbNodes() < 2)
  {
    g_err << "Insufficient nodes for test." << endl;
    ctx->stopTest();
    return NDBT_OK;
  }

  int loops = ctx->getNumLoops();
  for (int i = 0; i < loops; i++)
  {
    ndbout_c("running big trans");
    HugoOperations ops(* ctx->getTab());
    ops.startTransaction(pNdb);
    ops.pkInsertRecord(0, 1024); // 1024 rows
    ops.execute_NoCommit(pNdb, AO_IgnoreError);

    // TC node id
    Uint32 nodeId = ops.getTransaction()->getConnectedNodeId();

    int errcode = 8054;
    ndbout_c("TC: %u => kill kill kill (error: %u)", nodeId, errcode);

    int val2[] = { DumpStateOrd::CmvmiSetRestartOnErrorInsert, 1 };
    restarter.dumpStateOneNode(nodeId, val2, 2);
    restarter.insertErrorInNode(nodeId, errcode);

    ops.execute_Commit(pNdb, AO_IgnoreError);

    int victim = (int)nodeId;
    restarter.waitNodesNoStart(&victim, 1);
    restarter.startAll();
    restarter.waitClusterStarted();

    ops.closeTransaction(pNdb);
    ops.clearTable(pNdb);

    int val3[] = { 4003 }; // Check TC/LQH CommitAckMarker leak
    restarter.dumpStateAllNodes(val3, 1);
  }

  restarter.insertErrorInAllNodes(0);
  return NDBT_OK;
}

enum LCPFSStopCases
{
  NdbFsError1,
  NdbFsError2,
  NUM_CASES
};

int
runTestLcpFsErr(NDBT_Context* ctx, NDBT_Step* step)
{
  /* Setup an error insert, then start a checkpoint */
  NdbRestarter restarter;
  if (restarter.getNumDbNodes() < 2)
  {
    g_err << "Insufficient nodes for test." << endl;
    ctx->stopTest();
    return NDBT_OK;
  }

  g_err << "Subscribing to MGMD events..." << endl;
  
  int filter[] = { 15, NDB_MGM_EVENT_CATEGORY_CHECKPOINT, 0 };
  NdbLogEventHandle handle = 
    ndb_mgm_create_logevent_handle(restarter.handle, filter);
  
  int scenario = NdbFsError1;
  bool failed = false;

  do
  {
    g_err << "Injecting fault "
          << scenario
          << " to suspend LCP frag scan..." << endl;
    Uint32 victim = restarter.getNode(NdbRestarter::NS_RANDOM);
    Uint32 otherNode = 0;
    do
    {
      otherNode = restarter.getNode(NdbRestarter::NS_RANDOM);
    } while (otherNode == victim);

    bool failed = false;
    Uint32 lcpsRequired = 2;
    switch (scenario)
    {
    case NdbFsError1:
    {
      if (restarter.insertErrorInNode(victim, 10044) != 0)
      {
        g_err << "Error insert 10044 failed." << endl;
        failed = true;
      }
      lcpsRequired=6;
      break;
    }
    case NdbFsError2:
    {
      if (restarter.insertErrorInNode(victim, 10045) != 0)
      {
        g_err << "Error insert 10045 failed." << endl;
        failed = true;
      }
      lcpsRequired=6;
      break;
    }
    }
    if (failed)
      break;
    
    g_err << "Triggering LCP..." << endl;
    /* Now trigger LCP, in case the concurrent updates don't */
    {
      int startLcpDumpCode = 7099;
      if (restarter.dumpStateOneNode(victim, &startLcpDumpCode, 1))
      {
        g_err << "Dump state failed." << endl;
        break;
      }
    }

    g_err << "Waiting to hear of LCP completion..." << endl;
    Uint32 completedLcps = 0;
    Uint64 maxWaitSeconds = (120 * lcpsRequired);
    Uint64 endTime = NdbTick_CurrentMillisecond() + 
      (maxWaitSeconds * 1000);
    struct ndb_logevent event;
    
    do
    {
      while(ndb_logevent_get_next(handle, &event, 0) >= 0 &&
            event.type != NDB_LE_LocalCheckpointStarted &&
            NdbTick_CurrentMillisecond() < endTime);
      while(ndb_logevent_get_next(handle, &event, 0) >= 0 &&
            event.type != NDB_LE_LocalCheckpointCompleted &&
            NdbTick_CurrentMillisecond() < endTime);

      if (NdbTick_CurrentMillisecond() >= endTime)
        break;
      
      completedLcps++;
      g_err << "LCP " << completedLcps << " completed." << endl;
      
      if (completedLcps == lcpsRequired)
        break;

      /* Request + wait for another... */
      {
        int startLcpDumpCode = 7099;
        if (restarter.dumpStateOneNode(otherNode, &startLcpDumpCode, 1))
        {
          g_err << "Dump state failed." << endl;
          break;
        }
      }
    } while (1);
    
    if (completedLcps != lcpsRequired)
    {
      g_err << "Some problem while waiting for LCP completion" << endl;
      break;
    }

    /* Now wait for the node to recover */
    g_err << "Waiting for all nodes to be started..." << endl;
    if (restarter.waitNodesStarted((const int*) &victim, 1, 120) != 0)
    {
      g_err << "Failed waiting for node " << victim << "to start" << endl;
      break;
    }

    restarter.insertErrorInAllNodes(0);

    {
      Uint32 count = 0;
      g_err << "Consuming intervening mgmapi events..." << endl;
      while(ndb_logevent_get_next(handle, &event, 10) != 0)
        count++;
      
      g_err << count << " events consumed." << endl;
    }
  } while (!failed && 
           ++scenario < NUM_CASES);
  
  ctx->stopTest();

  if (failed)
    return NDBT_FAILED;
  else
    return NDBT_OK;
}


int
runNodeFailGCPOpen(NDBT_Context* ctx, NDBT_Step* step)
{
  /* Use an error insert to cause node failures, 
   * then bring the cluster back up
   */
  NdbRestarter restarter;
  int i = 0;
  while (i < 10 &&
         !ctx->isTestStopped())
  {
    /* Wait a moment or two */
    ndbout_c("Waiting...");
    NdbSleep_SecSleep(10);
    /* Insert error in all nodes */
    ndbout_c("Inserting error...");
    restarter.insertErrorInAllNodes(8098);
    
    /* Wait for failure... */
    ndbout_c("Waiting to hear of node failure %u...", i);
    int timeout = 120;
    while ((restarter.waitClusterStarted(1) == 0) &&
           timeout--);

    if (timeout == 0)
    {
      g_err << "Timed out waiting for node failure" << endl;
    }

    ndbout_c("Clearing error...");
    restarter.insertErrorInAllNodes(0);

    ndbout_c("Waiting for node recovery...");
    timeout = 120;
    while ((restarter.waitClusterStarted(1) != 0) &&
           (restarter.startAll() == 0) &&
           timeout--);

    ndbout_c("Done.");

    if (timeout == 0)
    {
      g_err << "Timed out waiting for recovery" << endl;
      return NDBT_FAILED;
    }

    if (restarter.waitClusterStarted(1) != 0)
    {
      g_err << "Failed waiting for cluster to start." << endl;
      return NDBT_FAILED;
    }
    i++;
  }

  ctx->stopTest();

  return NDBT_OK;
}

NDBT_TESTSUITE(testNodeRestart);
TESTCASE("NoLoad", 
	 "Test that one node at a time can be stopped and then restarted "\
	 "when there are no load on the system. Do this loop number of times"){ 
  INITIALIZER(runCheckAllNodesStarted);
  INITIALIZER(runLoadTable);
  STEP(runRestarter);
  FINALIZER(runClearTable);
>>>>>>> 871dd169
}

int master_err[] =
{
  7025, // LCP_FRG_REP in DIH
  5056, // LCP complete rep from LQH
  7191, // execLCP_COMPLETE_REP in DIH
  7015, // execSTART_LCP_CONF in DIH
  0
};

int other_err[] =
{
  7205, // execMASTER_LCPREQ
  7206, // execEMPTY_LCP_CONF
  7230, // sendMASTER_LCPCONF and die
  7232, // Die after sending MASTER_LCPCONF
  0
};

int
runLCPTakeOver(NDBT_Context* ctx, NDBT_Step* step)
{
  {
    NdbRestarter res;
    if (res.getNumDbNodes() < 4)
    {
      ctx->stopTest();
      return NDBT_OK;
    }
  }

  for (int i = 0; master_err[i] != 0; i++)
  {
    int errno1 = master_err[i];
    for (int j = 0; other_err[j] != 0; j++)
    {
      int errno2 = other_err[j];

      /**
       * we want to kill master,
       *   and kill another node during LCP take-ove (not new master)
       */
      NdbRestarter res;
      int master = res.getMasterNodeId();
      int next = res.getNextMasterNodeId(master);
  loop:
      int victim = res.getRandomNodeOtherNodeGroup(master, rand());
      while (next == victim)
        goto loop;

      ndbout_c("master: %u next: %u victim: %u master-err: %u victim-err: %u",
               master, next, victim, errno1, errno2);

      int val2[] = { DumpStateOrd::CmvmiSetRestartOnErrorInsert, 1 };
      res.dumpStateOneNode(master, val2, 2);
      res.dumpStateOneNode(victim, val2, 2);
      res.insertErrorInNode(next, 7233);
      res.insertErrorInNode(victim, errno2);
      res.insertErrorInNode(master, errno1);

      int val1[] = { 7099 };
      res.dumpStateOneNode(master, val1, 1);
      int list[] = { master, victim };
      res.waitNodesNoStart(list, 2);
      res.startNodes(list, 2);
      res.waitClusterStarted();
    }
  }

  ctx->stopTest();
  return NDBT_OK;
}

int
runBug16007980(NDBT_Context* ctx, NDBT_Step* step)
{
  NdbRestarter res;

  if (res.getNumDbNodes() < 4)
  {
    g_err << "Insufficient nodes for test." << endl;
    ctx->stopTest();
    return NDBT_OK;
  }

  int loops = ctx->getNumLoops();
  for (int i = 0; i < loops; i++)
  {
    int master = res.getMasterNodeId();
    int node1 = res.getRandomNodeSameNodeGroup(master, rand());
    int node2 = res.getRandomNodeOtherNodeGroup(master, rand());

    ndbout_c("master: %u node1: %u node2: %u", master, node1, node2);

    ndbout_c("restart node %u nostart", node2);
    res.restartNodes(&node2, 1,
                     NdbRestarter::NRRF_NOSTART | NdbRestarter::NRRF_ABORT);
    CHECK(res.waitNodesNoStart(&node2, 1) == 0, "");

    ndbout_c("prepare node %u to crash while node %u is starting",
             node1, node2);
    ndbout_c("dump/error insert 939 into node %u", node1);
    int dump[] = { 939, node2 };
    res.dumpStateOneNode(node1, dump, NDB_ARRAY_SIZE(dump));

    ndbout_c("error insert 940 into node %u", node1);
    res.insertErrorInNode(node1, 940);

    int val2[] = { DumpStateOrd::CmvmiSetRestartOnErrorInsert, 1 };
    res.dumpStateOneNode(node1, val2, 2);

    res.insertErrorInNode(node2, 932); // Expect node 2 to crash with error 932
    res.dumpStateOneNode(node2, val2, 2);

    ndbout_c("starting node %u", node2);
    res.startNodes(&node2, 1);

    /**
     * Now both should have failed!
     */
    int list[] = { node1, node2 };
    ndbout_c("waiting for node %u and %u nostart", node1, node2);
    CHECK(res.waitNodesNoStart(list, NDB_ARRAY_SIZE(list)) == 0, "");

    ndbout_c("starting %u and %u", node1, node2);
    res.startNodes(list, NDB_ARRAY_SIZE(list));

    ndbout_c("wait cluster started");
    CHECK(res.waitClusterStarted() == 0, "");
  }

  return NDBT_OK;
}

int
runTestScanFragWatchdog(NDBT_Context* ctx, NDBT_Step* step)
{
  /* Setup an error insert, then start a checkpoint */
  NdbRestarter restarter;
  if (restarter.getNumDbNodes() < 2)
  {
    g_err << "Insufficient nodes for test." << endl;
    ctx->stopTest();
    return NDBT_OK;
  }
  
  do
  {
    g_err << "Injecting fault to suspend LCP frag scan..." << endl;
    Uint32 victim = restarter.getNode(NdbRestarter::NS_RANDOM);
    Uint32 otherNode = 0;
    do
    {
      otherNode = restarter.getNode(NdbRestarter::NS_RANDOM);
    } while (otherNode == victim);

    if (restarter.insertErrorInNode(victim, 10039) != 0) /* Cause LCP/backup frag scan to halt */
    {
      g_err << "Error insert failed." << endl;
      break;
    }
    if (restarter.insertErrorInNode(victim, 5075) != 0) /* Treat watchdog fail as test success */
    {
      g_err << "Error insert failed." << endl;
      break;
    }
    
    g_err << "Triggering LCP..." << endl;
    /* Now trigger LCP, in case the concurrent updates don't */
    {
      int startLcpDumpCode = 7099;
      if (restarter.dumpStateOneNode(victim, &startLcpDumpCode, 1))
      {
        g_err << "Dump state failed." << endl;
        break;
      }
    }
    
    g_err << "Subscribing to MGMD events..." << endl;

    NdbMgmd mgmd;
    
    if (!mgmd.connect())
    {
      g_err << "Failed to connect to MGMD" << endl;
      break;
    }

    if (!mgmd.subscribe_to_events())
    {
      g_err << "Failed to subscribe to events" << endl;
      break;
    }

    g_err << "Waiting to hear of LCP completion..." << endl;
    Uint32 completedLcps = 0;
    Uint64 maxWaitSeconds = 240;
    Uint64 endTime = NdbTick_CurrentMillisecond() + 
      (maxWaitSeconds * 1000);
    
    while (NdbTick_CurrentMillisecond() < endTime)
    {
      char buff[512];
      
      if (!mgmd.get_next_event_line(buff,
                                    sizeof(buff),
                                    10 * 1000))
      {
        g_err << "Failed to get event line " << endl;
        break;
      }

      // g_err << "Event : " << buff;

      if (strstr(buff, "Local checkpoint") &&
          strstr(buff, "completed"))
      {
        completedLcps++;
        g_err << "LCP " << completedLcps << " completed." << endl;
        
        if (completedLcps == 2)
          break;

        /* Request + wait for another... */
        {
          int startLcpDumpCode = 7099;
          if (restarter.dumpStateOneNode(otherNode, &startLcpDumpCode, 1))
          {
            g_err << "Dump state failed." << endl;
            break;
          }
        }
      } 
    }
    
    if (completedLcps != 2)
    {
      g_err << "Some problem while waiting for LCP completion" << endl;
      break;
    }

    /* Now wait for the node to recover */
    if (restarter.waitNodesStarted((const int*) &victim, 1, 120) != 0)
    {
      g_err << "Failed waiting for node " << victim << "to start" << endl;
      break;
    }
    
    ctx->stopTest();
    return NDBT_OK;
  } while (0);
  
  ctx->stopTest();
  return NDBT_FAILED;
}

static Uint32
setConfigValueAndRestartNode(NdbMgmd *mgmd, Uint32 key, Uint32 value, int nodeId, NdbRestarter *restarter)
{
    // Get the binary config
    Config conf;
    if (!mgmd->get_config(conf)) 
    {
      g_err << "Failed to get config from ndb_mgmd." << endl;
      return NDBT_FAILED;
    }
    // Set the key
    ConfigValues::Iterator iter(conf.m_configValues->m_config);
    for (int nodeid = 1; nodeid < MAX_NODES; nodeid ++)
    {
      Uint32 oldValue;
      if (!iter.openSection(CFG_SECTION_NODE, nodeid))
        continue;
      if (iter.get(key, &oldValue))
        iter.set(key, value);
      iter.closeSection();
    }
    // Set the modified config
    if (!mgmd->set_config(conf)) 
    {
      g_err << "Failed to set config in ndb_mgmd." << endl;
      return NDBT_FAILED;
    }
    g_err << "Restarting node to apply config change..." << endl;
    if (restarter->restartOneDbNode(nodeId, false, false, true))
    {
      g_err << "Failed to restart node." << endl;
      return NDBT_FAILED;
    }
    if (restarter->waitNodesStarted(&nodeId, 1) != 0)
    {
      g_err << "Failed waiting for node started." << endl;
      return NDBT_FAILED;
    }
    return NDBT_OK;
} 

int
runTestScanFragWatchdogDisable(NDBT_Context* ctx, NDBT_Step* step)
{
  NdbRestarter restarter;
  if (restarter.getNumDbNodes() < 2) 
  {
    g_err << "Insufficient nodes for test." << endl;
    ctx->stopTest();
    return NDBT_OK;
  }
  int victim = restarter.getNode(NdbRestarter::NS_RANDOM);
  do
  {
    NdbMgmd mgmd;
    if(!mgmd.connect()) 
    {
      g_err << "Failed to connect to ndb_mgmd." << endl;
      break;
    }
    g_err << "Disabling LCP frag scan watchdog..." << endl;

    // to disable the LCP frag scan watchdog, set 
    // CFG_DB_LCP_SCAN_WATCHDOG_LIMIT = 0
    if(setConfigValueAndRestartNode(&mgmd, CFG_DB_LCP_SCAN_WATCHDOG_LIMIT, 
          0, victim, &restarter) == NDBT_FAILED)
      break;

    g_err << "Injecting fault in node " << victim;
    g_err << " to suspend LCP frag scan..." << endl;
    if (restarter.insertErrorInNode(victim, 10039) != 0) 
    {
      g_err << "Error insert failed." << endl;
      break;
    }
    
    g_err << "Creating table for LCP frag scan..." << endl;
    runLoadTable(ctx, step);

    g_err << "Triggering LCP..." << endl;
    {
      int startLcpDumpCode = 7099;
      if (restarter.dumpStateAllNodes(&startLcpDumpCode, 1))
      {
        g_err << "Dump state failed." << endl;
        break;
      }
    }

    if (!mgmd.subscribe_to_events())
    {
      g_err << "Failed to subscribe to mgmd events." << endl;
      break;
    }

    g_err << "Waiting for activity from LCP Frag watchdog..." << endl;
    Uint64 maxWaitSeconds = 240;
    Uint64 endTime = NdbTick_CurrentMillisecond() + 
      (maxWaitSeconds * 1000);
    int result = NDBT_OK; 
    while (NdbTick_CurrentMillisecond() < endTime)
    {
      char buff[512];
      
      if (!mgmd.get_next_event_line(buff,
                                    sizeof(buff),
                                    10 * 1000))
      {
        g_err << "Failed to get event line." << endl;
        result = NDBT_FAILED;
        break;
      }
      if (strstr(buff, "Local checkpoint") && strstr(buff, "completed"))
      {
        g_err << "Failed to disable LCP Frag watchdog." << endl;
        result = NDBT_FAILED;
        break;
      }
    }
    if(result == NDBT_FAILED)
      break;

    g_err << "No LCP activity: LCP Frag watchdog successfully disabled..." << endl;
    g_err << "Restoring default LCP Frag watchdog config..." << endl;
    if(setConfigValueAndRestartNode(&mgmd, CFG_DB_LCP_SCAN_WATCHDOG_LIMIT, 
          60, victim, &restarter) == NDBT_FAILED)
      break;

    ctx->stopTest();
    return NDBT_OK;
  } while (0);
 
  // Insert error code to resume LCP in case node halted
  if (restarter.insertErrorInNode(victim, 10040) != 0) 
  {
    g_err << "Test cleanup failed: failed to resume LCP." << endl;
  }
  ctx->stopTest();
  return NDBT_FAILED;
}

int
runBug16834416(NDBT_Context* ctx, NDBT_Step* step)
{
  Ndb* pNdb = GETNDB(step);
  NdbRestarter restarter;

  if (restarter.getNumDbNodes() < 2)
  {
    g_err << "Insufficient nodes for test." << endl;
    ctx->stopTest();
    return NDBT_OK;
  }

  int loops = ctx->getNumLoops();
  for (int i = 0; i < loops; i++)
  {
    ndbout_c("running big trans");
    HugoOperations ops(* ctx->getTab());
    ops.startTransaction(pNdb);
    ops.pkInsertRecord(0, 1024); // 1024 rows
    ops.execute_NoCommit(pNdb, AO_IgnoreError);

    // TC node id
    Uint32 nodeId = ops.getTransaction()->getConnectedNodeId();

    int errcode = 8054;
    ndbout_c("TC: %u => kill kill kill (error: %u)", nodeId, errcode);

    int val2[] = { DumpStateOrd::CmvmiSetRestartOnErrorInsert, 1 };
    restarter.dumpStateOneNode(nodeId, val2, 2);
    restarter.insertErrorInNode(nodeId, errcode);

    ops.execute_Commit(pNdb, AO_IgnoreError);

    int victim = (int)nodeId;
    restarter.waitNodesNoStart(&victim, 1);
    restarter.startAll();
    restarter.waitClusterStarted();

    ops.closeTransaction(pNdb);
    ops.clearTable(pNdb);

    int val3[] = { 4003 }; // Check TC/LQH CommitAckMarker leak
    restarter.dumpStateAllNodes(val3, 1);
  }

  restarter.insertErrorInAllNodes(0);
  return NDBT_OK;
}

enum LCPFSStopCases
{
  NdbFsError1,
  NdbFsError2,
  NUM_CASES
};

int
runTestLcpFsErr(NDBT_Context* ctx, NDBT_Step* step)
{
  /* Setup an error insert, then start a checkpoint */
  NdbRestarter restarter;
  if (restarter.getNumDbNodes() < 2)
  {
    g_err << "Insufficient nodes for test." << endl;
    ctx->stopTest();
    return NDBT_OK;
  }

  g_err << "Subscribing to MGMD events..." << endl;
  
  int filter[] = { 15, NDB_MGM_EVENT_CATEGORY_CHECKPOINT, 0 };
  NdbLogEventHandle handle = 
    ndb_mgm_create_logevent_handle(restarter.handle, filter);
  
  int scenario = NdbFsError1;
  bool failed = false;

  do
  {
    g_err << "Injecting fault "
          << scenario
          << " to suspend LCP frag scan..." << endl;
    Uint32 victim = restarter.getNode(NdbRestarter::NS_RANDOM);
    Uint32 otherNode = 0;
    do
    {
      otherNode = restarter.getNode(NdbRestarter::NS_RANDOM);
    } while (otherNode == victim);

    bool failed = false;
    Uint32 lcpsRequired = 2;
    switch (scenario)
    {
    case NdbFsError1:
    {
      if (restarter.insertErrorInNode(victim, 10044) != 0)
      {
        g_err << "Error insert 10044 failed." << endl;
        failed = true;
      }
      lcpsRequired=6;
      break;
    }
    case NdbFsError2:
    {
      if (restarter.insertErrorInNode(victim, 10045) != 0)
      {
        g_err << "Error insert 10045 failed." << endl;
        failed = true;
      }
      lcpsRequired=6;
      break;
    }
    }
    if (failed)
      break;
    
    g_err << "Triggering LCP..." << endl;
    /* Now trigger LCP, in case the concurrent updates don't */
    {
      int startLcpDumpCode = 7099;
      if (restarter.dumpStateOneNode(victim, &startLcpDumpCode, 1))
      {
        g_err << "Dump state failed." << endl;
        break;
      }
    }

    g_err << "Waiting to hear of LCP completion..." << endl;
    Uint32 completedLcps = 0;
    Uint64 maxWaitSeconds = (120 * lcpsRequired);
    Uint64 endTime = NdbTick_CurrentMillisecond() + 
      (maxWaitSeconds * 1000);
    struct ndb_logevent event;
    
    do
    {
      while(ndb_logevent_get_next(handle, &event, 0) >= 0 &&
            event.type != NDB_LE_LocalCheckpointStarted &&
            NdbTick_CurrentMillisecond() < endTime);
      while(ndb_logevent_get_next(handle, &event, 0) >= 0 &&
            event.type != NDB_LE_LocalCheckpointCompleted &&
            NdbTick_CurrentMillisecond() < endTime);

      if (NdbTick_CurrentMillisecond() >= endTime)
        break;
      
      completedLcps++;
      g_err << "LCP " << completedLcps << " completed." << endl;
      
      if (completedLcps == lcpsRequired)
        break;

      /* Request + wait for another... */
      {
        int startLcpDumpCode = 7099;
        if (restarter.dumpStateOneNode(otherNode, &startLcpDumpCode, 1))
        {
          g_err << "Dump state failed." << endl;
          break;
        }
      }
    } while (1);
    
    if (completedLcps != lcpsRequired)
    {
      g_err << "Some problem while waiting for LCP completion" << endl;
      break;
    }

    /* Now wait for the node to recover */
    g_err << "Waiting for all nodes to be started..." << endl;
    if (restarter.waitNodesStarted((const int*) &victim, 1, 120) != 0)
    {
      g_err << "Failed waiting for node " << victim << "to start" << endl;
      break;
    }

    restarter.insertErrorInAllNodes(0);

    {
      Uint32 count = 0;
      g_err << "Consuming intervening mgmapi events..." << endl;
      while(ndb_logevent_get_next(handle, &event, 10) != 0)
        count++;
      
      g_err << count << " events consumed." << endl;
    }
  } while (!failed && 
           ++scenario < NUM_CASES);
  
  ctx->stopTest();

  if (failed)
    return NDBT_FAILED;
  else
    return NDBT_OK;
}


int
runNodeFailGCPOpen(NDBT_Context* ctx, NDBT_Step* step)
{
  /* Use an error insert to cause node failures, 
   * then bring the cluster back up
   */
  NdbRestarter restarter;
  int i = 0;
  while (i < 10 &&
         !ctx->isTestStopped())
  {
    /* Wait a moment or two */
    ndbout_c("Waiting...");
    NdbSleep_SecSleep(10);
    /* Insert error in all nodes */
    ndbout_c("Inserting error...");
    restarter.insertErrorInAllNodes(8098);
    
    /* Wait for failure... */
    ndbout_c("Waiting to hear of node failure %u...", i);
    int timeout = 120;
    while ((restarter.waitClusterStarted(1) == 0) &&
           timeout--);

    if (timeout == 0)
    {
      g_err << "Timed out waiting for node failure" << endl;
    }

    ndbout_c("Clearing error...");
    restarter.insertErrorInAllNodes(0);

    ndbout_c("Waiting for node recovery...");
    timeout = 120;
    while ((restarter.waitClusterStarted(1) != 0) &&
           (restarter.startAll() == 0) &&
           timeout--);

    ndbout_c("Done.");

    if (timeout == 0)
    {
      g_err << "Timed out waiting for recovery" << endl;
      return NDBT_FAILED;
    }

    if (restarter.waitClusterStarted(1) != 0)
    {
      g_err << "Failed waiting for cluster to start." << endl;
      return NDBT_FAILED;
    }
    i++;
  }

  ctx->stopTest();

  return NDBT_OK;
}

static
void
callback(int retCode, NdbTransaction * trans, void * ptr)
{
}

int
runBug16944817(NDBT_Context* ctx, NDBT_Step* step)
{
  NdbRestarter restarter;

  if (restarter.getNumDbNodes() < 2)
  {
    g_err << "Insufficient nodes for test." << endl;
    ctx->stopTest();
    return NDBT_OK;
  }

#ifndef NDEBUG
  /**
   * This program doesn't work with debug compiled due
   * due various asserts...which are correct...
   */
  {
    ctx->stopTest();
    return NDBT_OK;
  }
#endif

  const int loops = ctx->getNumLoops();
  for (int i = 0; i < loops; i++)
  {
    ndbout_c("loop %u/%u", (i+1), loops);
    Ndb* pNdb = new Ndb(&ctx->m_cluster_connection, "TEST_DB");
    if (pNdb->init() != 0 || pNdb->waitUntilReady(30))
    {
      delete pNdb;
      return NDBT_FAILED;
    }

    ndbout_c("  start trans");
    HugoOperations hugoOps(*ctx->getTab());
    if(hugoOps.startTransaction(pNdb) != 0)
      return NDBT_FAILED;

    if(hugoOps.pkInsertRecord(pNdb, i, 1, rand()) != 0)
      return NDBT_FAILED;

    if(hugoOps.execute_NoCommit(pNdb) != 0)
      return NDBT_FAILED;

    NdbTransaction * pTrans = hugoOps.getTransaction();
    hugoOps.setTransaction(0, true);

    ndbout_c("  executeAsynchPrepare");
    pTrans->executeAsynchPrepare(Commit, callback, 0, AbortOnError);

    int nodeId = pTrans->getConnectedNodeId();
    ndbout_c("  insert error 8054 into %d", nodeId);
    restarter.insertErrorInNode(nodeId, 8054);
    int val2[] = { DumpStateOrd::CmvmiSetRestartOnErrorInsert, 1 };
    if (restarter.dumpStateOneNode(nodeId, val2, 2))
      return NDBT_FAILED;

    ndbout_c("  sendPreparedTransactions");
    const int forceSend = 1;
    pNdb->sendPreparedTransactions(forceSend);

    /**
     * Now delete ndb-object with having heard reply from commit
     */
    ndbout_c("  delete pNdb");
    delete pNdb;

    /**
     * nodeId will die due to errorInsert 8054 above
     */
    ndbout_c("  wait nodes no start");
    restarter.waitNodesNoStart(&nodeId, 1);
    ndbout_c("  start nodes");
    restarter.startNodes(&nodeId, 1);
    ndbout_c("  wait nodes started");
    restarter.waitNodesStarted(&nodeId, 1);

    /**
     * restart it again...will cause duplicate marker (before bug fix)
     */
    ndbout_c("  restart (again)");
    restarter.restartNodes(&nodeId, 1,
                           NdbRestarter::NRRF_NOSTART | NdbRestarter::NRRF_ABORT);
    ndbout_c("  wait nodes no start");
    restarter.waitNodesNoStart(&nodeId, 1);
    ndbout_c("  start nodes");
    restarter.startNodes(&nodeId, 1);
    ndbout_c("  wait nodes started");
    restarter.waitClusterStarted();
  }

  bool checkMarkers = true;

  if (checkMarkers)
  {
    ndbout_c("and finally...check markers");
    int check = 2552; // check that no markers are leaked
    restarter.dumpStateAllNodes(&check, 1);
  }

  return NDBT_OK;
}

#define CHK2(b, e) \
  if (!(b)) { \
    g_err << "ERR: " << #b << " failed at line " << __LINE__ \
          << ": " << e << endl; \
    result = NDBT_FAILED; \
    break; \
  }

int
runBug16766493(NDBT_Context* ctx, NDBT_Step* step)
{
  Ndb* pNdb = GETNDB(step);
  NdbDictionary::Dictionary* pDic = pNdb->getDictionary();
  const int loops = ctx->getNumLoops();
  const int records = ctx->getNumRecords();
  char* tabname = strdup(ctx->getTab()->getName());
  int result = NDBT_OK;
  ndb_srand(getpid());
  NdbRestarter restarter;
  (void)pDic->dropTable(tabname); // replace table

  do
  {
    NdbDictionary::Table tab;
    tab.setName(tabname);
    tab.setTablespaceName("DEFAULT-TS");
    { NdbDictionary::Column c;
      c.setName("A");
      c.setType(NdbDictionary::Column::Unsigned);
      c.setPrimaryKey(true);
      tab.addColumn(c);
    }
    /*
     * Want big DD column which does not fit evenly into 32k UNDO
     * buffer i.e. produces big NOOP entries.  The bug was reported
     * in 7.2 for longblob where part size is 13948.  This will do.
     */
    { NdbDictionary::Column c;
      c.setName("B");
      c.setType(NdbDictionary::Column::Char);
      c.setLength(13948);
      c.setNullable(false);
      c.setStorageType(NdbDictionary::Column::StorageTypeDisk);
      tab.addColumn(c);
    }
    { NdbDictionary::Column c; // for hugo
      c.setName("C");
      c.setType(NdbDictionary::Column::Unsigned);
      c.setNullable(false);
      tab.addColumn(c);
    }

    CHK2(pDic->createTable(tab) == 0, pDic->getNdbError());
    const NdbDictionary::Table* pTab;
    CHK2((pTab = pDic->getTable(tabname)) != 0, pDic->getNdbError());
    HugoTransactions trans(*pTab);

    if (loops <= 1)
      g_err << "note: test is not useful for loops=" << loops << endl;
    for (int loop = 0; loop < loops; loop++)
    {
      g_info << "loop: " << loop << endl;
      CHK2(trans.loadTable(pNdb, records) == 0, trans.getNdbError());
      if (loop + 1 == loops)
        break; // leave rows for verify
      while (1)
      {
        g_info << "clear table" << endl;
#if 0
        if (trans.clearTable(pNdb, records) == 0)
          break;
#else // nicer for debugging
        if (trans.pkDelRecords(pNdb, records, records) == 0)
          break;
#endif
        const NdbError& err = trans.getNdbError();
        // hugo does not return error code on max tries
        CHK2(err.code == 0, err);
#if 0 // can cause ndbrequire in exec_lcp_frag_ord
        int lcp = 7099;
        CHK2(restarter.dumpStateAllNodes(&lcp, 1) == 0, "-");
#endif
        const int timeout = 5;
        CHK2(restarter.waitClusterStarted(timeout) == 0, "-");
        g_info << "assume UNDO overloaded..." << endl;
        NdbSleep_MilliSleep(1000);
      }
      CHK2(result == NDBT_OK, "-");
    }
    CHK2(result == NDBT_OK, "-");

    g_info << "verify records" << endl;
    CHK2(trans.scanReadRecords(pNdb, records) == 0, trans.getNdbError());

    // test that restart works
    g_info << "restart" << endl;
    const bool initial = false;
    const bool nostart = true;
    CHK2(restarter.restartAll(initial, nostart) == 0, "-");
    CHK2(restarter.waitClusterNoStart() == 0, "-");
    g_info << "nostart done" << endl;
    CHK2(restarter.startAll() == 0, "-");
    CHK2(restarter.waitClusterStarted() == 0, "-");
    g_info << "restart done" << endl;

    g_info << "verify records" << endl;
    CHK2(trans.scanReadRecords(pNdb, records) == 0, trans.getNdbError());
  } while (0);

  if (result!=NDBT_OK) abort();
  free(tabname);
  return result;
}

NDBT_TESTSUITE(testNodeRestart);
TESTCASE("NoLoad", 
	 "Test that one node at a time can be stopped and then restarted "\
	 "when there are no load on the system. Do this loop number of times"){ 
  INITIALIZER(runCheckAllNodesStarted);
  INITIALIZER(runLoadTable);
  STEP(runRestarter);
  FINALIZER(runClearTable);
}
TESTCASE("PkRead", 
	 "Test that one node at a time can be stopped and then restarted "\
	 "perform pk read while restarting. Do this loop number of times"){ 
  TC_PROPERTY("ReadLockMode", NdbOperation::LM_Read);
  INITIALIZER(runCheckAllNodesStarted);
  INITIALIZER(runLoadTable);
  STEP(runRestarter);
  STEP(runPkReadUntilStopped);
  FINALIZER(runClearTable);
}
TESTCASE("PkReadCommitted", 
	 "Test that one node at a time can be stopped and then restarted "\
	 "perform pk read while restarting. Do this loop number of times"){ 
  TC_PROPERTY("ReadLockMode", NdbOperation::LM_CommittedRead);
  INITIALIZER(runCheckAllNodesStarted);
  INITIALIZER(runLoadTable);
  STEP(runRestarter);
  STEP(runPkReadUntilStopped);
  FINALIZER(runClearTable);
}
TESTCASE("MixedPkRead", 
	 "Test that one node at a time can be stopped and then restarted "\
	 "perform pk read while restarting. Do this loop number of times"){ 
  TC_PROPERTY("ReadLockMode", Uint32(-1));
  INITIALIZER(runCheckAllNodesStarted);
  INITIALIZER(runLoadTable);
  STEP(runRestarter);
  STEP(runPkReadUntilStopped);
  FINALIZER(runClearTable);
}
TESTCASE("PkReadPkUpdate", 
	 "Test that one node at a time can be stopped and then restarted "\
	 "perform pk read and pk update while restarting. Do this loop number of times"){ 
  TC_PROPERTY("ReadLockMode", NdbOperation::LM_Read);
  INITIALIZER(runCheckAllNodesStarted);
  INITIALIZER(runLoadTable);
  STEP(runRestarter);
  STEP(runPkReadUntilStopped);
  STEP(runPkUpdateUntilStopped);
  STEP(runPkReadPkUpdateUntilStopped);
  STEP(runPkReadUntilStopped);
  STEP(runPkUpdateUntilStopped);
  STEP(runPkReadPkUpdateUntilStopped);
  FINALIZER(runClearTable);
}
TESTCASE("MixedPkReadPkUpdate", 
	 "Test that one node at a time can be stopped and then restarted "\
	 "perform pk read and pk update while restarting. Do this loop number of times"){ 
  TC_PROPERTY("ReadLockMode", Uint32(-1));
  INITIALIZER(runCheckAllNodesStarted);
  INITIALIZER(runLoadTable);
  STEP(runRestarter);
  STEP(runPkReadUntilStopped);
  STEP(runPkUpdateUntilStopped);
  STEP(runPkReadPkUpdateUntilStopped);
  STEP(runPkReadUntilStopped);
  STEP(runPkUpdateUntilStopped);
  STEP(runPkReadPkUpdateUntilStopped);
  FINALIZER(runClearTable);
}
TESTCASE("ReadUpdateScan", 
	 "Test that one node at a time can be stopped and then restarted "\
	 "perform pk read, pk update and scan reads while restarting. Do this loop number of times"){ 
  INITIALIZER(runCheckAllNodesStarted);
  INITIALIZER(runLoadTable);
  STEP(runRestarter);
  STEP(runPkReadUntilStopped);
  STEP(runPkUpdateUntilStopped);
  STEP(runPkReadPkUpdateUntilStopped);
  STEP(runScanReadUntilStopped);
  STEP(runScanUpdateUntilStopped);
  FINALIZER(runClearTable);
}
TESTCASE("MixedReadUpdateScan", 
	 "Test that one node at a time can be stopped and then restarted "\
	 "perform pk read, pk update and scan reads while restarting. Do this loop number of times"){ 
  TC_PROPERTY("ReadLockMode", Uint32(-1));
  INITIALIZER(runCheckAllNodesStarted);
  INITIALIZER(runLoadTable);
  STEP(runRestarter);
  STEP(runPkReadUntilStopped);
  STEP(runPkUpdateUntilStopped);
  STEP(runPkReadPkUpdateUntilStopped);
  STEP(runScanReadUntilStopped);
  STEP(runScanUpdateUntilStopped);
  FINALIZER(runClearTable);
}
TESTCASE("Terror", 
	 "Test that one node at a time can be stopped and then restarted "\
	 "perform all kind of transactions while restarting. Do this loop number of times"){ 
  INITIALIZER(runCheckAllNodesStarted);
  INITIALIZER(runLoadTable);
  STEP(runRestarter);
  STEP(runPkReadUntilStopped);
  STEP(runPkUpdateUntilStopped);
  STEP(runScanReadUntilStopped);
  STEP(runScanUpdateUntilStopped);
  FINALIZER(runClearTable);
}
TESTCASE("FullDb", 
	 "Test that one node at a time can be stopped and then restarted "\
	 "when db is full. Do this loop number of times"){ 
  INITIALIZER(runCheckAllNodesStarted);
  INITIALIZER(runFillTable);
  STEP(runRestarter);
}
TESTCASE("RestartRandomNode", 
	 "Test that we can execute the restart RestartRandomNode loop\n"\
	 "number of times"){ 
  INITIALIZER(runCheckAllNodesStarted);
  INITIALIZER(runLoadTable);
  STEP(runRestarts);
  FINALIZER(runScanReadVerify);
  FINALIZER(runClearTable);
}
TESTCASE("RestartRandomNodeError", 
	 "Test that we can execute the restart RestartRandomNodeError loop\n"\
	 "number of times"){ 
  INITIALIZER(runCheckAllNodesStarted);
  INITIALIZER(runLoadTable);
  STEP(runRestarts);
  FINALIZER(runScanReadVerify);
  FINALIZER(runClearTable);
}
TESTCASE("RestartRandomNodeInitial", 
	 "Test that we can execute the restart RestartRandomNodeInitial loop\n"\
	 "number of times"){ 
  INITIALIZER(runCheckAllNodesStarted);
  INITIALIZER(runLoadTable);
  STEP(runRestarts);
  FINALIZER(runScanReadVerify);
  FINALIZER(runClearTable);
}
TESTCASE("RestartNFDuringNR", 
	 "Test that we can execute the restart RestartNFDuringNR loop\n"\
	 "number of times"){ 
  INITIALIZER(runCheckAllNodesStarted);
  INITIALIZER(runLoadTable);
  STEP(runRestarts);
  STEP(runPkUpdateUntilStopped);
  STEP(runScanUpdateUntilStopped);
  FINALIZER(runScanReadVerify);
  FINALIZER(runClearTable);
}
TESTCASE("RestartMasterNodeError", 
	 "Test that we can execute the restart RestartMasterNodeError loop\n"\
	 "number of times"){ 
  INITIALIZER(runCheckAllNodesStarted);
  INITIALIZER(runLoadTable);
  STEP(runRestarts);
  FINALIZER(runScanReadVerify);
  FINALIZER(runClearTable);
}

TESTCASE("TwoNodeFailure", 
	 "Test that we can execute the restart TwoNodeFailure\n"\
	 "(which is a multiple node failure restart) loop\n"\
	 "number of times"){ 
  INITIALIZER(runCheckAllNodesStarted);
  INITIALIZER(runLoadTable);
  STEP(runRestarts);
  FINALIZER(runScanReadVerify);
  FINALIZER(runClearTable);
}
TESTCASE("TwoMasterNodeFailure", 
	 "Test that we can execute the restart TwoMasterNodeFailure\n"\
	 "(which is a multiple node failure restart) loop\n"\
	 "number of times"){ 
  INITIALIZER(runCheckAllNodesStarted);
  INITIALIZER(runLoadTable);
  STEP(runRestarts);
  FINALIZER(runScanReadVerify);
  FINALIZER(runClearTable);
}
TESTCASE("FiftyPercentFail", 
	 "Test that we can execute the restart FiftyPercentFail\n"\
	 "(which is a multiple node failure restart) loop\n"\
	 "number of times"){ 
  INITIALIZER(runCheckAllNodesStarted);
  INITIALIZER(runLoadTable);
  STEP(runRestarts);
  FINALIZER(runScanReadVerify);
  FINALIZER(runClearTable);
}
TESTCASE("RestartAllNodes", 
	 "Test that we can execute the restart RestartAllNodes\n"\
	 "(which is a system  restart) loop\n"\
	 "number of times"){ 
  INITIALIZER(runCheckAllNodesStarted);
  INITIALIZER(runLoadTable);
  STEP(runRestarts);
  FINALIZER(runScanReadVerify);
  FINALIZER(runClearTable);
}
TESTCASE("RestartAllNodesAbort", 
	 "Test that we can execute the restart RestartAllNodesAbort\n"\
	 "(which is a system  restart) loop\n"\
	 "number of times"){ 
  INITIALIZER(runCheckAllNodesStarted);
  INITIALIZER(runLoadTable);
  STEP(runRestarts);
  FINALIZER(runScanReadVerify);
  FINALIZER(runClearTable);
}
TESTCASE("RestartAllNodesError9999", 
	 "Test that we can execute the restart RestartAllNodesError9999\n"\
	 "(which is a system  restart) loop\n"\
	 "number of times"){ 
  INITIALIZER(runCheckAllNodesStarted);
  INITIALIZER(runLoadTable);
  STEP(runRestarts);
  FINALIZER(runScanReadVerify);
  FINALIZER(runClearTable);
}
TESTCASE("FiftyPercentStopAndWait", 
	 "Test that we can execute the restart FiftyPercentStopAndWait\n"\
	 "(which is a system  restart) loop\n"\
	 "number of times"){
  INITIALIZER(runCheckAllNodesStarted); 
  INITIALIZER(runLoadTable);
  STEP(runRestarts);
  FINALIZER(runScanReadVerify);
  FINALIZER(runClearTable);
}
TESTCASE("RestartNodeDuringLCP", 
	 "Test that we can execute the restart RestartRandomNode loop\n"\
	 "number of times"){ 
  INITIALIZER(runCheckAllNodesStarted);
  INITIALIZER(runLoadTable);
  STEP(runRestarts);
  STEP(runPkUpdateUntilStopped);
  STEP(runScanUpdateUntilStopped);
  FINALIZER(runScanReadVerify);
  FINALIZER(runClearTable);
}
TESTCASE("StopOnError", 
	 "Test StopOnError. A node that has StopOnError set to false "\
	 "should restart automatically when an error occurs"){ 
  INITIALIZER(runCheckAllNodesStarted);
  INITIALIZER(runLoadTable);
  STEP(runRestarts);
  FINALIZER(runScanReadVerify);
  FINALIZER(runClearTable);
}
TESTCASE("CommittedRead", 
	 "Test committed read"){ 
  INITIALIZER(runLoadTable);
  STEP(runDirtyRead);
  FINALIZER(runClearTable);
}
TESTCASE("LateCommit",
	 "Test commit after node failure"){
  INITIALIZER(runLoadTable);
  STEP(runLateCommit);
  FINALIZER(runClearTable);
}
TESTCASE("Bug15587",
	 "Test bug with NF during NR"){
  INITIALIZER(runLoadTable);
  STEP(runScanUpdateUntilStopped);
  STEP(runBug15587);
  FINALIZER(runClearTable);
}
TESTCASE("Bug15632",
	 "Test bug with NF during NR"){
  INITIALIZER(runLoadTable);
  STEP(runBug15632);
  FINALIZER(runClearTable);
}
TESTCASE("Bug15685",
	 "Test bug with NF during abort"){
  STEP(runBug15685);
  FINALIZER(runClearTable);
}
TESTCASE("Bug16772",
	 "Test bug with restarting before NF handling is complete"){
  STEP(runBug16772);
}
TESTCASE("Bug18414",
	 "Test bug with NF during NR"){
  INITIALIZER(runLoadTable);
  STEP(runBug18414);
  FINALIZER(runClearTable);
}
TESTCASE("Bug18612",
	 "Test bug with partitioned clusters"){
  INITIALIZER(runLoadTable);
  STEP(runBug18612);
  FINALIZER(runClearTable);
}
TESTCASE("Bug18612SR",
	 "Test bug with partitioned clusters"){
  INITIALIZER(runLoadTable);
  STEP(runBug18612SR);
  FINALIZER(runClearTable);
}
TESTCASE("Bug20185",
	 ""){
  INITIALIZER(runLoadTable);
  STEP(runBug20185);
  FINALIZER(runClearTable);
}
TESTCASE("Bug24543", "")
{
  INITIALIZER(runBug24543);
}
TESTCASE("Bug21271",
	 ""){
  INITIALIZER(runLoadTable);
  STEP(runBug21271);
  STEP(runPkUpdateUntilStopped);
  FINALIZER(runClearTable);
}
TESTCASE("Bug24717", ""){
  INITIALIZER(runBug24717);
}
TESTCASE("Bug25364", ""){
  INITIALIZER(runBug25364);
}
TESTCASE("Bug25468", ""){
  INITIALIZER(runBug25468);
}
TESTCASE("Bug25554", ""){
  INITIALIZER(runBug25554);
}
TESTCASE("Bug25984", ""){
  INITIALIZER(runBug25984);
}
TESTCASE("Bug26457", ""){
  INITIALIZER(runBug26457);
}
TESTCASE("Bug26481", ""){
  INITIALIZER(runBug26481);
}
TESTCASE("Bug26450", ""){
  INITIALIZER(runLoadTable);
  INITIALIZER(runBug26450);
}
TESTCASE("Bug27003", ""){
  INITIALIZER(runBug27003);
}
TESTCASE("Bug27283", ""){
  INITIALIZER(runBug27283);
}
TESTCASE("Bug27466", ""){
  INITIALIZER(runBug27466);
}
TESTCASE("Bug28023", ""){
  INITIALIZER(runBug28023);
}
TESTCASE("Bug28717", ""){
  INITIALIZER(runBug28717);
}
TESTCASE("Bug31980", ""){
  INITIALIZER(runBug31980);
}
TESTCASE("Bug29364", ""){
  INITIALIZER(runBug29364);
}
TESTCASE("GCP", ""){
  INITIALIZER(runLoadTable);
  STEP(runGCP);
  STEP(runScanUpdateUntilStopped);
  FINALIZER(runClearTable);
}
TESTCASE("CommitAck", ""){
  INITIALIZER(runCommitAck);
  FINALIZER(runClearTable);
}
TESTCASE("Bug32160", ""){
  INITIALIZER(runBug32160);
}
TESTCASE("pnr", "Parallel node restart")
{
  TC_PROPERTY("ScanUpdateNoRowCountCheck", 1);
  INITIALIZER(runLoadTable);
  INITIALIZER(runCreateBigTable);
  STEP(runScanUpdateUntilStopped);
  STEP(runDeleteInsertUntilStopped);
  STEP(runPnr);
  FINALIZER(runClearTable);
  FINALIZER(runDropBigTable);
}
TESTCASE("pnr_lcp", "Parallel node restart")
{
  TC_PROPERTY("LCP", 1);
  TC_PROPERTY("ScanUpdateNoRowCountCheck", 1);
  INITIALIZER(runLoadTable);
  INITIALIZER(runCreateBigTable);
  STEP(runScanUpdateUntilStopped);
  STEP(runDeleteInsertUntilStopped);
  STEP(runPnr);
  FINALIZER(runClearTable);
  FINALIZER(runDropBigTable);
}
TESTCASE("Bug32922", ""){
  INITIALIZER(runBug32922);
}
TESTCASE("Bug34216", ""){
  INITIALIZER(runCheckAllNodesStarted);
  INITIALIZER(runLoadTable);
  STEP(runBug34216);
  FINALIZER(runClearTable);
}
TESTCASE("mixedmultiop", ""){
  TC_PROPERTY("MULTI_OP", 5);
  INITIALIZER(runCheckAllNodesStarted);
  INITIALIZER(runLoadTable);
  STEP(runNF_commit);
  STEP(runPkUpdateUntilStopped);
  STEP(runPkUpdateUntilStopped);
  FINALIZER(runClearTable);
}
TESTCASE("Bug34702", ""){
  INITIALIZER(runBug34702);  
}
TESTCASE("MNF", ""){
  INITIALIZER(runLoadTable);
  STEP(runMNF);
  STEP(runScanUpdateUntilStopped);
}
TESTCASE("Bug36199", ""){
  INITIALIZER(runBug36199);
}
TESTCASE("Bug36246", ""){
  INITIALIZER(runLoadTable);
  STEP(runBug36246);
  VERIFIER(runClearTable);
}
TESTCASE("Bug36247", ""){
  INITIALIZER(runLoadTable);
  STEP(runBug36247);
  VERIFIER(runClearTable);
}
TESTCASE("Bug36276", ""){
  INITIALIZER(runLoadTable);
  STEP(runBug36276);
  VERIFIER(runClearTable);
}
TESTCASE("Bug36245", ""){
  INITIALIZER(runLoadTable);
  STEP(runBug36245);
  VERIFIER(runClearTable);
}
TESTCASE("NF_Hammer", ""){
  TC_PROPERTY("Sleep0", 9000);
  TC_PROPERTY("Sleep1", 3000);
  TC_PROPERTY("Rand", 1);
  INITIALIZER(runLoadTable);
  STEPS(runHammer, 25);
  STEP(runRestarter);
  VERIFIER(runClearTable);
}
TESTCASE("Bug41295", "")
{
  TC_PROPERTY("Threads", 25);
  INITIALIZER(runLoadTable);
  STEPS(runMixedLoad, 25);
  STEP(runBug41295);
  FINALIZER(runClearTable);
}
TESTCASE("Bug41469", ""){
  INITIALIZER(runLoadTable);
  STEP(runBug41469);
  STEP(runScanUpdateUntilStopped);
  FINALIZER(runClearTable);
}
TESTCASE("Bug42422", ""){
  INITIALIZER(runBug42422);
}
TESTCASE("Bug43224", ""){
  INITIALIZER(runBug43224);
}
TESTCASE("Bug58453", "")
{
  INITIALIZER(runBug58453);
}
TESTCASE("Bug43888", ""){
  INITIALIZER(runBug43888);
}
TESTCASE("Bug44952",
	 "Test that we can execute the restart RestartNFDuringNR loop\n" \
	 "number of times"){
  INITIALIZER(runCheckAllNodesStarted);
  INITIALIZER(runLoadTable);
  STEP(runBug44952);
  STEP(runPkUpdateUntilStopped);
  STEP(runScanUpdateUntilStopped);
  FINALIZER(runScanReadVerify);
  FINALIZER(runClearTable);
}
TESTCASE("Bug48474", "")
{
  INITIALIZER(runLoadTable);
  INITIALIZER(initBug48474);
  STEP(runBug48474);
  STEP(runScanUpdateUntilStopped);
  FINALIZER(cleanupBug48474);
}
TESTCASE("MixReadUnlockRestart",
         "Run mixed read+unlock and update transactions"){
  INITIALIZER(runCheckAllNodesStarted);
  INITIALIZER(runLoadTable);
  STEP(runPkReadPkUpdateUntilStopped);
  STEP(runPkReadPkUpdatePkUnlockUntilStopped);
  STEP(runPkReadPkUpdatePkUnlockUntilStopped);
  STEP(runRestarter);
  FINALIZER(runClearTable);
}
TESTCASE("Bug56044", "")
{
  INITIALIZER(runBug56044);
}
TESTCASE("Bug57767", "")
{
  INITIALIZER(runLoadTable);
  INITIALIZER(runBug57767)
}
TESTCASE("Bug57522", "")
{
  INITIALIZER(runBug57522);
}
<<<<<<< HEAD
TESTCASE("Bug16944817", "")
{
  INITIALIZER(runBug16944817);
}
=======
>>>>>>> 871dd169
TESTCASE("MasterFailSlowLCP",
         "DIH Master failure during a slow LCP can cause a crash.")
{
  INITIALIZER(runMasterFailSlowLCP);
}
TESTCASE("TestLCPFSErr", 
         "Test LCP FS Error handling")
{
  INITIALIZER(runLoadTable);
  STEP(runPkUpdateUntilStopped);
  STEP(runTestLcpFsErr);
}
TESTCASE("ForceStopAndRestart", "Test restart and stop -with force flag")
{
  STEP(runForceStopAndRestart);
}
TESTCASE("ClusterSplitLatency",
         "Test behaviour of 2-replica cluster with latency between halves")
{
  TC_PROPERTY("DynamicOrder", Uint32(9));
  INITIALIZER(runRestartToDynamicOrder);
  INITIALIZER(analyseDynamicOrder);
  INITIALIZER(runSplitLatency25PctFail);
}
TESTCASE("LCPTakeOver", "")
{
  INITIALIZER(runCheckAllNodesStarted);
  INITIALIZER(runLoadTable);
  STEP(runLCPTakeOver);
  STEP(runPkUpdateUntilStopped);
  STEP(runScanUpdateUntilStopped);
}
TESTCASE("Bug16007980", "")
{
  INITIALIZER(runBug16007980);
}
TESTCASE("LCPScanFragWatchdog", 
         "Test LCP scan watchdog")
{
  INITIALIZER(runLoadTable);
  STEP(runPkUpdateUntilStopped);
  STEP(runTestScanFragWatchdog);
}
<<<<<<< HEAD
TESTCASE("LCPScanFragWatchdogDisable", 
         "Test disabling LCP scan watchdog")
{
  STEP(runTestScanFragWatchdogDisable);
}
=======
>>>>>>> 871dd169
TESTCASE("Bug16834416", "")
{
  INITIALIZER(runBug16834416);
}
TESTCASE("NodeFailGCPOpen",
         "Test behaviour of code to keep GCP open for node failure "
         " handling")
{
  INITIALIZER(runLoadTable);
  STEP(runPkUpdateUntilStopped);
  STEP(runNodeFailGCPOpen);
  FINALIZER(runClearTable);
}
<<<<<<< HEAD
TESTCASE("Bug16766493", "")
{
  INITIALIZER(runBug16766493);
}
=======
>>>>>>> 871dd169

NDBT_TESTSUITE_END(testNodeRestart);

int main(int argc, const char** argv){
  ndb_init();
  NDBT_TESTSUITE_INSTANCE(testNodeRestart);
#if 0
  // It might be interesting to have longer defaults for num
  // loops in this test
  // Just performing 100 node restarts would not be enough?
  // We can have initialisers in the NDBT_Testcase class like 
  // this...
  testNodeRestart.setDefaultLoops(1000);
#endif
  return testNodeRestart.execute(argc, argv);
}<|MERGE_RESOLUTION|>--- conflicted
+++ resolved
@@ -4888,534 +4888,6 @@
 
   ndbout_c("Done");
   return NDBT_OK;
-<<<<<<< HEAD
-=======
-}
-
-int master_err[] =
-{
-  7025, // LCP_FRG_REP in DIH
-  5056, // LCP complete rep from LQH
-  7191, // execLCP_COMPLETE_REP in DIH
-  7015, // execSTART_LCP_CONF in DIH
-  0
-};
-
-int other_err[] =
-{
-  7205, // execMASTER_LCPREQ
-  7206, // execEMPTY_LCP_CONF
-  7230, // sendMASTER_LCPCONF and die
-  7232, // Die after sending MASTER_LCPCONF
-  0
-};
-
-int
-runLCPTakeOver(NDBT_Context* ctx, NDBT_Step* step)
-{
-  {
-    NdbRestarter res;
-    if (res.getNumDbNodes() < 4)
-    {
-      ctx->stopTest();
-      return NDBT_OK;
-    }
-  }
-
-  for (int i = 0; master_err[i] != 0; i++)
-  {
-    int errno1 = master_err[i];
-    for (int j = 0; other_err[j] != 0; j++)
-    {
-      int errno2 = other_err[j];
-
-      /**
-       * we want to kill master,
-       *   and kill another node during LCP take-ove (not new master)
-       */
-      NdbRestarter res;
-      int master = res.getMasterNodeId();
-      int next = res.getNextMasterNodeId(master);
-  loop:
-      int victim = res.getRandomNodeOtherNodeGroup(master, rand());
-      while (next == victim)
-        goto loop;
-
-      ndbout_c("master: %u next: %u victim: %u master-err: %u victim-err: %u",
-               master, next, victim, errno1, errno2);
-
-      int val2[] = { DumpStateOrd::CmvmiSetRestartOnErrorInsert, 1 };
-      res.dumpStateOneNode(master, val2, 2);
-      res.dumpStateOneNode(victim, val2, 2);
-      res.insertErrorInNode(next, 7233);
-      res.insertErrorInNode(victim, errno2);
-      res.insertErrorInNode(master, errno1);
-
-      int val1[] = { 7099 };
-      res.dumpStateOneNode(master, val1, 1);
-      int list[] = { master, victim };
-      res.waitNodesNoStart(list, 2);
-      res.startNodes(list, 2);
-      res.waitClusterStarted();
-    }
-  }
-
-  ctx->stopTest();
-  return NDBT_OK;
-}
-
-int
-runBug16007980(NDBT_Context* ctx, NDBT_Step* step)
-{
-  NdbRestarter res;
-
-  if (res.getNumDbNodes() < 4)
-  {
-    g_err << "Insufficient nodes for test." << endl;
-    ctx->stopTest();
-    return NDBT_OK;
-  }
-
-  int loops = ctx->getNumLoops();
-  for (int i = 0; i < loops; i++)
-  {
-    int master = res.getMasterNodeId();
-    int node1 = res.getRandomNodeSameNodeGroup(master, rand());
-    int node2 = res.getRandomNodeOtherNodeGroup(master, rand());
-
-    ndbout_c("master: %u node1: %u node2: %u", master, node1, node2);
-
-    ndbout_c("restart node %u nostart", node2);
-    res.restartNodes(&node2, 1,
-                     NdbRestarter::NRRF_NOSTART | NdbRestarter::NRRF_ABORT);
-    CHECK(res.waitNodesNoStart(&node2, 1) == 0, "");
-
-    ndbout_c("prepare node %u to crash while node %u is starting",
-             node1, node2);
-    ndbout_c("dump/error insert 939 into node %u", node1);
-    int dump[] = { 939, node2 };
-    res.dumpStateOneNode(node1, dump, NDB_ARRAY_SIZE(dump));
-
-    ndbout_c("error insert 940 into node %u", node1);
-    res.insertErrorInNode(node1, 940);
-
-    int val2[] = { DumpStateOrd::CmvmiSetRestartOnErrorInsert, 1 };
-    res.dumpStateOneNode(node1, val2, 2);
-
-    res.insertErrorInNode(node2, 932); // Expect node 2 to crash with error 932
-    res.dumpStateOneNode(node2, val2, 2);
-
-    ndbout_c("starting node %u", node2);
-    res.startNodes(&node2, 1);
-
-    /**
-     * Now both should have failed!
-     */
-    int list[] = { node1, node2 };
-    ndbout_c("waiting for node %u and %u nostart", node1, node2);
-    CHECK(res.waitNodesNoStart(list, NDB_ARRAY_SIZE(list)) == 0, "");
-
-    ndbout_c("starting %u and %u", node1, node2);
-    res.startNodes(list, NDB_ARRAY_SIZE(list));
-
-    ndbout_c("wait cluster started");
-    CHECK(res.waitClusterStarted() == 0, "");
-  }
-
-  return NDBT_OK;
-}
-
-int
-runTestScanFragWatchdog(NDBT_Context* ctx, NDBT_Step* step)
-{
-  /* Setup an error insert, then start a checkpoint */
-  NdbRestarter restarter;
-  if (restarter.getNumDbNodes() < 2)
-  {
-    g_err << "Insufficient nodes for test." << endl;
-    ctx->stopTest();
-    return NDBT_OK;
-  }
-  
-  do
-  {
-    g_err << "Injecting fault to suspend LCP frag scan..." << endl;
-    Uint32 victim = restarter.getNode(NdbRestarter::NS_RANDOM);
-    Uint32 otherNode = 0;
-    do
-    {
-      otherNode = restarter.getNode(NdbRestarter::NS_RANDOM);
-    } while (otherNode == victim);
-
-    if (restarter.insertErrorInNode(victim, 10039) != 0) /* Cause LCP/backup frag scan to halt */
-    {
-      g_err << "Error insert failed." << endl;
-      break;
-    }
-    if (restarter.insertErrorInNode(victim, 5075) != 0) /* Treat watchdog fail as test success */
-    {
-      g_err << "Error insert failed." << endl;
-      break;
-    }
-    
-    g_err << "Triggering LCP..." << endl;
-    /* Now trigger LCP, in case the concurrent updates don't */
-    {
-      int startLcpDumpCode = 7099;
-      if (restarter.dumpStateOneNode(victim, &startLcpDumpCode, 1))
-      {
-        g_err << "Dump state failed." << endl;
-        break;
-      }
-    }
-    
-    g_err << "Subscribing to MGMD events..." << endl;
-
-    NdbMgmd mgmd;
-    
-    if (!mgmd.connect())
-    {
-      g_err << "Failed to connect to MGMD" << endl;
-      break;
-    }
-
-    if (!mgmd.subscribe_to_events())
-    {
-      g_err << "Failed to subscribe to events" << endl;
-      break;
-    }
-
-    g_err << "Waiting to hear of LCP completion..." << endl;
-    Uint32 completedLcps = 0;
-    Uint64 maxWaitSeconds = 240;
-    Uint64 endTime = NdbTick_CurrentMillisecond() + 
-      (maxWaitSeconds * 1000);
-    
-    while (NdbTick_CurrentMillisecond() < endTime)
-    {
-      char buff[512];
-      
-      if (!mgmd.get_next_event_line(buff,
-                                    sizeof(buff),
-                                    10 * 1000))
-      {
-        g_err << "Failed to get event line " << endl;
-        break;
-      }
-
-      // g_err << "Event : " << buff;
-
-      if (strstr(buff, "Local checkpoint") &&
-          strstr(buff, "completed"))
-      {
-        completedLcps++;
-        g_err << "LCP " << completedLcps << " completed." << endl;
-        
-        if (completedLcps == 2)
-          break;
-
-        /* Request + wait for another... */
-        {
-          int startLcpDumpCode = 7099;
-          if (restarter.dumpStateOneNode(otherNode, &startLcpDumpCode, 1))
-          {
-            g_err << "Dump state failed." << endl;
-            break;
-          }
-        }
-      } 
-    }
-    
-    if (completedLcps != 2)
-    {
-      g_err << "Some problem while waiting for LCP completion" << endl;
-      break;
-    }
-
-    /* Now wait for the node to recover */
-    if (restarter.waitNodesStarted((const int*) &victim, 1, 120) != 0)
-    {
-      g_err << "Failed waiting for node " << victim << "to start" << endl;
-      break;
-    }
-    
-    ctx->stopTest();
-    return NDBT_OK;
-  } while (0);
-  
-  ctx->stopTest();
-  return NDBT_FAILED;
-}
-
-int
-runBug16834416(NDBT_Context* ctx, NDBT_Step* step)
-{
-  Ndb* pNdb = GETNDB(step);
-  NdbRestarter restarter;
-
-  if (restarter.getNumDbNodes() < 2)
-  {
-    g_err << "Insufficient nodes for test." << endl;
-    ctx->stopTest();
-    return NDBT_OK;
-  }
-
-  int loops = ctx->getNumLoops();
-  for (int i = 0; i < loops; i++)
-  {
-    ndbout_c("running big trans");
-    HugoOperations ops(* ctx->getTab());
-    ops.startTransaction(pNdb);
-    ops.pkInsertRecord(0, 1024); // 1024 rows
-    ops.execute_NoCommit(pNdb, AO_IgnoreError);
-
-    // TC node id
-    Uint32 nodeId = ops.getTransaction()->getConnectedNodeId();
-
-    int errcode = 8054;
-    ndbout_c("TC: %u => kill kill kill (error: %u)", nodeId, errcode);
-
-    int val2[] = { DumpStateOrd::CmvmiSetRestartOnErrorInsert, 1 };
-    restarter.dumpStateOneNode(nodeId, val2, 2);
-    restarter.insertErrorInNode(nodeId, errcode);
-
-    ops.execute_Commit(pNdb, AO_IgnoreError);
-
-    int victim = (int)nodeId;
-    restarter.waitNodesNoStart(&victim, 1);
-    restarter.startAll();
-    restarter.waitClusterStarted();
-
-    ops.closeTransaction(pNdb);
-    ops.clearTable(pNdb);
-
-    int val3[] = { 4003 }; // Check TC/LQH CommitAckMarker leak
-    restarter.dumpStateAllNodes(val3, 1);
-  }
-
-  restarter.insertErrorInAllNodes(0);
-  return NDBT_OK;
-}
-
-enum LCPFSStopCases
-{
-  NdbFsError1,
-  NdbFsError2,
-  NUM_CASES
-};
-
-int
-runTestLcpFsErr(NDBT_Context* ctx, NDBT_Step* step)
-{
-  /* Setup an error insert, then start a checkpoint */
-  NdbRestarter restarter;
-  if (restarter.getNumDbNodes() < 2)
-  {
-    g_err << "Insufficient nodes for test." << endl;
-    ctx->stopTest();
-    return NDBT_OK;
-  }
-
-  g_err << "Subscribing to MGMD events..." << endl;
-  
-  int filter[] = { 15, NDB_MGM_EVENT_CATEGORY_CHECKPOINT, 0 };
-  NdbLogEventHandle handle = 
-    ndb_mgm_create_logevent_handle(restarter.handle, filter);
-  
-  int scenario = NdbFsError1;
-  bool failed = false;
-
-  do
-  {
-    g_err << "Injecting fault "
-          << scenario
-          << " to suspend LCP frag scan..." << endl;
-    Uint32 victim = restarter.getNode(NdbRestarter::NS_RANDOM);
-    Uint32 otherNode = 0;
-    do
-    {
-      otherNode = restarter.getNode(NdbRestarter::NS_RANDOM);
-    } while (otherNode == victim);
-
-    bool failed = false;
-    Uint32 lcpsRequired = 2;
-    switch (scenario)
-    {
-    case NdbFsError1:
-    {
-      if (restarter.insertErrorInNode(victim, 10044) != 0)
-      {
-        g_err << "Error insert 10044 failed." << endl;
-        failed = true;
-      }
-      lcpsRequired=6;
-      break;
-    }
-    case NdbFsError2:
-    {
-      if (restarter.insertErrorInNode(victim, 10045) != 0)
-      {
-        g_err << "Error insert 10045 failed." << endl;
-        failed = true;
-      }
-      lcpsRequired=6;
-      break;
-    }
-    }
-    if (failed)
-      break;
-    
-    g_err << "Triggering LCP..." << endl;
-    /* Now trigger LCP, in case the concurrent updates don't */
-    {
-      int startLcpDumpCode = 7099;
-      if (restarter.dumpStateOneNode(victim, &startLcpDumpCode, 1))
-      {
-        g_err << "Dump state failed." << endl;
-        break;
-      }
-    }
-
-    g_err << "Waiting to hear of LCP completion..." << endl;
-    Uint32 completedLcps = 0;
-    Uint64 maxWaitSeconds = (120 * lcpsRequired);
-    Uint64 endTime = NdbTick_CurrentMillisecond() + 
-      (maxWaitSeconds * 1000);
-    struct ndb_logevent event;
-    
-    do
-    {
-      while(ndb_logevent_get_next(handle, &event, 0) >= 0 &&
-            event.type != NDB_LE_LocalCheckpointStarted &&
-            NdbTick_CurrentMillisecond() < endTime);
-      while(ndb_logevent_get_next(handle, &event, 0) >= 0 &&
-            event.type != NDB_LE_LocalCheckpointCompleted &&
-            NdbTick_CurrentMillisecond() < endTime);
-
-      if (NdbTick_CurrentMillisecond() >= endTime)
-        break;
-      
-      completedLcps++;
-      g_err << "LCP " << completedLcps << " completed." << endl;
-      
-      if (completedLcps == lcpsRequired)
-        break;
-
-      /* Request + wait for another... */
-      {
-        int startLcpDumpCode = 7099;
-        if (restarter.dumpStateOneNode(otherNode, &startLcpDumpCode, 1))
-        {
-          g_err << "Dump state failed." << endl;
-          break;
-        }
-      }
-    } while (1);
-    
-    if (completedLcps != lcpsRequired)
-    {
-      g_err << "Some problem while waiting for LCP completion" << endl;
-      break;
-    }
-
-    /* Now wait for the node to recover */
-    g_err << "Waiting for all nodes to be started..." << endl;
-    if (restarter.waitNodesStarted((const int*) &victim, 1, 120) != 0)
-    {
-      g_err << "Failed waiting for node " << victim << "to start" << endl;
-      break;
-    }
-
-    restarter.insertErrorInAllNodes(0);
-
-    {
-      Uint32 count = 0;
-      g_err << "Consuming intervening mgmapi events..." << endl;
-      while(ndb_logevent_get_next(handle, &event, 10) != 0)
-        count++;
-      
-      g_err << count << " events consumed." << endl;
-    }
-  } while (!failed && 
-           ++scenario < NUM_CASES);
-  
-  ctx->stopTest();
-
-  if (failed)
-    return NDBT_FAILED;
-  else
-    return NDBT_OK;
-}
-
-
-int
-runNodeFailGCPOpen(NDBT_Context* ctx, NDBT_Step* step)
-{
-  /* Use an error insert to cause node failures, 
-   * then bring the cluster back up
-   */
-  NdbRestarter restarter;
-  int i = 0;
-  while (i < 10 &&
-         !ctx->isTestStopped())
-  {
-    /* Wait a moment or two */
-    ndbout_c("Waiting...");
-    NdbSleep_SecSleep(10);
-    /* Insert error in all nodes */
-    ndbout_c("Inserting error...");
-    restarter.insertErrorInAllNodes(8098);
-    
-    /* Wait for failure... */
-    ndbout_c("Waiting to hear of node failure %u...", i);
-    int timeout = 120;
-    while ((restarter.waitClusterStarted(1) == 0) &&
-           timeout--);
-
-    if (timeout == 0)
-    {
-      g_err << "Timed out waiting for node failure" << endl;
-    }
-
-    ndbout_c("Clearing error...");
-    restarter.insertErrorInAllNodes(0);
-
-    ndbout_c("Waiting for node recovery...");
-    timeout = 120;
-    while ((restarter.waitClusterStarted(1) != 0) &&
-           (restarter.startAll() == 0) &&
-           timeout--);
-
-    ndbout_c("Done.");
-
-    if (timeout == 0)
-    {
-      g_err << "Timed out waiting for recovery" << endl;
-      return NDBT_FAILED;
-    }
-
-    if (restarter.waitClusterStarted(1) != 0)
-    {
-      g_err << "Failed waiting for cluster to start." << endl;
-      return NDBT_FAILED;
-    }
-    i++;
-  }
-
-  ctx->stopTest();
-
-  return NDBT_OK;
-}
-
-NDBT_TESTSUITE(testNodeRestart);
-TESTCASE("NoLoad", 
-	 "Test that one node at a time can be stopped and then restarted "\
-	 "when there are no load on the system. Do this loop number of times"){ 
-  INITIALIZER(runCheckAllNodesStarted);
-  INITIALIZER(runLoadTable);
-  STEP(runRestarter);
-  FINALIZER(runClearTable);
->>>>>>> 871dd169
 }
 
 int master_err[] =
@@ -6829,13 +6301,10 @@
 {
   INITIALIZER(runBug57522);
 }
-<<<<<<< HEAD
 TESTCASE("Bug16944817", "")
 {
   INITIALIZER(runBug16944817);
 }
-=======
->>>>>>> 871dd169
 TESTCASE("MasterFailSlowLCP",
          "DIH Master failure during a slow LCP can cause a crash.")
 {
@@ -6879,14 +6348,11 @@
   STEP(runPkUpdateUntilStopped);
   STEP(runTestScanFragWatchdog);
 }
-<<<<<<< HEAD
 TESTCASE("LCPScanFragWatchdogDisable", 
          "Test disabling LCP scan watchdog")
 {
   STEP(runTestScanFragWatchdogDisable);
 }
-=======
->>>>>>> 871dd169
 TESTCASE("Bug16834416", "")
 {
   INITIALIZER(runBug16834416);
@@ -6900,13 +6366,10 @@
   STEP(runNodeFailGCPOpen);
   FINALIZER(runClearTable);
 }
-<<<<<<< HEAD
 TESTCASE("Bug16766493", "")
 {
   INITIALIZER(runBug16766493);
 }
-=======
->>>>>>> 871dd169
 
 NDBT_TESTSUITE_END(testNodeRestart);
 
