# Copyright (c) 2003, 2023, Oracle and/or its affiliates.
#
# This program is free software; you can redistribute it and/or modify
# it under the terms of the GNU General Public License, version 2.0,
# as published by the Free Software Foundation.
#
# This program is also distributed with certain software (including
# but not limited to OpenSSL) that is licensed under separate terms,
# as designated in a particular file or component or in included license
# documentation.  The authors of MySQL hereby grant you an additional
# permission to link the program and your derivative works with the
# separately licensed software that they have included with MySQL.
#
# This program is distributed in the hope that it will be useful,
# but WITHOUT ANY WARRANTY; without even the implied warranty of
# MERCHANTABILITY or FITNESS FOR A PARTICULAR PURPOSE.  See the
# GNU General Public License, version 2.0, for more details.
#
# You should have received a copy of the GNU General Public License
# along with this program; if not, write to the Free Software
# Foundation, Inc., 51 Franklin St, Fifth Floor, Boston, MA 02110-1301  USA

Next QMGR 950
Next NDBCNTR 1028
Next NDBFS 2002
Next DBACC 3006
Next DBTUP 4039
<<<<<<< HEAD
Next DBLQH 5110
=======
Next DBLQH 5112
>>>>>>> 87307d4d
Next DBDICT 6223
Next DBDIH 7249
Next DBTC 8123
Next CMVMI 9000
Next TRPMAN 9501
Next BACKUP 10055
Next PGMAN 11010
Next DBTUX 12010
Next SUMA 13057
Next LGMAN 15002
Next TSMAN 16002
Next DBSPJ 17000
Next TRIX 18004
Next DBUTIL 19001

TESTING NODE FAILURE, ARBITRATION
---------------------------------

911 - 919:
Crash president when he starts to run in ArbitState 1-9.

910: Crash new president after node crash

934 : Crash president in ALLOC_NODE_ID_REQ

935 : Crash master on node failure (delayed) 
      and skip sending GSN_COMMIT_FAILREQ to specified node

938 : Resume communications (DUMP 9991) when > 25% nodes failed

ERROR CODES FOR TESTING NODE FAILURE, GLOBAL CHECKPOINT HANDLING:
-----------------------------------------------------------------

7000:
Insert system error in master when global checkpoint is idle.

7001:
Insert system error in master after receiving GCP_PREPARE from
all nodes in the cluster.

7002:
Insert system error in master after receiving GCP_NODEFINISH from
all nodes in the cluster.

7003:
Insert system error in master after receiving GCP_SAVECONF from
all nodes in the cluster.

7004:
Insert system error in master after completing global checkpoint with
all nodes in the cluster.

7186:
Master: Dont send GCP_PREPARE to all node(s)...and die after 1s

7187:
Master: Dont send GCP_COMMIT to all node(s)...and die after 1s

7188:
Master: Dont send GCP_SAVE_REQ to all node(s)...and die after 1s

7189:
Master: Dont send COPY_GCIREQ (GCP) to all node(s)...and die after 1s

7190:
Master Dont send SUB_GCP_COMPLETE_REP to all node(s) and dies after 1s

7005:
Insert system error in GCP participant when receiving GCP_PREPARE.

7006:
Insert system error in GCP participant when receiving GCP_COMMIT.

7007:
Insert system error in GCP participant when receiving GCP_TCFINISHED.

7008:
Insert system error in GCP participant when receiving COPY_GCICONF.

5000:
Insert system error in GCP participant when receiving GCP_SAVEREQ.

5007:
Delay GCP_SAVEREQ by 10 secs

5090:
Delay opening next redo log file.

7165: Delay INCL_NODE_REQ in starting node yeilding error in GCP_PREPARE

7030: Delay in GCP_PREPARE until node has completed a node failure
7031: Delay in GCP_PREPARE and die 3s later

7177: Delay copying of sysfileData in execCOPY_GCIREQ

7180: Crash master during master-take-over in execMASTER_LCPCONF

7183: Crash when receiving COPY_GCIREQ

7184: Crash before starting next GCP after a node failure

7185: Dont reply to COPY_GCI_REQ where reason == GCP

7193: Dont send LCP_FRAG_ORD to self, and crash when sending first
      LCP_FRAG_ORD(last)

7194: Force removeNodeFromStored to complete in the middle of MASTER_LCPCONF

Following are used to test GCP Monitor and take an extra argument
which default to 0, but if 1 will disable 'normal' handling of
GCP Stop so that isolation is required to remove a node.

7241: Delay COPY_GCIREQ processing indefinitely
7242: No initiation of GCP_COMMIT from Master
7243: No initiation of GCP_SAVE_REQ from Master
7237: Delay GCP_SAVEREQ processing indefinitely
7238: Delay GCP_PREPARE processing indefinitely
7239: Delay GCP_COMMIT processing indefinitely
7244: Delay SUB_GCP_COMPLETE_REP processing indefinitely
7247: Delay WAIT_GCP_REQ processing indefinitely
7248: Skip most recent LCP during a restart

Related (LQH):
  5085 : Ignore request to kill via DUMP 2305
  5087 : Treat request to kill via DUMP 2305 as CRASH_INSERTION
         (expected way for testcase to kill node)

Related (NDBCNTR)
  1004 : Ignore SYSTEM_ERROR for GCP Stop
  1005 : Treat SYSTEM_ERROR for GCP Stop as CRASH_INSERTION
         (expected way for testcase to kill node)
  1007 : Treat NDBD_EXIT_UPGRADE_INITIAL_REQUIRED as CRASH_INSERTION

Related (QMGR)
  942  : Test 'forced isolation' (ISOLATE_ORD) by other nodes
         - Ignore ISOLATE_ORD signals
         - Ignore FAIL_REP signals for us with forced-isolation cause
         - Treat DISCONNECT_REP of others as CRASH_INSERTION

ERROR CODES FOR TESTING NODE FAILURE, LOCAL CHECKPOINT HANDLING:
-----------------------------------------------------------------

7009:
Insert system error in master when local checkpoint is idle.

7010:
Insert system error in master when local checkpoint is in the
state clcpStatus = CALCULATE_KEEP_GCI.

7011:
Stop local checkpoint in the state CALCULATE_KEEP_GCI.

7012:
Restart local checkpoint after stopping in CALCULATE_KEEP_GCI.

Method:
1) Error 7011 in master, wait until report of stopped.
2) Error xxxx in participant to crash it.
3) Error 7012 in master to start again.

7013:
Insert system error in master when local checkpoint is in the
state clcpStatus = COPY_GCI before sending COPY_GCIREQ.

7014:
Insert system error in master when local checkpoint is in the
state clcpStatus = TC_CLOPSIZE before sending TC_CLOPSIZEREQ.

7015:
Insert system error in master when local checkpoint is in the
state clcpStatus = START_LCP_ROUND before sending START_LCP_ROUND.

7016:
Insert system error in master when local checkpoint is in the
state clcpStatus = START_LCP_ROUND after receiving LCP_REPORT.

7017:
Insert system error in master when local checkpoint is in the
state clcpStatus = TAB_COMPLETED.

7018:
Insert system error in master when local checkpoint is in the
state clcpStatus = TAB_SAVED before sending DIH_LCPCOMPLETE.

7019:
Insert system error in master when local checkpoint is in the
state clcpStatus = IDLE before sending CONTINUEB(ZCHECK_TC_COUNTER).

7020:
Insert system error in local checkpoint participant at reception of
COPY_GCIREQ.

7075: Master
Don't send any LCP_FRAG_ORD(last=true)
And crash when all have "not" been sent

8000: Crash particpant when receiving TCGETOPSIZEREQ
8001: Crash particpant when receiving TC_CLOPSIZEREQ
5010: Crash any when receiving LCP_FRAGORD

7021: Crash in  master when receiving START_LCP_REQ
7022: Crash in !master when receiving START_LCP_REQ

7023: Crash in  master when sending START_LCP_CONF
7024: Crash in !master when sending START_LCP_CONF

7025: Crash in  master when receiving LCP_FRAG_REP
7016: Crash in !master when receiving LCP_FRAG_REP

7026: Crash in  master when changing state to LCP_TAB_COMPLETED 
7017: Crash in !master when changing state to LCP_TAB_COMPLETED 

7027: Crash in  master when changing state to LCP_TAB_SAVED
7018: Crash in  master when changing state to LCP_TAB_SAVED

7191: Crash when receiving LCP_COMPLETE_REP
7192: Crash in setLcpActiveStatusStart - when dead node missed to LCP's

7213: in GCP_COMMIT Kill specified node and self, stop processing
7214: in GCP_TCFINISHED kill specified node

7215: set c_fragments_per_node = 1 (needs to be done at startup)

7236: while doing LCP init, delay the last CONTINUEB with ZINIT_LCP so
      that all the tables are TLS_ACTIVE but the global c_lcpStatus.lcpState 
      is not yet changed from LCP_INIT_TABLES to LCP_STATUS_ACTIVE. 

LQH
5086: Ignore DUMP 2309, used by LCP Scan Frag watchdog to kill process

QMGR
942:  (See above) 
946:  Make node inactive for 180s during node restart, which results in missed
      heartbeats when HeartbeatIntervalDbDb is set to around 40s or lesser and
      TimeBetweenWatchDogCheck is set to its max. value (to prevent termination
      due to watchdog timeout)
      Steps to make, say, data node 2 miss heartbeats:
      1) Start cluster
      2) ndb_mgm -e "all restart -n"
      3) ndb_mgm -e "2 error 946"
      4) ndb_mgm -e "all start"
947:  Treat restart error due to a node disconnection as CRASH_INSERTION.
948:  Cause node to crash when first hearing of a node failure
949:  Pause before enabling this node to accept connections from API nodes

ERROR CODES FOR TESTING NODE FAILURE, FAILURE IN COPY FRAGMENT PROCESS:
-----------------------------------------------------------------------

5002:
Insert node failure in starting node when receiving a tuple copied from the copy node
as part of copy fragment process.
5003:
Insert node failure when receiving ABORT signal.

5004:
Insert node failure handling when receiving COMMITREQ.

5005:
Insert node failure handling when receiving COMPLETEREQ.

5006:
Insert node failure handling when receiving ABORTREQ.

5042:
As 5002, but with specified table (see DumpStateOrd)

These error code can be combined with error codes for testing time-out
handling in DBTC to ensure that node failures are also well handled in
time-out handling. They can also be used to test multiple node failure
handling.

5045: Crash in PREPARE_COPY_FRAG_REQ
5046: Crash if LQHKEYREQ (NrCopy) comes when frag-state is incorrect

ERROR CODES FOR TESTING TIME-OUT HANDLING IN DBLQH
-------------------------------------------------
5011:
Delay execution of COMMIT signal 2 seconds to generate time-out.

5012 (use 5017):
First delay execution of COMMIT signal 2 seconds to generate COMMITREQ.
Delay execution of COMMITREQ signal 2 seconds to generate time-out.

5013:
Delay execution of COMPLETE signal 2 seconds to generate time-out.

5014 (use 5018):
First delay execution of COMPLETE signal 2 seconds to generate COMPLETEREQ.
Delay execution of COMPLETEREQ signal 2 seconds to generate time-out.

5015:
Delay execution of ABORT signal 2 seconds to generate time-out.

5016: (ABORTREQ only as part of take-over)
Delay execution of ABORTREQ signal 2 seconds to generate time-out.

5031: lqhKeyRef, ZNO_TC_CONNECT_ERROR
5032: lqhKeyRef, simulate a temporary redo error ZTEMPORARY_REDO_LOG_FAILURE
5033: lqhKeyRef, ZTAIL_PROBLEM_IN_LOG_ERROR

5034: Don't pop scan queue

5035: Delay ACC_CONTOPCONT

5038: Drop LQHKEYREQ + set 5039
5039: Drop ABORT + set 5003

8048: Make TC not choose own node for simple/dirty read
5041: Crash is receiving simple read from other TC on different node

8050: Send TCKEYREF is operation is non local
8071: Send TCKEYREF is unique index operation is non local
8072: 8050 || 8071

5100,5101: Drop ABORT req in primary replica
           Crash on "next" ABORT

5047: ZTRANSPORTER_OVERLOADED_ERROR in execLQHKEYREQ

Error insertions used to test ACCKEYCONF/ABORT interleaving

5094: Allow one ACCKEYCONF to be processed then set 5095
5095: Cause ACCKEYCONF messages to be indefinitely stalled
      Allow one ABORT signal to be processed then set 5096
5096: Cause ABORT messages to be indefinitely stalled
      ACCKEYCONF signal clears ERROR Insertion
5097: ndbabort()
5107: Cause SimulatedBlock::allocChunks() to return chunks with gaps
5108: Cause request to fail with error 1218 SendBuffer overload (temp error)
5109: Delay on handling BACKUP_FRAGMENT_CONF during an ALTER table operation


ERROR CODES FOR TESTING TIME-OUT HANDLING IN DBTC
-------------------------------------------------
8040:
Delay execution of ABORTED signal 2 seconds to generate time-out.

8041:
Delay execution of COMMITTED signal 2 seconds to generate time-out.
8042 (use 8046):
Delay execution of COMMITTED signal 2 seconds to generate COMMITCONF.
Delay execution of COMMITCONF signal 2 seconds to generate time-out.

8043:
Delay execution of COMPLETED signal 2 seconds to generate time-out.

8044 (use 8047):
Delay execution of COMPLETED signal 2 seconds to generate COMPLETECONF.
Delay execution of COMPLETECONF signal 2 seconds to generate time-out.

8045: (ABORTCONF only as part of take-over)
Delay execution of ABORTCONF signal 2 seconds to generate time-out.

8080: Send ZABORT_TIMEOUT_BREAK delayed

8053: Crash in timeOutFoundLab, state CS_WAIT_COMMIT_CONF

8054: Throw away TC_KEYCONF to api and die 5 seconds later.  To test commit ack markers
5048: Crash in execCOMMIT
5049: SET_ERROR_INSERT_VALUE(5048)

ERROR CODES FOR TESTING TIME-OUT HANDLING IN DBTC
-------------------------------------------------

8003: Throw away a LQHKEYCONF in state STARTED
8004: Throw away a LQHKEYCONF in state RECEIVING
8005: Throw away a LQHKEYCONF in state REC_COMMITTING
8006: Throw away a LQHKEYCONF in state START_COMMITTING

8007: Ignore send of LQHKEYREQ in state STARTED
8008: Ignore send of LQHKEYREQ in state START_COMMITTING

8009: Ignore send of LQHKEYREQ+ATTRINFO in state STARTED
8010: Ignore send of LQHKEYREQ+ATTRINFO in state START_COMMITTING

8011: Abort at send of CONTINUEB(ZSEND_ATTRINFO) in state STARTED
8012: Abort at send of CONTINUEB(ZSEND_ATTRINFO) in state START_COMMITTING

8013: Ignore send of CONTINUEB(ZSEND_COMPLETE_LOOP) (should crash eventually)
8014: Ignore send of CONTINUEB(ZSEND_COMMIT_LOOP) (should crash eventually)

8015: Ignore ATTRINFO signal in DBTC in state REC_COMMITTING
8016: Ignore ATTRINFO signal in DBTC in state RECEIVING

8017: Return immediately from DIVERIFYCONF (should crash eventually)
8018: Throw away a COMMITTED signal
8019: Throw away a COMPLETED signal

ERROR CODES FOR TESTING TIME-OUT HANDLING IN DBTUP
--------------------------------------------------
4035: Randomly add a random delay to disk data access
4037: Delay TRANSID_AI while sending packed result to API 
4038: Delay data-node internal TRANSID_AI send for 10 millis

TESTING TAKE-OVER FUNCTIONALITY IN DBTC
---------------------------------------

8002: Crash when sending LQHKEYREQ
8029: Crash when receiving LQHKEYCONF
8030: Crash when receiving COMMITTED
8031: Crash when receiving COMPLETED
8020: Crash when all COMMITTED has arrived
8021: Crash when all COMPLETED has arrived
8022: Crash when all LQHKEYCONF has arrived

COMBINATION OF TIME-OUT + CRASH
-------------------------------

8023 (use 8024): Ignore LQHKEYCONF and crash when ABORTED signal arrives by setting 8024
8025 (use 8026): Ignore COMMITTED and crash when COMMITCONF signal arrives by setting 8026
8027 (use 8028): Ignore COMPLETED and crash when COMPLETECONF signal arrives by setting 8028

ABORT OF TCKEYREQ
-----------------

8032: No free TC records any more

8037 : Invalid schema version in TCINDXREQ

------

8038 : Simulate API disconnect just after SCAN_TAB_REQ

8055 : Crash in sendApiCommit, disconnect API, and set 8056
8056 : return directly in API_FAILREQ
8057 : Send only 1 COMMIT per timeslice

8052 : Simulate failure of TransactionBufferMemory allocation for OI lookup

8051 : Simulate failure of allocation for saveINDXKEYINFO
8078 : Activate error insert 8079 on receiving API_FAILREQ
8079 : Crash if TCKEYREQ received from failed api

DBTC LONG SIGNAL TESTING
------------------------
8065: Consume all but 10 long section segments on next TCKEYREQ
8066: Consume all but 1 long section segments on next TCKEYREQ
8067: Consume all long section segments on next TCKEYREQ
8068: Free all segments hoarded by 8065, 8066, 8067

8074: Drop first fragment of fragmented SCANTABREQ
8075: Drop middle fragments of fragmented SCANTABREQ
8076: Drop last fragment of fragmented SCANTABREQ
8077: Drop all fragments of fragmented SCANTABREQ

8085: Simulate execFIRE_TRIG_ORD DataBuffer exhaustion
8086: Simulate execFIRE_TRIG_ORD segmented section exhaustion

8087: Simulate commit ack marker exhaustion
8096: Simulate commit ack marker databuffer exhaustion

DBLQH LONG SIGNAL TESTING
-------------------------
5051: Send short LQHKEYREQ to next replica
5052: Fail to store KeyInfo from TUP in long section

DBTC TCINDXREQ TESTING
----------------------

8100: Force TCINDXREQ to recycle a connection record of ongoing abort, phase 1 (set by test case). Will block TCROLLBACKREP.

8101: Force TCINDXREQ to recycle a connection record of ongoing abort, phase 2 (set internally). Will release TCROLLBACKREP.

8102: simulate out of memory (segments,attributes) in fk_scanFromChildTable
8103: simulate out of memory in fk_constructAttrInfoUpdateCascade
8104: simulate ZGET_DATAREC_ERROR (218) in fk_buildKeyInfo
8105: prevent fix (bugXXX) to failed trigger op handling
8106: simulate out of memory in fk_constructAttrInfoSetNull
8107: Cause transaction abort with timeout error

8108: Cause transaction timeout (error 4012) by failing to send TC_COMMITCONF

DBTC Partitioning testing
-------------------------
8119: Simulate specific range scan pruning hash code 0xffffffff


DBTC Api failure testing
------------------------
8120: Api disconnect during SCAN ZSTART_FRAG_SCANS CONTINUEB
8121: Api disconnect early during SCAN ZSEND_FRAG_SCANS CONTINUEB
8122: Api disconnect later during SCAN ZSEND_FRAG_SCANS CONTINUEB


CMVMI
-----
9000 Set RestartOnErrorInsert to restart -n
9998 Enter endless loop (trigger watchdog)
9999 Crash system immediatly

Test Crashes in handling node restarts
--------------------------------------

7121: Crash after receiving permission to start (START_PERMCONF) in starting
      node.
7122: Crash master when receiving request for permission to start (START_PERMREQ).
7123: Crash any non-starting node when receiving information about a starting node
      (START_INFOREQ)
7124: Respond negatively on an info request (START_INFOREQ)
7125: Stop an invalidate Node LCP process in the middle to test if START_INFOREQ
      stopped by long-running processes are handled in a correct manner.
7126: Allow node restarts for all nodes (used in conjunction with 7025)
7127: Crash when receiving a INCL_NODEREQ message.
7128: Crash master after receiving all INCL_NODECONF from all nodes
7129: Crash master after receiving all INCL_NODECONF from all nodes and releasing
      the lock on the dictionary
7130: Crash starting node after receiving START_MECONF
7131: Crash when receiving START_COPYREQ in master node
7132: Crash when receiving START_COPYCONF in starting node

7170: Crash when receiving START_PERMREF (InitialStartRequired)

8039: DBTC delay INCL_NODECONF and kill starting node

7174: Crash starting node before sending DICT_LOCK_REQ
7175: Master sends one fake START_PERMREF (ZNODE_ALREADY_STARTING_ERROR)

DICT:
6000  Crash during NR when receiving DICTSTARTREQ
6001  Crash during NR when receiving SCHEMA_INFO
6002  Crash during NR soon after sending GET_TABINFO_REQ

LQH:
5026  Crash when receiving COPY_ACTIVEREQ
5027  Crash when receiving STAT_RECREQ

5043  Crash starting node, when scan is finished on primary replica

Test Crashes in handling take over
----------------------------------

7133: Crash when receiving START_TOREQ
7134: Crash master after receiving all START_TOCONF
7135: Crash master after copying table 0 to starting node
7136: Crash master after completing copy of tables
7137: Crash master after adding a fragment before copying it
7138: Crash when receiving UPDATE_FRAG_STATEREQ in prepare phase
7139: Crash when receiving UPDATE_FRAG_STATEREQ in commit phase
7140: Crash master when receiving all UPDATE_FRAG_STATECONF in prepare phase
7141: Crash master when receiving all UPDATE_FRAG_STATECONF in commit phase
7142: Crash master when receiving COPY_FRAGCONF
7143: Crash master when receiving COPY_ACTIVECONF
7144: Crash when receiving END_TOREQ
7145: Crash master after receiving first END_TOCONF
7146: Crash master after receiving all END_TOCONF
7147: Crash master after receiving first START_TOCONF
7148: Crash master after receiving first UPDATE_FRAG_STATECONF
7152: Crash master after receiving first UPDATE_TOCONF
7153: Crash master after receiving all UPDATE_TOCONF
7154: Crash when receiving UPDATE_TOREQ
7155: Crash master when completing writing start take over info
7156: Crash master when completing writing end take over info

Test failures in various states in take over functionality
----------------------------------------------------------
7157: Block take over at start take over
7158: Block take over at sending of START_TOREQ
7159: Block take over at selecting next fragment
7160: Block take over at creating new fragment
7161: Block take over at sending of UPDATE_FRAG_STATEREQ in prepare phase
7162: Block take over at sending of UPDATE_FRAG_STATEREQ in commit phase
7163: Block take over at sending of UPDATE_TOREQ at end of copy frag
7164: Block take over at sending of END_TOREQ
7169: Block take over at sending of UPDATE_TOREQ at end of copy

Test Crashes in Handling Graceful Shutdown
------------------------------------------
7065: Crash when receiving STOP_PERMREQ in master
7066: Crash when receiving STOP_PERMREQ in slave
7067: Crash when receiving DIH_SWITCH_REPLICA_REQ
7068: Crash when receiving DIH_SWITCH_REPLICA_CONF


Backup Stuff:
------------------------------------------
10001: Crash on NODE_FAILREP in Backup coordinator
10002: Crash on NODE_FAILREP when coordinatorTakeOver
10003: Crash on PREP_CREATE_TRIG_{CONF/REF} (only coordinator)
10004: Crash on START_BACKUP_{CONF/REF} (only coordinator)
10005: Crash on CREATE_TRIG_{CONF/REF} (only coordinator)
10006: Crash on WAIT_GCP_REF (only coordinator)
10007: Crash on WAIT_GCP_CONF (only coordinator)
10008: Crash on WAIT_GCP_CONF during start of backup (only coordinator)
10009: Crash on WAIT_GCP_CONF during stop of backup (only coordinator)
10010: Crash on BACKUP_FRAGMENT_CONF (only coordinator)
10011: Crash on BACKUP_FRAGMENT_REF (only coordinator)
10012: Crash on DROP_TRIG_{CONF/REF} (only coordinator)
10013: Crash on STOP_BACKUP_{CONF/REF} (only coordinator)
10014: Crash on DEFINE_BACKUP_REQ (participant)
10015: Crash on START_BACKUP_REQ (participant)
10016: Crash on BACKUP_FRAGMENT_REQ (participant)
10017: Crash on SCAN_FRAGCONF (participant)
10018: Crash on FSAPPENDCONF (participant)
10019: Crash on TRIG_ATTRINFO (participant)
10020: Crash on STOP_BACKUP_REQ (participant)
10021: Crash on NODE_FAILREP in participant not becoming coordinator

10022: Fake no backup records at DEFINE_BACKUP_REQ (participant)
10023: Abort backup by error at reception of UTIL_SEQUENCE_CONF (code 300)
10024: Abort backup by error at reception of DEFINE_BACKUP_CONF (code 301)
10025: Abort backup by error at reception of CREATE_TRIG_CONF last (code 302)
10026: Abort backup by error at reception of START_BACKUP_CONF (code 303)
10027: Abort backup by error at reception of DEFINE_BACKUP_REQ at master (code 304)
10028: Abort backup by error at reception of BACKUP_FRAGMENT_CONF at master (code 305)
10029: Abort backup by error at reception of FSAPPENDCONF in slave (FileOrScanError = 5)
10030: Simulate buffer full from trigger execution => abort backup
10031: Error 331 for dictCommitTableMutex_locked
10032: backup checkscan
10033: backup checkscan
10034: define backup reply error
10035: Fail to allocate buffers

10039: Halt backup for table >= 2
10040: Resume backup (from 10039)
10038: Receive abort backup in the middle of locking tables.
10041: delay backup after create trigger. for testing undo log file.
10042: Send SCAN_NEXTREQ with 10ms delay
10043: Block indefinitely without closing file
10044: Crash insertion at FSAPPENDREF
10045: Crash insertion at FSAPPENDREF
10046: DIH scan tab around Get next fragment
10047: Delay start of scan for LCPs
10048: Ensure that LCP runs with exactly 1 part
10049: Abort backup with LogBufferFull when STOP_BACKUP_REQ breaks to sync path before trigger deletion
10050: Change #records and #bytes backed up to a value > 2^32 to test
       NDB_LE_BackupCompleted prints the 64-bit value out correctly
       without truncating it to 32 bit values.
10051: Get duplicate replies to DEFINE_BACKUP_REQ by crashing non-master node
       after receiving DEFINE_BACKUP_CONF. Also delay DEFINE_BACKUP_CONF from
       master so that master waits to receive the duplicate REF
10052: Same as 10051 for START_BACKUP_REQ
10053: Same as 10051 for STOP_BACKUP_REQ
10054: Illegal signal received (signal scope test)

11001: Send UTIL_SEQUENCE_REF (in master)

5028:  Crash when receiving LQHKEYREQ (in non-master)

Failed Create Table:
--------------------
7173: Create table failed due to not sufficient number of fragment or
      replica records.
3001: Fail create 1st fragment
4007 12001: Fail create 1st fragment
4008 12002: Fail create 2nd fragment
4009 12003: Fail create 1st attribute in 1st fragment
4010 12004: Fail create last attribute in 1st fragment
4011 12005: Fail create 1st attribute in 2nd fragment
4012 12006: Fail create last attribute in 2nd fragment
4032 : Fail to receive first default value
4033 : Fail to receive last default value
4034 : Fail to store default values in def values fragment

Drop Table/Index:
-----------------
4001: Crash on REL_TABMEMREQ in TUP
4002: Crash on DROP_TABFILEREQ in TUP
4003: Fail next trigger create in TUP
4004: Fail next trigger drop in TUP
8033: Fail next trigger create in TC
8034: Fail next index create in TC
8035: Fail next trigger drop in TC
8036: Fail next index drop in TC
6006: Crash participant in create index

4013: verify TUP tab descr before and after next DROP TABLE

Dict transactions
-----------------

These should be applied separately to master and slave.
CTa = create table, ATr = alter trigger, and so on

6101: Fail seize of schema trans (err=780)
6102: Kill api (client) at SCHEMA_TRANS_BEGIN_REQ (err=4009)
6103: Delay SCHEMA_TRANS_IMPL_CONF (1000ms)

6111: Fail seize of schema op (err=783) in CTa, DTa, ATa
6112: Fail seize of schema op (err=783) in CIn, DIn
6113: Fail seize of schema op (err=783) in AIn
6114: Fail seize of schema op (err=783) in CTr, DTr
6115: Fail seize of schema op (err=783) in ATr
6116: Fail seize of schema op (err=783) in BIn

6121: Fail parse (err=9121) in CTa, DTa, ATa
6122: Fail parse (err=9122) in CIn, DIn
6123: Fail parse (err=9123) in AIn
6124: Fail parse (err=9124) in CTr, DTr
6125: Fail parse (err=9125) in ATr
6126: Fail parse (err=9126) in BIn

6131: Fail prepare (err=9131) in CTa, DTa, ATa

# these have no natural failures in DBDICT
# use 8033, 4003, 8034 instead
#6132: Fail prepare (err=9132) in CIn, DIn
#6133: Fail prepare (err=9133) in AIn
#6134: Fail prepare (err=9134) in CTr, DTr
#6135: Fail prepare (err=9135) in ATr
#6136: Fail prepare (err=9136) in BIn

# Master failure, partial progress 
6140: Tell master to skip last SCHEMA_TRANS_IMPL_REQ at RT_START
6141: Tell master to skip last SCHEMA_TRANS_IMPL_REQ at RT_PARSE
6142: Tell master to skip last SCHEMA_TRANS_IMPL_REQ at RT_FLUSH_PREPARE
6143: Tell master to skip last SCHEMA_TRANS_IMPL_REQ at RT_PREPARE
6144: Tell master to skip last SCHEMA_TRANS_IMPL_REQ at RT_ABORT_PARSE
6145: Tell master to skip last SCHEMA_TRANS_IMPL_REQ at RT_ABORT_PREPARE
6146: Tell master to skip last SCHEMA_TRANS_IMPL_REQ at RT_FLUSH_COMMIT
6147: Tell master to skip last SCHEMA_TRANS_IMPL_REQ at RT_COMMIT
6148: Tell master to skip last SCHEMA_TRANS_IMPL_REQ at RT_FLUSH_COMPLETE
6149: Tell master to skip last SCHEMA_TRANS_IMPL_REQ at RT_COMPLETE
6150: Tell master to skip last SCHEMA_TRANS_IMPL_REQ at RT_END

System Restart:
---------------

5020: Force system to read pages form file when executing prepare operation record
3000: Delay writing of datapages in ACC when LCP is started
4000: Delay writing of datapages in TUP when LCP is started
7070: Set TimeBetweenLcp to min value
7071: Set TimeBetweenLcp to max value
7072: Split START_FRAGREQ into several log nodes

Scan:
------

5021: Crash when receiving SCAN_NEXTREQ if sender is own node
5022: Crash when receiving SCAN_NEXTREQ if sender is NOT own node
5023: Drop SCAN_NEXTREQ if sender is own node
5024: Drop SCAN_NEXTREQ if sender is NOT own node
5025: Delay SCAN_NEXTREQ 1 second if sender is NOT own node
5030: Drop all SCAN_NEXTREQ until node is shutdown with SYSTEM_ERROR
      because of scan fragment timeout

Test routing of signals:
-----------------------
4006: Turn on routing of TRANSID_AI signals from TUP
5029: Turn on routing of KEYINFO20 signals from LQH

Ordered index:
--------------
12007: Make next alloc node fail with no memory error
12008: Fail seize scan op
12009: Cause InvalidBounds error

Dbdict:
-------
6003 Crash in participant @ CreateTabReq::Prepare
6004 Crash in participant @ CreateTabReq::Commit
6005 Crash in participant @ CreateTabReq::CreateDrop
6007 Fail on readTableFile for READ_TAB_FILE1 (28770)
6012 Bump up next table id to 4096
6013 Master failure during prepare
6014 Master failure during commit
6015 Master failure after commit

6022 Cluster failure before flush prepare
6021 Cluster failure before prepare first
6016
6017 Cluster failure before flush commit
6018 Cluster failure before commit first
6019 Cluster failure before flush complete
6020 Cluster failure before complete first

6030 Do not round DD sizes in DBDICT. Check in ndb*out.log
     that DBDICT and LGMAN/TSMAN round same way.

6200 Set error code after handleTabInfoInit in master
6201 Set error code after handleTabInfoInit in master (index)
6202 Set error code before CREATE_FRAGMENTATION in master
6203 Set error code before CREATE_FRAGMENTATION in master (index)

6215 Randomly fail GET_TABINFOREQ with Busy (no CLEAR_ERROR_INSERT_VALUE)
6216 Delay GET_TABINFOREQ processing indefinitely
6217 Delay CREATE_TABLE_REQ, ALTER_TABLE_REQ and DROP_TABLE_REQ processing indefinitely
6218 Delay CREATE_INDEX_REQ, CREATE_FILEGROUP_REQ, CREATE_FILE_REQ, CREATE_FK_REQ indefinitely
6219 Delay DROP_INDEX_REQ, DROP_FILEGROUP_REQ, DROP_FILE_REQ, DROP_FK_REQ processing indefinitely
6220 Delay LIST_TABLES_REQ indefinitely
6221 Delay INDEX_STAT_REQ indefinitely
6222 Delay CREATE_HASH_MAP_REQ indefinitely
6223 Only send SCHEMA_TRANS_IMPL_REQ to self preparatory to crashing

Dbtup:
4014 - handleInsert - Out of undo buffer
4015 - handleInsert - Out of log space
4016 - handleInsert - AI Inconsistency
4017 - handleInsert - Out of memory
4018 - handleInsert - Null check error
4019 - handleInsert - Alloc rowid error
4020 - handleInsert - Size change error
4021 - handleInsert - Out of disk space

4022 - addTuxEntries - fail before add of first entry
4023 - addTuxEntries - fail add of last entry (the entry for last index)

4025: Fail all inserts with out of memory
4026: Fail one insert with oom
4027: Fail inserts randomly with oom
4028: Fail one random insert with oom

NDBCNTR:

1000: Crash insertion on SystemError::CopyFragRef
1001: Delay sending NODE_FAILREP (to own node), until error is cleared

1022 : Increase system shutdown TC timeout by 5 seconds
1023 : Increase system shutdown TC timeout by 5 seconds
       Fail node rather than send WAIT_GCP_REQ
1024 : Increase system shutdown TC timeout by 5 seconds
       Fail master node concurrent with sending WAIT_GCP_REQ

1025 Crash insertion on open secretsfile
1026 Change user provided filesystem password to a wrong one
1027 Crash insertion on secretsfile reading

SUMA:
13036: Simulate report MISSING_DATA at node failure
13037: Simulate disconnect lagging subscribers
13038: Simulate out of event buffer

13039: Crash i DICT_LOCKCONF
13040: Crash in SUB_CREATE_REQ if m_restart_server_node_id != RNIL
13041: Crash in SUB_CREATE_REQ (no matter)
13042: Crash in SUB_START_REQ (if m_restart_server_node_id != 0)
13051: Delay the DROP_TRIG_IMPL_REQ

LGMAN:
-----
15000: Fail to create log file CreateFileImplRef::FileSizeTooLarge
15001: Fail to create file group due to
       CreateFilegroupImplRef::OutOfLogBufferMemory

TSMAN:
-----
16000: Fail to create data file
16001: Fail to create file group due to
       CreateFilegroupImplRef::OutOfFilegroupRecords

ACC bug#34348
-------------
3002: limit frags to 2 directory pages (instead of 256)
      print (if VM_TRACE) LH variables at expand and shrink
      apply before mass data load, reset with error insert 0

TRIX
----
Index stats:
18000: delay BUILD_INDX_IMPL_REQ for 1s : Test behaviour while building
18001: fail to seize statOp
18002: fail to seize associated subRec
18003: delay BUILD_INDX_IMPL_REQ for 20s : Test behaviour while building
18011: fail HEAD read - simulate UtilExecuteRef::AllocationError
18012: fail HEAD insert/update/delete - as in 18011
18021: fail RT_CLEAN_NEW - simulate TC error 626
18022: fail RT_CLEAN_OLD (non-fatal) - as in 18021
18023: fail RT_CLEAN_ALL (non-fatal) - as in 18021
18024: fail RT_SCAN_FRAG - simulate TC error 630

DBUTIL
-------
19000: fail UTIL_PREPARE_REQ with PREPARE_SEIZE_ERROR<|MERGE_RESOLUTION|>--- conflicted
+++ resolved
@@ -25,11 +25,7 @@
 Next NDBFS 2002
 Next DBACC 3006
 Next DBTUP 4039
-<<<<<<< HEAD
-Next DBLQH 5110
-=======
 Next DBLQH 5112
->>>>>>> 87307d4d
 Next DBDICT 6223
 Next DBDIH 7249
 Next DBTC 8123
