/*
   Copyright (c) 2003, 2018, Oracle and/or its affiliates. All rights reserved.

   This program is free software; you can redistribute it and/or modify
   it under the terms of the GNU General Public License as published by
   the Free Software Foundation; version 2 of the License.

   This program is distributed in the hope that it will be useful,
   but WITHOUT ANY WARRANTY; without even the implied warranty of
   MERCHANTABILITY or FITNESS FOR A PARTICULAR PURPOSE.  See the
   GNU General Public License for more details.

   You should have received a copy of the GNU General Public License
   along with this program; if not, write to the Free Software
   Foundation, Inc., 51 Franklin St, Fifth Floor, Boston, MA 02110-1301  USA
*/

#ifndef DBTC_H
#define DBTC_H

#ifndef DBTC_STATE_EXTRACT
#include <ndb_limits.h>
#include <pc.hpp>
#include <SimulatedBlock.hpp>
#include <RWPool.hpp>
#include <DLHashTable.hpp>
#include <IntrusiveList.hpp>
#include <DataBuffer.hpp>
#include <Bitmask.hpp>
#include <AttributeList.hpp>
#include <signaldata/DihScanTab.hpp>
#include <signaldata/AttrInfo.hpp>
#include <signaldata/LqhTransConf.hpp>
#include <signaldata/LqhKey.hpp>
#include <signaldata/TrigAttrInfo.hpp>
#include <signaldata/TcIndx.hpp>
#include <signaldata/TransIdAI.hpp>
#include <signaldata/EventReport.hpp>
#include <trigger_definitions.h>
#include <SignalCounter.hpp>
#include <KeyTable.hpp>
#include <portlib/NdbTick.h>
#endif


#define JAM_FILE_ID 350

#define TIME_TRACK_HISTOGRAM_RANGES 32
#define TIME_TRACK_LOG_HISTOGRAM_RANGES 5
#define TIME_TRACK_INITIAL_RANGE_VALUE 50

#ifdef DBTC_C
/*
 * 2.2 LOCAL SYMBOLS
 * -----------------
 */
#define Z8NIL 255
#define ZAPI_CONNECT_FILESIZE 20
#define ZCLOSED 2
#define ZCOMMITING 0			 /* VALUE FOR TRANSTATUS        */
#define ZCOMMIT_SETUP 2
#define ZCONTINUE_ABORT_080 4
#define ZGCP_FILESIZE 10
#define ZINTSPH1 1
#define ZINTSPH2 2
#define ZINTSPH3 3
#define ZINTSPH6 6
#define ZLASTPHASE 255
#define ZNODEBUF_FILESIZE 2000
#define ZNR_OF_SEIZE 10
#define ZSCANREC_FILE_SIZE 100
#define ZSCAN_FRAGREC_FILE_SIZE 400
#define ZSCAN_OPREC_FILE_SIZE 400
#define ZSPH1 1
#define ZTABREC_FILESIZE 16
#define ZTAKE_OVER_ACTIVE 1
#define ZTAKE_OVER_IDLE 0
#define ZTC_CONNECT_FILESIZE 200
#define ZTCOPCONF_SIZE 6

// ----------------------------------------
// Error Codes for Scan
// ----------------------------------------
#define ZNO_CONCURRENCY_ERROR 242
#define ZTOO_HIGH_CONCURRENCY_ERROR 244
#define ZNO_SCANREC_ERROR 245
#define ZNO_FRAGMENT_ERROR 246
#define ZSCAN_AI_LEN_ERROR 269
#define ZSCAN_LQH_ERROR 270
#define ZSCAN_FRAG_LQH_ERROR 274

#define ZSCANTIME_OUT_ERROR 296
#define ZSCANTIME_OUT_ERROR2 297

// ----------------------------------------
// Error Codes for transactions
// ----------------------------------------
#define ZSTATE_ERROR 202
#define ZLENGTH_ERROR 207 // Also Scan
#define ZERO_KEYLEN_ERROR 208
#define ZSIGNAL_ERROR 209
#define ZGET_ATTRBUF_ERROR 217 // Also Scan
#define ZGET_DATAREC_ERROR 218
#define ZMORE_AI_IN_TCKEYREQ_ERROR 220
#define ZTOO_MANY_FIRED_TRIGGERS 221
#define ZCOMMITINPROGRESS 230
#define ZROLLBACKNOTALLOWED 232
#define ZNO_FREE_TC_CONNECTION 233 // Also Scan
#define ZABORTINPROGRESS 237
#define ZPREPAREINPROGRESS 238
#define ZWRONG_SCHEMA_VERSION_ERROR 241 // Also Scan
#define ZSCAN_NODE_ERROR 250
#define ZTRANS_STATUS_ERROR 253
#define ZTIME_OUT_ERROR 266
#define ZSIMPLE_READ_WITHOUT_AI 271
#define ZNO_AI_WITH_UPDATE 272
#define ZSEIZE_API_COPY_ERROR 275
#define ZSCANINPROGRESS 276
#define ZABORT_ERROR 277
#define ZCOMMIT_TYPE_ERROR 278

#define ZNO_FREE_TC_MARKER 279
#define ZNO_FREE_TC_MARKER_DATABUFFER 273
#define ZNODE_SHUTDOWN_IN_PROGRESS 280
#define ZCLUSTER_SHUTDOWN_IN_PROGRESS 281
#define ZWRONG_STATE 282
#define ZINCONSISTENT_TRIGGER_STATE 293
#define ZCLUSTER_IN_SINGLEUSER_MODE 299

#define ZDROP_TABLE_IN_PROGRESS 283
#define ZNO_SUCH_TABLE 284
#define ZUNKNOWN_TABLE_ERROR 285
#define ZNODEFAIL_BEFORE_COMMIT 286
#define ZINDEX_CORRUPT_ERROR 287
#define ZSCAN_FRAGREC_ERROR 291
#define ZMISSING_TRIGGER_DATA 240
#define ZINCONSISTENT_INDEX_USE 4349

// ----------------------------------------
// Seize error
// ----------------------------------------
#define ZNO_FREE_API_CONNECTION 219
#define ZSYSTEM_NOT_STARTED_ERROR 203

// ----------------------------------------
// Release errors
// ----------------------------------------
#define ZINVALID_CONNECTION 229


#define ZNOT_FOUND 626
#define ZALREADYEXIST 630
#define ZNOTUNIQUE 893
#define ZFK_NO_PARENT_ROW_EXISTS 255
#define ZFK_CHILD_ROW_EXISTS 256

#define ZINVALID_KEY 290
#define ZUNLOCKED_IVAL_TOO_HIGH 294
#define ZUNLOCKED_OP_HAS_BAD_STATE 295 
#define ZBAD_DIST_KEY 298
#define ZTRANS_TOO_BIG 261
#endif

class Dbtc
#ifndef DBTC_STATE_EXTRACT
  : public SimulatedBlock
#endif
{
public:

#ifndef DBTC_STATE_EXTRACT
  /**
   * Incase of mt-TC...only one instance will perform actual take-over
   *   let this be TAKE_OVER_INSTANCE
   */
  STATIC_CONST( TAKE_OVER_INSTANCE = 1 );
#endif

  enum ConnectionState {
    CS_CONNECTED = 0,
    CS_DISCONNECTED = 1,
    CS_STARTED = 2,
    CS_RECEIVING = 3,
    CS_RESTART = 7,
    CS_ABORTING = 8,
    CS_COMPLETING = 9,
    CS_COMPLETE_SENT = 10,
    CS_PREPARE_TO_COMMIT = 11,
    CS_COMMIT_SENT = 12,
    CS_START_COMMITTING = 13,
    CS_COMMITTING = 14,
    CS_REC_COMMITTING = 15,
    CS_WAIT_ABORT_CONF = 16,
    CS_WAIT_COMPLETE_CONF = 17,
    CS_WAIT_COMMIT_CONF = 18,
    CS_FAIL_ABORTING = 19,
    CS_FAIL_ABORTED = 20,
    CS_FAIL_PREPARED = 21,
    CS_FAIL_COMMITTING = 22,
    CS_FAIL_COMMITTED = 23,
    CS_FAIL_COMPLETED = 24,
    CS_START_SCAN = 25,

    /**
     * Sending FIRE_TRIG_REQ
     */
    CS_SEND_FIRE_TRIG_REQ = 26,

    /**
     * Waiting for FIRE_TRIG_CONF/REF (or operations generated by this)
     */
    CS_WAIT_FIRE_TRIG_REQ = 27
  };

#ifndef DBTC_STATE_EXTRACT
  enum OperationState {
    OS_CONNECTED = 1,
    OS_OPERATING = 2,
    OS_PREPARED = 3,
    OS_COMMITTING = 4,
    OS_COMMITTED = 5,
    OS_COMPLETING = 6,
    OS_COMPLETED = 7,

    OS_ABORTING = 9,
    OS_ABORT_SENT = 10,
    OS_TAKE_OVER = 11,
    OS_WAIT_DIH = 12,
    OS_WAIT_KEYINFO = 13,
    OS_WAIT_ATTR = 14,
    OS_WAIT_COMMIT_CONF = 15,
    OS_WAIT_ABORT_CONF = 16,
    OS_WAIT_COMPLETE_CONF = 17,

    OS_FIRE_TRIG_REQ = 19,
  };

  enum AbortState {
    AS_IDLE = 0,
    AS_ACTIVE = 1
  };

  enum HostState {
    HS_ALIVE = 0,
    HS_DEAD = 1
  };

  enum LqhTransState {
    LTS_IDLE = 0,
    LTS_ACTIVE = 1
  };

  enum FailState {
    FS_IDLE = 0,
    FS_LISTENING = 1,
    FS_COMPLETING = 2
  };

  enum SystemStartState {
    SSS_TRUE = 0,
    SSS_FALSE = 1
  };

  enum TimeOutCheckState {
    TOCS_TRUE = 0,
    TOCS_FALSE = 1
  };

  enum ReturnSignal {
    RS_NO_RETURN = 0,
    RS_TCKEYCONF = 1,
    RS_TC_COMMITCONF = 3,
    RS_TCROLLBACKCONF = 4,
    RS_TCROLLBACKREP = 5
  };
  
  enum IndexOperationState {
    IOS_NOOP = 0,
    IOS_INDEX_ACCESS = 1,
    IOS_INDEX_ACCESS_WAIT_FOR_TCKEYCONF = 2,
    IOS_INDEX_ACCESS_WAIT_FOR_TRANSID_AI = 3
  };
  
  enum IndexState {
    IS_BUILDING = 0,          // build in progress, start state at create
    IS_ONLINE = 1,            // ready to use
    IS_OFFLINE = 2            // not in use
  };

  /* Sub states of IndexOperation while waiting for TransId_AI
   * from index table lookup
   */
  enum IndexTransIdAIState {
    ITAS_WAIT_HEADER   = 0,     // Initial state
    ITAS_WAIT_FRAGID   = 1,     // Waiting for fragment id word
    ITAS_WAIT_KEY      = 2,     // Waiting for (more) key information
    ITAS_ALL_RECEIVED  = 3,     // All TransIdAI info received
    ITAS_WAIT_KEY_FAIL = 4     // Failed collecting key
  };
  
  /**--------------------------------------------------------------------------
   * LOCAL SYMBOLS PER 'SYMBOL-VALUED' VARIABLE
   *
   *
   *            NSYMB ZAPI_CONNECT_FILESIZE = 20
   *            NSYMB ZTC_CONNECT_FILESIZE  = 200
   *            NSYMB ZHOST_FILESIZE        = 16  
   *            NSYMB ZDATABUF_FILESIZE     = 4000
   *            NSYMB ZATTRBUF_FILESIZE     = 4000 
   *            NSYMB ZGCP_FILESIZE         = 10 
   *
   *
   *  ABORTED CODES
   *  TPHASE    NSYMB ZSPH1 = 1
   *            NSYMB ZLASTPHASE = 255
   *
   * 
   * LQH_TRANS
   *       NSYMB ZTRANS_ABORTED = 1 
   *       NSYMB ZTRANS_PREPARED = 2 
   *       NSYMB ZTRANS_COMMITTED = 3
   *       NSYMB ZCOMPLETED_LQH_TRANS = 4
   *       NSYMB ZTRANS_COMPLETED = 5 
   *
   * 
   * TAKE OVER 
   *       NSYMB ZTAKE_OVER_IDLE = 0
   *       NSYMB ZTAKE_OVER_ACTIVE = 1
   * 
   * ATTRBUF (ATTRBUF_RECORD)
   *          NSYMB ZINBUF_DATA_LEN = 24
   *          NSYMB ZINBUF_NEXTFREE = 25    (NOT USED )
   *          NSYMB ZINBUF_PREV = 26   
   *          NSYMB ZINBUF_NEXT = 27    
   -------------------------------------------------------------------------*/
  /*
    2.3 RECORDS AND FILESIZES
    -------------------------
  */
  typedef DataBuffer<11,ArrayPool<DataBufferSegment<11> > > AttributeBuffer;
  typedef LocalDataBuffer<11,ArrayPool<DataBufferSegment<11> > > LocalAttributeBuffer;

  /* **************************************************************** */
  /* ---------------------------------------------------------------- */
  /* ------------------- TRIGGER AND INDEX DATA --------------------- */
  /* ---------------------------------------------------------------- */
  /* **************************************************************** */
  /* ********* DEFINED TRIGGER DATA ********* */
  /* THIS RECORD FORMS LISTS OF ACTIVE        */
  /* TRIGGERS FOR EACH TABLE.                 */
  /* THE RECORDS ARE MANAGED BY A TRIGGER     */
  /* POOL WHERE A TRIGGER RECORD IS SEIZED    */
  /* WHEN A TRIGGER IS ACTIVATED AND RELEASED */
  /* WHEN THE TRIGGER IS DEACTIVATED.         */
  /* **************************************** */
  struct TcDefinedTriggerData {
    TcDefinedTriggerData() {}
    /**
     * Trigger id, used to identify the trigger
     */
    UintR triggerId;

    Uint32 refCount;

    /**
     * Trigger type, defines what the trigger is used for
     */
    TriggerType::Value triggerType;
    
    /**
     * Trigger type, defines what the trigger is used for
     */
    TriggerEvent::Value triggerEvent;
    
    /**
     * Next ptr (used in pool/list)
     */
    union {
      Uint32 nextPool;
      Uint32 nextList;
    };
    
    /**
     * Index id, only used by secondary_index triggers.  This is same as
     * index table id in DICT.
     **/
    union {
      Uint32 indexId; // For unique index trigger
      Uint32 tableId; // For reorg trigger
      Uint32 fkId;    // For FK trigger
    };

    /**
     * Prev pointer (used in list)
     */
    Uint32 prevList;

    Uint32 oldTriggerIds[2]; // For upgrade :(

    inline void print(NdbOut & s) const { 
      s << "[DefinedTriggerData = " << triggerId << "]"; 
    }
  };
  typedef Ptr<TcDefinedTriggerData> DefinedTriggerPtr;
  typedef ArrayPool<TcDefinedTriggerData> TcDefinedTriggerData_pool;
  typedef DLList<TcDefinedTriggerData_pool> TcDefinedTriggerData_list;
  
  /**
   * Pool of trigger data record
   */
  TcDefinedTriggerData_pool c_theDefinedTriggerPool;
  RSS_AP_SNAPSHOT(c_theDefinedTriggerPool);

  /**
   * The list of active triggers
   */  
  TcDefinedTriggerData_list c_theDefinedTriggers;

  AttributeBuffer::DataBufferPool c_theAttributeBufferPool;

  typedef ArrayPool<DataBufferSegment<5> > CommitAckMarkerBuffer_pool;
  typedef DataBuffer<5,CommitAckMarkerBuffer_pool> CommitAckMarkerBuffer;
  typedef LocalDataBuffer<5,CommitAckMarkerBuffer_pool> LocalCommitAckMarkerBuffer;

  CommitAckMarkerBuffer::DataBufferPool c_theCommitAckMarkerBufferPool;

  UintR c_transactionBufferSpace;


  /* ********** FIRED TRIGGER DATA ********** */
  /* THIS RECORD FORMS LISTS OF FIRED         */
  /* TRIGGERS FOR A TRANSACTION.              */
  /* THE RECORDS ARE MANAGED BY A TRIGGER     */
  /* POOL WHERE A TRIGGER RECORD IS SEIZED    */
  /* WHEN A TRIGGER IS ACTIVATED AND RELEASED */
  /* WHEN THE TRIGGER IS DEACTIVATED.         */
  /* **************************************** */
  struct TcFiredTriggerData {
    TcFiredTriggerData() {}

    /**
     * Trigger id, used to identify the trigger
     **/
    Uint32 triggerId;
    
    /**
     * The operation that fired the trigger
     */
    Uint32 fireingOperation;

    /**
     * The fragment id of the firing operation. This will be appended
     * to the Primary Key such that the record can be found even in the
     * case of user defined partitioning.
     */
    Uint32 fragId;

    /**
     * Used for scrapping in case of node failure
     */
    NodeId nodeId;

    /**
     * Trigger type, defines what the trigger is used for
     */
    TriggerType::Value triggerType;

    /**
     * Trigger type, defines what the trigger is used for
     */
    TriggerEvent::Value triggerEvent;

    /**
     * Trigger attribute info, primary key value(s)
     */
    AttributeBuffer::Head keyValues;
    
    /**
     * Trigger attribute info, attribute value(s) before operation
     */
    AttributeBuffer::Head beforeValues;
    
    /**
     * Trigger attribute info, attribute value(s) after operation
     */
    AttributeBuffer::Head afterValues;

    /**
     * Next ptr (used in pool/list)
     */
    union {
      Uint32 nextPool;
      Uint32 nextList;
      Uint32 nextHash;
    };
    
    /**
     * Prev pointer (used in list)
     */
    union {
      Uint32 prevList;
      Uint32 prevHash;
    };
    
    inline void print(NdbOut & s) const { 
      s << "[FiredTriggerData = " << triggerId << "]"; 
    }

    inline Uint32 hashValue() const {
      return fireingOperation ^ nodeId;
    }

    inline bool equal(const TcFiredTriggerData & rec) const {
      return fireingOperation == rec.fireingOperation && nodeId == rec.nodeId;
    }
  };
  typedef Ptr<TcFiredTriggerData> FiredTriggerPtr;
  typedef ArrayPool<TcFiredTriggerData> TcFiredTriggerData_pool;
  typedef DLFifoList<TcFiredTriggerData_pool> TcFiredTriggerData_fifo;
  typedef LocalDLFifoList<TcFiredTriggerData_pool> Local_TcFiredTriggerData_fifo;
  typedef DLHashTable<TcFiredTriggerData_pool> TcFiredTriggerData_hash;
  
  /**
   * Pool of trigger data record
   */
  TcFiredTriggerData_pool c_theFiredTriggerPool;
  TcFiredTriggerData_hash c_firedTriggerHash;
  AttributeBuffer::DataBufferPool c_theTriggerAttrInfoPool;
  RSS_AP_SNAPSHOT(c_theFiredTriggerPool);

  Uint32 c_maxNumberOfDefinedTriggers;
  Uint32 c_maxNumberOfFiredTriggers;

  struct AttrInfoRecord {
    /**
     * Pre-allocated AttrInfo signal
     */
    AttrInfo attrInfo;

    /**
     * Next ptr (used in pool/list)
     */
    union {
      Uint32 nextPool;
      Uint32 nextList;
    };
    /**
     * Prev pointer (used in list)
     */
    Uint32 prevList;
  };


  /* ************* INDEX DATA *************** */
  /* THIS RECORD FORMS LISTS OF ACTIVE        */
  /* INDEX FOR EACH TABLE.                    */
  /* THE RECORDS ARE MANAGED BY A INDEX       */
  /* POOL WHERE AN INDEX RECORD IS SEIZED     */
  /* WHEN AN INDEX IS CREATED AND RELEASED    */
  /* WHEN THE INDEX IS DROPPED.               */
  /* **************************************** */
  struct TcIndexData {
    TcIndexData() :
      indexState(IS_OFFLINE)
    {}

    /**
     *  IndexState
     */
    IndexState indexState;

    /**
     * Index id, same as index table id in DICT
     */
    Uint32 indexId;
    
    /**
     * Index attribute list.  Only the length is used in v21x.
     */
    IndexAttributeList attributeList;

    /**
     * Primary table id, the primary table to be indexed
     */
    Uint32 primaryTableId;

    /**
     *  Primary key position in secondary table
     */
    Uint32 primaryKeyPos;

    /**
     * Next ptr (used in pool/list)
     */
    union {
      Uint32 nextPool;
      Uint32 nextList;
    };
    /**
     * Prev pointer (used in list)
     */
    Uint32 prevList;
  };
  
  typedef Ptr<TcIndexData> TcIndexDataPtr;
  typedef ArrayPool<TcIndexData> TcIndexData_pool;
  typedef DLList<TcIndexData_pool> TcIndexData_list;

  /**
   * Pool of index data record
   */
  TcIndexData_pool c_theIndexPool;
  RSS_AP_SNAPSHOT(c_theIndexPool);
  
  /**
   * The list of defined indexes
   */  
  TcIndexData_list c_theIndexes;
  UintR c_maxNumberOfIndexes;

  struct TcIndexOperation {
    TcIndexOperation() :
      indexOpState(IOS_NOOP),
      pendingKeyInfo(0),
      keyInfoSectionIVal(RNIL),
      pendingAttrInfo(0),
      attrInfoSectionIVal(RNIL),
      transIdAIState(ITAS_WAIT_HEADER),
      pendingTransIdAI(0),
      transIdAISectionIVal(RNIL),
      indexReadTcConnect(RNIL),
      savedFlags(0)
    {}

    ~TcIndexOperation()
    {
    }
    
    // Index data
    Uint32 indexOpId;
    IndexOperationState indexOpState; // Used to mark on-going TcKeyReq
    Uint32 pendingKeyInfo;
    Uint32 keyInfoSectionIVal;
    Uint32 pendingAttrInfo;
    Uint32 attrInfoSectionIVal;
    IndexTransIdAIState transIdAIState;
    Uint32 pendingTransIdAI;
    Uint32 transIdAISectionIVal; // For accumulating TransId_AI
    Uint32 fragmentId;
    
    TcKeyReq tcIndxReq;
    UintR connectionIndex;
    UintR indexReadTcConnect; //
    
    Uint32 savedFlags; // Saved transaction flags

    /**
     * Next ptr (used in pool/list)
     */
    union {
      Uint32 nextPool;
      Uint32 nextList;
    };
    /**
     * Prev pointer (used in list)
     */
    Uint32 prevList;
  };
  
  typedef Ptr<TcIndexOperation> TcIndexOperationPtr;
  typedef ArrayPool<TcIndexOperation> TcIndexOperation_pool;
  typedef SLList<TcIndexOperation_pool> TcIndexOperation_sllist;
  typedef DLList<TcIndexOperation_pool> TcIndexOperation_dllist;

  /**
   * Pool of index data record
   */
  TcIndexOperation_pool c_theIndexOperationPool;
  RSS_AP_SNAPSHOT(c_theIndexOperationPool);

  UintR c_maxNumberOfIndexOperations;   

  struct TcFKData {
    TcFKData() {}

    Uint32 m_magic;

    union {
      Uint32 key;
      Uint32 fkId;
    };

    /**
     * Columns used in parent table
     */
    IndexAttributeList parentTableColumns;

    /**
     * Columns used in child table
     */
    IndexAttributeList childTableColumns;

    Uint32 parentTableId; // could be unique index table...
    Uint32 childTableId;  //
    Uint32 childIndexId;  // (could be tableId too)
    Uint32 bits;          // CreateFKImplReq::Bits

    Uint32 nextPool;
    Uint32 nextHash;
    Uint32 prevHash;

    Uint32 hashValue() const {
      return key;
    }

    bool equal(const TcFKData& obj) const {
      return key == obj.key;
    }
  };

  typedef RecordPool<RWPool<TcFKData> > FK_pool;
  typedef KeyTable<FK_pool> FK_hash;

  FK_pool c_fk_pool;
  FK_hash c_fk_hash;

  /************************** API CONNECT RECORD ***********************
   * The API connect record contains the connection record to which the
   * application connects.  
   *
   * The application can send one operation at a time.  It can send a 
   * new operation immediately after sending the previous operation. 
   * Thereby several operations can be active in one transaction within TC. 
   * This is achieved by using the API connect record. 
   * Each active operation is handled by the TC connect record. 
   * As soon as the TC connect record has sent the     
   * request to the LQH it is ready to receive new operations. 
   * The LQH connect record takes care of waiting for an operation to      
   * complete.  
   * When an operation has completed on the LQH connect record, 
   * a new operation can be started on this LQH connect record. 
   *******************************************************************
   *                                                                   
   *       API CONNECT RECORD ALIGNED TO BE 256 BYTES                  
   ********************************************************************/
  
  /*******************************************************************>*/
  // We break out the API Timer for optimisation on scanning rather than
  // on fast access.
  /*******************************************************************>*/
  inline void setApiConTimer(Uint32 apiConPtrI, Uint32 value, Uint32 line){
    c_apiConTimer[apiConPtrI] = value;
    c_apiConTimer_line[apiConPtrI] = line;
  }

  inline Uint32 getApiConTimer(Uint32 apiConPtrI) const {
    return c_apiConTimer[apiConPtrI];
  }
  UintR* c_apiConTimer;
  UintR* c_apiConTimer_line;

  // max cascading scans (FK child scans) per transaction
  static const Uint8 MaxCascadingScansPerTransaction = 1;

  struct ApiConnectRecord {
    ApiConnectRecord(TcFiredTriggerData_pool & firedTriggerPool,
                     TcIndexOperation_pool & seizedIndexOpPool):
      nextApiConnect(RNIL),
      m_special_op_flags(0),
      theFiredTriggers(firedTriggerPool),
      theSeizedIndexOperations(seizedIndexOpPool) 
    {
      NdbTick_Invalidate(&m_start_ticks);
    }
    
    //---------------------------------------------------
    // First 16 byte cache line. Hot variables.
    //---------------------------------------------------
    ConnectionState apiConnectstate;
    UintR transid[2];
    UintR firstTcConnect;
    
    //---------------------------------------------------
    // Second 16 byte cache line. Hot variables.
    //---------------------------------------------------
    UintR lqhkeyconfrec;
    UintR cachePtr;
    UintR currSavePointId;
    UintR counter;
    
    //---------------------------------------------------
    // Third 16 byte cache line. First and second cache
    // line plus this will be enough for copy API records.
    // Variables used in late phases.
    //---------------------------------------------------
    UintR nextGcpConnect;
    UintR prevGcpConnect;
    UintR gcpPointer;
    UintR ndbapiConnect;
    
    //---------------------------------------------------
    // Fourth 16 byte cache line. Only used in late phases.
    // Plus 4 bytes of error handling.
    //---------------------------------------------------
    UintR nextApiConnect;
    BlockReference ndbapiBlockref;
    UintR apiCopyRecord;
    Uint64 globalcheckpointid;
    
    //---------------------------------------------------
    // Second 64 byte cache line starts. First 16 byte
    // cache line in this one. Variables primarily used
    // in early phase.
    //---------------------------------------------------
    UintR lastTcConnect;
    UintR lqhkeyreqrec;
    union {
      Uint32 buddyPtr;
      Int32 pendingTriggers; // For deferred triggers
    };
    union {
      UintR apiScanRec;
      UintR commitAckMarker;
    };

    /** 
     * num_commit_ack_markers
     *
     * Number of operations sent by this transaction 
     * to LQH with their CommitAckMarker flag set.
     *
     * Includes marked operations currently in-progress and 
     * those which prepared successfully, 
     * Excludes failed operations (LQHKEYREF)
     */
    Uint32 num_commit_ack_markers;
    Uint32 m_write_count;
    ReturnSignal returnsignal;
    AbortState abortState;

    enum TransactionFlags
    {
      TF_INDEX_OP_RETURN = 1,
      TF_TRIGGER_PENDING = 2, // Used to mark waiting for a CONTINUEB
      TF_EXEC_FLAG       = 4,
      TF_COMMIT_ACK_MARKER_RECEIVED = 8,
      TF_DEFERRED_CONSTRAINTS = 16, // check constraints in deferred fashion
      TF_DEFERRED_UK_TRIGGERS = 32, // trans has deferred UK triggers
      TF_DEFERRED_FK_TRIGGERS = 64, // trans has deferred FK triggers
      TF_DISABLE_FK_CONSTRAINTS = 128,
      TF_LATE_COMMIT = 256, // Wait sending apiCommit until complete phase done

      TF_END = 0
    };
    Uint32 m_flags;

    Uint16 m_special_op_flags; // Used to mark on-going TcKeyReq as indx table

    Uint8 takeOverRec;
    Uint8 currentReplicaNo;

    Uint8 tckeyrec; // Changed from R

    Uint8 tcindxrec;

    enum ApiFailStates
    {
      AFS_API_OK = 0,
      AFS_API_FAILED = 1,
      AFS_API_DISCONNECTED = 2
    };
    Uint8 apiFailState;

    Uint8 timeOutCounter;
    Uint8 singleUserMode;
    
    Uint16 returncode;
    Uint16 takeOverInd;
    //---------------------------------------------------
    // Error Handling variables. If cache line 32 bytes
    // ensures that cache line is still only read in
    // early phases.
    //---------------------------------------------------
    UintR currentTcConnect;
    BlockReference tcBlockref;
    UintR failureNr;
    
    //---------------------------------------------------
    // Second 64 byte cache line. Third 16 byte cache line
    // in this one. Variables primarily used in early phase
    // and checked in late phase.
    // Fourth cache line is the tcSendArray that is used
    // when two and three operations are responded to in
    // parallel. The first two entries in tcSendArray is
    // part of the third cache line.
    //---------------------------------------------------
    //---------------------------------------------------
    // timeOutCounter is used waiting for ABORTCONF, COMMITCONF
    // and COMPLETECONF
    //---------------------------------------------------
    UintR tcSendArray[6];
    NdbNodeBitmask m_transaction_nodes; 
    
    // Trigger data
    
    /**
     * The list of fired triggers
     */  
<<<<<<< HEAD

    TcFiredTriggerData_fifo theFiredTriggers;

    // Count the outstanding FIRE_TRIG_REQs of a transaction.
    // Limit it in order to avoid job buffer overload
    Uint32 m_outstanding_fire_trig_req;

    // First and last indices of the local tc connect pointers that will
    // be used to send fire trigger reqs when resumed in execFireTrigConf
    // or in execCONTINUEB
    UintR m_firstTcConnectPtrI_FT;
    UintR m_lastTcConnectPtrI_FT;


=======
    DLFifoList<TcFiredTriggerData> theFiredTriggers;
    
    
>>>>>>> 228713d4
    // Index data
    
    UintR noIndexOp;     // No outstanding index ops

    // Index op return context
    UintR indexOp;
    UintR clientData;
    Uint32 errorData;
    UintR attrInfoLen;
    Uint32 immediateTriggerId;  // Id of trigger op being fired NOW
    Uint32 firedFragId;
    
    UintR accumulatingIndexOp;
    UintR executingIndexOp;
    UintR tcIndxSendArray[6];
    NDB_TICKS m_start_ticks;
    TcIndexOperation_dllist theSeizedIndexOperations;

#ifdef ERROR_INSERT
    Uint32 continueBCount;  // ERROR_INSERT 8082
#endif
    Uint8 m_pre_commit_pass;

    bool isExecutingDeferredTriggers() const {
      return apiConnectstate == CS_SEND_FIRE_TRIG_REQ ||
        apiConnectstate == CS_WAIT_FIRE_TRIG_REQ ;
    }

    // number of on-going cascading scans (FK child scans)
    Uint8 cascading_scans_count;
  };
  
  typedef Ptr<ApiConnectRecord> ApiConnectRecordPtr;


  /************************** TC CONNECT RECORD ************************/
  /* *******************************************************************/
  /* TC CONNECT RECORD KEEPS ALL INFORMATION TO CARRY OUT A TRANSACTION*/
  /* THE TRANSACTION CONTROLLER ESTABLISHES CONNECTIONS TO DIFFERENT   */
  /* BLOCKS TO CARRY OUT THE TRANSACTION. THERE CAN BE SEVERAL RECORDS */
  /* PER ACTIVE TRANSACTION. THE TC CONNECT RECORD COOPERATES WITH THE */
  /* API CONNECT RECORD FOR COMMUNICATION WITH THE API AND WITH THE    */
  /* LQH CONNECT RECORD FOR COMMUNICATION WITH THE LQH'S INVOLVED IN   */
  /* THE TRANSACTION. TC CONNECT RECORD IS PERMANENTLY CONNECTED TO A  */
  /* RECORD IN DICT AND ONE IN DIH. IT CONTAINS A LIST OF ACTIVE LQH   */
  /* CONNECT RECORDS AND A LIST OF STARTED BUT NOT ACTIVE LQH CONNECT  */
  /* RECORDS. IT DOES ALSO CONTAIN A LIST OF ALL OPERATIONS THAT ARE   */
  /* EXECUTED WITH THE TC CONNECT RECORD.                              */
  /*******************************************************************>*/
  /*       TC_CONNECT RECORD ALIGNED TO BE 128 BYTES                   */
  /*******************************************************************>*/
  struct TcConnectRecord {
    TcConnectRecord()
    {
      NdbTick_Invalidate(&m_start_ticks);
    }
    //---------------------------------------------------
    // First 16 byte cache line. Those variables are only
    // used in error cases.
    //---------------------------------------------------
    UintR  tcOprec;      /* TC OPREC of operation being taken over       */
    Uint16 failData[4];  /* Failed nodes when taking over an operation   */
    UintR  nextTcFailHash;
    
    //---------------------------------------------------
    // Second 16 byte cache line. Those variables are used
    // from LQHKEYCONF to sending COMMIT and COMPLETED.
    //---------------------------------------------------
    UintR lastLqhCon;        /* Connect record in last replicas Lqh record   */
    Uint16 lastLqhNodeId;    /* Node id of last replicas Lqh                 */
    Uint16 m_execAbortOption;/* TcKeyReq::ExecuteAbortOption */
    UintR  commitAckMarker;  /* CommitMarker I value */
    
    //---------------------------------------------------
    // Third 16 byte cache line. The hottest variables.
    //---------------------------------------------------
    OperationState tcConnectstate;         /* THE STATE OF THE CONNECT*/
    UintR apiConnect;                      /* POINTER TO API CONNECT RECORD */
    UintR nextTcConnect;                   /* NEXT TC RECORD*/
    Uint8 dirtyOp;
    Uint8 opSimple;   
    Uint8 lastReplicaNo;     /* NUMBER OF THE LAST REPLICA IN THE OPERATION */
    Uint8 noOfNodes;         /* TOTAL NUMBER OF NODES IN OPERATION          */
    Uint8 operation;         /* OPERATION TYPE                              */
                             /* 0 = READ REQUEST                            */
                             /* 1 = UPDATE REQUEST                          */
                             /* 2 = INSERT REQUEST                          */
                             /* 3 = DELETE REQUEST                          */
    Uint16 m_special_op_flags; // See ApiConnectRecord::SpecialOpFlags
    enum SpecialOpFlags {
      SOF_NORMAL = 0,
      SOF_INDEX_TABLE_READ = 1,       // Read index table
      SOF_REORG_TRIGGER = 4,          // A reorg trigger
      SOF_REORG_MOVING = 8,           // A record that should be moved
      SOF_TRIGGER = 16,               // A trigger
      SOF_REORG_COPY = 32,
      SOF_REORG_DELETE = 64,
      SOF_DEFERRED_UK_TRIGGER = 128,  // Op has deferred trigger
      SOF_DEFERRED_FK_TRIGGER = 256,
      SOF_FK_READ_COMMITTED = 512,    // reply to TC even for dirty read
      SOF_FULLY_REPLICATED_TRIGGER = 1024,
      SOF_UTIL_FLAG = 2048            // Sender to TC is DBUTIL (higher prio)
    };
    
    static inline bool isIndexOp(Uint16 flags) {
      return (flags & SOF_INDEX_TABLE_READ) != 0;
    }

    //---------------------------------------------------
    // Fourth 16 byte cache line. The mildly hot variables.
    // tcNodedata expands 4 Bytes into the next cache line
    // with indexes almost never used.
    //---------------------------------------------------
    UintR clientData;           /* SENDERS OPERATION POINTER              */
    UintR prevTcConnect;        /* DOUBLY LINKED LIST OF TC CONNECT RECORDS*/
    UintR savePointId;

    Uint16 tcNodedata[4];
    /* Instance key to send to LQH.  Receiver maps it to actual instance. */
    Uint16 lqhInstanceKey;
    
    // Trigger data
    UintR numFiredTriggers;      // As reported by lqhKeyConf
    UintR numReceivedTriggers;   // FIRE_TRIG_ORD
    UintR triggerExecutionCount;// No of outstanding op due to triggers
    UintR savedState[LqhKeyConf::SignalLength];
    /**
     * The list of pending fired triggers
     */
    TcFiredTriggerData_fifo::Head thePendingTriggers;

    UintR triggeringOperation;  // Which operation was "cause" of this op
    
    // Index data
    UintR indexOp;
    UintR currentTriggerId;
    union {
      Uint32 attrInfoLen;
      Uint32 triggerErrorCode;
    };
    NDB_TICKS m_start_ticks;
  };
  
  friend struct TcConnectRecord;
  
  typedef Ptr<TcConnectRecord> TcConnectRecordPtr;
  
  // ********************** CACHE RECORD **************************************
  //---------------------------------------------------------------------------
  // This record is used between reception of TCKEYREQ and sending of LQHKEYREQ
  // It is separated so as to improve the cache hit rate and also to minimise 
  // the necessary memory storage in NDB Cluster.
  //---------------------------------------------------------------------------

  struct CacheRecord {
    /* Fields used by TCKEYREQ/TCINDXREQ/SCANTABREQ */
      Uint32 keyInfoSectionI;   /* KeyInfo section I-val */
      Uint32 attrInfoSectionI;  /* AttrInfo section I-val */

      // TODO : Consider using section length + other vars for this 
      UintR  currReclenAi;      /* AttrInfo words received so far */
      Uint16 attrlength;        /* Total AttrInfo length */
      Uint16 save1;             /* KeyInfo words received so far */
      Uint16 keylen;            /* KEY LENGTH SENT BY REQUEST SIGNAL */
    
      /* Distribution information */
      // TODO : Consider placing this info into other records
      Uint8  distributionKeyIndicator;
      Uint8  viaSPJFlag;        /* Send request via the SPJ block.*/
      UintR  distributionKey;
    /* End of fields used by TCKEYREQ/TCINDXREQ/SCANTABREQ */
    

    /* TCKEYREQ/TCINDXREQ only fields */
      UintR  schemaVersion;/* SCHEMA VERSION USED IN TRANSACTION         */
      UintR  tableref;     /* POINTER TO THE TABLE IN WHICH THE FRAGMENT EXISTS*/
    
      UintR  fragmentid;   /* THE COMPUTED FRAGMENT ID                     */
      UintR  hashValue;    /* THE HASH VALUE USED TO LOCATE FRAGMENT       */
    
      Uint8  m_special_hash; // collation or distribution key
      Uint8  m_no_hash;      // Hash not required for LQH (special variant)
      Uint8  m_no_disk_flag; 
      Uint8  m_op_queue;
      Uint8  lenAiInTckeyreq;  /* LENGTH OF ATTRIBUTE INFORMATION IN TCKEYREQ */
    
      Uint8  fragmentDistributionKey;  /* DIH generation no */
    
      /**
       * EXECUTION MODE OF OPERATION                    
       * 0 = NORMAL EXECUTION, 1 = INTERPRETED EXECUTION
       */
      Uint8  opExec;
      Uint8  m_read_committed_base;
    
      /* Use of Long signals */
      Uint8  isLongTcKeyReq;   /* Incoming TcKeyReq used long signal */
      Uint8  useLongLqhKeyReq; /* Outgoing LqhKeyReq should be long */
    
      UintR  nextCacheRec;
      Uint32 scanInfo;
    
      Uint32 scanTakeOverInd;
      Uint32 unlockNodeId;     /* NodeId for unlock operation */
    /* End of TCKEYREQ/TCINDXREQ only fields */

  };
  
  typedef Ptr<CacheRecord> CacheRecordPtr;
  
  /* ************************ HOST RECORD ********************************** */
  /********************************************************/
  /* THIS RECORD CONTAINS ALIVE-STATUS ON ALL NODES IN THE*/
  /* SYSTEM                                               */
  /********************************************************/
  struct HostRecord {
    struct PackedWordsContainer lqh_pack[MAX_NDBMT_LQH_THREADS+1];
    struct PackedWordsContainer packTCKEYCONF;
    HostState hostStatus;
    LqhTransState lqhTransStatus;
    bool  inPackedList;

    Uint32 m_location_domain_id;

    enum NodeFailBits
    {
      NF_TAKEOVER          = 0x1,
      NF_CHECK_SCAN        = 0x2,
      NF_CHECK_TRANSACTION = 0x4,
      NF_BLOCK_HANDLE      = 0x8,
      NF_NODE_FAIL_BITS    = 0xF // All bits...
    };
    Uint32 m_nf_bits;
    NdbNodeBitmask m_lqh_trans_conf;
    /**
     * Indicator if any history to track yet
     *
     * Tracking scan and scan errors (API node)
     * Tracking read key, write key and index key operations
     * (API node and primary DB node)
     * Tracking scan frag and scan frag errors (API node)
     * Tracking transactions (API node)
     */
    Uint32 time_tracked;
    Uint64 time_track_scan_histogram[TIME_TRACK_HISTOGRAM_RANGES];
    Uint64 time_track_scan_error_histogram[TIME_TRACK_HISTOGRAM_RANGES];
    Uint64 time_track_read_key_histogram[TIME_TRACK_HISTOGRAM_RANGES];
    Uint64 time_track_write_key_histogram[TIME_TRACK_HISTOGRAM_RANGES];
    Uint64 time_track_index_key_histogram[TIME_TRACK_HISTOGRAM_RANGES];
    Uint64 time_track_key_error_histogram[TIME_TRACK_HISTOGRAM_RANGES];
    Uint64 time_track_scan_frag_histogram[TIME_TRACK_HISTOGRAM_RANGES];
    Uint64 time_track_scan_frag_error_histogram[TIME_TRACK_HISTOGRAM_RANGES];
    Uint64 time_track_transaction_histogram[TIME_TRACK_HISTOGRAM_RANGES];
    Uint64 time_track_transaction_error_histogram[TIME_TRACK_HISTOGRAM_RANGES];
  };
  Uint32 m_my_location_domain_id;
  
  typedef Ptr<HostRecord> HostRecordPtr;
  
  /* *********** TABLE RECORD ********************************************* */

  /********************************************************/
  /* THIS RECORD CONTAINS THE CURRENT SCHEMA VERSION OF   */
  /* ALL TABLES IN THE SYSTEM.                            */
  /********************************************************/
  struct TableRecord {
    TableRecord() {}
    Uint32 currentSchemaVersion;
    Uint16 m_flags;
    Uint8 tableType;
    Uint8 singleUserMode;

    enum {
      TR_ENABLED      = 1 << 0,
      TR_DROPPING     = 1 << 1,
      TR_STORED_TABLE = 1 << 2,
      TR_PREPARED     = 1 << 3
      ,TR_USER_DEFINED_PARTITIONING = 1 << 4
      ,TR_READ_BACKUP = (1 << 5)
      ,TR_FULLY_REPLICATED = (1<<6)
      ,TR_DELAY_COMMIT = (1 << 7)
    };
    Uint8 get_enabled()     const { return (m_flags & TR_ENABLED)      != 0; }
    Uint8 get_dropping()    const { return (m_flags & TR_DROPPING)     != 0; }
    Uint8 get_storedTable() const { return (m_flags & TR_STORED_TABLE) != 0; }
    Uint8 get_prepared()    const { return (m_flags & TR_PREPARED)     != 0; }
    void set_enabled(Uint8 f)     { f ? m_flags |= (Uint16)TR_ENABLED      : m_flags &= ~(Uint16)TR_ENABLED; }
    void set_dropping(Uint8 f)    { f ? m_flags |= (Uint16)TR_DROPPING     : m_flags &= ~(Uint16)TR_DROPPING; }
    void set_storedTable(Uint8 f) { f ? m_flags |= (Uint16)TR_STORED_TABLE : m_flags &= ~(Uint16)TR_STORED_TABLE; }
    void set_prepared(Uint8 f)    { f ? m_flags |= (Uint16)TR_PREPARED : m_flags &= ~(Uint16)TR_PREPARED; }

    Uint8 get_user_defined_partitioning() const {
      return (m_flags & TR_USER_DEFINED_PARTITIONING) != 0;
    }

    void set_user_defined_partitioning(Uint8 f) {
      f ?
        m_flags |= (Uint16)TR_USER_DEFINED_PARTITIONING :
        m_flags &= ~(Uint16)TR_USER_DEFINED_PARTITIONING;
    }

    Uint8 noOfKeyAttr;
    Uint8 hasCharAttr;
    Uint8 noOfDistrKeys;
    Uint8 hasVarKeys;

    bool checkTable(Uint32 schemaVersion) const {
      return !get_dropping() &&
	((/** normal transaction path */
          get_enabled() &&
          table_version_major(schemaVersion) ==
          table_version_major(currentSchemaVersion)) 
         ||
         (/** 
           * unique index is relaxed for DbUtil and transactions ongoing
           * while index is created
           */
          get_prepared() && schemaVersion == currentSchemaVersion &&
          DictTabInfo::isUniqueIndex(tableType)));
    }
    
    Uint32 getErrorCode(Uint32 schemaVersion) const;
  };
  typedef Ptr<TableRecord> TableRecordPtr;

  /**
   * Specify the location of a fragment. The 'blockRef' is either
   * the specific LQH where the fragId resides, or the SPJ block
   * responsible for scaning this fragment, if 'viaSPJ'.
   */
  struct ScanFragLocationRec
  {
    Uint32 blockRef;
    Uint32 fragId;

    /**
     * Next ptr (used in pool/list)
     */
    union {
      Uint32 nextPool;
      Uint32 nextList;
    };

    Uint32 m_magic;    //Needed by RWPool
  };

  typedef Ptr<ScanFragLocationRec> ScanFragLocationPtr;
  typedef RecordPool<RWPool<ScanFragLocationRec> > ScanFragLocation_pool;
  typedef SLFifoList<ScanFragLocation_pool> ScanFragLocation_list;
  typedef LocalSLFifoList<ScanFragLocation_pool> Local_ScanFragLocation_list;

  ScanFragLocation_pool m_fragLocationPool;

  /**
   * There is max 16 ScanFragRec's for 
   * each scan started in TC. Each ScanFragRec is used by
   * a scan fragment "process" that scans one fragment at a time. 
   * It will receive max 16 tuples in each request
   */
  struct ScanFragRec {
    ScanFragRec(){ 
      stopFragTimer();
      lqhBlockref = 0;
      scanFragState = COMPLETED;
      scanRec = RNIL;
      NdbTick_Invalidate(&m_start_ticks);
    }
    /**
     * ScanFragState      
     *  WAIT_GET_PRIMCONF : Waiting for DIGETPRIMCONF when starting a new 
     *   fragment scan (Obsolete; Checked for, but never set)
     *  LQH_ACTIVE : The scan process has sent a command to LQH and is
     *   waiting for the response
     *  LQH_ACTIVE_CLOSE : The scan process has sent close to LQH and is
     *   waiting for the response (Unused)
     *  DELIVERED : The result have been delivered, this scan frag process 
     *   are waiting for a SCAN_NEXTREQ to tell us to continue scanning
     *  RETURNING_FROM_DELIVERY : SCAN_NEXTREQ received and continuing scan
     *   soon (Unused)
     *  QUEUED_FOR_DELIVERY : Result queued in TC and waiting for delivery
     *   to API
     *  COMPLETED : The fragment scan processes has completed and finally
     *    sent a SCAN_PROCCONF
     */
    enum ScanFragState {
      IDLE = 0,
      WAIT_GET_PRIMCONF = 1,
      LQH_ACTIVE = 2,
      DELIVERED = 4,
      QUEUED_FOR_DELIVERY = 6,
      COMPLETED = 7
    };
    // Timer for checking timeout of this fragment scan
    Uint32  scanFragTimer;

    // Fragment id as reported back by DIGETNODESREQ
    Uint32 lqhScanFragId;

    // Blockreference of LQH 
    BlockReference lqhBlockref;

    // getNodeInfo.m_connectCount, set at seize used so that
    // I don't accidently kill a starting node
    Uint32 m_connectCount;

    // State of this fragment scan
    ScanFragState scanFragState;

    // Id of the ScanRecord this fragment scan belongs to
    Uint32 scanRec;

    // The value of fragmentCompleted in the last received SCAN_FRAGCONF
    Uint8 m_scan_frag_conf_status;

    inline void startFragTimer(Uint32 timeVal){
      scanFragTimer = timeVal;
    }
    inline void stopFragTimer(void){
      scanFragTimer = 0;
    }

    Uint32 m_ops;
    Uint32 m_apiPtr;
    Uint32 m_totalLen;
    union {
      Uint32 nextPool;
      Uint32 nextList;
    };
    Uint32 prevList;
    NDB_TICKS m_start_ticks;
  };
  
  typedef Ptr<ScanFragRec> ScanFragRecPtr;
  typedef UnsafeArrayPool<ScanFragRec> ScanFragRec_pool;
  typedef SLList<ScanFragRec_pool> ScanFragRec_sllist;
  typedef DLList<ScanFragRec_pool> ScanFragRec_dllist;
  typedef LocalDLList<ScanFragRec_pool> Local_ScanFragRec_dllist;

  /**
   * Each scan allocates one ScanRecord to store information 
   * about the current scan
   *
   */
  struct ScanRecord {
    ScanRecord()
    {
      NdbTick_Invalidate(&m_start_ticks);
    }
    /** NOTE! This is the old comment for ScanState. - MASV
     *       STATE TRANSITIONS OF SCAN_STATE. SCAN_STATE IS THE STATE 
     *       VARIABLE OF THE RECEIVE AND DELIVERY PROCESS.
     *       THE PROCESS HAS THREE STEPS IT GOES THROUGH.  
     *       1) THE INITIAL STATES WHEN RECEIVING DATA FOR THE SCAN.         
     *          - WAIT_SCAN_TAB_INFO                                         
     *          - WAIT_AI                                                    
     *          - WAIT_FRAGMENT_COUNT                                        
     *       2) THE EXECUTION STATES WHEN THE SCAN IS PERFORMED.             
     *          - SCAN_NEXT_ORDERED                                          
     *          - DELIVERED                                                  
     *          - QUEUED_DELIVERED                                           
     *       3) THE CLOSING STATE WHEN THE SCAN PROCESS IS CLOSING UP 
     *          EVERYTHING.        
     *          - CLOSING_SCAN                                               
     *       INITIAL START WHEN SCAN_TABREQ RECEIVED                         
     *       -> WAIT_SCAN_TAB_INFO (IF ANY SCAN_TABINFO TO BE RECEIVED)      
     *       -> WAIT_AI (IF NO SCAN_TAB_INFO BUT ATTRINFO IS RECEIVED)       
     *       -> WAIT_FRAGMENT_COUNT (IF NEITHER SCAN_TABINFO OR ATTRINFO 
     *                               RECEIVED)       
     *                                                                       
     *       WAIT_SCAN_TAB_INFO TRANSITIONS:                                 
     *       -> WAIT_SCAN_TABINFO (WHEN MORE SCAN_TABINFO RECEIVED)          
     *       -> WAIT_AI (WHEN ATTRINFO RECEIVED AFTER RECEIVING ALL 
     *                    SCAN_TABINFO)        
     *       -> WAIT_FRAGMENT_COUNT (WHEN NO ATTRINFO RECEIVED AFTER 
     *                               RECEIVING ALL SCAN_TABINFO )            
     *       WAIT_AI TRANSITIONS:                                            
     *       -> WAIT_AI (WHEN MORE ATTRINFO RECEIVED)                        
     *       -> WAIT_FRAGMENT_COUNT (WHEN ALL ATTRINFO RECEIVED)             
     *                                                                       
     *       WAIT_FRAGMENT_COUNT TRANSITIONS:                                
     *       -> SCAN_NEXT_ORDERED                                            
     *                                                                       
     *       SCAN_NEXT_ORDERED TRANSITIONS:                                  
     *       -> DELIVERED (WHEN FIRST SCAN_FRAGCONF ARRIVES WITH OPERATIONS 
     *                     TO REPORT IN IT)                                  
     *       -> CLOSING_SCAN (WHEN SCAN IS CLOSED BY SCAN_NEXTREQ OR BY SOME 
     *                        ERROR)      
     *
     *       DELIVERED TRANSITIONS:
     *       -> SCAN_NEXT_ORDERED (IF SCAN_NEXTREQ ARRIVES BEFORE ANY NEW 
     *                             OPERATIONS TO REPORT ARRIVES)
     *       -> QUEUED_DELIVERED (IF NEW OPERATION TO REPORT ARRIVES BEFORE 
     *                            SCAN_NEXTREQ)
     *       -> CLOSING_SCAN (WHEN SCAN IS CLOSED BY SCAN_NEXTREQ OR BY SOME 
     *                        ERROR)      
     *   
     *       QUEUED_DELIVERED TRANSITIONS:  
     *       -> DELIVERED (WHEN SCAN_NEXTREQ ARRIVES AND QUEUED OPERATIONS 
     *                     TO REPORT ARE SENT TO THE APPLICATION)
     *       -> CLOSING_SCAN (WHEN SCAN IS CLOSED BY SCAN_NEXTREQ OR BY 
     *                        SOME ERROR)      
     */
    enum ScanState {
      IDLE = 0,
      WAIT_SCAN_TAB_INFO = 1,
      WAIT_AI = 2,
      WAIT_FRAGMENT_COUNT = 3,
      RUNNING = 4,
      CLOSING_SCAN = 5
    };

    // State of this scan
    ScanState scanState;
    Uint32 scanKeyInfoPtr;
    Uint32 scanAttrInfoPtr;

    // List of fragment locations as reported by DIH
    ScanFragLocation_list::Head m_fragLocations;

    ScanFragRec_dllist::Head m_running_scan_frags;  // Currently in LQH
    union { Uint32 m_queued_count; Uint32 scanReceivedOperations; };
    ScanFragRec_dllist::Head m_queued_scan_frags;   // In TC !sent to API
    ScanFragRec_dllist::Head m_delivered_scan_frags;// Delivered to API
    
    // Id of the next fragment to be scanned. Used by scan fragment 
    // processes when they are ready for the next fragment
    Uint32 scanNextFragId;
    
    // Total number of fragments in the table we are scanning
    Uint32 scanNoFrag;

    // Index of next ScanRecords when in free list
    Uint32 nextScan;

    // Length of expected attribute information
    Uint32 m_booked_fragments_count;

    // Reference to ApiConnectRecord
    Uint32 scanApiRec;

    // Number of scan frag processes that belong to this scan 
    Uint32 scanParallel;

    // Schema version used by this scan
    Uint32 scanSchemaVersion;

    // Index of stored procedure belonging to this scan
    Uint32 scanStoredProcId;

    // The index of table that is scanned
    Uint32 scanTableref;
    Uint32 m_scan_cookie;

    // Number of operation records per scanned fragment
    // Number of operations in first batch
    // Max number of bytes per batch
    union {
      Uint16 first_batch_size_rows;
      Uint16 batch_size_rows;
    };
    Uint32 batch_byte_size;
    Uint32 m_scan_block_no;

    Uint32 scanRequestInfo; // ScanFrag format

    // Close is ordered
    bool m_close_scan_req;
    // All SCAN_FRAGCONS should be passed on to the API as SCAN_TABCONFS.
    // This is needed to correctly propagate 'node masks' when scanning via the
    // SPJ block.
    bool m_pass_all_confs;

    /**
     * Send opcount/total len as different words
     */
    bool m_4word_conf;
    bool m_read_committed_base;

    /**
     *
     */
    bool m_scan_dist_key_flag;
    Uint32 m_scan_dist_key;
    Uint32 m_read_any_node;
    NDB_TICKS m_start_ticks;
  };
  typedef Ptr<ScanRecord> ScanRecordPtr;
  
  /*************************************************************************>*/
  /*                     GLOBAL CHECKPOINT INFORMATION RECORD                */
  /*                                                                         */
  /*       THIS RECORD IS USED TO STORE THE GLOBALCHECKPOINT NUMBER AND A 
   *       COUNTER DURING THE COMPLETION PHASE OF THE TRANSACTION            */
  /*************************************************************************>*/
  /*                                                                         */
  /*       GCP RECORD ALIGNED TO BE 32 BYTES                                 */
  /*************************************************************************>*/
  struct GcpRecord {
    Uint16 gcpNomoretransRec;
    UintR firstApiConnect;
    UintR lastApiConnect;
    UintR nextGcp;
    Uint64 gcpId;
  }; /* p2c: size = 32 bytes */
  
  typedef Ptr<GcpRecord> GcpRecordPtr;

  /*************************************************************************>*/
  /*               TC_FAIL_RECORD                                            */
  /*       THIS RECORD IS USED WHEN HANDLING TAKE OVER OF ANOTHER FAILED 
   *       TC NODE.       */
  /*************************************************************************>*/
  struct TcFailRecord {
    Uint16 queueList[MAX_NDB_NODES];
    Uint8 takeOverProcState[MAX_NDB_NODES];
    UintR completedTakeOver;
    UintR currentHashIndexTakeOver;
    Uint32 maxInstanceId;
    bool   takeOverFailed;
    bool   handledOneTransaction;
    Uint32 takeOverInstanceId;
    FailState failStatus;
    Uint16 queueIndex;
    Uint16 takeOverNode;
  };
  typedef Ptr<TcFailRecord> TcFailRecordPtr;

public:
  Dbtc(Block_context&, Uint32 instanceNumber = 0);
  virtual ~Dbtc();

private:
  BLOCK_DEFINES(Dbtc);

  // Transit signals
  void execPACKED_SIGNAL(Signal* signal);
  void execABORTED(Signal* signal);
  void execATTRINFO(Signal* signal);
  void execCONTINUEB(Signal* signal);
  void execKEYINFO(Signal* signal);
  void execSCAN_NEXTREQ(Signal* signal);
  void execSCAN_PROCREQ(Signal* signal);
  void execSCAN_PROCCONF(Signal* signal);
  void execTAKE_OVERTCCONF(Signal* signal);
  void execLQHKEYREF(Signal* signal);
  void execTRANSID_AI_R(Signal* signal);
  void execKEYINFO20_R(Signal* signal);
  void execROUTE_ORD(Signal* signal);
  // Received signals
  void execDUMP_STATE_ORD(Signal* signal);
  void execDBINFO_SCANREQ(Signal* signal);
  void execSEND_PACKED(Signal* signal);
  void execCOMPLETED(Signal* signal);
  void execCOMMITTED(Signal* signal);
  void execDIGETNODESREF(Signal* signal);
  void execDIVERIFYCONF(Signal* signal);
  void execDIH_SCAN_TAB_REF(Signal* signal,
                            ScanRecordPtr scanptr);
  void execDIH_SCAN_TAB_CONF(Signal* signal,
                             ScanRecordPtr scanptr,
                             TableRecordPtr tabPtr);
  void execGCP_NOMORETRANS(Signal* signal);
  void execLQHKEYCONF(Signal* signal);
  void execNDB_STTOR(Signal* signal);
  void execREAD_NODESCONF(Signal* signal);
  void execREAD_NODESREF(Signal* signal);
  void execSTTOR(Signal* signal);
  void execTC_COMMITREQ(Signal* signal);
  void execTC_CLOPSIZEREQ(Signal* signal);
  void execTCGETOPSIZEREQ(Signal* signal);
  void execTCKEYREQ(Signal* signal);
  void execTCRELEASEREQ(Signal* signal);
  void execTCSEIZEREQ(Signal* signal);
  void execTCROLLBACKREQ(Signal* signal);
  void execTC_HBREP(Signal* signal);
  void execTC_SCHVERREQ(Signal* signal);
  void execTAB_COMMITREQ(Signal* signal);
  void execSCAN_TABREQ(Signal* signal);
  void execSCAN_TABINFO(Signal* signal);
  void execSCAN_FRAGCONF(Signal* signal);
  void execSCAN_FRAGREF(Signal* signal);
  void execREAD_CONFIG_REQ(Signal* signal);
  void execLQH_TRANSCONF(Signal* signal);
  void execCOMPLETECONF(Signal* signal);
  void execCOMMITCONF(Signal* signal);
  void execABORTCONF(Signal* signal);
  void execNODE_FAILREP(Signal* signal);
  void execINCL_NODEREQ(Signal* signal);
  void execTIME_SIGNAL(Signal* signal);
  void execAPI_FAILREQ(Signal* signal);
  void execSCAN_HBREP(Signal* signal);

  void execABORT_ALL_REQ(Signal* signal);

  void execCREATE_TRIG_IMPL_REQ(Signal* signal);
  void execDROP_TRIG_IMPL_REQ(Signal* signal);
  void execFIRE_TRIG_ORD(Signal* signal);
  void execTRIG_ATTRINFO(Signal* signal);
  void execCREATE_INDX_IMPL_REQ(Signal* signal);
  void execDROP_INDX_IMPL_REQ(Signal* signal);
  void execTCINDXREQ(Signal* signal);
  void execINDXKEYINFO(Signal* signal);
  void execINDXATTRINFO(Signal* signal);
  void execALTER_INDX_IMPL_REQ(Signal* signal);
  void execSIGNAL_DROPPED_REP(Signal* signal);

  void execFIRE_TRIG_REF(Signal*);
  void execFIRE_TRIG_CONF(Signal*);

  void execCREATE_FK_IMPL_REQ(Signal* signal);
  void execDROP_FK_IMPL_REQ(Signal* signal);

  // Index table lookup
  void execTCKEYCONF(Signal* signal);
  void execTCKEYREF(Signal* signal);
  void execTRANSID_AI(Signal* signal);
  void execTCROLLBACKREP(Signal* signal);

  void execCREATE_TAB_REQ(Signal* signal);
  void execPREP_DROP_TAB_REQ(Signal* signal);
  void execDROP_TAB_REQ(Signal* signal);
  void checkWaitDropTabFailedLqh(Signal*, NodeId nodeId, Uint32 tableId);
  void execALTER_TAB_REQ(Signal* signal);
  void set_timeout_value(Uint32 timeOut);
  void set_appl_timeout_value(Uint32 timeOut);
  void set_no_parallel_takeover(Uint32);
  void updateBuddyTimer(ApiConnectRecordPtr);

  // Statement blocks
  void updatePackedList(Signal* signal, HostRecord* ahostptr, 
			Uint16 ahostIndex);
  void clearTcNodeData(Signal* signal, 
                       UintR TLastLqhIndicator,
                       UintR Tstart);
  void errorReport(Signal* signal, int place);
  void warningReport(Signal* signal, int place);
  void printState(Signal* signal, int place, bool force_trace=false);
  int seizeTcRecord(Signal* signal);
  int seizeCacheRecord(Signal* signal);
  void releaseCacheRecord(ApiConnectRecordPtr transPtr, CacheRecord*);
  void TCKEY_abort(Signal* signal, int place);
  void copyFromToLen(UintR* sourceBuffer, UintR* destBuffer, UintR copyLen);
  void reportNodeFailed(Signal* signal, NodeId nodeId);
  void sendPackedTCKEYCONF(Signal* signal,
                           HostRecord * ahostptr,
                           UintR hostId);
  void sendPackedSignal(Signal* signal,
                        struct PackedWordsContainer * container);
  Uint32 sendCommitLqh(Signal* signal,
                       TcConnectRecord * const regTcPtr);
  Uint32 sendCompleteLqh(Signal* signal,
                         TcConnectRecord * const regTcPtr);

  void startSendFireTrigReq(Signal*, Ptr<ApiConnectRecord>);
  void sendFireTrigReq(Signal*, Ptr<ApiConnectRecord>,
                       Uint32 firstTcConnect, Uint32 lastTcConnect);
  Uint32 sendFireTrigReqLqh(Signal*, Ptr<TcConnectRecord>, Uint32 pass);

/**
 * These use modulo 2 hashing, so these need to be a number which is 2^n.
 */
#define TC_FAIL_HASH_SIZE 4096
#define TRANSID_FAIL_HASH_SIZE 1024

  void sendTCKEY_FAILREF(Signal* signal, ApiConnectRecord *);
  void sendTCKEY_FAILCONF(Signal* signal, ApiConnectRecord *);
  void routeTCKEY_FAILREFCONF(Signal* signal, const ApiConnectRecord *, 
			      Uint32 gsn, Uint32 len);
  void execTCKEY_FAILREFCONF_R(Signal* signal);
  void timer_handling(Signal *signal);
  void checkStartTimeout(Signal* signal);
  void checkStartFragTimeout(Signal* signal);
  void timeOutFoundFragLab(Signal* signal, Uint32 TscanConPtr);
  void timeOutLoopStartFragLab(Signal* signal, Uint32 TscanConPtr);
  int  releaseAndAbort(Signal* signal);

  void scan_for_read_backup(Signal *, Uint32, Uint32, Uint32);
  void releaseMarker(ApiConnectRecord * const regApiPtr);

  Uint32 get_transid_fail_bucket(Uint32 transid1);
  void insert_transid_fail_hash(Uint32 transid1);
  void remove_from_transid_fail_hash(Signal *signal, Uint32 transid1);
  Uint32 get_tc_fail_bucket(Uint32 transid1, Uint32 tcOprec);
  void insert_tc_fail_hash(Uint32 transid1, Uint32 tcOprec);
  void remove_transaction_from_tc_fail_hash(Signal *signal);

  void initTcFail(Signal* signal);
  void releaseTakeOver(Signal* signal);
  void setupFailData(Signal* signal);
  bool findApiConnectFail(Signal* signal, Uint32 transid1, Uint32 transid2);
  void initApiConnectFail(Signal* signal,
                          Uint32 transid1,
                          Uint32 transid2,
                          LqhTransConf::OperationStatus transStatus,
                          Uint32 reqinfo,
                          BlockReference applRef,
                          Uint64 gci,
                          NodeId nodeId);
  void updateApiStateFail(Signal* signal,
                          Uint32 transid1,
                          Uint32 transid2,
                          LqhTransConf::OperationStatus transStatus,
                          Uint32 reqinfo,
                          BlockReference applRef,
                          Uint64 gci,
                          NodeId nodeId);
  bool findTcConnectFail(Signal* signal,
                         Uint32 transid1,
                         Uint32 transid2,
                         Uint32 tcOprec);
  void initTcConnectFail(Signal* signal,
                         Uint32 instanceKey,
                         Uint32 tcOprec,
                         Uint32 reqinfo,
                         LqhTransConf::OperationStatus transStatus,
                         NodeId nodeId);
  void updateTcStateFail(Signal* signal,
                         Uint32 instanceKey,
                         Uint32 tcOprec,
                         Uint32 reqinfo,
                         LqhTransConf::OperationStatus transStatus,
                         NodeId nodeId);

  bool handleFailedApiConnection(Signal*,
                                 Uint32 *TloopCount,
                                 Uint32 TapiFailedNode,
                                 bool apiNodeFailed);
  void set_api_fail_state(Uint32 TapiFailedNode, bool apiNodeFailed);
  void handleApiFailState(Signal* signal, UintR anApiConnectptr);
  void handleFailedApiNode(Signal* signal,
                           UintR aFailedNode,
                           UintR anApiConnectPtr);
  void handleScanStop(Signal* signal, UintR aFailedNode);
  void initScanTcrec(Signal* signal);
  Uint32 initScanrec(ScanRecordPtr,  const class ScanTabReq*,
                     const UintR scanParallel,
                     const Uint32 apiPtr[]);
  void initScanfragrec(Signal* signal);
  void releaseScanResources(Signal*, ScanRecordPtr, bool not_started = false);
  ScanRecordPtr seizeScanrec(Signal* signal);

  void sendDihGetNodesLab(Signal*, ScanRecordPtr);
  bool sendDihGetNodeReq(Signal*, ScanRecordPtr, Uint32 scanFragId);
  void sendFragScansLab(Signal*, ScanRecordPtr);
  bool sendScanFragReq(Signal*, ScanRecordPtr, ScanFragRecPtr);
  void sendScanTabConf(Signal* signal, ScanRecordPtr);
  void close_scan_req(Signal*, ScanRecordPtr, bool received_req);
  void close_scan_req_send_conf(Signal*, ScanRecordPtr);
  
  void checkGcp(Signal* signal);
  void commitGciHandling(Signal* signal, Uint64 Tgci);
  void copyApi(Ptr<ApiConnectRecord> dst, Ptr<ApiConnectRecord> src);
  void DIVER_node_fail_handling(Signal* signal, Uint64 Tgci);
  void gcpTcfinished(Signal* signal, Uint64 gci);
  void handleGcp(Signal* signal, Ptr<ApiConnectRecord>);
  void hash(Signal* signal);
  bool handle_special_hash(Uint32 dstHash[4], 
                           const Uint32* src, Uint32 srcLen, 
                           Uint32 tabPtrI, bool distr);
  
  void initApiConnect(Signal* signal);
  void initApiConnectRec(Signal* signal, 
			 ApiConnectRecord * const regApiPtr,
			 bool releaseIndexOperations = false);
  void initgcp(Signal* signal);
  void inithost(Signal* signal);
  void initialiseScanrec(Signal* signal);
  void initialiseScanFragrec(Signal* signal);
  void initialiseScanOprec(Signal* signal);
  void initTable(Signal* signal);
  void initialiseTcConnect(Signal* signal);
  void linkApiToGcp(Ptr<GcpRecord>, Ptr<ApiConnectRecord>);
  void linkGciInGcilist(Ptr<GcpRecord>);
  void linkTcInConnectionlist(Signal* signal);
  void releaseAbortResources(Signal* signal);
  void releaseApiCon(Signal* signal, UintR aApiConnectPtr);
  void releaseApiConCopy(Signal* signal);
  void releaseApiConnectFail(Signal* signal);
  void releaseAttrinfo();
  void releaseKeys();
  void releaseDirtyRead(Signal*, ApiConnectRecordPtr, TcConnectRecord*);
  void releaseDirtyWrite(Signal* signal);
  void releaseTcCon();
  void releaseTcConnectFail(Signal* signal);
  void releaseTransResources(Signal* signal);
  void seizeApiConnect(Signal* signal);
  void seizeApiConnectCopy(Signal* signal);
  void seizeApiConnectFail(Signal* signal);
  void crash_gcp(Uint32 line);
  void seizeGcp(Ptr<GcpRecord> & dst, Uint64 gci);
  void seizeTcConnect(Signal* signal);
  void seizeTcConnectFail(Signal* signal);
  Ptr<ApiConnectRecord> sendApiCommitAndCopy(Signal* signal);
  void sendApiCommitSignal(Signal* signal, Ptr<ApiConnectRecord>);
  void sendApiLateCommitSignal(Signal* signal, Ptr<ApiConnectRecord> apiCopy);
  bool sendAttrInfoTrain(Signal* signal,
                         UintR TBRef,
                         Uint32 connectPtr,
                         Uint32 offset,
                         Uint32 attrInfoIVal);
  void sendContinueTimeOutControl(Signal* signal, Uint32 TapiConPtr);
  void sendlqhkeyreq(Signal* signal, 
                     BlockReference TBRef);
  void sendSystemError(Signal* signal, int line);
  void sendtckeyconf(Signal* signal, UintR TcommitFlag);
  void unlinkApiConnect(Ptr<GcpRecord>, Ptr<ApiConnectRecord>);
  void unlinkGcp(Ptr<GcpRecord>);
  void unlinkReadyTcCon(Signal* signal);
  void handleFailedOperation(Signal* signal,
			     const LqhKeyRef * const lqhKeyRef, 
			     bool gotLqhKeyRef);
  void markOperationAborted(ApiConnectRecord * const regApiPtr,
			    TcConnectRecord * const regTcPtr);
  void clearCommitAckMarker(ApiConnectRecord * const regApiPtr,
			    TcConnectRecord * const regTcPtr);
  // Trigger and index handling
  int saveINDXKEYINFO(Signal* signal,
                      TcIndexOperation* indexOp,
                      const Uint32 *src, 
                      Uint32 len);
  bool receivedAllINDXKEYINFO(TcIndexOperation* indexOp);
  int saveINDXATTRINFO(Signal* signal,
                        TcIndexOperation* indexOp,
                        const Uint32 *src, 
                        Uint32 len);
  bool receivedAllINDXATTRINFO(TcIndexOperation* indexOp);
  Uint32 saveTRANSID_AI(Signal* signal,
                        TcIndexOperation* indexOp, 
                        const Uint32 *src,
                        Uint32 len);
  bool receivedAllTRANSID_AI(TcIndexOperation* indexOp);
  void readIndexTable(Signal* signal,
                      ApiConnectRecordPtr transPtr,
                      TcIndexOperation* indexOp,
                      Uint32 special_op_flags);
  void executeIndexOperation(Signal* signal, 
			     ApiConnectRecord* regApiPtr,
			     TcIndexOperation* indexOp);
  bool seizeIndexOperation(ApiConnectRecord* regApiPtr,
			   TcIndexOperationPtr& indexOpPtr);
  void releaseIndexOperation(ApiConnectRecord* regApiPtr,
			     TcIndexOperation* indexOp);
  void releaseAllSeizedIndexOperations(ApiConnectRecord* regApiPtr);
  void setupIndexOpReturn(ApiConnectRecord* regApiPtr,
			  TcConnectRecord* regTcPtr);

  void saveTriggeringOpState(Signal* signal,
			     TcConnectRecord* trigOp);
  void restoreTriggeringOpState(Signal* signal, 
				TcConnectRecord* trigOp);
  void trigger_op_finished(Signal* signal,
                           ApiConnectRecordPtr,
                           Uint32 triggerPtrI,
                           TcConnectRecord* triggeringOp,
                           Uint32 returnCode);
  void continueTriggeringOp(Signal* signal,
                            TcConnectRecord* trigOp,
                            ApiConnectRecordPtr);

  void executeTriggers(Signal* signal, ApiConnectRecordPtr* transPtr);
  void waitToExecutePendingTrigger(Signal* signal, ApiConnectRecordPtr transPtr);
  bool executeTrigger(Signal* signal,
                      TcFiredTriggerData* firedTriggerData,
                      ApiConnectRecordPtr* transPtr,
                      TcConnectRecordPtr* opPtr);
  void executeIndexTrigger(Signal* signal,
                           TcDefinedTriggerData* definedTriggerData,
                           TcFiredTriggerData* firedTriggerData,
                           ApiConnectRecordPtr* transPtr,
                           TcConnectRecordPtr* opPtr);
  Uint32 appendDataToSection(Uint32& sectionIVal,
                             AttributeBuffer & src,
                             AttributeBuffer::DataBufferIterator & iter,
                             Uint32 len);
  bool appendAttrDataToSection(Uint32& sectionIVal,
                               AttributeBuffer& values,
                               bool withHeaders,
                               Uint32& attrId,
                               bool& hasNull);
  void insertIntoIndexTable(Signal* signal, 
                            TcFiredTriggerData* firedTriggerData, 
                            ApiConnectRecordPtr* transPtr,
                            TcConnectRecordPtr* opPtr,
                            TcIndexData* indexData);
  void deleteFromIndexTable(Signal* signal, 
                            TcFiredTriggerData* firedTriggerData, 
                            ApiConnectRecordPtr* transPtr,
                            TcConnectRecordPtr* opPtr,
                            TcIndexData* indexData);

  void executeReorgTrigger(Signal* signal,
                           TcDefinedTriggerData* definedTriggerData,
                           TcFiredTriggerData* firedTriggerData,
                           ApiConnectRecordPtr* transPtr,
                           TcConnectRecordPtr* opPtr);

  void executeFKParentTrigger(Signal* signal,
                              TcDefinedTriggerData* definedTriggerData,
                              TcFiredTriggerData* firedTriggerData,
                              ApiConnectRecordPtr* transPtr,
                              TcConnectRecordPtr* opPtr);

  void executeFKChildTrigger(Signal* signal,
                              TcDefinedTriggerData* definedTriggerData,
                              TcFiredTriggerData* firedTriggerData,
                              ApiConnectRecordPtr* transPtr,
                              TcConnectRecordPtr* opPtr);

  void fk_readFromParentTable(Signal* signal,
                              TcFiredTriggerData* firedTriggerData,
                              ApiConnectRecordPtr* transPtr,
                              TcConnectRecordPtr* opPtr,
                              TcFKData* fkData);
  void fk_readFromChildTable(Signal* signal,
                             TcFiredTriggerData* firedTriggerData,
                             ApiConnectRecordPtr* transPtr,
                             TcConnectRecordPtr* opPtr,
                             TcFKData* fkData,
                             Uint32 op, Uint32 attrValuesPtrI);

  Uint32 fk_buildKeyInfo(Uint32& keyInfoPtrI, bool& hasNull,
                         LocalAttributeBuffer& values,
                         TcFKData* fkData,
                         bool parent);

  void fk_execTCINDXREQ(Signal*, ApiConnectRecordPtr, TcConnectRecordPtr,
                        Uint32 operation);
  void fk_scanFromChildTable(Signal* signal,
                             TcFiredTriggerData* firedTriggerData,
                             ApiConnectRecordPtr* transPtr,
                             Uint32 opPtrI,
                             TcFKData* fkData,
                             Uint32 op, Uint32 attrValuesPtrI);
  void fk_scanFromChildTable_done(Signal* signal, TcConnectRecordPtr);
  void fk_scanFromChildTable_abort(Signal* signal, TcConnectRecordPtr);

  void execSCAN_TABREF(Signal*);
  void execSCAN_TABCONF(Signal*);
  void execKEYINFO20(Signal*);

  Uint32 fk_buildBounds(SegmentedSectionPtr & dst,
                        LocalAttributeBuffer & src,
                        TcFKData* fkData);
  Uint32 fk_constructAttrInfoSetNull(const TcFKData*);
  Uint32 fk_constructAttrInfoUpdateCascade(const TcFKData*,
                                           AttributeBuffer::Head&);

  bool executeFullyReplicatedTrigger(Signal* signal,
                                     TcDefinedTriggerData* definedTriggerData,
                                     TcFiredTriggerData* firedTriggerData,
                                     ApiConnectRecordPtr* transPtr,
                                     TcConnectRecordPtr* opPtr);

  void releaseFiredTriggerData(TcFiredTriggerData_fifo* triggers);
  void releaseFiredTriggerData(Local_TcFiredTriggerData_fifo* triggers);
  void abortTransFromTrigger(Signal* signal, const ApiConnectRecordPtr& transPtr, 
                             Uint32 error);
  // Generated statement blocks
  void warningHandlerLab(Signal* signal, int line);
  void systemErrorLab(Signal* signal, int line);
  void sendSignalErrorRefuseLab(Signal* signal);
  void scanTabRefLab(Signal* signal, Uint32 errCode);
  void diFcountReqLab(Signal* signal, ScanRecordPtr);
  void signalErrorRefuseLab(Signal* signal);
  void abort080Lab(Signal* signal);
  void sendKeyInfoTrain(Signal* signal,
                        BlockReference TBRef,
                        Uint32 connectPtr,
                        Uint32 offset,
                        Uint32 keyInfoIVal);
  void abortScanLab(Signal* signal, ScanRecordPtr, Uint32 errCode, 
		    bool not_started = false);
  void sendAbortedAfterTimeout(Signal* signal, int Tcheck);
  void abort010Lab(Signal* signal);
  void abort015Lab(Signal* signal);
  void packLqhkeyreq(Signal* signal, 
                     BlockReference TBRef);
  void packLqhkeyreq040Lab(Signal* signal,
                           BlockReference TBRef);
  void returnFromQueuedDeliveryLab(Signal* signal);
  void insert_take_over_failed_node(Signal*, Uint32 failedNodeId);
  void startTakeOverLab(Signal* signal,
                        Uint32 instanceId,
                        Uint32 failedNodeId);
  void toCompleteHandlingLab(Signal* signal);
  void toCommitHandlingLab(Signal* signal);
  void toAbortHandlingLab(Signal* signal);
  void abortErrorLab(Signal* signal);
  void nodeTakeOverCompletedLab(Signal* signal,
                                NodeId nodeId,
                                Uint32 maxInstanceId);
  void ndbsttorry010Lab(Signal* signal);
  void commit020Lab(Signal* signal);
  void complete010Lab(Signal* signal);
  void releaseAtErrorLab(Signal* signal);
  void seizeDatabuferrorLab(Signal* signal);
  void appendToSectionErrorLab(Signal* signal);
  void scanKeyinfoLab(Signal* signal);
  void scanAttrinfoLab(Signal* signal, UintR Tlen);
  void attrinfoDihReceivedLab(Signal* signal);
  void aiErrorLab(Signal* signal);
  void scanReleaseResourcesLab(Signal* signal);
  void scanCompletedLab(Signal* signal);
  void scanError(Signal* signal, ScanRecordPtr, Uint32 errorCode);
  void diverify010Lab(Signal* signal);
  void intstartphase3x010Lab(Signal* signal);
  void sttorryLab(Signal* signal);
  void abortBeginErrorLab(Signal* signal);
  void tabStateErrorLab(Signal* signal);
  void wrongSchemaVersionErrorLab(Signal* signal);
  void noFreeConnectionErrorLab(Signal* signal);
  void tckeyreq050Lab(Signal* signal);
  void timeOutFoundLab(Signal* signal, UintR anAdd, Uint32 errCode);
  void completeTransAtTakeOverLab(Signal* signal, UintR TtakeOverInd);
  void completeTransAtTakeOverDoLast(Signal* signal, UintR TtakeOverInd);
  void completeTransAtTakeOverDoOne(Signal* signal, UintR TtakeOverInd);
  void timeOutLoopStartLab(Signal* signal, Uint32 apiConnectPtr);
  void initialiseRecordsLab(Signal* signal, UintR Tdata0, Uint32, Uint32);
  void tckeyreq020Lab(Signal* signal);
  void intstartphase1x010Lab(Signal* signal, NodeId nodeId);
  void startphase1x010Lab(Signal* signal);

  void lqhKeyConf_checkTransactionState(Signal * signal,
                                        Ptr<ApiConnectRecord> regApiPtr);

  void checkDropTab(Signal* signal);

  void checkScanActiveInFailedLqh(Signal* signal,
				  Uint32 scanPtrI,
				  Uint32 failedNodeId);
  void checkScanFragList(Signal*, Uint32 failedNodeId, ScanRecord * scanP, 
                         Local_ScanFragRec_dllist::Head&);

  void nodeFailCheckTransactions(Signal*,Uint32 transPtrI,Uint32 failedNodeId);
  void ndbdFailBlockCleanupCallback(Signal* signal, Uint32 failedNodeId, Uint32 ignoredRc);
  void checkNodeFailComplete(Signal* signal, Uint32 failedNodeId, Uint32 bit);

  void apiFailBlockCleanupCallback(Signal* signal, Uint32 failedNodeId, Uint32 ignoredRc);
  bool isRefreshSupported() const;
  
  // Initialisation
  void initData();
  void initRecords();

  /**
   * Functions used at completion of activities tracked for timing.
   * Currently we track
   * 1) Transactions
   * 2) Key operations
   * 3) Scan operations
   * 4) Execution of SCAN_FRAGREQ's (local scans)
   */
   void time_track_init_histogram_limits(void);
   Uint32 time_track_calculate_histogram_position(NDB_TICKS & start_ticks);

   void time_track_complete_scan(ScanRecord * const scanPtr,
                                 Uint32 apiNodeId);
   void time_track_complete_scan_error(ScanRecord * const scanPtr,
                                       Uint32 apiNodeId);
   void time_track_complete_key_operation(TcConnectRecord * const tcConnectPtr,
                                          Uint32 apiNodeId,
                                          Uint32 dbNodeId);
   void time_track_complete_index_key_operation(
     TcConnectRecord * const tcConnectPtr,
     Uint32 apiNodeId,
     Uint32 dbNodeId);
   void time_track_complete_key_operation_error(
     TcConnectRecord * const tcConnectPtr,
     Uint32 apiNodeId,
     Uint32 dbNodeId);
   void time_track_complete_scan_frag(ScanFragRec * const scanFragPtr);
   void time_track_complete_scan_frag_error(ScanFragRec *const scanFragPtr);
   void time_track_complete_transaction(ApiConnectRecord *const apiConnectPtr);
   void time_track_complete_transaction_error(
     ApiConnectRecord * const apiConnectPtr);
   Uint32 check_own_location_domain(Uint16*, Uint32);
protected:
  virtual bool getParam(const char* name, Uint32* count);
  
private:
  Uint32 c_time_track_histogram_boundary[TIME_TRACK_HISTOGRAM_RANGES];
  bool c_time_track_activated;
  // Transit signals


  ApiConnectRecord *apiConnectRecord;
  ApiConnectRecordPtr apiConnectptr;
  UintR capiConnectFilesize;

  TcConnectRecord *tcConnectRecord;
  TcConnectRecordPtr tcConnectptr;
  UintR ctcConnectFilesize;

  CacheRecord *cacheRecord;
  CacheRecordPtr cachePtr;
  UintR ccacheFilesize;

  HostRecord *hostRecord;
  HostRecordPtr hostptr;
  UintR chostFilesize;
  NdbNodeBitmask c_alive_nodes;

  Uint32 c_ongoing_take_over_cnt;
  GcpRecord *gcpRecord;
  UintR cgcpFilesize;

  TableRecord *tableRecord;
  UintR ctabrecFilesize;

  UintR thashValue;
  UintR tdistrHashValue;

  UintR ttransid_ptr;
  UintR cfailure_nr;
  UintR coperationsize;
  UintR ctcTimer;
  UintR cDbHbInterval;

  Uint32 c_lqhkeyconf_direct_sent;

  Uint64 tcheckGcpId;

  // Montonically increasing counters
  struct MonotonicCounters {
    Uint64 cattrinfoCount;
    Uint64 ctransCount;
    Uint64 ccommitCount;
    Uint64 creadCount;
    Uint64 csimpleReadCount;
    Uint64 cwriteCount;
    Uint64 cabortCount;
    Uint64 c_scan_count;
    Uint64 c_range_scan_count;
    Uint64 clocalReadCount;
    Uint64 clocalWriteCount;

    // Resource usage counter(not monotonic)
    Uint32 cconcurrentOp;
    Uint32 cconcurrentScans;

    MonotonicCounters() :
     cattrinfoCount(0),
     ctransCount(0),
     ccommitCount(0),
     creadCount(0),
     csimpleReadCount(0),
     cwriteCount(0),
     cabortCount(0),
     c_scan_count(0),
     c_range_scan_count(0),
     clocalReadCount(0),
     clocalWriteCount(0),
     cconcurrentOp(0) {}

    Uint32 build_event_rep(Signal* signal)
    {
      /*
        Read saved value from CONTINUEB, subtract from
        counter and write to EVENT_REP
      */
      const Uint32 attrinfoCount =    diff(signal, 1, cattrinfoCount);
      const Uint32 transCount =       diff(signal, 3, ctransCount);
      const Uint32 commitCount =      diff(signal, 5, ccommitCount);
      const Uint32 readCount =        diff(signal, 7, creadCount);
      const Uint32 simpleReadCount =  diff(signal, 9, csimpleReadCount);
      const Uint32 writeCount =       diff(signal, 11, cwriteCount);
      const Uint32 abortCount =       diff(signal, 13, cabortCount);
      const Uint32 scan_count =       diff(signal, 15, c_scan_count);
      const Uint32 range_scan_count = diff(signal, 17, c_range_scan_count);
      const Uint32 localread_count = diff(signal, 19, clocalReadCount);
      const Uint32 localwrite_count = diff(signal, 21, clocalWriteCount);

      signal->theData[0] = NDB_LE_TransReportCounters;
      signal->theData[1] = transCount;
      signal->theData[2] = commitCount;
      signal->theData[3] = readCount;
      signal->theData[4] = simpleReadCount;
      signal->theData[5] = writeCount;
      signal->theData[6] = attrinfoCount;
      signal->theData[7] = cconcurrentOp; // Exception that confirms the rule!
      signal->theData[8] = abortCount;
      signal->theData[9] = scan_count;
      signal->theData[10] = range_scan_count;
      signal->theData[11] = localread_count;
      signal->theData[12] = localwrite_count;
      return 13;
    }

    Uint32 build_continueB(Signal* signal) const
    {
      /* Save current value of counters to CONTINUEB */
      const Uint64* vars[] = {
        &cattrinfoCount, &ctransCount, &ccommitCount,
        &creadCount, &csimpleReadCount, &cwriteCount,
        &cabortCount, &c_scan_count, &c_range_scan_count,
        &clocalReadCount, &clocalWriteCount
      };
      const size_t num = sizeof(vars)/sizeof(vars[0]);

      for (size_t i = 0; i < num; i++)
      {
        signal->theData[1+i*2] = Uint32(*vars[i] >> 32);
        signal->theData[1+i*2+1] = Uint32(*vars[i]);
      }
      return 1 + num * 2;
    }
  private:
    Uint32 diff(Signal* signal, size_t pos, Uint64 curr) const
    {
      const Uint64 old =
        (signal->theData[pos+1] | (Uint64(signal->theData[pos]) << 32));
      return (Uint32)(curr - old);
    }
  } c_counters;
  RSS_OP_SNAPSHOT(cconcurrentOp);

  Uint16 cownNodeid;
  Uint16 terrorCode;

  UintR cfirstfreeTcConnect;
  UintR cfirstfreeApiConnectCopy; /* CS_RESTART */
  UintR cfirstfreeCacheRec;
  Uint32 cfirstApiConnectPREPARE_TO_COMMIT;
  Uint32 clastApiConnectPREPARE_TO_COMMIT;

  UintR cfirstgcp;
  UintR clastgcp;
  UintR cfirstfreeGcp;
  UintR cfirstfreeScanrec;
  UintR cConcScanCount;
  RSS_OP_SNAPSHOT(cConcScanCount);

  TableRecordPtr tabptr;
  UintR cfirstfreeApiConnectFail;
  UintR cfirstfreeApiConnect;

  BlockReference cdihblockref;
  BlockReference cownref;                   /* OWN BLOCK REFERENCE */

  ApiConnectRecordPtr timeOutptr;

  ScanRecord *scanRecord;
  UintR cscanrecFileSize;

  ScanFragRec_pool c_scan_frag_pool;
  RSS_AP_SNAPSHOT(c_scan_frag_pool);
  ScanFragRecPtr scanFragptr;

  UintR cscanFragrecFileSize;

  BlockReference cndbcntrblockref;
  BlockInstance cspjInstanceRR;    // SPJ instance round-robin counter

  Uint16 csignalKey;
  Uint16 csystemnodes;
  Uint16 cnodes[4];
  NodeId cmasterNodeId;
  UintR cnoParallelTakeOver;
  TimeOutCheckState ctimeOutCheckFragActive;

  Uint32 ctimeOutCheckFragCounter;
  Uint32 ctimeOutCheckCounter;
  Uint32 ctimeOutValue;
  Uint32 ctimeOutCheckDelay;
  Uint32 ctimeOutCheckDelayScan;
  Uint32 ctimeOutCheckHeartbeat;
  Uint32 ctimeOutCheckLastHeartbeat;
  Uint32 ctimeOutMissedHeartbeats;
  Uint32 ctimeOutCheckHeartbeatScan;
  Uint32 ctimeOutCheckLastHeartbeatScan;
  Uint32 ctimeOutMissedHeartbeatsScan;
  Uint32 c_appl_timeout_value;

  TimeOutCheckState ctimeOutCheckActive;

  Uint64 c_elapsed_time_millis;
  NDB_TICKS c_latestTIME_SIGNAL;

  BlockReference capiFailRef;
  UintR cpackedListIndex;
  Uint16 cpackedList[MAX_NODES];
  UintR capiConnectClosing[MAX_NODES];
  UintR con_lineNodes;

  UintR tabortInd;

  BlockReference tblockref;

  Uint8 tcurrentReplicaNo;

  UintR tindex;
  UintR tmaxData;

  BlockReference tusersblkref;
  UintR tuserpointer;

  UintR ctransidFailHash[TRANSID_FAIL_HASH_SIZE];
  UintR ctcConnectFailHash[TC_FAIL_HASH_SIZE];

  /**
   * Commit Ack handling
   */
public:
  struct CommitAckMarker {
    CommitAckMarker() {}
    Uint32 transid1;
    Uint32 transid2;
    union { Uint32 nextPool; Uint32 nextHash; };
    Uint32 prevHash;
    Uint32 apiConnectPtr;
    Uint16 apiNodeId;
    CommitAckMarkerBuffer::Head theDataBuffer;

    inline bool equal(const CommitAckMarker & p) const {
      return ((p.transid1 == transid1) && (p.transid2 == transid2));
    }
    
    inline Uint32 hashValue() const {
      return transid1;
    }
    bool insert_in_commit_ack_marker(Dbtc *tc,
                                     Uint32 instanceKey,
                                     NodeId nodeId);
    // insert all keys when exact keys not known
    bool insert_in_commit_ack_marker_all(Dbtc *tc,
                                         NodeId nodeId);
  };

private:
  typedef Ptr<CommitAckMarker> CommitAckMarkerPtr;
  typedef ArrayPool<CommitAckMarker> CommitAckMarker_pool;
  typedef DLHashTable<CommitAckMarker_pool> CommitAckMarker_hash;
  typedef CommitAckMarker_hash::Iterator CommitAckMarkerIterator;
  
  CommitAckMarker_pool m_commitAckMarkerPool;
  CommitAckMarker_hash m_commitAckMarkerHash;
  RSS_AP_SNAPSHOT(m_commitAckMarkerPool);
  
  void execTC_COMMIT_ACK(Signal* signal);
  void sendRemoveMarkers(Signal*, CommitAckMarker *, Uint32);
  void sendRemoveMarker(Signal* signal, 
			NodeId nodeId,
                        Uint32 instanceKey,
			Uint32 transid1, 
			Uint32 transid2,
                        Uint32 removed_by_fail_api);
  void removeMarkerForFailedAPI(Signal* signal, NodeId nodeId, Uint32 bucket);

  bool getAllowStartTransaction(NodeId nodeId, Uint32 table_single_user_mode) const {
    if (unlikely(getNodeState().getSingleUserMode()))
    {
      if (getNodeState().getSingleUserApi() == nodeId || table_single_user_mode)
        return true;
      else
        return false;
    }
    return getNodeState().startLevel < NodeState::SL_STOPPING_2;
  }
  
  void checkAbortAllTimeout(Signal* signal, Uint32 sleepTime);
  struct AbortAllRecord {
    AbortAllRecord() : clientRef(0), oldTimeOutValue(0) {}
    Uint32 clientData;
    BlockReference clientRef;
    
    Uint32 oldTimeOutValue;
  };
  AbortAllRecord c_abortRec;

  bool validate_filter(Signal*);
  bool match_and_print(Signal*, ApiConnectRecordPtr);
  bool ndbinfo_write_trans(Ndbinfo::Row&, ApiConnectRecordPtr);

#ifdef ERROR_INSERT
  bool testFragmentDrop(Signal* signal);
#endif

  /************************** API CONNECT RECORD ***********************/
  /* *******************************************************************/
  /* THE API CONNECT RECORD CONTAINS THE CONNECTION RECORD TO WHICH THE*/
  /* APPLICATION CONNECTS. THE APPLICATION CAN SEND ONE OPERATION AT A */
  /* TIME. IT CAN SEND A NEW OPERATION IMMEDIATELY AFTER SENDING THE   */
  /* PREVIOUS OPERATION. THEREBY SEVERAL OPERATIONS CAN BE ACTIVE IN   */
  /* ONE TRANSACTION WITHIN TC. THIS IS ACHIEVED BY USING THE API      */
  /* CONNECT RECORD. EACH ACTIVE OPERATION IS HANDLED BY THE TC        */
  /* CONNECT RECORD. AS SOON AS THE TC CONNECT RECORD HAS SENT THE     */
  /* REQUEST TO THE LQH IT IS READY TO RECEIVE NEW OPERATIONS. THE     */
  /* LQH CONNECT RECORD TAKES CARE OF WAITING FOR AN OPERATION TO      */
  /* COMPLETE. WHEN AN OPERATION HAS COMPLETED ON THE LQH CONNECT      */
  /* RECORD A NEW OPERATION CAN BE STARTED ON THIS LQH CONNECT RECORD. */
  /*******************************************************************>*/
  /*                                                                   */
  /*       API CONNECT RECORD ALIGNED TO BE 256 BYTES                  */
  /*******************************************************************>*/
  /************************** TC CONNECT RECORD ************************/
  /* *******************************************************************/
  /* TC CONNECT RECORD KEEPS ALL INFORMATION TO CARRY OUT A TRANSACTION*/
  /* THE TRANSACTION CONTROLLER ESTABLISHES CONNECTIONS TO DIFFERENT   */
  /* BLOCKS TO CARRY OUT THE TRANSACTION. THERE CAN BE SEVERAL RECORDS */
  /* PER ACTIVE TRANSACTION. THE TC CONNECT RECORD COOPERATES WITH THE */
  /* API CONNECT RECORD FOR COMMUNICATION WITH THE API AND WITH THE    */
  /* LQH CONNECT RECORD FOR COMMUNICATION WITH THE LQH'S INVOLVED IN   */
  /* THE TRANSACTION. TC CONNECT RECORD IS PERMANENTLY CONNECTED TO A  */
  /* RECORD IN DICT AND ONE IN DIH. IT CONTAINS A LIST OF ACTIVE LQH   */
  /* CONNECT RECORDS AND A LIST OF STARTED BUT NOT ACTIVE LQH CONNECT  */
  /* RECORDS. IT DOES ALSO CONTAIN A LIST OF ALL OPERATIONS THAT ARE   */
  /* EXECUTED WITH THE TC CONNECT RECORD.                              */
  /*******************************************************************>*/
  /*       TC_CONNECT RECORD ALIGNED TO BE 128 BYTES                   */
  /*******************************************************************>*/
  UintR cfirstfreeTcConnectFail;

  /* POINTER FOR THE LQH RECORD*/
  /* ************************ HOST RECORD ********************************* */
  /********************************************************/
  /* THIS RECORD CONTAINS ALIVE-STATUS ON ALL NODES IN THE*/
  /* SYSTEM                                               */
  /********************************************************/
  /*       THIS RECORD IS ALIGNED TO BE 8 BYTES.         */
  /********************************************************/
  /* ************************ TABLE RECORD ******************************** */
  /********************************************************/
  /* THIS RECORD CONTAINS THE CURRENT SCHEMA VERSION OF   */
  /* ALL TABLES IN THE SYSTEM.                            */
  /********************************************************/
  /*-------------------------------------------------------------------------*/
  /*       THE TC CONNECTION USED BY THIS SCAN.                              */
  /*-------------------------------------------------------------------------*/
  /*-------------------------------------------------------------------------*/
  /*	LENGTH READ FOR A PARTICULAR SCANNED OPERATION.			     */
  /*-------------------------------------------------------------------------*/
  /*-------------------------------------------------------------------------*/
  /*       REFERENCE TO THE SCAN RECORD FOR THIS SCAN PROCESS.               */
  /*-------------------------------------------------------------------------*/
  /* *********************************************************************** */
  /* ******$                           DATA BUFFER                   ******$ */
  /*                                                                         */
  /*       THIS BUFFER IS USED AS A GENERAL DATA STORAGE.                    */
  /* *********************************************************************** */
  /* *********************************************************************** */
  /* ******$                 ATTRIBUTE INFORMATION RECORD            ******$ */
  /*
    CAN CONTAIN ONE (1) ATTRINFO SIGNAL. ONE SIGNAL CONTAINS 24 ATTR.          
    INFO WORDS. BUT 32 ELEMENTS ARE USED TO MAKE PLEX HAPPY.                   
    SOME OF THE ELEMENTS ARE USED TO THE FOLLOWING THINGS:                     
    DATA LENGHT IN THIS RECORD IS STORED IN THE ELEMENT INDEXED BY             
    ZINBUF_DATA_LEN.                                                           
    NEXT FREE ATTRBUF IS POINTED OUT BY THE ELEMENT INDEXED BY                 
    PREVIOUS ATTRBUF IS POINTED OUT BY THE ELEMENT INDEXED BY ZINBUF_PREV      
    (NOT USED YET).                                                            
    NEXT ATTRBUF IS POINTED OUT BY THE ELEMENT INDEXED BY ZINBUF_NEXT.        
  */
  /* ********************************************************************** */
  /**************************************************************************/
  /*           GLOBAL CHECKPOINT INFORMATION RECORD                         */
  /*                                                                        */
  /*       THIS RECORD IS USED TO STORE THE GCP NUMBER AND A COUNTER        */
  /*                DURING THE COMPLETION PHASE OF THE TRANSACTION          */
  /**************************************************************************/
  /*                                                                        */
  /*       GCP RECORD ALIGNED TO BE 32 BYTES                                */
  /**************************************************************************/
  /**************************************************************************/
  /*                          TC_FAIL_RECORD                                */
  /*  THIS RECORD IS USED WHEN HANDLING TAKE OVER OF ANOTHER FAILED TC NODE.*/
  /**************************************************************************/
  TcFailRecord *tcFailRecord;
  TcFailRecordPtr tcNodeFailptr;
  /**************************************************************************/
  // Temporary variables that are not allowed to use for storage between
  // signals. They
  // can only be used in a signal to transfer values between subroutines.
  // In the long run
  // those variables should be removed and exchanged for stack
  // variable communication.
  /**************************************************************************/

  Uint32 c_gcp_ref;
  Uint32 c_gcp_data;

  Uint32 c_sttor_ref;

  Uint32 m_load_balancer_location;

#ifdef ERROR_INSERT
  // Used with ERROR_INSERT 8078 + 8079 to check API_FAILREQ handling
  Uint32 c_lastFailedApi;
#endif
  Uint32 m_deferred_enabled;
  Uint32 m_max_writes_per_trans;
#endif

#ifndef DBTC_STATE_EXTRACT
  void dump_trans(ApiConnectRecordPtr transPtr);
  bool hasOp(ApiConnectRecordPtr transPtr, Uint32 op);
#endif
};


#undef JAM_FILE_ID

#endif<|MERGE_RESOLUTION|>--- conflicted
+++ resolved
@@ -906,26 +906,9 @@
     /**
      * The list of fired triggers
      */  
-<<<<<<< HEAD
-
     TcFiredTriggerData_fifo theFiredTriggers;
-
-    // Count the outstanding FIRE_TRIG_REQs of a transaction.
-    // Limit it in order to avoid job buffer overload
-    Uint32 m_outstanding_fire_trig_req;
-
-    // First and last indices of the local tc connect pointers that will
-    // be used to send fire trigger reqs when resumed in execFireTrigConf
-    // or in execCONTINUEB
-    UintR m_firstTcConnectPtrI_FT;
-    UintR m_lastTcConnectPtrI_FT;
-
-
-=======
-    DLFifoList<TcFiredTriggerData> theFiredTriggers;
-    
-    
->>>>>>> 228713d4
+    
+    
     // Index data
     
     UintR noIndexOp;     // No outstanding index ops
