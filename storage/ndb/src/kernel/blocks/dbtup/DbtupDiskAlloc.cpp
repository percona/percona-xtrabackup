--- conflicted
+++ resolved
@@ -529,13 +529,9 @@
 #endif
       
 #ifdef VM_TRACE
-<<<<<<< HEAD
-      ndbout << "allocated " << pages << " pages: " << ext.p->m_key << endl;
-=======
       ndbout << "allocated " << pages << " pages: " << ext.p->m_key 
 	     << " table: " << fragPtr.p->fragTableId 
 	     << " fragment: " << fragPtr.p->fragmentId << endl;
->>>>>>> 2d79e2ba
 #endif
       ext.p->m_first_page_no = ext.p->m_key.m_page_no;
       bzero(ext.p->m_free_page_count, sizeof(ext.p->m_free_page_count));
@@ -1811,12 +1807,8 @@
       Ptr<Extent_info> ext;
       ndbrequire(c_extent_pool.seize(ext));
 #ifdef VM_TRACE
-<<<<<<< HEAD
-      ndbout << "allocated " << pages << " pages: " << *key << endl;
-=======
       ndbout << "allocated " << pages << " pages: " << *key 
 	     << " table: " << tabPtr.i << " fragment: " << fragId << endl;
->>>>>>> 2d79e2ba
 #endif      
       ext.p->m_key = *key;
       ext.p->m_first_page_no = ext.p->m_key.m_page_no;
