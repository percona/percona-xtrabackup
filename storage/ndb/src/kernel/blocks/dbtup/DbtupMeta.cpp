--- conflicted
+++ resolved
@@ -754,24 +754,9 @@
     AlterTabOperationPtr regAlterTabOpPtr;
     seizeAlterTabOperation(regAlterTabOpPtr);
 
-<<<<<<< HEAD
     regAlterTabOpPtr.p->newNoOfAttrs= newNoOfAttr;
     regAlterTabOpPtr.p->newNoOfCharsets= newNoOfCharsets;
     regAlterTabOpPtr.p->newNoOfKeyAttrs= newNoOfKeyAttrs;
-=======
-  /* Allocate a new (possibly larger) table descriptor buffer. */
-  Uint32 allocSize= getTabDescrOffsets(newNoOfAttr, newNoOfCharsets,
-                                       newNoOfKeyAttrs,
-                                       regAlterTabOpPtr.p->tabDesOffset);
-  Uint32 tableDescriptorRef= allocTabDescr(allocSize);
-  if (tableDescriptorRef == RNIL) {
-    jam();
-    releaseAlterTabOpRec(regAlterTabOpPtr);
-    sendAlterTabRef(signal, req, terrorCode);
-    return;
-  }
-  regAlterTabOpPtr.p->tableDescriptor= tableDescriptorRef;
->>>>>>> ec8886bc
 
     /* Allocate a new (possibly larger) table descriptor buffer. */
     Uint32 allocSize= getTabDescrOffsets(newNoOfAttr, newNoOfCharsets,
@@ -785,7 +770,6 @@
       return;
     }
     regAlterTabOpPtr.p->tableDescriptor= tableDescriptorRef;
-    regAlterTabOpPtr.p->desAllocSize= allocSize;
 
     /*
       Get new pointers into tableDescriptor, and copy over old data.
@@ -883,60 +867,29 @@
     /* Allocate the new (possibly larger) dynamic descriptor. */
     allocSize= getDynTabDescrOffsets((dyn_nullbits+31)>>5,
                                      regAlterTabOpPtr.p->dynTabDesOffset);
-    Uint32 dynTableDescriptorRef= allocTabDescr(allocSize);
+    Uint32 dynTableDescriptorRef = RNIL;
+    if (ERROR_INSERTED(4029))
+    {
+      jam();
+      dynTableDescriptorRef = RNIL;
+      terrorCode = ZMEM_NOTABDESCR_ERROR;
+      CLEAR_ERROR_INSERT_VALUE;
+    }
+    else
+    {
+      jam();
+      dynTableDescriptorRef = allocTabDescr(allocSize);
+    }
     if (dynTableDescriptorRef == RNIL) {
       jam();
-      freeTabDescr(tableDescriptorRef, regAlterTabOpPtr.p->desAllocSize);
+      releaseTabDescr(tableDescriptorRef);
       releaseAlterTabOpRec(regAlterTabOpPtr);
       sendAlterTabRef(signal, terrorCode);
       return;
     }
-<<<<<<< HEAD
-    regAlterTabOpPtr.p->dynDesAllocSize= allocSize;
     regAlterTabOpPtr.p->dynTableDescriptor= dynTableDescriptorRef;
     connectPtr = regAlterTabOpPtr.i;
   }
-=======
-    AttributeOffset::setNullFlagPos(attrDes2, null_pos);
-
-    *attrDesPtr++= attrDescriptor;
-    *attrDesPtr++= attrDes2;
-  }
-  ndbassert(newNoOfCharsets==charsetIndex);
-
-  regAlterTabOpPtr.p->noOfDynNullBits= dyn_nullbits;
-  ndbassert(noDynamic ==
-            regTabPtr->m_attributes[MM].m_no_of_dynamic + noOfNewAttr);
-  regAlterTabOpPtr.p->noOfDynFix= noDynFix;
-  regAlterTabOpPtr.p->noOfDynVar= noDynVar;
-  regAlterTabOpPtr.p->noOfDynamic= noDynamic;
-
-  /* Allocate the new (possibly larger) dynamic descriptor. */
-  allocSize= getDynTabDescrOffsets((dyn_nullbits+31)>>5,
-                                   regAlterTabOpPtr.p->dynTabDesOffset);
-
-  Uint32 dynTableDescriptorRef = RNIL;
-  if (ERROR_INSERTED(4029))
-  {
-    jam();
-    dynTableDescriptorRef = RNIL;
-    terrorCode = ZMEM_NOTABDESCR_ERROR;
-    CLEAR_ERROR_INSERT_VALUE;
-  }
-  else
-  {
-    jam();
-    dynTableDescriptorRef = allocTabDescr(allocSize);
-  }
-  if (dynTableDescriptorRef == RNIL) {
-    jam();
-    releaseTabDescr(tableDescriptorRef);
-    releaseAlterTabOpRec(regAlterTabOpPtr);
-    sendAlterTabRef(signal, req, terrorCode);
-    return;
-  }
-  regAlterTabOpPtr.p->dynTableDescriptor= dynTableDescriptorRef;
->>>>>>> ec8886bc
 
   sendAlterTabConf(signal, connectPtr);
 }
@@ -1078,7 +1031,6 @@
                              const AlterTabReq* req,
                              const Tablerec *regTabPtr)
 {
-<<<<<<< HEAD
   if (AlterTableReq::getAddAttrFlag(req->changeMask))
   {
     jam();
@@ -1089,18 +1041,11 @@
       regAlterTabOpPtr.i= req->connectPtr;
       ptrCheckGuard(regAlterTabOpPtr, cnoOfAlterTabOps, alterTabOperRec);
 
-      freeTabDescr(regAlterTabOpPtr.p->tableDescriptor,
-                   regAlterTabOpPtr.p->desAllocSize);
-      freeTabDescr(regAlterTabOpPtr.p->dynTableDescriptor,
-                   regAlterTabOpPtr.p->dynDesAllocSize);
+      releaseTabDescr(regAlterTabOpPtr.p->tableDescriptor);
+      releaseTabDescr(regAlterTabOpPtr.p->dynTableDescriptor);
       releaseAlterTabOpRec(regAlterTabOpPtr);
     }
   }
-=======
-  releaseTabDescr(regAlterTabOpPtr.p->tableDescriptor);
-  releaseTabDescr(regAlterTabOpPtr.p->dynTableDescriptor);
-  releaseAlterTabOpRec(regAlterTabOpPtr);
->>>>>>> ec8886bc
 
   sendAlterTabConf(signal, RNIL);
 }
@@ -1631,10 +1576,28 @@
 
     // move to start of descriptor
     descriptor -= offset[3];
-    releaseTabDescr(descriptor);
-  }
-
-  releaseTabDescr(regTabPtr->dynTabDescriptor);
+    Uint32 retNo= getTabDescrWord(descriptor + ZTD_DATASIZE);
+    ndbrequire(getTabDescrWord(descriptor + ZTD_HEADER) == ZTD_TYPE_NORMAL);
+    ndbrequire(retNo == getTabDescrWord((descriptor + retNo) - ZTD_TR_SIZE));
+    ndbrequire(ZTD_TYPE_NORMAL ==
+               getTabDescrWord((descriptor + retNo) - ZTD_TR_TYPE));
+    freeTabDescr(descriptor, retNo);
+  }
+
+  descriptor= regTabPtr->dynTabDescriptor;
+  if(descriptor != RNIL)
+  {
+    jam();
+    regTabPtr->dynTabDescriptor= RNIL;
+    regTabPtr->dynVarSizeMask= NULL;
+    regTabPtr->dynFixSizeMask= NULL;
+    Uint32 retNo= getTabDescrWord(descriptor + ZTD_DATASIZE);
+    ndbrequire(getTabDescrWord(descriptor + ZTD_HEADER) == ZTD_TYPE_NORMAL);
+    ndbrequire(retNo == getTabDescrWord((descriptor + retNo) - ZTD_TR_SIZE));
+    ndbrequire(ZTD_TYPE_NORMAL ==
+               getTabDescrWord((descriptor + retNo) - ZTD_TR_TYPE));
+    freeTabDescr(descriptor, retNo);
+  }
 }
 
 void Dbtup::releaseFragment(Signal* signal, Uint32 tableId, 
