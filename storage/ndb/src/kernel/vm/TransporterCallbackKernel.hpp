--- conflicted
+++ resolved
@@ -1,8 +1,4 @@
-<<<<<<< HEAD
-/* Copyright (c) 2008, 2012, Oracle and/or its affiliates. All rights reserved.
-=======
 /* Copyright (c) 2008, 2013, Oracle and/or its affiliates. All rights reserved.
->>>>>>> e6ffef75
 
    This program is free software; you can redistribute it and/or modify
    it under the terms of the GNU General Public License as published by
@@ -22,12 +18,9 @@
 
 #include <TransporterCallback.hpp>
 
-<<<<<<< HEAD
-=======
 #define JAM_FILE_ID 305
 
 
->>>>>>> e6ffef75
 class TransporterReceiveHandleKernel
   : public TransporterReceiveHandle
 {
@@ -68,10 +61,7 @@
   virtual ~TransporterReceiveHandleKernel() { }
 };
 
-<<<<<<< HEAD
-=======
 
 #undef JAM_FILE_ID
 
->>>>>>> e6ffef75
 #endif