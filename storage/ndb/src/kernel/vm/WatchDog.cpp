/*
   Copyright (c) 2003, 2013, Oracle and/or its affiliates. All rights reserved.

   This program is free software; you can redistribute it and/or modify
   it under the terms of the GNU General Public License as published by
   the Free Software Foundation; version 2 of the License.

   This program is distributed in the hope that it will be useful,
   but WITHOUT ANY WARRANTY; without even the implied warranty of
   MERCHANTABILITY or FITNESS FOR A PARTICULAR PURPOSE.  See the
   GNU General Public License for more details.

   You should have received a copy of the GNU General Public License
   along with this program; if not, write to the Free Software
   Foundation, Inc., 51 Franklin St, Fifth Floor, Boston, MA 02110-1301  USA
*/


#include <ndb_global.h>

#include "mt-asm.h"
#include "WatchDog.hpp"
#include "GlobalData.hpp"
#include <NdbOut.hpp>
#include <NdbSleep.h>
#include <ErrorHandlingMacros.hpp>
#include <Configuration.hpp>
#include <EventLogger.hpp>

#include <NdbTick.h>

extern EventLogger * g_eventLogger;

extern "C" 
void* 
runWatchDog(void* w){
  ((WatchDog*)w)->run();
  return NULL;
}

WatchDog::WatchDog(Uint32 interval) : 
  m_watchedCount(0)
{
  setCheckInterval(interval);
  m_mutex = NdbMutex_Create();
  theStop = false;
  theThreadPtr = 0;
}

WatchDog::~WatchDog(){
  doStop();
  NdbMutex_Destroy(m_mutex);
}

Uint32
WatchDog::setCheckInterval(Uint32 interval){
  // An interval of less than 70ms is not acceptable
  return theInterval = (interval < 70 ? 70 : interval);
}

bool
WatchDog::registerWatchedThread(Uint32 *counter, Uint32 threadId)
{
  bool ret;

  NdbMutex_Lock(m_mutex);

  if (m_watchedCount >= MAX_WATCHED_THREADS)
  {
    ret = false;
  }
  else
  {
    m_watchedList[m_watchedCount].m_watchCounter = counter;
    m_watchedList[m_watchedCount].m_threadId = threadId;
    m_watchedList[m_watchedCount].m_startTicks = NdbTick_getCurrentTicks();
    m_watchedList[m_watchedCount].m_slowWarnDelay = theInterval;
    m_watchedList[m_watchedCount].m_lastCounterValue = 0;
    ++m_watchedCount;
    ret = true;
  }

  NdbMutex_Unlock(m_mutex);
  return ret;
}

void
WatchDog::unregisterWatchedThread(Uint32 threadId)
{
  Uint32 i;
  NdbMutex_Lock(m_mutex);

  for (i = 0; i < m_watchedCount; i++)
  {
    if (threadId == m_watchedList[i].m_threadId)
      break;
  }
  assert(i < m_watchedCount);
  m_watchedList[i] = m_watchedList[m_watchedCount - 1];
  --m_watchedCount;

  NdbMutex_Unlock(m_mutex);
}

struct NdbThread*
WatchDog::doStart()
{
  theStop = false;
  theThreadPtr = NdbThread_Create(runWatchDog,
				  (void**)this, 
                                  0, // default stack size
				  "ndb_watchdog",
                                  NDB_THREAD_PRIO_HIGH);

  return theThreadPtr;
}

void
WatchDog::doStop(){
  void *status;
  theStop = true;
  if(theThreadPtr){
    NdbThread_WaitFor(theThreadPtr, &status);
    NdbThread_Destroy(&theThreadPtr);
  }
}

static
const char *get_action(Uint32 IPValue)
{
  const char *action;
  switch (IPValue) {
  case 1:
    action = "Job Handling";
    break;
  case 2:
    action = "Scanning Timers";
    break;
  case 3:
    action = "External I/O";
    break;
  case 4:
    action = "Print Job Buffers at crash";
    break;
  case 5:
    action = "Checking connections";
    break;
  case 6:
    action = "Performing Send";
    break;
  case 7:
    action = "Polling for Receive";
    break;
  case 8:
    action = "Performing Receive";
    break;
  case 9:
    action = "Allocating memory";
    break;
  case 11:
    action = "Packing Send Buffers";
    break;
  default:
    action = NULL;
    break;
  }//switch
  return action;
}


#ifdef _WIN32
struct tms {
  clock_t tms_utime;  /* user time */
  clock_t tms_stime;  /* system time */
  clock_t tms_cutime; /* user time of children */
  clock_t tms_cstime; /* system time of children */
};

static clock_t
times(struct tms *buf)
{
  if (!buf)
  {
    errno = EINVAL;
    return -1;
  }

  FILETIME create, exit, kernel, user;
  if (GetProcessTimes(GetCurrentProcess(),
                      &create, &exit, &kernel, &user) == 0)
  {
    errno = GetLastError();
    return -1;
  }

  ULARGE_INTEGER ulint;
  ulint.LowPart = kernel.dwLowDateTime;
  ulint.HighPart = kernel.dwHighDateTime;
  buf->tms_stime = (clock_t)ulint.QuadPart;
  buf->tms_cstime = (clock_t)ulint.QuadPart;

  ulint.LowPart = user.dwLowDateTime;
  ulint.HighPart = user.dwHighDateTime;
  buf->tms_utime = (clock_t)ulint.QuadPart;
  buf->tms_cutime = (clock_t)ulint.QuadPart;

  LARGE_INTEGER ticks;
  if (QueryPerformanceCounter(&ticks) == 0)
  {
    errno = GetLastError();
    return -1;
  }

  return (clock_t)ticks.QuadPart;
}


#else
#include <sys/times.h>
#endif

#define JAM_FILE_ID 235


void 
WatchDog::run()
{
  unsigned int sleep_time;
  NDB_TICKS last_ticks, now;
  Uint32 numThreads;
  Uint32 counterValue[MAX_WATCHED_THREADS];
  Uint32 oldCounterValue[MAX_WATCHED_THREADS];
  Uint32 threadId[MAX_WATCHED_THREADS];
  NDB_TICKS start_ticks[MAX_WATCHED_THREADS];
  Uint32 theIntervalCheck[MAX_WATCHED_THREADS];
  Uint32 elapsed[MAX_WATCHED_THREADS];

  if (!NdbTick_IsMonotonic())
  {
    g_eventLogger->warning("A monotonic timer was not available on this platform.");
    g_eventLogger->warning("Adjusting system time manually, or otherwise (e.g. NTP), "
              "may cause false watchdog alarms, temporary freeze, or node shutdown.");
  }

  last_ticks = NdbTick_getCurrentTicks();

  while (!theStop)
  {
    sleep_time= 100;

    NdbSleep_MilliSleep(sleep_time);
    if(theStop)
      break;

    now = NdbTick_getCurrentTicks();

<<<<<<< HEAD
    // Print warnings if sleeping much longer than expected
    if (NdbTick_Elapsed(last_ticks, now).milliSec() > sleep_time*2)
=======
    if (NdbTick_Compare(now, last_ticks) < 0)
    {
      g_eventLogger->warning("Watchdog: Time ticked backwards %llu ms.",
                             NdbTick_Elapsed(now, last_ticks).milliSec());
      assert(!NdbTick_IsMonotonic());
    }
    // Print warnings if sleeping much longer than expected
    else if (NdbTick_Elapsed(last_ticks, now).milliSec() > sleep_time*2)
>>>>>>> 01c28c2d
    {
      struct tms my_tms;
      if (times(&my_tms) != (clock_t)-1)
      {
        g_eventLogger->info("Watchdog: User time: %llu  System time: %llu",
                          (Uint64)my_tms.tms_utime,
                          (Uint64)my_tms.tms_stime);
      }
      else
      {
        g_eventLogger->info("Watchdog: User time: %llu System time: %llu (errno=%d)",
                          (Uint64)my_tms.tms_utime,
                          (Uint64)my_tms.tms_stime,
                          errno);
      }
      g_eventLogger->warning("Watchdog: Warning overslept %llu ms, expected %u ms.",
                             NdbTick_Elapsed(last_ticks, now).milliSec(),
                             sleep_time);
    }
    last_ticks = now;

    /*
      Copy out all active counters under locked mutex, then check them
      afterwards without holding the mutex.
    */
    NdbMutex_Lock(m_mutex);
    numThreads = m_watchedCount;
    for (Uint32 i = 0; i < numThreads; i++)
    {
#ifdef NDB_HAVE_XCNG
      /* atomically read and clear watchdog counter */
      counterValue[i] = xcng(m_watchedList[i].m_watchCounter, 0);
#else
      counterValue[i] = *(m_watchedList[i].m_watchCounter);
#endif
      if (likely(counterValue[i] != 0))
      {
        /*
          The thread responded since last check, so just update state until
          next check.
         */
#ifndef NDB_HAVE_XCNG
        /*
          There is a small race here. If the thread changes the counter
          in-between the read and setting to zero here in the watchdog
          thread, then gets stuck immediately after, we may report the
          wrong action that it got stuck on.
          But there will be no reporting of non-stuck thread because of
          this race, nor will there be missed reporting.
        */
        *(m_watchedList[i].m_watchCounter) = 0;
#endif
        m_watchedList[i].m_startTicks = now;
        m_watchedList[i].m_slowWarnDelay = theInterval;
        m_watchedList[i].m_lastCounterValue = counterValue[i];
      }
      else
      {
        start_ticks[i] = m_watchedList[i].m_startTicks;
        threadId[i] = m_watchedList[i].m_threadId;
        oldCounterValue[i] = m_watchedList[i].m_lastCounterValue;
        theIntervalCheck[i] = m_watchedList[i].m_slowWarnDelay;
        elapsed[i] = (Uint32)NdbTick_Elapsed(start_ticks[i], now).milliSec();
        if (oldCounterValue[i] == 9 && elapsed[i] >= theIntervalCheck[i])
          m_watchedList[i].m_slowWarnDelay += theInterval;
      }
    }
    NdbMutex_Unlock(m_mutex);

    /*
      Now check each watched thread if it has reported progress since previous
      check. Warn about any stuck threads, and eventually force shutdown the
      server.
    */
    for (Uint32 i = 0; i < numThreads; i++)
    {
      if (counterValue[i] != 0)
        continue;

      /*
        Counter value == 9 indicates malloc going on, this can take some time
        so only warn if we pass the watchdog interval
      */
      if (oldCounterValue[i] != 9 || elapsed[i] >= theIntervalCheck[i])
      {
        const char *last_stuck_action = get_action(oldCounterValue[i]);
        if (last_stuck_action != NULL)
        {
          g_eventLogger->warning("Ndb kernel thread %u is stuck in: %s "
                                 "elapsed=%u",
                                 threadId[i], last_stuck_action, elapsed[i]);
        }
        else
        {
          g_eventLogger->warning("Ndb kernel thread %u is stuck in: Unknown place %u "
                                 "elapsed=%u",
                                 threadId[i],  oldCounterValue[i], elapsed[i]);
        }
        {
          struct tms my_tms;
          if (times(&my_tms) != (clock_t)-1)
          {
            g_eventLogger->info("Watchdog: User time: %llu  System time: %llu",
                              (Uint64)my_tms.tms_utime,
                              (Uint64)my_tms.tms_stime);
          }
          else
          {
            g_eventLogger->info("Watchdog: User time: %llu System time: %llu (errno=%d)",
                              (Uint64)my_tms.tms_utime,
                              (Uint64)my_tms.tms_stime,
                              errno);
          }
        }
        if (elapsed[i] > 3 * theInterval)
        {
          shutdownSystem(last_stuck_action);
        }
      }
    }
  }
  return;
}

void
WatchDog::shutdownSystem(const char *last_stuck_action){
  
  ErrorReporter::handleError(NDBD_EXIT_WATCHDOG_TERMINATE,
			     last_stuck_action,
			     __FILE__,
			     NST_Watchdog);
}<|MERGE_RESOLUTION|>--- conflicted
+++ resolved
@@ -254,10 +254,6 @@
 
     now = NdbTick_getCurrentTicks();
 
-<<<<<<< HEAD
-    // Print warnings if sleeping much longer than expected
-    if (NdbTick_Elapsed(last_ticks, now).milliSec() > sleep_time*2)
-=======
     if (NdbTick_Compare(now, last_ticks) < 0)
     {
       g_eventLogger->warning("Watchdog: Time ticked backwards %llu ms.",
@@ -266,7 +262,6 @@
     }
     // Print warnings if sleeping much longer than expected
     else if (NdbTick_Elapsed(last_ticks, now).milliSec() > sleep_time*2)
->>>>>>> 01c28c2d
     {
       struct tms my_tms;
       if (times(&my_tms) != (clock_t)-1)
