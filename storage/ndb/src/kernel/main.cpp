--- conflicted
+++ resolved
@@ -133,14 +133,7 @@
   ndb_service_print_options("ndbd");
 }
 
-<<<<<<< HEAD
-=======
-static void usage()
-{
-  ndb_usage(short_usage_sub, load_default_groups, my_long_options);
-}
-
-static my_bool get_one_option(int optid, const struct my_option *opt,
+static bool get_one_option(int optid, const struct my_option *opt,
                                      char *argument) {
   if (optid == 'r')
     g_eventLogger->warning(
@@ -149,7 +142,6 @@
   return ndb_std_get_one_option(optid, opt, argument);
 }
 
->>>>>>> a58107fb
 /**
  * C++ Standard 3.6.1/3:
  *  The function main shall not be used (3.2) within a program.
@@ -193,12 +185,7 @@
   }
 
   int ho_error;
-<<<<<<< HEAD
-  if ((ho_error=opts.handle_options()))
-=======
-  if ((ho_error=handle_options(&argc, &argv, my_long_options,
-                               get_one_option)))
->>>>>>> a58107fb
+  if ((ho_error=opts.handle_options(get_one_option)))
     exit(ho_error);
 
   if (opt_no_daemon || opt_foreground) {
