/*
<<<<<<< HEAD
   Copyright (c) 2004, 2012, Oracle and/or its affiliates. All rights reserved.
=======
   Copyright (c) 2004, 2013, Oracle and/or its affiliates. All rights reserved.
>>>>>>> fddf09ca

   This program is free software; you can redistribute it and/or modify
   it under the terms of the GNU General Public License as published by
   the Free Software Foundation; version 2 of the License.

   This program is distributed in the hope that it will be useful,
   but WITHOUT ANY WARRANTY; without even the implied warranty of
   MERCHANTABILITY or FITNESS FOR A PARTICULAR PURPOSE.  See the
   GNU General Public License for more details.

   You should have received a copy of the GNU General Public License
   along with this program; if not, write to the Free Software
   Foundation, Inc., 51 Franklin St, Fifth Floor, Boston, MA 02110-1301  USA
*/


#include <ndb_global.h>

#include <my_base.h>
#include <ndberror.h>
#include <m_string.h>

#include "../mgmsrv/ndb_mgmd_error.h"

#include "NdbQueryBuilderImpl.hpp"

typedef struct ErrorBundle {
  int code;
  int mysql_code;
  ndberror_classification classification;
  const char * message;
} ErrorBundle;

/**
 * Shorter names in table below
 */

#define ST_S ndberror_st_success
#define ST_P ndberror_st_permanent
#define ST_T ndberror_st_temporary
#define ST_U ndberror_st_unknown

#define NE ndberror_cl_none
#define AE ndberror_cl_application
#define CE ndberror_cl_configuration
#define ND ndberror_cl_no_data_found
#define CV ndberror_cl_constraint_violation
#define SE ndberror_cl_schema_error
#define UD ndberror_cl_user_defined

#define IS ndberror_cl_insufficient_space
#define TR ndberror_cl_temporary_resource
#define NR ndberror_cl_node_recovery
#define OL ndberror_cl_overload
#define TO ndberror_cl_timeout_expired
#define NS ndberror_cl_node_shutdown

#define UR ndberror_cl_unknown_result

#define IE ndberror_cl_internal_error
#define NI ndberror_cl_function_not_implemented
#define UE ndberror_cl_unknown_error_code

#define OE ndberror_cl_schema_object_already_exists

#define IT ndberror_cl_internal_temporary

/* default mysql error code for unmapped codes */
#define DMEC -1

static const char* empty_string = "";

/*
 * Error code ranges are reserved for respective block
 *
 *  200 - TC
 *  300 - DIH
 *  400 - LQH
 *  600 - ACC
 *  700 - DICT
 *  800 - TUP
 *  900 - TUX
 * 1200 - LQH
 * 1300 - BACKUP
 * 1400 - SUMA
 * 1500 - LGMAN
 * 1600 - TSMAN
 * 1700 - QMGR
 * 4000 - API
 * 4100 - ""
 * 4200 - ""
 * 4300 - ""
 * 4400 - ""
 * 4500 - ""
 * 4600 - ""
 * 4700 - "" Event
 * 4800 - API, QueryBuilder
 * 5000 - Management server
<<<<<<< HEAD
 * 20000 - SPJ
=======
 * 6000 - 6999 User error codes, to be used with 
 *   NdbInterpretedCode::interpret_exit_nok(). Do not define internal error 
 *   codes in this range!
>>>>>>> fddf09ca
 */

static
const 
ErrorBundle ErrorCodes[] = {
  /**
   * No error
   */
  { 0,    0, NE, "No error" },
  
  /**
   * NoDataFound
   */
  { 626,  HA_ERR_KEY_NOT_FOUND, ND, "Tuple did not exist" },

  /**
   * ConstraintViolation 
   */
  { 630,  HA_ERR_FOUND_DUPP_KEY, CV, "Tuple already existed when attempting to insert" },
  { 839,  DMEC, CV, "Illegal null attribute" },
  { 840,  DMEC, CV, "Trying to set a NOT NULL attribute to NULL" },
  { 893,  HA_ERR_FOUND_DUPP_KEY, CV, "Constraint violation e.g. duplicate value in unique index" },

  /**
   * Node recovery errors
   */
  {  286, DMEC, NR, "Node failure caused abort of transaction" }, 
  {  250, DMEC, NR, "Node where lock was held crashed, restart scan transaction" },
  {  499, DMEC, NR, "Scan take over error, restart scan transaction" },  
  { 1204, DMEC, NR, "Temporary failure, distribution changed" },
  { 4002, DMEC, NR, "Send to NDB failed" },
  { 4010, DMEC, NR, "Node failure caused abort of transaction" }, 
  { 4025, DMEC, NR, "Node failure caused abort of transaction" }, 
  { 4027, DMEC, NR, "Node failure caused abort of transaction" },
  { 4028, DMEC, NR, "Node failure caused abort of transaction" },
  { 4029, DMEC, NR, "Node failure caused abort of transaction" },
  { 4031, DMEC, NR, "Node failure caused abort of transaction" },
  { 4033, DMEC, NR, "Send to NDB failed" },
  { 4115, DMEC, NR, 
    "Transaction was committed but all read information was not "
    "received due to node crash" },
  { 4119, DMEC, NR, "Simple/dirty read failed due to node failure" },

  /**
   * SPJ error codes
   */ 

  { 20000, DMEC, TR, "Query aborted due out of operation records" },
  { 20001, DMEC, IE, "Query aborted due to empty query tree" },
  { 20002, DMEC, IE, "Query aborted due to invalid request" },
  { 20003, DMEC, IE, "Query aborted due to  unknown query operation" },
  { 20004, DMEC, IE, "Query aborted due to invalid tree node specification" },
  { 20005, DMEC, IE, "Query aborted due to invalid tree parameter specification" },
  { 20006, DMEC, TR, "Query aborted due to out of LongMessageBuffer" },
  { 20007, DMEC, IE, "Query aborted due to invalid pattern" },
  { 20008, DMEC, TR, "Query aborted due to out of query memory" },
  { 20009, DMEC, IE, "Query aborted due to query node too big" },
  { 20010, DMEC, IE, "Query aborted due to query node parameters too big" },
  { 20011, DMEC, IE, "Query aborted due to both tree and parameters contain interpreted program" },
  { 20012, DMEC, IE, "Query aborted due to invalid tree parameter specification: Key parameter bits mismatch" },
  { 20013, DMEC, IE, "Query aborted due to invalid tree parameter specification: Incorrect key parameter count" },
  { 20014, DMEC, IE, "Query aborted due to internal error" },
  { 20015, DMEC, TR, "Query aborted due to out of row memory" },
  { 20016, DMEC, NR, "Query aborted due to node failure" },
  { 20017, DMEC, IE, "Query aborted due to invalid node count" },
  { 20018, DMEC, IE, "Query aborted due to index fragment not found" },
  { 20019, HA_ERR_NO_SUCH_TABLE, SE, "Query table not defined" },
  { 20020, HA_ERR_NO_SUCH_TABLE, SE, "Query table is being dropped" },
  { 20021, HA_ERR_TABLE_DEF_CHANGED, SE, "Query table definition has changed" },

  /**
   * Node shutdown
   */
  {  280, DMEC, NS, "Transaction aborted due to node shutdown" },
  /* This scan trans had an active fragment scan in a LQH which have crashed */
  {  270, DMEC, NS, "Transaction aborted due to node shutdown" }, 
  { 1223, DMEC, NS, "Read operation aborted due to node shutdown" },
  { 4023, DMEC, NS, "Transaction aborted due to node shutdown" },
  { 4030, DMEC, NS, "Transaction aborted due to node shutdown" },
  { 4034, DMEC, NS, "Transaction aborted due to node shutdown" },


  
  /**
   * Unknown result
   */
  { 4007, DMEC, UR, "Send to ndbd node failed" },
  { 4008, DMEC, UR, "Receive from NDB failed" },
  { 4009, HA_ERR_NO_CONNECTION, UR, "Cluster Failure" },
  { 4012, DMEC, UR, 
    "Request ndbd time-out, maybe due to high load or communication problems"}, 
  { 4013, DMEC, UR, "Request timed out in waiting for node failure"}, 
  { 4024, DMEC, UR, 
    "Time-out, most likely caused by simple read or cluster failure" }, 
  
  /**
   * TemporaryResourceError
   */
  { 217,  DMEC, TR, "217" },
  { 218,  DMEC, TR, "Out of LongMessageBuffer" },
  { 219,  DMEC, TR, "219" },
  { 233,  DMEC, TR,
    "Out of operation records in transaction coordinator (increase MaxNoOfConcurrentOperations)" },
  { 275,  DMEC, TR, "Out of transaction records for complete phase (increase MaxNoOfConcurrentTransactions)" },
  { 279,  DMEC, TR, "Out of transaction markers in transaction coordinator" },
  { 273,  DMEC, TR, "Out of transaction markers databuffer in transaction coordinator" },
  { 312,  DMEC, TR, "Out of LongMessageBuffer" },
  { 414,  DMEC, TR, "414" },
  { 418,  DMEC, TR, "Out of transaction buffers in LQH" },
  { 419,  DMEC, TR, "419" },
  { 245,  DMEC, TR, "Too many active scans" },
  { 488,  DMEC, TR, "Too many active scans" },
  { 489,  DMEC, TR, "Too many active scans" },
  { 490,  DMEC, TR, "Too many active scans" },
  { 805,  DMEC, TR, "Out of attrinfo records in tuple manager" },
  { 830,  DMEC, TR, "Out of add fragment operation records" },
  { 873,  DMEC, TR, "Out of attrinfo records for scan in tuple manager" },
  { 899,  DMEC, TR, "Rowid already allocated" },
  { 1217, DMEC, TR, "Out of operation records in local data manager (increase MaxNoOfLocalOperations)" },
  { 1218, DMEC, TR, "Send Buffers overloaded in NDB kernel" },
  { 1220, DMEC, TR, "REDO log files overloaded (increase FragmentLogFileSize)" },
  { 1234, DMEC, TR, "REDO log files overloaded (increase disk hardware)" },
  { 1222, DMEC, TR, "Out of transaction markers in LQH" },
  { 4021, DMEC, TR, "Out of Send Buffer space in NDB API" },
  { 4022, DMEC, TR, "Out of Send Buffer space in NDB API" },
  { 4032, DMEC, TR, "Out of Send Buffer space in NDB API" },
  { 1501, DMEC, TR, "Out of undo space" },
  {  288, DMEC, TR, "Out of index operations in transaction coordinator (increase MaxNoOfConcurrentIndexOperations)" },
  {  289, DMEC, TR, "Out of transaction buffer memory in TC (increase TransactionBufferMemory)" },
  {  780, DMEC, TR, "Too many schema transactions" },
  {  783, DMEC, TR, "Too many schema operations" },
  {  785, DMEC, TR, "Schema object is busy with another schema transaction" },
  {  291, DMEC, TR, "Out of scanfrag records in TC (increase MaxNoOfLocalScans)" },

  /**
   * InsufficientSpace
   */
  { 623,  HA_ERR_RECORD_FILE_FULL, IS, "623" },
  { 624,  HA_ERR_RECORD_FILE_FULL, IS, "624" },
  { 625,  HA_ERR_INDEX_FILE_FULL, IS, "Out of memory in Ndb Kernel, hash index part (increase IndexMemory)" },
  { 633,  HA_ERR_INDEX_FILE_FULL, IS,
    "Table fragment hash index has reached maximum possible size" },
  { 640,  DMEC, IS, "Too many hash indexes (should not happen)" },
  { 826,  HA_ERR_RECORD_FILE_FULL, IS, "Too many tables and attributes (increase MaxNoOfAttributes or MaxNoOfTables)" },
  { 827,  HA_ERR_RECORD_FILE_FULL, IS, "Out of memory in Ndb Kernel, table data (increase DataMemory)" },
  { 889,  HA_ERR_RECORD_FILE_FULL, IS,
    "Table fragment fixed data reference has reached maximum possible value (specify MAXROWS or increase no of partitions)"},
  { 902,  HA_ERR_RECORD_FILE_FULL, IS, "Out of memory in Ndb Kernel, ordered index data (increase DataMemory)" },
  { 903,  HA_ERR_INDEX_FILE_FULL, IS, "Too many ordered indexes (increase MaxNoOfOrderedIndexes)" },
  { 904,  HA_ERR_INDEX_FILE_FULL, IS, "Out of fragment records (increase MaxNoOfOrderedIndexes)" },
  { 905,  DMEC, IS, "Out of attribute records (increase MaxNoOfAttributes)" },
  { 1601, HA_ERR_RECORD_FILE_FULL, IS, "Out extents, tablespace full" },
  { 1602, DMEC, IS,"No datafile in tablespace" },
  { 1603, HA_ERR_RECORD_FILE_FULL, IS,
    "Table fragment fixed data reference has reached maximum possible value (specify MAXROWS or increase no of partitions)"},

  /**
   * TimeoutExpired 
   */
  { 266,  HA_ERR_LOCK_WAIT_TIMEOUT, TO, "Time-out in NDB, probably caused by deadlock" },
  { 274,  HA_ERR_LOCK_WAIT_TIMEOUT, TO, "Time-out in NDB, probably caused by deadlock" }, /* Scan trans timeout */
  { 296,  HA_ERR_LOCK_WAIT_TIMEOUT, TO, "Time-out in NDB, probably caused by deadlock" }, /* Scan trans timeout */
  { 297,  HA_ERR_LOCK_WAIT_TIMEOUT, TO, "Time-out in NDB, probably caused by deadlock" }, /* Scan trans timeout, temporary!! */
  { 237,  HA_ERR_LOCK_WAIT_TIMEOUT, TO, "Transaction had timed out when trying to commit it" },
  
  /**
   * OverloadError
   */
  { 701,  DMEC, OL, "System busy with other schema operation" },
  { 711,  DMEC, OL, "System busy with node restart, schema operations not allowed" },
  { 410,  DMEC, OL, "REDO log files overloaded (decrease TimeBetweenLocalCheckpoints or increase NoOfFragmentLogFiles)" },
  { 677,  DMEC, OL, "Index UNDO buffers overloaded (increase UndoIndexBuffer)" },
  { 891,  DMEC, OL, "Data UNDO buffers overloaded (increase UndoDataBuffer)" },
  { 1221, DMEC, OL, "REDO buffers overloaded (increase RedoBuffer)" },
  { 4006, DMEC, OL, "Connect failure - out of connection objects (increase MaxNoOfConcurrentTransactions)" }, 


  /*
   * Internal Temporary
   */
  { 702,  DMEC, IT, "Request to non-master" },
  { 787,  DMEC, IT, "Schema transaction aborted" },
  
  /**
   * Internal errors
   */
  { 896,  DMEC, IE, "Tuple corrupted - wrong checksum or column data in invalid format" },
  { 901,  DMEC, IE, "Inconsistent ordered index. The index needs to be dropped and recreated" },
  { 202,  DMEC, IE, "202" },
  { 203,  DMEC, IE, "203" },
  { 207,  DMEC, IE, "207" },
  { 208,  DMEC, IE, "208" },
  { 209,  DMEC, IE, "Communication problem, signal error" },
  { 220,  DMEC, IE, "220" },
  { 230,  DMEC, IE, "230" },
  { 232,  DMEC, IE, "232" },
  { 238,  DMEC, IE, "238" },
  { 271,  DMEC, IE, "Simple Read transaction without any attributes to read" },
  { 272,  DMEC, IE, "Update operation without any attributes to update" },
  { 276,  DMEC, IE, "276" },
  { 277,  DMEC, IE, "277" },
  { 278,  DMEC, IE, "278" },
  { 287,  DMEC, IE, "Index corrupted" },
  { 290,  DMEC, IE, "Corrupt key in TC, unable to xfrm" },
  { 293,  DMEC, IE, "Inconsistent trigger state in TC block" },
  { 292,  DMEC, IE, "Inconsistent index state in TC block" },
  { 631,  DMEC, IE, "631" },
  { 632,  DMEC, IE, "632" },
  { 706,  DMEC, IE, "Inconsistency during table creation" },
  { 781,  DMEC, IE, "Invalid schema transaction key from NDB API" },
  { 782,  DMEC, IE, "Invalid schema transaction id from NDB API" },
  { 784,  DMEC, TR, "Invalid schema transaction state" },
  { 788,  DMEC, TR, "Missing schema operation at takeover of schema transaction" },
  { 809,  DMEC, IE, "809" },
  { 812,  DMEC, IE, "812" },
  { 833,  DMEC, IE, "833" },
  { 871,  DMEC, IE, "871" },
  { 882,  DMEC, IE, "882" },
  { 883,  DMEC, IE, "883" },
  { 887,  DMEC, IE, "887" },
  { 888,  DMEC, IE, "888" },
  { 890,  DMEC, IE, "890" },
  { 4000, DMEC, IE, "MEMORY ALLOCATION ERROR" },
  { 4001, DMEC, IE, "Signal Definition Error" },
  { 4005, DMEC, IE, "Internal Error in NdbApi" },
  { 4011, DMEC, IE, "Internal Error in NdbApi" }, 
  { 4107, DMEC, IE, "Simple Transaction and Not Start" },
  { 4108, DMEC, IE, "Faulty operation type" },
  { 4109, DMEC, IE, "Faulty primary key attribute length" },
  { 4110, DMEC, IE, "Faulty length in ATTRINFO signal" },
  { 4111, DMEC, IE, "Status Error in NdbConnection" },
  { 4113, DMEC, IE, "Too many operations received" },
  { 4320, DMEC, IE, "Cannot use the same object twice to create table" },
  { 4321, DMEC, IE, "Trying to start two schema transactions" },
  { 4344, DMEC, IE, "Only DBDICT and TRIX can send requests to TRIX" },
  { 4345, DMEC, IE, "TRIX block is not available yet, probably due to node failure" },
  { 4346, DMEC, IE, "Internal error at index create/build" },
  { 4347, DMEC, IE, "Bad state at alter index" },
  { 4348, DMEC, IE, "Inconsistency detected at alter index" },
  { 4349, DMEC, IE, "Inconsistency detected at index usage" },
  { 4350, DMEC, IE, "Transaction already aborted" },
  { 4351, DMEC, TO, "Timeout/deadlock during index build" },
  { 294,  DMEC, IE, "Unlocked operation has out of range index" },
  { 295,  DMEC, IE, "Unlocked operation has invalid state" },
  { 298,  DMEC, IE, "Invalid distribution key" },
  { 416,  DMEC, IE, "Bad state handling unlock request" },

  /**
   * Application error
   */
  { 281,  HA_ERR_NO_CONNECTION, AE, "Operation not allowed due to cluster shutdown in progress" },
  { 299,  DMEC, AE, "Operation not allowed or aborted due to single user mode" },
  { 261,  DMEC, AE,
    "DML count in transaction exceeds config parameter MaxDMLOperationsPerTransaction" },
  { 763,  DMEC, AE, "DDL is not supported with mixed data-node versions" },
  { 823,  DMEC, AE, "Too much attrinfo from application in tuple manager" },
  { 829,  DMEC, AE, "Corrupt data received for insert/update" },
  { 831,  DMEC, AE, "Too many nullable/bitfields in table definition" },
  { 850,  DMEC, AE, "Too long or too short default value"},
  { 851,  DMEC, AE, "Maximum 8052 bytes of FIXED columns supported"
    ", use varchar or COLUMN_FORMAT DYNAMIC instead" },
  { 876,  DMEC, AE, "876" },
  { 877,  DMEC, AE, "877" },
  { 878,  DMEC, AE, "878" },
  { 879,  DMEC, AE, "879" },
  { 880,  DMEC, AE, "Tried to read too much - too many getValue calls" },
  { 884,  DMEC, AE, "Stack overflow in interpreter" },
  { 885,  DMEC, AE, "Stack underflow in interpreter" },
  { 886,  DMEC, AE, "More than 65535 instructions executed in interpreter" },
  { 897,  DMEC, AE, "Update attempt of primary key via ndbcluster internal api (if this occurs via the MySQL server it is a bug, please report)" },
  { 892,  DMEC, AE, "Unsupported type in scan filter" },
  { 1233, DMEC, AE, "Table read-only" },
  { 4256, DMEC, AE, "Must call Ndb::init() before this function" },
  { 4257, DMEC, AE, "Tried to read too much - too many getValue calls" },
  { 320,  DMEC, AE, "Invalid no of nodes specified for new nodegroup" },
  { 321,  DMEC, AE, "Invalid nodegroup id" },
  { 322,  DMEC, AE, "Invalid node(s) specified for new nodegroup, node already in nodegroup" },
  { 323,  DMEC, AE, "Invalid nodegroup id, nodegroup already existing" },
  { 324,  DMEC, AE, "Invalid node(s) specified for new nodegroup, no node in nodegroup is started" },
  { 417,  DMEC, AE, "Bad operation reference - double unlock" },

  /** 
   * Scan application errors
   */
  { 242,  DMEC, AE, "Zero concurrency in scan"},
  { 244,  DMEC, AE, "Too high concurrency in scan"},
  { 269,  DMEC, AE, "No condition and attributes to read in scan"},
  { 874,  DMEC, AE, "Too much attrinfo (e.g. scan filter) for scan in tuple manager" },
  { 4600, DMEC, AE, "Transaction is already started"},
  { 4601, DMEC, AE, "Transaction is not started"},
  { 4602, DMEC, AE, "You must call getNdbOperation before executeScan" },
  { 4603, DMEC, AE, "There can only be ONE operation in a scan transaction" },
  { 4604, DMEC, AE, "takeOverScanOp, to take over a scanned row one must explicitly request keyinfo on readTuples call" },
  { 4605, DMEC, AE, "You may only call readTuples() once for each operation"},
  { 4607, DMEC, AE, "There may only be one operation in a scan transaction"},
  { 4608, DMEC, AE, "You can not takeOverScan unless you have used openScanExclusive"},
  { 4609, DMEC, AE, "You must call nextScanResult before trying to takeOverScan"},
  { 4232, DMEC, AE, "Parallelism can only be between 1 and 240" },

  /** 
   * Event schema errors
   */

  { 4713,  DMEC, SE, "Column defined in event does not exist in table"},
  
  /** 
   * Event application errors
   */

  { 4707,  DMEC, AE, "Too many event have been defined"},
  { 4708,  DMEC, AE, "Event name is too long"},
  { 4709,  DMEC, AE, "Can't accept more subscribers"},
  {  746,  DMEC, OE, "Event name already exists"},
  {  747,  DMEC, IS, "Out of event records"},
  {  748,  DMEC, TR, "Busy during read of event table"},
  { 4710,  DMEC, AE, "Event not found"},
  { 4711,  DMEC, AE, "Creation of event failed"},
  { 4712,  DMEC, AE, "Stopped event operation does not exist. Already stopped?"},

  /** 
   * Event internal errors
   */

  { 4731,  DMEC, IE, "Event not found"},

  /**
   * SchemaError
   */
  { 306,  DMEC, IE, "Out of fragment records in DIH" },
  { 311,  DMEC, AE, "Undefined partition used in setPartitionId" },
  { 703,  DMEC, SE, "Invalid table format" },
  { 704,  DMEC, SE, "Attribute name too long" },
  { 705,  DMEC, SE, "Table name too long" },
  { 707,  DMEC, SE, "No more table metadata records (increase MaxNoOfTables)" },  
  { 708,  DMEC, SE, "No more attribute metadata records (increase MaxNoOfAttributes)" },
  { 709,  HA_ERR_NO_SUCH_TABLE, SE, "No such table existed" },
  { 710,  DMEC, SE, "Internal: Get by table name not supported, use table id." },
  { 721,  HA_ERR_TABLE_EXIST,   OE, "Schema object with given name already exists" },
  { 723,  HA_ERR_NO_SUCH_TABLE, SE, "No such table existed" },
  { 736,  DMEC, SE, "Unsupported array size" },
  { 737,  HA_WRONG_CREATE_OPTION, SE, "Attribute array size too big" },
  { 738,  HA_WRONG_CREATE_OPTION, SE, "Record too big" },
  { 739,  HA_WRONG_CREATE_OPTION, SE, "Unsupported primary key length" },
  { 740,  HA_WRONG_CREATE_OPTION, SE, "Nullable primary key not supported" },
  { 741,  DMEC, SE, "Unsupported alter table" },
  { 743,  HA_WRONG_CREATE_OPTION, SE, "Unsupported character set in table or index" },
  { 744,  DMEC, SE, "Character string is invalid for given character set" },
  { 745,  HA_WRONG_CREATE_OPTION, SE, "Distribution key not supported for char attribute (use binary attribute)" },
  { 771,  HA_WRONG_CREATE_OPTION, AE, "Given NODEGROUP doesn't exist in this cluster" },
  { 772,  HA_WRONG_CREATE_OPTION, IE, "Given fragmentType doesn't exist" },
  { 749,  HA_WRONG_CREATE_OPTION, IE, "Primary Table in wrong state" },
  { 779,  HA_WRONG_CREATE_OPTION, SE, "Invalid undo buffer size" },
  { 791,  HA_WRONG_CREATE_OPTION, SE, "Too many total bits in bitfields" },
  { 795,  DMEC, IE, "Out of LongMessageBuffer in DICT" },
  { 764,  HA_WRONG_CREATE_OPTION, SE, "Invalid extent size" },
  { 789,  HA_WRONG_CREATE_OPTION, AE, "Logfile group not found" },
  { 765,  DMEC, SE, "Out of filegroup records" },
  { 750,  IE, SE, "Invalid file type" },
  { 751,  DMEC, SE, "Out of file records" },
  { 752,  DMEC, SE, "Invalid file format" },
  { 753,  IE, SE, "Invalid filegroup for file" },
  { 754,  IE, SE, "Invalid filegroup version when creating file" },
  { 755,  HA_WRONG_CREATE_OPTION, SE, "Invalid tablespace" },
  { 756,  DMEC, SE, "Index on disk column is not supported" },
  { 757,  DMEC, SE, "Varsize bitfield not supported" },
  { 758,  DMEC, SE, "Tablespace has changed" },
  { 759,  DMEC, SE, "Invalid tablespace version " },
  { 760,  DMEC, SE, "File already exists", },
  { 761,  DMEC, SE, "Unable to drop table as backup is in progress" },
  { 762,  DMEC, SE, "Unable to alter table as backup is in progress" },
  { 766,  DMEC, SE, "Cant drop file, no such file" },
  { 767,  DMEC, SE, "Cant drop filegroup, no such filegroup" },
  { 768,  DMEC, SE, "Cant drop filegroup, filegroup is used" },
  { 769,  DMEC, SE, "Drop undofile not supported, drop logfile group instead" },
  { 770,  DMEC, SE, "Cant drop file, file is used" },
  { 774,  DMEC, SE, "Invalid schema object for drop" },
  { 790,  HA_WRONG_CREATE_OPTION, SE, "Invalid hashmap" },
  { 793,  DMEC, AE, "Object definition too big" },
  { 241,  HA_ERR_TABLE_DEF_CHANGED, SE, "Invalid schema object version" },
  { 283,  HA_ERR_NO_SUCH_TABLE, SE, "Table is being dropped" },
  { 284,  HA_ERR_TABLE_DEF_CHANGED, SE, "Table not defined in transaction coordinator" },
  { 285,  DMEC, SE, "Unknown table error in transaction coordinator" },
  { 881,  DMEC, SE, "Unable to create table, out of data pages (increase DataMemory) " },
  { 906,  DMEC, SE, "Unsupported attribute type in index" },
  { 907,  DMEC, SE, "Unsupported character set in table or index" },
  { 908,  DMEC, IS, "Invalid ordered index tree node size" },
  { 909,  DMEC, IE, "No free index scan op" },
  { 910, HA_ERR_NO_SUCH_TABLE, SE, "Index is being dropped" },
  { 913,  DMEC, AE, "Invalid index for index state update" },
  { 914,  DMEC, IE, "Invalid index stats request" },
  { 915,  DMEC, TR, "No free index stats op" },
  { 916,  DMEC, IE, "Invalid index stats sys tables" },
  { 917,  DMEC, IE, "Invalid index stats sys tables data" },
  { 918,  DMEC, TR, "Cannot prepare index stats update" },
  { 919,  DMEC, TR, "Cannot execute index stats update" },
  { 1224, HA_WRONG_CREATE_OPTION, SE, "Too many fragments" },
  { 1225, DMEC, SE, "Table not defined in local query handler" },
  { 1226, HA_ERR_NO_SUCH_TABLE, SE, "Table is being dropped" },
  { 1227, HA_WRONG_CREATE_OPTION, SE, "Invalid schema version" },
  { 1228, DMEC, SE, "Cannot use drop table for drop index" },
  { 1229, DMEC, SE, "Too long frm data supplied" },
  { 1231, DMEC, SE, "Invalid table or index to scan" },
  { 1232, DMEC, SE, "Invalid table or index to scan" },

  { 1502, DMEC, IE, "Filegroup already exists" },
  { 1503, DMEC, SE, "Out of filegroup records" },
  { 1504, DMEC, SE, "Out of logbuffer memory" },
  { 1505, DMEC, IE, "Invalid filegroup" },
  { 1506, DMEC, IE, "Invalid filegroup version" },
  { 1507, DMEC, IE, "File no already inuse" },
  { 1508, DMEC, SE, "Out of file records" },
  { 1509, DMEC, SE, "File system error, check if path,permissions etc" },
  { 1510, DMEC, IE, "File meta data error" },
  { 1511, DMEC, IE, "Out of memory" },
  { 1512, DMEC, SE, "File read error" },
  { 1513, DMEC, IE, "Filegroup not online" },
  { 1514, DMEC, SE, "Currently there is a limit of one logfile group" },
  { 1515, DMEC, SE, "Currently there is a 4G limit of one undo/data-file in 32-bit host" },
  { 1516, DMEC, SE, "File too small" },

  { 773,  DMEC, SE, "Out of string memory, please modify StringMemory config parameter" },
  { 775,  DMEC, SE, "Create file is not supported when Diskless=1" },
  { 776,  DMEC, AE, "Index created on temporary table must itself be temporary" },
  { 777,  DMEC, AE, "Cannot create a temporary index on a non-temporary table" },
  { 778,  DMEC, AE, "A temporary table or index must be specified as not logging" },
  { 786,  DMEC, NR, "Schema transaction aborted due to node-failure" },
  { 792,  DMEC, SE, "Default value for primary key column not supported" },
  { 794,  DMEC, AE, "Schema feature requires data node upgrade" },
  { 796,  DMEC, SE, "Out of schema transaction memory" },

  /**
   * FunctionNotImplemented
   */
  { 4003, DMEC, NI, "Function not implemented yet" },

  /**
   * Backup error codes
   */ 

  { 1300, DMEC, IE, "Undefined error" },
  { 1301, DMEC, IE, "Backup issued to not master (reissue command to master)" },
  { 1302, DMEC, AE, "A backup is already running" },
  { 1303, DMEC, IS, "Out of resources" },
  { 1304, DMEC, IE, "Sequence failure" },
  { 1305, DMEC, IE, "Backup definition not implemented" },
  { 1306, DMEC, AE, "Backup not supported in diskless mode (change Diskless)" },

  { 1321, DMEC, UD, "Backup aborted by user request" },
  { 1322, DMEC, IE, "Backup already completed" },
  { 1323, DMEC, IE, "1323" },
  { 1324, DMEC, IE, "Backup log buffer full" },
  { 1325, DMEC, IE, "File or scan error" },
  { 1326, DMEC, IE, "Backup abortet due to node failure" },
  { 1327, DMEC, IE, "1327" },
  
  { 1340, DMEC, IE, "Backup undefined error" },
  { 1342, DMEC, AE, "Backup failed to allocate buffers (check configuration)" },
  { 1343, DMEC, AE, "Backup failed to setup fs buffers (check configuration)" },
  { 1344, DMEC, AE, "Backup failed to allocate tables (check configuration)" },
  { 1345, DMEC, AE, "Backup failed to insert file header (check configuration)" },
  { 1346, DMEC, AE, "Backup failed to insert table list (check configuration)" },
  { 1347, DMEC, AE, "Backup failed to allocate table memory (check configuration)" },
  { 1348, DMEC, AE, "Backup failed to allocate file record (check configuration)" },
  { 1349, DMEC, AE, "Backup failed to allocate attribute record (check configuration)" },
  { 1350, DMEC, TR, "Backup failed: file already exists (use 'START BACKUP <backup id>')" },
  { 1329, DMEC, AE, "Backup during software upgrade not supported" },

  /**
   * Node id allocation error codes
   */ 

  { 1700, DMEC, IE, "Undefined error" },
  { 1701, DMEC, AE, "Node already reserved" },
  { 1702, DMEC, AE, "Node already connected" },
  { 1703, DMEC, IT, "Node failure handling not completed" },
  { 1704, DMEC, AE, "Node type mismatch" },

  /*
   * Index stats error codes
   */
  { 4714, DMEC, AE, "Index stats sys tables " NDB_INDEX_STAT_PREFIX " do not exist" },
  { 4715, DMEC, AE, "Index stats for specified index do not exist" },
  { 4716, DMEC, AE, "Index stats methods usage error" },
  { 4717, DMEC, AE, "Index stats cannot allocate memory" },
  { 4718, DMEC, IE, "Index stats samples data or memory cache is invalid" },
  { 4719, DMEC, IE, "Index stats internal error" },
  { 4720, DMEC, AE, "Index stats sys tables " NDB_INDEX_STAT_PREFIX " partly missing or invalid" },
  { 4721, DMEC, IE, "Mysqld: index stats thread not open for requests" },
  { 4722, DMEC, IE, "Mysqld: index stats entry unexpectedly not found" },
  { 4723, DMEC, AE, "Mysqld: index stats request ignored due to recent error" },
  { 4724, DMEC, AE, "Mysqld: index stats request aborted by stats thread" },
  { 4725, DMEC, AE, "Index stats were deleted by another process" },
  
  /**
   * Still uncategorized
   */
  { 720,  DMEC, AE, "Attribute name reused in table definition" },
  { 1405, DMEC, NR, "Subscriber manager busy with node recovery" },
  { 1407, DMEC, SE, "Subscription not found in subscriber manager" },
  { 1411, DMEC, TR, "Subscriber manager busy with adding/removing a subscriber" },
  { 1412, DMEC, IS, "Can't accept more subscribers, out of space in pool" },
  { 1413, DMEC, TR, "Subscriber manager busy with adding the subscription" },
  { 1414, DMEC, TR, "Subscriber manager has subscribers on this subscription" },
  { 1415, DMEC, SE, "Subscription not unique in subscriber manager" },
  { 1416, DMEC, IS, "Can't accept more subscriptions, out of space in pool" },
  { 1417, DMEC, SE, "Table in suscription not defined, probably dropped" },
  { 1418, DMEC, SE, "Subscription dropped, no new subscribers allowed" },
  { 1419, DMEC, SE, "Subscription already dropped" },

  { 1420, DMEC, TR, "Subscriber manager busy with adding/removing a table" },
  { 1421, DMEC, SE, "Partially connected API in NdbOperation::execute()" },
  { 1422, DMEC, SE, "Out of subscription records" },
  { 1423, DMEC, SE, "Out of table records in SUMA" },
  { 1424, DMEC, SE, "Out of MaxNoOfConcurrentSubOperations" },
  { 1425, DMEC, SE, "Subscription being defined...while trying to stop subscriber" },
  { 1426, DMEC, SE, "No such subscriber" },
  { 1427, DMEC, NR, "Api node died, when SUB_START_REQ reached node "},
  { 1428, DMEC, IE, "No replica to scan on this node (internal index stats error)" },
  { 1429, DMEC, IE, "Subscriber node undefined in SubStartReq (config change?)" },

  { 4004, DMEC, AE, "Attribute name or id not found in the table" },
  
  { 4100, DMEC, AE, "Status Error in NDB" },
  { 4101, DMEC, AE, "No connections to NDB available and connect failed" },
  { 4102, DMEC, AE, "Type in NdbTamper not correct" },
  { 4103, DMEC, AE, "No schema connections to NDB available and connect failed" },
  { 4104, DMEC, AE, "Ndb Init in wrong state, destroy Ndb object and create a new" },
  { 4105, DMEC, AE, "Too many Ndb objects" },
  { 4106, DMEC, AE, "All Not NULL attribute have not been defined" },
  { 4114, DMEC, AE, "Transaction is already completed" },
  { 4116, DMEC, AE, "Operation was not defined correctly, probably missing a key" },
  { 4117, DMEC, AE, "Could not start transporter, configuration error"}, 
  { 4118, DMEC, AE, "Parameter error in API call" },
  { 4120, DMEC, AE, "Scan already complete" },
  { 4300, DMEC, AE, "Tuple Key Type not correct" },
  { 4301, DMEC, AE, "Fragment Type not correct" },
  { 4302, DMEC, AE, "Minimum Load Factor not correct" },
  { 4303, DMEC, AE, "Maximum Load Factor not correct" },
  { 4304, DMEC, AE, "Maximum Load Factor smaller than Minimum" },
  { 4305, DMEC, AE, "K value must currently be set to 6" },
  { 4306, DMEC, AE, "Memory Type not correct" },
  { 4307, DMEC, AE, "Invalid table name" },
  { 4308, DMEC, AE, "Attribute Size not correct" },
  { 4309, DMEC, AE, "Fixed array too large, maximum 64000 bytes" },
  { 4310, DMEC, AE, "Attribute Type not correct" },
  { 4311, DMEC, AE, "Storage Mode not correct" },
  { 4312, DMEC, AE, "Null Attribute Type not correct" },
  { 4313, DMEC, AE, "Index only storage for non-key attribute" },
  { 4314, DMEC, AE, "Storage Type of attribute not correct" },
  { 4315, DMEC, AE, "No more key attributes allowed after defining variable length key attribute" },
  { 4316, DMEC, AE, "Key attributes are not allowed to be NULL attributes" },
  { 4317, DMEC, AE, "Too many primary keys defined in table" },
  { 4318, DMEC, AE, "Invalid attribute name or number" },
  { 4319, DMEC, AE, "createAttribute called at erroneus place" },
  { 4322, DMEC, AE, "Attempt to define distribution key when not prepared to" },
  { 4323, DMEC, AE, "Distribution Key set on table but not defined on first attribute" },
  { 4324, DMEC, AE, "Attempt to define distribution group when not prepared to" },
  { 4325, DMEC, AE, "Distribution Group set on table but not defined on first attribute" },
  { 4326, DMEC, AE, "Distribution Group with erroneus number of bits" },
  { 4327, DMEC, AE, "Distribution key is only supported on part of primary key" },
  { 4328, DMEC, AE, "Disk memory attributes not yet supported" },
  { 4329, DMEC, AE, "Variable stored attributes not yet supported" },
  { 4340, DMEC, AE, "Result or attribute record must be a base table ndbrecord, not an index ndbrecord" },

  { 4400, DMEC, AE, "Status Error in NdbSchemaCon" },
  { 4401, DMEC, AE, "Only one schema operation per schema transaction" },
  { 4402, DMEC, AE, "No schema operation defined before calling execute" },
  { 4410, DMEC, AE, "Schema transaction is already started" },
  { 4411, DMEC, AE, "Schema transaction not possible until upgrade complete" },

  { 4501, DMEC, AE, "Insert in hash table failed when getting table information from Ndb" },
  { 4502, DMEC, AE, "GetValue not allowed in Update operation" },
  { 4503, DMEC, AE, "GetValue not allowed in Insert operation" },
  { 4504, DMEC, AE, "SetValue not allowed in Read operation" },
  { 4505, DMEC, AE, "NULL value not allowed in primary key search" },
  { 4506, DMEC, AE, "Missing getValue/setValue when calling execute" },
  { 4507, DMEC, AE, "Missing operation request when calling execute" },
  { 4508, DMEC, AE, "GetValue not allowed for NdbRecord defined operation" },
  { 4509, DMEC, AE, "Non SF_MultiRange scan cannot have more than one bound" },
  { 4510, DMEC, AE, "User specified partition id not allowed for scan takeover operation" },
  { 4511, DMEC, AE, "Blobs not allowed in NdbRecord delete result record" },
  { 4512, DMEC, AE, "Incorrect combination of OperationOptions optionsPresent, extraGet/SetValues ptr and numExtraGet/SetValues" },
  { 4513, DMEC, AE, "Only one scan bound allowed for non-NdbRecord setBound() API" },
  { 4514, DMEC, AE, "Can only call setBound/equal() for an NdbIndexScanOperation" },
  { 4515, DMEC, AE, "Method not allowed for NdbRecord, use OperationOptions or ScanOptions structure instead" },
  { 4516, DMEC, AE, "Illegal instruction in interpreted program" },
  { 4517, DMEC, AE, "Bad label in branch instruction" },
  { 4518, DMEC, AE, "Too many instructions in interpreted program" },
  { 4519, DMEC, AE, "NdbInterpretedCode::finalise() not called" },
  { 4520, DMEC, AE, "Call to undefined subroutine" },
  { 4521, DMEC, AE, "Call to undefined subroutine, internal error" },
  { 4522, DMEC, AE, "setBound() called twice for same key" },
  { 4523, DMEC, AE, "Pseudo columns not supported by NdbRecord" },
  { 4524, DMEC, AE, "NdbInterpretedCode is for different table" },
  { 4535, DMEC, AE, "Attempt to set bound on non key column" },
  { 4536, DMEC, AE, "NdbScanFilter constructor taking NdbOperation is not supported for NdbRecord" },
  { 4537, DMEC, AE, "Wrong API.  Use NdbInterpretedCode for NdbRecord operations" },
  { 4538, DMEC, AE, "NdbInterpretedCode instruction requires that table is set" },
  { 4539, DMEC, AE, "NdbInterpretedCode not supported for operation type" },
  { 4540, DMEC, AE, "Attempt to pass an Index column to createRecord.  Use base table columns only" },
  /* 4541 No longer generated */
  { 4542, DMEC, AE, "Unknown partition information type" },
  { 4543, DMEC, AE, "Duplicate partitioning information supplied" },
  { 4544, DMEC, AE, "Wrong partitionInfo type for table" },
  { 4545, DMEC, AE, "Invalid or Unsupported PartitionInfo structure" },
  { 4546, DMEC, AE, "Explicit partitioning info not allowed for table and operation" },
  { 4547, DMEC, AE, "RecordSpecification has overlapping offsets" },
  { 4548, DMEC, AE, "RecordSpecification has too many elements" },
  { 4549, DMEC, AE, "getLockHandle only supported for primary key read with a lock" },
  { 4550, DMEC, AE, "Cannot releaseLockHandle until operation executed" },
  { 4551, DMEC, AE, "NdbLockHandle already released" },
  { 4552, DMEC, AE, "NdbLockHandle does not belong to transaction" },
  { 4553, DMEC, AE, "NdbLockHandle original operation not executed successfully" },
  { 4554, DMEC, AE, "NdbBlob can only be closed from Active state" },
  { 4555, DMEC, AE, "NdbBlob cannot be closed with pending operations" },

  { 4200, DMEC, AE, "Status Error when defining an operation" },
  { 4201, DMEC, AE, "Variable Arrays not yet supported" },
  { 4202, DMEC, AE, "Set value on tuple key attribute is not allowed" },
  { 4203, DMEC, AE, "Trying to set a NOT NULL attribute to NULL" },
  { 4204, DMEC, AE, "Set value and Read/Delete Tuple is incompatible" },
  { 4205, DMEC, AE, "No Key attribute used to define tuple" },
  { 4206, DMEC, AE, "Not allowed to equal key attribute twice" },
  { 4207, DMEC, AE, "Key size is limited to 4092 bytes" },
  { 4208, DMEC, AE, "Trying to read a non-stored attribute" },
  { 4209, DMEC, AE, "Length parameter in equal/setValue is incorrect" },
  { 4210, DMEC, AE, "Ndb sent more info than the length he specified" },
  { 4211, DMEC, AE, "Inconsistency in list of NdbRecAttr-objects" },
  { 4212, DMEC, AE, "Ndb reports NULL value on Not NULL attribute" },
  { 4213, DMEC, AE, "Not all data of an attribute has been received" },
  { 4214, DMEC, AE, "Not all attributes have been received" },
  { 4215, DMEC, AE, "More data received than reported in TCKEYCONF message" },
  { 4216, DMEC, AE, "More than 8052 bytes in setValue cannot be handled" },
  { 4217, DMEC, AE, "It is not allowed to increment any other than unsigned ints" },
  { 4218, DMEC, AE, "Currently not allowed to increment NULL-able attributes" },
  { 4219, DMEC, AE, "Maximum size of interpretative attributes are 64 bits" },
  { 4220, DMEC, AE, "Maximum size of interpretative attributes are 64 bits" },
  { 4221, DMEC, AE, "Trying to jump to a non-defined label" },
  { 4222, DMEC, AE, "Label was not found, internal error" },
  { 4223, DMEC, AE, "Not allowed to create jumps to yourself" },
  { 4224, DMEC, AE, "Not allowed to jump to a label in a different subroutine" },
  { 4225, DMEC, AE, "All primary keys defined, call setValue/getValue"},
  { 4226, DMEC, AE, "Bad number when defining a label" },
  { 4227, DMEC, AE, "Bad number when defining a subroutine" },
  { 4228, DMEC, AE, "Illegal interpreter function in scan definition" },
  { 4229, DMEC, AE, "Illegal register in interpreter function definition" },
  { 4230, DMEC, AE, "Illegal state when calling getValue, probably not a read" },
  { 4231, DMEC, AE, "Illegal state when calling interpreter routine" },
  { 4233, DMEC, AE, "Calling execute (synchronous) when already prepared asynchronous transaction exists" },
  { 4234, DMEC, AE, "Illegal to call setValue in this state" },
  { 4235, DMEC, AE, "No callback from execute" },
  { 4236, DMEC, AE, "Trigger name too long" },
  { 4237, DMEC, AE, "Too many triggers" },
  { 4238, DMEC, AE, "Trigger not found" },
  { 4239, DMEC, AE, "Trigger with given name already exists"},
  { 4240, DMEC, AE, "Unsupported trigger type"},
  { 4241, DMEC, AE, "Index name too long" },
  { 4242, DMEC, AE, "Too many indexes" },
  { 4243, DMEC, AE, "Index not found" },
  { 4244, HA_ERR_TABLE_EXIST, OE, "Index or table with given name already exists" },
  { 4247, DMEC, AE, "Illegal index/trigger create/drop/alter request" },
  { 4248, DMEC, AE, "Trigger/index name invalid" },
  { 4249, DMEC, AE, "Invalid table" },
  { 4250, DMEC, AE, "Invalid index type or index logging option" },
  { 4251, HA_ERR_FOUND_DUPP_UNIQUE, AE, "Cannot create unique index, duplicate keys found" },
  { 4252, DMEC, AE, "Failed to allocate space for index" },
  { 4253, DMEC, AE, "Failed to create index table" },
  { 4254, DMEC, AE, "Table not an index table" },
  { 4255, DMEC, AE, "Hash index attributes must be specified in same order as table attributes" },
  { 4258, DMEC, AE, "Cannot create unique index, duplicate attributes found in definition" },
  { 4259, DMEC, AE, "Invalid set of range scan bounds" },
  { 4260, DMEC, UD, "NdbScanFilter: Operator is not defined in NdbScanFilter::Group"},
  { 4261, DMEC, UD, "NdbScanFilter: Column is NULL"},
  { 4262, DMEC, UD, "NdbScanFilter: Condition is out of bounds"},
  { 4263, DMEC, IE, "Invalid blob attributes or invalid blob parts table" },
  { 4264, DMEC, AE, "Invalid usage of blob attribute" },
  { 4265, DMEC, AE, "The method is not valid in current blob state" },
  { 4266, DMEC, AE, "Invalid blob seek position" },
  { 4267, DMEC, IE, "Corrupted blob value" },
  { 4268, DMEC, IE, "Error in blob head update forced rollback of transaction" },
  { 4269, DMEC, IE, "No connection to ndb management server" },
  { 4270, DMEC, IE, "Unknown blob error" },
  { 4335, DMEC, AE, "Only one autoincrement column allowed per table. Having a table without primary key uses an autoincremented hidden key, i.e. a table without a primary key can not have an autoincremented column" },
  { 4271, DMEC, AE, "Invalid index object, not retrieved via getIndex()" },
  { 4272, DMEC, AE, "Table definition has undefined column" },
  { 4273, DMEC, IE, "No blob table in dict cache" },
  { 4274, DMEC, IE, "Corrupted main table PK in blob operation" },
  { 4275, DMEC, AE, "The blob method is incompatible with operation type or lock mode" },
  { 4276, DMEC, AE, "Missing NULL ptr in end of keyData list" },
  { 4277, DMEC, AE, "Key part len is to small for column" },
  { 4278, DMEC, AE, "Supplied buffer to small" },
  { 4279, DMEC, AE, "Malformed string" },
  { 4280, DMEC, AE, "Inconsistent key part length" },
  { 4281, DMEC, AE, "Too many keys specified for key bound in scanIndex" },
  { 4282, DMEC, AE, "range_no not strictly increasing in ordered multi-range index scan" },
  { 4283, DMEC, AE, "key_record in index scan is not an index ndbrecord" },
  { 4284, DMEC, AE, "Cannot mix NdbRecAttr and NdbRecord methods in one operation" },
  { 4285, DMEC, AE, "NULL NdbRecord pointer" },
  { 4286, DMEC, AE, "Invalid range_no (must be < 4096)" },
  { 4287, DMEC, AE, "The key_record and attribute_record in primary key operation do not belong to the same table" },
  { 4288, DMEC, AE, "Blob handle for column not available" },
  { 4289, DMEC, AE, "API version mismatch or wrong sizeof(NdbDictionary::RecordSpecification)" },
  { 4290, DMEC, AE, "Missing column specification in NdbDictionary::RecordSpecification" },
  { 4291, DMEC, AE, "Duplicate column specification in NdbDictionary::RecordSpecification" },
  { 4292, DMEC, AE, "NdbRecord for tuple access is not an index key NdbRecord" },
  { 4341, DMEC, AE, "Not all keys read when using option SF_OrderBy" },
  { 4293, DMEC, AE, "Error returned from application scanIndex() callback" },
  { 4294, DMEC, AE, "Scan filter is too large, discarded" },
  { 4295, DMEC, AE, "Column is NULL in Get/SetValueSpec structure" },
  { 4296, DMEC, AE, "Invalid AbortOption" },
  { 4297, DMEC, AE, "Invalid or unsupported OperationOptions structure" },
  { 4298, DMEC, AE, "Invalid or unsupported ScanOptions structure" },
  { 4299, DMEC, AE, "Incorrect combination of ScanOption flags, extraGetValues ptr and numExtraGetValues" },
  { 2810, DMEC, TR, "No space left on the device" },
  { 2811, DMEC, TR, "Error with file permissions, please check file system" },
  { 2815, DMEC, TR, "Error in reading files, please check file system" },
  {  920, DMEC, AE, "Row operation defined after refreshTuple()" },

  /**
   * NdbQueryBuilder API errors
   */
  { QRY_REQ_ARG_IS_NULL, DMEC, AE, 
    "Required argument is NULL" },
  { QRY_TOO_FEW_KEY_VALUES, DMEC, AE, 
    "All required 'key' values was not specified" },
  { QRY_TOO_MANY_KEY_VALUES, DMEC, AE,
    "Too many 'key' or 'bound' values was specified" },
  { QRY_OPERAND_HAS_WRONG_TYPE, DMEC, AE, 
    "Incompatible datatype specified in operand argument" },
  { QRY_CHAR_OPERAND_TRUNCATED, DMEC, AE, 
    "Character operand was right truncated" },
  { QRY_NUM_OPERAND_RANGE, DMEC, AE, 
    "Numeric operand out of range" },
  { QRY_MULTIPLE_PARENTS, DMEC, AE, 
    "Multiple 'parents' specified in linkedValues for this operation" },
  { QRY_UNKNOWN_PARENT, DMEC, AE,
    "Unknown 'parent' specified in linkedValue" },
  { QRY_UNRELATED_INDEX, DMEC, AE, 
    "Specified 'index' does not belong to specified 'table'" },
  { QRY_WRONG_INDEX_TYPE, DMEC, AE, 
    "Wrong type of index specified for this operation"},
  { QRY_OPERAND_ALREADY_BOUND, DMEC, AE, 
    "Can't use same operand value to specify different column values" },
  { QRY_DEFINITION_TOO_LARGE, DMEC, AE, 
    "Query definition too large." },
  { QRY_RESULT_ROW_ALREADY_DEFINED, DMEC, AE, 
    "Result row already defined for NdbQueryOperation."},
  { QRY_HAS_ZERO_OPERATIONS, DMEC, AE, 
    "Query defintion should have at least one operation."},
  { QRY_IN_ERROR_STATE, DMEC, AE, 
    "A previous query operation failed, which you missed to catch."},
  { QRY_ILLEGAL_STATE, DMEC, AE, 
    "Query is in illegal state for this operation."},
  { QRY_WRONG_OPERATION_TYPE, DMEC, AE, 
    "This method cannot be invoked on this type of operation (lookup/scan/"
    "index scan)."},
  { QRY_SCAN_ORDER_ALREADY_SET, DMEC, AE, 
    "Index scan order was already set in query definition."},
  { QRY_PARAMETER_HAS_WRONG_TYPE, DMEC, AE, 
    "Parameter value has an incompatible datatype" },
  { QRY_CHAR_PARAMETER_TRUNCATED, DMEC, AE, 
    "Character Parameter was right truncated" },
  { QRY_MULTIPLE_SCAN_SORTED, DMEC, AE, 
    "Query with multiple scans may not be sorted." },
  { QRY_SEQUENTIAL_SCAN_SORTED, DMEC, AE, 
    "Parallelism cannot be restricted for sorted scans." },
  { QRY_BATCH_SIZE_TOO_SMALL, DMEC, AE, 
    "Batch size for sub scan cannot be smaller than number of fragments." },
  { QRY_EMPTY_PROJECTION, DMEC, AE,
    "Query has operation with empty projection." },

  { NO_CONTACT_WITH_PROCESS, DMEC, AE,
    "No contact with the process (dead ?)."},
  { WRONG_PROCESS_TYPE, DMEC, AE,
   "The process has wrong type. Expected a DB process."},
  { SEND_OR_RECEIVE_FAILED, DMEC, AE,
    "Send to process or receive failed."},
  { INVALID_ERROR_NUMBER, DMEC, AE,
    "Invalid error number. Should be >= 0."},
  { INVALID_TRACE_NUMBER, DMEC, AE,
    "Invalid trace number."},
  { INVALID_BLOCK_NAME, DMEC, AE,
    "Invalid block name"},
  { NODE_SHUTDOWN_IN_PROGESS, DMEC, AE,
    "Node shutdown in progress" },
  { SYSTEM_SHUTDOWN_IN_PROGRESS, DMEC, AE,
    "System shutdown in progress" },
  { NODE_SHUTDOWN_WOULD_CAUSE_SYSTEM_CRASH, DMEC, AE,
   "Node shutdown would cause system crash" },
  { UNSUPPORTED_NODE_SHUTDOWN, DMEC, AE,
   "Unsupported multi node shutdown. Abort option required." },
  { NODE_NOT_API_NODE, DMEC, AE,
    "The specified node is not an API node." },
  { OPERATION_NOT_ALLOWED_START_STOP, DMEC, AE,
   "Operation not allowed while nodes are starting or stopping."},
  { NO_CONTACT_WITH_DB_NODES, DMEC, AE,
    "No contact with database nodes" }
};

static
const
int NbErrorCodes = sizeof(ErrorCodes)/sizeof(ErrorBundle);

typedef struct ErrorStatusMessage {
  ndberror_status status;
  const char * message;
} ErrorStatusMessage;

typedef struct ErrorStatusClassification {
  ndberror_status status;
  ndberror_classification classification;
  const char * message;
} ErrorStatusClassification;

/**
 * Mapping between classification and status
 */
static
const
ErrorStatusMessage StatusMessageMapping[] = {
  { ST_S, "Success"},
  { ST_P, "Permanent error"},
  { ST_T, "Temporary error"},
  { ST_U ,"Unknown result"}
};

static
const
int NbStatus = sizeof(StatusMessageMapping)/sizeof(ErrorStatusMessage);

static
const
ErrorStatusClassification StatusClassificationMapping[] = {
  { ST_S, NE, "No error"},
  { ST_P, AE, "Application error"},
  { ST_P, CE, "Configuration or application error"},
  { ST_P, ND, "No data found"},
  { ST_P, CV, "Constraint violation"},
  { ST_P, SE, "Schema error"},
  { ST_P, UD, "User defined error"},
  { ST_P, IS, "Insufficient space"},
  
  { ST_T, TR, "Temporary Resource error"},
  { ST_T, NR, "Node Recovery error"},
  { ST_T, OL, "Overload error"},
  { ST_T, TO, "Timeout expired"},
  { ST_T, NS, "Node shutdown"},
  { ST_T, IT, "Internal temporary"},
  
  { ST_U , UR, "Unknown result error"},
  { ST_U , UE, "Unknown error code"},
  
  { ST_P, IE, "Internal error"},
  { ST_P, NI, "Function not implemented"}
};

static
const
int NbClassification = sizeof(StatusClassificationMapping)/sizeof(ErrorStatusClassification);


void
ndberror_update(ndberror_struct * error){

  int found = 0;
  int i;

  for(i = 0; i<NbErrorCodes; i++){
    if(ErrorCodes[i].code == error->code){
      error->classification = ErrorCodes[i].classification;
      error->message        = ErrorCodes[i].message;
      error->mysql_code     = ErrorCodes[i].mysql_code;
      found = 1;
      break;
    }
  }

  if(!found){
    error->classification = UE;
    error->message        = "Unknown error code";
    error->mysql_code     = DMEC;
  }

  found = 0;
  for(i = 0; i<NbClassification; i++){
    if(StatusClassificationMapping[i].classification == error->classification){
      error->status = StatusClassificationMapping[i].status;
      found = 1;
      break;
    }
  }
  if(!found){
    error->status = ST_U;
  }
}


const char *ndberror_status_message(ndberror_status status)
{
  int i;
  for (i= 0; i < NbStatus; i++)
    if (StatusMessageMapping[i].status == status)
      return StatusMessageMapping[i].message;
  return empty_string;
}

const char *ndberror_classification_message(ndberror_classification classification)
{
  int i;
  for (i= 0; i < NbClassification; i++)
    if (StatusClassificationMapping[i].classification == classification)
      return StatusClassificationMapping[i].message;
  return empty_string;
}

int ndb_error_string(int err_no, char *str, int size)
{
  ndberror_struct error;
  int len;

  assert(size > 1);
  if(size <= 1)
    return 0;

  error.code = err_no;
  ndberror_update(&error);

  len = (int)my_snprintf(str, size-1, "%s: %s: %s", error.message,
		ndberror_status_message(error.status),
		ndberror_classification_message(error.classification));
  str[size-1]= '\0';

  if (error.classification != UE)
    return len;
  return -len;
}<|MERGE_RESOLUTION|>--- conflicted
+++ resolved
@@ -1,9 +1,5 @@
 /*
-<<<<<<< HEAD
-   Copyright (c) 2004, 2012, Oracle and/or its affiliates. All rights reserved.
-=======
    Copyright (c) 2004, 2013, Oracle and/or its affiliates. All rights reserved.
->>>>>>> fddf09ca
 
    This program is free software; you can redistribute it and/or modify
    it under the terms of the GNU General Public License as published by
@@ -102,13 +98,10 @@
  * 4700 - "" Event
  * 4800 - API, QueryBuilder
  * 5000 - Management server
-<<<<<<< HEAD
- * 20000 - SPJ
-=======
  * 6000 - 6999 User error codes, to be used with 
  *   NdbInterpretedCode::interpret_exit_nok(). Do not define internal error 
  *   codes in this range!
->>>>>>> fddf09ca
+ * 20000 - SPJ
  */
 
 static
