--- conflicted
+++ resolved
@@ -25,10 +25,6 @@
     m_mutex(NULL),
     m_poll(),
     m_enabled_nodes_mask(),
-<<<<<<< HEAD
-=======
-    m_send_nodes_cnt(0),
->>>>>>> eff56687
     m_send_nodes_mask(),
     m_send_nodes_cnt(0),
     m_send_buffers(NULL),
@@ -276,30 +272,6 @@
     b->clear();
   }
   m_flushed_nodes_mask.bitOR(m_send_nodes_mask);
-  m_send_nodes_cnt = 0;
-  m_send_nodes_mask.clear();
-}
-
-/**
- * Flush client privat send buffers to the global
- * TransporterFacade list of sendbuffers.
- *
- * Need to be called with the 'm_mutex' held
- */
-void
-trp_client::flush_send_buffers()
-{
-  assert(m_poll.m_locked);
-  const Uint32 cnt = m_send_nodes_cnt;
-  for (Uint32 i = 0; i<cnt; i++)
-  {
-    const Uint32 node = m_send_nodes_list[i];
-    assert(m_send_nodes_mask.get(node));
-    TFBuffer* b = m_send_buffers + node;
-    TFBufferGuard g0(* b);
-    m_facade->flush_send_buffer(node, b);
-    b->clear();
-  }
   m_send_nodes_cnt = 0;
   m_send_nodes_mask.clear();
 }
