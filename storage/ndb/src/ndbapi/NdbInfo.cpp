--- conflicted
+++ resolved
@@ -295,18 +295,10 @@
 
       for (unsigned c = 0; c < tab->columns(); c++)
       {
-<<<<<<< HEAD
-        const Column* col = tab->getColumn(c);
-        // Column id should be consecutievly increasing
-        assert(col->m_column_id == c);
-        // Name should be set
-        assert(col->m_name.length() > 0);
-=======
         // Column id should be consecutievly increasing
         assert(tab->getColumn(c)->m_column_id == c);
         // Name should be set
         assert(tab->getColumn(c)->m_name.length() > 0);
->>>>>>> 445bf96d
       }
     }
 
