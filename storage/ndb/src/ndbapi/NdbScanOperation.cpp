/* Copyright (C) 2003 MySQL AB

   This program is free software; you can redistribute it and/or modify
   it under the terms of the GNU General Public License as published by
   the Free Software Foundation; version 2 of the License.

   This program is distributed in the hope that it will be useful,
   but WITHOUT ANY WARRANTY; without even the implied warranty of
   MERCHANTABILITY or FITNESS FOR A PARTICULAR PURPOSE.  See the
   GNU General Public License for more details.

   You should have received a copy of the GNU General Public License
   along with this program; if not, write to the Free Software
   Foundation, Inc., 59 Temple Place, Suite 330, Boston, MA  02111-1307  USA */

#include <ndb_global.h>
#include <Ndb.hpp>
#include <NdbScanOperation.hpp>
#include <NdbIndexScanOperation.hpp>
#include <NdbTransaction.hpp>
#include "NdbApiSignal.hpp"
#include <NdbOut.hpp>
#include "NdbDictionaryImpl.hpp"
#include <NdbBlob.hpp>
#include <NdbInterpretedCode.hpp>

#include <NdbRecAttr.hpp>
#include <NdbReceiver.hpp>

#include <stdlib.h>
#include <NdbSqlUtil.hpp>
#include <AttributeHeader.hpp>

#include <signaldata/ScanTab.hpp>
#include <signaldata/KeyInfo.hpp>
#include <signaldata/AttrInfo.hpp>
#include <signaldata/TcKeyReq.hpp>

#define DEBUG_NEXT_RESULT 0

NdbScanOperation::NdbScanOperation(Ndb* aNdb, NdbOperation::Type aType) :
  NdbOperation(aNdb, aType),
  m_transConnection(NULL)
{
  theParallelism = 0;
  m_allocated_receivers = 0;
  m_prepared_receivers = 0;
  m_api_receivers = 0;
  m_conf_receivers = 0;
  m_sent_receivers = 0;
  m_receivers = 0;
  m_array = new Uint32[1]; // skip if on delete in fix_receivers
  theSCAN_TABREQ = 0;
  m_executed = false;
  m_scan_buffer= NULL;
  m_scanUsingOldApi= true;
  m_readTuplesCalled= false;
  m_interpretedCodeOldApi= NULL;
}

NdbScanOperation::~NdbScanOperation()
{
  for(Uint32 i = 0; i<m_allocated_receivers; i++){
    m_receivers[i]->release();
    theNdb->releaseNdbScanRec(m_receivers[i]);
  }
  delete[] m_array;
}

void
NdbScanOperation::setErrorCode(int aErrorCode){
  NdbTransaction* tmp = theNdbCon;
  theNdbCon = m_transConnection;
  NdbOperation::setErrorCode(aErrorCode);
  theNdbCon = tmp;
}

void
NdbScanOperation::setErrorCodeAbort(int aErrorCode){
  NdbTransaction* tmp = theNdbCon;
  theNdbCon = m_transConnection;
  NdbOperation::setErrorCodeAbort(aErrorCode);
  theNdbCon = tmp;
}

  
/*****************************************************************************
 * int init();
 *
 * Return Value:  Return 0 : init was successful.
 *                Return -1: In all other case.  
 * Remark:        Initiates operation record after allocation.
 *****************************************************************************/
int
NdbScanOperation::init(const NdbTableImpl* tab, NdbTransaction* myConnection)
{
  m_transConnection = myConnection;

  if(NdbOperation::init(tab, NULL, false) != 0)
    return -1;

  theNdb->theRemainingStartTransactions++; // will be checked in hupp...
  NdbTransaction* aScanConnection = theNdb->hupp(myConnection);
  if (!aScanConnection){
    theNdb->theRemainingStartTransactions--;
    setErrorCodeAbort(theNdb->getNdbError().code);
    return -1;
  }

  // NOTE! The hupped trans becomes the owner of the operation
  theNdbCon= aScanConnection;

  initInterpreter();
  
  theStatus = GetValue;
  theOperationType = OpenScanRequest;
  theNdbCon->theMagicNumber = 0xFE11DF;
  theNoOfTupKeyLeft = tab->m_noOfDistributionKeys;
  m_ordered= false;
  m_descending= false;
  m_read_range_no = 0;
  m_executed = false;
  m_scanUsingOldApi= true;
  m_readTuplesCalled= false;
  m_interpretedCodeOldApi= NULL;

  m_api_receivers_count = 0;
  m_current_api_receiver = 0;
  m_sent_receivers_count = 0;
  m_conf_receivers_count = 0;
  return 0;
}

int
NdbScanOperation::handleScanGetValuesOldApi()
{
  /* Handle old API-defined scan getValue(s) */
  assert(m_scanUsingOldApi);

  if (theReceiver.theFirstRecAttr != NULL) 
  {
    /* theReceiver has a list of RecAttrs which the user
     * wants to read.  Traverse it, adding signals to the
     * request to read them, *similar* to extra GetValue
     * handling, except that we want to use the RecAttrs we've
     * already got.
     * Once these are added to the signal train, all other handling
     * is exactly the same as for normal NdbRecord 'extra GetValues'
     */
    const NdbRecAttr* recAttrToRead = theReceiver.theFirstRecAttr;

    while(recAttrToRead != NULL)
    {
      int res;
      res= insertATTRINFOHdr_NdbRecord(recAttrToRead->theAttrId, 0);
      if (unlikely(res == -1))
        return -1;
      recAttrToRead= recAttrToRead->next();
    }
 
    theInitialReadSize= theTotalCurrAI_Len - AttrInfo::SectionSizeInfoLength;

  }

  return 0;
}

/* Method for adding interpreted code signals to a 
 * scan operation request.
 * Both main program words and subroutine words can 
 * be added in one method as scans do not use 
 * the final update or final read sections.
 */
int
NdbScanOperation::addInterpretedCode()
{
  Uint32 mainProgramWords= 0;
  Uint32 subroutineWords= 0;
  const NdbInterpretedCode* code= m_interpreted_code;

  /* Any disk access? */
  m_no_disk_flag &= 
    !(code->m_flags & NdbInterpretedCode::UsesDisk);


  /* Main program size depends on whether there's subroutines */
  mainProgramWords= code->m_first_sub_instruction_pos ?
    code->m_first_sub_instruction_pos :
    code->m_instructions_length;
  
  int res = insertATTRINFOData_NdbRecord((const char*)code->m_buffer,
                                         mainProgramWords << 2);
  if (res == 0)
  {
    /* Add subroutines, if we have any */
    if (code->m_number_of_subs > 0)
    {
      assert(mainProgramWords > 0);
      assert(code->m_first_sub_instruction_pos > 0);
      
      Uint32 *subroutineStart= 
        &code->m_buffer[ code->m_first_sub_instruction_pos ];
      subroutineWords= 
        code->m_instructions_length -
        code->m_first_sub_instruction_pos;
      
      res = insertATTRINFOData_NdbRecord((const char*) subroutineStart,
                                         subroutineWords << 2);
    }

    /* Update signal section lengths */
    theInterpretedSize= mainProgramWords;
    theSubroutineSize= subroutineWords;
  }

  return res;
}

/* Method for handling scanoptions passed into 
 * NdbTransaction::scanTable or scanIndex
 */
int
NdbScanOperation::handleScanOptions(const ScanOptions *options)
{
  /* Options size has already been checked.
   * scan_flags, parallel and batch have been handled
   * already (see NdbTransaction::scanTable and scanIndex)
   */
  if ((options->optionsPresent & ScanOptions::SO_GETVALUE) &&
      (options->numExtraGetValues > 0))
  {
    if (options->extraGetValues == NULL)
    {
      setErrorCodeAbort(4299);
      /* Incorrect combination of ScanOption flags, 
       * extraGetValues ptr and numExtraGetValues */
      return -1;
    }

    /* Add extra getValue()s */
    for (unsigned int i=0; i < options->numExtraGetValues; i++)
    {
      NdbOperation::GetValueSpec *pvalSpec = &(options->extraGetValues[i]);

      pvalSpec->recAttr=NULL;

      if (pvalSpec->column == NULL)
      {
        setErrorCodeAbort(4295);
        // Column is NULL in Get/SetValueSpec structure
        return -1;
      }

      /* Call internal NdbRecord specific getValue() method
       * Same method handles table scans and index scans
       */
      NdbRecAttr *pra=
        getValue_NdbRecord_scan(&NdbColumnImpl::getImpl(*pvalSpec->column),
                                (char *) pvalSpec->appStorage);
        
      if (pra == NULL)
      {
        return -1;
      }
      
      pvalSpec->recAttr = pra;
    }
  }

  if (options->optionsPresent & ScanOptions::SO_PARTITION_ID)
  {
    /* Should not have any blobs defined at this stage */
    assert(theBlobList == NULL);
    theDistributionKey = options->partitionId;
    theDistrKeyIndicator_ = 1;
    assert((m_attribute_record->flags & NdbRecord::RecHasUserDefinedPartitioning) != 0);
    DBUG_PRINT("info", ("NdbScanOperation::handleScanOptions(dist key): %u",
                        theDistributionKey));
  }

  if (options->optionsPresent & ScanOptions::SO_INTERPRETED)
  {
    /* Check the program's for the same table as the
     * operation, within a major version number
     * Perhaps NdbInterpretedCode should not contain the table
     */
    const NdbDictionary::Table* codeTable= 
      options->interpretedCode->getTable();
    if (codeTable != NULL)
    {
      NdbTableImpl* impl= &NdbTableImpl::getImpl(*codeTable);
      
      if ((impl->m_id != (int) m_attribute_record->tableId) ||
          (table_version_major(impl->m_version) != 
           table_version_major(m_attribute_record->tableVersion)))
        return 4524; // NdbInterpretedCode is for different table`
    }

    if ((options->interpretedCode->m_flags & 
         NdbInterpretedCode::Finalised) == 0)
    {
      setErrorCodeAbort(4519);
      return -1; // NdbInterpretedCode::finalise() not called.
    }
    m_interpreted_code= options->interpretedCode;
  }

  /* User's operation 'tag' data. */
  if (options->optionsPresent & ScanOptions::SO_CUSTOMDATA)
  {
    m_customData = options->customData;
  }

  return 0;
}

/**
 * generatePackedReadAIs
 * This method is adds AttrInfos to the current signal train to perform
 * a packed read of the requested columns.
 * It is used by table scan and index scan.
 */
int
NdbScanOperation::generatePackedReadAIs(const NdbRecord *result_record,
                                        bool& haveBlob)
{
  Bitmask<MAXNROFATTRIBUTESINWORDS> readMask;
  Uint32 columnCount= 0;
  Uint32 maxAttrId= 0;

  haveBlob= false;
  
  for (Uint32 i= 0; i<result_record->noOfColumns; i++)
  {
    const NdbRecord::Attr *col= &result_record->columns[i];
    Uint32 attrId= col->attrId;

    assert(!(attrId & AttributeHeader::PSEUDO));

    /* Skip column if result_mask says so and we don't need
     * to read it 
     */
    if (!BitmaskImpl::get(MAXNROFATTRIBUTESINWORDS, m_read_mask, attrId)) 
      continue;

    /* Blob reads are handled with a getValue() in NdbBlob.cpp. */
    if (unlikely(col->flags & NdbRecord::IsBlob))
    {
      m_keyInfo= 1;                         // Need keyinfo for blob scan
      haveBlob= true;
      continue;
    }

    if (col->flags & NdbRecord::IsDisk)
      m_no_disk_flag= false;

    if (attrId > maxAttrId)
      maxAttrId= attrId;

    readMask.set(attrId);
    columnCount++;
  }

  theReceiver.m_record.m_column_count= columnCount;

  int result= 0;

  /* Are there any columns to read via NdbRecord? 
   * Old Api scans, and new Api scans which only read via extra getvalues
   * may have no 'NdbRecord reads'
   */
  if (columnCount > 0)
  {
    bool all= (columnCount == m_currentTable->m_columns.size());
    
    if (all)
      result= insertATTRINFOHdr_NdbRecord(AttributeHeader::READ_ALL, 
                                          columnCount);
    else
    {
      /* How many bitmask words are significant? */
      Uint32 sigBitmaskWords= (maxAttrId>>5) + 1;
      
      result= insertATTRINFOHdr_NdbRecord(AttributeHeader::READ_PACKED, 
                                          sigBitmaskWords << 2);
      if (result != -1)
        result= insertATTRINFOData_NdbRecord((const char*) &readMask.rep.data[0],
                                             sigBitmaskWords << 2); // Bitmask
    }
  }

  return result;
}

/**
 * scanImpl
 * This method is called by scanTableImpl() and scanIndexImpl() and
 * performs most of the signal building tasks that both scan
 * types share
 */
inline int
NdbScanOperation::scanImpl(const NdbScanOperation::ScanOptions *options)
{
  bool haveBlob= false;

  /* Add AttrInfos for packed read of cols in result_record */
  if (generatePackedReadAIs(m_attribute_record, haveBlob) != 0)
    return -1;

  theInitialReadSize= theTotalCurrAI_Len - AttrInfo::SectionSizeInfoLength;

  /* Handle any getValue() calls made against the old API. */
  if (m_scanUsingOldApi)
  {
    if (handleScanGetValuesOldApi() !=0)
      return -1;
  }

  /* Handle scan options - always for old style scan API */
  if (options != NULL)
  {
    if (handleScanOptions(options) != 0)
      return -1;
  }

  /* Get Blob handles unless this is an old Api scan op 
   * For old Api Scan ops, the Blob handles are already
   * set up by the call to getBlobHandle()
   */
  if (unlikely(haveBlob) && !m_scanUsingOldApi)
  {
    if (getBlobHandlesNdbRecord(m_transConnection) == -1)
      return -1;
  }

  /* Add interpreted code words to ATTRINFO signal
   * chain as necessary
   */
  if (m_interpreted_code != NULL)
  {
    if (addInterpretedCode() == -1)
      return -1;
  }
  
  /* Scan is now fully defined, so let's start preparing
   * signals.
   */
  if (prepareSendScan(theNdbCon->theTCConPtr, 
                      theNdbCon->theTransactionId) == -1)
    /* Error code should be set */
    return -1;
  
  return 0;
}


int
NdbScanOperation::scanTableImpl(const NdbRecord *result_record,
                                NdbOperation::LockMode lock_mode,
                                const unsigned char *result_mask,
                                const NdbScanOperation::ScanOptions *options,
                                Uint32 sizeOfOptions)
{
  int res;
  Uint32 scan_flags = 0;
  Uint32 parallel = 0;
  Uint32 batch = 0;

  if (options != NULL)
  {
    /* Check options size for versioning... */
    if (unlikely((sizeOfOptions !=0) &&
                 (sizeOfOptions != sizeof(ScanOptions))))
    {
      /* Handle different sized ScanOptions
       * Probably smaller is old version, larger is new version
       */
      
      /* No other versions supported currently */
      setErrorCodeAbort(4298);
      /* Invalid or unsupported ScanOptions structure */
      return -1;
    }
    
    /* Process some initial ScanOptions - most are 
     * handled later
     */
    if (options->optionsPresent & ScanOptions::SO_SCANFLAGS)
      scan_flags = options->scan_flags;
    if (options->optionsPresent & ScanOptions::SO_PARALLEL)
      parallel = options->parallel;
    if (options->optionsPresent & ScanOptions::SO_BATCH)
      batch = options->batch;
  }
#if 0 // ToDo: this breaks optimize index, but maybe there is a better solution
  if (result_record->flags & NdbRecord::RecIsIndex)
  {
    setErrorCodeAbort(4340);
    return -1;
  }
#endif

  m_attribute_record= result_record;
  m_attribute_record->copyMask(m_read_mask, result_mask);

  /* Process scan definition info */
  res= processTableScanDefs(lock_mode, scan_flags, parallel, batch);
  if (res == -1)
    return -1;

  theStatus= NdbOperation::UseNdbRecord;
  /* Call generic scan code */
  return scanImpl(options);
}


/*
  Compare two rows on some prefix of the index.
  This is used to see if we can determine that all rows in an index range scan
  will come from a single fragment (if the two rows bound a single distribution
  key).
 */
static int
compare_index_row_prefix(const NdbRecord *rec,
                         const char *row1,
                         const char *row2,
                         Uint32 prefix_length)
{
  Uint32 i;

  for (i= 0; i<prefix_length; i++)
  {
    const NdbRecord::Attr *col= &rec->columns[rec->key_indexes[i]];

    bool is_null1= col->is_null(row1);
    bool is_null2= col->is_null(row2);
    if (is_null1)
    {
      if (!is_null2)
        return -1;
      /* Fall-through to compare next one. */
    }
    else
    {
      if (is_null2)
        return 1;

      Uint32 offset= col->offset;
      Uint32 maxSize= col->maxSize;
      const char *ptr1= row1 + offset;
      const char *ptr2= row2 + offset;
      void *info= col->charset_info;
      int res=
        (*col->compare_function)(info, ptr1, maxSize, ptr2, maxSize, true);
      if (res)
      {
        assert(res != NdbSqlUtil::CmpUnknown);
        return res;
      }
    }
  }

  return 0;
}

void
NdbIndexScanOperation::setDistKeyFromRange(const NdbRecord *key_record,
                                           const NdbRecord *result_record,
                                           const char *row,
                                           Uint32 distkeyMax)
{
  const Uint32 MaxKeySizeInLongWords= (NDB_MAX_KEY_SIZE + 7) / 8; 
  Uint64 tmp[ MaxKeySizeInLongWords ];
  char* tmpshrink = (char*)tmp;
  Uint32 tmplen = (Uint32)sizeof(tmp);
  
  Ndb::Key_part_ptr ptrs[NDB_MAX_NO_OF_ATTRIBUTES_IN_KEY+1];
  Uint32 i;
  for (i = 0; i<key_record->distkey_index_length; i++)
  {
    const NdbRecord::Attr *col =
      &key_record->columns[key_record->distkey_indexes[i]];
    if (col->flags & NdbRecord::IsMysqldShrinkVarchar)
    {
      if (tmplen >= 256)
      {
        Uint32 len;
        bool len_ok = col->shrink_varchar(row, len, tmpshrink);
        if (!len_ok)
        {
          assert(false);
          return;
        }
        ptrs[i].ptr = tmpshrink;
        tmpshrink += len;
        tmplen -= len;
      }
      else
      {
        // no buffer...
        return;
      }
    }
    else
    {
      ptrs[i].ptr = row + col->offset;
    }
    ptrs[i].len = col->maxSize;
  }
  ptrs[i].ptr = 0;
  
  Uint32 hashValue;
  int ret = Ndb::computeHash(&hashValue, result_record->table,
                             ptrs, tmpshrink, tmplen);
  if (ret == 0)
  {
    if (result_record->flags & NdbRecord::RecHasUserDefinedPartitioning)
    {
      theDistributionKey= result_record->table->getPartitionId(hashValue);
    }
    else
    {
      theDistributionKey = hashValue;
    }
    theDistrKeyIndicator_= 1;

    ScanTabReq *req= CAST_PTR(ScanTabReq, theSCAN_TABREQ->getDataPtrSend());
    ScanTabReq::setDistributionKeyFlag(req->requestInfo, 1);
    req->distributionKey= theDistributionKey;
    theSCAN_TABREQ->setLength(ScanTabReq::StaticLength + 1);
  }
#ifdef VM_TRACE
  else
  {
    ndbout << "err: " << ret << endl;
    assert(false);
  }
#endif
}


/** 
 * setBound()
 *
 * This method is called from scanIndex() and setBound().  
 * It adds a bound to an Index Scan.
 */
int 
NdbIndexScanOperation::setBound(const NdbRecord *key_record,
                                const IndexBound& bound)
{
  /*
    Set up index range bounds, write into keyinfo.
    
    ToDo: We only set scan distribution key if there's only one
    scan bound. (see BUG#25821).  MRR/BKA does not use it.
  */

  if (unlikely((theStatus != NdbOperation::UseNdbRecord)))
  {
    setErrorCodeAbort(4284);
    /* Cannot mix NdbRecAttr and NdbRecord methods in one operation */
    return -1;
  }

  if (unlikely(key_record == NULL))
  {
    setErrorCodeAbort(4285);
    /* NULL NdbRecord pointer */
    return -1;
  }

  if (((bound.low_key == NULL) && (bound.high_key == NULL)) ||
      ((bound.low_key_count == 0) && (bound.high_key_count == 0)))
  {
    /* IndexBound passed has no bound information */
    setErrorCodeAbort(4541);
    return -1;
  }

  m_num_bounds++;

  if (unlikely((m_num_bounds > 1) &&
               (m_multi_range == 0)))
  {
    /* > 1 IndexBound, but not MRR */
    setErrorCodeAbort(4509);
    /* Non SF_MultiRange scan cannot have more than one bound */
    return -1;
  }

  Uint32 j;
  Uint32 key_count, common_key_count;
  Uint32 range_no;
  Uint32 bound_head;

  range_no= bound.range_no;
  if (unlikely(range_no > MaxRangeNo))
  {
    setErrorCodeAbort(4286);
    return -1;
  }

  /* Check valid ordering of supplied range numbers */
  if ( m_read_range_no && m_ordered )
  {
    if (unlikely((m_num_bounds > 1) &&
                 (range_no <= m_previous_range_num))) 
    {
      setErrorCodeAbort(4282);
      /* range_no not strictly increasing in ordered multi-range index scan */
      return -1;
    }
    
    m_previous_range_num= range_no;
  }

  key_count= bound.low_key_count;
  common_key_count= key_count;
  if (key_count < bound.high_key_count)
    key_count= bound.high_key_count;
  else
    common_key_count= bound.high_key_count;

  if (unlikely(key_count > key_record->key_index_length))
  {
    /* Too many keys specified for key bound. */
    setErrorCodeAbort(4281);
    return -1;
  }

  /* We need to get a ptr to the first word of this
   * range so that we can set the total length of the range 
   * (and range num) at the end of writing out the range.
   */
  Uint32* firstRangeWord= NULL;
  const Uint32 keyLenBeforeRange= theTupKeyLen;

  for (j= 0; j<key_count; j++)
  {
    Uint32 bound_type;
    /* If key is part of lower bound */
    if (bound.low_key && j<bound.low_key_count)
    {
      /* Inclusive if defined, or matching rows can include this value */
      bound_type= bound.low_inclusive  || j+1 < bound.low_key_count ?
        BoundLE : BoundLT;
      ndbrecord_insert_bound(key_record, key_record->key_indexes[j],
                             bound.low_key, bound_type, firstRangeWord);
    }
    /* If key is part of upper bound */
    if (bound.high_key && j<bound.high_key_count)
    {
      /* Inclusive if defined, or matching rows can include this value */
      bound_type= bound.high_inclusive  || j+1 < bound.high_key_count ?
        BoundGE : BoundGT;
      ndbrecord_insert_bound(key_record, key_record->key_indexes[j],
                             bound.high_key, bound_type, firstRangeWord);
    }
  }

  /* Set the length of this range
   * Length = TupKeyLen@range end - TupKeyLen@ range start
   * Pack into Uint32 with range no and bound type as described 
   * in KeyInfo.hpp
   */
  assert(firstRangeWord != NULL);
  
  bound_head= *firstRangeWord;
  bound_head|=
    (theTupKeyLen - keyLenBeforeRange) << 16 | (range_no << 4);
  *firstRangeWord= bound_head;

  /*
    Now check if the range bounds a single distribution key. If so, we need
    scan only a single fragment.
    
    ToDo: we do not attempt to identify the case where we have multiple
    ranges, but they all bound the same single distribution key. It seems
    not really worth the effort to optimise this case, better to fix the
    multi-range protocol so that the distribution key could be specified
    individually for each of the multiple ranges.
  */

  if (m_num_bounds == 1 &&  
      ! theDistrKeyIndicator_ && // Partitioning not already specified.
      ! m_multi_range)           // Only single range optimisation currently
  {
    Uint32 index_distkeys = key_record->m_no_of_distribution_keys;
    Uint32 table_distkeys = m_attribute_record->m_no_of_distribution_keys;
    Uint32 distkey_min= key_record->m_min_distkey_prefix_length;
    if (index_distkeys == table_distkeys &&
        common_key_count >= distkey_min &&
        bound.low_key &&
        bound.high_key &&
        0==compare_index_row_prefix(key_record,
                                    bound.low_key,
                                    bound.high_key,
                                    distkey_min))
      setDistKeyFromRange(key_record, m_attribute_record,
                          bound.low_key, distkey_min);
  }
  return 0;
} // ::setBound();


int
NdbIndexScanOperation::scanIndexImpl(const NdbRecord *key_record,
                                     const NdbRecord *result_record,
                                     NdbOperation::LockMode lock_mode,
                                     const unsigned char *result_mask,
                                     const NdbIndexScanOperation::IndexBound *bound,
                                     const NdbScanOperation::ScanOptions *options,
                                     Uint32 sizeOfOptions)
{
  int res;
  Uint32 i;
  Uint32 scan_flags = 0;
  Uint32 parallel = 0;
  Uint32 batch = 0;

  if (options != NULL)
  {
    /* Check options size for versioning... */
    if (unlikely((sizeOfOptions !=0) &&
                 (sizeOfOptions != sizeof(ScanOptions))))
    {
      /* Handle different sized ScanOptions
       * Probably smaller is old version, larger is new version
       */
      
      /* No other versions supported currently */
      setErrorCodeAbort(4298);
      /* Invalid or unsupported ScanOptions structure */
      return -1;
    }
    
    /* Process some initial ScanOptions here
     * The rest will be handled later
     */
    if (options->optionsPresent & ScanOptions::SO_SCANFLAGS)
      scan_flags = options->scan_flags;
    if (options->optionsPresent & ScanOptions::SO_PARALLEL)
      parallel = options->parallel;
    if (options->optionsPresent & ScanOptions::SO_BATCH)
      batch = options->batch;
  }

  if (!(key_record->flags & NdbRecord::RecHasAllKeys))
  {
    setErrorCodeAbort(4292);
    return -1;
  }

  result_record->copyMask(m_read_mask, result_mask);

  if (scan_flags & (NdbScanOperation::SF_OrderBy | 
                    NdbScanOperation::SF_OrderByFull))
  {
    /**
     * For ordering, we need all keys in the result row.
     *
     * So for each key column, check that it is included in the result
     * NdbRecord.
     */
    Uint32 keymask[MAXNROFATTRIBUTESINWORDS];
    BitmaskImpl::clear(MAXNROFATTRIBUTESINWORDS, keymask);

    for (i = 0; i < key_record->key_index_length; i++)
    {
      Uint32 attrId = key_record->columns[key_record->key_indexes[i]].attrId;
      if (attrId >= result_record->m_attrId_indexes_length ||
          result_record->m_attrId_indexes[attrId] < 0)
      {
        setErrorCodeAbort(4292);
        return -1;
      }

      BitmaskImpl::set(MAXNROFATTRIBUTESINWORDS, keymask, attrId);
    }

    if (scan_flags & NdbScanOperation::SF_OrderByFull)
    {
      BitmaskImpl::bitOR(MAXNROFATTRIBUTESINWORDS, m_read_mask, keymask);
    }
    else if (!BitmaskImpl::contains(MAXNROFATTRIBUTESINWORDS, 
                                    m_read_mask, keymask))
    {
      setErrorCodeAbort(4341);
      return -1;
    }
  }
  
  if (!(key_record->flags & NdbRecord::RecIsIndex))
  {
    setErrorCodeAbort(4283);
    return -1;
  }
  if (result_record->flags & NdbRecord::RecIsIndex)
  {
    setErrorCodeAbort(4340);
    return -1;
  }

  /* Modify NdbScanOperation vars to indicate that we're an 
   * IndexScan
   */
  m_type= NdbOperation::OrderedIndexScan;
  m_currentTable= result_record->table;

  m_key_record = key_record;
  m_attribute_record= result_record;

  res= processIndexScanDefs(lock_mode, scan_flags, parallel, batch);
  if (res==-1)
    return -1;

  /* Fix theStatus as set in processIndexScanDefs(). */
  theStatus= NdbOperation::UseNdbRecord;
  
  /* Call generic scan code */
  res= scanImpl(options);

  if (!res)
  {
    /*
     * Set up first key bound, if present
     * Extra bounds (MRR) can be added later
     */
    if (bound != NULL)
    {
      res= setBound(key_record, *bound);
    }
  }
  
  return res;
} // ::scanIndexImpl();


/* readTuples() method for table scans
 * This method performs minimal validation and initialisation,
 * deferring most of the work to a later call to processTableScanDefs
 * below.
 */
int 
NdbScanOperation::readTuples(NdbScanOperation::LockMode lm,
                             Uint32 scan_flags, 
                             Uint32 parallel,
                             Uint32 batch)
{
  // It is only possible to call readTuples if  readTuples hasn't
  // already been called
  if (m_readTuplesCalled)
  {
    setErrorCode(4605);
    return -1;
  }
  
  /* Save parameters for later */
  m_readTuplesCalled= true;
  m_savedLockModeOldApi= lm;
  m_savedScanFlagsOldApi= scan_flags;
  m_savedParallelOldApi= parallel;
  m_savedBatchOldApi= batch;

  /**
   * Old API always auto-added all key-colums
   */
  if (scan_flags & SF_OrderBy)
    m_savedScanFlagsOldApi |= SF_OrderByFull;

  return 0;
}

/* Most of the scan definition work for old + NdbRecord API scans is done here */
int 
NdbScanOperation::processTableScanDefs(NdbScanOperation::LockMode lm,
                                       Uint32 scan_flags, 
                                       Uint32 parallel,
                                       Uint32 batch)
{
  m_ordered = m_descending = false;
  Uint32 fragCount = m_currentTable->m_fragmentCount;

  assert(fragCount > 0);
  
  if (parallel > fragCount || parallel == 0) {
     parallel = fragCount;
  }

  theNdbCon->theScanningOp = this;
  bool tupScan = (scan_flags & SF_TupScan);

#if 0 // XXX temp for testing
  { char* p = getenv("NDB_USE_TUPSCAN");
    if (p != 0) {
      unsigned n = atoi(p); // 0-10
      if ((unsigned int) (::time(0) % 10) < n) tupScan = true;
    }
  }
#endif
  if (scan_flags & SF_DiskScan)
  {
    tupScan = true;
    m_no_disk_flag = false;
  }
  
  bool rangeScan= false;

  /* NdbRecord defined scan, handle IndexScan specifics */
  if ( (int) m_accessTable->m_indexType ==
       (int) NdbDictionary::Index::OrderedIndex )
  {
    if (m_currentTable == m_accessTable){
      // Old way of scanning indexes, should not be allowed
      m_currentTable = theNdb->theDictionary->
        getTable(m_currentTable->m_primaryTable.c_str());
      assert(m_currentTable != NULL);
    }
    assert (m_currentTable != m_accessTable);
    // Modify operation state
    theStatus = GetValue;
    theOperationType  = OpenRangeScanRequest;
    rangeScan = true;
    tupScan = false;
  }
  
<<<<<<< HEAD
  if (rangeScan && (scan_flags & (SF_OrderBy | SF_OrderByFull)))
    parallel = fragCount; // Note we assume fragcount of base table==
                          // fragcount of index.
=======
  if (rangeScan && (scan_flags & SF_OrderBy))
    parallel = fragCount; /* Frag count of ordered index ==
                           * Frag count of base table
                           */
>>>>>>> e5aeab7d
  
  theParallelism = parallel;    
  
  if(fix_receivers(parallel) == -1){
    setErrorCodeAbort(4000);
    return -1;
  }
  
  if (theSCAN_TABREQ == NULL) {
    setErrorCodeAbort(4000);
    return -1;
  }//if
  
  theSCAN_TABREQ->setSignal(GSN_SCAN_TABREQ);
  ScanTabReq * req = CAST_PTR(ScanTabReq, theSCAN_TABREQ->getDataPtrSend());
  req->apiConnectPtr = theNdbCon->theTCConPtr;
  req->tableId = m_accessTable->m_id;
  req->tableSchemaVersion = m_accessTable->m_version;
  req->storedProcId = 0xFFFF;
  req->buddyConPtr = theNdbCon->theBuddyConPtr;
  req->spare= 0;
  req->first_batch_size = batch; // Save user specified batch size
  
  Uint32 reqInfo = 0;
  ScanTabReq::setParallelism(reqInfo, parallel);
  ScanTabReq::setScanBatch(reqInfo, 0);
  ScanTabReq::setRangeScanFlag(reqInfo, rangeScan);
  ScanTabReq::setTupScanFlag(reqInfo, tupScan);
  req->requestInfo = reqInfo;

  m_keyInfo = (scan_flags & SF_KeyInfo) ? 1 : 0;
  setReadLockMode(lm);

  Uint64 transId = theNdbCon->getTransactionId();
  req->transId1 = (Uint32) transId;
  req->transId2 = (Uint32) (transId >> 32);

  assert(theSCAN_TABREQ->next() == NULL);
  NdbApiSignal* tSignal= theNdb->getSignal();
  theSCAN_TABREQ->next(tSignal);
  theLastKEYINFO = tSignal;
  
  theKEYINFOptr= tSignal->getDataPtrSend();
  keyInfoRemain= NdbApiSignal::MaxSignalWords;
  theTotalNrOfKeyWordInSignal= 0;

  getFirstATTRINFOScan();
  return 0;
}

int
NdbScanOperation::setInterpretedCode(const NdbInterpretedCode *code)
{
  if (theStatus == NdbOperation::UseNdbRecord)
  {
    setErrorCodeAbort(4284); // Cannot mix NdbRecAttr and NdbRecord methods...
    return -1;
  }

  if ((code->m_flags & NdbInterpretedCode::Finalised) == 0)
  {
    setErrorCodeAbort(4519); //  NdbInterpretedCode::finalise() not called.
    return -1;
  }

  m_interpreted_code= code;
  
  return 0;
}

NdbInterpretedCode*
NdbScanOperation::allocInterpretedCodeOldApi()
{
  /* Should only be called once */
  assert (m_interpretedCodeOldApi == NULL);

  /* Old Api scans only */
  if (! m_scanUsingOldApi)
  {
    /* NdbScanFilter constructor taking NdbOperation is not 
     * supported for NdbRecord
     */
    setErrorCodeAbort(4536);
    return NULL;
  }

  m_interpretedCodeOldApi = new NdbInterpretedCode(m_currentTable->m_facade);

  if (m_interpretedCodeOldApi == NULL)
    setErrorCodeAbort(4000); // Memory allocation error

  return m_interpretedCodeOldApi;
}

void
NdbScanOperation::freeInterpretedCodeOldApi()
{
  if (m_interpretedCodeOldApi != NULL)
  {
    delete m_interpretedCodeOldApi;
    m_interpretedCodeOldApi= NULL;
  }
}


void
NdbScanOperation::setReadLockMode(LockMode lockMode)
{
  bool lockExcl, lockHoldMode, readCommitted;
  switch (lockMode)
  {
    case LM_CommittedRead:
      lockExcl= false;
      lockHoldMode= false;
      readCommitted= true;
      break;
    case LM_SimpleRead:
    case LM_Read:
      lockExcl= false;
      lockHoldMode= true;
      readCommitted= false;
      break;
    case LM_Exclusive:
      lockExcl= true;
      lockHoldMode= true;
      readCommitted= false;
      m_keyInfo= 1;
      break;
    default:
      /* Not supported / invalid. */
      assert(false);
  }
  theLockMode= lockMode;
  ScanTabReq *req= CAST_PTR(ScanTabReq, theSCAN_TABREQ->getDataPtrSend());
  Uint32 reqInfo= req->requestInfo;
  ScanTabReq::setLockMode(reqInfo, lockExcl);
  ScanTabReq::setHoldLockFlag(reqInfo, lockHoldMode);
  ScanTabReq::setReadCommittedFlag(reqInfo, readCommitted);
  req->requestInfo= reqInfo;
}

int
NdbScanOperation::fix_receivers(Uint32 parallel){
  assert(parallel > 0);
  if(parallel > m_allocated_receivers){
    const Uint32 sz = parallel * (4*sizeof(char*)+sizeof(Uint32));

    /* Allocate as Uint64 to ensure proper alignment for pointers. */
    Uint64 * tmp = new Uint64[(sz+7)/8];
    if (tmp == NULL)
    {
      setErrorCodeAbort(4000);
      return -1;
    }
    // Save old receivers
    memcpy(tmp, m_receivers, m_allocated_receivers*sizeof(char*));
    delete[] m_array;
    m_array = (Uint32*)tmp;
    
    m_receivers = (NdbReceiver**)tmp;
    m_api_receivers = m_receivers + parallel;
    m_conf_receivers = m_api_receivers + parallel;
    m_sent_receivers = m_conf_receivers + parallel;
    m_prepared_receivers = (Uint32*)(m_sent_receivers + parallel);

    // Only get/init "new" receivers
    NdbReceiver* tScanRec;
    for (Uint32 i = m_allocated_receivers; i < parallel; i ++) {
      tScanRec = theNdb->getNdbScanRec();
      if (tScanRec == NULL) {
        setErrorCodeAbort(4000);
        return -1;
      }//if
      m_receivers[i] = tScanRec;
      tScanRec->init(NdbReceiver::NDB_SCANRECEIVER, false, this);
    }
    m_allocated_receivers = parallel;
  }
  
  reset_receivers(parallel, 0);
  return 0;
}

/**
 * Move receiver from send array to conf:ed array
 */
void
NdbScanOperation::receiver_delivered(NdbReceiver* tRec){
  if(theError.code == 0){
    if(DEBUG_NEXT_RESULT)
      ndbout_c("receiver_delivered");
    
    Uint32 idx = tRec->m_list_index;
    Uint32 last = m_sent_receivers_count - 1;
    if(idx != last){
      NdbReceiver * move = m_sent_receivers[last];
      m_sent_receivers[idx] = move;
      move->m_list_index = idx;
    }
    m_sent_receivers_count = last;
    
    last = m_conf_receivers_count;
    m_conf_receivers[last] = tRec;
    m_conf_receivers_count = last + 1;
    tRec->m_current_row = 0;
  }
}

/**
 * Remove receiver as it's completed
 */
void
NdbScanOperation::receiver_completed(NdbReceiver* tRec){
  if(theError.code == 0){
    if(DEBUG_NEXT_RESULT)
      ndbout_c("receiver_completed");
    
    Uint32 idx = tRec->m_list_index;
    Uint32 last = m_sent_receivers_count - 1;
    if(idx != last){
      NdbReceiver * move = m_sent_receivers[last];
      m_sent_receivers[idx] = move;
      move->m_list_index = idx;
    }
    m_sent_receivers_count = last;
  }
}

/*****************************************************************************
 * int getFirstATTRINFOScan()
 *
 * Return Value:  Return 0:   Successful
 *                Return -1:  All other cases
 * Parameters:    None:            Only allocate the first signal.
 * Remark:        When a scan is defined we need to use this method instead 
 *                of insertATTRINFO for the first signal. 
 *                This is because we need not to mess up the code in 
 *                insertATTRINFO with if statements since we are not 
 *                interested in the TCKEYREQ signal.
 *****************************************************************************/
int
NdbScanOperation::getFirstATTRINFOScan()
{
  NdbApiSignal* tSignal;

  tSignal = theNdb->getSignal();
  if (tSignal == NULL){
    setErrorCodeAbort(4000);      
    return -1;    
  }

  theAI_LenInCurrAI = AttrInfo::SectionSizeInfoLength;
  theATTRINFOptr = &tSignal->getDataPtrSend()[AttrInfo::SectionSizeInfoLength];
  attrInfoRemain= NdbApiSignal::MaxSignalWords - AttrInfo::SectionSizeInfoLength;
  tSignal->setLength(AttrInfo::SectionSizeInfoLength);
  theFirstATTRINFO = tSignal;
  theCurrentATTRINFO = tSignal;
  theCurrentATTRINFO->next(NULL);

  return 0;
}

int
NdbScanOperation::executeCursor(int nodeId)
{
  /*
   * Call finaliseScanOldApi() for old style scans before
   * proceeding
   */  
  bool locked = false;
  TransporterFacade* tp = theNdb->theImpl->m_transporter_facade;

  int res = 0;
  if (m_scanUsingOldApi && finaliseScanOldApi() == -1)
  {
    res = -1;
    goto done;
  }

  {
    locked = true;
    NdbTransaction * tCon = theNdbCon;
    NdbMutex_Lock(tp->theMutexPtr);
    
    Uint32 seq = tCon->theNodeSequence;
    
    if (tp->get_node_alive(nodeId) &&
        (tp->getNodeSequence(nodeId) == seq)) {
      
      tCon->theMagicNumber = 0x37412619;
      
      if (doSendScan(nodeId) == -1)
      {
        res = -1;
        goto done;
      }
      
      m_executed= true; // Mark operation as executed
    } 
    else
    {
      if (!(tp->get_node_stopping(nodeId) &&
            (tp->getNodeSequence(nodeId) == seq)))
      {
        TRACE_DEBUG("The node is hard dead when attempting to start a scan");
        setErrorCode(4029);
        tCon->theReleaseOnClose = true;
      } 
      else 
      {
        TRACE_DEBUG("The node is stopping when attempting to start a scan");
        setErrorCode(4030);
      }//if
      res = -1;
      tCon->theCommitStatus = NdbTransaction::Aborted;
    }//if
  }

done:
    /**
   * Set pointers correctly
   *   so that nextResult will handle it correctly
   *   even if doSendScan was never called
   *   bug#42454
   */
  m_curr_row = 0;
  m_sent_receivers_count = theParallelism;
  if(m_ordered)
  {
    m_current_api_receiver = theParallelism;
    m_api_receivers_count = theParallelism;
  }

  if (locked)
    NdbMutex_Unlock(tp->theMutexPtr);

  return res;
}


int 
NdbScanOperation::nextResult(bool fetchAllowed, bool forceSend)
{
  /* Defer to NdbRecord implementation, which will copy values
   * out into the user's RecAttr objects.
   */
  const char * dummyOutRowPtr;

  if (unlikely(! m_scanUsingOldApi))
  {
    /* Cannot mix NdbRecAttr and NdbRecord methods in one operation */
    setErrorCode(4284);
    return -1;
  }
    

  return nextResult(&dummyOutRowPtr,
                    fetchAllowed,
                    forceSend);
}

/* nextResult() for NdbRecord operation. */
int
NdbScanOperation::nextResult(const char ** out_row_ptr,
                             bool fetchAllowed, bool forceSend)
{
  int res;

  if ((res = nextResultNdbRecord(*out_row_ptr, fetchAllowed, forceSend)) == 0) {
    NdbBlob* tBlob= theBlobList;
    NdbRecAttr *getvalue_recattr= theReceiver.theFirstRecAttr;
    if (((UintPtr)tBlob | (UintPtr)getvalue_recattr) != 0)
    {
      Uint32 idx= m_current_api_receiver;
      assert(idx < m_api_receivers_count);
      const NdbReceiver *receiver= m_api_receivers[m_current_api_receiver];
      Uint32 pos= 0;

      /* First take care of any getValue(). */
      while (getvalue_recattr != NULL)
      {
        const char *attr_data;
        Uint32 attr_size;
        if (receiver->getScanAttrData(attr_data, attr_size, pos) == -1)
          return -1;
        if (!getvalue_recattr->receive_data((const Uint32 *)attr_data,
                                            attr_size))
          return -1;                            // purecov: deadcode
        getvalue_recattr= getvalue_recattr->next();
      }

      /* Handle blobs. */
      if (tBlob)
      {
        Uint32 infoword;                          // Not used for blobs
        Uint32 key_length;
        const char *key_data;
        res= receiver->get_keyinfo20(infoword, key_length, key_data);
        if (res == -1)
          return -1;

        do
        {
          if (tBlob->atNextResultNdbRecord(key_data, key_length*4) == -1)
            return -1;
          tBlob= tBlob->theNext;
        } while (tBlob != 0);
        /* Flush blob part ops on behalf of user. */
        if (m_transConnection->executePendingBlobOps() == -1)
          return -1;
      }
    }
    return 0;
  }
  return res;
}

int
NdbScanOperation::nextResultNdbRecord(const char * & out_row,
                                      bool fetchAllowed, bool forceSend)
{
  if (m_ordered)
    return ((NdbIndexScanOperation*)this)->next_result_ordered_ndbrecord
      (out_row, fetchAllowed, forceSend);

  /* Return a row immediately if any is available. */
  while (m_current_api_receiver < m_api_receivers_count)
  {
    NdbReceiver *tRec= m_api_receivers[m_current_api_receiver];
    if (tRec->nextResult())
    {
      out_row= tRec->get_row();
      return 0;
    }
    m_current_api_receiver++;
  }

  if (!fetchAllowed)
  {
    /*
      Application wants to be informed that no more rows are available
      immediately.
    */
    return 2;
  }

  /* Now we have to wait for more rows (or end-of-file on all receivers). */
  Uint32 nodeId = theNdbCon->theDBnode;
  TransporterFacade* tp = theNdb->theImpl->m_transporter_facade;
  int retVal= 2;
  Uint32 idx, last;
  /*
    The rest needs to be done under mutex due to synchronization with receiver
    thread.
  */
  PollGuard poll_guard(tp, &theNdb->theImpl->theWaiter,
                       theNdb->theNdbBlockNumber);

  const Uint32 seq= theNdbCon->theNodeSequence;

  if(theError.code)
  {
    goto err4;
  }

  if(seq == tp->getNodeSequence(nodeId) &&
     send_next_scan(m_current_api_receiver, false) == 0)
  {
    idx= m_current_api_receiver;
    last= m_api_receivers_count;
    Uint32 timeout= tp->m_waitfor_timeout;

    do {
      if (theError.code){
        setErrorCode(theError.code);
        return -1;
      }

      Uint32 cnt= m_conf_receivers_count;
      Uint32 sent= m_sent_receivers_count;

      if (cnt > 0)
      {
        /* New receivers with completed batches available. */
        memcpy(m_api_receivers+last, m_conf_receivers, cnt * sizeof(char*));
        last+= cnt;
        m_conf_receivers_count= 0;
      }
      else if (retVal == 2 && sent > 0)
      {
        /* No completed... */
        int ret_code= poll_guard.wait_scan(3*timeout, nodeId, forceSend);
        if (ret_code == 0 && seq == tp->getNodeSequence(nodeId)) {
          continue;
        } else if(ret_code == -1){
          retVal= -1;
        } else {
          idx= last;
          retVal= -2; //return_code;
        }
      }
      else if (retVal == 2)
      {
        /**
         * No completed & no sent -> EndOfData
         */
        theError.code= -1; // make sure user gets error if he tries again
        return 1;
      }

      if (retVal == 0)
        break;

      while (idx < last)
      {
        NdbReceiver* tRec= m_api_receivers[idx];
        if (tRec->nextResult())
        {
          out_row= tRec->get_row();
          retVal= 0;
          break;
        }
        idx++;
      }
    } while(retVal == 2);

    m_api_receivers_count= last;
    m_current_api_receiver= idx;
  } else {
    retVal = -3;
  }

  switch(retVal)
  {
  case 0:
  case 1:
  case 2:
    return retVal;
  case -1:
    setErrorCode(4008); // Timeout
    break;
  case -2:
    setErrorCode(4028); // Node fail
    break;
  case -3: // send_next_scan -> return fail (set error-code self)
    if(theError.code == 0)
      setErrorCode(4028); // seq changed = Node fail
    break;
  case -4:
err4:
    setErrorCode(theError.code);
    break;
  }

  theNdbCon->theTransactionIsStarted= false;
  theNdbCon->theReleaseOnClose= true;
  return -1;
}

int
NdbScanOperation::send_next_scan(Uint32 cnt, bool stopScanFlag)
{
  if(cnt > 0){
    NdbApiSignal tSignal(theNdb->theMyRef);
    tSignal.setSignal(GSN_SCAN_NEXTREQ);
    
    Uint32* theData = tSignal.getDataPtrSend();
    theData[0] = theNdbCon->theTCConPtr;
    theData[1] = stopScanFlag == true ? 1 : 0;
    Uint64 transId = theNdbCon->theTransactionId;
    theData[2] = (Uint32) transId;
    theData[3] = (Uint32) (transId >> 32);
    
    /**
     * Prepare ops
     */
    Uint32 last = m_sent_receivers_count;
    Uint32 * prep_array = (cnt > 21 ? m_prepared_receivers : theData + 4);
    Uint32 sent = 0;
    for(Uint32 i = 0; i<cnt; i++){
      NdbReceiver * tRec = m_api_receivers[i];
      if((prep_array[sent] = tRec->m_tcPtrI) != RNIL)
      {
        m_sent_receivers[last+sent] = tRec;
        tRec->m_list_index = last+sent;
        tRec->prepareSend();
        sent++;
      }
    }
    memmove(m_api_receivers, m_api_receivers+cnt, 
            (theParallelism-cnt) * sizeof(char*));
    
    int ret = 0;
    if(sent)
    {
      Uint32 nodeId = theNdbCon->theDBnode;
      TransporterFacade * tp = theNdb->theImpl->m_transporter_facade;
      if(cnt > 21){
        tSignal.setLength(4);
        LinearSectionPtr ptr[3];
        ptr[0].p = prep_array;
        ptr[0].sz = sent;
        ret = tp->sendSignal(&tSignal, nodeId, ptr, 1);
      } else {
        tSignal.setLength(4+sent);
        ret = tp->sendSignal(&tSignal, nodeId);
      }
    }
    m_sent_receivers_count = last + sent;
    m_api_receivers_count -= cnt;
    m_current_api_receiver = 0;
    
    return ret;
  }
  return 0;
}

int 
NdbScanOperation::prepareSend(Uint32  TC_ConnectPtr, Uint64  TransactionId)
{
  abort();
  return 0;
}

int 
NdbScanOperation::doSend(int ProcessorId)
{
  return 0;
}

void NdbScanOperation::close(bool forceSend, bool releaseOp)
{
  DBUG_ENTER("NdbScanOperation::close");
  DBUG_PRINT("enter", ("this: 0x%lx  tcon: 0x%lx  con: 0x%lx  force: %d  release: %d",
                       (long) this,
                       (long) m_transConnection, (long) theNdbCon,
                       forceSend, releaseOp));

  if(m_transConnection){
    if(DEBUG_NEXT_RESULT)
      ndbout_c("close() theError.code = %d "
               "m_api_receivers_count = %d "
               "m_conf_receivers_count = %d "
               "m_sent_receivers_count = %d",
               theError.code, 
               m_api_receivers_count,
               m_conf_receivers_count,
               m_sent_receivers_count);
    
    TransporterFacade* tp = theNdb->theImpl->m_transporter_facade;
    /*
      The PollGuard has an implicit call of unlock_and_signal through the
      ~PollGuard method. This method is called implicitly by the compiler
      in all places where the object is out of context due to a return,
      break, continue or simply end of statement block
    */
    PollGuard poll_guard(tp, &theNdb->theImpl->theWaiter,
                         theNdb->theNdbBlockNumber);
    close_impl(tp, forceSend, &poll_guard);
  }

  NdbConnection* tCon = theNdbCon;
  NdbConnection* tTransCon = m_transConnection;
  theNdbCon = NULL;
  m_transConnection = NULL;

  if (tTransCon && releaseOp) 
  {
    NdbIndexScanOperation* tOp = (NdbIndexScanOperation*)this;

    bool ret = true;
    if (theStatus != WaitResponse)
    {
      /**
       * Not executed yet
       */
      ret = 
        tTransCon->releaseScanOperation(&tTransCon->m_theFirstScanOperation,
                                        &tTransCon->m_theLastScanOperation,
                                        tOp);
    }
    else
    {
      ret = tTransCon->releaseScanOperation(&tTransCon->m_firstExecutedScanOp,
                                            0, tOp);
    }
    assert(ret);
  }
  
  tCon->theScanningOp = 0;
  theNdb->closeTransaction(tCon);
  theNdb->theRemainingStartTransactions--;
  DBUG_VOID_RETURN;
}

void
NdbScanOperation::execCLOSE_SCAN_REP(){
  m_conf_receivers_count = 0;
  m_sent_receivers_count = 0;
}

void NdbScanOperation::release()
{
  if(theNdbCon != 0 || m_transConnection != 0){
    close();
  }
  for(Uint32 i = 0; i<m_allocated_receivers; i++){
    m_receivers[i]->release();
  }
  if (m_scan_buffer)
  {
    delete[] m_scan_buffer;
    m_scan_buffer= NULL;
  }

  NdbOperation::release();
  
  if(theSCAN_TABREQ)
  {
    theNdb->releaseSignal(theSCAN_TABREQ);
    theSCAN_TABREQ = 0;
  }
}

/*
 * This method finalises an Old API defined scan
 * This is done just prior to scan execution
 * The parameters provided via the RecAttr scan interface are
 * used to create an NdbRecord based scan
 */
int NdbScanOperation::finaliseScanOldApi()
{
  /* For a scan we use an NdbRecord structure for this
   * table, and add the user-requested values in a similar
   * way to the extra GetValues mechanism
   */
  assert(theOperationType == OpenScanRequest ||
         theOperationType == OpenRangeScanRequest);

  /* Prepare ScanOptions structure using saved parameters */
  ScanOptions options;
  options.optionsPresent=(ScanOptions::SO_SCANFLAGS |
                          ScanOptions::SO_PARALLEL |
                          ScanOptions::SO_BATCH);

  options.scan_flags= m_savedScanFlagsOldApi;
  options.parallel= m_savedParallelOldApi;
  options.batch= m_savedBatchOldApi;

  /* customData, interpretedCode or partitionId should 
   * already be set in the operation members - no need 
   * to pass in as ScanOptions
   */

  /* Next, call scanTable, passing in some of the 
   * parameters we saved
   * It will look after building the correct signals
   */
  int result= -1;

  const unsigned char* emptyMask= 
    (const unsigned char*) NdbDictionaryImpl::m_emptyMask;

  if (theOperationType == OpenScanRequest)
    /* Create table scan operation with an empty
     * mask for NdbRecord values
     */
    result= scanTableImpl(m_currentTable->m_ndbrecord,
                          m_savedLockModeOldApi,
                          emptyMask,
                          &options,
                          sizeof(ScanOptions));
  else
  {
    assert(theOperationType == OpenRangeScanRequest);
    NdbIndexScanOperation *isop = 
      static_cast<NdbIndexScanOperation*>(this);

    if (isop->currentRangeOldApi != NULL)
    {
      /* Add current bound to bound list */
      if (isop->buildIndexBoundOldApi(0) != 0)
        return -1;
    }
    
    /* If this is an ordered scan, then we need
     * the pk columns in the mask, otherwise we
     * don't
     */
    const unsigned char * resultMask= 
      ((m_savedScanFlagsOldApi & (SF_OrderBy | SF_OrderByFull)) !=0) ? 
      m_accessTable->m_pkMask : 
      emptyMask;

    result= isop->scanIndexImpl(m_accessTable->m_ndbrecord,
                                m_currentTable->m_ndbrecord,
                                m_savedLockModeOldApi,
                                resultMask,
                                NULL, // All bounds added below
                                &options,
                                sizeof(ScanOptions));

    /* Add any bounds that were specified */
    if (isop->firstRangeOldApi != NULL)
    {
      NdbRecAttr* bound= isop->firstRangeOldApi;
      while (bound != NULL)
      {
        if (isop->setBound( m_accessTable->m_ndbrecord,
                            *isop->getIndexBoundFromRecAttr(bound) ) != 0)
          return -1;
        
        bound= bound->next();
      }
    }

    isop->releaseIndexBoundsOldApi();
  }

  /* Free any scan-owned ScanFilter generated InterpretedCode
   * object
   */
  freeInterpretedCodeOldApi();

  return result;
}

/***************************************************************************
int prepareSendScan(Uint32 aTC_ConnectPtr,
                    Uint64 aTransactionId)

Return Value:   Return 0 : preparation of send was succesful.
                Return -1: In all other case.   
Parameters:     aTC_ConnectPtr: the Connect pointer to TC.
                aTransactionId: the Transaction identity of the transaction.
Remark:         Puts the the final data into ATTRINFO signal(s)  after this 
                we know the how many signal to send and their sizes
***************************************************************************/
int NdbScanOperation::prepareSendScan(Uint32 aTC_ConnectPtr,
                                      Uint64 aTransactionId){
  if (theInterpretIndicator != 1 ||
      (theOperationType != OpenScanRequest &&
       theOperationType != OpenRangeScanRequest)) {
    setErrorCodeAbort(4005);
    return -1;
  }

  theErrorLine = 0;

  /* All scans use NdbRecord at this stage */
  assert(m_attribute_record);

  /**
   * Prepare all receivers
   */
  theReceiver.prepareSend();
  bool keyInfo = m_keyInfo;
  Uint32 key_size= keyInfo ? m_attribute_record->m_keyLenInWords : 0;

  /**
   * The number of records sent by each LQH is calculated and the kernel
   * is informed of this number by updating the SCAN_TABREQ signal
   */
  ScanTabReq * req = CAST_PTR(ScanTabReq, theSCAN_TABREQ->getDataPtrSend());
  Uint32 batch_size = req->first_batch_size; // User specified
  Uint32 batch_byte_size, first_batch_size;
  theReceiver.calculate_batch_size(key_size,
                                   theParallelism,
                                   batch_size,
                                   batch_byte_size,
                                   first_batch_size,
                                   m_attribute_record);
  ScanTabReq::setScanBatch(req->requestInfo, batch_size);
  req->batch_byte_size= batch_byte_size;
  req->first_batch_size= first_batch_size;

  /**
   * Set keyinfo, nodisk and distribution key flags in 
   * ScanTabReq
   *  (Always request keyinfo when using blobs)
   */
  Uint32 reqInfo = req->requestInfo;
  ScanTabReq::setKeyinfoFlag(reqInfo, keyInfo);
  ScanTabReq::setNoDiskFlag(reqInfo, m_no_disk_flag);

  /* Set distribution key info if required */
  ScanTabReq::setDistributionKeyFlag(reqInfo, theDistrKeyIndicator_);
  req->requestInfo = reqInfo;
  req->distributionKey= theDistributionKey;
  theSCAN_TABREQ->setLength(ScanTabReq::StaticLength + theDistrKeyIndicator_);

  /* All scans use NdbRecord internally */
  assert(theStatus == UseNdbRecord);
  
  /* Calculate the extra bytes needed per row for extra getValues */
  Uint32 extra_size= 0;
  if (theReceiver.theFirstRecAttr != NULL)
    extra_size= calcGetValueSize();
  
  assert(theParallelism > 0);
  Uint32 rowsize= m_receivers[0]->ndbrecord_rowsize(m_attribute_record,
                                                    key_size,
                                                    m_read_range_no,
                                                    extra_size);
  Uint32 bufsize= batch_size*rowsize;
  char *buf= new char[bufsize*theParallelism];
  if (!buf)
  {
    setErrorCodeAbort(4000); // "Memory allocation error"
    return -1;
  }
  assert(!m_scan_buffer);
  m_scan_buffer= buf;
  
  for (Uint32 i = 0; i<theParallelism; i++)
  {
    m_receivers[i]->do_setup_ndbrecord(m_attribute_record, batch_size,
                                       key_size, m_read_range_no,
                                       rowsize, buf,
                                       theReceiver.m_record.m_column_count);
    buf+= bufsize;
  }

  /* Update ATTRINFO section sizes info */
  if (doSendSetAISectionSizes() == -1)
    return -1;

  return 0;
}

int
NdbScanOperation::doSendSetAISectionSizes()
{
  // Set the scan AI section sizes.
  Uint32* sectionSizesPtr= theFirstATTRINFO->getDataPtrSend();
  *sectionSizesPtr++ = theInitialReadSize;
  *sectionSizesPtr++ = theInterpretedSize;
  *sectionSizesPtr++ = 0; // Update size 
  *sectionSizesPtr++ = 0; // Final read size
  *sectionSizesPtr   = theSubroutineSize;

  return 0;
}

/*
  Compute extra space needed to buffer getValue() results in NdbRecord
  scans.
 */
Uint32
NdbScanOperation::calcGetValueSize()
{
  Uint32 size= 0;
  const NdbRecAttr *ra= theReceiver.theFirstRecAttr;
  while (ra != NULL)
  {
    size+= sizeof(Uint32) + ra->getColumn()->getSizeInBytes();
    ra= ra->next();
  }
  return size;
}





/*****************************************************************************
int doSendScan()

Return Value:   Return >0 : send was succesful, returns number of signals sent
                Return -1: In all other case.   
Parameters:     aProcessorId: Receiving processor node
Remark:         Sends the ATTRINFO signal(s)
*****************************************************************************/
int
NdbScanOperation::doSendScan(int aProcessorId)
{
  if (theInterpretIndicator != 1 ||
      (theOperationType != OpenScanRequest &&
       theOperationType != OpenRangeScanRequest)) {
      setErrorCodeAbort(4005);
      return -1;
  }
  
  assert(theSCAN_TABREQ != NULL);
  
  /* Check that we don't have too much AttrInfo */
  if (unlikely(theTotalCurrAI_Len > ScanTabReq::MaxTotalAttrInfo)) {
    setErrorCode(4257);
    return -1;
  }

  /* SCANTABREQ always has 2 mandatory sections and an optional
   * third section
   * Section 0 : List of receiver Ids NDBAPI has allocated 
   *             for the scan
   * Section 1 : ATTRINFO section
   * Section 2 : Optional KEYINFO section
   */
  GenericSectionPtr secs[3];
  LinearSectionIterator receiverIdIterator(m_prepared_receivers,
                                           theParallelism);
  SignalSectionIterator attrInfoIter(theFirstATTRINFO);
  SignalSectionIterator keyInfoIter(theSCAN_TABREQ->next());

  secs[0].sectionIter= &receiverIdIterator;
  secs[0].sz= theParallelism;

  secs[1].sectionIter= &attrInfoIter;
  secs[1].sz= theTotalCurrAI_Len;

  Uint32 numSections= 2;

  if (theTupKeyLen)
  {
    secs[2].sectionIter= &keyInfoIter;
    secs[2].sz= theTupKeyLen;
    numSections= 3;
  }

  TransporterFacade *tp = theNdb->theImpl->m_transporter_facade;
  
  /* Send Fragmented as SCAN_TABREQ can be large */
  if (tp->sendFragmentedSignal(theSCAN_TABREQ, 
                               aProcessorId, 
                               &secs[0], 
                               numSections) == -1)
  {
    setErrorCode(4002);
    return -1;
  }

  theStatus = WaitResponse;  
  return 1; // 1 signal sent
}//NdbOperation::doSendScan()


/* This method retrieves a pointer to the keyinfo for the current
 * row - it is used when creating a scan takeover operation
 */
int
NdbScanOperation::getKeyFromKEYINFO20(Uint32* data, Uint32 & size)
{
  NdbRecAttr * tRecAttr = m_curr_row;
  if(tRecAttr)
  {
    const Uint32 * src = (Uint32*)tRecAttr->aRef();

    assert(tRecAttr->get_size_in_bytes() > 0);
    assert(tRecAttr->get_size_in_bytes() < 65536);
    const Uint32 len = (tRecAttr->get_size_in_bytes() + 3)/4-1;

    assert(size >= len);
    memcpy(data, src, 4*len);
    size = len;
    return 0;
  }
  return -1;
}

/*****************************************************************************
 * NdbOperation* takeOverScanOp(NdbTransaction* updateTrans);
 *
 * Parameters:     The update transactions NdbTransaction pointer.
 * Return Value:   A reference to the transferred operation object 
 *                   or NULL if no success.
 * Remark:         Take over the scanning transactions NdbOperation 
 *                 object for a tuple to an update transaction, 
 *                 which is the last operation read in nextScanResult()
 *                 (theNdbCon->thePreviousScanRec)
 *
 *     FUTURE IMPLEMENTATION:   (This note was moved from header file.)
 *     In the future, it will even be possible to transfer 
 *     to a NdbTransaction on another Ndb-object.  
 *     In this case the receiving NdbTransaction-object must call 
 *     a method receiveOpFromScan to actually receive the information.  
 *     This means that the updating transactions can be placed
 *     in separate threads and thus increasing the parallelism during
 *     the scan process. 
 ****************************************************************************/
NdbOperation*
NdbScanOperation::takeOverScanOp(OperationType opType, NdbTransaction* pTrans)
{
  if (!m_scanUsingOldApi)
  {
    setErrorCodeAbort(4284);
    return NULL;
  }

  if (!m_keyInfo)
  {
    // Cannot take over lock if no keyinfo was requested
    setErrorCodeAbort(4604);
    return NULL;
  }

  /*
   * Get the Keyinfo from the NdbRecord result row
   */
  Uint32 infoword= 0;
  Uint32 len= 0;
  const char *src= NULL;

  Uint32 idx= m_current_api_receiver;
  if (idx >= m_api_receivers_count)
    return NULL;
  const NdbReceiver *receiver= m_api_receivers[m_current_api_receiver];

  /* Get this row's KeyInfo data */
  int res= receiver->get_keyinfo20(infoword, len, src);
  if (res == -1)
    return NULL;

  NdbOperation * newOp = pTrans->getNdbOperation(m_currentTable);
  if (newOp == NULL){
    return NULL;
  }
  pTrans->theSimpleState = 0;
    
  assert(len > 0);
  assert(len < 16384);

  newOp->theTupKeyLen = len;
  newOp->theOperationType = opType;
  newOp->m_abortOption = AbortOnError;
  switch (opType) {
  case (ReadRequest):
    newOp->theLockMode = theLockMode;
    // Fall through
  case (DeleteRequest):
    newOp->theStatus = GetValue;
    break;
  default:
    newOp->theStatus = SetValue;
  }
  const Uint32 tScanInfo = infoword & 0x3FFFF;
  const Uint32 tTakeOverFragment = infoword >> 20;
  {
    UintR scanInfo = 0;
    TcKeyReq::setTakeOverScanFlag(scanInfo, 1);
    TcKeyReq::setTakeOverScanFragment(scanInfo, tTakeOverFragment);
    TcKeyReq::setTakeOverScanInfo(scanInfo, tScanInfo);
    newOp->theScanInfo = scanInfo;
    newOp->theDistrKeyIndicator_ = 1;
    newOp->theDistributionKey = tTakeOverFragment;
  }
  
  // Copy the first 8 words of key info from KEYINF20 into TCKEYREQ
  TcKeyReq * tcKeyReq = CAST_PTR(TcKeyReq,newOp->theTCREQ->getDataPtrSend());
  Uint32 i = MIN(TcKeyReq::MaxKeyInfo, len);
  memcpy(tcKeyReq->keyInfo, src, 4*i);
  src += i * 4;

  if(i < len){
    NdbApiSignal* tSignal = theNdb->getSignal();
    newOp->theTCREQ->next(tSignal); 
    
    Uint32 left = len - i;
    while(tSignal && left > KeyInfo::DataLength){
      tSignal->setSignal(GSN_KEYINFO);
      tSignal->setLength(KeyInfo::MaxSignalLength);
      KeyInfo * keyInfo = CAST_PTR(KeyInfo, tSignal->getDataPtrSend());
      memcpy(keyInfo->keyData, src, 4 * KeyInfo::DataLength);
      src += 4 * KeyInfo::DataLength;
      left -= KeyInfo::DataLength;
      
      tSignal->next(theNdb->getSignal());
      tSignal = tSignal->next();
      newOp->theLastKEYINFO = tSignal;
    }
    
    if(tSignal && left > 0){
      tSignal->setSignal(GSN_KEYINFO);
      tSignal->setLength(KeyInfo::HeaderLength + left);
      newOp->theLastKEYINFO = tSignal;
      KeyInfo * keyInfo = CAST_PTR(KeyInfo, tSignal->getDataPtrSend());
      memcpy(keyInfo->keyData, src, 4 * left);
    }      
  }
  /* create blob handles automatically for a delete - other ops must
   * create manually
   */
  if (opType == DeleteRequest && m_currentTable->m_noOfBlobs != 0) {
    for (unsigned i = 0; i < m_currentTable->m_columns.size(); i++) {
      NdbColumnImpl* c = m_currentTable->m_columns[i];
      assert(c != 0);
      if (c->getBlobType()) {
        if (newOp->getBlobHandle(pTrans, c) == NULL)
          return NULL;
      }
    }
  }
  
  return newOp;
}

NdbOperation*
NdbScanOperation::takeOverScanOpNdbRecord(OperationType opType,
                                          NdbTransaction* pTrans,
                                          const NdbRecord *record,
                                          char *row,
                                          const unsigned char *mask,
                                          const NdbOperation::OperationOptions *opts,
                                          Uint32 sizeOfOptions)
{
  int res;

  if (!m_attribute_record)
  {
    setErrorCodeAbort(4284);
    return NULL;
  }
  if (!record)
  {
    setErrorCodeAbort(4285);
    return NULL;
  }
  if (!m_keyInfo)
  {
    // Cannot take over lock if no keyinfo was requested
    setErrorCodeAbort(4604);
    return NULL;
  }
  if (record->flags & NdbRecord::RecIsIndex)
  {
    /* result_record must be a base table ndbrecord, not an index ndbrecord */
    setErrorCodeAbort(4340);
    return NULL;
  }

  NdbOperation *op= pTrans->getNdbOperation(record->table, NULL, true);
  if (!op)
    return NULL;

  pTrans->theSimpleState= 0;
  op->theStatus= NdbOperation::UseNdbRecord;
  op->theOperationType= opType;
  op->m_abortOption= AbortOnError;
  op->m_key_record= NULL;       // This means m_key_row has KEYINFO20 data
  op->m_attribute_record= record;
  /*
    The m_key_row pointer is only valid until next call of
    nextResult(fetchAllowed=true). But that is ok, since the lock is also
    only valid until that time, so the application must execute() the new
    operation before then.
   */

  /* Now find the current row, and extract keyinfo. */
  Uint32 idx= m_current_api_receiver;
  if (idx >= m_api_receivers_count)
    return NULL;
  const NdbReceiver *receiver= m_api_receivers[m_current_api_receiver];
  Uint32 infoword;
  res= receiver->get_keyinfo20(infoword, op->m_keyinfo_length, op->m_key_row);
  if (res==-1)
    return NULL;
  Uint32 scanInfo= 0;
  TcKeyReq::setTakeOverScanFlag(scanInfo, 1);
  Uint32 fragment= infoword >> 20;
  TcKeyReq::setTakeOverScanFragment(scanInfo, fragment);
  TcKeyReq::setTakeOverScanInfo(scanInfo, infoword & 0x3FFFF);
  op->theScanInfo= scanInfo;
  op->theDistrKeyIndicator_= 1;
  op->theDistributionKey= fragment;

  op->m_attribute_row= row;
  record->copyMask(op->m_read_mask, mask);

  if (opType == ReadRequest)
  {
    op->theLockMode= theLockMode;
    /*
     * Apart from taking over the row lock, we also support reading again,
     * though typical usage will probably use an empty mask to read nothing.
     */
    op->theReceiver.getValues(record, row);
  }
  else if (opType == DeleteRequest && row != NULL)
  {
    /* Delete with a 'pre-read' - prepare the Receiver */
    op->theReceiver.getValues(record, row);
  }


  /* Handle any OperationOptions */
  if (opts != NULL)
  {
    /* Delegate to static method in NdbOperation */
    Uint32 result = NdbOperation::handleOperationOptions (opType,
                                                          opts,
                                                          sizeOfOptions,
                                                          op);
    if (result != 0)
    {
      setErrorCodeAbort(result);
      return NULL;
    }
  }


  /* Setup Blob handles... */
  switch (opType)
  {
  case ReadRequest:
  case UpdateRequest:
    if (unlikely(record->flags & NdbRecord::RecHasBlob))
    {
      if (op->getBlobHandlesNdbRecord(pTrans) == -1)
        return NULL;
    }
    
    break;

  case DeleteRequest:
    /* Create blob handles if required, to properly delete all blob parts
     * If a pre-delete-read was requested, check that it does not ask for
     * Blob columns to be read.
     */
    if (unlikely(record->flags & NdbRecord::RecTableHasBlob))
    {
      if (op->getBlobHandlesNdbRecordDelete(pTrans,
                                            row != NULL) == -1)
        return NULL;
    }
    break;
  default:
    assert(false);
    return NULL;
  }

  /* Now prepare the signals to be sent...
   */
  int returnCode=op->buildSignalsNdbRecord(pTrans->theTCConPtr, 
                                           pTrans->theTransactionId);

  if (returnCode)
  {
    // buildSignalsNdbRecord should have set the error status
    // So we can return NULL
    return NULL;
  }

  return op;
}

NdbBlob*
NdbScanOperation::getBlobHandle(const char* anAttrName)
{
  const NdbColumnImpl* col= m_currentTable->getColumn(anAttrName);
  
  if (col != NULL)
  {
    /* We need the row KeyInfo for Blobs
     * Old Api scans have saved flags at this point
     */
    if (m_scanUsingOldApi)
      m_savedScanFlagsOldApi|= SF_KeyInfo;
    else
      m_keyInfo= 1;
    
    return NdbOperation::getBlobHandle(m_transConnection, col);
  }
  else
  {
    setErrorCode(4004);
    return NULL;
  }
}

NdbBlob*
NdbScanOperation::getBlobHandle(Uint32 anAttrId)
{
  const NdbColumnImpl* col= m_currentTable->getColumn(anAttrId);
  
  if (col != NULL)
  {
    /* We need the row KeyInfo for Blobs 
     * Old Api scans have saved flags at this point
     */
    if (m_scanUsingOldApi)
      m_savedScanFlagsOldApi|= SF_KeyInfo;
    else
      m_keyInfo= 1;
    
    return NdbOperation::getBlobHandle(m_transConnection, col);
  }
  else
  {
    setErrorCode(4004);
    return NULL;
  }
}

/** 
 * getValue_NdbRecord_scan
 * This variant is called when the ScanOptions::GETVALUE mechanism is
 * used to add extra GetValues to an NdbRecord defined scan.
 * It is not used for supporting old-Api scans
 */
NdbRecAttr*
NdbScanOperation::getValue_NdbRecord_scan(const NdbColumnImpl* attrInfo,
                                          char* aValue)
{
  DBUG_ENTER("NdbScanOperation::getValue_NdbRecord_scan");
  int res;
  NdbRecAttr *ra;
  DBUG_PRINT("info", ("Column: %u", attrInfo->m_attrId));

  m_no_disk_flag &= 
    (attrInfo->m_storageType == NDB_STORAGETYPE_MEMORY);

  res= insertATTRINFOHdr_NdbRecord(attrInfo->m_attrId, 0);
  if (res==-1)
    DBUG_RETURN(NULL);

  theInitialReadSize= theTotalCurrAI_Len - AttrInfo::SectionSizeInfoLength;
  ra= theReceiver.getValue(attrInfo, aValue);
  if (!ra)
  {
    setErrorCodeAbort(4000);
    DBUG_RETURN(NULL);
  }
  theErrorLine++;
  DBUG_RETURN(ra);
}

/**
 * getValue_NdbRecAttr_scan
 * This variant is called when the old Api getValue() method is called
 * against a ScanOperation.  It adds a RecAttr object to the scan.
 * Signals to request that the value be read are added when the old Api
 * scan is finalised.
 * This method is not used to process ScanOptions::GETVALUE extra gets
 */
NdbRecAttr*
NdbScanOperation::getValue_NdbRecAttr_scan(const NdbColumnImpl* attrInfo,
                                           char* aValue)
{
  NdbRecAttr *recAttr= NULL;

  /* Get a RecAttr object, which is linked in to the Receiver's
   * RecAttr linked list, and return to caller
   */
  if (attrInfo != NULL) {
    m_no_disk_flag &= 
      (attrInfo->m_storageType == NDB_STORAGETYPE_MEMORY);
  
    recAttr = theReceiver.getValue(attrInfo, aValue);
    
    if (recAttr != NULL)
      theErrorLine++;
    else {
      /* MEMORY ALLOCATION ERROR */
      setErrorCodeAbort(4000);
    }
  }
  else {
    /* Attribute name or id not found in the table */
    setErrorCodeAbort(4004);
  }

  return recAttr;
}

NdbRecAttr*
NdbScanOperation::getValue_impl(const NdbColumnImpl *attrInfo, char *aValue)
{
  if (theStatus == UseNdbRecord)
    return getValue_NdbRecord_scan(attrInfo, aValue);
  else
    return getValue_NdbRecAttr_scan(attrInfo, aValue);
}

NdbIndexScanOperation::NdbIndexScanOperation(Ndb* aNdb)
  : NdbScanOperation(aNdb, NdbOperation::OrderedIndexScan)
{
  firstRangeOldApi= NULL;
  lastRangeOldApi= NULL;
  currentRangeOldApi= NULL;

}

NdbIndexScanOperation::~NdbIndexScanOperation(){
}

int
NdbIndexScanOperation::setBound(const char* anAttrName, int type, 
                                const void* aValue)
{
  return setBound(m_accessTable->getColumn(anAttrName), type, aValue);
}

int
NdbIndexScanOperation::setBound(Uint32 anAttrId, int type, 
                                const void* aValue)
{
  return setBound(m_accessTable->getColumn(anAttrId), type, aValue);
}

int
NdbIndexScanOperation::equal_impl(const NdbColumnImpl* anAttrObject, 
                                  const char* aValue)
{
  return setBound(anAttrObject, BoundEQ, aValue);
}

NdbRecAttr*
NdbIndexScanOperation::getValue_impl(const NdbColumnImpl* attrInfo, 
                                     char* aValue){
  /* Defer to ScanOperation implementation */
  // TODO : IndexScans always fetch PK columns via their key NdbRecord
  // If the user also requests them, we should avoid fetching them 
  // twice.
  return NdbScanOperation::getValue_impl(attrInfo, aValue);
}


/* Helper for setBound called via the old Api.  
 * Key bound information is stored in the operation for later
 * processing using the normal NdbRecord setBound interface.
 */
int
NdbIndexScanOperation::setBoundHelperOldApi(OldApiBoundInfo& boundInfo,
                                            Uint32 maxKeyRecordBytes,
                                            Uint32 index_attrId,
                                            Uint32 valueLen,
                                            bool inclusive,
                                            Uint32 byteOffset,
                                            Uint32 nullbit_byte_offset,
                                            Uint32 nullbit_bit_in_byte,
                                            const void *aValue)
{
  Uint32 presentBitMask= (1 << (index_attrId & 0x1f));

  if ((boundInfo.keysPresentBitmap & presentBitMask) != 0)
  {
    /* setBound() called twice for same key */
    setErrorCodeAbort(4522);
    return -1;
  }

  /* Set bit in mask for key column presence */
  boundInfo.keysPresentBitmap |= presentBitMask;

  if ((index_attrId + 1) > boundInfo.highestKey)
  {
    // New highest key, check previous keys
    // are non-strict
    if (boundInfo.highestSoFarIsStrict)
    {
      /* Invalid set of range scan bounds */
      setErrorCodeAbort(4259);
      return -1;
    }
    boundInfo.highestKey= (index_attrId + 1);
    boundInfo.highestSoFarIsStrict= !inclusive;
  }
  else
  {
    /* Not highest, key, better not be strict */
    if (!inclusive)
    {
      /* Invalid set of range scan bounds */
      setErrorCodeAbort(4259);
      return -1;
    }
  }

  /* Copy data into correct part of RecAttr */
  assert(byteOffset + valueLen <= maxKeyRecordBytes);

  memcpy(boundInfo.key + byteOffset,
         aValue, 
         valueLen);

  /* Set Null bit */
  bool nullBit=(aValue == NULL);

  boundInfo.key[nullbit_byte_offset]|= 
    (nullBit) << nullbit_bit_in_byte;

  return 0;
}

/*
 * Define bound on index column in range scan.
 */
int
NdbIndexScanOperation::setBound(const NdbColumnImpl* tAttrInfo, 
                                int type, const void* aValue)
{
  if (!tAttrInfo)
  {
    setErrorCodeAbort(4318);    // Invalid attribute
    return -1;
  }
  if (theOperationType == OpenRangeScanRequest &&
      (0 <= type && type <= 4)) 
  {
    const NdbRecord *key_record= m_accessTable->m_ndbrecord;
    const Uint32 maxKeyRecordBytes= key_record->m_row_size;

    Uint32 valueLen = 0;
    if (aValue != NULL)
      if (! tAttrInfo->get_var_length(aValue, valueLen)) {
        /* Length parameter in equal/setValue is incorrect */
        setErrorCodeAbort(4209);
        return -1;
      }
    
    /* Get details of column from NdbRecord */
    Uint32 byteOffset= 0;
    
    /* Get the Attr struct from the key NdbRecord for this index Attr */
    Uint32 attrId= tAttrInfo->m_attrId;

    if (attrId >= key_record->key_index_length)
    {
      /* Attempt to set bound on non key column */
      setErrorCodeAbort(4535);
      return -1;
    }
    Uint32 columnNum= key_record->key_indexes[ attrId ];

    if (columnNum >= key_record->noOfColumns)
    {
      /* Internal error in NdbApi */
      setErrorCodeAbort(4005);
      return -1;
    }

    NdbRecord::Attr attr= key_record->columns[ columnNum ];
    
    byteOffset= attr.offset;
    
    bool inclusive= ! ((type == BoundLT) || (type == BoundGT));

    if (currentRangeOldApi == NULL)
    {
      /* Current bound is undefined, allocate space for definition */
      NdbRecAttr* boundSpace= theNdb->getRecAttr();
      if (boundSpace == NULL)
      {
        /* Memory allocation error */
        setErrorCodeAbort(4000);
        return -1;
      }
      if (boundSpace->setup(sizeof(OldApiScanRangeDefinition) + 
                            (2 * maxKeyRecordBytes) - 1, NULL) != 0)
      {
        theNdb->releaseRecAttr(boundSpace);
        /* Memory allocation error */
        setErrorCodeAbort(4000);
        return -1;
      }
      
      /* Initialise bounds definition info */
      OldApiScanRangeDefinition* boundsDef= 
        (OldApiScanRangeDefinition*) boundSpace->aRef();

      boundsDef->oldBound.lowBound.highestKey = 0;
      boundsDef->oldBound.lowBound.highestSoFarIsStrict = false;
      /* Should be STATIC_ASSERT */
      assert(NDB_MAX_NO_OF_ATTRIBUTES_IN_KEY == 32);
      boundsDef->oldBound.lowBound.keysPresentBitmap = 0;
      
      boundsDef->oldBound.highBound= boundsDef->oldBound.lowBound;
      boundsDef->oldBound.lowBound.key= &boundsDef->space[ 0 ];
      boundsDef->oldBound.highBound.key= &boundsDef->space[ maxKeyRecordBytes ];
      
      currentRangeOldApi= boundSpace;
    }

    OldApiScanRangeDefinition* bounds=
      (OldApiScanRangeDefinition*) currentRangeOldApi->aRef();


    /* Add to lower bound if required */
    if (type == BoundEQ ||
        type == BoundLE ||
        type == BoundLT )
    {
      if (setBoundHelperOldApi(bounds->oldBound.lowBound,
                               maxKeyRecordBytes,
                               tAttrInfo->m_attrId,
                               valueLen,
                               inclusive,
                               byteOffset,
                               attr.nullbit_byte_offset,
                               attr.nullbit_bit_in_byte,
                               aValue) != 0)
        return -1;
    }

    /* Add to upper bound if required */
    if (type == BoundEQ ||
        type == BoundGE ||
        type == BoundGT)
    {
      if (setBoundHelperOldApi(bounds->oldBound.highBound,
                               maxKeyRecordBytes,
                               tAttrInfo->m_attrId,
                               valueLen,
                               inclusive,
                               byteOffset,
                               attr.nullbit_byte_offset,
                               attr.nullbit_bit_in_byte,
                               aValue) != 0)             
        return -1;
    }
    return 0;
  } 
  else {
    /* Can only call setBound/equal() for an NdbIndexScanOperation */
    setErrorCodeAbort(4514);
    return -1;
  }
}


/* Method called just prior to scan execution to initialise
 * the passed in IndexBound for the scan using the information
 * stored by the old API's setBound() call.
 * Return codes 
 *  0 == bound present and built
 *  1 == bound not present
 * -1 == error
 */
int
NdbIndexScanOperation::buildIndexBoundOldApi(int range_no)
{
  IndexBound ib;
  OldApiScanRangeDefinition* boundDef=
    (OldApiScanRangeDefinition*) currentRangeOldApi->aRef();

  int result = 1;
  
  if (boundDef->oldBound.lowBound.highestKey != 0)
  {
    /* Have a low bound 
     * Check that a contiguous set of keys are supplied.
     * Setup low part of IndexBound
     */
    Uint32 expectedValue= (~(Uint32) 0) >> (32 - boundDef->oldBound.lowBound.highestKey);
    
    if (boundDef->oldBound.lowBound.keysPresentBitmap != expectedValue)
    {
      /* Invalid set of range scan bounds */
      setErrorCodeAbort(4259);
      return -1;
    }

    ib.low_key= boundDef->oldBound.lowBound.key;
    ib.low_key_count= boundDef->oldBound.lowBound.highestKey;
    ib.low_inclusive= !boundDef->oldBound.lowBound.highestSoFarIsStrict;
    result= 0;
  }
  else
  {
    ib.low_key= NULL;
    ib.low_key_count= 0;
    ib.low_inclusive= false;
  }

  if (boundDef->oldBound.highBound.highestKey != 0)
  {
    /* Have a high bound 
     * Check that a contiguous set of keys are supplied.
     */
    Uint32 expectedValue= (~(Uint32) 0) >> (32 - boundDef->oldBound.highBound.highestKey);
    
    if (boundDef->oldBound.highBound.keysPresentBitmap != expectedValue)
    {
      /* Invalid set of range scan bounds */
      setErrorCodeAbort(4259);
      return -1;
    }

    ib.high_key= boundDef->oldBound.highBound.key;
    ib.high_key_count= boundDef->oldBound.highBound.highestKey;
    ib.high_inclusive= !boundDef->oldBound.highBound.highestSoFarIsStrict;
    result= 0;
  }
  else
  {
    ib.high_key= NULL;
    ib.high_key_count= 0;
    ib.high_inclusive= false;
  }
  
  ib.range_no= range_no;

  boundDef->ib= ib;

  assert( currentRangeOldApi->next() == NULL );

  if (lastRangeOldApi == NULL)
  {
    /* First bound */
    assert( firstRangeOldApi == NULL );
    firstRangeOldApi= lastRangeOldApi= currentRangeOldApi;
  }
  else 
  {
    /* Other bounds exist, add this to the end of the bounds list */
    assert( firstRangeOldApi != NULL );
    assert( lastRangeOldApi->next() == NULL );
    lastRangeOldApi->next(currentRangeOldApi);
    lastRangeOldApi= currentRangeOldApi;
  }
  
  currentRangeOldApi= NULL;

  return result;
}

const NdbIndexScanOperation::IndexBound* 
NdbIndexScanOperation::getIndexBoundFromRecAttr(NdbRecAttr* recAttr)
{
  return &((OldApiScanRangeDefinition*)recAttr->aRef())->ib;
}


/* Method called to release any resources allocated by the old 
 * Index Scan bound API
 */
void
NdbIndexScanOperation::releaseIndexBoundsOldApi()
{
  NdbRecAttr* bound= firstRangeOldApi;
  while (bound != NULL)
  {
    NdbRecAttr* release= bound;
    bound= bound->next();
    theNdb->releaseRecAttr(release);
  }

  if (currentRangeOldApi != NULL)
    theNdb->releaseRecAttr(currentRangeOldApi);

  firstRangeOldApi= lastRangeOldApi= currentRangeOldApi= NULL;
}


int
NdbIndexScanOperation::ndbrecord_insert_bound(const NdbRecord *key_record,
                                              Uint32 column_index,
                                              const char *row,
                                              Uint32 bound_type,
                                              Uint32*& firstWordOfBound)
{
  char buf[NdbRecord::Attr::SHRINK_VARCHAR_BUFFSIZE];
  const NdbRecord::Attr *column= &key_record->columns[column_index];

  bool is_null= column->is_null(row);
  Uint32 len= 0;
  const void *aValue= row+column->offset;

  if (!is_null)
  {
    bool len_ok;
    /* Support for special mysqld varchar format in keys. */
    if (column->flags & NdbRecord::IsMysqldShrinkVarchar)
    {
      len_ok= column->shrink_varchar(row, len, buf);
      aValue= buf;
    }
    else
    {
      len_ok= column->get_var_length(row, len);
    }
    if (!len_ok) {
      setErrorCodeAbort(4209);
      return -1;
    }
  }

  /* Add bound type */
  if (unlikely(insertKEYINFO_NdbRecord((const char*) &bound_type, 
                                       sizeof(Uint32))))
  {
    /* Some sort of allocation error */
    setErrorCodeAbort(4000);
    return -1;
  }
  
  assert( theKEYINFOptr != NULL );
  /* Grab ptr to first word of this bound if caller wants it */
  if (firstWordOfBound == NULL)
    firstWordOfBound= theKEYINFOptr - 1;

  AttributeHeader ah(column->index_attrId, len);

  /* Add AttrInfo header + data for bound */
  if (unlikely(insertKEYINFO_NdbRecord((const char*) &ah.m_value, 
                                       sizeof(Uint32)) ||
               insertKEYINFO_NdbRecord((const char*) aValue, len) ))
  {
    /* Some sort of allocation error */
    setErrorCodeAbort(4000);
    return -1;
  }
  
  return 0;
}

/* IndexScan readTuples - part of old scan API
 * This call does the minimum amount of validation and state
 * storage possible.  Most of the scan initialisation is done
 * later as part of processIndexScanDefs
 */
int
NdbIndexScanOperation::readTuples(LockMode lm,
                                  Uint32 scan_flags,
                                  Uint32 parallel,
                                  Uint32 batch)
{
  /* Defer to Scan Operation's readTuples */
  int res= NdbScanOperation::readTuples(lm, scan_flags, parallel, batch);
  
  /* Set up IndexScan specific members */
  if (res == 0 && 
      ( (int) m_accessTable->m_indexType ==
        (int) NdbDictionary::Index::OrderedIndex))
  {
    if (m_currentTable == m_accessTable){
      // Old way of scanning indexes, should not be allowed
      m_currentTable = theNdb->theDictionary->
        getTable(m_currentTable->m_primaryTable.c_str());
      assert(m_currentTable != NULL);
    }
    assert (m_currentTable != m_accessTable);
    // Modify operation state
    theStatus = GetValue;
    theOperationType  = OpenRangeScanRequest;
  }

  return res;
}

/* Most of the work of Index Scan definition for old and NdbRecord
 * Index scans is done in this method 
 */
int
NdbIndexScanOperation::processIndexScanDefs(LockMode lm,
                                            Uint32 scan_flags,
                                            Uint32 parallel,
                                            Uint32 batch)
{
  const bool order_by = scan_flags & (SF_OrderBy | SF_OrderByFull);
  const bool order_desc = scan_flags & SF_Descending;
  const bool read_range_no = scan_flags & SF_ReadRangeNo;
  m_multi_range = scan_flags & SF_MultiRange;
  
  /* Defer to table scan method */
  int res = NdbScanOperation::processTableScanDefs(lm, 
                                                   scan_flags, 
                                                   parallel, 
                                                   batch);
  if(!res && read_range_no)
  {
    m_read_range_no = 1;
    if (insertATTRINFOHdr_NdbRecord(AttributeHeader::RANGE_NO, 
                                    0) == -1)
      res = -1;
  }
  if (!res)
  {
    /**
     * Note that it is valid to have order_desc true and order_by false.
     *
     * This means that there will be no merge sort among partitions, but
     * each partition will still be returned in descending sort order.
     *
     * This is useful eg. if it is known that the scan spans only one
     * partition.
     */
     if (order_desc) {
       m_descending = true;
       ScanTabReq * req = CAST_PTR(ScanTabReq, theSCAN_TABREQ->getDataPtrSend());
       ScanTabReq::setDescendingFlag(req->requestInfo, true);
     }
     if (order_by) {
       m_ordered = true;
       Uint32 cnt = m_accessTable->getNoOfColumns() - 1;
       m_sort_columns = cnt; // -1 for NDB$NODE
       m_current_api_receiver = m_sent_receivers_count;
       m_api_receivers_count = m_sent_receivers_count;
     }
    
    /* Should always have NdbRecord at this point */
    assert (m_attribute_record);
  }

  m_num_bounds = 0;
  m_previous_range_num = 0;

  return res;
}

int
NdbIndexScanOperation::compare_ndbrecord(const NdbReceiver *r1,
                                         const NdbReceiver *r2) const
{
  Uint32 i;
  int jdir= 1 - 2 * (int)m_descending;
  const NdbRecord *key_record= m_key_record;
  const NdbRecord *result_record= m_attribute_record;

  assert(jdir == 1 || jdir == -1);

  const char *a_row= r1->peek_row();
  const char *b_row= r2->peek_row();

  /* First compare range_no if needed. */
  if (m_read_range_no)
  {
    Uint32 a_range_no= uint4korr(a_row+result_record->m_row_size);
    Uint32 b_range_no= uint4korr(b_row+result_record->m_row_size);
   if (a_range_no != b_range_no)
      return (a_range_no < b_range_no ? -1 : 1);
  }

  for (i= 0; i<key_record->key_index_length; i++)
  {
    const NdbRecord::Attr *key_col =
      &key_record->columns[key_record->key_indexes[i]];
    assert(key_col->attrId < result_record->m_attrId_indexes_length);
    int col_idx = result_record->m_attrId_indexes[key_col->attrId];
    assert(col_idx >= 0);
    assert((Uint32)col_idx < result_record->noOfColumns);
    const NdbRecord::Attr *result_col = &result_record->columns[col_idx];

    bool a_is_null= result_col->is_null(a_row);
    bool b_is_null= result_col->is_null(b_row);
    if (a_is_null)
    {
      if (!b_is_null)
        return -1 * jdir;
    }
    else
    {
      if (b_is_null)
        return 1 * jdir;

      Uint32 offset= result_col->offset;
      Uint32 maxSize= result_col->maxSize;
      const char *a_ptr= a_row + offset;
      const char *b_ptr= b_row + offset;
      void *info= result_col->charset_info;
      int res=
        (*result_col->compare_function)
            (info, a_ptr, maxSize, b_ptr, maxSize, true);
      if (res)
      {
        assert(res != NdbSqlUtil::CmpUnknown);
        return res * jdir;
      }
    }
  }

  return 0;
}

/* This function performs the merge sort of the parallel ordered index scans
 * to produce a single sorted stream of rows to the application.
 *
 * To ensure the correct ordering, before a row can be returned, the function
 * must ensure that all fragments have either returned at least one row, or 
 * indicated that they have no more rows to return.
 *
 * The function maintains an array of receivers, one per fragment, sorted by
 * the relative ordering of their next rows.  Each time a row is taken from 
 * the 'top' receiver, it is re-inserted in the ordered list of receivers
 * which requires O(log2(NumReceivers)) comparisons.
 */
int
NdbIndexScanOperation::next_result_ordered_ndbrecord(const char * & out_row,
                                                     bool fetchAllowed,
                                                     bool forceSend)
{
  Uint32 current;

  /*
    Retrieve more rows if necessary, then sort the array of receivers.

    The special case m_current_api_receiver==theParallelism is for the
    initial call, where we need to wait for and sort all receviers.
  */
  if (m_current_api_receiver==theParallelism ||
      !m_api_receivers[m_current_api_receiver]->nextResult())
  {
    if (!fetchAllowed)
      return 2;                                 // No more data available now

    /* Wait for all receivers to be retrieved. */
    int count= ordered_send_scan_wait_for_all(forceSend);
    if (count == -1)
      return -1;

    /*
      Insert all newly retrieved receivers in sorted array.
      The receivers are left in m_conf_receivers for us to move into place.
    */
    current= m_current_api_receiver;
    for (int i= 0; i < count; i++)
      ordered_insert_receiver(current--, m_conf_receivers[i]);
    m_current_api_receiver= current;
  }
  else
  {
    /*
      Just make sure the first receiver (from which we just returned a row, so
      it may no longer be in the correct sort position) is placed correctly.
    */
    current= m_current_api_receiver;
    ordered_insert_receiver(current + 1, m_api_receivers[current]);
  }

  /* Now just return the next row (if any). */
  if (current < theParallelism && m_api_receivers[current]->nextResult())
  {
    out_row=  m_api_receivers[current]->get_row();
    return 0;
  }
  else
  {
    theError.code= -1;
    return 1;                                   // End-of-file
  }
}

/* Insert a newly fully-retrieved receiver in the correct sorted place. */
void
NdbIndexScanOperation::ordered_insert_receiver(Uint32 start,
                                               NdbReceiver *receiver)
{
  /*
    Binary search to find the position of the first receiver with no rows
    smaller than the first row for this receiver. We need to insert this
    receiver just before that position.
  */
  Uint32 first= start;
  Uint32 last= theParallelism;
  while (first < last)
  {
    Uint32 idx= (first+last)/2;
    int res= compare_ndbrecord(receiver, m_api_receivers[idx]);
    if (res <= 0)
      last= idx;
    else
      first= idx+1;
  }

  /* Move down any receivers that go before this one, then insert it. */
  if (last > start)
    memmove(&m_api_receivers[start-1],
            &m_api_receivers[start],
            (last - start) * sizeof(m_api_receivers[0]));
  m_api_receivers[last-1]= receiver;
}

/*
  This method is called during (NdbRecord) ordered index scans when all rows
  from one batch of one fragment scan are exhausted (identified by
  m_current_api_receiver).

  It sends a SCAN_NEXTREQ signal for the fragment and waits for the batch to
  be fully received.

  As a special case, it is also called at the start of the scan. In this case,
  no signal is sent, it just waits for the initial batch to be fully received
  from all fragments.

  The method returns -1 for error, and otherwise the number of fragments that
  were received (this will be 0 or 1, except for the initial call where it
  will be equal to theParallelism).

  The NdbReceiver object(s) are left in the m_conf_receivers array. Note that
  it is safe to read from m_conf_receivers without mutex protection immediately
  after return from this method; as all fragments are fully received no new
  receivers can enter that array until the next call to this method.
*/
int
NdbIndexScanOperation::ordered_send_scan_wait_for_all(bool forceSend)
{
  TransporterFacade* tp= theNdb->theImpl->m_transporter_facade;

  PollGuard poll_guard(tp, &theNdb->theImpl->theWaiter,
                       theNdb->theNdbBlockNumber);
  if(theError.code)
    return -1;

  Uint32 seq= theNdbCon->theNodeSequence;
  Uint32 nodeId= theNdbCon->theDBnode;
  Uint32 timeout= tp->m_waitfor_timeout;
  if (seq == tp->getNodeSequence(nodeId) &&
      !send_next_scan_ordered(m_current_api_receiver))
  {
    while (m_sent_receivers_count > 0 && !theError.code)
    {
      int ret_code= poll_guard.wait_scan(3*timeout, nodeId, forceSend);
      if (ret_code == 0 && seq == tp->getNodeSequence(nodeId))
        continue;
      if(ret_code == -1){
        setErrorCode(4008);
      } else {
        setErrorCode(4028);
      }
      return -1;
    }

    if(theError.code){
      setErrorCode(theError.code);
      return -1;
    }

    Uint32 new_receivers= m_conf_receivers_count;
    m_conf_receivers_count= 0;
    return new_receivers;
  } else {
    setErrorCode(4028);
    return -1;
  }
}

/*
  This method is used in ordered index scan to acknowledge the reception of
  one batch of fragment scan rows and request the sending of another batch (it
  sends a SCAN_NEXTREQ signal with one scan fragment record pointer).

  It is called with the argument IDX set to the value of
  m_current_api_receiver, the receiver for the fragment scan to acknowledge.
  This receiver is moved from the m_api_receivers array to the
  m_sent_receivers array.

  This method is called with the PollGuard mutex held on the transporter.
*/
int
NdbIndexScanOperation::send_next_scan_ordered(Uint32 idx)
{
  if(idx == theParallelism)
    return 0;
  
  NdbReceiver* tRec = m_api_receivers[idx];
  NdbApiSignal tSignal(theNdb->theMyRef);
  tSignal.setSignal(GSN_SCAN_NEXTREQ);
  
  Uint32 last = m_sent_receivers_count;
  Uint32* theData = tSignal.getDataPtrSend();
  Uint32* prep_array = theData + 4;
  
  m_current_api_receiver = idx + 1;
  if((prep_array[0] = tRec->m_tcPtrI) == RNIL)
  {
    if(DEBUG_NEXT_RESULT)
      ndbout_c("receiver completed, don't send");
    return 0;
  }
  
  theData[0] = theNdbCon->theTCConPtr;
  theData[1] = 0;
  Uint64 transId = theNdbCon->theTransactionId;
  theData[2] = (Uint32) transId;
  theData[3] = (Uint32) (transId >> 32);
  
  /**
   * Prepare ops
   */
  m_sent_receivers[last] = tRec;
  tRec->m_list_index = last;
  tRec->prepareSend();
  m_sent_receivers_count = last + 1;
  
  Uint32 nodeId = theNdbCon->theDBnode;
  TransporterFacade * tp = theNdb->theImpl->m_transporter_facade;
  tSignal.setLength(4+1);
  int ret= tp->sendSignal(&tSignal, nodeId);
  return ret;
}

int
NdbScanOperation::close_impl(TransporterFacade* tp, bool forceSend,
                             PollGuard *poll_guard)
{
  Uint32 seq = theNdbCon->theNodeSequence;
  Uint32 nodeId = theNdbCon->theDBnode;
  
  if(seq != tp->getNodeSequence(nodeId))
  {
    theNdbCon->theReleaseOnClose = true;
    return -1;
  }
  
  Uint32 timeout = tp->m_waitfor_timeout;
  /**
   * Wait for outstanding
   */
  while(theError.code == 0 && m_sent_receivers_count)
  {
    int return_code= poll_guard->wait_scan(3*timeout, nodeId, forceSend);
    switch(return_code){
    case 0:
      break;
    case -1:
      setErrorCode(4008);
    case -2:
      m_api_receivers_count = 0;
      m_conf_receivers_count = 0;
      m_sent_receivers_count = 0;
      theNdbCon->theReleaseOnClose = true;
      return -1;
    }
  }

  if(theError.code)
  {
    m_api_receivers_count = 0;
    m_current_api_receiver = m_ordered ? theParallelism : 0;
  }


  /**
   * move all conf'ed into api
   *   so that send_next_scan can check if they needs to be closed
   */
  Uint32 api = m_api_receivers_count;
  Uint32 conf = m_conf_receivers_count;

  if(m_ordered)
  {
    /**
     * Ordered scan, keep the m_api_receivers "to the right"
     */
    memmove(m_api_receivers, m_api_receivers+m_current_api_receiver, 
            (theParallelism - m_current_api_receiver) * sizeof(char*));
    api = (theParallelism - m_current_api_receiver);
    m_api_receivers_count = api;
  }
  
  if(DEBUG_NEXT_RESULT)
    ndbout_c("close_impl: [order api conf sent curr parr] %d %d %d %d %d %d",
             m_ordered, api, conf, 
             m_sent_receivers_count, m_current_api_receiver, theParallelism);
  
  if(api+conf)
  {
    /**
     * There's something to close
     *   setup m_api_receivers (for send_next_scan)
     */
    memcpy(m_api_receivers+api, m_conf_receivers, conf * sizeof(char*));
    m_api_receivers_count = api + conf;
    m_conf_receivers_count = 0;
  }
  
  // Send close scan
  if(send_next_scan(api+conf, true) == -1)
  {
    theNdbCon->theReleaseOnClose = true;
    return -1;
  }
  
  /**
   * wait for close scan conf
   */
  while(m_sent_receivers_count+m_api_receivers_count+m_conf_receivers_count)
  {
    int return_code= poll_guard->wait_scan(3*timeout, nodeId, forceSend);
    switch(return_code){
    case 0:
      break;
    case -1:
      setErrorCode(4008);
    case -2:
      m_api_receivers_count = 0;
      m_conf_receivers_count = 0;
      m_sent_receivers_count = 0;
      theNdbCon->theReleaseOnClose = true;
      return -1;
    }
  }

  /* Rather nasty way to clean up IndexScan resources if
   * any 
   */
  if (theOperationType == OpenRangeScanRequest)
  {
    NdbIndexScanOperation *isop= 
      reinterpret_cast<NdbIndexScanOperation*> (this);

    /* Release any Index Bound resources */
    isop->releaseIndexBoundsOldApi();
  }

  /* Free any scan-owned ScanFilter generated InterpretedCode
   * object (old Api only)
   */
  freeInterpretedCodeOldApi();

  return 0;
}

void
NdbScanOperation::reset_receivers(Uint32 parallell, Uint32 ordered){
  for(Uint32 i = 0; i<parallell; i++){
    m_receivers[i]->m_list_index = i;
    m_prepared_receivers[i] = m_receivers[i]->getId();
    m_sent_receivers[i] = m_receivers[i];
    m_conf_receivers[i] = 0;
    m_api_receivers[i] = 0;
    m_receivers[i]->prepareSend();
  }
  
  m_api_receivers_count = 0;
  m_current_api_receiver = 0;
  m_sent_receivers_count = 0;
  m_conf_receivers_count = 0;
}

int
NdbIndexScanOperation::end_of_bound(Uint32 no)
{
  DBUG_ENTER("end_of_bound");
  DBUG_PRINT("info", ("Range number %u", no));

  if (! (m_savedScanFlagsOldApi & SF_MultiRange || no == 0))
  {
    setErrorCodeAbort(4509);
    /* Non SF_MultiRange scan cannot have more than one bound */
    return -1;
  }

  if (currentRangeOldApi == NULL)
  {
    setErrorCodeAbort(4259);
    /* Invalid set of range scan bounds */
    return -1;
  }

  /* If it's an ordered scan and we're reading range numbers
   * back then check that range numbers are strictly 
   * increasing
   */
  if ((m_savedScanFlagsOldApi & (SF_OrderBy | SF_OrderByFull)) &&
      (m_savedScanFlagsOldApi & SF_ReadRangeNo))
  {
    Uint32 expectedNum= 0;
    
    if (lastRangeOldApi != NULL)
    {
      assert( firstRangeOldApi != NULL );
      expectedNum = 
        getIndexBoundFromRecAttr(lastRangeOldApi)->range_no + 1;
    }
    
    if (no != expectedNum)
    {
      setErrorCodeAbort(4282);
      /* range_no not strictly increasing in ordered multi-range index scan */
      return -1;
    }
  }
  
  if (buildIndexBoundOldApi(no) != 0)
    return -1;
      
  DBUG_RETURN(0);
}

int
NdbIndexScanOperation::get_range_no()
{
  assert(m_attribute_record);

  if (m_read_range_no)
  {
    Uint32 idx= m_current_api_receiver;
    if (idx >= m_api_receivers_count)
      return -1;
    
    const NdbReceiver *tRec= m_api_receivers[m_current_api_receiver];
    return tRec->get_range_no();
  }
  return -1;
}

const NdbOperation *
NdbScanOperation::lockCurrentTuple(NdbTransaction *takeOverTrans,
                                   const NdbRecord *result_rec,
                                   char *result_row,
                                   const unsigned char *result_mask,
                                   const NdbOperation::OperationOptions *opts,
                                   Uint32 sizeOfOptions)
{
  unsigned char empty_mask[NDB_MAX_ATTRIBUTES_IN_TABLE>>3];
  /* Default is to not read any attributes, just take over the lock. */
  if (!result_row)
  {
    bzero(empty_mask, sizeof(empty_mask));
    result_mask= &empty_mask[0];
  }
  return takeOverScanOpNdbRecord(NdbOperation::ReadRequest, takeOverTrans,
                                 result_rec, result_row, 
                                 result_mask, opts, sizeOfOptions);
}<|MERGE_RESOLUTION|>--- conflicted
+++ resolved
@@ -1025,16 +1025,10 @@
     tupScan = false;
   }
   
-<<<<<<< HEAD
   if (rangeScan && (scan_flags & (SF_OrderBy | SF_OrderByFull)))
-    parallel = fragCount; // Note we assume fragcount of base table==
-                          // fragcount of index.
-=======
-  if (rangeScan && (scan_flags & SF_OrderBy))
     parallel = fragCount; /* Frag count of ordered index ==
                            * Frag count of base table
                            */
->>>>>>> e5aeab7d
   
   theParallelism = parallel;    
   
