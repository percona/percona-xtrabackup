--- conflicted
+++ resolved
@@ -440,7 +440,6 @@
   }
 #endif
 }
-<<<<<<< HEAD
 
 inline
 bool
@@ -602,6 +601,4 @@
   return -1;
 }
 
-=======
->>>>>>> add53fc5
 #endif