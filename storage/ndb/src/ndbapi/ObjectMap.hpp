--- conflicted
+++ resolved
@@ -110,34 +110,4 @@
   }
   return 0;
 }
-<<<<<<< HEAD
-
-inline int
-NdbObjectIdMap::expand(Uint32 incSize){
-  NdbMutex_Lock(m_mutex);
-  Uint32 newSize = m_size + incSize;
-  MapEntry * tmp = (MapEntry*)realloc(m_map, newSize * sizeof(MapEntry));
-
-  if (likely(tmp != 0))
-  {
-    m_map = tmp;
-    
-    for(Uint32 i = m_size; i<newSize; i++){
-      m_map[i].m_next = i + 1;
-    }
-    m_firstFree = m_size;
-    m_map[newSize-1].m_next = InvalidId;
-    m_size = newSize;
-  }
-  else
-  {
-    NdbMutex_Unlock(m_mutex);
-    return -1;
-  }
-  NdbMutex_Unlock(m_mutex);
-  return 0;
-}
-
-=======
->>>>>>> 71ca3b6f
 #endif