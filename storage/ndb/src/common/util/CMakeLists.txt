--- conflicted
+++ resolved
@@ -89,17 +89,11 @@
 
 # This looks like a gcc bug, there *are* ATTRIBUTE_FORMAT annotations for
 # cstrbuf::appendf()
-<<<<<<< HEAD
-IF(MY_COMPILER_IS_GNU AND CMAKE_CXX_COMPILER_VERSION VERSION_GREATER 13)
-  TARGET_COMPILE_OPTIONS(cstrbuf-t PRIVATE
-    "-Wno-error=suggest-attribute=format")
-=======
 IF(WITH_UNIT_TESTS)
   IF(MY_COMPILER_IS_GNU AND CMAKE_CXX_COMPILER_VERSION VERSION_GREATER 13)
     TARGET_COMPILE_OPTIONS(cstrbuf-t PRIVATE
       "-Wno-error=suggest-attribute=format")
   ENDIF()
->>>>>>> 87307d4d
 ENDIF()
 
 NDB_ADD_TEST(ndb_version-t version.cpp LIBS ndbgeneral)
