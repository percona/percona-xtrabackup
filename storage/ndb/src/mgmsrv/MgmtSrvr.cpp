/*
   Copyright (c) 2003, 2013, Oracle and/or its affiliates. All rights reserved.

   This program is free software; you can redistribute it and/or modify
   it under the terms of the GNU General Public License as published by
   the Free Software Foundation; version 2 of the License.

   This program is distributed in the hope that it will be useful,
   but WITHOUT ANY WARRANTY; without even the implied warranty of
   MERCHANTABILITY or FITNESS FOR A PARTICULAR PURPOSE.  See the
   GNU General Public License for more details.

   You should have received a copy of the GNU General Public License
   along with this program; if not, write to the Free Software
   Foundation, Inc., 51 Franklin St, Fifth Floor, Boston, MA 02110-1301  USA
*/

#include <ndb_global.h>

#include "MgmtSrvr.hpp"
#include "ndb_mgmd_error.h"
#include "Services.hpp"
#include "ConfigManager.hpp"
#include "Defragger.hpp"

#include <NdbOut.hpp>
#include <NdbApiSignal.hpp>
#include <kernel_types.h>
#include <GlobalSignalNumbers.h>
#include <signaldata/TestOrd.hpp>
#include <signaldata/TamperOrd.hpp>
#include <signaldata/StartOrd.hpp>
#include <signaldata/ApiVersion.hpp>
#include <signaldata/ResumeReq.hpp>
#include <signaldata/SetLogLevelOrd.hpp>
#include <signaldata/EventSubscribeReq.hpp>
#include <signaldata/EventReport.hpp>
#include <signaldata/DumpStateOrd.hpp>
#include <signaldata/BackupSignalData.hpp>
#include <signaldata/NFCompleteRep.hpp>
#include <signaldata/NodeFailRep.hpp>
#include <signaldata/AllocNodeId.hpp>
#include <signaldata/SchemaTrans.hpp>
#include <signaldata/CreateNodegroup.hpp>
#include <signaldata/DropNodegroup.hpp>
#include <signaldata/Sync.hpp>
#include <signaldata/GetConfig.hpp>
#include <NdbSleep.h>
#include <portlib/NdbDir.hpp>
#include <EventLogger.hpp>
#include <logger/FileLogHandler.hpp>
#include <logger/ConsoleLogHandler.hpp>
#include <logger/SysLogHandler.hpp>
#include <DebuggerNames.hpp>
#include <ndb_version.h>

#include <SocketServer.hpp>
#include <NdbConfig.h>

#include <NdbAutoPtr.hpp>
#include <NdbDir.hpp>
#include <ndberror.h>

#include <mgmapi.h>
#include <mgmapi_configuration.hpp>
#include <mgmapi_config_parameters.h>

#include <SignalSender.hpp>

int g_errorInsert = 0;
#define ERROR_INSERTED(x) (g_errorInsert == x)

#define INIT_SIGNAL_SENDER(ss,nodeId) \
  SignalSender ss(theFacade); \
  ss.lock(); /* lock will be released on exit */ \
  {\
    int result = okToSendTo(nodeId, true);\
    if (result != 0) {\
      return result;\
    }\
  }

extern "C" my_bool opt_core;

void *
MgmtSrvr::logLevelThread_C(void* m)
{
  MgmtSrvr *mgm = (MgmtSrvr*)m;
  mgm->logLevelThreadRun();
  return 0;
}

extern EventLogger * g_eventLogger;

#ifdef NOT_USED
static NdbOut&
operator<<(NdbOut& out, const LogLevel & ll)
{
  out << "[LogLevel: ";
  for(size_t i = 0; i<LogLevel::LOGLEVEL_CATEGORIES; i++)
    out << ll.getLogLevel((LogLevel::EventCategory)i) << " ";
  out << "]";
  return out;
}
#endif

void
MgmtSrvr::logLevelThreadRun() 
{
  while (!_isStopThread) 
  {
    Vector<NodeId> failed_started_nodes;
    Vector<EventSubscribeReq> failed_log_level_requests;

    /**
     * Handle started nodes
     */
    m_started_nodes.lock();
    if (m_started_nodes.size() > 0)
    {
      // calculate max log level
      EventSubscribeReq req;
      {
        LogLevel tmp;
        m_event_listner.lock();
        for(int i = m_event_listner.m_clients.size() - 1; i >= 0; i--)
          tmp.set_max(m_event_listner[i].m_logLevel);
        m_event_listner.unlock();
        req.assign(tmp);
      }
      req.blockRef = _ownReference;
      while (m_started_nodes.size() > 0)
      {
        Uint32 node = m_started_nodes[0];
        m_started_nodes.erase(0, false);
        m_started_nodes.unlock();

        if (setEventReportingLevelImpl(node, req))
        {
          failed_started_nodes.push_back(node);
        }
        else
        {
          SetLogLevelOrd ord;
          ord.assign(m_nodeLogLevel[node]);
          setNodeLogLevelImpl(node, ord);
        }
        m_started_nodes.lock();
      }
    }
    m_started_nodes.unlock();
    
    m_log_level_requests.lock();
    while (m_log_level_requests.size() > 0)
    {
      EventSubscribeReq req = m_log_level_requests[0];
      m_log_level_requests.erase(0, false);
      m_log_level_requests.unlock();

      if(req.blockRef == 0)
      {
        req.blockRef = _ownReference;
        if (setEventReportingLevelImpl(0, req))
        {
          failed_log_level_requests.push_back(req);
        }
      } 
      else 
      {
        SetLogLevelOrd ord;
        ord.assign(req);
        if (setNodeLogLevelImpl(req.blockRef, ord))
        {
          failed_log_level_requests.push_back(req);
        }
      }
      m_log_level_requests.lock();
    }      
    m_log_level_requests.unlock();

    if(!ERROR_INSERTED(10000))
      m_event_listner.check_listeners();

    Uint32 sleeptime = _logLevelThreadSleep;
    if (failed_started_nodes.size())
    {
      m_started_nodes.lock();
      for (Uint32 i = 0; i<failed_started_nodes.size(); i++)
        m_started_nodes.push_back(failed_started_nodes[i], false);
      m_started_nodes.unlock();
      failed_started_nodes.clear();
      sleeptime = 100;
    }

    if (failed_log_level_requests.size())
    {
      m_log_level_requests.lock();
      for (Uint32 i = 0; i<failed_log_level_requests.size(); i++)
        m_log_level_requests.push_back(failed_log_level_requests[i], false);
      m_log_level_requests.unlock();
      failed_log_level_requests.clear();
      sleeptime = 100;
    }

    NdbSleep_MilliSleep(sleeptime);
  }
}


static int
translateStopRef(Uint32 errCode)
{
  switch(errCode){
  case StopRef::NodeShutdownInProgress:
    return NODE_SHUTDOWN_IN_PROGESS;
    break;
  case StopRef::SystemShutdownInProgress:
    return SYSTEM_SHUTDOWN_IN_PROGRESS;
    break;
  case StopRef::NodeShutdownWouldCauseSystemCrash:
    return NODE_SHUTDOWN_WOULD_CAUSE_SYSTEM_CRASH;
    break;
  case StopRef::UnsupportedNodeShutdown:
    return UNSUPPORTED_NODE_SHUTDOWN;
    break;
  }
  return 4999;
}


MgmtSrvr::MgmtSrvr(const MgmtOpts& opts) :
  m_opts(opts),
  _blockNumber(-1),
  _ownNodeId(0),
  m_port(0),
  m_local_config(NULL),
  _ownReference(0),
  m_config_manager(NULL),
  m_need_restart(false),
  theFacade(NULL),
  _isStopThread(false),
  _logLevelThreadSleep(500),
  m_event_listner(this),
  m_master_node(0),
  _logLevelThread(NULL),
  m_version_string(ndbGetOwnVersionString())
{
  DBUG_ENTER("MgmtSrvr::MgmtSrvr");

  m_local_config_mutex= NdbMutex_Create();
  m_reserved_nodes_mutex= NdbMutex_Create();
  if (!m_local_config_mutex || !m_reserved_nodes_mutex)
  {
    g_eventLogger->error("Failed to create MgmtSrvr mutexes");
    require(false);
  }

  /* Init node arrays */
  for(Uint32 i = 0; i<MAX_NODES; i++) {
    nodeTypes[i] = (enum ndb_mgm_node_type)-1;
    clear_connect_address_cache(i);
  }

  /* Setup clusterlog as client[0] in m_event_listner */
  {
    Ndb_mgmd_event_service::Event_listener se;
    my_socket_invalidate(&(se.m_socket));
    for(size_t t = 0; t<LogLevel::LOGLEVEL_CATEGORIES; t++){
      se.m_logLevel.setLogLevel((LogLevel::EventCategory)t, 7);
    }
    se.m_logLevel.setLogLevel(LogLevel::llError, 15);
    se.m_logLevel.setLogLevel(LogLevel::llConnection, 8);
    se.m_logLevel.setLogLevel(LogLevel::llBackup, 15);
    m_event_listner.m_clients.push_back(se);
    m_event_listner.m_logLevel = se.m_logLevel;
  }

  DBUG_VOID_RETURN;
}


/*
  check_configdir

  Make sure configdir exist and try to create it if not

*/

const char*
MgmtSrvr::check_configdir() const
{
  if (m_opts.configdir &&
      strcmp(m_opts.configdir, MYSQLCLUSTERDIR) != 0)
  {
    // Specified on commmand line
    if (access(m_opts.configdir, F_OK))
    {
      g_eventLogger->error("Directory '%s' specified with --configdir " \
                           "does not exist. Either create it or pass " \
                           "the path to an already existing directory.",
                           m_opts.configdir);
      return NULL;
    }
    return m_opts.configdir;
  }
  else
  {
    // Compiled in path MYSQLCLUSTERDIR
    if (access(MYSQLCLUSTERDIR, F_OK))
    {
      g_eventLogger->info("The default config directory '%s' "            \
                          "does not exist. Trying to create it...",
                          MYSQLCLUSTERDIR);

      if (!NdbDir::create(MYSQLCLUSTERDIR) ||
          access(MYSQLCLUSTERDIR, F_OK))
      {
        g_eventLogger->error("Could not create directory '%s'. "        \
                             "Either create it manually or "            \
                             "specify a different directory with "      \
                             "--configdir=<path>",
                             MYSQLCLUSTERDIR);
        return NULL;
      }

      g_eventLogger->info("Sucessfully created config directory");
    }
    return MYSQLCLUSTERDIR;
  }
}


bool
MgmtSrvr::init()
{
  DBUG_ENTER("MgmtSrvr::init");

  const char* configdir;

  if (!m_opts.config_cache)
  {
    g_eventLogger->info("Skipping check of config directory since "
                        "config cache is disabled.");
    configdir = NULL;
  }
  else
  {
    if (!(configdir= check_configdir()))
      DBUG_RETURN(false);
  }

  if (!(m_config_manager= new ConfigManager(m_opts, configdir)))
  {
    g_eventLogger->error("Failed to create ConfigManager");
    DBUG_RETURN(false);
  }

  if (m_config_manager->add_config_change_subscriber(this) < 0)
  {
    g_eventLogger->error("Failed to add MgmtSrvr as config change subscriber");
    DBUG_RETURN(false);
  }

  if (!m_config_manager->init())
  {
    DBUG_RETURN(false);
  }

  /* 'config_changed' should have been called from 'init' */
  require(m_local_config != 0);

  if (m_opts.print_full_config)
  {
    print_config();
    DBUG_RETURN(false);
  }

  assert(_ownNodeId);

  DBUG_RETURN(true);
}


bool
MgmtSrvr::start_transporter(const Config* config)
{
  DBUG_ENTER("MgmtSrvr::start_transporter");

  theFacade= new TransporterFacade(0);
  if (theFacade == 0)
  {
    g_eventLogger->error("Could not create TransporterFacade.");
    DBUG_RETURN(false);
  }

  assert(_blockNumber == -1); // Blocknumber shouldn't been allocated yet

  /*
    Register ourself at TransporterFacade to be able to receive signals
    and to be notified when a database process has died.
  */
  Uint32 res;
  if ((res = open(theFacade)) == 0)
  {
    g_eventLogger->error("Failed to open block in TransporterFacade");
    theFacade->stop_instance();
    delete theFacade;
    theFacade = 0;
    DBUG_RETURN(false);
  }
  _blockNumber = refToBlock(res);

  /**
   * Need to call ->open() prior to actually starting TF
   */
  m_config_manager->set_facade(theFacade);

  if (theFacade->start_instance(_ownNodeId,
                                config->m_configValues) < 0)
  {
    g_eventLogger->error("Failed to start transporter");
    delete theFacade;
    theFacade = 0;
    DBUG_RETURN(false);
  }

  _ownReference = numberToRef(_blockNumber, _ownNodeId);

  /*
    set api reg req frequency quite high:

    100 ms interval to make sure we have fairly up-to-date
    info from the nodes.  This to make sure that this info
    is not dependent on heartbeat settings in the
    configuration
  */
  theFacade->ext_set_max_api_reg_req_interval(100);

  DBUG_RETURN(true);
}


bool
MgmtSrvr::start_mgm_service(const Config* config)
{
  DBUG_ENTER("MgmtSrvr::start_mgm_service");

  assert(m_port == 0);
  {
    // Find the portnumber to use for mgm service
    ConfigIter iter(config, CFG_SECTION_NODE);

    if(iter.find(CFG_NODE_ID, _ownNodeId) != 0){
      g_eventLogger->error("Could not find node %d in config", _ownNodeId);
      DBUG_RETURN(false);
    }

    unsigned type;
    if(iter.get(CFG_TYPE_OF_SECTION, &type) != 0 ||
       type != NODE_TYPE_MGM){
      g_eventLogger->error("Node %d is not defined as management server",
                           _ownNodeId);
      DBUG_RETURN(false);
    }

    if(iter.get(CFG_MGM_PORT, &m_port) != 0){
      g_eventLogger->error("PortNumber not defined for node %d", _ownNodeId);
      DBUG_RETURN(false);
    }
  }

  unsigned short port= m_port;
  DBUG_PRINT("info", ("Using port %d", port));
  if (port == 0)
  {
    g_eventLogger->error("Could not find out which port to use"\
                        " for management service");
    DBUG_RETURN(false);
  }

  {
    int count= 5; // no of retries for tryBind
    while(!m_socket_server.tryBind(port, m_opts.bind_address))
    {
      if (--count > 0)
      {
	NdbSleep_SecSleep(1);
	continue;
      }
      g_eventLogger->error("Unable to bind management service port: %s:%d!\n"
                           "Please check if the port is already used,\n"
                           "(perhaps a ndb_mgmd is already running),\n"
                           "and if you are executing on the correct computer",
                           (m_opts.bind_address ? m_opts.bind_address : "*"),
                           port);
      DBUG_RETURN(false);
    }
  }

  {
    MgmApiService * mapi = new MgmApiService(*this);
    if (mapi == NULL)
    {
      g_eventLogger->error("Could not allocate MgmApiService");
      DBUG_RETURN(false);
    }

    if(!m_socket_server.setup(mapi, &port, m_opts.bind_address))
    {
      delete mapi; // Will be deleted by SocketServer in all other cases
      g_eventLogger->error("Unable to setup management service port: %s:%d!\n"
                           "Please check if the port is already used,\n"
                           "(perhaps a ndb_mgmd is already running),\n"
                           "and if you are executing on the correct computer",
                           (m_opts.bind_address ? m_opts.bind_address : "*"),
                           port);
      DBUG_RETURN(false);
    }

    if (port != m_port)
    {
      g_eventLogger->error("Couldn't start management service on the "\
                           "requested port: %d. Got port: %d instead",
                          m_port, port);
      DBUG_RETURN(false);
    }
  }

  m_socket_server.startServer();

  g_eventLogger->info("Id: %d, Command port: %s:%d",
                      _ownNodeId,
                      m_opts.bind_address ? m_opts.bind_address : "*",
                      port);
  DBUG_RETURN(true);
}


bool
MgmtSrvr::start()
{
  DBUG_ENTER("MgmtSrvr::start");

  /* Start transporter */
  if(!start_transporter(m_local_config))
  {
    g_eventLogger->error("Failed to start transporter!");
    DBUG_RETURN(false);
  }

  /* Start mgm service */
  if (!start_mgm_service(m_local_config))
  {
    g_eventLogger->error("Failed to start mangement service!");
    DBUG_RETURN(false);
  }

  /* Use local MGM port for TransporterRegistry */
  if(!connect_to_self())
  {
    g_eventLogger->error("Failed to connect to ourself!");
    DBUG_RETURN(false);
  }

  /* Start config manager */
  if (!m_config_manager->start())
  {
    g_eventLogger->error("Failed to start ConfigManager");
    DBUG_RETURN(false);
  }

  /* Loglevel thread */
  assert(_isStopThread == false);
  _logLevelThread = NdbThread_Create(logLevelThread_C,
				     (void**)this,
                                     0, // default stack size
				     "MgmtSrvr_Loglevel",
				     NDB_THREAD_PRIO_LOW);

  DBUG_RETURN(true);
}


void
MgmtSrvr::configure_eventlogger(const BaseString& logdestination) const
{
  // Close old log handlers before creating the new
  g_eventLogger->close();

  Vector<BaseString> logdestinations;
  logdestination.split(logdestinations, ";");

  for(unsigned i = 0; i < logdestinations.size(); i++)
  {
    // Extract type(everything left of colon)
    Vector<BaseString> v_type_params;
    logdestinations[i].split(v_type_params, ":", 2);
    BaseString type(v_type_params[0]);
    
    // Extract params(everything right of colon)
    BaseString params;
    if(v_type_params.size() >= 2)
      params = v_type_params[1];

    LogHandler *handler = NULL;
    if(type == "FILE")
    {
      char *default_file_name= NdbConfig_ClusterLogFileName(_ownNodeId);
      handler = new FileLogHandler(default_file_name);
      free(default_file_name);
    }
    else if(type == "CONSOLE")
    {
      handler = new ConsoleLogHandler();
    }
#ifndef _WIN32
    else if(type == "SYSLOG")
    {
      handler = new SysLogHandler();
    }
#endif  
    if(handler == NULL)
    {
      ndbout_c("INTERNAL ERROR: Could not create log handler for: '%s'",
               logdestinations[i].c_str());
      continue;
    }

    if(!handler->parseParams(params))
    {
      ndbout_c("Failed to parse parameters for log handler: '%s', error: %d '%s'",
               logdestinations[i].c_str(), handler->getErrorCode(), handler->getErrorStr());
      delete handler;
      continue;
    }

    if (!g_eventLogger->addHandler(handler))
    {
      ndbout_c("INTERNAL ERROR: Could not add %s log handler", handler->handler_type());
      g_eventLogger->error("INTERNAL ERROR: Could not add %s log handler",
                           handler->handler_type());
      delete handler;
      continue;
    }
  }
}


void
MgmtSrvr::setClusterLog(const Config* config)
{
  DBUG_ASSERT(_ownNodeId);

  ConfigIter iter(config, CFG_SECTION_NODE);
  require(iter.find(CFG_NODE_ID, _ownNodeId) == 0);

  // Update DataDir from config
  const char *datadir;
  require(iter.get(CFG_NODE_DATADIR, &datadir) == 0);
  NdbConfig_SetPath(datadir);

  if (NdbDir::chdir(NdbConfig_get_path(NULL)) != 0)
  {
    g_eventLogger->warning("Cannot change directory to '%s', error: %d",
                           NdbConfig_get_path(NULL), errno);
    // Ignore error
  }

  // Get log destination from config
  BaseString logdest;
  const char *value;
  if(iter.get(CFG_LOG_DESTINATION, &value) == 0){
    logdest.assign(value);
  }

  bool logdest_configured = true;
  if(logdest.length() == 0 || logdest == "") {
    // No LogDestination set, use default settings
    char *clusterLog= NdbConfig_ClusterLogFileName(_ownNodeId);
    logdest.assfmt("FILE:filename=%s,maxsize=1000000,maxfiles=6",
		   clusterLog);
    free(clusterLog);
    logdest_configured = false;
  }

  configure_eventlogger(logdest);

  if (logdest_configured == false &&
      m_opts.non_interactive)
  {
    g_eventLogger->createConsoleHandler();
  }

#ifdef _WIN32
  /* Output to Windows event log */
  g_eventLogger->createEventLogHandler("MySQL Cluster Management Server");
#endif

  if (m_opts.verbose)
    g_eventLogger->enable(Logger::LL_DEBUG);
}


void
MgmtSrvr::config_changed(NodeId node_id, const Config* new_config)
{
  DBUG_ENTER("MgmtSrvr::config_changed");

  Guard g(m_local_config_mutex);

  // Don't allow nodeid to change, once it's been set
  require(_ownNodeId == 0 || _ownNodeId == node_id);

  _ownNodeId= node_id;

  if (m_local_config)
    delete m_local_config;

  m_local_config= new Config(new_config); // Copy
  require(m_local_config != 0);

  /* Rebuild node arrays */
  ConfigIter iter(m_local_config, CFG_SECTION_NODE);
  for(Uint32 i = 0; i<MAX_NODES; i++) {

    clear_connect_address_cache(i);

    if (iter.first())
      continue;

    if (iter.find(CFG_NODE_ID, i) == 0){
      unsigned type;
      require(iter.get(CFG_TYPE_OF_SECTION, &type) == 0);

      switch(type){
      case NODE_TYPE_DB:
        nodeTypes[i] = NDB_MGM_NODE_TYPE_NDB;
        break;
      case NODE_TYPE_API:
        nodeTypes[i] = NDB_MGM_NODE_TYPE_API;
        break;
      case NODE_TYPE_MGM:
        nodeTypes[i] = NDB_MGM_NODE_TYPE_MGM;
        break;
      default:
        break;
      }
    }
    else
    {
      nodeTypes[i] = (enum ndb_mgm_node_type)-1;
    }

  }

  // Setup cluster log
  setClusterLog(m_local_config);

  if (theFacade)
  {
    if (!theFacade->configure(_ownNodeId,
                              m_local_config->m_configValues))
    {
      g_eventLogger->warning("Could not reconfigure everything online, "
                             "this node need a restart");
      m_need_restart= true;
    }
  }

  DBUG_VOID_RETURN;
}


bool
MgmtSrvr::get_packed_config(ndb_mgm_node_type node_type,
                            BaseString& buf64, BaseString& error)
{
  return m_config_manager->get_packed_config(node_type, &buf64, error);
}

bool
MgmtSrvr::get_packed_config_from_node(NodeId nodeId,
                            BaseString& buf64, BaseString& error)
{
  DBUG_ENTER("get_packed_config_from_node");

  if (nodeId >= MAX_NODES_ID)
  {
    error.assfmt("Nodeid %d is greater than max nodeid %d. ",
                 nodeId, MAX_NODES_ID);
    DBUG_RETURN(false);
  }

  if (getNodeType(nodeId) == NDB_MGM_NODE_TYPE_UNKNOWN)
  {
    error.assfmt("Nodeid %d does not exist. ", nodeId);
    DBUG_RETURN(false);
  }

  if (getNodeType(nodeId) != NDB_MGM_NODE_TYPE_NDB)
  {
    error.assfmt("Node %d is not a data node. ", nodeId);
    DBUG_RETURN(false);
  }

  trp_node node = getNodeInfo(nodeId);

  if (!node.m_alive)
  {
    error.assfmt("Data node %d is not alive. ", nodeId);
    DBUG_RETURN(false);
  }

  const Uint32 version = node.m_info.m_version;

  if (!ndbd_get_config_supported(version))
  {
    error.assfmt("Data node %d (version %d.%d.%d) does not support getting config. ",
                 nodeId, ndbGetMajor(version),
                 ndbGetMinor(version), ndbGetBuild(version));
    DBUG_RETURN(false);
  }

  INIT_SIGNAL_SENDER(ss,nodeId);

  SimpleSignal ssig;
  GetConfigReq* req = CAST_PTR(GetConfigReq, ssig.getDataPtrSend());
  req->senderRef = ss.getOwnRef();
  req->nodeId = nodeId;

  g_eventLogger->debug("Sending GET_CONFIG_REQ to %d", nodeId);

  ssig.set(ss, TestOrd::TraceAPI, CMVMI, GSN_GET_CONFIG_REQ,
           GetConfigReq::SignalLength);
  if ((ss.sendSignal(nodeId, &ssig)) != SEND_OK)
  {
    DBUG_RETURN(false);
  }

  Defragger defragger;
  while (true)
  {
    SimpleSignal *signal = ss.waitFor();
    int gsn = signal->readSignalNumber();

    switch (gsn)
    {
    case GSN_GET_CONFIG_CONF:
    {
      if (refToNode(signal->header.theSendersBlockRef) != nodeId)
      {
        error.assfmt("Internal Error: Reply from wrong node %d, expected from %d. ",
                     refToNode(signal->header.theSendersBlockRef),
                     nodeId);
        DBUG_RETURN(false);
      }

      const GetConfigConf * const conf =
	CAST_CONSTPTR(GetConfigConf, signal->getDataPtr());

      if (signal->header.m_noOfSections != 1)
      {
        error.assfmt("Internal Error: Wrong number of sections %d received, expected %d. ",
                     signal->header.m_noOfSections, 1);
        DBUG_RETURN(false);
      }

      if (defragger.defragment(signal))
      {
        ConfigValuesFactory cf;
        require(cf.unpack(signal->ptr[0].p, conf->configLength));

        Config received_config(cf.getConfigValues());
        if (!received_config.pack64(buf64))
        {
          error.assign("Failed to pack64");
          DBUG_RETURN(false);
        }
        DBUG_RETURN(true);
      }
      // wait until all fragments are received
      continue;
    }

    case GSN_GET_CONFIG_REF:
    {
      if (refToNode(ssig.header.theSendersBlockRef) != nodeId)
      {
        error.assfmt("Internal Error: Reply from wrong node %d, expected from %d. ",
                     refToNode(signal->header.theSendersBlockRef),
                     nodeId);
        DBUG_RETURN(false);
      }
      const GetConfigRef * const ref =
	CAST_CONSTPTR(GetConfigRef, signal->getDataPtr());
      error.assfmt("Error in retrieving config from node %d: Internal error: %d",
                   nodeId, ref->error);

      DBUG_RETURN(false);
    }

    case GSN_NF_COMPLETEREP:
    {
      const NFCompleteRep * rep = CAST_CONSTPTR(NFCompleteRep,
                                                signal->getDataPtr());
      if (rep->failedNodeId == nodeId)
      {
        error.assfmt("Node %d is not available", nodeId);
        DBUG_RETURN(false);
      }
      continue;
    }

    case GSN_NODE_FAILREP:
    {
      // Wait until GSN_NODE_COMPLETEREP is received.
      continue;
    }

    case GSN_API_REGCONF:
    case GSN_TAKE_OVERTCCONF:
    case GSN_CONNECT_REP:
      // Ignore
      continue;

    default:
      report_unknown_signal(signal);
      DBUG_RETURN(false);
    }
  }
  // Should never come here
  require(false);
  DBUG_RETURN(false);
}

MgmtSrvr::~MgmtSrvr()
{
  /* Stop log level thread */
  void* res = 0;
  _isStopThread = true;

  if (_logLevelThread != NULL) {
    NdbThread_WaitFor(_logLevelThread, &res);
    NdbThread_Destroy(&_logLevelThread);
  }

  /* Stop mgm service, don't allow new connections */
  m_socket_server.stopServer();

  /* Stop all active session */
  if (!m_socket_server.stopSessions(true,
                                    2 * MgmApiSession::SOCKET_TIMEOUT))
  {
    g_eventLogger->error("Failed to wait for all sessions to stop, "
                         "continuing with shutdown anyway.");
  }

  /* Stop config manager */
  if (m_config_manager != 0)
  {
    m_config_manager->stop();
    delete m_config_manager;
    m_config_manager= 0;
  }

  this->close(); // close trp_client before stopping TransporterFacade

  // Stop transporter
  if(theFacade != 0){
    theFacade->stop_instance();
    delete theFacade;
    theFacade = 0;
  }

  delete m_local_config;

  NdbMutex_Destroy(m_local_config_mutex);
  NdbMutex_Destroy(m_reserved_nodes_mutex);
}


//****************************************************************************
//****************************************************************************

int MgmtSrvr::okToSendTo(NodeId nodeId, bool unCond) 
{
  if(nodeId == 0 || getNodeType(nodeId) != NDB_MGM_NODE_TYPE_NDB)
    return WRONG_PROCESS_TYPE;
  // Check if we have contact with it
  if(unCond){
    if (getNodeInfo(nodeId).is_confirmed())
      return 0;
  }
  else if (getNodeInfo(nodeId).m_alive == true)
    return 0;
  return NO_CONTACT_WITH_PROCESS;
}

void
MgmtSrvr::report_unknown_signal(SimpleSignal *signal)
{
  signal->print();
  g_eventLogger->error("Unknown signal received. SignalNumber: "
                       "%i from (%d, 0x%x)",
                       signal->readSignalNumber(),
                       refToNode(signal->header.theSendersBlockRef),
                       refToBlock(signal->header.theSendersBlockRef));
  assert(false);
}

/*****************************************************************************
 * Starting and stopping database nodes
 ****************************************************************************/

int 
MgmtSrvr::start(int nodeId)
{
  INIT_SIGNAL_SENDER(ss,nodeId);
  
  SimpleSignal ssig;
  StartOrd* const startOrd = CAST_PTR(StartOrd, ssig.getDataPtrSend());
  ssig.set(ss,TestOrd::TraceAPI, CMVMI, GSN_START_ORD, StartOrd::SignalLength);
  startOrd->restartInfo = 0;
  
  return ss.sendSignal(nodeId, &ssig) == SEND_OK ? 0 : SEND_OR_RECEIVE_FAILED;
}

/*****************************************************************************
 * Version handling
 *****************************************************************************/

void
MgmtSrvr::status_api(int nodeId,
                     ndb_mgm_node_status& node_status,
                     Uint32& version, Uint32& mysql_version,
                     const char **address)
{
  assert(getNodeType(nodeId) == NDB_MGM_NODE_TYPE_API);
  assert(version == 0 && mysql_version == 0);

  if (sendVersionReq(nodeId, version, mysql_version, address) != 0)
  {
    // Couldn't get version from any NDB node.
    assert(version == 0);
    node_status = NDB_MGM_NODE_STATUS_UNKNOWN;
    return;
  }

  if (version)
  {
    assert(mysql_version);
    node_status = NDB_MGM_NODE_STATUS_CONNECTED;
  }
  else
  {
    assert(mysql_version == 0);
    node_status = NDB_MGM_NODE_STATUS_NO_CONTACT;
  }
  return;
}


int
MgmtSrvr::sendVersionReq(int v_nodeId,
			 Uint32 &version,
			 Uint32& mysql_version,
			 const char **address)
{
  SignalSender ss(theFacade);
  ss.lock();

  SimpleSignal ssig;
  ApiVersionReq* req = CAST_PTR(ApiVersionReq, ssig.getDataPtrSend());
  req->senderRef = ss.getOwnRef();
  req->nodeId = v_nodeId;
  ssig.set(ss, TestOrd::TraceAPI, QMGR,
           GSN_API_VERSION_REQ, ApiVersionReq::SignalLength);

  NodeId nodeId = 0;
  bool do_send = true;
  while(true)
  {
    if (do_send)
    {
      nodeId = ss.get_an_alive_node();
      if (nodeId == 0)
      {
        return NO_CONTACT_WITH_DB_NODES;
      }

      if (ss.sendSignal(nodeId, &ssig) != SEND_OK)
      {
        return SEND_OR_RECEIVE_FAILED;
      }

      do_send = false;
    }

    SimpleSignal *signal = ss.waitFor();

    switch (signal->readSignalNumber()) {
    case GSN_API_VERSION_CONF: {
      const ApiVersionConf * const conf =
	CAST_CONSTPTR(ApiVersionConf, signal->getDataPtr());

      assert((int) conf->nodeId == v_nodeId);

      version = conf->version;
      mysql_version = conf->mysql_version;
      if (version < NDBD_SPLIT_VERSION)
	mysql_version = 0;
      struct in_addr in;
      in.s_addr= conf->m_inet_addr;
      *address= inet_ntoa(in);

      return 0;
    }

    case GSN_NF_COMPLETEREP:{
      const NFCompleteRep * const rep =
	CAST_CONSTPTR(NFCompleteRep, signal->getDataPtr());
      if (rep->failedNodeId == nodeId)
	do_send = true; // retry with other node
      continue;
    }

    case GSN_NODE_FAILREP:{
      const NodeFailRep * const rep =
	CAST_CONSTPTR(NodeFailRep, signal->getDataPtr());
      Uint32 len = NodeFailRep::getNodeMaskLength(signal->getLength());
      assert(len == NodeBitmask::Size); // only full length in ndbapi
      if (BitmaskImpl::safe_get(len, rep->theAllNodes, nodeId))
      {
	do_send = true; // retry with other node
      }
      continue;
    }
    case GSN_API_REGCONF:
    case GSN_TAKE_OVERTCCONF:
    case GSN_CONNECT_REP:
      // Ignore
      continue;
    default:
      report_unknown_signal(signal);
      return SEND_OR_RECEIVE_FAILED;
    }
  }

  // Should never come here
  require(false);
  return -1;
}


int MgmtSrvr::sendStopMgmd(NodeId nodeId,
			   bool abort,
			   bool stop,
			   bool restart,
			   bool nostart,
			   bool initialStart)
{
  const char* hostname;
  Uint32 port;
  BaseString connect_string;

  {
    Guard g(m_local_config_mutex);
    {
      ConfigIter iter(m_local_config, CFG_SECTION_NODE);

      if(iter.first())                       return SEND_OR_RECEIVE_FAILED;
      if(iter.find(CFG_NODE_ID, nodeId))     return SEND_OR_RECEIVE_FAILED;
      if(iter.get(CFG_NODE_HOST, &hostname)) return SEND_OR_RECEIVE_FAILED;
    }
    {
      ConfigIter iter(m_local_config, CFG_SECTION_NODE);

      if(iter.first())                   return SEND_OR_RECEIVE_FAILED;
      if(iter.find(CFG_NODE_ID, nodeId)) return SEND_OR_RECEIVE_FAILED;
      if(iter.get(CFG_MGM_PORT, &port))  return SEND_OR_RECEIVE_FAILED;
    }
    if( strlen(hostname) == 0 )
      return SEND_OR_RECEIVE_FAILED;

  }
  connect_string.assfmt("%s:%u",hostname,port);

  DBUG_PRINT("info",("connect string: %s",connect_string.c_str()));

  NdbMgmHandle h= ndb_mgm_create_handle();
  if ( h && connect_string.length() > 0 )
  {
    ndb_mgm_set_connectstring(h,connect_string.c_str());
    if(ndb_mgm_connect(h,1,0,0))
    {
      DBUG_PRINT("info",("failed ndb_mgm_connect"));
      ndb_mgm_destroy_handle(&h);
      return SEND_OR_RECEIVE_FAILED;
    }
    if(!restart)
    {
      int nodes[1];
      nodes[0]= (int)nodeId;
      if(ndb_mgm_stop(h, 1, nodes) < 0)
      {
        ndb_mgm_destroy_handle(&h);
        return SEND_OR_RECEIVE_FAILED;
      }
    }
    else
    {
      int nodes[1];
      nodes[0]= (int)nodeId;
      if(ndb_mgm_restart2(h, 1, nodes, initialStart, nostart, abort) < 0)
      {
        ndb_mgm_destroy_handle(&h);
        return SEND_OR_RECEIVE_FAILED;
      }
    }
  }
  ndb_mgm_destroy_handle(&h);

  return 0;
}

/**
 * send STOP_REQ to all DB-nodes
 *   and wait for them to stop or refuse
 *
 */
int
MgmtSrvr::sendall_STOP_REQ(NodeBitmask &stoppedNodes,
                           bool abort,
                           bool stop,
                           bool restart,
                           bool nostart,
                           bool initialStart)
{
  int error = 0;
  DBUG_ENTER("MgmtSrvr::sendall_STOP_REQ");
  DBUG_PRINT("enter", ("abort: %d  stop: %d  restart: %d  "
                       "nostart: %d  initialStart: %d",
                       abort, stop, restart, nostart, initialStart));

  stoppedNodes.clear();

  SignalSender ss(theFacade);
  ss.lock(); // lock will be released on exit

  SimpleSignal ssig;
  StopReq* const stopReq = CAST_PTR(StopReq, ssig.getDataPtrSend());
  ssig.set(ss, TestOrd::TraceAPI, NDBCNTR, GSN_STOP_REQ, StopReq::SignalLength);

  stopReq->requestInfo = 0;
  stopReq->apiTimeout = 5000;
  stopReq->transactionTimeout = 1000;
  stopReq->readOperationTimeout = 1000;
  stopReq->operationTimeout = 1000;
  stopReq->senderData = 12;
  stopReq->senderRef = ss.getOwnRef();
  stopReq->singleuser = 0;
  StopReq::setSystemStop(stopReq->requestInfo, stop);
  StopReq::setPerformRestart(stopReq->requestInfo, restart);
  StopReq::setStopAbort(stopReq->requestInfo, abort);
  StopReq::setNoStart(stopReq->requestInfo, nostart);
  StopReq::setInitialStart(stopReq->requestInfo, initialStart);

  // send the signals
  int failed = 0;
  NodeBitmask nodes;
  {
    NodeId nodeId = 0;
    while(getNextNodeId(&nodeId, NDB_MGM_NODE_TYPE_NDB))
    {
      if (okToSendTo(nodeId, true) == 0)
      {
	SendStatus result = ss.sendSignal(nodeId, &ssig);
	if (result == SEND_OK)
	  nodes.set(nodeId);
        else
          failed++;
      }
    }
  }

  if (nodes.isclear() && failed > 0)
  {
    DBUG_RETURN(SEND_OR_RECEIVE_FAILED);
  }

  // now wait for the replies
  while (!nodes.isclear())
  {
    SimpleSignal *signal = ss.waitFor();
    int gsn = signal->readSignalNumber();
    switch (gsn) {
    case GSN_STOP_REF:
    {
      const StopRef * const ref = CAST_CONSTPTR(StopRef, signal->getDataPtr());
      const NodeId nodeId = refToNode(signal->header.theSendersBlockRef);
#ifdef VM_TRACE
      ndbout_c("Node %d refused stop", nodeId);
#endif
      assert(nodes.get(nodeId));
      nodes.clear(nodeId);
      error = translateStopRef(ref->errorCode);
      break;
    }
    case GSN_STOP_CONF:
    {
      const NodeId nodeId = refToNode(signal->header.theSendersBlockRef);
      assert(nodes.get(nodeId));
      nodes.clear(nodeId);
      break;
    }
    case GSN_NF_COMPLETEREP:
    {
      const NFCompleteRep * rep = CAST_CONSTPTR(NFCompleteRep,
                                                signal->getDataPtr());
      if (rep->failedNodeId <= nodes.max_size())
        nodes.clear(rep->failedNodeId); // clear the failed node

      if (rep->failedNodeId <= stoppedNodes.max_size())
        stoppedNodes.set(rep->failedNodeId);
      break;
    }
    case GSN_NODE_FAILREP:
    {
      const NodeFailRep * rep = CAST_CONSTPTR(NodeFailRep,
                                              signal->getDataPtr());
      Uint32 len = NodeFailRep::getNodeMaskLength(signal->getLength());
      assert(len == NodeBitmask::Size); // only full length in ndbapi
      NodeBitmask mask;
      mask.assign(len, rep->theAllNodes);
      nodes.bitANDC(mask);
      stoppedNodes.bitOR(mask);
      break;
    }
    case GSN_API_REGCONF:
    case GSN_TAKE_OVERTCCONF:
    case GSN_CONNECT_REP:
      continue;
    default:
      report_unknown_signal(signal);
      DBUG_RETURN(SEND_OR_RECEIVE_FAILED);
    }
  }

  DBUG_RETURN(error);
}

int
MgmtSrvr::guess_master_node(SignalSender& ss)
{
  /**
   * First check if m_master_node is started
   */
  NodeId guess = m_master_node;
  if (guess != 0)
  {
    trp_node node = ss.getNodeInfo(guess);
    if (node.m_state.startLevel == NodeState::SL_STARTED)
      return guess;
  }

  /**
   * Check for any started node
   */
  guess = 0;
  while(getNextNodeId(&guess, NDB_MGM_NODE_TYPE_NDB))
  {
    trp_node node = ss.getNodeInfo(guess);
    if (node.m_state.startLevel == NodeState::SL_STARTED)
    {
      return guess;
    }
  }

  /**
   * Check any confirmed node
   */
  guess = 0;
  while(getNextNodeId(&guess, NDB_MGM_NODE_TYPE_NDB))
  {
    trp_node node = ss.getNodeInfo(guess);
    if (node.is_confirmed())
    {
      return guess;
    }
  }

  /**
   * Check any connected node
   */
  guess = 0;
  while(getNextNodeId(&guess, NDB_MGM_NODE_TYPE_NDB))
  {
    trp_node node = ss.getNodeInfo(guess);
    if (node.is_connected())
    {
      return guess;
    }
  }

  return 0; // give up
}

/*
 * Common method for handeling all STOP_REQ signalling that
 * is used by Stopping, Restarting and Single user commands
 *
 * In the event that we need to stop a mgmd, we create a mgm
 * client connection to that mgmd and stop it that way.
 * This allows us to stop mgm servers when there isn't any real
 * distributed communication up.
 *
 * node_ids.size()==0 means to stop all DB nodes.
 *                    MGM nodes will *NOT* be stopped.
 *
 * If we work out we should be stopping or restarting ourselves,
 * we return <0 in stopSelf for restart, >0 for stop
 * and 0 for do nothing.
 */

int MgmtSrvr::sendSTOP_REQ(const Vector<NodeId> &node_ids,
			   NodeBitmask &stoppedNodes,
			   bool abort,
			   bool stop,
			   bool restart,
			   bool nostart,
			   bool initialStart,
                           int* stopSelf)
{
  int error = 0;
  DBUG_ENTER("MgmtSrvr::sendSTOP_REQ");
  DBUG_PRINT("enter", ("no of nodes: %d "
                       "abort: %d  stop: %d  restart: %d  "
                       "nostart: %d  initialStart: %d",
                       node_ids.size(),
                       abort, stop, restart, nostart, initialStart));

  stoppedNodes.clear();
  *stopSelf= 0;

  NodeBitmask ndb_nodes_to_stop;
  NodeBitmask mgm_nodes_to_stop;

  SignalSender ss(theFacade);
  ss.lock(); // lock will be released on exit

  /**
   * First verify arguments
   */
  for (unsigned i = 0; i < node_ids.size(); i++)
  {
    switch(getNodeType(node_ids[i])){
    case NDB_MGM_NODE_TYPE_MGM:
      mgm_nodes_to_stop.set(node_ids[i]);
      break;
    case NDB_MGM_NODE_TYPE_NDB:
      ndb_nodes_to_stop.set(node_ids[i]);
      break;
    default:
      DBUG_RETURN(WRONG_PROCESS_TYPE);
    }
  }

  /**
   * Process ndb_mgmd
   */
  for (Uint32 i = mgm_nodes_to_stop.find(0);
       i != mgm_nodes_to_stop.NotFound;
       i = mgm_nodes_to_stop.find(i + 1))
  {
    if (i != getOwnNodeId())
    {
      error= sendStopMgmd(i, abort, stop, restart,
                          nostart, initialStart);
      if (error == 0)
      {
        stoppedNodes.set(i);
      }
    }
    else
    {
      g_eventLogger->info("Stopping this node");
      * stopSelf = (restart)? -1 : 1;
      stoppedNodes.set(i);
    }
  }

  /**
   * Process ndbd
   */
  SimpleSignal ssig;
  StopReq* const stopReq = CAST_PTR(StopReq, ssig.getDataPtrSend());
  ssig.set(ss, TestOrd::TraceAPI, NDBCNTR, GSN_STOP_REQ, StopReq::SignalLength);

  stopReq->requestInfo = 0;
  stopReq->apiTimeout = 5000;
  stopReq->transactionTimeout = 1000;
  stopReq->readOperationTimeout = 1000;
  stopReq->operationTimeout = 1000;
  stopReq->senderData = 12;
  stopReq->senderRef = ss.getOwnRef();
  stopReq->singleuser = 0;
  StopReq::setSystemStop(stopReq->requestInfo, stop);
  StopReq::setPerformRestart(stopReq->requestInfo, restart);
  StopReq::setStopAbort(stopReq->requestInfo, abort);
  StopReq::setNoStart(stopReq->requestInfo, nostart);
  StopReq::setInitialStart(stopReq->requestInfo, initialStart);

  int use_master_node = 0;
  int do_send = 0;
  if (ndb_nodes_to_stop.count() > 1)
  {
    do_send = 1;
    use_master_node = 1;
    ndb_nodes_to_stop.copyto(NdbNodeBitmask::Size, stopReq->nodes);
    StopReq::setStopNodes(stopReq->requestInfo, 1);
  }
  else if (ndb_nodes_to_stop.count() == 1)
  {
    Uint32 nodeId = ndb_nodes_to_stop.find(0);
    if (okToSendTo(nodeId, true) == 0)
    {
      SendStatus result = ss.sendSignal(nodeId, &ssig);
      if (result != SEND_OK)
      {
        DBUG_RETURN(SEND_OR_RECEIVE_FAILED);
      }
    }
    else
    {
      DBUG_RETURN(SEND_OR_RECEIVE_FAILED);
    }
  }


  // now wait for the replies
  Uint32 sendNodeId = ndb_nodes_to_stop.find(0);
  while (!stoppedNodes.contains(ndb_nodes_to_stop))
  {
    if (do_send)
    {
      assert(use_master_node);
      sendNodeId = guess_master_node(ss);
      if (okToSendTo(sendNodeId, true) != 0)
      {
        DBUG_RETURN(SEND_OR_RECEIVE_FAILED);
      }

      if (ss.sendSignal(sendNodeId, &ssig) != SEND_OK)
      {
        DBUG_RETURN(SEND_OR_RECEIVE_FAILED);
      }
      do_send = 0;
    }

    SimpleSignal *signal = ss.waitFor();
    int gsn = signal->readSignalNumber();
    switch (gsn) {
    case GSN_STOP_REF:{
      const StopRef * const ref = CAST_CONSTPTR(StopRef, signal->getDataPtr());
      const NodeId nodeId = refToNode(signal->header.theSendersBlockRef);
      assert(nodeId == sendNodeId);
      if (ref->errorCode == StopRef::MultiNodeShutdownNotMaster)
      {
        assert(use_master_node);
        m_master_node= ref->masterNodeId;
        do_send = 1;
        continue;
      }
      DBUG_RETURN(translateStopRef(ref->errorCode));
      break;
    }
    case GSN_STOP_CONF:{
#ifdef NOT_USED
      const StopConf * const ref = CAST_CONSTPTR(StopConf, signal->getDataPtr());
#endif
      const NodeId nodeId = refToNode(signal->header.theSendersBlockRef);
      assert(nodeId == sendNodeId);
      stoppedNodes.bitOR(ndb_nodes_to_stop);
      break;
    }
    case GSN_NF_COMPLETEREP:{
      const NFCompleteRep * const rep =
	CAST_CONSTPTR(NFCompleteRep, signal->getDataPtr());
      if (rep->failedNodeId <= stoppedNodes.max_size())
        stoppedNodes.set(rep->failedNodeId);
      break;
    }
    case GSN_NODE_FAILREP:{
      const NodeFailRep * const rep =
	CAST_CONSTPTR(NodeFailRep, signal->getDataPtr());
      Uint32 len = NodeFailRep::getNodeMaskLength(signal->getLength());
      assert(len == NodeBitmask::Size); // only full length in ndbapi
      NodeBitmask mask;
      mask.assign(len, rep->theAllNodes);
      stoppedNodes.bitOR(mask);
      break;
    }
    case GSN_API_REGCONF:
    case GSN_TAKE_OVERTCCONF:
    case GSN_CONNECT_REP:
      continue;
    default:
      report_unknown_signal(signal);
      DBUG_RETURN(SEND_OR_RECEIVE_FAILED);
    }
  }
  if (error && *stopSelf)
  {
    *stopSelf= 0;
  }
  DBUG_RETURN(error);
}

/*
 * Stop one nodes
 */

int MgmtSrvr::stopNodes(const Vector<NodeId> &node_ids,
                        int *stopCount, bool abort, bool force,
                        int* stopSelf)
{
  if (force || abort)
    ; // Skip node state checks
  else if (is_any_node_starting())
  {
    /* Refuse to stop since some node(s) are starting */
    return OPERATION_NOT_ALLOWED_START_STOP;
  }

  NodeBitmask nodes;
  int ret = 0;
  if (node_ids.size() > 0)
  {
    ret = sendSTOP_REQ(node_ids, nodes,
                       abort, false, false, false, false,
                       stopSelf);
  }
  else
  {
    ret = sendall_STOP_REQ(nodes,
                           abort, false, false, false, false);
  }

  if (stopCount)
    *stopCount= nodes.count();
  return ret;
}

int MgmtSrvr::shutdownMGM(int *stopCount, bool abort, int *stopSelf)
{
  NodeId nodeId = 0;
  int error;

  while(getNextNodeId(&nodeId, NDB_MGM_NODE_TYPE_MGM))
  {
    if(nodeId==getOwnNodeId())
      continue;
    error= sendStopMgmd(nodeId, abort, true, false,
                        false, false);
    if (error == 0)
      (*stopCount)++;
  }

  *stopSelf= 1;
  (*stopCount)++;

  return 0;
}

/*
 * Perform DB nodes shutdown.
 * MGM servers are left in their current state
 */

int MgmtSrvr::shutdownDB(int * stopCount, bool abort)
{
  NodeBitmask nodes;

  int ret = sendall_STOP_REQ(nodes,
                             abort,
                             true,
                             false,
                             false,
                             false);

  if (stopCount)
    *stopCount = nodes.count();
  return ret;
}

/*
 * Enter single user mode on all live nodes
 */

int MgmtSrvr::enterSingleUser(int * stopCount, Uint32 apiNodeId)
{
  if (getNodeType(apiNodeId) != NDB_MGM_NODE_TYPE_API)
    return NODE_NOT_API_NODE;

  // Init
  if (stopCount)
  {
    * stopCount = 0;
  }

  SignalSender ss(theFacade);
  ss.lock(); // lock will be released on exit

  SimpleSignal ssig;
  StopReq* const stopReq = CAST_PTR(StopReq, ssig.getDataPtrSend());
  ssig.set(ss, TestOrd::TraceAPI, NDBCNTR, GSN_STOP_REQ, StopReq::SignalLength);

  stopReq->requestInfo = 0;
  stopReq->apiTimeout = 5000;
  stopReq->transactionTimeout = 1000;
  stopReq->readOperationTimeout = 1000;
  stopReq->operationTimeout = 1000;
  stopReq->senderData = 12;
  stopReq->senderRef = ss.getOwnRef();
  stopReq->singleuser = 1;
  stopReq->singleUserApi = apiNodeId;
  StopReq::setSystemStop(stopReq->requestInfo, false);
  StopReq::setPerformRestart(stopReq->requestInfo, false);
  StopReq::setStopAbort(stopReq->requestInfo, false);

  NodeBitmask nodes;
  {
    NodeId nodeId = 0;
    Uint32 failed = 0;
    while (getNextNodeId(&nodeId, NDB_MGM_NODE_TYPE_NDB))
    {
      if (okToSendTo(nodeId, true) == 0)
      {
	SendStatus result = ss.sendSignal(nodeId, &ssig);
	if (result == SEND_OK)
	  nodes.set(nodeId);
        else
          failed++;
      }
      else
      {
        failed++;
      }
    }
    if (nodes.isclear())
    {
      if (failed)
      {
        return SEND_OR_RECEIVE_FAILED;
      }
      return NO_CONTACT_WITH_DB_NODES;
    }
  }

  int error = 0;
  int ok = 0;
  while (!nodes.isclear())
  {
    SimpleSignal *signal = ss.waitFor();
    int gsn = signal->readSignalNumber();
    switch (gsn) {
    case GSN_STOP_REF:
    {
      const StopRef * const ref = CAST_CONSTPTR(StopRef, signal->getDataPtr());
      nodes.clear(refToNode(signal->header.theSendersBlockRef));
      error = translateStopRef(ref->errorCode);
      break;
    }
    case GSN_STOP_CONF:
    {
      ok++;
      nodes.clear(refToNode(signal->header.theSendersBlockRef));
      break;
    }
    case GSN_NF_COMPLETEREP:
    {
      const NFCompleteRep * rep = CAST_CONSTPTR(NFCompleteRep,
                                                signal->getDataPtr());
      if (rep->failedNodeId <= nodes.max_size())
        nodes.clear(rep->failedNodeId);
      break;
    }

    case GSN_NODE_FAILREP:
    {
      const NodeFailRep * rep = CAST_CONSTPTR(NodeFailRep,
                                              signal->getDataPtr());
      Uint32 len = NodeFailRep::getNodeMaskLength(signal->getLength());
      assert(len == NodeBitmask::Size); // only full length in ndbapi
      NodeBitmask mask;
      mask.assign(len, rep->theAllNodes);
      nodes.bitANDC(mask);
      break;
    }
    case GSN_API_REGCONF:
    case GSN_TAKE_OVERTCCONF:
    case GSN_CONNECT_REP:
      continue;

    default:
      report_unknown_signal(signal);
      return SEND_OR_RECEIVE_FAILED;
    }
  }

  if (stopCount)
  {
    * stopCount = ok;
  }

  return error;
}

/*
 * Perform node restart
 */

bool MgmtSrvr::is_any_node_stopping()
{
  NodeId nodeId = 0;
  trp_node node;
  while(getNextNodeId(&nodeId, NDB_MGM_NODE_TYPE_NDB))
  {
    node = getNodeInfo(nodeId);
    if((node.m_state.startLevel == NodeState::SL_STOPPING_1) || 
       (node.m_state.startLevel == NodeState::SL_STOPPING_2) || 
       (node.m_state.startLevel == NodeState::SL_STOPPING_3) || 
       (node.m_state.startLevel == NodeState::SL_STOPPING_4))
      return true; // At least one node was stopping
  }
  return false; // No node was stopping
}

bool MgmtSrvr::is_any_node_starting()
{
  NodeId nodeId = 0;
  trp_node node;
  while(getNextNodeId(&nodeId, NDB_MGM_NODE_TYPE_NDB))
  {
    node = getNodeInfo(nodeId);
    if((node.m_state.startLevel == NodeState::SL_STARTING))
      return true; // At least one node was starting
  }
  return false; // No node was starting
}

bool MgmtSrvr::is_cluster_single_user()
{
  NodeId nodeId = 0;
  trp_node node;
  while(getNextNodeId(&nodeId, NDB_MGM_NODE_TYPE_NDB))
  {
    node = getNodeInfo(nodeId);
    if((node.m_state.startLevel == NodeState::SL_SINGLEUSER))
      return true; // Cluster is in single user modes
  }
  return false; // Cluster is not in single user mode
}

int MgmtSrvr::restartNodes(const Vector<NodeId> &node_ids,
                           int * stopCount, bool nostart,
                           bool initialStart, bool abort,
                           bool force,
                           int *stopSelf)
{
  if (is_cluster_single_user())
  {
    /*
      Refuse to restart since cluster is in single user mode
      and when the node is restarting it would not be allowed to
      join cluster, see BUG#31056
    */
    return OPERATION_NOT_ALLOWED_START_STOP;
  }

  if (force || abort)
    ; // Skip node state checks
  else if (is_any_node_starting())
  {
    /* Refuse to restart since some node(s) are starting */
    return OPERATION_NOT_ALLOWED_START_STOP;
  }

  NodeBitmask nodes;
  int ret = 0;
  if (node_ids.size() > 0)
  {
    ret = sendSTOP_REQ(node_ids, nodes,
                       abort, false, true, true, initialStart,
                       stopSelf);
  }
  else
  {
    ret = sendall_STOP_REQ(nodes,
                           abort, false, true, true, initialStart);
  }

  if (ret)
    return ret;

  if (stopCount)
    *stopCount = nodes.count();
  
  // start up the nodes again
  const NDB_TICKS waitTime = 12000;
  const NDB_TICKS startTime = NdbTick_CurrentMillisecond();
  for (unsigned i = 0; i < node_ids.size(); i++)
  {
    NodeId nodeId= node_ids[i];
    enum ndb_mgm_node_status s;
    s = NDB_MGM_NODE_STATUS_NO_CONTACT;
#ifdef VM_TRACE
    ndbout_c("Waiting for %d not started", nodeId);
#endif
    while (s != NDB_MGM_NODE_STATUS_NOT_STARTED &&
           (NdbTick_CurrentMillisecond() - startTime) < waitTime)
    {
      Uint32 startPhase = 0, version = 0, dynamicId = 0, nodeGroup = 0;
      Uint32 mysql_version = 0;
      Uint32 connectCount = 0;
      bool system;
      const char *address= NULL;
      status(nodeId, &s, &version, &mysql_version, &startPhase, 
             &system, &dynamicId, &nodeGroup, &connectCount, &address);
      NdbSleep_MilliSleep(100);  
    }
  }

  if (nostart)
    return 0;

  /*
    verify that no nodes are stopping before starting as this would cause
    the starting node to shutdown
  */
  int retry= 600*10;
  for (;is_any_node_stopping();)
  {
    if (--retry)
      break;
    NdbSleep_MilliSleep(100);
  }

  /*
    start the nodes
  */
  for (unsigned i = 0; i < node_ids.size(); i++)
  {
    (void) start(node_ids[i]);
  }
  return 0;
}

/*
 * Perform restart of all DB nodes
 */

int MgmtSrvr::restartDB(bool nostart, bool initialStart,
                        bool abort, int * stopCount)
{
  NodeBitmask nodes;

  int ret = sendall_STOP_REQ(nodes,
                             abort,
                             true,
                             true,
                             true,
                             initialStart);

  if (ret)
    return ret;

  if (stopCount)
    *stopCount = nodes.count();

#ifdef VM_TRACE
    ndbout_c("Stopped %d nodes", nodes.count());
#endif
  /**
   * Here all nodes were correctly stopped,
   * so we wait for all nodes to be contactable
   */
  NodeId nodeId = 0;
  const NDB_TICKS waitTime = 12000;
  const NDB_TICKS startTime = NdbTick_CurrentMillisecond();

  while(getNextNodeId(&nodeId, NDB_MGM_NODE_TYPE_NDB)) {
    if (!nodes.get(nodeId))
      continue;
    enum ndb_mgm_node_status s;
    s = NDB_MGM_NODE_STATUS_NO_CONTACT;
#ifdef VM_TRACE
    ndbout_c("Waiting for %d not started", nodeId);
#endif
    while (s != NDB_MGM_NODE_STATUS_NOT_STARTED &&
           (NdbTick_CurrentMillisecond() - startTime) < waitTime)
    {
      Uint32 startPhase = 0, version = 0, dynamicId = 0, nodeGroup = 0;
      Uint32 mysql_version = 0;
      Uint32 connectCount = 0;
      bool system;
      const char *address;
      status(nodeId, &s, &version, &mysql_version, &startPhase, 
	     &system, &dynamicId, &nodeGroup, &connectCount, &address);
      NdbSleep_MilliSleep(100);  
    }
  }
  
  if(nostart)
    return 0;
  
  /**
   * Now we start all database nodes (i.e. we make them non-idle)
   * We ignore the result we get from the start command.
   */
  nodeId = 0;
  while(getNextNodeId(&nodeId, NDB_MGM_NODE_TYPE_NDB)) {
    if (!nodes.get(nodeId))
      continue;
    int result;
    result = start(nodeId);
    g_eventLogger->debug("Started node %d with result %d", nodeId, result);
    /**
     * Errors from this call are deliberately ignored.
     * Maybe the user only wanted to restart a subset of the nodes.
     * It is also easy for the user to check which nodes have 
     * started and which nodes have not.
     */
  }
  
  return 0;
}

int
MgmtSrvr::exitSingleUser(int * stopCount, bool abort)
{
  NodeId nodeId = 0;
  int count = 0;

  SignalSender ss(theFacade);
  ss.lock(); // lock will be released on exit

  SimpleSignal ssig;
  ResumeReq* const resumeReq = 
    CAST_PTR(ResumeReq, ssig.getDataPtrSend());

  ssig.set(ss,TestOrd::TraceAPI, NDBCNTR, GSN_RESUME_REQ, 
	   ResumeReq::SignalLength);
  resumeReq->senderData = 12;
  resumeReq->senderRef = ss.getOwnRef();

  while(getNextNodeId(&nodeId, NDB_MGM_NODE_TYPE_NDB)){
    if(okToSendTo(nodeId, true) == 0){
      SendStatus result = ss.sendSignal(nodeId, &ssig);
      if (result == SEND_OK)
	count++;
    }
  }

  if(stopCount != 0)
    * stopCount = count;

  return 0;
}

/*****************************************************************************
 * Status
 ****************************************************************************/

void
MgmtSrvr::status_mgmd(NodeId node_id,
                      ndb_mgm_node_status& node_status,
                      Uint32& version, Uint32& mysql_version,
                      const char **address)
{
  assert(getNodeType(node_id) == NDB_MGM_NODE_TYPE_MGM);

  if (node_id == getOwnNodeId())
  {
    /*
      Special case to get version of own node
      - version and mysql_version is hardcoded
      - address should be the address seen from ndbd(if it's connected)
        else use HostName from config
    */
    Uint32 tmp_version = 0, tmp_mysql_version = 0;
    sendVersionReq(node_id, tmp_version, tmp_mysql_version, address);
    // Check that the version returned is equal to compiled in version
    assert(tmp_version == 0 ||
           (tmp_version == NDB_VERSION &&
            tmp_mysql_version == NDB_MYSQL_VERSION_D));

    version = NDB_VERSION;
    mysql_version = NDB_MYSQL_VERSION_D;
    if(!*address)
    {
      // No address returned from ndbd -> get HostName from config
      Guard g(m_local_config_mutex);
      ConfigIter iter(m_local_config, CFG_SECTION_NODE);
      require(iter.find(CFG_NODE_ID, node_id) == 0);
      require(iter.get(CFG_NODE_HOST, address) == 0);

      /*
        Try to convert HostName to numerical ip address
        (to get same output as if ndbd had replied)
      */
      struct in_addr addr;
      if (Ndb_getInAddr(&addr, *address) == 0)
        *address = inet_ntoa(addr);
    }

    node_status = NDB_MGM_NODE_STATUS_CONNECTED;
    return;
  }

  /*
    MGM nodes are connected directly to all other MGM
    node(s), return status as seen by ClusterMgr
  */
  const trp_node node = getNodeInfo(node_id);
  if(node.is_connected())
  {
    version = node.m_info.m_version;
    mysql_version = node.m_info.m_mysql_version;
    node_status = NDB_MGM_NODE_STATUS_CONNECTED;
    *address= get_connect_address(node_id);
  }
  else
  {
    version = 0;
    mysql_version = 0;
    node_status = NDB_MGM_NODE_STATUS_NO_CONTACT;
  }

  return;
}

int 
MgmtSrvr::status(int nodeId, 
                 ndb_mgm_node_status * _status, 
		 Uint32 * version,
		 Uint32 * mysql_version,
		 Uint32 * _phase, 
		 bool * _system,
		 Uint32 * dynamic,
		 Uint32 * nodegroup,
		 Uint32 * connectCount,
		 const char **address)
{
  switch(getNodeType(nodeId)){
  case NDB_MGM_NODE_TYPE_API:
    status_api(nodeId, *_status, *version, *mysql_version, address);
    return 0;
    break;

  case NDB_MGM_NODE_TYPE_MGM:
    status_mgmd(nodeId, *_status, *version, *mysql_version, address);
    return 0;
    break;

  case NDB_MGM_NODE_TYPE_NDB:
    break;

  default:
    abort();
    break;
  }

  const trp_node node = getNodeInfo(nodeId);
  assert(getNodeType(nodeId) == NDB_MGM_NODE_TYPE_NDB &&
         node.m_info.getType() == NodeInfo::DB);

  if(!node.is_connected()){
    * _status = NDB_MGM_NODE_STATUS_NO_CONTACT;
    return 0;
  }

  * version = node.m_info.m_version;
  * mysql_version = node.m_info.m_mysql_version;

  *address= get_connect_address(nodeId);

  * dynamic = node.m_state.dynamicId;
  * nodegroup = node.m_state.nodeGroup;
  * connectCount = node.m_info.m_connectCount;
  
  switch(node.m_state.startLevel){
  case NodeState::SL_CMVMI:
    * _status = NDB_MGM_NODE_STATUS_NOT_STARTED;
    * _phase = 0;
    return 0;
    break;
  case NodeState::SL_STARTING:
    * _status     = NDB_MGM_NODE_STATUS_STARTING;
    * _phase = node.m_state.starting.startPhase;
    return 0;
    break;
  case NodeState::SL_STARTED:
    * _status = NDB_MGM_NODE_STATUS_STARTED;
    * _phase = 0;
    return 0;
    break;
  case NodeState::SL_STOPPING_1:
    * _status = NDB_MGM_NODE_STATUS_SHUTTING_DOWN;
    * _phase = 1;
    * _system = node.m_state.stopping.systemShutdown != 0;
    return 0;
    break;
  case NodeState::SL_STOPPING_2:
    * _status = NDB_MGM_NODE_STATUS_SHUTTING_DOWN;
    * _phase = 2;
    * _system = node.m_state.stopping.systemShutdown != 0;
    return 0;
    break;
  case NodeState::SL_STOPPING_3:
    * _status = NDB_MGM_NODE_STATUS_SHUTTING_DOWN;
    * _phase = 3;
    * _system = node.m_state.stopping.systemShutdown != 0;
    return 0;
    break;
  case NodeState::SL_STOPPING_4:
    * _status = NDB_MGM_NODE_STATUS_SHUTTING_DOWN;
    * _phase = 4;
    * _system = node.m_state.stopping.systemShutdown != 0;
    return 0;
    break;
  case NodeState::SL_SINGLEUSER:
    * _status = NDB_MGM_NODE_STATUS_SINGLEUSER;
    * _phase  = 0;
    return 0;
    break;
  default:
    * _status = NDB_MGM_NODE_STATUS_UNKNOWN;
    * _phase = 0;
    return 0;
  }
  
  return -1;
}

int 
MgmtSrvr::setEventReportingLevelImpl(int nodeId_arg, 
				     const EventSubscribeReq& ll)
{
  SignalSender ss(theFacade);
  NdbNodeBitmask nodes;
  nodes.clear();
  while (1)
  {
    Uint32 nodeId, max;
    ss.lock();
    SimpleSignal ssig;
    EventSubscribeReq * dst = 
      CAST_PTR(EventSubscribeReq, ssig.getDataPtrSend());
    ssig.set(ss,TestOrd::TraceAPI, CMVMI, GSN_EVENT_SUBSCRIBE_REQ,
             EventSubscribeReq::SignalLength);
    *dst = ll;

    if (nodeId_arg == 0)
    {
      // all nodes
      nodeId = 1;
      max = MAX_NDB_NODES;
    }
    else
    {
      // only one node
      max = nodeId = nodeId_arg;
    }
    // first make sure nodes are sendable
    for(; nodeId <= max; nodeId++)
    {
      if (nodeTypes[nodeId] != NODE_TYPE_DB)
        continue;
      if (okToSendTo(nodeId, true))
      {
        if (getNodeInfo(nodeId).is_connected()  == false)
        {
          // node not connected we can safely skip this one
          continue;
        }
        // api_reg_conf not recevied yet, need to retry
        return SEND_OR_RECEIVE_FAILED;
      }
    }

    if (nodeId_arg == 0)
    {
      // all nodes
      nodeId = 1;
      max = MAX_NDB_NODES;
    }
    else
    {
      // only one node
      max = nodeId = nodeId_arg;
    }
    // now send to all sendable nodes nodes
    // note, lock is held, so states have not changed
    for(; (Uint32) nodeId <= max; nodeId++)
    {
      if (nodeTypes[nodeId] != NODE_TYPE_DB)
        continue;
      if (getNodeInfo(nodeId).is_connected()  == false)
        continue; // node is not connected, skip
      if (ss.sendSignal(nodeId, &ssig) == SEND_OK)
        nodes.set(nodeId);
      else if (max == nodeId)
      {
        return SEND_OR_RECEIVE_FAILED;
      }
    }
    break;
  }

  if (nodes.isclear())
  {
    return SEND_OR_RECEIVE_FAILED;
  }
  
  int error = 0;
  while (!nodes.isclear())
  {
    Uint32 nodeId;
    SimpleSignal *signal = ss.waitFor();
    int gsn = signal->readSignalNumber();
    nodeId = refToNode(signal->header.theSendersBlockRef);
    switch (gsn) {
    case GSN_EVENT_SUBSCRIBE_CONF:{
      nodes.clear(nodeId);
      break;
    }
    case GSN_EVENT_SUBSCRIBE_REF:{
      nodes.clear(nodeId);
      error = 1;
      break;
    }
      // Since sending okToSend(true), 
      // there is no guarantee that NF_COMPLETEREP will come
      // i.e listen also to NODE_FAILREP
    case GSN_NODE_FAILREP: {
      const NodeFailRep * const rep =
	CAST_CONSTPTR(NodeFailRep, signal->getDataPtr());
      Uint32 len = NodeFailRep::getNodeMaskLength(signal->getLength());
      assert(len == NodeBitmask::Size); // only full length in ndbapi
      NdbNodeBitmask mask;
      // only care about data nodes
      mask.assign(NdbNodeBitmask::Size, rep->theNodes);
      nodes.bitANDC(mask);
      break;
    }
      
    case GSN_NF_COMPLETEREP:{
      const NFCompleteRep * const rep =
	CAST_CONSTPTR(NFCompleteRep, signal->getDataPtr());
      if (rep->failedNodeId <= nodes.max_size())
        nodes.clear(rep->failedNodeId);
      break;
    }
    case GSN_API_REGCONF:
    case GSN_TAKE_OVERTCCONF:
    case GSN_CONNECT_REP:
      continue;
    default:
      report_unknown_signal(signal);
      return SEND_OR_RECEIVE_FAILED;
    }
  }
  if (error)
    return SEND_OR_RECEIVE_FAILED;
  return 0;
}

//****************************************************************************
//****************************************************************************
int 
MgmtSrvr::setNodeLogLevelImpl(int nodeId, const SetLogLevelOrd & ll)
{
  INIT_SIGNAL_SENDER(ss,nodeId);

  SimpleSignal ssig;
  ssig.set(ss,TestOrd::TraceAPI, CMVMI, GSN_SET_LOGLEVELORD,
	   SetLogLevelOrd::SignalLength);
  SetLogLevelOrd* const dst = CAST_PTR(SetLogLevelOrd, ssig.getDataPtrSend());
  *dst = ll;
  
  return ss.sendSignal(nodeId, &ssig) == SEND_OK ? 0 : SEND_OR_RECEIVE_FAILED;
}

//****************************************************************************
//****************************************************************************

int 
MgmtSrvr::insertError(int nodeId, int errorNo, Uint32 * extra)
{
  int block;

  if (errorNo < 0) {
    return INVALID_ERROR_NUMBER;
  }

  SignalSender ss(theFacade);
  ss.lock(); /* lock will be released on exit */

  if(getNodeType(nodeId) == NDB_MGM_NODE_TYPE_NDB)
  {
    block= CMVMI;
  }
  else if(nodeId == _ownNodeId)
  {
    g_errorInsert= errorNo;
    return 0;
  }
  else if(getNodeType(nodeId) == NDB_MGM_NODE_TYPE_MGM)
    block= _blockNumber;
  else
    return WRONG_PROCESS_TYPE;

  SimpleSignal ssig;
  ssig.set(ss,TestOrd::TraceAPI, block, GSN_TAMPER_ORD, 
	   TamperOrd::SignalLength);
  TamperOrd* const tamperOrd = CAST_PTR(TamperOrd, ssig.getDataPtrSend());
  tamperOrd->errorNo = errorNo;

  if (extra)
  {
    ssig.getDataPtrSend()[1] = * extra;
    ssig.header.theLength++;
  }

  int res = ss.sendSignal(nodeId, &ssig) == SEND_OK ? 0 :SEND_OR_RECEIVE_FAILED;

  if (res == 0)
  {
    /**
     * In order to make NDB_TAMPER (almost) syncronous,
     *   make a syncronous request *after* the NDB_TAMPER
     */
    make_sync_req(ss, Uint32(nodeId));
  }

  return res;
}


int
MgmtSrvr::startSchemaTrans(SignalSender& ss, NodeId & out_nodeId,
                           Uint32 transId, Uint32 & out_transKey)
{
  SimpleSignal ssig;

  ssig.set(ss, 0, DBDICT, GSN_SCHEMA_TRANS_BEGIN_REQ,
           SchemaTransBeginReq::SignalLength);

  SchemaTransBeginReq* req =
    CAST_PTR(SchemaTransBeginReq, ssig.getDataPtrSend());

  req->clientRef =  ss.getOwnRef();
  req->transId = transId;
  req->requestInfo = 0;

  NodeId nodeId = ss.get_an_alive_node();

retry:
  if (ss.get_node_alive(nodeId) == false)
  {
    nodeId = ss.get_an_alive_node();
  }

  if (ss.sendSignal(nodeId, &ssig) != SEND_OK)
  {
    return SEND_OR_RECEIVE_FAILED;
  }

  while (true)
  {
    SimpleSignal *signal = ss.waitFor();
    int gsn = signal->readSignalNumber();
    switch (gsn) {
    case GSN_SCHEMA_TRANS_BEGIN_CONF: {
      const SchemaTransBeginConf * conf =
        CAST_CONSTPTR(SchemaTransBeginConf, signal->getDataPtr());
      out_transKey = conf->transKey;
      out_nodeId = nodeId;
      return 0;
    }
    case GSN_SCHEMA_TRANS_BEGIN_REF: {
      const SchemaTransBeginRef * ref =
        CAST_CONSTPTR(SchemaTransBeginRef, signal->getDataPtr());

      switch(ref->errorCode){
      case SchemaTransBeginRef::NotMaster:
        nodeId = ref->masterNodeId;
        // Fall-through
      case SchemaTransBeginRef::Busy:
      case SchemaTransBeginRef::BusyWithNR:
        goto retry;
      default:
        return ref->errorCode;
      }
    }
    case GSN_NF_COMPLETEREP:
      // ignore
      break;
    case GSN_NODE_FAILREP:{
      const NodeFailRep * const rep =
        CAST_CONSTPTR(NodeFailRep, signal->getDataPtr());
      Uint32 len = NodeFailRep::getNodeMaskLength(signal->getLength());
      assert(len == NodeBitmask::Size); // only full length in ndbapi
      if (BitmaskImpl::safe_get(len, rep->theAllNodes, nodeId))
      {
        nodeId++;
        goto retry;
      }
      break;
    }
    case GSN_API_REGCONF:
    case GSN_TAKE_OVERTCCONF:
    case GSN_CONNECT_REP:
      break;
    default:
      report_unknown_signal(signal);
      return SEND_OR_RECEIVE_FAILED;
    }
  }
}

int
MgmtSrvr::endSchemaTrans(SignalSender& ss, NodeId nodeId,
                         Uint32 transId, Uint32 transKey,
                         Uint32 flags)
{
  SimpleSignal ssig;

  ssig.set(ss, 0, DBDICT, GSN_SCHEMA_TRANS_END_REQ,
           SchemaTransEndReq::SignalLength);

  SchemaTransEndReq* req =
    CAST_PTR(SchemaTransEndReq, ssig.getDataPtrSend());

  req->clientRef =  ss.getOwnRef();
  req->transId = transId;
  req->requestInfo = 0;
  req->transKey = transKey;
  req->flags = flags;

  if (ss.sendSignal(nodeId, &ssig) != SEND_OK)
  {
    return SEND_OR_RECEIVE_FAILED;
  }

  while (true)
  {
    SimpleSignal *signal = ss.waitFor();
    int gsn = signal->readSignalNumber();
    switch (gsn) {
    case GSN_SCHEMA_TRANS_END_CONF: {
      return 0;
    }
    case GSN_SCHEMA_TRANS_END_REF: {
      const SchemaTransEndRef * ref =
        CAST_CONSTPTR(SchemaTransEndRef, signal->getDataPtr());
      return ref->errorCode;
    }
    case GSN_NF_COMPLETEREP:
      // ignore
      break;
    case GSN_NODE_FAILREP:{
      const NodeFailRep * const rep =
        CAST_CONSTPTR(NodeFailRep, signal->getDataPtr());
      Uint32 len = NodeFailRep::getNodeMaskLength(signal->getLength());
      assert(len == NodeBitmask::Size); // only full length in ndbapi
      if (BitmaskImpl::safe_get(len, rep->theAllNodes, nodeId))
      {
        return -1;
      }
      break;
    }
    case GSN_API_REGCONF:
    case GSN_TAKE_OVERTCCONF:
    case GSN_CONNECT_REP:
      break;
    default:
      report_unknown_signal(signal);
      return SEND_OR_RECEIVE_FAILED;
    }
  }
}

int
MgmtSrvr::createNodegroup(int *nodes, int count, int *ng)
{
  int res;
  SignalSender ss(theFacade);
  ss.lock();

  Uint32 transId = rand();
  Uint32 transKey;
  NodeId nodeId;

  if ((res = startSchemaTrans(ss, nodeId, transId, transKey)))
  {
    return res;
  }

  SimpleSignal ssig;
  ssig.set(ss, 0, DBDICT, GSN_CREATE_NODEGROUP_REQ,
           CreateNodegroupReq::SignalLength);

  CreateNodegroupReq* req =
    CAST_PTR(CreateNodegroupReq, ssig.getDataPtrSend());

  req->transId = transId;
  req->transKey = transKey;
  req->nodegroupId = RNIL;
  req->senderData = 77;
  req->senderRef = ss.getOwnRef();
  bzero(req->nodes, sizeof(req->nodes));

  if (ng)
  {
    if (* ng != -1)
    {
      req->nodegroupId = * ng;
    }
  }
  for (int i = 0; i<count && i<(int)NDB_ARRAY_SIZE(req->nodes); i++)
  {
    req->nodes[i] = nodes[i];
  }

  if (ss.sendSignal(nodeId, &ssig) != SEND_OK)
  {
    return SEND_OR_RECEIVE_FAILED;
  }

  bool wait = true;
  while (wait)
  {
    SimpleSignal *signal = ss.waitFor();
    int gsn = signal->readSignalNumber();
    switch (gsn) {
    case GSN_CREATE_NODEGROUP_CONF: {
      const CreateNodegroupConf * conf =
        CAST_CONSTPTR(CreateNodegroupConf, signal->getDataPtr());

      if (ng)
      {
        * ng = conf->nodegroupId;
      }

      wait = false;
      break;
    }
    case GSN_CREATE_NODEGROUP_REF:{
      const CreateNodegroupRef * ref =
        CAST_CONSTPTR(CreateNodegroupRef, signal->getDataPtr());
      Uint32 err = ref->errorCode;
      endSchemaTrans(ss, nodeId, transId, transKey,
                     SchemaTransEndReq::SchemaTransAbort);
      return err;
    }
    case GSN_NF_COMPLETEREP:
      // ignore
      break;
    case GSN_NODE_FAILREP:{
      const NodeFailRep * const rep =
        CAST_CONSTPTR(NodeFailRep, signal->getDataPtr());
      Uint32 len = NodeFailRep::getNodeMaskLength(signal->getLength());
      assert(len == NodeBitmask::Size); // only full length in ndbapi
      if (BitmaskImpl::safe_get(len, rep->theAllNodes, nodeId))
      {
        return SchemaTransBeginRef::Nodefailure;
      }
      break;
    }
    case GSN_API_REGCONF:
    case GSN_TAKE_OVERTCCONF:
    case GSN_CONNECT_REP:
      break;
    default:
      report_unknown_signal(signal);
      return SEND_OR_RECEIVE_FAILED;
    }
  }

  return endSchemaTrans(ss, nodeId, transId, transKey, 0);
}

int
MgmtSrvr::dropNodegroup(int ng)
{
  int res;
  SignalSender ss(theFacade);
  ss.lock();

  Uint32 transId = rand();
  Uint32 transKey;
  NodeId nodeId;

  if ((res = startSchemaTrans(ss, nodeId, transId, transKey)))
  {
    return res;
  }

  SimpleSignal ssig;
  ssig.set(ss, 0, DBDICT, GSN_DROP_NODEGROUP_REQ, DropNodegroupReq::SignalLength);

  DropNodegroupReq* req =
    CAST_PTR(DropNodegroupReq, ssig.getDataPtrSend());

  req->transId = transId;
  req->transKey = transKey;
  req->nodegroupId = ng;
  req->senderData = 77;
  req->senderRef = ss.getOwnRef();

  if (ss.sendSignal(nodeId, &ssig) != SEND_OK)
  {
    return SEND_OR_RECEIVE_FAILED;
  }

  bool wait = true;
  while (wait)
  {
    SimpleSignal *signal = ss.waitFor();
    int gsn = signal->readSignalNumber();
    switch (gsn) {
    case GSN_DROP_NODEGROUP_CONF: {
      wait = false;
      break;
    }
    case GSN_DROP_NODEGROUP_REF:
    {
      const DropNodegroupRef * ref =
        CAST_CONSTPTR(DropNodegroupRef, signal->getDataPtr());
      endSchemaTrans(ss, nodeId, transId, transKey,
                     SchemaTransEndReq::SchemaTransAbort);
      return ref->errorCode;
    }
    case GSN_NF_COMPLETEREP:
      // ignore
      break;
    case GSN_NODE_FAILREP:{
      const NodeFailRep * const rep =
        CAST_CONSTPTR(NodeFailRep, signal->getDataPtr());
      Uint32 len = NodeFailRep::getNodeMaskLength(signal->getLength());
      assert(len == NodeBitmask::Size); // only full length in ndbapi
      if (BitmaskImpl::safe_get(len, rep->theAllNodes, nodeId))
      {
        return SchemaTransBeginRef::Nodefailure;
      }
      break;
    }
    case GSN_API_REGCONF:
    case GSN_TAKE_OVERTCCONF:
    case GSN_CONNECT_REP:
      break;
    default:
      report_unknown_signal(signal);
      return SEND_OR_RECEIVE_FAILED;
    }
  }

  return endSchemaTrans(ss, nodeId, transId, transKey, 0);
}


//****************************************************************************
//****************************************************************************

int 
MgmtSrvr::setTraceNo(int nodeId, int traceNo)
{
  if (traceNo < 0) {
    return INVALID_TRACE_NUMBER;
  }

  INIT_SIGNAL_SENDER(ss,nodeId);

  SimpleSignal ssig;
  ssig.set(ss,TestOrd::TraceAPI, CMVMI, GSN_TEST_ORD, TestOrd::SignalLength);
  TestOrd* const testOrd = CAST_PTR(TestOrd, ssig.getDataPtrSend());
  testOrd->clear();
  // Assume TRACE command causes toggling. Not really defined... ? TODO
  testOrd->setTraceCommand(TestOrd::Toggle, 
			   (TestOrd::TraceSpecification)traceNo);

  return ss.sendSignal(nodeId, &ssig) == SEND_OK ? 0 : SEND_OR_RECEIVE_FAILED;
}

//****************************************************************************
//****************************************************************************

int 
MgmtSrvr::setSignalLoggingMode(int nodeId, LogMode mode, 
			       const Vector<BaseString>& blocks)
{
  INIT_SIGNAL_SENDER(ss,nodeId);

  // Convert from MgmtSrvr format...

  TestOrd::Command command;
  if (mode == Off) {
    command = TestOrd::Off;
  }
  else {
    command = TestOrd::On;
  }

  TestOrd::SignalLoggerSpecification logSpec;
  switch (mode) {
  case In:
    logSpec = TestOrd::InputSignals;
    break;
  case Out:
    logSpec = TestOrd::OutputSignals;
    break;
  case InOut:
    logSpec = TestOrd::InputOutputSignals;
    break;
  case Off:
    // In MgmtSrvr interface it's just possible to switch off all logging, both
    // "in" and "out" (this should probably be changed).
    logSpec = TestOrd::InputOutputSignals;
    break;
  default:
    ndbout_c("Unexpected value %d, MgmtSrvr::setSignalLoggingMode, line %d",
	     (unsigned)mode, __LINE__);
    assert(false);
    return -1;
  }

  SimpleSignal ssig;
  ssig.set(ss,TestOrd::TraceAPI, CMVMI, GSN_TEST_ORD, TestOrd::SignalLength);

  TestOrd* const testOrd = CAST_PTR(TestOrd, ssig.getDataPtrSend());
  testOrd->clear();
  
  if (blocks.size() == 0 || blocks[0] == "ALL") {
    // Logg command for all blocks
    testOrd->addSignalLoggerCommand(command, logSpec);
  } else {
    for(unsigned i = 0; i < blocks.size(); i++)
    {
      BlockNumber blockNumber = getBlockNo(blocks[i].c_str());
      if (blockNumber == 0)
        return INVALID_BLOCK_NAME;
      testOrd->addSignalLoggerCommand(blockNumber, command, logSpec);
    }
  }

  return ss.sendSignal(nodeId, &ssig) == SEND_OK ? 0 : SEND_OR_RECEIVE_FAILED;
}

/*****************************************************************************
 * Signal tracing
 *****************************************************************************/
int MgmtSrvr::startSignalTracing(int nodeId)
{
  INIT_SIGNAL_SENDER(ss,nodeId);
  
  SimpleSignal ssig;
  ssig.set(ss,TestOrd::TraceAPI, CMVMI, GSN_TEST_ORD, TestOrd::SignalLength);

  TestOrd* const testOrd = CAST_PTR(TestOrd, ssig.getDataPtrSend());
  testOrd->clear();
  testOrd->setTestCommand(TestOrd::On);

  return ss.sendSignal(nodeId, &ssig) == SEND_OK ? 0 : SEND_OR_RECEIVE_FAILED;
}

int 
MgmtSrvr::stopSignalTracing(int nodeId) 
{
  INIT_SIGNAL_SENDER(ss,nodeId);

  SimpleSignal ssig;
  ssig.set(ss,TestOrd::TraceAPI, CMVMI, GSN_TEST_ORD, TestOrd::SignalLength);
  TestOrd* const testOrd = CAST_PTR(TestOrd, ssig.getDataPtrSend());
  testOrd->clear();
  testOrd->setTestCommand(TestOrd::Off);

  return ss.sendSignal(nodeId, &ssig) == SEND_OK ? 0 : SEND_OR_RECEIVE_FAILED;
}


/*****************************************************************************
 * Dump state
 *****************************************************************************/

int
MgmtSrvr::dumpState(int nodeId, const char* args)
{
  // Convert the space separeted args 
  // string to an int array
  Uint32 args_array[25];
  Uint32 numArgs = 0;

  char buf[10];  
  int b  = 0;
  memset(buf, 0, 10);
  for (size_t i = 0; i <= strlen(args); i++){
    if (args[i] == ' ' || args[i] == 0){
      args_array[numArgs] = atoi(buf);
      numArgs++;
      memset(buf, 0, 10);
      b = 0;
    } else {
      buf[b] = args[i];
      b++;
    }    
  }
  
  return dumpState(nodeId, args_array, numArgs);
}

int
MgmtSrvr::dumpState(int nodeId, const Uint32 args[], Uint32 no)
{
  INIT_SIGNAL_SENDER(ss,nodeId);

  const Uint32 len = no > 25 ? 25 : no;
  
  SimpleSignal ssig;
  DumpStateOrd * const dumpOrd = 
    CAST_PTR(DumpStateOrd, ssig.getDataPtrSend());
  ssig.set(ss,TestOrd::TraceAPI, CMVMI, GSN_DUMP_STATE_ORD, len);
  for(Uint32 i = 0; i<25; i++){
    if (i < len)
      dumpOrd->args[i] = args[i];
    else
      dumpOrd->args[i] = 0;
  }
  
  int res = ss.sendSignal(nodeId, &ssig) == SEND_OK ? 0 :SEND_OR_RECEIVE_FAILED;

  if (res == 0)
  {
    /**
     * In order to make DUMP (almost) syncronous,
     *   make a syncronous request *after* the NDB_TAMPER
     */
    make_sync_req(ss, Uint32(nodeId));
  }

  return res;

}


//****************************************************************************
//****************************************************************************

const char* MgmtSrvr::getErrorText(int errorCode, char *buf, int buf_sz)
{
  ndb_error_string(errorCode, buf, buf_sz);
  buf[buf_sz-1]= 0;
  return buf;
}


void
MgmtSrvr::trp_deliver_signal(const NdbApiSignal* signal,
                             const LinearSectionPtr ptr[3])
{
  int gsn = signal->readSignalNumber();

  switch (gsn) {
  case GSN_EVENT_REP:
  {
    eventReport(signal->getDataPtr(), signal->getLength());
    break;
  }

  case GSN_NF_COMPLETEREP:{
    const NFCompleteRep * rep = CAST_CONSTPTR(NFCompleteRep,
                                               signal->getDataPtr());
    /* Clear local nodeid reservation(if any) */
    release_local_nodeid_reservation(rep->failedNodeId);

     clear_connect_address_cache(rep->failedNodeId);
    break;
  }
  case GSN_TAMPER_ORD:
    ndbout << "TAMPER ORD" << endl;
    break;
  case GSN_API_REGCONF:
  case GSN_TAKE_OVERTCCONF:
    break;
  case GSN_CONNECT_REP:{
    const Uint32 nodeId = signal->getDataPtr()[0];

    /*
      Clear local nodeid reservation since nodeid is
      now reserved by a connected transporter
    */
    release_local_nodeid_reservation(nodeId);

    union {
      Uint32 theData[25];
      EventReport repData;
    };
    EventReport * rep = &repData;
    theData[1] = nodeId;
    rep->setEventType(NDB_LE_Connected);

    if (nodeTypes[nodeId] == NODE_TYPE_DB)
    {
      m_started_nodes.push_back(nodeId);
    }
    rep->setEventType(NDB_LE_Connected);
    rep->setNodeId(_ownNodeId);
    eventReport(theData, 1);
    return;
  }
  case GSN_NODE_FAILREP:
  {
    union {
      Uint32 theData[25];
      EventReport repData;
    };
    bzero(theData, sizeof(theData));
    EventReport * event = &repData;
    event->setEventType(NDB_LE_Disconnected);
    event->setNodeId(_ownNodeId);

    const NodeFailRep *rep = CAST_CONSTPTR(NodeFailRep,
                                           signal->getDataPtr());
    Uint32 len = NodeFailRep::getNodeMaskLength(signal->getLength());
    assert(len == NodeBitmask::Size); // only full length in ndbapi
    for (Uint32 i = BitmaskImpl::find_first(len, rep->theAllNodes);
         i != BitmaskImpl::NotFound;
         i = BitmaskImpl::find_next(len, rep->theAllNodes, i + 1))
    {
      theData[1] = i;
      eventReport(theData, 1);

      /* Clear local nodeid reservation(if any) */
      release_local_nodeid_reservation(i);

      clear_connect_address_cache(i);
    }
    return;
  }
  case GSN_CLOSE_COMREQ:
  {
    theFacade->perform_close_clnt(this);
    break;
  }
  default:
    g_eventLogger->error("Unknown signal received. SignalNumber: "
                         "%i from (%d, 0x%x)",
                         gsn,
                         refToNode(signal->theSendersBlockRef),
                         refToBlock(signal->theSendersBlockRef));
    assert(false);
  }
}


void
MgmtSrvr::trp_node_status(Uint32 nodeId, Uint32 _event)
{
}

enum ndb_mgm_node_type 
MgmtSrvr::getNodeType(NodeId nodeId) const 
{
  if(nodeId >= MAX_NODES)
    return (enum ndb_mgm_node_type)-1;
  
  return nodeTypes[nodeId];
}


const char*
MgmtSrvr::get_connect_address(NodeId node_id)
{
  assert(node_id < NDB_ARRAY_SIZE(m_connect_address));

  if (m_connect_address[node_id].s_addr == 0)
  {
    // No cached connect address available
    const trp_node &node= getNodeInfo(node_id);
    if (node.is_connected())
    {
      // Cache the connect address, it's valid until
      // node disconnects
      m_connect_address[node_id] = theFacade->ext_get_connect_address(node_id);
    }
  }

  // Return the cached connect address
  return inet_ntoa(m_connect_address[node_id]);
}


void
MgmtSrvr::clear_connect_address_cache(NodeId nodeid)
{
  assert(nodeid < NDB_ARRAY_SIZE(m_connect_address));
<<<<<<< HEAD
  m_connect_address[nodeid].s_addr = 0;
}

/***************************************************************************
 * Alloc nodeid
 ***************************************************************************/

MgmtSrvr::NodeIdReservations::NodeIdReservations()
{
  memset(m_reservations, 0, sizeof(m_reservations));
}


void
MgmtSrvr::NodeIdReservations::check_array(NodeId n) const
{
  assert( n < NDB_ARRAY_SIZE(m_reservations));
}


bool
MgmtSrvr::NodeIdReservations::get(NodeId n) const
{
  check_array(n);

  return (m_reservations[n].m_timeout != 0);
}


void
MgmtSrvr::NodeIdReservations::set(NodeId n, unsigned timeout)
{
  check_array(n);

  Reservation& r = m_reservations[n];
  assert(r.m_timeout == 0 && r.m_start == 0); // Dont't allow double set

  r.m_timeout = timeout;
  r.m_start = NdbTick_CurrentMillisecond();
}


BaseString
MgmtSrvr::NodeIdReservations::pretty_str() const
{
  const char* sep = "";
  BaseString str;
  for (size_t i = 0; i < NDB_ARRAY_SIZE(m_reservations); i++)
  {
=======
  if (nodeid < NDB_ARRAY_SIZE(m_connect_address))
  {
    m_connect_address[nodeid].s_addr = 0;
  }
}

/***************************************************************************
 * Alloc nodeid
 ***************************************************************************/

MgmtSrvr::NodeIdReservations::NodeIdReservations()
{
  memset(m_reservations, 0, sizeof(m_reservations));
}


void
MgmtSrvr::NodeIdReservations::check_array(NodeId n) const
{
  assert( n < NDB_ARRAY_SIZE(m_reservations));
}


bool
MgmtSrvr::NodeIdReservations::get(NodeId n) const
{
  check_array(n);

  return (m_reservations[n].m_timeout != 0);
}


void
MgmtSrvr::NodeIdReservations::set(NodeId n, unsigned timeout)
{
  check_array(n);

  Reservation& r = m_reservations[n];
  assert(r.m_timeout == 0 && r.m_start == 0); // Dont't allow double set

  r.m_timeout = timeout;
  r.m_start = NdbTick_CurrentMillisecond();
}


BaseString
MgmtSrvr::NodeIdReservations::pretty_str() const
{
  const char* sep = "";
  BaseString str;
  for (size_t i = 0; i < NDB_ARRAY_SIZE(m_reservations); i++)
  {
>>>>>>> e6ffef75
    const Reservation& r = m_reservations[i];
    if (r.m_timeout)
    {
      str.appfmt("%s%u", sep, (unsigned)i);
      sep = ",";
    }
  }
  return str;
}


void
MgmtSrvr::NodeIdReservations::clear(NodeId n)
{
  check_array(n);

  Reservation& r = m_reservations[n];
  assert(r.m_timeout != 0 && r.m_start != 0); // Dont't allow double clear

  r.m_timeout = 0;
  r.m_start = 0;
<<<<<<< HEAD
}


bool
MgmtSrvr::NodeIdReservations::has_timedout(NodeId n, NDB_TICKS now) const
{
  check_array(n);

  const Reservation& r = m_reservations[n];
  if (r.m_timeout && (now - r.m_start) > r.m_timeout)
    return true;
  return false;
}


void
MgmtSrvr::release_local_nodeid_reservation(NodeId nodeid)
{
  NdbMutex_Lock(m_reserved_nodes_mutex);
  if (m_reserved_nodes.get(nodeid))
  {
    g_eventLogger->debug("Releasing local reservation for nodeid %d", nodeid);
    m_reserved_nodes.clear(nodeid);
  }
  NdbMutex_Unlock(m_reserved_nodes_mutex);
}


=======
}


bool
MgmtSrvr::NodeIdReservations::has_timedout(NodeId n, NDB_TICKS now) const
{
  check_array(n);

  const Reservation& r = m_reservations[n];
  if (r.m_timeout && (now - r.m_start) > r.m_timeout)
    return true;
  return false;
}


void
MgmtSrvr::release_local_nodeid_reservation(NodeId nodeid)
{
  NdbMutex_Lock(m_reserved_nodes_mutex);
  if (m_reserved_nodes.get(nodeid))
  {
    g_eventLogger->debug("Releasing local reservation for nodeid %d", nodeid);
    m_reserved_nodes.clear(nodeid);
  }
  NdbMutex_Unlock(m_reserved_nodes_mutex);
}


>>>>>>> e6ffef75
int
MgmtSrvr::alloc_node_id_req(NodeId free_node_id,
                            enum ndb_mgm_node_type type,
                            Uint32 timeout_ms)
{
  SignalSender ss(theFacade);
  ss.lock(); // lock will be released on exit

  SimpleSignal ssig;
  AllocNodeIdReq* req = CAST_PTR(AllocNodeIdReq, ssig.getDataPtrSend());
  ssig.set(ss, TestOrd::TraceAPI, QMGR, GSN_ALLOC_NODEID_REQ,
           AllocNodeIdReq::SignalLength);
  
  req->senderRef = ss.getOwnRef();
  req->senderData = 19;
  req->nodeId = free_node_id;
  req->nodeType = type;
  req->timeout = timeout_ms;

  int do_send = 1;
  NodeId nodeId = 0;
  while (1)
  {
    if (nodeId == 0)
    {
      bool next;
      while((next = getNextNodeId(&nodeId, NDB_MGM_NODE_TYPE_NDB)) == true &&
            getNodeInfo(nodeId).is_confirmed() == false)
        ;
      if (!next)
        return NO_CONTACT_WITH_DB_NODES;
      do_send = 1;
    }
    if (do_send)
    {
      if (ss.sendSignal(nodeId, &ssig) != SEND_OK)
        return SEND_OR_RECEIVE_FAILED;
      do_send = 0;
    }

    SimpleSignal *signal = ss.waitFor();

    int gsn = signal->readSignalNumber();
    switch (gsn) {
    case GSN_ALLOC_NODEID_CONF:
    {
#ifdef NOT_USED
      const AllocNodeIdConf * const conf =
        CAST_CONSTPTR(AllocNodeIdConf, signal->getDataPtr());
#endif
      return 0;
    }
    case GSN_ALLOC_NODEID_REF:
    {
      const AllocNodeIdRef * const ref =
        CAST_CONSTPTR(AllocNodeIdRef, signal->getDataPtr());
      if (ref->errorCode == AllocNodeIdRef::NotMaster &&
          refToNode(ref->masterRef) == 0xFFFF)
      {
        /*
          The data nodes haven't decided who is the president (yet)
          and thus can't allocate nodeids -> return "no contact"
        */
        return NO_CONTACT_WITH_DB_NODES;
      }

      if (ref->errorCode == AllocNodeIdRef::NotMaster ||
          ref->errorCode == AllocNodeIdRef::Busy ||
          ref->errorCode == AllocNodeIdRef::NodeFailureHandlingNotCompleted)
      {
        do_send = 1;
        nodeId = refToNode(ref->masterRef);
	if (!getNodeInfo(nodeId).is_confirmed())
	  nodeId = 0;
        if (ref->errorCode != AllocNodeIdRef::NotMaster)
        {
          /* sleep for a while (100ms) before retrying */
          ss.unlock();
          NdbSleep_MilliSleep(100);  
          ss.lock();
        }
        continue;
      }
      return ref->errorCode;
    }
    case GSN_NF_COMPLETEREP:
    {
      continue;
    }
    case GSN_NODE_FAILREP:{
      /**
       * ok to trap using NODE_FAILREP
       *   as we don't really wait on anything interesting
       */
      const NodeFailRep * const rep =
	CAST_CONSTPTR(NodeFailRep, signal->getDataPtr());
      Uint32 len = NodeFailRep::getNodeMaskLength(signal->getLength());
      assert(len == NodeBitmask::Size); // only full length in ndbapi
      if (BitmaskImpl::safe_get(len, rep->theAllNodes, nodeId))
      {
        do_send = 1;
        nodeId = 0;
      }
      continue;
    }
    case GSN_API_REGCONF:
    case GSN_TAKE_OVERTCCONF:
    case GSN_CONNECT_REP:
      continue;
    default:
      report_unknown_signal(signal);
      return SEND_OR_RECEIVE_FAILED;
    }
  }
  return 0;
}

static int
match_hostname(const struct sockaddr *clnt_addr,
               const char *config_hostname)
{
  struct in_addr config_addr= {0};
  if (clnt_addr)
  {
    const struct in_addr *clnt_in_addr = &((sockaddr_in*)clnt_addr)->sin_addr;

    if (Ndb_getInAddr(&config_addr, config_hostname) != 0
        || memcmp(&config_addr, clnt_in_addr, sizeof(config_addr)) != 0)
    {
      struct in_addr tmp_addr;
      if (Ndb_getInAddr(&tmp_addr, "localhost") != 0
          || memcmp(&tmp_addr, clnt_in_addr, sizeof(config_addr)) != 0)
      {
        // not localhost
        return -1;
      }

      // connecting through localhost
      // check if config_hostname is local
      if (!SocketServer::tryBind(0, config_hostname))
        return -1;
    }
  }
  else
  {
    if (!SocketServer::tryBind(0, config_hostname))
      return -1;
  }
  return 0;
}

int
MgmtSrvr::find_node_type(NodeId node_id,
                         ndb_mgm_node_type type,
                         const struct sockaddr* client_addr,
                         Vector<PossibleNode>& nodes,
                         int& error_code, BaseString& error_string)
{
  const char* found_config_hostname= 0;
  unsigned type_c= (unsigned)type;

  Guard g(m_local_config_mutex);

  ConfigIter iter(m_local_config, CFG_SECTION_NODE);
  for(iter.first(); iter.valid(); iter.next())
  {
    unsigned id;
    if (iter.get(CFG_NODE_ID, &id))
      require(false);
    if (node_id && node_id != id)
      continue;
    if (iter.get(CFG_TYPE_OF_SECTION, &type_c))
      require(false);
    if (type_c != (unsigned)type)
    {
      if (!node_id)
        continue;
      goto error;
    }
    bool exact_match = false;
    const char *config_hostname= 0;
    if (iter.get(CFG_NODE_HOST, &config_hostname))
      require(false);
    if (config_hostname == 0 || config_hostname[0] == 0)
    {
      config_hostname= "";
    }
    else
    {
      found_config_hostname= config_hostname;
      if (match_hostname(client_addr, config_hostname))
      {
        if (!node_id)
          continue;
        goto error;
      }
      exact_match = true;
<<<<<<< HEAD
    }
    /*
      Insert this node in the nodes list sorted with the
      exact matches ahead of the open nodes
    */
    PossibleNode possible_node= {id, config_hostname, exact_match};
    if (exact_match)
    {
      // Find the position of first !exact match
      unsigned position = 0;
      for (unsigned j = 0; j < nodes.size(); j++)
      {
        if (nodes[j].exact_match)
          position++;
      }
      nodes.push(possible_node, position);
    }
=======
    }
    /*
      Insert this node in the nodes list sorted with the
      exact matches ahead of the open nodes
    */
    PossibleNode possible_node= {id, config_hostname, exact_match};
    if (exact_match)
    {
      // Find the position of first !exact match
      unsigned position = 0;
      for (unsigned j = 0; j < nodes.size(); j++)
      {
        if (nodes[j].exact_match)
          position++;
      }
      nodes.push(possible_node, position);
    }
>>>>>>> e6ffef75
    else
    {
      nodes.push_back(possible_node);
    }

    if (node_id)
      break;
  }
  if (nodes.size() != 0)
  {
    return 0;
  }

 error:
  /*
    lock on m_configMutex held because found_config_hostname may have
    reference inot config structure
  */
  error_code= NDB_MGM_ALLOCID_CONFIG_MISMATCH;
  if (node_id)
  {
    if (type_c != (unsigned) type)
    {
      BaseString type_string, type_c_string;
      const char *alias, *str;
      alias= ndb_mgm_get_node_type_alias_string(type, &str);
      type_string.assfmt("%s(%s)", alias, str);
      alias= ndb_mgm_get_node_type_alias_string((enum ndb_mgm_node_type)type_c,
                                                &str);
      type_c_string.assfmt("%s(%s)", alias, str);
      error_string.appfmt("Id %d configured as %s, connect attempted as %s.",
                          node_id, type_c_string.c_str(),
                          type_string.c_str());
      return -1;
    }
    if (found_config_hostname)
    {
      struct in_addr config_addr= {0};
      int r_config_addr= Ndb_getInAddr(&config_addr, found_config_hostname);
      error_string.appfmt("Connection with id %d done from wrong host ip %s,",
                          node_id, inet_ntoa(((struct sockaddr_in *)
                                              (client_addr))->sin_addr));
      error_string.appfmt(" expected %s(%s).", found_config_hostname,
                          r_config_addr ?
                          "lookup failed" : inet_ntoa(config_addr));
      return -1;
    }
    error_string.appfmt("No node defined with id=%d in config file.", node_id);
    return -1;
  }

  // node_id == 0 and nodes.size() == 0
  if (found_config_hostname)
  {
    error_string.appfmt("Connection done from wrong host ip %s.",
                        (client_addr)?
                        inet_ntoa(((struct sockaddr_in *)
                                   (client_addr))->sin_addr):"");
    return -1;
  }

  error_string.append("No nodes defined in config file.");
  return -1;
}


int
MgmtSrvr::try_alloc(NodeId id,
                    ndb_mgm_node_type type,
                    Uint32 timeout_ms)
{
  assert(type == NDB_MGM_NODE_TYPE_NDB ||
         type == NDB_MGM_NODE_TYPE_API);

  const NDB_TICKS start = NdbTick_CurrentMillisecond();
  while (true)
  {
    int res = alloc_node_id_req(id, type, timeout_ms);
    if (res == 0)
    {
      /* Node id allocation suceeded */
      g_eventLogger->debug("Allocated nodeid %u in cluster", id);
      assert(id > 0);
      return id;
<<<<<<< HEAD
    }

    if (res == NO_CONTACT_WITH_DB_NODES &&
        type == NDB_MGM_NODE_TYPE_API)
    {
      const NDB_TICKS retry_timeout = 3000; // milliseconds
      NDB_TICKS elapsed = NdbTick_CurrentMillisecond() - start;
      if (elapsed > retry_timeout)
      {
        /*
          Have waited long enough time for data nodes to
          decide on a master, return error
        */
        g_eventLogger->debug("Failed to allocate nodeid %u for API node " \
                             "in cluster (retried during %u milliseconds)",
                             id, (unsigned)elapsed);
        return -1;
      }

      g_eventLogger->debug("Retrying allocation of nodeid %u...", id);
      NdbSleep_MilliSleep(100);
      continue;
    }

    if (res == NO_CONTACT_WITH_DB_NODES &&
        type == NDB_MGM_NODE_TYPE_NDB)
    {
      /*
        No reply from data node(s) -> use the requested nodeid
        so that data node can start
      */
      g_eventLogger->debug("Nodeid %u for data node reserved locally "  \
                           "since cluster was not available ", id);
      return id;
    }

=======
    }

    if (res == NO_CONTACT_WITH_DB_NODES &&
        type == NDB_MGM_NODE_TYPE_API)
    {
      const NDB_TICKS retry_timeout = 3000; // milliseconds
      NDB_TICKS elapsed = NdbTick_CurrentMillisecond() - start;
      if (elapsed > retry_timeout)
      {
        /*
          Have waited long enough time for data nodes to
          decide on a master, return error
        */
        g_eventLogger->debug("Failed to allocate nodeid %u for API node " \
                             "in cluster (retried during %u milliseconds)",
                             id, (unsigned)elapsed);
        return -1;
      }

      g_eventLogger->debug("Retrying allocation of nodeid %u...", id);
      NdbSleep_MilliSleep(100);
      continue;
    }

    if (res == NO_CONTACT_WITH_DB_NODES &&
        type == NDB_MGM_NODE_TYPE_NDB)
    {
      /*
        No reply from data node(s) -> use the requested nodeid
        so that data node can start
      */
      g_eventLogger->debug("Nodeid %u for data node reserved locally "  \
                           "since cluster was not available ", id);
      return id;
    }

>>>>>>> e6ffef75
    /* Unspecified error */
    return 0;
  }

  assert(false); // Never reached
  return 0;
}


bool
MgmtSrvr::try_alloc_from_list(NodeId& nodeid,
                              ndb_mgm_node_type type,
                              Uint32 timeout_ms,
                              Vector<PossibleNode>& nodes)
{
  for (unsigned i = 0; i < nodes.size(); i++)
  {
    const unsigned id= nodes[i].id;
    if (theFacade->ext_isConnected(id))
    {
      // Node is already reserved(connected via transporter)
      continue;
    }

    NdbMutex_Lock(m_reserved_nodes_mutex);
    if (m_reserved_nodes.get(id))
    {
      // Node is already reserved(locally in this node)
      NdbMutex_Unlock(m_reserved_nodes_mutex);
      continue;
    }

    /*
      Reserve the nodeid locally while checking if it can
      be allocated in the data nodes
    */
    m_reserved_nodes.set(id, timeout_ms);

    NdbMutex_Unlock(m_reserved_nodes_mutex);
    int res = try_alloc(id, type, timeout_ms);
    if (res > 0)
    {
      // Nodeid allocation succeeded
      nodeid= id;

      if (type == NDB_MGM_NODE_TYPE_API)
      {
        /*
          Release the local reservation(which was set to avoid that
          more than one thread asked for same nodeid) since it's
          now reserved in data node
        */
        release_local_nodeid_reservation(id);
      }

      return true;
    }

    /* Release the local reservation */
    release_local_nodeid_reservation(id);

    if (res < 0)
    {
      // Don't try any more nodes from the list
      return false;
    }
  }
  return false;
}


bool
MgmtSrvr::alloc_node_id_impl(NodeId& nodeid,
                             enum ndb_mgm_node_type type,
                             const struct sockaddr* client_addr,
                             int& error_code, BaseString& error_string,
                              Uint32 timeout_s)
{
  if (m_opts.no_nodeid_checks)
  {
    if (nodeid == 0)
    {
      error_string.appfmt("no-nodeid-checks set in management server. "
			  "node id must be set explicitly in connectstring");
      error_code = NDB_MGM_ALLOCID_CONFIG_MISMATCH;
      return false;
    }
    return true;
  }

  /* Don't allow allocation of this ndb_mgmd's nodeid */
  assert(_ownNodeId);
  if (nodeid == _ownNodeId)
  {
    // Fatal error
    error_code= NDB_MGM_ALLOCID_CONFIG_MISMATCH;
    if (type != NDB_MGM_NODE_TYPE_MGM)
    {
      /**
       * be backwards compatile wrt error messages
       */
      BaseString type_string, type_c_string;
      const char *alias, *str;
      alias= ndb_mgm_get_node_type_alias_string(type, &str);
      type_string.assfmt("%s(%s)", alias, str);
      alias= ndb_mgm_get_node_type_alias_string(NDB_MGM_NODE_TYPE_MGM, &str);
      type_c_string.assfmt("%s(%s)", alias, str);
      error_string.appfmt("Id %d configured as %s, connect attempted as %s.",
                          nodeid, type_c_string.c_str(),
                          type_string.c_str());
    }
    else
    {
      error_string.appfmt("Id %d is already allocated by this ndb_mgmd",
                          nodeid);
    }
    return false;
  }

  /* Make sure that config is confirmed before allocating nodeid */
  Uint32 timeout_ms = timeout_s * 1000;
  {
    Uint64 stop = NdbTick_CurrentMillisecond() + timeout_ms;
    BaseString getconfig_message;
    while (!m_config_manager->get_packed_config(type, 0, getconfig_message))
    {
      if (NdbTick_CurrentMillisecond() > stop)
      {
        error_code = NDB_MGM_ALLOCID_ERROR;
        error_string.append("Unable to allocate nodeid as configuration"
                            " not yet confirmed");
        return false;
      }

      NdbSleep_MilliSleep(20);
    }
  }

  /* Find possible nodeids */
  Vector<PossibleNode> nodes;
  if (find_node_type(nodeid, type, client_addr,
                     nodes, error_code, error_string))
    return false;

  // Print list of possible nodes
  for (unsigned i = 0; i < nodes.size(); i++)
  {
    const PossibleNode& node = nodes[i];
    g_eventLogger->debug(" [%u]: %u, '%s', %d",
                         (unsigned)i, node.id,
                         node.host.c_str(),
                         node.exact_match);
  }

  // nodes.size() == 0 handled inside find_node_type
  DBUG_ASSERT(nodes.size() != 0);

  if (type == NDB_MGM_NODE_TYPE_MGM && nodes.size() > 1)
  {
    // mgmt server may only have one match
    error_string.appfmt("Ambiguous node id's %d and %d. "
                        "Suggest specifying node id in connectstring, "
                        "or specifying unique host names in config file.",
                        nodes[0].id, nodes[1].id);
    error_code= NDB_MGM_ALLOCID_CONFIG_MISMATCH;
    return false;
  }

  /* Check timeout of nodeid reservations for NDB */
  if (type == NDB_MGM_NODE_TYPE_NDB)
  {
    const NDB_TICKS now = NdbTick_CurrentMillisecond();
    for (unsigned i = 0; i < nodes.size(); i++)
    {
      const NodeId ndb_nodeid = nodes[i].id;
      {
        Guard g(m_reserved_nodes_mutex);
        if (!m_reserved_nodes.has_timedout(ndb_nodeid, now))
          continue;
      }

      // Found a timedout reservation
      if (theFacade->ext_isConnected(ndb_nodeid))
        continue; // Still connected, ignore the timeout

      g_eventLogger->warning("Found timedout nodeid reservation for %u, " \
                             "releasing it", ndb_nodeid);

      // Clear the reservation
      release_local_nodeid_reservation(ndb_nodeid);
    }
  }

  if (try_alloc_from_list(nodeid, type, timeout_ms, nodes))
  {
    if (type == NDB_MGM_NODE_TYPE_NDB)
    {
      /* Be ready to accept connections from this node */
      theFacade->ext_doConnect(nodeid);
    }

    return true;
  }

  /*
    there are nodes with correct type available but
    allocation failed for some reason
  */
  if (nodeid)
  {
    error_string.appfmt("Id %d already allocated by another node.",
                        nodeid);
  }
  else
  {
    const char *alias, *str;
    alias= ndb_mgm_get_node_type_alias_string(type, &str);
    error_string.appfmt("No free node id found for %s(%s).",
                        alias, str);
  }
  error_code = NDB_MGM_ALLOCID_ERROR;
  return false;
}


bool
MgmtSrvr::alloc_node_id(NodeId& nodeid,
			enum ndb_mgm_node_type type,
			const struct sockaddr* client_addr,
			int& error_code, BaseString& error_string,
                        bool log_event,
                        Uint32 timeout_s)
{
  const char* type_str = ndb_mgm_get_node_type_string(type);
  const char* addr_str = inet_ntoa(((sockaddr_in*)client_addr)->sin_addr);

  g_eventLogger->debug("Trying to allocate nodeid for %s" \
                       "(nodeid: %u, type: %s)",
                       addr_str, (unsigned)nodeid, type_str);


  if (alloc_node_id_impl(nodeid, type, client_addr,
                         error_code, error_string,
                         timeout_s))
  {
    g_eventLogger->info("Nodeid %u allocated for %s at %s",
                        (unsigned)nodeid, type_str, addr_str);
    return true;
  }

  if (!log_event)
    return false;

<<<<<<< HEAD
  g_eventLogger->warning("Failed to allocate nodeid for %s at %s. "     \
                         "Returned eror: '%s'",
=======
  g_eventLogger->warning("Failed to allocate nodeid for %s at %s. "
                         "Returned error: '%s'",
>>>>>>> e6ffef75
                         type_str, addr_str, error_string.c_str());

  return false;
}


bool
MgmtSrvr::getNextNodeId(NodeId * nodeId, enum ndb_mgm_node_type type) const 
{
  NodeId tmp = * nodeId;

  tmp++;
  while(nodeTypes[tmp] != type && tmp < MAX_NODES)
    tmp++;
  
  if(tmp == MAX_NODES){
    return false;
  }

  * nodeId = tmp;
  return true;
}

#include "Services.hpp"

void
MgmtSrvr::eventReport(const Uint32 * theData, Uint32 len)
{
  const EventReport * const eventReport = (EventReport *)&theData[0];
  
  NodeId nodeId = eventReport->getNodeId();
  Ndb_logevent_type type = eventReport->getEventType();
  // Log event
  g_eventLogger->log(type, theData, len, nodeId, 
                     &m_event_listner[0].m_logLevel);
  m_event_listner.log(type, theData, len, nodeId);
}

/***************************************************************************
 * Backup
 ***************************************************************************/

int
MgmtSrvr::startBackup(Uint32& backupId, int waitCompleted, Uint32 input_backupId, Uint32 backuppoint)
{
  SignalSender ss(theFacade);
  ss.lock(); // lock will be released on exit

  NodeId nodeId = m_master_node;
  if (okToSendTo(nodeId, false) != 0)
  {
    bool next;
    nodeId = m_master_node = 0;
    while((next = getNextNodeId(&nodeId, NDB_MGM_NODE_TYPE_NDB)) == true &&
          okToSendTo(nodeId, false) != 0);
    if(!next)
      return NO_CONTACT_WITH_DB_NODES;
  }

  SimpleSignal ssig;
  BackupReq* req = CAST_PTR(BackupReq, ssig.getDataPtrSend());
  /*
   * Single-threaded backup.  Set instance key 1.  In the kernel
   * this maps to main instance 0 or worker instance 1 (if MT LQH).
   */
  BlockNumber backupBlockNo = numberToBlock(BACKUP, 1);
  if(input_backupId > 0)
  {
    ssig.set(ss, TestOrd::TraceAPI, backupBlockNo, GSN_BACKUP_REQ,
	     BackupReq::SignalLength);
    req->inputBackupId = input_backupId;
  }
  else
    ssig.set(ss, TestOrd::TraceAPI, backupBlockNo, GSN_BACKUP_REQ,
	     BackupReq::SignalLength - 1);
  
  req->senderData = 19;
  req->backupDataLen = 0;
  assert(waitCompleted < 3);
  req->flags = waitCompleted & 0x3;
  if(backuppoint == 1)
    req->flags |= BackupReq::USE_UNDO_LOG;

  int do_send = 1;
  while (1) {
    if (do_send)
    {
      if (ss.sendSignal(nodeId, &ssig) != SEND_OK) {
	return SEND_OR_RECEIVE_FAILED;
      }
      if (waitCompleted == 0)
	return 0;
      do_send = 0;
    }
    SimpleSignal *signal = ss.waitFor();

    int gsn = signal->readSignalNumber();
    switch (gsn) {
    case GSN_BACKUP_CONF:{
      const BackupConf * const conf = 
	CAST_CONSTPTR(BackupConf, signal->getDataPtr());
#ifdef VM_TRACE
      ndbout_c("Backup(%d) master is %d", conf->backupId,
	       refToNode(signal->header.theSendersBlockRef));
#endif
      backupId = conf->backupId;
      if (waitCompleted == 1)
	return 0;
      // wait for next signal
      break;
    }
    case GSN_BACKUP_COMPLETE_REP:{
      const BackupCompleteRep * const rep = 
	CAST_CONSTPTR(BackupCompleteRep, signal->getDataPtr());
#ifdef VM_TRACE
      ndbout_c("Backup(%d) completed", rep->backupId);
#endif
      backupId = rep->backupId;
      return 0;
    }
    case GSN_BACKUP_REF:{
      const BackupRef * const ref = 
	CAST_CONSTPTR(BackupRef, signal->getDataPtr());
      if(ref->errorCode == BackupRef::IAmNotMaster){
	m_master_node = nodeId = refToNode(ref->masterRef);
#ifdef VM_TRACE
	ndbout_c("I'm not master resending to %d", nodeId);
#endif
	do_send = 1; // try again
	if (!getNodeInfo(nodeId).m_alive)
	  m_master_node = nodeId = 0;
	continue;
      }
      return ref->errorCode;
    }
    case GSN_BACKUP_ABORT_REP:{
      const BackupAbortRep * const rep = 
	CAST_CONSTPTR(BackupAbortRep, signal->getDataPtr());
#ifdef VM_TRACE
      ndbout_c("Backup %d aborted", rep->backupId);
#endif
      return rep->reason;
    }
    case GSN_NF_COMPLETEREP:{
      const NFCompleteRep * const rep =
	CAST_CONSTPTR(NFCompleteRep, signal->getDataPtr());
#ifdef VM_TRACE
      ndbout_c("Node %d fail completed", rep->failedNodeId);
#endif
      if (rep->failedNodeId == nodeId ||
	  waitCompleted == 1)
	return 1326;
      // wait for next signal
      // master node will report aborted backup
      break;
    }
    case GSN_NODE_FAILREP:{
      const NodeFailRep * const rep =
	CAST_CONSTPTR(NodeFailRep, signal->getDataPtr());
      Uint32 len = NodeFailRep::getNodeMaskLength(signal->getLength());
      assert(len == NodeBitmask::Size); // only full length in ndbapi
      if (BitmaskImpl::safe_get(len, rep->theAllNodes,nodeId) ||
	  waitCompleted == 1)
	return 1326;
      // wait for next signal
      // master node will report aborted backup
      break;
    }
    case GSN_API_REGCONF:
    case GSN_TAKE_OVERTCCONF:
    case GSN_CONNECT_REP:
      continue;
    default:
      report_unknown_signal(signal);
      return SEND_OR_RECEIVE_FAILED;
    }
  }
}

int 
MgmtSrvr::abortBackup(Uint32 backupId)
{
  SignalSender ss(theFacade);
  ss.lock(); // lock will be released on exit

  bool next;
  NodeId nodeId = 0;
  while((next = getNextNodeId(&nodeId, NDB_MGM_NODE_TYPE_NDB)) == true &&
	getNodeInfo(nodeId).m_alive == false);
  
  if(!next){
    return NO_CONTACT_WITH_DB_NODES;
  }
  
  SimpleSignal ssig;

  AbortBackupOrd* ord = CAST_PTR(AbortBackupOrd, ssig.getDataPtrSend());
  /*
   * Single-threaded backup.  Set instance key 1.  In the kernel
   * this maps to main instance 0 or worker instance 1 (if MT LQH).
   */
  BlockNumber backupBlockNo = numberToBlock(BACKUP, 1);
  ssig.set(ss, TestOrd::TraceAPI, backupBlockNo, GSN_ABORT_BACKUP_ORD, 
	   AbortBackupOrd::SignalLength);
  
  ord->requestType = AbortBackupOrd::ClientAbort;
  ord->senderData = 19;
  ord->backupId = backupId;
  
  return ss.sendSignal(nodeId, &ssig) == SEND_OK ? 0 : SEND_OR_RECEIVE_FAILED;
}


int
MgmtSrvr::setDbParameter(int node, int param, const char * value,
			 BaseString& msg)
{

  Guard g(m_local_config_mutex);

  /**
   * Check parameter
   */
  ConfigIter iter(m_local_config, CFG_SECTION_NODE);
  if(iter.first() != 0){
    msg.assign("Unable to find node section (iter.first())");
    return -1;
  }

  Uint32 type = NODE_TYPE_DB + 1;
  if(node != 0){
    // Set parameter only in the specified node
    if(iter.find(CFG_NODE_ID, node) != 0){
      msg.assign("Unable to find node (iter.find())");
      return -1;
    }
    if(iter.get(CFG_TYPE_OF_SECTION, &type) != 0){
      msg.assign("Unable to get node type(iter.get(CFG_TYPE_OF_SECTION))");
      return -1;
    }
  } else {
    // Set parameter in all DB nodes
    do {
      if(iter.get(CFG_TYPE_OF_SECTION, &type) != 0){
	msg.assign("Unable to get node type(iter.get(CFG_TYPE_OF_SECTION))");
	return -1;
      }
      if(type == NODE_TYPE_DB)
	break;
    } while(iter.next() == 0);
  }

  if(type != NODE_TYPE_DB){
    msg.assfmt("Invalid node type or no such node (%d %d)", 
	       type, NODE_TYPE_DB);
    return -1;
  }

  int p_type;
  unsigned val_32;
  Uint64 val_64;
  const char * val_char;
  do {
    p_type = 0;
    if(iter.get(param, &val_32) == 0){
      val_32 = atoi(value);
      break;
    }

    p_type++;
    if(iter.get(param, &val_64) == 0){
      val_64 = strtoll(value, 0, 10);
      break;
    }
    p_type++;
    if(iter.get(param, &val_char) == 0){
      val_char = value;
      break;
    }
    msg.assign("Could not get parameter");
    return -1;
  } while(0);

  bool res = false;
  do {
    int ret = iter.get(CFG_TYPE_OF_SECTION, &type);
    assert(ret == 0);

    if(type != NODE_TYPE_DB)
      continue;

    Uint32 node;
    ret = iter.get(CFG_NODE_ID, &node);
    assert(ret == 0);

    ConfigValues::Iterator i2(m_local_config->m_configValues->m_config, 
			      iter.m_config);
    switch(p_type){
    case 0:
      res = i2.set(param, val_32);
      ndbout_c("Updating node %d param: %d to %d",  node, param, val_32);
      break;
    case 1:
      res = i2.set(param, val_64);
      ndbout_c("Updating node %d param: %d to %u",  node, param, val_32);
      break;
    case 2:
      res = i2.set(param, val_char);
      ndbout_c("Updating node %d param: %d to %s",  node, param, val_char);
      break;
    default:
      require(false);
    }
    assert(res);
  } while(node == 0 && iter.next() == 0);

  msg.assign("Success");
  return 0;
}


int
MgmtSrvr::setConnectionDbParameter(int node1, int node2,
                                   int param, int value,
                                   BaseString& msg)
{
  DBUG_ENTER("MgmtSrvr::setConnectionDbParameter");
  DBUG_PRINT("enter", ("node1: %d, node2: %d, param: %d, value: %d",
                       node1, node2, param, value));

  // This function only supports setting dynamic ports
  if (param != CFG_CONNECTION_SERVER_PORT)
  {
    msg.assign("Only param CFG_CONNECTION_SERVER_PORT can be set");
    DBUG_RETURN(-1);
  }

  if (!m_config_manager->set_dynamic_port(node1, node2, value, msg))
    DBUG_RETURN(-1);

  DBUG_PRINT("exit", ("Set parameter(%d) to %d for %d -> %d",
                      param, value, node1, node2));
  DBUG_RETURN(1);
}


bool MgmtSrvr::setDynamicPorts(int node, DynPortSpec ports[],
                               unsigned num_ports, BaseString& msg)
{
  return m_config_manager->set_dynamic_ports(node, ports, num_ports, msg);
}


int
MgmtSrvr::getConnectionDbParameter(int node1, int node2,
                                   int param, int *value,
                                   BaseString& msg)
{
  DBUG_ENTER("MgmtSrvr::getConnectionDbParameter");
  DBUG_PRINT("enter", ("node1: %d, node2: %d, param: %d",
                       node1, node2, param));

  // This function only supports asking about dynamic ports
  if (param != CFG_CONNECTION_SERVER_PORT)
  {
    msg.assign("Only param CFG_CONNECTION_SERVER_PORT can be retrieved");
    DBUG_RETURN(-1);
  }

  if (!m_config_manager->get_dynamic_port(node1, node2, value, msg))
    DBUG_RETURN(-1);

  DBUG_PRINT("exit", ("Return parameter(%d): %u for %d -> %d, msg: %s",
                      param, *value, node1, node2, msg.c_str()));
  DBUG_RETURN(1);
}


bool
MgmtSrvr::transporter_connect(NDB_SOCKET_TYPE sockfd, BaseString& msg)
{
  DBUG_ENTER("MgmtSrvr::transporter_connect");
  TransporterRegistry* tr= theFacade->get_registry();
  if (!tr->connect_server(sockfd, msg))
    DBUG_RETURN(false);

  /*
    Force an update_connections() so that the
    ClusterMgr and TransporterFacade is up to date
    with the new connection.
    Important for correct node id reservation handling
  */
  theFacade->ext_update_connections();

  DBUG_RETURN(true);
}


bool MgmtSrvr::connect_to_self()
{
  BaseString buf;
  NdbMgmHandle mgm_handle= ndb_mgm_create_handle();

  buf.assfmt("%s:%u",
             m_opts.bind_address ? m_opts.bind_address : "localhost",
             m_port);
  ndb_mgm_set_connectstring(mgm_handle, buf.c_str());

  if(ndb_mgm_connect(mgm_handle, 0, 0, 0) < 0)
  {
    g_eventLogger->warning("%d %s",
                           ndb_mgm_get_latest_error(mgm_handle),
                           ndb_mgm_get_latest_error_desc(mgm_handle));
    ndb_mgm_destroy_handle(&mgm_handle);
    return false;
  }
  // TransporterRegistry now owns the handle and will destroy it.
  theFacade->get_registry()->set_mgm_handle(mgm_handle);

  return true;
}


bool
MgmtSrvr::change_config(Config& new_config, BaseString& msg)
{
  SignalSender ss(theFacade);
  ss.lock();

  SimpleSignal ssig;
  UtilBuffer buf;
  new_config.pack(buf);
  ssig.ptr[0].p = (Uint32*)buf.get_data();
  ssig.ptr[0].sz = (buf.length() + 3) / 4;
  ssig.header.m_noOfSections = 1;

  ConfigChangeReq *req= CAST_PTR(ConfigChangeReq, ssig.getDataPtrSend());
  req->length = buf.length();

  NodeBitmask mgm_nodes;
  {
    Guard g(m_local_config_mutex);
    m_local_config->get_nodemask(mgm_nodes, NDB_MGM_NODE_TYPE_MGM);
  }

  NodeId nodeId= ss.find_confirmed_node(mgm_nodes);
  if (nodeId == 0)
  {
    msg = "INTERNAL ERROR Could not find any mgmd!";
    return false;
  }

  if (ss.sendFragmentedSignal(nodeId, ssig,
                              MGM_CONFIG_MAN, GSN_CONFIG_CHANGE_REQ,
                              ConfigChangeReq::SignalLength) != 0)
  {
    msg.assfmt("Could not start configuration change, send to "
               "node %d failed", nodeId);
    return false;
  }
  mgm_nodes.clear(nodeId);

  bool done = false;
  while(!done)
  {
    SimpleSignal *signal= ss.waitFor();

    switch(signal->readSignalNumber()){
    case GSN_CONFIG_CHANGE_CONF:
      done= true;
      break;
    case GSN_CONFIG_CHANGE_REF:
    {
      const ConfigChangeRef * const ref =
        CAST_CONSTPTR(ConfigChangeRef, signal->getDataPtr());
      g_eventLogger->debug("Got CONFIG_CHANGE_REF, error: %d", ref->errorCode);
      switch(ref->errorCode)
      {
      case ConfigChangeRef::NotMaster:{
        // Retry with next node if any
        NodeId nodeId= ss.find_confirmed_node(mgm_nodes);
        if (nodeId == 0)
        {
          msg = "INTERNAL ERROR Could not find any mgmd!";
          return false;
        }

        if (ss.sendFragmentedSignal(nodeId, ssig,
                                    MGM_CONFIG_MAN, GSN_CONFIG_CHANGE_REQ,
                                    ConfigChangeReq::SignalLength) != 0)
        {
          msg.assfmt("Could not start configuration change, send to "
                     "node %d failed", nodeId);
          return false;
        }
        mgm_nodes.clear(nodeId);
        break;
      }

      default:
        msg = ConfigChangeRef::errorMessage(ref->errorCode);
        return false;
      }

      break;
    }

    case GSN_API_REGCONF:
    case GSN_TAKE_OVERTCCONF:
    case GSN_CONNECT_REP:
      // Ignore;
      break;


    case GSN_NODE_FAILREP:
      // ignore, NF_COMPLETEREP will come
      break;

    case GSN_NF_COMPLETEREP:
    {
      NodeId nodeId = refToNode(signal->header.theSendersBlockRef);
      msg.assign("Node %d failed during configuration change", nodeId);
      return false;
      break;
    }

    default:
      report_unknown_signal(signal);
      return false;

    }
  }

  g_eventLogger->info("Config change completed");

  return true;
}


void
MgmtSrvr::print_config(const char* section_filter, NodeId nodeid_filter,
                       const char* param_filter,
                       NdbOut& out)
{
  Guard g(m_local_config_mutex);
  m_local_config->print(section_filter, nodeid_filter,
                        param_filter, out);
}


bool
MgmtSrvr::reload_config(const char* config_filename, bool mycnf,
                        BaseString& msg)
{
  if (config_filename && mycnf)
  {
    msg = "ERROR: Both mycnf and config_filename is not supported";
    return false;
  }

  if (config_filename)
  {
    if (m_opts.mycnf)
    {
      msg.assfmt("ERROR: Can't switch to use config.ini '%s' when "
                 "node was started from my.cnf", config_filename);
      return false;
    }
  }
  else
  {
    if (mycnf)
    {
      // Reload from my.cnf
      if (!m_opts.mycnf)
      {
        if (m_opts.config_filename)
        {
          msg.assfmt("ERROR: Can't switch to use my.cnf when "
                     "node was started from '%s'", m_opts.config_filename);
          return false;
        }
      }
    }
    else
    {
      /* No config file name supplied and not told to use mycnf */
      if (m_opts.config_filename)
      {
        g_eventLogger->info("No config file name supplied, using '%s'",
                            m_opts.config_filename);
        config_filename = m_opts.config_filename;
      }
      else
      {
        msg = "ERROR: Neither config file name or mycnf available";
        return false;
      }
    }
  }

  Config* new_conf_ptr;
  if ((new_conf_ptr= ConfigManager::load_config(config_filename,
                                                mycnf, msg)) == NULL)
    return false;
  Config new_conf(new_conf_ptr);

  {
    Guard g(m_local_config_mutex);

    /* Copy the necessary values from old to new config */
    if (!new_conf.setGeneration(m_local_config->getGeneration()) ||
        !new_conf.setName(m_local_config->getName()) ||
        !new_conf.setPrimaryMgmNode(m_local_config->getPrimaryMgmNode()))
    {
      msg = "Failed to initialize reloaded config";
      return false;
    }
  }

  if (!change_config(new_conf, msg))
    return false;
  return true;
}

void
MgmtSrvr::show_variables(NdbOut& out)
{
  out << "daemon: " << yes_no(m_opts.daemon) << endl;
  out << "non_interactive: " << yes_no(m_opts.non_interactive) << endl;
  out << "interactive: " << yes_no(m_opts.interactive) << endl;
  out << "config_filename: " << str_null(m_opts.config_filename) << endl;
  out << "mycnf: " << yes_no(m_opts.mycnf) << endl;
  out << "bind_address: " << str_null(m_opts.bind_address) << endl;
  out << "no_nodeid_checks: " << yes_no(m_opts.no_nodeid_checks) << endl;
  out << "print_full_config: " << yes_no(m_opts.print_full_config) << endl;
  out << "configdir: " << str_null(m_opts.configdir) << endl;
  out << "config_cache: " << yes_no(m_opts.config_cache) << endl;
  out << "verbose: " << yes_no(m_opts.verbose) << endl;
  out << "reload: " << yes_no(m_opts.reload) << endl;

  out << "nodeid: " << _ownNodeId << endl;
  out << "blocknumber: " << hex <<_blockNumber << endl;
  out << "own_reference: " << hex << _ownReference << endl;
  out << "port: " << m_port << endl;
  out << "need_restart: " << m_need_restart << endl;
  out << "is_stop_thread: " << _isStopThread << endl;
  out << "log_level_thread_sleep: " << _logLevelThreadSleep << endl;
  out << "master_node: " << m_master_node << endl;
}

void
MgmtSrvr::make_sync_req(SignalSender& ss, Uint32 nodeId)
{
  const trp_node node = ss.getNodeInfo(nodeId);
  if (!ndbd_sync_req_support(node.m_info.m_version))
  {
    /* The node hasn't got SYNC_REQ support */
    return;
  }

  /**
   * This subroutine is used to make a async request(error insert/dump)
   *   "more" syncronous, i.e increasing the likelyhood that
   *   the async request has really reached the destination
   *   before returning to the api
   *
   * I.e it's a work-around...
   *
   */
  SimpleSignal ssig;
  SyncReq* req = CAST_PTR(SyncReq, ssig.getDataPtrSend());
  req->senderRef = ss.getOwnRef();
  req->senderData = 12;
  req->prio = 1; // prio b
  ssig.set(ss,TestOrd::TraceAPI, CMVMI, GSN_SYNC_REQ, SyncReq::SignalLength);
  
  if (ss.sendSignal(nodeId, &ssig) != SEND_OK)
  {
    return;
  }

  while (true)
  {
    SimpleSignal *signal = ss.waitFor();
    
    int gsn = signal->readSignalNumber();
    switch (gsn) {
    case GSN_SYNC_REF:
    case GSN_SYNC_CONF:
      return;
      
    case GSN_NF_COMPLETEREP:{
      const NFCompleteRep * const rep =
        CAST_CONSTPTR(NFCompleteRep, signal->getDataPtr());
      if (rep->failedNodeId == nodeId)
        return;
      break;
    }
      
    case GSN_NODE_FAILREP:{
      const NodeFailRep * const rep =
	CAST_CONSTPTR(NodeFailRep, signal->getDataPtr());
      Uint32 len = NodeFailRep::getNodeMaskLength(signal->getLength());
      assert(len == NodeBitmask::Size); // only full length in ndbapi
      if (BitmaskImpl::safe_get(len, rep->theAllNodes,nodeId))
	return;
      break;
    }
    case GSN_API_REGCONF:
    case GSN_TAKE_OVERTCCONF:
    case GSN_CONNECT_REP:
      break;
    default:
      return;
    }
  }
}


bool
MgmtSrvr::request_events(NdbNodeBitmask nodes, Uint32 reports_per_node,
                         Uint32 dump_type,
                         Vector<SimpleSignal>& events)
{
  int nodes_counter[MAX_NDB_NODES];
  NdbNodeBitmask save = nodes;
  SignalSender ss(theFacade);
  ss.lock();

  // Send the dump command to all requested NDB nodes
  const bool all = nodes.isclear();
  for (int i = 1; i < MAX_NDB_NODES; i++)
  {
    // Check if node should be involved
    if (!all && !nodes.get(i))
      continue;

    // Only request from confirmed DB nodes
    const trp_node node = ss.getNodeInfo(i);
    if (node.m_info.getType() != NodeInfo::DB ||
        !node.is_confirmed())
    {
      nodes.clear(i);
      continue;
    }

    SimpleSignal ssig;
    DumpStateOrd * const dumpOrd = (DumpStateOrd*)ssig.getDataPtrSend();

    dumpOrd->args[0] = dump_type;
    dumpOrd->args[1] = ss.getOwnRef(); // Return to sender

    if (ss.sendSignal(i, ssig, CMVMI, GSN_DUMP_STATE_ORD, 2) == SEND_OK)
    {
      nodes.set(i);
      nodes_counter[i] = (int)reports_per_node;
    }
  }


  while (true)
  {
    // Check if all nodes are done
    if (nodes.isclear())
      break;

    SimpleSignal *signal = ss.waitFor();
    switch (signal->readSignalNumber()) {
    case GSN_EVENT_REP:{
      const NodeId nodeid = refToNode(signal->header.theSendersBlockRef);
      const EventReport * const event =
        (const EventReport*)signal->getDataPtr();

      if (!nodes.get(nodeid))
      {
        // The reporting node was not expected
#ifndef NDEBUG
        ndbout_c("nodeid: %u", nodeid);
        ndbout_c("save: %s", BaseString::getPrettyText(save).c_str());
#endif
        assert(false);
        return false;
      }

      if (event->getEventType() == NDB_LE_SavedEvent &&
          signal->getDataPtr()[1] == 0)
      {
        nodes_counter[nodeid] = 1;
      }
      else
      {
        // Save signal
        events.push_back(SimpleSignal(*signal));
      }

      // Check if node is done
      nodes_counter[nodeid]--;
      if (nodes_counter[nodeid] == 0)
        nodes.clear(nodeid);

      break;
    }

    case GSN_NODE_FAILREP:{
      const NodeFailRep * const rep =
        (const NodeFailRep*)signal->getDataPtr();
      // only care about data-nodes
      for (NodeId i = 1; i < MAX_NDB_NODES; i++)
      {
        if (NdbNodeBitmask::get(rep->theNodes, i))
        {
          nodes.clear(i);

          // Remove any previous reports from this node
          // it should not be reported
          for (unsigned j = 0; j < events.size(); j++)
          {
            const SimpleSignal& ssig = events[j];
            const NodeId nodeid = refToNode(ssig.header.theSendersBlockRef);
            if (nodeid == i)
            {
              events.erase(j);
              j--;
            }
          }
        }
      }
      break;
    }

    default:
      // Ignore all other signals
      break;
    }
  }
  ss.unlock();

  return true;
}

template class MutexVector<NodeId>;
template class MutexVector<Ndb_mgmd_event_service::Event_listener>;
template class Vector<EventSubscribeReq>;
template class MutexVector<EventSubscribeReq>;
template class Vector< Vector<BaseString> >;
template class Vector<MgmtSrvr::PossibleNode>;
template class Vector<Defragger::DefragBuffer*>;<|MERGE_RESOLUTION|>--- conflicted
+++ resolved
@@ -3105,8 +3105,10 @@
 MgmtSrvr::clear_connect_address_cache(NodeId nodeid)
 {
   assert(nodeid < NDB_ARRAY_SIZE(m_connect_address));
-<<<<<<< HEAD
-  m_connect_address[nodeid].s_addr = 0;
+  if (nodeid < NDB_ARRAY_SIZE(m_connect_address))
+  {
+    m_connect_address[nodeid].s_addr = 0;
+  }
 }
 
 /***************************************************************************
@@ -3155,60 +3157,6 @@
   BaseString str;
   for (size_t i = 0; i < NDB_ARRAY_SIZE(m_reservations); i++)
   {
-=======
-  if (nodeid < NDB_ARRAY_SIZE(m_connect_address))
-  {
-    m_connect_address[nodeid].s_addr = 0;
-  }
-}
-
-/***************************************************************************
- * Alloc nodeid
- ***************************************************************************/
-
-MgmtSrvr::NodeIdReservations::NodeIdReservations()
-{
-  memset(m_reservations, 0, sizeof(m_reservations));
-}
-
-
-void
-MgmtSrvr::NodeIdReservations::check_array(NodeId n) const
-{
-  assert( n < NDB_ARRAY_SIZE(m_reservations));
-}
-
-
-bool
-MgmtSrvr::NodeIdReservations::get(NodeId n) const
-{
-  check_array(n);
-
-  return (m_reservations[n].m_timeout != 0);
-}
-
-
-void
-MgmtSrvr::NodeIdReservations::set(NodeId n, unsigned timeout)
-{
-  check_array(n);
-
-  Reservation& r = m_reservations[n];
-  assert(r.m_timeout == 0 && r.m_start == 0); // Dont't allow double set
-
-  r.m_timeout = timeout;
-  r.m_start = NdbTick_CurrentMillisecond();
-}
-
-
-BaseString
-MgmtSrvr::NodeIdReservations::pretty_str() const
-{
-  const char* sep = "";
-  BaseString str;
-  for (size_t i = 0; i < NDB_ARRAY_SIZE(m_reservations); i++)
-  {
->>>>>>> e6ffef75
     const Reservation& r = m_reservations[i];
     if (r.m_timeout)
     {
@@ -3230,7 +3178,6 @@
 
   r.m_timeout = 0;
   r.m_start = 0;
-<<<<<<< HEAD
 }
 
 
@@ -3259,36 +3206,6 @@
 }
 
 
-=======
-}
-
-
-bool
-MgmtSrvr::NodeIdReservations::has_timedout(NodeId n, NDB_TICKS now) const
-{
-  check_array(n);
-
-  const Reservation& r = m_reservations[n];
-  if (r.m_timeout && (now - r.m_start) > r.m_timeout)
-    return true;
-  return false;
-}
-
-
-void
-MgmtSrvr::release_local_nodeid_reservation(NodeId nodeid)
-{
-  NdbMutex_Lock(m_reserved_nodes_mutex);
-  if (m_reserved_nodes.get(nodeid))
-  {
-    g_eventLogger->debug("Releasing local reservation for nodeid %d", nodeid);
-    m_reserved_nodes.clear(nodeid);
-  }
-  NdbMutex_Unlock(m_reserved_nodes_mutex);
-}
-
-
->>>>>>> e6ffef75
 int
 MgmtSrvr::alloc_node_id_req(NodeId free_node_id,
                             enum ndb_mgm_node_type type,
@@ -3486,7 +3403,6 @@
         goto error;
       }
       exact_match = true;
-<<<<<<< HEAD
     }
     /*
       Insert this node in the nodes list sorted with the
@@ -3504,25 +3420,6 @@
       }
       nodes.push(possible_node, position);
     }
-=======
-    }
-    /*
-      Insert this node in the nodes list sorted with the
-      exact matches ahead of the open nodes
-    */
-    PossibleNode possible_node= {id, config_hostname, exact_match};
-    if (exact_match)
-    {
-      // Find the position of first !exact match
-      unsigned position = 0;
-      for (unsigned j = 0; j < nodes.size(); j++)
-      {
-        if (nodes[j].exact_match)
-          position++;
-      }
-      nodes.push(possible_node, position);
-    }
->>>>>>> e6ffef75
     else
     {
       nodes.push_back(possible_node);
@@ -3607,7 +3504,6 @@
       g_eventLogger->debug("Allocated nodeid %u in cluster", id);
       assert(id > 0);
       return id;
-<<<<<<< HEAD
     }
 
     if (res == NO_CONTACT_WITH_DB_NODES &&
@@ -3644,44 +3540,6 @@
       return id;
     }
 
-=======
-    }
-
-    if (res == NO_CONTACT_WITH_DB_NODES &&
-        type == NDB_MGM_NODE_TYPE_API)
-    {
-      const NDB_TICKS retry_timeout = 3000; // milliseconds
-      NDB_TICKS elapsed = NdbTick_CurrentMillisecond() - start;
-      if (elapsed > retry_timeout)
-      {
-        /*
-          Have waited long enough time for data nodes to
-          decide on a master, return error
-        */
-        g_eventLogger->debug("Failed to allocate nodeid %u for API node " \
-                             "in cluster (retried during %u milliseconds)",
-                             id, (unsigned)elapsed);
-        return -1;
-      }
-
-      g_eventLogger->debug("Retrying allocation of nodeid %u...", id);
-      NdbSleep_MilliSleep(100);
-      continue;
-    }
-
-    if (res == NO_CONTACT_WITH_DB_NODES &&
-        type == NDB_MGM_NODE_TYPE_NDB)
-    {
-      /*
-        No reply from data node(s) -> use the requested nodeid
-        so that data node can start
-      */
-      g_eventLogger->debug("Nodeid %u for data node reserved locally "  \
-                           "since cluster was not available ", id);
-      return id;
-    }
-
->>>>>>> e6ffef75
     /* Unspecified error */
     return 0;
   }
@@ -3935,13 +3793,8 @@
   if (!log_event)
     return false;
 
-<<<<<<< HEAD
-  g_eventLogger->warning("Failed to allocate nodeid for %s at %s. "     \
-                         "Returned eror: '%s'",
-=======
   g_eventLogger->warning("Failed to allocate nodeid for %s at %s. "
                          "Returned error: '%s'",
->>>>>>> e6ffef75
                          type_str, addr_str, error_string.c_str());
 
   return false;
