/*
   Copyright (c) 2003, 2015, Oracle and/or its affiliates. All rights reserved.

   This program is free software; you can redistribute it and/or modify
   it under the terms of the GNU General Public License as published by
   the Free Software Foundation; version 2 of the License.

   This program is distributed in the hope that it will be useful,
   but WITHOUT ANY WARRANTY; without even the implied warranty of
   MERCHANTABILITY or FITNESS FOR A PARTICULAR PURPOSE.  See the
   GNU General Public License for more details.

   You should have received a copy of the GNU General Public License
   along with this program; if not, write to the Free Software
   Foundation, Inc., 51 Franklin St, Fifth Floor, Boston, MA 02110-1301  USA
*/

#include <ndb_global.h>
#include <ndb_opts.h>

// copied from mysql.cc to get readline
extern "C" {
#if defined(_WIN32)
#include <conio.h>
#elif !defined(__NETWARE__)
#include <readline.h>
extern "C" int add_history(const char *command); /* From readline directory */
extern "C" int read_history(const char *command);
extern "C" int write_history(const char *command);
#define HAVE_READLINE
#endif
}

#include <NdbMain.h>
#include <BaseString.hpp>
#include <NdbOut.hpp>
#include <mgmapi.h>
#include <ndb_version.h>

#include "ndb_mgmclient.hpp"

const char *load_default_groups[]= { "mysql_cluster","ndb_mgm",0 };


<<<<<<< HEAD
static unsigned opt_try_reconnect;
=======
static Ndb_mgmclient* com;

static const char default_prompt[]= "ndb_mgm> ";
static const char *prompt= default_prompt;
>>>>>>> 997961c0
static char *opt_execute_str= 0;
static char *opt_prompt= 0;
static unsigned opt_verbose = 1;

static struct my_option my_long_options[] =
{
  NDB_STD_OPTS("ndb_mgm"),
  { "execute", 'e',
    "execute command and exit", 
    (uchar**) &opt_execute_str, (uchar**) &opt_execute_str, 0,
    GET_STR, REQUIRED_ARG, 0, 0, 0, 0, 0, 0 },
  { "prompt", 'p',
    "Set prompt to string specified",
    (uchar**) &opt_prompt, (uchar**) &opt_prompt, 0,
    GET_STR, REQUIRED_ARG, 0, 0, 0, 0, 0, 0 },
  { "try-reconnect", 't',
    "Same as --ndb-connect-retries",
    (uchar**) &opt_connect_retries, (uchar**) &opt_connect_retries, 0,
    GET_UINT, REQUIRED_ARG, 3, 0, 0, 0, 0, 0 },
  { "verbose", 'v',
    "Control the amount of printout",
    (uchar**) &opt_verbose, (uchar**) &opt_verbose, 0,
    GET_UINT, REQUIRED_ARG, 1, 0, 0, 0, 0, 0},
  { 0, 0, 0, 0, 0, 0, GET_NO_ARG, NO_ARG, 0, 0, 0, 0, 0, 0}
};

static void short_usage_sub(void)
{
  ndb_short_usage_sub("[hostname [port]]");
}

static void usage()
{
  ndb_usage(short_usage_sub, load_default_groups, my_long_options);
}

static bool
read_and_execute(Ndb_mgmclient* com, int try_reconnect)
{
  static char *line_read = (char *)NULL;

  /* If the buffer has already been allocated, return the memory
     to the free pool. */
  if (line_read)
  {
    free (line_read);
    line_read = (char *)NULL;
  }
#ifdef HAVE_READLINE
  /* Get a line from the user. */
  line_read = readline (com->get_current_prompt());
  /* If the line has any text in it, save it on the history. */
  if (line_read && *line_read)
    add_history (line_read);
#else
  static char linebuffer[254];
  fputs(com->get_current_prompt(), stdout);
  linebuffer[sizeof(linebuffer)-1]=0;
  line_read = fgets(linebuffer, sizeof(linebuffer)-1, stdin);
  if (line_read == linebuffer) {
    char *q=linebuffer;
    while (*q > 31) q++;
    *q=0;
    line_read= strdup(linebuffer);
  }
#endif
  return com->execute(line_read, try_reconnect, 1);
}

int main(int argc, char** argv){
  NDB_INIT(argv[0]);

  ndb_opt_set_usage_funcs(short_usage_sub, usage);
  ndb_load_defaults(NULL, load_default_groups,&argc,&argv);
  int ho_error;
#ifndef DBUG_OFF
  opt_debug= "d:t:O,/tmp/ndb_mgm.trace";
#endif
  if ((ho_error=handle_options(&argc, &argv, my_long_options,
			       ndb_std_get_one_option)))
    exit(ho_error);

  BaseString connect_str(opt_ndb_connectstring);
  if(argc == 1) {
    connect_str.assfmt("%s", argv[0]);
  } else if (argc >= 2) {
    connect_str.assfmt("%s:%s", argv[0], argv[1]);
  }

  if (!isatty(0) || opt_execute_str)
  {
    opt_prompt= 0;
  }

<<<<<<< HEAD
  Ndb_mgmclient* com = new Ndb_mgmclient(connect_str.c_str(),
                                         "ndb_mgm> ",
                                         opt_verbose);
  if(opt_prompt)
  {
    /* Construct argument to be sent to execute function */
    BaseString prompt_args("prompt ");
    prompt_args.append(opt_prompt);
    com->execute(prompt_args.c_str(), opt_try_reconnect, 0);
  }
=======
  com = new Ndb_mgmclient(connect_str.c_str(), opt_verbose, opt_connect_retry_delay);
>>>>>>> 997961c0
  int ret= 0;
  BaseString histfile;
  if (!opt_execute_str)
  {
#ifdef HAVE_READLINE
    char *histfile_env= getenv("NDB_MGM_HISTFILE");
    if (histfile_env)
      histfile.assign(histfile_env,strlen(histfile_env));
    else if(getenv("HOME"))
    {
      histfile.assign(getenv("HOME"),strlen(getenv("HOME")));
      histfile.append("/.ndb_mgm_history");
    }
    if (histfile.length())
      read_history(histfile.c_str());
#endif

    ndbout << "-- NDB Cluster -- Management Client --" << endl;
<<<<<<< HEAD
    while(read_and_execute(com, opt_try_reconnect))
=======
    while(read_and_execute(opt_connect_retries))
>>>>>>> 997961c0
      ;

#ifdef HAVE_READLINE
    if (histfile.length())
    {
      BaseString histfile_tmp;
      histfile_tmp.assign(histfile);
      histfile_tmp.append(".TMP");
      if(!write_history(histfile_tmp.c_str()))
        my_rename(histfile_tmp.c_str(), histfile.c_str(), MYF(MY_WME));
    }
#endif
  }
  else
  {
    com->execute(opt_execute_str, opt_connect_retries, 0, &ret);
  }
  delete com;
  ndb_end(opt_ndb_endinfo ? MY_CHECK_ERROR | MY_GIVE_INFO : 0);

  // Don't allow negative return code
  if (ret < 0)
    ret = 255;
  return ret;
}
<|MERGE_RESOLUTION|>--- conflicted
+++ resolved
@@ -41,15 +41,6 @@
 
 const char *load_default_groups[]= { "mysql_cluster","ndb_mgm",0 };
 
-
-<<<<<<< HEAD
-static unsigned opt_try_reconnect;
-=======
-static Ndb_mgmclient* com;
-
-static const char default_prompt[]= "ndb_mgm> ";
-static const char *prompt= default_prompt;
->>>>>>> 997961c0
 static char *opt_execute_str= 0;
 static char *opt_prompt= 0;
 static unsigned opt_verbose = 1;
@@ -144,20 +135,17 @@
     opt_prompt= 0;
   }
 
-<<<<<<< HEAD
   Ndb_mgmclient* com = new Ndb_mgmclient(connect_str.c_str(),
                                          "ndb_mgm> ",
-                                         opt_verbose);
+                                         opt_verbose,
+                                         opt_connect_retry_delay);
   if(opt_prompt)
   {
     /* Construct argument to be sent to execute function */
     BaseString prompt_args("prompt ");
     prompt_args.append(opt_prompt);
-    com->execute(prompt_args.c_str(), opt_try_reconnect, 0);
+    com->execute(prompt_args.c_str(), opt_connect_retries, 0);
   }
-=======
-  com = new Ndb_mgmclient(connect_str.c_str(), opt_verbose, opt_connect_retry_delay);
->>>>>>> 997961c0
   int ret= 0;
   BaseString histfile;
   if (!opt_execute_str)
@@ -176,11 +164,7 @@
 #endif
 
     ndbout << "-- NDB Cluster -- Management Client --" << endl;
-<<<<<<< HEAD
-    while(read_and_execute(com, opt_try_reconnect))
-=======
-    while(read_and_execute(opt_connect_retries))
->>>>>>> 997961c0
+    while(read_and_execute(com, opt_connect_retries))
       ;
 
 #ifdef HAVE_READLINE
