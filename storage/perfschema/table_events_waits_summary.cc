--- conflicted
+++ resolved
@@ -26,322 +26,6 @@
 #include "table_events_waits_summary.h"
 #include "pfs_global.h"
 
-<<<<<<< HEAD
-=======
-THR_LOCK table_events_waits_summary_by_thread_by_event_name::m_table_lock;
-
-static const TABLE_FIELD_TYPE ews_by_thread_by_event_name_field_types[]=
-{
-  {
-    { C_STRING_WITH_LEN("THREAD_ID") },
-    { C_STRING_WITH_LEN("int(11)") },
-    { NULL, 0}
-  },
-  {
-    { C_STRING_WITH_LEN("EVENT_NAME") },
-    { C_STRING_WITH_LEN("varchar(128)") },
-    { NULL, 0}
-  },
-  {
-    { C_STRING_WITH_LEN("COUNT_STAR") },
-    { C_STRING_WITH_LEN("bigint(20)") },
-    { NULL, 0}
-  },
-  {
-    { C_STRING_WITH_LEN("SUM_TIMER_WAIT") },
-    { C_STRING_WITH_LEN("bigint(20)") },
-    { NULL, 0}
-  },
-  {
-    { C_STRING_WITH_LEN("MIN_TIMER_WAIT") },
-    { C_STRING_WITH_LEN("bigint(20)") },
-    { NULL, 0}
-  },
-  {
-    { C_STRING_WITH_LEN("AVG_TIMER_WAIT") },
-    { C_STRING_WITH_LEN("bigint(20)") },
-    { NULL, 0}
-  },
-  {
-    { C_STRING_WITH_LEN("MAX_TIMER_WAIT") },
-    { C_STRING_WITH_LEN("bigint(20)") },
-    { NULL, 0}
-  }
-};
-
-TABLE_FIELD_DEF
-table_events_waits_summary_by_thread_by_event_name::m_field_def=
-{ 7, ews_by_thread_by_event_name_field_types };
-
-PFS_engine_table_share
-table_events_waits_summary_by_thread_by_event_name::m_share=
-{
-  { C_STRING_WITH_LEN("events_waits_summary_by_thread_by_event_name") },
-  &pfs_truncatable_acl,
-  &table_events_waits_summary_by_thread_by_event_name::create,
-  NULL, /* write_row */
-  &table_events_waits_summary_by_thread_by_event_name::delete_all_rows,
-  NULL, /* get_row_count */
-  1000, /* records */
-  sizeof(pos_events_waits_summary_by_thread_by_event_name),
-  &m_table_lock,
-  &m_field_def,
-  false /* checked */
-};
-
-PFS_engine_table*
-table_events_waits_summary_by_thread_by_event_name::create(void)
-{
-  return new table_events_waits_summary_by_thread_by_event_name();
-}
-
-int
-table_events_waits_summary_by_thread_by_event_name::delete_all_rows(void)
-{
-  reset_per_thread_wait_stat();
-  return 0;
-}
-
-table_events_waits_summary_by_thread_by_event_name
-::table_events_waits_summary_by_thread_by_event_name()
-  : PFS_engine_table(&m_share, &m_pos),
-    m_row_exists(false), m_pos(), m_next_pos()
-{}
-
-void table_events_waits_summary_by_thread_by_event_name::reset_position(void)
-{
-  m_pos.reset();
-  m_next_pos.reset();
-}
-
-int table_events_waits_summary_by_thread_by_event_name::rnd_next(void)
-{
-  PFS_thread *thread;
-  PFS_mutex_class *mutex_class;
-  PFS_rwlock_class *rwlock_class;
-  PFS_cond_class *cond_class;
-  PFS_file_class *file_class;
-
-  for (m_pos.set_at(&m_next_pos);
-       m_pos.has_more_thread();
-       m_pos.next_thread())
-  {
-    thread= &thread_array[m_pos.m_index_1];
-    if (thread->m_lock.is_populated())
-    {
-      for ( ; m_pos.has_more_view(); m_pos.next_view())
-      {
-        switch (m_pos.m_index_2) {
-        case pos_events_waits_summary_by_thread_by_event_name::VIEW_MUTEX:
-          mutex_class= find_mutex_class(m_pos.m_index_3);
-          if (mutex_class)
-          {
-            make_mutex_row(thread, mutex_class);
-            m_next_pos.set_after(&m_pos);
-            return 0;
-          }
-          break;
-        case pos_events_waits_summary_by_thread_by_event_name::VIEW_RWLOCK:
-          rwlock_class= find_rwlock_class(m_pos.m_index_3);
-          if (rwlock_class)
-          {
-            make_rwlock_row(thread, rwlock_class);
-            m_next_pos.set_after(&m_pos);
-            return 0;
-          }
-          break;
-        case pos_events_waits_summary_by_thread_by_event_name::VIEW_COND:
-          cond_class= find_cond_class(m_pos.m_index_3);
-          if (cond_class)
-          {
-            make_cond_row(thread, cond_class);
-            m_next_pos.set_after(&m_pos);
-            return 0;
-          }
-          break;
-        case pos_events_waits_summary_by_thread_by_event_name::VIEW_FILE:
-          file_class= find_file_class(m_pos.m_index_3);
-          if (file_class)
-          {
-            make_file_row(thread, file_class);
-            m_next_pos.set_after(&m_pos);
-            return 0;
-          }
-          break;
-        }
-      }
-    }
-  }
-
-  return HA_ERR_END_OF_FILE;
-}
-
-int
-table_events_waits_summary_by_thread_by_event_name::rnd_pos(const void *pos)
-{
-  PFS_thread *thread;
-  PFS_mutex_class *mutex_class;
-  PFS_rwlock_class *rwlock_class;
-  PFS_cond_class *cond_class;
-  PFS_file_class *file_class;
-
-  set_position(pos);
-  DBUG_ASSERT(m_pos.m_index_1 < thread_max);
-
-  thread= &thread_array[m_pos.m_index_1];
-  if (! thread->m_lock.is_populated())
-    return HA_ERR_RECORD_DELETED;
-
-  switch (m_pos.m_index_2) {
-  case pos_events_waits_summary_by_thread_by_event_name::VIEW_MUTEX:
-    mutex_class= find_mutex_class(m_pos.m_index_3);
-    if (mutex_class)
-    {
-      make_mutex_row(thread, mutex_class);
-      return 0;
-    }
-    break;
-  case pos_events_waits_summary_by_thread_by_event_name::VIEW_RWLOCK:
-    rwlock_class= find_rwlock_class(m_pos.m_index_3);
-    if (rwlock_class)
-    {
-      make_rwlock_row(thread, rwlock_class);
-      return 0;
-    }
-    break;
-  case pos_events_waits_summary_by_thread_by_event_name::VIEW_COND:
-    cond_class= find_cond_class(m_pos.m_index_3);
-    if (cond_class)
-    {
-      make_cond_row(thread, cond_class);
-      return 0;
-    }
-    break;
-  case pos_events_waits_summary_by_thread_by_event_name::VIEW_FILE:
-    file_class= find_file_class(m_pos.m_index_3);
-    if (file_class)
-    {
-      make_file_row(thread, file_class);
-      return 0;
-    }
-    break;
-  }
-  return HA_ERR_RECORD_DELETED;
-}
-
-void table_events_waits_summary_by_thread_by_event_name
-::make_instr_row(PFS_thread *thread, PFS_instr_class *klass,
-                 PFS_single_stat_chain *stat)
-{
-  pfs_lock lock;
-
-  m_row_exists= false;
-
-  /* Protect this reader against a thread termination */
-  thread->m_lock.begin_optimistic_lock(&lock);
-
-  m_row.m_thread_internal_id= thread->m_thread_internal_id;
-  m_row.m_name= klass->m_name;
-  m_row.m_name_length= klass->m_name_length;
-
-  m_row.m_count= stat->m_count;
-  m_row.m_sum= stat->m_sum;
-  m_row.m_min= stat->m_min;
-  m_row.m_max= stat->m_max;
-
-  if (m_row.m_count)
-    m_row.m_avg= m_row.m_sum / m_row.m_count;
-  else
-  {
-    m_row.m_min= 0;
-    m_row.m_avg= 0;
-  }
-
-  if (thread->m_lock.end_optimistic_lock(&lock))
-    m_row_exists= true;
-}
-
-void table_events_waits_summary_by_thread_by_event_name
-::make_mutex_row(PFS_thread *thread, PFS_mutex_class *klass)
-{
-  PFS_single_stat_chain *stat;
-  stat= find_per_thread_mutex_class_wait_stat(thread, klass);
-  make_instr_row(thread, klass, stat);
-}
-
-void table_events_waits_summary_by_thread_by_event_name
-::make_rwlock_row(PFS_thread *thread, PFS_rwlock_class *klass)
-{
-  PFS_single_stat_chain *stat;
-  stat= find_per_thread_rwlock_class_wait_stat(thread, klass);
-  make_instr_row(thread, klass, stat);
-}
-
-void table_events_waits_summary_by_thread_by_event_name
-::make_cond_row(PFS_thread *thread, PFS_cond_class *klass)
-{
-  PFS_single_stat_chain *stat;
-  stat= find_per_thread_cond_class_wait_stat(thread, klass);
-  make_instr_row(thread, klass, stat);
-}
-
-void table_events_waits_summary_by_thread_by_event_name
-::make_file_row(PFS_thread *thread, PFS_file_class *klass)
-{
-  PFS_single_stat_chain *stat;
-  stat= find_per_thread_file_class_wait_stat(thread, klass);
-  make_instr_row(thread, klass, stat);
-}
-
-int table_events_waits_summary_by_thread_by_event_name
-::read_row_values(TABLE *table, unsigned char *, Field **fields,
-                  bool read_all)
-{
-  Field *f;
-
-  if (unlikely(! m_row_exists))
-    return HA_ERR_RECORD_DELETED;
-
-  /* Set the null bits */
-  DBUG_ASSERT(table->s->null_bytes == 0);
-
-  for (; (f= *fields) ; fields++)
-  {
-    if (read_all || bitmap_is_set(table->read_set, f->field_index))
-    {
-      switch(f->field_index)
-      {
-      case 0: /* THREAD_ID */
-        set_field_ulong(f, m_row.m_thread_internal_id);
-        break;
-      case 1: /* NAME */
-        set_field_varchar_utf8(f, m_row.m_name, m_row.m_name_length);
-        break;
-      case 2: /* COUNT */
-        set_field_ulonglong(f, m_row.m_count);
-        break;
-      case 3: /* SUM */
-        set_field_ulonglong(f, m_row.m_sum);
-        break;
-      case 4: /* MIN */
-        set_field_ulonglong(f, m_row.m_min);
-        break;
-      case 5: /* AVG */
-        set_field_ulonglong(f, m_row.m_avg);
-        break;
-      case 6: /* MAX */
-        set_field_ulonglong(f, m_row.m_max);
-        break;
-      default:
-        DBUG_ASSERT(false);
-      }
-    }
-  }
-
-  return 0;
-}
-
->>>>>>> eb1a4872
 THR_LOCK table_events_waits_summary_by_instance::m_table_lock;
 
 static const TABLE_FIELD_TYPE ews_by_instance_field_types[]=
