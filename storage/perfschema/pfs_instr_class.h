/* Copyright (c) 2008, 2010, Oracle and/or its affiliates. All rights reserved.

  This program is free software; you can redistribute it and/or modify
  it under the terms of the GNU General Public License as published by
  the Free Software Foundation; version 2 of the License.

  This program is distributed in the hope that it will be useful,
  but WITHOUT ANY WARRANTY; without even the implied warranty of
  MERCHANTABILITY or FITNESS FOR A PARTICULAR PURPOSE.  See the
  GNU General Public License for more details.

  You should have received a copy of the GNU General Public License
  along with this program; if not, write to the Free Software Foundation,
  51 Franklin Street, Suite 500, Boston, MA 02110-1335 USA */

#ifndef PFS_INSTR_CLASS_H
#define PFS_INSTR_CLASS_H

#include "mysql_com.h"                          /* NAME_LEN */

/**
  @file storage/perfschema/pfs_instr_class.h
  Performance schema instruments meta data (declarations).
*/

/**
  Maximum length of an instrument name.
  For example, 'wait/sync/mutex/sql/LOCK_open' is an instrument name.
*/
#define PFS_MAX_INFO_NAME_LENGTH 128

/**
  Maximum length of the 'full' prefix of an instrument name.
  For example, for the instrument name 'wait/sync/mutex/sql/LOCK_open',
  the full prefix is 'wait/sync/mutex/sql/', which in turn derives from
  a prefix 'wait/sync/mutex' for mutexes, and a category of 'sql' for mutexes
  of the sql layer in the server.
*/
#define PFS_MAX_FULL_PREFIX_NAME_LENGTH 32

#include <my_global.h>
#include <mysql/psi/psi.h>
#include "pfs_lock.h"
#include "pfs_stat.h"
#include "pfs_column_types.h"

struct PFS_global_param;

/**
  @addtogroup Performance_schema_buffers
  @{
*/

extern my_bool pfs_enabled;

/** Key, naming a synch instrument (mutex, rwlock, cond). */
typedef unsigned int PFS_sync_key;
/** Key, naming a thread instrument. */
typedef unsigned int PFS_thread_key;
/** Key, naming a file instrument. */
typedef unsigned int PFS_file_key;

struct PFS_thread;

extern uint mutex_class_start;
extern uint rwlock_class_start;
extern uint cond_class_start;
extern uint file_class_start;
extern uint table_class_start;
extern uint max_instrument_class;

/** Information for all instrumentation. */
struct PFS_instr_class
{
  /** Instrument name. */
  char m_name[PFS_MAX_INFO_NAME_LENGTH];
  /** Length in bytes of @c m_name. */
  uint m_name_length;
  /** Instrument flags. */
  int m_flags;
  /** True if this instrument is enabled. */
  bool m_enabled;
  /** True if this instrument is timed. */
  bool m_timed;
  /**
    Instrument name index.
    Self index in:
    - EVENTS_WAITS_SUMMARY_*_BY_EVENT_NAME
  */
  uint m_event_name_index;

  bool is_singleton() const
  {
    return m_flags & PSI_FLAG_GLOBAL;
  }
};

struct PFS_mutex;

/** Instrumentation metadata for a MUTEX. */
struct PFS_mutex_class : public PFS_instr_class
{
  /**
    Lock statistics.
    This statistic is not exposed in user visible tables yet.
  */
  PFS_single_stat m_lock_stat;
  /** Self index in @c mutex_class_array. */
  uint m_index;
  /** Singleton instance. */
  PFS_mutex *m_singleton;
};

struct PFS_rwlock;

/** Instrumentation metadata for a RWLOCK. */
struct PFS_rwlock_class : public PFS_instr_class
{
  /**
    Read lock statistics.
    This statistic is not exposed in user visible tables yet.
  */
  PFS_single_stat m_read_lock_stat;
  /**
    Write lock statistics.
    This statistic is not exposed in user visible tables yet.
  */
  PFS_single_stat m_write_lock_stat;
  /** Self index in @c rwlock_class_array. */
  uint m_index;
  /** Singleton instance. */
  PFS_rwlock *m_singleton;
};

struct PFS_cond;

/** Instrumentation metadata for a COND. */
struct PFS_cond_class : public PFS_instr_class
{
  /**
    Condition usage statistics.
    This statistic is not exposed in user visible tables yet.
  */
  PFS_cond_stat m_cond_stat;
  /** Self index in @c cond_class_array. */
  uint m_index;
  /** Singleton instance. */
  PFS_cond *m_singleton;
};

/** Instrumentation metadata of a thread. */
struct PFS_thread_class
{
  /** Thread instrument name. */
  char m_name[PFS_MAX_INFO_NAME_LENGTH];
  /** Length in bytes of @c m_name. */
  uint m_name_length;
  /** True if this thread instrument is enabled. */
  bool m_enabled;
  /** Singleton instance. */
  PFS_thread *m_singleton;
};

/** Key identifying a table share. */
struct PFS_table_share_key
{
  /**
    Hash search key.
    This has to be a string for LF_HASH,
    the format is "<enum_object_type><schema_name><0x00><object_name><0x00>"
    @see create_table_def_key
  */
  char m_hash_key[1 + NAME_LEN + 1 + NAME_LEN + 1];
  /** Length in bytes of @c m_hash_key. */
  uint m_key_length;
};

/** Table index or 'key' */
struct PFS_table_key
{
  /** Index name */
  char m_name[NAME_LEN];
  /** Length in bytes of @c m_name. */
  uint m_name_length;
};

/** Instrumentation metadata for a table share. */
struct PFS_table_share
{
public:
  enum_object_type get_object_type()
  {
    return (enum_object_type) m_key.m_hash_key[0];
  }

<<<<<<< HEAD
  inline void init_refcount(void)
  {
    PFS_atomic::store_32(& m_refcount, 1);
  }

  inline int get_refcount(void)
  {
    return PFS_atomic::load_32(& m_refcount);
  }

  inline void inc_refcount(void)
  {
    PFS_atomic::add_32(& m_refcount, 1);
  }

  inline void dec_refcount(void)
  {
    PFS_atomic::add_32(& m_refcount, -1);
  }

=======
  /** Setup object refresh version. */
  uint m_setup_objects_version;
>>>>>>> 0da5773f
  /** Internal lock. */
  pfs_lock m_lock;
  /** Search key. */
  PFS_table_share_key m_key;
  /** Schema name. */
  const char *m_schema_name;
  /** Length in bytes of @c m_schema_name. */
  uint m_schema_name_length;
  /** Table name. */
  const char *m_table_name;
  /** Length in bytes of @c m_table_name. */
  uint m_table_name_length;
  /** True if this table instrument is enabled. */
  bool m_enabled;
  /** True if this table instrument is timed. */
  bool m_timed;
  bool m_purge;

private:
  /** Number of opened table handles. */
<<<<<<< HEAD
  int m_refcount;
=======
  uint m_refcount;
  /** Table io statistics. */
  PFS_table_stat m_table_stat;
  /** Number of indexes. */
  uint m_key_count;
  /** Index names. */
  PFS_table_key m_keys[MAX_KEY];
>>>>>>> 0da5773f
};

/**
  Instrument controlling all table io.
  This instrument is used with table SETUP_OBJECTS.
*/
extern PFS_instr_class global_table_io_class;

struct PFS_file;

/** Instrumentation metadata for a file. */
struct PFS_file_class : public PFS_instr_class
{
  /** File usage statistics. */
  PFS_file_stat m_file_stat;
  /** Self index in @c file_class_array. */
  uint m_index;
  /** Singleton instance. */
  PFS_file *m_singleton;
};

void init_event_name_sizing(const PFS_global_param *param);

int init_sync_class(uint mutex_class_sizing,
                    uint rwlock_class_sizing,
                    uint cond_class_sizing);

void cleanup_sync_class();
int init_thread_class(uint thread_class_sizing);
void cleanup_thread_class();
int init_table_share(uint table_share_sizing);
void cleanup_table_share();
int init_table_share_hash();
void cleanup_table_share_hash();
int init_file_class(uint file_class_sizing);
void cleanup_file_class();

PFS_sync_key register_mutex_class(const char *name, uint name_length,
                                  int flags);

PFS_sync_key register_rwlock_class(const char *name, uint name_length,
                                   int flags);

PFS_sync_key register_cond_class(const char *name, uint name_length,
                                 int flags);

PFS_thread_key register_thread_class(const char *name, uint name_length,
                                     int flags);

PFS_file_key register_file_class(const char *name, uint name_length,
                                 int flags);

PFS_mutex_class *find_mutex_class(PSI_mutex_key key);
PFS_mutex_class *sanitize_mutex_class(PFS_mutex_class *unsafe);
PFS_rwlock_class *find_rwlock_class(PSI_rwlock_key key);
PFS_rwlock_class *sanitize_rwlock_class(PFS_rwlock_class *unsafe);
PFS_cond_class *find_cond_class(PSI_cond_key key);
PFS_cond_class *sanitize_cond_class(PFS_cond_class *unsafe);
PFS_thread_class *find_thread_class(PSI_thread_key key);
PFS_thread_class *sanitize_thread_class(PFS_thread_class *unsafe);
PFS_file_class *find_file_class(PSI_file_key key);
PFS_file_class *sanitize_file_class(PFS_file_class *unsafe);
<<<<<<< HEAD
const char *sanitize_table_schema_name(const char *unsafe);
const char *sanitize_table_object_name(const char *unsafe);
=======
PFS_instr_class *find_table_class(uint index);
PFS_instr_class *sanitize_table_class(PFS_instr_class *unsafe);
>>>>>>> 0da5773f

PFS_table_share *find_or_create_table_share(PFS_thread *thread,
                                            bool temporary,
                                            const TABLE_SHARE *share);
void release_table_share(PFS_table_share *pfs);
void purge_table_share(PFS_thread *thread, PFS_table_share *pfs);
void drop_table_share(PFS_thread *thread,
                      bool temporary,
                      const char *schema_name, uint schema_name_length,
                      const char *table_name, uint table_name_length);

PFS_table_share *sanitize_table_share(PFS_table_share *unsafe);

extern ulong mutex_class_max;
extern ulong mutex_class_lost;
extern ulong rwlock_class_max;
extern ulong rwlock_class_lost;
extern ulong cond_class_max;
extern ulong cond_class_lost;
extern ulong thread_class_max;
extern ulong thread_class_lost;
extern ulong file_class_max;
extern ulong file_class_lost;
extern ulong table_share_max;
extern ulong table_share_lost;
extern PFS_table_share *table_share_array;

void reset_file_class_io();

/** @} */
#endif
<|MERGE_RESOLUTION|>--- conflicted
+++ resolved
@@ -193,7 +193,6 @@
     return (enum_object_type) m_key.m_hash_key[0];
   }
 
-<<<<<<< HEAD
   inline void init_refcount(void)
   {
     PFS_atomic::store_32(& m_refcount, 1);
@@ -214,10 +213,8 @@
     PFS_atomic::add_32(& m_refcount, -1);
   }
 
-=======
   /** Setup object refresh version. */
   uint m_setup_objects_version;
->>>>>>> 0da5773f
   /** Internal lock. */
   pfs_lock m_lock;
   /** Search key. */
@@ -235,20 +232,16 @@
   /** True if this table instrument is timed. */
   bool m_timed;
   bool m_purge;
-
-private:
-  /** Number of opened table handles. */
-<<<<<<< HEAD
-  int m_refcount;
-=======
-  uint m_refcount;
   /** Table io statistics. */
   PFS_table_stat m_table_stat;
   /** Number of indexes. */
   uint m_key_count;
   /** Index names. */
   PFS_table_key m_keys[MAX_KEY];
->>>>>>> 0da5773f
+
+private:
+  /** Number of opened table handles. */
+  int m_refcount;
 };
 
 /**
@@ -311,13 +304,10 @@
 PFS_thread_class *sanitize_thread_class(PFS_thread_class *unsafe);
 PFS_file_class *find_file_class(PSI_file_key key);
 PFS_file_class *sanitize_file_class(PFS_file_class *unsafe);
-<<<<<<< HEAD
 const char *sanitize_table_schema_name(const char *unsafe);
 const char *sanitize_table_object_name(const char *unsafe);
-=======
 PFS_instr_class *find_table_class(uint index);
 PFS_instr_class *sanitize_table_class(PFS_instr_class *unsafe);
->>>>>>> 0da5773f
 
 PFS_table_share *find_or_create_table_share(PFS_thread *thread,
                                             bool temporary,
