--- conflicted
+++ resolved
@@ -641,21 +641,12 @@
   {
     switch (i){
     case 0:
-<<<<<<< HEAD
-      name= "EVENTS_WAITS_CURRENT.ROW_SIZE";
+      name= "events_waits_current.row_size";
       size= sizeof(PFS_events_waits);
-      break;
-    case 1:
-      name= "EVENTS_WAITS_CURRENT.ROW_COUNT";
-      size= WAIT_STACK_SIZE * thread_max;
-=======
-      name= "events_waits_current.row_size";
-      size= sizeof(PFS_wait_locker);
       break;
     case 1:
       name= "events_waits_current.row_count";
-      size= LOCKER_STACK_SIZE * thread_max;
->>>>>>> 537366fd
+      size= WAIT_STACK_SIZE * thread_max;
       break;
     case 2:
       name= "events_waits_history.row_size";
@@ -828,29 +819,16 @@
       total_memory+= size;
       break;
     case 41:
-<<<<<<< HEAD
-      name= "EVENTS_WAITS_SUMMARY_BY_THREAD_BY_EVENT_NAME.ROW_SIZE";
+      name= "events_waits_summary_by_thread_by_event_name.row_size";
       size= sizeof(PFS_single_stat);
-      break;
-    case 42:
-      name= "EVENTS_WAITS_SUMMARY_BY_THREAD_BY_EVENT_NAME.ROW_COUNT";
-      size= thread_max * max_instrument_class;
-      break;
-    case 43:
-      name= "EVENTS_WAITS_SUMMARY_BY_THREAD_BY_EVENT_NAME.MEMORY";
-      size= thread_max * max_instrument_class * sizeof(PFS_single_stat);
-=======
-      name= "events_waits_summary_by_thread_by_event_name.row_size";
-      size= sizeof(PFS_single_stat_chain);
       break;
     case 42:
       name= "events_waits_summary_by_thread_by_event_name.row_count";
-      size= thread_max * instr_class_per_thread;
+      size= thread_max * max_instrument_class;
       break;
     case 43:
       name= "events_waits_summary_by_thread_by_event_name.memory";
-      size= thread_max * instr_class_per_thread * sizeof(PFS_single_stat_chain);
->>>>>>> 537366fd
+      size= thread_max * max_instrument_class * sizeof(PFS_single_stat);
       total_memory+= size;
       break;
     case 44:
@@ -880,41 +858,41 @@
       total_memory+= size;
       break;
     case 50:
-      name= "SETUP_ACTORS.ROW_SIZE";
+      name= "setup_actors.row_size";
       size= sizeof(PFS_setup_actor);
       break;
     case 51:
-      name= "SETUP_ACTORS.ROW_COUNT";
+      name= "setup_actors.row_count";
       size= setup_actor_max;
       break;
     case 52:
-      name= "SETUP_ACTORS.MEMORY";
+      name= "setup_actors.memory";
       size= setup_actor_max * sizeof(PFS_setup_actor);
       total_memory+= size;
       break;
     case 53:
-      name= "SETUP_OBJECTS.ROW_SIZE";
+      name= "setup_objects.row_size";
       size= sizeof(PFS_setup_object);
       break;
     case 54:
-      name= "SETUP_OBJECTS.ROW_COUNT";
+      name= "setup_objects.row_count";
       size= setup_object_max;
       break;
     case 55:
-      name= "SETUP_OBJECTS.MEMORY";
+      name= "setup_objects.memory";
       size= setup_object_max * sizeof(PFS_setup_object);
       total_memory+= size;
       break;
    case 56:
-      name= "EVENTS_WAITS_SUMMARY_GLOBAL_BY_EVENT_NAME.ROW_SIZE";
+      name= "events_waits_summary_global_by_event_name.row_size";
       size= sizeof(PFS_single_stat);
       break;
     case 57:
-      name= "EVENTS_WAITS_SUMMARY_GLOBAL_BY_EVENT_NAME.ROW_COUNT";
+      name= "events_waits_summary_global_by_event_name.row_count";
       size= max_instrument_class;
       break;
     case 58:
-      name= "EVENTS_WAITS_SUMMARY_GLOBAL_BY_EVENT_NAME.MEMORY";
+      name= "events_waits_summary_global_by_event_name.memory";
       size= max_instrument_class * sizeof(PFS_single_stat);
       total_memory+= size;
       break;
@@ -922,13 +900,8 @@
       This case must be last,
       for aggregation in total_memory.
     */
-<<<<<<< HEAD
     case 59:
-      name= "PERFORMANCE_SCHEMA.MEMORY";
-=======
-    case 50:
       name= "performance_schema.memory";
->>>>>>> 537366fd
       size= total_memory;
       /* This will fail if something is not advertised here */
       DBUG_ASSERT(size == pfs_allocated_memory);
