/* Copyright (c) 2004, 2018, Oracle and/or its affiliates. All rights reserved.

  This program is free software; you can redistribute it and/or modify
  it under the terms of the GNU General Public License as published by
  the Free Software Foundation; version 2 of the License.

  This program is distributed in the hope that it will be useful,
  but WITHOUT ANY WARRANTY; without even the implied warranty of
  MERCHANTABILITY or FITNESS FOR A PARTICULAR PURPOSE.  See the
  GNU General Public License for more details.

  You should have received a copy of the GNU General Public License
  along with this program; if not, write to the Free Software
  Foundation, Inc., 51 Franklin St, Fifth Floor, Boston, MA 02110-1301  USA */

/*

  MySQL Federated Storage Engine

  ha_federated.cc - MySQL Federated Storage Engine
  Patrick Galbraith and Brian Aker, 2004

  This is a handler which uses a foreign database as the data file, as
  opposed to a handler like MyISAM, which uses .MYD files locally.

  How this handler works
  ----------------------------------
  Normal database files are local and as such: You create a table called
  'users', a file such as 'users.MYD' is created. A handler reads, inserts,
  deletes, updates data in this file. The data is stored in particular format,
  so to read, that data has to be parsed into fields, to write, fields have to
  be stored in this format to write to this data file.

  With MySQL Federated storage engine, there will be no local files
  for each table's data (such as .MYD). A foreign database will store
  the data that would normally be in this file. This will necessitate
  the use of MySQL client API to read, delete, update, insert this
  data. The data will have to be retrieve via an SQL call "SELECT *
  FROM users". Then, to read this data, it will have to be retrieved
  via mysql_fetch_row one row at a time, then converted from the
  column in this select into the format that the handler expects.

  The create table will simply create the .frm file, and within the
  "CREATE TABLE" SQL, there SHALL be any of the following :

  connection=scheme://username:password@hostname:port/database/tablename
  connection=scheme://username@hostname/database/tablename
  connection=scheme://username:password@hostname/database/tablename
  connection=scheme://username:password@hostname/database/tablename

  - OR -

  As of 5.1 (See worklog #3031), federated now allows you to use a non-url
  format, taking advantage of mysql.servers:

  connection="connection_one"
  connection="connection_one/table_foo"

  An example would be:

  connection=mysql://username:password@hostname:port/database/tablename

  or, if we had:

  create server 'server_one' foreign data wrapper 'mysql' options
  (HOST '127.0.0.1',
  DATABASE 'db1',
  USER 'root',
  PASSWORD '',
  PORT 3306,
  SOCKET '',
  OWNER 'root');

  CREATE TABLE federated.t1 (
    `id` int(20) NOT NULL,
    `name` varchar(64) NOT NULL default ''
    )
  ENGINE="FEDERATED" DEFAULT CHARSET=latin1
  CONNECTION='server_one';

  So, this will have been the equivalent of

  CONNECTION="mysql://root@127.0.0.1:3306/db1/t1"

  Then, we can also change the server to point to a new schema:

  ALTER SERVER 'server_one' options(DATABASE 'db2');

  All subsequent calls will now be against db2.t1! Guess what? You don't
  have to perform an alter table!

  This connecton="connection string" is necessary for the handler to be
  able to connect to the foreign server, either by URL, or by server
  name. 


  The basic flow is this:

  SQL calls issues locally ->
  mysql handler API (data in handler format) ->
  mysql client API (data converted to SQL calls) ->
  foreign database -> mysql client API ->
  convert result sets (if any) to handler format ->
  handler API -> results or rows affected to local

  What this handler does and doesn't support
  ------------------------------------------
  * Tables MUST be created on the foreign server prior to any action on those
    tables via the handler, first version. IMPORTANT: IF you MUST use the
    federated storage engine type on the REMOTE end, MAKE SURE [ :) ] That
    the table you connect to IS NOT a table pointing BACK to your ORIGNAL
    table! You know  and have heard the screaching of audio feedback? You
    know putting two mirror in front of each other how the reflection
    continues for eternity? Well, need I say more?!
  * There will not be support for transactions.
  * There is no way for the handler to know if the foreign database or table
    has changed. The reason for this is that this database has to work like a
    data file that would never be written to by anything other than the
    database. The integrity of the data in the local table could be breached
    if there was any change to the foreign database.
  * Support for SELECT, INSERT, UPDATE , DELETE, indexes.
  * No ALTER TABLE, DROP TABLE or any other Data Definition Language calls.
  * Prepared statements will not be used in the first implementation, it
    remains to to be seen whether the limited subset of the client API for the
    server supports this.
  * This uses SELECT, INSERT, UPDATE, DELETE and not HANDLER for its
    implementation.
  * This will not work with the query cache.

   Method calls

   A two column table, with one record:

   (SELECT)

   "SELECT * FROM foo"
    ha_federated::info
    ha_federated::scan_time:
    ha_federated::rnd_init: share->select_query SELECT * FROM foo
    ha_federated::extra

    <for every row of data retrieved>
    ha_federated::rnd_next
    ha_federated::convert_row_to_internal_format
    ha_federated::rnd_next
    </for every row of data retrieved>

    ha_federated::rnd_end
    ha_federated::extra
    ha_federated::reset

    (INSERT)

    "INSERT INTO foo (id, ts) VALUES (2, now());"

    ha_federated::write_row

    ha_federated::reset

    (UPDATE)

    "UPDATE foo SET ts = now() WHERE id = 1;"

    ha_federated::index_init
    ha_federated::index_read
    ha_federated::index_read_idx
    ha_federated::rnd_next
    ha_federated::convert_row_to_internal_format
    ha_federated::update_row

    ha_federated::extra
    ha_federated::extra
    ha_federated::extra
    ha_federated::external_lock
    ha_federated::reset


    How do I use this handler?
    --------------------------
    First of all, you need to build this storage engine:

      ./configure --with-federated-storage-engine
      make

    Next, to use this handler, it's very simple. You must
    have two databases running, either both on the same host, or
    on different hosts.

    One the server that will be connecting to the foreign
    host (client), you create your table as such:

    CREATE TABLE test_table (
      id     int(20) NOT NULL auto_increment,
      name   varchar(32) NOT NULL default '',
      other  int(20) NOT NULL default '0',
      PRIMARY KEY  (id),
      KEY name (name),
      KEY other_key (other))
       ENGINE="FEDERATED"
       DEFAULT CHARSET=latin1
       CONNECTION='mysql://root@127.0.0.1:9306/federated/test_federated';

   Notice the "COMMENT" and "ENGINE" field? This is where you
   respectively set the engine type, "FEDERATED" and foreign
   host information, this being the database your 'client' database
   will connect to and use as the "data file". Obviously, the foreign
   database is running on port 9306, so you want to start up your other
   database so that it is indeed on port 9306, and your federated
   database on a port other than that. In my setup, I use port 5554
   for federated, and port 5555 for the foreign database.

   Then, on the foreign database:

   CREATE TABLE test_table (
     id     int(20) NOT NULL auto_increment,
     name   varchar(32) NOT NULL default '',
     other  int(20) NOT NULL default '0',
     PRIMARY KEY  (id),
     KEY name (name),
     KEY other_key (other))
     ENGINE="<NAME>" <-- whatever you want, or not specify
     DEFAULT CHARSET=latin1 ;

    This table is exactly the same (and must be exactly the same),
    except that it is not using the federated handler and does
    not need the URL.


    How to see the handler in action
    --------------------------------

    When developing this handler, I compiled the federated database with
    debugging:

    ./configure --with-federated-storage-engine
    --prefix=/home/mysql/mysql-build/federated/ --with-debug

    Once compiled, I did a 'make install' (not for the purpose of installing
    the binary, but to install all the files the binary expects to see in the
    diretory I specified in the build with --prefix,
    "/home/mysql/mysql-build/federated".

    Then, I started the foreign server:

    /usr/local/mysql/bin/mysqld_safe
    --user=mysql --log=/tmp/mysqld.5555.log -P 5555

    Then, I went back to the directory containing the newly compiled mysqld,
    <builddir>/sql/, started up gdb:

    gdb ./mysqld

    Then, withn the (gdb) prompt:
    (gdb) run --gdb --port=5554 --socket=/tmp/mysqld.5554 --skip-innodb --debug

    Next, I open several windows for each:

    1. Tail the debug trace: tail -f /tmp/mysqld.trace|grep ha_fed
    2. Tail the SQL calls to the foreign database: tail -f /tmp/mysqld.5555.log
    3. A window with a client open to the federated server on port 5554
    4. A window with a client open to the federated server on port 5555

    I would create a table on the client to the foreign server on port
    5555, and then to the federated server on port 5554. At this point,
    I would run whatever queries I wanted to on the federated server,
    just always remembering that whatever changes I wanted to make on
    the table, or if I created new tables, that I would have to do that
    on the foreign server.

    Another thing to look for is 'show variables' to show you that you have
    support for federated handler support:

    show variables like '%federat%'

    and:

    show storage engines;

    Both should display the federated storage handler.


    Testing
    -------

    There is a test for MySQL Federated Storage Handler in ./mysql-test/t,
    federatedd.test It starts both a slave and master database using
    the same setup that the replication tests use, with the exception that
    it turns off replication, and sets replication to ignore the test tables.
    After ensuring that you actually do have support for the federated storage
    handler, numerous queries/inserts/updates/deletes are run, many derived
    from the MyISAM tests, plus som other tests which were meant to reveal
    any issues that would be most likely to affect this handler. All tests
    should work! ;)

    To run these tests, go into ./mysql-test (based in the directory you
    built the server in)

    ./mysql-test-run federated

    To run the test, or if you want to run the test and have debug info:

    ./mysql-test-run --debug federated

    This will run the test in debug mode, and you can view the trace and
    log files in the ./mysql-test/var/log directory

    ls -l mysql-test/var/log/
    -rw-r--r--  1 patg  patg        17  4 Dec 12:27 current_test
    -rw-r--r--  1 patg  patg       692  4 Dec 12:52 manager.log
    -rw-rw----  1 patg  patg     21246  4 Dec 12:51 master-bin.000001
    -rw-rw----  1 patg  patg        68  4 Dec 12:28 master-bin.index
    -rw-r--r--  1 patg  patg      1620  4 Dec 12:51 master.err
    -rw-rw----  1 patg  patg     23179  4 Dec 12:51 master.log
    -rw-rw----  1 patg  patg  16696550  4 Dec 12:51 master.trace
    -rw-r--r--  1 patg  patg         0  4 Dec 12:28 mysqltest-time
    -rw-r--r--  1 patg  patg   2024051  4 Dec 12:51 mysqltest.trace
    -rw-rw----  1 patg  patg     94992  4 Dec 12:51 slave-bin.000001
    -rw-rw----  1 patg  patg        67  4 Dec 12:28 slave-bin.index
    -rw-rw----  1 patg  patg       249  4 Dec 12:52 slave-relay-bin.000003
    -rw-rw----  1 patg  patg        73  4 Dec 12:28 slave-relay-bin.index
    -rw-r--r--  1 patg  patg      1349  4 Dec 12:51 slave.err
    -rw-rw----  1 patg  patg     96206  4 Dec 12:52 slave.log
    -rw-rw----  1 patg  patg  15706355  4 Dec 12:51 slave.trace
    -rw-r--r--  1 patg  patg         0  4 Dec 12:51 warnings

    Of course, again, you can tail the trace log:

    tail -f mysql-test/var/log/master.trace |grep ha_fed

    As well as the slave query log:

    tail -f mysql-test/var/log/slave.log

    Files that comprise the test suit
    ---------------------------------
    mysql-test/t/federated.test
    mysql-test/r/federated.result
    mysql-test/r/have_federated_db.require
    mysql-test/include/have_federated_db.inc


    Other tidbits
    -------------

    These were the files that were modified or created for this
    Federated handler to work, in 5.0:

    ./configure.in
    ./sql/Makefile.am
    ./config/ac_macros/ha_federated.m4
    ./sql/handler.cc
    ./sql/mysqld.cc
    ./sql/set_var.cc
    ./sql/field.h
    ./sql/sql_string.h
    ./mysql-test/mysql-test-run(.sh)
    ./mysql-test/t/federated.test
    ./mysql-test/r/federated.result
    ./mysql-test/r/have_federated_db.require
    ./mysql-test/include/have_federated_db.inc
    ./sql/ha_federated.cc
    ./sql/ha_federated.h

    In 5.1

    my:~/mysql-build/mysql-5.1-bkbits patg$ ls storage/federated/
    CMakeLists.txt                  Makefile.in                     ha_federated.h                  plug.in
    Makefile                        SCCS                            libfederated.a
    Makefile.am                     ha_federated.cc                 libfederated_a-ha_federated.o

*/


#define MYSQL_SERVER 1
#include "sql_servers.h"         // FOREIGN_SERVER, get_server_by_name
#include "sql_class.h"           // SSV
#include "sql_analyse.h"         // append_escaped
#include <mysql/plugin.h>

#include "ha_federated.h"
#include "probes_mysql.h"

#include "m_string.h"
#include "key.h"                                // key_copy
#include "myisam.h"                             // TT_USEFRM

#include <mysql/plugin.h>

#include <algorithm>

using std::min;
using std::max;

/* Variables for federated share methods */
static HASH federated_open_tables;              // To track open tables
mysql_mutex_t federated_mutex;                // To init the hash
static char ident_quote_char= '`';              // Character for quoting
                                                // identifiers
static char value_quote_char= '\'';             // Character for quoting
                                                // literals
static const int bulk_padding= 64;              // bytes "overhead" in packet

/* Variables used when chopping off trailing characters */
static const uint sizeof_trailing_comma= sizeof(", ") - 1;
static const uint sizeof_trailing_and= sizeof(" AND ") - 1;
static const uint sizeof_trailing_where= sizeof(" WHERE ") - 1;

/* Static declaration for handerton */
static handler *federated_create_handler(handlerton *hton,
                                         TABLE_SHARE *table,
                                         MEM_ROOT *mem_root);
static int federated_commit(handlerton *hton, THD *thd, bool all);
static int federated_rollback(handlerton *hton, THD *thd, bool all);

/* Federated storage engine handlerton */

static handler *federated_create_handler(handlerton *hton, 
                                         TABLE_SHARE *table,
                                         MEM_ROOT *mem_root)
{
  return new (mem_root) ha_federated(hton, table);
}


/* Function we use in the creation of our hash to get key */

static uchar *federated_get_key(FEDERATED_SHARE *share, size_t *length,
                                my_bool not_used MY_ATTRIBUTE ((unused)))
{
  *length= share->share_key_length;
  return (uchar*) share->share_key;
}

static PSI_memory_key fe_key_memory_federated_share;

#ifdef HAVE_PSI_INTERFACE
static PSI_mutex_key fe_key_mutex_federated, fe_key_mutex_FEDERATED_SHARE_mutex;

static PSI_mutex_info all_federated_mutexes[]=
{
  { &fe_key_mutex_federated, "federated", PSI_FLAG_GLOBAL},
  { &fe_key_mutex_FEDERATED_SHARE_mutex, "FEDERATED_SHARE::mutex", 0}
};

static PSI_memory_info all_federated_memory[]=
{
  { &fe_key_memory_federated_share, "FEDERATED_SHARE", PSI_FLAG_GLOBAL}
};

static void init_federated_psi_keys(void)
{
  const char* category= "federated";
  int count;

  count= array_elements(all_federated_mutexes);
  mysql_mutex_register(category, all_federated_mutexes, count);

  count= array_elements(all_federated_memory);
  mysql_memory_register(category, all_federated_memory, count);
}
#endif /* HAVE_PSI_INTERFACE */

/*
  Initialize the federated handler.

  SYNOPSIS
    federated_db_init()
    p		Handlerton

  RETURN
    FALSE       OK
    TRUE        Error
*/

int federated_db_init(void *p)
{
  DBUG_ENTER("federated_db_init");

#ifdef HAVE_PSI_INTERFACE
  init_federated_psi_keys();
#endif /* HAVE_PSI_INTERFACE */

  handlerton *federated_hton= (handlerton *)p;
  federated_hton->state= SHOW_OPTION_YES;
  federated_hton->db_type= DB_TYPE_FEDERATED_DB;
  federated_hton->commit= federated_commit;
  federated_hton->rollback= federated_rollback;
  federated_hton->create= federated_create_handler;
  federated_hton->flags= HTON_ALTER_NOT_SUPPORTED | HTON_NO_PARTITION;

  /*
    Support for transactions disabled until WL#2952 fixes it.
	We do it like this to avoid "defined but not used" compiler warnings.
  */
  federated_hton->commit= 0;
  federated_hton->rollback= 0;

  if (mysql_mutex_init(fe_key_mutex_federated,
                       &federated_mutex, MY_MUTEX_INIT_FAST))
    goto error;
  if (!my_hash_init(&federated_open_tables, &my_charset_bin, 32, 0, 0,
                    (my_hash_get_key) federated_get_key, 0, 0,
                    fe_key_memory_federated_share))
  {
    DBUG_RETURN(FALSE);
  }

  mysql_mutex_destroy(&federated_mutex);
error:
  DBUG_RETURN(TRUE);
}


/*
  Release the federated handler.

  SYNOPSIS
    federated_db_end()

  RETURN
    FALSE       OK
*/

int federated_done(void *p)
{
  my_hash_free(&federated_open_tables);
  mysql_mutex_destroy(&federated_mutex);

  return 0;
}


/**
  @brief Append identifiers to the string.

  @param[in,out] string	The target string.
  @param[in] name       Identifier name
  @param[in] length     Length of identifier name in bytes
  @param[in] quote_char Quote char to use for quoting identifier.

  @return Operation Status
  @retval FALSE OK
  @retval TRUE  There was an error appending to the string.

  @note This function is based upon the append_identifier() function
        in sql_show.cc except that quoting always occurs.
*/

static bool append_ident(String *string, const char *name, size_t length,
                         const char quote_char)
{
  bool result= true;
  DBUG_ENTER("append_ident");

  if (quote_char)
  {
    string->reserve(length * 2 + 2);

    if ((result= string->append(&quote_char, 1, system_charset_info)))
      goto err;

    uint clen= 0;

    for (const char *name_end= name + length; name < name_end; name+= clen)
    {
      char c= *name;

      if (!(clen= my_mbcharlen(system_charset_info, c)))
        goto err;

      if (clen == 1 && c == quote_char &&
          (result= string->append(&quote_char, 1, system_charset_info)))
        goto err;

      if ((result= string->append(name, clen, string->charset())))
        goto err;
    }
    result= string->append(&quote_char, 1, system_charset_info);
  }
  else
    result= string->append(name, length, system_charset_info);

err:
  DBUG_RETURN(result);
}


static int parse_url_error(FEDERATED_SHARE *share, TABLE *table, int error_num)
{
  char buf[FEDERATED_QUERY_BUFFER_SIZE];
  size_t buf_len;
  DBUG_ENTER("ha_federated parse_url_error");

  buf_len= min<size_t>(table->s->connect_string.length,
                       FEDERATED_QUERY_BUFFER_SIZE-1);
  strmake(buf, table->s->connect_string.str, buf_len);
  my_error(error_num, MYF(0), buf);
  DBUG_RETURN(error_num);
}

/*
  retrieve server object which contains server meta-data 
  from the system table given a server's name, set share
  connection parameter members
*/
int get_connection(MEM_ROOT *mem_root, FEDERATED_SHARE *share)
{
  int error_num= ER_FOREIGN_SERVER_DOESNT_EXIST;
  FOREIGN_SERVER *server, server_buffer;
  DBUG_ENTER("ha_federated::get_connection");

  /*
    get_server_by_name() clones the server if exists and allocates
	copies of strings in the supplied mem_root
  */
  if (!(server=
       get_server_by_name(mem_root, share->connection_string, &server_buffer)))
  {
    DBUG_PRINT("info", ("get_server_by_name returned > 0 error condition!"));
    error_num= ER_FOREIGN_DATA_STRING_INVALID_CANT_CREATE;
    goto error;
  }
  DBUG_PRINT("info", ("get_server_by_name returned server at %lx",
                      (long unsigned int) server));

  /*
    Most of these should never be empty strings, error handling will
    need to be implemented. Also, is this the best way to set the share
    members? Is there some allocation needed? In running this code, it works
    except there are errors in the trace file of the share being overrun 
    at the address of the share.
  */
  share->server_name_length= server->server_name_length;
  share->server_name= server->server_name;
  share->username= server->username;
  share->password= server->password;
  share->database= server->db;
  share->port= server->port > 0 && server->port < 65536 ?
               (ushort) server->port : MYSQL_PORT;
  share->hostname= server->host;
  if (!(share->socket= server->socket) &&
      !strcmp(share->hostname, my_localhost))
    share->socket= (char *) MYSQL_UNIX_ADDR;
  share->scheme= server->scheme;

  DBUG_PRINT("info", ("share->username %s", share->username));
  DBUG_PRINT("info", ("share->password %s", share->password));
  DBUG_PRINT("info", ("share->hostname %s", share->hostname));
  DBUG_PRINT("info", ("share->database %s", share->database));
  DBUG_PRINT("info", ("share->port %d", share->port));
  DBUG_PRINT("info", ("share->socket %s", share->socket));
  DBUG_RETURN(0);

error:
  my_printf_error(error_num, "server name: '%s' doesn't exist!",
                  MYF(0), share->connection_string);
  DBUG_RETURN(error_num);
}

/*
  Parse connection info from table->s->connect_string

  SYNOPSIS
    parse_url()
    mem_root            MEM_ROOT pointer for memory allocation
    share               pointer to FEDERATED share
    table               pointer to current TABLE class
    table_create_flag   determines what error to throw

  DESCRIPTION
    Populates the share with information about the connection
    to the foreign database that will serve as the data source.
    This string must be specified (currently) in the "CONNECTION" field,
    listed in the CREATE TABLE statement.

    This string MUST be in the format of any of these:

    CONNECTION="scheme://username:password@hostname:port/database/table"
    CONNECTION="scheme://username@hostname/database/table"
    CONNECTION="scheme://username@hostname:port/database/table"
    CONNECTION="scheme://username:password@hostname/database/table"

    _OR_

    CONNECTION="connection name"

    

  An Example:

  CREATE TABLE t1 (id int(32))
    ENGINE="FEDERATED"
    CONNECTION="mysql://joe:joespass@192.168.1.111:9308/federated/testtable";

  CREATE TABLE t2 (
    id int(4) NOT NULL auto_increment,
    name varchar(32) NOT NULL,
    PRIMARY KEY(id)
    ) ENGINE="FEDERATED" CONNECTION="my_conn";

  ***IMPORTANT***
  Currently, the Federated Storage Engine only supports connecting to another
  MySQL Database ("scheme" of "mysql"). Connections using JDBC as well as 
  other connectors are in the planning stage.
  

  'password' and 'port' are both optional.

  RETURN VALUE
    0           success
    error_num   particular error code 

*/

static int parse_url(MEM_ROOT *mem_root, FEDERATED_SHARE *share, TABLE *table,
                     uint table_create_flag)
{
  uint error_num= (table_create_flag ?
                   ER_FOREIGN_DATA_STRING_INVALID_CANT_CREATE :
                   ER_FOREIGN_DATA_STRING_INVALID);
  DBUG_ENTER("ha_federated::parse_url");

  share->port= 0;
  share->socket= 0;
  DBUG_PRINT("info", ("share at %lx", (long unsigned int) share));
  DBUG_PRINT("info", ("Length: %u", (uint) table->s->connect_string.length));
  DBUG_PRINT("info", ("String: '%.*s'", (int) table->s->connect_string.length,
                      table->s->connect_string.str));
  share->connection_string= strmake_root(mem_root, table->s->connect_string.str,
                                       table->s->connect_string.length);

  DBUG_PRINT("info",("parse_url alloced share->connection_string %lx",
                     (long unsigned int) share->connection_string));

  DBUG_PRINT("info",("share->connection_string %s",share->connection_string));
  /*
    No :// or @ in connection string. Must be a straight connection name of
    either "servername" or "servername/tablename"
  */
  if ( (!strstr(share->connection_string, "://") &&
       (!strchr(share->connection_string, '@'))))
  {

    DBUG_PRINT("info",
               ("share->connection_string %s internal format \
                share->connection_string %lx",
                share->connection_string,
                (long unsigned int) share->connection_string));

    /* ok, so we do a little parsing, but not completely! */
    share->parsed= FALSE;
    /*
      If there is a single '/' in the connection string, this means the user is
      specifying a table name
    */

    if ((share->table_name= strchr(share->connection_string, '/')))
    {
      share->connection_string[share->table_name - share->connection_string]= '\0';
      share->table_name++;
      share->table_name_length= (uint) strlen(share->table_name);

      DBUG_PRINT("info", 
                 ("internal format, parsed table_name share->connection_string \
                  %s share->table_name %s", 
                  share->connection_string, share->table_name));

      /*
        there better not be any more '/'s !
      */
      if (strchr(share->table_name, '/'))
        goto error;

    }
    /*
      otherwise, straight server name, use tablename of federated table
      as remote table name
    */
    else
    {
      /*
        connection specifies everything but, resort to
        expecting remote and foreign table names to match
      */
      share->table_name= strmake_root(mem_root, table->s->table_name.str,
                                      (share->table_name_length= table->s->table_name.length));
      DBUG_PRINT("info", 
                 ("internal format, default table_name share->connection_string \
                  %s share->table_name %s", 
                  share->connection_string, share->table_name));
    }

    if ((error_num= get_connection(mem_root, share)))
      goto error;
  }
  else
  {
    share->parsed= TRUE;
    // Add a null for later termination of table name
    share->connection_string[table->s->connect_string.length]= 0;
    share->scheme= share->connection_string;
    DBUG_PRINT("info",("parse_url alloced share->scheme %lx",
                       (long unsigned int) share->scheme));

    /*
      remove addition of null terminator and store length
      for each string  in share
    */
    if (!(share->username= strstr(share->scheme, "://")))
      goto error;
    share->scheme[share->username - share->scheme]= '\0';

    if (strcmp(share->scheme, "mysql") != 0)
      goto error;

    share->username+= 3;

    if (!(share->hostname= strchr(share->username, '@')))
      goto error;

    share->username[share->hostname - share->username]= '\0';
    share->hostname++;

    if ((share->password= strchr(share->username, ':')))
    {
      share->username[share->password - share->username]= '\0';
      share->password++;
      share->username= share->username;
      /* make sure there isn't an extra / or @ */
      if ((strchr(share->password, '/') || strchr(share->hostname, '@')))
        goto error;
      /*
        Found that if the string is:
        user:@hostname:port/db/table
        Then password is a null string, so set to NULL
      */
      if (share->password[0] == '\0')
        share->password= NULL;
    }
    else
      share->username= share->username;

    /* make sure there isn't an extra / or @ */
    if ((strchr(share->username, '/')) || (strchr(share->hostname, '@')))
      goto error;

    if (!(share->database= strchr(share->hostname, '/')))
      goto error;
    share->hostname[share->database - share->hostname]= '\0';
    share->database++;

    if ((share->sport= strchr(share->hostname, ':')))
    {
      share->hostname[share->sport - share->hostname]= '\0';
      share->sport++;
      if (share->sport[0] == '\0')
        share->sport= NULL;
      else
        share->port= atoi(share->sport);
    }

    if (!(share->table_name= strchr(share->database, '/')))
      goto error;
    share->database[share->table_name - share->database]= '\0';
    share->table_name++;

    share->table_name_length= strlen(share->table_name);

    /* make sure there's not an extra / */
    if ((strchr(share->table_name, '/')))
      goto error;

    /*
      If hostname is omitted, we set it to NULL. According to
      mysql_real_connect() manual:
      The value of host may be either a hostname or an IP address.
      If host is NULL or the string "localhost", a connection to the
      local host is assumed.
    */
    if (share->hostname[0] == '\0')
      share->hostname= NULL;
  }

  if (!share->port)
  {
    if (!share->hostname || strcmp(share->hostname, my_localhost) == 0)
      share->socket= (char*) MYSQL_UNIX_ADDR;
    else
      share->port= MYSQL_PORT;
  }

  DBUG_PRINT("info",
             ("scheme: %s  username: %s  password: %s \
               hostname: %s  port: %d  db: %s  tablename: %s",
              share->scheme, share->username, share->password,
              share->hostname, share->port, share->database,
              share->table_name));

  DBUG_RETURN(0);

error:
  DBUG_RETURN(parse_url_error(share, table, error_num));
}

/*****************************************************************************
** FEDERATED tables
*****************************************************************************/

ha_federated::ha_federated(handlerton *hton,
                           TABLE_SHARE *table_arg)
  :handler(hton, table_arg),
   mysql(0), stored_result(0), results(fe_key_memory_federated_share)
{
  trx_next= 0;
  memset(&bulk_insert, 0, sizeof(bulk_insert));
}


/*
  Convert MySQL result set row to handler internal format

  SYNOPSIS
    convert_row_to_internal_format()
      record    Byte pointer to record
      row       MySQL result set row from fetchrow()
      result	Result set to use

  DESCRIPTION
    This method simply iterates through a row returned via fetchrow with
    values from a successful SELECT , and then stores each column's value
    in the field object via the field object pointer (pointing to the table's
    array of field object pointers). This is how the handler needs the data
    to be stored to then return results back to the user

  RETURN VALUE
    0   After fields have had field values stored from record
*/

uint ha_federated::convert_row_to_internal_format(uchar *record,
                                                  MYSQL_ROW row,
                                                  MYSQL_RES *result)
{
  ulong *lengths;
  Field **field;
  my_bitmap_map *old_map= dbug_tmp_use_all_columns(table, table->write_set);
  DBUG_ENTER("ha_federated::convert_row_to_internal_format");

  lengths= mysql_fetch_lengths(result);

  for (field= table->field; *field; field++, row++, lengths++)
  {
    /*
      index variable to move us through the row at the
      same iterative step as the field
    */
    my_ptrdiff_t old_ptr;
    old_ptr= (my_ptrdiff_t) (record - table->record[0]);
    (*field)->move_field_offset(old_ptr);
    if (!*row)
    {
      (*field)->set_null();
      (*field)->reset();
    }
    else
    {
      if (bitmap_is_set(table->read_set, (*field)->field_index))
      {
        (*field)->set_notnull();
        (*field)->store(*row, *lengths, &my_charset_bin);
      }
    }
    (*field)->move_field_offset(-old_ptr);
  }
  dbug_tmp_restore_column_map(table->write_set, old_map);
  DBUG_RETURN(0);
}

static bool emit_key_part_name(String *to, KEY_PART_INFO *part)
{
  DBUG_ENTER("emit_key_part_name");
  if (append_ident(to, part->field->field_name, 
                   strlen(part->field->field_name), ident_quote_char))
    DBUG_RETURN(1);                           // Out of memory
  DBUG_RETURN(0);
}

static bool emit_key_part_element(String *to, KEY_PART_INFO *part,
                                  bool needs_quotes, bool is_like,
                                  const uchar *ptr, uint len)
{
  Field *field= part->field;
  DBUG_ENTER("emit_key_part_element");

  if (needs_quotes && to->append(STRING_WITH_LEN("'")))
    DBUG_RETURN(1);

  if (part->type == HA_KEYTYPE_BIT)
  {
    char buff[STRING_BUFFER_USUAL_SIZE], *buf= buff;

    *buf++= '0';
    *buf++= 'x';
    buf= octet2hex(buf, (char*) ptr, len);
    if (to->append((char*) buff, (uint)(buf - buff)))
      DBUG_RETURN(1);
  }
  else if (part->key_part_flag & HA_BLOB_PART)
  {
    String blob;
    uint blob_length= uint2korr(ptr);
    blob.set_quick((char*) ptr+HA_KEY_BLOB_LENGTH,
                   blob_length, &my_charset_bin);
    if (append_escaped(to, &blob))
      DBUG_RETURN(1);
  }
  else if (part->key_part_flag & HA_VAR_LENGTH_PART)
  {
    String varchar;
    uint var_length= uint2korr(ptr);
    varchar.set_quick((char*) ptr+HA_KEY_BLOB_LENGTH,
                      var_length, &my_charset_bin);
    if (append_escaped(to, &varchar))
      DBUG_RETURN(1);
  }
  else
  {
    char strbuff[MAX_FIELD_WIDTH];
    String str(strbuff, sizeof(strbuff), part->field->charset()), *res;

    res= field->val_str(&str, ptr);

    if (field->result_type() == STRING_RESULT)
    {
      if (append_escaped(to, res))
        DBUG_RETURN(1);
    }
    else if (to->append(res->ptr(), res->length()))
      DBUG_RETURN(1);
  }

  if (is_like && to->append(STRING_WITH_LEN("%")))
    DBUG_RETURN(1);

  if (needs_quotes && to->append(STRING_WITH_LEN("'")))
    DBUG_RETURN(1);

  DBUG_RETURN(0);
}

/*
  Create a WHERE clause based off of values in keys
  Note: This code was inspired by key_copy from key.cc

  SYNOPSIS
    create_where_from_key ()
      to          String object to store WHERE clause
      key_info    KEY struct pointer
      key         byte pointer containing key
      key_length  length of key
      range_type  0 - no range, 1 - min range, 2 - max range
                  (see enum range_operation)

  DESCRIPTION
    Using iteration through all the keys via a KEY_PART_INFO pointer,
    This method 'extracts' the value of each key in the byte pointer
    *key, and for each key found, constructs an appropriate WHERE clause

  RETURN VALUE
    0   After all keys have been accounted for to create the WHERE clause
    1   No keys found

    Range flags Table per Timour:

   -----------------
   - start_key:
     * ">"  -> HA_READ_AFTER_KEY
     * ">=" -> HA_READ_KEY_OR_NEXT
     * "="  -> HA_READ_KEY_EXACT

   - end_key:
     * "<"  -> HA_READ_BEFORE_KEY
     * "<=" -> HA_READ_AFTER_KEY

   records_in_range:
   -----------------
   - start_key:
     * ">"  -> HA_READ_AFTER_KEY
     * ">=" -> HA_READ_KEY_EXACT
     * "="  -> HA_READ_KEY_EXACT

   - end_key:
     * "<"  -> HA_READ_BEFORE_KEY
     * "<=" -> HA_READ_AFTER_KEY
     * "="  -> HA_READ_AFTER_KEY

0 HA_READ_KEY_EXACT,              Find first record else error
1 HA_READ_KEY_OR_NEXT,            Record or next record
2 HA_READ_KEY_OR_PREV,            Record or previous
3 HA_READ_AFTER_KEY,              Find next rec. after key-record
4 HA_READ_BEFORE_KEY,             Find next rec. before key-record
5 HA_READ_PREFIX,                 Key which as same prefix
6 HA_READ_PREFIX_LAST,            Last key with the same prefix
7 HA_READ_PREFIX_LAST_OR_PREV,    Last or prev key with the same prefix

Flags that I've found:

id, primary key, varchar

id = 'ccccc'
records_in_range: start_key 0 end_key 3
read_range_first: start_key 0 end_key NULL

id > 'ccccc'
records_in_range: start_key 3 end_key NULL
read_range_first: start_key 3 end_key NULL

id < 'ccccc'
records_in_range: start_key NULL end_key 4
read_range_first: start_key NULL end_key 4

id <= 'ccccc'
records_in_range: start_key NULL end_key 3
read_range_first: start_key NULL end_key 3

id >= 'ccccc'
records_in_range: start_key 0 end_key NULL
read_range_first: start_key 1 end_key NULL

id like 'cc%cc'
records_in_range: start_key 0 end_key 3
read_range_first: start_key 1 end_key 3

id > 'aaaaa' and id < 'ccccc'
records_in_range: start_key 3 end_key 4
read_range_first: start_key 3 end_key 4

id >= 'aaaaa' and id < 'ccccc';
records_in_range: start_key 0 end_key 4
read_range_first: start_key 1 end_key 4

id >= 'aaaaa' and id <= 'ccccc';
records_in_range: start_key 0 end_key 3
read_range_first: start_key 1 end_key 3

id > 'aaaaa' and id <= 'ccccc';
records_in_range: start_key 3 end_key 3
read_range_first: start_key 3 end_key 3

numeric keys:

id = 4
index_read_idx: start_key 0 end_key NULL 

id > 4
records_in_range: start_key 3 end_key NULL
read_range_first: start_key 3 end_key NULL

id >= 4
records_in_range: start_key 0 end_key NULL
read_range_first: start_key 1 end_key NULL

id < 4
records_in_range: start_key NULL end_key 4
read_range_first: start_key NULL end_key 4

id <= 4
records_in_range: start_key NULL end_key 3
read_range_first: start_key NULL end_key 3

id like 4
full table scan, select * from

id > 2 and id < 8
records_in_range: start_key 3 end_key 4
read_range_first: start_key 3 end_key 4

id >= 2 and id < 8
records_in_range: start_key 0 end_key 4
read_range_first: start_key 1 end_key 4

id >= 2 and id <= 8
records_in_range: start_key 0 end_key 3
read_range_first: start_key 1 end_key 3

id > 2 and id <= 8
records_in_range: start_key 3 end_key 3
read_range_first: start_key 3 end_key 3

multi keys (id int, name varchar, other varchar)

id = 1;
records_in_range: start_key 0 end_key 3
read_range_first: start_key 0 end_key NULL

id > 4;
id > 2 and name = '333'; remote: id > 2
id > 2 and name > '333'; remote: id > 2
id > 2 and name > '333' and other < 'ddd'; remote: id > 2 no results
id > 2 and name >= '333' and other < 'ddd'; remote: id > 2 1 result
id >= 4 and name = 'eric was here' and other > 'eeee';
records_in_range: start_key 3 end_key NULL
read_range_first: start_key 3 end_key NULL

id >= 4;
id >= 2 and name = '333' and other < 'ddd';
remote: `id`  >= 2 AND `name`  >= '333';
records_in_range: start_key 0 end_key NULL
read_range_first: start_key 1 end_key NULL

id < 4;
id < 3 and name = '222' and other <= 'ccc'; remote: id < 3
records_in_range: start_key NULL end_key 4
read_range_first: start_key NULL end_key 4

id <= 4;
records_in_range: start_key NULL end_key 3
read_range_first: start_key NULL end_key 3

id like 4;
full table scan

id  > 2 and id < 4;
records_in_range: start_key 3 end_key 4
read_range_first: start_key 3 end_key 4

id >= 2 and id < 4;
records_in_range: start_key 0 end_key 4
read_range_first: start_key 1 end_key 4

id >= 2 and id <= 4;
records_in_range: start_key 0 end_key 3
read_range_first: start_key 1 end_key 3

id > 2 and id <= 4;
id = 6 and name = 'eric was here' and other > 'eeee';
remote: (`id`  > 6 AND `name`  > 'eric was here' AND `other`  > 'eeee')
AND (`id`  <= 6) AND ( AND `name`  <= 'eric was here')
no results
records_in_range: start_key 3 end_key 3
read_range_first: start_key 3 end_key 3

Summary:

* If the start key flag is 0 the max key flag shouldn't even be set, 
  and if it is, the query produced would be invalid.
* Multipart keys, even if containing some or all numeric columns,
  are treated the same as non-numeric keys

  If the query is " = " (quotes or not):
  - records in range start key flag HA_READ_KEY_EXACT,
    end key flag HA_READ_AFTER_KEY (incorrect)
  - any other: start key flag HA_READ_KEY_OR_NEXT,
    end key flag HA_READ_AFTER_KEY (correct)

* 'like' queries (of key)
  - Numeric, full table scan
  - Non-numeric
      records_in_range: start_key 0 end_key 3
      other : start_key 1 end_key 3

* If the key flag is HA_READ_AFTER_KEY:
   if start_key, append >
   if end_key, append <=

* If create_where_key was called by records_in_range:

 - if the key is numeric:
    start key flag is 0 when end key is NULL, end key flag is 3 or 4
 - if create_where_key was called by any other function:
    start key flag is 1 when end key is NULL, end key flag is 3 or 4
 - if the key is non-numeric, or multipart
    When the query is an exact match, the start key flag is 0,
    end key flag is 3 for what should be a no-range condition where
    you should have 0 and max key NULL, which it is if called by
    read_range_first

Conclusion:

1. Need logic to determin if a key is min or max when the flag is
HA_READ_AFTER_KEY, and handle appending correct operator accordingly

2. Need a boolean flag to pass to create_where_from_key, used in the
switch statement. Add 1 to the flag if:
  - start key flag is HA_READ_KEY_EXACT and the end key is NULL

*/

bool ha_federated::create_where_from_key(String *to,
                                         KEY *key_info,
                                         const key_range *start_key,
                                         const key_range *end_key,
                                         bool from_records_in_range,
                                         bool eq_range_arg)
{
  bool both_not_null=
    (start_key != NULL && end_key != NULL) ? TRUE : FALSE;
  const uchar *ptr;
  uint remainder, length;
  char tmpbuff[FEDERATED_QUERY_BUFFER_SIZE];
  String tmp(tmpbuff, sizeof(tmpbuff), system_charset_info);
  const key_range *ranges[2]= { start_key, end_key };
  my_bitmap_map *old_map;
  DBUG_ENTER("ha_federated::create_where_from_key");

  tmp.length(0); 
  if (start_key == NULL && end_key == NULL)
    DBUG_RETURN(1);

  old_map= dbug_tmp_use_all_columns(table, table->write_set);
  for (uint i= 0; i <= 1; i++)
  {
    bool needs_quotes;
    KEY_PART_INFO *key_part;
    if (ranges[i] == NULL)
      continue;

    if (both_not_null)
    {
      if (i > 0)
        tmp.append(STRING_WITH_LEN(") AND ("));
      else
        tmp.append(STRING_WITH_LEN(" ("));
    }

    for (key_part= key_info->key_part,
         remainder= key_info->user_defined_key_parts,
         length= ranges[i]->length,
         ptr= ranges[i]->key; ;
         remainder--,
         key_part++)
    {
      Field *field= key_part->field;
      uint store_length= key_part->store_length;
      uint part_length= min(store_length, length);
      needs_quotes= field->str_needs_quotes();
      DBUG_DUMP("key, start of loop", ptr, length);

      if (key_part->null_bit)
      {
        if (*ptr++)
        {
          /*
            We got "IS [NOT] NULL" condition against nullable column. We
            distinguish between "IS NOT NULL" and "IS NULL" by flag. For
            "IS NULL", flag is set to HA_READ_KEY_EXACT.
          */
          if (emit_key_part_name(&tmp, key_part) ||
              (ranges[i]->flag == HA_READ_KEY_EXACT ?
               tmp.append(STRING_WITH_LEN(" IS NULL ")) :
               tmp.append(STRING_WITH_LEN(" IS NOT NULL "))))
            goto err;
          /*
            We need to adjust pointer and length to be prepared for next
            key part. As well as check if this was last key part.
          */
          goto prepare_for_next_key_part;
        }
      }

      if (tmp.append(STRING_WITH_LEN(" (")))
        goto err;

      switch (ranges[i]->flag) {
      case HA_READ_KEY_EXACT:
        DBUG_PRINT("info", ("federated HA_READ_KEY_EXACT %d", i));
        if (store_length >= length ||
            !needs_quotes ||
            key_part->type == HA_KEYTYPE_BIT ||
            field->result_type() != STRING_RESULT)
        {
          if (emit_key_part_name(&tmp, key_part))
            goto err;

          if (from_records_in_range)
          {
            if (tmp.append(STRING_WITH_LEN(" >= ")))
              goto err;
          }
          else
          {
            if (tmp.append(STRING_WITH_LEN(" = ")))
              goto err;
          }

          if (emit_key_part_element(&tmp, key_part, needs_quotes, 0, ptr,
                                    part_length))
            goto err;
        }
        else
        {
          /* LIKE */
          if (emit_key_part_name(&tmp, key_part) ||
              tmp.append(STRING_WITH_LEN(" LIKE ")) ||
              emit_key_part_element(&tmp, key_part, needs_quotes, 1, ptr,
                                    part_length))
            goto err;
        }
        break;
      case HA_READ_AFTER_KEY:
        if (eq_range_arg)
        {
          if (tmp.append("1=1"))                // Dummy
            goto err;
          break;
        }
        DBUG_PRINT("info", ("federated HA_READ_AFTER_KEY %d", i));
        if ((store_length >= length) || (i > 0)) /* for all parts of end key*/
        {
          if (emit_key_part_name(&tmp, key_part))
            goto err;

          if (i > 0) /* end key */
          {
            if (tmp.append(STRING_WITH_LEN(" <= ")))
              goto err;
          }
          else /* start key */
          {
            if (tmp.append(STRING_WITH_LEN(" > ")))
              goto err;
          }

          if (emit_key_part_element(&tmp, key_part, needs_quotes, 0, ptr,
                                    part_length))
          {
            goto err;
          }
        }
<<<<<<< HEAD
        break;
=======
        // Fall through
>>>>>>> 8cc757da
      case HA_READ_KEY_OR_NEXT:
        DBUG_PRINT("info", ("federated HA_READ_KEY_OR_NEXT %d", i));
        if (emit_key_part_name(&tmp, key_part) ||
            tmp.append(STRING_WITH_LEN(" >= ")) ||
            emit_key_part_element(&tmp, key_part, needs_quotes, 0, ptr,
              part_length))
          goto err;
        break;
      case HA_READ_BEFORE_KEY:
        DBUG_PRINT("info", ("federated HA_READ_BEFORE_KEY %d", i));
        if (store_length >= length)
        {
          if (emit_key_part_name(&tmp, key_part) ||
              tmp.append(STRING_WITH_LEN(" < ")) ||
              emit_key_part_element(&tmp, key_part, needs_quotes, 0, ptr,
                                    part_length))
            goto err;
        }
<<<<<<< HEAD
        break;
=======
        // Fall through
>>>>>>> 8cc757da
      case HA_READ_KEY_OR_PREV:
        DBUG_PRINT("info", ("federated HA_READ_KEY_OR_PREV %d", i));
        if (emit_key_part_name(&tmp, key_part) ||
            tmp.append(STRING_WITH_LEN(" <= ")) ||
            emit_key_part_element(&tmp, key_part, needs_quotes, 0, ptr,
                                  part_length))
          goto err;
        break;
      default:
        DBUG_PRINT("info",("cannot handle flag %d", ranges[i]->flag));
        goto err;
      }
      if (tmp.append(STRING_WITH_LEN(") ")))
        goto err;

prepare_for_next_key_part:
      if (store_length >= length)
        break;
      DBUG_PRINT("info", ("remainder %d", remainder));
      DBUG_ASSERT(remainder > 1);
      length-= store_length;
      /*
        For nullable columns, null-byte is already skipped before, that is
        ptr was incremented by 1. Since store_length still counts null-byte,
        we need to subtract 1 from store_length.
      */
      ptr+= store_length - MY_TEST(key_part->null_bit);
      if (tmp.append(STRING_WITH_LEN(" AND ")))
        goto err;

      DBUG_PRINT("info",
                 ("create_where_from_key WHERE clause: %s",
                  tmp.c_ptr_quick()));
    }
  }
  dbug_tmp_restore_column_map(table->write_set, old_map);

  if (both_not_null)
    if (tmp.append(STRING_WITH_LEN(") ")))
      DBUG_RETURN(1);

  if (to->append(STRING_WITH_LEN(" WHERE ")))
    DBUG_RETURN(1);

  if (to->append(tmp))
    DBUG_RETURN(1);

  DBUG_RETURN(0);

err:
  dbug_tmp_restore_column_map(table->write_set, old_map);
  DBUG_RETURN(1);
}

/*
  Example of simple lock controls. The "share" it creates is structure we will
  pass to each federated handler. Do you have to have one of these? Well, you
  have pieces that are used for locking, and they are needed to function.
*/

static FEDERATED_SHARE *get_share(const char *table_name, TABLE *table)
{
  char query_buffer[FEDERATED_QUERY_BUFFER_SIZE];
  Field **field;
  String query(query_buffer, sizeof(query_buffer), &my_charset_bin);
  FEDERATED_SHARE *share= NULL, tmp_share;
  MEM_ROOT mem_root;
  DBUG_ENTER("ha_federated.cc::get_share");

  /*
    In order to use this string, we must first zero it's length,
    or it will contain garbage
  */
  query.length(0);

  init_alloc_root(fe_key_memory_federated_share, &mem_root, 256, 0);

  mysql_mutex_lock(&federated_mutex);

  tmp_share.share_key= table_name;
  tmp_share.share_key_length= (uint) strlen(table_name);
  if (parse_url(&mem_root, &tmp_share, table, 0))
    goto error;

  /* TODO: change tmp_share.scheme to LEX_STRING object */
  if (!(share= (FEDERATED_SHARE *) my_hash_search(&federated_open_tables,
                                                  (uchar*) tmp_share.share_key,
                                                  tmp_share.
                                                  share_key_length)))
  {
    query.set_charset(system_charset_info);
    query.append(STRING_WITH_LEN("SELECT "));
    for (field= table->field; *field; field++)
    {
      append_ident(&query, (*field)->field_name, 
                   strlen((*field)->field_name), ident_quote_char);
      query.append(STRING_WITH_LEN(", "));
    }
    /* chops off trailing comma */
    query.length(query.length() - sizeof_trailing_comma);

    query.append(STRING_WITH_LEN(" FROM "));

    append_ident(&query, tmp_share.table_name, 
                 tmp_share.table_name_length, ident_quote_char);

    if (!(share= (FEDERATED_SHARE *) memdup_root(&mem_root, (char*)&tmp_share, sizeof(*share))) ||
        !(share->select_query= (char*) strmake_root(&mem_root, query.ptr(), query.length() + 1)))
      goto error;

    share->use_count= 0;
    share->mem_root= mem_root;

    DBUG_PRINT("info",
               ("share->select_query %s", share->select_query));

    if (my_hash_insert(&federated_open_tables, (uchar*) share))
      goto error;
    thr_lock_init(&share->lock);
    mysql_mutex_init(fe_key_mutex_FEDERATED_SHARE_mutex,
                     &share->mutex, MY_MUTEX_INIT_FAST);
  }
  else
    free_root(&mem_root, MYF(0)); /* prevents memory leak */

  share->use_count++;
  mysql_mutex_unlock(&federated_mutex);

  DBUG_RETURN(share);

error:
  mysql_mutex_unlock(&federated_mutex);
  free_root(&mem_root, MYF(0));
  DBUG_RETURN(NULL);
}


/*
  Free lock controls. We call this whenever we close a table.
  If the table had the last reference to the share then we
  free memory associated with it.
*/

static int free_share(FEDERATED_SHARE *share)
{
  MEM_ROOT mem_root= share->mem_root;
  DBUG_ENTER("free_share");

  mysql_mutex_lock(&federated_mutex);
  if (!--share->use_count)
  {
    my_hash_delete(&federated_open_tables, (uchar*) share);
    thr_lock_delete(&share->lock);
    mysql_mutex_destroy(&share->mutex);
    free_root(&mem_root, MYF(0));
  }
  mysql_mutex_unlock(&federated_mutex);

  DBUG_RETURN(0);
}


ha_rows ha_federated::records_in_range(uint inx, key_range *start_key,
                                       key_range *end_key)
{
  /*

  We really want indexes to be used as often as possible, therefore
  we just need to hard-code the return value to a very low number to
  force the issue

*/
  DBUG_ENTER("ha_federated::records_in_range");
  DBUG_RETURN(FEDERATED_RECORDS_IN_RANGE);
}
/*
  If frm_error() is called then we will use this to to find out
  what file extentions exist for the storage engine. This is
  also used by the default rename_table and delete_table method
  in handler.cc.
*/

const char **ha_federated::bas_ext() const
{
  static const char *ext[]=
  {
    NullS
  };
  return ext;
}


/*
  Used for opening tables. The name will be the name of the file.
  A table is opened when it needs to be opened. For instance
  when a request comes in for a select on the table (tables are not
  open and closed for each request, they are cached).

  Called from handler.cc by handler::ha_open(). The server opens
  all tables by calling ha_open() which then calls the handler
  specific open().
*/

int ha_federated::open(const char *name, int mode, uint test_if_locked)
{
  DBUG_ENTER("ha_federated::open");

  if (!(share= get_share(name, table)))
    DBUG_RETURN(1);
  thr_lock_data_init(&share->lock, &lock, NULL);

  DBUG_ASSERT(mysql == NULL);

  ref_length= sizeof(MYSQL_RES *) + sizeof(MYSQL_ROW_OFFSET);
  DBUG_PRINT("info", ("ref_length: %u", ref_length));

  reset();

  DBUG_RETURN(0);
}


/*
  Closes a table. We call the free_share() function to free any resources
  that we have allocated in the "shared" structure.

  Called from sql_base.cc, sql_select.cc, and table.cc.
  In sql_select.cc it is only used to close up temporary tables or during
  the process where a temporary table is converted over to being a
  myisam table.
  For sql_base.cc look at close_data_tables().
*/

int ha_federated::close(void)
{
  THD *thd= current_thd;
  DBUG_ENTER("ha_federated::close");

  free_result();
  
  results.clear();
  
  /*
    Check to verify wheather the connection is still alive or not.
    FLUSH TABLES will quit the connection and if connection is broken,
    it will reconnect again and quit silently.
  */
  if (mysql && (!mysql->net.vio || !vio_is_connected(mysql->net.vio)))
     mysql->net.error= 2;

  /* Disconnect from mysql */
  mysql_close(mysql);
  mysql= NULL;

  /*
    mysql_close() might return an error if a remote server's gone
    for some reason. If that happens while removing a table from
    the table cache, the error will be propagated to a client even
    if the original query was not issued against the FEDERATED table.
    So, don't propagate errors from mysql_close().
  */
  if (table->in_use && thd != table->in_use)
    table->in_use->clear_error();

  /*
    Errors from mysql_close() are silently ignored for flush tables.
    Close the connection silently.
  */
  if (thd && thd->lex->sql_command == SQLCOM_FLUSH)
     thd->clear_error();

  DBUG_RETURN(free_share(share));
}


/**
  @brief Construct the INSERT statement.
  
  @details This method will construct the INSERT statement and appends it to
  the supplied query string buffer.
  
  @return
    @retval FALSE       No error
    @retval TRUE        Failure
*/

bool ha_federated::append_stmt_insert(String *query)
{
  char insert_buffer[FEDERATED_QUERY_BUFFER_SIZE];
  Field **field;
  size_t tmp_length;
  bool added_field= FALSE;

  /* The main insert query string */
  String insert_string(insert_buffer, sizeof(insert_buffer), &my_charset_bin);
  DBUG_ENTER("ha_federated::append_stmt_insert");

  insert_string.length(0);

  if (replace_duplicates)
    insert_string.append(STRING_WITH_LEN("REPLACE INTO "));
  else if (ignore_duplicates && !insert_dup_update)
    insert_string.append(STRING_WITH_LEN("INSERT IGNORE INTO "));
  else
    insert_string.append(STRING_WITH_LEN("INSERT INTO "));
  append_ident(&insert_string, share->table_name, share->table_name_length, 
               ident_quote_char);
  tmp_length= insert_string.length();
  insert_string.append(STRING_WITH_LEN(" ("));

  /*
    loop through the field pointer array, add any fields to both the values
    list and the fields list that match the current query id
  */
  for (field= table->field; *field; field++)
  {
    if (bitmap_is_set(table->write_set, (*field)->field_index))
    {
      /* append the field name */
      append_ident(&insert_string, (*field)->field_name, 
                   strlen((*field)->field_name), ident_quote_char);

      /* append commas between both fields and fieldnames */
      /*
        unfortunately, we can't use the logic if *(fields + 1) to
        make the following appends conditional as we don't know if the
        next field is in the write set
      */
      insert_string.append(STRING_WITH_LEN(", "));
      added_field= TRUE;
    }
  }

  if (added_field)
  {
    /* Remove trailing comma. */
    insert_string.length(insert_string.length() - sizeof_trailing_comma);
    insert_string.append(STRING_WITH_LEN(") "));
  }
  else
  {
    /* If there were no fields, we don't want to add a closing paren. */
    insert_string.length(tmp_length);
  }

  insert_string.append(STRING_WITH_LEN(" VALUES "));

  DBUG_RETURN(query->append(insert_string));
}


/*
  write_row() inserts a row. No extra() hint is given currently if a bulk load
  is happeneding. buf() is a byte array of data. You can use the field
  information to extract the data from the native byte array type.
  Example of this would be:
  for (Field **field=table->field ; *field ; field++)
  {
    ...
  }

  Called from item_sum.cc, item_sum.cc, sql_acl.cc, sql_insert.cc,
  sql_insert.cc, sql_select.cc, sql_table.cc, sql_udf.cc, and sql_update.cc.
*/

int ha_federated::write_row(uchar *buf)
{
  char values_buffer[FEDERATED_QUERY_BUFFER_SIZE];
  char insert_field_value_buffer[STRING_BUFFER_USUAL_SIZE];
  Field **field;
  size_t tmp_length;
  int error= 0;
  bool use_bulk_insert;
  bool auto_increment_update_required= (table->next_number_field != NULL);

  /* The string containing the values to be added to the insert */
  String values_string(values_buffer, sizeof(values_buffer), &my_charset_bin);
  /* The actual value of the field, to be added to the values_string */
  String insert_field_value_string(insert_field_value_buffer,
                                   sizeof(insert_field_value_buffer),
                                   &my_charset_bin);
  my_bitmap_map *old_map= dbug_tmp_use_all_columns(table, table->read_set);
  DBUG_ENTER("ha_federated::write_row");

  values_string.length(0);
  insert_field_value_string.length(0);
  ha_statistic_increment(&SSV::ha_write_count);

  /*
    start both our field and field values strings
    We must disable multi-row insert for "INSERT...ON DUPLICATE KEY UPDATE"
    Ignore duplicates is always true when insert_dup_update is true.
    When replace_duplicates == TRUE, we can safely enable multi-row insert.
    When performing multi-row insert, we only collect the columns values for
    the row. The start of the statement is only created when the first
    row is copied in to the bulk_insert string.
  */
  if (!(use_bulk_insert= bulk_insert.str && 
        (!insert_dup_update || replace_duplicates)))
    append_stmt_insert(&values_string);

  values_string.append(STRING_WITH_LEN(" ("));
  tmp_length= values_string.length();

  /*
    loop through the field pointer array, add any fields to both the values
    list and the fields list that is part of the write set
  */
  for (field= table->field; *field; field++)
  {
    if (bitmap_is_set(table->write_set, (*field)->field_index))
    {
      if ((*field)->is_null())
        values_string.append(STRING_WITH_LEN(" NULL "));
      else
      {
        bool needs_quote= (*field)->str_needs_quotes();
        (*field)->val_str(&insert_field_value_string);
        if (needs_quote)
          values_string.append(value_quote_char);
        insert_field_value_string.print(&values_string);
        if (needs_quote)
          values_string.append(value_quote_char);

        insert_field_value_string.length(0);
      }

      /* append commas between both fields and fieldnames */
      /*
        unfortunately, we can't use the logic if *(fields + 1) to
        make the following appends conditional as we don't know if the
        next field is in the write set
      */
      values_string.append(STRING_WITH_LEN(", "));
    }
  }
  dbug_tmp_restore_column_map(table->read_set, old_map);

  /*
    if there were no fields, we don't want to add a closing paren
    AND, we don't want to chop off the last char '('
    insert will be "INSERT INTO t1 VALUES ();"
  */
  if (values_string.length() > tmp_length)
  {
    /* chops off trailing comma */
    values_string.length(values_string.length() - sizeof_trailing_comma);
  }
  /* we always want to append this, even if there aren't any fields */
  values_string.append(STRING_WITH_LEN(") "));

  if (use_bulk_insert)
  {
    /*
      Send the current bulk insert out if appending the current row would
      cause the statement to overflow the packet size, otherwise set
      auto_increment_update_required to FALSE as no query was executed.
    */
    if (bulk_insert.length + values_string.length() + bulk_padding >
        mysql->net.max_packet_size && bulk_insert.length)
    {
      error= real_query(bulk_insert.str, bulk_insert.length);
      bulk_insert.length= 0;
    }
    else
      auto_increment_update_required= FALSE;
      
    if (bulk_insert.length == 0)
    {
      char insert_buffer[FEDERATED_QUERY_BUFFER_SIZE];
      String insert_string(insert_buffer, sizeof(insert_buffer), 
                           &my_charset_bin);
      insert_string.length(0);
      append_stmt_insert(&insert_string);
      dynstr_append_mem(&bulk_insert, insert_string.ptr(), 
                        insert_string.length());
    }
    else
      dynstr_append_mem(&bulk_insert, ",", 1);

    dynstr_append_mem(&bulk_insert, values_string.ptr(), 
                      values_string.length());
  }  
  else
  {
    error= real_query(values_string.ptr(), values_string.length());
  }
  
  if (error)
  {
    DBUG_RETURN(stash_remote_error());
  }
  /*
    If the table we've just written a record to contains an auto_increment
    field, then store the last_insert_id() value from the foreign server
  */
  if (auto_increment_update_required)
  {
    update_auto_increment();

    /* mysql_insert() uses this for protocol return value */
    table->next_number_field->store(stats.auto_increment_value, 1);
  }

  DBUG_RETURN(0);
}


/**
  @brief Prepares the storage engine for bulk inserts.
  
  @param[in] rows       estimated number of rows in bulk insert 
                        or 0 if unknown.
  
  @details Initializes memory structures required for bulk insert.
*/

void ha_federated::start_bulk_insert(ha_rows rows)
{
  uint page_size;
  DBUG_ENTER("ha_federated::start_bulk_insert");

  dynstr_free(&bulk_insert);
  
  /**
    We don't bother with bulk-insert semantics when the estimated rows == 1
    The rows value will be 0 if the server does not know how many rows
    would be inserted. This can occur when performing INSERT...SELECT
  */
  
  if (rows == 1)
    DBUG_VOID_RETURN;

  /*
    Make sure we have an open connection so that we know the 
    maximum packet size.
  */
  if (!mysql && real_connect())
    DBUG_VOID_RETURN;

  page_size= (uint) my_getpagesize();

  if (init_dynamic_string(&bulk_insert, NULL, page_size, page_size))
    DBUG_VOID_RETURN;
  
  bulk_insert.length= 0;
  DBUG_VOID_RETURN;
}


/**
  @brief End bulk insert.
  
  @details This method will send any remaining rows to the remote server.
  Finally, it will deinitialize the bulk insert data structure.
  
  @return Operation status
  @retval       0       No error
  @retval       != 0    Error occured at remote server. Also sets my_errno.
*/

int ha_federated::end_bulk_insert()
{
  int error= 0;
  DBUG_ENTER("ha_federated::end_bulk_insert");
  
  if (bulk_insert.str && bulk_insert.length)
  {
    if (real_query(bulk_insert.str, bulk_insert.length))
      error= stash_remote_error();
    else
    if (table->next_number_field)
      update_auto_increment();
  }

  dynstr_free(&bulk_insert);

  set_my_errno(error);
  DBUG_RETURN(error);
}


/*
  ha_federated::update_auto_increment

  This method ensures that last_insert_id() works properly. What it simply does
  is calls last_insert_id() on the foreign database immediately after insert
  (if the table has an auto_increment field) and sets the insert id via
  thd->insert_id(ID)).
*/
void ha_federated::update_auto_increment(void)
{
  THD *thd= current_thd;
  DBUG_ENTER("ha_federated::update_auto_increment");

  ha_federated::info(HA_STATUS_AUTO);
  thd->first_successful_insert_id_in_cur_stmt= 
    stats.auto_increment_value;
  DBUG_PRINT("info",("last_insert_id: %ld", (long) stats.auto_increment_value));

  DBUG_VOID_RETURN;
}

int ha_federated::optimize(THD* thd, HA_CHECK_OPT* check_opt)
{
  char query_buffer[STRING_BUFFER_USUAL_SIZE];
  String query(query_buffer, sizeof(query_buffer), &my_charset_bin);
  DBUG_ENTER("ha_federated::optimize");
  
  query.length(0);

  query.set_charset(system_charset_info);
  query.append(STRING_WITH_LEN("OPTIMIZE TABLE "));
  append_ident(&query, share->table_name, share->table_name_length, 
               ident_quote_char);

  if (real_query(query.ptr(), query.length()))
  {
    DBUG_RETURN(stash_remote_error());
  }

  DBUG_RETURN(0);
}


int ha_federated::repair(THD* thd, HA_CHECK_OPT* check_opt)
{
  char query_buffer[STRING_BUFFER_USUAL_SIZE];
  String query(query_buffer, sizeof(query_buffer), &my_charset_bin);
  DBUG_ENTER("ha_federated::repair");

  query.length(0);

  query.set_charset(system_charset_info);
  query.append(STRING_WITH_LEN("REPAIR TABLE "));
  append_ident(&query, share->table_name, share->table_name_length, 
               ident_quote_char);
  if (check_opt->flags & T_QUICK)
    query.append(STRING_WITH_LEN(" QUICK"));
  if (check_opt->flags & T_EXTEND)
    query.append(STRING_WITH_LEN(" EXTENDED"));
  if (check_opt->sql_flags & TT_USEFRM)
    query.append(STRING_WITH_LEN(" USE_FRM"));

  if (real_query(query.ptr(), query.length()))
  {
    DBUG_RETURN(stash_remote_error());
  }

  DBUG_RETURN(0);
}


/*
  Yes, update_row() does what you expect, it updates a row. old_data will have
  the previous row record in it, while new_data will have the newest data in
  it.

  Keep in mind that the server can do updates based on ordering if an ORDER BY
  clause was used. Consecutive ordering is not guaranteed.

  Currently new_data will not have an updated AUTO_INCREMENT record. You can
  do this for federated by doing the following:

    if (table->next_number_field && record == table->record[0])
      update_auto_increment();

  Called from sql_select.cc, sql_acl.cc, sql_update.cc, and sql_insert.cc.
*/

int ha_federated::update_row(const uchar *old_data, uchar *new_data)
{
  /*
    This used to control how the query was built. If there was a
    primary key, the query would be built such that there was a where
    clause with only that column as the condition. This is flawed,
    because if we have a multi-part primary key, it would only use the
    first part! We don't need to do this anyway, because
    read_range_first will retrieve the correct record, which is what
    is used to build the WHERE clause. We can however use this to
    append a LIMIT to the end if there is NOT a primary key. Why do
    this? Because we only are updating one record, and LIMIT enforces
    this.
  */
  bool has_a_primary_key= MY_TEST(table->s->primary_key != MAX_KEY);
  
  /*
    buffers for following strings
  */
  char field_value_buffer[STRING_BUFFER_USUAL_SIZE];
  char update_buffer[FEDERATED_QUERY_BUFFER_SIZE];
  char where_buffer[FEDERATED_QUERY_BUFFER_SIZE];

  /* Work area for field values */
  String field_value(field_value_buffer, sizeof(field_value_buffer),
                     &my_charset_bin);
  /* stores the update query */
  String update_string(update_buffer,
                       sizeof(update_buffer),
                       &my_charset_bin);
  /* stores the WHERE clause */
  String where_string(where_buffer,
                      sizeof(where_buffer),
                      &my_charset_bin);
  uchar *record= table->record[0];
  DBUG_ENTER("ha_federated::update_row");
  /*
    set string lengths to 0 to avoid misc chars in string
  */
  field_value.length(0);
  update_string.length(0);
  where_string.length(0);

  if (ignore_duplicates)
    update_string.append(STRING_WITH_LEN("UPDATE IGNORE "));
  else
    update_string.append(STRING_WITH_LEN("UPDATE "));
  append_ident(&update_string, share->table_name,
               share->table_name_length, ident_quote_char);
  update_string.append(STRING_WITH_LEN(" SET "));

  /*
    In this loop, we want to match column names to values being inserted
    (while building INSERT statement).

    Iterate through table->field (new data) and share->old_field (old_data)
    using the same index to create an SQL UPDATE statement. New data is
    used to create SET field=value and old data is used to create WHERE
    field=oldvalue
  */

  for (Field **field= table->field; *field; field++)
  {
    if (bitmap_is_set(table->write_set, (*field)->field_index))
    {
      size_t field_name_length= strlen((*field)->field_name);
      append_ident(&update_string, (*field)->field_name, field_name_length,
                   ident_quote_char);
      update_string.append(STRING_WITH_LEN(" = "));

      if ((*field)->is_null())
        update_string.append(STRING_WITH_LEN(" NULL "));
      else
      {
        /* otherwise = */
        my_bitmap_map *old_map= tmp_use_all_columns(table, table->read_set);
        bool needs_quote= (*field)->str_needs_quotes();
	(*field)->val_str(&field_value);
        if (needs_quote)
          update_string.append(value_quote_char);
        field_value.print(&update_string);
        if (needs_quote)
          update_string.append(value_quote_char);
        field_value.length(0);
        tmp_restore_column_map(table->read_set, old_map);
      }
      update_string.append(STRING_WITH_LEN(", "));
    }

    if (bitmap_is_set(table->read_set, (*field)->field_index))
    {
      size_t field_name_length= strlen((*field)->field_name);
      append_ident(&where_string, (*field)->field_name, field_name_length,
                   ident_quote_char);
      if ((*field)->is_null_in_record(old_data))
        where_string.append(STRING_WITH_LEN(" IS NULL "));
      else
      {
        bool needs_quote= (*field)->str_needs_quotes();
        where_string.append(STRING_WITH_LEN(" = "));
        (*field)->val_str(&field_value,
                          (old_data + (*field)->offset(record)));
        if (needs_quote)
          where_string.append(value_quote_char);
        field_value.print(&where_string);
        if (needs_quote)
          where_string.append(value_quote_char);
        field_value.length(0);
      }
      where_string.append(STRING_WITH_LEN(" AND "));
    }
  }

  /* Remove last ', '. This works as there must be at least on updated field */
  update_string.length(update_string.length() - sizeof_trailing_comma);

  if (where_string.length())
  {
    /* chop off trailing AND */
    where_string.length(where_string.length() - sizeof_trailing_and);
    update_string.append(STRING_WITH_LEN(" WHERE "));
    update_string.append(where_string);
  }

  /*
    If this table has not a primary key, then we could possibly
    update multiple rows. We want to make sure to only update one!
  */
  if (!has_a_primary_key)
    update_string.append(STRING_WITH_LEN(" LIMIT 1"));

  if (real_query(update_string.ptr(), update_string.length()))
  {
    DBUG_RETURN(stash_remote_error());
  }
  DBUG_RETURN(0);
}

/*
  This will delete a row. 'buf' will contain a copy of the row to be =deleted.
  The server will call this right after the current row has been called (from
  either a previous rnd_next() or index call).
  If you keep a pointer to the last row or can access a primary key it will
  make doing the deletion quite a bit easier.
  Keep in mind that the server does no guarentee consecutive deletions.
  ORDER BY clauses can be used.

  Called in sql_acl.cc and sql_udf.cc to manage internal table information.
  Called in sql_delete.cc, sql_insert.cc, and sql_select.cc. In sql_select
  it is used for removing duplicates while in insert it is used for REPLACE
  calls.
*/

int ha_federated::delete_row(const uchar *buf)
{
  char delete_buffer[FEDERATED_QUERY_BUFFER_SIZE];
  char data_buffer[FEDERATED_QUERY_BUFFER_SIZE];
  String delete_string(delete_buffer, sizeof(delete_buffer), &my_charset_bin);
  String data_string(data_buffer, sizeof(data_buffer), &my_charset_bin);
  uint found= 0;
  DBUG_ENTER("ha_federated::delete_row");

  delete_string.length(0);
  if (ignore_duplicates)
    delete_string.append(STRING_WITH_LEN("DELETE IGNORE FROM "));
  else
    delete_string.append(STRING_WITH_LEN("DELETE FROM "));
  append_ident(&delete_string, share->table_name,
               share->table_name_length, ident_quote_char);
  delete_string.append(STRING_WITH_LEN(" WHERE "));

  for (Field **field= table->field; *field; field++)
  {
    Field *cur_field= *field;
    found++;
    if (bitmap_is_set(table->read_set, cur_field->field_index))
    {
      append_ident(&delete_string, (*field)->field_name,
                   strlen((*field)->field_name), ident_quote_char);
      data_string.length(0);
      if (cur_field->is_null())
      {
        delete_string.append(STRING_WITH_LEN(" IS NULL "));
      }
      else
      {
        bool needs_quote= cur_field->str_needs_quotes();
        delete_string.append(STRING_WITH_LEN(" = "));
        cur_field->val_str(&data_string);
        if (needs_quote)
          delete_string.append(value_quote_char);
        data_string.print(&delete_string);
        if (needs_quote)
          delete_string.append(value_quote_char);
      }
      delete_string.append(STRING_WITH_LEN(" AND "));
    }
  }

  // Remove trailing AND
  delete_string.length(delete_string.length() - sizeof_trailing_and);
  if (!found)
    delete_string.length(delete_string.length() - sizeof_trailing_where);

  delete_string.append(STRING_WITH_LEN(" LIMIT 1"));
  DBUG_PRINT("info",
             ("Delete sql: %s", delete_string.c_ptr_quick()));
  if (real_query(delete_string.ptr(), delete_string.length()))
  {
    DBUG_RETURN(stash_remote_error());
  }
  stats.deleted+= (ha_rows) mysql->affected_rows;
  stats.records-= (ha_rows) mysql->affected_rows;
  DBUG_PRINT("info",
             ("rows deleted %ld  rows deleted for all time %ld",
              (long) mysql->affected_rows, (long) stats.deleted));

  DBUG_RETURN(0);
}

int ha_federated::index_read_idx_map(uchar *buf, uint index, const uchar *key,
                                key_part_map keypart_map,
                                enum ha_rkey_function find_flag)
{
  int error= index_init(index, 0);
  if (error)
    return error;
  error= index_read_map(buf, key, keypart_map, find_flag);
  if(!error && stored_result)
  {
    uchar *dummy_arg=NULL;
    position(dummy_arg);
  }
  int error1= index_end();
  return error ?  error : error1;
}

/*
  Positions an index cursor to the index specified in the handle. Fetches the
  row if available. If the key value is null, begin at the first key of the
  index. This method, which is called in the case of an SQL statement having
  a WHERE clause on a non-primary key index, simply calls index_read_idx.
*/

int ha_federated::index_read(uchar *buf, const uchar *key,
                             uint key_len, ha_rkey_function find_flag)
{
  int rc;
  DBUG_ENTER("ha_federated::index_read");

  MYSQL_INDEX_READ_ROW_START(table_share->db.str, table_share->table_name.str);
  free_result();
  rc= index_read_idx_with_result_set(buf, active_index, key,
                                     key_len, find_flag,
                                     &stored_result);
  MYSQL_INDEX_READ_ROW_DONE(rc);
  DBUG_RETURN(rc);
}


/*
  Positions an index cursor to the index specified in key. Fetches the
  row if any.  This is only used to read whole keys.

  This method is called via index_read in the case of a WHERE clause using
  a primary key index OR is called DIRECTLY when the WHERE clause
  uses a PRIMARY KEY index.

  NOTES
    This uses an internal result set that is deleted before function
    returns.  We need to be able to be calable from ha_rnd_pos()
*/

int ha_federated::index_read_idx(uchar *buf, uint index, const uchar *key,
                                 uint key_len, enum ha_rkey_function find_flag)
{
  int retval;
  MYSQL_RES *mysql_result;
  DBUG_ENTER("ha_federated::index_read_idx");

  if ((retval= index_read_idx_with_result_set(buf, index, key,
                                              key_len, find_flag,
                                              &mysql_result)))
    DBUG_RETURN(retval);
  mysql_free_result(mysql_result);
  results.pop_back();
  DBUG_RETURN(0);
}


/*
  Create result set for rows matching query and return first row

  RESULT
    0	ok     In this case *result will contain the result set
	       table->status == 0 
    #   error  In this case *result will contain 0
               table->status == STATUS_NOT_FOUND
*/

int ha_federated::index_read_idx_with_result_set(uchar *buf, uint index,
                                                 const uchar *key,
                                                 uint key_len,
                                                 ha_rkey_function find_flag,
                                                 MYSQL_RES **result)
{
  int retval;
  char error_buffer[FEDERATED_QUERY_BUFFER_SIZE];
  char index_value[STRING_BUFFER_USUAL_SIZE];
  char sql_query_buffer[FEDERATED_QUERY_BUFFER_SIZE];
  String index_string(index_value,
                      sizeof(index_value),
                      &my_charset_bin);
  String sql_query(sql_query_buffer,
                   sizeof(sql_query_buffer),
                   &my_charset_bin);
  key_range range;
  DBUG_ENTER("ha_federated::index_read_idx_with_result_set");

  *result= 0;                                   // In case of errors
  index_string.length(0);
  sql_query.length(0);
  ha_statistic_increment(&SSV::ha_read_key_count);

  sql_query.append(share->select_query);

  range.key= key;
  range.length= key_len;
  range.flag= find_flag;
  create_where_from_key(&index_string,
                        &table->key_info[index],
                        &range,
                        NULL, 0, 0);
  sql_query.append(index_string);

  if (real_query(sql_query.ptr(), sql_query.length()))
  {
    sprintf(error_buffer, "error: %d '%s'",
            mysql_errno(mysql), mysql_error(mysql));
    retval= ER_QUERY_ON_FOREIGN_DATA_SOURCE;
    goto error;
  }
  if (!(*result= store_result(mysql)))
  {
    retval= HA_ERR_END_OF_FILE;
    goto error;
  }
  if ((retval= read_next(buf, *result)))
  {
    mysql_free_result(*result);
    results.pop_back();
    *result= 0;
    table->status= STATUS_NOT_FOUND;
    DBUG_RETURN(retval);
  }
  DBUG_RETURN(0);

error:
  table->status= STATUS_NOT_FOUND;
  my_error(retval, MYF(0), error_buffer);
  DBUG_RETURN(retval);
}


/*
  This method is used exlusevely by filesort() to check if we
  can create sorting buffers of necessary size.
  If the handler returns more records that it declares
  here server can just crash on filesort().
  We cannot guarantee that's not going to happen with
  the FEDERATED engine, as we have records==0 always if the
  client is a VIEW, and for the table the number of
  records can inpredictably change during execution.
  So we return maximum possible value here.
*/

ha_rows ha_federated::estimate_rows_upper_bound()
{
  return HA_POS_ERROR;
}


/* Initialized at each key walk (called multiple times unlike rnd_init()) */

int ha_federated::index_init(uint keynr, bool sorted)
{
  DBUG_ENTER("ha_federated::index_init");
  DBUG_PRINT("info", ("table: '%s'  key: %u", table->s->table_name.str, keynr));
  active_index= keynr;
  DBUG_RETURN(0);
}


/*
  Read first range
*/

int ha_federated::read_range_first(const key_range *start_key,
                                   const key_range *end_key,
                                   bool eq_range_arg, bool sorted)
{
  char sql_query_buffer[FEDERATED_QUERY_BUFFER_SIZE];
  int retval;
  String sql_query(sql_query_buffer,
                   sizeof(sql_query_buffer),
                   &my_charset_bin);
  DBUG_ENTER("ha_federated::read_range_first");
  MYSQL_INDEX_READ_ROW_START(table_share->db.str, table_share->table_name.str);

  DBUG_ASSERT(!(start_key == NULL && end_key == NULL));

  sql_query.length(0);
  sql_query.append(share->select_query);
  create_where_from_key(&sql_query,
                        &table->key_info[active_index],
                        start_key, end_key, 0, eq_range_arg);
  if (real_query(sql_query.ptr(), sql_query.length()))
  {
    retval= ER_QUERY_ON_FOREIGN_DATA_SOURCE;
    goto error;
  }
  sql_query.length(0);

  if (!(stored_result= store_result(mysql)))
  {
    retval= HA_ERR_END_OF_FILE;
    goto error;
  }

  retval= read_next(table->record[0], stored_result);
  MYSQL_INDEX_READ_ROW_DONE(retval);
  DBUG_RETURN(retval);

error:
  table->status= STATUS_NOT_FOUND;
  MYSQL_INDEX_READ_ROW_DONE(retval);
  DBUG_RETURN(retval);
}


int ha_federated::read_range_next()
{
  int retval;
  DBUG_ENTER("ha_federated::read_range_next");
  MYSQL_INDEX_READ_ROW_START(table_share->db.str, table_share->table_name.str);
  retval= rnd_next_int(table->record[0]);
  MYSQL_INDEX_READ_ROW_DONE(retval);
  DBUG_RETURN(retval);
}


/* Used to read forward through the index.  */
int ha_federated::index_next(uchar *buf)
{
  int retval;
  DBUG_ENTER("ha_federated::index_next");
  MYSQL_INDEX_READ_ROW_START(table_share->db.str, table_share->table_name.str);
  ha_statistic_increment(&SSV::ha_read_next_count);
  retval= read_next(buf, stored_result);
  MYSQL_INDEX_READ_ROW_DONE(retval);
  DBUG_RETURN(retval);
}


/*
  rnd_init() is called when the system wants the storage engine to do a table
  scan.

  This is the method that gets data for the SELECT calls.

  See the federated in the introduction at the top of this file to see when
  rnd_init() is called.

  Called from filesort.cc, records.cc, sql_handler.cc, sql_select.cc,
  sql_table.cc, and sql_update.cc.
*/

int ha_federated::rnd_init(bool scan)
{
  DBUG_ENTER("ha_federated::rnd_init");
  /*
    The use of the 'scan' flag is incredibly important for this handler
    to work properly, especially with updates containing WHERE clauses
    using indexed columns.

    When the initial query contains a WHERE clause of the query using an
    indexed column, it's index_read_idx that selects the exact record from
    the foreign database.

    When there is NO index in the query, either due to not having a WHERE
    clause, or the WHERE clause is using columns that are not indexed, a
    'full table scan' done by rnd_init, which in this situation simply means
    a 'select * from ...' on the foreign table.

    In other words, this 'scan' flag gives us the means to ensure that if
    there is an index involved in the query, we want index_read_idx to
    retrieve the exact record (scan flag is 0), and do not  want rnd_init
    to do a 'full table scan' and wipe out that result set.

    Prior to using this flag, the problem was most apparent with updates.

    An initial query like 'UPDATE tablename SET anything = whatever WHERE
    indexedcol = someval', index_read_idx would get called, using a query
    constructed with a WHERE clause built from the values of index ('indexcol'
    in this case, having a value of 'someval').  mysql_store_result would
    then get called (this would be the result set we want to use).

    After this rnd_init (from sql_update.cc) would be called, it would then
    unecessarily call "select * from table" on the foreign table, then call
    mysql_store_result, which would wipe out the correct previous result set
    from the previous call of index_read_idx's that had the result set
    containing the correct record, hence update the wrong row!

  */

  if (scan)
  {
    if (real_query(share->select_query, strlen(share->select_query)) ||
        !(stored_result= store_result(mysql)))
      DBUG_RETURN(stash_remote_error());
  }
  DBUG_RETURN(0);
}


int ha_federated::rnd_end()
{
  DBUG_ENTER("ha_federated::rnd_end");
  DBUG_RETURN(index_end());
}


int ha_federated::index_end(void)
{
  DBUG_ENTER("ha_federated::index_end");
  free_result();
  active_index= MAX_KEY;
  DBUG_RETURN(0);
}


/*
  This is called for each row of the table scan. When you run out of records
  you should return HA_ERR_END_OF_FILE. Fill buff up with the row information.
  The Field structure for the table is the key to getting data into buf
  in a manner that will allow the server to understand it.

  Called from filesort.cc, records.cc, sql_handler.cc, sql_select.cc,
  sql_table.cc, and sql_update.cc.
*/

int ha_federated::rnd_next(uchar *buf)
{
  int rc;
  DBUG_ENTER("ha_federated::rnd_next");
  MYSQL_READ_ROW_START(table_share->db.str, table_share->table_name.str,
                       TRUE);
  rc= rnd_next_int(buf);
  MYSQL_READ_ROW_DONE(rc);
  DBUG_RETURN(rc);
}

int ha_federated::rnd_next_int(uchar *buf)
{
  DBUG_ENTER("ha_federated::rnd_next_int");

  if (stored_result == 0)
  {
    /*
      Return value of rnd_init is not always checked (see records.cc),
      so we can get here _even_ if there is _no_ pre-fetched result-set!
      TODO: fix it. We can delete this in 5.1 when rnd_init() is checked.
    */
    DBUG_RETURN(1);
  }
  DBUG_RETURN(read_next(buf, stored_result));
}


/*
  ha_federated::read_next

  reads from a result set and converts to mysql internal
  format

  SYNOPSIS
    ha_federated::read_next()
      buf       byte pointer to record 
      result    mysql result set 

    DESCRIPTION
     This method is a wrapper method that reads one record from a result
     set and converts it to the internal table format

    RETURN VALUE
      1    error
      0    no error 
*/

int ha_federated::read_next(uchar *buf, MYSQL_RES *result)
{
  int retval;
  MYSQL_ROW row;
  DBUG_ENTER("ha_federated::read_next");

  table->status= STATUS_NOT_FOUND;              // For easier return
  
  /* Save current data cursor position. */
  current_position= result->data_cursor;

  /* Fetch a row, insert it back in a row format. */
  if (!(row= mysql_fetch_row(result)))
    DBUG_RETURN(HA_ERR_END_OF_FILE);

  if (!(retval= convert_row_to_internal_format(buf, row, result)))
    table->status= 0;

  DBUG_RETURN(retval);
}


/**
  @brief      Store a reference to current row.
  
  @details    During a query execution we may have different result sets (RS),
              e.g. for different ranges. All the RS's used are stored in 
              memory and placed in @c results dynamic array. At the end of 
              execution all stored RS's are freed at once in the
              @c ha_federated::reset().
              So, in case of federated, a reference to current row is a 
              stored result address and current data cursor position.
              As we keep all RS in memory during a query execution,
              we can get any record using the reference any time until
              @c ha_federated::reset() is called.
              TODO: we don't have to store all RS's rows but only those
              we call @c ha_federated::position() for, so we can free memory
              where we store other rows in the @c ha_federated::index_end().
 
  @param[in]  record  record data (unused)
*/

void ha_federated::position(const uchar *record MY_ATTRIBUTE ((unused)))
{
  DBUG_ENTER("ha_federated::position");
  
  DBUG_ASSERT(stored_result);

  position_called= TRUE;
  /* Store result set address. */
  memcpy(ref, &stored_result, sizeof(MYSQL_RES *));
  /* Store data cursor position. */
  memcpy(ref + sizeof(MYSQL_RES *), &current_position,
               sizeof(MYSQL_ROW_OFFSET));
  DBUG_VOID_RETURN;
}


/*
  This is like rnd_next, but you are given a position to use to determine the
  row. The position will be of the type that you stored in ref.

  This method is required for an ORDER BY

  Called from filesort.cc records.cc sql_insert.cc sql_select.cc sql_update.cc.
*/

int ha_federated::rnd_pos(uchar *buf, uchar *pos)
{
  MYSQL_RES *result;
  int ret_val;
  DBUG_ENTER("ha_federated::rnd_pos");

  MYSQL_READ_ROW_START(table_share->db.str, table_share->table_name.str,
                       FALSE);
  ha_statistic_increment(&SSV::ha_read_rnd_count);

  /* Get stored result set. */
  memcpy(&result, pos, sizeof(MYSQL_RES *));
  DBUG_ASSERT(result);
  /* Set data cursor position. */
  memcpy(&result->data_cursor, pos + sizeof(MYSQL_RES *),
         sizeof(MYSQL_ROW_OFFSET));
  /* Read a row. */
  ret_val= read_next(buf, result);
  MYSQL_READ_ROW_DONE(ret_val);
  DBUG_RETURN(ret_val);
}


/*
  ::info() is used to return information to the optimizer.
  Currently this table handler doesn't implement most of the fields
  really needed. SHOW also makes use of this data
  Another note, you will probably want to have the following in your
  code:
  if (records < 2)
    records = 2;
  The reason is that the server will optimize for cases of only a single
  record. If in a table scan you don't know the number of records
  it will probably be better to set records to two so you can return
  as many records as you need.
  Along with records a few more variables you may wish to set are:
    records
    deleted
    data_file_length
    index_file_length
    delete_length
    check_time
  Take a look at the public variables in handler.h for more information.

  Called in:
    filesort.cc
    ha_heap.cc
    item_sum.cc
    opt_sum.cc
    sql_delete.cc
    sql_delete.cc
    sql_derived.cc
    sql_select.cc
    sql_select.cc
    sql_select.cc
    sql_select.cc
    sql_select.cc
    sql_show.cc
    sql_show.cc
    sql_show.cc
    sql_show.cc
    sql_table.cc
    sql_union.cc
    sql_update.cc

*/

int ha_federated::info(uint flag)
{
  char status_buf[FEDERATED_QUERY_BUFFER_SIZE];
  int error;
  uint error_code;
  MYSQL_RES *result= 0;
  MYSQL_ROW row;
  String status_query_string(status_buf, sizeof(status_buf), &my_charset_bin);
  DBUG_ENTER("ha_federated::info");

  error_code= ER_QUERY_ON_FOREIGN_DATA_SOURCE;
  /* we want not to show table status if not needed to do so */
  if (flag & (HA_STATUS_VARIABLE | HA_STATUS_CONST))
  {
    status_query_string.length(0);
    status_query_string.append(STRING_WITH_LEN("SHOW TABLE STATUS LIKE "));
    append_ident(&status_query_string, share->table_name,
                 share->table_name_length, value_quote_char);

    if (real_query(status_query_string.ptr(), status_query_string.length()))
      goto error;

    status_query_string.length(0);

    result= mysql_store_result(mysql);

    /*
      We're going to use fields num. 4, 12 and 13 of the resultset,
      so make sure we have these fields.
    */
    if (!result || (mysql_num_fields(result) < 14))
      goto error;

    if (!mysql_num_rows(result))
      goto error;

    if (!(row= mysql_fetch_row(result)))
      goto error;

    /*
      deleted is set in ha_federated::info
    */
    /*
      need to figure out what this means as far as federated is concerned,
      since we don't have a "file"

      data_file_length = ?
      index_file_length = ?
      delete_length = ?
    */
    if (row[4] != NULL)
      stats.records=   (ha_rows) my_strtoll10(row[4], (char**) 0,
                                                       &error);
    if (row[5] != NULL)
      stats.mean_rec_length= (ulong) my_strtoll10(row[5], (char**) 0, &error);

    stats.data_file_length= stats.records * stats.mean_rec_length;

    if (row[12] != NULL)
      stats.update_time=     (ulong) my_strtoll10(row[12], (char**) 0,
                                                      &error);
    if (row[13] != NULL)
      stats.check_time=      (ulong) my_strtoll10(row[13], (char**) 0,
                                                      &error);

    /*
      size of IO operations (This is based on a good guess, no high science
      involved)
    */
    if (flag & HA_STATUS_CONST)
      stats.block_size= 4096;

  }

  if ((flag & HA_STATUS_AUTO) && mysql)
    stats.auto_increment_value= mysql->insert_id;

  mysql_free_result(result);

  DBUG_RETURN(0);

error:
  mysql_free_result(result);
  if (mysql)
  {
    my_printf_error(error_code, ": %d : %s", MYF(0),
                    mysql_errno(mysql), mysql_error(mysql));
  }
  else
  if (remote_error_number != -1 /* error already reported */)
  {
    error_code= remote_error_number;
    my_error(error_code, MYF(0), ER(error_code));
  }
  DBUG_RETURN(error_code);
}


/**
  @brief Handles extra signals from MySQL server

  @param[in] operation  Hint for storage engine

  @return Operation Status
  @retval 0     OK
 */
int ha_federated::extra(ha_extra_function operation)
{
  DBUG_ENTER("ha_federated::extra");
  switch (operation) {
  case HA_EXTRA_IGNORE_DUP_KEY:
    ignore_duplicates= TRUE;
    break;
  case HA_EXTRA_NO_IGNORE_DUP_KEY:
    insert_dup_update= FALSE;
    ignore_duplicates= FALSE;
    break;
  case HA_EXTRA_WRITE_CAN_REPLACE:
    replace_duplicates= TRUE;
    break;
  case HA_EXTRA_WRITE_CANNOT_REPLACE:
    /*
      We use this flag to ensure that we do not create an "INSERT IGNORE"
      statement when inserting new rows into the remote table.
    */
    replace_duplicates= FALSE;
    break;
  case HA_EXTRA_INSERT_WITH_UPDATE:
    insert_dup_update= TRUE;
    break;
  default:
    /* do nothing */
    DBUG_PRINT("info",("unhandled operation: %d", (uint) operation));
  }
  DBUG_RETURN(0);
}


/**
  @brief Reset state of file to after 'open'.

  @detail This function is called after every statement for all tables
    used by that statement.

  @return Operation status
    @retval     0       OK
*/

int ha_federated::reset(void)
{
  insert_dup_update= FALSE;
  ignore_duplicates= FALSE;
  replace_duplicates= FALSE;

  /* Free stored result sets. */
  for (MYSQL_RES **result= results.begin(); result != results.end(); ++result)
  {
    mysql_free_result(*result);
  }
  results.clear();

  return 0;
}


/*
  Used to delete all rows in a table. Both for cases of truncate and
  for cases where the optimizer realizes that all rows will be
  removed as a result of a SQL statement.

  Called from item_sum.cc by Item_func_group_concat::clear(),
  Item_sum_count_distinct::clear(), and Item_func_group_concat::clear().
  Called from sql_delete.cc by mysql_delete().
  Called from sql_select.cc by JOIN::reinit().
  Called from sql_union.cc by st_select_lex_unit::exec().
*/

int ha_federated::delete_all_rows()
{
  char query_buffer[FEDERATED_QUERY_BUFFER_SIZE];
  String query(query_buffer, sizeof(query_buffer), &my_charset_bin);
  DBUG_ENTER("ha_federated::delete_all_rows");

  query.length(0);

  query.set_charset(system_charset_info);
  if (ignore_duplicates)
    query.append(STRING_WITH_LEN("DELETE IGNORE FROM "));
  else
    query.append(STRING_WITH_LEN("DELETE FROM "));
  append_ident(&query, share->table_name, share->table_name_length,
               ident_quote_char);

  if (real_query(query.ptr(), query.length()))
  {
    DBUG_RETURN(stash_remote_error());
  }
  stats.deleted+= stats.records;
  stats.records= 0;
  DBUG_RETURN(0);
}


/*
  Used to manually truncate the table.
*/

int ha_federated::truncate()
{
  char query_buffer[FEDERATED_QUERY_BUFFER_SIZE];
  String query(query_buffer, sizeof(query_buffer), &my_charset_bin);
  DBUG_ENTER("ha_federated::truncate");

  query.length(0);

  query.set_charset(system_charset_info);
  query.append(STRING_WITH_LEN("TRUNCATE TABLE "));
  append_ident(&query, share->table_name, share->table_name_length,
               ident_quote_char);

  /*
    TRUNCATE won't return anything in mysql_affected_rows
  */
  if (real_query(query.ptr(), query.length()))
  {
    DBUG_RETURN(stash_remote_error());
  }
  stats.deleted+= stats.records;
  stats.records= 0;
  DBUG_RETURN(0);
}


/*
  The idea with handler::store_lock() is the following:

  The statement decided which locks we should need for the table
  for updates/deletes/inserts we get WRITE locks, for SELECT... we get
  read locks.

  Before adding the lock into the table lock handler (see thr_lock.c)
  mysqld calls store lock with the requested locks.  Store lock can now
  modify a write lock to a read lock (or some other lock), ignore the
  lock (if we don't want to use MySQL table locks at all) or add locks
  for many tables (like we do when we are using a MERGE handler).

  Berkeley DB for federated  changes all WRITE locks to TL_WRITE_ALLOW_WRITE
  (which signals that we are doing WRITES, but we are still allowing other
  reader's and writer's.

  When releasing locks, store_lock() are also called. In this case one
  usually doesn't have to do anything.

  In some exceptional cases MySQL may send a request for a TL_IGNORE;
  This means that we are requesting the same lock as last time and this
  should also be ignored. (This may happen when someone does a flush
  table when we have opened a part of the tables, in which case mysqld
  closes and reopens the tables and tries to get the same locks at last
  time).  In the future we will probably try to remove this.

  Called from lock.cc by get_lock_data().
*/

THR_LOCK_DATA **ha_federated::store_lock(THD *thd,
                                         THR_LOCK_DATA **to,
                                         enum thr_lock_type lock_type)
{
  DBUG_ENTER("ha_federated::store_lock");
  if (lock_type != TL_IGNORE && lock.type == TL_UNLOCK)
  {
    /*
      Here is where we get into the guts of a row level lock.
      If TL_UNLOCK is set
      If we are not doing a LOCK TABLE or DISCARD/IMPORT
      TABLESPACE, then allow multiple writers
    */

    if ((lock_type >= TL_WRITE_CONCURRENT_INSERT &&
         lock_type <= TL_WRITE) && !thd->in_lock_tables)
      lock_type= TL_WRITE_ALLOW_WRITE;

    /*
      In queries of type INSERT INTO t1 SELECT ... FROM t2 ...
      MySQL would use the lock TL_READ_NO_INSERT on t2, and that
      would conflict with TL_WRITE_ALLOW_WRITE, blocking all inserts
      to t2. Convert the lock to a normal read lock to allow
      concurrent inserts to t2.
    */

    if (lock_type == TL_READ_NO_INSERT && !thd->in_lock_tables)
      lock_type= TL_READ;

    lock.type= lock_type;
  }

  *to++= &lock;

  DBUG_RETURN(to);
}

/*
  create() does nothing, since we have no local setup of our own.
  FUTURE: We should potentially connect to the foreign database and
*/

int ha_federated::create(const char *name, TABLE *table_arg,
                         HA_CREATE_INFO *create_info)
{
  int retval;
  THD *thd= current_thd;
  FEDERATED_SHARE tmp_share; // Only a temporary share, to test the url
  DBUG_ENTER("ha_federated::create");

  retval= parse_url(thd->mem_root, &tmp_share, table_arg, 1);

  DBUG_RETURN(retval);

}


int ha_federated::real_connect()
{
  char buffer[FEDERATED_QUERY_BUFFER_SIZE];
  String sql_query(buffer, sizeof(buffer), &my_charset_bin);
  DBUG_ENTER("ha_federated::real_connect");

  /* 
    Bug#25679
    Ensure that we do not hold the LOCK_open mutex while attempting
    to establish Federated connection to guard against a trivial
    Denial of Service scenerio.
  */
  mysql_mutex_assert_not_owner(&LOCK_open);

  DBUG_ASSERT(mysql == NULL);

  if (!(mysql= mysql_init(NULL)))
  {
    remote_error_number= HA_ERR_OUT_OF_MEM;
    DBUG_RETURN(-1);
  }

  /*
    BUG# 17044 Federated Storage Engine is not UTF8 clean
    Add set names to whatever charset the table is at open
    of table
  */
  /* this sets the csname like 'set names utf8' */
  mysql_options(mysql,MYSQL_SET_CHARSET_NAME,
                this->table->s->table_charset->csname);
  mysql_options4(mysql, MYSQL_OPT_CONNECT_ATTR_ADD,
                "program_name", "mysqld");
  mysql_options4(mysql, MYSQL_OPT_CONNECT_ATTR_ADD,
                "_client_role", "federated_storage");
  sql_query.length(0);

  if (!mysql_real_connect(mysql,
                          share->hostname,
                          share->username,
                          share->password,
                          share->database,
                          share->port,
                          share->socket, 0))
  {
    stash_remote_error();
    mysql_close(mysql);
    mysql= NULL;
    my_error(ER_CONNECT_TO_FOREIGN_DATA_SOURCE, MYF(0), remote_error_buf);
    remote_error_number= -1;
    DBUG_RETURN(-1);
  }

  /*
    We have established a connection, lets try a simple dummy query just 
    to check that the table and expected columns are present.
  */
  sql_query.append(share->select_query);
  sql_query.append(STRING_WITH_LEN(" WHERE 1=0"));
  if (mysql_real_query(mysql, sql_query.ptr(),
                       static_cast<ulong>(sql_query.length())))
  {
    sql_query.length(0);
    sql_query.append("error: ");
    sql_query.qs_append(mysql_errno(mysql));
    sql_query.append("  '");
    sql_query.append(mysql_error(mysql));
    sql_query.append("'");
    mysql_close(mysql);
    mysql= NULL;
    my_error(ER_FOREIGN_DATA_SOURCE_DOESNT_EXIST, MYF(0), sql_query.ptr());
    remote_error_number= -1;
    DBUG_RETURN(-1);
  }

  /* Just throw away the result, no rows anyways but need to keep in sync */
  mysql_free_result(mysql_store_result(mysql));

  /*
    Since we do not support transactions at this version, we can let the client
    API silently reconnect. For future versions, we will need more logic to
    deal with transactions
  */

  mysql->reconnect= 1;
  DBUG_RETURN(0);
}


int ha_federated::real_query(const char *query, size_t length)
{
  int rc= 0;
  DBUG_ENTER("ha_federated::real_query");

  if (!mysql && (rc= real_connect()))
    goto end;

  if (!query || !length)
    goto end;

  rc= mysql_real_query(mysql, query, static_cast<ulong>(length));
  
end:
  DBUG_RETURN(rc);
}


int ha_federated::stash_remote_error()
{
  DBUG_ENTER("ha_federated::stash_remote_error()");
  if (!mysql)
    DBUG_RETURN(remote_error_number);
  remote_error_number= mysql_errno(mysql);
  strmake(remote_error_buf, mysql_error(mysql), sizeof(remote_error_buf)-1);
  if (remote_error_number == ER_DUP_ENTRY ||
      remote_error_number == ER_DUP_KEY)
    DBUG_RETURN(HA_ERR_FOUND_DUPP_KEY);
  if (remote_error_number == ER_NO_REFERENCED_ROW ||
      remote_error_number == ER_NO_REFERENCED_ROW_2)
    DBUG_RETURN(HA_ERR_NO_REFERENCED_ROW);
  DBUG_RETURN(HA_FEDERATED_ERROR_WITH_REMOTE_SYSTEM);
}


bool ha_federated::get_error_message(int error, String* buf)
{
  DBUG_ENTER("ha_federated::get_error_message");
  DBUG_PRINT("enter", ("error: %d", error));
  if (error == HA_FEDERATED_ERROR_WITH_REMOTE_SYSTEM)
  {
    buf->append(STRING_WITH_LEN("Error on remote system: "));
    buf->qs_append(remote_error_number);
    buf->append(STRING_WITH_LEN(": "));
    buf->append(remote_error_buf);

    remote_error_number= 0;
    remote_error_buf[0]= '\0';
  }
  DBUG_PRINT("exit", ("message: %s", buf->ptr()));
  DBUG_RETURN(FALSE);
}


/**
  @brief      Store a result set.

  @details    Call @c mysql_store_result() to save a result set then
              append it to the stored results array.

  @param[in]  mysql_arg  MySLQ connection structure.

  @return     Stored result set (MYSQL_RES object).
*/

MYSQL_RES *ha_federated::store_result(MYSQL *mysql_arg)
{
  MYSQL_RES *result= mysql_store_result(mysql_arg);
  DBUG_ENTER("ha_federated::store_result");
  if (result)
  {
    results.push_back(result);
  }
  position_called= FALSE;
  DBUG_RETURN(result);
}


void ha_federated::free_result()
{
  DBUG_ENTER("ha_federated::free_result");
  if (stored_result && !position_called)
  {
    mysql_free_result(stored_result);
    stored_result= 0;
    if (!results.empty())
      results.pop_back();
  }
  DBUG_VOID_RETURN;
}

 
int ha_federated::external_lock(THD *thd, int lock_type)
{
  int error= 0;
  DBUG_ENTER("ha_federated::external_lock");

  /*
    Support for transactions disabled until WL#2952 fixes it.
  */
  DBUG_RETURN(error);
}


static int federated_commit(handlerton *hton, THD *thd, bool all)
{
  int return_val= 0;
  ha_federated *trx= (ha_federated *) thd_get_ha_data(thd, hton);
  DBUG_ENTER("federated_commit");

  if (all)
  {
    int error= 0;
    ha_federated *ptr, *old= NULL;
    for (ptr= trx; ptr; old= ptr, ptr= ptr->trx_next)
    {
      if (old)
        old->trx_next= NULL;
      error= ptr->connection_commit();
      if (error && !return_val)
        return_val= error;
    }
    thd_set_ha_data(thd, hton, NULL);
  }

  DBUG_PRINT("info", ("error val: %d", return_val));
  DBUG_RETURN(return_val);
}


static int federated_rollback(handlerton *hton, THD *thd, bool all)
{
  int return_val= 0;
  ha_federated *trx= (ha_federated *)thd_get_ha_data(thd, hton);
  DBUG_ENTER("federated_rollback");

  if (all)
  {
    int error= 0;
    ha_federated *ptr, *old= NULL;
    for (ptr= trx; ptr; old= ptr, ptr= ptr->trx_next)
    {
      if (old)
        old->trx_next= NULL;
      error= ptr->connection_rollback();
      if (error && !return_val)
        return_val= error;
    }
    thd_set_ha_data(thd, hton, NULL);
  }

  DBUG_PRINT("info", ("error val: %d", return_val));
  DBUG_RETURN(return_val);
}

int ha_federated::connection_commit()
{
  DBUG_ENTER("ha_federated::connection_commit");
  DBUG_RETURN(execute_simple_query("COMMIT", 6));
}


int ha_federated::connection_rollback()
{
  DBUG_ENTER("ha_federated::connection_rollback");
  DBUG_RETURN(execute_simple_query("ROLLBACK", 8));
}


int ha_federated::connection_autocommit(bool state)
{
  const char *text;
  DBUG_ENTER("ha_federated::connection_autocommit");
  text= (state == TRUE) ? "SET AUTOCOMMIT=1" : "SET AUTOCOMMIT=0";
  DBUG_RETURN(execute_simple_query(text, 16));
}


int ha_federated::execute_simple_query(const char *query, int len)
{
  DBUG_ENTER("ha_federated::execute_simple_query");

  if (mysql_real_query(mysql, query, (ulong)len))
  {
    DBUG_RETURN(stash_remote_error());
  }
  DBUG_RETURN(0);
}

struct st_mysql_storage_engine federated_storage_engine=
{ MYSQL_HANDLERTON_INTERFACE_VERSION };

mysql_declare_plugin(federated)
{
  MYSQL_STORAGE_ENGINE_PLUGIN,
  &federated_storage_engine,
  "FEDERATED",
  "Patrick Galbraith and Brian Aker, MySQL AB",
  "Federated MySQL storage engine",
  PLUGIN_LICENSE_GPL,
  federated_db_init, /* Plugin Init */
  federated_done, /* Plugin Deinit */
  0x0100 /* 1.0 */,
  NULL,                       /* status variables                */
  NULL,                       /* system variables                */
  NULL,                       /* config options                  */
  0,                          /* flags                           */
}
mysql_declare_plugin_end;<|MERGE_RESOLUTION|>--- conflicted
+++ resolved
@@ -1426,11 +1426,7 @@
             goto err;
           }
         }
-<<<<<<< HEAD
-        break;
-=======
         // Fall through
->>>>>>> 8cc757da
       case HA_READ_KEY_OR_NEXT:
         DBUG_PRINT("info", ("federated HA_READ_KEY_OR_NEXT %d", i));
         if (emit_key_part_name(&tmp, key_part) ||
@@ -1449,11 +1445,7 @@
                                     part_length))
             goto err;
         }
-<<<<<<< HEAD
-        break;
-=======
         // Fall through
->>>>>>> 8cc757da
       case HA_READ_KEY_OR_PREV:
         DBUG_PRINT("info", ("federated HA_READ_KEY_OR_PREV %d", i));
         if (emit_key_part_name(&tmp, key_part) ||
