--- conflicted
+++ resolved
@@ -15,300 +15,7 @@
 
 # This is the CMakeLists for InnoDB
 
-<<<<<<< HEAD
-INCLUDE(CheckFunctionExists)
-INCLUDE(CheckCSourceCompiles)
-INCLUDE(CheckCSourceRuns)
-
-# OS tests
-IF(UNIX)
-  IF(CMAKE_SYSTEM_NAME STREQUAL "Linux")
-    CHECK_INCLUDE_FILES (libaio.h HAVE_LIBAIO_H)
-    CHECK_LIBRARY_EXISTS(aio io_queue_init "" HAVE_LIBAIO)
-    ADD_DEFINITIONS("-DUNIV_LINUX -D_GNU_SOURCE=1")
-    IF(HAVE_LIBAIO_H AND HAVE_LIBAIO)
-      ADD_DEFINITIONS(-DLINUX_NATIVE_AIO=1)
-      LINK_LIBRARIES(aio)
-    ENDIF()
-  ELSEIF(CMAKE_SYSTEM_NAME MATCHES "HP*")
-    ADD_DEFINITIONS("-DUNIV_HPUX")
-  ELSEIF(CMAKE_SYSTEM_NAME STREQUAL "AIX")
-    ADD_DEFINITIONS("-DUNIV_AIX")
-  ELSEIF(CMAKE_SYSTEM_NAME STREQUAL "SunOS")
-    ADD_DEFINITIONS("-DUNIV_SOLARIS")
-  ENDIF()
-ENDIF()
-
-IF(CMAKE_CXX_COMPILER_ID MATCHES "GNU")
-# After: WL#5825 Using C++ Standard Library with MySQL code
-#       we no longer use -fno-exceptions
-#	SET(CMAKE_CXX_FLAGS "${CMAKE_CXX_FLAGS} -fno-exceptions")
-ENDIF()
-
-# In XtraBackup do not enable UNIV_SYNC_DEBUG when UNIV_DEBUG is enabled
-# due to extreme overhead on compact backup testcases
-SET(CMAKE_CXX_FLAGS_DEBUG "${CMAKE_CXX_FLAGS_DEBUG} -DUNIV_DEBUG")
-
-# Add -Wconversion if compiling with GCC
-## As of Mar 15 2011 this flag causes 3573+ warnings. If you are reading this
-## please fix them and enable the following code:
-#IF(CMAKE_CXX_COMPILER_ID MATCHES "GNU")
-#SET(CMAKE_CXX_FLAGS "${CMAKE_CXX_FLAGS} -Wconversion")
-#ENDIF()
-
-CHECK_FUNCTION_EXISTS(sched_getcpu  HAVE_SCHED_GETCPU)
-
-IF(NOT MSVC)
-# either define HAVE_IB_GCC_ATOMIC_BUILTINS or not
-IF(NOT CMAKE_CROSSCOMPILING)
-  CHECK_C_SOURCE_RUNS(
-  "
-  int main()
-  {
-    long	x;
-    long	y;
-    long	res;
-
-    x = 10;
-    y = 123;
-    res = __sync_bool_compare_and_swap(&x, x, y);
-    if (!res || x != y) {
-      return(1);
-    }
-
-    x = 10;
-    y = 123;
-    res = __sync_bool_compare_and_swap(&x, x + 1, y);
-    if (res || x != 10) {
-      return(1);
-    }
-    x = 10;
-    y = 123;
-    res = __sync_add_and_fetch(&x, y);
-    if (res != 123 + 10 || x != 123 + 10) {
-      return(1);
-    }
-    return(0);
-  }"
-  HAVE_IB_GCC_ATOMIC_BUILTINS
-  )
-  CHECK_C_SOURCE_RUNS(
-  "
-  int main()
-  {
-    long	res;
-    char	c;
-
-    c = 10;
-    res = __sync_lock_test_and_set(&c, 123);
-    if (res != 10 || c != 123) {
-      return(1);
-    }
-    return(0);
-  }"
-  HAVE_IB_GCC_ATOMIC_BUILTINS_BYTE
-  )
-  CHECK_C_SOURCE_RUNS(
-  "#include<stdint.h>
-  int main()
-  {
-    int64_t	x,y,res;
-
-    x = 10;
-    y = 123;
-    res = __sync_sub_and_fetch(&y, x);
-    if (res != y || y != 113) {
-      return(1);
-    }
-    res = __sync_add_and_fetch(&y, x);
-    if (res != y || y != 123) {
-      return(1);
-    }
-    return(0);
-  }"
-  HAVE_IB_GCC_ATOMIC_BUILTINS_64
-  )
-  CHECK_C_SOURCE_RUNS(
-  "#include<stdint.h>
-  int main()
-  {
-    __sync_synchronize();
-    return(0);
-  }"
-  HAVE_IB_GCC_SYNC_SYNCHRONISE
-  )
-  CHECK_C_SOURCE_RUNS(
-  "#include<stdint.h>
-  int main()
-  {
-    __atomic_thread_fence(__ATOMIC_ACQUIRE);
-    __atomic_thread_fence(__ATOMIC_RELEASE);
-    return(0);
-  }"
-  HAVE_IB_GCC_ATOMIC_THREAD_FENCE
-  )
-ENDIF()
-
-IF(HAVE_IB_GCC_ATOMIC_BUILTINS)
- ADD_DEFINITIONS(-DHAVE_IB_GCC_ATOMIC_BUILTINS=1)
-ENDIF()
-
-IF(HAVE_IB_GCC_ATOMIC_BUILTINS_BYTE)
- ADD_DEFINITIONS(-DHAVE_IB_GCC_ATOMIC_BUILTINS_BYTE=1)
-ENDIF()
-
-IF(HAVE_IB_GCC_ATOMIC_BUILTINS_64)
- ADD_DEFINITIONS(-DHAVE_IB_GCC_ATOMIC_BUILTINS_64=1)
-ENDIF()
-
-IF(HAVE_IB_GCC_SYNC_SYNCHRONISE)
- ADD_DEFINITIONS(-DHAVE_IB_GCC_SYNC_SYNCHRONISE=1)
-ENDIF()
-
-IF(HAVE_IB_GCC_ATOMIC_THREAD_FENCE)
- ADD_DEFINITIONS(-DHAVE_IB_GCC_ATOMIC_THREAD_FENCE=1)
-ENDIF()
-
- # either define HAVE_IB_ATOMIC_PTHREAD_T_GCC or not
-IF(NOT CMAKE_CROSSCOMPILING)
-  CHECK_C_SOURCE_RUNS(
-  "
-  #include <pthread.h>
-  #include <string.h>
-
-  int main() {
-    pthread_t       x1;
-    pthread_t       x2;
-    pthread_t       x3;
-
-    memset(&x1, 0x0, sizeof(x1));
-    memset(&x2, 0x0, sizeof(x2));
-    memset(&x3, 0x0, sizeof(x3));
-
-    __sync_bool_compare_and_swap(&x1, x2, x3);
-
-    return(0);
-  }"
-  HAVE_IB_ATOMIC_PTHREAD_T_GCC)
-ENDIF()
-IF(HAVE_IB_ATOMIC_PTHREAD_T_GCC)
-  ADD_DEFINITIONS(-DHAVE_IB_ATOMIC_PTHREAD_T_GCC=1)
-ENDIF()
-
-ENDIF(NOT MSVC)
-
-CHECK_FUNCTION_EXISTS(asprintf  HAVE_ASPRINTF)
-CHECK_FUNCTION_EXISTS(vasprintf  HAVE_VASPRINTF)
-
-# Solaris atomics
-IF(CMAKE_SYSTEM_NAME STREQUAL "SunOS")
-  CHECK_FUNCTION_EXISTS(atomic_cas_ulong  HAVE_ATOMIC_CAS_ULONG)
-  CHECK_FUNCTION_EXISTS(atomic_cas_32 HAVE_ATOMIC_CAS_32)
-  CHECK_FUNCTION_EXISTS(atomic_cas_64 HAVE_ATOMIC_CAS_64)
-  CHECK_FUNCTION_EXISTS(atomic_add_long_nv HAVE_ATOMIC_ADD_LONG_NV)
-  CHECK_FUNCTION_EXISTS(atomic_swap_uchar HAVE_ATOMIC_SWAP_UCHAR)
-  IF(HAVE_ATOMIC_CAS_ULONG AND
-     HAVE_ATOMIC_CAS_32 AND
-     HAVE_ATOMIC_CAS_64 AND
-     HAVE_ATOMIC_ADD_LONG_NV AND
-     HAVE_ATOMIC_SWAP_UCHAR)
-    SET(HAVE_IB_SOLARIS_ATOMICS 1)
-  ENDIF()
-
-  IF(HAVE_IB_SOLARIS_ATOMICS)
-    ADD_DEFINITIONS(-DHAVE_IB_SOLARIS_ATOMICS=1)
-  ENDIF()
-
-  IF(NOT CMAKE_CROSSCOMPILING)
-  # either define HAVE_IB_ATOMIC_PTHREAD_T_SOLARIS or not
-  CHECK_C_SOURCE_COMPILES(
-  "   #include <pthread.h>
-      #include <string.h>
-
-      int main(int argc, char** argv) {
-        pthread_t       x1;
-        pthread_t       x2;
-        pthread_t       x3;
-
-        memset(&x1, 0x0, sizeof(x1));
-        memset(&x2, 0x0, sizeof(x2));
-        memset(&x3, 0x0, sizeof(x3));
-
-        if (sizeof(pthread_t) == 4) {
-
-          atomic_cas_32(&x1, x2, x3);
-
-        } else if (sizeof(pthread_t) == 8) {
-
-          atomic_cas_64(&x1, x2, x3);
-
-        } else {
-
-          return(1);
-        }
-
-      return(0);
-    }
-  " HAVE_IB_ATOMIC_PTHREAD_T_SOLARIS)
-  CHECK_C_SOURCE_COMPILES(
-  "#include <mbarrier.h>
-  int main() {
-    __machine_r_barrier();
-    __machine_w_barrier();
-    return(0);
-  }"
-  HAVE_IB_MACHINE_BARRIER_SOLARIS)
-  ENDIF()
-  IF(HAVE_IB_ATOMIC_PTHREAD_T_SOLARIS)
-    ADD_DEFINITIONS(-DHAVE_IB_ATOMIC_PTHREAD_T_SOLARIS=1)
-  ENDIF()
-  IF(HAVE_IB_MACHINE_BARRIER_SOLARIS)
-    ADD_DEFINITIONS(-DHAVE_IB_MACHINE_BARRIER_SOLARIS=1)
-  ENDIF()
-ENDIF()
-
-
-IF(UNIX)
-# this is needed to know which one of atomic_cas_32() or atomic_cas_64()
-# to use in the source
-SET(CMAKE_EXTRA_INCLUDE_FILES pthread.h)
-CHECK_TYPE_SIZE(pthread_t SIZEOF_PTHREAD_T)
-SET(CMAKE_EXTRA_INCLUDE_FILES)
-ENDIF()
-
-IF(SIZEOF_PTHREAD_T)
-  ADD_DEFINITIONS(-DSIZEOF_PTHREAD_T=${SIZEOF_PTHREAD_T})
-ENDIF()
-
-IF(MSVC)
-  ADD_DEFINITIONS(-DHAVE_WINDOWS_ATOMICS)
-  ADD_DEFINITIONS(-DHAVE_WINDOWS_MM_FENCE)
-ENDIF()
-
-
-# Include directories under innobase
-INCLUDE_DIRECTORIES(${CMAKE_SOURCE_DIR}/storage/innobase/include
-		    ${CMAKE_SOURCE_DIR}/storage/innobase/handler)
-
-# Sun Studio bug with -xO2
-IF(CMAKE_CXX_COMPILER_ID MATCHES "SunPro"
-	AND CMAKE_CXX_FLAGS_RELEASE MATCHES "O2"
-	AND NOT CMAKE_BUILD_TYPE STREQUAL "Debug")
-	# Sun Studio 12 crashes with -xO2 flag, but not with higher optimization
-	# -xO3
-	SET_SOURCE_FILES_PROPERTIES(${CMAKE_CURRENT_SOURCE_DIR}/rem/rem0rec.cc
-    PROPERTIES COMPILE_FLAGS -xO3)
-ENDIF()
-
-# Removing compiler optimizations for innodb/mem/* files on 64-bit Windows
-# due to 64-bit compiler error, See MySQL Bug #19424, #36366, #34297
-IF (MSVC AND CMAKE_SIZEOF_VOID_P EQUAL 8)
-	SET_SOURCE_FILES_PROPERTIES(mem/mem0mem.cc mem/mem0pool.cc
-				    PROPERTIES COMPILE_FLAGS -Od)
-ENDIF()
-=======
 INCLUDE(innodb.cmake)
->>>>>>> d04d7a8f
 
 SET(INNOBASE_SOURCES
 	api/api0api.cc
@@ -445,13 +152,6 @@
 MYSQL_ADD_PLUGIN(innobase ${INNOBASE_SOURCES} STORAGE_ENGINE
   MANDATORY
   MODULE_OUTPUT_NAME ha_innodb
-<<<<<<< HEAD
-  LINK_LIBRARIES ${ZLIB_LIBRARY})
-
-# Must be after all ADD_DEFINITIONS() to be inherited by the
-# 'xtrabackup' subdirectory
-ADD_SUBDIRECTORY(xtrabackup)
-=======
   LINK_LIBRARIES ${ZLIB_LIBRARY} ${LZ4_LIBRARY})
 
 IF(WITH_INNOBASE_STORAGE_ENGINE)
@@ -482,4 +182,7 @@
     COMPILE_FLAGS "-O0"
   )
 ENDIF()
->>>>>>> d04d7a8f
+
+# Must be after all ADD_DEFINITIONS() to be inherited by the
+# 'xtrabackup' subdirectory
+ADD_SUBDIRECTORY(xtrabackup)