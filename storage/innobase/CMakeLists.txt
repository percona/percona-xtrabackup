--- conflicted
+++ resolved
@@ -254,32 +254,12 @@
   ADD_COMPILE_FLAGS(fts/fts0pars.cc
     COMPILE_FLAGS "${HAS_WARN_FLAG}")
 ENDIF()
-<<<<<<< HEAD
-
-# A GCC bug causes crash when compiling these files on ARM64 with -O1+
-# Compile them with -O0 as a workaround.
-IF(CMAKE_COMPILER_IS_GNUCXX AND CMAKE_SYSTEM_PROCESSOR MATCHES "aarch64")
-  # Bug was fixed in GCC 5.2, so workaround only needed < 5.2
-  EXECUTE_PROCESS(COMMAND ${CMAKE_C_COMPILER} -dumpversion
-                  OUTPUT_VARIABLE GCC_VERSION)
-  IF(GCC_VERSION VERSION_LESS 5.2)
-    ADD_COMPILE_FLAGS(
-      btr/btr0btr.cc
-      btr/btr0cur.cc
-      buf/buf0buf.cc
-      gis/gis0sea.cc
-      COMPILE_FLAGS "-O0"
-      )
-  ENDIF()
-ENDIF()
-
-# Must be after all ADD_DEFINITIONS() to be inherited by the
-# 'xtrabackup' subdirectory
-ADD_SUBDIRECTORY(xtrabackup)
-=======
 MY_CHECK_CXX_COMPILER_WARNING("-Wcast-function-type" HAS_WARN_FLAG)
 IF(HAS_WARN_FLAG)
   ADD_COMPILE_FLAGS(fts/fts0pars.cc
     COMPILE_FLAGS "${HAS_WARN_FLAG}")
 ENDIF()
->>>>>>> 4869291f
+
+# Must be after all ADD_DEFINITIONS() to be inherited by the
+# 'xtrabackup' subdirectory
+ADD_SUBDIRECTORY(xtrabackup)