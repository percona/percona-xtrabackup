/*****************************************************************************

Copyright (c) 2014, 2019, Oracle and/or its affiliates. All Rights Reserved.

Portions of this file contain modifications contributed and copyrighted by
Google, Inc. Those modifications are gratefully acknowledged and are described
briefly in the InnoDB documentation. The contributions by Google are
incorporated with their permission, and subject to the conditions contained in
the file COPYING.Google.

This program is free software; you can redistribute it and/or modify it under
the terms of the GNU General Public License, version 2.0, as published by the
Free Software Foundation.

This program is also distributed with certain software (including but not
limited to OpenSSL) that is licensed under separate terms, as designated in a
particular file or component or in included license documentation. The authors
of MySQL hereby grant you an additional permission to link the program and
your derivative works with the separately licensed software that they have
included with MySQL.

This program is distributed in the hope that it will be useful, but WITHOUT
ANY WARRANTY; without even the implied warranty of MERCHANTABILITY or FITNESS
FOR A PARTICULAR PURPOSE. See the GNU General Public License, version 2.0,
for more details.

You should have received a copy of the GNU General Public License along with
this program; if not, write to the Free Software Foundation, Inc.,
51 Franklin St, Fifth Floor, Boston, MA 02110-1301  USA

*****************************************************************************/

/** @file sync/sync0debug.cc
 Debug checks for latches.

 Created 2012-08-21 Sunny Bains
 *******************************************************/

#include "sync0debug.h"

#include <stddef.h>
#include <algorithm>
#include <iostream>
#include <map>
#include <string>
#include <vector>

#include "my_inttypes.h"

#include "sync0rw.h"
#include "ut0mutex.h"

#ifndef UNIV_NO_ERR_MSGS
#include "srv0start.h"
#endif /* !UNIV_NO_ERR_MSGS */

#include "ut0new.h"

#ifdef UNIV_DEBUG

bool srv_sync_debug;

/** The global mutex which protects debug info lists of all rw-locks.
To modify the debug info list of an rw-lock, this mutex has to be
acquired in addition to the mutex protecting the lock. */
static ib_mutex_t rw_lock_debug_mutex;

/** If deadlock detection does not get immediately the mutex,
it may wait for this event */
static os_event_t rw_lock_debug_event;

/** This is set to true, if there may be waiters for the event */
static bool rw_lock_debug_waiters;

/** The latch held by a thread */
struct Latched {
  /** Constructor */
  Latched() : m_latch(), m_level(SYNC_UNKNOWN) {}

  /** Constructor
  @param[in]	latch		Latch instance
  @param[in]	level		Level of latch held */
  Latched(const latch_t *latch, latch_level_t level)
      : m_latch(latch), m_level(level) {
    /* No op */
  }

  /** @return the latch level */
  latch_level_t get_level() const { return (m_level); }

  /** Check if the rhs latch and level match
  @param[in]	rhs		instance to compare with
  @return true on match */
  bool operator==(const Latched &rhs) const {
    return (m_latch == rhs.m_latch && m_level == rhs.m_level);
  }

  /** The latch instance */
  const latch_t *m_latch;

  /** The latch level. For buffer blocks we can pass a separate latch
  level to check against, see buf_block_dbg_add_level() */
  latch_level_t m_level;
};

/** Thread specific latches. This is ordered on level in descending order. */
typedef std::vector<Latched, ut_allocator<Latched>> Latches;

/** The deadlock detector. */
struct LatchDebug {
  /** Debug mutex for control structures, should not be tracked
  by this module. */
  typedef OSMutex Mutex;

  /** Comparator for the ThreadMap. */
  struct os_thread_id_less
      : public std::binary_function<os_thread_id_t, os_thread_id_t, bool> {
    /** @return true if lhs < rhs */
    bool operator()(const os_thread_id_t &lhs,
                    const os_thread_id_t &rhs) const UNIV_NOTHROW {
      return ((uint64_t)lhs < (uint64_t)rhs);
    }
  };

  /** For tracking a thread's latches. */
  typedef std::map<os_thread_id_t, Latches *, os_thread_id_less,
                   ut_allocator<std::pair<const os_thread_id_t, Latches *>>>
      ThreadMap;

  /** Constructor */
  LatchDebug() UNIV_NOTHROW;

  /** Destructor */
  ~LatchDebug() UNIV_NOTHROW { m_mutex.destroy(); }

  /** Create a new instance if one doesn't exist else return
  the existing one.
  @param[in]	add		add an empty entry if one is not
                                  found (default no)
  @return	pointer to a thread's acquired latches. */
  Latches *thread_latches(bool add = false) UNIV_NOTHROW;

  /** Check that all the latches already owned by a thread have a lower
  level than limit.
  @param[in]	latches		the thread's existing (acquired) latches
  @param[in]	limit		to check against
  @return latched if there is one with a level <= limit . */
  const Latched *less(const Latches *latches,
                      latch_level_t limit) const UNIV_NOTHROW;

  /** Checks if the level value exists in the thread's acquired latches.
  @param[in]	latches		the thread's existing (acquired) latches
  @param[in]	level		to lookup
  @return	latch if found or 0 */
  const latch_t *find(const Latches *latches,
                      latch_level_t level) const UNIV_NOTHROW;

  /**
  Checks if the level value exists in the thread's acquired latches.
  @param[in]	level		to lookup
  @return	latch if found or 0 */
  const latch_t *find(latch_level_t level) UNIV_NOTHROW;

  /** Report error and abort.
  @param[in]	latches		thread's existing latches
  @param[in]	latched		The existing latch causing the
                                  invariant to fail
  @param[in]	level		The new level request that breaks
                                  the order */
  void crash(const Latches *latches, const Latched *latched,
             latch_level_t level) const UNIV_NOTHROW;

  /** Do a basic ordering check.
  @param[in]	latches		thread's existing latches
  @param[in]	requested_level	Level requested by latch
  @param[in]	in_level	declared ulint so that we can
                                  do level - 1. The level of the
                                  latch that the thread is trying
                                  to acquire
  @return true if passes, else crash with error message. */
  bool basic_check(const Latches *latches, latch_level_t requested_level,
                   ulint in_level) const UNIV_NOTHROW;

  /** Adds a latch and its level in the thread level array. Allocates
  the memory for the array if called for the first time for this
  OS thread.  Makes the checks against other latch levels stored
  in the array for this thread.

  @param[in]	latch	latch that the thread wants to acqire.
  @param[in]	level	latch level to check against */
  void lock_validate(const latch_t *latch, latch_level_t level) UNIV_NOTHROW {
    /* Ignore diagnostic latches, starting with '.' */

    if (*latch->get_name() != '.' && latch->get_level() != SYNC_LEVEL_VARYING) {
      ut_ad(level != SYNC_LEVEL_VARYING);

      Latches *latches = check_order(latch, level);

      if (!(latches->empty() || level == SYNC_LEVEL_VARYING ||
            level == SYNC_NO_ORDER_CHECK ||
            latches->back().get_level() == SYNC_NO_ORDER_CHECK ||
            latches->back().m_latch->get_level() == SYNC_LEVEL_VARYING ||
            latches->back().get_level() >= level)) {
        latch_level_t back_latch_level = latches->back().m_latch->get_level();
        latch_level_t back_level = latches->back().m_latch->get_level();

        ib::error()
            << "LatchDebug::lock_validate() latch order violation. level="
            << level << ", back_latch_level=" << back_latch_level
            << ", back_level=" << back_level << ".";
        ut_error;
      }
    }
  }

  /** Adds a latch and its level in the thread level array. Allocates
  the memory for the array if called for the first time for this
  OS thread.  Makes the checks against other latch levels stored
  in the array for this thread.

  @param[in]	latch	latch that the thread wants to acqire.
  @param[in]	level	latch level to check against */
  void lock_granted(const latch_t *latch, latch_level_t level) UNIV_NOTHROW {
    /* Ignore diagnostic latches, starting with '.' */

    if (*latch->get_name() != '.' && latch->get_level() != SYNC_LEVEL_VARYING) {
      Latches *latches = thread_latches(true);

      latches->push_back(Latched(latch, level));
    }
  }

  /** For recursive X rw-locks.
  @param[in]	latch		The RW-Lock to relock  */
  void relock(const latch_t *latch) UNIV_NOTHROW {
    ut_a(latch->m_rw_lock);

    latch_level_t level = latch->get_level();

    /* Ignore diagnostic latches, starting with '.' */

    if (*latch->get_name() != '.' && latch->get_level() != SYNC_LEVEL_VARYING) {
      Latches *latches = thread_latches(true);

      Latches::iterator it =
          std::find(latches->begin(), latches->end(), Latched(latch, level));

      if (!(latches->empty() || level == SYNC_LEVEL_VARYING ||
            level == SYNC_NO_ORDER_CHECK ||
            latches->back().m_latch->get_level() == SYNC_LEVEL_VARYING ||
            latches->back().m_latch->get_level() == SYNC_NO_ORDER_CHECK ||
            latches->back().get_level() >= level || it != latches->end())) {
        latch_level_t back_latch_level = latches->back().m_latch->get_level();
        latch_level_t back_level = latches->back().m_latch->get_level();

        ib::error() << "LatchDebug::relock() latch order violation. level="
                    << level << ", back_latch_level=" << back_latch_level
                    << ", back_level=" << back_level << ".";
        ut_error;
      }

      if (it == latches->end()) {
        latches->push_back(Latched(latch, level));
      } else {
        latches->insert(it, Latched(latch, level));
      }
    }
  }

  /** Iterate over a thread's latches.
  @param[in,out]	functor		The callback
  @return true if the functor returns true. */
  bool for_each(sync_check_functor_t &functor) UNIV_NOTHROW {
    const Latches *latches = thread_latches();

    if (latches == 0) {
      return (functor.result());
    }

    Latches::const_iterator end = latches->end();

    for (Latches::const_iterator it = latches->begin(); it != end; ++it) {
      if (functor(it->m_level)) {
        break;
      }
    }

    return (functor.result());
  }

  /** Removes a latch from the thread level array if it is found there.
  @param[in]	latch		The latch that was released
  */
  void unlock(const latch_t *latch) UNIV_NOTHROW;

  /** Get the level name
  @param[in]	level		The level ID to lookup
  @return level name */
  const std::string &get_level_name(latch_level_t level) const UNIV_NOTHROW {
    Levels::const_iterator it = m_levels.find(level);

    ut_ad(it != m_levels.end());

    return (it->second);
  }

  /** Initialise the debug data structures */
  static void init() UNIV_NOTHROW;

  /** Shutdown the latch debug checking */
  static void shutdown() UNIV_NOTHROW;

  /** @return the singleton instance */
  static LatchDebug *instance() UNIV_NOTHROW { return (s_instance); }

  /** Create the singleton instance */
  static void create_instance() UNIV_NOTHROW {
    ut_ad(s_instance == NULL);

    s_instance = UT_NEW_NOKEY(LatchDebug());
  }

 private:
  /** Disable copying */
  LatchDebug(const LatchDebug &);
  LatchDebug &operator=(const LatchDebug &);

  /** Adds a latch and its level in the thread level array. Allocates
  the memory for the array if called first time for this OS thread.
  Makes the checks against other latch levels stored in the array
  for this thread.

  @param[in]	latch	 pointer to a mutex or an rw-lock
  @param[in]	level	level in the latching order
  @return the thread's latches */
  Latches *check_order(const latch_t *latch, latch_level_t level) UNIV_NOTHROW;

  /** Print the latches acquired by a thread
  @param[in]	latches		Latches acquired by a thread */
  void print_latches(const Latches *latches) const UNIV_NOTHROW;

  /** Special handling for the RTR mutexes. We need to add proper
  levels for them if possible.
  @param[in]	latch		Latch to check
  @return true if it is a an _RTR_ mutex */
  bool is_rtr_mutex(const latch_t *latch) const UNIV_NOTHROW {
    return (latch->get_id() == LATCH_ID_RTR_ACTIVE_MUTEX ||
            latch->get_id() == LATCH_ID_RTR_PATH_MUTEX ||
            latch->get_id() == LATCH_ID_RTR_MATCH_MUTEX ||
            latch->get_id() == LATCH_ID_RTR_SSN_MUTEX);
  }

 private:
  /** Comparator for the Levels . */
  struct latch_level_less
      : public std::binary_function<latch_level_t, latch_level_t, bool> {
    /** @return true if lhs < rhs */
    bool operator()(const latch_level_t &lhs,
                    const latch_level_t &rhs) const UNIV_NOTHROW {
      return (lhs < rhs);
    }
  };

  typedef std::map<latch_level_t, std::string, latch_level_less,
                   ut_allocator<std::pair<const latch_level_t, std::string>>>
      Levels;

  /** Mutex protecting the deadlock detector data structures. */
  Mutex m_mutex;

  /** Thread specific data. Protected by m_mutex. */
  ThreadMap m_threads;

  /** Mapping from latche level to its string representation. */
  Levels m_levels;

  /** The singleton instance. Must be created in single threaded mode. */
  static LatchDebug *s_instance;

 public:
  /** For checking whether this module has been initialised or not. */
  static bool s_initialized;
};

/** The latch order checking infra-structure */
LatchDebug *LatchDebug::s_instance = NULL;
bool LatchDebug::s_initialized = false;

#define LEVEL_MAP_INSERT(T)                         \
  do {                                              \
    std::pair<Levels::iterator, bool> result =      \
        m_levels.insert(Levels::value_type(T, #T)); \
    ut_ad(result.second);                           \
  } while (0)

/** Setup the mapping from level ID to level name mapping */
LatchDebug::LatchDebug() {
  m_mutex.init();

  LEVEL_MAP_INSERT(SYNC_UNKNOWN);
  LEVEL_MAP_INSERT(SYNC_MUTEX);
  LEVEL_MAP_INSERT(RW_LOCK_SX);
  LEVEL_MAP_INSERT(RW_LOCK_X_WAIT);
  LEVEL_MAP_INSERT(RW_LOCK_S);
  LEVEL_MAP_INSERT(RW_LOCK_X);
  LEVEL_MAP_INSERT(RW_LOCK_NOT_LOCKED);
  LEVEL_MAP_INSERT(SYNC_LOCK_FREE_HASH);
  LEVEL_MAP_INSERT(SYNC_MONITOR_MUTEX);
  LEVEL_MAP_INSERT(SYNC_ANY_LATCH);
  LEVEL_MAP_INSERT(SYNC_FIL_SHARD);
  LEVEL_MAP_INSERT(SYNC_DOUBLEWRITE);
  LEVEL_MAP_INSERT(SYNC_BUF_CHUNKS);
  LEVEL_MAP_INSERT(SYNC_BUF_FLUSH_LIST);
  LEVEL_MAP_INSERT(SYNC_BUF_FLUSH_STATE);
  LEVEL_MAP_INSERT(SYNC_BUF_ZIP_HASH);
  LEVEL_MAP_INSERT(SYNC_BUF_FREE_LIST);
  LEVEL_MAP_INSERT(SYNC_BUF_ZIP_FREE);
  LEVEL_MAP_INSERT(SYNC_BUF_BLOCK);
  LEVEL_MAP_INSERT(SYNC_BUF_PAGE_HASH);
  LEVEL_MAP_INSERT(SYNC_BUF_LRU_LIST);
  LEVEL_MAP_INSERT(SYNC_POOL);
  LEVEL_MAP_INSERT(SYNC_POOL_MANAGER);
  LEVEL_MAP_INSERT(SYNC_TEMP_POOL_MANAGER);
  LEVEL_MAP_INSERT(SYNC_SEARCH_SYS);
  LEVEL_MAP_INSERT(SYNC_WORK_QUEUE);
  LEVEL_MAP_INSERT(SYNC_FTS_TOKENIZE);
  LEVEL_MAP_INSERT(SYNC_FTS_OPTIMIZE);
  LEVEL_MAP_INSERT(SYNC_FTS_BG_THREADS);
  LEVEL_MAP_INSERT(SYNC_FTS_CACHE_INIT);
  LEVEL_MAP_INSERT(SYNC_RECV);
  LEVEL_MAP_INSERT(SYNC_LOG_SN);
  LEVEL_MAP_INSERT(SYNC_LOG_WRITER);
  LEVEL_MAP_INSERT(SYNC_LOG_WRITE_NOTIFIER);
  LEVEL_MAP_INSERT(SYNC_LOG_FLUSH_NOTIFIER);
  LEVEL_MAP_INSERT(SYNC_LOG_FLUSHER);
  LEVEL_MAP_INSERT(SYNC_LOG_CLOSER);
  LEVEL_MAP_INSERT(SYNC_LOG_CHECKPOINTER);
  LEVEL_MAP_INSERT(SYNC_LOG_ARCH);
  LEVEL_MAP_INSERT(SYNC_PAGE_ARCH);
  LEVEL_MAP_INSERT(SYNC_PAGE_ARCH_OPER);
  LEVEL_MAP_INSERT(SYNC_PAGE_ARCH_CLIENT);
  LEVEL_MAP_INSERT(SYNC_PAGE_CLEANER);
  LEVEL_MAP_INSERT(SYNC_PURGE_QUEUE);
  LEVEL_MAP_INSERT(SYNC_TRX_SYS_HEADER);
  LEVEL_MAP_INSERT(SYNC_REC_LOCK);
  LEVEL_MAP_INSERT(SYNC_THREADS);
  LEVEL_MAP_INSERT(SYNC_TRX);
  LEVEL_MAP_INSERT(SYNC_TRX_SYS);
  LEVEL_MAP_INSERT(SYNC_LOCK_SYS);
  LEVEL_MAP_INSERT(SYNC_LOCK_WAIT_SYS);
  LEVEL_MAP_INSERT(SYNC_INDEX_ONLINE_LOG);
  LEVEL_MAP_INSERT(SYNC_IBUF_BITMAP);
  LEVEL_MAP_INSERT(SYNC_IBUF_BITMAP_MUTEX);
  LEVEL_MAP_INSERT(SYNC_IBUF_TREE_NODE);
  LEVEL_MAP_INSERT(SYNC_IBUF_TREE_NODE_NEW);
  LEVEL_MAP_INSERT(SYNC_IBUF_INDEX_TREE);
  LEVEL_MAP_INSERT(SYNC_IBUF_MUTEX);
  LEVEL_MAP_INSERT(SYNC_FSP_PAGE);
  LEVEL_MAP_INSERT(SYNC_FSP);
  LEVEL_MAP_INSERT(SYNC_EXTERN_STORAGE);
  LEVEL_MAP_INSERT(SYNC_RSEG_ARRAY_HEADER);
  LEVEL_MAP_INSERT(SYNC_TRX_UNDO_PAGE);
  LEVEL_MAP_INSERT(SYNC_RSEG_HEADER);
  LEVEL_MAP_INSERT(SYNC_RSEG_HEADER_NEW);
  LEVEL_MAP_INSERT(SYNC_TEMP_SPACE_RSEG);
  LEVEL_MAP_INSERT(SYNC_UNDO_SPACE_RSEG);
  LEVEL_MAP_INSERT(SYNC_TRX_SYS_RSEG);
  LEVEL_MAP_INSERT(SYNC_RSEGS);
  LEVEL_MAP_INSERT(SYNC_UNDO_SPACES);
  LEVEL_MAP_INSERT(SYNC_UNDO_DDL);
  LEVEL_MAP_INSERT(SYNC_TRX_UNDO);
  LEVEL_MAP_INSERT(SYNC_PURGE_LATCH);
  LEVEL_MAP_INSERT(SYNC_TREE_NODE);
  LEVEL_MAP_INSERT(SYNC_TREE_NODE_FROM_HASH);
  LEVEL_MAP_INSERT(SYNC_TREE_NODE_NEW);
  LEVEL_MAP_INSERT(SYNC_INDEX_TREE);
  LEVEL_MAP_INSERT(SYNC_PERSIST_DIRTY_TABLES);
  LEVEL_MAP_INSERT(SYNC_PERSIST_AUTOINC);
  LEVEL_MAP_INSERT(SYNC_IBUF_PESS_INSERT_MUTEX);
  LEVEL_MAP_INSERT(SYNC_IBUF_HEADER);
  LEVEL_MAP_INSERT(SYNC_DICT_HEADER);
  LEVEL_MAP_INSERT(SYNC_TABLE);
  LEVEL_MAP_INSERT(SYNC_STATS_AUTO_RECALC);
  LEVEL_MAP_INSERT(SYNC_DICT_AUTOINC_MUTEX);
  LEVEL_MAP_INSERT(SYNC_DICT);
  LEVEL_MAP_INSERT(SYNC_PARSER);
  LEVEL_MAP_INSERT(SYNC_FTS_CACHE);
  LEVEL_MAP_INSERT(SYNC_DICT_OPERATION);
  LEVEL_MAP_INSERT(SYNC_TRX_I_S_LAST_READ);
  LEVEL_MAP_INSERT(SYNC_TRX_I_S_RWLOCK);
  LEVEL_MAP_INSERT(SYNC_RECV_WRITER);
  LEVEL_MAP_INSERT(SYNC_LEVEL_VARYING);
  LEVEL_MAP_INSERT(SYNC_NO_ORDER_CHECK);

  /* Enum count starts from 0 */
  ut_ad(m_levels.size() == SYNC_LEVEL_MAX + 1);
}

/** Print the latches acquired by a thread
@param[in]	latches		Latches acquired by a thread */
void LatchDebug::print_latches(const Latches *latches) const UNIV_NOTHROW {
#ifdef UNIV_NO_ERR_MSGS
  ib::error()
#else
  ib::error(ER_IB_MSG_1161)
#endif /* UNIV_NO_ERR_MSGS */
      << "Latches already owned by this thread: ";

  Latches::const_iterator end = latches->end();

  for (Latches::const_iterator it = latches->begin(); it != end; ++it) {
#ifdef UNIV_NO_ERR_MSGS
    ib::error()
#else
    ib::error(ER_IB_MSG_1162)
#endif /* UNIV_NO_ERR_MSGS */
        << sync_latch_get_name(it->m_latch->get_id()) << " -> " << it->m_level
        << " "
        << "(" << get_level_name(it->m_level) << ")";
  }
}

/** Report error and abort
@param[in]	latches		thread's existing latches
@param[in]	latched		The existing latch causing the invariant to fail
@param[in]	level		The new level request that breaks the order */
void LatchDebug::crash(const Latches *latches, const Latched *latched,
                       latch_level_t level) const UNIV_NOTHROW {
  const latch_t *latch = latched->m_latch;
  const std::string &in_level_name = get_level_name(level);

  const std::string &latch_level_name = get_level_name(latched->m_level);

#ifdef UNIV_NO_ERR_MSGS
  ib::error()
#else
  ib::error(ER_IB_MSG_1163)
#endif /* UNIV_NO_ERR_MSGS */
      << "Thread " << os_thread_get_curr_id() << " already owns a latch "
      << sync_latch_get_name(latch->m_id) << " at level"
      << " " << latched->m_level << " (" << latch_level_name
      << " ), which is at a lower/same level than the"
      << " requested latch: " << level << " (" << in_level_name << "). "
      << latch->to_string();

  print_latches(latches);

  ut_error;
}

/** Check that all the latches already owned by a thread have a lower
level than limit.
@param[in]	latches		the thread's existing (acquired) latches
@param[in]	limit		to check against
@return latched info if there is one with a level <= limit . */
const Latched *LatchDebug::less(const Latches *latches,
                                latch_level_t limit) const UNIV_NOTHROW {
  Latches::const_iterator end = latches->end();

  for (Latches::const_iterator it = latches->begin(); it != end; ++it) {
    if (it->m_level <= limit) {
      return (&(*it));
    }
  }

  return (NULL);
}

/** Do a basic ordering check.
@param[in]	latches		thread's existing latches
@param[in]	requested_level	Level requested by latch
@param[in]	in_level	declared ulint so that we can do level - 1.
                                The level of the latch that the thread is
                                trying to acquire
@return true if passes, else crash with error message. */
bool LatchDebug::basic_check(const Latches *latches,
                             latch_level_t requested_level,
                             ulint in_level) const UNIV_NOTHROW {
  latch_level_t level = latch_level_t(in_level);

  ut_ad(level < SYNC_LEVEL_MAX);

  const Latched *latched = less(latches, level);

  if (latched != NULL) {
    crash(latches, latched, requested_level);
    return (false);
  }

  return (true);
}

/** Create a new instance if one doesn't exist else return the existing one.
@param[in]	add		add an empty entry if one is not found
                                (default no)
@return	pointer to a thread's acquired latches. */
Latches *LatchDebug::thread_latches(bool add) UNIV_NOTHROW {
  m_mutex.enter();

  os_thread_id_t thread_id = os_thread_get_curr_id();
  ThreadMap::iterator lb = m_threads.lower_bound(thread_id);

  if (lb != m_threads.end() && !(m_threads.key_comp()(thread_id, lb->first))) {
    Latches *latches = lb->second;

    m_mutex.exit();

    return (latches);

  } else if (!add) {
    m_mutex.exit();

    return (NULL);

  } else {
    typedef ThreadMap::value_type value_type;

    Latches *latches = UT_NEW_NOKEY(Latches());

    ut_a(latches != NULL);

    latches->reserve(32);

    m_threads.insert(lb, value_type(thread_id, latches));

    m_mutex.exit();

    return (latches);
  }
}

/** Checks if the level value exists in the thread's acquired latches.
@param[in]	latches		the thread's existing (acquired) latches
@param[in]	level		to lookup
@return	latch if found or 0 */
const latch_t *LatchDebug::find(const Latches *latches,
                                latch_level_t level) const UNIV_NOTHROW {
  Latches::const_iterator end = latches->end();

  for (Latches::const_iterator it = latches->begin(); it != end; ++it) {
    if (it->m_level == level) {
      return (it->m_latch);
    }
  }

  return (0);
}

/** Checks if the level value exists in the thread's acquired latches.
@param[in]	 level		The level to lookup
@return	latch if found or NULL */
const latch_t *LatchDebug::find(latch_level_t level) UNIV_NOTHROW {
  return (find(thread_latches(), level));
}

/**
Adds a latch and its level in the thread level array. Allocates the memory
for the array if called first time for this OS thread. Makes the checks
against other latch levels stored in the array for this thread.
@param[in]	latch	pointer to a mutex or an rw-lock
@param[in]	level	level in the latching order
@return the thread's latches */
Latches *LatchDebug::check_order(const latch_t *latch,
                                 latch_level_t level) UNIV_NOTHROW {
  ut_ad(latch->get_level() != SYNC_LEVEL_VARYING);

  Latches *latches = thread_latches(true);

  /* NOTE that there is a problem with _NODE and _LEAF levels: if the
  B-tree height changes, then a leaf can change to an internal node
  or the other way around. We do not know at present if this can cause
  unnecessary assertion failures below. */

  switch (level) {
    case SYNC_NO_ORDER_CHECK:
    case SYNC_EXTERN_STORAGE:
    case SYNC_TREE_NODE_FROM_HASH:
      /* Do no order checking */
      break;

    case SYNC_LOG_SN:
    case SYNC_TRX_SYS_HEADER:
    case SYNC_LOCK_FREE_HASH:
    case SYNC_MONITOR_MUTEX:
    case SYNC_RECV:
    case SYNC_FTS_BG_THREADS:
    case SYNC_WORK_QUEUE:
    case SYNC_FTS_TOKENIZE:
    case SYNC_FTS_OPTIMIZE:
    case SYNC_FTS_CACHE:
    case SYNC_FTS_CACHE_INIT:
    case SYNC_PAGE_CLEANER:
    case SYNC_LOG_CHECKPOINTER:
    case SYNC_LOG_CLOSER:
    case SYNC_LOG_WRITER:
    case SYNC_LOG_FLUSHER:
    case SYNC_LOG_WRITE_NOTIFIER:
    case SYNC_LOG_FLUSH_NOTIFIER:
    case SYNC_LOG_ARCH:
    case SYNC_PAGE_ARCH:
    case SYNC_PAGE_ARCH_OPER:
    case SYNC_PAGE_ARCH_CLIENT:
    case SYNC_DOUBLEWRITE:
    case SYNC_SEARCH_SYS:
    case SYNC_THREADS:
    case SYNC_LOCK_SYS:
    case SYNC_LOCK_WAIT_SYS:
    case SYNC_TRX_SYS:
    case SYNC_IBUF_BITMAP_MUTEX:
    case SYNC_TEMP_SPACE_RSEG:
    case SYNC_UNDO_SPACE_RSEG:
    case SYNC_TRX_SYS_RSEG:
    case SYNC_RSEGS:
    case SYNC_UNDO_SPACES:
    case SYNC_UNDO_DDL:
    case SYNC_TRX_UNDO:
    case SYNC_PURGE_LATCH:
    case SYNC_PURGE_QUEUE:
    case SYNC_DICT_AUTOINC_MUTEX:
    case SYNC_DICT_OPERATION:
    case SYNC_DICT_HEADER:
    case SYNC_TABLE:
    case SYNC_TRX_I_S_RWLOCK:
    case SYNC_TRX_I_S_LAST_READ:
    case SYNC_IBUF_MUTEX:
    case SYNC_INDEX_ONLINE_LOG:
    case SYNC_STATS_AUTO_RECALC:
    case SYNC_POOL:
    case SYNC_POOL_MANAGER:
    case SYNC_TEMP_POOL_MANAGER:
    case SYNC_RECV_WRITER:
    case SYNC_PARSER:
    case SYNC_DICT:

      basic_check(latches, level, level);
      break;

    case SYNC_ANY_LATCH:

      /* Temporary workaround for LATCH_ID_RTR_*_MUTEX */
      if (is_rtr_mutex(latch)) {
        const Latched *latched = less(latches, level);

        if (latched == NULL ||
            (latched != NULL && is_rtr_mutex(latched->m_latch))) {
          /* No violation */
          break;
        }

        crash(latches, latched, level);

      } else {
        basic_check(latches, level, level);
      }

      break;

    case SYNC_TRX:

      /* Either the thread must own the lock_sys->mutex, or
      it is allowed to own only ONE trx_t::mutex. */

      if (less(latches, level) != NULL) {
        basic_check(latches, level, level - 1);
        ut_a(find(latches, SYNC_LOCK_SYS) != 0);
      }
      break;

    case SYNC_FIL_SHARD:
    case SYNC_BUF_CHUNKS:
    case SYNC_BUF_FLUSH_LIST:
    case SYNC_BUF_LRU_LIST:
    case SYNC_BUF_FREE_LIST:
    case SYNC_BUF_ZIP_FREE:
    case SYNC_BUF_ZIP_HASH:
    case SYNC_BUF_FLUSH_STATE:
    case SYNC_RSEG_ARRAY_HEADER:

      /* We can have multiple mutexes of this type therefore we
      can only check whether the greater than condition holds. */

      basic_check(latches, level, level - 1);
      break;

    case SYNC_BUF_PAGE_HASH:
      /* Fall through */
    case SYNC_BUF_BLOCK:

      if (less(latches, level) != NULL) {
        basic_check(latches, level, level - 1);
      }
      break;

    case SYNC_REC_LOCK:

      if (find(latches, SYNC_LOCK_SYS) != 0) {
        basic_check(latches, level, SYNC_REC_LOCK - 1);
      } else {
        basic_check(latches, level, SYNC_REC_LOCK);
      }
      break;

    case SYNC_IBUF_BITMAP:

      /* Either the thread must own the master mutex to all
      the bitmap pages, or it is allowed to latch only ONE
      bitmap page. */

      if (find(latches, SYNC_IBUF_BITMAP_MUTEX) != 0) {
        basic_check(latches, level, SYNC_IBUF_BITMAP - 1);
      } else {
        basic_check(latches, level, SYNC_IBUF_BITMAP);
      }
      break;

    case SYNC_FSP_PAGE:
      ut_a(find(latches, SYNC_FSP) != 0);
      break;

    case SYNC_FSP:

      ut_a(find(latches, SYNC_FSP) != 0 ||
           basic_check(latches, level, SYNC_FSP));
      break;

    case SYNC_TRX_UNDO_PAGE:

      /* Purge is allowed to read in as many UNDO pages as it likes.
      The purge thread can read the UNDO pages without any covering
      mutex. */

      ut_a(find(latches, SYNC_TRX_UNDO) != 0 ||
           find(latches, SYNC_TEMP_SPACE_RSEG) != 0 ||
           find(latches, SYNC_UNDO_SPACE_RSEG) != 0 ||
           find(latches, SYNC_TRX_SYS_RSEG) != 0 ||
           basic_check(latches, level, level - 1));
      break;

    case SYNC_RSEG_HEADER:

      ut_a(find(latches, SYNC_TEMP_SPACE_RSEG) != 0 ||
           find(latches, SYNC_UNDO_SPACE_RSEG) != 0 ||
           find(latches, SYNC_TRX_SYS_RSEG) != 0);
      break;

    case SYNC_RSEG_HEADER_NEW:

      ut_a(find(latches, SYNC_FSP_PAGE) != 0);
      break;

    case SYNC_TREE_NODE:

    {
      const latch_t *fsp_latch;

      fsp_latch = find(latches, SYNC_FSP);

      ut_a((fsp_latch != NULL && fsp_latch->is_temp_fsp()) ||
           find(latches, SYNC_INDEX_TREE) != 0 ||
           find(latches, SYNC_DICT_OPERATION) ||
           basic_check(latches, level, SYNC_TREE_NODE - 1));
    }

    break;

    case SYNC_TREE_NODE_NEW:

      ut_a(find(latches, SYNC_FSP_PAGE) != 0);
      break;

    case SYNC_INDEX_TREE:

      basic_check(latches, level, SYNC_TREE_NODE - 1);
      break;

    case SYNC_IBUF_TREE_NODE:

      ut_a(find(latches, SYNC_IBUF_INDEX_TREE) != 0 ||
           basic_check(latches, level, SYNC_IBUF_TREE_NODE - 1));
      break;

    case SYNC_IBUF_TREE_NODE_NEW:

      /* ibuf_add_free_page() allocates new pages for the change
      buffer while only holding the tablespace x-latch. These
      pre-allocated new pages may only be used while holding
      ibuf_mutex, in btr_page_alloc_for_ibuf(). */

      ut_a(find(latches, SYNC_IBUF_MUTEX) != 0 || find(latches, SYNC_FSP) != 0);
      break;

    case SYNC_IBUF_INDEX_TREE:

      if (find(latches, SYNC_FSP) != 0) {
        basic_check(latches, level, level - 1);
      } else {
        basic_check(latches, level, SYNC_IBUF_TREE_NODE - 1);
      }
      break;

    case SYNC_IBUF_PESS_INSERT_MUTEX:

      basic_check(latches, level, SYNC_FSP - 1);
      ut_a(find(latches, SYNC_IBUF_MUTEX) == 0);
      break;

    case SYNC_IBUF_HEADER:

      basic_check(latches, level, SYNC_FSP - 1);
      ut_a(find(latches, SYNC_IBUF_MUTEX) == NULL);
      ut_a(find(latches, SYNC_IBUF_PESS_INSERT_MUTEX) == NULL);
      break;

    case SYNC_PERSIST_DIRTY_TABLES:

      basic_check(latches, level, SYNC_IBUF_MUTEX);
      break;

    case SYNC_PERSIST_AUTOINC:

      basic_check(latches, level, SYNC_IBUF_MUTEX);
      ut_a(find(latches, SYNC_PERSIST_DIRTY_TABLES) == NULL);
      break;

    case SYNC_MUTEX:
    case SYNC_UNKNOWN:
    case SYNC_LEVEL_VARYING:
    case RW_LOCK_X:
    case RW_LOCK_X_WAIT:
    case RW_LOCK_S:
    case RW_LOCK_SX:
    case RW_LOCK_NOT_LOCKED:
      /* These levels should never be set for a latch. */
      ut_error;
      break;
  }

  return (latches);
}

/** Removes a latch from the thread level array if it is found there.
@param[in]	latch		that was released/unlocked
@return true if found in the array; it is not an error if the latch is
not found, as we presently are not able to determine the level for
every latch reservation the program does */
void LatchDebug::unlock(const latch_t *latch) UNIV_NOTHROW {
  if (latch->get_level() == SYNC_LEVEL_VARYING) {
    // We don't have varying level mutexes
    ut_ad(latch->m_rw_lock);
  }

  Latches *latches;

  if (*latch->get_name() == '.') {
    /* Ignore diagnostic latches, starting with '.' */

  } else if ((latches = thread_latches()) != NULL) {
    Latches::reverse_iterator rend = latches->rend();

    for (Latches::reverse_iterator it = latches->rbegin(); it != rend; ++it) {
      if (it->m_latch != latch) {
        continue;
      }

      Latches::iterator i = it.base();

      latches->erase(--i);

      /* If this thread doesn't own any more
      latches remove from the map.

      FIXME: Perhaps use the master thread
      to do purge. Or, do it from close connection.
      This could be expensive. */

      if (latches->empty()) {
        m_mutex.enter();

        os_thread_id_t thread_id;

        thread_id = os_thread_get_curr_id();

        m_threads.erase(thread_id);

        m_mutex.exit();

        UT_DELETE(latches);
      }

      return;
    }

    if (latch->get_level() != SYNC_LEVEL_VARYING) {
#ifdef UNIV_NO_ERR_MSGS
      ib::error()
#else
      ib::error(ER_IB_MSG_1164)
#endif /* UNIV_NO_ERR_MSGS */
          << "Couldn't find latch " << sync_latch_get_name(latch->get_id());

      print_latches(latches);

      /** Must find the latch. */
      ut_error;
    }
  }
}

/** Get the latch id from a latch name.
@param[in]	name	Latch name
@return latch id if found else LATCH_ID_NONE. */
latch_id_t sync_latch_get_id(const char *name) {
  LatchMetaData::const_iterator end = latch_meta.end();

  /* Linear scan should be OK, this should be extremely rare. */

  for (LatchMetaData::const_iterator it = latch_meta.begin(); it != end; ++it) {
    if (*it == NULL || (*it)->get_id() == LATCH_ID_NONE) {
      continue;

    } else if (strcmp((*it)->get_name(), name) == 0) {
      return ((*it)->get_id());
    }
  }

  return (LATCH_ID_NONE);
}

/** Get the latch name from a sync level
@param[in]	level		Latch level to lookup
@return NULL if not found. */
const char *sync_latch_get_name(latch_level_t level) {
  LatchMetaData::const_iterator end = latch_meta.end();

  /* Linear scan should be OK, this should be extremely rare. */

  for (LatchMetaData::const_iterator it = latch_meta.begin(); it != end; ++it) {
    if (*it == NULL || (*it)->get_id() == LATCH_ID_NONE) {
      continue;

    } else if ((*it)->get_level() == level) {
      return ((*it)->get_name());
    }
  }

  return (0);
}

/** Check if it is OK to acquire the latch.
@param[in]	latch	latch type */
void sync_check_lock_validate(const latch_t *latch) {
  if (LatchDebug::instance() != NULL) {
    LatchDebug::instance()->lock_validate(latch, latch->get_level());
  }
}

/** Note that the lock has been granted
@param[in]	latch	latch type */
void sync_check_lock_granted(const latch_t *latch) {
  if (LatchDebug::instance() != NULL) {
    LatchDebug::instance()->lock_granted(latch, latch->get_level());
  }
}

/** Check if it is OK to acquire the latch.
@param[in]	latch	latch type
@param[in]	level	Latch level */
void sync_check_lock(const latch_t *latch, latch_level_t level) {
  if (LatchDebug::instance() != NULL) {
    ut_ad(latch->get_level() == SYNC_LEVEL_VARYING);
    ut_ad(latch->get_id() == LATCH_ID_BUF_BLOCK_LOCK);

    LatchDebug::instance()->lock_validate(latch, level);
    LatchDebug::instance()->lock_granted(latch, level);
  }
}

/** Check if it is OK to re-acquire the lock.
@param[in]	latch		RW-LOCK to relock (recursive X locks) */
void sync_check_relock(const latch_t *latch) {
  if (LatchDebug::instance() != NULL) {
    LatchDebug::instance()->relock(latch);
  }
}

/** Removes a latch from the thread level array if it is found there.
@param[in]	latch		The latch to unlock */
void sync_check_unlock(const latch_t *latch) {
  if (LatchDebug::instance() != NULL) {
    LatchDebug::instance()->unlock(latch);
  }
}

/** Checks if the level array for the current thread contains a
mutex or rw-latch at the specified level.
@param[in]	level		to find
@return	a matching latch, or NULL if not found */
const latch_t *sync_check_find(latch_level_t level) {
  if (LatchDebug::instance() != NULL) {
    return (LatchDebug::instance()->find(level));
  }

  return (NULL);
}

/** Iterate over the thread's latches.
@param[in,out]	functor		called for each element.
@return false if the sync debug hasn't been initialised
@return the value returned by the functor */
bool sync_check_iterate(sync_check_functor_t &functor) {
  if (LatchDebug::instance() != NULL) {
    return (LatchDebug::instance()->for_each(functor));
  }

  return (false);
}

/** Enable sync order checking.

Note: We don't enforce any synchronisation checks. The caller must ensure
that no races can occur */
void sync_check_enable() {
  if (!srv_sync_debug) {
    return;
  }

  /* We should always call this before we create threads. */

  LatchDebug::create_instance();
}

/** Initialise the debug data structures */
void LatchDebug::init() UNIV_NOTHROW {
  ut_a(rw_lock_debug_event == NULL);

  mutex_create(LATCH_ID_RW_LOCK_DEBUG, &rw_lock_debug_mutex);

  rw_lock_debug_event = os_event_create("rw_lock_debug_event");

  rw_lock_debug_waiters = FALSE;
}

/** Shutdown the latch debug checking

Note: We don't enforce any synchronisation checks. The caller must ensure
that no races can occur */
void LatchDebug::shutdown() UNIV_NOTHROW {
  ut_a(rw_lock_debug_event != NULL);

  os_event_destroy(rw_lock_debug_event);

  rw_lock_debug_event = NULL;

  mutex_free(&rw_lock_debug_mutex);

  ut_a(s_initialized);

  s_initialized = false;

  if (instance() == NULL) {
    return;
  }

  UT_DELETE(s_instance);

  LatchDebug::s_instance = NULL;
}

/** Acquires the debug mutex. We cannot use the mutex defined in sync0sync,
because the debug mutex is also acquired in sync0arr while holding the OS
mutex protecting the sync array, and the ordinary mutex_enter might
recursively call routines in sync0arr, leading to a deadlock on the OS
mutex. */
void rw_lock_debug_mutex_enter() {
  for (;;) {
    if (0 == mutex_enter_nowait(&rw_lock_debug_mutex)) {
      return;
    }

    os_event_reset(rw_lock_debug_event);

    rw_lock_debug_waiters = TRUE;

    if (0 == mutex_enter_nowait(&rw_lock_debug_mutex)) {
      return;
    }

    os_event_wait(rw_lock_debug_event);
  }
}

/** Releases the debug mutex. */
void rw_lock_debug_mutex_exit() {
  mutex_exit(&rw_lock_debug_mutex);

  if (rw_lock_debug_waiters) {
    rw_lock_debug_waiters = FALSE;
    os_event_set(rw_lock_debug_event);
  }
}
#endif /* UNIV_DEBUG */

/* Meta data for all the InnoDB latches. If the latch is not in recorded
here then it will be be considered for deadlock checks.  */
LatchMetaData latch_meta;

/** Load the latch meta data. */
static void sync_latch_meta_init() UNIV_NOTHROW {
  latch_meta.resize(LATCH_ID_MAX + 1);

  /* The latches should be ordered on latch_id_t. So that we can
  index directly into the vector to update and fetch meta-data. */

  LATCH_ADD_MUTEX(LOCK_FREE_HASH, SYNC_LOCK_FREE_HASH,
                  lock_free_hash_mutex_key);

  LATCH_ADD_MUTEX(AUTOINC, SYNC_DICT_AUTOINC_MUTEX, autoinc_mutex_key);

#ifdef PFS_SKIP_BUFFER_MUTEX_RWLOCK
  LATCH_ADD_MUTEX(BUF_BLOCK_MUTEX, SYNC_BUF_BLOCK, PFS_NOT_INSTRUMENTED);
#else
  LATCH_ADD_MUTEX(BUF_BLOCK_MUTEX, SYNC_BUF_BLOCK, buffer_block_mutex_key);
#endif /* PFS_SKIP_BUFFER_MUTEX_RWLOCK */
  LATCH_ADD_MUTEX(BUF_POOL_CHUNKS, SYNC_BUF_CHUNKS, buf_pool_chunks_mutex_key);

  LATCH_ADD_MUTEX(BUF_POOL_LRU_LIST, SYNC_BUF_LRU_LIST,
                  buf_pool_LRU_list_mutex_key);

  LATCH_ADD_MUTEX(BUF_POOL_FREE_LIST, SYNC_BUF_FREE_LIST,
                  buf_pool_free_list_mutex_key);

  LATCH_ADD_MUTEX(BUF_POOL_ZIP_FREE, SYNC_BUF_ZIP_FREE,
                  buf_pool_zip_free_mutex_key);

  LATCH_ADD_MUTEX(BUF_POOL_ZIP_HASH, SYNC_BUF_ZIP_HASH,
                  buf_pool_zip_hash_mutex_key);

  LATCH_ADD_MUTEX(BUF_POOL_FLUSH_STATE, SYNC_BUF_FLUSH_STATE,
                  buf_pool_flush_state_mutex_key);

  LATCH_ADD_MUTEX(BUF_POOL_ZIP, SYNC_BUF_BLOCK, buf_pool_zip_mutex_key);

  LATCH_ADD_MUTEX(CACHE_LAST_READ, SYNC_TRX_I_S_LAST_READ,
                  cache_last_read_mutex_key);

  LATCH_ADD_MUTEX(DICT_FOREIGN_ERR, SYNC_NO_ORDER_CHECK,
                  dict_foreign_err_mutex_key);

  LATCH_ADD_MUTEX(DICT_PERSIST_DIRTY_TABLES, SYNC_PERSIST_DIRTY_TABLES,
                  dict_persist_dirty_tables_mutex_key);

  LATCH_ADD_MUTEX(PERSIST_AUTOINC, SYNC_PERSIST_AUTOINC,
                  autoinc_persisted_mutex_key);

  LATCH_ADD_MUTEX(DICT_SYS, SYNC_DICT, dict_sys_mutex_key);

  LATCH_ADD_MUTEX(DICT_TABLE, SYNC_TABLE, dict_table_mutex_key);

  LATCH_ADD_MUTEX(PARSER, SYNC_PARSER, parser_mutex_key);

  LATCH_ADD_MUTEX(FIL_SHARD, SYNC_FIL_SHARD, fil_system_mutex_key);

  LATCH_ADD_MUTEX(FLUSH_LIST, SYNC_BUF_FLUSH_LIST, flush_list_mutex_key);

  LATCH_ADD_MUTEX(FTS_BG_THREADS, SYNC_FTS_BG_THREADS,
                  fts_bg_threads_mutex_key);

  LATCH_ADD_MUTEX(FTS_DELETE, SYNC_FTS_OPTIMIZE, fts_delete_mutex_key);

  LATCH_ADD_MUTEX(FTS_OPTIMIZE, SYNC_FTS_OPTIMIZE, fts_optimize_mutex_key);

  LATCH_ADD_MUTEX(FTS_DOC_ID, SYNC_FTS_OPTIMIZE, fts_doc_id_mutex_key);

  LATCH_ADD_MUTEX(FTS_PLL_TOKENIZE, SYNC_FTS_TOKENIZE,
                  fts_pll_tokenize_mutex_key);

  LATCH_ADD_MUTEX(HASH_TABLE_MUTEX, SYNC_BUF_PAGE_HASH, hash_table_mutex_key);

  LATCH_ADD_MUTEX(IBUF_BITMAP, SYNC_IBUF_BITMAP_MUTEX, ibuf_bitmap_mutex_key);

  LATCH_ADD_MUTEX(IBUF, SYNC_IBUF_MUTEX, ibuf_mutex_key);

  LATCH_ADD_MUTEX(IBUF_PESSIMISTIC_INSERT, SYNC_IBUF_PESS_INSERT_MUTEX,
                  ibuf_pessimistic_insert_mutex_key);

  LATCH_ADD_MUTEX(LOG_CHECKPOINTER, SYNC_LOG_CHECKPOINTER,
                  log_checkpointer_mutex_key);

  LATCH_ADD_MUTEX(LOG_CLOSER, SYNC_LOG_CLOSER, log_closer_mutex_key);

  LATCH_ADD_MUTEX(LOG_WRITER, SYNC_LOG_WRITER, log_writer_mutex_key);

  LATCH_ADD_MUTEX(LOG_FLUSHER, SYNC_LOG_FLUSHER, log_flusher_mutex_key);

  LATCH_ADD_MUTEX(LOG_WRITE_NOTIFIER, SYNC_LOG_WRITE_NOTIFIER,
                  log_write_notifier_mutex_key);

  LATCH_ADD_MUTEX(LOG_FLUSH_NOTIFIER, SYNC_LOG_FLUSH_NOTIFIER,
                  log_flush_notifier_mutex_key);

  LATCH_ADD_RWLOCK(LOG_SN, SYNC_LOG_SN, log_sn_lock_key);

  LATCH_ADD_MUTEX(LOG_ARCH, SYNC_LOG_ARCH, log_sys_arch_mutex_key);

  LATCH_ADD_MUTEX(PAGE_ARCH, SYNC_PAGE_ARCH, page_sys_arch_mutex_key);

  LATCH_ADD_MUTEX(PAGE_ARCH_OPER, SYNC_PAGE_ARCH_OPER,
                  page_sys_arch_oper_mutex_key);

  LATCH_ADD_MUTEX(PAGE_ARCH_CLIENT, SYNC_PAGE_ARCH_CLIENT,
                  page_sys_arch_client_mutex_key);

  LATCH_ADD_MUTEX(PAGE_CLEANER, SYNC_PAGE_CLEANER, page_cleaner_mutex_key);

  LATCH_ADD_MUTEX(PURGE_SYS_PQ, SYNC_PURGE_QUEUE, purge_sys_pq_mutex_key);

  LATCH_ADD_MUTEX(RECALC_POOL, SYNC_STATS_AUTO_RECALC, recalc_pool_mutex_key);

  LATCH_ADD_MUTEX(RECV_SYS, SYNC_RECV, recv_sys_mutex_key);

  LATCH_ADD_MUTEX(RECV_WRITER, SYNC_RECV_WRITER, recv_writer_mutex_key);

  LATCH_ADD_MUTEX(TEMP_SPACE_RSEG, SYNC_TEMP_SPACE_RSEG,
                  temp_space_rseg_mutex_key);

  LATCH_ADD_MUTEX(UNDO_SPACE_RSEG, SYNC_UNDO_SPACE_RSEG,
                  undo_space_rseg_mutex_key);

  LATCH_ADD_MUTEX(TRX_SYS_RSEG, SYNC_TRX_SYS_RSEG, trx_sys_rseg_mutex_key);

#ifdef UNIV_DEBUG
  /* Mutex names starting with '.' are not tracked. They are assumed
  to be diagnostic mutexes used in debugging. */
  latch_meta[LATCH_ID_RW_LOCK_DEBUG] = LATCH_ADD_MUTEX(
      RW_LOCK_DEBUG, SYNC_NO_ORDER_CHECK, rw_lock_debug_mutex_key);
#endif /* UNIV_DEBUG */

  LATCH_ADD_MUTEX(RTR_SSN_MUTEX, SYNC_ANY_LATCH, rtr_ssn_mutex_key);

  LATCH_ADD_MUTEX(RTR_ACTIVE_MUTEX, SYNC_ANY_LATCH, rtr_active_mutex_key);

  LATCH_ADD_MUTEX(RTR_MATCH_MUTEX, SYNC_ANY_LATCH, rtr_match_mutex_key);

  LATCH_ADD_MUTEX(RTR_PATH_MUTEX, SYNC_ANY_LATCH, rtr_path_mutex_key);

  LATCH_ADD_MUTEX(RW_LOCK_LIST, SYNC_NO_ORDER_CHECK, rw_lock_list_mutex_key);

  LATCH_ADD_MUTEX(RW_LOCK_MUTEX, SYNC_NO_ORDER_CHECK, rw_lock_mutex_key);

  LATCH_ADD_MUTEX(SRV_DICT_TMPFILE, SYNC_DICT_OPERATION,
                  srv_dict_tmpfile_mutex_key);

  LATCH_ADD_MUTEX(SRV_INNODB_MONITOR, SYNC_NO_ORDER_CHECK,
                  srv_innodb_monitor_mutex_key);

  LATCH_ADD_MUTEX(SRV_MISC_TMPFILE, SYNC_ANY_LATCH, srv_misc_tmpfile_mutex_key);

  LATCH_ADD_MUTEX(SRV_MONITOR_FILE, SYNC_NO_ORDER_CHECK,
                  srv_monitor_file_mutex_key);

#ifdef UNIV_DEBUG
  LATCH_ADD_MUTEX(SYNC_THREAD, SYNC_NO_ORDER_CHECK, sync_thread_mutex_key);
#else
  LATCH_ADD_MUTEX(SYNC_THREAD, SYNC_NO_ORDER_CHECK, PFS_NOT_INSTRUMENTED);
#endif /* UNIV_DEBUG */

  LATCH_ADD_MUTEX(BUF_DBLWR, SYNC_DOUBLEWRITE, buf_dblwr_mutex_key);

  LATCH_ADD_MUTEX(TRX_UNDO, SYNC_TRX_UNDO, trx_undo_mutex_key);

  LATCH_ADD_MUTEX(TRX_POOL, SYNC_POOL, trx_pool_mutex_key);

  LATCH_ADD_MUTEX(TRX_POOL_MANAGER, SYNC_POOL_MANAGER,
                  trx_pool_manager_mutex_key);

  LATCH_ADD_MUTEX(TEMP_POOL_MANAGER, SYNC_TEMP_POOL_MANAGER,
                  temp_pool_manager_mutex_key);

  LATCH_ADD_MUTEX(TRX, SYNC_TRX, trx_mutex_key);

  LATCH_ADD_MUTEX(LOCK_SYS, SYNC_LOCK_SYS, lock_mutex_key);

  LATCH_ADD_MUTEX(LOCK_SYS_WAIT, SYNC_LOCK_WAIT_SYS, lock_wait_mutex_key);

  LATCH_ADD_MUTEX(TRX_SYS, SYNC_TRX_SYS, trx_sys_mutex_key);

  LATCH_ADD_MUTEX(SRV_SYS, SYNC_THREADS, srv_sys_mutex_key);

  LATCH_ADD_MUTEX(SRV_SYS_TASKS, SYNC_ANY_LATCH, srv_threads_mutex_key);

  LATCH_ADD_MUTEX(PAGE_ZIP_STAT_PER_INDEX, SYNC_ANY_LATCH,
                  page_zip_stat_per_index_mutex_key);

#ifndef PFS_SKIP_EVENT_MUTEX
  LATCH_ADD_MUTEX(EVENT_MANAGER, SYNC_NO_ORDER_CHECK, event_manager_mutex_key);
  LATCH_ADD_MUTEX(EVENT_MUTEX, SYNC_NO_ORDER_CHECK, event_mutex_key);
#else
  LATCH_ADD_MUTEX(EVENT_MANAGER, SYNC_NO_ORDER_CHECK, PFS_NOT_INSTRUMENTED);
  LATCH_ADD_MUTEX(EVENT_MUTEX, SYNC_NO_ORDER_CHECK, PFS_NOT_INSTRUMENTED);
#endif /* !PFS_SKIP_EVENT_MUTEX */

  LATCH_ADD_MUTEX(SYNC_ARRAY_MUTEX, SYNC_NO_ORDER_CHECK, sync_array_mutex_key);

  LATCH_ADD_MUTEX(ZIP_PAD_MUTEX, SYNC_NO_ORDER_CHECK, zip_pad_mutex_key);

  LATCH_ADD_MUTEX(OS_AIO_READ_MUTEX, SYNC_NO_ORDER_CHECK, PFS_NOT_INSTRUMENTED);

  LATCH_ADD_MUTEX(OS_AIO_WRITE_MUTEX, SYNC_NO_ORDER_CHECK,
                  PFS_NOT_INSTRUMENTED);

  LATCH_ADD_MUTEX(OS_AIO_LOG_MUTEX, SYNC_NO_ORDER_CHECK, PFS_NOT_INSTRUMENTED);

  LATCH_ADD_MUTEX(OS_AIO_IBUF_MUTEX, SYNC_NO_ORDER_CHECK, PFS_NOT_INSTRUMENTED);

  LATCH_ADD_MUTEX(OS_AIO_SYNC_MUTEX, SYNC_NO_ORDER_CHECK, PFS_NOT_INSTRUMENTED);

  LATCH_ADD_MUTEX(ROW_DROP_LIST, SYNC_NO_ORDER_CHECK, row_drop_list_mutex_key);

  LATCH_ADD_RWLOCK(INDEX_ONLINE_LOG, SYNC_INDEX_ONLINE_LOG,
                   index_online_log_key);

  LATCH_ADD_MUTEX(WORK_QUEUE, SYNC_WORK_QUEUE, PFS_NOT_INSTRUMENTED);

  // Add the RW locks
  LATCH_ADD_RWLOCK(BTR_SEARCH, SYNC_SEARCH_SYS, btr_search_latch_key);

#ifndef PFS_SKIP_BUFFER_MUTEX_RWLOCK
  LATCH_ADD_RWLOCK(BUF_BLOCK_LOCK, SYNC_LEVEL_VARYING, buf_block_lock_key);
#else
  LATCH_ADD_RWLOCK(BUF_BLOCK_LOCK, SYNC_LEVEL_VARYING, PFS_NOT_INSTRUMENTED);
#endif /* !PFS_SKIP_BUFFER_MUTEX_RWLOCK */

#ifdef UNIV_DEBUG
  LATCH_ADD_RWLOCK(BUF_BLOCK_DEBUG, SYNC_NO_ORDER_CHECK,
                   buf_block_debug_latch_key);
#else
  LATCH_ADD_RWLOCK(BUF_BLOCK_DEBUG, SYNC_NO_ORDER_CHECK, PFS_NOT_INSTRUMENTED);
#endif /* UNIV_DEBUG */

  LATCH_ADD_RWLOCK(DICT_OPERATION, SYNC_DICT, dict_operation_lock_key);

  LATCH_ADD_RWLOCK(RSEGS, SYNC_RSEGS, rsegs_lock_key);

  LATCH_ADD_RWLOCK(UNDO_SPACES, SYNC_UNDO_SPACES, undo_spaces_lock_key);

  LATCH_ADD_MUTEX(UNDO_DDL, SYNC_UNDO_DDL, PFS_NOT_INSTRUMENTED);

  LATCH_ADD_RWLOCK(FIL_SPACE, SYNC_FSP, fil_space_latch_key);

  LATCH_ADD_RWLOCK(FTS_CACHE, SYNC_FTS_CACHE, fts_cache_rw_lock_key);

  LATCH_ADD_RWLOCK(FTS_CACHE_INIT, SYNC_FTS_CACHE_INIT,
                   fts_cache_init_rw_lock_key);

  LATCH_ADD_RWLOCK(TRX_I_S_CACHE, SYNC_TRX_I_S_RWLOCK, trx_i_s_cache_lock_key);

  LATCH_ADD_RWLOCK(TRX_PURGE, SYNC_PURGE_LATCH, trx_purge_latch_key);

  LATCH_ADD_RWLOCK(IBUF_INDEX_TREE, SYNC_IBUF_INDEX_TREE,
                   index_tree_rw_lock_key);

  LATCH_ADD_RWLOCK(INDEX_TREE, SYNC_INDEX_TREE, index_tree_rw_lock_key);

  LATCH_ADD_RWLOCK(DICT_TABLE_STATS, SYNC_INDEX_TREE, dict_table_stats_key);

  LATCH_ADD_RWLOCK(HASH_TABLE_RW_LOCK, SYNC_BUF_PAGE_HASH,
                   hash_table_locks_key);

  LATCH_ADD_RWLOCK(SYNC_DEBUG_MUTEX, SYNC_NO_ORDER_CHECK, PFS_NOT_INSTRUMENTED);

  LATCH_ADD_MUTEX(FILE_OPEN, SYNC_NO_ORDER_CHECK, file_open_mutex_key);

  LATCH_ADD_MUTEX(MASTER_KEY_ID_MUTEX, SYNC_NO_ORDER_CHECK,
                  master_key_id_mutex_key);

  LATCH_ADD_MUTEX(CLONE_SYS, SYNC_NO_ORDER_CHECK, clone_sys_mutex_key);

  LATCH_ADD_MUTEX(CLONE_TASK, SYNC_NO_ORDER_CHECK, clone_task_mutex_key);

  LATCH_ADD_MUTEX(CLONE_SNAPSHOT, SYNC_NO_ORDER_CHECK,
                  clone_snapshot_mutex_key);

<<<<<<< HEAD
  // xtrabackup
  LATCH_ADD_MUTEX(XTRA_DATAFILES_ITER_MUTEX, SYNC_MUTEX, PFS_NOT_INSTRUMENTED);

  LATCH_ADD_MUTEX(XTRA_COUNT_MUTEX, SYNC_MUTEX, PFS_NOT_INSTRUMENTED);

  LATCH_ADD_MUTEX(XTRA_DATADIR_ITER_T_MUTEX, SYNC_MUTEX, PFS_NOT_INSTRUMENTED);
=======
  LATCH_ADD_MUTEX(PARALLEL_READ, SYNC_NO_ORDER_CHECK, parallel_read_mutex_key);

  LATCH_ADD_MUTEX(REDO_LOG_ARCHIVE_ADMIN_MUTEX, SYNC_NO_ORDER_CHECK,
                  PFS_NOT_INSTRUMENTED);

  LATCH_ADD_MUTEX(REDO_LOG_ARCHIVE_QUEUE_MUTEX, SYNC_NO_ORDER_CHECK,
                  PFS_NOT_INSTRUMENTED);

  LATCH_ADD_MUTEX(TEST_MUTEX, SYNC_NO_ORDER_CHECK, PFS_NOT_INSTRUMENTED);
>>>>>>> 4869291f

  latch_id_t id = LATCH_ID_NONE;

  /* The array should be ordered on latch ID.We need to
  index directly into it from the mutex policy to update
  the counters and access the meta-data. */

  LatchMetaData::iterator it = latch_meta.begin();

  /* Skip the first entry, it is always NULL (LATCH_ID_NONE) */

  for (++it; it != latch_meta.end(); ++it) {
    const latch_meta_t *meta = *it;

    /* Debug latches will be missing */

    if (meta == NULL) {
      continue;
    }

    ut_a(meta->get_id() != LATCH_ID_NONE);
    ut_a(id < meta->get_id());

    id = meta->get_id();
  }
}

/** Destroy the latch meta data */
static void sync_latch_meta_destroy() {
  for (LatchMetaData::iterator it = latch_meta.begin(); it != latch_meta.end();
       ++it) {
    UT_DELETE(*it);
  }

  latch_meta.clear();
}

/** Track mutex file creation name and line number. This is to avoid storing
{ const char* name; uint16_t line; } in every instance. This results in the
sizeof(Mutex) > 64. We use a lookup table to store it separately. Fetching
the values is very rare, only required for diagnostic purposes. And, we
don't create/destroy mutexes that frequently. */
struct CreateTracker {
  /** Constructor */
  CreateTracker() UNIV_NOTHROW { m_mutex.init(); }

  /** Destructor */
  ~CreateTracker() UNIV_NOTHROW {
    ut_d(m_files.empty());

    m_mutex.destroy();
  }

  /** Register where the latch was created
  @param[in]	ptr		Latch instance
  @param[in]	filename	Where created
  @param[in]	line		Line number in filename */
  void register_latch(const void *ptr, const char *filename,
                      uint16_t line) UNIV_NOTHROW {
    m_mutex.enter();

    Files::iterator lb = m_files.lower_bound(ptr);

    ut_ad(lb == m_files.end() || m_files.key_comp()(ptr, lb->first));

    typedef Files::value_type value_type;

    m_files.insert(lb, value_type(ptr, File(filename, line)));

    m_mutex.exit();
  }

  /** Deregister a latch - when it is destroyed
  @param[in]	ptr		Latch instance being destroyed */
  void deregister_latch(const void *ptr) UNIV_NOTHROW {
    m_mutex.enter();

    Files::iterator lb = m_files.lower_bound(ptr);

    ut_ad(lb != m_files.end() && !(m_files.key_comp()(ptr, lb->first)));

    m_files.erase(lb);

    m_mutex.exit();
  }

  /** Get the create string, format is "name:line"
  @param[in]	ptr		Latch instance
  @return the create string or "" if not found */
  std::string get(const void *ptr) UNIV_NOTHROW {
    m_mutex.enter();

    std::string created;

    Files::iterator lb = m_files.lower_bound(ptr);

    if (lb != m_files.end() && !(m_files.key_comp()(ptr, lb->first))) {
      std::ostringstream msg;

      msg << lb->second.m_name << ":" << lb->second.m_line;

      created = msg.str();
    }

    m_mutex.exit();

    return (created);
  }

 private:
  /** For tracking the filename and line number */
  struct File {
    /** Constructor */
    File() UNIV_NOTHROW : m_name(), m_line() {}

    /** Constructor
    @param[in]	name		Filename where created
    @param[in]	line		Line number where created */
    File(const char *name, uint16_t line) UNIV_NOTHROW
        : m_name(sync_basename(name)),
          m_line(line) {
      /* No op */
    }

    /** Filename where created */
    std::string m_name;

    /** Line number where created */
    uint16_t m_line;
  };

  /** Map the mutex instance to where it was created */
  typedef std::map<const void *, File, std::less<const void *>,
                   ut_allocator<std::pair<const void *const, File>>>
      Files;

  typedef OSMutex Mutex;

  /** Mutex protecting m_files */
  Mutex m_mutex;

  /** Track the latch creation */
  Files m_files;
};

/** Track latch creation location. For reducing the size of the latches */
static CreateTracker *create_tracker;

/** Register a latch, called when it is created
@param[in]	ptr		Latch instance that was created
@param[in]	filename	Filename where it was created
@param[in]	line		Line number in filename */
void sync_file_created_register(const void *ptr, const char *filename,
                                uint16_t line) {
  create_tracker->register_latch(ptr, filename, line);
}

/** Deregister a latch, called when it is destroyed
@param[in]	ptr		Latch to be destroyed */
void sync_file_created_deregister(const void *ptr) {
  create_tracker->deregister_latch(ptr);
}

/** Get the string where the file was created. Its format is "name:line"
@param[in]	ptr		Latch instance
@return created information or "" if can't be found */
std::string sync_file_created_get(const void *ptr) {
  return (create_tracker->get(ptr));
}

/** Initializes the synchronization data structures.
@param[in]	max_threads	Maximum threads that can be created. */
void sync_check_init(size_t max_threads) {
  ut_ad(!LatchDebug::s_initialized);
  ut_d(LatchDebug::s_initialized = true);

  /** For collecting latch statistic - SHOW ... MUTEX */
  mutex_monitor = UT_NEW_NOKEY(MutexMonitor());

  /** For trcking mutex creation location */
  create_tracker = UT_NEW_NOKEY(CreateTracker());

  sync_latch_meta_init();

  /* Init the rw-lock & mutex list and create the mutex to protect it. */

  UT_LIST_INIT(rw_lock_list, &rw_lock_t::list);

  mutex_create(LATCH_ID_RW_LOCK_LIST, &rw_lock_list_mutex);

  ut_d(LatchDebug::init());

  sync_array_init(max_threads);
}

/** Frees the resources in InnoDB's own synchronization data structures. Use
os_sync_free() after calling this. */
void sync_check_close() {
  ut_d(LatchDebug::shutdown());

  mutex_free(&rw_lock_list_mutex);

  sync_array_close();

  UT_DELETE(mutex_monitor);

  mutex_monitor = NULL;

  UT_DELETE(create_tracker);

  create_tracker = NULL;

  sync_latch_meta_destroy();
}<|MERGE_RESOLUTION|>--- conflicted
+++ resolved
@@ -1480,24 +1480,22 @@
   LATCH_ADD_MUTEX(CLONE_SNAPSHOT, SYNC_NO_ORDER_CHECK,
                   clone_snapshot_mutex_key);
 
-<<<<<<< HEAD
+  LATCH_ADD_MUTEX(PARALLEL_READ, SYNC_NO_ORDER_CHECK, parallel_read_mutex_key);
+
+  LATCH_ADD_MUTEX(REDO_LOG_ARCHIVE_ADMIN_MUTEX, SYNC_NO_ORDER_CHECK,
+                  PFS_NOT_INSTRUMENTED);
+
+  LATCH_ADD_MUTEX(REDO_LOG_ARCHIVE_QUEUE_MUTEX, SYNC_NO_ORDER_CHECK,
+                  PFS_NOT_INSTRUMENTED);
+
+  LATCH_ADD_MUTEX(TEST_MUTEX, SYNC_NO_ORDER_CHECK, PFS_NOT_INSTRUMENTED);
+
   // xtrabackup
   LATCH_ADD_MUTEX(XTRA_DATAFILES_ITER_MUTEX, SYNC_MUTEX, PFS_NOT_INSTRUMENTED);
 
   LATCH_ADD_MUTEX(XTRA_COUNT_MUTEX, SYNC_MUTEX, PFS_NOT_INSTRUMENTED);
 
   LATCH_ADD_MUTEX(XTRA_DATADIR_ITER_T_MUTEX, SYNC_MUTEX, PFS_NOT_INSTRUMENTED);
-=======
-  LATCH_ADD_MUTEX(PARALLEL_READ, SYNC_NO_ORDER_CHECK, parallel_read_mutex_key);
-
-  LATCH_ADD_MUTEX(REDO_LOG_ARCHIVE_ADMIN_MUTEX, SYNC_NO_ORDER_CHECK,
-                  PFS_NOT_INSTRUMENTED);
-
-  LATCH_ADD_MUTEX(REDO_LOG_ARCHIVE_QUEUE_MUTEX, SYNC_NO_ORDER_CHECK,
-                  PFS_NOT_INSTRUMENTED);
-
-  LATCH_ADD_MUTEX(TEST_MUTEX, SYNC_NO_ORDER_CHECK, PFS_NOT_INSTRUMENTED);
->>>>>>> 4869291f
 
   latch_id_t id = LATCH_ID_NONE;
 
