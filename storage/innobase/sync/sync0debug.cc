--- conflicted
+++ resolved
@@ -639,7 +639,6 @@
 @param[in]	latch	pointer to a mutex or an rw-lock
 @param[in]	level	level in the latching order
 @return the thread's latches */
-<<<<<<< HEAD
 Latches *LatchDebug::check_order(const latch_t *latch,
                                  latch_level_t level) UNIV_NOTHROW {
   ut_ad(latch->get_level() != SYNC_LEVEL_VARYING);
@@ -781,125 +780,6 @@
       /* Either the thread must own the master mutex to all
       the bitmap pages, or it is allowed to latch only ONE
       bitmap page. */
-=======
-Latches*
-LatchDebug::check_order(
-	const latch_t*	latch,
-	latch_level_t	level)
-	UNIV_NOTHROW
-{
-	ut_ad(latch->get_level() != SYNC_LEVEL_VARYING);
-
-	Latches*	latches = thread_latches(true);
-
-	/* NOTE that there is a problem with _NODE and _LEAF levels: if the
-	B-tree height changes, then a leaf can change to an internal node
-	or the other way around. We do not know at present if this can cause
-	unnecessary assertion failures below. */
-
-	switch (level) {
-
-	case SYNC_NO_ORDER_CHECK:
-	case SYNC_EXTERN_STORAGE:
-	case SYNC_TREE_NODE_FROM_HASH:
-		/* Do no order checking */
-		break;
-
-	case SYNC_TRX_SYS_HEADER:
-
-		if (srv_is_being_started) {
-			/* This is violated during trx_sys_create_rsegs()
-			when creating additional rollback segments when
-			upgrading in innobase_start_or_create_for_mysql(). */
-			break;
-		}
-
-		/* Fall through */
-
-	case SYNC_MONITOR_MUTEX:
-	case SYNC_RECV:
-	case SYNC_FTS_BG_THREADS:
-	case SYNC_WORK_QUEUE:
-	case SYNC_FTS_TOKENIZE:
-	case SYNC_FTS_OPTIMIZE:
-	case SYNC_FTS_CACHE:
-	case SYNC_FTS_CACHE_INIT:
-	case SYNC_PAGE_CLEANER:
-	case SYNC_LOG:
-	case SYNC_LOG_WRITE:
-	case SYNC_LOG_FLUSH_ORDER:
-	case SYNC_FILE_FORMAT_TAG:
-	case SYNC_DOUBLEWRITE:
-	case SYNC_SEARCH_SYS:
-	case SYNC_THREADS:
-	case SYNC_LOCK_SYS:
-	case SYNC_LOCK_WAIT_SYS:
-	case SYNC_TRX_SYS:
-	case SYNC_IBUF_BITMAP_MUTEX:
-	case SYNC_REDO_RSEG:
-	case SYNC_NOREDO_RSEG:
-	case SYNC_TRX_UNDO:
-	case SYNC_PURGE_LATCH:
-	case SYNC_PURGE_QUEUE:
-	case SYNC_DICT_AUTOINC_MUTEX:
-	case SYNC_DICT_OPERATION:
-	case SYNC_DICT_HEADER:
-	case SYNC_TRX_I_S_RWLOCK:
-	case SYNC_TRX_I_S_LAST_READ:
-	case SYNC_IBUF_MUTEX:
-	case SYNC_INDEX_ONLINE_LOG:
-	case SYNC_STATS_AUTO_RECALC:
-	case SYNC_POOL:
-	case SYNC_POOL_MANAGER:
-	case SYNC_RECV_WRITER:
-
-		basic_check(latches, level, level);
-		break;
-
-	case SYNC_ANY_LATCH:
-
-		/* Temporary workaround for LATCH_ID_RTR_*_MUTEX */
-		if (is_rtr_mutex(latch)) {
-
-			const Latched*	latched = less(latches, level);
-
-			if (latched == NULL
-			    || (latched != NULL
-				&& is_rtr_mutex(latched->m_latch))) {
-
-				/* No violation */
-				break;
-
-			}
-
-			crash(latches, latched, level);
-
-		} else {
-			basic_check(latches, level, level);
-		}
-
-		break;
-
-	case SYNC_TRX:
-
-		/* Either the thread must own the lock_sys->mutex, or
-		it is allowed to own only ONE trx_t::mutex. */
-
-		if (less(latches, level) != NULL) {
-			basic_check(latches, level, level - 1);
-			ut_a(find(latches, SYNC_LOCK_SYS) != 0);
-		}
-		break;
-
-	case SYNC_BUF_FLUSH_LIST:
-	case SYNC_BUF_POOL:
-
-		/* We can have multiple mutexes of this type therefore we
-		can only check whether the greater than condition holds. */
-
-		basic_check(latches, level, level - 1);
-		break;
->>>>>>> 170eb8c5
 
       if (find(latches, SYNC_IBUF_BITMAP_MUTEX) != 0) {
         basic_check(latches, level, SYNC_IBUF_BITMAP - 1);
@@ -1248,14 +1128,7 @@
 
   mutex_free(&rw_lock_debug_mutex);
 
-<<<<<<< HEAD
   ut_a(s_initialized);
-=======
-		s_initialized = false;
-
-		return;
-	}
->>>>>>> 170eb8c5
 
   s_initialized = false;
 
@@ -1310,15 +1183,8 @@
 static void sync_latch_meta_init() UNIV_NOTHROW {
   latch_meta.resize(LATCH_ID_MAX);
 
-<<<<<<< HEAD
   /* The latches should be ordered on latch_id_t. So that we can
   index directly into the vector to update and fetch meta-data. */
-=======
-	latch_meta[0] = NULL;
-
-	/* The latches should be ordered on latch_id_t. So that we can
-	index directly into the vector to update and fetch meta-data. */
->>>>>>> 170eb8c5
 
   LATCH_ADD_MUTEX(LOCK_FREE_HASH, SYNC_LOCK_FREE_HASH,
                   lock_free_hash_mutex_key);
@@ -1434,19 +1300,10 @@
   LATCH_ADD_MUTEX(TRX_SYS_RSEG, SYNC_TRX_SYS_RSEG, trx_sys_rseg_mutex_key);
 
 #ifdef UNIV_DEBUG
-<<<<<<< HEAD
   /* Mutex names starting with '.' are not tracked. They are assumed
   to be diagnostic mutexes used in debugging. */
   latch_meta[LATCH_ID_RW_LOCK_DEBUG] = LATCH_ADD_MUTEX(
       RW_LOCK_DEBUG, SYNC_NO_ORDER_CHECK, rw_lock_debug_mutex_key);
-=======
-	/* Mutex names starting with '.' are not tracked. They are assumed
-	to be diagnostic mutexes used in debugging. */
-	// latch_meta[LATCH_ID_RW_LOCK_DEBUG] =
-		LATCH_ADD_MUTEX(RW_LOCK_DEBUG,
-			SYNC_NO_ORDER_CHECK,
-			rw_lock_debug_mutex_key);
->>>>>>> 170eb8c5
 #endif /* UNIV_DEBUG */
 
   LATCH_ADD_MUTEX(RTR_SSN_MUTEX, SYNC_ANY_LATCH, rtr_ssn_mutex_key);
@@ -1579,19 +1436,7 @@
 
   LATCH_ADD_RWLOCK(SYNC_DEBUG_MUTEX, SYNC_NO_ORDER_CHECK, PFS_NOT_INSTRUMENTED);
 
-<<<<<<< HEAD
   LATCH_ADD_MUTEX(FILE_OPEN, SYNC_NO_ORDER_CHECK, file_open_mutex_key);
-=======
-	// xtrabackup
-
-	LATCH_ADD_MUTEX(XTRA_DATAFILES_ITER_MUTEX, SYNC_MUTEX, PFS_NOT_INSTRUMENTED);
-
-	LATCH_ADD_MUTEX(XTRA_COUNT_MUTEX, SYNC_MUTEX, PFS_NOT_INSTRUMENTED);
-
-	LATCH_ADD_MUTEX(XTRA_DATADIR_ITER_T_MUTEX, SYNC_MUTEX, PFS_NOT_INSTRUMENTED);
-
-	latch_id_t	id = LATCH_ID_NONE;
->>>>>>> 170eb8c5
 
   LATCH_ADD_MUTEX(MASTER_KEY_ID_MUTEX, SYNC_NO_ORDER_CHECK,
                   master_key_id_mutex_key);
@@ -1602,6 +1447,13 @@
 
   LATCH_ADD_MUTEX(CLONE_SNAPSHOT, SYNC_NO_ORDER_CHECK,
                   clone_snapshot_mutex_key);
+
+  // xtrabackup
+  LATCH_ADD_MUTEX(XTRA_DATAFILES_ITER_MUTEX, SYNC_MUTEX, PFS_NOT_INSTRUMENTED);
+
+  LATCH_ADD_MUTEX(XTRA_COUNT_MUTEX, SYNC_MUTEX, PFS_NOT_INSTRUMENTED);
+
+  LATCH_ADD_MUTEX(XTRA_DATADIR_ITER_T_MUTEX, SYNC_MUTEX, PFS_NOT_INSTRUMENTED);
 
   latch_id_t id = LATCH_ID_NONE;
 
@@ -1630,7 +1482,6 @@
 }
 
 /** Destroy the latch meta data */
-<<<<<<< HEAD
 static void sync_latch_meta_destroy() {
   for (LatchMetaData::iterator it = latch_meta.begin(); it != latch_meta.end();
        ++it) {
@@ -1638,19 +1489,6 @@
   }
 
   latch_meta.clear();
-=======
-static
-void
-sync_latch_meta_destroy()
-{
-	for (LatchMetaData::iterator it = latch_meta.begin();
-	     it != latch_meta.end();
-	     ++it) {
-		UT_DELETE(*it);
-	}
-
-	latch_meta.clear();
->>>>>>> 170eb8c5
 }
 
 /** Track mutex file creation name and line number. This is to avoid storing
