--- conflicted
+++ resolved
@@ -1427,13 +1427,8 @@
 #ifdef UNIV_DEBUG
 	/* Mutex names starting with '.' are not tracked. They are assumed
 	to be diagnostic mutexes used in debugging. */
-<<<<<<< HEAD
 	// latch_meta[LATCH_ID_RW_LOCK_DEBUG] =
-		LATCH_ADD(RW_LOCK_DEBUG,
-=======
-	latch_meta[LATCH_ID_RW_LOCK_DEBUG] =
 		LATCH_ADD_MUTEX(RW_LOCK_DEBUG,
->>>>>>> a533e2c7
 			SYNC_NO_ORDER_CHECK,
 			rw_lock_debug_mutex_key);
 #endif /* UNIV_DEBUG */
@@ -1591,11 +1586,11 @@
 
 	// xtrabackup
 
-	LATCH_ADD(XTRA_DATAFILES_ITER_MUTEX, SYNC_MUTEX, PFS_NOT_INSTRUMENTED);
-
-	LATCH_ADD(XTRA_COUNT_MUTEX, SYNC_MUTEX, PFS_NOT_INSTRUMENTED);
-
-	LATCH_ADD(XTRA_DATADIR_ITER_T_MUTEX, SYNC_MUTEX, PFS_NOT_INSTRUMENTED);
+	LATCH_ADD_MUTEX(XTRA_DATAFILES_ITER_MUTEX, SYNC_MUTEX, PFS_NOT_INSTRUMENTED);
+
+	LATCH_ADD_MUTEX(XTRA_COUNT_MUTEX, SYNC_MUTEX, PFS_NOT_INSTRUMENTED);
+
+	LATCH_ADD_MUTEX(XTRA_DATADIR_ITER_T_MUTEX, SYNC_MUTEX, PFS_NOT_INSTRUMENTED);
 
 	latch_id_t	id = LATCH_ID_NONE;
 
