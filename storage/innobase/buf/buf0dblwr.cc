/*****************************************************************************

Copyright (c) 1995, 2017, Oracle and/or its affiliates. All Rights Reserved.

This program is free software; you can redistribute it and/or modify it under
the terms of the GNU General Public License as published by the Free Software
Foundation; version 2 of the License.

This program is distributed in the hope that it will be useful, but WITHOUT
ANY WARRANTY; without even the implied warranty of MERCHANTABILITY or FITNESS
FOR A PARTICULAR PURPOSE. See the GNU General Public License for more details.

You should have received a copy of the GNU General Public License along with
this program; if not, write to the Free Software Foundation, Inc.,
51 Franklin Street, Suite 500, Boston, MA 02110-1335 USA

*****************************************************************************/

/**************************************************//**
@file buf/buf0dblwr.cc
Doublwrite buffer module

Created 2011/12/19
*******************************************************/

#include "ha_prototypes.h"
#include "buf0dblwr.h"

#ifdef UNIV_NONINL
#include "buf0buf.ic"
#endif

#include "buf0buf.h"
#include "buf0checksum.h"
#include "srv0start.h"
#include "srv0srv.h"
#include "page0zip.h"
#include "trx0sys.h"

#ifndef UNIV_HOTBACKUP

/** The doublewrite buffer */
buf_dblwr_t*	buf_dblwr = NULL;

/** Set to TRUE when the doublewrite buffer is being created */
ibool	buf_dblwr_being_created = FALSE;

/****************************************************************//**
Determines if a page number is located inside the doublewrite buffer.
@return TRUE if the location is inside the two blocks of the
doublewrite buffer */
ibool
buf_dblwr_page_inside(
/*==================*/
	ulint	page_no)	/*!< in: page number */
{
	if (buf_dblwr == NULL) {

		return(FALSE);
	}

	if (page_no >= buf_dblwr->block1
	    && page_no < buf_dblwr->block1
	    + TRX_SYS_DOUBLEWRITE_BLOCK_SIZE) {
		return(TRUE);
	}

	if (page_no >= buf_dblwr->block2
	    && page_no < buf_dblwr->block2
	    + TRX_SYS_DOUBLEWRITE_BLOCK_SIZE) {
		return(TRUE);
	}

	return(FALSE);
}

/****************************************************************//**
Calls buf_page_get() on the TRX_SYS_PAGE and returns a pointer to the
doublewrite buffer within it.
@return pointer to the doublewrite buffer within the filespace header
page. */
UNIV_INLINE
byte*
buf_dblwr_get(
/*==========*/
	mtr_t*	mtr)	/*!< in/out: MTR to hold the page latch */
{
	buf_block_t*	block;

	block = buf_page_get(page_id_t(TRX_SYS_SPACE, TRX_SYS_PAGE_NO),
			     univ_page_size, RW_X_LATCH, mtr);

	buf_block_dbg_add_level(block, SYNC_NO_ORDER_CHECK);

	return(buf_block_get_frame(block) + TRX_SYS_DOUBLEWRITE);
}

/********************************************************************//**
Flush a batch of writes to the datafiles that have already been
written to the dblwr buffer on disk. */
void
buf_dblwr_sync_datafiles()
/*======================*/
{
	/* Wake possible simulated aio thread to actually post the
	writes to the operating system */
	os_aio_simulated_wake_handler_threads();

	/* Wait that all async writes to tablespaces have been posted to
	the OS */
	os_aio_wait_until_no_pending_writes();

	/* Now we flush the data to disk (for example, with fsync) */
	fil_flush_file_spaces(FIL_TYPE_TABLESPACE);
}

/****************************************************************//**
Creates or initialializes the doublewrite buffer at a database start. */
static
void
buf_dblwr_init(
/*===========*/
	byte*	doublewrite)	/*!< in: pointer to the doublewrite buf
				header on trx sys page */
{
	ulint	buf_size;

	buf_dblwr = static_cast<buf_dblwr_t*>(
		ut_zalloc_nokey(sizeof(buf_dblwr_t)));

	/* There are two blocks of same size in the doublewrite
	buffer. */
	buf_size = 2 * TRX_SYS_DOUBLEWRITE_BLOCK_SIZE;

	/* There must be atleast one buffer for single page writes
	and one buffer for batch writes. */
	ut_a(srv_doublewrite_batch_size > 0
	     && srv_doublewrite_batch_size < buf_size);

	mutex_create(LATCH_ID_BUF_DBLWR, &buf_dblwr->mutex);

	buf_dblwr->b_event = os_event_create("dblwr_batch_event");
	buf_dblwr->s_event = os_event_create("dblwr_single_event");
	buf_dblwr->first_free = 0;
	buf_dblwr->s_reserved = 0;
	buf_dblwr->b_reserved = 0;

	buf_dblwr->block1 = mach_read_from_4(
		doublewrite + TRX_SYS_DOUBLEWRITE_BLOCK1);
	buf_dblwr->block2 = mach_read_from_4(
		doublewrite + TRX_SYS_DOUBLEWRITE_BLOCK2);

	buf_dblwr->in_use = static_cast<bool*>(
		ut_zalloc_nokey(buf_size * sizeof(bool)));

	buf_dblwr->write_buf_unaligned = static_cast<byte*>(
		ut_malloc_nokey((1 + buf_size) * UNIV_PAGE_SIZE));

	buf_dblwr->write_buf = static_cast<byte*>(
		ut_align(buf_dblwr->write_buf_unaligned,
			 UNIV_PAGE_SIZE));

	buf_dblwr->buf_block_arr = static_cast<buf_page_t**>(
		ut_zalloc_nokey(buf_size * sizeof(void*)));
}

/****************************************************************//**
Creates the doublewrite buffer to a new InnoDB installation. The header of the
doublewrite buffer is placed on the trx system header page.
@return true if successful, false if not. */
MY_ATTRIBUTE((warn_unused_result))
bool
buf_dblwr_create(void)
/*==================*/
{
	buf_block_t*	block2;
	buf_block_t*	new_block;
	byte*	doublewrite;
	byte*	fseg_header;
	ulint	page_no;
	ulint	prev_page_no;
	ulint	i;
	mtr_t	mtr;

	if (buf_dblwr) {
		/* Already inited */

		return(true);
	}

start_again:
	mtr_start(&mtr);
	buf_dblwr_being_created = TRUE;

	doublewrite = buf_dblwr_get(&mtr);

	if (mach_read_from_4(doublewrite + TRX_SYS_DOUBLEWRITE_MAGIC)
	    == TRX_SYS_DOUBLEWRITE_MAGIC_N) {
		/* The doublewrite buffer has already been created:
		just read in some numbers */

		buf_dblwr_init(doublewrite);

		mtr_commit(&mtr);
		buf_dblwr_being_created = FALSE;
		return(true);
	}

	ib::info() << "Doublewrite buffer not found: creating new";

	ulint min_doublewrite_size =
		( ( 2 * TRX_SYS_DOUBLEWRITE_BLOCK_SIZE
		  + FSP_EXTENT_SIZE / 2
		  + 100)
		* UNIV_PAGE_SIZE);
	if (buf_pool_get_curr_size() <  min_doublewrite_size) {
		ib::error() << "Cannot create doublewrite buffer: you must"
			" increase your buffer pool size. Cannot continue"
			" operation.";

		return(false);
	}

	block2 = fseg_create(TRX_SYS_SPACE, TRX_SYS_PAGE_NO,
			     TRX_SYS_DOUBLEWRITE
			     + TRX_SYS_DOUBLEWRITE_FSEG, &mtr);

	/* fseg_create acquires a second latch on the page,
	therefore we must declare it: */

	buf_block_dbg_add_level(block2, SYNC_NO_ORDER_CHECK);

	if (block2 == NULL) {
		ib::error() << "Cannot create doublewrite buffer: you must"
			" increase your tablespace size."
			" Cannot continue operation.";

		/* We exit without committing the mtr to prevent
		its modifications to the database getting to disk */

		return(false);
	}

	fseg_header = doublewrite + TRX_SYS_DOUBLEWRITE_FSEG;
	prev_page_no = 0;

	for (i = 0; i < 2 * TRX_SYS_DOUBLEWRITE_BLOCK_SIZE
		     + FSP_EXTENT_SIZE / 2; i++) {
		new_block = fseg_alloc_free_page(
			fseg_header, prev_page_no + 1, FSP_UP, &mtr);
		if (new_block == NULL) {
			ib::error() << "Cannot create doublewrite buffer: "
				" you must increase your tablespace size."
				" Cannot continue operation.";

			return(false);
		}

		/* We read the allocated pages to the buffer pool;
		when they are written to disk in a flush, the space
		id and page number fields are also written to the
		pages. When we at database startup read pages
		from the doublewrite buffer, we know that if the
		space id and page number in them are the same as
		the page position in the tablespace, then the page
		has not been written to in doublewrite. */

		ut_ad(rw_lock_get_x_lock_count(&new_block->lock) == 1);
		page_no = new_block->page.id.page_no();

		if (i == FSP_EXTENT_SIZE / 2) {
			ut_a(page_no == FSP_EXTENT_SIZE);
			mlog_write_ulint(doublewrite
					 + TRX_SYS_DOUBLEWRITE_BLOCK1,
					 page_no, MLOG_4BYTES, &mtr);
			mlog_write_ulint(doublewrite
					 + TRX_SYS_DOUBLEWRITE_REPEAT
					 + TRX_SYS_DOUBLEWRITE_BLOCK1,
					 page_no, MLOG_4BYTES, &mtr);

		} else if (i == FSP_EXTENT_SIZE / 2
			   + TRX_SYS_DOUBLEWRITE_BLOCK_SIZE) {
			ut_a(page_no == 2 * FSP_EXTENT_SIZE);
			mlog_write_ulint(doublewrite
					 + TRX_SYS_DOUBLEWRITE_BLOCK2,
					 page_no, MLOG_4BYTES, &mtr);
			mlog_write_ulint(doublewrite
					 + TRX_SYS_DOUBLEWRITE_REPEAT
					 + TRX_SYS_DOUBLEWRITE_BLOCK2,
					 page_no, MLOG_4BYTES, &mtr);

		} else if (i > FSP_EXTENT_SIZE / 2) {
			ut_a(page_no == prev_page_no + 1);
		}

		if (((i + 1) & 15) == 0) {
			/* rw_locks can only be recursively x-locked
			2048 times. (on 32 bit platforms,
			(lint) 0 - (X_LOCK_DECR * 2049)
			is no longer a negative number, and thus
			lock_word becomes like a shared lock).
			For 4k page size this loop will
			lock the fseg header too many times. Since
			this code is not done while any other threads
			are active, restart the MTR occasionally. */
			mtr_commit(&mtr);
			mtr_start(&mtr);
			doublewrite = buf_dblwr_get(&mtr);
			fseg_header = doublewrite
				      + TRX_SYS_DOUBLEWRITE_FSEG;
		}

		prev_page_no = page_no;
	}

	mlog_write_ulint(doublewrite + TRX_SYS_DOUBLEWRITE_MAGIC,
			 TRX_SYS_DOUBLEWRITE_MAGIC_N,
			 MLOG_4BYTES, &mtr);
	mlog_write_ulint(doublewrite + TRX_SYS_DOUBLEWRITE_MAGIC
			 + TRX_SYS_DOUBLEWRITE_REPEAT,
			 TRX_SYS_DOUBLEWRITE_MAGIC_N,
			 MLOG_4BYTES, &mtr);

	mlog_write_ulint(doublewrite
			 + TRX_SYS_DOUBLEWRITE_SPACE_ID_STORED,
			 TRX_SYS_DOUBLEWRITE_SPACE_ID_STORED_N,
			 MLOG_4BYTES, &mtr);
	mtr_commit(&mtr);

	/* Flush the modified pages to disk and make a checkpoint */
	log_make_checkpoint_at(LSN_MAX, TRUE);

	/* Remove doublewrite pages from LRU */
	buf_pool_invalidate();

	ib::info() <<  "Doublewrite buffer created";

	goto start_again;
}

/**
At database startup initializes the doublewrite buffer memory structure if
we already have a doublewrite buffer created in the data files. If we are
upgrading to an InnoDB version which supports multiple tablespaces, then this
function performs the necessary update operations. If we are in a crash
recovery, this function loads the pages from double write buffer into memory.
@param[in]	file		File handle
@param[in]	path		Path name of file
@return DB_SUCCESS or error code */
dberr_t
buf_dblwr_init_or_load_pages(
<<<<<<< HEAD
	os_file_t	file,
	const char*	path,
	bool		load_corrupt_pages)
=======
	pfs_os_file_t	file,
	const char*	path)
>>>>>>> a533e2c7
{
	byte*		buf;
	byte*		page;
	ulint		block1;
	ulint		block2;
	ulint		space_id;
	byte*		read_buf;
	byte*		doublewrite;
	byte*		unaligned_read_buf;
	ibool		reset_space_ids = FALSE;
	recv_dblwr_t&	recv_dblwr = recv_sys->dblwr;

	/* We do the file i/o past the buffer pool */

	unaligned_read_buf = static_cast<byte*>(
		ut_malloc_nokey(2 * UNIV_PAGE_SIZE));

	read_buf = static_cast<byte*>(
		ut_align(unaligned_read_buf, UNIV_PAGE_SIZE));

	/* Read the trx sys header to check if we are using the doublewrite
	buffer */
	dberr_t		err;

	IORequest	read_request(IORequest::READ);

	read_request.disable_compression();

	err = os_file_read(
		read_request,
		file, read_buf, TRX_SYS_PAGE_NO * UNIV_PAGE_SIZE,
		UNIV_PAGE_SIZE);

	if (err != DB_SUCCESS) {

		ib::error()
			<< "Failed to read the system tablespace header page";

		ut_free(unaligned_read_buf);

		return(err);
	}

	doublewrite = read_buf + TRX_SYS_DOUBLEWRITE;

	if (mach_read_from_4(doublewrite + TRX_SYS_DOUBLEWRITE_MAGIC)
	    == TRX_SYS_DOUBLEWRITE_MAGIC_N) {
		/* The doublewrite buffer has been created */

		buf_dblwr_init(doublewrite);

		block1 = buf_dblwr->block1;
		block2 = buf_dblwr->block2;

		buf = buf_dblwr->write_buf;
	} else {
		ut_free(unaligned_read_buf);
		return(DB_SUCCESS);
	}

	if (mach_read_from_4(doublewrite + TRX_SYS_DOUBLEWRITE_SPACE_ID_STORED)
	    != TRX_SYS_DOUBLEWRITE_SPACE_ID_STORED_N) {

		/* We are upgrading from a version < 4.1.x to a version where
		multiple tablespaces are supported. We must reset the space id
		field in the pages in the doublewrite buffer because starting
		from this version the space id is stored to
		FIL_PAGE_ARCH_LOG_NO_OR_SPACE_ID. */

		reset_space_ids = TRUE;

		ib::info() << "Resetting space id's in the doublewrite buffer";
	}

	/* Read the pages from the doublewrite buffer to memory */
	err = os_file_read(
		read_request,
		file, buf, block1 * UNIV_PAGE_SIZE,
		TRX_SYS_DOUBLEWRITE_BLOCK_SIZE * UNIV_PAGE_SIZE);

	if (err != DB_SUCCESS) {

		ib::error()
			<< "Failed to read the first double write buffer "
			"extent";

		ut_free(unaligned_read_buf);

		return(err);
	}

	err = os_file_read(
		read_request,
		file,
		buf + TRX_SYS_DOUBLEWRITE_BLOCK_SIZE * UNIV_PAGE_SIZE,
		block2 * UNIV_PAGE_SIZE,
		TRX_SYS_DOUBLEWRITE_BLOCK_SIZE * UNIV_PAGE_SIZE);

	if (err != DB_SUCCESS) {

		ib::error()
			<< "Failed to read the second double write buffer "
			"extent";

		ut_free(unaligned_read_buf);

		return(err);
	}

	/* Check if any of these pages is half-written in data files, in the
	intended position */

	page = buf;

	for (ulint i = 0; i < TRX_SYS_DOUBLEWRITE_BLOCK_SIZE * 2; i++) {
		if (reset_space_ids) {
			ulint source_page_no;

			space_id = 0;
			mach_write_to_4(page + FIL_PAGE_ARCH_LOG_NO_OR_SPACE_ID,
					space_id);
			/* We do not need to calculate new checksums for the
			pages because the field .._SPACE_ID does not affect
			them. Write the page back to where we read it from. */

			if (i < TRX_SYS_DOUBLEWRITE_BLOCK_SIZE) {
				source_page_no = block1 + i;
			} else {
				source_page_no = block2
					+ i - TRX_SYS_DOUBLEWRITE_BLOCK_SIZE;
			}

			IORequest	write_request(IORequest::WRITE);

			/* Recovered data file pages are written out
			as uncompressed. */

			write_request.disable_compression();

			err = os_file_write(
				write_request, path, file, page,
				source_page_no * UNIV_PAGE_SIZE,
				UNIV_PAGE_SIZE);

			if (err != DB_SUCCESS) {

				ib::error()
					<< "Failed to write to the double write"
					" buffer";

				ut_free(unaligned_read_buf);

				return(err);
			}

		} else if (load_corrupt_pages) {

			recv_dblwr.add(page);
		}

		page += univ_page_size.physical();
	}

	if (reset_space_ids) {
		os_file_flush(file);
	}

	ut_free(unaligned_read_buf);

	return(DB_SUCCESS);
}

/** Process and remove the double write buffer pages for all tablespaces. */
void
buf_dblwr_process(void)
{
	ulint		page_no_dblwr	= 0;
	byte*		read_buf;
	byte*		unaligned_read_buf;
	recv_dblwr_t&	recv_dblwr	= recv_sys->dblwr;

	unaligned_read_buf = static_cast<byte*>(
		ut_malloc_nokey(2 * UNIV_PAGE_SIZE));

	read_buf = static_cast<byte*>(
		ut_align(unaligned_read_buf, UNIV_PAGE_SIZE));

	for (recv_dblwr_t::list::iterator i = recv_dblwr.pages.begin();
	     i != recv_dblwr.pages.end();
	     ++i, ++page_no_dblwr) {

		const byte*	page		= *i;
		ulint		page_no		= page_get_page_no(page);
		ulint		space_id	= page_get_space_id(page);

		fil_space_t*	space = fil_space_get(space_id);

		if (space == NULL) {
			/* Maybe we have dropped the tablespace
			and this page once belonged to it: do nothing */
			continue;
		}

		fil_space_open_if_needed(space);

		if (page_no >= space->size) {

			/* Do not report the warning if the tablespace is
			schedule for truncate or was truncated and we have live
			MLOG_TRUNCATE record in redo. */
			bool	skip_warning =
				srv_is_tablespace_truncated(space_id)
				|| srv_was_tablespace_truncated(space);

			if (!skip_warning) {
				ib::warn() << "Page " << page_no_dblwr
					<< " in the doublewrite buffer is"
					" not within space bounds: page "
					<< page_id_t(space_id, page_no);
			}
		} else {
			const page_size_t	page_size(space->flags);
			const page_id_t		page_id(space_id, page_no);

			/* We want to ensure that for partial reads the
			unread portion of the page is NUL. */
			memset(read_buf, 0x0, page_size.physical());

			IORequest	request;

			request.dblwr_recover();

			/* Read in the actual page from the file */
			dberr_t	err = fil_io(
				request, true,
				page_id, page_size,
				0, page_size.physical(), read_buf, NULL);

			if (err != DB_SUCCESS) {

				ib::warn()
					<< "Double write buffer recovery: "
					<< page_id << " read failed with "
					<< "error: " << ut_strerr(err);
			}

			/* Check if the page is corrupt */
			if (buf_page_is_corrupted(
				true, read_buf, page_size,
				fsp_is_checksum_disabled(space_id))) {

				ib::warn() << "Database page corruption or"
					<< " a failed file read of page "
					<< page_id
					<< ". Trying to recover it from the"
					<< " doublewrite buffer.";

				if (buf_page_is_corrupted(
					true, page, page_size,
					fsp_is_checksum_disabled(space_id))) {

					ib::error() << "Dump of the page:";
					buf_page_print(
						read_buf, page_size,
						BUF_PAGE_PRINT_NO_CRASH);
					ib::error() << "Dump of corresponding"
						" page in doublewrite buffer:";

					buf_page_print(
						page, page_size,
						BUF_PAGE_PRINT_NO_CRASH);

					ib::fatal() << "The page in the"
						" doublewrite buffer is"
						" corrupt. Cannot continue"
						" operation. You can try to"
						" recover the database with"
						" innodb_force_recovery=6";
				}
			} else if (buf_page_is_zeroes(read_buf, page_size)
				   && !buf_page_is_zeroes(page, page_size)
				   && !buf_page_is_corrupted(
					true, page, page_size,
					fsp_is_checksum_disabled(space_id))) {

				/* Database page contained only zeroes, while
				a valid copy is available in dblwr buffer. */

			} else {

				bool t1 = buf_page_is_zeroes(
                                        read_buf, page_size);

				bool t2 = buf_page_is_zeroes(page, page_size);

				bool t3 = buf_page_is_corrupted(
					true, page, page_size,
					fsp_is_checksum_disabled(space_id));

				if (t1 && !(t2 || t3)) {

					/* Database page contained only
					zeroes, while a valid copy is
					available in dblwr buffer. */

				} else {
					continue;
				}
			}

			/* Recovered data file pages are written out
			as uncompressed. */

			IORequest	write_request(IORequest::WRITE);

			write_request.disable_compression();

			/* Write the good page from the doublewrite
			buffer to the intended position. */

			fil_io(write_request, true,
			       page_id, page_size,
			       0, page_size.physical(),
			       const_cast<byte*>(page), NULL);

			ib::info()
				<< "Recovered page "
				<< page_id
				<< " from the doublewrite buffer.";
		}
	}

	recv_dblwr.pages.clear();

	fil_flush_file_spaces(FIL_TYPE_TABLESPACE);
	ut_free(unaligned_read_buf);
}

/****************************************************************//**
Frees doublewrite buffer. */
void
buf_dblwr_free(void)
/*================*/
{
	/* Free the double write data structures. */
	ut_a(buf_dblwr != NULL);
	ut_ad(buf_dblwr->s_reserved == 0);
	ut_ad(buf_dblwr->b_reserved == 0);

	os_event_destroy(buf_dblwr->b_event);
	os_event_destroy(buf_dblwr->s_event);
	ut_free(buf_dblwr->write_buf_unaligned);
	buf_dblwr->write_buf_unaligned = NULL;

	ut_free(buf_dblwr->buf_block_arr);
	buf_dblwr->buf_block_arr = NULL;

	ut_free(buf_dblwr->in_use);
	buf_dblwr->in_use = NULL;

	mutex_free(&buf_dblwr->mutex);
	ut_free(buf_dblwr);
	buf_dblwr = NULL;
}

/********************************************************************//**
Updates the doublewrite buffer when an IO request is completed. */
void
buf_dblwr_update(
/*=============*/
	const buf_page_t*	bpage,	/*!< in: buffer block descriptor */
	buf_flush_t		flush_type)/*!< in: flush type */
{
	if (!srv_use_doublewrite_buf
	    || buf_dblwr == NULL
	    || fsp_is_system_temporary(bpage->id.space())) {
		return;
	}

	ut_ad(!srv_read_only_mode);

	switch (flush_type) {
	case BUF_FLUSH_LIST:
	case BUF_FLUSH_LRU:
		mutex_enter(&buf_dblwr->mutex);

		ut_ad(buf_dblwr->batch_running);
		ut_ad(buf_dblwr->b_reserved > 0);
		ut_ad(buf_dblwr->b_reserved <= buf_dblwr->first_free);

		buf_dblwr->b_reserved--;

		if (buf_dblwr->b_reserved == 0) {
			mutex_exit(&buf_dblwr->mutex);
			/* This will finish the batch. Sync data files
			to the disk. */
			fil_flush_file_spaces(FIL_TYPE_TABLESPACE);
			mutex_enter(&buf_dblwr->mutex);

			/* We can now reuse the doublewrite memory buffer: */
			buf_dblwr->first_free = 0;
			buf_dblwr->batch_running = false;
			os_event_set(buf_dblwr->b_event);
		}

		mutex_exit(&buf_dblwr->mutex);
		break;
	case BUF_FLUSH_SINGLE_PAGE:
		{
			const ulint size = 2 * TRX_SYS_DOUBLEWRITE_BLOCK_SIZE;
			ulint i;
			mutex_enter(&buf_dblwr->mutex);
			for (i = srv_doublewrite_batch_size; i < size; ++i) {
				if (buf_dblwr->buf_block_arr[i] == bpage) {
					buf_dblwr->s_reserved--;
					buf_dblwr->buf_block_arr[i] = NULL;
					buf_dblwr->in_use[i] = false;
					break;
				}
			}

			/* The block we are looking for must exist as a
			reserved block. */
			ut_a(i < size);
		}
		os_event_set(buf_dblwr->s_event);
		mutex_exit(&buf_dblwr->mutex);
		break;
	case BUF_FLUSH_N_TYPES:
		ut_error;
	}
}

/********************************************************************//**
Check the LSN values on the page. */
static
void
buf_dblwr_check_page_lsn(
/*=====================*/
	const page_t*	page)		/*!< in: page to check */
{
	if (memcmp(page + (FIL_PAGE_LSN + 4),
		   page + (UNIV_PAGE_SIZE
			   - FIL_PAGE_END_LSN_OLD_CHKSUM + 4),
		   4)) {

		const ulint	lsn1 = mach_read_from_4(
			page + FIL_PAGE_LSN + 4);
		const ulint	lsn2 = mach_read_from_4(
			page + UNIV_PAGE_SIZE - FIL_PAGE_END_LSN_OLD_CHKSUM
			+ 4);

		ib::error() << "The page to be written seems corrupt!"
			" The low 4 bytes of LSN fields do not match"
			" (" << lsn1 << " != " << lsn2 << ")!"
			" Noticed in the buffer pool.";
	}
}

/********************************************************************//**
Asserts when a corrupt block is find during writing out data to the
disk. */
static
void
buf_dblwr_assert_on_corrupt_block(
/*==============================*/
	const buf_block_t*	block)	/*!< in: block to check */
{
	buf_page_print(block->frame, univ_page_size, BUF_PAGE_PRINT_NO_CRASH);

	ib::fatal() << "Apparent corruption of an index page "
		<< block->page.id
		<< " to be written to data file. We intentionally crash"
		" the server to prevent corrupt data from ending up in"
		" data files.";
}

/********************************************************************//**
Check the LSN values on the page with which this block is associated.
Also validate the page if the option is set. */
static
void
buf_dblwr_check_block(
/*==================*/
	const buf_block_t*	block)	/*!< in: block to check */
{
	ut_ad(buf_block_get_state(block) == BUF_BLOCK_FILE_PAGE);

	if (block->skip_flush_check) {
		return;
	}

	switch (fil_page_get_type(block->frame)) {
	case FIL_PAGE_INDEX:
	case FIL_PAGE_RTREE:
		if (page_is_comp(block->frame)) {
			if (page_simple_validate_new(block->frame)) {
				return;
			}
		} else if (page_simple_validate_old(block->frame)) {
			return;
		}
		/* While it is possible that this is not an index page
		but just happens to have wrongly set FIL_PAGE_TYPE,
		such pages should never be modified to without also
		adjusting the page type during page allocation or
		buf_flush_init_for_writing() or fil_page_reset_type(). */
		break;
	case FIL_PAGE_TYPE_FSP_HDR:
	case FIL_PAGE_IBUF_BITMAP:
	case FIL_PAGE_TYPE_UNKNOWN:
		/* Do not complain again, we already reset this field. */
	case FIL_PAGE_UNDO_LOG:
	case FIL_PAGE_INODE:
	case FIL_PAGE_IBUF_FREE_LIST:
	case FIL_PAGE_TYPE_SYS:
	case FIL_PAGE_TYPE_TRX_SYS:
	case FIL_PAGE_TYPE_XDES:
	case FIL_PAGE_TYPE_BLOB:
	case FIL_PAGE_TYPE_ZBLOB:
	case FIL_PAGE_TYPE_ZBLOB2:
		/* TODO: validate also non-index pages */
		return;
	case FIL_PAGE_TYPE_ALLOCATED:
		/* empty pages should never be flushed */
		break;
	}

	buf_dblwr_assert_on_corrupt_block(block);
}

/********************************************************************//**
Writes a page that has already been written to the doublewrite buffer
to the datafile. It is the job of the caller to sync the datafile. */
static
void
buf_dblwr_write_block_to_datafile(
/*==============================*/
	const buf_page_t*	bpage,	/*!< in: page to write */
	bool			sync)	/*!< in: true if sync IO
					is requested */
{
	ut_a(buf_page_in_file(bpage));

	ulint	type = IORequest::WRITE;

	if (sync) {
		type |= IORequest::DO_NOT_WAKE;
	}

	IORequest	request(type);

	if (bpage->zip.data != NULL) {
		ut_ad(bpage->size.is_compressed());

		fil_io(request, sync, bpage->id, bpage->size, 0,
		       bpage->size.physical(),
		       (void*) bpage->zip.data,
		       (void*) bpage);
	} else {
		ut_ad(!bpage->size.is_compressed());

		/* Our IO API is common for both reads and writes and is
		therefore geared towards a non-const parameter. */

		buf_block_t*	block = reinterpret_cast<buf_block_t*>(
			const_cast<buf_page_t*>(bpage));

		ut_a(buf_block_get_state(block) == BUF_BLOCK_FILE_PAGE);
		buf_dblwr_check_page_lsn(block->frame);

		fil_io(request,
		       sync, bpage->id, bpage->size, 0, bpage->size.physical(),
		       block->frame, block);
	}
}

/********************************************************************//**
Flushes possible buffered writes from the doublewrite memory buffer to disk,
and also wakes up the aio thread if simulated aio is used. It is very
important to call this function after a batch of writes has been posted,
and also when we may have to wait for a page latch! Otherwise a deadlock
of threads can occur. */
void
buf_dblwr_flush_buffered_writes(void)
/*=================================*/
{
	byte*		write_buf;
	ulint		first_free;
	ulint		len;

	if (!srv_use_doublewrite_buf || buf_dblwr == NULL) {
		/* Sync the writes to the disk. */
		buf_dblwr_sync_datafiles();
		return;
	}

	ut_ad(!srv_read_only_mode);

try_again:
	mutex_enter(&buf_dblwr->mutex);

	/* Write first to doublewrite buffer blocks. We use synchronous
	aio and thus know that file write has been completed when the
	control returns. */

	if (buf_dblwr->first_free == 0) {

		mutex_exit(&buf_dblwr->mutex);

		/* Wake possible simulated aio thread as there could be
		system temporary tablespace pages active for flushing.
		Note: system temporary tablespace pages are not scheduled
		for doublewrite. */
		os_aio_simulated_wake_handler_threads();

		return;
	}

	if (buf_dblwr->batch_running) {
		/* Another thread is running the batch right now. Wait
		for it to finish. */
		int64_t	sig_count = os_event_reset(buf_dblwr->b_event);
		mutex_exit(&buf_dblwr->mutex);

		os_event_wait_low(buf_dblwr->b_event, sig_count);
		goto try_again;
	}

	ut_a(!buf_dblwr->batch_running);
	ut_ad(buf_dblwr->first_free == buf_dblwr->b_reserved);

	/* Disallow anyone else to post to doublewrite buffer or to
	start another batch of flushing. */
	buf_dblwr->batch_running = true;
	first_free = buf_dblwr->first_free;

	/* Now safe to release the mutex. Note that though no other
	thread is allowed to post to the doublewrite batch flushing
	but any threads working on single page flushes are allowed
	to proceed. */
	mutex_exit(&buf_dblwr->mutex);

	write_buf = buf_dblwr->write_buf;

	for (ulint len2 = 0, i = 0;
	     i < buf_dblwr->first_free;
	     len2 += UNIV_PAGE_SIZE, i++) {

		const buf_block_t*	block;

		block = (buf_block_t*) buf_dblwr->buf_block_arr[i];

		if (buf_block_get_state(block) != BUF_BLOCK_FILE_PAGE
		    || block->page.zip.data) {
			/* No simple validate for compressed
			pages exists. */
			continue;
		}

		/* Check that the actual page in the buffer pool is
		not corrupt and the LSN values are sane. */
		buf_dblwr_check_block(block);

		/* Check that the page as written to the doublewrite
		buffer has sane LSN values. */
		buf_dblwr_check_page_lsn(write_buf + len2);
	}

	/* Write out the first block of the doublewrite buffer */
	len = ut_min(TRX_SYS_DOUBLEWRITE_BLOCK_SIZE,
		     buf_dblwr->first_free) * UNIV_PAGE_SIZE;

	fil_io(IORequestWrite, true,
	       page_id_t(TRX_SYS_SPACE, buf_dblwr->block1), univ_page_size,
	       0, len, (void*) write_buf, NULL);

	if (buf_dblwr->first_free <= TRX_SYS_DOUBLEWRITE_BLOCK_SIZE) {
		/* No unwritten pages in the second block. */
		goto flush;
	}

	/* Write out the second block of the doublewrite buffer. */
	len = (buf_dblwr->first_free - TRX_SYS_DOUBLEWRITE_BLOCK_SIZE)
	       * UNIV_PAGE_SIZE;

	write_buf = buf_dblwr->write_buf
		    + TRX_SYS_DOUBLEWRITE_BLOCK_SIZE * UNIV_PAGE_SIZE;

	fil_io(IORequestWrite, true,
	       page_id_t(TRX_SYS_SPACE, buf_dblwr->block2), univ_page_size,
	       0, len, (void*) write_buf, NULL);

flush:
	/* increment the doublewrite flushed pages counter */
	srv_stats.dblwr_pages_written.add(buf_dblwr->first_free);
	srv_stats.dblwr_writes.inc();

	/* Now flush the doublewrite buffer data to disk */
	fil_flush(TRX_SYS_SPACE);

	/* We know that the writes have been flushed to disk now
	and in recovery we will find them in the doublewrite buffer
	blocks. Next do the writes to the intended positions. */

	/* Up to this point first_free and buf_dblwr->first_free are
	same because we have set the buf_dblwr->batch_running flag
	disallowing any other thread to post any request but we
	can't safely access buf_dblwr->first_free in the loop below.
	This is so because it is possible that after we are done with
	the last iteration and before we terminate the loop, the batch
	gets finished in the IO helper thread and another thread posts
	a new batch setting buf_dblwr->first_free to a higher value.
	If this happens and we are using buf_dblwr->first_free in the
	loop termination condition then we'll end up dispatching
	the same block twice from two different threads. */
	ut_ad(first_free == buf_dblwr->first_free);
	for (ulint i = 0; i < first_free; i++) {
		buf_dblwr_write_block_to_datafile(
			buf_dblwr->buf_block_arr[i], false);
	}

	/* Wake possible simulated aio thread to actually post the
	writes to the operating system. We don't flush the files
	at this point. We leave it to the IO helper thread to flush
	datafiles when the whole batch has been processed. */
	os_aio_simulated_wake_handler_threads();
}

/********************************************************************//**
Posts a buffer page for writing. If the doublewrite memory buffer is
full, calls buf_dblwr_flush_buffered_writes and waits for for free
space to appear. */
void
buf_dblwr_add_to_batch(
/*====================*/
	buf_page_t*	bpage)	/*!< in: buffer block to write */
{
	ut_a(buf_page_in_file(bpage));

try_again:
	mutex_enter(&buf_dblwr->mutex);

	ut_a(buf_dblwr->first_free <= srv_doublewrite_batch_size);

	if (buf_dblwr->batch_running) {

		/* This not nearly as bad as it looks. There is only
		page_cleaner thread which does background flushing
		in batches therefore it is unlikely to be a contention
		point. The only exception is when a user thread is
		forced to do a flush batch because of a sync
		checkpoint. */
		int64_t	sig_count = os_event_reset(buf_dblwr->b_event);
		mutex_exit(&buf_dblwr->mutex);

		os_event_wait_low(buf_dblwr->b_event, sig_count);
		goto try_again;
	}

	if (buf_dblwr->first_free == srv_doublewrite_batch_size) {
		mutex_exit(&(buf_dblwr->mutex));

		buf_dblwr_flush_buffered_writes();

		goto try_again;
	}

	byte*	p = buf_dblwr->write_buf
		+ univ_page_size.physical() * buf_dblwr->first_free;

	if (bpage->size.is_compressed()) {
		UNIV_MEM_ASSERT_RW(bpage->zip.data, bpage->size.physical());
		/* Copy the compressed page and clear the rest. */

		memcpy(p, bpage->zip.data, bpage->size.physical());

		memset(p + bpage->size.physical(), 0x0,
		       univ_page_size.physical() - bpage->size.physical());
	} else {
		ut_a(buf_page_get_state(bpage) == BUF_BLOCK_FILE_PAGE);

		UNIV_MEM_ASSERT_RW(((buf_block_t*) bpage)->frame,
				   bpage->size.logical());

		memcpy(p, ((buf_block_t*) bpage)->frame, bpage->size.logical());
	}

	buf_dblwr->buf_block_arr[buf_dblwr->first_free] = bpage;

	buf_dblwr->first_free++;
	buf_dblwr->b_reserved++;

	ut_ad(!buf_dblwr->batch_running);
	ut_ad(buf_dblwr->first_free == buf_dblwr->b_reserved);
	ut_ad(buf_dblwr->b_reserved <= srv_doublewrite_batch_size);

	if (buf_dblwr->first_free == srv_doublewrite_batch_size) {
		mutex_exit(&(buf_dblwr->mutex));

		buf_dblwr_flush_buffered_writes();

		return;
	}

	mutex_exit(&(buf_dblwr->mutex));
}

/********************************************************************//**
Writes a page to the doublewrite buffer on disk, sync it, then write
the page to the datafile and sync the datafile. This function is used
for single page flushes. If all the buffers allocated for single page
flushes in the doublewrite buffer are in use we wait here for one to
become free. We are guaranteed that a slot will become free because any
thread that is using a slot must also release the slot before leaving
this function. */
void
buf_dblwr_write_single_page(
/*========================*/
	buf_page_t*	bpage,	/*!< in: buffer block to write */
	bool		sync)	/*!< in: true if sync IO requested */
{
	ulint		n_slots;
	ulint		size;
	ulint		offset;
	ulint		i;

	ut_a(buf_page_in_file(bpage));
	ut_a(srv_use_doublewrite_buf);
	ut_a(buf_dblwr != NULL);

	/* total number of slots available for single page flushes
	starts from srv_doublewrite_batch_size to the end of the
	buffer. */
	size = 2 * TRX_SYS_DOUBLEWRITE_BLOCK_SIZE;
	ut_a(size > srv_doublewrite_batch_size);
	n_slots = size - srv_doublewrite_batch_size;

	if (buf_page_get_state(bpage) == BUF_BLOCK_FILE_PAGE) {

		/* Check that the actual page in the buffer pool is
		not corrupt and the LSN values are sane. */
		buf_dblwr_check_block((buf_block_t*) bpage);

		/* Check that the page as written to the doublewrite
		buffer has sane LSN values. */
		if (!bpage->zip.data) {
			buf_dblwr_check_page_lsn(
				((buf_block_t*) bpage)->frame);
		}
	}

retry:
	mutex_enter(&buf_dblwr->mutex);
	if (buf_dblwr->s_reserved == n_slots) {

		/* All slots are reserved. */
		int64_t	sig_count = os_event_reset(buf_dblwr->s_event);
		mutex_exit(&buf_dblwr->mutex);
		os_event_wait_low(buf_dblwr->s_event, sig_count);

		goto retry;
	}

	for (i = srv_doublewrite_batch_size; i < size; ++i) {

		if (!buf_dblwr->in_use[i]) {
			break;
		}
	}

	/* We are guaranteed to find a slot. */
	ut_a(i < size);
	buf_dblwr->in_use[i] = true;
	buf_dblwr->s_reserved++;
	buf_dblwr->buf_block_arr[i] = bpage;

	/* increment the doublewrite flushed pages counter */
	srv_stats.dblwr_pages_written.inc();
	srv_stats.dblwr_writes.inc();

	mutex_exit(&buf_dblwr->mutex);

	/* Lets see if we are going to write in the first or second
	block of the doublewrite buffer. */
	if (i < TRX_SYS_DOUBLEWRITE_BLOCK_SIZE) {
		offset = buf_dblwr->block1 + i;
	} else {
		offset = buf_dblwr->block2 + i
			 - TRX_SYS_DOUBLEWRITE_BLOCK_SIZE;
	}

	/* We deal with compressed and uncompressed pages a little
	differently here. In case of uncompressed pages we can
	directly write the block to the allocated slot in the
	doublewrite buffer in the system tablespace and then after
	syncing the system table space we can proceed to write the page
	in the datafile.
	In case of compressed page we first do a memcpy of the block
	to the in-memory buffer of doublewrite before proceeding to
	write it. This is so because we want to pad the remaining
	bytes in the doublewrite page with zeros. */

	if (bpage->size.is_compressed()) {
		memcpy(buf_dblwr->write_buf + univ_page_size.physical() * i,
		       bpage->zip.data, bpage->size.physical());

		memset(buf_dblwr->write_buf + univ_page_size.physical() * i
		       + bpage->size.physical(), 0x0,
		       univ_page_size.physical() - bpage->size.physical());

		fil_io(IORequestWrite, true,
		       page_id_t(TRX_SYS_SPACE, offset), univ_page_size, 0,
		       univ_page_size.physical(),
		       (void*) (buf_dblwr->write_buf
				+ univ_page_size.physical() * i),
		       NULL);
	} else {
		/* It is a regular page. Write it directly to the
		doublewrite buffer */
		fil_io(IORequestWrite, true,
		       page_id_t(TRX_SYS_SPACE, offset), univ_page_size, 0,
		       univ_page_size.physical(),
		       (void*) ((buf_block_t*) bpage)->frame,
		       NULL);
	}

	/* Now flush the doublewrite buffer data to disk */
	fil_flush(TRX_SYS_SPACE);

	/* We know that the write has been flushed to disk now
	and during recovery we will find it in the doublewrite buffer
	blocks. Next do the write to the intended position. */
	buf_dblwr_write_block_to_datafile(bpage, sync);
}
#endif /* !UNIV_HOTBACKUP */<|MERGE_RESOLUTION|>--- conflicted
+++ resolved
@@ -349,14 +349,9 @@
 @return DB_SUCCESS or error code */
 dberr_t
 buf_dblwr_init_or_load_pages(
-<<<<<<< HEAD
-	os_file_t	file,
+	pfs_os_file_t	file,
 	const char*	path,
 	bool		load_corrupt_pages)
-=======
-	pfs_os_file_t	file,
-	const char*	path)
->>>>>>> a533e2c7
 {
 	byte*		buf;
 	byte*		page;
