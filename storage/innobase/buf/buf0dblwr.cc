/*****************************************************************************

Copyright (c) 1995, 2020, Oracle and/or its affiliates. All Rights Reserved.

This program is free software; you can redistribute it and/or modify it under
the terms of the GNU General Public License, version 2.0, as published by the
Free Software Foundation.

This program is also distributed with certain software (including but not
limited to OpenSSL) that is licensed under separate terms, as designated in a
particular file or component or in included license documentation. The authors
of MySQL hereby grant you an additional permission to link the program and
your derivative works with the separately licensed software that they have
included with MySQL.

This program is distributed in the hope that it will be useful, but WITHOUT
ANY WARRANTY; without even the implied warranty of MERCHANTABILITY or FITNESS
FOR A PARTICULAR PURPOSE. See the GNU General Public License, version 2.0,
for more details.

You should have received a copy of the GNU General Public License along with
this program; if not, write to the Free Software Foundation, Inc.,
51 Franklin St, Fifth Floor, Boston, MA 02110-1301  USA

*****************************************************************************/

/** @file buf/buf0dblwr.cc
Atomic writes handling. */

#include <sys/types.h>

#include "buf0buf.h"
#include "buf0checksum.h"
#include "os0thread-create.h"
#include "page0zip.h"
#include "srv0srv.h"
#include "srv0start.h"
#include "ut0mpmcbq.h"

#include <iomanip>
#include <iostream>
#include <regex>
#include <vector>

/** Doublewrite buffer */
/* @{ */

/** fseg header of the fseg containing the doublewrite buffer */
constexpr ulint DBLWR_V1_FSEG = 0;

/** We repeat DBLWR_VER, DBLWR_V1_BLOCK1, DBLWR_V1_BLOCK2 so that if the trx
sys header is half-written to disk, we still may be able to recover the
information. */
constexpr ulint DBLWR_V1_REPEAT = 12;

/** If this is not yet set to DBLWR_V1_SPACE_ID_STORED_N,
we must reset the doublewrite buffer, because starting from 4.1.x the
space id of a data page is stored into FIL_PAGE_ARCH_LOG_NO_OR_SPACE_ID. */
constexpr ulint DBLWR_V1_SPACE_ID_STORED = (24 + FSEG_HEADER_SIZE);

/** Contents of DBLWR_VER. Legacy version, stores the blocks in the system
tablespace. */
constexpr ulint DBLWR_V1 = 536853855;

/** Contents of DBLWR_V1_SPACE_ID_STORED. */
constexpr ulint DBLWR_V1_SPACE_ID_STORED_N = 1783657386;

/** DBLWR file pages reserved per instance for single page flushes. */
constexpr uint32_t SYNC_PAGE_FLUSH_SLOTS = 512;

namespace dblwr {

std::string dir{"."};

ulong n_files{1};

ulong batch_size{};

ulong n_pages{64};

bool enabled{true};

/** Legacy dblwr buffer first segment page number. */
static page_no_t LEGACY_PAGE1;

/** Legacy dblwr buffer second segment page number. */
static page_no_t LEGACY_PAGE2;

struct File {
  /** ID of the file. */
  uint32_t m_id{};

  /** File name. */
  std::string m_name{};

  /** File handle. */
  pfs_os_file_t m_pfs{};

  /** Number of batched pages per doublwrite file. */
  static uint32_t s_n_pages;
};

uint32_t File::s_n_pages{};

#ifdef UNIV_DEBUG
/** Crash the server after writing this page to the data file. */
page_id_t Force_crash{UINT32_UNDEFINED, UINT32_UNDEFINED};
#endif /* UNIV_DEBUG */

namespace recv {

/** Page recovered from the doublewrite buffer */
struct Page {
  /** Constructor
  @param[in]	page_no	          Page number in the doublewrite buffer
  @param[in]	page	            Page read from the double write buffer
  @param[in]	n_bytes	          Length of the page data. */
  Page(page_no_t page_no, const byte *page, uint32_t n_bytes)
      : m_no(page_no), m_buffer(1), m_recovered() {
    ut_a(n_bytes <= univ_page_size.physical());

    auto success = m_buffer.append(page, n_bytes);
    ut_a(success);
  }

  /** Page number in the doublewrite buffer. */
  page_no_t m_no{};

  /** Double write buffer page contents */
  dblwr::Buffer m_buffer;

  /** true if page was recovered. */
  bool m_recovered{};

  // Disable copying
  Page(const Page &) = delete;
  Page(const Page &&) = delete;
  Page &operator=(Page &&) = delete;
  Page &operator=(const Page &) = delete;
};

/** Pages recovered from the doublewrite buffer */
class Pages {
 public:
  using Buffers = std::vector<Page *, ut_allocator<Page *>>;

  /** Default constructor */
  Pages() : m_pages() {}

  /** Destructor */
  ~Pages() noexcept {
    for (auto &page : m_pages) {
      UT_DELETE(page);
    }

    m_pages.clear();
  }

  /** Add a page frame to the doublewrite recovery buffer.
  @param[in]	page_no		        Page number in the doublewrite buffer
  @param[in]	page		          Page contents
  @param[in]	n_bytes		        Size in bytes */
  void add(page_no_t page_no, const byte *page, uint32_t n_bytes) noexcept;

  /** Find a doublewrite copy of a page.
  @param[in]	page_id		        Page number to lookup
  @return	page frame
  @retval nullptr if no page was found */
  const byte *find(const page_id_t &page_id) const noexcept;

  /** Recover double write buffer pages
  @param[in]	space		          Tablespace pages to recover, if set
                                to nullptr then try and recovery all. */
  void recover(fil_space_t *space) noexcept;

  /** Check if some pages could be restored because of missing
  tablespace IDs */
  void check_missing_tablespaces() const noexcept;

 private:
  /** Recovered doublewrite buffer page frames */
  Buffers m_pages;

  // Disable copying
  Pages(const Pages &) = delete;
  Pages(const Pages &&) = delete;
  Pages &operator=(Pages &&) = delete;
  Pages &operator=(const Pages &) = delete;
};

}  // namespace recv
}  // namespace dblwr

using namespace dblwr;
using namespace dblwr::recv;

#ifndef UNIV_HOTBACKUP

// Forward declaration.
class Segment;
class Batch_segment;

/** Doublewrite implementation. Assumes it can use DBLWR_PAGES. */
class Double_write {
  /** Maximum wait in micro-seconds for new write events. */
  static constexpr auto MAX_WAIT_FOR_EVENTS = 10000000;

 public:
  /** Number of instances. */
  static uint32_t s_n_instances;

  /** For collecting pages to write. */
  struct Buf_pages {
    /** Constructor.
    @param[in] size             Number of pages to reserve. */
    explicit Buf_pages(uint32_t size) : m_pages(size) {
      ut_a(size > 0);
      ut_a(m_pages.capacity() == size);
      ut_a(m_pages.size() == m_pages.capacity());
    }

    /** Add a page to the collection.
    @param[in] bpage            Page to write. */
    void push_back(buf_page_t *bpage) noexcept {
      ut_a(m_size < m_pages.capacity());
      m_pages[m_size++] = bpage;
    }

    /** Clear the collection. */
    void clear() noexcept { m_size = 0; }

    /** @return check if collection is empty. */
    bool empty() const noexcept { return size() == 0; }

    /** @return number of active elements. */
    uint32_t size() const noexcept { return m_size; }

<<<<<<< HEAD
/**
At database startup initializes the doublewrite buffer memory structure if
we already have a doublewrite buffer created in the data files. If we are
upgrading to an InnoDB version which supports multiple tablespaces, then this
function performs the necessary update operations. If we are in a crash
recovery, this function loads the pages from double write buffer into memory.
@param[in]	file	                File handle
@param[in]  path                  Path name of file
@param[in]  load_corrupt_pages    Whether to load corrupt pages
@return DB_SUCCESS or error code */
dberr_t buf_dblwr_init_or_load_pages(pfs_os_file_t file, const char *path,
                                     bool load_corrupt_pages) {
  byte *buf;
  byte *page;
  page_no_t block1;
  page_no_t block2;
  space_id_t space_id;
  byte *read_buf;
  byte *doublewrite;
  byte *unaligned_read_buf;
  ibool reset_space_ids = FALSE;

  /* We do the file i/o past the buffer pool */

  unaligned_read_buf = static_cast<byte *>(ut_malloc_nokey(2 * UNIV_PAGE_SIZE));

  read_buf = static_cast<byte *>(ut_align(unaligned_read_buf, UNIV_PAGE_SIZE));

  /* Read the trx sys header to check if we are using the doublewrite
  buffer */
  dberr_t err;
=======
    /** @return the capacity of the collection. */
    uint32_t capacity() const noexcept { return m_pages.capacity(); }
>>>>>>> 7d10c821

    using Pages = std::vector<buf_page_t *>;

    /** Collection of pages. */
    Pages m_pages{};

    /** Number of live elements. */
    uint32_t m_size{};
  };

  /** Constructor
  @param[in] id                 Instance ID
  @param[in] n_pages            Number of pages handled by this instance. */
  Double_write(uint16_t id, uint32_t n_pages) noexcept;

  /** Destructor */
  ~Double_write() noexcept;

  /** @return instance ID */
  uint16_t id() const noexcept MY_ATTRIBUTE((warn_unused_result)) {
    return m_id;
  }

  /** Process the requests in the flush queue, write the blocks to the
  double write file, sync the file if required and then write to the
  data files. */
  void write(buf_flush_t flush_type) noexcept;

  /** @return the double write instance to use for flushing.
  @param[in] buf_pool_index     Buffer pool instance number.
  @param[in] flush_type         LRU or Flush list write.
  @return instance that will handle the flush to disk. */
  static Double_write *instance(
      buf_flush_t flush_type,
      uint32_t buf_pool_index) noexcept MY_ATTRIBUTE((warn_unused_result)) {
    ut_a(buf_pool_index < srv_buf_pool_instances);

    auto midpoint = s_instances->size() / 2;
    auto i = midpoint > 0 ? buf_pool_index % midpoint : 0;

    if (flush_type == BUF_FLUSH_LIST) {
      i += midpoint;
    }

    return s_instances->at(i);
  }

  /** Wait for any pending batch to complete.
  @return true if the thread had to wait for another batch. */
  bool wait_for_pending_batch() noexcept {
    ut_ad(mutex_own(&m_mutex));

    auto sig_count = os_event_reset(m_event);

    std::atomic_thread_fence(std::memory_order_acquire);

    if (m_batch_running.load(std::memory_order_acquire)) {
      mutex_exit(&m_mutex);

      MONITOR_INC(MONITOR_DBLWR_FLUSH_WAIT_EVENTS);
      os_event_wait_low(m_event, sig_count);
      sig_count = os_event_reset(m_event);
      return true;
    }

    return false;
  }

  /** Flush buffered pages to disk, clear the buffers.
  @param[in] flush_type           FLUSH LIST or LRU LIST flush.
  @return false if there was a write batch already in progress. */
  bool flush_to_disk(buf_flush_t flush_type) noexcept {
    ut_ad(mutex_own(&m_mutex));

    /* Wait for any batch writes that are in progress. */
    if (wait_for_pending_batch()) {
      ut_ad(!mutex_own(&m_mutex));
      return false;
    }

    MONITOR_INC(MONITOR_DBLWR_FLUSH_REQUESTS);

    /* Write the pages to disk and free up the buffer. */
    write_pages(flush_type);

    ut_a(m_buffer.empty());
    ut_a(m_buf_pages.empty());

    return true;
  }

  /** Process the requests in the flush queue, write the blocks to the
  double write file, sync the file if required and then write to the
  data files.
  @param[in] flush_type         LRU or FLUSH request. */
  void write_pages(buf_flush_t flush_type) noexcept;

  /** Force a flush of the page queue.
  @param[in] flush_type           FLUSH LIST or LRU LIST flush. */
  void force_flush(buf_flush_t flush_type) noexcept {
    for (;;) {
      mutex_enter(&m_mutex);
      if (!m_buf_pages.empty() && !flush_to_disk(flush_type)) {
        ut_ad(!mutex_own(&m_mutex));
        continue;
      }
      break;
    }
    mutex_exit(&m_mutex);
  }

  /** Add a page to the flush batch. If the flush batch is full then write
  the batch to disk.
  @param[in] flush_type         Flush type.
  @param[in] bpage              Page to flush to disk. */
  void enqueue(buf_flush_t flush_type, buf_page_t *bpage) noexcept {
    ut_ad(buf_page_in_file(bpage));

    void *frame{};
    uint32_t len{};

    prepare(bpage, &frame, &len);

    ut_a(len <= univ_page_size.physical());

    for (;;) {
      mutex_enter(&m_mutex);

      if (m_buffer.append(frame, len)) {
        break;
      }

      if (flush_to_disk(flush_type)) {
        auto success = m_buffer.append(frame, len);
        ut_a(success);
        break;
      }

<<<<<<< HEAD
    } else if (load_corrupt_pages) {
      ut_error;
      recv_dblwr_t &recv_dblwr = recv_sys->dblwr;
      recv_dblwr.add(page);
=======
      ut_ad(!mutex_own(&m_mutex));
>>>>>>> 7d10c821
    }

    m_buf_pages.push_back(bpage);

    mutex_exit(&m_mutex);
  }

  /** Note that the IO batch has started. */
  void batch_started() noexcept {
    m_batch_running.store(true, std::memory_order_release);
  }

  /** Wake up all the threads that were waiting for the batch to complete. */
  void batch_completed() noexcept {
    m_batch_running.store(false, std::memory_order_release);
    std::atomic_thread_fence(std::memory_order_release);
    os_event_set(m_event);
  }

  /** Create the batch write segments.
  @param[in] segments_per_file  Number of configured segments per file.
  @return DB_SUCCESS or error code. */
  static dberr_t create_batch_segments(
      uint32_t segments_per_file) noexcept MY_ATTRIBUTE((warn_unused_result));

  /** Create the single page flush segments.
  @param[in] segments_per_file  Number of configured segments per file.
  @return DB_SUCCESS or error code. */
  static dberr_t create_single_segments(
      uint32_t segments_per_file) noexcept MY_ATTRIBUTE((warn_unused_result));

  // clang-format off
  /** @return the double write instance to use for flushing.
  @param[in] flush_type         LRU or Flush list write.
  @param[in] bpage              Page to write to disk.
  @return instance that will handle the flush to disk. */
  static Double_write *instance(buf_flush_t flush_type, const buf_page_t *bpage)
      noexcept MY_ATTRIBUTE((warn_unused_result)) {
    return instance(flush_type, buf_pool_index(buf_pool_from_bpage(bpage)));
  }

  /** Writes a single page to the doublewrite buffer on disk, syncs it,
  then writes the page to the datafile.
  @param[in]	bpage             Data page to write to disk.
  @return DB_SUCCESS or error code */
  static dberr_t sync_page_flush(buf_page_t *bpage) noexcept
      MY_ATTRIBUTE((warn_unused_result));

  /** Updates the double write buffer when a write request is completed.
  @param[in,out] bpage          Block that has just been writtent to disk.
  @param[in] flush_type         Flush type that triggered the write. */
  static void write_complete(buf_page_t *bpage, buf_flush_t flush_type)
      noexcept;

  /** REad the V1 doublewrite buffer extents boundaries.
  @param[in,out] block1         Starting block number for the first extent.
  @param[in,out] block2         Starting block number for the second extent.
  @return true if successful, false if not. */
  static bool init_v1(page_no_t &block1, page_no_t &block2) noexcept
      MY_ATTRIBUTE((warn_unused_result));

  /** Creates the V1 doublewrite buffer extents. The header of the
  doublewrite buffer is placed on the trx system header page.
  @param[in,out] block1         Starting block number for the first extent.
  @param[in,out] block2         Starting block number for the second extent.
  @return true if successful, false if not. */
  static bool create_v1(page_no_t &block1, page_no_t &block2) noexcept
      MY_ATTRIBUTE((warn_unused_result));

  /** Writes a page that has already been written to the
  doublewrite buffer to the data file. It is the job of the
  caller to sync the datafile.
  @param[in]	in_bpage          Page to write.
  @param[in]  sync              true if it's a synchronous write.
  @return DB_SUCCESS or error code */
  static dberr_t write_to_datafile(const buf_page_t *in_bpage, bool sync)
      noexcept MY_ATTRIBUTE((warn_unused_result));

  /** Get the instance that handles a particular page's IO. Submit the
  write request to the a double write queue that is empty.
  @param[in]  flush_type        Flush type.
  @param[in]	bpage             Page from the buffer pool. */
  static void submit(buf_flush_t flush_type, buf_page_t *bpage) noexcept {
    if (s_instances == nullptr) {
      return;
    }

    auto dblwr = instance(flush_type, bpage);
    dblwr->enqueue(flush_type, bpage);
  }

  /** Force a flush of the page queue.
  @param[in] flush_type           FLUSH LIST or LRU LIST flush.
  @param[in] buf_pool_index       Buffer pool instance for which called. */
  static void force_flush(buf_flush_t flush_type, uint32_t buf_pool_index)
      noexcept {
    if (s_instances == nullptr) {
      return;
    }
    auto dblwr = instance(flush_type, buf_pool_index);

    dblwr->force_flush(flush_type);
  }

  /** Load the doublewrite buffer pages from an external file.
  @param[in,out]	file		      File handle
  @param[in,out]	pages		      For storing the doublewrite pages
                                read from the file
  @return DB_SUCCESS or error code */
  static dberr_t load(dblwr::File &file, recv::Pages *pages) noexcept
      MY_ATTRIBUTE((warn_unused_result));

  /** Write zeros to the file if it is "empty"
  @param[in]	file		          File instance.
  @param[in]	n_pages           Size in physical pages.
  @return DB_SUCCESS or error code */
  static dberr_t init_file(dblwr::File &file, uint32_t n_pages) noexcept
      MY_ATTRIBUTE((warn_unused_result));

  /** Reset the size in bytes to the configured size.
  @param[in,out] file						File to reset.
  @param[in] truncate           Truncate the file to configured size if true. */
  static void reset_file(dblwr::File &file, bool truncate) noexcept;

  /** Reset the size in bytes to the configured size of all files. */
  static void reset_files() noexcept {
    for (auto &file : Double_write::s_files) {
      /* Physically truncate the file: true. */
      Double_write::reset_file(file, true);
    }
  }

  /** Create the v2 data structures
  @return DB_SUCCESS or error code */
  static dberr_t create_v2() noexcept MY_ATTRIBUTE((warn_unused_result));

#ifndef _WIN32
  /** @return true if we need to fsync to disk */
  static bool is_fsync_required() noexcept MY_ATTRIBUTE((warn_unused_result)) {
    /* srv_unix_file_flush_method is a dynamic variable. */
    return srv_unix_file_flush_method != SRV_UNIX_O_DIRECT &&
           srv_unix_file_flush_method != SRV_UNIX_O_DIRECT_NO_FSYNC;
  }
#endif /* _WIN32 */

  /** Write the data to disk synchronously.
  @param[in]  segment         Segement to write to.
  @param[in]	bpage           Page to write. */
  static void single_write(Segment *segment, const buf_page_t *bpage) noexcept;

  /** Extract the data and length to write to the doublewrite file
  @param[in]	bpage		          Page to write
  @param[out]	ptr		            Start of buffer to write
  @param[out]	len		            Length of the data to write */
  static void prepare(const buf_page_t *bpage, void **ptr, uint32_t *len)
      noexcept;

  /** Free the data structures. */
  static void shutdown() noexcept;

  /** Toggle the doublewrite buffer dynamically
  @param[in]	value		          Current value */
  static void toggle(bool value) noexcept {
    if (s_instances == nullptr) {
      return;
    }

    if (value) {
      ib::info(ER_IB_MSG_DBLWR_1304) << "Atomic write enabled";
    } else {
      ib::info(ER_IB_MSG_DBLWR_1305) << "Atomic write disabled";
    }
  }

  // clang-format on

 private:
  /** Create the singletone instance, start the flush thread
  @return DB_SUCCESS or error code */
  static dberr_t start() noexcept MY_ATTRIBUTE((warn_unused_result));

  /** Asserts when a corrupt block is found during writing out
  data to the disk.
  @param[in]	block		          Block that was corrupt */
  static void croak(const buf_block_t *block) noexcept;

  /** Check the LSN values on the page with which this block
  is associated.  Also validate the page if the option is set.
  @param[in]	block		          Block to check */
  static void check_block(const buf_block_t *block) noexcept;

  /** Check the LSN values on the page.
  @param[in]	page		          Page to check */
  static void check_page_lsn(const page_t *page) noexcept;

  /** Calls buf_page_get() on the TRX_SYS_PAGE and returns
  a pointer to the doublewrite buffer within it.
  @param[in,out]	mtr		        To manage the page latches
  @return pointer to the doublewrite buffer within the filespace
          header page. */
  static byte *get(mtr_t *mtr) noexcept MY_ATTRIBUTE((warn_unused_result));

 private:
  using Segments = mpmc_bq<Segment *>;
  using Instances = std::vector<Double_write *>;
  using Batch_segments = mpmc_bq<Batch_segment *>;

  /** Instance ID */
  uint16_t m_id{};

  /** Protects m_buf_pages. */
  ib_mutex_t m_mutex;

  /** Wait for IO batch to complete. */
  os_event_t m_event;

  /** true if the the batch hasn't completed yet. */
  std::atomic_bool m_batch_running{false};

  /** The copy of the page frame, the page must be in in m_buf_pages. */
  Buffer m_buffer;

  /** Pages that should be written to the data files. */
  Buf_pages m_buf_pages;

  /** File segments to use for LRU batched writes. */
  static Batch_segments *s_LRU_batch_segments;

  /** File segments to use for flush list batched writes. */
  static Batch_segments *s_flush_list_batch_segments;

  /** File segments to use for single page writes. */
  static Segments *s_single_segments;

  /** For indexing batch segments by ID. */
  static std::vector<Batch_segment *> s_segments;

 public:
  /** Files to use for atomic writes. */
  static std::vector<dblwr::File> s_files;

  /** The global instances */
  static Instances *s_instances;

  // Disable copying
  Double_write(const Double_write &) = delete;
  Double_write(const Double_write &&) = delete;
  Double_write &operator=(Double_write &&) = delete;
  Double_write &operator=(const Double_write &) = delete;
};

/** File segment of a double write file. */
class Segment {
 public:
  /** Constructor.
  @param[in] file               File that owns the segment.
  @param[in] start              Offset (page number) of segment in the file.
  @param[in] n_pages            Number of pages in the segment. */
  Segment(dblwr::File &file, page_no_t start, uint32_t n_pages)
      : m_file(file),
        m_start(start * univ_page_size.physical()),
        m_end(m_start + (n_pages * univ_page_size.physical())) {}

  /** Destructor. */
  virtual ~Segment() {}

  /** Write to the segment.
  @param[in] ptr                Start writing from here.
  @param[in] len                Number of bytes to write. */
  void write(const void *ptr, uint32_t len) noexcept {
    ut_a(len <= m_end - m_start);
    IORequest req(IORequest::WRITE | IORequest::DO_NOT_WAKE);

    req.dblwr();

    auto err = os_file_write(req, m_file.m_name.c_str(), m_file.m_pfs, ptr,
                             m_start, len);
    ut_a(err == DB_SUCCESS);
  }

  /** Flush the segment to disk. */
  void flush() noexcept { os_file_flush(m_file.m_pfs); }

  /** File that owns the segment. */
  dblwr::File &m_file;

  /** Physical offset in the file for the segment. */
  os_offset_t m_start{};

  /** Physical offset up to which this segment is responsible for. */
  os_offset_t m_end{};

  // Disable copying
  Segment(Segment &&) = delete;
  Segment(const Segment &) = delete;
  Segment &operator=(Segment &&) = delete;
  Segment &operator=(const Segment &) = delete;
};

/** Segment for batched writes. */
class Batch_segment : public Segment {
 public:
  /** Constructor.
  @param[in] id                 Segment ID.
  @param[in] file               File that owns the segment.
  @param[in] start              Offset (page number) of segment in the file.
  @param[in] n_pages            Number of pages in the segment. */
  Batch_segment(uint16_t id, dblwr::File &file, page_no_t start,
                uint32_t n_pages)
      : Segment(file, start, n_pages), m_id(id) {
    reset();
  }

  /** Destructor. */
  virtual ~Batch_segment() noexcept {
    ut_a(m_written.load(std::memory_order_relaxed) == 0);
    ut_a(m_batch_size.load(std::memory_order_relaxed) == 0);
  }

  /** @return the batch segment ID. */
  uint16_t id() const noexcept { return m_id; }

  /**  Write a batch to the segment.
  @param[in] buffer             Buffer to write. */
  void write(const Buffer &buffer) noexcept;

  /** Called on page write completion.
  @return if batch ended. */
  bool write_complete() noexcept MY_ATTRIBUTE((warn_unused_result)) {
    const auto n = m_written.fetch_add(1, std::memory_order_relaxed);
    return n + 1 == m_batch_size.load(std::memory_order_relaxed);
  }

  /** Reset the state. */
  void reset() noexcept {
    m_written.store(0, std::memory_order_relaxed);
    m_batch_size.store(0, std::memory_order_relaxed);
  }

  /** Set the batch size.
  @param[in] size               Number of pages to write to disk. */
  void set_batch_size(uint32_t size) noexcept {
    m_batch_size.store(size, std::memory_order_release);
  }

  /** @return the batch size. */
  uint32_t batch_size() const noexcept {
    return m_batch_size.load(std::memory_order_acquire);
  }

  /** Note that the batch has started for the double write instance.
  @param[in] dblwr              Instance for which batch has started. */
  void start(Double_write *dblwr) noexcept {
    m_dblwr = dblwr;
    m_dblwr->batch_started();
  }

  /** Note that the batch has completed. */
  void completed() noexcept {
    m_dblwr->batch_completed();
    m_dblwr = nullptr;
  }

  /** Batch segment ID. */
  uint16_t m_id{};

  /** The instance that is being written to disk. */
  Double_write *m_dblwr{};

  byte m_pad1[INNOBASE_CACHE_LINE_SIZE];

  /** Size of the batch. */
  std::atomic_int m_batch_size{};

  byte m_pad2[INNOBASE_CACHE_LINE_SIZE];

  /** Number of pages to write. */
  std::atomic_int m_written{};
};

uint32_t Double_write::s_n_instances{};
std::vector<dblwr::File> Double_write::s_files;
Double_write::Segments *Double_write::s_single_segments{};
Double_write::Batch_segments *Double_write::s_LRU_batch_segments{};
Double_write::Batch_segments *Double_write::s_flush_list_batch_segments{};
std::vector<Batch_segment *> Double_write::s_segments{};

Double_write::Instances *Double_write::s_instances{};

Double_write::Double_write(uint16_t id, uint32_t n_pages) noexcept
    : m_id(id), m_buffer(n_pages), m_buf_pages(n_pages) {
  ut_a(n_pages == dblwr::n_pages);
  ut_a(m_buffer.capacity() / UNIV_PAGE_SIZE == m_buf_pages.capacity());

  mutex_create(LATCH_ID_DBLWR, &m_mutex);
  m_event = os_event_create("dblwr_event");
}

Double_write::~Double_write() noexcept {
  mutex_free(&m_mutex);
  os_event_destroy(m_event);
}

void Double_write::prepare(const buf_page_t *bpage, void **ptr,
                           uint32_t *len) noexcept {
  auto block = reinterpret_cast<const buf_block_t *>(bpage);
  auto state = buf_block_get_state(block);

  /* No simple validate for compressed pages exists. */
  if (state == BUF_BLOCK_FILE_PAGE && block->page.zip.data == nullptr) {
    /* Check that the actual page in the buffer pool is
    not corrupt and the LSN values are sane. */
    check_block(block);
  }

  if (bpage->size.is_compressed()) {
    UNIV_MEM_ASSERT_RW(bpage->zip.data, bpage->size.physical());

    *ptr = bpage->zip.data;
    *len = bpage->size.physical();

  } else {
    if (state != BUF_BLOCK_FILE_PAGE) {
      ib::fatal(ER_IB_MSG_DBLWR_1297)
          << "Invalid page state: state: " << state
          << " block state: " << buf_page_get_state(bpage);
    } else {
      ut_ad(state == buf_block_get_state(block));
    }

    *ptr =
        reinterpret_cast<buf_block_t *>(const_cast<buf_page_t *>(bpage))->frame;

    UNIV_MEM_ASSERT_RW(*ptr, bpage->size.logical());

    *len = bpage->size.logical();
  }
}

void Double_write::single_write(Segment *segment,
                                const buf_page_t *bpage) noexcept {
  uint32_t len{};
  void *frame{};

  prepare(bpage, &frame, &len);

  ut_ad(len <= univ_page_size.physical());

  segment->write(frame, len);
}

void Batch_segment::write(const Buffer &buffer) noexcept {
  Segment::write(buffer.begin(), buffer.size());
}

dberr_t Double_write::create_v2() noexcept {
  ut_a(!s_files.empty());
  ut_a(s_instances == nullptr);

  s_instances = UT_NEW_NOKEY(Instances{});

  if (s_instances == nullptr) {
    return DB_OUT_OF_MEMORY;
  }

  dberr_t err{DB_SUCCESS};

  for (uint32_t i = 0; i < s_n_instances; ++i) {
    auto ptr = UT_NEW_NOKEY(Double_write(i, dblwr::n_pages));

    if (ptr == nullptr) {
      err = DB_OUT_OF_MEMORY;
      break;
    }

    s_instances->push_back(ptr);
  }

  if (err != DB_SUCCESS) {
    for (auto &dblwr : *s_instances) {
      UT_DELETE(dblwr);
    }
    UT_DELETE(s_instances);
    s_instances = nullptr;
  }

  return err;
}

void Double_write::shutdown() noexcept {
  if (s_instances == nullptr) {
    return;
  }

  for (auto dblwr : *s_instances) {
    UT_DELETE(dblwr);
  }

  for (auto &file : s_files) {
    if (file.m_pfs.m_file != OS_FILE_CLOSED) {
      os_file_close(file.m_pfs);
    }
  }

  s_files.clear();

  if (s_LRU_batch_segments != nullptr) {
    Batch_segment *s{};
    while (s_LRU_batch_segments->dequeue(s)) {
      UT_DELETE(s);
    }
    UT_DELETE(s_LRU_batch_segments);
    s_LRU_batch_segments = nullptr;
  }

  if (s_flush_list_batch_segments != nullptr) {
    Batch_segment *s{};
    while (s_flush_list_batch_segments->dequeue(s)) {
      UT_DELETE(s);
    }
    UT_DELETE(s_flush_list_batch_segments);
    s_flush_list_batch_segments = nullptr;
  }

  if (s_single_segments != nullptr) {
    Segment *s{};
    while (s_single_segments->dequeue(s)) {
      UT_DELETE(s);
    }
    UT_DELETE(s_single_segments);
    s_single_segments = nullptr;
  }

  UT_DELETE(s_instances);
  s_instances = nullptr;
}

void Double_write::check_page_lsn(const page_t *page) noexcept {
  if (memcmp(
          page + (FIL_PAGE_LSN + 4),
          page + (univ_page_size.physical() - FIL_PAGE_END_LSN_OLD_CHKSUM + 4),
          4)) {
    const uint32_t lsn1 = mach_read_from_4(page + FIL_PAGE_LSN + 4);

    const uint32_t lsn2 = mach_read_from_4(page + univ_page_size.physical() -
                                           FIL_PAGE_END_LSN_OLD_CHKSUM + 4);

    ib::error(ER_IB_MSG_111) << "The page to be written seems corrupt!"
                                " The low 4 bytes of LSN fields do not match"
                                " ("
                             << lsn1 << " != " << lsn2
                             << ")!"
                                " Noticed in the buffer pool.";
  }
}

void Double_write::croak(const buf_block_t *block) noexcept {
  buf_page_print(block->frame, univ_page_size, BUF_PAGE_PRINT_NO_CRASH);

  ib::fatal(ER_IB_MSG_112)
      << "Apparent corruption of an index page " << block->page.id
      << " to be written to data file. We intentionally crash"
         " the server to prevent corrupt data from ending up in"
         " data files.";
}

void Double_write::check_block(const buf_block_t *block) noexcept {
  ut_ad(buf_block_get_state(block) == BUF_BLOCK_FILE_PAGE);

  check_page_lsn(block->frame);

  switch (fil_page_get_type(block->frame)) {
    case FIL_PAGE_INDEX:
    case FIL_PAGE_RTREE:
    case FIL_PAGE_SDI:
      if (page_is_comp(block->frame)) {
        if (page_simple_validate_new(block->frame)) {
          return;
        }
      } else if (page_simple_validate_old(block->frame)) {
        return;
      }
      /* While it is possible that this is not an index page
      but just happens to have wrongly set FIL_PAGE_TYPE,
      such pages should never be modified to without also
      adjusting the page type during page allocation or
      buf_flush_init_for_writing() or fil_page_reset_type(). */
      break;
    case FIL_PAGE_TYPE_FSP_HDR:
    case FIL_PAGE_IBUF_BITMAP:
    case FIL_PAGE_TYPE_UNKNOWN:
    /* Do not complain again, we already reset this field. */
    case FIL_PAGE_UNDO_LOG:
    case FIL_PAGE_INODE:
    case FIL_PAGE_IBUF_FREE_LIST:
    case FIL_PAGE_TYPE_SYS:
    case FIL_PAGE_TYPE_TRX_SYS:
    case FIL_PAGE_TYPE_XDES:
    case FIL_PAGE_TYPE_BLOB:
    case FIL_PAGE_TYPE_ZBLOB:
    case FIL_PAGE_TYPE_ZBLOB2:
    case FIL_PAGE_SDI_BLOB:
    case FIL_PAGE_SDI_ZBLOB:
    case FIL_PAGE_TYPE_LOB_INDEX:
    case FIL_PAGE_TYPE_LOB_DATA:
    case FIL_PAGE_TYPE_LOB_FIRST:
    case FIL_PAGE_TYPE_ZLOB_FIRST:
    case FIL_PAGE_TYPE_ZLOB_DATA:
    case FIL_PAGE_TYPE_ZLOB_INDEX:
    case FIL_PAGE_TYPE_ZLOB_FRAG:
    case FIL_PAGE_TYPE_ZLOB_FRAG_ENTRY:
    case FIL_PAGE_TYPE_RSEG_ARRAY:
    case FIL_PAGE_TYPE_LEGACY_DBLWR:

      /* TODO: validate also non-index pages */
      return;

    case FIL_PAGE_TYPE_ALLOCATED:
      /* Empty pages should never be flushed. Unless we are creating the
      legacy doublewrite buffer.  */
      break;
  }

  croak(block);
}

dberr_t Double_write::write_to_datafile(const buf_page_t *in_bpage,
                                        bool sync) noexcept {
  ut_ad(buf_page_in_file(in_bpage));

  page_t *frame;

  /* Our IO API is common for both reads and writes and is
  therefore geared towards a non-const parameter. */
  auto bpage = const_cast<buf_page_t *>(in_bpage);

  switch (buf_page_get_state(bpage)) {
    case BUF_BLOCK_ZIP_DIRTY:
      frame = bpage->zip.data;
      break;

    case BUF_BLOCK_FILE_PAGE:
      frame = bpage->zip.data;

      if (frame == nullptr) {
        frame = reinterpret_cast<buf_block_t *>(bpage)->frame;
      }
      break;

    default:
      ib::fatal(ER_IB_MSG_DBLWR_1316)
          << "Invalid page state: ID: " << bpage->id
          << ", state: " << buf_page_get_state(bpage);
      frame = nullptr;
  }

  uint32_t type = IORequest::WRITE;

  if (sync) {
    type |= IORequest::DO_NOT_WAKE;
  }

  IORequest io_request(type);

  auto err = fil_io(io_request, sync, bpage->id, bpage->size, 0,
                    bpage->size.physical(), frame, bpage);

  ut_a(err == DB_SUCCESS);

  return err;
}

dberr_t Double_write::sync_page_flush(buf_page_t *bpage) noexcept {
#ifdef UNIV_DEBUG
  ut_d(auto page_id = bpage->id);

  if (dblwr::Force_crash.equals_to(page_id)) {
    auto frame = reinterpret_cast<const buf_block_t *>(bpage)->frame;
    const auto p = reinterpret_cast<byte *>(frame);

    ut_ad(page_get_space_id(p) == dblwr::Force_crash.space());
    ut_ad(page_get_page_no(p) == dblwr::Force_crash.page_no());
  }
#endif /* UNIV_DEBUG */

  Segment *segment{};

  while (!s_single_segments->dequeue(segment)) {
    os_thread_yield();
  }

  single_write(segment, bpage);

#ifndef _WIN32
  if (is_fsync_required()) {
    segment->flush();
  }
#endif /* !_WIN32 */

#ifdef UNIV_DEBUG
  if (dblwr::Force_crash.equals_to(page_id)) {
    DBUG_SUICIDE();
  }
#endif /* UNIV_DEBUG */

  auto err = write_to_datafile(bpage, true);
  ut_a(err == DB_SUCCESS);

  fil_flush(bpage->id.space());

  while (!s_single_segments->enqueue(segment)) {
    UT_RELAX_CPU();
  }

  /* true means we want to evict this page from the LRU list as well. */
  buf_page_io_complete(bpage, true);

  return DB_SUCCESS;
}

void Double_write::reset_file(dblwr::File &file, bool truncate) noexcept {
  auto cur_size = os_file_get_size(file.m_pfs);
  auto new_size = dblwr::File::s_n_pages * univ_page_size.physical();

  if (s_files.size() == 1) {
    new_size += SYNC_PAGE_FLUSH_SLOTS * univ_page_size.physical();
  } else if ((file.m_id & 1)) {
    const auto n_bytes = (SYNC_PAGE_FLUSH_SLOTS / (s_files.size() / 2)) *
                         univ_page_size.physical();
    new_size += n_bytes;
  }

  auto pfs_file = file.m_pfs;

  if (new_size < cur_size && truncate) {
    ib::info(ER_IB_MSG_DBLWR_1306)
        << file.m_name << " size reduced to " << new_size << " bytes from "
        << cur_size << " bytes";

    auto success = os_file_truncate(file.m_name.c_str(), pfs_file, new_size);

    if (!success) {
      ib::fatal(ER_IB_MSG_DBLWR_1320, file.m_name.c_str());
    }

  } else if (new_size > cur_size) {
    auto err = os_file_write_zeros(pfs_file, file.m_name.c_str(),
                                   univ_page_size.physical(), cur_size,
                                   new_size - cur_size, srv_read_only_mode);

    if (err != DB_SUCCESS) {
      ib::fatal(ER_IB_MSG_DBLWR_1321, file.m_name.c_str());
    }

    ib::info(ER_IB_MSG_DBLWR_1307)
        << file.m_name << " size increased to " << new_size << " bytes "
        << "from " << cur_size << " bytes";
  }
}

dberr_t Double_write::init_file(dblwr::File &file, uint32_t n_pages) noexcept {
  auto pfs_file = file.m_pfs;
  auto size = os_file_get_size(pfs_file);

  ut_ad(dblwr::File::s_n_pages > 0);

  if (size == 0) {
    auto err = os_file_write_zeros(
        pfs_file, file.m_name.c_str(), univ_page_size.physical(), 0,
        n_pages * univ_page_size.physical(), srv_read_only_mode);

    if (err != DB_SUCCESS) {
      return err;
    }
  }

  return DB_SUCCESS;
}

static bool is_buffer_pool_size_ok() noexcept {
  const auto min_doublewrite_size =
      ((2 * DBLWR_V1_EXTENT_SIZE + FSP_EXTENT_SIZE / 2 + 100) *
       univ_page_size.physical());

  if (buf_pool_get_curr_size() < min_doublewrite_size) {
    ib::error(ER_IB_MSG_DBLWR_1309)
        << "Buffer pool size is too small, must be at least "
        << min_doublewrite_size << " bytes";

    return false;
  }

  return true;
}

byte *Double_write::get(mtr_t *mtr) noexcept {
  const page_id_t sys_page_id(TRX_SYS_SPACE, TRX_SYS_PAGE_NO);

  auto block = buf_page_get(sys_page_id, univ_page_size, RW_X_LATCH, mtr);

  buf_block_dbg_add_level(block, SYNC_NO_ORDER_CHECK);

  return buf_block_get_frame(block) + TRX_SYS_DBLWR_V1;
}

bool Double_write::init_v1(page_no_t &page_no1, page_no_t &page_no2) noexcept {
  mtr_t mtr;

  mtr.start();

  bool init{};
  auto doublewrite = get(&mtr);

  if (mach_read_from_4(doublewrite + DBLWR_VER) == DBLWR_V1) {
    /* The doublewrite buffer has already been created. */

    page_no1 = mach_read_from_4(doublewrite + DBLWR_V1_BLOCK1);
    page_no2 = mach_read_from_4(doublewrite + DBLWR_V1_BLOCK2);

    init = true;
  } else {
    ib::warn(ER_IB_MSG_DBLWR_1327)
        << "Legacy double write doesn't exist in the system tablespace!";
    init = false;
  }

  mtr_commit(&mtr);

  return init;
}

bool Double_write::create_v1(page_no_t &page_no1,
                             page_no_t &page_no2) noexcept {
  mtr_t mtr;

  ib::info(ER_IB_MSG_95) << "Legacy doublewrite buffer not found: creating new";

  if (!is_buffer_pool_size_ok()) {
    return false;
  }

  mtr.start();

  auto block2 = fseg_create(TRX_SYS_SPACE, TRX_SYS_PAGE_NO,
                            TRX_SYS_DBLWR_V1 + DBLWR_V1_FSEG, &mtr);

  if (block2 == nullptr) {
    ib::error(ER_IB_MSG_DBLWR_1287);
    mtr.commit();
    return false;
  }

  /* fseg_create acquires a second latch on the page,
  therefore we must declare it. */
  buf_block_dbg_add_level(block2, SYNC_NO_ORDER_CHECK);

  uint32_t prev_page_no = 0;
  byte *doublewrite = get(&mtr);
  byte *fseg_header = doublewrite + DBLWR_V1_FSEG;
  const uint32_t n_blocks = 2 * DBLWR_V1_EXTENT_SIZE + FSP_EXTENT_SIZE / 2;

  for (uint32_t i = 0; i < n_blocks; ++i) {
    auto new_block =
        fseg_alloc_free_page(fseg_header, prev_page_no + 1, FSP_UP, &mtr);

    if (new_block == nullptr) {
      ib::error(ER_IB_MSG_DBLWR_1288);
      mtr.commit();
      return false;
    }

    /* Note: We don't redo log this because we don't care. */
    mach_write_to_2(new_block->frame + FIL_PAGE_TYPE,
                    FIL_PAGE_TYPE_LEGACY_DBLWR);

    /* We read the allocated pages to the buffer pool;
    when they are written to disk in a flush, the space
    id and page number fields are also written to the
    pages. At database startup read pages from the
    doublewrite buffer, we know that if the space id and
    page number in them are the same as the page position
    in the tablespace, then the page has not been written
    to in doublewrite. */

    ut_ad(rw_lock_get_x_lock_count(&new_block->lock) == 1);

    auto page_no = new_block->page.id.page_no();

    if (i == FSP_EXTENT_SIZE / 2) {
      ut_a(page_no == FSP_EXTENT_SIZE);

      mlog_write_ulint(doublewrite + DBLWR_V1_BLOCK1, page_no, MLOG_4BYTES,
                       &mtr);

      mlog_write_ulint(doublewrite + DBLWR_V1_REPEAT + DBLWR_V1_BLOCK1, page_no,
                       MLOG_4BYTES, &mtr);

      page_no1 = page_no;

    } else if (i == FSP_EXTENT_SIZE / 2 + DBLWR_V1_EXTENT_SIZE) {
      ut_a(page_no == 2 * FSP_EXTENT_SIZE);

      mlog_write_ulint(doublewrite + DBLWR_V1_BLOCK2, page_no, MLOG_4BYTES,
                       &mtr);

      mlog_write_ulint(doublewrite + DBLWR_V1_REPEAT + DBLWR_V1_BLOCK2, page_no,
                       MLOG_4BYTES, &mtr);

      page_no2 = page_no;

    } else if (i > FSP_EXTENT_SIZE / 2) {
      ut_a(page_no == prev_page_no + 1);
    }

    if (((i + 1) & 15) == 0) {
      /* rw_locks can only be recursively x-locked
      2048 times. (on 32 bit platforms, (lint) 0 - (X_LOCK_DECR * 2049)
      is no longer a negative number, and thus lock_word becomes like a
      shared lock).  For 4k page size this loop will lock the fseg header
      too many times. Since this code is not done while any other threads
      are active, restart the MTR occasionally. */

      mtr.commit();

      mtr.start();

      doublewrite = get(&mtr);

      fseg_header = doublewrite + DBLWR_V1_FSEG;
    }

    prev_page_no = page_no;
  }

  auto ptr = doublewrite + DBLWR_VER;

  mlog_write_ulint(ptr, DBLWR_V1, MLOG_4BYTES, &mtr);

  ptr += DBLWR_V1_REPEAT;

  mlog_write_ulint(ptr, DBLWR_V1, MLOG_4BYTES, &mtr);

  ptr = doublewrite + DBLWR_V1_SPACE_ID_STORED;

  mlog_write_ulint(ptr, DBLWR_V1_SPACE_ID_STORED_N, MLOG_4BYTES, &mtr);

  mtr.commit();

  /* Flush the modified pages to disk and make a checkpoint. */
  log_make_latest_checkpoint();

  /* Remove doublewrite pages from the LRU list. */
  buf_pool_invalidate();

  ib::info(ER_IB_MSG_99) << "Legacy atomic write buffer created";

  return true;
}

dberr_t Double_write::load(dblwr::File &file, recv::Pages *pages) noexcept {
  os_offset_t size = os_file_get_size(file.m_pfs);

  if (size == 0) {
    /* Double write buffer is empty. */
    ib::info(ER_IB_MSG_DBLWR_1285, file.m_name.c_str());

    return DB_SUCCESS;
  }

  if ((size % univ_page_size.physical())) {
    ib::warn(ER_IB_MSG_DBLWR_1319, file.m_name.c_str(), (ulint)size,
             (ulint)univ_page_size.physical());
  }

  const uint32_t n_pages = size / univ_page_size.physical();

  Buffer buffer{n_pages};
  IORequest read_request(IORequest::READ);

  read_request.disable_compression();

  auto err = os_file_read(read_request, file.m_name.c_str(), file.m_pfs,
                          buffer.begin(), 0, buffer.capacity());

  if (err != DB_SUCCESS) {
    ib::error(ER_IB_MSG_DBLWR_1301, ut_strerr(err));

    return err;
  }

  auto page = buffer.begin();

  for (uint32_t i = 0; i < n_pages; ++i) {
    pages->add(i, page, univ_page_size.physical());
    page += univ_page_size.physical();
  }

  return DB_SUCCESS;
}

void Double_write::write_pages(buf_flush_t flush_type) noexcept {
  ut_ad(mutex_own(&m_mutex));
  ut_a(!m_buffer.empty());

  Batch_segment *batch_segment{};

  auto segments = flush_type == BUF_FLUSH_LRU ? s_LRU_batch_segments
                                              : s_flush_list_batch_segments;

  while (!segments->dequeue(batch_segment)) {
    os_thread_yield();
  }

  batch_segment->start(this);

  batch_segment->write(m_buffer);

  m_buffer.clear();

#ifndef _WIN32
  if (is_fsync_required()) {
    batch_segment->flush();
  }
#endif /* !_WIN32 */

  batch_segment->set_batch_size(m_buf_pages.size());

  for (uint32_t i = 0; i < m_buf_pages.size(); ++i) {
    const auto bpage = m_buf_pages.m_pages[i];

    ut_d(auto page_id = bpage->id);

    bpage->set_dblwr_batch_id(batch_segment->id());

    auto err = write_to_datafile(bpage, false);
    ut_a(err == DB_SUCCESS);

#ifdef UNIV_DEBUG
    if (dblwr::Force_crash.equals_to(page_id)) {
      DBUG_SUICIDE();
    }
#endif /* UNIV_DEBUG */
  }

  srv_stats.dblwr_writes.inc();

  m_buf_pages.clear();

  os_aio_simulated_wake_handler_threads();
}

dberr_t Double_write::create_batch_segments(
    uint32_t segments_per_file) noexcept {
  const uint32_t n_segments = segments_per_file * s_files.size();

  const auto n = std::max(ulint{2}, ut_2_power_up((n_segments + 1)));

  ut_a(s_LRU_batch_segments == nullptr);

  s_LRU_batch_segments = UT_NEW_NOKEY(Batch_segments(n));

  if (s_LRU_batch_segments == nullptr) {
    return DB_OUT_OF_MEMORY;
  }

  ut_a(s_flush_list_batch_segments == nullptr);

  s_flush_list_batch_segments = UT_NEW_NOKEY(Batch_segments(n));

  if (s_flush_list_batch_segments == nullptr) {
    return DB_OUT_OF_MEMORY;
  }

  const uint32_t total_pages = segments_per_file * dblwr::n_pages;

  uint16_t id{};

  for (auto &file : s_files) {
    for (uint32_t i = 0; i < total_pages; i += dblwr::n_pages, ++id) {
      auto s = UT_NEW_NOKEY(Batch_segment(id, file, i, dblwr::n_pages));

      if (s == nullptr) {
        return DB_OUT_OF_MEMORY;
      }

      Batch_segments *segments{};

      if (s_files.size() > 1) {
        segments = (file.m_id & 1) ? s_LRU_batch_segments
                                   : s_flush_list_batch_segments;
      } else {
        segments = id & 1 ? s_LRU_batch_segments : s_flush_list_batch_segments;
      }

      auto success = segments->enqueue(s);
      ut_a(success);
      s_segments.push_back(s);
    }
  }

  return DB_SUCCESS;
}

dberr_t Double_write::create_single_segments(
    uint32_t segments_per_file) noexcept {
  ut_a(s_single_segments == nullptr);

  const auto n_segments =
      std::max(ulint{2}, ut_2_power_up(SYNC_PAGE_FLUSH_SLOTS));

  s_single_segments = UT_NEW_NOKEY(Segments(n_segments));

  if (s_single_segments == nullptr) {
    return DB_OUT_OF_MEMORY;
  }

  uint32_t n_pages{};

  if (s_files.size() == 1) {
    n_pages = SYNC_PAGE_FLUSH_SLOTS;
  } else {
    n_pages = SYNC_PAGE_FLUSH_SLOTS / (s_files.size() / 2);
  }

  for (auto &file : s_files) {
    if (!(file.m_id & 1) && s_files.size() > 1) {
      /* Skip the flush list files. */
      continue;
    }
    const auto start = dblwr::File::s_n_pages;

    for (uint32_t i = start; i < start + n_pages; ++i) {
      auto s = UT_NEW_NOKEY(Segment(file, i, 1UL));

      if (s == nullptr) {
        return DB_OUT_OF_MEMORY;
      }

      auto success = s_single_segments->enqueue(s);
      ut_a(success);
    }
  }

  return DB_SUCCESS;
}

dberr_t dblwr::write(buf_flush_t flush_type, buf_page_t *bpage,
                     bool sync) noexcept {
  dberr_t err;

  if (srv_read_only_mode || fsp_is_system_temporary(bpage->id.space()) ||
      !dblwr::enabled || Double_write::s_instances == nullptr) {
    /* Disable use of double-write buffer for temporary tablespace.
    Temporary tablespaces are never recovered, therefore we don't
    care about torn writes. */

    err = Double_write::write_to_datafile(bpage, sync);
    if (err == DB_SUCCESS && sync) {
      fil_flush(bpage->id.space());

      /* true means we want to evict this page from the LRU list as well. */
      buf_page_io_complete(bpage, true);
    }
  } else {
    ut_d(auto page_id = bpage->id);

    if (!sync && flush_type != BUF_FLUSH_SINGLE_PAGE) {
      MONITOR_INC(MONITOR_DBLWR_ASYNC_REQUESTS);

      Double_write::submit(flush_type, bpage);
      err = DB_SUCCESS;
#ifdef UNIV_DEBUG
      if (dblwr::Force_crash.equals_to(page_id)) {
        force_flush(flush_type, buf_pool_index(buf_pool_from_bpage(bpage)));
      }
#endif /* UNIV_DEBUG */
    } else {
      MONITOR_INC(MONITOR_DBLWR_SYNC_REQUESTS);
      bpage->set_dblwr_batch_id(std::numeric_limits<uint16_t>::max());
      err = Double_write::sync_page_flush(bpage);
    }
  }

  return err;
}

void Double_write::write_complete(buf_page_t *bpage,
                                  buf_flush_t flush_type) noexcept {
  if (s_instances == nullptr) {
    /* Not initialized yet. */
    return;
  }

  const auto batch_id = bpage->get_dblwr_batch_id();

  switch (flush_type) {
    case BUF_FLUSH_LRU:
    case BUF_FLUSH_LIST:
    case BUF_FLUSH_SINGLE_PAGE:
      if (batch_id != std::numeric_limits<uint16_t>::max()) {
        ut_ad(batch_id < s_segments.size());
        auto batch_segment = s_segments[batch_id];

        if (batch_segment->write_complete()) {
          batch_segment->completed();

          srv_stats.dblwr_pages_written.add(batch_segment->batch_size());

          batch_segment->reset();

          auto segments = (flush_type == BUF_FLUSH_LRU)
                              ? Double_write::s_LRU_batch_segments
                              : Double_write::s_flush_list_batch_segments;

          fil_flush_file_spaces(FIL_TYPE_TABLESPACE);

          while (!segments->enqueue(batch_segment)) {
            os_thread_yield();
          }
        }
      }
      bpage->set_dblwr_batch_id(std::numeric_limits<uint16_t>::max());
      break;

    case BUF_FLUSH_N_TYPES:
      ut_error;
  }
}

void dblwr::write_complete(buf_page_t *bpage, buf_flush_t flush_type) noexcept {
  Double_write::write_complete(bpage, flush_type);
}

void dblwr::recv::recover(recv::Pages *pages, fil_space_t *space) noexcept {
#ifndef UNIV_HOTBACKUP
  pages->recover(space);
#endif /* UNIV_HOTBACKUP */
}

/** Create the file and or open it if it exists.
@param[in] dir_name             Directory where to create the file.
@param[in] id                   Instance ID.
@param[out] file                File handle.
@param[in] file_type            The file type.
@return DB_SUCCESS if all went well. */
static dberr_t dblwr_file_open(const std::string &dir_name, int id,
                               dblwr::File &file, ulint file_type) noexcept {
  bool exists;
  os_file_type_t type;
  std::string dir(dir_name);

  Fil_path::normalize(dir);

  auto success = os_file_status(dir.c_str(), &exists, &type);

  if (exists) {
    if (!success) {
      return DB_CANNOT_OPEN_FILE;

    } else {
      switch (type) {
        case OS_FILE_TYPE_DIR:
          break;

        case OS_FILE_TYPE_LINK:
        case OS_FILE_TYPE_FILE:
        case OS_FILE_TYPE_BLOCK:
        case OS_FILE_TYPE_MISSING:
        case OS_FILE_TYPE_UNKNOWN:
        case OS_FILE_TYPE_FAILED:
        case OS_FILE_PERMISSION_ERROR:
        case OS_FILE_TYPE_NAME_TOO_LONG:

          ib::error(ER_IB_MSG_DBLWR_1290, dir_name.c_str());

          return DB_WRONG_FILE_NAME;
      }
    }
  }

  file.m_id = id;

  file.m_name = std::string(dir_name) + OS_PATH_SEPARATOR + "#ib_";

  file.m_name += std::to_string(srv_page_size) + "_" + std::to_string(id);

  file.m_name += dot_ext[DWR];

  success = os_file_status(file.m_name.c_str(), &exists, &type);

  uint32_t mode;

  if (exists) {
    if (!success) {
      ib::error(ER_IB_MSG_DBLWR_1291, file.m_name.c_str());

      return DB_CANNOT_OPEN_FILE;

    } else if (type != OS_FILE_TYPE_FILE) {
      ib::error(ER_IB_MSG_DBLWR_1292, file.m_name.c_str());

      return DB_CANNOT_OPEN_FILE;
    }

    mode = OS_FILE_OPEN;

  } else {
    auto err = os_file_create_subdirs_if_needed(file.m_name.c_str());

    if (err != DB_SUCCESS) {
      return err;
    } else if (id >= (int)Double_write::s_n_instances) {
      /* Don't create files if not configured by the user. */
      return DB_NOT_FOUND;
    }

    mode = OS_FILE_CREATE;
  }

  file.m_pfs =
      os_file_create(innodb_dblwr_file_key, file.m_name.c_str(), mode,
                     OS_FILE_NORMAL, file_type, srv_read_only_mode, &success);

  if (!success) {
    ib::error(ER_IB_MSG_DBLWR_1293, file.m_name.c_str());
    return DB_IO_ERROR;
  } else {
    ib::info(ER_IB_MSG_DBLWR_1286, file.m_name.c_str());
  }

  return DB_SUCCESS;
}

dberr_t dblwr::open(bool create_new_db) noexcept {
  ut_a(!dblwr::dir.empty());
  ut_a(Double_write::s_files.empty());
  ut_a(Double_write::s_n_instances == 0);

  /* Separate instances for LRU and FLUSH list write requests. */
  Double_write::s_n_instances = std::max(4UL, srv_buf_pool_instances * 2);

  /* Batch segments per dblwr file. */
  uint32_t segments_per_file{};

  if (dblwr::n_files == 0) {
    dblwr::n_files = 2;
  }

  ib::info(ER_IB_MSG_DBLWR_1324)
      << "Double write buffer files: " << dblwr::n_files;

  if (dblwr::n_pages == 0) {
    dblwr::n_pages = srv_n_write_io_threads;
  }

  ib::info(ER_IB_MSG_DBLWR_1323)
      << "Double write buffer pages per instance: " << dblwr::n_pages;

  if (Double_write::s_n_instances < dblwr::n_files) {
    segments_per_file = 1;
    Double_write::s_files.resize(Double_write::s_n_instances);
  } else {
    Double_write::s_files.resize(dblwr::n_files);
    segments_per_file = (Double_write::s_n_instances / dblwr::n_files) + 1;
  }

  dberr_t err{DB_SUCCESS};

  ut_ad(dblwr::File::s_n_pages == 0);
  dblwr::File::s_n_pages = dblwr::n_pages * segments_per_file;

  const auto first = &Double_write::s_files[0];

  /* Create the files (if required) and make them the right size. */
  for (auto &file : Double_write::s_files) {
    err = dblwr_file_open(dblwr::dir, &file - first, file, OS_DBLWR_FILE);

    if (err != DB_SUCCESS) {
      break;
    }

    auto pages_per_file = dblwr::n_pages * segments_per_file;

    if (Double_write::s_files.size() == 1) {
      pages_per_file += SYNC_PAGE_FLUSH_SLOTS;
    } else if ((file.m_id & 1)) {
      pages_per_file +=
          SYNC_PAGE_FLUSH_SLOTS / (Double_write::s_files.size() / 2);
    }

    err = Double_write::init_file(file, pages_per_file);

    if (err != DB_SUCCESS) {
      break;
    }

    auto file_size = os_file_get_size(file.m_pfs);

    if (file_size == 0 || (file_size % univ_page_size.physical())) {
      ib::warn(ER_IB_MSG_DBLWR_1322, file.m_name.c_str(), (ulint)file_size,
               (ulint)univ_page_size.physical());
    }

    /* Truncate the size after recovery: false. */
    Double_write::reset_file(file, false);
  }

  /* Create the segments that for LRU and FLUSH list batches writes */
  if (err == DB_SUCCESS) {
    err = Double_write::create_batch_segments(segments_per_file);
  }

  /* Create the segments for the single page flushes. */
  if (err == DB_SUCCESS) {
    err = Double_write::create_single_segments(segments_per_file);
  }

  if (err == DB_SUCCESS) {
    err = Double_write::create_v2();
  } else {
    Double_write::shutdown();
  }

  return err;
}

void dblwr::close() noexcept { Double_write::shutdown(); }

void dblwr::set() {
#ifndef UNIV_HOTBACKUP
  Double_write::toggle(dblwr::enabled);
#endif /* !UNIV_HOTBACKUP */
}

void dblwr::reset_files() noexcept { Double_write::reset_files(); }

dberr_t dblwr::v1::init() noexcept {
  if (!Double_write::init_v1(LEGACY_PAGE1, LEGACY_PAGE2)) {
    return DB_V1_DBLWR_INIT_FAILED;
  }

  return DB_SUCCESS;
}

dberr_t dblwr::v1::create() noexcept {
  if (!Double_write::create_v1(LEGACY_PAGE1, LEGACY_PAGE2)) {
    return DB_V1_DBLWR_CREATE_FAILED;
  }

  return DB_SUCCESS;
}

bool dblwr::v1::is_inside(page_no_t page_no) noexcept {
  if (LEGACY_PAGE1 == 0) {
    ut_a(LEGACY_PAGE2 == 0);
    /* We don't want our own reads being checked here during initialisation. */
    return false;
  }
  if (page_no >= LEGACY_PAGE1 &&
      page_no < LEGACY_PAGE1 + DBLWR_V1_EXTENT_SIZE) {
    return true;
  }

  if (page_no >= LEGACY_PAGE2 &&
      page_no < LEGACY_PAGE2 + DBLWR_V1_EXTENT_SIZE) {
    return true;
  }

  return false;
}

/** Recover a page from the doublewrite buffer.
@param[in]	dblwr_page_no	      Page number if the doublewrite buffer
@param[in]	space		            Tablespace the page belongs to
@param[in]	page_no		          Page number in the tablespace
@param[in]	page		            Data to write to <space, page_no>
@return true if page was restored to the tablespace */
static bool dblwr_recover_page(page_no_t dblwr_page_no, fil_space_t *space,
                               page_no_t page_no, const byte *page) noexcept {
  /* For cloned database double write pages should be ignored. However,
  given the control flow, we read the pages in anyway but don't recover
  from the pages we read in. */
  ut_a(!recv_sys->is_cloned_db);

  Buffer buffer{1};

  if (page_no >= space->size) {
    /* Do not report the warning if the tablespace is going to be truncated. */
    if (!undo::is_active(space->id)) {
      ib::warn(ER_IB_MSG_DBLWR_1313)
          << "Page# " << dblwr_page_no
          << " stored in the doublewrite file is"
             " not within data file space bounds "
          << space->size << " bytes:  page : " << page_id_t(space->id, page_no);
    }

    return false;
  }

  const page_size_t page_size(space->flags);
  const page_id_t page_id(space->id, page_no);

  /* We want to ensure that for partial reads the
  unread portion of the page is NUL. */
  memset(buffer.begin(), 0x0, page_size.physical());

  IORequest request;

  request.dblwr();

  /* Read in the page from the data file to compare. */
  auto err = fil_io(request, true, page_id, page_size, 0, page_size.physical(),
                    buffer.begin(), nullptr);

  if (err != DB_SUCCESS) {
    ib::warn(ER_IB_MSG_DBLWR_1314)
        << "Double write file recovery: " << page_id << " read failed with "
        << "error: " << ut_strerr(err);
  }

  /* Is the page read from the data file corrupt? */
  BlockReporter data_file_page(true, buffer.begin(), page_size,
                               fsp_is_checksum_disabled(space->id));

  BlockReporter dblwr_page(true, page, page_size,
                           fsp_is_checksum_disabled(space->id));

  if (data_file_page.is_corrupted()) {
    ib::info(ER_IB_MSG_DBLWR_1315) << "Database page corruption or"
                                   << " a failed file read of page " << page_id
                                   << ". Trying to recover it from the"
                                   << " doublewrite file.";

    if (dblwr_page.is_corrupted()) {
      ib::error(ER_IB_MSG_DBLWR_1304);

      buf_page_print(buffer.begin(), page_size, BUF_PAGE_PRINT_NO_CRASH);

      ib::error(ER_IB_MSG_DBLWR_1295, dblwr_page_no);

      buf_page_print(page, page_size, BUF_PAGE_PRINT_NO_CRASH);

      ib::fatal(ER_IB_MSG_DBLWR_1306);
    }

  } else {
    auto t1 = buf_page_is_zeroes(buffer.begin(), page_size);
    auto t2 = buf_page_is_zeroes(page, page_size);
    const auto checksum_on = fsp_is_checksum_disabled(space->id);
    auto reporter = BlockReporter(true, page, page_size, checksum_on);
    auto t3 = reporter.is_corrupted();

    if (t1 && !(t2 || t3)) {
      /* Database page contained only zeroes, while a valid copy is
      available in dblwr buffer. */
    } else {
      return false;
    }
  }

  /* Recovered data file pages are written out as uncompressed. */

  IORequest write_request(IORequest::WRITE);

  write_request.disable_compression();

  /* Write the good page from the doublewrite buffer to the
  intended position. */

  err = fil_io(write_request, true, page_id, page_size, 0, page_size.physical(),
               const_cast<byte *>(page), nullptr);

  ut_a(err == DB_SUCCESS);

  ib::info(ER_IB_MSG_DBLWR_1308)
      << "Recovered page " << page_id << " from the doublewrite buffer.";

  return true;
}

void dblwr::force_flush(buf_flush_t flush_type,
                        uint32_t buf_pool_index) noexcept {
  Double_write::force_flush(flush_type, buf_pool_index);
}
#endif /* !UNIV_HOTBACKUP */

void recv::Pages::recover(fil_space_t *space) noexcept {
#ifndef UNIV_HOTBACKUP
  /* For cloned database double write pages should be ignored. However,
  given the control flow, we read the pages in anyway but don't recover
  from the pages we read in. */

  if (!dblwr::enabled || recv_sys->is_cloned_db) {
    return;
  }

  auto recover_all = (space == nullptr);

  for (const auto &page : m_pages) {
    if (page->m_recovered) {
      continue;
    }

    auto ptr = page->m_buffer.begin();
    auto page_no = page_get_page_no(ptr);
    auto space_id = page_get_space_id(ptr);

    if (recover_all) {
      space = fil_space_get(space_id);

      if (space == nullptr) {
        /* Maybe we have dropped the tablespace
        and this page once belonged to it: do nothing. */
        continue;
      }

    } else if (space->id != space_id) {
      continue;
    }

    fil_space_open_if_needed(space);

    page->m_recovered =
        dblwr_recover_page(page->m_no, space, page_no, page->m_buffer.begin());
  }

  fil_flush_file_spaces(FIL_TYPE_TABLESPACE);
#endif /* !UNIV_HOTBACKUP */
}

const byte *recv::Pages::find(const page_id_t &page_id) const noexcept {
  if (!dblwr::enabled) {
    return nullptr;
  }
  using Matches = std::vector<const byte *, ut_allocator<const byte *>>;

  Matches matches;
  const byte *page = nullptr;

  for (const auto &page : m_pages) {
    auto &buffer = page->m_buffer;

    if (page_get_space_id(buffer.begin()) == page_id.space() &&
        page_get_page_no(buffer.begin()) == page_id.page_no()) {
      matches.push_back(buffer.begin());
    }
  }

  if (matches.size() == 1) {
    page = matches[0];

  } else if (matches.size() > 1) {
    lsn_t max_lsn = 0;

    for (const auto &match : matches) {
      lsn_t page_lsn = mach_read_from_8(match + FIL_PAGE_LSN);

      if (page_lsn > max_lsn) {
        max_lsn = page_lsn;
        page = match;
      }
    }
  }

  return page;
}

void recv::Pages::add(page_no_t page_no, const byte *page,
                      uint32_t n_bytes) noexcept {
  if (!dblwr::enabled) {
    return;
  }
  /* Make a copy of the page contents. */
  auto dblwr_page = UT_NEW_NOKEY(Page(page_no, page, n_bytes));

  m_pages.push_back(dblwr_page);
}

void recv::Pages::check_missing_tablespaces() const noexcept {
  /* For cloned database double write pages should be ignored. However,
  given the control flow, we read the pages in anyway but don't recover
  from the pages we read in. */
  if (!dblwr::enabled) {
    return;
  }

  const auto end = recv_sys->deleted.end();

  for (const auto &page : m_pages) {
    if (page->m_recovered) {
      continue;
    }

    const auto &buffer = page->m_buffer;
    auto space_id = page_get_space_id(buffer.begin());

    /* Skip messages for undo tablespaces that are being truncated since
    they can be deleted during undo truncation without an MLOG_FILE_DELETE. */

    if (!fsp_is_undo_tablespace(space_id)) {
      /* If the tablespace was in the missing IDs then we
      know that the problem is elsewhere. If a file deleted
      record was not found in the redo log and the tablespace
      doesn't exist in the SYS_TABLESPACES file then it is
      an error or data corruption. The special case is an
      undo truncate in progress. */

      if (recv_sys->deleted.find(space_id) == end &&
          recv_sys->missing_ids.find(space_id) != recv_sys->missing_ids.end()) {
        auto page_no = page_get_page_no(buffer.begin());

        ib::warn(ER_IB_MSG_DBLWR_1296)
            << "Doublewrite page " << page->m_no << " for {space: " << space_id
            << ", page_no:" << page_no << "} could not be restored."
            << " File name unknown for tablespace ID " << space_id;
      }
    }
  }
}

dberr_t dblwr::recv::load(recv::Pages *pages) noexcept {
#ifndef UNIV_HOTBACKUP
  /* For cloned database double write pages should be ignored. */
  if (!dblwr::enabled) {
    return DB_SUCCESS;
  }

  ut_ad(!dblwr::dir.empty());

  /* The number of buffer pool instances can change. Therefore we must:
    1. Scan the doublewrite directory for all *.dblwr files and load
       their contents.
    2. Reset the file sizes after recovery is complete. */

  auto real_path_dir = Fil_path::get_real_path(dblwr::dir);

  /* Walk the sub-tree of dblwr::dir. */

  std::vector<std::string> dblwr_files;

  Dir_Walker::walk(real_path_dir, false, [&](const std::string &path) {
    ut_a(path.length() > real_path_dir.length());

    if (Fil_path::get_file_type(path) != OS_FILE_TYPE_FILE) {
      return;
    }

    /* Make the filename relative to the directory that was scanned. */

    auto file = path.substr(real_path_dir.length(), path.length());

    /** 6 == strlen(".dblwr"). */
    if (file.size() <= 6) {
      return;
    }

    if (Fil_path::has_suffix(DWR, file.c_str())) {
      dblwr_files.push_back(file);
    }
  });

  /* We have to use all the dblwr files for recovery. */

  std::string rexp{"#ib_([0-9]+)_([0-9]+)\\"};

  rexp.append(dot_ext[DWR]);

  const std::regex regex{rexp};

  std::vector<int> ids;

  for (auto &file : dblwr_files) {
    std::smatch match;

    if (std::regex_match(file, match, regex) && match.size() == 3) {
      /* Check if the page size matches. */
      int page_size = std::stoi(match[1].str());

      if (page_size == (int)srv_page_size) {
        int id = std::stoi(match[2].str());
        ids.push_back(id);
      } else {
        ib::info(ER_IB_MSG_DBLWR_1310)
            << "Ignoring " << file << " - page size doesn't match";
      }
    } else {
      ib::warn(ER_IB_MSG_DBLWR_1311)
          << file << " not in double write buffer file name format!";
    }
  }

  std::sort(ids.begin(), ids.end());

  for (uint32_t i = 0; i < ids.size(); ++i) {
    if ((uint32_t)ids[i] != i) {
      ib::warn(ER_IB_MSG_DBLWR_1312) << "Gap in the double write buffer files.";
      ut_ad(0);
    }
  }

  uint32_t max_id;

  if (!ids.empty()) {
    max_id = std::max((int)srv_buf_pool_instances, ids.back() + 1);
  } else {
    max_id = srv_buf_pool_instances;
  }

  for (uint32_t i = 0; i < max_id; ++i) {
    dblwr::File file;

    /* Open the file for reading. */
    auto err = dblwr_file_open(dblwr::dir, i, file, OS_DATA_FILE);

    if (err == DB_NOT_FOUND) {
      continue;
    } else if (err != DB_SUCCESS) {
      return err;
    }

    err = Double_write::load(file, pages);

    os_file_close(file.m_pfs);

    if (err != DB_SUCCESS) {
      return err;
    }
  }
#endif /* UNIV_HOTBACKUP */
  return DB_SUCCESS;
}

const byte *dblwr::recv::find(const recv::Pages *pages,
                              const page_id_t &page_id) noexcept {
  return pages->find(page_id);
}

void dblwr::recv::create(recv::Pages *&pages) noexcept {
  ut_a(pages == nullptr);
  pages = UT_NEW_NOKEY(recv::Pages{});
}

void dblwr::recv::destroy(recv::Pages *&pages) noexcept {
  if (pages != nullptr) {
    UT_DELETE(pages);
    pages = nullptr;
  }
}

void dblwr::recv::check_missing_tablespaces(const recv::Pages *pages) noexcept {
  pages->check_missing_tablespaces();
}<|MERGE_RESOLUTION|>--- conflicted
+++ resolved
@@ -235,42 +235,8 @@
     /** @return number of active elements. */
     uint32_t size() const noexcept { return m_size; }
 
-<<<<<<< HEAD
-/**
-At database startup initializes the doublewrite buffer memory structure if
-we already have a doublewrite buffer created in the data files. If we are
-upgrading to an InnoDB version which supports multiple tablespaces, then this
-function performs the necessary update operations. If we are in a crash
-recovery, this function loads the pages from double write buffer into memory.
-@param[in]	file	                File handle
-@param[in]  path                  Path name of file
-@param[in]  load_corrupt_pages    Whether to load corrupt pages
-@return DB_SUCCESS or error code */
-dberr_t buf_dblwr_init_or_load_pages(pfs_os_file_t file, const char *path,
-                                     bool load_corrupt_pages) {
-  byte *buf;
-  byte *page;
-  page_no_t block1;
-  page_no_t block2;
-  space_id_t space_id;
-  byte *read_buf;
-  byte *doublewrite;
-  byte *unaligned_read_buf;
-  ibool reset_space_ids = FALSE;
-
-  /* We do the file i/o past the buffer pool */
-
-  unaligned_read_buf = static_cast<byte *>(ut_malloc_nokey(2 * UNIV_PAGE_SIZE));
-
-  read_buf = static_cast<byte *>(ut_align(unaligned_read_buf, UNIV_PAGE_SIZE));
-
-  /* Read the trx sys header to check if we are using the doublewrite
-  buffer */
-  dberr_t err;
-=======
     /** @return the capacity of the collection. */
     uint32_t capacity() const noexcept { return m_pages.capacity(); }
->>>>>>> 7d10c821
 
     using Pages = std::vector<buf_page_t *>;
 
@@ -409,14 +375,7 @@
         break;
       }
 
-<<<<<<< HEAD
-    } else if (load_corrupt_pages) {
-      ut_error;
-      recv_dblwr_t &recv_dblwr = recv_sys->dblwr;
-      recv_dblwr.add(page);
-=======
       ut_ad(!mutex_own(&m_mutex));
->>>>>>> 7d10c821
     }
 
     m_buf_pages.push_back(bpage);
