/*****************************************************************************

Copyright (c) 1995, 2015, Oracle and/or its affiliates. All Rights Reserved.

This program is free software; you can redistribute it and/or modify it under
the terms of the GNU General Public License as published by the Free Software
Foundation; version 2 of the License.

This program is distributed in the hope that it will be useful, but WITHOUT
ANY WARRANTY; without even the implied warranty of MERCHANTABILITY or FITNESS
FOR A PARTICULAR PURPOSE. See the GNU General Public License for more details.

You should have received a copy of the GNU General Public License along with
this program; if not, write to the Free Software Foundation, Inc.,
51 Franklin Street, Suite 500, Boston, MA 02110-1335 USA

*****************************************************************************/

/**************************************************//**
@file buf/buf0checksum.cc
Buffer pool checksum functions, also linked from /extra/innochecksum.cc

Created Aug 11, 2011 Vasil Dimov
*******************************************************/

#include "univ.i"
#include "fil0fil.h"
#include "ut0crc32.h"
#include "ut0rnd.h"

#ifndef UNIV_INNOCHECKSUM

#include "srv0srv.h"
#endif /* !UNIV_INNOCHECKSUM */
#include "buf0types.h"

/** the macro MYSQL_SYSVAR_ENUM() requires "long unsigned int" and if we
use srv_checksum_algorithm_t here then we get a compiler error:
ha_innodb.cc:12251: error: cannot convert 'srv_checksum_algorithm_t*' to
  'long unsigned int*' in initialization */
ulong	srv_checksum_algorithm = SRV_CHECKSUM_ALGORITHM_INNODB;

/** Calculates the CRC32 checksum of a page. The value is stored to the page
when it is written to a file and also checked for a match when reading from
the file. When reading we allow both normal CRC32 and CRC-legacy-big-endian
variants. Note that we must be careful to calculate the same value on 32-bit
and 64-bit architectures.
@param[in]	page			buffer page (UNIV_PAGE_SIZE bytes)
@param[in]	use_legacy_big_endian	if true then use big endian
byteorder when converting byte strings to integers
@return checksum */
uint32_t
buf_calc_page_crc32(
	const byte*	page,
	bool		use_legacy_big_endian /* = false */)
{
	/* Since the field FIL_PAGE_FILE_FLUSH_LSN, and in versions <= 4.1.x
	FIL_PAGE_ARCH_LOG_NO_OR_SPACE_ID, are written outside the buffer pool
	to the first pages of data files, we have to skip them in the page
	checksum calculation.
	We must also skip the field FIL_PAGE_SPACE_OR_CHKSUM where the
	checksum is stored, and also the last 8 bytes of page because
	there we store the old formula checksum. */

	ut_crc32_func_t	crc32_func = use_legacy_big_endian
		? ut_crc32_legacy_big_endian
		: ut_crc32;

	const uint32_t	c1 = crc32_func(
		page + FIL_PAGE_OFFSET,
		FIL_PAGE_FILE_FLUSH_LSN - FIL_PAGE_OFFSET);

	const uint32_t	c2 = crc32_func(
		page + FIL_PAGE_DATA,
		UNIV_PAGE_SIZE - FIL_PAGE_DATA - FIL_PAGE_END_LSN_OLD_CHKSUM);

	return(c1 ^ c2);
}

/********************************************************************//**
Calculates a page checksum which is stored to the page when it is written
to a file. Note that we must be careful to calculate the same value on
32-bit and 64-bit architectures.
@return checksum */
ulint
buf_calc_page_new_checksum(
/*=======================*/
	const byte*	page)	/*!< in: buffer page */
{
	ulint checksum;

	/* Since the field FIL_PAGE_FILE_FLUSH_LSN, and in versions <= 4.1.x
	FIL_PAGE_ARCH_LOG_NO_OR_SPACE_ID, are written outside the buffer pool
	to the first pages of data files, we have to skip them in the page
	checksum calculation.
	We must also skip the field FIL_PAGE_SPACE_OR_CHKSUM where the
	checksum is stored, and also the last 8 bytes of page because
	there we store the old formula checksum. */

	checksum = ut_fold_binary(page + FIL_PAGE_OFFSET,
				  FIL_PAGE_FILE_FLUSH_LSN - FIL_PAGE_OFFSET)
		+ ut_fold_binary(page + FIL_PAGE_DATA,
				 UNIV_PAGE_SIZE - FIL_PAGE_DATA
				 - FIL_PAGE_END_LSN_OLD_CHKSUM);
	checksum = checksum & 0xFFFFFFFFUL;

	return(checksum);
}

/********************************************************************//**
In versions < 4.0.14 and < 4.1.1 there was a bug that the checksum only
looked at the first few bytes of the page. This calculates that old
checksum.
NOTE: we must first store the new formula checksum to
FIL_PAGE_SPACE_OR_CHKSUM before calculating and storing this old checksum
because this takes that field as an input!
@return checksum */
ulint
buf_calc_page_old_checksum(
/*=======================*/
	const byte*	page)	/*!< in: buffer page */
{
	ulint checksum;

	checksum = ut_fold_binary(page, FIL_PAGE_FILE_FLUSH_LSN);

	checksum = checksum & 0xFFFFFFFFUL;

	return(checksum);
}

<<<<<<< HEAD
/********************************************************************//**
Calculates a page checksum using the "fast checksum" algorithm in XtraDB <= 5.5
@return	checksum */
UNIV_INTERN
ulint
buf_calc_page_new_checksum_32(
/*==========================*/
	const byte*	page)	/*!< in: buffer page */
{
	ulint checksum;

	checksum = ut_fold_binary(page + FIL_PAGE_OFFSET,
				  FIL_PAGE_FILE_FLUSH_LSN - FIL_PAGE_OFFSET)
		+ ut_fold_binary(page + FIL_PAGE_DATA,
				 FIL_PAGE_DATA_ALIGN_32 - FIL_PAGE_DATA)
		+ ut_fold_binary_32(page + FIL_PAGE_DATA_ALIGN_32,
				    UNIV_PAGE_SIZE - FIL_PAGE_DATA_ALIGN_32
				    - FIL_PAGE_END_LSN_OLD_CHKSUM);

	checksum = checksum & 0xFFFFFFFFUL;

	return(checksum);
}

#ifndef UNIV_INNOCHECKSUM

=======
>>>>>>> d04d7a8f
/********************************************************************//**
Return a printable string describing the checksum algorithm.
@return algorithm name */
const char*
buf_checksum_algorithm_name(
/*========================*/
	srv_checksum_algorithm_t	algo)	/*!< in: algorithm */
{
	switch (algo) {
	case SRV_CHECKSUM_ALGORITHM_CRC32:
		return("crc32");
	case SRV_CHECKSUM_ALGORITHM_STRICT_CRC32:
		return("strict_crc32");
	case SRV_CHECKSUM_ALGORITHM_INNODB:
		return("innodb");
	case SRV_CHECKSUM_ALGORITHM_STRICT_INNODB:
		return("strict_innodb");
	case SRV_CHECKSUM_ALGORITHM_NONE:
		return("none");
	case SRV_CHECKSUM_ALGORITHM_STRICT_NONE:
		return("strict_none");
	}

	ut_error;
	return(NULL);
}<|MERGE_RESOLUTION|>--- conflicted
+++ resolved
@@ -129,7 +129,6 @@
 	return(checksum);
 }
 
-<<<<<<< HEAD
 /********************************************************************//**
 Calculates a page checksum using the "fast checksum" algorithm in XtraDB <= 5.5
 @return	checksum */
@@ -154,10 +153,6 @@
 	return(checksum);
 }
 
-#ifndef UNIV_INNOCHECKSUM
-
-=======
->>>>>>> d04d7a8f
 /********************************************************************//**
 Return a printable string describing the checksum algorithm.
 @return algorithm name */
