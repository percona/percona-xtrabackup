/*****************************************************************************

Copyright (c) 1995, 2011, Oracle and/or its affiliates. All Rights Reserved.
Copyright (c) 2008, Google Inc.

Portions of this file contain modifications contributed and copyrighted by
Google, Inc. Those modifications are gratefully acknowledged and are described
briefly in the InnoDB documentation. The contributions by Google are
incorporated with their permission, and subject to the conditions contained in
the file COPYING.Google.

This program is free software; you can redistribute it and/or modify it under
the terms of the GNU General Public License as published by the Free Software
Foundation; version 2 of the License.

This program is distributed in the hope that it will be useful, but WITHOUT
ANY WARRANTY; without even the implied warranty of MERCHANTABILITY or FITNESS
FOR A PARTICULAR PURPOSE. See the GNU General Public License for more details.

You should have received a copy of the GNU General Public License along with
this program; if not, write to the Free Software Foundation, Inc., 59 Temple
Place, Suite 330, Boston, MA 02111-1307 USA

*****************************************************************************/

/**************************************************//**
@file buf/buf0buf.c
The database buffer buf_pool

Created 11/5/1995 Heikki Tuuri
*******************************************************/

#include "buf0buf.h"

#ifdef UNIV_NONINL
#include "buf0buf.ic"
#endif

#include "mem0mem.h"
#include "btr0btr.h"
#include "fil0fil.h"
#ifndef UNIV_HOTBACKUP
#include "buf0buddy.h"
#include "lock0lock.h"
#include "btr0sea.h"
#include "ibuf0ibuf.h"
#include "trx0undo.h"
#include "log0log.h"
#endif /* !UNIV_HOTBACKUP */
#include "srv0srv.h"
#include "dict0dict.h"
#include "log0recv.h"
#include "page0zip.h"
#include "srv0mon.h"
#include "buf0checksum.h"

/*
		IMPLEMENTATION OF THE BUFFER POOL
		=================================

Performance improvement:
------------------------
Thread scheduling in NT may be so slow that the OS wait mechanism should
not be used even in waiting for disk reads to complete.
Rather, we should put waiting query threads to the queue of
waiting jobs, and let the OS thread do something useful while the i/o
is processed. In this way we could remove most OS thread switches in
an i/o-intensive benchmark like TPC-C.

A possibility is to put a user space thread library between the database
and NT. User space thread libraries might be very fast.

SQL Server 7.0 can be configured to use 'fibers' which are lightweight
threads in NT. These should be studied.

		Buffer frames and blocks
		------------------------
Following the terminology of Gray and Reuter, we call the memory
blocks where file pages are loaded buffer frames. For each buffer
frame there is a control block, or shortly, a block, in the buffer
control array. The control info which does not need to be stored
in the file along with the file page, resides in the control block.

		Buffer pool struct
		------------------
The buffer buf_pool contains a single mutex which protects all the
control data structures of the buf_pool. The content of a buffer frame is
protected by a separate read-write lock in its control block, though.
These locks can be locked and unlocked without owning the buf_pool->mutex.
The OS events in the buf_pool struct can be waited for without owning the
buf_pool->mutex.

The buf_pool->mutex is a hot-spot in main memory, causing a lot of
memory bus traffic on multiprocessor systems when processors
alternately access the mutex. On our Pentium, the mutex is accessed
maybe every 10 microseconds. We gave up the solution to have mutexes
for each control block, for instance, because it seemed to be
complicated.

A solution to reduce mutex contention of the buf_pool->mutex is to
create a separate mutex for the page hash table. On Pentium,
accessing the hash table takes 2 microseconds, about half
of the total buf_pool->mutex hold time.

		Control blocks
		--------------

The control block contains, for instance, the bufferfix count
which is incremented when a thread wants a file page to be fixed
in a buffer frame. The bufferfix operation does not lock the
contents of the frame, however. For this purpose, the control
block contains a read-write lock.

The buffer frames have to be aligned so that the start memory
address of a frame is divisible by the universal page size, which
is a power of two.

We intend to make the buffer buf_pool size on-line reconfigurable,
that is, the buf_pool size can be changed without closing the database.
Then the database administarator may adjust it to be bigger
at night, for example. The control block array must
contain enough control blocks for the maximum buffer buf_pool size
which is used in the particular database.
If the buf_pool size is cut, we exploit the virtual memory mechanism of
the OS, and just refrain from using frames at high addresses. Then the OS
can swap them to disk.

The control blocks containing file pages are put to a hash table
according to the file address of the page.
We could speed up the access to an individual page by using
"pointer swizzling": we could replace the page references on
non-leaf index pages by direct pointers to the page, if it exists
in the buf_pool. We could make a separate hash table where we could
chain all the page references in non-leaf pages residing in the buf_pool,
using the page reference as the hash key,
and at the time of reading of a page update the pointers accordingly.
Drawbacks of this solution are added complexity and,
possibly, extra space required on non-leaf pages for memory pointers.
A simpler solution is just to speed up the hash table mechanism
in the database, using tables whose size is a power of 2.

		Lists of blocks
		---------------

There are several lists of control blocks.

The free list (buf_pool->free) contains blocks which are currently not
used.

The common LRU list contains all the blocks holding a file page
except those for which the bufferfix count is non-zero.
The pages are in the LRU list roughly in the order of the last
access to the page, so that the oldest pages are at the end of the
list. We also keep a pointer to near the end of the LRU list,
which we can use when we want to artificially age a page in the
buf_pool. This is used if we know that some page is not needed
again for some time: we insert the block right after the pointer,
causing it to be replaced sooner than would normally be the case.
Currently this aging mechanism is used for read-ahead mechanism
of pages, and it can also be used when there is a scan of a full
table which cannot fit in the memory. Putting the pages near the
end of the LRU list, we make sure that most of the buf_pool stays
in the main memory, undisturbed.

The unzip_LRU list contains a subset of the common LRU list.  The
blocks on the unzip_LRU list hold a compressed file page and the
corresponding uncompressed page frame.  A block is in unzip_LRU if and
only if the predicate buf_page_belongs_to_unzip_LRU(&block->page)
holds.  The blocks in unzip_LRU will be in same order as they are in
the common LRU list.  That is, each manipulation of the common LRU
list will result in the same manipulation of the unzip_LRU list.

The chain of modified blocks (buf_pool->flush_list) contains the blocks
holding file pages that have been modified in the memory
but not written to disk yet. The block with the oldest modification
which has not yet been written to disk is at the end of the chain.
The access to this list is protected by buf_pool->flush_list_mutex.

The chain of unmodified compressed blocks (buf_pool->zip_clean)
contains the control blocks (buf_page_t) of those compressed pages
that are not in buf_pool->flush_list and for which no uncompressed
page has been allocated in the buffer pool.  The control blocks for
uncompressed pages are accessible via buf_block_t objects that are
reachable via buf_pool->chunks[].

The chains of free memory blocks (buf_pool->zip_free[]) are used by
the buddy allocator (buf0buddy.c) to keep track of currently unused
memory blocks of size sizeof(buf_page_t)..UNIV_PAGE_SIZE / 2.  These
blocks are inside the UNIV_PAGE_SIZE-sized memory blocks of type
BUF_BLOCK_MEMORY that the buddy allocator requests from the buffer
pool.  The buddy allocator is solely used for allocating control
blocks for compressed pages (buf_page_t) and compressed page frames.

		Loading a file page
		-------------------

First, a victim block for replacement has to be found in the
buf_pool. It is taken from the free list or searched for from the
end of the LRU-list. An exclusive lock is reserved for the frame,
the io_fix field is set in the block fixing the block in buf_pool,
and the io-operation for loading the page is queued. The io-handler thread
releases the X-lock on the frame and resets the io_fix field
when the io operation completes.

A thread may request the above operation using the function
buf_page_get(). It may then continue to request a lock on the frame.
The lock is granted when the io-handler releases the x-lock.

		Read-ahead
		----------

The read-ahead mechanism is intended to be intelligent and
isolated from the semantically higher levels of the database
index management. From the higher level we only need the
information if a file page has a natural successor or
predecessor page. On the leaf level of a B-tree index,
these are the next and previous pages in the natural
order of the pages.

Let us first explain the read-ahead mechanism when the leafs
of a B-tree are scanned in an ascending or descending order.
When a read page is the first time referenced in the buf_pool,
the buffer manager checks if it is at the border of a so-called
linear read-ahead area. The tablespace is divided into these
areas of size 64 blocks, for example. So if the page is at the
border of such an area, the read-ahead mechanism checks if
all the other blocks in the area have been accessed in an
ascending or descending order. If this is the case, the system
looks at the natural successor or predecessor of the page,
checks if that is at the border of another area, and in this case
issues read-requests for all the pages in that area. Maybe
we could relax the condition that all the pages in the area
have to be accessed: if data is deleted from a table, there may
appear holes of unused pages in the area.

A different read-ahead mechanism is used when there appears
to be a random access pattern to a file.
If a new page is referenced in the buf_pool, and several pages
of its random access area (for instance, 32 consecutive pages
in a tablespace) have recently been referenced, we may predict
that the whole area may be needed in the near future, and issue
the read requests for the whole area.
*/

#ifndef UNIV_HOTBACKUP
/** Value in microseconds */
static const int WAIT_FOR_READ	= 5000;
/** Number of attemtps made to read in a page in the buffer pool */
static const ulint BUF_PAGE_READ_MAX_RETRIES = 100;

/** The buffer pools of the database */
UNIV_INTERN buf_pool_t*	buf_pool_ptr;

#if defined UNIV_DEBUG || defined UNIV_BUF_DEBUG
static ulint	buf_dbg_counter	= 0; /*!< This is used to insert validation
					operations in execution in the
					debug version */
#endif /* UNIV_DEBUG || UNIV_BUF_DEBUG */
#ifdef UNIV_DEBUG
/** If this is set TRUE, the program prints info whenever
read-ahead or flush occurs */
UNIV_INTERN ibool		buf_debug_prints = FALSE;
#endif /* UNIV_DEBUG */

#ifdef UNIV_PFS_RWLOCK
/* Keys to register buffer block related rwlocks and mutexes with
performance schema */
UNIV_INTERN mysql_pfs_key_t	buf_block_lock_key;
# ifdef UNIV_SYNC_DEBUG
UNIV_INTERN mysql_pfs_key_t	buf_block_debug_latch_key;
# endif /* UNIV_SYNC_DEBUG */
#endif /* UNIV_PFS_RWLOCK */

#ifdef UNIV_PFS_MUTEX
UNIV_INTERN mysql_pfs_key_t	buffer_block_mutex_key;
UNIV_INTERN mysql_pfs_key_t	buf_pool_mutex_key;
UNIV_INTERN mysql_pfs_key_t	buf_pool_zip_mutex_key;
UNIV_INTERN mysql_pfs_key_t	flush_list_mutex_key;
#endif /* UNIV_PFS_MUTEX */

#if defined UNIV_PFS_MUTEX || defined UNIV_PFS_RWLOCK
# ifndef PFS_SKIP_BUFFER_MUTEX_RWLOCK

/* Buffer block mutexes and rwlocks can be registered
in one group rather than individually. If PFS_GROUP_BUFFER_SYNC
is defined, register buffer block mutex and rwlock
in one group after their initialization. */
#  define PFS_GROUP_BUFFER_SYNC

/* This define caps the number of mutexes/rwlocks can
be registered with performance schema. Developers can
modify this define if necessary. Please note, this would
be effective only if PFS_GROUP_BUFFER_SYNC is defined. */
#  define PFS_MAX_BUFFER_MUTEX_LOCK_REGISTER	ULINT_MAX

# endif /* !PFS_SKIP_BUFFER_MUTEX_RWLOCK */
#endif /* UNIV_PFS_MUTEX || UNIV_PFS_RWLOCK */

/** Macro to determine whether the read of write counter is used depending
on the io_type */
#define MONITOR_RW_COUNTER(io_type, counter)		\
	((io_type == BUF_IO_READ)			\
	 ? (counter##_READ)				\
	 : (counter##_WRITTEN))

/********************************************************************//**
Gets the smallest oldest_modification lsn for any page in the pool. Returns
zero if all modified pages have been flushed to disk.
@return oldest modification in pool, zero if none */
UNIV_INTERN
lsn_t
buf_pool_get_oldest_modification(void)
/*==================================*/
{
	ulint		i;
	buf_page_t*	bpage;
	lsn_t		lsn = 0;
	lsn_t		oldest_lsn = 0;

	/* When we traverse all the flush lists we don't want another
	thread to add a dirty page to any flush list. */
	log_flush_order_mutex_enter();

	for (i = 0; i < srv_buf_pool_instances; i++) {
		buf_pool_t*	buf_pool;

		buf_pool = buf_pool_from_array(i);

		buf_flush_list_mutex_enter(buf_pool);

		bpage = UT_LIST_GET_LAST(buf_pool->flush_list);

		if (bpage != NULL) {
			ut_ad(bpage->in_flush_list);
			lsn = bpage->oldest_modification;
		}

		buf_flush_list_mutex_exit(buf_pool);

		if (!oldest_lsn || oldest_lsn > lsn) {
			oldest_lsn = lsn;
		}
	}

	log_flush_order_mutex_exit();

	/* The returned answer may be out of date: the flush_list can
	change after the mutex has been released. */

	return(oldest_lsn);
}

/********************************************************************//**
Get total buffer pool statistics. */
UNIV_INTERN
void
buf_get_total_list_len(
/*===================*/
	ulint*		LRU_len,	/*!< out: length of all LRU lists */
	ulint*		free_len,	/*!< out: length of all free lists */
	ulint*		flush_list_len)	/*!< out: length of all flush lists */
{
	ulint		i;

	*LRU_len = 0;
	*free_len = 0;
	*flush_list_len = 0;

	for (i = 0; i < srv_buf_pool_instances; i++) {
		buf_pool_t*	buf_pool;

		buf_pool = buf_pool_from_array(i);

		if (!buf_pool) {
			continue;
		}

		*LRU_len += UT_LIST_GET_LEN(buf_pool->LRU);
		*free_len += UT_LIST_GET_LEN(buf_pool->free);
		*flush_list_len += UT_LIST_GET_LEN(buf_pool->flush_list);
	}
}

/********************************************************************//**
Get total buffer pool statistics. */
UNIV_INTERN
void
buf_get_total_stat(
/*===============*/
	buf_pool_stat_t*	tot_stat)	/*!< out: buffer pool stats */
{
	ulint			i;

	memset(tot_stat, 0, sizeof(*tot_stat));

	for (i = 0; i < srv_buf_pool_instances; i++) {
		buf_pool_stat_t*buf_stat;
		buf_pool_t*	buf_pool;

		buf_pool = buf_pool_from_array(i);

		if (!buf_pool) {
			continue;
		}

		buf_stat = &buf_pool->stat;
		tot_stat->n_page_gets += buf_stat->n_page_gets;
		tot_stat->n_pages_read += buf_stat->n_pages_read;
		tot_stat->n_pages_written += buf_stat->n_pages_written;
		tot_stat->n_pages_created += buf_stat->n_pages_created;
		tot_stat->n_ra_pages_read_rnd += buf_stat->n_ra_pages_read_rnd;
		tot_stat->n_ra_pages_read += buf_stat->n_ra_pages_read;
		tot_stat->n_ra_pages_evicted += buf_stat->n_ra_pages_evicted;
		tot_stat->n_pages_made_young += buf_stat->n_pages_made_young;

		tot_stat->n_pages_not_made_young +=
			buf_stat->n_pages_not_made_young;
	}
}

/********************************************************************//**
Allocates a buffer block.
@return own: the allocated block, in state BUF_BLOCK_MEMORY */
UNIV_INTERN
buf_block_t*
buf_block_alloc(
/*============*/
	buf_pool_t*	buf_pool)	/*!< in/out: buffer pool instance,
					or NULL for round-robin selection
					of the buffer pool */
{
	buf_block_t*	block;
	ulint		index;
	static ulint	buf_pool_index;

	if (buf_pool == NULL) {
		/* We are allocating memory from any buffer pool, ensure
		we spread the grace on all buffer pool instances. */
		index = buf_pool_index++ % srv_buf_pool_instances;
		buf_pool = buf_pool_from_array(index);
	}

	block = buf_LRU_get_free_block(buf_pool);

	buf_block_set_state(block, BUF_BLOCK_MEMORY);

	return(block);
}
#endif /* !UNIV_HOTBACKUP */

/********************************************************************//**
Checks if a page is corrupt.
@return	TRUE if corrupted */
UNIV_INTERN
ibool
buf_page_is_corrupted(
/*==================*/
	const byte*	read_buf,	/*!< in: a database page */
	ulint		zip_size)	/*!< in: size of compressed page;
					0 for uncompressed pages */
{
	ulint		checksum_field1;
	ulint		checksum_field2;
	ib_uint32_t	crc32;

	if (!zip_size
	    && memcmp(read_buf + FIL_PAGE_LSN + 4,
		      read_buf + UNIV_PAGE_SIZE
		      - FIL_PAGE_END_LSN_OLD_CHKSUM + 4, 4)) {

		/* Stored log sequence numbers at the start and the end
		of page do not match */

		return(TRUE);
	}

#ifndef UNIV_HOTBACKUP
	if (recv_lsn_checks_on) {
		lsn_t	current_lsn;

		if (log_peek_lsn(&current_lsn)
		    && UNIV_UNLIKELY
		    (current_lsn
		     < mach_read_from_8(read_buf + FIL_PAGE_LSN))) {
			ut_print_timestamp(stderr);

			fprintf(stderr,
				"  InnoDB: Error: page %lu log sequence number"
				" %llu\n"
				"InnoDB: is in the future! Current system "
				"log sequence number " LSN_PF ".\n"
				"InnoDB: Your database may be corrupt or "
				"you may have copied the InnoDB\n"
				"InnoDB: tablespace but not the InnoDB "
				"log files. See\n"
				"InnoDB: " REFMAN "forcing-innodb-recovery.html\n"
				"InnoDB: for more information.\n",
				(ulong) mach_read_from_4(read_buf
							 + FIL_PAGE_OFFSET),
				mach_read_from_8(read_buf + FIL_PAGE_LSN),
				current_lsn);
		}
	}
#endif

	/* Check whether the checksum fields have correct values */

	if (srv_checksum_algorithm == SRV_CHECKSUM_ALGORITHM_NONE) {
		return(FALSE);
	}

	if (zip_size) {
		return(!page_zip_verify_checksum(read_buf, zip_size));
	}

	checksum_field1 = mach_read_from_4(
		read_buf + FIL_PAGE_SPACE_OR_CHKSUM);

	checksum_field2 = mach_read_from_4(
		read_buf + UNIV_PAGE_SIZE - FIL_PAGE_END_LSN_OLD_CHKSUM);

	/* declare empty pages non-corrupted */
	if (checksum_field1 == 0 && checksum_field2 == 0
	    && mach_read_from_4(read_buf + FIL_PAGE_LSN) == 0) {
		/* make sure that the page is really empty */
		ut_d(ulint i; for (i = 0; i < UNIV_PAGE_SIZE; i++) {
		     ut_a(read_buf[i] == 0); });

		return(FALSE);
	}

	switch ((srv_checksum_algorithm_t) srv_checksum_algorithm) {
	case SRV_CHECKSUM_ALGORITHM_STRICT_CRC32:

		crc32 = buf_calc_page_crc32(read_buf);

		return(checksum_field1 != crc32 || checksum_field2 != crc32);

	case SRV_CHECKSUM_ALGORITHM_STRICT_INNODB:

		return(checksum_field1
		       != buf_calc_page_new_checksum(read_buf)
		       || checksum_field2
		       != buf_calc_page_old_checksum(read_buf));

	case SRV_CHECKSUM_ALGORITHM_STRICT_NONE:

		return(checksum_field1 != BUF_NO_CHECKSUM_MAGIC
		       || checksum_field2 != BUF_NO_CHECKSUM_MAGIC);

	case SRV_CHECKSUM_ALGORITHM_CRC32:
	case SRV_CHECKSUM_ALGORITHM_INNODB:
		/* There are 3 valid formulas for old_checksum_field:

		1. Very old versions of InnoDB only stored 8 byte lsn to the
		start and the end of the page.

		2. InnoDB versions before MySQL 5.6.3 store the old formula
		checksum.

		3. InnoDB versions 5.6.3 and newer with
		innodb_checksum_algorithm=strict_crc32|crc32 store CRC32. */

		crc32 = buf_calc_page_crc32(read_buf);

		/* since innodb_checksum_algorithm is not strict_* allow
		any of the algos to match for the old field */

		if (checksum_field2
		    != mach_read_from_4(read_buf + FIL_PAGE_LSN)

		    && checksum_field2
		    != crc32

		    && checksum_field2
		    != BUF_NO_CHECKSUM_MAGIC

		    && checksum_field2
		    != buf_calc_page_old_checksum(read_buf)) {

			return(TRUE);
		}

		/* old field is fine, check the new field */

		/* InnoDB versions < 4.0.14 and < 4.1.1 stored the space id
		(always equal to 0), to FIL_PAGE_SPACE_OR_CHKSUM */

		if (checksum_field1
		    != 0

		    && checksum_field1
		    != BUF_NO_CHECKSUM_MAGIC

		    && checksum_field1
		    != crc32

		    && checksum_field1
		    != buf_calc_page_new_checksum(read_buf)) {

			return(TRUE);
		}

		/* If CRC32 is stored in at least one of the fields, then the
		other field must also be CRC32 */
		if ((checksum_field1 == crc32 && checksum_field2 != crc32)
		    || (checksum_field1 != crc32 && checksum_field2 == crc32)) {

			return(TRUE);
		}

		break;
	case SRV_CHECKSUM_ALGORITHM_NONE:
		/* should have returned FALSE earlier */
		ut_error;
	/* no default so the compiler will emit a warning if new enum
	is added and not handled here */
	}

	return(FALSE);
}

/********************************************************************//**
Prints a page to stderr. */
UNIV_INTERN
void
buf_page_print(
/*===========*/
	const byte*	read_buf,	/*!< in: a database page */
	ulint		zip_size)	/*!< in: compressed page size, or
				0 for uncompressed pages */
{
#ifndef UNIV_HOTBACKUP
	dict_index_t*	index;
#endif /* !UNIV_HOTBACKUP */
	ulint		size = zip_size;

	if (!size) {
		size = UNIV_PAGE_SIZE;
	}

	ut_print_timestamp(stderr);
	fprintf(stderr, " InnoDB: Page dump in ascii and hex (%lu bytes):\n",
		(ulong) size);
	ut_print_buf(stderr, read_buf, size);
	fputs("\nInnoDB: End of page dump\n", stderr);

	if (zip_size) {
		/* Print compressed page. */
		ut_print_timestamp(stderr);
		fprintf(stderr,
			" InnoDB: Compressed page type (" ULINTPF "); "
			"stored checksum in field1 " ULINTPF "; "
			"calculated checksums for field1: "
			"%s " ULINTPF ", "
			"%s " ULINTPF ", "
			"%s " ULINTPF "; "
			"page LSN " LSN_PF "; "
			"page number (if stored to page already) " ULINTPF "; "
			"space id (if stored to page already) " ULINTPF "\n",
			fil_page_get_type(read_buf),
			mach_read_from_4(read_buf + FIL_PAGE_SPACE_OR_CHKSUM),
			buf_checksum_algorithm_name(
				SRV_CHECKSUM_ALGORITHM_CRC32),
			page_zip_calc_checksum(read_buf, zip_size,
				SRV_CHECKSUM_ALGORITHM_CRC32),
			buf_checksum_algorithm_name(
				SRV_CHECKSUM_ALGORITHM_INNODB),
			page_zip_calc_checksum(read_buf, zip_size,
				SRV_CHECKSUM_ALGORITHM_INNODB),
			buf_checksum_algorithm_name(
				SRV_CHECKSUM_ALGORITHM_NONE),
			page_zip_calc_checksum(read_buf, zip_size,
				SRV_CHECKSUM_ALGORITHM_NONE),
			mach_read_from_8(read_buf + FIL_PAGE_LSN),
			mach_read_from_4(read_buf + FIL_PAGE_OFFSET),
			mach_read_from_4(read_buf
					 + FIL_PAGE_ARCH_LOG_NO_OR_SPACE_ID));
	} else {
		ut_print_timestamp(stderr);
		fprintf(stderr, " InnoDB: uncompressed page, "
			"stored checksum in field1 " ULINTPF ", "
			"calculated checksums for field1: "
			"%s " UINT32PF ", "
			"%s " ULINTPF ", "
			"%s " ULINTPF ", "

			"stored checksum in field2 " ULINTPF ", "
			"calculated checksums for field2: "
			"%s " UINT32PF ", "
			"%s " ULINTPF ", "
			"%s " ULINTPF ", "

			"page LSN " ULINTPF " " ULINTPF ", "
			"low 4 bytes of LSN at page end " ULINTPF ", "
			"page number (if stored to page already) " ULINTPF ", "
			"space id (if created with >= MySQL-4.1.1 "
			"and stored already) %lu\n",
			mach_read_from_4(read_buf + FIL_PAGE_SPACE_OR_CHKSUM),
			buf_checksum_algorithm_name(SRV_CHECKSUM_ALGORITHM_CRC32),
			buf_calc_page_crc32(read_buf),
			buf_checksum_algorithm_name(SRV_CHECKSUM_ALGORITHM_INNODB),
			buf_calc_page_new_checksum(read_buf),
			buf_checksum_algorithm_name(SRV_CHECKSUM_ALGORITHM_NONE),
			BUF_NO_CHECKSUM_MAGIC,

			mach_read_from_4(read_buf + UNIV_PAGE_SIZE
					 - FIL_PAGE_END_LSN_OLD_CHKSUM),
			buf_checksum_algorithm_name(SRV_CHECKSUM_ALGORITHM_CRC32),
			buf_calc_page_crc32(read_buf),
			buf_checksum_algorithm_name(SRV_CHECKSUM_ALGORITHM_INNODB),
			buf_calc_page_old_checksum(read_buf),
			buf_checksum_algorithm_name(SRV_CHECKSUM_ALGORITHM_NONE),
			BUF_NO_CHECKSUM_MAGIC,

			mach_read_from_4(read_buf + FIL_PAGE_LSN),
			mach_read_from_4(read_buf + FIL_PAGE_LSN + 4),
			mach_read_from_4(read_buf + UNIV_PAGE_SIZE
					 - FIL_PAGE_END_LSN_OLD_CHKSUM + 4),
			mach_read_from_4(read_buf + FIL_PAGE_OFFSET),
			mach_read_from_4(read_buf
					 + FIL_PAGE_ARCH_LOG_NO_OR_SPACE_ID));
	}

#ifndef UNIV_HOTBACKUP
	if (mach_read_from_2(read_buf + TRX_UNDO_PAGE_HDR + TRX_UNDO_PAGE_TYPE)
	    == TRX_UNDO_INSERT) {
		fprintf(stderr,
			"InnoDB: Page may be an insert undo log page\n");
	} else if (mach_read_from_2(read_buf + TRX_UNDO_PAGE_HDR
				    + TRX_UNDO_PAGE_TYPE)
		   == TRX_UNDO_UPDATE) {
		fprintf(stderr,
			"InnoDB: Page may be an update undo log page\n");
	}
#endif /* !UNIV_HOTBACKUP */

	switch (fil_page_get_type(read_buf)) {
		index_id_t	index_id;
	case FIL_PAGE_INDEX:
		index_id = btr_page_get_index_id(read_buf);
		fprintf(stderr,
			"InnoDB: Page may be an index page where"
			" index id is %llu\n",
			(ullint) index_id);
#ifndef UNIV_HOTBACKUP
		index = dict_index_find_on_id_low(index_id);
		if (index) {
			fputs("InnoDB: (", stderr);
			dict_index_name_print(stderr, NULL, index);
			fputs(")\n", stderr);
		}
#endif /* !UNIV_HOTBACKUP */
		break;
	case FIL_PAGE_INODE:
		fputs("InnoDB: Page may be an 'inode' page\n", stderr);
		break;
	case FIL_PAGE_IBUF_FREE_LIST:
		fputs("InnoDB: Page may be an insert buffer free list page\n",
		      stderr);
		break;
	case FIL_PAGE_TYPE_ALLOCATED:
		fputs("InnoDB: Page may be a freshly allocated page\n",
		      stderr);
		break;
	case FIL_PAGE_IBUF_BITMAP:
		fputs("InnoDB: Page may be an insert buffer bitmap page\n",
		      stderr);
		break;
	case FIL_PAGE_TYPE_SYS:
		fputs("InnoDB: Page may be a system page\n",
		      stderr);
		break;
	case FIL_PAGE_TYPE_TRX_SYS:
		fputs("InnoDB: Page may be a transaction system page\n",
		      stderr);
		break;
	case FIL_PAGE_TYPE_FSP_HDR:
		fputs("InnoDB: Page may be a file space header page\n",
		      stderr);
		break;
	case FIL_PAGE_TYPE_XDES:
		fputs("InnoDB: Page may be an extent descriptor page\n",
		      stderr);
		break;
	case FIL_PAGE_TYPE_BLOB:
		fputs("InnoDB: Page may be a BLOB page\n",
		      stderr);
		break;
	case FIL_PAGE_TYPE_ZBLOB:
	case FIL_PAGE_TYPE_ZBLOB2:
		fputs("InnoDB: Page may be a compressed BLOB page\n",
		      stderr);
		break;
	}
}

#ifndef UNIV_HOTBACKUP

# ifdef PFS_GROUP_BUFFER_SYNC
/********************************************************************//**
This function registers mutexes and rwlocks in buffer blocks with
performance schema. If PFS_MAX_BUFFER_MUTEX_LOCK_REGISTER is
defined to be a value less than chunk->size, then only mutexes
and rwlocks in the first PFS_MAX_BUFFER_MUTEX_LOCK_REGISTER
blocks are registered. */
static
void
pfs_register_buffer_block(
/*======================*/
	buf_chunk_t*	chunk)		/*!< in/out: chunk of buffers */
{
	ulint		i;
	ulint		num_to_register;
	buf_block_t*    block;

	block = chunk->blocks;

	num_to_register = ut_min(chunk->size,
				 PFS_MAX_BUFFER_MUTEX_LOCK_REGISTER);

	for (i = 0; i < num_to_register; i++) {
		mutex_t*	mutex;
		rw_lock_t*	rwlock;

#  ifdef UNIV_PFS_MUTEX
		mutex = &block->mutex;
		ut_a(!mutex->pfs_psi);
		mutex->pfs_psi = (PSI_server)
			? PSI_server->init_mutex(buffer_block_mutex_key, mutex)
			: NULL;
#  endif /* UNIV_PFS_MUTEX */

#  ifdef UNIV_PFS_RWLOCK
		rwlock = &block->lock;
		ut_a(!rwlock->pfs_psi);
		rwlock->pfs_psi = (PSI_server)
			? PSI_server->init_rwlock(buf_block_lock_key, rwlock)
			: NULL;
#  endif /* UNIV_PFS_RWLOCK */
		block++;
	}
}
# endif /* PFS_GROUP_BUFFER_SYNC */

/********************************************************************//**
Initializes a buffer control block when the buf_pool is created. */
static
void
buf_block_init(
/*===========*/
	buf_pool_t*	buf_pool,	/*!< in: buffer pool instance */
	buf_block_t*	block,		/*!< in: pointer to control block */
	byte*		frame)		/*!< in: pointer to buffer frame */
{
	UNIV_MEM_DESC(frame, UNIV_PAGE_SIZE, block);

	block->frame = frame;

	block->page.buf_pool_index = buf_pool_index(buf_pool);
	block->page.state = BUF_BLOCK_NOT_USED;
	block->page.buf_fix_count = 0;
	block->page.io_fix = BUF_IO_NONE;

	block->modify_clock = 0;

#if defined UNIV_DEBUG_FILE_ACCESSES || defined UNIV_DEBUG
	block->page.file_page_was_freed = FALSE;
#endif /* UNIV_DEBUG_FILE_ACCESSES || UNIV_DEBUG */

	block->check_index_page_at_flush = FALSE;
	block->index = NULL;

	block->is_hashed = FALSE;

#ifdef UNIV_DEBUG
	block->page.in_page_hash = FALSE;
	block->page.in_zip_hash = FALSE;
	block->page.in_flush_list = FALSE;
	block->page.in_free_list = FALSE;
	block->page.in_LRU_list = FALSE;
	block->in_unzip_LRU_list = FALSE;
#endif /* UNIV_DEBUG */
#if defined UNIV_AHI_DEBUG || defined UNIV_DEBUG
	block->n_pointers = 0;
#endif /* UNIV_AHI_DEBUG || UNIV_DEBUG */
	page_zip_des_init(&block->page.zip);

#if defined PFS_SKIP_BUFFER_MUTEX_RWLOCK || defined PFS_GROUP_BUFFER_SYNC
	/* If PFS_SKIP_BUFFER_MUTEX_RWLOCK is defined, skip registration
	of buffer block mutex/rwlock with performance schema. If
	PFS_GROUP_BUFFER_SYNC is defined, skip the registration
	since buffer block mutex/rwlock will be registered later in
	pfs_register_buffer_block() */

	mutex_create(PFS_NOT_INSTRUMENTED, &block->mutex, SYNC_BUF_BLOCK);
	rw_lock_create(PFS_NOT_INSTRUMENTED, &block->lock, SYNC_LEVEL_VARYING);
#else /* PFS_SKIP_BUFFER_MUTEX_RWLOCK || PFS_GROUP_BUFFER_SYNC */
	mutex_create(buffer_block_mutex_key, &block->mutex, SYNC_BUF_BLOCK);
	rw_lock_create(buf_block_lock_key, &block->lock, SYNC_LEVEL_VARYING);
#endif /* PFS_SKIP_BUFFER_MUTEX_RWLOCK || PFS_GROUP_BUFFER_SYNC */

	ut_ad(rw_lock_validate(&(block->lock)));

#ifdef UNIV_SYNC_DEBUG
	rw_lock_create(buf_block_debug_latch_key,
		       &block->debug_latch, SYNC_NO_ORDER_CHECK);
#endif /* UNIV_SYNC_DEBUG */
}

/********************************************************************//**
Allocates a chunk of buffer frames.
@return	chunk, or NULL on failure */
static
buf_chunk_t*
buf_chunk_init(
/*===========*/
	buf_pool_t*	buf_pool,	/*!< in: buffer pool instance */
	buf_chunk_t*	chunk,		/*!< out: chunk of buffers */
	ulint		mem_size)	/*!< in: requested size in bytes */
{
	buf_block_t*	block;
	byte*		frame;
	ulint		i;

	/* Round down to a multiple of page size,
	although it already should be. */
	mem_size = ut_2pow_round(mem_size, UNIV_PAGE_SIZE);
	/* Reserve space for the block descriptors. */
	mem_size += ut_2pow_round((mem_size / UNIV_PAGE_SIZE) * (sizeof *block)
				  + (UNIV_PAGE_SIZE - 1), UNIV_PAGE_SIZE);

	chunk->mem_size = mem_size;
	chunk->mem = os_mem_alloc_large(&chunk->mem_size);

	if (UNIV_UNLIKELY(chunk->mem == NULL)) {

		return(NULL);
	}

	/* Allocate the block descriptors from
	the start of the memory block. */
	chunk->blocks = chunk->mem;

	/* Align a pointer to the first frame.  Note that when
	os_large_page_size is smaller than UNIV_PAGE_SIZE,
	we may allocate one fewer block than requested.  When
	it is bigger, we may allocate more blocks than requested. */

	frame = ut_align(chunk->mem, UNIV_PAGE_SIZE);
	chunk->size = chunk->mem_size / UNIV_PAGE_SIZE
		- (frame != chunk->mem);

	/* Subtract the space needed for block descriptors. */
	{
		ulint	size = chunk->size;

		while (frame < (byte*) (chunk->blocks + size)) {
			frame += UNIV_PAGE_SIZE;
			size--;
		}

		chunk->size = size;
	}

	/* Init block structs and assign frames for them. Then we
	assign the frames to the first blocks (we already mapped the
	memory above). */

	block = chunk->blocks;

	for (i = chunk->size; i--; ) {

		buf_block_init(buf_pool, block, frame);

#ifdef HAVE_purify
		/* Wipe contents of frame to eliminate a Purify warning */
		memset(block->frame, '\0', UNIV_PAGE_SIZE);
#endif
		/* Add the block to the free list */
		UT_LIST_ADD_LAST(list, buf_pool->free, (&block->page));

		ut_d(block->page.in_free_list = TRUE);
		ut_ad(buf_pool_from_block(block) == buf_pool);

		block++;
		frame += UNIV_PAGE_SIZE;
	}

#ifdef PFS_GROUP_BUFFER_SYNC
	pfs_register_buffer_block(chunk);
#endif
	return(chunk);
}

#ifdef UNIV_DEBUG
/*********************************************************************//**
Finds a block in the given buffer chunk that points to a
given compressed page.
@return	buffer block pointing to the compressed page, or NULL */
static
buf_block_t*
buf_chunk_contains_zip(
/*===================*/
	buf_chunk_t*	chunk,	/*!< in: chunk being checked */
	const void*	data)	/*!< in: pointer to compressed page */
{
	buf_block_t*	block;
	ulint		i;

	block = chunk->blocks;

	for (i = chunk->size; i--; block++) {
		if (block->page.zip.data == data) {

			return(block);
		}
	}

	return(NULL);
}

/*********************************************************************//**
Finds a block in the buffer pool that points to a
given compressed page.
@return	buffer block pointing to the compressed page, or NULL */
UNIV_INTERN
buf_block_t*
buf_pool_contains_zip(
/*==================*/
	buf_pool_t*	buf_pool,	/*!< in: buffer pool instance */
	const void*	data)		/*!< in: pointer to compressed page */
{
	ulint		n;
	buf_chunk_t*	chunk = buf_pool->chunks;

	ut_ad(buf_pool);
	ut_ad(buf_pool_mutex_own(buf_pool));
	for (n = buf_pool->n_chunks; n--; chunk++) {

		buf_block_t* block = buf_chunk_contains_zip(chunk, data);

		if (block) {
			return(block);
		}
	}

	return(NULL);
}
#endif /* UNIV_DEBUG */

/*********************************************************************//**
Checks that all file pages in the buffer chunk are in a replaceable state.
@return	address of a non-free block, or NULL if all freed */
static
const buf_block_t*
buf_chunk_not_freed(
/*================*/
	buf_chunk_t*	chunk)	/*!< in: chunk being checked */
{
	buf_block_t*	block;
	ulint		i;

	block = chunk->blocks;

	for (i = chunk->size; i--; block++) {
		ibool	ready;

		switch (buf_block_get_state(block)) {
		case BUF_BLOCK_ZIP_FREE:
		case BUF_BLOCK_ZIP_PAGE:
		case BUF_BLOCK_ZIP_DIRTY:
			/* The uncompressed buffer pool should never
			contain compressed block descriptors. */
			ut_error;
			break;
		case BUF_BLOCK_NOT_USED:
		case BUF_BLOCK_READY_FOR_USE:
		case BUF_BLOCK_MEMORY:
		case BUF_BLOCK_REMOVE_HASH:
			/* Skip blocks that are not being used for
			file pages. */
			break;
		case BUF_BLOCK_FILE_PAGE:
			mutex_enter(&block->mutex);
			ready = buf_flush_ready_for_replace(&block->page);
			mutex_exit(&block->mutex);

			if (!ready) {

				return(block);
			}

			break;
		}
	}

	return(NULL);
}

/********************************************************************//**
Set buffer pool size variables after resizing it */
static
void
buf_pool_set_sizes(void)
/*====================*/
{
	ulint	i;
	ulint	curr_size = 0;

	buf_pool_mutex_enter_all();

	for (i = 0; i < srv_buf_pool_instances; i++) {
		buf_pool_t*	buf_pool;

		buf_pool = buf_pool_from_array(i);
		curr_size += buf_pool->curr_pool_size;
	}

	srv_buf_pool_curr_size = curr_size;
	srv_buf_pool_old_size = srv_buf_pool_size;

	buf_pool_mutex_exit_all();
}

/********************************************************************//**
Initialize a buffer pool instance.
@return DB_SUCCESS if all goes well. */
UNIV_INTERN
ulint
buf_pool_init_instance(
/*===================*/
	buf_pool_t*	buf_pool,	/*!< in: buffer pool instance */
	ulint		buf_pool_size,	/*!< in: size in bytes */
	ulint		instance_no)	/*!< in: id of the instance */
{
	ulint		i;
	buf_chunk_t*	chunk;

	/* 1. Initialize general fields
	------------------------------- */
	mutex_create(buf_pool_mutex_key,
		     &buf_pool->mutex, SYNC_BUF_POOL);
	mutex_create(buf_pool_zip_mutex_key,
		     &buf_pool->zip_mutex, SYNC_BUF_BLOCK);

	buf_pool_mutex_enter(buf_pool);

	if (buf_pool_size > 0) {
		buf_pool->n_chunks = 1;
		buf_pool->chunks = chunk = mem_zalloc(sizeof *chunk);

		UT_LIST_INIT(buf_pool->free);

		if (!buf_chunk_init(buf_pool, chunk, buf_pool_size)) {
			mem_free(chunk);
			mem_free(buf_pool);

			buf_pool_mutex_exit(buf_pool);

			return(DB_ERROR);
		}

		buf_pool->instance_no = instance_no;
		buf_pool->old_pool_size = buf_pool_size;
		buf_pool->curr_size = chunk->size;
		buf_pool->curr_pool_size = buf_pool->curr_size * UNIV_PAGE_SIZE;

		/* Number of locks protecting page_hash must be a
		power of two */
		srv_n_page_hash_locks =
				 ut_2_power_up(srv_n_page_hash_locks);
		ut_a(srv_n_page_hash_locks != 0);
		ut_a(srv_n_page_hash_locks <= MAX_PAGE_HASH_LOCKS);

		buf_pool->page_hash = ha_create(2 * buf_pool->curr_size,
						srv_n_page_hash_locks,
						MEM_HEAP_FOR_PAGE_HASH,
						SYNC_BUF_PAGE_HASH);

		buf_pool->zip_hash = hash_create(2 * buf_pool->curr_size);

		buf_pool->last_printout_time = ut_time();
	}
	/* 2. Initialize flushing fields
	-------------------------------- */

	mutex_create(flush_list_mutex_key, &buf_pool->flush_list_mutex,
		     SYNC_BUF_FLUSH_LIST);

	for (i = BUF_FLUSH_LRU; i < BUF_FLUSH_N_TYPES; i++) {
		buf_pool->no_flush[i] = os_event_create(NULL);
	}

	buf_pool->watch = mem_zalloc(
		sizeof(*buf_pool->watch) * BUF_POOL_WATCH_SIZE);

	/* All fields are initialized by mem_zalloc(). */

	buf_pool->try_LRU_scan = TRUE;

	buf_pool_mutex_exit(buf_pool);

	return(DB_SUCCESS);
}

/********************************************************************//**
free one buffer pool instance */
static
void
buf_pool_free_instance(
/*===================*/
	buf_pool_t*	buf_pool)	/* in,own: buffer pool instance
					to free */
{
	buf_chunk_t*	chunk;
	buf_chunk_t*	chunks;

	mem_free(buf_pool->watch);
	buf_pool->watch = NULL;

	chunks = buf_pool->chunks;
	chunk = chunks + buf_pool->n_chunks;

	while (--chunk >= chunks) {
		os_mem_free_large(chunk->mem, chunk->mem_size);
	}

	mem_free(buf_pool->chunks);
	ha_clear(buf_pool->page_hash);
	hash_table_free(buf_pool->page_hash);
	hash_table_free(buf_pool->zip_hash);
}

/********************************************************************//**
Creates the buffer pool.
@return	DB_SUCCESS if success, DB_ERROR if not enough memory or error */
UNIV_INTERN
ulint
buf_pool_init(
/*==========*/
	ulint	total_size,	/*!< in: size of the total pool in bytes */
	ulint	n_instances)	/*!< in: number of instances */
{
	ulint		i;
	const ulint	size	= total_size / n_instances;

	ut_ad(n_instances > 0);
	ut_ad(n_instances <= MAX_BUFFER_POOLS);
	ut_ad(n_instances == srv_buf_pool_instances);

	buf_pool_ptr = mem_zalloc(n_instances * sizeof *buf_pool_ptr);

	for (i = 0; i < n_instances; i++) {
		buf_pool_t*	ptr	= &buf_pool_ptr[i];

		if (buf_pool_init_instance(ptr, size, i) != DB_SUCCESS) {

			/* Free all the instances created so far. */
			buf_pool_free(i);

			return(DB_ERROR);
		}
	}

	buf_pool_set_sizes();
	buf_LRU_old_ratio_update(100 * 3/ 8, FALSE);

	btr_search_sys_create(buf_pool_get_curr_size() / sizeof(void*) / 64);

	return(DB_SUCCESS);
}

/********************************************************************//**
Frees the buffer pool at shutdown.  This must not be invoked before
freeing all mutexes. */
UNIV_INTERN
void
buf_pool_free(
/*==========*/
	ulint	n_instances)	/*!< in: numbere of instances to free */
{
	ulint	i;

	for (i = 0; i < n_instances; i++) {
		buf_pool_free_instance(buf_pool_from_array(i));
	}

	mem_free(buf_pool_ptr);
	buf_pool_ptr = NULL;
}

/********************************************************************//**
Drops adaptive hash index for a buffer pool instance. */
static
void
buf_pool_drop_hash_index_instance(
/*==============================*/
	buf_pool_t*	buf_pool,		/*!< in: buffer pool instance */
	ibool*		released_search_latch)	/*!< out: flag for signalling
						whether the search latch was
						released */
{
	buf_chunk_t*	chunks	= buf_pool->chunks;
	buf_chunk_t*	chunk	= chunks + buf_pool->n_chunks;

	while (--chunk >= chunks) {
		ulint		i;
		buf_block_t*	block	= chunk->blocks;

		for (i = chunk->size; i--; block++) {
			/* block->is_hashed cannot be modified
			when we have an x-latch on btr_search_latch;
			see the comment in buf0buf.h */

			if (!block->is_hashed) {
				continue;
			}

			/* To follow the latching order, we
			have to release btr_search_latch
			before acquiring block->latch. */
			rw_lock_x_unlock(&btr_search_latch);
			/* When we release the search latch,
			we must rescan all blocks, because
			some may become hashed again. */
			*released_search_latch = TRUE;

			rw_lock_x_lock(&block->lock);

			/* This should be guaranteed by the
			callers, which will be holding
			btr_search_enabled_mutex. */
			ut_ad(!btr_search_enabled);

			/* Because we did not buffer-fix the
			block by calling buf_block_get_gen(),
			it is possible that the block has been
			allocated for some other use after
			btr_search_latch was released above.
			We do not care which file page the
			block is mapped to.  All we want to do
			is to drop any hash entries referring
			to the page. */

			/* It is possible that
			block->page.state != BUF_FILE_PAGE.
			Even that does not matter, because
			btr_search_drop_page_hash_index() will
			check block->is_hashed before doing
			anything.  block->is_hashed can only
			be set on uncompressed file pages. */

			btr_search_drop_page_hash_index(block);

			rw_lock_x_unlock(&block->lock);

			rw_lock_x_lock(&btr_search_latch);

			ut_ad(!btr_search_enabled);
		}
	}
}

/********************************************************************//**
Drops the adaptive hash index.  To prevent a livelock, this function
is only to be called while holding btr_search_latch and while
btr_search_enabled == FALSE. */
UNIV_INTERN
void
buf_pool_drop_hash_index(void)
/*==========================*/
{
	ibool		released_search_latch;

#ifdef UNIV_SYNC_DEBUG
	ut_ad(rw_lock_own(&btr_search_latch, RW_LOCK_EX));
#endif /* UNIV_SYNC_DEBUG */
	ut_ad(!btr_search_enabled);

	do {
 		ulint	i;

		released_search_latch = FALSE;

		for (i = 0; i < srv_buf_pool_instances; i++) {
 			buf_pool_t*	buf_pool;

			buf_pool = buf_pool_from_array(i);

			buf_pool_drop_hash_index_instance(
				buf_pool, &released_search_latch);
		}

	} while (released_search_latch);
}

/********************************************************************//**
Relocate a buffer control block.  Relocates the block on the LRU list
and in buf_pool->page_hash.  Does not relocate bpage->list.
The caller must take care of relocating bpage->list. */
UNIV_INTERN
void
buf_relocate(
/*=========*/
	buf_page_t*	bpage,	/*!< in/out: control block being relocated;
				buf_page_get_state(bpage) must be
				BUF_BLOCK_ZIP_DIRTY or BUF_BLOCK_ZIP_PAGE */
	buf_page_t*	dpage)	/*!< in/out: destination control block */
{
	buf_page_t*	b;
	ulint		fold;
	buf_pool_t*	buf_pool = buf_pool_from_bpage(bpage);

	fold = buf_page_address_fold(bpage->space, bpage->offset);

	ut_ad(buf_pool_mutex_own(buf_pool));
	ut_ad(buf_page_hash_lock_held_x(buf_pool, bpage));
	ut_ad(mutex_own(buf_page_get_mutex(bpage)));
	ut_a(buf_page_get_io_fix(bpage) == BUF_IO_NONE);
	ut_a(bpage->buf_fix_count == 0);
	ut_ad(bpage->in_LRU_list);
	ut_ad(!bpage->in_zip_hash);
	ut_ad(bpage->in_page_hash);
	ut_ad(bpage == buf_page_hash_get_low(buf_pool,
					     bpage->space,
					     bpage->offset,
					     fold));

	ut_ad(!buf_pool_watch_is_sentinel(buf_pool, bpage));
#ifdef UNIV_DEBUG
	switch (buf_page_get_state(bpage)) {
	case BUF_BLOCK_ZIP_FREE:
	case BUF_BLOCK_NOT_USED:
	case BUF_BLOCK_READY_FOR_USE:
	case BUF_BLOCK_FILE_PAGE:
	case BUF_BLOCK_MEMORY:
	case BUF_BLOCK_REMOVE_HASH:
		ut_error;
	case BUF_BLOCK_ZIP_DIRTY:
	case BUF_BLOCK_ZIP_PAGE:
		break;
	}
#endif /* UNIV_DEBUG */

	memcpy(dpage, bpage, sizeof *dpage);

	ut_d(bpage->in_LRU_list = FALSE);
	ut_d(bpage->in_page_hash = FALSE);

	/* relocate buf_pool->LRU */
	b = UT_LIST_GET_PREV(LRU, bpage);
	UT_LIST_REMOVE(LRU, buf_pool->LRU, bpage);

	if (b) {
		UT_LIST_INSERT_AFTER(LRU, buf_pool->LRU, b, dpage);
	} else {
		UT_LIST_ADD_FIRST(LRU, buf_pool->LRU, dpage);
	}

	if (UNIV_UNLIKELY(buf_pool->LRU_old == bpage)) {
		buf_pool->LRU_old = dpage;
#ifdef UNIV_LRU_DEBUG
		/* buf_pool->LRU_old must be the first item in the LRU list
		whose "old" flag is set. */
		ut_a(buf_pool->LRU_old->old);
		ut_a(!UT_LIST_GET_PREV(LRU, buf_pool->LRU_old)
		     || !UT_LIST_GET_PREV(LRU, buf_pool->LRU_old)->old);
		ut_a(!UT_LIST_GET_NEXT(LRU, buf_pool->LRU_old)
		     || UT_LIST_GET_NEXT(LRU, buf_pool->LRU_old)->old);
	} else {
		/* Check that the "old" flag is consistent in
		the block and its neighbours. */
		buf_page_set_old(dpage, buf_page_is_old(dpage));
#endif /* UNIV_LRU_DEBUG */
	}

	ut_d(UT_LIST_VALIDATE(LRU, buf_page_t, buf_pool->LRU,
			      ut_ad(ut_list_node_313->in_LRU_list)));

	/* relocate buf_pool->page_hash */
	HASH_DELETE(buf_page_t, hash, buf_pool->page_hash, fold, bpage);
	HASH_INSERT(buf_page_t, hash, buf_pool->page_hash, fold, dpage);
}

/********************************************************************//**
Determine if a block is a sentinel for a buffer pool watch.
@return	TRUE if a sentinel for a buffer pool watch, FALSE if not */
UNIV_INTERN
ibool
buf_pool_watch_is_sentinel(
/*=======================*/
	buf_pool_t*		buf_pool,	/*!< buffer pool instance */
	const buf_page_t*	bpage)		/*!< in: block */
{
	/* We must also own the appropriate hash lock. */
	ut_ad(buf_page_hash_lock_held_s_or_x(buf_pool, bpage));
	ut_ad(buf_page_in_file(bpage));

	if (bpage < &buf_pool->watch[0]
	    || bpage >= &buf_pool->watch[BUF_POOL_WATCH_SIZE]) {

		ut_ad(buf_page_get_state(bpage) != BUF_BLOCK_ZIP_PAGE
		      || bpage->zip.data != NULL);

		return(FALSE);
	}

	ut_ad(buf_page_get_state(bpage) == BUF_BLOCK_ZIP_PAGE);
	ut_ad(!bpage->in_zip_hash);
	ut_ad(bpage->in_page_hash);
	ut_ad(bpage->zip.data == NULL);
	ut_ad(bpage->buf_fix_count > 0);
	return(TRUE);
}

/****************************************************************//**
Add watch for the given page to be read in. Caller must have
appropriate hash_lock for the bpage. This function may release the
hash_lock and reacquire it.
@return NULL if watch set, block if the page is in the buffer pool */
UNIV_INTERN
buf_page_t*
buf_pool_watch_set(
/*===============*/
	ulint	space,	/*!< in: space id */
	ulint	offset,	/*!< in: page number */
	ulint	fold)	/*!< in: buf_page_address_fold(space, offset) */
{
	buf_page_t*	bpage;
	ulint		i;
	buf_pool_t*	buf_pool = buf_pool_get(space, offset);
	rw_lock_t*	hash_lock;

	hash_lock = buf_page_hash_lock_get(buf_pool, fold);

#ifdef UNIV_SYNC_DEBUG
	ut_ad(rw_lock_own(hash_lock, RW_LOCK_EX));
#endif /* UNIV_SYNC_DEBUG */

	bpage = buf_page_hash_get_low(buf_pool, space, offset, fold);

	if (UNIV_LIKELY_NULL(bpage)) {
page_found:
		if (!buf_pool_watch_is_sentinel(buf_pool, bpage)) {
			/* The page was loaded meanwhile. */
			return(bpage);
		}
		/* Add to an existing watch. */
		bpage->buf_fix_count++;
		return(NULL);
	}

	/* From this point this function becomes fairly heavy in terms
	of latching. We acquire the buf_pool mutex as well as all the
	hash_locks. buf_pool mutex is needed because any changes to
	the page_hash must be covered by it and hash_locks are needed
	because we don't want to read any stale information in
	buf_pool->watch[]. However, it is not in the critical code path
	as this function will be called only by the purge thread. */


	/* To obey latching order first release the hash_lock. */
	rw_lock_x_unlock(hash_lock);

	buf_pool_mutex_enter(buf_pool);
	hash_lock_x_all(buf_pool->page_hash);

	/* We have to recheck that the page
	was not loaded or a watch set by some other
	purge thread. This is because of the small
	time window between when we release the
	hash_lock to acquire buf_pool mutex above. */

	bpage = buf_page_hash_get_low(buf_pool, space, offset, fold);
	if (UNIV_LIKELY_NULL(bpage)) {
		buf_pool_mutex_exit(buf_pool);
		hash_unlock_x_all_but(buf_pool->page_hash, hash_lock);
		goto page_found;
	}

	for (i = 0; i < BUF_POOL_WATCH_SIZE; i++) {
		bpage = &buf_pool->watch[i];

		ut_ad(bpage->access_time == 0);
		ut_ad(bpage->newest_modification == 0);
		ut_ad(bpage->oldest_modification == 0);
		ut_ad(bpage->zip.data == NULL);
		ut_ad(!bpage->in_zip_hash);

		switch (bpage->state) {
		case BUF_BLOCK_POOL_WATCH:
			ut_ad(!bpage->in_page_hash);
			ut_ad(bpage->buf_fix_count == 0);

			/* bpage is pointing to buf_pool->watch[],
			which is protected by buf_pool->mutex.
			Normally, buf_page_t objects are protected by
			buf_block_t::mutex or buf_pool->zip_mutex or both. */

			bpage->state = BUF_BLOCK_ZIP_PAGE;
			bpage->space = space;
			bpage->offset = offset;
			bpage->buf_fix_count = 1;

			ut_d(bpage->in_page_hash = TRUE);
			HASH_INSERT(buf_page_t, hash, buf_pool->page_hash,
				    fold, bpage);

			buf_pool_mutex_exit(buf_pool);
			/* Once the sentinel is in the page_hash we can
			safely release all locks except just the
			relevant hash_lock */
			hash_unlock_x_all_but(buf_pool->page_hash,
						hash_lock);

			return(NULL);
		case BUF_BLOCK_ZIP_PAGE:
			ut_ad(bpage->in_page_hash);
			ut_ad(bpage->buf_fix_count > 0);
			break;
		default:
			ut_error;
		}
	}

	/* Allocation failed.  Either the maximum number of purge
	threads should never exceed BUF_POOL_WATCH_SIZE, or this code
	should be modified to return a special non-NULL value and the
	caller should purge the record directly. */
	ut_error;

	/* Fix compiler warning */
	return(NULL);
}

/****************************************************************//**
Remove the sentinel block for the watch before replacing it with a real block.
buf_page_watch_clear() or buf_page_watch_occurred() will notice that
the block has been replaced with the real block.
@return reference count, to be added to the replacement block */
static
void
buf_pool_watch_remove(
/*==================*/
	buf_pool_t*	buf_pool,	/*!< buffer pool instance */
	ulint		fold,		/*!< in: buf_page_address_fold(
					space, offset) */
	buf_page_t*	watch)		/*!< in/out: sentinel for watch */
{
#ifdef UNIV_SYNC_DEBUG
	/* We must also own the appropriate hash_bucket mutex. */
	rw_lock_t* hash_lock = buf_page_hash_lock_get(buf_pool, fold);
	ut_ad(rw_lock_own(hash_lock, RW_LOCK_EX));
#endif /* UNIV_SYNC_DEBUG */

	ut_ad(buf_pool_mutex_own(buf_pool));

	HASH_DELETE(buf_page_t, hash, buf_pool->page_hash, fold, watch);
	ut_d(watch->in_page_hash = FALSE);
	watch->buf_fix_count = 0;
	watch->state = BUF_BLOCK_POOL_WATCH;
}

/****************************************************************//**
Stop watching if the page has been read in.
buf_pool_watch_set(space,offset) must have returned NULL before. */
UNIV_INTERN
void
buf_pool_watch_unset(
/*=================*/
	ulint	space,	/*!< in: space id */
	ulint	offset)	/*!< in: page number */
{
	buf_page_t*	bpage;
	buf_pool_t*	buf_pool = buf_pool_get(space, offset);
	ulint		fold = buf_page_address_fold(space, offset);
	rw_lock_t*	hash_lock = buf_page_hash_lock_get(buf_pool,
							     fold);

	/* We only need to have buf_pool mutex in case where we end
	up calling buf_pool_watch_remove but to obey latching order
	we acquire it here before acquiring hash_lock. This should
	not cause too much grief as this function is only ever
	called from the purge thread. */
	buf_pool_mutex_enter(buf_pool);

	rw_lock_x_lock(hash_lock);

	bpage = buf_page_hash_get_low(buf_pool, space, offset, fold);
	/* The page must exist because buf_pool_watch_set()
	increments buf_fix_count. */
	ut_a(bpage);

	if (UNIV_UNLIKELY(!buf_pool_watch_is_sentinel(buf_pool, bpage))) {
		mutex_t* mutex = buf_page_get_mutex(bpage);

		mutex_enter(mutex);
		ut_a(bpage->buf_fix_count > 0);
		bpage->buf_fix_count--;
		mutex_exit(mutex);
	} else {
		ut_a(bpage->buf_fix_count > 0);

		if (UNIV_LIKELY(!--bpage->buf_fix_count)) {
			buf_pool_watch_remove(buf_pool, fold, bpage);
		}
	}

	buf_pool_mutex_exit(buf_pool);
	rw_lock_x_unlock(hash_lock);
}

/****************************************************************//**
Check if the page has been read in.
This may only be called after buf_pool_watch_set(space,offset)
has returned NULL and before invoking buf_pool_watch_unset(space,offset).
@return	FALSE if the given page was not read in, TRUE if it was */
UNIV_INTERN
ibool
buf_pool_watch_occurred(
/*====================*/
	ulint	space,	/*!< in: space id */
	ulint	offset)	/*!< in: page number */
{
	ibool		ret;
	buf_page_t*	bpage;
	buf_pool_t*	buf_pool = buf_pool_get(space, offset);
	ulint		fold	= buf_page_address_fold(space, offset);
	rw_lock_t*	hash_lock = buf_page_hash_lock_get(buf_pool,
							     fold);

	rw_lock_s_lock(hash_lock);

	bpage = buf_page_hash_get_low(buf_pool, space, offset, fold);
	/* The page must exist because buf_pool_watch_set()
	increments buf_fix_count. */
	ut_a(bpage);
	ret = !buf_pool_watch_is_sentinel(buf_pool, bpage);
	rw_lock_s_unlock(hash_lock);

	return(ret);
}

/********************************************************************//**
Moves a page to the start of the buffer pool LRU list. This high-level
function can be used to prevent an important page from slipping out of
the buffer pool. */
UNIV_INTERN
void
buf_page_make_young(
/*================*/
	buf_page_t*	bpage)	/*!< in: buffer block of a file page */
{
	buf_pool_t*	buf_pool = buf_pool_from_bpage(bpage);

	buf_pool_mutex_enter(buf_pool);

	ut_a(buf_page_in_file(bpage));

	buf_LRU_make_block_young(bpage);

	buf_pool_mutex_exit(buf_pool);
}

/********************************************************************//**
Sets the time of the first access of a page and moves a page to the
start of the buffer pool LRU list if it is too old.  This high-level
function can be used to prevent an important page from slipping
out of the buffer pool. */
static
void
buf_page_set_accessed_make_young(
/*=============================*/
	buf_page_t*	bpage,		/*!< in/out: buffer block of a
					file page */
	unsigned	access_time)	/*!< in: bpage->access_time
					read under mutex protection,
					or 0 if unknown */
{
	buf_pool_t*	buf_pool = buf_pool_from_bpage(bpage);

	ut_ad(!buf_pool_mutex_own(buf_pool));
	ut_a(buf_page_in_file(bpage));

	if (buf_page_peek_if_too_old(bpage)) {
		buf_pool_mutex_enter(buf_pool);
		buf_LRU_make_block_young(bpage);
		buf_pool_mutex_exit(buf_pool);
	} else if (!access_time) {
		ulint	time_ms = ut_time_ms();
		buf_pool_mutex_enter(buf_pool);
		buf_page_set_accessed(bpage, time_ms);
		buf_pool_mutex_exit(buf_pool);
	}
}

/********************************************************************//**
Returns the current state of is_hashed of a page. FALSE if the page is
not in the pool. NOTE that this operation does not fix the page in the
pool if it is found there.
@return	TRUE if page hash index is built in search system */
UNIV_INTERN
ibool
buf_page_peek_if_search_hashed(
/*===========================*/
	ulint	space,	/*!< in: space id */
	ulint	offset)	/*!< in: page number */
{
	buf_block_t*	block;
	ibool		is_hashed;
	buf_pool_t*	buf_pool = buf_pool_get(space, offset);
	rw_lock_t*	hash_lock;

	block = buf_block_hash_get_s_locked(buf_pool, space, offset,
					    &hash_lock);

	if (!block || buf_block_get_state(block) != BUF_BLOCK_FILE_PAGE) {
		is_hashed = FALSE;
	} else {
		ut_ad(!buf_pool_watch_is_sentinel(buf_pool, &block->page));
		is_hashed = block->is_hashed;
	}

	if (block) {
		rw_lock_s_unlock(hash_lock);
	}

	return(is_hashed);
}

#if defined UNIV_DEBUG_FILE_ACCESSES || defined UNIV_DEBUG
/********************************************************************//**
Sets file_page_was_freed TRUE if the page is found in the buffer pool.
This function should be called when we free a file page and want the
debug version to check that it is not accessed any more unless
reallocated.
@return	control block if found in page hash table, otherwise NULL */
UNIV_INTERN
buf_page_t*
buf_page_set_file_page_was_freed(
/*=============================*/
	ulint	space,	/*!< in: space id */
	ulint	offset)	/*!< in: page number */
{
	buf_page_t*	bpage;
	buf_pool_t*	buf_pool = buf_pool_get(space, offset);
	rw_lock_t*	hash_lock;

	bpage = buf_page_hash_get_s_locked(buf_pool, space, offset,
					   &hash_lock);

	if (bpage) {
		mutex_t*	block_mutex = buf_page_get_mutex(bpage);
		ut_ad(!buf_pool_watch_is_sentinel(buf_pool, bpage));
		mutex_enter(block_mutex);
		rw_lock_s_unlock(hash_lock);
		/* bpage->file_page_was_freed can already hold
		when this code is invoked from dict_drop_index_tree() */
		bpage->file_page_was_freed = TRUE;
		mutex_exit(block_mutex);
	}

	return(bpage);
}

/********************************************************************//**
Sets file_page_was_freed FALSE if the page is found in the buffer pool.
This function should be called when we free a file page and want the
debug version to check that it is not accessed any more unless
reallocated.
@return	control block if found in page hash table, otherwise NULL */
UNIV_INTERN
buf_page_t*
buf_page_reset_file_page_was_freed(
/*===============================*/
	ulint	space,	/*!< in: space id */
	ulint	offset)	/*!< in: page number */
{
	buf_page_t*	bpage;
	buf_pool_t*	buf_pool = buf_pool_get(space, offset);
	rw_lock_t*	hash_lock;

	bpage = buf_page_hash_get_s_locked(buf_pool, space, offset,
					   &hash_lock);
	if (bpage) {
		mutex_t*	block_mutex = buf_page_get_mutex(bpage);
		ut_ad(!buf_pool_watch_is_sentinel(buf_pool, bpage));
		mutex_enter(block_mutex);
		rw_lock_s_unlock(hash_lock);
		bpage->file_page_was_freed = FALSE;
		mutex_exit(block_mutex);
	}

	return(bpage);
}
#endif /* UNIV_DEBUG_FILE_ACCESSES || UNIV_DEBUG */

/********************************************************************//**
Attempts to discard the uncompressed frame of a compressed page. The
caller should not be holding any mutexes when this function is called.
@return	TRUE if successful, FALSE otherwise. */
static
void
buf_block_try_discard_uncompressed(
/*===============================*/
	ulint		space,	/*!< in: space id */
	ulint		offset)	/*!< in: page number */
{
	buf_page_t*	bpage;
	buf_pool_t*	buf_pool = buf_pool_get(space, offset);

	/* Since we need to acquire buf_pool mutex to discard
	the uncompressed frame and because page_hash mutex resides
	below buf_pool mutex in sync ordering therefore we must
	first release the page_hash mutex. This means that the
	block in question can move out of page_hash. Therefore
	we need to check again if the block is still in page_hash. */
	buf_pool_mutex_enter(buf_pool);

	bpage = buf_page_hash_get(buf_pool, space, offset);

	if (bpage) {
		buf_LRU_free_block(bpage, FALSE);
	}

	buf_pool_mutex_exit(buf_pool);
}

/********************************************************************//**
Get read access to a compressed page (usually of type
FIL_PAGE_TYPE_ZBLOB or FIL_PAGE_TYPE_ZBLOB2).
The page must be released with buf_page_release_zip().
NOTE: the page is not protected by any latch.  Mutual exclusion has to
be implemented at a higher level.  In other words, all possible
accesses to a given page through this function must be protected by
the same set of mutexes or latches.
@return	pointer to the block */
UNIV_INTERN
buf_page_t*
buf_page_get_zip(
/*=============*/
	ulint		space,	/*!< in: space id */
	ulint		zip_size,/*!< in: compressed page size */
	ulint		offset)	/*!< in: page number */
{
	buf_page_t*	bpage;
	mutex_t*	block_mutex;
	rw_lock_t*	hash_lock;
	ibool		discard_attempted = FALSE;
	ibool		must_read;
	unsigned	access_time;
	buf_pool_t*	buf_pool = buf_pool_get(space, offset);

	buf_pool->stat.n_page_gets++;

	for (;;) {
lookup:

		/* The following call will also grab the page_hash
		mutex if the page is found. */
		bpage = buf_page_hash_get_s_locked(buf_pool, space,
						offset, &hash_lock);
		if (bpage) {
			ut_ad(!buf_pool_watch_is_sentinel(buf_pool, bpage));
			break;
		}

		/* Page not in buf_pool: needs to be read from file */

		ut_ad(!hash_lock);
		buf_read_page(space, zip_size, offset);

#if defined UNIV_DEBUG || defined UNIV_BUF_DEBUG
		ut_a(++buf_dbg_counter % 37 || buf_validate());
#endif /* UNIV_DEBUG || UNIV_BUF_DEBUG */
	}

	ut_ad(buf_page_hash_lock_held_s(buf_pool, bpage));

	if (!bpage->zip.data) {
		/* There is no compressed page. */
err_exit:
		rw_lock_s_unlock(hash_lock);
		return(NULL);
	}

	ut_ad(!buf_pool_watch_is_sentinel(buf_pool, bpage));

	switch (buf_page_get_state(bpage)) {
	case BUF_BLOCK_NOT_USED:
	case BUF_BLOCK_READY_FOR_USE:
	case BUF_BLOCK_MEMORY:
	case BUF_BLOCK_REMOVE_HASH:
	case BUF_BLOCK_ZIP_FREE:
		break;
	case BUF_BLOCK_ZIP_PAGE:
	case BUF_BLOCK_ZIP_DIRTY:
		block_mutex = &buf_pool->zip_mutex;
		mutex_enter(block_mutex);
		bpage->buf_fix_count++;
		goto got_block;
	case BUF_BLOCK_FILE_PAGE:
		/* Discard the uncompressed page frame if possible. */
		if (!discard_attempted) {
			rw_lock_s_unlock(hash_lock);
			buf_block_try_discard_uncompressed(space,
							   offset);
			discard_attempted = TRUE;
			goto lookup;
		}

		block_mutex = &((buf_block_t*) bpage)->mutex;
		mutex_enter(block_mutex);
		buf_block_buf_fix_inc((buf_block_t*) bpage,
				      __FILE__, __LINE__);
		goto got_block;
	}

	ut_error;
	goto err_exit;

got_block:
	must_read = buf_page_get_io_fix(bpage) == BUF_IO_READ;
	access_time = buf_page_is_accessed(bpage);

	rw_lock_s_unlock(hash_lock);
#if defined UNIV_DEBUG_FILE_ACCESSES || defined UNIV_DEBUG
	ut_a(!bpage->file_page_was_freed);
#endif
	mutex_exit(block_mutex);

	buf_page_set_accessed_make_young(bpage, access_time);

#if defined UNIV_DEBUG || defined UNIV_BUF_DEBUG
	ut_a(++buf_dbg_counter % 5771 || buf_validate());
	ut_a(bpage->buf_fix_count > 0);
	ut_a(buf_page_in_file(bpage));
#endif /* UNIV_DEBUG || UNIV_BUF_DEBUG */

	if (must_read) {
		/* Let us wait until the read operation
		completes */

		for (;;) {
			enum buf_io_fix	io_fix;

			mutex_enter(block_mutex);
			io_fix = buf_page_get_io_fix(bpage);
			mutex_exit(block_mutex);

			if (io_fix == BUF_IO_READ) {

				os_thread_sleep(WAIT_FOR_READ);
			} else {
				break;
			}
		}
	}

#ifdef UNIV_IBUF_COUNT_DEBUG
	ut_a(ibuf_count_get(buf_page_get_space(bpage),
			    buf_page_get_page_no(bpage)) == 0);
#endif
	return(bpage);
}

/********************************************************************//**
Initialize some fields of a control block. */
UNIV_INLINE
void
buf_block_init_low(
/*===============*/
	buf_block_t*	block)	/*!< in: block to init */
{
	block->check_index_page_at_flush = FALSE;
	block->index		= NULL;

	block->n_hash_helps	= 0;
	block->is_hashed	= FALSE;
	block->n_fields		= 1;
	block->n_bytes		= 0;
	block->left_side	= TRUE;
}
#endif /* !UNIV_HOTBACKUP */

/********************************************************************//**
Decompress a block.
@return	TRUE if successful */
UNIV_INTERN
ibool
buf_zip_decompress(
/*===============*/
	buf_block_t*	block,	/*!< in/out: block */
	ibool		check)	/*!< in: TRUE=verify the page checksum */
{
	const byte*	frame = block->page.zip.data;
	ulint		size = page_zip_get_size(&block->page.zip);

	ut_ad(buf_block_get_zip_size(block));
	ut_a(buf_block_get_space(block) != 0);

	if (UNIV_UNLIKELY(check && !page_zip_verify_checksum(frame, size))) {

		ut_print_timestamp(stderr);
		fprintf(stderr,
			"  InnoDB: compressed page checksum mismatch"
			" (space %u page %u): stored: %lu, crc32: %lu "
			"innodb: %lu, none: %lu\n",
			block->page.space, block->page.offset,
			mach_read_from_4(frame + FIL_PAGE_SPACE_OR_CHKSUM),
			page_zip_calc_checksum(frame, size,
					       SRV_CHECKSUM_ALGORITHM_CRC32),
			page_zip_calc_checksum(frame, size,
					       SRV_CHECKSUM_ALGORITHM_INNODB),
			page_zip_calc_checksum(frame, size,
					       SRV_CHECKSUM_ALGORITHM_NONE));
		return(FALSE);
	}

	switch (fil_page_get_type(frame)) {
	case FIL_PAGE_INDEX:
		if (page_zip_decompress(&block->page.zip,
					block->frame, TRUE)) {
			return(TRUE);
		}

		fprintf(stderr,
			"InnoDB: unable to decompress space %lu page %lu\n",
			(ulong) block->page.space,
			(ulong) block->page.offset);
		return(FALSE);

	case FIL_PAGE_TYPE_ALLOCATED:
	case FIL_PAGE_INODE:
	case FIL_PAGE_IBUF_BITMAP:
	case FIL_PAGE_TYPE_FSP_HDR:
	case FIL_PAGE_TYPE_XDES:
	case FIL_PAGE_TYPE_ZBLOB:
	case FIL_PAGE_TYPE_ZBLOB2:
		/* Copy to uncompressed storage. */
		memcpy(block->frame, frame,
		       buf_block_get_zip_size(block));
		return(TRUE);
	}

	ut_print_timestamp(stderr);
	fprintf(stderr,
		"  InnoDB: unknown compressed page"
		" type %lu\n",
		fil_page_get_type(frame));
	return(FALSE);
}

#ifndef UNIV_HOTBACKUP
/*******************************************************************//**
Gets the block to whose frame the pointer is pointing to if found
in this buffer pool instance.
@return	pointer to block */
UNIV_INTERN
buf_block_t*
buf_block_align_instance(
/*=====================*/
 	buf_pool_t*	buf_pool,	/*!< in: buffer in which the block
					resides */
	const byte*	ptr)		/*!< in: pointer to a frame */
{
	buf_chunk_t*	chunk;
	ulint		i;

	/* TODO: protect buf_pool->chunks with a mutex (it will
	currently remain constant after buf_pool_init()) */
	for (chunk = buf_pool->chunks, i = buf_pool->n_chunks; i--; chunk++) {
		ulint	offs;

		if (UNIV_UNLIKELY(ptr < chunk->blocks->frame)) {

			continue;
		}
		/* else */

		offs = ptr - chunk->blocks->frame;

		offs >>= UNIV_PAGE_SIZE_SHIFT;

		if (UNIV_LIKELY(offs < chunk->size)) {
			buf_block_t*	block = &chunk->blocks[offs];

			/* The function buf_chunk_init() invokes
			buf_block_init() so that block[n].frame ==
			block->frame + n * UNIV_PAGE_SIZE.  Check it. */
			ut_ad(block->frame == page_align(ptr));
#ifdef UNIV_DEBUG
			/* A thread that updates these fields must
			hold buf_pool->mutex and block->mutex.  Acquire
			only the latter. */
			mutex_enter(&block->mutex);

			switch (buf_block_get_state(block)) {
			case BUF_BLOCK_ZIP_FREE:
			case BUF_BLOCK_ZIP_PAGE:
			case BUF_BLOCK_ZIP_DIRTY:
				/* These types should only be used in
				the compressed buffer pool, whose
				memory is allocated from
				buf_pool->chunks, in UNIV_PAGE_SIZE
				blocks flagged as BUF_BLOCK_MEMORY. */
				ut_error;
				break;
			case BUF_BLOCK_NOT_USED:
			case BUF_BLOCK_READY_FOR_USE:
			case BUF_BLOCK_MEMORY:
				/* Some data structures contain
				"guess" pointers to file pages.  The
				file pages may have been freed and
				reused.  Do not complain. */
				break;
			case BUF_BLOCK_REMOVE_HASH:
				/* buf_LRU_block_remove_hashed_page()
				will overwrite the FIL_PAGE_OFFSET and
				FIL_PAGE_ARCH_LOG_NO_OR_SPACE_ID with
				0xff and set the state to
				BUF_BLOCK_REMOVE_HASH. */
				ut_ad(page_get_space_id(page_align(ptr))
				      == 0xffffffff);
				ut_ad(page_get_page_no(page_align(ptr))
				      == 0xffffffff);
				break;
			case BUF_BLOCK_FILE_PAGE:
				ut_ad(block->page.space
				      == page_get_space_id(page_align(ptr)));
				ut_ad(block->page.offset
				      == page_get_page_no(page_align(ptr)));
				break;
			}

			mutex_exit(&block->mutex);
#endif /* UNIV_DEBUG */

			return(block);
		}
	}

	return(NULL);
}

/*******************************************************************//**
Gets the block to whose frame the pointer is pointing to.
@return	pointer to block, never NULL */
UNIV_INTERN
buf_block_t*
buf_block_align(
/*============*/
	const byte*	ptr)	/*!< in: pointer to a frame */
{
	ulint		i;

	for (i = 0; i < srv_buf_pool_instances; i++) {
		buf_block_t*	block;

		block = buf_block_align_instance(
			buf_pool_from_array(i), ptr);
		if (block) {
			return(block);
		}
	}

	/* The block should always be found. */
	ut_error;
	return(NULL);
}

/********************************************************************//**
Find out if a pointer belongs to a buf_block_t. It can be a pointer to
the buf_block_t itself or a member of it. This functions checks one of
the buffer pool instances.
@return	TRUE if ptr belongs to a buf_block_t struct */
static
ibool
buf_pointer_is_block_field_instance(
/*================================*/
	buf_pool_t*	buf_pool,	/*!< in: buffer pool instance */
	const void*	ptr)		/*!< in: pointer not dereferenced */
{
	const buf_chunk_t*		chunk	= buf_pool->chunks;
	const buf_chunk_t* const	echunk	= chunk + buf_pool->n_chunks;

	/* TODO: protect buf_pool->chunks with a mutex (it will
	currently remain constant after buf_pool_init()) */
	while (chunk < echunk) {
		if (ptr >= (void *)chunk->blocks
		    && ptr < (void *)(chunk->blocks + chunk->size)) {

			return(TRUE);
		}

		chunk++;
	}

	return(FALSE);
}

/********************************************************************//**
Find out if a pointer belongs to a buf_block_t. It can be a pointer to
the buf_block_t itself or a member of it
@return	TRUE if ptr belongs to a buf_block_t struct */
UNIV_INTERN
ibool
buf_pointer_is_block_field(
/*=======================*/
	const void*	ptr)	/*!< in: pointer not dereferenced */
{
	ulint	i;

	for (i = 0; i < srv_buf_pool_instances; i++) {
		ibool	found;

		found = buf_pointer_is_block_field_instance(
			buf_pool_from_array(i), ptr);
		if (found) {
			return(TRUE);
		}
	}

	return(FALSE);
}

/********************************************************************//**
Find out if a buffer block was created by buf_chunk_init().
@return	TRUE if "block" has been added to buf_pool->free by buf_chunk_init() */
static
ibool
buf_block_is_uncompressed(
/*======================*/
	buf_pool_t*		buf_pool,	/*!< in: buffer pool instance */
	const buf_block_t*	block)		/*!< in: pointer to block,
						not dereferenced */
{
	if (UNIV_UNLIKELY((((ulint) block) % sizeof *block) != 0)) {
		/* The pointer should be aligned. */
		return(FALSE);
	}

	return(buf_pointer_is_block_field_instance(buf_pool, (void *)block));
}

/********************************************************************//**
This is the general function used to get access to a database page.
@return	pointer to the block or NULL */
UNIV_INTERN
buf_block_t*
buf_page_get_gen(
/*=============*/
	ulint		space,	/*!< in: space id */
	ulint		zip_size,/*!< in: compressed page size in bytes
				or 0 for uncompressed pages */
	ulint		offset,	/*!< in: page number */
	ulint		rw_latch,/*!< in: RW_S_LATCH, RW_X_LATCH, RW_NO_LATCH */
	buf_block_t*	guess,	/*!< in: guessed block or NULL */
	ulint		mode,	/*!< in: BUF_GET, BUF_GET_IF_IN_POOL,
				BUF_PEEK_IF_IN_POOL, BUF_GET_NO_LATCH, or
				BUF_GET_IF_IN_POOL_OR_WATCH */
	const char*	file,	/*!< in: file name */
	ulint		line,	/*!< in: line where called */
	mtr_t*		mtr)	/*!< in: mini-transaction */
{
	buf_block_t*	block;
	ulint		fold;
	unsigned	access_time;
	ulint		fix_type;
	ibool		must_read;
	rw_lock_t*	hash_lock;
	mutex_t*	block_mutex;
	buf_page_t*	hash_bpage;
	ulint		retries = 0;
	buf_pool_t*	buf_pool = buf_pool_get(space, offset);

	ut_ad(mtr);
	ut_ad(mtr->state == MTR_ACTIVE);
	ut_ad((rw_latch == RW_S_LATCH)
	      || (rw_latch == RW_X_LATCH)
	      || (rw_latch == RW_NO_LATCH));
#ifdef UNIV_DEBUG
	switch (mode) {
	case BUF_GET_NO_LATCH:
		ut_ad(rw_latch == RW_NO_LATCH);
		break;
	case BUF_GET:
	case BUF_GET_IF_IN_POOL:
	case BUF_PEEK_IF_IN_POOL:
	case BUF_GET_IF_IN_POOL_OR_WATCH:
	case BUF_GET_POSSIBLY_FREED:
		break;
	default:
		ut_error;
	}
#endif /* UNIV_DEBUG */
	ut_ad(zip_size == fil_space_get_zip_size(space));
	ut_ad(ut_is_2pow(zip_size));
#ifndef UNIV_LOG_DEBUG
	ut_ad(!ibuf_inside(mtr)
	      || ibuf_page_low(space, zip_size, offset,
			       FALSE, file, line, NULL));
#endif
	buf_pool->stat.n_page_gets++;
	fold = buf_page_address_fold(space, offset);
	hash_lock = buf_page_hash_lock_get(buf_pool, fold);
loop:
	block = guess;

	rw_lock_s_lock(hash_lock);
	if (block) {
		/* If the guess is a compressed page descriptor that
		has been allocated by buf_page_alloc_descriptor(),
		it may have been freed by buf_relocate(). */

		if (!buf_block_is_uncompressed(buf_pool, block)
		    || offset != block->page.offset
		    || space != block->page.space
		    || buf_block_get_state(block) != BUF_BLOCK_FILE_PAGE) {

			/* Our guess was bogus or things have changed
			since. */
			block = guess = NULL;
		} else {
			ut_ad(!block->page.in_zip_hash);
			ut_ad(block->page.in_page_hash);
		}
	}

	if (block == NULL) {
		block = (buf_block_t*) buf_page_hash_get_low(
			buf_pool, space, offset, fold);
	}

	if (!block || buf_pool_watch_is_sentinel(buf_pool, &block->page)) {
		rw_lock_s_unlock(hash_lock);
		block = NULL;
	}

	if (block == NULL) {
		/* Page not in buf_pool: needs to be read from file */

		if (mode == BUF_GET_IF_IN_POOL_OR_WATCH) {
			rw_lock_x_lock(hash_lock);
			block = (buf_block_t*) buf_pool_watch_set(
				space, offset, fold);

			if (UNIV_LIKELY_NULL(block)) {
				/* We can release hash_lock after we
				acquire block_mutex to make sure that
				no state change takes place. */
				block_mutex = buf_page_get_mutex(&block->page);
				mutex_enter(block_mutex);

				/* Now safe to release page_hash mutex */
				rw_lock_x_unlock(hash_lock);
				goto got_block;
			}

			rw_lock_x_unlock(hash_lock);
		}

		if (mode == BUF_GET_IF_IN_POOL
		    || mode == BUF_PEEK_IF_IN_POOL
		    || mode == BUF_GET_IF_IN_POOL_OR_WATCH) {
#ifdef UNIV_SYNC_DEBUG
			ut_ad(!rw_lock_own(hash_lock, RW_LOCK_EX));
			ut_ad(!rw_lock_own(hash_lock, RW_LOCK_SHARED));
#endif /* UNIV_SYNC_DEBUG */
			return(NULL);
		}

		if (buf_read_page(space, zip_size, offset)) {
			buf_read_ahead_random(space, zip_size, offset,
					      ibuf_inside(mtr));

			retries = 0;
		} else if (retries < BUF_PAGE_READ_MAX_RETRIES) {
			++retries;
		} else {
			fprintf(stderr, "InnoDB: Error: Unable"
				" to read tablespace %lu page no"
				" %lu into the buffer pool after"
				" %lu attempts\n"
				"InnoDB: The most probable cause"
				" of this error may be that the"
				" table has been corrupted.\n"
				"InnoDB: You can try to fix this"
				" problem by using"
				" innodb_force_recovery.\n"
				"InnoDB: Please see reference manual"
				" for more details.\n"
				"InnoDB: Aborting...\n",
				space, offset,
				BUF_PAGE_READ_MAX_RETRIES);

			ut_error;
		}

#if defined UNIV_DEBUG || defined UNIV_BUF_DEBUG
		ut_a(++buf_dbg_counter % 37 || buf_validate());
#endif /* UNIV_DEBUG || UNIV_BUF_DEBUG */
		goto loop;
	}


	/* We can release hash_lock after we acquire block_mutex to
	make sure that no state change takes place. */
	block_mutex = buf_page_get_mutex(&block->page);
	mutex_enter(block_mutex);

	/* Now safe to release page_hash mutex */
	rw_lock_s_unlock(hash_lock);

got_block:
	ut_ad(page_zip_get_size(&block->page.zip) == zip_size);
	ut_ad(mutex_own(block_mutex));

	must_read = buf_block_get_io_fix(block) == BUF_IO_READ;

	if (must_read && (mode == BUF_GET_IF_IN_POOL
			  || mode == BUF_PEEK_IF_IN_POOL)) {

		/* The page is being read to buffer pool,
		but we cannot wait around for the read to
		complete. */
		mutex_exit(block_mutex);

		return(NULL);
	}

	switch (buf_block_get_state(block)) {
		buf_page_t*	bpage;

	case BUF_BLOCK_FILE_PAGE:
		break;

	case BUF_BLOCK_ZIP_PAGE:
	case BUF_BLOCK_ZIP_DIRTY:
		bpage = &block->page;

		if (bpage->buf_fix_count
		    || buf_page_get_io_fix(bpage) != BUF_IO_NONE) {
			/* This condition often occurs when the buffer
			is not buffer-fixed, but I/O-fixed by
			buf_page_init_for_read(). */
			mutex_exit(block_mutex);
wait_until_unfixed:
			/* The block is buffer-fixed or I/O-fixed.
			Try again later. */
			os_thread_sleep(WAIT_FOR_READ);

			goto loop;
		}

		/* Allocate an uncompressed page. */
		mutex_exit(block_mutex);
		block = buf_LRU_get_free_block(buf_pool);
		ut_a(block);

		buf_pool_mutex_enter(buf_pool);

		/* As we have released the page_hash lock and the
		block_mutex to allocate an uncompressed page it is
		possible that page_hash might have changed. We do
		another lookup here while holding the hash_lock
		to verify that bpage is indeed still a part of
		page_hash. */
		rw_lock_x_lock(hash_lock);
		hash_bpage = buf_page_hash_get_low(buf_pool, space,
						   offset, fold);

		mutex_enter(&block->mutex);
		if (UNIV_UNLIKELY(bpage != hash_bpage)) {
			/* The buf_pool->page_hash was modified
			while buf_pool->mutex was released.
			Free the block that was allocated. */

			buf_LRU_block_free_non_file_page(block);
			buf_pool_mutex_exit(buf_pool);
			mutex_exit(&block->mutex);
			rw_lock_x_unlock(hash_lock);

			block = NULL;
			goto loop;
		}

		if (UNIV_UNLIKELY
		    (bpage->buf_fix_count
		     || buf_page_get_io_fix(bpage) != BUF_IO_NONE)) {

			rw_lock_x_unlock(hash_lock);
			/* The block was buffer-fixed or I/O-fixed
			while buf_pool->mutex was not held by this thread.
			Free the block that was allocated and try again.
			This should be extremely unlikely. */

			buf_LRU_block_free_non_file_page(block);
			buf_pool_mutex_exit(buf_pool);
			mutex_exit(&block->mutex);

			goto wait_until_unfixed;
		}

		/* Move the compressed page from bpage to block,
		and uncompress it. */

		mutex_enter(&buf_pool->zip_mutex);

		buf_relocate(bpage, &block->page);
		buf_block_init_low(block);
		block->lock_hash_val = lock_rec_hash(space, offset);

		UNIV_MEM_DESC(&block->page.zip.data,
			      page_zip_get_size(&block->page.zip), block);

		if (buf_page_get_state(&block->page)
		    == BUF_BLOCK_ZIP_PAGE) {
#if defined UNIV_DEBUG || defined UNIV_BUF_DEBUG
			UT_LIST_REMOVE(list, buf_pool->zip_clean,
				       &block->page);
#endif /* UNIV_DEBUG || UNIV_BUF_DEBUG */
			ut_ad(!block->page.in_flush_list);
		} else {
			/* Relocate buf_pool->flush_list. */
			buf_flush_relocate_on_flush_list(bpage,
							 &block->page);
		}

		/* Buffer-fix, I/O-fix, and X-latch the block
		for the duration of the decompression.
		Also add the block to the unzip_LRU list. */
		block->page.state = BUF_BLOCK_FILE_PAGE;

		/* Insert at the front of unzip_LRU list */
		buf_unzip_LRU_add_block(block, FALSE);

		block->page.buf_fix_count = 1;
		buf_block_set_io_fix(block, BUF_IO_READ);
		rw_lock_x_lock_func(&block->lock, 0, file, line);

		UNIV_MEM_INVALID(bpage, sizeof *bpage);

		rw_lock_x_unlock(hash_lock);
		mutex_exit(&block->mutex);
		mutex_exit(&buf_pool->zip_mutex);
		buf_pool->n_pend_unzip++;

		buf_pool_mutex_exit(buf_pool);

		buf_page_free_descriptor(bpage);

		/* Decompress the page and apply buffered operations
		while not holding buf_pool->mutex or block->mutex. */

		ut_a(buf_zip_decompress(block, TRUE));

		if (UNIV_LIKELY(!recv_no_ibuf_operations)) {
			ibuf_merge_or_delete_for_page(block, space, offset,
						      zip_size, TRUE);
		}

		/* Unfix and unlatch the block. */
		buf_pool_mutex_enter(buf_pool);
		mutex_enter(&block->mutex);
		block->page.buf_fix_count--;
		buf_block_set_io_fix(block, BUF_IO_NONE);
		buf_pool->n_pend_unzip--;
		buf_pool_mutex_exit(buf_pool);
		rw_lock_x_unlock(&block->lock);

		break;

	case BUF_BLOCK_ZIP_FREE:
	case BUF_BLOCK_NOT_USED:
	case BUF_BLOCK_READY_FOR_USE:
	case BUF_BLOCK_MEMORY:
	case BUF_BLOCK_REMOVE_HASH:
		ut_error;
		break;
	}

#ifdef UNIV_SYNC_DEBUG
	ut_ad(!rw_lock_own(hash_lock, RW_LOCK_EX));
	ut_ad(!rw_lock_own(hash_lock, RW_LOCK_SHARED));
#endif /* UNIV_SYNC_DEBUG */

	ut_ad(buf_block_get_state(block) == BUF_BLOCK_FILE_PAGE);

#if UNIV_WORD_SIZE == 4
	/* On 32-bit systems, there is no padding in buf_page_t.  On
	other systems, Valgrind could complain about uninitialized pad
	bytes. */
	UNIV_MEM_ASSERT_RW(&block->page, sizeof block->page);
#endif
#if defined UNIV_DEBUG || defined UNIV_IBUF_DEBUG
	if ((mode == BUF_GET_IF_IN_POOL || mode == BUF_GET_IF_IN_POOL_OR_WATCH)
	    && ibuf_debug) {
		/* Try to evict the block from the buffer pool, to use the
		insert buffer (change buffer) as much as possible. */

		/* To obey the latching order, release the
		block->mutex before acquiring buf_pool->mutex. Protect
		the block from changes by temporarily buffer-fixing it
		for the time we are not holding block->mutex. */
		buf_block_buf_fix_inc(block, file, line);
		mutex_exit(&block->mutex);
		buf_pool_mutex_enter(buf_pool);
		mutex_enter(&block->mutex);
		buf_block_buf_fix_dec(block);
		mutex_exit(&block->mutex);

		/* Now we are only holding the buf_pool->mutex,
		not block->mutex or hash_lock. Blocks cannot be
		relocated or enter or exit the buf_pool while we
		are holding the buf_pool->mutex. */

		if (buf_LRU_free_block(&block->page, TRUE)) {
			buf_pool_mutex_exit(buf_pool);
			rw_lock_x_lock(hash_lock);

			if (mode == BUF_GET_IF_IN_POOL_OR_WATCH) {
				/* Set the watch, as it would have
				been set if the page were not in the
				buffer pool in the first place. */
				block = (buf_block_t*) buf_pool_watch_set(
					space, offset, fold);
			} else {
				block = (buf_block_t*) buf_page_hash_get_low(
					buf_pool, space, offset, fold);
			}

			if (UNIV_LIKELY_NULL(block)) {
				/* The page entered the buffer
				pool for some reason. Try to
				evict it again. */
				mutex_enter(block_mutex);
				rw_lock_x_unlock(hash_lock);

				goto got_block;
			}

			rw_lock_x_unlock(hash_lock);
			fprintf(stderr,
				"innodb_change_buffering_debug evict %u %u\n",
				(unsigned) space, (unsigned) offset);
			return(NULL);
		}

		mutex_enter(&block->mutex);

		if (buf_flush_page_try(buf_pool, block)) {
			fprintf(stderr,
				"innodb_change_buffering_debug flush %u %u\n",
				(unsigned) space, (unsigned) offset);
			guess = block;
			goto loop;
		}

		/* Failed to evict the page; change it directly */

		buf_pool_mutex_exit(buf_pool);
	}
#endif /* UNIV_DEBUG || UNIV_IBUF_DEBUG */

	buf_block_buf_fix_inc(block, file, line);
#if defined UNIV_DEBUG_FILE_ACCESSES || defined UNIV_DEBUG
	ut_a(mode == BUF_GET_POSSIBLY_FREED
	     || !block->page.file_page_was_freed);
#endif
	mutex_exit(&block->mutex);

	/* Check if this is the first access to the page */

	access_time = buf_page_is_accessed(&block->page);

	if (UNIV_LIKELY(mode != BUF_PEEK_IF_IN_POOL)) {
		buf_page_set_accessed_make_young(&block->page, access_time);
	}

#if defined UNIV_DEBUG || defined UNIV_BUF_DEBUG
	ut_a(++buf_dbg_counter % 5771 || buf_validate());
	ut_a(block->page.buf_fix_count > 0);
	ut_a(buf_block_get_state(block) == BUF_BLOCK_FILE_PAGE);
#endif /* UNIV_DEBUG || UNIV_BUF_DEBUG */

	switch (rw_latch) {
	case RW_NO_LATCH:
		if (must_read) {
			/* Let us wait until the read operation
			completes */

			for (;;) {
				enum buf_io_fix	io_fix;

				mutex_enter(&block->mutex);
				io_fix = buf_block_get_io_fix(block);
				mutex_exit(&block->mutex);

				if (io_fix == BUF_IO_READ) {

					os_thread_sleep(WAIT_FOR_READ);
				} else {
					break;
				}
			}
		}

		fix_type = MTR_MEMO_BUF_FIX;
		break;

	case RW_S_LATCH:
		rw_lock_s_lock_func(&(block->lock), 0, file, line);

		fix_type = MTR_MEMO_PAGE_S_FIX;
		break;

	default:
		ut_ad(rw_latch == RW_X_LATCH);
		rw_lock_x_lock_func(&(block->lock), 0, file, line);

		fix_type = MTR_MEMO_PAGE_X_FIX;
		break;
	}

	mtr_memo_push(mtr, block, fix_type);

	if (UNIV_LIKELY(mode != BUF_PEEK_IF_IN_POOL) && !access_time) {
		/* In the case of a first access, try to apply linear
		read-ahead */

		buf_read_ahead_linear(space, zip_size, offset,
				      ibuf_inside(mtr));
	}

#ifdef UNIV_IBUF_COUNT_DEBUG
	ut_a(ibuf_count_get(buf_block_get_space(block),
			    buf_block_get_page_no(block)) == 0);
#endif
#ifdef UNIV_SYNC_DEBUG
	ut_ad(!rw_lock_own(hash_lock, RW_LOCK_EX));
	ut_ad(!rw_lock_own(hash_lock, RW_LOCK_SHARED));
#endif /* UNIV_SYNC_DEBUG */
	return(block);
}

/********************************************************************//**
This is the general function used to get optimistic access to a database
page.
@return	TRUE if success */
UNIV_INTERN
ibool
buf_page_optimistic_get(
/*====================*/
	ulint		rw_latch,/*!< in: RW_S_LATCH, RW_X_LATCH */
	buf_block_t*	block,	/*!< in: guessed buffer block */
	ib_uint64_t	modify_clock,/*!< in: modify clock value */
	const char*	file,	/*!< in: file name */
	ulint		line,	/*!< in: line where called */
	mtr_t*		mtr)	/*!< in: mini-transaction */
{
	buf_pool_t*	buf_pool;
	unsigned	access_time;
	ibool		success;
	ulint		fix_type;

	ut_ad(block);
	ut_ad(mtr);
	ut_ad(mtr->state == MTR_ACTIVE);
	ut_ad((rw_latch == RW_S_LATCH) || (rw_latch == RW_X_LATCH));

	mutex_enter(&block->mutex);

	if (UNIV_UNLIKELY(buf_block_get_state(block) != BUF_BLOCK_FILE_PAGE)) {

		mutex_exit(&block->mutex);

		return(FALSE);
	}

	buf_block_buf_fix_inc(block, file, line);

	mutex_exit(&block->mutex);

	/* Check if this is the first access to the page.
	We do a dirty read on purpose, to avoid mutex contention.
	This field is only used for heuristic purposes; it does not
	affect correctness. */

	access_time = buf_page_is_accessed(&block->page);
	buf_page_set_accessed_make_young(&block->page, access_time);

	ut_ad(!ibuf_inside(mtr)
	      || ibuf_page(buf_block_get_space(block),
			   buf_block_get_zip_size(block),
			   buf_block_get_page_no(block), NULL));

	if (rw_latch == RW_S_LATCH) {
		success = rw_lock_s_lock_nowait(&(block->lock),
						file, line);
		fix_type = MTR_MEMO_PAGE_S_FIX;
	} else {
		success = rw_lock_x_lock_func_nowait(&(block->lock),
						     file, line);
		fix_type = MTR_MEMO_PAGE_X_FIX;
	}

	if (UNIV_UNLIKELY(!success)) {
		mutex_enter(&block->mutex);
		buf_block_buf_fix_dec(block);
		mutex_exit(&block->mutex);

		return(FALSE);
	}

	if (UNIV_UNLIKELY(modify_clock != block->modify_clock)) {
		buf_block_dbg_add_level(block, SYNC_NO_ORDER_CHECK);

		if (rw_latch == RW_S_LATCH) {
			rw_lock_s_unlock(&(block->lock));
		} else {
			rw_lock_x_unlock(&(block->lock));
		}

		mutex_enter(&block->mutex);
		buf_block_buf_fix_dec(block);
		mutex_exit(&block->mutex);

		return(FALSE);
	}

	mtr_memo_push(mtr, block, fix_type);

#if defined UNIV_DEBUG || defined UNIV_BUF_DEBUG
	ut_a(++buf_dbg_counter % 5771 || buf_validate());
	ut_a(block->page.buf_fix_count > 0);
	ut_a(buf_block_get_state(block) == BUF_BLOCK_FILE_PAGE);
#endif /* UNIV_DEBUG || UNIV_BUF_DEBUG */

#if defined UNIV_DEBUG_FILE_ACCESSES || defined UNIV_DEBUG
	mutex_enter(&block->mutex);
	ut_a(!block->page.file_page_was_freed);
	mutex_exit(&block->mutex);
#endif

	if (UNIV_UNLIKELY(!access_time)) {
		/* In the case of a first access, try to apply linear
		read-ahead */

		buf_read_ahead_linear(buf_block_get_space(block),
				      buf_block_get_zip_size(block),
				      buf_block_get_page_no(block),
				      ibuf_inside(mtr));
	}

#ifdef UNIV_IBUF_COUNT_DEBUG
	ut_a(ibuf_count_get(buf_block_get_space(block),
			    buf_block_get_page_no(block)) == 0);
#endif
	buf_pool = buf_pool_from_block(block);
	buf_pool->stat.n_page_gets++;

	return(TRUE);
}

/********************************************************************//**
This is used to get access to a known database page, when no waiting can be
done. For example, if a search in an adaptive hash index leads us to this
frame.
@return	TRUE if success */
UNIV_INTERN
ibool
buf_page_get_known_nowait(
/*======================*/
	ulint		rw_latch,/*!< in: RW_S_LATCH, RW_X_LATCH */
	buf_block_t*	block,	/*!< in: the known page */
	ulint		mode,	/*!< in: BUF_MAKE_YOUNG or BUF_KEEP_OLD */
	const char*	file,	/*!< in: file name */
	ulint		line,	/*!< in: line where called */
	mtr_t*		mtr)	/*!< in: mini-transaction */
{
	buf_pool_t*	buf_pool;
	ibool		success;
	ulint		fix_type;

	ut_ad(mtr);
	ut_ad(mtr->state == MTR_ACTIVE);
	ut_ad((rw_latch == RW_S_LATCH) || (rw_latch == RW_X_LATCH));

	mutex_enter(&block->mutex);

	if (buf_block_get_state(block) == BUF_BLOCK_REMOVE_HASH) {
		/* Another thread is just freeing the block from the LRU list
		of the buffer pool: do not try to access this page; this
		attempt to access the page can only come through the hash
		index because when the buffer block state is ..._REMOVE_HASH,
		we have already removed it from the page address hash table
		of the buffer pool. */

		mutex_exit(&block->mutex);

		return(FALSE);
	}

	ut_a(buf_block_get_state(block) == BUF_BLOCK_FILE_PAGE);

	buf_block_buf_fix_inc(block, file, line);

	mutex_exit(&block->mutex);

	buf_pool = buf_pool_from_block(block);

	if (mode == BUF_MAKE_YOUNG && buf_page_peek_if_too_old(&block->page)) {
		buf_pool_mutex_enter(buf_pool);
		buf_LRU_make_block_young(&block->page);
		buf_pool_mutex_exit(buf_pool);
	} else if (!buf_page_is_accessed(&block->page)) {
		/* Above, we do a dirty read on purpose, to avoid
		mutex contention.  The field buf_page_t::access_time
		is only used for heuristic purposes.  Writes to the
		field must be protected by mutex, however. */
		ulint	time_ms = ut_time_ms();

		buf_pool_mutex_enter(buf_pool);
		buf_page_set_accessed(&block->page, time_ms);
		buf_pool_mutex_exit(buf_pool);
	}

	ut_ad(!ibuf_inside(mtr) || mode == BUF_KEEP_OLD);

	if (rw_latch == RW_S_LATCH) {
		success = rw_lock_s_lock_nowait(&(block->lock),
						file, line);
		fix_type = MTR_MEMO_PAGE_S_FIX;
	} else {
		success = rw_lock_x_lock_func_nowait(&(block->lock),
						     file, line);
		fix_type = MTR_MEMO_PAGE_X_FIX;
	}

	if (!success) {
		mutex_enter(&block->mutex);
		buf_block_buf_fix_dec(block);
		mutex_exit(&block->mutex);

		return(FALSE);
	}

	mtr_memo_push(mtr, block, fix_type);

#if defined UNIV_DEBUG || defined UNIV_BUF_DEBUG
	ut_a(++buf_dbg_counter % 5771 || buf_validate());
	ut_a(block->page.buf_fix_count > 0);
	ut_a(buf_block_get_state(block) == BUF_BLOCK_FILE_PAGE);
#endif /* UNIV_DEBUG || UNIV_BUF_DEBUG */
#if defined UNIV_DEBUG_FILE_ACCESSES || defined UNIV_DEBUG
	mutex_enter(&block->mutex);
	ut_a(!block->page.file_page_was_freed);
	mutex_exit(&block->mutex);
#endif

#ifdef UNIV_IBUF_COUNT_DEBUG
	ut_a((mode == BUF_KEEP_OLD)
	     || (ibuf_count_get(buf_block_get_space(block),
				buf_block_get_page_no(block)) == 0));
#endif
	buf_pool->stat.n_page_gets++;

	return(TRUE);
}

/*******************************************************************//**
Given a tablespace id and page number tries to get that page. If the
page is not in the buffer pool it is not loaded and NULL is returned.
Suitable for using when holding the lock_sys_t::mutex.
@return	pointer to a page or NULL */
UNIV_INTERN
const buf_block_t*
buf_page_try_get_func(
/*==================*/
	ulint		space_id,/*!< in: tablespace id */
	ulint		page_no,/*!< in: page number */
	const char*	file,	/*!< in: file name */
	ulint		line,	/*!< in: line where called */
	mtr_t*		mtr)	/*!< in: mini-transaction */
{
	buf_block_t*	block;
	ibool		success;
	ulint		fix_type;
	buf_pool_t*	buf_pool = buf_pool_get(space_id, page_no);
	rw_lock_t*	hash_lock;

	ut_ad(mtr);
	ut_ad(mtr->state == MTR_ACTIVE);

	block = buf_block_hash_get_s_locked(buf_pool, space_id,
					    page_no, &hash_lock);

	if (!block || buf_block_get_state(block) != BUF_BLOCK_FILE_PAGE) {
		if (block) {
			rw_lock_s_unlock(hash_lock);
		}
		return(NULL);
	}

	ut_ad(!buf_pool_watch_is_sentinel(buf_pool, &block->page));

	mutex_enter(&block->mutex);
	rw_lock_s_unlock(hash_lock);

#if defined UNIV_DEBUG || defined UNIV_BUF_DEBUG
	ut_a(buf_block_get_state(block) == BUF_BLOCK_FILE_PAGE);
	ut_a(buf_block_get_space(block) == space_id);
	ut_a(buf_block_get_page_no(block) == page_no);
#endif /* UNIV_DEBUG || UNIV_BUF_DEBUG */

	buf_block_buf_fix_inc(block, file, line);
	mutex_exit(&block->mutex);

	fix_type = MTR_MEMO_PAGE_S_FIX;
	success = rw_lock_s_lock_nowait(&block->lock, file, line);

	if (!success) {
		/* Let us try to get an X-latch. If the current thread
		is holding an X-latch on the page, we cannot get an
		S-latch. */

		fix_type = MTR_MEMO_PAGE_X_FIX;
		success = rw_lock_x_lock_func_nowait(&block->lock,
						     file, line);
	}

	if (!success) {
		mutex_enter(&block->mutex);
		buf_block_buf_fix_dec(block);
		mutex_exit(&block->mutex);

		return(NULL);
	}

	mtr_memo_push(mtr, block, fix_type);
#if defined UNIV_DEBUG || defined UNIV_BUF_DEBUG
	ut_a(++buf_dbg_counter % 5771 || buf_validate());
	ut_a(block->page.buf_fix_count > 0);
	ut_a(buf_block_get_state(block) == BUF_BLOCK_FILE_PAGE);
#endif /* UNIV_DEBUG || UNIV_BUF_DEBUG */
#if defined UNIV_DEBUG_FILE_ACCESSES || defined UNIV_DEBUG
	mutex_enter(&block->mutex);
	ut_a(!block->page.file_page_was_freed);
	mutex_exit(&block->mutex);
#endif /* UNIV_DEBUG_FILE_ACCESSES || UNIV_DEBUG */
	buf_block_dbg_add_level(block, SYNC_NO_ORDER_CHECK);

	buf_pool->stat.n_page_gets++;

#ifdef UNIV_IBUF_COUNT_DEBUG
	ut_a(ibuf_count_get(buf_block_get_space(block),
			    buf_block_get_page_no(block)) == 0);
#endif

	return(block);
}

/********************************************************************//**
Initialize some fields of a control block. */
UNIV_INLINE
void
buf_page_init_low(
/*==============*/
	buf_page_t*	bpage)	/*!< in: block to init */
{
	bpage->flush_type = BUF_FLUSH_LRU;
	bpage->io_fix = BUF_IO_NONE;
	bpage->buf_fix_count = 0;
	bpage->freed_page_clock = 0;
	bpage->access_time = 0;
	bpage->newest_modification = 0;
	bpage->oldest_modification = 0;
	HASH_INVALIDATE(bpage, hash);
#if defined UNIV_DEBUG_FILE_ACCESSES || defined UNIV_DEBUG
	bpage->file_page_was_freed = FALSE;
#endif /* UNIV_DEBUG_FILE_ACCESSES || UNIV_DEBUG */
}

/********************************************************************//**
Inits a page to the buffer buf_pool. */
static __attribute__((nonnull))
void
buf_page_init(
/*==========*/
	buf_pool_t*	buf_pool,/*!< in/out: buffer pool */
	ulint		space,	/*!< in: space id */
	ulint		offset,	/*!< in: offset of the page within space
				in units of a page */
	ulint		fold,	/*!< in: buf_page_address_fold(space,offset) */
	buf_block_t*	block)	/*!< in/out: block to init */
{
	buf_page_t*	hash_page;

	ut_ad(buf_pool == buf_pool_get(space, offset));
	ut_ad(buf_pool_mutex_own(buf_pool));

	ut_ad(mutex_own(&(block->mutex)));
	ut_a(buf_block_get_state(block) != BUF_BLOCK_FILE_PAGE);

#ifdef UNIV_SYNC_DEBUG
	ut_ad(rw_lock_own(buf_page_hash_lock_get(buf_pool, fold),
			  RW_LOCK_EX));
#endif /* UNIV_SYNC_DEBUG */

	/* Set the state of the block */
	buf_block_set_file_page(block, space, offset);

#ifdef UNIV_DEBUG_VALGRIND
	if (!space) {
		/* Silence valid Valgrind warnings about uninitialized
		data being written to data files.  There are some unused
		bytes on some pages that InnoDB does not initialize. */
		UNIV_MEM_VALID(block->frame, UNIV_PAGE_SIZE);
	}
#endif /* UNIV_DEBUG_VALGRIND */

	buf_block_init_low(block);

	block->lock_hash_val = lock_rec_hash(space, offset);

	buf_page_init_low(&block->page);

	/* Insert into the hash table of file pages */

	hash_page = buf_page_hash_get_low(buf_pool, space, offset, fold);

	if (UNIV_LIKELY(!hash_page)) {
	} else if (buf_pool_watch_is_sentinel(buf_pool, hash_page)) {
		/* Preserve the reference count. */
		ulint	buf_fix_count = hash_page->buf_fix_count;

		ut_a(buf_fix_count > 0);
		block->page.buf_fix_count += buf_fix_count;
		buf_pool_watch_remove(buf_pool, fold, hash_page);
	} else {
		fprintf(stderr,
			"InnoDB: Error: page %lu %lu already found"
			" in the hash table: %p, %p\n",
			(ulong) space,
			(ulong) offset,
			(const void*) hash_page, (const void*) block);
#if defined UNIV_DEBUG || defined UNIV_BUF_DEBUG
		mutex_exit(&block->mutex);
		buf_pool_mutex_exit(buf_pool);
		buf_print();
		buf_LRU_print();
		buf_validate();
		buf_LRU_validate();
#endif /* UNIV_DEBUG || UNIV_BUF_DEBUG */
		ut_error;
	}

	ut_ad(!block->page.in_zip_hash);
	ut_ad(!block->page.in_page_hash);
	ut_d(block->page.in_page_hash = TRUE);
	HASH_INSERT(buf_page_t, hash, buf_pool->page_hash,
		    fold, &block->page);
}

/********************************************************************//**
Function which inits a page for read to the buffer buf_pool. If the page is
(1) already in buf_pool, or
(2) if we specify to read only ibuf pages and the page is not an ibuf page, or
(3) if the space is deleted or being deleted,
then this function does nothing.
Sets the io_fix flag to BUF_IO_READ and sets a non-recursive exclusive lock
on the buffer frame. The io-handler must take care that the flag is cleared
and the lock released later.
@return	pointer to the block or NULL */
UNIV_INTERN
buf_page_t*
buf_page_init_for_read(
/*===================*/
	ulint*		err,	/*!< out: DB_SUCCESS or DB_TABLESPACE_DELETED */
	ulint		mode,	/*!< in: BUF_READ_IBUF_PAGES_ONLY, ... */
	ulint		space,	/*!< in: space id */
	ulint		zip_size,/*!< in: compressed page size, or 0 */
	ibool		unzip,	/*!< in: TRUE=request uncompressed page */
	ib_int64_t	tablespace_version,
				/*!< in: prevents reading from a wrong
				version of the tablespace in case we have done
				DISCARD + IMPORT */
	ulint		offset)	/*!< in: page number */
{
	buf_block_t*	block;
	buf_page_t*	bpage	= NULL;
	buf_page_t*	watch_page;
	rw_lock_t*	hash_lock;
	mtr_t		mtr;
	ulint		fold;
	ibool		lru	= FALSE;
	void*		data;
	buf_pool_t*	buf_pool = buf_pool_get(space, offset);

	ut_ad(buf_pool);

	*err = DB_SUCCESS;

	if (mode == BUF_READ_IBUF_PAGES_ONLY) {
		/* It is a read-ahead within an ibuf routine */

		ut_ad(!ibuf_bitmap_page(zip_size, offset));

		ibuf_mtr_start(&mtr);

		if (!recv_no_ibuf_operations
		    && !ibuf_page(space, zip_size, offset, &mtr)) {

			ibuf_mtr_commit(&mtr);

			return(NULL);
		}
	} else {
		ut_ad(mode == BUF_READ_ANY_PAGE);
	}

	if (zip_size && !unzip && !recv_recovery_is_on()) {
		block = NULL;
	} else {
		block = buf_LRU_get_free_block(buf_pool);
		ut_ad(block);
		ut_ad(buf_pool_from_block(block) == buf_pool);
	}

	fold = buf_page_address_fold(space, offset);
	hash_lock = buf_page_hash_lock_get(buf_pool, fold);

	buf_pool_mutex_enter(buf_pool);
	rw_lock_x_lock(hash_lock);

	watch_page = buf_page_hash_get_low(buf_pool, space, offset, fold);
	if (watch_page && !buf_pool_watch_is_sentinel(buf_pool, watch_page)) {
		/* The page is already in the buffer pool. */
		watch_page = NULL;
err_exit:
		rw_lock_x_unlock(hash_lock);
		if (block) {
			mutex_enter(&block->mutex);
			buf_LRU_block_free_non_file_page(block);
			mutex_exit(&block->mutex);
		}

		bpage = NULL;
		goto func_exit;
	}

	if (fil_tablespace_deleted_or_being_deleted_in_mem(
		    space, tablespace_version)) {
		/* The page belongs to a space which has been
		deleted or is being deleted. */
		*err = DB_TABLESPACE_DELETED;

		goto err_exit;
	}

	if (block) {
		bpage = &block->page;

		mutex_enter(&block->mutex);

		ut_ad(buf_pool_from_bpage(bpage) == buf_pool);

<<<<<<< HEAD
		buf_page_init(space, offset, fold, block);
		rw_lock_x_unlock(hash_lock);
=======
		buf_page_init(buf_pool, space, offset, fold, block);
>>>>>>> 0b9bc8a1

		/* The block must be put to the LRU list, to the old blocks */
		buf_LRU_add_block(bpage, TRUE/* to old blocks */);

		/* We set a pass-type x-lock on the frame because then
		the same thread which called for the read operation
		(and is running now at this point of code) can wait
		for the read to complete by waiting for the x-lock on
		the frame; if the x-lock were recursive, the same
		thread would illegally get the x-lock before the page
		read is completed.  The x-lock is cleared by the
		io-handler thread. */

		rw_lock_x_lock_gen(&block->lock, BUF_IO_READ);
		buf_page_set_io_fix(bpage, BUF_IO_READ);

		if (zip_size) {
			page_zip_set_size(&block->page.zip, zip_size);

			/* buf_pool->mutex may be released and
			reacquired by buf_buddy_alloc().  Thus, we
			must release block->mutex in order not to
			break the latching order in the reacquisition
			of buf_pool->mutex.  We also must defer this
			operation until after the block descriptor has
			been added to buf_pool->LRU and
			buf_pool->page_hash. */
			mutex_exit(&block->mutex);
			data = buf_buddy_alloc(buf_pool, zip_size, &lru);
			mutex_enter(&block->mutex);
			block->page.zip.data = data;

			/* To maintain the invariant
			block->in_unzip_LRU_list
			== buf_page_belongs_to_unzip_LRU(&block->page)
			we have to add this block to unzip_LRU
			after block->page.zip.data is set. */
			ut_ad(buf_page_belongs_to_unzip_LRU(&block->page));
			buf_unzip_LRU_add_block(block, TRUE);
		}

		mutex_exit(&block->mutex);
	} else {
		rw_lock_x_unlock(hash_lock);

		/* The compressed page must be allocated before the
		control block (bpage), in order to avoid the
		invocation of buf_buddy_relocate_block() on
		uninitialized data. */
		data = buf_buddy_alloc(buf_pool, zip_size, &lru);

		rw_lock_x_lock(hash_lock);

		/* If buf_buddy_alloc() allocated storage from the LRU list,
		it released and reacquired buf_pool->mutex.  Thus, we must
		check the page_hash again, as it may have been modified. */
		if (UNIV_UNLIKELY(lru)) {

			watch_page = buf_page_hash_get_low(
				buf_pool, space, offset, fold);

			if (UNIV_UNLIKELY(watch_page
			    && !buf_pool_watch_is_sentinel(buf_pool,
							   watch_page))) {

				/* The block was added by some other thread. */
				rw_lock_x_unlock(hash_lock);
				watch_page = NULL;
				buf_buddy_free(buf_pool, data, zip_size);

				bpage = NULL;
				goto func_exit;
			}
		}

		bpage = buf_page_alloc_descriptor();

		/* Initialize the buf_pool pointer. */
		bpage->buf_pool_index = buf_pool_index(buf_pool);

		page_zip_des_init(&bpage->zip);
		page_zip_set_size(&bpage->zip, zip_size);
		bpage->zip.data = data;

		mutex_enter(&buf_pool->zip_mutex);
		UNIV_MEM_DESC(bpage->zip.data,
			      page_zip_get_size(&bpage->zip), bpage);

		buf_page_init_low(bpage);

		bpage->state	= BUF_BLOCK_ZIP_PAGE;
		bpage->space	= space;
		bpage->offset	= offset;

#ifdef UNIV_DEBUG
		bpage->in_page_hash = FALSE;
		bpage->in_zip_hash = FALSE;
		bpage->in_flush_list = FALSE;
		bpage->in_free_list = FALSE;
		bpage->in_LRU_list = FALSE;
#endif /* UNIV_DEBUG */

		ut_d(bpage->in_page_hash = TRUE);

		if (UNIV_LIKELY_NULL(watch_page)) {

			/* Preserve the reference count. */
			ulint	buf_fix_count = watch_page->buf_fix_count;
			ut_a(buf_fix_count > 0);
			bpage->buf_fix_count += buf_fix_count;
			ut_ad(buf_pool_watch_is_sentinel(buf_pool, watch_page));
			buf_pool_watch_remove(buf_pool, fold, watch_page);
		}

		HASH_INSERT(buf_page_t, hash, buf_pool->page_hash, fold,
			    bpage);

		rw_lock_x_unlock(hash_lock);

		/* The block must be put to the LRU list, to the old blocks */
		buf_LRU_add_block(bpage, TRUE/* to old blocks */);
#if defined UNIV_DEBUG || defined UNIV_BUF_DEBUG
		buf_LRU_insert_zip_clean(bpage);
#endif /* UNIV_DEBUG || UNIV_BUF_DEBUG */

		buf_page_set_io_fix(bpage, BUF_IO_READ);

		mutex_exit(&buf_pool->zip_mutex);
	}

	buf_pool->n_pend_reads++;
func_exit:
	buf_pool_mutex_exit(buf_pool);

	if (mode == BUF_READ_IBUF_PAGES_ONLY) {

		ibuf_mtr_commit(&mtr);
	}


#ifdef UNIV_SYNC_DEBUG
	ut_ad(!rw_lock_own(hash_lock, RW_LOCK_EX));
	ut_ad(!rw_lock_own(hash_lock, RW_LOCK_SHARED));
#endif /* UNIV_SYNC_DEBUG */

	ut_ad(!bpage || buf_page_in_file(bpage));
	return(bpage);
}

/********************************************************************//**
Initializes a page to the buffer buf_pool. The page is usually not read
from a file even if it cannot be found in the buffer buf_pool. This is one
of the functions which perform to a block a state transition NOT_USED =>
FILE_PAGE (the other is buf_page_get_gen).
@return	pointer to the block, page bufferfixed */
UNIV_INTERN
buf_block_t*
buf_page_create(
/*============*/
	ulint	space,	/*!< in: space id */
	ulint	offset,	/*!< in: offset of the page within space in units of
			a page */
	ulint	zip_size,/*!< in: compressed page size, or 0 */
	mtr_t*	mtr)	/*!< in: mini-transaction handle */
{
	buf_frame_t*	frame;
	buf_block_t*	block;
	ulint		fold;
	buf_block_t*	free_block	= NULL;
	ulint		time_ms		= ut_time_ms();
	buf_pool_t*	buf_pool	= buf_pool_get(space, offset);
	rw_lock_t*	hash_lock;

	ut_ad(mtr);
	ut_ad(mtr->state == MTR_ACTIVE);
	ut_ad(space || !zip_size);

	free_block = buf_LRU_get_free_block(buf_pool);

	fold = buf_page_address_fold(space, offset);
	hash_lock = buf_page_hash_lock_get(buf_pool, fold);

	buf_pool_mutex_enter(buf_pool);
	rw_lock_x_lock(hash_lock);

	block = (buf_block_t*) buf_page_hash_get_low(
		buf_pool, space, offset, fold);

	if (block
	    && buf_page_in_file(&block->page)
	    && !buf_pool_watch_is_sentinel(buf_pool, &block->page)) {
#ifdef UNIV_IBUF_COUNT_DEBUG
		ut_a(ibuf_count_get(space, offset) == 0);
#endif
#if defined UNIV_DEBUG_FILE_ACCESSES || defined UNIV_DEBUG
		block->page.file_page_was_freed = FALSE;
#endif /* UNIV_DEBUG_FILE_ACCESSES || UNIV_DEBUG */

		/* Page can be found in buf_pool */
		buf_pool_mutex_exit(buf_pool);
		rw_lock_x_unlock(hash_lock);

		buf_block_free(free_block);

		return(buf_page_get_with_no_latch(space, zip_size,
						  offset, mtr));
	}

	/* If we get here, the page was not in buf_pool: init it there */

#ifdef UNIV_DEBUG
	if (buf_debug_prints) {
		fprintf(stderr, "Creating space %lu page %lu to buffer\n",
			(ulong) space, (ulong) offset);
	}
#endif /* UNIV_DEBUG */

	block = free_block;

	mutex_enter(&block->mutex);

	buf_page_init(buf_pool, space, offset, fold, block);

	rw_lock_x_unlock(hash_lock);

	/* The block must be put to the LRU list */
	buf_LRU_add_block(&block->page, FALSE);

	buf_block_buf_fix_inc(block, __FILE__, __LINE__);
	buf_pool->stat.n_pages_created++;

	if (zip_size) {
		void*	data;
		ibool	lru;

		/* Prevent race conditions during buf_buddy_alloc(),
		which may release and reacquire buf_pool->mutex,
		by IO-fixing and X-latching the block. */

		buf_page_set_io_fix(&block->page, BUF_IO_READ);
		rw_lock_x_lock(&block->lock);

		page_zip_set_size(&block->page.zip, zip_size);
		mutex_exit(&block->mutex);
		/* buf_pool->mutex may be released and reacquired by
		buf_buddy_alloc().  Thus, we must release block->mutex
		in order not to break the latching order in
		the reacquisition of buf_pool->mutex.  We also must
		defer this operation until after the block descriptor
		has been added to buf_pool->LRU and buf_pool->page_hash. */
		data = buf_buddy_alloc(buf_pool, zip_size, &lru);
		mutex_enter(&block->mutex);
		block->page.zip.data = data;

		/* To maintain the invariant
		block->in_unzip_LRU_list
		== buf_page_belongs_to_unzip_LRU(&block->page)
		we have to add this block to unzip_LRU after
		block->page.zip.data is set. */
		ut_ad(buf_page_belongs_to_unzip_LRU(&block->page));
		buf_unzip_LRU_add_block(block, FALSE);

		buf_page_set_io_fix(&block->page, BUF_IO_NONE);
		rw_lock_x_unlock(&block->lock);
	}

	buf_page_set_accessed(&block->page, time_ms);

	buf_pool_mutex_exit(buf_pool);

	mtr_memo_push(mtr, block, MTR_MEMO_BUF_FIX);

	mutex_exit(&block->mutex);

	/* Delete possible entries for the page from the insert buffer:
	such can exist if the page belonged to an index which was dropped */

	ibuf_merge_or_delete_for_page(NULL, space, offset, zip_size, TRUE);

	frame = block->frame;

	memset(frame + FIL_PAGE_PREV, 0xff, 4);
	memset(frame + FIL_PAGE_NEXT, 0xff, 4);
	mach_write_to_2(frame + FIL_PAGE_TYPE, FIL_PAGE_TYPE_ALLOCATED);

	/* Reset to zero the file flush lsn field in the page; if the first
	page of an ibdata file is 'created' in this function into the buffer
	pool then we lose the original contents of the file flush lsn stamp.
	Then InnoDB could in a crash recovery print a big, false, corruption
	warning if the stamp contains an lsn bigger than the ib_logfile lsn. */

	memset(frame + FIL_PAGE_FILE_FLUSH_LSN, 0, 8);

#if defined UNIV_DEBUG || defined UNIV_BUF_DEBUG
	ut_a(++buf_dbg_counter % 357 || buf_validate());
#endif /* UNIV_DEBUG || UNIV_BUF_DEBUG */
#ifdef UNIV_IBUF_COUNT_DEBUG
	ut_a(ibuf_count_get(buf_block_get_space(block),
			    buf_block_get_page_no(block)) == 0);
#endif
	return(block);
}

/********************************************************************//**
Monitor the buffer page read/write activity, and increment corresponding
counter value if MONITOR_MODULE_BUF_PAGE (module_buf_page) module is
enabled. */
static
void
buf_page_monitor(
/*=============*/
	const buf_page_t*	bpage,	/*!< in: pointer to the block */
	enum buf_io_fix		io_type)/*!< in: io_fix types */
{
	const byte*	frame;
	monitor_id_t	counter;

	/* If the counter module is not turned on, just return */
	if (!MONITOR_IS_ON(MONITOR_MODULE_BUF_PAGE)) {
		return;
	}

	ut_a(io_type == BUF_IO_READ || io_type == BUF_IO_WRITE);

	frame = bpage->zip.data
		? bpage->zip.data
		: ((buf_block_t*) bpage)->frame;

	switch(fil_page_get_type(frame)) {
		ulint	level;

	case FIL_PAGE_INDEX:
		level = btr_page_get_level_low(frame);

		/* Check if it is an index page for insert buffer */
		if (btr_page_get_index_id(frame)
		    == (index_id_t)(DICT_IBUF_ID_MIN + IBUF_SPACE_ID)) {
			if (level == 0) {
				counter = MONITOR_RW_COUNTER(
					io_type, MONITOR_INDEX_IBUF_LEAF_PAGE);
			} else {
				counter = MONITOR_RW_COUNTER(
					io_type,
					MONITOR_INDEX_IBUF_NON_LEAF_PAGE);
			}
		} else {
			if (level == 0) {
				counter = MONITOR_RW_COUNTER(
					io_type, MONITOR_INDEX_LEAF_PAGE);
			} else {
				counter = MONITOR_RW_COUNTER(
					io_type, MONITOR_INDEX_NON_LEAF_PAGE);
			}
		}
		break;

        case FIL_PAGE_UNDO_LOG:
		counter = MONITOR_RW_COUNTER(io_type, MONITOR_UNDO_LOG_PAGE);
		break;

        case FIL_PAGE_INODE:
		counter = MONITOR_RW_COUNTER(io_type, MONITOR_INODE_PAGE);
		break;

        case FIL_PAGE_IBUF_FREE_LIST:
		counter = MONITOR_RW_COUNTER(io_type,
					     MONITOR_IBUF_FREELIST_PAGE);
		break;

        case FIL_PAGE_IBUF_BITMAP:
		counter = MONITOR_RW_COUNTER(io_type,
					     MONITOR_IBUF_BITMAP_PAGE);
		break;

        case FIL_PAGE_TYPE_SYS:
		counter = MONITOR_RW_COUNTER(io_type, MONITOR_SYSTEM_PAGE);
		break;

        case FIL_PAGE_TYPE_TRX_SYS:
		counter = MONITOR_RW_COUNTER(io_type, MONITOR_TRX_SYSTEM_PAGE);
		break;

        case FIL_PAGE_TYPE_FSP_HDR:
		counter = MONITOR_RW_COUNTER(io_type, MONITOR_FSP_HDR_PAGE);
		break;

        case FIL_PAGE_TYPE_XDES:
		counter = MONITOR_RW_COUNTER(io_type, MONITOR_XDES_PAGE);
		break;

        case FIL_PAGE_TYPE_BLOB:
		counter = MONITOR_RW_COUNTER(io_type, MONITOR_BLOB_PAGE);
		break;

        case FIL_PAGE_TYPE_ZBLOB:
		counter = MONITOR_RW_COUNTER(io_type, MONITOR_ZBLOB_PAGE);
		break;

        case FIL_PAGE_TYPE_ZBLOB2:
		counter = MONITOR_RW_COUNTER(io_type, MONITOR_ZBLOB2_PAGE);
		break;

	default:
		counter = MONITOR_RW_COUNTER(io_type, MONITOR_OTHER_PAGE);
	}

	MONITOR_INC_NOCHECK(counter);
}

/********************************************************************//**
Mark a table with the specified space pointed by bpage->space corrupted.
Also remove the bpage from LRU list.
@return TRUE if successful */
static
ibool
buf_mark_space_corrupt(
/*===================*/
	buf_page_t*	bpage)	/*!< in: pointer to the block in question */
{
	buf_pool_t*	buf_pool = buf_pool_from_bpage(bpage);
	const ibool	uncompressed = (buf_page_get_state(bpage)
					== BUF_BLOCK_FILE_PAGE);
	ulint		space = bpage->space;
	ibool		ret = TRUE;

	/* First unfix and release lock on the bpage */
	buf_pool_mutex_enter(buf_pool);
	mutex_enter(buf_page_get_mutex(bpage));
	ut_ad(buf_page_get_io_fix(bpage) == BUF_IO_READ);
	ut_ad(bpage->buf_fix_count == 0);

	/* Set BUF_IO_NONE before we remove the block from LRU list */
	buf_page_set_io_fix(bpage, BUF_IO_NONE);

	if (uncompressed) {
		rw_lock_x_unlock_gen(
			&((buf_block_t*) bpage)->lock,
			BUF_IO_READ);
	}

	/* Find the table with specified space id, and mark it corrupted */
	if (dict_set_corrupted_by_space(space)) {
		buf_LRU_free_one_page(bpage);
	} else {
		ret = FALSE;
	}

	ut_ad(buf_pool->n_pend_reads > 0);
	buf_pool->n_pend_reads--;

	mutex_exit(buf_page_get_mutex(bpage));
	buf_pool_mutex_exit(buf_pool);

	return(ret);
}

/********************************************************************//**
Completes an asynchronous read or write request of a file page to or from
the buffer pool. */
UNIV_INTERN
void
buf_page_io_complete(
/*=================*/
	buf_page_t*	bpage)	/*!< in: pointer to the block in question */
{
	enum buf_io_fix	io_type;
	buf_pool_t*	buf_pool = buf_pool_from_bpage(bpage);
	const ibool	uncompressed = (buf_page_get_state(bpage)
					== BUF_BLOCK_FILE_PAGE);

	ut_a(buf_page_in_file(bpage));

	/* We do not need protect io_fix here by mutex to read
	it because this is the only function where we can change the value
	from BUF_IO_READ or BUF_IO_WRITE to some other value, and our code
	ensures that this is the only thread that handles the i/o for this
	block. */

	io_type = buf_page_get_io_fix(bpage);
	ut_ad(io_type == BUF_IO_READ || io_type == BUF_IO_WRITE);

	if (io_type == BUF_IO_READ) {
		ulint	read_page_no;
		ulint	read_space_id;
		byte*	frame;

		if (buf_page_get_zip_size(bpage)) {
			frame = bpage->zip.data;
			buf_pool->n_pend_unzip++;
			if (uncompressed
			    && !buf_zip_decompress((buf_block_t*) bpage,
						   FALSE)) {

				buf_pool->n_pend_unzip--;
				goto corrupt;
			}
			buf_pool->n_pend_unzip--;
		} else {
			ut_a(uncompressed);
			frame = ((buf_block_t*) bpage)->frame;
		}

		/* If this page is not uninitialized and not in the
		doublewrite buffer, then the page number and space id
		should be the same as in block. */
		read_page_no = mach_read_from_4(frame + FIL_PAGE_OFFSET);
		read_space_id = mach_read_from_4(
			frame + FIL_PAGE_ARCH_LOG_NO_OR_SPACE_ID);

		if (bpage->space == TRX_SYS_SPACE
		    && trx_doublewrite_page_inside(bpage->offset)) {

			ut_print_timestamp(stderr);
			fprintf(stderr,
				"  InnoDB: Error: reading page %lu\n"
				"InnoDB: which is in the"
				" doublewrite buffer!\n",
				(ulong) bpage->offset);
		} else if (!read_space_id && !read_page_no) {
			/* This is likely an uninitialized page. */
		} else if ((bpage->space
			    && bpage->space != read_space_id)
			   || bpage->offset != read_page_no) {
			/* We did not compare space_id to read_space_id
			if bpage->space == 0, because the field on the
			page may contain garbage in MySQL < 4.1.1,
			which only supported bpage->space == 0. */

			ut_print_timestamp(stderr);
			fprintf(stderr,
				"  InnoDB: Error: space id and page n:o"
				" stored in the page\n"
				"InnoDB: read in are %lu:%lu,"
				" should be %lu:%lu!\n",
				(ulong) read_space_id, (ulong) read_page_no,
				(ulong) bpage->space,
				(ulong) bpage->offset);
		}

		/* From version 3.23.38 up we store the page checksum
		to the 4 first bytes of the page end lsn field */

		if (buf_page_is_corrupted(frame,
					  buf_page_get_zip_size(bpage))) {
corrupt:
			fprintf(stderr,
				"InnoDB: Database page corruption on disk"
				" or a failed\n"
				"InnoDB: file read of page %lu.\n"
				"InnoDB: You may have to recover"
				" from a backup.\n",
				(ulong) bpage->offset);
			buf_page_print(frame, buf_page_get_zip_size(bpage));
			fprintf(stderr,
				"InnoDB: Database page corruption on disk"
				" or a failed\n"
				"InnoDB: file read of page %lu.\n"
				"InnoDB: You may have to recover"
				" from a backup.\n",
				(ulong) bpage->offset);
			fputs("InnoDB: It is also possible that"
			      " your operating\n"
			      "InnoDB: system has corrupted its"
			      " own file cache\n"
			      "InnoDB: and rebooting your computer"
			      " removes the\n"
			      "InnoDB: error.\n"
			      "InnoDB: If the corrupt page is an index page\n"
			      "InnoDB: you can also try to"
			      " fix the corruption\n"
			      "InnoDB: by dumping, dropping,"
			      " and reimporting\n"
			      "InnoDB: the corrupt table."
			      " You can use CHECK\n"
			      "InnoDB: TABLE to scan your"
			      " table for corruption.\n"
			      "InnoDB: See also "
			      REFMAN "forcing-innodb-recovery.html\n"
			      "InnoDB: about forcing recovery.\n", stderr);

			if (srv_force_recovery < SRV_FORCE_IGNORE_CORRUPT) {
				/* If page space id is larger than TRX_SYS_SPACE
				(0), we will attempt to mark the corresponding
				table as corrupted instead of crashing server */
				if (bpage->space > TRX_SYS_SPACE
				    && buf_mark_space_corrupt(bpage)) {
					return;
				} else {
					fputs("InnoDB: Ending processing"
					      " because of"
					      " a corrupt database page.\n",
					      stderr);
					ut_error;
				}
			}
		}

		if (recv_recovery_is_on()) {
			/* Pages must be uncompressed for crash recovery. */
			ut_a(uncompressed);
			recv_recover_page(TRUE, (buf_block_t*) bpage);
		}

		if (uncompressed && !recv_no_ibuf_operations) {
			ibuf_merge_or_delete_for_page(
				(buf_block_t*) bpage, bpage->space,
				bpage->offset, buf_page_get_zip_size(bpage),
				TRUE);
		}
	}

	buf_pool_mutex_enter(buf_pool);
	mutex_enter(buf_page_get_mutex(bpage));

#ifdef UNIV_IBUF_COUNT_DEBUG
	if (io_type == BUF_IO_WRITE || uncompressed) {
		/* For BUF_IO_READ of compressed-only blocks, the
		buffered operations will be merged by buf_page_get_gen()
		after the block has been uncompressed. */
		ut_a(ibuf_count_get(bpage->space, bpage->offset) == 0);
	}
#endif
	/* Because this thread which does the unlocking is not the same that
	did the locking, we use a pass value != 0 in unlock, which simply
	removes the newest lock debug record, without checking the thread
	id. */

	buf_page_set_io_fix(bpage, BUF_IO_NONE);

	switch (io_type) {
	case BUF_IO_READ:
		/* NOTE that the call to ibuf may have moved the ownership of
		the x-latch to this OS thread: do not let this confuse you in
		debugging! */

		ut_ad(buf_pool->n_pend_reads > 0);
		buf_pool->n_pend_reads--;
		buf_pool->stat.n_pages_read++;

		if (uncompressed) {
			rw_lock_x_unlock_gen(&((buf_block_t*) bpage)->lock,
					     BUF_IO_READ);
		}

		break;

	case BUF_IO_WRITE:
		/* Write means a flush operation: call the completion
		routine in the flush system */

		buf_flush_write_complete(bpage);

		if (uncompressed) {
			rw_lock_s_unlock_gen(&((buf_block_t*) bpage)->lock,
					     BUF_IO_WRITE);
		}

		buf_pool->stat.n_pages_written++;

		break;

	default:
		ut_error;
	}

	buf_page_monitor(bpage, io_type);

#ifdef UNIV_DEBUG
	if (buf_debug_prints) {
		fprintf(stderr, "Has %s page space %lu page no %lu\n",
			io_type == BUF_IO_READ ? "read" : "written",
			(ulong) buf_page_get_space(bpage),
			(ulong) buf_page_get_page_no(bpage));
	}
#endif /* UNIV_DEBUG */

	mutex_exit(buf_page_get_mutex(bpage));
	buf_pool_mutex_exit(buf_pool);
}

/*********************************************************************//**
Asserts that all file pages in the buffer are in a replaceable state.
@return	TRUE */
static
ibool
buf_all_freed_instance(
/*===================*/
	buf_pool_t*	buf_pool)	/*!< in: buffer pool instancce */
{
	ulint		i;
	buf_chunk_t*	chunk;

	ut_ad(buf_pool);

	buf_pool_mutex_enter(buf_pool);

	chunk = buf_pool->chunks;

	for (i = buf_pool->n_chunks; i--; chunk++) {

		const buf_block_t* block = buf_chunk_not_freed(chunk);

		if (UNIV_LIKELY_NULL(block)) {
			fprintf(stderr,
				"Page %lu %lu still fixed or dirty\n",
				(ulong) block->page.space,
				(ulong) block->page.offset);
			ut_error;
		}
	}

	buf_pool_mutex_exit(buf_pool);

	return(TRUE);
}

/*********************************************************************//**
Invalidates file pages in one buffer pool instance */
static
void
buf_pool_invalidate_instance(
/*=========================*/
	buf_pool_t*	buf_pool)	/*!< in: buffer pool instance */
{
	enum buf_flush	i;

	buf_pool_mutex_enter(buf_pool);

	for (i = BUF_FLUSH_LRU; i < BUF_FLUSH_N_TYPES; i++) {

		/* As this function is called during startup and
		during redo application phase during recovery, InnoDB
		is single threaded (apart from IO helper threads) at
		this stage. No new write batch can be in intialization
		stage at this point. */
		ut_ad(buf_pool->init_flush[i] == FALSE);

		/* However, it is possible that a write batch that has
		been posted earlier is still not complete. For buffer
		pool invalidation to proceed we must ensure there is NO
		write activity happening. */
		if (buf_pool->n_flush[i] > 0) {
			buf_pool_mutex_exit(buf_pool);
			buf_flush_wait_batch_end(buf_pool, i);
			buf_pool_mutex_enter(buf_pool);
		}
	}

	buf_pool_mutex_exit(buf_pool);

	ut_ad(buf_all_freed_instance(buf_pool));

	buf_pool_mutex_enter(buf_pool);

	while (buf_LRU_scan_and_free_block(buf_pool, TRUE)) {
	}

	ut_ad(UT_LIST_GET_LEN(buf_pool->LRU) == 0);
	ut_ad(UT_LIST_GET_LEN(buf_pool->unzip_LRU) == 0);

	buf_pool->freed_page_clock = 0;
	buf_pool->LRU_old = NULL;
	buf_pool->LRU_old_len = 0;

	memset(&buf_pool->stat, 0x00, sizeof(buf_pool->stat));
	buf_refresh_io_stats(buf_pool);

	buf_pool_mutex_exit(buf_pool);
}

/*********************************************************************//**
Invalidates the file pages in the buffer pool when an archive recovery is
completed. All the file pages buffered must be in a replaceable state when
this function is called: not latched and not modified. */
UNIV_INTERN
void
buf_pool_invalidate(void)
/*=====================*/
{
	ulint   i;

	for (i = 0; i < srv_buf_pool_instances; i++) {
		buf_pool_invalidate_instance(buf_pool_from_array(i));
	}
}

#if defined UNIV_DEBUG || defined UNIV_BUF_DEBUG
/*********************************************************************//**
Validates data in one buffer pool instance
@return	TRUE */
static
ibool
buf_pool_validate_instance(
/*=======================*/
	buf_pool_t*	buf_pool)	/*!< in: buffer pool instance */
{
	buf_page_t*	b;
	buf_chunk_t*	chunk;
	ulint		i;
	ulint		n_lru_flush	= 0;
	ulint		n_page_flush	= 0;
	ulint		n_list_flush	= 0;
	ulint		n_lru		= 0;
	ulint		n_flush		= 0;
	ulint		n_free		= 0;
	ulint		n_zip		= 0;
	ulint		fold		= 0;
	ulint		space		= 0;
	ulint		offset		= 0;

	ut_ad(buf_pool);

	buf_pool_mutex_enter(buf_pool);
	hash_lock_x_all(buf_pool->page_hash);

	chunk = buf_pool->chunks;

	/* Check the uncompressed blocks. */

	for (i = buf_pool->n_chunks; i--; chunk++) {

		ulint		j;
		buf_block_t*	block = chunk->blocks;

		for (j = chunk->size; j--; block++) {

			mutex_enter(&block->mutex);

			switch (buf_block_get_state(block)) {
			case BUF_BLOCK_ZIP_FREE:
			case BUF_BLOCK_ZIP_PAGE:
			case BUF_BLOCK_ZIP_DIRTY:
				/* These should only occur on
				zip_clean, zip_free[], or flush_list. */
				ut_error;
				break;

			case BUF_BLOCK_FILE_PAGE:
				space = buf_block_get_space(block);
				offset = buf_block_get_page_no(block);
				fold = buf_page_address_fold(space, offset);
				ut_a(buf_page_hash_get_low(buf_pool,
							   space,
							   offset,
							   fold)
				     == &block->page);

#ifdef UNIV_IBUF_COUNT_DEBUG
				ut_a(buf_page_get_io_fix(&block->page)
				     == BUF_IO_READ
				     || !ibuf_count_get(buf_block_get_space(
								block),
							buf_block_get_page_no(
								block)));
#endif
				switch (buf_page_get_io_fix(&block->page)) {
				case BUF_IO_NONE:
					break;

				case BUF_IO_WRITE:
					switch (buf_page_get_flush_type(
							&block->page)) {
					case BUF_FLUSH_LRU:
						n_lru_flush++;
						goto assert_s_latched;
					case BUF_FLUSH_SINGLE_PAGE:
						n_page_flush++;
assert_s_latched:
						ut_a(rw_lock_is_locked(
							     &block->lock,
								     RW_LOCK_SHARED));
						break;
					case BUF_FLUSH_LIST:
						n_list_flush++;
						break;
					default:
						ut_error;
					}

					break;

				case BUF_IO_READ:

					ut_a(rw_lock_is_locked(&block->lock,
							       RW_LOCK_EX));
					break;
				}

				n_lru++;
				break;

			case BUF_BLOCK_NOT_USED:
				n_free++;
				break;

			case BUF_BLOCK_READY_FOR_USE:
			case BUF_BLOCK_MEMORY:
			case BUF_BLOCK_REMOVE_HASH:
				/* do nothing */
				break;
			}

			mutex_exit(&block->mutex);
		}
	}

	mutex_enter(&buf_pool->zip_mutex);

	/* Check clean compressed-only blocks. */

	for (b = UT_LIST_GET_FIRST(buf_pool->zip_clean); b;
	     b = UT_LIST_GET_NEXT(list, b)) {
		ut_a(buf_page_get_state(b) == BUF_BLOCK_ZIP_PAGE);
		switch (buf_page_get_io_fix(b)) {
		case BUF_IO_NONE:
			/* All clean blocks should be I/O-unfixed. */
			break;
		case BUF_IO_READ:
			/* In buf_LRU_free_block(), we temporarily set
			b->io_fix = BUF_IO_READ for a newly allocated
			control block in order to prevent
			buf_page_get_gen() from decompressing the block. */
			break;
		default:
			ut_error;
			break;
		}

		/* It is OK to read oldest_modification here because
		we have acquired buf_pool->zip_mutex above which acts
		as the 'block->mutex' for these bpages. */
		ut_a(!b->oldest_modification);
		fold = buf_page_address_fold(b->space, b->offset);
		ut_a(buf_page_hash_get_low(buf_pool, b->space, b->offset,
					   fold) == b);
		n_lru++;
		n_zip++;
	}

	/* Check dirty blocks. */

	buf_flush_list_mutex_enter(buf_pool);
	for (b = UT_LIST_GET_FIRST(buf_pool->flush_list); b;
	     b = UT_LIST_GET_NEXT(list, b)) {
		ut_ad(b->in_flush_list);
		ut_a(b->oldest_modification);
		n_flush++;

		switch (buf_page_get_state(b)) {
		case BUF_BLOCK_ZIP_DIRTY:
			n_lru++;
			n_zip++;
			switch (buf_page_get_io_fix(b)) {
			case BUF_IO_NONE:
			case BUF_IO_READ:
				break;
			case BUF_IO_WRITE:
				switch (buf_page_get_flush_type(b)) {
				case BUF_FLUSH_LRU:
					n_lru_flush++;
					break;
				case BUF_FLUSH_SINGLE_PAGE:
					n_page_flush++;
					break;
				case BUF_FLUSH_LIST:
					n_list_flush++;
					break;
				default:
					ut_error;
				}
				break;
			}
			break;
		case BUF_BLOCK_FILE_PAGE:
			/* uncompressed page */
			break;
		case BUF_BLOCK_ZIP_FREE:
		case BUF_BLOCK_ZIP_PAGE:
		case BUF_BLOCK_NOT_USED:
		case BUF_BLOCK_READY_FOR_USE:
		case BUF_BLOCK_MEMORY:
		case BUF_BLOCK_REMOVE_HASH:
			ut_error;
			break;
		}
		fold = buf_page_address_fold(b->space, b->offset);
		ut_a(buf_page_hash_get_low(buf_pool, b->space, b->offset,
					   fold) == b);
	}

	ut_a(UT_LIST_GET_LEN(buf_pool->flush_list) == n_flush);

	hash_unlock_x_all(buf_pool->page_hash);
	buf_flush_list_mutex_exit(buf_pool);

	mutex_exit(&buf_pool->zip_mutex);

	if (n_lru + n_free > buf_pool->curr_size + n_zip) {
		fprintf(stderr, "n LRU %lu, n free %lu, pool %lu zip %lu\n",
			(ulong) n_lru, (ulong) n_free,
			(ulong) buf_pool->curr_size, (ulong) n_zip);
		ut_error;
	}

	ut_a(UT_LIST_GET_LEN(buf_pool->LRU) == n_lru);
	if (UT_LIST_GET_LEN(buf_pool->free) != n_free) {
		fprintf(stderr, "Free list len %lu, free blocks %lu\n",
			(ulong) UT_LIST_GET_LEN(buf_pool->free),
			(ulong) n_free);
		ut_error;
	}

	ut_a(buf_pool->n_flush[BUF_FLUSH_LIST] == n_list_flush);
	ut_a(buf_pool->n_flush[BUF_FLUSH_LRU] == n_lru_flush);
	ut_a(buf_pool->n_flush[BUF_FLUSH_SINGLE_PAGE] == n_page_flush);

	buf_pool_mutex_exit(buf_pool);

	ut_a(buf_LRU_validate());
	ut_a(buf_flush_validate(buf_pool));

	return(TRUE);
}

/*********************************************************************//**
Validates the buffer buf_pool data structure.
@return	TRUE */
UNIV_INTERN
ibool
buf_validate(void)
/*==============*/
{
	ulint	i;

	for (i = 0; i < srv_buf_pool_instances; i++) {
		buf_pool_t*	buf_pool;

		buf_pool = buf_pool_from_array(i);

		buf_pool_validate_instance(buf_pool);
	}
	return(TRUE);
}

#endif /* UNIV_DEBUG || UNIV_BUF_DEBUG */

#if defined UNIV_DEBUG_PRINT || defined UNIV_DEBUG || defined UNIV_BUF_DEBUG
/*********************************************************************//**
Prints info of the buffer buf_pool data structure for one instance. */
static
void
buf_print_instance(
/*===============*/
	buf_pool_t*	buf_pool)
{
	index_id_t*	index_ids;
	ulint*		counts;
	ulint		size;
	ulint		i;
	ulint		j;
	index_id_t	id;
	ulint		n_found;
	buf_chunk_t*	chunk;
	dict_index_t*	index;

	ut_ad(buf_pool);

	size = buf_pool->curr_size;

	index_ids = mem_alloc(size * sizeof *index_ids);
	counts = mem_alloc(sizeof(ulint) * size);

	buf_pool_mutex_enter(buf_pool);
	buf_flush_list_mutex_enter(buf_pool);

	fprintf(stderr,
		"buf_pool size %lu\n"
		"database pages %lu\n"
		"free pages %lu\n"
		"modified database pages %lu\n"
		"n pending decompressions %lu\n"
		"n pending reads %lu\n"
		"n pending flush LRU %lu list %lu single page %lu\n"
		"pages made young %lu, not young %lu\n"
		"pages read %lu, created %lu, written %lu\n",
		(ulong) size,
		(ulong) UT_LIST_GET_LEN(buf_pool->LRU),
		(ulong) UT_LIST_GET_LEN(buf_pool->free),
		(ulong) UT_LIST_GET_LEN(buf_pool->flush_list),
		(ulong) buf_pool->n_pend_unzip,
		(ulong) buf_pool->n_pend_reads,
		(ulong) buf_pool->n_flush[BUF_FLUSH_LRU],
		(ulong) buf_pool->n_flush[BUF_FLUSH_LIST],
		(ulong) buf_pool->n_flush[BUF_FLUSH_SINGLE_PAGE],
		(ulong) buf_pool->stat.n_pages_made_young,
		(ulong) buf_pool->stat.n_pages_not_made_young,
		(ulong) buf_pool->stat.n_pages_read,
		(ulong) buf_pool->stat.n_pages_created,
		(ulong) buf_pool->stat.n_pages_written);

	buf_flush_list_mutex_exit(buf_pool);

	/* Count the number of blocks belonging to each index in the buffer */

	n_found = 0;

	chunk = buf_pool->chunks;

	for (i = buf_pool->n_chunks; i--; chunk++) {
		buf_block_t*	block		= chunk->blocks;
		ulint		n_blocks	= chunk->size;

		for (; n_blocks--; block++) {
			const buf_frame_t* frame = block->frame;

			if (fil_page_get_type(frame) == FIL_PAGE_INDEX) {

				id = btr_page_get_index_id(frame);

				/* Look for the id in the index_ids array */
				j = 0;

				while (j < n_found) {

					if (index_ids[j] == id) {
						counts[j]++;

						break;
					}
					j++;
				}

				if (j == n_found) {
					n_found++;
					index_ids[j] = id;
					counts[j] = 1;
				}
			}
		}
	}

	buf_pool_mutex_exit(buf_pool);

	for (i = 0; i < n_found; i++) {
		index = dict_index_get_if_in_cache(index_ids[i]);

		fprintf(stderr,
			"Block count for index %llu in buffer is about %lu",
			(ullint) index_ids[i],
			(ulong) counts[i]);

		if (index) {
			putc(' ', stderr);
			dict_index_name_print(stderr, NULL, index);
		}

		putc('\n', stderr);
	}

	mem_free(index_ids);
	mem_free(counts);

	ut_a(buf_pool_validate_instance(buf_pool));
}

/*********************************************************************//**
Prints info of the buffer buf_pool data structure. */
UNIV_INTERN
void
buf_print(void)
/*===========*/
{
	ulint   i;

	for (i = 0; i < srv_buf_pool_instances; i++) {
		buf_pool_t*	buf_pool;

		buf_pool = buf_pool_from_array(i);
		buf_print_instance(buf_pool);
	}
}
#endif /* UNIV_DEBUG_PRINT || UNIV_DEBUG || UNIV_BUF_DEBUG */

#ifdef UNIV_DEBUG
/*********************************************************************//**
Returns the number of latched pages in the buffer pool.
@return	number of latched pages */
UNIV_INTERN
ulint
buf_get_latched_pages_number_instance(
/*==================================*/
	buf_pool_t*	buf_pool)	/*!< in: buffer pool instance */
{
	buf_page_t*	b;
	ulint		i;
	buf_chunk_t*	chunk;
	ulint		fixed_pages_number = 0;

	buf_pool_mutex_enter(buf_pool);

	chunk = buf_pool->chunks;

	for (i = buf_pool->n_chunks; i--; chunk++) {
		buf_block_t*	block;
		ulint		j;

		block = chunk->blocks;

		for (j = chunk->size; j--; block++) {
			if (buf_block_get_state(block)
			    != BUF_BLOCK_FILE_PAGE) {

				continue;
			}

			mutex_enter(&block->mutex);

			if (block->page.buf_fix_count != 0
			    || buf_page_get_io_fix(&block->page)
			    != BUF_IO_NONE) {
				fixed_pages_number++;
			}

			mutex_exit(&block->mutex);
		}
	}

	mutex_enter(&buf_pool->zip_mutex);

	/* Traverse the lists of clean and dirty compressed-only blocks. */

	for (b = UT_LIST_GET_FIRST(buf_pool->zip_clean); b;
	     b = UT_LIST_GET_NEXT(list, b)) {
		ut_a(buf_page_get_state(b) == BUF_BLOCK_ZIP_PAGE);
		ut_a(buf_page_get_io_fix(b) != BUF_IO_WRITE);

		if (b->buf_fix_count != 0
		    || buf_page_get_io_fix(b) != BUF_IO_NONE) {
			fixed_pages_number++;
		}
	}

	buf_flush_list_mutex_enter(buf_pool);
	for (b = UT_LIST_GET_FIRST(buf_pool->flush_list); b;
	     b = UT_LIST_GET_NEXT(list, b)) {
		ut_ad(b->in_flush_list);

		switch (buf_page_get_state(b)) {
		case BUF_BLOCK_ZIP_DIRTY:
			if (b->buf_fix_count != 0
			    || buf_page_get_io_fix(b) != BUF_IO_NONE) {
				fixed_pages_number++;
			}
			break;
		case BUF_BLOCK_FILE_PAGE:
			/* uncompressed page */
			break;
		case BUF_BLOCK_ZIP_FREE:
		case BUF_BLOCK_ZIP_PAGE:
		case BUF_BLOCK_NOT_USED:
		case BUF_BLOCK_READY_FOR_USE:
		case BUF_BLOCK_MEMORY:
		case BUF_BLOCK_REMOVE_HASH:
			ut_error;
			break;
		}
	}

	buf_flush_list_mutex_exit(buf_pool);
	mutex_exit(&buf_pool->zip_mutex);
	buf_pool_mutex_exit(buf_pool);

	return(fixed_pages_number);
}

/*********************************************************************//**
Returns the number of latched pages in all the buffer pools.
@return	number of latched pages */
UNIV_INTERN
ulint
buf_get_latched_pages_number(void)
/*==============================*/
{
	ulint	i;
	ulint	total_latched_pages = 0;

	for (i = 0; i < srv_buf_pool_instances; i++) {
		buf_pool_t*	buf_pool;

		buf_pool = buf_pool_from_array(i);

		total_latched_pages += buf_get_latched_pages_number_instance(
			buf_pool);
	}

	return(total_latched_pages);
}

#endif /* UNIV_DEBUG */

/*********************************************************************//**
Returns the number of pending buf pool read ios.
@return	number of pending read I/O operations */
UNIV_INTERN
ulint
buf_get_n_pending_read_ios(void)
/*============================*/
{
	ulint	i;
	ulint	pend_ios = 0;

	for (i = 0; i < srv_buf_pool_instances; i++) {
		pend_ios += buf_pool_from_array(i)->n_pend_reads;
	}

	return(pend_ios);
}

/*********************************************************************//**
Returns the ratio in percents of modified pages in the buffer pool /
database pages in the buffer pool.
@return	modified page percentage ratio */
UNIV_INTERN
ulint
buf_get_modified_ratio_pct(void)
/*============================*/
{
	ulint		ratio;
	ulint		lru_len = 0;
	ulint		free_len = 0;
	ulint		flush_list_len = 0;

	buf_get_total_list_len(&lru_len, &free_len, &flush_list_len);

	ratio = (100 * flush_list_len) / (1 + lru_len + free_len);

	/* 1 + is there to avoid division by zero */

	return(ratio);
}

/*******************************************************************//**
Aggregates a pool stats information with the total buffer pool stats  */
static
void
buf_stats_aggregate_pool_info(
/*==========================*/
	buf_pool_info_t*	total_info,	/*!< in/out: the buffer pool
						info to store aggregated
						result */
	const buf_pool_info_t*	pool_info)	/*!< in: individual buffer pool
						stats info */
{
	ut_a(total_info && pool_info);

	/* Nothing to copy if total_info is the same as pool_info */
	if (total_info == pool_info) {
		return;
	}

	total_info->pool_size += pool_info->pool_size;
	total_info->lru_len += pool_info->lru_len;
	total_info->old_lru_len += pool_info->old_lru_len;
	total_info->free_list_len += pool_info->free_list_len;
	total_info->flush_list_len += pool_info->flush_list_len;
	total_info->n_pend_unzip += pool_info->n_pend_unzip;
	total_info->n_pend_reads += pool_info->n_pend_reads;
	total_info->n_pending_flush_lru += pool_info->n_pending_flush_lru;
	total_info->n_pending_flush_list += pool_info->n_pending_flush_list;
	total_info->n_pages_made_young += pool_info->n_pages_made_young;
	total_info->n_pages_not_made_young += pool_info->n_pages_not_made_young;
	total_info->n_pages_read += pool_info->n_pages_read;
	total_info->n_pages_created += pool_info->n_pages_created;
	total_info->n_pages_written += pool_info->n_pages_written;
	total_info->n_page_gets += pool_info->n_page_gets;
	total_info->n_ra_pages_read_rnd += pool_info->n_ra_pages_read_rnd;
	total_info->n_ra_pages_read += pool_info->n_ra_pages_read;
	total_info->n_ra_pages_evicted += pool_info->n_ra_pages_evicted;
	total_info->page_made_young_rate += pool_info->page_made_young_rate;
	total_info->page_not_made_young_rate +=
		pool_info->page_not_made_young_rate;
	total_info->pages_read_rate += pool_info->pages_read_rate;
	total_info->pages_created_rate += pool_info->pages_created_rate;
	total_info->pages_written_rate += pool_info->pages_written_rate;
	total_info->n_page_get_delta += pool_info->n_page_get_delta;
	total_info->page_read_delta += pool_info->page_read_delta;
	total_info->young_making_delta += pool_info->young_making_delta;
	total_info->not_young_making_delta += pool_info->not_young_making_delta;
	total_info->pages_readahead_rnd_rate += pool_info->pages_readahead_rnd_rate;
	total_info->pages_readahead_rate += pool_info->pages_readahead_rate;
	total_info->pages_evicted_rate += pool_info->pages_evicted_rate;
	total_info->unzip_lru_len += pool_info->unzip_lru_len;
	total_info->io_sum += pool_info->io_sum;
	total_info->io_cur += pool_info->io_cur;
	total_info->unzip_sum += pool_info->unzip_sum;
	total_info->unzip_cur += pool_info->unzip_cur;
}
/*******************************************************************//**
Collect buffer pool stats information for a buffer pool. Also
record aggregated stats if there are more than one buffer pool
in the server */
UNIV_INTERN
void
buf_stats_get_pool_info(
/*====================*/
	buf_pool_t*		buf_pool,	/*!< in: buffer pool */
	ulint			pool_id,	/*!< in: buffer pool ID */
	buf_pool_info_t*	all_pool_info)	/*!< in/out: buffer pool info
						to fill */
{
	buf_pool_info_t*        pool_info;
	time_t			current_time;
	double			time_elapsed;

	/* Find appropriate pool_info to store stats for this buffer pool */
	pool_info = &all_pool_info[pool_id];

	buf_pool_mutex_enter(buf_pool);
	buf_flush_list_mutex_enter(buf_pool);

	pool_info->pool_unique_id = pool_id;

	pool_info->pool_size = buf_pool->curr_size;

	pool_info->lru_len = UT_LIST_GET_LEN(buf_pool->LRU);

	pool_info->old_lru_len = buf_pool->LRU_old_len;

	pool_info->free_list_len = UT_LIST_GET_LEN(buf_pool->free);

	pool_info->flush_list_len = UT_LIST_GET_LEN(buf_pool->flush_list);

	pool_info->n_pend_unzip = UT_LIST_GET_LEN(buf_pool->unzip_LRU);

	pool_info->n_pend_reads = buf_pool->n_pend_reads;

	pool_info->n_pending_flush_lru =
		 (buf_pool->n_flush[BUF_FLUSH_LRU]
		  + buf_pool->init_flush[BUF_FLUSH_LRU]);

	pool_info->n_pending_flush_list =
		 (buf_pool->n_flush[BUF_FLUSH_LIST]
		  + buf_pool->init_flush[BUF_FLUSH_LIST]);

	pool_info->n_pending_flush_single_page =
		 (buf_pool->n_flush[BUF_FLUSH_SINGLE_PAGE]
		  + buf_pool->init_flush[BUF_FLUSH_SINGLE_PAGE]);

	buf_flush_list_mutex_exit(buf_pool);

	current_time = time(NULL);
	time_elapsed = 0.001 + difftime(current_time,
					buf_pool->last_printout_time);

	pool_info->n_pages_made_young = buf_pool->stat.n_pages_made_young;

	pool_info->n_pages_not_made_young =
		buf_pool->stat.n_pages_not_made_young;

	pool_info->n_pages_read = buf_pool->stat.n_pages_read;

	pool_info->n_pages_created = buf_pool->stat.n_pages_created;

	pool_info->n_pages_written = buf_pool->stat.n_pages_written;

	pool_info->n_page_gets = buf_pool->stat.n_page_gets;

	pool_info->n_ra_pages_read_rnd = buf_pool->stat.n_ra_pages_read_rnd;
	pool_info->n_ra_pages_read = buf_pool->stat.n_ra_pages_read;

	pool_info->n_ra_pages_evicted = buf_pool->stat.n_ra_pages_evicted;

	pool_info->page_made_young_rate =
		 (buf_pool->stat.n_pages_made_young
		  - buf_pool->old_stat.n_pages_made_young) / time_elapsed;

	pool_info->page_not_made_young_rate =
		 (buf_pool->stat.n_pages_not_made_young
		  - buf_pool->old_stat.n_pages_not_made_young) / time_elapsed;

	pool_info->pages_read_rate =
		(buf_pool->stat.n_pages_read
		  - buf_pool->old_stat.n_pages_read) / time_elapsed;

	pool_info->pages_created_rate =
		(buf_pool->stat.n_pages_created
		 - buf_pool->old_stat.n_pages_created) / time_elapsed;

	pool_info->pages_written_rate =
		(buf_pool->stat.n_pages_written
		 - buf_pool->old_stat.n_pages_written) / time_elapsed;

	pool_info->n_page_get_delta = buf_pool->stat.n_page_gets
				      - buf_pool->old_stat.n_page_gets;

	if (pool_info->n_page_get_delta) {
		pool_info->page_read_delta = buf_pool->stat.n_pages_read
					     - buf_pool->old_stat.n_pages_read;

		pool_info->young_making_delta =
			buf_pool->stat.n_pages_made_young
			- buf_pool->old_stat.n_pages_made_young;

		pool_info->not_young_making_delta =
			buf_pool->stat.n_pages_not_made_young
			- buf_pool->old_stat.n_pages_not_made_young;
	}
	pool_info->pages_readahead_rnd_rate =
		 (buf_pool->stat.n_ra_pages_read_rnd
		  - buf_pool->old_stat.n_ra_pages_read_rnd) / time_elapsed;


	pool_info->pages_readahead_rate =
		 (buf_pool->stat.n_ra_pages_read
		  - buf_pool->old_stat.n_ra_pages_read) / time_elapsed;

	pool_info->pages_evicted_rate =
		(buf_pool->stat.n_ra_pages_evicted
		 - buf_pool->old_stat.n_ra_pages_evicted) / time_elapsed;

	pool_info->unzip_lru_len = UT_LIST_GET_LEN(buf_pool->unzip_LRU);

	pool_info->io_sum = buf_LRU_stat_sum.io;

	pool_info->io_cur = buf_LRU_stat_cur.io;

	pool_info->unzip_sum = buf_LRU_stat_sum.unzip;

	pool_info->unzip_cur = buf_LRU_stat_cur.unzip;

	buf_refresh_io_stats(buf_pool);
	buf_pool_mutex_exit(buf_pool);
}

/*********************************************************************//**
Prints info of the buffer i/o. */
UNIV_INTERN
void
buf_print_io_instance(
/*==================*/
	buf_pool_info_t*pool_info,	/*!< in: buffer pool info */
	FILE*		file)		/*!< in/out: buffer where to print */
{
	ut_ad(pool_info);

	fprintf(file,
		"Buffer pool size   %lu\n"
		"Free buffers       %lu\n"
		"Database pages     %lu\n"
		"Old database pages %lu\n"
		"Modified db pages  %lu\n"
		"Pending reads %lu\n"
		"Pending writes: LRU %lu, flush list %lu single page %lu\n",
		pool_info->pool_size,
		pool_info->free_list_len,
		pool_info->lru_len,
		pool_info->old_lru_len,
		pool_info->flush_list_len,
		pool_info->n_pend_reads,
		pool_info->n_pending_flush_lru,
		pool_info->n_pending_flush_list,
		pool_info->n_pending_flush_single_page);

	fprintf(file,
		"Pages made young %lu, not young %lu\n"
		"%.2f youngs/s, %.2f non-youngs/s\n"
		"Pages read %lu, created %lu, written %lu\n"
		"%.2f reads/s, %.2f creates/s, %.2f writes/s\n",
		pool_info->n_pages_made_young,
		pool_info->n_pages_not_made_young,
		pool_info->page_made_young_rate,
		pool_info->page_not_made_young_rate,
		pool_info->n_pages_read,
		pool_info->n_pages_created,
		pool_info->n_pages_written,
		pool_info->pages_read_rate,
		pool_info->pages_created_rate,
		pool_info->pages_written_rate);

	if (pool_info->n_page_get_delta) {
		fprintf(file,
			"Buffer pool hit rate %lu / 1000,"
			" young-making rate %lu / 1000 not %lu / 1000\n",
			(ulong) (1000 - (1000 * pool_info->page_read_delta
					 / pool_info->n_page_get_delta)),
			(ulong) (1000 * pool_info->young_making_delta
				 / pool_info->n_page_get_delta),
			(ulong) (1000 * pool_info->not_young_making_delta
				 / pool_info->n_page_get_delta));
	} else {
		fputs("No buffer pool page gets since the last printout\n",
		      file);
	}

	/* Statistics about read ahead algorithm */
	fprintf(file, "Pages read ahead %.2f/s,"
		" evicted without access %.2f/s,"
		" Random read ahead %.2f/s\n",

		pool_info->pages_readahead_rate,
		pool_info->pages_evicted_rate,
		pool_info->pages_readahead_rnd_rate);

	/* Print some values to help us with visualizing what is
	happening with LRU eviction. */
	fprintf(file,
		"LRU len: %lu, unzip_LRU len: %lu\n"
		"I/O sum[%lu]:cur[%lu], unzip sum[%lu]:cur[%lu]\n",
		pool_info->lru_len, pool_info->unzip_lru_len,
		pool_info->io_sum, pool_info->io_cur,
		pool_info->unzip_sum, pool_info->unzip_cur);
}

/*********************************************************************//**
Prints info of the buffer i/o. */
UNIV_INTERN
void
buf_print_io(
/*=========*/
	FILE*	file)	/*!< in/out: buffer where to print */
{
	ulint			i;
	buf_pool_info_t*	pool_info;
	buf_pool_info_t*	pool_info_total;

	/* If srv_buf_pool_instances is greater than 1, allocate
	one extra buf_pool_info_t, the last one stores
	aggregated/total values from all pools */
	if (srv_buf_pool_instances > 1) {
		pool_info = (buf_pool_info_t*) mem_zalloc((
			srv_buf_pool_instances + 1) * sizeof *pool_info);

		pool_info_total = &pool_info[srv_buf_pool_instances];
	} else {
		ut_a(srv_buf_pool_instances == 1);
		pool_info_total = pool_info = (buf_pool_info_t*) mem_zalloc(
			sizeof *pool_info)
	}

	for (i = 0; i < srv_buf_pool_instances; i++) {
		buf_pool_t*	buf_pool;

		buf_pool = buf_pool_from_array(i);

		/* Fetch individual buffer pool info and calculate
		aggregated stats along the way */
		buf_stats_get_pool_info(buf_pool, i, pool_info);

		/* If we have more than one buffer pool, store
		the aggregated stats  */
		if (srv_buf_pool_instances > 1) {
			buf_stats_aggregate_pool_info(pool_info_total,
						      &pool_info[i]);
		}
	}

	/* Print the aggreate buffer pool info */
	buf_print_io_instance(pool_info_total, file);

	/* If there are more than one buffer pool, print each individual pool
	info */
	if (srv_buf_pool_instances > 1) {
		fputs("----------------------\n"
		"INDIVIDUAL BUFFER POOL INFO\n"
		"----------------------\n", file);

		for (i = 0; i < srv_buf_pool_instances; i++) {
			fprintf(file, "---BUFFER POOL %lu\n", i);
			buf_print_io_instance(&pool_info[i], file);
		}
	}

	mem_free(pool_info);
}

/**********************************************************************//**
Refreshes the statistics used to print per-second averages. */
UNIV_INTERN
void
buf_refresh_io_stats(
/*=================*/
	buf_pool_t*	buf_pool)	/*!< in: buffer pool instance */
{
	buf_pool->last_printout_time = ut_time();
	buf_pool->old_stat = buf_pool->stat;
}

/**********************************************************************//**
Refreshes the statistics used to print per-second averages. */
UNIV_INTERN
void
buf_refresh_io_stats_all(void)
/*==========================*/
{
	ulint		i;

	for (i = 0; i < srv_buf_pool_instances; i++) {
		buf_pool_t*	buf_pool;

		buf_pool = buf_pool_from_array(i);

		buf_refresh_io_stats(buf_pool);
	}
}

/**********************************************************************//**
Check if all pages in all buffer pools are in a replacable state.
@return FALSE if not */
UNIV_INTERN
ibool
buf_all_freed(void)
/*===============*/
{
	ulint	i;

	for (i = 0; i < srv_buf_pool_instances; i++) {
		buf_pool_t*	buf_pool;

		buf_pool = buf_pool_from_array(i);

		if (!buf_all_freed_instance(buf_pool)) {
			return(FALSE);
		}
	}

	return(TRUE);
}

/*********************************************************************//**
Checks that there currently are no pending i/o-operations for the buffer
pool.
@return	number of pending i/o */
UNIV_INTERN
ulint
buf_pool_check_no_pending_io(void)
/*==============================*/
{
	ulint		i;
	ulint		pending_io = 0;

	buf_pool_mutex_enter_all();

	for (i = 0; i < srv_buf_pool_instances; i++) {
		const buf_pool_t*	buf_pool;

		buf_pool = buf_pool_from_array(i);

		pending_io += buf_pool->n_pend_reads
			      + buf_pool->n_flush[BUF_FLUSH_LRU]
			      + buf_pool->n_flush[BUF_FLUSH_SINGLE_PAGE]
			      + buf_pool->n_flush[BUF_FLUSH_LIST];

	}

	buf_pool_mutex_exit_all();

	return(pending_io);
}

#if 0
Code currently not used
/*********************************************************************//**
Gets the current length of the free list of buffer blocks.
@return	length of the free list */
UNIV_INTERN
ulint
buf_get_free_list_len(void)
/*=======================*/
{
	ulint	len;

	buf_pool_mutex_enter(buf_pool);

	len = UT_LIST_GET_LEN(buf_pool->free);

	buf_pool_mutex_exit(buf_pool);

	return(len);
}
#endif

#else /* !UNIV_HOTBACKUP */
/********************************************************************//**
Inits a page to the buffer buf_pool, for use in ibbackup --restore. */
UNIV_INTERN
void
buf_page_init_for_backup_restore(
/*=============================*/
	ulint		space,	/*!< in: space id */
	ulint		offset,	/*!< in: offset of the page within space
				in units of a page */
	ulint		zip_size,/*!< in: compressed page size in bytes
				or 0 for uncompressed pages */
	buf_block_t*	block)	/*!< in: block to init */
{
	block->page.state	= BUF_BLOCK_FILE_PAGE;
	block->page.space	= space;
	block->page.offset	= offset;

	page_zip_des_init(&block->page.zip);

	/* We assume that block->page.data has been allocated
	with zip_size == UNIV_PAGE_SIZE. */
	ut_ad(zip_size <= UNIV_ZIP_SIZE_MAX);
	ut_ad(ut_is_2pow(zip_size));
	page_zip_set_size(&block->page.zip, zip_size);
	if (zip_size) {
		block->page.zip.data = block->frame + UNIV_PAGE_SIZE;
	}
}
#endif /* !UNIV_HOTBACKUP */<|MERGE_RESOLUTION|>--- conflicted
+++ resolved
@@ -3367,12 +3367,8 @@
 
 		ut_ad(buf_pool_from_bpage(bpage) == buf_pool);
 
-<<<<<<< HEAD
-		buf_page_init(space, offset, fold, block);
+		buf_page_init(buf_pool, space, offset, fold, block);
 		rw_lock_x_unlock(hash_lock);
-=======
-		buf_page_init(buf_pool, space, offset, fold, block);
->>>>>>> 0b9bc8a1
 
 		/* The block must be put to the LRU list, to the old blocks */
 		buf_LRU_add_block(bpage, TRUE/* to old blocks */);
