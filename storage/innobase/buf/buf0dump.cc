/*****************************************************************************

Copyright (c) 2011, 2013, Oracle and/or its affiliates. All Rights Reserved.

This program is free software; you can redistribute it and/or modify it under
the terms of the GNU General Public License as published by the Free Software
Foundation; version 2 of the License.

This program is distributed in the hope that it will be useful, but WITHOUT
ANY WARRANTY; without even the implied warranty of MERCHANTABILITY or FITNESS
FOR A PARTICULAR PURPOSE. See the GNU General Public License for more details.

You should have received a copy of the GNU General Public License along with
this program; if not, write to the Free Software Foundation, Inc.,
51 Franklin Street, Suite 500, Boston, MA 02110-1335 USA

*****************************************************************************/

/**************************************************//**
@file buf/buf0dump.cc
Implements a buffer pool dump/load.

Created April 08, 2011 Vasil Dimov
*******************************************************/

#include "univ.i"

#include "buf0buf.h"
#include "buf0dump.h"
#include "dict0dict.h"
#include "os0file.h"
#include "os0thread.h"
#include "srv0srv.h"
#include "srv0start.h"
#include "sync0rw.h"
#include "ut0byte.h"

#include <algorithm>

enum status_severity {
	STATUS_INFO,
	STATUS_NOTICE,
	STATUS_ERR
};

#define SHUTTING_DOWN()	(srv_shutdown_state != SRV_SHUTDOWN_NONE)

/* Flags that tell the buffer pool dump/load thread which action should it
take after being waked up. */
static ibool	buf_dump_should_start = FALSE;
static ibool	buf_load_should_start = FALSE;

static ibool	buf_load_abort_flag = FALSE;

/* Used to temporary store dump info in order to avoid IO while holding
buffer pool mutex during dump and also to sort the contents of the dump
before reading the pages from disk during load.
We store the space id in the high 32 bits and page no in low 32 bits. */
typedef ib_uint64_t	buf_dump_t;

/* Aux macros to create buf_dump_t and to extract space and page from it */
#define BUF_DUMP_CREATE(space, page)	ut_ull_create(space, page)
#define BUF_DUMP_SPACE(a)		((ulint) ((a) >> 32))
#define BUF_DUMP_PAGE(a)		((ulint) ((a) & 0xFFFFFFFFUL))

/*****************************************************************//**
Wakes up the buffer pool dump/load thread and instructs it to start
a dump. This function is called by MySQL code via buffer_pool_dump_now()
and it should return immediately because the whole MySQL is frozen during
its execution. */

void
buf_dump_start()
/*============*/
{
	buf_dump_should_start = TRUE;
	os_event_set(srv_buf_dump_event);
}

/*****************************************************************//**
Wakes up the buffer pool dump/load thread and instructs it to start
a load. This function is called by MySQL code via buffer_pool_load_now()
and it should return immediately because the whole MySQL is frozen during
its execution. */

void
buf_load_start()
/*============*/
{
	buf_load_should_start = TRUE;
	os_event_set(srv_buf_dump_event);
}

/*****************************************************************//**
Sets the global variable that feeds MySQL's innodb_buffer_pool_dump_status
to the specified string. The format and the following parameters are the
same as the ones used for printf(3). The value of this variable can be
retrieved by:
SELECT variable_value FROM information_schema.global_status WHERE
variable_name = 'INNODB_BUFFER_POOL_DUMP_STATUS';
or by:
SHOW STATUS LIKE 'innodb_buffer_pool_dump_status'; */
static __attribute__((nonnull, format(printf, 2, 3)))
void
buf_dump_status(
/*============*/
	enum status_severity	severity,/*!< in: status severity */
	const char*		fmt,	/*!< in: format */
	...)				/*!< in: extra parameters according
					to fmt */
{
	va_list	ap;

	va_start(ap, fmt);

	ut_vsnprintf(
		export_vars.innodb_buffer_pool_dump_status,
		sizeof(export_vars.innodb_buffer_pool_dump_status),
		fmt, ap);

	if (severity == STATUS_NOTICE || severity == STATUS_ERR) {
		ut_print_timestamp(stderr);
		fprintf(stderr, " InnoDB: %s\n",
			export_vars.innodb_buffer_pool_dump_status);
	}

	va_end(ap);
}

/*****************************************************************//**
Sets the global variable that feeds MySQL's innodb_buffer_pool_load_status
to the specified string. The format and the following parameters are the
same as the ones used for printf(3). The value of this variable can be
retrieved by:
SELECT variable_value FROM information_schema.global_status WHERE
variable_name = 'INNODB_BUFFER_POOL_LOAD_STATUS';
or by:
SHOW STATUS LIKE 'innodb_buffer_pool_load_status'; */
static __attribute__((nonnull, format(printf, 2, 3)))
void
buf_load_status(
/*============*/
	enum status_severity	severity,/*!< in: status severity */
	const char*	fmt,	/*!< in: format */
	...)			/*!< in: extra parameters according to fmt */
{
	va_list	ap;

	va_start(ap, fmt);

	ut_vsnprintf(
		export_vars.innodb_buffer_pool_load_status,
		sizeof(export_vars.innodb_buffer_pool_load_status),
		fmt, ap);

	if (severity == STATUS_NOTICE || severity == STATUS_ERR) {
		ut_print_timestamp(stderr);
		fprintf(stderr, " InnoDB: %s\n",
			export_vars.innodb_buffer_pool_load_status);
	}

	va_end(ap);
}

/*****************************************************************//**
Perform a buffer pool dump into the file specified by
innodb_buffer_pool_filename. If any errors occur then the value of
innodb_buffer_pool_dump_status will be set accordingly, see buf_dump_status().
The dump filename can be specified by (relative to srv_data_home):
SET GLOBAL innodb_buffer_pool_filename='filename'; */
static
void
buf_dump(
/*=====*/
	ibool	obey_shutdown)	/*!< in: quit if we are in a shutting down
				state */
{
#define SHOULD_QUIT()	(SHUTTING_DOWN() && obey_shutdown)

	char	full_filename[OS_FILE_MAX_PATH];
	char	tmp_filename[OS_FILE_MAX_PATH];
	char	now[32];
	FILE*	f;
	ulint	i;
	int	ret;

	ut_snprintf(full_filename, sizeof(full_filename),
		    "%s%c%s", srv_data_home, OS_PATH_SEPARATOR,
		    srv_buf_dump_filename);

	ut_snprintf(tmp_filename, sizeof(tmp_filename),
		    "%s.incomplete", full_filename);

	buf_dump_status(STATUS_NOTICE, "Dumping buffer pool(s) to %s",
			full_filename);

	f = fopen(tmp_filename, "w");
	if (f == NULL) {
		buf_dump_status(STATUS_ERR,
				"Cannot open '%s' for writing: %s",
				tmp_filename, strerror(errno));
		return;
	}
	/* else */

	/* walk through each buffer pool */
	for (i = 0; i < srv_buf_pool_instances && !SHOULD_QUIT(); i++) {
		buf_pool_t*		buf_pool;
		const buf_page_t*	bpage;
		buf_dump_t*		dump;
		ulint			n_pages;
		ulint			j;

		buf_pool = buf_pool_from_array(i);

		/* obtain buf_pool mutex before allocate, since
		UT_LIST_GET_LEN(buf_pool->LRU) could change */
		buf_pool_mutex_enter(buf_pool);

		n_pages = UT_LIST_GET_LEN(buf_pool->LRU);

		/* skip empty buffer pools */
		if (n_pages == 0) {
			buf_pool_mutex_exit(buf_pool);
			continue;
		}

		if (srv_buf_pool_dump_pct != 100) {
			ut_ad(srv_buf_pool_dump_pct < 100);

			n_pages = n_pages * srv_buf_pool_dump_pct / 100;

			if (n_pages == 0) {
				n_pages = 1;
			}
		}

		dump = static_cast<buf_dump_t*>(
			ut_malloc(n_pages * sizeof(*dump))) ;

		if (dump == NULL) {
			buf_pool_mutex_exit(buf_pool);
			fclose(f);
			buf_dump_status(STATUS_ERR,
					"Cannot allocate " ULINTPF " bytes: %s",
					(ulint) (n_pages * sizeof(*dump)),
					strerror(errno));
			/* leave tmp_filename to exist */
			return;
		}

		for (bpage = UT_LIST_GET_FIRST(buf_pool->LRU), j = 0;
		     bpage != NULL && j < n_pages;
		     bpage = UT_LIST_GET_NEXT(LRU, bpage), j++) {

			ut_a(buf_page_in_file(bpage));

			dump[j] = BUF_DUMP_CREATE(bpage->id.space(),
						  bpage->id.page_no());
		}

		ut_a(j == n_pages);

		buf_pool_mutex_exit(buf_pool);

		for (j = 0; j < n_pages && !SHOULD_QUIT(); j++) {
			ret = fprintf(f, ULINTPF "," ULINTPF "\n",
				      BUF_DUMP_SPACE(dump[j]),
				      BUF_DUMP_PAGE(dump[j]));
			if (ret < 0) {
				ut_free(dump);
				fclose(f);
				buf_dump_status(STATUS_ERR,
						"Cannot write to '%s': %s",
						tmp_filename, strerror(errno));
				/* leave tmp_filename to exist */
				return;
			}

			if (j % 128 == 0) {
				buf_dump_status(
					STATUS_INFO,
					"Dumping buffer pool"
					" " ULINTPF "/" ULINTPF ","
					" page " ULINTPF "/" ULINTPF,
					i + 1, srv_buf_pool_instances,
					j + 1, n_pages);
			}
		}

		ut_free(dump);
	}

	ret = fclose(f);
	if (ret != 0) {
		buf_dump_status(STATUS_ERR,
				"Cannot close '%s': %s",
				tmp_filename, strerror(errno));
		return;
	}
	/* else */

	ret = unlink(full_filename);
	if (ret != 0 && errno != ENOENT) {
		buf_dump_status(STATUS_ERR,
				"Cannot delete '%s': %s",
				full_filename, strerror(errno));
		/* leave tmp_filename to exist */
		return;
	}
	/* else */

	ret = rename(tmp_filename, full_filename);
	if (ret != 0) {
		buf_dump_status(STATUS_ERR,
				"Cannot rename '%s' to '%s': %s",
				tmp_filename, full_filename,
				strerror(errno));
		/* leave tmp_filename to exist */
		return;
	}
	/* else */

	/* success */

	ut_sprintf_timestamp(now);

	buf_dump_status(STATUS_NOTICE,
			"Buffer pool(s) dump completed at %s", now);
}

/*****************************************************************//**
Artificially delay the buffer pool loading if necessary. The idea of
this function is to prevent hogging the server with IO and slowing down
too much normal client queries. */
UNIV_INLINE
void
buf_load_throttle_if_needed(
/*========================*/
	ulint*	last_check_time,	/*!< in/out: milliseconds since epoch
					of the last time we did check if
					throttling is needed, we do the check
					every srv_io_capacity IO ops. */
	ulint*	last_activity_count,
	ulint	n_io)			/*!< in: number of IO ops done since
					buffer pool load has started */
{
	if (n_io % srv_io_capacity < srv_io_capacity - 1) {
		return;
	}

	if (*last_check_time == 0 || *last_activity_count == 0) {
		*last_check_time = ut_time_ms();
		*last_activity_count = srv_get_activity_count();
		return;
	}

	/* srv_io_capacity IO operations have been performed by buffer pool
	load since the last time we were here. */

	/* If no other activity, then keep going without any delay. */
	if (srv_get_activity_count() == *last_activity_count) {
		return;
	}

	/* There has been other activity, throttle. */

	ulint	now = ut_time_ms();
	ulint	elapsed_time = now - *last_check_time;

	/* Notice that elapsed_time is not the time for the last
	srv_io_capacity IO operations performed by BP load. It is the
	time elapsed since the last time we detected that there has been
	other activity. This has a small and acceptable deficiency, e.g.:
	1. BP load runs and there is no other activity.
	2. Other activity occurs, we run N IO operations after that and
	   enter here (where 0 <= N < srv_io_capacity).
	3. last_check_time is very old and we do not sleep at this time, but
	   only update last_check_time and last_activity_count.
	4. We run srv_io_capacity more IO operations and call this function
	   again.
	5. There has been more other activity and thus we enter here.
	6. Now last_check_time is recent and we sleep if necessary to prevent
	   more than srv_io_capacity IO operations per second.
	The deficiency is that we could have slept at 3., but for this we
	would have to update last_check_time before the
	"cur_activity_count == *last_activity_count" check and calling
	ut_time_ms() that often may turn out to be too expensive. */

	if (elapsed_time < 1000 /* 1 sec (1000 milli secs) */) {
		os_thread_sleep((1000 - elapsed_time) * 1000 /* micro secs */);
	}

	*last_check_time = ut_time_ms();
	*last_activity_count = srv_get_activity_count();
}

/*****************************************************************//**
Perform a buffer pool load from the file specified by
innodb_buffer_pool_filename. If any errors occur then the value of
innodb_buffer_pool_load_status will be set accordingly, see buf_load_status().
The dump filename can be specified by (relative to srv_data_home):
SET GLOBAL innodb_buffer_pool_filename='filename'; */
static
void
buf_load()
/*======*/
{
	char		full_filename[OS_FILE_MAX_PATH];
	char		now[32];
	FILE*		f;
	buf_dump_t*	dump;
	ulint		dump_n;
	ulint		total_buffer_pools_pages;
	ulint		i;
	ulint		space_id;
	ulint		page_no;
	int		fscanf_ret;

	/* Ignore any leftovers from before */
	buf_load_abort_flag = FALSE;

	ut_snprintf(full_filename, sizeof(full_filename),
		    "%s%c%s", srv_data_home, OS_PATH_SEPARATOR,
		    srv_buf_dump_filename);

	buf_load_status(STATUS_NOTICE,
			"Loading buffer pool(s) from %s", full_filename);

	f = fopen(full_filename, "r");
	if (f == NULL) {
		buf_load_status(STATUS_ERR,
				"Cannot open '%s' for reading: %s",
				full_filename, strerror(errno));
		return;
	}
	/* else */

	/* First scan the file to estimate how many entries are in it.
	This file is tiny (approx 500KB per 1GB buffer pool), reading it
	two times is fine. */
	dump_n = 0;
	while (fscanf(f, ULINTPF "," ULINTPF, &space_id, &page_no) == 2
	       && !SHUTTING_DOWN()) {
		dump_n++;
	}

	if (!SHUTTING_DOWN() && !feof(f)) {
		/* fscanf() returned != 2 */
		const char*	what;
		if (ferror(f)) {
			what = "reading";
		} else {
			what = "parsing";
		}
		fclose(f);
		buf_load_status(STATUS_ERR, "Error %s '%s',"
				" unable to load buffer pool (stage 1)",
				what, full_filename);
		return;
	}

	/* If dump is larger than the buffer pool(s), then we ignore the
	extra trailing. This could happen if a dump is made, then buffer
	pool is shrunk and then load is attempted. */
	total_buffer_pools_pages = buf_pool_get_n_pages()
		* srv_buf_pool_instances;
	if (dump_n > total_buffer_pools_pages) {
		dump_n = total_buffer_pools_pages;
	}

	dump = static_cast<buf_dump_t*>(ut_malloc(dump_n * sizeof(*dump)));

	if (dump == NULL) {
		fclose(f);
		buf_load_status(STATUS_ERR,
				"Cannot allocate " ULINTPF " bytes: %s",
				(ulint) (dump_n * sizeof(*dump)),
				strerror(errno));
		return;
	}

	rewind(f);

	for (i = 0; i < dump_n && !SHUTTING_DOWN(); i++) {
		fscanf_ret = fscanf(f, ULINTPF "," ULINTPF,
				    &space_id, &page_no);

		if (fscanf_ret != 2) {
			if (feof(f)) {
				break;
			}
			/* else */

			ut_free(dump);
			fclose(f);
			buf_load_status(STATUS_ERR,
					"Error parsing '%s', unable"
					" to load buffer pool (stage 2)",
					full_filename);
			return;
		}

		if (space_id > ULINT32_MASK || page_no > ULINT32_MASK) {
			ut_free(dump);
			fclose(f);
			buf_load_status(STATUS_ERR,
					"Error parsing '%s': bogus"
					" space,page " ULINTPF "," ULINTPF
					" at line " ULINTPF ","
					" unable to load buffer pool",
					full_filename,
					space_id, page_no,
					i);
			return;
		}

		dump[i] = BUF_DUMP_CREATE(space_id, page_no);
	}

	/* Set dump_n to the actual number of initialized elements,
	i could be smaller than dump_n here if the file got truncated after
	we read it the first time. */
	dump_n = i;

	fclose(f);

	if (dump_n == 0) {
		ut_free(dump);
		ut_sprintf_timestamp(now);
		buf_load_status(STATUS_NOTICE,
				"Buffer pool(s) load completed at %s"
				" (%s was empty)", now, full_filename);
		return;
	}

	if (!SHUTTING_DOWN()) {
		std::sort(dump, dump + dump_n);
	}

<<<<<<< HEAD
	ulint	last_check_time = 0;
	ulint	last_activity_cnt = 0;
=======
	ulint		last_check_time = 0;
	ulint		last_activity_cnt = 0;

	/* Avoid calling the expensive fil_space_get_page_size() for each
	page within the same tablespace. dump[] is sorted by (space, page),
	so all pages from a given tablespace are consecutive. */
	ulint		cur_space_id = BUF_DUMP_SPACE(dump[0]);
	bool		found;
	page_size_t	page_size(fil_space_get_page_size(
					cur_space_id, &found));
>>>>>>> 871dd169

	for (i = 0; i < dump_n && !SHUTTING_DOWN(); i++) {

		/* space_id for this iteration of the loop */
		const ulint	this_space_id = BUF_DUMP_SPACE(dump[i]);

		if (this_space_id != cur_space_id) {
			cur_space_id = this_space_id;

			const page_size_t	cur_page_size(
				fil_space_get_page_size(cur_space_id, &found));

			if (found) {
				page_size.copy_from(cur_page_size);
			}
		}

		if (!found) {
			continue;
		}

		buf_read_page_background(
			page_id_t(this_space_id, BUF_DUMP_PAGE(dump[i])),
			page_size, true);

		if (i % 64 == 63) {
			os_aio_simulated_wake_handler_threads();
		}

		if (i % 128 == 0) {
			buf_load_status(STATUS_INFO,
					"Loaded " ULINTPF "/" ULINTPF " pages",
					i + 1, dump_n);
		}

		if (buf_load_abort_flag) {
			buf_load_abort_flag = FALSE;
			ut_free(dump);
			buf_load_status(
				STATUS_NOTICE,
				"Buffer pool(s) load aborted on request");
			return;
		}

		buf_load_throttle_if_needed(
			&last_check_time, &last_activity_cnt, i);
	}

	ut_free(dump);

	ut_sprintf_timestamp(now);

	buf_load_status(STATUS_NOTICE,
			"Buffer pool(s) load completed at %s", now);
}

/*****************************************************************//**
Aborts a currently running buffer pool load. This function is called by
MySQL code via buffer_pool_load_abort() and it should return immediately
because the whole MySQL is frozen during its execution. */

void
buf_load_abort()
/*============*/
{
	buf_load_abort_flag = TRUE;
}

/*****************************************************************//**
This is the main thread for buffer pool dump/load. It waits for an
event and when waked up either performs a dump or load and sleeps
again.
@return this function does not return, it calls os_thread_exit() */
extern "C"
os_thread_ret_t
DECLARE_THREAD(buf_dump_thread)(
/*============================*/
	void*	arg __attribute__((unused)))	/*!< in: a dummy parameter
						required by os_thread_create */
{
	ut_ad(!srv_read_only_mode);

	srv_buf_dump_thread_active = TRUE;

	buf_dump_status(STATUS_INFO, "not started");
	buf_load_status(STATUS_INFO, "not started");

	if (srv_buffer_pool_load_at_startup) {
		buf_load();
	}

	while (!SHUTTING_DOWN()) {

		os_event_wait(srv_buf_dump_event);

		if (buf_dump_should_start) {
			buf_dump_should_start = FALSE;
			buf_dump(TRUE /* quit on shutdown */);
		}

		if (buf_load_should_start) {
			buf_load_should_start = FALSE;
			buf_load();
		}

		os_event_reset(srv_buf_dump_event);
	}

	if (srv_buffer_pool_dump_at_shutdown && srv_fast_shutdown != 2) {
		buf_dump(FALSE /* ignore shutdown down flag,
		keep going even if we are in a shutdown state */);
	}

	srv_buf_dump_thread_active = FALSE;

	/* We count the number of threads in os_thread_exit(). A created
	thread should always use that to exit and not use return() to exit. */
	os_thread_exit(NULL);

	OS_THREAD_DUMMY_RETURN;
}<|MERGE_RESOLUTION|>--- conflicted
+++ resolved
@@ -538,10 +538,6 @@
 		std::sort(dump, dump + dump_n);
 	}
 
-<<<<<<< HEAD
-	ulint	last_check_time = 0;
-	ulint	last_activity_cnt = 0;
-=======
 	ulint		last_check_time = 0;
 	ulint		last_activity_cnt = 0;
 
@@ -552,7 +548,6 @@
 	bool		found;
 	page_size_t	page_size(fil_space_get_page_size(
 					cur_space_id, &found));
->>>>>>> 871dd169
 
 	for (i = 0; i < dump_n && !SHUTTING_DOWN(); i++) {
 
