--- conflicted
+++ resolved
@@ -704,14 +704,4 @@
     buf_dump(FALSE /* ignore shutdown down flag,
 		keep going even if we are in a shutdown state */);
   }
-<<<<<<< HEAD
-
-  my_thread_end();
-
-  std::atomic_thread_fence(std::memory_order_seq_cst);
-#ifndef XTRABACKUP
-  srv_threads.m_buf_dump_thread_active = false;
-#endif
-=======
->>>>>>> 4869291f
 }