--- conflicted
+++ resolved
@@ -832,15 +832,11 @@
 		break;
 	case SRV_CHECKSUM_ALGORITHM_INNODB:
 	case SRV_CHECKSUM_ALGORITHM_STRICT_INNODB:
-<<<<<<< HEAD
 		checksum = (srv_fast_checksum) ?
 			(ib_uint32_t) buf_calc_page_new_checksum_32(page) :
 		(ib_uint32_t) buf_calc_page_new_checksum(page);
-=======
-		checksum = (ib_uint32_t) buf_calc_page_new_checksum(page);
 		mach_write_to_4(page + FIL_PAGE_SPACE_OR_CHKSUM, checksum);
 		checksum = (ib_uint32_t) buf_calc_page_old_checksum(page);
->>>>>>> f9725ff9
 		break;
 	case SRV_CHECKSUM_ALGORITHM_NONE:
 	case SRV_CHECKSUM_ALGORITHM_STRICT_NONE:
