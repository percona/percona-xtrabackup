/*****************************************************************************

Copyright (c) 1995, 2014, Oracle and/or its affiliates. All Rights Reserved.
Copyright (c) 2008, Google Inc.

Portions of this file contain modifications contributed and copyrighted by
Google, Inc. Those modifications are gratefully acknowledged and are described
briefly in the InnoDB documentation. The contributions by Google are
incorporated with their permission, and subject to the conditions contained in
the file COPYING.Google.

This program is free software; you can redistribute it and/or modify it under
the terms of the GNU General Public License as published by the Free Software
Foundation; version 2 of the License.

This program is distributed in the hope that it will be useful, but WITHOUT
ANY WARRANTY; without even the implied warranty of MERCHANTABILITY or FITNESS
FOR A PARTICULAR PURPOSE. See the GNU General Public License for more details.

You should have received a copy of the GNU General Public License along with
this program; if not, write to the Free Software Foundation, Inc.,
51 Franklin Street, Suite 500, Boston, MA 02110-1335 USA

*****************************************************************************/

/**************************************************//**
@file buf/buf0buf.cc
The database buffer buf_pool

Created 11/5/1995 Heikki Tuuri
*******************************************************/

#include "ha_prototypes.h"

#include "page0size.h"
#include "buf0buf.h"

#ifdef UNIV_NONINL
#include "buf0buf.ic"
#endif
#ifdef UNIV_INNOCHECKSUM
#include "string.h"
#include "mach0data.h"
#endif /* UNIV_INNOCHECKSUM */
#ifndef UNIV_INNOCHECKSUM
#include "mem0mem.h"
#include "btr0btr.h"
#include "fil0fil.h"
#include "fsp0sysspace.h"
#ifndef UNIV_HOTBACKUP
#include "buf0buddy.h"
#include "lock0lock.h"
#include "sync0rw.h"
#include "btr0sea.h"
#include "ibuf0ibuf.h"
#include "trx0undo.h"
#include "trx0purge.h"
#include "log0log.h"
#include "dict0stats_bg.h"
#endif /* !UNIV_HOTBACKUP */
#include "srv0srv.h"
#include "srv0start.h"
#include "dict0dict.h"
#include "log0recv.h"
#include "srv0mon.h"
#include "fsp0sysspace.h"
#endif /* !UNIV_INNOCHECKSUM */
#include "page0zip.h"
#include "buf0checksum.h"
#include "sync0sync.h"
#include "buf0dump.h"
#include "ut0new.h"

#include <new>
#include <map>

/*
		IMPLEMENTATION OF THE BUFFER POOL
		=================================

Performance improvement:
------------------------
Thread scheduling in NT may be so slow that the OS wait mechanism should
not be used even in waiting for disk reads to complete.
Rather, we should put waiting query threads to the queue of
waiting jobs, and let the OS thread do something useful while the i/o
is processed. In this way we could remove most OS thread switches in
an i/o-intensive benchmark like TPC-C.

A possibility is to put a user space thread library between the database
and NT. User space thread libraries might be very fast.

SQL Server 7.0 can be configured to use 'fibers' which are lightweight
threads in NT. These should be studied.

		Buffer frames and blocks
		------------------------
Following the terminology of Gray and Reuter, we call the memory
blocks where file pages are loaded buffer frames. For each buffer
frame there is a control block, or shortly, a block, in the buffer
control array. The control info which does not need to be stored
in the file along with the file page, resides in the control block.

		Buffer pool struct
		------------------
The buffer buf_pool contains a single mutex which protects all the
control data structures of the buf_pool. The content of a buffer frame is
protected by a separate read-write lock in its control block, though.
These locks can be locked and unlocked without owning the buf_pool->mutex.
The OS events in the buf_pool struct can be waited for without owning the
buf_pool->mutex.

The buf_pool->mutex is a hot-spot in main memory, causing a lot of
memory bus traffic on multiprocessor systems when processors
alternately access the mutex. On our Pentium, the mutex is accessed
maybe every 10 microseconds. We gave up the solution to have mutexes
for each control block, for instance, because it seemed to be
complicated.

A solution to reduce mutex contention of the buf_pool->mutex is to
create a separate mutex for the page hash table. On Pentium,
accessing the hash table takes 2 microseconds, about half
of the total buf_pool->mutex hold time.

		Control blocks
		--------------

The control block contains, for instance, the bufferfix count
which is incremented when a thread wants a file page to be fixed
in a buffer frame. The bufferfix operation does not lock the
contents of the frame, however. For this purpose, the control
block contains a read-write lock.

The buffer frames have to be aligned so that the start memory
address of a frame is divisible by the universal page size, which
is a power of two.

We intend to make the buffer buf_pool size on-line reconfigurable,
that is, the buf_pool size can be changed without closing the database.
Then the database administarator may adjust it to be bigger
at night, for example. The control block array must
contain enough control blocks for the maximum buffer buf_pool size
which is used in the particular database.
If the buf_pool size is cut, we exploit the virtual memory mechanism of
the OS, and just refrain from using frames at high addresses. Then the OS
can swap them to disk.

The control blocks containing file pages are put to a hash table
according to the file address of the page.
We could speed up the access to an individual page by using
"pointer swizzling": we could replace the page references on
non-leaf index pages by direct pointers to the page, if it exists
in the buf_pool. We could make a separate hash table where we could
chain all the page references in non-leaf pages residing in the buf_pool,
using the page reference as the hash key,
and at the time of reading of a page update the pointers accordingly.
Drawbacks of this solution are added complexity and,
possibly, extra space required on non-leaf pages for memory pointers.
A simpler solution is just to speed up the hash table mechanism
in the database, using tables whose size is a power of 2.

		Lists of blocks
		---------------

There are several lists of control blocks.

The free list (buf_pool->free) contains blocks which are currently not
used.

The common LRU list contains all the blocks holding a file page
except those for which the bufferfix count is non-zero.
The pages are in the LRU list roughly in the order of the last
access to the page, so that the oldest pages are at the end of the
list. We also keep a pointer to near the end of the LRU list,
which we can use when we want to artificially age a page in the
buf_pool. This is used if we know that some page is not needed
again for some time: we insert the block right after the pointer,
causing it to be replaced sooner than would normally be the case.
Currently this aging mechanism is used for read-ahead mechanism
of pages, and it can also be used when there is a scan of a full
table which cannot fit in the memory. Putting the pages near the
end of the LRU list, we make sure that most of the buf_pool stays
in the main memory, undisturbed.

The unzip_LRU list contains a subset of the common LRU list.  The
blocks on the unzip_LRU list hold a compressed file page and the
corresponding uncompressed page frame.  A block is in unzip_LRU if and
only if the predicate buf_page_belongs_to_unzip_LRU(&block->page)
holds.  The blocks in unzip_LRU will be in same order as they are in
the common LRU list.  That is, each manipulation of the common LRU
list will result in the same manipulation of the unzip_LRU list.

The chain of modified blocks (buf_pool->flush_list) contains the blocks
holding file pages that have been modified in the memory
but not written to disk yet. The block with the oldest modification
which has not yet been written to disk is at the end of the chain.
The access to this list is protected by buf_pool->flush_list_mutex.

The chain of unmodified compressed blocks (buf_pool->zip_clean)
contains the control blocks (buf_page_t) of those compressed pages
that are not in buf_pool->flush_list and for which no uncompressed
page has been allocated in the buffer pool.  The control blocks for
uncompressed pages are accessible via buf_block_t objects that are
reachable via buf_pool->chunks[].

The chains of free memory blocks (buf_pool->zip_free[]) are used by
the buddy allocator (buf0buddy.cc) to keep track of currently unused
memory blocks of size sizeof(buf_page_t)..UNIV_PAGE_SIZE / 2.  These
blocks are inside the UNIV_PAGE_SIZE-sized memory blocks of type
BUF_BLOCK_MEMORY that the buddy allocator requests from the buffer
pool.  The buddy allocator is solely used for allocating control
blocks for compressed pages (buf_page_t) and compressed page frames.

		Loading a file page
		-------------------

First, a victim block for replacement has to be found in the
buf_pool. It is taken from the free list or searched for from the
end of the LRU-list. An exclusive lock is reserved for the frame,
the io_fix field is set in the block fixing the block in buf_pool,
and the io-operation for loading the page is queued. The io-handler thread
releases the X-lock on the frame and resets the io_fix field
when the io operation completes.

A thread may request the above operation using the function
buf_page_get(). It may then continue to request a lock on the frame.
The lock is granted when the io-handler releases the x-lock.

		Read-ahead
		----------

The read-ahead mechanism is intended to be intelligent and
isolated from the semantically higher levels of the database
index management. From the higher level we only need the
information if a file page has a natural successor or
predecessor page. On the leaf level of a B-tree index,
these are the next and previous pages in the natural
order of the pages.

Let us first explain the read-ahead mechanism when the leafs
of a B-tree are scanned in an ascending or descending order.
When a read page is the first time referenced in the buf_pool,
the buffer manager checks if it is at the border of a so-called
linear read-ahead area. The tablespace is divided into these
areas of size 64 blocks, for example. So if the page is at the
border of such an area, the read-ahead mechanism checks if
all the other blocks in the area have been accessed in an
ascending or descending order. If this is the case, the system
looks at the natural successor or predecessor of the page,
checks if that is at the border of another area, and in this case
issues read-requests for all the pages in that area. Maybe
we could relax the condition that all the pages in the area
have to be accessed: if data is deleted from a table, there may
appear holes of unused pages in the area.

A different read-ahead mechanism is used when there appears
to be a random access pattern to a file.
If a new page is referenced in the buf_pool, and several pages
of its random access area (for instance, 32 consecutive pages
in a tablespace) have recently been referenced, we may predict
that the whole area may be needed in the near future, and issue
the read requests for the whole area.
*/

#if (!(defined(UNIV_HOTBACKUP) || defined(UNIV_INNOCHECKSUM)))
/** Value in microseconds */
static const int WAIT_FOR_READ	= 100;
static const int WAIT_FOR_WRITE = 100;
/** Number of attempts made to read in a page in the buffer pool */
static const ulint	BUF_PAGE_READ_MAX_RETRIES = 100;
/** Number of pages to read ahead */
static const ulint	BUF_READ_AHEAD_PAGES = 64;
/** The maximum portion of the buffer pool that can be used for the
read-ahead buffer.  (Divide buf_pool size by this amount) */
static const ulint	BUF_READ_AHEAD_PORTION = 32;

/** The buffer pools of the database */
buf_pool_t*	buf_pool_ptr;

/** true when resizing buffer pool is in the critical path. */
volatile bool	buf_pool_resizing;

/** true when withdrawing buffer pool pages might cause page relocation */
volatile bool	buf_pool_withdrawing;

/** the clock is incremented every time a pointer to a page may become obsolete;
if the withdrwa clock has not changed, the pointer is still valid in buffer
pool. if changed, the pointer might not be in buffer pool any more. */
volatile ulint	buf_withdraw_clock;

/** Map of buffer pool chunks by its first frame address
This is newly made by initialization of buffer pool and buf_resize_thread.
Currently, no need mutex protection for update. */
typedef std::map<
	const byte*,
	buf_chunk_t*,
	std::less<const byte*>,
	ut_allocator<std::pair<const byte*, buf_chunk_t*> > >
	buf_pool_chunk_map_t;

static buf_pool_chunk_map_t*			buf_chunk_map_reg;

/** Chunk map to be used to lookup.
The map pointed by this should not be updated */
static buf_pool_chunk_map_t*	buf_chunk_map_ref = NULL;

#if defined UNIV_DEBUG || defined UNIV_BUF_DEBUG
/** This is used to insert validation operations in execution
in the debug version */
static ulint	buf_dbg_counter	= 0;
#endif /* UNIV_DEBUG || UNIV_BUF_DEBUG */

#if defined UNIV_PFS_MUTEX || defined UNIV_PFS_RWLOCK
# ifndef PFS_SKIP_BUFFER_MUTEX_RWLOCK

/* Buffer block mutexes and rwlocks can be registered
in one group rather than individually. If PFS_GROUP_BUFFER_SYNC
is defined, register buffer block mutex and rwlock
in one group after their initialization. */
#  define PFS_GROUP_BUFFER_SYNC

/* This define caps the number of mutexes/rwlocks can
be registered with performance schema. Developers can
modify this define if necessary. Please note, this would
be effective only if PFS_GROUP_BUFFER_SYNC is defined. */
#  define PFS_MAX_BUFFER_MUTEX_LOCK_REGISTER	ULINT_MAX

# endif /* !PFS_SKIP_BUFFER_MUTEX_RWLOCK */
#endif /* UNIV_PFS_MUTEX || UNIV_PFS_RWLOCK */

/** Macro to determine whether the read of write counter is used depending
on the io_type */
#define MONITOR_RW_COUNTER(io_type, counter)		\
	((io_type == BUF_IO_READ)			\
	 ? (counter##_READ)				\
	 : (counter##_WRITTEN))

/** Registers a chunk to buf_pool_chunk_map
@param[in]	chunk	chunk of buffers */
static
void
buf_pool_register_chunk(
	buf_chunk_t*	chunk)
{
	buf_chunk_map_reg->insert(buf_pool_chunk_map_t::value_type(
		chunk->blocks->frame, chunk));
}

/********************************************************************//**
Gets the smallest oldest_modification lsn for any page in the pool. Returns
zero if all modified pages have been flushed to disk.
@return oldest modification in pool, zero if none */

lsn_t
buf_pool_get_oldest_modification(void)
/*==================================*/
{
	lsn_t		lsn = 0;
	lsn_t		oldest_lsn = 0;

	/* When we traverse all the flush lists we don't want another
	thread to add a dirty page to any flush list. */
	log_flush_order_mutex_enter();

	for (ulint i = 0; i < srv_buf_pool_instances; i++) {
		buf_pool_t*	buf_pool;

		buf_pool = buf_pool_from_array(i);

		buf_flush_list_mutex_enter(buf_pool);

		buf_page_t*	bpage;

		/* We don't let log-checkpoint halt because pages from system
		temporary are not yet flushed to the disk. Anyway, object
		residing in system temporary doesn't generate REDO logging. */
		for (bpage = UT_LIST_GET_LAST(buf_pool->flush_list);
		     bpage != NULL
			&& fsp_is_system_temporary(bpage->id.space());
		     bpage = UT_LIST_GET_PREV(list, bpage)) {
			/* Do nothing. */
		}

		if (bpage != NULL) {
			ut_ad(bpage->in_flush_list);
			lsn = bpage->oldest_modification;
		}

		buf_flush_list_mutex_exit(buf_pool);

		if (!oldest_lsn || oldest_lsn > lsn) {
			oldest_lsn = lsn;
		}
	}

	log_flush_order_mutex_exit();

	/* The returned answer may be out of date: the flush_list can
	change after the mutex has been released. */

	return(oldest_lsn);
}

/********************************************************************//**
Get total buffer pool statistics. */

void
buf_get_total_list_len(
/*===================*/
	ulint*		LRU_len,	/*!< out: length of all LRU lists */
	ulint*		free_len,	/*!< out: length of all free lists */
	ulint*		flush_list_len)	/*!< out: length of all flush lists */
{
	ulint		i;

	*LRU_len = 0;
	*free_len = 0;
	*flush_list_len = 0;

	for (i = 0; i < srv_buf_pool_instances; i++) {
		buf_pool_t*	buf_pool;

		buf_pool = buf_pool_from_array(i);

		*LRU_len += UT_LIST_GET_LEN(buf_pool->LRU);
		*free_len += UT_LIST_GET_LEN(buf_pool->free);
		*flush_list_len += UT_LIST_GET_LEN(buf_pool->flush_list);
	}
}

/********************************************************************//**
Get total list size in bytes from all buffer pools. */

void
buf_get_total_list_size_in_bytes(
/*=============================*/
	buf_pools_list_size_t*	buf_pools_list_size)	/*!< out: list sizes
							in all buffer pools */
{
	ut_ad(buf_pools_list_size);
	memset(buf_pools_list_size, 0, sizeof(*buf_pools_list_size));

	for (ulint i = 0; i < srv_buf_pool_instances; i++) {
		buf_pool_t*	buf_pool;

		buf_pool = buf_pool_from_array(i);
		/* We don't need mutex protection since this is
		for statistics purpose */
		buf_pools_list_size->LRU_bytes += buf_pool->stat.LRU_bytes;
		buf_pools_list_size->unzip_LRU_bytes +=
			UT_LIST_GET_LEN(buf_pool->unzip_LRU) * UNIV_PAGE_SIZE;
		buf_pools_list_size->flush_list_bytes +=
			buf_pool->stat.flush_list_bytes;
	}
}

/********************************************************************//**
Get total buffer pool statistics. */

void
buf_get_total_stat(
/*===============*/
	buf_pool_stat_t*	tot_stat)	/*!< out: buffer pool stats */
{
	ulint			i;

	memset(tot_stat, 0, sizeof(*tot_stat));

	for (i = 0; i < srv_buf_pool_instances; i++) {
		buf_pool_stat_t*buf_stat;
		buf_pool_t*	buf_pool;

		buf_pool = buf_pool_from_array(i);

		buf_stat = &buf_pool->stat;
		tot_stat->n_page_gets += buf_stat->n_page_gets;
		tot_stat->n_pages_read += buf_stat->n_pages_read;
		tot_stat->n_pages_written += buf_stat->n_pages_written;
		tot_stat->n_pages_created += buf_stat->n_pages_created;
		tot_stat->n_ra_pages_read_rnd += buf_stat->n_ra_pages_read_rnd;
		tot_stat->n_ra_pages_read += buf_stat->n_ra_pages_read;
		tot_stat->n_ra_pages_evicted += buf_stat->n_ra_pages_evicted;
		tot_stat->n_pages_made_young += buf_stat->n_pages_made_young;

		tot_stat->n_pages_not_made_young +=
			buf_stat->n_pages_not_made_young;
	}
}

/********************************************************************//**
Allocates a buffer block.
@return own: the allocated block, in state BUF_BLOCK_MEMORY */

buf_block_t*
buf_block_alloc(
/*============*/
	buf_pool_t*	buf_pool)	/*!< in/out: buffer pool instance,
					or NULL for round-robin selection
					of the buffer pool */
{
	buf_block_t*	block;
	ulint		index;
	static ulint	buf_pool_index;

	if (buf_pool == NULL) {
		/* We are allocating memory from any buffer pool, ensure
		we spread the grace on all buffer pool instances. */
		index = buf_pool_index++ % srv_buf_pool_instances;
		buf_pool = buf_pool_from_array(index);
	}

	block = buf_LRU_get_free_block(buf_pool);

	buf_block_set_state(block, BUF_BLOCK_MEMORY);

	return(block);
}
#endif /* !UNIV_HOTBACKUP && !UNIV_INNOCHECKSUM */

/** Checks if a page contains only zeroes.
@param[in]	read_buf	database page
@param[in]	page_size	page size
@return true if page is filled with zeroes */
bool
buf_page_is_zeroes(
	const byte*		read_buf,
	const page_size_t&	page_size)
{
	for (ulint i = 0; i < page_size.logical(); i++) {
		if (read_buf[i] != 0) {
			return(false);
		}
	}
	return(true);
}


/** Checks if a page is corrupt.
@param[in]	check_lsn	true if we need to check and complain about
the LSN
@param[in]	read_buf	database page
@param[in]	page_size	page size
@param[in]	skip_checksum	if true, skip checksum
@param[in]	page_no		page number of given read_buf
@param[in]	strict_check	true if strict-check option is enabled
@param[in]	is_log_enabled	true if log option is enabled
@param[in]	log_file	file pointer to log_file
@return TRUE if corrupted */
ibool
buf_page_is_corrupted(
	bool			check_lsn,
	const byte*		read_buf,
	const page_size_t&	page_size,
	bool			skip_checksum
#ifdef UNIV_INNOCHECKSUM
	,uintmax_t		page_no,
	bool			strict_check,
	bool			is_log_enabled,
	FILE*			log_file
#endif /* UNIV_INNOCHECKSUM */
)
{
	ulint		checksum_field1;
	ulint		checksum_field2;
	ibool		crc32_inited = FALSE;
	ib_uint32_t	crc32 = ULINT32_UNDEFINED;

	if (!page_size.is_compressed()
	    && memcmp(read_buf + FIL_PAGE_LSN + 4,
		      read_buf + page_size.logical()
		      - FIL_PAGE_END_LSN_OLD_CHKSUM + 4, 4)) {

		/* Stored log sequence numbers at the start and the end
		of page do not match */

		return(TRUE);
	}

#if !defined(UNIV_HOTBACKUP) && !defined(UNIV_INNOCHECKSUM)
	if (check_lsn && recv_lsn_checks_on) {
		lsn_t		current_lsn;
		const lsn_t	page_lsn
			= mach_read_from_8(read_buf + FIL_PAGE_LSN);

		/* Since we are going to reset the page LSN during the import
		phase it makes no sense to spam the log with error messages. */

		if (log_peek_lsn(&current_lsn) && current_lsn < page_lsn) {

			const ulint	space_id = mach_read_from_4(
				read_buf + FIL_PAGE_SPACE_ID);
			const ulint	page_no = mach_read_from_4(
				read_buf + FIL_PAGE_OFFSET);

			ib::error() << "Page " << page_id_t(space_id, page_no)
				<< " log sequence number " << page_lsn
				<< " is in the future! Current system"
				<< " log sequence number "
				<< current_lsn << ".";

			ib::error() << "Your database may be corrupt or"
				" you may have copied the InnoDB"
				" tablespace but not the InnoDB"
				" log files. "
				<< FORCE_RECOVERY_MSG;

		}
	}
#endif /* !UNIV_HOTBACKUP && !UNIV_INNOCHECKSUM */

	/* Check whether the checksum fields have correct values */

	if (srv_checksum_algorithm == SRV_CHECKSUM_ALGORITHM_NONE
	    || skip_checksum) {
		return(FALSE);
	}

	if (page_size.is_compressed()) {
#ifdef UNIV_INNOCHECKSUM
		return(!page_zip_verify_checksum(read_buf,
						 page_size.physical(),
						 page_no, strict_check,
						 is_log_enabled, log_file));
#else
		return(!page_zip_verify_checksum(read_buf,
						 page_size.physical()));
#endif /* UNIV_INNOCHECKSUM */
	}

	checksum_field1 = mach_read_from_4(
		read_buf + FIL_PAGE_SPACE_OR_CHKSUM);

	checksum_field2 = mach_read_from_4(
		read_buf + page_size.logical() - FIL_PAGE_END_LSN_OLD_CHKSUM);

	/* declare empty pages non-corrupted */
	if (checksum_field1 == 0 && checksum_field2 == 0
	    && mach_read_from_4(read_buf + FIL_PAGE_LSN) == 0) {
		/* make sure that the page is really empty */

#ifdef UNIV_INNOCHECKSUM
		ulint	i;

		for (i = 0; i < page_size.logical(); i++) {
			if (read_buf[i] != 0)
				break;
		}

		if (i >= page_size.logical()) {
			if (is_log_enabled) {
				fprintf(log_file, "Page::%" PRIuMAX
					" is empty and uncorrupted\n",
					page_no);
			}
			return(FALSE);
		}
#else
		for (ulint i = 0; i < page_size.logical(); i++) {
			if (read_buf[i] != 0) {
				return(TRUE);
			}
		}

		return(FALSE);
#endif /* UNIV_INNOCHECKSUM */

	}

	switch ((srv_checksum_algorithm_t) srv_checksum_algorithm) {
	case SRV_CHECKSUM_ALGORITHM_STRICT_CRC32:

		crc32 = buf_calc_page_crc32(read_buf);
#ifdef UNIV_INNOCHECKSUM
		if (is_log_enabled) {
			fprintf(log_file, "page::%" PRIuMAX ";"
				" crc32 calculated = %u;"
				" recorded checksum field1 = %lu recorded"
				" checksum field2 =%lu\n", page_no, crc32,
				checksum_field1, checksum_field2);
		}
#endif /* UNIV_INNOCHECKSUM */

		return(checksum_field1 != crc32 || checksum_field2 != crc32);

	case SRV_CHECKSUM_ALGORITHM_STRICT_INNODB:
#ifdef UNIV_INNOCHECKSUM
		if (is_log_enabled) {
			fprintf(log_file, "page::%" PRIuMAX ";"
				" old style: calculated ="
				" %lu; recorded checksum = %lu\n",
				page_no, buf_calc_page_old_checksum(read_buf),
				checksum_field2);
			fprintf(log_file, "page::%" PRIuMAX ";"
				" new style: calculated ="
				" %lu; recorded checksum  = %lu\n",
				page_no, buf_calc_page_new_checksum(read_buf),
				checksum_field1);
		}
#endif /* UNIV_INNOCHECKSUM */

		return(checksum_field1
		       != buf_calc_page_new_checksum(read_buf)
		       || checksum_field2
		       != buf_calc_page_old_checksum(read_buf));

	case SRV_CHECKSUM_ALGORITHM_STRICT_NONE:
#ifdef UNIV_INNOCHECKSUM
		if (is_log_enabled) {
			fprintf(log_file,
				"page::%" PRIuMAX "; none checksum: calculated"
				" = %lu; recorded checksum_field1 = %lu"
				" recorded checksum_field2 = %lu\n",
				page_no, BUF_NO_CHECKSUM_MAGIC,
				checksum_field1, checksum_field2);
		}
#endif /* UNIV_INNOCHECKSUM */

		return(checksum_field1 != BUF_NO_CHECKSUM_MAGIC
		       || checksum_field2 != BUF_NO_CHECKSUM_MAGIC);

	case SRV_CHECKSUM_ALGORITHM_CRC32:
	case SRV_CHECKSUM_ALGORITHM_INNODB:
		/* There are 3 valid formulas for
		checksum_field2 (old checksum field):

		1. Very old versions of InnoDB only stored 8 byte lsn to the
		start and the end of the page.

		2. InnoDB versions before MySQL 5.6.3 store the old formula
		checksum (buf_calc_page_old_checksum()).

		3. InnoDB versions 5.6.3 and newer with
		innodb_checksum_algorithm=strict_crc32|crc32 store CRC32. */

		/* since innodb_checksum_algorithm is not strict_* allow
		any of the algos to match for the old field */

		if (checksum_field2
		    != mach_read_from_4(read_buf + FIL_PAGE_LSN)
		    && checksum_field2 != BUF_NO_CHECKSUM_MAGIC) {

			/* The checksum does not match any of the
			fast to check. First check the selected algorithm
			for writing checksums because we assume that the
			chance of it matching is higher. */

			if (srv_checksum_algorithm
			    == SRV_CHECKSUM_ALGORITHM_CRC32) {

				crc32 = buf_calc_page_crc32(read_buf);
				crc32_inited = TRUE;

				if (checksum_field2 != crc32
				    && checksum_field2
				    != buf_calc_page_old_checksum(read_buf)) {

					return(TRUE);
				}
			} else {
				ut_ad(srv_checksum_algorithm
				     == SRV_CHECKSUM_ALGORITHM_INNODB);
#ifdef UNIV_INNOCHECKSUM
				if (is_log_enabled) {
					fprintf(log_file, "page::%" PRIuMAX ";"
						" old style: calculated = %lu;"
						" recorded = %lu\n", page_no,
						buf_calc_page_old_checksum(
							read_buf),
						checksum_field2);
				}
#endif /* UNIV_INNOCHECKSUM */
				if (checksum_field2
				    != buf_calc_page_old_checksum(read_buf)) {

					crc32 = buf_calc_page_crc32(read_buf);
					crc32_inited = TRUE;

					if (checksum_field2 != crc32) {
#ifdef UNIV_INNOCHECKSUM
						if (is_log_enabled) {
							fprintf(log_file, "Fail"
								"; page %"
								PRIuMAX
								" invalid (fails"
								" old style"
								" checksum)\n",
								page_no);
						}
#endif /* UNIV_INNOCHECKSUM */
						return(TRUE);
					}
				}
			}
		}

		/* old field is fine, check the new field */

		/* InnoDB versions < 4.0.14 and < 4.1.1 stored the space id
		(always equal to 0), to FIL_PAGE_SPACE_OR_CHKSUM */

		if (checksum_field1 != 0
		    && checksum_field1 != BUF_NO_CHECKSUM_MAGIC) {

			/* The checksum does not match any of the
			fast to check. First check the selected algorithm
			for writing checksums because we assume that the
			chance of it matching is higher. */

			if (srv_checksum_algorithm
			    == SRV_CHECKSUM_ALGORITHM_CRC32) {

				if (!crc32_inited) {
					crc32 = buf_calc_page_crc32(read_buf);
					crc32_inited = TRUE;
				}

				if (checksum_field1 != crc32
				    && checksum_field1
				    != buf_calc_page_new_checksum(read_buf)) {

					return(TRUE);
				}
			} else {
				ut_ad(srv_checksum_algorithm
				     == SRV_CHECKSUM_ALGORITHM_INNODB);
#ifdef UNIV_INNOCHECKSUM
				if (is_log_enabled) {
					fprintf(log_file, "page::%" PRIuMAX ";"
						" new style: calculated = %lu;"
						" crc32 = %u; recorded = %lu\n",
						page_no,
						buf_calc_page_new_checksum(
							read_buf),
						buf_calc_page_crc32(read_buf),
						checksum_field1);
				}
#endif /* UNIV_INNOCHECKSUM */
				if (checksum_field1
				    != buf_calc_page_new_checksum(read_buf)) {

					if (!crc32_inited) {
						crc32 = buf_calc_page_crc32(
							read_buf);
						crc32_inited = TRUE;
					}

					if (checksum_field1 != crc32) {
#ifdef UNIV_INNOCHECKSUM
					if (is_log_enabled) {
						fprintf(log_file,"Fail;"
							" page %" PRIuMAX
							" invalid (fails"
							" innodb and"
							" crc32 checksum\n",
							page_no);
					}
#endif /* UNIV_INNOCHECKSUM */

						return(TRUE);
					}
				}
			}
		}

#ifdef UNIV_INNOCHECKSUM
		if (is_log_enabled
			&& (checksum_field1 == BUF_NO_CHECKSUM_MAGIC
			|| checksum_field2 == BUF_NO_CHECKSUM_MAGIC)) {

			fprintf(log_file, "page::%" PRIuMAX "; old style:"
				" calculated = %lu; recorded ="
				" %lu\n", page_no,
				buf_calc_page_old_checksum(read_buf),
				checksum_field2);
			fprintf(log_file, "page::%" PRIuMAX "; new style:"
				" calculated = %lu; crc32 = %u;"
				" recorded = %lu\n", page_no,
				buf_calc_page_new_checksum(read_buf),
				buf_calc_page_crc32(read_buf),
				checksum_field1);
		}
#endif /* UNIV_INNOCHECKSUM */

		/* If CRC32 is stored in at least one of the fields, then the
		other field must also be CRC32 */
		if (crc32_inited
		    && ((checksum_field1 == crc32
			 && checksum_field2 != crc32)
			|| (checksum_field1 != crc32
			    && checksum_field2 == crc32))) {
#ifdef UNIV_INNOCHECKSUM
			if (is_log_enabled) {
				fprintf(log_file, "Fail; page %" PRIuMAX
					" invalid (fails crc32 checksum)\n",
					page_no);
			}
#endif /* UNIV_INNOCHECKSUM */

			return(TRUE);
		}

		break;
	case SRV_CHECKSUM_ALGORITHM_NONE:
		/* should have returned FALSE earlier */
		ut_error;
	/* no default so the compiler will emit a warning if new enum
	is added and not handled here */
	}

	DBUG_EXECUTE_IF("buf_page_import_corrupt_failure", return(TRUE); );

	return(FALSE);
}

#ifndef UNIV_INNOCHECKSUM

/** Prints a page to stderr.
@param[in]	read_buf	a database page
@param[in]	page_size	page size
@param[in]	flags		0 or BUF_PAGE_PRINT_NO_CRASH or
BUF_PAGE_PRINT_NO_FULL */
void
buf_page_print(
	const byte*		read_buf,
	const page_size_t&	page_size,
	ulint			flags)
{
#ifndef UNIV_HOTBACKUP
	dict_index_t*	index;
#endif /* !UNIV_HOTBACKUP */

	if (!(flags & BUF_PAGE_PRINT_NO_FULL)) {

		ib::info() << "Page dump in ascii and hex ("
			<< page_size.physical() << " bytes):";

		ut_print_buf(stderr, read_buf, page_size.physical());
		fputs("\nInnoDB: End of page dump\n", stderr);
	}

	if (page_size.is_compressed()) {
		/* Print compressed page. */
		ib::info() << "Compressed page type ("
			<< fil_page_get_type(read_buf)
			<< "); stored checksum in field1 "
			<< mach_read_from_4(
				read_buf + FIL_PAGE_SPACE_OR_CHKSUM)
			<< "; calculated checksums for field1: "
			<< buf_checksum_algorithm_name(
				SRV_CHECKSUM_ALGORITHM_CRC32)
			<< " "
			<< page_zip_calc_checksum(
				read_buf, page_size.physical(),
				SRV_CHECKSUM_ALGORITHM_CRC32)
			<< ", "
			<< buf_checksum_algorithm_name(
				SRV_CHECKSUM_ALGORITHM_INNODB)
			<< " "
			<< page_zip_calc_checksum(
				read_buf, page_size.physical(),
				SRV_CHECKSUM_ALGORITHM_INNODB)
			<< ", "
			<< buf_checksum_algorithm_name(
				SRV_CHECKSUM_ALGORITHM_NONE)
			<< " "
			<< page_zip_calc_checksum(
				read_buf, page_size.physical(),
				SRV_CHECKSUM_ALGORITHM_NONE)
			<< "; page LSN "
			<< mach_read_from_8(read_buf + FIL_PAGE_LSN)
			<< "; page number (if stored to page"
			<< " already) "
			<< mach_read_from_4(read_buf + FIL_PAGE_OFFSET)
			<< "; space id (if stored to page already) "
			<< mach_read_from_4(
				read_buf + FIL_PAGE_ARCH_LOG_NO_OR_SPACE_ID);

	} else {
		ib::info() << "Uncompressed page, stored checksum in field1 "
			<< mach_read_from_4(
				read_buf + FIL_PAGE_SPACE_OR_CHKSUM)
			<< ", calculated checksums for field1: "
			<< buf_checksum_algorithm_name(
				SRV_CHECKSUM_ALGORITHM_CRC32) << " "
			<< buf_calc_page_crc32(read_buf) << ", "
			<< buf_checksum_algorithm_name(
				SRV_CHECKSUM_ALGORITHM_INNODB) << " "
			<< buf_calc_page_new_checksum(read_buf)
			<< ", "
			<< buf_checksum_algorithm_name(
				SRV_CHECKSUM_ALGORITHM_NONE) << " "
			<< BUF_NO_CHECKSUM_MAGIC
			<< ", stored checksum in field2 "
			<< mach_read_from_4(read_buf + page_size.logical()
					    - FIL_PAGE_END_LSN_OLD_CHKSUM)
			<< ", calculated checksums for field2: "
			<< buf_checksum_algorithm_name(
				SRV_CHECKSUM_ALGORITHM_CRC32) << " "
			<< buf_calc_page_crc32(read_buf)
			<< ", "
			<< buf_checksum_algorithm_name(
				SRV_CHECKSUM_ALGORITHM_INNODB) << " "
			<< buf_calc_page_old_checksum(read_buf)
			<< ", "
			<< buf_checksum_algorithm_name(
				SRV_CHECKSUM_ALGORITHM_NONE) << " "
			<< BUF_NO_CHECKSUM_MAGIC
			<< ",  page LSN "
			<< mach_read_from_4(read_buf + FIL_PAGE_LSN)
			<< " "
			<< mach_read_from_4(read_buf + FIL_PAGE_LSN + 4)
			<< ", low 4 bytes of LSN at page end "
			<< mach_read_from_4(read_buf + page_size.logical()
					    - FIL_PAGE_END_LSN_OLD_CHKSUM + 4)
			<< ", page number (if stored to page already) "
			<< mach_read_from_4(read_buf + FIL_PAGE_OFFSET)
			<< ", space id (if created with >= MySQL-4.1.1"
			   " and stored already) "
			<< mach_read_from_4(
				read_buf + FIL_PAGE_ARCH_LOG_NO_OR_SPACE_ID);
	}

#ifndef UNIV_HOTBACKUP
	if (mach_read_from_2(read_buf + TRX_UNDO_PAGE_HDR + TRX_UNDO_PAGE_TYPE)
	    == TRX_UNDO_INSERT) {
		fprintf(stderr,
			"InnoDB: Page may be an insert undo log page\n");
	} else if (mach_read_from_2(read_buf + TRX_UNDO_PAGE_HDR
				    + TRX_UNDO_PAGE_TYPE)
		   == TRX_UNDO_UPDATE) {
		fprintf(stderr,
			"InnoDB: Page may be an update undo log page\n");
	}
#endif /* !UNIV_HOTBACKUP */

	switch (fil_page_get_type(read_buf)) {
		index_id_t	index_id;
	case FIL_PAGE_INDEX:
	case FIL_PAGE_RTREE:
		index_id = btr_page_get_index_id(read_buf);
		fprintf(stderr,
			"InnoDB: Page may be an index page where"
			" index id is " IB_ID_FMT "\n",
			index_id);
#ifndef UNIV_HOTBACKUP
		index = dict_index_find_on_id_low(index_id);
		if (index) {
			fputs("InnoDB: (", stderr);
			dict_index_name_print(stderr, NULL, index);
			fputs(")\n", stderr);
		}
#endif /* !UNIV_HOTBACKUP */
		break;
	case FIL_PAGE_INODE:
		fputs("InnoDB: Page may be an 'inode' page\n", stderr);
		break;
	case FIL_PAGE_IBUF_FREE_LIST:
		fputs("InnoDB: Page may be an insert buffer free list page\n",
		      stderr);
		break;
	case FIL_PAGE_TYPE_ALLOCATED:
		fputs("InnoDB: Page may be a freshly allocated page\n",
		      stderr);
		break;
	case FIL_PAGE_IBUF_BITMAP:
		fputs("InnoDB: Page may be an insert buffer bitmap page\n",
		      stderr);
		break;
	case FIL_PAGE_TYPE_SYS:
		fputs("InnoDB: Page may be a system page\n",
		      stderr);
		break;
	case FIL_PAGE_TYPE_TRX_SYS:
		fputs("InnoDB: Page may be a transaction system page\n",
		      stderr);
		break;
	case FIL_PAGE_TYPE_FSP_HDR:
		fputs("InnoDB: Page may be a file space header page\n",
		      stderr);
		break;
	case FIL_PAGE_TYPE_XDES:
		fputs("InnoDB: Page may be an extent descriptor page\n",
		      stderr);
		break;
	case FIL_PAGE_TYPE_BLOB:
		fputs("InnoDB: Page may be a BLOB page\n",
		      stderr);
		break;
	case FIL_PAGE_TYPE_ZBLOB:
	case FIL_PAGE_TYPE_ZBLOB2:
		fputs("InnoDB: Page may be a compressed BLOB page\n",
		      stderr);
		break;
	}

	ut_ad(flags & BUF_PAGE_PRINT_NO_CRASH);
}

#ifndef UNIV_HOTBACKUP

# ifdef PFS_GROUP_BUFFER_SYNC
extern mysql_pfs_key_t	buffer_block_mutex_key;

/********************************************************************//**
This function registers mutexes and rwlocks in buffer blocks with
performance schema. If PFS_MAX_BUFFER_MUTEX_LOCK_REGISTER is
defined to be a value less than chunk->size, then only mutexes
and rwlocks in the first PFS_MAX_BUFFER_MUTEX_LOCK_REGISTER
blocks are registered. */
static
void
pfs_register_buffer_block(
/*======================*/
	buf_chunk_t*	chunk)		/*!< in/out: chunk of buffers */
{
	buf_block_t*    block;
	ulint		num_to_register;

	block = chunk->blocks;

	num_to_register = ut_min(
		chunk->size, PFS_MAX_BUFFER_MUTEX_LOCK_REGISTER);

	for (ulint i = 0; i < num_to_register; i++) {
#  ifdef UNIV_PFS_MUTEX
		BPageMutex*	mutex;

		mutex = &block->mutex;
		mutex->pfs_add(buffer_block_mutex_key);
#  endif /* UNIV_PFS_MUTEX */

		rw_lock_t*	rwlock;

#  ifdef UNIV_PFS_RWLOCK
		rwlock = &block->lock;
		ut_a(!rwlock->pfs_psi);
		rwlock->pfs_psi = (PSI_server)
			? PSI_server->init_rwlock(buf_block_lock_key, rwlock)
			: NULL;

#   ifdef UNIV_SYNC_DEBUG
		rwlock = &block->debug_latch;
		ut_a(!rwlock->pfs_psi);
		rwlock->pfs_psi = (PSI_server)
			? PSI_server->init_rwlock(buf_block_debug_latch_key,
						  rwlock)
			: NULL;
#   endif /* UNIV_SYNC_DEBUG */

#  endif /* UNIV_PFS_RWLOCK */
		block++;
	}
}
# endif /* PFS_GROUP_BUFFER_SYNC */

/********************************************************************//**
Initializes a buffer control block when the buf_pool is created. */
static
void
buf_block_init(
/*===========*/
	buf_pool_t*	buf_pool,	/*!< in: buffer pool instance */
	buf_block_t*	block,		/*!< in: pointer to control block */
	byte*		frame)		/*!< in: pointer to buffer frame */
{
	UNIV_MEM_DESC(frame, UNIV_PAGE_SIZE);

	block->frame = frame;

	block->page.buf_pool_index = buf_pool_index(buf_pool);
	block->page.state = BUF_BLOCK_NOT_USED;
	block->page.buf_fix_count = 0;
	block->page.io_fix = BUF_IO_NONE;

	block->modify_clock = 0;

#if defined UNIV_DEBUG_FILE_ACCESSES || defined UNIV_DEBUG
	block->page.file_page_was_freed = FALSE;
#endif /* UNIV_DEBUG_FILE_ACCESSES || UNIV_DEBUG */

	block->check_index_page_at_flush = FALSE;
	block->index = NULL;
	block->made_dirty_with_no_latch = false;

#ifdef UNIV_DEBUG
	block->page.in_page_hash = FALSE;
	block->page.in_zip_hash = FALSE;
	block->page.in_flush_list = FALSE;
	block->page.in_free_list = FALSE;
	block->page.in_LRU_list = FALSE;
	block->in_unzip_LRU_list = FALSE;
	block->in_withdraw_list = FALSE;
#endif /* UNIV_DEBUG */
#if defined UNIV_AHI_DEBUG || defined UNIV_DEBUG
	block->n_pointers = 0;
#endif /* UNIV_AHI_DEBUG || UNIV_DEBUG */
	page_zip_des_init(&block->page.zip);

	mutex_create("buf_block_mutex", &block->mutex);

#if defined PFS_SKIP_BUFFER_MUTEX_RWLOCK || defined PFS_GROUP_BUFFER_SYNC
	/* If PFS_SKIP_BUFFER_MUTEX_RWLOCK is defined, skip registration
	of buffer block rwlock with performance schema.

	If PFS_GROUP_BUFFER_SYNC is defined, skip the registration
	since buffer block rwlock will be registered later in
	pfs_register_buffer_block(). */

	rw_lock_create(PFS_NOT_INSTRUMENTED, &block->lock, SYNC_LEVEL_VARYING);

# ifdef UNIV_SYNC_DEBUG
	rw_lock_create(
		PFS_NOT_INSTRUMENTED,
		&block->debug_latch, SYNC_NO_ORDER_CHECK);
# endif /* UNIV_SYNC_DEBUG */

#else /* PFS_SKIP_BUFFER_MUTEX_RWLOCK || PFS_GROUP_BUFFER_SYNC */

	rw_lock_create(buf_block_lock_key, &block->lock, SYNC_LEVEL_VARYING);

# ifdef UNIV_SYNC_DEBUG

	rw_lock_create(buf_block_debug_latch_key,
		       &block->debug_latch, SYNC_NO_ORDER_CHECK);
# endif /* UNIV_SYNC_DEBUG */

#endif /* PFS_SKIP_BUFFER_MUTEX_RWLOCK || PFS_GROUP_BUFFER_SYNC */

	ut_ad(rw_lock_validate(&(block->lock)));
}

/********************************************************************//**
Allocates a chunk of buffer frames.
@return chunk, or NULL on failure */
static
buf_chunk_t*
buf_chunk_init(
/*===========*/
	buf_pool_t*	buf_pool,	/*!< in: buffer pool instance */
	buf_chunk_t*	chunk,		/*!< out: chunk of buffers */
	ulint		mem_size)	/*!< in: requested size in bytes */
{
	buf_block_t*	block;
	byte*		frame;
	ulint		i;

	/* Round down to a multiple of page size,
	although it already should be. */
	mem_size = ut_2pow_round(mem_size, UNIV_PAGE_SIZE);
	/* Reserve space for the block descriptors. */
	mem_size += ut_2pow_round((mem_size / UNIV_PAGE_SIZE) * (sizeof *block)
				  + (UNIV_PAGE_SIZE - 1), UNIV_PAGE_SIZE);

	DBUG_EXECUTE_IF("ib_buf_chunk_init_fails", return(NULL););

	chunk->mem = buf_pool->allocator.allocate_large(mem_size,
							&chunk->mem_pfx);

	if (UNIV_UNLIKELY(chunk->mem == NULL)) {

		return(NULL);
	}

	/* Allocate the block descriptors from
	the start of the memory block. */
	chunk->blocks = (buf_block_t*) chunk->mem;

	/* Align a pointer to the first frame.  Note that when
	os_large_page_size is smaller than UNIV_PAGE_SIZE,
	we may allocate one fewer block than requested.  When
	it is bigger, we may allocate more blocks than requested. */

	frame = (byte*) ut_align(chunk->mem, UNIV_PAGE_SIZE);
	chunk->size = chunk->mem_pfx.m_size / UNIV_PAGE_SIZE
		- (frame != chunk->mem);

	/* Subtract the space needed for block descriptors. */
	{
		ulint	size = chunk->size;

		while (frame < (byte*) (chunk->blocks + size)) {
			frame += UNIV_PAGE_SIZE;
			size--;
		}

		chunk->size = size;
	}

	/* Init block structs and assign frames for them. Then we
	assign the frames to the first blocks (we already mapped the
	memory above). */

	block = chunk->blocks;

	for (i = chunk->size; i--; ) {

		buf_block_init(buf_pool, block, frame);
		UNIV_MEM_INVALID(block->frame, UNIV_PAGE_SIZE);

		/* Add the block to the free list */
		UT_LIST_ADD_LAST(buf_pool->free, &block->page);

		ut_d(block->page.in_free_list = TRUE);
		ut_ad(buf_pool_from_block(block) == buf_pool);

		block++;
		frame += UNIV_PAGE_SIZE;
	}

	buf_pool_register_chunk(chunk);

#ifdef PFS_GROUP_BUFFER_SYNC
	pfs_register_buffer_block(chunk);
#endif /* PFS_GROUP_BUFFER_SYNC */
	return(chunk);
}

#ifdef UNIV_DEBUG
/*********************************************************************//**
Finds a block in the given buffer chunk that points to a
given compressed page.
@return buffer block pointing to the compressed page, or NULL */
static
buf_block_t*
buf_chunk_contains_zip(
/*===================*/
	buf_chunk_t*	chunk,	/*!< in: chunk being checked */
	const void*	data)	/*!< in: pointer to compressed page */
{
	buf_block_t*	block;
	ulint		i;

	block = chunk->blocks;

	for (i = chunk->size; i--; block++) {
		if (block->page.zip.data == data) {

			return(block);
		}
	}

	return(NULL);
}

/*********************************************************************//**
Finds a block in the buffer pool that points to a
given compressed page.
@return buffer block pointing to the compressed page, or NULL */

buf_block_t*
buf_pool_contains_zip(
/*==================*/
	buf_pool_t*	buf_pool,	/*!< in: buffer pool instance */
	const void*	data)		/*!< in: pointer to compressed page */
{
	ulint		n;
	buf_chunk_t*	chunk = buf_pool->chunks;

	ut_ad(buf_pool);
	ut_ad(buf_pool_mutex_own(buf_pool));
	for (n = buf_pool->n_chunks; n--; chunk++) {

		buf_block_t* block = buf_chunk_contains_zip(chunk, data);

		if (block) {
			return(block);
		}
	}

	return(NULL);
}
#endif /* UNIV_DEBUG */

/*********************************************************************//**
Checks that all file pages in the buffer chunk are in a replaceable state.
@return address of a non-free block, or NULL if all freed */
static
const buf_block_t*
buf_chunk_not_freed(
/*================*/
	buf_chunk_t*	chunk)	/*!< in: chunk being checked */
{
	buf_block_t*	block;
	ulint		i;

	block = chunk->blocks;

	for (i = chunk->size; i--; block++) {
		ibool	ready;

		switch (buf_block_get_state(block)) {
		case BUF_BLOCK_POOL_WATCH:
		case BUF_BLOCK_ZIP_PAGE:
		case BUF_BLOCK_ZIP_DIRTY:
			/* The uncompressed buffer pool should never
			contain compressed block descriptors. */
			ut_error;
			break;
		case BUF_BLOCK_NOT_USED:
		case BUF_BLOCK_READY_FOR_USE:
		case BUF_BLOCK_MEMORY:
		case BUF_BLOCK_REMOVE_HASH:
			/* Skip blocks that are not being used for
			file pages. */
			break;
		case BUF_BLOCK_FILE_PAGE:
			buf_page_mutex_enter(block);
			ready = buf_flush_ready_for_replace(&block->page);
			buf_page_mutex_exit(block);

			if (!ready) {

				return(block);
			}

			break;
		}
	}

	return(NULL);
}

/********************************************************************//**
Set buffer pool size variables after resizing it */
static
void
buf_pool_set_sizes(void)
/*====================*/
{
	ulint	i;
	ulint	curr_size = 0;

	buf_pool_mutex_enter_all();

	for (i = 0; i < srv_buf_pool_instances; i++) {
		buf_pool_t*	buf_pool;

		buf_pool = buf_pool_from_array(i);
		curr_size += buf_pool->curr_pool_size;
	}

	srv_buf_pool_curr_size = curr_size;
	srv_buf_pool_old_size = srv_buf_pool_size;
	srv_buf_pool_base_size = srv_buf_pool_size;

	buf_pool_mutex_exit_all();
}

/********************************************************************//**
Initialize a buffer pool instance.
@return DB_SUCCESS if all goes well. */

ulint
buf_pool_init_instance(
/*===================*/
	buf_pool_t*	buf_pool,	/*!< in: buffer pool instance */
	ulint		buf_pool_size,	/*!< in: size in bytes */
	ulint		instance_no)	/*!< in: id of the instance */
{
	ulint		i;
	ulint		chunk_size;
	buf_chunk_t*	chunk;

	ut_ad(buf_pool_size % srv_buf_pool_chunk_unit == 0);

	/* 1. Initialize general fields
	------------------------------- */
	mutex_create("buf_pool", &buf_pool->mutex);

	mutex_create("buf_pool_zip", &buf_pool->zip_mutex);

	new(&buf_pool->allocator)
		ut_allocator<unsigned char>(mem_key_buf_buf_pool);

	buf_pool_mutex_enter(buf_pool);

	if (buf_pool_size > 0) {
		buf_pool->n_chunks
			= buf_pool_size / srv_buf_pool_chunk_unit;
		chunk_size = srv_buf_pool_chunk_unit;

		buf_pool->chunks =
			reinterpret_cast<buf_chunk_t*>(ut_zalloc_nokey(
				buf_pool->n_chunks * sizeof(*chunk)));
		buf_pool->chunks_old = NULL;

		UT_LIST_INIT(buf_pool->LRU, &buf_page_t::LRU);
		UT_LIST_INIT(buf_pool->free, &buf_page_t::list);
		UT_LIST_INIT(buf_pool->withdraw, &buf_page_t::list);
		buf_pool->withdraw_target = 0;
		UT_LIST_INIT(buf_pool->flush_list, &buf_page_t::list);
		UT_LIST_INIT(buf_pool->unzip_LRU, &buf_block_t::unzip_LRU);

#if defined UNIV_DEBUG || defined UNIV_BUF_DEBUG
		UT_LIST_INIT(buf_pool->zip_clean, &buf_page_t::list);
#endif /* UNIV_DEBUG || UNIV_BUF_DEBUG */

		for (i = 0; i < UT_ARR_SIZE(buf_pool->zip_free); ++i) {
			UT_LIST_INIT(
				buf_pool->zip_free[i], &buf_buddy_free_t::list);
		}

		buf_pool->curr_size = 0;
		chunk = buf_pool->chunks;

		do {
			if (!buf_chunk_init(buf_pool, chunk, chunk_size)) {
				while (--chunk >= buf_pool->chunks) {
					buf_block_t*	block = chunk->blocks;

					for (i = chunk->size; i--; block++) {
						mutex_free(&block->mutex);
						rw_lock_free(&block->lock);
#ifdef UNIV_SYNC_DEBUG
						rw_lock_free(&block->debug_latch);
#endif /* UNIV_SYNC_DEBUG */
					}

					buf_pool->allocator.deallocate_large(
						chunk->mem, &chunk->mem_pfx);
				}
				ut_free(buf_pool->chunks);
				buf_pool_mutex_exit(buf_pool);

				return(DB_ERROR);
			}

			buf_pool->curr_size += chunk->size;
		} while (++chunk < buf_pool->chunks + buf_pool->n_chunks);

		buf_pool->instance_no = instance_no;
		buf_pool->read_ahead_area =
			ut_min(BUF_READ_AHEAD_PAGES,
			       ut_2_power_up(buf_pool->curr_size /
					     BUF_READ_AHEAD_PORTION));
		buf_pool->curr_pool_size = buf_pool->curr_size * UNIV_PAGE_SIZE;

		buf_pool->old_size = buf_pool->curr_size;
		buf_pool->n_chunks_new = buf_pool->n_chunks;

		/* Number of locks protecting page_hash must be a
		power of two */
		srv_n_page_hash_locks = static_cast<ulong>(
			 ut_2_power_up(srv_n_page_hash_locks));
		ut_a(srv_n_page_hash_locks != 0);
		ut_a(srv_n_page_hash_locks <= MAX_PAGE_HASH_LOCKS);

		buf_pool->page_hash = ib_create(
			2 * buf_pool->curr_size, "hash_table_rw_lock",
			srv_n_page_hash_locks, MEM_HEAP_FOR_PAGE_HASH);

		buf_pool->page_hash_old = NULL;

		buf_pool->zip_hash = hash_create(2 * buf_pool->curr_size);

		buf_pool->last_printout_time = ut_time();
	}
	/* 2. Initialize flushing fields
	-------------------------------- */

	mutex_create("flush_list", &buf_pool->flush_list_mutex);

	for (i = BUF_FLUSH_LRU; i < BUF_FLUSH_N_TYPES; i++) {
		buf_pool->no_flush[i] = os_event_create(0);
	}

	buf_pool->watch = (buf_page_t*) ut_zalloc_nokey(
		sizeof(*buf_pool->watch) * BUF_POOL_WATCH_SIZE);
	for (i = 0; i < BUF_POOL_WATCH_SIZE; i++) {
		buf_pool->watch[i].buf_pool_index = buf_pool->instance_no;
	}

	/* All fields are initialized by ut_zalloc_nokey(). */

	buf_pool->try_LRU_scan = TRUE;

	/* Initialize the hazard pointer for flush_list batches */
	new(&buf_pool->flush_hp)
		FlushHp(buf_pool, &buf_pool->flush_list_mutex);

	/* Initialize the hazard pointer for LRU batches */
	new(&buf_pool->lru_hp) LRUHp(buf_pool, &buf_pool->mutex);

	/* Initialize the iterator for LRU scan search */
	new(&buf_pool->lru_scan_itr) LRUItr(buf_pool, &buf_pool->mutex);

	/* Initialize the iterator for single page scan search */
	new(&buf_pool->single_scan_itr) LRUItr(buf_pool, &buf_pool->mutex);

	buf_pool_mutex_exit(buf_pool);

	return(DB_SUCCESS);
}

/********************************************************************//**
free one buffer pool instance */
static
void
buf_pool_free_instance(
/*===================*/
	buf_pool_t*	buf_pool)	/* in,own: buffer pool instance
					to free */
{
	buf_chunk_t*	chunk;
	buf_chunk_t*	chunks;
	buf_page_t*	bpage;
	buf_page_t*	prev_bpage = 0;

	mutex_free(&buf_pool->mutex);
	mutex_free(&buf_pool->zip_mutex);
	mutex_free(&buf_pool->flush_list_mutex);

	for (bpage = UT_LIST_GET_LAST(buf_pool->LRU);
	     bpage != NULL;
	     bpage = prev_bpage) {

		prev_bpage = UT_LIST_GET_PREV(LRU, bpage);
		buf_page_state	state = buf_page_get_state(bpage);

		ut_ad(buf_page_in_file(bpage));
		ut_ad(bpage->in_LRU_list);

		if (state != BUF_BLOCK_FILE_PAGE) {
			/* We must not have any dirty block except
			when doing a fast shutdown. */
			ut_ad(state == BUF_BLOCK_ZIP_PAGE
			      || srv_fast_shutdown == 2);
			buf_page_free_descriptor(bpage);
		}
	}

	ut_free(buf_pool->watch);
	buf_pool->watch = NULL;

	chunks = buf_pool->chunks;
	chunk = chunks + buf_pool->n_chunks;

	while (--chunk >= chunks) {
		buf_block_t*	block = chunk->blocks;

		for (ulint i = chunk->size; i--; block++) {
			mutex_free(&block->mutex);
			rw_lock_free(&block->lock);
#ifdef UNIV_SYNC_DEBUG
			rw_lock_free(&block->debug_latch);
# endif /* UNIV_SYNC_DEBUG */
		}

		buf_pool->allocator.deallocate_large(
			chunk->mem, &chunk->mem_pfx);
	}

	for (ulint i = BUF_FLUSH_LRU; i < BUF_FLUSH_N_TYPES; ++i) {
		os_event_destroy(buf_pool->no_flush[i]);
	}

	ut_free(buf_pool->chunks);
	ha_clear(buf_pool->page_hash);
	hash_table_free(buf_pool->page_hash);
	hash_table_free(buf_pool->zip_hash);

	buf_pool->allocator.~ut_allocator();
}

/********************************************************************//**
Creates the buffer pool.
@return DB_SUCCESS if success, DB_ERROR if not enough memory or error */

dberr_t
buf_pool_init(
/*==========*/
	ulint	total_size,	/*!< in: size of the total pool in bytes */
	ulint	n_instances)	/*!< in: number of instances */
{
	ulint		i;
	const ulint	size	= total_size / n_instances;

	ut_ad(n_instances > 0);
	ut_ad(n_instances <= MAX_BUFFER_POOLS);
	ut_ad(n_instances == srv_buf_pool_instances);

	buf_pool_resizing = false;
	buf_pool_withdrawing = false;
	buf_withdraw_clock = 0;

	buf_pool_ptr = (buf_pool_t*) ut_zalloc_nokey(
		n_instances * sizeof *buf_pool_ptr);

	buf_chunk_map_reg = UT_NEW_NOKEY(buf_pool_chunk_map_t());

	for (i = 0; i < n_instances; i++) {
		buf_pool_t*	ptr	= &buf_pool_ptr[i];

		if (buf_pool_init_instance(ptr, size, i) != DB_SUCCESS) {

			/* Free all the instances created so far. */
			buf_pool_free(i);

			return(DB_ERROR);
		}
	}

	buf_chunk_map_ref = buf_chunk_map_reg;

	buf_pool_set_sizes();
	buf_LRU_old_ratio_update(100 * 3/ 8, FALSE);

	btr_search_sys_create(buf_pool_get_curr_size() / sizeof(void*) / 64);

	return(DB_SUCCESS);
}

/********************************************************************//**
Frees the buffer pool at shutdown.  This must not be invoked before
freeing all mutexes. */

void
buf_pool_free(
/*==========*/
	ulint	n_instances)	/*!< in: numbere of instances to free */
{
	for (ulint i = 0; i < n_instances; i++) {
		buf_pool_free_instance(buf_pool_from_array(i));
	}

	UT_DELETE(buf_chunk_map_reg);
	buf_chunk_map_reg = buf_chunk_map_ref = NULL;

	ut_free(buf_pool_ptr);
	buf_pool_ptr = NULL;
}

/** Reallocate a control block.
@param[in]	buf_pool	buffer pool instance
@param[in]	block		pointer to control block
@retval false	if failed because of no free blocks. */
static
bool
buf_page_realloc(
	buf_pool_t*	buf_pool,
	buf_block_t*	block)
{
	buf_block_t*	new_block;

	ut_ad(buf_pool_withdrawing);
	ut_ad(buf_pool_mutex_own(buf_pool));
	ut_ad(buf_block_get_state(block) == BUF_BLOCK_FILE_PAGE);

	new_block = buf_LRU_get_free_only(buf_pool);

	if (new_block == NULL) {
		return(false); /* free_list was not enough */
	}

	rw_lock_t*	hash_lock = buf_page_hash_lock_get(buf_pool, block->page.id);

	rw_lock_x_lock(hash_lock);
	mutex_enter(&block->mutex);

	if (buf_page_can_relocate(&block->page)) {
		mutex_enter(&new_block->mutex);

		memcpy(new_block->frame, block->frame, UNIV_PAGE_SIZE);
		memcpy(&new_block->page, &block->page, sizeof block->page);

		/* relocate LRU list */
		ut_ad(block->page.in_LRU_list);
		ut_ad(!block->page.in_zip_hash);
		ut_d(block->page.in_LRU_list = FALSE);

		buf_LRU_adjust_hp(buf_pool, &block->page);

		buf_page_t*	prev_b = UT_LIST_GET_PREV(LRU, &block->page);
		UT_LIST_REMOVE(buf_pool->LRU, &block->page);

		if (prev_b != NULL) {
			UT_LIST_INSERT_AFTER(buf_pool->LRU, prev_b, &new_block->page);
		} else {
			UT_LIST_ADD_FIRST(buf_pool->LRU, &new_block->page);
		}

		if (buf_pool->LRU_old == &block->page) {
			buf_pool->LRU_old = &new_block->page;
		}

		ut_ad(new_block->page.in_LRU_list);

		/* relocate unzip_LRU list */
		if (block->page.zip.data != NULL) {
			ut_ad(block->in_unzip_LRU_list);
			ut_d(new_block->in_unzip_LRU_list = TRUE);
			UNIV_MEM_DESC(&new_block->page.zip.data,
				      page_zip_get_size(&new_block->page.zip));

			buf_block_t*	prev_block = UT_LIST_GET_PREV(unzip_LRU, block);
			UT_LIST_REMOVE(buf_pool->unzip_LRU, block);

			ut_d(block->in_unzip_LRU_list = FALSE);
			block->page.zip.data = NULL;
			page_zip_set_size(&block->page.zip, 0);

			if (prev_block != NULL) {
				UT_LIST_INSERT_AFTER(buf_pool->unzip_LRU, prev_block, new_block);
			} else {
				UT_LIST_ADD_FIRST(buf_pool->unzip_LRU, new_block);
			}
		} else {
			ut_ad(!block->in_unzip_LRU_list);
			ut_d(new_block->in_unzip_LRU_list = FALSE);
		}

		/* relocate buf_pool->page_hash */
		ut_ad(block->page.in_page_hash);
		ut_ad(&block->page == buf_page_hash_get_low(buf_pool,
							    block->page.id));
		ut_d(block->page.in_page_hash = FALSE);
		ulint	fold = block->page.id.fold();
		ut_ad(fold == new_block->page.id.fold());
		HASH_DELETE(buf_page_t, hash, buf_pool->page_hash, fold, (&block->page));
		HASH_INSERT(buf_page_t, hash, buf_pool->page_hash, fold, (&new_block->page));

		ut_ad(new_block->page.in_page_hash);

		buf_block_modify_clock_inc(block);
		memset(block->frame + FIL_PAGE_OFFSET, 0xff, 4);
		memset(block->frame + FIL_PAGE_ARCH_LOG_NO_OR_SPACE_ID, 0xff, 4);
		UNIV_MEM_INVALID(block->frame, UNIV_PAGE_SIZE);
		buf_block_set_state(block, BUF_BLOCK_REMOVE_HASH);
		block->page.id.reset(ULINT32_UNDEFINED, ULINT32_UNDEFINED);

		/* Relocate buf_pool->flush_list. */
		if (block->page.oldest_modification) {
			buf_flush_relocate_on_flush_list(
				&block->page, &new_block->page);
		}

		/* set other flags of buf_block_t */
		new_block->check_index_page_at_flush
			= block->check_index_page_at_flush;

		ut_ad(!block->index);
		new_block->index	= NULL;
		new_block->n_hash_helps	= 0;
		new_block->n_fields	= 1;
		new_block->left_side	= TRUE;

		new_block->lock_hash_val = block->lock_hash_val;
		ut_ad(new_block->lock_hash_val == lock_rec_hash(
			new_block->page.id.space(),
			new_block->page.id.page_no()));

		rw_lock_x_unlock(hash_lock);
		mutex_exit(&new_block->mutex);

		/* free block */
		buf_block_set_state(block, BUF_BLOCK_MEMORY);
		buf_LRU_block_free_non_file_page(block);

		mutex_exit(&block->mutex);
	} else {
		rw_lock_x_unlock(hash_lock);
		mutex_exit(&block->mutex);

		/* free new_block */
		mutex_enter(&new_block->mutex);
		buf_LRU_block_free_non_file_page(new_block);
		mutex_exit(&new_block->mutex);
	}

	return(true); /* free_list was enough */
}

/** Sets the global variable that feeds MySQL's innodb_buffer_pool_resize_status
to the specified string. The format and the following parameters are the
same as the ones used for printf(3).
@param[in]	fmt	format
@param[in]	...	extra parameters according to fmt */
static
void
buf_resize_status(
	const char*	fmt,
	...)
{
	va_list	ap;

	va_start(ap, fmt);

	ut_vsnprintf(
		export_vars.innodb_buffer_pool_resize_status,
		sizeof(export_vars.innodb_buffer_pool_resize_status),
		fmt, ap);

	va_end(ap);
}

/** Determines if a block is intended to be withdrawn.
@param[in]	buf_pool	buffer pool instance
@param[in]	block		pointer to control block
@retval true	if will be withdrawn */

bool
buf_block_will_withdrawn(
	buf_pool_t*		buf_pool,
	const buf_block_t*	block)
{
	ut_ad(buf_pool->curr_size < buf_pool->old_size);
	ut_ad(!buf_pool_resizing || buf_pool_mutex_own(buf_pool));

	const buf_chunk_t*	chunk
		= buf_pool->chunks + buf_pool->n_chunks_new;
	const buf_chunk_t*	echunk
		= buf_pool->chunks + buf_pool->n_chunks;

	while (chunk < echunk) {
		if (block >= chunk->blocks
		    && block < chunk->blocks + chunk->size) {
			return(true);
		}
		++chunk;
	}

	return(false);
}

/** Determines if a frame is intended to be withdrawn.
@param[in]	buf_pool	buffer pool instance
@param[in]	ptr		pointer to a frame
@retval true	if will be withdrawn */

bool
buf_frame_will_withdrawn(
	buf_pool_t*	buf_pool,
	const byte*	ptr)
{
	ut_ad(buf_pool->curr_size < buf_pool->old_size);
	ut_ad(!buf_pool_resizing || buf_pool_mutex_own(buf_pool));

	const buf_chunk_t*	chunk
		= buf_pool->chunks + buf_pool->n_chunks_new;
	const buf_chunk_t*	echunk
		= buf_pool->chunks + buf_pool->n_chunks;

	while (chunk < echunk) {
		if (ptr >= chunk->blocks->frame
		    && ptr < (chunk->blocks + chunk->size - 1)->frame
			     + UNIV_PAGE_SIZE) {
			return(true);
		}
		++chunk;
	}

	return(false);
}

/** Withdraw the buffer pool blocks from end of the buffer pool instance
until withdrawn by buf_pool->withdraw_target.
@param[in]	buf_pool	buffer pool instance
@retval true	if retry is needed */
static
bool
buf_pool_withdraw_blocks(
	buf_pool_t*	buf_pool)
{
	buf_block_t*	block;
	ulint		loop_count = 0;
	ulint		i = buf_pool_index(buf_pool);

	ib::info() << "buffer pool " << i
		<< " : start to withdraw the last "
		<< buf_pool->withdraw_target << " blocks.";

	/* Minimize buf_pool->zip_free[i] lists */
	buf_pool_mutex_enter(buf_pool);
	buf_buddy_condense_free(buf_pool);
	buf_pool_mutex_exit(buf_pool);

	while (UT_LIST_GET_LEN(buf_pool->withdraw)
	       < buf_pool->withdraw_target) {

		/* try to withdraw from free_list */
		ulint	count1 = 0;

		buf_pool_mutex_enter(buf_pool);
		block = reinterpret_cast<buf_block_t*>(
			UT_LIST_GET_FIRST(buf_pool->free));
		while (block != NULL
		       && UT_LIST_GET_LEN(buf_pool->withdraw)
			  < buf_pool->withdraw_target) {
			ut_ad(block->page.in_free_list);
			ut_ad(!block->page.in_flush_list);
			ut_ad(!block->page.in_LRU_list);
			ut_a(!buf_page_in_file(&block->page));

			buf_block_t*	next_block;
			next_block = reinterpret_cast<buf_block_t*>(
				UT_LIST_GET_NEXT(
					list, &block->page));

			if (buf_block_will_withdrawn(buf_pool, block)) {
				/* This should be withdrawn */
				UT_LIST_REMOVE(
					buf_pool->free,
					&block->page);
				UT_LIST_ADD_LAST(
					buf_pool->withdraw,
					&block->page);
				ut_d(block->in_withdraw_list = TRUE);
				count1++;
			}

			block = next_block;
		}
		buf_pool_mutex_exit(buf_pool);

		/* reserve free_list length */
		if (UT_LIST_GET_LEN(buf_pool->withdraw)
		    < buf_pool->withdraw_target) {
			ulint	scan_depth;
			ulint	n_flushed = 0;

			/* cap scan_depth with current LRU size. */
			buf_pool_mutex_enter(buf_pool);
			scan_depth = UT_LIST_GET_LEN(buf_pool->LRU);
			buf_pool_mutex_exit(buf_pool);

			scan_depth = ut_min(
				ut_max(buf_pool->withdraw_target
				       - UT_LIST_GET_LEN(buf_pool->withdraw),
				       static_cast<ulint>(srv_LRU_scan_depth)),
				scan_depth);

			buf_flush_do_batch(buf_pool, BUF_FLUSH_LRU,
				scan_depth, 0, &n_flushed);
			buf_flush_wait_batch_end(buf_pool, BUF_FLUSH_LRU);

			if (n_flushed) {
				MONITOR_INC_VALUE_CUMULATIVE(
					MONITOR_LRU_BATCH_FLUSH_TOTAL_PAGE,
					MONITOR_LRU_BATCH_FLUSH_COUNT,
					MONITOR_LRU_BATCH_FLUSH_PAGES,
					n_flushed);
			}
		}

		/* relocate blocks/buddies in withdrawn area */
		ulint	count2 = 0;

		buf_pool_mutex_enter(buf_pool);
		buf_page_t*	bpage;
		bpage = UT_LIST_GET_FIRST(buf_pool->LRU);
		while (bpage != NULL) {
			BPageMutex*	block_mutex;
			buf_page_t*	next_bpage;

			block_mutex = buf_page_get_mutex(bpage);
			mutex_enter(block_mutex);

			next_bpage = UT_LIST_GET_NEXT(LRU, bpage);

			if (bpage->zip.data != NULL
			    && buf_frame_will_withdrawn(
				buf_pool,
				static_cast<byte*>(bpage->zip.data))) {

				if (buf_page_can_relocate(bpage)) {
					mutex_exit(block_mutex);
					buf_pool_mutex_exit_forbid(buf_pool);
					if(!buf_buddy_realloc(
						buf_pool, bpage->zip.data,
						page_zip_get_size(
							&bpage->zip))) {

						/* failed to allocate block */
						buf_pool_mutex_exit_allow(
							buf_pool);
						break;
					}
					buf_pool_mutex_exit_allow(buf_pool);
					mutex_enter(block_mutex);
					count2++;
				}
				/* NOTE: if the page is in use,
				not reallocated yet */
			}

			if (buf_page_get_state(bpage)
			    == BUF_BLOCK_FILE_PAGE
			    && buf_block_will_withdrawn(
				buf_pool,
				reinterpret_cast<buf_block_t*>(bpage))) {

				if (buf_page_can_relocate(bpage)) {
					mutex_exit(block_mutex);
					buf_pool_mutex_exit_forbid(buf_pool);
					if(!buf_page_realloc(
						buf_pool,
						reinterpret_cast<buf_block_t*>(
							bpage))) {
						/* failed to allocate block */
						buf_pool_mutex_exit_allow(
							buf_pool);
						break;
					}
					buf_pool_mutex_exit_allow(buf_pool);
					count2++;
				} else {
					mutex_exit(block_mutex);
				}
				/* NOTE: if the page is in use,
				not reallocated yet */
			} else {
				mutex_exit(block_mutex);
			}

			bpage = next_bpage;
		}
		buf_pool_mutex_exit(buf_pool);

		buf_resize_status(
			"buffer pool %lu : withdrawing blocks. (%lu/%lu)",
			i, UT_LIST_GET_LEN(buf_pool->withdraw),
			buf_pool->withdraw_target);

		ib::info() << "buffer pool " << i << " : withdrew "
			<< count1 << " blocks from free list."
			<< " Tried to relocate " << count2 << " pages ("
			<< UT_LIST_GET_LEN(buf_pool->withdraw) << "/"
			<< buf_pool->withdraw_target << ").";

		if (++loop_count >= 10) {
			/* give up for now.
			retried after user threads paused. */

			ib::info() << "buffer pool " << i
				<< " : will retry to withdraw later.";

			/* need retry later */
			return(true);
		}
	}

	/* confirm withdrawn enough */
	const buf_chunk_t*	chunk
		= buf_pool->chunks + buf_pool->n_chunks_new;
	const buf_chunk_t*	echunk
		= buf_pool->chunks + buf_pool->n_chunks;

	while (chunk < echunk) {
		block = chunk->blocks;
		for (ulint j = chunk->size; j--; block++) {
			/* If !=BUF_BLOCK_NOT_USED block in the
			withdrawn area, it means corruption
			something */
			ut_a(buf_block_get_state(block)
				== BUF_BLOCK_NOT_USED);
			ut_ad(block->in_withdraw_list);
		}
		++chunk;
	}

	ib::info() << "buffer pool " << i << " : withdrawn target "
		<< UT_LIST_GET_LEN(buf_pool->withdraw) << " blocks.";

	/* retry is not needed */
	++buf_withdraw_clock;
	return(false);
}

/** resize page_hash and zip_hash for a buffer pool instance.
@param[in]	buf_pool	buffer pool instance */
static
void
buf_pool_resize_hash(
	buf_pool_t*	buf_pool)
{
	hash_table_t*	new_hash_table;

	ut_ad(buf_pool->page_hash_old == NULL);

	/* recreate page_hash */
	new_hash_table = ib_recreate(
		buf_pool->page_hash, 2 * buf_pool->curr_size);

	for (ulint i = 0; i < hash_get_n_cells(buf_pool->page_hash); i++) {
		buf_page_t*	bpage;

		bpage = static_cast<buf_page_t*>(
			HASH_GET_FIRST(
				buf_pool->page_hash, i));

		while (bpage) {
			buf_page_t*	prev_bpage = bpage;
			ulint		fold;

			bpage = static_cast<buf_page_t*>(
				HASH_GET_NEXT(
					hash, prev_bpage));

			fold = prev_bpage->id.fold();

			HASH_DELETE(buf_page_t, hash,
				buf_pool->page_hash, fold,
				prev_bpage);

			HASH_INSERT(buf_page_t, hash,
				new_hash_table, fold,
				prev_bpage);
		}
	}

	buf_pool->page_hash_old = buf_pool->page_hash;
	buf_pool->page_hash = new_hash_table;

	/* recreate zip_hash */
	new_hash_table = hash_create(2 * buf_pool->curr_size);

	for (ulint i = 0; i < hash_get_n_cells(buf_pool->zip_hash); i++) {
		buf_page_t*	bpage;

		bpage = static_cast<buf_page_t*>(
			HASH_GET_FIRST(buf_pool->zip_hash, i));

		while (bpage) {
			buf_page_t*	prev_bpage = bpage;
			ulint		fold;

			bpage = static_cast<buf_page_t*>(
				HASH_GET_NEXT(
					hash, prev_bpage));

			fold = BUF_POOL_ZIP_FOLD(
				reinterpret_cast<buf_block_t*>(
					prev_bpage));

			HASH_DELETE(buf_page_t, hash,
				buf_pool->zip_hash, fold,
				prev_bpage);

			HASH_INSERT(buf_page_t, hash,
				new_hash_table, fold,
				prev_bpage);
		}
	}

	hash_table_free(buf_pool->zip_hash);
	buf_pool->zip_hash = new_hash_table;
}

/** Resize the buffer pool based on srv_buf_pool_size from
srv_buf_pool_old_size. */

void
buf_pool_resize()
{
	buf_pool_t*	buf_pool;
	ulint		new_instance_size;
	bool		warning = false;

	ut_ad(!buf_pool_resizing);
	ut_ad(!buf_pool_withdrawing);
	ut_ad(srv_buf_pool_chunk_unit > 0);

	new_instance_size = srv_buf_pool_size / srv_buf_pool_instances;
	new_instance_size /= UNIV_PAGE_SIZE;

	buf_resize_status("Resizing buffer pool from " ULINTPF " to "
			  ULINTPF " (unit=" ULINTPF ").",
			  srv_buf_pool_old_size, srv_buf_pool_size,
			  srv_buf_pool_chunk_unit);

	ib::info() << "Resizing buffer pool from " << srv_buf_pool_old_size
		<< " to " << srv_buf_pool_size << ". (unit="
		<< srv_buf_pool_chunk_unit << ")";

	/* set new limit for all buffer pool for resizing */
	for (ulint i = 0; i < srv_buf_pool_instances; i++) {
		buf_pool = buf_pool_from_array(i);
		buf_pool_mutex_enter(buf_pool);

		ut_ad(buf_pool->curr_size == buf_pool->old_size);
		ut_ad(buf_pool->n_chunks_new == buf_pool->n_chunks);
		ut_ad(UT_LIST_GET_LEN(buf_pool->withdraw) == 0);
		ut_ad(buf_pool->flush_rbt == NULL);

		buf_pool->curr_size = new_instance_size;

		buf_pool->n_chunks_new = new_instance_size * UNIV_PAGE_SIZE
			/ srv_buf_pool_chunk_unit;

		buf_pool_mutex_exit(buf_pool);
	}

	/* disable AHI if needed */
	bool	btr_search_disabled = false;

	buf_resize_status("Disabling adaptive hash index.");

	rw_lock_s_lock(&btr_search_latch);
	if (btr_search_enabled) {
		rw_lock_s_unlock(&btr_search_latch);
		btr_search_disabled = true;
	} else {
		rw_lock_s_unlock(&btr_search_latch);
	}

	btr_search_disable();

	if (btr_search_disabled) {
		ib::info() << "disabled adaptive hash index.";
	}

	/* set withdraw target */
	for (ulint i = 0; i < srv_buf_pool_instances; i++) {
		buf_pool = buf_pool_from_array(i);
		if (buf_pool->curr_size < buf_pool->old_size) {
			ulint	withdraw_target = 0;

			const buf_chunk_t*	chunk
				= buf_pool->chunks + buf_pool->n_chunks_new;
			const buf_chunk_t*	echunk
				= buf_pool->chunks + buf_pool->n_chunks;

			while (chunk < echunk) {
				withdraw_target += chunk->size;
				++chunk;
			}

			ut_ad(buf_pool->withdraw_target == 0);
			buf_pool->withdraw_target = withdraw_target;
			buf_pool_withdrawing = true;
		}
	}

	buf_resize_status("Withdrawing blocks to be shrunken.");

	ib_time_t	withdraw_started = ut_time();
	ulint		message_interval = 60;
	ulint		retry_interval = 1;

withdraw_retry:
	bool	should_retry_withdraw = false;

	/* wait for the number of blocks fit to the new size (if needed)*/
	for (ulint i = 0; i < srv_buf_pool_instances; i++) {
		buf_pool = buf_pool_from_array(i);
		if (buf_pool->curr_size < buf_pool->old_size) {

			should_retry_withdraw |=
				buf_pool_withdraw_blocks(buf_pool);
		}
	}

	if (srv_shutdown_state != SRV_SHUTDOWN_NONE) {
		/* abort to resize for shutdown. */
		buf_pool_withdrawing = false;
		return;
	}

	/* abort buffer pool load */
	buf_load_abort();

	if (should_retry_withdraw
	    && ut_difftime(ut_time(), withdraw_started) >= message_interval) {

		if (message_interval > 900) {
			message_interval = 1800;
		} else {
			message_interval *= 2;
		}

		lock_mutex_enter();
		trx_sys_mutex_enter();
		bool	found = false;
		for (trx_t* trx = UT_LIST_GET_FIRST(trx_sys->mysql_trx_list);
		     trx != NULL;
		     trx = UT_LIST_GET_NEXT(mysql_trx_list, trx)) {
			if (trx->state != TRX_STATE_NOT_STARTED
			    && trx->mysql_thd != NULL
			    && ut_difftime(withdraw_started,
					   trx->start_time) > 0) {
				if (!found) {
					ib::warn() <<
						"The following trx might hold"
						" the blocks in buffer pool to"
					        " be withdrawn. Buffer pool"
						" resizing can complete only"
						" after all the transactions"
						" below release the blocks.";
					found = true;
				}

				lock_trx_print_wait_and_mvcc_state(
					stderr, trx);
			}
		}
		trx_sys_mutex_exit();
		lock_mutex_exit();

		withdraw_started = ut_time();
	}

	if (should_retry_withdraw) {
		ib::info() << "Will retry to withdraw " << retry_interval
			<< " seconds later.";
		os_thread_sleep(retry_interval * 1000000);

		if (retry_interval > 5) {
			retry_interval = 10;
		} else {
			retry_interval *= 2;
		}

		goto withdraw_retry;
	}

	buf_pool_withdrawing = false;

	buf_resize_status("Latching whole of buffer pool.");

#ifndef DBUG_OFF
	{
		bool	should_wait = true;

		while (should_wait) {
			should_wait = false;
			DBUG_EXECUTE_IF(
				"ib_buf_pool_resize_wait_before_resize",
				should_wait = true; os_thread_sleep(10000););
		}
	}
#endif /* !DBUG_OFF */

	if (srv_shutdown_state != SRV_SHUTDOWN_NONE) {
		return;
	}

	/* Indicate critical path */
	buf_pool_resizing = true;

	/* Acquire all buf_pool_mutex/hash_lock */
	for (ulint i = 0; i < srv_buf_pool_instances; ++i) {
		buf_pool_t*	buf_pool = buf_pool_from_array(i);

		buf_pool_mutex_enter(buf_pool);
	}
	for (ulint i = 0; i < srv_buf_pool_instances; ++i) {
		buf_pool_t*	buf_pool = buf_pool_from_array(i);

		hash_lock_x_all(buf_pool->page_hash);
	}

	buf_chunk_map_reg = UT_NEW_NOKEY(buf_pool_chunk_map_t());

	/* add/delete chunks */
	for (ulint i = 0; i < srv_buf_pool_instances; ++i) {
		buf_pool_t*	buf_pool = buf_pool_from_array(i);
		buf_chunk_t*	chunk;
		buf_chunk_t*	echunk;

		buf_resize_status("buffer pool %lu :"
			" resizing with chunks %lu to %lu.",
			i, buf_pool->n_chunks, buf_pool->n_chunks_new);

		if (buf_pool->n_chunks_new < buf_pool->n_chunks) {
			/* delete chunks */
			chunk = buf_pool->chunks
				+ buf_pool->n_chunks_new;
			echunk = buf_pool->chunks + buf_pool->n_chunks;

			ulint	sum_freed = 0;

			while (chunk < echunk) {
				buf_block_t*	block = chunk->blocks;

				for (ulint j = chunk->size;
				     j--; block++) {
					mutex_free(&block->mutex);
					rw_lock_free(&block->lock);
#ifdef UNIV_SYNC_DEBUG
					rw_lock_free(
						&block->debug_latch);
#endif /* UNIV_SYNC_DEBUG */
				}

				buf_pool->allocator.deallocate_large(
					chunk->mem, &chunk->mem_pfx);

				sum_freed += chunk->size;

				++chunk;
			}

			/* discard withdraw list */
			UT_LIST_INIT(buf_pool->withdraw,
				     &buf_page_t::list);
			buf_pool->withdraw_target = 0;

			ib::info() << "buffer pool " << i << " : "
				<< buf_pool->n_chunks - buf_pool->n_chunks_new
				<< " chunks (" << sum_freed
				<< " blocks) were freed.";

			buf_pool->n_chunks = buf_pool->n_chunks_new;
		}

		{
			/* reallocate buf_pool->chunks */
			buf_chunk_t*	new_chunks;
			new_chunks =
				reinterpret_cast<buf_chunk_t*>(
					ut_zalloc_nokey(
						buf_pool->n_chunks_new
						* sizeof(*chunk)));

			ulint	n_chunks_copy = ut_min(buf_pool->n_chunks_new,
						       buf_pool->n_chunks);

			memcpy(new_chunks, buf_pool->chunks,
			       n_chunks_copy * sizeof(*chunk));

			for (ulint j = 0; j < n_chunks_copy; j++) {
				buf_pool_register_chunk(&new_chunks[j]);
			}

			buf_pool->chunks_old = buf_pool->chunks;
			buf_pool->chunks = new_chunks;
		}

		if (buf_pool->n_chunks_new > buf_pool->n_chunks) {
			/* add chunks */
			chunk = buf_pool->chunks + buf_pool->n_chunks;
			echunk = buf_pool->chunks
				+ buf_pool->n_chunks_new;

			ulint	sum_added = 0;
			ulint	n_chunks = buf_pool->n_chunks;

			while (chunk < echunk) {
				ulong	unit = srv_buf_pool_chunk_unit;

				if (!buf_chunk_init(buf_pool, chunk, unit)) {

					ib::error() << "buffer pool " << i
						<< " : failed to allocate"
						" new memory.";

					warning = true;

					buf_pool->n_chunks_new
						= n_chunks;

					break;
				}

				sum_added += chunk->size;

				++n_chunks;
				++chunk;
			}

			ib::info() << "buffer pool " << i << " : "
				<< buf_pool->n_chunks_new - buf_pool->n_chunks
				<< " chunks (" << sum_added
				<< " blocks) were added.";

			buf_pool->n_chunks = n_chunks;
		}

		/* recalc buf_pool->curr_size */
		ulint	new_size = 0;

		chunk = buf_pool->chunks;
		do {
			new_size += chunk->size;
		} while (++chunk < buf_pool->chunks
				   + buf_pool->n_chunks);

		buf_pool->curr_size = new_size;
	}

	buf_pool_chunk_map_t*	chunk_map_old = buf_chunk_map_ref;
	buf_chunk_map_ref = buf_chunk_map_reg;

	/* set instance sizes */
	{
		ulint	curr_size = 0;

		for (ulint i = 0; i < srv_buf_pool_instances; i++) {
			buf_pool = buf_pool_from_array(i);

			ut_ad(UT_LIST_GET_LEN(buf_pool->withdraw) == 0);

			buf_pool->read_ahead_area =
				ut_min(BUF_READ_AHEAD_PAGES,
				       ut_2_power_up(buf_pool->curr_size /
						      BUF_READ_AHEAD_PORTION));
			buf_pool->curr_pool_size
				= buf_pool->curr_size * UNIV_PAGE_SIZE;
			curr_size += buf_pool->curr_pool_size;
			buf_pool->old_size = buf_pool->curr_size;
		}
		srv_buf_pool_curr_size = curr_size;
	}

	/* Normalize page_hash and zip_hash,
	if the new size is too different */
	if (srv_buf_pool_base_size > srv_buf_pool_size * 2
	    || srv_buf_pool_base_size * 2 < srv_buf_pool_size) {

		buf_resize_status("Resizing hash tables.");

		for (ulint i = 0; i < srv_buf_pool_instances; ++i) {
			buf_pool_t*	buf_pool = buf_pool_from_array(i);

			buf_pool_resize_hash(buf_pool);

			ib::info() << "buffer pool " << i
				<< " : hash tables were resized.";
		}
	}

	/* Release all buf_pool_mutex/page_hash */
	for (ulint i = 0; i < srv_buf_pool_instances; ++i) {
		buf_pool_t*	buf_pool = buf_pool_from_array(i);

		hash_unlock_x_all(buf_pool->page_hash);
		buf_pool_mutex_exit(buf_pool);

		ut_free(buf_pool->chunks_old);
		buf_pool->chunks_old = NULL;

		if (buf_pool->page_hash_old != NULL) {
			hash_table_free(buf_pool->page_hash_old);
			buf_pool->page_hash_old = NULL;
		}
	}

	UT_DELETE(chunk_map_old);
	buf_pool_resizing = false;

	/* Normalize other components, if the new size is too different */
	if (srv_buf_pool_base_size > srv_buf_pool_size * 2
	    || srv_buf_pool_base_size * 2 < srv_buf_pool_size) {
		srv_buf_pool_base_size = srv_buf_pool_size;

		buf_resize_status("Resizing also other hash tables.");

		/* normalize lock_sys */
		srv_lock_table_size = 5 * (srv_buf_pool_size / UNIV_PAGE_SIZE);
		lock_sys_resize(srv_lock_table_size);

		/* normalize btr_search_sys */
		btr_search_sys_resize(
			buf_pool_get_curr_size() / sizeof(void*) / 64);

		/* normalize dict_sys */
		dict_resize();

		ib::info() << "Resized hash tables at lock_sys,"
			" adaptive hash index, dictionary.";
	}

	/* normalize ibuf->max_size */
	ibuf_max_size_update(srv_change_buffer_max_size);

	if (srv_buf_pool_old_size != srv_buf_pool_size) {

		ib::info() << "Completed to resize buffer pool from "
			<< srv_buf_pool_old_size
			<< " to " << srv_buf_pool_size << ".";
		srv_buf_pool_old_size = srv_buf_pool_size;
	}

	/* enable AHI if needed */
	if (btr_search_disabled) {
		btr_search_enable();
		ib::info() << "Re-enabled adaptive hash index.";
	}

	char	now[32];

	ut_sprintf_timestamp(now);
	if (!warning) {
		buf_resize_status("Completed resizing buffer pool at %s.",
			now);
	} else {
		buf_resize_status("Resizing buffer pool was failed,"
			" finished resizing at %s.", now);
	}

#if defined UNIV_DEBUG || defined UNIV_BUF_DEBUG
	ut_a(buf_validate());
#endif /* UNIV_DEBUG || UNIV_BUF_DEBUG */

	return;
}

/** This is the thread for resizing buffer pool. It waits for an event and
when waked up either performs a resizing and sleeps again.
@param[in]	arg	a dummy parameter required by os_thread_create.
@return	this function does not return, calls os_thread_exit()
*/
extern "C"
os_thread_ret_t
DECLARE_THREAD(buf_resize_thread)(
	void*	arg __attribute__((unused)))
{
	my_thread_init();

	srv_buf_resize_thread_active = true;

	buf_resize_status("not started");

	while (srv_shutdown_state == SRV_SHUTDOWN_NONE) {
		os_event_wait(srv_buf_resize_event);
		os_event_reset(srv_buf_resize_event);

		if (srv_shutdown_state != SRV_SHUTDOWN_NONE) {
			break;
		}

		buf_pool_mutex_enter_all();
		if (srv_buf_pool_old_size == srv_buf_pool_size) {
			buf_pool_mutex_exit_all();
			/* nothing to do */
			continue;
		}
		buf_pool_mutex_exit_all();

		buf_pool_resize();
	}

	srv_buf_resize_thread_active = false;

	my_thread_end();
	os_thread_exit(NULL);

	OS_THREAD_DUMMY_RETURN;
}

/********************************************************************//**
Clears the adaptive hash index on all pages in the buffer pool. */

void
buf_pool_clear_hash_index(void)
/*===========================*/
{
	ulint	p;

#ifdef UNIV_SYNC_DEBUG
	ut_ad(rw_lock_own(&btr_search_latch, RW_LOCK_X));
#endif /* UNIV_SYNC_DEBUG */
	ut_ad(!buf_pool_resizing);
	ut_ad(!btr_search_enabled);

	for (p = 0; p < srv_buf_pool_instances; p++) {
		buf_pool_t*	buf_pool = buf_pool_from_array(p);
		buf_chunk_t*	chunks	= buf_pool->chunks;
		buf_chunk_t*	chunk	= chunks + buf_pool->n_chunks;

		while (--chunk >= chunks) {
			buf_block_t*	block	= chunk->blocks;
			ulint		i	= chunk->size;

			for (; i--; block++) {
				dict_index_t*	index	= block->index;

				/* We can set block->index = NULL
				when we have an x-latch on btr_search_latch;
				see the comment in buf0buf.h */

				if (!index) {
					/* Not hashed */
					continue;
				}

				block->index = NULL;
# if defined UNIV_AHI_DEBUG || defined UNIV_DEBUG
				block->n_pointers = 0;
# endif /* UNIV_AHI_DEBUG || UNIV_DEBUG */
			}
		}
	}
}

/********************************************************************//**
Relocate a buffer control block.  Relocates the block on the LRU list
and in buf_pool->page_hash.  Does not relocate bpage->list.
The caller must take care of relocating bpage->list. */
static
void
buf_relocate(
/*=========*/
	buf_page_t*	bpage,	/*!< in/out: control block being relocated;
				buf_page_get_state(bpage) must be
				BUF_BLOCK_ZIP_DIRTY or BUF_BLOCK_ZIP_PAGE */
	buf_page_t*	dpage)	/*!< in/out: destination control block */
{
	buf_page_t*	b;
	buf_pool_t*	buf_pool = buf_pool_from_bpage(bpage);

	ut_ad(buf_pool_mutex_own(buf_pool));
	ut_ad(buf_page_hash_lock_held_x(buf_pool, bpage));
	ut_ad(mutex_own(buf_page_get_mutex(bpage)));
	ut_a(buf_page_get_io_fix(bpage) == BUF_IO_NONE);
	ut_a(bpage->buf_fix_count == 0);
	ut_ad(bpage->in_LRU_list);
	ut_ad(!bpage->in_zip_hash);
	ut_ad(bpage->in_page_hash);
	ut_ad(bpage == buf_page_hash_get_low(buf_pool, bpage->id));

	ut_ad(!buf_pool_watch_is_sentinel(buf_pool, bpage));
#ifdef UNIV_DEBUG
	switch (buf_page_get_state(bpage)) {
	case BUF_BLOCK_POOL_WATCH:
	case BUF_BLOCK_NOT_USED:
	case BUF_BLOCK_READY_FOR_USE:
	case BUF_BLOCK_FILE_PAGE:
	case BUF_BLOCK_MEMORY:
	case BUF_BLOCK_REMOVE_HASH:
		ut_error;
	case BUF_BLOCK_ZIP_DIRTY:
	case BUF_BLOCK_ZIP_PAGE:
		break;
	}
#endif /* UNIV_DEBUG */

	memcpy(dpage, bpage, sizeof *dpage);

	/* Important that we adjust the hazard pointer before
	removing bpage from LRU list. */
	buf_LRU_adjust_hp(buf_pool, bpage);

	ut_d(bpage->in_LRU_list = FALSE);
	ut_d(bpage->in_page_hash = FALSE);

	/* relocate buf_pool->LRU */
	b = UT_LIST_GET_PREV(LRU, bpage);
	UT_LIST_REMOVE(buf_pool->LRU, bpage);

	if (b != NULL) {
		UT_LIST_INSERT_AFTER(buf_pool->LRU, b, dpage);
	} else {
		UT_LIST_ADD_FIRST(buf_pool->LRU, dpage);
	}

	if (UNIV_UNLIKELY(buf_pool->LRU_old == bpage)) {
		buf_pool->LRU_old = dpage;
#ifdef UNIV_LRU_DEBUG
		/* buf_pool->LRU_old must be the first item in the LRU list
		whose "old" flag is set. */
		ut_a(buf_pool->LRU_old->old);
		ut_a(!UT_LIST_GET_PREV(LRU, buf_pool->LRU_old)
		     || !UT_LIST_GET_PREV(LRU, buf_pool->LRU_old)->old);
		ut_a(!UT_LIST_GET_NEXT(LRU, buf_pool->LRU_old)
		     || UT_LIST_GET_NEXT(LRU, buf_pool->LRU_old)->old);
	} else {
		/* Check that the "old" flag is consistent in
		the block and its neighbours. */
		buf_page_set_old(dpage, buf_page_is_old(dpage));
#endif /* UNIV_LRU_DEBUG */
	}

        ut_d(CheckInLRUList::validate(buf_pool));

	/* relocate buf_pool->page_hash */
	ulint	fold = bpage->id.fold();
	ut_ad(fold == dpage->id.fold());
	HASH_DELETE(buf_page_t, hash, buf_pool->page_hash, fold, bpage);
	HASH_INSERT(buf_page_t, hash, buf_pool->page_hash, fold, dpage);
}

/** Hazard Pointer implementation. */

/** Set current value
@param bpage	buffer block to be set as hp */
void
HazardPointer::set(buf_page_t* bpage)
{
	ut_ad(mutex_own(m_mutex));
	ut_ad(!bpage || buf_pool_from_bpage(bpage) == m_buf_pool);
	ut_ad(!bpage || buf_page_in_file(bpage));

	m_hp = bpage;
}

/** Checks if a bpage is the hp
@param bpage    buffer block to be compared
@return true if it is hp */

bool
HazardPointer::is_hp(const buf_page_t* bpage)
{
	ut_ad(mutex_own(m_mutex));
	ut_ad(!m_hp || buf_pool_from_bpage(m_hp) == m_buf_pool);
	ut_ad(!bpage || buf_pool_from_bpage(bpage) == m_buf_pool);

	return(bpage == m_hp);
}

/** Adjust the value of hp. This happens when some other thread working
on the same list attempts to remove the hp from the list.
@param bpage	buffer block to be compared */

void
FlushHp::adjust(const buf_page_t* bpage)
{
	ut_ad(bpage != NULL);

	/** We only support reverse traversal for now. */
	if (is_hp(bpage)) {
		m_hp = UT_LIST_GET_PREV(list, m_hp);
	}

	ut_ad(!m_hp || m_hp->in_flush_list);
}

/** Adjust the value of hp. This happens when some other thread working
on the same list attempts to remove the hp from the list.
@param bpage	buffer block to be compared */

void
LRUHp::adjust(const buf_page_t* bpage)
{
	ut_ad(bpage);

	/** We only support reverse traversal for now. */
	if (is_hp(bpage)) {
		m_hp = UT_LIST_GET_PREV(LRU, m_hp);
	}

	ut_ad(!m_hp || m_hp->in_LRU_list);
}

/** Selects from where to start a scan. If we have scanned too deep into
the LRU list it resets the value to the tail of the LRU list.
@return buf_page_t from where to start scan. */

buf_page_t*
LRUItr::start()
{
	ut_ad(mutex_own(m_mutex));

	if (!m_hp || m_hp->old) {
		m_hp = UT_LIST_GET_LAST(m_buf_pool->LRU);
	}

	return(m_hp);
}

/** Determine if a block is a sentinel for a buffer pool watch.
@param[in]	buf_pool	buffer pool instance
@param[in]	bpage		block
@return TRUE if a sentinel for a buffer pool watch, FALSE if not */
ibool
buf_pool_watch_is_sentinel(
	const buf_pool_t*	buf_pool,
	const buf_page_t*	bpage)
{
	/* We must also own the appropriate hash lock. */
	ut_ad(buf_page_hash_lock_held_s_or_x(buf_pool, bpage));
	ut_ad(buf_page_in_file(bpage));

	if (bpage < &buf_pool->watch[0]
	    || bpage >= &buf_pool->watch[BUF_POOL_WATCH_SIZE]) {

		ut_ad(buf_page_get_state(bpage) != BUF_BLOCK_ZIP_PAGE
		      || bpage->zip.data != NULL);

		return(FALSE);
	}

	ut_ad(buf_page_get_state(bpage) == BUF_BLOCK_ZIP_PAGE);
	ut_ad(!bpage->in_zip_hash);
	ut_ad(bpage->in_page_hash);
	ut_ad(bpage->zip.data == NULL);
	return(TRUE);
}

/** Add watch for the given page to be read in. Caller must have
appropriate hash_lock for the bpage. This function may release the
hash_lock and reacquire it.
@param[in]	page_id		page id
@param[in,out]	hash_lock	hash_lock currently latched
@return NULL if watch set, block if the page is in the buffer pool */
buf_page_t*
buf_pool_watch_set(
	const page_id_t&	page_id,
	rw_lock_t**		hash_lock)
{
	buf_page_t*	bpage;
	ulint		i;
	buf_pool_t*	buf_pool = buf_pool_get(page_id);

	ut_ad(*hash_lock == buf_page_hash_lock_get(buf_pool, page_id));

#ifdef UNIV_SYNC_DEBUG
	ut_ad(rw_lock_own(*hash_lock, RW_LOCK_X));
#endif /* UNIV_SYNC_DEBUG */

	bpage = buf_page_hash_get_low(buf_pool, page_id);

	if (bpage != NULL) {
page_found:
		if (!buf_pool_watch_is_sentinel(buf_pool, bpage)) {
			/* The page was loaded meanwhile. */
			return(bpage);
		}

		/* Add to an existing watch. */
		buf_block_fix(bpage);
		return(NULL);
	}

	/* From this point this function becomes fairly heavy in terms
	of latching. We acquire the buf_pool mutex as well as all the
	hash_locks. buf_pool mutex is needed because any changes to
	the page_hash must be covered by it and hash_locks are needed
	because we don't want to read any stale information in
	buf_pool->watch[]. However, it is not in the critical code path
	as this function will be called only by the purge thread. */


	/* To obey latching order first release the hash_lock. */
	rw_lock_x_unlock(*hash_lock);

	buf_pool_mutex_enter(buf_pool);
	hash_lock_x_all(buf_pool->page_hash);

	/* If not own buf_pool_mutex, page_hash can be changed. */
	*hash_lock = buf_page_hash_lock_get(buf_pool, page_id);

	/* We have to recheck that the page
	was not loaded or a watch set by some other
	purge thread. This is because of the small
	time window between when we release the
	hash_lock to acquire buf_pool mutex above. */

	bpage = buf_page_hash_get_low(buf_pool, page_id);
	if (UNIV_LIKELY_NULL(bpage)) {
		buf_pool_mutex_exit(buf_pool);
		hash_unlock_x_all_but(buf_pool->page_hash, *hash_lock);
		goto page_found;
	}

	for (i = 0; i < BUF_POOL_WATCH_SIZE; i++) {
		bpage = &buf_pool->watch[i];

		ut_ad(bpage->access_time == 0);
		ut_ad(bpage->newest_modification == 0);
		ut_ad(bpage->oldest_modification == 0);
		ut_ad(bpage->zip.data == NULL);
		ut_ad(!bpage->in_zip_hash);

		switch (bpage->state) {
		case BUF_BLOCK_POOL_WATCH:
			ut_ad(!bpage->in_page_hash);
			ut_ad(bpage->buf_fix_count == 0);

			/* bpage is pointing to buf_pool->watch[],
			which is protected by buf_pool->mutex.
			Normally, buf_page_t objects are protected by
			buf_block_t::mutex or buf_pool->zip_mutex or both. */

			bpage->state = BUF_BLOCK_ZIP_PAGE;
			bpage->id.copy_from(page_id);
			bpage->buf_fix_count = 1;

			ut_d(bpage->in_page_hash = TRUE);
			HASH_INSERT(buf_page_t, hash, buf_pool->page_hash,
				    page_id.fold(), bpage);

			buf_pool_mutex_exit(buf_pool);
			/* Once the sentinel is in the page_hash we can
			safely release all locks except just the
			relevant hash_lock */
			hash_unlock_x_all_but(buf_pool->page_hash,
						*hash_lock);

			return(NULL);
		case BUF_BLOCK_ZIP_PAGE:
			ut_ad(bpage->in_page_hash);
			ut_ad(bpage->buf_fix_count > 0);
			break;
		default:
			ut_error;
		}
	}

	/* Allocation failed.  Either the maximum number of purge
	threads should never exceed BUF_POOL_WATCH_SIZE, or this code
	should be modified to return a special non-NULL value and the
	caller should purge the record directly. */
	ut_error;

	/* Fix compiler warning */
	return(NULL);
}

/** Remove the sentinel block for the watch before replacing it with a
real block. buf_page_watch_clear() or buf_page_watch_occurred() will notice
that the block has been replaced with the real block.
@param[in,out]	buf_pool	buffer pool instance
@param[in,out]	watch		sentinel for watch
@return reference count, to be added to the replacement block */
static
void
buf_pool_watch_remove(
	buf_pool_t*	buf_pool,
	buf_page_t*	watch)
{
#ifdef UNIV_SYNC_DEBUG
	/* We must also own the appropriate hash_bucket mutex. */
	rw_lock_t* hash_lock = buf_page_hash_lock_get(buf_pool, watch->id);
	ut_ad(rw_lock_own(hash_lock, RW_LOCK_X));
#endif /* UNIV_SYNC_DEBUG */

	ut_ad(buf_pool_mutex_own(buf_pool));

	HASH_DELETE(buf_page_t, hash, buf_pool->page_hash, watch->id.fold(),
		    watch);
	ut_d(watch->in_page_hash = FALSE);
	watch->buf_fix_count = 0;
	watch->state = BUF_BLOCK_POOL_WATCH;
}

/** Stop watching if the page has been read in.
buf_pool_watch_set(same_page_id) must have returned NULL before.
@param[in]	page_id	page id */
void
buf_pool_watch_unset(
	const page_id_t&	page_id)
{
	buf_page_t*	bpage;
	buf_pool_t*	buf_pool = buf_pool_get(page_id);

	/* We only need to have buf_pool mutex in case where we end
	up calling buf_pool_watch_remove but to obey latching order
	we acquire it here before acquiring hash_lock. This should
	not cause too much grief as this function is only ever
	called from the purge thread. */
	buf_pool_mutex_enter(buf_pool);

	rw_lock_t*	hash_lock = buf_page_hash_lock_get(buf_pool, page_id);
	rw_lock_x_lock(hash_lock);

	/* The page must exist because buf_pool_watch_set()
	increments buf_fix_count. */
	bpage = buf_page_hash_get_low(buf_pool, page_id);

	if (buf_block_unfix(bpage) == 0
	    && buf_pool_watch_is_sentinel(buf_pool, bpage)) {
		buf_pool_watch_remove(buf_pool, bpage);
	}

	buf_pool_mutex_exit(buf_pool);
	rw_lock_x_unlock(hash_lock);
}

/** Check if the page has been read in.
This may only be called after buf_pool_watch_set(same_page_id)
has returned NULL and before invoking buf_pool_watch_unset(same_page_id).
@param[in]	page_id	page id
@return FALSE if the given page was not read in, TRUE if it was */
ibool
buf_pool_watch_occurred(
	const page_id_t&	page_id)
{
	ibool		ret;
	buf_page_t*	bpage;
	buf_pool_t*	buf_pool = buf_pool_get(page_id);
	rw_lock_t*	hash_lock = buf_page_hash_lock_get(buf_pool, page_id);

	rw_lock_s_lock(hash_lock);

	/* If not own buf_pool_mutex, page_hash can be changed. */
	hash_lock = buf_page_hash_lock_s_confirm(hash_lock, buf_pool, page_id);

	/* The page must exist because buf_pool_watch_set()
	increments buf_fix_count. */
	bpage = buf_page_hash_get_low(buf_pool, page_id);

	ret = !buf_pool_watch_is_sentinel(buf_pool, bpage);
	rw_lock_s_unlock(hash_lock);

	return(ret);
}

/********************************************************************//**
Moves a page to the start of the buffer pool LRU list. This high-level
function can be used to prevent an important page from slipping out of
the buffer pool. */

void
buf_page_make_young(
/*================*/
	buf_page_t*	bpage)	/*!< in: buffer block of a file page */
{
	buf_pool_t*	buf_pool = buf_pool_from_bpage(bpage);

	buf_pool_mutex_enter(buf_pool);

	ut_a(buf_page_in_file(bpage));

	buf_LRU_make_block_young(bpage);

	buf_pool_mutex_exit(buf_pool);
}

/********************************************************************//**
Moves a page to the start of the buffer pool LRU list if it is too old.
This high-level function can be used to prevent an important page from
slipping out of the buffer pool. */
static
void
buf_page_make_young_if_needed(
/*==========================*/
	buf_page_t*	bpage)		/*!< in/out: buffer block of a
					file page */
{
#ifdef UNIV_DEBUG
	buf_pool_t*	buf_pool = buf_pool_from_bpage(bpage);
	ut_ad(!buf_pool_mutex_own(buf_pool));
#endif /* UNIV_DEBUG */
	ut_a(buf_page_in_file(bpage));

	if (buf_page_peek_if_too_old(bpage)) {
		buf_page_make_young(bpage);
	}
}

#if defined UNIV_DEBUG_FILE_ACCESSES || defined UNIV_DEBUG

/** Sets file_page_was_freed TRUE if the page is found in the buffer pool.
This function should be called when we free a file page and want the
debug version to check that it is not accessed any more unless
reallocated.
@param[in]	page_id	page id
@return control block if found in page hash table, otherwise NULL */
buf_page_t*
buf_page_set_file_page_was_freed(
	const page_id_t&	page_id)
{
	buf_page_t*	bpage;
	buf_pool_t*	buf_pool = buf_pool_get(page_id);
	rw_lock_t*	hash_lock;

	bpage = buf_page_hash_get_s_locked(buf_pool, page_id, &hash_lock);

	if (bpage) {
		BPageMutex*	block_mutex = buf_page_get_mutex(bpage);
		ut_ad(!buf_pool_watch_is_sentinel(buf_pool, bpage));
		mutex_enter(block_mutex);
		rw_lock_s_unlock(hash_lock);
		/* bpage->file_page_was_freed can already hold
		when this code is invoked from dict_drop_index_tree_step() */
		bpage->file_page_was_freed = TRUE;
		mutex_exit(block_mutex);
	}

	return(bpage);
}

/** Sets file_page_was_freed FALSE if the page is found in the buffer pool.
This function should be called when we free a file page and want the
debug version to check that it is not accessed any more unless
reallocated.
@param[in]	page_id	page id
@return control block if found in page hash table, otherwise NULL */
buf_page_t*
buf_page_reset_file_page_was_freed(
	const page_id_t&	page_id)
{
	buf_page_t*	bpage;
	buf_pool_t*	buf_pool = buf_pool_get(page_id);
	rw_lock_t*	hash_lock;

	bpage = buf_page_hash_get_s_locked(buf_pool, page_id, &hash_lock);
	if (bpage) {
		BPageMutex*	block_mutex = buf_page_get_mutex(bpage);
		ut_ad(!buf_pool_watch_is_sentinel(buf_pool, bpage));
		mutex_enter(block_mutex);
		rw_lock_s_unlock(hash_lock);
		bpage->file_page_was_freed = FALSE;
		mutex_exit(block_mutex);
	}

	return(bpage);
}
#endif /* UNIV_DEBUG_FILE_ACCESSES || UNIV_DEBUG */

/** Attempts to discard the uncompressed frame of a compressed page.
The caller should not be holding any mutexes when this function is called.
@param[in]	page_id	page id
@return TRUE if successful, FALSE otherwise. */
static
void
buf_block_try_discard_uncompressed(
	const page_id_t&	page_id)
{
	buf_page_t*	bpage;
	buf_pool_t*	buf_pool = buf_pool_get(page_id);

	/* Since we need to acquire buf_pool mutex to discard
	the uncompressed frame and because page_hash mutex resides
	below buf_pool mutex in sync ordering therefore we must
	first release the page_hash mutex. This means that the
	block in question can move out of page_hash. Therefore
	we need to check again if the block is still in page_hash. */
	buf_pool_mutex_enter(buf_pool);

	bpage = buf_page_hash_get(buf_pool, page_id);

	if (bpage) {
		buf_LRU_free_page(bpage, false);
	}

	buf_pool_mutex_exit(buf_pool);
}

/** Get read access to a compressed page (usually of type
FIL_PAGE_TYPE_ZBLOB or FIL_PAGE_TYPE_ZBLOB2).
The page must be released with buf_page_release_zip().
NOTE: the page is not protected by any latch.  Mutual exclusion has to
be implemented at a higher level.  In other words, all possible
accesses to a given page through this function must be protected by
the same set of mutexes or latches.
@param[in]	page_id		page id
@param[in]	page_size	page size
@return pointer to the block */
buf_page_t*
buf_page_get_zip(
	const page_id_t&	page_id,
	const page_size_t&	page_size)
{
	buf_page_t*	bpage;
	BPageMutex*	block_mutex;
	rw_lock_t*	hash_lock;
	ibool		discard_attempted = FALSE;
	ibool		must_read;
	buf_pool_t*	buf_pool = buf_pool_get(page_id);

	buf_pool->stat.n_page_gets++;

	for (;;) {
lookup:

		/* The following call will also grab the page_hash
		mutex if the page is found. */
		bpage = buf_page_hash_get_s_locked(buf_pool, page_id,
						   &hash_lock);
		if (bpage) {
			ut_ad(!buf_pool_watch_is_sentinel(buf_pool, bpage));
			break;
		}

		/* Page not in buf_pool: needs to be read from file */

		ut_ad(!hash_lock);
		buf_read_page(page_id, page_size);

#if defined UNIV_DEBUG || defined UNIV_BUF_DEBUG
		ut_a(++buf_dbg_counter % 5771 || buf_validate());
#endif /* UNIV_DEBUG || UNIV_BUF_DEBUG */
	}

	ut_ad(buf_page_hash_lock_held_s(buf_pool, bpage));

	if (!bpage->zip.data) {
		/* There is no compressed page. */
err_exit:
		rw_lock_s_unlock(hash_lock);
		return(NULL);
	}

	ut_ad(!buf_pool_watch_is_sentinel(buf_pool, bpage));

	switch (buf_page_get_state(bpage)) {
	case BUF_BLOCK_POOL_WATCH:
	case BUF_BLOCK_NOT_USED:
	case BUF_BLOCK_READY_FOR_USE:
	case BUF_BLOCK_MEMORY:
	case BUF_BLOCK_REMOVE_HASH:
		ut_error;

	case BUF_BLOCK_ZIP_PAGE:
	case BUF_BLOCK_ZIP_DIRTY:
		buf_block_fix(bpage);
		block_mutex = &buf_pool->zip_mutex;
		mutex_enter(block_mutex);
		goto got_block;
	case BUF_BLOCK_FILE_PAGE:
		/* Discard the uncompressed page frame if possible. */
		if (!discard_attempted) {
			rw_lock_s_unlock(hash_lock);
			buf_block_try_discard_uncompressed(page_id);
			discard_attempted = TRUE;
			goto lookup;
		}

		buf_block_buf_fix_inc((buf_block_t*) bpage,
				      __FILE__, __LINE__);

		block_mutex = &((buf_block_t*) bpage)->mutex;

		mutex_enter(block_mutex);

		goto got_block;
	}

	ut_error;
	goto err_exit;

got_block:
	must_read = buf_page_get_io_fix(bpage) == BUF_IO_READ;

	rw_lock_s_unlock(hash_lock);
#if defined UNIV_DEBUG_FILE_ACCESSES || defined UNIV_DEBUG
	ut_a(!bpage->file_page_was_freed);
#endif /* defined UNIV_DEBUG_FILE_ACCESSES || defined UNIV_DEBUG */

	buf_page_set_accessed(bpage);

	mutex_exit(block_mutex);

	buf_page_make_young_if_needed(bpage);

#if defined UNIV_DEBUG || defined UNIV_BUF_DEBUG
	ut_a(++buf_dbg_counter % 5771 || buf_validate());
	ut_a(bpage->buf_fix_count > 0);
	ut_a(buf_page_in_file(bpage));
#endif /* UNIV_DEBUG || UNIV_BUF_DEBUG */

	if (must_read) {
		/* Let us wait until the read operation
		completes */

		for (;;) {
			enum buf_io_fix	io_fix;

			mutex_enter(block_mutex);
			io_fix = buf_page_get_io_fix(bpage);
			mutex_exit(block_mutex);

			if (io_fix == BUF_IO_READ) {

				os_thread_sleep(WAIT_FOR_READ);
			} else {
				break;
			}
		}
	}

#ifdef UNIV_IBUF_COUNT_DEBUG
	ut_a(ibuf_count_get(page_id) == 0);
#endif
	return(bpage);
}

/********************************************************************//**
Initialize some fields of a control block. */
UNIV_INLINE
void
buf_block_init_low(
/*===============*/
	buf_block_t*	block)	/*!< in: block to init */
{
	block->check_index_page_at_flush = FALSE;
	block->index		= NULL;
	block->made_dirty_with_no_latch = false;

	block->n_hash_helps	= 0;
	block->n_fields		= 1;
	block->left_side	= TRUE;
}
#endif /* !UNIV_HOTBACKUP */

/********************************************************************//**
Decompress a block.
@return TRUE if successful */

ibool
buf_zip_decompress(
/*===============*/
	buf_block_t*	block,	/*!< in/out: block */
	ibool		check)	/*!< in: TRUE=verify the page checksum */
{
	const byte*	frame = block->page.zip.data;
	ulint		size = page_zip_get_size(&block->page.zip);

	ut_ad(block->page.size.is_compressed());
	ut_a(block->page.id.space() != 0);

	if (UNIV_UNLIKELY(check && !page_zip_verify_checksum(frame, size))) {

		ib::error() << "Compressed page checksum mismatch "
			<< block->page.id << "): stored: "
			<< mach_read_from_4(frame + FIL_PAGE_SPACE_OR_CHKSUM)
			<< ", crc32: "
			<< page_zip_calc_checksum(
				frame, size, SRV_CHECKSUM_ALGORITHM_CRC32)
			<< " innodb: "
			<< page_zip_calc_checksum(
				frame, size, SRV_CHECKSUM_ALGORITHM_INNODB)
			<< ", none: "
			<< page_zip_calc_checksum(
				frame, size, SRV_CHECKSUM_ALGORITHM_NONE);

		return(FALSE);
	}

	switch (fil_page_get_type(frame)) {
	case FIL_PAGE_INDEX:
	case FIL_PAGE_RTREE:
		if (page_zip_decompress(&block->page.zip,
					block->frame, TRUE)) {
			return(TRUE);
		}

		ib::error() << "Unable to decompress space "
			<< block->page.id.space()
			<< " page " << block->page.id.page_no();

		return(FALSE);

	case FIL_PAGE_TYPE_ALLOCATED:
	case FIL_PAGE_INODE:
	case FIL_PAGE_IBUF_BITMAP:
	case FIL_PAGE_TYPE_FSP_HDR:
	case FIL_PAGE_TYPE_XDES:
	case FIL_PAGE_TYPE_ZBLOB:
	case FIL_PAGE_TYPE_ZBLOB2:
		/* Copy to uncompressed storage. */
		memcpy(block->frame, frame, block->page.size.physical());
		return(TRUE);
	}

	ib::error() << "Unknown compressed page type "
		<< fil_page_get_type(frame);

	return(FALSE);
}

#ifndef UNIV_HOTBACKUP
/*******************************************************************//**
Gets the block to whose frame the pointer is pointing to.
@return pointer to block, never NULL */

buf_block_t*
buf_block_align(
/*============*/
	const byte*	ptr)	/*!< in: pointer to a frame */
{
	buf_pool_chunk_map_t::iterator it;

	ut_ad(srv_buf_pool_chunk_unit > 0);

	/* TODO: This might be still optimistic treatment.
	buf_pool_resize() needs all buf_pool_mutex and all
	buf_pool->page_hash x-latched until actual modification.
	It should block the other user threads and should take while
	which is enough to done the buf_pool_chunk_map access. */
	while (buf_pool_resizing) {
		/* buf_pool_chunk_map is being modified */
		os_thread_sleep(100000); /* 0.1 sec */
	}

	ulint	counter = 0;
retry:
	buf_pool_chunk_map_t*	chunk_map = buf_chunk_map_ref;

	if (ptr < reinterpret_cast<byte*>(srv_buf_pool_chunk_unit)) {
		it = chunk_map->upper_bound(0);
	} else {
		it = chunk_map->upper_bound(
			ptr - srv_buf_pool_chunk_unit);
	}

	if (it == chunk_map->end()) {
		/* The block should always be found. */
		++counter;
		ut_a(counter < 10);
		os_thread_sleep(100000); /* 0.1 sec */
		goto retry;
	}

	buf_chunk_t*	chunk = it->second;
	ulint		offs = ptr - chunk->blocks->frame;

	offs >>= UNIV_PAGE_SIZE_SHIFT;

	if (offs < chunk->size) {
		buf_block_t*	block = &chunk->blocks[offs];

		/* The function buf_chunk_init() invokes
		buf_block_init() so that block[n].frame ==
		block->frame + n * UNIV_PAGE_SIZE.  Check it. */
		ut_ad(block->frame == page_align(ptr));
#ifdef UNIV_DEBUG
		/* A thread that updates these fields must
		hold buf_pool->mutex and block->mutex.  Acquire
		only the latter. */
		buf_page_mutex_enter(block);

		switch (buf_block_get_state(block)) {
		case BUF_BLOCK_POOL_WATCH:
		case BUF_BLOCK_ZIP_PAGE:
		case BUF_BLOCK_ZIP_DIRTY:
			/* These types should only be used in
			the compressed buffer pool, whose
			memory is allocated from
			buf_pool->chunks, in UNIV_PAGE_SIZE
			blocks flagged as BUF_BLOCK_MEMORY. */
			ut_error;
			break;
		case BUF_BLOCK_NOT_USED:
		case BUF_BLOCK_READY_FOR_USE:
		case BUF_BLOCK_MEMORY:
			/* Some data structures contain
			"guess" pointers to file pages.  The
			file pages may have been freed and
			reused.  Do not complain. */
			break;
		case BUF_BLOCK_REMOVE_HASH:
			/* buf_LRU_block_remove_hashed_page()
			will overwrite the FIL_PAGE_OFFSET and
			FIL_PAGE_ARCH_LOG_NO_OR_SPACE_ID with
			0xff and set the state to
			BUF_BLOCK_REMOVE_HASH. */
# ifndef UNIV_DEBUG_VALGRIND
			/* In buf_LRU_block_remove_hashed() we
			explicitly set those values to 0xff and
			declare them uninitialized with
			UNIV_MEM_INVALID() after that. */
			ut_ad(page_get_space_id(page_align(ptr))
			      == 0xffffffff);
			ut_ad(page_get_page_no(page_align(ptr))
			      == 0xffffffff);
# endif /* UNIV_DEBUG_VALGRIND */
			break;
		case BUF_BLOCK_FILE_PAGE:
			ut_ad(block->page.id.space()
			      == page_get_space_id(page_align(ptr)));
			ut_ad(block->page.id.page_no()
			      == page_get_page_no(page_align(ptr)));
			break;
		}

		buf_page_mutex_exit(block);
#endif /* UNIV_DEBUG */

		return(block);
	}

	/* The block should always be found. */
	++counter;
	ut_a(counter < 10);
	os_thread_sleep(100000); /* 0.1 sec */
	goto retry;
}

/********************************************************************//**
Find out if a pointer belongs to a buf_block_t. It can be a pointer to
the buf_block_t itself or a member of it. This functions checks one of
the buffer pool instances.
@return TRUE if ptr belongs to a buf_block_t struct */
static
ibool
buf_pointer_is_block_field_instance(
/*================================*/
	buf_pool_t*	buf_pool,	/*!< in: buffer pool instance */
	const void*	ptr)		/*!< in: pointer not dereferenced */
{
	const buf_chunk_t*		chunk	= buf_pool->chunks;
	const buf_chunk_t* const	echunk	= chunk + ut_min(
		buf_pool->n_chunks, buf_pool->n_chunks_new);

	/* TODO: protect buf_pool->chunks with a mutex (the older pointer will
	currently remain while during buf_pool_resize()) */
	while (chunk < echunk) {
		if (ptr >= (void*) chunk->blocks
		    && ptr < (void*) (chunk->blocks + chunk->size)) {

			return(TRUE);
		}

		chunk++;
	}

	return(FALSE);
}

/********************************************************************//**
Find out if a pointer belongs to a buf_block_t. It can be a pointer to
the buf_block_t itself or a member of it
@return TRUE if ptr belongs to a buf_block_t struct */

ibool
buf_pointer_is_block_field(
/*=======================*/
	const void*	ptr)	/*!< in: pointer not dereferenced */
{
	ulint	i;

	for (i = 0; i < srv_buf_pool_instances; i++) {
		ibool	found;

		found = buf_pointer_is_block_field_instance(
			buf_pool_from_array(i), ptr);
		if (found) {
			return(TRUE);
		}
	}

	return(FALSE);
}

/********************************************************************//**
Find out if a buffer block was created by buf_chunk_init().
@return TRUE if "block" has been added to buf_pool->free by buf_chunk_init() */
static
ibool
buf_block_is_uncompressed(
/*======================*/
	buf_pool_t*		buf_pool,	/*!< in: buffer pool instance */
	const buf_block_t*	block)		/*!< in: pointer to block,
						not dereferenced */
{
	if ((((ulint) block) % sizeof *block) != 0) {
		/* The pointer should be aligned. */
		return(FALSE);
	}

	return(buf_pointer_is_block_field_instance(buf_pool, (void*) block));
}

#if defined UNIV_DEBUG || defined UNIV_IBUF_DEBUG
/********************************************************************//**
Return true if probe is enabled.
@return true if probe enabled. */
static
bool
buf_debug_execute_is_force_flush()
/*==============================*/
{
	DBUG_EXECUTE_IF("ib_buf_force_flush", return(true); );

	/* This is used during queisce testing, we want to ensure maximum
	buffering by the change buffer. */

	if (srv_ibuf_disable_background_merge) {
		return(true);
	}

	return(false);
}
#endif /* UNIV_DEBUG || UNIV_IBUF_DEBUG */

/** Wait for the block to be read in.
@param[in]	block	The block to check */
static
void
buf_wait_for_read(
	buf_block_t*	block)
{
	/* Note:

	We are using the block->lock to check for IO state (and a dirty read).
	We set the IO_READ state under the protection of the hash_lock
	(and block->mutex). This is safe because another thread can only
	access the block (and check for IO state) after the block has been
	added to the page hashtable. */

	if (buf_block_get_io_fix(block) == BUF_IO_READ) {

		/* Wait until the read operation completes */

		BPageMutex*	mutex = buf_page_get_mutex(&block->page);

		for (;;) {
			buf_io_fix	io_fix;

			mutex_enter(mutex);

			io_fix = buf_block_get_io_fix(block);

			mutex_exit(mutex);

			if (io_fix == BUF_IO_READ) {
				/* Wait by temporaly s-latch */
				rw_lock_s_lock(&block->lock);
				rw_lock_s_unlock(&block->lock);
			} else {
				break;
			}
		}
	}
}

/** This is the general function used to get access to a database page.
@param[in]	page_id		page id
@param[in]	rw_latch	RW_S_LATCH, RW_X_LATCH, RW_NO_LATCH
@param[in]	guess		guessed block or NULL
@param[in]	mode		BUF_GET, BUF_GET_IF_IN_POOL,
BUF_PEEK_IF_IN_POOL, BUF_GET_NO_LATCH, or BUF_GET_IF_IN_POOL_OR_WATCH
@param[in]	file		file name
@param[in]	line		line where called
@param[in]	mtr		mini-transaction
@param[in]	dirty_with_no_latch
				mark page as dirty even if page
				is being pinned without any latch
@return pointer to the block or NULL */
buf_block_t*
buf_page_get_gen(
	const page_id_t&	page_id,
	const page_size_t&	page_size,
	ulint			rw_latch,
	buf_block_t*		guess,
	ulint			mode,
	const char*		file,
	ulint			line,
	mtr_t*			mtr,
	bool			dirty_with_no_latch)
{
	buf_block_t*	block;
	unsigned	access_time;
	rw_lock_t*	hash_lock;
	buf_block_t*	fix_block;
<<<<<<< HEAD
	BPageMutex*	fix_mutex = NULL;
=======
>>>>>>> d6507b81
	ulint		retries = 0;
	buf_pool_t*	buf_pool = buf_pool_get(page_id);

	ut_ad(mtr->is_active());
	ut_ad((rw_latch == RW_S_LATCH)
	      || (rw_latch == RW_X_LATCH)
	      || (rw_latch == RW_SX_LATCH)
	      || (rw_latch == RW_NO_LATCH));
#ifdef UNIV_DEBUG
	switch (mode) {
	case BUF_GET_NO_LATCH:
		ut_ad(rw_latch == RW_NO_LATCH);
		break;
	case BUF_GET:
	case BUF_GET_IF_IN_POOL:
	case BUF_PEEK_IF_IN_POOL:
	case BUF_GET_IF_IN_POOL_OR_WATCH:
	case BUF_GET_POSSIBLY_FREED:
		break;
	default:
		ut_error;
	}

	bool			found;
	const page_size_t&	space_page_size
		= fil_space_get_page_size(page_id.space(), &found);

	ut_ad(found);

	ut_ad(page_size.equals_to(space_page_size));
#endif /* UNIV_DEBUG */

	ut_ad(!ibuf_inside(mtr)
	      || ibuf_page_low(page_id, page_size, FALSE, file, line, NULL));

	buf_pool->stat.n_page_gets++;
	hash_lock = buf_page_hash_lock_get(buf_pool, page_id);
loop:
	block = guess;

	rw_lock_s_lock(hash_lock);

	/* If not own buf_pool_mutex, page_hash can be changed. */
	hash_lock = buf_page_hash_lock_s_confirm(hash_lock, buf_pool, page_id);

	if (block != NULL) {

		/* If the guess is a compressed page descriptor that
		has been allocated by buf_page_alloc_descriptor(),
		it may have been freed by buf_relocate(). */

		if (!buf_block_is_uncompressed(buf_pool, block)
		    || !page_id.equals_to(block->page.id)
		    || buf_block_get_state(block) != BUF_BLOCK_FILE_PAGE) {

			/* Our guess was bogus or things have changed
			since. */
			block = guess = NULL;
		} else {
			ut_ad(!block->page.in_zip_hash);
		}
	}

	if (block == NULL) {
		block = (buf_block_t*) buf_page_hash_get_low(buf_pool, page_id);
	}

	if (!block || buf_pool_watch_is_sentinel(buf_pool, &block->page)) {
		rw_lock_s_unlock(hash_lock);
		block = NULL;
	}

	if (block == NULL) {
		/* Page not in buf_pool: needs to be read from file */

		if (mode == BUF_GET_IF_IN_POOL_OR_WATCH) {
			rw_lock_x_lock(hash_lock);

			/* If not own buf_pool_mutex,
			page_hash can be changed. */
			hash_lock = buf_page_hash_lock_x_confirm(
				hash_lock, buf_pool, page_id);

			block = (buf_block_t*) buf_pool_watch_set(
				page_id, &hash_lock);

			if (block) {
				/* We can release hash_lock after we
				increment the fix count to make
				sure that no state change takes place. */
				fix_block = block;
<<<<<<< HEAD

#ifdef PAGE_ATOMIC_REF_COUNT
				/* Get block mutex as this is also being used
				for synchronization between user thread and
				flush thread. For table residing in system
				temporary tablespace lock are not obtain and
				so synchronization is done using fix_count
				and io_state. Check buf_flush_page for flush
				thread counterpart.
				For non-atomic case, fix-count increment is
				protected using mutex-get/release.  */
				fix_mutex = buf_page_get_mutex(
					&fix_block->page);

				if (fsp_is_system_temporary(page_id.space())) {
					mutex_enter(fix_mutex);
				}
#endif /* PAGE_ATOMIC_REF_COUNT */
				buf_block_fix(fix_block);
#ifdef PAGE_ATOMIC_REF_COUNT
				if (fsp_is_system_temporary(page_id.space())) {
=======

				if (fsp_is_system_temporary(page_id.space())) {
					/* For temporary tablespace,
					the mutex is being used for
					synchronization between user
					thread and flush thread,
					instead of block->lock. See
					buf_flush_page() for the flush
					thread counterpart. */

					BPageMutex*	fix_mutex
						= buf_page_get_mutex(
							&fix_block->page);
					mutex_enter(fix_mutex);
					buf_block_fix(fix_block);
>>>>>>> d6507b81
					mutex_exit(fix_mutex);
				} else {
					buf_block_fix(fix_block);
				}
#endif /* PAGE_ATOMIC_REF_COUNT */

				/* Now safe to release page_hash mutex */
				rw_lock_x_unlock(hash_lock);
				goto got_block;
			}

			rw_lock_x_unlock(hash_lock);
		}

		if (mode == BUF_GET_IF_IN_POOL
		    || mode == BUF_PEEK_IF_IN_POOL
		    || mode == BUF_GET_IF_IN_POOL_OR_WATCH) {
#ifdef UNIV_SYNC_DEBUG
			ut_ad(!rw_lock_own(hash_lock, RW_LOCK_X));
			ut_ad(!rw_lock_own(hash_lock, RW_LOCK_S));
#endif /* UNIV_SYNC_DEBUG */
			return(NULL);
		}

		if (buf_read_page(page_id, page_size)) {
			buf_read_ahead_random(page_id, page_size,
					      ibuf_inside(mtr));

			retries = 0;
		} else if (retries < BUF_PAGE_READ_MAX_RETRIES) {
			++retries;
			DBUG_EXECUTE_IF(
				"innodb_page_corruption_retries",
				retries = BUF_PAGE_READ_MAX_RETRIES;
			);
		} else {
			ib::fatal() << "Unable to read page " << page_id
				<< " into the buffer pool after "
				<< BUF_PAGE_READ_MAX_RETRIES << " attempts."
				" The most probable cause of this error may"
				" be that the table has been corrupted."
				" You can try to fix this problem by using"
				" innodb_force_recovery."
				" Please see " REFMAN " for more"
				" details. Aborting...";
		}

#if defined UNIV_DEBUG || defined UNIV_BUF_DEBUG
		ut_a(++buf_dbg_counter % 5771 || buf_validate());
#endif /* UNIV_DEBUG || UNIV_BUF_DEBUG */
		goto loop;
	} else {
		fix_block = block;
	}

<<<<<<< HEAD
#ifdef PAGE_ATOMIC_REF_COUNT
	/* Get block mutex as this is also being used for synchronization
	between user thread and flush thread. For table residing in system
	temporary tablespace lock are not obtain and so synchronization is done
	using fix_count and io_state. Check buf_flush_page for flush thread
	counterpart. For non-atomic case fix-count increment is protected
	using mutex-get/release.  */
	fix_mutex = buf_page_get_mutex(&fix_block->page);

=======
>>>>>>> d6507b81
	if (fsp_is_system_temporary(page_id.space())) {
		/* For temporary tablespace, the mutex is being used
		for synchronization between user thread and flush
		thread, instead of block->lock. See buf_flush_page()
		for the flush thread counterpart. */
		BPageMutex*	fix_mutex = buf_page_get_mutex(
			&fix_block->page);
		mutex_enter(fix_mutex);
<<<<<<< HEAD
	}
#endif /* PAGE_ATOMIC_REF_COUNT */

	buf_block_fix(fix_block);

#ifdef PAGE_ATOMIC_REF_COUNT
	if (fsp_is_system_temporary(page_id.space())) {
=======
		buf_block_fix(fix_block);
>>>>>>> d6507b81
		mutex_exit(fix_mutex);
	} else {
		buf_block_fix(fix_block);
	}
#endif /* PAGE_ATOMIC_REF_COUNT */

	/* Now safe to release page_hash mutex */
	rw_lock_s_unlock(hash_lock);

got_block:

	if (mode == BUF_GET_IF_IN_POOL || mode == BUF_PEEK_IF_IN_POOL) {

<<<<<<< HEAD
		bool	must_read;

		{
			buf_page_t*	fix_page = &fix_block->page;

			fix_mutex = buf_page_get_mutex(fix_page);
			mutex_enter(fix_mutex);

			buf_io_fix	io_fix = buf_page_get_io_fix(fix_page);

			must_read = (io_fix == BUF_IO_READ);

			mutex_exit(fix_mutex);
		}
=======
		buf_page_t*	fix_page = &fix_block->page;
		BPageMutex*	fix_mutex = buf_page_get_mutex(fix_page);
		mutex_enter(fix_mutex);
		const bool	must_read
			= (buf_page_get_io_fix(fix_page) == BUF_IO_READ);
		mutex_exit(fix_mutex);
>>>>>>> d6507b81

		if (must_read) {
			/* The page is being read to buffer pool,
			but we cannot wait around for the read to
			complete. */
			buf_block_unfix(fix_block);

			return(NULL);
		}
	}

	switch (buf_block_get_state(fix_block)) {
		buf_page_t*	bpage;

	case BUF_BLOCK_FILE_PAGE:
		bpage = &block->page;
		if (fsp_is_system_temporary(page_id.space())
		    && buf_page_get_io_fix(bpage) != BUF_IO_NONE) {
			/* This suggest that page is being flushed.
			Avoid returning reference to this page.
			Instead wait for flush action to complete.
			For normal page this sync is done using SX
			lock but for intrinsic there is no latching. */
			buf_block_unfix(fix_block);
			os_thread_sleep(WAIT_FOR_WRITE);
			goto loop;
		}
		break;

	case BUF_BLOCK_ZIP_PAGE:
	case BUF_BLOCK_ZIP_DIRTY:
		if (mode == BUF_PEEK_IF_IN_POOL) {
			/* This mode is only used for dropping an
			adaptive hash index.  There cannot be an
			adaptive hash index for a compressed-only
			page, so do not bother decompressing the page. */
			buf_block_unfix(fix_block);

			return(NULL);
		}

		bpage = &block->page;

		/* Note: We have already buffer fixed this block. */
		if (bpage->buf_fix_count > 1
		    || buf_page_get_io_fix(bpage) != BUF_IO_NONE) {

			/* This condition often occurs when the buffer
			is not buffer-fixed, but I/O-fixed by
			buf_page_init_for_read(). */
			buf_block_unfix(fix_block);

			/* The block is buffer-fixed or I/O-fixed.
			Try again later. */
			os_thread_sleep(WAIT_FOR_READ);

			goto loop;
		}

		/* Buffer-fix the block so that it cannot be evicted
		or relocated while we are attempting to allocate an
		uncompressed page. */

		block = buf_LRU_get_free_block(buf_pool);

		buf_pool_mutex_enter(buf_pool);

		/* If not own buf_pool_mutex, page_hash can be changed. */
		hash_lock = buf_page_hash_lock_get(buf_pool, page_id);

		rw_lock_x_lock(hash_lock);

		/* Buffer-fixing prevents the page_hash from changing. */
		ut_ad(bpage == buf_page_hash_get_low(buf_pool, page_id));

		buf_block_unfix(fix_block);

		buf_page_mutex_enter(block);
		mutex_enter(&buf_pool->zip_mutex);

		fix_block = block;

		if (bpage->buf_fix_count > 0
		    || buf_page_get_io_fix(bpage) != BUF_IO_NONE) {

			mutex_exit(&buf_pool->zip_mutex);
			/* The block was buffer-fixed or I/O-fixed while
			buf_pool->mutex was not held by this thread.
			Free the block that was allocated and retry.
			This should be extremely unlikely, for example,
			if buf_page_get_zip() was invoked. */

			buf_LRU_block_free_non_file_page(block);
			buf_pool_mutex_exit(buf_pool);
			rw_lock_x_unlock(hash_lock);
			buf_page_mutex_exit(block);

			/* Try again */
			goto loop;
		}

		/* Move the compressed page from bpage to block,
		and uncompress it. */

		/* Note: this is the uncompressed block and it is not
		accessible by other threads yet because it is not in
		any list or hash table */
		buf_relocate(bpage, &block->page);

		buf_block_init_low(block);

		/* Set after buf_relocate(). */
		block->page.buf_fix_count = 1;

		block->lock_hash_val = lock_rec_hash(page_id.space(),
						     page_id.page_no());

		UNIV_MEM_DESC(&block->page.zip.data,
			      page_zip_get_size(&block->page.zip));

		if (buf_page_get_state(&block->page) == BUF_BLOCK_ZIP_PAGE) {
#if defined UNIV_DEBUG || defined UNIV_BUF_DEBUG
			UT_LIST_REMOVE(buf_pool->zip_clean, &block->page);
#endif /* UNIV_DEBUG || UNIV_BUF_DEBUG */
			ut_ad(!block->page.in_flush_list);
		} else {
			/* Relocate buf_pool->flush_list. */
			buf_flush_relocate_on_flush_list(bpage, &block->page);
		}

		/* Buffer-fix, I/O-fix, and X-latch the block
		for the duration of the decompression.
		Also add the block to the unzip_LRU list. */
		block->page.state = BUF_BLOCK_FILE_PAGE;

		/* Insert at the front of unzip_LRU list */
		buf_unzip_LRU_add_block(block, FALSE);

		buf_block_set_io_fix(block, BUF_IO_READ);
		rw_lock_x_lock_inline(&block->lock, 0, file, line);

		UNIV_MEM_INVALID(bpage, sizeof *bpage);

		rw_lock_x_unlock(hash_lock);
		buf_pool->n_pend_unzip++;
		mutex_exit(&buf_pool->zip_mutex);
		buf_pool_mutex_exit(buf_pool);

		access_time = buf_page_is_accessed(&block->page);

		buf_page_mutex_exit(block);

		buf_page_free_descriptor(bpage);

		/* Decompress the page while not holding
		buf_pool->mutex or block->mutex. */

		/* Page checksum verification is already done when
		the page is read from disk. Hence page checksum
		verification is not necessary when decompressing the page. */
		{
			bool	success = buf_zip_decompress(block, FALSE);
			ut_a(success);
		}

		if (!recv_no_ibuf_operations) {
			if (access_time) {
#ifdef UNIV_IBUF_COUNT_DEBUG
				ut_a(ibuf_count_get(page_id) == 0);
#endif /* UNIV_IBUF_COUNT_DEBUG */
			} else {
				ibuf_merge_or_delete_for_page(
					block, page_id, &page_size, TRUE);
			}
		}

		buf_pool_mutex_enter(buf_pool);

		buf_page_mutex_enter(fix_block);

		buf_block_set_io_fix(fix_block, BUF_IO_NONE);

		buf_page_mutex_exit(fix_block);

		--buf_pool->n_pend_unzip;

		buf_pool_mutex_exit(buf_pool);

		rw_lock_x_unlock(&block->lock);

		break;

	case BUF_BLOCK_POOL_WATCH:
	case BUF_BLOCK_NOT_USED:
	case BUF_BLOCK_READY_FOR_USE:
	case BUF_BLOCK_MEMORY:
	case BUF_BLOCK_REMOVE_HASH:
		ut_error;
		break;
	}

	ut_ad(block == fix_block);
	ut_ad(fix_block->page.buf_fix_count > 0);

#ifdef UNIV_SYNC_DEBUG
	ut_ad(!rw_lock_own(hash_lock, RW_LOCK_X));
	ut_ad(!rw_lock_own(hash_lock, RW_LOCK_S));
#endif /* UNIV_SYNC_DEBUG */

	ut_ad(buf_block_get_state(fix_block) == BUF_BLOCK_FILE_PAGE);

#if defined UNIV_DEBUG || defined UNIV_IBUF_DEBUG

	if ((mode == BUF_GET_IF_IN_POOL || mode == BUF_GET_IF_IN_POOL_OR_WATCH)
	    && (ibuf_debug || buf_debug_execute_is_force_flush())) {

		/* Try to evict the block from the buffer pool, to use the
		insert buffer (change buffer) as much as possible. */

		buf_pool_mutex_enter(buf_pool);

		buf_block_unfix(fix_block);

		/* Now we are only holding the buf_pool->mutex,
		not block->mutex or hash_lock. Blocks cannot be
		relocated or enter or exit the buf_pool while we
		are holding the buf_pool->mutex. */

		if (buf_LRU_free_page(&fix_block->page, true)) {

			buf_pool_mutex_exit(buf_pool);

			/* If not own buf_pool_mutex,
			page_hash can be changed. */
			hash_lock = buf_page_hash_lock_get(buf_pool, page_id);

			rw_lock_x_lock(hash_lock);

			/* If not own buf_pool_mutex,
			page_hash can be changed. */
			hash_lock = buf_page_hash_lock_x_confirm(
				hash_lock, buf_pool, page_id);

			if (mode == BUF_GET_IF_IN_POOL_OR_WATCH) {
				/* Set the watch, as it would have
				been set if the page were not in the
				buffer pool in the first place. */
				block = (buf_block_t*) buf_pool_watch_set(
					page_id, &hash_lock);
			} else {
				block = (buf_block_t*) buf_page_hash_get_low(
					buf_pool, page_id);
			}

			rw_lock_x_unlock(hash_lock);

			if (block != NULL) {
				/* Either the page has been read in or
				a watch was set on that in the window
				where we released the buf_pool::mutex
				and before we acquire the hash_lock
				above. Try again. */
				guess = block;

				goto loop;
			}

			ib::info() << "innodb_change_buffering_debug evict "
				<< page_id;

			return(NULL);
		}

		buf_page_mutex_enter(fix_block);

		if (buf_flush_page_try(buf_pool, fix_block)) {

			ib::info() << "innodb_change_buffering_debug flush "
				<< page_id;

			guess = fix_block;

			goto loop;
		}

		buf_page_mutex_exit(fix_block);

		buf_block_fix(fix_block);

		/* Failed to evict the page; change it directly */

		buf_pool_mutex_exit(buf_pool);
	}
#endif /* UNIV_DEBUG || UNIV_IBUF_DEBUG */

	ut_ad(fix_block->page.buf_fix_count > 0);

#ifdef UNIV_SYNC_DEBUG
	/* We have already buffer fixed the page, and we are committed to
	returning this page to the caller. Register for debugging.
	Avoid debug latching if page/block belongs to system temporary
	tablespace (Not much needed for table with single threaded access.). */
	if (!fsp_is_system_temporary(page_id.space())) {
		ibool   ret;
		ret = rw_lock_s_lock_nowait(
			&fix_block->debug_latch, file, line);
		ut_a(ret);
	}
#endif /* UNIV_SYNC_DEBUG */

#if defined UNIV_DEBUG_FILE_ACCESSES || defined UNIV_DEBUG
	ut_a(mode == BUF_GET_POSSIBLY_FREED
	     || !fix_block->page.file_page_was_freed);
#endif

	/* Check if this is the first access to the page */
	access_time = buf_page_is_accessed(&fix_block->page);

	/* This is a heuristic and we don't care about ordering issues. */
	if (access_time == 0) {
		buf_page_mutex_enter(fix_block);

		buf_page_set_accessed(&fix_block->page);

		buf_page_mutex_exit(fix_block);
	}

	if (mode != BUF_PEEK_IF_IN_POOL) {
		buf_page_make_young_if_needed(&fix_block->page);
	}

#if defined UNIV_DEBUG || defined UNIV_BUF_DEBUG
	ut_a(++buf_dbg_counter % 5771 || buf_validate());
	ut_a(buf_block_get_state(fix_block) == BUF_BLOCK_FILE_PAGE);
#endif /* UNIV_DEBUG || UNIV_BUF_DEBUG */

	/* We have to wait here because the IO_READ state was set
	under the protection of the hash_lock and not the block->mutex
	and block->lock. */
	buf_wait_for_read(fix_block);

	/* Mark block as dirty if requested by caller. If not requested (false)
	then we avoid updating the dirty state of the block and retain the
	original one. This is reason why ?
	Same block can be shared/pinned by 2 different mtrs. If first mtr
	set the dirty state to true and second mtr mark it as false the last
	updated dirty state is retained. Which means we can loose flushing of
	a modified block. */
	if (dirty_with_no_latch) {
		fix_block->made_dirty_with_no_latch = dirty_with_no_latch;
	}

	mtr_memo_type_t	fix_type;

	switch (rw_latch) {
	case RW_NO_LATCH:

		fix_type = MTR_MEMO_BUF_FIX;
		break;

	case RW_S_LATCH:
		rw_lock_s_lock_inline(&fix_block->lock, 0, file, line);

		fix_type = MTR_MEMO_PAGE_S_FIX;
		break;

	case RW_SX_LATCH:
		rw_lock_sx_lock_inline(&fix_block->lock, 0, file, line);

		fix_type = MTR_MEMO_PAGE_SX_FIX;
		break;

	default:
		ut_ad(rw_latch == RW_X_LATCH);
		rw_lock_x_lock_inline(&fix_block->lock, 0, file, line);

		fix_type = MTR_MEMO_PAGE_X_FIX;
		break;
	}

	mtr_memo_push(mtr, fix_block, fix_type);

	if (mode != BUF_PEEK_IF_IN_POOL && !access_time) {
		/* In the case of a first access, try to apply linear
		read-ahead */

		buf_read_ahead_linear(page_id, page_size, ibuf_inside(mtr));
	}

#ifdef UNIV_IBUF_COUNT_DEBUG
	ut_a(ibuf_count_get(fix_block->page.id) == 0);
#endif
#ifdef UNIV_SYNC_DEBUG
	ut_ad(!rw_lock_own(hash_lock, RW_LOCK_X));
	ut_ad(!rw_lock_own(hash_lock, RW_LOCK_S));
#endif /* UNIV_SYNC_DEBUG */
	return(fix_block);
}

/********************************************************************//**
This is the general function used to get optimistic access to a database
page.
@return TRUE if success */

ibool
buf_page_optimistic_get(
/*====================*/
	ulint		rw_latch,/*!< in: RW_S_LATCH, RW_X_LATCH */
	buf_block_t*	block,	/*!< in: guessed buffer block */
	ib_uint64_t	modify_clock,/*!< in: modify clock value */
	const char*	file,	/*!< in: file name */
	ulint		line,	/*!< in: line where called */
	mtr_t*		mtr)	/*!< in: mini-transaction */
{
	buf_pool_t*	buf_pool;
	unsigned	access_time;
	ibool		success;

	ut_ad(block);
	ut_ad(mtr);
	ut_ad(mtr->is_active());
	ut_ad((rw_latch == RW_S_LATCH) || (rw_latch == RW_X_LATCH));

	buf_page_mutex_enter(block);

	if (UNIV_UNLIKELY(buf_block_get_state(block) != BUF_BLOCK_FILE_PAGE)) {

		buf_page_mutex_exit(block);

		return(FALSE);
	}

	buf_block_buf_fix_inc(block, file, line);

	access_time = buf_page_is_accessed(&block->page);

	buf_page_set_accessed(&block->page);

	buf_page_mutex_exit(block);

	buf_page_make_young_if_needed(&block->page);

	ut_ad(!ibuf_inside(mtr)
	      || ibuf_page(block->page.id, block->page.size, NULL));

	mtr_memo_type_t	fix_type;

	switch (rw_latch) {
	case RW_S_LATCH:
		success = rw_lock_s_lock_nowait(&block->lock, file, line);

		fix_type = MTR_MEMO_PAGE_S_FIX;
		break;
	case RW_X_LATCH:
		success = rw_lock_x_lock_func_nowait_inline(
			&block->lock, file, line);

		fix_type = MTR_MEMO_PAGE_X_FIX;
		break;
	default:
		ut_error; /* RW_SX_LATCH is not implemented yet */
	}

	if (!success) {
		buf_page_mutex_enter(block);
		buf_block_buf_fix_dec(block);
		buf_page_mutex_exit(block);

		return(FALSE);
	}

	if (modify_clock != block->modify_clock) {

		buf_block_dbg_add_level(block, SYNC_NO_ORDER_CHECK);

		if (rw_latch == RW_S_LATCH) {
			rw_lock_s_unlock(&block->lock);
		} else {
			rw_lock_x_unlock(&block->lock);
		}

		buf_page_mutex_enter(block);
		buf_block_buf_fix_dec(block);
		buf_page_mutex_exit(block);

		return(FALSE);
	}

	mtr_memo_push(mtr, block, fix_type);

#if defined UNIV_DEBUG || defined UNIV_BUF_DEBUG
	ut_a(++buf_dbg_counter % 5771 || buf_validate());
	ut_a(block->page.buf_fix_count > 0);
	ut_a(buf_block_get_state(block) == BUF_BLOCK_FILE_PAGE);
#endif /* UNIV_DEBUG || UNIV_BUF_DEBUG */

#if defined UNIV_DEBUG_FILE_ACCESSES || defined UNIV_DEBUG
	buf_page_mutex_enter(block);
	ut_a(!block->page.file_page_was_freed);
	buf_page_mutex_exit(block);
#endif /* defined UNIV_DEBUG_FILE_ACCESSES || defined UNIV_DEBUG */

	if (!access_time) {
		/* In the case of a first access, try to apply linear
		read-ahead */
		buf_read_ahead_linear(block->page.id, block->page.size,
				      ibuf_inside(mtr));
	}

#ifdef UNIV_IBUF_COUNT_DEBUG
	ut_a(ibuf_count_get(block->page.id) == 0);
#endif
	buf_pool = buf_pool_from_block(block);
	buf_pool->stat.n_page_gets++;

	return(TRUE);
}

/********************************************************************//**
This is used to get access to a known database page, when no waiting can be
done. For example, if a search in an adaptive hash index leads us to this
frame.
@return TRUE if success */

ibool
buf_page_get_known_nowait(
/*======================*/
	ulint		rw_latch,/*!< in: RW_S_LATCH, RW_X_LATCH */
	buf_block_t*	block,	/*!< in: the known page */
	ulint		mode,	/*!< in: BUF_MAKE_YOUNG or BUF_KEEP_OLD */
	const char*	file,	/*!< in: file name */
	ulint		line,	/*!< in: line where called */
	mtr_t*		mtr)	/*!< in: mini-transaction */
{
	buf_pool_t*	buf_pool;
	ibool		success;

	ut_ad(mtr->is_active());
	ut_ad((rw_latch == RW_S_LATCH) || (rw_latch == RW_X_LATCH));

	buf_page_mutex_enter(block);

	if (buf_block_get_state(block) == BUF_BLOCK_REMOVE_HASH) {
		/* Another thread is just freeing the block from the LRU list
		of the buffer pool: do not try to access this page; this
		attempt to access the page can only come through the hash
		index because when the buffer block state is ..._REMOVE_HASH,
		we have already removed it from the page address hash table
		of the buffer pool. */

		buf_page_mutex_exit(block);

		return(FALSE);
	}

	ut_a(buf_block_get_state(block) == BUF_BLOCK_FILE_PAGE);

	buf_block_buf_fix_inc(block, file, line);

	buf_page_set_accessed(&block->page);

	buf_page_mutex_exit(block);

	buf_pool = buf_pool_from_block(block);

	if (mode == BUF_MAKE_YOUNG) {
		buf_page_make_young_if_needed(&block->page);
	}

	ut_ad(!ibuf_inside(mtr) || mode == BUF_KEEP_OLD);

	mtr_memo_type_t	fix_type;

	switch (rw_latch) {
	case RW_S_LATCH:
		success = rw_lock_s_lock_nowait(&block->lock, file, line);
		fix_type = MTR_MEMO_PAGE_S_FIX;
		break;
	case RW_X_LATCH:
		success = rw_lock_x_lock_func_nowait_inline(
			&block->lock, file, line);

		fix_type = MTR_MEMO_PAGE_X_FIX;
		break;
	default:
		ut_error; /* RW_SX_LATCH is not implemented yet */
	}

	if (!success) {
		buf_page_mutex_enter(block);
		buf_block_buf_fix_dec(block);
		buf_page_mutex_exit(block);

		return(FALSE);
	}

	mtr_memo_push(mtr, block, fix_type);

#if defined UNIV_DEBUG || defined UNIV_BUF_DEBUG
	ut_a(++buf_dbg_counter % 5771 || buf_validate());
	ut_a(block->page.buf_fix_count > 0);
	ut_a(buf_block_get_state(block) == BUF_BLOCK_FILE_PAGE);
#endif /* UNIV_DEBUG || UNIV_BUF_DEBUG */
#if defined UNIV_DEBUG_FILE_ACCESSES || defined UNIV_DEBUG
	if (mode != BUF_KEEP_OLD) {
		/* If mode == BUF_KEEP_OLD, we are executing an I/O
		completion routine.  Avoid a bogus assertion failure
		when ibuf_merge_or_delete_for_page() is processing a
		page that was just freed due to DROP INDEX, or
		deleting a record from SYS_INDEXES. This check will be
		skipped in recv_recover_page() as well. */

		buf_page_mutex_enter(block);
		ut_a(!block->page.file_page_was_freed);
		buf_page_mutex_exit(block);
	}
#endif

#ifdef UNIV_IBUF_COUNT_DEBUG
	ut_a((mode == BUF_KEEP_OLD) || ibuf_count_get(block->page.id) == 0);
#endif
	buf_pool->stat.n_page_gets++;

	return(TRUE);
}

/** Given a tablespace id and page number tries to get that page. If the
page is not in the buffer pool it is not loaded and NULL is returned.
Suitable for using when holding the lock_sys_t::mutex.
@param[in]	page_id	page id
@param[in]	file	file name
@param[in]	line	line where called
@param[in]	mtr	mini-transaction
@return pointer to a page or NULL */
const buf_block_t*
buf_page_try_get_func(
	const page_id_t&	page_id,
	const char*		file,
	ulint			line,
	mtr_t*			mtr)
{
	buf_block_t*	block;
	ibool		success;
	buf_pool_t*	buf_pool = buf_pool_get(page_id);
	rw_lock_t*	hash_lock;

	ut_ad(mtr);
	ut_ad(mtr->is_active());

	block = buf_block_hash_get_s_locked(buf_pool, page_id, &hash_lock);

	if (!block || buf_block_get_state(block) != BUF_BLOCK_FILE_PAGE) {
		if (block) {
			rw_lock_s_unlock(hash_lock);
		}
		return(NULL);
	}

	ut_ad(!buf_pool_watch_is_sentinel(buf_pool, &block->page));

	buf_page_mutex_enter(block);
	rw_lock_s_unlock(hash_lock);

#if defined UNIV_DEBUG || defined UNIV_BUF_DEBUG
	ut_a(buf_block_get_state(block) == BUF_BLOCK_FILE_PAGE);
	ut_a(page_id.equals_to(block->page.id));
#endif /* UNIV_DEBUG || UNIV_BUF_DEBUG */

	buf_block_buf_fix_inc(block, file, line);
	buf_page_mutex_exit(block);

	mtr_memo_type_t	fix_type = MTR_MEMO_PAGE_S_FIX;
	success = rw_lock_s_lock_nowait(&block->lock, file, line);

	if (!success) {
		/* Let us try to get an X-latch. If the current thread
		is holding an X-latch on the page, we cannot get an
		S-latch. */

		fix_type = MTR_MEMO_PAGE_X_FIX;
		success = rw_lock_x_lock_func_nowait_inline(&block->lock,
							    file, line);
	}

	if (!success) {
		buf_page_mutex_enter(block);
		buf_block_buf_fix_dec(block);
		buf_page_mutex_exit(block);

		return(NULL);
	}

	mtr_memo_push(mtr, block, fix_type);
#if defined UNIV_DEBUG || defined UNIV_BUF_DEBUG
	ut_a(++buf_dbg_counter % 5771 || buf_validate());
	ut_a(block->page.buf_fix_count > 0);
	ut_a(buf_block_get_state(block) == BUF_BLOCK_FILE_PAGE);
#endif /* UNIV_DEBUG || UNIV_BUF_DEBUG */
#if defined UNIV_DEBUG_FILE_ACCESSES || defined UNIV_DEBUG
	buf_page_mutex_enter(block);
	ut_a(!block->page.file_page_was_freed);
	buf_page_mutex_exit(block);
#endif /* UNIV_DEBUG_FILE_ACCESSES || UNIV_DEBUG */
	buf_block_dbg_add_level(block, SYNC_NO_ORDER_CHECK);

	buf_pool->stat.n_page_gets++;

#ifdef UNIV_IBUF_COUNT_DEBUG
	ut_a(ibuf_count_get(block->page.id) == 0);
#endif

	return(block);
}

/********************************************************************//**
Initialize some fields of a control block. */
UNIV_INLINE
void
buf_page_init_low(
/*==============*/
	buf_page_t*	bpage)	/*!< in: block to init */
{
	bpage->flush_type = BUF_FLUSH_LRU;
	bpage->io_fix = BUF_IO_NONE;
	bpage->buf_fix_count = 0;
	bpage->freed_page_clock = 0;
	bpage->access_time = 0;
	bpage->newest_modification = 0;
	bpage->oldest_modification = 0;
	HASH_INVALIDATE(bpage, hash);
#if defined UNIV_DEBUG_FILE_ACCESSES || defined UNIV_DEBUG
	bpage->file_page_was_freed = FALSE;
#endif /* UNIV_DEBUG_FILE_ACCESSES || UNIV_DEBUG */
}

/** Inits a page to the buffer buf_pool.
@param[in,out]	buf_pool	buffer pool
@param[in]	page_id		page id
@param[in,out]	block		block to init */
static
void
buf_page_init(
	buf_pool_t*		buf_pool,
	const page_id_t&	page_id,
	const page_size_t&	page_size,
	buf_block_t*		block)
{
	buf_page_t*	hash_page;

	ut_ad(buf_pool == buf_pool_get(page_id));
	ut_ad(buf_pool_mutex_own(buf_pool));

	ut_ad(buf_page_mutex_own(block));
	ut_a(buf_block_get_state(block) != BUF_BLOCK_FILE_PAGE);

#ifdef UNIV_SYNC_DEBUG
	ut_ad(rw_lock_own(buf_page_hash_lock_get(buf_pool, page_id),
			  RW_LOCK_X));
#endif /* UNIV_SYNC_DEBUG */

	/* Set the state of the block */
	buf_block_set_file_page(block, page_id);

#ifdef UNIV_DEBUG_VALGRIND
	if (page_id.space() == 0) {
		/* Silence valid Valgrind warnings about uninitialized
		data being written to data files.  There are some unused
		bytes on some pages that InnoDB does not initialize. */
		UNIV_MEM_VALID(block->frame, UNIV_PAGE_SIZE);
	}
#endif /* UNIV_DEBUG_VALGRIND */

	buf_block_init_low(block);

	block->lock_hash_val = lock_rec_hash(page_id.space(),
					     page_id.page_no());

	buf_page_init_low(&block->page);

	/* Insert into the hash table of file pages */

	hash_page = buf_page_hash_get_low(buf_pool, page_id);

	if (hash_page == NULL) {
		/* Block not found in hash table */
	} else if (buf_pool_watch_is_sentinel(buf_pool, hash_page)) {
		/* Preserve the reference count. */
		ib_uint32_t	buf_fix_count = hash_page->buf_fix_count;

		ut_a(buf_fix_count > 0);

		os_atomic_increment_uint32(&block->page.buf_fix_count,
					   buf_fix_count);

		buf_pool_watch_remove(buf_pool, hash_page);
	} else {

		ib::error() << "Page " << page_id
			<< " already found in the hash table: "
			<< hash_page << ", " << block;

#if defined UNIV_DEBUG || defined UNIV_BUF_DEBUG
		buf_page_mutex_exit(block);
		buf_pool_mutex_exit(buf_pool);
		buf_print();
		buf_LRU_print();
		buf_validate();
		buf_LRU_validate();
#endif /* UNIV_DEBUG || UNIV_BUF_DEBUG */
		ut_error;
	}

	ut_ad(!block->page.in_zip_hash);
	ut_ad(!block->page.in_page_hash);
	ut_d(block->page.in_page_hash = TRUE);

	block->page.id.copy_from(page_id);
	block->page.size.copy_from(page_size);

	HASH_INSERT(buf_page_t, hash, buf_pool->page_hash,
		    page_id.fold(), &block->page);

	if (page_size.is_compressed()) {
		page_zip_set_size(&block->page.zip, page_size.physical());
	}
}

/** Inits a page for read to the buffer buf_pool. If the page is
(1) already in buf_pool, or
(2) if we specify to read only ibuf pages and the page is not an ibuf page, or
(3) if the space is deleted or being deleted,
then this function does nothing.
Sets the io_fix flag to BUF_IO_READ and sets a non-recursive exclusive lock
on the buffer frame. The io-handler must take care that the flag is cleared
and the lock released later.
@param[out]	err			DB_SUCCESS or DB_TABLESPACE_DELETED
@param[in]	mode			BUF_READ_IBUF_PAGES_ONLY, ...
@param[in]	page_id			page id
@param[in]	unzip			TRUE=request uncompressed page
@param[in]	tablespace_version	prevents reading from a wrong version
of the tablespace in case we have done DISCARD + IMPORT
@return pointer to the block or NULL */
buf_page_t*
buf_page_init_for_read(
	dberr_t*		err,
	ulint			mode,
	const page_id_t&	page_id,
	const page_size_t&	page_size,
	ibool			unzip,
	int64_t			tablespace_version)
{
	buf_block_t*	block;
	buf_page_t*	bpage	= NULL;
	buf_page_t*	watch_page;
	rw_lock_t*	hash_lock;
	mtr_t		mtr;
	ibool		lru	= FALSE;
	void*		data;
	buf_pool_t*	buf_pool = buf_pool_get(page_id);

	ut_ad(buf_pool);

	*err = DB_SUCCESS;

	if (mode == BUF_READ_IBUF_PAGES_ONLY) {
		/* It is a read-ahead within an ibuf routine */

		ut_ad(!ibuf_bitmap_page(page_id, page_size));

		ibuf_mtr_start(&mtr);

		if (!recv_no_ibuf_operations &&
		    !ibuf_page(page_id, page_size, &mtr)) {

			ibuf_mtr_commit(&mtr);

			return(NULL);
		}
	} else {
		ut_ad(mode == BUF_READ_ANY_PAGE);
	}

	if (page_size.is_compressed() && !unzip && !recv_recovery_is_on()) {
		block = NULL;
	} else {
		block = buf_LRU_get_free_block(buf_pool);
		ut_ad(block);
		ut_ad(buf_pool_from_block(block) == buf_pool);
	}

	buf_pool_mutex_enter(buf_pool);

	hash_lock = buf_page_hash_lock_get(buf_pool, page_id);
	rw_lock_x_lock(hash_lock);

	watch_page = buf_page_hash_get_low(buf_pool, page_id);
	if (watch_page && !buf_pool_watch_is_sentinel(buf_pool, watch_page)) {
		/* The page is already in the buffer pool. */
		watch_page = NULL;
err_exit:
		rw_lock_x_unlock(hash_lock);
		if (block) {
			buf_page_mutex_enter(block);
			buf_LRU_block_free_non_file_page(block);
			buf_page_mutex_exit(block);
		}

		bpage = NULL;
		goto func_exit;
	}

	if (fil_tablespace_deleted_or_being_deleted_in_mem(
		    page_id.space(), tablespace_version)) {
		/* The page belongs to a space which has been
		deleted or is being deleted. */
		*err = DB_TABLESPACE_DELETED;

		goto err_exit;
	}

	if (block) {
		bpage = &block->page;

		buf_page_mutex_enter(block);

		ut_ad(buf_pool_from_bpage(bpage) == buf_pool);

		buf_page_init(buf_pool, page_id, page_size, block);

		/* Note: We are using the hash_lock for protection. This is
		safe because no other thread can lookup the block from the
		page hashtable yet. */

		buf_page_set_io_fix(bpage, BUF_IO_READ);

		rw_lock_x_unlock(hash_lock);

		/* The block must be put to the LRU list, to the old blocks */
		buf_LRU_add_block(bpage, TRUE/* to old blocks */);

		/* We set a pass-type x-lock on the frame because then
		the same thread which called for the read operation
		(and is running now at this point of code) can wait
		for the read to complete by waiting for the x-lock on
		the frame; if the x-lock were recursive, the same
		thread would illegally get the x-lock before the page
		read is completed.  The x-lock is cleared by the
		io-handler thread. */

		rw_lock_x_lock_gen(&block->lock, BUF_IO_READ);

		if (page_size.is_compressed()) {
			/* buf_pool->mutex may be released and
			reacquired by buf_buddy_alloc().  Thus, we
			must release block->mutex in order not to
			break the latching order in the reacquisition
			of buf_pool->mutex.  We also must defer this
			operation until after the block descriptor has
			been added to buf_pool->LRU and
			buf_pool->page_hash. */
			buf_page_mutex_exit(block);
			data = buf_buddy_alloc(buf_pool, page_size.physical(),
					       &lru);
			buf_page_mutex_enter(block);
			block->page.zip.data = (page_zip_t*) data;

			/* To maintain the invariant
			block->in_unzip_LRU_list
			== buf_page_belongs_to_unzip_LRU(&block->page)
			we have to add this block to unzip_LRU
			after block->page.zip.data is set. */
			ut_ad(buf_page_belongs_to_unzip_LRU(&block->page));
			buf_unzip_LRU_add_block(block, TRUE);
		}

		buf_page_mutex_exit(block);
	} else {
		rw_lock_x_unlock(hash_lock);

		/* The compressed page must be allocated before the
		control block (bpage), in order to avoid the
		invocation of buf_buddy_relocate_block() on
		uninitialized data. */
		data = buf_buddy_alloc(buf_pool, page_size.physical(), &lru);

		rw_lock_x_lock(hash_lock);

		/* If buf_buddy_alloc() allocated storage from the LRU list,
		it released and reacquired buf_pool->mutex.  Thus, we must
		check the page_hash again, as it may have been modified. */
		if (UNIV_UNLIKELY(lru)) {

			watch_page = buf_page_hash_get_low(buf_pool, page_id);

			if (UNIV_UNLIKELY(watch_page
			    && !buf_pool_watch_is_sentinel(buf_pool,
							   watch_page))) {

				/* The block was added by some other thread. */
				rw_lock_x_unlock(hash_lock);
				watch_page = NULL;
				buf_buddy_free(buf_pool, data,
					       page_size.physical());

				bpage = NULL;
				goto func_exit;
			}
		}

		bpage = buf_page_alloc_descriptor();

		/* Initialize the buf_pool pointer. */
		bpage->buf_pool_index = buf_pool_index(buf_pool);

		page_zip_des_init(&bpage->zip);
		page_zip_set_size(&bpage->zip, page_size.physical());
		bpage->zip.data = (page_zip_t*) data;

		bpage->size.copy_from(page_size);

		mutex_enter(&buf_pool->zip_mutex);
		UNIV_MEM_DESC(bpage->zip.data, bpage->size.physical());

		buf_page_init_low(bpage);

		bpage->state = BUF_BLOCK_ZIP_PAGE;
		bpage->id.copy_from(page_id);

#ifdef UNIV_DEBUG
		bpage->in_page_hash = FALSE;
		bpage->in_zip_hash = FALSE;
		bpage->in_flush_list = FALSE;
		bpage->in_free_list = FALSE;
		bpage->in_LRU_list = FALSE;
#endif /* UNIV_DEBUG */

		ut_d(bpage->in_page_hash = TRUE);

		if (watch_page != NULL) {

			/* Preserve the reference count. */
			ib_uint32_t	buf_fix_count;

			buf_fix_count = watch_page->buf_fix_count;

			ut_a(buf_fix_count > 0);

			os_atomic_increment_uint32(
				&bpage->buf_fix_count, buf_fix_count);

			ut_ad(buf_pool_watch_is_sentinel(buf_pool, watch_page));
			buf_pool_watch_remove(buf_pool, watch_page);
		}

		HASH_INSERT(buf_page_t, hash, buf_pool->page_hash,
			    bpage->id.fold(), bpage);

		rw_lock_x_unlock(hash_lock);

		/* The block must be put to the LRU list, to the old blocks.
		The zip size is already set into the page zip */
		buf_LRU_add_block(bpage, TRUE/* to old blocks */);
#if defined UNIV_DEBUG || defined UNIV_BUF_DEBUG
		buf_LRU_insert_zip_clean(bpage);
#endif /* UNIV_DEBUG || UNIV_BUF_DEBUG */

		buf_page_set_io_fix(bpage, BUF_IO_READ);

		mutex_exit(&buf_pool->zip_mutex);
	}

	buf_pool->n_pend_reads++;
func_exit:
	buf_pool_mutex_exit(buf_pool);

	if (mode == BUF_READ_IBUF_PAGES_ONLY) {

		ibuf_mtr_commit(&mtr);
	}


#ifdef UNIV_SYNC_DEBUG
	ut_ad(!rw_lock_own(hash_lock, RW_LOCK_X));
	ut_ad(!rw_lock_own(hash_lock, RW_LOCK_S));
#endif /* UNIV_SYNC_DEBUG */

	ut_ad(!bpage || buf_page_in_file(bpage));
	return(bpage);
}

/** Initializes a page to the buffer buf_pool. The page is usually not read
from a file even if it cannot be found in the buffer buf_pool. This is one
of the functions which perform to a block a state transition NOT_USED =>
FILE_PAGE (the other is buf_page_get_gen).
@param[in]	page_id		page id
@param[in]	page_size	page size
@param[in]	mtr		mini-transaction
@return pointer to the block, page bufferfixed */
buf_block_t*
buf_page_create(
	const page_id_t&	page_id,
	const page_size_t&	page_size,
	mtr_t*			mtr)
{
	buf_frame_t*	frame;
	buf_block_t*	block;
	buf_block_t*	free_block	= NULL;
	buf_pool_t*	buf_pool = buf_pool_get(page_id);
	rw_lock_t*	hash_lock;

	ut_ad(mtr->is_active());
	ut_ad(page_id.space() != 0 || !page_size.is_compressed());

	free_block = buf_LRU_get_free_block(buf_pool);

	buf_pool_mutex_enter(buf_pool);

	hash_lock = buf_page_hash_lock_get(buf_pool, page_id);
	rw_lock_x_lock(hash_lock);

	block = (buf_block_t*) buf_page_hash_get_low(buf_pool, page_id);

	if (block
	    && buf_page_in_file(&block->page)
	    && !buf_pool_watch_is_sentinel(buf_pool, &block->page)) {
#ifdef UNIV_IBUF_COUNT_DEBUG
		ut_a(ibuf_count_get(page_id) == 0);
#endif
#if defined UNIV_DEBUG_FILE_ACCESSES || defined UNIV_DEBUG
		block->page.file_page_was_freed = FALSE;
#endif /* UNIV_DEBUG_FILE_ACCESSES || UNIV_DEBUG */

		/* Page can be found in buf_pool */
		buf_pool_mutex_exit(buf_pool);
		rw_lock_x_unlock(hash_lock);

		buf_block_free(free_block);

		return(buf_page_get_with_no_latch(page_id, page_size, mtr));
	}

	/* If we get here, the page was not in buf_pool: init it there */

	DBUG_PRINT("ib_buf", ("create page " UINT32PF ":" UINT32PF,
			      page_id.space(), page_id.page_no()));

	block = free_block;

	buf_page_mutex_enter(block);

	buf_page_init(buf_pool, page_id, page_size, block);

	rw_lock_x_unlock(hash_lock);

	/* The block must be put to the LRU list */
	buf_LRU_add_block(&block->page, FALSE);

	buf_block_buf_fix_inc(block, __FILE__, __LINE__);
	buf_pool->stat.n_pages_created++;

	if (page_size.is_compressed()) {
		void*	data;
		ibool	lru;

		/* Prevent race conditions during buf_buddy_alloc(),
		which may release and reacquire buf_pool->mutex,
		by IO-fixing and X-latching the block. */

		buf_page_set_io_fix(&block->page, BUF_IO_READ);
		rw_lock_x_lock(&block->lock);

		buf_page_mutex_exit(block);
		/* buf_pool->mutex may be released and reacquired by
		buf_buddy_alloc().  Thus, we must release block->mutex
		in order not to break the latching order in
		the reacquisition of buf_pool->mutex.  We also must
		defer this operation until after the block descriptor
		has been added to buf_pool->LRU and buf_pool->page_hash. */
		data = buf_buddy_alloc(buf_pool, page_size.physical(), &lru);
		buf_page_mutex_enter(block);
		block->page.zip.data = (page_zip_t*) data;

		/* To maintain the invariant
		block->in_unzip_LRU_list
		== buf_page_belongs_to_unzip_LRU(&block->page)
		we have to add this block to unzip_LRU after
		block->page.zip.data is set. */
		ut_ad(buf_page_belongs_to_unzip_LRU(&block->page));
		buf_unzip_LRU_add_block(block, FALSE);

		buf_page_set_io_fix(&block->page, BUF_IO_NONE);
		rw_lock_x_unlock(&block->lock);
	}

	buf_pool_mutex_exit(buf_pool);

	mtr_memo_push(mtr, block, MTR_MEMO_BUF_FIX);

	buf_page_set_accessed(&block->page);

	buf_page_mutex_exit(block);

	/* Delete possible entries for the page from the insert buffer:
	such can exist if the page belonged to an index which was dropped */
	ibuf_merge_or_delete_for_page(NULL, page_id, &page_size, TRUE);

	frame = block->frame;

	memset(frame + FIL_PAGE_PREV, 0xff, 4);
	memset(frame + FIL_PAGE_NEXT, 0xff, 4);
	mach_write_to_2(frame + FIL_PAGE_TYPE, FIL_PAGE_TYPE_ALLOCATED);
	/* FIL_PAGE_FILE_FLUSH_LSN is only used on the following pages:
	(1) The first page of the InnoDB system tablespace (page 0:0)
	(2) FIL_RTREE_SPLIT_SEQ_NUM on R-tree pages */
	memset(frame + FIL_PAGE_FILE_FLUSH_LSN, 0, 8);

#if defined UNIV_DEBUG || defined UNIV_BUF_DEBUG
	ut_a(++buf_dbg_counter % 5771 || buf_validate());
#endif /* UNIV_DEBUG || UNIV_BUF_DEBUG */
#ifdef UNIV_IBUF_COUNT_DEBUG
	ut_a(ibuf_count_get(block->page.id) == 0);
#endif
	return(block);
}

/********************************************************************//**
Monitor the buffer page read/write activity, and increment corresponding
counter value if MONITOR_MODULE_BUF_PAGE (module_buf_page) module is
enabled. */
static
void
buf_page_monitor(
/*=============*/
	const buf_page_t*	bpage,	/*!< in: pointer to the block */
	enum buf_io_fix		io_type)/*!< in: io_fix types */
{
	const byte*	frame;
	monitor_id_t	counter;

	/* If the counter module is not turned on, just return */
	if (!MONITOR_IS_ON(MONITOR_MODULE_BUF_PAGE)) {
		return;
	}

	ut_a(io_type == BUF_IO_READ || io_type == BUF_IO_WRITE);

	frame = bpage->zip.data
		? bpage->zip.data
		: ((buf_block_t*) bpage)->frame;

	switch (fil_page_get_type(frame)) {
		ulint	level;

	case FIL_PAGE_INDEX:
	case FIL_PAGE_RTREE:
		level = btr_page_get_level_low(frame);

		/* Check if it is an index page for insert buffer */
		if (btr_page_get_index_id(frame)
		    == (index_id_t)(DICT_IBUF_ID_MIN + IBUF_SPACE_ID)) {
			if (level == 0) {
				counter = MONITOR_RW_COUNTER(
					io_type, MONITOR_INDEX_IBUF_LEAF_PAGE);
			} else {
				counter = MONITOR_RW_COUNTER(
					io_type,
					MONITOR_INDEX_IBUF_NON_LEAF_PAGE);
			}
		} else {
			if (level == 0) {
				counter = MONITOR_RW_COUNTER(
					io_type, MONITOR_INDEX_LEAF_PAGE);
			} else {
				counter = MONITOR_RW_COUNTER(
					io_type, MONITOR_INDEX_NON_LEAF_PAGE);
			}
		}
		break;

        case FIL_PAGE_UNDO_LOG:
		counter = MONITOR_RW_COUNTER(io_type, MONITOR_UNDO_LOG_PAGE);
		break;

        case FIL_PAGE_INODE:
		counter = MONITOR_RW_COUNTER(io_type, MONITOR_INODE_PAGE);
		break;

        case FIL_PAGE_IBUF_FREE_LIST:
		counter = MONITOR_RW_COUNTER(io_type,
					     MONITOR_IBUF_FREELIST_PAGE);
		break;

        case FIL_PAGE_IBUF_BITMAP:
		counter = MONITOR_RW_COUNTER(io_type,
					     MONITOR_IBUF_BITMAP_PAGE);
		break;

        case FIL_PAGE_TYPE_SYS:
		counter = MONITOR_RW_COUNTER(io_type, MONITOR_SYSTEM_PAGE);
		break;

        case FIL_PAGE_TYPE_TRX_SYS:
		counter = MONITOR_RW_COUNTER(io_type, MONITOR_TRX_SYSTEM_PAGE);
		break;

        case FIL_PAGE_TYPE_FSP_HDR:
		counter = MONITOR_RW_COUNTER(io_type, MONITOR_FSP_HDR_PAGE);
		break;

        case FIL_PAGE_TYPE_XDES:
		counter = MONITOR_RW_COUNTER(io_type, MONITOR_XDES_PAGE);
		break;

        case FIL_PAGE_TYPE_BLOB:
		counter = MONITOR_RW_COUNTER(io_type, MONITOR_BLOB_PAGE);
		break;

        case FIL_PAGE_TYPE_ZBLOB:
		counter = MONITOR_RW_COUNTER(io_type, MONITOR_ZBLOB_PAGE);
		break;

        case FIL_PAGE_TYPE_ZBLOB2:
		counter = MONITOR_RW_COUNTER(io_type, MONITOR_ZBLOB2_PAGE);
		break;

	default:
		counter = MONITOR_RW_COUNTER(io_type, MONITOR_OTHER_PAGE);
	}

	MONITOR_INC_NOCHECK(counter);
}

/********************************************************************//**
Mark a table with the specified space pointed by bpage->id.space() corrupted.
Also remove the bpage from LRU list.
@return TRUE if successful */
static
ibool
buf_mark_space_corrupt(
/*===================*/
	buf_page_t*	bpage)	/*!< in: pointer to the block in question */
{
	buf_pool_t*	buf_pool = buf_pool_from_bpage(bpage);
	const ibool	uncompressed = (buf_page_get_state(bpage)
					== BUF_BLOCK_FILE_PAGE);
	ib_uint32_t	space = bpage->id.space();
	ibool		ret = TRUE;

	/* First unfix and release lock on the bpage */
	buf_pool_mutex_enter(buf_pool);
	mutex_enter(buf_page_get_mutex(bpage));
	ut_ad(buf_page_get_io_fix(bpage) == BUF_IO_READ);
	ut_ad(bpage->buf_fix_count == 0);

	/* Set BUF_IO_NONE before we remove the block from LRU list */
	buf_page_set_io_fix(bpage, BUF_IO_NONE);

	if (uncompressed) {
		rw_lock_x_unlock_gen(
			&((buf_block_t*) bpage)->lock,
			BUF_IO_READ);
	}

	mutex_exit(buf_page_get_mutex(bpage));

	/* Find the table with specified space id, and mark it corrupted */
	if (dict_set_corrupted_by_space(space)) {
		buf_LRU_free_one_page(bpage);
	} else {
		ret = FALSE;
	}

	ut_ad(buf_pool->n_pend_reads > 0);
	buf_pool->n_pend_reads--;

	buf_pool_mutex_exit(buf_pool);

	return(ret);
}

/********************************************************************//**
Completes an asynchronous read or write request of a file page to or from
the buffer pool.
@return true if successful */

bool
buf_page_io_complete(
/*=================*/
	buf_page_t*	bpage,	/*!< in: pointer to the block in question */
	bool		evict)	/*!< in: whether or not to evict the page
				from LRU list. */

{
	enum buf_io_fix	io_type;
	buf_pool_t*	buf_pool = buf_pool_from_bpage(bpage);
	const ibool	uncompressed = (buf_page_get_state(bpage)
					== BUF_BLOCK_FILE_PAGE);

	ut_a(buf_page_in_file(bpage));

	/* We do not need protect io_fix here by mutex to read
	it because this is the only function where we can change the value
	from BUF_IO_READ or BUF_IO_WRITE to some other value, and our code
	ensures that this is the only thread that handles the i/o for this
	block. */

	io_type = buf_page_get_io_fix(bpage);
	ut_ad(io_type == BUF_IO_READ || io_type == BUF_IO_WRITE);

	if (io_type == BUF_IO_READ) {
		ulint	read_page_no;
		ulint	read_space_id;
		byte*	frame;

		if (bpage->size.is_compressed()) {
			frame = bpage->zip.data;
			buf_pool->n_pend_unzip++;
			if (uncompressed
			    && !buf_zip_decompress((buf_block_t*) bpage,
						   FALSE)) {

				buf_pool->n_pend_unzip--;
				goto corrupt;
			}
			buf_pool->n_pend_unzip--;
		} else {
			ut_a(uncompressed);
			frame = ((buf_block_t*) bpage)->frame;
		}

		/* If this page is not uninitialized and not in the
		doublewrite buffer, then the page number and space id
		should be the same as in block. */
		read_page_no = mach_read_from_4(frame + FIL_PAGE_OFFSET);
		read_space_id = mach_read_from_4(
			frame + FIL_PAGE_ARCH_LOG_NO_OR_SPACE_ID);

		if (bpage->id.space() == TRX_SYS_SPACE
		    && buf_dblwr_page_inside(bpage->id.page_no())) {

			ib::error() << "Reading page " << bpage->id
				<< ", which is in the doublewrite buffer!";

		} else if (!read_space_id && !read_page_no) {
			/* This is likely an uninitialized page. */
		} else if ((bpage->id.space() != 0
			    && bpage->id.space() != read_space_id)
			   || bpage->id.page_no() != read_page_no) {
			/* We did not compare space_id to read_space_id
			if bpage->space == 0, because the field on the
			page may contain garbage in MySQL < 4.1.1,
			which only supported bpage->space == 0. */

			ib::error() << "Space id and page no stored in "
				"the page, read in are "
				<< page_id_t(read_space_id, read_page_no)
				<< ", should be " << bpage->id;
		}

		/* From version 3.23.38 up we store the page checksum
		to the 4 first bytes of the page end lsn field */
		if (buf_page_is_corrupted(true, frame, bpage->size,
					  fsp_is_checksum_disabled(
						bpage->id.space()))) {

			/* Not a real corruption if it was triggered by
			error injection */
			DBUG_EXECUTE_IF(
				"buf_page_import_corrupt_failure",
				if (bpage->id.space() > TRX_SYS_SPACE
				    && !Tablespace::is_undo_tablespace(
					    bpage->id.space())
				    && buf_mark_space_corrupt(bpage)) {
					ib::info() << "Simulated IMPORT "
						"corruption";
					return(true);
				}
				goto page_not_corrupt;
				;);
corrupt:
			ib::error() << "Database page corruption on disk"
				" or a failed file read of page " << bpage->id
				<< ". You may have to recover from a backup.";

			buf_page_print(frame, bpage->size,
				       BUF_PAGE_PRINT_NO_CRASH);

			ib::error() << "Database page corruption on disk"
				" or a failed file read of page " << bpage->id
				<< ". You may have to recover from a backup.";

			ib::info() << "It is also possible that your operating"
				" system has corrupted its own file cache and"
				" rebooting your computer removes the error."
				" If the corrupt page is an index page."
				" You can also try to fix the corruption"
				" by dumping, dropping, and reimporting"
				" the corrupt table. You can use CHECK"
				" TABLE to scan your table for corruption. "
				<< FORCE_RECOVERY_MSG;

			if (srv_force_recovery < SRV_FORCE_IGNORE_CORRUPT) {
				/* If page space id is larger than TRX_SYS_SPACE
				(0), we will attempt to mark the corresponding
				table as corrupted instead of crashing server */
				if (bpage->id.space() > TRX_SYS_SPACE
				    && buf_mark_space_corrupt(bpage)) {
					return(false);
				} else {
					ib::fatal() << "Aborting because of a"
						" corrupt database page.";
				}
			}
		}

		DBUG_EXECUTE_IF("buf_page_import_corrupt_failure",
				page_not_corrupt:  bpage = bpage; );

		if (recv_recovery_is_on()) {
			/* Pages must be uncompressed for crash recovery. */
			ut_a(uncompressed);
			recv_recover_page(TRUE, (buf_block_t*) bpage);
		}

		/* If space is being truncated then avoid ibuf operation.
		During re-init we have already freed ibuf entries. */
		if (uncompressed
		    && !recv_no_ibuf_operations
		    && !Tablespace::is_undo_tablespace(bpage->id.space())
		    && !srv_is_tablespace_truncated(bpage->id.space())) {

			ibuf_merge_or_delete_for_page(
				(buf_block_t*) bpage, bpage->id,
				&bpage->size, TRUE);
		}
	}

	buf_pool_mutex_enter(buf_pool);
	mutex_enter(buf_page_get_mutex(bpage));

#ifdef UNIV_IBUF_COUNT_DEBUG
	if (io_type == BUF_IO_WRITE || uncompressed) {
		/* For BUF_IO_READ of compressed-only blocks, the
		buffered operations will be merged by buf_page_get_gen()
		after the block has been uncompressed. */
		ut_a(ibuf_count_get(bpage->id) == 0);
	}
#endif
	/* Because this thread which does the unlocking is not the same that
	did the locking, we use a pass value != 0 in unlock, which simply
	removes the newest lock debug record, without checking the thread
	id. */

	buf_page_set_io_fix(bpage, BUF_IO_NONE);
	buf_page_monitor(bpage, io_type);

	switch (io_type) {
	case BUF_IO_READ:
		/* NOTE that the call to ibuf may have moved the ownership of
		the x-latch to this OS thread: do not let this confuse you in
		debugging! */

		ut_ad(buf_pool->n_pend_reads > 0);
		buf_pool->n_pend_reads--;
		buf_pool->stat.n_pages_read++;

		if (uncompressed) {
			rw_lock_x_unlock_gen(&((buf_block_t*) bpage)->lock,
					     BUF_IO_READ);
		}

		mutex_exit(buf_page_get_mutex(bpage));

		break;

	case BUF_IO_WRITE:
		/* Write means a flush operation: call the completion
		routine in the flush system */

		buf_flush_write_complete(bpage);

		if (uncompressed) {
			rw_lock_sx_unlock_gen(&((buf_block_t*) bpage)->lock,
					      BUF_IO_WRITE);
		}

		buf_pool->stat.n_pages_written++;

		/* We decide whether or not to evict the page from the
		LRU list based on the flush_type.
		* BUF_FLUSH_LIST: don't evict
		* BUF_FLUSH_LRU: always evict
		* BUF_FLUSH_SINGLE_PAGE: eviction preference is passed
		by the caller explicitly. */
		if (buf_page_get_flush_type(bpage) == BUF_FLUSH_LRU) {
			evict = true;
		}

		if (evict) {
			mutex_exit(buf_page_get_mutex(bpage));
			buf_LRU_free_page(bpage, true);
		} else {
			mutex_exit(buf_page_get_mutex(bpage));
		}

		break;

	default:
		ut_error;
	}


	DBUG_PRINT("ib_buf", ("%s page " UINT32PF ":" UINT32PF,
			      io_type == BUF_IO_READ ? "read" : "wrote",
			      bpage->id.space(), bpage->id.page_no()));

	buf_pool_mutex_exit(buf_pool);

	return(true);
}

/*********************************************************************//**
Asserts that all file pages in the buffer are in a replaceable state.
@return TRUE */
static
ibool
buf_all_freed_instance(
/*===================*/
	buf_pool_t*	buf_pool)	/*!< in: buffer pool instancce */
{
	ulint		i;
	buf_chunk_t*	chunk;

	ut_ad(buf_pool);

	buf_pool_mutex_enter(buf_pool);

	chunk = buf_pool->chunks;

	for (i = buf_pool->n_chunks; i--; chunk++) {

		const buf_block_t* block = buf_chunk_not_freed(chunk);

		if (UNIV_LIKELY_NULL(block)) {
			ib::fatal() << "Page " << block->page.id
				<< " still fixed or dirty";
		}
	}

	buf_pool_mutex_exit(buf_pool);

	return(TRUE);
}

/*********************************************************************//**
Invalidates file pages in one buffer pool instance */
static
void
buf_pool_invalidate_instance(
/*=========================*/
	buf_pool_t*	buf_pool)	/*!< in: buffer pool instance */
{
	ulint		i;

	buf_pool_mutex_enter(buf_pool);

	for (i = BUF_FLUSH_LRU; i < BUF_FLUSH_N_TYPES; i++) {

		/* As this function is called during startup and
		during redo application phase during recovery, InnoDB
		is single threaded (apart from IO helper threads) at
		this stage. No new write batch can be in intialization
		stage at this point. */
		ut_ad(buf_pool->init_flush[i] == FALSE);

		/* However, it is possible that a write batch that has
		been posted earlier is still not complete. For buffer
		pool invalidation to proceed we must ensure there is NO
		write activity happening. */
		if (buf_pool->n_flush[i] > 0) {
			buf_flush_t	type = static_cast<buf_flush_t>(i);

			buf_pool_mutex_exit(buf_pool);
			buf_flush_wait_batch_end(buf_pool, type);
			buf_pool_mutex_enter(buf_pool);
		}
	}

	buf_pool_mutex_exit(buf_pool);

	ut_ad(buf_all_freed_instance(buf_pool));

	buf_pool_mutex_enter(buf_pool);

	while (buf_LRU_scan_and_free_block(buf_pool, true)) {
	}

	ut_ad(UT_LIST_GET_LEN(buf_pool->LRU) == 0);
	ut_ad(UT_LIST_GET_LEN(buf_pool->unzip_LRU) == 0);

	buf_pool->freed_page_clock = 0;
	buf_pool->LRU_old = NULL;
	buf_pool->LRU_old_len = 0;

	memset(&buf_pool->stat, 0x00, sizeof(buf_pool->stat));
	buf_refresh_io_stats(buf_pool);

	buf_pool_mutex_exit(buf_pool);
}

/*********************************************************************//**
Invalidates the file pages in the buffer pool when an archive recovery is
completed. All the file pages buffered must be in a replaceable state when
this function is called: not latched and not modified. */

void
buf_pool_invalidate(void)
/*=====================*/
{
	ulint   i;

	for (i = 0; i < srv_buf_pool_instances; i++) {
		buf_pool_invalidate_instance(buf_pool_from_array(i));
	}
}

#if defined UNIV_DEBUG || defined UNIV_BUF_DEBUG
/*********************************************************************//**
Validates data in one buffer pool instance
@return TRUE */
static
ibool
buf_pool_validate_instance(
/*=======================*/
	buf_pool_t*	buf_pool)	/*!< in: buffer pool instance */
{
	buf_page_t*	b;
	buf_chunk_t*	chunk;
	ulint		i;
	ulint		n_lru_flush	= 0;
	ulint		n_page_flush	= 0;
	ulint		n_list_flush	= 0;
	ulint		n_lru		= 0;
	ulint		n_flush		= 0;
	ulint		n_free		= 0;
	ulint		n_zip		= 0;

	ut_ad(buf_pool);

	buf_pool_mutex_enter(buf_pool);
	hash_lock_x_all(buf_pool->page_hash);

	chunk = buf_pool->chunks;

	/* Check the uncompressed blocks. */

	for (i = buf_pool->n_chunks; i--; chunk++) {

		ulint		j;
		buf_block_t*	block = chunk->blocks;

		for (j = chunk->size; j--; block++) {

			buf_page_mutex_enter(block);

			switch (buf_block_get_state(block)) {
			case BUF_BLOCK_POOL_WATCH:
			case BUF_BLOCK_ZIP_PAGE:
			case BUF_BLOCK_ZIP_DIRTY:
				/* These should only occur on
				zip_clean, zip_free[], or flush_list. */
				ut_error;
				break;

			case BUF_BLOCK_FILE_PAGE:
				ut_a(buf_page_hash_get_low(
						buf_pool, block->page.id)
				     == &block->page);

#ifdef UNIV_IBUF_COUNT_DEBUG
				ut_a(buf_page_get_io_fix(&block->page)
				     == BUF_IO_READ
				     || !ibuf_count_get(block->page.id));
#endif
				switch (buf_page_get_io_fix(&block->page)) {
				case BUF_IO_NONE:
					break;

				case BUF_IO_WRITE:
					switch (buf_page_get_flush_type(
							&block->page)) {
					case BUF_FLUSH_LRU:
						n_lru_flush++;
						goto assert_s_latched;
					case BUF_FLUSH_SINGLE_PAGE:
						n_page_flush++;
assert_s_latched:
						ut_a(rw_lock_is_locked(
							     &block->lock,
								     RW_LOCK_S)
						     || rw_lock_is_locked(
								&block->lock,
								RW_LOCK_SX));
						break;
					case BUF_FLUSH_LIST:
						n_list_flush++;
						break;
					default:
						ut_error;
					}

					break;

				case BUF_IO_READ:

					ut_a(rw_lock_is_locked(&block->lock,
							       RW_LOCK_X));
					break;

				case BUF_IO_PIN:
					break;
				}

				n_lru++;
				break;

			case BUF_BLOCK_NOT_USED:
				n_free++;
				break;

			case BUF_BLOCK_READY_FOR_USE:
			case BUF_BLOCK_MEMORY:
			case BUF_BLOCK_REMOVE_HASH:
				/* do nothing */
				break;
			}

			buf_page_mutex_exit(block);
		}
	}

	mutex_enter(&buf_pool->zip_mutex);

	/* Check clean compressed-only blocks. */

	for (b = UT_LIST_GET_FIRST(buf_pool->zip_clean); b;
	     b = UT_LIST_GET_NEXT(list, b)) {
		ut_a(buf_page_get_state(b) == BUF_BLOCK_ZIP_PAGE);
		switch (buf_page_get_io_fix(b)) {
		case BUF_IO_NONE:
		case BUF_IO_PIN:
			/* All clean blocks should be I/O-unfixed. */
			break;
		case BUF_IO_READ:
			/* In buf_LRU_free_page(), we temporarily set
			b->io_fix = BUF_IO_READ for a newly allocated
			control block in order to prevent
			buf_page_get_gen() from decompressing the block. */
			break;
		default:
			ut_error;
			break;
		}

		/* It is OK to read oldest_modification here because
		we have acquired buf_pool->zip_mutex above which acts
		as the 'block->mutex' for these bpages. */
		ut_a(!b->oldest_modification);
		ut_a(buf_page_hash_get_low(buf_pool, b->id) == b);
		n_lru++;
		n_zip++;
	}

	/* Check dirty blocks. */

	buf_flush_list_mutex_enter(buf_pool);
	for (b = UT_LIST_GET_FIRST(buf_pool->flush_list); b;
	     b = UT_LIST_GET_NEXT(list, b)) {
		ut_ad(b->in_flush_list);
		ut_a(b->oldest_modification);
		n_flush++;

		switch (buf_page_get_state(b)) {
		case BUF_BLOCK_ZIP_DIRTY:
			n_lru++;
			n_zip++;
			switch (buf_page_get_io_fix(b)) {
			case BUF_IO_NONE:
			case BUF_IO_READ:
			case BUF_IO_PIN:
				break;
			case BUF_IO_WRITE:
				switch (buf_page_get_flush_type(b)) {
				case BUF_FLUSH_LRU:
					n_lru_flush++;
					break;
				case BUF_FLUSH_SINGLE_PAGE:
					n_page_flush++;
					break;
				case BUF_FLUSH_LIST:
					n_list_flush++;
					break;
				default:
					ut_error;
				}
				break;
			}
			break;
		case BUF_BLOCK_FILE_PAGE:
			/* uncompressed page */
			break;
		case BUF_BLOCK_POOL_WATCH:
		case BUF_BLOCK_ZIP_PAGE:
		case BUF_BLOCK_NOT_USED:
		case BUF_BLOCK_READY_FOR_USE:
		case BUF_BLOCK_MEMORY:
		case BUF_BLOCK_REMOVE_HASH:
			ut_error;
			break;
		}
		ut_a(buf_page_hash_get_low(buf_pool, b->id) == b);
	}

	ut_a(UT_LIST_GET_LEN(buf_pool->flush_list) == n_flush);

	hash_unlock_x_all(buf_pool->page_hash);
	buf_flush_list_mutex_exit(buf_pool);

	mutex_exit(&buf_pool->zip_mutex);

	if (buf_pool->curr_size == buf_pool->old_size
	    && n_lru + n_free > buf_pool->curr_size + n_zip) {

		ib::fatal() << "n_LRU " << n_lru << ", n_free " << n_free
			<< ", pool " << buf_pool->curr_size
			<< " zip " << n_zip << ". Aborting...";
	}

	ut_a(UT_LIST_GET_LEN(buf_pool->LRU) == n_lru);
	if (buf_pool->curr_size == buf_pool->old_size
	    && UT_LIST_GET_LEN(buf_pool->free) != n_free) {

		ib::fatal() << "Free list len "
			<< UT_LIST_GET_LEN(buf_pool->free)
			<< ", free blocks " << n_free << ". Aborting...";
	}

	ut_a(buf_pool->n_flush[BUF_FLUSH_LIST] == n_list_flush);
	ut_a(buf_pool->n_flush[BUF_FLUSH_LRU] == n_lru_flush);
	ut_a(buf_pool->n_flush[BUF_FLUSH_SINGLE_PAGE] == n_page_flush);

	buf_pool_mutex_exit(buf_pool);

	ut_a(buf_LRU_validate());
	ut_a(buf_flush_validate(buf_pool));

	return(TRUE);
}

/*********************************************************************//**
Validates the buffer buf_pool data structure.
@return TRUE */

ibool
buf_validate(void)
/*==============*/
{
	ulint	i;

	for (i = 0; i < srv_buf_pool_instances; i++) {
		buf_pool_t*	buf_pool;

		buf_pool = buf_pool_from_array(i);

		buf_pool_validate_instance(buf_pool);
	}
	return(TRUE);
}

#endif /* UNIV_DEBUG || UNIV_BUF_DEBUG */

#if defined UNIV_DEBUG_PRINT || defined UNIV_DEBUG || defined UNIV_BUF_DEBUG
/*********************************************************************//**
Prints info of the buffer buf_pool data structure for one instance. */
static
void
buf_print_instance(
/*===============*/
	buf_pool_t*	buf_pool)
{
	index_id_t*	index_ids;
	ulint*		counts;
	ulint		size;
	ulint		i;
	ulint		j;
	index_id_t	id;
	ulint		n_found;
	buf_chunk_t*	chunk;
	dict_index_t*	index;

	ut_ad(buf_pool);

	size = buf_pool->curr_size;

	index_ids = static_cast<index_id_t*>(
		ut_malloc_nokey(size * sizeof *index_ids));

	counts = static_cast<ulint*>(ut_malloc_nokey(sizeof(ulint) * size));

	buf_pool_mutex_enter(buf_pool);
	buf_flush_list_mutex_enter(buf_pool);

	ib::info() << *buf_pool;

	buf_flush_list_mutex_exit(buf_pool);

	/* Count the number of blocks belonging to each index in the buffer */

	n_found = 0;

	chunk = buf_pool->chunks;

	for (i = buf_pool->n_chunks; i--; chunk++) {
		buf_block_t*	block		= chunk->blocks;
		ulint		n_blocks	= chunk->size;

		for (; n_blocks--; block++) {
			const buf_frame_t* frame = block->frame;

			if (fil_page_index_page_check(frame)) {

				id = btr_page_get_index_id(frame);

				/* Look for the id in the index_ids array */
				j = 0;

				while (j < n_found) {

					if (index_ids[j] == id) {
						counts[j]++;

						break;
					}
					j++;
				}

				if (j == n_found) {
					n_found++;
					index_ids[j] = id;
					counts[j] = 1;
				}
			}
		}
	}

	buf_pool_mutex_exit(buf_pool);

	for (i = 0; i < n_found; i++) {
		index = dict_index_get_if_in_cache(index_ids[i]);

		if (!index) {
			ib::info() << "Block count for index "
				<< index_ids[i] << " in buffer is about "
				<< counts[i];
		} else {
			ib::info() << "Block count for index " << index_ids[i]
				<< " in buffer is about " << counts[i]
				<< ", index "
				<< ut_get_name(NULL, FALSE, index->name)
				<< " of table "
				<< ut_get_name(NULL, TRUE, index->table_name);
		}
	}

	ut_free(index_ids);
	ut_free(counts);

	ut_a(buf_pool_validate_instance(buf_pool));
}

/*********************************************************************//**
Prints info of the buffer buf_pool data structure. */

void
buf_print(void)
/*===========*/
{
	ulint   i;

	for (i = 0; i < srv_buf_pool_instances; i++) {
		buf_pool_t*	buf_pool;

		buf_pool = buf_pool_from_array(i);
		buf_print_instance(buf_pool);
	}
}
#endif /* UNIV_DEBUG_PRINT || UNIV_DEBUG || UNIV_BUF_DEBUG */

#ifdef UNIV_DEBUG
/*********************************************************************//**
Returns the number of latched pages in the buffer pool.
@return number of latched pages */

ulint
buf_get_latched_pages_number_instance(
/*==================================*/
	buf_pool_t*	buf_pool)	/*!< in: buffer pool instance */
{
	buf_page_t*	b;
	ulint		i;
	buf_chunk_t*	chunk;
	ulint		fixed_pages_number = 0;

	buf_pool_mutex_enter(buf_pool);

	chunk = buf_pool->chunks;

	for (i = buf_pool->n_chunks; i--; chunk++) {
		buf_block_t*	block;
		ulint		j;

		block = chunk->blocks;

		for (j = chunk->size; j--; block++) {
			if (buf_block_get_state(block)
			    != BUF_BLOCK_FILE_PAGE) {

				continue;
			}

			buf_page_mutex_enter(block);

			if (block->page.buf_fix_count != 0
			    || buf_page_get_io_fix(&block->page)
			    != BUF_IO_NONE) {
				fixed_pages_number++;
			}

			buf_page_mutex_exit(block);
		}
	}

	mutex_enter(&buf_pool->zip_mutex);

	/* Traverse the lists of clean and dirty compressed-only blocks. */

	for (b = UT_LIST_GET_FIRST(buf_pool->zip_clean); b;
	     b = UT_LIST_GET_NEXT(list, b)) {
		ut_a(buf_page_get_state(b) == BUF_BLOCK_ZIP_PAGE);
		ut_a(buf_page_get_io_fix(b) != BUF_IO_WRITE);

		if (b->buf_fix_count != 0
		    || buf_page_get_io_fix(b) != BUF_IO_NONE) {
			fixed_pages_number++;
		}
	}

	buf_flush_list_mutex_enter(buf_pool);
	for (b = UT_LIST_GET_FIRST(buf_pool->flush_list); b;
	     b = UT_LIST_GET_NEXT(list, b)) {
		ut_ad(b->in_flush_list);

		switch (buf_page_get_state(b)) {
		case BUF_BLOCK_ZIP_DIRTY:
			if (b->buf_fix_count != 0
			    || buf_page_get_io_fix(b) != BUF_IO_NONE) {
				fixed_pages_number++;
			}
			break;
		case BUF_BLOCK_FILE_PAGE:
			/* uncompressed page */
			break;
		case BUF_BLOCK_POOL_WATCH:
		case BUF_BLOCK_ZIP_PAGE:
		case BUF_BLOCK_NOT_USED:
		case BUF_BLOCK_READY_FOR_USE:
		case BUF_BLOCK_MEMORY:
		case BUF_BLOCK_REMOVE_HASH:
			ut_error;
			break;
		}
	}

	buf_flush_list_mutex_exit(buf_pool);
	mutex_exit(&buf_pool->zip_mutex);
	buf_pool_mutex_exit(buf_pool);

	return(fixed_pages_number);
}

/*********************************************************************//**
Returns the number of latched pages in all the buffer pools.
@return number of latched pages */

ulint
buf_get_latched_pages_number(void)
/*==============================*/
{
	ulint	i;
	ulint	total_latched_pages = 0;

	for (i = 0; i < srv_buf_pool_instances; i++) {
		buf_pool_t*	buf_pool;

		buf_pool = buf_pool_from_array(i);

		total_latched_pages += buf_get_latched_pages_number_instance(
			buf_pool);
	}

	return(total_latched_pages);
}

#endif /* UNIV_DEBUG */

/*********************************************************************//**
Returns the number of pending buf pool read ios.
@return number of pending read I/O operations */

ulint
buf_get_n_pending_read_ios(void)
/*============================*/
{
	ulint	pend_ios = 0;

	for (ulint i = 0; i < srv_buf_pool_instances; i++) {
		pend_ios += buf_pool_from_array(i)->n_pend_reads;
	}

	return(pend_ios);
}

/*********************************************************************//**
Returns the ratio in percents of modified pages in the buffer pool /
database pages in the buffer pool.
@return modified page percentage ratio */

double
buf_get_modified_ratio_pct(void)
/*============================*/
{
	double		ratio;
	ulint		lru_len = 0;
	ulint		free_len = 0;
	ulint		flush_list_len = 0;

	buf_get_total_list_len(&lru_len, &free_len, &flush_list_len);

	ratio = static_cast<double>(100 * flush_list_len)
		/ (1 + lru_len + free_len);

	/* 1 + is there to avoid division by zero */

	return(ratio);
}

/*******************************************************************//**
Aggregates a pool stats information with the total buffer pool stats  */
static
void
buf_stats_aggregate_pool_info(
/*==========================*/
	buf_pool_info_t*	total_info,	/*!< in/out: the buffer pool
						info to store aggregated
						result */
	const buf_pool_info_t*	pool_info)	/*!< in: individual buffer pool
						stats info */
{
	ut_a(total_info && pool_info);

	/* Nothing to copy if total_info is the same as pool_info */
	if (total_info == pool_info) {
		return;
	}

	total_info->pool_size += pool_info->pool_size;
	total_info->lru_len += pool_info->lru_len;
	total_info->old_lru_len += pool_info->old_lru_len;
	total_info->free_list_len += pool_info->free_list_len;
	total_info->flush_list_len += pool_info->flush_list_len;
	total_info->n_pend_unzip += pool_info->n_pend_unzip;
	total_info->n_pend_reads += pool_info->n_pend_reads;
	total_info->n_pending_flush_lru += pool_info->n_pending_flush_lru;
	total_info->n_pending_flush_list += pool_info->n_pending_flush_list;
	total_info->n_pages_made_young += pool_info->n_pages_made_young;
	total_info->n_pages_not_made_young += pool_info->n_pages_not_made_young;
	total_info->n_pages_read += pool_info->n_pages_read;
	total_info->n_pages_created += pool_info->n_pages_created;
	total_info->n_pages_written += pool_info->n_pages_written;
	total_info->n_page_gets += pool_info->n_page_gets;
	total_info->n_ra_pages_read_rnd += pool_info->n_ra_pages_read_rnd;
	total_info->n_ra_pages_read += pool_info->n_ra_pages_read;
	total_info->n_ra_pages_evicted += pool_info->n_ra_pages_evicted;
	total_info->page_made_young_rate += pool_info->page_made_young_rate;
	total_info->page_not_made_young_rate +=
		pool_info->page_not_made_young_rate;
	total_info->pages_read_rate += pool_info->pages_read_rate;
	total_info->pages_created_rate += pool_info->pages_created_rate;
	total_info->pages_written_rate += pool_info->pages_written_rate;
	total_info->n_page_get_delta += pool_info->n_page_get_delta;
	total_info->page_read_delta += pool_info->page_read_delta;
	total_info->young_making_delta += pool_info->young_making_delta;
	total_info->not_young_making_delta += pool_info->not_young_making_delta;
	total_info->pages_readahead_rnd_rate += pool_info->pages_readahead_rnd_rate;
	total_info->pages_readahead_rate += pool_info->pages_readahead_rate;
	total_info->pages_evicted_rate += pool_info->pages_evicted_rate;
	total_info->unzip_lru_len += pool_info->unzip_lru_len;
	total_info->io_sum += pool_info->io_sum;
	total_info->io_cur += pool_info->io_cur;
	total_info->unzip_sum += pool_info->unzip_sum;
	total_info->unzip_cur += pool_info->unzip_cur;
}
/*******************************************************************//**
Collect buffer pool stats information for a buffer pool. Also
record aggregated stats if there are more than one buffer pool
in the server */

void
buf_stats_get_pool_info(
/*====================*/
	buf_pool_t*		buf_pool,	/*!< in: buffer pool */
	ulint			pool_id,	/*!< in: buffer pool ID */
	buf_pool_info_t*	all_pool_info)	/*!< in/out: buffer pool info
						to fill */
{
	buf_pool_info_t*        pool_info;
	time_t			current_time;
	double			time_elapsed;

	/* Find appropriate pool_info to store stats for this buffer pool */
	pool_info = &all_pool_info[pool_id];

	buf_pool_mutex_enter(buf_pool);
	buf_flush_list_mutex_enter(buf_pool);

	pool_info->pool_unique_id = pool_id;

	pool_info->pool_size = buf_pool->curr_size;

	pool_info->lru_len = UT_LIST_GET_LEN(buf_pool->LRU);

	pool_info->old_lru_len = buf_pool->LRU_old_len;

	pool_info->free_list_len = UT_LIST_GET_LEN(buf_pool->free);

	pool_info->flush_list_len = UT_LIST_GET_LEN(buf_pool->flush_list);

	pool_info->n_pend_unzip = UT_LIST_GET_LEN(buf_pool->unzip_LRU);

	pool_info->n_pend_reads = buf_pool->n_pend_reads;

	pool_info->n_pending_flush_lru =
		 (buf_pool->n_flush[BUF_FLUSH_LRU]
		  + buf_pool->init_flush[BUF_FLUSH_LRU]);

	pool_info->n_pending_flush_list =
		 (buf_pool->n_flush[BUF_FLUSH_LIST]
		  + buf_pool->init_flush[BUF_FLUSH_LIST]);

	pool_info->n_pending_flush_single_page =
		 (buf_pool->n_flush[BUF_FLUSH_SINGLE_PAGE]
		  + buf_pool->init_flush[BUF_FLUSH_SINGLE_PAGE]);

	buf_flush_list_mutex_exit(buf_pool);

	current_time = time(NULL);
	time_elapsed = 0.001 + difftime(current_time,
					buf_pool->last_printout_time);

	pool_info->n_pages_made_young = buf_pool->stat.n_pages_made_young;

	pool_info->n_pages_not_made_young =
		buf_pool->stat.n_pages_not_made_young;

	pool_info->n_pages_read = buf_pool->stat.n_pages_read;

	pool_info->n_pages_created = buf_pool->stat.n_pages_created;

	pool_info->n_pages_written = buf_pool->stat.n_pages_written;

	pool_info->n_page_gets = buf_pool->stat.n_page_gets;

	pool_info->n_ra_pages_read_rnd = buf_pool->stat.n_ra_pages_read_rnd;
	pool_info->n_ra_pages_read = buf_pool->stat.n_ra_pages_read;

	pool_info->n_ra_pages_evicted = buf_pool->stat.n_ra_pages_evicted;

	pool_info->page_made_young_rate =
		 (buf_pool->stat.n_pages_made_young
		  - buf_pool->old_stat.n_pages_made_young) / time_elapsed;

	pool_info->page_not_made_young_rate =
		 (buf_pool->stat.n_pages_not_made_young
		  - buf_pool->old_stat.n_pages_not_made_young) / time_elapsed;

	pool_info->pages_read_rate =
		(buf_pool->stat.n_pages_read
		  - buf_pool->old_stat.n_pages_read) / time_elapsed;

	pool_info->pages_created_rate =
		(buf_pool->stat.n_pages_created
		 - buf_pool->old_stat.n_pages_created) / time_elapsed;

	pool_info->pages_written_rate =
		(buf_pool->stat.n_pages_written
		 - buf_pool->old_stat.n_pages_written) / time_elapsed;

	pool_info->n_page_get_delta = buf_pool->stat.n_page_gets
				      - buf_pool->old_stat.n_page_gets;

	if (pool_info->n_page_get_delta) {
		pool_info->page_read_delta = buf_pool->stat.n_pages_read
					     - buf_pool->old_stat.n_pages_read;

		pool_info->young_making_delta =
			buf_pool->stat.n_pages_made_young
			- buf_pool->old_stat.n_pages_made_young;

		pool_info->not_young_making_delta =
			buf_pool->stat.n_pages_not_made_young
			- buf_pool->old_stat.n_pages_not_made_young;
	}
	pool_info->pages_readahead_rnd_rate =
		 (buf_pool->stat.n_ra_pages_read_rnd
		  - buf_pool->old_stat.n_ra_pages_read_rnd) / time_elapsed;


	pool_info->pages_readahead_rate =
		 (buf_pool->stat.n_ra_pages_read
		  - buf_pool->old_stat.n_ra_pages_read) / time_elapsed;

	pool_info->pages_evicted_rate =
		(buf_pool->stat.n_ra_pages_evicted
		 - buf_pool->old_stat.n_ra_pages_evicted) / time_elapsed;

	pool_info->unzip_lru_len = UT_LIST_GET_LEN(buf_pool->unzip_LRU);

	pool_info->io_sum = buf_LRU_stat_sum.io;

	pool_info->io_cur = buf_LRU_stat_cur.io;

	pool_info->unzip_sum = buf_LRU_stat_sum.unzip;

	pool_info->unzip_cur = buf_LRU_stat_cur.unzip;

	buf_refresh_io_stats(buf_pool);
	buf_pool_mutex_exit(buf_pool);
}

/*********************************************************************//**
Prints info of the buffer i/o. */

void
buf_print_io_instance(
/*==================*/
	buf_pool_info_t*pool_info,	/*!< in: buffer pool info */
	FILE*		file)		/*!< in/out: buffer where to print */
{
	ut_ad(pool_info);

	fprintf(file,
		"Buffer pool size   %lu\n"
		"Free buffers       %lu\n"
		"Database pages     %lu\n"
		"Old database pages %lu\n"
		"Modified db pages  %lu\n"
		"Pending reads %lu\n"
		"Pending writes: LRU %lu, flush list %lu, single page %lu\n",
		pool_info->pool_size,
		pool_info->free_list_len,
		pool_info->lru_len,
		pool_info->old_lru_len,
		pool_info->flush_list_len,
		pool_info->n_pend_reads,
		pool_info->n_pending_flush_lru,
		pool_info->n_pending_flush_list,
		pool_info->n_pending_flush_single_page);

	fprintf(file,
		"Pages made young %lu, not young %lu\n"
		"%.2f youngs/s, %.2f non-youngs/s\n"
		"Pages read %lu, created %lu, written %lu\n"
		"%.2f reads/s, %.2f creates/s, %.2f writes/s\n",
		pool_info->n_pages_made_young,
		pool_info->n_pages_not_made_young,
		pool_info->page_made_young_rate,
		pool_info->page_not_made_young_rate,
		pool_info->n_pages_read,
		pool_info->n_pages_created,
		pool_info->n_pages_written,
		pool_info->pages_read_rate,
		pool_info->pages_created_rate,
		pool_info->pages_written_rate);

	if (pool_info->n_page_get_delta) {
		fprintf(file,
			"Buffer pool hit rate %lu / 1000,"
			" young-making rate %lu / 1000 not %lu / 1000\n",
			(ulong) (1000 - (1000 * pool_info->page_read_delta
					 / pool_info->n_page_get_delta)),
			(ulong) (1000 * pool_info->young_making_delta
				 / pool_info->n_page_get_delta),
			(ulong) (1000 * pool_info->not_young_making_delta
				 / pool_info->n_page_get_delta));
	} else {
		fputs("No buffer pool page gets since the last printout\n",
		      file);
	}

	/* Statistics about read ahead algorithm */
	fprintf(file, "Pages read ahead %.2f/s,"
		" evicted without access %.2f/s,"
		" Random read ahead %.2f/s\n",

		pool_info->pages_readahead_rate,
		pool_info->pages_evicted_rate,
		pool_info->pages_readahead_rnd_rate);

	/* Print some values to help us with visualizing what is
	happening with LRU eviction. */
	fprintf(file,
		"LRU len: %lu, unzip_LRU len: %lu\n"
		"I/O sum[%lu]:cur[%lu], unzip sum[%lu]:cur[%lu]\n",
		pool_info->lru_len, pool_info->unzip_lru_len,
		pool_info->io_sum, pool_info->io_cur,
		pool_info->unzip_sum, pool_info->unzip_cur);
}

/*********************************************************************//**
Prints info of the buffer i/o. */

void
buf_print_io(
/*=========*/
	FILE*	file)	/*!< in/out: buffer where to print */
{
	ulint			i;
	buf_pool_info_t*	pool_info;
	buf_pool_info_t*	pool_info_total;

	/* If srv_buf_pool_instances is greater than 1, allocate
	one extra buf_pool_info_t, the last one stores
	aggregated/total values from all pools */
	if (srv_buf_pool_instances > 1) {
		pool_info = (buf_pool_info_t*) ut_zalloc_nokey((
			srv_buf_pool_instances + 1) * sizeof *pool_info);

		pool_info_total = &pool_info[srv_buf_pool_instances];
	} else {
		ut_a(srv_buf_pool_instances == 1);

		pool_info_total = pool_info =
			static_cast<buf_pool_info_t*>(
				ut_zalloc_nokey(sizeof *pool_info));
	}

	for (i = 0; i < srv_buf_pool_instances; i++) {
		buf_pool_t*	buf_pool;

		buf_pool = buf_pool_from_array(i);

		/* Fetch individual buffer pool info and calculate
		aggregated stats along the way */
		buf_stats_get_pool_info(buf_pool, i, pool_info);

		/* If we have more than one buffer pool, store
		the aggregated stats  */
		if (srv_buf_pool_instances > 1) {
			buf_stats_aggregate_pool_info(pool_info_total,
						      &pool_info[i]);
		}
	}

	/* Print the aggreate buffer pool info */
	buf_print_io_instance(pool_info_total, file);

	/* If there are more than one buffer pool, print each individual pool
	info */
	if (srv_buf_pool_instances > 1) {
		fputs("----------------------\n"
		"INDIVIDUAL BUFFER POOL INFO\n"
		"----------------------\n", file);

		for (i = 0; i < srv_buf_pool_instances; i++) {
			fprintf(file, "---BUFFER POOL %lu\n", i);
			buf_print_io_instance(&pool_info[i], file);
		}
	}

	ut_free(pool_info);
}

/**********************************************************************//**
Refreshes the statistics used to print per-second averages. */

void
buf_refresh_io_stats(
/*=================*/
	buf_pool_t*	buf_pool)	/*!< in: buffer pool instance */
{
	buf_pool->last_printout_time = ut_time();
	buf_pool->old_stat = buf_pool->stat;
}

/**********************************************************************//**
Refreshes the statistics used to print per-second averages. */

void
buf_refresh_io_stats_all(void)
/*==========================*/
{
	for (ulint i = 0; i < srv_buf_pool_instances; i++) {
		buf_pool_t*	buf_pool;

		buf_pool = buf_pool_from_array(i);

		buf_refresh_io_stats(buf_pool);
	}
}

/**********************************************************************//**
Check if all pages in all buffer pools are in a replacable state.
@return FALSE if not */

ibool
buf_all_freed(void)
/*===============*/
{
	for (ulint i = 0; i < srv_buf_pool_instances; i++) {
		buf_pool_t*	buf_pool;

		buf_pool = buf_pool_from_array(i);

		if (!buf_all_freed_instance(buf_pool)) {
			return(FALSE);
		}
	}

	return(TRUE);
}

/*********************************************************************//**
Checks that there currently are no pending i/o-operations for the buffer
pool.
@return number of pending i/o */

ulint
buf_pool_check_no_pending_io(void)
/*==============================*/
{
	ulint		i;
	ulint		pending_io = 0;

	buf_pool_mutex_enter_all();

	for (i = 0; i < srv_buf_pool_instances; i++) {
		const buf_pool_t*	buf_pool;

		buf_pool = buf_pool_from_array(i);

		pending_io += buf_pool->n_pend_reads
			      + buf_pool->n_flush[BUF_FLUSH_LRU]
			      + buf_pool->n_flush[BUF_FLUSH_SINGLE_PAGE]
			      + buf_pool->n_flush[BUF_FLUSH_LIST];

	}

	buf_pool_mutex_exit_all();

	return(pending_io);
}

#if 0
Code currently not used
/*********************************************************************//**
Gets the current length of the free list of buffer blocks.
@return length of the free list */

ulint
buf_get_free_list_len(void)
/*=======================*/
{
	ulint	len;

	buf_pool_mutex_enter(buf_pool);

	len = UT_LIST_GET_LEN(buf_pool->free);

	buf_pool_mutex_exit(buf_pool);

	return(len);
}
#endif

#else /* !UNIV_HOTBACKUP */

/** Inits a page to the buffer buf_pool, for use in mysqlbackup --restore.
@param[in]	page_id		page id
@param[in]	page_size	page size
@param[in,out]	block		block to init */
void
buf_page_init_for_backup_restore(
	const page_id_t&	page_id,
	const page_size_t&	page_size,
	buf_block_t*		block)
{
	block->page.state = BUF_BLOCK_FILE_PAGE;
	block->page.id = page_id;
	block->page.size.copy_from(page_size);

	page_zip_des_init(&block->page.zip);

	/* We assume that block->page.data has been allocated
	with page_size == univ_page_size. */
	if (page_size.is_compressed()) {
		page_zip_set_size(&block->page.zip, page_size.physical());
		block->page.zip.data = block->frame + page_size.logical();
	} else {
		page_zip_set_size(&block->page.zip, 0);
	}
}

#endif /* !UNIV_HOTBACKUP */

/** Print the given page_id_t object.
@param[in,out]	out	the output stream
@param[in]	page_id	the page_id_t object to be printed
@return the output stream */
std::ostream&
operator<<(
	std::ostream&		out,
	const page_id_t&	page_id)
{
	out << "[page id: space=" << page_id.m_space
		<< ", page number=" << page_id.m_page_no << "]";
	return(out);
}

/** Print the given buf_pool_t object.
@param[in,out]	out		the output stream
@param[in]	buf_pool	the buf_pool_t object to be printed
@return the output stream */
std::ostream&
operator<<(
        std::ostream&		out,
        const buf_pool_t&	buf_pool)
{
	out << "[buffer pool instance: "
		<< "buf_pool size=" << buf_pool.curr_size
		<< ", database pages=" << UT_LIST_GET_LEN(buf_pool.LRU)
		<< ", free pages=" << UT_LIST_GET_LEN(buf_pool.free)
		<< ", modified database pages="
		<< UT_LIST_GET_LEN(buf_pool.flush_list)
		<< ", n pending decompressions=" << buf_pool.n_pend_unzip
		<< ", n pending reads=" << buf_pool.n_pend_reads
		<< ", n pending flush LRU=" << buf_pool.n_flush[BUF_FLUSH_LRU]
		<< " list=" << buf_pool.n_flush[BUF_FLUSH_LIST]
		<< " single page=" << buf_pool.n_flush[BUF_FLUSH_SINGLE_PAGE]
		<< ", pages made young=" << buf_pool.stat.n_pages_made_young
		<< ", not young=" << buf_pool.stat.n_pages_not_made_young
		<< ", pages read=" << buf_pool.stat.n_pages_read
		<< ", created=" << buf_pool.stat.n_pages_created
		<< ", written=" << buf_pool.stat.n_pages_written << "]";
	return(out);
}
#endif /* !UNIV_INNOCHECKSUM */<|MERGE_RESOLUTION|>--- conflicted
+++ resolved
@@ -3826,10 +3826,6 @@
 	unsigned	access_time;
 	rw_lock_t*	hash_lock;
 	buf_block_t*	fix_block;
-<<<<<<< HEAD
-	BPageMutex*	fix_mutex = NULL;
-=======
->>>>>>> d6507b81
 	ulint		retries = 0;
 	buf_pool_t*	buf_pool = buf_pool_get(page_id);
 
@@ -3921,29 +3917,6 @@
 				increment the fix count to make
 				sure that no state change takes place. */
 				fix_block = block;
-<<<<<<< HEAD
-
-#ifdef PAGE_ATOMIC_REF_COUNT
-				/* Get block mutex as this is also being used
-				for synchronization between user thread and
-				flush thread. For table residing in system
-				temporary tablespace lock are not obtain and
-				so synchronization is done using fix_count
-				and io_state. Check buf_flush_page for flush
-				thread counterpart.
-				For non-atomic case, fix-count increment is
-				protected using mutex-get/release.  */
-				fix_mutex = buf_page_get_mutex(
-					&fix_block->page);
-
-				if (fsp_is_system_temporary(page_id.space())) {
-					mutex_enter(fix_mutex);
-				}
-#endif /* PAGE_ATOMIC_REF_COUNT */
-				buf_block_fix(fix_block);
-#ifdef PAGE_ATOMIC_REF_COUNT
-				if (fsp_is_system_temporary(page_id.space())) {
-=======
 
 				if (fsp_is_system_temporary(page_id.space())) {
 					/* For temporary tablespace,
@@ -3959,12 +3932,10 @@
 							&fix_block->page);
 					mutex_enter(fix_mutex);
 					buf_block_fix(fix_block);
->>>>>>> d6507b81
 					mutex_exit(fix_mutex);
 				} else {
 					buf_block_fix(fix_block);
 				}
-#endif /* PAGE_ATOMIC_REF_COUNT */
 
 				/* Now safe to release page_hash mutex */
 				rw_lock_x_unlock(hash_lock);
@@ -4015,18 +3986,6 @@
 		fix_block = block;
 	}
 
-<<<<<<< HEAD
-#ifdef PAGE_ATOMIC_REF_COUNT
-	/* Get block mutex as this is also being used for synchronization
-	between user thread and flush thread. For table residing in system
-	temporary tablespace lock are not obtain and so synchronization is done
-	using fix_count and io_state. Check buf_flush_page for flush thread
-	counterpart. For non-atomic case fix-count increment is protected
-	using mutex-get/release.  */
-	fix_mutex = buf_page_get_mutex(&fix_block->page);
-
-=======
->>>>>>> d6507b81
 	if (fsp_is_system_temporary(page_id.space())) {
 		/* For temporary tablespace, the mutex is being used
 		for synchronization between user thread and flush
@@ -4035,22 +3994,11 @@
 		BPageMutex*	fix_mutex = buf_page_get_mutex(
 			&fix_block->page);
 		mutex_enter(fix_mutex);
-<<<<<<< HEAD
-	}
-#endif /* PAGE_ATOMIC_REF_COUNT */
-
-	buf_block_fix(fix_block);
-
-#ifdef PAGE_ATOMIC_REF_COUNT
-	if (fsp_is_system_temporary(page_id.space())) {
-=======
 		buf_block_fix(fix_block);
->>>>>>> d6507b81
 		mutex_exit(fix_mutex);
 	} else {
 		buf_block_fix(fix_block);
 	}
-#endif /* PAGE_ATOMIC_REF_COUNT */
 
 	/* Now safe to release page_hash mutex */
 	rw_lock_s_unlock(hash_lock);
@@ -4059,29 +4007,12 @@
 
 	if (mode == BUF_GET_IF_IN_POOL || mode == BUF_PEEK_IF_IN_POOL) {
 
-<<<<<<< HEAD
-		bool	must_read;
-
-		{
-			buf_page_t*	fix_page = &fix_block->page;
-
-			fix_mutex = buf_page_get_mutex(fix_page);
-			mutex_enter(fix_mutex);
-
-			buf_io_fix	io_fix = buf_page_get_io_fix(fix_page);
-
-			must_read = (io_fix == BUF_IO_READ);
-
-			mutex_exit(fix_mutex);
-		}
-=======
 		buf_page_t*	fix_page = &fix_block->page;
 		BPageMutex*	fix_mutex = buf_page_get_mutex(fix_page);
 		mutex_enter(fix_mutex);
 		const bool	must_read
 			= (buf_page_get_io_fix(fix_page) == BUF_IO_READ);
 		mutex_exit(fix_mutex);
->>>>>>> d6507b81
 
 		if (must_read) {
 			/* The page is being read to buffer pool,
