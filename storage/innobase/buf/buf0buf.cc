/*****************************************************************************

Copyright (c) 1995, 2015, Oracle and/or its affiliates. All Rights Reserved.
Copyright (c) 2008, Google Inc.

Portions of this file contain modifications contributed and copyrighted by
Google, Inc. Those modifications are gratefully acknowledged and are described
briefly in the InnoDB documentation. The contributions by Google are
incorporated with their permission, and subject to the conditions contained in
the file COPYING.Google.

This program is free software; you can redistribute it and/or modify it under
the terms of the GNU General Public License as published by the Free Software
Foundation; version 2 of the License.

This program is distributed in the hope that it will be useful, but WITHOUT
ANY WARRANTY; without even the implied warranty of MERCHANTABILITY or FITNESS
FOR A PARTICULAR PURPOSE. See the GNU General Public License for more details.

You should have received a copy of the GNU General Public License along with
this program; if not, write to the Free Software Foundation, Inc.,
51 Franklin Street, Suite 500, Boston, MA 02110-1335 USA

*****************************************************************************/

/**************************************************//**
@file buf/buf0buf.cc
The database buffer buf_pool

Created 11/5/1995 Heikki Tuuri
*******************************************************/

#include "ha_prototypes.h"

#include "page0size.h"
#include "buf0buf.h"

#ifdef UNIV_NONINL
#include "buf0buf.ic"
#endif
#ifdef UNIV_INNOCHECKSUM
#include "string.h"
#include "mach0data.h"
#endif /* UNIV_INNOCHECKSUM */
#ifndef UNIV_INNOCHECKSUM
#include "mem0mem.h"
#include "btr0btr.h"
#include "fil0fil.h"
#include "fsp0sysspace.h"
#ifndef UNIV_HOTBACKUP
#include "buf0buddy.h"
#include "lock0lock.h"
#include "sync0rw.h"
#include "btr0sea.h"
#include "ibuf0ibuf.h"
#include "trx0undo.h"
#include "trx0purge.h"
#include "log0log.h"
#include "dict0stats_bg.h"
#endif /* !UNIV_HOTBACKUP */
#include "srv0srv.h"
#include "srv0start.h"
#include "dict0dict.h"
#include "log0recv.h"
#include "srv0mon.h"
#include "fsp0sysspace.h"
#endif /* !UNIV_INNOCHECKSUM */
#include "page0zip.h"
#include "buf0checksum.h"
#include "sync0sync.h"
#include "buf0dump.h"
#include "ut0new.h"
<<<<<<< HEAD
#include "xb0xb.h"

=======
>>>>>>> 67d52e7c
#include <new>
#include <map>
#include <sstream>

#if defined(HAVE_LIBNUMA) && defined(WITH_NUMA)
#include <numa.h>
#include <numaif.h>

struct set_numa_interleave_t
{
	set_numa_interleave_t()
	{
		if (srv_numa_interleave) {

			ib::info() << "Setting NUMA memory policy to"
				" MPOL_INTERLEAVE";
			if (set_mempolicy(MPOL_INTERLEAVE,
					  numa_all_nodes_ptr->maskp,
					  numa_all_nodes_ptr->size) != 0) {

				ib::warn() << "Failed to set NUMA memory"
					" policy to MPOL_INTERLEAVE: "
					<< strerror(errno);
			}
		}
	}

	~set_numa_interleave_t()
	{
		if (srv_numa_interleave) {

			ib::info() << "Setting NUMA memory policy to"
				" MPOL_DEFAULT";
			if (set_mempolicy(MPOL_DEFAULT, NULL, 0) != 0) {
				ib::warn() << "Failed to set NUMA memory"
					" policy to MPOL_DEFAULT: "
					<< strerror(errno);
			}
		}
	}
};

#define NUMA_MEMPOLICY_INTERLEAVE_IN_SCOPE set_numa_interleave_t scoped_numa
#else
#define NUMA_MEMPOLICY_INTERLEAVE_IN_SCOPE
#endif /* HAVE_LIBNUMA && WITH_NUMA */

/*
		IMPLEMENTATION OF THE BUFFER POOL
		=================================

Performance improvement:
------------------------
Thread scheduling in NT may be so slow that the OS wait mechanism should
not be used even in waiting for disk reads to complete.
Rather, we should put waiting query threads to the queue of
waiting jobs, and let the OS thread do something useful while the i/o
is processed. In this way we could remove most OS thread switches in
an i/o-intensive benchmark like TPC-C.

A possibility is to put a user space thread library between the database
and NT. User space thread libraries might be very fast.

SQL Server 7.0 can be configured to use 'fibers' which are lightweight
threads in NT. These should be studied.

		Buffer frames and blocks
		------------------------
Following the terminology of Gray and Reuter, we call the memory
blocks where file pages are loaded buffer frames. For each buffer
frame there is a control block, or shortly, a block, in the buffer
control array. The control info which does not need to be stored
in the file along with the file page, resides in the control block.

		Buffer pool struct
		------------------
The buffer buf_pool contains a single mutex which protects all the
control data structures of the buf_pool. The content of a buffer frame is
protected by a separate read-write lock in its control block, though.
These locks can be locked and unlocked without owning the buf_pool->mutex.
The OS events in the buf_pool struct can be waited for without owning the
buf_pool->mutex.

The buf_pool->mutex is a hot-spot in main memory, causing a lot of
memory bus traffic on multiprocessor systems when processors
alternately access the mutex. On our Pentium, the mutex is accessed
maybe every 10 microseconds. We gave up the solution to have mutexes
for each control block, for instance, because it seemed to be
complicated.

A solution to reduce mutex contention of the buf_pool->mutex is to
create a separate mutex for the page hash table. On Pentium,
accessing the hash table takes 2 microseconds, about half
of the total buf_pool->mutex hold time.

		Control blocks
		--------------

The control block contains, for instance, the bufferfix count
which is incremented when a thread wants a file page to be fixed
in a buffer frame. The bufferfix operation does not lock the
contents of the frame, however. For this purpose, the control
block contains a read-write lock.

The buffer frames have to be aligned so that the start memory
address of a frame is divisible by the universal page size, which
is a power of two.

We intend to make the buffer buf_pool size on-line reconfigurable,
that is, the buf_pool size can be changed without closing the database.
Then the database administarator may adjust it to be bigger
at night, for example. The control block array must
contain enough control blocks for the maximum buffer buf_pool size
which is used in the particular database.
If the buf_pool size is cut, we exploit the virtual memory mechanism of
the OS, and just refrain from using frames at high addresses. Then the OS
can swap them to disk.

The control blocks containing file pages are put to a hash table
according to the file address of the page.
We could speed up the access to an individual page by using
"pointer swizzling": we could replace the page references on
non-leaf index pages by direct pointers to the page, if it exists
in the buf_pool. We could make a separate hash table where we could
chain all the page references in non-leaf pages residing in the buf_pool,
using the page reference as the hash key,
and at the time of reading of a page update the pointers accordingly.
Drawbacks of this solution are added complexity and,
possibly, extra space required on non-leaf pages for memory pointers.
A simpler solution is just to speed up the hash table mechanism
in the database, using tables whose size is a power of 2.

		Lists of blocks
		---------------

There are several lists of control blocks.

The free list (buf_pool->free) contains blocks which are currently not
used.

The common LRU list contains all the blocks holding a file page
except those for which the bufferfix count is non-zero.
The pages are in the LRU list roughly in the order of the last
access to the page, so that the oldest pages are at the end of the
list. We also keep a pointer to near the end of the LRU list,
which we can use when we want to artificially age a page in the
buf_pool. This is used if we know that some page is not needed
again for some time: we insert the block right after the pointer,
causing it to be replaced sooner than would normally be the case.
Currently this aging mechanism is used for read-ahead mechanism
of pages, and it can also be used when there is a scan of a full
table which cannot fit in the memory. Putting the pages near the
end of the LRU list, we make sure that most of the buf_pool stays
in the main memory, undisturbed.

The unzip_LRU list contains a subset of the common LRU list.  The
blocks on the unzip_LRU list hold a compressed file page and the
corresponding uncompressed page frame.  A block is in unzip_LRU if and
only if the predicate buf_page_belongs_to_unzip_LRU(&block->page)
holds.  The blocks in unzip_LRU will be in same order as they are in
the common LRU list.  That is, each manipulation of the common LRU
list will result in the same manipulation of the unzip_LRU list.

The chain of modified blocks (buf_pool->flush_list) contains the blocks
holding file pages that have been modified in the memory
but not written to disk yet. The block with the oldest modification
which has not yet been written to disk is at the end of the chain.
The access to this list is protected by buf_pool->flush_list_mutex.

The chain of unmodified compressed blocks (buf_pool->zip_clean)
contains the control blocks (buf_page_t) of those compressed pages
that are not in buf_pool->flush_list and for which no uncompressed
page has been allocated in the buffer pool.  The control blocks for
uncompressed pages are accessible via buf_block_t objects that are
reachable via buf_pool->chunks[].

The chains of free memory blocks (buf_pool->zip_free[]) are used by
the buddy allocator (buf0buddy.cc) to keep track of currently unused
memory blocks of size sizeof(buf_page_t)..UNIV_PAGE_SIZE / 2.  These
blocks are inside the UNIV_PAGE_SIZE-sized memory blocks of type
BUF_BLOCK_MEMORY that the buddy allocator requests from the buffer
pool.  The buddy allocator is solely used for allocating control
blocks for compressed pages (buf_page_t) and compressed page frames.

		Loading a file page
		-------------------

First, a victim block for replacement has to be found in the
buf_pool. It is taken from the free list or searched for from the
end of the LRU-list. An exclusive lock is reserved for the frame,
the io_fix field is set in the block fixing the block in buf_pool,
and the io-operation for loading the page is queued. The io-handler thread
releases the X-lock on the frame and resets the io_fix field
when the io operation completes.

A thread may request the above operation using the function
buf_page_get(). It may then continue to request a lock on the frame.
The lock is granted when the io-handler releases the x-lock.

		Read-ahead
		----------

The read-ahead mechanism is intended to be intelligent and
isolated from the semantically higher levels of the database
index management. From the higher level we only need the
information if a file page has a natural successor or
predecessor page. On the leaf level of a B-tree index,
these are the next and previous pages in the natural
order of the pages.

Let us first explain the read-ahead mechanism when the leafs
of a B-tree are scanned in an ascending or descending order.
When a read page is the first time referenced in the buf_pool,
the buffer manager checks if it is at the border of a so-called
linear read-ahead area. The tablespace is divided into these
areas of size 64 blocks, for example. So if the page is at the
border of such an area, the read-ahead mechanism checks if
all the other blocks in the area have been accessed in an
ascending or descending order. If this is the case, the system
looks at the natural successor or predecessor of the page,
checks if that is at the border of another area, and in this case
issues read-requests for all the pages in that area. Maybe
we could relax the condition that all the pages in the area
have to be accessed: if data is deleted from a table, there may
appear holes of unused pages in the area.

A different read-ahead mechanism is used when there appears
to be a random access pattern to a file.
If a new page is referenced in the buf_pool, and several pages
of its random access area (for instance, 32 consecutive pages
in a tablespace) have recently been referenced, we may predict
that the whole area may be needed in the near future, and issue
the read requests for the whole area.
*/

#if (!(defined(UNIV_HOTBACKUP) || defined(UNIV_INNOCHECKSUM)))
/** Value in microseconds */
static const int WAIT_FOR_READ	= 100;
static const int WAIT_FOR_WRITE = 100;
/** Number of attempts made to read in a page in the buffer pool */
static const ulint	BUF_PAGE_READ_MAX_RETRIES = 100;
/** Number of pages to read ahead */
static const ulint	BUF_READ_AHEAD_PAGES = 64;
/** The maximum portion of the buffer pool that can be used for the
read-ahead buffer.  (Divide buf_pool size by this amount) */
static const ulint	BUF_READ_AHEAD_PORTION = 32;

/** The buffer pools of the database */
buf_pool_t*	buf_pool_ptr;

/** true when resizing buffer pool is in the critical path. */
volatile bool	buf_pool_resizing;

/** true when withdrawing buffer pool pages might cause page relocation */
volatile bool	buf_pool_withdrawing;

/** the clock is incremented every time a pointer to a page may become obsolete;
if the withdrwa clock has not changed, the pointer is still valid in buffer
pool. if changed, the pointer might not be in buffer pool any more. */
volatile ulint	buf_withdraw_clock;

/** Map of buffer pool chunks by its first frame address
This is newly made by initialization of buffer pool and buf_resize_thread.
Currently, no need mutex protection for update. */
typedef std::map<
	const byte*,
	buf_chunk_t*,
	std::less<const byte*>,
	ut_allocator<std::pair<const byte*, buf_chunk_t*> > >
	buf_pool_chunk_map_t;

static buf_pool_chunk_map_t*			buf_chunk_map_reg;

/** Chunk map to be used to lookup.
The map pointed by this should not be updated */
static buf_pool_chunk_map_t*	buf_chunk_map_ref = NULL;

#ifdef UNIV_DEBUG
/** Protect reference for buf_chunk_map_ref from deleting map,
because the reference can be caused by debug assertion code. */
static rw_lock_t*	buf_chunk_map_latch;

/** Disable resizing buffer pool to make assertion code not expensive. */
my_bool			buf_disable_resize_buffer_pool_debug = TRUE;
#endif /* UNIV_DEBUG */

#if defined UNIV_DEBUG || defined UNIV_BUF_DEBUG
/** This is used to insert validation operations in execution
in the debug version */
static ulint	buf_dbg_counter	= 0;
#endif /* UNIV_DEBUG || UNIV_BUF_DEBUG */

#if defined UNIV_PFS_MUTEX || defined UNIV_PFS_RWLOCK
# ifndef PFS_SKIP_BUFFER_MUTEX_RWLOCK

/* Buffer block mutexes and rwlocks can be registered
in one group rather than individually. If PFS_GROUP_BUFFER_SYNC
is defined, register buffer block mutex and rwlock
in one group after their initialization. */
#  define PFS_GROUP_BUFFER_SYNC

/* This define caps the number of mutexes/rwlocks can
be registered with performance schema. Developers can
modify this define if necessary. Please note, this would
be effective only if PFS_GROUP_BUFFER_SYNC is defined. */
#  define PFS_MAX_BUFFER_MUTEX_LOCK_REGISTER	ULINT_MAX

# endif /* !PFS_SKIP_BUFFER_MUTEX_RWLOCK */
#endif /* UNIV_PFS_MUTEX || UNIV_PFS_RWLOCK */

/** Macro to determine whether the read of write counter is used depending
on the io_type */
#define MONITOR_RW_COUNTER(io_type, counter)		\
	((io_type == BUF_IO_READ)			\
	 ? (counter##_READ)				\
	 : (counter##_WRITTEN))

/** Registers a chunk to buf_pool_chunk_map
@param[in]	chunk	chunk of buffers */
static
void
buf_pool_register_chunk(
	buf_chunk_t*	chunk)
{
	buf_chunk_map_reg->insert(buf_pool_chunk_map_t::value_type(
		chunk->blocks->frame, chunk));
}

/********************************************************************//**
Gets the smallest oldest_modification lsn for any page in the pool. Returns
zero if all modified pages have been flushed to disk.
@return oldest modification in pool, zero if none */
lsn_t
buf_pool_get_oldest_modification(void)
/*==================================*/
{
	lsn_t		lsn = 0;
	lsn_t		oldest_lsn = 0;

	/* When we traverse all the flush lists we don't want another
	thread to add a dirty page to any flush list. */
	log_flush_order_mutex_enter();

	for (ulint i = 0; i < srv_buf_pool_instances; i++) {
		buf_pool_t*	buf_pool;

		buf_pool = buf_pool_from_array(i);

		buf_flush_list_mutex_enter(buf_pool);

		buf_page_t*	bpage;

		/* We don't let log-checkpoint halt because pages from system
		temporary are not yet flushed to the disk. Anyway, object
		residing in system temporary doesn't generate REDO logging. */
		for (bpage = UT_LIST_GET_LAST(buf_pool->flush_list);
		     bpage != NULL
			&& fsp_is_system_temporary(bpage->id.space());
		     bpage = UT_LIST_GET_PREV(list, bpage)) {
			/* Do nothing. */
		}

		if (bpage != NULL) {
			ut_ad(bpage->in_flush_list);
			lsn = bpage->oldest_modification;
		}

		buf_flush_list_mutex_exit(buf_pool);

		if (!oldest_lsn || oldest_lsn > lsn) {
			oldest_lsn = lsn;
		}
	}

	log_flush_order_mutex_exit();

	/* The returned answer may be out of date: the flush_list can
	change after the mutex has been released. */

	return(oldest_lsn);
}

/********************************************************************//**
Get total buffer pool statistics. */
void
buf_get_total_list_len(
/*===================*/
	ulint*		LRU_len,	/*!< out: length of all LRU lists */
	ulint*		free_len,	/*!< out: length of all free lists */
	ulint*		flush_list_len)	/*!< out: length of all flush lists */
{
	ulint		i;

	*LRU_len = 0;
	*free_len = 0;
	*flush_list_len = 0;

	for (i = 0; i < srv_buf_pool_instances; i++) {
		buf_pool_t*	buf_pool;

		buf_pool = buf_pool_from_array(i);

		*LRU_len += UT_LIST_GET_LEN(buf_pool->LRU);
		*free_len += UT_LIST_GET_LEN(buf_pool->free);
		*flush_list_len += UT_LIST_GET_LEN(buf_pool->flush_list);
	}
}

/********************************************************************//**
Get total list size in bytes from all buffer pools. */
void
buf_get_total_list_size_in_bytes(
/*=============================*/
	buf_pools_list_size_t*	buf_pools_list_size)	/*!< out: list sizes
							in all buffer pools */
{
	ut_ad(buf_pools_list_size);
	memset(buf_pools_list_size, 0, sizeof(*buf_pools_list_size));

	for (ulint i = 0; i < srv_buf_pool_instances; i++) {
		buf_pool_t*	buf_pool;

		buf_pool = buf_pool_from_array(i);
		/* We don't need mutex protection since this is
		for statistics purpose */
		buf_pools_list_size->LRU_bytes += buf_pool->stat.LRU_bytes;
		buf_pools_list_size->unzip_LRU_bytes +=
			UT_LIST_GET_LEN(buf_pool->unzip_LRU) * UNIV_PAGE_SIZE;
		buf_pools_list_size->flush_list_bytes +=
			buf_pool->stat.flush_list_bytes;
	}
}

/********************************************************************//**
Get total buffer pool statistics. */
void
buf_get_total_stat(
/*===============*/
	buf_pool_stat_t*	tot_stat)	/*!< out: buffer pool stats */
{
	ulint			i;

	memset(tot_stat, 0, sizeof(*tot_stat));

	for (i = 0; i < srv_buf_pool_instances; i++) {
		buf_pool_stat_t*buf_stat;
		buf_pool_t*	buf_pool;

		buf_pool = buf_pool_from_array(i);

		buf_stat = &buf_pool->stat;
		tot_stat->n_page_gets += buf_stat->n_page_gets;
		tot_stat->n_pages_read += buf_stat->n_pages_read;
		tot_stat->n_pages_written += buf_stat->n_pages_written;
		tot_stat->n_pages_created += buf_stat->n_pages_created;
		tot_stat->n_ra_pages_read_rnd += buf_stat->n_ra_pages_read_rnd;
		tot_stat->n_ra_pages_read += buf_stat->n_ra_pages_read;
		tot_stat->n_ra_pages_evicted += buf_stat->n_ra_pages_evicted;
		tot_stat->n_pages_made_young += buf_stat->n_pages_made_young;

		tot_stat->n_pages_not_made_young +=
			buf_stat->n_pages_not_made_young;
	}
}

/********************************************************************//**
Allocates a buffer block.
@return own: the allocated block, in state BUF_BLOCK_MEMORY */
buf_block_t*
buf_block_alloc(
/*============*/
	buf_pool_t*	buf_pool)	/*!< in/out: buffer pool instance,
					or NULL for round-robin selection
					of the buffer pool */
{
	buf_block_t*	block;
	ulint		index;
	static ulint	buf_pool_index;

	if (buf_pool == NULL) {
		/* We are allocating memory from any buffer pool, ensure
		we spread the grace on all buffer pool instances. */
		index = buf_pool_index++ % srv_buf_pool_instances;
		buf_pool = buf_pool_from_array(index);
	}

	block = buf_LRU_get_free_block(buf_pool);

	buf_block_set_state(block, BUF_BLOCK_MEMORY);

	return(block);
}
#endif /* !UNIV_HOTBACKUP && !UNIV_INNOCHECKSUM */

/** Checks if a page contains only zeroes.
@param[in]	read_buf	database page
@param[in]	page_size	page size
@return true if page is filled with zeroes */
bool
buf_page_is_zeroes(
	const byte*		read_buf,
	const page_size_t&	page_size)
{
	for (ulint i = 0; i < page_size.logical(); i++) {
		if (read_buf[i] != 0) {
			return(false);
		}
	}
	return(true);
}

/** Checks if the page is in crc32 checksum format.
@param[in]	read_buf	database page
@param[in]	checksum_field1	new checksum field
@param[in]	checksum_field2	old checksum field
@param[in]	page_no		page number of given read_buf
@param[in]	is_log_enabled	true if log option is enabled
@param[in]	log_file	file pointer to log_file
@param[in]	curr_algo	current checksum algorithm
@return true if the page is in crc32 checksum format. */
UNIV_INLINE
bool
buf_page_is_checksum_valid_crc32(
	const byte*			read_buf,
	ulint				checksum_field1,
	ulint				checksum_field2
#ifdef UNIV_INNOCHECKSUM
	,uintmax_t			page_no,
	bool				is_log_enabled,
	FILE*				log_file,
	const srv_checksum_algorithm_t	curr_algo
#endif /* UNIV_INNOCHECKSUM */
	)
{
	const uint32_t	crc32 = buf_calc_page_crc32(read_buf);

#ifdef UNIV_INNOCHECKSUM
	if (is_log_enabled
	    && curr_algo == SRV_CHECKSUM_ALGORITHM_STRICT_CRC32) {
		fprintf(log_file, "page::%" PRIuMAX ";"
			" crc32 calculated = %u;"
			" recorded checksum field1 = %lu recorded"
			" checksum field2 =%lu\n", page_no,
			crc32, checksum_field1, checksum_field2);
	}
#endif /* UNIV_INNOCHECKSUM */

	if (checksum_field1 != checksum_field2) {
		return(false);
	}

	if (checksum_field1 == crc32) {
		return(true);
	}

	const uint32_t	crc32_legacy = buf_calc_page_crc32(read_buf, true);

	if (checksum_field1 == crc32_legacy) {
		return(true);
	}

	return(false);
}

/** Checks if the page is in innodb checksum format.
@param[in]	read_buf	database page
@param[in]	checksum_field1	new checksum field
@param[in]	checksum_field2	old checksum field
@param[in]	page_no		page number of given read_buf
@param[in]	is_log_enabled	true if log option is enabled
@param[in]	log_file	file pointer to log_file
@param[in]	curr_algo	current checksum algorithm
@return true if the page is in innodb checksum format. */
UNIV_INLINE
bool
buf_page_is_checksum_valid_innodb(
	const byte*			read_buf,
	ulint				checksum_field1,
	ulint				checksum_field2
#ifdef UNIV_INNOCHECKSUM
	,uintmax_t			page_no,
	bool				is_log_enabled,
	FILE*				log_file,
	const srv_checksum_algorithm_t	curr_algo
#endif /* UNIV_INNOCHECKSUM */
	)
{
	/* There are 2 valid formulas for
	checksum_field2 (old checksum field) which algo=innodb could have
	written to the page:

	1. Very old versions of InnoDB only stored 8 byte lsn to the
	start and the end of the page.

	2. Newer InnoDB versions store the old formula checksum
	(buf_calc_page_old_checksum()). */

	ulint	old_checksum = buf_calc_page_old_checksum(read_buf);
	ulint	new_checksum = buf_calc_page_new_checksum(read_buf);

#ifdef UNIV_INNOCHECKSUM
	if (is_log_enabled
	    && curr_algo == SRV_CHECKSUM_ALGORITHM_INNODB) {
		fprintf(log_file, "page::%" PRIuMAX ";"
			" old style: calculated ="
			" %lu; recorded = %lu\n",
			page_no, old_checksum,
			checksum_field2);
		fprintf(log_file, "page::%" PRIuMAX ";"
			" new style: calculated ="
			" %lu; crc32 = %u; recorded = %lu\n",
			page_no, new_checksum,
			buf_calc_page_crc32(read_buf), checksum_field1);
	}

	if (is_log_enabled
	    && curr_algo == SRV_CHECKSUM_ALGORITHM_STRICT_INNODB) {
		fprintf(log_file, "page::%" PRIuMAX ";"
			" old style: calculated ="
			" %lu; recorded checksum = %lu\n",
			page_no, old_checksum,
			checksum_field2);
		fprintf(log_file, "page::%" PRIuMAX ";"
			" new style: calculated ="
			" %lu; recorded checksum  = %lu\n",
			page_no, new_checksum,
			checksum_field1);
	}
#endif /* UNIV_INNOCHECKSUM */

	if (checksum_field2 != mach_read_from_4(read_buf + FIL_PAGE_LSN)
	    && checksum_field2 != old_checksum) {
		return(false);
	}

	/* old field is fine, check the new field */

	/* InnoDB versions < 4.0.14 and < 4.1.1 stored the space id
	(always equal to 0), to FIL_PAGE_SPACE_OR_CHKSUM */

	if (checksum_field1 != 0 && checksum_field1 != new_checksum) {
		return(false);
	}

	return(true);
}

/** Checks if the page is in fast checksum format.
@param[in]	read_buf	database page
@param[in]	checksum_field1	new checksum field
@param[in]	checksum_field2	old checksum field
@param[in]	page_no		page number of given read_buf
@param[in]	is_log_enabled	true if log option is enabled
@param[in]	log_file	file pointer to log_file
@param[in]	curr_algo	current checksum algorithm
@return true if the page is in fast checksum format. */
UNIV_INLINE
bool
buf_page_is_checksum_valid_fast_checksum(
	const byte*			read_buf,
	ulint				checksum_field1,
	ulint				checksum_field2
#ifdef UNIV_INNOCHECKSUM
	,uintmax_t			page_no,
	bool				is_log_enabled,
	FILE*				log_file,
	const srv_checksum_algorithm_t	curr_algo
#endif /* UNIV_INNOCHECKSUM */
	)
{
	ulint	checksum = buf_calc_page_new_checksum_32(read_buf);

#ifdef UNIV_INNOCHECKSUM
	if (is_log_enabled
	    && curr_algo == SRV_CHECKSUM_ALGORITHM_INNODB) {
		fprintf(log_file, "page::%" PRIuMAX ";"
			" old style: calculated ="
			" %lu; recorded = %lu\n",
			page_no, old_checksum,
			checksum_field2);
		fprintf(log_file, "page::%" PRIuMAX ";"
			" new style: calculated ="
			" %lu; crc32 = %u; recorded = %lu\n",
			page_no, new_checksum,
			buf_calc_page_crc32(read_buf), checksum_field1);
	}

	if (is_log_enabled
	    && curr_algo == SRV_CHECKSUM_ALGORITHM_STRICT_INNODB) {
		fprintf(log_file, "page::%" PRIuMAX ";"
			" old style: calculated ="
			" %lu; recorded checksum = %lu\n",
			page_no, old_checksum,
			checksum_field2);
		fprintf(log_file, "page::%" PRIuMAX ";"
			" new style: calculated ="
			" %lu; recorded checksum  = %lu\n",
			page_no, new_checksum,
			checksum_field1);
	}
#endif /* UNIV_INNOCHECKSUM */

	if (srv_fast_checksum && checksum_field1 == checksum) {
		return(true);
	}

	return(false);
}

/** Checks if the page is in none checksum format.
@param[in]	read_buf	database page
@param[in]	checksum_field1	new checksum field
@param[in]	checksum_field2	old checksum field
@param[in]	page_no		page number of given read_buf
@param[in]	is_log_enabled	true if log option is enabled
@param[in]	log_file	file pointer to log_file
@param[in]	curr_algo	current checksum algorithm
@return true if the page is in none checksum format. */
UNIV_INLINE
bool
buf_page_is_checksum_valid_none(
	const byte*			read_buf,
	ulint				checksum_field1,
	ulint				checksum_field2
#ifdef	UNIV_INNOCHECKSUM
	,uintmax_t			page_no,
	bool				is_log_enabled,
	FILE*				log_file,
	const srv_checksum_algorithm_t	curr_algo
#endif	/* UNIV_INNOCHECKSUM */
	)
{

#ifdef UNIV_INNOCHECKSUM
	if (is_log_enabled
	    && curr_algo == SRV_CHECKSUM_ALGORITHM_STRICT_NONE) {
		fprintf(log_file,
			"page::%" PRIuMAX "; none checksum: calculated"
			" = %lu; recorded checksum_field1 = %lu"
			" recorded checksum_field2 = %lu\n",
			page_no, BUF_NO_CHECKSUM_MAGIC,
			checksum_field1, checksum_field2);
	}
#endif /* UNIV_INNOCHECKSUM */

	return(checksum_field1 == checksum_field2
	       && checksum_field1 == BUF_NO_CHECKSUM_MAGIC);
}

/** Checks if a page is corrupt.
@param[in]	check_lsn	true if we need to check and complain about
the LSN
@param[in]	read_buf	database page
@param[in]	page_size	page size
@param[in]	skip_checksum	if true, skip checksum
@param[in]	page_no		page number of given read_buf
@param[in]	strict_check	true if strict-check option is enabled
@param[in]	is_log_enabled	true if log option is enabled
@param[in]	log_file	file pointer to log_file
@return TRUE if corrupted */
ibool
buf_page_is_corrupted(
	bool			check_lsn,
	const byte*		read_buf,
	const page_size_t&	page_size,
	bool			skip_checksum
#ifdef UNIV_INNOCHECKSUM
	,uintmax_t		page_no,
	bool			strict_check,
	bool			is_log_enabled,
	FILE*			log_file
#endif /* UNIV_INNOCHECKSUM */
)
{
	ulint		checksum_field1;
	ulint		checksum_field2;

	if (!page_size.is_compressed()
	    && memcmp(read_buf + FIL_PAGE_LSN + 4,
		      read_buf + page_size.logical()
		      - FIL_PAGE_END_LSN_OLD_CHKSUM + 4, 4)) {

		/* Stored log sequence numbers at the start and the end
		of page do not match */

		return(TRUE);
	}

#if !defined(UNIV_HOTBACKUP) && !defined(UNIV_INNOCHECKSUM)
	if (check_lsn && recv_lsn_checks_on) {
		lsn_t		current_lsn;
		const lsn_t	page_lsn
			= mach_read_from_8(read_buf + FIL_PAGE_LSN);

		/* Since we are going to reset the page LSN during the import
		phase it makes no sense to spam the log with error messages. */

		if (log_peek_lsn(&current_lsn) && current_lsn < page_lsn) {

			const ulint	space_id = mach_read_from_4(
				read_buf + FIL_PAGE_SPACE_ID);
			const ulint	page_no = mach_read_from_4(
				read_buf + FIL_PAGE_OFFSET);

			ib::error() << "Page " << page_id_t(space_id, page_no)
				<< " log sequence number " << page_lsn
				<< " is in the future! Current system"
				<< " log sequence number "
				<< current_lsn << ".";

			ib::error() << "Your database may be corrupt or"
				" you may have copied the InnoDB"
				" tablespace but not the InnoDB"
				" log files. "
				<< FORCE_RECOVERY_MSG;

		}
	}
#endif /* !UNIV_HOTBACKUP && !UNIV_INNOCHECKSUM */

	/* Check whether the checksum fields have correct values */

	if (srv_checksum_algorithm == SRV_CHECKSUM_ALGORITHM_NONE
	    || skip_checksum) {
		return(FALSE);
	}

	if (page_size.is_compressed()) {
#ifdef UNIV_INNOCHECKSUM
		return(!page_zip_verify_checksum(read_buf,
						 page_size.physical(),
						 page_no, strict_check,
						 is_log_enabled, log_file));
#else
		return(!page_zip_verify_checksum(read_buf,
						 page_size.physical()));
#endif /* UNIV_INNOCHECKSUM */
	}

	checksum_field1 = mach_read_from_4(
		read_buf + FIL_PAGE_SPACE_OR_CHKSUM);

	checksum_field2 = mach_read_from_4(
		read_buf + page_size.logical() - FIL_PAGE_END_LSN_OLD_CHKSUM);

#if FIL_PAGE_LSN % 8
#error "FIL_PAGE_LSN must be 64 bit aligned"
#endif

	/* declare empty pages non-corrupted */
	if (checksum_field1 == 0
	    && checksum_field2 == 0
	    && *reinterpret_cast<const ib_uint64_t*>(
		    read_buf + FIL_PAGE_LSN) == 0) {

		/* make sure that the page is really empty */

		ulint	i;

		for (i = 0; i < page_size.logical(); ++i) {

			/* The FIL_PAGE_ARCH_LOG_NO_OR_SPACE_ID has been
			repurposed for page compression. It can be
			set for uncompressed empty pages. */

			if ((i < FIL_PAGE_FILE_FLUSH_LSN
			     || i >= FIL_PAGE_ARCH_LOG_NO_OR_SPACE_ID)
			    && read_buf[i] != 0) {

				break;
			}
		}
#ifdef UNIV_INNOCHECKSUM
		if (i >= page_size.logical()) {
			if (is_log_enabled) {
				fprintf(log_file, "Page::%" PRIuMAX
					" is empty and uncorrupted\n",
					page_no);
			}
			return(FALSE);
		}
#else
		return(i < page_size.logical());
#endif /* UNIV_INNOCHECKSUM */
	}

#ifndef UNIV_INNOCHECKSUM
	const page_id_t	page_id(mach_read_from_4(
					read_buf + FIL_PAGE_SPACE_ID),
				mach_read_from_4(
					read_buf + FIL_PAGE_OFFSET));
#endif /* UNIV_INNOCHECKSUM */

	DBUG_EXECUTE_IF("buf_page_import_corrupt_failure", return(TRUE); );
	const srv_checksum_algorithm_t	curr_algo =
		static_cast<srv_checksum_algorithm_t>(srv_checksum_algorithm);

	switch (curr_algo) {
	case SRV_CHECKSUM_ALGORITHM_CRC32:
	case SRV_CHECKSUM_ALGORITHM_STRICT_CRC32:

		if (buf_page_is_checksum_valid_crc32(read_buf,
			checksum_field1, checksum_field2
#ifdef UNIV_INNOCHECKSUM
			, page_no, is_log_enabled, log_file, curr_algo
#endif /* UNIV_INNOCHECKSUM */
			)) {
			return(FALSE);
		}

		if (buf_page_is_checksum_valid_none(read_buf,
			checksum_field1, checksum_field2
#ifdef UNIV_INNOCHECKSUM
			, page_no, is_log_enabled, log_file, curr_algo)) {
#else /* UNIV_INNOCHECKSUM */
		)) {
			if (curr_algo
			    == SRV_CHECKSUM_ALGORITHM_STRICT_CRC32) {
				page_warn_strict_checksum(
					curr_algo,
					SRV_CHECKSUM_ALGORITHM_NONE,
					page_id);
			}
#endif /* UNIV_INNOCHECKSUM */

#ifdef UNIV_INNOCHECKSUM
			if (is_log_enabled) {

				fprintf(log_file, "page::%" PRIuMAX ";"
					" old style: calculated = %lu;"
					" recorded = %lu\n", page_no,
					buf_calc_page_old_checksum(read_buf),
					checksum_field2);
				fprintf(log_file, "page::%" PRIuMAX ";"
					" new style: calculated = %lu;"
					" crc32 = %u; recorded = %lu\n",
					page_no,
					buf_calc_page_new_checksum(read_buf),
					buf_calc_page_crc32(read_buf),
					checksum_field1);
			}
#endif /* UNIV_INNOCHECKSUM */
			return(FALSE);
		}

		if (buf_page_is_checksum_valid_innodb(read_buf,
			checksum_field1, checksum_field2
#ifdef UNIV_INNOCHECKSUM
			, page_no, is_log_enabled, log_file, curr_algo)) {
#else /* UNIV_INNOCHECKSUM */
		)) {
			if (curr_algo
			    == SRV_CHECKSUM_ALGORITHM_STRICT_CRC32) {
				page_warn_strict_checksum(
					curr_algo,
					SRV_CHECKSUM_ALGORITHM_INNODB,
					page_id);
			}
#endif /* UNIV_INNOCHECKSUM */
			return(FALSE);
		}

#ifdef UNIV_INNOCHECKSUM
		if (is_log_enabled) {
			fprintf(log_file, "Fail; page %" PRIuMAX
				" invalid (fails crc32 checksum)\n",
				page_no);
		}
#endif /* UNIV_INNOCHECKSUM */
		return(TRUE);

	case SRV_CHECKSUM_ALGORITHM_INNODB:
	case SRV_CHECKSUM_ALGORITHM_STRICT_INNODB:

		if (buf_page_is_checksum_valid_innodb(read_buf,
			checksum_field1, checksum_field2
#ifdef UNIV_INNOCHECKSUM
			, page_no, is_log_enabled, log_file, curr_algo
#endif /* UNIV_INNOCHECKSUM */
		)) {
			return(FALSE);
		}

		if (buf_page_is_checksum_valid_none(read_buf,
			checksum_field1, checksum_field2
#ifdef UNIV_INNOCHECKSUM
			, page_no, is_log_enabled, log_file, curr_algo)) {
#else	/* UNIV_INNOCHECKSUM */
		)) {
			if (curr_algo
			    == SRV_CHECKSUM_ALGORITHM_STRICT_INNODB) {
				page_warn_strict_checksum(
					curr_algo,
					SRV_CHECKSUM_ALGORITHM_NONE,
					page_id);
			}
#endif /* UNIV_INNOCHECKSUM */

#ifdef UNIV_INNOCHECKSUM
			if (is_log_enabled) {
				fprintf(log_file, "page::%" PRIuMAX ";"
					" old style: calculated = %lu;"
					" recorded = %lu\n", page_no,
					buf_calc_page_old_checksum(read_buf),
					checksum_field2);
				fprintf(log_file, "page::%" PRIuMAX ";"
					" new style: calculated = %lu;"
					" crc32 = %u; recorded = %lu\n",
					page_no,
					buf_calc_page_new_checksum(read_buf),
					buf_calc_page_crc32(read_buf),
					checksum_field1);
			}
#endif /* UNIV_INNOCHECKSUM */
			return(FALSE);
		}

		if (buf_page_is_checksum_valid_crc32(read_buf,
			checksum_field1, checksum_field2
#ifdef UNIV_INNOCHECKSUM
			, page_no, is_log_enabled, log_file, curr_algo)) {
#else /* UNIV_INNOCHECKSUM */
		)) {
			if (curr_algo
			    == SRV_CHECKSUM_ALGORITHM_STRICT_INNODB) {
				page_warn_strict_checksum(
					curr_algo,
					SRV_CHECKSUM_ALGORITHM_CRC32,
					page_id);
			}
#endif /* UNIV_INNOCHECKSUM */

			return(FALSE);
		}

		if (buf_page_is_checksum_valid_fast_checksum(read_buf,
			checksum_field1, checksum_field2
#ifdef UNIV_INNOCHECKSUM
			, page_no, is_log_enabled, log_file, curr_algo)) {
#else /* UNIV_INNOCHECKSUM */
		)) {
#endif /* UNIV_INNOCHECKSUM */
			return(FALSE);
		}

#ifdef UNIV_INNOCHECKSUM
		if (is_log_enabled) {
			fprintf(log_file, "Fail; page %" PRIuMAX
				" invalid (fails innodb checksum)\n",
				page_no);
		}
#endif /* UNIV_INNOCHECKSUM */
		return(TRUE);

	case SRV_CHECKSUM_ALGORITHM_STRICT_NONE:

		if (buf_page_is_checksum_valid_none(read_buf,
			checksum_field1, checksum_field2
#ifdef UNIV_INNOCHECKSUM
			, page_no, is_log_enabled, log_file, curr_algo
#endif /* UNIV_INNOCHECKSUM */
		)) {
			return(false);
		}

		if (buf_page_is_checksum_valid_crc32(read_buf,
			checksum_field1, checksum_field2
#ifdef UNIV_INNOCHECKSUM
			, page_no, is_log_enabled, log_file, curr_algo)) {
#else /* UNIV_INNOCHECKSUM */
		)) {
			page_warn_strict_checksum(
				curr_algo,
				SRV_CHECKSUM_ALGORITHM_CRC32,
				page_id);
#endif /* UNIV_INNOCHECKSUM */
			return(FALSE);
		}

		if (buf_page_is_checksum_valid_innodb(read_buf,
			checksum_field1, checksum_field2
#ifdef UNIV_INNOCHECKSUM
			, page_no, is_log_enabled, log_file, curr_algo)) {
#else /* UNIV_INNOCHECKSUM */
		)) {
			page_warn_strict_checksum(
				curr_algo,
				SRV_CHECKSUM_ALGORITHM_INNODB,
				page_id);
#endif /* UNIV_INNOCHECKSUM */
			return(FALSE);
		}

#ifdef UNIV_INNOCHECKSUM
		if (is_log_enabled) {
			fprintf(log_file, "Fail; page %" PRIuMAX
				" invalid (fails none checksum)\n",
				page_no);
		}
#endif /* UNIV_INNOCHECKSUM */
		return(TRUE);

	case SRV_CHECKSUM_ALGORITHM_NONE:
		/* should have returned FALSE earlier */
		break;
	/* no default so the compiler will emit a warning if new enum
	is added and not handled here */
	}

	ut_error;
	return(FALSE);
}

#ifndef UNIV_INNOCHECKSUM

/** Prints a page to stderr.
@param[in]	read_buf	a database page
@param[in]	page_size	page size
@param[in]	flags		0 or BUF_PAGE_PRINT_NO_CRASH or
BUF_PAGE_PRINT_NO_FULL */
void
buf_page_print(
	const byte*		read_buf,
	const page_size_t&	page_size,
	ulint			flags)
{
#ifndef UNIV_HOTBACKUP
	dict_index_t*	index;
#endif /* !UNIV_HOTBACKUP */

	if (!(flags & BUF_PAGE_PRINT_NO_FULL)) {

		ib::info() << "Page dump in ascii and hex ("
			<< page_size.physical() << " bytes):";

		ut_print_buf(stderr, read_buf, page_size.physical());
		fputs("\nInnoDB: End of page dump\n", stderr);
	}

	if (page_size.is_compressed()) {
		/* Print compressed page. */
		ib::info() << "Compressed page type ("
			<< fil_page_get_type(read_buf)
			<< "); stored checksum in field1 "
			<< mach_read_from_4(
				read_buf + FIL_PAGE_SPACE_OR_CHKSUM)
			<< "; calculated checksums for field1: "
			<< buf_checksum_algorithm_name(
				SRV_CHECKSUM_ALGORITHM_CRC32)
			<< " "
			<< page_zip_calc_checksum(
				read_buf, page_size.physical(),
				SRV_CHECKSUM_ALGORITHM_CRC32)
			<< "/"
			<< page_zip_calc_checksum(
				read_buf, page_size.physical(),
				SRV_CHECKSUM_ALGORITHM_CRC32, true)
			<< ", "
			<< buf_checksum_algorithm_name(
				SRV_CHECKSUM_ALGORITHM_INNODB)
			<< " "
			<< page_zip_calc_checksum(
				read_buf, page_size.physical(),
				SRV_CHECKSUM_ALGORITHM_INNODB)
			<< ", "
			<< buf_checksum_algorithm_name(
				SRV_CHECKSUM_ALGORITHM_NONE)
			<< " "
			<< page_zip_calc_checksum(
				read_buf, page_size.physical(),
				SRV_CHECKSUM_ALGORITHM_NONE)
			<< "; page LSN "
			<< mach_read_from_8(read_buf + FIL_PAGE_LSN)
			<< "; page number (if stored to page"
			<< " already) "
			<< mach_read_from_4(read_buf + FIL_PAGE_OFFSET)
			<< "; space id (if stored to page already) "
			<< mach_read_from_4(
				read_buf + FIL_PAGE_ARCH_LOG_NO_OR_SPACE_ID);

	} else {
		const uint32_t	crc32 = buf_calc_page_crc32(read_buf);

		const uint32_t	crc32_legacy = buf_calc_page_crc32(read_buf,
								   true);

		ib::info() << "Uncompressed page, stored checksum in field1 "
			<< mach_read_from_4(
				read_buf + FIL_PAGE_SPACE_OR_CHKSUM)
			<< ", calculated checksums for field1: "
			<< buf_checksum_algorithm_name(
				SRV_CHECKSUM_ALGORITHM_CRC32) << " "
			<< crc32 << "/" << crc32_legacy
			<< ", "
			<< buf_checksum_algorithm_name(
				SRV_CHECKSUM_ALGORITHM_INNODB) << " "
			<< buf_calc_page_new_checksum(read_buf)
			<< ", "
			<< buf_checksum_algorithm_name(
				SRV_CHECKSUM_ALGORITHM_NONE) << " "
			<< BUF_NO_CHECKSUM_MAGIC
			<< ", stored checksum in field2 "
			<< mach_read_from_4(read_buf + page_size.logical()
					    - FIL_PAGE_END_LSN_OLD_CHKSUM)
			<< ", calculated checksums for field2: "
			<< buf_checksum_algorithm_name(
				SRV_CHECKSUM_ALGORITHM_CRC32) << " "
			<< crc32 << "/" << crc32_legacy
			<< ", "
			<< buf_checksum_algorithm_name(
				SRV_CHECKSUM_ALGORITHM_INNODB) << " "
			<< buf_calc_page_old_checksum(read_buf)
			<< ", "
			<< buf_checksum_algorithm_name(
				SRV_CHECKSUM_ALGORITHM_NONE) << " "
			<< BUF_NO_CHECKSUM_MAGIC
			<< ",  page LSN "
			<< mach_read_from_4(read_buf + FIL_PAGE_LSN)
			<< " "
			<< mach_read_from_4(read_buf + FIL_PAGE_LSN + 4)
			<< ", low 4 bytes of LSN at page end "
			<< mach_read_from_4(read_buf + page_size.logical()
					    - FIL_PAGE_END_LSN_OLD_CHKSUM + 4)
			<< ", page number (if stored to page already) "
			<< mach_read_from_4(read_buf + FIL_PAGE_OFFSET)
			<< ", space id (if created with >= MySQL-4.1.1"
			   " and stored already) "
			<< mach_read_from_4(
				read_buf + FIL_PAGE_ARCH_LOG_NO_OR_SPACE_ID);
	}

#ifndef UNIV_HOTBACKUP
	if (mach_read_from_2(read_buf + TRX_UNDO_PAGE_HDR + TRX_UNDO_PAGE_TYPE)
	    == TRX_UNDO_INSERT) {
		fprintf(stderr,
			"InnoDB: Page may be an insert undo log page\n");
	} else if (mach_read_from_2(read_buf + TRX_UNDO_PAGE_HDR
				    + TRX_UNDO_PAGE_TYPE)
		   == TRX_UNDO_UPDATE) {
		fprintf(stderr,
			"InnoDB: Page may be an update undo log page\n");
	}
#endif /* !UNIV_HOTBACKUP */

	switch (fil_page_get_type(read_buf)) {
		index_id_t	index_id;
	case FIL_PAGE_INDEX:
	case FIL_PAGE_RTREE:
		index_id = btr_page_get_index_id(read_buf);
		fprintf(stderr,
			"InnoDB: Page may be an index page where"
			" index id is " IB_ID_FMT "\n",
			index_id);
#ifndef UNIV_HOTBACKUP
		index = dict_index_find_on_id_low(index_id);
		if (index) {
			ib::info()
				<< "Index " << index_id
				<< " is " << index->name
				<< " in table " << index->table->name;
		}
#endif /* !UNIV_HOTBACKUP */
		break;
	case FIL_PAGE_INODE:
		fputs("InnoDB: Page may be an 'inode' page\n", stderr);
		break;
	case FIL_PAGE_IBUF_FREE_LIST:
		fputs("InnoDB: Page may be an insert buffer free list page\n",
		      stderr);
		break;
	case FIL_PAGE_TYPE_ALLOCATED:
		fputs("InnoDB: Page may be a freshly allocated page\n",
		      stderr);
		break;
	case FIL_PAGE_IBUF_BITMAP:
		fputs("InnoDB: Page may be an insert buffer bitmap page\n",
		      stderr);
		break;
	case FIL_PAGE_TYPE_SYS:
		fputs("InnoDB: Page may be a system page\n",
		      stderr);
		break;
	case FIL_PAGE_TYPE_TRX_SYS:
		fputs("InnoDB: Page may be a transaction system page\n",
		      stderr);
		break;
	case FIL_PAGE_TYPE_FSP_HDR:
		fputs("InnoDB: Page may be a file space header page\n",
		      stderr);
		break;
	case FIL_PAGE_TYPE_XDES:
		fputs("InnoDB: Page may be an extent descriptor page\n",
		      stderr);
		break;
	case FIL_PAGE_TYPE_BLOB:
		fputs("InnoDB: Page may be a BLOB page\n",
		      stderr);
		break;
	case FIL_PAGE_TYPE_ZBLOB:
	case FIL_PAGE_TYPE_ZBLOB2:
		fputs("InnoDB: Page may be a compressed BLOB page\n",
		      stderr);
		break;
	}

	ut_ad(flags & BUF_PAGE_PRINT_NO_CRASH);
}

#ifndef UNIV_HOTBACKUP

# ifdef PFS_GROUP_BUFFER_SYNC
extern mysql_pfs_key_t	buffer_block_mutex_key;

/********************************************************************//**
This function registers mutexes and rwlocks in buffer blocks with
performance schema. If PFS_MAX_BUFFER_MUTEX_LOCK_REGISTER is
defined to be a value less than chunk->size, then only mutexes
and rwlocks in the first PFS_MAX_BUFFER_MUTEX_LOCK_REGISTER
blocks are registered. */
static
void
pfs_register_buffer_block(
/*======================*/
	buf_chunk_t*	chunk)		/*!< in/out: chunk of buffers */
{
	buf_block_t*    block;
	ulint		num_to_register;

	block = chunk->blocks;

	num_to_register = ut_min(
		chunk->size, PFS_MAX_BUFFER_MUTEX_LOCK_REGISTER);

	for (ulint i = 0; i < num_to_register; i++) {
#  ifdef UNIV_PFS_MUTEX
		BPageMutex*	mutex;

		mutex = &block->mutex;
		mutex->pfs_add(buffer_block_mutex_key);
#  endif /* UNIV_PFS_MUTEX */

		rw_lock_t*	rwlock;

#  ifdef UNIV_PFS_RWLOCK
		rwlock = &block->lock;
		ut_a(!rwlock->pfs_psi);
		rwlock->pfs_psi = (PSI_server)
			? PSI_server->init_rwlock(buf_block_lock_key, rwlock)
			: NULL;

#   ifdef UNIV_DEBUG
		rwlock = &block->debug_latch;
		ut_a(!rwlock->pfs_psi);
		rwlock->pfs_psi = (PSI_server)
			? PSI_server->init_rwlock(buf_block_debug_latch_key,
						  rwlock)
			: NULL;
#   endif /* UNIV_DEBUG */

#  endif /* UNIV_PFS_RWLOCK */
		block++;
	}
}
# endif /* PFS_GROUP_BUFFER_SYNC */

/********************************************************************//**
Initializes a buffer control block when the buf_pool is created. */
static
void
buf_block_init(
/*===========*/
	buf_pool_t*	buf_pool,	/*!< in: buffer pool instance */
	buf_block_t*	block,		/*!< in: pointer to control block */
	byte*		frame)		/*!< in: pointer to buffer frame */
{
	UNIV_MEM_DESC(frame, UNIV_PAGE_SIZE);

	block->frame = frame;

	block->page.buf_pool_index = buf_pool_index(buf_pool);
	block->page.state = BUF_BLOCK_NOT_USED;
	block->page.buf_fix_count = 0;
	block->page.io_fix = BUF_IO_NONE;
	block->page.flush_observer = NULL;

	block->modify_clock = 0;

	ut_d(block->page.file_page_was_freed = FALSE);

	block->index = NULL;
	block->made_dirty_with_no_latch = false;
	block->skip_flush_check = false;

	ut_d(block->page.in_page_hash = FALSE);
	ut_d(block->page.in_zip_hash = FALSE);
	ut_d(block->page.in_flush_list = FALSE);
	ut_d(block->page.in_free_list = FALSE);
	ut_d(block->page.in_LRU_list = FALSE);
	ut_d(block->page.is_compacted = FALSE);
	ut_d(block->in_unzip_LRU_list = FALSE);
	ut_d(block->in_withdraw_list = FALSE);

#if defined UNIV_AHI_DEBUG || defined UNIV_DEBUG
	block->n_pointers = 0;
#endif /* UNIV_AHI_DEBUG || UNIV_DEBUG */
	page_zip_des_init(&block->page.zip);

	mutex_create(LATCH_ID_BUF_BLOCK_MUTEX, &block->mutex);

#if defined PFS_SKIP_BUFFER_MUTEX_RWLOCK || defined PFS_GROUP_BUFFER_SYNC
	/* If PFS_SKIP_BUFFER_MUTEX_RWLOCK is defined, skip registration
	of buffer block rwlock with performance schema.

	If PFS_GROUP_BUFFER_SYNC is defined, skip the registration
	since buffer block rwlock will be registered later in
	pfs_register_buffer_block(). */

	rw_lock_create(PFS_NOT_INSTRUMENTED, &block->lock, SYNC_LEVEL_VARYING);

	ut_d(rw_lock_create(
			PFS_NOT_INSTRUMENTED,
			&block->debug_latch, SYNC_NO_ORDER_CHECK));

#else /* PFS_SKIP_BUFFER_MUTEX_RWLOCK || PFS_GROUP_BUFFER_SYNC */

	rw_lock_create(buf_block_lock_key, &block->lock, SYNC_LEVEL_VARYING);

	ut_d(rw_lock_create(
			buf_block_debug_latch_key,
			&block->debug_latch, SYNC_NO_ORDER_CHECK));

#endif /* PFS_SKIP_BUFFER_MUTEX_RWLOCK || PFS_GROUP_BUFFER_SYNC */

	block->lock.is_block_lock = 1;

	ut_ad(rw_lock_validate(&(block->lock)));
}

/********************************************************************//**
Allocates a chunk of buffer frames.
@return chunk, or NULL on failure */
static
buf_chunk_t*
buf_chunk_init(
/*===========*/
	buf_pool_t*	buf_pool,	/*!< in: buffer pool instance */
	buf_chunk_t*	chunk,		/*!< out: chunk of buffers */
	ulint		mem_size)	/*!< in: requested size in bytes */
{
	buf_block_t*	block;
	byte*		frame;
	ulint		i;

	/* Round down to a multiple of page size,
	although it already should be. */
	mem_size = ut_2pow_round(mem_size, UNIV_PAGE_SIZE);
	/* Reserve space for the block descriptors. */
	mem_size += ut_2pow_round((mem_size / UNIV_PAGE_SIZE) * (sizeof *block)
				  + (UNIV_PAGE_SIZE - 1), UNIV_PAGE_SIZE);

	DBUG_EXECUTE_IF("ib_buf_chunk_init_fails", return(NULL););

	chunk->mem = buf_pool->allocator.allocate_large(mem_size,
							&chunk->mem_pfx);

	if (UNIV_UNLIKELY(chunk->mem == NULL)) {

		return(NULL);
	}

#if defined(HAVE_LIBNUMA) && defined(WITH_NUMA)
	if (srv_numa_interleave) {
		int	st = mbind(chunk->mem, chunk->mem_size(),
				   MPOL_INTERLEAVE,
				   numa_all_nodes_ptr->maskp,
				   numa_all_nodes_ptr->size,
				   MPOL_MF_MOVE);
		if (st != 0) {
			ib::warn() << "Failed to set NUMA memory policy of"
				" buffer pool page frames to MPOL_INTERLEAVE"
				" (error: " << strerror(errno) << ").";
		}
	}
#endif /* HAVE_LIBNUMA && WITH_NUMA */


	/* Allocate the block descriptors from
	the start of the memory block. */
	chunk->blocks = (buf_block_t*) chunk->mem;

	/* Align a pointer to the first frame.  Note that when
	os_large_page_size is smaller than UNIV_PAGE_SIZE,
	we may allocate one fewer block than requested.  When
	it is bigger, we may allocate more blocks than requested. */

	frame = (byte*) ut_align(chunk->mem, UNIV_PAGE_SIZE);
	chunk->size = chunk->mem_pfx.m_size / UNIV_PAGE_SIZE
		- (frame != chunk->mem);

	/* Subtract the space needed for block descriptors. */
	{
		ulint	size = chunk->size;

		while (frame < (byte*) (chunk->blocks + size)) {
			frame += UNIV_PAGE_SIZE;
			size--;
		}

		chunk->size = size;
	}

	/* Init block structs and assign frames for them. Then we
	assign the frames to the first blocks (we already mapped the
	memory above). */

	block = chunk->blocks;

	for (i = chunk->size; i--; ) {

		buf_block_init(buf_pool, block, frame);
		UNIV_MEM_INVALID(block->frame, UNIV_PAGE_SIZE);

		/* Add the block to the free list */
		UT_LIST_ADD_LAST(buf_pool->free, &block->page);

		ut_d(block->page.in_free_list = TRUE);
		ut_ad(buf_pool_from_block(block) == buf_pool);

		block++;
		frame += UNIV_PAGE_SIZE;
	}

	buf_pool_register_chunk(chunk);

#ifdef PFS_GROUP_BUFFER_SYNC
	pfs_register_buffer_block(chunk);
#endif /* PFS_GROUP_BUFFER_SYNC */
	return(chunk);
}

#ifdef UNIV_DEBUG
/*********************************************************************//**
Finds a block in the given buffer chunk that points to a
given compressed page.
@return buffer block pointing to the compressed page, or NULL */
static
buf_block_t*
buf_chunk_contains_zip(
/*===================*/
	buf_chunk_t*	chunk,	/*!< in: chunk being checked */
	const void*	data)	/*!< in: pointer to compressed page */
{
	buf_block_t*	block;
	ulint		i;

	block = chunk->blocks;

	for (i = chunk->size; i--; block++) {
		if (block->page.zip.data == data) {

			return(block);
		}
	}

	return(NULL);
}

/*********************************************************************//**
Finds a block in the buffer pool that points to a
given compressed page.
@return buffer block pointing to the compressed page, or NULL */
buf_block_t*
buf_pool_contains_zip(
/*==================*/
	buf_pool_t*	buf_pool,	/*!< in: buffer pool instance */
	const void*	data)		/*!< in: pointer to compressed page */
{
	ulint		n;
	buf_chunk_t*	chunk = buf_pool->chunks;

	ut_ad(buf_pool);
	ut_ad(buf_pool_mutex_own(buf_pool));
	for (n = buf_pool->n_chunks; n--; chunk++) {

		buf_block_t* block = buf_chunk_contains_zip(chunk, data);

		if (block) {
			return(block);
		}
	}

	return(NULL);
}
#endif /* UNIV_DEBUG */

/*********************************************************************//**
Checks that all file pages in the buffer chunk are in a replaceable state.
@return address of a non-free block, or NULL if all freed */
static
const buf_block_t*
buf_chunk_not_freed(
/*================*/
	buf_chunk_t*	chunk)	/*!< in: chunk being checked */
{
	buf_block_t*	block;
	ulint		i;

	block = chunk->blocks;

	for (i = chunk->size; i--; block++) {
		ibool	ready;

		switch (buf_block_get_state(block)) {
		case BUF_BLOCK_POOL_WATCH:
		case BUF_BLOCK_ZIP_PAGE:
		case BUF_BLOCK_ZIP_DIRTY:
			/* The uncompressed buffer pool should never
			contain compressed block descriptors. */
			ut_error;
			break;
		case BUF_BLOCK_NOT_USED:
		case BUF_BLOCK_READY_FOR_USE:
		case BUF_BLOCK_MEMORY:
		case BUF_BLOCK_REMOVE_HASH:
			/* Skip blocks that are not being used for
			file pages. */
			break;
		case BUF_BLOCK_FILE_PAGE:
			buf_page_mutex_enter(block);
			ready = buf_flush_ready_for_replace(&block->page);
			buf_page_mutex_exit(block);

			if (!ready) {

				return(block);
			}

			break;
		}
	}

	return(NULL);
}

/********************************************************************//**
Set buffer pool size variables after resizing it */
static
void
buf_pool_set_sizes(void)
/*====================*/
{
	ulint	i;
	ulint	curr_size = 0;

	buf_pool_mutex_enter_all();

	for (i = 0; i < srv_buf_pool_instances; i++) {
		buf_pool_t*	buf_pool;

		buf_pool = buf_pool_from_array(i);
		curr_size += buf_pool->curr_pool_size;
	}

	srv_buf_pool_curr_size = curr_size;
	srv_buf_pool_old_size = srv_buf_pool_size;
	srv_buf_pool_base_size = srv_buf_pool_size;

	buf_pool_mutex_exit_all();
}

/********************************************************************//**
Initialize a buffer pool instance.
@return DB_SUCCESS if all goes well. */
ulint
buf_pool_init_instance(
/*===================*/
	buf_pool_t*	buf_pool,	/*!< in: buffer pool instance */
	ulint		buf_pool_size,	/*!< in: size in bytes */
	ulint		instance_no)	/*!< in: id of the instance */
{
	ulint		i;
	ulint		chunk_size;
	buf_chunk_t*	chunk;

	ut_ad(buf_pool_size % srv_buf_pool_chunk_unit == 0);

	/* 1. Initialize general fields
	------------------------------- */
	mutex_create(LATCH_ID_BUF_POOL, &buf_pool->mutex);

	mutex_create(LATCH_ID_BUF_POOL_ZIP, &buf_pool->zip_mutex);

	new(&buf_pool->allocator)
		ut_allocator<unsigned char>(mem_key_buf_buf_pool);

	buf_pool_mutex_enter(buf_pool);

	if (buf_pool_size > 0) {
		buf_pool->n_chunks
			= buf_pool_size / srv_buf_pool_chunk_unit;
		chunk_size = srv_buf_pool_chunk_unit;

		buf_pool->chunks =
			reinterpret_cast<buf_chunk_t*>(ut_zalloc_nokey(
				buf_pool->n_chunks * sizeof(*chunk)));
		buf_pool->chunks_old = NULL;

		UT_LIST_INIT(buf_pool->LRU, &buf_page_t::LRU);
		UT_LIST_INIT(buf_pool->free, &buf_page_t::list);
		UT_LIST_INIT(buf_pool->withdraw, &buf_page_t::list);
		buf_pool->withdraw_target = 0;
		UT_LIST_INIT(buf_pool->flush_list, &buf_page_t::list);
		UT_LIST_INIT(buf_pool->unzip_LRU, &buf_block_t::unzip_LRU);

#if defined UNIV_DEBUG || defined UNIV_BUF_DEBUG
		UT_LIST_INIT(buf_pool->zip_clean, &buf_page_t::list);
#endif /* UNIV_DEBUG || UNIV_BUF_DEBUG */

		for (i = 0; i < UT_ARR_SIZE(buf_pool->zip_free); ++i) {
			UT_LIST_INIT(
				buf_pool->zip_free[i], &buf_buddy_free_t::list);
		}

		buf_pool->curr_size = 0;
		chunk = buf_pool->chunks;

		do {
			if (!buf_chunk_init(buf_pool, chunk, chunk_size)) {
				while (--chunk >= buf_pool->chunks) {
					buf_block_t*	block = chunk->blocks;

					for (i = chunk->size; i--; block++) {
						mutex_free(&block->mutex);
						rw_lock_free(&block->lock);

						ut_d(rw_lock_free(
							&block->debug_latch));
					}

					buf_pool->allocator.deallocate_large(
						chunk->mem, &chunk->mem_pfx);
				}
				ut_free(buf_pool->chunks);
				buf_pool_mutex_exit(buf_pool);

				return(DB_ERROR);
			}

			buf_pool->curr_size += chunk->size;
		} while (++chunk < buf_pool->chunks + buf_pool->n_chunks);

		buf_pool->instance_no = instance_no;
		buf_pool->read_ahead_area =
			ut_min(BUF_READ_AHEAD_PAGES,
			       ut_2_power_up(buf_pool->curr_size /
					     BUF_READ_AHEAD_PORTION));
		buf_pool->curr_pool_size = buf_pool->curr_size * UNIV_PAGE_SIZE;

		buf_pool->old_size = buf_pool->curr_size;
		buf_pool->n_chunks_new = buf_pool->n_chunks;

		/* Number of locks protecting page_hash must be a
		power of two */
		srv_n_page_hash_locks = static_cast<ulong>(
			 ut_2_power_up(srv_n_page_hash_locks));
		ut_a(srv_n_page_hash_locks != 0);
		ut_a(srv_n_page_hash_locks <= MAX_PAGE_HASH_LOCKS);

		buf_pool->page_hash = ib_create(
			2 * buf_pool->curr_size,
			LATCH_ID_HASH_TABLE_RW_LOCK,
			srv_n_page_hash_locks, MEM_HEAP_FOR_PAGE_HASH);

		buf_pool->page_hash_old = NULL;

		buf_pool->zip_hash = hash_create(2 * buf_pool->curr_size);

		buf_pool->last_printout_time = ut_time();
	}
	/* 2. Initialize flushing fields
	-------------------------------- */

	mutex_create(LATCH_ID_FLUSH_LIST, &buf_pool->flush_list_mutex);

	for (i = BUF_FLUSH_LRU; i < BUF_FLUSH_N_TYPES; i++) {
		buf_pool->no_flush[i] = os_event_create(0);
	}

	buf_pool->watch = (buf_page_t*) ut_zalloc_nokey(
		sizeof(*buf_pool->watch) * BUF_POOL_WATCH_SIZE);
	for (i = 0; i < BUF_POOL_WATCH_SIZE; i++) {
		buf_pool->watch[i].buf_pool_index = buf_pool->instance_no;
	}

	/* All fields are initialized by ut_zalloc_nokey(). */

	buf_pool->try_LRU_scan = TRUE;

	/* Initialize the hazard pointer for flush_list batches */
	new(&buf_pool->flush_hp)
		FlushHp(buf_pool, &buf_pool->flush_list_mutex);

	/* Initialize the hazard pointer for LRU batches */
	new(&buf_pool->lru_hp) LRUHp(buf_pool, &buf_pool->mutex);

	/* Initialize the iterator for LRU scan search */
	new(&buf_pool->lru_scan_itr) LRUItr(buf_pool, &buf_pool->mutex);

	/* Initialize the iterator for single page scan search */
	new(&buf_pool->single_scan_itr) LRUItr(buf_pool, &buf_pool->mutex);

	buf_pool_mutex_exit(buf_pool);

	return(DB_SUCCESS);
}

/********************************************************************//**
free one buffer pool instance */
static
void
buf_pool_free_instance(
/*===================*/
	buf_pool_t*	buf_pool)	/* in,own: buffer pool instance
					to free */
{
	buf_chunk_t*	chunk;
	buf_chunk_t*	chunks;
	buf_page_t*	bpage;
	buf_page_t*	prev_bpage = 0;

	mutex_free(&buf_pool->mutex);
	mutex_free(&buf_pool->zip_mutex);
	mutex_free(&buf_pool->flush_list_mutex);

	for (bpage = UT_LIST_GET_LAST(buf_pool->LRU);
	     bpage != NULL;
	     bpage = prev_bpage) {

		prev_bpage = UT_LIST_GET_PREV(LRU, bpage);
		buf_page_state	state = buf_page_get_state(bpage);

		ut_ad(buf_page_in_file(bpage));
		ut_ad(bpage->in_LRU_list);

		if (state != BUF_BLOCK_FILE_PAGE) {
			/* We must not have any dirty block except
			when doing a fast shutdown. */
			ut_ad(state == BUF_BLOCK_ZIP_PAGE
			      || srv_fast_shutdown == 2);
			buf_page_free_descriptor(bpage);
		}
	}

	ut_free(buf_pool->watch);
	buf_pool->watch = NULL;

	chunks = buf_pool->chunks;
	chunk = chunks + buf_pool->n_chunks;

	while (--chunk >= chunks) {
		buf_block_t*	block = chunk->blocks;

		for (ulint i = chunk->size; i--; block++) {
			mutex_free(&block->mutex);
			rw_lock_free(&block->lock);

			ut_d(rw_lock_free(&block->debug_latch));
		}

		buf_pool->allocator.deallocate_large(
			chunk->mem, &chunk->mem_pfx);
	}

	for (ulint i = BUF_FLUSH_LRU; i < BUF_FLUSH_N_TYPES; ++i) {
		os_event_destroy(buf_pool->no_flush[i]);
	}

	ut_free(buf_pool->chunks);
	ha_clear(buf_pool->page_hash);
	hash_table_free(buf_pool->page_hash);
	hash_table_free(buf_pool->zip_hash);

	buf_pool->allocator.~ut_allocator();
}

/********************************************************************//**
Creates the buffer pool.
@return DB_SUCCESS if success, DB_ERROR if not enough memory or error */
dberr_t
buf_pool_init(
/*==========*/
	ulint	total_size,	/*!< in: size of the total pool in bytes */
	ulint	n_instances)	/*!< in: number of instances */
{
	ulint		i;
	const ulint	size	= total_size / n_instances;

	ut_ad(n_instances > 0);
	ut_ad(n_instances <= MAX_BUFFER_POOLS);
	ut_ad(n_instances == srv_buf_pool_instances);

	NUMA_MEMPOLICY_INTERLEAVE_IN_SCOPE;

	buf_pool_resizing = false;
	buf_pool_withdrawing = false;
	buf_withdraw_clock = 0;

	buf_pool_ptr = (buf_pool_t*) ut_zalloc_nokey(
		n_instances * sizeof *buf_pool_ptr);

	buf_chunk_map_reg = UT_NEW_NOKEY(buf_pool_chunk_map_t());

	ut_d(buf_chunk_map_latch = static_cast<rw_lock_t*>(
			ut_zalloc_nokey(sizeof(*buf_chunk_map_latch))));

	ut_d(rw_lock_create(
		buf_chunk_map_latch_key, buf_chunk_map_latch, SYNC_ANY_LATCH));

	for (i = 0; i < n_instances; i++) {
		buf_pool_t*	ptr	= &buf_pool_ptr[i];

		if (buf_pool_init_instance(ptr, size, i) != DB_SUCCESS) {

			/* Free all the instances created so far. */
			buf_pool_free(i);

			return(DB_ERROR);
		}
	}

	buf_chunk_map_ref = buf_chunk_map_reg;

	buf_pool_set_sizes();
	buf_LRU_old_ratio_update(100 * 3/ 8, FALSE);

	btr_search_sys_create(buf_pool_get_curr_size() / sizeof(void*) / 64);

	return(DB_SUCCESS);
}

/********************************************************************//**
Frees the buffer pool at shutdown.  This must not be invoked before
freeing all mutexes. */
void
buf_pool_free(
/*==========*/
	ulint	n_instances)	/*!< in: numbere of instances to free */
{
	for (ulint i = 0; i < n_instances; i++) {
		buf_pool_free_instance(buf_pool_from_array(i));
	}

	ut_d(rw_lock_free(buf_chunk_map_latch));
	ut_d(ut_free(buf_chunk_map_latch));
	ut_d(buf_chunk_map_latch = NULL);

	UT_DELETE(buf_chunk_map_reg);
	buf_chunk_map_reg = buf_chunk_map_ref = NULL;

	ut_free(buf_pool_ptr);
	buf_pool_ptr = NULL;
}

/** Reallocate a control block.
@param[in]	buf_pool	buffer pool instance
@param[in]	block		pointer to control block
@retval false	if failed because of no free blocks. */
static
bool
buf_page_realloc(
	buf_pool_t*	buf_pool,
	buf_block_t*	block)
{
	buf_block_t*	new_block;

	ut_ad(buf_pool_withdrawing);
	ut_ad(buf_pool_mutex_own(buf_pool));
	ut_ad(buf_block_get_state(block) == BUF_BLOCK_FILE_PAGE);

	new_block = buf_LRU_get_free_only(buf_pool);

	if (new_block == NULL) {
		return(false); /* free_list was not enough */
	}

	rw_lock_t*	hash_lock = buf_page_hash_lock_get(buf_pool, block->page.id);

	rw_lock_x_lock(hash_lock);
	mutex_enter(&block->mutex);

	if (buf_page_can_relocate(&block->page)) {
		mutex_enter(&new_block->mutex);

		memcpy(new_block->frame, block->frame, UNIV_PAGE_SIZE);
		memcpy(&new_block->page, &block->page, sizeof block->page);

		/* relocate LRU list */
		ut_ad(block->page.in_LRU_list);
		ut_ad(!block->page.in_zip_hash);
		ut_d(block->page.in_LRU_list = FALSE);

		buf_LRU_adjust_hp(buf_pool, &block->page);

		buf_page_t*	prev_b = UT_LIST_GET_PREV(LRU, &block->page);
		UT_LIST_REMOVE(buf_pool->LRU, &block->page);

		if (prev_b != NULL) {
			UT_LIST_INSERT_AFTER(buf_pool->LRU, prev_b, &new_block->page);
		} else {
			UT_LIST_ADD_FIRST(buf_pool->LRU, &new_block->page);
		}

		if (buf_pool->LRU_old == &block->page) {
			buf_pool->LRU_old = &new_block->page;
		}

		ut_ad(new_block->page.in_LRU_list);

		/* relocate unzip_LRU list */
		if (block->page.zip.data != NULL) {
			ut_ad(block->in_unzip_LRU_list);
			ut_d(new_block->in_unzip_LRU_list = TRUE);
			UNIV_MEM_DESC(&new_block->page.zip.data,
				      page_zip_get_size(&new_block->page.zip));

			buf_block_t*	prev_block = UT_LIST_GET_PREV(unzip_LRU, block);
			UT_LIST_REMOVE(buf_pool->unzip_LRU, block);

			ut_d(block->in_unzip_LRU_list = FALSE);
			block->page.zip.data = NULL;
			page_zip_set_size(&block->page.zip, 0);

			if (prev_block != NULL) {
				UT_LIST_INSERT_AFTER(buf_pool->unzip_LRU, prev_block, new_block);
			} else {
				UT_LIST_ADD_FIRST(buf_pool->unzip_LRU, new_block);
			}
		} else {
			ut_ad(!block->in_unzip_LRU_list);
			ut_d(new_block->in_unzip_LRU_list = FALSE);
		}

		/* relocate buf_pool->page_hash */
		ut_ad(block->page.in_page_hash);
		ut_ad(&block->page == buf_page_hash_get_low(buf_pool,
							    block->page.id));
		ut_d(block->page.in_page_hash = FALSE);
		ulint	fold = block->page.id.fold();
		ut_ad(fold == new_block->page.id.fold());
		HASH_DELETE(buf_page_t, hash, buf_pool->page_hash, fold, (&block->page));
		HASH_INSERT(buf_page_t, hash, buf_pool->page_hash, fold, (&new_block->page));

		ut_ad(new_block->page.in_page_hash);

		buf_block_modify_clock_inc(block);
		memset(block->frame + FIL_PAGE_OFFSET, 0xff, 4);
		memset(block->frame + FIL_PAGE_ARCH_LOG_NO_OR_SPACE_ID, 0xff, 4);
		UNIV_MEM_INVALID(block->frame, UNIV_PAGE_SIZE);
		buf_block_set_state(block, BUF_BLOCK_REMOVE_HASH);
		block->page.id.reset(ULINT32_UNDEFINED, ULINT32_UNDEFINED);

		/* Relocate buf_pool->flush_list. */
		if (block->page.oldest_modification) {
			buf_flush_relocate_on_flush_list(
				&block->page, &new_block->page);
		}

		/* set other flags of buf_block_t */

		ut_ad(!block->index);
		new_block->index	= NULL;
		new_block->n_hash_helps	= 0;
		new_block->n_fields	= 1;
		new_block->left_side	= TRUE;

		new_block->lock_hash_val = block->lock_hash_val;
		ut_ad(new_block->lock_hash_val == lock_rec_hash(
			new_block->page.id.space(),
			new_block->page.id.page_no()));

		rw_lock_x_unlock(hash_lock);
		mutex_exit(&new_block->mutex);

		/* free block */
		buf_block_set_state(block, BUF_BLOCK_MEMORY);
		buf_LRU_block_free_non_file_page(block);

		mutex_exit(&block->mutex);
	} else {
		rw_lock_x_unlock(hash_lock);
		mutex_exit(&block->mutex);

		/* free new_block */
		mutex_enter(&new_block->mutex);
		buf_LRU_block_free_non_file_page(new_block);
		mutex_exit(&new_block->mutex);
	}

	return(true); /* free_list was enough */
}

/** Sets the global variable that feeds MySQL's innodb_buffer_pool_resize_status
to the specified string. The format and the following parameters are the
same as the ones used for printf(3).
@param[in]	fmt	format
@param[in]	...	extra parameters according to fmt */
static
void
buf_resize_status(
	const char*	fmt,
	...)
{
	va_list	ap;

	va_start(ap, fmt);

	ut_vsnprintf(
		export_vars.innodb_buffer_pool_resize_status,
		sizeof(export_vars.innodb_buffer_pool_resize_status),
		fmt, ap);

	va_end(ap);

	ib::info() << export_vars.innodb_buffer_pool_resize_status;
}

/** Determines if a block is intended to be withdrawn.
@param[in]	buf_pool	buffer pool instance
@param[in]	block		pointer to control block
@retval true	if will be withdrawn */
bool
buf_block_will_withdrawn(
	buf_pool_t*		buf_pool,
	const buf_block_t*	block)
{
	ut_ad(buf_pool->curr_size < buf_pool->old_size);
	ut_ad(!buf_pool_resizing || buf_pool_mutex_own(buf_pool));

	const buf_chunk_t*	chunk
		= buf_pool->chunks + buf_pool->n_chunks_new;
	const buf_chunk_t*	echunk
		= buf_pool->chunks + buf_pool->n_chunks;

	while (chunk < echunk) {
		if (block >= chunk->blocks
		    && block < chunk->blocks + chunk->size) {
			return(true);
		}
		++chunk;
	}

	return(false);
}

/** Determines if a frame is intended to be withdrawn.
@param[in]	buf_pool	buffer pool instance
@param[in]	ptr		pointer to a frame
@retval true	if will be withdrawn */
bool
buf_frame_will_withdrawn(
	buf_pool_t*	buf_pool,
	const byte*	ptr)
{
	ut_ad(buf_pool->curr_size < buf_pool->old_size);
	ut_ad(!buf_pool_resizing || buf_pool_mutex_own(buf_pool));

	const buf_chunk_t*	chunk
		= buf_pool->chunks + buf_pool->n_chunks_new;
	const buf_chunk_t*	echunk
		= buf_pool->chunks + buf_pool->n_chunks;

	while (chunk < echunk) {
		if (ptr >= chunk->blocks->frame
		    && ptr < (chunk->blocks + chunk->size - 1)->frame
			     + UNIV_PAGE_SIZE) {
			return(true);
		}
		++chunk;
	}

	return(false);
}

/** Withdraw the buffer pool blocks from end of the buffer pool instance
until withdrawn by buf_pool->withdraw_target.
@param[in]	buf_pool	buffer pool instance
@retval true	if retry is needed */
static
bool
buf_pool_withdraw_blocks(
	buf_pool_t*	buf_pool)
{
	buf_block_t*	block;
	ulint		loop_count = 0;
	ulint		i = buf_pool_index(buf_pool);

	ib::info() << "buffer pool " << i
		<< " : start to withdraw the last "
		<< buf_pool->withdraw_target << " blocks.";

	/* Minimize buf_pool->zip_free[i] lists */
	buf_pool_mutex_enter(buf_pool);
	buf_buddy_condense_free(buf_pool);
	buf_pool_mutex_exit(buf_pool);

	while (UT_LIST_GET_LEN(buf_pool->withdraw)
	       < buf_pool->withdraw_target) {

		/* try to withdraw from free_list */
		ulint	count1 = 0;

		buf_pool_mutex_enter(buf_pool);
		block = reinterpret_cast<buf_block_t*>(
			UT_LIST_GET_FIRST(buf_pool->free));
		while (block != NULL
		       && UT_LIST_GET_LEN(buf_pool->withdraw)
			  < buf_pool->withdraw_target) {
			ut_ad(block->page.in_free_list);
			ut_ad(!block->page.in_flush_list);
			ut_ad(!block->page.in_LRU_list);
			ut_a(!buf_page_in_file(&block->page));

			buf_block_t*	next_block;
			next_block = reinterpret_cast<buf_block_t*>(
				UT_LIST_GET_NEXT(
					list, &block->page));

			if (buf_block_will_withdrawn(buf_pool, block)) {
				/* This should be withdrawn */
				UT_LIST_REMOVE(
					buf_pool->free,
					&block->page);
				UT_LIST_ADD_LAST(
					buf_pool->withdraw,
					&block->page);
				ut_d(block->in_withdraw_list = TRUE);
				count1++;
			}

			block = next_block;
		}
		buf_pool_mutex_exit(buf_pool);

		/* reserve free_list length */
		if (UT_LIST_GET_LEN(buf_pool->withdraw)
		    < buf_pool->withdraw_target) {
			ulint	scan_depth;
			ulint	n_flushed = 0;

			/* cap scan_depth with current LRU size. */
			buf_pool_mutex_enter(buf_pool);
			scan_depth = UT_LIST_GET_LEN(buf_pool->LRU);
			buf_pool_mutex_exit(buf_pool);

			scan_depth = ut_min(
				ut_max(buf_pool->withdraw_target
				       - UT_LIST_GET_LEN(buf_pool->withdraw),
				       static_cast<ulint>(srv_LRU_scan_depth)),
				scan_depth);

			buf_flush_do_batch(buf_pool, BUF_FLUSH_LRU,
				scan_depth, 0, &n_flushed);
			buf_flush_wait_batch_end(buf_pool, BUF_FLUSH_LRU);

			if (n_flushed) {
				MONITOR_INC_VALUE_CUMULATIVE(
					MONITOR_LRU_BATCH_FLUSH_TOTAL_PAGE,
					MONITOR_LRU_BATCH_FLUSH_COUNT,
					MONITOR_LRU_BATCH_FLUSH_PAGES,
					n_flushed);
			}
		}

		/* relocate blocks/buddies in withdrawn area */
		ulint	count2 = 0;

		buf_pool_mutex_enter(buf_pool);
		buf_page_t*	bpage;
		bpage = UT_LIST_GET_FIRST(buf_pool->LRU);
		while (bpage != NULL) {
			BPageMutex*	block_mutex;
			buf_page_t*	next_bpage;

			block_mutex = buf_page_get_mutex(bpage);
			mutex_enter(block_mutex);

			next_bpage = UT_LIST_GET_NEXT(LRU, bpage);

			if (bpage->zip.data != NULL
			    && buf_frame_will_withdrawn(
				buf_pool,
				static_cast<byte*>(bpage->zip.data))) {

				if (buf_page_can_relocate(bpage)) {
					mutex_exit(block_mutex);
					buf_pool_mutex_exit_forbid(buf_pool);
					if(!buf_buddy_realloc(
						buf_pool, bpage->zip.data,
						page_zip_get_size(
							&bpage->zip))) {

						/* failed to allocate block */
						buf_pool_mutex_exit_allow(
							buf_pool);
						break;
					}
					buf_pool_mutex_exit_allow(buf_pool);
					mutex_enter(block_mutex);
					count2++;
				}
				/* NOTE: if the page is in use,
				not reallocated yet */
			}

			if (buf_page_get_state(bpage)
			    == BUF_BLOCK_FILE_PAGE
			    && buf_block_will_withdrawn(
				buf_pool,
				reinterpret_cast<buf_block_t*>(bpage))) {

				if (buf_page_can_relocate(bpage)) {
					mutex_exit(block_mutex);
					buf_pool_mutex_exit_forbid(buf_pool);
					if(!buf_page_realloc(
						buf_pool,
						reinterpret_cast<buf_block_t*>(
							bpage))) {
						/* failed to allocate block */
						buf_pool_mutex_exit_allow(
							buf_pool);
						break;
					}
					buf_pool_mutex_exit_allow(buf_pool);
					count2++;
				} else {
					mutex_exit(block_mutex);
				}
				/* NOTE: if the page is in use,
				not reallocated yet */
			} else {
				mutex_exit(block_mutex);
			}

			bpage = next_bpage;
		}
		buf_pool_mutex_exit(buf_pool);

		buf_resize_status(
			"buffer pool %lu : withdrawing blocks. (%lu/%lu)",
			i, UT_LIST_GET_LEN(buf_pool->withdraw),
			buf_pool->withdraw_target);

		ib::info() << "buffer pool " << i << " : withdrew "
			<< count1 << " blocks from free list."
			<< " Tried to relocate " << count2 << " pages ("
			<< UT_LIST_GET_LEN(buf_pool->withdraw) << "/"
			<< buf_pool->withdraw_target << ").";

		if (++loop_count >= 10) {
			/* give up for now.
			retried after user threads paused. */

			ib::info() << "buffer pool " << i
				<< " : will retry to withdraw later.";

			/* need retry later */
			return(true);
		}
	}

	/* confirm withdrawn enough */
	const buf_chunk_t*	chunk
		= buf_pool->chunks + buf_pool->n_chunks_new;
	const buf_chunk_t*	echunk
		= buf_pool->chunks + buf_pool->n_chunks;

	while (chunk < echunk) {
		block = chunk->blocks;
		for (ulint j = chunk->size; j--; block++) {
			/* If !=BUF_BLOCK_NOT_USED block in the
			withdrawn area, it means corruption
			something */
			ut_a(buf_block_get_state(block)
				== BUF_BLOCK_NOT_USED);
			ut_ad(block->in_withdraw_list);
		}
		++chunk;
	}

	ib::info() << "buffer pool " << i << " : withdrawn target "
		<< UT_LIST_GET_LEN(buf_pool->withdraw) << " blocks.";

	/* retry is not needed */
	++buf_withdraw_clock;
	os_wmb;

	return(false);
}

/** resize page_hash and zip_hash for a buffer pool instance.
@param[in]	buf_pool	buffer pool instance */
static
void
buf_pool_resize_hash(
	buf_pool_t*	buf_pool)
{
	hash_table_t*	new_hash_table;

	ut_ad(buf_pool->page_hash_old == NULL);

	/* recreate page_hash */
	new_hash_table = ib_recreate(
		buf_pool->page_hash, 2 * buf_pool->curr_size);

	for (ulint i = 0; i < hash_get_n_cells(buf_pool->page_hash); i++) {
		buf_page_t*	bpage;

		bpage = static_cast<buf_page_t*>(
			HASH_GET_FIRST(
				buf_pool->page_hash, i));

		while (bpage) {
			buf_page_t*	prev_bpage = bpage;
			ulint		fold;

			bpage = static_cast<buf_page_t*>(
				HASH_GET_NEXT(
					hash, prev_bpage));

			fold = prev_bpage->id.fold();

			HASH_DELETE(buf_page_t, hash,
				buf_pool->page_hash, fold,
				prev_bpage);

			HASH_INSERT(buf_page_t, hash,
				new_hash_table, fold,
				prev_bpage);
		}
	}

	buf_pool->page_hash_old = buf_pool->page_hash;
	buf_pool->page_hash = new_hash_table;

	/* recreate zip_hash */
	new_hash_table = hash_create(2 * buf_pool->curr_size);

	for (ulint i = 0; i < hash_get_n_cells(buf_pool->zip_hash); i++) {
		buf_page_t*	bpage;

		bpage = static_cast<buf_page_t*>(
			HASH_GET_FIRST(buf_pool->zip_hash, i));

		while (bpage) {
			buf_page_t*	prev_bpage = bpage;
			ulint		fold;

			bpage = static_cast<buf_page_t*>(
				HASH_GET_NEXT(
					hash, prev_bpage));

			fold = BUF_POOL_ZIP_FOLD(
				reinterpret_cast<buf_block_t*>(
					prev_bpage));

			HASH_DELETE(buf_page_t, hash,
				buf_pool->zip_hash, fold,
				prev_bpage);

			HASH_INSERT(buf_page_t, hash,
				new_hash_table, fold,
				prev_bpage);
		}
	}

	hash_table_free(buf_pool->zip_hash);
	buf_pool->zip_hash = new_hash_table;
}

#ifndef DBUG_OFF
/** This is a debug routine to inject an memory allocation failure error. */
static
void
buf_pool_resize_chunk_make_null(buf_chunk_t** new_chunks)
{
	static int count = 0;

	if (count == 1) {
		ut_free(*new_chunks);
		*new_chunks = NULL;
	}

	count++;
}
#endif // DBUG_OFF

/** Resize the buffer pool based on srv_buf_pool_size from
srv_buf_pool_old_size. */
void
buf_pool_resize()
{
	buf_pool_t*	buf_pool;
	ulint		new_instance_size;
	bool		warning = false;

	NUMA_MEMPOLICY_INTERLEAVE_IN_SCOPE;

	ut_ad(!buf_pool_resizing);
	ut_ad(!buf_pool_withdrawing);
	ut_ad(srv_buf_pool_chunk_unit > 0);

	new_instance_size = srv_buf_pool_size / srv_buf_pool_instances;
	new_instance_size /= UNIV_PAGE_SIZE;

	buf_resize_status("Resizing buffer pool from " ULINTPF " to "
			  ULINTPF " (unit=" ULINTPF ").",
			  srv_buf_pool_old_size, srv_buf_pool_size,
			  srv_buf_pool_chunk_unit);

	/* set new limit for all buffer pool for resizing */
	for (ulint i = 0; i < srv_buf_pool_instances; i++) {
		buf_pool = buf_pool_from_array(i);
		buf_pool_mutex_enter(buf_pool);

		ut_ad(buf_pool->curr_size == buf_pool->old_size);
		ut_ad(buf_pool->n_chunks_new == buf_pool->n_chunks);
		ut_ad(UT_LIST_GET_LEN(buf_pool->withdraw) == 0);
		ut_ad(buf_pool->flush_rbt == NULL);

		buf_pool->curr_size = new_instance_size;

		buf_pool->n_chunks_new = new_instance_size * UNIV_PAGE_SIZE
			/ srv_buf_pool_chunk_unit;

		buf_pool_mutex_exit(buf_pool);
	}

	/* disable AHI if needed */
	bool	btr_search_disabled = false;

	buf_resize_status("Disabling adaptive hash index.");

	btr_search_s_lock_all();
	if (btr_search_enabled) {
		btr_search_s_unlock_all();
		btr_search_disabled = true;
	} else {
		btr_search_s_unlock_all();
	}

	btr_search_disable(true);

	if (btr_search_disabled) {
		ib::info() << "disabled adaptive hash index.";
	}

	/* set withdraw target */
	for (ulint i = 0; i < srv_buf_pool_instances; i++) {
		buf_pool = buf_pool_from_array(i);
		if (buf_pool->curr_size < buf_pool->old_size) {
			ulint	withdraw_target = 0;

			const buf_chunk_t*	chunk
				= buf_pool->chunks + buf_pool->n_chunks_new;
			const buf_chunk_t*	echunk
				= buf_pool->chunks + buf_pool->n_chunks;

			while (chunk < echunk) {
				withdraw_target += chunk->size;
				++chunk;
			}

			ut_ad(buf_pool->withdraw_target == 0);
			buf_pool->withdraw_target = withdraw_target;
			buf_pool_withdrawing = true;
		}
	}

	buf_resize_status("Withdrawing blocks to be shrunken.");

	ib_time_t	withdraw_started = ut_time();
	ulint		message_interval = 60;
	ulint		retry_interval = 1;

withdraw_retry:
	bool	should_retry_withdraw = false;

	/* wait for the number of blocks fit to the new size (if needed)*/
	for (ulint i = 0; i < srv_buf_pool_instances; i++) {
		buf_pool = buf_pool_from_array(i);
		if (buf_pool->curr_size < buf_pool->old_size) {

			should_retry_withdraw |=
				buf_pool_withdraw_blocks(buf_pool);
		}
	}

	if (srv_shutdown_state != SRV_SHUTDOWN_NONE) {
		/* abort to resize for shutdown. */
		buf_pool_withdrawing = false;
		return;
	}

	/* abort buffer pool load */
	buf_load_abort();

	if (should_retry_withdraw
	    && ut_difftime(ut_time(), withdraw_started) >= message_interval) {

		if (message_interval > 900) {
			message_interval = 1800;
		} else {
			message_interval *= 2;
		}

		lock_mutex_enter();
		trx_sys_mutex_enter();
		bool	found = false;
		for (trx_t* trx = UT_LIST_GET_FIRST(trx_sys->mysql_trx_list);
		     trx != NULL;
		     trx = UT_LIST_GET_NEXT(mysql_trx_list, trx)) {
			if (trx->state != TRX_STATE_NOT_STARTED
			    && trx->mysql_thd != NULL
			    && ut_difftime(withdraw_started,
					   trx->start_time) > 0) {
				if (!found) {
					ib::warn() <<
						"The following trx might hold"
						" the blocks in buffer pool to"
					        " be withdrawn. Buffer pool"
						" resizing can complete only"
						" after all the transactions"
						" below release the blocks.";
					found = true;
				}

				lock_trx_print_wait_and_mvcc_state(
					stderr, trx);
			}
		}
		trx_sys_mutex_exit();
		lock_mutex_exit();

		withdraw_started = ut_time();
	}

	if (should_retry_withdraw) {
		ib::info() << "Will retry to withdraw " << retry_interval
			<< " seconds later.";
		os_thread_sleep(retry_interval * 1000000);

		if (retry_interval > 5) {
			retry_interval = 10;
		} else {
			retry_interval *= 2;
		}

		goto withdraw_retry;
	}

	buf_pool_withdrawing = false;

	buf_resize_status("Latching whole of buffer pool.");

#ifndef DBUG_OFF
	{
		bool	should_wait = true;

		while (should_wait) {
			should_wait = false;
			DBUG_EXECUTE_IF(
				"ib_buf_pool_resize_wait_before_resize",
				should_wait = true; os_thread_sleep(10000););
		}
	}
#endif /* !DBUG_OFF */

	if (srv_shutdown_state != SRV_SHUTDOWN_NONE) {
		return;
	}

	/* Indicate critical path */
	buf_pool_resizing = true;

	/* Acquire all buf_pool_mutex/hash_lock */
	for (ulint i = 0; i < srv_buf_pool_instances; ++i) {
		buf_pool_t*	buf_pool = buf_pool_from_array(i);

		buf_pool_mutex_enter(buf_pool);
	}
	for (ulint i = 0; i < srv_buf_pool_instances; ++i) {
		buf_pool_t*	buf_pool = buf_pool_from_array(i);

		hash_lock_x_all(buf_pool->page_hash);
	}

	buf_chunk_map_reg = UT_NEW_NOKEY(buf_pool_chunk_map_t());

	/* add/delete chunks */
	for (ulint i = 0; i < srv_buf_pool_instances; ++i) {
		buf_pool_t*	buf_pool = buf_pool_from_array(i);
		buf_chunk_t*	chunk;
		buf_chunk_t*	echunk;

		buf_resize_status("buffer pool %lu :"
			" resizing with chunks %lu to %lu.",
			i, buf_pool->n_chunks, buf_pool->n_chunks_new);

		if (buf_pool->n_chunks_new < buf_pool->n_chunks) {
			/* delete chunks */
			chunk = buf_pool->chunks
				+ buf_pool->n_chunks_new;
			echunk = buf_pool->chunks + buf_pool->n_chunks;

			ulint	sum_freed = 0;

			while (chunk < echunk) {
				buf_block_t*	block = chunk->blocks;

				for (ulint j = chunk->size;
				     j--; block++) {
					mutex_free(&block->mutex);
					rw_lock_free(&block->lock);

					ut_d(rw_lock_free(
						&block->debug_latch));
				}

				buf_pool->allocator.deallocate_large(
					chunk->mem, &chunk->mem_pfx);

				sum_freed += chunk->size;

				++chunk;
			}

			/* discard withdraw list */
			UT_LIST_INIT(buf_pool->withdraw,
				     &buf_page_t::list);
			buf_pool->withdraw_target = 0;

			ib::info() << "buffer pool " << i << " : "
				<< buf_pool->n_chunks - buf_pool->n_chunks_new
				<< " chunks (" << sum_freed
				<< " blocks) were freed.";

			buf_pool->n_chunks = buf_pool->n_chunks_new;
		}

		{
			/* reallocate buf_pool->chunks */
			const ulint	new_chunks_size
				= buf_pool->n_chunks_new * sizeof(*chunk);

			buf_chunk_t*	new_chunks
				= reinterpret_cast<buf_chunk_t*>(
					ut_zalloc_nokey_nofatal(new_chunks_size));

			DBUG_EXECUTE_IF("buf_pool_resize_chunk_null",
				buf_pool_resize_chunk_make_null(&new_chunks););

			if (new_chunks == NULL) {
				ib::error() << "buffer pool " << i
					<< " : failed to allocate"
					" the chunk array.";
				buf_pool->n_chunks_new
					= buf_pool->n_chunks;
				warning = true;
				buf_pool->chunks_old = NULL;
				goto calc_buf_pool_size;
			}

			ulint	n_chunks_copy = ut_min(buf_pool->n_chunks_new,
						       buf_pool->n_chunks);

			memcpy(new_chunks, buf_pool->chunks,
			       n_chunks_copy * sizeof(*chunk));

			for (ulint j = 0; j < n_chunks_copy; j++) {
				buf_pool_register_chunk(&new_chunks[j]);
			}

			buf_pool->chunks_old = buf_pool->chunks;
			buf_pool->chunks = new_chunks;
		}


		if (buf_pool->n_chunks_new > buf_pool->n_chunks) {
			/* add chunks */
			chunk = buf_pool->chunks + buf_pool->n_chunks;
			echunk = buf_pool->chunks
				+ buf_pool->n_chunks_new;

			ulint	sum_added = 0;
			ulint	n_chunks = buf_pool->n_chunks;

			while (chunk < echunk) {
				ulong	unit = srv_buf_pool_chunk_unit;

				if (!buf_chunk_init(buf_pool, chunk, unit)) {

					ib::error() << "buffer pool " << i
						<< " : failed to allocate"
						" new memory.";

					warning = true;

					buf_pool->n_chunks_new
						= n_chunks;

					break;
				}

				sum_added += chunk->size;

				++n_chunks;
				++chunk;
			}

			ib::info() << "buffer pool " << i << " : "
				<< buf_pool->n_chunks_new - buf_pool->n_chunks
				<< " chunks (" << sum_added
				<< " blocks) were added.";

			buf_pool->n_chunks = n_chunks;
		}
calc_buf_pool_size:

		/* recalc buf_pool->curr_size */
		ulint	new_size = 0;

		chunk = buf_pool->chunks;
		do {
			new_size += chunk->size;
		} while (++chunk < buf_pool->chunks
				   + buf_pool->n_chunks);

		buf_pool->curr_size = new_size;
		buf_pool->n_chunks_new = buf_pool->n_chunks;

		if (buf_pool->chunks_old) {
			ut_free(buf_pool->chunks_old);
			buf_pool->chunks_old = NULL;
		}
	}

	buf_pool_chunk_map_t*	chunk_map_old = buf_chunk_map_ref;
	buf_chunk_map_ref = buf_chunk_map_reg;

	/* set instance sizes */
	{
		ulint	curr_size = 0;

		for (ulint i = 0; i < srv_buf_pool_instances; i++) {
			buf_pool = buf_pool_from_array(i);

			ut_ad(UT_LIST_GET_LEN(buf_pool->withdraw) == 0);

			buf_pool->read_ahead_area =
				ut_min(BUF_READ_AHEAD_PAGES,
				       ut_2_power_up(buf_pool->curr_size /
						      BUF_READ_AHEAD_PORTION));
			buf_pool->curr_pool_size
				= buf_pool->curr_size * UNIV_PAGE_SIZE;
			curr_size += buf_pool->curr_pool_size;
			buf_pool->old_size = buf_pool->curr_size;
		}
		srv_buf_pool_curr_size = curr_size;
		innodb_set_buf_pool_size(buf_pool_size_align(curr_size));
	}

	const bool	new_size_too_diff
		= srv_buf_pool_base_size > srv_buf_pool_size * 2
			|| srv_buf_pool_base_size * 2 < srv_buf_pool_size;

	/* Normalize page_hash and zip_hash,
	if the new size is too different */
	if (!warning && new_size_too_diff) {

		buf_resize_status("Resizing hash tables.");

		for (ulint i = 0; i < srv_buf_pool_instances; ++i) {
			buf_pool_t*	buf_pool = buf_pool_from_array(i);

			buf_pool_resize_hash(buf_pool);

			ib::info() << "buffer pool " << i
				<< " : hash tables were resized.";
		}
	}

	/* Release all buf_pool_mutex/page_hash */
	for (ulint i = 0; i < srv_buf_pool_instances; ++i) {
		buf_pool_t*	buf_pool = buf_pool_from_array(i);

		hash_unlock_x_all(buf_pool->page_hash);
		buf_pool_mutex_exit(buf_pool);

		if (buf_pool->page_hash_old != NULL) {
			hash_table_free(buf_pool->page_hash_old);
			buf_pool->page_hash_old = NULL;
		}
	}

	ut_d(rw_lock_x_lock(buf_chunk_map_latch));
	UT_DELETE(chunk_map_old);
	ut_d(rw_lock_x_unlock(buf_chunk_map_latch));

	buf_pool_resizing = false;

	/* Normalize other components, if the new size is too different */
	if (!warning && new_size_too_diff) {
		srv_buf_pool_base_size = srv_buf_pool_size;

		buf_resize_status("Resizing also other hash tables.");

		/* normalize lock_sys */
		srv_lock_table_size = 5 * (srv_buf_pool_size / UNIV_PAGE_SIZE);
		lock_sys_resize(srv_lock_table_size);

		/* normalize btr_search_sys */
		btr_search_sys_resize(
			buf_pool_get_curr_size() / sizeof(void*) / 64);

		/* normalize dict_sys */
		dict_resize();

		ib::info() << "Resized hash tables at lock_sys,"
			" adaptive hash index, dictionary.";
	}

	/* normalize ibuf->max_size */
	ibuf_max_size_update(srv_change_buffer_max_size);

	if (srv_buf_pool_old_size != srv_buf_pool_size) {

		ib::info() << "Completed to resize buffer pool from "
			<< srv_buf_pool_old_size
			<< " to " << srv_buf_pool_size << ".";
		srv_buf_pool_old_size = srv_buf_pool_size;
	}

	/* enable AHI if needed */
	if (btr_search_disabled) {
		btr_search_enable();
		ib::info() << "Re-enabled adaptive hash index.";
	}

	char	now[32];

	ut_sprintf_timestamp(now);
	if (!warning) {
		buf_resize_status("Completed resizing buffer pool at %s.",
			now);
	} else {
		buf_resize_status("Resizing buffer pool failed,"
			" finished resizing at %s.", now);
	}

#if defined UNIV_DEBUG || defined UNIV_BUF_DEBUG
	ut_a(buf_validate());
#endif /* UNIV_DEBUG || UNIV_BUF_DEBUG */

	return;
}

/** This is the thread for resizing buffer pool. It waits for an event and
when waked up either performs a resizing and sleeps again.
@param[in]	arg	a dummy parameter required by os_thread_create.
@return	this function does not return, calls os_thread_exit()
*/
extern "C"
os_thread_ret_t
DECLARE_THREAD(buf_resize_thread)(
	void*	arg __attribute__((unused)))
{
	my_thread_init();

	srv_buf_resize_thread_active = true;

	while (srv_shutdown_state == SRV_SHUTDOWN_NONE) {
		os_event_wait(srv_buf_resize_event);
		os_event_reset(srv_buf_resize_event);

		if (srv_shutdown_state != SRV_SHUTDOWN_NONE) {
			break;
		}

		buf_pool_mutex_enter_all();
		if (srv_buf_pool_old_size == srv_buf_pool_size) {
			buf_pool_mutex_exit_all();
			std::ostringstream sout;
			sout << "Size did not change (old size = new size = "
				<< srv_buf_pool_size << ". Nothing to do.";
			buf_resize_status(sout.str().c_str());

			/* nothing to do */
			continue;
		}
		buf_pool_mutex_exit_all();

		buf_pool_resize();
	}

	srv_buf_resize_thread_active = false;

	my_thread_end();
	os_thread_exit(NULL);

	OS_THREAD_DUMMY_RETURN;
}

/********************************************************************//**
Clears the adaptive hash index on all pages in the buffer pool. */
void
buf_pool_clear_hash_index(void)
/*===========================*/
{
	ulint	p;

	ut_ad(btr_search_own_all(RW_LOCK_X));
	ut_ad(!buf_pool_resizing);
	ut_ad(!btr_search_enabled);

	for (p = 0; p < srv_buf_pool_instances; p++) {
		buf_pool_t*	buf_pool = buf_pool_from_array(p);
		buf_chunk_t*	chunks	= buf_pool->chunks;
		buf_chunk_t*	chunk	= chunks + buf_pool->n_chunks;

		while (--chunk >= chunks) {
			buf_block_t*	block	= chunk->blocks;
			ulint		i	= chunk->size;

			for (; i--; block++) {
				dict_index_t*	index	= block->index;

				/* We can set block->index = NULL
				when we have an x-latch on search latch;
				see the comment in buf0buf.h */

				if (!index) {
					/* Not hashed */
					continue;
				}

				block->index = NULL;
# if defined UNIV_AHI_DEBUG || defined UNIV_DEBUG
				block->n_pointers = 0;
# endif /* UNIV_AHI_DEBUG || UNIV_DEBUG */
			}
		}
	}
}

/********************************************************************//**
Relocate a buffer control block.  Relocates the block on the LRU list
and in buf_pool->page_hash.  Does not relocate bpage->list.
The caller must take care of relocating bpage->list. */
static
void
buf_relocate(
/*=========*/
	buf_page_t*	bpage,	/*!< in/out: control block being relocated;
				buf_page_get_state(bpage) must be
				BUF_BLOCK_ZIP_DIRTY or BUF_BLOCK_ZIP_PAGE */
	buf_page_t*	dpage)	/*!< in/out: destination control block */
{
	buf_page_t*	b;
	buf_pool_t*	buf_pool = buf_pool_from_bpage(bpage);

	ut_ad(buf_pool_mutex_own(buf_pool));
	ut_ad(buf_page_hash_lock_held_x(buf_pool, bpage));
	ut_ad(mutex_own(buf_page_get_mutex(bpage)));
	ut_a(buf_page_get_io_fix(bpage) == BUF_IO_NONE);
	ut_a(bpage->buf_fix_count == 0);
	ut_ad(bpage->in_LRU_list);
	ut_ad(!bpage->in_zip_hash);
	ut_ad(bpage->in_page_hash);
	ut_ad(bpage == buf_page_hash_get_low(buf_pool, bpage->id));

	ut_ad(!buf_pool_watch_is_sentinel(buf_pool, bpage));
#ifdef UNIV_DEBUG
	switch (buf_page_get_state(bpage)) {
	case BUF_BLOCK_POOL_WATCH:
	case BUF_BLOCK_NOT_USED:
	case BUF_BLOCK_READY_FOR_USE:
	case BUF_BLOCK_FILE_PAGE:
	case BUF_BLOCK_MEMORY:
	case BUF_BLOCK_REMOVE_HASH:
		ut_error;
	case BUF_BLOCK_ZIP_DIRTY:
	case BUF_BLOCK_ZIP_PAGE:
		break;
	}
#endif /* UNIV_DEBUG */

	memcpy(dpage, bpage, sizeof *dpage);

	/* Important that we adjust the hazard pointer before
	removing bpage from LRU list. */
	buf_LRU_adjust_hp(buf_pool, bpage);

	ut_d(bpage->in_LRU_list = FALSE);
	ut_d(bpage->in_page_hash = FALSE);

	/* relocate buf_pool->LRU */
	b = UT_LIST_GET_PREV(LRU, bpage);
	UT_LIST_REMOVE(buf_pool->LRU, bpage);

	if (b != NULL) {
		UT_LIST_INSERT_AFTER(buf_pool->LRU, b, dpage);
	} else {
		UT_LIST_ADD_FIRST(buf_pool->LRU, dpage);
	}

	if (UNIV_UNLIKELY(buf_pool->LRU_old == bpage)) {
		buf_pool->LRU_old = dpage;
#ifdef UNIV_LRU_DEBUG
		/* buf_pool->LRU_old must be the first item in the LRU list
		whose "old" flag is set. */
		ut_a(buf_pool->LRU_old->old);
		ut_a(!UT_LIST_GET_PREV(LRU, buf_pool->LRU_old)
		     || !UT_LIST_GET_PREV(LRU, buf_pool->LRU_old)->old);
		ut_a(!UT_LIST_GET_NEXT(LRU, buf_pool->LRU_old)
		     || UT_LIST_GET_NEXT(LRU, buf_pool->LRU_old)->old);
	} else {
		/* Check that the "old" flag is consistent in
		the block and its neighbours. */
		buf_page_set_old(dpage, buf_page_is_old(dpage));
#endif /* UNIV_LRU_DEBUG */
	}

        ut_d(CheckInLRUList::validate(buf_pool));

	/* relocate buf_pool->page_hash */
	ulint	fold = bpage->id.fold();
	ut_ad(fold == dpage->id.fold());
	HASH_DELETE(buf_page_t, hash, buf_pool->page_hash, fold, bpage);
	HASH_INSERT(buf_page_t, hash, buf_pool->page_hash, fold, dpage);
}

/** Hazard Pointer implementation. */

/** Set current value
@param bpage	buffer block to be set as hp */
void
HazardPointer::set(buf_page_t* bpage)
{
	ut_ad(mutex_own(m_mutex));
	ut_ad(!bpage || buf_pool_from_bpage(bpage) == m_buf_pool);
	ut_ad(!bpage || buf_page_in_file(bpage));

	m_hp = bpage;
}

/** Checks if a bpage is the hp
@param bpage    buffer block to be compared
@return true if it is hp */

bool
HazardPointer::is_hp(const buf_page_t* bpage)
{
	ut_ad(mutex_own(m_mutex));
	ut_ad(!m_hp || buf_pool_from_bpage(m_hp) == m_buf_pool);
	ut_ad(!bpage || buf_pool_from_bpage(bpage) == m_buf_pool);

	return(bpage == m_hp);
}

/** Adjust the value of hp. This happens when some other thread working
on the same list attempts to remove the hp from the list.
@param bpage	buffer block to be compared */

void
FlushHp::adjust(const buf_page_t* bpage)
{
	ut_ad(bpage != NULL);

	/** We only support reverse traversal for now. */
	if (is_hp(bpage)) {
		m_hp = UT_LIST_GET_PREV(list, m_hp);
	}

	ut_ad(!m_hp || m_hp->in_flush_list);
}

/** Adjust the value of hp. This happens when some other thread working
on the same list attempts to remove the hp from the list.
@param bpage	buffer block to be compared */

void
LRUHp::adjust(const buf_page_t* bpage)
{
	ut_ad(bpage);

	/** We only support reverse traversal for now. */
	if (is_hp(bpage)) {
		m_hp = UT_LIST_GET_PREV(LRU, m_hp);
	}

	ut_ad(!m_hp || m_hp->in_LRU_list);
}

/** Selects from where to start a scan. If we have scanned too deep into
the LRU list it resets the value to the tail of the LRU list.
@return buf_page_t from where to start scan. */

buf_page_t*
LRUItr::start()
{
	ut_ad(mutex_own(m_mutex));

	if (!m_hp || m_hp->old) {
		m_hp = UT_LIST_GET_LAST(m_buf_pool->LRU);
	}

	return(m_hp);
}

/** Determine if a block is a sentinel for a buffer pool watch.
@param[in]	buf_pool	buffer pool instance
@param[in]	bpage		block
@return TRUE if a sentinel for a buffer pool watch, FALSE if not */
ibool
buf_pool_watch_is_sentinel(
	const buf_pool_t*	buf_pool,
	const buf_page_t*	bpage)
{
	/* We must also own the appropriate hash lock. */
	ut_ad(buf_page_hash_lock_held_s_or_x(buf_pool, bpage));
	ut_ad(buf_page_in_file(bpage));

	if (bpage < &buf_pool->watch[0]
	    || bpage >= &buf_pool->watch[BUF_POOL_WATCH_SIZE]) {

		ut_ad(buf_page_get_state(bpage) != BUF_BLOCK_ZIP_PAGE
		      || bpage->zip.data != NULL);

		return(FALSE);
	}

	ut_ad(buf_page_get_state(bpage) == BUF_BLOCK_ZIP_PAGE);
	ut_ad(!bpage->in_zip_hash);
	ut_ad(bpage->in_page_hash);
	ut_ad(bpage->zip.data == NULL);
	return(TRUE);
}

/** Add watch for the given page to be read in. Caller must have
appropriate hash_lock for the bpage. This function may release the
hash_lock and reacquire it.
@param[in]	page_id		page id
@param[in,out]	hash_lock	hash_lock currently latched
@return NULL if watch set, block if the page is in the buffer pool */
buf_page_t*
buf_pool_watch_set(
	const page_id_t&	page_id,
	rw_lock_t**		hash_lock)
{
	buf_page_t*	bpage;
	ulint		i;
	buf_pool_t*	buf_pool = buf_pool_get(page_id);

	ut_ad(*hash_lock == buf_page_hash_lock_get(buf_pool, page_id));

	ut_ad(rw_lock_own(*hash_lock, RW_LOCK_X));

	bpage = buf_page_hash_get_low(buf_pool, page_id);

	if (bpage != NULL) {
page_found:
		if (!buf_pool_watch_is_sentinel(buf_pool, bpage)) {
			/* The page was loaded meanwhile. */
			return(bpage);
		}

		/* Add to an existing watch. */
		buf_block_fix(bpage);
		return(NULL);
	}

	/* From this point this function becomes fairly heavy in terms
	of latching. We acquire the buf_pool mutex as well as all the
	hash_locks. buf_pool mutex is needed because any changes to
	the page_hash must be covered by it and hash_locks are needed
	because we don't want to read any stale information in
	buf_pool->watch[]. However, it is not in the critical code path
	as this function will be called only by the purge thread. */


	/* To obey latching order first release the hash_lock. */
	rw_lock_x_unlock(*hash_lock);

	buf_pool_mutex_enter(buf_pool);
	hash_lock_x_all(buf_pool->page_hash);

	/* If not own buf_pool_mutex, page_hash can be changed. */
	*hash_lock = buf_page_hash_lock_get(buf_pool, page_id);

	/* We have to recheck that the page
	was not loaded or a watch set by some other
	purge thread. This is because of the small
	time window between when we release the
	hash_lock to acquire buf_pool mutex above. */

	bpage = buf_page_hash_get_low(buf_pool, page_id);
	if (UNIV_LIKELY_NULL(bpage)) {
		buf_pool_mutex_exit(buf_pool);
		hash_unlock_x_all_but(buf_pool->page_hash, *hash_lock);
		goto page_found;
	}

	/* The maximum number of purge threads should never exceed
	BUF_POOL_WATCH_SIZE. So there is no way for purge thread
	instance to hold a watch when setting another watch. */
	for (i = 0; i < BUF_POOL_WATCH_SIZE; i++) {
		bpage = &buf_pool->watch[i];

		ut_ad(bpage->access_time == 0);
		ut_ad(bpage->newest_modification == 0);
		ut_ad(bpage->oldest_modification == 0);
		ut_ad(bpage->zip.data == NULL);
		ut_ad(!bpage->in_zip_hash);

		switch (bpage->state) {
		case BUF_BLOCK_POOL_WATCH:
			ut_ad(!bpage->in_page_hash);
			ut_ad(bpage->buf_fix_count == 0);

			/* bpage is pointing to buf_pool->watch[],
			which is protected by buf_pool->mutex.
			Normally, buf_page_t objects are protected by
			buf_block_t::mutex or buf_pool->zip_mutex or both. */

			bpage->state = BUF_BLOCK_ZIP_PAGE;
			bpage->id.copy_from(page_id);
			bpage->buf_fix_count = 1;

			ut_d(bpage->in_page_hash = TRUE);
			HASH_INSERT(buf_page_t, hash, buf_pool->page_hash,
				    page_id.fold(), bpage);

			buf_pool_mutex_exit(buf_pool);
			/* Once the sentinel is in the page_hash we can
			safely release all locks except just the
			relevant hash_lock */
			hash_unlock_x_all_but(buf_pool->page_hash,
						*hash_lock);

			return(NULL);
		case BUF_BLOCK_ZIP_PAGE:
			ut_ad(bpage->in_page_hash);
			ut_ad(bpage->buf_fix_count > 0);
			break;
		default:
			ut_error;
		}
	}

	/* Allocation failed.  Either the maximum number of purge
	threads should never exceed BUF_POOL_WATCH_SIZE, or this code
	should be modified to return a special non-NULL value and the
	caller should purge the record directly. */
	ut_error;

	/* Fix compiler warning */
	return(NULL);
}

/** Remove the sentinel block for the watch before replacing it with a
real block. buf_page_watch_clear() or buf_page_watch_occurred() will notice
that the block has been replaced with the real block.
@param[in,out]	buf_pool	buffer pool instance
@param[in,out]	watch		sentinel for watch
@return reference count, to be added to the replacement block */
static
void
buf_pool_watch_remove(
	buf_pool_t*	buf_pool,
	buf_page_t*	watch)
{
#ifdef UNIV_DEBUG
	/* We must also own the appropriate hash_bucket mutex. */
	rw_lock_t* hash_lock = buf_page_hash_lock_get(buf_pool, watch->id);
	ut_ad(rw_lock_own(hash_lock, RW_LOCK_X));
#endif /* UNIV_DEBUG */

	ut_ad(buf_pool_mutex_own(buf_pool));

	HASH_DELETE(buf_page_t, hash, buf_pool->page_hash, watch->id.fold(),
		    watch);
	ut_d(watch->in_page_hash = FALSE);
	watch->buf_fix_count = 0;
	watch->state = BUF_BLOCK_POOL_WATCH;
}

/** Stop watching if the page has been read in.
buf_pool_watch_set(same_page_id) must have returned NULL before.
@param[in]	page_id	page id */
void
buf_pool_watch_unset(
	const page_id_t&	page_id)
{
	buf_page_t*	bpage;
	buf_pool_t*	buf_pool = buf_pool_get(page_id);

	/* We only need to have buf_pool mutex in case where we end
	up calling buf_pool_watch_remove but to obey latching order
	we acquire it here before acquiring hash_lock. This should
	not cause too much grief as this function is only ever
	called from the purge thread. */
	buf_pool_mutex_enter(buf_pool);

	rw_lock_t*	hash_lock = buf_page_hash_lock_get(buf_pool, page_id);
	rw_lock_x_lock(hash_lock);

	/* The page must exist because buf_pool_watch_set()
	increments buf_fix_count. */
	bpage = buf_page_hash_get_low(buf_pool, page_id);

	if (buf_block_unfix(bpage) == 0
	    && buf_pool_watch_is_sentinel(buf_pool, bpage)) {
		buf_pool_watch_remove(buf_pool, bpage);
	}

	buf_pool_mutex_exit(buf_pool);
	rw_lock_x_unlock(hash_lock);
}

/** Check if the page has been read in.
This may only be called after buf_pool_watch_set(same_page_id)
has returned NULL and before invoking buf_pool_watch_unset(same_page_id).
@param[in]	page_id	page id
@return FALSE if the given page was not read in, TRUE if it was */
ibool
buf_pool_watch_occurred(
	const page_id_t&	page_id)
{
	ibool		ret;
	buf_page_t*	bpage;
	buf_pool_t*	buf_pool = buf_pool_get(page_id);
	rw_lock_t*	hash_lock = buf_page_hash_lock_get(buf_pool, page_id);

	rw_lock_s_lock(hash_lock);

	/* If not own buf_pool_mutex, page_hash can be changed. */
	hash_lock = buf_page_hash_lock_s_confirm(hash_lock, buf_pool, page_id);

	/* The page must exist because buf_pool_watch_set()
	increments buf_fix_count. */
	bpage = buf_page_hash_get_low(buf_pool, page_id);

	ret = !buf_pool_watch_is_sentinel(buf_pool, bpage);
	rw_lock_s_unlock(hash_lock);

	return(ret);
}

/********************************************************************//**
Moves a page to the start of the buffer pool LRU list. This high-level
function can be used to prevent an important page from slipping out of
the buffer pool. */
void
buf_page_make_young(
/*================*/
	buf_page_t*	bpage)	/*!< in: buffer block of a file page */
{
	buf_pool_t*	buf_pool = buf_pool_from_bpage(bpage);

	buf_pool_mutex_enter(buf_pool);

	ut_a(buf_page_in_file(bpage));

	buf_LRU_make_block_young(bpage);

	buf_pool_mutex_exit(buf_pool);
}

/********************************************************************//**
Moves a page to the start of the buffer pool LRU list if it is too old.
This high-level function can be used to prevent an important page from
slipping out of the buffer pool. */
static
void
buf_page_make_young_if_needed(
/*==========================*/
	buf_page_t*	bpage)		/*!< in/out: buffer block of a
					file page */
{
#ifdef UNIV_DEBUG
	buf_pool_t*	buf_pool = buf_pool_from_bpage(bpage);
	ut_ad(!buf_pool_mutex_own(buf_pool));
#endif /* UNIV_DEBUG */
	ut_a(buf_page_in_file(bpage));

	if (buf_page_peek_if_too_old(bpage)) {
		buf_page_make_young(bpage);
	}
}

#ifdef UNIV_DEBUG

/** Sets file_page_was_freed TRUE if the page is found in the buffer pool.
This function should be called when we free a file page and want the
debug version to check that it is not accessed any more unless
reallocated.
@param[in]	page_id	page id
@return control block if found in page hash table, otherwise NULL */
buf_page_t*
buf_page_set_file_page_was_freed(
	const page_id_t&	page_id)
{
	buf_page_t*	bpage;
	buf_pool_t*	buf_pool = buf_pool_get(page_id);
	rw_lock_t*	hash_lock;

	bpage = buf_page_hash_get_s_locked(buf_pool, page_id, &hash_lock);

	if (bpage) {
		BPageMutex*	block_mutex = buf_page_get_mutex(bpage);
		ut_ad(!buf_pool_watch_is_sentinel(buf_pool, bpage));
		mutex_enter(block_mutex);
		rw_lock_s_unlock(hash_lock);
		/* bpage->file_page_was_freed can already hold
		when this code is invoked from dict_drop_index_tree() */
		bpage->file_page_was_freed = TRUE;
		mutex_exit(block_mutex);
	}

	return(bpage);
}

/** Sets file_page_was_freed FALSE if the page is found in the buffer pool.
This function should be called when we free a file page and want the
debug version to check that it is not accessed any more unless
reallocated.
@param[in]	page_id	page id
@return control block if found in page hash table, otherwise NULL */
buf_page_t*
buf_page_reset_file_page_was_freed(
	const page_id_t&	page_id)
{
	buf_page_t*	bpage;
	buf_pool_t*	buf_pool = buf_pool_get(page_id);
	rw_lock_t*	hash_lock;

	bpage = buf_page_hash_get_s_locked(buf_pool, page_id, &hash_lock);
	if (bpage) {
		BPageMutex*	block_mutex = buf_page_get_mutex(bpage);
		ut_ad(!buf_pool_watch_is_sentinel(buf_pool, bpage));
		mutex_enter(block_mutex);
		rw_lock_s_unlock(hash_lock);
		bpage->file_page_was_freed = FALSE;
		mutex_exit(block_mutex);
	}

	return(bpage);
}
#endif /* UNIV_DEBUG */

/** Attempts to discard the uncompressed frame of a compressed page.
The caller should not be holding any mutexes when this function is called.
@param[in]	page_id	page id
@return TRUE if successful, FALSE otherwise. */
static
void
buf_block_try_discard_uncompressed(
	const page_id_t&	page_id)
{
	buf_page_t*	bpage;
	buf_pool_t*	buf_pool = buf_pool_get(page_id);

	/* Since we need to acquire buf_pool mutex to discard
	the uncompressed frame and because page_hash mutex resides
	below buf_pool mutex in sync ordering therefore we must
	first release the page_hash mutex. This means that the
	block in question can move out of page_hash. Therefore
	we need to check again if the block is still in page_hash. */
	buf_pool_mutex_enter(buf_pool);

	bpage = buf_page_hash_get(buf_pool, page_id);

	if (bpage) {
		buf_LRU_free_page(bpage, false);
	}

	buf_pool_mutex_exit(buf_pool);
}

/** Get read access to a compressed page (usually of type
FIL_PAGE_TYPE_ZBLOB or FIL_PAGE_TYPE_ZBLOB2).
The page must be released with buf_page_release_zip().
NOTE: the page is not protected by any latch.  Mutual exclusion has to
be implemented at a higher level.  In other words, all possible
accesses to a given page through this function must be protected by
the same set of mutexes or latches.
@param[in]	page_id		page id
@param[in]	page_size	page size
@return pointer to the block */
buf_page_t*
buf_page_get_zip(
	const page_id_t&	page_id,
	const page_size_t&	page_size)
{
	buf_page_t*	bpage;
	BPageMutex*	block_mutex;
	rw_lock_t*	hash_lock;
	ibool		discard_attempted = FALSE;
	ibool		must_read;
	buf_pool_t*	buf_pool = buf_pool_get(page_id);

	buf_pool->stat.n_page_gets++;

	for (;;) {
lookup:

		/* The following call will also grab the page_hash
		mutex if the page is found. */
		bpage = buf_page_hash_get_s_locked(buf_pool, page_id,
						   &hash_lock);
		if (bpage) {
			ut_ad(!buf_pool_watch_is_sentinel(buf_pool, bpage));
			break;
		}

		/* Page not in buf_pool: needs to be read from file */

		ut_ad(!hash_lock);
		buf_read_page(page_id, page_size);

#if defined UNIV_DEBUG || defined UNIV_BUF_DEBUG
		ut_a(++buf_dbg_counter % 5771 || buf_validate());
#endif /* UNIV_DEBUG || UNIV_BUF_DEBUG */
	}

	ut_ad(buf_page_hash_lock_held_s(buf_pool, bpage));

	if (!bpage->zip.data) {
		/* There is no compressed page. */
err_exit:
		rw_lock_s_unlock(hash_lock);
		return(NULL);
	}

	ut_ad(!buf_pool_watch_is_sentinel(buf_pool, bpage));

	switch (buf_page_get_state(bpage)) {
	case BUF_BLOCK_POOL_WATCH:
	case BUF_BLOCK_NOT_USED:
	case BUF_BLOCK_READY_FOR_USE:
	case BUF_BLOCK_MEMORY:
	case BUF_BLOCK_REMOVE_HASH:
		ut_error;

	case BUF_BLOCK_ZIP_PAGE:
	case BUF_BLOCK_ZIP_DIRTY:
		buf_block_fix(bpage);
		block_mutex = &buf_pool->zip_mutex;
		mutex_enter(block_mutex);
		goto got_block;
	case BUF_BLOCK_FILE_PAGE:
		/* Discard the uncompressed page frame if possible. */
		if (!discard_attempted) {
			rw_lock_s_unlock(hash_lock);
			buf_block_try_discard_uncompressed(page_id);
			discard_attempted = TRUE;
			goto lookup;
		}

		buf_block_buf_fix_inc((buf_block_t*) bpage,
				      __FILE__, __LINE__);

		block_mutex = &((buf_block_t*) bpage)->mutex;

		mutex_enter(block_mutex);

		goto got_block;
	}

	ut_error;
	goto err_exit;

got_block:
	must_read = buf_page_get_io_fix(bpage) == BUF_IO_READ;

	rw_lock_s_unlock(hash_lock);

	ut_ad(!bpage->file_page_was_freed);

	buf_page_set_accessed(bpage);

	mutex_exit(block_mutex);

	buf_page_make_young_if_needed(bpage);

#if defined UNIV_DEBUG || defined UNIV_BUF_DEBUG
	ut_a(++buf_dbg_counter % 5771 || buf_validate());
	ut_a(bpage->buf_fix_count > 0);
	ut_a(buf_page_in_file(bpage));
#endif /* UNIV_DEBUG || UNIV_BUF_DEBUG */

	if (must_read) {
		/* Let us wait until the read operation
		completes */

		for (;;) {
			enum buf_io_fix	io_fix;

			mutex_enter(block_mutex);
			io_fix = buf_page_get_io_fix(bpage);
			mutex_exit(block_mutex);

			if (io_fix == BUF_IO_READ) {

				os_thread_sleep(WAIT_FOR_READ);
			} else {
				break;
			}
		}
	}

#ifdef UNIV_IBUF_COUNT_DEBUG
	ut_a(ibuf_count_get(page_id) == 0);
#endif /* UNIV_IBUF_COUNT_DEBUG */

	return(bpage);
}

/********************************************************************//**
Initialize some fields of a control block. */
UNIV_INLINE
void
buf_block_init_low(
/*===============*/
	buf_block_t*	block)	/*!< in: block to init */
{
	block->index		= NULL;
	block->made_dirty_with_no_latch = false;
	block->skip_flush_check = false;

	block->n_hash_helps	= 0;
	block->n_fields		= 1;
	block->n_bytes		= 0;
	block->left_side	= TRUE;
}
#endif /* !UNIV_HOTBACKUP */

/********************************************************************//**
Decompress a block.
@return TRUE if successful */
ibool
buf_zip_decompress(
/*===============*/
	buf_block_t*	block,	/*!< in/out: block */
	ibool		check)	/*!< in: TRUE=verify the page checksum */
{
	const byte*	frame = block->page.zip.data;
	ulint		size = page_zip_get_size(&block->page.zip);

	ut_ad(block->page.size.is_compressed());
	ut_a(block->page.id.space() != 0);

	if (UNIV_UNLIKELY(check && !page_zip_verify_checksum(frame, size))) {

		ib::error() << "Compressed page checksum mismatch "
			<< block->page.id << "): stored: "
			<< mach_read_from_4(frame + FIL_PAGE_SPACE_OR_CHKSUM)
			<< ", crc32: "
			<< page_zip_calc_checksum(
				frame, size, SRV_CHECKSUM_ALGORITHM_CRC32)
			<< "/"
			<< page_zip_calc_checksum(
				frame, size, SRV_CHECKSUM_ALGORITHM_CRC32,
				true)
			<< " innodb: "
			<< page_zip_calc_checksum(
				frame, size, SRV_CHECKSUM_ALGORITHM_INNODB)
			<< ", none: "
			<< page_zip_calc_checksum(
				frame, size, SRV_CHECKSUM_ALGORITHM_NONE);

		return(FALSE);
	}

	switch (fil_page_get_type(frame)) {
	case FIL_PAGE_INDEX:
	case FIL_PAGE_RTREE:
		if (page_zip_decompress(&block->page.zip,
					block->frame, TRUE)) {
			return(TRUE);
		}

		ib::error() << "Unable to decompress space "
			<< block->page.id.space()
			<< " page " << block->page.id.page_no();

		return(FALSE);

	case FIL_PAGE_TYPE_ALLOCATED:
	case FIL_PAGE_INODE:
	case FIL_PAGE_IBUF_BITMAP:
	case FIL_PAGE_TYPE_FSP_HDR:
	case FIL_PAGE_TYPE_XDES:
	case FIL_PAGE_TYPE_ZBLOB:
	case FIL_PAGE_TYPE_ZBLOB2:
		/* Copy to uncompressed storage. */
		memcpy(block->frame, frame, block->page.size.physical());
		return(TRUE);
	}

	ib::error() << "Unknown compressed page type "
		<< fil_page_get_type(frame);

	return(FALSE);
}

#ifndef UNIV_HOTBACKUP
/*******************************************************************//**
Gets the block to whose frame the pointer is pointing to.
@return pointer to block, never NULL */
buf_block_t*
buf_block_align(
/*============*/
	const byte*	ptr)	/*!< in: pointer to a frame */
{
	buf_pool_chunk_map_t::iterator it;

	ut_ad(srv_buf_pool_chunk_unit > 0);

	/* TODO: This might be still optimistic treatment.
	buf_pool_resize() needs all buf_pool_mutex and all
	buf_pool->page_hash x-latched until actual modification.
	It should block the other user threads and should take while
	which is enough to done the buf_pool_chunk_map access. */
	while (buf_pool_resizing) {
		/* buf_pool_chunk_map is being modified */
		os_thread_sleep(100000); /* 0.1 sec */
	}

	ulint	counter = 0;
retry:
#ifdef UNIV_DEBUG
	bool resize_disabled = (buf_disable_resize_buffer_pool_debug != FALSE);
	if (!resize_disabled) {
		rw_lock_s_lock(buf_chunk_map_latch);
	}
#endif /* UNIV_DEBUG */
	buf_pool_chunk_map_t*	chunk_map = buf_chunk_map_ref;

	if (ptr < reinterpret_cast<byte*>(srv_buf_pool_chunk_unit)) {
		it = chunk_map->upper_bound(0);
	} else {
		it = chunk_map->upper_bound(
			ptr - srv_buf_pool_chunk_unit);
	}

	if (it == chunk_map->end()) {
#ifdef UNIV_DEBUG
		if (!resize_disabled) {
			rw_lock_s_unlock(buf_chunk_map_latch);
		}
#endif /* UNIV_DEBUG */
		/* The block should always be found. */
		++counter;
		ut_a(counter < 10);
		os_thread_sleep(100000); /* 0.1 sec */
		goto retry;
	}

	buf_chunk_t*	chunk = it->second;
#ifdef UNIV_DEBUG
	if (!resize_disabled) {
		rw_lock_s_unlock(buf_chunk_map_latch);
	}
#endif /* UNIV_DEBUG */

	ulint		offs = ptr - chunk->blocks->frame;

	offs >>= UNIV_PAGE_SIZE_SHIFT;

	if (offs < chunk->size) {
		buf_block_t*	block = &chunk->blocks[offs];

		/* The function buf_chunk_init() invokes
		buf_block_init() so that block[n].frame ==
		block->frame + n * UNIV_PAGE_SIZE.  Check it. */
		ut_ad(block->frame == page_align(ptr));
#ifdef UNIV_DEBUG
		/* A thread that updates these fields must
		hold buf_pool->mutex and block->mutex.  Acquire
		only the latter. */
		buf_page_mutex_enter(block);

		switch (buf_block_get_state(block)) {
		case BUF_BLOCK_POOL_WATCH:
		case BUF_BLOCK_ZIP_PAGE:
		case BUF_BLOCK_ZIP_DIRTY:
			/* These types should only be used in
			the compressed buffer pool, whose
			memory is allocated from
			buf_pool->chunks, in UNIV_PAGE_SIZE
			blocks flagged as BUF_BLOCK_MEMORY. */
			ut_error;
			break;
		case BUF_BLOCK_NOT_USED:
		case BUF_BLOCK_READY_FOR_USE:
		case BUF_BLOCK_MEMORY:
			/* Some data structures contain
			"guess" pointers to file pages.  The
			file pages may have been freed and
			reused.  Do not complain. */
			break;
		case BUF_BLOCK_REMOVE_HASH:
			/* buf_LRU_block_remove_hashed_page()
			will overwrite the FIL_PAGE_OFFSET and
			FIL_PAGE_ARCH_LOG_NO_OR_SPACE_ID with
			0xff and set the state to
			BUF_BLOCK_REMOVE_HASH. */
# ifndef UNIV_DEBUG_VALGRIND
			/* In buf_LRU_block_remove_hashed() we
			explicitly set those values to 0xff and
			declare them uninitialized with
			UNIV_MEM_INVALID() after that. */
			ut_ad(page_get_space_id(page_align(ptr))
			      == 0xffffffff);
			ut_ad(page_get_page_no(page_align(ptr))
			      == 0xffffffff);
# endif /* UNIV_DEBUG_VALGRIND */
			break;
		case BUF_BLOCK_FILE_PAGE:
			const ulint	space_id1 = block->page.id.space();
			const ulint	page_no1 = block->page.id.page_no();
			const ulint	space_id2 = page_get_space_id(
							page_align(ptr));
			const ulint	page_no2 = page_get_page_no(
							page_align(ptr));

			if (space_id1 != space_id2 || page_no1 != page_no2) {

				ib::error() << "Found a mismatch page,"
					<< " expect page "
					<< page_id_t(space_id1, page_no1)
					<< " but found "
					<< page_id_t(space_id2, page_no2);

				ut_ad(0);
			}
			break;
		}

		buf_page_mutex_exit(block);
#endif /* UNIV_DEBUG */

		return(block);
	}

	/* The block should always be found. */
	++counter;
	ut_a(counter < 10);
	os_thread_sleep(100000); /* 0.1 sec */
	goto retry;
}

/********************************************************************//**
Find out if a pointer belongs to a buf_block_t. It can be a pointer to
the buf_block_t itself or a member of it. This functions checks one of
the buffer pool instances.
@return TRUE if ptr belongs to a buf_block_t struct */
static
ibool
buf_pointer_is_block_field_instance(
/*================================*/
	buf_pool_t*	buf_pool,	/*!< in: buffer pool instance */
	const void*	ptr)		/*!< in: pointer not dereferenced */
{
	const buf_chunk_t*		chunk	= buf_pool->chunks;
	const buf_chunk_t* const	echunk	= chunk + ut_min(
		buf_pool->n_chunks, buf_pool->n_chunks_new);

	/* TODO: protect buf_pool->chunks with a mutex (the older pointer will
	currently remain while during buf_pool_resize()) */
	while (chunk < echunk) {
		if (ptr >= (void*) chunk->blocks
		    && ptr < (void*) (chunk->blocks + chunk->size)) {

			return(TRUE);
		}

		chunk++;
	}

	return(FALSE);
}

/********************************************************************//**
Find out if a pointer belongs to a buf_block_t. It can be a pointer to
the buf_block_t itself or a member of it
@return TRUE if ptr belongs to a buf_block_t struct */
ibool
buf_pointer_is_block_field(
/*=======================*/
	const void*	ptr)	/*!< in: pointer not dereferenced */
{
	ulint	i;

	for (i = 0; i < srv_buf_pool_instances; i++) {
		ibool	found;

		found = buf_pointer_is_block_field_instance(
			buf_pool_from_array(i), ptr);
		if (found) {
			return(TRUE);
		}
	}

	return(FALSE);
}

/********************************************************************//**
Find out if a buffer block was created by buf_chunk_init().
@return TRUE if "block" has been added to buf_pool->free by buf_chunk_init() */
static
ibool
buf_block_is_uncompressed(
/*======================*/
	buf_pool_t*		buf_pool,	/*!< in: buffer pool instance */
	const buf_block_t*	block)		/*!< in: pointer to block,
						not dereferenced */
{
	if ((((ulint) block) % sizeof *block) != 0) {
		/* The pointer should be aligned. */
		return(FALSE);
	}

	return(buf_pointer_is_block_field_instance(buf_pool, (void*) block));
}

#if defined UNIV_DEBUG || defined UNIV_IBUF_DEBUG
/********************************************************************//**
Return true if probe is enabled.
@return true if probe enabled. */
static
bool
buf_debug_execute_is_force_flush()
/*==============================*/
{
	DBUG_EXECUTE_IF("ib_buf_force_flush", return(true); );

	/* This is used during queisce testing, we want to ensure maximum
	buffering by the change buffer. */

	if (srv_ibuf_disable_background_merge) {
		return(true);
	}

	return(false);
}
#endif /* UNIV_DEBUG || UNIV_IBUF_DEBUG */

/** Wait for the block to be read in.
@param[in]	block	The block to check */
static
void
buf_wait_for_read(
	buf_block_t*	block)
{
	/* Note:

	We are using the block->lock to check for IO state (and a dirty read).
	We set the IO_READ state under the protection of the hash_lock
	(and block->mutex). This is safe because another thread can only
	access the block (and check for IO state) after the block has been
	added to the page hashtable. */

	if (buf_block_get_io_fix(block) == BUF_IO_READ) {

		/* Wait until the read operation completes */

		BPageMutex*	mutex = buf_page_get_mutex(&block->page);

		for (;;) {
			buf_io_fix	io_fix;

			mutex_enter(mutex);

			io_fix = buf_block_get_io_fix(block);

			mutex_exit(mutex);

			if (io_fix == BUF_IO_READ) {
				/* Wait by temporaly s-latch */
				rw_lock_s_lock(&block->lock);
				rw_lock_s_unlock(&block->lock);
			} else {
				break;
			}
		}
	}
}

/** This is the general function used to get access to a database page.
@param[in]	page_id		page id
@param[in]	rw_latch	RW_S_LATCH, RW_X_LATCH, RW_NO_LATCH
@param[in]	guess		guessed block or NULL
@param[in]	mode		BUF_GET, BUF_GET_IF_IN_POOL,
BUF_PEEK_IF_IN_POOL, BUF_GET_NO_LATCH, or BUF_GET_IF_IN_POOL_OR_WATCH
@param[in]	file		file name
@param[in]	line		line where called
@param[in]	mtr		mini-transaction
@param[in]	dirty_with_no_latch
				mark page as dirty even if page
				is being pinned without any latch
@return pointer to the block or NULL */
buf_block_t*
buf_page_get_gen(
	const page_id_t&	page_id,
	const page_size_t&	page_size,
	ulint			rw_latch,
	buf_block_t*		guess,
	ulint			mode,
	const char*		file,
	ulint			line,
	mtr_t*			mtr,
	bool			dirty_with_no_latch)
{
	buf_block_t*	block;
	unsigned	access_time;
	rw_lock_t*	hash_lock;
	buf_block_t*	fix_block;
	ulint		retries = 0;
	buf_pool_t*	buf_pool = buf_pool_get(page_id);

	ut_ad(mtr->is_active());
	ut_ad((rw_latch == RW_S_LATCH)
	      || (rw_latch == RW_X_LATCH)
	      || (rw_latch == RW_SX_LATCH)
	      || (rw_latch == RW_NO_LATCH));
#ifdef UNIV_DEBUG
	switch (mode) {
	case BUF_GET_NO_LATCH:
		ut_ad(rw_latch == RW_NO_LATCH);
		break;
	case BUF_GET:
	case BUF_GET_IF_IN_POOL:
	case BUF_PEEK_IF_IN_POOL:
	case BUF_GET_IF_IN_POOL_OR_WATCH:
	case BUF_GET_POSSIBLY_FREED:
		break;
	default:
		ut_error;
	}

	bool			found;
	const page_size_t&	space_page_size
		= fil_space_get_page_size(page_id.space(), &found);

	ut_ad(found);

	ut_ad(page_size.equals_to(space_page_size));
#endif /* UNIV_DEBUG */

	ut_ad(!ibuf_inside(mtr)
	      || ibuf_page_low(page_id, page_size, FALSE, file, line, NULL));

	buf_pool->stat.n_page_gets++;
	hash_lock = buf_page_hash_lock_get(buf_pool, page_id);
loop:
	block = guess;

	rw_lock_s_lock(hash_lock);

	/* If not own buf_pool_mutex, page_hash can be changed. */
	hash_lock = buf_page_hash_lock_s_confirm(hash_lock, buf_pool, page_id);

	if (block != NULL) {

		/* If the guess is a compressed page descriptor that
		has been allocated by buf_page_alloc_descriptor(),
		it may have been freed by buf_relocate(). */

		if (!buf_block_is_uncompressed(buf_pool, block)
		    || !page_id.equals_to(block->page.id)
		    || buf_block_get_state(block) != BUF_BLOCK_FILE_PAGE) {

			/* Our guess was bogus or things have changed
			since. */
			block = guess = NULL;
		} else {
			ut_ad(!block->page.in_zip_hash);
		}
	}

	if (block == NULL) {
		block = (buf_block_t*) buf_page_hash_get_low(buf_pool, page_id);
	}

	if (!block || buf_pool_watch_is_sentinel(buf_pool, &block->page)) {
		rw_lock_s_unlock(hash_lock);
		block = NULL;
	}

	if (block == NULL) {
		/* Page not in buf_pool: needs to be read from file */

		if (mode == BUF_GET_IF_IN_POOL_OR_WATCH) {
			rw_lock_x_lock(hash_lock);

			/* If not own buf_pool_mutex,
			page_hash can be changed. */
			hash_lock = buf_page_hash_lock_x_confirm(
				hash_lock, buf_pool, page_id);

			block = (buf_block_t*) buf_pool_watch_set(
				page_id, &hash_lock);

			if (block) {
				/* We can release hash_lock after we
				increment the fix count to make
				sure that no state change takes place. */
				fix_block = block;

				if (fsp_is_system_temporary(page_id.space())) {
					/* For temporary tablespace,
					the mutex is being used for
					synchronization between user
					thread and flush thread,
					instead of block->lock. See
					buf_flush_page() for the flush
					thread counterpart. */

					BPageMutex*	fix_mutex
						= buf_page_get_mutex(
							&fix_block->page);
					mutex_enter(fix_mutex);
					buf_block_fix(fix_block);
					mutex_exit(fix_mutex);
				} else {
					buf_block_fix(fix_block);
				}

				/* Now safe to release page_hash mutex */
				rw_lock_x_unlock(hash_lock);
				goto got_block;
			}

			rw_lock_x_unlock(hash_lock);
		}

		if (mode == BUF_GET_IF_IN_POOL
		    || mode == BUF_PEEK_IF_IN_POOL
		    || mode == BUF_GET_IF_IN_POOL_OR_WATCH) {

			ut_ad(!rw_lock_own(hash_lock, RW_LOCK_X));
			ut_ad(!rw_lock_own(hash_lock, RW_LOCK_S));

			return(NULL);
		}

		if (buf_read_page(page_id, page_size)) {
			buf_read_ahead_random(page_id, page_size,
					      ibuf_inside(mtr));

			retries = 0;
		} else if (retries < BUF_PAGE_READ_MAX_RETRIES) {
			++retries;
			DBUG_EXECUTE_IF(
				"innodb_page_corruption_retries",
				retries = BUF_PAGE_READ_MAX_RETRIES;
			);
		} else {
			ib::fatal() << "Unable to read page " << page_id
				<< " into the buffer pool after "
				<< BUF_PAGE_READ_MAX_RETRIES << " attempts."
				" The most probable cause of this error may"
				" be that the table has been corrupted. Or,"
				" the table was compressed with with an"
				" algorithm that is not supported by this"
				" instance. If it is not a decompress failure,"
				" you can try to fix this problem by using"
				" innodb_force_recovery."
				" Please see " REFMAN " for more"
				" details. Aborting...";
		}

#if defined UNIV_DEBUG || defined UNIV_BUF_DEBUG
		ut_a(fsp_skip_sanity_check(page_id.space())
		     || ++buf_dbg_counter % 5771
		     || buf_validate());
#endif /* UNIV_DEBUG || UNIV_BUF_DEBUG */
		goto loop;
	} else {
		fix_block = block;
	}

	if (fsp_is_system_temporary(page_id.space())) {
		/* For temporary tablespace, the mutex is being used
		for synchronization between user thread and flush
		thread, instead of block->lock. See buf_flush_page()
		for the flush thread counterpart. */
		BPageMutex*	fix_mutex = buf_page_get_mutex(
			&fix_block->page);
		mutex_enter(fix_mutex);
		buf_block_fix(fix_block);
		mutex_exit(fix_mutex);
	} else {
		buf_block_fix(fix_block);
	}

	/* Now safe to release page_hash mutex */
	rw_lock_s_unlock(hash_lock);

got_block:

	if (mode == BUF_GET_IF_IN_POOL || mode == BUF_PEEK_IF_IN_POOL) {

		buf_page_t*	fix_page = &fix_block->page;
		BPageMutex*	fix_mutex = buf_page_get_mutex(fix_page);
		mutex_enter(fix_mutex);
		const bool	must_read
			= (buf_page_get_io_fix(fix_page) == BUF_IO_READ);
		mutex_exit(fix_mutex);

		if (must_read) {
			/* The page is being read to buffer pool,
			but we cannot wait around for the read to
			complete. */
			buf_block_unfix(fix_block);

			return(NULL);
		}
	}

	switch (buf_block_get_state(fix_block)) {
		buf_page_t*	bpage;

	case BUF_BLOCK_FILE_PAGE:
		bpage = &block->page;
		if (fsp_is_system_temporary(page_id.space())
		    && buf_page_get_io_fix(bpage) != BUF_IO_NONE) {
			/* This suggest that page is being flushed.
			Avoid returning reference to this page.
			Instead wait for flush action to complete.
			For normal page this sync is done using SX
			lock but for intrinsic there is no latching. */
			buf_block_unfix(fix_block);
			os_thread_sleep(WAIT_FOR_WRITE);
			goto loop;
		}
		break;

	case BUF_BLOCK_ZIP_PAGE:
	case BUF_BLOCK_ZIP_DIRTY:
		if (mode == BUF_PEEK_IF_IN_POOL) {
			/* This mode is only used for dropping an
			adaptive hash index.  There cannot be an
			adaptive hash index for a compressed-only
			page, so do not bother decompressing the page. */
			buf_block_unfix(fix_block);

			return(NULL);
		}

		bpage = &block->page;

		/* Note: We have already buffer fixed this block. */
		if (bpage->buf_fix_count > 1
		    || buf_page_get_io_fix(bpage) != BUF_IO_NONE) {

			/* This condition often occurs when the buffer
			is not buffer-fixed, but I/O-fixed by
			buf_page_init_for_read(). */
			buf_block_unfix(fix_block);

			/* The block is buffer-fixed or I/O-fixed.
			Try again later. */
			os_thread_sleep(WAIT_FOR_READ);

			goto loop;
		}

		/* Buffer-fix the block so that it cannot be evicted
		or relocated while we are attempting to allocate an
		uncompressed page. */

		block = buf_LRU_get_free_block(buf_pool);

		buf_pool_mutex_enter(buf_pool);

		/* If not own buf_pool_mutex, page_hash can be changed. */
		hash_lock = buf_page_hash_lock_get(buf_pool, page_id);

		rw_lock_x_lock(hash_lock);

		/* Buffer-fixing prevents the page_hash from changing. */
		ut_ad(bpage == buf_page_hash_get_low(buf_pool, page_id));

		buf_block_unfix(fix_block);

		buf_page_mutex_enter(block);
		mutex_enter(&buf_pool->zip_mutex);

		fix_block = block;

		if (bpage->buf_fix_count > 0
		    || buf_page_get_io_fix(bpage) != BUF_IO_NONE) {

			mutex_exit(&buf_pool->zip_mutex);
			/* The block was buffer-fixed or I/O-fixed while
			buf_pool->mutex was not held by this thread.
			Free the block that was allocated and retry.
			This should be extremely unlikely, for example,
			if buf_page_get_zip() was invoked. */

			buf_LRU_block_free_non_file_page(block);
			buf_pool_mutex_exit(buf_pool);
			rw_lock_x_unlock(hash_lock);
			buf_page_mutex_exit(block);

			/* Try again */
			goto loop;
		}

		/* Move the compressed page from bpage to block,
		and uncompress it. */

		/* Note: this is the uncompressed block and it is not
		accessible by other threads yet because it is not in
		any list or hash table */
		buf_relocate(bpage, &block->page);

		buf_block_init_low(block);

		/* Set after buf_relocate(). */
		block->page.buf_fix_count = 1;

		block->lock_hash_val = lock_rec_hash(page_id.space(),
						     page_id.page_no());

		UNIV_MEM_DESC(&block->page.zip.data,
			      page_zip_get_size(&block->page.zip));

		if (buf_page_get_state(&block->page) == BUF_BLOCK_ZIP_PAGE) {
#if defined UNIV_DEBUG || defined UNIV_BUF_DEBUG
			UT_LIST_REMOVE(buf_pool->zip_clean, &block->page);
#endif /* UNIV_DEBUG || UNIV_BUF_DEBUG */
			ut_ad(!block->page.in_flush_list);
		} else {
			/* Relocate buf_pool->flush_list. */
			buf_flush_relocate_on_flush_list(bpage, &block->page);
		}

		/* Buffer-fix, I/O-fix, and X-latch the block
		for the duration of the decompression.
		Also add the block to the unzip_LRU list. */
		block->page.state = BUF_BLOCK_FILE_PAGE;

		/* Insert at the front of unzip_LRU list */
		buf_unzip_LRU_add_block(block, FALSE);

		buf_block_set_io_fix(block, BUF_IO_READ);
		rw_lock_x_lock_inline(&block->lock, 0, file, line);

		UNIV_MEM_INVALID(bpage, sizeof *bpage);

		rw_lock_x_unlock(hash_lock);
		buf_pool->n_pend_unzip++;
		mutex_exit(&buf_pool->zip_mutex);
		buf_pool_mutex_exit(buf_pool);

		access_time = buf_page_is_accessed(&block->page);

		buf_page_mutex_exit(block);

		buf_page_free_descriptor(bpage);

		/* Decompress the page while not holding
		buf_pool->mutex or block->mutex. */

		/* Page checksum verification is already done when
		the page is read from disk. Hence page checksum
		verification is not necessary when decompressing the page. */
		{
			bool	success = buf_zip_decompress(block, FALSE);
			ut_a(success);
		}

		if (!recv_no_ibuf_operations) {
			if (access_time) {
#ifdef UNIV_IBUF_COUNT_DEBUG
				ut_a(ibuf_count_get(page_id) == 0);
#endif /* UNIV_IBUF_COUNT_DEBUG */
			} else {
				ibuf_merge_or_delete_for_page(
					block, page_id, &page_size, TRUE);
			}
		}

		buf_pool_mutex_enter(buf_pool);

		buf_page_mutex_enter(fix_block);

		buf_block_set_io_fix(fix_block, BUF_IO_NONE);

		buf_page_mutex_exit(fix_block);

		--buf_pool->n_pend_unzip;

		buf_pool_mutex_exit(buf_pool);

		rw_lock_x_unlock(&block->lock);

		break;

	case BUF_BLOCK_POOL_WATCH:
	case BUF_BLOCK_NOT_USED:
	case BUF_BLOCK_READY_FOR_USE:
	case BUF_BLOCK_MEMORY:
	case BUF_BLOCK_REMOVE_HASH:
		ut_error;
		break;
	}

	ut_ad(block == fix_block);
	ut_ad(fix_block->page.buf_fix_count > 0);

	ut_ad(!rw_lock_own(hash_lock, RW_LOCK_X));
	ut_ad(!rw_lock_own(hash_lock, RW_LOCK_S));

	ut_ad(buf_block_get_state(fix_block) == BUF_BLOCK_FILE_PAGE);

#if defined UNIV_DEBUG || defined UNIV_IBUF_DEBUG

	if ((mode == BUF_GET_IF_IN_POOL || mode == BUF_GET_IF_IN_POOL_OR_WATCH)
	    && (ibuf_debug || buf_debug_execute_is_force_flush())) {

		/* Try to evict the block from the buffer pool, to use the
		insert buffer (change buffer) as much as possible. */

		buf_pool_mutex_enter(buf_pool);

		buf_block_unfix(fix_block);

		/* Now we are only holding the buf_pool->mutex,
		not block->mutex or hash_lock. Blocks cannot be
		relocated or enter or exit the buf_pool while we
		are holding the buf_pool->mutex. */

		if (buf_LRU_free_page(&fix_block->page, true)) {

			buf_pool_mutex_exit(buf_pool);

			/* If not own buf_pool_mutex,
			page_hash can be changed. */
			hash_lock = buf_page_hash_lock_get(buf_pool, page_id);

			rw_lock_x_lock(hash_lock);

			/* If not own buf_pool_mutex,
			page_hash can be changed. */
			hash_lock = buf_page_hash_lock_x_confirm(
				hash_lock, buf_pool, page_id);

			if (mode == BUF_GET_IF_IN_POOL_OR_WATCH) {
				/* Set the watch, as it would have
				been set if the page were not in the
				buffer pool in the first place. */
				block = (buf_block_t*) buf_pool_watch_set(
					page_id, &hash_lock);
			} else {
				block = (buf_block_t*) buf_page_hash_get_low(
					buf_pool, page_id);
			}

			rw_lock_x_unlock(hash_lock);

			if (block != NULL) {
				/* Either the page has been read in or
				a watch was set on that in the window
				where we released the buf_pool::mutex
				and before we acquire the hash_lock
				above. Try again. */
				guess = block;

				goto loop;
			}

			ib::info() << "innodb_change_buffering_debug evict "
				<< page_id;

			return(NULL);
		}

		buf_page_mutex_enter(fix_block);

		if (buf_flush_page_try(buf_pool, fix_block)) {

			ib::info() << "innodb_change_buffering_debug flush "
				<< page_id;

			guess = fix_block;

			goto loop;
		}

		buf_page_mutex_exit(fix_block);

		buf_block_fix(fix_block);

		/* Failed to evict the page; change it directly */

		buf_pool_mutex_exit(buf_pool);
	}
#endif /* UNIV_DEBUG || UNIV_IBUF_DEBUG */

	ut_ad(fix_block->page.buf_fix_count > 0);

#ifdef UNIV_DEBUG
	/* We have already buffer fixed the page, and we are committed to
	returning this page to the caller. Register for debugging.
	Avoid debug latching if page/block belongs to system temporary
	tablespace (Not much needed for table with single threaded access.). */
	if (!fsp_is_system_temporary(page_id.space())) {
		ibool   ret;
		ret = rw_lock_s_lock_nowait(
			&fix_block->debug_latch, file, line);
		ut_a(ret);
	}
#endif /* UNIV_DEBUG */

	/* While tablespace is reinited the indexes are already freed but the
	blocks related to it still resides in buffer pool. Trying to remove
	such blocks from buffer pool would invoke removal of AHI entries
	associated with these blocks. Logic to remove AHI entry will try to
	load the block but block is already in free state. Handle the said case
	with mode = BUF_PEEK_IF_IN_POOL that is invoked from
	"btr_search_drop_page_hash_when_freed". */
	ut_ad(mode == BUF_GET_POSSIBLY_FREED
	      || mode == BUF_PEEK_IF_IN_POOL
	      || !fix_block->page.file_page_was_freed);

	/* Check if this is the first access to the page */
	access_time = buf_page_is_accessed(&fix_block->page);

	/* This is a heuristic and we don't care about ordering issues. */
	if (access_time == 0) {
		buf_page_mutex_enter(fix_block);

		buf_page_set_accessed(&fix_block->page);

		buf_page_mutex_exit(fix_block);
	}

	if (mode != BUF_PEEK_IF_IN_POOL) {
		buf_page_make_young_if_needed(&fix_block->page);
	}

#if defined UNIV_DEBUG || defined UNIV_BUF_DEBUG
	ut_a(fsp_skip_sanity_check(page_id.space())
	     || ++buf_dbg_counter % 5771
	     || buf_validate());
	ut_a(buf_block_get_state(fix_block) == BUF_BLOCK_FILE_PAGE);
#endif /* UNIV_DEBUG || UNIV_BUF_DEBUG */

	/* We have to wait here because the IO_READ state was set
	under the protection of the hash_lock and not the block->mutex
	and block->lock. */
	buf_wait_for_read(fix_block);

	/* Mark block as dirty if requested by caller. If not requested (false)
	then we avoid updating the dirty state of the block and retain the
	original one. This is reason why ?
	Same block can be shared/pinned by 2 different mtrs. If first mtr
	set the dirty state to true and second mtr mark it as false the last
	updated dirty state is retained. Which means we can loose flushing of
	a modified block. */
	if (dirty_with_no_latch) {
		fix_block->made_dirty_with_no_latch = dirty_with_no_latch;
	}

	mtr_memo_type_t	fix_type;

	switch (rw_latch) {
	case RW_NO_LATCH:

		fix_type = MTR_MEMO_BUF_FIX;
		break;

	case RW_S_LATCH:
		rw_lock_s_lock_inline(&fix_block->lock, 0, file, line);

		fix_type = MTR_MEMO_PAGE_S_FIX;
		break;

	case RW_SX_LATCH:
		rw_lock_sx_lock_inline(&fix_block->lock, 0, file, line);

		fix_type = MTR_MEMO_PAGE_SX_FIX;
		break;

	default:
		ut_ad(rw_latch == RW_X_LATCH);
		rw_lock_x_lock_inline(&fix_block->lock, 0, file, line);

		fix_type = MTR_MEMO_PAGE_X_FIX;
		break;
	}

	mtr_memo_push(mtr, fix_block, fix_type);

	if (mode != BUF_PEEK_IF_IN_POOL && !access_time) {
		/* In the case of a first access, try to apply linear
		read-ahead */

		buf_read_ahead_linear(page_id, page_size, ibuf_inside(mtr));
	}

#ifdef UNIV_IBUF_COUNT_DEBUG
	ut_a(ibuf_count_get(fix_block->page.id) == 0);
#endif

	ut_ad(!rw_lock_own(hash_lock, RW_LOCK_X));
	ut_ad(!rw_lock_own(hash_lock, RW_LOCK_S));

	return(fix_block);
}

/********************************************************************//**
This is the general function used to get optimistic access to a database
page.
@return TRUE if success */
ibool
buf_page_optimistic_get(
/*====================*/
	ulint		rw_latch,/*!< in: RW_S_LATCH, RW_X_LATCH */
	buf_block_t*	block,	/*!< in: guessed buffer block */
	ib_uint64_t	modify_clock,/*!< in: modify clock value */
	const char*	file,	/*!< in: file name */
	ulint		line,	/*!< in: line where called */
	mtr_t*		mtr)	/*!< in: mini-transaction */
{
	buf_pool_t*	buf_pool;
	unsigned	access_time;
	ibool		success;

	ut_ad(block);
	ut_ad(mtr);
	ut_ad(mtr->is_active());
	ut_ad((rw_latch == RW_S_LATCH) || (rw_latch == RW_X_LATCH));

	buf_page_mutex_enter(block);

	if (UNIV_UNLIKELY(buf_block_get_state(block) != BUF_BLOCK_FILE_PAGE)) {

		buf_page_mutex_exit(block);

		return(FALSE);
	}

	buf_block_buf_fix_inc(block, file, line);

	access_time = buf_page_is_accessed(&block->page);

	buf_page_set_accessed(&block->page);

	buf_page_mutex_exit(block);

	buf_page_make_young_if_needed(&block->page);

	ut_ad(!ibuf_inside(mtr)
	      || ibuf_page(block->page.id, block->page.size, NULL));

	mtr_memo_type_t	fix_type;

	switch (rw_latch) {
	case RW_S_LATCH:
		success = rw_lock_s_lock_nowait(&block->lock, file, line);

		fix_type = MTR_MEMO_PAGE_S_FIX;
		break;
	case RW_X_LATCH:
		success = rw_lock_x_lock_func_nowait_inline(
			&block->lock, file, line);

		fix_type = MTR_MEMO_PAGE_X_FIX;
		break;
	default:
		ut_error; /* RW_SX_LATCH is not implemented yet */
	}

	if (!success) {
		buf_page_mutex_enter(block);
		buf_block_buf_fix_dec(block);
		buf_page_mutex_exit(block);

		return(FALSE);
	}

	if (modify_clock != block->modify_clock) {

		buf_block_dbg_add_level(block, SYNC_NO_ORDER_CHECK);

		if (rw_latch == RW_S_LATCH) {
			rw_lock_s_unlock(&block->lock);
		} else {
			rw_lock_x_unlock(&block->lock);
		}

		buf_page_mutex_enter(block);
		buf_block_buf_fix_dec(block);
		buf_page_mutex_exit(block);

		return(FALSE);
	}

	mtr_memo_push(mtr, block, fix_type);

#if defined UNIV_DEBUG || defined UNIV_BUF_DEBUG
	ut_a(fsp_skip_sanity_check(block->page.id.space())
	     || ++buf_dbg_counter % 5771
	     || buf_validate());
	ut_a(block->page.buf_fix_count > 0);
	ut_a(buf_block_get_state(block) == BUF_BLOCK_FILE_PAGE);
#endif /* UNIV_DEBUG || UNIV_BUF_DEBUG */

	ut_d(buf_page_mutex_enter(block));
	ut_ad(!block->page.file_page_was_freed);
	ut_d(buf_page_mutex_exit(block));

	if (!access_time) {
		/* In the case of a first access, try to apply linear
		read-ahead */
		buf_read_ahead_linear(block->page.id, block->page.size,
				      ibuf_inside(mtr));
	}

#ifdef UNIV_IBUF_COUNT_DEBUG
	ut_a(ibuf_count_get(block->page.id) == 0);
#endif /* UNIV_IBUF_COUNT_DEBUG */

	buf_pool = buf_pool_from_block(block);
	buf_pool->stat.n_page_gets++;

	return(TRUE);
}

/********************************************************************//**
This is used to get access to a known database page, when no waiting can be
done. For example, if a search in an adaptive hash index leads us to this
frame.
@return TRUE if success */
ibool
buf_page_get_known_nowait(
/*======================*/
	ulint		rw_latch,/*!< in: RW_S_LATCH, RW_X_LATCH */
	buf_block_t*	block,	/*!< in: the known page */
	ulint		mode,	/*!< in: BUF_MAKE_YOUNG or BUF_KEEP_OLD */
	const char*	file,	/*!< in: file name */
	ulint		line,	/*!< in: line where called */
	mtr_t*		mtr)	/*!< in: mini-transaction */
{
	buf_pool_t*	buf_pool;
	ibool		success;

	ut_ad(mtr->is_active());
	ut_ad((rw_latch == RW_S_LATCH) || (rw_latch == RW_X_LATCH));

	buf_page_mutex_enter(block);

	if (buf_block_get_state(block) == BUF_BLOCK_REMOVE_HASH) {
		/* Another thread is just freeing the block from the LRU list
		of the buffer pool: do not try to access this page; this
		attempt to access the page can only come through the hash
		index because when the buffer block state is ..._REMOVE_HASH,
		we have already removed it from the page address hash table
		of the buffer pool. */

		buf_page_mutex_exit(block);

		return(FALSE);
	}

	ut_a(buf_block_get_state(block) == BUF_BLOCK_FILE_PAGE);

	buf_block_buf_fix_inc(block, file, line);

	buf_page_set_accessed(&block->page);

	buf_page_mutex_exit(block);

	buf_pool = buf_pool_from_block(block);

	if (mode == BUF_MAKE_YOUNG) {
		buf_page_make_young_if_needed(&block->page);
	}

	ut_ad(!ibuf_inside(mtr) || mode == BUF_KEEP_OLD);

	mtr_memo_type_t	fix_type;

	switch (rw_latch) {
	case RW_S_LATCH:
		success = rw_lock_s_lock_nowait(&block->lock, file, line);
		fix_type = MTR_MEMO_PAGE_S_FIX;
		break;
	case RW_X_LATCH:
		success = rw_lock_x_lock_func_nowait_inline(
			&block->lock, file, line);

		fix_type = MTR_MEMO_PAGE_X_FIX;
		break;
	default:
		ut_error; /* RW_SX_LATCH is not implemented yet */
	}

	if (!success) {
		buf_page_mutex_enter(block);
		buf_block_buf_fix_dec(block);
		buf_page_mutex_exit(block);

		return(FALSE);
	}

	mtr_memo_push(mtr, block, fix_type);

#if defined UNIV_DEBUG || defined UNIV_BUF_DEBUG
	ut_a(++buf_dbg_counter % 5771 || buf_validate());
	ut_a(block->page.buf_fix_count > 0);
	ut_a(buf_block_get_state(block) == BUF_BLOCK_FILE_PAGE);
#endif /* UNIV_DEBUG || UNIV_BUF_DEBUG */

#ifdef UNIV_DEBUG
	if (mode != BUF_KEEP_OLD) {
		/* If mode == BUF_KEEP_OLD, we are executing an I/O
		completion routine.  Avoid a bogus assertion failure
		when ibuf_merge_or_delete_for_page() is processing a
		page that was just freed due to DROP INDEX, or
		deleting a record from SYS_INDEXES. This check will be
		skipped in recv_recover_page() as well. */

		buf_page_mutex_enter(block);
		ut_a(!block->page.file_page_was_freed);
		buf_page_mutex_exit(block);
	}
#endif /* UNIV_DEBUG */

#ifdef UNIV_IBUF_COUNT_DEBUG
	ut_a((mode == BUF_KEEP_OLD) || ibuf_count_get(block->page.id) == 0);
#endif
	buf_pool->stat.n_page_gets++;

	return(TRUE);
}

/** Given a tablespace id and page number tries to get that page. If the
page is not in the buffer pool it is not loaded and NULL is returned.
Suitable for using when holding the lock_sys_t::mutex.
@param[in]	page_id	page id
@param[in]	file	file name
@param[in]	line	line where called
@param[in]	mtr	mini-transaction
@return pointer to a page or NULL */
const buf_block_t*
buf_page_try_get_func(
	const page_id_t&	page_id,
	const char*		file,
	ulint			line,
	mtr_t*			mtr)
{
	buf_block_t*	block;
	ibool		success;
	buf_pool_t*	buf_pool = buf_pool_get(page_id);
	rw_lock_t*	hash_lock;

	ut_ad(mtr);
	ut_ad(mtr->is_active());

	block = buf_block_hash_get_s_locked(buf_pool, page_id, &hash_lock);

	if (!block || buf_block_get_state(block) != BUF_BLOCK_FILE_PAGE) {
		if (block) {
			rw_lock_s_unlock(hash_lock);
		}
		return(NULL);
	}

	ut_ad(!buf_pool_watch_is_sentinel(buf_pool, &block->page));

	buf_page_mutex_enter(block);
	rw_lock_s_unlock(hash_lock);

#if defined UNIV_DEBUG || defined UNIV_BUF_DEBUG
	ut_a(buf_block_get_state(block) == BUF_BLOCK_FILE_PAGE);
	ut_a(page_id.equals_to(block->page.id));
#endif /* UNIV_DEBUG || UNIV_BUF_DEBUG */

	buf_block_buf_fix_inc(block, file, line);
	buf_page_mutex_exit(block);

	mtr_memo_type_t	fix_type = MTR_MEMO_PAGE_S_FIX;
	success = rw_lock_s_lock_nowait(&block->lock, file, line);

	if (!success) {
		/* Let us try to get an X-latch. If the current thread
		is holding an X-latch on the page, we cannot get an
		S-latch. */

		fix_type = MTR_MEMO_PAGE_X_FIX;
		success = rw_lock_x_lock_func_nowait_inline(&block->lock,
							    file, line);
	}

	if (!success) {
		buf_page_mutex_enter(block);
		buf_block_buf_fix_dec(block);
		buf_page_mutex_exit(block);

		return(NULL);
	}

	mtr_memo_push(mtr, block, fix_type);

#if defined UNIV_DEBUG || defined UNIV_BUF_DEBUG
	ut_a(fsp_skip_sanity_check(block->page.id.space())
	     || ++buf_dbg_counter % 5771
	     || buf_validate());
	ut_a(block->page.buf_fix_count > 0);
	ut_a(buf_block_get_state(block) == BUF_BLOCK_FILE_PAGE);
#endif /* UNIV_DEBUG || UNIV_BUF_DEBUG */

	ut_d(buf_page_mutex_enter(block));
	ut_d(ut_a(!block->page.file_page_was_freed));
	ut_d(buf_page_mutex_exit(block));

	buf_block_dbg_add_level(block, SYNC_NO_ORDER_CHECK);

	buf_pool->stat.n_page_gets++;

#ifdef UNIV_IBUF_COUNT_DEBUG
	ut_a(ibuf_count_get(block->page.id) == 0);
#endif /* UNIV_IBUF_COUNT_DEBUG */

	return(block);
}

/********************************************************************//**
Initialize some fields of a control block. */
UNIV_INLINE
void
buf_page_init_low(
/*==============*/
	buf_page_t*	bpage)	/*!< in: block to init */
{
	bpage->flush_type = BUF_FLUSH_LRU;
	bpage->io_fix = BUF_IO_NONE;
	bpage->buf_fix_count = 0;
	bpage->freed_page_clock = 0;
	bpage->access_time = 0;
	bpage->newest_modification = 0;
	bpage->oldest_modification = 0;
	HASH_INVALIDATE(bpage, hash);

	ut_d(bpage->file_page_was_freed = FALSE);
}

/** Inits a page to the buffer buf_pool.
@param[in,out]	buf_pool	buffer pool
@param[in]	page_id		page id
@param[in,out]	block		block to init */
static
void
buf_page_init(
	buf_pool_t*		buf_pool,
	const page_id_t&	page_id,
	const page_size_t&	page_size,
	buf_block_t*		block)
{
	buf_page_t*	hash_page;

	ut_ad(buf_pool == buf_pool_get(page_id));
	ut_ad(buf_pool_mutex_own(buf_pool));

	ut_ad(buf_page_mutex_own(block));
	ut_a(buf_block_get_state(block) != BUF_BLOCK_FILE_PAGE);

	ut_ad(rw_lock_own(buf_page_hash_lock_get(buf_pool, page_id),
			  RW_LOCK_X));

	/* Set the state of the block */
	buf_block_set_file_page(block, page_id);

#ifdef UNIV_DEBUG_VALGRIND
	if (is_system_tablespace(page_id.space())) {
		/* Silence valid Valgrind warnings about uninitialized
		data being written to data files.  There are some unused
		bytes on some pages that InnoDB does not initialize. */
		UNIV_MEM_VALID(block->frame, UNIV_PAGE_SIZE);
	}
#endif /* UNIV_DEBUG_VALGRIND */

	buf_block_init_low(block);

	block->lock_hash_val = lock_rec_hash(page_id.space(),
					     page_id.page_no());

	buf_page_init_low(&block->page);

	/* Insert into the hash table of file pages */

	hash_page = buf_page_hash_get_low(buf_pool, page_id);

	if (hash_page == NULL) {
		/* Block not found in hash table */
	} else if (buf_pool_watch_is_sentinel(buf_pool, hash_page)) {
		/* Preserve the reference count. */
		ib_uint32_t	buf_fix_count = hash_page->buf_fix_count;

		ut_a(buf_fix_count > 0);

		os_atomic_increment_uint32(&block->page.buf_fix_count,
					   buf_fix_count);

		buf_pool_watch_remove(buf_pool, hash_page);
	} else {

		ib::error() << "Page " << page_id
			<< " already found in the hash table: "
			<< hash_page << ", " << block;

		ut_d(buf_page_mutex_exit(block));
		ut_d(buf_pool_mutex_exit(buf_pool));
		ut_d(buf_print());
		ut_d(buf_LRU_print());
		ut_d(buf_validate());
		ut_d(buf_LRU_validate());
		ut_ad(0);
	}

	ut_ad(!block->page.in_zip_hash);
	ut_ad(!block->page.in_page_hash);
	ut_d(block->page.in_page_hash = TRUE);

	block->page.id.copy_from(page_id);
	block->page.size.copy_from(page_size);

	HASH_INSERT(buf_page_t, hash, buf_pool->page_hash,
		    page_id.fold(), &block->page);

	if (page_size.is_compressed()) {
		page_zip_set_size(&block->page.zip, page_size.physical());
	}
}

/** Inits a page for read to the buffer buf_pool. If the page is
(1) already in buf_pool, or
(2) if we specify to read only ibuf pages and the page is not an ibuf page, or
(3) if the space is deleted or being deleted,
then this function does nothing.
Sets the io_fix flag to BUF_IO_READ and sets a non-recursive exclusive lock
on the buffer frame. The io-handler must take care that the flag is cleared
and the lock released later.
@param[out]	err			DB_SUCCESS or DB_TABLESPACE_DELETED
@param[in]	mode			BUF_READ_IBUF_PAGES_ONLY, ...
@param[in]	page_id			page id
@param[in]	unzip			TRUE=request uncompressed page
@return pointer to the block or NULL */
buf_page_t*
buf_page_init_for_read(
	dberr_t*		err,
	ulint			mode,
	const page_id_t&	page_id,
	const page_size_t&	page_size,
	ibool			unzip)
{
	buf_block_t*	block;
	buf_page_t*	bpage	= NULL;
	buf_page_t*	watch_page;
	rw_lock_t*	hash_lock;
	mtr_t		mtr;
	ibool		lru	= FALSE;
	void*		data;
	buf_pool_t*	buf_pool = buf_pool_get(page_id);

	ut_ad(buf_pool);

	*err = DB_SUCCESS;

	if (mode == BUF_READ_IBUF_PAGES_ONLY) {
		/* It is a read-ahead within an ibuf routine */

		ut_ad(!ibuf_bitmap_page(page_id, page_size));

		ibuf_mtr_start(&mtr);

		if (!recv_no_ibuf_operations &&
		    !ibuf_page(page_id, page_size, &mtr)) {

			ibuf_mtr_commit(&mtr);

			return(NULL);
		}
	} else {
		ut_ad(mode == BUF_READ_ANY_PAGE);
	}

	if (page_size.is_compressed() && !unzip && !recv_recovery_is_on()) {
		block = NULL;
	} else {
		block = buf_LRU_get_free_block(buf_pool);
		ut_ad(block);
		ut_ad(buf_pool_from_block(block) == buf_pool);
	}

	buf_pool_mutex_enter(buf_pool);

	hash_lock = buf_page_hash_lock_get(buf_pool, page_id);
	rw_lock_x_lock(hash_lock);

	watch_page = buf_page_hash_get_low(buf_pool, page_id);
	if (watch_page && !buf_pool_watch_is_sentinel(buf_pool, watch_page)) {
		/* The page is already in the buffer pool. */
		watch_page = NULL;
		rw_lock_x_unlock(hash_lock);
		if (block) {
			buf_page_mutex_enter(block);
			buf_LRU_block_free_non_file_page(block);
			buf_page_mutex_exit(block);
		}

		bpage = NULL;
		goto func_exit;
	}

	if (block) {
		bpage = &block->page;

		buf_page_mutex_enter(block);

		ut_ad(buf_pool_from_bpage(bpage) == buf_pool);

		buf_page_init(buf_pool, page_id, page_size, block);

		/* Note: We are using the hash_lock for protection. This is
		safe because no other thread can lookup the block from the
		page hashtable yet. */

		buf_page_set_io_fix(bpage, BUF_IO_READ);

		rw_lock_x_unlock(hash_lock);

		/* The block must be put to the LRU list, to the old blocks */
		buf_LRU_add_block(bpage, TRUE/* to old blocks */);

		/* We set a pass-type x-lock on the frame because then
		the same thread which called for the read operation
		(and is running now at this point of code) can wait
		for the read to complete by waiting for the x-lock on
		the frame; if the x-lock were recursive, the same
		thread would illegally get the x-lock before the page
		read is completed.  The x-lock is cleared by the
		io-handler thread. */

		rw_lock_x_lock_gen(&block->lock, BUF_IO_READ);

		if (page_size.is_compressed()) {
			/* buf_pool->mutex may be released and
			reacquired by buf_buddy_alloc().  Thus, we
			must release block->mutex in order not to
			break the latching order in the reacquisition
			of buf_pool->mutex.  We also must defer this
			operation until after the block descriptor has
			been added to buf_pool->LRU and
			buf_pool->page_hash. */
			buf_page_mutex_exit(block);
			data = buf_buddy_alloc(buf_pool, page_size.physical(),
					       &lru);
			buf_page_mutex_enter(block);
			block->page.zip.data = (page_zip_t*) data;

			/* To maintain the invariant
			block->in_unzip_LRU_list
			== buf_page_belongs_to_unzip_LRU(&block->page)
			we have to add this block to unzip_LRU
			after block->page.zip.data is set. */
			ut_ad(buf_page_belongs_to_unzip_LRU(&block->page));
			buf_unzip_LRU_add_block(block, TRUE);
		}

		buf_page_mutex_exit(block);
	} else {
		rw_lock_x_unlock(hash_lock);

		/* The compressed page must be allocated before the
		control block (bpage), in order to avoid the
		invocation of buf_buddy_relocate_block() on
		uninitialized data. */
		data = buf_buddy_alloc(buf_pool, page_size.physical(), &lru);

		rw_lock_x_lock(hash_lock);

		/* If buf_buddy_alloc() allocated storage from the LRU list,
		it released and reacquired buf_pool->mutex.  Thus, we must
		check the page_hash again, as it may have been modified. */
		if (UNIV_UNLIKELY(lru)) {

			watch_page = buf_page_hash_get_low(buf_pool, page_id);

			if (UNIV_UNLIKELY(watch_page
			    && !buf_pool_watch_is_sentinel(buf_pool,
							   watch_page))) {

				/* The block was added by some other thread. */
				rw_lock_x_unlock(hash_lock);
				watch_page = NULL;
				buf_buddy_free(buf_pool, data,
					       page_size.physical());

				bpage = NULL;
				goto func_exit;
			}
		}

		bpage = buf_page_alloc_descriptor();

		/* Initialize the buf_pool pointer. */
		bpage->buf_pool_index = buf_pool_index(buf_pool);

		page_zip_des_init(&bpage->zip);
		page_zip_set_size(&bpage->zip, page_size.physical());
		bpage->zip.data = (page_zip_t*) data;

		bpage->size.copy_from(page_size);

		mutex_enter(&buf_pool->zip_mutex);
		UNIV_MEM_DESC(bpage->zip.data, bpage->size.physical());

		buf_page_init_low(bpage);

		bpage->state = BUF_BLOCK_ZIP_PAGE;
		bpage->id.copy_from(page_id);
		bpage->flush_observer = NULL;

		ut_d(bpage->in_page_hash = FALSE);
		ut_d(bpage->in_zip_hash = FALSE);
		ut_d(bpage->in_flush_list = FALSE);
		ut_d(bpage->in_free_list = FALSE);
		ut_d(bpage->in_LRU_list = FALSE);

		ut_d(bpage->in_page_hash = TRUE);

		if (watch_page != NULL) {

			/* Preserve the reference count. */
			ib_uint32_t	buf_fix_count;

			buf_fix_count = watch_page->buf_fix_count;

			ut_a(buf_fix_count > 0);

			os_atomic_increment_uint32(
				&bpage->buf_fix_count, buf_fix_count);

			ut_ad(buf_pool_watch_is_sentinel(buf_pool, watch_page));
			buf_pool_watch_remove(buf_pool, watch_page);
		}

		HASH_INSERT(buf_page_t, hash, buf_pool->page_hash,
			    bpage->id.fold(), bpage);

		rw_lock_x_unlock(hash_lock);

		/* The block must be put to the LRU list, to the old blocks.
		The zip size is already set into the page zip */
		buf_LRU_add_block(bpage, TRUE/* to old blocks */);
#if defined UNIV_DEBUG || defined UNIV_BUF_DEBUG
		buf_LRU_insert_zip_clean(bpage);
#endif /* UNIV_DEBUG || UNIV_BUF_DEBUG */

		buf_page_set_io_fix(bpage, BUF_IO_READ);

		mutex_exit(&buf_pool->zip_mutex);
	}

	buf_pool->n_pend_reads++;
func_exit:
	buf_pool_mutex_exit(buf_pool);

	if (mode == BUF_READ_IBUF_PAGES_ONLY) {

		ibuf_mtr_commit(&mtr);
	}

	ut_ad(!rw_lock_own(hash_lock, RW_LOCK_X));
	ut_ad(!rw_lock_own(hash_lock, RW_LOCK_S));
	ut_ad(!bpage || buf_page_in_file(bpage));

	return(bpage);
}

/** Initializes a page to the buffer buf_pool. The page is usually not read
from a file even if it cannot be found in the buffer buf_pool. This is one
of the functions which perform to a block a state transition NOT_USED =>
FILE_PAGE (the other is buf_page_get_gen).
@param[in]	page_id		page id
@param[in]	page_size	page size
@param[in]	mtr		mini-transaction
@return pointer to the block, page bufferfixed */
buf_block_t*
buf_page_create(
	const page_id_t&	page_id,
	const page_size_t&	page_size,
	mtr_t*			mtr)
{
	buf_frame_t*	frame;
	buf_block_t*	block;
	buf_block_t*	free_block	= NULL;
	buf_pool_t*	buf_pool = buf_pool_get(page_id);
	rw_lock_t*	hash_lock;

	ut_ad(mtr->is_active());
	ut_ad(page_id.space() != 0 || !page_size.is_compressed());

	free_block = buf_LRU_get_free_block(buf_pool);

	buf_pool_mutex_enter(buf_pool);

	hash_lock = buf_page_hash_lock_get(buf_pool, page_id);
	rw_lock_x_lock(hash_lock);

	block = (buf_block_t*) buf_page_hash_get_low(buf_pool, page_id);

	if (block
	    && buf_page_in_file(&block->page)
	    && !buf_pool_watch_is_sentinel(buf_pool, &block->page)) {

#ifdef UNIV_IBUF_COUNT_DEBUG
		ut_a(ibuf_count_get(page_id) == 0);
#endif /* UNIV_IBUF_COUNT_DEBUG */

		ut_d(block->page.file_page_was_freed = FALSE);

		/* Page can be found in buf_pool */
		buf_pool_mutex_exit(buf_pool);
		rw_lock_x_unlock(hash_lock);

		buf_block_free(free_block);

		return(buf_page_get_with_no_latch(page_id, page_size, mtr));
	}

	/* If we get here, the page was not in buf_pool: init it there */

	DBUG_PRINT("ib_buf", ("create page " UINT32PF ":" UINT32PF,
			      page_id.space(), page_id.page_no()));

	block = free_block;

	buf_page_mutex_enter(block);

	buf_page_init(buf_pool, page_id, page_size, block);

	rw_lock_x_unlock(hash_lock);

	/* The block must be put to the LRU list */
	buf_LRU_add_block(&block->page, FALSE);

	buf_block_buf_fix_inc(block, __FILE__, __LINE__);
	buf_pool->stat.n_pages_created++;

	if (page_size.is_compressed()) {
		void*	data;
		ibool	lru;

		/* Prevent race conditions during buf_buddy_alloc(),
		which may release and reacquire buf_pool->mutex,
		by IO-fixing and X-latching the block. */

		buf_page_set_io_fix(&block->page, BUF_IO_READ);
		rw_lock_x_lock(&block->lock);

		buf_page_mutex_exit(block);
		/* buf_pool->mutex may be released and reacquired by
		buf_buddy_alloc().  Thus, we must release block->mutex
		in order not to break the latching order in
		the reacquisition of buf_pool->mutex.  We also must
		defer this operation until after the block descriptor
		has been added to buf_pool->LRU and buf_pool->page_hash. */
		data = buf_buddy_alloc(buf_pool, page_size.physical(), &lru);
		buf_page_mutex_enter(block);
		block->page.zip.data = (page_zip_t*) data;

		/* To maintain the invariant
		block->in_unzip_LRU_list
		== buf_page_belongs_to_unzip_LRU(&block->page)
		we have to add this block to unzip_LRU after
		block->page.zip.data is set. */
		ut_ad(buf_page_belongs_to_unzip_LRU(&block->page));
		buf_unzip_LRU_add_block(block, FALSE);

		buf_page_set_io_fix(&block->page, BUF_IO_NONE);
		rw_lock_x_unlock(&block->lock);
	}

	buf_pool_mutex_exit(buf_pool);

	mtr_memo_push(mtr, block, MTR_MEMO_BUF_FIX);

	buf_page_set_accessed(&block->page);

	buf_page_mutex_exit(block);

	/* Delete possible entries for the page from the insert buffer:
	such can exist if the page belonged to an index which was dropped */
	ibuf_merge_or_delete_for_page(NULL, page_id, &page_size, TRUE);

	frame = block->frame;

	memset(frame + FIL_PAGE_PREV, 0xff, 4);
	memset(frame + FIL_PAGE_NEXT, 0xff, 4);
	mach_write_to_2(frame + FIL_PAGE_TYPE, FIL_PAGE_TYPE_ALLOCATED);

	/* These 8 bytes are also repurposed for PageIO compression and must
	be reset when the frame is assigned to a new page id. See fil0fil.h.

	FIL_PAGE_FILE_FLUSH_LSN is used on the following pages:
	(1) The first page of the InnoDB system tablespace (page 0:0)
	(2) FIL_RTREE_SPLIT_SEQ_NUM on R-tree pages .

	Therefore we don't transparently compress such pages. */

	memset(frame + FIL_PAGE_FILE_FLUSH_LSN, 0, 8);

#if defined UNIV_DEBUG || defined UNIV_BUF_DEBUG
	ut_a(++buf_dbg_counter % 5771 || buf_validate());
#endif /* UNIV_DEBUG || UNIV_BUF_DEBUG */
#ifdef UNIV_IBUF_COUNT_DEBUG
	ut_a(ibuf_count_get(block->page.id) == 0);
#endif
	return(block);
}

/********************************************************************//**
Monitor the buffer page read/write activity, and increment corresponding
counter value if MONITOR_MODULE_BUF_PAGE (module_buf_page) module is
enabled. */
static
void
buf_page_monitor(
/*=============*/
	const buf_page_t*	bpage,	/*!< in: pointer to the block */
	enum buf_io_fix		io_type)/*!< in: io_fix types */
{
	const byte*	frame;
	monitor_id_t	counter;

	/* If the counter module is not turned on, just return */
	if (!MONITOR_IS_ON(MONITOR_MODULE_BUF_PAGE)) {
		return;
	}

	ut_a(io_type == BUF_IO_READ || io_type == BUF_IO_WRITE);

	frame = bpage->zip.data
		? bpage->zip.data
		: ((buf_block_t*) bpage)->frame;

	switch (fil_page_get_type(frame)) {
		ulint	level;

	case FIL_PAGE_INDEX:
	case FIL_PAGE_RTREE:
		level = btr_page_get_level_low(frame);

		/* Check if it is an index page for insert buffer */
		if (btr_page_get_index_id(frame)
		    == (index_id_t)(DICT_IBUF_ID_MIN + IBUF_SPACE_ID)) {
			if (level == 0) {
				counter = MONITOR_RW_COUNTER(
					io_type, MONITOR_INDEX_IBUF_LEAF_PAGE);
			} else {
				counter = MONITOR_RW_COUNTER(
					io_type,
					MONITOR_INDEX_IBUF_NON_LEAF_PAGE);
			}
		} else {
			if (level == 0) {
				counter = MONITOR_RW_COUNTER(
					io_type, MONITOR_INDEX_LEAF_PAGE);
			} else {
				counter = MONITOR_RW_COUNTER(
					io_type, MONITOR_INDEX_NON_LEAF_PAGE);
			}
		}
		break;

	case FIL_PAGE_UNDO_LOG:
		counter = MONITOR_RW_COUNTER(io_type, MONITOR_UNDO_LOG_PAGE);
		break;

	case FIL_PAGE_INODE:
		counter = MONITOR_RW_COUNTER(io_type, MONITOR_INODE_PAGE);
		break;

	case FIL_PAGE_IBUF_FREE_LIST:
		counter = MONITOR_RW_COUNTER(io_type,
					     MONITOR_IBUF_FREELIST_PAGE);
		break;

	case FIL_PAGE_IBUF_BITMAP:
		counter = MONITOR_RW_COUNTER(io_type,
					     MONITOR_IBUF_BITMAP_PAGE);
		break;

	case FIL_PAGE_TYPE_SYS:
		counter = MONITOR_RW_COUNTER(io_type, MONITOR_SYSTEM_PAGE);
		break;

	case FIL_PAGE_TYPE_TRX_SYS:
		counter = MONITOR_RW_COUNTER(io_type, MONITOR_TRX_SYSTEM_PAGE);
		break;

	case FIL_PAGE_TYPE_FSP_HDR:
		counter = MONITOR_RW_COUNTER(io_type, MONITOR_FSP_HDR_PAGE);
		break;

	case FIL_PAGE_TYPE_XDES:
		counter = MONITOR_RW_COUNTER(io_type, MONITOR_XDES_PAGE);
		break;

	case FIL_PAGE_TYPE_BLOB:
		counter = MONITOR_RW_COUNTER(io_type, MONITOR_BLOB_PAGE);
		break;

	case FIL_PAGE_TYPE_ZBLOB:
		counter = MONITOR_RW_COUNTER(io_type, MONITOR_ZBLOB_PAGE);
		break;

	case FIL_PAGE_TYPE_ZBLOB2:
		counter = MONITOR_RW_COUNTER(io_type, MONITOR_ZBLOB2_PAGE);
		break;

	default:
		counter = MONITOR_RW_COUNTER(io_type, MONITOR_OTHER_PAGE);
	}

	MONITOR_INC_NOCHECK(counter);
}

/********************************************************************//**
Mark a table with the specified space pointed by bpage->id.space() corrupted.
Also remove the bpage from LRU list.
@return TRUE if successful */
static
ibool
buf_mark_space_corrupt(
/*===================*/
	buf_page_t*	bpage)	/*!< in: pointer to the block in question */
{
	buf_pool_t*	buf_pool = buf_pool_from_bpage(bpage);
	const ibool	uncompressed = (buf_page_get_state(bpage)
					== BUF_BLOCK_FILE_PAGE);
	ib_uint32_t	space = bpage->id.space();
	ibool		ret = TRUE;

	/* First unfix and release lock on the bpage */
	buf_pool_mutex_enter(buf_pool);
	mutex_enter(buf_page_get_mutex(bpage));
	ut_ad(buf_page_get_io_fix(bpage) == BUF_IO_READ);
	ut_ad(bpage->buf_fix_count == 0);

	/* Set BUF_IO_NONE before we remove the block from LRU list */
	buf_page_set_io_fix(bpage, BUF_IO_NONE);

	if (uncompressed) {
		rw_lock_x_unlock_gen(
			&((buf_block_t*) bpage)->lock,
			BUF_IO_READ);
	}

	mutex_exit(buf_page_get_mutex(bpage));

	/* Find the table with specified space id, and mark it corrupted */
	if (dict_set_corrupted_by_space(space)) {
		buf_LRU_free_one_page(bpage);
	} else {
		ret = FALSE;
	}

	ut_ad(buf_pool->n_pend_reads > 0);
	buf_pool->n_pend_reads--;

	buf_pool_mutex_exit(buf_pool);

	return(ret);
}

/********************************************************************//**
Completes an asynchronous read or write request of a file page to or from
the buffer pool.
@return true if successful */
bool
buf_page_io_complete(
/*=================*/
	buf_page_t*	bpage,	/*!< in: pointer to the block in question */
	bool		evict)	/*!< in: whether or not to evict the page
				from LRU list. */

{
	enum buf_io_fix	io_type;
	buf_pool_t*	buf_pool = buf_pool_from_bpage(bpage);
	const ibool	uncompressed = (buf_page_get_state(bpage)
					== BUF_BLOCK_FILE_PAGE);

	ut_a(buf_page_in_file(bpage));

	/* We do not need protect io_fix here by mutex to read
	it because this is the only function where we can change the value
	from BUF_IO_READ or BUF_IO_WRITE to some other value, and our code
	ensures that this is the only thread that handles the i/o for this
	block. */

	io_type = buf_page_get_io_fix(bpage);
	ut_ad(io_type == BUF_IO_READ || io_type == BUF_IO_WRITE);

	if (io_type == BUF_IO_READ) {
		ulint	read_page_no;
		ulint	read_space_id;
		byte*	frame;
		bool	compressed_page;

		if (bpage->size.is_compressed()) {
			frame = bpage->zip.data;
			buf_pool->n_pend_unzip++;

			if (uncompressed
			    && !buf_zip_decompress((buf_block_t*) bpage,
						   FALSE)) {

				buf_pool->n_pend_unzip--;
				compressed_page = false;
				goto corrupt;
			}
			buf_pool->n_pend_unzip--;
		} else {
			ut_a(uncompressed);
			frame = ((buf_block_t*) bpage)->frame;
		}

		/* Do not validate, recover and apply change buffer entries to
		bogus pages which replace skipped pages in compact backups. */
		if (srv_compact_backup && buf_page_is_compacted(frame)) {

			bpage->is_compacted = TRUE;
		}

		/* If this page is not uninitialized and not in the
		doublewrite buffer, then the page number and space id
		should be the same as in block. */
		read_page_no = mach_read_from_4(frame + FIL_PAGE_OFFSET);
		read_space_id = mach_read_from_4(
			frame + FIL_PAGE_ARCH_LOG_NO_OR_SPACE_ID);

		if (bpage->id.space() == TRX_SYS_SPACE
		    && buf_dblwr_page_inside(bpage->id.page_no())) {

			ib::error() << "Reading page " << bpage->id
				<< ", which is in the doublewrite buffer!";

		} else if (read_space_id == 0 && read_page_no == 0) {
			/* This is likely an uninitialized page. */
		} else if ((bpage->id.space() != 0
			    && bpage->id.space() != read_space_id)
			   || bpage->id.page_no() != read_page_no) {
			/* We did not compare space_id to read_space_id
			if bpage->space == 0, because the field on the
			page may contain garbage in MySQL < 4.1.1,
			which only supported bpage->space == 0. */

			ib::error() << "Space id and page no stored in "
				"the page, read in are "
				<< page_id_t(read_space_id, read_page_no)
				<< ", should be " << bpage->id;
		}

		compressed_page = Compression::is_compressed_page(frame);

		/* If the decompress failed then the most likely case is
		that we are reading in a page for which this instance doesn't
		support the compression algorithm. */
		if (compressed_page) {

			Compression::meta_t	meta;

			Compression::deserialize_header(frame, &meta);

			ib::error()
				<< "Page " << bpage->id << " "
				<< "compressed with "
				<< Compression::to_string(meta) << " "
				<< "that is not supported by this instance";
		}

		/* From version 3.23.38 up we store the page checksum
		to the 4 first bytes of the page end lsn field */
		if (compressed_page
		    || buf_page_is_corrupted(
			    true, frame, bpage->size,
			    fsp_is_checksum_disabled(bpage->id.space()))) {

			/* Not a real corruption if it was triggered by
			error injection */
			DBUG_EXECUTE_IF(
				"buf_page_import_corrupt_failure",
				if (bpage->id.space() > TRX_SYS_SPACE
				    && !Tablespace::is_undo_tablespace(
					    bpage->id.space())
				    && buf_mark_space_corrupt(bpage)) {
					ib::info() << "Simulated IMPORT "
						"corruption";
					return(true);
				}
				goto page_not_corrupt;
				;);
corrupt:
			/* Compressed pages are basically gibberish avoid
			printing the contents. */
			if (!compressed_page) {

				ib::error()
					<< "Database page corruption on disk"
					" or a failed file read of page "
					<< bpage->id
					<< ". You may have to recover from "
					<< "a backup.";

				buf_page_print(
					frame, bpage->size,
					BUF_PAGE_PRINT_NO_CRASH);

				ib::info()
					<< "It is also possible that your"
				        " operating system has corrupted"
					" its own file cache and rebooting"
					" your computer removes the error."
					" If the corrupt page is an index page."
					" You can also try to fix the"
					" corruption by dumping, dropping,"
					" and reimporting the corrupt table."
					" You can use CHECK TABLE to scan"
					" your table for corruption. "
					<< FORCE_RECOVERY_MSG;
			}

			if (srv_force_recovery < SRV_FORCE_IGNORE_CORRUPT) {

				/* If page space id is larger than TRX_SYS_SPACE
				(0), we will attempt to mark the corresponding
				table as corrupted instead of crashing server */

				if (bpage->id.space() > TRX_SYS_SPACE
				    && buf_mark_space_corrupt(bpage)) {

					return(false);
				} else {
					ib::fatal()
						<< "Aborting because of a"
						" corrupt database page in"
						" the system tablespace. Or, "
						" there was a failure in"
						" tagging the tablespace "
						" as corrupt.";
				}
			}
		}

		DBUG_EXECUTE_IF("buf_page_import_corrupt_failure",
				page_not_corrupt:  bpage = bpage; );

		if (recv_recovery_is_on()) {
			/* Pages must be uncompressed for crash recovery. */
			ut_a(uncompressed);
			recv_recover_page(TRUE, (buf_block_t*) bpage);
		}

		/* If space is being truncated then avoid ibuf operation.
		During re-init we have already freed ibuf entries. */
		if (uncompressed
		    && !Compression::is_compressed_page(frame)
		    && !recv_no_ibuf_operations
		    && !Tablespace::is_undo_tablespace(bpage->id.space())
		    && bpage->id.space() != srv_tmp_space.space_id()
		    && !srv_is_tablespace_truncated(bpage->id.space())
		    && fil_page_get_type(frame) == FIL_PAGE_INDEX
		    && page_is_leaf(frame)
		    && !bpage->is_compacted) {

			ibuf_merge_or_delete_for_page(
				(buf_block_t*) bpage, bpage->id,
				&bpage->size, TRUE);
		}
	}

	buf_pool_mutex_enter(buf_pool);
	mutex_enter(buf_page_get_mutex(bpage));

#ifdef UNIV_IBUF_COUNT_DEBUG
	if (io_type == BUF_IO_WRITE || uncompressed) {
		/* For BUF_IO_READ of compressed-only blocks, the
		buffered operations will be merged by buf_page_get_gen()
		after the block has been uncompressed. */
		ut_a(ibuf_count_get(bpage->id) == 0);
	}
#endif
	/* Because this thread which does the unlocking is not the same that
	did the locking, we use a pass value != 0 in unlock, which simply
	removes the newest lock debug record, without checking the thread
	id. */

	buf_page_set_io_fix(bpage, BUF_IO_NONE);
	buf_page_monitor(bpage, io_type);

	switch (io_type) {
	case BUF_IO_READ:
		/* NOTE that the call to ibuf may have moved the ownership of
		the x-latch to this OS thread: do not let this confuse you in
		debugging! */

		ut_ad(buf_pool->n_pend_reads > 0);
		buf_pool->n_pend_reads--;
		buf_pool->stat.n_pages_read++;

		if (uncompressed) {
			rw_lock_x_unlock_gen(&((buf_block_t*) bpage)->lock,
					     BUF_IO_READ);
		}

		mutex_exit(buf_page_get_mutex(bpage));

		break;

	case BUF_IO_WRITE:
		/* Write means a flush operation: call the completion
		routine in the flush system */

		buf_flush_write_complete(bpage);

		if (uncompressed) {
			rw_lock_sx_unlock_gen(&((buf_block_t*) bpage)->lock,
					      BUF_IO_WRITE);
		}

		buf_pool->stat.n_pages_written++;

		/* We decide whether or not to evict the page from the
		LRU list based on the flush_type.
		* BUF_FLUSH_LIST: don't evict
		* BUF_FLUSH_LRU: always evict
		* BUF_FLUSH_SINGLE_PAGE: eviction preference is passed
		by the caller explicitly. */
		if (buf_page_get_flush_type(bpage) == BUF_FLUSH_LRU) {
			evict = true;
		}

		if (evict) {
			mutex_exit(buf_page_get_mutex(bpage));
			buf_LRU_free_page(bpage, true);
		} else {
			mutex_exit(buf_page_get_mutex(bpage));
		}

		break;

	default:
		ut_error;
	}

	DBUG_PRINT("ib_buf", ("%s page " UINT32PF ":" UINT32PF,
			      io_type == BUF_IO_READ ? "read" : "wrote",
			      bpage->id.space(), bpage->id.page_no()));

	buf_pool_mutex_exit(buf_pool);

	return(true);
}

/*********************************************************************//**
Asserts that all file pages in the buffer are in a replaceable state.
@return TRUE */
static
ibool
buf_all_freed_instance(
/*===================*/
	buf_pool_t*	buf_pool)	/*!< in: buffer pool instancce */
{
	ulint		i;
	buf_chunk_t*	chunk;

	ut_ad(buf_pool);

	buf_pool_mutex_enter(buf_pool);

	chunk = buf_pool->chunks;

	for (i = buf_pool->n_chunks; i--; chunk++) {

		const buf_block_t* block = buf_chunk_not_freed(chunk);

		if (UNIV_LIKELY_NULL(block)) {
			ib::fatal() << "Page " << block->page.id
				<< " still fixed or dirty";
		}
	}

	buf_pool_mutex_exit(buf_pool);

	return(TRUE);
}

/*********************************************************************//**
Invalidates file pages in one buffer pool instance */
static
void
buf_pool_invalidate_instance(
/*=========================*/
	buf_pool_t*	buf_pool)	/*!< in: buffer pool instance */
{
	ulint		i;

	buf_pool_mutex_enter(buf_pool);

	for (i = BUF_FLUSH_LRU; i < BUF_FLUSH_N_TYPES; i++) {

		/* As this function is called during startup and
		during redo application phase during recovery, InnoDB
		is single threaded (apart from IO helper threads) at
		this stage. No new write batch can be in intialization
		stage at this point. */
		ut_ad(buf_pool->init_flush[i] == FALSE);

		/* However, it is possible that a write batch that has
		been posted earlier is still not complete. For buffer
		pool invalidation to proceed we must ensure there is NO
		write activity happening. */
		if (buf_pool->n_flush[i] > 0) {
			buf_flush_t	type = static_cast<buf_flush_t>(i);

			buf_pool_mutex_exit(buf_pool);
			buf_flush_wait_batch_end(buf_pool, type);
			buf_pool_mutex_enter(buf_pool);
		}
	}

	buf_pool_mutex_exit(buf_pool);

	ut_ad(buf_all_freed_instance(buf_pool));

	buf_pool_mutex_enter(buf_pool);

	while (buf_LRU_scan_and_free_block(buf_pool, true)) {
	}

	ut_ad(UT_LIST_GET_LEN(buf_pool->LRU) == 0);
	ut_ad(UT_LIST_GET_LEN(buf_pool->unzip_LRU) == 0);

	buf_pool->freed_page_clock = 0;
	buf_pool->LRU_old = NULL;
	buf_pool->LRU_old_len = 0;

	memset(&buf_pool->stat, 0x00, sizeof(buf_pool->stat));
	buf_refresh_io_stats(buf_pool);

	buf_pool_mutex_exit(buf_pool);
}

/*********************************************************************//**
Invalidates the file pages in the buffer pool when an archive recovery is
completed. All the file pages buffered must be in a replaceable state when
this function is called: not latched and not modified. */
void
buf_pool_invalidate(void)
/*=====================*/
{
	ulint   i;

	for (i = 0; i < srv_buf_pool_instances; i++) {
		buf_pool_invalidate_instance(buf_pool_from_array(i));
	}
}

#if defined UNIV_DEBUG || defined UNIV_BUF_DEBUG
/*********************************************************************//**
Validates data in one buffer pool instance
@return TRUE */
static
ibool
buf_pool_validate_instance(
/*=======================*/
	buf_pool_t*	buf_pool)	/*!< in: buffer pool instance */
{
	buf_page_t*	b;
	buf_chunk_t*	chunk;
	ulint		i;
	ulint		n_lru_flush	= 0;
	ulint		n_page_flush	= 0;
	ulint		n_list_flush	= 0;
	ulint		n_lru		= 0;
	ulint		n_flush		= 0;
	ulint		n_free		= 0;
	ulint		n_zip		= 0;

	ut_ad(buf_pool);

	buf_pool_mutex_enter(buf_pool);
	hash_lock_x_all(buf_pool->page_hash);

	chunk = buf_pool->chunks;

	/* Check the uncompressed blocks. */

	for (i = buf_pool->n_chunks; i--; chunk++) {

		ulint		j;
		buf_block_t*	block = chunk->blocks;

		for (j = chunk->size; j--; block++) {

			buf_page_mutex_enter(block);

			switch (buf_block_get_state(block)) {
			case BUF_BLOCK_POOL_WATCH:
			case BUF_BLOCK_ZIP_PAGE:
			case BUF_BLOCK_ZIP_DIRTY:
				/* These should only occur on
				zip_clean, zip_free[], or flush_list. */
				ut_error;
				break;

			case BUF_BLOCK_FILE_PAGE:
				ut_a(buf_page_hash_get_low(
						buf_pool, block->page.id)
				     == &block->page);

#ifdef UNIV_IBUF_COUNT_DEBUG
				ut_a(buf_page_get_io_fix(&block->page)
				     == BUF_IO_READ
				     || !ibuf_count_get(block->page.id));
#endif
				switch (buf_page_get_io_fix(&block->page)) {
				case BUF_IO_NONE:
					break;

				case BUF_IO_WRITE:
					switch (buf_page_get_flush_type(
							&block->page)) {
					case BUF_FLUSH_LRU:
						n_lru_flush++;
						goto assert_s_latched;
					case BUF_FLUSH_SINGLE_PAGE:
						n_page_flush++;
assert_s_latched:
						ut_a(rw_lock_is_locked(
							     &block->lock,
								     RW_LOCK_S)
						     || rw_lock_is_locked(
								&block->lock,
								RW_LOCK_SX));
						break;
					case BUF_FLUSH_LIST:
						n_list_flush++;
						break;
					default:
						ut_error;
					}

					break;

				case BUF_IO_READ:

					ut_a(rw_lock_is_locked(&block->lock,
							       RW_LOCK_X));
					break;

				case BUF_IO_PIN:
					break;
				}

				n_lru++;
				break;

			case BUF_BLOCK_NOT_USED:
				n_free++;
				break;

			case BUF_BLOCK_READY_FOR_USE:
			case BUF_BLOCK_MEMORY:
			case BUF_BLOCK_REMOVE_HASH:
				/* do nothing */
				break;
			}

			buf_page_mutex_exit(block);
		}
	}

	mutex_enter(&buf_pool->zip_mutex);

	/* Check clean compressed-only blocks. */

	for (b = UT_LIST_GET_FIRST(buf_pool->zip_clean); b;
	     b = UT_LIST_GET_NEXT(list, b)) {
		ut_a(buf_page_get_state(b) == BUF_BLOCK_ZIP_PAGE);
		switch (buf_page_get_io_fix(b)) {
		case BUF_IO_NONE:
		case BUF_IO_PIN:
			/* All clean blocks should be I/O-unfixed. */
			break;
		case BUF_IO_READ:
			/* In buf_LRU_free_page(), we temporarily set
			b->io_fix = BUF_IO_READ for a newly allocated
			control block in order to prevent
			buf_page_get_gen() from decompressing the block. */
			break;
		default:
			ut_error;
			break;
		}

		/* It is OK to read oldest_modification here because
		we have acquired buf_pool->zip_mutex above which acts
		as the 'block->mutex' for these bpages. */
		ut_a(!b->oldest_modification);
		ut_a(buf_page_hash_get_low(buf_pool, b->id) == b);
		n_lru++;
		n_zip++;
	}

	/* Check dirty blocks. */

	buf_flush_list_mutex_enter(buf_pool);
	for (b = UT_LIST_GET_FIRST(buf_pool->flush_list); b;
	     b = UT_LIST_GET_NEXT(list, b)) {
		ut_ad(b->in_flush_list);
		ut_a(b->oldest_modification);
		n_flush++;

		switch (buf_page_get_state(b)) {
		case BUF_BLOCK_ZIP_DIRTY:
			n_lru++;
			n_zip++;
			switch (buf_page_get_io_fix(b)) {
			case BUF_IO_NONE:
			case BUF_IO_READ:
			case BUF_IO_PIN:
				break;
			case BUF_IO_WRITE:
				switch (buf_page_get_flush_type(b)) {
				case BUF_FLUSH_LRU:
					n_lru_flush++;
					break;
				case BUF_FLUSH_SINGLE_PAGE:
					n_page_flush++;
					break;
				case BUF_FLUSH_LIST:
					n_list_flush++;
					break;
				default:
					ut_error;
				}
				break;
			}
			break;
		case BUF_BLOCK_FILE_PAGE:
			/* uncompressed page */
			break;
		case BUF_BLOCK_POOL_WATCH:
		case BUF_BLOCK_ZIP_PAGE:
		case BUF_BLOCK_NOT_USED:
		case BUF_BLOCK_READY_FOR_USE:
		case BUF_BLOCK_MEMORY:
		case BUF_BLOCK_REMOVE_HASH:
			ut_error;
			break;
		}
		ut_a(buf_page_hash_get_low(buf_pool, b->id) == b);
	}

	ut_a(UT_LIST_GET_LEN(buf_pool->flush_list) == n_flush);

	hash_unlock_x_all(buf_pool->page_hash);
	buf_flush_list_mutex_exit(buf_pool);

	mutex_exit(&buf_pool->zip_mutex);

	if (buf_pool->curr_size == buf_pool->old_size
	    && n_lru + n_free > buf_pool->curr_size + n_zip) {

		ib::fatal() << "n_LRU " << n_lru << ", n_free " << n_free
			<< ", pool " << buf_pool->curr_size
			<< " zip " << n_zip << ". Aborting...";
	}

	ut_a(UT_LIST_GET_LEN(buf_pool->LRU) == n_lru);
	if (buf_pool->curr_size == buf_pool->old_size
	    && UT_LIST_GET_LEN(buf_pool->free) != n_free) {

		ib::fatal() << "Free list len "
			<< UT_LIST_GET_LEN(buf_pool->free)
			<< ", free blocks " << n_free << ". Aborting...";
	}

	ut_a(buf_pool->n_flush[BUF_FLUSH_LIST] == n_list_flush);
	ut_a(buf_pool->n_flush[BUF_FLUSH_LRU] == n_lru_flush);
	ut_a(buf_pool->n_flush[BUF_FLUSH_SINGLE_PAGE] == n_page_flush);

	buf_pool_mutex_exit(buf_pool);

	ut_a(buf_LRU_validate());
	ut_a(buf_flush_validate(buf_pool));

	return(TRUE);
}

/*********************************************************************//**
Validates the buffer buf_pool data structure.
@return TRUE */
ibool
buf_validate(void)
/*==============*/
{
	ulint	i;

	for (i = 0; i < srv_buf_pool_instances; i++) {
		buf_pool_t*	buf_pool;

		buf_pool = buf_pool_from_array(i);

		buf_pool_validate_instance(buf_pool);
	}
	return(TRUE);
}

#endif /* UNIV_DEBUG || UNIV_BUF_DEBUG */

#if defined UNIV_DEBUG_PRINT || defined UNIV_DEBUG || defined UNIV_BUF_DEBUG
/*********************************************************************//**
Prints info of the buffer buf_pool data structure for one instance. */
static
void
buf_print_instance(
/*===============*/
	buf_pool_t*	buf_pool)
{
	index_id_t*	index_ids;
	ulint*		counts;
	ulint		size;
	ulint		i;
	ulint		j;
	index_id_t	id;
	ulint		n_found;
	buf_chunk_t*	chunk;
	dict_index_t*	index;

	ut_ad(buf_pool);

	size = buf_pool->curr_size;

	index_ids = static_cast<index_id_t*>(
		ut_malloc_nokey(size * sizeof *index_ids));

	counts = static_cast<ulint*>(ut_malloc_nokey(sizeof(ulint) * size));

	buf_pool_mutex_enter(buf_pool);
	buf_flush_list_mutex_enter(buf_pool);

	ib::info() << *buf_pool;

	buf_flush_list_mutex_exit(buf_pool);

	/* Count the number of blocks belonging to each index in the buffer */

	n_found = 0;

	chunk = buf_pool->chunks;

	for (i = buf_pool->n_chunks; i--; chunk++) {
		buf_block_t*	block		= chunk->blocks;
		ulint		n_blocks	= chunk->size;

		for (; n_blocks--; block++) {
			const buf_frame_t* frame = block->frame;

			if (fil_page_index_page_check(frame)) {

				id = btr_page_get_index_id(frame);

				/* Look for the id in the index_ids array */
				j = 0;

				while (j < n_found) {

					if (index_ids[j] == id) {
						counts[j]++;

						break;
					}
					j++;
				}

				if (j == n_found) {
					n_found++;
					index_ids[j] = id;
					counts[j] = 1;
				}
			}
		}
	}

	buf_pool_mutex_exit(buf_pool);

	for (i = 0; i < n_found; i++) {
		index = dict_index_get_if_in_cache(index_ids[i]);

		if (!index) {
			ib::info() << "Block count for index "
				<< index_ids[i] << " in buffer is about "
				<< counts[i];
		} else {
			ib::info() << "Block count for index " << index_ids[i]
				<< " in buffer is about " << counts[i]
				<< ", index " << index->name
				<< " of table " << index->table->name;
		}
	}

	ut_free(index_ids);
	ut_free(counts);

	ut_a(buf_pool_validate_instance(buf_pool));
}

/*********************************************************************//**
Prints info of the buffer buf_pool data structure. */
void
buf_print(void)
/*===========*/
{
	ulint   i;

	for (i = 0; i < srv_buf_pool_instances; i++) {
		buf_pool_t*	buf_pool;

		buf_pool = buf_pool_from_array(i);
		buf_print_instance(buf_pool);
	}
}
#endif /* UNIV_DEBUG_PRINT || UNIV_DEBUG || UNIV_BUF_DEBUG */

#ifdef UNIV_DEBUG
/*********************************************************************//**
Returns the number of latched pages in the buffer pool.
@return number of latched pages */
ulint
buf_get_latched_pages_number_instance(
/*==================================*/
	buf_pool_t*	buf_pool)	/*!< in: buffer pool instance */
{
	buf_page_t*	b;
	ulint		i;
	buf_chunk_t*	chunk;
	ulint		fixed_pages_number = 0;

	buf_pool_mutex_enter(buf_pool);

	chunk = buf_pool->chunks;

	for (i = buf_pool->n_chunks; i--; chunk++) {
		buf_block_t*	block;
		ulint		j;

		block = chunk->blocks;

		for (j = chunk->size; j--; block++) {
			if (buf_block_get_state(block)
			    != BUF_BLOCK_FILE_PAGE) {

				continue;
			}

			buf_page_mutex_enter(block);

			if (block->page.buf_fix_count != 0
			    || buf_page_get_io_fix(&block->page)
			    != BUF_IO_NONE) {
				fixed_pages_number++;
			}

			buf_page_mutex_exit(block);
		}
	}

	mutex_enter(&buf_pool->zip_mutex);

	/* Traverse the lists of clean and dirty compressed-only blocks. */

	for (b = UT_LIST_GET_FIRST(buf_pool->zip_clean); b;
	     b = UT_LIST_GET_NEXT(list, b)) {
		ut_a(buf_page_get_state(b) == BUF_BLOCK_ZIP_PAGE);
		ut_a(buf_page_get_io_fix(b) != BUF_IO_WRITE);

		if (b->buf_fix_count != 0
		    || buf_page_get_io_fix(b) != BUF_IO_NONE) {
			fixed_pages_number++;
		}
	}

	buf_flush_list_mutex_enter(buf_pool);
	for (b = UT_LIST_GET_FIRST(buf_pool->flush_list); b;
	     b = UT_LIST_GET_NEXT(list, b)) {
		ut_ad(b->in_flush_list);

		switch (buf_page_get_state(b)) {
		case BUF_BLOCK_ZIP_DIRTY:
			if (b->buf_fix_count != 0
			    || buf_page_get_io_fix(b) != BUF_IO_NONE) {
				fixed_pages_number++;
			}
			break;
		case BUF_BLOCK_FILE_PAGE:
			/* uncompressed page */
			break;
		case BUF_BLOCK_POOL_WATCH:
		case BUF_BLOCK_ZIP_PAGE:
		case BUF_BLOCK_NOT_USED:
		case BUF_BLOCK_READY_FOR_USE:
		case BUF_BLOCK_MEMORY:
		case BUF_BLOCK_REMOVE_HASH:
			ut_error;
			break;
		}
	}

	buf_flush_list_mutex_exit(buf_pool);
	mutex_exit(&buf_pool->zip_mutex);
	buf_pool_mutex_exit(buf_pool);

	return(fixed_pages_number);
}

/*********************************************************************//**
Returns the number of latched pages in all the buffer pools.
@return number of latched pages */
ulint
buf_get_latched_pages_number(void)
/*==============================*/
{
	ulint	i;
	ulint	total_latched_pages = 0;

	for (i = 0; i < srv_buf_pool_instances; i++) {
		buf_pool_t*	buf_pool;

		buf_pool = buf_pool_from_array(i);

		total_latched_pages += buf_get_latched_pages_number_instance(
			buf_pool);
	}

	return(total_latched_pages);
}

#endif /* UNIV_DEBUG */

/*********************************************************************//**
Returns the number of pending buf pool read ios.
@return number of pending read I/O operations */
ulint
buf_get_n_pending_read_ios(void)
/*============================*/
{
	ulint	pend_ios = 0;

	for (ulint i = 0; i < srv_buf_pool_instances; i++) {
		pend_ios += buf_pool_from_array(i)->n_pend_reads;
	}

	return(pend_ios);
}

/*********************************************************************//**
Returns the ratio in percents of modified pages in the buffer pool /
database pages in the buffer pool.
@return modified page percentage ratio */
double
buf_get_modified_ratio_pct(void)
/*============================*/
{
	double		ratio;
	ulint		lru_len = 0;
	ulint		free_len = 0;
	ulint		flush_list_len = 0;

	buf_get_total_list_len(&lru_len, &free_len, &flush_list_len);

	ratio = static_cast<double>(100 * flush_list_len)
		/ (1 + lru_len + free_len);

	/* 1 + is there to avoid division by zero */

	return(ratio);
}

/*******************************************************************//**
Aggregates a pool stats information with the total buffer pool stats  */
static
void
buf_stats_aggregate_pool_info(
/*==========================*/
	buf_pool_info_t*	total_info,	/*!< in/out: the buffer pool
						info to store aggregated
						result */
	const buf_pool_info_t*	pool_info)	/*!< in: individual buffer pool
						stats info */
{
	ut_a(total_info && pool_info);

	/* Nothing to copy if total_info is the same as pool_info */
	if (total_info == pool_info) {
		return;
	}

	total_info->pool_size += pool_info->pool_size;
	total_info->lru_len += pool_info->lru_len;
	total_info->old_lru_len += pool_info->old_lru_len;
	total_info->free_list_len += pool_info->free_list_len;
	total_info->flush_list_len += pool_info->flush_list_len;
	total_info->n_pend_unzip += pool_info->n_pend_unzip;
	total_info->n_pend_reads += pool_info->n_pend_reads;
	total_info->n_pending_flush_lru += pool_info->n_pending_flush_lru;
	total_info->n_pending_flush_list += pool_info->n_pending_flush_list;
	total_info->n_pages_made_young += pool_info->n_pages_made_young;
	total_info->n_pages_not_made_young += pool_info->n_pages_not_made_young;
	total_info->n_pages_read += pool_info->n_pages_read;
	total_info->n_pages_created += pool_info->n_pages_created;
	total_info->n_pages_written += pool_info->n_pages_written;
	total_info->n_page_gets += pool_info->n_page_gets;
	total_info->n_ra_pages_read_rnd += pool_info->n_ra_pages_read_rnd;
	total_info->n_ra_pages_read += pool_info->n_ra_pages_read;
	total_info->n_ra_pages_evicted += pool_info->n_ra_pages_evicted;
	total_info->page_made_young_rate += pool_info->page_made_young_rate;
	total_info->page_not_made_young_rate +=
		pool_info->page_not_made_young_rate;
	total_info->pages_read_rate += pool_info->pages_read_rate;
	total_info->pages_created_rate += pool_info->pages_created_rate;
	total_info->pages_written_rate += pool_info->pages_written_rate;
	total_info->n_page_get_delta += pool_info->n_page_get_delta;
	total_info->page_read_delta += pool_info->page_read_delta;
	total_info->young_making_delta += pool_info->young_making_delta;
	total_info->not_young_making_delta += pool_info->not_young_making_delta;
	total_info->pages_readahead_rnd_rate += pool_info->pages_readahead_rnd_rate;
	total_info->pages_readahead_rate += pool_info->pages_readahead_rate;
	total_info->pages_evicted_rate += pool_info->pages_evicted_rate;
	total_info->unzip_lru_len += pool_info->unzip_lru_len;
	total_info->io_sum += pool_info->io_sum;
	total_info->io_cur += pool_info->io_cur;
	total_info->unzip_sum += pool_info->unzip_sum;
	total_info->unzip_cur += pool_info->unzip_cur;
}
/*******************************************************************//**
Collect buffer pool stats information for a buffer pool. Also
record aggregated stats if there are more than one buffer pool
in the server */
void
buf_stats_get_pool_info(
/*====================*/
	buf_pool_t*		buf_pool,	/*!< in: buffer pool */
	ulint			pool_id,	/*!< in: buffer pool ID */
	buf_pool_info_t*	all_pool_info)	/*!< in/out: buffer pool info
						to fill */
{
	buf_pool_info_t*	pool_info;
	time_t			current_time;
	double			time_elapsed;

	/* Find appropriate pool_info to store stats for this buffer pool */
	pool_info = &all_pool_info[pool_id];

	buf_pool_mutex_enter(buf_pool);
	buf_flush_list_mutex_enter(buf_pool);

	pool_info->pool_unique_id = pool_id;

	pool_info->pool_size = buf_pool->curr_size;

	pool_info->lru_len = UT_LIST_GET_LEN(buf_pool->LRU);

	pool_info->old_lru_len = buf_pool->LRU_old_len;

	pool_info->free_list_len = UT_LIST_GET_LEN(buf_pool->free);

	pool_info->flush_list_len = UT_LIST_GET_LEN(buf_pool->flush_list);

	pool_info->n_pend_unzip = UT_LIST_GET_LEN(buf_pool->unzip_LRU);

	pool_info->n_pend_reads = buf_pool->n_pend_reads;

	pool_info->n_pending_flush_lru =
		 (buf_pool->n_flush[BUF_FLUSH_LRU]
		  + buf_pool->init_flush[BUF_FLUSH_LRU]);

	pool_info->n_pending_flush_list =
		 (buf_pool->n_flush[BUF_FLUSH_LIST]
		  + buf_pool->init_flush[BUF_FLUSH_LIST]);

	pool_info->n_pending_flush_single_page =
		 (buf_pool->n_flush[BUF_FLUSH_SINGLE_PAGE]
		  + buf_pool->init_flush[BUF_FLUSH_SINGLE_PAGE]);

	buf_flush_list_mutex_exit(buf_pool);

	current_time = time(NULL);
	time_elapsed = 0.001 + difftime(current_time,
					buf_pool->last_printout_time);

	pool_info->n_pages_made_young = buf_pool->stat.n_pages_made_young;

	pool_info->n_pages_not_made_young =
		buf_pool->stat.n_pages_not_made_young;

	pool_info->n_pages_read = buf_pool->stat.n_pages_read;

	pool_info->n_pages_created = buf_pool->stat.n_pages_created;

	pool_info->n_pages_written = buf_pool->stat.n_pages_written;

	pool_info->n_page_gets = buf_pool->stat.n_page_gets;

	pool_info->n_ra_pages_read_rnd = buf_pool->stat.n_ra_pages_read_rnd;
	pool_info->n_ra_pages_read = buf_pool->stat.n_ra_pages_read;

	pool_info->n_ra_pages_evicted = buf_pool->stat.n_ra_pages_evicted;

	pool_info->page_made_young_rate =
		 (buf_pool->stat.n_pages_made_young
		  - buf_pool->old_stat.n_pages_made_young) / time_elapsed;

	pool_info->page_not_made_young_rate =
		 (buf_pool->stat.n_pages_not_made_young
		  - buf_pool->old_stat.n_pages_not_made_young) / time_elapsed;

	pool_info->pages_read_rate =
		(buf_pool->stat.n_pages_read
		  - buf_pool->old_stat.n_pages_read) / time_elapsed;

	pool_info->pages_created_rate =
		(buf_pool->stat.n_pages_created
		 - buf_pool->old_stat.n_pages_created) / time_elapsed;

	pool_info->pages_written_rate =
		(buf_pool->stat.n_pages_written
		 - buf_pool->old_stat.n_pages_written) / time_elapsed;

	pool_info->n_page_get_delta = buf_pool->stat.n_page_gets
				      - buf_pool->old_stat.n_page_gets;

	if (pool_info->n_page_get_delta) {
		pool_info->page_read_delta = buf_pool->stat.n_pages_read
					     - buf_pool->old_stat.n_pages_read;

		pool_info->young_making_delta =
			buf_pool->stat.n_pages_made_young
			- buf_pool->old_stat.n_pages_made_young;

		pool_info->not_young_making_delta =
			buf_pool->stat.n_pages_not_made_young
			- buf_pool->old_stat.n_pages_not_made_young;
	}
	pool_info->pages_readahead_rnd_rate =
		 (buf_pool->stat.n_ra_pages_read_rnd
		  - buf_pool->old_stat.n_ra_pages_read_rnd) / time_elapsed;


	pool_info->pages_readahead_rate =
		 (buf_pool->stat.n_ra_pages_read
		  - buf_pool->old_stat.n_ra_pages_read) / time_elapsed;

	pool_info->pages_evicted_rate =
		(buf_pool->stat.n_ra_pages_evicted
		 - buf_pool->old_stat.n_ra_pages_evicted) / time_elapsed;

	pool_info->unzip_lru_len = UT_LIST_GET_LEN(buf_pool->unzip_LRU);

	pool_info->io_sum = buf_LRU_stat_sum.io;

	pool_info->io_cur = buf_LRU_stat_cur.io;

	pool_info->unzip_sum = buf_LRU_stat_sum.unzip;

	pool_info->unzip_cur = buf_LRU_stat_cur.unzip;

	buf_refresh_io_stats(buf_pool);
	buf_pool_mutex_exit(buf_pool);
}

/*********************************************************************//**
Prints info of the buffer i/o. */
void
buf_print_io_instance(
/*==================*/
	buf_pool_info_t*pool_info,	/*!< in: buffer pool info */
	FILE*		file)		/*!< in/out: buffer where to print */
{
	ut_ad(pool_info);

	fprintf(file,
		"Buffer pool size   %lu\n"
		"Free buffers       %lu\n"
		"Database pages     %lu\n"
		"Old database pages %lu\n"
		"Modified db pages  %lu\n"
		"Pending reads %lu\n"
		"Pending writes: LRU %lu, flush list %lu, single page %lu\n",
		pool_info->pool_size,
		pool_info->free_list_len,
		pool_info->lru_len,
		pool_info->old_lru_len,
		pool_info->flush_list_len,
		pool_info->n_pend_reads,
		pool_info->n_pending_flush_lru,
		pool_info->n_pending_flush_list,
		pool_info->n_pending_flush_single_page);

	fprintf(file,
		"Pages made young %lu, not young %lu\n"
		"%.2f youngs/s, %.2f non-youngs/s\n"
		"Pages read %lu, created %lu, written %lu\n"
		"%.2f reads/s, %.2f creates/s, %.2f writes/s\n",
		pool_info->n_pages_made_young,
		pool_info->n_pages_not_made_young,
		pool_info->page_made_young_rate,
		pool_info->page_not_made_young_rate,
		pool_info->n_pages_read,
		pool_info->n_pages_created,
		pool_info->n_pages_written,
		pool_info->pages_read_rate,
		pool_info->pages_created_rate,
		pool_info->pages_written_rate);

	if (pool_info->n_page_get_delta) {
		fprintf(file,
			"Buffer pool hit rate %lu / 1000,"
			" young-making rate %lu / 1000 not %lu / 1000\n",
			(ulong) (1000 - (1000 * pool_info->page_read_delta
					 / pool_info->n_page_get_delta)),
			(ulong) (1000 * pool_info->young_making_delta
				 / pool_info->n_page_get_delta),
			(ulong) (1000 * pool_info->not_young_making_delta
				 / pool_info->n_page_get_delta));
	} else {
		fputs("No buffer pool page gets since the last printout\n",
		      file);
	}

	/* Statistics about read ahead algorithm */
	fprintf(file, "Pages read ahead %.2f/s,"
		" evicted without access %.2f/s,"
		" Random read ahead %.2f/s\n",

		pool_info->pages_readahead_rate,
		pool_info->pages_evicted_rate,
		pool_info->pages_readahead_rnd_rate);

	/* Print some values to help us with visualizing what is
	happening with LRU eviction. */
	fprintf(file,
		"LRU len: %lu, unzip_LRU len: %lu\n"
		"I/O sum[%lu]:cur[%lu], unzip sum[%lu]:cur[%lu]\n",
		pool_info->lru_len, pool_info->unzip_lru_len,
		pool_info->io_sum, pool_info->io_cur,
		pool_info->unzip_sum, pool_info->unzip_cur);
}

/*********************************************************************//**
Prints info of the buffer i/o. */
void
buf_print_io(
/*=========*/
	FILE*	file)	/*!< in/out: buffer where to print */
{
	ulint			i;
	buf_pool_info_t*	pool_info;
	buf_pool_info_t*	pool_info_total;

	/* If srv_buf_pool_instances is greater than 1, allocate
	one extra buf_pool_info_t, the last one stores
	aggregated/total values from all pools */
	if (srv_buf_pool_instances > 1) {
		pool_info = (buf_pool_info_t*) ut_zalloc_nokey((
			srv_buf_pool_instances + 1) * sizeof *pool_info);

		pool_info_total = &pool_info[srv_buf_pool_instances];
	} else {
		ut_a(srv_buf_pool_instances == 1);

		pool_info_total = pool_info =
			static_cast<buf_pool_info_t*>(
				ut_zalloc_nokey(sizeof *pool_info));
	}

	for (i = 0; i < srv_buf_pool_instances; i++) {
		buf_pool_t*	buf_pool;

		buf_pool = buf_pool_from_array(i);

		/* Fetch individual buffer pool info and calculate
		aggregated stats along the way */
		buf_stats_get_pool_info(buf_pool, i, pool_info);

		/* If we have more than one buffer pool, store
		the aggregated stats  */
		if (srv_buf_pool_instances > 1) {
			buf_stats_aggregate_pool_info(pool_info_total,
						      &pool_info[i]);
		}
	}

	/* Print the aggreate buffer pool info */
	buf_print_io_instance(pool_info_total, file);

	/* If there are more than one buffer pool, print each individual pool
	info */
	if (srv_buf_pool_instances > 1) {
		fputs("----------------------\n"
		"INDIVIDUAL BUFFER POOL INFO\n"
		"----------------------\n", file);

		for (i = 0; i < srv_buf_pool_instances; i++) {
			fprintf(file, "---BUFFER POOL %lu\n", i);
			buf_print_io_instance(&pool_info[i], file);
		}
	}

	ut_free(pool_info);
}

/**********************************************************************//**
Refreshes the statistics used to print per-second averages. */
void
buf_refresh_io_stats(
/*=================*/
	buf_pool_t*	buf_pool)	/*!< in: buffer pool instance */
{
	buf_pool->last_printout_time = ut_time();
	buf_pool->old_stat = buf_pool->stat;
}

/**********************************************************************//**
Refreshes the statistics used to print per-second averages. */
void
buf_refresh_io_stats_all(void)
/*==========================*/
{
	for (ulint i = 0; i < srv_buf_pool_instances; i++) {
		buf_pool_t*	buf_pool;

		buf_pool = buf_pool_from_array(i);

		buf_refresh_io_stats(buf_pool);
	}
}

/**********************************************************************//**
Check if all pages in all buffer pools are in a replacable state.
@return FALSE if not */
ibool
buf_all_freed(void)
/*===============*/
{
	for (ulint i = 0; i < srv_buf_pool_instances; i++) {
		buf_pool_t*	buf_pool;

		buf_pool = buf_pool_from_array(i);

		if (!buf_all_freed_instance(buf_pool)) {
			return(FALSE);
		}
	}

	return(TRUE);
}

/*********************************************************************//**
Checks that there currently are no pending i/o-operations for the buffer
pool.
@return number of pending i/o */
ulint
buf_pool_check_no_pending_io(void)
/*==============================*/
{
	ulint		i;
	ulint		pending_io = 0;

	buf_pool_mutex_enter_all();

	for (i = 0; i < srv_buf_pool_instances; i++) {
		const buf_pool_t*	buf_pool;

		buf_pool = buf_pool_from_array(i);

		pending_io += buf_pool->n_pend_reads
			      + buf_pool->n_flush[BUF_FLUSH_LRU]
			      + buf_pool->n_flush[BUF_FLUSH_SINGLE_PAGE]
			      + buf_pool->n_flush[BUF_FLUSH_LIST];

	}

	buf_pool_mutex_exit_all();

	return(pending_io);
}

#if 0
Code currently not used
/*********************************************************************//**
Gets the current length of the free list of buffer blocks.
@return length of the free list */
ulint
buf_get_free_list_len(void)
/*=======================*/
{
	ulint	len;

	buf_pool_mutex_enter(buf_pool);

	len = UT_LIST_GET_LEN(buf_pool->free);

	buf_pool_mutex_exit(buf_pool);

	return(len);
}
#endif

#else /* !UNIV_HOTBACKUP */

/** Inits a page to the buffer buf_pool, for use in mysqlbackup --restore.
@param[in]	page_id		page id
@param[in]	page_size	page size
@param[in,out]	block		block to init */
void
buf_page_init_for_backup_restore(
	const page_id_t&	page_id,
	const page_size_t&	page_size,
	buf_block_t*		block)
{
	block->page.state = BUF_BLOCK_FILE_PAGE;
	block->page.id = page_id;
	block->page.size.copy_from(page_size);

	page_zip_des_init(&block->page.zip);

	/* We assume that block->page.data has been allocated
	with page_size == univ_page_size. */
	if (page_size.is_compressed()) {
		page_zip_set_size(&block->page.zip, page_size.physical());
		block->page.zip.data = block->frame + page_size.logical();
	} else {
		page_zip_set_size(&block->page.zip, 0);
	}
}

#endif /* !UNIV_HOTBACKUP */

/** Print the given page_id_t object.
@param[in,out]	out	the output stream
@param[in]	page_id	the page_id_t object to be printed
@return the output stream */
std::ostream&
operator<<(
	std::ostream&		out,
	const page_id_t&	page_id)
{
	out << "[page id: space=" << page_id.m_space
		<< ", page number=" << page_id.m_page_no << "]";
	return(out);
}

/** Print the given buf_pool_t object.
@param[in,out]	out		the output stream
@param[in]	buf_pool	the buf_pool_t object to be printed
@return the output stream */
std::ostream&
operator<<(
	std::ostream&		out,
	const buf_pool_t&	buf_pool)
{
	out << "[buffer pool instance: "
		<< "buf_pool size=" << buf_pool.curr_size
		<< ", database pages=" << UT_LIST_GET_LEN(buf_pool.LRU)
		<< ", free pages=" << UT_LIST_GET_LEN(buf_pool.free)
		<< ", modified database pages="
		<< UT_LIST_GET_LEN(buf_pool.flush_list)
		<< ", n pending decompressions=" << buf_pool.n_pend_unzip
		<< ", n pending reads=" << buf_pool.n_pend_reads
		<< ", n pending flush LRU=" << buf_pool.n_flush[BUF_FLUSH_LRU]
		<< " list=" << buf_pool.n_flush[BUF_FLUSH_LIST]
		<< " single page=" << buf_pool.n_flush[BUF_FLUSH_SINGLE_PAGE]
		<< ", pages made young=" << buf_pool.stat.n_pages_made_young
		<< ", not young=" << buf_pool.stat.n_pages_not_made_young
		<< ", pages read=" << buf_pool.stat.n_pages_read
		<< ", created=" << buf_pool.stat.n_pages_created
		<< ", written=" << buf_pool.stat.n_pages_written << "]";
	return(out);
}
#endif /* !UNIV_INNOCHECKSUM */<|MERGE_RESOLUTION|>--- conflicted
+++ resolved
@@ -70,11 +70,8 @@
 #include "sync0sync.h"
 #include "buf0dump.h"
 #include "ut0new.h"
-<<<<<<< HEAD
 #include "xb0xb.h"
 
-=======
->>>>>>> 67d52e7c
 #include <new>
 #include <map>
 #include <sstream>
