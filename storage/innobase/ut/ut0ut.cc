--- conflicted
+++ resolved
@@ -576,13 +576,11 @@
           "Cannot boot server with lower version than that built the "
           "tablespace");
 
-<<<<<<< HEAD
+    case DB_NO_SESSION_TEMP:
+      return ("No session temporary tablespace allocated");
+
     case DB_PAGE_IS_BLANK:
       return ("Page is blank");
-=======
-    case DB_NO_SESSION_TEMP:
-      return ("No session temporary tablespace allocated");
->>>>>>> e4924f36
 
     case DB_ERROR_UNSET:;
       /* Fall through. */
