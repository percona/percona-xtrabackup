--- conflicted
+++ resolved
@@ -9671,13 +9671,8 @@
     return (nullptr);
   }
 
-<<<<<<< HEAD
 #if defined(UNIV_HOTBACKUP) || defined(XTRABACKUP)
-  ulint flags = mach_read_from_4(ptr);
-=======
-#ifdef UNIV_HOTBACKUP
   uint32_t flags = mach_read_from_4(ptr);
->>>>>>> 124c7ab1
 #else
     /* Skip the flags, not used here. */
 #endif /* UNIV_HOTBACKUP || XTRABACKUP */
@@ -10648,7 +10643,7 @@
       byte *iv = file.m_encryption_iv;
       ut_ad(key && iv);
 
-      FSP_FLAGS_SET_ENCRYPTION(space->flags);
+      fsp_flags_set_encryption(space->flags);
       err = fil_set_encryption(space->id, Encryption::AES, key, iv);
     } else {
       err = xb_set_encryption(space);
