--- conflicted
+++ resolved
@@ -503,12 +503,7 @@
 
   /** Discover tablespaces by reading the header from .ibd files.
   @return DB_SUCCESS if all goes well */
-<<<<<<< HEAD
-  dberr_t scan(const std::string &in_directories, bool populate_fil_cache)
-      MY_ATTRIBUTE((warn_unused_result));
-=======
-  dberr_t scan() MY_ATTRIBUTE((warn_unused_result));
->>>>>>> 7d10c821
+  dberr_t scan(bool populate_fil_cache) MY_ATTRIBUTE((warn_unused_result));
 
   /** Clear all the tablespace file data but leave the list of
   scanned directories in place. */
@@ -1520,9 +1515,8 @@
 
   /** Scan the directories to build the tablespace ID to file name
   mapping table. */
-<<<<<<< HEAD
-  dberr_t scan(const std::string &directories, bool populate_fil_cache) {
-    return (m_dirs.scan(directories, populate_fil_cache));
+  dberr_t scan(bool populate_fil_cache) {
+    return (m_dirs.scan(populate_fil_cache));
   }
 
   /** Open all known tablespaces. */
@@ -1536,9 +1530,6 @@
       MY_ATTRIBUTE((warn_unused_result)) {
     return (m_dirs.insert(space_id, filename));
   }
-=======
-  dberr_t scan() { return (m_dirs.scan()); }
->>>>>>> 7d10c821
 
   /** Get the tablespace ID from an .ibd and/or an undo tablespace.
   If the ID is == 0 on the first page then try with Datafile::find_space_id().
@@ -1736,7 +1727,7 @@
                                  const std::string &new_name)
     MY_ATTRIBUTE((warn_unused_result));
 
-#ifndef UNIV_HOTBACKUP
+#if !defined(UNIV_HOTBACKUP) && !defined(XTRABACKUP)
 /** Rename partition file.
 @param[in]	old_path	old file path
 @param[in]	extn		file extension suffix
@@ -1745,8 +1736,9 @@
 static void fil_rename_partition_file(const std::string &old_path,
                                       ib_file_suffix extn, bool revert,
                                       bool import);
-#endif /* !UNIV_HOTBACKUP */
-
+#endif /* !UNIV_HOTBACKUP && !XTRABACKUP */
+
+#ifndef XTRABACKUP
 /** Get modified name for partition file. During upgrade we change all
 partition files to have lower case separator and partition name.
 @param[in]	old_path	old file name and path
@@ -1755,6 +1747,7 @@
 @return true, iff name needs modification. */
 static bool fil_get_partition_file(const std::string &old_path,
                                    ib_file_suffix extn, std::string &new_path);
+#endif /* XTRABACKUP */
 
 #ifdef UNIV_DEBUG
 /** Try fil_validate() every this many times */
@@ -8644,11 +8637,6 @@
     saved_path.assign(file_path);
     found_path = true;
   });
-
-  /* Check and rename the import file name. */
-  if (found_path) {
-    fil_rename_partition_file(saved_path, extn, false, true);
-  }
 
   return;
 }
@@ -10254,16 +10242,6 @@
     return (ptr);
   }
 
-<<<<<<< HEAD
-=======
-  /* Update filename with correct partition case, if needed. */
-  std::string name_str(name);
-  std::string space_name;
-  fil_update_partition_name(page_id.space(), 0, false, space_name, name_str);
-
-  auto abs_name = Fil_path::get_real_path(name_str);
-
->>>>>>> 7d10c821
   /* Duplicates should have been sorted out before we get here. */
   ut_a(result.second->size() == 1);
 
@@ -10673,9 +10651,9 @@
       return (ptr + len);
     }
   } else {
-    ulint master_key_id = mach_read_from_4(ptr + ENCRYPTION_MAGIC_SIZE);
-    if (Encryption::s_master_key_id < master_key_id) {
-      Encryption::s_master_key_id = master_key_id;
+    ulint master_key_id = mach_read_from_4(ptr + Encryption::MAGIC_SIZE);
+    if (Encryption::get_master_key_id() < master_key_id) {
+      Encryption::set_master_key(master_key_id);
     }
     bool found = xb_fetch_tablespace_key(space_id, key, iv);
     ut_a(found);
@@ -11076,7 +11054,6 @@
   return (space_id);
 }
 
-<<<<<<< HEAD
 /** Open tablespace file for backup.
 @param[in]  path  file path.
 @param[in]  name  space name.
@@ -11188,7 +11165,8 @@
   for (auto dir : m_dirs) {
     dir.open_ibds();
   }
-=======
+}
+
 void Fil_system::rename_partition_files(bool revert) {
   /* If revert, then we are downgrading after upgrade failure from 5.7 */
   ut_ad(!revert || srv_downgrade_partition_files);
@@ -11197,7 +11175,7 @@
     return;
   }
 
-#ifndef UNIV_HOTBACKUP
+#if !defined(UNIV_HOTBACKUP) && !defined(XTRABACKUP)
   ut_ad(!lower_case_file_system);
 
   for (auto &old_path : m_old_paths) {
@@ -11206,8 +11184,7 @@
 
     fil_rename_partition_file(old_path, IBD, revert, false);
   }
-#endif /* !UNIV_HOTBACKUP */
->>>>>>> 7d10c821
+#endif /* !UNIV_HOTBACKUP && !XTRABACKUP */
 }
 
 /** Check for duplicate tablespace IDs.
@@ -11315,23 +11292,16 @@
   }
 }
 
-<<<<<<< HEAD
-/** Discover tablespaces by reading the header from .ibd files.
-@param[in]	in_directories	Directories to scan
-@return DB_SUCCESS if all goes well */
-dberr_t Tablespace_dirs::scan(const std::string &in_directories,
-                              bool populate_fil_cache) {
-  std::string directories(in_directories);
-=======
+#ifndef XTRABACKUP
 static bool fil_get_partition_file(const std::string &old_path,
                                    ib_file_suffix extn, std::string &new_path) {
 #ifdef _WIN32
   /* Safe check. Never needed on Windows. */
   return (false);
 #endif /* WIN32 */
->>>>>>> 7d10c821
 
 #ifndef UNIV_HOTBACKUP
+
   /* Needed only for case sensitive file system. */
   if (lower_case_file_system) {
     return (false);
@@ -11371,7 +11341,9 @@
   return (true);
 }
 
-#ifndef UNIV_HOTBACKUP
+#endif /* !XTRABACKUP */
+
+#if !defined(UNIV_HOTBACKUP) && !defined(XTRABACKUP)
 static void fil_rename_partition_file(const std::string &old_path,
                                       ib_file_suffix extn, bool revert,
                                       bool import) {
@@ -11440,7 +11412,7 @@
     print_upgrade = false;
   }
 }
-#endif /* !UNIV_HOTBACKUP */
+#endif /* !UNIV_HOTBACKUP && !XTRABACKUP */
 
 void Tablespace_dirs::set_scan_dir(const std::string &in_directory,
                                    bool is_undo_dir) {
@@ -11464,8 +11436,9 @@
 }
 
 /** Discover tablespaces by reading the header from .ibd files.
+@param[in]      in_directories  Directories to scan
 @return DB_SUCCESS if all goes well */
-dberr_t Tablespace_dirs::scan() {
+dberr_t Tablespace_dirs::scan(bool populate_fil_cache) {
   Scanned_files ibd_files;
   Scanned_files undo_files;
   uint16_t count = 0;
@@ -11490,20 +11463,8 @@
       ut_a(path.length() > real_path_dir.length());
       ut_a(Fil_path::get_file_type(path) != OS_FILE_TYPE_DIR);
 
-      /* Check if need to alter partition file names to lower case. */
-      std::string new_path;
-
-      if (fil_get_partition_file(path, IBD, new_path)) {
-        /* Note all old file names to be renamed. */
-        ut_ad(!new_path.empty());
-        fil_system->add_old_file(path);
-
-      } else {
-        new_path.assign(path);
-      }
-
       /* Make the filename relative to the directory that was scanned. */
-      std::string file = new_path.substr(real_path_dir.length());
+      std::string file = path.substr(real_path_dir.length());
 
       if (file.size() <= 4) {
         return;
@@ -11532,7 +11493,7 @@
   }
 
   /* Rename all old partition files. */
-  fil_system->rename_partition_files(false);
+  //  fil_system->rename_partition_files(false);
 
   if (print_msg) {
     ib::info(ER_IB_MSG_381) << "Found " << ibd_files.size() << " '.ibd' and "
@@ -11611,18 +11572,11 @@
 }
 
 /** Discover tablespaces by reading the header from .ibd files.
-<<<<<<< HEAD
-@param[in]  directories Directories to scan
 @param[in]  populate_fil_cache Whether to load tablespaces into fil cache
 @return DB_SUCCESS if all goes well */
-dberr_t fil_scan_for_tablespaces(const std::string &directories,
-                                 bool populate_fil_cache) {
-  return (fil_system->scan(directories, populate_fil_cache));
-}
-=======
-@return DB_SUCCESS if all goes well */
-dberr_t fil_scan_for_tablespaces() { return (fil_system->scan()); }
->>>>>>> 7d10c821
+dberr_t fil_scan_for_tablespaces(bool populate_fil_cache) {
+  return (fil_system->scan(populate_fil_cache));
+}
 
 /** Open all known tablespaces. */
 void fil_open_ibds() { fil_system->open_ibds(); }
