--- conflicted
+++ resolved
@@ -3371,18 +3371,6 @@
 		filepath, (ulong) found_id, (ulong) found_flags,
 		(ulong) expected_id, (ulong) expected_flags);
 }
-
-<<<<<<< HEAD
-struct fsp_open_info {
-	ibool		success;	/*!< Has the tablespace been opened? */
-	const char*	check_msg;	/*!< fil_check_first_page() message */
-	ibool		valid;		/*!< Is the tablespace valid? */
-	os_file_t	file;		/*!< File handle */
-	char*		filepath;	/*!< File path to open */
-	lsn_t		lsn;		/*!< Flushed LSN from header page */
-	ulint		id;		/*!< Space ID */
-	ulint		flags;		/*!< Tablespace flags */
-};
 
 static
 void
@@ -3475,8 +3463,6 @@
 	trx_free_for_mysql(trx);
 }
 
-=======
->>>>>>> 675bc0bf
 /********************************************************************//**
 Tries to open a single-table tablespace and optionally checks that the
 space id in it is correct. If this does not succeed, print an error message
@@ -3966,12 +3952,7 @@
 		ut_free(buf);
 
 		ib_logf(IB_LOG_LEVEL_INFO, "Page size: %lu, Possible space_id "
-<<<<<<< HEAD
-			"count:" UINT64PF, page_size,
-			static_cast<ib_uint64_t>(verify.size()));
-=======
 			"count:%lu", page_size, (ulint) verify.size());
->>>>>>> 675bc0bf
 
 		const ulint pages_corrupted = 3;
 		for (ulint missed = 0; missed <= pages_corrupted; ++missed) {
