/*****************************************************************************

Copyright (c) 1995, 2016, Oracle and/or its affiliates. All Rights Reserved.

This program is free software; you can redistribute it and/or modify it under
the terms of the GNU General Public License as published by the Free Software
Foundation; version 2 of the License.

This program is distributed in the hope that it will be useful, but WITHOUT
ANY WARRANTY; without even the implied warranty of MERCHANTABILITY or FITNESS
FOR A PARTICULAR PURPOSE. See the GNU General Public License for more details.

You should have received a copy of the GNU General Public License along with
this program; if not, write to the Free Software Foundation, Inc.,
51 Franklin Street, Suite 500, Boston, MA 02110-1335 USA

*****************************************************************************/

/**************************************************//**
@file fil/fil0fil.cc
The tablespace memory cache

Created 10/25/1995 Heikki Tuuri
*******************************************************/

#include "ha_prototypes.h"

#ifndef UNIV_HOTBACKUP
#include "btr0btr.h"
#include "buf0buf.h"
#include "dict0boot.h"
#include "dict0dict.h"
#include "fsp0file.h"
#include "fsp0fsp.h"
#include "fsp0space.h"
#include "fsp0sysspace.h"
#include "hash0hash.h"
#include "log0recv.h"
#include "mach0data.h"
#include "mem0mem.h"
#include "mtr0log.h"
#include "os0file.h"
#include "page0zip.h"
#include "row0mysql.h"
#include "row0trunc.h"
# include "buf0lru.h"
# include "ibuf0ibuf.h"
# include "os0event.h"
# include "sync0sync.h"
#endif /* !UNIV_HOTBACKUP */
#include "buf0flu.h"
#include "srv0start.h"
#include "trx0purge.h"
#include "ut0new.h"

/*
		IMPLEMENTATION OF THE TABLESPACE MEMORY CACHE
		=============================================

The tablespace cache is responsible for providing fast read/write access to
tablespaces and logs of the database. File creation and deletion is done
in other modules which know more of the logic of the operation, however.

A tablespace consists of a chain of files. The size of the files does not
have to be divisible by the database block size, because we may just leave
the last incomplete block unused. When a new file is appended to the
tablespace, the maximum size of the file is also specified. At the moment,
we think that it is best to extend the file to its maximum size already at
the creation of the file, because then we can avoid dynamically extending
the file when more space is needed for the tablespace.

A block's position in the tablespace is specified with a 32-bit unsigned
integer. The files in the chain are thought to be catenated, and the block
corresponding to an address n is the nth block in the catenated file (where
the first block is named the 0th block, and the incomplete block fragments
at the end of files are not taken into account). A tablespace can be extended
by appending a new file at the end of the chain.

Our tablespace concept is similar to the one of Oracle.

To acquire more speed in disk transfers, a technique called disk striping is
sometimes used. This means that logical block addresses are divided in a
round-robin fashion across several disks. Windows NT supports disk striping,
so there we do not need to support it in the database. Disk striping is
implemented in hardware in RAID disks. We conclude that it is not necessary
to implement it in the database. Oracle 7 does not support disk striping,
either.

Another trick used at some database sites is replacing tablespace files by
raw disks, that is, the whole physical disk drive, or a partition of it, is
opened as a single file, and it is accessed through byte offsets calculated
from the start of the disk or the partition. This is recommended in some
books on database tuning to achieve more speed in i/o. Using raw disk
certainly prevents the OS from fragmenting disk space, but it is not clear
if it really adds speed. We measured on the Pentium 100 MHz + NT + NTFS file
system + EIDE Conner disk only a negligible difference in speed when reading
from a file, versus reading from a raw disk.

To have fast access to a tablespace or a log file, we put the data structures
to a hash table. Each tablespace and log file is given an unique 32-bit
identifier.

Some operating systems do not support many open files at the same time,
though NT seems to tolerate at least 900 open files. Therefore, we put the
open files in an LRU-list. If we need to open another file, we may close the
file at the end of the LRU-list. When an i/o-operation is pending on a file,
the file cannot be closed. We take the file nodes with pending i/o-operations
out of the LRU-list and keep a count of pending operations. When an operation
completes, we decrement the count and return the file node to the LRU-list if
the count drops to zero. */

/** This tablespace name is used internally during recovery to open a
general tablespace before the data dictionary are recovered and available. */
const char general_space_name[] = "innodb_general";

/** Reference to the server data directory. Usually it is the
current working directory ".", but in the MySQL Embedded Server Library
it is an absolute path. */
const char*	fil_path_to_mysql_datadir;
Folder		folder_mysql_datadir;

/** Common InnoDB file extentions */
const char* dot_ext[] = { "", ".ibd", ".isl", ".cfg", ".cfp" };

/** The number of fsyncs done to the log */
ulint	fil_n_log_flushes			= 0;

/** Number of pending redo log flushes */
ulint	fil_n_pending_log_flushes		= 0;
/** Number of pending tablespace flushes */
ulint	fil_n_pending_tablespace_flushes	= 0;

/** Number of files currently open */
ulint	fil_n_file_opened			= 0;

/** The null file address */
fil_addr_t	fil_addr_null = {FIL_NULL, 0};

/** The tablespace memory cache; also the totality of logs (the log
data space) is stored here; below we talk about tablespaces, but also
the ib_logfiles form a 'space' and it is handled here */

/** The tablespace memory cache. This variable is NULL before the module is
initialized. */
fil_system_t*	fil_system	= NULL;

#ifdef UNIV_HOTBACKUP
static ulint	srv_data_read;
static ulint	srv_data_written;
#endif /* UNIV_HOTBACKUP */

/** Determine if user has explicitly disabled fsync(). */
#ifndef _WIN32
# define fil_buffering_disabled(s)					\
	(((s)->purpose == FIL_TYPE_TABLESPACE				\
	    && srv_unix_file_flush_method == SRV_UNIX_O_DIRECT_NO_FSYNC)\
	  || ((s)->purpose == FIL_TYPE_LOG				\
	    && srv_unix_file_flush_method == SRV_UNIX_ALL_O_DIRECT))
#else /* _WIN32 */
# define fil_buffering_disabled(s)	(0)
#endif /* __WIN32 */

/** Determine if the space id is a user tablespace id or not.
@param[in]	space_id	Space ID to check
@return true if it is a user tablespace ID */
bool
fil_is_user_tablespace_id(
	ulint	space_id)
{
	return(space_id > srv_undo_tablespaces_open
	       && space_id != srv_tmp_space.space_id());
}

#ifdef UNIV_DEBUG
/** Try fil_validate() every this many times */
# define FIL_VALIDATE_SKIP	17

/******************************************************************//**
Checks the consistency of the tablespace cache some of the time.
@return true if ok or the check was skipped */
static
bool
fil_validate_skip(void)
/*===================*/
{
	/** The fil_validate() call skip counter. Use a signed type
	because of the race condition below. */
	static int fil_validate_count = FIL_VALIDATE_SKIP;

	/* There is a race condition below, but it does not matter,
	because this call is only for heuristic purposes. We want to
	reduce the call frequency of the costly fil_validate() check
	in debug builds. */
	if (--fil_validate_count > 0) {
		return(true);
	}

	fil_validate_count = FIL_VALIDATE_SKIP;
	return(fil_validate());
}
#endif /* UNIV_DEBUG */

/********************************************************************//**
Determines if a file node belongs to the least-recently-used list.
@return true if the file belongs to fil_system->LRU mutex. */
UNIV_INLINE
bool
fil_space_belongs_in_lru(
/*=====================*/
	const fil_space_t*	space)	/*!< in: file space */
{
	switch (space->purpose) {
	case FIL_TYPE_LOG:
		return(false);
	case FIL_TYPE_TABLESPACE:
	case FIL_TYPE_TEMPORARY:
	case FIL_TYPE_IMPORT:
		return(fil_is_user_tablespace_id(space->id));
	}

	ut_ad(0);
	return(false);
}

/********************************************************************//**
NOTE: you must call fil_mutex_enter_and_prepare_for_io() first!

Prepares a file node for i/o. Opens the file if it is closed. Updates the
pending i/o's field in the node and the system appropriately. Takes the node
off the LRU list if it is in the LRU list. The caller must hold the fil_sys
mutex.
@return false if the file can't be opened, otherwise true */
static
bool
fil_node_prepare_for_io(
/*====================*/
	fil_node_t*	node,	/*!< in: file node */
	fil_system_t*	system,	/*!< in: tablespace memory cache */
	fil_space_t*	space);	/*!< in: space */

/**
Updates the data structures when an i/o operation finishes. Updates the
pending i/o's field in the node appropriately.
@param[in,out] node		file node
@param[in,out] system		tablespace instance
@param[in] type			IO context */
static
void
fil_node_complete_io(
	fil_node_t*		node,
	fil_system_t*		system,
	const IORequest&	type);

/** Reads data from a space to a buffer. Remember that the possible incomplete
blocks at the end of file are ignored: they are not taken into account when
calculating the byte offset within a space.
@param[in]	page_id		page id
@param[in]	page_size	page size
@param[in]	byte_offset	remainder of offset in bytes; in aio this
must be divisible by the OS block size
@param[in]	len		how many bytes to read; this must not cross a
file boundary; in aio this must be a block size multiple
@param[in,out]	buf		buffer where to store data read; in aio this
must be appropriately aligned
@return DB_SUCCESS, or DB_TABLESPACE_DELETED if we are trying to do
i/o on a tablespace which does not exist */
UNIV_INLINE
dberr_t
fil_read(
	const page_id_t&	page_id,
	const page_size_t&	page_size,
	ulint			byte_offset,
	ulint			len,
	void*			buf)
{
	return(fil_io(IORequestRead, true, page_id, page_size,
		      byte_offset, len, buf, NULL));
}

/** Writes data to a space from a buffer. Remember that the possible incomplete
blocks at the end of file are ignored: they are not taken into account when
calculating the byte offset within a space.
@param[in]	page_id		page id
@param[in]	page_size	page size
@param[in]	byte_offset	remainder of offset in bytes; in aio this
must be divisible by the OS block size
@param[in]	len		how many bytes to write; this must not cross
a file boundary; in aio this must be a block size multiple
@param[in]	buf		buffer from which to write; in aio this must
be appropriately aligned
@return DB_SUCCESS, or DB_TABLESPACE_DELETED if we are trying to do
i/o on a tablespace which does not exist */
UNIV_INLINE
dberr_t
fil_write(
	const page_id_t&	page_id,
	const page_size_t&	page_size,
	ulint			byte_offset,
	ulint			len,
	void*			buf)
{
	ut_ad(!srv_read_only_mode);

	return(fil_io(IORequestWrite, true, page_id, page_size,
		      byte_offset, len, buf, NULL));
}

/** Look up a tablespace.
The caller should hold an InnoDB table lock or a MDL that prevents
the tablespace from being dropped during the operation,
or the caller should be in single-threaded crash recovery mode
(no user connections that could drop tablespaces).
If this is not the case, fil_space_acquire() and fil_space_release()
should be used instead.
@param[in]	id	tablespace ID
@return tablespace, or NULL if not found */
fil_space_t*
fil_space_get(
	ulint	id)
{
	mutex_enter(&fil_system->mutex);
	fil_space_t*	space = fil_space_get_by_id(id);
	mutex_exit(&fil_system->mutex);
	ut_ad(space == NULL || space->purpose != FIL_TYPE_LOG);
	return(space);
}
#ifndef UNIV_HOTBACKUP
/** Returns the latch of a file space.
@param[in]	id	space id
@param[out]	flags	tablespace flags
@return latch protecting storage allocation */
rw_lock_t*
fil_space_get_latch(
	ulint	id,
	ulint*	flags)
{
	fil_space_t*	space;

	ut_ad(fil_system);

	mutex_enter(&fil_system->mutex);

	space = fil_space_get_by_id(id);

	ut_a(space);

	if (flags) {
		*flags = space->flags;
	}

	mutex_exit(&fil_system->mutex);

	return(&(space->latch));
}

#ifdef UNIV_DEBUG
/** Gets the type of a file space.
@param[in]	id	tablespace identifier
@return file type */
fil_type_t
fil_space_get_type(
	ulint	id)
{
	fil_space_t*	space;

	ut_ad(fil_system);

	mutex_enter(&fil_system->mutex);

	space = fil_space_get_by_id(id);

	ut_a(space);

	mutex_exit(&fil_system->mutex);

	return(space->purpose);
}
#endif /* UNIV_DEBUG */

/** Note that a tablespace has been imported.
It is initially marked as FIL_TYPE_IMPORT so that no logging is
done during the import process when the space ID is stamped to each page.
Now we change it to FIL_SPACE_TABLESPACE to start redo and undo logging.
NOTE: temporary tablespaces are never imported.
@param[in]	id	tablespace identifier */
void
fil_space_set_imported(
	ulint	id)
{
	ut_ad(fil_system != NULL);

	mutex_enter(&fil_system->mutex);

	fil_space_t*	space = fil_space_get_by_id(id);

	ut_ad(space->purpose == FIL_TYPE_IMPORT);
	space->purpose = FIL_TYPE_TABLESPACE;

	mutex_exit(&fil_system->mutex);
}
#endif /* !UNIV_HOTBACKUP */

/**********************************************************************//**
Checks if all the file nodes in a space are flushed. The caller must hold
the fil_system mutex.
@return true if all are flushed */
static
bool
fil_space_is_flushed(
/*=================*/
	fil_space_t*	space)	/*!< in: space */
{
	ut_ad(mutex_own(&fil_system->mutex));

	for (const fil_node_t* node = UT_LIST_GET_FIRST(space->chain);
	     node != NULL;
	     node = UT_LIST_GET_NEXT(chain, node)) {

		if (node->modification_counter > node->flush_counter) {

			ut_ad(!fil_buffering_disabled(space));
			return(false);
		}
	}

	return(true);
}

#if !defined(NO_FALLOCATE) && defined(UNIV_LINUX)

#include <sys/ioctl.h>
/** FusionIO atomic write control info */
#define DFS_IOCTL_ATOMIC_WRITE_SET	_IOW(0x95, 2, uint)

/**
Try and enable FusionIO atomic writes.
@param[in] file		OS file handle
@return true if successful */
bool
fil_fusionio_enable_atomic_write(os_file_t file)
{
	if (srv_unix_file_flush_method == SRV_UNIX_O_DIRECT) {

		uint	atomic = 1;

		ut_a(file != -1);

		if (ioctl(file, DFS_IOCTL_ATOMIC_WRITE_SET, &atomic) != -1) {

			return(true);
		}
	}

	return(false);
}
#endif /* !NO_FALLOCATE && UNIV_LINUX */

/** Append a file to the chain of files of a space.
@param[in]	name		file name of a file that is not open
@param[in]	size		file size in entire database blocks
@param[in,out]	space		tablespace from fil_space_create()
@param[in]	is_raw		whether this is a raw device or partition
@param[in]	punch_hole	true if supported for this node
@param[in]	atomic_write	true if the file has atomic write enabled
@param[in]	max_pages	maximum number of pages in file,
ULINT_MAX means the file size is unlimited.
@return pointer to the file name
@retval NULL if error */
static
fil_node_t*
fil_node_create_low(
	const char*	name,
	ulint		size,
	fil_space_t*	space,
	bool		is_raw,
	bool		punch_hole,
	bool		atomic_write,
	ulint		max_pages = ULINT_MAX)
{
	fil_node_t*	node;

	ut_ad(name != NULL);
	ut_ad(fil_system != NULL);

	if (space == NULL) {
		return(NULL);
	}

	node = reinterpret_cast<fil_node_t*>(ut_zalloc_nokey(sizeof(*node)));

	node->name = mem_strdup(name);

	ut_a(!is_raw || srv_start_raw_disk_in_use);

	node->sync_event = os_event_create("fsync_event");

	node->is_raw_disk = is_raw;

	node->size = size;

	node->magic_n = FIL_NODE_MAGIC_N;

	node->init_size = size;
	node->max_size = max_pages;

	mutex_enter(&fil_system->mutex);

	space->size += size;

	node->space = space;

	os_file_stat_t	stat_info;

#ifdef UNIV_DEBUG
	dberr_t err =
#endif /* UNIV_DEBUG */

	os_file_get_status(
		node->name, &stat_info, false,
		fsp_is_system_temporary(space->id) ? true : srv_read_only_mode);

	ut_ad(err == DB_SUCCESS);

	node->block_size = stat_info.block_size;

	if (!(IORequest::is_punch_hole_supported() && punch_hole)
	    || node->block_size >= srv_page_size) {

		fil_no_punch_hole(node);
	} else {
		node->punch_hole = punch_hole;
	}

	node->atomic_write = atomic_write;

	UT_LIST_ADD_LAST(space->chain, node);
	mutex_exit(&fil_system->mutex);

	return(node);
}

/** Appends a new file to the chain of files of a space. File must be closed.
@param[in]	name		file name (file must be closed)
@param[in]	size		file size in database blocks, rounded downwards to
				an integer
@param[in,out]	space		space where to append
@param[in]	is_raw		true if a raw device or a raw disk partition
@param[in]	atomic_write	true if the file has atomic write enabled
@param[in]	max_pages	maximum number of pages in file,
ULINT_MAX means the file size is unlimited.
@return pointer to the file name
@retval NULL if error */
char*
fil_node_create(
	const char*	name,
	ulint		size,
	fil_space_t*	space,
	bool		is_raw,
	bool		atomic_write,
	ulint		max_pages)
{
	fil_node_t*	node;

	node = fil_node_create_low(
		name, size, space, is_raw, IORequest::is_punch_hole_supported(),
		atomic_write, max_pages);

	return(node == NULL ? NULL : node->name);
}

/** Open a file node of a tablespace.
The caller must own the fil_system mutex.
@param[in,out]	node	File node
@return false if the file can't be opened, otherwise true */
static
bool
fil_node_open_file(
	fil_node_t*	node)
{
	os_offset_t	size_bytes;
	bool		success;
	byte*		buf2;
	byte*		page;
	ulint		space_id;
	ulint		flags;
	ulint		min_size;
	bool		read_only_mode;
	fil_space_t*	space = node->space;

	ut_ad(mutex_own(&fil_system->mutex));
	ut_a(node->n_pending == 0);
	ut_a(!node->is_open);

	read_only_mode = !fsp_is_system_temporary(space->id)
		&& srv_read_only_mode;

	if (node->size == 0
	    || (space->purpose == FIL_TYPE_TABLESPACE
		&& node == UT_LIST_GET_FIRST(space->chain)
		&& !undo::Truncate::was_tablespace_truncated(space->id)
		&& srv_startup_is_before_trx_rollback_phase)) {
		/* We do not know the size of the file yet. First we
		open the file in the normal mode, no async I/O here,
		for simplicity. Then do some checks, and close the
		file again.  NOTE that we could not use the simple
		file read function os_file_read() in Windows to read
		from a file opened for async I/O! */

		node->handle = os_file_create_simple_no_error_handling(
			innodb_data_file_key, node->name, OS_FILE_OPEN,
			OS_FILE_READ_ONLY, read_only_mode, &success);

		if (!success) {
			/* The following call prints an error message */
			os_file_get_last_error(true);

			ib::warn() << "Cannot open '" << node->name << "'."
				" Have you deleted .ibd files under a"
				" running mysqld server?";

			return(false);
		}

		size_bytes = os_file_get_size(node->handle);
		ut_a(size_bytes != (os_offset_t) -1);

#ifdef UNIV_HOTBACKUP
		if (space->id == 0) {
			node->size = (ulint) (size_bytes / UNIV_PAGE_SIZE);
			os_file_close(node->handle);
			goto add_size;
		}
#endif /* UNIV_HOTBACKUP */
		ut_a(space->purpose != FIL_TYPE_LOG);

		/* Read the first page of the tablespace */

		buf2 = static_cast<byte*>(ut_malloc_nokey(2 * UNIV_PAGE_SIZE));

		/* Align the memory for file i/o if we might have O_DIRECT
		set */
		page = static_cast<byte*>(ut_align(buf2, UNIV_PAGE_SIZE));
		ut_ad(page == page_align(page));

		IORequest	request(IORequest::READ);

		success = os_file_read(
			request,
			node->handle, page, 0, UNIV_PAGE_SIZE);

		space_id = fsp_header_get_space_id(page);
		flags = fsp_header_get_flags(page);

		/* Close the file now that we have read the space id from it */

		os_file_close(node->handle);

		const page_size_t	page_size(flags);

		min_size = FIL_IBD_FILE_INITIAL_SIZE * page_size.physical();

		if (size_bytes < min_size) {

			ib::error() << "The size of tablespace file "
				<< node->name << " is only " << size_bytes
				<< ", should be at least " << min_size << "!";

			ut_error;
		}

		/* XtraBackup does not validate the page size, because
		innodb_page_size in PS 5.5- is not stored in FSP headers
		and the data dictionary. */
		if (space_id != space->id) {
			ib::fatal() << "Tablespace id is " << space->id
				<< " in the data dictionary but in file "
				<< node->name << " it is " << space_id << "!";
		}

		const page_size_t	space_page_size(space->flags);

		if (!page_size.equals_to(space_page_size)) {
			ib::fatal() << "Tablespace file " << node->name
				<< " has page size " << page_size
				<< " (flags=" << ib::hex(flags) << ") but the"
				" data dictionary expects page size "
				<< space_page_size << " (flags="
				<< ib::hex(space->flags) << ")!";
		}

#if 0
		if (space->flags != flags) {

			ib::fatal()
				<< "Table flags are "
				<< ib::hex(space->flags) << " in the data"
				" dictionary but the flags in file "
				<< node->name << " are " << ib::hex(flags)
				<< "!";
		}
#endif

		{
			ulint	size		= fsp_header_get_field(
				page, FSP_SIZE);
			ulint	free_limit	= fsp_header_get_field(
				page, FSP_FREE_LIMIT);
			ulint	free_len	= flst_get_len(
				FSP_HEADER_OFFSET + FSP_FREE + page);
			ut_ad(space->free_limit == 0
			      || space->free_limit == free_limit);
			ut_ad(space->free_len == 0
			      || space->free_len == free_len);
			space->size_in_header = size;
			space->free_limit = free_limit;
			space->free_len = free_len;
		}

		ut_free(buf2);

		/* For encrypted tablespace, we need to check the
		encrytion key and iv(initial vector) is readed. */
		if (FSP_FLAGS_GET_ENCRYPTION(flags)
		    && !recv_recovery_is_on()) {
			if (space->encryption_key == NULL
			    || space->encryption_iv == NULL
			    || space->encryption_type != Encryption::AES) {
				ib::error()
					<< "Can't read encryption"
					<< " key from file "
					<< node->name << "!";
				return(false);
			}
		}

		if (node->size == 0) {
			ulint	extent_size;

			extent_size = page_size.physical() * FSP_EXTENT_SIZE;

			/* After apply-incremental, tablespaces are not extended
			to a whole megabyte. Do not cut off valid data. */
#ifndef UNIV_HOTBACKUP
			/* Truncate the size to a multiple of extent size. */
			if (size_bytes >= extent_size) {
				size_bytes = ut_2pow_round(size_bytes,
							   extent_size);
			}
#endif /* !UNIV_HOTBACKUP */
			node->size = (ulint)
				(size_bytes / page_size.physical());

#ifdef UNIV_HOTBACKUP
add_size:
#endif /* UNIV_HOTBACKUP */
			space->size += node->size;
		}
	}

	/* printf("Opening file %s\n", node->name); */

	/* Open the file for reading and writing, in Windows normally in the
	unbuffered async I/O mode, though global variables may make
	os_file_create() to fall back to the normal file I/O mode. */

	if (space->purpose == FIL_TYPE_LOG) {
		node->handle = os_file_create(
			innodb_log_file_key, node->name, OS_FILE_OPEN,
			OS_FILE_AIO, OS_LOG_FILE, read_only_mode, &success);
	} else if (node->is_raw_disk) {
		node->handle = os_file_create(
			innodb_data_file_key, node->name, OS_FILE_OPEN_RAW,
			OS_FILE_AIO, OS_DATA_FILE, read_only_mode, &success);
	} else {
		node->handle = os_file_create(
			innodb_data_file_key, node->name, OS_FILE_OPEN,
			OS_FILE_AIO, OS_DATA_FILE, read_only_mode, &success);
	}

	ut_a(success);

	node->is_open = true;

	fil_system->n_open++;
	fil_n_file_opened++;

	if (fil_space_belongs_in_lru(space)) {

		/* Put the node to the LRU list */
		UT_LIST_ADD_FIRST(fil_system->LRU, node);
	}

	return(true);
}

/** Close a file node.
@param[in,out]	node	File node */
static
void
fil_node_close_file(
	fil_node_t*	node)
{
	bool	ret;

	ut_ad(mutex_own(&(fil_system->mutex)));
	ut_a(node->is_open);
	ut_a(node->n_pending == 0);
	ut_a(node->n_pending_flushes == 0);
	ut_a(!node->being_extended);
#ifndef UNIV_HOTBACKUP
	ut_a(node->modification_counter == node->flush_counter
	     || node->space->purpose == FIL_TYPE_TEMPORARY
	     || srv_fast_shutdown == 2);
#endif /* !UNIV_HOTBACKUP */

	ret = os_file_close(node->handle);
	ut_a(ret);

	/* printf("Closing file %s\n", node->name); */

	node->is_open = false;
	ut_a(fil_system->n_open > 0);
	fil_system->n_open--;
	fil_n_file_opened--;

	if (fil_space_belongs_in_lru(node->space)) {

		ut_a(UT_LIST_GET_LEN(fil_system->LRU) > 0);

		/* The node is in the LRU list, remove it */
		UT_LIST_REMOVE(fil_system->LRU, node);
	}
}

/********************************************************************//**
Tries to close a file in the LRU list. The caller must hold the fil_sys
mutex.
@return true if success, false if should retry later; since i/o's
generally complete in < 100 ms, and as InnoDB writes at most 128 pages
from the buffer pool in a batch, and then immediately flushes the
files, there is a good chance that the next time we find a suitable
node from the LRU list */
static
bool
fil_try_to_close_file_in_LRU(
/*=========================*/
	bool	print_info)	/*!< in: if true, prints information why it
				cannot close a file */
{
	fil_node_t*	node;

	ut_ad(mutex_own(&fil_system->mutex));

	if (print_info) {
		ib::info() << "fil_sys open file LRU len "
			<< UT_LIST_GET_LEN(fil_system->LRU);
	}

	for (node = UT_LIST_GET_LAST(fil_system->LRU);
	     node != NULL;
	     node = UT_LIST_GET_PREV(LRU, node)) {

		if (node->modification_counter == node->flush_counter
		    && node->n_pending_flushes == 0
		    && !node->being_extended) {

			fil_node_close_file(node);

			return(true);
		}

		if (!print_info) {
			continue;
		}

		if (node->n_pending_flushes > 0) {

			ib::info() << "Cannot close file " << node->name
				<< ", because n_pending_flushes "
				<< node->n_pending_flushes;
		}

		if (node->modification_counter != node->flush_counter) {
			ib::warn() << "Cannot close file " << node->name
				<< ", because modification count "
				<< node->modification_counter <<
				" != flush count " << node->flush_counter;
		}

		if (node->being_extended) {
			ib::info() << "Cannot close file " << node->name
				<< ", because it is being extended";
		}
	}

	return(false);
}

/*******************************************************************//**
Reserves the fil_system mutex and tries to make sure we can open at least one
file while holding it. This should be called before calling
fil_node_prepare_for_io(), because that function may need to open a file. */
static
void
fil_mutex_enter_and_prepare_for_io(
/*===============================*/
	ulint	space_id)	/*!< in: space id */
{
	fil_space_t*	space;
	bool		success;
	bool		print_info	= false;
	ulint		count		= 0;
	ulint		count2		= 0;

	for (;;) {
		mutex_enter(&fil_system->mutex);

		if (space_id == 0 || space_id >= SRV_LOG_SPACE_FIRST_ID) {
			/* We keep log files and system tablespace files always
			open; this is important in preventing deadlocks in this
			module, as a page read completion often performs
			another read from the insert buffer. The insert buffer
			is in tablespace 0, and we cannot end up waiting in
			this function. */
			return;
		}

		space = fil_space_get_by_id(space_id);

		if (space != NULL && space->stop_ios) {
			/* We are going to do a rename file and want to stop
			new i/o's for a while. */

			if (count2 > 20000) {
				ib::warn() << "Tablespace " << space->name
					<< " has i/o ops stopped for a long"
					" time " << count2;
			}

			mutex_exit(&fil_system->mutex);

#ifndef UNIV_HOTBACKUP

			/* Wake the i/o-handler threads to make sure pending
			i/o's are performed */
			os_aio_simulated_wake_handler_threads();

			/* The sleep here is just to give IO helper threads a
			bit of time to do some work. It is not required that
			all IO related to the tablespace being renamed must
			be flushed here as we do fil_flush() in
			fil_rename_tablespace() as well. */
			os_thread_sleep(20000);

#endif /* UNIV_HOTBACKUP */

			/* Flush tablespaces so that we can close modified
			files in the LRU list */
			fil_flush_file_spaces(FIL_TYPE_TABLESPACE);

			os_thread_sleep(20000);

			count2++;

			continue;
		}

		if (fil_system->n_open < fil_system->max_n_open) {

			return;
		}

		/* If the file is already open, no need to do anything; if the
		space does not exist, we handle the situation in the function
		which called this function. */

		if (space == NULL || UT_LIST_GET_FIRST(space->chain)->is_open) {

			return;
		}

		if (count > 1) {
			print_info = true;
		}

		/* Too many files are open, try to close some */
		do {
			success = fil_try_to_close_file_in_LRU(print_info);

		} while (success
			 && fil_system->n_open >= fil_system->max_n_open);

		if (fil_system->n_open < fil_system->max_n_open) {
			/* Ok */
			return;
		}

		if (count >= 2) {
			ib::warn() << "Too many (" << fil_system->n_open
				<< ") files stay open while the maximum"
				" allowed value would be "
				<< fil_system->max_n_open << ". You may need"
				" to raise the value of innodb_open_files in"
				" my.cnf.";

			return;
		}

		mutex_exit(&fil_system->mutex);

#ifndef UNIV_HOTBACKUP
		/* Wake the i/o-handler threads to make sure pending i/o's are
		performed */
		os_aio_simulated_wake_handler_threads();

		os_thread_sleep(20000);
#endif /* !UNIV_HOTBACKUP */
		/* Flush tablespaces so that we can close modified files in
		the LRU list. */

		fil_flush_file_spaces(FIL_TYPE_TABLESPACE);

		count++;
	}
}

/** Prepare to free a file node object from a tablespace memory cache.
@param[in,out]	node	file node
@param[in]	space	tablespace */
static
void
fil_node_close_to_free(
	fil_node_t*	node,
	fil_space_t*	space)
{
	ut_ad(mutex_own(&fil_system->mutex));
	ut_a(node->magic_n == FIL_NODE_MAGIC_N);
	ut_a(node->n_pending == 0);
	ut_a(!node->being_extended);

	if (node->is_open) {
		/* We fool the assertion in fil_node_close_file() to think
		there are no unflushed modifications in the file */

		node->modification_counter = node->flush_counter;
		os_event_set(node->sync_event);

		if (fil_buffering_disabled(space)) {

			ut_ad(!space->is_in_unflushed_spaces);
			ut_ad(fil_space_is_flushed(space));

		} else if (space->is_in_unflushed_spaces
			   && fil_space_is_flushed(space)) {

			space->is_in_unflushed_spaces = false;

			UT_LIST_REMOVE(fil_system->unflushed_spaces, space);
		}

		fil_node_close_file(node);
	}
}

/** Detach a space object from the tablespace memory cache.
Closes the files in the chain but does not delete them.
There must not be any pending i/o's or flushes on the files.
@param[in,out]	space		tablespace */
static
void
fil_space_detach(
	fil_space_t*	space)
{
	ut_ad(mutex_own(&fil_system->mutex));

	HASH_DELETE(fil_space_t, hash, fil_system->spaces, space->id, space);

	fil_space_t*	fnamespace = fil_space_get_by_name(space->name);

	ut_a(space == fnamespace);

	HASH_DELETE(fil_space_t, name_hash, fil_system->name_hash,
		    ut_fold_string(space->name), space);

	if (space->is_in_unflushed_spaces) {

		ut_ad(!fil_buffering_disabled(space));
		space->is_in_unflushed_spaces = false;

		UT_LIST_REMOVE(fil_system->unflushed_spaces, space);
	}

	UT_LIST_REMOVE(fil_system->space_list, space);

	ut_a(space->magic_n == FIL_SPACE_MAGIC_N);
	ut_a(space->n_pending_flushes == 0);

	for (fil_node_t* fil_node = UT_LIST_GET_FIRST(space->chain);
	     fil_node != NULL;
	     fil_node = UT_LIST_GET_NEXT(chain, fil_node)) {

		fil_node_close_to_free(fil_node, space);
	}
}

/** Free a tablespace object on which fil_space_detach() was invoked.
There must not be any pending i/o's or flushes on the files.
@param[in,out]	space		tablespace */
static
void
fil_space_free_low(
	fil_space_t*	space)
{
	/* The tablespace must not be in fil_system->named_spaces. */
	ut_ad(srv_fast_shutdown == 2 || space->max_lsn == 0);

	for (fil_node_t* node = UT_LIST_GET_FIRST(space->chain);
	     node != NULL; ) {
		ut_d(space->size -= node->size);
		os_event_destroy(node->sync_event);
		ut_free(node->name);
		fil_node_t* old_node = node;
		node = UT_LIST_GET_NEXT(chain, node);
		ut_free(old_node);
	}

	ut_ad(space->size == 0);

	rw_lock_free(&space->latch);

	ut_free(space->name);
	ut_free(space);
}

/** Frees a space object from the tablespace memory cache.
Closes the files in the chain but does not delete them.
There must not be any pending i/o's or flushes on the files.
@param[in]	id		tablespace identifier
@param[in]	x_latched	whether the caller holds X-mode space->latch
@return true if success */
bool
fil_space_free(
	ulint		id,
	bool		x_latched)
{
	ut_ad(id != TRX_SYS_SPACE);

	mutex_enter(&fil_system->mutex);
	fil_space_t*	space = fil_space_get_by_id(id);

	if (space != NULL) {
		fil_space_detach(space);
	}

	mutex_exit(&fil_system->mutex);

	if (space != NULL) {
		if (x_latched) {
			rw_lock_x_unlock(&space->latch);
		}

		bool	need_mutex = !recv_recovery_on;

		if (need_mutex) {
			log_mutex_enter();
		}

		ut_ad(log_mutex_own());

		if (space->max_lsn != 0) {
			ut_d(space->max_lsn = 0);
			UT_LIST_REMOVE(fil_system->named_spaces, space);
		}

		if (need_mutex) {
			log_mutex_exit();
		}

		fil_space_free_low(space);
	}

	return(space != NULL);
}

/** Create a space memory object and put it to the fil_system hash table.
The tablespace name is independent from the tablespace file-name.
Error messages are issued to the server log.
@param[in]	name	Tablespace name
@param[in]	id	Tablespace identifier
@param[in]	flags	Tablespace flags
@param[in]	purpose	Tablespace purpose
@return pointer to created tablespace, to be filled in with fil_node_create()
@retval NULL on failure (such as when the same tablespace exists) */
fil_space_t*
fil_space_create(
	const char*	name,
	ulint		id,
	ulint		flags,
	fil_type_t	purpose)
{
	fil_space_t*	space;

	ut_ad(fil_system);
	ut_ad(fsp_flags_is_valid(flags));
	// ut_ad(srv_page_size == UNIV_PAGE_SIZE_ORIG || flags != 0);

	DBUG_EXECUTE_IF("fil_space_create_failure", return(NULL););

	mutex_enter(&fil_system->mutex);

	/* Look for a matching tablespace. */
	space = fil_space_get_by_name(name);

	if (space != NULL) {
		mutex_exit(&fil_system->mutex);

		ib::warn() << "Tablespace '" << name << "' exists in the"
			" cache with id " << space->id << " != " << id;

		return(NULL);
	}

	space = fil_space_get_by_id(id);

	if (space != NULL) {
		ib::error() << "Trying to add tablespace '" << name
			<< "' with id " << id
			<< " to the tablespace memory cache, but tablespace '"
			<< space->name << "' already exists in the cache!";
		mutex_exit(&fil_system->mutex);
		return(NULL);
	}

	space = static_cast<fil_space_t*>(ut_zalloc_nokey(sizeof(*space)));

	space->id = id;
	space->name = mem_strdup(name);

	UT_LIST_INIT(space->chain, &fil_node_t::chain);

	/* This warning is not applicable while MEB scanning the redo logs */
#ifndef UNIV_HOTBACKUP
	if (fil_type_is_data(purpose)
	    && !recv_recovery_on
	    && id > fil_system->max_assigned_id) {

		if (!fil_system->space_id_reuse_warned) {
			fil_system->space_id_reuse_warned = true;

			ib::warn() << "Allocated tablespace ID " << id
				<< " for " << name << ", old maximum was "
				<< fil_system->max_assigned_id;
		}

		fil_system->max_assigned_id = id;
	}
#endif /* !UNIV_HOTBACKUP */
	space->purpose = purpose;
	space->flags = flags;

	space->magic_n = FIL_SPACE_MAGIC_N;

	space->encryption_type = Encryption::NONE;

	rw_lock_create(fil_space_latch_key, &space->latch, SYNC_FSP);

	if (space->purpose == FIL_TYPE_TEMPORARY) {
#ifndef UNIV_HOTBACKUP
		ut_d(space->latch.set_temp_fsp());
#endif /* !UNIV_HOTBACKUP */
	}

	HASH_INSERT(fil_space_t, hash, fil_system->spaces, id, space);

	HASH_INSERT(fil_space_t, name_hash, fil_system->name_hash,
		    ut_fold_string(name), space);

	UT_LIST_ADD_LAST(fil_system->space_list, space);

	if (id < SRV_LOG_SPACE_FIRST_ID && id > fil_system->max_assigned_id) {

		fil_system->max_assigned_id = id;
	}

	mutex_exit(&fil_system->mutex);

	return(space);
}

/*******************************************************************//**
Assigns a new space id for a new single-table tablespace. This works simply by
incrementing the global counter. If 4 billion id's is not enough, we may need
to recycle id's.
@return true if assigned, false if not */
bool
fil_assign_new_space_id(
/*====================*/
	ulint*	space_id)	/*!< in/out: space id */
{
	ulint	id;
	bool	success;

	mutex_enter(&fil_system->mutex);

	id = *space_id;

	if (id < fil_system->max_assigned_id) {
		id = fil_system->max_assigned_id;
	}

	id++;

	if (id > (SRV_LOG_SPACE_FIRST_ID / 2) && (id % 1000000UL == 0)) {
		ib::warn() << "You are running out of new single-table"
			" tablespace id's. Current counter is " << id
			<< " and it must not exceed" << SRV_LOG_SPACE_FIRST_ID
			<< "! To reset the counter to zero you have to dump"
			" all your tables and recreate the whole InnoDB"
			" installation.";
	}

	success = (id < SRV_LOG_SPACE_FIRST_ID);

	if (success) {
		*space_id = fil_system->max_assigned_id = id;
	} else {
		ib::warn() << "You have run out of single-table tablespace"
			" id's! Current counter is " << id
			<< ". To reset the counter to zero"
			" you have to dump all your tables and"
			" recreate the whole InnoDB installation.";
		*space_id = ULINT_UNDEFINED;
	}

	mutex_exit(&fil_system->mutex);

	return(success);
}

/*******************************************************************//**
Returns a pointer to the fil_space_t that is in the memory cache
associated with a space id. The caller must lock fil_system->mutex.
@return file_space_t pointer, NULL if space not found */
UNIV_INLINE
fil_space_t*
fil_space_get_space(
/*================*/
	ulint	id)	/*!< in: space id */
{
	fil_space_t*	space;
	fil_node_t*	node;

	ut_ad(fil_system);

	space = fil_space_get_by_id(id);
	if (space == NULL || space->size != 0) {
		return(space);
	}

	switch (space->purpose) {
	case FIL_TYPE_LOG:
		break;
	case FIL_TYPE_TEMPORARY:
	case FIL_TYPE_TABLESPACE:
	case FIL_TYPE_IMPORT:
		ut_a(id != 0);

		mutex_exit(&fil_system->mutex);

		/* It is possible that the space gets evicted at this point
		before the fil_mutex_enter_and_prepare_for_io() acquires
		the fil_system->mutex. Check for this after completing the
		call to fil_mutex_enter_and_prepare_for_io(). */
		fil_mutex_enter_and_prepare_for_io(id);

		/* We are still holding the fil_system->mutex. Check if
		the space is still in memory cache. */
		space = fil_space_get_by_id(id);
		if (space == NULL) {
			return(NULL);
		}

		/* The following code must change when InnoDB supports
		multiple datafiles per tablespace. */
		ut_a(1 == UT_LIST_GET_LEN(space->chain));

		node = UT_LIST_GET_FIRST(space->chain);

		/* It must be a single-table tablespace and we have not opened
		the file yet; the following calls will open it and update the
		size fields */

		if (!fil_node_prepare_for_io(node, fil_system, space)) {
			/* The single-table tablespace can't be opened,
			because the ibd file is missing. */
			return(NULL);
		}

		fil_node_complete_io(node, fil_system, IORequestRead);
	}

	return(space);
}

/** Returns the path from the first fil_node_t found with this space ID.
The caller is responsible for freeing the memory allocated here for the
value returned.
@param[in]	id	Tablespace ID
@return own: A copy of fil_node_t::path, NULL if space ID is zero
or not found. */
char*
fil_space_get_first_path(
	ulint		id)
{
	fil_space_t*	space;
	fil_node_t*	node;
	char*		path;

	ut_ad(fil_system);
	ut_a(id);

	fil_mutex_enter_and_prepare_for_io(id);

	space = fil_space_get_space(id);

	if (space == NULL) {
		mutex_exit(&fil_system->mutex);

		return(NULL);
	}

	ut_ad(mutex_own(&fil_system->mutex));

	node = UT_LIST_GET_FIRST(space->chain);

	path = mem_strdup(node->name);

	mutex_exit(&fil_system->mutex);

	return(path);
}

/*******************************************************************//**
Returns the size of the space in pages. The tablespace must be cached in the
memory cache.
@return space size, 0 if space not found */
ulint
fil_space_get_size(
/*===============*/
	ulint	id)	/*!< in: space id */
{
	fil_space_t*	space;
	ulint		size;

	ut_ad(fil_system);
	mutex_enter(&fil_system->mutex);

	space = fil_space_get_space(id);

	size = space ? space->size : 0;

	mutex_exit(&fil_system->mutex);

	return(size);
}

/*******************************************************************//**
Returns the flags of the space. The tablespace must be cached
in the memory cache.
@return flags, ULINT_UNDEFINED if space not found */
ulint
fil_space_get_flags(
/*================*/
	ulint	id)	/*!< in: space id */
{
	fil_space_t*	space;
	ulint		flags;

	ut_ad(fil_system);

	mutex_enter(&fil_system->mutex);

	space = fil_space_get_space(id);

	if (space == NULL) {
		mutex_exit(&fil_system->mutex);

		return(ULINT_UNDEFINED);
	}

	flags = space->flags;

	mutex_exit(&fil_system->mutex);

	return(flags);
}

/** Check if table is mark for truncate.
@param[in]	id	space id
@return true if tablespace is marked for truncate. */
bool
fil_space_is_being_truncated(
	ulint id)
{
	bool	mark_for_truncate;
	mutex_enter(&fil_system->mutex);
	mark_for_truncate = fil_space_get_by_id(id)->is_being_truncated;
	mutex_exit(&fil_system->mutex);
	return(mark_for_truncate);
}

/** Open each fil_node_t of a named fil_space_t if not already open.
@param[in]	name	Tablespace name
@return true if all nodes are open  */
bool
fil_space_open(
	const char*	name)
{
	ut_ad(fil_system != NULL);

	mutex_enter(&fil_system->mutex);

	fil_space_t*	space = fil_space_get_by_name(name);
	fil_node_t*	node;

	for (node = UT_LIST_GET_FIRST(space->chain);
	     node != NULL;
	     node = UT_LIST_GET_NEXT(chain, node)) {

		if (!node->is_open
		    && !fil_node_open_file(node)) {
			mutex_exit(&fil_system->mutex);
			return(false);
		}
	}

	mutex_exit(&fil_system->mutex);

	return(true);
}

/** Close each fil_node_t of a named fil_space_t if open.
@param[in]	name	Tablespace name */
void
fil_space_close(
	const char*	name)
{
	if (fil_system == NULL) {
		return;
	}

	mutex_enter(&fil_system->mutex);

	fil_space_t*	space = fil_space_get_by_name(name);
	if (space == NULL) {
		mutex_exit(&fil_system->mutex);
		return;
	}

	for (fil_node_t* node = UT_LIST_GET_FIRST(space->chain);
	     node != NULL;
	     node = UT_LIST_GET_NEXT(chain, node)) {

		if (node->is_open) {
			fil_node_close_file(node);
		}
	}

	mutex_exit(&fil_system->mutex);
}

/** Returns the page size of the space and whether it is compressed or not.
The tablespace must be cached in the memory cache.
@param[in]	id	space id
@param[out]	found	true if tablespace was found
@return page size */
const page_size_t
fil_space_get_page_size(
	ulint	id,
	bool*	found)
{
	const ulint	flags = fil_space_get_flags(id);

	if (flags == ULINT_UNDEFINED) {
		*found = false;
		return(univ_page_size);
	}

	*found = true;

	return(page_size_t(flags));
}

/****************************************************************//**
Initializes the tablespace memory cache. */
void
fil_init(
/*=====*/
	ulint	hash_size,	/*!< in: hash table size */
	ulint	max_n_open)	/*!< in: max number of open files */
{
	ut_a(fil_system == NULL);

	ut_a(hash_size > 0);
	ut_a(max_n_open > 0);

	fil_system = static_cast<fil_system_t*>(
		ut_zalloc_nokey(sizeof(*fil_system)));

	mutex_create(LATCH_ID_FIL_SYSTEM, &fil_system->mutex);

	fil_system->spaces = hash_create(hash_size);
	fil_system->name_hash = hash_create(hash_size);

	UT_LIST_INIT(fil_system->LRU, &fil_node_t::LRU);
	UT_LIST_INIT(fil_system->space_list, &fil_space_t::space_list);
	UT_LIST_INIT(fil_system->unflushed_spaces,
		     &fil_space_t::unflushed_spaces);
	UT_LIST_INIT(fil_system->named_spaces, &fil_space_t::named_spaces);

	fil_system->max_n_open = max_n_open;
}

/*******************************************************************//**
Opens all log files and system tablespace data files. They stay open until the
database server shutdown. This should be called at a server startup after the
space objects for the log and the system tablespace have been created. The
purpose of this operation is to make sure we never run out of file descriptors
if we need to read from the insert buffer or to write to the log. */
void
fil_open_log_and_system_tablespace_files(void)
/*==========================================*/
{
	fil_space_t*	space;

	mutex_enter(&fil_system->mutex);

	for (space = UT_LIST_GET_FIRST(fil_system->space_list);
	     space != NULL;
	     space = UT_LIST_GET_NEXT(space_list, space)) {

		fil_node_t*	node;

		if (fil_space_belongs_in_lru(space)) {

			continue;
		}

		for (node = UT_LIST_GET_FIRST(space->chain);
		     node != NULL;
		     node = UT_LIST_GET_NEXT(chain, node)) {

			if (!node->is_open) {
				if (!fil_node_open_file(node)) {
					/* This func is called during server's
					startup. If some file of log or system
					tablespace is missing, the server
					can't start successfully. So we should
					assert for it. */
					ut_a(0);
				}
			}

			if (fil_system->max_n_open < 10 + fil_system->n_open) {

				ib::warn() << "You must raise the value of"
					" innodb_open_files in my.cnf!"
					" Remember that InnoDB keeps all"
					" log files and all system"
					" tablespace files open"
					" for the whole time mysqld is"
					" running, and needs to open also"
					" some .ibd files if the"
					" file-per-table storage model is used."
					" Current open files "
					<< fil_system->n_open
					<< ", max allowed open files "
					<< fil_system->max_n_open
					<< ".";
			}
		}
	}

	mutex_exit(&fil_system->mutex);
}

/*******************************************************************//**
Closes all open files. There must not be any pending i/o's or not flushed
modifications in the files. */
void
fil_close_all_files(void)
/*=====================*/
{
	fil_space_t*	space;

	/* At shutdown, we should not have any files in this list. */
	ut_ad(srv_fast_shutdown == 2
	      || UT_LIST_GET_LEN(fil_system->named_spaces) == 0);

	mutex_enter(&fil_system->mutex);

	for (space = UT_LIST_GET_FIRST(fil_system->space_list);
	     space != NULL; ) {
		fil_node_t*	node;
		fil_space_t*	prev_space = space;

		for (node = UT_LIST_GET_FIRST(space->chain);
		     node != NULL;
		     node = UT_LIST_GET_NEXT(chain, node)) {

			if (node->is_open) {
				fil_node_close_file(node);
			}
		}

		space = UT_LIST_GET_NEXT(space_list, space);
		fil_space_detach(prev_space);
		fil_space_free_low(prev_space);
	}

	mutex_exit(&fil_system->mutex);

	ut_ad(srv_fast_shutdown == 2
	      || UT_LIST_GET_LEN(fil_system->named_spaces) == 0);
}

/*******************************************************************//**
Closes the redo log files. There must not be any pending i/o's or not
flushed modifications in the files. */
void
fil_close_log_files(
/*================*/
	bool	free)	/*!< in: whether to free the memory object */
{
	fil_space_t*	space;

	mutex_enter(&fil_system->mutex);

	space = UT_LIST_GET_FIRST(fil_system->space_list);

	while (space != NULL) {
		fil_node_t*	node;
		fil_space_t*	prev_space = space;

		if (space->purpose != FIL_TYPE_LOG) {
			space = UT_LIST_GET_NEXT(space_list, space);
			continue;
		}

		/* Log files are not in the fil_system->named_spaces list. */
		ut_ad(space->max_lsn == 0);

		for (node = UT_LIST_GET_FIRST(space->chain);
		     node != NULL;
		     node = UT_LIST_GET_NEXT(chain, node)) {

			if (node->is_open) {
				fil_node_close_file(node);
			}
		}

		space = UT_LIST_GET_NEXT(space_list, space);

		if (free) {
			fil_space_detach(prev_space);
			fil_space_free_low(prev_space);
		}
	}

	mutex_exit(&fil_system->mutex);
}

/*******************************************************************//**
Sets the max tablespace id counter if the given number is bigger than the
previous value. */
void
fil_set_max_space_id_if_bigger(
/*===========================*/
	ulint	max_id)	/*!< in: maximum known id */
{
	if (max_id >= SRV_LOG_SPACE_FIRST_ID) {
		ib::fatal() << "Max tablespace id is too high, " << max_id;
	}

	mutex_enter(&fil_system->mutex);

	if (fil_system->max_assigned_id < max_id) {

		fil_system->max_assigned_id = max_id;
	}

	mutex_exit(&fil_system->mutex);
}

/** Write the flushed LSN to the page header of the first page in the
system tablespace.
@param[in]	lsn	flushed LSN
@return DB_SUCCESS or error number */
dberr_t
fil_write_flushed_lsn(
	lsn_t	lsn)
{
	byte*	buf1;
	byte*	buf;
	dberr_t	err;

	buf1 = static_cast<byte*>(ut_malloc_nokey(2 * UNIV_PAGE_SIZE));
	buf = static_cast<byte*>(ut_align(buf1, UNIV_PAGE_SIZE));

	const page_id_t	page_id(TRX_SYS_SPACE, 0);

	err = fil_read(page_id, univ_page_size, 0, univ_page_size.physical(),
		       buf);

	if (err == DB_SUCCESS) {
		mach_write_to_8(buf + FIL_PAGE_FILE_FLUSH_LSN, lsn);

		err = fil_write(page_id, univ_page_size, 0,
				univ_page_size.physical(), buf);

		fil_flush_file_spaces(FIL_TYPE_TABLESPACE);
	}

	ut_free(buf1);

	return(err);
}
#ifndef UNIV_HOTBACKUP
/** Acquire a tablespace when it could be dropped concurrently.
Used by background threads that do not necessarily hold proper locks
for concurrency control.
@param[in]	id	tablespace ID
@param[in]	silent	whether to silently ignore missing tablespaces
@return the tablespace, or NULL if missing or being deleted */
inline
fil_space_t*
fil_space_acquire_low(
	ulint	id,
	bool	silent)
{
	fil_space_t*	space;

	mutex_enter(&fil_system->mutex);

	space = fil_space_get_by_id(id);

	if (space == NULL) {
		if (!silent) {
			ib::warn() << "Trying to access missing"
				" tablespace " << id;
		}
	} else if (space->stop_new_ops || space->is_being_truncated) {
		space = NULL;
	} else {
		space->n_pending_ops++;
	}

	mutex_exit(&fil_system->mutex);

	return(space);
}

/** Acquire a tablespace when it could be dropped concurrently.
Used by background threads that do not necessarily hold proper locks
for concurrency control.
@param[in]	id	tablespace ID
@return the tablespace, or NULL if missing or being deleted */
fil_space_t*
fil_space_acquire(
	ulint	id)
{
	return(fil_space_acquire_low(id, false));
}

/** Acquire a tablespace that may not exist.
Used by background threads that do not necessarily hold proper locks
for concurrency control.
@param[in]	id	tablespace ID
@return the tablespace, or NULL if missing or being deleted */
fil_space_t*
fil_space_acquire_silent(
	ulint	id)
{
	return(fil_space_acquire_low(id, true));
}

/** Release a tablespace acquired with fil_space_acquire().
@param[in,out]	space	tablespace to release  */
void
fil_space_release(
	fil_space_t*	space)
{
	mutex_enter(&fil_system->mutex);
	ut_ad(space->magic_n == FIL_SPACE_MAGIC_N);
	ut_ad(space->n_pending_ops > 0);
	space->n_pending_ops--;
	mutex_exit(&fil_system->mutex);
}
#endif /* !UNIV_HOTBACKUP */

/********************************************************//**
Creates the database directory for a table if it does not exist yet. */
void
fil_create_directory_for_tablename(
/*===============================*/
	const char*	name)	/*!< in: name in the standard
				'databasename/tablename' format */
{
	const char*	namend;
	char*		path;
	ulint		len;

	len = strlen(fil_path_to_mysql_datadir);
	namend = strchr(name, '/');
	ut_a(namend);
	path = static_cast<char*>(ut_malloc_nokey(len + (namend - name) + 2));

	memcpy(path, fil_path_to_mysql_datadir, len);
	path[len] = '/';
	memcpy(path + len + 1, name, namend - name);
	path[len + (namend - name) + 1] = 0;

	os_normalize_path(path);

	bool	success = os_file_create_directory(path, false);
	ut_a(success);

	ut_free(path);
}

/** Write a log record about an operation on a tablespace file.
@param[in]	type		MLOG_FILE_NAME or MLOG_FILE_DELETE
or MLOG_FILE_CREATE2 or MLOG_FILE_RENAME2
@param[in]	space_id	tablespace identifier
@param[in]	first_page_no	first page number in the file
@param[in]	path		file path
@param[in]	new_path	if type is MLOG_FILE_RENAME2, the new name
@param[in]	flags		if type is MLOG_FILE_CREATE2, the space flags
@param[in,out]	mtr		mini-transaction */
static
void
fil_op_write_log(
	mlog_id_t	type,
	ulint		space_id,
	ulint		first_page_no,
	const char*	path,
	const char*	new_path,
	ulint		flags,
	mtr_t*		mtr)
{
	byte*		log_ptr;
	ulint		len;

	ut_ad(first_page_no == 0);

	/* fil_name_parse() requires that there be at least one path
	separator and that the file path end with ".ibd". */
	ut_ad(strchr(path, OS_PATH_SEPARATOR) != NULL);
	ut_ad(strcmp(&path[strlen(path) - strlen(DOT_IBD)], DOT_IBD) == 0);

	log_ptr = mlog_open(mtr, 11 + 4 + 2 + 1);

	if (log_ptr == NULL) {
		/* Logging in mtr is switched off during crash recovery:
		in that case mlog_open returns NULL */
		return;
	}

	log_ptr = mlog_write_initial_log_record_low(
		type, space_id, first_page_no, log_ptr, mtr);

	if (type == MLOG_FILE_CREATE2) {
		mach_write_to_4(log_ptr, flags);
		log_ptr += 4;
	}

	/* Let us store the strings as null-terminated for easier readability
	and handling */

	len = strlen(path) + 1;

	mach_write_to_2(log_ptr, len);
	log_ptr += 2;
	mlog_close(mtr, log_ptr);

	mlog_catenate_string(
		mtr, reinterpret_cast<const byte*>(path), len);

	switch (type) {
	case MLOG_FILE_RENAME2:
		ut_ad(strchr(new_path, OS_PATH_SEPARATOR) != NULL);
		len = strlen(new_path) + 1;
		log_ptr = mlog_open(mtr, 2 + len);
		ut_a(log_ptr);
		mach_write_to_2(log_ptr, len);
		log_ptr += 2;
		mlog_close(mtr, log_ptr);

		mlog_catenate_string(
			mtr, reinterpret_cast<const byte*>(new_path), len);
		break;
	case MLOG_FILE_NAME:
	case MLOG_FILE_DELETE:
	case MLOG_FILE_CREATE2:
		break;
	default:
		ut_ad(0);
	}
}
#ifndef UNIV_HOTBACKUP
/** Write redo log for renaming a file.
@param[in]	space_id	tablespace id
@param[in]	first_page_no	first page number in the file
@param[in]	old_name	tablespace file name
@param[in]	new_name	tablespace file name after renaming
@param[in,out]	mtr		mini-transaction */
static
void
fil_name_write_rename(
	ulint		space_id,
	ulint		first_page_no,
	const char*	old_name,
	const char*	new_name,
	mtr_t*		mtr)
{
	ut_ad(!is_predefined_tablespace(space_id));

	fil_op_write_log(
		MLOG_FILE_RENAME2,
		space_id, first_page_no, old_name, new_name, 0, mtr);
}
#endif /* !UNIV_HOTBACKUP */
/** Write MLOG_FILE_NAME for a file.
@param[in]	space_id	tablespace id
@param[in]	first_page_no	first page number in the file
@param[in]	name		tablespace file name
@param[in,out]	mtr		mini-transaction */
static
void
fil_name_write(
	ulint		space_id,
	ulint		first_page_no,
	const char*	name,
	mtr_t*		mtr)
{
	fil_op_write_log(
		MLOG_FILE_NAME, space_id, first_page_no, name, NULL, 0, mtr);
}

/** Write MLOG_FILE_NAME for a file.
@param[in]	space		tablespace
@param[in]	first_page_no	first page number in the file
@param[in]	file		tablespace file
@param[in,out]	mtr		mini-transaction */
static
void
fil_name_write(
	const fil_space_t*	space,
	ulint			first_page_no,
	const fil_node_t*	file,
	mtr_t*			mtr)
{
	fil_name_write(space->id, first_page_no, file->name, mtr);
}

#ifndef UNIV_HOTBACKUP
/********************************************************//**
Recreates table indexes by applying
TRUNCATE log record during recovery.
@return DB_SUCCESS or error code */
dberr_t
fil_recreate_table(
/*===============*/
	ulint		space_id,	/*!< in: space id */
	ulint		format_flags,	/*!< in: page format */
	ulint		flags,		/*!< in: tablespace flags */
	const char*	name,		/*!< in: table name */
	truncate_t&	truncate)	/*!< in: The information of
					TRUNCATE log record */
{
	dberr_t			err = DB_SUCCESS;
	bool			found;
	const page_size_t	page_size(fil_space_get_page_size(space_id,
								  &found));

	if (!found) {
		ib::info() << "Missing .ibd file for table '" << name
			<< "' with tablespace " << space_id;
		return(DB_ERROR);
	}

	ut_ad(!truncate_t::s_fix_up_active);
	truncate_t::s_fix_up_active = true;

	/* Step-1: Scan for active indexes from REDO logs and drop
	all the indexes using low level function that take root_page_no
	and space-id. */
	truncate.drop_indexes(space_id);

	/* Step-2: Scan for active indexes and re-create them. */
	err = truncate.create_indexes(
		name, space_id, page_size, flags, format_flags);
	if (err != DB_SUCCESS) {
		ib::info() << "Failed to create indexes for the table '"
			<< name << "' with tablespace " << space_id
			<< " while fixing up truncate action";
		return(err);
	}

	truncate_t::s_fix_up_active = false;

	return(err);
}

/********************************************************//**
Recreates the tablespace and table indexes by applying
TRUNCATE log record during recovery.
@return DB_SUCCESS or error code */
dberr_t
fil_recreate_tablespace(
/*====================*/
	ulint		space_id,	/*!< in: space id */
	ulint		format_flags,	/*!< in: page format */
	ulint		flags,		/*!< in: tablespace flags */
	const char*	name,		/*!< in: table name */
	truncate_t&	truncate,	/*!< in: The information of
					TRUNCATE log record */
	lsn_t		recv_lsn)	/*!< in: the end LSN of
						the log record */
{
	dberr_t		err = DB_SUCCESS;
	mtr_t		mtr;

	ut_ad(!truncate_t::s_fix_up_active);
	truncate_t::s_fix_up_active = true;

	/* Step-1: Invalidate buffer pool pages belonging to the tablespace
	to re-create. */
	buf_LRU_flush_or_remove_pages(space_id, BUF_REMOVE_ALL_NO_WRITE, 0);

	/* Remove all insert buffer entries for the tablespace */
	ibuf_delete_for_discarded_space(space_id);

	/* Step-2: truncate tablespace (reset the size back to original or
	default size) of tablespace. */
	err = truncate.truncate(
		space_id, truncate.get_dir_path(), name, flags, true);

	if (err != DB_SUCCESS) {

		ib::info() << "Cannot access .ibd file for table '"
			<< name << "' with tablespace " << space_id
			<< " while truncating";
		return(DB_ERROR);
	}

	bool			found;
	const page_size_t&	page_size =
		fil_space_get_page_size(space_id, &found);

	if (!found) {
		ib::info() << "Missing .ibd file for table '" << name
			<< "' with tablespace " << space_id;
		return(DB_ERROR);
	}

	/* Step-3: Initialize Header. */
	if (page_size.is_compressed()) {
		byte*	buf;
		page_t*	page;

		buf = static_cast<byte*>(ut_zalloc_nokey(3 * UNIV_PAGE_SIZE));

		/* Align the memory for file i/o */
		page = static_cast<byte*>(ut_align(buf, UNIV_PAGE_SIZE));

		flags = fsp_flags_set_page_size(flags, univ_page_size);

		fsp_header_init_fields(page, space_id, flags);

		mach_write_to_4(
			page + FIL_PAGE_ARCH_LOG_NO_OR_SPACE_ID, space_id);

		page_zip_des_t  page_zip;
		page_zip_set_size(&page_zip, page_size.physical());
		page_zip.data = page + UNIV_PAGE_SIZE;

#ifdef UNIV_DEBUG
		page_zip.m_start =
#endif /* UNIV_DEBUG */
		page_zip.m_end = page_zip.m_nonempty = page_zip.n_blobs = 0;
		buf_flush_init_for_writing(
			NULL, page, &page_zip, 0,
			fsp_is_checksum_disabled(space_id));

		err = fil_write(page_id_t(space_id, 0), page_size, 0,
				page_size.physical(), page_zip.data);

		ut_free(buf);

		if (err != DB_SUCCESS) {
			ib::info() << "Failed to clean header of the"
				" table '" << name << "' with tablespace "
				<< space_id;
			return(err);
		}
	}

	mtr_start(&mtr);
	/* Don't log the operation while fixing up table truncate operation
	as crash at this level can still be sustained with recovery restarting
	from last checkpoint. */
	mtr_set_log_mode(&mtr, MTR_LOG_NO_REDO);

	/* Initialize the first extent descriptor page and
	the second bitmap page for the new tablespace. */
	fsp_header_init(space_id, FIL_IBD_FILE_INITIAL_SIZE, &mtr);
	mtr_commit(&mtr);

	/* Step-4: Re-Create Indexes to newly re-created tablespace.
	This operation will restore tablespace back to what it was
	when it was created during CREATE TABLE. */
	err = truncate.create_indexes(
		name, space_id, page_size, flags, format_flags);
	if (err != DB_SUCCESS) {
		return(err);
	}

	/* Step-5: Write new created pages into ibd file handle and
	flush it to disk for the tablespace, in case i/o-handler thread
	deletes the bitmap page from buffer. */
	mtr_start(&mtr);

	mtr_set_log_mode(&mtr, MTR_LOG_NO_REDO);

	mutex_enter(&fil_system->mutex);

	fil_space_t*	space = fil_space_get_by_id(space_id);

	mutex_exit(&fil_system->mutex);

	fil_node_t*	node = UT_LIST_GET_FIRST(space->chain);

	for (ulint page_no = 0; page_no < node->size; ++page_no) {

		const page_id_t	cur_page_id(space_id, page_no);

		buf_block_t*	block = buf_page_get(cur_page_id, page_size,
						     RW_X_LATCH, &mtr);

		byte*	page = buf_block_get_frame(block);

		if (!fsp_flags_is_compressed(flags)) {

			ut_ad(!page_size.is_compressed());

			buf_flush_init_for_writing(
				block, page, NULL, recv_lsn,
				fsp_is_checksum_disabled(space_id));

			err = fil_write(cur_page_id, page_size, 0,
					page_size.physical(), page);
		} else {
			ut_ad(page_size.is_compressed());

			/* We don't want to rewrite empty pages. */

			if (fil_page_get_type(page) != 0) {
				page_zip_des_t*  page_zip =
					buf_block_get_page_zip(block);

				buf_flush_init_for_writing(
					block, page, page_zip, recv_lsn,
					fsp_is_checksum_disabled(space_id));

				err = fil_write(cur_page_id, page_size, 0,
						page_size.physical(),
						page_zip->data);
			} else {
#ifdef UNIV_DEBUG
				const byte*	data = block->page.zip.data;

				/* Make sure that the page is really empty */
				for (ulint i = 0;
				     i < page_size.physical();
				     ++i) {

					ut_a(data[i] == 0);
				}
#endif /* UNIV_DEBUG */
			}
		}

		if (err != DB_SUCCESS) {
			ib::info() << "Cannot write page " << page_no
				<< " into a .ibd file for table '"
				<< name << "' with tablespace " << space_id;
		}
	}

	mtr_commit(&mtr);

	truncate_t::s_fix_up_active = false;

	return(err);
}

/*******************************************************************//**
Returns TRUE if a single-table tablespace exists in the memory cache.
@return	TRUE if exists */
ibool
fil_tablespace_exists_in_mem(
/*=========================*/
	ulint	id)	/*!< in: space id */
{
	fil_space_t*	space;

	ut_ad(fil_system);

	mutex_enter(&fil_system->mutex);

	space = fil_space_get_by_id(id);

	mutex_exit(&fil_system->mutex);

	return(space != NULL);
}

/*******************************************************************//**
Checks if a single-table tablespace for a given table name exists in the
tablespace memory cache.
@return	space id, ULINT_UNDEFINED if not found */
ulint
fil_get_space_id_for_table(
/*=======================*/
	const char*	tablename)	/*!< in: table name in the standard
				'databasename/tablename' format */
{
	fil_space_t*	fnamespace;
	ulint		id		= ULINT_UNDEFINED;

	ut_ad(fil_system);

	mutex_enter(&fil_system->mutex);

	/* Look if there is a space with the same name. */

	fnamespace = fil_space_get_by_name(tablename);

	if (fnamespace) {
		id = fnamespace->id;
	}

	mutex_exit(&fil_system->mutex);

	return(id);
}

/*******************************************************************//**
Renames the memory cache structures of a single-table tablespace.
@return	TRUE if success */
static
bool
fil_rename_tablespace_in_mem(
/*=========================*/
	fil_space_t*	space,	/*!< in: tablespace memory object */
	fil_node_t*	node,	/*!< in: file node of that tablespace */
	const char*	new_name,	/*!< in: new name */
	const char*	new_path);	/*!< in: new file path */

/** Rename a single-table tablespace.
The tablespace must exist in the memory cache.
@param[in]	id		tablespace identifier
@param[in]	old_path	old file name
@param[in]	new_name	new table name in the
databasename/tablename format
@param[in]	new_path_in	new file name,
or NULL if it is located in the normal data directory
@return true if success */
bool
fil_rename_tablespace(
	ulint		id,
	const char*	old_path,
	const char*	new_name,
	const char*	new_path_in);

/*******************************************************************//**
Allocates a file name for a single-table tablespace. The string must be freed
by caller with mem_free().
@return	own: file name */
UNIV_INTERN
char*
fil_make_ibd_name(
/*==============*/
	const char*	name,		/*!< in: table name or a dir path */
	bool		is_full_path)	/*!< in: TRUE if it is a dir path */
{
	char*	filename;
	ulint	namelen		= strlen(name);
	ulint	dirlen		= strlen(fil_path_to_mysql_datadir);
	ulint	pathlen		= dirlen + namelen + sizeof "/.ibd";

	filename = static_cast<char*>(ut_malloc_nokey(pathlen));

	if (is_full_path) {
		memcpy(filename, name, namelen);
		memcpy(filename + namelen, ".ibd", sizeof ".ibd");
	} else {
		ut_snprintf(filename, pathlen, "%s/%s.ibd",
			fil_path_to_mysql_datadir, name);

	}

	os_normalize_path(filename);

	return(filename);
}

/*******************************************************************//**
Parses the body of a log record written about an .ibd file operation. That is,
the log record part after the standard (type, space id, page no) header of the
log record.

If desired, also replays the delete or rename operation if the .ibd file
exists and the space id in it matches. Replays the create operation if a file
at that path does not exist yet. If the database directory for the file to be
created does not exist, then we create the directory, too.

Note that mysqlbackup --apply-log sets fil_path_to_mysql_datadir to point to
the datadir that we should use in replaying the file operations.

InnoDB recovery does not replay these fully since it always sets the space id
to zero. But mysqlbackup does replay them.  TODO: If remote tablespaces are
used, mysqlbackup will only create tables in the default directory since
MLOG_FILE_CREATE and MLOG_FILE_CREATE2 only know the tablename, not the path.

@return end of log record, or NULL if the record was not completely
contained between ptr and end_ptr */
UNIV_INTERN
byte*
fil_op_log_parse_or_replay(
/*=======================*/
	byte*	ptr,		/*!< in: buffer containing the log record body,
				or an initial segment of it, if the record does
				not fir completely between ptr and end_ptr */
	byte*	end_ptr,	/*!< in: buffer end */
	ulint	type,		/*!< in: the type of this log record */
	ulint	space_id,	/*!< in: the space id of the tablespace in
				question, or 0 if the log record should
				only be parsed but not replayed */
	ulint	log_flags)	/*!< in: redo log flags
				(stored in the page number parameter) */
{
	ulint		name_len;
	ulint		new_name_len;
	const char*	name;
	const char*	new_name	= NULL;
	ulint		flags		= 0;

	if (type == MLOG_FILE_CREATE2) {
		if (end_ptr < ptr + 4) {

			return(NULL);
		}

		flags = mach_read_from_4(ptr);
		ptr += 4;
	}

	if (end_ptr < ptr + 2) {

		return(NULL);
	}

	name_len = mach_read_from_2(ptr);

	ptr += 2;

	if (end_ptr < ptr + name_len) {

		return(NULL);
	}

	name = (const char*) ptr;

	ptr += name_len;

	if (type == MLOG_FILE_RENAME) {
		if (end_ptr < ptr + 2) {

			return(NULL);
		}

		new_name_len = mach_read_from_2(ptr);

		ptr += 2;

		if (end_ptr < ptr + new_name_len) {

			return(NULL);
		}

		new_name = (const char*) ptr;

		ptr += new_name_len;
	}

	/* We managed to parse a full log record body */
	/*
	printf("Parsed log rec of type %lu space %lu\n"
	"name %s\n", type, space_id, name);

	if (type == MLOG_FILE_RENAME) {
	printf("new name %s\n", new_name);
	}
	*/
	if (!space_id) {
		return(ptr);
	}

	/* Let us try to perform the file operation, if sensible. Note that
	mysqlbackup has at this stage already read in all space id info to the
	fil0fil.cc data structures.

	NOTE that our algorithm is not guaranteed to work correctly if there
	were renames of tables during the backup. See mysqlbackup code for more
	on the problem. */

	switch (type) {
	case MLOG_FILE_DELETE:
		if (fil_tablespace_exists_in_mem(space_id)) {
			dberr_t	err = fil_delete_tablespace(
				space_id, BUF_REMOVE_FLUSH_NO_WRITE);
			ut_a(err == DB_SUCCESS);
		}

		break;

	case MLOG_FILE_RENAME:
		/* In order to replay the rename, the following must hold:
		* The new name is not already used.
		* A tablespace is open in memory with the old name.
		* The space ID for that tablepace matches this log entry.
		This will prevent unintended renames during recovery. */

		if (fil_get_space_id_for_table(new_name) == ULINT_UNDEFINED
		    && space_id == fil_get_space_id_for_table(name)) {
			bool		exists;
			os_file_type_t	type;
			fil_node_t	*node;
			fil_space_t	*space;
			char 		*node_name;

			/* Create the database directory for the new name, if
			it does not exist yet */
			fil_create_directory_for_tablename(new_name);

			mutex_enter(&fil_system->mutex);
			space = fil_space_get_by_id(space_id);
			ut_a(space);
			ut_a(UT_LIST_GET_LEN(space->chain) == 1);
			node = UT_LIST_GET_FIRST(space->chain);
			ut_a(node);
			node_name = mem_strdup(node->name);
			mutex_exit(&fil_system->mutex);

			ut_a(os_file_status(node_name, &exists, &type));

			if (exists && !fil_rename_tablespace(
					space_id, node_name,
					new_name, NULL)) {
				ut_error;
			}
			ut_free(node_name);
		}

		break;

	case MLOG_FILE_CREATE:
	case MLOG_FILE_CREATE2:
		if (fil_tablespace_exists_in_mem(space_id)) {
			/* Do nothing */
		} else if (fil_get_space_id_for_table(name)
			   != ULINT_UNDEFINED) {
			/* Do nothing */
		} else if (log_flags & MLOG_FILE_FLAG_TEMP) {
			/* Temporary table, do nothing */
		} else {
			const char*	path = fil_make_ibd_name(name, false);

			/* Create the database directory for name, if it does
			not exist yet */
			fil_create_directory_for_tablename(name);

			if (fil_ibd_create(space_id, name, path,
				flags, FIL_IBD_FILE_INITIAL_SIZE)
					!= DB_SUCCESS) {
				//ut_error;
			}
		}

		break;

	default:
		ut_error;
	}

	return(ptr);
}


#endif /* UNIV_HOTBACKUP */
/** Replay a file rename operation if possible.
@param[in]	space_id	tablespace identifier
@param[in]	first_page_no	first page number in the file
@param[in]	name		old file name
@param[in]	new_name	new file name
@return	whether the operation was successfully applied
(the name did not exist, or new_name did not exist and
name was successfully renamed to new_name)  */
bool
fil_op_replay_rename(
	ulint		space_id,
	ulint		first_page_no,
	const char*	name,
	const char*	new_name)
{
#ifdef UNIV_HOTBACKUP
	ut_ad(recv_replay_file_ops);
#endif /* UNIV_HOTBACKUP */
	ut_ad(first_page_no == 0);

	/* In order to replay the rename, the following must hold:
	* The new name is not already used.
	* A tablespace exists with the old name.
	* The space ID for that tablepace matches this log entry.
	This will prevent unintended renames during recovery. */
	fil_space_t*	space = fil_space_get(space_id);

	if (space == NULL) {
		return(true);
	}

	const bool name_match
		= strcmp(name, UT_LIST_GET_FIRST(space->chain)->name) == 0;

	if (!name_match) {
		return(true);
	}

	/* Create the database directory for the new name, if
	it does not exist yet */

	const char*	namend = strrchr(new_name, OS_PATH_SEPARATOR);
	ut_a(namend != NULL);

	char*		dir = static_cast<char*>(
		ut_malloc_nokey(namend - new_name + 1));

	memcpy(dir, new_name, namend - new_name);
	dir[namend - new_name] = '\0';

	bool		success = os_file_create_directory(dir, false);
	ut_a(success);

	ulint		dirlen = 0;

	if (const char* dirend = strrchr(dir, OS_PATH_SEPARATOR)) {
		dirlen = dirend - dir + 1;
	}

	ut_free(dir);

	/* New path must not exist. */
	dberr_t		err = fil_rename_tablespace_check(
		space_id, name, new_name, false);
	if (err != DB_SUCCESS) {
		ib::error() << " Cannot replay file rename."
			" Remove either file and try again.";
		return(false);
	}

	char*		new_table = mem_strdupl(
		new_name + dirlen,
		strlen(new_name + dirlen)
		- 4 /* remove ".ibd" */);

	ut_ad(new_table[namend - new_name - dirlen]
	      == OS_PATH_SEPARATOR);
#if OS_PATH_SEPARATOR != '/'
	new_table[namend - new_name - dirlen] = '/';
#endif

	if (!fil_rename_tablespace(
		    space_id, name, new_table, new_name)) {
		ut_error;
	}

	ut_free(new_table);
	return(true);
}

/** File operations for tablespace */
enum fil_operation_t {
	FIL_OPERATION_DELETE,	/*!< delete a single-table tablespace */
	FIL_OPERATION_CLOSE,	/*!< close a single-table tablespace */
	FIL_OPERATION_TRUNCATE	/*!< truncate a single-table tablespace */
};

/** Check for pending operations.
@param[in]	space	tablespace
@param[in]	count	number of attempts so far
@return 0 if no operations else count + 1. */
static
ulint
fil_check_pending_ops(
	fil_space_t*	space,
	ulint		count)
{
	ut_ad(mutex_own(&fil_system->mutex));

	const ulint	n_pending_ops = space ? space->n_pending_ops : 0;

	if (n_pending_ops) {

		if (count > 5000) {
			ib::warn() << "Trying to close/delete/truncate"
				" tablespace '" << space->name
				<< "' but there are " << n_pending_ops
				<< " pending operations on it.";
		}

		return(count + 1);
	}

	return(0);
}

/*******************************************************************//**
Check for pending IO.
@return 0 if no pending else count + 1. */
static
ulint
fil_check_pending_io(
/*=================*/
	fil_operation_t	operation,	/*!< in: File operation */
	fil_space_t*	space,		/*!< in/out: Tablespace to check */
	fil_node_t**	node,		/*!< out: Node in space list */
	ulint		count)		/*!< in: number of attempts so far */
{
	ut_ad(mutex_own(&fil_system->mutex));
	ut_a(space->n_pending_ops == 0);

	switch (operation) {
	case FIL_OPERATION_DELETE:
	case FIL_OPERATION_CLOSE:
		break;
	case FIL_OPERATION_TRUNCATE:
		space->is_being_truncated = true;
		break;
	}

	/* The following code must change when InnoDB supports
	multiple datafiles per tablespace. */
	ut_a(UT_LIST_GET_LEN(space->chain) == 1);

	*node = UT_LIST_GET_FIRST(space->chain);

	if (space->n_pending_flushes > 0 || (*node)->n_pending > 0) {

		ut_a(!(*node)->being_extended);

		if (count > 1000) {
			ib::warn() << "Trying to delete/close/truncate"
				" tablespace '" << space->name
				<< "' but there are "
				<< space->n_pending_flushes
				<< " flushes and " << (*node)->n_pending
				<< " pending i/o's on it.";
		}

		return(count + 1);
	}

	return(0);
}

/*******************************************************************//**
Check pending operations on a tablespace.
@return DB_SUCCESS or error failure. */
static
dberr_t
fil_check_pending_operations(
/*=========================*/
	ulint		id,		/*!< in: space id */
	fil_operation_t	operation,	/*!< in: File operation */
	fil_space_t**	space,		/*!< out: tablespace instance
					in memory */
	char**		path)		/*!< out/own: tablespace path */
{
	ulint		count = 0;

	ut_a(!is_system_tablespace(id));
	ut_ad(space);

	*space = 0;

	mutex_enter(&fil_system->mutex);
	fil_space_t* sp = fil_space_get_by_id(id);
	if (sp) {
		sp->stop_new_ops = true;
	}
	mutex_exit(&fil_system->mutex);

	/* Check for pending operations. */

	do {
		mutex_enter(&fil_system->mutex);

		sp = fil_space_get_by_id(id);

		count = fil_check_pending_ops(sp, count);

		mutex_exit(&fil_system->mutex);

		if (count > 0) {
			os_thread_sleep(20000);
		}

	} while (count > 0);

	/* Check for pending IO. */

	*path = 0;

	do {
		mutex_enter(&fil_system->mutex);

		sp = fil_space_get_by_id(id);

		if (sp == NULL) {
			mutex_exit(&fil_system->mutex);
			return(DB_TABLESPACE_NOT_FOUND);
		}

		fil_node_t*	node;

		count = fil_check_pending_io(operation, sp, &node, count);

		if (count == 0) {
			*path = mem_strdup(node->name);
		}

		mutex_exit(&fil_system->mutex);

		if (count > 0) {
			os_thread_sleep(20000);
		}

	} while (count > 0);

	ut_ad(sp);

	*space = sp;
	return(DB_SUCCESS);
}

/*******************************************************************//**
Closes a single-table tablespace. The tablespace must be cached in the
memory cache. Free all pages used by the tablespace.
@return DB_SUCCESS or error */
dberr_t
fil_close_tablespace(
/*=================*/
	trx_t*		trx,	/*!< in/out: Transaction covering the close */
	ulint		id)	/*!< in: space id */
{
	char*		path = 0;
	fil_space_t*	space = 0;
	dberr_t		err;

	ut_a(!is_system_tablespace(id));

	err = fil_check_pending_operations(id, FIL_OPERATION_CLOSE,
					   &space, &path);

	if (err != DB_SUCCESS) {
		return(err);
	}

	ut_a(space);
	ut_a(path != 0);

	rw_lock_x_lock(&space->latch);

	/* Invalidate in the buffer pool all pages belonging to the
	tablespace. Since we have set space->stop_new_ops = true, readahead
	or ibuf merge can no longer read more pages of this tablespace to the
	buffer pool. Thus we can clean the tablespace out of the buffer pool
	completely and permanently. The flag stop_new_ops also prevents
	fil_flush() from being applied to this tablespace. */

	buf_LRU_flush_or_remove_pages(id, BUF_REMOVE_FLUSH_WRITE, trx);

	/* If the free is successful, the X lock will be released before
	the space memory data structure is freed. */

	if (!fil_space_free(id, true)) {
		rw_lock_x_unlock(&space->latch);
		err = DB_TABLESPACE_NOT_FOUND;
	} else {
		err = DB_SUCCESS;
	}

	/* If it is a delete then also delete any generated files, otherwise
	when we drop the database the remove directory will fail. */

	char*	cfg_name = fil_make_filepath(path, NULL, CFG, false);
	if (cfg_name != NULL) {
		os_file_delete_if_exists(innodb_data_file_key, cfg_name, NULL);
		ut_free(cfg_name);
	}

	char*	cfp_name = fil_make_filepath(path, NULL, CFP, false);
	if (cfp_name != NULL) {
		os_file_delete_if_exists(innodb_data_file_key, cfp_name, NULL);
		ut_free(cfp_name);
	}

	ut_free(path);

	return(err);
}

/** Deletes an IBD tablespace, either general or single-table.
The tablespace must be cached in the memory cache. This will delete the
datafile, fil_space_t & fil_node_t entries from the file_system_t cache.
@param[in]	space_id	Tablespace id
@param[in]	buf_remove	Specify the action to take on the pages
for this table in the buffer pool.
@return DB_SUCCESS or error */
dberr_t
fil_delete_tablespace(
	ulint		id,
	buf_remove_t	buf_remove)
{
	char*		path = 0;
	fil_space_t*	space = 0;

	ut_a(!is_system_tablespace(id));

	dberr_t err = fil_check_pending_operations(
		id, FIL_OPERATION_DELETE, &space, &path);

	if (err != DB_SUCCESS) {

		ib::error() << "Cannot delete tablespace " << id
			<< " because it is not found in the tablespace"
			" memory cache.";

		return(err);
	}

	ut_a(space);
	ut_a(path != 0);

#ifndef UNIV_HOTBACKUP
	/* IMPORTANT: Because we have set space::stop_new_ops there
	can't be any new ibuf merges, reads or flushes. We are here
	because node::n_pending was zero above. However, it is still
	possible to have pending read and write requests:

	A read request can happen because the reader thread has
	gone through the ::stop_new_ops check in buf_page_init_for_read()
	before the flag was set and has not yet incremented ::n_pending
	when we checked it above.

	A write request can be issued any time because we don't check
	the ::stop_new_ops flag when queueing a block for write.

	We deal with pending write requests in the following function
	where we'd minimally evict all dirty pages belonging to this
	space from the flush_list. Note that if a block is IO-fixed
	we'll wait for IO to complete.

	To deal with potential read requests, we will check the
	::stop_new_ops flag in fil_io(). */

	buf_LRU_flush_or_remove_pages(id, buf_remove, 0);

#endif /* !UNIV_HOTBACKUP */

	/* If it is a delete then also delete any generated files, otherwise
	when we drop the database the remove directory will fail. */
	{
#if 1
		/* When replaying the operation in MySQL Enterprise
		Backup, we do not try to write any log record. */
#else /* UNIV_HOTBACKUP */
		/* Before deleting the file, write a log record about
		it, so that InnoDB crash recovery will expect the file
		to be gone. */
		mtr_t		mtr;

		mtr_start(&mtr);
		fil_op_write_log(MLOG_FILE_DELETE, id, 0, path, NULL, 0, &mtr);
		mtr_commit(&mtr);
		/* Even if we got killed shortly after deleting the
		tablespace file, the record must have already been
		written to the redo log. */
		log_write_up_to(mtr.commit_lsn(), true);
#endif /* UNIV_HOTBACKUP */

		char*	cfg_name = fil_make_filepath(path, NULL, CFG, false);
		if (cfg_name != NULL) {
			os_file_delete_if_exists(innodb_data_file_key, cfg_name, NULL);
			ut_free(cfg_name);
		}

		char*	cfp_name = fil_make_filepath(path, NULL, CFP, false);
		if (cfp_name != NULL) {
			os_file_delete_if_exists(innodb_data_file_key, cfp_name, NULL);
			ut_free(cfp_name);
		}
	}

	/* Delete the link file pointing to the ibd file we are deleting. */
	if (FSP_FLAGS_HAS_DATA_DIR(space->flags)) {

		RemoteDatafile::delete_link_file(space->name);

	} else if (FSP_FLAGS_GET_SHARED(space->flags)) {

		RemoteDatafile::delete_link_file(base_name(path));

	}

	mutex_enter(&fil_system->mutex);

	/* Double check the sanity of pending ops after reacquiring
	the fil_system::mutex. */
	if (const fil_space_t* s = fil_space_get_by_id(id)) {
		ut_a(s == space);
		ut_a(space->n_pending_ops == 0);
		ut_a(UT_LIST_GET_LEN(space->chain) == 1);
		fil_node_t* node = UT_LIST_GET_FIRST(space->chain);
		ut_a(node->n_pending == 0);

		fil_space_detach(space);
		mutex_exit(&fil_system->mutex);

		// log_mutex_enter();

		if (space->max_lsn != 0) {
			ut_d(space->max_lsn = 0);
			UT_LIST_REMOVE(fil_system->named_spaces, space);
		}

		// log_mutex_exit();
		fil_space_free_low(space);

		if (!os_file_delete(innodb_data_file_key, path)
		    && !os_file_delete_if_exists(
			    innodb_data_file_key, path, NULL)) {

			/* Note: This is because we have removed the
			tablespace instance from the cache. */

			err = DB_IO_ERROR;
		}
	} else {
		mutex_exit(&fil_system->mutex);
		err = DB_TABLESPACE_NOT_FOUND;
	}

	ut_free(path);

	return(err);
}
#ifndef UNIV_HOTBACKUP
/** Truncate the tablespace to needed size.
@param[in]	space_id	id of tablespace to truncate
@param[in]	size_in_pages	truncate size.
@return true if truncate was successful. */
bool
fil_truncate_tablespace(
	ulint		space_id,
	ulint		size_in_pages)
{
	/* Step-1: Prepare tablespace for truncate. This involves
	stopping all the new operations + IO on that tablespace
	and ensuring that related pages are flushed to disk. */
	if (fil_prepare_for_truncate(space_id) != DB_SUCCESS) {
		return(false);
	}

	/* Step-2: Invalidate buffer pool pages belonging to the tablespace
	to re-create. Remove all insert buffer entries for the tablespace */
	buf_LRU_flush_or_remove_pages(space_id, BUF_REMOVE_ALL_NO_WRITE, 0);

	/* Step-3: Truncate the tablespace and accordingly update
	the fil_space_t handler that is used to access this tablespace. */
	mutex_enter(&fil_system->mutex);
	fil_space_t*	space = fil_space_get_by_id(space_id);

	/* The following code must change when InnoDB supports
	multiple datafiles per tablespace. */
	ut_a(UT_LIST_GET_LEN(space->chain) == 1);

	fil_node_t*	node = UT_LIST_GET_FIRST(space->chain);

	ut_ad(node->is_open);

	space->size = node->size = size_in_pages;

	bool success = os_file_truncate(node->name, node->handle, 0);
	if (success) {

		os_offset_t	size = size_in_pages * UNIV_PAGE_SIZE;

		success = os_file_set_size(
			node->name, node->handle, size, srv_read_only_mode);

		if (success) {
			space->stop_new_ops = false;
			space->is_being_truncated = false;
		}
	}

	mutex_exit(&fil_system->mutex);

	return(success);
}

/*******************************************************************//**
Prepare for truncating a single-table tablespace.
1) Check pending operations on a tablespace;
2) Remove all insert buffer entries for the tablespace;
@return DB_SUCCESS or error */
dberr_t
fil_prepare_for_truncate(
/*=====================*/
	ulint	id)		/*!< in: space id */
{
	char*		path = 0;
	fil_space_t*	space = 0;

	ut_a(!is_system_tablespace(id));

	dberr_t	err = fil_check_pending_operations(
		id, FIL_OPERATION_TRUNCATE, &space, &path);

	ut_free(path);

	if (err == DB_TABLESPACE_NOT_FOUND) {
		ib::error() << "Cannot truncate tablespace " << id
			<< " because it is not found in the tablespace"
			" memory cache.";
	}

	return(err);
}

/**********************************************************************//**
Reinitialize the original tablespace header with the same space id
for single tablespace */
void
fil_reinit_space_header(
/*====================*/
	ulint		id,	/*!< in: space id */
	ulint		size)	/*!< in: size in blocks */
{
	ut_a(!is_system_tablespace(id));

	/* Invalidate in the buffer pool all pages belonging
	to the tablespace */
	buf_LRU_flush_or_remove_pages(id, BUF_REMOVE_ALL_NO_WRITE, 0);

	/* Remove all insert buffer entries for the tablespace */
	ibuf_delete_for_discarded_space(id);

	mutex_enter(&fil_system->mutex);

	fil_space_t*	space = fil_space_get_by_id(id);

	/* The following code must change when InnoDB supports
	multiple datafiles per tablespace. */
	ut_a(UT_LIST_GET_LEN(space->chain) == 1);

	fil_node_t*	node = UT_LIST_GET_FIRST(space->chain);

	space->size = node->size = size;

	mutex_exit(&fil_system->mutex);

	mtr_t	mtr;

	mtr_start(&mtr);
	mtr.set_named_space(id);

	fsp_header_init(id, size, &mtr);

	mtr_commit(&mtr);
}

#ifdef UNIV_DEBUG
/** Increase redo skipped count for a tablespace.
@param[in]	id	space id */
void
fil_space_inc_redo_skipped_count(
	ulint		id)
{
	fil_space_t*	space;

	mutex_enter(&fil_system->mutex);

	space = fil_space_get_by_id(id);

	ut_a(space != NULL);

	space->redo_skipped_count++;

	mutex_exit(&fil_system->mutex);
}

/** Decrease redo skipped count for a tablespace.
@param[in]	id	space id */
void
fil_space_dec_redo_skipped_count(
	ulint		id)
{
	fil_space_t*	space;

	mutex_enter(&fil_system->mutex);

	space = fil_space_get_by_id(id);

	ut_a(space != NULL);
	ut_a(space->redo_skipped_count > 0);

	space->redo_skipped_count--;

	mutex_exit(&fil_system->mutex);
}

/**
Check whether a single-table tablespace is redo skipped.
@param[in]	id	space id
@return true if redo skipped */
bool
fil_space_is_redo_skipped(
	ulint		id)
{
	fil_space_t*	space;
	bool		is_redo_skipped;

	mutex_enter(&fil_system->mutex);

	space = fil_space_get_by_id(id);

	ut_a(space != NULL);

	is_redo_skipped = space->redo_skipped_count > 0;

	mutex_exit(&fil_system->mutex);

	return(is_redo_skipped);
}
#endif

/*******************************************************************//**
Discards a single-table tablespace. The tablespace must be cached in the
memory cache. Discarding is like deleting a tablespace, but

 1. We do not drop the table from the data dictionary;

 2. We remove all insert buffer entries for the tablespace immediately;
    in DROP TABLE they are only removed gradually in the background;

 3. Free all the pages in use by the tablespace.
@return DB_SUCCESS or error */
dberr_t
fil_discard_tablespace(
/*===================*/
	ulint	id)	/*!< in: space id */
{
	dberr_t	err;

	switch (err = fil_delete_tablespace(id, BUF_REMOVE_ALL_NO_WRITE)) {
	case DB_SUCCESS:
		break;

	case DB_IO_ERROR:
		ib::warn() << "While deleting tablespace " << id
			<< " in DISCARD TABLESPACE. File rename/delete"
			" failed: " << ut_strerr(err);
		break;

	case DB_TABLESPACE_NOT_FOUND:
		ib::warn() << "Cannot delete tablespace " << id
			<< " in DISCARD TABLESPACE: " << ut_strerr(err);
		break;

	default:
		ut_error;
	}

	/* Remove all insert buffer entries for the tablespace */

	ibuf_delete_for_discarded_space(id);

	return(err);
}
#endif /* !UNIV_HOTBACKUP */

/*******************************************************************//**
Allocates and builds a file name from a path, a table or tablespace name
and a suffix. The string must be freed by caller with ut_free().
@param[in] path NULL or the direcory path or the full path and filename.
@param[in] name NULL if path is full, or Table/Tablespace name
@param[in] suffix NULL or the file extention to use.
@param[in] trim_name true if the last name on the path should be trimmed.
@return own: file name */
char*
fil_make_filepath(
	const char*	path,
	const char*	name,
	ib_extention	ext,
	bool		trim_name)
{
	/* The path may contain the basename of the file, if so we do not
	need the name.  If the path is NULL, we can use the default path,
	but there needs to be a name. */
	ut_ad(path != NULL || name != NULL);

	/* If we are going to strip a name off the path, there better be a
	path and a new name to put back on. */
	ut_ad(!trim_name || (path != NULL && name != NULL));

	if (path == NULL) {
		path = fil_path_to_mysql_datadir;
	}

	ulint	len		= 0;	/* current length */
	ulint	path_len	= strlen(path);
	ulint	name_len	= (name ? strlen(name) : 0);
	const char* suffix	= dot_ext[ext];
	ulint	suffix_len	= strlen(suffix);
	ulint	full_len	= path_len + 1 + name_len + suffix_len + 1;

	char*	full_name = static_cast<char*>(ut_malloc_nokey(full_len));
	if (full_name == NULL) {
		return NULL;
	}

	/* If the name is a relative path, do not prepend "./". */
	if (path[0] == '.'
	    && (path[1] == '\0' || path[1] == OS_PATH_SEPARATOR)
	    && name != NULL && name[0] == '.') {
		path = NULL;
		path_len = 0;
	}

	if (path != NULL) {
		memcpy(full_name, path, path_len);
		len = path_len;
		full_name[len] = '\0';
		os_normalize_path(full_name);
	}

	if (trim_name) {
		/* Find the offset of the last DIR separator and set it to
		null in order to strip off the old basename from this path. */
		char* last_dir_sep = strrchr(full_name, OS_PATH_SEPARATOR);
		if (last_dir_sep) {
			last_dir_sep[0] = '\0';
			len = strlen(full_name);
		}
	}

	if (name != NULL) {
		if (len && full_name[len - 1] != OS_PATH_SEPARATOR) {
			/* Add a DIR separator */
			full_name[len] = OS_PATH_SEPARATOR;
			full_name[++len] = '\0';
		}

		char*	ptr = &full_name[len];
		memcpy(ptr, name, name_len);
		len += name_len;
		full_name[len] = '\0';
		os_normalize_path(ptr);
	}

	/* Make sure that the specified suffix is at the end of the filepath
	string provided. This assumes that the suffix starts with '.'.
	If the first char of the suffix is found in the filepath at the same
	length as the suffix from the end, then we will assume that there is
	a previous suffix that needs to be replaced. */
	if (suffix != NULL) {
		/* Need room for the trailing null byte. */
		ut_ad(len < full_len);

		if ((len > suffix_len)
		   && (full_name[len - suffix_len] == suffix[0])) {
			/* Another suffix exists, make it the one requested. */
			memcpy(&full_name[len - suffix_len], suffix, suffix_len);

		} else {
			/* No previous suffix, add it. */
			ut_ad(len + suffix_len < full_len);
			memcpy(&full_name[len], suffix, suffix_len);
			full_name[len + suffix_len] = '\0';
		}
	}

	return(full_name);
}

/** Test if a tablespace file can be renamed to a new filepath by checking
if that the old filepath exists and the new filepath does not exist.
@param[in]	space_id	tablespace id
@param[in]	old_path	old filepath
@param[in]	new_path	new filepath
@param[in]	is_discarded	whether the tablespace is discarded
@return innodb error code */
dberr_t
fil_rename_tablespace_check(
	ulint		space_id,
	const char*	old_path,
	const char*	new_path,
	bool		is_discarded)
{
	bool	exists = false;
	os_file_type_t	ftype;

	if (!is_discarded
	    && os_file_status(old_path, &exists, &ftype)
	    && !exists) {
		ib::error() << "Cannot rename '" << old_path
			<< "' to '" << new_path
			<< "' for space ID " << space_id
			<< " because the source file"
			<< " does not exist.";
		return(DB_TABLESPACE_NOT_FOUND);
	}

	exists = false;
	if (!os_file_status(new_path, &exists, &ftype) || exists) {
		ib::error() << "Cannot rename '" << old_path
			<< "' to '" << new_path
			<< "' for space ID " << space_id
			<< " because the target file exists."
			" Remove the target file and try again.";
		return(DB_TABLESPACE_EXISTS);
	}

	return(DB_SUCCESS);
}

/** Rename a single-table tablespace.
The tablespace must exist in the memory cache.
@param[in]	id		tablespace identifier
@param[in]	old_path	old file name
@param[in]	new_name	new table name in the
databasename/tablename format
@param[in]	new_path_in	new file name,
or NULL if it is located in the normal data directory
@return true if success */
bool
fil_rename_tablespace(
	ulint		id,
	const char*	old_path,
	const char*	new_name,
	const char*	new_path_in)
{
	bool		sleep		= false;
	bool		flush		= false;
	fil_space_t*	space;
	fil_node_t*	node;
	ulint		count		= 0;
	ut_a(id != 0);

	ut_ad(strchr(new_name, '/') != NULL);
retry:
	count++;

	if (!(count % 1000)) {
		ib::warn() << "Cannot rename file " << old_path
			<< " (space id " << id << "), retried " << count
			<< " times."
			" There are either pending IOs or flushes or"
			" the file is being extended.";
	}

	mutex_enter(&fil_system->mutex);

	space = fil_space_get_by_id(id);

	DBUG_EXECUTE_IF("fil_rename_tablespace_failure_1", space = NULL; );

	if (space == NULL) {
		ib::error() << "Cannot find space id " << id
			<< " in the tablespace memory cache, though the file '"
			<< old_path
			<< "' in a rename operation should have that id.";
func_exit:
		mutex_exit(&fil_system->mutex);
		return(false);
	}

	if (count > 25000) {
		space->stop_ios = false;
		goto func_exit;
	}

	if (space != fil_space_get_by_name(space->name)) {
		ib::error() << "Cannot find " << space->name
			<< " in tablespace memory cache";
		space->stop_ios = false;
		goto func_exit;
	}

	if (fil_space_get_by_name(new_name)) {
		ib::error() << new_name
			<< " is already in tablespace memory cache";
		space->stop_ios = false;
		goto func_exit;
	}

	/* We temporarily close the .ibd file because we do not trust that
	operating systems can rename an open file. For the closing we have to
	wait until there are no pending i/o's or flushes on the file. */

	space->stop_ios = true;

	/* The following code must change when InnoDB supports
	multiple datafiles per tablespace. */
	ut_a(UT_LIST_GET_LEN(space->chain) == 1);
	node = UT_LIST_GET_FIRST(space->chain);

	if (node->n_pending > 0
	    || node->n_pending_flushes > 0
	    || node->being_extended) {
		/* There are pending i/o's or flushes or the file is
		currently being extended, sleep for a while and
		retry */
		sleep = true;

	} else if (node->modification_counter > node->flush_counter) {
		/* Flush the space */
		sleep = flush = true;

	} else if (node->is_open) {
		/* Close the file */

		fil_node_close_file(node);
	}

	mutex_exit(&fil_system->mutex);

	if (sleep) {
		os_thread_sleep(20000);

		if (flush) {
			fil_flush(id);
		}

		sleep = flush = false;
		goto retry;
	}

	ut_ad(space->stop_ios);

	char*	new_file_name = new_path_in == NULL
		? fil_make_filepath(NULL, new_name, IBD, false)
		: mem_strdup(new_path_in);
	char*	old_file_name = node->name;
	char*	new_space_name = mem_strdup(new_name);
	char*	old_space_name = space->name;
	ulint	old_fold = ut_fold_string(old_space_name);
	ulint	new_fold = ut_fold_string(new_space_name);

	ut_ad(strchr(old_file_name, OS_PATH_SEPARATOR) != NULL);
	ut_ad(strchr(new_file_name, OS_PATH_SEPARATOR) != NULL);

#ifndef UNIV_HOTBACKUP
	if (!recv_recovery_on) {
		mtr_t		mtr;

		mtr.start();
		fil_name_write_rename(
			id, 0, old_file_name, new_file_name, &mtr);
		mtr.commit();
		log_mutex_enter();
	}
#endif /* !UNIV_HOTBACKUP */

	/* log_sys->mutex is above fil_system->mutex in the latching order */
	ut_ad(log_mutex_own());
	mutex_enter(&fil_system->mutex);

	ut_ad(space->name == old_space_name);
	/* We already checked these. */
	ut_ad(space == fil_space_get_by_name(old_space_name));
	ut_ad(!fil_space_get_by_name(new_space_name));
	ut_ad(node->name == old_file_name);

	bool	success;

	DBUG_EXECUTE_IF("fil_rename_tablespace_failure_2",
			goto skip_rename; );

	success = os_file_rename(
		innodb_data_file_key, old_file_name, new_file_name);

	DBUG_EXECUTE_IF("fil_rename_tablespace_failure_2",
			skip_rename: success = false; );

<<<<<<< HEAD
#if 0
	if (success && !recv_recovery_on) {
		mtr_t		mtr;
=======
	ut_ad(node->name == old_file_name);
>>>>>>> 67d52e7c

	if (success) {
		node->name = new_file_name;
	}

#ifndef UNIV_HOTBACKUP
	if (!recv_recovery_on) {
		log_mutex_exit();
	}
#endif /* !UNIV_HOTBACKUP */

	ut_ad(space->name == old_space_name);

	if (success) {
		HASH_DELETE(fil_space_t, name_hash, fil_system->name_hash,
			    old_fold, space);
		space->name = new_space_name;
		HASH_INSERT(fil_space_t, name_hash, fil_system->name_hash,
			    new_fold, space);
	} else {
		/* Because nothing was renamed, we must free the new
		names, not the old ones. */
		old_file_name = new_file_name;
		old_space_name = new_space_name;
	}

	ut_ad(space->stop_ios);
	space->stop_ios = false;
	mutex_exit(&fil_system->mutex);

	ut_free(old_file_name);
	ut_free(old_space_name);

	return(success);
}

/** Create a new General or Single-Table tablespace
@param[in]	space_id	Tablespace ID
@param[in]	name		Tablespace name in dbname/tablename format.
For general tablespaces, the 'dbname/' part may be missing.
@param[in]	path		Path and filename of the datafile to create.
@param[in]	flags		Tablespace flags
@param[in]	size		Initial size of the tablespace file in pages,
must be >= FIL_IBD_FILE_INITIAL_SIZE
@return DB_SUCCESS or error code */
dberr_t
fil_ibd_create(
	ulint		space_id,
	const char*	name,
	const char*	path,
	ulint		flags,
	ulint		size)
{
	os_file_t	file;
	dberr_t		err;
	byte*		buf2;
	byte*		page;
	bool		success;
	bool		is_temp = FSP_FLAGS_GET_TEMPORARY(flags);
	/* For XtraBackup recovery we force remote tablespaces to be local,
	i.e. never execute the code path corresponding to has_data_dir == true.
	We don't create .isl files either, because we rely on innobackupex to
	copy them under a global lock, and use them to copy remote tablespaces
	to their proper locations on --copy-back.

	See also MySQL bug #72022: dir_path is always NULL for remote
	tablespaces when a MLOG_FILE_CREATE* log record is replayed (the remote
	directory is not available from MLOG_FILE_CREATE*). */
#if 0
	bool		has_data_dir = FSP_FLAGS_HAS_DATA_DIR(flags);
#else
	bool		has_data_dir = false;
#endif
	bool		has_shared_space = FSP_FLAGS_GET_SHARED(flags);
	fil_space_t*	space = NULL;

	ut_ad(!is_system_tablespace(space_id));
	ut_ad(!srv_read_only_mode);
	ut_a(space_id < SRV_LOG_SPACE_FIRST_ID);
	ut_a(size >= FIL_IBD_FILE_INITIAL_SIZE);
	ut_a(fsp_flags_is_valid(flags));

	/* Create the subdirectories in the path, if they are
	not there already. */
	if (!has_shared_space) {
		err = os_file_create_subdirs_if_needed(path);
		if (err != DB_SUCCESS) {
			return(err);
		}
	}

	file = os_file_create(
		innodb_data_file_key, path,
		OS_FILE_CREATE | OS_FILE_ON_ERROR_NO_EXIT,
		OS_FILE_NORMAL,
		OS_DATA_FILE,
		srv_read_only_mode,
		&success);

	if (!success) {
		/* The following call will print an error message */
		ulint	error = os_file_get_last_error(true);

		ib::error() << "Cannot create file '" << path << "'";

		if (error == OS_FILE_ALREADY_EXISTS) {
			ib::error() << "The file '" << path << "'"
				" already exists though the"
				" corresponding table did not exist"
				" in the InnoDB data dictionary."
				" Have you moved InnoDB .ibd files"
				" around without using the SQL commands"
				" DISCARD TABLESPACE and IMPORT TABLESPACE,"
				" or did mysqld crash in the middle of"
				" CREATE TABLE?"
				" You can resolve the problem by removing"
				" the file '" << path
				<< "' under the 'datadir' of MySQL.";

			return(DB_TABLESPACE_EXISTS);
		}

		if (error == OS_FILE_DISK_FULL) {
			return(DB_OUT_OF_FILE_SPACE);
		}

		return(DB_ERROR);
	}

	bool	atomic_write;

#if !defined(NO_FALLOCATE) && defined(UNIV_LINUX)
	if (fil_fusionio_enable_atomic_write(file)) {

		/* This is required by FusionIO HW/Firmware */
		int	ret = posix_fallocate(file, 0, size * UNIV_PAGE_SIZE);

		if (ret != 0) {

			ib::error() <<
				"posix_fallocate(): Failed to preallocate"
				" data for file " << path
				<< ", desired size "
				<< size * UNIV_PAGE_SIZE
				<< " Operating system error number " << ret
				<< ". Check"
				" that the disk is not full or a disk quota"
				" exceeded. Make sure the file system supports"
				" this function. Some operating system error"
				" numbers are described at " REFMAN
				" operating-system-error-codes.html";

			success = false;
		} else {
			success = true;
		}

		atomic_write = true;
	} else {
		atomic_write = false;

		success = os_file_set_size(
			path, file, size * UNIV_PAGE_SIZE, srv_read_only_mode);
	}
#else
	atomic_write = false;

	success = os_file_set_size(
		path, file, size * UNIV_PAGE_SIZE, srv_read_only_mode);

#endif /* !NO_FALLOCATE && UNIV_LINUX */

	if (!success) {
		os_file_close(file);
		os_file_delete(innodb_data_file_key, path);
		return(DB_OUT_OF_FILE_SPACE);
	}

	/* Note: We are actually punching a hole, previous contents will
	be lost after this call, if it succeeds. In this case the file
	should be full of NULs. */

	bool	punch_hole = os_is_sparse_file_supported(path, file);

	if (punch_hole) {

		dberr_t	punch_err;

		punch_err = os_file_punch_hole(file, 0, size * UNIV_PAGE_SIZE);

		if (punch_err != DB_SUCCESS) {
			punch_hole = false;
		}
	}

	/* printf("Creating tablespace %s id %lu\n", path, space_id); */

	/* We have to write the space id to the file immediately and flush the
	file to disk. This is because in crash recovery we must be aware what
	tablespaces exist and what are their space id's, so that we can apply
	the log records to the right file. It may take quite a while until
	buffer pool flush algorithms write anything to the file and flush it to
	disk. If we would not write here anything, the file would be filled
	with zeros from the call of os_file_set_size(), until a buffer pool
	flush would write to it. */

	buf2 = static_cast<byte*>(ut_malloc_nokey(3 * UNIV_PAGE_SIZE));
	/* Align the memory for file i/o if we might have O_DIRECT set */
	page = static_cast<byte*>(ut_align(buf2, UNIV_PAGE_SIZE));

	memset(page, '\0', UNIV_PAGE_SIZE);
#ifndef UNIV_HOTBACKUP
	/* Add the UNIV_PAGE_SIZE to the table flags and write them to the
	tablespace header. */
	flags = fsp_flags_set_page_size(flags, univ_page_size);
#endif /* !UNIV_HOTBACKUP */
	fsp_header_init_fields(page, space_id, flags);
	mach_write_to_4(page + FIL_PAGE_ARCH_LOG_NO_OR_SPACE_ID, space_id);

	const page_size_t	page_size(flags);
	IORequest		request(IORequest::WRITE);

	if (!page_size.is_compressed()) {

		buf_flush_init_for_writing(
			NULL, page, NULL, 0,
			fsp_is_checksum_disabled(space_id));

		err = os_file_write(
			request, path, file, page, 0, page_size.physical());

		ut_ad(err != DB_IO_NO_PUNCH_HOLE);

	} else {
		page_zip_des_t	page_zip;

		page_zip_set_size(&page_zip, page_size.physical());
		page_zip.data = page + UNIV_PAGE_SIZE;
#ifdef UNIV_DEBUG
		page_zip.m_start =
#endif /* UNIV_DEBUG */
			page_zip.m_end = page_zip.m_nonempty =
			page_zip.n_blobs = 0;

		buf_flush_init_for_writing(
			NULL, page, &page_zip, 0,
			fsp_is_checksum_disabled(space_id));

		err = os_file_write(
			request, path, file, page_zip.data, 0,
			page_size.physical());

		ut_a(err != DB_IO_NO_PUNCH_HOLE);

		punch_hole = false;
	}

	ut_free(buf2);

	if (err != DB_SUCCESS) {

		ib::error()
			<< "Could not write the first page to"
			<< " tablespace '" << path << "'";

		os_file_close(file);
		os_file_delete(innodb_data_file_key, path);

		return(DB_ERROR);
	}

	success = os_file_flush(file);

	if (!success) {
		ib::error() << "File flush of tablespace '"
			<< path << "' failed";
		os_file_close(file);
		os_file_delete(innodb_data_file_key, path);
		return(DB_ERROR);
	}

	/* MEB creates isl files during copy-back, hence they
	should not be created during apply log operation. */
#ifndef UNIV_HOTBACKUP
	if (has_data_dir || has_shared_space) {
		/* Make the ISL file if the IBD file is not
		in the default location. */
		err = RemoteDatafile::create_link_file(name, path,
						       has_shared_space);
		if (err != DB_SUCCESS) {
			os_file_close(file);
			os_file_delete(innodb_data_file_key, path);
			return(err);
		}
	}
#endif /* !UNIV_HOTBACKUP */
	space = fil_space_create(name, space_id, flags, is_temp
				 ? FIL_TYPE_TEMPORARY : FIL_TYPE_TABLESPACE);

	if (!fil_node_create_low(
			path, size, space, false, punch_hole, atomic_write)) {

		err = DB_ERROR;
		goto error_exit_1;
	}

<<<<<<< HEAD
#if 0
=======
	/* For encryption tablespace, initial encryption information. */
	if (FSP_FLAGS_GET_ENCRYPTION(space->flags)) {
		err = fil_set_encryption(space->id,
					 Encryption::AES,
					 NULL,
					 NULL);
		ut_ad(err == DB_SUCCESS);
	}

#ifndef UNIV_HOTBACKUP
>>>>>>> 67d52e7c
	if (!is_temp) {
		mtr_t			mtr;
		const fil_node_t*	file = UT_LIST_GET_FIRST(space->chain);

		mtr_start(&mtr);
		fil_op_write_log(
			MLOG_FILE_CREATE2, space_id, 0, file->name,
			NULL, space->flags, &mtr);
		fil_name_write(space, 0, file, &mtr);
		mtr_commit(&mtr);
	}
#endif /* !UNIV_HOTBACKUP */
	err = DB_SUCCESS;

	/* Error code is set.  Cleanup the various variables used.
	These labels reflect the order in which variables are assigned or
	actions are done. */
error_exit_1:
	if (err != DB_SUCCESS && (has_data_dir || has_shared_space)) {
		RemoteDatafile::delete_link_file(name);
	}

	os_file_close(file);
	if (err != DB_SUCCESS) {
		os_file_delete(innodb_data_file_key, path);
	}

	return(err);
}

#ifndef UNIV_HOTBACKUP
/** Try to open a single-table tablespace and optionally check that the
space id in it is correct. If this does not succeed, print an error message
to the .err log. This function is used to open a tablespace when we start
mysqld after the dictionary has been booted, and also in IMPORT TABLESPACE.

NOTE that we assume this operation is used either at the database startup
or under the protection of the dictionary mutex, so that two users cannot
race here. This operation does not leave the file associated with the
tablespace open, but closes it after we have looked at the space id in it.

If the validate boolean is set, we read the first page of the file and
check that the space id in the file is what we expect. We assume that
this function runs much faster if no check is made, since accessing the
file inode probably is much faster (the OS caches them) than accessing
the first page of the file.  This boolean may be initially false, but if
a remote tablespace is found it will be changed to true.

If the fix_dict boolean is set, then it is safe to use an internal SQL
statement to update the dictionary tables if they are incorrect.

@param[in]	validate	true if we should validate the tablespace
@param[in]	fix_dict	true if the dictionary is available to be fixed
@param[in]	purpose		FIL_TYPE_TABLESPACE or FIL_TYPE_TEMPORARY
@param[in]	id		tablespace ID
@param[in]	flags		tablespace flags
@param[in]	space_name	tablespace name of the datafile
If file-per-table, it is the table name in the databasename/tablename format
@param[in]	path_in		expected filepath, usually read from dictionary
@return DB_SUCCESS or error code */
dberr_t
fil_ibd_open(
	bool		validate,
	bool		fix_dict,
	fil_type_t	purpose,
	ulint		id,
	ulint		flags,
	const char*	space_name,
	const char*	path_in)
{
	dberr_t		err = DB_SUCCESS;
	bool		dict_filepath_same_as_default = false;
	bool		link_file_found = false;
	bool		link_file_is_bad = false;
	bool		is_shared = FSP_FLAGS_GET_SHARED(flags);
	bool		is_encrypted = FSP_FLAGS_GET_ENCRYPTION(flags);
	Datafile	df_default;	/* default location */
	Datafile	df_dict;	/* dictionary location */
	RemoteDatafile	df_remote;	/* remote location */
	ulint		tablespaces_found = 0;
	ulint		valid_tablespaces_found = 0;
	bool		for_import = (purpose == FIL_TYPE_IMPORT);

	ut_ad(!fix_dict || rw_lock_own(dict_operation_lock, RW_LOCK_X));

	ut_ad(!fix_dict || mutex_own(&dict_sys->mutex));
	ut_ad(!fix_dict || !srv_read_only_mode);
	ut_ad(!fix_dict || srv_log_file_size != 0);
	ut_ad(fil_type_is_data(purpose));

	if (!fsp_flags_is_valid(flags)) {
		return(DB_CORRUPTION);
	}

	df_default.init(space_name, flags);
	df_dict.init(space_name, flags);
	df_remote.init(space_name, flags);

	/* Discover the correct file by looking in three possible locations
	while avoiding unecessary effort. */

	if (is_shared) {
		/* Shared tablespaces will have a path_in since the filename
		is not generated from the tablespace name. Use the basename
		from this path_in with the default datadir as a filepath to
		the default location */
		ut_a(path_in);
		const char*	sep = strrchr(path_in, OS_PATH_SEPARATOR);
		const char*	basename = (sep == NULL) ? path_in : &sep[1];
		df_default.make_filepath(NULL, basename, IBD);

		/* Always validate shared tablespaces. */
		validate = true;

		/* Set the ISL filepath in the default location. */
		df_remote.set_link_filepath(path_in);
	} else {
		/* We will always look for an ibd in the default location. */
		df_default.make_filepath(NULL, space_name, IBD);
	}

	/* Look for a filepath embedded in an ISL where the default file
	would be. */
	if (df_remote.open_read_only(true) == DB_SUCCESS) {
		ut_ad(df_remote.is_open());

		/* Always validate a file opened from an ISL pointer */
		validate = true;
		++tablespaces_found;
		link_file_found = true;
	} else if (df_remote.filepath() != NULL) {
		/* An ISL file was found but contained a bad filepath in it.
		Better validate anything we do find. */
		validate = true;
	}

	/* We skip SYS_DATAFILES validation and remote tablespaces discovery for
	XtraBackup, as all tablespaces are local for XtraBackup recovery. */
#if 0
	/* Attempt to open the tablespace at the dictionary filepath. */
	if (path_in) {
		if (df_default.same_filepath_as(path_in)) {
			dict_filepath_same_as_default = true;
		} else {
			/* Dict path is not the default path. Always validate
			remote files. If default is opened, it was moved. */
			validate = true;

			df_dict.set_filepath(path_in);
			if (df_dict.open_read_only(true) == DB_SUCCESS) {
				ut_ad(df_dict.is_open());
				++tablespaces_found;
			}
		}
	}
#endif

	/* Always look for a file at the default location. But don't log
	an error if the tablespace is already open in remote or dict. */
	ut_a(df_default.filepath());
	const bool	strict = (tablespaces_found == 0);
	if (df_default.open_read_only(strict) == DB_SUCCESS) {
		ut_ad(df_default.is_open());
		++tablespaces_found;
	}

	/* Check if multiple locations point to the same file. */
	if (tablespaces_found > 1 && df_default.same_as(df_remote)) {
		/* A link file was found with the default path in it.
		Use the default path and delete the link file. */
		--tablespaces_found;
		df_remote.delete_link_file();
		df_remote.close();
	}
	if (tablespaces_found > 1 && df_default.same_as(df_dict)) {
		--tablespaces_found;
		df_dict.close();
	}
	if (tablespaces_found > 1 && df_remote.same_as(df_dict)) {
		--tablespaces_found;
		df_dict.close();
	}

	bool	atomic_write;

#if !defined(NO_FALLOCATE) && defined(UNIV_LINUX)
	if (!srv_use_doublewrite_buf && df_default.is_open()) {

		atomic_write = fil_fusionio_enable_atomic_write(
			df_default.handle());

	} else {
		atomic_write = false;
	}
#else
	atomic_write = false;
#endif /* !NO_FALLOCATE && UNIV_LINUX */

	/*  We have now checked all possible tablespace locations and
	have a count of how many unique files we found.  If things are
	normal, we only found 1. */
	/* For encrypted tablespace, we need to check the
	encryption in header of first page. */
	if (!validate && tablespaces_found == 1 && !is_encrypted) {

		goto skip_validate;
	}

	/* Read and validate the first page of these three tablespace
	locations, if found. */
	valid_tablespaces_found +=
		(df_remote.validate_to_dd(id, flags, for_import)
			== DB_SUCCESS) ? 1 : 0;

	valid_tablespaces_found +=
		(df_default.validate_to_dd(id, flags, for_import)
			== DB_SUCCESS) ? 1 : 0;

	valid_tablespaces_found +=
		(df_dict.validate_to_dd(id, flags, for_import)
			== DB_SUCCESS) ? 1 : 0;

	/* Make sense of these three possible locations.
	First, bail out if no tablespace files were found. */
	if (valid_tablespaces_found == 0) {
		if (!is_encrypted) {
			/* The following call prints an error message.
			For encrypted tablespace we skip print, since it should
			be keyring plugin issues. */
			os_file_get_last_error(true);
			ib::error() << "Could not find a valid tablespace file for `"
				<< space_name << "`. " << TROUBLESHOOT_DATADICT_MSG;
		}

		return(DB_CORRUPTION);
	}

	if (!validate && !is_encrypted) {
		return(DB_SUCCESS);
	}

	if (validate && is_encrypted && fil_space_get(id)) {
		return(DB_SUCCESS);
	}

	/* Do not open any tablespaces if more than one tablespace with
	the correct space ID and flags were found. */
	if (tablespaces_found > 1) {
		ib::error() << "A tablespace for `" << space_name
			<< "` has been found in multiple places;";

		if (df_default.is_open()) {
			ib::error() << "Default location: "
				<< df_default.filepath()
				<< ", Space ID=" << df_default.space_id()
				<< ", Flags=" << df_default.flags();
		}
		if (df_remote.is_open()) {
			ib::error() << "Remote location: "
				<< df_remote.filepath()
				<< ", Space ID=" << df_remote.space_id()
				<< ", Flags=" << df_remote.flags();
		}
		if (df_dict.is_open()) {
			ib::error() << "Dictionary location: "
				<< df_dict.filepath()
				<< ", Space ID=" << df_dict.space_id()
				<< ", Flags=" << df_dict.flags();
		}

		/* Force-recovery will allow some tablespaces to be
		skipped by REDO if there was more than one file found.
		Unlike during the REDO phase of recovery, we now know
		if the tablespace is valid according to the dictionary,
		which was not available then. So if we did not force
		recovery and there is only one good tablespace, ignore
		any bad tablespaces. */
		if (valid_tablespaces_found > 1 || srv_force_recovery > 0) {
			ib::error() << "Will not open tablespace `"
				<< space_name << "`";

			/* If the file is not open it cannot be valid. */
			ut_ad(df_default.is_open() || !df_default.is_valid());
			ut_ad(df_dict.is_open()    || !df_dict.is_valid());
			ut_ad(df_remote.is_open()  || !df_remote.is_valid());

			/* Having established that, this is an easy way to
			look for corrupted data files. */
			if (df_default.is_open() != df_default.is_valid()
			    || df_dict.is_open() != df_dict.is_valid()
			    || df_remote.is_open() != df_remote.is_valid()) {
				return(DB_CORRUPTION);
			}
			return(DB_ERROR);
		}

		/* There is only one valid tablespace found and we did
		not use srv_force_recovery during REDO.  Use this one
		tablespace and clean up invalid tablespace pointers */
		if (df_default.is_open() && !df_default.is_valid()) {
			df_default.close();
			tablespaces_found--;
		}
		if (df_dict.is_open() && !df_dict.is_valid()) {
			df_dict.close();
			/* Leave dict.filepath so that SYS_DATAFILES
			can be corrected below. */
			tablespaces_found--;
		}
		if (df_remote.is_open() && !df_remote.is_valid()) {
			df_remote.close();
			tablespaces_found--;
			link_file_is_bad = true;
		}
	}

	/* At this point, there should be only one filepath. */
	ut_a(tablespaces_found == 1);
	ut_a(valid_tablespaces_found == 1);

	/* Only fix the dictionary at startup when there is only one thread.
	Calls to dict_load_table() can be done while holding other latches. */
	if (!fix_dict) {
		goto skip_validate;
	}

	/* We may need to update what is stored in SYS_DATAFILES or
	SYS_TABLESPACES or adjust the link file.  Since a failure to
	update SYS_TABLESPACES or SYS_DATAFILES does not prevent opening
	and using the tablespace either this time or the next, we do not
	check the return code or fail to open the tablespace. But if it
	fails, dict_update_filepath() will issue a warning to the log. */
	if (df_dict.filepath()) {
		ut_ad(path_in != NULL);
		ut_ad(df_dict.same_filepath_as(path_in));

		if (df_remote.is_open()) {
			if (!df_remote.same_filepath_as(path_in)) {
				dict_update_filepath(id, df_remote.filepath());
			}

		} else if (df_default.is_open()) {
			ut_ad(!dict_filepath_same_as_default);
			dict_update_filepath(id, df_default.filepath());
			if (link_file_is_bad) {
				RemoteDatafile::delete_link_file(space_name);
			}

		} else if (!is_shared
			   && (!link_file_found || link_file_is_bad)) {
			ut_ad(df_dict.is_open());
			/* Fix the link file if we got our filepath
			from the dictionary but a link file did not
			exist or it did not point to a valid file. */
			RemoteDatafile::delete_link_file(space_name);
			RemoteDatafile::create_link_file(
				space_name, df_dict.filepath());
		}

	} else if (df_remote.is_open()) {
		if (dict_filepath_same_as_default) {
			dict_update_filepath(id, df_remote.filepath());

		} else if (path_in == NULL) {
			/* SYS_DATAFILES record for this space ID
			was not found. */
			dict_replace_tablespace_and_filepath(
				id, space_name, df_remote.filepath(), flags);
		}

	} else if (df_default.is_open()) {
		/* We opened the tablespace in the default location.
		SYS_DATAFILES.PATH needs to be updated if it is different
		from this default path or if the SYS_DATAFILES.PATH was not
		supplied and it should have been. Also update the dictionary
		if we found an ISL file (since !df_remote.is_open).  Since
		path_in is not suppled for file-per-table, we must assume
		that it matched the ISL. */
		if ((path_in != NULL && !dict_filepath_same_as_default)
		    || (path_in == NULL
		        && (DICT_TF_HAS_DATA_DIR(flags)
		            || DICT_TF_HAS_SHARED_SPACE(flags)))
		    || df_remote.filepath() != NULL) {
			dict_replace_tablespace_and_filepath(
				id, space_name, df_default.filepath(), flags);
		}
	}

skip_validate:
	if (err == DB_SUCCESS) {
		fil_space_t*	space = fil_space_create(
			space_name, id, flags, purpose);

		/* We do not measure the size of the file, that is why
		we pass the 0 below */

		if (fil_node_create_low(
			    df_remote.is_open() ? df_remote.filepath() :
			    df_dict.is_open() ? df_dict.filepath() :
			    df_default.filepath(), 0, space, false,
			    true, atomic_write) == NULL) {

			err = DB_ERROR;
		}

		/* For encryption tablespace, initialize encryption
		information.*/
		if (err == DB_SUCCESS && is_encrypted && !for_import) {
			Datafile& df_current = df_remote.is_open() ?
				df_remote: df_dict.is_open() ?
				df_dict : df_default;

			byte*	key = df_current.m_encryption_key;
			byte*	iv = df_current.m_encryption_iv;
			ut_ad(key && iv);

			err = fil_set_encryption(space->id, Encryption::AES,
						 key, iv);
			ut_ad(err == DB_SUCCESS);
		}
	}

	return(err);
}
#endif /* !UNIV_HOTBACKUP */

#ifdef UNIV_HOTBACKUP
/*******************************************************************//**
Allocates a file name for an old version of a single-table tablespace.
The string must be freed by caller with ut_free()!
@return own: file name */
static
char*
fil_make_ibbackup_old_name(
/*=======================*/
	const char*	name)		/*!< in: original file name */
{
	static const char	suffix[] = "_ibbackup_old_vers_";
	char*			path;
	ulint			len = strlen(name);

	path = static_cast<char*>(ut_malloc_nokey(len + 15 + sizeof(suffix)));

	memcpy(path, name, len);
	memcpy(path + len, suffix, sizeof(suffix) - 1);
	ut_sprintf_timestamp_without_extra_chars(
		path + len + sizeof(suffix) - 1);
	return(path);
}
#endif /* UNIV_HOTBACKUP */

/** Looks for a pre-existing fil_space_t with the given tablespace ID
and, if found, returns the name and filepath in newly allocated buffers
that the caller must free.
@param[in]	space_id	The tablespace ID to search for.
@param[out]	name		Name of the tablespace found.
@param[out]	filepath	The filepath of the first datafile for the
tablespace.
@return true if tablespace is found, false if not. */
bool
fil_space_read_name_and_filepath(
	ulint	space_id,
	char**	name,
	char**	filepath)
{
	bool	success = false;
	*name = NULL;
	*filepath = NULL;

	mutex_enter(&fil_system->mutex);

	fil_space_t*	space = fil_space_get_by_id(space_id);

	if (space != NULL) {
		*name = mem_strdup(space->name);

		fil_node_t* node = UT_LIST_GET_FIRST(space->chain);
		*filepath = mem_strdup(node->name);

		success = true;
	}

	mutex_exit(&fil_system->mutex);

	return(success);
}

/** Convert a file name to a tablespace name.
@param[in]	filename	directory/databasename/tablename.ibd
@return database/tablename string, to be freed with ut_free() */
char*
fil_path_to_space_name(
	const char*	filename)
{
	/* Strip the file name prefix and suffix, leaving
	only databasename/tablename. */
	ulint		filename_len	= strlen(filename);
	const char*	end		= filename + filename_len;
#ifdef HAVE_MEMRCHR
	const char*	tablename	= 1 + static_cast<const char*>(
		memrchr(filename, OS_PATH_SEPARATOR,
			filename_len));
	const char*	dbname		= 1 + static_cast<const char*>(
		memrchr(filename, OS_PATH_SEPARATOR,
			tablename - filename - 1));
#else /* HAVE_MEMRCHR */
	const char*	tablename	= filename;
	const char*	dbname		= NULL;

	while (const char* t = static_cast<const char*>(
		       memchr(tablename, OS_PATH_SEPARATOR,
			      end - tablename))) {
		dbname = tablename;
		tablename = t + 1;
	}
#endif /* HAVE_MEMRCHR */

	ut_ad(dbname != NULL);
	ut_ad(tablename > dbname);
	ut_ad(tablename < end);
	ut_ad(end - tablename > 4);
	ut_ad(memcmp(end - 4, DOT_IBD, 4) == 0);

	char*	name = mem_strdupl(dbname, end - dbname - 4);

	ut_ad(name[tablename - dbname - 1] == OS_PATH_SEPARATOR);
#if OS_PATH_SEPARATOR != '/'
	/* space->name uses '/', not OS_PATH_SEPARATOR. */
	name[tablename - dbname - 1] = '/';
#endif

	return(name);
}

/** Discover the correct IBD file to open given a remote or missing
filepath from the REDO log.  MEB and administrators can move a crashed
database to another location on the same machine and try to recover it.
Remote IBD files might be moved as well to the new location.
    The problem with this is that the REDO log contains the old location
which may be still accessible.  During recovery, if files are found in
both locations, we can chose on based on these priorities;
1. Default location
2. ISL location
3. REDO location
@param[in]	space_id	tablespace ID
@param[in]	df		Datafile object with path from redo
@return true if a valid datafile was found, false if not */
bool
fil_ibd_discover(
	ulint		space_id,
	Datafile&	df)
{
	Datafile	df_def_gen;	/* default general datafile */
	Datafile	df_def_per;	/* default file-per-table datafile */
	RemoteDatafile	df_rem_gen;	/* remote general datafile*/
	RemoteDatafile	df_rem_per;	/* remote file-per-table datafile */

	/* Look for the datafile in the default location. If it is
	a general tablespace, it will be in the datadir. */
	const char*	filename = df.filepath();
	const char*	basename = base_name(filename);
	df_def_gen.init(basename, 0);
	df_def_gen.make_filepath(NULL, basename, IBD);
	if (df_def_gen.open_read_only(false) == DB_SUCCESS
	    && df_def_gen.validate_for_recovery() == DB_SUCCESS
	    && df_def_gen.space_id() == space_id) {
		df.set_filepath(df_def_gen.filepath());
		df.open_read_only(false);
		return(true);
	}

	/* If this datafile is file-per-table it will have a schema dir. */
	ulint		sep_found = 0;
	const char*	db = basename;
	for (; db > filename && sep_found < 2; db--) {
		if (db[0] == OS_PATH_SEPARATOR) {
			sep_found++;
		}
	}
	if (sep_found == 2) {
		db += 2;
		df_def_per.init(db, 0);
		df_def_per.make_filepath(NULL, db, IBD);
		if (df_def_per.open_read_only(false) == DB_SUCCESS
		    && df_def_per.validate_for_recovery() == DB_SUCCESS
		    && df_def_per.space_id() == space_id) {
			df.set_filepath(df_def_per.filepath());
			df.open_read_only(false);
			return(true);
		}
	}

	/* Did not find a general or file-per-table datafile in the
	default location.  Look for a remote general tablespace. */
	df_rem_gen.set_name(basename);
	if (df_rem_gen.open_link_file() == DB_SUCCESS) {

		/* An ISL file was found with contents. */
		if (df_rem_gen.open_read_only(false) != DB_SUCCESS
		    || df_rem_gen.validate_for_recovery() != DB_SUCCESS) {

			/* Assume that this ISL file is intended to be used.
			Do not continue looking for another if this file
			cannot be opened or is not a valid IBD file. */
			ib::error() << "ISL file '"
				<< df_rem_gen.link_filepath()
				<< "' was found but the linked file '"
				<< df_rem_gen.filepath()
				<< "' could not be opened or is not correct.";
			return(false);
		}

		/* Use this file if it has the space_id from the MLOG
		record. */
		if (df_rem_gen.space_id() == space_id) {
			df.set_filepath(df_rem_gen.filepath());
			df.open_read_only(false);
			return(true);
		}

		/* Since old MLOG records can use the same basename in
		multiple CREATE/DROP sequences, this ISL file could be
		pointing to a later version of this basename.ibd file
		which has a different space_id. Keep looking. */
	}

	/* Look for a remote file-per-table tablespace. */
	if (sep_found == 2) {
		df_rem_per.set_name(db);
		if (df_rem_per.open_link_file() == DB_SUCCESS) {

			/* An ISL file was found with contents. */
			if (df_rem_per.open_read_only(false) != DB_SUCCESS
				|| df_rem_per.validate_for_recovery()
				   != DB_SUCCESS) {

				/* Assume that this ISL file is intended to
				be used. Do not continue looking for another
				if this file cannot be opened or is not
				a valid IBD file. */
				ib::error() << "ISL file '"
					<< df_rem_per.link_filepath()
					<< "' was found but the linked file '"
					<< df_rem_per.filepath()
					<< "' could not be opened or is"
					" not correct.";
				return(false);
			}

			/* Use this file if it has the space_id from the
			MLOG record. */
			if (df_rem_per.space_id() == space_id) {
				df.set_filepath(df_rem_per.filepath());
				df.open_read_only(false);
				return(true);
			}

			/* Since old MLOG records can use the same basename
			in multiple CREATE/DROP TABLE sequences, this ISL
			file could be pointing to a later version of this
			basename.ibd file which has a different space_id.
			Keep looking. */
		}
	}

	/* No ISL files were found in the default location. Use the location
	given in the redo log. */
	if (df.open_read_only(false) == DB_SUCCESS
	    && df.validate_for_recovery() == DB_SUCCESS
	    && df.space_id() == space_id) {
		return(true);
	}

	/* A datafile was not discovered for the filename given. */
	return(false);
}

/** Open an ibd tablespace and add it to the InnoDB data structures.
This is similar to fil_ibd_open() except that it is used while processing
the REDO log, so the data dictionary is not available and very little
validation is done. The tablespace name is extracred from the
dbname/tablename.ibd portion of the filename, which assumes that the file
is a file-per-table tablespace.  Any name will do for now.  General
tablespace names will be read from the dictionary after it has been
recovered.  The tablespace flags are read at this time from the first page
of the file in validate_for_recovery().
@param[in]	space_id	tablespace ID
@param[in]	filename	path/to/databasename/tablename.ibd
@param[out]	space		the tablespace, or NULL on error
@return status of the operation */
enum fil_load_status
fil_ibd_load(
	ulint		space_id,
	const char*	filename,
	fil_space_t*&	space)
{
	/* If the a space is already in the file system cache with this
	space ID, then there is nothing to do. */
	mutex_enter(&fil_system->mutex);
	space = fil_space_get_by_id(space_id);
	mutex_exit(&fil_system->mutex);

	if (space != NULL) {
		/* Compare the filename we are trying to open with the
		filename from the first node of the tablespace we opened
		previously. Fail if it is different. */
		fil_node_t* node = UT_LIST_GET_FIRST(space->chain);

		if (0 != strcmp(innobase_basename(filename),
				innobase_basename(node->name))) {
#ifdef  UNIV_HOTBACKUP
			ib::trace()
#else
			ib::info()
#endif /* UNIV_HOTBACKUP */
				<< "Ignoring data file '" << filename
				<< "' with space ID " << space->id
				<< ". Another data file called " << node->name
				<< " exists with the same space ID.";

				space = NULL;
				return(FIL_LOAD_ID_CHANGED);
		}
		return(FIL_LOAD_OK);
	}

	/* If the filepath in the redo log is a default location in or
	under the datadir, then just try to open it there. */
	Datafile	file;
	file.set_filepath(filename);

	Folder		folder(filename, dirname_length(filename));
	if (folder_mysql_datadir >= folder) {
		file.open_read_only(false);
	}

	if (!file.is_open()) {
		/* The file has been moved or it is a remote datafile. */
		if (!fil_ibd_discover(space_id, file)
		    || !file.is_open()) {
			return(FIL_LOAD_NOT_FOUND);
		}
	}

	os_offset_t	size;

	/* Read and validate the first page of the tablespace.
	Assign a tablespace name based on the tablespace type. */
	switch (file.validate_for_recovery()) {
		os_offset_t	minimum_size;
	case DB_SUCCESS:
		if (file.space_id() != space_id) {
#ifdef UNIV_HOTBACKUP
			ib::trace()
#else /* !UNIV_HOTBACKUP */
			ib::info()
#endif /* UNIV_HOTBACKUP */
				<< "Ignoring data file '"
				<< file.filepath()
				<< "' with space ID " << file.space_id()
				<< ", since the redo log references "
				<< file.filepath() << " with space ID "
				<< space_id << ".";
			return(FIL_LOAD_ID_CHANGED);
		}

		/* Get and test the file size. */
		size = os_file_get_size(file.handle());

		/* Every .ibd file is created >= 4 pages in size.
		Smaller files cannot be OK. */
		minimum_size = FIL_IBD_FILE_INITIAL_SIZE * UNIV_PAGE_SIZE;

		if (size == static_cast<os_offset_t>(-1)) {
			/* The following call prints an error message */
			os_file_get_last_error(true);

			ib::error() << "Could not measure the size of"
				" single-table tablespace file '"
				<< file.filepath() << "'";

		} else if (size < minimum_size) {
#ifndef UNIV_HOTBACKUP
			ib::error() << "The size of tablespace file '"
				<< file.filepath() << "' is only " << size
				<< ", should be at least " << minimum_size
				<< "!";
#else
			/* In MEB, we work around this error. */
			file.set_space_id(ULINT_UNDEFINED);
			file.set_flags(0);
			break;
#endif /* !UNIV_HOTBACKUP */
		} else {
			/* Everything is fine so far. */
			break;
		}

		/* Fall through to error handling */

	case DB_TABLESPACE_EXISTS:
#ifdef UNIV_HOTBACKUP
		if (file.flags() == ~(ulint)0) {
			return FIL_LOAD_OK;
		}
#endif /* UNIV_HOTBACKUP */

		return(FIL_LOAD_INVALID);

	default:
		return(FIL_LOAD_NOT_FOUND);
	}

	ut_ad(space == NULL);

#ifdef UNIV_HOTBACKUP
	if (file.space_id() == ULINT_UNDEFINED || file.space_id() == 0) {
		char*	new_path;

		ib::info() << "Renaming tablespace file '" << file.filepath()
			<< "' with space ID " << file.space_id() << " to "
			<< file.name() << "_ibbackup_old_vers_<timestamp>"
			" because its size " << size() << " is too small"
			" (< 4 pages 16 kB each), or the space id in the"
			" file header is not sensible. This can happen in"
			" an mysqlbackup run, and is not dangerous.";
		file.close();

		new_path = fil_make_ibbackup_old_name(file.filepath());

		bool	success = os_file_rename(
			innodb_data_file_key, file.filepath(), new_path);

		ut_a(success);

		ut_free(new_path);

		return(FIL_LOAD_ID_CHANGED);
	}

	/* A backup may contain the same space several times, if the space got
	renamed at a sensitive time. Since it is enough to have one version of
	the space, we rename the file if a space with the same space id
	already exists in the tablespace memory cache. We rather rename the
	file than delete it, because if there is a bug, we do not want to
	destroy valuable data. */

	mutex_enter(&fil_system->mutex);
	space = fil_space_get_by_id(space_id);
	mutex_exit(&fil_system->mutex);

	if (space != NULL) {
		ib::info() << "Renaming data file '" << file.filepath()
			<< "' with space ID " << space_id << " to "
			<< file.name()
			<< "_ibbackup_old_vers_<timestamp> because space "
			<< space->name << " with the same id was scanned"
			" earlier. This can happen if you have renamed tables"
			" during an mysqlbackup run.";
		file.close();

		char*	new_path = fil_make_ibbackup_old_name(file.filepath());

		bool	success = os_file_rename(
			innodb_data_file_key, file.filepath(), new_path);

		ut_a(success);

		ut_free(new_path);
		return(FIL_LOAD_OK);
	}
#endif /* UNIV_HOTBACKUP */

	bool is_temp = FSP_FLAGS_GET_TEMPORARY(file.flags());
	space = fil_space_create(
		file.name(), space_id, file.flags(),
		is_temp ? FIL_TYPE_TEMPORARY : FIL_TYPE_TABLESPACE);

	if (space == NULL) {
		return(FIL_LOAD_INVALID);
	}

	ut_ad(space->id == file.space_id());
	ut_ad(space->id == space_id);

	/* We do not use the size information we have about the file, because
	the rounding formula for extents and pages is somewhat complex; we
	let fil_node_open() do that task. */

	if (!fil_node_create_low(file.filepath(), 0, space,
				 false, true, false)) {
		ut_error;
	}

	/* For encryption tablespace, initial encryption information. */
	if (FSP_FLAGS_GET_ENCRYPTION(space->flags)
	    && file.m_encryption_key != NULL) {
		dberr_t err = fil_set_encryption(space->id,
						 Encryption::AES,
						 file.m_encryption_key,
						 file.m_encryption_iv);
		if (err != DB_SUCCESS) {
			ib::error() << "Can't set encryption information for"
				" tablespace " << space->name << "!";
		}
	}


	return(FIL_LOAD_OK);
}

/***********************************************************************//**
A fault-tolerant function that tries to read the next file name in the
directory. We retry 100 times if os_file_readdir_next_file() returns -1. The
idea is to read as much good data as we can and jump over bad data.
@return 0 if ok, -1 if error even after the retries, 1 if at the end
of the directory */
int
fil_file_readdir_next_file(
/*=======================*/
	dberr_t*	err,	/*!< out: this is set to DB_ERROR if an error
				was encountered, otherwise not changed */
	const char*	dirname,/*!< in: directory name or path */
	os_file_dir_t	dir,	/*!< in: directory stream */
	os_file_stat_t*	info)	/*!< in/out: buffer where the
				info is returned */
{
	for (ulint i = 0; i < 100; i++) {
		int	ret = os_file_readdir_next_file(dirname, dir, info);

		if (ret != -1) {

			return(ret);
		}

		ib::error() << "os_file_readdir_next_file() returned -1 in"
			" directory " << dirname
			<< ", crash recovery may have failed"
			" for some .ibd files!";

		*err = DB_ERROR;
	}

	return(-1);
}

/*******************************************************************//**
Report that a tablespace for a table was not found. */
static
void
fil_report_missing_tablespace(
/*===========================*/
	const char*	name,			/*!< in: table name */
	ulint		space_id)		/*!< in: table's space id */
{
	ib::error() << "Table " << name
		<< " in the InnoDB data dictionary has tablespace id "
		<< space_id << ","
		" but tablespace with that id or name does not exist. Have"
		" you deleted or moved .ibd files? This may also be a table"
		" created with CREATE TEMPORARY TABLE whose .ibd and .frm"
		" files MySQL automatically removed, but the table still"
		" exists in the InnoDB internal data dictionary.";
}

#ifndef UNIV_HOTBACKUP
/** Returns true if a matching tablespace exists in the InnoDB tablespace
memory cache. Note that if we have not done a crash recovery at the database
startup, there may be many tablespaces which are not yet in the memory cache.
@param[in]	id		Tablespace ID
@param[in]	name		Tablespace name used in fil_space_create().
@param[in]	print_error_if_does_not_exist
				Print detailed error information to the
error log if a matching tablespace is not found from memory.
@param[in]	adjust_space	Whether to adjust space id on mismatch
@param[in]	heap		Heap memory
@param[in]	table_id	table id
@return true if a matching tablespace exists in the memory cache */
bool
fil_space_for_table_exists_in_mem(
	ulint		id,
	const char*	name,
	bool		print_error_if_does_not_exist,
	bool		adjust_space,
	mem_heap_t*	heap,
	table_id_t	table_id)
{
	fil_space_t*	fnamespace = NULL;
	fil_space_t*	space;

	ut_ad(fil_system);

	mutex_enter(&fil_system->mutex);

	/* Look if there is a space with the same id */

	space = fil_space_get_by_id(id);

	if (space != NULL
	    && FSP_FLAGS_GET_SHARED(space->flags)
	    && adjust_space
	    && srv_sys_tablespaces_open
	    && 0 == strncmp(space->name, general_space_name,
			    strlen(general_space_name))) {
		/* This name was assigned during recovery in fil_ibd_load().
		This general tablespace was opened from an MLOG_FILE_NAME log
		entry where the tablespace name does not exist.  Replace the
		temporary name with this name and return this space. */
		HASH_DELETE(fil_space_t, name_hash, fil_system->name_hash,
			    ut_fold_string(space->name), space);
		ut_free(space->name);
		space->name = mem_strdup(name);
		HASH_INSERT(fil_space_t, name_hash, fil_system->name_hash,
			    ut_fold_string(space->name), space);

		mutex_exit(&fil_system->mutex);

		return(true);
	}

	if (space != NULL) {
		if (FSP_FLAGS_GET_SHARED(space->flags)
		    && !srv_sys_tablespaces_open) {

			/* No need to check the name */
			mutex_exit(&fil_system->mutex);
			return(true);
		}

		/* If this space has the expected name, use it. */
		fnamespace = fil_space_get_by_name(name);
		if (space == fnamespace) {
			/* Found */

			mutex_exit(&fil_system->mutex);

			return(true);
		}
	}

	/* Info from "fnamespace" comes from the ibd file itself, it can
	be different from data obtained from System tables since file
	operations are not transactional. If adjust_space is set, and the
	mismatching space are between a user table and its temp table, we
	shall adjust the ibd file name according to system table info */
	if (adjust_space
	    && space != NULL
	    && row_is_mysql_tmp_table_name(space->name)
	    && !row_is_mysql_tmp_table_name(name)) {

		mutex_exit(&fil_system->mutex);

		DBUG_EXECUTE_IF("ib_crash_before_adjust_fil_space",
				DBUG_SUICIDE(););

		if (fnamespace) {
			const char*	tmp_name;

			tmp_name = dict_mem_create_temporary_tablename(
				heap, name, table_id);

			fil_rename_tablespace(
				fnamespace->id,
				UT_LIST_GET_FIRST(fnamespace->chain)->name,
				tmp_name, NULL);
		}

		DBUG_EXECUTE_IF("ib_crash_after_adjust_one_fil_space",
				DBUG_SUICIDE(););

		fil_rename_tablespace(
			id, UT_LIST_GET_FIRST(space->chain)->name,
			name, NULL);

		DBUG_EXECUTE_IF("ib_crash_after_adjust_fil_space",
				DBUG_SUICIDE(););

		mutex_enter(&fil_system->mutex);
		fnamespace = fil_space_get_by_name(name);
		ut_ad(space == fnamespace);
		mutex_exit(&fil_system->mutex);

		return(true);
	}

	if (!print_error_if_does_not_exist) {

		mutex_exit(&fil_system->mutex);

		return(false);
	}

	if (space == NULL) {
		if (fnamespace == NULL) {
			if (print_error_if_does_not_exist) {
				fil_report_missing_tablespace(name, id);
				ib::warn() << "It will be removed from "
					"the data dictionary.";
			}
		} else {
			ib::error() << "Table " << name << " in InnoDB data"
				" dictionary has tablespace id " << id
				<< ", but a tablespace with that id does not"
				" exist. There is a tablespace of name "
				<< fnamespace->name << " and id "
				<< fnamespace->id << ", though. Have you"
				" deleted or moved .ibd files?";
		}
error_exit:
		ib::warn() << TROUBLESHOOT_DATADICT_MSG;

// no_print_exit:
		mutex_exit(&fil_system->mutex);

		return(false);
	}

	if (0 != strcmp(space->name, name)) {

		ib::error() << "Table " << name << " in InnoDB data dictionary"
			" has tablespace id " << id << ", but the tablespace"
			" with that id has name " << space->name << "."
			" Have you deleted or moved .ibd files?";

		if (fnamespace != NULL) {
			ib::error() << "There is a tablespace with the right"
				" name: " << fnamespace->name << ", but its id"
				" is " << fnamespace->id << ".";
		}

		goto error_exit;
	}

	mutex_exit(&fil_system->mutex);

	return(false);
}
#endif /* !UNIV_HOTBACKUP */
/** Return the space ID based on the tablespace name.
The tablespace must be found in the tablespace memory cache.
This call is made from external to this module, so the mutex is not owned.
@param[in]	tablespace	Tablespace name
@return space ID if tablespace found, ULINT_UNDEFINED if space not. */
ulint
fil_space_get_id_by_name(
	const char*	tablespace)
{
	mutex_enter(&fil_system->mutex);

	/* Search for a space with the same name. */
	fil_space_t*	space = fil_space_get_by_name(tablespace);
	ulint		id = (space == NULL) ? ULINT_UNDEFINED : space->id;

	mutex_exit(&fil_system->mutex);

	return(id);
}

/**
Fill the pages with NULs
@param[in] node		File node
@param[in] page_size	physical page size
@param[in] start	Offset from the start of the file in bytes
@param[in] len		Length in bytes
@param[in] read_only_mode
			if true, then read only mode checks are enforced.
@return DB_SUCCESS or error code */
static
dberr_t
fil_write_zeros(
	const fil_node_t*	node,
	ulint			page_size,
	os_offset_t		start,
	ulint			len,
	bool			read_only_mode)
{
	ut_a(len > 0);

	/* Extend at most 1M at a time */
	ulint	n_bytes = ut_min(static_cast<ulint>(1024 * 1024), len);
	byte*	ptr = reinterpret_cast<byte*>(ut_zalloc_nokey(n_bytes
							      + page_size));
	byte*	buf = reinterpret_cast<byte*>(ut_align(ptr, page_size));

	os_offset_t		offset = start;
	dberr_t			err = DB_SUCCESS;
	const os_offset_t	end = start + len;
	IORequest		request(IORequest::WRITE);

	while (offset < end) {

#ifdef UNIV_HOTBACKUP
		err = os_file_write(
			request, node->name, node->handle, buf, offset,
			n_bytes);
#else
		err = os_aio(
			request, OS_AIO_SYNC, node->name,
			node->handle, buf, offset, n_bytes, read_only_mode,
			NULL, NULL);
#endif /* UNIV_HOTBACKUP */

		if (err != DB_SUCCESS) {
			break;
		}

		offset += n_bytes;

		n_bytes = ut_min(n_bytes, static_cast<ulint>(end - offset));

		DBUG_EXECUTE_IF("ib_crash_during_tablespace_extension",
				DBUG_SUICIDE(););
	}

	ut_free(ptr);

	return(err);
}

/** Try to extend a tablespace if it is smaller than the specified size.
@param[in,out]	space	tablespace
@param[in]	size	desired size in pages
@return whether the tablespace is at least as big as requested */
bool
fil_space_extend(
	fil_space_t*	space,
	ulint		size)
{
	/* In read-only mode we allow write to shared temporary tablespace
	as intrinsic table created by Optimizer reside in this tablespace. */
	ut_ad(!srv_read_only_mode || fsp_is_system_temporary(space->id));

retry:

#ifdef UNIV_HOTBACKUP
	page_size_t	page_length(space->flags);
	ulint   actual_size = space->size;
	ib::trace() << "space id : " << space->id << ", space name : "
		<< space->name << ", space size : " << actual_size << " pages,"
		<< " desired space size : " << size << " pages,"
		<< " page size : " << page_length.physical();
#endif /* UNIV_HOTBACKUP */

	bool		success = true;

	fil_mutex_enter_and_prepare_for_io(space->id);

	if (space->size >= size) {
		/* Space already big enough */
		mutex_exit(&fil_system->mutex);
		return(true);
	}

	page_size_t	pageSize(space->flags);
	const ulint	page_size = pageSize.physical();
	fil_node_t*	node = UT_LIST_GET_LAST(space->chain);

	if (!node->being_extended) {
		/* Mark this node as undergoing extension. This flag
		is used by other threads to wait for the extension
		opereation to finish. */
		node->being_extended = true;
	} else {
		/* Another thread is currently extending the file. Wait
		for it to finish.  It'd have been better to use an event
		driven mechanism but the entire module is peppered with
		polling code. */

		mutex_exit(&fil_system->mutex);
		os_thread_sleep(100000);
		goto retry;
	}

	if (!fil_node_prepare_for_io(node, fil_system, space)) {
		/* The tablespace data file, such as .ibd file, is missing */
		node->being_extended = false;
		mutex_exit(&fil_system->mutex);

		return(false);
	}

	/* At this point it is safe to release fil_system mutex. No
	other thread can rename, delete or close the file because
	we have set the node->being_extended flag. */
	mutex_exit(&fil_system->mutex);

	ulint		pages_added;

	/* Note: This code is going to be executed independent of FusionIO HW
	if the OS supports posix_fallocate() */

	ut_ad(size > space->size);

	os_offset_t	node_start = os_file_get_size(node->handle);
	ut_a(node_start != (os_offset_t) -1);

	/* Node first page number */
	ulint		node_first_page = space->size - node->size;

	/* Number of physical pages in the node/file */
	ulint		n_node_physical_pages
		= static_cast<ulint>(node_start) / page_size;

	/* Number of pages to extend in the node/file */
	lint		n_node_extend;

	n_node_extend = size - (node_first_page + node->size);

	/* If we already have enough physical pages to satisfy the
	extend request on the node then ignore it */
	if (node->size + n_node_extend > n_node_physical_pages) {

		DBUG_EXECUTE_IF("ib_crash_during_tablespace_extension",
				DBUG_SUICIDE(););

		os_offset_t     len;
		dberr_t		err = DB_SUCCESS;

		len = ((node->size + n_node_extend) * page_size) - node_start;
		ut_ad(len > 0);

#if !defined(NO_FALLOCATE) && defined(UNIV_LINUX)
		/* This is required by FusionIO HW/Firmware */
		int	ret = posix_fallocate(node->handle, node_start, len);

		/* We already pass the valid offset and len in, if EINVAL
		is returned, it could only mean that the file system doesn't
		support fallocate(), currently one known case is
		ext3 FS with O_DIRECT. We ignore EINVAL here so that the
		error message won't flood. */
		if (ret != 0 && ret != EINVAL) {
			ib::error()
				<< "posix_fallocate(): Failed to preallocate"
				" data for file "
				<< node->name << ", desired size "
				<< len << " bytes."
				" Operating system error number "
				<< ret << ". Check"
				" that the disk is not full or a disk quota"
				" exceeded. Make sure the file system supports"
				" this function. Some operating system error"
				" numbers are described at " REFMAN
				" operating-system-error-codes.html";

			err = DB_IO_ERROR;
		}
#endif /* NO_FALLOCATE || !UNIV_LINUX */

		if (!node->atomic_write || err == DB_IO_ERROR) {

			bool	read_only_mode;

			read_only_mode = (space->purpose != FIL_TYPE_TEMPORARY
					  ? false : srv_read_only_mode);

			err = fil_write_zeros(
				node, page_size, node_start,
				static_cast<ulint>(len), read_only_mode);

			if (err != DB_SUCCESS) {

				ib::warn()
					<< "Error while writing " << len
					<< " zeroes to " << node->name
					<< " starting at offset " << node_start;
			}
		}

		/* Check how many pages actually added */
		os_offset_t	end = os_file_get_size(node->handle);
		ut_a(end != static_cast<os_offset_t>(-1) && end >= node_start);

		os_has_said_disk_full = !(success = (end == node_start + len));

		pages_added = static_cast<ulint>(end - node_start) / page_size;

	} else {
		success = true;
		pages_added = n_node_extend;
		os_has_said_disk_full = FALSE;
	}

	mutex_enter(&fil_system->mutex);

	ut_a(node->being_extended);

	node->size += pages_added;
	space->size += pages_added;
	node->being_extended = false;

	fil_node_complete_io(node, fil_system, IORequestWrite);

#ifndef UNIV_HOTBACKUP
	/* Keep the last data file size info up to date, rounded to
	full megabytes */
	ulint	pages_per_mb = (1024 * 1024) / page_size;
	ulint	size_in_pages = ((node->size / pages_per_mb) * pages_per_mb);

	if (space->id == srv_sys_space.space_id()) {
		srv_sys_space.set_last_file_size(size_in_pages);
	} else if (space->id == srv_tmp_space.space_id()) {
		srv_tmp_space.set_last_file_size(size_in_pages);
	}
#else
	ib::trace() << "extended space : " << space->name << " from "
		<< actual_size << " pages to " << space->size << " pages "
		<< ", desired space size : " << size << " pages.";
#endif /* !UNIV_HOTBACKUP */

	mutex_exit(&fil_system->mutex);

	fil_flush(space->id);

	return(success);
}

#ifdef UNIV_HOTBACKUP
/********************************************************************//**
Extends all tablespaces to the size stored in the space header. During the
mysqlbackup --apply-log phase we extended the spaces on-demand so that log
records could be applied, but that may have left spaces still too small
compared to the size stored in the space header. */
void
fil_extend_tablespaces_to_stored_len(void)
/*======================================*/
{
	byte*		buf;
	ulint		actual_size;
	ulint		size_in_header;
	dberr_t		error;
	bool		success;

	buf = (byte*)ut_malloc_nokey(UNIV_PAGE_SIZE);

	mutex_enter(&fil_system->mutex);

	for (fil_space_t* space = UT_LIST_GET_FIRST(fil_system->space_list);
	     space != NULL;
	     space = UT_LIST_GET_NEXT(space_list, space)) {

		ut_a(space->purpose == FIL_TYPE_TABLESPACE);

		mutex_exit(&fil_system->mutex); /* no need to protect with a
					      mutex, because this is a
					      single-threaded operation */
		error = fil_read(
			page_id_t(space->id, 0),
			page_size_t(space->flags),
			0, univ_page_size.physical(), buf);

		ut_a(error == DB_SUCCESS);

		size_in_header = fsp_header_get_field(buf, FSP_SIZE);

		success = fil_space_extend(space, size_in_header);
		if (!success) {
			ib::error() << "Could not extend the tablespace of "
				<< space->name  << " to the size stored in"
				" header, " << size_in_header << " pages;"
				" size after extension " << actual_size
				<< " pages. Check that you have free disk"
				" space and retry!";
			ut_a(success);
		}

		mutex_enter(&fil_system->mutex);
	}

	mutex_exit(&fil_system->mutex);

	ut_free(buf);
}
#endif

/*========== RESERVE FREE EXTENTS (for a B-tree split, for example) ===*/

/*******************************************************************//**
Tries to reserve free extents in a file space.
@return true if succeed */
bool
fil_space_reserve_free_extents(
/*===========================*/
	ulint	id,		/*!< in: space id */
	ulint	n_free_now,	/*!< in: number of free extents now */
	ulint	n_to_reserve)	/*!< in: how many one wants to reserve */
{
	fil_space_t*	space;
	bool		success;

	ut_ad(fil_system);

	mutex_enter(&fil_system->mutex);

	space = fil_space_get_by_id(id);

	ut_a(space);

	if (space->n_reserved_extents + n_to_reserve > n_free_now) {
		success = false;
	} else {
		space->n_reserved_extents += n_to_reserve;
		success = true;
	}

	mutex_exit(&fil_system->mutex);

	return(success);
}

/*******************************************************************//**
Releases free extents in a file space. */
void
fil_space_release_free_extents(
/*===========================*/
	ulint	id,		/*!< in: space id */
	ulint	n_reserved)	/*!< in: how many one reserved */
{
	fil_space_t*	space;

	ut_ad(fil_system);

	mutex_enter(&fil_system->mutex);

	space = fil_space_get_by_id(id);

	ut_a(space);
	ut_a(space->n_reserved_extents >= n_reserved);

	space->n_reserved_extents -= n_reserved;

	mutex_exit(&fil_system->mutex);
}

/*******************************************************************//**
Gets the number of reserved extents. If the database is silent, this number
should be zero. */
ulint
fil_space_get_n_reserved_extents(
/*=============================*/
	ulint	id)		/*!< in: space id */
{
	fil_space_t*	space;
	ulint		n;

	ut_ad(fil_system);

	mutex_enter(&fil_system->mutex);

	space = fil_space_get_by_id(id);

	ut_a(space);

	n = space->n_reserved_extents;

	mutex_exit(&fil_system->mutex);

	return(n);
}

/*============================ FILE I/O ================================*/

/********************************************************************//**
NOTE: you must call fil_mutex_enter_and_prepare_for_io() first!

Prepares a file node for i/o. Opens the file if it is closed. Updates the
pending i/o's field in the node and the system appropriately. Takes the node
off the LRU list if it is in the LRU list. The caller must hold the fil_sys
mutex.
@return false if the file can't be opened, otherwise true */
static
bool
fil_node_prepare_for_io(
/*====================*/
	fil_node_t*	node,	/*!< in: file node */
	fil_system_t*	system,	/*!< in: tablespace memory cache */
	fil_space_t*	space)	/*!< in: space */
{
	ut_ad(node && system && space);
	ut_ad(mutex_own(&(system->mutex)));

	if (system->n_open > system->max_n_open + 5) {
		ib::warn() << "Open files " << system->n_open
			<< " exceeds the limit " << system->max_n_open;
	}

	if (!node->is_open) {
		/* File is closed: open it */
		ut_a(node->n_pending == 0);

		if (!fil_node_open_file(node)) {
			return(false);
		}
	}

	if (node->n_pending == 0 && fil_space_belongs_in_lru(space)) {
		/* The node is in the LRU list, remove it */

		ut_a(UT_LIST_GET_LEN(system->LRU) > 0);

		UT_LIST_REMOVE(system->LRU, node);
	}

	node->n_pending++;

	return(true);
}

/********************************************************************//**
Updates the data structures when an i/o operation finishes. Updates the
pending i/o's field in the node appropriately. */
static
void
fil_node_complete_io(
/*=================*/
	fil_node_t*	node,	/*!< in: file node */
	fil_system_t*	system,	/*!< in: tablespace memory cache */
	const IORequest&type)	/*!< in: IO_TYPE_*, marks the node as
				modified if TYPE_IS_WRITE() */
{
	ut_ad(mutex_own(&system->mutex));
	ut_a(node->n_pending > 0);

	--node->n_pending;

	ut_ad(type.validate());

	if (type.is_write()) {

		ut_ad(!srv_read_only_mode
		      || fsp_is_system_temporary(node->space->id));

		++system->modification_counter;

		node->modification_counter = system->modification_counter;

		if (fil_buffering_disabled(node->space)) {

			/* We don't need to keep track of unflushed
			changes as user has explicitly disabled
			buffering. */
			ut_ad(!node->space->is_in_unflushed_spaces);
			node->flush_counter = node->modification_counter;

		} else if (!node->space->is_in_unflushed_spaces) {

			node->space->is_in_unflushed_spaces = true;

			UT_LIST_ADD_FIRST(
				system->unflushed_spaces, node->space);
		}
	}

	if (node->n_pending == 0 && fil_space_belongs_in_lru(node->space)) {

		/* The node must be put back to the LRU list */
		UT_LIST_ADD_FIRST(system->LRU, node);
	}
}

/** Report information about an invalid page access. */
static
void
fil_report_invalid_page_access(
	ulint		block_offset,	/*!< in: block offset */
	ulint		space_id,	/*!< in: space id */
	const char*	space_name,	/*!< in: space name */
	ulint		byte_offset,	/*!< in: byte offset */
	ulint		len,		/*!< in: I/O length */
	bool		is_read)	/*!< in: I/O type */
{
	ib::error()
		<< "Trying to access page number " << block_offset << " in"
		" space " << space_id << ", space name " << space_name << ","
		" which is outside the tablespace bounds. Byte offset "
		<< byte_offset << ", len " << len << ", i/o type " <<
		(is_read ? "read" : "write")
		<< ". If you get this error at mysqld startup, please check"
		" that your my.cnf matches the ibdata files that you have in"
		" the MySQL server.";

	ib::error() << "Server exits"
#ifdef UNIV_DEBUG
		<< " at " << __FILE__ << "[" << __LINE__ << "]"
#endif
		<< ".";

	_exit(1);
}

/** Set encryption information for IORequest.
@param[in,out]	req_type	IO request
@param[in]	page_id		page id
@param[in]	space		table space */
inline
void
fil_io_set_encryption(
	IORequest&		req_type,
	const page_id_t&	page_id,
	fil_space_t*		space)
{
	/* Don't encrypt the log, page 0 of all tablespaces, all pages
	from the system tablespace. */
	if (!req_type.is_log() && page_id.page_no() > 0
	    && space->encryption_type != Encryption::NONE)
	{
		req_type.encryption_key(space->encryption_key,
					space->encryption_klen,
					space->encryption_iv);
		req_type.encryption_algorithm(Encryption::AES);
	} else {
		req_type.clear_encrypted();
	}
}

/** Reads or writes data. This operation could be asynchronous (aio).

@param[in,out] type	IO context
@param[in] sync		true if synchronous aio is desired
@param[in] page_id	page id
@param[in] page_size	page size
@param[in] byte_offset	remainder of offset in bytes; in aio this
			must be divisible by the OS block size
@param[in] len		how many bytes to read or write; this must
			not cross a file boundary; in aio this must
			be a block size multiple
@param[in,out] buf	buffer where to store read data or from where
			to write; in aio this must be appropriately
			aligned
@param[in] message	message for aio handler if non-sync aio
			used, else ignored

@return DB_SUCCESS, DB_TABLESPACE_DELETED or DB_TABLESPACE_TRUNCATED
	if we are trying to do i/o on a tablespace which does not exist */
dberr_t
fil_io(
	const IORequest&	type,
	bool			sync,
	const page_id_t&	page_id,
	const page_size_t&	page_size,
	ulint			byte_offset,
	ulint			len,
	void*			buf,
	void*			message)
{
	os_offset_t		offset;
	IORequest		req_type(type);

	ut_ad(req_type.validate());

	ut_ad(len > 0);
	ut_ad(byte_offset < UNIV_PAGE_SIZE);
	ut_ad(!page_size.is_compressed() || byte_offset == 0);
	ut_ad(UNIV_PAGE_SIZE == (ulong)(1 << UNIV_PAGE_SIZE_SHIFT));
#if (1 << UNIV_PAGE_SIZE_SHIFT_MAX) != UNIV_PAGE_SIZE_MAX
# error "(1 << UNIV_PAGE_SIZE_SHIFT_MAX) != UNIV_PAGE_SIZE_MAX"
#endif
#if (1 << UNIV_PAGE_SIZE_SHIFT_MIN) != UNIV_PAGE_SIZE_MIN
# error "(1 << UNIV_PAGE_SIZE_SHIFT_MIN) != UNIV_PAGE_SIZE_MIN"
#endif
	ut_ad(fil_validate_skip());

#ifndef UNIV_HOTBACKUP

	/* ibuf bitmap pages must be read in the sync AIO mode: */
	ut_ad(recv_no_ibuf_operations
	      || req_type.is_write()
	      || !ibuf_bitmap_page(page_id, page_size)
	      || sync
	      || req_type.is_log());

	ulint	mode;

	if (sync) {

		mode = OS_AIO_SYNC;

	} else if (req_type.is_log()) {

		mode = OS_AIO_LOG;

	} else if (req_type.is_read()
		   && !recv_no_ibuf_operations
		   && ibuf_page(page_id, page_size, NULL)) {

		mode = OS_AIO_IBUF;

		/* Reduce probability of deadlock bugs in connection with ibuf:
		do not let the ibuf i/o handler sleep */

		req_type.clear_do_not_wake();
	} else {
		mode = OS_AIO_NORMAL;
	}
#else /* !UNIV_HOTBACKUP */
	ut_a(sync);
	ulint mode = OS_AIO_SYNC;
#endif /* !UNIV_HOTBACKUP */

#ifndef UNIV_HOTBACKUP
	if (req_type.is_read()) {

		srv_stats.data_read.add(len);

	} else if (req_type.is_write()) {

		ut_ad(!srv_read_only_mode
		      || fsp_is_system_temporary(page_id.space()));

		srv_stats.data_written.add(len);
	}
#endif /* !UNIV_HOTBACKUP */

	/* Reserve the fil_system mutex and make sure that we can open at
	least one file while holding it, if the file is not already open */

	fil_mutex_enter_and_prepare_for_io(page_id.space());

	fil_space_t*	space = fil_space_get_by_id(page_id.space());

	/* If we are deleting a tablespace we don't allow async read operations
	on that. However, we do allow write operations and sync read operations. */
	if (space == NULL
	    || (req_type.is_read()
		&& !sync
		&& space->stop_new_ops
		&& !space->is_being_truncated)) {

		mutex_exit(&fil_system->mutex);

		if (!req_type.ignore_missing()) {
			ib::error()
				<< "Trying to do I/O to a tablespace which"
				" does not exist. I/O type: "
				<< (req_type.is_read() ? "read" : "write")
				<< ", page: " << page_id
				<< ", I/O length: " << len << " bytes";
		}

		return(DB_TABLESPACE_DELETED);
	}

	ut_ad(mode != OS_AIO_IBUF || fil_type_is_data(space->purpose));

	ulint		cur_page_no = page_id.page_no();
	fil_node_t*	node = UT_LIST_GET_FIRST(space->chain);

	if (space->size > 0 && space->size <= cur_page_no) {
		mutex_exit(&fil_system->mutex);
		fil_space_extend(space, cur_page_no + 1);
		mutex_enter(&fil_system->mutex);
		/* should retry? but it may safe for xtrabackup for now. */
	}

	for (;;) {

		if (node == NULL) {

			if (req_type.ignore_missing()) {
				mutex_exit(&fil_system->mutex);
				return(DB_ERROR);
			}

			fil_report_invalid_page_access(
				page_id.page_no(), page_id.space(),
				space->name, byte_offset, len,
				req_type.is_read());

		} else if (fil_is_user_tablespace_id(space->id)
			   && node->size == 0) {

			/* We do not know the size of a single-table tablespace
			before we open the file */
			break;

		} else if (node->size > cur_page_no) {
			/* Found! */
			break;

		} else {
			if (space->id != srv_sys_space.space_id()
			    && UT_LIST_GET_LEN(space->chain) == 1
			    && (srv_is_tablespace_truncated(space->id)
				|| space->is_being_truncated
				|| srv_was_tablespace_truncated(space))
			    && req_type.is_read()) {

				/* Handle page which is outside the truncated
				tablespace bounds when recovering from a crash
				happened during a truncation */
				mutex_exit(&fil_system->mutex);
				return(DB_TABLESPACE_TRUNCATED);
			}

			cur_page_no -= node->size;

			node = UT_LIST_GET_NEXT(chain, node);
		}
	}

	/* Open file if closed */
	if (!fil_node_prepare_for_io(node, fil_system, space)) {
		if (fil_type_is_data(space->purpose)
		    && fil_is_user_tablespace_id(space->id)) {
			mutex_exit(&fil_system->mutex);

			if (!req_type.ignore_missing()) {
				ib::error()
					<< "Trying to do I/O to a tablespace"
					" which exists without .ibd data file."
					" I/O type: "
					<< (req_type.is_read()
					    ? "read" : "write")
					<< ", page: "
					<< page_id_t(page_id.space(),
						     cur_page_no)
					<< ", I/O length: " << len << " bytes";
			}

			return(DB_TABLESPACE_DELETED);
		}

		/* The tablespace is for log. Currently, we just assert here
		to prevent handling errors along the way fil_io returns.
		Also, if the log files are missing, it would be hard to
		promise the server can continue running. */
		ut_a(0);
	}

	/* Check that at least the start offset is within the bounds of a
	single-table tablespace, including rollback tablespaces. */
	if (node->size <= cur_page_no
	    && space->id != srv_sys_space.space_id()
	    && fil_type_is_data(space->purpose)) {

		if (req_type.ignore_missing()) {
			/* If we can tolerate the non-existent pages, we
			should return with DB_ERROR and let caller decide
			what to do. */
			fil_node_complete_io(node, fil_system, req_type);
			mutex_exit(&fil_system->mutex);
			return(DB_ERROR);
		}

		fil_report_invalid_page_access(
			page_id.page_no(), page_id.space(),
			space->name, byte_offset, len, req_type.is_read());
	}

	/* Now we have made the changes in the data structures of fil_system */
	mutex_exit(&fil_system->mutex);

	/* Calculate the low 32 bits and the high 32 bits of the file offset */

	if (!page_size.is_compressed()) {

		offset = ((os_offset_t) cur_page_no
			  << UNIV_PAGE_SIZE_SHIFT) + byte_offset;

		ut_a(node->size - cur_page_no
		     >= ((byte_offset + len + (UNIV_PAGE_SIZE - 1))
			 / UNIV_PAGE_SIZE));
	} else {
		ulint	size_shift;

		switch (page_size.physical()) {
		case 1024: size_shift = 10; break;
		case 2048: size_shift = 11; break;
		case 4096: size_shift = 12; break;
		case 8192: size_shift = 13; break;
		case 16384: size_shift = 14; break;
		case 32768: size_shift = 15; break;
		case 65536: size_shift = 16; break;
		default: ut_error;
		}

		offset = ((os_offset_t) cur_page_no << size_shift)
			+ byte_offset;

		ut_a(node->size - cur_page_no
		     >= (len + (page_size.physical() - 1))
		     / page_size.physical());
	}

	/* Do AIO */

	ut_a(byte_offset % OS_MIN_LOG_BLOCK_SIZE == 0);
	ut_a((len % OS_MIN_LOG_BLOCK_SIZE) == 0);

	/* Don't compress the log, page 0 of all tablespaces, tables
	compresssed with the old scheme and all pages from the system
	tablespace. */

	if (req_type.is_write()
	    && !req_type.is_log()
	    && !page_size.is_compressed()
	    && page_id.page_no() > 0
	    && IORequest::is_punch_hole_supported()
	    && node->punch_hole) {

		ut_ad(!req_type.is_log());

		req_type.set_punch_hole();

		req_type.compression_algorithm(space->compression_type);

	} else {
		req_type.clear_compressed();
	}

	/* Set encryption information. */
	fil_io_set_encryption(req_type, page_id, space);

	req_type.block_size(node->block_size);

	dberr_t	err;

#ifdef UNIV_HOTBACKUP
	/* In mysqlbackup do normal i/o, not aio */
	if (req_type.is_read()) {

		err = os_file_read(req_type, node->handle, buf, offset, len);

	} else {

		ut_ad(!srv_read_only_mode
		      || fsp_is_system_temporary(page_id.space()));

		err = os_file_write(
			req_type, node->name, node->handle, buf, offset, len);
	}
#else /* UNIV_HOTBACKUP */
	/* Queue the aio request */
	err = os_aio(
		req_type,
		mode, node->name, node->handle, buf, offset, len,
		fsp_is_system_temporary(page_id.space())
		? false : srv_read_only_mode,
		node, message);

#endif /* UNIV_HOTBACKUP */

	if (err == DB_IO_NO_PUNCH_HOLE) {

		err = DB_SUCCESS;

		if (node->punch_hole) {

			ib::warn()
				<< "Punch hole failed for '"
				<< node->name << "'";
		}

		fil_no_punch_hole(node);
	}

	/* We an try to recover the page from the double write buffer if
	the decompression fails or the page is corrupt. */

	ut_a(req_type.is_dblwr_recover() || err == DB_SUCCESS);

	if (sync) {
		/* The i/o operation is already completed when we return from
		os_aio: */

		mutex_enter(&fil_system->mutex);

		fil_node_complete_io(node, fil_system, req_type);

		mutex_exit(&fil_system->mutex);

		ut_ad(fil_validate_skip());
	}

	return(err);
}

#ifndef UNIV_HOTBACKUP
/**********************************************************************//**
Waits for an aio operation to complete. This function is used to write the
handler for completed requests. The aio array of pending requests is divided
into segments (see os0file.cc for more info). The thread specifies which
segment it wants to wait for. */
void
fil_aio_wait(
/*=========*/
	ulint	segment)	/*!< in: the number of the segment in the aio
				array to wait for */
{
	fil_node_t*	node;
	IORequest	type;
	void*		message;

	ut_ad(fil_validate_skip());

	dberr_t	err = os_aio_handler(segment, &node, &message, &type);

	ut_a(err == DB_SUCCESS);

	if (node == NULL) {
		ut_ad(srv_shutdown_state == SRV_SHUTDOWN_EXIT_THREADS);
		return;
	}

	srv_set_io_thread_op_info(segment, "complete io for fil node");

	mutex_enter(&fil_system->mutex);

	fil_node_complete_io(node, fil_system, type);

	mutex_exit(&fil_system->mutex);

	ut_ad(fil_validate_skip());

	/* Do the i/o handling */
	/* IMPORTANT: since i/o handling for reads will read also the insert
	buffer in tablespace 0, you have to be very careful not to introduce
	deadlocks in the i/o system. We keep tablespace 0 data files always
	open, and use a special i/o thread to serve insert buffer requests. */

	switch (node->space->purpose) {
	case FIL_TYPE_TABLESPACE:
	case FIL_TYPE_TEMPORARY:
	case FIL_TYPE_IMPORT:
		srv_set_io_thread_op_info(segment, "complete io for buf page");

		/* async single page writes from the dblwr buffer don't have
		access to the page */
		if (message != NULL) {
			buf_page_io_complete(static_cast<buf_page_t*>(message));
		}
		return;
	case FIL_TYPE_LOG:
		srv_set_io_thread_op_info(segment, "complete io for log");
		log_io_complete(static_cast<log_group_t*>(message));
		return;
	}

	ut_ad(0);
}
#endif /* !UNIV_HOTBACKUP */

/**********************************************************************//**
Flushes to disk possible writes cached by the OS. If the space does not exist
or is being dropped, does not do anything. */
void
fil_flush(
/*======*/
	ulint	space_id)	/*!< in: file space id (this can be a group of
				log files or a tablespace of the database) */
{
	fil_node_t*	node;
	os_file_t	file;

	mutex_enter(&fil_system->mutex);

	fil_space_t*	space = fil_space_get_by_id(space_id);

	if (space == NULL
	    || space->purpose == FIL_TYPE_TEMPORARY
	    || space->stop_new_ops
	    || space->is_being_truncated) {
		mutex_exit(&fil_system->mutex);

		return;
	}

	if (fil_buffering_disabled(space)) {

		/* No need to flush. User has explicitly disabled
		buffering. */
		ut_ad(!space->is_in_unflushed_spaces);
		ut_ad(fil_space_is_flushed(space));
		ut_ad(space->n_pending_flushes == 0);

#ifdef UNIV_DEBUG
		for (node = UT_LIST_GET_FIRST(space->chain);
		     node != NULL;
		     node = UT_LIST_GET_NEXT(chain, node)) {
			ut_ad(node->modification_counter
			      == node->flush_counter);
			ut_ad(node->n_pending_flushes == 0);
		}
#endif /* UNIV_DEBUG */

		mutex_exit(&fil_system->mutex);
		return;
	}

	space->n_pending_flushes++;	/*!< prevent dropping of the space while
					we are flushing */
	for (node = UT_LIST_GET_FIRST(space->chain);
	     node != NULL;
	     node = UT_LIST_GET_NEXT(chain, node)) {

		int64_t	old_mod_counter = node->modification_counter;

		if (old_mod_counter <= node->flush_counter) {
			continue;
		}

		ut_a(node->is_open);

		switch (space->purpose) {
		case FIL_TYPE_TEMPORARY:
			ut_ad(0); // we already checked for this
		case FIL_TYPE_TABLESPACE:
		case FIL_TYPE_IMPORT:
			fil_n_pending_tablespace_flushes++;
			break;
		case FIL_TYPE_LOG:
			fil_n_pending_log_flushes++;
			fil_n_log_flushes++;
			break;
		}
#ifdef _WIN32
		if (node->is_raw_disk) {

			goto skip_flush;
		}
#endif /* _WIN32 */
retry:
		if (node->n_pending_flushes > 0) {
			/* We want to avoid calling os_file_flush() on
			the file twice at the same time, because we do
			not know what bugs OS's may contain in file
			i/o */

#ifndef UNIV_HOTBACKUP
			int64_t	sig_count = os_event_reset(node->sync_event);
#endif /* !UNIV_HOTBACKUP */

			mutex_exit(&fil_system->mutex);

			os_event_wait_low(node->sync_event, sig_count);

			mutex_enter(&fil_system->mutex);

			if (node->flush_counter >= old_mod_counter) {

				goto skip_flush;
			}

			goto retry;
		}

		ut_a(node->is_open);
		file = node->handle;
		node->n_pending_flushes++;

		mutex_exit(&fil_system->mutex);

		os_file_flush(file);

		mutex_enter(&fil_system->mutex);

		os_event_set(node->sync_event);

		node->n_pending_flushes--;
skip_flush:
		if (node->flush_counter < old_mod_counter) {
			node->flush_counter = old_mod_counter;

			if (space->is_in_unflushed_spaces
			    && fil_space_is_flushed(space)) {

				space->is_in_unflushed_spaces = false;

				UT_LIST_REMOVE(
					fil_system->unflushed_spaces,
					space);
			}
		}

		switch (space->purpose) {
		case FIL_TYPE_TEMPORARY:
			ut_ad(0); // we already checked for this
		case FIL_TYPE_TABLESPACE:
		case FIL_TYPE_IMPORT:
			fil_n_pending_tablespace_flushes--;
			continue;
		case FIL_TYPE_LOG:
			fil_n_pending_log_flushes--;
			continue;
		}

		ut_ad(0);
	}

	space->n_pending_flushes--;

	mutex_exit(&fil_system->mutex);
}

/** Flush to disk the writes in file spaces of the given type
possibly cached by the OS.
@param[in]	purpose	FIL_TYPE_TABLESPACE or FIL_TYPE_LOG */
void
fil_flush_file_spaces(
	fil_type_t	purpose)
{
	fil_space_t*	space;
	ulint*		space_ids;
	ulint		n_space_ids;

	ut_ad(purpose == FIL_TYPE_TABLESPACE || purpose == FIL_TYPE_LOG);

	mutex_enter(&fil_system->mutex);

	n_space_ids = UT_LIST_GET_LEN(fil_system->unflushed_spaces);
	if (n_space_ids == 0) {

		mutex_exit(&fil_system->mutex);
		return;
	}

	/* Assemble a list of space ids to flush.  Previously, we
	traversed fil_system->unflushed_spaces and called UT_LIST_GET_NEXT()
	on a space that was just removed from the list by fil_flush().
	Thus, the space could be dropped and the memory overwritten. */
	space_ids = static_cast<ulint*>(
		ut_malloc_nokey(n_space_ids * sizeof(*space_ids)));

	n_space_ids = 0;

	for (space = UT_LIST_GET_FIRST(fil_system->unflushed_spaces);
	     space;
	     space = UT_LIST_GET_NEXT(unflushed_spaces, space)) {

		if (space->purpose == purpose
		    && !space->stop_new_ops
		    && !space->is_being_truncated) {

			space_ids[n_space_ids++] = space->id;
		}
	}

	mutex_exit(&fil_system->mutex);

	/* Flush the spaces.  It will not hurt to call fil_flush() on
	a non-existing space id. */
	for (ulint i = 0; i < n_space_ids; i++) {

		fil_flush(space_ids[i]);
	}

	ut_free(space_ids);
}

/** Functor to validate the file node list of a tablespace. */
struct	Check {
	/** Total size of file nodes visited so far */
	ulint	size;
	/** Total number of open files visited so far */
	ulint	n_open;

	/** Constructor */
	Check() : size(0), n_open(0) {}

	/** Visit a file node
	@param[in]	elem	file node to visit */
	void	operator()(const fil_node_t* elem)
	{
		ut_a(elem->is_open || !elem->n_pending);
		n_open += elem->is_open;
		size += elem->size;
	}

	/** Validate a tablespace.
	@param[in]	space	tablespace to validate
	@return		number of open file nodes */
	static ulint validate(const fil_space_t* space)
	{
		ut_ad(mutex_own(&fil_system->mutex));
		Check	check;
		ut_list_validate(space->chain, check);
		ut_a(space->size == check.size);
		return(check.n_open);
	}
};

/******************************************************************//**
Checks the consistency of the tablespace cache.
@return true if ok */
bool
fil_validate(void)
/*==============*/
{
	fil_space_t*	space;
	fil_node_t*	fil_node;
	ulint		n_open		= 0;

	mutex_enter(&fil_system->mutex);

	/* Look for spaces in the hash table */

	for (ulint i = 0; i < hash_get_n_cells(fil_system->spaces); i++) {

		for (space = static_cast<fil_space_t*>(
				HASH_GET_FIRST(fil_system->spaces, i));
		     space != 0;
		     space = static_cast<fil_space_t*>(
				HASH_GET_NEXT(hash, space))) {

			n_open += Check::validate(space);
		}
	}

	ut_a(fil_system->n_open == n_open);

	UT_LIST_CHECK(fil_system->LRU);

	for (fil_node = UT_LIST_GET_FIRST(fil_system->LRU);
	     fil_node != 0;
	     fil_node = UT_LIST_GET_NEXT(LRU, fil_node)) {

		ut_a(fil_node->n_pending == 0);
		ut_a(!fil_node->being_extended);
		ut_a(fil_node->is_open);
		ut_a(fil_space_belongs_in_lru(fil_node->space));
	}

	mutex_exit(&fil_system->mutex);

	return(true);
}

/********************************************************************//**
Returns true if file address is undefined.
@return true if undefined */
bool
fil_addr_is_null(
/*=============*/
	fil_addr_t	addr)	/*!< in: address */
{
	return(addr.page == FIL_NULL);
}

/********************************************************************//**
Get the predecessor of a file page.
@return FIL_PAGE_PREV */
ulint
fil_page_get_prev(
/*==============*/
	const byte*	page)	/*!< in: file page */
{
	return(mach_read_from_4(page + FIL_PAGE_PREV));
}

/********************************************************************//**
Get the successor of a file page.
@return FIL_PAGE_NEXT */
ulint
fil_page_get_next(
/*==============*/
	const byte*	page)	/*!< in: file page */
{
	return(mach_read_from_4(page + FIL_PAGE_NEXT));
}

/*********************************************************************//**
Sets the file page type. */
void
fil_page_set_type(
/*==============*/
	byte*	page,	/*!< in/out: file page */
	ulint	type)	/*!< in: type */
{
	ut_ad(page);

	mach_write_to_2(page + FIL_PAGE_TYPE, type);
}

#ifndef UNIV_HOTBACKUP
/** Reset the page type.
Data files created before MySQL 5.1 may contain garbage in FIL_PAGE_TYPE.
In MySQL 3.23.53, only undo log pages and index pages were tagged.
Any other pages were written with uninitialized bytes in FIL_PAGE_TYPE.
@param[in]	page_id	page number
@param[in,out]	page	page with invalid FIL_PAGE_TYPE
@param[in]	type	expected page type
@param[in,out]	mtr	mini-transaction */
void
fil_page_reset_type(
	const page_id_t&	page_id,
	byte*			page,
	ulint			type,
	mtr_t*			mtr)
{
	ib::info()
		<< "Resetting invalid page " << page_id << " type "
		<< fil_page_get_type(page) << " to " << type << ".";
	mlog_write_ulint(page + FIL_PAGE_TYPE, type, MLOG_2BYTES, mtr);
}
#endif /* !UNIV_HOTBACKUP */

/****************************************************************//**
Closes the tablespace memory cache. */
void
fil_close(void)
/*===========*/
{
	hash_table_free(fil_system->spaces);

	hash_table_free(fil_system->name_hash);

	ut_a(UT_LIST_GET_LEN(fil_system->LRU) == 0);
	ut_a(UT_LIST_GET_LEN(fil_system->unflushed_spaces) == 0);
	ut_a(UT_LIST_GET_LEN(fil_system->space_list) == 0);

	mutex_free(&fil_system->mutex);

	ut_free(fil_system);
	fil_system = NULL;
}

#ifndef UNIV_HOTBACKUP
/********************************************************************//**
Initializes a buffer control block when the buf_pool is created. */
static
void
fil_buf_block_init(
/*===============*/
	buf_block_t*	block,		/*!< in: pointer to control block */
	byte*		frame)		/*!< in: pointer to buffer frame */
{
	UNIV_MEM_DESC(frame, UNIV_PAGE_SIZE);

	block->frame = frame;

	block->page.io_fix = BUF_IO_NONE;
	/* There are assertions that check for this. */
	block->page.buf_fix_count = 1;
	block->page.state = BUF_BLOCK_READY_FOR_USE;

	page_zip_des_init(&block->page.zip);
}

struct fil_iterator_t {
	os_file_t	file;			/*!< File handle */
	const char*	filepath;		/*!< File path name */
	os_offset_t	start;			/*!< From where to start */
	os_offset_t	end;			/*!< Where to stop */
	os_offset_t	file_size;		/*!< File size in bytes */
	ulint		page_size;		/*!< Page size */
	ulint		n_io_buffers;		/*!< Number of pages to use
						for IO */
	byte*		io_buffer;		/*!< Buffer to use for IO */
	byte*		encryption_key;		/*!< Encryption key */
	byte*		encryption_iv;		/*!< Encryption iv */
};

/********************************************************************//**
TODO: This can be made parallel trivially by chunking up the file and creating
a callback per thread. Main benefit will be to use multiple CPUs for
checksums and compressed tables. We have to do compressed tables block by
block right now. Secondly we need to decompress/compress and copy too much
of data. These are CPU intensive.

Iterate over all the pages in the tablespace.
@param iter Tablespace iterator
@param block block to use for IO
@param callback Callback to inspect and update page contents
@retval DB_SUCCESS or error code */
static
dberr_t
fil_iterate(
/*========*/
	const fil_iterator_t&	iter,
	buf_block_t*		block,
	PageCallback&		callback)
{
	os_offset_t		offset;
	ulint			page_no = 0;
	ulint			space_id = callback.get_space_id();
	ulint			n_bytes = iter.n_io_buffers * iter.page_size;

	ut_ad(!srv_read_only_mode);

	/* For old style compressed tables we do a lot of useless copying
	for non-index pages. Unfortunately, it is required by
	buf_zip_decompress() */

	ulint	read_type = IORequest::READ;
	ulint	write_type = IORequest::WRITE;

	for (offset = iter.start; offset < iter.end; offset += n_bytes) {

		byte*	io_buffer = iter.io_buffer;

		block->frame = io_buffer;

		if (callback.get_page_size().is_compressed()) {
			page_zip_des_init(&block->page.zip);
			page_zip_set_size(&block->page.zip, iter.page_size);

			block->page.size.copy_from(
				page_size_t(iter.page_size,
					    univ_page_size.logical(),
					    true));

			block->page.zip.data = block->frame + UNIV_PAGE_SIZE;
			ut_d(block->page.zip.m_external = true);
			ut_ad(iter.page_size
			      == callback.get_page_size().physical());

			/* Zip IO is done in the compressed page buffer. */
			io_buffer = block->page.zip.data;
		} else {
			io_buffer = iter.io_buffer;
		}

		/* We have to read the exact number of bytes. Otherwise the
		InnoDB IO functions croak on failed reads. */

		n_bytes = static_cast<ulint>(
			ut_min(static_cast<os_offset_t>(n_bytes),
			       iter.end - offset));

		ut_ad(n_bytes > 0);
		ut_ad(!(n_bytes % iter.page_size));

		dberr_t		err;
		IORequest	read_request(read_type);

		/* For encrypted table, set encryption information. */
		if (iter.encryption_key != NULL && offset != 0) {
			read_request.encryption_key(iter.encryption_key,
						    ENCRYPTION_KEY_LEN,
						    iter.encryption_iv);
			read_request.encryption_algorithm(Encryption::AES);
		}

		err = os_file_read(
			read_request, iter.file, io_buffer, offset,
			(ulint) n_bytes);

		if (err != DB_SUCCESS) {

			ib::error() << "os_file_read() failed";

			return(err);
		}

		bool		updated = false;
		os_offset_t	page_off = offset;
		ulint		n_pages_read = (ulint) n_bytes / iter.page_size;

		for (ulint i = 0; i < n_pages_read; ++i) {

			buf_block_set_file_page(
				block, page_id_t(space_id, page_no++));

			if ((err = callback(page_off, block)) != DB_SUCCESS) {

				return(err);

			} else if (!updated) {
				updated = buf_block_get_state(block)
					== BUF_BLOCK_FILE_PAGE;
			}

			buf_block_set_state(block, BUF_BLOCK_NOT_USED);
			buf_block_set_state(block, BUF_BLOCK_READY_FOR_USE);

			page_off += iter.page_size;
			block->frame += iter.page_size;
		}

		IORequest	write_request(write_type);

		/* For encrypted table, set encryption information. */
		if (iter.encryption_key != NULL && offset != 0) {
			write_request.encryption_key(iter.encryption_key,
						     ENCRYPTION_KEY_LEN,
						     iter.encryption_iv);
			write_request.encryption_algorithm(Encryption::AES);
		}

		/* A page was updated in the set, write back to disk.
		Note: We don't have the compression algorithm, we write
		out the imported file as uncompressed. */

		if (updated
		    && (err = os_file_write(
				write_request,
				iter.filepath, iter.file, io_buffer,
				offset, (ulint) n_bytes)) != DB_SUCCESS) {

			/* This is not a hard error */
			if (err == DB_IO_NO_PUNCH_HOLE) {

				err = DB_SUCCESS;
				write_type &= ~IORequest::PUNCH_HOLE;

			} else {
				ib::error() << "os_file_write() failed";

				return(err);
			}
		}
	}

	return(DB_SUCCESS);
}

/********************************************************************//**
Iterate over all the pages in the tablespace.
@param table the table definiton in the server
@param n_io_buffers number of blocks to read and write together
@param callback functor that will do the page updates
@return DB_SUCCESS or error code */
dberr_t
fil_tablespace_iterate(
/*===================*/
	dict_table_t*	table,
	ulint		n_io_buffers,
	PageCallback&	callback)
{
	dberr_t		err;
	os_file_t	file;
	char*		filepath;
	bool		success;

	ut_a(n_io_buffers > 0);
	ut_ad(!srv_read_only_mode);

	DBUG_EXECUTE_IF("ib_import_trigger_corruption_1",
			return(DB_CORRUPTION););

	/* Make sure the data_dir_path is set. */
	dict_get_and_save_data_dir_path(table, false);

	if (DICT_TF_HAS_DATA_DIR(table->flags)) {
		ut_a(table->data_dir_path);

		filepath = fil_make_filepath(
			table->data_dir_path, table->name.m_name, IBD, true);
	} else {
		filepath = fil_make_filepath(
			NULL, table->name.m_name, IBD, false);
	}

	if (filepath == NULL) {
		return(DB_OUT_OF_MEMORY);
	}

	file = os_file_create_simple_no_error_handling(
		innodb_data_file_key, filepath,
		OS_FILE_OPEN, OS_FILE_READ_WRITE, srv_read_only_mode, &success);

	DBUG_EXECUTE_IF("fil_tablespace_iterate_failure",
	{
		static bool once;

		if (!once || ut_rnd_interval(0, 10) == 5) {
			once = true;
			success = false;
			os_file_close(file);
		}
	});

	if (!success) {
		/* The following call prints an error message */
		os_file_get_last_error(true);

		ib::error() << "Trying to import a tablespace, but could not"
			" open the tablespace file " << filepath;

		ut_free(filepath);

		return(DB_TABLESPACE_NOT_FOUND);

	} else {
		err = DB_SUCCESS;
	}

	callback.set_file(filepath, file);

	os_offset_t	file_size = os_file_get_size(file);
	ut_a(file_size != (os_offset_t) -1);

	/* The block we will use for every physical page */
	buf_block_t*	block;

	block = reinterpret_cast<buf_block_t*>(ut_zalloc_nokey(sizeof(*block)));

	mutex_create(LATCH_ID_BUF_BLOCK_MUTEX, &block->mutex);

	/* Allocate a page to read in the tablespace header, so that we
	can determine the page size and zip size (if it is compressed).
	We allocate an extra page in case it is a compressed table. One
	page is to ensure alignement. */

	void*	page_ptr = ut_malloc_nokey(3 * UNIV_PAGE_SIZE);
	byte*	page = static_cast<byte*>(ut_align(page_ptr, UNIV_PAGE_SIZE));

	fil_buf_block_init(block, page);

	/* Read the first page and determine the page and zip size. */

	IORequest	request(IORequest::READ);

	err = os_file_read(request, file, page, 0, UNIV_PAGE_SIZE);

	if (err != DB_SUCCESS) {

		err = DB_IO_ERROR;

	} else if ((err = callback.init(file_size, block)) == DB_SUCCESS) {
		fil_iterator_t	iter;

		iter.file = file;
		iter.start = 0;
		iter.end = file_size;
		iter.filepath = filepath;
		iter.file_size = file_size;
		iter.n_io_buffers = n_io_buffers;
		iter.page_size = callback.get_page_size().physical();

		/* Set encryption info. */
		iter.encryption_key = table->encryption_key;
		iter.encryption_iv = table->encryption_iv;

		/* Check encryption is matched or not. */
		ulint	space_flags = callback.get_space_flags();
		if (FSP_FLAGS_GET_ENCRYPTION(space_flags)) {
			ut_ad(table->encryption_key != NULL);

			if (!dict_table_is_encrypted(table)) {
				ib::error() << "Table is not in an encrypted"
					" tablespace, but the data file which"
					" trying to import is an encrypted"
					" tablespace";
				err = DB_IO_NO_ENCRYPT_TABLESPACE;
			}
		}

		if (err == DB_SUCCESS) {

			/* Compressed pages can't be optimised for block IO
			for now.  We do the IMPORT page by page. */

			if (callback.get_page_size().is_compressed()) {
				iter.n_io_buffers = 1;
				ut_a(iter.page_size
				     == callback.get_page_size().physical());
			}

			/** Add an extra page for compressed page scratch
			area. */
			void*	io_buffer = ut_malloc_nokey(
				(2 + iter.n_io_buffers) * UNIV_PAGE_SIZE);

			iter.io_buffer = static_cast<byte*>(
				ut_align(io_buffer, UNIV_PAGE_SIZE));

			err = fil_iterate(iter, block, callback);

			ut_free(io_buffer);
		}
	}

	if (err == DB_SUCCESS) {

		ib::info() << "Sync to disk";

		if (!os_file_flush(file)) {
			ib::info() << "os_file_flush() failed!";
			err = DB_IO_ERROR;
		} else {
			ib::info() << "Sync to disk - done!";
		}
	}

	os_file_close(file);

	ut_free(page_ptr);
	ut_free(filepath);

	mutex_free(&block->mutex);

	ut_free(block);

	return(err);
}
#endif /* !UNIV_HOTBACKUP */

/** Set the tablespace table size.
@param[in]	page	a page belonging to the tablespace */
void
PageCallback::set_page_size(
	const buf_frame_t*	page) UNIV_NOTHROW
{
	m_page_size.copy_from(fsp_header_get_page_size(page));
}

/********************************************************************//**
Delete the tablespace file and any related files like .cfg.
This should not be called for temporary tables.
@param[in] ibd_filepath File path of the IBD tablespace */
void
fil_delete_file(
/*============*/
	const char*	ibd_filepath)
{
	/* Force a delete of any stale .ibd files that are lying around. */

	ib::info() << "Deleting " << ibd_filepath;

	os_file_delete_if_exists(innodb_data_file_key, ibd_filepath, NULL);

	char*	cfg_filepath = fil_make_filepath(
		ibd_filepath, NULL, CFG, false);
	if (cfg_filepath != NULL) {
		os_file_delete_if_exists(
			innodb_data_file_key, cfg_filepath, NULL);
		ut_free(cfg_filepath);
	}

	char*	cfp_filepath = fil_make_filepath(
		ibd_filepath, NULL, CFP, false);
	if (cfp_filepath != NULL) {
		os_file_delete_if_exists(
			innodb_data_file_key, cfp_filepath, NULL);
		ut_free(cfp_filepath);
	}
}

/**
Iterate over all the spaces in the space list and fetch the
tablespace names. It will return a copy of the name that must be
freed by the caller using: delete[].
@return DB_SUCCESS if all OK. */
dberr_t
fil_get_space_names(
/*================*/
	space_name_list_t&	space_name_list)
				/*!< in/out: List to append to */
{
	fil_space_t*	space;
	dberr_t		err = DB_SUCCESS;

	mutex_enter(&fil_system->mutex);

	for (space = UT_LIST_GET_FIRST(fil_system->space_list);
	     space != NULL;
	     space = UT_LIST_GET_NEXT(space_list, space)) {

		if (space->purpose == FIL_TYPE_TABLESPACE) {
			ulint	len;
			char*	name;

			len = ::strlen(space->name);
			name = UT_NEW_ARRAY_NOKEY(char, len + 1);

			if (name == 0) {
				/* Caller to free elements allocated so far. */
				err = DB_OUT_OF_MEMORY;
				break;
			}

			memcpy(name, space->name, len);
			name[len] = 0;

			space_name_list.push_back(name);
		}
	}

	mutex_exit(&fil_system->mutex);

	return(err);
}

#ifndef UNIV_HOTBACKUP
/** Return the next fil_node_t in the current or next fil_space_t.
Once started, the caller must keep calling this until it returns NULL.
fil_space_acquire() and fil_space_release() are invoked here which
blocks a concurrent operation from dropping the tablespace.
@param[in]	prev_node	Pointer to the previous fil_node_t.
If NULL, use the first fil_space_t on fil_system->space_list.
@return pointer to the next fil_node_t.
@retval NULL if this was the last file node */
const fil_node_t*
fil_node_next(
	const fil_node_t*	prev_node)
{
	fil_space_t*		space;
	const fil_node_t*	node = prev_node;

	mutex_enter(&fil_system->mutex);

	if (node == NULL) {
		space = UT_LIST_GET_FIRST(fil_system->space_list);

		/* We can trust that space is not NULL because at least the
		system tablespace is always present and loaded first. */
		space->n_pending_ops++;

		node = UT_LIST_GET_FIRST(space->chain);
		ut_ad(node != NULL);
	} else {
		space = node->space;
		ut_ad(space->n_pending_ops > 0);
		node = UT_LIST_GET_NEXT(chain, node);

		if (node == NULL) {
			/* Move on to the next fil_space_t */
			space->n_pending_ops--;
			space = UT_LIST_GET_NEXT(space_list, space);

			/* Skip spaces that are being dropped or truncated. */
			while (space != NULL
			       && (space->stop_new_ops
				   || space->is_being_truncated)) {
				space = UT_LIST_GET_NEXT(space_list, space);
			}

			if (space != NULL) {
				space->n_pending_ops++;
				node = UT_LIST_GET_FIRST(space->chain);
				ut_ad(node != NULL);
			}
		}
	}

	mutex_exit(&fil_system->mutex);

	return(node);
}

/** Generate redo log for swapping two .ibd files
@param[in]	old_table	old table
@param[in]	new_table	new table
@param[in]	tmp_name	temporary table name
@param[in,out]	mtr		mini-transaction
@return innodb error code */
dberr_t
fil_mtr_rename_log(
	const dict_table_t*	old_table,
	const dict_table_t*	new_table,
	const char*		tmp_name,
	mtr_t*			mtr)
{
	dberr_t	err;

	bool	old_is_file_per_table =
		!is_system_tablespace(old_table->space)
		&& !DICT_TF_HAS_SHARED_SPACE(old_table->flags);

	bool	new_is_file_per_table =
		!is_system_tablespace(new_table->space)
		&& !DICT_TF_HAS_SHARED_SPACE(new_table->flags);

	/* If neither table is file-per-table,
	there will be no renaming of files. */
	if (!old_is_file_per_table && !new_is_file_per_table) {
		return(DB_SUCCESS);
	}

	const char*	old_dir = DICT_TF_HAS_DATA_DIR(old_table->flags)
		? old_table->data_dir_path
		: NULL;

	char*	old_path = fil_make_filepath(
		old_dir, old_table->name.m_name, IBD, (old_dir != NULL));
	if (old_path == NULL) {
		return(DB_OUT_OF_MEMORY);
	}

	if (old_is_file_per_table) {
		char*	tmp_path = fil_make_filepath(
			old_dir, tmp_name, IBD, (old_dir != NULL));
		if (tmp_path == NULL) {
			ut_free(old_path);
			return(DB_OUT_OF_MEMORY);
		}

		/* Temp filepath must not exist. */
		err = fil_rename_tablespace_check(
			old_table->space, old_path, tmp_path,
			dict_table_is_discarded(old_table));
		if (err != DB_SUCCESS) {
			ut_free(old_path);
			ut_free(tmp_path);
			return(err);
		}

		fil_name_write_rename(
			old_table->space, 0, old_path, tmp_path, mtr);

		ut_free(tmp_path);
	}

	if (new_is_file_per_table) {
		const char*	new_dir = DICT_TF_HAS_DATA_DIR(new_table->flags)
			? new_table->data_dir_path
			: NULL;
		char*	new_path = fil_make_filepath(
				new_dir, new_table->name.m_name,
				IBD, (new_dir != NULL));
		if (new_path == NULL) {
			ut_free(old_path);
			return(DB_OUT_OF_MEMORY);
		}

		/* Destination filepath must not exist unless this ALTER
		TABLE starts and ends with a file_per-table tablespace. */
		if (!old_is_file_per_table) {
			err = fil_rename_tablespace_check(
				new_table->space, new_path, old_path,
				dict_table_is_discarded(new_table));
			if (err != DB_SUCCESS) {
				ut_free(old_path);
				ut_free(new_path);
				return(err);
			}
		}

		fil_name_write_rename(
			new_table->space, 0, new_path, old_path, mtr);

		ut_free(new_path);
	}

	ut_free(old_path);

	return(DB_SUCCESS);
}
#endif /* !UNIV_HOTBACKUP */
#ifdef UNIV_DEBUG
/** Check that a tablespace is valid for mtr_commit().
@param[in]	space	persistent tablespace that has been changed */
static
void
fil_space_validate_for_mtr_commit(
	const fil_space_t*	space)
{
	ut_ad(!mutex_own(&fil_system->mutex));
	ut_ad(space != NULL);
	ut_ad(space->purpose == FIL_TYPE_TABLESPACE);
	ut_ad(!is_predefined_tablespace(space->id));

	/* We are serving mtr_commit(). While there is an active
	mini-transaction, we should have !space->stop_new_ops. This is
	guaranteed by meta-data locks or transactional locks, or
	dict_operation_lock (X-lock in DROP, S-lock in purge).

	However, a file I/O thread can invoke change buffer merge
	while fil_check_pending_operations() is waiting for operations
	to quiesce. This is not a problem, because
	ibuf_merge_or_delete_for_page() would call
	fil_space_acquire() before mtr_start() and
	fil_space_release() after mtr_commit(). This is why
	n_pending_ops should not be zero if stop_new_ops is set. */
	ut_ad(!space->stop_new_ops
	      || space->is_being_truncated /* TRUNCATE sets stop_new_ops */
	      || space->n_pending_ops > 0);
}
#endif /* UNIV_DEBUG */

/** Write a MLOG_FILE_NAME record for a persistent tablespace.
@param[in]	space	tablespace
@param[in,out]	mtr	mini-transaction */
static
void
fil_names_write(
	const fil_space_t*	space,
	mtr_t*			mtr)
{
	ut_ad(UT_LIST_GET_LEN(space->chain) == 1);
	fil_name_write(space, 0, UT_LIST_GET_FIRST(space->chain), mtr);
}

/** Note that a non-predefined persistent tablespace has been modified
by redo log.
@param[in,out]	space	tablespace */
void
fil_names_dirty(
	fil_space_t*	space)
{
	ut_ad(log_mutex_own());
	ut_ad(recv_recovery_is_on());
	ut_ad(log_sys->lsn != 0);
	ut_ad(space->max_lsn == 0);
	ut_d(fil_space_validate_for_mtr_commit(space));

	UT_LIST_ADD_LAST(fil_system->named_spaces, space);
	space->max_lsn = log_sys->lsn;
}

/** Write MLOG_FILE_NAME records when a non-predefined persistent
tablespace was modified for the first time since the latest
fil_names_clear().
@param[in,out]	space	tablespace
@param[in,out]	mtr	mini-transaction */
void
fil_names_dirty_and_write(
	fil_space_t*	space,
	mtr_t*		mtr)
{
	ut_ad(log_mutex_own());
	ut_d(fil_space_validate_for_mtr_commit(space));
	ut_ad(space->max_lsn == log_sys->lsn);

	UT_LIST_ADD_LAST(fil_system->named_spaces, space);
	fil_names_write(space, mtr);

	DBUG_EXECUTE_IF("fil_names_write_bogus",
			{
				char bogus_name[] = "./test/bogus file.ibd";
				os_normalize_path(bogus_name);
				fil_name_write(
					SRV_LOG_SPACE_FIRST_ID, 0,
					bogus_name, mtr);
			});
}
#ifndef UNIV_HOTBACKUP
/** On a log checkpoint, reset fil_names_dirty_and_write() flags
and write out MLOG_FILE_NAME and MLOG_CHECKPOINT if needed.
@param[in]	lsn		checkpoint LSN
@param[in]	do_write	whether to always write MLOG_CHECKPOINT
@return whether anything was written to the redo log
@retval false	if no flags were set and nothing written
@retval true	if anything was written to the redo log */
bool
fil_names_clear(
	lsn_t	lsn,
	bool	do_write)
{
	mtr_t	mtr;

	ut_ad(log_mutex_own());

	if (log_sys->append_on_checkpoint) {
		mtr_write_log(log_sys->append_on_checkpoint);
		do_write = true;
	}

	mtr.start();

	for (fil_space_t* space = UT_LIST_GET_FIRST(fil_system->named_spaces);
	     space != NULL; ) {
		fil_space_t*	next = UT_LIST_GET_NEXT(named_spaces, space);

		ut_ad(space->max_lsn > 0);
		if (space->max_lsn < lsn) {
			/* The tablespace was last dirtied before the
			checkpoint LSN. Remove it from the list, so
			that if the tablespace is not going to be
			modified any more, subsequent checkpoints will
			avoid calling fil_names_write() on it. */
			space->max_lsn = 0;
			UT_LIST_REMOVE(fil_system->named_spaces, space);
		}

		/* max_lsn is the last LSN where fil_names_dirty_and_write()
		was called. If we kept track of "min_lsn" (the first LSN
		where max_lsn turned nonzero), we could avoid the
		fil_names_write() call if min_lsn > lsn. */

		fil_names_write(space, &mtr);
		do_write = true;

		space = next;
	}

	if (do_write) {
		mtr.commit_checkpoint(lsn);
	} else {
		ut_ad(!mtr.has_modifications());
	}

	return(do_write);
}

/** Truncate a single-table tablespace. The tablespace must be cached
in the memory cache.
@param space_id			space id
@param dir_path			directory path
@param tablename		the table name in the usual
				databasename/tablename format of InnoDB
@param flags			tablespace flags
@param trunc_to_default		truncate to default size if tablespace
				is being newly re-initialized.
@return DB_SUCCESS or error */
dberr_t
truncate_t::truncate(
/*=================*/
	ulint		space_id,
	const char*	dir_path,
	const char*	tablename,
	ulint		flags,
	bool		trunc_to_default)
{
	dberr_t		err = DB_SUCCESS;
	char*		path;
	bool		has_data_dir = FSP_FLAGS_HAS_DATA_DIR(flags);

	ut_a(!is_system_tablespace(space_id));

	if (has_data_dir) {
		ut_ad(dir_path != NULL);

		path = fil_make_filepath(dir_path, tablename, IBD, true);

	} else {
		path = fil_make_filepath(NULL, tablename, IBD, false);
	}

	if (path == NULL) {
		return(DB_OUT_OF_MEMORY);
	}

	mutex_enter(&fil_system->mutex);

	fil_space_t*	space = fil_space_get_by_id(space_id);

	/* The following code must change when InnoDB supports
	multiple datafiles per tablespace. */
	ut_a(UT_LIST_GET_LEN(space->chain) == 1);

	fil_node_t*	node = UT_LIST_GET_FIRST(space->chain);

	if (trunc_to_default) {
		space->size = node->size = FIL_IBD_FILE_INITIAL_SIZE;
	}

	const bool already_open = node->is_open;

	if (!already_open) {

		bool	ret;

		node->handle = os_file_create_simple_no_error_handling(
			innodb_data_file_key, path, OS_FILE_OPEN,
			OS_FILE_READ_WRITE,
			fsp_is_system_temporary(space_id)
			? false : srv_read_only_mode, &ret);

		if (!ret) {
			ib::error() << "Failed to open tablespace file "
				<< path << ".";

			ut_free(path);

			return(DB_ERROR);
		}

		node->is_open = true;
	}

	os_offset_t	trunc_size = trunc_to_default
		? FIL_IBD_FILE_INITIAL_SIZE
		: space->size;

	const bool success = os_file_truncate(
		path, node->handle, trunc_size * UNIV_PAGE_SIZE);

	if (!success) {
		ib::error() << "Cannot truncate file " << path
			<< " in TRUNCATE TABLESPACE.";
		err = DB_ERROR;
	}

	space->stop_new_ops = false;
	space->is_being_truncated = false;

	/* If we opened the file in this function, close it. */
	if (!already_open) {
		bool	closed = os_file_close(node->handle);

		if (!closed) {

			ib::error() << "Failed to close tablespace file "
				<< path << ".";

			err = DB_ERROR;
		} else {
			node->is_open = false;
		}
	}

	mutex_exit(&fil_system->mutex);

	ut_free(path);

	return(err);
}
#endif /* !UNIV_HOTBACKUP */

/**
Note that the file system where the file resides doesn't support PUNCH HOLE.
Called from AIO handlers when IO returns DB_IO_NO_PUNCH_HOLE
@param[in,out]	node		Node to set */
void
fil_no_punch_hole(fil_node_t* node)
{
	node->punch_hole = false;
}

/** Set the compression type for the tablespace
@param[in] space		Space ID of tablespace for which to set
@param[in] algorithm		Text representation of the algorithm
@return DB_SUCCESS or error code */
dberr_t
fil_set_compression(
	ulint		space_id,
	const char*	algorithm)
{
	ut_ad(!is_system_or_undo_tablespace(space_id));

	if (is_shared_tablespace(space_id)) {

		return(DB_IO_NO_PUNCH_HOLE_TABLESPACE);
	}

	dberr_t		err;
	Compression	compression;

	if (algorithm == NULL || strlen(algorithm) == 0) {

#ifndef UNIV_DEBUG
		compression.m_type = Compression::NONE;
#else
		compression.m_type = static_cast<Compression::Type>(
			srv_debug_compress);

		switch (compression.m_type) {
		case Compression::LZ4:
		case Compression::NONE:
		case Compression::ZLIB:
			break;

		default:
			ut_error;
		}

#endif /* UNIV_DEBUG */

		err = DB_SUCCESS;

	} else {

		err = Compression::check(algorithm, &compression);

		ut_ad(err == DB_SUCCESS || err == DB_UNSUPPORTED);
	}

	fil_space_t*	space = fil_space_get(space_id);

	if (space == NULL) {

		err = DB_NOT_FOUND;

	} else {

		space->compression_type = compression.m_type;

		if (space->compression_type != Compression::NONE
		    && err == DB_SUCCESS) {

			const fil_node_t* node;

			node = UT_LIST_GET_FIRST(space->chain);

			if (!node->punch_hole) {

				return(DB_IO_NO_PUNCH_HOLE_FS);
			}
		}
	}

	return(err);
}

/** Get the compression algorithm for a tablespace.
@param[in]	space_id	Space ID to check
@return the compression algorithm */
Compression::Type
fil_get_compression(
	ulint	space_id)
{
	fil_space_t*	space = fil_space_get(space_id);

	return(space == NULL ? Compression::NONE : space->compression_type);
}

/** Set the encryption type for the tablespace
@param[in] space_id		Space ID of tablespace for which to set
@param[in] algorithm		Encryption algorithm
@param[in] key			Encryption key
@param[in] iv			Encryption iv
@return DB_SUCCESS or error code */
dberr_t
fil_set_encryption(
	ulint			space_id,
	Encryption::Type	algorithm,
	byte*			key,
	byte*			iv)
{
	ut_ad(!is_system_or_undo_tablespace(space_id));

	if (is_shared_tablespace(space_id)) {
		return(DB_IO_NO_ENCRYPT_TABLESPACE);
	}

	mutex_enter(&fil_system->mutex);

	fil_space_t*	space = fil_space_get_by_id(space_id);

	if (space == NULL) {
		mutex_exit(&fil_system->mutex);
		return(DB_NOT_FOUND);
	}

	ut_ad(algorithm != Encryption::NONE);
	space->encryption_type = algorithm;
	if (key == NULL) {
		Encryption::random_value(space->encryption_key);
	} else {
		memcpy(space->encryption_key,
		       key, ENCRYPTION_KEY_LEN);
	}

	space->encryption_klen = ENCRYPTION_KEY_LEN;
	if (iv == NULL) {
		Encryption::random_value(space->encryption_iv);
	} else {
		memcpy(space->encryption_iv,
		       iv, ENCRYPTION_KEY_LEN);
	}

	mutex_exit(&fil_system->mutex);

	return(DB_SUCCESS);
}

/** Rotate the tablespace keys by new master key.
@return true if the re-encrypt suceeds */
bool
fil_encryption_rotate()
{
	fil_space_t*	space;
	mtr_t		mtr;
	byte		encrypt_info[ENCRYPTION_INFO_SIZE];

	for (space = UT_LIST_GET_FIRST(fil_system->space_list);
	     space != NULL; ) {
		/* Skip unencypted tablespaces. */
		if (is_system_or_undo_tablespace(space->id)
		    || fsp_is_system_temporary(space->id)
		    || space->purpose == FIL_TYPE_LOG) {
			space = UT_LIST_GET_NEXT(space_list, space);
			continue;
		}

		if (space->encryption_type != Encryption::NONE) {
			mtr_start(&mtr);
			mtr.set_named_space(space->id);

			space = mtr_x_lock_space(space->id, &mtr);

			memset(encrypt_info, 0, ENCRYPTION_INFO_SIZE);

			if (!fsp_header_rotate_encryption(space,
							  encrypt_info,
							  &mtr)) {
				mtr_commit(&mtr);
				return(false);
			}

			mtr_commit(&mtr);
		}

		space = UT_LIST_GET_NEXT(space_list, space);
		DBUG_EXECUTE_IF("ib_crash_during_rotation_for_encryption",
				DBUG_SUICIDE(););
	}

	return(true);
}

/** Build the basic folder name from the path and length provided
@param[in]	path	pathname (may also include the file basename)
@param[in]	len	length of the path, in bytes */
void
Folder::make_path(const char* path, size_t len)
{
	if (is_absolute_path(path)) {
		m_folder = mem_strdupl(path, len);
		m_folder_len = len;
	}
	else {
		size_t n = 2 + len + strlen(fil_path_to_mysql_datadir);
		m_folder = static_cast<char*>(ut_malloc_nokey(n));
		m_folder_len = 0;

		if (path != fil_path_to_mysql_datadir) {
			/* Put the mysqld datadir into m_folder first. */
			ut_ad(fil_path_to_mysql_datadir[0] != '\0');
			m_folder_len = strlen(fil_path_to_mysql_datadir);
			memcpy(m_folder, fil_path_to_mysql_datadir,
			       m_folder_len);
			if (m_folder[m_folder_len - 1] != OS_PATH_SEPARATOR) {
				m_folder[m_folder_len++] = OS_PATH_SEPARATOR;
			}
		}

		/* Append the path. */
		memcpy(m_folder + m_folder_len, path, len);
		m_folder_len += len;
		m_folder[m_folder_len] = '\0';
	}

	os_normalize_path(m_folder);
}

/** Resolve a relative path in m_folder to an absolute path
in m_abs_path setting m_abs_len. */
void
Folder::make_abs_path()
{
	my_realpath(m_abs_path, m_folder, MYF(0));
	m_abs_len = strlen(m_abs_path);

	ut_ad(m_abs_len + 1 < sizeof(m_abs_path));

	/* Folder::related_to() needs a trailing separator. */
	if (m_abs_path[m_abs_len - 1] != OS_PATH_SEPARATOR) {
		m_abs_path[m_abs_len] = OS_PATH_SEPARATOR;
		m_abs_path[++m_abs_len] = '\0';
	}
}

/** Constructor
@param[in]	path	pathname (may also include the file basename)
@param[in]	len	length of the path, in bytes */
Folder::Folder(const char* path, size_t len)
{
	make_path(path, len);
	make_abs_path();
}

/** Assignment operator
@param[in]	folder	folder string provided */
class Folder&
Folder::operator=(const char* path)
{
	ut_free(m_folder);
	make_path(path, strlen(path));
	make_abs_path();

	return(*this);
}

/** Determine if two folders are equal
@param[in]	other	folder to compare to
@return whether the folders are equal */
bool Folder::operator==(const Folder& other) const
{
	return(m_abs_len == other.m_abs_len
	       && !memcmp(m_abs_path, other.m_abs_path, m_abs_len));
}

/** Determine if the left folder is the same or an ancestor of
(contains) the right folder.
@param[in]	other	folder to compare to
@return whether this is the same or an ancestor of the other folder. */
bool Folder::operator>=(const Folder& other) const
{
	return(m_abs_len <= other.m_abs_len
		&& (!memcmp(other.m_abs_path, m_abs_path, m_abs_len)));
}

/** Determine if the left folder is an ancestor of (contains)
the right folder.
@param[in]	other	folder to compare to
@return whether this is an ancestor of the other folder */
bool Folder::operator>(const Folder& other) const
{
	return(m_abs_len < other.m_abs_len
	       && (!memcmp(other.m_abs_path, m_abs_path, m_abs_len)));
}

/** Determine if the directory referenced by m_folder exists.
@return whether the directory exists */
bool
Folder::exists()
{
	bool		exists;
	os_file_type_t	type;

#ifdef _WIN32
	/* Temporarily strip the trailing_separator since it will cause
	_stat64() to fail on Windows unless the path is the root of some
	drive; like "c:\".  _stat64() will fail if it is "c:". */
	size_t	len = strlen(m_abs_path);
	if (m_abs_path[m_abs_len - 1] == OS_PATH_SEPARATOR
	    && m_abs_path[m_abs_len - 2] != ':') {
		m_abs_path[m_abs_len - 1] = '\0';
	}
#endif /* WIN32 */

	bool ret = os_file_status(m_abs_path, &exists, &type);

#ifdef _WIN32
	/* Put the separator back on. */
	if (m_abs_path[m_abs_len - 1] == '\0') {
		m_abs_path[m_abs_len - 1] = OS_PATH_SEPARATOR;
	}
#endif /* WIN32 */

	return(ret && exists && type == OS_FILE_TYPE_DIR);
}

/* Unit Tests */
#ifdef UNIV_ENABLE_UNIT_TEST_MAKE_FILEPATH
#define MF  fil_make_filepath
#define DISPLAY ib::info() << path
void
test_make_filepath()
{
	char* path;
	const char* long_path =
		"this/is/a/very/long/path/including/a/very/"
		"looooooooooooooooooooooooooooooooooooooooooooooooo"
		"oooooooooooooooooooooooooooooooooooooooooooooooooo"
		"oooooooooooooooooooooooooooooooooooooooooooooooooo"
		"oooooooooooooooooooooooooooooooooooooooooooooooooo"
		"oooooooooooooooooooooooooooooooooooooooooooooooooo"
		"oooooooooooooooooooooooooooooooooooooooooooooooooo"
		"oooooooooooooooooooooooooooooooooooooooooooooooooo"
		"oooooooooooooooooooooooooooooooooooooooooooooooooo"
		"oooooooooooooooooooooooooooooooooooooooooooooooooo"
		"oooooooooooooooooooooooooooooooooooooooooooooooong"
		"/folder/name";
	path = MF("/this/is/a/path/with/a/filename", NULL, IBD, false); DISPLAY;
	path = MF("/this/is/a/path/with/a/filename", NULL, ISL, false); DISPLAY;
	path = MF("/this/is/a/path/with/a/filename", NULL, CFG, false); DISPLAY;
	path = MF("/this/is/a/path/with/a/filename", NULL, CFP, false); DISPLAY;
	path = MF("/this/is/a/path/with/a/filename.ibd", NULL, IBD, false); DISPLAY;
	path = MF("/this/is/a/path/with/a/filename.ibd", NULL, IBD, false); DISPLAY;
	path = MF("/this/is/a/path/with/a/filename.dat", NULL, IBD, false); DISPLAY;
	path = MF(NULL, "tablespacename", NO_EXT, false); DISPLAY;
	path = MF(NULL, "tablespacename", IBD, false); DISPLAY;
	path = MF(NULL, "dbname/tablespacename", NO_EXT, false); DISPLAY;
	path = MF(NULL, "dbname/tablespacename", IBD, false); DISPLAY;
	path = MF(NULL, "dbname/tablespacename", ISL, false); DISPLAY;
	path = MF(NULL, "dbname/tablespacename", CFG, false); DISPLAY;
	path = MF(NULL, "dbname/tablespacename", CFP, false); DISPLAY;
	path = MF(NULL, "dbname\\tablespacename", NO_EXT, false); DISPLAY;
	path = MF(NULL, "dbname\\tablespacename", IBD, false); DISPLAY;
	path = MF("/this/is/a/path", "dbname/tablespacename", IBD, false); DISPLAY;
	path = MF("/this/is/a/path", "dbname/tablespacename", IBD, true); DISPLAY;
	path = MF("./this/is/a/path", "dbname/tablespacename.ibd", IBD, true); DISPLAY;
	path = MF("this\\is\\a\\path", "dbname/tablespacename", IBD, true); DISPLAY;
	path = MF("/this/is/a/path", "dbname\\tablespacename", IBD, true); DISPLAY;
	path = MF(long_path, NULL, IBD, false); DISPLAY;
	path = MF(long_path, "tablespacename", IBD, false); DISPLAY;
	path = MF(long_path, "tablespacename", IBD, true); DISPLAY;
}
#endif /* UNIV_ENABLE_UNIT_TEST_MAKE_FILEPATH */
/* @} */

/** Release the reserved free extents.
@param[in]	n_reserved	number of reserved extents */
void
fil_space_t::release_free_extents(ulint	n_reserved)
{
	ut_ad(rw_lock_own(&latch, RW_LOCK_X));

	ut_a(n_reserved_extents >= n_reserved);
	n_reserved_extents -= n_reserved;
}<|MERGE_RESOLUTION|>--- conflicted
+++ resolved
@@ -2356,18 +2356,6 @@
 	return(id);
 }
 
-/*******************************************************************//**
-Renames the memory cache structures of a single-table tablespace.
-@return	TRUE if success */
-static
-bool
-fil_rename_tablespace_in_mem(
-/*=========================*/
-	fil_space_t*	space,	/*!< in: tablespace memory object */
-	fil_node_t*	node,	/*!< in: file node of that tablespace */
-	const char*	new_name,	/*!< in: new name */
-	const char*	new_path);	/*!< in: new file path */
-
 /** Rename a single-table tablespace.
 The tablespace must exist in the memory cache.
 @param[in]	id		tablespace identifier
@@ -3584,7 +3572,7 @@
 	ut_ad(strchr(old_file_name, OS_PATH_SEPARATOR) != NULL);
 	ut_ad(strchr(new_file_name, OS_PATH_SEPARATOR) != NULL);
 
-#ifndef UNIV_HOTBACKUP
+#if 0
 	if (!recv_recovery_on) {
 		mtr_t		mtr;
 
@@ -3594,10 +3582,10 @@
 		mtr.commit();
 		log_mutex_enter();
 	}
-#endif /* !UNIV_HOTBACKUP */
 
 	/* log_sys->mutex is above fil_system->mutex in the latching order */
 	ut_ad(log_mutex_own());
+#endif /* !UNIV_HOTBACKUP */
 	mutex_enter(&fil_system->mutex);
 
 	ut_ad(space->name == old_space_name);
@@ -3617,19 +3605,13 @@
 	DBUG_EXECUTE_IF("fil_rename_tablespace_failure_2",
 			skip_rename: success = false; );
 
-<<<<<<< HEAD
-#if 0
-	if (success && !recv_recovery_on) {
-		mtr_t		mtr;
-=======
 	ut_ad(node->name == old_file_name);
->>>>>>> 67d52e7c
 
 	if (success) {
 		node->name = new_file_name;
 	}
 
-#ifndef UNIV_HOTBACKUP
+#if 0
 	if (!recv_recovery_on) {
 		log_mutex_exit();
 	}
@@ -3930,9 +3912,6 @@
 		goto error_exit_1;
 	}
 
-<<<<<<< HEAD
-#if 0
-=======
 	/* For encryption tablespace, initial encryption information. */
 	if (FSP_FLAGS_GET_ENCRYPTION(space->flags)) {
 		err = fil_set_encryption(space->id,
@@ -3942,8 +3921,7 @@
 		ut_ad(err == DB_SUCCESS);
 	}
 
-#ifndef UNIV_HOTBACKUP
->>>>>>> 67d52e7c
+#if 0
 	if (!is_temp) {
 		mtr_t			mtr;
 		const fil_node_t*	file = UT_LIST_GET_FIRST(space->chain);
