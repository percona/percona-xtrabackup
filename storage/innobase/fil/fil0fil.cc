--- conflicted
+++ resolved
@@ -2590,7 +2590,9 @@
 
 	IORequest	request(IORequest::READ);
 
-	success = os_file_read(request, file->handle, page, 0, UNIV_PAGE_SIZE);
+	success = os_file_read(
+		request, file->handle, page, 0, UNIV_ZIP_SIZE_MIN);
+
 	ut_ad(success);
 
 	ulint		flags = fsp_header_get_flags(page);
@@ -2807,7 +2809,6 @@
 	return(true);
 }
 
-<<<<<<< HEAD
 /** Close a tablespace file.
 @param[in]	LRU_close	true if called from LRU close
 @param[in,out]	file		Tablespace file to close */
@@ -2815,11 +2816,6 @@
 Fil_shard::close_file(fil_node_t* file, bool LRU_close)
 {
 	ut_ad(mutex_owned());
-=======
-		success = os_file_read(
-			request,
-			node->handle, page, 0, UNIV_ZIP_SIZE_MIN);
->>>>>>> 82563fd0
 
 	ut_a(file->is_open);
 	ut_a(file->in_use == 0);
@@ -5728,6 +5724,7 @@
 	flush would write to it. */
 
 	buf2 = static_cast<byte*>(ut_malloc_nokey(3 * page_size.logical()));
+
 	/* Align the memory for file i/o if we might have O_DIRECT set */
 	page = static_cast<byte*>(ut_align(buf2, page_size.logical()));
 
@@ -6161,8 +6158,6 @@
 
 	mutex_release();
 
-	/* Only TRX_SYS_SPACE may contain multiple nodes. */
-
 	const char*	filename = path.c_str();
 
 	if (space != nullptr) {
@@ -6211,25 +6206,22 @@
 	/* Get and test the file size. */
 	os_offset_t	size = os_file_get_size(df.handle());
 
-<<<<<<< HEAD
 	/* Every .ibd file is created >= 4 pages in size.
 	Smaller files cannot be OK. */
 	os_offset_t	minimum_size;
-=======
-		/* Every .ibd file is created >= FIL_IBD_FILE_INITIAL_SIZE
-		pages in size. Smaller files cannot be OK. */
-		{
-			const page_size_t page_size(file.flags());
-			minimum_size = FIL_IBD_FILE_INITIAL_SIZE
-				* page_size.physical();
-		}
->>>>>>> 82563fd0
-
-	minimum_size = FIL_IBD_FILE_INITIAL_SIZE * UNIV_PAGE_SIZE;
+
+	/* Every .ibd file is created >= FIL_IBD_FILE_INITIAL_SIZE
+	pages in size. Smaller files cannot be OK. */
+	{
+		const page_size_t page_size(df.flags());
+
+		minimum_size = FIL_IBD_FILE_INITIAL_SIZE * page_size.physical();
+	}
 
 	if (size == static_cast<os_offset_t>(-1)) {
 		/* The following call prints an error message */
 		os_file_get_last_error(true);
+
 		ib::error()
 			<< "Could not measure the size of"
 			" single-table tablespace file '"
@@ -6952,7 +6944,6 @@
 
 		ut_a(space->purpose == FIL_TYPE_TABLESPACE);
 
-<<<<<<< HEAD
 		/* No need to protect with a mutex, because this is
 		a single-threaded operation */
 
@@ -6960,13 +6951,8 @@
 
 		dberr_t	error;
 
-=======
-		mutex_exit(&fil_system->mutex); /* no need to protect with a
-					      mutex, because this is a
-					      single-threaded operation */
-
 		const page_size_t	page_size(space->flags);
->>>>>>> 82563fd0
+
 		error = fil_read(
 			page_id_t(space->id, 0),
 			page_size,
