/*****************************************************************************

Copyright (c) 1995, 2014, Oracle and/or its affiliates. All Rights Reserved.

This program is free software; you can redistribute it and/or modify it under
the terms of the GNU General Public License as published by the Free Software
Foundation; version 2 of the License.

This program is distributed in the hope that it will be useful, but WITHOUT
ANY WARRANTY; without even the implied warranty of MERCHANTABILITY or FITNESS
FOR A PARTICULAR PURPOSE. See the GNU General Public License for more details.

You should have received a copy of the GNU General Public License along with
this program; if not, write to the Free Software Foundation, Inc.,
51 Franklin Street, Suite 500, Boston, MA 02110-1335 USA

*****************************************************************************/

/**************************************************//**
@file fil/fil0fil.cc
The tablespace memory cache

Created 10/25/1995 Heikki Tuuri
*******************************************************/

#include "ha_prototypes.h"

#include "fil0fil.h"
#include "mem0mem.h"
#include "hash0hash.h"
#include "os0file.h"
#include "mach0data.h"
#include "buf0buf.h"
#include "buf0flu.h"
#include "log0recv.h"
#include "fsp0fsp.h"
#include "srv0srv.h"
#include "srv0start.h"
#include "mtr0log.h"
#include "dict0dict.h"
#include "page0page.h"
#include "page0zip.h"
#include "trx0sys.h"
#include "btr0btr.h"
#include "dict0boot.h"
#include "row0mysql.h"
#include "row0trunc.h"
#ifndef UNIV_HOTBACKUP
# include "buf0lru.h"
# include "ibuf0ibuf.h"
# include "sync0sync.h"
# include "os0event.h"
#else /* !UNIV_HOTBACKUP */
# include "srv0srv.h"
#endif /* !UNIV_HOTBACKUP */
#include "fsp0sysspace.h"
#include "ut0new.h"

/*
		IMPLEMENTATION OF THE TABLESPACE MEMORY CACHE
		=============================================

The tablespace cache is responsible for providing fast read/write access to
tablespaces and logs of the database. File creation and deletion is done
in other modules which know more of the logic of the operation, however.

A tablespace consists of a chain of files. The size of the files does not
have to be divisible by the database block size, because we may just leave
the last incomplete block unused. When a new file is appended to the
tablespace, the maximum size of the file is also specified. At the moment,
we think that it is best to extend the file to its maximum size already at
the creation of the file, because then we can avoid dynamically extending
the file when more space is needed for the tablespace.

A block's position in the tablespace is specified with a 32-bit unsigned
integer. The files in the chain are thought to be catenated, and the block
corresponding to an address n is the nth block in the catenated file (where
the first block is named the 0th block, and the incomplete block fragments
at the end of files are not taken into account). A tablespace can be extended
by appending a new file at the end of the chain.

Our tablespace concept is similar to the one of Oracle.

To acquire more speed in disk transfers, a technique called disk striping is
sometimes used. This means that logical block addresses are divided in a
round-robin fashion across several disks. Windows NT supports disk striping,
so there we do not need to support it in the database. Disk striping is
implemented in hardware in RAID disks. We conclude that it is not necessary
to implement it in the database. Oracle 7 does not support disk striping,
either.

Another trick used at some database sites is replacing tablespace files by
raw disks, that is, the whole physical disk drive, or a partition of it, is
opened as a single file, and it is accessed through byte offsets calculated
from the start of the disk or the partition. This is recommended in some
books on database tuning to achieve more speed in i/o. Using raw disk
certainly prevents the OS from fragmenting disk space, but it is not clear
if it really adds speed. We measured on the Pentium 100 MHz + NT + NTFS file
system + EIDE Conner disk only a negligible difference in speed when reading
from a file, versus reading from a raw disk.

To have fast access to a tablespace or a log file, we put the data structures
to a hash table. Each tablespace and log file is given an unique 32-bit
identifier.

Some operating systems do not support many open files at the same time,
though NT seems to tolerate at least 900 open files. Therefore, we put the
open files in an LRU-list. If we need to open another file, we may close the
file at the end of the LRU-list. When an i/o-operation is pending on a file,
the file cannot be closed. We take the file nodes with pending i/o-operations
out of the LRU-list and keep a count of pending operations. When an operation
completes, we decrement the count and return the file node to the LRU-list if
the count drops to zero. */

/** When mysqld is run, the default directory "." is the mysqld datadir,
but in the MySQL Embedded Server Library and mysqlbackup it is not the default
directory, and we must set the base file path explicitly */
const char*	fil_path_to_mysql_datadir	= ".";

/** Common InnoDB file extentions */
const char* dot_ext[] = { "", ".ibd", ".isl", ".cfg" };

/** The number of fsyncs done to the log */
ulint	fil_n_log_flushes			= 0;

/** Number of pending redo log flushes */
ulint	fil_n_pending_log_flushes		= 0;
/** Number of pending tablespace flushes */
ulint	fil_n_pending_tablespace_flushes	= 0;

/** Number of files currently open */
ulint	fil_n_file_opened			= 0;

/** The null file address */
fil_addr_t	fil_addr_null = {FIL_NULL, 0};

/** File node of a tablespace or the log data space */
struct fil_node_t {
	fil_space_t*	space;	/*!< backpointer to the space where this node
				belongs */
	char*		name;	/*!< path to the file */
	bool		is_open;/*!< true if file is open */
	os_file_t	handle;	/*!< OS handle to the file, if file open */
	os_event_t	sync_event;/*!< Condition event to group and
				serialize calls to fsync */
	bool		is_raw_disk;/*!< true if the 'file' is actually a raw
				device or a raw disk partition */
	ulint		size;	/*!< size of the file in database pages, 0 if
				not known yet; the possible last incomplete
				megabyte may be ignored if space == 0 */
	ulint		n_pending;
				/*!< count of pending i/o's on this file;
				closing of the file is not allowed if
				this is > 0 */
	ulint		n_pending_flushes;
				/*!< count of pending flushes on this file;
				closing of the file is not allowed if
				this is > 0 */
	bool		being_extended;
				/*!< true if the node is currently
				being extended. */
	int64_t		modification_counter;/*!< when we write to the file we
				increment this by one */
	int64_t		flush_counter;/*!< up to what
				modification_counter value we have
				flushed the modifications to disk */
	UT_LIST_NODE_T(fil_node_t) chain;
				/*!< link field for the file chain */
	UT_LIST_NODE_T(fil_node_t) LRU;
				/*!< link field for the LRU list */
	ulint		magic_n;/*!< FIL_NODE_MAGIC_N */
};

/** Value of fil_node_t::magic_n */
#define	FIL_NODE_MAGIC_N	89389

/** The tablespace memory cache; also the totality of logs (the log
data space) is stored here; below we talk about tablespaces, but also
the ib_logfiles form a 'space' and it is handled here */
struct fil_system_t {
#ifndef UNIV_HOTBACKUP
	ib_mutex_t	mutex;		/*!< The mutex protecting the cache */
#endif /* !UNIV_HOTBACKUP */
	hash_table_t*	spaces;		/*!< The hash table of spaces in the
					system; they are hashed on the space
					id */
	hash_table_t*	name_hash;	/*!< hash table based on the space
					name */
	UT_LIST_BASE_NODE_T(fil_node_t) LRU;
					/*!< base node for the LRU list of the
					most recently used open files with no
					pending i/o's; if we start an i/o on
					the file, we first remove it from this
					list, and return it to the start of
					the list when the i/o ends;
					log files and the system tablespace are
					not put to this list: they are opened
					after the startup, and kept open until
					shutdown */
	UT_LIST_BASE_NODE_T(fil_space_t) unflushed_spaces;
					/*!< base node for the list of those
					tablespaces whose files contain
					unflushed writes; those spaces have
					at least one file node where
					modification_counter > flush_counter */
	ulint		n_open;		/*!< number of files currently open */
	ulint		max_n_open;	/*!< n_open is not allowed to exceed
					this */
	int64_t		modification_counter;/*!< when we write to a file we
					increment this by one */
	ulint		max_assigned_id;/*!< maximum space id in the existing
					tables, or assigned during the time
					mysqld has been up; at an InnoDB
					startup we scan the data dictionary
					and set here the maximum of the
					space id's of the tables there */
	int64_t		tablespace_version;
					/*!< a counter which is incremented for
					every space object memory creation;
					every space mem object gets a
					'timestamp' from this; in DISCARD/
					IMPORT this is used to check if we
					should ignore an insert buffer merge
					request */
	UT_LIST_BASE_NODE_T(fil_space_t) space_list;
					/*!< list of all file spaces */
	UT_LIST_BASE_NODE_T(fil_space_t) named_spaces;
					/*!< list of all file spaces
					for which a MLOG_FILE_NAME
					record has been written since
					the latest redo log checkpoint.
					Protected only by log_sys->mutex. */
	bool		space_id_reuse_warned;
					/* !< true if fil_space_create()
					has issued a warning about
					potential space_id reuse */
};

/** The tablespace memory cache. This variable is NULL before the module is
initialized. */
static fil_system_t*	fil_system	= NULL;

/** Last element index in fil_sys_lookup[]. This must not be smaller
than the number of predefined tablespaces. */
static const ulint	FIL_SYS_LOOKUP_SPACES	= TRX_SYS_N_RSEGS;
/** Lookup array of the system tablespace and the undo tablespaces,
and possibly some user tablespaces. */
static fil_space_t*	fil_sys_lookup[FIL_SYS_LOOKUP_SPACES + 1];

#ifdef UNIV_HOTBACKUP
static ulint	srv_data_read;
static ulint	srv_data_written;
#endif /* UNIV_HOTBACKUP */

/** Determine if (i) is a user tablespace id or not. */
# define fil_is_user_tablespace_id(i)		\
	(((i) > srv_undo_tablespaces_open)	\
	 && ((i) != srv_tmp_space.space_id()))

/** Determine if user has explicitly disabled fsync(). */
#ifndef _WIN32
# define fil_buffering_disabled(s)	\
	((s)->purpose == FIL_TYPE_TABLESPACE	\
	 && srv_unix_file_flush_method	\
	 == SRV_UNIX_O_DIRECT_NO_FSYNC)
#else /* _WIN32 */
# define fil_buffering_disabled(s)	(0)
#endif /* __WIN32 */

#ifdef UNIV_DEBUG
/** Try fil_validate() every this many times */
# define FIL_VALIDATE_SKIP	17

/******************************************************************//**
Checks the consistency of the tablespace cache some of the time.
@return true if ok or the check was skipped */
static
bool
fil_validate_skip(void)
/*===================*/
{
	/** The fil_validate() call skip counter. Use a signed type
	because of the race condition below. */
	static int fil_validate_count = FIL_VALIDATE_SKIP;

	/* There is a race condition below, but it does not matter,
	because this call is only for heuristic purposes. We want to
	reduce the call frequency of the costly fil_validate() check
	in debug builds. */
	if (--fil_validate_count > 0) {
		return(true);
	}

	fil_validate_count = FIL_VALIDATE_SKIP;
	return(fil_validate());
}
#endif /* UNIV_DEBUG */

/********************************************************************//**
Determines if a file node belongs to the least-recently-used list.
@return true if the file belongs to fil_system->LRU mutex. */
UNIV_INLINE
bool
fil_space_belongs_in_lru(
/*=====================*/
	const fil_space_t*	space)	/*!< in: file space */
{
	switch (space->purpose) {
	case FIL_TYPE_LOG:
		return(false);
	case FIL_TYPE_TABLESPACE:
	case FIL_TYPE_TEMPORARY:
	case FIL_TYPE_IMPORT:
		return(fil_is_user_tablespace_id(space->id));
	}

	ut_ad(0);
	return(false);
}

/********************************************************************//**
NOTE: you must call fil_mutex_enter_and_prepare_for_io() first!

Prepares a file node for i/o. Opens the file if it is closed. Updates the
pending i/o's field in the node and the system appropriately. Takes the node
off the LRU list if it is in the LRU list. The caller must hold the fil_sys
mutex.
@return false if the file can't be opened, otherwise true */
static
bool
fil_node_prepare_for_io(
/*====================*/
	fil_node_t*	node,	/*!< in: file node */
	fil_system_t*	system,	/*!< in: tablespace memory cache */
	fil_space_t*	space);	/*!< in: space */
/********************************************************************//**
Updates the data structures when an i/o operation finishes. Updates the
pending i/o's field in the node appropriately. */
static
void
fil_node_complete_io(
/*=================*/
	fil_node_t*	node,	/*!< in: file node */
	fil_system_t*	system,	/*!< in: tablespace memory cache */
	ulint		type);	/*!< in: OS_FILE_WRITE or OS_FILE_READ; marks
				the node as modified if
				type == OS_FILE_WRITE */

/** Reads data from a space to a buffer. Remember that the possible incomplete
blocks at the end of file are ignored: they are not taken into account when
calculating the byte offset within a space.
@param[in]	page_id		page id
@param[in]	page_size	page size
@param[in]	byte_offset	remainder of offset in bytes; in aio this
must be divisible by the OS block size
@param[in]	len		how many bytes to read; this must not cross a
file boundary; in aio this must be a block size multiple
@param[in,out]	buf		buffer where to store data read; in aio this
must be appropriately aligned
@return DB_SUCCESS, or DB_TABLESPACE_DELETED if we are trying to do
i/o on a tablespace which does not exist */
UNIV_INLINE
dberr_t
fil_read(
	const page_id_t&	page_id,
	const page_size_t&	page_size,
	ulint			byte_offset,
	ulint			len,
	void*			buf)
{
	return(fil_io(OS_FILE_READ, true, page_id, page_size,
		      byte_offset, len, buf, NULL));
}

/** Writes data to a space from a buffer. Remember that the possible incomplete
blocks at the end of file are ignored: they are not taken into account when
calculating the byte offset within a space.
@param[in]	page_id		page id
@param[in]	page_size	page size
@param[in]	byte_offset	remainder of offset in bytes; in aio this
must be divisible by the OS block size
@param[in]	len		how many bytes to write; this must not cross
a file boundary; in aio this must be a block size multiple
@param[in]	buf		buffer from which to write; in aio this must
be appropriately aligned
@return DB_SUCCESS, or DB_TABLESPACE_DELETED if we are trying to do
i/o on a tablespace which does not exist */
UNIV_INLINE
dberr_t
fil_write(
	const page_id_t&	page_id,
	const page_size_t&	page_size,
	ulint			byte_offset,
	ulint			len,
	void*			buf)
{
	ut_ad(!srv_read_only_mode);

	return(fil_io(OS_FILE_WRITE, true, page_id, page_size,
		      byte_offset, len, buf, NULL));
}

/*******************************************************************//**
Returns the table space by a given id, NULL if not found. */
UNIV_INLINE
fil_space_t*
fil_space_get_by_id(
/*================*/
	ulint	id)	/*!< in: space id */
{
	fil_space_t*	space;

	ut_ad(mutex_own(&fil_system->mutex));

	HASH_SEARCH(hash, fil_system->spaces, id,
		    fil_space_t*, space,
		    ut_ad(space->magic_n == FIL_SPACE_MAGIC_N),
		    space->id == id);

	return(space);
}

/*******************************************************************//**
Returns the table space by a given name, NULL if not found. */
UNIV_INLINE
fil_space_t*
fil_space_get_by_name(
/*==================*/
	const char*	name)	/*!< in: space name */
{
	fil_space_t*	space;
	ulint		fold;

	ut_ad(mutex_own(&fil_system->mutex));

	fold = ut_fold_string(name);

	HASH_SEARCH(name_hash, fil_system->name_hash, fold,
		    fil_space_t*, space,
		    ut_ad(space->magic_n == FIL_SPACE_MAGIC_N),
		    !strcmp(name, space->name));

	return(space);
}

#ifndef UNIV_HOTBACKUP
/** Look up a tablespace.
The caller should hold an InnoDB table lock or a MDL that prevents
the tablespace from being dropped during the operation.
If this is not the case, fil_space_acquire() and fil_space_release()
should be used instead.
@param[in]	id	tablespace ID
@return tablespace, or NULL if not found */
fil_space_t*
fil_space_get(
	ulint	id)
{
	mutex_enter(&fil_system->mutex);
	fil_space_t*	space = fil_space_get_by_id(id);
	mutex_exit(&fil_system->mutex);
	ut_ad(space->purpose != FIL_TYPE_LOG);
	return(space);
}

/*******************************************************************//**
Returns the version number of a tablespace, -1 if not found.
@return version number, -1 if the tablespace does not exist in the
memory cache */
int64_t
fil_space_get_version(
/*==================*/
	ulint	id)	/*!< in: space id */
{
	fil_space_t*	space;
	int64_t		version = -1;

	ut_ad(fil_system);

	mutex_enter(&fil_system->mutex);

	space = fil_space_get_by_id(id);

	if (space != NULL) {
		version = space->tablespace_version;
	}

	mutex_exit(&fil_system->mutex);

	return(version);
}

/** Returns the latch of a file space.
@param[in]	id	space id
@param[out]	flags	tablespace flags
@return latch protecting storage allocation */
rw_lock_t*
fil_space_get_latch(
	ulint	id,
	ulint*	flags)
{
	fil_space_t*	space;

	ut_ad(fil_system);

	mutex_enter(&fil_system->mutex);

	space = fil_space_get_by_id(id);

	ut_a(space);

	if (flags) {
		*flags = space->flags;
	}

	mutex_exit(&fil_system->mutex);

	return(&(space->latch));
}

/** Gets the type of a file space.
@param[in]	id	tablespace identifier
@return file type */
fil_type_t
fil_space_get_type(
	ulint	id)
{
	fil_space_t*	space;

	ut_ad(fil_system);

	mutex_enter(&fil_system->mutex);

	space = fil_space_get_by_id(id);

	ut_a(space);

	mutex_exit(&fil_system->mutex);

	return(space->purpose);
}

/** Note that a tablespace has been imported.
It is initially marked as FIL_TYPE_IMPORT so that no logging is
done during the import process when the space ID is stamped to each page.
Now we change it to FIL_SPACE_TABLESPACE to start redo and undo logging.
NOTE: temporary tablespaces are never imported.
@param[in]	id	tablespace identifier */
void
fil_space_set_imported(
	ulint	id)
{
	ut_ad(fil_system != NULL);

	mutex_enter(&fil_system->mutex);

	fil_space_t*	space = fil_space_get_by_id(id);

	ut_a(space != NULL);
	ut_ad(space->purpose == FIL_TYPE_IMPORT);
	space->purpose = FIL_TYPE_TABLESPACE;

	mutex_exit(&fil_system->mutex);
}
#endif /* !UNIV_HOTBACKUP */

/**********************************************************************//**
Checks if all the file nodes in a space are flushed. The caller must hold
the fil_system mutex.
@return true if all are flushed */
static
bool
fil_space_is_flushed(
/*=================*/
	fil_space_t*	space)	/*!< in: space */
{
	fil_node_t*	node;

	ut_ad(mutex_own(&fil_system->mutex));

	node = UT_LIST_GET_FIRST(space->chain);

	while (node) {
		if (node->modification_counter > node->flush_counter) {

			ut_ad(!fil_buffering_disabled(space));
			return(false);
		}

		node = UT_LIST_GET_NEXT(chain, node);
	}

	return(true);
}

#if !defined(NO_FALLOCATE) && defined(UNIV_LINUX)

#include <sys/ioctl.h>
/** FusionIO atomic write control info */
#define DFS_IOCTL_ATOMIC_WRITE_SET	_IOW(0x95, 2, uint)

/**
Try and enable FusionIO atomic writes.
@param[in] file		OS file handle
@return true if successful */
bool
fil_fusionio_enable_atomic_write(os_file_t file)
{
	if (srv_unix_file_flush_method == SRV_UNIX_O_DIRECT) {

		uint	atomic = 1;

		ut_a(file != -1);

		if (ioctl(file, DFS_IOCTL_ATOMIC_WRITE_SET, &atomic) != -1) {

			return(true);
		}
	}

	return(false);
}
#endif /* !NO_FALLOCATE && UNIV_LINUX */

/** Append a file to the chain of files of a space.
@param[in]	name	file name of a file that is not open
@param[in]	size	file size in entire database blocks
@param[in,out]	space	tablespace from fil_space_create()
@param[in]	is_raw	whether this is a raw device or partition
@return pointer to the file name, or NULL on error */
char*
fil_node_create(
	const char*	name,
	ulint		size,
	fil_space_t*	space,
	bool		is_raw)
{
	fil_node_t*	node;

	ut_ad(name != NULL);
	ut_ad(fil_system != NULL);

	if (space == NULL) {
		return(NULL);
	}

	node = static_cast<fil_node_t*>(ut_zalloc_nokey(sizeof(fil_node_t)));

	node->name = mem_strdup(name);

	ut_a(!is_raw || srv_start_raw_disk_in_use);

	node->sync_event = os_event_create("fsync_event");
	node->is_raw_disk = is_raw;
	node->size = size;
	node->magic_n = FIL_NODE_MAGIC_N;
	node->space = space;

	mutex_enter(&fil_system->mutex);
	space->size += size;
	UT_LIST_ADD_LAST(space->chain, node);
	mutex_exit(&fil_system->mutex);

	return(node->name);
}

/** Open a file node of a tablespace.
The caller must own the fil_system mutex.
@param[in,out]	node	File node
@return false if the file can't be opened, otherwise true */
static
bool
fil_node_open_file(
	fil_node_t*	node)
{
	os_offset_t	size_bytes;
	bool		success;
	byte*		buf2;
	byte*		page;
	ulint		space_id;
	ulint		flags;
	ulint		min_size;
	bool		read_only_mode;
	fil_space_t*	space = node->space;

	ut_ad(mutex_own(&fil_system->mutex));
	ut_a(node->n_pending == 0);
	ut_a(!node->is_open);

	read_only_mode = fsp_is_system_temporary(space->id)
			 ? false : srv_read_only_mode;

	if (node->size == 0) {
		/* It must be a single-table tablespace and we do not know the
		size of the file yet. First we open the file in the normal
		mode, no async I/O here, for simplicity. Then do some checks,
		and close the file again.
		NOTE that we could not use the simple file read function
		os_file_read() in Windows to read from a file opened for
		async I/O! */

		node->handle = os_file_create_simple_no_error_handling(
			innodb_data_file_key, node->name, OS_FILE_OPEN,
			OS_FILE_READ_ONLY, read_only_mode, &success);
		if (!success) {
			/* The following call prints an error message */
			os_file_get_last_error(true);

			ib::warn() << "Cannot open '" << node->name << "'."
				" Have you deleted .ibd files under a"
				" running mysqld server?";

			return(false);
		}

		size_bytes = os_file_get_size(node->handle);
		ut_a(size_bytes != (os_offset_t) -1);
#ifdef UNIV_HOTBACKUP
		if (space->id == 0) {
			node->size = (ulint) (size_bytes / UNIV_PAGE_SIZE);
			os_file_close(node->handle);
			goto add_size;
		}
#endif /* UNIV_HOTBACKUP */
		ut_a(space->purpose != FIL_TYPE_LOG);
		/* During buf_dblwr_process() we may access undo
		tablespaces here. */
		ut_a(fil_is_user_tablespace_id(space->id) || recv_recovery_on);

		/* Read the first page of the tablespace */

		buf2 = static_cast<byte*>(ut_malloc_nokey(2 * UNIV_PAGE_SIZE));
		/* Align the memory for file i/o if we might have O_DIRECT
		set */
		page = static_cast<byte*>(ut_align(buf2, UNIV_PAGE_SIZE));

		success = os_file_read(node->handle, page, 0, UNIV_PAGE_SIZE);
		space_id = fsp_header_get_space_id(page);
		flags = fsp_header_get_flags(page);

		ut_free(buf2);

		/* Close the file now that we have read the space id from it */

		os_file_close(node->handle);

		const page_size_t	page_size(flags);

		min_size = FIL_IBD_FILE_INITIAL_SIZE * page_size.physical();

		if (size_bytes < min_size) {

			ib::error() << "The size of tablespace file "
				<< node->name << " is only " << size_bytes
				<< ", should be at least " << min_size << "!";

			ut_error;
		}

		if (space_id != space->id) {
			ib::fatal() << "Tablespace id is " << space->id
				<< " in the data dictionary but in file "
				<< node->name << " it is " << space_id << "!";
		}

		if (space_id == ULINT_UNDEFINED || space_id == 0) {
			ib::fatal() << "Tablespace id " << space_id
				<< " in file " << node->name
				<< " is not sensible";
		}

		const page_size_t	space_page_size(space->flags);

		if (!page_size.equals_to(space_page_size)) {
			ib::fatal() << "Tablespace file " << node->name
				<< " has page size " << page_size
				<< " (flags=" << ib::hex(flags) << ") but the"
				" data dictionary expects page size "
				<< space_page_size << " (flags="
				<< ib::hex(space->flags) << ")!";
		}

		if (UNIV_UNLIKELY(space->flags != flags)) {
			ib::fatal() << "Table flags are "
				<< ib::hex(space->flags) << " in the data"
				" dictionary but the flags in file "
				<< node->name << " are " << ib::hex(flags)
				<< "!";
		}

		if (size_bytes >= 1024 * 1024) {
			/* Truncate the size to whole megabytes. */
			size_bytes = ut_2pow_round(size_bytes, 1024 * 1024);
		}

		node->size = (ulint) (size_bytes / page_size.physical());

#ifdef UNIV_HOTBACKUP
add_size:
#endif /* UNIV_HOTBACKUP */
		space->size += node->size;
	}

	/* printf("Opening file %s\n", node->name); */

	/* Open the file for reading and writing, in Windows normally in the
	unbuffered async I/O mode, though global variables may make
	os_file_create() to fall back to the normal file I/O mode. */

	if (space->purpose == FIL_TYPE_LOG) {
		node->handle = os_file_create(
			innodb_log_file_key, node->name, OS_FILE_OPEN,
			OS_FILE_AIO, OS_LOG_FILE, read_only_mode, &success);
	} else if (node->is_raw_disk) {
		node->handle = os_file_create(
			innodb_data_file_key, node->name, OS_FILE_OPEN_RAW,
			OS_FILE_AIO, OS_DATA_FILE, read_only_mode, &success);
	} else {
		node->handle = os_file_create(
			innodb_data_file_key, node->name, OS_FILE_OPEN,
			OS_FILE_AIO, OS_DATA_FILE, read_only_mode, &success);
	}

	ut_a(success);

	node->is_open = true;

	fil_system->n_open++;
	fil_n_file_opened++;

	if (fil_space_belongs_in_lru(space)) {

		/* Put the node to the LRU list */
		UT_LIST_ADD_FIRST(fil_system->LRU, node);
	}

	return(true);
}

/** Close a file node.
@param[in,out]	node	File node */
static
void
fil_node_close_file(
	fil_node_t*	node)
{
	bool	ret;

	ut_ad(mutex_own(&(fil_system->mutex)));
	ut_a(node->is_open);
	ut_a(node->n_pending == 0);
	ut_a(node->n_pending_flushes == 0);
	ut_a(!node->being_extended);
#ifndef UNIV_HOTBACKUP
	ut_a(node->modification_counter == node->flush_counter
	     || node->space->purpose == FIL_TYPE_TEMPORARY
	     || srv_fast_shutdown == 2);
#endif /* !UNIV_HOTBACKUP */

	ret = os_file_close(node->handle);
	ut_a(ret);

	/* printf("Closing file %s\n", node->name); */

	node->is_open = false;
	ut_a(fil_system->n_open > 0);
	fil_system->n_open--;
	fil_n_file_opened--;

	if (fil_space_belongs_in_lru(node->space)) {

		ut_a(UT_LIST_GET_LEN(fil_system->LRU) > 0);

		/* The node is in the LRU list, remove it */
		UT_LIST_REMOVE(fil_system->LRU, node);
	}
}

/********************************************************************//**
Tries to close a file in the LRU list. The caller must hold the fil_sys
mutex.
@return true if success, false if should retry later; since i/o's
generally complete in < 100 ms, and as InnoDB writes at most 128 pages
from the buffer pool in a batch, and then immediately flushes the
files, there is a good chance that the next time we find a suitable
node from the LRU list */
static
bool
fil_try_to_close_file_in_LRU(
/*=========================*/
	bool	print_info)	/*!< in: if true, prints information why it
				cannot close a file */
{
	fil_node_t*	node;

	ut_ad(mutex_own(&fil_system->mutex));

	if (print_info) {
		ib::info() << "fil_sys open file LRU len "
			<< UT_LIST_GET_LEN(fil_system->LRU);
	}

	for (node = UT_LIST_GET_LAST(fil_system->LRU);
	     node != NULL;
	     node = UT_LIST_GET_PREV(LRU, node)) {

		if (node->modification_counter == node->flush_counter
		    && node->n_pending_flushes == 0
		    && !node->being_extended) {

			fil_node_close_file(node);

			return(true);
		}

		if (!print_info) {
			continue;
		}

		if (node->n_pending_flushes > 0) {

			ib::info() << "Cannot close file " << node->name
				<< ", because n_pending_flushes "
				<< node->n_pending_flushes;
		}

		if (node->modification_counter != node->flush_counter) {
			ib::warn() << "Cannot close file " << node->name
				<< ", because modification count "
				<< node->modification_counter <<
				" != flush count " << node->flush_counter;
		}

		if (node->being_extended) {
			ib::info() << "Cannot close file " << node->name
				<< ", because it is being extended";
		}
	}

	return(false);
}

/*******************************************************************//**
Reserves the fil_system mutex and tries to make sure we can open at least one
file while holding it. This should be called before calling
fil_node_prepare_for_io(), because that function may need to open a file. */
static
void
fil_mutex_enter_and_prepare_for_io(
/*===============================*/
	ulint	space_id)	/*!< in: space id */
{
	fil_space_t*	space;
	bool		success;
	bool		print_info	= false;
	ulint		count		= 0;
	ulint		count2		= 0;

	for (;;) {
		mutex_enter(&fil_system->mutex);

		if (space_id == 0 || space_id >= SRV_LOG_SPACE_FIRST_ID) {
			/* We keep log files and system tablespace files always
			open; this is important in preventing deadlocks in this
			module, as a page read completion often performs
			another read from the insert buffer. The insert buffer
			is in tablespace 0, and we cannot end up waiting in
			this function. */
			return;
		}

		space = fil_space_get_by_id(space_id);

		if (space != NULL && space->stop_ios) {
			/* We are going to do a rename file and want to stop
			new i/o's for a while. */

			if (count2 > 20000) {
				ib::warn() << "Tablespace " << space->name
					<< " has i/o ops stopped for a long"
					" time " << count2;
			}

			mutex_exit(&fil_system->mutex);

#ifndef UNIV_HOTBACKUP

			/* Wake the i/o-handler threads to make sure pending
			i/o's are performed */
			os_aio_simulated_wake_handler_threads();

			/* The sleep here is just to give IO helper threads a
			bit of time to do some work. It is not required that
			all IO related to the tablespace being renamed must
			be flushed here as we do fil_flush() in
			fil_rename_tablespace() as well. */
			os_thread_sleep(20000);

#endif /* UNIV_HOTBACKUP */

			/* Flush tablespaces so that we can close modified
			files in the LRU list */
			fil_flush_file_spaces(FIL_TYPE_TABLESPACE);

			os_thread_sleep(20000);

			count2++;

			continue;
		}

		if (fil_system->n_open < fil_system->max_n_open) {

			return;
		}

		/* If the file is already open, no need to do anything; if the
		space does not exist, we handle the situation in the function
		which called this function. */

		if (space == NULL || UT_LIST_GET_FIRST(space->chain)->is_open) {

			return;
		}

		if (count > 1) {
			print_info = true;
		}

		DBUG_EXECUTE_IF(
			"ib_import_flush_temp",
			print_info = true;
		);

		/* Too many files are open, try to close some */
		do {
			success = fil_try_to_close_file_in_LRU(print_info);

		} while (success
			 && fil_system->n_open >= fil_system->max_n_open);

		if (fil_system->n_open < fil_system->max_n_open) {
			/* Ok */
			return;
		}

		if (count >= 2) {
			ib::warn() << "Too many (" << fil_system->n_open
				<< ") files stay open while the maximum"
				" allowed value would be "
				<< fil_system->max_n_open << ". You may need"
				" to raise the value of innodb_open_files in"
				" my.cnf.";

			return;
		}

		mutex_exit(&fil_system->mutex);

#ifndef UNIV_HOTBACKUP
		/* Wake the i/o-handler threads to make sure pending i/o's are
		performed */
		os_aio_simulated_wake_handler_threads();

		os_thread_sleep(20000);
#endif
		/* Flush tablespaces so that we can close modified files in
		the LRU list. */

		fil_flush_file_spaces(FIL_TYPE_TABLESPACE);

		count++;
	}
}

/** Prepare to free a file node object from a tablespace memory cache.
@param[in,out]	node	file node
@param[in]	space	tablespace */
static
void
fil_node_close_to_free(
	fil_node_t*	node,
	fil_space_t*	space)
{
	ut_ad(mutex_own(&fil_system->mutex));
	ut_a(node->magic_n == FIL_NODE_MAGIC_N);
	ut_a(node->n_pending == 0);
	ut_a(!node->being_extended);

	if (node->is_open) {
		/* We fool the assertion in fil_node_close_file() to think
		there are no unflushed modifications in the file */

		node->modification_counter = node->flush_counter;
		os_event_set(node->sync_event);

		if (fil_buffering_disabled(space)) {

			ut_ad(!space->is_in_unflushed_spaces);
			ut_ad(fil_space_is_flushed(space));

		} else if (space->is_in_unflushed_spaces
			   && fil_space_is_flushed(space)) {

			space->is_in_unflushed_spaces = false;

			UT_LIST_REMOVE(fil_system->unflushed_spaces, space);
		}

		fil_node_close_file(node);
	}
}

/** Detach a space object from the tablespace memory cache.
Closes the files in the chain but does not delete them.
There must not be any pending i/o's or flushes on the files.
@param[in,out]	space		tablespace */
static
void
fil_space_detach(
	fil_space_t*	space)
{
<<<<<<< HEAD
	ut_ad(mutex_own(&fil_system->mutex));

	fil_space_t*	space = fil_space_get_by_id(id);
	ut_ad(id > FIL_SYS_LOOKUP_SPACES || fil_sys_lookup[id] == space);

	if (id <= FIL_SYS_LOOKUP_SPACES) {
		fil_sys_lookup[id] = NULL;
	}

	if (space == NULL) {

		ib::error() << "Trying to remove tablespace " << id
			<< " from the cache but it is not there.";

		return(false);
	}

	HASH_DELETE(fil_space_t, hash, fil_system->spaces, id, space);
=======
	HASH_DELETE(fil_space_t, hash, fil_system->spaces, space->id, space);
>>>>>>> c0c72692

	fil_space_t*	fnamespace = fil_space_get_by_name(space->name);

	ut_a(space == fnamespace);

	HASH_DELETE(fil_space_t, name_hash, fil_system->name_hash,
		    ut_fold_string(space->name), space);

	if (space->is_in_unflushed_spaces) {

		ut_ad(!fil_buffering_disabled(space));
		space->is_in_unflushed_spaces = false;

		UT_LIST_REMOVE(fil_system->unflushed_spaces, space);
	}

<<<<<<< HEAD
	/* Could fil_names_dirty_and_write() access a tablespace
	that is being freed or has been freed here? As noted there,
	the answer is no: space->n_pending_flushes > 0 will prevent
	fil_check_pending_operations() from completing. */
	if (space->max_lsn != 0) {
		UT_LIST_REMOVE(fil_system->named_spaces, space);
	}

=======
>>>>>>> c0c72692
	UT_LIST_REMOVE(fil_system->space_list, space);

	ut_a(space->magic_n == FIL_SPACE_MAGIC_N);
	ut_a(space->n_pending_flushes == 0);

	for (fil_node_t* fil_node = UT_LIST_GET_FIRST(space->chain);
	     fil_node != NULL;
	     fil_node = UT_LIST_GET_NEXT(chain, fil_node)) {

		fil_node_close_to_free(fil_node, space);
	}
}

/** Free a tablespace object on which fil_space_detach() was invoked.
There must not be any pending i/o's or flushes on the files.
@param[in,out]	space		tablespace */
static
void
fil_space_free_low(
	fil_space_t*	space)
{
	/* The tablespace must not be in fil_system->named_spaces. */
	ut_ad(srv_fast_shutdown == 2 || space->max_lsn == 0);

	for (fil_node_t* node = UT_LIST_GET_FIRST(space->chain);
	     node != NULL; ) {
		ut_d(space->size -= node->size);
		os_event_destroy(node->sync_event);
		::ut_free(node->name);
		fil_node_t* old_node = node;
		node = UT_LIST_GET_NEXT(chain, node);
		::ut_free(old_node);
	}

	ut_ad(space->size == 0);

	rw_lock_free(&space->latch);

	ut_free(space->name);
	ut_free(space);
}

/** Frees a space object from the tablespace memory cache.
Closes the files in the chain but does not delete them.
There must not be any pending i/o's or flushes on the files.
@param[in]	id		tablespace identifier
@param[in]	x_latched	whether the caller holds X-mode space->latch
@return true if success */
bool
fil_space_free(
	ulint		id,
	bool		x_latched)
{
	ut_ad(id != TRX_SYS_SPACE);

	mutex_enter(&fil_system->mutex);
	fil_space_t*	space = fil_space_get_by_id(id);

	if (space != NULL) {
		fil_space_detach(space);
	}

	mutex_exit(&fil_system->mutex);

	if (space != NULL) {
		if (x_latched) {
			rw_lock_x_unlock(&space->latch);
		}

		if (space->max_lsn != 0) {
			log_mutex_enter();
			ut_d(space->max_lsn = 0);
			UT_LIST_REMOVE(fil_system->named_spaces, space);
			log_mutex_exit();
		}

		fil_space_free_low(space);
	}

	return(space != NULL);
}

/** Create a space memory object and put it to the fil_system hash table.
Error messages are issued to the server log.
@param[in]	name	tablespace name
@param[in]	id	tablespace identifier
@param[in]	flags	tablespace flags
@param[in]	purpose	tablespace purpose
@return pointer to created tablespace, to be filled in with fil_node_create()
@retval NULL on failure (such as when the same tablespace exists) */
fil_space_t*
fil_space_create(
	const char*	name,
	ulint		id,
	ulint		flags,
	fil_type_t	purpose)
{
	fil_space_t*	space;

	ut_ad(fil_system);
	ut_ad(fsp_flags_is_valid(flags));

	DBUG_EXECUTE_IF("fil_space_create_failure", return(NULL););

	mutex_enter(&fil_system->mutex);

	/* Look for a matching tablespace. */
	space = fil_space_get_by_name(name);

	if (space != NULL) {
		mutex_exit(&fil_system->mutex);

		ib::warn() << "Tablespace '" << name << "' exists in the"
			" cache with id " << space->id << " != " << id;

		return(NULL);
	}

	space = fil_space_get_by_id(id);

	if (space != NULL) {
		ib::error() << "Trying to add tablespace '" << name
			<< "' with id " << id
			<< " to the tablespace memory cache, but tablespace '"
			<< space->name << "' already exists in the cache!";
		mutex_exit(&fil_system->mutex);
		return(NULL);
	}

	space = static_cast<fil_space_t*>(ut_zalloc_nokey(sizeof(*space)));

	space->id = id;
	space->name = mem_strdup(name);

	UT_LIST_INIT(space->chain, &fil_node_t::chain);

	fil_system->tablespace_version++;
	space->tablespace_version = fil_system->tablespace_version;

	if (fil_type_is_data(purpose)
	    && !recv_recovery_on
	    && id > fil_system->max_assigned_id) {

		if (!fil_system->space_id_reuse_warned) {
			fil_system->space_id_reuse_warned = true;

			ib::warn() << "Allocated tablespace " << id
				<< ", old maximum was "
				<< fil_system->max_assigned_id;
		}

		fil_system->max_assigned_id = id;
	}

	space->purpose = purpose;
	space->flags = flags;

	space->magic_n = FIL_SPACE_MAGIC_N;

	rw_lock_create(fil_space_latch_key, &space->latch, SYNC_FSP);

	HASH_INSERT(fil_space_t, hash, fil_system->spaces, id, space);

	HASH_INSERT(fil_space_t, name_hash, fil_system->name_hash,
		    ut_fold_string(name), space);

	UT_LIST_ADD_LAST(fil_system->space_list, space);

	if (id <= FIL_SYS_LOOKUP_SPACES) {
		ut_ad(fil_sys_lookup[id] == NULL);
		fil_sys_lookup[id] = space;
	}

	if (id < SRV_LOG_SPACE_FIRST_ID && id > fil_system->max_assigned_id) {

		fil_system->max_assigned_id = id;
	}

	mutex_exit(&fil_system->mutex);

	return(space);
}

/*******************************************************************//**
Assigns a new space id for a new single-table tablespace. This works simply by
incrementing the global counter. If 4 billion id's is not enough, we may need
to recycle id's.
@return true if assigned, false if not */
bool
fil_assign_new_space_id(
/*====================*/
	ulint*	space_id)	/*!< in/out: space id */
{
	ulint	id;
	bool	success;

	mutex_enter(&fil_system->mutex);

	id = *space_id;

	if (id < fil_system->max_assigned_id) {
		id = fil_system->max_assigned_id;
	}

	id++;

	if (id > (SRV_LOG_SPACE_FIRST_ID / 2) && (id % 1000000UL == 0)) {
		ib::warn() << "You are running out of new single-table"
			" tablespace id's. Current counter is " << id
			<< " and it must not exceed" << SRV_LOG_SPACE_FIRST_ID
			<< "! To reset the counter to zero you have to dump"
			" all your tables and recreate the whole InnoDB"
			" installation.";
	}

	success = (id < SRV_LOG_SPACE_FIRST_ID);

	if (success) {
		*space_id = fil_system->max_assigned_id = id;
	} else {
		ib::warn() << "You have run out of single-table tablespace"
			" id's! Current counter is " << id
			<< ". To reset the counter to zero"
			" you have to dump all your tables and"
			" recreate the whole InnoDB installation.";
		*space_id = ULINT_UNDEFINED;
	}

	mutex_exit(&fil_system->mutex);

	return(success);
}

/*******************************************************************//**
Returns a pointer to the fil_space_t that is in the memory cache
associated with a space id. The caller must lock fil_system->mutex.
@return file_space_t pointer, NULL if space not found */
UNIV_INLINE
fil_space_t*
fil_space_get_space(
/*================*/
	ulint	id)	/*!< in: space id */
{
	fil_space_t*	space;
	fil_node_t*	node;

	ut_ad(fil_system);

	space = fil_space_get_by_id(id);
	if (space == NULL || space->size != 0) {
		return(space);
	}

	switch (space->purpose) {
	case FIL_TYPE_LOG:
		break;
	case FIL_TYPE_TEMPORARY:
	case FIL_TYPE_TABLESPACE:
	case FIL_TYPE_IMPORT:
		ut_a(id != 0);

		mutex_exit(&fil_system->mutex);

		/* It is possible that the space gets evicted at this point
		before the fil_mutex_enter_and_prepare_for_io() acquires
		the fil_system->mutex. Check for this after completing the
		call to fil_mutex_enter_and_prepare_for_io(). */
		fil_mutex_enter_and_prepare_for_io(id);

		/* We are still holding the fil_system->mutex. Check if
		the space is still in memory cache. */
		space = fil_space_get_by_id(id);
		if (space == NULL) {
			return(NULL);
		}

		/* The following code must change when InnoDB supports
		multiple datafiles per tablespace. */
		ut_a(1 == UT_LIST_GET_LEN(space->chain));

		node = UT_LIST_GET_FIRST(space->chain);

		/* It must be a single-table tablespace and we have not opened
		the file yet; the following calls will open it and update the
		size fields */

		if (!fil_node_prepare_for_io(node, fil_system, space)) {
			/* The single-table tablespace can't be opened,
			because the ibd file is missing. */
			return(NULL);
		}
		fil_node_complete_io(node, fil_system, OS_FILE_READ);
	}

	return(space);
}

/** Returns the path from the first fil_node_t found with this space ID.
The caller is responsible for freeing the memory allocated here for the
value returned.
@param[in]	id	Tablespace ID
@return own: A copy of fil_node_t::path, NULL if space ID is zero
or not found. */
char*
fil_space_get_first_path(
	ulint		id)
{
	fil_space_t*	space;
	fil_node_t*	node;
	char*		path;

	ut_ad(fil_system);
	ut_a(id);

	fil_mutex_enter_and_prepare_for_io(id);

	space = fil_space_get_space(id);

	if (space == NULL) {
		mutex_exit(&fil_system->mutex);

		return(NULL);
	}

	ut_ad(mutex_own(&fil_system->mutex));

	node = UT_LIST_GET_FIRST(space->chain);

	path = mem_strdup(node->name);

	mutex_exit(&fil_system->mutex);

	return(path);
}

/*******************************************************************//**
Returns the size of the space in pages. The tablespace must be cached in the
memory cache.
@return space size, 0 if space not found */
ulint
fil_space_get_size(
/*===============*/
	ulint	id)	/*!< in: space id */
{
	fil_space_t*	space;
	ulint		size;

	ut_ad(fil_system);
	mutex_enter(&fil_system->mutex);

	space = fil_space_get_space(id);

	size = space ? space->size : 0;

	mutex_exit(&fil_system->mutex);

	return(size);
}

/*******************************************************************//**
Returns the flags of the space. The tablespace must be cached
in the memory cache.
@return flags, ULINT_UNDEFINED if space not found */
ulint
fil_space_get_flags(
/*================*/
	ulint	id)	/*!< in: space id */
{
	fil_space_t*	space;
	ulint		flags;

	ut_ad(fil_system);

	if (!id) {
		return(0);
	}

	mutex_enter(&fil_system->mutex);

	space = fil_space_get_space(id);

	if (space == NULL) {
		mutex_exit(&fil_system->mutex);

		return(ULINT_UNDEFINED);
	}

	flags = space->flags;

	mutex_exit(&fil_system->mutex);

	return(flags);
}

/** Check if table is mark for truncate.
@param[in]	id	space id
@return true if tablespace is marked for truncate. */
bool
fil_space_is_being_truncated(
	ulint id)
{
	bool	mark_for_truncate;
	mutex_enter(&fil_system->mutex);
	mark_for_truncate = fil_space_get_by_id(id)->is_being_truncated;
	mutex_exit(&fil_system->mutex);
	return(mark_for_truncate);
}

/** Open each fil_node_t of a named fil_space_t if not already open.
@param[in]	name	Tablespace name
@return true if all nodes are open  */
bool
fil_space_open(
	const char*	name)
{
	ut_ad(fil_system != NULL);

	mutex_enter(&fil_system->mutex);

	fil_space_t*	space = fil_space_get_by_name(name);
	fil_node_t*	node;

	for (node = UT_LIST_GET_FIRST(space->chain);
	     node != NULL;
	     node = UT_LIST_GET_NEXT(chain, node)) {

		if (!node->is_open
		    && !fil_node_open_file(node)) {
			mutex_exit(&fil_system->mutex);
			return(false);
		}
	}

	mutex_exit(&fil_system->mutex);

	return(true);
}

/** Close each fil_node_t of a named fil_space_t if open.
@param[in]	name	Tablespace name */
void
fil_space_close(
	const char*	name)
{
	if (fil_system == NULL) {
		return;
	}

	mutex_enter(&fil_system->mutex);

	fil_space_t*	space = fil_space_get_by_name(name);
	if (space == NULL) {
		mutex_exit(&fil_system->mutex);
		return;
	}

	for (fil_node_t* node = UT_LIST_GET_FIRST(space->chain);
	     node != NULL;
	     node = UT_LIST_GET_NEXT(chain, node)) {

		if (node->is_open) {
			fil_node_close_file(node);
		}
	}

	mutex_exit(&fil_system->mutex);
}

/** Returns the page size of the space and whether it is compressed or not.
The tablespace must be cached in the memory cache.
@param[in]	id	space id
@param[out]	found	true if tablespace was found
@return page size */
const page_size_t
fil_space_get_page_size(
	ulint	id,
	bool*	found)
{
	const ulint	flags = fil_space_get_flags(id);

	if (flags == ULINT_UNDEFINED) {
		*found = false;
		return(page_size_t(0, 0, false));
	}

	*found = true;

	if (id == 0) {
		/* fil_space_get_flags() always returns flags=0 for space=0 */
		ut_ad(flags == 0);
		return(univ_page_size);
	}

	return(page_size_t(flags));
}

/*******************************************************************//**
Checks if the pair space, page_no refers to an existing page in a tablespace
file space. The tablespace must be cached in the memory cache.
@return true if the address is meaningful */
bool
fil_check_adress_in_tablespace(
/*===========================*/
	ulint	id,	/*!< in: space id */
	ulint	page_no)/*!< in: page number */
{
	return(fil_space_get_size(id) > page_no);
}

/****************************************************************//**
Initializes the tablespace memory cache. */
void
fil_init(
/*=====*/
	ulint	hash_size,	/*!< in: hash table size */
	ulint	max_n_open)	/*!< in: max number of open files */
{
	ut_a(fil_system == NULL);

	ut_a(hash_size > 0);
	ut_a(max_n_open > 0);

	fil_system = static_cast<fil_system_t*>(
		ut_zalloc_nokey(sizeof(*fil_system)));

	mutex_create("fil_system", &fil_system->mutex);

	fil_system->spaces = hash_create(hash_size);
	fil_system->name_hash = hash_create(hash_size);

	UT_LIST_INIT(fil_system->LRU, &fil_node_t::LRU);
	UT_LIST_INIT(fil_system->space_list, &fil_space_t::space_list);
	UT_LIST_INIT(fil_system->unflushed_spaces,
		     &fil_space_t::unflushed_spaces);
	UT_LIST_INIT(fil_system->named_spaces, &fil_space_t::named_spaces);

	fil_system->max_n_open = max_n_open;
}

/*******************************************************************//**
Opens all log files and system tablespace data files. They stay open until the
database server shutdown. This should be called at a server startup after the
space objects for the log and the system tablespace have been created. The
purpose of this operation is to make sure we never run out of file descriptors
if we need to read from the insert buffer or to write to the log. */
void
fil_open_log_and_system_tablespace_files(void)
/*==========================================*/
{
	fil_space_t*	space;

	mutex_enter(&fil_system->mutex);

	for (space = UT_LIST_GET_FIRST(fil_system->space_list);
	     space != NULL;
	     space = UT_LIST_GET_NEXT(space_list, space)) {

		fil_node_t*	node;

		if (fil_space_belongs_in_lru(space)) {

			continue;
		}

		for (node = UT_LIST_GET_FIRST(space->chain);
		     node != NULL;
		     node = UT_LIST_GET_NEXT(chain, node)) {

			if (!node->is_open) {
				if (!fil_node_open_file(node)) {
					/* This func is called during server's
					startup. If some file of log or system
					tablespace is missing, the server
					can't start successfully. So we should
					assert for it. */
					ut_a(0);
				}
			}

			if (fil_system->max_n_open < 10 + fil_system->n_open) {

				ib::warn() << "You must raise the value of"
					" innodb_open_files in my.cnf!"
					" Remember that InnoDB keeps all"
					" log files and all system"
					" tablespace files open"
					" for the whole time mysqld is"
					" running, and needs to open also"
					" some .ibd files if the"
					" file-per-table storage model is used."
					" Current open files "
					<< fil_system->n_open
					<< ", max allowed open files "
					<< fil_system->max_n_open
					<< ".";
			}
		}
	}

	mutex_exit(&fil_system->mutex);
}

/*******************************************************************//**
Closes all open files. There must not be any pending i/o's or not flushed
modifications in the files. */
void
fil_close_all_files(void)
/*=====================*/
{
	fil_space_t*	space;

	/* At shutdown, we should not have any files in this list. */
	ut_ad(srv_fast_shutdown == 2
	      || UT_LIST_GET_LEN(fil_system->named_spaces) == 0);

	mutex_enter(&fil_system->mutex);

	for (space = UT_LIST_GET_FIRST(fil_system->space_list);
	     space != NULL; ) {
		fil_node_t*	node;
		fil_space_t*	prev_space = space;

		for (node = UT_LIST_GET_FIRST(space->chain);
		     node != NULL;
		     node = UT_LIST_GET_NEXT(chain, node)) {

			if (node->is_open) {
				fil_node_close_file(node);
			}
		}

		space = UT_LIST_GET_NEXT(space_list, space);
		fil_space_detach(prev_space);
		fil_space_free_low(prev_space);
	}

	mutex_exit(&fil_system->mutex);

	ut_ad(srv_fast_shutdown == 2
	      || UT_LIST_GET_LEN(fil_system->named_spaces) == 0);
}

/*******************************************************************//**
Closes the redo log files. There must not be any pending i/o's or not
flushed modifications in the files. */
void
fil_close_log_files(
/*================*/
	bool	free)	/*!< in: whether to free the memory object */
{
	fil_space_t*	space;

	mutex_enter(&fil_system->mutex);

	space = UT_LIST_GET_FIRST(fil_system->space_list);

	while (space != NULL) {
		fil_node_t*	node;
		fil_space_t*	prev_space = space;

		if (space->purpose != FIL_TYPE_LOG) {
			space = UT_LIST_GET_NEXT(space_list, space);
			continue;
		}

		/* Log files are not in the fil_system->named_spaces list. */
		ut_ad(space->max_lsn == 0);

		for (node = UT_LIST_GET_FIRST(space->chain);
		     node != NULL;
		     node = UT_LIST_GET_NEXT(chain, node)) {

			if (node->is_open) {
				fil_node_close_file(node);
			}
		}

		space = UT_LIST_GET_NEXT(space_list, space);

		if (free) {
			fil_space_detach(prev_space);
			fil_space_free_low(prev_space);
		}
	}

	mutex_exit(&fil_system->mutex);
}

/*******************************************************************//**
Sets the max tablespace id counter if the given number is bigger than the
previous value. */
void
fil_set_max_space_id_if_bigger(
/*===========================*/
	ulint	max_id)	/*!< in: maximum known id */
{
	if (max_id >= SRV_LOG_SPACE_FIRST_ID) {
		ib::fatal() << "Max tablespace id is too high, " << max_id;
	}

	mutex_enter(&fil_system->mutex);

	if (fil_system->max_assigned_id < max_id) {

		fil_system->max_assigned_id = max_id;
	}

	mutex_exit(&fil_system->mutex);
}

/** Write the flushed LSN to the page header of the first page in the
system tablespace.
@param[in]	lsn	flushed LSN
@return DB_SUCCESS or error number */
dberr_t
fil_write_flushed_lsn(
	lsn_t	lsn)
{
	byte*	buf1;
	byte*	buf;
	dberr_t	err;

	buf1 = static_cast<byte*>(ut_malloc_nokey(2 * UNIV_PAGE_SIZE));
	buf = static_cast<byte*>(ut_align(buf1, UNIV_PAGE_SIZE));

	const page_id_t	page_id(TRX_SYS_SPACE, 0);

	err = fil_read(page_id, univ_page_size, 0, univ_page_size.physical(),
		       buf);

	if (err == DB_SUCCESS) {
		mach_write_to_8(buf + FIL_PAGE_FILE_FLUSH_LSN, lsn);

		err = fil_write(page_id, univ_page_size, 0,
				univ_page_size.physical(), buf);

		fil_flush_file_spaces(FIL_TYPE_TABLESPACE);
	}

	ut_free(buf1);

	return(err);
}

#ifndef UNIV_HOTBACKUP
/** Acquire a tablespace when it could be dropped concurrently.
Used by background threads that do not necessarily hold proper locks
for concurrency control.
@param[in]	id	tablespace ID
@return the tablespace, or NULL if deleted or being deleted */

fil_space_t*
fil_space_acquire(
	ulint	id)
{
	fil_space_t*	space;

	mutex_enter(&fil_system->mutex);

	space = fil_space_get_by_id(id);

	if (space == NULL) {
		ib::error() << "Trying to do an operation on a dropped"
			" tablespace. Space ID: " << id;
	} else if (space->stop_new_ops || space->is_being_truncated) {
		space = NULL;
	} else {
		space->n_pending_ops++;
	}

	mutex_exit(&fil_system->mutex);

	return(space);
}

/** Release a tablespace acquired with fil_space_acquire().
@param[in,out]	space	tablespace to release  */

void
fil_space_release(
	fil_space_t*	space)
{
	mutex_enter(&fil_system->mutex);
	ut_ad(space->magic_n == FIL_SPACE_MAGIC_N);
	ut_ad(space->n_pending_ops > 0);
	space->n_pending_ops--;
	mutex_exit(&fil_system->mutex);
}
#endif /* !UNIV_HOTBACKUP */

/********************************************************//**
Creates the database directory for a table if it does not exist yet. */
void
fil_create_directory_for_tablename(
/*===============================*/
	const char*	name)	/*!< in: name in the standard
				'databasename/tablename' format */
{
	const char*	namend;
	char*		path;
	ulint		len;

	len = ::strlen(fil_path_to_mysql_datadir);
	namend = strchr(name, '/');
	ut_a(namend);
	path = static_cast<char*>(ut_malloc_nokey(len + (namend - name) + 2));

	memcpy(path, fil_path_to_mysql_datadir, len);
	path[len] = '/';
	memcpy(path + len + 1, name, namend - name);
	path[len + (namend - name) + 1] = 0;

	os_normalize_path_for_win(path);

	bool	success = os_file_create_directory(path, false);
	ut_a(success);

	ut_free(path);
}

#ifndef UNIV_HOTBACKUP
/** Write a log record about an operation on a tablespace file.
@param[in]	type		MLOG_FILE_NAME or MLOG_FILE_DELETE
or MLOG_FILE_RENAME2
@param[in]	space_id	tablespace identifier
@param[in]	first_page_no	first page number in the file
@param[in]	path		file path
@param[in]	new_path	if type is MLOG_FILE_RENAME2, the new name
@param[in,out]	mtr		mini-transaction */
static
void
fil_op_write_log(
	mlog_id_t	type,
	ulint		space_id,
	ulint		first_page_no,
	const char*	path,
	const char*	new_path,
	mtr_t*		mtr)
{
	byte*		log_ptr;
	ulint		len;

	/* TODO: support user-created multi-file tablespaces */
	ut_ad(first_page_no == 0 || space_id == TRX_SYS_SPACE);
	/* fil_name_parse() requires this */
	ut_ad(strchr(path, OS_PATH_SEPARATOR) != NULL);

	log_ptr = mlog_open(mtr, 11 + 2 + 1);

	if (log_ptr == NULL) {
		/* Logging in mtr is switched off during crash recovery:
		in that case mlog_open returns NULL */
		return;
	}

	log_ptr = mlog_write_initial_log_record_low(
		type, space_id, first_page_no, log_ptr, mtr);

	/* Let us store the strings as null-terminated for easier readability
	and handling */

	len = strlen(path) + 1;

	mach_write_to_2(log_ptr, len);
	log_ptr += 2;
	mlog_close(mtr, log_ptr);

	mlog_catenate_string(
		mtr, reinterpret_cast<const byte*>(path), len);

	switch (type) {
	case MLOG_FILE_RENAME2:
		ut_ad(strchr(new_path, OS_PATH_SEPARATOR) != NULL);
		len = strlen(new_path) + 1;
		log_ptr = mlog_open(mtr, 2 + len);
		ut_a(log_ptr);
		mach_write_to_2(log_ptr, len);
		log_ptr += 2;
		mlog_close(mtr, log_ptr);

		mlog_catenate_string(
			mtr, reinterpret_cast<const byte*>(new_path), len);
		break;
	case MLOG_FILE_NAME:
	case MLOG_FILE_DELETE:
		break;
	default:
		ut_ad(0);
	}
}

/** Write redo log for renaming a file.
@param[in]	space_id	tablespace id
@param[in]	first_page_no	first page number in the file
@param[in]	old_name	tablespace file name
@param[in]	new_name	tablespace file name after renaming
@param[in,out]	mtr		mini-transaction */
static
void
fil_name_write_rename(
	ulint		space_id,
	ulint		first_page_no,
	const char*	old_name,
	const char*	new_name,
	mtr_t*		mtr)
{
	ut_ad(!is_predefined_tablespace(space_id));

	fil_op_write_log(
		MLOG_FILE_RENAME2,
		space_id, first_page_no, old_name, new_name, mtr);
}

/** Write MLOG_FILE_NAME for a file.
@param[in]	space_id	tablespace id
@param[in]	first_page_no	first page number in the file
@param[in]	name		tablespace file name
@param[in,out]	mtr		mini-transaction */
static
void
fil_name_write(
	ulint		space_id,
	ulint		first_page_no,
	const char*	name,
	mtr_t*		mtr)
{
	fil_op_write_log(
		MLOG_FILE_NAME, space_id, first_page_no, name, NULL, mtr);
}

/** Write MLOG_FILE_NAME for a file.
@param[in]	space		tablespace
@param[in]	first_page_no	first page number in the file
@param[in]	file		tablespace file
@param[in,out]	mtr		mini-transaction */
static
void
fil_name_write(
	const fil_space_t*	space,
	ulint			first_page_no,
	const fil_node_t*	file,
	mtr_t*			mtr)
{
	fil_name_write(space->id, first_page_no, file->name, mtr);
}
#endif

/********************************************************//**
Recreates table indexes by applying
TRUNCATE log record during recovery.
@return DB_SUCCESS or error code */
dberr_t
fil_recreate_table(
/*===============*/
	ulint		space_id,	/*!< in: space id */
	ulint		format_flags,	/*!< in: page format */
	ulint		flags,		/*!< in: tablespace flags */
	const char*	name,		/*!< in: table name */
	truncate_t&	truncate)	/*!< in: The information of
					TRUNCATE log record */
{
	dberr_t			err = DB_SUCCESS;
	bool			found;
	const page_size_t	page_size(fil_space_get_page_size(space_id,
								  &found));

	if (!found) {
		ib::info() << "Missing .ibd file for table '" << name
			<< "' with tablespace " << space_id;
		return(DB_ERROR);
	}

	ut_ad(!truncate_t::s_fix_up_active);
	truncate_t::s_fix_up_active = true;

	/* Step-1: Scan for active indexes from REDO logs and drop
	all the indexes using low level function that take root_page_no
	and space-id. */
	truncate.drop_indexes(space_id);

	/* Step-2: Scan for active indexes and re-create them. */
	err = truncate.create_indexes(
		name, space_id, page_size, flags, format_flags);
	if (err != DB_SUCCESS) {
		ib::info() << "Failed to create indexes for the table '"
			<< name << "' with tablespace " << space_id
			<< " while fixing up truncate action";
		return(err);
	}

	truncate_t::s_fix_up_active = false;

	return(err);
}

/********************************************************//**
Recreates the tablespace and table indexes by applying
TRUNCATE log record during recovery.
@return DB_SUCCESS or error code */
dberr_t
fil_recreate_tablespace(
/*====================*/
	ulint		space_id,	/*!< in: space id */
	ulint		format_flags,	/*!< in: page format */
	ulint		flags,		/*!< in: tablespace flags */
	const char*	name,		/*!< in: table name */
	truncate_t&	truncate,	/*!< in: The information of
					TRUNCATE log record */
	lsn_t		recv_lsn)	/*!< in: the end LSN of
						the log record */
{
	dberr_t		err = DB_SUCCESS;
	mtr_t		mtr;

	ut_ad(!truncate_t::s_fix_up_active);
	truncate_t::s_fix_up_active = true;

	/* Step-1: Invalidate buffer pool pages belonging to the tablespace
	to re-create. */
	buf_LRU_flush_or_remove_pages(space_id, BUF_REMOVE_ALL_NO_WRITE, 0);

	/* Remove all insert buffer entries for the tablespace */
	ibuf_delete_for_discarded_space(space_id);

	/* Step-2: truncate tablespace (reset the size back to original or
	default size) of tablespace. */
	err = truncate.truncate(
		space_id, truncate.get_dir_path(), name, flags, true);

	if (err != DB_SUCCESS) {

		ib::info() << "Cannot access .ibd file for table '"
			<< name << "' with tablespace " << space_id
			<< " while truncating";
		return(DB_ERROR);
	}

	bool			found;
	const page_size_t&	page_size =
		fil_space_get_page_size(space_id, &found);

	if (!found) {
		ib::info() << "Missing .ibd file for table '" << name
			<< "' with tablespace " << space_id;
		return(DB_ERROR);
	}

	/* Step-3: Initialize Header. */
	if (page_size.is_compressed()) {
		byte*	buf;
		page_t*	page;

		buf = static_cast<byte*>(ut_zalloc_nokey(3 * UNIV_PAGE_SIZE));

		/* Align the memory for file i/o */
		page = static_cast<byte*>(ut_align(buf, UNIV_PAGE_SIZE));

		flags = fsp_flags_set_page_size(flags, UNIV_PAGE_SIZE);

		fsp_header_init_fields(page, space_id, flags);

		mach_write_to_4(
			page + FIL_PAGE_ARCH_LOG_NO_OR_SPACE_ID, space_id);

		page_zip_des_t  page_zip;
		page_zip_set_size(&page_zip, page_size.physical());
		page_zip.data = page + UNIV_PAGE_SIZE;

#ifdef UNIV_DEBUG
		page_zip.m_start =
#endif /* UNIV_DEBUG */
		page_zip.m_end = page_zip.m_nonempty = page_zip.n_blobs = 0;
		buf_flush_init_for_writing(
			page, &page_zip, 0, fsp_is_checksum_disabled(space_id));

		err = fil_write(page_id_t(space_id, 0), page_size, 0,
				page_size.physical(), page_zip.data);

		ut_free(buf);

		if (err != DB_SUCCESS) {
			ib::info() << "Failed to clean header of the"
				" table '" << name << "' with tablespace "
				<< space_id;
			return(err);
		}
	}

	mtr_start(&mtr);
	/* Don't log the operation while fixing up table truncate operation
	as crash at this level can still be sustained with recovery restarting
	from last checkpoint. */
	mtr_set_log_mode(&mtr, MTR_LOG_NO_REDO);

	/* Initialize the first extent descriptor page and
	the second bitmap page for the new tablespace. */
	fsp_header_init(space_id, FIL_IBD_FILE_INITIAL_SIZE, &mtr);
	mtr_commit(&mtr);

	/* Step-4: Re-Create Indexes to newly re-created tablespace.
	This operation will restore tablespace back to what it was
	when it was created during CREATE TABLE. */
	err = truncate.create_indexes(
		name, space_id, page_size, flags, format_flags);
	if (err != DB_SUCCESS) {
		return(err);
	}

	/* Step-5: Write new created pages into ibd file handle and
	flush it to disk for the tablespace, in case i/o-handler thread
	deletes the bitmap page from buffer. */
	mtr_start(&mtr);

	mtr_set_log_mode(&mtr, MTR_LOG_NO_REDO);

	mutex_enter(&fil_system->mutex);

	fil_space_t*	space = fil_space_get_by_id(space_id);

	mutex_exit(&fil_system->mutex);

	fil_node_t*	node = UT_LIST_GET_FIRST(space->chain);

	for (ulint page_no = 0; page_no < node->size; ++page_no) {

		const page_id_t	cur_page_id(space_id, page_no);

		buf_block_t*	block = buf_page_get(cur_page_id, page_size,
						     RW_X_LATCH, &mtr);

		byte*	page = buf_block_get_frame(block);

		if (!fsp_flags_is_compressed(flags)) {

			ut_ad(!page_size.is_compressed());

			buf_flush_init_for_writing(
				page, NULL, recv_lsn,
				fsp_is_checksum_disabled(space_id));

			err = fil_write(cur_page_id, page_size, 0,
					page_size.physical(), page);
		} else {
			ut_ad(page_size.is_compressed());

			/* We don't want to rewrite empty pages. */

			if (fil_page_get_type(page) != 0) {
				page_zip_des_t*  page_zip =
					buf_block_get_page_zip(block);

				buf_flush_init_for_writing(
					page, page_zip, recv_lsn,
					fsp_is_checksum_disabled(space_id));

				err = fil_write(cur_page_id, page_size, 0,
						page_size.physical(),
						page_zip->data);
			} else {
#ifdef UNIV_DEBUG
				const byte*	data = block->page.zip.data;

				/* Make sure that the page is really empty */
				for (ulint i = 0;
				     i < page_size.physical();
				     ++i) {

					ut_a(data[i] == 0);
				}
#endif /* UNIV_DEBUG */
			}
		}

		if (err != DB_SUCCESS) {
			ib::info() << "Cannot write page " << page_no
				<< " into a .ibd file for table '"
				<< name << "' with tablespace " << space_id;
		}
	}

	mtr_commit(&mtr);

	truncate_t::s_fix_up_active = false;

	return(err);
}

/** Replay a file rename operation if possible.
@param[in]	space_id	tablespace identifier
@param[in]	first_page_no	first page number in the file
@param[in]	name		old file name
@param[in]	new_name	new file name
@return	whether the operation was successfully applied
(the name did not exist, or new_name did not exist and
name was successfully renamed to new_name)  */
bool
fil_op_replay_rename(
	ulint		space_id,
	ulint		first_page_no,
	const char*	name,
	const char*	new_name)
{
#ifdef UNIV_HOTBACKUP
	ulint		tablespace_flags = 0;
	ut_ad(recv_replay_file_ops);
#endif /* UNIV_HOTBACKUP */
	ut_ad(first_page_no == 0);

	/* In order to replay the rename, the following must hold:
	* The new name is not already used.
	* A tablespace exists with the old name.
	* The space ID for that tablepace matches this log entry.
	This will prevent unintended renames during recovery. */
	fil_space_t*	space = fil_tablespace_exists_in_mem(space_id);

	if (space == NULL
	    || strcmp(name, UT_LIST_GET_FIRST(space->chain)->name)) {
		return(true);
	}

	/* Create the database directory for the new name, if
	it does not exist yet */

	const char*	namend = strrchr(new_name, OS_PATH_SEPARATOR);
	ut_a(namend != NULL);

	char*		dir = static_cast<char*>(
		ut_malloc_nokey(namend - new_name + 1));

	memcpy(dir, new_name, namend - new_name);
	dir[namend - new_name] = '\0';

	bool		success = os_file_create_directory(dir, false);
	ut_a(success);

	ulint		dirlen = 0;

	if (const char* dirend = strrchr(dir, OS_PATH_SEPARATOR)) {
		dirlen = dirend - dir + 1;
	}

	ut_free(dir);

	/* New path must not exist. */
	bool		exists;
	os_file_type_t	ftype;

	if (!os_file_status(new_name, &exists, &ftype)
	    || exists) {
		ib::error() << "Cannot replay rename '" << name
			<< "' to '" << new_name << "'"
			" for space ID " << space_id
			<< " because the target file exists."
			" Remove either file and try again.";
		return(false);
	}

	char*		new_table = mem_strdupl(
		new_name + dirlen,
		strlen(new_name + dirlen)
		- 4 /* remove ".ibd" */);

	ut_ad(new_table[namend - new_name - dirlen]
	      == OS_PATH_SEPARATOR);
#if OS_PATH_SEPARATOR != '/'
	new_table[namend - new_name - dirlen] = '/';
#endif

	if (!fil_rename_tablespace(
		    space_id, name, new_table, new_name)) {
		ut_error;
	}

	ut_free(new_table);
	return(true);
}

/** File operations for tablespace */
enum fil_operation_t {
	FIL_OPERATION_DELETE,	/*!< delete a single-table tablespace */
	FIL_OPERATION_CLOSE,	/*!< close a single-table tablespace */
	FIL_OPERATION_TRUNCATE	/*!< truncate a single-table tablespace */
};

/** Check for pending operations.
@param[in]	space	tablespace
@param[in]	count	number of attempts so far
@return 0 if no operations else count + 1. */
static
ulint
fil_check_pending_ops(
	fil_space_t*	space,
	ulint		count)
{
	ut_ad(mutex_own(&fil_system->mutex));

	const ulint	n_pending_ops = space ? space->n_pending_ops : 0;

	if (n_pending_ops) {

		if (count > 5000) {
			ib::warn() << "Trying to close/delete/truncate"
				" tablespace '" << space->name
				<< "' but there are " << n_pending_ops
				<< " pending operations on it.";
		}

		return(count + 1);
	}

	return(0);
}

/*******************************************************************//**
Check for pending IO.
@return 0 if no pending else count + 1. */
static
ulint
fil_check_pending_io(
/*=================*/
	fil_operation_t	operation,	/*!< in: File operation */
	fil_space_t*	space,		/*!< in/out: Tablespace to check */
	fil_node_t**	node,		/*!< out: Node in space list */
	ulint		count)		/*!< in: number of attempts so far */
{
	ut_ad(mutex_own(&fil_system->mutex));
	ut_a(space->n_pending_ops == 0);

	switch (operation) {
	case FIL_OPERATION_DELETE:
	case FIL_OPERATION_CLOSE:
		break;
	case FIL_OPERATION_TRUNCATE:
		space->is_being_truncated = true;
		break;
	}

	/* The following code must change when InnoDB supports
	multiple datafiles per tablespace. */
	ut_a(UT_LIST_GET_LEN(space->chain) == 1);

	*node = UT_LIST_GET_FIRST(space->chain);

	if (space->n_pending_flushes > 0 || (*node)->n_pending > 0) {

		ut_a(!(*node)->being_extended);

		if (count > 1000) {
			ib::warn() << "Trying to delete/close/truncate"
				" tablespace '" << space->name
				<< "' but there are "
				<< space->n_pending_flushes
				<< " flushes and " << (*node)->n_pending
				<< " pending i/o's on it.";
		}

		return(count + 1);
	}

	return(0);
}

/*******************************************************************//**
Check pending operations on a tablespace.
@return DB_SUCCESS or error failure. */
static
dberr_t
fil_check_pending_operations(
/*=========================*/
	ulint		id,		/*!< in: space id */
	fil_operation_t	operation,	/*!< in: File operation */
	fil_space_t**	space,		/*!< out: tablespace instance
					in memory */
	char**		path)		/*!< out/own: tablespace path */
{
	ulint		count = 0;

	ut_a(!is_system_tablespace(id));
	ut_ad(space);

	*space = 0;

	mutex_enter(&fil_system->mutex);
	fil_space_t* sp = fil_space_get_by_id(id);
	if (sp) {
		sp->stop_new_ops = true;
	}
	mutex_exit(&fil_system->mutex);

	/* Check for pending operations. */

	do {
		mutex_enter(&fil_system->mutex);

		sp = fil_space_get_by_id(id);

		count = fil_check_pending_ops(sp, count);

		mutex_exit(&fil_system->mutex);

		if (count > 0) {
			os_thread_sleep(20000);
		}

	} while (count > 0);

	/* Check for pending IO. */

	*path = 0;

	do {
		mutex_enter(&fil_system->mutex);

		sp = fil_space_get_by_id(id);

		if (sp == NULL) {
			mutex_exit(&fil_system->mutex);
			return(DB_TABLESPACE_NOT_FOUND);
		}

		fil_node_t*	node;

		count = fil_check_pending_io(operation, sp, &node, count);

		if (count == 0) {
			*path = mem_strdup(node->name);
		}

		mutex_exit(&fil_system->mutex);

		if (count > 0) {
			os_thread_sleep(20000);
		}

	} while (count > 0);

	ut_ad(sp);

	*space = sp;
	return(DB_SUCCESS);
}

#ifndef UNIV_HOTBACKUP
/** Check if a file name exists in the system tablespace.
@param[in]	first_page_no	first page number (0=first file)
@param[in]	file_name	tablespace file name
@return whether the name matches the system tablespace
@retval	FIL_SPACE_SYSTEM_OK		if file_name starts at first_page_no
in the system tablespace
@retval	FIL_SPACE_SYSTEM_ALL		if file_name starts at first_page_no
in the system tablespace
and this function has been invoked for every file in the system tablespace
@retval	FIL_SPACE_SYSTEM_MISMATCH	in case of mismatch */

enum fil_space_system_t
fil_space_system_check(
	ulint		first_page_no,
	const char*	file_name)
{
	const fil_space_t*	space;
	enum fil_space_system_t	status	= FIL_SPACE_SYSTEM_MISMATCH;
	static ulint		fil_space_system_checked_max;
	ulint			i	= 0;

	mutex_enter(&fil_system->mutex);
	space = fil_space_get_by_id(TRX_SYS_SPACE);
	ut_ad(space->purpose == FIL_TYPE_TABLESPACE);

	for (const fil_node_t* node = UT_LIST_GET_FIRST(space->chain);
	     node != NULL;
	     node = UT_LIST_GET_NEXT(chain, node)) {
		i++;
		ut_ad(i <= UT_LIST_GET_LEN(space->chain));
		ut_ad(node->size > 0);

		if (first_page_no != 0) {
			first_page_no -= node->size;
			continue;
		}

		if (strcmp(node->name, file_name)) {
			/* Name mismatch */
		} else if (i < fil_space_system_checked_max + 1) {
			status = FIL_SPACE_SYSTEM_OK;
		} else {
			fil_space_system_checked_max = i;
			status = (i == UT_LIST_GET_LEN(space->chain))
				? FIL_SPACE_SYSTEM_ALL
				: FIL_SPACE_SYSTEM_OK;
		}

		break;
	}

	mutex_exit(&fil_system->mutex);

	return(status);
}

/** Check if an undo tablespace was opened during crash recovery.
@param[in]	name		tablespace name
@param[in]	space_id	undo tablespace id
@retval DB_SUCCESS		if it was already opened
@retval DB_TABLESPACE_NOT_FOUND	if not yet opened
@retval DB_ERROR		if the data is inconsistent */

dberr_t
fil_space_undo_check_if_opened(
	const char*	name,
	ulint		space_id)
{
	dberr_t		err	= DB_SUCCESS;

	mutex_enter(&fil_system->mutex);

	fil_space_t*	space	= fil_space_get_by_id(space_id);
	ut_ad(space == NULL || space->purpose == FIL_TYPE_TABLESPACE);
	ut_ad(space == NULL || UT_LIST_GET_LEN(space->chain) == 1);

	if (space == NULL) {
		err = DB_TABLESPACE_NOT_FOUND;
	} else if (space->flags
		   != fsp_flags_set_page_size(0, UNIV_PAGE_SIZE)
		   || strcmp(space->name, name)) {
		ib::error()
			<< "Cannot load UNDO tablespace '" << name
			<< "' (" << space_id
			<< ") because tablespace '"
			<< UT_LIST_GET_FIRST(space->chain)->name
			<< "' was loaded during redo log apply with flags "
			<< space->flags;
		err = DB_ERROR;
	} else if (fil_space_belongs_in_lru(space)) {
		fil_node_t*	node = UT_LIST_GET_FIRST(space->chain);

		if (node->is_open) {
			ut_a(UT_LIST_GET_LEN(fil_system->LRU) > 0);
			ut_d(UT_LIST_CHECK(fil_system->LRU));

			/* The node is in the LRU list, remove it */
			UT_LIST_REMOVE(fil_system->LRU, node);
			ut_d(UT_LIST_CHECK(fil_system->LRU));
		}
	}

	mutex_exit(&fil_system->mutex);

	return(err);
}

/*******************************************************************//**
Closes a single-table tablespace. The tablespace must be cached in the
memory cache. Free all pages used by the tablespace.
@return DB_SUCCESS or error */
dberr_t
fil_close_tablespace(
/*=================*/
	trx_t*		trx,	/*!< in/out: Transaction covering the close */
	ulint		id)	/*!< in: space id */
{
	char*		path = 0;
	fil_space_t*	space = 0;
	dberr_t		err;

	ut_a(!is_system_tablespace(id));

	err = fil_check_pending_operations(id, FIL_OPERATION_CLOSE,
					   &space, &path);

	if (err != DB_SUCCESS) {
		return(err);
	}

	ut_a(space);
	ut_a(path != 0);

	rw_lock_x_lock(&space->latch);

	/* Invalidate in the buffer pool all pages belonging to the
	tablespace. Since we have set space->stop_new_ops = true, readahead
	or ibuf merge can no longer read more pages of this tablespace to the
	buffer pool. Thus we can clean the tablespace out of the buffer pool
	completely and permanently. The flag stop_new_ops also prevents
	fil_flush() from being applied to this tablespace. */

	buf_LRU_flush_or_remove_pages(id, BUF_REMOVE_FLUSH_WRITE, trx);

	/* If the free is successful, the X lock will be released before
	the space memory data structure is freed. */

	if (!fil_space_free(id, true)) {
		rw_lock_x_unlock(&space->latch);
		err = DB_TABLESPACE_NOT_FOUND;
	} else {
		err = DB_SUCCESS;
	}

	/* If it is a delete then also delete any generated files, otherwise
	when we drop the database the remove directory will fail. */

	char*	cfg_name = fil_make_filepath(path, NULL, CFG, false);
	if (cfg_name != NULL) {
		os_file_delete_if_exists(innodb_data_file_key, cfg_name, NULL);
		ut_free(cfg_name);
	}

	ut_free(path);

	return(err);
}
#endif /* UNIV_HOTBACKUP */

/** Deletes an IBD tablespace.
The tablespace must be cached in the memory cache. This will delete the
datafile, fil_space_t & fil_node_t entries from the file_system_t cache.
@param[in]	space_id	Tablespace id
@param[in]	buf_remove	Specify the action to take on the pages
for this table in the buffer pool.
@return DB_SUCCESS or error */
dberr_t
fil_delete_tablespace(
	ulint		id,
	buf_remove_t	buf_remove)
{
	char*		path = 0;
	fil_space_t*	space = 0;

	ut_a(!is_system_tablespace(id));

	dberr_t err = fil_check_pending_operations(
		id, FIL_OPERATION_DELETE, &space, &path);

	if (err != DB_SUCCESS) {

		ib::error() << "Cannot delete tablespace " << id
			<< " because it is not found in the tablespace"
			" memory cache.";

		return(err);
	}

	ut_a(space);
	ut_a(path != 0);

	/* Important: We rely on the data dictionary mutex to ensure
	that a race is not possible here. It should serialize the tablespace
	drop/free. We acquire an X latch only to avoid a race condition
	when accessing the tablespace instance via:

	  fsp_get_available_space_in_free_extents().

	There our main motivation is to reduce the contention on the
	dictionary mutex. */

	rw_lock_x_lock(&space->latch);

#ifndef UNIV_HOTBACKUP
	/* IMPORTANT: Because we have set space::stop_new_ops there
	can't be any new ibuf merges, reads or flushes. We are here
	because node::n_pending was zero above. However, it is still
	possible to have pending read and write requests:

	A read request can happen because the reader thread has
	gone through the ::stop_new_ops check in buf_page_init_for_read()
	before the flag was set and has not yet incremented ::n_pending
	when we checked it above.

	A write request can be issued any time because we don't check
	the ::stop_new_ops flag when queueing a block for write.

	We deal with pending write requests in the following function
	where we'd minimally evict all dirty pages belonging to this
	space from the flush_list. Not that if a block is IO-fixed
	we'll wait for IO to complete.

	To deal with potential read requests by checking the
	::stop_new_ops flag in fil_io() */

	buf_LRU_flush_or_remove_pages(id, buf_remove, 0);

#endif /* !UNIV_HOTBACKUP */

	/* If it is a delete then also delete any generated files, otherwise
	when we drop the database the remove directory will fail. */
	{
#ifdef UNIV_HOTBACKUP
		/* When replaying the operation in MySQL Enterprise
		Backup, we do not try to write any log record. */
#else /* UNIV_HOTBACKUP */
		/* Before deleting the file, write a log record about
		it, so that InnoDB crash recovery will expect the file
		to be gone. */
		mtr_t		mtr;

		mtr_start(&mtr);
		fil_op_write_log(MLOG_FILE_DELETE, id, 0, path, NULL, &mtr);
		mtr_commit(&mtr);
		/* Even if we got killed shortly after deleting the
		tablespace file, the record must have already been
		written to the redo log. */
		log_write_up_to(mtr.commit_lsn(), true);
#endif /* UNIV_HOTBACKUP */

		char*	cfg_name = fil_make_filepath(path, NULL, CFG, false);
		if (cfg_name != NULL) {
			os_file_delete_if_exists(innodb_data_file_key, cfg_name, NULL);
			ut_free(cfg_name);
		}
	}

	/* Delete the link file pointing to the ibd file we are deleting. */
	if (FSP_FLAGS_HAS_DATA_DIR(space->flags)) {
		RemoteDatafile::delete_link_file(space->name);
	}

	mutex_enter(&fil_system->mutex);

	/* Double check the sanity of pending ops after reacquiring
	the fil_system::mutex. */
	if (const fil_space_t* s = fil_space_get_by_id(id)) {
		ut_a(s == space);
		ut_a(space->n_pending_ops == 0);
		ut_a(UT_LIST_GET_LEN(space->chain) == 1);
		fil_node_t* node = UT_LIST_GET_FIRST(space->chain);
		ut_a(node->n_pending == 0);

		fil_space_detach(space);
		mutex_exit(&fil_system->mutex);

		if (space->max_lsn != 0) {
			log_mutex_enter();
			ut_d(space->max_lsn = 0);
			UT_LIST_REMOVE(fil_system->named_spaces, space);
			log_mutex_exit();
		}
		rw_lock_x_unlock(&space->latch);
		fil_space_free_low(space);

		if (!os_file_delete(innodb_data_file_key, path)
		    && !os_file_delete_if_exists(
			    innodb_data_file_key, path, NULL)) {

			/* Note: This is because we have removed the
			tablespace instance from the cache. */

			err = DB_IO_ERROR;
		}
	} else {
		mutex_exit(&fil_system->mutex);
		rw_lock_x_unlock(&space->latch);
		err = DB_TABLESPACE_NOT_FOUND;
	}

	ut_free(path);

	return(err);
}

/** Truncate the tablespace to needed size.
@param[in]	space_id	id of tablespace to truncate
@param[in]	size_in_pages	truncate size.
@return true if truncate was successful. */
bool
fil_truncate_tablespace(
	ulint		space_id,
	ulint		size_in_pages)
{
	/* Step-1: Prepare tablespace for truncate. This involves
	stopping all the new operations + IO on that tablespace
	and ensuring that related pages are flushed to disk. */
	if (fil_prepare_for_truncate(space_id) != DB_SUCCESS) {
		return(false);
	}

	/* Step-2: Invalidate buffer pool pages belonging to the tablespace
	to re-create. Remove all insert buffer entries for the tablespace */
	buf_LRU_flush_or_remove_pages(space_id, BUF_REMOVE_ALL_NO_WRITE, 0);

	/* Step-3: Truncate the tablespace and accordingly update
	the fil_space_t handler that is used to access this tablespace. */
	mutex_enter(&fil_system->mutex);
	fil_space_t*	space = fil_space_get_by_id(space_id);

	/* The following code must change when InnoDB supports
	multiple datafiles per tablespace. */
	ut_a(UT_LIST_GET_LEN(space->chain) == 1);

	fil_node_t*	node = UT_LIST_GET_FIRST(space->chain);

	ut_ad(node->is_open);

	space->size = node->size = size_in_pages;

	bool success = os_file_truncate(node->name, node->handle, 0);
	if (success) {
		success = os_file_set_size(
			node->name, node->handle,
			size_in_pages * UNIV_PAGE_SIZE,
			srv_read_only_mode);
		if (success) {
			space->stop_new_ops = false;
			space->is_being_truncated = false;
		}
	}

	mutex_exit(&fil_system->mutex);

	return(success);
}

/** Check if an index tree is freed by checking a descriptor bit of
index root page.
@param[in]	space_id	space id
@param[in]	root_page_no	root page no of an index tree
@param[in]	page_size	page size
@return true if the index tree is freed */
bool
fil_index_tree_is_freed(
	ulint			space_id,
	ulint			root_page_no,
	const page_size_t&	page_size)
{
	mtr_t		mtr;
	xdes_t*		descr;

	mtr_start(&mtr);
	mtr_x_lock_space(space_id, &mtr);

	descr = xdes_get_descriptor(space_id, root_page_no, page_size, &mtr);

	if (descr == NULL
	    || (descr != NULL
		&& xdes_get_bit(descr, XDES_FREE_BIT,
			root_page_no % FSP_EXTENT_SIZE)) == TRUE) {

		mtr_commit(&mtr);
		/* The tree has already been freed */
		return(true);
	}
	mtr_commit(&mtr);

	return(false);
}

/*******************************************************************//**
Prepare for truncating a single-table tablespace.
1) Check pending operations on a tablespace;
2) Remove all insert buffer entries for the tablespace;
@return DB_SUCCESS or error */
dberr_t
fil_prepare_for_truncate(
/*=====================*/
	ulint	id)		/*!< in: space id */
{
	char*		path = 0;
	fil_space_t*	space = 0;

	ut_a(!is_system_tablespace(id));

	dberr_t	err = fil_check_pending_operations(
		id, FIL_OPERATION_TRUNCATE, &space, &path);

	ut_free(path);

	if (err == DB_TABLESPACE_NOT_FOUND) {
		ib::error() << "Cannot truncate tablespace " << id
			<< " because it is not found in the tablespace"
			" memory cache.";
	}

	return(err);
}

/**********************************************************************//**
Reinitialize the original tablespace header with the same space id
for single tablespace */
void
fil_reinit_space_header(
/*====================*/
	ulint		id,	/*!< in: space id */
	ulint		size)	/*!< in: size in blocks */
{
	ut_a(!is_system_tablespace(id));

	/* Invalidate in the buffer pool all pages belonging
	to the tablespace */
	buf_LRU_flush_or_remove_pages(id, BUF_REMOVE_ALL_NO_WRITE, 0);

	/* Remove all insert buffer entries for the tablespace */
	ibuf_delete_for_discarded_space(id);

	mutex_enter(&fil_system->mutex);

	fil_space_t*	space = fil_space_get_by_id(id);

	/* The following code must change when InnoDB supports
	multiple datafiles per tablespace. */
	ut_a(UT_LIST_GET_LEN(space->chain) == 1);

	fil_node_t*	node = UT_LIST_GET_FIRST(space->chain);

	space->size = node->size = size;

	mutex_exit(&fil_system->mutex);

	mtr_t	mtr;

	mtr_start(&mtr);
	mtr.set_named_space(id);

	fsp_header_init(id, size, &mtr);

	mtr_commit(&mtr);
}

/*******************************************************************//**
Returns true if a single-table tablespace is being deleted.
@return true if being deleted */
bool
fil_tablespace_is_being_deleted(
/*============================*/
	ulint		id)	/*!< in: space id */
{
	fil_space_t*	space;
	bool		is_being_deleted;

	mutex_enter(&fil_system->mutex);

	space = fil_space_get_by_id(id);

	ut_a(space != NULL);

	is_being_deleted = (space->stop_new_ops && !space->is_being_truncated);

	mutex_exit(&fil_system->mutex);

	return(is_being_deleted);
}

#ifdef UNIV_DEBUG
/** Increase redo skipped count for a tablespace.
@param[in]	id	space id */
void
fil_space_inc_redo_skipped_count(
	ulint		id)
{
	fil_space_t*	space;

	mutex_enter(&fil_system->mutex);

	space = fil_space_get_by_id(id);

	ut_a(space != NULL);

	space->redo_skipped_count++;

	mutex_exit(&fil_system->mutex);
}

/** Decrease redo skipped count for a tablespace.
@param[in]	id	space id */
void
fil_space_dec_redo_skipped_count(
	ulint		id)
{
	fil_space_t*	space;

	mutex_enter(&fil_system->mutex);

	space = fil_space_get_by_id(id);

	ut_a(space != NULL);
	ut_a(space->redo_skipped_count > 0);

	space->redo_skipped_count--;

	mutex_exit(&fil_system->mutex);
}

/**
Check whether a single-table tablespace is redo skipped.
@param[in]	id	space id
@return true if redo skipped */
bool
fil_space_is_redo_skipped(
	ulint		id)
{
	fil_space_t*	space;
	bool		is_redo_skipped;

	mutex_enter(&fil_system->mutex);

	space = fil_space_get_by_id(id);

	ut_a(space != NULL);

	is_redo_skipped = space->redo_skipped_count > 0;

	mutex_exit(&fil_system->mutex);

	return(is_redo_skipped);
}
#endif

#ifndef UNIV_HOTBACKUP
/*******************************************************************//**
Discards a single-table tablespace. The tablespace must be cached in the
memory cache. Discarding is like deleting a tablespace, but

 1. We do not drop the table from the data dictionary;

 2. We remove all insert buffer entries for the tablespace immediately;
    in DROP TABLE they are only removed gradually in the background;

 3. Free all the pages in use by the tablespace.
@return DB_SUCCESS or error */
dberr_t
fil_discard_tablespace(
/*===================*/
	ulint	id)	/*!< in: space id */
{
	dberr_t	err;

	switch (err = fil_delete_tablespace(id, BUF_REMOVE_ALL_NO_WRITE)) {
	case DB_SUCCESS:
		break;

	case DB_IO_ERROR:
		ib::warn() << "While deleting tablespace " << id
			<< " in DISCARD TABLESPACE. File rename/delete"
			" failed: " << ut_strerr(err);
		break;

	case DB_TABLESPACE_NOT_FOUND:
		ib::warn() << "Cannot delete tablespace " << id
			<< " in DISCARD TABLESPACE: " << ut_strerr(err);
		break;

	default:
		ut_error;
	}

	/* Remove all insert buffer entries for the tablespace */

	ibuf_delete_for_discarded_space(id);

	return(err);
}
#endif /* !UNIV_HOTBACKUP */

/*******************************************************************//**
Renames the memory cache structures of a single-table tablespace.
@return true if success */
static
bool
fil_rename_tablespace_in_mem(
/*=========================*/
	fil_space_t*	space,	/*!< in: tablespace memory object */
	fil_node_t*	node,	/*!< in: file node of that tablespace */
	const char*	new_name,	/*!< in: new name */
	const char*	new_path)	/*!< in: new file path */
{
	fil_space_t*	space2;
	const char*	old_name	= space->name;

	ut_ad(mutex_own(&fil_system->mutex));

	space2 = fil_space_get_by_name(old_name);
	if (space != space2) {
		ib::error() << "Cannot find " << old_name
			<< " in tablespace memory cache";
		return(false);
	}

	space2 = fil_space_get_by_name(new_name);
	if (space2 != NULL) {
		ib::error() << new_name
			<< " is already in tablespace memory cache";

		return(false);
	}

	HASH_DELETE(fil_space_t, name_hash, fil_system->name_hash,
		    ut_fold_string(space->name), space);
	ut_free(space->name);
	ut_free(node->name);

	space->name = mem_strdup(new_name);
	node->name = mem_strdup(new_path);

	HASH_INSERT(fil_space_t, name_hash, fil_system->name_hash,
		    ut_fold_string(space->name), space);
	return(true);
}

/*******************************************************************//**
Allocates and builds a file name from a path, a table or tablespace name
and a suffix. The string must be freed by caller with ut_free().
@param[in] path NULL or the direcory path or the full path and filename.
@param[in] name NULL if path is full, or Table/Tablespace name
@param[in] suffix NULL or the file extention to use.
@param[in] trim_name true if the last name on the path should be trimmed.
@return own: file name */
char*
fil_make_filepath(
	const char*	path,
	const char*	name,
	ib_extention	ext,
	bool		trim_name)
{
	/* The path may contain the basename of the file, if so we do not
	need the name.  If the path is NULL, we can use the default path,
	but there needs to be a name. */
	ut_ad(path != NULL || name != NULL);

	/* If we are going to strip a name off the path, there better be a
	path and a new name to put back on. */
	ut_ad(!trim_name || (path != NULL && name != NULL));

	ulint	len		= 0;	/* current length */
	ulint	path_len	= (path ? ::strlen(path)
				  : ::strlen(fil_path_to_mysql_datadir));
	ulint	name_len	= (name ? ::strlen(name) : 0);
	const char* suffix	= dot_ext[ext];
	ulint	suffix_len	= ::strlen(suffix);
	ulint	full_len	= path_len + 1 + name_len + suffix_len + 1;

	char*	full_name = static_cast<char*>(ut_malloc_nokey(full_len));
	if (full_name == NULL) {
		return NULL;
	}

	::memcpy(full_name, (path ? path : fil_path_to_mysql_datadir),
		 path_len);
	len = path_len;
	full_name[len] = '\0';

	os_normalize_path_for_win(full_name);

	if (trim_name) {
		/* Find the offset of the last DIR separator and set it to
		null in order to strip off the old basename from this path. */
		char* last_dir_sep = strrchr(full_name, OS_PATH_SEPARATOR);
		if (last_dir_sep) {
			last_dir_sep[0] = '\0';
			len = ::strlen(full_name);
		}
	}

	if (name != NULL) {
		if (len && full_name[len - 1] != OS_PATH_SEPARATOR) {
			/* Add a DIR separator */
			full_name[len] = OS_PATH_SEPARATOR;
			full_name[len + 1] = '\0';
			len++;
		}

		::memcpy(&full_name[len], name, name_len);
		len += name_len;
		full_name[len] = '\0';

		/* The name might be like "dbname/tablename".
		So we have to do this again. */
		os_normalize_path_for_win(full_name);
	}

	/* Make sure that the specified suffix is at the end of the filepath
	string provided. This assumes that the suffix starts with '.'.
	If the first char of the suffix is found in the filepath at the same
	length as the suffix from the end, then we will assume that there is
	a previous suffix that needs to be replaced. */
	if (suffix != NULL) {
		ut_ad(len < full_len);  /* Need room for the trailing null byte. */

		if ((len > suffix_len)
		   && (full_name[len - suffix_len] == suffix[0])) {
			/* Another suffix exists, make it the one requested. */
			memcpy(&full_name[len - suffix_len], suffix, suffix_len);

		} else {
			/* No previous suffix, add it. */
			ut_ad(len + suffix_len < full_len);
			memcpy(&full_name[len], suffix, suffix_len);
			full_name[len + suffix_len] = '\0';
		}
	}

	return(full_name);
}

/** Rename a single-table tablespace.
The tablespace must exist in the memory cache.
@param[in]	id		tablespace identifier
@param[in]	old_path	old file name
@param[in]	new_name	new table name in the
databasename/tablename format
@param[in]	new_path_in	new file name,
or NULL if it is located in the normal data directory
@return true if success */
bool
fil_rename_tablespace(
	ulint		id,
	const char*	old_path,
	const char*	new_name,
	const char*	new_path_in)
{
	bool		sleep		= false;
	bool		flush		= false;
	fil_space_t*	space;
	fil_node_t*	node;
	ulint		count		= 0;
	char*		old_name	= NULL;
	const char*	new_path	= new_path_in;
	ut_a(id != 0);

	if (new_path == NULL) {
		new_path = fil_make_filepath(NULL, new_name, IBD, false);
	}

	ut_ad(strchr(new_name, '/') != NULL);
	ut_ad(strchr(new_path, OS_PATH_SEPARATOR) != NULL);
retry:
	count++;

	if (!(count % 1000)) {
		ib::warn() << "Cannot rename " << old_path << " to "
			<< new_path << ", retried " << count << " times."
			" There are either pending IOs or flushes or"
			" the file is being extended.";
	}

	mutex_enter(&fil_system->mutex);

	space = fil_space_get_by_id(id);

	bool success = false;

	DBUG_EXECUTE_IF("fil_rename_tablespace_failure_1", space = NULL; );

	if (space == NULL) {
		ib::error() << "Cannot find space id " << id
			<< " in the tablespace memory cache, though the file '"
			<< old_path
			<< "' in a rename operation should have that id.";

		goto func_exit;
	}

	if (count > 25000) {
		space->stop_ios = false;
		goto func_exit;
	}

	/* We temporarily close the .ibd file because we do not trust that
	operating systems can rename an open file. For the closing we have to
	wait until there are no pending i/o's or flushes on the file. */

	space->stop_ios = true;

	/* The following code must change when InnoDB supports
	multiple datafiles per tablespace. */
	ut_a(UT_LIST_GET_LEN(space->chain) == 1);
	node = UT_LIST_GET_FIRST(space->chain);

	if (node->n_pending > 0
	    || node->n_pending_flushes > 0
	    || node->being_extended) {
		/* There are pending i/o's or flushes or the file is
		currently being extended, sleep for a while and
		retry */
		sleep = true;

	} else if (node->modification_counter > node->flush_counter) {
		/* Flush the space */
		sleep = flush = true;

	} else if (node->is_open) {
		/* Close the file */

		fil_node_close_file(node);
	}

	if (sleep) {

		mutex_exit(&fil_system->mutex);

		os_thread_sleep(20000);

		if (flush) {
			fil_flush(id);
		}

		sleep = flush = false;
		goto retry;
	}

	old_name = mem_strdup(space->name);

	/* Rename the tablespace and the node in the memory cache */
	success = fil_rename_tablespace_in_mem(
		space, node, new_name, new_path);

	if (success) {

		DBUG_EXECUTE_IF("fil_rename_tablespace_failure_2",
			goto skip_second_rename; );

		success = os_file_rename(
			innodb_data_file_key, old_path, new_path);

		DBUG_EXECUTE_IF("fil_rename_tablespace_failure_2",
skip_second_rename:
			success = false; );

		if (!success) {
			/* We have to revert the changes we made
			to the tablespace memory cache */

			bool	reverted = fil_rename_tablespace_in_mem(
				space, node, old_name, old_path);

			ut_a(reverted);
		}
	}

	ut_free(old_name);
	space->stop_ios = false;

func_exit:
	mutex_exit(&fil_system->mutex);

#ifndef UNIV_HOTBACKUP
	if (success && !recv_recovery_on) {
		mtr_t		mtr;

		mtr_start(&mtr);
		fil_name_write_rename(id, 0, old_path, new_path, &mtr);
		mtr_commit(&mtr);
	}
#endif /* !UNIV_HOTBACKUP */

	if (new_path != new_path_in) {
		ut_free(const_cast<char*>(new_path));
	}

	return(success);
}

/*******************************************************************//**
Creates a new single-table tablespace to a database directory of MySQL.
Database directories are under the 'datadir' of MySQL. The datadir is the
directory of a running mysqld program. We can refer to it by simply the
path '.'. Tables created with CREATE TEMPORARY TABLE we place in the temp
dir of the mysqld server.

@return DB_SUCCESS or error code */
dberr_t
fil_create_new_single_table_tablespace(
/*===================================*/
	ulint		space_id,	/*!< in: space id */
	const char*	tablename,	/*!< in: the table name in the usual
					databasename/tablename format
					of InnoDB */
	const char*	dir_path,	/*!< in: NULL or a dir path */
	ulint		flags,		/*!< in: tablespace flags */
	ulint		flags2,		/*!< in: table flags2 */
	ulint		size)		/*!< in: the initial size of the
					tablespace file in pages,
					must be >= FIL_IBD_FILE_INITIAL_SIZE */
{
	os_file_t	file;
	dberr_t		err;
	byte*		buf2;
	byte*		page;
	char*		path;
	bool		success;
	bool		is_temp = !!(flags2 & DICT_TF2_TEMPORARY);
	bool		has_data_dir = FSP_FLAGS_HAS_DATA_DIR(flags);
	fil_space_t*	space = NULL;

	ut_ad(!is_system_tablespace(space_id));
	ut_ad(!srv_read_only_mode);
	ut_a(space_id < SRV_LOG_SPACE_FIRST_ID);
	ut_a(size >= FIL_IBD_FILE_INITIAL_SIZE);
	ut_a(fsp_flags_is_valid(flags));

	if (is_temp) {
		/* Temporary table filepath */
		ut_ad(dir_path);
		path = fil_make_filepath(dir_path, NULL, IBD, false);
	} else if (has_data_dir) {
		ut_ad(dir_path);
		path = fil_make_filepath(dir_path, tablename, IBD, true);

		/* Since this tablespace file will be created in a
		remote directory, let's create the subdirectories
		in the path, if they are not there already. */
		success = os_file_create_subdirs_if_needed(path);
		if (!success) {
			ut_free(path);
			return(DB_ERROR);
		}
	} else {
		path = fil_make_filepath(NULL, tablename, IBD, false);
	}

	if (path == NULL) {
		return(DB_OUT_OF_MEMORY);
	}

	file = os_file_create(
		innodb_data_file_key, path,
		OS_FILE_CREATE | OS_FILE_ON_ERROR_NO_EXIT,
		OS_FILE_NORMAL,
		OS_DATA_FILE,
		srv_read_only_mode,
		&success);

	if (!success) {
		/* The following call will print an error message */
		ulint	error = os_file_get_last_error(true);

		ib::error() << "Cannot create file '" << path << "'";

		if (error == OS_FILE_ALREADY_EXISTS) {
			ib::error() << "The file '" << path << "'"
				" already exists though the"
				" corresponding table did not exist"
				" in the InnoDB data dictionary."
				" Have you moved InnoDB .ibd files"
				" around without using the SQL commands"
				" DISCARD TABLESPACE and IMPORT TABLESPACE,"
				" or did mysqld crash in the middle of"
				" CREATE TABLE?"
				" You can resolve the problem by removing"
				" the file '" << path
				<< "' under the 'datadir' of MySQL.";
			ut_free(path);
			return(DB_TABLESPACE_EXISTS);
		}

		if (error == OS_FILE_DISK_FULL) {
			ut_free(path);
			return(DB_OUT_OF_FILE_SPACE);
		}

		ut_free(path);
		return(DB_ERROR);
	}

#if !defined(NO_FALLOCATE) && defined(UNIV_LINUX)
	if (fil_fusionio_enable_atomic_write(file)) {

		/* This is required by FusionIO HW/Firmware */
		int	ret = posix_fallocate(file, 0, size * UNIV_PAGE_SIZE);

		if (ret != 0) {

			ib::error() <<
				"posix_fallocate(): Failed to preallocate"
				" data for file " << path
				<< ", desired size "
				<< size * UNIV_PAGE_SIZE
				<< " Operating system error number " << ret
				<< ". Check"
				" that the disk is not full or a disk quota"
				" exceeded. Make sure the file system supports"
				" this function. Some operating system error"
				" numbers are described at " REFMAN
				" operating-system-error-codes.html";

			success = false;
		} else {
			success = true;
		}
	} else {

		success = os_file_set_size(
			path, file, size * UNIV_PAGE_SIZE, srv_read_only_mode);
	}
#else
	success = os_file_set_size(
		path, file, size * UNIV_PAGE_SIZE, srv_read_only_mode);
#endif /* !NO_FALLOCATE && UNIV_LINUX */

	if (!success) {
		os_file_close(file);
		os_file_delete(innodb_data_file_key, path);
		ut_free(path);
		return(DB_OUT_OF_FILE_SPACE);
	}

	/* printf("Creating tablespace %s id %lu\n", path, space_id); */

	/* We have to write the space id to the file immediately and flush the
	file to disk. This is because in crash recovery we must be aware what
	tablespaces exist and what are their space id's, so that we can apply
	the log records to the right file. It may take quite a while until
	buffer pool flush algorithms write anything to the file and flush it to
	disk. If we would not write here anything, the file would be filled
	with zeros from the call of os_file_set_size(), until a buffer pool
	flush would write to it. */

	buf2 = static_cast<byte*>(ut_malloc_nokey(3 * UNIV_PAGE_SIZE));
	/* Align the memory for file i/o if we might have O_DIRECT set */
	page = static_cast<byte*>(ut_align(buf2, UNIV_PAGE_SIZE));

	memset(page, '\0', UNIV_PAGE_SIZE);

	/* Add the UNIV_PAGE_SIZE to the table flags and write them to the
	tablespace header. */
	flags = fsp_flags_set_page_size(flags, UNIV_PAGE_SIZE);
	fsp_header_init_fields(page, space_id, flags);
	mach_write_to_4(page + FIL_PAGE_ARCH_LOG_NO_OR_SPACE_ID, space_id);

	const page_size_t	page_size(flags);

	if (!page_size.is_compressed()) {
		buf_flush_init_for_writing(
			page, NULL, 0, fsp_is_checksum_disabled(space_id));
		success = os_file_write(path, file, page, 0,
					page_size.physical());
	} else {
		page_zip_des_t	page_zip;

		page_zip_set_size(&page_zip, page_size.physical());
		page_zip.data = page + UNIV_PAGE_SIZE;
#ifdef UNIV_DEBUG
		page_zip.m_start =
#endif /* UNIV_DEBUG */
			page_zip.m_end = page_zip.m_nonempty =
			page_zip.n_blobs = 0;

		buf_flush_init_for_writing(
			page, &page_zip, 0, fsp_is_checksum_disabled(space_id));
		success = os_file_write(path, file, page_zip.data, 0,
					page_size.physical());
	}

	ut_free(buf2);

	if (!success) {
		ib::error() << "Could not write the first page to"
			<< " tablespace '" << path << "'";
		os_file_close(file);
		os_file_delete(innodb_data_file_key, path);
		ut_free(path);
		return(DB_ERROR);
	}

	success = os_file_flush(file);

	if (!success) {
		ib::error() << "File flush of tablespace '"
			<< path << "' failed";
		os_file_close(file);
		os_file_delete(innodb_data_file_key, path);
		ut_free(path);
		return(DB_ERROR);
	}

	if (has_data_dir) {
		/* Now that the IBD file is created, make the ISL file. */
		err = RemoteDatafile::create_link_file(tablename, path);
		if (err != DB_SUCCESS) {
			os_file_close(file);
			os_file_delete(innodb_data_file_key, path);
			ut_free(path);
			return(err);
		}
	}

	space = fil_space_create(tablename, space_id, flags, is_temp
				 ? FIL_TYPE_TEMPORARY : FIL_TYPE_TABLESPACE);

	if (!fil_node_create(path, size, space, false)) {
		err = DB_ERROR;
		goto error_exit_1;
	}

#ifndef UNIV_HOTBACKUP
	if (!is_temp) {
		mtr_t		mtr;

		mtr_start(&mtr);
		fil_name_write(space, 0, UT_LIST_GET_FIRST(space->chain),
			       &mtr);
		mtr_commit(&mtr);
	}
#endif
	err = DB_SUCCESS;

	/* Error code is set.  Cleanup the various variables used.
	These labels reflect the order in which variables are assigned or
	actions are done. */
error_exit_1:
	if (has_data_dir && err != DB_SUCCESS) {
		RemoteDatafile::delete_link_file(tablename);
	}

	os_file_close(file);
	if (err != DB_SUCCESS) {
		os_file_delete(innodb_data_file_key, path);
	}

	ut_free(path);

	return(err);
}

#ifndef UNIV_HOTBACKUP
/********************************************************************//**
Tries to open a single-table tablespace and optionally checks that the
space id in it is correct. If this does not succeed, print an error message
to the .err log. This function is used to open a tablespace when we start
mysqld after the dictionary has been booted, and also in IMPORT TABLESPACE.

NOTE that we assume this operation is used either at the database startup
or under the protection of the dictionary mutex, so that two users cannot
race here. This operation does not leave the file associated with the
tablespace open, but closes it after we have looked at the space id in it.

If the validate boolean is set, we read the first page of the file and
check that the space id in the file is what we expect. We assume that
this function runs much faster if no check is made, since accessing the
file inode probably is much faster (the OS caches them) than accessing
the first page of the file.  This boolean may be initially false, but if
a remote tablespace is found it will be changed to true.

If the fix_dict boolean is set, then it is safe to use an internal SQL
statement to update the dictionary tables if they are incorrect.

@param[in]	validate	True if we should validate the tablespace.
@param[in]	fix_dict	True if the dictionary is available to be fixed.
@param[in]	purpose		FIL_TYPE_TABLESPACE or FIL_TYPE_TEMPORARY
@param[in]	id		Tablespace ID
@param[in]	flags		Tablespace flags
@param[in]	tablename	Table name in the databasename/tablename format.
@param[in]	path_in		Tablespace filepath if found in SYS_DATAFILES
@return DB_SUCCESS or error code */
dberr_t
fil_open_single_table_tablespace(
	bool		validate,
	bool		fix_dict,
	fil_type_t	purpose,
	ulint		id,
	ulint		flags,
	const char*	tablename,
	const char*	path_in)
{
	dberr_t		err = DB_SUCCESS;
	bool		dict_filepath_same_as_default = false;
	bool		link_file_found = false;
	bool		link_file_is_bad = false;
	Datafile	df_default;	/* default location */
	Datafile	df_dict;	/* dictionary location */
	RemoteDatafile	df_remote;	/* remote location */
	ulint		tablespaces_found = 0;
	ulint		valid_tablespaces_found = 0;

#ifdef UNIV_SYNC_DEBUG
	ut_ad(!fix_dict || rw_lock_own(&dict_operation_lock, RW_LOCK_X));
#endif /* UNIV_SYNC_DEBUG */

	ut_ad(!fix_dict || mutex_own(&dict_sys->mutex));
	ut_ad(fil_type_is_data(purpose));

	if (!fsp_flags_is_valid(flags)) {
		return(DB_CORRUPTION);
	}

	df_default.init(tablename, 0, 0);
	df_dict.init(tablename, 0, 0);
	df_remote.init(tablename, 0, 0);

	/* Discover the correct filepath.  We will always look for an ibd
	in the default location. If it is remote, it should not be here. */
	df_default.make_filepath(NULL);

	/* The path_in was read from SYS_DATAFILES. */
	if (path_in) {
		if (df_default.same_filepath_as(path_in)) {
			dict_filepath_same_as_default = true;
		} else {
			df_dict.set_filepath(path_in);
			/* possibility of multiple files. */
			validate = true;
		}
	}

	if (df_remote.open_read_only(true) == DB_SUCCESS) {
		ut_ad(df_remote.is_open());

		/* A link file was found. MySQL does not allow a DATA
		DIRECTORY to be the same as the default filepath.
		This could happen if the link file was edited directly.*/
		if (df_default.same_filepath_as(df_remote.filepath())) {
			ib::error() << "Link files should not refer to"
				" files in the default location. Please"
				" delete " << df_remote.link_filepath()
				<< " or change the remote file it refers to.";
			return(DB_CORRUPTION);
		}

		validate = true;	/* possibility of multiple files. */
		tablespaces_found++;
		link_file_found = true;

		/* If there was a filepath found in SYS_DATAFILES,
		we hope it was the same as this remote.filepath found
		in the ISL file. */
		if (df_dict.filepath()
		    && 0 == strcmp(df_dict.filepath(), df_remote.filepath())) {
			df_remote.close();
			tablespaces_found--;
		}
	}

	/* Attempt to open the tablespace at the dictionary filepath. */
	if (df_dict.open_read_only(true) == DB_SUCCESS) {
		ut_ad(df_dict.is_open());
		validate = true;	/* possibility of multiple files. */
		tablespaces_found++;
	}

	/* Always look for a file at the default location. But don't log
	an error if the tablespace is already open in remote or dict. */
	ut_a(df_default.filepath());
	const bool	strict = (tablespaces_found == 0);
	if (df_default.open_read_only(strict) == DB_SUCCESS) {
		ut_ad(df_default.is_open());
		tablespaces_found++;
	}

#if !defined(NO_FALLOCATE) && defined(UNIV_LINUX)
	if (!srv_use_doublewrite_buf && df_default.is_open()) {
		fil_fusionio_enable_atomic_write(df_default.handle());

	}
#endif /* !NO_FALLOCATE && UNIV_LINUX */

	/*  We have now checked all possible tablespace locations and
	have a count of how many we found.  If things are normal, we
	only found 1. */
	if (!validate && tablespaces_found == 1) {
		goto skip_validate;
	}

	/* Read and validate the first page of these three tablespace
	locations, if found. */
	valid_tablespaces_found +=
		(df_remote.validate_to_dd(id, flags) == DB_SUCCESS) ? 1 : 0;

	valid_tablespaces_found +=
		(df_default.validate_to_dd(id, flags) == DB_SUCCESS) ? 1 : 0;

	valid_tablespaces_found +=
		(df_dict.validate_to_dd(id, flags) == DB_SUCCESS) ? 1 : 0;

	/* Make sense of these three possible locations.
	First, bail out if no tablespace files were found. */
	if (valid_tablespaces_found == 0) {
		/* The following call prints an error message */
		os_file_get_last_error(true);
		ib::error() << "Could not find a valid tablespace file for '"
			<< tablename << "'. " << TROUBLESHOOT_DATADICT_MSG;

		return(DB_CORRUPTION);
	}

	/* Do not open any tablespaces if more than one tablespace with
	the correct space ID and flags were found. */
	if (tablespaces_found > 1) {
		ib::error() << "A tablespace for " << tablename
			<< " has been found in multiple places;";

		if (df_default.is_open()) {
			ib::error() << "Default location: "
				<< df_default.filepath()
				<< ", Space ID=" << df_default.space_id()
				<< ", Flags=" << df_default.flags();
		}
		if (df_remote.is_open()) {
			ib::error() << "Remote location: "
				<< df_remote.filepath()
				<< ", Space ID=" << df_remote.space_id()
				<< ", Flags=" << df_remote.flags();
		}
		if (df_dict.is_open()) {
			ib::error() << "Dictionary location: "
				<< df_dict.filepath()
				<< ", Space ID=" << df_dict.space_id()
				<< ", Flags=" << df_dict.flags();
		}

		/* Force-recovery will allow some tablespaces to be
		skipped by REDO if there was more than one file found.
		Unlike during the REDO phase of recovery, we now know
		if the tablespace is valid according to the dictionary,
		which was not available then. So if we did not force
		recovery and there is only one good tablespace, ignore
		any bad tablespaces. */
		if (valid_tablespaces_found > 1 || srv_force_recovery > 0) {
			ib::error() << "Will not open the tablespace for '"
				<< tablename << "'";

			/* If the file is not open it cannot be valid. */
			ut_ad(df_default.is_open() || !df_default.is_valid());
			ut_ad(df_dict.is_open()    || !df_dict.is_valid());
			ut_ad(df_remote.is_open()  || !df_remote.is_valid());

			/* Having established that, this is an easy way to
			look for corrupted data files. */
			if (df_default.is_open() != df_default.is_valid()
			    || df_dict.is_open() != df_dict.is_valid()
			    || df_remote.is_open() != df_remote.is_valid()) {
				return(DB_CORRUPTION);
			}
			return(DB_ERROR);
		}

		/* There is only one valid tablespace found and we did
		not use srv_force_recovery during REDO.  Use this one
		tablespace and clean up invalid tablespace pointers */
		if (df_default.is_open() && !df_default.is_valid()) {
			df_default.close();
			tablespaces_found--;
		}
		if (df_dict.is_open() && !df_dict.is_valid()) {
			df_dict.close();
			/* Leave dict.filepath so that SYS_DATAFILES
			can be corrected below. */
			tablespaces_found--;
		}
		if (df_remote.is_open() && !df_remote.is_valid()) {
			df_remote.close();
			tablespaces_found--;
			link_file_is_bad = true;
		}
	}

	/* At this point, there should be only one filepath. */
	ut_a(tablespaces_found == 1);
	ut_a(valid_tablespaces_found == 1);

	/* Only fix the dictionary at startup when there is only one thread.
	Calls to dict_load_table() can be done while holding other latches. */
	if (!fix_dict) {
		goto skip_validate;
	}

	/* We may need to change what is stored in SYS_DATAFILES or
	SYS_TABLESPACES or adjust the link file.
	Since a failure to update SYS_TABLESPACES or SYS_DATAFILES does
	not prevent opening and using the single_table_tablespace either
	this time or the next, we do not check the return code or fail
	to open the tablespace. But dict_update_filepath() will issue a
	warning to the log. */
	if (df_dict.filepath()) {
		if (df_remote.is_open()) {
			dict_update_filepath(id, df_remote.filepath());

		} else if (df_default.is_open()) {
			dict_update_filepath(id, df_default.filepath());
			if (link_file_is_bad) {
				RemoteDatafile::delete_link_file(tablename);
			}

		} else if (!link_file_found || link_file_is_bad) {
			ut_ad(df_dict.is_open());
			/* Fix the link file if we got our filepath
			from the dictionary but a link file did not
			exist or it did not point to a valid file. */
			RemoteDatafile::delete_link_file(tablename);
			RemoteDatafile::create_link_file(
				tablename, df_dict.filepath());
		}

	} else if (df_remote.is_open()) {
		if (dict_filepath_same_as_default) {
			dict_update_filepath(id, df_remote.filepath());

		} else if (path_in == NULL) {
			/* SYS_DATAFILES record for this space ID
			was not found. */
			dict_insert_tablespace_and_filepath(
				id, tablename, df_remote.filepath(), flags);
		}
	}

skip_validate:
	if (err == DB_SUCCESS) {
		fil_space_t*	space = fil_space_create(tablename, id, flags,
							 purpose);

		/* We do not measure the size of the file, that is why
		we pass the 0 below */

		if (!fil_node_create(
			    df_remote.is_open() ? df_remote.filepath() :
			    df_dict.is_open() ? df_dict.filepath() :
			    df_default.filepath(), 0, space, false)) {
			err = DB_ERROR;
		}
	}

	return(err);
}
#endif /* !UNIV_HOTBACKUP */

#ifdef UNIV_HOTBACKUP
/*******************************************************************//**
Allocates a file name for an old version of a single-table tablespace.
The string must be freed by caller with ut_free()!
@return own: file name */
static
char*
fil_make_ibbackup_old_name(
/*=======================*/
	const char*	name)		/*!< in: original file name */
{
	static const char	suffix[] = "_ibbackup_old_vers_";
	char*			path;
	ulint			len = strlen(name);

	path = static_cast<char*>(ut_malloc_nokey(len + 15 + sizeof(suffix)));

	memcpy(path, name, len);
	memcpy(path + len, suffix, sizeof(suffix) - 1);
	ut_sprintf_timestamp_without_extra_chars(
		path + len + sizeof(suffix) - 1);
	return(path);
}
#endif /* UNIV_HOTBACKUP */

/** Looks for a pre-existing fil_space_t with the given tablespace ID
and, if found, returns the name and filepath in newly allocated buffers
that the caller must free.
@param[in]	space_id	The tablespace ID to search for.
@param[out]	name		Name of the tablespace found.
@param[out]	filepath	The filepath of the first datafile for the
tablespace.
@return true if tablespace is found, false if not. */
bool
fil_space_read_name_and_filepath(
	ulint	space_id,
	char**	name,
	char**	filepath)
{
	bool	success = false;
	*name = NULL;
	*filepath = NULL;

	mutex_enter(&fil_system->mutex);

	fil_space_t*	space = fil_space_get_by_id(space_id);

	if (space != NULL) {
		*name = mem_strdup(space->name);

		fil_node_t* node = UT_LIST_GET_FIRST(space->chain);
		*filepath = mem_strdup(node->name);

		success = true;
	}

	mutex_exit(&fil_system->mutex);

	return(success);
}

/** Convert a file name to a tablespace name.
@param[in]	filename	directory/databasename/tablename.ibd
@param[in]	filename_len	length of the file name, in bytes
@return database/tablename string, to be freed with ut_free() */
static
char*
fil_path_to_space_name(
	const char*	filename,
	ulint		filename_len)
{
	/* Strip the file name prefix and suffix, leaving
	only databasename/tablename. */
	const char*	end		= filename + filename_len;
#ifdef HAVE_MEMRCHR
	const char*	tablename	= 1 + static_cast<const char*>(
		memrchr(filename, OS_PATH_SEPARATOR,
			filename_len));
	const char*	dbname		= 1 + static_cast<const char*>(
		memrchr(filename, OS_PATH_SEPARATOR,
			tablename - filename - 1));
#else /* HAVE_MEMRCHR */
	const char*	tablename	= filename;
	const char*	dbname		= NULL;

	while (const char* t = static_cast<const char*>(
		       memchr(tablename, OS_PATH_SEPARATOR,
			      end - tablename))) {
		dbname = tablename;
		tablename = t + 1;
	}
#endif /* HAVE_MEMRCHR */

	ut_ad(dbname != NULL);
	ut_ad(tablename > dbname);
	ut_ad(tablename < end);
	ut_ad(end - tablename > 4);

	char*	name;

	if (!memcmp(end - 4, DOT_IBD, 4)) {
		name = mem_strdupl(dbname, (end - 4) - dbname);

		ut_ad(name[tablename - dbname - 1] == OS_PATH_SEPARATOR);
#if OS_PATH_SEPARATOR != '/'
		/* space->name uses '/', not OS_PATH_SEPARATOR. */
		name[tablename - dbname - 1] = '/';
#endif
	} else {
		ut_ad(!memcmp(tablename, "undo", 4));
		name = mem_strdupl(filename, filename_len);
	}

	return(name);
}

/** Open a tablespace file and add it to the InnoDB data structures.
@param[in]	space_id	tablespace ID
@param[in]	filename	path/to/databasename/tablename.ibd
@param[in]	filename_len	the length of the filename, in bytes
@param[out]	space		the tablespace, or NULL on error
@return status of the operation */
enum fil_load_status
fil_load_single_file_tablespace(
	ulint		space_id,
	const char*	filename,
	ulint		filename_len,
	fil_space_t*&	space)
{
	Datafile	file;

	file.init(fil_path_to_space_name(filename, filename_len),
		  mem_strdupl(filename, filename_len), 0, 0);

	/* If the space is already in the file system cache with the
	correct space ID, then there is nothing to do. */
	mutex_enter(&fil_system->mutex);
	space = fil_space_get_by_name(file.name());
	mutex_exit(&fil_system->mutex);

	if (space != NULL) {
		if (space->id != space_id) {
			ib::info() << "Ignoring space ID " << space_id
				<< " for data file '" << filename
				<< "' which now is space ID " << space->id
				<< ".";
			space = NULL;
		}

		return(space != NULL ? FIL_LOAD_OK : FIL_LOAD_ID_CHANGED);
	}

	if (file.open_read_only(false) != DB_SUCCESS) {
		return(FIL_LOAD_NOT_FOUND);
	}

	ut_ad(file.is_open());

	os_offset_t	size;

	/* Read and validate the first page of the tablespace */
	switch (file.validate_for_recovery()) {
		os_offset_t	minimum_size;
	case DB_SUCCESS:
		if (file.space_id() != space_id) {
			ib::info() << "Ignoring data file '" << filename
				<< "' with space ID " << file.space_id()
				<< ", which used to be space ID " << space_id
				<< ".";
			return(FIL_LOAD_ID_CHANGED);
		}

		/* Get and test the file size. */
		size = os_file_get_size(file.handle());

		/* Every .ibd file is created >= 4 pages in size. Smaller files
		cannot be ok. */
		minimum_size = FIL_IBD_FILE_INITIAL_SIZE * UNIV_PAGE_SIZE;

		if (size == static_cast<os_offset_t>(-1)) {
			/* The following call prints an error message */
			os_file_get_last_error(true);

			ib::error() << "Could not measure the size of"
				" single-table tablespace file '" << filename
				<< "'";

		} else if (size < minimum_size) {
#ifndef UNIV_HOTBACKUP
			ib::error() << "The size of single-table tablespace"
				" file '" << filename << "' is only " << size
				<< ", should be at least " << minimum_size
				<< "!";
#else
			/* In MEB, we work around this error. */
			file.set_space_id(ULINT_UNDEFINED);
			file.set_flags(0);
			break;
#endif /* !UNIV_HOTBACKUP */
		} else {
			/* Everything is fine so far. */
			break;
		}

		/* Fall through to error handling */

	case DB_TABLESPACE_EXISTS:
		return(FIL_LOAD_INVALID);

	default:
		return(FIL_LOAD_NOT_FOUND);
	}

	ut_ad(space == NULL);

#ifdef UNIV_HOTBACKUP
	if (file.space_id() == ULINT_UNDEFINED || file.space_id() == 0) {
		char*	new_path;

		ib::info << "Renaming tablespace '" << filename << "' of id "
			<< file.space_id() << ", to " << file.name()
			<< "_ibbackup_old_vers_<timestamp> because its size"
			<< size " is too small (< 4 pages 16 kB each), or the"
			" space id in the file header is not sensible. This can"
			" happen in an mysqlbackup run, and is not dangerous.";
		file.close();

		new_path = fil_make_ibbackup_old_name(filename);

		bool	success = os_file_rename(
			innodb_data_file_key, filename, new_path);

		ut_a(success);

		ut_free(new_path);

		return(FIL_LOAD_ID_CHANGED);
	}

	/* A backup may contain the same space several times, if the space got
	renamed at a sensitive time. Since it is enough to have one version of
	the space, we rename the file if a space with the same space id
	already exists in the tablespace memory cache. We rather rename the
	file than delete it, because if there is a bug, we do not want to
	destroy valuable data. */

	mutex_enter(&fil_system->mutex);
	space = fil_space_get_by_id(space_id);
	mutex_exit(&fil_system->mutex);

	if (space != NULL) {
		ib::info() << "Renaming data file '" << filename << "' with"
			" space ID " << space_id << " to " << file.name()
			<< "_ibbackup_old_vers_<timestamp> because space "
			<< space->name << " with the same id was scanned"
			" earlier. This can happen if you have renamed tables"
			" during an mysqlbackup run.";
		file.close();

		char*	new_path = fil_make_ibbackup_old_name(filename);

		bool	success = os_file_rename(
			innodb_data_file_key, filename, new_path);

		ut_a(success);

		ut_free(new_path);
		return(FIL_LOAD_OK);
	}
#endif /* UNIV_HOTBACKUP */

	space = fil_space_create(
		file.name(), space_id, file.flags(), FIL_TYPE_TABLESPACE);

	if (space == NULL) {
		return(FIL_LOAD_INVALID);
	}

	ut_ad(space->id == file.space_id());
	ut_ad(space->id == space_id);

	/* We do not use the size information we have about the file, because
	the rounding formula for extents and pages is somewhat complex; we
	let fil_node_open() do that task. */

	if (!fil_node_create(filename, 0, space, false)) {
		ut_error;
	}

	return(FIL_LOAD_OK);
}

/***********************************************************************//**
A fault-tolerant function that tries to read the next file name in the
directory. We retry 100 times if os_file_readdir_next_file() returns -1. The
idea is to read as much good data as we can and jump over bad data.
@return 0 if ok, -1 if error even after the retries, 1 if at the end
of the directory */
int
fil_file_readdir_next_file(
/*=======================*/
	dberr_t*	err,	/*!< out: this is set to DB_ERROR if an error
				was encountered, otherwise not changed */
	const char*	dirname,/*!< in: directory name or path */
	os_file_dir_t	dir,	/*!< in: directory stream */
	os_file_stat_t*	info)	/*!< in/out: buffer where the
				info is returned */
{
	for (ulint i = 0; i < 100; i++) {
		int	ret = os_file_readdir_next_file(dirname, dir, info);

		if (ret != -1) {

			return(ret);
		}

		ib::error() << "os_file_readdir_next_file() returned -1 in"
			" directory " << dirname
			<< ", crash recovery may have failed"
			" for some .ibd files!";

		*err = DB_ERROR;
	}

	return(-1);
}

/*******************************************************************//**
Returns true if a single-table tablespace does not exist in the memory cache,
or is being deleted there.
@return true if does not exist or is being deleted */
bool
fil_tablespace_deleted_or_being_deleted_in_mem(
/*===========================================*/
	ulint		id,	/*!< in: space id */
	int64_t		version)/*!< in: tablespace_version should be this; if
				you pass -1 as the value of this, then this
				parameter is ignored */
{
	bool already_deleted = false;
	bool being_deleted = false;

	fil_space_t*	space;

	ut_ad(fil_system);

	mutex_enter(&fil_system->mutex);

	space = fil_space_get_by_id(id);

	already_deleted = (space == NULL
			   || (space->stop_new_ops
			       && !space->is_being_truncated));

	if (!already_deleted) {
		being_deleted = (version != -1
				 && space->tablespace_version != version);
	}

	mutex_exit(&fil_system->mutex);

	return(already_deleted || being_deleted);
}

/** Look up a tablespace in the memory cache.
@param[in]	id	tablespace ID
@return tablespace if exists, NULL if not */
fil_space_t*
fil_tablespace_exists_in_mem(
	ulint	id)
{
	fil_space_t*	space;

	ut_ad(fil_system);

	mutex_enter(&fil_system->mutex);

	space = fil_space_get_by_id(id);

	mutex_exit(&fil_system->mutex);

	return(space);
}

/*******************************************************************//**
Report that a tablespace for a table was not found. */
static
void
fil_report_missing_tablespace(
/*===========================*/
	const char*	name,			/*!< in: table name */
	ulint		space_id)		/*!< in: table's space id */
{
	char	index_name[MAX_FULL_NAME_LEN + 1];

	innobase_format_name(index_name, sizeof(index_name), name, TRUE);

	ib::error() << "Table " << name
		<< " in the InnoDB data dictionary has tablespace id "
		<< space_id << ","
		" but tablespace with that id or name does not exist. Have"
		" you deleted or moved .ibd files? This may also be a table"
		" created with CREATE TEMPORARY TABLE whose .ibd and .frm"
		" files MySQL automatically removed, but the table still"
		" exists in the InnoDB internal data dictionary.";
}

/*******************************************************************//**
Returns true if a matching tablespace exists in the InnoDB tablespace memory
cache. Note that if we have not done a crash recovery at the database startup,
there may be many tablespaces which are not yet in the memory cache.
@return true if a matching tablespace exists in the memory cache */
bool
fil_space_for_table_exists_in_mem(
/*==============================*/
	ulint		id,		/*!< in: space id */
	const char*	name,		/*!< in: table name used in
					fil_space_create().  Either the
					standard 'dbname/tablename' format
					or table->dir_path_of_temp_table */
	bool		print_error_if_does_not_exist,
					/*!< in: print detailed error
					information to the .err log if a
					matching tablespace is not found from
					memory */
	bool		adjust_space,	/*!< in: whether to adjust space id
					when find table space mismatch */
	mem_heap_t*	heap,		/*!< in: heap memory */
	table_id_t	table_id)	/*!< in: table id */
{
	fil_space_t*	fnamespace;
	fil_space_t*	space;

	ut_ad(fil_system);

	mutex_enter(&fil_system->mutex);

	/* Look if there is a space with the same id */

	space = fil_space_get_by_id(id);

	/* Look if there is a space with the same name; the name is the
	directory path from the datadir to the file */

	fnamespace = fil_space_get_by_name(name);
	if (space && space == fnamespace) {
		/* Found */

		mutex_exit(&fil_system->mutex);

		return(true);
	}

	/* Info from "fnamespace" comes from the ibd file itself, it can
	be different from data obtained from System tables since it is
	not transactional. If adjust_space is set, and the mismatching
	space are between a user table and its temp table, we shall
	adjust the ibd file name according to system table info */
	if (adjust_space
	    && space != NULL
	    && row_is_mysql_tmp_table_name(space->name)
	    && !row_is_mysql_tmp_table_name(name)) {

		mutex_exit(&fil_system->mutex);

		DBUG_EXECUTE_IF("ib_crash_before_adjust_fil_space",
				DBUG_SUICIDE(););

		if (fnamespace) {
			const char*	tmp_name;

			tmp_name = dict_mem_create_temporary_tablename(
				heap, name, table_id);

			fil_rename_tablespace(
				fnamespace->id,
				UT_LIST_GET_FIRST(fnamespace->chain)->name,
				tmp_name, NULL);
		}

		DBUG_EXECUTE_IF("ib_crash_after_adjust_one_fil_space",
				DBUG_SUICIDE(););

		fil_rename_tablespace(
			id, UT_LIST_GET_FIRST(space->chain)->name,
			name, NULL);

		DBUG_EXECUTE_IF("ib_crash_after_adjust_fil_space",
				DBUG_SUICIDE(););

		mutex_enter(&fil_system->mutex);
		fnamespace = fil_space_get_by_name(name);
		ut_ad(space == fnamespace);
		mutex_exit(&fil_system->mutex);

		return(true);
	}

	if (!print_error_if_does_not_exist) {

		mutex_exit(&fil_system->mutex);

		return(false);
	}

	if (space == NULL) {
		if (fnamespace == NULL) {
			if (print_error_if_does_not_exist) {
				fil_report_missing_tablespace(name, id);
			}
		} else {
			ib::error() << "Table " << name << " in InnoDB data"
				" dictionary has tablespace id " << id
				<< ", but a tablespace with that id does not"
				" exist. There is a tablespace of name "
				<< fnamespace->name << " and id "
				<< fnamespace->id << ", though. Have you"
				" deleted or moved .ibd files?";
		}
error_exit:
		ib::warn() << TROUBLESHOOT_DATADICT_MSG;

		mutex_exit(&fil_system->mutex);

		return(false);
	}

	if (0 != strcmp(space->name, name)) {

		ib::error() << "Table " << name << " in InnoDB data dictionary"
			" has tablespace id " << id << ", but the tablespace"
			" with that id has name " << space->name << "."
			" Have you deleted or moved .ibd files?";

		if (fnamespace != NULL) {
			ib::error() << "There is a tablespace with the right"
				" name: " << fnamespace->name << ", but its id"
				" is " << fnamespace->id << ".";
		}

		goto error_exit;
	}

	mutex_exit(&fil_system->mutex);

	return(false);
}

/*******************************************************************//**
Checks if a single-table tablespace for a given table name exists in the
tablespace memory cache.
@return space id, ULINT_UNDEFINED if not found */
ulint
fil_get_space_id_for_table(
/*=======================*/
	const char*	tablename)	/*!< in: table name in the standard
				'databasename/tablename' format */
{
	fil_space_t*	fnamespace;
	ulint		id		= ULINT_UNDEFINED;

	ut_ad(fil_system);

	mutex_enter(&fil_system->mutex);

	/* Look if there is a space with the same name. */

	fnamespace = fil_space_get_by_name(tablename);

	if (fnamespace) {
		id = fnamespace->id;
	}

	mutex_exit(&fil_system->mutex);

	return(id);
}

/**
Fill pages with NULs
@param[in] node		File node
@param[in] page_size	Page size
@param[in] start	Offset from the start of the file in bytes
@param[in] len		Length in bytes
@param[in] read_only_mode
			if true, then read only mode checks are enforced.
@return true on success */
static
bool
fil_write_zeros(
	const fil_node_t*	node,
	const ulint		page_size,
	const os_offset_t	start,
	const ulint		len,
	const bool		read_only_mode)
{
	ut_a(len > 0);

	ulint	n_bytes = ut_min(static_cast<ulint>(1024 * 1024), len);
	byte*	ptr = reinterpret_cast<byte*>(ut_zalloc_nokey(n_bytes
							      + page_size));
	byte*	buf = reinterpret_cast<byte*>(ut_align(ptr, page_size));

	os_offset_t		offset = start;
	const os_offset_t	end = start + len;

	while (offset < end) {

		bool	success;

#ifdef UNIV_HOTBACKUP
		success = os_file_write(
			node->name, node->handle, buf, offset, n_bytes);
#else
		success = os_aio(
			OS_FILE_WRITE, OS_AIO_SYNC, node->name,
			node->handle, buf, offset, n_bytes, read_only_mode,
			NULL, NULL);
#endif /* UNIV_HOTBACKUP */

		if (!success) {
			return(false);
		}

		offset += n_bytes;

		n_bytes = ut_min(n_bytes, static_cast<ulint>(end - offset));

		DBUG_EXECUTE_IF("ib_crash_during_tablespace_extension",
				DBUG_SUICIDE(););
	}

	ut_free(ptr);

	return(true);
}

/**********************************************************************//**
Tries to extend a data file so that it would accommodate the number of pages
given. The tablespace must be cached in the memory cache. If the space is big
enough already, does nothing.
@return true if success */
bool
fil_extend_space_to_desired_size(
/*=============================*/
	ulint*	actual_size,	/*!< out: size of the space after extension;
				if we ran out of disk space this may be lower
				than the desired size */
	ulint	space_id,	/*!< in: space id */
	ulint	size_after_extend)/*!< in: desired size in pages after the
				extension; if the current space size is bigger
				than this already, the function does nothing */
{
	/* In read-only mode we allow write to shared temporary tablespace
	as intrinsic table created by Optimizer reside in this tablespace. */
	ut_ad(!srv_read_only_mode || fsp_is_system_temporary(space_id));

retry:
	bool		success = true;

	fil_mutex_enter_and_prepare_for_io(space_id);
	fil_space_t*	space = fil_space_get_by_id(space_id);

	if (space->size >= size_after_extend) {
		/* Space already big enough */

		*actual_size = space->size;

		mutex_exit(&fil_system->mutex);

		return(true);
	}

	const ulint	page_size = page_size_t(space->flags).physical();
	fil_node_t*	node = UT_LIST_GET_LAST(space->chain);

	if (!node->being_extended) {
		/* Mark this node as undergoing extension. This flag
		is used by other threads to wait for the extension
		opereation to finish. */
		node->being_extended = true;
	} else {
		/* Another thread is currently extending the file. Wait
		for it to finish.  It'd have been better to use an event
		driven mechanism but the entire module is peppered with
		polling code. */

		mutex_exit(&fil_system->mutex);
		os_thread_sleep(100000);
		goto retry;
	}

	if (!fil_node_prepare_for_io(node, fil_system, space)) {
		/* The tablespace data file, such as .ibd file, is missing */
		node->being_extended = false;
		mutex_exit(&fil_system->mutex);

		return(false);
	}

	/* At this point it is safe to release fil_system mutex. No
	other thread can rename, delete or close the file because
	we have set the node->being_extended flag. */
	mutex_exit(&fil_system->mutex);

	/* Note: This code is going to be executed independent of FusionIO HW
	if the OS supports posix_fallocate() */

	ut_ad(size_after_extend > space->size);

	os_offset_t	node_start = os_file_get_size(node->handle);
	ut_a(node_start != (os_offset_t) -1);

	/* Number of physical pages in the node/file */
	os_offset_t	n_node_physical_pages = node_start / page_size;

	/* Number of pages to extend in the node/file */
	lint		n_node_extend;

	n_node_extend = size_after_extend - space->size;
	ut_a(n_node_extend >= 0);

	ulint		pages_added;

	/* If we already have enough physical pages to satisfy the
	extend request on the node then ignore it */
	if (node->size + n_node_extend > n_node_physical_pages) {

		DBUG_EXECUTE_IF("ib_crash_during_tablespace_extension",
				DBUG_SUICIDE(););

		os_offset_t	len;

		len = ((node->size + n_node_extend) * page_size) - node_start;

#if !defined(NO_FALLOCATE) && defined(UNIV_LINUX)
		/* This is required by FusionIO HW/Firmware */
		int	ret = posix_fallocate(node->handle, node_start, len);

		if (ret != 0) {
			ib::error() <<
				"posix_fallocate(): Failed to preallocate"
				" data for file "
				<< node->name << ", desired size "
				<< len << " bytes."
				" Operating system error number "
				<< ret << ". Check"
				" that the disk is not full or a disk quota"
				" exceeded. Make sure the file system supports"
				" this function. Some operating system error"
				" numbers are described at " REFMAN
				" operating-system-error-codes.html";
		}
#endif /* NO_FALLOCATE || !UNIV_LINUX */

		success = fil_write_zeros(
			node, page_size, node_start,
			static_cast<ulint>(len),
			(fsp_is_system_temporary(space_id)
			? false : srv_read_only_mode));

		if (!success) {
			ib::warn() << "Error while writing " << len
				<< " zeroes to " << node->name
				<< " starting at offset " << node_start;
		}

		/* Check how many pages actually added */
		os_offset_t	end = os_file_get_size(node->handle);
		ut_a(end != (os_offset_t) -1 && end >= node_start);

		os_has_said_disk_full = !(success = (end == node_start + len));

		ut_ad((end - node_start) / page_size
		      < static_cast<os_offset_t>(ULINT_MAX));
		pages_added = static_cast<ulint>(end - node_start) / page_size;

	} else {
		success = true;
		pages_added = n_node_extend;
		os_has_said_disk_full = FALSE;
	}

	mutex_enter(&fil_system->mutex);

	ut_a(node->being_extended);

	space->size += pages_added;
	node->size += pages_added;
	node->being_extended = false;

	fil_node_complete_io(node, fil_system, OS_FILE_WRITE);

	*actual_size = space->size;

#ifndef UNIV_HOTBACKUP
	/* Keep the last data file size info up to date, rounded to
	full megabytes */
	ulint	pages_per_mb = (1024 * 1024) / page_size;
	ulint	size_in_pages = ((node->size / pages_per_mb) * pages_per_mb);

	if (space_id == srv_sys_space.space_id()) {
		srv_sys_space.set_last_file_size(size_in_pages);
	} else if (fsp_is_system_temporary(space_id)) {
		srv_tmp_space.set_last_file_size(size_in_pages);
	}
#endif /* !UNIV_HOTBACKUP */

	mutex_exit(&fil_system->mutex);

	fil_flush(space_id);

	return(success);
}

#ifdef UNIV_HOTBACKUP
/********************************************************************//**
Extends all tablespaces to the size stored in the space header. During the
mysqlbackup --apply-log phase we extended the spaces on-demand so that log
records could be applied, but that may have left spaces still too small
compared to the size stored in the space header. */
void
fil_extend_tablespaces_to_stored_len(void)
/*======================================*/
{
	byte*		buf;
	ulint		actual_size;
	ulint		size_in_header;
	dberr_t		error;
	bool		success;

	buf = ut_malloc_nokey(UNIV_PAGE_SIZE);

	mutex_enter(&fil_system->mutex);

	for (fil_space_t* space = UT_LIST_GET_FIRST(fil_system->space_list);
	     space != NULL;
	     space = UT_LIST_GET_NEXT(space_list, space)) {

		ut_a(space->purpose == FIL_TYPE_TABLESPACE);

		mutex_exit(&fil_system->mutex); /* no need to protect with a
					      mutex, because this is a
					      single-threaded operation */
		error = fil_read(
			page_id_t(space->id, 0),
			page_size_t(space->flags),
			0, univ_page_size.physical(), buf);

		ut_a(error == DB_SUCCESS);

		size_in_header = fsp_get_size_low(buf);

		success = fil_extend_space_to_desired_size(
			&actual_size, space->id, size_in_header);
		if (!success) {
			ib::error() << "Could not extend the tablespace of "
				<< space->name  << " to the size stored in"
				" header, " << size_in_header << " pages;"
				" size after extension " << actual_size
				<< " pages. Check that you have free disk"
				" space and retry!";
			ut_a(success);
		}

		mutex_enter(&fil_system->mutex);
	}

	mutex_exit(&fil_system->mutex);

	ut_free(buf);
}
#endif

/*========== RESERVE FREE EXTENTS (for a B-tree split, for example) ===*/

/*******************************************************************//**
Tries to reserve free extents in a file space.
@return true if succeed */
bool
fil_space_reserve_free_extents(
/*===========================*/
	ulint	id,		/*!< in: space id */
	ulint	n_free_now,	/*!< in: number of free extents now */
	ulint	n_to_reserve)	/*!< in: how many one wants to reserve */
{
	fil_space_t*	space;
	bool		success;

	ut_ad(fil_system);

	mutex_enter(&fil_system->mutex);

	space = fil_space_get_by_id(id);

	ut_a(space);

	if (space->n_reserved_extents + n_to_reserve > n_free_now) {
		success = false;
	} else {
		space->n_reserved_extents += n_to_reserve;
		success = true;
	}

	mutex_exit(&fil_system->mutex);

	return(success);
}

/*******************************************************************//**
Releases free extents in a file space. */
void
fil_space_release_free_extents(
/*===========================*/
	ulint	id,		/*!< in: space id */
	ulint	n_reserved)	/*!< in: how many one reserved */
{
	fil_space_t*	space;

	ut_ad(fil_system);

	mutex_enter(&fil_system->mutex);

	space = fil_space_get_by_id(id);

	ut_a(space);
	ut_a(space->n_reserved_extents >= n_reserved);

	space->n_reserved_extents -= n_reserved;

	mutex_exit(&fil_system->mutex);
}

/*******************************************************************//**
Gets the number of reserved extents. If the database is silent, this number
should be zero. */
ulint
fil_space_get_n_reserved_extents(
/*=============================*/
	ulint	id)		/*!< in: space id */
{
	fil_space_t*	space;
	ulint		n;

	ut_ad(fil_system);

	mutex_enter(&fil_system->mutex);

	space = fil_space_get_by_id(id);

	ut_a(space);

	n = space->n_reserved_extents;

	mutex_exit(&fil_system->mutex);

	return(n);
}

/*============================ FILE I/O ================================*/

/********************************************************************//**
NOTE: you must call fil_mutex_enter_and_prepare_for_io() first!

Prepares a file node for i/o. Opens the file if it is closed. Updates the
pending i/o's field in the node and the system appropriately. Takes the node
off the LRU list if it is in the LRU list. The caller must hold the fil_sys
mutex.
@return false if the file can't be opened, otherwise true */
static
bool
fil_node_prepare_for_io(
/*====================*/
	fil_node_t*	node,	/*!< in: file node */
	fil_system_t*	system,	/*!< in: tablespace memory cache */
	fil_space_t*	space)	/*!< in: space */
{
	ut_ad(node && system && space);
	ut_ad(mutex_own(&(system->mutex)));

	if (system->n_open > system->max_n_open + 5) {
		ib::warn() << "Open files " << system->n_open
			<< " exceeds the limit " << system->max_n_open;
	}

	if (!node->is_open) {
		/* File is closed: open it */
		ut_a(node->n_pending == 0);

		if (!fil_node_open_file(node)) {
			return(false);
		}
	}

	if (node->n_pending == 0 && fil_space_belongs_in_lru(space)) {
		/* The node is in the LRU list, remove it */

		ut_a(UT_LIST_GET_LEN(system->LRU) > 0);

		UT_LIST_REMOVE(system->LRU, node);
	}

	node->n_pending++;

	return(true);
}

/********************************************************************//**
Updates the data structures when an i/o operation finishes. Updates the
pending i/o's field in the node appropriately. */
static
void
fil_node_complete_io(
/*=================*/
	fil_node_t*	node,	/*!< in: file node */
	fil_system_t*	system,	/*!< in: tablespace memory cache */
	ulint		type)	/*!< in: OS_FILE_WRITE or OS_FILE_READ; marks
				the node as modified if
				type == OS_FILE_WRITE */
{
	ut_ad(mutex_own(&system->mutex));
	ut_a(node->n_pending > 0);

	--node->n_pending;

	if (type == OS_FILE_WRITE) {
		ut_ad(!srv_read_only_mode
		      || fsp_is_system_temporary(node->space->id));
		system->modification_counter++;
		node->modification_counter = system->modification_counter;

		if (fil_buffering_disabled(node->space)) {

			/* We don't need to keep track of unflushed
			changes as user has explicitly disabled
			buffering. */
			ut_ad(!node->space->is_in_unflushed_spaces);
			node->flush_counter = node->modification_counter;

		} else if (!node->space->is_in_unflushed_spaces) {

			node->space->is_in_unflushed_spaces = true;

			UT_LIST_ADD_FIRST(
				system->unflushed_spaces, node->space);
		}
	}

	if (node->n_pending == 0 && fil_space_belongs_in_lru(node->space)) {

		/* The node must be put back to the LRU list */
		UT_LIST_ADD_FIRST(system->LRU, node);
	}
}

/********************************************************************//**
Report information about an invalid page access. */
static
void
fil_report_invalid_page_access(
/*===========================*/
	ulint		block_offset,	/*!< in: block offset */
	ulint		space_id,	/*!< in: space id */
	const char*	space_name,	/*!< in: space name */
	ulint		byte_offset,	/*!< in: byte offset */
	ulint		len,		/*!< in: I/O length */
	ulint		type)		/*!< in: I/O type */
{
	ib::error() << "Trying to access page number " << block_offset << " in"
		" space " << space_id << ", space name " << space_name << ","
		" which is outside the tablespace bounds. Byte offset "
		<< byte_offset << ", len " << len << ", i/o type " << type
		<< ". If you get this error at mysqld startup, please check"
		" that your my.cnf matches the ibdata files that you have in"
		" the MySQL server.";
}

/** Reads or writes data. This operation could be asynchronous (aio).
@param[in]	type		OS_FILE_READ or OS_FILE_WRITE, ORed to
OS_FILE_LOG, if a log i/o and ORed to OS_AIO_SIMULATED_WAKE_LATER if
simulated aio and we want to post a batch of IOs; NOTE that a simulated
batch may introduce hidden chances of deadlocks, because IOs are not
actually handled until all have been posted: use with great caution!
@param[in]	sync		true if synchronous aio is desired
@param[in]	page_id		page id
@param[in]	page_size	page size
@param[in]	byte_offset	remainder of offset in bytes; in aio this
must be divisible by the OS block size
@param[in]	len		how many bytes to read or write; this must
not cross a file boundary; in aio this must be a block size multiple
@param[in,out]	buf		buffer where to store read data or from where
to write; in aio this must be appropriately aligned
@param[in]	message		message for aio handler if non-sync aio used,
else ignored
@return DB_SUCCESS, DB_TABLESPACE_DELETED or DB_TABLESPACE_TRUNCATED
if we are trying to do i/o on a tablespace which does not exist */
dberr_t
fil_io(
	ulint			type,
	bool			sync,
	const page_id_t&	page_id,
	const page_size_t&	page_size,
	ulint			byte_offset,
	ulint			len,
	void*			buf,
	void*			message)
{
	ulint		mode;
	fil_space_t*	space;
	fil_node_t*	node;
	bool		ret;
	ulint		is_log;
	ulint		wake_later;
	os_offset_t	offset;
	ulint		ignore_nonexistent_pages;

	is_log = type & OS_FILE_LOG;
	type = type & ~OS_FILE_LOG;

	wake_later = type & OS_AIO_SIMULATED_WAKE_LATER;
	type = type & ~OS_AIO_SIMULATED_WAKE_LATER;

	ignore_nonexistent_pages = type & BUF_READ_IGNORE_NONEXISTENT_PAGES;
	type &= ~BUF_READ_IGNORE_NONEXISTENT_PAGES;

	ut_ad(byte_offset < UNIV_PAGE_SIZE);
	ut_ad(!page_size.is_compressed() || byte_offset == 0);
	ut_ad(buf);
	ut_ad(len > 0);
	ut_ad(UNIV_PAGE_SIZE == (ulong)(1 << UNIV_PAGE_SIZE_SHIFT));
#if (1 << UNIV_PAGE_SIZE_SHIFT_MAX) != UNIV_PAGE_SIZE_MAX
# error "(1 << UNIV_PAGE_SIZE_SHIFT_MAX) != UNIV_PAGE_SIZE_MAX"
#endif
#if (1 << UNIV_PAGE_SIZE_SHIFT_MIN) != UNIV_PAGE_SIZE_MIN
# error "(1 << UNIV_PAGE_SIZE_SHIFT_MIN) != UNIV_PAGE_SIZE_MIN"
#endif
	ut_ad(fil_validate_skip());
#ifndef UNIV_HOTBACKUP
	/* ibuf bitmap pages must be read in the sync aio mode: */
	ut_ad(recv_no_ibuf_operations
	      || type == OS_FILE_WRITE
	      || !ibuf_bitmap_page(page_id, page_size)
	      || sync
	      || is_log);
	if (sync) {
		mode = OS_AIO_SYNC;
	} else if (is_log) {
		mode = OS_AIO_LOG;
	} else if (type == OS_FILE_READ
		   && !recv_no_ibuf_operations
		   && ibuf_page(page_id, page_size, NULL)) {
		mode = OS_AIO_IBUF;
	} else {
		mode = OS_AIO_NORMAL;
	}
#else /* !UNIV_HOTBACKUP */
	ut_a(sync);
	mode = OS_AIO_SYNC;
#endif /* !UNIV_HOTBACKUP */

	if (type == OS_FILE_READ) {
		srv_stats.data_read.add(len);
	} else if (type == OS_FILE_WRITE) {
		ut_ad(!srv_read_only_mode
		      || fsp_is_system_temporary(page_id.space()));
		srv_stats.data_written.add(len);
	}

	/* Reserve the fil_system mutex and make sure that we can open at
	least one file while holding it, if the file is not already open */

	fil_mutex_enter_and_prepare_for_io(page_id.space());

	space = fil_space_get_by_id(page_id.space());

	/* If we are deleting a tablespace we don't allow any read
	operations on that. However, we do allow write operations. */
	if (space == NULL
	    || (type == OS_FILE_READ
		&& space->stop_new_ops && !space->is_being_truncated)) {
		mutex_exit(&fil_system->mutex);

		ib::error() << "Trying to do i/o to a tablespace which does"
			" not exist. i/o type " << type << ", page " << page_id
			<< ", i/o length " << len << " bytes";

		return(DB_TABLESPACE_DELETED);
	}

	ut_ad(mode != OS_AIO_IBUF || fil_type_is_data(space->purpose));

	node = UT_LIST_GET_FIRST(space->chain);

	ulint	cur_page_no = page_id.page_no();

	for (;;) {
		if (node == NULL) {
			if (ignore_nonexistent_pages != 0) {
				mutex_exit(&fil_system->mutex);
				return(DB_ERROR);
			}

			fil_report_invalid_page_access(
				cur_page_no, page_id.space(),
				space->name, byte_offset, len, type);

			ut_error;

		} else if (fil_is_user_tablespace_id(space->id)
			   && node->size == 0) {

			/* We do not know the size of a single-table tablespace
			before we open the file */
			break;
		} else if (node->size > cur_page_no) {
			/* Found! */
			break;
		} else {
			if (space->id != srv_sys_space.space_id()
			    && UT_LIST_GET_LEN(space->chain) == 1
			    && (srv_is_tablespace_truncated(space->id)
				|| space->is_being_truncated)
			    && type == OS_FILE_READ) {
				/* Handle page which is outside the truncated
				tablespace bounds when recovering from a crash
				happened during a truncation */
				mutex_exit(&fil_system->mutex);
				return(DB_TABLESPACE_TRUNCATED);
			}

			cur_page_no -= node->size;

			node = UT_LIST_GET_NEXT(chain, node);
		}
	}

	/* Open file if closed */
	if (!fil_node_prepare_for_io(node, fil_system, space)) {
		if (fil_type_is_data(space->purpose)
		    && fil_is_user_tablespace_id(space->id)) {
			mutex_exit(&fil_system->mutex);

			ib::error() << "Trying to do i/o to a tablespace which"
				" exists without .ibd data file. i/o type "
				<< type << ", space id " << page_id.space()
				<< ", page no " << cur_page_no << ","
				" i/o length " << len << " bytes";

			return(DB_TABLESPACE_DELETED);
		}

		/* The tablespace is for log. Currently, we just assert here
		to prevent handling errors along the way fil_io returns.
		Also, if the log files are missing, it would be hard to
		promise the server can continue running. */
		ut_a(0);
	}

	/* Check that at least the start offset is within the bounds of a
	single-table tablespace, including rollback tablespaces. */
	if (node->size <= cur_page_no
	    && space->id != 0
	    && fil_type_is_data(space->purpose)) {

		fil_report_invalid_page_access(
			cur_page_no, page_id.space(),
			space->name, byte_offset, len, type);

		ut_error;
	}

	/* Now we have made the changes in the data structures of fil_system */
	mutex_exit(&fil_system->mutex);

	/* Calculate the low 32 bits and the high 32 bits of the file offset */

	if (!page_size.is_compressed()) {
		offset = ((os_offset_t) cur_page_no
			  << UNIV_PAGE_SIZE_SHIFT) + byte_offset;

		ut_a(node->size - cur_page_no
		     >= ((byte_offset + len + (UNIV_PAGE_SIZE - 1))
			 / UNIV_PAGE_SIZE));
	} else {
		ulint	size_shift;

		switch (page_size.physical()) {
		case 1024: size_shift = 10; break;
		case 2048: size_shift = 11; break;
		case 4096: size_shift = 12; break;
		case 8192: size_shift = 13; break;
		case 16384: size_shift = 14; break;
		default: ut_error;
		}

		offset = ((os_offset_t) cur_page_no << size_shift)
			+ byte_offset;

		ut_a(node->size - cur_page_no
		     >= (len + (page_size.physical() - 1))
		     / page_size.physical());
	}

	/* Do aio */

	ut_a(byte_offset % OS_FILE_LOG_BLOCK_SIZE == 0);
	ut_a((len % OS_FILE_LOG_BLOCK_SIZE) == 0);

#ifdef UNIV_HOTBACKUP
	/* In mysqlbackup do normal i/o, not aio */
	if (type == OS_FILE_READ) {
		ret = os_file_read(node->handle, buf, offset, len);
	} else {
		ut_ad(!srv_read_only_mode
		      || fsp_is_system_temporary(page_id.space()));
		ret = os_file_write(node->name, node->handle, buf,
				    offset, len);
	}
#else
	/* Queue the aio request */
	ret = os_aio(type, mode | wake_later, node->name,
		     node->handle, buf, offset, len,
		     fsp_is_system_temporary(page_id.space())
		     ? false : srv_read_only_mode,
		     node, message);
#endif /* UNIV_HOTBACKUP */
	ut_a(ret);

	if (mode == OS_AIO_SYNC) {
		/* The i/o operation is already completed when we return from
		os_aio: */

		mutex_enter(&fil_system->mutex);

		fil_node_complete_io(node, fil_system, type);

		mutex_exit(&fil_system->mutex);

		ut_ad(fil_validate_skip());
	}

	return(DB_SUCCESS);
}

#ifndef UNIV_HOTBACKUP
/**********************************************************************//**
Waits for an aio operation to complete. This function is used to write the
handler for completed requests. The aio array of pending requests is divided
into segments (see os0file.cc for more info). The thread specifies which
segment it wants to wait for. */
void
fil_aio_wait(
/*=========*/
	ulint	segment)	/*!< in: the number of the segment in the aio
				array to wait for */
{
	bool		ret;
	fil_node_t*	fil_node;
	void*		message;
	ulint		type;

	ut_ad(fil_validate_skip());

	if (srv_use_native_aio) {
		srv_set_io_thread_op_info(segment, "native aio handle");
#ifdef WIN_ASYNC_IO
		ret = os_aio_windows_handle(
			segment, 0, &fil_node, &message, &type);
#elif defined(LINUX_NATIVE_AIO)
		ret = os_aio_linux_handle(
			segment, &fil_node, &message, &type);
#else
		ut_error;
		ret = 0; /* Eliminate compiler warning */
#endif /* WIN_ASYNC_IO */
	} else {
		srv_set_io_thread_op_info(segment, "simulated aio handle");

		ret = os_aio_simulated_handle(
			segment, &fil_node, &message, &type);
	}

	ut_a(ret);
	if (fil_node == NULL) {
		ut_ad(srv_shutdown_state == SRV_SHUTDOWN_EXIT_THREADS);
		return;
	}

	srv_set_io_thread_op_info(segment, "complete io for fil node");

	mutex_enter(&fil_system->mutex);

	fil_node_complete_io(fil_node, fil_system, type);

	mutex_exit(&fil_system->mutex);

	ut_ad(fil_validate_skip());

	/* Do the i/o handling */
	/* IMPORTANT: since i/o handling for reads will read also the insert
	buffer in tablespace 0, you have to be very careful not to introduce
	deadlocks in the i/o system. We keep tablespace 0 data files always
	open, and use a special i/o thread to serve insert buffer requests. */

	switch (fil_node->space->purpose) {
	case FIL_TYPE_TABLESPACE:
	case FIL_TYPE_TEMPORARY:
	case FIL_TYPE_IMPORT:
		srv_set_io_thread_op_info(segment, "complete io for buf page");
		buf_page_io_complete(static_cast<buf_page_t*>(message));
		return;
	case FIL_TYPE_LOG:
		srv_set_io_thread_op_info(segment, "complete io for log");
		log_io_complete(static_cast<log_group_t*>(message));
		return;
	}

	ut_ad(0);
}
#endif /* UNIV_HOTBACKUP */

/**********************************************************************//**
Flushes to disk possible writes cached by the OS. If the space does not exist
or is being dropped, does not do anything. */
void
fil_flush(
/*======*/
	ulint	space_id)	/*!< in: file space id (this can be a group of
				log files or a tablespace of the database) */
{
	fil_node_t*	node;
	os_file_t	file;

	mutex_enter(&fil_system->mutex);

	fil_space_t*	space = fil_space_get_by_id(space_id);

	if (space == NULL
	    || space->purpose == FIL_TYPE_TEMPORARY
	    || space->stop_new_ops
	    || space->is_being_truncated) {
		mutex_exit(&fil_system->mutex);

		return;
	}

	if (fil_buffering_disabled(space)) {

		/* No need to flush. User has explicitly disabled
		buffering. */
		ut_ad(!space->is_in_unflushed_spaces);
		ut_ad(fil_space_is_flushed(space));
		ut_ad(space->n_pending_flushes == 0);

#ifdef UNIV_DEBUG
		for (node = UT_LIST_GET_FIRST(space->chain);
		     node != NULL;
		     node = UT_LIST_GET_NEXT(chain, node)) {
			ut_ad(node->modification_counter
			      == node->flush_counter);
			ut_ad(node->n_pending_flushes == 0);
		}
#endif /* UNIV_DEBUG */

		mutex_exit(&fil_system->mutex);
		return;
	}

	space->n_pending_flushes++;	/*!< prevent dropping of the space while
					we are flushing */
	for (node = UT_LIST_GET_FIRST(space->chain);
	     node != NULL;
	     node = UT_LIST_GET_NEXT(chain, node)) {

		int64_t	old_mod_counter = node->modification_counter;

		if (old_mod_counter <= node->flush_counter) {
			continue;
		}

		ut_a(node->is_open);

		switch (space->purpose) {
		case FIL_TYPE_TEMPORARY:
			ut_ad(0); // we already checked for this
		case FIL_TYPE_TABLESPACE:
		case FIL_TYPE_IMPORT:
			fil_n_pending_tablespace_flushes++;
			break;
		case FIL_TYPE_LOG:
			fil_n_pending_log_flushes++;
			fil_n_log_flushes++;
			break;
		}
#ifdef _WIN32
		if (node->is_raw_disk) {

			goto skip_flush;
		}
#endif /* _WIN32 */
retry:
		if (node->n_pending_flushes > 0) {
			/* We want to avoid calling os_file_flush() on
			the file twice at the same time, because we do
			not know what bugs OS's may contain in file
			i/o */

			int64_t	sig_count = os_event_reset(node->sync_event);

			mutex_exit(&fil_system->mutex);

			os_event_wait_low(node->sync_event, sig_count);

			mutex_enter(&fil_system->mutex);

			if (node->flush_counter >= old_mod_counter) {

				goto skip_flush;
			}

			goto retry;
		}

		ut_a(node->is_open);
		file = node->handle;
		node->n_pending_flushes++;

		mutex_exit(&fil_system->mutex);

		os_file_flush(file);

		mutex_enter(&fil_system->mutex);

		os_event_set(node->sync_event);

		node->n_pending_flushes--;
skip_flush:
		if (node->flush_counter < old_mod_counter) {
			node->flush_counter = old_mod_counter;

			if (space->is_in_unflushed_spaces
			    && fil_space_is_flushed(space)) {

				space->is_in_unflushed_spaces = false;

				UT_LIST_REMOVE(
					fil_system->unflushed_spaces,
					space);
			}
		}

		switch (space->purpose) {
		case FIL_TYPE_TEMPORARY:
			ut_ad(0); // we already checked for this
		case FIL_TYPE_TABLESPACE:
		case FIL_TYPE_IMPORT:
			fil_n_pending_tablespace_flushes--;
			continue;
		case FIL_TYPE_LOG:
			fil_n_pending_log_flushes--;
			continue;
		}

		ut_ad(0);
	}

	space->n_pending_flushes--;

	mutex_exit(&fil_system->mutex);
}

/** Flush to disk the writes in file spaces of the given type
possibly cached by the OS.
@param[in]	purpose	FIL_TYPE_TABLESPACE or FIL_TYPE_LOG */
void
fil_flush_file_spaces(
	fil_type_t	purpose)
{
	fil_space_t*	space;
	ulint*		space_ids;
	ulint		n_space_ids;

	ut_ad(purpose == FIL_TYPE_TABLESPACE || purpose == FIL_TYPE_LOG);

	mutex_enter(&fil_system->mutex);

	n_space_ids = UT_LIST_GET_LEN(fil_system->unflushed_spaces);
	if (n_space_ids == 0) {

		mutex_exit(&fil_system->mutex);
		return;
	}

	/* Assemble a list of space ids to flush.  Previously, we
	traversed fil_system->unflushed_spaces and called UT_LIST_GET_NEXT()
	on a space that was just removed from the list by fil_flush().
	Thus, the space could be dropped and the memory overwritten. */
	space_ids = static_cast<ulint*>(
		ut_malloc_nokey(n_space_ids * sizeof(*space_ids)));

	n_space_ids = 0;

	for (space = UT_LIST_GET_FIRST(fil_system->unflushed_spaces);
	     space;
	     space = UT_LIST_GET_NEXT(unflushed_spaces, space)) {

		if (space->purpose == purpose
		    && !space->stop_new_ops
		    && !space->is_being_truncated) {

			space_ids[n_space_ids++] = space->id;
		}
	}

	mutex_exit(&fil_system->mutex);

	/* Flush the spaces.  It will not hurt to call fil_flush() on
	a non-existing space id. */
	for (ulint i = 0; i < n_space_ids; i++) {

		fil_flush(space_ids[i]);
	}

	ut_free(space_ids);
}

/** Functor to validate the file node list of a tablespace. */
struct	Check {
	/** Total size of file nodes visited so far */
	ulint	size;
	/** Total number of open files visited so far */
	ulint	n_open;

	/** Constructor */
	Check() : size(0), n_open(0) {}

	/** Visit a file node
	@param[in]	elem	file node to visit */
	void	operator()(const fil_node_t* elem)
	{
		ut_a(elem->is_open || !elem->n_pending);
		n_open += elem->is_open;
		size += elem->size;
	}

	/** Validate a tablespace.
	@param[in]	space	tablespace to validate
	@return		number of open file nodes */
	static ulint validate(const fil_space_t* space)
	{
		ut_ad(mutex_own(&fil_system->mutex));
		Check	check;
		ut_list_validate(space->chain, check);
		ut_a(space->size == check.size);
		return(check.n_open);
	}
};

/******************************************************************//**
Checks the consistency of the tablespace cache.
@return true if ok */
bool
fil_validate(void)
/*==============*/
{
	fil_space_t*	space;
	fil_node_t*	fil_node;
	ulint		n_open		= 0;

	mutex_enter(&fil_system->mutex);

	/* Look for spaces in the hash table */

	for (ulint i = 0; i < hash_get_n_cells(fil_system->spaces); i++) {

		for (space = static_cast<fil_space_t*>(
				HASH_GET_FIRST(fil_system->spaces, i));
		     space != 0;
		     space = static_cast<fil_space_t*>(
				HASH_GET_NEXT(hash, space))) {

			n_open += Check::validate(space);
		}
	}

	ut_a(fil_system->n_open == n_open);

	UT_LIST_CHECK(fil_system->LRU);

	for (fil_node = UT_LIST_GET_FIRST(fil_system->LRU);
	     fil_node != 0;
	     fil_node = UT_LIST_GET_NEXT(LRU, fil_node)) {

		ut_a(fil_node->n_pending == 0);
		ut_a(!fil_node->being_extended);
		ut_a(fil_node->is_open);
		ut_a(fil_space_belongs_in_lru(fil_node->space));
	}

	mutex_exit(&fil_system->mutex);

	return(true);
}

/********************************************************************//**
Returns true if file address is undefined.
@return true if undefined */
bool
fil_addr_is_null(
/*=============*/
	fil_addr_t	addr)	/*!< in: address */
{
	return(addr.page == FIL_NULL);
}

/********************************************************************//**
Get the predecessor of a file page.
@return FIL_PAGE_PREV */
ulint
fil_page_get_prev(
/*==============*/
	const byte*	page)	/*!< in: file page */
{
	return(mach_read_from_4(page + FIL_PAGE_PREV));
}

/********************************************************************//**
Get the successor of a file page.
@return FIL_PAGE_NEXT */
ulint
fil_page_get_next(
/*==============*/
	const byte*	page)	/*!< in: file page */
{
	return(mach_read_from_4(page + FIL_PAGE_NEXT));
}

/*********************************************************************//**
Sets the file page type. */
void
fil_page_set_type(
/*==============*/
	byte*	page,	/*!< in/out: file page */
	ulint	type)	/*!< in: type */
{
	ut_ad(page);

	mach_write_to_2(page + FIL_PAGE_TYPE, type);
}

/*********************************************************************//**
Gets the file page type.
@return type; NOTE that if the type has not been written to page, the
return value not defined */
ulint
fil_page_get_type(
/*==============*/
	const byte*	page)	/*!< in: file page */
{
	ut_ad(page);

	return(mach_read_from_2(page + FIL_PAGE_TYPE));
}

/****************************************************************//**
Closes the tablespace memory cache. */
void
fil_close(void)
/*===========*/
{
	hash_table_free(fil_system->spaces);

	hash_table_free(fil_system->name_hash);

	ut_a(UT_LIST_GET_LEN(fil_system->LRU) == 0);
	ut_a(UT_LIST_GET_LEN(fil_system->unflushed_spaces) == 0);
	ut_a(UT_LIST_GET_LEN(fil_system->space_list) == 0);

	mutex_free(&fil_system->mutex);

	ut_free(fil_system);
	ut_d(for(ulint i = 0; i <= FIL_SYS_LOOKUP_SPACES; i++)
		     ut_ad(fil_sys_lookup[i] == NULL));
	fil_system = NULL;
}

/********************************************************************//**
Initializes a buffer control block when the buf_pool is created. */
static
void
fil_buf_block_init(
/*===============*/
	buf_block_t*	block,		/*!< in: pointer to control block */
	byte*		frame)		/*!< in: pointer to buffer frame */
{
	UNIV_MEM_DESC(frame, UNIV_PAGE_SIZE);

	block->frame = frame;

	block->page.io_fix = BUF_IO_NONE;
	/* There are assertions that check for this. */
	block->page.buf_fix_count = 1;
	block->page.state = BUF_BLOCK_READY_FOR_USE;

	page_zip_des_init(&block->page.zip);
}

struct fil_iterator_t {
	os_file_t	file;			/*!< File handle */
	const char*	filepath;		/*!< File path name */
	os_offset_t	start;			/*!< From where to start */
	os_offset_t	end;			/*!< Where to stop */
	os_offset_t	file_size;		/*!< File size in bytes */
	ulint		page_size;		/*!< Page size */
	ulint		n_io_buffers;		/*!< Number of pages to use
						for IO */
	byte*		io_buffer;		/*!< Buffer to use for IO */
};

/********************************************************************//**
TODO: This can be made parallel trivially by chunking up the file and creating
a callback per thread. . Main benefit will be to use multiple CPUs for
checksums and compressed tables. We have to do compressed tables block by
block right now. Secondly we need to decompress/compress and copy too much
of data. These are CPU intensive.

Iterate over all the pages in the tablespace.
@param iter Tablespace iterator
@param block block to use for IO
@param callback Callback to inspect and update page contents
@retval DB_SUCCESS or error code */
static
dberr_t
fil_iterate(
/*========*/
	const fil_iterator_t&	iter,
	buf_block_t*		block,
	PageCallback&		callback)
{
	os_offset_t		offset;
	ulint			page_no = 0;
	ulint			space_id = callback.get_space_id();
	ulint			n_bytes = iter.n_io_buffers * iter.page_size;

	ut_ad(!srv_read_only_mode);

	/* TODO: For compressed tables we do a lot of useless
	copying for non-index pages. Unfortunately, it is
	required by buf_zip_decompress() */

	for (offset = iter.start; offset < iter.end; offset += n_bytes) {

		byte*		io_buffer = iter.io_buffer;

		block->frame = io_buffer;

		if (callback.get_page_size().is_compressed()) {
			page_zip_des_init(&block->page.zip);
			page_zip_set_size(&block->page.zip, iter.page_size);

			block->page.size.copy_from(
				page_size_t(iter.page_size,
					    univ_page_size.logical(),
					    true));

			block->page.zip.data = block->frame + UNIV_PAGE_SIZE;
			ut_d(block->page.zip.m_external = true);
			ut_ad(iter.page_size
			      == callback.get_page_size().physical());

			/* Zip IO is done in the compressed page buffer. */
			io_buffer = block->page.zip.data;
		} else {
			io_buffer = iter.io_buffer;
		}

		/* We have to read the exact number of bytes. Otherwise the
		InnoDB IO functions croak on failed reads. */

		n_bytes = static_cast<ulint>(
			ut_min(static_cast<os_offset_t>(n_bytes),
			       iter.end - offset));

		ut_ad(n_bytes > 0);
		ut_ad(!(n_bytes % iter.page_size));

		if (!os_file_read(iter.file, io_buffer, offset,
				  (ulint) n_bytes)) {

			ib::error() << "os_file_read() failed";

			return(DB_IO_ERROR);
		}

		bool		updated = false;
		os_offset_t	page_off = offset;
		ulint		n_pages_read = (ulint) n_bytes / iter.page_size;

		for (ulint i = 0; i < n_pages_read; ++i) {

			buf_block_set_file_page(
				block, page_id_t(space_id, page_no++));

			dberr_t	err;

			if ((err = callback(page_off, block)) != DB_SUCCESS) {

				return(err);

			} else if (!updated) {
				updated = buf_block_get_state(block)
					== BUF_BLOCK_FILE_PAGE;
			}

			buf_block_set_state(block, BUF_BLOCK_NOT_USED);
			buf_block_set_state(block, BUF_BLOCK_READY_FOR_USE);

			page_off += iter.page_size;
			block->frame += iter.page_size;
		}

		/* A page was updated in the set, write back to disk. */
		if (updated
		    && !os_file_write(
				iter.filepath, iter.file, io_buffer,
				offset, (ulint) n_bytes)) {

			ib::error() << "os_file_write() failed";

			return(DB_IO_ERROR);
		}
	}

	return(DB_SUCCESS);
}

/********************************************************************//**
Iterate over all the pages in the tablespace.
@param table the table definiton in the server
@param n_io_buffers number of blocks to read and write together
@param callback functor that will do the page updates
@return DB_SUCCESS or error code */
dberr_t
fil_tablespace_iterate(
/*===================*/
	dict_table_t*	table,
	ulint		n_io_buffers,
	PageCallback&	callback)
{
	dberr_t		err;
	os_file_t	file;
	char*		filepath;
	bool		success;

	ut_a(n_io_buffers > 0);
	ut_ad(!srv_read_only_mode);

	DBUG_EXECUTE_IF("ib_import_trigger_corruption_1",
			return(DB_CORRUPTION););

	/* Make sure the data_dir_path is set. */
	dict_get_and_save_data_dir_path(table, false);

	if (DICT_TF_HAS_DATA_DIR(table->flags)) {
		ut_a(table->data_dir_path);

		filepath = fil_make_filepath(
			table->data_dir_path, table->name, IBD, true);
	} else {
		filepath = fil_make_filepath(
			NULL, table->name, IBD, false);
	}

	if (filepath == NULL) {
		return(DB_OUT_OF_MEMORY);
	}

	file = os_file_create_simple_no_error_handling(
		innodb_data_file_key, filepath,
		OS_FILE_OPEN, OS_FILE_READ_WRITE, srv_read_only_mode, &success);

	DBUG_EXECUTE_IF("fil_tablespace_iterate_failure",
	{
		static bool once;

		if (!once || ut_rnd_interval(0, 10) == 5) {
			once = true;
			success = false;
			os_file_close(file);
		}
	});

	if (!success) {
		/* The following call prints an error message */
		os_file_get_last_error(true);

		ib::error() << "Trying to import a tablespace, but could not"
			" open the tablespace file " << filepath;

		ut_free(filepath);

		return(DB_TABLESPACE_NOT_FOUND);

	} else {
		err = DB_SUCCESS;
	}

	callback.set_file(filepath, file);

	os_offset_t	file_size = os_file_get_size(file);
	ut_a(file_size != (os_offset_t) -1);

	/* The block we will use for every physical page */
	buf_block_t*	block;

	block = reinterpret_cast<buf_block_t*>(ut_zalloc_nokey(sizeof(*block)));

	mutex_create("buf_block_mutex", &block->mutex);

	/* Allocate a page to read in the tablespace header, so that we
	can determine the page size and zip size (if it is compressed).
	We allocate an extra page in case it is a compressed table. One
	page is to ensure alignement. */

	void*	page_ptr = ut_malloc_nokey(3 * UNIV_PAGE_SIZE);
	byte*	page = static_cast<byte*>(ut_align(page_ptr, UNIV_PAGE_SIZE));

	fil_buf_block_init(block, page);

	/* Read the first page and determine the page and zip size. */

	if (!os_file_read(file, page, 0, UNIV_PAGE_SIZE)) {

		err = DB_IO_ERROR;

	} else if ((err = callback.init(file_size, block)) == DB_SUCCESS) {
		fil_iterator_t	iter;

		iter.file = file;
		iter.start = 0;
		iter.end = file_size;
		iter.filepath = filepath;
		iter.file_size = file_size;
		iter.n_io_buffers = n_io_buffers;
		iter.page_size = callback.get_page_size().physical();

		/* Compressed pages can't be optimised for block IO for now.
		We do the IMPORT page by page. */

		if (callback.get_page_size().is_compressed()) {
			iter.n_io_buffers = 1;
			ut_a(iter.page_size
			     == callback.get_page_size().physical());
		}

		/** Add an extra page for compressed page scratch area. */

		void*	io_buffer = ut_malloc_nokey(
			(2 + iter.n_io_buffers) * UNIV_PAGE_SIZE);

		iter.io_buffer = static_cast<byte*>(
			ut_align(io_buffer, UNIV_PAGE_SIZE));

		err = fil_iterate(iter, block, callback);

		ut_free(io_buffer);
	}

	if (err == DB_SUCCESS) {

		ib::info() << "Sync to disk";

		if (!os_file_flush(file)) {
			ib::info() << "os_file_flush() failed!";
			err = DB_IO_ERROR;
		} else {
			ib::info() << "Sync to disk - done!";
		}
	}

	os_file_close(file);

	ut_free(page_ptr);
	ut_free(filepath);

	mutex_free(&block->mutex);

	ut_free(block);

	return(err);
}

/** Set the tablespace table size.
@param[in]	page	a page belonging to the tablespace */
void
PageCallback::set_page_size(
	const buf_frame_t*	page) UNIV_NOTHROW
{
	m_page_size.copy_from(fsp_header_get_page_size(page));
}

/********************************************************************//**
Delete the tablespace file and any related files like .cfg.
This should not be called for temporary tables.
@param[in] ibd_filepath File path of the IBD tablespace */
void
fil_delete_file(
/*============*/
	const char*	ibd_filepath)
{
	/* Force a delete of any stale .ibd files that are lying around. */

	ib::info() << "Deleting " << ibd_filepath;

	os_file_delete_if_exists(innodb_data_file_key, ibd_filepath, NULL);

	char*	cfg_filepath = fil_make_filepath(
		ibd_filepath, NULL, CFG, false);
	if (cfg_filepath != NULL) {
		os_file_delete_if_exists(
			innodb_data_file_key, cfg_filepath, NULL);
		ut_free(cfg_filepath);
	}
}

/**
Iterate over all the spaces in the space list and fetch the
tablespace names. It will return a copy of the name that must be
freed by the caller using: delete[].
@return DB_SUCCESS if all OK. */
dberr_t
fil_get_space_names(
/*================*/
	space_name_list_t&	space_name_list)
				/*!< in/out: List to append to */
{
	fil_space_t*	space;
	dberr_t		err = DB_SUCCESS;

	mutex_enter(&fil_system->mutex);

	for (space = UT_LIST_GET_FIRST(fil_system->space_list);
	     space != NULL;
	     space = UT_LIST_GET_NEXT(space_list, space)) {

		if (space->purpose == FIL_TYPE_TABLESPACE) {
			ulint	len;
			char*	name;

			len = ::strlen(space->name);
			name = UT_NEW_ARRAY_NOKEY(char, len + 1);

			if (name == 0) {
				/* Caller to free elements allocated so far. */
				err = DB_OUT_OF_MEMORY;
				break;
			}

			memcpy(name, space->name, len);
			name[len] = 0;

			space_name_list.push_back(name);
		}
	}

	mutex_exit(&fil_system->mutex);

	return(err);
}

/** Generate redo log for swapping two .ibd files
@param[in]	old_table	old table
@param[in]	new_table	new table
@param[in]	tmp_name	temporary table name
@param[in,out]	mtr		mini-transaction
@return	whether the operation succeeded */
bool
fil_mtr_rename_log(
	const dict_table_t*	old_table,
	const dict_table_t*	new_table,
	const char*		tmp_name,
	mtr_t*			mtr)
{
	const char*	old_dir = DICT_TF_HAS_DATA_DIR(old_table->flags)
		? old_table->data_dir_path
		: NULL;
	const char*	new_dir = DICT_TF_HAS_DATA_DIR(new_table->flags)
		? new_table->data_dir_path
		: NULL;

	char*		old_path = fil_make_filepath(
		new_dir, old_table->name, IBD, false);
	char*		new_path = fil_make_filepath(
		new_dir, new_table->name, IBD, false);
	char*		tmp_path = fil_make_filepath(
		old_dir, tmp_name, IBD, false);

	if (!old_path || !new_path || !tmp_path) {
		ut_free(old_path);
		ut_free(new_path);
		ut_free(tmp_path);
		return(false);
	}

	if (!is_system_tablespace(old_table->space)) {
		fil_name_write_rename(
			old_table->space, 0, old_path, tmp_path, mtr);
	}

	if (!is_system_tablespace(new_table->space)) {
		fil_name_write_rename(
			new_table->space, 0, new_path, old_path, mtr);
	}

	ut_free(old_path);
	ut_free(new_path);
	ut_free(tmp_path);
	return(true);
}

#ifdef UNIV_DEBUG
/** Check that a tablespace is valid for mtr_commit().
@param[in]	space	persistent tablespace that has been changed */
static
void
fil_space_validate_for_mtr_commit(
	const fil_space_t*	space)
{
<<<<<<< HEAD
=======
	ut_ad(!mutex_own(&fil_system->mutex));
>>>>>>> c0c72692
	ut_ad(space != NULL);
	ut_ad(space->purpose == FIL_TYPE_TABLESPACE);
	ut_ad(!is_predefined_tablespace(space->id));

	/* We are serving mtr_commit(). While there is an active
	mini-transaction, we should have !space->stop_new_ops. This is
	guaranteed by meta-data locks or transactional locks, or
	dict_operation_lock (X-lock in DROP, S-lock in purge).

	However, a file I/O thread can invoke change buffer merge
	while fil_check_pending_operations() is waiting for operations
	to quiesce. This is not a problem, because
	ibuf_merge_or_delete_for_page() would call
	fil_space_acquire() before mtr_start() and
	fil_space_release() after mtr_commit(). This is why
	n_pending_ops should not be zero if stop_new_ops is set. */
	ut_ad(!space->stop_new_ops
	      || space->is_being_truncated /* TRUNCATE sets stop_new_ops */
	      || space->n_pending_ops > 0);
}
#endif /* UNIV_DEBUG */

<<<<<<< HEAD
/** Look up a tablespace.
@param[in]	space_id	tablespace identifier
@return tablespace object, or NULL if not found or being dropped */
static
fil_space_t*
fil_space_lookup(
	ulint	space_id)
{
	ut_ad(mutex_own(&fil_system->mutex));

	fil_space_t*	space = fil_space_get_by_id(space_id);
	ut_d(fil_space_validate_for_mtr_commit(space));
	return(space);
}

/** Look up some tablespaces for invoking fil_names_write_if_was_clean().
@param[out]	spaces		tablespace pointers
@param[in]	user_space_id	modified user tablespace, or 0 if none
@param[in]	undo_space_id	modified undo tablespace, or 0 if none
@param[in]	find_system	whether to look up the system tablespace */

void
fil_spaces_lookup(
	fil_spaces_t*	spaces,
	ulint		user_space_id,
	ulint		undo_space_id,
	bool		find_system)
{
	ut_ad(!mutex_own(&fil_system->mutex));
	/* Look up the tablespaces in fil_sys_lookup[] if possible.
	Note: as we are not holding fil_system->mutex,
	a race condition with fil_space_free() must be
	prevented by the logic documented and tested in
	fil_space_validate_for_mtr_commit(). */

	if (user_space_id == TRX_SYS_SPACE) {
		spaces->user = NULL;
	} else {
		mutex_enter(&fil_system->mutex);
		spaces->user = fil_space_lookup(user_space_id);
		mutex_exit(&fil_system->mutex);
	}

	ut_ad(undo_space_id <= FIL_SYS_LOOKUP_SPACES);
#if TRX_SYS_SPACE != 0
# error "TRX_SYS_SPACE != 0"
#endif
	if (undo_space_id == TRX_SYS_SPACE) {
		spaces->undo = NULL;
	} else {
		spaces->undo = fil_sys_lookup[undo_space_id];
		ut_d(fil_space_validate_for_mtr_commit(spaces->undo));
		/* Undo tablespaces are never dropped. */
		ut_ad(!spaces->undo->stop_new_ops);
	}

	if (!find_system) {
		spaces->sys = NULL;
	} else {
		spaces->sys = fil_sys_lookup[TRX_SYS_SPACE];
		ut_d(fil_space_validate_for_mtr_commit(spaces->sys));
		/* The system tablespace is never dropped. */
		ut_ad(!spaces->sys->stop_new_ops);
	}

	ut_d(do {
			mutex_enter(&fil_system->mutex);
			ut_ad(spaces->user
			      == (user_space_id == TRX_SYS_SPACE
				  ? NULL : fil_space_lookup(user_space_id)));
			ut_ad(spaces->undo
			      == (undo_space_id == TRX_SYS_SPACE
				  ? NULL : fil_space_lookup(undo_space_id)));
			ut_ad(spaces->sys
			      == (find_system
				  ? fil_space_lookup(TRX_SYS_SPACE) : NULL));
			mutex_exit(&fil_system->mutex);
		} while (0));
}

=======
>>>>>>> c0c72692
/** Write a MLOG_FILE_NAME record for a persistent tablespace.
@param[in]	space	tablespace
@param[in,out]	mtr	mini-transaction */
static
void
fil_names_write(
	const fil_space_t*	space,
	mtr_t*			mtr)
{
<<<<<<< HEAD
	ut_ad(mutex_own(&fil_system->mutex));

	ulint	first_page_no = 0;

	for (const fil_node_t* file = UT_LIST_GET_FIRST(space->chain);
	     file != NULL;
	     file = UT_LIST_GET_NEXT(chain, file)) {
		fil_name_write(space, first_page_no, file, mtr);
		first_page_no += file->size;
	}
}

/** Note that a persistent tablespace has been modified.
@param[in,out]	space	tablespace
@param[in,out]	mtr	mini-transaction to be committed, or NULL if none
@return whether this is the first dirtying since fil_names_clear() */
template<bool do_write>
static
bool
fil_names_dirty_and_write(
	fil_space_t*	space,
	mtr_t*		mtr)
{
	ut_ad(log_mutex_own());
	ut_ad(!mutex_own(&fil_system->mutex));

	if (!space) {
		return(false);
	}

	ut_d(fil_space_validate_for_mtr_commit(space));

	/* This is the only place where max_lsn can be updated
	from 0 to nonzero. These changes are protected by
	log_sys->mutex. */
	const bool	was_clean	= space->max_lsn == 0;

	if (was_clean) {
		/* This should only happen once for each tablespace
		after a log checkpoint. */
		mutex_enter(&fil_system->mutex);
		/* Setting max_lsn to nonzero or back to 0
		should be protected by log_sys->mutex, which
		we are holding. Thus, it must still be 0. */
		ut_ad(space->max_lsn == 0);
		UT_LIST_ADD_LAST(fil_system->named_spaces, space);
		if (do_write) {
			fil_names_write(space, mtr);
		}
		mutex_exit(&fil_system->mutex);
	}

	ut_ad(space->max_lsn <= log_sys->lsn);
=======
	ut_ad(UT_LIST_GET_LEN(space->chain) == 1);
	fil_name_write(space, 0, UT_LIST_GET_FIRST(space->chain), mtr);
}

/** Note that a non-predefined persistent tablespace has been modified
by redo log.
@param[in,out]	space	tablespace */
void
fil_names_dirty(
	fil_space_t*	space)
{
	ut_ad(log_mutex_own());
	ut_ad(recv_recovery_is_on());
	ut_ad(log_sys->lsn != 0);
	ut_ad(space->max_lsn == 0);
	ut_d(fil_space_validate_for_mtr_commit(space));

	UT_LIST_ADD_LAST(fil_system->named_spaces, space);
>>>>>>> c0c72692
	space->max_lsn = log_sys->lsn;
}

/** Write MLOG_FILE_NAME records when a non-predefined persistent
tablespace was modified for the first time since the latest
fil_names_clear().
@param[in,out]	space	tablespace
@param[in,out]	mtr	mini-transaction */
void
fil_names_dirty_and_write(
	fil_space_t*	space,
	mtr_t*		mtr)
{
	ut_ad(log_mutex_own());
	ut_d(fil_space_validate_for_mtr_commit(space));
	ut_ad(space->max_lsn == log_sys->lsn);

	UT_LIST_ADD_LAST(fil_system->named_spaces, space);
	fil_names_write(space, mtr);
}

<<<<<<< HEAD
/** Check if a persistent tablespace has been modified.
@param[in,out]	space	tablespace
@return whether this is the first dirtying since fil_names_clear() */

bool
fil_names_dirty(
	fil_space_t*	space)
{
	return(fil_names_dirty_and_write<false>(space, NULL));
}

/** Check if any persistent tablespaces have been modified.
@param[in,out]	spaces	tablespaces
@param[in,out]	mtr	mini-transaction
@return whether this is the first dirtying since fil_names_clear() */

bool
fil_names_write_if_was_clean(
	fil_spaces_t*	spaces,
	mtr_t*		mtr)
{
	bool	was_clean = false;

	if (fil_names_dirty_and_write<true>(spaces->user, mtr)) {
		was_clean = true;
	}

	if (fil_names_dirty_and_write<true>(spaces->sys, mtr)) {
		was_clean = true;
	}

	if (fil_names_dirty_and_write<true>(spaces->undo, mtr)) {
		was_clean = true;
	}

	return(was_clean);
}

/** On a log checkpoint, reset fil_names_dirty() flags
=======
/** On a log checkpoint, reset fil_names_dirty_and_write() flags
>>>>>>> c0c72692
and write out MLOG_FILE_NAME and MLOG_CHECKPOINT if needed.
@param[in]	lsn		checkpoint LSN
@param[in]	do_write	whether to always write MLOG_CHECKPOINT
@return whether anything was written to the redo log
@retval false	if no flags were set and nothing written
@retval true	if anything was written to the redo log */
bool
fil_names_clear(
	lsn_t	lsn,
	bool	do_write)
{
	mtr_t	mtr;

	ut_ad(log_mutex_own());

	if (log_sys->append_on_checkpoint) {
		mtr_write_log(log_sys->append_on_checkpoint);
		do_write = true;
	}

	mtr.start();

	for (fil_space_t* space = UT_LIST_GET_FIRST(fil_system->named_spaces);
	     space != NULL; ) {
		fil_space_t*	next = UT_LIST_GET_NEXT(named_spaces, space);

		ut_ad(space->max_lsn > 0);
		if (space->max_lsn < lsn) {
			/* The tablespace was last dirtied before the
			checkpoint LSN. Remove it from the list, so
			that if the tablespace is not going to be
			modified any more, subsequent checkpoints will
			avoid calling fil_names_write() on it. */
			space->max_lsn = 0;
			UT_LIST_REMOVE(fil_system->named_spaces, space);
		}

		/* max_lsn is the last LSN where fil_names_dirty_and_write()
		was called. If we kept track of "min_lsn" (the first LSN
		where max_lsn turned nonzero), we could avoid the
		fil_names_write() call if min_lsn > lsn. */

		fil_names_write(space, &mtr);
		do_write = true;

		space = next;
	}

	if (do_write) {
		mtr.commit_checkpoint(lsn);
	} else {
		ut_ad(!mtr.has_modifications());
	}

	return(do_write);
}

/**
Truncate a single-table tablespace. The tablespace must be cached
in the memory cache.
@param space_id			space id
@param dir_path			directory path
@param tablename		the table name in the usual
				databasename/tablename format of InnoDB
@param flags			tablespace flags
@param trunc_to_default		truncate to default size if tablespace
				is being newly re-initialized.
@return DB_SUCCESS or error */
dberr_t
truncate_t::truncate(
/*=================*/
	ulint		space_id,
	const char*	dir_path,
	const char*	tablename,
	ulint		flags,
	bool		trunc_to_default)
{
	dberr_t		err = DB_SUCCESS;
	char*		path;
	bool		has_data_dir = FSP_FLAGS_HAS_DATA_DIR(flags);

	ut_a(!is_system_tablespace(space_id));

	if (has_data_dir) {
		ut_ad(dir_path != NULL);

		path = fil_make_filepath(dir_path, tablename, IBD, true);

	} else {
		path = fil_make_filepath(NULL, tablename, IBD, false);
	}

	if (path == NULL) {
		return(DB_OUT_OF_MEMORY);
	}

	mutex_enter(&fil_system->mutex);

	fil_space_t*	space = fil_space_get_by_id(space_id);

	/* The following code must change when InnoDB supports
	multiple datafiles per tablespace. */
	ut_a(UT_LIST_GET_LEN(space->chain) == 1);

	fil_node_t*	node = UT_LIST_GET_FIRST(space->chain);

	if (trunc_to_default) {
		space->size = node->size = FIL_IBD_FILE_INITIAL_SIZE;
	}

	const bool already_open = node->is_open;

	if (!already_open) {

		bool	ret;

		node->handle = os_file_create_simple_no_error_handling(
			innodb_data_file_key, path, OS_FILE_OPEN,
			OS_FILE_READ_WRITE,
			fsp_is_system_temporary(space_id)
			? false : srv_read_only_mode, &ret);

		if (!ret) {
			ib::error() << "Failed to open tablespace file "
				<< path << ".";

			ut_free(path);

			return(DB_ERROR);
		}

		node->is_open = true;
	}

	os_offset_t	trunc_size = trunc_to_default
		? FIL_IBD_FILE_INITIAL_SIZE
		: space->size;

	const bool success = os_file_truncate(
		path, node->handle, trunc_size * UNIV_PAGE_SIZE);

	if (!success) {
		ib::error() << "Cannot truncate file " << path
			<< " in TRUNCATE TABLESPACE.";
		err = DB_ERROR;
	}

	space->stop_new_ops = false;
	space->is_being_truncated = false;

	mutex_exit(&fil_system->mutex);

	/* If we opened the file in this function, close it. */
	if (!already_open) {
		bool	closed = os_file_close(node->handle);

		if (!closed) {

			ib::error() << "Failed to close tablespace file "
				<< path << ".";

			err = DB_ERROR;
		} else {
			node->is_open = false;
		}
	}

	ut_free(path);

	return(err);
}

/* Unit Tests */
#ifdef UNIV_COMPILE_TEST_FUNCS
#define MF  fil_make_filepath
#define DISPLAY ib::info() << path
void
test_make_filepath()
{
	char* path;
	const char* long_path =
		"this/is/a/very/long/path/including/a/very/"
		"looooooooooooooooooooooooooooooooooooooooooooooooo"
		"oooooooooooooooooooooooooooooooooooooooooooooooooo"
		"oooooooooooooooooooooooooooooooooooooooooooooooooo"
		"oooooooooooooooooooooooooooooooooooooooooooooooooo"
		"oooooooooooooooooooooooooooooooooooooooooooooooooo"
		"oooooooooooooooooooooooooooooooooooooooooooooooooo"
		"oooooooooooooooooooooooooooooooooooooooooooooooooo"
		"oooooooooooooooooooooooooooooooooooooooooooooooooo"
		"oooooooooooooooooooooooooooooooooooooooooooooooooo"
		"oooooooooooooooooooooooooooooooooooooooooooooooong"
		"/folder/name";
	path = MF("/this/is/a/path/with/a/filename", NULL, IBD, false); DISPLAY;
	path = MF("/this/is/a/path/with/a/filename", NULL, ISL, false); DISPLAY;
	path = MF("/this/is/a/path/with/a/filename", NULL, CFG, false); DISPLAY;
	path = MF("/this/is/a/path/with/a/filename.ibd", NULL, IBD, false); DISPLAY;
	path = MF("/this/is/a/path/with/a/filename.ibd", NULL, IBD, false); DISPLAY;
	path = MF("/this/is/a/path/with/a/filename.dat", NULL, IBD, false); DISPLAY;
	path = MF(NULL, "tablespacename", NO_EXT, false); DISPLAY;
	path = MF(NULL, "tablespacename", IBD, false); DISPLAY;
	path = MF(NULL, "dbname/tablespacename", NO_EXT, false); DISPLAY;
	path = MF(NULL, "dbname/tablespacename", IBD, false); DISPLAY;
	path = MF(NULL, "dbname/tablespacename", ISL, false); DISPLAY;
	path = MF(NULL, "dbname/tablespacename", CFG, false); DISPLAY;
	path = MF(NULL, "dbname\\tablespacename", NO_EXT, false); DISPLAY;
	path = MF(NULL, "dbname\\tablespacename", IBD, false); DISPLAY;
	path = MF("/this/is/a/path", "dbname/tablespacename", IBD, false); DISPLAY;
	path = MF("/this/is/a/path", "dbname/tablespacename", IBD, true); DISPLAY;
	path = MF("./this/is/a/path", "dbname/tablespacename.ibd", IBD, true); DISPLAY;
	path = MF("this\\is\\a\\path", "dbname/tablespacename", IBD, true); DISPLAY;
	path = MF("/this/is/a/path", "dbname\\tablespacename", IBD, true); DISPLAY;
	path = MF(long_path, NULL, IBD, false); DISPLAY;
	path = MF(long_path, "tablespacename", IBD, false); DISPLAY;
	path = MF(long_path, "tablespacename", IBD, true); DISPLAY;
}
#endif /* UNIV_COMPILE_TEST_FUNCS */
/* @} */<|MERGE_RESOLUTION|>--- conflicted
+++ resolved
@@ -240,13 +240,6 @@
 initialized. */
 static fil_system_t*	fil_system	= NULL;
 
-/** Last element index in fil_sys_lookup[]. This must not be smaller
-than the number of predefined tablespaces. */
-static const ulint	FIL_SYS_LOOKUP_SPACES	= TRX_SYS_N_RSEGS;
-/** Lookup array of the system tablespace and the undo tablespaces,
-and possibly some user tablespaces. */
-static fil_space_t*	fil_sys_lookup[FIL_SYS_LOOKUP_SPACES + 1];
-
 #ifdef UNIV_HOTBACKUP
 static ulint	srv_data_read;
 static ulint	srv_data_written;
@@ -1119,28 +1112,7 @@
 fil_space_detach(
 	fil_space_t*	space)
 {
-<<<<<<< HEAD
-	ut_ad(mutex_own(&fil_system->mutex));
-
-	fil_space_t*	space = fil_space_get_by_id(id);
-	ut_ad(id > FIL_SYS_LOOKUP_SPACES || fil_sys_lookup[id] == space);
-
-	if (id <= FIL_SYS_LOOKUP_SPACES) {
-		fil_sys_lookup[id] = NULL;
-	}
-
-	if (space == NULL) {
-
-		ib::error() << "Trying to remove tablespace " << id
-			<< " from the cache but it is not there.";
-
-		return(false);
-	}
-
-	HASH_DELETE(fil_space_t, hash, fil_system->spaces, id, space);
-=======
 	HASH_DELETE(fil_space_t, hash, fil_system->spaces, space->id, space);
->>>>>>> c0c72692
 
 	fil_space_t*	fnamespace = fil_space_get_by_name(space->name);
 
@@ -1157,17 +1129,6 @@
 		UT_LIST_REMOVE(fil_system->unflushed_spaces, space);
 	}
 
-<<<<<<< HEAD
-	/* Could fil_names_dirty_and_write() access a tablespace
-	that is being freed or has been freed here? As noted there,
-	the answer is no: space->n_pending_flushes > 0 will prevent
-	fil_check_pending_operations() from completing. */
-	if (space->max_lsn != 0) {
-		UT_LIST_REMOVE(fil_system->named_spaces, space);
-	}
-
-=======
->>>>>>> c0c72692
 	UT_LIST_REMOVE(fil_system->space_list, space);
 
 	ut_a(space->magic_n == FIL_SPACE_MAGIC_N);
@@ -1335,11 +1296,6 @@
 		    ut_fold_string(name), space);
 
 	UT_LIST_ADD_LAST(fil_system->space_list, space);
-
-	if (id <= FIL_SYS_LOOKUP_SPACES) {
-		ut_ad(fil_sys_lookup[id] == NULL);
-		fil_sys_lookup[id] = space;
-	}
 
 	if (id < SRV_LOG_SPACE_FIRST_ID && id > fil_system->max_assigned_id) {
 
@@ -5859,8 +5815,6 @@
 	mutex_free(&fil_system->mutex);
 
 	ut_free(fil_system);
-	ut_d(for(ulint i = 0; i <= FIL_SYS_LOOKUP_SPACES; i++)
-		     ut_ad(fil_sys_lookup[i] == NULL));
 	fil_system = NULL;
 }
 
@@ -6306,13 +6260,9 @@
 fil_space_validate_for_mtr_commit(
 	const fil_space_t*	space)
 {
-<<<<<<< HEAD
-=======
 	ut_ad(!mutex_own(&fil_system->mutex));
->>>>>>> c0c72692
 	ut_ad(space != NULL);
 	ut_ad(space->purpose == FIL_TYPE_TABLESPACE);
-	ut_ad(!is_predefined_tablespace(space->id));
 
 	/* We are serving mtr_commit(). While there is an active
 	mini-transaction, we should have !space->stop_new_ops. This is
@@ -6332,89 +6282,6 @@
 }
 #endif /* UNIV_DEBUG */
 
-<<<<<<< HEAD
-/** Look up a tablespace.
-@param[in]	space_id	tablespace identifier
-@return tablespace object, or NULL if not found or being dropped */
-static
-fil_space_t*
-fil_space_lookup(
-	ulint	space_id)
-{
-	ut_ad(mutex_own(&fil_system->mutex));
-
-	fil_space_t*	space = fil_space_get_by_id(space_id);
-	ut_d(fil_space_validate_for_mtr_commit(space));
-	return(space);
-}
-
-/** Look up some tablespaces for invoking fil_names_write_if_was_clean().
-@param[out]	spaces		tablespace pointers
-@param[in]	user_space_id	modified user tablespace, or 0 if none
-@param[in]	undo_space_id	modified undo tablespace, or 0 if none
-@param[in]	find_system	whether to look up the system tablespace */
-
-void
-fil_spaces_lookup(
-	fil_spaces_t*	spaces,
-	ulint		user_space_id,
-	ulint		undo_space_id,
-	bool		find_system)
-{
-	ut_ad(!mutex_own(&fil_system->mutex));
-	/* Look up the tablespaces in fil_sys_lookup[] if possible.
-	Note: as we are not holding fil_system->mutex,
-	a race condition with fil_space_free() must be
-	prevented by the logic documented and tested in
-	fil_space_validate_for_mtr_commit(). */
-
-	if (user_space_id == TRX_SYS_SPACE) {
-		spaces->user = NULL;
-	} else {
-		mutex_enter(&fil_system->mutex);
-		spaces->user = fil_space_lookup(user_space_id);
-		mutex_exit(&fil_system->mutex);
-	}
-
-	ut_ad(undo_space_id <= FIL_SYS_LOOKUP_SPACES);
-#if TRX_SYS_SPACE != 0
-# error "TRX_SYS_SPACE != 0"
-#endif
-	if (undo_space_id == TRX_SYS_SPACE) {
-		spaces->undo = NULL;
-	} else {
-		spaces->undo = fil_sys_lookup[undo_space_id];
-		ut_d(fil_space_validate_for_mtr_commit(spaces->undo));
-		/* Undo tablespaces are never dropped. */
-		ut_ad(!spaces->undo->stop_new_ops);
-	}
-
-	if (!find_system) {
-		spaces->sys = NULL;
-	} else {
-		spaces->sys = fil_sys_lookup[TRX_SYS_SPACE];
-		ut_d(fil_space_validate_for_mtr_commit(spaces->sys));
-		/* The system tablespace is never dropped. */
-		ut_ad(!spaces->sys->stop_new_ops);
-	}
-
-	ut_d(do {
-			mutex_enter(&fil_system->mutex);
-			ut_ad(spaces->user
-			      == (user_space_id == TRX_SYS_SPACE
-				  ? NULL : fil_space_lookup(user_space_id)));
-			ut_ad(spaces->undo
-			      == (undo_space_id == TRX_SYS_SPACE
-				  ? NULL : fil_space_lookup(undo_space_id)));
-			ut_ad(spaces->sys
-			      == (find_system
-				  ? fil_space_lookup(TRX_SYS_SPACE) : NULL));
-			mutex_exit(&fil_system->mutex);
-		} while (0));
-}
-
-=======
->>>>>>> c0c72692
 /** Write a MLOG_FILE_NAME record for a persistent tablespace.
 @param[in]	space	tablespace
 @param[in,out]	mtr	mini-transaction */
@@ -6424,9 +6291,6 @@
 	const fil_space_t*	space,
 	mtr_t*			mtr)
 {
-<<<<<<< HEAD
-	ut_ad(mutex_own(&fil_system->mutex));
-
 	ulint	first_page_no = 0;
 
 	for (const fil_node_t* file = UT_LIST_GET_FIRST(space->chain);
@@ -6437,54 +6301,7 @@
 	}
 }
 
-/** Note that a persistent tablespace has been modified.
-@param[in,out]	space	tablespace
-@param[in,out]	mtr	mini-transaction to be committed, or NULL if none
-@return whether this is the first dirtying since fil_names_clear() */
-template<bool do_write>
-static
-bool
-fil_names_dirty_and_write(
-	fil_space_t*	space,
-	mtr_t*		mtr)
-{
-	ut_ad(log_mutex_own());
-	ut_ad(!mutex_own(&fil_system->mutex));
-
-	if (!space) {
-		return(false);
-	}
-
-	ut_d(fil_space_validate_for_mtr_commit(space));
-
-	/* This is the only place where max_lsn can be updated
-	from 0 to nonzero. These changes are protected by
-	log_sys->mutex. */
-	const bool	was_clean	= space->max_lsn == 0;
-
-	if (was_clean) {
-		/* This should only happen once for each tablespace
-		after a log checkpoint. */
-		mutex_enter(&fil_system->mutex);
-		/* Setting max_lsn to nonzero or back to 0
-		should be protected by log_sys->mutex, which
-		we are holding. Thus, it must still be 0. */
-		ut_ad(space->max_lsn == 0);
-		UT_LIST_ADD_LAST(fil_system->named_spaces, space);
-		if (do_write) {
-			fil_names_write(space, mtr);
-		}
-		mutex_exit(&fil_system->mutex);
-	}
-
-	ut_ad(space->max_lsn <= log_sys->lsn);
-=======
-	ut_ad(UT_LIST_GET_LEN(space->chain) == 1);
-	fil_name_write(space, 0, UT_LIST_GET_FIRST(space->chain), mtr);
-}
-
-/** Note that a non-predefined persistent tablespace has been modified
-by redo log.
+/** Note that a persistent tablespace has been modified by redo log.
 @param[in,out]	space	tablespace */
 void
 fil_names_dirty(
@@ -6497,13 +6314,11 @@
 	ut_d(fil_space_validate_for_mtr_commit(space));
 
 	UT_LIST_ADD_LAST(fil_system->named_spaces, space);
->>>>>>> c0c72692
 	space->max_lsn = log_sys->lsn;
 }
 
-/** Write MLOG_FILE_NAME records when a non-predefined persistent
-tablespace was modified for the first time since the latest
-fil_names_clear().
+/** Write MLOG_FILE_NAME records when a persistent tablespace was modified
+for the first time since the latest fil_names_clear().
 @param[in,out]	space	tablespace
 @param[in,out]	mtr	mini-transaction */
 void
@@ -6519,49 +6334,7 @@
 	fil_names_write(space, mtr);
 }
 
-<<<<<<< HEAD
-/** Check if a persistent tablespace has been modified.
-@param[in,out]	space	tablespace
-@return whether this is the first dirtying since fil_names_clear() */
-
-bool
-fil_names_dirty(
-	fil_space_t*	space)
-{
-	return(fil_names_dirty_and_write<false>(space, NULL));
-}
-
-/** Check if any persistent tablespaces have been modified.
-@param[in,out]	spaces	tablespaces
-@param[in,out]	mtr	mini-transaction
-@return whether this is the first dirtying since fil_names_clear() */
-
-bool
-fil_names_write_if_was_clean(
-	fil_spaces_t*	spaces,
-	mtr_t*		mtr)
-{
-	bool	was_clean = false;
-
-	if (fil_names_dirty_and_write<true>(spaces->user, mtr)) {
-		was_clean = true;
-	}
-
-	if (fil_names_dirty_and_write<true>(spaces->sys, mtr)) {
-		was_clean = true;
-	}
-
-	if (fil_names_dirty_and_write<true>(spaces->undo, mtr)) {
-		was_clean = true;
-	}
-
-	return(was_clean);
-}
-
-/** On a log checkpoint, reset fil_names_dirty() flags
-=======
 /** On a log checkpoint, reset fil_names_dirty_and_write() flags
->>>>>>> c0c72692
 and write out MLOG_FILE_NAME and MLOG_CHECKPOINT if needed.
 @param[in]	lsn		checkpoint LSN
 @param[in]	do_write	whether to always write MLOG_CHECKPOINT
