/*****************************************************************************

Copyright (c) 1995, 2014, Oracle and/or its affiliates. All Rights Reserved.

This program is free software; you can redistribute it and/or modify it under
the terms of the GNU General Public License as published by the Free Software
Foundation; version 2 of the License.

This program is distributed in the hope that it will be useful, but WITHOUT
ANY WARRANTY; without even the implied warranty of MERCHANTABILITY or FITNESS
FOR A PARTICULAR PURPOSE. See the GNU General Public License for more details.

You should have received a copy of the GNU General Public License along with
this program; if not, write to the Free Software Foundation, Inc.,
51 Franklin Street, Suite 500, Boston, MA 02110-1335 USA

*****************************************************************************/

/**************************************************//**
@file fil/fil0fil.cc
The tablespace memory cache

Created 10/25/1995 Heikki Tuuri
*******************************************************/

#include "fil0fil.h"

#include <debug_sync.h>
#include <my_dbug.h>

#include "mem0mem.h"
#include "hash0hash.h"
#include "os0file.h"
#include "mach0data.h"
#include "buf0buf.h"
#include "buf0flu.h"
#include "log0recv.h"
#include "fsp0fsp.h"
#include "srv0srv.h"
#include "srv0start.h"
#include "mtr0mtr.h"
#include "mtr0log.h"
#include "dict0dict.h"
#include "page0page.h"
#include "page0zip.h"
#include "pars0pars.h"
#include "que0que.h"
#include "trx0purge.h"
#include "trx0sys.h"
#include "row0mysql.h"
#ifndef UNIV_HOTBACKUP
# include "buf0lru.h"
# include "ibuf0ibuf.h"
# include "sync0sync.h"
# include "os0sync.h"
#else /* !UNIV_HOTBACKUP */
# include "srv0srv.h"
static ulint srv_data_read, srv_data_written;
#endif /* !UNIV_HOTBACKUP */

/*
		IMPLEMENTATION OF THE TABLESPACE MEMORY CACHE
		=============================================

The tablespace cache is responsible for providing fast read/write access to
tablespaces and logs of the database. File creation and deletion is done
in other modules which know more of the logic of the operation, however.

A tablespace consists of a chain of files. The size of the files does not
have to be divisible by the database block size, because we may just leave
the last incomplete block unused. When a new file is appended to the
tablespace, the maximum size of the file is also specified. At the moment,
we think that it is best to extend the file to its maximum size already at
the creation of the file, because then we can avoid dynamically extending
the file when more space is needed for the tablespace.

A block's position in the tablespace is specified with a 32-bit unsigned
integer. The files in the chain are thought to be catenated, and the block
corresponding to an address n is the nth block in the catenated file (where
the first block is named the 0th block, and the incomplete block fragments
at the end of files are not taken into account). A tablespace can be extended
by appending a new file at the end of the chain.

Our tablespace concept is similar to the one of Oracle.

To acquire more speed in disk transfers, a technique called disk striping is
sometimes used. This means that logical block addresses are divided in a
round-robin fashion across several disks. Windows NT supports disk striping,
so there we do not need to support it in the database. Disk striping is
implemented in hardware in RAID disks. We conclude that it is not necessary
to implement it in the database. Oracle 7 does not support disk striping,
either.

Another trick used at some database sites is replacing tablespace files by
raw disks, that is, the whole physical disk drive, or a partition of it, is
opened as a single file, and it is accessed through byte offsets calculated
from the start of the disk or the partition. This is recommended in some
books on database tuning to achieve more speed in i/o. Using raw disk
certainly prevents the OS from fragmenting disk space, but it is not clear
if it really adds speed. We measured on the Pentium 100 MHz + NT + NTFS file
system + EIDE Conner disk only a negligible difference in speed when reading
from a file, versus reading from a raw disk.

To have fast access to a tablespace or a log file, we put the data structures
to a hash table. Each tablespace and log file is given an unique 32-bit
identifier.

Some operating systems do not support many open files at the same time,
though NT seems to tolerate at least 900 open files. Therefore, we put the
open files in an LRU-list. If we need to open another file, we may close the
file at the end of the LRU-list. When an i/o-operation is pending on a file,
the file cannot be closed. We take the file nodes with pending i/o-operations
out of the LRU-list and keep a count of pending operations. When an operation
completes, we decrement the count and return the file node to the LRU-list if
the count drops to zero. */

/** When mysqld is run, the default directory "." is the mysqld datadir,
but in the MySQL Embedded Server Library and mysqlbackup it is not the default
directory, and we must set the base file path explicitly */
UNIV_INTERN const char*	fil_path_to_mysql_datadir	= ".";

/** The number of fsyncs done to the log */
UNIV_INTERN ulint	fil_n_log_flushes			= 0;

/** Number of pending redo log flushes */
UNIV_INTERN ulint	fil_n_pending_log_flushes		= 0;
/** Number of pending tablespace flushes */
UNIV_INTERN ulint	fil_n_pending_tablespace_flushes	= 0;

/** Number of files currently open */
UNIV_INTERN ulint	fil_n_file_opened			= 0;

/** The null file address */
UNIV_INTERN fil_addr_t	fil_addr_null = {FIL_NULL, 0};

#ifdef UNIV_PFS_MUTEX
/* Key to register fil_system_mutex with performance schema */
UNIV_INTERN mysql_pfs_key_t	fil_system_mutex_key;
#endif /* UNIV_PFS_MUTEX */

#ifdef UNIV_PFS_RWLOCK
/* Key to register file space latch with performance schema */
UNIV_INTERN mysql_pfs_key_t	fil_space_latch_key;
#endif /* UNIV_PFS_RWLOCK */

/** The tablespace memory cache. This variable is NULL before the module is
initialized. */
fil_system_t*	fil_system	= NULL;

/** Determine if user has explicitly disabled fsync(). */
#ifndef __WIN__
# define fil_buffering_disabled(s)					\
	(((s)->purpose == FIL_TABLESPACE				\
	    && srv_unix_file_flush_method == SRV_UNIX_O_DIRECT_NO_FSYNC)\
	  || ((s)->purpose == FIL_LOG					\
	    && srv_unix_file_flush_method == SRV_UNIX_ALL_O_DIRECT))
#else /* __WIN__ */
# define fil_buffering_disabled(s)	(0)
#endif /* __WIN__ */

#ifdef UNIV_DEBUG
/** Try fil_validate() every this many times */
# define FIL_VALIDATE_SKIP	17

/******************************************************************//**
Checks the consistency of the tablespace cache some of the time.
@return	TRUE if ok or the check was skipped */
static
ibool
fil_validate_skip(void)
/*===================*/
{
	/** The fil_validate() call skip counter. Use a signed type
	because of the race condition below. */
	static int fil_validate_count = FIL_VALIDATE_SKIP;

	/* There is a race condition below, but it does not matter,
	because this call is only for heuristic purposes. We want to
	reduce the call frequency of the costly fil_validate() check
	in debug builds. */
	if (--fil_validate_count > 0) {
		return(TRUE);
	}

	fil_validate_count = FIL_VALIDATE_SKIP;
	return(fil_validate());
}
#endif /* UNIV_DEBUG */

/********************************************************************//**
Determines if a file node belongs to the least-recently-used list.
@return TRUE if the file belongs to fil_system->LRU mutex. */
UNIV_INLINE
ibool
fil_space_belongs_in_lru(
/*=====================*/
	const fil_space_t*	space)	/*!< in: file space */
{
	return(space->purpose == FIL_TABLESPACE
	       && fil_is_user_tablespace_id(space->id));
}

/********************************************************************//**
NOTE: you must call fil_mutex_enter_and_prepare_for_io() first!

Prepares a file node for i/o. Opens the file if it is closed. Updates the
pending i/o's field in the node and the system appropriately. Takes the node
off the LRU list if it is in the LRU list. The caller must hold the fil_sys
mutex.
@return false if the file can't be opened, otherwise true */
static
bool
fil_node_prepare_for_io(
/*====================*/
	fil_node_t*	node,	/*!< in: file node */
	fil_system_t*	system,	/*!< in: tablespace memory cache */
	fil_space_t*	space);	/*!< in: space */
/********************************************************************//**
Updates the data structures when an i/o operation finishes. Updates the
pending i/o's field in the node appropriately. */
static
void
fil_node_complete_io(
/*=================*/
	fil_node_t*	node,	/*!< in: file node */
	fil_system_t*	system,	/*!< in: tablespace memory cache */
	ulint		type);	/*!< in: OS_FILE_WRITE or OS_FILE_READ; marks
				the node as modified if
				type == OS_FILE_WRITE */
/*******************************************************************//**
Frees a space object from the tablespace memory cache. Closes the files in
the chain but does not delete them. There must not be any pending i/o's or
flushes on the files.
@return TRUE on success */
static
ibool
fil_space_free(
/*===========*/
	ulint		id,		/* in: space id */
	ibool		x_latched);	/* in: TRUE if caller has space->latch
					in X mode */
/********************************************************************//**
Reads data from a space to a buffer. Remember that the possible incomplete
blocks at the end of file are ignored: they are not taken into account when
calculating the byte offset within a space.
@return DB_SUCCESS, or DB_TABLESPACE_DELETED if we are trying to do
i/o on a tablespace which does not exist */
UNIV_INLINE
dberr_t
fil_read(
/*=====*/
	bool	sync,		/*!< in: true if synchronous aio is desired */
	ulint	space_id,	/*!< in: space id */
	ulint	zip_size,	/*!< in: compressed page size in bytes;
				0 for uncompressed pages */
	ulint	block_offset,	/*!< in: offset in number of blocks */
	ulint	byte_offset,	/*!< in: remainder of offset in bytes; in aio
				this must be divisible by the OS block size */
	ulint	len,		/*!< in: how many bytes to read; this must not
				cross a file boundary; in aio this must be a
				block size multiple */
	void*	buf,		/*!< in/out: buffer where to store data read;
				in aio this must be appropriately aligned */
	void*	message)	/*!< in: message for aio handler if non-sync
				aio used, else ignored */
{
	return(fil_io(OS_FILE_READ, sync, space_id, zip_size, block_offset,
					  byte_offset, len, buf, message));
}

/********************************************************************//**
Writes data to a space from a buffer. Remember that the possible incomplete
blocks at the end of file are ignored: they are not taken into account when
calculating the byte offset within a space.
@return DB_SUCCESS, or DB_TABLESPACE_DELETED if we are trying to do
i/o on a tablespace which does not exist */
UNIV_INLINE
dberr_t
fil_write(
/*======*/
	bool	sync,		/*!< in: true if synchronous aio is desired */
	ulint	space_id,	/*!< in: space id */
	ulint	zip_size,	/*!< in: compressed page size in bytes;
				0 for uncompressed pages */
	ulint	block_offset,	/*!< in: offset in number of blocks */
	ulint	byte_offset,	/*!< in: remainder of offset in bytes; in aio
				this must be divisible by the OS block size */
	ulint	len,		/*!< in: how many bytes to write; this must
				not cross a file boundary; in aio this must
				be a block size multiple */
	void*	buf,		/*!< in: buffer from which to write; in aio
				this must be appropriately aligned */
	void*	message)	/*!< in: message for aio handler if non-sync
				aio used, else ignored */
{
	ut_ad(!srv_read_only_mode);

	return(fil_io(OS_FILE_WRITE, sync, space_id, zip_size, block_offset,
					   byte_offset, len, buf, message));
}

#ifndef UNIV_HOTBACKUP
/*******************************************************************//**
Returns the version number of a tablespace, -1 if not found.
@return version number, -1 if the tablespace does not exist in the
memory cache */
UNIV_INTERN
ib_int64_t
fil_space_get_version(
/*==================*/
	ulint	id)	/*!< in: space id */
{
	fil_space_t*	space;
	ib_int64_t	version		= -1;

	ut_ad(fil_system);

	mutex_enter(&fil_system->mutex);

	space = fil_space_get_by_id(id);

	if (space) {
		version = space->tablespace_version;
	}

	mutex_exit(&fil_system->mutex);

	return(version);
}

/*******************************************************************//**
Returns the latch of a file space.
@return	latch protecting storage allocation */
UNIV_INTERN
rw_lock_t*
fil_space_get_latch(
/*================*/
	ulint	id,	/*!< in: space id */
	ulint*	flags)	/*!< out: tablespace flags */
{
	fil_space_t*	space;

	ut_ad(fil_system);

	mutex_enter(&fil_system->mutex);

	space = fil_space_get_by_id(id);

	ut_a(space);

	if (flags) {
		*flags = space->flags;
	}

	mutex_exit(&fil_system->mutex);

	return(&(space->latch));
}

/*******************************************************************//**
Returns the type of a file space.
@return	FIL_TABLESPACE or FIL_LOG */
UNIV_INTERN
ulint
fil_space_get_type(
/*===============*/
	ulint	id)	/*!< in: space id */
{
	fil_space_t*	space;

	ut_ad(fil_system);

	mutex_enter(&fil_system->mutex);

	space = fil_space_get_by_id(id);

	ut_a(space);

	mutex_exit(&fil_system->mutex);

	return(space->purpose);
}
#endif /* !UNIV_HOTBACKUP */

/**********************************************************************//**
Checks if all the file nodes in a space are flushed. The caller must hold
the fil_system mutex.
@return	true if all are flushed */
static
bool
fil_space_is_flushed(
/*=================*/
	fil_space_t*	space)	/*!< in: space */
{
	fil_node_t*	node;

	ut_ad(mutex_own(&fil_system->mutex));

	node = UT_LIST_GET_FIRST(space->chain);

	while (node) {
		if (node->modification_counter > node->flush_counter) {

			ut_ad(!fil_buffering_disabled(space));
			return(false);
		}

		node = UT_LIST_GET_NEXT(chain, node);
	}

	return(true);
}

/*******************************************************************//**
Appends a new file to the chain of files of a space. File must be closed.
@return pointer to the file name, or NULL on error */
UNIV_INTERN
char*
fil_node_create(
/*============*/
	const char*	name,	/*!< in: file name (file must be closed) */
	ulint		size,	/*!< in: file size in database blocks, rounded
				downwards to an integer */
	ulint		id,	/*!< in: space id where to append */
	ibool		is_raw)	/*!< in: TRUE if a raw device or
				a raw disk partition */
{
	fil_node_t*	node;
	fil_space_t*	space;

	ut_a(fil_system);
	ut_a(name);

	mutex_enter(&fil_system->mutex);

	node = static_cast<fil_node_t*>(mem_zalloc(sizeof(fil_node_t)));

	node->name = mem_strdup(name);

	ut_a(!is_raw || srv_start_raw_disk_in_use);

	node->sync_event = os_event_create();
	node->is_raw_disk = is_raw;
	node->size = size;
	node->magic_n = FIL_NODE_MAGIC_N;

	space = fil_space_get_by_id(id);

	if (!space) {
		ut_print_timestamp(stderr);
		fprintf(stderr,
			"  InnoDB: Error: Could not find tablespace %lu for\n"
			"InnoDB: file ", (ulong) id);
		ut_print_filename(stderr, name);
		fputs(" in the tablespace memory cache.\n", stderr);
		mem_free(node->name);

		mem_free(node);

		mutex_exit(&fil_system->mutex);

		return(NULL);
	}

	space->size += size;

	node->space = space;

	UT_LIST_ADD_LAST(chain, space->chain, node);

	if (id < SRV_LOG_SPACE_FIRST_ID && fil_system->max_assigned_id < id) {

		fil_system->max_assigned_id = id;
	}

	mutex_exit(&fil_system->mutex);

	return(node->name);
}

/********************************************************************//**
Opens a file of a node of a tablespace. The caller must own the fil_system
mutex.
@return false if the file can't be opened, otherwise true */
static
bool
fil_node_open_file(
/*===============*/
	fil_node_t*	node,	/*!< in: file node */
	fil_system_t*	system,	/*!< in: tablespace memory cache */
	fil_space_t*	space)	/*!< in: space */
{
	os_offset_t	size_bytes;
	ibool		ret;
	ibool		success;
	byte*		buf2;
	byte*		page;
	ulint		space_id;
	ulint		flags;

	ut_ad(mutex_own(&(system->mutex)));
	ut_a(node->n_pending == 0);
	ut_a(node->open == FALSE);

	if (node->size == 0) {
		/* It must be a single-table tablespace and we do not know the
		size of the file yet. First we open the file in the normal
		mode, no async I/O here, for simplicity. Then do some checks,
		and close the file again.
		NOTE that we could not use the simple file read function
		os_file_read() in Windows to read from a file opened for
		async I/O! */

		node->handle = os_file_create_simple_no_error_handling(
			innodb_file_data_key, node->name, OS_FILE_OPEN,
			OS_FILE_READ_ONLY, &success);
		if (!success) {
			/* The following call prints an error message */
			os_file_get_last_error(true);

			ut_print_timestamp(stderr);

			ib_logf(IB_LOG_LEVEL_WARN, "InnoDB: Error: cannot "
				"open %s\n. InnoDB: Have you deleted .ibd "
				"files under a running mysqld server?\n",
				node->name);

			return(false);
		}

		size_bytes = os_file_get_size(node->handle);
		ut_a(size_bytes != (os_offset_t) -1);
#ifdef UNIV_HOTBACKUP
		if (space->id == 0) {
			node->size = (ulint) (size_bytes / UNIV_PAGE_SIZE);
			os_file_close(node->handle);
			goto add_size;
		}
#endif /* UNIV_HOTBACKUP */
		ut_a(space->purpose != FIL_LOG);
		ut_a(fil_is_user_tablespace_id(space->id));

		if (size_bytes < FIL_IBD_FILE_INITIAL_SIZE * UNIV_PAGE_SIZE) {
			fprintf(stderr,
				"InnoDB: Error: the size of single-table"
				" tablespace file %s\n"
				"InnoDB: is only " UINT64PF ","
				" should be at least %lu!\n",
				node->name,
				size_bytes,
				(ulong) (FIL_IBD_FILE_INITIAL_SIZE
					 * UNIV_PAGE_SIZE));

			ut_a(0);
		}

		/* Read the first page of the tablespace */

		buf2 = static_cast<byte*>(ut_malloc(2 * UNIV_PAGE_SIZE));
		/* Align the memory for file i/o if we might have O_DIRECT
		set */
		page = static_cast<byte*>(ut_align(buf2, UNIV_PAGE_SIZE));

		success = os_file_read(node->handle, page, 0, UNIV_PAGE_SIZE);
		space_id = fsp_header_get_space_id(page);
		flags = fsp_header_get_flags(page);

		ut_free(buf2);

		/* Close the file now that we have read the space id from it */

		os_file_close(node->handle);

		if (UNIV_UNLIKELY(space_id != space->id)) {
			fprintf(stderr,
				"InnoDB: Error: tablespace id is %lu"
				" in the data dictionary\n"
				"InnoDB: but in file %s it is %lu!\n",

				space->id, node->name, space_id);

			ut_error;
		}

		if (UNIV_UNLIKELY(space_id == ULINT_UNDEFINED
				  || space_id == 0)) {
			fprintf(stderr,
				"InnoDB: Error: tablespace id %lu"
				" in file %s is not sensible\n",
				(ulong) space_id, node->name);

			ut_error;
		}

		/* XtraBackup does not validate the page size, because
		innodb_page_size in PS 5.5- is not stored in FSP headers
		and the data dictionary. */
#if 0
		if (UNIV_UNLIKELY(fsp_flags_get_page_size(space->flags)
				  != page_size)) {
			fprintf(stderr,
				"InnoDB: Error: tablespace file %s"
				" has page size 0x%lx\n"
				"InnoDB: but the data dictionary"
				" expects page size 0x%lx!\n",
				node->name, flags,
				fsp_flags_get_page_size(space->flags));

			ut_error;
		}
#endif

		if (UNIV_UNLIKELY((space->flags & ~FSP_FLAGS_MASK_PAGE_SSIZE) !=
				  (flags & ~FSP_FLAGS_MASK_PAGE_SSIZE))) {
			fprintf(stderr,
				"InnoDB: Error: table flags are 0x%lx"
				" in the data dictionary\n"
				"InnoDB: but the flags in file %s are 0x%lx!\n",
				space->flags, node->name, flags);

			ut_error;
		}

		if (size_bytes >= 1024 * 1024) {
			/* The size should be exact for after applying
			.delta */
			//size_bytes = ut_2pow_round(size_bytes, 1024 * 1024);
		}

		if (!fsp_flags_is_compressed(flags)) {
			node->size = (ulint) (size_bytes / UNIV_PAGE_SIZE);
		} else {
			node->size = (ulint)
				(size_bytes
				 / fsp_flags_get_zip_size(flags));
		}

#ifdef UNIV_HOTBACKUP
add_size:
#endif /* UNIV_HOTBACKUP */
		space->size += node->size;
	}

	/* printf("Opening file %s\n", node->name); */

	/* Open the file for reading and writing, in Windows normally in the
	unbuffered async I/O mode, though global variables may make
	os_file_create() to fall back to the normal file I/O mode. */

	if (space->purpose == FIL_LOG) {
		node->handle = os_file_create(innodb_file_log_key,
					      node->name, OS_FILE_OPEN,
					      OS_FILE_AIO, OS_LOG_FILE,
					      &ret);
	} else if (node->is_raw_disk) {
		node->handle = os_file_create(innodb_file_data_key,
					      node->name,
					      OS_FILE_OPEN_RAW,
					      OS_FILE_AIO, OS_DATA_FILE,
						     &ret);
	} else {
		node->handle = os_file_create(innodb_file_data_key,
					      node->name, OS_FILE_OPEN,
					      OS_FILE_AIO, OS_DATA_FILE,
					      &ret);
	}

	ut_a(ret);

	node->open = TRUE;

	system->n_open++;
	fil_n_file_opened++;

	if (fil_space_belongs_in_lru(space)) {

		/* Put the node to the LRU list */
		UT_LIST_ADD_FIRST(LRU, system->LRU, node);
	}

	return(true);
}

/**********************************************************************//**
Closes a file. */
static
void
fil_node_close_file(
/*================*/
	fil_node_t*	node,	/*!< in: file node */
	fil_system_t*	system)	/*!< in: tablespace memory cache */
{
	ibool	ret;

	ut_ad(node && system);
	ut_ad(mutex_own(&(system->mutex)));
	ut_a(node->open);
	ut_a(node->n_pending == 0);
	ut_a(node->n_pending_flushes == 0);
	ut_a(!node->being_extended);
#ifndef UNIV_HOTBACKUP
	ut_a(node->modification_counter == node->flush_counter
	     || srv_fast_shutdown == 2);
#endif /* !UNIV_HOTBACKUP */

	ret = os_file_close(node->handle);
	ut_a(ret);

	/* printf("Closing file %s\n", node->name); */

	node->open = FALSE;
	ut_a(system->n_open > 0);
	system->n_open--;
	fil_n_file_opened--;

	if (fil_space_belongs_in_lru(node->space)) {

		ut_a(UT_LIST_GET_LEN(system->LRU) > 0);

		/* The node is in the LRU list, remove it */
		UT_LIST_REMOVE(LRU, system->LRU, node);
	}
}

/********************************************************************//**
Tries to close a file in the LRU list. The caller must hold the fil_sys
mutex.
@return TRUE if success, FALSE if should retry later; since i/o's
generally complete in < 100 ms, and as InnoDB writes at most 128 pages
from the buffer pool in a batch, and then immediately flushes the
files, there is a good chance that the next time we find a suitable
node from the LRU list */
static
ibool
fil_try_to_close_file_in_LRU(
/*=========================*/
	ibool	print_info)	/*!< in: if TRUE, prints information why it
				cannot close a file */
{
	fil_node_t*	node;

	ut_ad(mutex_own(&fil_system->mutex));

	if (print_info) {
		fprintf(stderr,
			"InnoDB: fil_sys open file LRU len %lu\n",
			(ulong) UT_LIST_GET_LEN(fil_system->LRU));
	}

	for (node = UT_LIST_GET_LAST(fil_system->LRU);
	     node != NULL;
	     node = UT_LIST_GET_PREV(LRU, node)) {

		if (node->modification_counter == node->flush_counter
		    && node->n_pending_flushes == 0
		    && !node->being_extended) {

			fil_node_close_file(node, fil_system);

			return(TRUE);
		}

		if (!print_info) {
			continue;
		}

		if (node->n_pending_flushes > 0) {
			fputs("InnoDB: cannot close file ", stderr);
			ut_print_filename(stderr, node->name);
			fprintf(stderr, ", because n_pending_flushes %lu\n",
				(ulong) node->n_pending_flushes);
		}

		if (node->modification_counter != node->flush_counter) {
			fputs("InnoDB: cannot close file ", stderr);
			ut_print_filename(stderr, node->name);
			fprintf(stderr,
				", because mod_count %ld != fl_count %ld\n",
				(long) node->modification_counter,
				(long) node->flush_counter);

		}

		if (node->being_extended) {
			fputs("InnoDB: cannot close file ", stderr);
			ut_print_filename(stderr, node->name);
			fprintf(stderr, ", because it is being extended\n");
		}
	}

	return(FALSE);
}

/*******************************************************************//**
Reserves the fil_system mutex and tries to make sure we can open at least one
file while holding it. This should be called before calling
fil_node_prepare_for_io(), because that function may need to open a file. */
static
void
fil_mutex_enter_and_prepare_for_io(
/*===============================*/
	ulint	space_id)	/*!< in: space id */
{
	fil_space_t*	space;
	ibool		success;
	ibool		print_info	= FALSE;
	ulint		count		= 0;
	ulint		count2		= 0;

retry:
	mutex_enter(&fil_system->mutex);

	if (space_id == 0 || space_id >= SRV_LOG_SPACE_FIRST_ID) {
		/* We keep log files and system tablespace files always open;
		this is important in preventing deadlocks in this module, as
		a page read completion often performs another read from the
		insert buffer. The insert buffer is in tablespace 0, and we
		cannot end up waiting in this function. */

		return;
	}

	space = fil_space_get_by_id(space_id);

	if (space != NULL && space->stop_ios) {
		/* We are going to do a rename file and want to stop new i/o's
		for a while */

		if (count2 > 20000) {
			fputs("InnoDB: Warning: tablespace ", stderr);
			ut_print_filename(stderr, space->name);
			fprintf(stderr,
				" has i/o ops stopped for a long time %lu\n",
				(ulong) count2);
		}

		mutex_exit(&fil_system->mutex);

#ifndef UNIV_HOTBACKUP

		/* Wake the i/o-handler threads to make sure pending
		i/o's are performed */
		os_aio_simulated_wake_handler_threads();

		/* The sleep here is just to give IO helper threads a
		bit of time to do some work. It is not required that
		all IO related to the tablespace being renamed must
		be flushed here as we do fil_flush() in
		fil_rename_tablespace() as well. */
		os_thread_sleep(20000);

#endif /* UNIV_HOTBACKUP */

		/* Flush tablespaces so that we can close modified
		files in the LRU list */
		fil_flush_file_spaces(FIL_TABLESPACE);

		os_thread_sleep(20000);

		count2++;

		goto retry;
	}

	if (fil_system->n_open < fil_system->max_n_open) {

		return;
	}

	/* If the file is already open, no need to do anything; if the space
	does not exist, we handle the situation in the function which called
	this function */

	if (!space || UT_LIST_GET_FIRST(space->chain)->open) {

		return;
	}

	if (count > 1) {
		print_info = TRUE;
	}

	/* Too many files are open, try to close some */
close_more:
	success = fil_try_to_close_file_in_LRU(print_info);

	if (success && fil_system->n_open >= fil_system->max_n_open) {

		goto close_more;
	}

	if (fil_system->n_open < fil_system->max_n_open) {
		/* Ok */

		return;
	}

	if (count >= 2) {
		ut_print_timestamp(stderr);
		fprintf(stderr,
			"  InnoDB: Warning: too many (%lu) files stay open"
			" while the maximum\n"
			"InnoDB: allowed value would be %lu.\n"
			"InnoDB: You may need to raise the value of"
			" innodb_open_files in\n"
			"InnoDB: my.cnf.\n",
			(ulong) fil_system->n_open,
			(ulong) fil_system->max_n_open);

		return;
	}

	mutex_exit(&fil_system->mutex);

#ifndef UNIV_HOTBACKUP
	/* Wake the i/o-handler threads to make sure pending i/o's are
	performed */
	os_aio_simulated_wake_handler_threads();

	os_thread_sleep(20000);
#endif
	/* Flush tablespaces so that we can close modified files in the LRU
	list */

	fil_flush_file_spaces(FIL_TABLESPACE);

	count++;

	goto retry;
}

/*******************************************************************//**
Frees a file node object from a tablespace memory cache. */
static
void
fil_node_free(
/*==========*/
	fil_node_t*	node,	/*!< in, own: file node */
	fil_system_t*	system,	/*!< in: tablespace memory cache */
	fil_space_t*	space)	/*!< in: space where the file node is chained */
{
	ut_ad(node && system && space);
	ut_ad(mutex_own(&(system->mutex)));
	ut_a(node->magic_n == FIL_NODE_MAGIC_N);
	ut_a(node->n_pending == 0);
	ut_a(!node->being_extended);

	if (node->open) {
		/* We fool the assertion in fil_node_close_file() to think
		there are no unflushed modifications in the file */

		node->modification_counter = node->flush_counter;
		os_event_set(node->sync_event);

		if (fil_buffering_disabled(space)) {

			ut_ad(!space->is_in_unflushed_spaces);
			ut_ad(fil_space_is_flushed(space));

		} else if (space->is_in_unflushed_spaces
			   && fil_space_is_flushed(space)) {

			space->is_in_unflushed_spaces = false;

			UT_LIST_REMOVE(unflushed_spaces,
				       system->unflushed_spaces,
				       space);
		}

		fil_node_close_file(node, system);
	}

	space->size -= node->size;

	UT_LIST_REMOVE(chain, space->chain, node);

	os_event_free(node->sync_event);
	mem_free(node->name);
	mem_free(node);
}

#ifdef UNIV_LOG_ARCHIVE
/****************************************************************//**
Drops files from the start of a file space, so that its size is cut by
the amount given. */
UNIV_INTERN
void
fil_space_truncate_start(
/*=====================*/
	ulint	id,		/*!< in: space id */
	ulint	trunc_len)	/*!< in: truncate by this much; it is an error
				if this does not equal to the combined size of
				some initial files in the space */
{
	fil_node_t*	node;
	fil_space_t*	space;

	mutex_enter(&fil_system->mutex);

	space = fil_space_get_by_id(id);

	ut_a(space);

	while (trunc_len > 0) {
		node = UT_LIST_GET_FIRST(space->chain);

		ut_a(node->size * UNIV_PAGE_SIZE <= trunc_len);

		trunc_len -= node->size * UNIV_PAGE_SIZE;

		fil_node_free(node, fil_system, space);
	}

	mutex_exit(&fil_system->mutex);
}
#endif /* UNIV_LOG_ARCHIVE */

/*******************************************************************//**
Creates a space memory object and puts it to the 'fil system' hash table.
If there is an error, prints an error message to the .err log.
@return	TRUE if success */
UNIV_INTERN
ibool
fil_space_create(
/*=============*/
	const char*	name,	/*!< in: space name */
	ulint		id,	/*!< in: space id */
	ulint		flags,	/*!< in: tablespace flags */
	ulint		purpose)/*!< in: FIL_TABLESPACE, or FIL_LOG if log */
{
	fil_space_t*	space;

	DBUG_EXECUTE_IF("fil_space_create_failure", return(false););

	ut_a(fil_system);
	ut_a(fsp_flags_is_valid(flags));

	/* Look for a matching tablespace and if found free it. */
	do {
		mutex_enter(&fil_system->mutex);

		space = fil_space_get_by_name(name);

		if (space != 0) {
			ib_logf(IB_LOG_LEVEL_WARN,
				"Tablespace '%s' exists in the cache "
				"with id %lu != %lu",
				name, (ulong) space->id, (ulong) id);

			if (id == 0 || purpose != FIL_TABLESPACE) {

				mutex_exit(&fil_system->mutex);

				return(FALSE);
			}

			ib_logf(IB_LOG_LEVEL_WARN,
				"Freeing existing tablespace '%s' entry "
				"from the cache with id %lu",
				name, (ulong) id);

			ibool	success = fil_space_free(space->id, FALSE);
			ut_a(success);

			mutex_exit(&fil_system->mutex);
		}

	} while (space != 0);

	space = fil_space_get_by_id(id);

	if (space != 0) {
		ib_logf(IB_LOG_LEVEL_ERROR,
			"Trying to add tablespace '%s' with id %lu "
			"to the tablespace memory cache, but tablespace '%s' "
			"with id %lu already exists in the cache!",
			name, (ulong) id, space->name, (ulong) space->id);

		mutex_exit(&fil_system->mutex);

		return(FALSE);
	}

	space = static_cast<fil_space_t*>(mem_zalloc(sizeof(*space)));

	space->name = mem_strdup(name);
	space->id = id;

	fil_system->tablespace_version++;
	space->tablespace_version = fil_system->tablespace_version;
	space->mark = FALSE;

	if (purpose == FIL_TABLESPACE && !recv_recovery_on
	    && id > fil_system->max_assigned_id) {

		if (!fil_system->space_id_reuse_warned) {
			fil_system->space_id_reuse_warned = TRUE;
		}

		fil_system->max_assigned_id = id;
	}

	space->purpose = purpose;
	space->flags = flags;

	space->magic_n = FIL_SPACE_MAGIC_N;

	rw_lock_create(fil_space_latch_key, &space->latch, SYNC_FSP);

	HASH_INSERT(fil_space_t, hash, fil_system->spaces, id, space);

	HASH_INSERT(fil_space_t, name_hash, fil_system->name_hash,
		    ut_fold_string(name), space);
	space->is_in_unflushed_spaces = false;

	UT_LIST_ADD_LAST(space_list, fil_system->space_list, space);

	mutex_exit(&fil_system->mutex);

	return(TRUE);
}

/*******************************************************************//**
Assigns a new space id for a new single-table tablespace. This works simply by
incrementing the global counter. If 4 billion id's is not enough, we may need
to recycle id's.
@return	TRUE if assigned, FALSE if not */
UNIV_INTERN
ibool
fil_assign_new_space_id(
/*====================*/
	ulint*	space_id)	/*!< in/out: space id */
{
	ulint	id;
	ibool	success;

	mutex_enter(&fil_system->mutex);

	id = *space_id;

	if (id < fil_system->max_assigned_id) {
		id = fil_system->max_assigned_id;
	}

	id++;

	if (id > (SRV_LOG_SPACE_FIRST_ID / 2) && (id % 1000000UL == 0)) {
		ut_print_timestamp(stderr);
		fprintf(stderr,
			"InnoDB: Warning: you are running out of new"
			" single-table tablespace id's.\n"
			"InnoDB: Current counter is %lu and it"
			" must not exceed %lu!\n"
			"InnoDB: To reset the counter to zero"
			" you have to dump all your tables and\n"
			"InnoDB: recreate the whole InnoDB installation.\n",
			(ulong) id,
			(ulong) SRV_LOG_SPACE_FIRST_ID);
	}

	success = (id < SRV_LOG_SPACE_FIRST_ID);

	if (success) {
		*space_id = fil_system->max_assigned_id = id;
	} else {
		ut_print_timestamp(stderr);
		fprintf(stderr,
			"InnoDB: You have run out of single-table"
			" tablespace id's!\n"
			"InnoDB: Current counter is %lu.\n"
			"InnoDB: To reset the counter to zero you"
			" have to dump all your tables and\n"
			"InnoDB: recreate the whole InnoDB installation.\n",
			(ulong) id);
		*space_id = ULINT_UNDEFINED;
	}

	mutex_exit(&fil_system->mutex);

	return(success);
}

/*******************************************************************//**
Frees a space object from the tablespace memory cache. Closes the files in
the chain but does not delete them. There must not be any pending i/o's or
flushes on the files.
@return	TRUE if success */
static
ibool
fil_space_free(
/*===========*/
					/* out: TRUE if success */
	ulint		id,		/* in: space id */
	ibool		x_latched)	/* in: TRUE if caller has space->latch
					in X mode */
{
	fil_space_t*	space;
	fil_space_t*	fnamespace;

	ut_ad(mutex_own(&fil_system->mutex));

	space = fil_space_get_by_id(id);

	if (!space) {
		ut_print_timestamp(stderr);
		fprintf(stderr,
			"  InnoDB: Error: trying to remove tablespace %lu"
			" from the cache but\n"
			"InnoDB: it is not there.\n", (ulong) id);

		return(FALSE);
	}

	HASH_DELETE(fil_space_t, hash, fil_system->spaces, id, space);

	fnamespace = fil_space_get_by_name(space->name);
	ut_a(fnamespace);
	ut_a(space == fnamespace);

	HASH_DELETE(fil_space_t, name_hash, fil_system->name_hash,
		    ut_fold_string(space->name), space);

	if (space->is_in_unflushed_spaces) {

		ut_ad(!fil_buffering_disabled(space));
		space->is_in_unflushed_spaces = false;

		UT_LIST_REMOVE(unflushed_spaces, fil_system->unflushed_spaces,
			       space);
	}

	UT_LIST_REMOVE(space_list, fil_system->space_list, space);

	ut_a(space->magic_n == FIL_SPACE_MAGIC_N);
	ut_a(0 == space->n_pending_flushes);

	for (fil_node_t* fil_node = UT_LIST_GET_FIRST(space->chain);
	     fil_node != NULL;
	     fil_node = UT_LIST_GET_FIRST(space->chain)) {

		fil_node_free(fil_node, fil_system, space);
	}

	ut_a(0 == UT_LIST_GET_LEN(space->chain));

	if (x_latched) {
		rw_lock_x_unlock(&space->latch);
	}

	rw_lock_free(&(space->latch));

	mem_free(space->name);
	mem_free(space);

	return(TRUE);
}

/*******************************************************************//**
Returns a pointer to the file_space_t that is in the memory cache
associated with a space id. The caller must lock fil_system->mutex.
@return	file_space_t pointer, NULL if space not found */
UNIV_INLINE
fil_space_t*
fil_space_get_space(
/*================*/
	ulint	id)	/*!< in: space id */
{
	fil_space_t*	space;
	fil_node_t*	node;

	ut_ad(fil_system);

	space = fil_space_get_by_id(id);
	if (space == NULL) {
		return(NULL);
	}

	if (space->size == 0 && space->purpose == FIL_TABLESPACE) {
		ut_a(id != 0);

		mutex_exit(&fil_system->mutex);

		/* It is possible that the space gets evicted at this point
		before the fil_mutex_enter_and_prepare_for_io() acquires
		the fil_system->mutex. Check for this after completing the
		call to fil_mutex_enter_and_prepare_for_io(). */
		fil_mutex_enter_and_prepare_for_io(id);

		/* We are still holding the fil_system->mutex. Check if
		the space is still in memory cache. */
		space = fil_space_get_by_id(id);
		if (space == NULL) {
			return(NULL);
		}

		/* The following code must change when InnoDB supports
		multiple datafiles per tablespace. */
		ut_a(1 == UT_LIST_GET_LEN(space->chain));

		node = UT_LIST_GET_FIRST(space->chain);

		/* It must be a single-table tablespace and we have not opened
		the file yet; the following calls will open it and update the
		size fields */

		if (!fil_node_prepare_for_io(node, fil_system, space)) {
			/* The single-table tablespace can't be opened,
			because the ibd file is missing. */
			return(NULL);
		}
		fil_node_complete_io(node, fil_system, OS_FILE_READ);
	}

	return(space);
}

/*******************************************************************//**
Returns the path from the first fil_node_t found for the space ID sent.
The caller is responsible for freeing the memory allocated here for the
value returned.
@return	own: A copy of fil_node_t::path, NULL if space ID is zero
or not found. */
UNIV_INTERN
char*
fil_space_get_first_path(
/*=====================*/
	ulint		id)	/*!< in: space id */
{
	fil_space_t*	space;
	fil_node_t*	node;
	char*		path;

	ut_ad(fil_system);
	ut_a(id);

	fil_mutex_enter_and_prepare_for_io(id);

	space = fil_space_get_space(id);

	if (space == NULL) {
		mutex_exit(&fil_system->mutex);

		return(NULL);
	}

	ut_ad(mutex_own(&fil_system->mutex));

	node = UT_LIST_GET_FIRST(space->chain);

	path = mem_strdup(node->name);

	mutex_exit(&fil_system->mutex);

	return(path);
}

/*******************************************************************//**
Returns the size of the space in pages. The tablespace must be cached in the
memory cache.
@return	space size, 0 if space not found */
UNIV_INTERN
ulint
fil_space_get_size(
/*===============*/
	ulint	id)	/*!< in: space id */
{
	fil_space_t*	space;
	ulint		size;

	ut_ad(fil_system);
	mutex_enter(&fil_system->mutex);

	space = fil_space_get_space(id);

	size = space ? space->size : 0;

	mutex_exit(&fil_system->mutex);

	return(size);
}

/*******************************************************************//**
Returns the flags of the space. The tablespace must be cached
in the memory cache.
@return	flags, ULINT_UNDEFINED if space not found */
UNIV_INTERN
ulint
fil_space_get_flags(
/*================*/
	ulint	id)	/*!< in: space id */
{
	fil_space_t*	space;
	ulint		flags;

	ut_ad(fil_system);

	if (!id) {
		return(0);
	}

	mutex_enter(&fil_system->mutex);

	space = fil_space_get_space(id);

	if (space == NULL) {
		mutex_exit(&fil_system->mutex);

		return(ULINT_UNDEFINED);
	}

	flags = space->flags;

	mutex_exit(&fil_system->mutex);

	return(flags);
}

/*******************************************************************//**
Returns the compressed page size of the space, or 0 if the space
is not compressed. The tablespace must be cached in the memory cache.
@return	compressed page size, ULINT_UNDEFINED if space not found */
UNIV_INTERN
ulint
fil_space_get_zip_size(
/*===================*/
	ulint	id)	/*!< in: space id */
{
	ulint	flags;

	flags = fil_space_get_flags(id);

	if (flags && flags != ULINT_UNDEFINED) {

		return(fsp_flags_get_zip_size(flags));
	}

	return(flags);
}

/*******************************************************************//**
Checks if the pair space, page_no refers to an existing page in a tablespace
file space. The tablespace must be cached in the memory cache.
@return	TRUE if the address is meaningful */
UNIV_INTERN
ibool
fil_check_adress_in_tablespace(
/*===========================*/
	ulint	id,	/*!< in: space id */
	ulint	page_no)/*!< in: page number */
{
	if (fil_space_get_size(id) > page_no) {

		return(TRUE);
	}

	return(FALSE);
}

/****************************************************************//**
Initializes the tablespace memory cache. */
UNIV_INTERN
void
fil_init(
/*=====*/
	ulint	hash_size,	/*!< in: hash table size */
	ulint	max_n_open)	/*!< in: max number of open files */
{
	ut_a(fil_system == NULL);

	ut_a(hash_size > 0);
	ut_a(max_n_open > 0);

	fil_system = static_cast<fil_system_t*>(
		mem_zalloc(sizeof(fil_system_t)));

	mutex_create(fil_system_mutex_key,
		     &fil_system->mutex, SYNC_ANY_LATCH);

	fil_system->spaces = hash_create(hash_size);
	fil_system->name_hash = hash_create(hash_size);

	UT_LIST_INIT(fil_system->LRU);

	fil_system->max_n_open = max_n_open;
}

/*******************************************************************//**
Opens all log files and system tablespace data files. They stay open until the
database server shutdown. This should be called at a server startup after the
space objects for the log and the system tablespace have been created. The
purpose of this operation is to make sure we never run out of file descriptors
if we need to read from the insert buffer or to write to the log. */
UNIV_INTERN
void
fil_open_log_and_system_tablespace_files(void)
/*==========================================*/
{
	fil_space_t*	space;

	mutex_enter(&fil_system->mutex);

	for (space = UT_LIST_GET_FIRST(fil_system->space_list);
	     space != NULL;
	     space = UT_LIST_GET_NEXT(space_list, space)) {

		fil_node_t*	node;

		if (fil_space_belongs_in_lru(space)) {

			continue;
		}

		for (node = UT_LIST_GET_FIRST(space->chain);
		     node != NULL;
		     node = UT_LIST_GET_NEXT(chain, node)) {

			if (!node->open) {
				if (!fil_node_open_file(node, fil_system,
							space)) {
					/* This func is called during server's
					startup. If some file of log or system
					tablespace is missing, the server
					can't start successfully. So we should
					assert for it. */
					ut_a(0);
				}
			}

			if (fil_system->max_n_open < 10 + fil_system->n_open) {

				fprintf(stderr,
					"InnoDB: Warning: you must"
					" raise the value of"
					" innodb_open_files in\n"
					"InnoDB: my.cnf! Remember that"
					" InnoDB keeps all log files"
					" and all system\n"
					"InnoDB: tablespace files open"
					" for the whole time mysqld is"
					" running, and\n"
					"InnoDB: needs to open also"
					" some .ibd files if the"
					" file-per-table storage\n"
					"InnoDB: model is used."
					" Current open files %lu,"
					" max allowed"
					" open files %lu.\n",
					(ulong) fil_system->n_open,
					(ulong) fil_system->max_n_open);
			}
		}
	}

	mutex_exit(&fil_system->mutex);
}

/*******************************************************************//**
Closes all open files. There must not be any pending i/o's or not flushed
modifications in the files. */
UNIV_INTERN
void
fil_close_all_files(void)
/*=====================*/
{
	fil_space_t*	space;

	mutex_enter(&fil_system->mutex);

	space = UT_LIST_GET_FIRST(fil_system->space_list);

	while (space != NULL) {
		fil_node_t*	node;
		fil_space_t*	prev_space = space;

		for (node = UT_LIST_GET_FIRST(space->chain);
		     node != NULL;
		     node = UT_LIST_GET_NEXT(chain, node)) {

			if (node->open) {
				fil_node_close_file(node, fil_system);
			}
		}

		space = UT_LIST_GET_NEXT(space_list, space);

		fil_space_free(prev_space->id, FALSE);
	}

	mutex_exit(&fil_system->mutex);
}

/*******************************************************************//**
Closes the redo log files. There must not be any pending i/o's or not
flushed modifications in the files. */
UNIV_INTERN
void
fil_close_log_files(
/*================*/
	bool	free)	/*!< in: whether to free the memory object */
{
	fil_space_t*	space;

	mutex_enter(&fil_system->mutex);

	space = UT_LIST_GET_FIRST(fil_system->space_list);

	while (space != NULL) {
		fil_node_t*	node;
		fil_space_t*	prev_space = space;

		if (space->purpose != FIL_LOG) {
			space = UT_LIST_GET_NEXT(space_list, space);
			continue;
		}

		for (node = UT_LIST_GET_FIRST(space->chain);
		     node != NULL;
		     node = UT_LIST_GET_NEXT(chain, node)) {

			if (node->open) {
				fil_node_close_file(node, fil_system);
			}
		}

		space = UT_LIST_GET_NEXT(space_list, space);

		if (free) {
			fil_space_free(prev_space->id, FALSE);
		}
	}

	mutex_exit(&fil_system->mutex);
}

/*******************************************************************//**
Sets the max tablespace id counter if the given number is bigger than the
previous value. */
UNIV_INTERN
void
fil_set_max_space_id_if_bigger(
/*===========================*/
	ulint	max_id)	/*!< in: maximum known id */
{
	if (max_id >= SRV_LOG_SPACE_FIRST_ID) {
		fprintf(stderr,
			"InnoDB: Fatal error: max tablespace id"
			" is too high, %lu\n", (ulong) max_id);
		ut_error;
	}

	mutex_enter(&fil_system->mutex);

	if (fil_system->max_assigned_id < max_id) {

		fil_system->max_assigned_id = max_id;
	}

	mutex_exit(&fil_system->mutex);
}

/****************************************************************//**
Writes the flushed lsn and the latest archived log number to the page header
of the first page of a data file of the system tablespace (space 0),
which is uncompressed. */
static __attribute__((warn_unused_result))
dberr_t
fil_write_lsn_and_arch_no_to_file(
/*==============================*/
	ulint	space,		/*!< in: space to write to */
	ulint	sum_of_sizes,	/*!< in: combined size of previous files
				in space, in database pages */
	lsn_t	lsn,		/*!< in: lsn to write */
	ulint	arch_log_no __attribute__((unused)))
				/*!< in: archived log number to write */
{
	byte*	buf1;
	byte*	buf;
	dberr_t	err;

	buf1 = static_cast<byte*>(mem_alloc(2 * UNIV_PAGE_SIZE));
	buf = static_cast<byte*>(ut_align(buf1, UNIV_PAGE_SIZE));

	err = fil_read(TRUE, space, 0, sum_of_sizes, 0,
		       UNIV_PAGE_SIZE, buf, NULL);
	if (err == DB_SUCCESS) {
		mach_write_to_8(buf + FIL_PAGE_FILE_FLUSH_LSN, lsn);

		err = fil_write(TRUE, space, 0, sum_of_sizes, 0,
				UNIV_PAGE_SIZE, buf, NULL);
	}

	mem_free(buf1);

	return(err);
}

/****************************************************************//**
Writes the flushed lsn and the latest archived log number to the page
header of the first page of each data file in the system tablespace.
@return	DB_SUCCESS or error number */
UNIV_INTERN
dberr_t
fil_write_flushed_lsn_to_data_files(
/*================================*/
	lsn_t	lsn,		/*!< in: lsn to write */
	ulint	arch_log_no)	/*!< in: latest archived log file number */
{
	fil_space_t*	space;
	fil_node_t*	node;
	dberr_t		err;

	mutex_enter(&fil_system->mutex);

	for (space = UT_LIST_GET_FIRST(fil_system->space_list);
	     space != NULL;
	     space = UT_LIST_GET_NEXT(space_list, space)) {

		/* We only write the lsn to all existing data files which have
		been open during the lifetime of the mysqld process; they are
		represented by the space objects in the tablespace memory
		cache. Note that all data files in the system tablespace 0
		and the UNDO log tablespaces (if separate) are always open. */

		if (space->purpose == FIL_TABLESPACE
		    && !fil_is_user_tablespace_id(space->id)) {
			ulint	sum_of_sizes = 0;

			for (node = UT_LIST_GET_FIRST(space->chain);
			     node != NULL;
			     node = UT_LIST_GET_NEXT(chain, node)) {

				mutex_exit(&fil_system->mutex);

				err = fil_write_lsn_and_arch_no_to_file(
					space->id, sum_of_sizes, lsn,
					arch_log_no);

				if (err != DB_SUCCESS) {

					return(err);
				}

				mutex_enter(&fil_system->mutex);

				sum_of_sizes += node->size;
			}
		}
	}

	mutex_exit(&fil_system->mutex);

	return(DB_SUCCESS);
}

/*******************************************************************//**
Checks the consistency of the first data page of a tablespace
at database startup.
@retval NULL on success, or if innodb_force_recovery is set
@return pointer to an error message string */
static __attribute__((warn_unused_result))
const char*
fil_check_first_page(
/*=================*/
	const page_t*	page)		/*!< in: data page */
{
	ulint	space_id;
	ulint	flags;

	if (srv_force_recovery >= SRV_FORCE_IGNORE_CORRUPT) {
		return(NULL);
	}

	space_id = mach_read_from_4(FSP_HEADER_OFFSET + FSP_SPACE_ID + page);
	flags = mach_read_from_4(FSP_HEADER_OFFSET + FSP_SPACE_FLAGS + page);

	/* XtraBackup does not validate the page size, because
	innodb_page_size in PS 5.5- is not stored in FSP headers
	and the data dictionary. */
#if 0
	if (UNIV_PAGE_SIZE != fsp_flags_get_page_size(flags)) {
		return("innodb-page-size mismatch");
	}
#endif

	if (!space_id && !flags) {
		ulint		nonzero_bytes	= UNIV_PAGE_SIZE;
		const byte*	b		= page;

		while (!*b && --nonzero_bytes) {
			b++;
		}

		if (!nonzero_bytes) {
			return("space header page consists of zero bytes");
		}
	}

	if (buf_page_is_corrupted(
		    false, page, fsp_flags_get_zip_size(flags))) {
		return("checksum mismatch");
	}

	if (page_get_space_id(page) == space_id
	    && page_get_page_no(page) == 0) {
		return(NULL);
	}

	return("inconsistent data in space header");
}

/*******************************************************************//**
Reads the flushed lsn, arch no, space_id and tablespace flag fields from
the first page of a data file at database startup.
@retval NULL on success, or if innodb_force_recovery is set
@return pointer to an error message string */
UNIV_INTERN
const char*
fil_read_first_page(
/*================*/
	os_file_t	data_file,		/*!< in: open data file */
	ibool		one_read_already,	/*!< in: TRUE if min and max
						parameters below already
						contain sensible data */
	ulint*		flags,			/*!< out: tablespace flags */
	ulint*		space_id,		/*!< out: tablespace ID */
	lsn_t*		min_flushed_lsn,	/*!< out: min of flushed
						lsn values in data files */
	lsn_t*		max_flushed_lsn)	/*!< out: max of flushed
						lsn values in data files */
{
	byte*		buf;
	byte*		page;
	lsn_t		flushed_lsn;
	const char*	check_msg = NULL;

	buf = static_cast<byte*>(ut_malloc(2 * UNIV_PAGE_SIZE));

	/* Align the memory for a possible read from a raw device */

	page = static_cast<byte*>(ut_align(buf, UNIV_PAGE_SIZE));

	os_file_read(data_file, page, 0, UNIV_PAGE_SIZE);

<<<<<<< HEAD
	*flags = fsp_header_get_flags(page);

	*space_id = fsp_header_get_space_id(page);

	flushed_lsn = mach_read_from_8(page + FIL_PAGE_FILE_FLUSH_LSN);

	if (!one_read_already && !srv_backup_mode) {
=======
	/* The FSP_HEADER on page 0 is only valid for the first file
	in a tablespace.  So if this is not the first datafile, leave
	*flags and *space_id as they were read from the first file and
	do not validate the first page. */
	if (!one_read_already) {
		*flags = fsp_header_get_flags(page);
		*space_id = fsp_header_get_space_id(page);

>>>>>>> 7dea09e9
		check_msg = fil_check_first_page(page);
	}

	flushed_lsn = mach_read_from_8(page + FIL_PAGE_FILE_FLUSH_LSN);

	ut_free(buf);

	if (check_msg) {
		return(check_msg);
	}

	if (!one_read_already) {
		*min_flushed_lsn = flushed_lsn;
		*max_flushed_lsn = flushed_lsn;
		return(NULL);
	}

	if (*min_flushed_lsn > flushed_lsn) {
		*min_flushed_lsn = flushed_lsn;
	}
	if (*max_flushed_lsn < flushed_lsn) {
		*max_flushed_lsn = flushed_lsn;
	}

	return(NULL);
}

/*================ SINGLE-TABLE TABLESPACES ==========================*/

#ifndef UNIV_HOTBACKUP
/*******************************************************************//**
Increments the count of pending operation, if space is not being deleted.
@return	TRUE if being deleted, and operation should be skipped */
UNIV_INTERN
ibool
fil_inc_pending_ops(
/*================*/
	ulint	id)	/*!< in: space id */
{
	fil_space_t*	space;

	mutex_enter(&fil_system->mutex);

	space = fil_space_get_by_id(id);

	if (space == NULL) {
		fprintf(stderr,
			"InnoDB: Error: trying to do an operation on a"
			" dropped tablespace %lu\n",
			(ulong) id);
	}

	if (space == NULL || space->stop_new_ops) {
		mutex_exit(&fil_system->mutex);

		return(TRUE);
	}

	space->n_pending_ops++;

	mutex_exit(&fil_system->mutex);

	return(FALSE);
}

/*******************************************************************//**
Decrements the count of pending operations. */
UNIV_INTERN
void
fil_decr_pending_ops(
/*=================*/
	ulint	id)	/*!< in: space id */
{
	fil_space_t*	space;

	mutex_enter(&fil_system->mutex);

	space = fil_space_get_by_id(id);

	if (space == NULL) {
		fprintf(stderr,
			"InnoDB: Error: decrementing pending operation"
			" of a dropped tablespace %lu\n",
			(ulong) id);
	}

	if (space != NULL) {
		space->n_pending_ops--;
	}

	mutex_exit(&fil_system->mutex);
}
#endif /* !UNIV_HOTBACKUP */

/********************************************************//**
Creates the database directory for a table if it does not exist yet. */
static
void
fil_create_directory_for_tablename(
/*===============================*/
	const char*	name)	/*!< in: name in the standard
				'databasename/tablename' format */
{
	const char*	namend;
	char*		path;
	ulint		len;

	len = strlen(fil_path_to_mysql_datadir);
	namend = strchr(name, '/');
	ut_a(namend);
	path = static_cast<char*>(mem_alloc(len + (namend - name) + 2));

	memcpy(path, fil_path_to_mysql_datadir, len);
	path[len] = '/';
	memcpy(path + len + 1, name, namend - name);
	path[len + (namend - name) + 1] = 0;

	srv_normalize_path_for_win(path);

	ut_a(os_file_create_directory(path, FALSE));
	mem_free(path);
}

#if 0
/********************************************************//**
Writes a log record about an .ibd file create/rename/delete. */
static
void
fil_op_write_log(
/*=============*/
	ulint		type,		/*!< in: MLOG_FILE_CREATE,
					MLOG_FILE_CREATE2,
					MLOG_FILE_DELETE, or
					MLOG_FILE_RENAME */
	ulint		space_id,	/*!< in: space id */
	ulint		log_flags,	/*!< in: redo log flags (stored
					in the page number field) */
	ulint		flags,		/*!< in: compressed page size
					and file format
					if type==MLOG_FILE_CREATE2, or 0 */
	const char*	name,		/*!< in: table name in the familiar
					'databasename/tablename' format, or
					the file path in the case of
					MLOG_FILE_DELETE */
	const char*	new_name,	/*!< in: if type is MLOG_FILE_RENAME,
					the new table name in the
					'databasename/tablename' format */
	mtr_t*		mtr)		/*!< in: mini-transaction handle */
{
	byte*	log_ptr;
	ulint	len;

	log_ptr = mlog_open(mtr, 11 + 2 + 1);

	if (!log_ptr) {
		/* Logging in mtr is switched off during crash recovery:
		in that case mlog_open returns NULL */
		return;
	}

	log_ptr = mlog_write_initial_log_record_for_file_op(
		type, space_id, log_flags, log_ptr, mtr);
	if (type == MLOG_FILE_CREATE2) {
		mach_write_to_4(log_ptr, flags);
		log_ptr += 4;
	}
	/* Let us store the strings as null-terminated for easier readability
	and handling */

	len = strlen(name) + 1;

	mach_write_to_2(log_ptr, len);
	log_ptr += 2;
	mlog_close(mtr, log_ptr);

	mlog_catenate_string(mtr, (byte*) name, len);

	if (type == MLOG_FILE_RENAME) {
		len = strlen(new_name) + 1;
		log_ptr = mlog_open(mtr, 2 + len);
		ut_a(log_ptr);
		mach_write_to_2(log_ptr, len);
		log_ptr += 2;
		mlog_close(mtr, log_ptr);

		mlog_catenate_string(mtr, (byte*) new_name, len);
	}
}
#endif

/*******************************************************************//**
Parses the body of a log record written about an .ibd file operation. That is,
the log record part after the standard (type, space id, page no) header of the
log record.

If desired, also replays the delete or rename operation if the .ibd file
exists and the space id in it matches. Replays the create operation if a file
at that path does not exist yet. If the database directory for the file to be
created does not exist, then we create the directory, too.

Note that mysqlbackup --apply-log sets fil_path_to_mysql_datadir to point to
the datadir that we should use in replaying the file operations.

InnoDB recovery does not replay these fully since it always sets the space id
to zero. But mysqlbackup does replay them.  TODO: If remote tablespaces are
used, mysqlbackup will only create tables in the default directory since
MLOG_FILE_CREATE and MLOG_FILE_CREATE2 only know the tablename, not the path.

@return end of log record, or NULL if the record was not completely
contained between ptr and end_ptr */
UNIV_INTERN
byte*
fil_op_log_parse_or_replay(
/*=======================*/
	byte*	ptr,		/*!< in: buffer containing the log record body,
				or an initial segment of it, if the record does
				not fir completely between ptr and end_ptr */
	byte*	end_ptr,	/*!< in: buffer end */
	ulint	type,		/*!< in: the type of this log record */
	ulint	space_id,	/*!< in: the space id of the tablespace in
				question, or 0 if the log record should
				only be parsed but not replayed */
	ulint	log_flags)	/*!< in: redo log flags
				(stored in the page number parameter) */
{
	ulint		name_len;
	ulint		new_name_len;
	const char*	name;
	const char*	new_name	= NULL;
	ulint		flags		= 0;

	if (type == MLOG_FILE_CREATE2) {
		if (end_ptr < ptr + 4) {

			return(NULL);
		}

		flags = mach_read_from_4(ptr);
		ptr += 4;
	}

	if (end_ptr < ptr + 2) {

		return(NULL);
	}

	name_len = mach_read_from_2(ptr);

	ptr += 2;

	if (end_ptr < ptr + name_len) {

		return(NULL);
	}

	name = (const char*) ptr;

	ptr += name_len;

	if (type == MLOG_FILE_RENAME) {
		if (end_ptr < ptr + 2) {

			return(NULL);
		}

		new_name_len = mach_read_from_2(ptr);

		ptr += 2;

		if (end_ptr < ptr + new_name_len) {

			return(NULL);
		}

		new_name = (const char*) ptr;

		ptr += new_name_len;
	}

	/* We managed to parse a full log record body */
	/*
	printf("Parsed log rec of type %lu space %lu\n"
	"name %s\n", type, space_id, name);

	if (type == MLOG_FILE_RENAME) {
	printf("new name %s\n", new_name);
	}
	*/
	if (!space_id) {
		return(ptr);
	}

	/* Let us try to perform the file operation, if sensible. Note that
	mysqlbackup has at this stage already read in all space id info to the
	fil0fil.cc data structures.

	NOTE that our algorithm is not guaranteed to work correctly if there
	were renames of tables during the backup. See mysqlbackup code for more
	on the problem. */

	switch (type) {
	case MLOG_FILE_DELETE:
		if (fil_tablespace_exists_in_mem(space_id)) {
			dberr_t	err = fil_delete_tablespace(
				space_id, BUF_REMOVE_FLUSH_NO_WRITE);
			ut_a(err == DB_SUCCESS);
		}

		break;

	case MLOG_FILE_RENAME:
		/* In order to replay the rename, the following must hold:
		* The new name is not already used.
		* A tablespace is open in memory with the old name.
		* The space ID for that tablepace matches this log entry.
		This will prevent unintended renames during recovery. */

		if (fil_get_space_id_for_table(new_name) == ULINT_UNDEFINED
		    && space_id == fil_get_space_id_for_table(name)) {
			/* Create the database directory for the new name, if
			it does not exist yet */
			fil_create_directory_for_tablename(new_name);

			if (!fil_rename_tablespace(name, space_id,
						   new_name, NULL)) {
				ut_error;
			}
		}

		break;

	case MLOG_FILE_CREATE:
	case MLOG_FILE_CREATE2:
		if (fil_tablespace_exists_in_mem(space_id)) {
			/* Do nothing */
		} else if (fil_get_space_id_for_table(name)
			   != ULINT_UNDEFINED) {
			/* Do nothing */
		} else if (log_flags & MLOG_FILE_FLAG_TEMP) {
			/* Temporary table, do nothing */
		} else {
			const char*	path = NULL;

			/* Create the database directory for name, if it does
			not exist yet */
			fil_create_directory_for_tablename(name);

			if (fil_create_new_single_table_tablespace(
				    space_id, name, path, flags,
				    DICT_TF2_USE_TABLESPACE,
				    FIL_IBD_FILE_INITIAL_SIZE) != DB_SUCCESS) {
				//ut_error;
			}
		}

		break;

	default:
		ut_error;
	}

	return(ptr);
}

/*******************************************************************//**
Allocates a file name for the EXPORT/IMPORT config file name.  The
string must be freed by caller with mem_free().
@return own: file name */
static
char*
fil_make_cfg_name(
/*==============*/
	const char*	filepath)	/*!< in: .ibd file name */
{
	char*	cfg_name;

	/* Create a temporary file path by replacing the .ibd suffix
	with .cfg. */

	ut_ad(strlen(filepath) > 4);

	cfg_name = mem_strdup(filepath);
	ut_snprintf(cfg_name + strlen(cfg_name) - 3, 4, "cfg");
	return(cfg_name);
}

/*******************************************************************//**
Check for change buffer merges.
@return 0 if no merges else count + 1. */
static
ulint
fil_ibuf_check_pending_ops(
/*=======================*/
	fil_space_t*	space,	/*!< in/out: Tablespace to check */
	ulint		count)	/*!< in: number of attempts so far */
{
	ut_ad(mutex_own(&fil_system->mutex));

	if (space != 0 && space->n_pending_ops != 0) {

		if (count > 5000) {
			ib_logf(IB_LOG_LEVEL_WARN,
				"Trying to close/delete tablespace "
				"'%s' but there are %lu pending change "
				"buffer merges on it.",
				space->name,
				(ulong) space->n_pending_ops);
		}

		return(count + 1);
	}

	return(0);
}

/*******************************************************************//**
Check for pending IO.
@return 0 if no pending else count + 1. */
static
ulint
fil_check_pending_io(
/*=================*/
	fil_space_t*	space,	/*!< in/out: Tablespace to check */
	fil_node_t**	node,	/*!< out: Node in space list */
	ulint		count)	/*!< in: number of attempts so far */
{
	ut_ad(mutex_own(&fil_system->mutex));
	ut_a(space->n_pending_ops == 0);

	/* The following code must change when InnoDB supports
	multiple datafiles per tablespace. */
	ut_a(UT_LIST_GET_LEN(space->chain) == 1);

	*node = UT_LIST_GET_FIRST(space->chain);

	if (space->n_pending_flushes > 0 || (*node)->n_pending > 0) {

		ut_a(!(*node)->being_extended);

		if (count > 1000) {
			ib_logf(IB_LOG_LEVEL_WARN,
				"Trying to close/delete tablespace '%s' "
				"but there are %lu flushes "
				" and %lu pending i/o's on it.",
				space->name,
				(ulong) space->n_pending_flushes,
				(ulong) (*node)->n_pending);
		}

		return(count + 1);
	}

	return(0);
}

/*******************************************************************//**
Check pending operations on a tablespace.
@return DB_SUCCESS or error failure. */
static
dberr_t
fil_check_pending_operations(
/*=========================*/
	ulint		id,	/*!< in: space id */
	fil_space_t**	space,	/*!< out: tablespace instance in memory */
	char**		path)	/*!< out/own: tablespace path */
{
	ulint		count = 0;

	ut_a(id != TRX_SYS_SPACE);
	ut_ad(space);

	*space = 0;

	mutex_enter(&fil_system->mutex);
	fil_space_t* sp = fil_space_get_by_id(id);
	if (sp) {
		sp->stop_new_ops = TRUE;
	}
	mutex_exit(&fil_system->mutex);

	/* Check for pending change buffer merges. */

	do {
		mutex_enter(&fil_system->mutex);

		sp = fil_space_get_by_id(id);

		count = fil_ibuf_check_pending_ops(sp, count);

		mutex_exit(&fil_system->mutex);

		if (count > 0) {
			os_thread_sleep(20000);
		}

	} while (count > 0);

	/* Check for pending IO. */

	*path = 0;

	do {
		mutex_enter(&fil_system->mutex);

		sp = fil_space_get_by_id(id);

		if (sp == NULL) {
			mutex_exit(&fil_system->mutex);
			return(DB_TABLESPACE_NOT_FOUND);
		}

		fil_node_t*	node;

		count = fil_check_pending_io(sp, &node, count);

		if (count == 0) {
			*path = mem_strdup(node->name);
		}

		mutex_exit(&fil_system->mutex);

		if (count > 0) {
			os_thread_sleep(20000);
		}

	} while (count > 0);

	ut_ad(sp);

	*space = sp;
	return(DB_SUCCESS);
}

/*******************************************************************//**
Closes a single-table tablespace. The tablespace must be cached in the
memory cache. Free all pages used by the tablespace.
@return	DB_SUCCESS or error */
UNIV_INTERN
dberr_t
fil_close_tablespace(
/*=================*/
	trx_t*		trx,	/*!< in/out: Transaction covering the close */
	ulint		id)	/*!< in: space id */
{
	char*		path = 0;
	fil_space_t*	space = 0;

	ut_a(id != TRX_SYS_SPACE);

	dberr_t		err = fil_check_pending_operations(id, &space, &path);

	if (err != DB_SUCCESS) {
		return(err);
	}

	ut_a(space);
	ut_a(path != 0);

	rw_lock_x_lock(&space->latch);

#ifndef UNIV_HOTBACKUP
	/* Invalidate in the buffer pool all pages belonging to the
	tablespace. Since we have set space->stop_new_ops = TRUE, readahead
	or ibuf merge can no longer read more pages of this tablespace to the
	buffer pool. Thus we can clean the tablespace out of the buffer pool
	completely and permanently. The flag stop_new_ops also prevents
	fil_flush() from being applied to this tablespace. */

	buf_LRU_flush_or_remove_pages(id, BUF_REMOVE_FLUSH_WRITE, trx);
#endif
	mutex_enter(&fil_system->mutex);

	/* If the free is successful, the X lock will be released before
	the space memory data structure is freed. */

	if (!fil_space_free(id, TRUE)) {
		rw_lock_x_unlock(&space->latch);
		err = DB_TABLESPACE_NOT_FOUND;
	} else {
		err = DB_SUCCESS;
	}

	mutex_exit(&fil_system->mutex);

	/* If it is a delete then also delete any generated files, otherwise
	when we drop the database the remove directory will fail. */

	char*	cfg_name = fil_make_cfg_name(path);

	os_file_delete_if_exists(innodb_file_data_key, cfg_name);

	mem_free(path);
	mem_free(cfg_name);

	return(err);
}

/*******************************************************************//**
Deletes a single-table tablespace. The tablespace must be cached in the
memory cache.
@return	DB_SUCCESS or error */
UNIV_INTERN
dberr_t
fil_delete_tablespace(
/*==================*/
	ulint		id,		/*!< in: space id */
	buf_remove_t	buf_remove)	/*!< in: specify the action to take
					on the tables pages in the buffer
					pool */
{
	char*		path = 0;
	fil_space_t*	space = 0;

	ut_a(id != TRX_SYS_SPACE);

	dberr_t		err = fil_check_pending_operations(id, &space, &path);

	if (err != DB_SUCCESS) {

		ib_logf(IB_LOG_LEVEL_ERROR,
			"Cannot delete tablespace %lu because it is not "
			"found in the tablespace memory cache.",
			(ulong) id);

		return(err);
	}

	ut_a(space);
	ut_a(path != 0);

	/* Important: We rely on the data dictionary mutex to ensure
	that a race is not possible here. It should serialize the tablespace
	drop/free. We acquire an X latch only to avoid a race condition
	when accessing the tablespace instance via:

	  fsp_get_available_space_in_free_extents().

	There our main motivation is to reduce the contention on the
	dictionary mutex. */

	rw_lock_x_lock(&space->latch);

#ifndef UNIV_HOTBACKUP
	/* IMPORTANT: Because we have set space::stop_new_ops there
	can't be any new ibuf merges, reads or flushes. We are here
	because node::n_pending was zero above. However, it is still
	possible to have pending read and write requests:

	A read request can happen because the reader thread has
	gone through the ::stop_new_ops check in buf_page_init_for_read()
	before the flag was set and has not yet incremented ::n_pending
	when we checked it above.

	A write request can be issued any time because we don't check
	the ::stop_new_ops flag when queueing a block for write.

	We deal with pending write requests in the following function
	where we'd minimally evict all dirty pages belonging to this
	space from the flush_list. Not that if a block is IO-fixed
	we'll wait for IO to complete.

	To deal with potential read requests by checking the
	::stop_new_ops flag in fil_io() */

	buf_LRU_flush_or_remove_pages(id, buf_remove, 0);

#endif /* !UNIV_HOTBACKUP */

	/* If it is a delete then also delete any generated files, otherwise
	when we drop the database the remove directory will fail. */
	{
		char*	cfg_name = fil_make_cfg_name(path);
		os_file_delete_if_exists(innodb_file_data_key, cfg_name);
		mem_free(cfg_name);
	}

	/* Delete the link file pointing to the ibd file we are deleting. */
	if (FSP_FLAGS_HAS_DATA_DIR(space->flags)) {
		fil_delete_link_file(space->name);
	}

	mutex_enter(&fil_system->mutex);

	/* Double check the sanity of pending ops after reacquiring
	the fil_system::mutex. */
	if (fil_space_get_by_id(id)) {
		ut_a(space->n_pending_ops == 0);
		ut_a(UT_LIST_GET_LEN(space->chain) == 1);
		fil_node_t* node = UT_LIST_GET_FIRST(space->chain);
		ut_a(node->n_pending == 0);
	}

	if (!fil_space_free(id, TRUE)) {
		err = DB_TABLESPACE_NOT_FOUND;
	}

	mutex_exit(&fil_system->mutex);

	if (err != DB_SUCCESS) {
		rw_lock_x_unlock(&space->latch);
	} else if (!os_file_delete(innodb_file_data_key, path)
		   && !os_file_delete_if_exists(innodb_file_data_key, path)) {

		/* Note: This is because we have removed the
		tablespace instance from the cache. */

		err = DB_IO_ERROR;
	}

	if (err == DB_SUCCESS) {
#if 0
		/* Write a log record about the deletion of the .ibd
		file, so that mysqlbackup can replay it in the
		--apply-log phase. We use a dummy mtr and the familiar
		log write mechanism. */
		mtr_t		mtr;

		/* When replaying the operation in mysqlbackup, do not try
		to write any log record */
		mtr_start(&mtr);

		fil_op_write_log(MLOG_FILE_DELETE, id, 0, 0, path, NULL, &mtr);
		mtr_commit(&mtr);
#endif
		err = DB_SUCCESS;
	}

	mem_free(path);

	return(err);
}

/*******************************************************************//**
Returns TRUE if a single-table tablespace is being deleted.
@return TRUE if being deleted */
UNIV_INTERN
ibool
fil_tablespace_is_being_deleted(
/*============================*/
	ulint		id)	/*!< in: space id */
{
	fil_space_t*	space;
	ibool		is_being_deleted;

	mutex_enter(&fil_system->mutex);

	space = fil_space_get_by_id(id);

	ut_a(space != NULL);

	is_being_deleted = space->stop_new_ops;

	mutex_exit(&fil_system->mutex);

	return(is_being_deleted);
}

#ifndef UNIV_HOTBACKUP
/*******************************************************************//**
Discards a single-table tablespace. The tablespace must be cached in the
memory cache. Discarding is like deleting a tablespace, but

 1. We do not drop the table from the data dictionary;

 2. We remove all insert buffer entries for the tablespace immediately;
    in DROP TABLE they are only removed gradually in the background;

 3. Free all the pages in use by the tablespace.
@return	DB_SUCCESS or error */
UNIV_INTERN
dberr_t
fil_discard_tablespace(
/*===================*/
	ulint	id)	/*!< in: space id */
{
	dberr_t	err;

	switch (err = fil_delete_tablespace(id, BUF_REMOVE_ALL_NO_WRITE)) {
	case DB_SUCCESS:
		break;

	case DB_IO_ERROR:
		ib_logf(IB_LOG_LEVEL_WARN,
			"While deleting tablespace %lu in DISCARD TABLESPACE."
			" File rename/delete failed: %s",
			(ulong) id, ut_strerr(err));
		break;

	case DB_TABLESPACE_NOT_FOUND:
		ib_logf(IB_LOG_LEVEL_WARN,
			"Cannot delete tablespace %lu in DISCARD "
			"TABLESPACE. %s",
			(ulong) id, ut_strerr(err));
		break;

	default:
		ut_error;
	}

	/* Remove all insert buffer entries for the tablespace */

	ibuf_delete_for_discarded_space(id);

	return(err);
}
#endif /* !UNIV_HOTBACKUP */

/*******************************************************************//**
Renames the memory cache structures of a single-table tablespace.
@return	TRUE if success */
static
ibool
fil_rename_tablespace_in_mem(
/*=========================*/
	fil_space_t*	space,	/*!< in: tablespace memory object */
	fil_node_t*	node,	/*!< in: file node of that tablespace */
	const char*	new_name,	/*!< in: new name */
	const char*	new_path)	/*!< in: new file path */
{
	fil_space_t*	space2;
	const char*	old_name	= space->name;

	ut_ad(mutex_own(&fil_system->mutex));

	space2 = fil_space_get_by_name(old_name);
	if (space != space2) {
		fputs("InnoDB: Error: cannot find ", stderr);
		ut_print_filename(stderr, old_name);
		fputs(" in tablespace memory cache\n", stderr);

		return(FALSE);
	}

	space2 = fil_space_get_by_name(new_name);
	if (space2 != NULL) {
		fputs("InnoDB: Error: ", stderr);
		ut_print_filename(stderr, new_name);
		fputs(" is already in tablespace memory cache\n", stderr);

		return(FALSE);
	}

	HASH_DELETE(fil_space_t, name_hash, fil_system->name_hash,
		    ut_fold_string(space->name), space);
	mem_free(space->name);
	mem_free(node->name);

	space->name = mem_strdup(new_name);
	node->name = mem_strdup(new_path);

	HASH_INSERT(fil_space_t, name_hash, fil_system->name_hash,
		    ut_fold_string(new_name), space);
	return(TRUE);
}

/*******************************************************************//**
Allocates a file name for a single-table tablespace. The string must be freed
by caller with mem_free().
@return	own: file name */
UNIV_INTERN
char*
fil_make_ibd_name(
/*==============*/
	const char*	name,		/*!< in: table name or a dir path */
	bool		is_full_path)	/*!< in: TRUE if it is a dir path */
{
	char*	filename;
	ulint	namelen		= strlen(name);
	ulint	dirlen		= strlen(fil_path_to_mysql_datadir);
	ulint	pathlen		= dirlen + namelen + sizeof "/.ibd";

	filename = static_cast<char*>(mem_alloc(pathlen));

	if (is_full_path) {
		memcpy(filename, name, namelen);
		memcpy(filename + namelen, ".ibd", sizeof ".ibd");
	} else {
		ut_snprintf(filename, pathlen, "%s/%s.ibd",
			fil_path_to_mysql_datadir, name);

	}

	srv_normalize_path_for_win(filename);

	return(filename);
}

/*******************************************************************//**
Allocates a file name for a tablespace ISL file (InnoDB Symbolic Link).
The string must be freed by caller with mem_free().
@return	own: file name */
UNIV_INTERN
char*
fil_make_isl_name(
/*==============*/
	const char*	name)	/*!< in: table name */
{
	char*	filename;
	ulint	namelen		= strlen(name);
	ulint	dirlen		= strlen(fil_path_to_mysql_datadir);
	ulint	pathlen		= dirlen + namelen + sizeof "/.isl";

	filename = static_cast<char*>(mem_alloc(pathlen));

	ut_snprintf(filename, pathlen, "%s/%s.isl",
		fil_path_to_mysql_datadir, name);

	srv_normalize_path_for_win(filename);

	return(filename);
}

/*******************************************************************//**
Renames a single-table tablespace. The tablespace must be cached in the
tablespace memory cache.
@return	TRUE if success */
UNIV_INTERN
ibool
fil_rename_tablespace(
/*==================*/
	const char*	old_name_in,	/*!< in: old table name in the
					standard databasename/tablename
					format of InnoDB, or NULL if we
					do the rename based on the space
					id only */
	ulint		id,		/*!< in: space id */
	const char*	new_name,	/*!< in: new table name in the
					standard databasename/tablename
					format of InnoDB */
	const char*	new_path_in)	/*!< in: new full datafile path
					if the tablespace is remotely
					located, or NULL if it is located
					in the normal data directory. */
{
	ibool		success;
	fil_space_t*	space;
	fil_node_t*	node;
	ulint		count		= 0;
	char*		new_path;
	char*		old_name;
	char*		old_path;
	const char*	not_given	= "(name not specified)";

	ut_a(id != 0);

retry:
	count++;

	if (!(count % 1000)) {
		ut_print_timestamp(stderr);
		fputs("  InnoDB: Warning: problems renaming ", stderr);
		ut_print_filename(stderr,
				  old_name_in ? old_name_in : not_given);
		fputs(" to ", stderr);
		ut_print_filename(stderr, new_name);
		fprintf(stderr, ", %lu iterations\n", (ulong) count);
	}

	mutex_enter(&fil_system->mutex);

	space = fil_space_get_by_id(id);

	DBUG_EXECUTE_IF("fil_rename_tablespace_failure_1", space = NULL; );

	if (space == NULL) {
		ib_logf(IB_LOG_LEVEL_ERROR,
			"Cannot find space id %lu in the tablespace "
			"memory cache, though the table '%s' in a "
			"rename operation should have that id.",
			(ulong) id, old_name_in ? old_name_in : not_given);
		mutex_exit(&fil_system->mutex);

		return(FALSE);
	}

	if (count > 25000) {
		space->stop_ios = FALSE;
		mutex_exit(&fil_system->mutex);

		return(FALSE);
	}

	/* We temporarily close the .ibd file because we do not trust that
	operating systems can rename an open file. For the closing we have to
	wait until there are no pending i/o's or flushes on the file. */

	space->stop_ios = TRUE;

	/* The following code must change when InnoDB supports
	multiple datafiles per tablespace. */
	ut_a(UT_LIST_GET_LEN(space->chain) == 1);
	node = UT_LIST_GET_FIRST(space->chain);

	if (node->n_pending > 0
	    || node->n_pending_flushes > 0
	    || node->being_extended) {
		/* There are pending i/o's or flushes or the file is
		currently being extended, sleep for a while and
		retry */

		mutex_exit(&fil_system->mutex);

		os_thread_sleep(20000);

		goto retry;

	} else if (node->modification_counter > node->flush_counter) {
		/* Flush the space */

		mutex_exit(&fil_system->mutex);

		os_thread_sleep(20000);

		fil_flush(id);

		goto retry;

	} else if (node->open) {
		/* Close the file */

		fil_node_close_file(node, fil_system);
	}

	/* Check that the old name in the space is right */

	if (old_name_in) {
		old_name = mem_strdup(old_name_in);
		ut_a(strcmp(space->name, old_name) == 0);
	} else {
		old_name = mem_strdup(space->name);
	}
	old_path = mem_strdup(node->name);

	/* Rename the tablespace and the node in the memory cache */
	new_path = new_path_in ? mem_strdup(new_path_in)
		: fil_make_ibd_name(new_name, false);

	success = fil_rename_tablespace_in_mem(
		space, node, new_name, new_path);

	if (success) {

		DBUG_EXECUTE_IF("fil_rename_tablespace_failure_2",
			goto skip_second_rename; );

		success = os_file_rename(
			innodb_file_data_key, old_path, new_path);

		DBUG_EXECUTE_IF("fil_rename_tablespace_failure_2",
skip_second_rename:
			success = FALSE; );

		if (!success) {
			/* We have to revert the changes we made
			to the tablespace memory cache */

			ut_a(fil_rename_tablespace_in_mem(
					space, node, old_name, old_path));
		}
	}

	space->stop_ios = FALSE;

	mutex_exit(&fil_system->mutex);

#if 0
	if (success && !recv_recovery_on) {
		mtr_t		mtr;

		mtr_start(&mtr);

		fil_op_write_log(MLOG_FILE_RENAME, id, 0, 0, old_name, new_name,
				 &mtr);
		mtr_commit(&mtr);
	}
#endif /* !UNIV_HOTBACKUP */

	mem_free(new_path);
	mem_free(old_path);
	mem_free(old_name);

	return(success);
}

/*******************************************************************//**
Creates a new InnoDB Symbolic Link (ISL) file.  It is always created
under the 'datadir' of MySQL. The datadir is the directory of a
running mysqld program. We can refer to it by simply using the path '.'.
@return	DB_SUCCESS or error code */
UNIV_INTERN
dberr_t
fil_create_link_file(
/*=================*/
	const char*	tablename,	/*!< in: tablename */
	const char*	filepath)	/*!< in: pathname of tablespace */
{
	os_file_t	file;
	ibool		success;
	dberr_t		err = DB_SUCCESS;
	char*		link_filepath;
	char*		prev_filepath = fil_read_link_file(tablename);

	ut_ad(!srv_read_only_mode);

	if (prev_filepath) {
		/* Truncate will call this with an existing
		link file which contains the same filepath. */
		if (0 == strcmp(prev_filepath, filepath)) {
			mem_free(prev_filepath);
			return(DB_SUCCESS);
		}
		mem_free(prev_filepath);
	}

	link_filepath = fil_make_isl_name(tablename);

	file = os_file_create_simple_no_error_handling(
		innodb_file_data_key, link_filepath,
		OS_FILE_CREATE, OS_FILE_READ_WRITE, &success);

	if (!success) {
		/* The following call will print an error message */
		ulint	error = os_file_get_last_error(true);

		ut_print_timestamp(stderr);
		fputs("  InnoDB: Cannot create file ", stderr);
		ut_print_filename(stderr, link_filepath);
		fputs(".\n", stderr);

		if (error == OS_FILE_ALREADY_EXISTS) {
			fputs("InnoDB: The link file: ", stderr);
			ut_print_filename(stderr, filepath);
			fputs(" already exists.\n", stderr);
			err = DB_TABLESPACE_EXISTS;

		} else if (error == OS_FILE_DISK_FULL) {
			err = DB_OUT_OF_FILE_SPACE;

		} else {
			err = DB_ERROR;
		}

		/* file is not open, no need to close it. */
		mem_free(link_filepath);
		return(err);
	}

	if (!os_file_write(link_filepath, file, filepath, 0,
			    strlen(filepath))) {
		err = DB_ERROR;
	}

	/* Close the file, we only need it at startup */
	os_file_close(file);

	mem_free(link_filepath);

	return(err);
}

/*******************************************************************//**
Deletes an InnoDB Symbolic Link (ISL) file. */
UNIV_INTERN
void
fil_delete_link_file(
/*=================*/
	const char*	tablename)	/*!< in: name of table */
{
	char* link_filepath = fil_make_isl_name(tablename);

	os_file_delete_if_exists(innodb_file_data_key, link_filepath);

	mem_free(link_filepath);
}

/*******************************************************************//**
Reads an InnoDB Symbolic Link (ISL) file.
It is always created under the 'datadir' of MySQL.  The name is of the
form {databasename}/{tablename}. and the isl file is expected to be in a
'{databasename}' directory called '{tablename}.isl'. The caller must free
the memory of the null-terminated path returned if it is not null.
@return	own: filepath found in link file, NULL if not found. */
UNIV_INTERN
char*
fil_read_link_file(
/*===============*/
	const char*	name)		/*!< in: tablespace name */
{
	char*		filepath = NULL;
	char*		link_filepath;
	FILE*		file = NULL;

	/* The .isl file is in the 'normal' tablespace location. */
	link_filepath = fil_make_isl_name(name);

	file = fopen(link_filepath, "r+b");

	mem_free(link_filepath);

	if (file) {
		filepath = static_cast<char*>(mem_alloc(OS_FILE_MAX_PATH));

		os_file_read_string(file, filepath, OS_FILE_MAX_PATH);
		fclose(file);

		if (strlen(filepath)) {
			/* Trim whitespace from end of filepath */
			ulint lastch = strlen(filepath) - 1;
			while (lastch > 4 && filepath[lastch] <= 0x20) {
				filepath[lastch--] = 0x00;
			}
			srv_normalize_path_for_win(filepath);
		}
	}

	return(filepath);
}

/*******************************************************************//**
Opens a handle to the file linked to in an InnoDB Symbolic Link file.
@return	TRUE if remote linked tablespace file is found and opened. */
UNIV_INTERN
ibool
fil_open_linked_file(
/*===============*/
	const char*	tablename,	/*!< in: database/tablename */
	char**		remote_filepath,/*!< out: remote filepath */
	os_file_t*	remote_file)	/*!< out: remote file handle */

{
	ibool		success;

	*remote_filepath = fil_read_link_file(tablename);
	if (*remote_filepath == NULL) {
		return(FALSE);
	}

	/* The filepath provided is different from what was
	found in the link file. */
	*remote_file = os_file_create_simple_no_error_handling(
		innodb_file_data_key, *remote_filepath,
		OS_FILE_OPEN, OS_FILE_READ_ONLY,
		&success);

	if (!success) {
		char*	link_filepath = fil_make_isl_name(tablename);

		/* The following call prints an error message */
		os_file_get_last_error(true);

		ib_logf(IB_LOG_LEVEL_ERROR,
			"A link file was found named '%s' "
			"but the linked tablespace '%s' "
			"could not be opened.",
			link_filepath, *remote_filepath);

		mem_free(link_filepath);
		mem_free(*remote_filepath);
		*remote_filepath = NULL;
	}

	return(success);
}

/*******************************************************************//**
Creates a new single-table tablespace to a database directory of MySQL.
Database directories are under the 'datadir' of MySQL. The datadir is the
directory of a running mysqld program. We can refer to it by simply the
path '.'. Tables created with CREATE TEMPORARY TABLE we place in the temp
dir of the mysqld server.

@return	DB_SUCCESS or error code */
UNIV_INTERN
dberr_t
fil_create_new_single_table_tablespace(
/*===================================*/
	ulint		space_id,	/*!< in: space id */
	const char*	tablename,	/*!< in: the table name in the usual
					databasename/tablename format
					of InnoDB */
	const char*	dir_path,	/*!< in: NULL or a dir path */
	ulint		flags,		/*!< in: tablespace flags */
	ulint		flags2,		/*!< in: table flags2 */
	ulint		size)		/*!< in: the initial size of the
					tablespace file in pages,
					must be >= FIL_IBD_FILE_INITIAL_SIZE */
{
	os_file_t	file;
	ibool		ret;
	dberr_t		err;
	byte*		buf2;
	byte*		page;
	char*		path;
	ibool		success;
	/* TRUE if a table is created with CREATE TEMPORARY TABLE */
	bool		is_temp = !!(flags2 & DICT_TF2_TEMPORARY);

	/* For XtraBackup recovery we force remote tablespaces to be local,
	i.e. never execute the code path corresponding to has_data_dir == true.
	We don't create .isl files either, because we rely on innobackupex to
	copy them under a global lock, and use them to copy remote tablespaces
	to their proper locations on --copy-back.

	See also MySQL bug #72022: dir_path is always NULL for remote
	tablespaces when a MLOG_FILE_CREATE* log record is replayed (the remote
	directory is not available from MLOG_FILE_CREATE*). */
#if 0
	bool		has_data_dir = FSP_FLAGS_HAS_DATA_DIR(flags);
#else
	bool		has_data_dir = false;
#endif

	ut_a(space_id > 0);
	ut_ad(!srv_read_only_mode);
	ut_a(space_id < SRV_LOG_SPACE_FIRST_ID);
	ut_a(size >= FIL_IBD_FILE_INITIAL_SIZE);
	ut_a(fsp_flags_is_valid(flags));

	if (is_temp) {
		/* Temporary table filepath */
		ut_ad(dir_path);
		path = fil_make_ibd_name(dir_path, true);
	} else if (has_data_dir) {
		ut_ad(dir_path);
		path = os_file_make_remote_pathname(dir_path, tablename, "ibd");

		/* Since this tablespace file will be created in a
		remote directory, let's create the subdirectories
		in the path, if they are not there already. */
		success = os_file_create_subdirs_if_needed(path);
		if (!success) {
			err = DB_ERROR;
			goto error_exit_3;
		}
	} else {
		path = fil_make_ibd_name(tablename, false);
	}

	file = os_file_create(
		innodb_file_data_key, path,
		OS_FILE_CREATE | OS_FILE_ON_ERROR_NO_EXIT,
		OS_FILE_NORMAL,
		OS_DATA_FILE,
		&ret);

	if (ret == FALSE) {
		/* The following call will print an error message */
		ulint	error = os_file_get_last_error(true);

		ib_logf(IB_LOG_LEVEL_ERROR,
			"Cannot create file '%s'\n", path);

		if (error == OS_FILE_ALREADY_EXISTS) {
			ib_logf(IB_LOG_LEVEL_ERROR,
				"The file '%s' already exists though the "
				"corresponding table did not exist "
				"in the InnoDB data dictionary. "
				"Have you moved InnoDB .ibd files "
				"around without using the SQL commands "
				"DISCARD TABLESPACE and IMPORT TABLESPACE, "
				"or did mysqld crash in the middle of "
				"CREATE TABLE? "
				"You can resolve the problem by removing "
				"the file '%s' under the 'datadir' of MySQL.",
				path, path);

			err = DB_TABLESPACE_EXISTS;
			goto error_exit_3;
		}

		if (error == OS_FILE_DISK_FULL) {
			err = DB_OUT_OF_FILE_SPACE;
			goto error_exit_3;
		}

		err = DB_ERROR;
		goto error_exit_3;
	}

	ret = os_file_set_size(path, file, size * UNIV_PAGE_SIZE);

	if (!ret) {
		err = DB_OUT_OF_FILE_SPACE;
		goto error_exit_2;
	}

	/* printf("Creating tablespace %s id %lu\n", path, space_id); */

	/* We have to write the space id to the file immediately and flush the
	file to disk. This is because in crash recovery we must be aware what
	tablespaces exist and what are their space id's, so that we can apply
	the log records to the right file. It may take quite a while until
	buffer pool flush algorithms write anything to the file and flush it to
	disk. If we would not write here anything, the file would be filled
	with zeros from the call of os_file_set_size(), until a buffer pool
	flush would write to it. */

	buf2 = static_cast<byte*>(ut_malloc(3 * UNIV_PAGE_SIZE));
	/* Align the memory for file i/o if we might have O_DIRECT set */
	page = static_cast<byte*>(ut_align(buf2, UNIV_PAGE_SIZE));

	memset(page, '\0', UNIV_PAGE_SIZE);

	/* Add the UNIV_PAGE_SIZE to the table flags and write them to the
	tablespace header. */
	flags = fsp_flags_set_page_size(flags, UNIV_PAGE_SIZE);
	fsp_header_init_fields(page, space_id, flags);
	mach_write_to_4(page + FIL_PAGE_ARCH_LOG_NO_OR_SPACE_ID, space_id);

	if (!(fsp_flags_is_compressed(flags))) {
		buf_flush_init_for_writing(page, NULL, 0);
		ret = os_file_write(path, file, page, 0, UNIV_PAGE_SIZE);
	} else {
		page_zip_des_t	page_zip;
		ulint		zip_size;

		zip_size = fsp_flags_get_zip_size(flags);

		page_zip_set_size(&page_zip, zip_size);
		page_zip.data = page + UNIV_PAGE_SIZE;
#ifdef UNIV_DEBUG
		page_zip.m_start =
#endif /* UNIV_DEBUG */
			page_zip.m_end = page_zip.m_nonempty =
			page_zip.n_blobs = 0;
		buf_flush_init_for_writing(page, &page_zip, 0);
		ret = os_file_write(path, file, page_zip.data, 0, zip_size);
	}

	ut_free(buf2);

	if (!ret) {
		ib_logf(IB_LOG_LEVEL_ERROR,
			"Could not write the first page to tablespace "
			"'%s'", path);

		err = DB_ERROR;
		goto error_exit_2;
	}

	ret = os_file_flush(file);

	if (!ret) {
		ib_logf(IB_LOG_LEVEL_ERROR,
			"File flush of tablespace '%s' failed", path);
		err = DB_ERROR;
		goto error_exit_2;
	}

	if (has_data_dir) {
		/* Now that the IBD file is created, make the ISL file. */
		err = fil_create_link_file(tablename, path);
		if (err != DB_SUCCESS) {
			goto error_exit_2;
		}
	}

	success = fil_space_create(tablename, space_id, flags, FIL_TABLESPACE);
	if (!success || !fil_node_create(path, size, space_id, FALSE)) {
		err = DB_ERROR;
		goto error_exit_1;
	}

#if 0
	{
		mtr_t		mtr;
		ulint		mlog_file_flag = 0;

		if (is_temp) {
			mlog_file_flag |= MLOG_FILE_FLAG_TEMP;
		}

		mtr_start(&mtr);

		fil_op_write_log(flags
				 ? MLOG_FILE_CREATE2
				 : MLOG_FILE_CREATE,
				 space_id, mlog_file_flag, flags,
				 tablename, NULL, &mtr);

		mtr_commit(&mtr);
	}
#endif
	err = DB_SUCCESS;

	/* Error code is set.  Cleanup the various variables used.
	These labels reflect the order in which variables are assigned or
	actions are done. */
error_exit_1:
	if (has_data_dir && err != DB_SUCCESS) {
		fil_delete_link_file(tablename);
	}
error_exit_2:
	os_file_close(file);
	if (err != DB_SUCCESS) {
		os_file_delete(innodb_file_data_key, path);
	}
error_exit_3:
	mem_free(path);

	return(err);
}

#ifndef UNIV_HOTBACKUP
/********************************************************************//**
Report information about a bad tablespace. */
static
void
fil_report_bad_tablespace(
/*======================*/
	const char*	filepath,	/*!< in: filepath */
	const char*	check_msg,	/*!< in: fil_check_first_page() */
	ulint		found_id,	/*!< in: found space ID */
	ulint		found_flags,	/*!< in: found flags */
	ulint		expected_id,	/*!< in: expected space id */
	ulint		expected_flags)	/*!< in: expected flags */
{
	if (check_msg) {
		ib_logf(IB_LOG_LEVEL_ERROR,
			"Error %s in file '%s',"
			"tablespace id=%lu, flags=%lu. "
			"Please refer to "
			REFMAN "innodb-troubleshooting-datadict.html "
			"for how to resolve the issue.",
			check_msg, filepath,
			(ulong) expected_id, (ulong) expected_flags);
		return;
	}

	ib_logf(IB_LOG_LEVEL_ERROR,
		"In file '%s', tablespace id and flags are %lu and %lu, "
		"but in the InnoDB data dictionary they are %lu and %lu. "
		"Have you moved InnoDB .ibd files around without using the "
		"commands DISCARD TABLESPACE and IMPORT TABLESPACE? "
		"Please refer to "
		REFMAN "innodb-troubleshooting-datadict.html "
		"for how to resolve the issue.",
		filepath, (ulong) found_id, (ulong) found_flags,
		(ulong) expected_id, (ulong) expected_flags);
}

static
void
fil_remove_invalid_table_from_data_dict(const char *name)
{
	trx_t*		trx;
	pars_info_t*	info = NULL;

	trx = trx_allocate_for_mysql();
	trx_start_for_ddl(trx, TRX_DICT_OP_TABLE);

	ut_ad(mutex_own(&dict_sys->mutex));

	trx->op_info = "removing invalid table from data dictionary";

	info = pars_info_create();

	pars_info_add_str_literal(info, "table_name", name);

	que_eval_sql(info,
		     "PROCEDURE DROP_TABLE_PROC () IS\n"
		     "sys_foreign_id CHAR;\n"
		     "table_id CHAR;\n"
		     "index_id CHAR;\n"
		     "foreign_id CHAR;\n"
		     "found INT;\n"
		     "BEGIN\n"
		     "SELECT ID INTO table_id\n"
		     "FROM SYS_TABLES\n"
		     "WHERE NAME = :table_name\n"
		     "LOCK IN SHARE MODE;\n"
		     "IF (SQL % NOTFOUND) THEN\n"
		     "       RETURN;\n"
		     "END IF;\n"
		     "found := 1;\n"
		     "SELECT ID INTO sys_foreign_id\n"
		     "FROM SYS_TABLES\n"
		     "WHERE NAME = 'SYS_FOREIGN'\n"
		     "LOCK IN SHARE MODE;\n"
		     "IF (SQL % NOTFOUND) THEN\n"
		     "       found := 0;\n"
		     "END IF;\n"
		     "IF (:table_name = 'SYS_FOREIGN') THEN\n"
		     "       found := 0;\n"
		     "END IF;\n"
		     "IF (:table_name = 'SYS_FOREIGN_COLS') THEN\n"
		     "       found := 0;\n"
		     "END IF;\n"
		     "WHILE found = 1 LOOP\n"
		     "       SELECT ID INTO foreign_id\n"
		     "       FROM SYS_FOREIGN\n"
		     "       WHERE FOR_NAME = :table_name\n"
		     "               AND TO_BINARY(FOR_NAME)\n"
		     "                 = TO_BINARY(:table_name)\n"
		     "               LOCK IN SHARE MODE;\n"
		     "       IF (SQL % NOTFOUND) THEN\n"
		     "               found := 0;\n"
		     "       ELSE\n"
		     "               DELETE FROM SYS_FOREIGN_COLS\n"
		     "               WHERE ID = foreign_id;\n"
		     "               DELETE FROM SYS_FOREIGN\n"
		     "               WHERE ID = foreign_id;\n"
		     "       END IF;\n"
		     "END LOOP;\n"
		     "found := 1;\n"
		     "WHILE found = 1 LOOP\n"
		     "       SELECT ID INTO index_id\n"
		     "       FROM SYS_INDEXES\n"
		     "       WHERE TABLE_ID = table_id\n"
		     "       LOCK IN SHARE MODE;\n"
		     "       IF (SQL % NOTFOUND) THEN\n"
		     "               found := 0;\n"
		     "       ELSE\n"
		     "               DELETE FROM SYS_FIELDS\n"
		     "               WHERE INDEX_ID = index_id;\n"
		     "               DELETE FROM SYS_INDEXES\n"
		     "               WHERE ID = index_id\n"
		     "               AND TABLE_ID = table_id;\n"
		     "       END IF;\n"
		     "END LOOP;\n"
		     "DELETE FROM SYS_COLUMNS\n"
		     "WHERE TABLE_ID = table_id;\n"
		     "DELETE FROM SYS_TABLES\n"
		     "WHERE ID = table_id;\n"
		     "END;\n"
		     , FALSE, trx);

	trx_commit_for_mysql(trx);

	trx_free_for_mysql(trx);
}

/********************************************************************//**
Tries to open a single-table tablespace and optionally checks that the
space id in it is correct. If this does not succeed, print an error message
to the .err log. This function is used to open a tablespace when we start
mysqld after the dictionary has been booted, and also in IMPORT TABLESPACE.

NOTE that we assume this operation is used either at the database startup
or under the protection of the dictionary mutex, so that two users cannot
race here. This operation does not leave the file associated with the
tablespace open, but closes it after we have looked at the space id in it.

If the validate boolean is set, we read the first page of the file and
check that the space id in the file is what we expect. We assume that
this function runs much faster if no check is made, since accessing the
file inode probably is much faster (the OS caches them) than accessing
the first page of the file.  This boolean may be initially FALSE, but if
a remote tablespace is found it will be changed to true.

If the fix_dict boolean is set, then it is safe to use an internal SQL
statement to update the dictionary tables if they are incorrect.

@return	DB_SUCCESS or error code */
UNIV_INTERN
dberr_t
fil_open_single_table_tablespace(
/*=============================*/
	bool		validate,	/*!< in: Do we validate tablespace? */
	bool		fix_dict,	/*!< in: Can we fix the dictionary? */
	ulint		id,		/*!< in: space id */
	ulint		flags,		/*!< in: tablespace flags */
	const char*	tablename,	/*!< in: table name in the
					databasename/tablename format */
	const char*	path_in)	/*!< in: tablespace filepath */
{
	dberr_t		err = DB_SUCCESS;
	bool		dict_filepath_same_as_default = false;
	bool		link_file_found = false;
	bool		link_file_is_bad = false;
	fsp_open_info	def;
	fsp_open_info	dict;
	fsp_open_info	remote;
	ulint		tablespaces_found = 0;
	ulint		valid_tablespaces_found = 0;

#ifdef UNIV_SYNC_DEBUG
	ut_ad(!fix_dict || rw_lock_own(&dict_operation_lock, RW_LOCK_EX));
#endif /* UNIV_SYNC_DEBUG */
	ut_ad(!fix_dict || mutex_own(&(dict_sys->mutex)));

	if (!fsp_flags_is_valid(flags)) {
		return(DB_CORRUPTION);
	}

	/* If the tablespace was relocated, we do not
	compare the DATA_DIR flag */
	ulint mod_flags = flags & ~FSP_FLAGS_MASK_DATA_DIR;

	memset(&def, 0, sizeof(def));
	memset(&dict, 0, sizeof(dict));
	memset(&remote, 0, sizeof(remote));

	/* Discover the correct filepath.  We will always look for an ibd
	in the default location. If it is remote, it should not be here. */
	def.filepath = fil_make_ibd_name(tablename, false);

	/* We skip SYS_DATAFILES validation and remote tablespaces discovery for
	XtraBackup, as all tablespaces are local for XtraBackup recovery. */
#if 0
	/* The path_in was read from SYS_DATAFILES. */
	if (path_in) {
		if (strcmp(def.filepath, path_in)) {
			dict.filepath = mem_strdup(path_in);
			/* possibility of multiple files. */
			validate = true;
		} else {
			dict_filepath_same_as_default = true;
		}
	}

	link_file_found = fil_open_linked_file(
		tablename, &remote.filepath, &remote.file);
	remote.success = link_file_found;
	if (remote.success) {
		/* possibility of multiple files. */
		validate = true;
		tablespaces_found++;

		/* A link file was found. MySQL does not allow a DATA
		DIRECTORY to be be the same as the default filepath. */
		ut_a(strcmp(def.filepath, remote.filepath));

		/* If there was a filepath found in SYS_DATAFILES,
		we hope it was the same as this remote.filepath found
		in the ISL file. */
		if (dict.filepath
		    && (0 == strcmp(dict.filepath, remote.filepath))) {
			remote.success = FALSE;
			os_file_close(remote.file);
			mem_free(remote.filepath);
			remote.filepath = NULL;
			tablespaces_found--;
		}
	}

	/* Attempt to open the tablespace at other possible filepaths. */
	if (dict.filepath) {
		dict.file = os_file_create_simple_no_error_handling(
			innodb_file_data_key, dict.filepath, OS_FILE_OPEN,
			OS_FILE_READ_ONLY, &dict.success);
		if (dict.success) {
			/* possibility of multiple files. */
			validate = true;
			tablespaces_found++;
		}
	}
#endif

	/* Always look for a file at the default location. */
	ut_a(def.filepath);
	def.file = os_file_create_simple_no_error_handling(
		innodb_file_data_key, def.filepath, OS_FILE_OPEN,
		OS_FILE_READ_ONLY, &def.success);
	if (def.success) {
		tablespaces_found++;
	}

	/*  We have now checked all possible tablespace locations and
	have a count of how many we found.  If things are normal, we
	only found 1. */
	if (!validate && tablespaces_found == 1) {
		goto skip_validate;
	}

	/* Read the first page of the datadir tablespace, if found. */
	if (def.success) {
		def.check_msg = fil_read_first_page(
			def.file, FALSE, &def.flags, &def.id,
			&def.lsn, &def.lsn);
		def.valid = !def.check_msg;

		/* Validate this single-table-tablespace with SYS_TABLES,
		but do not compare the DATA_DIR flag, in case the
		tablespace was relocated. */
		if (def.valid && def.id == id
		    && (def.flags & ~FSP_FLAGS_MASK_DATA_DIR) == mod_flags) {
			valid_tablespaces_found++;
		} else {
			def.valid = false;
			/* Do not use this tablespace. */
			fil_report_bad_tablespace(
				def.filepath, def.check_msg, def.id,
				def.flags, id, flags);
		}
	}

	/* Read the first page of the remote tablespace */
	if (remote.success) {
		remote.check_msg = fil_read_first_page(
			remote.file, FALSE, &remote.flags, &remote.id,
			&remote.lsn, &remote.lsn);
		remote.valid = !remote.check_msg;

		/* Validate this single-table-tablespace with SYS_TABLES,
		but do not compare the DATA_DIR flag, in case the
		tablespace was relocated. */
		if (remote.valid && remote.id == id
		    && (remote.flags & ~FSP_FLAGS_MASK_DATA_DIR) == mod_flags) {
			valid_tablespaces_found++;
		} else {
			remote.valid = false;
			/* Do not use this linked tablespace. */
			fil_report_bad_tablespace(
				remote.filepath, remote.check_msg, remote.id,
				remote.flags, id, flags);
			link_file_is_bad = true;
		}
	}

	/* Read the first page of the datadir tablespace, if found. */
	if (dict.success) {
		dict.check_msg = fil_read_first_page(
			dict.file, FALSE, &dict.flags, &dict.id,
			&dict.lsn, &dict.lsn);
		dict.valid = !dict.check_msg;

		/* Validate this single-table-tablespace with SYS_TABLES,
		but do not compare the DATA_DIR flag, in case the
		tablespace was relocated. */
		if (dict.valid && dict.id == id
		    && (dict.flags & ~FSP_FLAGS_MASK_DATA_DIR) == mod_flags) {
			valid_tablespaces_found++;
		} else {
			dict.valid = false;
			/* Do not use this tablespace. */
			fil_report_bad_tablespace(
				dict.filepath, dict.check_msg, dict.id,
				dict.flags, id, flags);
		}
	}

	/* Make sense of these three possible locations.
	First, bail out if no tablespace files were found. */
	if (valid_tablespaces_found == 0) {
		/* The following call prints an error message */
		os_file_get_last_error(true);

		ib_logf(IB_LOG_LEVEL_WARN,
			"Could not find a valid tablespace file for '%s'. "
			"See " REFMAN "innodb-troubleshooting-datadict.html "
			"for how to resolve the issue.",
			tablename);
		ib_logf(IB_LOG_LEVEL_WARN,
			"It will be removed from the data dictionary.");

		if (purge_sys) {
			fil_remove_invalid_table_from_data_dict(tablename);
		}

		err = DB_CORRUPTION;

		goto cleanup_and_exit;
	}

	/* Do not open any tablespaces if more than one tablespace with
	the correct space ID and flags were found. */
	if (tablespaces_found > 1) {
		ib_logf(IB_LOG_LEVEL_ERROR,
			"A tablespace for %s has been found in "
			"multiple places;", tablename);
		if (def.success) {
			ib_logf(IB_LOG_LEVEL_ERROR,
				"Default location; %s, LSN=" LSN_PF
				", Space ID=%lu, Flags=%lu",
				def.filepath, def.lsn,
				(ulong) def.id, (ulong) def.flags);
		}
		if (remote.success) {
			ib_logf(IB_LOG_LEVEL_ERROR,
				"Remote location; %s, LSN=" LSN_PF
				", Space ID=%lu, Flags=%lu",
				remote.filepath, remote.lsn,
				(ulong) remote.id, (ulong) remote.flags);
		}
		if (dict.success) {
			ib_logf(IB_LOG_LEVEL_ERROR,
				"Dictionary location; %s, LSN=" LSN_PF
				", Space ID=%lu, Flags=%lu",
				dict.filepath, dict.lsn,
				(ulong) dict.id, (ulong) dict.flags);
		}

		/* Force-recovery will allow some tablespaces to be
		skipped by REDO if there was more than one file found.
		Unlike during the REDO phase of recovery, we now know
		if the tablespace is valid according to the dictionary,
		which was not available then. So if we did not force
		recovery and there is only one good tablespace, ignore
		any bad tablespaces. */
		if (valid_tablespaces_found > 1 || srv_force_recovery > 0) {
			ib_logf(IB_LOG_LEVEL_ERROR,
				"Will not open the tablespace for '%s'",
				tablename);

			if (def.success != def.valid
			    || dict.success != dict.valid
			    || remote.success != remote.valid) {
				err = DB_CORRUPTION;
			} else {
				err = DB_ERROR;
			}
			goto cleanup_and_exit;
		}

		/* There is only one valid tablespace found and we did
		not use srv_force_recovery during REDO.  Use this one
		tablespace and clean up invalid tablespace pointers */
		if (def.success && !def.valid) {
			def.success = false;
			os_file_close(def.file);
			tablespaces_found--;
		}
		if (dict.success && !dict.valid) {
			dict.success = false;
			os_file_close(dict.file);
			/* Leave dict.filepath so that SYS_DATAFILES
			can be corrected below. */
			tablespaces_found--;
		}
		if (remote.success && !remote.valid) {
			remote.success = false;
			os_file_close(remote.file);
			mem_free(remote.filepath);
			remote.filepath = NULL;
			tablespaces_found--;
		}
	}

	/* At this point, there should be only one filepath. */
	ut_a(tablespaces_found == 1);
	ut_a(valid_tablespaces_found == 1);

	/* Only fix the dictionary at startup when there is only one thread.
	Calls to dict_load_table() can be done while holding other latches. */
	if (!fix_dict) {
		goto skip_validate;
	}

	/* We may need to change what is stored in SYS_DATAFILES or
	SYS_TABLESPACES or adjust the link file.
	Since a failure to update SYS_TABLESPACES or SYS_DATAFILES does
	not prevent opening and using the single_table_tablespace either
	this time or the next, we do not check the return code or fail
	to open the tablespace. But dict_update_filepath() will issue a
	warning to the log. */
	if (dict.filepath) {
		if (remote.success) {
			dict_update_filepath(id, remote.filepath);
		} else if (def.success) {
			dict_update_filepath(id, def.filepath);
			if (link_file_is_bad) {
				fil_delete_link_file(tablename);
			}
		} else if (!link_file_found || link_file_is_bad) {
			ut_ad(dict.success);
			/* Fix the link file if we got our filepath
			from the dictionary but a link file did not
			exist or it did not point to a valid file. */
			fil_delete_link_file(tablename);
			fil_create_link_file(tablename, dict.filepath);
		}

	} else if (remote.success && dict_filepath_same_as_default) {
		dict_update_filepath(id, remote.filepath);

	} else if (remote.success && path_in == NULL) {
		/* SYS_DATAFILES record for this space ID was not found. */
		dict_insert_tablespace_and_filepath(
			id, tablename, remote.filepath, flags);
	}

skip_validate:
	if (err != DB_SUCCESS) {
		; // Don't load the tablespace into the cache
	} else if (!fil_space_create(tablename, id, flags, FIL_TABLESPACE)) {
		err = DB_ERROR;
	} else {
		/* We do not measure the size of the file, that is why
		we pass the 0 below */

		if (!fil_node_create(remote.success ? remote.filepath :
				     dict.success ? dict.filepath :
				     def.filepath, 0, id, FALSE)) {
			err = DB_ERROR;
		}
	}

cleanup_and_exit:
	if (remote.success) {
		os_file_close(remote.file);
	}
	if (remote.filepath) {
		mem_free(remote.filepath);
	}
	if (dict.success) {
		os_file_close(dict.file);
	}
	if (dict.filepath) {
		mem_free(dict.filepath);
	}
	if (def.success) {
		os_file_close(def.file);
	}
	mem_free(def.filepath);

	return(err);
}
#endif /* !UNIV_HOTBACKUP */

#ifdef UNIV_HOTBACKUP
/*******************************************************************//**
Allocates a file name for an old version of a single-table tablespace.
The string must be freed by caller with mem_free()!
@return	own: file name */
static
char*
fil_make_ibbackup_old_name(
/*=======================*/
	const char*	name)		/*!< in: original file name */
{
	static const char suffix[] = "_ibbackup_old_vers_";
	char*	path;
	ulint	len	= strlen(name);

	path = static_cast<char*>(mem_alloc(len + (15 + sizeof suffix)));

	memcpy(path, name, len);
	memcpy(path + len, suffix, (sizeof suffix) - 1);
	ut_sprintf_timestamp_without_extra_chars(
		path + len + ((sizeof suffix) - 1));
	return(path);
}
#endif /* UNIV_HOTBACKUP */


/*******************************************************************//**
Determine the space id of the given file descriptor by reading a few
pages from the beginning of the .ibd file.
@return true if space id was successfully identified, or false. */
static
bool
fil_user_tablespace_find_space_id(
/*==============================*/
	fsp_open_info*	fsp)	/* in/out: contains file descriptor, which is
				used as input.  contains space_id, which is
				the output */
{
	bool		st;
	os_offset_t	file_size;

	file_size = os_file_get_size(fsp->file);

	if (file_size == (os_offset_t) -1) {
		ib_logf(IB_LOG_LEVEL_ERROR, "Could not get file size: %s",
			fsp->filepath);
		return(false);
	}

	/* Assuming a page size, read the space_id from each page and store it
	in a map.  Find out which space_id is agreed on by majority of the
	pages.  Choose that space_id. */
	for (ulint page_size = UNIV_ZIP_SIZE_MIN;
	     page_size <= UNIV_PAGE_SIZE_MAX; page_size <<= 1) {

		/* map[space_id] = count of pages */
		std::map<ulint, ulint> verify;

		ulint page_count = 64;
		ulint valid_pages = 0;

		/* Adjust the number of pages to analyze based on file size */
		while ((page_count * page_size) > file_size) {
			--page_count;
		}

		ib_logf(IB_LOG_LEVEL_INFO, "Page size:%lu Pages to analyze:"
			"%lu", page_size, page_count);

		byte* buf = static_cast<byte*>(ut_malloc(2*page_size));
		byte* page = static_cast<byte*>(ut_align(buf, page_size));

		for (ulint j = 0; j < page_count; ++j) {

			st = os_file_read(fsp->file, page, (j* page_size), page_size);

			if (!st) {
				ib_logf(IB_LOG_LEVEL_INFO,
					"READ FAIL: page_no:%lu", j);
				continue;
			}

			bool uncompressed_ok = false;

			/* For uncompressed pages, the page size must be equal
			to UNIV_PAGE_SIZE. */
			if (page_size == UNIV_PAGE_SIZE) {
				uncompressed_ok = !buf_page_is_corrupted(
					false, page, 0);
			}

			bool compressed_ok = !buf_page_is_corrupted(
				false, page, page_size);

			if (uncompressed_ok || compressed_ok) {

				ulint space_id = mach_read_from_4(page
					+ FIL_PAGE_SPACE_ID);

				if (space_id > 0) {
					ib_logf(IB_LOG_LEVEL_INFO,
						"VALID: space:%lu "
						"page_no:%lu page_size:%lu",
						space_id, j, page_size);
					verify[space_id]++;
					++valid_pages;
				}
			}
		}

		ut_free(buf);

		ib_logf(IB_LOG_LEVEL_INFO, "Page size: %lu, Possible space_id "
			"count:%lu", page_size, (ulint) verify.size());

		const ulint pages_corrupted = 3;
		for (ulint missed = 0; missed <= pages_corrupted; ++missed) {

			for (std::map<ulint, ulint>::iterator
			     m = verify.begin(); m != verify.end(); ++m ) {

				ib_logf(IB_LOG_LEVEL_INFO, "space_id:%lu, "
					"Number of pages matched: %lu/%lu "
					"(%lu)", m->first, m->second,
					valid_pages, page_size);

				if (m->second == (valid_pages - missed)) {

					ib_logf(IB_LOG_LEVEL_INFO,
						"Chosen space:%lu\n", m->first);

					fsp->id = m->first;
					return(true);
				}
			}

		}
	}

	return(false);
}

/*******************************************************************//**
Finds the given page_no of the given space id from the double write buffer,
and copies it to the corresponding .ibd file.
@return true if copy was successful, or false. */
bool
fil_user_tablespace_restore_page(
/*==============================*/
	fsp_open_info*	fsp,		/* in: contains space id and .ibd
					file information */
	ulint		page_no)	/* in: page_no to obtain from double
					write buffer */
{
	bool	err;
	ulint	flags;
	ulint	zip_size;
	ulint	page_size;
	ulint	buflen;
	byte*	page;

	ib_logf(IB_LOG_LEVEL_INFO, "Restoring page %lu of tablespace %lu",
		page_no, fsp->id);

	// find if double write buffer has page_no of given space id
	page = recv_sys->dblwr.find_page(fsp->id, page_no);

	if (!page) {
                ib_logf(IB_LOG_LEVEL_WARN, "Doublewrite does not have "
			"page_no=%lu of space: %lu", page_no, fsp->id);
		err = false;
		goto out;
	}

        flags = mach_read_from_4(FSP_HEADER_OFFSET + FSP_SPACE_FLAGS + page);
	zip_size = fsp_flags_get_zip_size(flags);
	page_size = fsp_flags_get_page_size(flags);

	ut_ad(page_no == page_get_page_no(page));

	buflen = zip_size ? zip_size: page_size;

	ib_logf(IB_LOG_LEVEL_INFO, "Writing %lu bytes into file: %s",
		buflen, fsp->filepath);

	err = os_file_write(fsp->filepath, fsp->file, page,
			    (zip_size ? zip_size : page_size) * page_no,
			    buflen);

	os_file_flush(fsp->file);
out:
	return(err);
}

/********************************************************************//**
Opens an .ibd file and adds the associated single-table tablespace to the
InnoDB fil0fil.cc data structures.
Set fsp->success to TRUE if tablespace is valid, FALSE if not. */
static
void
fil_validate_single_table_tablespace(
/*=================================*/
	const char*	tablename,	/*!< in: database/tablename */
	fsp_open_info*	fsp)		/*!< in/out: tablespace info */
{
	bool restore_attempted = false;

check_first_page:
	fsp->success = TRUE;
	if (const char* check_msg = fil_read_first_page(
		    fsp->file, FALSE, &fsp->flags, &fsp->id,
		    &fsp->lsn, &fsp->lsn)) {
		ib_logf(IB_LOG_LEVEL_ERROR,
			"%s in tablespace %s (table %s)",
			check_msg, fsp->filepath, tablename);
		fsp->success = FALSE;
	}

	if (!fsp->success) {
		if (!restore_attempted) {
			if (!fil_user_tablespace_find_space_id(fsp)) {
				return;
			}
			restore_attempted = true;

			if (fsp->id > 0
			    && !fil_user_tablespace_restore_page(fsp, 0)) {
				return;
			}
			goto check_first_page;
		}
		return;
	}

	if (fsp->id == ULINT_UNDEFINED || fsp->id == 0) {
		ib_logf(IB_LOG_LEVEL_ERROR,
			"Tablespace is not sensible;"
			" Table: %s  Space ID: %lu  Filepath: %s\n",
		tablename, (ulong) fsp->id, fsp->filepath);
		fsp->success = FALSE;
		return;
	}

	mutex_enter(&fil_system->mutex);
	fil_space_t* space = fil_space_get_by_id(fsp->id);
	mutex_exit(&fil_system->mutex);
	if (space != NULL) {
		char* prev_filepath = fil_space_get_first_path(fsp->id);

		ib_logf(IB_LOG_LEVEL_ERROR,
			"Attempted to open a previously opened tablespace. "
			"Previous tablespace %s uses space ID: %lu at "
			"filepath: %s. Cannot open tablespace %s which uses "
			"space ID: %lu at filepath: %s",
			space->name, (ulong) space->id, prev_filepath,
			tablename, (ulong) fsp->id, fsp->filepath);

		mem_free(prev_filepath);
		fsp->success = FALSE;
		return;
	}

	fsp->success = TRUE;
}


/********************************************************************//**
Opens an .ibd file and adds the associated single-table tablespace to the
InnoDB fil0fil.cc data structures. */
static
void
fil_load_single_table_tablespace(
/*=============================*/
	const char*	dbname,		/*!< in: database name */
	const char*	filename)	/*!< in: file name (not a path),
					including the .ibd or .isl extension */
{
	char*		tablename;
	ulint		tablename_len;
	ulint		dbname_len = strlen(dbname);
	ulint		filename_len = strlen(filename);
	fsp_open_info	def;
	fsp_open_info	remote;
	os_offset_t	size;
#ifdef UNIV_HOTBACKUP
	fil_space_t*	space;
#endif
	fsp_open_info*	fsp;
	ulong		minimum_size;
	ibool		file_space_create_success;

	memset(&def, 0, sizeof(def));
	memset(&remote, 0, sizeof(remote));

	/* The caller assured that the extension is ".ibd" or ".isl". */
	ut_ad(0 == memcmp(filename + filename_len - 4, ".ibd", 4)
	      || 0 == memcmp(filename + filename_len - 4, ".isl", 4));

	/* Build up the tablename in the standard form database/table. */
	tablename = static_cast<char*>(
		mem_alloc(dbname_len + filename_len + 2));
	sprintf(tablename, "%s/%s", dbname, filename);
	tablename_len = strlen(tablename) - strlen(".ibd");
	tablename[tablename_len] = '\0';

	/* There may be both .ibd and .isl file in the directory.
	And it is possible that the .isl file refers to a different
	.ibd file.  If so, we open and compare them the first time
	one of them is sent to this function.  So if this table has
	already been loaded, there is nothing to do.*/
	mutex_enter(&fil_system->mutex);
	if (fil_space_get_by_name(tablename)) {
		mem_free(tablename);
		mutex_exit(&fil_system->mutex);
		return;
	}
	mutex_exit(&fil_system->mutex);

	/* Build up the filepath of the .ibd tablespace in the datadir.
	This must be freed independent of def.success. */
	def.filepath = fil_make_ibd_name(tablename, false);

#ifdef __WIN__
# ifndef UNIV_HOTBACKUP
	/* If lower_case_table_names is 0 or 2, then MySQL allows database
	directory names with upper case letters. On Windows, all table and
	database names in InnoDB are internally always in lower case. Put the
	file path to lower case, so that we are consistent with InnoDB's
	internal data dictionary. */

	dict_casedn_str(def.filepath);
# endif /* !UNIV_HOTBACKUP */
#endif

	/* Ignore .isl files on XtraBackup recovery. All tablespaces must be
	local. */
	if (srv_backup_mode) {
	/* Check for a link file which locates a remote tablespace. */
	remote.success = fil_open_linked_file(
		tablename, &remote.filepath, &remote.file);

	/* Read the first page of the remote tablespace */
	if (remote.success) {
		fil_validate_single_table_tablespace(tablename, &remote);
		if (!remote.success) {
			os_file_close(remote.file);
			mem_free(remote.filepath);

			if (srv_backup_mode) {

				/* Ignore files that have uninitialized space
				IDs on the backup stage. This means that a
				tablespace has just been created and we will
				replay the corresponding log records on
				prepare. */

				goto func_exit_after_close;
			}
		}
	}
	}


	/* Try to open the tablespace in the datadir. */
	def.file = os_file_create_simple_no_error_handling(
		innodb_file_data_key, def.filepath, OS_FILE_OPEN,
		OS_FILE_READ_WRITE, &def.success);

	/* Read the first page of the remote tablespace */
	if (def.success) {
		fil_validate_single_table_tablespace(tablename, &def);
		if (!def.success) {
			os_file_close(def.file);

			if (srv_backup_mode) {

				/* Ignore files that have uninitialized space
				IDs on the backup stage. This means that a
				tablespace has just been created and we will
				replay the corresponding log records on
				prepare. */

				goto func_exit_after_close;
			}
		}
	}

	if (!def.success && !remote.success) {
		/* The following call prints an error message */
		os_file_get_last_error(true);
		fprintf(stderr,
			"InnoDB: Error: could not open single-table"
			" tablespace file %s\n", def.filepath);

		if (!strncmp(filename,
			     tmp_file_prefix, tmp_file_prefix_length)) {
			/* Ignore errors for #sql tablespaces. */
			mem_free(tablename);
			if (remote.filepath) {
				mem_free(remote.filepath);
			}
			if (def.filepath) {
				mem_free(def.filepath);
			}
			return;
		}
no_good_file:
		fprintf(stderr,
			"InnoDB: We do not continue the crash recovery,"
			" because the table may become\n"
			"InnoDB: corrupt if we cannot apply the log"
			" records in the InnoDB log to it.\n"
			"InnoDB: To fix the problem and start mysqld:\n"
			"InnoDB: 1) If there is a permission problem"
			" in the file and mysqld cannot\n"
			"InnoDB: open the file, you should"
			" modify the permissions.\n"
			"InnoDB: 2) If the table is not needed, or you"
			" can restore it from a backup,\n"
			"InnoDB: then you can remove the .ibd file,"
			" and InnoDB will do a normal\n"
			"InnoDB: crash recovery and ignore that table.\n"
			"InnoDB: 3) If the file system or the"
			" disk is broken, and you cannot remove\n"
			"InnoDB: the .ibd file, you can set"
			" innodb_force_recovery > 0 in my.cnf\n"
			"InnoDB: and force InnoDB to continue crash"
			" recovery here.\n");
will_not_choose:
		mem_free(tablename);
		if (remote.filepath) {
			mem_free(remote.filepath);
		}
		if (def.filepath) {
			mem_free(def.filepath);
		}

		if (srv_force_recovery > 0) {
			ib_logf(IB_LOG_LEVEL_INFO,
				"innodb_force_recovery was set to %lu. "
				"Continuing crash recovery even though we "
				"cannot access the .ibd file of this table.",
				srv_force_recovery);
			return;
		}

		exit(1);
	}

	if (def.success && remote.success) {
		ib_logf(IB_LOG_LEVEL_ERROR,
			"Tablespaces for %s have been found in two places;\n"
			"Location 1: SpaceID: %lu  LSN: %lu  File: %s\n"
			"Location 2: SpaceID: %lu  LSN: %lu  File: %s\n"
			"You must delete one of them.",
			tablename, (ulong) def.id, (ulong) def.lsn,
			def.filepath, (ulong) remote.id, (ulong) remote.lsn,
			remote.filepath);

		def.success = FALSE;
		os_file_close(def.file);
		os_file_close(remote.file);
		goto will_not_choose;
	}

	/* At this point, only one tablespace is open */
	ut_a(def.success == !remote.success);

	fsp = def.success ? &def : &remote;

	/* Get and test the file size. */
	size = os_file_get_size(fsp->file);

	if (size == (os_offset_t) -1) {
		/* The following call prints an error message */
		os_file_get_last_error(true);

		ib_logf(IB_LOG_LEVEL_ERROR,
			"could not measure the size of single-table "
			"tablespace file %s", fsp->filepath);

		os_file_close(fsp->file);
		goto no_good_file;
	}

	/* Every .ibd file is created >= 4 pages in size. Smaller files
	cannot be ok. */
	minimum_size = FIL_IBD_FILE_INITIAL_SIZE * UNIV_PAGE_SIZE;
	if (size < minimum_size) {
#if 0
		ib_logf(IB_LOG_LEVEL_ERROR,
			"The size of single-table tablespace file %s "
			"is only " UINT64PF ", should be at least %lu!",
			fsp->filepath, size, minimum_size);
		os_file_close(fsp->file);
		goto no_good_file;
#else
		fsp->id = ULINT_UNDEFINED;
		fsp->flags = 0;
#endif /* !UNIV_HOTBACKUP */
	}

#ifdef UNIV_HOTBACKUP
	if (fsp->id == ULINT_UNDEFINED || fsp->id == 0) {
		char*	new_path;

		fprintf(stderr,
			"InnoDB: Renaming tablespace %s of id %lu,\n"
			"InnoDB: to %s_ibbackup_old_vers_<timestamp>\n"
			"InnoDB: because its size %" PRId64 " is too small"
			" (< 4 pages 16 kB each),\n"
			"InnoDB: or the space id in the file header"
			" is not sensible.\n"
			"InnoDB: This can happen in an mysqlbackup run,"
			" and is not dangerous.\n",
			fsp->filepath, fsp->id, fsp->filepath, size);
		os_file_close(fsp->file);

		new_path = fil_make_ibbackup_old_name(fsp->filepath);

		bool	success = os_file_rename(
			innodb_file_data_key, fsp->filepath, new_path);

		ut_a(success);

		mem_free(new_path);

		goto func_exit_after_close;
	}

	/* A backup may contain the same space several times, if the space got
	renamed at a sensitive time. Since it is enough to have one version of
	the space, we rename the file if a space with the same space id
	already exists in the tablespace memory cache. We rather rename the
	file than delete it, because if there is a bug, we do not want to
	destroy valuable data. */

	mutex_enter(&fil_system->mutex);

	space = fil_space_get_by_id(fsp->id);

	if (space) {
		char*	new_path;

		fprintf(stderr,
			"InnoDB: Renaming tablespace %s of id %lu,\n"
			"InnoDB: to %s_ibbackup_old_vers_<timestamp>\n"
			"InnoDB: because space %s with the same id\n"
			"InnoDB: was scanned earlier. This can happen"
			" if you have renamed tables\n"
			"InnoDB: during an mysqlbackup run.\n",
			fsp->filepath, fsp->id, fsp->filepath,
			space->name);
		os_file_close(fsp->file);

		new_path = fil_make_ibbackup_old_name(fsp->filepath);

		mutex_exit(&fil_system->mutex);

		bool	success = os_file_rename(
			innodb_file_data_key, fsp->filepath, new_path);

		ut_a(success);

		mem_free(new_path);

		goto func_exit_after_close;
	}
	mutex_exit(&fil_system->mutex);
#endif /* UNIV_HOTBACKUP */
	file_space_create_success = fil_space_create(
		tablename, fsp->id, fsp->flags, FIL_TABLESPACE);

	if (!file_space_create_success) {
		if (srv_force_recovery > 0) {
			fprintf(stderr,
				"InnoDB: innodb_force_recovery was set"
				" to %lu. Continuing crash recovery\n"
				"InnoDB: even though the tablespace"
				" creation of this table failed.\n",
				srv_force_recovery);
			goto func_exit;
		}

		/* Exit here with a core dump, stack, etc. */
		ut_a(file_space_create_success);
	}

	/* We do not use the size information we have about the file, because
	the rounding formula for extents and pages is somewhat complex; we
	let fil_node_open() do that task. */

	if (!fil_node_create(fsp->filepath, 0, fsp->id, FALSE)) {
		ut_error;
	}

func_exit:
	/* We reuse file handles on the backup stage in XtraBackup to avoid
	inconsistencies between the file name and the actual tablespace contents
	if a DDL occurs between a fil_load_single_table_tablespaces() call and
	the actual copy operation. */
	if (srv_backup_mode && !srv_close_files) {

		fil_node_t*	node;
		fil_space_t*	space;

		mutex_enter(&fil_system->mutex);

		space = fil_space_get_by_id(fsp->id);

		if (space) {
			node = UT_LIST_GET_LAST(space->chain);

			/* The handle will be closed by xtrabackup in
			xtrabackup_copy_datafile(). We set node->open to TRUE to
			make sure no one calls fil_node_open_file()
			(i.e. attempts to reopen the tablespace by name) during
			the backup stage. */

			node->open = TRUE;
			node->handle = fsp->file;

			/* The following is copied from fil_node_open_file() to
			pass fil_system validaty checks. We cannot use
			fil_node_open_file() directly, as that would re-open the
			file by name and create another file handle. */

			fil_system->n_open++;
			fil_n_file_opened++;

			if (fil_space_belongs_in_lru(space)) {

				/* Put the node to the LRU list */
				UT_LIST_ADD_FIRST(LRU, fil_system->LRU, node);
			}
		}

		mutex_exit(&fil_system->mutex);
	} else {

		os_file_close(fsp->file);
	}

func_exit_after_close:
	ut_ad(!mutex_own(&fil_system->mutex));

	mem_free(tablename);
	if (remote.success) {
		mem_free(remote.filepath);
	}
	mem_free(def.filepath);
}

/***********************************************************************//**
A fault-tolerant function that tries to read the next file name in the
directory. We retry 100 times if os_file_readdir_next_file() returns -1. The
idea is to read as much good data as we can and jump over bad data.
@return 0 if ok, -1 if error even after the retries, 1 if at the end
of the directory */
UNIV_INTERN
int
fil_file_readdir_next_file(
/*=======================*/
	dberr_t*	err,	/*!< out: this is set to DB_ERROR if an error
				was encountered, otherwise not changed */
	const char*	dirname,/*!< in: directory name or path */
	os_file_dir_t	dir,	/*!< in: directory stream */
	os_file_stat_t*	info)	/*!< in/out: buffer where the
				info is returned */
{
	for (ulint i = 0; i < 100; i++) {
		int	ret = os_file_readdir_next_file(dirname, dir, info);

		if (ret != -1) {

			return(ret);
		}

		ib_logf(IB_LOG_LEVEL_ERROR,
			"os_file_readdir_next_file() returned -1 in "
			"directory %s, crash recovery may have failed "
			"for some .ibd files!", dirname);

		*err = DB_ERROR;
	}

	return(-1);
}

/********************************************************************//**
At the server startup, if we need crash recovery, scans the database
directories under the MySQL datadir, looking for .ibd files. Those files are
single-table tablespaces. We need to know the space id in each of them so that
we know into which file we should look to check the contents of a page stored
in the doublewrite buffer, also to know where to apply log records where the
space id is != 0.
@return	DB_SUCCESS or error number */
UNIV_INTERN
dberr_t
fil_load_single_table_tablespaces(ibool (*pred)(const char*, const char*))
/*===================================*/
{
	int		ret;
	char*		dbpath		= NULL;
	ulint		dbpath_len	= 100;
	os_file_dir_t	dir;
	os_file_dir_t	dbdir;
	os_file_stat_t	dbinfo;
	os_file_stat_t	fileinfo;
	dberr_t		err		= DB_SUCCESS;

	/* The datadir of MySQL is always the default directory of mysqld */

	dir = os_file_opendir(fil_path_to_mysql_datadir, TRUE);

	if (dir == NULL) {

		return(DB_ERROR);
	}

	dbpath = static_cast<char*>(mem_alloc(dbpath_len));

	/* Scan all directories under the datadir. They are the database
	directories of MySQL. */

	ret = fil_file_readdir_next_file(&err, fil_path_to_mysql_datadir, dir,
					 &dbinfo);
	while (ret == 0) {
		ulint len;
		/* printf("Looking at %s in datadir\n", dbinfo.name); */

		if (dbinfo.type == OS_FILE_TYPE_FILE
		    || dbinfo.type == OS_FILE_TYPE_UNKNOWN) {

			goto next_datadir_item;
		}

		/* We found a symlink or a directory; try opening it to see
		if a symlink is a directory */

		len = strlen(fil_path_to_mysql_datadir)
			+ strlen (dbinfo.name) + 2;
		if (len > dbpath_len) {
			dbpath_len = len;

			if (dbpath) {
				mem_free(dbpath);
			}

			dbpath = static_cast<char*>(mem_alloc(dbpath_len));
		}
		ut_snprintf(dbpath, dbpath_len,
			    "%s/%s", fil_path_to_mysql_datadir, dbinfo.name);
		srv_normalize_path_for_win(dbpath);

		/* We want wrong directory permissions to be a fatal error for
		XtraBackup. */
		dbdir = os_file_opendir(dbpath, TRUE);

		if (dbdir != NULL) {

			/* We found a database directory; loop through it,
			looking for possible .ibd files in it */

			ret = fil_file_readdir_next_file(&err, dbpath, dbdir,
							 &fileinfo);
			while (ret == 0) {

				if (fileinfo.type == OS_FILE_TYPE_DIR) {

					goto next_file_item;
				}

				/* We found a symlink or a file */
				if (strlen(fileinfo.name) > 4
				    && (0 == strcmp(fileinfo.name
						   + strlen(fileinfo.name) - 4,
						   ".ibd")
					/* Ignore .isl files on XtraBackup
					recovery, all tablespaces must be
					local. */
					|| (srv_backup_mode &&
					    0 == strcmp(fileinfo.name
						   + strlen(fileinfo.name) - 4,
							".isl")))
				    && (!pred ||
					pred(dbinfo.name, fileinfo.name))) {
					/* The name ends in .ibd or .isl;
					try opening the file */
					fil_load_single_table_tablespace(
						dbinfo.name, fileinfo.name);
				}
next_file_item:
				ret = fil_file_readdir_next_file(&err,
								 dbpath, dbdir,
								 &fileinfo);
			}

			if (0 != os_file_closedir(dbdir)) {
				fputs("InnoDB: Warning: could not"
				      " close database directory ", stderr);
				ut_print_filename(stderr, dbpath);
				putc('\n', stderr);

				err = DB_ERROR;
			}
		}

next_datadir_item:
		ret = fil_file_readdir_next_file(&err,
						 fil_path_to_mysql_datadir,
						 dir, &dbinfo);
	}

	mem_free(dbpath);

	if (0 != os_file_closedir(dir)) {
		fprintf(stderr,
			"InnoDB: Error: could not close MySQL datadir\n");

		return(DB_ERROR);
	}

	return(err);
}

/*******************************************************************//**
Returns TRUE if a single-table tablespace does not exist in the memory cache,
or is being deleted there.
@return	TRUE if does not exist or is being deleted */
UNIV_INTERN
ibool
fil_tablespace_deleted_or_being_deleted_in_mem(
/*===========================================*/
	ulint		id,	/*!< in: space id */
	ib_int64_t	version)/*!< in: tablespace_version should be this; if
				you pass -1 as the value of this, then this
				parameter is ignored */
{
	fil_space_t*	space;

	ut_ad(fil_system);

	mutex_enter(&fil_system->mutex);

	space = fil_space_get_by_id(id);

	if (space == NULL || space->stop_new_ops) {
		mutex_exit(&fil_system->mutex);

		return(TRUE);
	}

	if (version != ((ib_int64_t)-1)
	    && space->tablespace_version != version) {
		mutex_exit(&fil_system->mutex);

		return(TRUE);
	}

	mutex_exit(&fil_system->mutex);

	return(FALSE);
}

/*******************************************************************//**
Returns TRUE if a single-table tablespace exists in the memory cache.
@return	TRUE if exists */
UNIV_INTERN
ibool
fil_tablespace_exists_in_mem(
/*=========================*/
	ulint	id)	/*!< in: space id */
{
	fil_space_t*	space;

	ut_ad(fil_system);

	mutex_enter(&fil_system->mutex);

	space = fil_space_get_by_id(id);

	mutex_exit(&fil_system->mutex);

	return(space != NULL);
}

/*******************************************************************//**
Report that a tablespace for a table was not found. */
static
void
fil_report_missing_tablespace(
/*===========================*/
	const char*	name,			/*!< in: table name */
	ulint		space_id)		/*!< in: table's space id */
{
	char index_name[MAX_FULL_NAME_LEN + 1];

	innobase_format_name(index_name, sizeof(index_name), name, TRUE);

	ib_logf(IB_LOG_LEVEL_ERROR,
		"Table %s in the InnoDB data dictionary has tablespace id %lu, "
		"but tablespace with that id or name does not exist. Have "
		"you deleted or moved .ibd files? This may also be a table "
		"created with CREATE TEMPORARY TABLE whose .ibd and .frm "
		"files MySQL automatically removed, but the table still "
		"exists in the InnoDB internal data dictionary.",
		name, space_id);
}

/*******************************************************************//**
Returns TRUE if a matching tablespace exists in the InnoDB tablespace memory
cache. Note that if we have not done a crash recovery at the database startup,
there may be many tablespaces which are not yet in the memory cache.
@return	TRUE if a matching tablespace exists in the memory cache */
UNIV_INTERN
ibool
fil_space_for_table_exists_in_mem(
/*==============================*/
	ulint		id,		/*!< in: space id */
	const char*	name,		/*!< in: table name used in
					fil_space_create().  Either the
					standard 'dbname/tablename' format
					or table->dir_path_of_temp_table */
	ibool		mark_space,	/*!< in: in crash recovery, at database
					startup we mark all spaces which have
					an associated table in the InnoDB
					data dictionary, so that
					we can print a warning about orphaned
					tablespaces */
	ibool		print_error_if_does_not_exist,
					/*!< in: print detailed error
					information to the .err log if a
					matching tablespace is not found from
					memory */
	bool		adjust_space,	/*!< in: whether to adjust space id
					when find table space mismatch */
	mem_heap_t*	heap,		/*!< in: heap memory */
	table_id_t	table_id)	/*!< in: table id */
{
	fil_space_t*	fnamespace;
	fil_space_t*	space;
	ibool		remove_from_data_dict = FALSE;

	ut_ad(fil_system);

	mutex_enter(&fil_system->mutex);

	/* Look if there is a space with the same id */

	space = fil_space_get_by_id(id);

	/* Look if there is a space with the same name; the name is the
	directory path from the datadir to the file */

	fnamespace = fil_space_get_by_name(name);
	if (space && space == fnamespace) {
		/* Found */

		if (mark_space) {
			space->mark = TRUE;
		}

		mutex_exit(&fil_system->mutex);

		return(TRUE);
	}

	/* Info from "fnamespace" comes from the ibd file itself, it can
	be different from data obtained from System tables since it is
	not transactional. If adjust_space is set, and the mismatching
	space are between a user table and its temp table, we shall
	adjust the ibd file name according to system table info */
	if (adjust_space
	    && space != NULL
	    && row_is_mysql_tmp_table_name(space->name)
	    && !row_is_mysql_tmp_table_name(name)) {

		mutex_exit(&fil_system->mutex);

		DBUG_EXECUTE_IF("ib_crash_before_adjust_fil_space",
				DBUG_SUICIDE(););

		if (fnamespace) {
			char*	tmp_name;

			tmp_name = dict_mem_create_temporary_tablename(
				heap, name, table_id);

			fil_rename_tablespace(fnamespace->name, fnamespace->id,
					      tmp_name, NULL);
		}

		DBUG_EXECUTE_IF("ib_crash_after_adjust_one_fil_space",
				DBUG_SUICIDE(););

		fil_rename_tablespace(space->name, id, name, NULL);

		DBUG_EXECUTE_IF("ib_crash_after_adjust_fil_space",
				DBUG_SUICIDE(););

		mutex_enter(&fil_system->mutex);
		fnamespace = fil_space_get_by_name(name);
		ut_ad(space == fnamespace);
		mutex_exit(&fil_system->mutex);

		return(TRUE);
	}

	if (!print_error_if_does_not_exist) {

		mutex_exit(&fil_system->mutex);

		return(FALSE);
	}

	if (space == NULL) {
		if (fnamespace == NULL) {
			if (print_error_if_does_not_exist) {
				fil_report_missing_tablespace(name, id);
				ib_logf(IB_LOG_LEVEL_WARN,
					"It will be removed from "
					"the data dictionary.");
				remove_from_data_dict = TRUE;
			}
		} else {
			ut_print_timestamp(stderr);
			fputs("  InnoDB: Error: table ", stderr);
			ut_print_filename(stderr, name);
			fprintf(stderr, "\n"
				"InnoDB: in InnoDB data dictionary has"
				" tablespace id %lu,\n"
				"InnoDB: but a tablespace with that id"
				" does not exist. There is\n"
				"InnoDB: a tablespace of name %s and id %lu,"
				" though. Have\n"
				"InnoDB: you deleted or moved .ibd files?\n",
				(ulong) id, fnamespace->name,
				(ulong) fnamespace->id);
		}
error_exit:
		fputs("InnoDB: Please refer to\n"
		      "InnoDB: " REFMAN "innodb-troubleshooting-datadict.html\n"
		      "InnoDB: for how to resolve the issue.\n", stderr);

		mutex_exit(&fil_system->mutex);

		if (remove_from_data_dict && purge_sys) {
			fil_remove_invalid_table_from_data_dict(name);
		}

		return(FALSE);
	}

	if (0 != strcmp(space->name, name)) {
		ut_print_timestamp(stderr);
		fputs("  InnoDB: Error: table ", stderr);
		ut_print_filename(stderr, name);
		fprintf(stderr, "\n"
			"InnoDB: in InnoDB data dictionary has"
			" tablespace id %lu,\n"
			"InnoDB: but the tablespace with that id"
			" has name %s.\n"
			"InnoDB: Have you deleted or moved .ibd files?\n",
			(ulong) id, space->name);

		if (fnamespace != NULL) {
			fputs("InnoDB: There is a tablespace"
			      " with the right name\n"
			      "InnoDB: ", stderr);
			ut_print_filename(stderr, fnamespace->name);
			fprintf(stderr, ", but its id is %lu.\n",
				(ulong) fnamespace->id);
		}

		goto error_exit;
	}

	mutex_exit(&fil_system->mutex);

	return(FALSE);
}

/*******************************************************************//**
Checks if a single-table tablespace for a given table name exists in the
tablespace memory cache.
@return	space id, ULINT_UNDEFINED if not found */
UNIV_INTERN
ulint
fil_get_space_id_for_table(
/*=======================*/
	const char*	tablename)	/*!< in: table name in the standard
				'databasename/tablename' format */
{
	fil_space_t*	fnamespace;
	ulint		id		= ULINT_UNDEFINED;

	ut_ad(fil_system);

	mutex_enter(&fil_system->mutex);

	/* Look if there is a space with the same name. */

	fnamespace = fil_space_get_by_name(tablename);

	if (fnamespace) {
		id = fnamespace->id;
	}

	mutex_exit(&fil_system->mutex);

	return(id);
}

/**********************************************************************//**
Tries to extend a data file so that it would accommodate the number of pages
given. The tablespace must be cached in the memory cache. If the space is big
enough already, does nothing.
@return	TRUE if success */
UNIV_INTERN
ibool
fil_extend_space_to_desired_size(
/*=============================*/
	ulint*	actual_size,	/*!< out: size of the space after extension;
				if we ran out of disk space this may be lower
				than the desired size */
	ulint	space_id,	/*!< in: space id */
	ulint	size_after_extend)/*!< in: desired size in pages after the
				extension; if the current space size is bigger
				than this already, the function does nothing */
{
	fil_node_t*	node;
	fil_space_t*	space;
	byte*		buf2;
	byte*		buf;
	ulint		buf_size;
	ulint		start_page_no;
	ulint		file_start_page_no;
	ulint		page_size;
	ulint		pages_added;
	ibool		success;

	ut_ad(!srv_read_only_mode);

retry:
	pages_added = 0;
	success = TRUE;

	fil_mutex_enter_and_prepare_for_io(space_id);

	space = fil_space_get_by_id(space_id);
	ut_a(space);

	if (space->size >= size_after_extend) {
		/* Space already big enough */

		*actual_size = space->size;

		mutex_exit(&fil_system->mutex);

		return(TRUE);
	}

	page_size = fsp_flags_get_zip_size(space->flags);
	if (!page_size) {
		page_size = UNIV_PAGE_SIZE;
	}

	node = UT_LIST_GET_LAST(space->chain);

	if (!node->being_extended) {
		/* Mark this node as undergoing extension. This flag
		is used by other threads to wait for the extension
		opereation to finish. */
		node->being_extended = TRUE;
	} else {
		/* Another thread is currently extending the file. Wait
		for it to finish.
		It'd have been better to use event driven mechanism but
		the entire module is peppered with polling stuff. */
		mutex_exit(&fil_system->mutex);
		os_thread_sleep(100000);
		goto retry;
	}

	if (!fil_node_prepare_for_io(node, fil_system, space)) {
		/* The tablespace data file, such as .ibd file, is missing */
		node->being_extended = false;
		mutex_exit(&fil_system->mutex);

		return(false);
	}

	/* At this point it is safe to release fil_system mutex. No
	other thread can rename, delete or close the file because
	we have set the node->being_extended flag. */
	mutex_exit(&fil_system->mutex);

	start_page_no = space->size;
	file_start_page_no = space->size - node->size;

	/* Extend at most 64 pages at a time */
	buf_size = ut_min(64, size_after_extend - start_page_no) * page_size;
	buf2 = static_cast<byte*>(mem_alloc(buf_size + page_size));
	buf = static_cast<byte*>(ut_align(buf2, page_size));

	memset(buf, 0, buf_size);

	while (start_page_no < size_after_extend) {
		ulint		n_pages
			= ut_min(buf_size / page_size,
				 size_after_extend - start_page_no);

		os_offset_t	offset
			= ((os_offset_t) (start_page_no - file_start_page_no))
			* page_size;
#ifdef UNIV_HOTBACKUP
		success = os_file_write(node->name, node->handle, buf,
					offset, page_size * n_pages);
#else
		success = os_aio(OS_FILE_WRITE, OS_AIO_SYNC,
				 node->name, node->handle, buf,
				 offset, page_size * n_pages,
				 NULL, NULL);
#endif /* UNIV_HOTBACKUP */
		if (success) {
			os_has_said_disk_full = FALSE;
		} else {
			/* Let us measure the size of the file to determine
			how much we were able to extend it */
			os_offset_t	size;

			size = os_file_get_size(node->handle);
			ut_a(size != (os_offset_t) -1);

			n_pages = ((ulint) (size / page_size))
				- node->size - pages_added;

			pages_added += n_pages;
			break;
		}

		start_page_no += n_pages;
		pages_added += n_pages;
	}

	mem_free(buf2);

	mutex_enter(&fil_system->mutex);

	ut_a(node->being_extended);

	space->size += pages_added;
	node->size += pages_added;
	node->being_extended = FALSE;

	fil_node_complete_io(node, fil_system, OS_FILE_WRITE);

	*actual_size = space->size;

#ifndef UNIV_HOTBACKUP
	if (space_id == 0) {
		ulint pages_per_mb = (1024 * 1024) / page_size;

		/* Keep the last data file size info up to date, rounded to
		full megabytes */

		srv_data_file_sizes[srv_n_data_files - 1]
			= (node->size / pages_per_mb) * pages_per_mb;
	}
#endif /* !UNIV_HOTBACKUP */

	/*
	printf("Extended %s to %lu, actual size %lu pages\n", space->name,
	size_after_extend, *actual_size); */
	mutex_exit(&fil_system->mutex);

	fil_flush(space_id);

	return(success);
}

#ifdef UNIV_HOTBACKUP
/********************************************************************//**
Extends all tablespaces to the size stored in the space header. During the
mysqlbackup --apply-log phase we extended the spaces on-demand so that log
records could be applied, but that may have left spaces still too small
compared to the size stored in the space header. */
UNIV_INTERN
void
fil_extend_tablespaces_to_stored_len(void)
/*======================================*/
{
	fil_space_t*	space;
	byte*		buf;
	ulint		actual_size;
	ulint		size_in_header;
	dberr_t		error;
	ibool		success;

	buf = mem_alloc(UNIV_PAGE_SIZE);

	mutex_enter(&fil_system->mutex);

	space = UT_LIST_GET_FIRST(fil_system->space_list);

	while (space) {
		ut_a(space->purpose == FIL_TABLESPACE);

		mutex_exit(&fil_system->mutex); /* no need to protect with a
					      mutex, because this is a
					      single-threaded operation */
		error = fil_read(TRUE, space->id,
				 fsp_flags_get_zip_size(space->flags),
				 0, 0, UNIV_PAGE_SIZE, buf, NULL);
		ut_a(error == DB_SUCCESS);

		size_in_header = fsp_get_size_low(buf);

		success = fil_extend_space_to_desired_size(
			&actual_size, space->id, size_in_header);
		if (!success) {
			fprintf(stderr,
				"InnoDB: Error: could not extend the"
				" tablespace of %s\n"
				"InnoDB: to the size stored in header,"
				" %lu pages;\n"
				"InnoDB: size after extension %lu pages\n"
				"InnoDB: Check that you have free disk space"
				" and retry!\n",
				space->name, size_in_header, actual_size);
			ut_a(success);
		}

		mutex_enter(&fil_system->mutex);

		space = UT_LIST_GET_NEXT(space_list, space);
	}

	mutex_exit(&fil_system->mutex);

	mem_free(buf);
}
#endif

/*========== RESERVE FREE EXTENTS (for a B-tree split, for example) ===*/

/*******************************************************************//**
Tries to reserve free extents in a file space.
@return	TRUE if succeed */
UNIV_INTERN
ibool
fil_space_reserve_free_extents(
/*===========================*/
	ulint	id,		/*!< in: space id */
	ulint	n_free_now,	/*!< in: number of free extents now */
	ulint	n_to_reserve)	/*!< in: how many one wants to reserve */
{
	fil_space_t*	space;
	ibool		success;

	ut_ad(fil_system);

	mutex_enter(&fil_system->mutex);

	space = fil_space_get_by_id(id);

	ut_a(space);

	if (space->n_reserved_extents + n_to_reserve > n_free_now) {
		success = FALSE;
	} else {
		space->n_reserved_extents += n_to_reserve;
		success = TRUE;
	}

	mutex_exit(&fil_system->mutex);

	return(success);
}

/*******************************************************************//**
Releases free extents in a file space. */
UNIV_INTERN
void
fil_space_release_free_extents(
/*===========================*/
	ulint	id,		/*!< in: space id */
	ulint	n_reserved)	/*!< in: how many one reserved */
{
	fil_space_t*	space;

	ut_ad(fil_system);

	mutex_enter(&fil_system->mutex);

	space = fil_space_get_by_id(id);

	ut_a(space);
	ut_a(space->n_reserved_extents >= n_reserved);

	space->n_reserved_extents -= n_reserved;

	mutex_exit(&fil_system->mutex);
}

/*******************************************************************//**
Gets the number of reserved extents. If the database is silent, this number
should be zero. */
UNIV_INTERN
ulint
fil_space_get_n_reserved_extents(
/*=============================*/
	ulint	id)		/*!< in: space id */
{
	fil_space_t*	space;
	ulint		n;

	ut_ad(fil_system);

	mutex_enter(&fil_system->mutex);

	space = fil_space_get_by_id(id);

	ut_a(space);

	n = space->n_reserved_extents;

	mutex_exit(&fil_system->mutex);

	return(n);
}

/*============================ FILE I/O ================================*/

/********************************************************************//**
NOTE: you must call fil_mutex_enter_and_prepare_for_io() first!

Prepares a file node for i/o. Opens the file if it is closed. Updates the
pending i/o's field in the node and the system appropriately. Takes the node
off the LRU list if it is in the LRU list. The caller must hold the fil_sys
mutex.
@return false if the file can't be opened, otherwise true */
static
bool
fil_node_prepare_for_io(
/*====================*/
	fil_node_t*	node,	/*!< in: file node */
	fil_system_t*	system,	/*!< in: tablespace memory cache */
	fil_space_t*	space)	/*!< in: space */
{
	ut_ad(node && system && space);
	ut_ad(mutex_own(&(system->mutex)));

	if (system->n_open > system->max_n_open + 5) {
		ut_print_timestamp(stderr);
		fprintf(stderr,
			"  InnoDB: Warning: open files %lu"
			" exceeds the limit %lu\n",
			(ulong) system->n_open,
			(ulong) system->max_n_open);
	}

	if (node->open == FALSE) {
		/* File is closed: open it */
		ut_a(node->n_pending == 0);

		if (!fil_node_open_file(node, system, space)) {
			return(false);
		}
	}

	if (node->n_pending == 0 && fil_space_belongs_in_lru(space)) {
		/* The node is in the LRU list, remove it */

		ut_a(UT_LIST_GET_LEN(system->LRU) > 0);

		UT_LIST_REMOVE(LRU, system->LRU, node);
	}

	node->n_pending++;

	return(true);
}

/********************************************************************//**
Updates the data structures when an i/o operation finishes. Updates the
pending i/o's field in the node appropriately. */
static
void
fil_node_complete_io(
/*=================*/
	fil_node_t*	node,	/*!< in: file node */
	fil_system_t*	system,	/*!< in: tablespace memory cache */
	ulint		type)	/*!< in: OS_FILE_WRITE or OS_FILE_READ; marks
				the node as modified if
				type == OS_FILE_WRITE */
{
	ut_ad(node);
	ut_ad(system);
	ut_ad(mutex_own(&(system->mutex)));

	ut_a(node->n_pending > 0);

	node->n_pending--;

	if (type == OS_FILE_WRITE) {
		ut_ad(!srv_read_only_mode);
		system->modification_counter++;
		node->modification_counter = system->modification_counter;

		if (fil_buffering_disabled(node->space)) {

			/* We don't need to keep track of unflushed
			changes as user has explicitly disabled
			buffering. */
			ut_ad(!node->space->is_in_unflushed_spaces);
			node->flush_counter = node->modification_counter;

		} else if (!node->space->is_in_unflushed_spaces) {

			node->space->is_in_unflushed_spaces = true;
			UT_LIST_ADD_FIRST(unflushed_spaces,
					  system->unflushed_spaces,
					  node->space);
		}
	}

	if (node->n_pending == 0 && fil_space_belongs_in_lru(node->space)) {

		/* The node must be put back to the LRU list */
		UT_LIST_ADD_FIRST(LRU, system->LRU, node);
	}
}

/********************************************************************//**
Report information about an invalid page access. */
static
void
fil_report_invalid_page_access(
/*===========================*/
	ulint		block_offset,	/*!< in: block offset */
	ulint		space_id,	/*!< in: space id */
	const char*	space_name,	/*!< in: space name */
	ulint		byte_offset,	/*!< in: byte offset */
	ulint		len,		/*!< in: I/O length */
	ulint		type)		/*!< in: I/O type */
{
	fprintf(stderr,
		"InnoDB: Error: trying to access page number %lu"
		" in space %lu,\n"
		"InnoDB: space name %s,\n"
		"InnoDB: which is outside the tablespace bounds.\n"
		"InnoDB: Byte offset %lu, len %lu, i/o type %lu.\n"
		"InnoDB: If you get this error at mysqld startup,"
		" please check that\n"
		"InnoDB: your my.cnf matches the ibdata files"
		" that you have in the\n"
		"InnoDB: MySQL server.\n",
		(ulong) block_offset, (ulong) space_id, space_name,
		(ulong) byte_offset, (ulong) len, (ulong) type);
}

/********************************************************************//**
Reads or writes data. This operation is asynchronous (aio).
@return DB_SUCCESS, or DB_TABLESPACE_DELETED if we are trying to do
i/o on a tablespace which does not exist */
UNIV_INTERN
dberr_t
fil_io(
/*===*/
	ulint	type,		/*!< in: OS_FILE_READ or OS_FILE_WRITE,
				ORed to OS_FILE_LOG, if a log i/o
				and ORed to OS_AIO_SIMULATED_WAKE_LATER
				if simulated aio and we want to post a
				batch of i/os; NOTE that a simulated batch
				may introduce hidden chances of deadlocks,
				because i/os are not actually handled until
				all have been posted: use with great
				caution! */
	bool	sync,		/*!< in: true if synchronous aio is desired */
	ulint	space_id,	/*!< in: space id */
	ulint	zip_size,	/*!< in: compressed page size in bytes;
				0 for uncompressed pages */
	ulint	block_offset,	/*!< in: offset in number of blocks */
	ulint	byte_offset,	/*!< in: remainder of offset in bytes; in
				aio this must be divisible by the OS block
				size */
	ulint	len,		/*!< in: how many bytes to read or write; this
				must not cross a file boundary; in aio this
				must be a block size multiple */
	void*	buf,		/*!< in/out: buffer where to store read data
				or from where to write; in aio this must be
				appropriately aligned */
	void*	message)	/*!< in: message for aio handler if non-sync
				aio used, else ignored */
{
	ulint		mode;
	fil_space_t*	space;
	fil_node_t*	node;
	ibool		ret;
	ulint		is_log;
	ulint		wake_later;
	os_offset_t	offset;
	ibool		ignore_nonexistent_pages;

	is_log = type & OS_FILE_LOG;
	type = type & ~OS_FILE_LOG;

	wake_later = type & OS_AIO_SIMULATED_WAKE_LATER;
	type = type & ~OS_AIO_SIMULATED_WAKE_LATER;

	ignore_nonexistent_pages = type & BUF_READ_IGNORE_NONEXISTENT_PAGES;
	type &= ~BUF_READ_IGNORE_NONEXISTENT_PAGES;

	ut_ad(byte_offset < UNIV_PAGE_SIZE);
	ut_ad(!zip_size || !byte_offset);
	ut_ad(ut_is_2pow(zip_size));
	ut_ad(buf);
	ut_ad(len > 0);
	ut_ad(UNIV_PAGE_SIZE == (ulong)(1 << UNIV_PAGE_SIZE_SHIFT));
#if (1 << UNIV_PAGE_SIZE_SHIFT_MAX) != UNIV_PAGE_SIZE_MAX
# error "(1 << UNIV_PAGE_SIZE_SHIFT_MAX) != UNIV_PAGE_SIZE_MAX"
#endif
#if (1 << UNIV_PAGE_SIZE_SHIFT_MIN) != UNIV_PAGE_SIZE_MIN
# error "(1 << UNIV_PAGE_SIZE_SHIFT_MIN) != UNIV_PAGE_SIZE_MIN"
#endif
	ut_ad(fil_validate_skip());
#ifndef UNIV_HOTBACKUP
# ifndef UNIV_LOG_DEBUG
	/* ibuf bitmap pages must be read in the sync aio mode: */
	ut_ad(recv_no_ibuf_operations
	      || type == OS_FILE_WRITE
	      || !ibuf_bitmap_page(zip_size, block_offset)
	      || sync
	      || is_log);
# endif /* UNIV_LOG_DEBUG */
	if (sync) {
		mode = OS_AIO_SYNC;
	} else if (is_log) {
		mode = OS_AIO_LOG;
	} else if (type == OS_FILE_READ
		   && !recv_no_ibuf_operations
		   && ibuf_page(space_id, zip_size, block_offset, NULL)) {
		mode = OS_AIO_IBUF;
	} else {
		mode = OS_AIO_NORMAL;
	}
#else /* !UNIV_HOTBACKUP */
	ut_a(sync);
	mode = OS_AIO_SYNC;
#endif /* !UNIV_HOTBACKUP */

	if (type == OS_FILE_READ) {
		srv_stats.data_read.add(len);
	} else if (type == OS_FILE_WRITE) {
		ut_ad(!srv_read_only_mode);
		srv_stats.data_written.add(len);
	}

	/* Reserve the fil_system mutex and make sure that we can open at
	least one file while holding it, if the file is not already open */

	fil_mutex_enter_and_prepare_for_io(space_id);

	space = fil_space_get_by_id(space_id);

	/* If we are deleting a tablespace we don't allow any read
	operations on that. However, we do allow write operations. */
	if (space == 0 || (type == OS_FILE_READ && space->stop_new_ops)) {
		mutex_exit(&fil_system->mutex);

		ib_logf(IB_LOG_LEVEL_ERROR,
			"Trying to do i/o to a tablespace which does "
			"not exist. i/o type %lu, space id %lu, "
			"page no. %lu, i/o length %lu bytes",
			(ulong) type, (ulong) space_id, (ulong) block_offset,
			(ulong) len);

		return(DB_TABLESPACE_DELETED);
	}

	ut_ad(mode != OS_AIO_IBUF || space->purpose == FIL_TABLESPACE);

	if (space->size > 0 && space->size <= block_offset) {
		ulint	actual_size;

		mutex_exit(&fil_system->mutex);
		fil_extend_space_to_desired_size(&actual_size, space->id,
						 block_offset + 1);
		mutex_enter(&fil_system->mutex);
		/* should retry? but it may safe for xtrabackup for now. */
	}

	node = UT_LIST_GET_FIRST(space->chain);

	for (;;) {
		if (node == NULL) {
			if (ignore_nonexistent_pages) {
				mutex_exit(&fil_system->mutex);
				return(DB_ERROR);
			}

			fil_report_invalid_page_access(
				block_offset, space_id, space->name,
				byte_offset, len, type);

			ut_error;

		} else if (fil_is_user_tablespace_id(space->id)
			   && node->size == 0) {

			/* We do not know the size of a single-table tablespace
			before we open the file */
			break;
		} else if (node->size > block_offset) {
			/* Found! */
			break;
		} else {
			block_offset -= node->size;
			node = UT_LIST_GET_NEXT(chain, node);
		}
	}

	/* Open file if closed */
	if (!fil_node_prepare_for_io(node, fil_system, space)) {
		if (space->purpose == FIL_TABLESPACE
		    && fil_is_user_tablespace_id(space->id)) {
			mutex_exit(&fil_system->mutex);

			ib_logf(IB_LOG_LEVEL_ERROR,
				"Trying to do i/o to a tablespace which "
				"exists without .ibd data file. "
				"i/o type %lu, space id %lu, page no %lu, "
				"i/o length %lu bytes",
				(ulong) type, (ulong) space_id,
				(ulong) block_offset, (ulong) len);

			return(DB_TABLESPACE_DELETED);
		}

		/* The tablespace is for log. Currently, we just assert here
		to prevent handling errors along the way fil_io returns.
		Also, if the log files are missing, it would be hard to
		promise the server can continue running. */
		ut_a(0);
	}

	/* Check that at least the start offset is within the bounds of a
	single-table tablespace, including rollback tablespaces. */
	if (UNIV_UNLIKELY(node->size <= block_offset)
	    && space->id != 0 && space->purpose == FIL_TABLESPACE) {

		fil_report_invalid_page_access(
			block_offset, space_id, space->name, byte_offset,
			len, type);

		ut_error;
	}

	/* Now we have made the changes in the data structures of fil_system */
	mutex_exit(&fil_system->mutex);

	/* Calculate the low 32 bits and the high 32 bits of the file offset */

	if (!zip_size) {
		offset = ((os_offset_t) block_offset << UNIV_PAGE_SIZE_SHIFT)
			+ byte_offset;

		ut_a(node->size - block_offset
		     >= ((byte_offset + len + (UNIV_PAGE_SIZE - 1))
			 / UNIV_PAGE_SIZE));
	} else {
		ulint	zip_size_shift;
		switch (zip_size) {
		case 1024: zip_size_shift = 10; break;
		case 2048: zip_size_shift = 11; break;
		case 4096: zip_size_shift = 12; break;
		case 8192: zip_size_shift = 13; break;
		case 16384: zip_size_shift = 14; break;
		default: ut_error;
		}
		offset = ((os_offset_t) block_offset << zip_size_shift)
			+ byte_offset;
		ut_a(node->size - block_offset
		     >= (len + (zip_size - 1)) / zip_size);
	}

	/* Do aio */

	ut_a(byte_offset % OS_FILE_LOG_BLOCK_SIZE == 0);
	ut_a((len % OS_FILE_LOG_BLOCK_SIZE) == 0);

#ifdef UNIV_HOTBACKUP
	/* In mysqlbackup do normal i/o, not aio */
	if (type == OS_FILE_READ) {
		ret = os_file_read(node->handle, buf, offset, len);
	} else {
		ut_ad(!srv_read_only_mode);
		ret = os_file_write(node->name, node->handle, buf,
				    offset, len);
	}
#else
	/* Queue the aio request */
	ret = os_aio(type, mode | wake_later, node->name, node->handle, buf,
		     offset, len, node, message);
#endif /* UNIV_HOTBACKUP */
	ut_a(ret);

	if (mode == OS_AIO_SYNC) {
		/* The i/o operation is already completed when we return from
		os_aio: */

		mutex_enter(&fil_system->mutex);

		fil_node_complete_io(node, fil_system, type);

		mutex_exit(&fil_system->mutex);

		ut_ad(fil_validate_skip());
	}

	return(DB_SUCCESS);
}

#ifndef UNIV_HOTBACKUP
/**********************************************************************//**
Waits for an aio operation to complete. This function is used to write the
handler for completed requests. The aio array of pending requests is divided
into segments (see os0file.cc for more info). The thread specifies which
segment it wants to wait for. */
UNIV_INTERN
void
fil_aio_wait(
/*=========*/
	ulint	segment)	/*!< in: the number of the segment in the aio
				array to wait for */
{
	ibool		ret;
	fil_node_t*	fil_node;
	void*		message;
	ulint		type;

	ut_ad(fil_validate_skip());

	if (srv_use_native_aio) {
		srv_set_io_thread_op_info(segment, "native aio handle");
#ifdef WIN_ASYNC_IO
		ret = os_aio_windows_handle(
			segment, 0, &fil_node, &message, &type);
#elif defined(LINUX_NATIVE_AIO)
		ret = os_aio_linux_handle(
			segment, &fil_node, &message, &type);
#else
		ut_error;
		ret = 0; /* Eliminate compiler warning */
#endif /* WIN_ASYNC_IO */
	} else {
		srv_set_io_thread_op_info(segment, "simulated aio handle");

		ret = os_aio_simulated_handle(
			segment, &fil_node, &message, &type);
	}

	ut_a(ret);
	if (fil_node == NULL) {
		ut_ad(srv_shutdown_state == SRV_SHUTDOWN_EXIT_THREADS);
		return;
	}

	srv_set_io_thread_op_info(segment, "complete io for fil node");

	mutex_enter(&fil_system->mutex);

	fil_node_complete_io(fil_node, fil_system, type);

	mutex_exit(&fil_system->mutex);

	ut_ad(fil_validate_skip());

	/* Do the i/o handling */
	/* IMPORTANT: since i/o handling for reads will read also the insert
	buffer in tablespace 0, you have to be very careful not to introduce
	deadlocks in the i/o system. We keep tablespace 0 data files always
	open, and use a special i/o thread to serve insert buffer requests. */

	if (fil_node->space->purpose == FIL_TABLESPACE) {
		srv_set_io_thread_op_info(segment, "complete io for buf page");
		buf_page_io_complete(static_cast<buf_page_t*>(message));
	} else {
		srv_set_io_thread_op_info(segment, "complete io for log");
		log_io_complete(static_cast<log_group_t*>(message));
	}
}
#endif /* UNIV_HOTBACKUP */

/**********************************************************************//**
Flushes to disk possible writes cached by the OS. If the space does not exist
or is being dropped, does not do anything. */
UNIV_INTERN
void
fil_flush(
/*======*/
	ulint	space_id)	/*!< in: file space id (this can be a group of
				log files or a tablespace of the database) */
{
	fil_space_t*	space;
	fil_node_t*	node;
	os_file_t	file;


	mutex_enter(&fil_system->mutex);

	space = fil_space_get_by_id(space_id);

	if (!space || space->stop_new_ops) {
		mutex_exit(&fil_system->mutex);

		return;
	}

	if (fil_buffering_disabled(space)) {

		/* No need to flush. User has explicitly disabled
		buffering. */
		ut_ad(!space->is_in_unflushed_spaces);
		ut_ad(fil_space_is_flushed(space));
		ut_ad(space->n_pending_flushes == 0);

#ifdef UNIV_DEBUG
		for (node = UT_LIST_GET_FIRST(space->chain);
		     node != NULL;
		     node = UT_LIST_GET_NEXT(chain, node)) {
			ut_ad(node->modification_counter
			      == node->flush_counter);
			ut_ad(node->n_pending_flushes == 0);
		}
#endif /* UNIV_DEBUG */

		mutex_exit(&fil_system->mutex);
		return;
	}

	space->n_pending_flushes++;	/*!< prevent dropping of the space while
					we are flushing */
	for (node = UT_LIST_GET_FIRST(space->chain);
	     node != NULL;
	     node = UT_LIST_GET_NEXT(chain, node)) {

		ib_int64_t old_mod_counter = node->modification_counter;;

		if (old_mod_counter <= node->flush_counter) {
			continue;
		}

		ut_a(node->open);

		if (space->purpose == FIL_TABLESPACE) {
			fil_n_pending_tablespace_flushes++;
		} else {
			fil_n_pending_log_flushes++;
			fil_n_log_flushes++;
		}
#ifdef __WIN__
		if (node->is_raw_disk) {

			goto skip_flush;
		}
#endif /* __WIN__ */
retry:
		if (node->n_pending_flushes > 0) {
			/* We want to avoid calling os_file_flush() on
			the file twice at the same time, because we do
			not know what bugs OS's may contain in file
			i/o */

			ib_int64_t sig_count =
				os_event_reset(node->sync_event);

			mutex_exit(&fil_system->mutex);

			os_event_wait_low(node->sync_event, sig_count);

			mutex_enter(&fil_system->mutex);

			if (node->flush_counter >= old_mod_counter) {

				goto skip_flush;
			}

			goto retry;
		}

		ut_a(node->open);
		file = node->handle;
		node->n_pending_flushes++;

		mutex_exit(&fil_system->mutex);

		os_file_flush(file);

		mutex_enter(&fil_system->mutex);

		os_event_set(node->sync_event);

		node->n_pending_flushes--;
skip_flush:
		if (node->flush_counter < old_mod_counter) {
			node->flush_counter = old_mod_counter;

			if (space->is_in_unflushed_spaces
			    && fil_space_is_flushed(space)) {

				space->is_in_unflushed_spaces = false;

				UT_LIST_REMOVE(
					unflushed_spaces,
					fil_system->unflushed_spaces,
					space);
			}
		}

		if (space->purpose == FIL_TABLESPACE) {
			fil_n_pending_tablespace_flushes--;
		} else {
			fil_n_pending_log_flushes--;
		}
	}

	space->n_pending_flushes--;

	mutex_exit(&fil_system->mutex);
}

/**********************************************************************//**
Flushes to disk the writes in file spaces of the given type possibly cached by
the OS. */
UNIV_INTERN
void
fil_flush_file_spaces(
/*==================*/
	ulint	purpose)	/*!< in: FIL_TABLESPACE, FIL_LOG */
{
	fil_space_t*	space;
	ulint*		space_ids;
	ulint		n_space_ids;
	ulint		i;

	mutex_enter(&fil_system->mutex);

	n_space_ids = UT_LIST_GET_LEN(fil_system->unflushed_spaces);
	if (n_space_ids == 0) {

		mutex_exit(&fil_system->mutex);
		return;
	}

	/* Assemble a list of space ids to flush.  Previously, we
	traversed fil_system->unflushed_spaces and called UT_LIST_GET_NEXT()
	on a space that was just removed from the list by fil_flush().
	Thus, the space could be dropped and the memory overwritten. */
	space_ids = static_cast<ulint*>(
		mem_alloc(n_space_ids * sizeof *space_ids));

	n_space_ids = 0;

	for (space = UT_LIST_GET_FIRST(fil_system->unflushed_spaces);
	     space;
	     space = UT_LIST_GET_NEXT(unflushed_spaces, space)) {

		if (space->purpose == purpose && !space->stop_new_ops) {

			space_ids[n_space_ids++] = space->id;
		}
	}

	mutex_exit(&fil_system->mutex);

	/* Flush the spaces.  It will not hurt to call fil_flush() on
	a non-existing space id. */
	for (i = 0; i < n_space_ids; i++) {

		fil_flush(space_ids[i]);
	}

	mem_free(space_ids);
}

/** Functor to validate the space list. */
struct	Check {
	void	operator()(const fil_node_t* elem)
	{
		ut_a(elem->open || !elem->n_pending);
	}
};

/******************************************************************//**
Checks the consistency of the tablespace cache.
@return	TRUE if ok */
UNIV_INTERN
ibool
fil_validate(void)
/*==============*/
{
	fil_space_t*	space;
	fil_node_t*	fil_node;
	ulint		n_open		= 0;
	ulint		i;

	mutex_enter(&fil_system->mutex);

	/* Look for spaces in the hash table */

	for (i = 0; i < hash_get_n_cells(fil_system->spaces); i++) {

		for (space = static_cast<fil_space_t*>(
				HASH_GET_FIRST(fil_system->spaces, i));
		     space != 0;
		     space = static_cast<fil_space_t*>(
			     	HASH_GET_NEXT(hash, space))) {

			UT_LIST_VALIDATE(
				chain, fil_node_t, space->chain, Check());

			for (fil_node = UT_LIST_GET_FIRST(space->chain);
			     fil_node != 0;
			     fil_node = UT_LIST_GET_NEXT(chain, fil_node)) {

				if (fil_node->n_pending > 0) {
					ut_a(fil_node->open);
				}

				if (fil_node->open) {
					n_open++;
				}
			}
		}
	}

	ut_a(fil_system->n_open == n_open);

	UT_LIST_CHECK(LRU, fil_node_t, fil_system->LRU);

	for (fil_node = UT_LIST_GET_FIRST(fil_system->LRU);
	     fil_node != 0;
	     fil_node = UT_LIST_GET_NEXT(LRU, fil_node)) {

		ut_a(fil_node->n_pending == 0);
		ut_a(!fil_node->being_extended);
		ut_a(fil_node->open);
		ut_a(fil_space_belongs_in_lru(fil_node->space));
	}

	mutex_exit(&fil_system->mutex);

	return(TRUE);
}

/********************************************************************//**
Returns TRUE if file address is undefined.
@return	TRUE if undefined */
UNIV_INTERN
ibool
fil_addr_is_null(
/*=============*/
	fil_addr_t	addr)	/*!< in: address */
{
	return(addr.page == FIL_NULL);
}

/********************************************************************//**
Get the predecessor of a file page.
@return	FIL_PAGE_PREV */
UNIV_INTERN
ulint
fil_page_get_prev(
/*==============*/
	const byte*	page)	/*!< in: file page */
{
	return(mach_read_from_4(page + FIL_PAGE_PREV));
}

/********************************************************************//**
Get the successor of a file page.
@return	FIL_PAGE_NEXT */
UNIV_INTERN
ulint
fil_page_get_next(
/*==============*/
	const byte*	page)	/*!< in: file page */
{
	return(mach_read_from_4(page + FIL_PAGE_NEXT));
}

/*********************************************************************//**
Sets the file page type. */
UNIV_INTERN
void
fil_page_set_type(
/*==============*/
	byte*	page,	/*!< in/out: file page */
	ulint	type)	/*!< in: type */
{
	ut_ad(page);

	mach_write_to_2(page + FIL_PAGE_TYPE, type);
}

/*********************************************************************//**
Gets the file page type.
@return type; NOTE that if the type has not been written to page, the
return value not defined */
UNIV_INTERN
ulint
fil_page_get_type(
/*==============*/
	const byte*	page)	/*!< in: file page */
{
	ut_ad(page);

	return(mach_read_from_2(page + FIL_PAGE_TYPE));
}

/****************************************************************//**
Closes the tablespace memory cache. */
UNIV_INTERN
void
fil_close(void)
/*===========*/
{
#ifndef UNIV_HOTBACKUP
	/* The mutex should already have been freed. */
	ut_ad(fil_system->mutex.magic_n == 0);
#endif /* !UNIV_HOTBACKUP */

	hash_table_free(fil_system->spaces);

	hash_table_free(fil_system->name_hash);

	ut_a(UT_LIST_GET_LEN(fil_system->LRU) == 0);
	ut_a(UT_LIST_GET_LEN(fil_system->unflushed_spaces) == 0);
	ut_a(UT_LIST_GET_LEN(fil_system->space_list) == 0);

	mem_free(fil_system);

	fil_system = NULL;
}

/********************************************************************//**
Initializes a buffer control block when the buf_pool is created. */
static
void
fil_buf_block_init(
/*===============*/
	buf_block_t*	block,		/*!< in: pointer to control block */
	byte*		frame)		/*!< in: pointer to buffer frame */
{
	UNIV_MEM_DESC(frame, UNIV_PAGE_SIZE);

	block->frame = frame;

	block->page.io_fix = BUF_IO_NONE;
	/* There are assertions that check for this. */
	block->page.buf_fix_count = 1;
	block->page.state = BUF_BLOCK_READY_FOR_USE;

	page_zip_des_init(&block->page.zip);
}

struct fil_iterator_t {
	os_file_t	file;			/*!< File handle */
	const char*	filepath;		/*!< File path name */
	os_offset_t	start;			/*!< From where to start */
	os_offset_t	end;			/*!< Where to stop */
	os_offset_t	file_size;		/*!< File size in bytes */
	ulint		page_size;		/*!< Page size */
	ulint		n_io_buffers;		/*!< Number of pages to use
						for IO */
	byte*		io_buffer;		/*!< Buffer to use for IO */
};

/********************************************************************//**
TODO: This can be made parallel trivially by chunking up the file and creating
a callback per thread. . Main benefit will be to use multiple CPUs for
checksums and compressed tables. We have to do compressed tables block by
block right now. Secondly we need to decompress/compress and copy too much
of data. These are CPU intensive.

Iterate over all the pages in the tablespace.
@param iter - Tablespace iterator
@param block - block to use for IO
@param callback - Callback to inspect and update page contents
@retval DB_SUCCESS or error code */
static
dberr_t
fil_iterate(
/*========*/
	const fil_iterator_t&	iter,
	buf_block_t*		block,
	PageCallback&		callback)
{
	os_offset_t		offset;
	ulint			page_no = 0;
	ulint			space_id = callback.get_space_id();
	ulint			n_bytes = iter.n_io_buffers * iter.page_size;

	ut_ad(!srv_read_only_mode);

	/* TODO: For compressed tables we do a lot of useless
	copying for non-index pages. Unfortunately, it is
	required by buf_zip_decompress() */

	for (offset = iter.start; offset < iter.end; offset += n_bytes) {

		byte*		io_buffer = iter.io_buffer;

		block->frame = io_buffer;

		if (callback.get_zip_size() > 0) {
			page_zip_des_init(&block->page.zip);
			page_zip_set_size(&block->page.zip, iter.page_size);
			block->page.zip.data = block->frame + UNIV_PAGE_SIZE;
			ut_d(block->page.zip.m_external = true);
			ut_ad(iter.page_size == callback.get_zip_size());

			/* Zip IO is done in the compressed page buffer. */
			io_buffer = block->page.zip.data;
		} else {
			io_buffer = iter.io_buffer;
		}

		/* We have to read the exact number of bytes. Otherwise the
		InnoDB IO functions croak on failed reads. */

		n_bytes = static_cast<ulint>(
			ut_min(static_cast<os_offset_t>(n_bytes),
			       iter.end - offset));

		ut_ad(n_bytes > 0);
		ut_ad(!(n_bytes % iter.page_size));

		if (!os_file_read(iter.file, io_buffer, offset,
				  (ulint) n_bytes)) {

			ib_logf(IB_LOG_LEVEL_ERROR, "os_file_read() failed");

			return(DB_IO_ERROR);
		}

		bool		updated = false;
		os_offset_t	page_off = offset;
		ulint		n_pages_read = (ulint) n_bytes / iter.page_size;

		for (ulint i = 0; i < n_pages_read; ++i) {

			buf_block_set_file_page(block, space_id, page_no++);

			dberr_t	err;

			if ((err = callback(page_off, block)) != DB_SUCCESS) {

				return(err);

			} else if (!updated) {
				updated = buf_block_get_state(block)
					== BUF_BLOCK_FILE_PAGE;
			}

			buf_block_set_state(block, BUF_BLOCK_NOT_USED);
			buf_block_set_state(block, BUF_BLOCK_READY_FOR_USE);

			page_off += iter.page_size;
			block->frame += iter.page_size;
		}

		/* A page was updated in the set, write back to disk. */
		if (updated
		    && !os_file_write(
				iter.filepath, iter.file, io_buffer,
				offset, (ulint) n_bytes)) {

			ib_logf(IB_LOG_LEVEL_ERROR, "os_file_write() failed");

			return(DB_IO_ERROR);
		}
	}

	return(DB_SUCCESS);
}

/********************************************************************//**
Iterate over all the pages in the tablespace.
@param table - the table definiton in the server
@param n_io_buffers - number of blocks to read and write together
@param callback - functor that will do the page updates
@return	DB_SUCCESS or error code */
UNIV_INTERN
dberr_t
fil_tablespace_iterate(
/*===================*/
	dict_table_t*	table,
	ulint		n_io_buffers,
	PageCallback&	callback)
{
	dberr_t		err;
	os_file_t	file;
	char*		filepath;

	ut_a(n_io_buffers > 0);
	ut_ad(!srv_read_only_mode);

	DBUG_EXECUTE_IF("ib_import_trigger_corruption_1",
			return(DB_CORRUPTION););

	if (DICT_TF_HAS_DATA_DIR(table->flags)) {
		dict_get_and_save_data_dir_path(table, false);
		ut_a(table->data_dir_path);

		filepath = os_file_make_remote_pathname(
			table->data_dir_path, table->name, "ibd");
	} else {
		filepath = fil_make_ibd_name(table->name, false);
	}

	{
		ibool	success;

		file = os_file_create_simple_no_error_handling(
			innodb_file_data_key, filepath,
			OS_FILE_OPEN, OS_FILE_READ_WRITE, &success);

		DBUG_EXECUTE_IF("fil_tablespace_iterate_failure",
		{
			static bool once;

			if (!once || ut_rnd_interval(0, 10) == 5) {
				once = true;
				success = FALSE;
				os_file_close(file);
			}
		});

		if (!success) {
			/* The following call prints an error message */
			os_file_get_last_error(true);

			ib_logf(IB_LOG_LEVEL_ERROR,
				"Trying to import a tablespace, but could not "
				"open the tablespace file %s", filepath);

			mem_free(filepath);

			return(DB_TABLESPACE_NOT_FOUND);

		} else {
			err = DB_SUCCESS;
		}
	}

	callback.set_file(filepath, file);

	os_offset_t	file_size = os_file_get_size(file);
	ut_a(file_size != (os_offset_t) -1);

	/* The block we will use for every physical page */
	buf_block_t	block;

	memset(&block, 0x0, sizeof(block));

	/* Allocate a page to read in the tablespace header, so that we
	can determine the page size and zip_size (if it is compressed).
	We allocate an extra page in case it is a compressed table. One
	page is to ensure alignement. */

	void*	page_ptr = mem_alloc(3 * UNIV_PAGE_SIZE);
	byte*	page = static_cast<byte*>(ut_align(page_ptr, UNIV_PAGE_SIZE));

	fil_buf_block_init(&block, page);

	/* Read the first page and determine the page and zip size. */

	if (!os_file_read(file, page, 0, UNIV_PAGE_SIZE)) {

		err = DB_IO_ERROR;

	} else if ((err = callback.init(file_size, &block)) == DB_SUCCESS) {
		fil_iterator_t	iter;

		iter.file = file;
		iter.start = 0;
		iter.end = file_size;
		iter.filepath = filepath;
		iter.file_size = file_size;
		iter.n_io_buffers = n_io_buffers;
		iter.page_size = callback.get_page_size();

		/* Compressed pages can't be optimised for block IO for now.
		We do the IMPORT page by page. */

		if (callback.get_zip_size() > 0) {
			iter.n_io_buffers = 1;
			ut_a(iter.page_size == callback.get_zip_size());
		}

		/** Add an extra page for compressed page scratch area. */

		void*	io_buffer = mem_alloc(
			(2 + iter.n_io_buffers) * UNIV_PAGE_SIZE);

		iter.io_buffer = static_cast<byte*>(
			ut_align(io_buffer, UNIV_PAGE_SIZE));

		err = fil_iterate(iter, &block, callback);

		mem_free(io_buffer);
	}

	if (err == DB_SUCCESS) {

		ib_logf(IB_LOG_LEVEL_INFO, "Sync to disk");

		if (!os_file_flush(file)) {
			ib_logf(IB_LOG_LEVEL_INFO, "os_file_flush() failed!");
			err = DB_IO_ERROR;
		} else {
			ib_logf(IB_LOG_LEVEL_INFO, "Sync to disk - done!");
		}
	}

	os_file_close(file);

	mem_free(page_ptr);
	mem_free(filepath);

	return(err);
}

/**
Set the tablespace compressed table size.
@return DB_SUCCESS if it is valie or DB_CORRUPTION if not */
dberr_t
PageCallback::set_zip_size(const buf_frame_t* page) UNIV_NOTHROW
{
	m_zip_size = fsp_header_get_zip_size(page);

	if (!ut_is_2pow(m_zip_size) || m_zip_size > UNIV_ZIP_SIZE_MAX) {
		return(DB_CORRUPTION);
	}

	return(DB_SUCCESS);
}

/********************************************************************//**
Delete the tablespace file and any related files like .cfg.
This should not be called for temporary tables. */
UNIV_INTERN
void
fil_delete_file(
/*============*/
	const char*	ibd_name)	/*!< in: filepath of the ibd
					tablespace */
{
	/* Force a delete of any stale .ibd files that are lying around. */

	ib_logf(IB_LOG_LEVEL_INFO, "Deleting %s", ibd_name);

	os_file_delete_if_exists(innodb_file_data_key, ibd_name);

	char*	cfg_name = fil_make_cfg_name(ibd_name);

	os_file_delete_if_exists(innodb_file_data_key, cfg_name);

	mem_free(cfg_name);
}

/**
Iterate over all the spaces in the space list and fetch the
tablespace names. It will return a copy of the name that must be
freed by the caller using: delete[].
@return DB_SUCCESS if all OK. */
UNIV_INTERN
dberr_t
fil_get_space_names(
/*================*/
	space_name_list_t&	space_name_list)
				/*!< in/out: List to append to */
{
	fil_space_t*	space;
	dberr_t		err = DB_SUCCESS;

	mutex_enter(&fil_system->mutex);

	for (space = UT_LIST_GET_FIRST(fil_system->space_list);
	     space != NULL;
	     space = UT_LIST_GET_NEXT(space_list, space)) {

		if (space->purpose == FIL_TABLESPACE) {
			ulint	len;
			char*	name;

			len = strlen(space->name);
			name = new(std::nothrow) char[len + 1];

			if (name == 0) {
				/* Caller to free elements allocated so far. */
				err = DB_OUT_OF_MEMORY;
				break;
			}

			memcpy(name, space->name, len);
			name[len] = 0;

			space_name_list.push_back(name);
		}
	}

	mutex_exit(&fil_system->mutex);

	return(err);
}

#if 0
/****************************************************************//**
Generate redo logs for swapping two .ibd files */
UNIV_INTERN
void
fil_mtr_rename_log(
/*===============*/
	ulint		old_space_id,	/*!< in: tablespace id of the old
					table. */
	const char*	old_name,	/*!< in: old table name */
	ulint		new_space_id,	/*!< in: tablespace id of the new
					table */
	const char*	new_name,	/*!< in: new table name */
	const char*	tmp_name,	/*!< in: temp table name used while
					swapping */
	mtr_t*		mtr)		/*!< in/out: mini-transaction */
{
	if (old_space_id != TRX_SYS_SPACE) {
		fil_op_write_log(MLOG_FILE_RENAME, old_space_id,
				 0, 0, old_name, tmp_name, mtr);
	}

	if (new_space_id != TRX_SYS_SPACE) {
		fil_op_write_log(MLOG_FILE_RENAME, new_space_id,
				 0, 0, new_name, old_name, mtr);
	}
}
#endif<|MERGE_RESOLUTION|>--- conflicted
+++ resolved
@@ -1841,15 +1841,6 @@
 
 	os_file_read(data_file, page, 0, UNIV_PAGE_SIZE);
 
-<<<<<<< HEAD
-	*flags = fsp_header_get_flags(page);
-
-	*space_id = fsp_header_get_space_id(page);
-
-	flushed_lsn = mach_read_from_8(page + FIL_PAGE_FILE_FLUSH_LSN);
-
-	if (!one_read_already && !srv_backup_mode) {
-=======
 	/* The FSP_HEADER on page 0 is only valid for the first file
 	in a tablespace.  So if this is not the first datafile, leave
 	*flags and *space_id as they were read from the first file and
@@ -1858,8 +1849,9 @@
 		*flags = fsp_header_get_flags(page);
 		*space_id = fsp_header_get_space_id(page);
 
->>>>>>> 7dea09e9
-		check_msg = fil_check_first_page(page);
+                if (!srv_backup_mode) {
+                  check_msg = fil_check_first_page(page);
+                }
 	}
 
 	flushed_lsn = mach_read_from_8(page + FIL_PAGE_FILE_FLUSH_LSN);
