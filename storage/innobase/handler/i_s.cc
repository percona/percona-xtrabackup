--- conflicted
+++ resolved
@@ -7661,242 +7661,6 @@
 	STRUCT_FLD(flags, 0UL),
 };
 
-<<<<<<< HEAD
-#define	STORE_ULINT(i,v)	field_store_ulint(fields[(i)], (v))
-#define	STORE_STRNG(i,v)	field_store_string(fields[(i)], (v))
-
-/** Fill handlerton based INFORMATION_SCHEMA.FILES table.
-@param[in,out]	thd	thread/connection descriptor
-@param[in,out]	tables	information schema tables to fill
-@retval 0 for success
-@retval HA_ERR_OUT_OF_MEM when running out of memory
-@return nonzero for failure */
-int
-i_s_files_table_fill(
-	THD*		thd,
-	TABLE_LIST*	tables)
-{
-	TABLE*		table_to_fill	= tables->table;
-	Field**		fields		= table_to_fill->field;
-
-	DBUG_ENTER("i_s_files_table_fill");
-
-	Space_ids	space_ids;
-
-	/* Gather information reportable to information_schema.files. */
-
-	/* Fetch all the active tablespace IDs. */
-	fil_space_ids_get(&space_ids);
-
-	for (auto space_id : space_ids) {
-
-		fil_space_t::Files	files;
-
-		/* This will "lock" the tablespace files. */
-		fil_node_fetch(space_id, &files);
-
-		for (const auto& file : files) {
-
-			const char*		space_name;
-			const char*		type = "TABLESPACE";
-			const fil_space_t*	space = file.space;
-
-			/** Buffer to build file-per-table tablespace names.
-			Even though a space_id is often stored in a ulint,
-			it cannot be larger than 1<<32-1, which is 10 numeric
-			characters. */
-
-			char		file_per_table_name[
-				sizeof("innodb_file_per_table_1234567890")];
-
-			fil_type_t	purpose = space->purpose;
-
-			if (purpose == FIL_TYPE_LOG) {
-				/* Do not report REDO LOGs to I_S.FILES */
-				break;
-			}
-
-			switch (purpose) {
-			case FIL_TYPE_LOG:
-				ut_error;
-
-			case FIL_TYPE_TABLESPACE:
-
-				if (fsp_is_undo_tablespace(space->id)) {
-					type = "UNDO LOG";
-					break;
-				} /* else fall through for TABLESPACE */
-
-			case FIL_TYPE_IMPORT:
-				/* 'IMPORTING'is a status. The type
-				is TABLESPACE. */
-				break;
-
-			case FIL_TYPE_TEMPORARY:
-				type = "TEMPORARY";
-				break;
-			}
-
-			page_size_t	page_size(space->flags);
-
-			bool	file_per_table;
-
-			file_per_table = fsp_is_file_per_table(
-				space->id, space->flags);
-
-			/* Single-table tablespaces are assigned to a schema. */
-			if (file_per_table) {
-
-				/* Their names will be like "test/t1" */
-				ut_ad(NULL != strchr(space->name, '/'));
-
-				/* File-per-table tablespace names are generated
-				internally and certain non-file-system-allowed
-				characters are expanded which can make the space
-				name too long. In order to avoid that problem,
-				use a modified tablespace name.
-				Since we are not returning dbname and tablename,
-				the user must match the space_id to
-				i_s_table.space in order find the single table
-				that is in it or the schema it belongs to. */
-				snprintf(
-					file_per_table_name,
-					sizeof(file_per_table_name),
-					"innodb_file_per_table_" SPACE_ID_PF,
-					space->id);
-
-				space_name = file_per_table_name;
-
-			} else {
-				/* Only file-per-table space names contain '/'.
-				This is not file-per-table . */
-				ut_ad(NULL == strchr(space->name, '/'));
-
-				space_name = space->name;
-			}
-
-			init_fill_schema_files_row(table_to_fill);
-
-			if (STORE_ULINT(IS_FILES_FILE_ID, space->id) != 0) {
-				break;
-			}
-
-			if (STORE_STRNG(IS_FILES_FILE_NAME, file.name)) {
-				break;
-			}
-
-			if (STORE_STRNG(IS_FILES_FILE_TYPE, type)) {
-				break;
-			}
-
-			if (STORE_STRNG(IS_FILES_TABLESPACE_NAME, space_name)) {
-
-				break;
-			}
-
-			if (STORE_STRNG(IS_FILES_ENGINE, "InnoDB")) {
-				break;
-			}
-
-			if (STORE_ULINT(IS_FILES_FREE_EXTENTS,
-				space->free_len)) {
-
-				break;
-			}
-
-			page_no_t	extent_pages;
-
-			extent_pages = fsp_get_extent_size_in_pages(page_size);
-
-			if (STORE_ULINT(
-				IS_FILES_TOTAL_EXTENTS,
-				space->size_in_header / extent_pages)) {
-
-				break;
-			}
-
-			if (STORE_ULINT(
-				IS_FILES_EXTENT_SIZE,
-				extent_pages * page_size.physical())) {
-
-				break;
-			}
-
-			if (STORE_ULINT(
-				IS_FILES_INITIAL_SIZE,
-				file.init_size * page_size.physical())) {
-
-				break;
-			}
-
-			if (file.max_size >= PAGE_NO_MAX) {
-
-				fields[IS_FILES_MAXIMUM_SIZE]->set_null();
-
-			} else if (STORE_ULINT(
-				IS_FILES_MAXIMUM_SIZE,
-				file.max_size * page_size.physical())) {
-
-				break;
-			}
-
-			page_no_t	extend_pages;
-
-			if (space->id == TRX_SYS_SPACE) {
-
-				extend_pages = srv_sys_space.get_increment();
-
-			} else if (fsp_is_system_temporary(space->id)) {
-
-				extend_pages = srv_tmp_space.get_increment();
-
-			} else {
-
-				extend_pages = fsp_get_pages_to_extend_ibd(
-					page_size, file.size);
-			}
-
-			if (STORE_ULINT(
-				IS_FILES_AUTOEXTEND_SIZE,
-				extend_pages * page_size.physical())) {
-
-				break;
-			}
-
-			uintmax_t	avail_space;
-
-			avail_space = fsp_get_available_space_in_free_extents(
-				space);
-
-			if (STORE_ULINT(
-				IS_FILES_DATA_FREE,
-				static_cast<ulint>(avail_space * 1024))) {
-
-				break;
-			}
-
-			if (STORE_STRNG(
-				IS_FILES_STATUS,
-				(purpose == FIL_TYPE_IMPORT)
-				? "IMPORTING" : "NORMAL")) {
-
-				break;
-			}
-
-			schema_table_store_record(thd, table_to_fill);
-		}
-
-		fil_node_release(space_id);
-	}
-
-	DBUG_RETURN(0);
-}
-=======
->>>>>>> 4b0cf1bd
-
-#undef STORE_ULINT
-#undef STORE_STRNG
-
 /** INFORMATION_SCHEMA.INNODB_CACHED_INDEXES */
 
 /* Fields of the dynamic table INFORMATION_SCHEMA.INNODB_CACHED_INDEXES */
