/*****************************************************************************

Copyright (c) 2007, 2015, Oracle and/or its affiliates. All Rights Reserved.

This program is free software; you can redistribute it and/or modify it under
the terms of the GNU General Public License as published by the Free Software
Foundation; version 2 of the License.

This program is distributed in the hope that it will be useful, but WITHOUT
ANY WARRANTY; without even the implied warranty of MERCHANTABILITY or FITNESS
FOR A PARTICULAR PURPOSE. See the GNU General Public License for more details.

You should have received a copy of the GNU General Public License along with
this program; if not, write to the Free Software Foundation, Inc.,
51 Franklin Street, Suite 500, Boston, MA 02110-1335 USA

*****************************************************************************/

/**************************************************//**
@file handler/i_s.cc
InnoDB INFORMATION SCHEMA tables interface to MySQL.

Created July 18, 2007 Vasil Dimov
*******************************************************/

#include "ha_prototypes.h"
#include <field.h>
#include <sql_acl.h>
#include <sql_show.h>
#include <sql_time.h>

#include "i_s.h"
#include "btr0pcur.h"
#include "btr0types.h"
#include "dict0dict.h"
#include "dict0load.h"
#include "buf0buddy.h"
#include "buf0buf.h"
#include "buf0stats.h"
#include "ibuf0ibuf.h"
#include "dict0mem.h"
#include "dict0types.h"
#include "srv0start.h"
#include "trx0i_s.h"
#include "trx0trx.h"
#include "srv0mon.h"
#include "fut0fut.h"
#include "pars0pars.h"
#include "fts0types.h"
#include "fts0opt.h"
#include "fts0priv.h"
#include "btr0btr.h"
#include "page0zip.h"
#include "fsp0sysspace.h"
#include "ut0new.h"
#include "dict0crea.h"

/** structure associates a name string with a file page type and/or buffer
page state. */
struct buf_page_desc_t{
	const char*	type_str;	/*!< String explain the page
					type/state */
	ulint		type_value;	/*!< Page type or page state */
};

/** We also define I_S_PAGE_TYPE_INDEX as the Index Page's position
in i_s_page_type[] array */
#define I_S_PAGE_TYPE_INDEX		1

/** Any unassigned FIL_PAGE_TYPE will be treated as unknown. */
#define	I_S_PAGE_TYPE_UNKNOWN		FIL_PAGE_TYPE_UNKNOWN

/** R-tree index page */
#define	I_S_PAGE_TYPE_RTREE		(FIL_PAGE_TYPE_LAST + 1)

/** Change buffer B-tree page */
#define	I_S_PAGE_TYPE_IBUF		(FIL_PAGE_TYPE_LAST + 2)

#define I_S_PAGE_TYPE_LAST		I_S_PAGE_TYPE_IBUF

#define I_S_PAGE_TYPE_BITS		4

/* Check if we can hold all page types */
#if I_S_PAGE_TYPE_LAST >= 1 << I_S_PAGE_TYPE_BITS
# error i_s_page_type[] is too large
#endif

/** Name string for File Page Types */
static buf_page_desc_t	i_s_page_type[] = {
	{"ALLOCATED", FIL_PAGE_TYPE_ALLOCATED},
	{"INDEX", FIL_PAGE_INDEX},
	{"UNDO_LOG", FIL_PAGE_UNDO_LOG},
	{"INODE", FIL_PAGE_INODE},
	{"IBUF_FREE_LIST", FIL_PAGE_IBUF_FREE_LIST},
	{"IBUF_BITMAP", FIL_PAGE_IBUF_BITMAP},
	{"SYSTEM", FIL_PAGE_TYPE_SYS},
	{"TRX_SYSTEM", FIL_PAGE_TYPE_TRX_SYS},
	{"FILE_SPACE_HEADER", FIL_PAGE_TYPE_FSP_HDR},
	{"EXTENT_DESCRIPTOR", FIL_PAGE_TYPE_XDES},
	{"BLOB", FIL_PAGE_TYPE_BLOB},
	{"COMPRESSED_BLOB", FIL_PAGE_TYPE_ZBLOB},
	{"COMPRESSED_BLOB2", FIL_PAGE_TYPE_ZBLOB2},
	{"UNKNOWN", I_S_PAGE_TYPE_UNKNOWN},
	{"RTREE_INDEX", I_S_PAGE_TYPE_RTREE},
	{"IBUF_INDEX", I_S_PAGE_TYPE_IBUF},
};

/** This structure defines information we will fetch from pages
currently cached in the buffer pool. It will be used to populate
table INFORMATION_SCHEMA.INNODB_BUFFER_PAGE */
struct buf_page_info_t{
	ulint		block_id;	/*!< Buffer Pool block ID */
	unsigned	space_id:32;	/*!< Tablespace ID */
	unsigned	page_num:32;	/*!< Page number/offset */
	unsigned	access_time:32;	/*!< Time of first access */
	unsigned	pool_id:MAX_BUFFER_POOLS_BITS;
					/*!< Buffer Pool ID. Must be less than
					MAX_BUFFER_POOLS */
	unsigned	flush_type:2;	/*!< Flush type */
	unsigned	io_fix:2;	/*!< type of pending I/O operation */
	unsigned	fix_count:19;	/*!< Count of how manyfold this block
					is bufferfixed */
	unsigned	hashed:1;	/*!< Whether hash index has been
					built on this page */
	unsigned	is_old:1;	/*!< TRUE if the block is in the old
					blocks in buf_pool->LRU_old */
	unsigned	freed_page_clock:31; /*!< the value of
					buf_pool->freed_page_clock */
	unsigned	zip_ssize:PAGE_ZIP_SSIZE_BITS;
					/*!< Compressed page size */
	unsigned	page_state:BUF_PAGE_STATE_BITS; /*!< Page state */
	unsigned	page_type:I_S_PAGE_TYPE_BITS;	/*!< Page type */
	unsigned	num_recs:UNIV_PAGE_SIZE_SHIFT_MAX-2;
					/*!< Number of records on Page */
	unsigned	data_size:UNIV_PAGE_SIZE_SHIFT_MAX;
					/*!< Sum of the sizes of the records */
	lsn_t		newest_mod;	/*!< Log sequence number of
					the youngest modification */
	lsn_t		oldest_mod;	/*!< Log sequence number of
					the oldest modification */
	space_index_t	index_id;	/*!< Index ID if a index page */
};

/** Maximum number of buffer page info we would cache. */
const ulint	MAX_BUF_INFO_CACHED = 10000;

#define OK(expr)		\
	if ((expr) != 0) {	\
		DBUG_RETURN(1);	\
	}

#if !defined __STRICT_ANSI__ && defined __GNUC__ && !defined __clang__
#define STRUCT_FLD(name, value)	name: value
#else
#define STRUCT_FLD(name, value)	value
#endif

/* Don't use a static const variable here, as some C++ compilers (notably
HPUX aCC: HP ANSI C++ B3910B A.03.65) can't handle it. */
#define END_OF_ST_FIELD_INFO \
	{STRUCT_FLD(field_name,		NULL), \
	 STRUCT_FLD(field_length,	0), \
	 STRUCT_FLD(field_type,		MYSQL_TYPE_NULL), \
	 STRUCT_FLD(value,		0), \
	 STRUCT_FLD(field_flags,	0), \
	 STRUCT_FLD(old_name,		""), \
	 STRUCT_FLD(open_method,	SKIP_OPEN_TABLE)}

/*
Use the following types mapping:

C type	ST_FIELD_INFO::field_type
---------------------------------
long			MYSQL_TYPE_LONGLONG
(field_length=MY_INT64_NUM_DECIMAL_DIGITS)

long unsigned		MYSQL_TYPE_LONGLONG
(field_length=MY_INT64_NUM_DECIMAL_DIGITS, field_flags=MY_I_S_UNSIGNED)

char*			MYSQL_TYPE_STRING
(field_length=n)

float			MYSQL_TYPE_FLOAT
(field_length=0 is ignored)

void*			MYSQL_TYPE_LONGLONG
(field_length=MY_INT64_NUM_DECIMAL_DIGITS, field_flags=MY_I_S_UNSIGNED)

boolean (if else)	MYSQL_TYPE_LONG
(field_length=1)

time_t			MYSQL_TYPE_DATETIME
(field_length=0 ignored)
---------------------------------
*/

/*******************************************************************//**
Common function to fill any of the dynamic tables:
INFORMATION_SCHEMA.innodb_trx
INFORMATION_SCHEMA.innodb_locks
INFORMATION_SCHEMA.innodb_lock_waits
@return 0 on success */
static
int
trx_i_s_common_fill_table(
/*======================*/
	THD*		thd,	/*!< in: thread */
	TABLE_LIST*	tables,	/*!< in/out: tables to fill */
	Item*		);	/*!< in: condition (not used) */

/*******************************************************************//**
Unbind a dynamic INFORMATION_SCHEMA table.
@return 0 on success */
static
int
i_s_common_deinit(
/*==============*/
	void*	p);	/*!< in/out: table schema object */
/*******************************************************************//**
Auxiliary function to store time_t value in MYSQL_TYPE_DATETIME
field.
@return 0 on success */
static
int
field_store_time_t(
/*===============*/
	Field*	field,	/*!< in/out: target field for storage */
	time_t	time)	/*!< in: value to store */
{
	MYSQL_TIME	my_time;
	struct tm	tm_time;

	if (time) {
#if 0
		/* use this if you are sure that `variables' and `time_zone'
		are always initialized */
		thd->variables.time_zone->gmt_sec_to_TIME(
			&my_time, (my_time_t) time);
#else
		localtime_r(&time, &tm_time);
		localtime_to_TIME(&my_time, &tm_time);
		my_time.time_type = MYSQL_TIMESTAMP_DATETIME;
#endif
	} else {
		memset(&my_time, 0, sizeof(my_time));
	}

	return(field->store_time(&my_time, MYSQL_TIMESTAMP_DATETIME));
}

/*******************************************************************//**
Auxiliary function to store char* value in MYSQL_TYPE_STRING field.
@return 0 on success */
static
int
field_store_string(
/*===============*/
	Field*		field,	/*!< in/out: target field for storage */
	const char*	str)	/*!< in: NUL-terminated utf-8 string,
				or NULL */
{
	int	ret;

	if (str != NULL) {

		ret = field->store(str, static_cast<uint>(strlen(str)),
				   system_charset_info);
		field->set_notnull();
	} else {

		ret = 0; /* success */
		field->set_null();
	}

	return(ret);
}

/*******************************************************************//**
Store the name of an index in a MYSQL_TYPE_VARCHAR field.
Handles the names of incomplete secondary indexes.
@return 0 on success */
static
int
field_store_index_name(
/*===================*/
	Field*		field,		/*!< in/out: target field for
					storage */
	const char*	index_name)	/*!< in: NUL-terminated utf-8
					index name, possibly starting with
					TEMP_INDEX_PREFIX */
{
	int	ret;

	ut_ad(index_name != NULL);
	ut_ad(field->real_type() == MYSQL_TYPE_VARCHAR);

	/* Since TEMP_INDEX_PREFIX is not a valid UTF8, we need to convert
	it to something else. */
	if (*index_name == *TEMP_INDEX_PREFIX_STR) {
		char	buf[NAME_LEN + 1];
		buf[0] = '?';
		memcpy(buf + 1, index_name + 1, strlen(index_name));
		ret = field->store(
			buf, static_cast<uint>(strlen(buf)),
			system_charset_info);
	} else {
		ret = field->store(
			index_name, static_cast<uint>(strlen(index_name)),
			system_charset_info);
	}

	field->set_notnull();

	return(ret);
}

/*******************************************************************//**
Auxiliary function to store ulint value in MYSQL_TYPE_LONGLONG field.
If the value is ULINT_UNDEFINED then the field it set to NULL.
@return 0 on success */
static
int
field_store_ulint(
/*==============*/
	Field*	field,	/*!< in/out: target field for storage */
	ulint	n)	/*!< in: value to store */
{
	int	ret;

	if (n != ULINT_UNDEFINED) {

		ret = field->store(static_cast<double>(n));
		field->set_notnull();
	} else {

		ret = 0; /* success */
		field->set_null();
	}

	return(ret);
}

/* Fields of the dynamic table INFORMATION_SCHEMA.innodb_trx */
static ST_FIELD_INFO	innodb_trx_fields_info[] =
{
#define IDX_TRX_ID		0
	{STRUCT_FLD(field_name,		"trx_id"),
	 STRUCT_FLD(field_length,	TRX_ID_MAX_LEN + 1),
	 STRUCT_FLD(field_type,		MYSQL_TYPE_STRING),
	 STRUCT_FLD(value,		0),
	 STRUCT_FLD(field_flags,	0),
	 STRUCT_FLD(old_name,		""),
	 STRUCT_FLD(open_method,	SKIP_OPEN_TABLE)},

#define IDX_TRX_STATE		1
	{STRUCT_FLD(field_name,		"trx_state"),
	 STRUCT_FLD(field_length,	TRX_QUE_STATE_STR_MAX_LEN + 1),
	 STRUCT_FLD(field_type,		MYSQL_TYPE_STRING),
	 STRUCT_FLD(value,		0),
	 STRUCT_FLD(field_flags,	0),
	 STRUCT_FLD(old_name,		""),
	 STRUCT_FLD(open_method,	SKIP_OPEN_TABLE)},

#define IDX_TRX_STARTED		2
	{STRUCT_FLD(field_name,		"trx_started"),
	 STRUCT_FLD(field_length,	0),
	 STRUCT_FLD(field_type,		MYSQL_TYPE_DATETIME),
	 STRUCT_FLD(value,		0),
	 STRUCT_FLD(field_flags,	0),
	 STRUCT_FLD(old_name,		""),
	 STRUCT_FLD(open_method,	SKIP_OPEN_TABLE)},

#define IDX_TRX_REQUESTED_LOCK_ID	3
	{STRUCT_FLD(field_name,		"trx_requested_lock_id"),
	 STRUCT_FLD(field_length,	TRX_I_S_LOCK_ID_MAX_LEN + 1),
	 STRUCT_FLD(field_type,		MYSQL_TYPE_STRING),
	 STRUCT_FLD(value,		0),
	 STRUCT_FLD(field_flags,	MY_I_S_MAYBE_NULL),
	 STRUCT_FLD(old_name,		""),
	 STRUCT_FLD(open_method,	SKIP_OPEN_TABLE)},

#define IDX_TRX_WAIT_STARTED	4
	{STRUCT_FLD(field_name,		"trx_wait_started"),
	 STRUCT_FLD(field_length,	0),
	 STRUCT_FLD(field_type,		MYSQL_TYPE_DATETIME),
	 STRUCT_FLD(value,		0),
	 STRUCT_FLD(field_flags,	MY_I_S_MAYBE_NULL),
	 STRUCT_FLD(old_name,		""),
	 STRUCT_FLD(open_method,	SKIP_OPEN_TABLE)},

#define IDX_TRX_WEIGHT		5
	{STRUCT_FLD(field_name,		"trx_weight"),
	 STRUCT_FLD(field_length,	MY_INT64_NUM_DECIMAL_DIGITS),
	 STRUCT_FLD(field_type,		MYSQL_TYPE_LONGLONG),
	 STRUCT_FLD(value,		0),
	 STRUCT_FLD(field_flags,	MY_I_S_UNSIGNED),
	 STRUCT_FLD(old_name,		""),
	 STRUCT_FLD(open_method,	SKIP_OPEN_TABLE)},

#define IDX_TRX_MYSQL_THREAD_ID	6
	{STRUCT_FLD(field_name,		"trx_mysql_thread_id"),
	 STRUCT_FLD(field_length,	MY_INT64_NUM_DECIMAL_DIGITS),
	 STRUCT_FLD(field_type,		MYSQL_TYPE_LONGLONG),
	 STRUCT_FLD(value,		0),
	 STRUCT_FLD(field_flags,	MY_I_S_UNSIGNED),
	 STRUCT_FLD(old_name,		""),
	 STRUCT_FLD(open_method,	SKIP_OPEN_TABLE)},

#define IDX_TRX_QUERY		7
	{STRUCT_FLD(field_name,		"trx_query"),
	 STRUCT_FLD(field_length,	TRX_I_S_TRX_QUERY_MAX_LEN),
	 STRUCT_FLD(field_type,		MYSQL_TYPE_STRING),
	 STRUCT_FLD(value,		0),
	 STRUCT_FLD(field_flags,	MY_I_S_MAYBE_NULL),
	 STRUCT_FLD(old_name,		""),
	 STRUCT_FLD(open_method,	SKIP_OPEN_TABLE)},

#define IDX_TRX_OPERATION_STATE	8
	{STRUCT_FLD(field_name,		"trx_operation_state"),
	 STRUCT_FLD(field_length,	TRX_I_S_TRX_OP_STATE_MAX_LEN),
	 STRUCT_FLD(field_type,		MYSQL_TYPE_STRING),
	 STRUCT_FLD(value,		0),
	 STRUCT_FLD(field_flags,	MY_I_S_MAYBE_NULL),
	 STRUCT_FLD(old_name,		""),
	 STRUCT_FLD(open_method,	SKIP_OPEN_TABLE)},

#define IDX_TRX_TABLES_IN_USE	9
	{STRUCT_FLD(field_name,		"trx_tables_in_use"),
	 STRUCT_FLD(field_length,	MY_INT64_NUM_DECIMAL_DIGITS),
	 STRUCT_FLD(field_type,		MYSQL_TYPE_LONGLONG),
	 STRUCT_FLD(value,		0),
	 STRUCT_FLD(field_flags,	MY_I_S_UNSIGNED),
	 STRUCT_FLD(old_name,		""),
	 STRUCT_FLD(open_method,	SKIP_OPEN_TABLE)},

#define IDX_TRX_TABLES_LOCKED	10
	{STRUCT_FLD(field_name,		"trx_tables_locked"),
	 STRUCT_FLD(field_length,	MY_INT64_NUM_DECIMAL_DIGITS),
	 STRUCT_FLD(field_type,		MYSQL_TYPE_LONGLONG),
	 STRUCT_FLD(value,		0),
	 STRUCT_FLD(field_flags,	MY_I_S_UNSIGNED),
	 STRUCT_FLD(old_name,		""),
	 STRUCT_FLD(open_method,	SKIP_OPEN_TABLE)},

#define IDX_TRX_LOCK_STRUCTS	11
	{STRUCT_FLD(field_name,		"trx_lock_structs"),
	 STRUCT_FLD(field_length,	MY_INT64_NUM_DECIMAL_DIGITS),
	 STRUCT_FLD(field_type,		MYSQL_TYPE_LONGLONG),
	 STRUCT_FLD(value,		0),
	 STRUCT_FLD(field_flags,	MY_I_S_UNSIGNED),
	 STRUCT_FLD(old_name,		""),
	 STRUCT_FLD(open_method,	SKIP_OPEN_TABLE)},

#define IDX_TRX_LOCK_MEMORY_BYTES	12
	{STRUCT_FLD(field_name,		"trx_lock_memory_bytes"),
	 STRUCT_FLD(field_length,	MY_INT64_NUM_DECIMAL_DIGITS),
	 STRUCT_FLD(field_type,		MYSQL_TYPE_LONGLONG),
	 STRUCT_FLD(value,		0),
	 STRUCT_FLD(field_flags,	MY_I_S_UNSIGNED),
	 STRUCT_FLD(old_name,		""),
	 STRUCT_FLD(open_method,	SKIP_OPEN_TABLE)},

#define IDX_TRX_ROWS_LOCKED	13
	{STRUCT_FLD(field_name,		"trx_rows_locked"),
	 STRUCT_FLD(field_length,	MY_INT64_NUM_DECIMAL_DIGITS),
	 STRUCT_FLD(field_type,		MYSQL_TYPE_LONGLONG),
	 STRUCT_FLD(value,		0),
	 STRUCT_FLD(field_flags,	MY_I_S_UNSIGNED),
	 STRUCT_FLD(old_name,		""),
	 STRUCT_FLD(open_method,	SKIP_OPEN_TABLE)},

#define IDX_TRX_ROWS_MODIFIED		14
	{STRUCT_FLD(field_name,		"trx_rows_modified"),
	 STRUCT_FLD(field_length,	MY_INT64_NUM_DECIMAL_DIGITS),
	 STRUCT_FLD(field_type,		MYSQL_TYPE_LONGLONG),
	 STRUCT_FLD(value,		0),
	 STRUCT_FLD(field_flags,	MY_I_S_UNSIGNED),
	 STRUCT_FLD(old_name,		""),
	 STRUCT_FLD(open_method,	SKIP_OPEN_TABLE)},

#define IDX_TRX_CONNCURRENCY_TICKETS	15
	{STRUCT_FLD(field_name,		"trx_concurrency_tickets"),
	 STRUCT_FLD(field_length,	MY_INT64_NUM_DECIMAL_DIGITS),
	 STRUCT_FLD(field_type,		MYSQL_TYPE_LONGLONG),
	 STRUCT_FLD(value,		0),
	 STRUCT_FLD(field_flags,	MY_I_S_UNSIGNED),
	 STRUCT_FLD(old_name,		""),
	 STRUCT_FLD(open_method,	SKIP_OPEN_TABLE)},

#define IDX_TRX_ISOLATION_LEVEL	16
	{STRUCT_FLD(field_name,		"trx_isolation_level"),
	 STRUCT_FLD(field_length,	TRX_I_S_TRX_ISOLATION_LEVEL_MAX_LEN),
	 STRUCT_FLD(field_type,		MYSQL_TYPE_STRING),
	 STRUCT_FLD(value,		0),
	 STRUCT_FLD(field_flags,	0),
	 STRUCT_FLD(old_name,		""),
	 STRUCT_FLD(open_method,	SKIP_OPEN_TABLE)},

#define IDX_TRX_UNIQUE_CHECKS	17
	{STRUCT_FLD(field_name,		"trx_unique_checks"),
	 STRUCT_FLD(field_length,	1),
	 STRUCT_FLD(field_type,		MYSQL_TYPE_LONG),
	 STRUCT_FLD(value,		1),
	 STRUCT_FLD(field_flags,	0),
	 STRUCT_FLD(old_name,		""),
	 STRUCT_FLD(open_method,	SKIP_OPEN_TABLE)},

#define IDX_TRX_FOREIGN_KEY_CHECKS	18
	{STRUCT_FLD(field_name,		"trx_foreign_key_checks"),
	 STRUCT_FLD(field_length,	1),
	 STRUCT_FLD(field_type,		MYSQL_TYPE_LONG),
	 STRUCT_FLD(value,		1),
	 STRUCT_FLD(field_flags,	0),
	 STRUCT_FLD(old_name,		""),
	 STRUCT_FLD(open_method,	SKIP_OPEN_TABLE)},

#define IDX_TRX_LAST_FOREIGN_KEY_ERROR	19
	{STRUCT_FLD(field_name,		"trx_last_foreign_key_error"),
	 STRUCT_FLD(field_length,	TRX_I_S_TRX_FK_ERROR_MAX_LEN),
	 STRUCT_FLD(field_type,		MYSQL_TYPE_STRING),
	 STRUCT_FLD(value,		0),
	 STRUCT_FLD(field_flags,	MY_I_S_MAYBE_NULL),
	 STRUCT_FLD(old_name,		""),
	 STRUCT_FLD(open_method,	SKIP_OPEN_TABLE)},

#define IDX_TRX_ADAPTIVE_HASH_LATCHED	20
	{STRUCT_FLD(field_name,		"trx_adaptive_hash_latched"),
	 STRUCT_FLD(field_length,	1),
	 STRUCT_FLD(field_type,		MYSQL_TYPE_LONG),
	 STRUCT_FLD(value,		0),
	 STRUCT_FLD(field_flags,	0),
	 STRUCT_FLD(old_name,		""),
	 STRUCT_FLD(open_method,	SKIP_OPEN_TABLE)},

#define IDX_TRX_ADAPTIVE_HASH_TIMEOUT	21
	{STRUCT_FLD(field_name,		"trx_adaptive_hash_timeout"),
	 STRUCT_FLD(field_length,	MY_INT64_NUM_DECIMAL_DIGITS),
	 STRUCT_FLD(field_type,		MYSQL_TYPE_LONGLONG),
	 STRUCT_FLD(value,		0),
	 STRUCT_FLD(field_flags,	MY_I_S_UNSIGNED),
	 STRUCT_FLD(old_name,		""),
	 STRUCT_FLD(open_method,	SKIP_OPEN_TABLE)},

#define IDX_TRX_READ_ONLY		22
	{STRUCT_FLD(field_name,		"trx_is_read_only"),
	 STRUCT_FLD(field_length,	1),
	 STRUCT_FLD(field_type,		MYSQL_TYPE_LONG),
	 STRUCT_FLD(value,		0),
	 STRUCT_FLD(field_flags,	0),
	 STRUCT_FLD(old_name,		""),
	 STRUCT_FLD(open_method,	SKIP_OPEN_TABLE)},

#define IDX_TRX_AUTOCOMMIT_NON_LOCKING	23
	{STRUCT_FLD(field_name,		"trx_autocommit_non_locking"),
	 STRUCT_FLD(field_length,	1),
	 STRUCT_FLD(field_type,		MYSQL_TYPE_LONG),
	 STRUCT_FLD(value,		0),
	 STRUCT_FLD(field_flags,	0),
	 STRUCT_FLD(old_name,		""),
	 STRUCT_FLD(open_method,	SKIP_OPEN_TABLE)},

	END_OF_ST_FIELD_INFO
};

/*******************************************************************//**
Read data from cache buffer and fill the INFORMATION_SCHEMA.innodb_trx
table with it.
@return 0 on success */
static
int
fill_innodb_trx_from_cache(
/*=======================*/
	trx_i_s_cache_t*	cache,	/*!< in: cache to read from */
	THD*			thd,	/*!< in: used to call
					schema_table_store_record() */
	TABLE*			table)	/*!< in/out: fill this table */
{
	Field**	fields;
	ulint	rows_num;
	char	lock_id[TRX_I_S_LOCK_ID_MAX_LEN + 1];
	ulint	i;

	DBUG_ENTER("fill_innodb_trx_from_cache");

	fields = table->field;

	rows_num = trx_i_s_cache_get_rows_used(cache,
					       I_S_INNODB_TRX);

	for (i = 0; i < rows_num; i++) {

		i_s_trx_row_t*	row;
		char		trx_id[TRX_ID_MAX_LEN + 1];

		row = (i_s_trx_row_t*)
			trx_i_s_cache_get_nth_row(
				cache, I_S_INNODB_TRX, i);

		/* trx_id */
		ut_snprintf(trx_id, sizeof(trx_id), TRX_ID_FMT, row->trx_id);
		OK(field_store_string(fields[IDX_TRX_ID], trx_id));

		/* trx_state */
		OK(field_store_string(fields[IDX_TRX_STATE],
				      row->trx_state));

		/* trx_started */
		OK(field_store_time_t(fields[IDX_TRX_STARTED],
				      (time_t) row->trx_started));

		/* trx_requested_lock_id */
		/* trx_wait_started */
		if (row->trx_wait_started != 0) {

			OK(field_store_string(
				   fields[IDX_TRX_REQUESTED_LOCK_ID],
				   trx_i_s_create_lock_id(
					   row->requested_lock_row,
					   lock_id, sizeof(lock_id))));
			/* field_store_string() sets it no notnull */

			OK(field_store_time_t(
				   fields[IDX_TRX_WAIT_STARTED],
				   (time_t) row->trx_wait_started));
			fields[IDX_TRX_WAIT_STARTED]->set_notnull();
		} else {

			fields[IDX_TRX_REQUESTED_LOCK_ID]->set_null();
			fields[IDX_TRX_WAIT_STARTED]->set_null();
		}

		/* trx_weight */
		OK(fields[IDX_TRX_WEIGHT]->store((longlong) row->trx_weight,
						 true));

		/* trx_mysql_thread_id */
		OK(fields[IDX_TRX_MYSQL_THREAD_ID]->store(
			   static_cast<double>(row->trx_mysql_thread_id)));

		/* trx_query */
		if (row->trx_query) {
			/* store will do appropriate character set
			conversion check */
			fields[IDX_TRX_QUERY]->store(
				row->trx_query,
				static_cast<uint>(strlen(row->trx_query)),
				row->trx_query_cs);
			fields[IDX_TRX_QUERY]->set_notnull();
		} else {
			fields[IDX_TRX_QUERY]->set_null();
		}

		/* trx_operation_state */
		OK(field_store_string(fields[IDX_TRX_OPERATION_STATE],
				      row->trx_operation_state));

		/* trx_tables_in_use */
		OK(fields[IDX_TRX_TABLES_IN_USE]->store(
			   (longlong) row->trx_tables_in_use, true));

		/* trx_tables_locked */
		OK(fields[IDX_TRX_TABLES_LOCKED]->store(
			   (longlong) row->trx_tables_locked, true));

		/* trx_lock_structs */
		OK(fields[IDX_TRX_LOCK_STRUCTS]->store(
			   (longlong) row->trx_lock_structs, true));

		/* trx_lock_memory_bytes */
		OK(fields[IDX_TRX_LOCK_MEMORY_BYTES]->store(
			   (longlong) row->trx_lock_memory_bytes, true));

		/* trx_rows_locked */
		OK(fields[IDX_TRX_ROWS_LOCKED]->store(
			   (longlong) row->trx_rows_locked, true));

		/* trx_rows_modified */
		OK(fields[IDX_TRX_ROWS_MODIFIED]->store(
			   (longlong) row->trx_rows_modified, true));

		/* trx_concurrency_tickets */
		OK(fields[IDX_TRX_CONNCURRENCY_TICKETS]->store(
			   (longlong) row->trx_concurrency_tickets, true));

		/* trx_isolation_level */
		OK(field_store_string(fields[IDX_TRX_ISOLATION_LEVEL],
				      row->trx_isolation_level));

		/* trx_unique_checks */
		OK(fields[IDX_TRX_UNIQUE_CHECKS]->store(
			   static_cast<double>(row->trx_unique_checks)));

		/* trx_foreign_key_checks */
		OK(fields[IDX_TRX_FOREIGN_KEY_CHECKS]->store(
			   static_cast<double>(row->trx_foreign_key_checks)));

		/* trx_last_foreign_key_error */
		OK(field_store_string(fields[IDX_TRX_LAST_FOREIGN_KEY_ERROR],
				      row->trx_foreign_key_error));

		/* trx_adaptive_hash_latched */
		OK(fields[IDX_TRX_ADAPTIVE_HASH_LATCHED]->store(
			   static_cast<double>(row->trx_has_search_latch)));

		/* trx_is_read_only*/
		OK(fields[IDX_TRX_READ_ONLY]->store(
				(longlong) row->trx_is_read_only, true));

		/* trx_is_autocommit_non_locking */
		OK(fields[IDX_TRX_AUTOCOMMIT_NON_LOCKING]->store(
				(longlong) row->trx_is_autocommit_non_locking,
				true));

		OK(schema_table_store_record(thd, table));
	}

	DBUG_RETURN(0);
}

/*******************************************************************//**
Bind the dynamic table INFORMATION_SCHEMA.innodb_trx
@return 0 on success */
static
int
innodb_trx_init(
/*============*/
	void*	p)	/*!< in/out: table schema object */
{
	ST_SCHEMA_TABLE*	schema;

	DBUG_ENTER("innodb_trx_init");

	schema = (ST_SCHEMA_TABLE*) p;

	schema->fields_info = innodb_trx_fields_info;
	schema->fill_table = trx_i_s_common_fill_table;

	DBUG_RETURN(0);
}

static struct st_mysql_information_schema	i_s_info =
{
	MYSQL_INFORMATION_SCHEMA_INTERFACE_VERSION
};

struct st_mysql_plugin	i_s_innodb_trx =
{
	/* the plugin type (a MYSQL_XXX_PLUGIN value) */
	/* int */
	STRUCT_FLD(type, MYSQL_INFORMATION_SCHEMA_PLUGIN),

	/* pointer to type-specific plugin descriptor */
	/* void* */
	STRUCT_FLD(info, &i_s_info),

	/* plugin name */
	/* const char* */
	STRUCT_FLD(name, "INNODB_TRX"),

	/* plugin author (for SHOW PLUGINS) */
	/* const char* */
	STRUCT_FLD(author, plugin_author),

	/* general descriptive text (for SHOW PLUGINS) */
	/* const char* */
	STRUCT_FLD(descr, "InnoDB transactions"),

	/* the plugin license (PLUGIN_LICENSE_XXX) */
	/* int */
	STRUCT_FLD(license, PLUGIN_LICENSE_GPL),

	/* the function to invoke when plugin is loaded */
	/* int (*)(void*); */
	STRUCT_FLD(init, innodb_trx_init),

	/* the function to invoke when plugin is unloaded */
	/* int (*)(void*); */
	STRUCT_FLD(deinit, i_s_common_deinit),

	/* plugin version (for SHOW PLUGINS) */
	/* unsigned int */
	STRUCT_FLD(version, INNODB_VERSION_SHORT),

	/* struct st_mysql_show_var* */
	STRUCT_FLD(status_vars, NULL),

	/* struct st_mysql_sys_var** */
	STRUCT_FLD(system_vars, NULL),

	/* reserved for dependency checking */
	/* void* */
	STRUCT_FLD(__reserved1, NULL),

	/* Plugin flags */
	/* unsigned long */
	STRUCT_FLD(flags, 0UL),
};

/* Fields of the dynamic table INFORMATION_SCHEMA.innodb_locks */
static ST_FIELD_INFO	innodb_locks_fields_info[] =
{
#define IDX_LOCK_ID		0
	{STRUCT_FLD(field_name,		"lock_id"),
	 STRUCT_FLD(field_length,	TRX_I_S_LOCK_ID_MAX_LEN + 1),
	 STRUCT_FLD(field_type,		MYSQL_TYPE_STRING),
	 STRUCT_FLD(value,		0),
	 STRUCT_FLD(field_flags,	0),
	 STRUCT_FLD(old_name,		""),
	 STRUCT_FLD(open_method,	SKIP_OPEN_TABLE)},

#define IDX_LOCK_TRX_ID		1
	{STRUCT_FLD(field_name,		"lock_trx_id"),
	 STRUCT_FLD(field_length,	TRX_ID_MAX_LEN + 1),
	 STRUCT_FLD(field_type,		MYSQL_TYPE_STRING),
	 STRUCT_FLD(value,		0),
	 STRUCT_FLD(field_flags,	0),
	 STRUCT_FLD(old_name,		""),
	 STRUCT_FLD(open_method,	SKIP_OPEN_TABLE)},

#define IDX_LOCK_MODE		2
	{STRUCT_FLD(field_name,		"lock_mode"),
	 /* S[,GAP] X[,GAP] IS[,GAP] IX[,GAP] AUTO_INC UNKNOWN */
	 STRUCT_FLD(field_length,	32),
	 STRUCT_FLD(field_type,		MYSQL_TYPE_STRING),
	 STRUCT_FLD(value,		0),
	 STRUCT_FLD(field_flags,	0),
	 STRUCT_FLD(old_name,		""),
	 STRUCT_FLD(open_method,	SKIP_OPEN_TABLE)},

#define IDX_LOCK_TYPE		3
	{STRUCT_FLD(field_name,		"lock_type"),
	 STRUCT_FLD(field_length,	32 /* RECORD|TABLE|UNKNOWN */),
	 STRUCT_FLD(field_type,		MYSQL_TYPE_STRING),
	 STRUCT_FLD(value,		0),
	 STRUCT_FLD(field_flags,	0),
	 STRUCT_FLD(old_name,		""),
	 STRUCT_FLD(open_method,	SKIP_OPEN_TABLE)},

#define IDX_LOCK_TABLE		4
	{STRUCT_FLD(field_name,		"lock_table"),
	 STRUCT_FLD(field_length,	1024),
	 STRUCT_FLD(field_type,		MYSQL_TYPE_STRING),
	 STRUCT_FLD(value,		0),
	 STRUCT_FLD(field_flags,	0),
	 STRUCT_FLD(old_name,		""),
	 STRUCT_FLD(open_method,	SKIP_OPEN_TABLE)},

#define IDX_LOCK_INDEX		5
	{STRUCT_FLD(field_name,		"lock_index"),
	 STRUCT_FLD(field_length,	1024),
	 STRUCT_FLD(field_type,		MYSQL_TYPE_STRING),
	 STRUCT_FLD(value,		0),
	 STRUCT_FLD(field_flags,	MY_I_S_MAYBE_NULL),
	 STRUCT_FLD(old_name,		""),
	 STRUCT_FLD(open_method,	SKIP_OPEN_TABLE)},

#define IDX_LOCK_SPACE		6
	{STRUCT_FLD(field_name,		"lock_space"),
	 STRUCT_FLD(field_length,	MY_INT64_NUM_DECIMAL_DIGITS),
	 STRUCT_FLD(field_type,		MYSQL_TYPE_LONGLONG),
	 STRUCT_FLD(value,		0),
	 STRUCT_FLD(field_flags,	MY_I_S_UNSIGNED | MY_I_S_MAYBE_NULL),
	 STRUCT_FLD(old_name,		""),
	 STRUCT_FLD(open_method,	SKIP_OPEN_TABLE)},

#define IDX_LOCK_PAGE		7
	{STRUCT_FLD(field_name,		"lock_page"),
	 STRUCT_FLD(field_length,	MY_INT64_NUM_DECIMAL_DIGITS),
	 STRUCT_FLD(field_type,		MYSQL_TYPE_LONGLONG),
	 STRUCT_FLD(value,		0),
	 STRUCT_FLD(field_flags,	MY_I_S_UNSIGNED | MY_I_S_MAYBE_NULL),
	 STRUCT_FLD(old_name,		""),
	 STRUCT_FLD(open_method,	SKIP_OPEN_TABLE)},

#define IDX_LOCK_REC		8
	{STRUCT_FLD(field_name,		"lock_rec"),
	 STRUCT_FLD(field_length,	MY_INT64_NUM_DECIMAL_DIGITS),
	 STRUCT_FLD(field_type,		MYSQL_TYPE_LONGLONG),
	 STRUCT_FLD(value,		0),
	 STRUCT_FLD(field_flags,	MY_I_S_UNSIGNED | MY_I_S_MAYBE_NULL),
	 STRUCT_FLD(old_name,		""),
	 STRUCT_FLD(open_method,	SKIP_OPEN_TABLE)},

#define IDX_LOCK_DATA		9
	{STRUCT_FLD(field_name,		"lock_data"),
	 STRUCT_FLD(field_length,	TRX_I_S_LOCK_DATA_MAX_LEN),
	 STRUCT_FLD(field_type,		MYSQL_TYPE_STRING),
	 STRUCT_FLD(value,		0),
	 STRUCT_FLD(field_flags,	MY_I_S_MAYBE_NULL),
	 STRUCT_FLD(old_name,		""),
	 STRUCT_FLD(open_method,	SKIP_OPEN_TABLE)},

	END_OF_ST_FIELD_INFO
};

/*******************************************************************//**
Read data from cache buffer and fill the INFORMATION_SCHEMA.innodb_locks
table with it.
@return 0 on success */
static
int
fill_innodb_locks_from_cache(
/*=========================*/
	trx_i_s_cache_t*	cache,	/*!< in: cache to read from */
	THD*			thd,	/*!< in: MySQL client connection */
	TABLE*			table)	/*!< in/out: fill this table */
{
	Field**	fields;
	ulint	rows_num;
	char	lock_id[TRX_I_S_LOCK_ID_MAX_LEN + 1];
	ulint	i;

	DBUG_ENTER("fill_innodb_locks_from_cache");

	fields = table->field;

	rows_num = trx_i_s_cache_get_rows_used(cache,
					       I_S_INNODB_LOCKS);

	for (i = 0; i < rows_num; i++) {

		i_s_locks_row_t*	row;
		char			buf[MAX_FULL_NAME_LEN + 1];
		const char*		bufend;

		char			lock_trx_id[TRX_ID_MAX_LEN + 1];

		row = (i_s_locks_row_t*)
			trx_i_s_cache_get_nth_row(
				cache, I_S_INNODB_LOCKS, i);

		/* lock_id */
		trx_i_s_create_lock_id(row, lock_id, sizeof(lock_id));
		OK(field_store_string(fields[IDX_LOCK_ID],
				      lock_id));

		/* lock_trx_id */
		ut_snprintf(lock_trx_id, sizeof(lock_trx_id),
			    TRX_ID_FMT, row->lock_trx_id);
		OK(field_store_string(fields[IDX_LOCK_TRX_ID], lock_trx_id));

		/* lock_mode */
		OK(field_store_string(fields[IDX_LOCK_MODE],
				      row->lock_mode));

		/* lock_type */
		OK(field_store_string(fields[IDX_LOCK_TYPE],
				      row->lock_type));

		/* lock_table */
		bufend = innobase_convert_name(buf, sizeof(buf),
					       row->lock_table,
					       strlen(row->lock_table),
					       thd);
		OK(fields[IDX_LOCK_TABLE]->store(
			buf, static_cast<uint>(bufend - buf),
			system_charset_info));

		/* lock_index */
		if (row->lock_index != NULL) {
			OK(field_store_index_name(fields[IDX_LOCK_INDEX],
						  row->lock_index));
		} else {
			fields[IDX_LOCK_INDEX]->set_null();
		}

		/* lock_space */
		OK(field_store_ulint(fields[IDX_LOCK_SPACE],
				     row->lock_space));

		/* lock_page */
		OK(field_store_ulint(fields[IDX_LOCK_PAGE],
				     row->lock_page));

		/* lock_rec */
		OK(field_store_ulint(fields[IDX_LOCK_REC],
				     row->lock_rec));

		/* lock_data */
		OK(field_store_string(fields[IDX_LOCK_DATA],
				      row->lock_data));

		OK(schema_table_store_record(thd, table));
	}

	DBUG_RETURN(0);
}

/*******************************************************************//**
Bind the dynamic table INFORMATION_SCHEMA.innodb_locks
@return 0 on success */
static
int
innodb_locks_init(
/*==============*/
	void*	p)	/*!< in/out: table schema object */
{
	ST_SCHEMA_TABLE*	schema;

	DBUG_ENTER("innodb_locks_init");

	schema = (ST_SCHEMA_TABLE*) p;

	schema->fields_info = innodb_locks_fields_info;
	schema->fill_table = trx_i_s_common_fill_table;

	DBUG_RETURN(0);
}

struct st_mysql_plugin	i_s_innodb_locks =
{
	/* the plugin type (a MYSQL_XXX_PLUGIN value) */
	/* int */
	STRUCT_FLD(type, MYSQL_INFORMATION_SCHEMA_PLUGIN),

	/* pointer to type-specific plugin descriptor */
	/* void* */
	STRUCT_FLD(info, &i_s_info),

	/* plugin name */
	/* const char* */
	STRUCT_FLD(name, "INNODB_LOCKS"),

	/* plugin author (for SHOW PLUGINS) */
	/* const char* */
	STRUCT_FLD(author, plugin_author),

	/* general descriptive text (for SHOW PLUGINS) */
	/* const char* */
	STRUCT_FLD(descr, "InnoDB conflicting locks"),

	/* the plugin license (PLUGIN_LICENSE_XXX) */
	/* int */
	STRUCT_FLD(license, PLUGIN_LICENSE_GPL),

	/* the function to invoke when plugin is loaded */
	/* int (*)(void*); */
	STRUCT_FLD(init, innodb_locks_init),

	/* the function to invoke when plugin is unloaded */
	/* int (*)(void*); */
	STRUCT_FLD(deinit, i_s_common_deinit),

	/* plugin version (for SHOW PLUGINS) */
	/* unsigned int */
	STRUCT_FLD(version, INNODB_VERSION_SHORT),

	/* struct st_mysql_show_var* */
	STRUCT_FLD(status_vars, NULL),

	/* struct st_mysql_sys_var** */
	STRUCT_FLD(system_vars, NULL),

	/* reserved for dependency checking */
	/* void* */
	STRUCT_FLD(__reserved1, NULL),

	/* Plugin flags */
	/* unsigned long */
	STRUCT_FLD(flags, 0UL),
};

/* Fields of the dynamic table INFORMATION_SCHEMA.innodb_lock_waits */
static ST_FIELD_INFO	innodb_lock_waits_fields_info[] =
{
#define IDX_REQUESTING_TRX_ID	0
	{STRUCT_FLD(field_name,		"requesting_trx_id"),
	 STRUCT_FLD(field_length,	TRX_ID_MAX_LEN + 1),
	 STRUCT_FLD(field_type,		MYSQL_TYPE_STRING),
	 STRUCT_FLD(value,		0),
	 STRUCT_FLD(field_flags,	0),
	 STRUCT_FLD(old_name,		""),
	 STRUCT_FLD(open_method,	SKIP_OPEN_TABLE)},

#define IDX_REQUESTED_LOCK_ID	1
	{STRUCT_FLD(field_name,		"requested_lock_id"),
	 STRUCT_FLD(field_length,	TRX_I_S_LOCK_ID_MAX_LEN + 1),
	 STRUCT_FLD(field_type,		MYSQL_TYPE_STRING),
	 STRUCT_FLD(value,		0),
	 STRUCT_FLD(field_flags,	0),
	 STRUCT_FLD(old_name,		""),
	 STRUCT_FLD(open_method,	SKIP_OPEN_TABLE)},

#define IDX_BLOCKING_TRX_ID	2
	{STRUCT_FLD(field_name,		"blocking_trx_id"),
	 STRUCT_FLD(field_length,	TRX_ID_MAX_LEN + 1),
	 STRUCT_FLD(field_type,		MYSQL_TYPE_STRING),
	 STRUCT_FLD(value,		0),
	 STRUCT_FLD(field_flags,	0),
	 STRUCT_FLD(old_name,		""),
	 STRUCT_FLD(open_method,	SKIP_OPEN_TABLE)},

#define IDX_BLOCKING_LOCK_ID	3
	{STRUCT_FLD(field_name,		"blocking_lock_id"),
	 STRUCT_FLD(field_length,	TRX_I_S_LOCK_ID_MAX_LEN + 1),
	 STRUCT_FLD(field_type,		MYSQL_TYPE_STRING),
	 STRUCT_FLD(value,		0),
	 STRUCT_FLD(field_flags,	0),
	 STRUCT_FLD(old_name,		""),
	 STRUCT_FLD(open_method,	SKIP_OPEN_TABLE)},

	END_OF_ST_FIELD_INFO
};

/*******************************************************************//**
Read data from cache buffer and fill the
INFORMATION_SCHEMA.innodb_lock_waits table with it.
@return 0 on success */
static
int
fill_innodb_lock_waits_from_cache(
/*==============================*/
	trx_i_s_cache_t*	cache,	/*!< in: cache to read from */
	THD*			thd,	/*!< in: used to call
					schema_table_store_record() */
	TABLE*			table)	/*!< in/out: fill this table */
{
	Field**	fields;
	ulint	rows_num;
	char	requested_lock_id[TRX_I_S_LOCK_ID_MAX_LEN + 1];
	char	blocking_lock_id[TRX_I_S_LOCK_ID_MAX_LEN + 1];
	ulint	i;

	DBUG_ENTER("fill_innodb_lock_waits_from_cache");

	fields = table->field;

	rows_num = trx_i_s_cache_get_rows_used(cache,
					       I_S_INNODB_LOCK_WAITS);

	for (i = 0; i < rows_num; i++) {

		i_s_lock_waits_row_t*	row;

		char	requesting_trx_id[TRX_ID_MAX_LEN + 1];
		char	blocking_trx_id[TRX_ID_MAX_LEN + 1];

		row = (i_s_lock_waits_row_t*)
			trx_i_s_cache_get_nth_row(
				cache, I_S_INNODB_LOCK_WAITS, i);

		/* requesting_trx_id */
		ut_snprintf(requesting_trx_id, sizeof(requesting_trx_id),
			    TRX_ID_FMT, row->requested_lock_row->lock_trx_id);
		OK(field_store_string(fields[IDX_REQUESTING_TRX_ID],
				      requesting_trx_id));

		/* requested_lock_id */
		OK(field_store_string(
			   fields[IDX_REQUESTED_LOCK_ID],
			   trx_i_s_create_lock_id(
				   row->requested_lock_row,
				   requested_lock_id,
				   sizeof(requested_lock_id))));

		/* blocking_trx_id */
		ut_snprintf(blocking_trx_id, sizeof(blocking_trx_id),
			    TRX_ID_FMT, row->blocking_lock_row->lock_trx_id);
		OK(field_store_string(fields[IDX_BLOCKING_TRX_ID],
				      blocking_trx_id));

		/* blocking_lock_id */
		OK(field_store_string(
			   fields[IDX_BLOCKING_LOCK_ID],
			   trx_i_s_create_lock_id(
				   row->blocking_lock_row,
				   blocking_lock_id,
				   sizeof(blocking_lock_id))));

		OK(schema_table_store_record(thd, table));
	}

	DBUG_RETURN(0);
}

/*******************************************************************//**
Bind the dynamic table INFORMATION_SCHEMA.innodb_lock_waits
@return 0 on success */
static
int
innodb_lock_waits_init(
/*===================*/
	void*	p)	/*!< in/out: table schema object */
{
	ST_SCHEMA_TABLE*	schema;

	DBUG_ENTER("innodb_lock_waits_init");

	schema = (ST_SCHEMA_TABLE*) p;

	schema->fields_info = innodb_lock_waits_fields_info;
	schema->fill_table = trx_i_s_common_fill_table;

	DBUG_RETURN(0);
}

struct st_mysql_plugin	i_s_innodb_lock_waits =
{
	/* the plugin type (a MYSQL_XXX_PLUGIN value) */
	/* int */
	STRUCT_FLD(type, MYSQL_INFORMATION_SCHEMA_PLUGIN),

	/* pointer to type-specific plugin descriptor */
	/* void* */
	STRUCT_FLD(info, &i_s_info),

	/* plugin name */
	/* const char* */
	STRUCT_FLD(name, "INNODB_LOCK_WAITS"),

	/* plugin author (for SHOW PLUGINS) */
	/* const char* */
	STRUCT_FLD(author, plugin_author),

	/* general descriptive text (for SHOW PLUGINS) */
	/* const char* */
	STRUCT_FLD(descr, "InnoDB which lock is blocking which"),

	/* the plugin license (PLUGIN_LICENSE_XXX) */
	/* int */
	STRUCT_FLD(license, PLUGIN_LICENSE_GPL),

	/* the function to invoke when plugin is loaded */
	/* int (*)(void*); */
	STRUCT_FLD(init, innodb_lock_waits_init),

	/* the function to invoke when plugin is unloaded */
	/* int (*)(void*); */
	STRUCT_FLD(deinit, i_s_common_deinit),

	/* plugin version (for SHOW PLUGINS) */
	/* unsigned int */
	STRUCT_FLD(version, INNODB_VERSION_SHORT),

	/* struct st_mysql_show_var* */
	STRUCT_FLD(status_vars, NULL),

	/* struct st_mysql_sys_var** */
	STRUCT_FLD(system_vars, NULL),

	/* reserved for dependency checking */
	/* void* */
	STRUCT_FLD(__reserved1, NULL),

	/* Plugin flags */
	/* unsigned long */
	STRUCT_FLD(flags, 0UL),
};

/*******************************************************************//**
Common function to fill any of the dynamic tables:
INFORMATION_SCHEMA.innodb_trx
INFORMATION_SCHEMA.innodb_locks
INFORMATION_SCHEMA.innodb_lock_waits
@return 0 on success */
static
int
trx_i_s_common_fill_table(
/*======================*/
	THD*		thd,	/*!< in: thread */
	TABLE_LIST*	tables,	/*!< in/out: tables to fill */
	Item*		)	/*!< in: condition (not used) */
{
	const char*		table_name;
	int			ret;
	trx_i_s_cache_t*	cache;

	DBUG_ENTER("trx_i_s_common_fill_table");

	/* deny access to non-superusers */
	if (check_global_access(thd, PROCESS_ACL)) {

		DBUG_RETURN(0);
	}

	/* minimize the number of places where global variables are
	referenced */
	cache = trx_i_s_cache;

	/* which table we have to fill? */
	table_name = tables->schema_table_name;
	/* or table_name = tables->schema_table->table_name; */

	/* update the cache */
	trx_i_s_cache_start_write(cache);
	trx_i_s_possibly_fetch_data_into_cache(cache);
	trx_i_s_cache_end_write(cache);

	if (trx_i_s_cache_is_truncated(cache)) {

		ib::warn() << "Data in " << table_name << " truncated due to"
			" memory limit of " << TRX_I_S_MEM_LIMIT << " bytes";
	}

	ret = 0;

	trx_i_s_cache_start_read(cache);

	if (innobase_strcasecmp(table_name, "innodb_trx") == 0) {

		if (fill_innodb_trx_from_cache(
			cache, thd, tables->table) != 0) {

			ret = 1;
		}

	} else if (innobase_strcasecmp(table_name, "innodb_locks") == 0) {

		if (fill_innodb_locks_from_cache(
			cache, thd, tables->table) != 0) {

			ret = 1;
		}

	} else if (innobase_strcasecmp(table_name, "innodb_lock_waits") == 0) {

		if (fill_innodb_lock_waits_from_cache(
			cache, thd, tables->table) != 0) {

			ret = 1;
		}

	} else {
		ib::error() << "trx_i_s_common_fill_table() was"
			" called to fill unknown table: " << table_name << "."
			" This function only knows how to fill"
			" innodb_trx, innodb_locks and"
			" innodb_lock_waits tables.";

		ret = 1;
	}

	trx_i_s_cache_end_read(cache);

#if 0
	DBUG_RETURN(ret);
#else
	/* if this function returns something else than 0 then a
	deadlock occurs between the mysqld server and mysql client,
	see http://bugs.mysql.com/29900 ; when that bug is resolved
	we can enable the DBUG_RETURN(ret) above */
	ret++;  // silence a gcc46 warning
	DBUG_RETURN(0);
#endif
}

/* Fields of the dynamic table information_schema.innodb_cmp. */
static ST_FIELD_INFO	i_s_cmp_fields_info[] =
{
	{STRUCT_FLD(field_name,		"page_size"),
	 STRUCT_FLD(field_length,	5),
	 STRUCT_FLD(field_type,		MYSQL_TYPE_LONG),
	 STRUCT_FLD(value,		0),
	 STRUCT_FLD(field_flags,	0),
	 STRUCT_FLD(old_name,		"Compressed Page Size"),
	 STRUCT_FLD(open_method,	SKIP_OPEN_TABLE)},

	{STRUCT_FLD(field_name,		"compress_ops"),
	 STRUCT_FLD(field_length,	MY_INT32_NUM_DECIMAL_DIGITS),
	 STRUCT_FLD(field_type,		MYSQL_TYPE_LONG),
	 STRUCT_FLD(value,		0),
	 STRUCT_FLD(field_flags,	0),
	 STRUCT_FLD(old_name,		"Total Number of Compressions"),
	 STRUCT_FLD(open_method,	SKIP_OPEN_TABLE)},

	{STRUCT_FLD(field_name,		"compress_ops_ok"),
	 STRUCT_FLD(field_length,	MY_INT32_NUM_DECIMAL_DIGITS),
	 STRUCT_FLD(field_type,		MYSQL_TYPE_LONG),
	 STRUCT_FLD(value,		0),
	 STRUCT_FLD(field_flags,	0),
	 STRUCT_FLD(old_name,		"Total Number of"
					" Successful Compressions"),
	 STRUCT_FLD(open_method,	SKIP_OPEN_TABLE)},

	{STRUCT_FLD(field_name,		"compress_time"),
	 STRUCT_FLD(field_length,	MY_INT32_NUM_DECIMAL_DIGITS),
	 STRUCT_FLD(field_type,		MYSQL_TYPE_LONG),
	 STRUCT_FLD(value,		0),
	 STRUCT_FLD(field_flags,	0),
	 STRUCT_FLD(old_name,		"Total Duration of Compressions,"
		    " in Seconds"),
	 STRUCT_FLD(open_method,	SKIP_OPEN_TABLE)},

	{STRUCT_FLD(field_name,		"uncompress_ops"),
	 STRUCT_FLD(field_length,	MY_INT32_NUM_DECIMAL_DIGITS),
	 STRUCT_FLD(field_type,		MYSQL_TYPE_LONG),
	 STRUCT_FLD(value,		0),
	 STRUCT_FLD(field_flags,	0),
	 STRUCT_FLD(old_name,		"Total Number of Decompressions"),
	 STRUCT_FLD(open_method,	SKIP_OPEN_TABLE)},

	{STRUCT_FLD(field_name,		"uncompress_time"),
	 STRUCT_FLD(field_length,	MY_INT32_NUM_DECIMAL_DIGITS),
	 STRUCT_FLD(field_type,		MYSQL_TYPE_LONG),
	 STRUCT_FLD(value,		0),
	 STRUCT_FLD(field_flags,	0),
	 STRUCT_FLD(old_name,		"Total Duration of Decompressions,"
		    " in Seconds"),
	 STRUCT_FLD(open_method,	SKIP_OPEN_TABLE)},

	END_OF_ST_FIELD_INFO
};


/*******************************************************************//**
Fill the dynamic table information_schema.innodb_cmp or
innodb_cmp_reset.
@return 0 on success, 1 on failure */
static
int
i_s_cmp_fill_low(
/*=============*/
	THD*		thd,	/*!< in: thread */
	TABLE_LIST*	tables,	/*!< in/out: tables to fill */
	Item*		,	/*!< in: condition (ignored) */
	ibool		reset)	/*!< in: TRUE=reset cumulated counts */
{
	TABLE*	table	= (TABLE*) tables->table;
	int	status	= 0;

	DBUG_ENTER("i_s_cmp_fill_low");

	/* deny access to non-superusers */
	if (check_global_access(thd, PROCESS_ACL)) {

		DBUG_RETURN(0);
	}

	for (uint i = 0; i < PAGE_ZIP_SSIZE_MAX; i++) {
		page_zip_stat_t*	zip_stat = &page_zip_stat[i];

		table->field[0]->store(UNIV_ZIP_SIZE_MIN << i);

		/* The cumulated counts are not protected by any
		mutex.  Thus, some operation in page0zip.cc could
		increment a counter between the time we read it and
		clear it.  We could introduce mutex protection, but it
		could cause a measureable performance hit in
		page0zip.cc. */
		table->field[1]->store(
			static_cast<double>(zip_stat->compressed));
		table->field[2]->store(
			static_cast<double>(zip_stat->compressed_ok));
		table->field[3]->store(
			static_cast<double>(zip_stat->compressed_usec / 1000000));
		table->field[4]->store(
			static_cast<double>(zip_stat->decompressed));
		table->field[5]->store(
			static_cast<double>(zip_stat->decompressed_usec / 1000000));

		if (reset) {
			memset(zip_stat, 0, sizeof *zip_stat);
		}

		if (schema_table_store_record(thd, table)) {
			status = 1;
			break;
		}
	}

	DBUG_RETURN(status);
}

/*******************************************************************//**
Fill the dynamic table information_schema.innodb_cmp.
@return 0 on success, 1 on failure */
static
int
i_s_cmp_fill(
/*=========*/
	THD*		thd,	/*!< in: thread */
	TABLE_LIST*	tables,	/*!< in/out: tables to fill */
	Item*		cond)	/*!< in: condition (ignored) */
{
	return(i_s_cmp_fill_low(thd, tables, cond, FALSE));
}

/*******************************************************************//**
Fill the dynamic table information_schema.innodb_cmp_reset.
@return 0 on success, 1 on failure */
static
int
i_s_cmp_reset_fill(
/*===============*/
	THD*		thd,	/*!< in: thread */
	TABLE_LIST*	tables,	/*!< in/out: tables to fill */
	Item*		cond)	/*!< in: condition (ignored) */
{
	return(i_s_cmp_fill_low(thd, tables, cond, TRUE));
}

/*******************************************************************//**
Bind the dynamic table information_schema.innodb_cmp.
@return 0 on success */
static
int
i_s_cmp_init(
/*=========*/
	void*	p)	/*!< in/out: table schema object */
{
	DBUG_ENTER("i_s_cmp_init");
	ST_SCHEMA_TABLE* schema = (ST_SCHEMA_TABLE*) p;

	schema->fields_info = i_s_cmp_fields_info;
	schema->fill_table = i_s_cmp_fill;

	DBUG_RETURN(0);
}

/*******************************************************************//**
Bind the dynamic table information_schema.innodb_cmp_reset.
@return 0 on success */
static
int
i_s_cmp_reset_init(
/*===============*/
	void*	p)	/*!< in/out: table schema object */
{
	DBUG_ENTER("i_s_cmp_reset_init");
	ST_SCHEMA_TABLE* schema = (ST_SCHEMA_TABLE*) p;

	schema->fields_info = i_s_cmp_fields_info;
	schema->fill_table = i_s_cmp_reset_fill;

	DBUG_RETURN(0);
}

struct st_mysql_plugin	i_s_innodb_cmp =
{
	/* the plugin type (a MYSQL_XXX_PLUGIN value) */
	/* int */
	STRUCT_FLD(type, MYSQL_INFORMATION_SCHEMA_PLUGIN),

	/* pointer to type-specific plugin descriptor */
	/* void* */
	STRUCT_FLD(info, &i_s_info),

	/* plugin name */
	/* const char* */
	STRUCT_FLD(name, "INNODB_CMP"),

	/* plugin author (for SHOW PLUGINS) */
	/* const char* */
	STRUCT_FLD(author, plugin_author),

	/* general descriptive text (for SHOW PLUGINS) */
	/* const char* */
	STRUCT_FLD(descr, "Statistics for the InnoDB compression"),

	/* the plugin license (PLUGIN_LICENSE_XXX) */
	/* int */
	STRUCT_FLD(license, PLUGIN_LICENSE_GPL),

	/* the function to invoke when plugin is loaded */
	/* int (*)(void*); */
	STRUCT_FLD(init, i_s_cmp_init),

	/* the function to invoke when plugin is unloaded */
	/* int (*)(void*); */
	STRUCT_FLD(deinit, i_s_common_deinit),

	/* plugin version (for SHOW PLUGINS) */
	/* unsigned int */
	STRUCT_FLD(version, INNODB_VERSION_SHORT),

	/* struct st_mysql_show_var* */
	STRUCT_FLD(status_vars, NULL),

	/* struct st_mysql_sys_var** */
	STRUCT_FLD(system_vars, NULL),

	/* reserved for dependency checking */
	/* void* */
	STRUCT_FLD(__reserved1, NULL),

	/* Plugin flags */
	/* unsigned long */
	STRUCT_FLD(flags, 0UL),
};

struct st_mysql_plugin	i_s_innodb_cmp_reset =
{
	/* the plugin type (a MYSQL_XXX_PLUGIN value) */
	/* int */
	STRUCT_FLD(type, MYSQL_INFORMATION_SCHEMA_PLUGIN),

	/* pointer to type-specific plugin descriptor */
	/* void* */
	STRUCT_FLD(info, &i_s_info),

	/* plugin name */
	/* const char* */
	STRUCT_FLD(name, "INNODB_CMP_RESET"),

	/* plugin author (for SHOW PLUGINS) */
	/* const char* */
	STRUCT_FLD(author, plugin_author),

	/* general descriptive text (for SHOW PLUGINS) */
	/* const char* */
	STRUCT_FLD(descr, "Statistics for the InnoDB compression;"
		   " reset cumulated counts"),

	/* the plugin license (PLUGIN_LICENSE_XXX) */
	/* int */
	STRUCT_FLD(license, PLUGIN_LICENSE_GPL),

	/* the function to invoke when plugin is loaded */
	/* int (*)(void*); */
	STRUCT_FLD(init, i_s_cmp_reset_init),

	/* the function to invoke when plugin is unloaded */
	/* int (*)(void*); */
	STRUCT_FLD(deinit, i_s_common_deinit),

	/* plugin version (for SHOW PLUGINS) */
	/* unsigned int */
	STRUCT_FLD(version, INNODB_VERSION_SHORT),

	/* struct st_mysql_show_var* */
	STRUCT_FLD(status_vars, NULL),

	/* struct st_mysql_sys_var** */
	STRUCT_FLD(system_vars, NULL),

	/* reserved for dependency checking */
	/* void* */
	STRUCT_FLD(__reserved1, NULL),

	/* Plugin flags */
	/* unsigned long */
	STRUCT_FLD(flags, 0UL),
};

/* Fields of the dynamic tables
information_schema.innodb_cmp_per_index and
information_schema.innodb_cmp_per_index_reset. */
static ST_FIELD_INFO	i_s_cmp_per_index_fields_info[] =
{
#define IDX_DATABASE_NAME	0
	{STRUCT_FLD(field_name,		"database_name"),
	 STRUCT_FLD(field_length,	192),
	 STRUCT_FLD(field_type,		MYSQL_TYPE_STRING),
	 STRUCT_FLD(value,		0),
	 STRUCT_FLD(field_flags,	0),
	 STRUCT_FLD(old_name,		""),
	 STRUCT_FLD(open_method,	SKIP_OPEN_TABLE)},

#define IDX_TABLE_NAME		1
	{STRUCT_FLD(field_name,		"table_name"),
	 STRUCT_FLD(field_length,	192),
	 STRUCT_FLD(field_type,		MYSQL_TYPE_STRING),
	 STRUCT_FLD(value,		0),
	 STRUCT_FLD(field_flags,	0),
	 STRUCT_FLD(old_name,		""),
	 STRUCT_FLD(open_method,	SKIP_OPEN_TABLE)},

#define IDX_INDEX_NAME		2
	{STRUCT_FLD(field_name,		"index_name"),
	 STRUCT_FLD(field_length,	192),
	 STRUCT_FLD(field_type,		MYSQL_TYPE_STRING),
	 STRUCT_FLD(value,		0),
	 STRUCT_FLD(field_flags,	0),
	 STRUCT_FLD(old_name,		""),
	 STRUCT_FLD(open_method,	SKIP_OPEN_TABLE)},

#define IDX_COMPRESS_OPS	3
	{STRUCT_FLD(field_name,		"compress_ops"),
	 STRUCT_FLD(field_length,	MY_INT32_NUM_DECIMAL_DIGITS),
	 STRUCT_FLD(field_type,		MYSQL_TYPE_LONG),
	 STRUCT_FLD(value,		0),
	 STRUCT_FLD(field_flags,	0),
	 STRUCT_FLD(old_name,		""),
	 STRUCT_FLD(open_method,	SKIP_OPEN_TABLE)},

#define IDX_COMPRESS_OPS_OK	4
	{STRUCT_FLD(field_name,		"compress_ops_ok"),
	 STRUCT_FLD(field_length,	MY_INT32_NUM_DECIMAL_DIGITS),
	 STRUCT_FLD(field_type,		MYSQL_TYPE_LONG),
	 STRUCT_FLD(value,		0),
	 STRUCT_FLD(field_flags,	0),
	 STRUCT_FLD(old_name,		""),
	 STRUCT_FLD(open_method,	SKIP_OPEN_TABLE)},

#define IDX_COMPRESS_TIME	5
	{STRUCT_FLD(field_name,		"compress_time"),
	 STRUCT_FLD(field_length,	MY_INT32_NUM_DECIMAL_DIGITS),
	 STRUCT_FLD(field_type,		MYSQL_TYPE_LONG),
	 STRUCT_FLD(value,		0),
	 STRUCT_FLD(field_flags,	0),
	 STRUCT_FLD(old_name,		""),
	 STRUCT_FLD(open_method,	SKIP_OPEN_TABLE)},

#define IDX_UNCOMPRESS_OPS	6
	{STRUCT_FLD(field_name,		"uncompress_ops"),
	 STRUCT_FLD(field_length,	MY_INT32_NUM_DECIMAL_DIGITS),
	 STRUCT_FLD(field_type,		MYSQL_TYPE_LONG),
	 STRUCT_FLD(value,		0),
	 STRUCT_FLD(field_flags,	0),
	 STRUCT_FLD(old_name,		""),
	 STRUCT_FLD(open_method,	SKIP_OPEN_TABLE)},

#define IDX_UNCOMPRESS_TIME	7
	{STRUCT_FLD(field_name,		"uncompress_time"),
	 STRUCT_FLD(field_length,	MY_INT32_NUM_DECIMAL_DIGITS),
	 STRUCT_FLD(field_type,		MYSQL_TYPE_LONG),
	 STRUCT_FLD(value,		0),
	 STRUCT_FLD(field_flags,	0),
	 STRUCT_FLD(old_name,		""),
	 STRUCT_FLD(open_method,	SKIP_OPEN_TABLE)},

	END_OF_ST_FIELD_INFO
};

/*******************************************************************//**
Fill the dynamic table
information_schema.innodb_cmp_per_index or
information_schema.innodb_cmp_per_index_reset.
@return 0 on success, 1 on failure */
static
int
i_s_cmp_per_index_fill_low(
/*=======================*/
	THD*		thd,	/*!< in: thread */
	TABLE_LIST*	tables,	/*!< in/out: tables to fill */
	Item*		,	/*!< in: condition (ignored) */
	ibool		reset)	/*!< in: TRUE=reset cumulated counts */
{
	TABLE*	table = tables->table;
	Field**	fields = table->field;
	int	status = 0;

	DBUG_ENTER("i_s_cmp_per_index_fill_low");

	/* deny access to non-superusers */
	if (check_global_access(thd, PROCESS_ACL)) {

		DBUG_RETURN(0);
	}

	/* Create a snapshot of the stats so we do not bump into lock
	order violations with dict_sys->mutex below. */
	mutex_enter(&page_zip_stat_per_index_mutex);
	page_zip_stat_per_index_t		snap (page_zip_stat_per_index);
	mutex_exit(&page_zip_stat_per_index_mutex);

	mutex_enter(&dict_sys->mutex);

	page_zip_stat_per_index_t::iterator	iter;
	ulint					i;

	for (iter = snap.begin(), i = 0; iter != snap.end(); iter++, i++) {

		char			name[NAME_LEN];
		const dict_index_t*	index = dict_index_find(iter->first);

		if (index != NULL) {
			char	db_utf8[MAX_DB_UTF8_LEN];
			char	table_utf8[MAX_TABLE_UTF8_LEN];

			dict_fs2utf8(index->table_name,
				     db_utf8, sizeof(db_utf8),
				     table_utf8, sizeof(table_utf8));

			field_store_string(fields[IDX_DATABASE_NAME], db_utf8);
			field_store_string(fields[IDX_TABLE_NAME], table_utf8);
			field_store_index_name(fields[IDX_INDEX_NAME],
					       index->name);
		} else {
			/* index not found */
			ut_snprintf(name, sizeof(name),
				    "index_id:" IB_ID_FMT,
				    iter->first.m_index_id);
			field_store_string(fields[IDX_DATABASE_NAME],
					   "unknown");
			field_store_string(fields[IDX_TABLE_NAME],
					   "unknown");
			field_store_string(fields[IDX_INDEX_NAME],
					   name);
		}

		fields[IDX_COMPRESS_OPS]->store(
			static_cast<double>(iter->second.compressed));

		fields[IDX_COMPRESS_OPS_OK]->store(
			static_cast<double>(iter->second.compressed_ok));

		fields[IDX_COMPRESS_TIME]->store(
			static_cast<double>(iter->second.compressed_usec / 1000000));

		fields[IDX_UNCOMPRESS_OPS]->store(
			static_cast<double>(iter->second.decompressed));

		fields[IDX_UNCOMPRESS_TIME]->store(
			static_cast<double>(iter->second.decompressed_usec / 1000000));

		if (schema_table_store_record(thd, table)) {
			status = 1;
			break;
		}

		/* Release and reacquire the dict mutex to allow other
		threads to proceed. This could eventually result in the
		contents of INFORMATION_SCHEMA.innodb_cmp_per_index being
		inconsistent, but it is an acceptable compromise. */
		if (i % 1000 == 0) {
			mutex_exit(&dict_sys->mutex);
			mutex_enter(&dict_sys->mutex);
		}
	}

	mutex_exit(&dict_sys->mutex);

	if (reset) {
		page_zip_reset_stat_per_index();
	}

	DBUG_RETURN(status);
}

/*******************************************************************//**
Fill the dynamic table information_schema.innodb_cmp_per_index.
@return 0 on success, 1 on failure */
static
int
i_s_cmp_per_index_fill(
/*===================*/
	THD*		thd,	/*!< in: thread */
	TABLE_LIST*	tables,	/*!< in/out: tables to fill */
	Item*		cond)	/*!< in: condition (ignored) */
{
	return(i_s_cmp_per_index_fill_low(thd, tables, cond, FALSE));
}

/*******************************************************************//**
Fill the dynamic table information_schema.innodb_cmp_per_index_reset.
@return 0 on success, 1 on failure */
static
int
i_s_cmp_per_index_reset_fill(
/*=========================*/
	THD*		thd,	/*!< in: thread */
	TABLE_LIST*	tables,	/*!< in/out: tables to fill */
	Item*		cond)	/*!< in: condition (ignored) */
{
	return(i_s_cmp_per_index_fill_low(thd, tables, cond, TRUE));
}

/*******************************************************************//**
Bind the dynamic table information_schema.innodb_cmp_per_index.
@return 0 on success */
static
int
i_s_cmp_per_index_init(
/*===================*/
	void*	p)	/*!< in/out: table schema object */
{
	DBUG_ENTER("i_s_cmp_init");
	ST_SCHEMA_TABLE* schema = (ST_SCHEMA_TABLE*) p;

	schema->fields_info = i_s_cmp_per_index_fields_info;
	schema->fill_table = i_s_cmp_per_index_fill;

	DBUG_RETURN(0);
}

/*******************************************************************//**
Bind the dynamic table information_schema.innodb_cmp_per_index_reset.
@return 0 on success */
static
int
i_s_cmp_per_index_reset_init(
/*=========================*/
	void*	p)	/*!< in/out: table schema object */
{
	DBUG_ENTER("i_s_cmp_reset_init");
	ST_SCHEMA_TABLE* schema = (ST_SCHEMA_TABLE*) p;

	schema->fields_info = i_s_cmp_per_index_fields_info;
	schema->fill_table = i_s_cmp_per_index_reset_fill;

	DBUG_RETURN(0);
}

struct st_mysql_plugin	i_s_innodb_cmp_per_index =
{
	/* the plugin type (a MYSQL_XXX_PLUGIN value) */
	/* int */
	STRUCT_FLD(type, MYSQL_INFORMATION_SCHEMA_PLUGIN),

	/* pointer to type-specific plugin descriptor */
	/* void* */
	STRUCT_FLD(info, &i_s_info),

	/* plugin name */
	/* const char* */
	STRUCT_FLD(name, "INNODB_CMP_PER_INDEX"),

	/* plugin author (for SHOW PLUGINS) */
	/* const char* */
	STRUCT_FLD(author, plugin_author),

	/* general descriptive text (for SHOW PLUGINS) */
	/* const char* */
	STRUCT_FLD(descr, "Statistics for the InnoDB compression (per index)"),

	/* the plugin license (PLUGIN_LICENSE_XXX) */
	/* int */
	STRUCT_FLD(license, PLUGIN_LICENSE_GPL),

	/* the function to invoke when plugin is loaded */
	/* int (*)(void*); */
	STRUCT_FLD(init, i_s_cmp_per_index_init),

	/* the function to invoke when plugin is unloaded */
	/* int (*)(void*); */
	STRUCT_FLD(deinit, i_s_common_deinit),

	/* plugin version (for SHOW PLUGINS) */
	/* unsigned int */
	STRUCT_FLD(version, INNODB_VERSION_SHORT),

	/* struct st_mysql_show_var* */
	STRUCT_FLD(status_vars, NULL),

	/* struct st_mysql_sys_var** */
	STRUCT_FLD(system_vars, NULL),

	/* reserved for dependency checking */
	/* void* */
	STRUCT_FLD(__reserved1, NULL),

	/* Plugin flags */
	/* unsigned long */
	STRUCT_FLD(flags, 0UL),
};

struct st_mysql_plugin	i_s_innodb_cmp_per_index_reset =
{
	/* the plugin type (a MYSQL_XXX_PLUGIN value) */
	/* int */
	STRUCT_FLD(type, MYSQL_INFORMATION_SCHEMA_PLUGIN),

	/* pointer to type-specific plugin descriptor */
	/* void* */
	STRUCT_FLD(info, &i_s_info),

	/* plugin name */
	/* const char* */
	STRUCT_FLD(name, "INNODB_CMP_PER_INDEX_RESET"),

	/* plugin author (for SHOW PLUGINS) */
	/* const char* */
	STRUCT_FLD(author, plugin_author),

	/* general descriptive text (for SHOW PLUGINS) */
	/* const char* */
	STRUCT_FLD(descr, "Statistics for the InnoDB compression (per index);"
		   " reset cumulated counts"),

	/* the plugin license (PLUGIN_LICENSE_XXX) */
	/* int */
	STRUCT_FLD(license, PLUGIN_LICENSE_GPL),

	/* the function to invoke when plugin is loaded */
	/* int (*)(void*); */
	STRUCT_FLD(init, i_s_cmp_per_index_reset_init),

	/* the function to invoke when plugin is unloaded */
	/* int (*)(void*); */
	STRUCT_FLD(deinit, i_s_common_deinit),

	/* plugin version (for SHOW PLUGINS) */
	/* unsigned int */
	STRUCT_FLD(version, INNODB_VERSION_SHORT),

	/* struct st_mysql_show_var* */
	STRUCT_FLD(status_vars, NULL),

	/* struct st_mysql_sys_var** */
	STRUCT_FLD(system_vars, NULL),

	/* reserved for dependency checking */
	/* void* */
	STRUCT_FLD(__reserved1, NULL),

	/* Plugin flags */
	/* unsigned long */
	STRUCT_FLD(flags, 0UL),
};

/* Fields of the dynamic table information_schema.innodb_cmpmem. */
static ST_FIELD_INFO	i_s_cmpmem_fields_info[] =
{
	{STRUCT_FLD(field_name,		"page_size"),
	 STRUCT_FLD(field_length,	5),
	 STRUCT_FLD(field_type,		MYSQL_TYPE_LONG),
	 STRUCT_FLD(value,		0),
	 STRUCT_FLD(field_flags,	0),
	 STRUCT_FLD(old_name,		"Buddy Block Size"),
	 STRUCT_FLD(open_method,	SKIP_OPEN_TABLE)},

	{STRUCT_FLD(field_name,		"buffer_pool_instance"),
	STRUCT_FLD(field_length,	MY_INT32_NUM_DECIMAL_DIGITS),
	STRUCT_FLD(field_type,		MYSQL_TYPE_LONG),
	STRUCT_FLD(value,		0),
	STRUCT_FLD(field_flags,		0),
	STRUCT_FLD(old_name,		"Buffer Pool Id"),
	STRUCT_FLD(open_method,		SKIP_OPEN_TABLE)},

	{STRUCT_FLD(field_name,		"pages_used"),
	 STRUCT_FLD(field_length,	MY_INT32_NUM_DECIMAL_DIGITS),
	 STRUCT_FLD(field_type,		MYSQL_TYPE_LONG),
	 STRUCT_FLD(value,		0),
	 STRUCT_FLD(field_flags,	0),
	 STRUCT_FLD(old_name,		"Currently in Use"),
	 STRUCT_FLD(open_method,	SKIP_OPEN_TABLE)},

	{STRUCT_FLD(field_name,		"pages_free"),
	 STRUCT_FLD(field_length,	MY_INT32_NUM_DECIMAL_DIGITS),
	 STRUCT_FLD(field_type,		MYSQL_TYPE_LONG),
	 STRUCT_FLD(value,		0),
	 STRUCT_FLD(field_flags,	0),
	 STRUCT_FLD(old_name,		"Currently Available"),
	 STRUCT_FLD(open_method,	SKIP_OPEN_TABLE)},

	{STRUCT_FLD(field_name,		"relocation_ops"),
	 STRUCT_FLD(field_length,	MY_INT64_NUM_DECIMAL_DIGITS),
	 STRUCT_FLD(field_type,		MYSQL_TYPE_LONGLONG),
	 STRUCT_FLD(value,		0),
	 STRUCT_FLD(field_flags,	0),
	 STRUCT_FLD(old_name,		"Total Number of Relocations"),
	 STRUCT_FLD(open_method,	SKIP_OPEN_TABLE)},

	{STRUCT_FLD(field_name,		"relocation_time"),
	 STRUCT_FLD(field_length,	MY_INT32_NUM_DECIMAL_DIGITS),
	 STRUCT_FLD(field_type,		MYSQL_TYPE_LONG),
	 STRUCT_FLD(value,		0),
	 STRUCT_FLD(field_flags,	0),
	 STRUCT_FLD(old_name,		"Total Duration of Relocations,"
					" in Seconds"),
	 STRUCT_FLD(open_method,	SKIP_OPEN_TABLE)},

	END_OF_ST_FIELD_INFO
};

/*******************************************************************//**
Fill the dynamic table information_schema.innodb_cmpmem or
innodb_cmpmem_reset.
@return 0 on success, 1 on failure */
static
int
i_s_cmpmem_fill_low(
/*================*/
	THD*		thd,	/*!< in: thread */
	TABLE_LIST*	tables,	/*!< in/out: tables to fill */
	Item*		,	/*!< in: condition (ignored) */
	ibool		reset)	/*!< in: TRUE=reset cumulated counts */
{
	int		status = 0;
	TABLE*	table	= (TABLE*) tables->table;

	DBUG_ENTER("i_s_cmpmem_fill_low");

	/* deny access to non-superusers */
	if (check_global_access(thd, PROCESS_ACL)) {

		DBUG_RETURN(0);
	}

	for (ulint i = 0; i < srv_buf_pool_instances; i++) {
		buf_pool_t*		buf_pool;
		ulint			zip_free_len_local[BUF_BUDDY_SIZES_MAX + 1];
		buf_buddy_stat_t	buddy_stat_local[BUF_BUDDY_SIZES_MAX + 1];

		status	= 0;

		buf_pool = buf_pool_from_array(i);

		/* Save buddy stats for buffer pool in local variables. */
		buf_pool_mutex_enter(buf_pool);
		for (uint x = 0; x <= BUF_BUDDY_SIZES; x++) {

			zip_free_len_local[x] = (x < BUF_BUDDY_SIZES) ?
				UT_LIST_GET_LEN(buf_pool->zip_free[x]) : 0;

			buddy_stat_local[x] = buf_pool->buddy_stat[x];

			if (reset) {
				/* This is protected by buf_pool->mutex. */
				buf_pool->buddy_stat[x].relocated = 0;
				buf_pool->buddy_stat[x].relocated_usec = 0;
			}
		}
		buf_pool_mutex_exit(buf_pool);

		for (uint x = 0; x <= BUF_BUDDY_SIZES; x++) {
			buf_buddy_stat_t*	buddy_stat;

			buddy_stat = &buddy_stat_local[x];

			table->field[0]->store(BUF_BUDDY_LOW << x);
			table->field[1]->store(static_cast<double>(i));
			table->field[2]->store(static_cast<double>(
				buddy_stat->used));
			table->field[3]->store(static_cast<double>(
				zip_free_len_local[x]));
			table->field[4]->store(
				(longlong) buddy_stat->relocated, true);
			table->field[5]->store(
				static_cast<double>(buddy_stat->relocated_usec / 1000000));

			if (schema_table_store_record(thd, table)) {
				status = 1;
				break;
			}
		}

		if (status) {
			break;
		}
	}

	DBUG_RETURN(status);
}

/*******************************************************************//**
Fill the dynamic table information_schema.innodb_cmpmem.
@return 0 on success, 1 on failure */
static
int
i_s_cmpmem_fill(
/*============*/
	THD*		thd,	/*!< in: thread */
	TABLE_LIST*	tables,	/*!< in/out: tables to fill */
	Item*		cond)	/*!< in: condition (ignored) */
{
	return(i_s_cmpmem_fill_low(thd, tables, cond, FALSE));
}

/*******************************************************************//**
Fill the dynamic table information_schema.innodb_cmpmem_reset.
@return 0 on success, 1 on failure */
static
int
i_s_cmpmem_reset_fill(
/*==================*/
	THD*		thd,	/*!< in: thread */
	TABLE_LIST*	tables,	/*!< in/out: tables to fill */
	Item*		cond)	/*!< in: condition (ignored) */
{
	return(i_s_cmpmem_fill_low(thd, tables, cond, TRUE));
}

/*******************************************************************//**
Bind the dynamic table information_schema.innodb_cmpmem.
@return 0 on success */
static
int
i_s_cmpmem_init(
/*============*/
	void*	p)	/*!< in/out: table schema object */
{
	DBUG_ENTER("i_s_cmpmem_init");
	ST_SCHEMA_TABLE* schema = (ST_SCHEMA_TABLE*) p;

	schema->fields_info = i_s_cmpmem_fields_info;
	schema->fill_table = i_s_cmpmem_fill;

	DBUG_RETURN(0);
}

/*******************************************************************//**
Bind the dynamic table information_schema.innodb_cmpmem_reset.
@return 0 on success */
static
int
i_s_cmpmem_reset_init(
/*==================*/
	void*	p)	/*!< in/out: table schema object */
{
	DBUG_ENTER("i_s_cmpmem_reset_init");
	ST_SCHEMA_TABLE* schema = (ST_SCHEMA_TABLE*) p;

	schema->fields_info = i_s_cmpmem_fields_info;
	schema->fill_table = i_s_cmpmem_reset_fill;

	DBUG_RETURN(0);
}

struct st_mysql_plugin	i_s_innodb_cmpmem =
{
	/* the plugin type (a MYSQL_XXX_PLUGIN value) */
	/* int */
	STRUCT_FLD(type, MYSQL_INFORMATION_SCHEMA_PLUGIN),

	/* pointer to type-specific plugin descriptor */
	/* void* */
	STRUCT_FLD(info, &i_s_info),

	/* plugin name */
	/* const char* */
	STRUCT_FLD(name, "INNODB_CMPMEM"),

	/* plugin author (for SHOW PLUGINS) */
	/* const char* */
	STRUCT_FLD(author, plugin_author),

	/* general descriptive text (for SHOW PLUGINS) */
	/* const char* */
	STRUCT_FLD(descr, "Statistics for the InnoDB compressed buffer pool"),

	/* the plugin license (PLUGIN_LICENSE_XXX) */
	/* int */
	STRUCT_FLD(license, PLUGIN_LICENSE_GPL),

	/* the function to invoke when plugin is loaded */
	/* int (*)(void*); */
	STRUCT_FLD(init, i_s_cmpmem_init),

	/* the function to invoke when plugin is unloaded */
	/* int (*)(void*); */
	STRUCT_FLD(deinit, i_s_common_deinit),

	/* plugin version (for SHOW PLUGINS) */
	/* unsigned int */
	STRUCT_FLD(version, INNODB_VERSION_SHORT),

	/* struct st_mysql_show_var* */
	STRUCT_FLD(status_vars, NULL),

	/* struct st_mysql_sys_var** */
	STRUCT_FLD(system_vars, NULL),

	/* reserved for dependency checking */
	/* void* */
	STRUCT_FLD(__reserved1, NULL),

	/* Plugin flags */
	/* unsigned long */
	STRUCT_FLD(flags, 0UL),
};

struct st_mysql_plugin	i_s_innodb_cmpmem_reset =
{
	/* the plugin type (a MYSQL_XXX_PLUGIN value) */
	/* int */
	STRUCT_FLD(type, MYSQL_INFORMATION_SCHEMA_PLUGIN),

	/* pointer to type-specific plugin descriptor */
	/* void* */
	STRUCT_FLD(info, &i_s_info),

	/* plugin name */
	/* const char* */
	STRUCT_FLD(name, "INNODB_CMPMEM_RESET"),

	/* plugin author (for SHOW PLUGINS) */
	/* const char* */
	STRUCT_FLD(author, plugin_author),

	/* general descriptive text (for SHOW PLUGINS) */
	/* const char* */
	STRUCT_FLD(descr, "Statistics for the InnoDB compressed buffer pool;"
		   " reset cumulated counts"),

	/* the plugin license (PLUGIN_LICENSE_XXX) */
	/* int */
	STRUCT_FLD(license, PLUGIN_LICENSE_GPL),

	/* the function to invoke when plugin is loaded */
	/* int (*)(void*); */
	STRUCT_FLD(init, i_s_cmpmem_reset_init),

	/* the function to invoke when plugin is unloaded */
	/* int (*)(void*); */
	STRUCT_FLD(deinit, i_s_common_deinit),

	/* plugin version (for SHOW PLUGINS) */
	/* unsigned int */
	STRUCT_FLD(version, INNODB_VERSION_SHORT),

	/* struct st_mysql_show_var* */
	STRUCT_FLD(status_vars, NULL),

	/* struct st_mysql_sys_var** */
	STRUCT_FLD(system_vars, NULL),

	/* reserved for dependency checking */
	/* void* */
	STRUCT_FLD(__reserved1, NULL),

	/* Plugin flags */
	/* unsigned long */
	STRUCT_FLD(flags, 0UL),
};

/* Fields of the dynamic table INFORMATION_SCHEMA.innodb_metrics */
static ST_FIELD_INFO	innodb_metrics_fields_info[] =
{
#define	METRIC_NAME		0
	{STRUCT_FLD(field_name,		"NAME"),
	 STRUCT_FLD(field_length,	NAME_LEN + 1),
	 STRUCT_FLD(field_type,		MYSQL_TYPE_STRING),
	 STRUCT_FLD(value,		0),
	 STRUCT_FLD(field_flags,	0),
	 STRUCT_FLD(old_name,		""),
	 STRUCT_FLD(open_method,	SKIP_OPEN_TABLE)},

#define	METRIC_SUBSYS		1
	{STRUCT_FLD(field_name,		"SUBSYSTEM"),
	 STRUCT_FLD(field_length,	NAME_LEN + 1),
	 STRUCT_FLD(field_type,		MYSQL_TYPE_STRING),
	 STRUCT_FLD(value,		0),
	 STRUCT_FLD(field_flags,	0),
	 STRUCT_FLD(old_name,		""),
	 STRUCT_FLD(open_method,	SKIP_OPEN_TABLE)},

#define	METRIC_VALUE_START	2
	{STRUCT_FLD(field_name,		"COUNT"),
	 STRUCT_FLD(field_length,	MY_INT64_NUM_DECIMAL_DIGITS),
	 STRUCT_FLD(field_type,		MYSQL_TYPE_LONGLONG),
	 STRUCT_FLD(value,		0),
	 STRUCT_FLD(field_flags,	0),
	 STRUCT_FLD(old_name,		""),
	 STRUCT_FLD(open_method,	SKIP_OPEN_TABLE)},

#define	METRIC_MAX_VALUE_START	3
	{STRUCT_FLD(field_name,		"MAX_COUNT"),
	 STRUCT_FLD(field_length,	MY_INT64_NUM_DECIMAL_DIGITS),
	 STRUCT_FLD(field_type,		MYSQL_TYPE_LONGLONG),
	 STRUCT_FLD(value,		0),
	 STRUCT_FLD(field_flags,	MY_I_S_MAYBE_NULL),
	 STRUCT_FLD(old_name,		""),
	 STRUCT_FLD(open_method,	SKIP_OPEN_TABLE)},

#define	METRIC_MIN_VALUE_START	4
	{STRUCT_FLD(field_name,		"MIN_COUNT"),
	 STRUCT_FLD(field_length,	MY_INT64_NUM_DECIMAL_DIGITS),
	 STRUCT_FLD(field_type,		MYSQL_TYPE_LONGLONG),
	 STRUCT_FLD(value,		0),
	 STRUCT_FLD(field_flags,	MY_I_S_MAYBE_NULL),
	 STRUCT_FLD(old_name,		""),
	 STRUCT_FLD(open_method,	SKIP_OPEN_TABLE)},

#define	METRIC_AVG_VALUE_START	5
	{STRUCT_FLD(field_name,		"AVG_COUNT"),
	 STRUCT_FLD(field_length,	MAX_FLOAT_STR_LENGTH),
	 STRUCT_FLD(field_type,		MYSQL_TYPE_FLOAT),
	 STRUCT_FLD(value,		0),
	 STRUCT_FLD(field_flags,	MY_I_S_MAYBE_NULL),
	 STRUCT_FLD(old_name,		""),
	 STRUCT_FLD(open_method,	SKIP_OPEN_TABLE)},

#define	METRIC_VALUE_RESET	6
	{STRUCT_FLD(field_name,		"COUNT_RESET"),
	 STRUCT_FLD(field_length,	MY_INT64_NUM_DECIMAL_DIGITS),
	 STRUCT_FLD(field_type,		MYSQL_TYPE_LONGLONG),
	 STRUCT_FLD(value,		0),
	 STRUCT_FLD(field_flags,	0),
	 STRUCT_FLD(old_name,		""),
	 STRUCT_FLD(open_method,	SKIP_OPEN_TABLE)},

#define	METRIC_MAX_VALUE_RESET	7
	{STRUCT_FLD(field_name,		"MAX_COUNT_RESET"),
	 STRUCT_FLD(field_length,	MY_INT64_NUM_DECIMAL_DIGITS),
	 STRUCT_FLD(field_type,		MYSQL_TYPE_LONGLONG),
	 STRUCT_FLD(value,		0),
	 STRUCT_FLD(field_flags,	MY_I_S_MAYBE_NULL),
	 STRUCT_FLD(old_name,		""),
	 STRUCT_FLD(open_method,	SKIP_OPEN_TABLE)},

#define	METRIC_MIN_VALUE_RESET	8
	{STRUCT_FLD(field_name,		"MIN_COUNT_RESET"),
	 STRUCT_FLD(field_length,	MY_INT64_NUM_DECIMAL_DIGITS),
	 STRUCT_FLD(field_type,		MYSQL_TYPE_LONGLONG),
	 STRUCT_FLD(value,		0),
	 STRUCT_FLD(field_flags,	MY_I_S_MAYBE_NULL),
	 STRUCT_FLD(old_name,		""),
	 STRUCT_FLD(open_method,	SKIP_OPEN_TABLE)},

#define	METRIC_AVG_VALUE_RESET	9
	{STRUCT_FLD(field_name,		"AVG_COUNT_RESET"),
	 STRUCT_FLD(field_length,	MAX_FLOAT_STR_LENGTH),
	 STRUCT_FLD(field_type,		MYSQL_TYPE_FLOAT),
	 STRUCT_FLD(value,		0),
	 STRUCT_FLD(field_flags,	MY_I_S_MAYBE_NULL),
	 STRUCT_FLD(old_name,		""),
	 STRUCT_FLD(open_method,	SKIP_OPEN_TABLE)},

#define	METRIC_START_TIME	10
	{STRUCT_FLD(field_name,		"TIME_ENABLED"),
	 STRUCT_FLD(field_length,	0),
	 STRUCT_FLD(field_type,		MYSQL_TYPE_DATETIME),
	 STRUCT_FLD(value,		0),
	 STRUCT_FLD(field_flags,	MY_I_S_MAYBE_NULL),
	 STRUCT_FLD(old_name,		""),
	 STRUCT_FLD(open_method,	SKIP_OPEN_TABLE)},

#define	METRIC_STOP_TIME	11
	{STRUCT_FLD(field_name,		"TIME_DISABLED"),
	 STRUCT_FLD(field_length,	0),
	 STRUCT_FLD(field_type,		MYSQL_TYPE_DATETIME),
	 STRUCT_FLD(value,		0),
	 STRUCT_FLD(field_flags,	MY_I_S_MAYBE_NULL),
	 STRUCT_FLD(old_name,		""),
	 STRUCT_FLD(open_method,	SKIP_OPEN_TABLE)},

#define	METRIC_TIME_ELAPSED	12
	{STRUCT_FLD(field_name,		"TIME_ELAPSED"),
	 STRUCT_FLD(field_length,	MY_INT64_NUM_DECIMAL_DIGITS),
	 STRUCT_FLD(field_type,		MYSQL_TYPE_LONGLONG),
	 STRUCT_FLD(value,		0),
	 STRUCT_FLD(field_flags,	MY_I_S_MAYBE_NULL),
	 STRUCT_FLD(old_name,		""),
	 STRUCT_FLD(open_method,	SKIP_OPEN_TABLE)},

#define	METRIC_RESET_TIME	13
	{STRUCT_FLD(field_name,		"TIME_RESET"),
	 STRUCT_FLD(field_length,	0),
	 STRUCT_FLD(field_type,		MYSQL_TYPE_DATETIME),
	 STRUCT_FLD(value,		0),
	 STRUCT_FLD(field_flags,	MY_I_S_MAYBE_NULL),
	 STRUCT_FLD(old_name,		""),
	 STRUCT_FLD(open_method,	SKIP_OPEN_TABLE)},

#define	METRIC_STATUS		14
	{STRUCT_FLD(field_name,		"STATUS"),
	 STRUCT_FLD(field_length,	NAME_LEN + 1),
	 STRUCT_FLD(field_type,		MYSQL_TYPE_STRING),
	 STRUCT_FLD(value,		0),
	 STRUCT_FLD(field_flags,	0),
	 STRUCT_FLD(old_name,		""),
	 STRUCT_FLD(open_method,	SKIP_OPEN_TABLE)},

#define	METRIC_TYPE		15
	{STRUCT_FLD(field_name,		"TYPE"),
	 STRUCT_FLD(field_length,	NAME_LEN + 1),
	 STRUCT_FLD(field_type,		MYSQL_TYPE_STRING),
	 STRUCT_FLD(value,		0),
	 STRUCT_FLD(field_flags,	0),
	 STRUCT_FLD(old_name,		""),
	 STRUCT_FLD(open_method,	SKIP_OPEN_TABLE)},

#define	METRIC_DESC		16
	{STRUCT_FLD(field_name,		"COMMENT"),
	 STRUCT_FLD(field_length,	NAME_LEN + 1),
	 STRUCT_FLD(field_type,		MYSQL_TYPE_STRING),
	 STRUCT_FLD(value,		0),
	 STRUCT_FLD(field_flags,	0),
	 STRUCT_FLD(old_name,		""),
	 STRUCT_FLD(open_method,	SKIP_OPEN_TABLE)},

	END_OF_ST_FIELD_INFO
};

/**********************************************************************//**
Fill the information schema metrics table.
@return 0 on success */
static
int
i_s_metrics_fill(
/*=============*/
	THD*		thd,		/*!< in: thread */
	TABLE*		table_to_fill)	/*!< in/out: fill this table */
{
	int		count;
	Field**		fields;
	double		time_diff = 0;
	monitor_info_t*	monitor_info;
	mon_type_t	min_val;
	mon_type_t	max_val;

	DBUG_ENTER("i_s_metrics_fill");
	fields = table_to_fill->field;

	for (count = 0; count < NUM_MONITOR; count++) {
		monitor_info = srv_mon_get_info((monitor_id_t) count);

		/* A good place to sanity check the Monitor ID */
		ut_a(count == monitor_info->monitor_id);

		/* If the item refers to a Module, nothing to fill,
		continue. */
		if ((monitor_info->monitor_type & MONITOR_MODULE)
		    || (monitor_info->monitor_type & MONITOR_HIDDEN)) {
			continue;
		}

		/* If this is an existing "status variable", and
		its corresponding counter is still on, we need
		to calculate the result from its corresponding
		counter. */
		if (monitor_info->monitor_type & MONITOR_EXISTING
		    && MONITOR_IS_ON(count)) {
			srv_mon_process_existing_counter((monitor_id_t) count,
							 MONITOR_GET_VALUE);
		}

		/* Fill in counter's basic information */
		OK(field_store_string(fields[METRIC_NAME],
				      monitor_info->monitor_name));

		OK(field_store_string(fields[METRIC_SUBSYS],
				      monitor_info->monitor_module));

		OK(field_store_string(fields[METRIC_DESC],
				      monitor_info->monitor_desc));

		/* Fill in counter values */
		OK(fields[METRIC_VALUE_RESET]->store(
			MONITOR_VALUE(count), FALSE));

		OK(fields[METRIC_VALUE_START]->store(
			MONITOR_VALUE_SINCE_START(count), FALSE));

		/* If the max value is MAX_RESERVED, counter max
		value has not been updated. Set the column value
		to NULL. */
		if (MONITOR_MAX_VALUE(count) == MAX_RESERVED
		    || MONITOR_MAX_MIN_NOT_INIT(count)) {
			fields[METRIC_MAX_VALUE_RESET]->set_null();
		} else {
			OK(fields[METRIC_MAX_VALUE_RESET]->store(
				MONITOR_MAX_VALUE(count), FALSE));
			fields[METRIC_MAX_VALUE_RESET]->set_notnull();
		}

		/* If the min value is MAX_RESERVED, counter min
		value has not been updated. Set the column value
		to NULL. */
		if (MONITOR_MIN_VALUE(count) == MIN_RESERVED
		    || MONITOR_MAX_MIN_NOT_INIT(count)) {
			fields[METRIC_MIN_VALUE_RESET]->set_null();
		} else {
			OK(fields[METRIC_MIN_VALUE_RESET]->store(
				MONITOR_MIN_VALUE(count), FALSE));
			fields[METRIC_MIN_VALUE_RESET]->set_notnull();
		}

		/* Calculate the max value since counter started */
		max_val = srv_mon_calc_max_since_start((monitor_id_t) count);

		if (max_val == MAX_RESERVED
		    || MONITOR_MAX_MIN_NOT_INIT(count)) {
			fields[METRIC_MAX_VALUE_START]->set_null();
		} else {
			OK(fields[METRIC_MAX_VALUE_START]->store(
				max_val, FALSE));
			fields[METRIC_MAX_VALUE_START]->set_notnull();
		}

		/* Calculate the min value since counter started */
		min_val = srv_mon_calc_min_since_start((monitor_id_t) count);

		if (min_val == MIN_RESERVED
		    || MONITOR_MAX_MIN_NOT_INIT(count)) {
			fields[METRIC_MIN_VALUE_START]->set_null();
		} else {
			OK(fields[METRIC_MIN_VALUE_START]->store(
				min_val, FALSE));

			fields[METRIC_MIN_VALUE_START]->set_notnull();
		}

		/* If monitor has been enabled (no matter it is disabled
		or not now), fill METRIC_START_TIME and METRIC_TIME_ELAPSED
		field */
		if (MONITOR_FIELD(count, mon_start_time)) {
			OK(field_store_time_t(fields[METRIC_START_TIME],
				(time_t)MONITOR_FIELD(count, mon_start_time)));
			fields[METRIC_START_TIME]->set_notnull();

			/* If monitor is enabled, the TIME_ELAPSED is the
			time difference between current and time when monitor
			is enabled. Otherwise, it is the time difference
			between time when monitor is enabled and time
			when it is disabled */
			if (MONITOR_IS_ON(count)) {
				time_diff = difftime(time(NULL),
					MONITOR_FIELD(count, mon_start_time));
			} else {
				time_diff =  difftime(
					MONITOR_FIELD(count, mon_stop_time),
					MONITOR_FIELD(count, mon_start_time));
			}

			OK(fields[METRIC_TIME_ELAPSED]->store(
				time_diff));
			fields[METRIC_TIME_ELAPSED]->set_notnull();
		} else {
			fields[METRIC_START_TIME]->set_null();
			fields[METRIC_TIME_ELAPSED]->set_null();
			time_diff = 0;
		}

		/* Unless MONITOR__NO_AVERAGE is marked, we will need
		to calculate the average value. If this is a monitor set
		owner marked by MONITOR_SET_OWNER, divide
		the value by another counter (number of calls) designated
		by monitor_info->monitor_related_id.
		Otherwise average the counter value by the time between the
		time that the counter is enabled and time it is disabled
		or time it is sampled. */
		if (!(monitor_info->monitor_type & MONITOR_NO_AVERAGE)
		    && (monitor_info->monitor_type & MONITOR_SET_OWNER)
		    && monitor_info->monitor_related_id) {
			mon_type_t	value_start
				 = MONITOR_VALUE_SINCE_START(
					monitor_info->monitor_related_id);

			if (value_start) {
				OK(fields[METRIC_AVG_VALUE_START]->store(
					MONITOR_VALUE_SINCE_START(count)
					/ value_start, FALSE));

				fields[METRIC_AVG_VALUE_START]->set_notnull();
			} else {
				fields[METRIC_AVG_VALUE_START]->set_null();
			}

			if (MONITOR_VALUE(monitor_info->monitor_related_id)) {
				OK(fields[METRIC_AVG_VALUE_RESET]->store(
					MONITOR_VALUE(count)
					/ MONITOR_VALUE(
					monitor_info->monitor_related_id),
					FALSE));
			} else {
				fields[METRIC_AVG_VALUE_RESET]->set_null();
			}
		} else if (!(monitor_info->monitor_type & MONITOR_NO_AVERAGE)
			   && !(monitor_info->monitor_type
				& MONITOR_DISPLAY_CURRENT)) {
			if (time_diff) {
				OK(fields[METRIC_AVG_VALUE_START]->store(
					(double) MONITOR_VALUE_SINCE_START(
						count) / time_diff));
				fields[METRIC_AVG_VALUE_START]->set_notnull();
			} else {
				fields[METRIC_AVG_VALUE_START]->set_null();
			}

			if (MONITOR_FIELD(count, mon_reset_time)) {
				/* calculate the time difference since last
				reset */
				if (MONITOR_IS_ON(count)) {
					time_diff = difftime(
						time(NULL), MONITOR_FIELD(
							count, mon_reset_time));
				} else {
					time_diff =  difftime(
					MONITOR_FIELD(count, mon_stop_time),
					MONITOR_FIELD(count, mon_reset_time));
				}
			} else {
				time_diff = 0;
			}

			if (time_diff) {
				OK(fields[METRIC_AVG_VALUE_RESET]->store(
					static_cast<double>(
						MONITOR_VALUE(count) / time_diff)));
				fields[METRIC_AVG_VALUE_RESET]->set_notnull();
			} else {
				fields[METRIC_AVG_VALUE_RESET]->set_null();
			}
		} else {
			fields[METRIC_AVG_VALUE_START]->set_null();
			fields[METRIC_AVG_VALUE_RESET]->set_null();
		}


		if (MONITOR_IS_ON(count)) {
			/* If monitor is on, the stop time will set to NULL */
			fields[METRIC_STOP_TIME]->set_null();

			/* Display latest Monitor Reset Time only if Monitor
			counter is on. */
			if (MONITOR_FIELD(count, mon_reset_time)) {
				OK(field_store_time_t(
					fields[METRIC_RESET_TIME],
					(time_t)MONITOR_FIELD(
						count, mon_reset_time)));
				fields[METRIC_RESET_TIME]->set_notnull();
			} else {
				fields[METRIC_RESET_TIME]->set_null();
			}

			/* Display the monitor status as "enabled" */
			OK(field_store_string(fields[METRIC_STATUS],
					      "enabled"));
		} else {
			if (MONITOR_FIELD(count, mon_stop_time)) {
				OK(field_store_time_t(fields[METRIC_STOP_TIME],
				(time_t)MONITOR_FIELD(count, mon_stop_time)));
				fields[METRIC_STOP_TIME]->set_notnull();
			} else {
				fields[METRIC_STOP_TIME]->set_null();
			}

			fields[METRIC_RESET_TIME]->set_null();

			OK(field_store_string(fields[METRIC_STATUS],
					      "disabled"));
		}

		if (monitor_info->monitor_type & MONITOR_DISPLAY_CURRENT) {
			OK(field_store_string(fields[METRIC_TYPE],
					      "value"));
		} else if (monitor_info->monitor_type & MONITOR_EXISTING) {
			OK(field_store_string(fields[METRIC_TYPE],
					      "status_counter"));
		} else if (monitor_info->monitor_type & MONITOR_SET_OWNER) {
			OK(field_store_string(fields[METRIC_TYPE],
					      "set_owner"));
		} else if ( monitor_info->monitor_type & MONITOR_SET_MEMBER) {
			OK(field_store_string(fields[METRIC_TYPE],
					      "set_member"));
		} else {
			OK(field_store_string(fields[METRIC_TYPE],
					      "counter"));
		}

		OK(schema_table_store_record(thd, table_to_fill));
	}

	DBUG_RETURN(0);
}

/*******************************************************************//**
Function to fill information schema metrics tables.
@return 0 on success */
static
int
i_s_metrics_fill_table(
/*===================*/
	THD*		thd,	/*!< in: thread */
	TABLE_LIST*	tables,	/*!< in/out: tables to fill */
	Item*		)	/*!< in: condition (not used) */
{
	DBUG_ENTER("i_s_metrics_fill_table");

	/* deny access to non-superusers */
	if (check_global_access(thd, PROCESS_ACL)) {
		DBUG_RETURN(0);
	}

	i_s_metrics_fill(thd, tables->table);

	DBUG_RETURN(0);
}
/*******************************************************************//**
Bind the dynamic table INFORMATION_SCHEMA.innodb_metrics
@return 0 on success */
static
int
innodb_metrics_init(
/*================*/
	void*	p)	/*!< in/out: table schema object */
{
	ST_SCHEMA_TABLE*	schema;

	DBUG_ENTER("innodb_metrics_init");

	schema = (ST_SCHEMA_TABLE*) p;

	schema->fields_info = innodb_metrics_fields_info;
	schema->fill_table = i_s_metrics_fill_table;

	DBUG_RETURN(0);
}

struct st_mysql_plugin	i_s_innodb_metrics =
{
	/* the plugin type (a MYSQL_XXX_PLUGIN value) */
	/* int */
	STRUCT_FLD(type, MYSQL_INFORMATION_SCHEMA_PLUGIN),

	/* pointer to type-specific plugin descriptor */
	/* void* */
	STRUCT_FLD(info, &i_s_info),

	/* plugin name */
	/* const char* */
	STRUCT_FLD(name, "INNODB_METRICS"),

	/* plugin author (for SHOW PLUGINS) */
	/* const char* */
	STRUCT_FLD(author, plugin_author),

	/* general descriptive text (for SHOW PLUGINS) */
	/* const char* */
	STRUCT_FLD(descr, "InnoDB Metrics Info"),

	/* the plugin license (PLUGIN_LICENSE_XXX) */
	/* int */
	STRUCT_FLD(license, PLUGIN_LICENSE_GPL),

	/* the function to invoke when plugin is loaded */
	/* int (*)(void*); */
	STRUCT_FLD(init, innodb_metrics_init),

	/* the function to invoke when plugin is unloaded */
	/* int (*)(void*); */
	STRUCT_FLD(deinit, i_s_common_deinit),

	/* plugin version (for SHOW PLUGINS) */
	/* unsigned int */
	STRUCT_FLD(version, INNODB_VERSION_SHORT),

	/* struct st_mysql_show_var* */
	STRUCT_FLD(status_vars, NULL),

	/* struct st_mysql_sys_var** */
	STRUCT_FLD(system_vars, NULL),

	/* reserved for dependency checking */
	/* void* */
	STRUCT_FLD(__reserved1, NULL),

	/* Plugin flags */
	/* unsigned long */
	STRUCT_FLD(flags, 0UL),
};
/* Fields of the dynamic table INFORMATION_SCHEMA.innodb_ft_default_stopword */
static ST_FIELD_INFO	i_s_stopword_fields_info[] =
{
#define STOPWORD_VALUE	0
	{STRUCT_FLD(field_name,		"value"),
	 STRUCT_FLD(field_length,	TRX_ID_MAX_LEN + 1),
	 STRUCT_FLD(field_type,		MYSQL_TYPE_STRING),
	 STRUCT_FLD(value,		0),
	 STRUCT_FLD(field_flags,	0),
	 STRUCT_FLD(old_name,		""),
	 STRUCT_FLD(open_method,	SKIP_OPEN_TABLE)},

	END_OF_ST_FIELD_INFO
};

/*******************************************************************//**
Fill the dynamic table information_schema.innodb_ft_default_stopword.
@return 0 on success, 1 on failure */
static
int
i_s_stopword_fill(
/*==============*/
	THD*		thd,	/*!< in: thread */
	TABLE_LIST*	tables,	/*!< in/out: tables to fill */
	Item*		)	/*!< in: condition (not used) */
{
	Field**	fields;
	ulint	i = 0;
	TABLE*	table = (TABLE*) tables->table;

	DBUG_ENTER("i_s_stopword_fill");

	fields = table->field;

	/* Fill with server default stopword list in array
	fts_default_stopword */
	while (fts_default_stopword[i]) {
		OK(field_store_string(fields[STOPWORD_VALUE],
				      fts_default_stopword[i]));

		OK(schema_table_store_record(thd, table));
		i++;
	}

	DBUG_RETURN(0);
}

/*******************************************************************//**
Bind the dynamic table information_schema.innodb_ft_default_stopword.
@return 0 on success */
static
int
i_s_stopword_init(
/*==============*/
	void*	p)	/*!< in/out: table schema object */
{
	DBUG_ENTER("i_s_stopword_init");
	ST_SCHEMA_TABLE* schema = (ST_SCHEMA_TABLE*) p;

	schema->fields_info = i_s_stopword_fields_info;
	schema->fill_table = i_s_stopword_fill;

	DBUG_RETURN(0);
}

struct st_mysql_plugin	i_s_innodb_ft_default_stopword =
{
	/* the plugin type (a MYSQL_XXX_PLUGIN value) */
	/* int */
	STRUCT_FLD(type, MYSQL_INFORMATION_SCHEMA_PLUGIN),

	/* pointer to type-specific plugin descriptor */
	/* void* */
	STRUCT_FLD(info, &i_s_info),

	/* plugin name */
	/* const char* */
	STRUCT_FLD(name, "INNODB_FT_DEFAULT_STOPWORD"),

	/* plugin author (for SHOW PLUGINS) */
	/* const char* */
	STRUCT_FLD(author, plugin_author),

	/* general descriptive text (for SHOW PLUGINS) */
	/* const char* */
	STRUCT_FLD(descr, "Default stopword list for InnDB Full Text Search"),

	/* the plugin license (PLUGIN_LICENSE_XXX) */
	/* int */
	STRUCT_FLD(license, PLUGIN_LICENSE_GPL),

	/* the function to invoke when plugin is loaded */
	/* int (*)(void*); */
	STRUCT_FLD(init, i_s_stopword_init),

	/* the function to invoke when plugin is unloaded */
	/* int (*)(void*); */
	STRUCT_FLD(deinit, i_s_common_deinit),

	/* plugin version (for SHOW PLUGINS) */
	/* unsigned int */
	STRUCT_FLD(version, INNODB_VERSION_SHORT),

	/* struct st_mysql_show_var* */
	STRUCT_FLD(status_vars, NULL),

	/* struct st_mysql_sys_var** */
	STRUCT_FLD(system_vars, NULL),

	/* reserved for dependency checking */
	/* void* */
	STRUCT_FLD(__reserved1, NULL),

	/* Plugin flags */
	/* unsigned long */
	STRUCT_FLD(flags, 0UL),
};

/* Fields of the dynamic table INFORMATION_SCHEMA.INNODB_FT_DELETED
INFORMATION_SCHEMA.INNODB_FT_BEING_DELETED */
static ST_FIELD_INFO	i_s_fts_doc_fields_info[] =
{
#define	I_S_FTS_DOC_ID			0
	{STRUCT_FLD(field_name,		"DOC_ID"),
	 STRUCT_FLD(field_length,	MY_INT64_NUM_DECIMAL_DIGITS),
	 STRUCT_FLD(field_type,		MYSQL_TYPE_LONGLONG),
	 STRUCT_FLD(value,		0),
	 STRUCT_FLD(field_flags,	MY_I_S_UNSIGNED),
	 STRUCT_FLD(old_name,		""),
	 STRUCT_FLD(open_method,	SKIP_OPEN_TABLE)},

	END_OF_ST_FIELD_INFO
};

/*******************************************************************//**
Fill the dynamic table INFORMATION_SCHEMA.INNODB_FT_DELETED or
INFORMATION_SCHEMA.INNODB_FT_BEING_DELETED
@return 0 on success, 1 on failure */
static
int
i_s_fts_deleted_generic_fill(
/*=========================*/
	THD*		thd,		/*!< in: thread */
	TABLE_LIST*	tables,		/*!< in/out: tables to fill */
	ibool		being_deleted)	/*!< in: BEING_DELTED table */
{
	Field**			fields;
	TABLE*			table = (TABLE*) tables->table;
	trx_t*			trx;
	fts_table_t		fts_table;
	fts_doc_ids_t*		deleted;
	dict_table_t*		user_table;

	DBUG_ENTER("i_s_fts_deleted_generic_fill");

	/* deny access to non-superusers */
	if (check_global_access(thd, PROCESS_ACL)) {
		DBUG_RETURN(0);
	}

	if (!fts_internal_tbl_name) {
		DBUG_RETURN(0);
	}

	deleted = fts_doc_ids_create();

	user_table = dict_table_open_on_name(
		fts_internal_tbl_name, FALSE, FALSE, DICT_ERR_IGNORE_NONE);

	if (!user_table) {
		DBUG_RETURN(0);
	}

	trx = trx_allocate_for_background();
	trx->op_info = "Select for FTS DELETE TABLE";

	FTS_INIT_FTS_TABLE(&fts_table,
			   (being_deleted) ? "BEING_DELETED" : "DELETED",
			   FTS_COMMON_TABLE, user_table);

	fts_table_fetch_doc_ids(trx, &fts_table, deleted);

	fields = table->field;

	for (ulint j = 0; j < ib_vector_size(deleted->doc_ids); ++j) {
		doc_id_t	doc_id;

		doc_id = *(doc_id_t*) ib_vector_get_const(deleted->doc_ids, j);

		OK(fields[I_S_FTS_DOC_ID]->store((longlong) doc_id, true));

		OK(schema_table_store_record(thd, table));
	}

	trx_free_for_background(trx);

	fts_doc_ids_free(deleted);

	dict_table_close(user_table, FALSE, FALSE);

	DBUG_RETURN(0);
}

/*******************************************************************//**
Fill the dynamic table INFORMATION_SCHEMA.INNODB_FT_DELETED
@return 0 on success, 1 on failure */
static
int
i_s_fts_deleted_fill(
/*=================*/
	THD*		thd,	/*!< in: thread */
	TABLE_LIST*	tables,	/*!< in/out: tables to fill */
	Item*		)	/*!< in: condition (ignored) */
{
	DBUG_ENTER("i_s_fts_deleted_fill");

	DBUG_RETURN(i_s_fts_deleted_generic_fill(thd, tables, FALSE));
}

/*******************************************************************//**
Bind the dynamic table INFORMATION_SCHEMA.INNODB_FT_DELETED
@return 0 on success */
static
int
i_s_fts_deleted_init(
/*=================*/
	void*	p)	/*!< in/out: table schema object */
{
	DBUG_ENTER("i_s_fts_deleted_init");
	ST_SCHEMA_TABLE* schema = (ST_SCHEMA_TABLE*) p;

	schema->fields_info = i_s_fts_doc_fields_info;
	schema->fill_table = i_s_fts_deleted_fill;

	DBUG_RETURN(0);
}

struct st_mysql_plugin	i_s_innodb_ft_deleted =
{
	/* the plugin type (a MYSQL_XXX_PLUGIN value) */
	/* int */
	STRUCT_FLD(type, MYSQL_INFORMATION_SCHEMA_PLUGIN),

	/* pointer to type-specific plugin descriptor */
	/* void* */
	STRUCT_FLD(info, &i_s_info),

	/* plugin name */
	/* const char* */
	STRUCT_FLD(name, "INNODB_FT_DELETED"),

	/* plugin author (for SHOW PLUGINS) */
	/* const char* */
	STRUCT_FLD(author, plugin_author),

	/* general descriptive text (for SHOW PLUGINS) */
	/* const char* */
	STRUCT_FLD(descr, "INNODB AUXILIARY FTS DELETED TABLE"),

	/* the plugin license (PLUGIN_LICENSE_XXX) */
	/* int */
	STRUCT_FLD(license, PLUGIN_LICENSE_GPL),

	/* the function to invoke when plugin is loaded */
	/* int (*)(void*); */
	STRUCT_FLD(init, i_s_fts_deleted_init),

	/* the function to invoke when plugin is unloaded */
	/* int (*)(void*); */
	STRUCT_FLD(deinit, i_s_common_deinit),

	/* plugin version (for SHOW PLUGINS) */
	/* unsigned int */
	STRUCT_FLD(version, INNODB_VERSION_SHORT),

	/* struct st_mysql_show_var* */
	STRUCT_FLD(status_vars, NULL),

	/* struct st_mysql_sys_var** */
	STRUCT_FLD(system_vars, NULL),

	/* reserved for dependency checking */
	/* void* */
	STRUCT_FLD(__reserved1, NULL),

	/* Plugin flags */
	/* unsigned long */
	STRUCT_FLD(flags, 0UL),
};

/*******************************************************************//**
Fill the dynamic table INFORMATION_SCHEMA.INNODB_FT_BEING_DELETED
@return 0 on success, 1 on failure */
static
int
i_s_fts_being_deleted_fill(
/*=======================*/
	THD*		thd,	/*!< in: thread */
	TABLE_LIST*	tables,	/*!< in/out: tables to fill */
	Item*		)	/*!< in: condition (ignored) */
{
	DBUG_ENTER("i_s_fts_being_deleted_fill");

	DBUG_RETURN(i_s_fts_deleted_generic_fill(thd, tables, TRUE));
}

/*******************************************************************//**
Bind the dynamic table INFORMATION_SCHEMA.INNODB_FT_BEING_DELETED
@return 0 on success */
static
int
i_s_fts_being_deleted_init(
/*=======================*/
	void*	p)	/*!< in/out: table schema object */
{
	DBUG_ENTER("i_s_fts_deleted_init");
	ST_SCHEMA_TABLE* schema = (ST_SCHEMA_TABLE*) p;

	schema->fields_info = i_s_fts_doc_fields_info;
	schema->fill_table = i_s_fts_being_deleted_fill;

	DBUG_RETURN(0);
}

struct st_mysql_plugin	i_s_innodb_ft_being_deleted =
{
	/* the plugin type (a MYSQL_XXX_PLUGIN value) */
	/* int */
	STRUCT_FLD(type, MYSQL_INFORMATION_SCHEMA_PLUGIN),

	/* pointer to type-specific plugin descriptor */
	/* void* */
	STRUCT_FLD(info, &i_s_info),

	/* plugin name */
	/* const char* */
	STRUCT_FLD(name, "INNODB_FT_BEING_DELETED"),

	/* plugin author (for SHOW PLUGINS) */
	/* const char* */
	STRUCT_FLD(author, plugin_author),

	/* general descriptive text (for SHOW PLUGINS) */
	/* const char* */
	STRUCT_FLD(descr, "INNODB AUXILIARY FTS BEING DELETED TABLE"),

	/* the plugin license (PLUGIN_LICENSE_XXX) */
	/* int */
	STRUCT_FLD(license, PLUGIN_LICENSE_GPL),

	/* the function to invoke when plugin is loaded */
	/* int (*)(void*); */
	STRUCT_FLD(init, i_s_fts_being_deleted_init),

	/* the function to invoke when plugin is unloaded */
	/* int (*)(void*); */
	STRUCT_FLD(deinit, i_s_common_deinit),

	/* plugin version (for SHOW PLUGINS) */
	/* unsigned int */
	STRUCT_FLD(version, INNODB_VERSION_SHORT),

	/* struct st_mysql_show_var* */
	STRUCT_FLD(status_vars, NULL),

	/* struct st_mysql_sys_var** */
	STRUCT_FLD(system_vars, NULL),

	/* reserved for dependency checking */
	/* void* */
	STRUCT_FLD(__reserved1, NULL),

	/* Plugin flags */
	/* unsigned long */
	STRUCT_FLD(flags, 0UL),
};

/* Fields of the dynamic table INFORMATION_SCHEMA.INNODB_FT_INDEX_CACHED and
INFORMATION_SCHEMA.INNODB_FT_INDEX_TABLE */
static ST_FIELD_INFO	i_s_fts_index_fields_info[] =
{
#define	I_S_FTS_WORD			0
	{STRUCT_FLD(field_name,		"WORD"),
	 STRUCT_FLD(field_length,	FTS_MAX_WORD_LEN + 1),
	 STRUCT_FLD(field_type,		MYSQL_TYPE_STRING),
	 STRUCT_FLD(value,		0),
	 STRUCT_FLD(field_flags,	0),
	 STRUCT_FLD(old_name,		""),
	 STRUCT_FLD(open_method,	SKIP_OPEN_TABLE)},

#define	I_S_FTS_FIRST_DOC_ID		1
	{STRUCT_FLD(field_name,		"FIRST_DOC_ID"),
	 STRUCT_FLD(field_length,	MY_INT64_NUM_DECIMAL_DIGITS),
	 STRUCT_FLD(field_type,		MYSQL_TYPE_LONGLONG),
	 STRUCT_FLD(value,		0),
	 STRUCT_FLD(field_flags,	MY_I_S_UNSIGNED),
	 STRUCT_FLD(old_name,		""),
	 STRUCT_FLD(open_method,	SKIP_OPEN_TABLE)},

#define	I_S_FTS_LAST_DOC_ID		2
	{STRUCT_FLD(field_name,		"LAST_DOC_ID"),
	 STRUCT_FLD(field_length,	MY_INT64_NUM_DECIMAL_DIGITS),
	 STRUCT_FLD(field_type,		MYSQL_TYPE_LONGLONG),
	 STRUCT_FLD(value,		0),
	 STRUCT_FLD(field_flags,	MY_I_S_UNSIGNED),
	 STRUCT_FLD(old_name,		""),
	 STRUCT_FLD(open_method,	SKIP_OPEN_TABLE)},

#define	I_S_FTS_DOC_COUNT		3
	{STRUCT_FLD(field_name,		"DOC_COUNT"),
	 STRUCT_FLD(field_length,	MY_INT64_NUM_DECIMAL_DIGITS),
	 STRUCT_FLD(field_type,		MYSQL_TYPE_LONGLONG),
	 STRUCT_FLD(value,		0),
	 STRUCT_FLD(field_flags,	MY_I_S_UNSIGNED),
	 STRUCT_FLD(old_name,		""),
	 STRUCT_FLD(open_method,	SKIP_OPEN_TABLE)},

#define	I_S_FTS_ILIST_DOC_ID		4
	{STRUCT_FLD(field_name,		"DOC_ID"),
	 STRUCT_FLD(field_length,	MY_INT64_NUM_DECIMAL_DIGITS),
	 STRUCT_FLD(field_type,		MYSQL_TYPE_LONGLONG),
	 STRUCT_FLD(value,		0),
	 STRUCT_FLD(field_flags,	MY_I_S_UNSIGNED),
	 STRUCT_FLD(old_name,		""),
	 STRUCT_FLD(open_method,	SKIP_OPEN_TABLE)},

#define	I_S_FTS_ILIST_DOC_POS		5
	{STRUCT_FLD(field_name,		"POSITION"),
	 STRUCT_FLD(field_length,	MY_INT64_NUM_DECIMAL_DIGITS),
	 STRUCT_FLD(field_type,		MYSQL_TYPE_LONGLONG),
	 STRUCT_FLD(value,		0),
	 STRUCT_FLD(field_flags,	MY_I_S_UNSIGNED),
	 STRUCT_FLD(old_name,		""),
	 STRUCT_FLD(open_method,	SKIP_OPEN_TABLE)},

	END_OF_ST_FIELD_INFO
};

/*******************************************************************//**
Go through the Doc Node and its ilist, fill the dynamic table
INFORMATION_SCHEMA.INNODB_FT_INDEX_CACHED for one FTS index on the table.
@return 0 on success, 1 on failure */
static
int
i_s_fts_index_cache_fill_one_index(
/*===============================*/
	fts_index_cache_t*	index_cache,	/*!< in: FTS index cache */
	THD*			thd,		/*!< in: thread */
	TABLE_LIST*		tables)		/*!< in/out: tables to fill */
{
	TABLE*			table = (TABLE*) tables->table;
	Field**			fields;
	CHARSET_INFO*		index_charset;
	const ib_rbt_node_t*	rbt_node;
	fts_string_t		conv_str;
	uint			dummy_errors;
	char*			word_str;

	DBUG_ENTER("i_s_fts_index_cache_fill_one_index");

	fields = table->field;

	index_charset = index_cache->charset;
	conv_str.f_len = system_charset_info->mbmaxlen
		* FTS_MAX_WORD_LEN_IN_CHAR;
	conv_str.f_str = static_cast<byte*>(ut_malloc_nokey(conv_str.f_len));
	conv_str.f_n_char = 0;

	/* Go through each word in the index cache */
	for (rbt_node = rbt_first(index_cache->words);
	     rbt_node;
	     rbt_node = rbt_next(index_cache->words, rbt_node)) {
		fts_tokenizer_word_t* word;

		word = rbt_value(fts_tokenizer_word_t, rbt_node);

		/* Convert word from index charset to system_charset_info */
		if (index_charset->cset != system_charset_info->cset) {
			conv_str.f_n_char = my_convert(
				reinterpret_cast<char*>(conv_str.f_str),
				static_cast<uint32>(conv_str.f_len),
				system_charset_info,
				reinterpret_cast<char*>(word->text.f_str),
				static_cast<uint32>(word->text.f_len),
				index_charset, &dummy_errors);
			ut_ad(conv_str.f_n_char <= conv_str.f_len);
			conv_str.f_str[conv_str.f_n_char] = 0;
			word_str = reinterpret_cast<char*>(conv_str.f_str);
		} else {
			word_str = reinterpret_cast<char*>(word->text.f_str);
		}

		/* Decrypt the ilist, and display Dod ID and word position */
		for (ulint i = 0; i < ib_vector_size(word->nodes); i++) {
			fts_node_t*	node;
			byte*		ptr;
			ulint		decoded = 0;
			doc_id_t	doc_id = 0;

			node = static_cast<fts_node_t*> (ib_vector_get(
				word->nodes, i));

			ptr = node->ilist;

			while (decoded < node->ilist_size) {
				ulint	pos = fts_decode_vlc(&ptr);

				doc_id += pos;

				/* Get position info */
				while (*ptr) {
					pos = fts_decode_vlc(&ptr);

					OK(field_store_string(
						fields[I_S_FTS_WORD],
						word_str));

					OK(fields[I_S_FTS_FIRST_DOC_ID]->store(
						(longlong) node->first_doc_id,
						true));

					OK(fields[I_S_FTS_LAST_DOC_ID]->store(
						(longlong) node->last_doc_id,
						true));

					OK(fields[I_S_FTS_DOC_COUNT]->store(
						static_cast<double>(node->doc_count)));

					OK(fields[I_S_FTS_ILIST_DOC_ID]->store(
						(longlong) doc_id, true));

					OK(fields[I_S_FTS_ILIST_DOC_POS]->store(
						static_cast<double>(pos)));

					OK(schema_table_store_record(
						thd, table));
				}

				++ptr;

				decoded = ptr - (byte*) node->ilist;
			}
		}
	}

	ut_free(conv_str.f_str);

	DBUG_RETURN(0);
}
/*******************************************************************//**
Fill the dynamic table INFORMATION_SCHEMA.INNODB_FT_INDEX_CACHED
@return 0 on success, 1 on failure */
static
int
i_s_fts_index_cache_fill(
/*=====================*/
	THD*		thd,	/*!< in: thread */
	TABLE_LIST*	tables,	/*!< in/out: tables to fill */
	Item*		)	/*!< in: condition (ignored) */
{
	dict_table_t*		user_table;
	fts_cache_t*		cache;

	DBUG_ENTER("i_s_fts_index_cache_fill");

	/* deny access to non-superusers */
	if (check_global_access(thd, PROCESS_ACL)) {
		DBUG_RETURN(0);
	}

	if (!fts_internal_tbl_name) {
		DBUG_RETURN(0);
	}

	user_table = dict_table_open_on_name(
		fts_internal_tbl_name, FALSE, FALSE, DICT_ERR_IGNORE_NONE);

	if (!user_table) {
		DBUG_RETURN(0);
	}

	cache = user_table->fts->cache;

	ut_a(cache);

	for (ulint i = 0; i < ib_vector_size(cache->indexes); i++) {
		fts_index_cache_t*      index_cache;

		index_cache = static_cast<fts_index_cache_t*> (
			ib_vector_get(cache->indexes, i));

		i_s_fts_index_cache_fill_one_index(index_cache, thd, tables);
	}

	dict_table_close(user_table, FALSE, FALSE);

	DBUG_RETURN(0);
}

/*******************************************************************//**
Bind the dynamic table INFORMATION_SCHEMA.INNODB_FT_INDEX_CACHE
@return 0 on success */
static
int
i_s_fts_index_cache_init(
/*=====================*/
	void*	p)	/*!< in/out: table schema object */
{
	DBUG_ENTER("i_s_fts_index_cache_init");
	ST_SCHEMA_TABLE* schema = (ST_SCHEMA_TABLE*) p;

	schema->fields_info = i_s_fts_index_fields_info;
	schema->fill_table = i_s_fts_index_cache_fill;

	DBUG_RETURN(0);
}

struct st_mysql_plugin	i_s_innodb_ft_index_cache =
{
	/* the plugin type (a MYSQL_XXX_PLUGIN value) */
	/* int */
	STRUCT_FLD(type, MYSQL_INFORMATION_SCHEMA_PLUGIN),

	/* pointer to type-specific plugin descriptor */
	/* void* */
	STRUCT_FLD(info, &i_s_info),

	/* plugin name */
	/* const char* */
	STRUCT_FLD(name, "INNODB_FT_INDEX_CACHE"),

	/* plugin author (for SHOW PLUGINS) */
	/* const char* */
	STRUCT_FLD(author, plugin_author),

	/* general descriptive text (for SHOW PLUGINS) */
	/* const char* */
	STRUCT_FLD(descr, "INNODB AUXILIARY FTS INDEX CACHED"),

	/* the plugin license (PLUGIN_LICENSE_XXX) */
	/* int */
	STRUCT_FLD(license, PLUGIN_LICENSE_GPL),

	/* the function to invoke when plugin is loaded */
	/* int (*)(void*); */
	STRUCT_FLD(init, i_s_fts_index_cache_init),

	/* the function to invoke when plugin is unloaded */
	/* int (*)(void*); */
	STRUCT_FLD(deinit, i_s_common_deinit),

	/* plugin version (for SHOW PLUGINS) */
	/* unsigned int */
	STRUCT_FLD(version, INNODB_VERSION_SHORT),

	/* struct st_mysql_show_var* */
	STRUCT_FLD(status_vars, NULL),

	/* struct st_mysql_sys_var** */
	STRUCT_FLD(system_vars, NULL),

	/* reserved for dependency checking */
	/* void* */
	STRUCT_FLD(__reserved1, NULL),

	/* Plugin flags */
	/* unsigned long */
	STRUCT_FLD(flags, 0UL),
};

/*******************************************************************//**
Go through a FTS index auxiliary table, fetch its rows and fill
FTS word cache structure.
@return DB_SUCCESS on success, otherwise error code */
static
dberr_t
i_s_fts_index_table_fill_selected(
/*==============================*/
	dict_index_t*		index,		/*!< in: FTS index */
	ib_vector_t*		words,		/*!< in/out: vector to hold
						fetched words */
	ulint			selected,	/*!< in: selected FTS index */
	fts_string_t*		word)		/*!< in: word to select */
{
	pars_info_t*		info;
	fts_table_t		fts_table;
	trx_t*			trx;
	que_t*			graph;
	dberr_t			error;
	fts_fetch_t		fetch;
	char			table_name[MAX_FULL_NAME_LEN];

	info = pars_info_create();

	fetch.read_arg = words;
	fetch.read_record = fts_optimize_index_fetch_node;
	fetch.total_memory = 0;

	DBUG_EXECUTE_IF("fts_instrument_result_cache_limit",
	        fts_result_cache_limit = 8192;
	);

	trx = trx_allocate_for_background();

	trx->op_info = "fetching FTS index nodes";

	pars_info_bind_function(info, "my_func", fetch.read_record, &fetch);
	pars_info_bind_varchar_literal(info, "word", word->f_str, word->f_len);

	FTS_INIT_INDEX_TABLE(&fts_table, fts_get_suffix(selected),
			     FTS_INDEX_TABLE, index);
	fts_get_table_name(&fts_table, table_name);
	pars_info_bind_id(info, true, "table_name", table_name);

	graph = fts_parse_sql(
		&fts_table, info,
		"DECLARE FUNCTION my_func;\n"
		"DECLARE CURSOR c IS"
		" SELECT word, doc_count, first_doc_id, last_doc_id,"
		" ilist\n"
		" FROM $table_name WHERE word >= :word;\n"
		"BEGIN\n"
		"\n"
		"OPEN c;\n"
		"WHILE 1 = 1 LOOP\n"
		"  FETCH c INTO my_func();\n"
		"  IF c % NOTFOUND THEN\n"
		"    EXIT;\n"
		"  END IF;\n"
		"END LOOP;\n"
		"CLOSE c;");

	for (;;) {
		error = fts_eval_sql(trx, graph);

		if (error == DB_SUCCESS) {
			fts_sql_commit(trx);

			break;
		} else {
			fts_sql_rollback(trx);

			if (error == DB_LOCK_WAIT_TIMEOUT) {
				ib::warn() << "Lock wait timeout reading"
					" FTS index. Retrying!";

				trx->error_state = DB_SUCCESS;
			} else {
				ib::error() << "Error occurred while reading"
					" FTS index: " << ut_strerr(error);
				break;
			}
		}
	}

	mutex_enter(&dict_sys->mutex);
	que_graph_free(graph);
	mutex_exit(&dict_sys->mutex);

	trx_free_for_background(trx);

	if (fetch.total_memory >= fts_result_cache_limit) {
		error = DB_FTS_EXCEED_RESULT_CACHE_LIMIT;
	}

	return(error);
}

/*******************************************************************//**
Free words. */
static
void
i_s_fts_index_table_free_one_fetch(
/*===============================*/
	ib_vector_t*		words)		/*!< in: words fetched */
{
	for (ulint i = 0; i < ib_vector_size(words); i++) {
		fts_word_t*	word;

		word = static_cast<fts_word_t*>(ib_vector_get(words, i));

		for (ulint j = 0; j < ib_vector_size(word->nodes); j++) {
			fts_node_t*     node;

			node = static_cast<fts_node_t*> (ib_vector_get(
				word->nodes, j));
			ut_free(node->ilist);
		}

		fts_word_free(word);
	}

	ib_vector_reset(words);
}

/*******************************************************************//**
Go through words, fill INFORMATION_SCHEMA.INNODB_FT_INDEX_TABLE.
@return	0 on success, 1 on failure */
static
int
i_s_fts_index_table_fill_one_fetch(
/*===============================*/
	CHARSET_INFO*		index_charset,	/*!< in: FTS index charset */
	THD*			thd,		/*!< in: thread */
	TABLE_LIST*		tables,		/*!< in/out: tables to fill */
	ib_vector_t*		words,		/*!< in: words fetched */
	fts_string_t*		conv_str,	/*!< in: string for conversion*/
	bool			has_more)	/*!< in: has more to fetch */
{
	TABLE*			table = (TABLE*) tables->table;
	Field**			fields;
	uint			dummy_errors;
	char*			word_str;
	ulint			words_size;
	int			ret = 0;

	DBUG_ENTER("i_s_fts_index_table_fill_one_fetch");

	fields = table->field;

	words_size = ib_vector_size(words);
	if (has_more) {
		/* the last word is not fetched completely. */
		ut_ad(words_size > 1);
		words_size -= 1;
	}

	/* Go through each word in the index cache */
	for (ulint i = 0; i < words_size; i++) {
		fts_word_t*	word;

		word = static_cast<fts_word_t*>(ib_vector_get(words, i));

		word->text.f_str[word->text.f_len] = 0;

		/* Convert word from index charset to system_charset_info */
		if (index_charset->cset != system_charset_info->cset) {
			conv_str->f_n_char = my_convert(
				reinterpret_cast<char*>(conv_str->f_str),
				static_cast<uint32>(conv_str->f_len),
				system_charset_info,
				reinterpret_cast<char*>(word->text.f_str),
				static_cast<uint32>(word->text.f_len),
				index_charset, &dummy_errors);
			ut_ad(conv_str->f_n_char <= conv_str->f_len);
			conv_str->f_str[conv_str->f_n_char] = 0;
			word_str = reinterpret_cast<char*>(conv_str->f_str);
		} else {
			word_str = reinterpret_cast<char*>(word->text.f_str);
		}

		/* Decrypt the ilist, and display Dod ID and word position */
		for (ulint i = 0; i < ib_vector_size(word->nodes); i++) {
			fts_node_t*	node;
			byte*		ptr;
			ulint		decoded = 0;
			doc_id_t	doc_id = 0;

			node = static_cast<fts_node_t*> (ib_vector_get(
				word->nodes, i));

			ptr = node->ilist;

			while (decoded < node->ilist_size) {
				ulint	pos = fts_decode_vlc(&ptr);

				doc_id += pos;

				/* Get position info */
				while (*ptr) {
					pos = fts_decode_vlc(&ptr);

					OK(field_store_string(
						fields[I_S_FTS_WORD],
						word_str));

					OK(fields[I_S_FTS_FIRST_DOC_ID]->store(
						longlong(node->first_doc_id), true));

					OK(fields[I_S_FTS_LAST_DOC_ID]->store(
						longlong(node->last_doc_id), true));

					OK(fields[I_S_FTS_DOC_COUNT]->store(
						static_cast<double>(node->doc_count)));

					OK(fields[I_S_FTS_ILIST_DOC_ID]->store(
						longlong(doc_id), true));

					OK(fields[I_S_FTS_ILIST_DOC_POS]->store(
						static_cast<double>(pos)));

					OK(schema_table_store_record(
						thd, table));
				}

				++ptr;

				decoded = ptr - (byte*) node->ilist;
			}
		}
	}

	i_s_fts_index_table_free_one_fetch(words);

	DBUG_RETURN(ret);
}

/*******************************************************************//**
Go through a FTS index and its auxiliary tables, fetch rows in each table
and fill INFORMATION_SCHEMA.INNODB_FT_INDEX_TABLE.
@return 0 on success, 1 on failure */
static
int
i_s_fts_index_table_fill_one_index(
/*===============================*/
	dict_index_t*		index,		/*!< in: FTS index */
	THD*			thd,		/*!< in: thread */
	TABLE_LIST*		tables)		/*!< in/out: tables to fill */
{
	ib_vector_t*		words;
	mem_heap_t*		heap;
	CHARSET_INFO*		index_charset;
	fts_string_t		conv_str;
	dberr_t			error;
	int			ret = 0;

	DBUG_ENTER("i_s_fts_index_table_fill_one_index");
	DBUG_ASSERT(!dict_index_is_online_ddl(index));

	heap = mem_heap_create(1024);

	words = ib_vector_create(ib_heap_allocator_create(heap),
				 sizeof(fts_word_t), 256);

	index_charset = fts_index_get_charset(index);
	conv_str.f_len = system_charset_info->mbmaxlen
		* FTS_MAX_WORD_LEN_IN_CHAR;
	conv_str.f_str = static_cast<byte*>(ut_malloc_nokey(conv_str.f_len));
	conv_str.f_n_char = 0;

	/* Iterate through each auxiliary table as described in
	fts_index_selector */
	for (ulint selected = 0; selected < FTS_NUM_AUX_INDEX; selected++) {
		fts_string_t	word;
		bool		has_more = false;

		word.f_str = NULL;
		word.f_len = 0;
		word.f_n_char = 0;

		do {
			/* Fetch from index */
			error = i_s_fts_index_table_fill_selected(
				index, words, selected, &word);

			if (error == DB_SUCCESS) {
				has_more = false;
			} else if (error == DB_FTS_EXCEED_RESULT_CACHE_LIMIT) {
				has_more = true;
			} else {
				i_s_fts_index_table_free_one_fetch(words);
				ret = 1;
				goto func_exit;
			}

			if (has_more) {
				fts_word_t*	last_word;

				/* Prepare start point for next fetch */
				last_word = static_cast<fts_word_t*>(ib_vector_last(words));
				ut_ad(last_word != NULL);
				fts_string_dup(&word, &last_word->text, heap);
			}

			/* Fill into tables */
			ret = i_s_fts_index_table_fill_one_fetch(
				index_charset, thd, tables, words, &conv_str, has_more);

			if (ret != 0) {
				i_s_fts_index_table_free_one_fetch(words);
				goto func_exit;
			}
		} while (has_more);
	}

func_exit:
	ut_free(conv_str.f_str);
	mem_heap_free(heap);

	DBUG_RETURN(ret);
}
/*******************************************************************//**
Fill the dynamic table INFORMATION_SCHEMA.INNODB_FT_INDEX_TABLE
@return 0 on success, 1 on failure */
static
int
i_s_fts_index_table_fill(
/*=====================*/
	THD*		thd,	/*!< in: thread */
	TABLE_LIST*	tables,	/*!< in/out: tables to fill */
	Item*		)	/*!< in: condition (ignored) */
{
	dict_table_t*		user_table;
	dict_index_t*		index;

	DBUG_ENTER("i_s_fts_index_table_fill");

	/* deny access to non-superusers */
	if (check_global_access(thd, PROCESS_ACL)) {
		DBUG_RETURN(0);
	}

	if (!fts_internal_tbl_name) {
		DBUG_RETURN(0);
	}

	user_table = dict_table_open_on_name(
		fts_internal_tbl_name, FALSE, FALSE, DICT_ERR_IGNORE_NONE);

	if (!user_table) {
		DBUG_RETURN(0);
	}

	for (index = dict_table_get_first_index(user_table);
	     index; index = dict_table_get_next_index(index)) {
		if (index->type & DICT_FTS) {
			i_s_fts_index_table_fill_one_index(index, thd, tables);
		}
	}

	dict_table_close(user_table, FALSE, FALSE);

	DBUG_RETURN(0);
}

/*******************************************************************//**
Bind the dynamic table INFORMATION_SCHEMA.INNODB_FT_INDEX_TABLE
@return 0 on success */
static
int
i_s_fts_index_table_init(
/*=====================*/
	void*	p)	/*!< in/out: table schema object */
{
	DBUG_ENTER("i_s_fts_index_table_init");
	ST_SCHEMA_TABLE* schema = (ST_SCHEMA_TABLE*) p;

	schema->fields_info = i_s_fts_index_fields_info;
	schema->fill_table = i_s_fts_index_table_fill;

	DBUG_RETURN(0);
}

struct st_mysql_plugin	i_s_innodb_ft_index_table =
{
	/* the plugin type (a MYSQL_XXX_PLUGIN value) */
	/* int */
	STRUCT_FLD(type, MYSQL_INFORMATION_SCHEMA_PLUGIN),

	/* pointer to type-specific plugin descriptor */
	/* void* */
	STRUCT_FLD(info, &i_s_info),

	/* plugin name */
	/* const char* */
	STRUCT_FLD(name, "INNODB_FT_INDEX_TABLE"),

	/* plugin author (for SHOW PLUGINS) */
	/* const char* */
	STRUCT_FLD(author, plugin_author),

	/* general descriptive text (for SHOW PLUGINS) */
	/* const char* */
	STRUCT_FLD(descr, "INNODB AUXILIARY FTS INDEX TABLE"),

	/* the plugin license (PLUGIN_LICENSE_XXX) */
	/* int */
	STRUCT_FLD(license, PLUGIN_LICENSE_GPL),

	/* the function to invoke when plugin is loaded */
	/* int (*)(void*); */
	STRUCT_FLD(init, i_s_fts_index_table_init),

	/* the function to invoke when plugin is unloaded */
	/* int (*)(void*); */
	STRUCT_FLD(deinit, i_s_common_deinit),

	/* plugin version (for SHOW PLUGINS) */
	/* unsigned int */
	STRUCT_FLD(version, INNODB_VERSION_SHORT),

	/* struct st_mysql_show_var* */
	STRUCT_FLD(status_vars, NULL),

	/* struct st_mysql_sys_var** */
	STRUCT_FLD(system_vars, NULL),

	/* reserved for dependency checking */
	/* void* */
	STRUCT_FLD(__reserved1, NULL),

	/* Plugin flags */
	/* unsigned long */
	STRUCT_FLD(flags, 0UL),
};

/* Fields of the dynamic table INFORMATION_SCHEMA.INNODB_FT_CONFIG */
static ST_FIELD_INFO	i_s_fts_config_fields_info[] =
{
#define	FTS_CONFIG_KEY			0
	{STRUCT_FLD(field_name,		"KEY"),
	 STRUCT_FLD(field_length,	NAME_LEN + 1),
	 STRUCT_FLD(field_type,		MYSQL_TYPE_STRING),
	 STRUCT_FLD(value,		0),
	 STRUCT_FLD(field_flags,	0),
	 STRUCT_FLD(old_name,		""),
	 STRUCT_FLD(open_method,	SKIP_OPEN_TABLE)},

#define	FTS_CONFIG_VALUE		1
	{STRUCT_FLD(field_name,		"VALUE"),
	 STRUCT_FLD(field_length,	NAME_LEN + 1),
	 STRUCT_FLD(field_type,		MYSQL_TYPE_STRING),
	 STRUCT_FLD(value,		0),
	 STRUCT_FLD(field_flags,	0),
	 STRUCT_FLD(old_name,		""),
	 STRUCT_FLD(open_method,	SKIP_OPEN_TABLE)},

	END_OF_ST_FIELD_INFO
};

static const char* fts_config_key[] = {
	FTS_OPTIMIZE_LIMIT_IN_SECS,
	FTS_SYNCED_DOC_ID,
	FTS_STOPWORD_TABLE_NAME,
	FTS_USE_STOPWORD,
        NULL
};

/*******************************************************************//**
Fill the dynamic table INFORMATION_SCHEMA.INNODB_FT_CONFIG
@return 0 on success, 1 on failure */
static
int
i_s_fts_config_fill(
/*================*/
	THD*		thd,		/*!< in: thread */
	TABLE_LIST*	tables,		/*!< in/out: tables to fill */
	Item*		)	/*!< in: condition (ignored) */
{
	Field**			fields;
	TABLE*			table = (TABLE*) tables->table;
	trx_t*			trx;
	fts_table_t		fts_table;
	dict_table_t*		user_table;
	ulint			i = 0;
	dict_index_t*		index = NULL;
	unsigned char		str[FTS_MAX_CONFIG_VALUE_LEN + 1];

	DBUG_ENTER("i_s_fts_config_fill");

	/* deny access to non-superusers */
	if (check_global_access(thd, PROCESS_ACL)) {
		DBUG_RETURN(0);
	}

	if (!fts_internal_tbl_name) {
		DBUG_RETURN(0);
	}

	fields = table->field;

	user_table = dict_table_open_on_name(
		fts_internal_tbl_name, FALSE, FALSE, DICT_ERR_IGNORE_NONE);

	if (!user_table) {
		DBUG_RETURN(0);
	} else if (!dict_table_has_fts_index(user_table)) {
		dict_table_close(user_table, FALSE, FALSE);

		DBUG_RETURN(0);
	}

	trx = trx_allocate_for_background();
	trx->op_info = "Select for FTS CONFIG TABLE";

	FTS_INIT_FTS_TABLE(&fts_table, "CONFIG", FTS_COMMON_TABLE, user_table);

	if (!ib_vector_is_empty(user_table->fts->indexes)) {
		index = (dict_index_t*) ib_vector_getp_const(
				user_table->fts->indexes, 0);
		DBUG_ASSERT(!dict_index_is_online_ddl(index));
	}

	while (fts_config_key[i]) {
		fts_string_t	value;
		char*		key_name;
		ulint		allocated = FALSE;

		value.f_len = FTS_MAX_CONFIG_VALUE_LEN;

		value.f_str = str;

		if (index
		    && strcmp(fts_config_key[i], FTS_TOTAL_WORD_COUNT) == 0) {
			key_name = fts_config_create_index_param_name(
				fts_config_key[i], index);
			allocated = TRUE;
		} else {
			key_name = (char*) fts_config_key[i];
		}

		fts_config_get_value(trx, &fts_table, key_name, &value);

		if (allocated) {
			ut_free(key_name);
		}

		OK(field_store_string(
                        fields[FTS_CONFIG_KEY], fts_config_key[i]));

		OK(field_store_string(
                        fields[FTS_CONFIG_VALUE], (const char*) value.f_str));

		OK(schema_table_store_record(thd, table));

		i++;
	}

	fts_sql_commit(trx);

	trx_free_for_background(trx);

	dict_table_close(user_table, FALSE, FALSE);

	DBUG_RETURN(0);
}

/*******************************************************************//**
Bind the dynamic table INFORMATION_SCHEMA.INNODB_FT_CONFIG
@return 0 on success */
static
int
i_s_fts_config_init(
/*=================*/
	void*	p)	/*!< in/out: table schema object */
{
	DBUG_ENTER("i_s_fts_config_init");
	ST_SCHEMA_TABLE* schema = (ST_SCHEMA_TABLE*) p;

	schema->fields_info = i_s_fts_config_fields_info;
	schema->fill_table = i_s_fts_config_fill;

	DBUG_RETURN(0);
}

struct st_mysql_plugin	i_s_innodb_ft_config =
{
	/* the plugin type (a MYSQL_XXX_PLUGIN value) */
	/* int */
	STRUCT_FLD(type, MYSQL_INFORMATION_SCHEMA_PLUGIN),

	/* pointer to type-specific plugin descriptor */
	/* void* */
	STRUCT_FLD(info, &i_s_info),

	/* plugin name */
	/* const char* */
	STRUCT_FLD(name, "INNODB_FT_CONFIG"),

	/* plugin author (for SHOW PLUGINS) */
	/* const char* */
	STRUCT_FLD(author, plugin_author),

	/* general descriptive text (for SHOW PLUGINS) */
	/* const char* */
	STRUCT_FLD(descr, "INNODB AUXILIARY FTS CONFIG TABLE"),

	/* the plugin license (PLUGIN_LICENSE_XXX) */
	/* int */
	STRUCT_FLD(license, PLUGIN_LICENSE_GPL),

	/* the function to invoke when plugin is loaded */
	/* int (*)(void*); */
	STRUCT_FLD(init, i_s_fts_config_init),

	/* the function to invoke when plugin is unloaded */
	/* int (*)(void*); */
	STRUCT_FLD(deinit, i_s_common_deinit),

	/* plugin version (for SHOW PLUGINS) */
	/* unsigned int */
	STRUCT_FLD(version, INNODB_VERSION_SHORT),

	/* struct st_mysql_show_var* */
	STRUCT_FLD(status_vars, NULL),

	/* struct st_mysql_sys_var** */
	STRUCT_FLD(system_vars, NULL),

	/* reserved for dependency checking */
	/* void* */
	STRUCT_FLD(__reserved1, NULL),

	/* Plugin flags */
	/* unsigned long */
	STRUCT_FLD(flags, 0UL),
};

/* Fields of the dynamic table INNODB_TEMP_TABLE_INFO. */
static ST_FIELD_INFO	i_s_innodb_temp_table_info_fields_info[] =
{
#define IDX_TEMP_TABLE_ID		0
	{STRUCT_FLD(field_name,		"TABLE_ID"),
	 STRUCT_FLD(field_length,	MY_INT64_NUM_DECIMAL_DIGITS),
	 STRUCT_FLD(field_type,		MYSQL_TYPE_LONGLONG),
	 STRUCT_FLD(value,		0),
	 STRUCT_FLD(field_flags,	MY_I_S_UNSIGNED),
	 STRUCT_FLD(old_name,		""),
	 STRUCT_FLD(open_method,	SKIP_OPEN_TABLE)},

#define IDX_TEMP_TABLE_NAME		1
	{STRUCT_FLD(field_name,		"NAME"),
	 STRUCT_FLD(field_length,	NAME_CHAR_LEN),
	 STRUCT_FLD(field_type,		MYSQL_TYPE_STRING),
	 STRUCT_FLD(value,		0),
	 STRUCT_FLD(field_flags,	MY_I_S_MAYBE_NULL),
	 STRUCT_FLD(old_name,		""),
	 STRUCT_FLD(open_method,	SKIP_OPEN_TABLE)},

#define IDX_TEMP_TABLE_N_COLS		2
	{STRUCT_FLD(field_name,		"N_COLS"),
	 STRUCT_FLD(field_length,	MY_INT32_NUM_DECIMAL_DIGITS),
	 STRUCT_FLD(field_type,		MYSQL_TYPE_LONG),
	 STRUCT_FLD(value,		0),
	 STRUCT_FLD(field_flags,	MY_I_S_UNSIGNED),
	 STRUCT_FLD(old_name,		""),
	 STRUCT_FLD(open_method,	SKIP_OPEN_TABLE)},

#define IDX_TEMP_TABLE_SPACE_ID		3
	{STRUCT_FLD(field_name,		"SPACE"),
	 STRUCT_FLD(field_length,	MY_INT32_NUM_DECIMAL_DIGITS),
	 STRUCT_FLD(field_type,		MYSQL_TYPE_LONG),
	 STRUCT_FLD(value,		0),
	 STRUCT_FLD(field_flags,	MY_I_S_UNSIGNED),
	 STRUCT_FLD(old_name,		""),
	 STRUCT_FLD(open_method,	SKIP_OPEN_TABLE)},
	END_OF_ST_FIELD_INFO
};

struct temp_table_info_t{
	table_id_t	m_table_id;
	char		m_table_name[NAME_LEN + 1];
	unsigned	m_n_cols;
	unsigned	m_space_id;
};

typedef std::vector<temp_table_info_t, ut_allocator<temp_table_info_t> >
	temp_table_info_cache_t;

/*******************************************************************//**
Fill Information Schema table INNODB_TEMP_TABLE_INFO for a particular
temp-table
@return 0 on success, 1 on failure */
static
int
i_s_innodb_temp_table_info_fill(
/*=============================*/
	THD*				thd,		/*!< in: thread */
	TABLE_LIST*			tables,		/*!< in/out: tables
							to fill */
	const temp_table_info_t*	info)		/*!< in: temp-table
							information */
{
	TABLE*			table;
	Field**			fields;

	DBUG_ENTER("i_s_innodb_temp_table_info_fill");

	table = tables->table;

	fields = table->field;

	OK(fields[IDX_TEMP_TABLE_ID]->store((longlong) info->m_table_id));

	OK(field_store_string(fields[IDX_TEMP_TABLE_NAME], info->m_table_name));

	OK(fields[IDX_TEMP_TABLE_N_COLS]->store(info->m_n_cols));

	OK(fields[IDX_TEMP_TABLE_SPACE_ID]->store(info->m_space_id));

	DBUG_RETURN(schema_table_store_record(thd, table));
}

/*******************************************************************//**
Populate current table information to cache */
static
void
innodb_temp_table_populate_cache(
/*=============================*/
	const dict_table_t*	table,  /*! in: table */
	temp_table_info_t*	cache)  /*! in/out: populate data in this
					cache */
{
	cache->m_table_id = table->id;

	char	db_utf8[MAX_DB_UTF8_LEN];
	char	table_utf8[MAX_TABLE_UTF8_LEN];

	dict_fs2utf8(table->name.m_name,
		     db_utf8, sizeof(db_utf8),
		     table_utf8, sizeof(table_utf8));
	strcpy(cache->m_table_name, table_utf8);

	cache->m_n_cols = table->n_cols;

	cache->m_space_id = table->space;
}

/*******************************************************************//**
This function will iterate over all available table and will fill
stats for temp-tables to INNODB_TEMP_TABLE_INFO.
@return 0 on success, 1 on failure */
static
int
i_s_innodb_temp_table_info_fill_table(
/*===================================*/
	THD*		thd,		/*!< in: thread */
	TABLE_LIST*	tables,		/*!< in/out: tables to fill */
	Item*		)		/*!< in: condition (ignored) */
{
	int			status	= 0;
	dict_table_t*		table	= NULL;

	DBUG_ENTER("i_s_innodb_temp_table_info_fill_table");

	/* Only allow the PROCESS privilege holder to access the stats */
	if (check_global_access(thd, PROCESS_ACL)) {
		DBUG_RETURN(0);
	}

	/* First populate all temp-table info by acquiring dict_sys->mutex.
	Note: Scan is being done on NON-LRU list which mainly has system
	table entries and temp-table entries. This means 2 things: list
	is smaller so processing would be faster and most of the data
	is relevant */
	temp_table_info_cache_t all_temp_info_cache;
	all_temp_info_cache.reserve(UT_LIST_GET_LEN(dict_sys->table_non_LRU));

	mutex_enter(&dict_sys->mutex);
	for (table = UT_LIST_GET_FIRST(dict_sys->table_non_LRU);
	     table != NULL;
	     table = UT_LIST_GET_NEXT(table_LRU, table)) {

		if (!dict_table_is_temporary(table)) {
			continue;
		}

		temp_table_info_t current_temp_table_info;

		innodb_temp_table_populate_cache(
			table, &current_temp_table_info);

		all_temp_info_cache.push_back(current_temp_table_info);
	}
	mutex_exit(&dict_sys->mutex);

	/* Now populate the info to MySQL table */
	temp_table_info_cache_t::const_iterator end = all_temp_info_cache.end();
	for (temp_table_info_cache_t::const_iterator it
		= all_temp_info_cache.begin();
	     it != end;
	     it++) {
		status = i_s_innodb_temp_table_info_fill(thd, tables, &(*it));
		if (status) {
			break;
		}
	}

	DBUG_RETURN(status);
}

/*******************************************************************//**
Bind the dynamic table INFORMATION_SCHEMA.INNODB_TEMP_TABLE_INFO.
@return 0 on success, 1 on failure */
static
int
i_s_innodb_temp_table_info_init(
/*=============================*/
	void*	p)	/*!< in/out: table schema object */
{
	ST_SCHEMA_TABLE*	schema;

	DBUG_ENTER("i_s_innodb_temp_table_info_init");

	schema = reinterpret_cast<ST_SCHEMA_TABLE*>(p);

	schema->fields_info = i_s_innodb_temp_table_info_fields_info;
	schema->fill_table = i_s_innodb_temp_table_info_fill_table;

	DBUG_RETURN(0);
}

struct st_mysql_plugin	i_s_innodb_temp_table_info =
{
	/* the plugin type (a MYSQL_XXX_PLUGIN value) */
	/* int */
	STRUCT_FLD(type, MYSQL_INFORMATION_SCHEMA_PLUGIN),

	/* pointer to type-specific plugin descriptor */
	/* void* */
	STRUCT_FLD(info, &i_s_info),

	/* plugin name */
	/* const char* */
	STRUCT_FLD(name, "INNODB_TEMP_TABLE_INFO"),

	/* plugin author (for SHOW PLUGINS) */
	/* const char* */
	STRUCT_FLD(author, plugin_author),

	/* general descriptive text (for SHOW PLUGINS) */
	/* const char* */
	STRUCT_FLD(descr, "InnoDB Temp Table Stats"),

	/* the plugin license (PLUGIN_LICENSE_XXX) */
	/* int */
	STRUCT_FLD(license, PLUGIN_LICENSE_GPL),

	/* the function to invoke when plugin is loaded */
	/* int (*)(void*); */
	STRUCT_FLD(init, i_s_innodb_temp_table_info_init),

	/* the function to invoke when plugin is unloaded */
	/* int (*)(void*); */
	STRUCT_FLD(deinit, i_s_common_deinit),

	/* plugin version (for SHOW PLUGINS) */
	/* unsigned int */
	STRUCT_FLD(version, INNODB_VERSION_SHORT),

	/* struct st_mysql_show_var* */
	STRUCT_FLD(status_vars, NULL),

	/* struct st_mysql_sys_var** */
	STRUCT_FLD(system_vars, NULL),

	/* reserved for dependency checking */
	/* void* */
	STRUCT_FLD(__reserved1, NULL),

	/* Plugin flags */
	/* unsigned long */
	STRUCT_FLD(flags, 0UL),
};

/* Fields of the dynamic table INNODB_BUFFER_POOL_STATS. */
static ST_FIELD_INFO	i_s_innodb_buffer_stats_fields_info[] =
{
#define IDX_BUF_STATS_POOL_ID		0
	{STRUCT_FLD(field_name,		"POOL_ID"),
	 STRUCT_FLD(field_length,	MY_INT64_NUM_DECIMAL_DIGITS),
	 STRUCT_FLD(field_type,		MYSQL_TYPE_LONGLONG),
	 STRUCT_FLD(value,		0),
	 STRUCT_FLD(field_flags,	MY_I_S_UNSIGNED),
	 STRUCT_FLD(old_name,		""),
	 STRUCT_FLD(open_method,	SKIP_OPEN_TABLE)},

#define IDX_BUF_STATS_POOL_SIZE		1
	{STRUCT_FLD(field_name,		"POOL_SIZE"),
	 STRUCT_FLD(field_length,	MY_INT64_NUM_DECIMAL_DIGITS),
	 STRUCT_FLD(field_type,		MYSQL_TYPE_LONGLONG),
	 STRUCT_FLD(value,		0),
	 STRUCT_FLD(field_flags,	MY_I_S_UNSIGNED),
	 STRUCT_FLD(old_name,		""),
	 STRUCT_FLD(open_method,	SKIP_OPEN_TABLE)},

#define IDX_BUF_STATS_FREE_BUFFERS	2
	{STRUCT_FLD(field_name,		"FREE_BUFFERS"),
	 STRUCT_FLD(field_length,	MY_INT64_NUM_DECIMAL_DIGITS),
	 STRUCT_FLD(field_type,		MYSQL_TYPE_LONGLONG),
	 STRUCT_FLD(value,		0),
	 STRUCT_FLD(field_flags,	MY_I_S_UNSIGNED),
	 STRUCT_FLD(old_name,		""),
	 STRUCT_FLD(open_method,	SKIP_OPEN_TABLE)},

#define IDX_BUF_STATS_LRU_LEN		3
	{STRUCT_FLD(field_name,		"DATABASE_PAGES"),
	 STRUCT_FLD(field_length,	MY_INT64_NUM_DECIMAL_DIGITS),
	 STRUCT_FLD(field_type,		MYSQL_TYPE_LONGLONG),
	 STRUCT_FLD(value,		0),
	 STRUCT_FLD(field_flags,	MY_I_S_UNSIGNED),
	 STRUCT_FLD(old_name,		""),
	 STRUCT_FLD(open_method,	SKIP_OPEN_TABLE)},

#define IDX_BUF_STATS_OLD_LRU_LEN	4
	{STRUCT_FLD(field_name,		"OLD_DATABASE_PAGES"),
	 STRUCT_FLD(field_length,	MY_INT64_NUM_DECIMAL_DIGITS),
	 STRUCT_FLD(field_type,		MYSQL_TYPE_LONGLONG),
	 STRUCT_FLD(value,		0),
	 STRUCT_FLD(field_flags,	MY_I_S_UNSIGNED),
	 STRUCT_FLD(old_name,		""),
	 STRUCT_FLD(open_method,	SKIP_OPEN_TABLE)},

#define IDX_BUF_STATS_FLUSH_LIST_LEN	5
	{STRUCT_FLD(field_name,		"MODIFIED_DATABASE_PAGES"),
	 STRUCT_FLD(field_length,	MY_INT64_NUM_DECIMAL_DIGITS),
	 STRUCT_FLD(field_type,		MYSQL_TYPE_LONGLONG),
	 STRUCT_FLD(value,		0),
	 STRUCT_FLD(field_flags,	MY_I_S_UNSIGNED),
	 STRUCT_FLD(old_name,		""),
	 STRUCT_FLD(open_method,	SKIP_OPEN_TABLE)},

#define IDX_BUF_STATS_PENDING_ZIP	6
	{STRUCT_FLD(field_name,		"PENDING_DECOMPRESS"),
	 STRUCT_FLD(field_length,	MY_INT64_NUM_DECIMAL_DIGITS),
	 STRUCT_FLD(field_type,		MYSQL_TYPE_LONGLONG),
	 STRUCT_FLD(value,		0),
	 STRUCT_FLD(field_flags,	MY_I_S_UNSIGNED),
	 STRUCT_FLD(old_name,		""),
	 STRUCT_FLD(open_method,	SKIP_OPEN_TABLE)},

#define IDX_BUF_STATS_PENDING_READ	7
	{STRUCT_FLD(field_name,		"PENDING_READS"),
	 STRUCT_FLD(field_length,	MY_INT64_NUM_DECIMAL_DIGITS),
	 STRUCT_FLD(field_type,		MYSQL_TYPE_LONGLONG),
	 STRUCT_FLD(value,		0),
	 STRUCT_FLD(field_flags,	MY_I_S_UNSIGNED),
	 STRUCT_FLD(old_name,		""),
	 STRUCT_FLD(open_method,	SKIP_OPEN_TABLE)},

#define IDX_BUF_STATS_FLUSH_LRU		8
	{STRUCT_FLD(field_name,		"PENDING_FLUSH_LRU"),
	 STRUCT_FLD(field_length,	MY_INT64_NUM_DECIMAL_DIGITS),
	 STRUCT_FLD(field_type,		MYSQL_TYPE_LONGLONG),
	 STRUCT_FLD(value,		0),
	 STRUCT_FLD(field_flags,	MY_I_S_UNSIGNED),
	 STRUCT_FLD(old_name,		""),
	 STRUCT_FLD(open_method,	SKIP_OPEN_TABLE)},

#define IDX_BUF_STATS_FLUSH_LIST	9
	{STRUCT_FLD(field_name,		"PENDING_FLUSH_LIST"),
	 STRUCT_FLD(field_length,	MY_INT64_NUM_DECIMAL_DIGITS),
	 STRUCT_FLD(field_type,		MYSQL_TYPE_LONGLONG),
	 STRUCT_FLD(value,		0),
	 STRUCT_FLD(field_flags,	MY_I_S_UNSIGNED),
	 STRUCT_FLD(old_name,		""),
	 STRUCT_FLD(open_method,	SKIP_OPEN_TABLE)},

#define IDX_BUF_STATS_PAGE_YOUNG	10
	{STRUCT_FLD(field_name,		"PAGES_MADE_YOUNG"),
	 STRUCT_FLD(field_length,	MY_INT64_NUM_DECIMAL_DIGITS),
	 STRUCT_FLD(field_type,		MYSQL_TYPE_LONGLONG),
	 STRUCT_FLD(value,		0),
	 STRUCT_FLD(field_flags,	MY_I_S_UNSIGNED),
	 STRUCT_FLD(old_name,		""),
	 STRUCT_FLD(open_method,	SKIP_OPEN_TABLE)},

#define IDX_BUF_STATS_PAGE_NOT_YOUNG	11
	{STRUCT_FLD(field_name,		"PAGES_NOT_MADE_YOUNG"),
	 STRUCT_FLD(field_length,	MY_INT64_NUM_DECIMAL_DIGITS),
	 STRUCT_FLD(field_type,		MYSQL_TYPE_LONGLONG),
	 STRUCT_FLD(value,		0),
	 STRUCT_FLD(field_flags,	MY_I_S_UNSIGNED),
	 STRUCT_FLD(old_name,		""),
	 STRUCT_FLD(open_method,	SKIP_OPEN_TABLE)},

#define	IDX_BUF_STATS_PAGE_YOUNG_RATE	12
	{STRUCT_FLD(field_name,		"PAGES_MADE_YOUNG_RATE"),
	 STRUCT_FLD(field_length,	MAX_FLOAT_STR_LENGTH),
	 STRUCT_FLD(field_type,		MYSQL_TYPE_FLOAT),
	 STRUCT_FLD(value,		0),
	 STRUCT_FLD(field_flags,	0),
	 STRUCT_FLD(old_name,		""),
	 STRUCT_FLD(open_method,	SKIP_OPEN_TABLE)},

#define	IDX_BUF_STATS_PAGE_NOT_YOUNG_RATE 13
	{STRUCT_FLD(field_name,		"PAGES_MADE_NOT_YOUNG_RATE"),
	 STRUCT_FLD(field_length,	MAX_FLOAT_STR_LENGTH),
	 STRUCT_FLD(field_type,		MYSQL_TYPE_FLOAT),
	 STRUCT_FLD(value,		0),
	 STRUCT_FLD(field_flags,	0),
	 STRUCT_FLD(old_name,		""),
	 STRUCT_FLD(open_method,	SKIP_OPEN_TABLE)},

#define IDX_BUF_STATS_PAGE_READ		14
	{STRUCT_FLD(field_name,		"NUMBER_PAGES_READ"),
	 STRUCT_FLD(field_length,	MY_INT64_NUM_DECIMAL_DIGITS),
	 STRUCT_FLD(field_type,		MYSQL_TYPE_LONGLONG),
	 STRUCT_FLD(value,		0),
	 STRUCT_FLD(field_flags,	MY_I_S_UNSIGNED),
	 STRUCT_FLD(old_name,		""),
	 STRUCT_FLD(open_method,	SKIP_OPEN_TABLE)},

#define IDX_BUF_STATS_PAGE_CREATED	15
	{STRUCT_FLD(field_name,		"NUMBER_PAGES_CREATED"),
	 STRUCT_FLD(field_length,	MY_INT64_NUM_DECIMAL_DIGITS),
	 STRUCT_FLD(field_type,		MYSQL_TYPE_LONGLONG),
	 STRUCT_FLD(value,		0),
	 STRUCT_FLD(field_flags,	MY_I_S_UNSIGNED),
	 STRUCT_FLD(old_name,		""),
	 STRUCT_FLD(open_method,	SKIP_OPEN_TABLE)},

#define IDX_BUF_STATS_PAGE_WRITTEN	16
	{STRUCT_FLD(field_name,		"NUMBER_PAGES_WRITTEN"),
	 STRUCT_FLD(field_length,	MY_INT64_NUM_DECIMAL_DIGITS),
	 STRUCT_FLD(field_type,		MYSQL_TYPE_LONGLONG),
	 STRUCT_FLD(value,		0),
	 STRUCT_FLD(field_flags,	MY_I_S_UNSIGNED),
	 STRUCT_FLD(old_name,		""),
	 STRUCT_FLD(open_method,	SKIP_OPEN_TABLE)},

#define	IDX_BUF_STATS_PAGE_READ_RATE	17
	{STRUCT_FLD(field_name,		"PAGES_READ_RATE"),
	 STRUCT_FLD(field_length,	MAX_FLOAT_STR_LENGTH),
	 STRUCT_FLD(field_type,		MYSQL_TYPE_FLOAT),
	 STRUCT_FLD(value,		0),
	 STRUCT_FLD(field_flags,	0),
	 STRUCT_FLD(old_name,		""),
	 STRUCT_FLD(open_method,	SKIP_OPEN_TABLE)},

#define	IDX_BUF_STATS_PAGE_CREATE_RATE	18
	{STRUCT_FLD(field_name,		"PAGES_CREATE_RATE"),
	 STRUCT_FLD(field_length,	MAX_FLOAT_STR_LENGTH),
	 STRUCT_FLD(field_type,		MYSQL_TYPE_FLOAT),
	 STRUCT_FLD(value,		0),
	 STRUCT_FLD(field_flags,	0),
	 STRUCT_FLD(old_name,		""),
	 STRUCT_FLD(open_method,	SKIP_OPEN_TABLE)},

#define	IDX_BUF_STATS_PAGE_WRITTEN_RATE	19
	{STRUCT_FLD(field_name,		"PAGES_WRITTEN_RATE"),
	 STRUCT_FLD(field_length,	MAX_FLOAT_STR_LENGTH),
	 STRUCT_FLD(field_type,		MYSQL_TYPE_FLOAT),
	 STRUCT_FLD(value,		0),
	 STRUCT_FLD(field_flags,	0),
	 STRUCT_FLD(old_name,		""),
	 STRUCT_FLD(open_method,	SKIP_OPEN_TABLE)},

#define IDX_BUF_STATS_GET		20
	{STRUCT_FLD(field_name,		"NUMBER_PAGES_GET"),
	 STRUCT_FLD(field_length,	MY_INT64_NUM_DECIMAL_DIGITS),
	 STRUCT_FLD(field_type,		MYSQL_TYPE_LONGLONG),
	 STRUCT_FLD(value,		0),
	 STRUCT_FLD(field_flags,	MY_I_S_UNSIGNED),
	 STRUCT_FLD(old_name,		""),
	 STRUCT_FLD(open_method,	SKIP_OPEN_TABLE)},

#define IDX_BUF_STATS_HIT_RATE		21
	{STRUCT_FLD(field_name,		"HIT_RATE"),
	 STRUCT_FLD(field_length,	MY_INT64_NUM_DECIMAL_DIGITS),
	 STRUCT_FLD(field_type,		MYSQL_TYPE_LONGLONG),
	 STRUCT_FLD(value,		0),
	 STRUCT_FLD(field_flags,	MY_I_S_UNSIGNED),
	 STRUCT_FLD(old_name,		""),
	 STRUCT_FLD(open_method,	SKIP_OPEN_TABLE)},

#define IDX_BUF_STATS_MADE_YOUNG_PCT	22
	{STRUCT_FLD(field_name,		"YOUNG_MAKE_PER_THOUSAND_GETS"),
	 STRUCT_FLD(field_length,	MY_INT64_NUM_DECIMAL_DIGITS),
	 STRUCT_FLD(field_type,		MYSQL_TYPE_LONGLONG),
	 STRUCT_FLD(value,		0),
	 STRUCT_FLD(field_flags,	MY_I_S_UNSIGNED),
	 STRUCT_FLD(old_name,		""),
	 STRUCT_FLD(open_method,	SKIP_OPEN_TABLE)},

#define IDX_BUF_STATS_NOT_MADE_YOUNG_PCT 23
	{STRUCT_FLD(field_name,		"NOT_YOUNG_MAKE_PER_THOUSAND_GETS"),
	 STRUCT_FLD(field_length,	MY_INT64_NUM_DECIMAL_DIGITS),
	 STRUCT_FLD(field_type,		MYSQL_TYPE_LONGLONG),
	 STRUCT_FLD(value,		0),
	 STRUCT_FLD(field_flags,	MY_I_S_UNSIGNED),
	 STRUCT_FLD(old_name,		""),
	 STRUCT_FLD(open_method,	SKIP_OPEN_TABLE)},

#define IDX_BUF_STATS_READ_AHREAD	24
	{STRUCT_FLD(field_name,		"NUMBER_PAGES_READ_AHEAD"),
	 STRUCT_FLD(field_length,	MY_INT64_NUM_DECIMAL_DIGITS),
	 STRUCT_FLD(field_type,		MYSQL_TYPE_LONGLONG),
	 STRUCT_FLD(value,		0),
	 STRUCT_FLD(field_flags,	MY_I_S_UNSIGNED),
	 STRUCT_FLD(old_name,		""),
	 STRUCT_FLD(open_method,	SKIP_OPEN_TABLE)},

#define IDX_BUF_STATS_READ_AHEAD_EVICTED 25
	{STRUCT_FLD(field_name,		"NUMBER_READ_AHEAD_EVICTED"),
	 STRUCT_FLD(field_length,	MY_INT64_NUM_DECIMAL_DIGITS),
	 STRUCT_FLD(field_type,		MYSQL_TYPE_LONGLONG),
	 STRUCT_FLD(value,		0),
	 STRUCT_FLD(field_flags,	MY_I_S_UNSIGNED),
	 STRUCT_FLD(old_name,		""),
	 STRUCT_FLD(open_method,	SKIP_OPEN_TABLE)},

#define	IDX_BUF_STATS_READ_AHEAD_RATE	26
	{STRUCT_FLD(field_name,		"READ_AHEAD_RATE"),
	 STRUCT_FLD(field_length,	MAX_FLOAT_STR_LENGTH),
	 STRUCT_FLD(field_type,		MYSQL_TYPE_FLOAT),
	 STRUCT_FLD(value,		0),
	 STRUCT_FLD(field_flags,	0),
	 STRUCT_FLD(old_name,		""),
	 STRUCT_FLD(open_method,	SKIP_OPEN_TABLE)},

#define	IDX_BUF_STATS_READ_AHEAD_EVICT_RATE 27
	{STRUCT_FLD(field_name,		"READ_AHEAD_EVICTED_RATE"),
	 STRUCT_FLD(field_length,	MAX_FLOAT_STR_LENGTH),
	 STRUCT_FLD(field_type,		MYSQL_TYPE_FLOAT),
	 STRUCT_FLD(value,		0),
	 STRUCT_FLD(field_flags,	0),
	 STRUCT_FLD(old_name,		""),
	 STRUCT_FLD(open_method,	SKIP_OPEN_TABLE)},

#define IDX_BUF_STATS_LRU_IO_SUM	28
	{STRUCT_FLD(field_name,		"LRU_IO_TOTAL"),
	 STRUCT_FLD(field_length,	MY_INT64_NUM_DECIMAL_DIGITS),
	 STRUCT_FLD(field_type,		MYSQL_TYPE_LONGLONG),
	 STRUCT_FLD(value,		0),
	 STRUCT_FLD(field_flags,	MY_I_S_UNSIGNED),
	 STRUCT_FLD(old_name,		""),
	 STRUCT_FLD(open_method,	SKIP_OPEN_TABLE)},

#define IDX_BUF_STATS_LRU_IO_CUR	29
	{STRUCT_FLD(field_name,		"LRU_IO_CURRENT"),
	 STRUCT_FLD(field_length,	MY_INT64_NUM_DECIMAL_DIGITS),
	 STRUCT_FLD(field_type,		MYSQL_TYPE_LONGLONG),
	 STRUCT_FLD(value,		0),
	 STRUCT_FLD(field_flags,	MY_I_S_UNSIGNED),
	 STRUCT_FLD(old_name,		""),
	 STRUCT_FLD(open_method,	SKIP_OPEN_TABLE)},

#define IDX_BUF_STATS_UNZIP_SUM		30
	{STRUCT_FLD(field_name,		"UNCOMPRESS_TOTAL"),
	 STRUCT_FLD(field_length,	MY_INT64_NUM_DECIMAL_DIGITS),
	 STRUCT_FLD(field_type,		MYSQL_TYPE_LONGLONG),
	 STRUCT_FLD(value,		0),
	 STRUCT_FLD(field_flags,	MY_I_S_UNSIGNED),
	 STRUCT_FLD(old_name,		""),
	 STRUCT_FLD(open_method,	SKIP_OPEN_TABLE)},

#define IDX_BUF_STATS_UNZIP_CUR		31
	{STRUCT_FLD(field_name,		"UNCOMPRESS_CURRENT"),
	 STRUCT_FLD(field_length,	MY_INT64_NUM_DECIMAL_DIGITS),
	 STRUCT_FLD(field_type,		MYSQL_TYPE_LONGLONG),
	 STRUCT_FLD(value,		0),
	 STRUCT_FLD(field_flags,	MY_I_S_UNSIGNED),
	 STRUCT_FLD(old_name,		""),
	 STRUCT_FLD(open_method,	SKIP_OPEN_TABLE)},

	END_OF_ST_FIELD_INFO
};

/*******************************************************************//**
Fill Information Schema table INNODB_BUFFER_POOL_STATS for a particular
buffer pool
@return 0 on success, 1 on failure */
static
int
i_s_innodb_stats_fill(
/*==================*/
	THD*			thd,		/*!< in: thread */
	TABLE_LIST*		tables,		/*!< in/out: tables to fill */
	const buf_pool_info_t*	info)		/*!< in: buffer pool
						information */
{
	TABLE*			table;
	Field**			fields;

	DBUG_ENTER("i_s_innodb_stats_fill");

	table = tables->table;

	fields = table->field;

	OK(fields[IDX_BUF_STATS_POOL_ID]->store(
		static_cast<double>(info->pool_unique_id)));

	OK(fields[IDX_BUF_STATS_POOL_SIZE]->store(
		static_cast<double>(info->pool_size)));

	OK(fields[IDX_BUF_STATS_LRU_LEN]->store(
		static_cast<double>(info->lru_len)));

	OK(fields[IDX_BUF_STATS_OLD_LRU_LEN]->store(
		static_cast<double>(info->old_lru_len)));

	OK(fields[IDX_BUF_STATS_FREE_BUFFERS]->store(
		static_cast<double>(info->free_list_len)));

	OK(fields[IDX_BUF_STATS_FLUSH_LIST_LEN]->store(
		static_cast<double>(info->flush_list_len)));

	OK(fields[IDX_BUF_STATS_PENDING_ZIP]->store(
		static_cast<double>(info->n_pend_unzip)));

	OK(fields[IDX_BUF_STATS_PENDING_READ]->store(
		static_cast<double>(info->n_pend_reads)));

	OK(fields[IDX_BUF_STATS_FLUSH_LRU]->store(
		static_cast<double>(info->n_pending_flush_lru)));

	OK(fields[IDX_BUF_STATS_FLUSH_LIST]->store(
		static_cast<double>(info->n_pending_flush_list)));

	OK(fields[IDX_BUF_STATS_PAGE_YOUNG]->store(
		static_cast<double>(info->n_pages_made_young)));

	OK(fields[IDX_BUF_STATS_PAGE_NOT_YOUNG]->store(
		static_cast<double>(info->n_pages_not_made_young)));

	OK(fields[IDX_BUF_STATS_PAGE_YOUNG_RATE]->store(
		info->page_made_young_rate));

	OK(fields[IDX_BUF_STATS_PAGE_NOT_YOUNG_RATE]->store(
		info->page_not_made_young_rate));

	OK(fields[IDX_BUF_STATS_PAGE_READ]->store(
		static_cast<double>(info->n_pages_read)));

	OK(fields[IDX_BUF_STATS_PAGE_CREATED]->store(
		static_cast<double>(info->n_pages_created)));

	OK(fields[IDX_BUF_STATS_PAGE_WRITTEN]->store(
		static_cast<double>(info->n_pages_written)));

	OK(fields[IDX_BUF_STATS_GET]->store(
		static_cast<double>(info->n_page_gets)));

	OK(fields[IDX_BUF_STATS_PAGE_READ_RATE]->store(
		info->pages_read_rate));

	OK(fields[IDX_BUF_STATS_PAGE_CREATE_RATE]->store(
		info->pages_created_rate));

	OK(fields[IDX_BUF_STATS_PAGE_WRITTEN_RATE]->store(
		info->pages_written_rate));

	if (info->n_page_get_delta) {
		OK(fields[IDX_BUF_STATS_HIT_RATE]->store(
			static_cast<double>(
				1000 - (1000 * info->page_read_delta
				/ info->n_page_get_delta))));

		OK(fields[IDX_BUF_STATS_MADE_YOUNG_PCT]->store(
			static_cast<double>(
				1000 * info->young_making_delta
				/ info->n_page_get_delta)));

		OK(fields[IDX_BUF_STATS_NOT_MADE_YOUNG_PCT]->store(
			static_cast<double>(
				1000 * info->not_young_making_delta
				/ info->n_page_get_delta)));
	} else {
		OK(fields[IDX_BUF_STATS_HIT_RATE]->store(0));
		OK(fields[IDX_BUF_STATS_MADE_YOUNG_PCT]->store(0));
		OK(fields[IDX_BUF_STATS_NOT_MADE_YOUNG_PCT]->store(0));
	}

	OK(fields[IDX_BUF_STATS_READ_AHREAD]->store(
		static_cast<double>(info->n_ra_pages_read)));

	OK(fields[IDX_BUF_STATS_READ_AHEAD_EVICTED]->store(
		static_cast<double>(info->n_ra_pages_evicted)));

	OK(fields[IDX_BUF_STATS_READ_AHEAD_RATE]->store(
		info->pages_readahead_rate));

	OK(fields[IDX_BUF_STATS_READ_AHEAD_EVICT_RATE]->store(
		info->pages_evicted_rate));

	OK(fields[IDX_BUF_STATS_LRU_IO_SUM]->store(
		static_cast<double>(info->io_sum)));

	OK(fields[IDX_BUF_STATS_LRU_IO_CUR]->store(
		static_cast<double>(info->io_cur)));

	OK(fields[IDX_BUF_STATS_UNZIP_SUM]->store(
		static_cast<double>(info->unzip_sum)));

	OK(fields[IDX_BUF_STATS_UNZIP_CUR]->store(
		static_cast<double>(info->unzip_cur)));

	DBUG_RETURN(schema_table_store_record(thd, table));
}

/*******************************************************************//**
This is the function that loops through each buffer pool and fetch buffer
pool stats to information schema  table: I_S_INNODB_BUFFER_POOL_STATS
@return 0 on success, 1 on failure */
static
int
i_s_innodb_buffer_stats_fill_table(
/*===============================*/
	THD*		thd,		/*!< in: thread */
	TABLE_LIST*	tables,		/*!< in/out: tables to fill */
	Item*		)		/*!< in: condition (ignored) */
{
	int			status	= 0;
	buf_pool_info_t*	pool_info;

	DBUG_ENTER("i_s_innodb_buffer_fill_general");

	/* Only allow the PROCESS privilege holder to access the stats */
	if (check_global_access(thd, PROCESS_ACL)) {
		DBUG_RETURN(0);
	}

	pool_info = (buf_pool_info_t*) ut_zalloc_nokey(
		srv_buf_pool_instances *  sizeof *pool_info);

	/* Walk through each buffer pool */
	for (ulint i = 0; i < srv_buf_pool_instances; i++) {
		buf_pool_t*		buf_pool;

		buf_pool = buf_pool_from_array(i);

		/* Fetch individual buffer pool info */
		buf_stats_get_pool_info(buf_pool, i, pool_info);

		status = i_s_innodb_stats_fill(thd, tables, &pool_info[i]);

		/* If something goes wrong, break and return */
		if (status) {
			break;
		}
	}

	ut_free(pool_info);

	DBUG_RETURN(status);
}

/*******************************************************************//**
Bind the dynamic table INFORMATION_SCHEMA.INNODB_BUFFER_POOL_STATS.
@return 0 on success, 1 on failure */
static
int
i_s_innodb_buffer_pool_stats_init(
/*==============================*/
	void*	p)	/*!< in/out: table schema object */
{
	ST_SCHEMA_TABLE*	schema;

	DBUG_ENTER("i_s_innodb_buffer_pool_stats_init");

	schema = reinterpret_cast<ST_SCHEMA_TABLE*>(p);

	schema->fields_info = i_s_innodb_buffer_stats_fields_info;
	schema->fill_table = i_s_innodb_buffer_stats_fill_table;

	DBUG_RETURN(0);
}

struct st_mysql_plugin	i_s_innodb_buffer_stats =
{
	/* the plugin type (a MYSQL_XXX_PLUGIN value) */
	/* int */
	STRUCT_FLD(type, MYSQL_INFORMATION_SCHEMA_PLUGIN),

	/* pointer to type-specific plugin descriptor */
	/* void* */
	STRUCT_FLD(info, &i_s_info),

	/* plugin name */
	/* const char* */
	STRUCT_FLD(name, "INNODB_BUFFER_POOL_STATS"),

	/* plugin author (for SHOW PLUGINS) */
	/* const char* */
	STRUCT_FLD(author, plugin_author),

	/* general descriptive text (for SHOW PLUGINS) */
	/* const char* */
	STRUCT_FLD(descr, "InnoDB Buffer Pool Statistics Information "),

	/* the plugin license (PLUGIN_LICENSE_XXX) */
	/* int */
	STRUCT_FLD(license, PLUGIN_LICENSE_GPL),

	/* the function to invoke when plugin is loaded */
	/* int (*)(void*); */
	STRUCT_FLD(init, i_s_innodb_buffer_pool_stats_init),

	/* the function to invoke when plugin is unloaded */
	/* int (*)(void*); */
	STRUCT_FLD(deinit, i_s_common_deinit),

	/* plugin version (for SHOW PLUGINS) */
	/* unsigned int */
	STRUCT_FLD(version, INNODB_VERSION_SHORT),

	/* struct st_mysql_show_var* */
	STRUCT_FLD(status_vars, NULL),

	/* struct st_mysql_sys_var** */
	STRUCT_FLD(system_vars, NULL),

	/* reserved for dependency checking */
	/* void* */
	STRUCT_FLD(__reserved1, NULL),

	/* Plugin flags */
	/* unsigned long */
	STRUCT_FLD(flags, 0UL),
};

/* Fields of the dynamic table INNODB_BUFFER_POOL_PAGE. */
static ST_FIELD_INFO	i_s_innodb_buffer_page_fields_info[] =
{
#define IDX_BUFFER_POOL_ID		0
	{STRUCT_FLD(field_name,		"POOL_ID"),
	 STRUCT_FLD(field_length,	MY_INT64_NUM_DECIMAL_DIGITS),
	 STRUCT_FLD(field_type,		MYSQL_TYPE_LONGLONG),
	 STRUCT_FLD(value,		0),
	 STRUCT_FLD(field_flags,	MY_I_S_UNSIGNED),
	 STRUCT_FLD(old_name,		""),
	 STRUCT_FLD(open_method,	SKIP_OPEN_TABLE)},

#define IDX_BUFFER_BLOCK_ID		1
	{STRUCT_FLD(field_name,		"BLOCK_ID"),
	 STRUCT_FLD(field_length,	MY_INT64_NUM_DECIMAL_DIGITS),
	 STRUCT_FLD(field_type,		MYSQL_TYPE_LONGLONG),
	 STRUCT_FLD(value,		0),
	 STRUCT_FLD(field_flags,	MY_I_S_UNSIGNED),
	 STRUCT_FLD(old_name,		""),
	 STRUCT_FLD(open_method,	SKIP_OPEN_TABLE)},

#define IDX_BUFFER_PAGE_SPACE		2
	{STRUCT_FLD(field_name,		"SPACE"),
	 STRUCT_FLD(field_length,	MY_INT64_NUM_DECIMAL_DIGITS),
	 STRUCT_FLD(field_type,		MYSQL_TYPE_LONGLONG),
	 STRUCT_FLD(value,		0),
	 STRUCT_FLD(field_flags,	MY_I_S_UNSIGNED),
	 STRUCT_FLD(old_name,		""),
	 STRUCT_FLD(open_method,	SKIP_OPEN_TABLE)},

#define IDX_BUFFER_PAGE_NUM		3
	{STRUCT_FLD(field_name,		"PAGE_NUMBER"),
	 STRUCT_FLD(field_length,	MY_INT64_NUM_DECIMAL_DIGITS),
	 STRUCT_FLD(field_type,		MYSQL_TYPE_LONGLONG),
	 STRUCT_FLD(value,		0),
	 STRUCT_FLD(field_flags,	MY_I_S_UNSIGNED),
	 STRUCT_FLD(old_name,		""),
	 STRUCT_FLD(open_method,	SKIP_OPEN_TABLE)},

#define IDX_BUFFER_PAGE_TYPE		4
	{STRUCT_FLD(field_name,		"PAGE_TYPE"),
	 STRUCT_FLD(field_length,	64),
	 STRUCT_FLD(field_type,		MYSQL_TYPE_STRING),
	 STRUCT_FLD(value,		0),
	 STRUCT_FLD(field_flags,	MY_I_S_MAYBE_NULL),
	 STRUCT_FLD(old_name,		""),
	 STRUCT_FLD(open_method,	SKIP_OPEN_TABLE)},

#define IDX_BUFFER_PAGE_FLUSH_TYPE	5
	{STRUCT_FLD(field_name,		"FLUSH_TYPE"),
	 STRUCT_FLD(field_length,	MY_INT64_NUM_DECIMAL_DIGITS),
	 STRUCT_FLD(field_type,		MYSQL_TYPE_LONGLONG),
	 STRUCT_FLD(value,		0),
	 STRUCT_FLD(field_flags,	MY_I_S_UNSIGNED),
	 STRUCT_FLD(old_name,		""),
	 STRUCT_FLD(open_method,	SKIP_OPEN_TABLE)},

#define IDX_BUFFER_PAGE_FIX_COUNT	6
	{STRUCT_FLD(field_name,		"FIX_COUNT"),
	 STRUCT_FLD(field_length,	MY_INT64_NUM_DECIMAL_DIGITS),
	 STRUCT_FLD(field_type,		MYSQL_TYPE_LONGLONG),
	 STRUCT_FLD(value,		0),
	 STRUCT_FLD(field_flags,	MY_I_S_UNSIGNED),
	 STRUCT_FLD(old_name,		""),
	 STRUCT_FLD(open_method,	SKIP_OPEN_TABLE)},

#define IDX_BUFFER_PAGE_HASHED		7
	{STRUCT_FLD(field_name,		"IS_HASHED"),
	 STRUCT_FLD(field_length,	3),
	 STRUCT_FLD(field_type,		MYSQL_TYPE_STRING),
	 STRUCT_FLD(value,		0),
	 STRUCT_FLD(field_flags,	MY_I_S_MAYBE_NULL),
	 STRUCT_FLD(old_name,		""),
	 STRUCT_FLD(open_method,	SKIP_OPEN_TABLE)},

#define IDX_BUFFER_PAGE_NEWEST_MOD	8
	{STRUCT_FLD(field_name,		"NEWEST_MODIFICATION"),
	 STRUCT_FLD(field_length,	MY_INT64_NUM_DECIMAL_DIGITS),
	 STRUCT_FLD(field_type,		MYSQL_TYPE_LONGLONG),
	 STRUCT_FLD(value,		0),
	 STRUCT_FLD(field_flags,	MY_I_S_UNSIGNED),
	 STRUCT_FLD(old_name,		""),
	 STRUCT_FLD(open_method,	SKIP_OPEN_TABLE)},

#define IDX_BUFFER_PAGE_OLDEST_MOD	9
	{STRUCT_FLD(field_name,		"OLDEST_MODIFICATION"),
	 STRUCT_FLD(field_length,	MY_INT64_NUM_DECIMAL_DIGITS),
	 STRUCT_FLD(field_type,		MYSQL_TYPE_LONGLONG),
	 STRUCT_FLD(value,		0),
	 STRUCT_FLD(field_flags,	MY_I_S_UNSIGNED),
	 STRUCT_FLD(old_name,		""),
	 STRUCT_FLD(open_method,	SKIP_OPEN_TABLE)},

#define IDX_BUFFER_PAGE_ACCESS_TIME	10
	{STRUCT_FLD(field_name,		"ACCESS_TIME"),
	 STRUCT_FLD(field_length,	MY_INT64_NUM_DECIMAL_DIGITS),
	 STRUCT_FLD(field_type,		MYSQL_TYPE_LONGLONG),
	 STRUCT_FLD(value,		0),
	 STRUCT_FLD(field_flags,	MY_I_S_UNSIGNED),
	 STRUCT_FLD(old_name,		""),
	 STRUCT_FLD(open_method,	SKIP_OPEN_TABLE)},

#define IDX_BUFFER_PAGE_TABLE_NAME	11
	{STRUCT_FLD(field_name,		"TABLE_NAME"),
	 STRUCT_FLD(field_length,	1024),
	 STRUCT_FLD(field_type,		MYSQL_TYPE_STRING),
	 STRUCT_FLD(value,		0),
	 STRUCT_FLD(field_flags,	MY_I_S_MAYBE_NULL),
	 STRUCT_FLD(old_name,		""),
	 STRUCT_FLD(open_method,	SKIP_OPEN_TABLE)},

#define IDX_BUFFER_PAGE_INDEX_NAME	12
	{STRUCT_FLD(field_name,		"INDEX_NAME"),
	 STRUCT_FLD(field_length,	1024),
	 STRUCT_FLD(field_type,		MYSQL_TYPE_STRING),
	 STRUCT_FLD(value,		0),
	 STRUCT_FLD(field_flags,	MY_I_S_MAYBE_NULL),
	 STRUCT_FLD(old_name,		""),
	 STRUCT_FLD(open_method,	SKIP_OPEN_TABLE)},

#define IDX_BUFFER_PAGE_NUM_RECS	13
	{STRUCT_FLD(field_name,		"NUMBER_RECORDS"),
	 STRUCT_FLD(field_length,	MY_INT64_NUM_DECIMAL_DIGITS),
	 STRUCT_FLD(field_type,		MYSQL_TYPE_LONGLONG),
	 STRUCT_FLD(value,		0),
	 STRUCT_FLD(field_flags,	MY_I_S_UNSIGNED),
	 STRUCT_FLD(old_name,		""),
	 STRUCT_FLD(open_method,	SKIP_OPEN_TABLE)},

#define IDX_BUFFER_PAGE_DATA_SIZE	14
	{STRUCT_FLD(field_name,		"DATA_SIZE"),
	 STRUCT_FLD(field_length,	MY_INT64_NUM_DECIMAL_DIGITS),
	 STRUCT_FLD(field_type,		MYSQL_TYPE_LONGLONG),
	 STRUCT_FLD(value,		0),
	 STRUCT_FLD(field_flags,	MY_I_S_UNSIGNED),
	 STRUCT_FLD(old_name,		""),
	 STRUCT_FLD(open_method,	SKIP_OPEN_TABLE)},

#define IDX_BUFFER_PAGE_ZIP_SIZE	15
	{STRUCT_FLD(field_name,		"COMPRESSED_SIZE"),
	 STRUCT_FLD(field_length,	MY_INT64_NUM_DECIMAL_DIGITS),
	 STRUCT_FLD(field_type,		MYSQL_TYPE_LONGLONG),
	 STRUCT_FLD(value,		0),
	 STRUCT_FLD(field_flags,	MY_I_S_UNSIGNED),
	 STRUCT_FLD(old_name,		""),
	 STRUCT_FLD(open_method,	SKIP_OPEN_TABLE)},

#define IDX_BUFFER_PAGE_STATE		16
	{STRUCT_FLD(field_name,		"PAGE_STATE"),
	 STRUCT_FLD(field_length,	64),
	 STRUCT_FLD(field_type,		MYSQL_TYPE_STRING),
	 STRUCT_FLD(value,		0),
	 STRUCT_FLD(field_flags,	MY_I_S_MAYBE_NULL),
	 STRUCT_FLD(old_name,		""),
	 STRUCT_FLD(open_method,	SKIP_OPEN_TABLE)},

#define IDX_BUFFER_PAGE_IO_FIX		17
	{STRUCT_FLD(field_name,		"IO_FIX"),
	 STRUCT_FLD(field_length,	64),
	 STRUCT_FLD(field_type,		MYSQL_TYPE_STRING),
	 STRUCT_FLD(value,		0),
	 STRUCT_FLD(field_flags,	MY_I_S_MAYBE_NULL),
	 STRUCT_FLD(old_name,		""),
	 STRUCT_FLD(open_method,	SKIP_OPEN_TABLE)},

#define IDX_BUFFER_PAGE_IS_OLD		18
	{STRUCT_FLD(field_name,		"IS_OLD"),
	 STRUCT_FLD(field_length,	3),
	 STRUCT_FLD(field_type,		MYSQL_TYPE_STRING),
	 STRUCT_FLD(value,		0),
	 STRUCT_FLD(field_flags,	MY_I_S_MAYBE_NULL),
	 STRUCT_FLD(old_name,		""),
	 STRUCT_FLD(open_method,	SKIP_OPEN_TABLE)},

#define IDX_BUFFER_PAGE_FREE_CLOCK	19
	{STRUCT_FLD(field_name,		"FREE_PAGE_CLOCK"),
	 STRUCT_FLD(field_length,	MY_INT64_NUM_DECIMAL_DIGITS),
	 STRUCT_FLD(field_type,		MYSQL_TYPE_LONGLONG),
	 STRUCT_FLD(value,		0),
	 STRUCT_FLD(field_flags,	MY_I_S_UNSIGNED),
	 STRUCT_FLD(old_name,		""),
	 STRUCT_FLD(open_method,	SKIP_OPEN_TABLE)},

	END_OF_ST_FIELD_INFO
};

/*******************************************************************//**
Fill Information Schema table INNODB_BUFFER_PAGE with information
cached in the buf_page_info_t array
@return 0 on success, 1 on failure */
static
int
i_s_innodb_buffer_page_fill(
/*========================*/
	THD*			thd,		/*!< in: thread */
	TABLE_LIST*		tables,		/*!< in/out: tables to fill */
	const buf_page_info_t*	info_array,	/*!< in: array cached page
						info */
	ulint			num_page)	/*!< in: number of page info
						cached */
{
	TABLE*			table;
	Field**			fields;

	DBUG_ENTER("i_s_innodb_buffer_page_fill");

	table = tables->table;

	fields = table->field;

	/* Iterate through the cached array and fill the I_S table rows */
	for (ulint i = 0; i < num_page; i++) {
		const buf_page_info_t*	page_info;
		char			table_name[MAX_FULL_NAME_LEN + 1];
		const char*		table_name_end = NULL;
		const char*		state_str;
		enum buf_page_state	state;

		page_info = info_array + i;

		state_str = NULL;

		OK(fields[IDX_BUFFER_POOL_ID]->store(
			static_cast<double>(page_info->pool_id)));

		OK(fields[IDX_BUFFER_BLOCK_ID]->store(
			static_cast<double>(page_info->block_id)));

		OK(fields[IDX_BUFFER_PAGE_SPACE]->store(
			static_cast<double>(page_info->space_id)));

		OK(fields[IDX_BUFFER_PAGE_NUM]->store(
			static_cast<double>(page_info->page_num)));

		OK(field_store_string(
			fields[IDX_BUFFER_PAGE_TYPE],
			i_s_page_type[page_info->page_type].type_str));

		OK(fields[IDX_BUFFER_PAGE_FLUSH_TYPE]->store(
			page_info->flush_type));

		OK(fields[IDX_BUFFER_PAGE_FIX_COUNT]->store(
			page_info->fix_count));

		if (page_info->hashed) {
			OK(field_store_string(
				fields[IDX_BUFFER_PAGE_HASHED], "YES"));
		} else {
			OK(field_store_string(
				fields[IDX_BUFFER_PAGE_HASHED], "NO"));
		}

		OK(fields[IDX_BUFFER_PAGE_NEWEST_MOD]->store(
			(longlong) page_info->newest_mod, true));

		OK(fields[IDX_BUFFER_PAGE_OLDEST_MOD]->store(
			(longlong) page_info->oldest_mod, true));

		OK(fields[IDX_BUFFER_PAGE_ACCESS_TIME]->store(
			page_info->access_time));

		fields[IDX_BUFFER_PAGE_TABLE_NAME]->set_null();

		fields[IDX_BUFFER_PAGE_INDEX_NAME]->set_null();

		/* If this is an index page, fetch the index name
		and table name */
		if (page_info->page_type == I_S_PAGE_TYPE_INDEX) {
			index_id_t		id(page_info->space_id,
						   page_info->index_id);
			const dict_index_t*	index;

			mutex_enter(&dict_sys->mutex);
			index = dict_index_find(id);

			if (index) {

				table_name_end = innobase_convert_name(
					table_name, sizeof(table_name),
					index->table_name,
					strlen(index->table_name),
					thd);

				OK(fields[IDX_BUFFER_PAGE_TABLE_NAME]->store(
					table_name,
					static_cast<uint>(table_name_end - table_name),
					system_charset_info));
				fields[IDX_BUFFER_PAGE_TABLE_NAME]->set_notnull();

				OK(field_store_index_name(
					fields[IDX_BUFFER_PAGE_INDEX_NAME],
					index->name));
			}

			mutex_exit(&dict_sys->mutex);
		}

		OK(fields[IDX_BUFFER_PAGE_NUM_RECS]->store(
			page_info->num_recs));

		OK(fields[IDX_BUFFER_PAGE_DATA_SIZE]->store(
			page_info->data_size));

		OK(fields[IDX_BUFFER_PAGE_ZIP_SIZE]->store(
			page_info->zip_ssize
			? (UNIV_ZIP_SIZE_MIN >> 1) << page_info->zip_ssize
			: 0));

#if BUF_PAGE_STATE_BITS > 3
# error "BUF_PAGE_STATE_BITS > 3, please ensure that all 1<<BUF_PAGE_STATE_BITS values are checked for"
#endif
		state = static_cast<enum buf_page_state>(page_info->page_state);

		switch (state) {
		/* First three states are for compression pages and
		are not states we would get as we scan pages through
		buffer blocks */
		case BUF_BLOCK_POOL_WATCH:
		case BUF_BLOCK_ZIP_PAGE:
		case BUF_BLOCK_ZIP_DIRTY:
			state_str = NULL;
			break;
		case BUF_BLOCK_NOT_USED:
			state_str = "NOT_USED";
			break;
		case BUF_BLOCK_READY_FOR_USE:
			state_str = "READY_FOR_USE";
			break;
		case BUF_BLOCK_FILE_PAGE:
			state_str = "FILE_PAGE";
			break;
		case BUF_BLOCK_MEMORY:
			state_str = "MEMORY";
			break;
		case BUF_BLOCK_REMOVE_HASH:
			state_str = "REMOVE_HASH";
			break;
		};

		OK(field_store_string(fields[IDX_BUFFER_PAGE_STATE],
				      state_str));

		switch (page_info->io_fix) {
		case BUF_IO_NONE:
			OK(field_store_string(fields[IDX_BUFFER_PAGE_IO_FIX],
					      "IO_NONE"));
			break;
		case BUF_IO_READ:
			OK(field_store_string(fields[IDX_BUFFER_PAGE_IO_FIX],
					      "IO_READ"));
			break;
		case BUF_IO_WRITE:
			OK(field_store_string(fields[IDX_BUFFER_PAGE_IO_FIX],
					      "IO_WRITE"));
			break;
		case BUF_IO_PIN:
			OK(field_store_string(fields[IDX_BUFFER_PAGE_IO_FIX],
					      "IO_PIN"));
			break;
		}

		OK(field_store_string(fields[IDX_BUFFER_PAGE_IS_OLD],
				      (page_info->is_old) ? "YES" : "NO"));

		OK(fields[IDX_BUFFER_PAGE_FREE_CLOCK]->store(
			page_info->freed_page_clock));

		if (schema_table_store_record(thd, table)) {
			DBUG_RETURN(1);
		}
	}

	DBUG_RETURN(0);
}

/*******************************************************************//**
Set appropriate page type to a buf_page_info_t structure */
static
void
i_s_innodb_set_page_type(
/*=====================*/
	buf_page_info_t*page_info,	/*!< in/out: structure to fill with
					scanned info */
	ulint		page_type,	/*!< in: page type */
	const byte*	frame)		/*!< in: buffer frame */
{
	if (fil_page_type_is_index(page_type)) {
		const page_t*	page = (const page_t*) frame;

		page_info->index_id = btr_page_get_index_id(page);

		/* FIL_PAGE_INDEX and FIL_PAGE_RTREE are a bit special,
		their values are defined as 17855 and 17854, so we cannot
		use them to index into i_s_page_type[] array, its array index
		in the i_s_page_type[] array is I_S_PAGE_TYPE_INDEX
		(1) for index pages or I_S_PAGE_TYPE_IBUF for
		change buffer index pages */
		if (page_info->index_id
		    == static_cast<space_index_t>(
			    DICT_IBUF_ID_MIN + IBUF_SPACE_ID)) {
			page_info->page_type = I_S_PAGE_TYPE_IBUF;
		} else if (page_type == FIL_PAGE_RTREE) {
			page_info->page_type = I_S_PAGE_TYPE_RTREE;
		} else {
			page_info->page_type = I_S_PAGE_TYPE_INDEX;
		}

		page_info->data_size = (ulint)(page_header_get_field(
			page, PAGE_HEAP_TOP) - (page_is_comp(page)
						? PAGE_NEW_SUPREMUM_END
						: PAGE_OLD_SUPREMUM_END)
			- page_header_get_field(page, PAGE_GARBAGE));

		page_info->num_recs = page_get_n_recs(page);
	} else if (page_type > FIL_PAGE_TYPE_LAST) {
		/* Encountered an unknown page type */
		page_info->page_type = I_S_PAGE_TYPE_UNKNOWN;
	} else {
		/* Make sure we get the right index into the
		i_s_page_type[] array */
		ut_a(page_type == i_s_page_type[page_type].type_value);

		page_info->page_type = page_type;
	}

	if (page_info->page_type == FIL_PAGE_TYPE_ZBLOB
	    || page_info->page_type == FIL_PAGE_TYPE_ZBLOB2) {
		page_info->page_num = mach_read_from_4(
			frame + FIL_PAGE_OFFSET);
		page_info->space_id = mach_read_from_4(
			frame + FIL_PAGE_ARCH_LOG_NO_OR_SPACE_ID);
	}
}
/*******************************************************************//**
Scans pages in the buffer cache, and collect their general information
into the buf_page_info_t array which is zero-filled. So any fields
that are not initialized in the function will default to 0 */
static
void
i_s_innodb_buffer_page_get_info(
/*============================*/
	const buf_page_t*bpage,		/*!< in: buffer pool page to scan */
	ulint		pool_id,	/*!< in: buffer pool id */
	ulint		pos,		/*!< in: buffer block position in
					buffer pool or in the LRU list */
	buf_page_info_t*page_info)	/*!< in: zero filled info structure;
					out: structure filled with scanned
					info */
{
	ut_ad(pool_id < MAX_BUFFER_POOLS);

	page_info->pool_id = pool_id;

	page_info->block_id = pos;

	page_info->page_state = buf_page_get_state(bpage);

	/* Only fetch information for buffers that map to a tablespace,
	that is, buffer page with state BUF_BLOCK_ZIP_PAGE,
	BUF_BLOCK_ZIP_DIRTY or BUF_BLOCK_FILE_PAGE */
	if (buf_page_in_file(bpage)) {
		const byte*	frame;
		ulint		page_type;

		page_info->space_id = bpage->id.space();

		page_info->page_num = bpage->id.page_no();

		page_info->flush_type = bpage->flush_type;

		page_info->fix_count = bpage->buf_fix_count;

		page_info->newest_mod = bpage->newest_modification;

		page_info->oldest_mod = bpage->oldest_modification;

		page_info->access_time = bpage->access_time;

		page_info->zip_ssize = bpage->zip.ssize;

		page_info->io_fix = bpage->io_fix;

		page_info->is_old = bpage->old;

		page_info->freed_page_clock = bpage->freed_page_clock;

		switch (buf_page_get_io_fix(bpage)) {
		case BUF_IO_NONE:
		case BUF_IO_WRITE:
		case BUF_IO_PIN:
			break;
		case BUF_IO_READ:
			page_info->page_type = I_S_PAGE_TYPE_UNKNOWN;
			return;
		}

		if (page_info->page_state == BUF_BLOCK_FILE_PAGE) {
			const buf_block_t*block;

			block = reinterpret_cast<const buf_block_t*>(bpage);
			frame = block->frame;
			page_info->hashed = (block->index != NULL);
		} else {
			ut_ad(page_info->zip_ssize);
			frame = bpage->zip.data;
		}

		page_type = fil_page_get_type(frame);

		i_s_innodb_set_page_type(page_info, page_type, frame);
	} else {
		page_info->page_type = I_S_PAGE_TYPE_UNKNOWN;
	}
}

/*******************************************************************//**
This is the function that goes through each block of the buffer pool
and fetch information to information schema tables: INNODB_BUFFER_PAGE.
@return 0 on success, 1 on failure */
static
int
i_s_innodb_fill_buffer_pool(
/*========================*/
	THD*			thd,		/*!< in: thread */
	TABLE_LIST*		tables,		/*!< in/out: tables to fill */
	buf_pool_t*		buf_pool,	/*!< in: buffer pool to scan */
	const ulint		pool_id)	/*!< in: buffer pool id */
{
	int			status	= 0;
	mem_heap_t*		heap;

	DBUG_ENTER("i_s_innodb_fill_buffer_pool");

	heap = mem_heap_create(10000);

	/* Go through each chunk of buffer pool. Currently, we only
	have one single chunk for each buffer pool */
	for (ulint n = 0;
	     n < ut_min(buf_pool->n_chunks, buf_pool->n_chunks_new); n++) {
		const buf_block_t*	block;
		ulint			n_blocks;
		buf_page_info_t*	info_buffer;
		ulint			num_page;
		ulint			mem_size;
		ulint			chunk_size;
		ulint			num_to_process = 0;
		ulint			block_id = 0;

		/* Get buffer block of the nth chunk */
		block = buf_get_nth_chunk_block(buf_pool, n, &chunk_size);
		num_page = 0;

		while (chunk_size > 0) {
			/* we cache maximum MAX_BUF_INFO_CACHED number of
			buffer page info */
			num_to_process = ut_min(chunk_size,
						MAX_BUF_INFO_CACHED);

			mem_size = num_to_process * sizeof(buf_page_info_t);

			/* For each chunk, we'll pre-allocate information
			structures to cache the page information read from
			the buffer pool. Doing so before obtain any mutex */
			info_buffer = (buf_page_info_t*) mem_heap_zalloc(
				heap, mem_size);

			/* Obtain appropriate mutexes. Since this is diagnostic
			buffer pool info printout, we are not required to
			preserve the overall consistency, so we can
			release mutex periodically */
			buf_pool_mutex_enter(buf_pool);

			/* GO through each block in the chunk */
			for (n_blocks = num_to_process; n_blocks--; block++) {
				i_s_innodb_buffer_page_get_info(
					&block->page, pool_id, block_id,
					info_buffer + num_page);
				block_id++;
				num_page++;
			}

			buf_pool_mutex_exit(buf_pool);

			/* Fill in information schema table with information
			just collected from the buffer chunk scan */
			status = i_s_innodb_buffer_page_fill(
				thd, tables, info_buffer,
				num_page);

			/* If something goes wrong, break and return */
			if (status) {
				break;
			}

			mem_heap_empty(heap);
			chunk_size -= num_to_process;
			num_page = 0;
		}
	}

	mem_heap_free(heap);

	DBUG_RETURN(status);
}

/*******************************************************************//**
Fill page information for pages in InnoDB buffer pool to the
dynamic table INFORMATION_SCHEMA.INNODB_BUFFER_PAGE
@return 0 on success, 1 on failure */
static
int
i_s_innodb_buffer_page_fill_table(
/*==============================*/
	THD*		thd,		/*!< in: thread */
	TABLE_LIST*	tables,		/*!< in/out: tables to fill */
	Item*		)		/*!< in: condition (ignored) */
{
	int	status	= 0;

	DBUG_ENTER("i_s_innodb_buffer_page_fill_table");

	/* deny access to user without PROCESS privilege */
	if (check_global_access(thd, PROCESS_ACL)) {
		DBUG_RETURN(0);
	}

	/* Walk through each buffer pool */
	for (ulint i = 0; i < srv_buf_pool_instances; i++) {
		buf_pool_t*	buf_pool;

		buf_pool = buf_pool_from_array(i);

		/* Fetch information from pages in this buffer pool,
		and fill the corresponding I_S table */
		status = i_s_innodb_fill_buffer_pool(thd, tables, buf_pool, i);

		/* If something wrong, break and return */
		if (status) {
			break;
		}
	}

	DBUG_RETURN(status);
}

/*******************************************************************//**
Bind the dynamic table INFORMATION_SCHEMA.INNODB_BUFFER_PAGE.
@return 0 on success, 1 on failure */
static
int
i_s_innodb_buffer_page_init(
/*========================*/
	void*	p)	/*!< in/out: table schema object */
{
	ST_SCHEMA_TABLE*	schema;

	DBUG_ENTER("i_s_innodb_buffer_page_init");

	schema = reinterpret_cast<ST_SCHEMA_TABLE*>(p);

	schema->fields_info = i_s_innodb_buffer_page_fields_info;
	schema->fill_table = i_s_innodb_buffer_page_fill_table;

	DBUG_RETURN(0);
}

struct st_mysql_plugin	i_s_innodb_buffer_page =
{
	/* the plugin type (a MYSQL_XXX_PLUGIN value) */
	/* int */
	STRUCT_FLD(type, MYSQL_INFORMATION_SCHEMA_PLUGIN),

	/* pointer to type-specific plugin descriptor */
	/* void* */
	STRUCT_FLD(info, &i_s_info),

	/* plugin name */
	/* const char* */
	STRUCT_FLD(name, "INNODB_BUFFER_PAGE"),

	/* plugin author (for SHOW PLUGINS) */
	/* const char* */
	STRUCT_FLD(author, plugin_author),

	/* general descriptive text (for SHOW PLUGINS) */
	/* const char* */
	STRUCT_FLD(descr, "InnoDB Buffer Page Information"),

	/* the plugin license (PLUGIN_LICENSE_XXX) */
	/* int */
	STRUCT_FLD(license, PLUGIN_LICENSE_GPL),

	/* the function to invoke when plugin is loaded */
	/* int (*)(void*); */
	STRUCT_FLD(init, i_s_innodb_buffer_page_init),

	/* the function to invoke when plugin is unloaded */
	/* int (*)(void*); */
	STRUCT_FLD(deinit, i_s_common_deinit),

	/* plugin version (for SHOW PLUGINS) */
	/* unsigned int */
	STRUCT_FLD(version, INNODB_VERSION_SHORT),

	/* struct st_mysql_show_var* */
	STRUCT_FLD(status_vars, NULL),

	/* struct st_mysql_sys_var** */
	STRUCT_FLD(system_vars, NULL),

	/* reserved for dependency checking */
	/* void* */
	STRUCT_FLD(__reserved1, NULL),

	/* Plugin flags */
	/* unsigned long */
	STRUCT_FLD(flags, 0UL),
};

static ST_FIELD_INFO	i_s_innodb_buf_page_lru_fields_info[] =
{
#define IDX_BUF_LRU_POOL_ID		0
	{STRUCT_FLD(field_name,		"POOL_ID"),
	 STRUCT_FLD(field_length,	MY_INT64_NUM_DECIMAL_DIGITS),
	 STRUCT_FLD(field_type,		MYSQL_TYPE_LONGLONG),
	 STRUCT_FLD(value,		0),
	 STRUCT_FLD(field_flags,	MY_I_S_UNSIGNED),
	 STRUCT_FLD(old_name,		""),
	 STRUCT_FLD(open_method,	SKIP_OPEN_TABLE)},

#define IDX_BUF_LRU_POS			1
	{STRUCT_FLD(field_name,		"LRU_POSITION"),
	 STRUCT_FLD(field_length,	MY_INT64_NUM_DECIMAL_DIGITS),
	 STRUCT_FLD(field_type,		MYSQL_TYPE_LONGLONG),
	 STRUCT_FLD(value,		0),
	 STRUCT_FLD(field_flags,	MY_I_S_UNSIGNED),
	 STRUCT_FLD(old_name,		""),
	 STRUCT_FLD(open_method,	SKIP_OPEN_TABLE)},

#define IDX_BUF_LRU_PAGE_SPACE		2
	{STRUCT_FLD(field_name,		"SPACE"),
	 STRUCT_FLD(field_length,	MY_INT64_NUM_DECIMAL_DIGITS),
	 STRUCT_FLD(field_type,		MYSQL_TYPE_LONGLONG),
	 STRUCT_FLD(value,		0),
	 STRUCT_FLD(field_flags,	MY_I_S_UNSIGNED),
	 STRUCT_FLD(old_name,		""),
	 STRUCT_FLD(open_method,	SKIP_OPEN_TABLE)},

#define IDX_BUF_LRU_PAGE_NUM		3
	{STRUCT_FLD(field_name,		"PAGE_NUMBER"),
	 STRUCT_FLD(field_length,	MY_INT64_NUM_DECIMAL_DIGITS),
	 STRUCT_FLD(field_type,		MYSQL_TYPE_LONGLONG),
	 STRUCT_FLD(value,		0),
	 STRUCT_FLD(field_flags,	MY_I_S_UNSIGNED),
	 STRUCT_FLD(old_name,		""),
	 STRUCT_FLD(open_method,	SKIP_OPEN_TABLE)},

#define IDX_BUF_LRU_PAGE_TYPE		4
	{STRUCT_FLD(field_name,		"PAGE_TYPE"),
	 STRUCT_FLD(field_length,	64),
	 STRUCT_FLD(field_type,		MYSQL_TYPE_STRING),
	 STRUCT_FLD(value,		0),
	 STRUCT_FLD(field_flags,	MY_I_S_MAYBE_NULL),
	 STRUCT_FLD(old_name,		""),
	 STRUCT_FLD(open_method,	SKIP_OPEN_TABLE)},

#define IDX_BUF_LRU_PAGE_FLUSH_TYPE	5
	{STRUCT_FLD(field_name,		"FLUSH_TYPE"),
	 STRUCT_FLD(field_length,	MY_INT64_NUM_DECIMAL_DIGITS),
	 STRUCT_FLD(field_type,		MYSQL_TYPE_LONGLONG),
	 STRUCT_FLD(value,		0),
	 STRUCT_FLD(field_flags,	MY_I_S_UNSIGNED),
	 STRUCT_FLD(old_name,		""),
	 STRUCT_FLD(open_method,	SKIP_OPEN_TABLE)},

#define IDX_BUF_LRU_PAGE_FIX_COUNT	6
	{STRUCT_FLD(field_name,		"FIX_COUNT"),
	 STRUCT_FLD(field_length,	MY_INT64_NUM_DECIMAL_DIGITS),
	 STRUCT_FLD(field_type,		MYSQL_TYPE_LONGLONG),
	 STRUCT_FLD(value,		0),
	 STRUCT_FLD(field_flags,	MY_I_S_UNSIGNED),
	 STRUCT_FLD(old_name,		""),
	 STRUCT_FLD(open_method,	SKIP_OPEN_TABLE)},

#define IDX_BUF_LRU_PAGE_HASHED		7
	{STRUCT_FLD(field_name,		"IS_HASHED"),
	 STRUCT_FLD(field_length,	3),
	 STRUCT_FLD(field_type,		MYSQL_TYPE_STRING),
	 STRUCT_FLD(value,		0),
	 STRUCT_FLD(field_flags,	MY_I_S_MAYBE_NULL),
	 STRUCT_FLD(old_name,		""),
	 STRUCT_FLD(open_method,	SKIP_OPEN_TABLE)},

#define IDX_BUF_LRU_PAGE_NEWEST_MOD	8
	{STRUCT_FLD(field_name,		"NEWEST_MODIFICATION"),
	 STRUCT_FLD(field_length,	MY_INT64_NUM_DECIMAL_DIGITS),
	 STRUCT_FLD(field_type,		MYSQL_TYPE_LONGLONG),
	 STRUCT_FLD(value,		0),
	 STRUCT_FLD(field_flags,	MY_I_S_UNSIGNED),
	 STRUCT_FLD(old_name,		""),
	 STRUCT_FLD(open_method,	SKIP_OPEN_TABLE)},

#define IDX_BUF_LRU_PAGE_OLDEST_MOD	9
	{STRUCT_FLD(field_name,		"OLDEST_MODIFICATION"),
	 STRUCT_FLD(field_length,	MY_INT64_NUM_DECIMAL_DIGITS),
	 STRUCT_FLD(field_type,		MYSQL_TYPE_LONGLONG),
	 STRUCT_FLD(value,		0),
	 STRUCT_FLD(field_flags,	MY_I_S_UNSIGNED),
	 STRUCT_FLD(old_name,		""),
	 STRUCT_FLD(open_method,	SKIP_OPEN_TABLE)},

#define IDX_BUF_LRU_PAGE_ACCESS_TIME	10
	{STRUCT_FLD(field_name,		"ACCESS_TIME"),
	 STRUCT_FLD(field_length,	MY_INT64_NUM_DECIMAL_DIGITS),
	 STRUCT_FLD(field_type,		MYSQL_TYPE_LONGLONG),
	 STRUCT_FLD(value,		0),
	 STRUCT_FLD(field_flags,	MY_I_S_UNSIGNED),
	 STRUCT_FLD(old_name,		""),
	 STRUCT_FLD(open_method,	SKIP_OPEN_TABLE)},

#define IDX_BUF_LRU_PAGE_TABLE_NAME	11
	{STRUCT_FLD(field_name,		"TABLE_NAME"),
	 STRUCT_FLD(field_length,	1024),
	 STRUCT_FLD(field_type,		MYSQL_TYPE_STRING),
	 STRUCT_FLD(value,		0),
	 STRUCT_FLD(field_flags,	MY_I_S_MAYBE_NULL),
	 STRUCT_FLD(old_name,		""),
	 STRUCT_FLD(open_method,	SKIP_OPEN_TABLE)},

#define IDX_BUF_LRU_PAGE_INDEX_NAME	12
	{STRUCT_FLD(field_name,		"INDEX_NAME"),
	 STRUCT_FLD(field_length,	1024),
	 STRUCT_FLD(field_type,		MYSQL_TYPE_STRING),
	 STRUCT_FLD(value,		0),
	 STRUCT_FLD(field_flags,	MY_I_S_MAYBE_NULL),
	 STRUCT_FLD(old_name,		""),
	 STRUCT_FLD(open_method,	SKIP_OPEN_TABLE)},

#define IDX_BUF_LRU_PAGE_NUM_RECS	13
	{STRUCT_FLD(field_name,		"NUMBER_RECORDS"),
	 STRUCT_FLD(field_length,	MY_INT64_NUM_DECIMAL_DIGITS),
	 STRUCT_FLD(field_type,		MYSQL_TYPE_LONGLONG),
	 STRUCT_FLD(value,		0),
	 STRUCT_FLD(field_flags,	MY_I_S_UNSIGNED),
	 STRUCT_FLD(old_name,		""),
	 STRUCT_FLD(open_method,	SKIP_OPEN_TABLE)},

#define IDX_BUF_LRU_PAGE_DATA_SIZE	14
	{STRUCT_FLD(field_name,		"DATA_SIZE"),
	 STRUCT_FLD(field_length,	MY_INT64_NUM_DECIMAL_DIGITS),
	 STRUCT_FLD(field_type,		MYSQL_TYPE_LONGLONG),
	 STRUCT_FLD(value,		0),
	 STRUCT_FLD(field_flags,	MY_I_S_UNSIGNED),
	 STRUCT_FLD(old_name,		""),
	 STRUCT_FLD(open_method,	SKIP_OPEN_TABLE)},

#define IDX_BUF_LRU_PAGE_ZIP_SIZE	15
	{STRUCT_FLD(field_name,		"COMPRESSED_SIZE"),
	 STRUCT_FLD(field_length,	MY_INT64_NUM_DECIMAL_DIGITS),
	 STRUCT_FLD(field_type,		MYSQL_TYPE_LONGLONG),
	 STRUCT_FLD(value,		0),
	 STRUCT_FLD(field_flags,	MY_I_S_UNSIGNED),
	 STRUCT_FLD(old_name,		""),
	 STRUCT_FLD(open_method,	SKIP_OPEN_TABLE)},

#define IDX_BUF_LRU_PAGE_STATE		16
	{STRUCT_FLD(field_name,		"COMPRESSED"),
	 STRUCT_FLD(field_length,	3),
	 STRUCT_FLD(field_type,		MYSQL_TYPE_STRING),
	 STRUCT_FLD(value,		0),
	 STRUCT_FLD(field_flags,	MY_I_S_MAYBE_NULL),
	 STRUCT_FLD(old_name,		""),
	 STRUCT_FLD(open_method,	SKIP_OPEN_TABLE)},

#define IDX_BUF_LRU_PAGE_IO_FIX		17
	{STRUCT_FLD(field_name,		"IO_FIX"),
	 STRUCT_FLD(field_length,	64),
	 STRUCT_FLD(field_type,		MYSQL_TYPE_STRING),
	 STRUCT_FLD(value,		0),
	 STRUCT_FLD(field_flags,	MY_I_S_MAYBE_NULL),
	 STRUCT_FLD(old_name,		""),
	 STRUCT_FLD(open_method,	SKIP_OPEN_TABLE)},

#define IDX_BUF_LRU_PAGE_IS_OLD		18
	{STRUCT_FLD(field_name,		"IS_OLD"),
	 STRUCT_FLD(field_length,	3),
	 STRUCT_FLD(field_type,		MYSQL_TYPE_STRING),
	 STRUCT_FLD(value,		0),
	 STRUCT_FLD(field_flags,	MY_I_S_MAYBE_NULL),
	 STRUCT_FLD(old_name,		""),
	 STRUCT_FLD(open_method,	SKIP_OPEN_TABLE)},

#define IDX_BUF_LRU_PAGE_FREE_CLOCK	19
	{STRUCT_FLD(field_name,		"FREE_PAGE_CLOCK"),
	 STRUCT_FLD(field_length,	MY_INT64_NUM_DECIMAL_DIGITS),
	 STRUCT_FLD(field_type,		MYSQL_TYPE_LONGLONG),
	 STRUCT_FLD(value,		0),
	 STRUCT_FLD(field_flags,	MY_I_S_UNSIGNED),
	 STRUCT_FLD(old_name,		""),
	 STRUCT_FLD(open_method,	SKIP_OPEN_TABLE)},

	END_OF_ST_FIELD_INFO
};

/*******************************************************************//**
Fill Information Schema table INNODB_BUFFER_PAGE_LRU with information
cached in the buf_page_info_t array
@return 0 on success, 1 on failure */
static
int
i_s_innodb_buf_page_lru_fill(
/*=========================*/
	THD*			thd,		/*!< in: thread */
	TABLE_LIST*		tables,		/*!< in/out: tables to fill */
	const buf_page_info_t*	info_array,	/*!< in: array cached page
						info */
	ulint			num_page)	/*!< in: number of page info
						 cached */
{
	TABLE*			table;
	Field**			fields;
	mem_heap_t*		heap;

	DBUG_ENTER("i_s_innodb_buf_page_lru_fill");

	table = tables->table;

	fields = table->field;

	heap = mem_heap_create(1000);

	/* Iterate through the cached array and fill the I_S table rows */
	for (ulint i = 0; i < num_page; i++) {
		const buf_page_info_t*	page_info;
		char			table_name[MAX_FULL_NAME_LEN + 1];
		const char*		table_name_end = NULL;
		const char*		state_str;
		enum buf_page_state	state;

		state_str = NULL;

		page_info = info_array + i;

		OK(fields[IDX_BUF_LRU_POOL_ID]->store(
			static_cast<double>(page_info->pool_id)));

		OK(fields[IDX_BUF_LRU_POS]->store(
			static_cast<double>(page_info->block_id)));

		OK(fields[IDX_BUF_LRU_PAGE_SPACE]->store(
			static_cast<double>(page_info->space_id)));

		OK(fields[IDX_BUF_LRU_PAGE_NUM]->store(
			static_cast<double>(page_info->page_num)));

		OK(field_store_string(
			fields[IDX_BUF_LRU_PAGE_TYPE],
			i_s_page_type[page_info->page_type].type_str));

		OK(fields[IDX_BUF_LRU_PAGE_FLUSH_TYPE]->store(
			static_cast<double>(page_info->flush_type)));

		OK(fields[IDX_BUF_LRU_PAGE_FIX_COUNT]->store(
			static_cast<double>(page_info->fix_count)));

		if (page_info->hashed) {
			OK(field_store_string(
				fields[IDX_BUF_LRU_PAGE_HASHED], "YES"));
		} else {
			OK(field_store_string(
				fields[IDX_BUF_LRU_PAGE_HASHED], "NO"));
		}

		OK(fields[IDX_BUF_LRU_PAGE_NEWEST_MOD]->store(
			page_info->newest_mod, true));

		OK(fields[IDX_BUF_LRU_PAGE_OLDEST_MOD]->store(
			page_info->oldest_mod, true));

		OK(fields[IDX_BUF_LRU_PAGE_ACCESS_TIME]->store(
			page_info->access_time));

		fields[IDX_BUF_LRU_PAGE_TABLE_NAME]->set_null();

		fields[IDX_BUF_LRU_PAGE_INDEX_NAME]->set_null();

		/* If this is an index page, fetch the index name
		and table name */
		if (page_info->page_type == I_S_PAGE_TYPE_INDEX) {
			index_id_t		id(page_info->space_id,
						   page_info->index_id);
			const dict_index_t*	index;

			mutex_enter(&dict_sys->mutex);
			index = dict_index_find(id);

			if (index) {

				table_name_end = innobase_convert_name(
					table_name, sizeof(table_name),
					index->table_name,
					strlen(index->table_name),
					thd);

				OK(fields[IDX_BUF_LRU_PAGE_TABLE_NAME]->store(
					table_name,
					static_cast<uint>(table_name_end - table_name),
					system_charset_info));
				fields[IDX_BUF_LRU_PAGE_TABLE_NAME]->set_notnull();

				OK(field_store_index_name(
					fields[IDX_BUF_LRU_PAGE_INDEX_NAME],
					index->name));
			}

			mutex_exit(&dict_sys->mutex);
		}

		OK(fields[IDX_BUF_LRU_PAGE_NUM_RECS]->store(
			page_info->num_recs));

		OK(fields[IDX_BUF_LRU_PAGE_DATA_SIZE]->store(
			page_info->data_size));

		OK(fields[IDX_BUF_LRU_PAGE_ZIP_SIZE]->store(
			page_info->zip_ssize ?
				 512 << page_info->zip_ssize : 0));

		state = static_cast<enum buf_page_state>(page_info->page_state);

		switch (state) {
		/* Compressed page */
		case BUF_BLOCK_ZIP_PAGE:
		case BUF_BLOCK_ZIP_DIRTY:
			state_str = "YES";
			break;
		/* Uncompressed page */
		case BUF_BLOCK_FILE_PAGE:
			state_str = "NO";
			break;
		/* We should not see following states */
		case BUF_BLOCK_POOL_WATCH:
		case BUF_BLOCK_READY_FOR_USE:
		case BUF_BLOCK_NOT_USED:
		case BUF_BLOCK_MEMORY:
		case BUF_BLOCK_REMOVE_HASH:
			state_str = NULL;
			break;
		};

		OK(field_store_string(fields[IDX_BUF_LRU_PAGE_STATE],
				      state_str));

		switch (page_info->io_fix) {
		case BUF_IO_NONE:
			OK(field_store_string(fields[IDX_BUF_LRU_PAGE_IO_FIX],
					      "IO_NONE"));
			break;
		case BUF_IO_READ:
			OK(field_store_string(fields[IDX_BUF_LRU_PAGE_IO_FIX],
					      "IO_READ"));
			break;
		case BUF_IO_WRITE:
			OK(field_store_string(fields[IDX_BUF_LRU_PAGE_IO_FIX],
					      "IO_WRITE"));
			break;
		}

		OK(field_store_string(fields[IDX_BUF_LRU_PAGE_IS_OLD],
				      (page_info->is_old) ? "YES" : "NO"));

		OK(fields[IDX_BUF_LRU_PAGE_FREE_CLOCK]->store(
			page_info->freed_page_clock));

		if (schema_table_store_record(thd, table)) {
			mem_heap_free(heap);
			DBUG_RETURN(1);
		}

		mem_heap_empty(heap);
	}

	mem_heap_free(heap);

	DBUG_RETURN(0);
}

/*******************************************************************//**
This is the function that goes through buffer pool's LRU list
and fetch information to INFORMATION_SCHEMA.INNODB_BUFFER_PAGE_LRU.
@return 0 on success, 1 on failure */
static
int
i_s_innodb_fill_buffer_lru(
/*=======================*/
	THD*			thd,		/*!< in: thread */
	TABLE_LIST*		tables,		/*!< in/out: tables to fill */
	buf_pool_t*		buf_pool,	/*!< in: buffer pool to scan */
	const ulint		pool_id)	/*!< in: buffer pool id */
{
	int			status = 0;
	buf_page_info_t*	info_buffer;
	ulint			lru_pos = 0;
	const buf_page_t*	bpage;
	ulint			lru_len;

	DBUG_ENTER("i_s_innodb_fill_buffer_lru");

	/* Obtain buf_pool mutex before allocate info_buffer, since
	UT_LIST_GET_LEN(buf_pool->LRU) could change */
	buf_pool_mutex_enter(buf_pool);

	lru_len = UT_LIST_GET_LEN(buf_pool->LRU);

	/* Print error message if malloc fail */
	info_buffer = (buf_page_info_t*) my_malloc(PSI_INSTRUMENT_ME,
		lru_len * sizeof *info_buffer, MYF(MY_WME));

	if (!info_buffer) {
		status = 1;
		goto exit;
	}

	memset(info_buffer, 0, lru_len * sizeof *info_buffer);

	/* Walk through Pool's LRU list and print the buffer page
	information */
	bpage = UT_LIST_GET_LAST(buf_pool->LRU);

	while (bpage != NULL) {
		/* Use the same function that collect buffer info for
		INNODB_BUFFER_PAGE to get buffer page info */
		i_s_innodb_buffer_page_get_info(bpage, pool_id, lru_pos,
						(info_buffer + lru_pos));

		bpage = UT_LIST_GET_PREV(LRU, bpage);

		lru_pos++;
	}

	ut_ad(lru_pos == lru_len);
	ut_ad(lru_pos == UT_LIST_GET_LEN(buf_pool->LRU));

exit:
	buf_pool_mutex_exit(buf_pool);

	if (info_buffer) {
		status = i_s_innodb_buf_page_lru_fill(
			thd, tables, info_buffer, lru_len);

		my_free(info_buffer);
	}

	DBUG_RETURN(status);
}

/*******************************************************************//**
Fill page information for pages in InnoDB buffer pool to the
dynamic table INFORMATION_SCHEMA.INNODB_BUFFER_PAGE_LRU
@return 0 on success, 1 on failure */
static
int
i_s_innodb_buf_page_lru_fill_table(
/*===============================*/
	THD*		thd,		/*!< in: thread */
	TABLE_LIST*	tables,		/*!< in/out: tables to fill */
	Item*		)		/*!< in: condition (ignored) */
{
	int	status	= 0;

	DBUG_ENTER("i_s_innodb_buf_page_lru_fill_table");

	/* deny access to any users that do not hold PROCESS_ACL */
	if (check_global_access(thd, PROCESS_ACL)) {
		DBUG_RETURN(0);
	}

	/* Walk through each buffer pool */
	for (ulint i = 0; i < srv_buf_pool_instances; i++) {
		buf_pool_t*	buf_pool;

		buf_pool = buf_pool_from_array(i);

		/* Fetch information from pages in this buffer pool's LRU list,
		and fill the corresponding I_S table */
		status = i_s_innodb_fill_buffer_lru(thd, tables, buf_pool, i);

		/* If something wrong, break and return */
		if (status) {
			break;
		}
	}

	DBUG_RETURN(status);
}

/*******************************************************************//**
Bind the dynamic table INFORMATION_SCHEMA.INNODB_BUFFER_PAGE_LRU.
@return 0 on success, 1 on failure */
static
int
i_s_innodb_buffer_page_lru_init(
/*============================*/
	void*	p)	/*!< in/out: table schema object */
{
	ST_SCHEMA_TABLE*	schema;

	DBUG_ENTER("i_s_innodb_buffer_page_lru_init");

	schema = reinterpret_cast<ST_SCHEMA_TABLE*>(p);

	schema->fields_info = i_s_innodb_buf_page_lru_fields_info;
	schema->fill_table = i_s_innodb_buf_page_lru_fill_table;

	DBUG_RETURN(0);
}

struct st_mysql_plugin	i_s_innodb_buffer_page_lru =
{
	/* the plugin type (a MYSQL_XXX_PLUGIN value) */
	/* int */
	STRUCT_FLD(type, MYSQL_INFORMATION_SCHEMA_PLUGIN),

	/* pointer to type-specific plugin descriptor */
	/* void* */
	STRUCT_FLD(info, &i_s_info),

	/* plugin name */
	/* const char* */
	STRUCT_FLD(name, "INNODB_BUFFER_PAGE_LRU"),

	/* plugin author (for SHOW PLUGINS) */
	/* const char* */
	STRUCT_FLD(author, plugin_author),

	/* general descriptive text (for SHOW PLUGINS) */
	/* const char* */
	STRUCT_FLD(descr, "InnoDB Buffer Page in LRU"),

	/* the plugin license (PLUGIN_LICENSE_XXX) */
	/* int */
	STRUCT_FLD(license, PLUGIN_LICENSE_GPL),

	/* the function to invoke when plugin is loaded */
	/* int (*)(void*); */
	STRUCT_FLD(init, i_s_innodb_buffer_page_lru_init),

	/* the function to invoke when plugin is unloaded */
	/* int (*)(void*); */
	STRUCT_FLD(deinit, i_s_common_deinit),

	/* plugin version (for SHOW PLUGINS) */
	/* unsigned int */
	STRUCT_FLD(version, INNODB_VERSION_SHORT),

	/* struct st_mysql_show_var* */
	STRUCT_FLD(status_vars, NULL),

	/* struct st_mysql_sys_var** */
	STRUCT_FLD(system_vars, NULL),

	/* reserved for dependency checking */
	/* void* */
	STRUCT_FLD(__reserved1, NULL),

	/* Plugin flags */
	/* unsigned long */
	STRUCT_FLD(flags, 0UL),
};

/*******************************************************************//**
Unbind a dynamic INFORMATION_SCHEMA table.
@return 0 on success */
static
int
i_s_common_deinit(
/*==============*/
	void*	p)	/*!< in/out: table schema object */
{
	DBUG_ENTER("i_s_common_deinit");

	/* Do nothing */

	DBUG_RETURN(0);
}

/**  SYS_TABLES  ***************************************************/
/* Fields of the dynamic table INFORMATION_SCHEMA.SYS_TABLES */
static ST_FIELD_INFO	innodb_sys_tables_fields_info[] =
{
#define SYS_TABLES_ID			0
	{STRUCT_FLD(field_name,		"TABLE_ID"),
	 STRUCT_FLD(field_length,	MY_INT64_NUM_DECIMAL_DIGITS),
	 STRUCT_FLD(field_type,		MYSQL_TYPE_LONGLONG),
	 STRUCT_FLD(value,		0),
	 STRUCT_FLD(field_flags,	MY_I_S_UNSIGNED),
	 STRUCT_FLD(old_name,		""),
	 STRUCT_FLD(open_method,	SKIP_OPEN_TABLE)},

#define SYS_TABLES_NAME			1
	{STRUCT_FLD(field_name,		"NAME"),
	 STRUCT_FLD(field_length,	MAX_FULL_NAME_LEN + 1),
	 STRUCT_FLD(field_type,		MYSQL_TYPE_STRING),
	 STRUCT_FLD(value,		0),
	 STRUCT_FLD(field_flags,	0),
	 STRUCT_FLD(old_name,		""),
	 STRUCT_FLD(open_method,	SKIP_OPEN_TABLE)},

#define SYS_TABLES_FLAG			2
	{STRUCT_FLD(field_name,		"FLAG"),
	 STRUCT_FLD(field_length,	MY_INT32_NUM_DECIMAL_DIGITS),
	 STRUCT_FLD(field_type,		MYSQL_TYPE_LONG),
	 STRUCT_FLD(value,		0),
	 STRUCT_FLD(field_flags,	0),
	 STRUCT_FLD(old_name,		""),
	 STRUCT_FLD(open_method,	SKIP_OPEN_TABLE)},

#define SYS_TABLES_NUM_COLUMN		3
	{STRUCT_FLD(field_name,		"N_COLS"),
	 STRUCT_FLD(field_length,	MY_INT32_NUM_DECIMAL_DIGITS),
	 STRUCT_FLD(field_type,		MYSQL_TYPE_LONG),
	 STRUCT_FLD(value,		0),
	 STRUCT_FLD(field_flags,	0),
	 STRUCT_FLD(old_name,		""),
	 STRUCT_FLD(open_method,	SKIP_OPEN_TABLE)},

#define SYS_TABLES_SPACE		4
	{STRUCT_FLD(field_name,		"SPACE"),
	 STRUCT_FLD(field_length,	MY_INT32_NUM_DECIMAL_DIGITS),
	 STRUCT_FLD(field_type,		MYSQL_TYPE_LONG),
	 STRUCT_FLD(value,		0),
	 STRUCT_FLD(field_flags,	0),
	 STRUCT_FLD(old_name,		""),
	 STRUCT_FLD(open_method,	SKIP_OPEN_TABLE)},

#define SYS_TABLES_ROW_FORMAT		5
	{STRUCT_FLD(field_name,		"ROW_FORMAT"),
	 STRUCT_FLD(field_length,	12),
	 STRUCT_FLD(field_type,		MYSQL_TYPE_STRING),
	 STRUCT_FLD(value,		0),
	 STRUCT_FLD(field_flags,	MY_I_S_MAYBE_NULL),
	 STRUCT_FLD(old_name,		""),
	 STRUCT_FLD(open_method,	SKIP_OPEN_TABLE)},

#define SYS_TABLES_ZIP_PAGE_SIZE	6
	{STRUCT_FLD(field_name,		"ZIP_PAGE_SIZE"),
	 STRUCT_FLD(field_length,	MY_INT32_NUM_DECIMAL_DIGITS),
	 STRUCT_FLD(field_type,		MYSQL_TYPE_LONG),
	 STRUCT_FLD(value,		0),
	 STRUCT_FLD(field_flags,	MY_I_S_UNSIGNED),
	 STRUCT_FLD(old_name,		""),
	 STRUCT_FLD(open_method,	SKIP_OPEN_TABLE)},

#define SYS_TABLES_SPACE_TYPE		7
	{STRUCT_FLD(field_name,		"SPACE_TYPE"),
	 STRUCT_FLD(field_length,	10),
	 STRUCT_FLD(field_type,		MYSQL_TYPE_STRING),
	 STRUCT_FLD(value,		0),
	 STRUCT_FLD(field_flags,	MY_I_S_MAYBE_NULL),
	 STRUCT_FLD(old_name,		""),
	 STRUCT_FLD(open_method,	SKIP_OPEN_TABLE)},

	END_OF_ST_FIELD_INFO
};

/**********************************************************************//**
Populate information_schema.innodb_sys_tables table with information
from SYS_TABLES.
@return 0 on success */
static
int
i_s_dict_fill_sys_tables(
/*=====================*/
	THD*		thd,		/*!< in: thread */
	dict_table_t*	table,		/*!< in: table */
	TABLE*		table_to_fill)	/*!< in/out: fill this table */
{
	Field**			fields;
	ulint			compact = DICT_TF_GET_COMPACT(table->flags);
	ulint			atomic_blobs = DICT_TF_HAS_ATOMIC_BLOBS(
								table->flags);
	const page_size_t&	page_size = dict_tf_get_page_size(table->flags);
	const char*		row_format;
	const char*		space_type;

	if (!compact) {
		row_format = "Redundant";
	} else if (!atomic_blobs) {
		row_format = "Compact";
	} else if (DICT_TF_GET_ZIP_SSIZE(table->flags)) {
		row_format = "Compressed";
	} else {
		row_format = "Dynamic";
	}

	if (is_system_tablespace(table->space)) {
		space_type = "System";
	} else if (DICT_TF_HAS_SHARED_SPACE(table->flags)) {
		space_type = "General";
	} else {
		space_type = "Single";
	}

	DBUG_ENTER("i_s_dict_fill_sys_tables");

	fields = table_to_fill->field;

	OK(fields[SYS_TABLES_ID]->store(longlong(table->id), TRUE));

	OK(field_store_string(fields[SYS_TABLES_NAME], table->name.m_name));

	OK(fields[SYS_TABLES_FLAG]->store(table->flags));

	OK(fields[SYS_TABLES_NUM_COLUMN]->store(table->n_cols));

	OK(fields[SYS_TABLES_SPACE]->store(table->space));

	OK(field_store_string(fields[SYS_TABLES_ROW_FORMAT], row_format));

	OK(fields[SYS_TABLES_ZIP_PAGE_SIZE]->store(static_cast<double>(
				page_size.is_compressed()
				? page_size.physical()
				: 0)));

	OK(field_store_string(fields[SYS_TABLES_SPACE_TYPE], space_type));

	OK(schema_table_store_record(thd, table_to_fill));

	DBUG_RETURN(0);
}
/*******************************************************************//**
Function to go through each record in SYS_TABLES table, and fill the
information_schema.innodb_sys_tables table with related table information
@return 0 on success */
static
int
i_s_sys_tables_fill_table(
/*======================*/
	THD*		thd,	/*!< in: thread */
	TABLE_LIST*	tables,	/*!< in/out: tables to fill */
	Item*		)	/*!< in: condition (not used) */
{
	btr_pcur_t	pcur;
	const rec_t*	rec;
	mem_heap_t*	heap;
	mtr_t		mtr;

	DBUG_ENTER("i_s_sys_tables_fill_table");

	/* deny access to user without PROCESS_ACL privilege */
	if (check_global_access(thd, PROCESS_ACL)) {
		DBUG_RETURN(0);
	}

	heap = mem_heap_create(1000);
	mutex_enter(&dict_sys->mutex);
	mtr_start(&mtr);

	rec = dict_startscan_system(&pcur, &mtr, SYS_TABLES);

	while (rec) {
		const char*	err_msg;
		dict_table_t*	table_rec;

		/* Create and populate a dict_table_t structure with
		information from SYS_TABLES row */
		err_msg = dict_process_sys_tables_rec_and_mtr_commit(
			heap, rec, &table_rec,
			DICT_TABLE_LOAD_FROM_RECORD, &mtr);

		mutex_exit(&dict_sys->mutex);

		if (!err_msg) {
			i_s_dict_fill_sys_tables(thd, table_rec, tables->table);
		} else {
			push_warning_printf(thd, Sql_condition::SL_WARNING,
					    ER_CANT_FIND_SYSTEM_REC, "%s",
					    err_msg);
		}

		/* Since dict_process_sys_tables_rec_and_mtr_commit()
		is called with DICT_TABLE_LOAD_FROM_RECORD, the table_rec
		is created in dict_process_sys_tables_rec(), we will
		need to free it */
		if (table_rec) {
			dict_mem_table_free(table_rec);
		}

		mem_heap_empty(heap);

		/* Get the next record */
		mutex_enter(&dict_sys->mutex);
		mtr_start(&mtr);
		rec = dict_getnext_system(&pcur, &mtr);
	}

	mtr_commit(&mtr);
	mutex_exit(&dict_sys->mutex);
	mem_heap_free(heap);

	DBUG_RETURN(0);
}

/*******************************************************************//**
Bind the dynamic table INFORMATION_SCHEMA.innodb_sys_tables
@return 0 on success */
static
int
innodb_sys_tables_init(
/*===================*/
	void*	p)	/*!< in/out: table schema object */
{
	ST_SCHEMA_TABLE*	schema;

	DBUG_ENTER("innodb_sys_tables_init");

	schema = (ST_SCHEMA_TABLE*) p;

	schema->fields_info = innodb_sys_tables_fields_info;
	schema->fill_table = i_s_sys_tables_fill_table;

	DBUG_RETURN(0);
}

struct st_mysql_plugin	i_s_innodb_sys_tables =
{
	/* the plugin type (a MYSQL_XXX_PLUGIN value) */
	/* int */
	STRUCT_FLD(type, MYSQL_INFORMATION_SCHEMA_PLUGIN),

	/* pointer to type-specific plugin descriptor */
	/* void* */
	STRUCT_FLD(info, &i_s_info),

	/* plugin name */
	/* const char* */
	STRUCT_FLD(name, "INNODB_SYS_TABLES"),

	/* plugin author (for SHOW PLUGINS) */
	/* const char* */
	STRUCT_FLD(author, plugin_author),

	/* general descriptive text (for SHOW PLUGINS) */
	/* const char* */
	STRUCT_FLD(descr, "InnoDB SYS_TABLES"),

	/* the plugin license (PLUGIN_LICENSE_XXX) */
	/* int */
	STRUCT_FLD(license, PLUGIN_LICENSE_GPL),

	/* the function to invoke when plugin is loaded */
	/* int (*)(void*); */
	STRUCT_FLD(init, innodb_sys_tables_init),

	/* the function to invoke when plugin is unloaded */
	/* int (*)(void*); */
	STRUCT_FLD(deinit, i_s_common_deinit),

	/* plugin version (for SHOW PLUGINS) */
	/* unsigned int */
	STRUCT_FLD(version, INNODB_VERSION_SHORT),

	/* struct st_mysql_show_var* */
	STRUCT_FLD(status_vars, NULL),

	/* struct st_mysql_sys_var** */
	STRUCT_FLD(system_vars, NULL),

	/* reserved for dependency checking */
	/* void* */
	STRUCT_FLD(__reserved1, NULL),

	/* Plugin flags */
	/* unsigned long */
	STRUCT_FLD(flags, 0UL),
};

/**  SYS_TABLESTATS  ***********************************************/
/* Fields of the dynamic table INFORMATION_SCHEMA.SYS_TABLESTATS */
static ST_FIELD_INFO	innodb_sys_tablestats_fields_info[] =
{
#define SYS_TABLESTATS_ID		0
	{STRUCT_FLD(field_name,		"TABLE_ID"),
	 STRUCT_FLD(field_length,	MY_INT64_NUM_DECIMAL_DIGITS),
	 STRUCT_FLD(field_type,		MYSQL_TYPE_LONGLONG),
	 STRUCT_FLD(value,		0),
	 STRUCT_FLD(field_flags,	MY_I_S_UNSIGNED),
	 STRUCT_FLD(old_name,		""),
	 STRUCT_FLD(open_method,	SKIP_OPEN_TABLE)},

#define SYS_TABLESTATS_NAME		1
	{STRUCT_FLD(field_name,		"NAME"),
	 STRUCT_FLD(field_length,	NAME_LEN + 1),
	 STRUCT_FLD(field_type,		MYSQL_TYPE_STRING),
	 STRUCT_FLD(value,		0),
	 STRUCT_FLD(field_flags,	0),
	 STRUCT_FLD(old_name,		""),
	 STRUCT_FLD(open_method,	SKIP_OPEN_TABLE)},

#define SYS_TABLESTATS_INIT		2
	{STRUCT_FLD(field_name,		"STATS_INITIALIZED"),
	 STRUCT_FLD(field_length,	NAME_LEN + 1),
	 STRUCT_FLD(field_type,		MYSQL_TYPE_STRING),
	 STRUCT_FLD(value,		0),
	 STRUCT_FLD(field_flags,	0),
	 STRUCT_FLD(old_name,		""),
	 STRUCT_FLD(open_method,	SKIP_OPEN_TABLE)},

#define SYS_TABLESTATS_NROW		3
	{STRUCT_FLD(field_name,		"NUM_ROWS"),
	 STRUCT_FLD(field_length,	MY_INT64_NUM_DECIMAL_DIGITS),
	 STRUCT_FLD(field_type,		MYSQL_TYPE_LONGLONG),
	 STRUCT_FLD(value,		0),
	 STRUCT_FLD(field_flags,	MY_I_S_UNSIGNED),
	 STRUCT_FLD(old_name,		""),
	 STRUCT_FLD(open_method,	SKIP_OPEN_TABLE)},

#define SYS_TABLESTATS_CLUST_SIZE	4
	{STRUCT_FLD(field_name,		"CLUST_INDEX_SIZE"),
	 STRUCT_FLD(field_length,	MY_INT64_NUM_DECIMAL_DIGITS),
	 STRUCT_FLD(field_type,		MYSQL_TYPE_LONGLONG),
	 STRUCT_FLD(value,		0),
	 STRUCT_FLD(field_flags,	MY_I_S_UNSIGNED),
	 STRUCT_FLD(old_name,		""),
	 STRUCT_FLD(open_method,	SKIP_OPEN_TABLE)},

#define SYS_TABLESTATS_INDEX_SIZE	5
	{STRUCT_FLD(field_name,		"OTHER_INDEX_SIZE"),
	 STRUCT_FLD(field_length,	MY_INT64_NUM_DECIMAL_DIGITS),
	 STRUCT_FLD(field_type,		MYSQL_TYPE_LONGLONG),
	 STRUCT_FLD(value,		0),
	 STRUCT_FLD(field_flags,	MY_I_S_UNSIGNED),
	 STRUCT_FLD(old_name,		""),
	 STRUCT_FLD(open_method,	SKIP_OPEN_TABLE)},

#define SYS_TABLESTATS_MODIFIED		6
	{STRUCT_FLD(field_name,		"MODIFIED_COUNTER"),
	 STRUCT_FLD(field_length,	MY_INT64_NUM_DECIMAL_DIGITS),
	 STRUCT_FLD(field_type,		MYSQL_TYPE_LONGLONG),
	 STRUCT_FLD(value,		0),
	 STRUCT_FLD(field_flags,	MY_I_S_UNSIGNED),
	 STRUCT_FLD(old_name,		""),
	 STRUCT_FLD(open_method,	SKIP_OPEN_TABLE)},

#define SYS_TABLESTATS_AUTONINC		7
	{STRUCT_FLD(field_name,		"AUTOINC"),
	 STRUCT_FLD(field_length,	MY_INT64_NUM_DECIMAL_DIGITS),
	 STRUCT_FLD(field_type,		MYSQL_TYPE_LONGLONG),
	 STRUCT_FLD(value,		0),
	 STRUCT_FLD(field_flags,	MY_I_S_UNSIGNED),
	 STRUCT_FLD(old_name,		""),
	 STRUCT_FLD(open_method,	SKIP_OPEN_TABLE)},

#define SYS_TABLESTATS_TABLE_REF_COUNT	8
	{STRUCT_FLD(field_name,		"REF_COUNT"),
	 STRUCT_FLD(field_length,	MY_INT32_NUM_DECIMAL_DIGITS),
	 STRUCT_FLD(field_type,		MYSQL_TYPE_LONG),
	 STRUCT_FLD(value,		0),
	 STRUCT_FLD(field_flags,	0),
	 STRUCT_FLD(old_name,		""),
	 STRUCT_FLD(open_method,	SKIP_OPEN_TABLE)},

	END_OF_ST_FIELD_INFO
};

/** Populate information_schema.innodb_sys_tablestats table with information
from SYS_TABLES.
@param[in]	thd		thread ID
@param[in,out]	table		table
@param[in]	ref_count	table reference count
@param[in,out]	table_to_fill	fill this table
@return 0 on success */
static
int
i_s_dict_fill_sys_tablestats(
	THD*		thd,
	dict_table_t*	table,
	ulint		ref_count,
	TABLE*		table_to_fill)
{
	Field**		fields;

	DBUG_ENTER("i_s_dict_fill_sys_tablestats");

	fields = table_to_fill->field;

	OK(fields[SYS_TABLESTATS_ID]->store(longlong(table->id), TRUE));

	OK(field_store_string(fields[SYS_TABLESTATS_NAME],
			      table->name.m_name));

	dict_table_stats_lock(table, RW_S_LATCH);

	if (table->stat_initialized) {
		OK(field_store_string(fields[SYS_TABLESTATS_INIT],
				      "Initialized"));

		OK(fields[SYS_TABLESTATS_NROW]->store(table->stat_n_rows,
						      TRUE));

		OK(fields[SYS_TABLESTATS_CLUST_SIZE]->store(
			static_cast<double>(table->stat_clustered_index_size)));

		OK(fields[SYS_TABLESTATS_INDEX_SIZE]->store(
			static_cast<double>(table->stat_sum_of_other_index_sizes)));

		OK(fields[SYS_TABLESTATS_MODIFIED]->store(
			static_cast<double>(table->stat_modified_counter)));
	} else {
		OK(field_store_string(fields[SYS_TABLESTATS_INIT],
				      "Uninitialized"));

		OK(fields[SYS_TABLESTATS_NROW]->store(0, TRUE));

		OK(fields[SYS_TABLESTATS_CLUST_SIZE]->store(0));

		OK(fields[SYS_TABLESTATS_INDEX_SIZE]->store(0));

		OK(fields[SYS_TABLESTATS_MODIFIED]->store(0));
	}

	dict_table_stats_unlock(table, RW_S_LATCH);

	OK(fields[SYS_TABLESTATS_AUTONINC]->store(table->autoinc, TRUE));

	OK(fields[SYS_TABLESTATS_TABLE_REF_COUNT]->store(
		static_cast<double>(ref_count)));

	OK(schema_table_store_record(thd, table_to_fill));

	DBUG_RETURN(0);
}

/*******************************************************************//**
Function to go through each record in SYS_TABLES table, and fill the
information_schema.innodb_sys_tablestats table with table statistics
related information
@return 0 on success */
static
int
i_s_sys_tables_fill_table_stats(
/*============================*/
	THD*		thd,	/*!< in: thread */
	TABLE_LIST*	tables,	/*!< in/out: tables to fill */
	Item*		)	/*!< in: condition (not used) */
{
	btr_pcur_t	pcur;
	const rec_t*	rec;
	mem_heap_t*	heap;
	mtr_t		mtr;

	DBUG_ENTER("i_s_sys_tables_fill_table_stats");

	/* deny access to user without PROCESS_ACL privilege */
	if (check_global_access(thd, PROCESS_ACL)) {
		DBUG_RETURN(0);
	}

	heap = mem_heap_create(1000);
	mutex_enter(&dict_sys->mutex);
	mtr_start(&mtr);

	rec = dict_startscan_system(&pcur, &mtr, SYS_TABLES);

	while (rec) {
		const char*	err_msg;
		dict_table_t*	table_rec;
		ulint		ref_count = 0;

		/* Fetch the dict_table_t structure corresponding to
		this SYS_TABLES record */
		err_msg = dict_process_sys_tables_rec_and_mtr_commit(
			heap, rec, &table_rec,
			DICT_TABLE_LOAD_FROM_CACHE, &mtr);

		if (table_rec != NULL) {
			ut_ad(err_msg == NULL);

			ref_count = table_rec->get_ref_count();

			/* Protect the dict_table_t object by incrementing
			the reference count. */
			table_rec->acquire();
		}

		mutex_exit(&dict_sys->mutex);

		DBUG_EXECUTE_IF("test_sys_tablestats", {
			if (strcmp("test/t1", table_rec->name.m_name) == 0 ) {
				DEBUG_SYNC_C("dict_table_not_protected");
			}});

		if (table_rec != NULL) {
			i_s_dict_fill_sys_tablestats(thd, table_rec, ref_count,
						     tables->table);
		} else {
			push_warning_printf(thd, Sql_condition::SL_WARNING,
					    ER_CANT_FIND_SYSTEM_REC, "%s",
					    err_msg);
		}

		mem_heap_empty(heap);

		/* Get the next record */
		mutex_enter(&dict_sys->mutex);

		if (table_rec != NULL) {
			table_rec->release();
		}

		mtr_start(&mtr);
		rec = dict_getnext_system(&pcur, &mtr);
	}

	mtr_commit(&mtr);
	mutex_exit(&dict_sys->mutex);
	mem_heap_free(heap);

	DBUG_RETURN(0);
}

/*******************************************************************//**
Bind the dynamic table INFORMATION_SCHEMA.innodb_sys_tablestats
@return 0 on success */
static
int
innodb_sys_tablestats_init(
/*=======================*/
	void*	p)	/*!< in/out: table schema object */
{
	ST_SCHEMA_TABLE*	schema;

	DBUG_ENTER("innodb_sys_tablestats_init");

	schema = (ST_SCHEMA_TABLE*) p;

	schema->fields_info = innodb_sys_tablestats_fields_info;
	schema->fill_table = i_s_sys_tables_fill_table_stats;

	DBUG_RETURN(0);
}

struct st_mysql_plugin	i_s_innodb_sys_tablestats =
{
	/* the plugin type (a MYSQL_XXX_PLUGIN value) */
	/* int */
	STRUCT_FLD(type, MYSQL_INFORMATION_SCHEMA_PLUGIN),

	/* pointer to type-specific plugin descriptor */
	/* void* */
	STRUCT_FLD(info, &i_s_info),

	/* plugin name */
	/* const char* */
	STRUCT_FLD(name, "INNODB_SYS_TABLESTATS"),

	/* plugin author (for SHOW PLUGINS) */
	/* const char* */
	STRUCT_FLD(author, plugin_author),

	/* general descriptive text (for SHOW PLUGINS) */
	/* const char* */
	STRUCT_FLD(descr, "InnoDB SYS_TABLESTATS"),

	/* the plugin license (PLUGIN_LICENSE_XXX) */
	/* int */
	STRUCT_FLD(license, PLUGIN_LICENSE_GPL),

	/* the function to invoke when plugin is loaded */
	/* int (*)(void*); */
	STRUCT_FLD(init, innodb_sys_tablestats_init),

	/* the function to invoke when plugin is unloaded */
	/* int (*)(void*); */
	STRUCT_FLD(deinit, i_s_common_deinit),

	/* plugin version (for SHOW PLUGINS) */
	/* unsigned int */
	STRUCT_FLD(version, INNODB_VERSION_SHORT),

	/* struct st_mysql_show_var* */
	STRUCT_FLD(status_vars, NULL),

	/* struct st_mysql_sys_var** */
	STRUCT_FLD(system_vars, NULL),

	/* reserved for dependency checking */
	/* void* */
	STRUCT_FLD(__reserved1, NULL),

	/* Plugin flags */
	/* unsigned long */
	STRUCT_FLD(flags, 0UL),
};

/**  SYS_INDEXES  **************************************************/
/* Fields of the dynamic table INFORMATION_SCHEMA.SYS_INDEXES */
static ST_FIELD_INFO	innodb_sysindex_fields_info[] =
{
#define SYS_INDEX_ID		0
	{STRUCT_FLD(field_name,		"INDEX_ID"),
	 STRUCT_FLD(field_length,	MY_INT64_NUM_DECIMAL_DIGITS),
	 STRUCT_FLD(field_type,		MYSQL_TYPE_LONGLONG),
	 STRUCT_FLD(value,		0),
	 STRUCT_FLD(field_flags,	MY_I_S_UNSIGNED),
	 STRUCT_FLD(old_name,		""),
	 STRUCT_FLD(open_method,	SKIP_OPEN_TABLE)},

#define SYS_INDEX_NAME		1
	{STRUCT_FLD(field_name,		"NAME"),
	 STRUCT_FLD(field_length,	NAME_LEN + 1),
	 STRUCT_FLD(field_type,		MYSQL_TYPE_STRING),
	 STRUCT_FLD(value,		0),
	 STRUCT_FLD(field_flags,	0),
	 STRUCT_FLD(old_name,		""),
	 STRUCT_FLD(open_method,	SKIP_OPEN_TABLE)},

#define SYS_INDEX_TABLE_ID	2
	{STRUCT_FLD(field_name,		"TABLE_ID"),
	 STRUCT_FLD(field_length,	MY_INT64_NUM_DECIMAL_DIGITS),
	 STRUCT_FLD(field_type,		MYSQL_TYPE_LONGLONG),
	 STRUCT_FLD(value,		0),
	 STRUCT_FLD(field_flags,	MY_I_S_UNSIGNED),
	 STRUCT_FLD(old_name,		""),
	 STRUCT_FLD(open_method,	SKIP_OPEN_TABLE)},

#define SYS_INDEX_TYPE		3
	{STRUCT_FLD(field_name,		"TYPE"),
	 STRUCT_FLD(field_length,	MY_INT32_NUM_DECIMAL_DIGITS),
	 STRUCT_FLD(field_type,		MYSQL_TYPE_LONG),
	 STRUCT_FLD(value,		0),
	 STRUCT_FLD(field_flags,	0),
	 STRUCT_FLD(old_name,		""),
	 STRUCT_FLD(open_method,	SKIP_OPEN_TABLE)},

#define SYS_INDEX_NUM_FIELDS	4
	{STRUCT_FLD(field_name,		"N_FIELDS"),
	 STRUCT_FLD(field_length,	MY_INT32_NUM_DECIMAL_DIGITS),
	 STRUCT_FLD(field_type,		MYSQL_TYPE_LONG),
	 STRUCT_FLD(value,		0),
	 STRUCT_FLD(field_flags,	0),
	 STRUCT_FLD(old_name,		""),
	 STRUCT_FLD(open_method,	SKIP_OPEN_TABLE)},

#define SYS_INDEX_PAGE_NO	5
	{STRUCT_FLD(field_name,		"PAGE_NO"),
	 STRUCT_FLD(field_length,	MY_INT32_NUM_DECIMAL_DIGITS),
	 STRUCT_FLD(field_type,		MYSQL_TYPE_LONG),
	 STRUCT_FLD(value,		0),
	 STRUCT_FLD(field_flags,	0),
	 STRUCT_FLD(old_name,		""),
	 STRUCT_FLD(open_method,	SKIP_OPEN_TABLE)},

#define SYS_INDEX_SPACE		6
	{STRUCT_FLD(field_name,		"SPACE"),
	 STRUCT_FLD(field_length,	MY_INT32_NUM_DECIMAL_DIGITS),
	 STRUCT_FLD(field_type,		MYSQL_TYPE_LONG),
	 STRUCT_FLD(value,		0),
	 STRUCT_FLD(field_flags,	0),
	 STRUCT_FLD(old_name,		""),
	 STRUCT_FLD(open_method,	SKIP_OPEN_TABLE)},

#define SYS_INDEX_MERGE_THRESHOLD 7
	{STRUCT_FLD(field_name,		"MERGE_THRESHOLD"),
	 STRUCT_FLD(field_length,	MY_INT32_NUM_DECIMAL_DIGITS),
	 STRUCT_FLD(field_type,		MYSQL_TYPE_LONG),
	 STRUCT_FLD(value,		0),
	 STRUCT_FLD(field_flags,	0),
	 STRUCT_FLD(old_name,		""),
	 STRUCT_FLD(open_method,	SKIP_OPEN_TABLE)},

	END_OF_ST_FIELD_INFO
};

/**********************************************************************//**
Function to populate the information_schema.innodb_sys_indexes table with
collected index information
@return 0 on success */
static
int
i_s_dict_fill_sys_indexes(
/*======================*/
	THD*		thd,		/*!< in: thread */
	table_id_t	table_id,	/*!< in: table id */
	dict_index_t*	index,		/*!< in: populated dict_index_t
					struct with index info */
	TABLE*		table_to_fill)	/*!< in/out: fill this table */
{
	Field**		fields;

	DBUG_ENTER("i_s_dict_fill_sys_indexes");

	fields = table_to_fill->field;

	OK(field_store_index_name(fields[SYS_INDEX_NAME], index->name));

	OK(fields[SYS_INDEX_ID]->store(longlong(index->id), TRUE));

	OK(fields[SYS_INDEX_TABLE_ID]->store(longlong(table_id), TRUE));

	OK(fields[SYS_INDEX_TYPE]->store(index->type));

	OK(fields[SYS_INDEX_NUM_FIELDS]->store(index->n_fields));

	/* FIL_NULL is ULINT32_UNDEFINED */
	if (index->page == FIL_NULL) {
		OK(fields[SYS_INDEX_PAGE_NO]->store(-1));
	} else {
		OK(fields[SYS_INDEX_PAGE_NO]->store(index->page));
	}

	OK(fields[SYS_INDEX_SPACE]->store(index->space));

	OK(fields[SYS_INDEX_MERGE_THRESHOLD]->store(index->merge_threshold));

	OK(schema_table_store_record(thd, table_to_fill));

	DBUG_RETURN(0);
}
/*******************************************************************//**
Function to go through each record in SYS_INDEXES table, and fill the
information_schema.innodb_sys_indexes table with related index information
@return 0 on success */
static
int
i_s_sys_indexes_fill_table(
/*=======================*/
	THD*		thd,	/*!< in: thread */
	TABLE_LIST*	tables,	/*!< in/out: tables to fill */
	Item*		)	/*!< in: condition (not used) */
{
	btr_pcur_t		pcur;
	const rec_t*		rec;
	mem_heap_t*		heap;
	mtr_t			mtr;

	DBUG_ENTER("i_s_sys_indexes_fill_table");

	/* deny access to user without PROCESS_ACL privilege */
	if (check_global_access(thd, PROCESS_ACL)) {
		DBUG_RETURN(0);
	}

	heap = mem_heap_create(1000);
	mutex_enter(&dict_sys->mutex);
	mtr_start(&mtr);

	/* Start scan the SYS_INDEXES table */
	rec = dict_startscan_system(&pcur, &mtr, SYS_INDEXES);

	/* Process each record in the table */
	while (rec) {
		const char*	err_msg;
		table_id_t	table_id;
		dict_index_t	index_rec;

		/* Populate a dict_index_t structure with information from
		a SYS_INDEXES row */
		err_msg = dict_process_sys_indexes_rec(heap, rec, &index_rec,
						       &table_id);

		mtr_commit(&mtr);
		mutex_exit(&dict_sys->mutex);

		if (!err_msg) {
			i_s_dict_fill_sys_indexes(thd, table_id, &index_rec,
						 tables->table);
		} else {
			push_warning_printf(thd, Sql_condition::SL_WARNING,
					    ER_CANT_FIND_SYSTEM_REC, "%s",
					    err_msg);
		}

		mem_heap_empty(heap);

		/* Get the next record */
		mutex_enter(&dict_sys->mutex);
		mtr_start(&mtr);
		rec = dict_getnext_system(&pcur, &mtr);
	}

	mtr_commit(&mtr);
	mutex_exit(&dict_sys->mutex);
	mem_heap_free(heap);

	DBUG_RETURN(0);
}
/*******************************************************************//**
Bind the dynamic table INFORMATION_SCHEMA.innodb_sys_indexes
@return 0 on success */
static
int
innodb_sys_indexes_init(
/*====================*/
	void*	p)	/*!< in/out: table schema object */
{
	ST_SCHEMA_TABLE*	schema;

	DBUG_ENTER("innodb_sys_indexes_init");

	schema = (ST_SCHEMA_TABLE*) p;

	schema->fields_info = innodb_sysindex_fields_info;
	schema->fill_table = i_s_sys_indexes_fill_table;

	DBUG_RETURN(0);
}

struct st_mysql_plugin	i_s_innodb_sys_indexes =
{
	/* the plugin type (a MYSQL_XXX_PLUGIN value) */
	/* int */
	STRUCT_FLD(type, MYSQL_INFORMATION_SCHEMA_PLUGIN),

	/* pointer to type-specific plugin descriptor */
	/* void* */
	STRUCT_FLD(info, &i_s_info),

	/* plugin name */
	/* const char* */
	STRUCT_FLD(name, "INNODB_SYS_INDEXES"),

	/* plugin author (for SHOW PLUGINS) */
	/* const char* */
	STRUCT_FLD(author, plugin_author),

	/* general descriptive text (for SHOW PLUGINS) */
	/* const char* */
	STRUCT_FLD(descr, "InnoDB SYS_INDEXES"),

	/* the plugin license (PLUGIN_LICENSE_XXX) */
	/* int */
	STRUCT_FLD(license, PLUGIN_LICENSE_GPL),

	/* the function to invoke when plugin is loaded */
	/* int (*)(void*); */
	STRUCT_FLD(init, innodb_sys_indexes_init),

	/* the function to invoke when plugin is unloaded */
	/* int (*)(void*); */
	STRUCT_FLD(deinit, i_s_common_deinit),

	/* plugin version (for SHOW PLUGINS) */
	/* unsigned int */
	STRUCT_FLD(version, INNODB_VERSION_SHORT),

	/* struct st_mysql_show_var* */
	STRUCT_FLD(status_vars, NULL),

	/* struct st_mysql_sys_var** */
	STRUCT_FLD(system_vars, NULL),

	/* reserved for dependency checking */
	/* void* */
	STRUCT_FLD(__reserved1, NULL),

	/* Plugin flags */
	/* unsigned long */
	STRUCT_FLD(flags, 0UL),
};

/**  SYS_COLUMNS  **************************************************/
/* Fields of the dynamic table INFORMATION_SCHEMA.INNODB_SYS_COLUMNS */
static ST_FIELD_INFO	innodb_sys_columns_fields_info[] =
{
#define SYS_COLUMN_TABLE_ID		0
	{STRUCT_FLD(field_name,		"TABLE_ID"),
	 STRUCT_FLD(field_length,	MY_INT64_NUM_DECIMAL_DIGITS),
	 STRUCT_FLD(field_type,		MYSQL_TYPE_LONGLONG),
	 STRUCT_FLD(value,		0),
	 STRUCT_FLD(field_flags,	MY_I_S_UNSIGNED),
	 STRUCT_FLD(old_name,		""),
	 STRUCT_FLD(open_method,	SKIP_OPEN_TABLE)},

#define SYS_COLUMN_NAME		1
	{STRUCT_FLD(field_name,		"NAME"),
	 STRUCT_FLD(field_length,	NAME_LEN + 1),
	 STRUCT_FLD(field_type,		MYSQL_TYPE_STRING),
	 STRUCT_FLD(value,		0),
	 STRUCT_FLD(field_flags,	0),
	 STRUCT_FLD(old_name,		""),
	 STRUCT_FLD(open_method,	SKIP_OPEN_TABLE)},

#define SYS_COLUMN_POSITION	2
	{STRUCT_FLD(field_name,		"POS"),
	 STRUCT_FLD(field_length,	MY_INT64_NUM_DECIMAL_DIGITS),
	 STRUCT_FLD(field_type,		MYSQL_TYPE_LONGLONG),
	 STRUCT_FLD(value,		0),
	 STRUCT_FLD(field_flags,	MY_I_S_UNSIGNED),
	 STRUCT_FLD(old_name,		""),
	 STRUCT_FLD(open_method,	SKIP_OPEN_TABLE)},

#define SYS_COLUMN_MTYPE		3
	{STRUCT_FLD(field_name,		"MTYPE"),
	 STRUCT_FLD(field_length,	MY_INT32_NUM_DECIMAL_DIGITS),
	 STRUCT_FLD(field_type,		MYSQL_TYPE_LONG),
	 STRUCT_FLD(value,		0),
	 STRUCT_FLD(field_flags,	0),
	 STRUCT_FLD(old_name,		""),
	 STRUCT_FLD(open_method,	SKIP_OPEN_TABLE)},

#define SYS_COLUMN__PRTYPE	4
	{STRUCT_FLD(field_name,		"PRTYPE"),
	 STRUCT_FLD(field_length,	MY_INT32_NUM_DECIMAL_DIGITS),
	 STRUCT_FLD(field_type,		MYSQL_TYPE_LONG),
	 STRUCT_FLD(value,		0),
	 STRUCT_FLD(field_flags,	0),
	 STRUCT_FLD(old_name,		""),
	 STRUCT_FLD(open_method,	SKIP_OPEN_TABLE)},

#define SYS_COLUMN_COLUMN_LEN	5
	{STRUCT_FLD(field_name,		"LEN"),
	 STRUCT_FLD(field_length,	MY_INT32_NUM_DECIMAL_DIGITS),
	 STRUCT_FLD(field_type,		MYSQL_TYPE_LONG),
	 STRUCT_FLD(value,		0),
	 STRUCT_FLD(field_flags,	0),
	 STRUCT_FLD(old_name,		""),
	 STRUCT_FLD(open_method,	SKIP_OPEN_TABLE)},

	END_OF_ST_FIELD_INFO
};

/**********************************************************************//**
Function to populate the information_schema.innodb_sys_columns with
related column information
@return 0 on success */
static
int
i_s_dict_fill_sys_columns(
/*======================*/
	THD*		thd,		/*!< in: thread */
	table_id_t	table_id,	/*!< in: table ID */
	const char*	col_name,	/*!< in: column name */
	dict_col_t*	column,		/*!< in: dict_col_t struct holding
					more column information */
	ulint		nth_v_col,	/*!< in: virtual column, its
					sequence number (nth virtual col) */
	TABLE*		table_to_fill)	/*!< in/out: fill this table */
{
	Field**		fields;

	DBUG_ENTER("i_s_dict_fill_sys_columns");

	fields = table_to_fill->field;

	OK(fields[SYS_COLUMN_TABLE_ID]->store((longlong) table_id, TRUE));

	OK(field_store_string(fields[SYS_COLUMN_NAME], col_name));

	if (dict_col_is_virtual(column)) {
		ulint	pos = dict_create_v_col_pos(nth_v_col, column->ind);
		OK(fields[SYS_COLUMN_POSITION]->store(pos));
	} else {
		OK(fields[SYS_COLUMN_POSITION]->store(column->ind));
	}

	OK(fields[SYS_COLUMN_MTYPE]->store(column->mtype));

	OK(fields[SYS_COLUMN__PRTYPE]->store(column->prtype));

	OK(fields[SYS_COLUMN_COLUMN_LEN]->store(column->len));

	OK(schema_table_store_record(thd, table_to_fill));

	DBUG_RETURN(0);
}
/*******************************************************************//**
Function to fill information_schema.innodb_sys_columns with information
collected by scanning SYS_COLUMNS table.
@return 0 on success */
static
int
i_s_sys_columns_fill_table(
/*=======================*/
	THD*		thd,	/*!< in: thread */
	TABLE_LIST*	tables,	/*!< in/out: tables to fill */
	Item*		)	/*!< in: condition (not used) */
{
	btr_pcur_t	pcur;
	const rec_t*	rec;
	const char*	col_name;
	mem_heap_t*	heap;
	mtr_t		mtr;

	DBUG_ENTER("i_s_sys_columns_fill_table");

	/* deny access to user without PROCESS_ACL privilege */
	if (check_global_access(thd, PROCESS_ACL)) {
		DBUG_RETURN(0);
	}

	heap = mem_heap_create(1000);
	mutex_enter(&dict_sys->mutex);
	mtr_start(&mtr);

	rec = dict_startscan_system(&pcur, &mtr, SYS_COLUMNS);

	while (rec) {
		const char*	err_msg;
		dict_col_t	column_rec;
		table_id_t	table_id;
		ulint		nth_v_col;

		/* populate a dict_col_t structure with information from
		a SYS_COLUMNS row */
		err_msg = dict_process_sys_columns_rec(heap, rec, &column_rec,
						       &table_id, &col_name,
						       &nth_v_col);

		mtr_commit(&mtr);
		mutex_exit(&dict_sys->mutex);

		if (!err_msg) {
			i_s_dict_fill_sys_columns(thd, table_id, col_name,
						 &column_rec, nth_v_col,
						 tables->table);
		} else {
			push_warning_printf(thd, Sql_condition::SL_WARNING,
					    ER_CANT_FIND_SYSTEM_REC, "%s",
					    err_msg);
		}

		mem_heap_empty(heap);

		/* Get the next record */
		mutex_enter(&dict_sys->mutex);
		mtr_start(&mtr);
		rec = dict_getnext_system(&pcur, &mtr);
	}

	mtr_commit(&mtr);
	mutex_exit(&dict_sys->mutex);
	mem_heap_free(heap);

	DBUG_RETURN(0);
}
/*******************************************************************//**
Bind the dynamic table INFORMATION_SCHEMA.innodb_sys_columns
@return 0 on success */
static
int
innodb_sys_columns_init(
/*====================*/
	void*	p)	/*!< in/out: table schema object */
{
	ST_SCHEMA_TABLE*	schema;

	DBUG_ENTER("innodb_sys_columns_init");

	schema = (ST_SCHEMA_TABLE*) p;

	schema->fields_info = innodb_sys_columns_fields_info;
	schema->fill_table = i_s_sys_columns_fill_table;

	DBUG_RETURN(0);
}

struct st_mysql_plugin	i_s_innodb_sys_columns =
{
	/* the plugin type (a MYSQL_XXX_PLUGIN value) */
	/* int */
	STRUCT_FLD(type, MYSQL_INFORMATION_SCHEMA_PLUGIN),

	/* pointer to type-specific plugin descriptor */
	/* void* */
	STRUCT_FLD(info, &i_s_info),

	/* plugin name */
	/* const char* */
	STRUCT_FLD(name, "INNODB_SYS_COLUMNS"),

	/* plugin author (for SHOW PLUGINS) */
	/* const char* */
	STRUCT_FLD(author, plugin_author),

	/* general descriptive text (for SHOW PLUGINS) */
	/* const char* */
	STRUCT_FLD(descr, "InnoDB SYS_COLUMNS"),

	/* the plugin license (PLUGIN_LICENSE_XXX) */
	/* int */
	STRUCT_FLD(license, PLUGIN_LICENSE_GPL),

	/* the function to invoke when plugin is loaded */
	/* int (*)(void*); */
	STRUCT_FLD(init, innodb_sys_columns_init),

	/* the function to invoke when plugin is unloaded */
	/* int (*)(void*); */
	STRUCT_FLD(deinit, i_s_common_deinit),

	/* plugin version (for SHOW PLUGINS) */
	/* unsigned int */
	STRUCT_FLD(version, INNODB_VERSION_SHORT),

	/* struct st_mysql_show_var* */
	STRUCT_FLD(status_vars, NULL),

	/* struct st_mysql_sys_var** */
	STRUCT_FLD(system_vars, NULL),

	/* reserved for dependency checking */
	/* void* */
	STRUCT_FLD(__reserved1, NULL),

	/* Plugin flags */
	/* unsigned long */
	STRUCT_FLD(flags, 0UL),
};

/**  SYS_VIRTUAL **************************************************/
/** Fields of the dynamic table INFORMATION_SCHEMA.INNODB_SYS_VIRTUAL */
static ST_FIELD_INFO	innodb_sys_virtual_fields_info[] =
{
#define SYS_VIRTUAL_TABLE_ID		0
	{STRUCT_FLD(field_name,		"TABLE_ID"),
	 STRUCT_FLD(field_length,	MY_INT64_NUM_DECIMAL_DIGITS),
	 STRUCT_FLD(field_type,		MYSQL_TYPE_LONGLONG),
	 STRUCT_FLD(value,		0),
	 STRUCT_FLD(field_flags,	MY_I_S_UNSIGNED),
	 STRUCT_FLD(old_name,		""),
	 STRUCT_FLD(open_method,	SKIP_OPEN_TABLE)},

#define SYS_VIRTUAL_POS			1
	{STRUCT_FLD(field_name,		"POS"),
	 STRUCT_FLD(field_length,	MY_INT32_NUM_DECIMAL_DIGITS),
	 STRUCT_FLD(field_type,		MYSQL_TYPE_LONG),
	 STRUCT_FLD(value,		0),
	 STRUCT_FLD(field_flags,	MY_I_S_UNSIGNED),
	 STRUCT_FLD(old_name,		""),
	 STRUCT_FLD(open_method,	SKIP_OPEN_TABLE)},

#define SYS_VIRTUAL_BASE_POS		2
	{STRUCT_FLD(field_name,		"BASE_POS"),
	 STRUCT_FLD(field_length,	MY_INT32_NUM_DECIMAL_DIGITS),
	 STRUCT_FLD(field_type,		MYSQL_TYPE_LONG),
	 STRUCT_FLD(value,		0),
	 STRUCT_FLD(field_flags,	MY_I_S_UNSIGNED),
	 STRUCT_FLD(old_name,		""),
	 STRUCT_FLD(open_method,	SKIP_OPEN_TABLE)},

	END_OF_ST_FIELD_INFO
};

/** Function to populate the information_schema.innodb_sys_virtual with
related information
param[in]	thd		thread
param[in]	table_id	table ID
param[in]	pos		virtual column position
param[in]	base_pos	base column position
param[in,out]	table_to_fill	fill this table
@return 0 on success */
static
int
i_s_dict_fill_sys_virtual(
	THD*		thd,
	table_id_t	table_id,
	ulint		pos,
	ulint		base_pos,
	TABLE*		table_to_fill)
{
	Field**		fields;

	DBUG_ENTER("i_s_dict_fill_sys_virtual");

	fields = table_to_fill->field;

	OK(fields[SYS_VIRTUAL_TABLE_ID]->store((longlong) table_id, TRUE));

	OK(fields[SYS_VIRTUAL_POS]->store(pos));

	OK(fields[SYS_VIRTUAL_BASE_POS]->store(base_pos));

	OK(schema_table_store_record(thd, table_to_fill));

	DBUG_RETURN(0);
}

/** Function to fill information_schema.innodb_sys_virtual with information
collected by scanning SYS_VIRTUAL table.
param[in]	thd		thread
param[in,out]	tables		tables to fill
param[in]	item		condition (not used)
@return 0 on success */
static
int
i_s_sys_virtual_fill_table(
	THD*		thd,
	TABLE_LIST*	tables,
	Item*		)
{
	btr_pcur_t	pcur;
	const rec_t*	rec;
	ulint		pos;
	ulint		base_pos;
	mem_heap_t*	heap;
	mtr_t		mtr;

	DBUG_ENTER("i_s_sys_virtual_fill_table");

	/* deny access to user without PROCESS_ACL privilege */
	if (check_global_access(thd, PROCESS_ACL)) {
		DBUG_RETURN(0);
	}

	heap = mem_heap_create(1000);
	mutex_enter(&dict_sys->mutex);
	mtr_start(&mtr);

	rec = dict_startscan_system(&pcur, &mtr, SYS_VIRTUAL);

	while (rec) {
		const char*	err_msg;
		table_id_t	table_id;

		/* populate a dict_col_t structure with information from
		a SYS_VIRTUAL row */
		err_msg = dict_process_sys_virtual_rec(heap, rec,
						       &table_id, &pos,
						       &base_pos);

		mtr_commit(&mtr);
		mutex_exit(&dict_sys->mutex);

		if (!err_msg) {
			i_s_dict_fill_sys_virtual(thd, table_id, pos, base_pos,
						  tables->table);
		} else {
			push_warning_printf(thd, Sql_condition::SL_WARNING,
					    ER_CANT_FIND_SYSTEM_REC, "%s",
					    err_msg);
		}

		mem_heap_empty(heap);

		/* Get the next record */
		mutex_enter(&dict_sys->mutex);
		mtr_start(&mtr);
		rec = dict_getnext_system(&pcur, &mtr);
	}

	mtr_commit(&mtr);
	mutex_exit(&dict_sys->mutex);
	mem_heap_free(heap);

	DBUG_RETURN(0);
}

/** Bind the dynamic table INFORMATION_SCHEMA.innodb_sys_virtual
param[in,out]	p	table schema object
@return 0 on success */
static
int
innodb_sys_virtual_init(
	void*	p)
{
	ST_SCHEMA_TABLE*	schema;

	DBUG_ENTER("innodb_sys_virtual_init");

	schema = (ST_SCHEMA_TABLE*) p;

	schema->fields_info = innodb_sys_virtual_fields_info;
	schema->fill_table = i_s_sys_virtual_fill_table;

	DBUG_RETURN(0);
}

struct st_mysql_plugin	i_s_innodb_sys_virtual =
{
	/* the plugin type (a MYSQL_XXX_PLUGIN value) */
	/* int */
	STRUCT_FLD(type, MYSQL_INFORMATION_SCHEMA_PLUGIN),

	/* pointer to type-specific plugin descriptor */
	/* void* */
	STRUCT_FLD(info, &i_s_info),

	/* plugin name */
	/* const char* */
	STRUCT_FLD(name, "INNODB_SYS_VIRTUAL"),

	/* plugin author (for SHOW PLUGINS) */
	/* const char* */
	STRUCT_FLD(author, plugin_author),

	/* general descriptive text (for SHOW PLUGINS) */
	/* const char* */
	STRUCT_FLD(descr, "InnoDB SYS_VIRTUAL"),

	/* the plugin license (PLUGIN_LICENSE_XXX) */
	/* int */
	STRUCT_FLD(license, PLUGIN_LICENSE_GPL),

	/* the function to invoke when plugin is loaded */
	/* int (*)(void*); */
	STRUCT_FLD(init, innodb_sys_virtual_init),

	/* the function to invoke when plugin is unloaded */
	/* int (*)(void*); */
	STRUCT_FLD(deinit, i_s_common_deinit),

	/* plugin version (for SHOW PLUGINS) */
	/* unsigned int */
	STRUCT_FLD(version, INNODB_VERSION_SHORT),

	/* struct st_mysql_show_var* */
	STRUCT_FLD(status_vars, NULL),

	/* struct st_mysql_sys_var** */
	STRUCT_FLD(system_vars, NULL),

	/* reserved for dependency checking */
	/* void* */
	STRUCT_FLD(__reserved1, NULL),

	/* Plugin flags */
	/* unsigned long */
	STRUCT_FLD(flags, 0UL),
};
/**  SYS_FIELDS  ***************************************************/
/* Fields of the dynamic table INFORMATION_SCHEMA.INNODB_SYS_FIELDS */
static ST_FIELD_INFO	innodb_sys_fields_fields_info[] =
{
#define SYS_FIELD_INDEX_ID	0
	{STRUCT_FLD(field_name,		"INDEX_ID"),
	 STRUCT_FLD(field_length,	MY_INT64_NUM_DECIMAL_DIGITS),
	 STRUCT_FLD(field_type,		MYSQL_TYPE_LONGLONG),
	 STRUCT_FLD(value,		0),
	 STRUCT_FLD(field_flags,	MY_I_S_UNSIGNED),
	 STRUCT_FLD(old_name,		""),
	 STRUCT_FLD(open_method,	SKIP_OPEN_TABLE)},

#define SYS_FIELD_NAME		1
	{STRUCT_FLD(field_name,		"NAME"),
	 STRUCT_FLD(field_length,	NAME_LEN + 1),
	 STRUCT_FLD(field_type,		MYSQL_TYPE_STRING),
	 STRUCT_FLD(value,		0),
	 STRUCT_FLD(field_flags,	0),
	 STRUCT_FLD(old_name,		""),
	 STRUCT_FLD(open_method,	SKIP_OPEN_TABLE)},

#define SYS_FIELD_POS		2
	{STRUCT_FLD(field_name,		"POS"),
	 STRUCT_FLD(field_length,	MY_INT32_NUM_DECIMAL_DIGITS),
	 STRUCT_FLD(field_type,		MYSQL_TYPE_LONG),
	 STRUCT_FLD(value,		0),
	 STRUCT_FLD(field_flags,	MY_I_S_UNSIGNED),
	 STRUCT_FLD(old_name,		""),
	 STRUCT_FLD(open_method,	SKIP_OPEN_TABLE)},

	END_OF_ST_FIELD_INFO
};

/**********************************************************************//**
Function to fill information_schema.innodb_sys_fields with information
collected by scanning SYS_FIELDS table.
@return 0 on success */
static
int
i_s_dict_fill_sys_fields(
/*=====================*/
	THD*		thd,		/*!< in: thread */
	space_index_t	index_id,	/*!< in: index id for the field */
	dict_field_t*	field,		/*!< in: table */
	ulint		pos,		/*!< in: Field position */
	TABLE*		table_to_fill)	/*!< in/out: fill this table */
{
	Field**		fields;

	DBUG_ENTER("i_s_dict_fill_sys_fields");

	fields = table_to_fill->field;

	OK(fields[SYS_FIELD_INDEX_ID]->store((longlong) index_id, TRUE));

	OK(field_store_string(fields[SYS_FIELD_NAME], field->name));

	OK(fields[SYS_FIELD_POS]->store(static_cast<double>(pos)));

	OK(schema_table_store_record(thd, table_to_fill));

	DBUG_RETURN(0);
}
/*******************************************************************//**
Function to go through each record in SYS_FIELDS table, and fill the
information_schema.innodb_sys_fields table with related index field
information
@return 0 on success */
static
int
i_s_sys_fields_fill_table(
/*======================*/
	THD*		thd,	/*!< in: thread */
	TABLE_LIST*	tables,	/*!< in/out: tables to fill */
	Item*		)	/*!< in: condition (not used) */
{
	btr_pcur_t	pcur;
	const rec_t*	rec;
	mem_heap_t*	heap;
	space_index_t	last_id;
	mtr_t		mtr;

	DBUG_ENTER("i_s_sys_fields_fill_table");

	/* deny access to user without PROCESS_ACL privilege */
	if (check_global_access(thd, PROCESS_ACL)) {

		DBUG_RETURN(0);
	}

	heap = mem_heap_create(1000);
	mutex_enter(&dict_sys->mutex);
	mtr_start(&mtr);

	/* will save last index id so that we know whether we move to
	the next index. This is used to calculate prefix length */
	last_id = 0;

	rec = dict_startscan_system(&pcur, &mtr, SYS_FIELDS);

	while (rec) {
		ulint		pos;
		const char*	err_msg;
		space_index_t	index_id;
		dict_field_t	field_rec;

		/* Populate a dict_field_t structure with information from
		a SYS_FIELDS row */
		err_msg = dict_process_sys_fields_rec(heap, rec, &field_rec,
						      &pos, &index_id, last_id);

		mtr_commit(&mtr);
		mutex_exit(&dict_sys->mutex);

		if (!err_msg) {
			i_s_dict_fill_sys_fields(thd, index_id, &field_rec,
						 pos, tables->table);
			last_id = index_id;
		} else {
			push_warning_printf(thd, Sql_condition::SL_WARNING,
					    ER_CANT_FIND_SYSTEM_REC, "%s",
					    err_msg);
		}

		mem_heap_empty(heap);

		/* Get the next record */
		mutex_enter(&dict_sys->mutex);
		mtr_start(&mtr);
		rec = dict_getnext_system(&pcur, &mtr);
	}

	mtr_commit(&mtr);
	mutex_exit(&dict_sys->mutex);
	mem_heap_free(heap);

	DBUG_RETURN(0);
}
/*******************************************************************//**
Bind the dynamic table INFORMATION_SCHEMA.innodb_sys_fields
@return 0 on success */
static
int
innodb_sys_fields_init(
/*===================*/
	void*   p)	/*!< in/out: table schema object */
{
	ST_SCHEMA_TABLE*	schema;

	DBUG_ENTER("innodb_sys_field_init");

	schema = (ST_SCHEMA_TABLE*) p;

	schema->fields_info = innodb_sys_fields_fields_info;
	schema->fill_table = i_s_sys_fields_fill_table;

	DBUG_RETURN(0);
}

struct st_mysql_plugin	i_s_innodb_sys_fields =
{
	/* the plugin type (a MYSQL_XXX_PLUGIN value) */
	/* int */
	STRUCT_FLD(type, MYSQL_INFORMATION_SCHEMA_PLUGIN),

	/* pointer to type-specific plugin descriptor */
	/* void* */
	STRUCT_FLD(info, &i_s_info),

	/* plugin name */
	/* const char* */
	STRUCT_FLD(name, "INNODB_SYS_FIELDS"),

	/* plugin author (for SHOW PLUGINS) */
	/* const char* */
	STRUCT_FLD(author, plugin_author),

	/* general descriptive text (for SHOW PLUGINS) */
	/* const char* */
	STRUCT_FLD(descr, "InnoDB SYS_FIELDS"),

	/* the plugin license (PLUGIN_LICENSE_XXX) */
	/* int */
	STRUCT_FLD(license, PLUGIN_LICENSE_GPL),

	/* the function to invoke when plugin is loaded */
	/* int (*)(void*); */
	STRUCT_FLD(init, innodb_sys_fields_init),

	/* the function to invoke when plugin is unloaded */
	/* int (*)(void*); */
	STRUCT_FLD(deinit, i_s_common_deinit),

	/* plugin version (for SHOW PLUGINS) */
	/* unsigned int */
	STRUCT_FLD(version, INNODB_VERSION_SHORT),

	/* struct st_mysql_show_var* */
	STRUCT_FLD(status_vars, NULL),

	/* struct st_mysql_sys_var** */
	STRUCT_FLD(system_vars, NULL),

	/* reserved for dependency checking */
	/* void* */
	STRUCT_FLD(__reserved1, NULL),

	/* Plugin flags */
	/* unsigned long */
	STRUCT_FLD(flags, 0UL),
};

/**  SYS_FOREIGN        ********************************************/
/* Fields of the dynamic table INFORMATION_SCHEMA.INNODB_SYS_FOREIGN */
static ST_FIELD_INFO	innodb_sys_foreign_fields_info[] =
{
#define SYS_FOREIGN_ID		0
	{STRUCT_FLD(field_name,		"ID"),
	 STRUCT_FLD(field_length,	NAME_LEN + 1),
	 STRUCT_FLD(field_type,		MYSQL_TYPE_STRING),
	 STRUCT_FLD(value,		0),
	 STRUCT_FLD(field_flags,	0),
	 STRUCT_FLD(old_name,		""),
	 STRUCT_FLD(open_method,	SKIP_OPEN_TABLE)},

#define SYS_FOREIGN_FOR_NAME	1
	{STRUCT_FLD(field_name,		"FOR_NAME"),
	 STRUCT_FLD(field_length,	NAME_LEN + 1),
	 STRUCT_FLD(field_type,		MYSQL_TYPE_STRING),
	 STRUCT_FLD(value,		0),
	 STRUCT_FLD(field_flags,	0),
	 STRUCT_FLD(old_name,		""),
	 STRUCT_FLD(open_method,	SKIP_OPEN_TABLE)},

#define SYS_FOREIGN_REF_NAME	2
	{STRUCT_FLD(field_name,		"REF_NAME"),
	 STRUCT_FLD(field_length,	NAME_LEN + 1),
	 STRUCT_FLD(field_type,		MYSQL_TYPE_STRING),
	 STRUCT_FLD(value,		0),
	 STRUCT_FLD(field_flags,	0),
	 STRUCT_FLD(old_name,		""),
	 STRUCT_FLD(open_method,	SKIP_OPEN_TABLE)},

#define SYS_FOREIGN_NUM_COL	3
	{STRUCT_FLD(field_name,		"N_COLS"),
	 STRUCT_FLD(field_length,	MY_INT32_NUM_DECIMAL_DIGITS),
	 STRUCT_FLD(field_type,		MYSQL_TYPE_LONG),
	 STRUCT_FLD(value,		0),
	 STRUCT_FLD(field_flags,	MY_I_S_UNSIGNED),
	 STRUCT_FLD(old_name,		""),
	 STRUCT_FLD(open_method,	SKIP_OPEN_TABLE)},

#define SYS_FOREIGN_TYPE	4
	{STRUCT_FLD(field_name,		"TYPE"),
	 STRUCT_FLD(field_length,	MY_INT32_NUM_DECIMAL_DIGITS),
	 STRUCT_FLD(field_type,		MYSQL_TYPE_LONG),
	 STRUCT_FLD(value,		0),
	 STRUCT_FLD(field_flags,	MY_I_S_UNSIGNED),
	 STRUCT_FLD(old_name,		""),
	 STRUCT_FLD(open_method,	SKIP_OPEN_TABLE)},

	END_OF_ST_FIELD_INFO
};

/**********************************************************************//**
Function to fill information_schema.innodb_sys_foreign with information
collected by scanning SYS_FOREIGN table.
@return 0 on success */
static
int
i_s_dict_fill_sys_foreign(
/*======================*/
	THD*		thd,		/*!< in: thread */
	dict_foreign_t*	foreign,	/*!< in: table */
	TABLE*		table_to_fill)	/*!< in/out: fill this table */
{
	Field**		fields;

	DBUG_ENTER("i_s_dict_fill_sys_foreign");

	fields = table_to_fill->field;

	OK(field_store_string(fields[SYS_FOREIGN_ID], foreign->id));

	OK(field_store_string(fields[SYS_FOREIGN_FOR_NAME],
			      foreign->foreign_table_name));

	OK(field_store_string(fields[SYS_FOREIGN_REF_NAME],
			      foreign->referenced_table_name));

	OK(fields[SYS_FOREIGN_NUM_COL]->store(foreign->n_fields));

	OK(fields[SYS_FOREIGN_TYPE]->store(foreign->type));

	OK(schema_table_store_record(thd, table_to_fill));

	DBUG_RETURN(0);
}

/*******************************************************************//**
Function to populate INFORMATION_SCHEMA.innodb_sys_foreign table. Loop
through each record in SYS_FOREIGN, and extract the foreign key
information.
@return 0 on success */
static
int
i_s_sys_foreign_fill_table(
/*=======================*/
	THD*		thd,	/*!< in: thread */
	TABLE_LIST*	tables,	/*!< in/out: tables to fill */
	Item*		)	/*!< in: condition (not used) */
{
	btr_pcur_t	pcur;
	const rec_t*	rec;
	mem_heap_t*	heap;
	mtr_t		mtr;

	DBUG_ENTER("i_s_sys_foreign_fill_table");

	/* deny access to user without PROCESS_ACL privilege */
	if (check_global_access(thd, PROCESS_ACL)) {

		DBUG_RETURN(0);
	}

	heap = mem_heap_create(1000);
	mutex_enter(&dict_sys->mutex);
	mtr_start(&mtr);

	rec = dict_startscan_system(&pcur, &mtr, SYS_FOREIGN);

	while (rec) {
		const char*	err_msg;
		dict_foreign_t	foreign_rec;

		/* Populate a dict_foreign_t structure with information from
		a SYS_FOREIGN row */
		err_msg = dict_process_sys_foreign_rec(heap, rec, &foreign_rec);

		mtr_commit(&mtr);
		mutex_exit(&dict_sys->mutex);

		if (!err_msg) {
			i_s_dict_fill_sys_foreign(thd, &foreign_rec,
						 tables->table);
		} else {
			push_warning_printf(thd, Sql_condition::SL_WARNING,
					    ER_CANT_FIND_SYSTEM_REC, "%s",
					    err_msg);
		}

		mem_heap_empty(heap);

		/* Get the next record */
		mtr_start(&mtr);
		mutex_enter(&dict_sys->mutex);
		rec = dict_getnext_system(&pcur, &mtr);
	}

	mtr_commit(&mtr);
	mutex_exit(&dict_sys->mutex);
	mem_heap_free(heap);

	DBUG_RETURN(0);
}

/*******************************************************************//**
Bind the dynamic table INFORMATION_SCHEMA.innodb_sys_foreign
@return 0 on success */
static
int
innodb_sys_foreign_init(
/*====================*/
	void*   p)	/*!< in/out: table schema object */
{
	ST_SCHEMA_TABLE*	schema;

	DBUG_ENTER("innodb_sys_foreign_init");

	schema = (ST_SCHEMA_TABLE*) p;

	schema->fields_info = innodb_sys_foreign_fields_info;
	schema->fill_table = i_s_sys_foreign_fill_table;

	DBUG_RETURN(0);
}

struct st_mysql_plugin	i_s_innodb_sys_foreign =
{
	/* the plugin type (a MYSQL_XXX_PLUGIN value) */
	/* int */
	STRUCT_FLD(type, MYSQL_INFORMATION_SCHEMA_PLUGIN),

	/* pointer to type-specific plugin descriptor */
	/* void* */
	STRUCT_FLD(info, &i_s_info),

	/* plugin name */
	/* const char* */
	STRUCT_FLD(name, "INNODB_SYS_FOREIGN"),

	/* plugin author (for SHOW PLUGINS) */
	/* const char* */
	STRUCT_FLD(author, plugin_author),

	/* general descriptive text (for SHOW PLUGINS) */
	/* const char* */
	STRUCT_FLD(descr, "InnoDB SYS_FOREIGN"),

	/* the plugin license (PLUGIN_LICENSE_XXX) */
	/* int */
	STRUCT_FLD(license, PLUGIN_LICENSE_GPL),

	/* the function to invoke when plugin is loaded */
	/* int (*)(void*); */
	STRUCT_FLD(init, innodb_sys_foreign_init),

	/* the function to invoke when plugin is unloaded */
	/* int (*)(void*); */
	STRUCT_FLD(deinit, i_s_common_deinit),

	/* plugin version (for SHOW PLUGINS) */
	/* unsigned int */
	STRUCT_FLD(version, INNODB_VERSION_SHORT),

	/* struct st_mysql_show_var* */
	STRUCT_FLD(status_vars, NULL),

	/* struct st_mysql_sys_var** */
	STRUCT_FLD(system_vars, NULL),

	/* reserved for dependency checking */
	/* void* */
	STRUCT_FLD(__reserved1, NULL),

	/* Plugin flags */
	/* unsigned long */
	STRUCT_FLD(flags, 0UL),
};

/**  SYS_FOREIGN_COLS   ********************************************/
/* Fields of the dynamic table INFORMATION_SCHEMA.INNODB_SYS_FOREIGN_COLS */
static ST_FIELD_INFO	innodb_sys_foreign_cols_fields_info[] =
{
#define SYS_FOREIGN_COL_ID		0
	{STRUCT_FLD(field_name,		"ID"),
	 STRUCT_FLD(field_length,	NAME_LEN + 1),
	 STRUCT_FLD(field_type,		MYSQL_TYPE_STRING),
	 STRUCT_FLD(value,		0),
	 STRUCT_FLD(field_flags,	0),
	 STRUCT_FLD(old_name,		""),
	 STRUCT_FLD(open_method,	SKIP_OPEN_TABLE)},

#define SYS_FOREIGN_COL_FOR_NAME	1
	{STRUCT_FLD(field_name,		"FOR_COL_NAME"),
	 STRUCT_FLD(field_length,	NAME_LEN + 1),
	 STRUCT_FLD(field_type,		MYSQL_TYPE_STRING),
	 STRUCT_FLD(value,		0),
	 STRUCT_FLD(field_flags,	0),
	 STRUCT_FLD(old_name,		""),
	 STRUCT_FLD(open_method,	SKIP_OPEN_TABLE)},

#define SYS_FOREIGN_COL_REF_NAME	2
	{STRUCT_FLD(field_name,		"REF_COL_NAME"),
	 STRUCT_FLD(field_length,	NAME_LEN + 1),
	 STRUCT_FLD(field_type,		MYSQL_TYPE_STRING),
	 STRUCT_FLD(value,		0),
	 STRUCT_FLD(field_flags,	0),
	 STRUCT_FLD(old_name,		""),
	 STRUCT_FLD(open_method,	SKIP_OPEN_TABLE)},

#define SYS_FOREIGN_COL_POS		3
	{STRUCT_FLD(field_name,		"POS"),
	 STRUCT_FLD(field_length,	MY_INT32_NUM_DECIMAL_DIGITS),
	 STRUCT_FLD(field_type,		MYSQL_TYPE_LONG),
	 STRUCT_FLD(value,		0),
	 STRUCT_FLD(field_flags,	MY_I_S_UNSIGNED),
	 STRUCT_FLD(old_name,		""),
	 STRUCT_FLD(open_method,	SKIP_OPEN_TABLE)},

	END_OF_ST_FIELD_INFO
};

/**********************************************************************//**
Function to fill information_schema.innodb_sys_foreign_cols with information
collected by scanning SYS_FOREIGN_COLS table.
@return 0 on success */
static
int
i_s_dict_fill_sys_foreign_cols(
/*==========================*/
	THD*		thd,		/*!< in: thread */
	const char*	name,		/*!< in: foreign key constraint name */
	const char*	for_col_name,	/*!< in: referencing column name*/
	const char*	ref_col_name,	/*!< in: referenced column
					name */
	ulint		pos,		/*!< in: column position */
	TABLE*		table_to_fill)	/*!< in/out: fill this table */
{
	Field**		fields;

	DBUG_ENTER("i_s_dict_fill_sys_foreign_cols");

	fields = table_to_fill->field;

	OK(field_store_string(fields[SYS_FOREIGN_COL_ID], name));

	OK(field_store_string(fields[SYS_FOREIGN_COL_FOR_NAME], for_col_name));

	OK(field_store_string(fields[SYS_FOREIGN_COL_REF_NAME], ref_col_name));

	OK(fields[SYS_FOREIGN_COL_POS]->store(static_cast<double>(pos)));

	OK(schema_table_store_record(thd, table_to_fill));

	DBUG_RETURN(0);
}
/*******************************************************************//**
Function to populate INFORMATION_SCHEMA.innodb_sys_foreign_cols table. Loop
through each record in SYS_FOREIGN_COLS, and extract the foreign key column
information and fill the INFORMATION_SCHEMA.innodb_sys_foreign_cols table.
@return 0 on success */
static
int
i_s_sys_foreign_cols_fill_table(
/*============================*/
	THD*		thd,	/*!< in: thread */
	TABLE_LIST*	tables,	/*!< in/out: tables to fill */
	Item*		)	/*!< in: condition (not used) */
{
	btr_pcur_t	pcur;
	const rec_t*	rec;
	mem_heap_t*	heap;
	mtr_t		mtr;

	DBUG_ENTER("i_s_sys_foreign_cols_fill_table");

	/* deny access to user without PROCESS_ACL privilege */
	if (check_global_access(thd, PROCESS_ACL)) {
		DBUG_RETURN(0);
	}

	heap = mem_heap_create(1000);
	mutex_enter(&dict_sys->mutex);
	mtr_start(&mtr);

	rec = dict_startscan_system(&pcur, &mtr, SYS_FOREIGN_COLS);

	while (rec) {
		const char*	err_msg;
		const char*	name;
		const char*	for_col_name;
		const char*	ref_col_name;
		ulint		pos;

		/* Extract necessary information from a SYS_FOREIGN_COLS row */
		err_msg = dict_process_sys_foreign_col_rec(
			heap, rec, &name, &for_col_name, &ref_col_name, &pos);

		mtr_commit(&mtr);
		mutex_exit(&dict_sys->mutex);

		if (!err_msg) {
			i_s_dict_fill_sys_foreign_cols(
				thd, name, for_col_name, ref_col_name, pos,
				tables->table);
		} else {
			push_warning_printf(thd, Sql_condition::SL_WARNING,
					    ER_CANT_FIND_SYSTEM_REC, "%s",
					    err_msg);
		}

		mem_heap_empty(heap);

		/* Get the next record */
		mutex_enter(&dict_sys->mutex);
		mtr_start(&mtr);
		rec = dict_getnext_system(&pcur, &mtr);
	}

	mtr_commit(&mtr);
	mutex_exit(&dict_sys->mutex);
	mem_heap_free(heap);

	DBUG_RETURN(0);
}
/*******************************************************************//**
Bind the dynamic table INFORMATION_SCHEMA.innodb_sys_foreign_cols
@return 0 on success */
static
int
innodb_sys_foreign_cols_init(
/*========================*/
	void*	p)	/*!< in/out: table schema object */
{
	ST_SCHEMA_TABLE*	schema;

	DBUG_ENTER("innodb_sys_foreign_cols_init");

	schema = (ST_SCHEMA_TABLE*) p;

	schema->fields_info = innodb_sys_foreign_cols_fields_info;
	schema->fill_table = i_s_sys_foreign_cols_fill_table;

	DBUG_RETURN(0);
}

struct st_mysql_plugin	i_s_innodb_sys_foreign_cols =
{
	/* the plugin type (a MYSQL_XXX_PLUGIN value) */
	/* int */
	STRUCT_FLD(type, MYSQL_INFORMATION_SCHEMA_PLUGIN),

	/* pointer to type-specific plugin descriptor */
	/* void* */
	STRUCT_FLD(info, &i_s_info),

	/* plugin name */
	/* const char* */
	STRUCT_FLD(name, "INNODB_SYS_FOREIGN_COLS"),

	/* plugin author (for SHOW PLUGINS) */
	/* const char* */
	STRUCT_FLD(author, plugin_author),

	/* general descriptive text (for SHOW PLUGINS) */
	/* const char* */
	STRUCT_FLD(descr, "InnoDB SYS_FOREIGN_COLS"),

	/* the plugin license (PLUGIN_LICENSE_XXX) */
	/* int */
	STRUCT_FLD(license, PLUGIN_LICENSE_GPL),

	/* the function to invoke when plugin is loaded */
	/* int (*)(void*); */
	STRUCT_FLD(init, innodb_sys_foreign_cols_init),

	/* the function to invoke when plugin is unloaded */
	/* int (*)(void*); */
	STRUCT_FLD(deinit, i_s_common_deinit),

	/* plugin version (for SHOW PLUGINS) */
	/* unsigned int */
	STRUCT_FLD(version, INNODB_VERSION_SHORT),

	/* struct st_mysql_show_var* */
	STRUCT_FLD(status_vars, NULL),

	/* struct st_mysql_sys_var** */
	STRUCT_FLD(system_vars, NULL),

	/* reserved for dependency checking */
	/* void* */
	STRUCT_FLD(__reserved1, NULL),

	/* Plugin flags */
	/* unsigned long */
	STRUCT_FLD(flags, 0UL),
};

/**  SYS_TABLESPACES    ********************************************/
/* Fields of the dynamic table INFORMATION_SCHEMA.INNODB_SYS_TABLESPACES */
static ST_FIELD_INFO	innodb_sys_tablespaces_fields_info[] =
{
#define SYS_TABLESPACES_SPACE		0
	{STRUCT_FLD(field_name,		"SPACE"),
	 STRUCT_FLD(field_length,	MY_INT32_NUM_DECIMAL_DIGITS),
	 STRUCT_FLD(field_type,		MYSQL_TYPE_LONG),
	 STRUCT_FLD(value,		0),
	 STRUCT_FLD(field_flags,	MY_I_S_UNSIGNED),
	 STRUCT_FLD(old_name,		""),
	 STRUCT_FLD(open_method,	SKIP_OPEN_TABLE)},

#define SYS_TABLESPACES_NAME		1
	{STRUCT_FLD(field_name,		"NAME"),
	 STRUCT_FLD(field_length,	MAX_FULL_NAME_LEN + 1),
	 STRUCT_FLD(field_type,		MYSQL_TYPE_STRING),
	 STRUCT_FLD(value,		0),
	 STRUCT_FLD(field_flags,	0),
	 STRUCT_FLD(old_name,		""),
	 STRUCT_FLD(open_method,	SKIP_OPEN_TABLE)},

#define SYS_TABLESPACES_FLAGS		2
	{STRUCT_FLD(field_name,		"FLAG"),
	 STRUCT_FLD(field_length,	MY_INT32_NUM_DECIMAL_DIGITS),
	 STRUCT_FLD(field_type,		MYSQL_TYPE_LONG),
	 STRUCT_FLD(value,		0),
	 STRUCT_FLD(field_flags,	MY_I_S_UNSIGNED),
	 STRUCT_FLD(old_name,		""),
	 STRUCT_FLD(open_method,	SKIP_OPEN_TABLE)},

#define SYS_TABLESPACES_ROW_FORMAT	3
	{STRUCT_FLD(field_name,		"ROW_FORMAT"),
	 STRUCT_FLD(field_length,	22),
	 STRUCT_FLD(field_type,		MYSQL_TYPE_STRING),
	 STRUCT_FLD(value,		0),
	 STRUCT_FLD(field_flags,	MY_I_S_MAYBE_NULL),
	 STRUCT_FLD(old_name,		""),
	 STRUCT_FLD(open_method,	SKIP_OPEN_TABLE)},

#define SYS_TABLESPACES_PAGE_SIZE	4
	{STRUCT_FLD(field_name,		"PAGE_SIZE"),
	 STRUCT_FLD(field_length,	MY_INT32_NUM_DECIMAL_DIGITS),
	 STRUCT_FLD(field_type,		MYSQL_TYPE_LONG),
	 STRUCT_FLD(value,		0),
	 STRUCT_FLD(field_flags,	MY_I_S_UNSIGNED),
	 STRUCT_FLD(old_name,		""),
	 STRUCT_FLD(open_method,	SKIP_OPEN_TABLE)},

#define SYS_TABLESPACES_ZIP_PAGE_SIZE	5
	{STRUCT_FLD(field_name,		"ZIP_PAGE_SIZE"),
	 STRUCT_FLD(field_length,	MY_INT32_NUM_DECIMAL_DIGITS),
	 STRUCT_FLD(field_type,		MYSQL_TYPE_LONG),
	 STRUCT_FLD(value,		0),
	 STRUCT_FLD(field_flags,	MY_I_S_UNSIGNED),
	 STRUCT_FLD(old_name,		""),
	 STRUCT_FLD(open_method,	SKIP_OPEN_TABLE)},

#define SYS_TABLESPACES_SPACE_TYPE	6
	{STRUCT_FLD(field_name,		"SPACE_TYPE"),
	 STRUCT_FLD(field_length,	10),
	 STRUCT_FLD(field_type,		MYSQL_TYPE_STRING),
	 STRUCT_FLD(value,		0),
	 STRUCT_FLD(field_flags,	MY_I_S_MAYBE_NULL),
	 STRUCT_FLD(old_name,		""),
	 STRUCT_FLD(open_method,	SKIP_OPEN_TABLE)},

#define SYS_TABLESPACES_FS_BLOCK_SIZE	7
	{STRUCT_FLD(field_name,		"FS_BLOCK_SIZE"),
	 STRUCT_FLD(field_length,	MY_INT32_NUM_DECIMAL_DIGITS),
	 STRUCT_FLD(field_type,		MYSQL_TYPE_LONG),
	 STRUCT_FLD(value,		0),
	 STRUCT_FLD(field_flags,	MY_I_S_UNSIGNED),
	 STRUCT_FLD(old_name,		""),
	 STRUCT_FLD(open_method,	SKIP_OPEN_TABLE)},

#define SYS_TABLESPACES_FILE_SIZE	8
	{STRUCT_FLD(field_name,		"FILE_SIZE"),
	 STRUCT_FLD(field_length,	MY_INT64_NUM_DECIMAL_DIGITS),
	 STRUCT_FLD(field_type,		MYSQL_TYPE_LONGLONG),
	 STRUCT_FLD(value,		0),
	 STRUCT_FLD(field_flags,	MY_I_S_UNSIGNED),
	 STRUCT_FLD(old_name,		""),
	 STRUCT_FLD(open_method,	SKIP_OPEN_TABLE)},

#define SYS_TABLESPACES_ALLOC_SIZE	9
	{STRUCT_FLD(field_name,		"ALLOCATED_SIZE"),
	 STRUCT_FLD(field_length,	MY_INT64_NUM_DECIMAL_DIGITS),
	 STRUCT_FLD(field_type,		MYSQL_TYPE_LONGLONG),
	 STRUCT_FLD(value,		0),
	 STRUCT_FLD(field_flags,	MY_I_S_UNSIGNED),
	 STRUCT_FLD(old_name,           ""),
	 STRUCT_FLD(open_method,        SKIP_OPEN_TABLE)},

<<<<<<< HEAD
#define SYS_TABLESPACES_COMPRESSION	10
	{STRUCT_FLD(field_name,		"COMPRESSION"),
	 STRUCT_FLD(field_length,	MAX_COMPRESSION_LEN + 1),
	 STRUCT_FLD(field_type,		MYSQL_TYPE_STRING),
	 STRUCT_FLD(value,		0),
	 STRUCT_FLD(field_flags,	0),
	 STRUCT_FLD(old_name,		""),
	 STRUCT_FLD(open_method,	SKIP_OPEN_TABLE)},

=======
>>>>>>> ab3d0e7e
	END_OF_ST_FIELD_INFO

};

/**********************************************************************//**
Function to fill INFORMATION_SCHEMA.INNODB_SYS_TABLESPACES with information
collected by scanning SYS_TABLESPACESS table.
@return 0 on success */
static
int
i_s_dict_fill_sys_tablespaces(
/*==========================*/
	THD*		thd,		/*!< in: thread */
	ulint		space,		/*!< in: space ID */
	const char*	name,		/*!< in: tablespace name */
	ulint		flags,		/*!< in: tablespace flags */
	TABLE*		table_to_fill)	/*!< in/out: fill this table */
{
	Field**		fields;
	ulint		atomic_blobs = FSP_FLAGS_HAS_ATOMIC_BLOBS(flags);
	bool		is_compressed = FSP_FLAGS_GET_ZIP_SSIZE(flags);
	const char*	row_format;
	const page_size_t	page_size(flags);
	const char*	space_type;

	DBUG_ENTER("i_s_dict_fill_sys_tablespaces");

	if (is_system_tablespace(space)) {
		row_format = "Compact or Redundant";
	} else if (fsp_is_shared_tablespace(flags) && !is_compressed) {
		row_format = "Any";
	} else if (is_compressed) {
		row_format = "Compressed";
	} else if (atomic_blobs) {
		row_format = "Dynamic";
	} else {
		row_format = "Compact or Redundant";
	}

	if (is_system_tablespace(space)) {
		space_type = "System";
	} else if (fsp_is_shared_tablespace(flags)) {
		space_type = "General";
	} else  {
		space_type = "Single";
	}

	fields = table_to_fill->field;

	OK(fields[SYS_TABLESPACES_SPACE]->store(space, true));

	OK(field_store_string(fields[SYS_TABLESPACES_NAME], name));

	OK(fields[SYS_TABLESPACES_FLAGS]->store(flags, true));

	OK(field_store_string(fields[SYS_TABLESPACES_ROW_FORMAT],
			      row_format));

	OK(fields[SYS_TABLESPACES_PAGE_SIZE]->store(
			univ_page_size.physical(), true));

	OK(fields[SYS_TABLESPACES_ZIP_PAGE_SIZE]->store(
				page_size.is_compressed()
				? page_size.physical()
				: 0, true));

	OK(field_store_string(fields[SYS_TABLESPACES_SPACE_TYPE],
			      space_type));

	char*	filename = fil_make_filepath(NULL, name, IBD, false);

	os_file_stat_t	stat;
	os_file_size_t	file;

	memset(&file, 0xff, sizeof(file));
	memset(&stat, 0x0, sizeof(stat));

	if (filename != NULL) {

		file = os_file_get_size(filename);

		/* Get the file system (or Volume) block size. */
		dberr_t	err = os_file_get_status(filename, &stat, false, false);

		switch(err) {
		case DB_FAIL:
			ib::warn()
				<< "File '" << filename << "', failed to get "
				<< "stats";
			break;

		case DB_SUCCESS:
		case DB_NOT_FOUND:
			break;

		default:
			ib::error()
				<< "File '" << filename << "' "
				<< ut_strerr(err);
			break;
		}

		ut_free(filename);
	}

	OK(fields[SYS_TABLESPACES_FS_BLOCK_SIZE]->store(stat.block_size, true));

	OK(fields[SYS_TABLESPACES_FILE_SIZE]->store(file.m_total_size, true));

	OK(fields[SYS_TABLESPACES_ALLOC_SIZE]->store(file.m_alloc_size, true));

	OK(schema_table_store_record(thd, table_to_fill));

	DBUG_RETURN(0);
}

/*******************************************************************//**
Function to populate INFORMATION_SCHEMA.INNODB_SYS_TABLESPACES table.
Loop through each record in SYS_TABLESPACES, and extract the column
information and fill the INFORMATION_SCHEMA.INNODB_SYS_TABLESPACES table.
@return 0 on success */
static
int
i_s_sys_tablespaces_fill_table(
/*===========================*/
	THD*		thd,	/*!< in: thread */
	TABLE_LIST*	tables,	/*!< in/out: tables to fill */
	Item*		)	/*!< in: condition (not used) */
{
	btr_pcur_t	pcur;
	const rec_t*	rec;
	mem_heap_t*	heap;
	mtr_t		mtr;

	DBUG_ENTER("i_s_sys_tablespaces_fill_table");

	/* deny access to user without PROCESS_ACL privilege */
	if (check_global_access(thd, PROCESS_ACL)) {
		DBUG_RETURN(0);
	}

	heap = mem_heap_create(1000);
	mutex_enter(&dict_sys->mutex);
	mtr_start(&mtr);

	for (rec = dict_startscan_system(&pcur, &mtr, SYS_TABLESPACES);
	     rec != NULL;
	     rec = dict_getnext_system(&pcur, &mtr)) {

		const char*	err_msg;
		ulint		space;
		const char*	name;
		ulint		flags;

		/* Extract necessary information from a SYS_TABLESPACES row */
		err_msg = dict_process_sys_tablespaces(
			heap, rec, &space, &name, &flags);

		mtr_commit(&mtr);
		mutex_exit(&dict_sys->mutex);

		if (!err_msg) {
			i_s_dict_fill_sys_tablespaces(
				thd, space, name, flags,
				tables->table);
		} else {
			push_warning_printf(thd, Sql_condition::SL_WARNING,
					    ER_CANT_FIND_SYSTEM_REC, "%s",
					    err_msg);
		}

		mem_heap_empty(heap);

		/* Get the next record */
		mutex_enter(&dict_sys->mutex);
		mtr_start(&mtr);
	}

	mtr_commit(&mtr);
	mutex_exit(&dict_sys->mutex);
	mem_heap_free(heap);

	DBUG_RETURN(0);
}
/*******************************************************************//**
Bind the dynamic table INFORMATION_SCHEMA.INNODB_SYS_TABLESPACES
@return 0 on success */
static
int
innodb_sys_tablespaces_init(
/*========================*/
	void*	p)	/*!< in/out: table schema object */
{
	ST_SCHEMA_TABLE*	schema;

	DBUG_ENTER("innodb_sys_tablespaces_init");

	schema = (ST_SCHEMA_TABLE*) p;

	schema->fields_info = innodb_sys_tablespaces_fields_info;
	schema->fill_table = i_s_sys_tablespaces_fill_table;

	DBUG_RETURN(0);
}

struct st_mysql_plugin	i_s_innodb_sys_tablespaces =
{
	/* the plugin type (a MYSQL_XXX_PLUGIN value) */
	/* int */
	STRUCT_FLD(type, MYSQL_INFORMATION_SCHEMA_PLUGIN),

	/* pointer to type-specific plugin descriptor */
	/* void* */
	STRUCT_FLD(info, &i_s_info),

	/* plugin name */
	/* const char* */
	STRUCT_FLD(name, "INNODB_SYS_TABLESPACES"),

	/* plugin author (for SHOW PLUGINS) */
	/* const char* */
	STRUCT_FLD(author, plugin_author),

	/* general descriptive text (for SHOW PLUGINS) */
	/* const char* */
	STRUCT_FLD(descr, "InnoDB SYS_TABLESPACES"),

	/* the plugin license (PLUGIN_LICENSE_XXX) */
	/* int */
	STRUCT_FLD(license, PLUGIN_LICENSE_GPL),

	/* the function to invoke when plugin is loaded */
	/* int (*)(void*); */
	STRUCT_FLD(init, innodb_sys_tablespaces_init),

	/* the function to invoke when plugin is unloaded */
	/* int (*)(void*); */
	STRUCT_FLD(deinit, i_s_common_deinit),

	/* plugin version (for SHOW PLUGINS) */
	/* unsigned int */
	STRUCT_FLD(version, INNODB_VERSION_SHORT),

	/* struct st_mysql_show_var* */
	STRUCT_FLD(status_vars, NULL),

	/* struct st_mysql_sys_var** */
	STRUCT_FLD(system_vars, NULL),

	/* reserved for dependency checking */
	/* void* */
	STRUCT_FLD(__reserved1, NULL),

	/* Plugin flags */
	/* unsigned long */
	STRUCT_FLD(flags, 0UL),
};

/**  SYS_DATAFILES  ************************************************/
/* Fields of the dynamic table INFORMATION_SCHEMA.INNODB_SYS_DATAFILES */
static ST_FIELD_INFO	innodb_sys_datafiles_fields_info[] =
{
#define SYS_DATAFILES_SPACE		0
	{STRUCT_FLD(field_name,		"SPACE"),
	 STRUCT_FLD(field_length,	MY_INT32_NUM_DECIMAL_DIGITS),
	 STRUCT_FLD(field_type,		MYSQL_TYPE_LONG),
	 STRUCT_FLD(value,		0),
	 STRUCT_FLD(field_flags,	MY_I_S_UNSIGNED),
	 STRUCT_FLD(old_name,		""),
	 STRUCT_FLD(open_method,	SKIP_OPEN_TABLE)},

#define SYS_DATAFILES_PATH		1
	{STRUCT_FLD(field_name,		"PATH"),
	 STRUCT_FLD(field_length,	OS_FILE_MAX_PATH),
	 STRUCT_FLD(field_type,		MYSQL_TYPE_STRING),
	 STRUCT_FLD(value,		0),
	 STRUCT_FLD(field_flags,	0),
	 STRUCT_FLD(old_name,		""),
	 STRUCT_FLD(open_method,	SKIP_OPEN_TABLE)},

	END_OF_ST_FIELD_INFO
};

/**********************************************************************//**
Function to fill INFORMATION_SCHEMA.INNODB_SYS_DATAFILES with information
collected by scanning SYS_DATAFILESS table.
@return 0 on success */
static
int
i_s_dict_fill_sys_datafiles(
/*========================*/
	THD*		thd,		/*!< in: thread */
	ulint		space,		/*!< in: space ID */
	const char*	path,		/*!< in: absolute path */
	TABLE*		table_to_fill)	/*!< in/out: fill this table */
{
	Field**		fields;

	DBUG_ENTER("i_s_dict_fill_sys_datafiles");

	fields = table_to_fill->field;

	OK(field_store_ulint(fields[SYS_DATAFILES_SPACE], space));

	OK(field_store_string(fields[SYS_DATAFILES_PATH], path));

	OK(schema_table_store_record(thd, table_to_fill));

	DBUG_RETURN(0);
}
/*******************************************************************//**
Function to populate INFORMATION_SCHEMA.INNODB_SYS_DATAFILES table.
Loop through each record in SYS_DATAFILES, and extract the column
information and fill the INFORMATION_SCHEMA.INNODB_SYS_DATAFILES table.
@return 0 on success */
static
int
i_s_sys_datafiles_fill_table(
/*=========================*/
	THD*		thd,	/*!< in: thread */
	TABLE_LIST*	tables,	/*!< in/out: tables to fill */
	Item*		)	/*!< in: condition (not used) */
{
	btr_pcur_t	pcur;
	const rec_t*	rec;
	mem_heap_t*	heap;
	mtr_t		mtr;

	DBUG_ENTER("i_s_sys_datafiles_fill_table");

	/* deny access to user without PROCESS_ACL privilege */
	if (check_global_access(thd, PROCESS_ACL)) {
		DBUG_RETURN(0);
	}

	heap = mem_heap_create(1000);
	mutex_enter(&dict_sys->mutex);
	mtr_start(&mtr);

	rec = dict_startscan_system(&pcur, &mtr, SYS_DATAFILES);

	while (rec) {
		const char*	err_msg;
		ulint		space;
		const char*	path;

		/* Extract necessary information from a SYS_DATAFILES row */
		err_msg = dict_process_sys_datafiles(
			heap, rec, &space, &path);

		mtr_commit(&mtr);
		mutex_exit(&dict_sys->mutex);

		if (!err_msg) {
			i_s_dict_fill_sys_datafiles(
				thd, space, path, tables->table);
		} else {
			push_warning_printf(thd, Sql_condition::SL_WARNING,
					    ER_CANT_FIND_SYSTEM_REC, "%s",
					    err_msg);
		}

		mem_heap_empty(heap);

		/* Get the next record */
		mutex_enter(&dict_sys->mutex);
		mtr_start(&mtr);
		rec = dict_getnext_system(&pcur, &mtr);
	}

	mtr_commit(&mtr);
	mutex_exit(&dict_sys->mutex);
	mem_heap_free(heap);

	DBUG_RETURN(0);
}
/*******************************************************************//**
Bind the dynamic table INFORMATION_SCHEMA.INNODB_SYS_DATAFILES
@return 0 on success */
static
int
innodb_sys_datafiles_init(
/*======================*/
	void*	p)	/*!< in/out: table schema object */
{
	ST_SCHEMA_TABLE*	schema;

	DBUG_ENTER("innodb_sys_datafiles_init");

	schema = (ST_SCHEMA_TABLE*) p;

	schema->fields_info = innodb_sys_datafiles_fields_info;
	schema->fill_table = i_s_sys_datafiles_fill_table;

	DBUG_RETURN(0);
}

struct st_mysql_plugin	i_s_innodb_sys_datafiles =
{
	/* the plugin type (a MYSQL_XXX_PLUGIN value) */
	/* int */
	STRUCT_FLD(type, MYSQL_INFORMATION_SCHEMA_PLUGIN),

	/* pointer to type-specific plugin descriptor */
	/* void* */
	STRUCT_FLD(info, &i_s_info),

	/* plugin name */
	/* const char* */
	STRUCT_FLD(name, "INNODB_SYS_DATAFILES"),

	/* plugin author (for SHOW PLUGINS) */
	/* const char* */
	STRUCT_FLD(author, plugin_author),

	/* general descriptive text (for SHOW PLUGINS) */
	/* const char* */
	STRUCT_FLD(descr, "InnoDB SYS_DATAFILES"),

	/* the plugin license (PLUGIN_LICENSE_XXX) */
	/* int */
	STRUCT_FLD(license, PLUGIN_LICENSE_GPL),

	/* the function to invoke when plugin is loaded */
	/* int (*)(void*); */
	STRUCT_FLD(init, innodb_sys_datafiles_init),

	/* the function to invoke when plugin is unloaded */
	/* int (*)(void*); */
	STRUCT_FLD(deinit, i_s_common_deinit),

	/* plugin version (for SHOW PLUGINS) */
	/* unsigned int */
	STRUCT_FLD(version, INNODB_VERSION_SHORT),

	/* struct st_mysql_show_var* */
	STRUCT_FLD(status_vars, NULL),

	/* struct st_mysql_sys_var** */
	STRUCT_FLD(system_vars, NULL),

	/* reserved for dependency checking */
	/* void* */
	STRUCT_FLD(__reserved1, NULL),

	/* Plugin flags */
	/* unsigned long */
	STRUCT_FLD(flags, 0UL),
};

/** Fill handlerton based INFORMATION_SCHEMA.FILES table.
@param[in,out]	thd	thread/connection descriptor
@param[in,out]	tables	information schema tables to fill
@retval 0 for success
@retval HA_ERR_OUT_OF_MEM when running out of memory
@return nonzero for failure */
int
i_s_files_table_fill(
	THD*		thd,
	TABLE_LIST*	tables)
{
	TABLE*			table_to_fill	= tables->table;
	Field**			fields		= table_to_fill->field;
	/* Use this class so that if the OK() macro returns,
	fil_space_release() is called. */
	FilSpace		space;

	DBUG_ENTER("i_s_files_table_fill");

	/* Gather information reportable to information_schema.files
	for the first or next file in fil_system. */
	for (const fil_node_t* node = fil_node_next(NULL);
	     node != NULL;
	     node = fil_node_next(node)) {
		const char*	type = "TABLESPACE";
		const char*	space_name;
		/** Buffer to build file-per-table tablespace names.
		Even though a space_id is often stored in a ulint, it cannot
		be larger than 1<<32-1, which is 10 numeric characters. */
		char		file_per_table_name[
			sizeof("innodb_file_per_table_1234567890")];
		uintmax_t	avail_space;
		ulint		extent_pages;
		ulint		extend_pages;

		space = node->space;
		fil_type_t	purpose = space()->purpose;

		switch (purpose) {
		case FIL_TYPE_LOG:
			/* Do not report REDO LOGs to I_S.FILES */
			space = NULL;
			continue;
		case FIL_TYPE_TABLESPACE:
			if (!is_system_tablespace(space()->id)
			    && space()->id <= srv_undo_tablespaces_open) {
				type = "UNDO LOG";
				break;
			} /* else fall through for TABLESPACE */
		case FIL_TYPE_IMPORT:
			/* 'IMPORTING'is a status. The type is TABLESPACE. */
			break;
		case FIL_TYPE_TEMPORARY:
			type = "TEMPORARY";
			break;
		};

		page_size_t	page_size(space()->flags);

		/* Single-table tablespaces are assigned to a schema. */
		if (!is_predefined_tablespace(space()->id)
		    && !FSP_FLAGS_GET_SHARED(space()->flags)) {
			/* Their names will be like "test/t1" */
			ut_ad(NULL != strchr(space()->name, '/'));

			/* File-per-table tablespace names are generated
			internally and certain non-file-system-allowed
			characters are expanded which can make the space
			name too long. In order to avoid that problem,
			use a modified tablespace name.
			Since we are not returning dbname and tablename,
			the user must match the space_id to i_s_table.space
			in order find the single table that is in it or the
			schema it belongs to. */
			ut_snprintf(
				file_per_table_name,
				sizeof(file_per_table_name),
				"innodb_file_per_table_" ULINTPF,
				space()->id);
			space_name = file_per_table_name;
		} else {
			/* Only file-per-table space names contain '/'.
                        This is not file-per-table . */
			ut_ad(NULL == strchr(space()->name, '/'));

			space_name = space()->name;
		}

		init_fill_schema_files_row(table_to_fill);

		OK(field_store_ulint(fields[IS_FILES_FILE_ID],
				     space()->id));
		OK(field_store_string(fields[IS_FILES_FILE_NAME],
				      node->name));
		OK(field_store_string(fields[IS_FILES_FILE_TYPE],
				      type));
		OK(field_store_string(fields[IS_FILES_TABLESPACE_NAME],
				      space_name));
		OK(field_store_string(fields[IS_FILES_ENGINE],
				      "InnoDB"));
		OK(field_store_ulint(fields[IS_FILES_FREE_EXTENTS],
				     space()->free_len));

		extent_pages = fsp_get_extent_size_in_pages(page_size);

		OK(field_store_ulint(fields[IS_FILES_TOTAL_EXTENTS],
				     space()->size_in_header / extent_pages));
		OK(field_store_ulint(fields[IS_FILES_EXTENT_SIZE],
				     extent_pages * page_size.physical()));
		OK(field_store_ulint(fields[IS_FILES_INITIAL_SIZE],
				     node->init_size * page_size.physical()));

		if (node->max_size >= ULINT_MAX) {
			fields[IS_FILES_MAXIMUM_SIZE]->set_null();
		} else {
			OK(field_store_ulint(fields[IS_FILES_MAXIMUM_SIZE],
				node->max_size * page_size.physical()));
		}
		if (space()->id == srv_sys_space.space_id()) {
			extend_pages = srv_sys_space.get_increment();
		} else if (space()->id == srv_tmp_space.space_id()) {
			extend_pages = srv_tmp_space.get_increment();
		} else {
			extend_pages = fsp_get_pages_to_extend_ibd(
				page_size, node->size);
		}

		OK(field_store_ulint(fields[IS_FILES_AUTOEXTEND_SIZE],
				     extend_pages * page_size.physical()));

		avail_space = fsp_get_available_space_in_free_extents(space());
		OK(field_store_ulint(fields[IS_FILES_DATA_FREE],
				     static_cast<ulint>(avail_space * 1024)));
		OK(field_store_string(fields[IS_FILES_STATUS],
				      (purpose == FIL_TYPE_IMPORT)
				      ? "IMPORTING" : "NORMAL"));

		schema_table_store_record(thd, table_to_fill);
		space = NULL;
	}

	DBUG_RETURN(0);
}

/** INFORMATION_SCHEMA.INNODB_CACHED_INDEXES */

/* Fields of the dynamic table INFORMATION_SCHEMA.INNODB_CACHED_INDEXES */
static ST_FIELD_INFO	innodb_cached_indexes_fields_info[] =
{
#define CACHED_INDEXES_INDEX_ID		0
	{STRUCT_FLD(field_name,		"INDEX_ID"),
	 STRUCT_FLD(field_length,	MY_INT64_NUM_DECIMAL_DIGITS),
	 STRUCT_FLD(field_type,		MYSQL_TYPE_LONGLONG),
	 STRUCT_FLD(value,		0),
	 STRUCT_FLD(field_flags,	MY_I_S_UNSIGNED),
	 STRUCT_FLD(old_name,		""),
	 STRUCT_FLD(open_method,	SKIP_OPEN_TABLE)},

#define CACHED_INDEXES_N_CACHED_PAGES	1
	{STRUCT_FLD(field_name,		"N_CACHED_PAGES"),
	 STRUCT_FLD(field_length,	MY_INT64_NUM_DECIMAL_DIGITS),
	 STRUCT_FLD(field_type,		MYSQL_TYPE_LONGLONG),
	 STRUCT_FLD(value,		0),
	 STRUCT_FLD(field_flags,	MY_I_S_UNSIGNED),
	 STRUCT_FLD(old_name,		""),
	 STRUCT_FLD(open_method,	SKIP_OPEN_TABLE)},

	END_OF_ST_FIELD_INFO
};

/** Populate INFORMATION_SCHEMA.INNODB_CACHED_INDEXES.
@param[in]	thd		user thread
@param[in]	index		populated dict_index_t struct with index info
@param[in,out]	table_to_fill	fill this table
@return 0 on success */
static
int
i_s_fill_innodb_cached_indexes_row(
	THD*		thd,
	dict_index_t*	index,
	TABLE*		table_to_fill)
{
	DBUG_ENTER("i_s_fill_innodb_cached_indexes_row");

	const index_id_t	index_id(index->space, index->id);
	const uint64_t		n = buf_stat_per_index->get(index_id);

	if (n == 0) {
		DBUG_RETURN(0);
	}

	Field**	fields = table_to_fill->field;

	OK(fields[CACHED_INDEXES_INDEX_ID]->store(
			static_cast<longlong>(index->id), true));

	OK(fields[CACHED_INDEXES_N_CACHED_PAGES]->store(
			static_cast<longlong>(n), true));

	OK(schema_table_store_record(thd, table_to_fill));

	DBUG_RETURN(0);
}

/** Go through each record in SYS_INDEXES, and fill
INFORMATION_SCHEMA.INNODB_CACHED_INDEXES.
@param[in]	thd	thread
@param[in,out]	tables	tables to fill
@return 0 on success */
static
int
i_s_innodb_cached_indexes_fill_table(
	THD*		thd,
	TABLE_LIST*	tables,
	Item*		/* not used */)
{
	DBUG_ENTER("i_s_innodb_cached_indexes_fill_table");

	/* deny access to user without PROCESS_ACL privilege */
	if (check_global_access(thd, PROCESS_ACL)) {
		DBUG_RETURN(0);
	}

	mem_heap_t*	heap = mem_heap_create(1000);

	mutex_enter(&dict_sys->mutex);

	mtr_t		mtr;

	mtr_start(&mtr);

	/* Start the scan of SYS_INDEXES. */
	btr_pcur_t	pcur;
	const rec_t*	rec = dict_startscan_system(&pcur, &mtr, SYS_INDEXES);

	/* Process each record in the table. */
	while (rec != NULL) {
		table_id_t	table_id;
		dict_index_t	index;

		/* Populate a dict_index_t structure with an information
		from a SYS_INDEXES row. */
		const char*	err_msg = dict_process_sys_indexes_rec(
			heap, rec, &index, &table_id);

		mtr_commit(&mtr);

		mutex_exit(&dict_sys->mutex);

		if (err_msg == NULL) {
			i_s_fill_innodb_cached_indexes_row(
				thd, &index, tables->table);
		} else {
			push_warning_printf(
				thd, Sql_condition::SL_WARNING,
				ER_CANT_FIND_SYSTEM_REC, "%s", err_msg);
		}

		mem_heap_empty(heap);

		/* Get the next record. */
		mutex_enter(&dict_sys->mutex);

		mtr_start(&mtr);

		rec = dict_getnext_system(&pcur, &mtr);
	}

	mtr_commit(&mtr);

	mutex_exit(&dict_sys->mutex);

	mem_heap_free(heap);

	DBUG_RETURN(0);
}

/** Bind the dynamic table INFORMATION_SCHEMA.INNODB_CACHED_INDEXES.
@param[in,out]	p	table schema object
@return 0 on success */
static
int
innodb_cached_indexes_init(
	void*	p)
{
	ST_SCHEMA_TABLE*	schema;

	DBUG_ENTER("innodb_cached_indexes_init");

	schema = static_cast<ST_SCHEMA_TABLE*>(p);

	schema->fields_info = innodb_cached_indexes_fields_info;
	schema->fill_table = i_s_innodb_cached_indexes_fill_table;

	DBUG_RETURN(0);
}

struct st_mysql_plugin	i_s_innodb_cached_indexes =
{
	/* the plugin type (a MYSQL_XXX_PLUGIN value) */
	/* int */
	STRUCT_FLD(type, MYSQL_INFORMATION_SCHEMA_PLUGIN),

	/* pointer to type-specific plugin descriptor */
	/* void* */
	STRUCT_FLD(info, &i_s_info),

	/* plugin name */
	/* const char* */
	STRUCT_FLD(name, "INNODB_CACHED_INDEXES"),

	/* plugin author (for SHOW PLUGINS) */
	/* const char* */
	STRUCT_FLD(author, plugin_author),

	/* general descriptive text (for SHOW PLUGINS) */
	/* const char* */
	STRUCT_FLD(descr, "InnoDB cached indexes"),

	/* the plugin license (PLUGIN_LICENSE_XXX) */
	/* int */
	STRUCT_FLD(license, PLUGIN_LICENSE_GPL),

	/* the function to invoke when plugin is loaded */
	/* int (*)(void*); */
	STRUCT_FLD(init, innodb_cached_indexes_init),

	/* the function to invoke when plugin is unloaded */
	/* int (*)(void*); */
	STRUCT_FLD(deinit, i_s_common_deinit),

	/* plugin version (for SHOW PLUGINS) */
	/* unsigned int */
	STRUCT_FLD(version, INNODB_VERSION_SHORT),

	/* struct st_mysql_show_var* */
	STRUCT_FLD(status_vars, NULL),

	/* struct st_mysql_sys_var** */
	STRUCT_FLD(system_vars, NULL),

	/* reserved for dependency checking */
	/* void* */
	STRUCT_FLD(__reserved1, NULL),

	/* Plugin flags */
	/* unsigned long */
	STRUCT_FLD(flags, 0UL),
};<|MERGE_RESOLUTION|>--- conflicted
+++ resolved
@@ -8300,18 +8300,6 @@
 	 STRUCT_FLD(old_name,           ""),
 	 STRUCT_FLD(open_method,        SKIP_OPEN_TABLE)},
 
-<<<<<<< HEAD
-#define SYS_TABLESPACES_COMPRESSION	10
-	{STRUCT_FLD(field_name,		"COMPRESSION"),
-	 STRUCT_FLD(field_length,	MAX_COMPRESSION_LEN + 1),
-	 STRUCT_FLD(field_type,		MYSQL_TYPE_STRING),
-	 STRUCT_FLD(value,		0),
-	 STRUCT_FLD(field_flags,	0),
-	 STRUCT_FLD(old_name,		""),
-	 STRUCT_FLD(open_method,	SKIP_OPEN_TABLE)},
-
-=======
->>>>>>> ab3d0e7e
 	END_OF_ST_FIELD_INFO
 
 };
