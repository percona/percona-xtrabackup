--- conflicted
+++ resolved
@@ -47,60 +47,6 @@
 /** A simple bitset wrapper class, whose size is dynamic */
 class Bitset {
 public:
-<<<<<<< HEAD
-        /** Constructor */
-        Bitset() : m_bitset(nullptr), m_width(0) {}
-
-        /** Destructor */
-        ~Bitset() {}
-
-        /** Initialize the bitset with a byte array and width
-        @param[in]      bitset  byte array for this bitset
-        @param[in]      width   width of the byte array */
-        void init(byte* bitset, size_t width)
-        {
-                m_bitset = bitset;
-                m_width = width;
-        }
-
-        /** Set the specified bit to the value 'bit'
-        @param[in]      pos     Specified bit
-        @param[in]      v       True or false */
-        void set(size_t pos, bool v = true)
-        {
-                ut_ad(pos / 8 < m_width);
-                m_bitset[pos / 8] &= ~(0x1 << (pos & 0x7));
-                m_bitset[pos / 8] |= (static_cast<uint>(v) << (pos & 0x7));
-        }
-
-        /** Set all bits to true */
-        void set()
-        {
-                memset(m_bitset, 0xFF, m_width);
-        }
-
-        /** Set alll bits to false */
-        void reset()
-        {
-                memset(m_bitset, 0, m_width);
-        }
-
-        /** Test if the specified bit is set or not
-        @param[in]      pos     The specified bit
-        @return True if this bit is set, otherwise false */
-        bool test(size_t pos) const
-        {
-                ut_ad(pos / 8 < m_width);
-                return((m_bitset[pos / 8] >> (pos & 0x7)) & 0x1);
-        }
-
-private:
-        /** Bitset bytes */
-        byte*           m_bitset;
-
-        /** Bitset width in bytes */
-        size_t          m_width;
-=======
 	/** Constructor */
 	Bitset() : m_bitset(nullptr), m_width(0) {}
 
@@ -153,7 +99,6 @@
 
 	/** Bitset width in bytes */
 	size_t		m_width;
->>>>>>> 7cecc90f
 };
 
 typedef Bitset  Sql_stat_start_parts;
@@ -243,27 +188,16 @@
 	open_table_parts(
 		THD*			thd,
 		const TABLE*		table,
-<<<<<<< HEAD
-		const dd::Table&	dd_table,
-=======
 		const dd::Table*	dd_table,
->>>>>>> 7cecc90f
 		partition_info*		part_info,
 		const char*		table_name);
 
 	/** Close the table partitions.
 	If all instances are closed, also release the resources.
-<<<<<<< HEAD
-	@param[in]      only_free       true if the tables have already been
-                                        closed, which happens during inplace
-                                        DDL, and we just need to release the
-                                        resources */
-=======
 	@param[in]	only_free	true if the tables have already been
 					closed, which happens during inplace
 					DDL, and we just need to release the
 					resources */
->>>>>>> 7cecc90f
 	void
 	close_table_parts(bool only_free);
 
@@ -274,21 +208,12 @@
 	}
 
 	/** Get the number of partitions
-<<<<<<< HEAD
-        @return number of partitions */
-        uint get_num_parts() const
-        {
-                ut_ad(m_tot_parts != 0);
-                return(m_tot_parts);
-        }
-=======
 	@return number of partitions */
 	uint get_num_parts() const
 	{
 		ut_ad(m_tot_parts != 0);
 		return(m_tot_parts);
 	}
->>>>>>> 7cecc90f
 
 	/* Static helper functions. */
 	/** Fold to lower case if windows or lower_case_table_names == 1.
@@ -361,13 +286,8 @@
 /** Get explicit specified tablespace for one (sub)partition, checking
 from lowest level
 @param[in]	tablespace	table-level tablespace if specified
-<<<<<<< HEAD
-@param[in]      part            Partition to check
-@param[in]      sub_part        Sub-partition to check, if no, just NULL
-=======
 @param[in]	part		Partition to check
 @param[in]	sub_part	Sub-partition to check, if no, just NULL
->>>>>>> 7cecc90f
 @return Tablespace name, if [0] = '\0' then nothing specified */
 const char* partition_get_tablespace(
 	const char*			tablespace,
@@ -524,63 +444,6 @@
 	/** @} */
 
 	/** Allows InnoDB to update internal structures with concurrent
-<<<<<<< HEAD
-        writes blocked (given that check_if_supported_inplace_alter()
-        did not return HA_ALTER_INPLACE_NO_LOCK).
-        This is for 'ALTER TABLE ... PARTITION' and a corresponding function
-        to prepare_inplace_alter_table().
-        This will be invoked before inplace_alter_partition().
-
-        @param[in,out]  altered_table   TABLE object for new version of table
-        @param[in,out]  ha_alter_info   Structure describing changes to be done
-        by ALTER TABLE and holding data used during in-place alter.
-        @param[in]      old_dd_tab      Table definition before the ALTER
-        @param[in,out]  new_dd_tab      Table definition after the ALTER
-        @retval true    Failure
-        @retval false   Success */
-        bool prepare_inplace_alter_partition(
-                TABLE*                  altered_table,
-                Alter_inplace_info*     ha_alter_info,
-                const dd::Table*        old_dd_tab,
-                dd::Table*              new_dd_tab);
-
-        /** Alter the table structure in-place with operations
-        specified using HA_ALTER_FLAGS and Alter_inplace_information.
-        This is for 'ALTER TABLE ... PARTITION' and a corresponding function
-        to inplace_alter_table().
-        The level of concurrency allowed during this operation depends
-        on the return value from check_if_supported_inplace_alter().
-
-        @param[in,out]  altered_table   TABLE object for new version of table
-        @param[in,out]  ha_alter_info   Structure describing changes to be done
-        by ALTER TABLE and holding data used during in-place alter.
-        @param[in]      old_dd_tab      Table definition before the ALTER
-        @param[in,out]  new_dd_tab      Table definition after the ALTER
-        @retval true    Failure
-        @retval false   Success */
-        bool inplace_alter_partition(
-                TABLE*                  altered_table,
-                Alter_inplace_info*     ha_alter_info,
-                const dd::Table*        old_dd_tab,
-                dd::Table*              new_dd_tab);
-
-        /** Prepare to commit or roll back ALTER TABLE...ALGORITHM=INPLACE.
-        This is for 'ALTER TABLE ... PARTITION' and a corresponding function
-        to commit_inplace_alter_table().
-        @param[in,out]  altered_table   TABLE object for new version of table.
-        @param[in,out]  ha_alter_info   ALGORITHM=INPLACE metadata
-        @param[in]      commit          true=Commit, false=Rollback.
-        @param[in]      old_dd_tab      old table
-        @param[in,out]  new_dd_tab      new table
-        @retval true    on failure (my_error() will have been called)
-        @retval false   on success */
-        bool commit_inplace_alter_partition(
-                TABLE*                  altered_table,
-                Alter_inplace_info*     ha_alter_info,
-                bool                    commit,
-                const dd::Table*        old_dd_tab,
-                dd::Table*              new_dd_tab);
-=======
 	writes blocked (given that check_if_supported_inplace_alter()
 	did not return HA_ALTER_INPLACE_NO_LOCK).
 	This is for 'ALTER TABLE ... PARTITION' and a corresponding function
@@ -638,7 +501,6 @@
 		bool			commit,
 		const dd::Table*	old_dd_tab,
 		dd::Table*		new_dd_tab);
->>>>>>> 7cecc90f
 
 	// TODO: should we implement init_table_handle_for_HANDLER() ?
 	// (or is sql_stat_start handled correctly anyway?)
@@ -647,15 +509,6 @@
 		THD*		thd,
 		HA_CHECK_OPT*	check_opt);
 
-<<<<<<< HEAD
-	/** Update DD for discard InnoDB tablespace.
-	@param[in]	table_def	dd table
-	@return	0 or error number. */
-	int
-	update_dd_for_discard(
-		dd::Table*	table_def,
-		my_bool		discard);
-=======
 	/** Set DD discard attribute for tablespace.
 	@param[in]	table_def	dd table
 	@param[in]	discard		True if this table is discarded
@@ -664,7 +517,6 @@
 	set_dd_discard_attribute(
 		dd::Table*	table_def,
 		bool		discard);
->>>>>>> 7cecc90f
 
 	int
 	discard_or_import_tablespace(
@@ -1169,58 +1021,11 @@
 	destroy_record_priority_queue_for_parts();
 
 	/** Create the Altered_partitoins object
-<<<<<<< HEAD
-        @param[in]      ha_alter_info   thd DDL operation
-        @return true    On failure
-        @retval false   On success */
-        bool
-        prepare_for_copy_partitions(Alter_inplace_info* ha_alter_info);
-
-	/** Prepare for creating new partitions during ALTER TABLE ...
-	PARTITION.
-	@param[in]	num_partitions	Number of new partitions to be created.
-	@param[in]	only_create	True if only creating the partition
-	(no open/lock is needed).
-	@return 0 for success else error code. */
-	int
-	prepare_for_new_partitions(
-		uint	num_partitions,
-		bool	only_create)
-	{
-		ut_ad(0);
-		return(HA_ERR_WRONG_COMMAND);
-	}
-
-	/** Create a new partition to be filled during ALTER TABLE ...
-	PARTITION.
-	@param[in]	table		Table to create the partition in.
-	@param[in]	create_info	Table/partition specific create info.
-	@param[in]	part_name	Partition name.
-	@param[in]	new_part_id	Partition id in new table.
-	@param[in]	part_elem	Partition element.
-	@return 0 for success else error code. */
-	int
-	create_new_partition(
-		TABLE*			table,
-		HA_CREATE_INFO*		create_info,
-		const char*		part_name,
-		uint			new_part_id,
-		partition_element*	part_elem)
-	{
-		ut_ad(0);
-		return(HA_ERR_WRONG_COMMAND);
-	}
-
-	/** Close and finalize new partitions. */
-	void
-	close_new_partitions() { ut_ad(0); }
-=======
 	@param[in]	ha_alter_info	thd DDL operation
 	@retval true	On failure
 	@retval false	On success */
 	bool
 	prepare_for_copy_partitions(Alter_inplace_info* ha_alter_info);
->>>>>>> 7cecc90f
 
 	/** write row to new partition.
 	@param[in]	new_part	New partition to write to.
@@ -1560,54 +1365,10 @@
 	/** Truncate partition.
 	Called from Partition_handler::trunctate_partition() or truncate().
 	@param[in,out]	dd_table	data dictionary table
-<<<<<<< HEAD
-	@return	error number
-=======
 	@retval	error number
->>>>>>> 7cecc90f
 	@retval	0 on success */
 	int
 	truncate_partition_low(dd::Table *dd_table);
-
-<<<<<<< HEAD
-	/** Change partitions according to ALTER TABLE ... PARTITION ...
-	Called from Partition_handler::change_partitions().
-	@param[in]	create_info	Table create info.
-	@param[in]	path		Path including db/table_name.
-	@param[out]	copied		Number of copied rows.
-	@param[out]	deleted		Number of deleted rows.
-	@return	0 for success or error code. */
-	int
-	change_partitions_low(
-		HA_CREATE_INFO*		create_info,
-		const char*		path,
-		ulonglong* const	copied,
-		ulonglong* const	deleted)
-	{
-		ut_ad(0);
-		return(0);
-	}
-=======
-	/** Exchange partition.
-	Low-level primitive which implementation is provided here.
-	@param[in]	part_table_path	data file path of the
-					partitioned table
-	@param[in]	swap_table_path	data file path of the to be
-					swapped table
-	@param[in]	part_id		The id of the partition to
-					be exchanged
-	@param[in,out]	part_table	partitioned table to be
-					exchanged
-	@param[in,out]	swap_table	table to be exchanged
-	@return	error number
-	@retval	0	on success */
-	int exchange_partition_low(
-		const char*	part_table_path,
-		const char*	swap_table_path,
-		uint		part_id,
-		dd::Table*	part_table,
-		dd::Table*	swap_table);
->>>>>>> 7cecc90f
 
 	/** Exchange partition.
         Low-level primitive which implementation is provided here.
