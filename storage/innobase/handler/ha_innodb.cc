/*****************************************************************************

Copyright (c) 2000, 2011, Oracle and/or its affiliates. All Rights Reserved.
Copyright (c) 2008, 2009 Google Inc.
Copyright (c) 2009, Percona Inc.

Portions of this file contain modifications contributed and copyrighted by
Google, Inc. Those modifications are gratefully acknowledged and are described
briefly in the InnoDB documentation. The contributions by Google are
incorporated with their permission, and subject to the conditions contained in
the file COPYING.Google.

Portions of this file contain modifications contributed and copyrighted
by Percona Inc.. Those modifications are
gratefully acknowledged and are described briefly in the InnoDB
documentation. The contributions by Percona Inc. are incorporated with
their permission, and subject to the conditions contained in the file
COPYING.Percona.

This program is free software; you can redistribute it and/or modify it under
the terms of the GNU General Public License as published by the Free Software
Foundation; version 2 of the License.

This program is distributed in the hope that it will be useful, but WITHOUT
ANY WARRANTY; without even the implied warranty of MERCHANTABILITY or FITNESS
FOR A PARTICULAR PURPOSE. See the GNU General Public License for more details.

You should have received a copy of the GNU General Public License along with
this program; if not, write to the Free Software Foundation, Inc.,
51 Franklin Street, Suite 500, Boston, MA 02110-1335 USA

*****************************************************************************/

#include <sql_table.h>	// explain_filename, nz2, EXPLAIN_PARTITIONS_AS_COMMENT,
			// EXPLAIN_FILENAME_MAX_EXTRA_LENGTH

#include <sql_acl.h>	// PROCESS_ACL
#include <m_ctype.h>
#include <mysys_err.h>
#include <mysql/plugin.h>
#include <mysql/innodb_priv.h>
#include <mysql/psi/psi.h>
#include <my_sys.h>

/** @file ha_innodb.cc */

/* Include necessary InnoDB headers */
#include "univ.i"
#include "buf0dump.h"
#include "buf0lru.h"
#include "buf0flu.h"
#include "buf0dblwr.h"
#include "btr0sea.h"
#include "os0file.h"
#include "os0thread.h"
#include "srv0start.h"
#include "srv0srv.h"
#include "trx0roll.h"
#include "trx0trx.h"
#include "trx0sys.h"
#include "mtr0mtr.h"
#include "row0ins.h"
#include "row0mysql.h"
#include "row0sel.h"
#include "row0upd.h"
#include "log0log.h"
#include "lock0lock.h"
#include "dict0crea.h"
#include "btr0cur.h"
#include "btr0btr.h"
#include "fsp0fsp.h"
#include "sync0sync.h"
#include "fil0fil.h"
#include "trx0xa.h"
#include "row0merge.h"
#include "dict0boot.h"
#include "dict0stats.h"
#include "ha_prototypes.h"
#include "ut0mem.h"
#include "ibuf0ibuf.h"
#include "dict0dict.h"
#include "srv0mon.h"
#include "pars0pars.h"
#include "fts0fts.h"
#include "fts0types.h"

#include "ha_innodb.h"
#include "i_s.h"

# ifndef MYSQL_PLUGIN_IMPORT
#  define MYSQL_PLUGIN_IMPORT /* nothing */
# endif /* MYSQL_PLUGIN_IMPORT */

/** to protect innobase_open_files */
static mysql_mutex_t innobase_share_mutex;
/** to force correct commit order in binlog */
static mysql_mutex_t prepare_commit_mutex;
static ulong commit_threads = 0;
static mysql_mutex_t commit_threads_m;
static mysql_cond_t commit_cond;
static mysql_mutex_t commit_cond_m;
static bool innodb_inited = 0;

#define INSIDE_HA_INNOBASE_CC

/* In the Windows plugin, the return value of current_thd is
undefined.  Map it to NULL. */

#define EQ_CURRENT_THD(thd) ((thd) == current_thd)


static struct handlerton* innodb_hton_ptr;

static const long AUTOINC_OLD_STYLE_LOCKING = 0;
static const long AUTOINC_NEW_STYLE_LOCKING = 1;
static const long AUTOINC_NO_LOCKING = 2;

static long innobase_mirrored_log_groups;
static long innobase_log_files_in_group;
static long innobase_log_buffer_size;
static long innobase_additional_mem_pool_size;
static long innobase_file_io_threads;
static long innobase_force_recovery;
static long innobase_open_files;
static long innobase_autoinc_lock_mode;
static ulong innobase_commit_concurrency = 0;
static ulong innobase_read_io_threads;
static ulong innobase_write_io_threads;
static long innobase_buffer_pool_instances = 1;

static long long innobase_buffer_pool_size, innobase_log_file_size;

/** Percentage of the buffer pool to reserve for 'old' blocks.
Connected to buf_LRU_old_ratio. */
static uint innobase_old_blocks_pct;

/** Maximum on-disk size of change buffer in terms of percentage
of the buffer pool. */
static uint innobase_change_buffer_max_size = CHANGE_BUFFER_DEFAULT_SIZE;

/* The default values for the following char* start-up parameters
are determined in innobase_init below: */

static char*	innobase_data_home_dir			= NULL;
static char*	innobase_data_file_path			= NULL;
static char*	innobase_log_group_home_dir		= NULL;
static char*	innobase_file_format_name		= NULL;
static char*	innobase_change_buffering		= NULL;
static char*	innobase_enable_monitor_counter		= NULL;
static char*	innobase_disable_monitor_counter	= NULL;
static char*	innobase_reset_monitor_counter		= NULL;
static char*	innobase_reset_all_monitor_counter	= NULL;

/* The highest file format being used in the database. The value can be
set by user, however, it will be adjusted to the newer file format if
a table of such format is created/opened. */
static char*	innobase_file_format_max		= NULL;

static char*	innobase_file_flush_method		= NULL;

/* This variable can be set in the server configure file, specifying
stopword table to be used */
static char*	innobase_server_stopword_table		= NULL;

/* Below we have boolean-valued start-up parameters, and their default
values */

static ulong	innobase_fast_shutdown			= 1;
static my_bool	innobase_file_format_check		= TRUE;
#ifdef UNIV_LOG_ARCHIVE
static my_bool	innobase_log_archive			= FALSE;
static char*	innobase_log_arch_dir			= NULL;
#endif /* UNIV_LOG_ARCHIVE */
static my_bool	innobase_use_doublewrite		= TRUE;
static my_bool	innobase_use_checksums			= TRUE;
static my_bool	innobase_locks_unsafe_for_binlog	= FALSE;
static my_bool	innobase_rollback_on_timeout		= FALSE;
static my_bool	innobase_create_status_file		= FALSE;
static my_bool	innobase_stats_on_metadata		= TRUE;
static my_bool	innobase_large_prefix			= FALSE;
static my_bool	innodb_optimize_fulltext_only		= FALSE;


static char*	internal_innobase_data_file_path	= NULL;

static char*	innodb_version_str = (char*) INNODB_VERSION_STR;

static char*	fts_server_stopword_table		= NULL;

/** Possible values for system variable "innodb_stats_method". The values
are defined the same as its corresponding MyISAM system variable
"myisam_stats_method"(see "myisam_stats_method_names"), for better usability */
static const char* innodb_stats_method_names[] = {
	"nulls_equal",
	"nulls_unequal",
	"nulls_ignored",
	NullS
};

/** Used to define an enumerate type of the system variable innodb_stats_method.
This is the same as "myisam_stats_method_typelib" */
static TYPELIB innodb_stats_method_typelib = {
	array_elements(innodb_stats_method_names) - 1,
	"innodb_stats_method_typelib",
	innodb_stats_method_names,
	NULL
};

/** Possible values for system variable "innodb_checksum_algorithm". */
static const char* innodb_checksum_algorithm_names[] = {
	"crc32",
	"strict_crc32",
	"innodb",
	"strict_innodb",
	"none",
	"strict_none",
	NullS
};

/** Used to define an enumerate type of the system variable
innodb_checksum_algorithm. */
static TYPELIB innodb_checksum_algorithm_typelib = {
	array_elements(innodb_checksum_algorithm_names) - 1,
	"innodb_checksum_algorithm_typelib",
	innodb_checksum_algorithm_names,
	NULL
};

/* The following counter is used to convey information to InnoDB
about server activity: in selects it is not sensible to call
srv_active_wake_master_thread after each fetch or search, we only do
it every INNOBASE_WAKE_INTERVAL'th step. */

#define INNOBASE_WAKE_INTERVAL	32
static ulong	innobase_active_counter	= 0;

static hash_table_t*	innobase_open_tables;

/** Allowed values of innodb_change_buffering */
static const char* innobase_change_buffering_values[IBUF_USE_COUNT] = {
	"none",		/* IBUF_USE_NONE */
	"inserts",	/* IBUF_USE_INSERT */
	"deletes",	/* IBUF_USE_DELETE_MARK */
	"changes",	/* IBUF_USE_INSERT_DELETE_MARK */
	"purges",	/* IBUF_USE_DELETE */
	"all"		/* IBUF_USE_ALL */
};

/* Call back function array defined by MySQL and used to
retrieve FTS results. */
const struct _ft_vft ft_vft_result = {NULL,
				      innobase_fts_find_ranking,
				      innobase_fts_close_ranking,
				      innobase_fts_retrieve_ranking,
				      NULL};

#ifdef HAVE_PSI_INTERFACE
/* Keys to register pthread mutexes/cond in the current file with
performance schema */
static mysql_pfs_key_t	innobase_share_mutex_key;
static mysql_pfs_key_t	prepare_commit_mutex_key;
static mysql_pfs_key_t	commit_threads_m_key;
static mysql_pfs_key_t	commit_cond_mutex_key;
static mysql_pfs_key_t	commit_cond_key;

static PSI_mutex_info	all_pthread_mutexes[] = {
	{&commit_threads_m_key, "commit_threads_m", 0},
	{&commit_cond_mutex_key, "commit_cond_mutex", 0},
	{&innobase_share_mutex_key, "innobase_share_mutex", 0},
	{&prepare_commit_mutex_key, "prepare_commit_mutex", 0}
};

static PSI_cond_info	all_innodb_conds[] = {
	{&commit_cond_key, "commit_cond", 0}
};

# ifdef UNIV_PFS_MUTEX
/* all_innodb_mutexes array contains mutexes that are
performance schema instrumented if "UNIV_PFS_MUTEX"
is defined */
static PSI_mutex_info all_innodb_mutexes[] = {
	{&autoinc_mutex_key, "autoinc_mutex", 0},
#  ifndef PFS_SKIP_BUFFER_MUTEX_RWLOCK
	{&buffer_block_mutex_key, "buffer_block_mutex", 0},
#  endif /* !PFS_SKIP_BUFFER_MUTEX_RWLOCK */
	{&buf_pool_mutex_key, "buf_pool_mutex", 0},
	{&buf_pool_zip_mutex_key, "buf_pool_zip_mutex", 0},
	{&cache_last_read_mutex_key, "cache_last_read_mutex", 0},
	{&dict_foreign_err_mutex_key, "dict_foreign_err_mutex", 0},
	{&dict_sys_mutex_key, "dict_sys_mutex", 0},
	{&file_format_max_mutex_key, "file_format_max_mutex", 0},
	{&fil_system_mutex_key, "fil_system_mutex", 0},
	{&flush_list_mutex_key, "flush_list_mutex", 0},
	{&fts_bg_threads_mutex_key, "fts_bg_threads_mutex", 0},
	{&fts_delete_mutex_key, "fts_delete_mutex", 0},
	{&fts_optimize_mutex_key, "fts_optimize_mutex", 0},
	{&fts_doc_id_mutex_key, "fts_doc_id_mutex", 0},
	{&log_flush_order_mutex_key, "log_flush_order_mutex", 0},
	{&hash_table_mutex_key, "hash_table_mutex", 0},
	{&ibuf_bitmap_mutex_key, "ibuf_bitmap_mutex", 0},
	{&ibuf_mutex_key, "ibuf_mutex", 0},
	{&ibuf_pessimistic_insert_mutex_key,
		 "ibuf_pessimistic_insert_mutex", 0},
#  ifndef HAVE_ATOMIC_BUILTINS
	{&server_mutex_key, "server_mutex", 0},
#  endif /* !HAVE_ATOMIC_BUILTINS */
	{&log_sys_mutex_key, "log_sys_mutex", 0},
#  ifdef UNIV_MEM_DEBUG
	{&mem_hash_mutex_key, "mem_hash_mutex", 0},
#  endif /* UNIV_MEM_DEBUG */
	{&mem_pool_mutex_key, "mem_pool_mutex", 0},
	{&mutex_list_mutex_key, "mutex_list_mutex", 0},
	{&purge_sys_bh_mutex_key, "purge_sys_bh_mutex", 0},
	{&recv_sys_mutex_key, "recv_sys_mutex", 0},
	{&rseg_mutex_key, "rseg_mutex", 0},
#  ifdef UNIV_SYNC_DEBUG
	{&rw_lock_debug_mutex_key, "rw_lock_debug_mutex", 0},
#  endif /* UNIV_SYNC_DEBUG */
	{&rw_lock_list_mutex_key, "rw_lock_list_mutex", 0},
	{&rw_lock_mutex_key, "rw_lock_mutex", 0},
	{&srv_dict_tmpfile_mutex_key, "srv_dict_tmpfile_mutex", 0},
	{&srv_innodb_monitor_mutex_key, "srv_innodb_monitor_mutex", 0},
	{&srv_misc_tmpfile_mutex_key, "srv_misc_tmpfile_mutex", 0},
	{&srv_monitor_file_mutex_key, "srv_monitor_file_mutex", 0},
#  ifdef UNIV_SYNC_DEBUG
	{&sync_thread_mutex_key, "sync_thread_mutex", 0},
#  endif /* UNIV_SYNC_DEBUG */
	{&buf_dblwr_mutex_key, "buf_dblwr_mutex", 0},
	{&trx_undo_mutex_key, "trx_undo_mutex", 0},
	{&srv_sys_mutex_key, "srv_sys_mutex", 0},
	{&lock_sys_mutex_key, "lock_mutex", 0},
	{&lock_sys_wait_mutex_key, "lock_wait_mutex", 0},
	{&trx_mutex_key, "trx_mutex", 0},
	{&srv_sys_tasks_mutex_key, "srv_threads_mutex", 0},
	/* mutex with os_fast_mutex_ interfaces */
#  ifndef PFS_SKIP_EVENT_MUTEX
	{&event_os_mutex_key, "event_os_mutex", 0},
#  endif /* PFS_SKIP_EVENT_MUTEX */
	{&os_mutex_key, "os_mutex", 0},
#ifndef HAVE_ATOMIC_BUILTINS
	{&srv_conc_mutex_key, "srv_conc_mutex", 0},
#endif /* !HAVE_ATOMIC_BUILTINS */
	{&ut_list_mutex_key, "ut_list_mutex", 0},
	{&trx_sys_mutex_key, "trx_sys_mutex", 0},
};
# endif /* UNIV_PFS_MUTEX */

# ifdef UNIV_PFS_RWLOCK
/* all_innodb_rwlocks array contains rwlocks that are
performance schema instrumented if "UNIV_PFS_RWLOCK"
is defined */
static PSI_rwlock_info all_innodb_rwlocks[] = {
#  ifdef UNIV_LOG_ARCHIVE
	{&archive_lock_key, "archive_lock", 0},
#  endif /* UNIV_LOG_ARCHIVE */
	{&btr_search_latch_key, "btr_search_latch", 0},
#  ifndef PFS_SKIP_BUFFER_MUTEX_RWLOCK
	{&buf_block_lock_key, "buf_block_lock", 0},
#  endif /* !PFS_SKIP_BUFFER_MUTEX_RWLOCK */
#  ifdef UNIV_SYNC_DEBUG
	{&buf_block_debug_latch_key, "buf_block_debug_latch", 0},
#  endif /* UNIV_SYNC_DEBUG */
	{&dict_operation_lock_key, "dict_operation_lock", 0},
	{&fil_space_latch_key, "fil_space_latch", 0},
	{&checkpoint_lock_key, "checkpoint_lock", 0},
	{&fts_cache_rw_lock_key, "fts_cache_rw_lock", 0},
	{&fts_cache_init_rw_lock_key, "fts_cache_init_rw_lock", 0},
	{&trx_i_s_cache_lock_key, "trx_i_s_cache_lock", 0},
	{&trx_purge_latch_key, "trx_purge_latch", 0},
	{&index_tree_rw_lock_key, "index_tree_rw_lock", 0},
	{&dict_table_stats_latch_key, "dict_table_stats", 0},
	{&hash_table_rw_lock_key, "hash table locks", 0}
};
# endif /* UNIV_PFS_RWLOCK */

# ifdef UNIV_PFS_THREAD
/* all_innodb_threads array contains threads that are
performance schema instrumented if "UNIV_PFS_THREAD"
is defined */
static PSI_thread_info	all_innodb_threads[] = {
	{&trx_rollback_clean_thread_key, "trx_rollback_clean_thread", 0},
	{&io_handler_thread_key, "io_handler_thread", 0},
	{&srv_lock_timeout_thread_key, "srv_lock_timeout_thread", 0},
	{&srv_error_monitor_thread_key, "srv_error_monitor_thread", 0},
	{&srv_monitor_thread_key, "srv_monitor_thread", 0},
	{&srv_master_thread_key, "srv_master_thread", 0},
	{&srv_purge_thread_key, "srv_purge_thread", 0},
	{&buf_page_cleaner_thread_key, "page_cleaner_thread", 0}
};
# endif /* UNIV_PFS_THREAD */

# ifdef UNIV_PFS_IO
/* all_innodb_files array contains the type of files that are
performance schema instrumented if "UNIV_PFS_IO" is defined */
static PSI_file_info	all_innodb_files[] = {
	{&innodb_file_data_key, "innodb_data_file", 0},
	{&innodb_file_log_key, "innodb_log_file", 0},
	{&innodb_file_temp_key, "innodb_temp_file", 0}
};
# endif /* UNIV_PFS_IO */
#endif /* HAVE_PSI_INTERFACE */

/*************************************************************//**
Check whether valid argument given to innodb_ft_*_stopword_table.
This function is registered as a callback with MySQL.
@return 0 for valid stopword table */
static
int
innodb_stopword_table_validate(
/*===========================*/
	THD*				thd,	/*!< in: thread handle */
	struct st_mysql_sys_var*	var,	/*!< in: pointer to system
						variable */
	void*				save,	/*!< out: immediate result
						for update function */
	struct st_mysql_value*		value);	/*!< in: incoming string */
/****************************************************************//**
Update the session variable innodb_session_stopword_table
with the "saved" stopword table name value. This function
is registered as a callback with MySQL. */
static
void
innodb_session_stopword_update(
/*===========================*/
	THD*				thd,	/*!< in: thread handle */
	struct st_mysql_sys_var*	var,	/*!< in: pointer to
						system variable */
	void*				var_ptr,/*!< out: where the
						formal string goes */
	const void*			save);	/*!< in: immediate result
						from check function */
/** "GEN_CLUST_INDEX" is the name reserved for Innodb default
system primary index. */
static const char innobase_index_reserve_name[]= "GEN_CLUST_INDEX";

static const char innobase_hton_name[]= "InnoDB";

static MYSQL_THDVAR_BOOL(support_xa, PLUGIN_VAR_OPCMDARG,
  "Enable InnoDB support for the XA two-phase commit",
  /* check_func */ NULL, /* update_func */ NULL,
  /* default */ TRUE);

static MYSQL_THDVAR_BOOL(table_locks, PLUGIN_VAR_OPCMDARG,
  "Enable InnoDB locking in LOCK TABLES",
  /* check_func */ NULL, /* update_func */ NULL,
  /* default */ TRUE);

static MYSQL_THDVAR_BOOL(strict_mode, PLUGIN_VAR_OPCMDARG,
  "Use strict mode when evaluating create options.",
  NULL, NULL, FALSE);

static MYSQL_THDVAR_BOOL(ft_enable_stopword, PLUGIN_VAR_OPCMDARG,
  "Create FTS index with stopword.",
  NULL, NULL,
  /* default */ TRUE);

static MYSQL_THDVAR_BOOL(analyze_is_persistent, PLUGIN_VAR_OPCMDARG,
  "ANALYZE TABLE in InnoDB uses a more precise (and slow) sampling "
  "algorithm and saves the results persistently.",
  /* check_func */ NULL, /* update_func */ NULL,
  /* default */ FALSE);

static MYSQL_THDVAR_ULONG(lock_wait_timeout, PLUGIN_VAR_RQCMDARG,
  "Timeout in seconds an InnoDB transaction may wait for a lock before being rolled back. Values above 100000000 disable the timeout.",
  NULL, NULL, 50, 1, 1024 * 1024 * 1024, 0);

static MYSQL_THDVAR_STR(ft_user_stopword_table, PLUGIN_VAR_OPCMDARG,
  "User supplied stopword table name, effective in the session level.",
  innodb_stopword_table_validate, innodb_session_stopword_update, NULL);

static SHOW_VAR innodb_status_variables[]= {
  {"buffer_pool_dump_status",
  (char*) &export_vars.innodb_buffer_pool_dump_status,	  SHOW_CHAR},
  {"buffer_pool_load_status",
  (char*) &export_vars.innodb_buffer_pool_load_status,	  SHOW_CHAR},
  {"buffer_pool_pages_data",
  (char*) &export_vars.innodb_buffer_pool_pages_data,	  SHOW_LONG},
  {"buffer_pool_pages_dirty",
  (char*) &export_vars.innodb_buffer_pool_pages_dirty,	  SHOW_LONG},
  {"buffer_pool_pages_flushed",
  (char*) &export_vars.innodb_buffer_pool_pages_flushed,  SHOW_LONG},
  {"buffer_pool_pages_free",
  (char*) &export_vars.innodb_buffer_pool_pages_free,	  SHOW_LONG},
#ifdef UNIV_DEBUG
  {"buffer_pool_pages_latched",
  (char*) &export_vars.innodb_buffer_pool_pages_latched,  SHOW_LONG},
#endif /* UNIV_DEBUG */
  {"buffer_pool_pages_misc",
  (char*) &export_vars.innodb_buffer_pool_pages_misc,	  SHOW_LONG},
  {"buffer_pool_pages_total",
  (char*) &export_vars.innodb_buffer_pool_pages_total,	  SHOW_LONG},
  {"buffer_pool_read_ahead_rnd",
  (char*) &export_vars.innodb_buffer_pool_read_ahead_rnd, SHOW_LONG},
  {"buffer_pool_read_ahead",
  (char*) &export_vars.innodb_buffer_pool_read_ahead,	  SHOW_LONG},
  {"buffer_pool_read_ahead_evicted",
  (char*) &export_vars.innodb_buffer_pool_read_ahead_evicted, SHOW_LONG},
  {"buffer_pool_read_requests",
  (char*) &export_vars.innodb_buffer_pool_read_requests,  SHOW_LONG},
  {"buffer_pool_reads",
  (char*) &export_vars.innodb_buffer_pool_reads,	  SHOW_LONG},
  {"buffer_pool_wait_free",
  (char*) &export_vars.innodb_buffer_pool_wait_free,	  SHOW_LONG},
  {"buffer_pool_write_requests",
  (char*) &export_vars.innodb_buffer_pool_write_requests, SHOW_LONG},
  {"data_fsyncs",
  (char*) &export_vars.innodb_data_fsyncs,		  SHOW_LONG},
  {"data_pending_fsyncs",
  (char*) &export_vars.innodb_data_pending_fsyncs,	  SHOW_LONG},
  {"data_pending_reads",
  (char*) &export_vars.innodb_data_pending_reads,	  SHOW_LONG},
  {"data_pending_writes",
  (char*) &export_vars.innodb_data_pending_writes,	  SHOW_LONG},
  {"data_read",
  (char*) &export_vars.innodb_data_read,		  SHOW_LONG},
  {"data_reads",
  (char*) &export_vars.innodb_data_reads,		  SHOW_LONG},
  {"data_writes",
  (char*) &export_vars.innodb_data_writes,		  SHOW_LONG},
  {"data_written",
  (char*) &export_vars.innodb_data_written,		  SHOW_LONG},
  {"dblwr_pages_written",
  (char*) &export_vars.innodb_dblwr_pages_written,	  SHOW_LONG},
  {"dblwr_writes",
  (char*) &export_vars.innodb_dblwr_writes,		  SHOW_LONG},
  {"have_atomic_builtins",
  (char*) &export_vars.innodb_have_atomic_builtins,	  SHOW_BOOL},
  {"log_waits",
  (char*) &export_vars.innodb_log_waits,		  SHOW_LONG},
  {"log_write_requests",
  (char*) &export_vars.innodb_log_write_requests,	  SHOW_LONG},
  {"log_writes",
  (char*) &export_vars.innodb_log_writes,		  SHOW_LONG},
  {"os_log_fsyncs",
  (char*) &export_vars.innodb_os_log_fsyncs,		  SHOW_LONG},
  {"os_log_pending_fsyncs",
  (char*) &export_vars.innodb_os_log_pending_fsyncs,	  SHOW_LONG},
  {"os_log_pending_writes",
  (char*) &export_vars.innodb_os_log_pending_writes,	  SHOW_LONG},
  {"os_log_written",
  (char*) &export_vars.innodb_os_log_written,		  SHOW_LONGLONG},
  {"page_size",
  (char*) &export_vars.innodb_page_size,		  SHOW_LONG},
  {"pages_created",
  (char*) &export_vars.innodb_pages_created,		  SHOW_LONG},
  {"pages_read",
  (char*) &export_vars.innodb_pages_read,		  SHOW_LONG},
  {"pages_written",
  (char*) &export_vars.innodb_pages_written,		  SHOW_LONG},
  {"row_lock_current_waits",
  (char*) &export_vars.innodb_row_lock_current_waits,	  SHOW_LONG},
  {"row_lock_time",
  (char*) &export_vars.innodb_row_lock_time,		  SHOW_LONGLONG},
  {"row_lock_time_avg",
  (char*) &export_vars.innodb_row_lock_time_avg,	  SHOW_LONG},
  {"row_lock_time_max",
  (char*) &export_vars.innodb_row_lock_time_max,	  SHOW_LONG},
  {"row_lock_waits",
  (char*) &export_vars.innodb_row_lock_waits,		  SHOW_LONG},
  {"rows_deleted",
  (char*) &export_vars.innodb_rows_deleted,		  SHOW_LONG},
  {"rows_inserted",
  (char*) &export_vars.innodb_rows_inserted,		  SHOW_LONG},
  {"rows_read",
  (char*) &export_vars.innodb_rows_read,		  SHOW_LONG},
  {"rows_updated",
  (char*) &export_vars.innodb_rows_updated,		  SHOW_LONG},
  {"num_open_files",
  (char*) &export_vars.innodb_num_open_files,		  SHOW_LONG},
  {"truncated_status_writes",
  (char*) &export_vars.innodb_truncated_status_writes,	  SHOW_LONG},
  {"available_undo_logs",
  (char*) &export_vars.innodb_available_undo_logs,        SHOW_LONG},
  {NullS, NullS, SHOW_LONG}
};

/************************************************************************//**
Handling the shared INNOBASE_SHARE structure that is needed to provide table
locking. Register the table name if it doesn't exist in the hash table. */
static
INNOBASE_SHARE*
get_share(
/*======*/
	const char*	table_name);	/*!< in: table to lookup */

/************************************************************************//**
Free the shared object that was registered with get_share(). */
static
void
free_share(
/*=======*/
	INNOBASE_SHARE*	share);		/*!< in/own: share to free */

/*****************************************************************//**
Frees a possible InnoDB trx object associated with the current THD.
@return	0 or error number */
static
int
innobase_close_connection(
/*======================*/
	handlerton*	hton,		/*!< in/out: Innodb handlerton */
	THD*		thd);		/*!< in: MySQL thread handle for
					which to close the connection */

/*****************************************************************//**
Commits a transaction in an InnoDB database or marks an SQL statement
ended.
@return	0 */
static
int
innobase_commit(
/*============*/
	handlerton*	hton,		/*!< in/out: Innodb handlerton */
	THD*		thd,		/*!< in: MySQL thread handle of the
					user for whom the transaction should
					be committed */
	bool		commit_trx);	/*!< in: true - commit transaction
					false - the current SQL statement
					ended */

/*****************************************************************//**
Rolls back a transaction to a savepoint.
@return 0 if success, HA_ERR_NO_SAVEPOINT if no savepoint with the
given name */
static
int
innobase_rollback(
/*==============*/
	handlerton*	hton,		/*!< in/out: Innodb handlerton */
	THD*		thd,		/*!< in: handle to the MySQL thread
					of the user whose transaction should
					be rolled back */
	bool		rollback_trx);	/*!< in: TRUE - rollback entire
					transaction FALSE - rollback the current
					statement only */

/*****************************************************************//**
Rolls back a transaction to a savepoint.
@return 0 if success, HA_ERR_NO_SAVEPOINT if no savepoint with the
given name */
static
int
innobase_rollback_to_savepoint(
/*===========================*/
	handlerton*	hton,		/*!< in/out: InnoDB handlerton */
	THD*		thd,		/*!< in: handle to the MySQL thread of
					the user whose XA transaction should
					be rolled back to savepoint */
	void*		savepoint);	/*!< in: savepoint data */

/*****************************************************************//**
Sets a transaction savepoint.
@return	always 0, that is, always succeeds */
static
int
innobase_savepoint(
/*===============*/
	handlerton*	hton,		/*!< in/out: InnoDB handlerton */
	THD*		thd,		/*!< in: handle to the MySQL thread of
					the user's XA transaction for which
					we need to take a savepoint */
	void*		savepoint);	/*!< in: savepoint data */

/*****************************************************************//**
Release transaction savepoint name.
@return 0 if success, HA_ERR_NO_SAVEPOINT if no savepoint with the
given name */
static
int
innobase_release_savepoint(
/*=======================*/
	handlerton*	hton,		/*!< in/out: handlerton for Innodb */
	THD*		thd,		/*!< in: handle to the MySQL thread
					of the user whose transaction's
					savepoint should be released */
	void*		savepoint);	/*!< in: savepoint data */

/************************************************************************//**
Function for constructing an InnoDB table handler instance. */
static
handler*
innobase_create_handler(
/*====================*/
	handlerton*	hton,		/*!< in/out: handlerton for Innodb */
	TABLE_SHARE*	table,
	MEM_ROOT*	mem_root);

/** @brief Initialize the default value of innodb_commit_concurrency.

Once InnoDB is running, the innodb_commit_concurrency must not change
from zero to nonzero. (Bug #42101)

The initial default value is 0, and without this extra initialization,
SET GLOBAL innodb_commit_concurrency=DEFAULT would set the parameter
to 0, even if it was initially set to nonzero at the command line
or configuration file. */
static
void
innobase_commit_concurrency_init_default();
/*=======================================*/

/************************************************************//**
Validate the file format name and return its corresponding id.
@return	valid file format id */
static
uint
innobase_file_format_name_lookup(
/*=============================*/
	const char*	format_name);	/*!< in: pointer to file format
					name */
/************************************************************//**
Validate the file format check config parameters, as a side effect it
sets the srv_max_file_format_at_startup variable.
@return	the format_id if valid config value, otherwise, return -1 */
static
int
innobase_file_format_validate_and_set(
/*==================================*/
	const char*	format_max);	/*!< in: parameter value */
/****************************************************************//**
Return alter table flags supported in an InnoDB database. */
static
uint
innobase_alter_table_flags(
/*=======================*/
	uint	flags);

/*******************************************************************//**
This function is used to prepare an X/Open XA distributed transaction.
@return	0 or error number */
static
int
innobase_xa_prepare(
/*================*/
	handlerton*	hton,		/*!< in: InnoDB handlerton */
	THD*		thd,		/*!< in: handle to the MySQL thread of
					the user whose XA transaction should
					be prepared */
	bool		all);		/*!< in: true - prepare transaction
					false - the current SQL statement
					ended */
/*******************************************************************//**
This function is used to recover X/Open XA distributed transactions.
@return	number of prepared transactions stored in xid_list */
static
int
innobase_xa_recover(
/*================*/
	handlerton*	hton,		/*!< in: InnoDB handlerton */
	XID*		xid_list,	/*!< in/out: prepared transactions */
	uint		len);		/*!< in: number of slots in xid_list */
/*******************************************************************//**
This function is used to commit one X/Open XA distributed transaction
which is in the prepared state
@return	0 or error number */
static
int
innobase_commit_by_xid(
/*===================*/
	handlerton*	hton,		/*!< in: InnoDB handlerton */
	XID*		xid);		/*!< in: X/Open XA transaction
					identification */
/*******************************************************************//**
This function is used to rollback one X/Open XA distributed transaction
which is in the prepared state
@return	0 or error number */
static
int
innobase_rollback_by_xid(
/*=====================*/
	handlerton*	hton,		/*!< in: InnoDB handlerton */
	XID*		xid);		/*!< in: X/Open XA transaction
					identification */
/*******************************************************************//**
Create a consistent view for a cursor based on current transaction
which is created if the corresponding MySQL thread still lacks one.
This consistent view is then used inside of MySQL when accessing records
using a cursor.
@return	pointer to cursor view or NULL */
static
void*
innobase_create_cursor_view(
/*========================*/
	handlerton*	hton,		/*!< in: innobase hton */
	THD*		thd);		/*!< in: user thread handle */
/*******************************************************************//**
Set the given consistent cursor view to a transaction which is created
if the corresponding MySQL thread still lacks one. If the given
consistent cursor view is NULL global read view of a transaction is
restored to a transaction read view. */
static
void
innobase_set_cursor_view(
/*=====================*/
	handlerton*	hton,		/*!< in: handlerton of Innodb */
	THD*		thd,		/*!< in: user thread handle */
	void*		curview);	/*!< in: Consistent cursor view to
					be set */
/*******************************************************************//**
Close the given consistent cursor view of a transaction and restore
global read view to a transaction read view. Transaction is created if the
corresponding MySQL thread still lacks one. */
static
void
innobase_close_cursor_view(
/*=======================*/
	handlerton*	hton,		/*!< in: handlerton of Innodb */
	THD*		thd,		/*!< in: user thread handle */
	void*		curview);	/*!< in: Consistent read view to be
					closed */
/*****************************************************************//**
Removes all tables in the named database inside InnoDB. */
static
void
innobase_drop_database(
/*===================*/
	handlerton*	hton,		/*!< in: handlerton of Innodb */
	char*		path);		/*!< in: database path; inside InnoDB
					the name of the last directory in
					the path is used as the database name:
					for example, in 'mysql/data/test' the
					database name is 'test' */
/*******************************************************************//**
Closes an InnoDB database. */
static
int
innobase_end(
/*=========*/
	handlerton*		hton,	/* in: Innodb handlerton */
	ha_panic_function	type);

/*****************************************************************//**
Creates an InnoDB transaction struct for the thd if it does not yet have one.
Starts a new InnoDB transaction if a transaction is not yet started. And
assigns a new snapshot for a consistent read if the transaction does not yet
have one.
@return	0 */
static
int
innobase_start_trx_and_assign_read_view(
/*====================================*/
	handlerton*	hton,		/* in: Innodb handlerton */
	THD*		thd);		/* in: MySQL thread handle of the
					user for whom the transaction should
					be committed */
/****************************************************************//**
Flushes InnoDB logs to disk and makes a checkpoint. Really, a commit flushes
the logs, and the name of this function should be innobase_checkpoint.
@return	TRUE if error */
static
bool
innobase_flush_logs(
/*================*/
	handlerton*	hton);		/*!< in: InnoDB handlerton */

/************************************************************************//**
Implements the SHOW ENGINE INNODB STATUS command. Sends the output of the
InnoDB Monitor to the client.
@return 0 on success */
static
int
innodb_show_status(
/*===============*/
	handlerton*	hton,		/*!< in: the innodb handlerton */
	THD*		thd,		/*!< in: the MySQL query thread of
					the caller */
	stat_print_fn*	stat_print);
/************************************************************************//**
Return 0 on success and non-zero on failure. Note: the bool return type
seems to be abused here, should be an int. */
static
bool
innobase_show_status(
/*=================*/
	handlerton*		hton,	/*!< in: the innodb handlerton */
	THD*			thd,	/*!< in: the MySQL query thread of
					the caller */
	stat_print_fn*		stat_print,
	enum ha_stat_type	stat_type);

/*****************************************************************//**
Commits a transaction in an InnoDB database. */
static
void
innobase_commit_low(
/*================*/
	trx_t*	trx);	/*!< in: transaction handle */

/****************************************************************//**
Parse and enable InnoDB monitor counters during server startup.
User can enable monitor counters/groups by specifying
"loose-innodb_monitor_enable = monitor_name1;monitor_name2..."
in server configuration file or at the command line. */
static
void
innodb_enable_monitor_at_startup(
/*=============================*/
	char*	str);	/*!< in: monitor counter enable list */

/*************************************************************//**
Check for a valid value of innobase_commit_concurrency.
@return	0 for valid innodb_commit_concurrency */
static
int
innobase_commit_concurrency_validate(
/*=================================*/
	THD*				thd,	/*!< in: thread handle */
	struct st_mysql_sys_var*	var,	/*!< in: pointer to system
						variable */
	void*				save,	/*!< out: immediate result
						for update function */
	struct st_mysql_value*		value)	/*!< in: incoming string */
{
	long long	intbuf;
	ulong		commit_concurrency;

	DBUG_ENTER("innobase_commit_concurrency_validate");

	if (value->val_int(value, &intbuf)) {
		/* The value is NULL. That is invalid. */
		DBUG_RETURN(1);
	}

	*reinterpret_cast<ulong*>(save) = commit_concurrency
		= static_cast<ulong>(intbuf);

	/* Allow the value to be updated, as long as it remains zero
	or nonzero. */
	DBUG_RETURN(!(!commit_concurrency == !innobase_commit_concurrency));
}

/*******************************************************************//**
Function for constructing an InnoDB table handler instance. */
static
handler*
innobase_create_handler(
/*====================*/
	handlerton*	hton,	/*!< in: InnoDB handlerton */
	TABLE_SHARE*	table,
	MEM_ROOT*	mem_root)
{
	return new (mem_root) ha_innobase(hton, table);
}

/* General functions */

/*************************************************************//**
Check that a page_size is correct for InnoDB.  If correct, set the
associated page_size_shift which is the power of 2 for this page size.
@return	an associated page_size_shift if valid, 0 if invalid. */
inline
int
innodb_page_size_validate(
/*======================*/
	ulong	page_size)		/*!< in: Page Size to evaluate */
{
	ulong		n;

	DBUG_ENTER("innodb_page_size_validate");

	for (n = UNIV_PAGE_SIZE_SHIFT_MIN;
	     n <= UNIV_PAGE_SIZE_SHIFT_MAX;
	     n++) {
		if (page_size == (ulong) (1 << n)) {
			DBUG_RETURN(n);
		}
	}

	DBUG_RETURN(0);
}

/******************************************************************//**
Returns true if the thread is the replication thread on the slave
server. Used in srv_conc_enter_innodb() to determine if the thread
should be allowed to enter InnoDB - the replication thread is treated
differently than other threads. Also used in
srv_conc_force_exit_innodb().
@return	true if thd is the replication thread */
UNIV_INTERN
ibool
thd_is_replication_slave_thread(
/*============================*/
	void*	thd)	/*!< in: thread handle (THD*) */
{
	return((ibool) thd_slave_thread((THD*) thd));
}

/******************************************************************//**
Returns true if transaction should be flagged as read-only.
@return	true if the thd is marked as read-only */
UNIV_INTERN
ibool
thd_trx_is_read_only(
/*=================*/
	void*	thd)	/*!< in: thread handle (THD*) */
{
	/* Waiting on WL#6046 to complete. */
	return(FALSE);
}

/******************************************************************//**
Check if the transaction is an auto-commit transaction. TRUE also
implies that it is a SELECT (read-only) transaction.
@return	true if the transaction is an auto commit read-only transaction. */
UNIV_INTERN
ibool
thd_trx_is_auto_commit(
/*===================*/
	void*	thd)	/*!< in: thread handle (THD*) can be NULL */
{
	return(thd != NULL
	       && !thd_test_options(
		       static_cast<THD*>(thd),
		       OPTION_NOT_AUTOCOMMIT | OPTION_BEGIN)
	       && thd_is_select(thd));
}

/******************************************************************//**
Save some CPU by testing the value of srv_thread_concurrency in inline
functions. */
static inline
void
innobase_srv_conc_enter_innodb(
/*===========================*/
	trx_t*	trx)	/*!< in: transaction handle */
{
	if (srv_thread_concurrency) {
		if (trx->n_tickets_to_enter_innodb > 0) {

			/* If trx has 'free tickets' to enter the engine left,
			then use one such ticket */

			--trx->n_tickets_to_enter_innodb;

		} else if (trx->mysql_thd != NULL
			   && thd_is_replication_slave_thread(trx->mysql_thd)) {

			UT_WAIT_FOR(
				srv_conc_get_active_threads()
				< srv_thread_concurrency,
				srv_replication_delay * 1000);

		}  else {
			srv_conc_enter_innodb(trx);
		}
	}
}

/******************************************************************//**
Note that the thread wants to leave InnoDB only if it doesn't have
any spare tickets. */
static inline
void
innobase_srv_conc_exit_innodb(
/*==========================*/
	trx_t*	trx)	/*!< in: transaction handle */
{
#ifdef UNIV_SYNC_DEBUG
	ut_ad(!sync_thread_levels_nonempty_trx(trx->has_search_latch));
#endif /* UNIV_SYNC_DEBUG */

	/* This is to avoid making an unnecessary function call. */
	if (trx->declared_to_be_inside_innodb
	    && trx->n_tickets_to_enter_innodb == 0) {

		srv_conc_force_exit_innodb(trx);
	}
}

/******************************************************************//**
Force a thread to leave InnoDB even if it has spare tickets. */
static inline
void
innobase_srv_conc_force_exit_innodb(
/*================================*/
	trx_t*	trx)	/*!< in: transaction handle */
{
#ifdef UNIV_SYNC_DEBUG
	ut_ad(!sync_thread_levels_nonempty_trx(trx->has_search_latch));
#endif /* UNIV_SYNC_DEBUG */

	/* This is to avoid making an unnecessary function call. */
	if (trx->declared_to_be_inside_innodb) {
		srv_conc_force_exit_innodb(trx);
	}
}

/******************************************************************//**
Returns true if the transaction this thread is processing has edited
non-transactional tables. Used by the deadlock detector when deciding
which transaction to rollback in case of a deadlock - we try to avoid
rolling back transactions that have edited non-transactional tables.
@return	true if non-transactional tables have been edited */
UNIV_INTERN
ibool
thd_has_edited_nontrans_tables(
/*===========================*/
	void*	thd)	/*!< in: thread handle (THD*) */
{
	return((ibool) thd_non_transactional_update((THD*) thd));
}

/******************************************************************//**
Returns true if the thread is executing a SELECT statement.
@return	true if thd is executing SELECT */
UNIV_INTERN
ibool
thd_is_select(
/*==========*/
	const void*	thd)	/*!< in: thread handle (THD*) */
{
	return(thd_sql_command((const THD*) thd) == SQLCOM_SELECT);
}

/******************************************************************//**
Returns true if the thread supports XA,
global value of innodb_supports_xa if thd is NULL.
@return	true if thd has XA support */
UNIV_INTERN
ibool
thd_supports_xa(
/*============*/
	void*	thd)	/*!< in: thread handle (THD*), or NULL to query
			the global innodb_supports_xa */
{
	return(THDVAR((THD*) thd, support_xa));
}

/******************************************************************//**
Returns the lock wait timeout for the current connection.
@return	the lock wait timeout, in seconds */
UNIV_INTERN
ulong
thd_lock_wait_timeout(
/*==================*/
	void*	thd)	/*!< in: thread handle (THD*), or NULL to query
			the global innodb_lock_wait_timeout */
{
	/* According to <mysql/plugin.h>, passing thd == NULL
	returns the global value of the session variable. */
	return(THDVAR((THD*) thd, lock_wait_timeout));
}

/******************************************************************//**
Set the time waited for the lock for the current query. */
UNIV_INTERN
void
thd_set_lock_wait_time(
/*===================*/
	void*	thd,	/*!< in: thread handle (THD*) */
	ulint	value)	/*!< in: time waited for the lock */
{
	if (thd) {
		thd_storage_lock_wait((THD*) thd, value);
	}
}

/********************************************************************//**
Obtain the InnoDB transaction of a MySQL thread.
@return	reference to transaction pointer */
static inline
trx_t*&
thd_to_trx(
/*=======*/
	THD*	thd)	/*!< in: MySQL thread */
{
	return(*(trx_t**) thd_ha_data(thd, innodb_hton_ptr));
}

/********************************************************************//**
Call this function when mysqld passes control to the client. That is to
avoid deadlocks on the adaptive hash S-latch possibly held by thd. For more
documentation, see handler.cc.
@return	0 */
static
int
innobase_release_temporary_latches(
/*===============================*/
	handlerton*	hton,	/*!< in: handlerton */
	THD*		thd)	/*!< in: MySQL thread */
{
	DBUG_ASSERT(hton == innodb_hton_ptr);

	if (!innodb_inited) {

		return(0);
	}

	trx_t*	trx = thd_to_trx(thd);

	if (trx != NULL) {
		trx_search_latch_release_if_reserved(trx);
	}

	return(0);
}

/********************************************************************//**
Increments innobase_active_counter and every INNOBASE_WAKE_INTERVALth
time calls srv_active_wake_master_thread. This function should be used
when a single database operation may introduce a small need for
server utility activity, like checkpointing. */
static inline
void
innobase_active_small(void)
/*=======================*/
{
	innobase_active_counter++;

	if ((innobase_active_counter % INNOBASE_WAKE_INTERVAL) == 0) {
		srv_active_wake_master_thread();
	}
}

/********************************************************************//**
Converts an InnoDB error code to a MySQL error code and also tells to MySQL
about a possible transaction rollback inside InnoDB caused by a lock wait
timeout or a deadlock.
@return	MySQL error code */
UNIV_INTERN
int
convert_error_code_to_mysql(
/*========================*/
	int	error,	/*!< in: InnoDB error code */
	ulint	flags,  /*!< in: InnoDB table flags, or 0 */
	THD*	thd)	/*!< in: user thread handle or NULL */
{
	switch (error) {
	case DB_SUCCESS:
		return(0);

	case DB_INTERRUPTED:
		my_error(ER_QUERY_INTERRUPTED, MYF(0));
		/* fall through */

	case DB_FOREIGN_EXCEED_MAX_CASCADE:
		ut_ad(thd);
		push_warning_printf(thd, Sql_condition::WARN_LEVEL_WARN,
				    HA_ERR_ROW_IS_REFERENCED,
				    "InnoDB: Cannot delete/update "
				    "rows with cascading foreign key "
				    "constraints that exceed max "
				    "depth of %d. Please "
				    "drop extra constraints and try "
				    "again", DICT_FK_MAX_RECURSIVE_LOAD);

		/* fall through */

	case DB_ERROR:
	default:
		return(-1); /* unspecified error */

	case DB_DUPLICATE_KEY:
		/* Be cautious with returning this error, since
		mysql could re-enter the storage layer to get
		duplicated key info, the operation requires a
		valid table handle and/or transaction information,
		which might not always be available in the error
		handling stage. */
		return(HA_ERR_FOUND_DUPP_KEY);

	case DB_READ_ONLY:
		return(HA_ERR_READ_ONLY_TRANSACTION);

	case DB_FOREIGN_DUPLICATE_KEY:
		return(HA_ERR_FOREIGN_DUPLICATE_KEY);

	case DB_MISSING_HISTORY:
		return(HA_ERR_TABLE_DEF_CHANGED);

	case DB_RECORD_NOT_FOUND:
		return(HA_ERR_NO_ACTIVE_RECORD);

	case DB_DEADLOCK:
		/* Since we rolled back the whole transaction, we must
		tell it also to MySQL so that MySQL knows to empty the
		cached binlog for this transaction */

		if (thd) {
			thd_mark_transaction_to_rollback(thd, TRUE);
		}

		return(HA_ERR_LOCK_DEADLOCK);

	case DB_LOCK_WAIT_TIMEOUT:
		/* Starting from 5.0.13, we let MySQL just roll back the
		latest SQL statement in a lock wait timeout. Previously, we
		rolled back the whole transaction. */

		if (thd) {
			thd_mark_transaction_to_rollback(
				thd, (bool) row_rollback_on_timeout);
		}

		return(HA_ERR_LOCK_WAIT_TIMEOUT);

	case DB_NO_REFERENCED_ROW:
		return(HA_ERR_NO_REFERENCED_ROW);

	case DB_ROW_IS_REFERENCED:
		return(HA_ERR_ROW_IS_REFERENCED);

	case DB_CANNOT_ADD_CONSTRAINT:
	case DB_CHILD_NO_INDEX:
	case DB_PARENT_NO_INDEX:
		return(HA_ERR_CANNOT_ADD_FOREIGN);

	case DB_CANNOT_DROP_CONSTRAINT:

		return(HA_ERR_ROW_IS_REFERENCED); /* TODO: This is a bit
						misleading, a new MySQL error
						code should be introduced */

	case DB_CORRUPTION:
		return(HA_ERR_CRASHED);

	case DB_OUT_OF_FILE_SPACE:
		return(HA_ERR_RECORD_FILE_FULL);

	case DB_TABLE_IS_BEING_USED:
		return(HA_ERR_WRONG_COMMAND);

	case DB_TABLE_NOT_FOUND:
		return(HA_ERR_NO_SUCH_TABLE);

	case DB_TOO_BIG_RECORD:
		my_error(ER_TOO_BIG_ROWSIZE, MYF(0),
			 page_get_free_space_of_empty(flags
						      & DICT_TF_COMPACT) / 2);
		return(HA_ERR_TO_BIG_ROW);

	case DB_TOO_BIG_INDEX_COL:
		my_error(ER_INDEX_COLUMN_TOO_LONG, MYF(0),
			 DICT_MAX_FIELD_LEN_BY_FORMAT_FLAG(flags));
		return(HA_ERR_INDEX_COL_TOO_LONG);

	case DB_NO_SAVEPOINT:
		return(HA_ERR_NO_SAVEPOINT);

	case DB_LOCK_TABLE_FULL:
		/* Since we rolled back the whole transaction, we must
		tell it also to MySQL so that MySQL knows to empty the
		cached binlog for this transaction */

		if (thd) {
			thd_mark_transaction_to_rollback(thd, TRUE);
		}

		return(HA_ERR_LOCK_TABLE_FULL);

	case DB_PRIMARY_KEY_IS_NULL:
		return(ER_PRIMARY_CANT_HAVE_NULL);

	case DB_FTS_INVALID_DOCID:
		return(HA_FTS_INVALID_DOCID);

	case DB_TOO_MANY_CONCURRENT_TRXS:
		/* New error code HA_ERR_TOO_MANY_CONCURRENT_TRXS is only
		available in 5.1.38 and later, but the plugin should still
		work with previous versions of MySQL. */
#ifdef HA_ERR_TOO_MANY_CONCURRENT_TRXS
		return(HA_ERR_TOO_MANY_CONCURRENT_TRXS);
#else /* HA_ERR_TOO_MANY_CONCURRENT_TRXS */
		return(HA_ERR_RECORD_FILE_FULL);
#endif /* HA_ERR_TOO_MANY_CONCURRENT_TRXS */
	case DB_UNSUPPORTED:
		return(HA_ERR_UNSUPPORTED);
	case DB_INDEX_CORRUPT:
		return(HA_ERR_INDEX_CORRUPT);
	case DB_UNDO_RECORD_TOO_BIG:
		return(HA_ERR_UNDO_REC_TOO_BIG);
	}
}

/*************************************************************//**
Prints info of a THD object (== user session thread) to the given file. */
UNIV_INTERN
void
innobase_mysql_print_thd(
/*=====================*/
	FILE*	f,		/*!< in: output stream */
	void*	thd,		/*!< in: pointer to a MySQL THD object */
	uint	max_query_len)	/*!< in: max query length to print, or 0 to
				use the default max length */
{
	char	buffer[1024];

	fputs(thd_security_context((THD*) thd, buffer, sizeof buffer,
				   max_query_len), f);
	putc('\n', f);
}

/******************************************************************//**
Get the variable length bounds of the given character set. */
UNIV_INTERN
void
innobase_get_cset_width(
/*====================*/
	ulint	cset,		/*!< in: MySQL charset-collation code */
	ulint*	mbminlen,	/*!< out: minimum length of a char (in bytes) */
	ulint*	mbmaxlen)	/*!< out: maximum length of a char (in bytes) */
{
	CHARSET_INFO*	cs;
	ut_ad(cset <= MAX_CHAR_COLL_NUM);
	ut_ad(mbminlen);
	ut_ad(mbmaxlen);

	cs = all_charsets[cset];
	if (cs) {
		*mbminlen = cs->mbminlen;
		*mbmaxlen = cs->mbmaxlen;
		ut_ad(*mbminlen < DATA_MBMAX);
		ut_ad(*mbmaxlen < DATA_MBMAX);
	} else {
		THD*	thd = current_thd;

		if (thd && thd_sql_command(thd) == SQLCOM_DROP_TABLE) {

			/* Fix bug#46256: allow tables to be dropped if the
			collation is not found, but issue a warning. */
			if ((log_warnings)
			    && (cset != 0)){

				sql_print_warning(
					"Unknown collation #%lu.", cset);
			}
		} else {

			ut_a(cset == 0);
		}

		*mbminlen = *mbmaxlen = 0;
	}
}

/******************************************************************//**
Converts an identifier to a table name. */
UNIV_INTERN
void
innobase_convert_from_table_id(
/*===========================*/
	struct charset_info_st*	cs,	/*!< in: the 'from' character set */
	char*			to,	/*!< out: converted identifier */
	const char*		from,	/*!< in: identifier to convert */
	ulint			len)	/*!< in: length of 'to', in bytes */
{
	uint	errors;

	strconvert(cs, from, &my_charset_filename, to, (uint) len, &errors);
}

/******************************************************************//**
Converts an identifier to UTF-8. */
UNIV_INTERN
void
innobase_convert_from_id(
/*=====================*/
	struct charset_info_st*	cs,	/*!< in: the 'from' character set */
	char*			to,	/*!< out: converted identifier */
	const char*		from,	/*!< in: identifier to convert */
	ulint			len)	/*!< in: length of 'to', in bytes */
{
	uint	errors;

	strconvert(cs, from, system_charset_info, to, (uint) len, &errors);
}

/******************************************************************//**
Compares NUL-terminated UTF-8 strings case insensitively.
@return	0 if a=b, <0 if a<b, >1 if a>b */
UNIV_INTERN
int
innobase_strcasecmp(
/*================*/
	const char*	a,	/*!< in: first string to compare */
	const char*	b)	/*!< in: second string to compare */
{
	if (!a) {
		if (!b) {
			return(0);
		} else {
			return(-1);
		}
	} else if (!b) {
		return(1);
	}

	return(my_strcasecmp(system_charset_info, a, b));
}

/******************************************************************//**
Compares NUL-terminated UTF-8 strings case insensitively. The
second string contains wildcards.
@return 0 if a match is found, 1 if not */
UNIV_INTERN
int
innobase_wildcasecmp(
/*=================*/
	const char*	a,	/*!< in: string to compare */
	const char*	b)	/*!< in: wildcard string to compare */
{
	return(wild_case_compare(system_charset_info, a, b));
}

/******************************************************************//**
Strip dir name from a full path name and return only the file name
@return file name or "null" if no file name */
UNIV_INTERN
const char*
innobase_basename(
/*==============*/
	const char*	path_name)	/*!< in: full path name */
{
	const char*	name = base_name(path_name);

	return((name) ? name : "null");
}

/******************************************************************//**
Makes all characters in a NUL-terminated UTF-8 string lower case. */
UNIV_INTERN
void
innobase_casedn_str(
/*================*/
	char*	a)	/*!< in/out: string to put in lower case */
{
	my_casedn_str(system_charset_info, a);
}

/**********************************************************************//**
Determines the connection character set.
@return	connection character set */
UNIV_INTERN
struct charset_info_st*
innobase_get_charset(
/*=================*/
	void*	mysql_thd)	/*!< in: MySQL thread handle */
{
	return(thd_charset((THD*) mysql_thd));
}

/**********************************************************************//**
Determines the current SQL statement.
@return	SQL statement string */
UNIV_INTERN
const char*
innobase_get_stmt(
/*==============*/
	void*	mysql_thd,	/*!< in: MySQL thread handle */
	size_t*	length)		/*!< out: length of the SQL statement */
{
	LEX_STRING* stmt;

	stmt = thd_query_string((THD*) mysql_thd);
	*length = stmt->length;
	return(stmt->str);
}

/**********************************************************************//**
Get the current setting of the table_def_size global parameter. We do
a dirty read because for one there is no synchronization object and
secondly there is little harm in doing so even if we get a torn read.
@return	value of table_def_size */
UNIV_INTERN
ulint
innobase_get_table_cache_size(void)
/*===============================*/
{
	return(table_def_size);
}

/**********************************************************************//**
Get the current setting of the lower_case_table_names global parameter from
mysqld.cc. We do a dirty read because for one there is no synchronization
object and secondly there is little harm in doing so even if we get a torn
read.
@return	value of lower_case_table_names */
UNIV_INTERN
ulint
innobase_get_lower_case_table_names(void)
/*=====================================*/
{
	return(lower_case_table_names);
}

#if defined (__WIN__) && defined (MYSQL_DYNAMIC_PLUGIN)
extern MYSQL_PLUGIN_IMPORT MY_TMPDIR mysql_tmpdir_list;
/*******************************************************************//**
Map an OS error to an errno value. The OS error number is stored in
_doserrno and the mapped value is stored in errno) */
void __cdecl
_dosmaperr(
	unsigned long);	/*!< in: OS error value */

/*********************************************************************//**
Creates a temporary file.
@return	temporary file descriptor, or < 0 on error */
UNIV_INTERN
int
innobase_mysql_tmpfile(void)
/*========================*/
{
	int	fd;				/* handle of opened file */
	HANDLE	osfh;				/* OS handle of opened file */
	char*	tmpdir;				/* point to the directory
						where to create file */
	TCHAR	path_buf[MAX_PATH - 14];	/* buffer for tmp file path.
						The length cannot be longer
						than MAX_PATH - 14, or
						GetTempFileName will fail. */
	char	filename[MAX_PATH];		/* name of the tmpfile */
	DWORD	fileaccess = GENERIC_READ	/* OS file access */
			     | GENERIC_WRITE
			     | DELETE;
	DWORD	fileshare = FILE_SHARE_READ	/* OS file sharing mode */
			    | FILE_SHARE_WRITE
			    | FILE_SHARE_DELETE;
	DWORD	filecreate = CREATE_ALWAYS;	/* OS method of open/create */
	DWORD	fileattrib =			/* OS file attribute flags */
			     FILE_ATTRIBUTE_NORMAL
			     | FILE_FLAG_DELETE_ON_CLOSE
			     | FILE_ATTRIBUTE_TEMPORARY
			     | FILE_FLAG_SEQUENTIAL_SCAN;

	DBUG_ENTER("innobase_mysql_tmpfile");

	tmpdir = my_tmpdir(&mysql_tmpdir_list);

	/* The tmpdir parameter can not be NULL for GetTempFileName. */
	if (!tmpdir) {
		uint	ret;

		/* Use GetTempPath to determine path for temporary files. */
		ret = GetTempPath(sizeof(path_buf), path_buf);
		if (ret > sizeof(path_buf) || (ret == 0)) {

			_dosmaperr(GetLastError());	/* map error */
			DBUG_RETURN(-1);
		}

		tmpdir = path_buf;
	}

	/* Use GetTempFileName to generate a unique filename. */
	if (!GetTempFileName(tmpdir, "ib", 0, filename)) {

		_dosmaperr(GetLastError());	/* map error */
		DBUG_RETURN(-1);
	}

	DBUG_PRINT("info", ("filename: %s", filename));

	/* Open/Create the file. */
	osfh = CreateFile(filename, fileaccess, fileshare, NULL,
			  filecreate, fileattrib, NULL);
	if (osfh == INVALID_HANDLE_VALUE) {

		/* open/create file failed! */
		_dosmaperr(GetLastError());	/* map error */
		DBUG_RETURN(-1);
	}

	do {
		/* Associates a CRT file descriptor with the OS file handle. */
		fd = _open_osfhandle((intptr_t) osfh, 0);
	} while (fd == -1 && errno == EINTR);

	if (fd == -1) {
		/* Open failed, close the file handle. */

		_dosmaperr(GetLastError());	/* map error */
		CloseHandle(osfh);		/* no need to check if
						CloseHandle fails */
	}

	DBUG_RETURN(fd);
}
#else
/*********************************************************************//**
Creates a temporary file.
@return	temporary file descriptor, or < 0 on error */
UNIV_INTERN
int
innobase_mysql_tmpfile(void)
/*========================*/
{
	int	fd2 = -1;
	File	fd = mysql_tmpfile("ib");
	if (fd >= 0) {
		/* Copy the file descriptor, so that the additional resources
		allocated by create_temp_file() can be freed by invoking
		my_close().

		Because the file descriptor returned by this function
		will be passed to fdopen(), it will be closed by invoking
		fclose(), which in turn will invoke close() instead of
		my_close(). */

#ifdef _WIN32
		/* Note that on Windows, the integer returned by mysql_tmpfile
		has no relation to C runtime file descriptor. Here, we need
		to call my_get_osfhandle to get the HANDLE and then convert it
		to C runtime filedescriptor. */
		{
			HANDLE hFile = my_get_osfhandle(fd);
			HANDLE hDup;
			BOOL bOK = DuplicateHandle(
					GetCurrentProcess(),
					hFile, GetCurrentProcess(),
					&hDup, 0, FALSE, DUPLICATE_SAME_ACCESS);
			if (bOK) {
				fd2 = _open_osfhandle((intptr_t) hDup, 0);
			} else {
				my_osmaperr(GetLastError());
				fd2 = -1;
			}
		}
#else
		fd2 = dup(fd);
#endif
		if (fd2 < 0) {
			char errbuf[MYSYS_STRERROR_SIZE];
			DBUG_PRINT("error",("Got error %d on dup",fd2));
			my_errno=errno;
			my_error(EE_OUT_OF_FILERESOURCES,
				 MYF(ME_BELL+ME_WAITTANG),
				 "ib*", my_errno,
				 my_strerror(errbuf, sizeof(errbuf), my_errno));
		}
		my_close(fd, MYF(MY_WME));
	}
	return(fd2);
}
#endif /* defined (__WIN__) && defined (MYSQL_DYNAMIC_PLUGIN) */

/*********************************************************************//**
Wrapper around MySQL's copy_and_convert function.
@return	number of bytes copied to 'to' */
UNIV_INTERN
ulint
innobase_convert_string(
/*====================*/
	void*		to,		/*!< out: converted string */
	ulint		to_length,	/*!< in: number of bytes reserved
					for the converted string */
	CHARSET_INFO*	to_cs,		/*!< in: character set to convert to */
	const void*	from,		/*!< in: string to convert */
	ulint		from_length,	/*!< in: number of bytes to convert */
	CHARSET_INFO*	from_cs,	/*!< in: character set to convert
					from */
	uint*		errors)		/*!< out: number of errors encountered
					during the conversion */
{
	return(copy_and_convert(
			(char*) to, (uint32) to_length, to_cs,
			(const char*) from, (uint32) from_length, from_cs,
			errors));
}

/*******************************************************************//**
Formats the raw data in "data" (in InnoDB on-disk format) that is of
type DATA_(CHAR|VARCHAR|MYSQL|VARMYSQL) using "charset_coll" and writes
the result to "buf". The result is converted to "system_charset_info".
Not more than "buf_size" bytes are written to "buf".
The result is always NUL-terminated (provided buf_size > 0) and the
number of bytes that were written to "buf" is returned (including the
terminating NUL).
@return	number of bytes that were written */
UNIV_INTERN
ulint
innobase_raw_format(
/*================*/
	const char*	data,		/*!< in: raw data */
	ulint		data_len,	/*!< in: raw data length
					in bytes */
	ulint		charset_coll,	/*!< in: charset collation */
	char*		buf,		/*!< out: output buffer */
	ulint		buf_size)	/*!< in: output buffer size
					in bytes */
{
	/* XXX we use a hard limit instead of allocating
	but_size bytes from the heap */
	CHARSET_INFO*	data_cs;
	char		buf_tmp[8192];
	ulint		buf_tmp_used;
	uint		num_errors;

	data_cs = all_charsets[charset_coll];

	buf_tmp_used = innobase_convert_string(buf_tmp, sizeof(buf_tmp),
					       system_charset_info,
					       data, data_len, data_cs,
					       &num_errors);

	return(ut_str_sql_format(buf_tmp, buf_tmp_used, buf, buf_size));
}

/*********************************************************************//**
Compute the next autoinc value.

For MySQL replication the autoincrement values can be partitioned among
the nodes. The offset is the start or origin of the autoincrement value
for a particular node. For n nodes the increment will be n and the offset
will be in the interval [1, n]. The formula tries to allocate the next
value for a particular node.

Note: This function is also called with increment set to the number of
values we want to reserve for multi-value inserts e.g.,

	INSERT INTO T VALUES(), (), ();

innobase_next_autoinc() will be called with increment set to
n * 3 where autoinc_lock_mode != TRADITIONAL because we want
to reserve 3 values for the multi-value INSERT above.
@return	the next value */
static
ulonglong
innobase_next_autoinc(
/*==================*/
	ulonglong	current,	/*!< in: Current value */
	ulonglong	increment,	/*!< in: increment current by */
	ulonglong	offset,		/*!< in: AUTOINC offset */
	ulonglong	max_value)	/*!< in: max value for type */
{
	ulonglong	next_value;

	/* Should never be 0. */
	ut_a(increment > 0);

	/* According to MySQL documentation, if the offset is greater than
	the increment then the offset is ignored. */
	if (offset > increment) {
		offset = 0;
	}

	if (max_value <= current) {
		next_value = max_value;
	} else if (offset <= 1) {
		/* Offset 0 and 1 are the same, because there must be at
		least one node in the system. */
		if (max_value - current <= increment) {
			next_value = max_value;
		} else {
			next_value = current + increment;
		}
	} else if (max_value > current) {
		if (current > offset) {
			next_value = ((current - offset) / increment) + 1;
		} else {
			next_value = ((offset - current) / increment) + 1;
		}

		ut_a(increment > 0);
		ut_a(next_value > 0);

		/* Check for multiplication overflow. */
		if (increment > (max_value / next_value)) {

			next_value = max_value;
		} else {
			next_value *= increment;

			ut_a(max_value >= next_value);

			/* Check for overflow. */
			if (max_value - next_value <= offset) {
				next_value = max_value;
			} else {
				next_value += offset;
			}
		}
	} else {
		next_value = max_value;
	}

	ut_a(next_value <= max_value);

	return(next_value);
}

/*********************************************************************//**
Initializes some fields in an InnoDB transaction object. */
static
void
innobase_trx_init(
/*==============*/
	THD*	thd,	/*!< in: user thread handle */
	trx_t*	trx)	/*!< in/out: InnoDB transaction handle */
{
	DBUG_ENTER("innobase_trx_init");
	DBUG_ASSERT(EQ_CURRENT_THD(thd));
	DBUG_ASSERT(thd == trx->mysql_thd);

	trx->check_foreigns = !thd_test_options(
		thd, OPTION_NO_FOREIGN_KEY_CHECKS);

	trx->check_unique_secondary = !thd_test_options(
		thd, OPTION_RELAXED_UNIQUE_CHECKS);

	DBUG_VOID_RETURN;
}

/*********************************************************************//**
Allocates an InnoDB transaction for a MySQL handler object for DML.
@return	InnoDB transaction handle */
UNIV_INTERN
trx_t*
innobase_trx_allocate(
/*==================*/
	THD*	thd)	/*!< in: user thread handle */
{
	trx_t*	trx;

	DBUG_ENTER("innobase_trx_allocate");
	DBUG_ASSERT(thd != NULL);
	DBUG_ASSERT(EQ_CURRENT_THD(thd));

	trx = trx_allocate_for_mysql();

	trx->mysql_thd = thd;

	innobase_trx_init(thd, trx);

	DBUG_RETURN(trx);
}

/*********************************************************************//**
Gets the InnoDB transaction handle for a MySQL handler object, creates
an InnoDB transaction struct if the corresponding MySQL thread struct still
lacks one.
@return	InnoDB transaction handle */
static inline
trx_t*
check_trx_exists(
/*=============*/
	THD*	thd)	/*!< in: user thread handle */
{
	trx_t*&	trx = thd_to_trx(thd);

	ut_ad(EQ_CURRENT_THD(thd));

	if (trx == NULL) {
		trx = innobase_trx_allocate(thd);
	} else if (UNIV_UNLIKELY(trx->magic_n != TRX_MAGIC_N)) {
		mem_analyze_corruption(trx);
		ut_error;
	}

	innobase_trx_init(thd, trx);

	return(trx);
}

/*********************************************************************//**
Note that a transaction has been registered with MySQL.
@return true if transaction is registered with MySQL 2PC coordinator */
static inline
bool
trx_is_registered_for_2pc(
/*=========================*/
	const trx_t*	trx)	/* in: transaction */
{
	return(trx->is_registered == 1);
}

/*********************************************************************//**
Note that a transaction owns the prepare_commit_mutex. */
static inline
void
trx_owns_prepare_commit_mutex_set(
/*==============================*/
	trx_t*	trx)	/* in: transaction */
{
	ut_a(trx_is_registered_for_2pc(trx));
	trx->owns_prepare_mutex = 1;
}

/*********************************************************************//**
Note that a transaction has been registered with MySQL 2PC coordinator. */
static inline
void
trx_register_for_2pc(
/*==================*/
	trx_t*	trx)	/* in: transaction */
{
	trx->is_registered = 1;
	ut_ad(trx->owns_prepare_mutex == 0);
}

/*********************************************************************//**
Note that a transaction has been deregistered. */
static inline
void
trx_deregister_from_2pc(
/*====================*/
	trx_t*	trx)	/* in: transaction */
{
	trx->is_registered = 0;
	trx->owns_prepare_mutex = 0;
}

/*********************************************************************//**
Check whether atransaction owns the prepare_commit_mutex.
@return true if transaction owns the prepare commit mutex */
static inline
bool
trx_has_prepare_commit_mutex(
/*=========================*/
	const trx_t*	trx)	/* in: transaction */
{
	return(trx->owns_prepare_mutex == 1);
}

/*********************************************************************//**
Check if transaction is started.
@reutrn true if transaction is in state started */
static
bool
trx_is_started(
/*===========*/
	trx_t*	trx)	/* in: transaction */
{
	return(trx->state != TRX_STATE_NOT_STARTED);
}

/*********************************************************************//**
Construct ha_innobase handler. */
UNIV_INTERN
ha_innobase::ha_innobase(
/*=====================*/
	handlerton*	hton,
	TABLE_SHARE*	table_arg)
	:handler(hton, table_arg),
	int_table_flags(HA_REC_NOT_IN_SEQ |
		  HA_NULL_IN_KEY |
		  HA_CAN_INDEX_BLOBS |
		  HA_CAN_SQL_HANDLER |
		  HA_PRIMARY_KEY_REQUIRED_FOR_POSITION |
		  HA_PRIMARY_KEY_IN_READ_INDEX |
		  HA_BINLOG_ROW_CAPABLE |
		  HA_CAN_GEOMETRY | HA_PARTIAL_COLUMN_READ |
		  HA_TABLE_SCAN_ON_INDEX | HA_CAN_FULLTEXT),
	start_of_scan(0),
	num_write_row(0)
{}

/*********************************************************************//**
Destruct ha_innobase handler. */
UNIV_INTERN
ha_innobase::~ha_innobase()
/*======================*/
{
}

/*********************************************************************//**
Updates the user_thd field in a handle and also allocates a new InnoDB
transaction handle if needed, and updates the transaction fields in the
prebuilt struct. */
UNIV_INTERN inline
void
ha_innobase::update_thd(
/*====================*/
	THD*	thd)	/*!< in: thd to use the handle */
{
	trx_t*		trx;

	trx = check_trx_exists(thd);

	if (prebuilt->trx != trx) {

		row_update_prebuilt_trx(prebuilt, trx);
	}

	user_thd = thd;
}

/*********************************************************************//**
Updates the user_thd field in a handle and also allocates a new InnoDB
transaction handle if needed, and updates the transaction fields in the
prebuilt struct. */
UNIV_INTERN
void
ha_innobase::update_thd()
/*=====================*/
{
	THD*	thd = ha_thd();

	ut_ad(EQ_CURRENT_THD(thd));
	update_thd(thd);
}

/*********************************************************************//**
Registers an InnoDB transaction with the MySQL 2PC coordinator, so that
the MySQL XA code knows to call the InnoDB prepare and commit, or rollback
for the transaction. This MUST be called for every transaction for which
the user may call commit or rollback. Calling this several times to register
the same transaction is allowed, too. This function also registers the
current SQL statement. */
static inline
void
innobase_register_trx(
/*==================*/
	handlerton*	hton,	/* in: Innobase handlerton */
	THD*		thd,	/* in: MySQL thd (connection) object */
	trx_t*		trx)	/* in: transaction to register */
{
	trans_register_ha(thd, FALSE, hton);

	if (!trx_is_registered_for_2pc(trx)
	    && thd_test_options(thd, OPTION_NOT_AUTOCOMMIT | OPTION_BEGIN)) {

		trans_register_ha(thd, TRUE, hton);
	}

	trx_register_for_2pc(trx);
}

/*	BACKGROUND INFO: HOW THE MYSQL QUERY CACHE WORKS WITH INNODB
	------------------------------------------------------------

1) The use of the query cache for TBL is disabled when there is an
uncommitted change to TBL.

2) When a change to TBL commits, InnoDB stores the current value of
its global trx id counter, let us denote it by INV_TRX_ID, to the table object
in the InnoDB data dictionary, and does only allow such transactions whose
id <= INV_TRX_ID to use the query cache.

3) When InnoDB does an INSERT/DELETE/UPDATE to a table TBL, or an implicit
modification because an ON DELETE CASCADE, we invalidate the MySQL query cache
of TBL immediately.

How this is implemented inside InnoDB:

1) Since every modification always sets an IX type table lock on the InnoDB
table, it is easy to check if there can be uncommitted modifications for a
table: just check if there are locks in the lock list of the table.

2) When a transaction inside InnoDB commits, it reads the global trx id
counter and stores the value INV_TRX_ID to the tables on which it had a lock.

3) If there is an implicit table change from ON DELETE CASCADE or SET NULL,
InnoDB calls an invalidate method for the MySQL query cache for that table.

How this is implemented inside sql_cache.cc:

1) The query cache for an InnoDB table TBL is invalidated immediately at an
INSERT/UPDATE/DELETE, just like in the case of MyISAM. No need to delay
invalidation to the transaction commit.

2) To store or retrieve a value from the query cache of an InnoDB table TBL,
any query must first ask InnoDB's permission. We must pass the thd as a
parameter because InnoDB will look at the trx id, if any, associated with
that thd.

3) Use of the query cache for InnoDB tables is now allowed also when
AUTOCOMMIT==0 or we are inside BEGIN ... COMMIT. Thus transactions no longer
put restrictions on the use of the query cache.
*/

/******************************************************************//**
The MySQL query cache uses this to check from InnoDB if the query cache at
the moment is allowed to operate on an InnoDB table. The SQL query must
be a non-locking SELECT.

The query cache is allowed to operate on certain query only if this function
returns TRUE for all tables in the query.

If thd is not in the autocommit state, this function also starts a new
transaction for thd if there is no active trx yet, and assigns a consistent
read view to it if there is no read view yet.

Why a deadlock of threads is not possible: the query cache calls this function
at the start of a SELECT processing. Then the calling thread cannot be
holding any InnoDB semaphores. The calling thread is holding the
query cache mutex, and this function will reserve the InnoDB trx_sys->mutex.
Thus, the 'rank' in sync0sync.h of the MySQL query cache mutex is above
the InnoDB trx_sys->mutex.
@return TRUE if permitted, FALSE if not; note that the value FALSE
does not mean we should invalidate the query cache: invalidation is
called explicitly */
static
my_bool
innobase_query_caching_of_table_permitted(
/*======================================*/
	THD*	thd,		/*!< in: thd of the user who is trying to
				store a result to the query cache or
				retrieve it */
	char*	full_name,	/*!< in: concatenation of database name,
				the null character NUL, and the table
				name */
	uint	full_name_len,	/*!< in: length of the full name, i.e.
				len(dbname) + len(tablename) + 1 */
	ulonglong *unused)	/*!< unused for this engine */
{
	ibool	is_autocommit;
	trx_t*	trx;
	char	norm_name[1000];

	ut_a(full_name_len < 999);

	trx = check_trx_exists(thd);

	if (trx->isolation_level == TRX_ISO_SERIALIZABLE) {
		/* In the SERIALIZABLE mode we add LOCK IN SHARE MODE to every
		plain SELECT if AUTOCOMMIT is not on. */

		return((my_bool)FALSE);
	}

	if (UNIV_UNLIKELY(trx->has_search_latch)) {
		sql_print_error("The calling thread is holding the adaptive "
				"search, latch though calling "
				"innobase_query_caching_of_table_permitted.");
		trx_print(stderr, trx, 1024);
	}

	trx_search_latch_release_if_reserved(trx);

	innobase_srv_conc_force_exit_innodb(trx);

	if (!thd_test_options(thd, OPTION_NOT_AUTOCOMMIT | OPTION_BEGIN)) {

		is_autocommit = TRUE;
	} else {
		is_autocommit = FALSE;

	}

	if (is_autocommit && trx->n_mysql_tables_in_use == 0) {
		/* We are going to retrieve the query result from the query
		cache. This cannot be a store operation to the query cache
		because then MySQL would have locks on tables already.

		TODO: if the user has used LOCK TABLES to lock the table,
		then we open a transaction in the call of row_.. below.
		That trx can stay open until UNLOCK TABLES. The same problem
		exists even if we do not use the query cache. MySQL should be
		modified so that it ALWAYS calls some cleanup function when
		the processing of a query ends!

		We can imagine we instantaneously serialize this consistent
		read trx to the current trx id counter. If trx2 would have
		changed the tables of a query result stored in the cache, and
		trx2 would have already committed, making the result obsolete,
		then trx2 would have already invalidated the cache. Thus we
		can trust the result in the cache is ok for this query. */

		return((my_bool)TRUE);
	}

	/* Normalize the table name to InnoDB format */

	memcpy(norm_name, full_name, full_name_len);

	norm_name[strlen(norm_name)] = '/'; 	/* InnoDB uses '/' as the
						separator between db and
						table */
	norm_name[full_name_len] = '\0';
#ifdef __WIN__
	innobase_casedn_str(norm_name);
#endif

	innobase_register_trx(innodb_hton_ptr, thd, trx);

	if (row_search_check_if_query_cache_permitted(trx, norm_name)) {

		/* printf("Query cache for %s permitted\n", norm_name); */

		return((my_bool)TRUE);
	}

	/* printf("Query cache for %s NOT permitted\n", norm_name); */

	return((my_bool)FALSE);
}

/*****************************************************************//**
Invalidates the MySQL query cache for the table. */
UNIV_INTERN
void
innobase_invalidate_query_cache(
/*============================*/
	trx_t*		trx,		/*!< in: transaction which
					modifies the table */
	const char*	full_name,	/*!< in: concatenation of
					database name, null char NUL,
					table name, null char NUL;
					NOTE that in Windows this is
					always in LOWER CASE! */
	ulint		full_name_len)	/*!< in: full name length where
					also the null chars count */
{
	/* Note that the sync0sync.h rank of the query cache mutex is just
	above the InnoDB trx_sys_t->lock. The caller of this function must
	not have latches of a lower rank. */

	/* Argument TRUE below means we are using transactions */
#ifdef HAVE_QUERY_CACHE
	mysql_query_cache_invalidate4((THD*) trx->mysql_thd,
				      full_name,
				      (uint32) full_name_len,
				      TRUE);
#endif
}

/*****************************************************************//**
Convert an SQL identifier to the MySQL system_charset_info (UTF-8)
and quote it if needed.
@return	pointer to the end of buf */
static
char*
innobase_convert_identifier(
/*========================*/
	char*		buf,	/*!< out: buffer for converted identifier */
	ulint		buflen,	/*!< in: length of buf, in bytes */
	const char*	id,	/*!< in: identifier to convert */
	ulint		idlen,	/*!< in: length of id, in bytes */
	void*		thd,	/*!< in: MySQL connection thread, or NULL */
	ibool		file_id)/*!< in: TRUE=id is a table or database name;
				FALSE=id is an UTF-8 string */
{
	char nz[NAME_LEN + 1];
	char nz2[NAME_LEN + 1 + EXPLAIN_FILENAME_MAX_EXTRA_LENGTH];

	const char*	s	= id;
	int		q;

	if (file_id) {
		/* Decode the table name.  The MySQL function expects
		a NUL-terminated string.  The input and output strings
		buffers must not be shared. */

		if (UNIV_UNLIKELY(idlen > (sizeof nz) - 1)) {
			idlen = (sizeof nz) - 1;
		}

		memcpy(nz, id, idlen);
		nz[idlen] = 0;

		s = nz2;
		idlen = explain_filename((THD*) thd, nz, nz2, sizeof nz2,
					 EXPLAIN_PARTITIONS_AS_COMMENT);
		goto no_quote;
	}

	/* See if the identifier needs to be quoted. */
	if (UNIV_UNLIKELY(!thd)) {
		q = '"';
	} else {
		q = get_quote_char_for_identifier((THD*) thd, s, (int) idlen);
	}

	if (q == EOF) {
no_quote:
		if (UNIV_UNLIKELY(idlen > buflen)) {
			idlen = buflen;
		}
		memcpy(buf, s, idlen);
		return(buf + idlen);
	}

	/* Quote the identifier. */
	if (buflen < 2) {
		return(buf);
	}

	*buf++ = q;
	buflen--;

	for (; idlen; idlen--) {
		int	c = *s++;
		if (UNIV_UNLIKELY(c == q)) {
			if (UNIV_UNLIKELY(buflen < 3)) {
				break;
			}

			*buf++ = c;
			*buf++ = c;
			buflen -= 2;
		} else {
			if (UNIV_UNLIKELY(buflen < 2)) {
				break;
			}

			*buf++ = c;
			buflen--;
		}
	}

	*buf++ = q;
	return(buf);
}

/*****************************************************************//**
Convert a table or index name to the MySQL system_charset_info (UTF-8)
and quote it if needed.
@return	pointer to the end of buf */
UNIV_INTERN
char*
innobase_convert_name(
/*==================*/
	char*		buf,	/*!< out: buffer for converted identifier */
	ulint		buflen,	/*!< in: length of buf, in bytes */
	const char*	id,	/*!< in: identifier to convert */
	ulint		idlen,	/*!< in: length of id, in bytes */
	void*		thd,	/*!< in: MySQL connection thread, or NULL */
	ibool		table_id)/*!< in: TRUE=id is a table or database name;
				FALSE=id is an index name */
{
	char*		s	= buf;
	const char*	bufend	= buf + buflen;

	if (table_id) {
		const char*	slash = (const char*) memchr(id, '/', idlen);
		if (!slash) {

			goto no_db_name;
		}

		/* Print the database name and table name separately. */
		s = innobase_convert_identifier(s, bufend - s, id, slash - id,
						thd, TRUE);
		if (UNIV_LIKELY(s < bufend)) {
			*s++ = '.';
			s = innobase_convert_identifier(s, bufend - s,
							slash + 1, idlen
							- (slash - id) - 1,
							thd, TRUE);
		}
	} else if (UNIV_UNLIKELY(*id == TEMP_INDEX_PREFIX)) {
		/* Temporary index name (smart ALTER TABLE) */
		const char temp_index_suffix[]= "--temporary--";

		s = innobase_convert_identifier(buf, buflen, id + 1, idlen - 1,
						thd, FALSE);
		if (s - buf + (sizeof temp_index_suffix - 1) < buflen) {
			memcpy(s, temp_index_suffix,
			       sizeof temp_index_suffix - 1);
			s += sizeof temp_index_suffix - 1;
		}
	} else {
no_db_name:
		s = innobase_convert_identifier(buf, buflen, id, idlen,
						thd, table_id);
	}

	return(s);

}

/*****************************************************************//**
A wrapper function of innobase_convert_name(), convert a table or
index name to the MySQL system_charset_info (UTF-8) and quote it if needed.
@return	pointer to the end of buf */
static inline
void
innobase_format_name(
/*==================*/
	char*		buf,	/*!< out: buffer for converted identifier */
	ulint		buflen,	/*!< in: length of buf, in bytes */
	const char*	name,	/*!< in: index or table name to format */
	ibool		is_index_name) /*!< in: index name */
{
	const char*     bufend;

	bufend = innobase_convert_name(buf, buflen, name, strlen(name),
				       NULL, !is_index_name);

	ut_ad((ulint) (bufend - buf) < buflen);

	buf[bufend - buf] = '\0';
}

/**********************************************************************//**
Determines if the currently running transaction has been interrupted.
@return	TRUE if interrupted */
UNIV_INTERN
ibool
trx_is_interrupted(
/*===============*/
	trx_t*	trx)	/*!< in: transaction */
{
	return(trx && trx->mysql_thd && thd_killed((THD*) trx->mysql_thd));
}

/**********************************************************************//**
Determines if the currently running transaction is in strict mode.
@return	TRUE if strict */
UNIV_INTERN
ibool
trx_is_strict(
/*==========*/
	trx_t*	trx)	/*!< in: transaction */
{
	return(trx && trx->mysql_thd
	       && THDVAR((THD*) trx->mysql_thd, strict_mode));
}

/**************************************************************//**
Resets some fields of a prebuilt struct. The template is used in fast
retrieval of just those column values MySQL needs in its processing. */
inline
void
ha_innobase::reset_template(void)
/*=============================*/
{
	ut_ad(prebuilt->magic_n == ROW_PREBUILT_ALLOCATED);
	ut_ad(prebuilt->magic_n2 == prebuilt->magic_n);

	prebuilt->keep_other_fields_on_keyread = 0;
	prebuilt->read_just_key = 0;
	/* Reset index condition pushdown state. */
	if (prebuilt->idx_cond) {
		prebuilt->idx_cond = NULL;
		prebuilt->idx_cond_n_cols = 0;
		/* Invalidate prebuilt->mysql_template
		in ha_innobase::write_row(). */
		prebuilt->template_type = ROW_MYSQL_NO_TEMPLATE;
	}
}

/*****************************************************************//**
Call this when you have opened a new table handle in HANDLER, before you
call index_read_idx() etc. Actually, we can let the cursor stay open even
over a transaction commit! Then you should call this before every operation,
fetch next etc. This function inits the necessary things even after a
transaction commit. */
UNIV_INTERN
void
ha_innobase::init_table_handle_for_HANDLER(void)
/*============================================*/
{
	/* If current thd does not yet have a trx struct, create one.
	If the current handle does not yet have a prebuilt struct, create
	one. Update the trx pointers in the prebuilt struct. Normally
	this operation is done in external_lock. */

	update_thd(ha_thd());

	/* Initialize the prebuilt struct much like it would be inited in
	external_lock */

	trx_search_latch_release_if_reserved(prebuilt->trx);

	innobase_srv_conc_force_exit_innodb(prebuilt->trx);

	/* If the transaction is not started yet, start it */

	trx_start_if_not_started_xa(prebuilt->trx);

	/* Assign a read view if the transaction does not have it yet */

	trx_assign_read_view(prebuilt->trx);

	innobase_register_trx(ht, user_thd, prebuilt->trx);

	/* We did the necessary inits in this function, no need to repeat them
	in row_search_for_mysql */

	prebuilt->sql_stat_start = FALSE;

	/* We let HANDLER always to do the reads as consistent reads, even
	if the trx isolation level would have been specified as SERIALIZABLE */

	prebuilt->select_lock_type = LOCK_NONE;
	prebuilt->stored_select_lock_type = LOCK_NONE;

	/* Always fetch all columns in the index record */

	prebuilt->hint_need_to_fetch_extra_cols = ROW_RETRIEVE_ALL_COLS;

	/* We want always to fetch all columns in the whole row? Or do
	we???? */

	prebuilt->used_in_HANDLER = TRUE;
	reset_template();
}

/*********************************************************************//**
Opens an InnoDB database.
@return	0 on success, error code on failure */
static
int
innobase_init(
/*==========*/
	void	*p)	/*!< in: InnoDB handlerton */
{
	static char	current_dir[3];		/*!< Set if using current lib */
	int		err;
	bool		ret;
	char		*default_path;
	uint		format_id;
	ulong		num_pll_degree;

	DBUG_ENTER("innobase_init");
	handlerton *innobase_hton= (handlerton*) p;
	innodb_hton_ptr = innobase_hton;

	innobase_hton->state = SHOW_OPTION_YES;
	innobase_hton->db_type= DB_TYPE_INNODB;
	innobase_hton->savepoint_offset = sizeof(trx_named_savept_t);
	innobase_hton->close_connection = innobase_close_connection;
	innobase_hton->savepoint_set = innobase_savepoint;
	innobase_hton->savepoint_rollback = innobase_rollback_to_savepoint;
	innobase_hton->savepoint_release = innobase_release_savepoint;
	innobase_hton->commit = innobase_commit;
	innobase_hton->rollback = innobase_rollback;
	innobase_hton->prepare = innobase_xa_prepare;
	innobase_hton->recover = innobase_xa_recover;
	innobase_hton->commit_by_xid = innobase_commit_by_xid;
	innobase_hton->rollback_by_xid = innobase_rollback_by_xid;
	innobase_hton->create_cursor_read_view = innobase_create_cursor_view;
	innobase_hton->set_cursor_read_view = innobase_set_cursor_view;
	innobase_hton->close_cursor_read_view = innobase_close_cursor_view;
	innobase_hton->create = innobase_create_handler;
	innobase_hton->drop_database = innobase_drop_database;
	innobase_hton->panic = innobase_end;

	innobase_hton->start_consistent_snapshot =
		innobase_start_trx_and_assign_read_view;

	innobase_hton->flush_logs = innobase_flush_logs;
	innobase_hton->show_status = innobase_show_status;
	innobase_hton->flags = HTON_NO_FLAGS;

	innobase_hton->release_temporary_latches =
		innobase_release_temporary_latches;

	innobase_hton->alter_table_flags = innobase_alter_table_flags;

	ut_a(DATA_MYSQL_TRUE_VARCHAR == (ulint)MYSQL_TYPE_VARCHAR);

#ifndef DBUG_OFF
	static const char	test_filename[] = "-@";
	char			test_tablename[sizeof test_filename
				+ sizeof(srv_mysql50_table_name_prefix) - 1];
	if ((sizeof(test_tablename)) - 1
			!= filename_to_tablename(test_filename,
						 test_tablename,
						 sizeof(test_tablename), true)
			|| strncmp(test_tablename,
				   srv_mysql50_table_name_prefix,
				   sizeof(srv_mysql50_table_name_prefix) - 1)
			|| strcmp(test_tablename
				  + sizeof(srv_mysql50_table_name_prefix) - 1,
				  test_filename)) {

		sql_print_error("tablename encoding has been changed");

		goto error;
	}
#endif /* DBUG_OFF */

	/* Check that values don't overflow on 32-bit systems. */
	if (sizeof(ulint) == 4) {
		if (innobase_buffer_pool_size > UINT_MAX32) {
			sql_print_error(
				"innobase_buffer_pool_size can't be over 4GB"
				" on 32-bit systems");

			goto error;
		}
	}

	os_innodb_umask = (ulint) my_umask;

	/* First calculate the default path for innodb_data_home_dir etc.,
	in case the user has not given any value.

	Note that when using the embedded server, the datadirectory is not
	necessarily the current directory of this program. */

	if (mysqld_embedded) {
		default_path = mysql_real_data_home;
		fil_path_to_mysql_datadir = mysql_real_data_home;
	} else {
		/* It's better to use current lib, to keep paths short */
		current_dir[0] = FN_CURLIB;
		current_dir[1] = FN_LIBCHAR;
		current_dir[2] = 0;
		default_path = current_dir;
	}

	ut_a(default_path);

	/* Set InnoDB initialization parameters according to the values
	read from MySQL .cnf file */

	/*--------------- Data files -------------------------*/

	/* The default dir for data files is the datadir of MySQL */

	srv_data_home = (innobase_data_home_dir ? innobase_data_home_dir :
			 default_path);

	/* Set default InnoDB data file size to 10 MB and let it be
	auto-extending. Thus users can use InnoDB in >= 4.0 without having
	to specify any startup options. */

	if (!innobase_data_file_path) {
		innobase_data_file_path = (char*) "ibdata1:10M:autoextend";
	}

	/* Since InnoDB edits the argument in the next call, we make another
	copy of it: */

	internal_innobase_data_file_path = my_strdup(innobase_data_file_path,
						   MYF(MY_FAE));

	ret = (bool) srv_parse_data_file_paths_and_sizes(
		internal_innobase_data_file_path);
	if (ret == FALSE) {
		sql_print_error(
			"InnoDB: syntax error in innodb_data_file_path");
mem_free_and_error:
		srv_free_paths_and_sizes();
		my_free(internal_innobase_data_file_path);
		goto error;
	}

	/* -------------- All log files ---------------------------*/

	/* The default dir for log files is the datadir of MySQL */

	if (!innobase_log_group_home_dir) {
		innobase_log_group_home_dir = default_path;
	}

#ifdef UNIV_LOG_ARCHIVE
	/* Since innodb_log_arch_dir has no relevance under MySQL,
	starting from 4.0.6 we always set it the same as
	innodb_log_group_home_dir: */

	innobase_log_arch_dir = innobase_log_group_home_dir;

	srv_arch_dir = innobase_log_arch_dir;
#endif /* UNIG_LOG_ARCHIVE */

	ret = (bool)
		srv_parse_log_group_home_dirs(innobase_log_group_home_dir);

	if (ret == FALSE || innobase_mirrored_log_groups != 1) {
	  sql_print_error("syntax error in innodb_log_group_home_dir, or a "
			  "wrong number of mirrored log groups");

		goto mem_free_and_error;
	}

	/* Validate the file format by animal name */
	if (innobase_file_format_name != NULL) {

		format_id = innobase_file_format_name_lookup(
			innobase_file_format_name);

		if (format_id > UNIV_FORMAT_MAX) {

			sql_print_error("InnoDB: wrong innodb_file_format.");

			goto mem_free_and_error;
		}
	} else {
		/* Set it to the default file format id. Though this
		should never happen. */
		format_id = 0;
	}

	srv_file_format = format_id;

	/* Given the type of innobase_file_format_name we have little
	choice but to cast away the constness from the returned name.
	innobase_file_format_name is used in the MySQL set variable
	interface and so can't be const. */

	innobase_file_format_name =
		(char*) trx_sys_file_format_id_to_name(format_id);

	/* Check innobase_file_format_check variable */
	if (!innobase_file_format_check) {

		/* Set the value to disable checking. */
		srv_max_file_format_at_startup = UNIV_FORMAT_MAX + 1;

	} else {

		/* Set the value to the lowest supported format. */
		srv_max_file_format_at_startup = UNIV_FORMAT_MIN;
	}

	/* Did the user specify a format name that we support?
	As a side effect it will update the variable
	srv_max_file_format_at_startup */
	if (innobase_file_format_validate_and_set(
			innobase_file_format_max) < 0) {

		sql_print_error("InnoDB: invalid "
				"innodb_file_format_max value: "
				"should be any value up to %s or its "
				"equivalent numeric id",
				trx_sys_file_format_id_to_name(
					UNIV_FORMAT_MAX));

		goto mem_free_and_error;
	}

	/* Remember stopword table name supplied at startup */
	if (innobase_server_stopword_table) {
		fts_server_stopword_table =
			my_strdup(innobase_server_stopword_table,  MYF(0));
	}

	if (innobase_change_buffering) {
		ulint	use;

		for (use = 0;
		     use < UT_ARR_SIZE(innobase_change_buffering_values);
		     use++) {
			if (!innobase_strcasecmp(
				    innobase_change_buffering,
				    innobase_change_buffering_values[use])) {
				ibuf_use = (ibuf_use_t) use;
				goto innobase_change_buffering_inited_ok;
			}
		}

		sql_print_error("InnoDB: invalid value "
				"innodb_change_buffering=%s",
				innobase_change_buffering);
		goto mem_free_and_error;
	}

innobase_change_buffering_inited_ok:
	ut_a((ulint) ibuf_use < UT_ARR_SIZE(innobase_change_buffering_values));
	innobase_change_buffering = (char*)
		innobase_change_buffering_values[ibuf_use];

	/* --------------------------------------------------*/

	srv_file_flush_method_str = innobase_file_flush_method;

	srv_n_log_groups = (ulint) innobase_mirrored_log_groups;
	srv_n_log_files = (ulint) innobase_log_files_in_group;
	srv_log_file_size = (ib_uint64_t) innobase_log_file_size;

#ifdef UNIV_LOG_ARCHIVE
	srv_log_archive_on = (ulint) innobase_log_archive;
#endif /* UNIV_LOG_ARCHIVE */

	/* Check that the value of system variable innodb_page_size was
	set correctly.  Its value was put into srv_page_size. If valid,
	return the associated srv_page_size_shift.*/
	srv_page_size_shift = innodb_page_size_validate(srv_page_size);
	if (!srv_page_size_shift) {
		sql_print_error("InnoDB: Invalid page size=%lu.\n",
				srv_page_size);
		goto mem_free_and_error;
	}
	if (UNIV_PAGE_SIZE_DEF != srv_page_size) {
		ut_print_timestamp(stderr);
		fprintf(stderr,
			" InnoDB: innodb-page-size has been changed"
			" from the default value %d to %lu.\n",
			UNIV_PAGE_SIZE_DEF, srv_page_size);
	}

	srv_log_buffer_size = (ulint) innobase_log_buffer_size;

	srv_buf_pool_size = (ulint) innobase_buffer_pool_size;
	srv_buf_pool_instances = (ulint) innobase_buffer_pool_instances;

	srv_mem_pool_size = (ulint) innobase_additional_mem_pool_size;

	if (innobase_additional_mem_pool_size
	    != 8*1024*1024L /* the default */ ) {

		ut_print_timestamp(stderr);
		fprintf(stderr,
			" InnoDB: Warning: Using "
			"innodb_additional_mem_pool_size is DEPRECATED. "
			"This option may be removed in future releases, "
			"together with the option innodb_use_sys_malloc "
			"and with the InnoDB's internal memory "
			"allocator.\n");
	}

	if (!srv_use_sys_malloc ) {
		ut_print_timestamp(stderr);
		fprintf(stderr,
			" InnoDB: Warning: Setting "
			"innodb_use_sys_malloc to FALSE is DEPRECATED. "
			"This option may be removed in future releases, "
			"together with the InnoDB's internal memory "
			"allocator.\n");
	}

	srv_n_file_io_threads = (ulint) innobase_file_io_threads;
	srv_n_read_io_threads = (ulint) innobase_read_io_threads;
	srv_n_write_io_threads = (ulint) innobase_write_io_threads;

	srv_force_recovery = (ulint) innobase_force_recovery;

	srv_use_doublewrite_buf = (ibool) innobase_use_doublewrite;
	if (!innobase_use_checksums) {
		ut_print_timestamp(stderr);
		fprintf(stderr,
			" InnoDB: Warning: Setting "
			"innodb_checksums to OFF is DEPRECATED. "
			"This option may be removed in future releases. "
			"You should set innodb_checksum_algorithm=NONE "
			"instead.\n");
		srv_checksum_algorithm = SRV_CHECKSUM_ALGORITHM_NONE;
	}

#ifdef HAVE_LARGE_PAGES
	if ((os_use_large_pages = (ibool) my_use_large_pages)) {
		os_large_page_size = (ulint) opt_large_page_size;
	}
#endif

	row_rollback_on_timeout = (ibool) innobase_rollback_on_timeout;

	srv_locks_unsafe_for_binlog = (ibool) innobase_locks_unsafe_for_binlog;
	if (innobase_locks_unsafe_for_binlog) {
		ut_print_timestamp(stderr);
		fprintf(stderr,
			" InnoDB: Warning: Using "
			"innodb_locks_unsafe_for_binlog is DEPRECATED. "
			"This option may be removed in future releases. "
			"Please use READ COMMITTED transaction isolation "
			"level instead, see " REFMAN "set-transaction.html.\n");
	}

	srv_max_n_open_files = (ulint) innobase_open_files;
	srv_innodb_status = (ibool) innobase_create_status_file;

	srv_print_verbose_log = mysqld_embedded ? 0 : 1;

	/* Round up fts_sort_pll_degree to nearest power of 2 number */
	for (num_pll_degree = 1;
	     num_pll_degree < fts_sort_pll_degree;
	     num_pll_degree <<= 1) {

		/* No op */
	}

	fts_sort_pll_degree = num_pll_degree;

	/* Store the default charset-collation number of this MySQL
	installation */

	data_mysql_default_charset_coll = (ulint) default_charset_info->number;

	ut_a(DATA_MYSQL_LATIN1_SWEDISH_CHARSET_COLL ==
					my_charset_latin1.number);
	ut_a(DATA_MYSQL_BINARY_CHARSET_COLL == my_charset_bin.number);

	/* Store the latin1_swedish_ci character ordering table to InnoDB. For
	non-latin1_swedish_ci charsets we use the MySQL comparison functions,
	and consequently we do not need to know the ordering internally in
	InnoDB. */

	ut_a(0 == strcmp(my_charset_latin1.name, "latin1_swedish_ci"));
	srv_latin1_ordering = my_charset_latin1.sort_order;

	innobase_commit_concurrency_init_default();

#ifdef HAVE_PSI_INTERFACE
	/* Register keys with MySQL performance schema */
	int	count;

	count = array_elements(all_pthread_mutexes);
 	mysql_mutex_register("innodb", all_pthread_mutexes, count);

# ifdef UNIV_PFS_MUTEX
	count = array_elements(all_innodb_mutexes);
	mysql_mutex_register("innodb", all_innodb_mutexes, count);
# endif /* UNIV_PFS_MUTEX */

# ifdef UNIV_PFS_RWLOCK
	count = array_elements(all_innodb_rwlocks);
	mysql_rwlock_register("innodb", all_innodb_rwlocks, count);
# endif /* UNIV_PFS_MUTEX */

# ifdef UNIV_PFS_THREAD
	count = array_elements(all_innodb_threads);
	mysql_thread_register("innodb", all_innodb_threads, count);
# endif /* UNIV_PFS_THREAD */

# ifdef UNIV_PFS_IO
	count = array_elements(all_innodb_files);
	mysql_file_register("innodb", all_innodb_files, count);
# endif /* UNIV_PFS_IO */

	count = array_elements(all_innodb_conds);
	mysql_cond_register("innodb", all_innodb_conds, count);
#endif /* HAVE_PSI_INTERFACE */

	/* Since we in this module access directly the fields of a trx
	struct, and due to different headers and flags it might happen that
	mutex_t has a different size in this module and in InnoDB
	modules, we check at run time that the size is the same in
	these compilation modules. */

	err = innobase_start_or_create_for_mysql();

	if (err != DB_SUCCESS) {
		goto mem_free_and_error;
	}

	innobase_old_blocks_pct = buf_LRU_old_ratio_update(
		innobase_old_blocks_pct, TRUE);

	ibuf_max_size_update(innobase_change_buffer_max_size);

	innobase_open_tables = hash_create(200);
	mysql_mutex_init(innobase_share_mutex_key,
			 &innobase_share_mutex,
			 MY_MUTEX_INIT_FAST);
	mysql_mutex_init(prepare_commit_mutex_key,
			 &prepare_commit_mutex, MY_MUTEX_INIT_FAST);
	mysql_mutex_init(commit_threads_m_key,
			 &commit_threads_m, MY_MUTEX_INIT_FAST);
	mysql_mutex_init(commit_cond_mutex_key,
			 &commit_cond_m, MY_MUTEX_INIT_FAST);
	mysql_cond_init(commit_cond_key, &commit_cond, NULL);
	innodb_inited= 1;
#ifdef MYSQL_DYNAMIC_PLUGIN
	if (innobase_hton != p) {
		innobase_hton = reinterpret_cast<handlerton*>(p);
		*innobase_hton = *innodb_hton_ptr;
	}
#endif /* MYSQL_DYNAMIC_PLUGIN */

	/* Get the current high water mark format. */
	innobase_file_format_max = (char*) trx_sys_file_format_max_get();

	/* Currently, monitor counter information are not persistent. */
	memset(monitor_set_tbl, 0, sizeof monitor_set_tbl);

	memset(innodb_counter_value, 0, sizeof innodb_counter_value);

	/* Do this as late as possible so server is fully starts up,
	since  we might get some initial stats if user choose to turn
	on some counters from start up */
	if (innobase_enable_monitor_counter) {
		innodb_enable_monitor_at_startup(
			innobase_enable_monitor_counter);
	}

	/* Turn on monitor counters that are default on */
	srv_mon_default_on();

	DBUG_RETURN(FALSE);
error:
	DBUG_RETURN(TRUE);
}

/*******************************************************************//**
Closes an InnoDB database.
@return	TRUE if error */
static
int
innobase_end(
/*=========*/
	handlerton*		hton,	/*!< in/out: InnoDB handlerton */
	ha_panic_function	type __attribute__((unused)))
					/*!< in: ha_panic() parameter */
{
	int	err= 0;

	DBUG_ENTER("innobase_end");
	DBUG_ASSERT(hton == innodb_hton_ptr);

	if (innodb_inited) {

		srv_fast_shutdown = (ulint) innobase_fast_shutdown;

		innodb_inited = 0;
		hash_table_free(innobase_open_tables);
		innobase_open_tables = NULL;
		if (innobase_shutdown_for_mysql() != DB_SUCCESS) {
			err = 1;
		}
		srv_free_paths_and_sizes();
		my_free(internal_innobase_data_file_path);
		mysql_mutex_destroy(&innobase_share_mutex);
		mysql_mutex_destroy(&prepare_commit_mutex);
		mysql_mutex_destroy(&commit_threads_m);
		mysql_mutex_destroy(&commit_cond_m);
		mysql_cond_destroy(&commit_cond);
	}

	DBUG_RETURN(err);
}

/****************************************************************//**
Flushes InnoDB logs to disk and makes a checkpoint. Really, a commit flushes
the logs, and the name of this function should be innobase_checkpoint.
@return	TRUE if error */
static
bool
innobase_flush_logs(
/*================*/
	handlerton*	hton)	/*!< in/out: InnoDB handlerton */
{
	bool	result = 0;

	DBUG_ENTER("innobase_flush_logs");
	DBUG_ASSERT(hton == innodb_hton_ptr);

	log_buffer_flush_to_disk();

	DBUG_RETURN(result);
}

/****************************************************************//**
Return alter table flags supported in an InnoDB database. */
static
uint
innobase_alter_table_flags(
/*=======================*/
	uint	flags)
{
	return(HA_INPLACE_ADD_INDEX_NO_READ_WRITE
		| HA_INPLACE_ADD_INDEX_NO_WRITE
		| HA_INPLACE_DROP_INDEX_NO_READ_WRITE
		| HA_INPLACE_ADD_UNIQUE_INDEX_NO_READ_WRITE
		| HA_INPLACE_ADD_UNIQUE_INDEX_NO_WRITE
		| HA_INPLACE_DROP_UNIQUE_INDEX_NO_READ_WRITE
		| HA_INPLACE_ADD_PK_INDEX_NO_READ_WRITE);
}

/*****************************************************************//**
Commits a transaction in an InnoDB database. */
static
void
innobase_commit_low(
/*================*/
	trx_t*	trx)	/*!< in: transaction handle */
{
	if (trx_is_started(trx)) {

		trx_commit_for_mysql(trx);
	}
}

/*****************************************************************//**
Creates an InnoDB transaction struct for the thd if it does not yet have one.
Starts a new InnoDB transaction if a transaction is not yet started. And
assigns a new snapshot for a consistent read if the transaction does not yet
have one.
@return	0 */
static
int
innobase_start_trx_and_assign_read_view(
/*====================================*/
	handlerton*	hton,	/*!< in: Innodb handlerton */
	THD*		thd)	/*!< in: MySQL thread handle of the user for
				whom the transaction should be committed */
{
	trx_t*	trx;

	DBUG_ENTER("innobase_start_trx_and_assign_read_view");
	DBUG_ASSERT(hton == innodb_hton_ptr);

	/* Create a new trx struct for thd, if it does not yet have one */

	trx = check_trx_exists(thd);

	/* This is just to play safe: release a possible FIFO ticket and
	search latch. Since we can potentially reserve the trx_sys->mutex,
	we have to release the search system latch first to obey the latching
	order. */

	trx_search_latch_release_if_reserved(trx);

	innobase_srv_conc_force_exit_innodb(trx);

	/* If the transaction is not started yet, start it */

	trx_start_if_not_started_xa(trx);

	/* Assign a read view if the transaction does not have it yet */

	trx_assign_read_view(trx);

	/* Set the MySQL flag to mark that there is an active transaction */

	innobase_register_trx(hton, current_thd, trx);

	DBUG_RETURN(0);
}

/*****************************************************************//**
Commits a transaction in an InnoDB database or marks an SQL statement
ended.
@return	0 */
static
int
innobase_commit(
/*============*/
	handlerton*	hton,		/*!< in: Innodb handlerton */
	THD*		thd,		/*!< in: MySQL thread handle of the
					user for whom the transaction should
					be committed */
	bool		commit_trx)	/*!< in: true - commit transaction
					false - the current SQL statement
					ended */
{
	trx_t*		trx;

	DBUG_ENTER("innobase_commit");
	DBUG_ASSERT(hton == innodb_hton_ptr);
	DBUG_PRINT("trans", ("ending transaction"));

	trx = check_trx_exists(thd);

	/* Since we will reserve the trx_sys->mutex, we have to release
	the search system latch first to obey the latching order. */

	if (trx->has_search_latch) {
		trx_search_latch_release_if_reserved(trx);
	}

	/* Transaction is deregistered only in a commit or a rollback. If
	it is deregistered we know there cannot be resources to be freed
	and we could return immediately.  For the time being, we play safe
	and do the cleanup though there should be nothing to clean up. */

	if (!trx_is_registered_for_2pc(trx) && trx_is_started(trx)) {

		sql_print_error("Transaction not registered for MySQL 2PC, "
				"but transaction is active");
	}

	if (commit_trx
	    || (!thd_test_options(thd, OPTION_NOT_AUTOCOMMIT | OPTION_BEGIN))) {

		/* We were instructed to commit the whole transaction, or
		this is an SQL statement end and autocommit is on */

		/* We need current binlog position for ibbackup to work.
		Note, the position is current because of
		prepare_commit_mutex */
retry:
		if (innobase_commit_concurrency > 0) {
			mysql_mutex_lock(&commit_cond_m);
			commit_threads++;

			if (commit_threads > innobase_commit_concurrency) {
				commit_threads--;
				mysql_cond_wait(&commit_cond,
					&commit_cond_m);
				mysql_mutex_unlock(&commit_cond_m);
				goto retry;
			}
			else {
				mysql_mutex_unlock(&commit_cond_m);
			}
		}

		/* The following calls to read the MySQL binary log
		file name and the position return consistent results:
		1) Other InnoDB transactions cannot intervene between
		these calls as we are holding prepare_commit_mutex.
		2) Binary logging of other engines is not relevant
		to InnoDB as all InnoDB requires is that committing
		InnoDB transactions appear in the same order in the
		MySQL binary log as they appear in InnoDB logs.
		3) A MySQL log file rotation cannot happen because
		MySQL protects against this by having a counter of
		transactions in prepared state and it only allows
		a rotation when the counter drops to zero. See
		LOCK_prep_xids and COND_prep_xids in log.cc. */
		trx->mysql_log_file_name = mysql_bin_log_file_name();
		trx->mysql_log_offset = (ib_int64_t) mysql_bin_log_file_pos();

		/* Don't do write + flush right now. For group commit
		to work we want to do the flush after releasing the
		prepare_commit_mutex. */
		trx->flush_log_later = TRUE;
		innobase_commit_low(trx);
		trx->flush_log_later = FALSE;

		if (innobase_commit_concurrency > 0) {
			mysql_mutex_lock(&commit_cond_m);
			commit_threads--;
			mysql_cond_signal(&commit_cond);
			mysql_mutex_unlock(&commit_cond_m);
		}

		if (trx_has_prepare_commit_mutex(trx)) {

			mysql_mutex_unlock(&prepare_commit_mutex);
		}

		trx_deregister_from_2pc(trx);

		/* Now do a write + flush of logs. */
		trx_commit_complete_for_mysql(trx);
	} else {
		/* We just mark the SQL statement ended and do not do a
		transaction commit */

		/* If we had reserved the auto-inc lock for some
		table in this SQL statement we release it now */

		lock_unlock_table_autoinc(trx);

		/* Store the current undo_no of the transaction so that we
		know where to roll back if we have to roll back the next
		SQL statement */

		trx_mark_sql_stat_end(trx);
	}

	trx->n_autoinc_rows = 0; /* Reset the number AUTO-INC rows required */

	/* This is a statement level variable. */
	trx->fts_next_doc_id = 0;

	innobase_srv_conc_force_exit_innodb(trx);

	/* Tell the InnoDB server that there might be work for utility
	threads: */
	srv_active_wake_master_thread();

	DBUG_RETURN(0);
}

/*****************************************************************//**
Rolls back a transaction or the latest SQL statement.
@return	0 or error number */
static
int
innobase_rollback(
/*==============*/
	handlerton*	hton,		/*!< in: Innodb handlerton */
	THD*		thd,		/*!< in: handle to the MySQL thread
					of the user whose transaction should
					be rolled back */
	bool		rollback_trx)	/*!< in: TRUE - rollback entire
					transaction FALSE - rollback the current
					statement only */
{
	int	error = 0;
	trx_t*	trx;

	DBUG_ENTER("innobase_rollback");
	DBUG_ASSERT(hton == innodb_hton_ptr);
	DBUG_PRINT("trans", ("aborting transaction"));

	trx = check_trx_exists(thd);

	/* Release a possible FIFO ticket and search latch. Since we will
	reserve the trx_sys->mutex, we have to release the search system
	latch first to obey the latching order. */

	trx_search_latch_release_if_reserved(trx);

	innobase_srv_conc_force_exit_innodb(trx);

	trx->n_autoinc_rows = 0; /* Reset the number AUTO-INC rows required */

	/* If we had reserved the auto-inc lock for some table (if
	we come here to roll back the latest SQL statement) we
	release it now before a possibly lengthy rollback */

	lock_unlock_table_autoinc(trx);

	/* This is a statement level variable. */
	trx->fts_next_doc_id = 0;

	if (rollback_trx
	    || !thd_test_options(thd, OPTION_NOT_AUTOCOMMIT | OPTION_BEGIN)) {

		error = trx_rollback_for_mysql(trx);
		trx_deregister_from_2pc(trx);
	} else {
		error = trx_rollback_last_sql_stat_for_mysql(trx);
	}

	DBUG_RETURN(convert_error_code_to_mysql(error, 0, NULL));
}

/*****************************************************************//**
Rolls back a transaction
@return	0 or error number */
static
int
innobase_rollback_trx(
/*==================*/
	trx_t*	trx)	/*!< in: transaction */
{
	int	error = 0;

	DBUG_ENTER("innobase_rollback_trx");
	DBUG_PRINT("trans", ("aborting transaction"));

	/* Release a possible FIFO ticket and search latch. Since we will
	reserve the trx_sys->mutex, we have to release the search system
	latch first to obey the latching order. */

	trx_search_latch_release_if_reserved(trx);

	innobase_srv_conc_force_exit_innodb(trx);

	/* If we had reserved the auto-inc lock for some table (if
	we come here to roll back the latest SQL statement) we
	release it now before a possibly lengthy rollback */

	lock_unlock_table_autoinc(trx);

	if (!trx->read_only) {
		error = trx_rollback_for_mysql(trx);
	}

	DBUG_RETURN(convert_error_code_to_mysql(error, 0, NULL));
}

/*****************************************************************//**
Rolls back a transaction to a savepoint.
@return 0 if success, HA_ERR_NO_SAVEPOINT if no savepoint with the
given name */
static
int
innobase_rollback_to_savepoint(
/*===========================*/
	handlerton*	hton,		/*!< in: Innodb handlerton */
	THD*		thd,		/*!< in: handle to the MySQL thread
					of the user whose transaction should
					be rolled back to savepoint */
	void*		savepoint)	/*!< in: savepoint data */
{
	ib_int64_t	mysql_binlog_cache_pos;
	int		error = 0;
	trx_t*		trx;
	char		name[64];

	DBUG_ENTER("innobase_rollback_to_savepoint");
	DBUG_ASSERT(hton == innodb_hton_ptr);

	trx = check_trx_exists(thd);

	/* Release a possible FIFO ticket and search latch. Since we will
	reserve the trx_sys->mutex, we have to release the search system
	latch first to obey the latching order. */

	trx_search_latch_release_if_reserved(trx);

	innobase_srv_conc_force_exit_innodb(trx);

	/* TODO: use provided savepoint data area to store savepoint data */

	longlong2str((ulint) savepoint, name, 36);

	error = (int) trx_rollback_to_savepoint_for_mysql(
		trx, name, &mysql_binlog_cache_pos);

	if (error == DB_SUCCESS && trx->fts_trx != NULL) {
		fts_savepoint_rollback(trx, name);
	}

	DBUG_RETURN(convert_error_code_to_mysql(error, 0, NULL));
}

/*****************************************************************//**
Release transaction savepoint name.
@return 0 if success, HA_ERR_NO_SAVEPOINT if no savepoint with the
given name */
static
int
innobase_release_savepoint(
/*=======================*/
	handlerton*	hton,		/*!< in: handlerton for Innodb */
	THD*		thd,		/*!< in: handle to the MySQL thread
					of the user whose transaction's
					savepoint should be released */
	void*		savepoint)	/*!< in: savepoint data */
{
	int		error = 0;
	trx_t*		trx;
	char		name[64];

	DBUG_ENTER("innobase_release_savepoint");
	DBUG_ASSERT(hton == innodb_hton_ptr);

	trx = check_trx_exists(thd);

	/* TODO: use provided savepoint data area to store savepoint data */

	longlong2str((ulint) savepoint, name, 36);

	error = (int) trx_release_savepoint_for_mysql(trx, name);

	if (error == DB_SUCCESS && trx->fts_trx != NULL) {
		fts_savepoint_release(trx, name);
	}

	DBUG_RETURN(convert_error_code_to_mysql(error, 0, NULL));
}

/*****************************************************************//**
Sets a transaction savepoint.
@return	always 0, that is, always succeeds */
static
int
innobase_savepoint(
/*===============*/
	handlerton*	hton,	/*!< in: handle to the Innodb handlerton */
	THD*	thd,		/*!< in: handle to the MySQL thread */
	void*	savepoint)	/*!< in: savepoint data */
{
	int	error = 0;
	trx_t*	trx;

	DBUG_ENTER("innobase_savepoint");
	DBUG_ASSERT(hton == innodb_hton_ptr);

	/* In the autocommit mode there is no sense to set a savepoint
	(unless we are in sub-statement), so SQL layer ensures that
	this method is never called in such situation.  */

	trx = check_trx_exists(thd);

	/* Release a possible FIFO ticket and search latch. Since we will
	reserve the trx_sys->mutex, we have to release the search system
	latch first to obey the latching order. */

	trx_search_latch_release_if_reserved(trx);

	innobase_srv_conc_force_exit_innodb(trx);

	/* Cannot happen outside of transaction */
	DBUG_ASSERT(trx_is_registered_for_2pc(trx));

	/* TODO: use provided savepoint data area to store savepoint data */
	char name[64];
	longlong2str((ulint) savepoint,name,36);

	error = (int) trx_savepoint_for_mysql(trx, name, (ib_int64_t)0);

	if (error == DB_SUCCESS && trx->fts_trx != NULL) {
		fts_savepoint_take(trx, name);
	}

	DBUG_RETURN(convert_error_code_to_mysql(error, 0, NULL));
}

/*****************************************************************//**
Frees a possible InnoDB trx object associated with the current THD.
@return	0 or error number */
static
int
innobase_close_connection(
/*======================*/
	handlerton*	hton,	/*!< in: innobase handlerton */
	THD*		thd)	/*!< in: handle to the MySQL thread of the user
				whose resources should be free'd */
{
	trx_t*	trx;

	DBUG_ENTER("innobase_close_connection");
	DBUG_ASSERT(hton == innodb_hton_ptr);
	trx = thd_to_trx(thd);

	ut_a(trx);

	if (!trx_is_registered_for_2pc(trx) && trx_is_started(trx)) {

		sql_print_error("Transaction not registered for MySQL 2PC, "
				"but transaction is active");
	}

	if (trx_is_started(trx) && log_warnings) {

		sql_print_warning(
			"MySQL is closing a connection that has an active "
			"InnoDB transaction.  "TRX_ID_FMT" row modifications "
			"will roll back.",
			trx->undo_no);
	}

	innobase_rollback_trx(trx);

	trx_free_for_mysql(trx);

	DBUG_RETURN(0);
}

/*************************************************************************//**
** InnoDB database tables
*****************************************************************************/

/****************************************************************//**
Get the record format from the data dictionary.
@return one of ROW_TYPE_REDUNDANT, ROW_TYPE_COMPACT,
ROW_TYPE_COMPRESSED, ROW_TYPE_DYNAMIC */
UNIV_INTERN
enum row_type
ha_innobase::get_row_type() const
/*=============================*/
{
	if (prebuilt && prebuilt->table) {
		const ulint	flags = prebuilt->table->flags;

		switch (dict_tf_get_rec_format(flags)) {
		case REC_FORMAT_REDUNDANT:
			return(ROW_TYPE_REDUNDANT);
		case REC_FORMAT_COMPACT:
			return(ROW_TYPE_COMPACT);
		case REC_FORMAT_COMPRESSED:
			return(ROW_TYPE_COMPRESSED);
		case REC_FORMAT_DYNAMIC:
			return(ROW_TYPE_DYNAMIC);
		}
	}
	ut_ad(0);
	return(ROW_TYPE_NOT_USED);
}



/****************************************************************//**
Get the table flags to use for the statement.
@return	table flags */
UNIV_INTERN
handler::Table_flags
ha_innobase::table_flags() const
/*============================*/
{
	/* Need to use tx_isolation here since table flags is (also)
	called before prebuilt is inited. */
	ulong const tx_isolation = thd_tx_isolation(ha_thd());

	if (tx_isolation <= ISO_READ_COMMITTED) {
		return(int_table_flags);
	}

	return(int_table_flags | HA_BINLOG_STMT_CAPABLE);
}

/****************************************************************//**
Gives the file extension of an InnoDB single-table tablespace. */
static const char* ha_innobase_exts[] = {
	".ibd",
	NullS
};

/****************************************************************//**
Returns the table type (storage engine name).
@return	table type */
UNIV_INTERN
const char*
ha_innobase::table_type() const
/*===========================*/
{
	return(innobase_hton_name);
}

/****************************************************************//**
Returns the index type.
@return index type */
UNIV_INTERN
const char*
ha_innobase::index_type(
/*====================*/
	uint	keynr)		/*!< : index number */
{
	dict_index_t*	index = innobase_get_index(keynr);

	if (index && index->type & DICT_FTS) {
		return("FULLTEXT");
	} else {
		return("BTREE");
	}
}

/****************************************************************//**
Returns the table file name extension.
@return	file extension string */
UNIV_INTERN
const char**
ha_innobase::bas_ext() const
/*========================*/
{
	return(ha_innobase_exts);
}

/****************************************************************//**
Returns the operations supported for indexes.
@return	flags of supported operations */
UNIV_INTERN
ulong
ha_innobase::index_flags(
/*=====================*/
	uint	key,
	uint,
	bool) const
{
	return((table_share->key_info[key].algorithm == HA_KEY_ALG_FULLTEXT)
		 ? 0
		 : (HA_READ_NEXT | HA_READ_PREV | HA_READ_ORDER
		  | HA_READ_RANGE | HA_KEYREAD_ONLY
		  | HA_DO_INDEX_COND_PUSHDOWN));
}

/****************************************************************//**
Returns the maximum number of keys.
@return	MAX_KEY */
UNIV_INTERN
uint
ha_innobase::max_supported_keys() const
/*===================================*/
{
	return(MAX_KEY);
}

/****************************************************************//**
Returns the maximum key length.
@return	maximum supported key length, in bytes */
UNIV_INTERN
uint
ha_innobase::max_supported_key_length() const
/*=========================================*/
{
	/* An InnoDB page must store >= 2 keys; a secondary key record
	must also contain the primary key value.  Therefore, if both
	the primary key and the secondary key are at this maximum length,
	it must be less than 1/4th of the free space on a page including
	record overhead.

	MySQL imposes its own limit to this number; MAX_KEY_LENGTH = 3072.

	For page sizes = 16k, InnoDB historically reported 3500 bytes here,
	But the MySQL limit of 3072 was always used through the handler
	interface. */

	switch (UNIV_PAGE_SIZE) {
	case 4096:
		return(768);
	case 8192:
		return(1536);
	default:
		return(3500);
	}
}

/****************************************************************//**
Returns the key map of keys that are usable for scanning.
@return	key_map_full */
UNIV_INTERN
const key_map*
ha_innobase::keys_to_use_for_scanning()
/*===================================*/
{
	return(&key_map_full);
}

/****************************************************************//**
Determines if table caching is supported.
@return	HA_CACHE_TBL_ASKTRANSACT */
UNIV_INTERN
uint8
ha_innobase::table_cache_type()
/*===========================*/
{
	return(HA_CACHE_TBL_ASKTRANSACT);
}

/****************************************************************//**
Determines if the primary key is clustered index.
@return	true */
UNIV_INTERN
bool
ha_innobase::primary_key_is_clustered()
/*===================================*/
{
	return(true);
}

/** Always normalize table name to lower case on Windows */
#ifdef __WIN__
#define normalize_table_name(norm_name, name)		\
	normalize_table_name_low(norm_name, name, TRUE)
#else
#define normalize_table_name(norm_name, name)           \
	normalize_table_name_low(norm_name, name, FALSE)
#endif /* __WIN__ */

/*****************************************************************//**
Normalizes a table name string. A normalized name consists of the
database name catenated to '/' and table name. An example:
test/mytable. On Windows normalization puts both the database name and the
table name always to lower case if "set_lower_case" is set to TRUE. */
static
void
normalize_table_name_low(
/*=====================*/
	char*		norm_name,	/*!< out: normalized name as a
					null-terminated string */
	const char*	name,		/*!< in: table name string */
	ibool		set_lower_case)	/*!< in: TRUE if we want to set name
					to lower case */
{
	char*	name_ptr;
	char*	db_ptr;
	char*	ptr;

	/* Scan name from the end */

	ptr = strend(name)-1;

	while (ptr >= name && *ptr != '\\' && *ptr != '/') {
		ptr--;
	}

	name_ptr = ptr + 1;

	DBUG_ASSERT(ptr > name);

	ptr--;

	while (ptr >= name && *ptr != '\\' && *ptr != '/') {
		ptr--;
	}

	db_ptr = ptr + 1;

	memcpy(norm_name, db_ptr, strlen(name) + 1 - (db_ptr - name));

	norm_name[name_ptr - db_ptr - 1] = '/';

	if (set_lower_case) {
		innobase_casedn_str(norm_name);
	}
}

/********************************************************************//**
Get the upper limit of the MySQL integral and floating-point type.
@return maximum allowed value for the field */
static
ulonglong
innobase_get_int_col_max_value(
/*===========================*/
	const Field*	field)	/*!< in: MySQL field */
{
	ulonglong	max_value = 0;

	switch (field->key_type()) {
	/* TINY */
	case HA_KEYTYPE_BINARY:
		max_value = 0xFFULL;
		break;
	case HA_KEYTYPE_INT8:
		max_value = 0x7FULL;
		break;
	/* SHORT */
	case HA_KEYTYPE_USHORT_INT:
		max_value = 0xFFFFULL;
		break;
	case HA_KEYTYPE_SHORT_INT:
		max_value = 0x7FFFULL;
		break;
	/* MEDIUM */
	case HA_KEYTYPE_UINT24:
		max_value = 0xFFFFFFULL;
		break;
	case HA_KEYTYPE_INT24:
		max_value = 0x7FFFFFULL;
		break;
	/* LONG */
	case HA_KEYTYPE_ULONG_INT:
		max_value = 0xFFFFFFFFULL;
		break;
	case HA_KEYTYPE_LONG_INT:
		max_value = 0x7FFFFFFFULL;
		break;
	/* BIG */
	case HA_KEYTYPE_ULONGLONG:
		max_value = 0xFFFFFFFFFFFFFFFFULL;
		break;
	case HA_KEYTYPE_LONGLONG:
		max_value = 0x7FFFFFFFFFFFFFFFULL;
		break;
	case HA_KEYTYPE_FLOAT:
		/* We use the maximum as per IEEE754-2008 standard, 2^24 */
		max_value = 0x1000000ULL;
		break;
	case HA_KEYTYPE_DOUBLE:
		/* We use the maximum as per IEEE754-2008 standard, 2^53 */
		max_value = 0x20000000000000ULL;
		break;
	default:
		ut_error;
	}

	return(max_value);
}

/*******************************************************************//**
This function checks whether the index column information
is consistent between KEY info from mysql and that from innodb index.
@return TRUE if all column types match. */
static
ibool
innobase_match_index_columns(
/*=========================*/
	const KEY*		key_info,	/*!< in: Index info
						from mysql */
	const dict_index_t*	index_info)	/*!< in: Index info
						from Innodb */
{
	const KEY_PART_INFO*	key_part;
	const KEY_PART_INFO*	key_end;
	const dict_field_t*	innodb_idx_fld;
	const dict_field_t*	innodb_idx_fld_end;

	DBUG_ENTER("innobase_match_index_columns");

	/* Check whether user defined index column count matches */
	if (key_info->key_parts != index_info->n_user_defined_cols) {
		DBUG_RETURN(FALSE);
	}

	key_part = key_info->key_part;
	key_end = key_part + key_info->key_parts;
	innodb_idx_fld = index_info->fields;
	innodb_idx_fld_end = index_info->fields + index_info->n_fields;

	/* Check each index column's datatype. We do not check
	column name because there exists case that index
	column name got modified in mysql but such change does not
	propagate to InnoDB.
	One hidden assumption here is that the index column sequences
	are matched up between those in mysql and Innodb. */
	for (; key_part != key_end; ++key_part) {
		ulint	col_type;
		ibool	is_unsigned;
		ulint	mtype = innodb_idx_fld->col->mtype;

		/* Need to translate to InnoDB column type before
		comparison. */
		col_type = get_innobase_type_from_mysql_type(&is_unsigned,
							     key_part->field);

		/* Ignore Innodb specific system columns. */
		while (mtype == DATA_SYS) {
			innodb_idx_fld++;

			if (innodb_idx_fld >= innodb_idx_fld_end) {
				DBUG_RETURN(FALSE);
			}
		}

		if (col_type != mtype) {
			/* Column Type mismatches */
			DBUG_RETURN(FALSE);
		}

		innodb_idx_fld++;
	}

	DBUG_RETURN(TRUE);
}

/*******************************************************************//**
This function builds a translation table in INNOBASE_SHARE
structure for fast index location with mysql array number from its
table->key_info structure. This also provides the necessary translation
between the key order in mysql key_info and Innodb ib_table->indexes if
they are not fully matched with each other.
Note we do not have any mutex protecting the translation table
building based on the assumption that there is no concurrent
index creation/drop and DMLs that requires index lookup. All table
handle will be closed before the index creation/drop.
@return TRUE if index translation table built successfully */
static
ibool
innobase_build_index_translation(
/*=============================*/
	const TABLE*		table,	/*!< in: table in MySQL data
					dictionary */
	dict_table_t*		ib_table,/*!< in: table in Innodb data
					dictionary */
	INNOBASE_SHARE*		share)	/*!< in/out: share structure
					where index translation table
					will be constructed in. */
{
	ulint		mysql_num_index;
	ulint		ib_num_index;
	dict_index_t**	index_mapping;
	ibool		ret = TRUE;

	DBUG_ENTER("innobase_build_index_translation");

	mutex_enter(&dict_sys->mutex);

	mysql_num_index = table->s->keys;
	ib_num_index = UT_LIST_GET_LEN(ib_table->indexes);

	index_mapping = share->idx_trans_tbl.index_mapping;

	/* If there exists inconsistency between MySQL and InnoDB dictionary
	(metadata) information, the number of index defined in MySQL
	could exceed that in InnoDB, do not build index translation
	table in such case */
	if (UNIV_UNLIKELY(ib_num_index < mysql_num_index)) {
		ret = FALSE;
		goto func_exit;
	}

	/* If index entry count is non-zero, nothing has
	changed since last update, directly return TRUE */
	if (share->idx_trans_tbl.index_count) {
		/* Index entry count should still match mysql_num_index */
		ut_a(share->idx_trans_tbl.index_count == mysql_num_index);
		goto func_exit;
	}

	/* The number of index increased, rebuild the mapping table */
	if (mysql_num_index > share->idx_trans_tbl.array_size) {
		index_mapping = (dict_index_t**) my_realloc(index_mapping,
							mysql_num_index *
							sizeof(*index_mapping),
							MYF(MY_ALLOW_ZERO_PTR));

		if (!index_mapping) {
			/* Report an error if index_mapping continues to be
			NULL and mysql_num_index is a non-zero value */
			sql_print_error("InnoDB: fail to allocate memory for "
					"index translation table. Number of "
					"Index:%lu, array size:%lu",
					mysql_num_index,
					share->idx_trans_tbl.array_size);
			ret = FALSE;
			goto func_exit;
		}

		share->idx_trans_tbl.array_size = mysql_num_index;
	}

	/* For each index in the mysql key_info array, fetch its
	corresponding InnoDB index pointer into index_mapping
	array. */
	for (ulint count = 0; count < mysql_num_index; count++) {

		/* Fetch index pointers into index_mapping according to mysql
		index sequence */
		index_mapping[count] = dict_table_get_index_on_name(
			ib_table, table->key_info[count].name);

		if (!index_mapping[count]) {
			sql_print_error("Cannot find index %s in InnoDB "
					"index dictionary.",
					table->key_info[count].name);
			ret = FALSE;
			goto func_exit;
		}

		/* Double check fetched index has the same
		column info as those in mysql key_info. */
		if (!innobase_match_index_columns(&table->key_info[count],
					          index_mapping[count])) {
			sql_print_error("Found index %s whose column info "
					"does not match that of MySQL.",
					table->key_info[count].name);
			ret = FALSE;
			goto func_exit;
		}
	}

	/* Successfully built the translation table */
	share->idx_trans_tbl.index_count = mysql_num_index;

func_exit:
	if (!ret) {
		/* Build translation table failed. */
		my_free(index_mapping);

		share->idx_trans_tbl.array_size = 0;
		share->idx_trans_tbl.index_count = 0;
		index_mapping = NULL;
	}

	share->idx_trans_tbl.index_mapping = index_mapping;

	mutex_exit(&dict_sys->mutex);

	DBUG_RETURN(ret);
}

/*******************************************************************//**
This function uses index translation table to quickly locate the
requested index structure.
Note we do not have mutex protection for the index translatoin table
access, it is based on the assumption that there is no concurrent
translation table rebuild (fter create/drop index) and DMLs that
require index lookup.
@return dict_index_t structure for requested index. NULL if
fail to locate the index structure. */
static
dict_index_t*
innobase_index_lookup(
/*==================*/
	INNOBASE_SHARE*	share,	/*!< in: share structure for index
				translation table. */
	uint		keynr)	/*!< in: index number for the requested
				index */
{
	if (!share->idx_trans_tbl.index_mapping
	    || keynr >= share->idx_trans_tbl.index_count) {
		return(NULL);
	}

	return(share->idx_trans_tbl.index_mapping[keynr]);
}

/************************************************************************
Set the autoinc column max value. This should only be called once from
ha_innobase::open(). Therefore there's no need for a covering lock. */
UNIV_INTERN
void
ha_innobase::innobase_initialize_autoinc()
/*======================================*/
{
	ulonglong	auto_inc;
	const Field*	field = table->found_next_number_field;

	if (field != NULL) {
		auto_inc = innobase_get_int_col_max_value(field);
	} else {
		/* We have no idea what's been passed in to us as the
		autoinc column. We set it to the 0, effectively disabling
		updates to the table. */
		auto_inc = 0;

		ut_print_timestamp(stderr);
		fprintf(stderr, "  InnoDB: Unable to determine the AUTOINC "
				"column name\n");
	}

	if (srv_force_recovery >= SRV_FORCE_NO_IBUF_MERGE) {
		/* If the recovery level is set so high that writes
		are disabled we force the AUTOINC counter to 0
		value effectively disabling writes to the table.
		Secondly, we avoid reading the table in case the read
		results in failure due to a corrupted table/index.

		We will not return an error to the client, so that the
		tables can be dumped with minimal hassle.  If an error
		were returned in this case, the first attempt to read
		the table would fail and subsequent SELECTs would succeed. */
		auto_inc = 0;
	} else if (field == NULL) {
		/* This is a far more serious error, best to avoid
		opening the table and return failure. */
		my_error(ER_AUTOINC_READ_FAILED, MYF(0));
	} else {
		dict_index_t*	index;
		const char*	col_name;
		ib_uint64_t	read_auto_inc;
		ulint		err;

		update_thd(ha_thd());

		ut_a(prebuilt->trx == thd_to_trx(user_thd));

		col_name = field->field_name;
		index = innobase_get_index(table->s->next_number_index);

		/* Execute SELECT MAX(col_name) FROM TABLE; */
		err = row_search_max_autoinc(index, col_name, &read_auto_inc);

		switch (err) {
		case DB_SUCCESS: {
			ulonglong	col_max_value;

			col_max_value = innobase_get_int_col_max_value(field);

			/* At the this stage we do not know the increment
			nor the offset, so use a default increment of 1. */

			auto_inc = innobase_next_autoinc(
				read_auto_inc, 1, 1, col_max_value);

			break;
		}
		case DB_RECORD_NOT_FOUND:
			ut_print_timestamp(stderr);
			fprintf(stderr, "  InnoDB: MySQL and InnoDB data "
				"dictionaries are out of sync.\n"
				"InnoDB: Unable to find the AUTOINC column "
				"%s in the InnoDB table %s.\n"
				"InnoDB: We set the next AUTOINC column "
				"value to 0,\n"
				"InnoDB: in effect disabling the AUTOINC "
				"next value generation.\n"
				"InnoDB: You can either set the next "
				"AUTOINC value explicitly using ALTER TABLE\n"
				"InnoDB: or fix the data dictionary by "
				"recreating the table.\n",
				col_name, index->table->name);

			/* This will disable the AUTOINC generation. */
			auto_inc = 0;

			/* We want the open to succeed, so that the user can
			take corrective action. ie. reads should succeed but
			updates should fail. */
			err = DB_SUCCESS;
			break;
		default:
			/* row_search_max_autoinc() should only return
			one of DB_SUCCESS or DB_RECORD_NOT_FOUND. */
			ut_error;
		}
	}

	dict_table_autoinc_initialize(prebuilt->table, auto_inc);
}

/*****************************************************************//**
Creates and opens a handle to a table which already exists in an InnoDB
database.
@return	1 if error, 0 if success */
UNIV_INTERN
int
ha_innobase::open(
/*==============*/
	const char*	name,		/*!< in: table name */
	int		mode,		/*!< in: not used */
	uint		test_if_locked)	/*!< in: not used */
{
	dict_table_t*	ib_table;
	char		norm_name[1000];
	THD*		thd;
	ulint		retries = 0;
	char*		is_part = NULL;
	ibool		par_case_name_set = FALSE;
	char		par_case_name[MAX_FULL_NAME_LEN + 1];

	DBUG_ENTER("ha_innobase::open");

	UT_NOT_USED(mode);
	UT_NOT_USED(test_if_locked);

	thd = ha_thd();

	/* Under some cases MySQL seems to call this function while
	holding btr_search_latch. This breaks the latching order as
	we acquire dict_sys->mutex below and leads to a deadlock. */
	if (thd != NULL) {
		innobase_release_temporary_latches(ht, thd);
	}

	normalize_table_name(norm_name, name);

	user_thd = NULL;

	if (!(share=get_share(name))) {

		DBUG_RETURN(1);
	}

	/* Will be allocated if it is needed in ::update_row() */
	upd_buf = NULL;
	upd_buf_size = 0;

	/* We look for pattern #P# to see if the table is partitioned
	MySQL table. The retry logic for partitioned tables is a
	workaround for http://bugs.mysql.com/bug.php?id=33349. Look
	at support issue https://support.mysql.com/view.php?id=21080
	for more details. */
#ifdef __WIN__
	is_part = strstr(norm_name, "#p#");
#else
	is_part = strstr(norm_name, "#P#");
#endif /* __WIN__ */

retry:
	/* Get pointer to a table object in InnoDB dictionary cache */
	ib_table = dict_table_open_on_name(norm_name, FALSE);

	if (NULL == ib_table) {
		if (is_part && retries < 10) {
			/* MySQL partition engine hard codes the file name
			separator as "#P#". The text case is fixed even if
			lower_case_table_names is set to 1 or 2. This is true
			for sub-partition names as well. InnoDB always
			normalises file names to lower case on Windows, this
			can potentially cause problems when copying/moving
			tables between platforms.

			1) If boot against an installation from Windows
			platform, then its partition table name could
			be all be in lower case in system tables. So we
			will need to check lower case name when load table.

			2) If  we boot an installation from other case
			sensitive platform in Windows, we might need to
			check the existence of table name without lowering
			case them in the system table. */
			if (innobase_get_lower_case_table_names() == 1) {

				if (!par_case_name_set) {
#ifndef __WIN__
					/* Check for the table using lower
					case name, including the partition
					separator "P" */
					memcpy(par_case_name, norm_name,
					       strlen(norm_name));
					par_case_name[strlen(norm_name)] = 0;
					innobase_casedn_str(par_case_name);
#else
					/* On Windows platfrom, check
					whether there exists table name in
					system table whose name is
					not being normalized to lower case */
					normalize_table_name_low(
						par_case_name, name, FALSE);
#endif
					par_case_name_set = TRUE;
				}

				ib_table = dict_table_open_on_name(
					par_case_name, FALSE);
			}

			if (!ib_table) {
				++retries;
				os_thread_sleep(100000);
				goto retry;
			} else {
#ifndef __WIN__
				sql_print_warning("Partition table %s opened "
						  "after converting to lower "
						  "case. The table may have "
						  "been moved from a case "
						  "in-sensitive file system. "
						  "Please recreate table in "
						  "the current file system\n",
						  norm_name);
#else
				sql_print_warning("Partition table %s opened "
						  "after skipping the step to "
						  "lower case the table name. "
						  "The table may have been "
						  "moved from a case sensitive "
						  "file system. Please "
						  "recreate table in the "
						  "current file system\n",
						  norm_name);
#endif
				goto table_opened;
			}
		}

		if (is_part) {
			sql_print_error("Failed to open table %s after "
					"%lu attempts.\n", norm_name,
					retries);
		}

		sql_print_error("Cannot find or open table %s from\n"
				"the internal data dictionary of InnoDB "
				"though the .frm file for the\n"
				"table exists. Maybe you have deleted and "
				"recreated InnoDB data\n"
				"files but have forgotten to delete the "
				"corresponding .frm files\n"
				"of InnoDB tables, or you have moved .frm "
				"files to another database?\n"
				"or, the table contains indexes that this "
				"version of the engine\n"
				"doesn't support.\n"
				"See " REFMAN "innodb-troubleshooting.html\n"
				"how you can resolve the problem.\n",
				norm_name);
		free_share(share);
		my_errno = ENOENT;

		DBUG_RETURN(HA_ERR_NO_SUCH_TABLE);
	}

table_opened:

	MONITOR_INC(MONITOR_TABLE_OPEN);

	if (ib_table->ibd_file_missing && !thd_tablespace_op(thd)) {
		sql_print_error("MySQL is trying to open a table handle but "
				"the .ibd file for\ntable %s does not exist.\n"
				"Have you deleted the .ibd file from the "
				"database directory under\nthe MySQL datadir, "
				"or have you used DISCARD TABLESPACE?\n"
				"See " REFMAN "innodb-troubleshooting.html\n"
				"how you can resolve the problem.\n",
				norm_name);
		free_share(share);
		my_errno = ENOENT;

		dict_table_close(ib_table, FALSE);
		DBUG_RETURN(HA_ERR_NO_SUCH_TABLE);
	}

	prebuilt = row_create_prebuilt(ib_table, table->s->reclength);

	prebuilt->default_rec = table->s->default_values;
	ut_ad(prebuilt->default_rec);

	/* Looks like MySQL-3.23 sometimes has primary key number != 0 */
	primary_key = table->s->primary_key;
	key_used_on_scan = primary_key;

	if (!innobase_build_index_translation(table, ib_table, share)) {
		  sql_print_error("Build InnoDB index translation table for"
				  " Table %s failed", name);
	}

	/* Allocate a buffer for a 'row reference'. A row reference is
	a string of bytes of length ref_length which uniquely specifies
	a row in our table. Note that MySQL may also compare two row
	references for equality by doing a simple memcmp on the strings
	of length ref_length! */

	if (!row_table_got_default_clust_index(ib_table)) {

		prebuilt->clust_index_was_generated = FALSE;

		if (UNIV_UNLIKELY(primary_key >= MAX_KEY)) {
			sql_print_error("Table %s has a primary key in "
					"InnoDB data dictionary, but not "
					"in MySQL!", name);

			/* This mismatch could cause further problems
			if not attended, bring this to the user's attention
			by printing a warning in addition to log a message
			in the errorlog */
			push_warning_printf(thd, Sql_condition::WARN_LEVEL_WARN,
					    ER_NO_SUCH_INDEX,
					    "InnoDB: Table %s has a "
					    "primary key in InnoDB data "
					    "dictionary, but not in "
					    "MySQL!", name);

			/* If primary_key >= MAX_KEY, its (primary_key)
			value could be out of bound if continue to index
			into key_info[] array. Find InnoDB primary index,
			and assign its key_length to ref_length.
			In addition, since MySQL indexes are sorted starting
			with primary index, unique index etc., initialize
			ref_length to the first index key length in
			case we fail to find InnoDB cluster index.

			Please note, this will not resolve the primary
			index mismatch problem, other side effects are
			possible if users continue to use the table.
			However, we allow this table to be opened so
			that user can adopt necessary measures for the
			mismatch while still being accessible to the table
			date. */
			if (!table->key_info) {
				ut_ad(!table->s->keys);
				ref_length = 0;
			} else {
				ref_length = table->key_info[0].key_length;
			}

			/* Find corresponding cluster index
			key length in MySQL's key_info[] array */
			for (ulint i = 0; i < table->s->keys; i++) {
				dict_index_t*	index;
				index = innobase_get_index(i);
				if (dict_index_is_clust(index)) {
					ref_length =
						 table->key_info[i].key_length;
				}
			}
		} else {
			/* MySQL allocates the buffer for ref.
			key_info->key_length includes space for all key
			columns + one byte for each column that may be
			NULL. ref_length must be as exact as possible to
			save space, because all row reference buffers are
			allocated based on ref_length. */

			ref_length = table->key_info[primary_key].key_length;
		}
	} else {
		if (primary_key != MAX_KEY) {
			sql_print_error(
				"Table %s has no primary key in InnoDB data "
				"dictionary, but has one in MySQL! If you "
				"created the table with a MySQL version < "
				"3.23.54 and did not define a primary key, "
				"but defined a unique key with all non-NULL "
				"columns, then MySQL internally treats that "
				"key as the primary key. You can fix this "
				"error by dump + DROP + CREATE + reimport "
				"of the table.", name);

			/* This mismatch could cause further problems
			if not attended, bring this to the user attention
			by printing a warning in addition to log a message
			in the errorlog */
			push_warning_printf(thd, Sql_condition::WARN_LEVEL_WARN,
					    ER_NO_SUCH_INDEX,
					    "InnoDB: Table %s has no "
					    "primary key in InnoDB data "
					    "dictionary, but has one in "
					    "MySQL!", name);
		}

		prebuilt->clust_index_was_generated = TRUE;

		ref_length = DATA_ROW_ID_LEN;

		/* If we automatically created the clustered index, then
		MySQL does not know about it, and MySQL must NOT be aware
		of the index used on scan, to make it avoid checking if we
		update the column of the index. That is why we assert below
		that key_used_on_scan is the undefined value MAX_KEY.
		The column is the row id in the automatical generation case,
		and it will never be updated anyway. */

		if (key_used_on_scan != MAX_KEY) {
			sql_print_warning(
				"Table %s key_used_on_scan is %lu even "
				"though there is no primary key inside "
				"InnoDB.", name, (ulong) key_used_on_scan);
		}
	}

	/* Index block size in InnoDB: used by MySQL in query optimization */
	stats.block_size = 16 * 1024;

	/* Init table lock structure */
	thr_lock_data_init(&share->lock,&lock,(void*) 0);

	if (prebuilt->table) {
		/* We update the highest file format in the system table
		space, if this table has higher file format setting. */

		trx_sys_file_format_max_upgrade(
			(const char**) &innobase_file_format_max,
			dict_table_get_format(prebuilt->table));
	}

	/* Only if the table has an AUTOINC column. */
	if (prebuilt->table != NULL && table->found_next_number_field != NULL) {
		dict_table_autoinc_lock(prebuilt->table);

		/* Since a table can already be "open" in InnoDB's internal
		data dictionary, we only init the autoinc counter once, the
		first time the table is loaded. We can safely reuse the
		autoinc value from a previous MySQL open. */
		if (dict_table_autoinc_read(prebuilt->table) == 0) {

			innobase_initialize_autoinc();
		}

		dict_table_autoinc_unlock(prebuilt->table);
	}

	info(HA_STATUS_NO_LOCK | HA_STATUS_VARIABLE | HA_STATUS_CONST);

	DBUG_RETURN(0);
}

UNIV_INTERN
uint
ha_innobase::max_supported_key_part_length() const
/*==============================================*/
{
	/* A table format specific index column length check will be performed
	at ha_innobase::add_index() and row_create_index_for_mysql() */
	return(innobase_large_prefix
		? REC_VERSION_56_MAX_INDEX_COL_LEN
		: REC_ANTELOPE_MAX_INDEX_COL_LEN - 1);
}

/******************************************************************//**
Closes a handle to an InnoDB table.
@return	0 */
UNIV_INTERN
int
ha_innobase::close()
/*================*/
{
	THD*	thd;

	DBUG_ENTER("ha_innobase::close");

	thd = ha_thd();
	if (thd != NULL) {
		innobase_release_temporary_latches(ht, thd);
	}

	row_prebuilt_free(prebuilt, FALSE);

	if (upd_buf != NULL) {
		ut_ad(upd_buf_size != 0);
		my_free(upd_buf);
		upd_buf = NULL;
		upd_buf_size = 0;
	}

	free_share(share);

	MONITOR_INC(MONITOR_TABLE_CLOSE);

	/* Tell InnoDB server that there might be work for
	utility threads: */

	srv_active_wake_master_thread();

	DBUG_RETURN(0);
}

/* The following accessor functions should really be inside MySQL code! */

/**************************************************************//**
Gets field offset for a field in a table.
@return	offset */
static inline
uint
get_field_offset(
/*=============*/
	const TABLE*	table,	/*!< in: MySQL table object */
	const Field*	field)	/*!< in: MySQL field object */
{
	return((uint) (field->ptr - table->record[0]));
}

/**************************************************************//**
Checks if a field in a record is SQL NULL. Uses the record format
information in table to track the null bit in record.
@return	1 if NULL, 0 otherwise */
static inline
uint
field_in_record_is_null(
/*====================*/
	TABLE*	table,	/*!< in: MySQL table object */
	Field*	field,	/*!< in: MySQL field object */
	char*	record)	/*!< in: a row in MySQL format */
{
	int	null_offset;

	if (!field->null_ptr) {

		return(0);
	}

	null_offset = (uint) ((char*) field->null_ptr
		    - (char*) table->record[0]);

	if (record[null_offset] & field->null_bit) {

		return(1);
	}

	return(0);
}

/*************************************************************//**
InnoDB uses this function to compare two data fields for which the data type
is such that we must use MySQL code to compare them. NOTE that the prototype
of this function is in rem0cmp.cc in InnoDB source code! If you change this
function, remember to update the prototype there!
@return	1, 0, -1, if a is greater, equal, less than b, respectively */
UNIV_INTERN
int
innobase_mysql_cmp(
/*===============*/
	int		mysql_type,	/*!< in: MySQL type */
	uint		charset_number,	/*!< in: number of the charset */
	const unsigned char* a,		/*!< in: data field */
	unsigned int	a_length,	/*!< in: data field length,
					not UNIV_SQL_NULL */
	const unsigned char* b,		/*!< in: data field */
	unsigned int	b_length)	/*!< in: data field length,
					not UNIV_SQL_NULL */
{
	CHARSET_INFO*		charset;
	enum_field_types	mysql_tp;
	int			ret;

	DBUG_ASSERT(a_length != UNIV_SQL_NULL);
	DBUG_ASSERT(b_length != UNIV_SQL_NULL);

	mysql_tp = (enum_field_types) mysql_type;

	switch (mysql_tp) {

	case MYSQL_TYPE_BIT:
	case MYSQL_TYPE_STRING:
	case MYSQL_TYPE_VAR_STRING:
	case MYSQL_TYPE_TINY_BLOB:
	case MYSQL_TYPE_MEDIUM_BLOB:
	case MYSQL_TYPE_BLOB:
	case MYSQL_TYPE_LONG_BLOB:
	case MYSQL_TYPE_VARCHAR:
		/* Use the charset number to pick the right charset struct for
		the comparison. Since the MySQL function get_charset may be
		slow before Bar removes the mutex operation there, we first
		look at 2 common charsets directly. */

		if (charset_number == default_charset_info->number) {
			charset = default_charset_info;
		} else if (charset_number == my_charset_latin1.number) {
			charset = &my_charset_latin1;
		} else {
			charset = get_charset(charset_number, MYF(MY_WME));

			if (charset == NULL) {
			  sql_print_error("InnoDB needs charset %lu for doing "
					  "a comparison, but MySQL cannot "
					  "find that charset.",
					  (ulong) charset_number);
				ut_a(0);
			}
		}

		/* Starting from 4.1.3, we use strnncollsp() in comparisons of
		non-latin1_swedish_ci strings. NOTE that the collation order
		changes then: 'b\0\0...' is ordered BEFORE 'b  ...'. Users
		having indexes on such data need to rebuild their tables! */

		ret = charset->coll->strnncollsp(
			charset, a, a_length, b, b_length, 0);

		if (ret < 0) {
			return(-1);
		} else if (ret > 0) {
			return(1);
		} else {
			return(0);
		}
	default:
		ut_error;
	}

	return(0);
}


/*************************************************************//**
Get the next token from the given string and store it in *token. */
UNIV_INTERN
CHARSET_INFO*
innobase_get_fts_charset(
/*=====================*/
	int		mysql_type,	/*!< in: MySQL type */
	uint		charset_number)	/*!< in: number of the charset */
{
	enum_field_types	mysql_tp;
	CHARSET_INFO*		charset;

	mysql_tp = (enum_field_types) mysql_type;

	switch (mysql_tp) {

	case MYSQL_TYPE_BIT:
	case MYSQL_TYPE_STRING:
	case MYSQL_TYPE_VAR_STRING:
	case MYSQL_TYPE_TINY_BLOB:
	case MYSQL_TYPE_MEDIUM_BLOB:
	case MYSQL_TYPE_BLOB:
	case MYSQL_TYPE_LONG_BLOB:
	case MYSQL_TYPE_VARCHAR:
		/* Use the charset number to pick the right charset struct for
		the comparison. Since the MySQL function get_charset may be
		slow before Bar removes the mutex operation there, we first
		look at 2 common charsets directly. */

		if (charset_number == default_charset_info->number) {
			charset = default_charset_info;
		} else if (charset_number == my_charset_latin1.number) {
			charset = &my_charset_latin1;
		} else {
			charset = get_charset(charset_number, MYF(MY_WME));

			if (charset == NULL) {
			  sql_print_error("InnoDB needs charset %lu for doing "
					  "a comparison, but MySQL cannot "
					  "find that charset.",
					  (ulong) charset_number);
				ut_a(0);
			}
		}
		break;
	default:
		ut_error;
	}

	return(charset);
}

/*************************************************************//**
InnoDB uses this function to compare two data fields for which the data type
is such that we must use MySQL code to compare them. NOTE that the prototype
of this function is in rem0cmp.c in InnoDB source code! If you change this
function, remember to update the prototype there!
@return	1, 0, -1, if a is greater, equal, less than b, respectively */
UNIV_INTERN
int
innobase_mysql_cmp_prefix(
/*======================*/
	int		mysql_type,	/*!< in: MySQL type */
	uint		charset_number,	/*!< in: number of the charset */
	const unsigned char* a,		/*!< in: data field */
	unsigned int	a_length,	/*!< in: data field length,
					not UNIV_SQL_NULL */
	const unsigned char* b,		/*!< in: data field */
	unsigned int	b_length)	/*!< in: data field length,
					not UNIV_SQL_NULL */
{
	CHARSET_INFO*		charset;
	int			result;

	charset = innobase_get_fts_charset(mysql_type, charset_number);

	result = ha_compare_text(charset, (uchar*) a, a_length,
				 (uchar*) b, b_length, 1, 0);

	return(result);
}
/******************************************************************//**
compare two character string according to their charset. */
UNIV_INTERN
int
innobase_fts_text_cmp(
/*==================*/
	const void*	cs,		/*!< in: Character set */
	const void*     p1,		/*!< in: key */
	const void*     p2)		/*!< in: node */
{
	const CHARSET_INFO*	charset = (const CHARSET_INFO*) cs;
	const fts_string_t*	s1 = (const fts_string_t*) p1;
	const fts_string_t*	s2 = (const fts_string_t*) p2;

	return(ha_compare_text(charset, s1->f_str, s1->f_len,
			       s2->f_str, s2->f_len, 0, 0));
}
/******************************************************************//**
compare two character string case insensitively according to their charset. */
UNIV_INTERN
int
innobase_fts_text_case_cmp(
/*=======================*/
	const void*	cs,		/*!< in: Character set */
	const void*     p1,		/*!< in: key */
	const void*     p2)		/*!< in: node */
{
	const CHARSET_INFO*	charset = (const CHARSET_INFO*) cs;
	const fts_string_t*	s1 = (const fts_string_t*) p1;
	const fts_string_t*	s2 = (const fts_string_t*) p2;
	ulint			newlen;

	my_casedn_str(charset, (char*) s2->f_str);

	newlen = strlen((const char*) s2->f_str);

	return(ha_compare_text(charset, s1->f_str, s1->f_len,
			       s2->f_str, newlen, 0, 0));
}
/******************************************************************//**
Get the first character's code position for FTS index partition. */
UNIV_INTERN
ulint
innobase_strnxfrm(
/*==============*/
	const CHARSET_INFO*
			cs,		/*!< in: Character set */
	const uchar*	str,		/*!< in: string */
	const ulint	len)		/*!< in: string length */
{
	uchar		mystr[2];
	ulint		value;

	if (!str || len == 0) {
		return(0);
	}

	my_strnxfrm(cs, (uchar*) mystr, 2, str, len);

	value = mach_read_from_2(mystr);

	if (value > 255) {
		value = value / 256;
	}

	return(value);
}

/******************************************************************//**
compare two character string according to their charset. */
UNIV_INTERN
int
innobase_fts_text_cmp_prefix(
/*=========================*/
	const void*	cs,		/*!< in: Character set */
	const void*	p1,		/*!< in: prefix key */
	const void*	p2)		/*!< in: value to compare */
{
	const CHARSET_INFO*	charset = (const CHARSET_INFO*) cs;
	const fts_string_t*	s1 = (const fts_string_t*) p1;
	const fts_string_t*	s2 = (const fts_string_t*) p2;
	int			result;

	result = ha_compare_text(charset, s2->f_str, s2->f_len,
				 s1->f_str, s1->f_len, 1, 0);

	/* We switched s1, s2 position in ha_compare_text. So we need
	to negate the result */
	return(-result);
}
/******************************************************************//**
compare two character string according to their charset. */
UNIV_INTERN
int
innobase_fts_string_cmp(
/*====================*/
	const void*	cs,		/*!< in: Character set */
	const void*     p1,		/*!< in: key */
	const void*     p2)		/*!< in: node */
{
	const CHARSET_INFO*	charset = (const CHARSET_INFO*) cs;
	uchar*			s1 = (uchar*) p1;
	uchar*			s2 = *(uchar**) p2;

	return(ha_compare_text(charset, s1, strlen((const char*) s1),
			       s2, strlen((const char*) s2), 0, 0));
}
/******************************************************************//**
Makes all characters in a string lower case. */
UNIV_INTERN
size_t
innobase_fts_casedn_str(
/*====================*/
	CHARSET_INFO*	cs,	/*!< in: Character set */
	char*		src,	/*!< in: string to put in lower case */
	size_t		src_len,/*!< in: input string length */
	char*		dst,	/*!< in: buffer for result string */
	size_t		dst_len)/*!< in: buffer size */
{
	if (cs->casedn_multiply == 1) {
		memcpy(dst, src, src_len);
		dst[src_len] = 0;
		my_casedn_str(cs, dst);

		return(strlen(dst));
	} else {
		return(cs->cset->casedn(cs, src, src_len, dst, dst_len));
	}
}

#define true_word_char(c, ch) ((c) & (_MY_U | _MY_L | _MY_NMR) || (ch) == '_')

#define misc_word_char(X)       0

/*************************************************************//**
Get the next token from the given string and store it in *token.
It is mostly copied from MyISAM's doc parsing function ft_simple_get_word()
@return length of string processed */
UNIV_INTERN
ulint
innobase_mysql_fts_get_token(
/*=========================*/
	CHARSET_INFO*	cs,		/*!< in: Character set */
	byte*           start,		/*!< in: start of text */
	byte*		end,		/*!< in: one character past end of
					text */
	fts_string_t*	token,		/*!< out: token's text */
	ulint*		offset)		/*!< out: offset to token,
					measured as characters from
					'start' */
{
	int		mbl;
	uchar*		doc = start;

	ut_a(cs);

	token->f_n_char = token->f_len = 0;

	do {
		for (;;) {

			if (doc >= end) {
				return(doc - start);
			}

			int	ctype;

			mbl = cs->cset->ctype(
				cs, &ctype, (uchar*) doc, (uchar*) end);

			if (true_word_char(ctype, *doc)) {
				break;
			}

			doc += mbl > 0 ? mbl : (mbl < 0 ? -mbl : 1);
		}

		ulint	mwc = 0;
		ulint	length = 0;

		token->f_str = doc;

		while (doc < end) {

			int	ctype;

			mbl = cs->cset->ctype(
				cs, &ctype, (uchar*) doc, (uchar*) end);

			if (true_word_char(ctype, *doc)) {
				mwc = 0;
			} else if (!misc_word_char(*doc) || mwc) {
				break;
			} else {
				++mwc;
			}

			++length;

			doc += mbl > 0 ? mbl : (mbl < 0 ? -mbl : 1);
		}

		token->f_len = (uint) (doc - token->f_str) - mwc;
		token->f_n_char = length;

		return(doc - start);

	} while (doc < end);

	token->f_str[token->f_len] = 0;

	return(doc - start);
}

/**************************************************************//**
Converts a MySQL type to an InnoDB type. Note that this function returns
the 'mtype' of InnoDB. InnoDB differentiates between MySQL's old <= 4.1
VARCHAR and the new true VARCHAR in >= 5.0.3 by the 'prtype'.
@return	DATA_BINARY, DATA_VARCHAR, ... */
UNIV_INTERN
ulint
get_innobase_type_from_mysql_type(
/*==============================*/
	ulint*		unsigned_flag,	/*!< out: DATA_UNSIGNED if an
					'unsigned type';
					at least ENUM and SET,
					and unsigned integer
					types are 'unsigned types' */
	const void*	f)		/*!< in: MySQL Field */
{
	const class Field* field = reinterpret_cast<const class Field*>(f);

	/* The following asserts try to check that the MySQL type code fits in
	8 bits: this is used in ibuf and also when DATA_NOT_NULL is ORed to
	the type */

	DBUG_ASSERT((ulint)MYSQL_TYPE_STRING < 256);
	DBUG_ASSERT((ulint)MYSQL_TYPE_VAR_STRING < 256);
	DBUG_ASSERT((ulint)MYSQL_TYPE_DOUBLE < 256);
	DBUG_ASSERT((ulint)MYSQL_TYPE_FLOAT < 256);
	DBUG_ASSERT((ulint)MYSQL_TYPE_DECIMAL < 256);

	if (field->flags & UNSIGNED_FLAG) {

		*unsigned_flag = DATA_UNSIGNED;
	} else {
		*unsigned_flag = 0;
	}

	if (field->real_type() == MYSQL_TYPE_ENUM
		|| field->real_type() == MYSQL_TYPE_SET) {

		/* MySQL has field->type() a string type for these, but the
		data is actually internally stored as an unsigned integer
		code! */

		*unsigned_flag = DATA_UNSIGNED; /* MySQL has its own unsigned
						flag set to zero, even though
						internally this is an unsigned
						integer type */
		return(DATA_INT);
	}

	switch (field->type()) {
		/* NOTE that we only allow string types in DATA_MYSQL and
		DATA_VARMYSQL */
	case MYSQL_TYPE_VAR_STRING:	/* old <= 4.1 VARCHAR */
	case MYSQL_TYPE_VARCHAR:	/* new >= 5.0.3 true VARCHAR */
		if (field->binary()) {
			return(DATA_BINARY);
		} else if (strcmp(field->charset()->name,
				  "latin1_swedish_ci") == 0) {
			return(DATA_VARCHAR);
		} else {
			return(DATA_VARMYSQL);
		}
	case MYSQL_TYPE_BIT:
	case MYSQL_TYPE_STRING: if (field->binary()) {

			return(DATA_FIXBINARY);
		} else if (strcmp(field->charset()->name,
				  "latin1_swedish_ci") == 0) {
			return(DATA_CHAR);
		} else {
			return(DATA_MYSQL);
		}
	case MYSQL_TYPE_NEWDECIMAL:
		return(DATA_FIXBINARY);
	case MYSQL_TYPE_LONG:
	case MYSQL_TYPE_LONGLONG:
	case MYSQL_TYPE_TINY:
	case MYSQL_TYPE_SHORT:
	case MYSQL_TYPE_INT24:
	case MYSQL_TYPE_DATE:
	case MYSQL_TYPE_YEAR:
	case MYSQL_TYPE_NEWDATE:
		return(DATA_INT);
	case MYSQL_TYPE_TIME:
	case MYSQL_TYPE_DATETIME:
	case MYSQL_TYPE_TIMESTAMP:
		switch (field->real_type()) {
		case MYSQL_TYPE_TIME:
		case MYSQL_TYPE_DATETIME:
		case MYSQL_TYPE_TIMESTAMP:
			return DATA_INT;
		default: /* Fall through */
			DBUG_ASSERT((ulint)MYSQL_TYPE_DECIMAL < 256);
		case MYSQL_TYPE_TIME2:
		case MYSQL_TYPE_DATETIME2:
		case MYSQL_TYPE_TIMESTAMP2:
			return DATA_FIXBINARY;
		}
	case MYSQL_TYPE_FLOAT:
		return(DATA_FLOAT);
	case MYSQL_TYPE_DOUBLE:
		return(DATA_DOUBLE);
	case MYSQL_TYPE_DECIMAL:
		return(DATA_DECIMAL);
	case MYSQL_TYPE_GEOMETRY:
	case MYSQL_TYPE_TINY_BLOB:
	case MYSQL_TYPE_MEDIUM_BLOB:
	case MYSQL_TYPE_BLOB:
	case MYSQL_TYPE_LONG_BLOB:
		return(DATA_BLOB);
	case MYSQL_TYPE_NULL:
		/* MySQL currently accepts "NULL" datatype, but will
		reject such datatype in the next release. We will cope
		with it and not trigger assertion failure in 5.1 */
		break;
	default:
		ut_error;
	}

	return(0);
}

/*******************************************************************//**
Writes an unsigned integer value < 64k to 2 bytes, in the little-endian
storage format. */
static inline
void
innobase_write_to_2_little_endian(
/*==============================*/
	byte*	buf,	/*!< in: where to store */
	ulint	val)	/*!< in: value to write, must be < 64k */
{
	ut_a(val < 256 * 256);

	buf[0] = (byte)(val & 0xFF);
	buf[1] = (byte)(val / 256);
}

/*******************************************************************//**
Reads an unsigned integer value < 64k from 2 bytes, in the little-endian
storage format.
@return	value */
static inline
uint
innobase_read_from_2_little_endian(
/*===============================*/
	const uchar*	buf)	/*!< in: from where to read */
{
	return (uint) ((ulint)(buf[0]) + 256 * ((ulint)(buf[1])));
}

/*******************************************************************//**
Stores a key value for a row to a buffer.
@return	key value length as stored in buff */
UNIV_INTERN
uint
ha_innobase::store_key_val_for_row(
/*===============================*/
	uint		keynr,	/*!< in: key number */
	char*		buff,	/*!< in/out: buffer for the key value (in MySQL
				format) */
	uint		buff_len,/*!< in: buffer length */
	const uchar*	record)/*!< in: row in MySQL format */
{
	KEY*		key_info	= table->key_info + keynr;
	KEY_PART_INFO*	key_part	= key_info->key_part;
	KEY_PART_INFO*	end		= key_part + key_info->key_parts;
	char*		buff_start	= buff;
	enum_field_types mysql_type;
	Field*		field;
	ibool		is_null;

	DBUG_ENTER("store_key_val_for_row");

	/* The format for storing a key field in MySQL is the following:

	1. If the column can be NULL, then in the first byte we put 1 if the
	field value is NULL, 0 otherwise.

	2. If the column is of a BLOB type (it must be a column prefix field
	in this case), then we put the length of the data in the field to the
	next 2 bytes, in the little-endian format. If the field is SQL NULL,
	then these 2 bytes are set to 0. Note that the length of data in the
	field is <= column prefix length.

	3. In a column prefix field, prefix_len next bytes are reserved for
	data. In a normal field the max field length next bytes are reserved
	for data. For a VARCHAR(n) the max field length is n. If the stored
	value is the SQL NULL then these data bytes are set to 0.

	4. We always use a 2 byte length for a true >= 5.0.3 VARCHAR. Note that
	in the MySQL row format, the length is stored in 1 or 2 bytes,
	depending on the maximum allowed length. But in the MySQL key value
	format, the length always takes 2 bytes.

	We have to zero-fill the buffer so that MySQL is able to use a
	simple memcmp to compare two key values to determine if they are
	equal. MySQL does this to compare contents of two 'ref' values. */

	memset(buff, 0, buff_len);

	for (; key_part != end; key_part++) {
		is_null = FALSE;

		if (key_part->null_bit) {
			if (record[key_part->null_offset]
						& key_part->null_bit) {
				*buff = 1;
				is_null = TRUE;
			} else {
				*buff = 0;
			}
			buff++;
		}

		field = key_part->field;
		mysql_type = field->type();

		if (mysql_type == MYSQL_TYPE_VARCHAR) {
						/* >= 5.0.3 true VARCHAR */
			ulint		lenlen;
			ulint		len;
			const byte*	data;
			ulint		key_len;
			ulint		true_len;
			const CHARSET_INFO* cs;
			int		error=0;

			key_len = key_part->length;

			if (is_null) {
				buff += key_len + 2;

				continue;
			}
			cs = field->charset();

			lenlen = (ulint)
				(((Field_varstring*) field)->length_bytes);

			data = row_mysql_read_true_varchar(&len,
				(byte*) (record
				+ (ulint) get_field_offset(table, field)),
				lenlen);

			true_len = len;

			/* For multi byte character sets we need to calculate
			the true length of the key */

			if (len > 0 && cs->mbmaxlen > 1) {
				true_len = (ulint) cs->cset->well_formed_len(cs,
						(const char*) data,
						(const char*) data + len,
						(uint) (key_len / cs->mbmaxlen),
						&error);
			}

			/* In a column prefix index, we may need to truncate
			the stored value: */

			if (true_len > key_len) {
				true_len = key_len;
			}

			/* The length in a key value is always stored in 2
			bytes */

			row_mysql_store_true_var_len((byte*) buff, true_len, 2);
			buff += 2;

			memcpy(buff, data, true_len);

			/* Note that we always reserve the maximum possible
			length of the true VARCHAR in the key value, though
			only len first bytes after the 2 length bytes contain
			actual data. The rest of the space was reset to zero
			in the memset() call above. */

			buff += key_len;

		} else if (mysql_type == MYSQL_TYPE_TINY_BLOB
			|| mysql_type == MYSQL_TYPE_MEDIUM_BLOB
			|| mysql_type == MYSQL_TYPE_BLOB
			|| mysql_type == MYSQL_TYPE_LONG_BLOB
			/* MYSQL_TYPE_GEOMETRY data is treated
			as BLOB data in innodb. */
			|| mysql_type == MYSQL_TYPE_GEOMETRY) {

			const CHARSET_INFO* cs;
			ulint		key_len;
			ulint		true_len;
			int		error=0;
			ulint		blob_len;
			const byte*	blob_data;

			ut_a(key_part->key_part_flag & HA_PART_KEY_SEG);

			key_len = key_part->length;

			if (is_null) {
				buff += key_len + 2;

				continue;
			}

			cs = field->charset();

			blob_data = row_mysql_read_blob_ref(&blob_len,
				(byte*) (record
				+ (ulint) get_field_offset(table, field)),
					(ulint) field->pack_length());

			true_len = blob_len;

			ut_a(get_field_offset(table, field)
				== key_part->offset);

			/* For multi byte character sets we need to calculate
			the true length of the key */

			if (blob_len > 0 && cs->mbmaxlen > 1) {
				true_len = (ulint) cs->cset->well_formed_len(cs,
						(const char*) blob_data,
						(const char*) blob_data
							+ blob_len,
						(uint) (key_len / cs->mbmaxlen),
						&error);
			}

			/* All indexes on BLOB and TEXT are column prefix
			indexes, and we may need to truncate the data to be
			stored in the key value: */

			if (true_len > key_len) {
				true_len = key_len;
			}

			/* MySQL reserves 2 bytes for the length and the
			storage of the number is little-endian */

			innobase_write_to_2_little_endian(
					(byte*) buff, true_len);
			buff += 2;

			memcpy(buff, blob_data, true_len);

			/* Note that we always reserve the maximum possible
			length of the BLOB prefix in the key value. */

			buff += key_len;
		} else {
			/* Here we handle all other data types except the
			true VARCHAR, BLOB and TEXT. Note that the column
			value we store may be also in a column prefix
			index. */

			const CHARSET_INFO*	cs = NULL;
			ulint			true_len;
			ulint			key_len;
			const uchar*		src_start;
			int			error=0;
			enum_field_types	real_type;

			key_len = key_part->length;

			if (is_null) {
				 buff += key_len;

				 continue;
			}

			src_start = record + key_part->offset;
			real_type = field->real_type();
			true_len = key_len;

			/* Character set for the field is defined only
			to fields whose type is string and real field
			type is not enum or set. For these fields check
			if character set is multi byte. */

			if (real_type != MYSQL_TYPE_ENUM
				&& real_type != MYSQL_TYPE_SET
				&& ( mysql_type == MYSQL_TYPE_VAR_STRING
					|| mysql_type == MYSQL_TYPE_STRING)) {

				cs = field->charset();

				/* For multi byte character sets we need to
				calculate the true length of the key */

				if (key_len > 0 && cs->mbmaxlen > 1) {

					true_len = (ulint)
						cs->cset->well_formed_len(cs,
							(const char*) src_start,
							(const char*) src_start
								+ key_len,
							(uint) (key_len
								/ cs->mbmaxlen),
							&error);
				}
			}

			memcpy(buff, src_start, true_len);
			buff += true_len;

			/* Pad the unused space with spaces. */

			if (true_len < key_len) {
				ulint	pad_len = key_len - true_len;
				ut_a(cs != NULL);
				ut_a(!(pad_len % cs->mbminlen));

				cs->cset->fill(cs, buff, pad_len,
					       0x20 /* space */);
				buff += pad_len;
			}
		}
	}

	ut_a(buff <= buff_start + buff_len);

	DBUG_RETURN((uint)(buff - buff_start));
}

/**************************************************************//**
Determines if a field is needed in a prebuilt struct 'template'.
@return field to use, or NULL if the field is not needed */
static
const Field*
build_template_needs_field(
/*=======================*/
	ibool		index_contains,	/*!< in:
					dict_index_contains_col_or_prefix(
					index, i) */
	ibool		read_just_key,	/*!< in: TRUE when MySQL calls
					ha_innobase::extra with the
					argument HA_EXTRA_KEYREAD; it is enough
					to read just columns defined in
					the index (i.e., no read of the
					clustered index record necessary) */
	ibool		fetch_all_in_key,
					/*!< in: true=fetch all fields in
					the index */
	ibool		fetch_primary_key_cols,
					/*!< in: true=fetch the
					primary key columns */
	dict_index_t*	index,		/*!< in: InnoDB index to use */
	const TABLE*	table,		/*!< in: MySQL table object */
	ulint		i)		/*!< in: field index in InnoDB table */
{
	const Field*	field	= table->field[i];

	ut_ad(index_contains == dict_index_contains_col_or_prefix(index, i));

	if (!index_contains) {
		if (read_just_key) {
			/* If this is a 'key read', we do not need
			columns that are not in the key */

			return(NULL);
		}
	} else if (fetch_all_in_key) {
		/* This field is needed in the query */

		return(field);
	}

	if (bitmap_is_set(table->read_set, i)
	    || bitmap_is_set(table->write_set, i)) {
		/* This field is needed in the query */

		return(field);
	}

	if (fetch_primary_key_cols
	    && dict_table_col_in_clustered_key(index->table, i)) {
		/* This field is needed in the query */

		return(field);
	}

	/* This field is not needed in the query, skip it */

	return(NULL);
}

/**************************************************************//**
Determines if a field is needed in a prebuilt struct 'template'.
@return whether the field is needed for index condition pushdown */
inline
bool
build_template_needs_field_in_icp(
/*==============================*/
	const dict_index_t*	index,	/*!< in: InnoDB index */
	const row_prebuilt_t*	prebuilt,/*!< in: row fetch template */
	bool			contains,/*!< in: whether the index contains
					column i */
	ulint			i)	/*!< in: column number */
{
	ut_ad(contains == dict_index_contains_col_or_prefix(index, i));

	return(index == prebuilt->index
	       ? contains
	       : dict_index_contains_col_or_prefix(prebuilt->index, i));
}

/**************************************************************//**
Adds a field to a prebuilt struct 'template'.
@return the field template */
static
mysql_row_templ_t*
build_template_field(
/*=================*/
	row_prebuilt_t*	prebuilt,	/*!< in/out: template */
	dict_index_t*	clust_index,	/*!< in: InnoDB clustered index */
	dict_index_t*	index,		/*!< in: InnoDB index to use */
	TABLE*		table,		/*!< in: MySQL table object */
	const Field*	field,		/*!< in: field in MySQL table */
	ulint		i)		/*!< in: field index in InnoDB table */
{
	mysql_row_templ_t*	templ;
	const dict_col_t*	col;

	ut_ad(field == table->field[i]);
	ut_ad(clust_index->table == index->table);

	col = dict_table_get_nth_col(index->table, i);

	templ = prebuilt->mysql_template + prebuilt->n_template++;
	UNIV_MEM_INVALID(templ, sizeof *templ);
	templ->col_no = i;
	templ->clust_rec_field_no = dict_col_get_clust_pos(col, clust_index);
	ut_a(templ->clust_rec_field_no != ULINT_UNDEFINED);

	if (dict_index_is_clust(index)) {
		templ->rec_field_no = templ->clust_rec_field_no;
	} else {
		templ->rec_field_no = dict_index_get_nth_col_pos(index, i);
	}

	if (field->null_ptr) {
		templ->mysql_null_byte_offset =
			(ulint) ((char*) field->null_ptr
				 - (char*) table->record[0]);

		templ->mysql_null_bit_mask = (ulint) field->null_bit;
	} else {
		templ->mysql_null_bit_mask = 0;
	}

	templ->mysql_col_offset = (ulint) get_field_offset(table, field);

	templ->mysql_col_len = (ulint) field->pack_length();
	templ->type = col->mtype;
	templ->mysql_type = (ulint) field->type();

	if (templ->mysql_type == DATA_MYSQL_TRUE_VARCHAR) {
		templ->mysql_length_bytes = (ulint)
			(((Field_varstring*) field)->length_bytes);
	}

	templ->charset = dtype_get_charset_coll(col->prtype);
	templ->mbminlen = dict_col_get_mbminlen(col);
	templ->mbmaxlen = dict_col_get_mbmaxlen(col);
	templ->is_unsigned = col->prtype & DATA_UNSIGNED;

	if (!dict_index_is_clust(index)
	    && templ->rec_field_no == ULINT_UNDEFINED) {
		prebuilt->need_to_access_clustered = TRUE;
	}

	if (prebuilt->mysql_prefix_len < templ->mysql_col_offset
	    + templ->mysql_col_len) {
		prebuilt->mysql_prefix_len = templ->mysql_col_offset
			+ templ->mysql_col_len;
	}

	if (templ->type == DATA_BLOB) {
		prebuilt->templ_contains_blob = TRUE;
	}

	return(templ);
}

/**************************************************************//**
Builds a 'template' to the prebuilt struct. The template is used in fast
retrieval of just those column values MySQL needs in its processing. */
UNIV_INTERN
void
ha_innobase::build_template(
/*========================*/
	bool		whole_row)	/*!< in: true=ROW_MYSQL_WHOLE_ROW,
					false=ROW_MYSQL_REC_FIELDS */
{
	dict_index_t*	index;
	dict_index_t*	clust_index;
	ulint		n_fields;
	ibool		fetch_all_in_key	= FALSE;
	ibool		fetch_primary_key_cols	= FALSE;
	ulint		i;

	if (prebuilt->select_lock_type == LOCK_X) {
		/* We always retrieve the whole clustered index record if we
		use exclusive row level locks, for example, if the read is
		done in an UPDATE statement. */

		whole_row = true;
	} else if (!whole_row) {
		if (prebuilt->hint_need_to_fetch_extra_cols
			== ROW_RETRIEVE_ALL_COLS) {

			/* We know we must at least fetch all columns in the
			key, or all columns in the table */

			if (prebuilt->read_just_key) {
				/* MySQL has instructed us that it is enough
				to fetch the columns in the key; looks like
				MySQL can set this flag also when there is
				only a prefix of the column in the key: in
				that case we retrieve the whole column from
				the clustered index */

				fetch_all_in_key = TRUE;
			} else {
				whole_row = true;
			}
		} else if (prebuilt->hint_need_to_fetch_extra_cols
			== ROW_RETRIEVE_PRIMARY_KEY) {
			/* We must at least fetch all primary key cols. Note
			that if the clustered index was internally generated
			by InnoDB on the row id (no primary key was
			defined), then row_search_for_mysql() will always
			retrieve the row id to a special buffer in the
			prebuilt struct. */

			fetch_primary_key_cols = TRUE;
		}
	}

	clust_index = dict_table_get_first_index(prebuilt->table);

	index = whole_row ? clust_index : prebuilt->index;

	prebuilt->need_to_access_clustered = (index == clust_index);

	/* Below we check column by column if we need to access
	the clustered index. */

	n_fields = (ulint) table->s->fields; /* number of columns */

	if (!prebuilt->mysql_template) {
		prebuilt->mysql_template = (mysql_row_templ_t*)
			mem_alloc(n_fields * sizeof(mysql_row_templ_t));
	}

	prebuilt->template_type = whole_row
		? ROW_MYSQL_WHOLE_ROW : ROW_MYSQL_REC_FIELDS;
	prebuilt->null_bitmap_len = table->s->null_bytes;

	/* Prepare to build prebuilt->mysql_template[]. */
	prebuilt->templ_contains_blob = FALSE;
	prebuilt->mysql_prefix_len = 0;
	prebuilt->n_template = 0;
	prebuilt->idx_cond_n_cols = 0;

	/* Note that in InnoDB, i is the column number in the table.
	MySQL calls columns 'fields'. */

	if (active_index != MAX_KEY && active_index == pushed_idx_cond_keyno) {
		/* Push down an index condition or an end_range check. */
		for (i = 0; i < n_fields; i++) {
			const ibool		index_contains
				= dict_index_contains_col_or_prefix(index, i);

			/* Test if an end_range or an index condition
			refers to the field. Note that "index" and
			"index_contains" may refer to the clustered index.
			Index condition pushdown is relative to prebuilt->index
			(the index that is being looked up first). */

			/* When join_read_always_key() invokes this
			code via handler::ha_index_init() and
			ha_innobase::index_init(), end_range is not
			yet initialized. Because of that, we must
			always check for index_contains, instead of
			the subset
			field->part_of_key.is_set(active_index)
			which would be acceptable if end_range==NULL. */
			if (build_template_needs_field_in_icp(
				    index, prebuilt, index_contains, i)) {
				/* Needed in ICP */
				const Field*		field;
				mysql_row_templ_t*	templ;

				if (whole_row) {
					field = table->field[i];
				} else {
					field = build_template_needs_field(
						index_contains,
						prebuilt->read_just_key,
						fetch_all_in_key,
						fetch_primary_key_cols,
						index, table, i);
					if (!field) {
						continue;
					}
				}

				templ = build_template_field(
					prebuilt, clust_index, index,
					table, field, i);
				prebuilt->idx_cond_n_cols++;
				ut_ad(prebuilt->idx_cond_n_cols
				      == prebuilt->n_template);

				if (index == prebuilt->index) {
					templ->icp_rec_field_no
						= templ->rec_field_no;
				} else {
					templ->icp_rec_field_no
						= dict_index_get_nth_col_pos(
							prebuilt->index, i);
				}

				if (dict_index_is_clust(prebuilt->index)) {
					ut_ad(templ->icp_rec_field_no
					      != ULINT_UNDEFINED);
					/* If the primary key includes
					a column prefix, use it in
					index condition pushdown,
					because the condition is
					evaluated before fetching any
					off-page (externally stored)
					columns. */
					if (templ->icp_rec_field_no
					    < prebuilt->index->n_uniq) {
						/* This is a key column;
						all set. */
						continue;
					}
				} else if (templ->icp_rec_field_no
					   != ULINT_UNDEFINED) {
					continue;
				}

				/* This is a column prefix index.
				The column prefix can be used in
				an end_range comparison. */

				templ->icp_rec_field_no
					= dict_index_get_nth_col_or_prefix_pos(
						prebuilt->index, i, TRUE);
				ut_ad(templ->icp_rec_field_no
				      != ULINT_UNDEFINED);

				/* Index condition pushdown can be used on
				all columns of a secondary index, and on
				the PRIMARY KEY columns. On the clustered
				index, it must never be used on other than
				PRIMARY KEY columns, because those columns
				may be stored off-page, and we will not
				fetch externally stored columns before
				checking the index condition. */
				/* TODO: test the above with an assertion
				like this. Note that index conditions are
				currently pushed down as part of the
				"optimizer phase" while end_range is done
				as part of the execution phase. Therefore,
				we were unable to use an accurate condition
				for end_range in the "if" condition above,
				and the following assertion would fail.
				ut_ad(!dict_index_is_clust(prebuilt->index)
				      || templ->rec_field_no
				      < prebuilt->index->n_uniq);
				*/
			}
		}

		ut_ad(prebuilt->idx_cond_n_cols > 0);
		ut_ad(prebuilt->idx_cond_n_cols == prebuilt->n_template);

		/* Include the fields that are not needed in index condition
		pushdown. */
		for (i = 0; i < n_fields; i++) {
			const ibool		index_contains
				= dict_index_contains_col_or_prefix(index, i);

			if (!build_template_needs_field_in_icp(
				    index, prebuilt, index_contains, i)) {
				/* Not needed in ICP */
				const Field*	field;

				if (whole_row) {
					field = table->field[i];
				} else {
					field = build_template_needs_field(
						index_contains,
						prebuilt->read_just_key,
						fetch_all_in_key,
						fetch_primary_key_cols,
						index, table, i);
					if (!field) {
						continue;
					}
				}

				build_template_field(prebuilt,
						     clust_index, index,
						     table, field, i);
			}
		}

		prebuilt->idx_cond = this;
	} else {
		/* No index condition pushdown */
		prebuilt->idx_cond = NULL;

		for (i = 0; i < n_fields; i++) {
			const Field*	field;

			if (whole_row) {
				field = table->field[i];
			} else {
				field = build_template_needs_field(
					dict_index_contains_col_or_prefix(
						index, i),
					prebuilt->read_just_key,
					fetch_all_in_key,
					fetch_primary_key_cols,
					index, table, i);
				if (!field) {
					continue;
				}
			}

			build_template_field(prebuilt, clust_index, index,
					     table, field, i);
		}
	}

	if (index != clust_index && prebuilt->need_to_access_clustered) {
		/* Change rec_field_no's to correspond to the clustered index
		record */
		for (i = 0; i < prebuilt->n_template; i++) {

			mysql_row_templ_t*	templ
				= &prebuilt->mysql_template[i];

			templ->rec_field_no = templ->clust_rec_field_no;
		}
	}
}

/********************************************************************//**
This special handling is really to overcome the limitations of MySQL's
binlogging. We need to eliminate the non-determinism that will arise in
INSERT ... SELECT type of statements, since MySQL binlog only stores the
min value of the autoinc interval. Once that is fixed we can get rid of
the special lock handling.
@return	DB_SUCCESS if all OK else error code */
UNIV_INTERN
ulint
ha_innobase::innobase_lock_autoinc(void)
/*====================================*/
{
	ulint		error = DB_SUCCESS;

	switch (innobase_autoinc_lock_mode) {
	case AUTOINC_NO_LOCKING:
		/* Acquire only the AUTOINC mutex. */
		dict_table_autoinc_lock(prebuilt->table);
		break;

	case AUTOINC_NEW_STYLE_LOCKING:
		/* For simple (single/multi) row INSERTs, we fallback to the
		old style only if another transaction has already acquired
		the AUTOINC lock on behalf of a LOAD FILE or INSERT ... SELECT
		etc. type of statement. */
		if (thd_sql_command(user_thd) == SQLCOM_INSERT
		    || thd_sql_command(user_thd) == SQLCOM_REPLACE) {
			dict_table_t*	ib_table = prebuilt->table;

			/* Acquire the AUTOINC mutex. */
			dict_table_autoinc_lock(ib_table);

			/* We need to check that another transaction isn't
			already holding the AUTOINC lock on the table. */
			if (ib_table->n_waiting_or_granted_auto_inc_locks) {
				/* Release the mutex to avoid deadlocks. */
				dict_table_autoinc_unlock(ib_table);
			} else {
				break;
			}
		}
		/* Fall through to old style locking. */

	case AUTOINC_OLD_STYLE_LOCKING:
		error = row_lock_table_autoinc_for_mysql(prebuilt);

		if (error == DB_SUCCESS) {

			/* Acquire the AUTOINC mutex. */
			dict_table_autoinc_lock(prebuilt->table);
		}
		break;

	default:
		ut_error;
	}

	return(ulong(error));
}

/********************************************************************//**
Reset the autoinc value in the table.
@return	DB_SUCCESS if all went well else error code */
UNIV_INTERN
ulint
ha_innobase::innobase_reset_autoinc(
/*================================*/
	ulonglong	autoinc)	/*!< in: value to store */
{
	ulint		error;

	error = innobase_lock_autoinc();

	if (error == DB_SUCCESS) {

		dict_table_autoinc_initialize(prebuilt->table, autoinc);

		dict_table_autoinc_unlock(prebuilt->table);
	}

	return(ulong(error));
}

/********************************************************************//**
Store the autoinc value in the table. The autoinc value is only set if
it's greater than the existing autoinc value in the table.
@return	DB_SUCCESS if all went well else error code */
UNIV_INTERN
ulint
ha_innobase::innobase_set_max_autoinc(
/*==================================*/
	ulonglong	auto_inc)	/*!< in: value to store */
{
	ulint		error;

	error = innobase_lock_autoinc();

	if (error == DB_SUCCESS) {

		dict_table_autoinc_update_if_greater(prebuilt->table, auto_inc);

		dict_table_autoinc_unlock(prebuilt->table);
	}

	return(ulong(error));
}

/********************************************************************//**
Stores a row in an InnoDB database, to the table specified in this
handle.
@return	error code */
UNIV_INTERN
int
ha_innobase::write_row(
/*===================*/
	uchar*	record)	/*!< in: a row in MySQL format */
{
	ulint		error = 0;
	int		error_result= 0;
	ibool		auto_inc_used= FALSE;
	ulint		sql_command;
	trx_t*		trx = thd_to_trx(user_thd);

	DBUG_ENTER("ha_innobase::write_row");

	if (prebuilt->trx != trx) {
		sql_print_error("The transaction object for the table handle "
				"is at %p, but for the current thread it is at "
				"%p",
				(const void*) prebuilt->trx, (const void*) trx);

		fputs("InnoDB: Dump of 200 bytes around prebuilt: ", stderr);
		ut_print_buf(stderr, ((const byte*) prebuilt) - 100, 200);
		fputs("\n"
			"InnoDB: Dump of 200 bytes around ha_data: ",
			stderr);
		ut_print_buf(stderr, ((const byte*) trx) - 100, 200);
		putc('\n', stderr);
		ut_error;
	} else if (!trx_is_started(trx)) {
		++trx->will_lock;
	}

	ha_statistic_increment(&SSV::ha_write_count);

	if (table->timestamp_field_type & TIMESTAMP_AUTO_SET_ON_INSERT)
		table->get_timestamp_field()->set_time();

	sql_command = thd_sql_command(user_thd);

	if ((sql_command == SQLCOM_ALTER_TABLE
	     || sql_command == SQLCOM_OPTIMIZE
	     || sql_command == SQLCOM_CREATE_INDEX
	     || sql_command == SQLCOM_DROP_INDEX)
	    && num_write_row >= 10000) {
		/* ALTER TABLE is COMMITted at every 10000 copied rows.
		The IX table lock for the original table has to be re-issued.
		As this method will be called on a temporary table where the
		contents of the original table is being copied to, it is
		a bit tricky to determine the source table.  The cursor
		position in the source table need not be adjusted after the
		intermediate COMMIT, since writes by other transactions are
		being blocked by a MySQL table lock TL_WRITE_ALLOW_READ. */

		dict_table_t*	src_table;
		enum lock_mode	mode;

		num_write_row = 0;

		/* Commit the transaction.  This will release the table
		locks, so they have to be acquired again. */

		/* Altering an InnoDB table */
		/* Get the source table. */
		src_table = lock_get_src_table(
				prebuilt->trx, prebuilt->table, &mode);
		if (!src_table) {
no_commit:
			/* Unknown situation: do not commit */
			/*
			ut_print_timestamp(stderr);
			fprintf(stderr,
				"  InnoDB: ALTER TABLE is holding lock"
				" on %lu tables!\n",
				prebuilt->trx->mysql_n_tables_locked);
			*/
			;
		} else if (src_table == prebuilt->table) {
			/* Source table is not in InnoDB format:
			no need to re-acquire locks on it. */

			/* Altering to InnoDB format */
			innobase_commit(ht, user_thd, 1);
			/* Note that this transaction is still active. */
			trx_register_for_2pc(prebuilt->trx);
			/* We will need an IX lock on the destination table. */
			prebuilt->sql_stat_start = TRUE;
		} else {
			/* Ensure that there are no other table locks than
			LOCK_IX and LOCK_AUTO_INC on the destination table. */

			if (!lock_is_table_exclusive(prebuilt->table,
							prebuilt->trx)) {
				goto no_commit;
			}

			/* Commit the transaction.  This will release the table
			locks, so they have to be acquired again. */
			innobase_commit(ht, user_thd, 1);
			/* Note that this transaction is still active. */
			trx_register_for_2pc(prebuilt->trx);
			/* Re-acquire the table lock on the source table. */
			row_lock_table_for_mysql(prebuilt, src_table, mode);
			/* We will need an IX lock on the destination table. */
			prebuilt->sql_stat_start = TRUE;
		}
	}

	num_write_row++;

	/* This is the case where the table has an auto-increment column */
	if (table->next_number_field && record == table->record[0]) {

		/* Reset the error code before calling
		innobase_get_auto_increment(). */
		prebuilt->autoinc_error = DB_SUCCESS;

		if ((error = update_auto_increment())) {
			/* We don't want to mask autoinc overflow errors. */

			/* Handle the case where the AUTOINC sub-system
			failed during initialization. */
			if (prebuilt->autoinc_error == DB_UNSUPPORTED) {
				error_result = ER_AUTOINC_READ_FAILED;
				/* Set the error message to report too. */
				my_error(ER_AUTOINC_READ_FAILED, MYF(0));
				goto func_exit;
			} else if (prebuilt->autoinc_error != DB_SUCCESS) {
				error = (int) prebuilt->autoinc_error;
				goto report_error;
			}

			/* MySQL errors are passed straight back. */
			error_result = (int) error;
			goto func_exit;
		}

		auto_inc_used = TRUE;
	}

	if (prebuilt->mysql_template == NULL
	    || prebuilt->template_type != ROW_MYSQL_WHOLE_ROW) {

		/* Build the template used in converting quickly between
		the two database formats */

		build_template(true);
	}

	innobase_srv_conc_enter_innodb(prebuilt->trx);

	error = row_insert_for_mysql((byte*) record, prebuilt);

	/* Handle duplicate key errors */
	if (auto_inc_used) {
		ulint		err;
		ulonglong	auto_inc;
		ulonglong	col_max_value;

		/* Note the number of rows processed for this statement, used
		by get_auto_increment() to determine the number of AUTO-INC
		values to reserve. This is only useful for a mult-value INSERT
		and is a statement level counter.*/
		if (trx->n_autoinc_rows > 0) {
			--trx->n_autoinc_rows;
		}

		/* We need the upper limit of the col type to check for
		whether we update the table autoinc counter or not. */
		col_max_value = innobase_get_int_col_max_value(
			table->next_number_field);

		/* Get the value that MySQL attempted to store in the table.*/
		auto_inc = table->next_number_field->val_int();

		switch (error) {
		case DB_DUPLICATE_KEY:

			/* A REPLACE command and LOAD DATA INFILE REPLACE
			handle a duplicate key error themselves, but we
			must update the autoinc counter if we are performing
			those statements. */

			switch (sql_command) {
			case SQLCOM_LOAD:
				if (trx->duplicates) {

					goto set_max_autoinc;
				}
				break;

			case SQLCOM_REPLACE:
			case SQLCOM_INSERT_SELECT:
			case SQLCOM_REPLACE_SELECT:
				goto set_max_autoinc;

			default:
				break;
			}

			break;

		case DB_SUCCESS:
			/* If the actual value inserted is greater than
			the upper limit of the interval, then we try and
			update the table upper limit. Note: last_value
			will be 0 if get_auto_increment() was not called.*/

			if (auto_inc >= prebuilt->autoinc_last_value) {
set_max_autoinc:
				/* This should filter out the negative
				values set explicitly by the user. */
				if (auto_inc <= col_max_value) {
					ut_a(prebuilt->autoinc_increment > 0);

					ulonglong	need;
					ulonglong	offset;

					offset = prebuilt->autoinc_offset;
					need = prebuilt->autoinc_increment;

					auto_inc = innobase_next_autoinc(
						auto_inc,
						need, offset, col_max_value);

					err = innobase_set_max_autoinc(
						auto_inc);

					if (err != DB_SUCCESS) {
						error = err;
					}
				}
			}
			break;
		}
	}

	innobase_srv_conc_exit_innodb(prebuilt->trx);

report_error:
	error_result = convert_error_code_to_mysql((int) error,
						   prebuilt->table->flags,
						   user_thd);

	if (error_result == HA_FTS_INVALID_DOCID) {
		my_error(HA_FTS_INVALID_DOCID, MYF(0));
	}

func_exit:
	innobase_active_small();

	DBUG_RETURN(error_result);
}

/**********************************************************************//**
Checks which fields have changed in a row and stores information
of them to an update vector.
@return	error number or 0 */
static
int
calc_row_difference(
/*================*/
	upd_t*		uvect,		/*!< in/out: update vector */
	uchar*		old_row,	/*!< in: old row in MySQL format */
	uchar*		new_row,	/*!< in: new row in MySQL format */
	TABLE*		table,		/*!< in: table in MySQL data
					dictionary */
	uchar*		upd_buff,	/*!< in: buffer to use */
	ulint		buff_len,	/*!< in: buffer length */
	row_prebuilt_t*	prebuilt,	/*!< in: InnoDB prebuilt struct */
	THD*		thd)		/*!< in: user thread */
{
	uchar*		original_upd_buff = upd_buff;
	Field*		field;
	enum_field_types field_mysql_type;
	uint		n_fields;
	ulint		o_len;
	ulint		n_len;
	ulint		col_pack_len;
	const byte*	new_mysql_row_col;
	const byte*	o_ptr;
	const byte*	n_ptr;
	byte*		buf;
	upd_field_t*	ufield;
	ulint		col_type;
	ulint		n_changed = 0;
	dfield_t	dfield;
	dict_index_t*	clust_index;
	uint		i;
	ulint		error = DB_SUCCESS;
	ibool		changes_fts_column = FALSE;
	ibool		changes_fts_doc_col = FALSE;
	trx_t*          trx = thd_to_trx(thd);
	doc_id_t	doc_id = FTS_NULL_DOC_ID;

	n_fields = table->s->fields;
	clust_index = dict_table_get_first_index(prebuilt->table);

	/* We use upd_buff to convert changed fields */
	buf = (byte*) upd_buff;

	for (i = 0; i < n_fields; i++) {
		field = table->field[i];

		o_ptr = (const byte*) old_row + get_field_offset(table, field);
		n_ptr = (const byte*) new_row + get_field_offset(table, field);

		/* Use new_mysql_row_col and col_pack_len save the values */

		new_mysql_row_col = n_ptr;
		col_pack_len = field->pack_length();

		o_len = col_pack_len;
		n_len = col_pack_len;

		/* We use o_ptr and n_ptr to dig up the actual data for
		comparison. */

		field_mysql_type = field->type();

		col_type = prebuilt->table->cols[i].mtype;

		switch (col_type) {

		case DATA_BLOB:
			o_ptr = row_mysql_read_blob_ref(&o_len, o_ptr, o_len);
			n_ptr = row_mysql_read_blob_ref(&n_len, n_ptr, n_len);

			break;

		case DATA_VARCHAR:
		case DATA_BINARY:
		case DATA_VARMYSQL:
			if (field_mysql_type == MYSQL_TYPE_VARCHAR) {
				/* This is a >= 5.0.3 type true VARCHAR where
				the real payload data length is stored in
				1 or 2 bytes */

				o_ptr = row_mysql_read_true_varchar(
					&o_len, o_ptr,
					(ulint)
					(((Field_varstring*) field)->length_bytes));

				n_ptr = row_mysql_read_true_varchar(
					&n_len, n_ptr,
					(ulint)
					(((Field_varstring*) field)->length_bytes));
			}

			break;
		default:
			;
		}

		if (field_mysql_type == MYSQL_TYPE_LONGLONG
		    && prebuilt->table->fts
		    && innobase_strcasecmp(
			field->field_name, FTS_DOC_ID_COL_NAME) == 0) {
			doc_id = (doc_id_t) mach_read_from_n_little_endian(
				n_ptr, 8);
			if (doc_id == 0) {
				return(DB_FTS_INVALID_DOCID);
			}
		}


		if (field->null_ptr) {
			if (field_in_record_is_null(table, field,
							(char*) old_row)) {
				o_len = UNIV_SQL_NULL;
			}

			if (field_in_record_is_null(table, field,
							(char*) new_row)) {
				n_len = UNIV_SQL_NULL;
			}
		}

		if (o_len != n_len || (o_len != UNIV_SQL_NULL &&
					0 != memcmp(o_ptr, n_ptr, o_len))) {
			/* The field has changed */

			ufield = uvect->fields + n_changed;
			UNIV_MEM_INVALID(ufield, sizeof *ufield);

			/* Let us use a dummy dfield to make the conversion
			from the MySQL column format to the InnoDB format */

			if (n_len != UNIV_SQL_NULL) {
				dict_col_copy_type(prebuilt->table->cols + i,
						   dfield_get_type(&dfield));

				buf = row_mysql_store_col_in_innobase_format(
					&dfield,
					(byte*) buf,
					TRUE,
					new_mysql_row_col,
					col_pack_len,
					dict_table_is_comp(prebuilt->table));
				dfield_copy(&ufield->new_val, &dfield);
			} else {
				dfield_set_null(&ufield->new_val);
			}

			ufield->exp = NULL;
			ufield->orig_len = 0;
			ufield->field_no = dict_col_get_clust_pos(
				&prebuilt->table->cols[i], clust_index);
			n_changed++;

			/* If an FTS indexed column was changed by this
			UPDATE then we need to inform the FTS sub-system.

			NOTE: Currently we re-index all FTS indexed columns
			even if only a subset of the FTS indexed columns
			have been updated. That is the reason we are
			checking only once here. Later we will need to
			note which columns have been updated and do
			selective processing. */
			if (prebuilt->table->fts != NULL) {
				ulint           offset;
				dict_table_t*   innodb_table;

				innodb_table = prebuilt->table;

				if (!changes_fts_column) {
					offset = row_upd_changes_fts_column(
						innodb_table, ufield);

					if (offset != ULINT_UNDEFINED) {
						changes_fts_column = TRUE;
					}
				}

				if (!changes_fts_doc_col) {
					changes_fts_doc_col =
					row_upd_changes_doc_id(
						innodb_table, ufield);
				}
			}
		}
	}

	/* If the update changes a column with an FTS index on it, we
	then add an update column node with a new document id to the
	other changes. We piggy back our changes on the normal UPDATE
	to reduce processing and IO overhead. */
	if (!prebuilt->table->fts) {
			trx->fts_next_doc_id = 0;
	} else if (changes_fts_column || changes_fts_doc_col) {
		dict_table_t*   innodb_table = prebuilt->table;

		ufield = uvect->fields + n_changed;

		if (!DICT_TF2_FLAG_IS_SET(
			innodb_table, DICT_TF2_FTS_HAS_DOC_ID)) {

			/* If Doc ID is managed by user, and if any
			FTS indexed column has been updated, its corresponding
			Doc ID must also be updated. Otherwise, return
			error */
			if (changes_fts_column && !changes_fts_doc_col) {
				ut_print_timestamp(stderr);
				fprintf(stderr, " InnoDB: A new Doc ID"
					" must be supplied while updating"
					" FTS indexed columns.\n");
				return(DB_FTS_INVALID_DOCID);
			}

			/* Doc ID must monotonically increase */
			ut_ad(innodb_table->fts->cache);
			if (doc_id < prebuilt->table->fts->cache->next_doc_id) {
				fprintf(stderr,
					"InnoDB: FTS Doc ID must be larger than"
					" "IB_ID_FMT" for table",
					innodb_table->fts->cache->next_doc_id
					- 1);
				ut_print_name(stderr, trx,
					      TRUE, innodb_table->name);
				putc('\n', stderr);

				return(DB_FTS_INVALID_DOCID);
			} else if ((doc_id
				    - prebuilt->table->fts->cache->next_doc_id)
				   >= FTS_DOC_ID_MAX_STEP) {
				fprintf(stderr,
					"InnoDB: Doc ID "UINT64PF" is too"
					" big. Its difference with largest"
					" Doc ID used "UINT64PF" cannot"
					" exceed or equal to %d\n",
					doc_id,
					prebuilt->table->fts->cache->next_doc_id - 1,
					FTS_DOC_ID_MAX_STEP);
			}


			trx->fts_next_doc_id = doc_id;
		} else {
			/* If the Doc ID is a hidden column, it can't be
			changed by user */
			ut_ad(!changes_fts_doc_col);

			/* Doc ID column is hidden, a new Doc ID will be
			generated by following fts_update_doc_id() call */
			trx->fts_next_doc_id = 0;
		}

		fts_update_doc_id(
			innodb_table, ufield, &trx->fts_next_doc_id);

		if (error == DB_SUCCESS) {
			++n_changed;
		} else {
			ut_print_timestamp(stderr);
			fprintf(stderr, " InnoDB: Error (%lu) while updating "
				"doc id in calc_row_difference().\n", error);
		}
	} else {
		/* We have a Doc ID column, but none of FTS indexed
		columns are touched, nor the Doc ID column, so set
		fts_next_doc_id to UINT64_UNDEFINED, which means do not
		update the Doc ID column */
		trx->fts_next_doc_id = UINT64_UNDEFINED;
	}

	uvect->n_fields = n_changed;
	uvect->info_bits = 0;

	ut_a(buf <= (byte*) original_upd_buff + buff_len);

	return(error);
}

/**********************************************************************//**
Updates a row given as a parameter to a new value. Note that we are given
whole rows, not just the fields which are updated: this incurs some
overhead for CPU when we check which fields are actually updated.
TODO: currently InnoDB does not prevent the 'Halloween problem':
in a searched update a single row can get updated several times
if its index columns are updated!
@return	error number or 0 */
UNIV_INTERN
int
ha_innobase::update_row(
/*====================*/
	const uchar*	old_row,	/*!< in: old row in MySQL format */
	uchar*		new_row)	/*!< in: new row in MySQL format */
{
	upd_t*		uvect;
	int		error = 0;
	trx_t*		trx = thd_to_trx(user_thd);

	DBUG_ENTER("ha_innobase::update_row");

	ut_a(prebuilt->trx == trx);

	if (!trx_is_started(trx)) {
		++trx->will_lock;
	}

	if (upd_buf == NULL) {
		ut_ad(upd_buf_size == 0);

		/* Create a buffer for packing the fields of a record. Why
		table->reclength did not work here? Obviously, because char
		fields when packed actually became 1 byte longer, when we also
		stored the string length as the first byte. */

		upd_buf_size = table->s->reclength + table->s->max_key_length
			+ MAX_REF_PARTS * 3;
		upd_buf = (uchar*) my_malloc(upd_buf_size, MYF(MY_WME));
		if (upd_buf == NULL) {
			upd_buf_size = 0;
			DBUG_RETURN(HA_ERR_OUT_OF_MEM);
		}
	}

	ha_statistic_increment(&SSV::ha_update_count);

	if (table->timestamp_field_type & TIMESTAMP_AUTO_SET_ON_UPDATE)
		table->get_timestamp_field()->set_time();

	if (prebuilt->upd_node) {
		uvect = prebuilt->upd_node->update;
	} else {
		uvect = row_get_prebuilt_update_vector(prebuilt);
	}

	/* Build an update vector from the modified fields in the rows
	(uses upd_buf of the handle) */

	error = calc_row_difference(uvect, (uchar*) old_row, new_row, table,
				    upd_buf, upd_buf_size, prebuilt, user_thd);

	if (error != DB_SUCCESS) {
		goto func_exit;
	}

	/* This is not a delete */
	prebuilt->upd_node->is_delete = FALSE;

	ut_a(prebuilt->template_type == ROW_MYSQL_WHOLE_ROW);

	innobase_srv_conc_enter_innodb(trx);

	error = row_update_for_mysql((byte*) old_row, prebuilt);

	/* We need to do some special AUTOINC handling for the following case:

	INSERT INTO t (c1,c2) VALUES(x,y) ON DUPLICATE KEY UPDATE ...

	We need to use the AUTOINC counter that was actually used by
	MySQL in the UPDATE statement, which can be different from the
	value used in the INSERT statement.*/

	if (error == DB_SUCCESS
	    && table->next_number_field
	    && new_row == table->record[0]
	    && thd_sql_command(user_thd) == SQLCOM_INSERT
	    && trx->duplicates)  {

		ulonglong	auto_inc;
		ulonglong	col_max_value;

		auto_inc = table->next_number_field->val_int();

		/* We need the upper limit of the col type to check for
		whether we update the table autoinc counter or not. */
		col_max_value = innobase_get_int_col_max_value(
			table->next_number_field);

		if (auto_inc <= col_max_value && auto_inc != 0) {

			ulonglong	need;
			ulonglong	offset;

			offset = prebuilt->autoinc_offset;
			need = prebuilt->autoinc_increment;

			auto_inc = innobase_next_autoinc(
				auto_inc, need, offset, col_max_value);

			error = innobase_set_max_autoinc(auto_inc);
		}
	}

	innobase_srv_conc_exit_innodb(trx);

func_exit:
	error = convert_error_code_to_mysql(error,
					    prebuilt->table->flags, user_thd);

	/* If success and no columns were updated. */
	if (error == 0 && uvect->n_fields == 0) {

		/* This is the same as success, but instructs
		MySQL that the row is not really updated and it
		should not increase the count of updated rows.
		This is fix for http://bugs.mysql.com/29157 */
		error = HA_ERR_RECORD_IS_THE_SAME;
	} else if (error == HA_FTS_INVALID_DOCID) {
		my_error(HA_FTS_INVALID_DOCID, MYF(0));
	}

	/* Tell InnoDB server that there might be work for
	utility threads: */

	innobase_active_small();

	DBUG_RETURN(error);
}

/**********************************************************************//**
Deletes a row given as the parameter.
@return	error number or 0 */
UNIV_INTERN
int
ha_innobase::delete_row(
/*====================*/
	const uchar*	record)	/*!< in: a row in MySQL format */
{
	int		error = 0;
	trx_t*		trx = thd_to_trx(user_thd);

	DBUG_ENTER("ha_innobase::delete_row");

	ut_a(prebuilt->trx == trx);

	if (!trx_is_started(trx)) {
		++trx->will_lock;
	}

	ha_statistic_increment(&SSV::ha_delete_count);

	if (!prebuilt->upd_node) {
		row_get_prebuilt_update_vector(prebuilt);
	}

	/* This is a delete */

	prebuilt->upd_node->is_delete = TRUE;

	innobase_srv_conc_enter_innodb(trx);

	error = row_update_for_mysql((byte*) record, prebuilt);

	innobase_srv_conc_exit_innodb(trx);

	error = convert_error_code_to_mysql(
		error, prebuilt->table->flags, user_thd);

	/* Tell the InnoDB server that there might be work for
	utility threads: */

	innobase_active_small();

	DBUG_RETURN(error);
}

/**********************************************************************//**
Removes a new lock set on a row, if it was not read optimistically. This can
be called after a row has been read in the processing of an UPDATE or a DELETE
query, if the option innodb_locks_unsafe_for_binlog is set. */
UNIV_INTERN
void
ha_innobase::unlock_row(void)
/*=========================*/
{
	DBUG_ENTER("ha_innobase::unlock_row");

	/* Consistent read does not take any locks, thus there is
	nothing to unlock. */

	if (prebuilt->select_lock_type == LOCK_NONE) {
		DBUG_VOID_RETURN;
	}

	switch (prebuilt->row_read_type) {
	case ROW_READ_WITH_LOCKS:
		if (!srv_locks_unsafe_for_binlog
		    && prebuilt->trx->isolation_level
		    > TRX_ISO_READ_COMMITTED) {
			break;
		}
		/* fall through */
	case ROW_READ_TRY_SEMI_CONSISTENT:
		row_unlock_for_mysql(prebuilt, FALSE);
		break;
	case ROW_READ_DID_SEMI_CONSISTENT:
		prebuilt->row_read_type = ROW_READ_TRY_SEMI_CONSISTENT;
		break;
	}

	DBUG_VOID_RETURN;
}

/* See handler.h and row0mysql.h for docs on this function. */
UNIV_INTERN
bool
ha_innobase::was_semi_consistent_read(void)
/*=======================================*/
{
	return(prebuilt->row_read_type == ROW_READ_DID_SEMI_CONSISTENT);
}

/* See handler.h and row0mysql.h for docs on this function. */
UNIV_INTERN
void
ha_innobase::try_semi_consistent_read(bool yes)
/*===========================================*/
{
	ut_a(prebuilt->trx == thd_to_trx(ha_thd()));

	/* Row read type is set to semi consistent read if this was
	requested by the MySQL and either innodb_locks_unsafe_for_binlog
	option is used or this session is using READ COMMITTED isolation
	level. */

	if (yes
	    && (srv_locks_unsafe_for_binlog
		|| prebuilt->trx->isolation_level <= TRX_ISO_READ_COMMITTED)) {
		prebuilt->row_read_type = ROW_READ_TRY_SEMI_CONSISTENT;
	} else {
		prebuilt->row_read_type = ROW_READ_WITH_LOCKS;
	}
}

/******************************************************************//**
Initializes a handle to use an index.
@return	0 or error number */
UNIV_INTERN
int
ha_innobase::index_init(
/*====================*/
	uint	keynr,	/*!< in: key (index) number */
	bool sorted)	/*!< in: 1 if result MUST be sorted according to index */
{
	DBUG_ENTER("index_init");

	DBUG_RETURN(change_active_index(keynr));
}

/******************************************************************//**
Currently does nothing.
@return	0 */
UNIV_INTERN
int
ha_innobase::index_end(void)
/*========================*/
{
	int	error	= 0;
	DBUG_ENTER("index_end");
	active_index = MAX_KEY;
	in_range_check_pushed_down = FALSE;
	ds_mrr.dsmrr_close();
	DBUG_RETURN(error);
}

/*********************************************************************//**
Converts a search mode flag understood by MySQL to a flag understood
by InnoDB. */
static inline
ulint
convert_search_mode_to_innobase(
/*============================*/
	enum ha_rkey_function	find_flag)
{
	switch (find_flag) {
	case HA_READ_KEY_EXACT:
		/* this does not require the index to be UNIQUE */
		return(PAGE_CUR_GE);
	case HA_READ_KEY_OR_NEXT:
		return(PAGE_CUR_GE);
	case HA_READ_KEY_OR_PREV:
		return(PAGE_CUR_LE);
	case HA_READ_AFTER_KEY:
		return(PAGE_CUR_G);
	case HA_READ_BEFORE_KEY:
		return(PAGE_CUR_L);
	case HA_READ_PREFIX:
		return(PAGE_CUR_GE);
	case HA_READ_PREFIX_LAST:
		return(PAGE_CUR_LE);
	case HA_READ_PREFIX_LAST_OR_PREV:
		return(PAGE_CUR_LE);
		/* In MySQL-4.0 HA_READ_PREFIX and HA_READ_PREFIX_LAST always
		pass a complete-field prefix of a key value as the search
		tuple. I.e., it is not allowed that the last field would
		just contain n first bytes of the full field value.
		MySQL uses a 'padding' trick to convert LIKE 'abc%'
		type queries so that it can use as a search tuple
		a complete-field-prefix of a key value. Thus, the InnoDB
		search mode PAGE_CUR_LE_OR_EXTENDS is never used.
		TODO: when/if MySQL starts to use also partial-field
		prefixes, we have to deal with stripping of spaces
		and comparison of non-latin1 char type fields in
		innobase_mysql_cmp() to get PAGE_CUR_LE_OR_EXTENDS to
		work correctly. */
	case HA_READ_MBR_CONTAIN:
	case HA_READ_MBR_INTERSECT:
	case HA_READ_MBR_WITHIN:
	case HA_READ_MBR_DISJOINT:
	case HA_READ_MBR_EQUAL:
		return(PAGE_CUR_UNSUPP);
	/* do not use "default:" in order to produce a gcc warning:
	enumeration value '...' not handled in switch
	(if -Wswitch or -Wall is used) */
	}

	my_error(ER_CHECK_NOT_IMPLEMENTED, MYF(0), "this functionality");

	return(PAGE_CUR_UNSUPP);
}

/*
   BACKGROUND INFO: HOW A SELECT SQL QUERY IS EXECUTED
   ---------------------------------------------------
The following does not cover all the details, but explains how we determine
the start of a new SQL statement, and what is associated with it.

For each table in the database the MySQL interpreter may have several
table handle instances in use, also in a single SQL query. For each table
handle instance there is an InnoDB  'prebuilt' struct which contains most
of the InnoDB data associated with this table handle instance.

  A) if the user has not explicitly set any MySQL table level locks:

  1) MySQL calls ::external_lock to set an 'intention' table level lock on
the table of the handle instance. There we set
prebuilt->sql_stat_start = TRUE. The flag sql_stat_start should be set
true if we are taking this table handle instance to use in a new SQL
statement issued by the user. We also increment trx->n_mysql_tables_in_use.

  2) If prebuilt->sql_stat_start == TRUE we 'pre-compile' the MySQL search
instructions to prebuilt->template of the table handle instance in
::index_read. The template is used to save CPU time in large joins.

  3) In row_search_for_mysql, if prebuilt->sql_stat_start is true, we
allocate a new consistent read view for the trx if it does not yet have one,
or in the case of a locking read, set an InnoDB 'intention' table level
lock on the table.

  4) We do the SELECT. MySQL may repeatedly call ::index_read for the
same table handle instance, if it is a join.

  5) When the SELECT ends, MySQL removes its intention table level locks
in ::external_lock. When trx->n_mysql_tables_in_use drops to zero,
 (a) we execute a COMMIT there if the autocommit is on,
 (b) we also release possible 'SQL statement level resources' InnoDB may
have for this SQL statement. The MySQL interpreter does NOT execute
autocommit for pure read transactions, though it should. That is why the
table handler in that case has to execute the COMMIT in ::external_lock.

  B) If the user has explicitly set MySQL table level locks, then MySQL
does NOT call ::external_lock at the start of the statement. To determine
when we are at the start of a new SQL statement we at the start of
::index_read also compare the query id to the latest query id where the
table handle instance was used. If it has changed, we know we are at the
start of a new SQL statement. Since the query id can theoretically
overwrap, we use this test only as a secondary way of determining the
start of a new SQL statement. */


/**********************************************************************//**
Positions an index cursor to the index specified in the handle. Fetches the
row if any.
@return	0, HA_ERR_KEY_NOT_FOUND, or error number */
UNIV_INTERN
int
ha_innobase::index_read(
/*====================*/
	uchar*		buf,		/*!< in/out: buffer for the returned
					row */
	const uchar*	key_ptr,	/*!< in: key value; if this is NULL
					we position the cursor at the
					start or end of index; this can
					also contain an InnoDB row id, in
					which case key_len is the InnoDB
					row id length; the key value can
					also be a prefix of a full key value,
					and the last column can be a prefix
					of a full column */
	uint			key_len,/*!< in: key value length */
	enum ha_rkey_function find_flag)/*!< in: search flags from my_base.h */
{
	ulint		mode;
	dict_index_t*	index;
	ulint		match_mode	= 0;
	int		error;
	ulint		ret;

	DBUG_ENTER("index_read");

	ut_a(prebuilt->trx == thd_to_trx(user_thd));

	ha_statistic_increment(&SSV::ha_read_key_count);

	index = prebuilt->index;

	if (UNIV_UNLIKELY(index == NULL) || dict_index_is_corrupted(index)) {
		prebuilt->index_usable = FALSE;
		DBUG_RETURN(HA_ERR_CRASHED);
	}
	if (UNIV_UNLIKELY(!prebuilt->index_usable)) {
		DBUG_RETURN(dict_index_is_corrupted(index)
			    ? HA_ERR_INDEX_CORRUPT
			    : HA_ERR_TABLE_DEF_CHANGED);
	}

	if (index->type & DICT_FTS) {
		DBUG_RETURN(HA_ERR_KEY_NOT_FOUND);
	}

	/* Note that if the index for which the search template is built is not
	necessarily prebuilt->index, but can also be the clustered index */

	if (prebuilt->sql_stat_start) {
		build_template(false);
	}

	if (key_ptr) {
		/* Convert the search key value to InnoDB format into
		prebuilt->search_tuple */

		row_sel_convert_mysql_key_to_innobase(
			prebuilt->search_tuple,
			srch_key_val1, sizeof(srch_key_val1),
			index,
			(byte*) key_ptr,
			(ulint) key_len,
			prebuilt->trx);
		DBUG_ASSERT(prebuilt->search_tuple->n_fields > 0);
	} else {
		/* We position the cursor to the last or the first entry
		in the index */

		dtuple_set_n_fields(prebuilt->search_tuple, 0);
	}

	mode = convert_search_mode_to_innobase(find_flag);

	match_mode = 0;

	if (find_flag == HA_READ_KEY_EXACT) {

		match_mode = ROW_SEL_EXACT;

	} else if (find_flag == HA_READ_PREFIX
		   || find_flag == HA_READ_PREFIX_LAST) {

		match_mode = ROW_SEL_EXACT_PREFIX;
	}

	last_match_mode = (uint) match_mode;

	if (mode != PAGE_CUR_UNSUPP) {

		innobase_srv_conc_enter_innodb(prebuilt->trx);

		ret = row_search_for_mysql((byte*) buf, mode, prebuilt,
					   match_mode, 0);

		innobase_srv_conc_exit_innodb(prebuilt->trx);
	} else {

		ret = DB_UNSUPPORTED;
	}

	switch (ret) {
	case DB_SUCCESS:
		error = 0;
		table->status = 0;
		break;
	case DB_RECORD_NOT_FOUND:
		error = HA_ERR_KEY_NOT_FOUND;
		table->status = STATUS_NOT_FOUND;
		break;
	case DB_END_OF_INDEX:
		error = HA_ERR_KEY_NOT_FOUND;
		table->status = STATUS_NOT_FOUND;
		break;
	default:
		error = convert_error_code_to_mysql((int) ret,
						    prebuilt->table->flags,
						    user_thd);
		table->status = STATUS_NOT_FOUND;
		break;
	}

	DBUG_RETURN(error);
}

/*******************************************************************//**
The following functions works like index_read, but it find the last
row with the current key value or prefix.
@return	0, HA_ERR_KEY_NOT_FOUND, or an error code */
UNIV_INTERN
int
ha_innobase::index_read_last(
/*=========================*/
	uchar*		buf,	/*!< out: fetched row */
	const uchar*	key_ptr,/*!< in: key value, or a prefix of a full
				key value */
	uint		key_len)/*!< in: length of the key val or prefix
				in bytes */
{
	return(index_read(buf, key_ptr, key_len, HA_READ_PREFIX_LAST));
}

/********************************************************************//**
Get the index for a handle. Does not change active index.
@return	NULL or index instance. */
UNIV_INTERN
dict_index_t*
ha_innobase::innobase_get_index(
/*============================*/
	uint		keynr)	/*!< in: use this index; MAX_KEY means always
				clustered index, even if it was internally
				generated by InnoDB */
{
	KEY*		key = 0;
	dict_index_t*	index = 0;

	DBUG_ENTER("innobase_get_index");

	if (keynr != MAX_KEY && table->s->keys > 0) {
		key = table->key_info + keynr;

		index = innobase_index_lookup(share, keynr);

		if (index) {
			ut_a(ut_strcmp(index->name, key->name) == 0);
		} else {
			/* Can't find index with keynr in the translation
			table. Only print message if the index translation
			table exists */
			if (share->idx_trans_tbl.index_mapping) {
				sql_print_warning("InnoDB could not find "
						  "index %s key no %u for "
						  "table %s through its "
						  "index translation table",
						  key ? key->name : "NULL",
						  keynr,
						  prebuilt->table->name);
			}

			index = dict_table_get_index_on_name(prebuilt->table,
							     key->name);
		}
	} else {
		index = dict_table_get_first_index(prebuilt->table);
	}

	if (!index) {
		sql_print_error(
			"Innodb could not find key n:o %u with name %s "
			"from dict cache for table %s",
			keynr, key ? key->name : "NULL",
			prebuilt->table->name);
	}

	DBUG_RETURN(index);
}

/********************************************************************//**
Changes the active index of a handle.
@return	0 or error code */
UNIV_INTERN
int
ha_innobase::change_active_index(
/*=============================*/
	uint	keynr)	/*!< in: use this index; MAX_KEY means always clustered
			index, even if it was internally generated by
			InnoDB */
{
	DBUG_ENTER("change_active_index");

	ut_ad(user_thd == ha_thd());
	ut_a(prebuilt->trx == thd_to_trx(user_thd));

	active_index = keynr;

	prebuilt->index = innobase_get_index(keynr);

	if (UNIV_UNLIKELY(!prebuilt->index)) {
		sql_print_warning("InnoDB: change_active_index(%u) failed",
				  keynr);
		prebuilt->index_usable = FALSE;
		DBUG_RETURN(1);
	}

	prebuilt->index_usable = row_merge_is_index_usable(prebuilt->trx,
							   prebuilt->index);

	if (UNIV_UNLIKELY(!prebuilt->index_usable)) {
		if (dict_index_is_corrupted(prebuilt->index)) {
			char index_name[MAX_FULL_NAME_LEN + 1];
			char table_name[MAX_FULL_NAME_LEN + 1];

			innobase_format_name(
				index_name, sizeof index_name,
				prebuilt->index->name, TRUE);

			innobase_format_name(
				table_name, sizeof table_name,
				prebuilt->index->table->name, FALSE);

			push_warning_printf(
				user_thd, Sql_condition::WARN_LEVEL_WARN,
				HA_ERR_INDEX_CORRUPT,
				"InnoDB: Index %s for table %s is"
				" marked as corrupted",
				index_name, table_name);
			DBUG_RETURN(1);
		} else {
			push_warning_printf(
				user_thd, Sql_condition::WARN_LEVEL_WARN,
				HA_ERR_TABLE_DEF_CHANGED,
				"InnoDB: insufficient history for index %u",
				keynr);
		}

		/* The caller seems to ignore this.  Thus, we must check
		this again in row_search_for_mysql(). */
		DBUG_RETURN(2);
	}

	ut_a(prebuilt->search_tuple != 0);

	dtuple_set_n_fields(prebuilt->search_tuple, prebuilt->index->n_fields);

	dict_index_copy_types(prebuilt->search_tuple, prebuilt->index,
			      prebuilt->index->n_fields);

	/* MySQL changes the active index for a handle also during some
	queries, for example SELECT MAX(a), SUM(a) first retrieves the MAX()
	and then calculates the sum. Previously we played safe and used
	the flag ROW_MYSQL_WHOLE_ROW below, but that caused unnecessary
	copying. Starting from MySQL-4.1 we use a more efficient flag here. */

	build_template(false);

	DBUG_RETURN(0);
}

/**********************************************************************//**
Positions an index cursor to the index specified in keynr. Fetches the
row if any.
??? This is only used to read whole keys ???
@return	error number or 0 */
UNIV_INTERN
int
ha_innobase::index_read_idx(
/*========================*/
	uchar*		buf,		/*!< in/out: buffer for the returned
					row */
	uint		keynr,		/*!< in: use this index */
	const uchar*	key,		/*!< in: key value; if this is NULL
					we position the cursor at the
					start or end of index */
	uint		key_len,	/*!< in: key value length */
	enum ha_rkey_function find_flag)/*!< in: search flags from my_base.h */
{
	if (change_active_index(keynr)) {

		return(1);
	}

	return(index_read(buf, key, key_len, find_flag));
}

/***********************************************************************//**
Reads the next or previous row from a cursor, which must have previously been
positioned using index_read.
@return	0, HA_ERR_END_OF_FILE, or error number */
UNIV_INTERN
int
ha_innobase::general_fetch(
/*=======================*/
	uchar*	buf,		/*!< in/out: buffer for next row in MySQL
				format */
	uint	direction,	/*!< in: ROW_SEL_NEXT or ROW_SEL_PREV */
	uint	match_mode)	/*!< in: 0, ROW_SEL_EXACT, or
				ROW_SEL_EXACT_PREFIX */
{
	ulint		ret;
	int		error	= 0;

	DBUG_ENTER("general_fetch");

	ut_a(prebuilt->trx == thd_to_trx(user_thd));

	innobase_srv_conc_enter_innodb(prebuilt->trx);

	ret = row_search_for_mysql(
		(byte*) buf, 0, prebuilt, match_mode, direction);

	innobase_srv_conc_exit_innodb(prebuilt->trx);

	switch (ret) {
	case DB_SUCCESS:
		error = 0;
		table->status = 0;
		break;
	case DB_RECORD_NOT_FOUND:
		error = HA_ERR_END_OF_FILE;
		table->status = STATUS_NOT_FOUND;
		break;
	case DB_END_OF_INDEX:
		error = HA_ERR_END_OF_FILE;
		table->status = STATUS_NOT_FOUND;
		break;
	default:
		error = convert_error_code_to_mysql(
			(int) ret, prebuilt->table->flags, user_thd);
		table->status = STATUS_NOT_FOUND;
		break;
	}

	DBUG_RETURN(error);
}

/***********************************************************************//**
Reads the next row from a cursor, which must have previously been
positioned using index_read.
@return	0, HA_ERR_END_OF_FILE, or error number */
UNIV_INTERN
int
ha_innobase::index_next(
/*====================*/
	uchar*		buf)	/*!< in/out: buffer for next row in MySQL
				format */
{
	ha_statistic_increment(&SSV::ha_read_next_count);

	return(general_fetch(buf, ROW_SEL_NEXT, 0));
}

/*******************************************************************//**
Reads the next row matching to the key value given as the parameter.
@return	0, HA_ERR_END_OF_FILE, or error number */
UNIV_INTERN
int
ha_innobase::index_next_same(
/*=========================*/
	uchar*		buf,	/*!< in/out: buffer for the row */
	const uchar*	key,	/*!< in: key value */
	uint		keylen)	/*!< in: key value length */
{
	ha_statistic_increment(&SSV::ha_read_next_count);

	return(general_fetch(buf, ROW_SEL_NEXT, last_match_mode));
}

/***********************************************************************//**
Reads the previous row from a cursor, which must have previously been
positioned using index_read.
@return	0, HA_ERR_END_OF_FILE, or error number */
UNIV_INTERN
int
ha_innobase::index_prev(
/*====================*/
	uchar*	buf)	/*!< in/out: buffer for previous row in MySQL format */
{
	ha_statistic_increment(&SSV::ha_read_prev_count);

	return(general_fetch(buf, ROW_SEL_PREV, 0));
}

/********************************************************************//**
Positions a cursor on the first record in an index and reads the
corresponding row to buf.
@return	0, HA_ERR_END_OF_FILE, or error code */
UNIV_INTERN
int
ha_innobase::index_first(
/*=====================*/
	uchar*	buf)	/*!< in/out: buffer for the row */
{
	int	error;

	DBUG_ENTER("index_first");
	ha_statistic_increment(&SSV::ha_read_first_count);

	error = index_read(buf, NULL, 0, HA_READ_AFTER_KEY);

	/* MySQL does not seem to allow this to return HA_ERR_KEY_NOT_FOUND */

	if (error == HA_ERR_KEY_NOT_FOUND) {
		error = HA_ERR_END_OF_FILE;
	}

	DBUG_RETURN(error);
}

/********************************************************************//**
Positions a cursor on the last record in an index and reads the
corresponding row to buf.
@return	0, HA_ERR_END_OF_FILE, or error code */
UNIV_INTERN
int
ha_innobase::index_last(
/*====================*/
	uchar*	buf)	/*!< in/out: buffer for the row */
{
	int	error;

	DBUG_ENTER("index_last");
	ha_statistic_increment(&SSV::ha_read_last_count);

	error = index_read(buf, NULL, 0, HA_READ_BEFORE_KEY);

	/* MySQL does not seem to allow this to return HA_ERR_KEY_NOT_FOUND */

	if (error == HA_ERR_KEY_NOT_FOUND) {
		error = HA_ERR_END_OF_FILE;
	}

	DBUG_RETURN(error);
}

/****************************************************************//**
Initialize a table scan.
@return	0 or error number */
UNIV_INTERN
int
ha_innobase::rnd_init(
/*==================*/
	bool	scan)	/*!< in: TRUE if table/index scan FALSE otherwise */
{
	int	err;

	/* Store the active index value so that we can restore the original
	value after a scan */

	if (prebuilt->clust_index_was_generated) {
		err = change_active_index(MAX_KEY);
	} else {
		err = change_active_index(primary_key);
	}

	/* Don't use semi-consistent read in random row reads (by position).
	This means we must disable semi_consistent_read if scan is false */

	if (!scan) {
		try_semi_consistent_read(0);
	}

	start_of_scan = 1;

	return(err);
}

/*****************************************************************//**
Ends a table scan.
@return	0 or error number */
UNIV_INTERN
int
ha_innobase::rnd_end(void)
/*======================*/
{
	return(index_end());
}

/*****************************************************************//**
Reads the next row in a table scan (also used to read the FIRST row
in a table scan).
@return	0, HA_ERR_END_OF_FILE, or error number */
UNIV_INTERN
int
ha_innobase::rnd_next(
/*==================*/
	uchar*	buf)	/*!< in/out: returns the row in this buffer,
			in MySQL format */
{
	int	error;

	DBUG_ENTER("rnd_next");
	ha_statistic_increment(&SSV::ha_read_rnd_next_count);

	if (start_of_scan) {
		error = index_first(buf);

		if (error == HA_ERR_KEY_NOT_FOUND) {
			error = HA_ERR_END_OF_FILE;
		}

		start_of_scan = 0;
	} else {
		error = general_fetch(buf, ROW_SEL_NEXT, 0);
	}

	DBUG_RETURN(error);
}

/**********************************************************************//**
Fetches a row from the table based on a row reference.
@return	0, HA_ERR_KEY_NOT_FOUND, or error code */
UNIV_INTERN
int
ha_innobase::rnd_pos(
/*=================*/
	uchar*	buf,	/*!< in/out: buffer for the row */
	uchar*	pos)	/*!< in: primary key value of the row in the
			MySQL format, or the row id if the clustered
			index was internally generated by InnoDB; the
			length of data in pos has to be ref_length */
{
	int		error;
	DBUG_ENTER("rnd_pos");
	DBUG_DUMP("key", pos, ref_length);

	ha_statistic_increment(&SSV::ha_read_rnd_count);

	ut_a(prebuilt->trx == thd_to_trx(ha_thd()));

	/* Note that we assume the length of the row reference is fixed
	for the table, and it is == ref_length */

	error = index_read(buf, pos, ref_length, HA_READ_KEY_EXACT);

	if (error) {
		DBUG_PRINT("error", ("Got error: %d", error));
	}

	DBUG_RETURN(error);
}

/**********************************************************************//**
Initialize FT index scan
@return 0 or error number */
UNIV_INTERN
int
ha_innobase::ft_init()
/*==================*/
{
	DBUG_ENTER("ft_init");

	fprintf(stderr, "ft_init()\n");

	trx_t*	trx = check_trx_exists(ha_thd());

	/* FTS queries are not treated as autocommit non-locking selects.
	This is because the FTS implementation can acquire locks behind
	the scenes. This has not been verified but it is safer to treat
	them as regular read only transactions for now. */

	if (!trx_is_started(trx)) {
		++trx->will_lock;
	}

	DBUG_RETURN(rnd_init(false));
}

/**********************************************************************//**
Initialize FT index scan
@return FT_INFO structure if successful or NULL */
UNIV_INTERN
FT_INFO*
ha_innobase::ft_init_ext(
/*=====================*/
	uint			flags,	/* in: */
	uint			keynr,	/* in: */
	String*			key)	/* in: */
{
	trx_t*			trx;
	dict_table_t*		table;
	ulint			error;
	byte*			query = (byte*) key->ptr();
	ulint			query_len = key->length();
	const CHARSET_INFO*	char_set = key->charset();
	NEW_FT_INFO*		fts_hdl = NULL;
	dict_index_t*		index;
	fts_result_t*		result;
	char			buf_tmp[8192];
	ulint			buf_tmp_used;
	uint			num_errors;

	fprintf(stderr, "ft_init_ext()\n");

	fprintf(stderr, "keynr=%u, '%.*s'\n",
		keynr, (int) key->length(), (byte*) key->ptr());

	if (flags & FT_BOOL) {
		fprintf(stderr, "BOOL search\n");
	} else {
		fprintf(stderr, "NL search\n");
	}

	/* FIXME: utf32 and utf16 are not compatible with some
	string function used. So to convert them to uft8 before
	proceed. */
	if (strcmp(char_set->csname, "utf32") == 0
	    || strcmp(char_set->csname, "utf16") == 0) {
		buf_tmp_used = innobase_convert_string(
			buf_tmp, sizeof(buf_tmp) - 1,
			&my_charset_utf8_general_ci,
			query, query_len, (CHARSET_INFO*) char_set,
			&num_errors);

		query = (byte*) buf_tmp;
		query_len = buf_tmp_used;
		query[query_len] = 0;
	}

	trx = prebuilt->trx;

	/* FTS queries are not treated as autocommit non-locking selects.
	This is because the FTS implementation can acquire locks behind
	the scenes. This has not been verified but it is safer to treat
	them as regular read only transactions for now. */

	if (!trx_is_started(trx)) {
		++trx->will_lock;
	}

	table = prebuilt->table;

	/* Table does not have an FTS index */
	if (!table->fts || ib_vector_is_empty(table->fts->indexes)) {
		my_error(ER_TABLE_HAS_NO_FT, MYF(0));
		return(NULL);
	}

	if (keynr == NO_SUCH_KEY) {
		/* FIXME: Investigate the NO_SUCH_KEY usage */
		index = (dict_index_t*) ib_vector_getp(table->fts->indexes, 0);
	} else {
		index = innobase_get_index(keynr);
	}

	if (!index || index->type != DICT_FTS) {
		my_error(ER_TABLE_HAS_NO_FT, MYF(0));
		return NULL;
	}

	if (!(table->fts->fts_status & ADDED_TABLE_SYNCED)) {
		fts_init_index(table, FALSE);

		table->fts->fts_status |= ADDED_TABLE_SYNCED;
	}

	error = fts_query(trx, index, flags, query, query_len, &result);

	prebuilt->result = result;

	// FIXME: Proper error handling and diagnostic
	if (error != DB_SUCCESS) {
		fprintf(stderr, "Error processing query\n");
	} else {
		/* Must return an instance of a result even if it's empty */
		ut_a(prebuilt->result);

		/* Allocate FTS handler, and instantiate it before return */
		fts_hdl = (NEW_FT_INFO*) my_malloc(sizeof(NEW_FT_INFO),
						   MYF(0));

		fts_hdl->please = (struct _ft_vft*)(&ft_vft_result);
		fts_hdl->ft_prebuilt = prebuilt;
		fts_hdl->ft_result = result;
	}

	return ((FT_INFO*) fts_hdl);
}

/**********************************************************************//**
Fetch next result from the FT result set
@return error code */
UNIV_INTERN
int
ha_innobase::ft_read(
/*=================*/
	uchar*		buf)		/*!< in/out: buf contain result row */
{
	fts_result_t*	result;
	int		error;
	row_prebuilt_t*	ft_prebuilt;

	ft_prebuilt = ((NEW_FT_INFO*) ft_handler)->ft_prebuilt;

	ut_a(ft_prebuilt == prebuilt);

	result = ((NEW_FT_INFO*) ft_handler)->ft_result;

	if (result->current == NULL) {
		/* This is the case where the FTS query did not
		contain and matching documents. */
		if (result->rankings_by_id != NULL) {
			/* Now that we have the complete result, we
			need to sort the document ids on their rank
			calculation. */

			fts_query_sort_result_on_rank(result);

			result->current = const_cast<ib_rbt_node_t*>(
				rbt_first(result->rankings_by_rank));
		} else {
			ut_a(result->current == NULL);
		}
	} else {
		result->current = const_cast<ib_rbt_node_t*>(
			rbt_next(result->rankings_by_rank, result->current));
	}

next_record:

	if (result->current != NULL) {
		dict_index_t*	index;
		dtuple_t*	tuple = prebuilt->search_tuple;

		index = dict_table_get_index_on_name(
			prebuilt->table, FTS_DOC_ID_INDEX_NAME);

		/* Must find the index */
		ut_a(index);

		/* Switch to the FTS doc id index */
		prebuilt->index = index;

		fts_ranking_t*	ranking = rbt_value(
			fts_ranking_t, result->current);

		/* We pass a pointer to the doc_id because we need to
		convert it to storage byte order. */
		row_create_key(tuple, index, &ranking->doc_id);

		innobase_srv_conc_enter_innodb(prebuilt->trx);

		ulint ret = row_search_for_mysql(
			(byte*) buf, PAGE_CUR_GE, prebuilt, ROW_SEL_EXACT, 0);

		innobase_srv_conc_exit_innodb(prebuilt->trx);


		if (ret == DB_SUCCESS) {
			error = 0;
			table->status = 0;

		} else if (ret == DB_RECORD_NOT_FOUND) {

			result->current = const_cast<ib_rbt_node_t*>(
				rbt_next(result->rankings_by_rank,
					 result->current));

			if (!result->current) {
				error = HA_ERR_KEY_NOT_FOUND;
				table->status = STATUS_NOT_FOUND;
			} else {
				goto next_record;
			}

		} else if (ret == DB_END_OF_INDEX) {

			error = HA_ERR_KEY_NOT_FOUND;
			table->status = STATUS_NOT_FOUND;
		} else {

			error = convert_error_code_to_mysql(
				(int) ret, 0, user_thd);

			table->status = STATUS_NOT_FOUND;
		}

		return (error);
	}

	return(HA_ERR_END_OF_FILE);
}

/*************************************************************************
*/

void
ha_innobase::ft_end()
{
	fprintf(stderr, "ft_end()\n");

	if (prebuilt->result != NULL) {
		fts_query_free_result(prebuilt->result);
		prebuilt->result = NULL;
	}

	rnd_end();
}

/*********************************************************************//**
Stores a reference to the current row to 'ref' field of the handle. Note
that in the case where we have generated the clustered index for the
table, the function parameter is illogical: we MUST ASSUME that 'record'
is the current 'position' of the handle, because if row ref is actually
the row id internally generated in InnoDB, then 'record' does not contain
it. We just guess that the row id must be for the record where the handle
was positioned the last time. */
UNIV_INTERN
void
ha_innobase::position(
/*==================*/
	const uchar*	record)	/*!< in: row in MySQL format */
{
	uint		len;

	ut_a(prebuilt->trx == thd_to_trx(ha_thd()));

	if (prebuilt->clust_index_was_generated) {
		/* No primary key was defined for the table and we
		generated the clustered index from row id: the
		row reference will be the row id, not any key value
		that MySQL knows of */

		len = DATA_ROW_ID_LEN;

		memcpy(ref, prebuilt->row_id, len);
	} else {
		len = store_key_val_for_row(primary_key, (char*) ref,
							 ref_length, record);
	}

	/* We assume that the 'ref' value len is always fixed for the same
	table. */

	if (len != ref_length) {
		sql_print_error("Stored ref len is %lu, but table ref len is "
				"%lu", (ulong) len, (ulong) ref_length);
	}
}

/* limit innodb monitor access to users with PROCESS privilege.
See http://bugs.mysql.com/32710 for expl. why we choose PROCESS. */
#define IS_MAGIC_TABLE_AND_USER_DENIED_ACCESS(table_name, thd) \
	(row_is_magic_monitor_table(table_name) \
	 && check_global_access(thd, PROCESS_ACL))

/*****************************************************************//**
Check whether there exist a column named as "FTS_DOC_ID", which is
reserved for InnoDB FTS Doc ID
@return TRUE if there exist a "FTS_DOC_ID" column */
static
ibool
create_table_check_doc_id_col(
/*==========================*/
	trx_t*		trx,		/*!< in: InnoDB transaction handle */
	TABLE*		form,		/*!< in: information on table
					columns and indexes */
	ulint*		doc_id_col)	/*!< out: Doc ID column number if
					there exist a FTS_DOC_ID column,						ULINT_UNDEFINED if column is of the
					wrong type/name/size */
{
	ibool		find_doc_id = FALSE;
	ulint		i;

	for (i = 0; i < form->s->fields; i++) {
		Field*		field;
		ulint		col_type;
		ulint		col_len;
		ulint		unsigned_type;

		field = form->field[i];

		col_type = get_innobase_type_from_mysql_type(&unsigned_type,
							     field);

		col_len = field->pack_length();

		if (innobase_strcasecmp(field->field_name,
					FTS_DOC_ID_COL_NAME) == 0) {

			find_doc_id = TRUE;

			/* Note the name is case sensitive due to
			our internal query parser */
			if (col_type == DATA_INT
			    && !field->null_ptr
			    && col_len == sizeof(doc_id_t)
			    && (strcmp(field->field_name,
				      FTS_DOC_ID_COL_NAME) == 0)) {
				*doc_id_col = i;
			} else {
				push_warning_printf(
					(THD*) trx->mysql_thd,
					Sql_condition::WARN_LEVEL_WARN,
					ER_ILLEGAL_HA_CREATE_OPTION,
					"InnoDB: FTS_DOC_ID column must be "
					"of BIGINT NOT NULL type, and named "
					"in all capitalized characters");
				my_error(ER_WRONG_COLUMN_NAME, MYF(0),
					 field->field_name);
				*doc_id_col = ULINT_UNDEFINED;
			}

			break;
		}
	}

	return(find_doc_id);
}

/*****************************************************************//**
Creates a table definition to an InnoDB database. */
static
int
create_table_def(
/*=============*/
	trx_t*		trx,		/*!< in: InnoDB transaction handle */
	TABLE*		form,		/*!< in: information on table
					columns and indexes */
	const char*	table_name,	/*!< in: table name */
	const char*	path_of_temp_table,/*!< in: if this is a table explicitly
					created by the user with the
					TEMPORARY keyword, then this
					parameter is the dir path where the
					table should be placed if we create
					an .ibd file for it (no .ibd extension
					in the path, though); otherwise this
					is NULL */
	ulint		flags,		/*!< in: table flags */
	ulint		flags2)		/*!< in: table flags2 */
{
	Field*		field;
	dict_table_t*	table;
	ulint		n_cols;
	int		error;
	ulint		col_type;
	ulint		col_len;
	ulint		nulls_allowed;
	ulint		unsigned_type;
	ulint		binary_type;
	ulint		long_true_varchar;
	ulint		charset_no;
	ulint		i;
	ulint		doc_id_col = 0;
	ibool		has_doc_id_col = FALSE;

	DBUG_ENTER("create_table_def");
	DBUG_PRINT("enter", ("table_name: %s", table_name));

	ut_a(trx->mysql_thd != NULL);

	/* MySQL does the name length check. But we do additional check
	on the name length here */
	if (strlen(table_name) > MAX_FULL_NAME_LEN) {
		push_warning_printf(
			(THD*) trx->mysql_thd, Sql_condition::WARN_LEVEL_WARN,
			ER_TABLE_NAME,
			"InnoDB: Table Name or Database Name is too long");

		DBUG_RETURN(ER_TABLE_NAME);
	}

	/* table_name must contain '/'. Later in the code we assert if it
	does not */
	if (strcmp(strchr(table_name, '/') + 1,
		   "innodb_table_monitor") == 0) {
		push_warning(
			(THD*) trx->mysql_thd, Sql_condition::WARN_LEVEL_WARN,
			HA_ERR_WRONG_COMMAND,
			DEPRECATED_MSG_INNODB_TABLE_MONITOR);
	}

	n_cols = form->s->fields;

	/* Check whether there already exists a FTS_DOC_ID column */
	if (create_table_check_doc_id_col(trx, form, &doc_id_col)){

		/* Raise error if the Doc ID column is of wrong type or name */
		if (doc_id_col == ULINT_UNDEFINED) {
			trx_commit_for_mysql(trx);

			error = DB_ERROR;
			goto error_ret;
		} else {
			has_doc_id_col = TRUE;
		}
	}

	/* We pass 0 as the space id, and determine at a lower level the space
	id where to store the table */

	if (flags2 & DICT_TF2_FTS) {
		/* Adjust for the FTS hidden field */
		if (!has_doc_id_col) {
			table = dict_mem_table_create(table_name, 0, n_cols + 1,
						      flags, flags2);

			/* Set the hidden doc_id column. */
			table->fts->doc_col = n_cols;
		} else {
			table = dict_mem_table_create(table_name, 0, n_cols,
						      flags, flags2);
			table->fts->doc_col = doc_id_col;
		}
	} else {
		table = dict_mem_table_create(table_name, 0, n_cols,
					      flags, flags2);
	}

	if (path_of_temp_table) {
		table->dir_path_of_temp_table =
			mem_heap_strdup(table->heap, path_of_temp_table);
	}

	for (i = 0; i < n_cols; i++) {
		field = form->field[i];

		col_type = get_innobase_type_from_mysql_type(&unsigned_type,
							     field);

		if (!col_type) {
			push_warning_printf(
				(THD*) trx->mysql_thd,
				Sql_condition::WARN_LEVEL_WARN,
				ER_CANT_CREATE_TABLE,
				"Error creating table '%s' with "
				"column '%s'. Please check its "
				"column type and try to re-create "
				"the table with an appropriate "
				"column type.",
				table->name, (char*) field->field_name);
			goto err_col;
		}

		if (field->null_ptr) {
			nulls_allowed = 0;
		} else {
			nulls_allowed = DATA_NOT_NULL;
		}

		if (field->binary()) {
			binary_type = DATA_BINARY_TYPE;
		} else {
			binary_type = 0;
		}

		charset_no = 0;

		if (dtype_is_string_type(col_type)) {

			charset_no = (ulint) field->charset()->number;

			if (UNIV_UNLIKELY(charset_no > MAX_CHAR_COLL_NUM)) {
				/* in data0type.h we assume that the
				number fits in one byte in prtype */
				push_warning_printf(
					(THD*) trx->mysql_thd,
					Sql_condition::WARN_LEVEL_WARN,
					ER_CANT_CREATE_TABLE,
					"In InnoDB, charset-collation codes"
					" must be below 256."
					" Unsupported code %lu.",
					(ulong) charset_no);
				DBUG_RETURN(ER_CANT_CREATE_TABLE);
			}
		}

		/* we assume in dtype_form_prtype() that this fits in
		two bytes */
		ut_a(field->type() <= MAX_CHAR_COLL_NUM);
		col_len = field->pack_length();

		/* The MySQL pack length contains 1 or 2 bytes length field
		for a true VARCHAR. Let us subtract that, so that the InnoDB
		column length in the InnoDB data dictionary is the real
		maximum byte length of the actual data. */

		long_true_varchar = 0;

		if (field->type() == MYSQL_TYPE_VARCHAR) {
			col_len -= ((Field_varstring*) field)->length_bytes;

			if (((Field_varstring*) field)->length_bytes == 2) {
				long_true_varchar = DATA_LONG_TRUE_VARCHAR;
			}
		}

		/* First check whether the column to be added has a
		system reserved name. */
		if (dict_col_name_is_reserved(field->field_name)){
			my_error(ER_WRONG_COLUMN_NAME, MYF(0),
				 field->field_name);
err_col:
			dict_mem_table_free(table);
			trx_commit_for_mysql(trx);

			error = DB_ERROR;
			goto error_ret;
		}

		dict_mem_table_add_col(table, table->heap,
			(char*) field->field_name,
			col_type,
			dtype_form_prtype(
				(ulint) field->type()
				| nulls_allowed | unsigned_type
				| binary_type | long_true_varchar,
				charset_no),
			col_len);
	}

	/* Add the FTS doc_id hidden column. */
	if (flags2 & DICT_TF2_FTS && !has_doc_id_col) {
		fts_add_doc_id_column(table);
	}

	error = row_create_table_for_mysql(table, trx);

	if (error == DB_DUPLICATE_KEY) {
		char buf[100];
		char* buf_end = innobase_convert_identifier(
			buf, sizeof buf - 1, table_name, strlen(table_name),
			trx->mysql_thd, TRUE);

		*buf_end = '\0';
		my_error(ER_TABLE_EXISTS_ERROR, MYF(0), buf);
	}

error_ret:
	error = convert_error_code_to_mysql(error, flags, NULL);

	DBUG_RETURN(error);
}

/*****************************************************************//**
Creates an index in an InnoDB database. */
static
int
create_index(
/*=========*/
	trx_t*		trx,		/*!< in: InnoDB transaction handle */
	TABLE*		form,		/*!< in: information on table
					columns and indexes */
	ulint		flags,		/*!< in: InnoDB table flags */
	const char*	table_name,	/*!< in: table name */
	uint		key_num)	/*!< in: index number */
{
	Field*		field;
	dict_index_t*	index;
	int		error;
	ulint		n_fields;
	KEY*		key;
	KEY_PART_INFO*	key_part;
	ulint		ind_type;
	ulint		col_type;
	ulint		prefix_len = 0;
	ulint		is_unsigned;
	ulint		i;
	ulint		j;
	ulint*		field_lengths = NULL;

	DBUG_ENTER("create_index");

	key = form->key_info + key_num;

	n_fields = key->key_parts;

	/* Assert that "GEN_CLUST_INDEX" cannot be used as non-primary index */
	ut_a(innobase_strcasecmp(key->name, innobase_index_reserve_name) != 0);

	ind_type = 0;

	if (key->flags & HA_FULLTEXT) {
		ind_type = DICT_FTS;
	} else {
		if (key_num == form->s->primary_key) {
			ind_type = ind_type | DICT_CLUSTERED;
		}

		if (key->flags & HA_NOSAME ) {
			ind_type = ind_type | DICT_UNIQUE;
		}
	}

	/* We pass 0 as the space id, and determine at a lower level the space
	id where to store the table */

	index = dict_mem_index_create(table_name, key->name, 0,
				      ind_type, n_fields);

	if (ind_type != DICT_FTS) {
		field_lengths = (ulint*) my_malloc(
			sizeof(ulint) * n_fields, MYF(MY_FAE));

		ut_ad(!(index->type & DICT_FTS));
	}

	for (i = 0; i < n_fields; i++) {
		key_part = key->key_part + i;

		if (ind_type != DICT_FTS) {

			/* (The flag HA_PART_KEY_SEG denotes in MySQL a
			column prefix field in an index: we only store a
			specified number of first bytes of the column to
			the index field.) The flag does not seem to be
			properly set by MySQL. Let us fall back on testing
			the length of the key part versus the column. */

			field = NULL;

			for (j = 0; j < form->s->fields; j++) {

				field = form->field[j];

				if (0 == innobase_strcasecmp(
						field->field_name,
						key_part->field->field_name)) {
					/* Found the corresponding column */

					break;
				}
			}

			ut_a(j < form->s->fields);

			col_type = get_innobase_type_from_mysql_type(
						&is_unsigned, key_part->field);

			if (DATA_BLOB == col_type
				|| (key_part->length < field->pack_length()
					&& field->type() != MYSQL_TYPE_VARCHAR)
				|| (field->type() == MYSQL_TYPE_VARCHAR
					&& key_part->length < field->pack_length()
					- ((Field_varstring*) field)->length_bytes)) {

				prefix_len = key_part->length;

				if (col_type == DATA_INT
					|| col_type == DATA_FLOAT
					|| col_type == DATA_DOUBLE
					|| col_type == DATA_DECIMAL) {
					sql_print_error(
					"MySQL is trying to create a column "
					"prefix index field, on an "
					"inappropriate data type. Table "
					"name %s, column name %s.",
					table_name,
					key_part->field->field_name);

					prefix_len = 0;
				}
			} else {
				prefix_len = 0;
			}

			field_lengths[i] = key_part->length;
		}

		dict_mem_index_add_field(index,
			(char*) key_part->field->field_name, prefix_len);
	}

	ut_ad(key->flags & HA_FULLTEXT || !(index->type & DICT_FTS));

	/* Even though we've defined max_supported_key_part_length, we
	still do our own checking using field_lengths to be absolutely
	sure we don't create too long indexes. */
	error = row_create_index_for_mysql(index, trx, field_lengths);

	error = convert_error_code_to_mysql(error, flags, NULL);

	my_free(field_lengths);

	DBUG_RETURN(error);
}

/*****************************************************************//**
Creates an index to an InnoDB table when the user has defined no
primary index. */
static
int
create_clustered_index_when_no_primary(
/*===================================*/
	trx_t*		trx,		/*!< in: InnoDB transaction handle */
	ulint		flags,		/*!< in: InnoDB table flags */
	const char*	table_name)	/*!< in: table name */
{
	dict_index_t*	index;
	int		error;

	/* We pass 0 as the space id, and determine at a lower level the space
	id where to store the table */
	index = dict_mem_index_create(table_name,
				      innobase_index_reserve_name,
				      0, DICT_CLUSTERED, 0);

	error = row_create_index_for_mysql(index, trx, NULL);

	error = convert_error_code_to_mysql(error, flags, NULL);

	return(error);
}

/*****************************************************************//**
Return a display name for the row format
@return row format name */
UNIV_INTERN
const char*
get_row_format_name(
/*================*/
	enum row_type	row_format)		/*!< in: Row Format */
{
	switch (row_format) {
	case ROW_TYPE_COMPACT:
		return("COMPACT");
	case ROW_TYPE_COMPRESSED:
		return("COMPRESSED");
	case ROW_TYPE_DYNAMIC:
		return("DYNAMIC");
	case ROW_TYPE_REDUNDANT:
		return("REDUNDANT");
	case ROW_TYPE_DEFAULT:
		return("DEFAULT");
	case ROW_TYPE_FIXED:
		return("FIXED");
	case ROW_TYPE_PAGE:
	case ROW_TYPE_NOT_USED:
		break;
	}
	return("NOT USED");
}

/** If file-per-table is missing, issue warning and set ret false */
#define CHECK_ERROR_ROW_TYPE_NEEDS_FILE_PER_TABLE		\
	if (!srv_file_per_table) {				\
		push_warning_printf(				\
			thd, Sql_condition::WARN_LEVEL_WARN,	\
			ER_ILLEGAL_HA_CREATE_OPTION,		\
			"InnoDB: ROW_FORMAT=%s requires"	\
			" innodb_file_per_table.",		\
			get_row_format_name(row_format));	\
		ret = FALSE;					\
	}

/** If file-format is Antelope, issue warning and set ret false */
#define CHECK_ERROR_ROW_TYPE_NEEDS_GT_ANTELOPE			\
	if (srv_file_format < UNIV_FORMAT_B) {		\
		push_warning_printf(				\
			thd, Sql_condition::WARN_LEVEL_WARN,	\
			ER_ILLEGAL_HA_CREATE_OPTION,		\
			"InnoDB: ROW_FORMAT=%s requires"	\
			" innodb_file_format > Antelope.",	\
			get_row_format_name(row_format));	\
		ret = FALSE;					\
	}


/*****************************************************************//**
Validates the create options. We may build on this function
in future. For now, it checks two specifiers:
KEY_BLOCK_SIZE and ROW_FORMAT
If innodb_strict_mode is not set then this function is a no-op
@return	TRUE if valid. */
static
ibool
create_options_are_valid(
/*=====================*/
	THD*		thd,		/*!< in: connection thread. */
	TABLE*		form,		/*!< in: information on table
					columns and indexes */
	HA_CREATE_INFO*	create_info)	/*!< in: create info. */
{
	ibool	kbs_specified	= FALSE;
	ibool	ret		= TRUE;
	enum row_type	row_format	= form->s->row_type;

	ut_ad(thd != NULL);

	/* If innodb_strict_mode is not set don't do any validation. */
	if (!(THDVAR(thd, strict_mode))) {
		return(TRUE);
	}

	ut_ad(form != NULL);
	ut_ad(create_info != NULL);

	/* First check if a non-zero KEY_BLOCK_SIZE was specified. */
	if (create_info->key_block_size) {
		kbs_specified = TRUE;
		switch (create_info->key_block_size) {
			ulint	kbs_max;
		case 1:
		case 2:
		case 4:
		case 8:
		case 16:
			/* Valid KEY_BLOCK_SIZE, check its dependencies. */
			if (!srv_file_per_table) {
				push_warning(
					thd, Sql_condition::WARN_LEVEL_WARN,
					ER_ILLEGAL_HA_CREATE_OPTION,
					"InnoDB: KEY_BLOCK_SIZE requires"
					" innodb_file_per_table.");
				ret = FALSE;
			}
			if (srv_file_format < UNIV_FORMAT_B) {
				push_warning(
					thd, Sql_condition::WARN_LEVEL_WARN,
					ER_ILLEGAL_HA_CREATE_OPTION,
					"InnoDB: KEY_BLOCK_SIZE requires"
					" innodb_file_format > Antelope.");
				ret = FALSE;
			}

			/* The maximum KEY_BLOCK_SIZE (KBS) is 16. But if
			UNIV_PAGE_SIZE is smaller than 16k, the maximum
			KBS is also smaller. */
			kbs_max = ut_min(
				1 << (UNIV_PAGE_SSIZE_MAX - 1),
				1 << (PAGE_ZIP_SSIZE_MAX - 1));
			if (create_info->key_block_size > kbs_max) {
				push_warning_printf(
					thd, Sql_condition::WARN_LEVEL_WARN,
					ER_ILLEGAL_HA_CREATE_OPTION,
					"InnoDB: KEY_BLOCK_SIZE=%ld"
					" cannot be larger than %ld.",
					create_info->key_block_size,
					kbs_max);
				ret = FALSE;
			}
			break;
		default:
			push_warning_printf(
				thd, Sql_condition::WARN_LEVEL_WARN,
				ER_ILLEGAL_HA_CREATE_OPTION,
				"InnoDB: invalid KEY_BLOCK_SIZE = %lu."
				" Valid values are [1, 2, 4, 8, 16]",
				create_info->key_block_size);
			ret = FALSE;
			break;
		}
	}

	/* Check for a valid Innodb ROW_FORMAT specifier and
	other incompatibilities. */
	switch (row_format) {
	case ROW_TYPE_COMPRESSED:
		CHECK_ERROR_ROW_TYPE_NEEDS_FILE_PER_TABLE;
		CHECK_ERROR_ROW_TYPE_NEEDS_GT_ANTELOPE;
		break;
	case ROW_TYPE_DYNAMIC:
		CHECK_ERROR_ROW_TYPE_NEEDS_FILE_PER_TABLE;
		CHECK_ERROR_ROW_TYPE_NEEDS_GT_ANTELOPE;
		/* fall through since dynamic also shuns KBS */
	case ROW_TYPE_COMPACT:
	case ROW_TYPE_REDUNDANT:
		if (kbs_specified) {
			push_warning_printf(
				thd, Sql_condition::WARN_LEVEL_WARN,
				ER_ILLEGAL_HA_CREATE_OPTION,
				"InnoDB: cannot specify ROW_FORMAT = %s"
				" with KEY_BLOCK_SIZE.",
				get_row_format_name(row_format));
			ret = FALSE;
		}
		break;
	case ROW_TYPE_DEFAULT:
		break;
	case ROW_TYPE_FIXED:
	case ROW_TYPE_PAGE:
	case ROW_TYPE_NOT_USED:
		push_warning(
			thd, Sql_condition::WARN_LEVEL_WARN,
			ER_ILLEGAL_HA_CREATE_OPTION,		\
			"InnoDB: invalid ROW_FORMAT specifier.");
		ret = FALSE;
		break;
	}

	return(ret);
}

/*****************************************************************//**
Update create_info.  Used in SHOW CREATE TABLE et al. */
UNIV_INTERN
void
ha_innobase::update_create_info(
/*============================*/
	HA_CREATE_INFO*	create_info)	/*!< in/out: create info */
{
	if (!(create_info->used_fields & HA_CREATE_USED_AUTO)) {
		ha_innobase::info(HA_STATUS_AUTO);
		create_info->auto_increment_value = stats.auto_increment_value;
	}
}

/*****************************************************************//**
Initialize the table FTS stopword list
@TRUE if succeed */
UNIV_INTERN
ibool
innobase_fts_load_stopword(
/*=======================*/
	dict_table_t*	table,	/*!< in: Table has the FTS */
	trx_t*		trx,	/*!< in: transaction */
	THD*		thd)	/*!< in: current thread */
{
	return (fts_load_stopword(table, trx,
				  fts_server_stopword_table,
				  THDVAR(thd, ft_user_stopword_table),
				  THDVAR(thd, ft_enable_stopword), FALSE));
}
/*****************************************************************//**
Creates a new table to an InnoDB database.
@return	error number */
UNIV_INTERN
int
ha_innobase::create(
/*================*/
	const char*	name,		/*!< in: table name */
	TABLE*		form,		/*!< in: information on table
					columns and indexes */
	HA_CREATE_INFO*	create_info)	/*!< in: more information of the
					created table, contains also the
					create statement string */
{
	int		error;
	trx_t*		parent_trx;
	trx_t*		trx;
	int		primary_key_no;
	uint		i;
	char		name2[FN_REFLEN];
	char		norm_name[FN_REFLEN];
	THD*		thd = ha_thd();
	ib_int64_t	auto_inc_value;
	ulint		fts_indexes = 0;
	ibool		zip_allowed = TRUE;
	enum row_type	row_format;
	rec_format_t	innodb_row_format = REC_FORMAT_COMPACT;

	/* Zip Shift Size - log2 - 9 of compressed page size,
	zero for uncompressed */
	ulint		zip_ssize = 0;
	ulint		flags = 0;
	ulint		flags2 = 0;
	dict_table_t*	innobase_table = NULL;

	/* Cache the value of innodb_file_format, in case it is
	modified by another thread while the table is being created. */
	const ulint	file_format_allowed = srv_file_format;
	const char*	stmt;
	size_t		stmt_len;

	DBUG_ENTER("ha_innobase::create");

	DBUG_ASSERT(thd != NULL);
	DBUG_ASSERT(create_info != NULL);

#ifdef __WIN__
	/* Names passed in from server are in two formats:
	1. <database_name>/<table_name>: for normal table creation
	2. full path: for temp table creation, or sym link

	When srv_file_per_table is on and mysqld_embedded is off,
	check for full path pattern, i.e.
	X:\dir\...,		X is a driver letter, or
	\\dir1\dir2\...,	UNC path
	returns error if it is in full path format, but not creating a temp.
	table. Currently InnoDB does not support symbolic link on Windows. */

	if (srv_file_per_table
	    && !mysqld_embedded
	    && (!create_info->options & HA_LEX_CREATE_TMP_TABLE)) {

		if ((name[1] == ':')
		    || (name[0] == '\\' && name[1] == '\\')) {
			sql_print_error("Cannot create table %s\n", name);
			DBUG_RETURN(HA_ERR_GENERIC);
		}
	}
#endif

	if (form->s->fields > 1000) {
		/* The limit probably should be REC_MAX_N_FIELDS - 3 = 1020,
		but we play safe here */

		DBUG_RETURN(HA_ERR_TO_BIG_ROW);
	}

	/* Check if there are any FTS indexes defined on this table. */
	for (i = 0; i < form->s->keys; i++) {
		KEY*    key = form->key_info + i;

		if (key->flags & HA_FULLTEXT) {
			++fts_indexes;

			/* We don't support FTS indexes in temporary
			tables. */
			if (create_info->options & HA_LEX_CREATE_TMP_TABLE) {

				my_error(ER_INNODB_NO_FT_TEMP_TABLE, MYF(0));
				DBUG_RETURN(-1);
			}
		}

		if (innobase_strcasecmp(key->name, FTS_DOC_ID_INDEX_NAME)) {
			continue;
		}

		/* Do a pre-check on FTS DOC ID index */
		if (!(key->flags & HA_NOSAME)
		    || strcmp(key->name, FTS_DOC_ID_INDEX_NAME)
		    || strcmp(key->key_part[0].field->field_name,
			      FTS_DOC_ID_COL_NAME)) {
			push_warning_printf(thd,
					    Sql_condition::WARN_LEVEL_WARN,
					    ER_WRONG_NAME_FOR_INDEX,
					    " InnoDB: Index name %s is reserved"
					    " for the unique index on"
					    " FTS_DOC_ID column for FTS"
					    " document ID indexing"
					    " on table %s. Please check"
					    " the index definition to"
					    " make sure it is of correct"
					    " type\n",
					    FTS_DOC_ID_INDEX_NAME,
					    name);
			my_error(ER_WRONG_NAME_FOR_INDEX, MYF(0),
				 FTS_DOC_ID_INDEX_NAME);
			DBUG_RETURN(-1);
		}
	}

	strcpy(name2, name);

	normalize_table_name(norm_name, name2);

	/* Create the table definition in InnoDB */

	flags = 0;

	if (fts_indexes > 0) {
		flags2 = DICT_TF2_FTS;
	}

	/* Validate create options if innodb_strict_mode is set. */
	if (!create_options_are_valid(thd, form, create_info)) {
		DBUG_RETURN(ER_ILLEGAL_HA_CREATE_OPTION);
	}

	if (create_info->key_block_size) {
		/* The requested compressed page size (key_block_size)
		is given in kilobytes. If it is a valid number, store
		that value as the number of log2 shifts from 512 in
		zip_ssize. Zero means it is not compressed. */
		ulint zssize;		/* Zip Shift Size */
		ulint kbsize;		/* Key Block Size */
		for (zssize = kbsize = 1;
		     zssize <= ut_min(UNIV_PAGE_SSIZE_MAX,
				      PAGE_ZIP_SSIZE_MAX);
		     zssize++, kbsize <<= 1) {
			if (kbsize == create_info->key_block_size) {
				zip_ssize = zssize;
				break;
			}
		}

		/* Make sure compressed row format is allowed. */
		if (!srv_file_per_table) {
			push_warning(
				thd, Sql_condition::WARN_LEVEL_WARN,
				ER_ILLEGAL_HA_CREATE_OPTION,
				"InnoDB: KEY_BLOCK_SIZE requires"
				" innodb_file_per_table.");
			zip_allowed = FALSE;
		}

		if (file_format_allowed < UNIV_FORMAT_B) {
			push_warning(
				thd, Sql_condition::WARN_LEVEL_WARN,
				ER_ILLEGAL_HA_CREATE_OPTION,
				"InnoDB: KEY_BLOCK_SIZE requires"
				" innodb_file_format > Antelope.");
			zip_allowed = FALSE;
		}

		if (!zip_allowed
		    || zssize > ut_min(UNIV_PAGE_SSIZE_MAX,
				       PAGE_ZIP_SSIZE_MAX)) {
			push_warning_printf(
				thd, Sql_condition::WARN_LEVEL_WARN,
				ER_ILLEGAL_HA_CREATE_OPTION,
				"InnoDB: ignoring KEY_BLOCK_SIZE=%lu.",
				create_info->key_block_size);
		}
	}

	row_format = form->s->row_type;

	if (zip_ssize && zip_allowed) {
		/* if ROW_FORMAT is set to default,
		automatically change it to COMPRESSED.*/
		if (row_format == ROW_TYPE_DEFAULT) {
			row_format = ROW_TYPE_COMPRESSED;
		} else if (row_format != ROW_TYPE_COMPRESSED) {
			/* ROW_FORMAT other than COMPRESSED
			ignores KEY_BLOCK_SIZE.  It does not
			make sense to reject conflicting
			KEY_BLOCK_SIZE and ROW_FORMAT, because
			such combinations can be obtained
			with ALTER TABLE anyway. */
			push_warning_printf(
				thd, Sql_condition::WARN_LEVEL_WARN,
				ER_ILLEGAL_HA_CREATE_OPTION,
				"InnoDB: ignoring KEY_BLOCK_SIZE=%lu"
				" unless ROW_FORMAT=COMPRESSED.",
				create_info->key_block_size);
			zip_allowed = FALSE;
		}
	} else {
		/* zip_ssize == 0 means no KEY_BLOCK_SIZE.*/
		if (row_format == ROW_TYPE_COMPRESSED && zip_allowed) {
			/* ROW_FORMAT=COMPRESSED without KEY_BLOCK_SIZE
			implies half the maximum KEY_BLOCK_SIZE(*1k) or
			UNIV_PAGE_SIZE, whichever is less. */
			zip_ssize = ut_min(UNIV_PAGE_SSIZE_MAX,
					   PAGE_ZIP_SSIZE_MAX) - 1;
		}
	}

	/* Validate the row format.  Correct it if necessary */
	switch (row_format) {
	case ROW_TYPE_REDUNDANT:
		innodb_row_format = REC_FORMAT_REDUNDANT;
		break;

	case ROW_TYPE_COMPRESSED:
	case ROW_TYPE_DYNAMIC:
		if (!srv_file_per_table) {
			push_warning_printf(
				thd, Sql_condition::WARN_LEVEL_WARN,
				ER_ILLEGAL_HA_CREATE_OPTION,
				"InnoDB: ROW_FORMAT=%s requires"
				" innodb_file_per_table.",
				get_row_format_name(row_format));
		} else if (file_format_allowed == UNIV_FORMAT_A) {
			push_warning_printf(
				thd, Sql_condition::WARN_LEVEL_WARN,
				ER_ILLEGAL_HA_CREATE_OPTION,
				"InnoDB: ROW_FORMAT=%s requires"
				" innodb_file_format > Antelope.",
				get_row_format_name(row_format));
		} else {
			innodb_row_format = (row_format == ROW_TYPE_DYNAMIC
					     ? REC_FORMAT_DYNAMIC
					     : REC_FORMAT_COMPRESSED);
			break;
		}
		zip_allowed = FALSE;
		/* fall through to set row_format = COMPACT */
	case ROW_TYPE_NOT_USED:
	case ROW_TYPE_FIXED:
	case ROW_TYPE_PAGE:
		push_warning(
			thd, Sql_condition::WARN_LEVEL_WARN,
			ER_ILLEGAL_HA_CREATE_OPTION,
			"InnoDB: assuming ROW_FORMAT=COMPACT.");
	case ROW_TYPE_DEFAULT:
		/* If we fell through, set row format to Compact. */
		row_format = ROW_TYPE_COMPACT;
	case ROW_TYPE_COMPACT:
		break;
	}

	/* Set the table flags */
	if (!zip_allowed) {
		zip_ssize = 0;
	}
	dict_tf_set(&flags, innodb_row_format, zip_ssize);

	/* Look for a primary key */
	primary_key_no = (form->s->primary_key != MAX_KEY ?
			 (int) form->s->primary_key :
			 -1);

	/* Our function innobase_get_mysql_key_number_for_index assumes
	the primary key is always number 0, if it exists */
	ut_a(primary_key_no == -1 || primary_key_no == 0);

	/* Check for name conflicts (with reserved name) for
	any user indices to be created. */
	if (innobase_index_name_is_reserved(thd, form->key_info,
					    form->s->keys)) {
		DBUG_RETURN(-1);
	}

	if (IS_MAGIC_TABLE_AND_USER_DENIED_ACCESS(norm_name, thd)) {
		DBUG_RETURN(HA_ERR_GENERIC);
	}

	if (create_info->options & HA_LEX_CREATE_TMP_TABLE) {
		flags2 |= DICT_TF2_TEMPORARY;
	}

	/* Get the transaction associated with the current thd, or create one
	if not yet created */

	parent_trx = check_trx_exists(thd);

	/* In case MySQL calls this in the middle of a SELECT query, release
	possible adaptive hash latch to avoid deadlocks of threads */

	trx_search_latch_release_if_reserved(parent_trx);

	trx = innobase_trx_allocate(thd);

	/* Latch the InnoDB data dictionary exclusively so that no deadlocks
	or lock waits can happen in it during a table create operation.
	Drop table etc. do this latching in row0mysql.cc. */

	row_mysql_lock_data_dictionary(trx);

	error = create_table_def(trx, form, norm_name,
		create_info->options & HA_LEX_CREATE_TMP_TABLE ? name2 : NULL,
		flags, flags2);

	if (error) {
		goto cleanup;
	}

	/* Create the keys */

	if (form->s->keys == 0 || primary_key_no == -1) {
		/* Create an index which is used as the clustered index;
		order the rows by their row id which is internally generated
		by InnoDB */

		error = create_clustered_index_when_no_primary(
			trx, flags, norm_name);
		if (error) {
			goto cleanup;
		}
	}

	if (primary_key_no != -1) {
		/* In InnoDB the clustered index must always be created
		first */
		if ((error = create_index(trx, form, flags, norm_name,
					  (uint) primary_key_no))) {
			goto cleanup;
		}
	}

	/* Create the ancillary tables that are common to all FTS indexes on
	this table. */
	if (fts_indexes > 0) {
		ulint	ret = 0;

		innobase_table = dict_table_open_on_name_no_stats(
			norm_name, TRUE, DICT_ERR_IGNORE_NONE);

		ut_a(innobase_table);

		/* Check whether there alreadys exist FTS_DOC_ID_INDEX */
		ret = innobase_fts_check_doc_id_index_in_def(
			form->s->keys, form->s->key_info);

		/* Raise error if FTS_DOC_ID_INDEX is of wrong format */
		if (ret == FTS_INCORRECT_DOC_ID_INDEX) {
			push_warning_printf(thd,
					    Sql_condition::WARN_LEVEL_WARN,
					    ER_WRONG_NAME_FOR_INDEX,
					    " InnoDB: Index name %s is reserved"
					    " for the unique index on"
					    " FTS_DOC_ID column for FTS"
					    " Document ID indexing"
					    " on table %s. Please check"
					    " the index definition to"
					    " make sure it is of correct"
					    " type\n",
					    FTS_DOC_ID_INDEX_NAME,
					    innobase_table->name);

			if (innobase_table->fts) {
				fts_free(innobase_table);
			}

			dict_table_close(innobase_table, TRUE);
			my_error(ER_WRONG_NAME_FOR_INDEX, MYF(0),
				 FTS_DOC_ID_INDEX_NAME);
			error = -1;
			goto cleanup;
		}

		error = fts_create_common_tables(
			trx, innobase_table, norm_name,
			(ret == FTS_EXIST_DOC_ID_INDEX));

		error = convert_error_code_to_mysql(error, 0, NULL);

		dict_table_close(innobase_table, TRUE);

		if (error) {
			goto cleanup;
		}
	}

	for (i = 0; i < form->s->keys; i++) {

		if (i != static_cast<uint>(primary_key_no)) {

			if ((error = create_index(trx, form, flags,
						  norm_name, i))) {
				goto cleanup;
			}
		}
	}

	stmt = innobase_get_stmt(thd, &stmt_len);

	if (stmt) {
		error = row_table_add_foreign_constraints(
			trx, stmt, stmt_len, norm_name,
			create_info->options & HA_LEX_CREATE_TMP_TABLE);

		switch (error) {

		case DB_PARENT_NO_INDEX:
			push_warning_printf(
				thd, Sql_condition::WARN_LEVEL_WARN,
				HA_ERR_CANNOT_ADD_FOREIGN,
				"Create table '%s' with foreign key constraint"
				" failed. There is no index in the referenced"
				" table where the referenced columns appear"
				" as the first columns.\n", norm_name);
			break;

		case DB_CHILD_NO_INDEX:
			push_warning_printf(
				thd, Sql_condition::WARN_LEVEL_WARN,
				HA_ERR_CANNOT_ADD_FOREIGN,
				"Create table '%s' with foreign key constraint"
				" failed. There is no index in the referencing"
				" table where referencing columns appear"
				" as the first columns.\n", norm_name);
			break;
		}

		error = convert_error_code_to_mysql(error, flags, NULL);

		if (error) {
			goto cleanup;
		}
	}
	/* Cache all the FTS indexes on this table in the FTS specific
	structure. They are used for FTS indexed column update handling. */
	if (fts_indexes > 0) {
		fts_t*          fts = innobase_table->fts;

		ut_a(fts != NULL);

		dict_table_get_all_fts_indexes(innobase_table, fts->indexes);
	}

	innobase_commit_low(trx);

	row_mysql_unlock_data_dictionary(trx);

	/* Flush the log to reduce probability that the .frm files and
	the InnoDB data dictionary get out-of-sync if the user runs
	with innodb_flush_log_at_trx_commit = 0 */

	log_buffer_flush_to_disk();

	innobase_table = dict_table_open_on_name(norm_name, FALSE);

	DBUG_ASSERT(innobase_table != 0);

	if (innobase_table) {
		/* We update the highest file format in the system table
		space, if this table has higher file format setting. */

		trx_sys_file_format_max_upgrade(
			(const char**) &innobase_file_format_max,
			dict_table_get_format(innobase_table));
	}

	/* Load server stopword into FTS cache */
	if (fts_indexes > 0) {
		if (!innobase_fts_load_stopword(innobase_table, NULL, thd)) {
			dict_table_close(innobase_table, FALSE);
			srv_active_wake_master_thread();
			trx_free_for_mysql(trx);
			DBUG_RETURN(-1);
		}
	}

	/* Note: We can't call update_thd() as prebuilt will not be
	setup at this stage and so we use thd. */

	/* We need to copy the AUTOINC value from the old table if
	this is an ALTER|OPTIMIZE TABLE or CREATE INDEX because CREATE INDEX
	does a table copy too. If query was one of :

		CREATE TABLE ...AUTO_INCREMENT = x; or
		ALTER TABLE...AUTO_INCREMENT = x;   or
		OPTIMIZE TABLE t; or
		CREATE INDEX x on t(...);

	Find out a table definition from the dictionary and get
	the current value of the auto increment field. Set a new
	value to the auto increment field if the value is greater
	than the maximum value in the column. */

	if (((create_info->used_fields & HA_CREATE_USED_AUTO)
	    || thd_sql_command(thd) == SQLCOM_ALTER_TABLE
	    || thd_sql_command(thd) == SQLCOM_OPTIMIZE
	    || thd_sql_command(thd) == SQLCOM_CREATE_INDEX)
	    && create_info->auto_increment_value > 0) {

		auto_inc_value = create_info->auto_increment_value;

		dict_table_autoinc_lock(innobase_table);
		dict_table_autoinc_initialize(innobase_table, auto_inc_value);
		dict_table_autoinc_unlock(innobase_table);
	}

	dict_table_close(innobase_table, FALSE);

	/* Tell the InnoDB server that there might be work for
	utility threads: */

	srv_active_wake_master_thread();

	trx_free_for_mysql(trx);

	DBUG_RETURN(0);

cleanup:
	innobase_commit_low(trx);

	row_mysql_unlock_data_dictionary(trx);

	trx_free_for_mysql(trx);

	DBUG_RETURN(error);
}

/*****************************************************************//**
Discards or imports an InnoDB tablespace.
@return	0 == success, -1 == error */
UNIV_INTERN
int
ha_innobase::discard_or_import_tablespace(
/*======================================*/
	my_bool discard)	/*!< in: TRUE if discard, else import */
{
	dict_table_t*	dict_table;
	trx_t*		trx;
	int		err;

	DBUG_ENTER("ha_innobase::discard_or_import_tablespace");

	ut_a(prebuilt->trx);
	ut_a(prebuilt->trx->magic_n == TRX_MAGIC_N);
	ut_a(prebuilt->trx == thd_to_trx(ha_thd()));

	dict_table = prebuilt->table;
	trx = prebuilt->trx;

	if (discard) {
		err = row_discard_tablespace_for_mysql(dict_table->name, trx);
	} else {
		err = row_import_tablespace_for_mysql(dict_table->name, trx);
	}

	err = convert_error_code_to_mysql(err, dict_table->flags, NULL);

	DBUG_RETURN(err);
}

/*****************************************************************//**
Deletes all rows of an InnoDB table.
@return	error number */
UNIV_INTERN
int
ha_innobase::truncate()
/*===================*/
{
	int		error;

	DBUG_ENTER("ha_innobase::truncate");

	/* Get the transaction associated with the current thd, or create one
	if not yet created, and update prebuilt->trx */

	update_thd(ha_thd());

	if (!trx_is_started(prebuilt->trx)) {
		++prebuilt->trx->will_lock;
	}
	/* Truncate the table in InnoDB */

	error = row_truncate_table_for_mysql(prebuilt->table, prebuilt->trx);

	error = convert_error_code_to_mysql(error, prebuilt->table->flags,
					    NULL);

	DBUG_RETURN(error);
}

/*****************************************************************//**
Drops a table from an InnoDB database. Before calling this function,
MySQL calls innobase_commit to commit the transaction of the current user.
Then the current user cannot have locks set on the table. Drop table
operation inside InnoDB will remove all locks any user has on the table
inside InnoDB.
@return	error number */
UNIV_INTERN
int
ha_innobase::delete_table(
/*======================*/
	const char*	name)	/*!< in: table name */
{
	ulint	name_len;
	int	error;
	trx_t*	parent_trx;
	trx_t*	trx;
	THD	*thd = ha_thd();
	char	norm_name[1000];
	char	errstr[1024];

	DBUG_ENTER("ha_innobase::delete_table");

	/* Strangely, MySQL passes the table name without the '.frm'
	extension, in contrast to ::create */
	normalize_table_name(norm_name, name);

	if (IS_MAGIC_TABLE_AND_USER_DENIED_ACCESS(norm_name, thd)) {
		DBUG_RETURN(HA_ERR_GENERIC);
	}

	/* Remove stats for this table and all of its indexes from the
	persistent storage if it exists and if there are stats for this
	table in there. This function creates its own trx and commits
	it. */
	error = dict_stats_delete_table_stats(norm_name,
					      errstr, sizeof(errstr));
	if (error != DB_SUCCESS) {
		push_warning(thd, Sql_condition::WARN_LEVEL_WARN,
			     ER_LOCK_WAIT_TIMEOUT, errstr);
	}

	/* Get the transaction associated with the current thd, or create one
	if not yet created */

	parent_trx = check_trx_exists(thd);

	/* In case MySQL calls this in the middle of a SELECT query, release
	possible adaptive hash latch to avoid deadlocks of threads */

	trx_search_latch_release_if_reserved(parent_trx);

	trx = innobase_trx_allocate(thd);

	name_len = strlen(name);

	ut_a(name_len < 1000);

	/* Drop the table in InnoDB */

	error = row_drop_table_for_mysql(norm_name, trx,
					 thd_sql_command(thd)
					 == SQLCOM_DROP_DB);


	if (error == DB_TABLE_NOT_FOUND
	    && innobase_get_lower_case_table_names() == 1) {
		char*	is_part = NULL;
#ifdef __WIN__
		is_part = strstr(norm_name, "#p#");
#else
		is_part = strstr(norm_name, "#P#");
#endif /* __WIN__ */

		if (is_part) {
			char	par_case_name[MAX_FULL_NAME_LEN + 1];

#ifndef __WIN__
			/* Check for the table using lower
			case name, including the partition
			separator "P" */
			memcpy(par_case_name, norm_name, strlen(norm_name));
			par_case_name[strlen(norm_name)] = 0;
			innobase_casedn_str(par_case_name);
#else
			/* On Windows platfrom, check
			whether there exists table name in
			system table whose name is
			not being normalized to lower case */
			normalize_table_name_low(par_case_name, name, FALSE);
#endif
			error = row_drop_table_for_mysql(par_case_name, trx,
							 thd_sql_command(thd)
							 == SQLCOM_DROP_DB);
		}
	}

	/* Flush the log to reduce probability that the .frm files and
	the InnoDB data dictionary get out-of-sync if the user runs
	with innodb_flush_log_at_trx_commit = 0 */

	log_buffer_flush_to_disk();

	/* Tell the InnoDB server that there might be work for
	utility threads: */

	srv_active_wake_master_thread();

	innobase_commit_low(trx);

	trx_free_for_mysql(trx);

	error = convert_error_code_to_mysql(error, 0, NULL);

	DBUG_RETURN(error);
}

/*****************************************************************//**
Removes all tables in the named database inside InnoDB. */
static
void
innobase_drop_database(
/*===================*/
	handlerton*	hton,	/*!< in: handlerton of Innodb */
	char*		path)	/*!< in: database path; inside InnoDB the name
				of the last directory in the path is used as
				the database name: for example, in
				'mysql/data/test' the database name is 'test' */
{
	ulint	len		= 0;
	trx_t*	trx;
	char*	ptr;
	char*	namebuf;
	THD*	thd		= current_thd;

	/* Get the transaction associated with the current thd, or create one
	if not yet created */

	DBUG_ASSERT(hton == innodb_hton_ptr);

	/* In the Windows plugin, thd = current_thd is always NULL */
	if (thd) {
		trx_t*	parent_trx = check_trx_exists(thd);

		/* In case MySQL calls this in the middle of a SELECT
		query, release possible adaptive hash latch to avoid
		deadlocks of threads */

		trx_search_latch_release_if_reserved(parent_trx);
	}

	ptr = strend(path) - 2;

	while (ptr >= path && *ptr != '\\' && *ptr != '/') {
		ptr--;
		len++;
	}

	ptr++;
	namebuf = (char*) my_malloc((uint) len + 2, MYF(0));

	memcpy(namebuf, ptr, len);
	namebuf[len] = '/';
	namebuf[len + 1] = '\0';
#ifdef	__WIN__
	innobase_casedn_str(namebuf);
#endif
	trx = innobase_trx_allocate(thd);

	row_drop_database_for_mysql(namebuf, trx);

	my_free(namebuf);

	/* Flush the log to reduce probability that the .frm files and
	the InnoDB data dictionary get out-of-sync if the user runs
	with innodb_flush_log_at_trx_commit = 0 */

	log_buffer_flush_to_disk();

	/* Tell the InnoDB server that there might be work for
	utility threads: */

	srv_active_wake_master_thread();

	innobase_commit_low(trx);
	trx_free_for_mysql(trx);
}
/*********************************************************************//**
Renames an InnoDB table.
@return	0 or error code */
static
int
innobase_rename_table(
/*==================*/
	trx_t*		trx,	/*!< in: transaction */
	const char*	from,	/*!< in: old name of the table */
	const char*	to,	/*!< in: new name of the table */
	ibool		lock_and_commit)
				/*!< in: TRUE=lock data dictionary and commit */
{
	int	error;
	char*	norm_to;
	char*	norm_from;

	// Magic number 64 arbitrary
	norm_to = (char*) my_malloc(strlen(to) + 64, MYF(0));
	norm_from = (char*) my_malloc(strlen(from) + 64, MYF(0));

	normalize_table_name(norm_to, to);
	normalize_table_name(norm_from, from);

	/* Serialize data dictionary operations with dictionary mutex:
	no deadlocks can occur then in these operations */

	if (lock_and_commit) {
		row_mysql_lock_data_dictionary(trx);
	}

	error = row_rename_table_for_mysql(
		norm_from, norm_to, trx, lock_and_commit);

	if (error != DB_SUCCESS) {
		if (error == DB_TABLE_NOT_FOUND
		    && innobase_get_lower_case_table_names() == 1) {
			char*	is_part = NULL;
#ifdef __WIN__
			is_part = strstr(norm_from, "#p#");
#else
			is_part = strstr(norm_from, "#P#");
#endif /* __WIN__ */

			if (is_part) {
				char	par_case_name[MAX_FULL_NAME_LEN + 1];

#ifndef __WIN__
				/* Check for the table using lower
				case name, including the partition
				separator "P" */
				memcpy(par_case_name, norm_from,
				       strlen(norm_from));
				par_case_name[strlen(norm_from)] = 0;
				innobase_casedn_str(par_case_name);
#else
				/* On Windows platfrom, check
				whether there exists table name in
				system table whose name is
				not being normalized to lower case */
				normalize_table_name_low(par_case_name,
							 from, FALSE);
#endif
				error = row_rename_table_for_mysql(
					par_case_name, norm_to, trx,
					lock_and_commit);

			}
		}

		if (error != DB_SUCCESS) {
			FILE* ef = dict_foreign_err_file;

			fputs("InnoDB: Renaming table ", ef);
			ut_print_name(ef, trx, TRUE, norm_from);
			fputs(" to ", ef);
			ut_print_name(ef, trx, TRUE, norm_to);
			fputs(" failed!\n", ef);
		} else {
#ifndef __WIN__
			sql_print_warning("Rename partition table %s "
					  "succeeds after converting to lower "
					  "case. The table may have "
					  "been moved from a case "
					  "in-sensitive file system.\n",
					  norm_from);
#else
			sql_print_warning("Rename partition table %s "
					  "succeeds after skipping the step to "
					  "lower case the table name. "
					  "The table may have been "
					  "moved from a case sensitive "
					  "file system.\n",
					  norm_from);
#endif /* __WIN__ */
		}
	}

	if (lock_and_commit) {
		row_mysql_unlock_data_dictionary(trx);

		/* Flush the log to reduce probability that the .frm
		files and the InnoDB data dictionary get out-of-sync
		if the user runs with innodb_flush_log_at_trx_commit = 0 */

		log_buffer_flush_to_disk();
	}

	my_free(norm_to);
	my_free(norm_from);

	return(error);
}

/*********************************************************************//**
Renames an InnoDB table.
@return	0 or error code */
UNIV_INTERN
int
ha_innobase::rename_table(
/*======================*/
	const char*	from,	/*!< in: old name of the table */
	const char*	to)	/*!< in: new name of the table */
{
	trx_t*	trx;
	int	error;
	trx_t*	parent_trx;
	THD*	thd		= ha_thd();

	DBUG_ENTER("ha_innobase::rename_table");

	/* Get the transaction associated with the current thd, or create one
	if not yet created */

	parent_trx = check_trx_exists(thd);

	/* In case MySQL calls this in the middle of a SELECT query, release
	possible adaptive hash latch to avoid deadlocks of threads */

	trx_search_latch_release_if_reserved(parent_trx);

	trx = innobase_trx_allocate(thd);

	error = innobase_rename_table(trx, from, to, TRUE);

	/* Tell the InnoDB server that there might be work for
	utility threads: */

	srv_active_wake_master_thread();

	innobase_commit_low(trx);
	trx_free_for_mysql(trx);

	/* Add a special case to handle the Duplicated Key error
	and return DB_ERROR instead.
	This is to avoid a possible SIGSEGV error from mysql error
	handling code. Currently, mysql handles the Duplicated Key
	error by re-entering the storage layer and getting dup key
	info by calling get_dup_key(). This operation requires a valid
	table handle ('row_prebuilt_t' structure) which could no
	longer be available in the error handling stage. The suggested
	solution is to report a 'table exists' error message (since
	the dup key error here is due to an existing table whose name
	is the one we are trying to rename to) and return the generic
	error code. */
	if (error == (int) DB_DUPLICATE_KEY) {
		my_error(ER_TABLE_EXISTS_ERROR, MYF(0), to);

		error = DB_ERROR;
	}

	error = convert_error_code_to_mysql(error, 0, NULL);

	DBUG_RETURN(error);
}

/*********************************************************************//**
Estimates the number of index records in a range.
@return	estimated number of rows */
UNIV_INTERN
ha_rows
ha_innobase::records_in_range(
/*==========================*/
	uint			keynr,		/*!< in: index number */
	key_range		*min_key,	/*!< in: start key value of the
						range, may also be 0 */
	key_range		*max_key)	/*!< in: range end key val, may
						also be 0 */
{
	KEY*		key;
	dict_index_t*	index;
	dtuple_t*	range_start;
	dtuple_t*	range_end;
	ib_int64_t	n_rows;
	ulint		mode1;
	ulint		mode2;
	mem_heap_t*	heap;

	DBUG_ENTER("records_in_range");

	ut_a(prebuilt->trx == thd_to_trx(ha_thd()));

	prebuilt->trx->op_info = (char*)"estimating records in index range";

	/* In case MySQL calls this in the middle of a SELECT query, release
	possible adaptive hash latch to avoid deadlocks of threads */

	trx_search_latch_release_if_reserved(prebuilt->trx);

	active_index = keynr;

	key = table->key_info + active_index;

	index = innobase_get_index(keynr);

	/* There exists possibility of not being able to find requested
	index due to inconsistency between MySQL and InoDB dictionary info.
	Necessary message should have been printed in innobase_get_index() */
	if (UNIV_UNLIKELY(!index)) {
		n_rows = HA_POS_ERROR;
		goto func_exit;
	}
	if (dict_index_is_corrupted(index)) {
		n_rows = HA_ERR_INDEX_CORRUPT;
		goto func_exit;
	}
	if (UNIV_UNLIKELY(!row_merge_is_index_usable(prebuilt->trx, index))) {
		n_rows = HA_ERR_TABLE_DEF_CHANGED;
		goto func_exit;
	}

	heap = mem_heap_create(2 * (key->key_parts * sizeof(dfield_t)
				    + sizeof(dtuple_t)));

	range_start = dtuple_create(heap, key->key_parts);
	dict_index_copy_types(range_start, index, key->key_parts);

	range_end = dtuple_create(heap, key->key_parts);
	dict_index_copy_types(range_end, index, key->key_parts);

	row_sel_convert_mysql_key_to_innobase(
				range_start,
				srch_key_val1, sizeof(srch_key_val1),
				index,
				(byte*) (min_key ? min_key->key :
					 (const uchar*) 0),
				(ulint) (min_key ? min_key->length : 0),
				prebuilt->trx);
	DBUG_ASSERT(min_key
		    ? range_start->n_fields > 0
		    : range_start->n_fields == 0);

	row_sel_convert_mysql_key_to_innobase(
				range_end,
				srch_key_val2, sizeof(srch_key_val2),
				index,
				(byte*) (max_key ? max_key->key :
					 (const uchar*) 0),
				(ulint) (max_key ? max_key->length : 0),
				prebuilt->trx);
	DBUG_ASSERT(max_key
		    ? range_end->n_fields > 0
		    : range_end->n_fields == 0);

	mode1 = convert_search_mode_to_innobase(min_key ? min_key->flag :
						HA_READ_KEY_EXACT);
	mode2 = convert_search_mode_to_innobase(max_key ? max_key->flag :
						HA_READ_KEY_EXACT);

	if (mode1 != PAGE_CUR_UNSUPP && mode2 != PAGE_CUR_UNSUPP) {

		n_rows = btr_estimate_n_rows_in_range(index, range_start,
						      mode1, range_end,
						      mode2);
	} else {

		n_rows = HA_POS_ERROR;
	}

	mem_heap_free(heap);

func_exit:

	prebuilt->trx->op_info = (char*)"";

	/* The MySQL optimizer seems to believe an estimate of 0 rows is
	always accurate and may return the result 'Empty set' based on that.
	The accuracy is not guaranteed, and even if it were, for a locking
	read we should anyway perform the search to set the next-key lock.
	Add 1 to the value to make sure MySQL does not make the assumption! */

	if (n_rows == 0) {
		n_rows = 1;
	}

	DBUG_RETURN((ha_rows) n_rows);
}

/*********************************************************************//**
Gives an UPPER BOUND to the number of rows in a table. This is used in
filesort.cc.
@return	upper bound of rows */
UNIV_INTERN
ha_rows
ha_innobase::estimate_rows_upper_bound()
/*====================================*/
{
	dict_index_t*	index;
	ulonglong	estimate;
	ulonglong	local_data_file_length;
	ulint		stat_n_leaf_pages;

	DBUG_ENTER("estimate_rows_upper_bound");

	/* We do not know if MySQL can call this function before calling
	external_lock(). To be safe, update the thd of the current table
	handle. */

	update_thd(ha_thd());

	prebuilt->trx->op_info = (char*)
				 "calculating upper bound for table rows";

	/* In case MySQL calls this in the middle of a SELECT query, release
	possible adaptive hash latch to avoid deadlocks of threads */

	trx_search_latch_release_if_reserved(prebuilt->trx);

	index = dict_table_get_first_index(prebuilt->table);

	stat_n_leaf_pages = index->stat_n_leaf_pages;

	ut_a(stat_n_leaf_pages > 0);

	local_data_file_length =
		((ulonglong) stat_n_leaf_pages) * UNIV_PAGE_SIZE;


	/* Calculate a minimum length for a clustered index record and from
	that an upper bound for the number of rows. Since we only calculate
	new statistics in row0mysql.cc when a table has grown by a threshold
	factor, we must add a safety factor 2 in front of the formula below. */

	estimate = 2 * local_data_file_length /
					 dict_index_calc_min_rec_len(index);

	prebuilt->trx->op_info = (char*)"";

	DBUG_RETURN((ha_rows) estimate);
}

/*********************************************************************//**
How many seeks it will take to read through the table. This is to be
comparable to the number returned by records_in_range so that we can
decide if we should scan the table or use keys.
@return	estimated time measured in disk seeks */
UNIV_INTERN
double
ha_innobase::scan_time()
/*====================*/
{
	/* Since MySQL seems to favor table scans too much over index
	searches, we pretend that a sequential read takes the same time
	as a random disk read, that is, we do not divide the following
	by 10, which would be physically realistic. */

	return((double) (prebuilt->table->stat_clustered_index_size));
}

/******************************************************************//**
Calculate the time it takes to read a set of ranges through an index
This enables us to optimise reads for clustered indexes.
@return	estimated time measured in disk seeks */
UNIV_INTERN
double
ha_innobase::read_time(
/*===================*/
	uint	index,	/*!< in: key number */
	uint	ranges,	/*!< in: how many ranges */
	ha_rows rows)	/*!< in: estimated number of rows in the ranges */
{
	ha_rows total_rows;
	double	time_for_scan;

	if (index != table->s->primary_key) {
		/* Not clustered */
		return(handler::read_time(index, ranges, rows));
	}

	if (rows <= 2) {

		return((double) rows);
	}

	/* Assume that the read time is proportional to the scan time for all
	rows + at most one seek per range. */

	time_for_scan = scan_time();

	if ((total_rows = estimate_rows_upper_bound()) < rows) {

		return(time_for_scan);
	}

	return(ranges + (double) rows / (double) total_rows * time_for_scan);
}

/*********************************************************************//**
Calculates the key number used inside MySQL for an Innobase index. We will
first check the "index translation table" for a match of the index to get
the index number. If there does not exist an "index translation table",
or not able to find the index in the translation table, then we will fall back
to the traditional way of looping through dict_index_t list to find a
match. In this case, we have to take into account if we generated a
default clustered index for the table
@return the key number used inside MySQL */
static
int
innobase_get_mysql_key_number_for_index(
/*====================================*/
	INNOBASE_SHARE*		share,	/*!< in: share structure for index
					translation table. */
	const TABLE*		table,	/*!< in: table in MySQL data
					dictionary */
	dict_table_t*		ib_table,/*!< in: table in Innodb data
					dictionary */
	const dict_index_t*	index)	/*!< in: index */
{
	const dict_index_t*	ind;
	unsigned int		i;

 	ut_a(index);
	/*
	ut_ad(strcmp(index->table->name, ib_table->name) == 0);
	*/

	/* If index does not belong to the table object of share structure
	(ib_table comes from the share structure) search the index->table
	object instead */
	if (index->table != ib_table) {
		i = 0;
		ind = dict_table_get_first_index(index->table);

		while (index != ind) {
			ind = dict_table_get_next_index(ind);
			i++;
		}

		if (row_table_got_default_clust_index(index->table)) {
			ut_a(i > 0);
			i--;
		}

		return(i);
	}

	/* If index translation table exists, we will first check
	the index through index translation table for a match. */
	if (share->idx_trans_tbl.index_mapping) {
		for (i = 0; i < share->idx_trans_tbl.index_count; i++) {
			if (share->idx_trans_tbl.index_mapping[i] == index) {
				return(i);
			}
		}

		/* Print an error message if we cannot find the index
		** in the "index translation table". */
		sql_print_error("Cannot find index %s in InnoDB index "
				"translation table.", index->name);
	}

	/* If we do not have an "index translation table", or not able
	to find the index in the translation table, we'll directly find
	matching index with information from mysql TABLE structure and
	InnoDB dict_index_t list */
	for (i = 0; i < table->s->keys; i++) {
		ind = dict_table_get_index_on_name(
			ib_table, table->key_info[i].name);

		if (index == ind) {
			return(i);
		}
	}

	/* Loop through each index of the table and lock them */
	for (ind = dict_table_get_first_index(ib_table);
	     ind != NULL;
	     ind = dict_table_get_next_index(ind)) {
		if (index == ind) {
			sql_print_error("Find index %s in InnoDB index list "
					"but not its MySQL index number "
					"It could be an InnoDB internal index.",
					index->name);
			return(-1);
		}
	}

	ut_error;

	return(-1);
}

/*********************************************************************//**
Calculate Record Per Key value. Need to exclude the NULL value if
innodb_stats_method is set to "nulls_ignored"
@return estimated record per key value */
static
ha_rows
innodb_rec_per_key(
/*===============*/
	dict_index_t*	index,		/*!< in: dict_index_t structure */
	ulint		i,		/*!< in: the column we are
					calculating rec per key */
	ha_rows		records)	/*!< in: estimated total records */
{
	ha_rows		rec_per_key;

	ut_ad(i < dict_index_get_n_unique(index));

	/* Note the stat_n_diff_key_vals[] stores the diff value with
	n-prefix indexing, so it is always stat_n_diff_key_vals[i + 1] */
	if (index->stat_n_diff_key_vals[i + 1] == 0) {

		rec_per_key = records;
	} else if (srv_innodb_stats_method == SRV_STATS_NULLS_IGNORED) {
		ib_uint64_t	num_null;

		/* In theory, index->stat_n_non_null_key_vals[i]
		should always be less than the number of records.
		Since this is statistics value, the value could
		have slight discrepancy. But we will make sure
		the number of null values is not a negative number. */
		if (records < index->stat_n_non_null_key_vals[i]) {
			num_null = 0;
		} else {
			num_null = records - index->stat_n_non_null_key_vals[i];
		}

		/* If the number of NULL values is the same as or
		large than that of the distinct values, we could
		consider that the table consists mostly of NULL value.
		Set rec_per_key to 1. */
		if (index->stat_n_diff_key_vals[i + 1] <= num_null) {
			rec_per_key = 1;
		} else {
			/* Need to exclude rows with NULL values from
			rec_per_key calculation */
			rec_per_key = (ha_rows)(
				(records - num_null)
				/ (index->stat_n_diff_key_vals[i + 1]
				   - num_null));
		}
	} else {
		rec_per_key = (ha_rows)
			 (records / index->stat_n_diff_key_vals[i + 1]);
	}

	return(rec_per_key);
}

/*********************************************************************//**
Returns statistics information of the table to the MySQL interpreter,
in various fields of the handle object.
@return HA_ERR_* error code or 0 */
UNIV_INTERN
int
ha_innobase::info_low(
/*==================*/
	uint			flag,	/*!< in: what information MySQL
					requests */
	dict_stats_upd_option_t	stats_upd_option)
					/*!< in: whether to (re) calc
					the stats or to fetch them from
					the persistent storage */
{
	dict_table_t*	ib_table;
	dict_index_t*	index;
	ha_rows		rec_per_key;
	ib_int64_t	n_rows;
	char		path[FN_REFLEN];
	os_file_stat_t	stat_info;

	DBUG_ENTER("info");

	/* If we are forcing recovery at a high level, we will suppress
	statistics calculation on tables, because that may crash the
	server if an index is badly corrupted. */

	/* We do not know if MySQL can call this function before calling
	external_lock(). To be safe, update the thd of the current table
	handle. */

	update_thd(ha_thd());

	/* In case MySQL calls this in the middle of a SELECT query, release
	possible adaptive hash latch to avoid deadlocks of threads */

	prebuilt->trx->op_info = (char*)"returning various info to MySQL";

	trx_search_latch_release_if_reserved(prebuilt->trx);

	ib_table = prebuilt->table;

	if (flag & HA_STATUS_TIME) {
		if (stats_upd_option != DICT_STATS_FETCH
		    || innobase_stats_on_metadata) {
			/* In sql_show we call with this flag: update
			then statistics so that they are up-to-date */
			enum db_err	ret;

			prebuilt->trx->op_info = "updating table statistics";

			ut_ad(!mutex_own(&dict_sys->mutex));
			ret = dict_stats_update(ib_table, stats_upd_option,
						FALSE);

			if (ret != DB_SUCCESS) {
				prebuilt->trx->op_info = "";
				DBUG_RETURN(HA_ERR_GENERIC);
			}

			prebuilt->trx->op_info = "returning various info to MySQL";
		}

		my_snprintf(path, sizeof(path), "%s/%s%s",
				mysql_data_home, ib_table->name, reg_ext);

		unpack_filename(path,path);

		/* Note that we do not know the access time of the table,
		nor the CHECK TABLE time, nor the UPDATE or INSERT time. */

		if (os_file_get_status(path,&stat_info)) {
			stats.create_time = (ulong) stat_info.ctime;
		}
	}

	if (flag & HA_STATUS_VARIABLE) {

		ulint	page_size;

		n_rows = ib_table->stat_n_rows;

		/* Because we do not protect stat_n_rows by any mutex in a
		delete, it is theoretically possible that the value can be
		smaller than zero! TODO: fix this race.

		The MySQL optimizer seems to assume in a left join that n_rows
		is an accurate estimate if it is zero. Of course, it is not,
		since we do not have any locks on the rows yet at this phase.
		Since SHOW TABLE STATUS seems to call this function with the
		HA_STATUS_TIME flag set, while the left join optimizer does not
		set that flag, we add one to a zero value if the flag is not
		set. That way SHOW TABLE STATUS will show the best estimate,
		while the optimizer never sees the table empty. */

		if (n_rows < 0) {
			n_rows = 0;
		}

		if (n_rows == 0 && !(flag & HA_STATUS_TIME)) {
			n_rows++;
		}

		/* Fix bug#40386: Not flushing query cache after truncate.
		n_rows can not be 0 unless the table is empty, set to 1
		instead. The original problem of bug#29507 is actually
		fixed in the server code. */
		if (thd_sql_command(user_thd) == SQLCOM_TRUNCATE) {

			n_rows = 1;

			/* We need to reset the prebuilt value too, otherwise
			checks for values greater than the last value written
			to the table will fail and the autoinc counter will
			not be updated. This will force write_row() into
			attempting an update of the table's AUTOINC counter. */

			prebuilt->autoinc_last_value = 0;
		}

		page_size = dict_table_zip_size(ib_table);
		if (page_size == 0) {
			page_size = UNIV_PAGE_SIZE;
		}

		stats.records = (ha_rows) n_rows;
		stats.deleted = 0;
		stats.data_file_length
			= ((ulonglong) ib_table->stat_clustered_index_size)
			* page_size;
		stats.index_file_length =
			((ulonglong) ib_table->stat_sum_of_other_index_sizes)
			* page_size;

		/* Since fsp_get_available_space_in_free_extents() is
		acquiring latches inside InnoDB, we do not call it if we
		are asked by MySQL to avoid locking. Another reason to
		avoid the call is that it uses quite a lot of CPU.
		See Bug#38185. */
		if (flag & HA_STATUS_NO_LOCK
		    || !(flag & HA_STATUS_VARIABLE_EXTRA)) {
			/* We do not update delete_length if no
			locking is requested so the "old" value can
			remain. delete_length is initialized to 0 in
			the ha_statistics' constructor. Also we only
			need delete_length to be set when
			HA_STATUS_VARIABLE_EXTRA is set */
		} else if (UNIV_UNLIKELY
			   (srv_force_recovery >= SRV_FORCE_NO_IBUF_MERGE)) {
			/* Avoid accessing the tablespace if
			innodb_crash_recovery is set to a high value. */
			stats.delete_length = 0;
		} else {
			ullint	avail_space;

			avail_space = fsp_get_available_space_in_free_extents(
				ib_table->space);

			if (avail_space == ULLINT_UNDEFINED) {
				THD*	thd;
				char	errbuf[MYSYS_STRERROR_SIZE];

				thd = ha_thd();

				push_warning_printf(
					thd,
					Sql_condition::WARN_LEVEL_WARN,
					ER_CANT_GET_STAT,
					"InnoDB: Trying to get the free "
					"space for table %s but its "
					"tablespace has been discarded or "
					"the .ibd file is missing. Setting "
                                        "the free space to zero. "
                                        "(errno: %d - %s)",
					ib_table->name, errno,
					my_strerror(errbuf, sizeof(errbuf),
						    errno));

				stats.delete_length = 0;
			} else {
				stats.delete_length = avail_space * 1024;
			}
		}

		stats.check_time = 0;
		stats.mrr_length_per_rec = ref_length + sizeof(void*);

		if (stats.records == 0) {
			stats.mean_rec_length = 0;
		} else {
			stats.mean_rec_length = (ulong)
				(stats.data_file_length / stats.records);
		}
	}

	if (flag & HA_STATUS_CONST) {
		ulong	i;
		/* Verify the number of index in InnoDB and MySQL
		matches up. If prebuilt->clust_index_was_generated
		holds, InnoDB defines GEN_CLUST_INDEX internally */
		ulint	num_innodb_index = UT_LIST_GET_LEN(ib_table->indexes)
					- prebuilt->clust_index_was_generated;

		if (table->s->keys != num_innodb_index
		    && (innobase_fts_check_doc_id_index(ib_table, NULL)
			== FTS_EXIST_DOC_ID_INDEX
			&& table->s->keys != (num_innodb_index - 1))) {
			sql_print_error("InnoDB: Table %s contains %lu "
					"indexes inside InnoDB, which "
					"is different from the number of "
					"indexes %u defined in the MySQL ",
					ib_table->name, num_innodb_index,
					table->s->keys);
		}

		for (i = 0; i < table->s->keys; i++) {
			ulong	j;
			/* We could get index quickly through internal
			index mapping with the index translation table.
			The identity of index (match up index name with
			that of table->key_info[i]) is already verified in
			innobase_get_index().  */
			index = innobase_get_index(i);

			if (index == NULL) {
				sql_print_error("Table %s contains fewer "
						"indexes inside InnoDB than "
						"are defined in the MySQL "
						".frm file. Have you mixed up "
						".frm files from different "
						"installations? See "
						REFMAN
						"innodb-troubleshooting.html\n",
						ib_table->name);
				break;
			}

			for (j = 0; j < table->key_info[i].key_parts; j++) {

				if (table->key_info[i].flags & HA_FULLTEXT) {
					/* The whole concept has no validity
					for FTS indexes. */
					table->key_info[i].rec_per_key[j] = 1;
					continue;
				}

				if (j + 1 > index->n_uniq) {
					sql_print_error(
						"Index %s of %s has %lu columns"
					        " unique inside InnoDB, but "
						"MySQL is asking statistics for"
					        " %lu columns. Have you mixed "
						"up .frm files from different "
					       	"installations? "
						"See " REFMAN
						"innodb-troubleshooting.html\n",
						index->name,
						ib_table->name,
						(unsigned long)
						index->n_uniq, j + 1);
					break;
				}

				rec_per_key = innodb_rec_per_key(
					index, j, stats.records);

				/* Since MySQL seems to favor table scans
				too much over index searches, we pretend
				index selectivity is 2 times better than
				our estimate: */

				rec_per_key = rec_per_key / 2;

				if (rec_per_key == 0) {
					rec_per_key = 1;
				}

				table->key_info[i].rec_per_key[j] =
				  rec_per_key >= ~(ulong) 0 ? ~(ulong) 0 :
				  (ulong) rec_per_key;
			}
		}
	}

	if (srv_force_recovery >= SRV_FORCE_NO_IBUF_MERGE) {

		goto func_exit;
	}

	if (flag & HA_STATUS_ERRKEY) {
		const dict_index_t*	err_index;

		ut_a(prebuilt->trx);
		ut_a(prebuilt->trx->magic_n == TRX_MAGIC_N);

		err_index = trx_get_error_info(prebuilt->trx);

		if (err_index) {
			errkey = innobase_get_mysql_key_number_for_index(
					share, table, ib_table, err_index);
		} else {
			errkey = (unsigned int) (
				(prebuilt->trx->error_key_num
				 == ULINT_UNDEFINED)
					? -1
					: prebuilt->trx->error_key_num);
		}
	}

	if ((flag & HA_STATUS_AUTO) && table->found_next_number_field) {
		stats.auto_increment_value = innobase_peek_autoinc();
	}

func_exit:
	prebuilt->trx->op_info = (char*)"";

	DBUG_RETURN(0);
}

/*********************************************************************//**
Returns statistics information of the table to the MySQL interpreter,
in various fields of the handle object.
@return HA_ERR_* error code or 0 */
UNIV_INTERN
int
ha_innobase::info(
/*==============*/
	uint	flag)	/*!< in: what information MySQL requests */
{
	return(info_low(flag, DICT_STATS_FETCH));
}

/**********************************************************************//**
Updates index cardinalities of the table, based on random dives into
each index tree. This does NOT calculate exact statistics on the table.
@return	HA_ADMIN_* error code or HA_ADMIN_OK */
UNIV_INTERN
int
ha_innobase::analyze(
/*=================*/
	THD*		thd,		/*!< in: connection thread handle */
	HA_CHECK_OPT*	check_opt)	/*!< in: currently ignored */
{
	dict_stats_upd_option_t	upd_option;
	int			ret;

	if (THDVAR(thd, analyze_is_persistent)) {
		upd_option = DICT_STATS_RECALC_PERSISTENT;
	} else {
		upd_option = DICT_STATS_RECALC_TRANSIENT;
	}

	/* Simply call ::info_low() with all the flags
	and request recalculation of the statistics */
	ret = info_low(HA_STATUS_TIME | HA_STATUS_CONST | HA_STATUS_VARIABLE,
		       upd_option);

	if (ret != 0) {
		return(HA_ADMIN_FAILED);
	}

	return(HA_ADMIN_OK);
}

/**********************************************************************//**
This is mapped to "ALTER TABLE tablename ENGINE=InnoDB", which rebuilds
the table in MySQL. */
UNIV_INTERN
int
ha_innobase::optimize(
/*==================*/
	THD*		thd,		/*!< in: connection thread handle */
	HA_CHECK_OPT*	check_opt)	/*!< in: currently ignored */
{
	/*FTS-FIXME: Since MySQL doesn't support engine-specific commands,
	we have to hijack some existing command in order to be able to test
	the new admin commands added in InnoDB's FTS support. For now, we
	use MySQL's OPTIMIZE command, normally mapped to ALTER TABLE in
	InnoDB (so it recreates the table anew), and map it to OPTIMIZE.

	This works OK otherwise, but MySQL locks the entire table during
	calls to OPTIMIZE, which is undesirable. */

	if (innodb_optimize_fulltext_only) {
		if (prebuilt->table->fts && prebuilt->table->fts->cache) {
			fts_sync_table(prebuilt->table);
			fts_optimize_table(prebuilt->table);
		}
		return(HA_ADMIN_OK);
	} else {

		return(HA_ADMIN_TRY_ALTER);
	}
}

/*******************************************************************//**
Tries to check that an InnoDB table is not corrupted. If corruption is
noticed, prints to stderr information about it. In case of corruption
may also assert a failure and crash the server.
@return	HA_ADMIN_CORRUPT or HA_ADMIN_OK */
UNIV_INTERN
int
ha_innobase::check(
/*===============*/
	THD*		thd,		/*!< in: user thread handle */
	HA_CHECK_OPT*	check_opt)	/*!< in: check options, currently
					ignored */
{
	dict_index_t*	index;
	ulint		n_rows;
	ulint		n_rows_in_table	= ULINT_UNDEFINED;
	ibool		is_ok		= TRUE;
	ulint		old_isolation_level;
	ibool		table_corrupted;

	DBUG_ENTER("ha_innobase::check");
	DBUG_ASSERT(thd == ha_thd());
	ut_a(prebuilt->trx);
	ut_a(prebuilt->trx->magic_n == TRX_MAGIC_N);
	ut_a(prebuilt->trx == thd_to_trx(thd));

	if (prebuilt->mysql_template == NULL) {
		/* Build the template; we will use a dummy template
		in index scans done in checking */

		build_template(true);
	}

	if (prebuilt->table->ibd_file_missing) {
		sql_print_error("InnoDB: Error:\n"
			"InnoDB: MySQL is trying to use a table handle"
			" but the .ibd file for\n"
			"InnoDB: table %s does not exist.\n"
			"InnoDB: Have you deleted the .ibd file"
			" from the database directory under\n"
			"InnoDB: the MySQL datadir, or have you"
			" used DISCARD TABLESPACE?\n"
			"InnoDB: Please refer to\n"
			"InnoDB: " REFMAN "innodb-troubleshooting.html\n"
			"InnoDB: how you can resolve the problem.\n",
			prebuilt->table->name);
		DBUG_RETURN(HA_ADMIN_CORRUPT);
	}

	prebuilt->trx->op_info = "checking table";

	old_isolation_level = prebuilt->trx->isolation_level;

	/* We must run the index record counts at an isolation level
	>= READ COMMITTED, because a dirty read can see a wrong number
	of records in some index; to play safe, we use always
	REPEATABLE READ here */

	prebuilt->trx->isolation_level = TRX_ISO_REPEATABLE_READ;

	/* Check whether the table is already marked as corrupted
	before running the check table */
	table_corrupted = prebuilt->table->corrupted;

	/* Reset table->corrupted bit so that check table can proceed to
	do additional check */
	prebuilt->table->corrupted = FALSE;

	/* Enlarge the fatal lock wait timeout during CHECK TABLE. */
	os_increment_counter_by_amount(
		server_mutex,
		srv_fatal_semaphore_wait_threshold, 7200/*2 hours*/);

	for (index = dict_table_get_first_index(prebuilt->table);
	     index != NULL;
	     index = dict_table_get_next_index(index)) {
		char	index_name[MAX_FULL_NAME_LEN + 1];
#if 0
		fputs("Validating index ", stderr);
		ut_print_name(stderr, trx, FALSE, index->name);
		putc('\n', stderr);
#endif

		/* If this is an index being created, break */
		if (*index->name == TEMP_INDEX_PREFIX) {
			break;
		}  else if (!btr_validate_index(index, prebuilt->trx)) {
			is_ok = FALSE;

			innobase_format_name(
				index_name, sizeof index_name,
				prebuilt->index->name, TRUE);

			push_warning_printf(thd, Sql_condition::WARN_LEVEL_WARN,
					    ER_NOT_KEYFILE,
					    "InnoDB: The B-tree of"
					    " index %s is corrupted.",
					    index_name);
			continue;
		}

		/* Instead of invoking change_active_index(), set up
		a dummy template for non-locking reads, disabling
		access to the clustered index. */
		prebuilt->index = index;

		prebuilt->index_usable = row_merge_is_index_usable(
			prebuilt->trx, prebuilt->index);

		if (UNIV_UNLIKELY(!prebuilt->index_usable)) {
			innobase_format_name(
				index_name, sizeof index_name,
				prebuilt->index->name, TRUE);

			if (dict_index_is_corrupted(prebuilt->index)) {
				push_warning_printf(
					user_thd,
					Sql_condition::WARN_LEVEL_WARN,
					HA_ERR_INDEX_CORRUPT,
					"InnoDB: Index %s is marked as"
					" corrupted",
					index_name);
				is_ok = FALSE;
			} else {
				push_warning_printf(
					thd,
					Sql_condition::WARN_LEVEL_WARN,
					HA_ERR_TABLE_DEF_CHANGED,
					"InnoDB: Insufficient history for"
					" index %s",
					index_name);
			}
			continue;
		}

		prebuilt->sql_stat_start = TRUE;
		prebuilt->template_type = ROW_MYSQL_DUMMY_TEMPLATE;
		prebuilt->n_template = 0;
		prebuilt->need_to_access_clustered = FALSE;

		dtuple_set_n_fields(prebuilt->search_tuple, 0);

		prebuilt->select_lock_type = LOCK_NONE;

		if (!row_check_index_for_mysql(prebuilt, index, &n_rows)) {
			innobase_format_name(
				index_name, sizeof index_name,
				index->name, TRUE);

			push_warning_printf(thd, Sql_condition::WARN_LEVEL_WARN,
					    ER_NOT_KEYFILE,
					    "InnoDB: The B-tree of"
					    " index %s is corrupted.",
					    index_name);
			is_ok = FALSE;
			row_mysql_lock_data_dictionary(prebuilt->trx);
			dict_set_corrupted(index);
			row_mysql_unlock_data_dictionary(prebuilt->trx);
		}

		if (thd_killed(user_thd)) {
			break;
		}

#if 0
		fprintf(stderr, "%lu entries in index %s\n", n_rows,
			index->name);
#endif

		if (index == dict_table_get_first_index(prebuilt->table)) {
			n_rows_in_table = n_rows;
		} else if (!(index->type & DICT_FTS)
			   && (n_rows != n_rows_in_table)) {
			push_warning_printf(thd, Sql_condition::WARN_LEVEL_WARN,
					    ER_NOT_KEYFILE,
					    "InnoDB: Index '%-.200s'"
					    " contains %lu entries,"
					    " should be %lu.",
					    index->name,
					    (ulong) n_rows,
					    (ulong) n_rows_in_table);
			is_ok = FALSE;
		}
	}

	if (table_corrupted) {
		/* If some previous operation has marked the table as
		corrupted in memory, and has not propagated such to
		clustered index, we will do so here */
		index = dict_table_get_first_index(prebuilt->table);

		if (!dict_index_is_corrupted(index)) {
			mutex_enter(&dict_sys->mutex);
			dict_set_corrupted(index);
			mutex_exit(&dict_sys->mutex);
		}
		prebuilt->table->corrupted = TRUE;
	}

	/* Restore the original isolation level */
	prebuilt->trx->isolation_level = old_isolation_level;

	/* We validate also the whole adaptive hash index for all tables
	at every CHECK TABLE */

	if (!btr_search_validate()) {
		push_warning(thd, Sql_condition::WARN_LEVEL_WARN,
			     ER_NOT_KEYFILE,
			     "InnoDB: The adaptive hash index is corrupted.");
		is_ok = FALSE;
	}

	/* Restore the fatal lock wait timeout after CHECK TABLE. */
	os_decrement_counter_by_amount(
		server_mutex,
		srv_fatal_semaphore_wait_threshold, 7200/*2 hours*/);

	prebuilt->trx->op_info = "";
	if (thd_killed(user_thd)) {
		my_error(ER_QUERY_INTERRUPTED, MYF(0));
	}

	DBUG_RETURN(is_ok ? HA_ADMIN_OK : HA_ADMIN_CORRUPT);
}

/*************************************************************//**
Adds information about free space in the InnoDB tablespace to a table comment
which is printed out when a user calls SHOW TABLE STATUS. Adds also info on
foreign keys.
@return	table comment + InnoDB free space + info on foreign keys */
UNIV_INTERN
char*
ha_innobase::update_table_comment(
/*==============================*/
	const char*	comment)/*!< in: table comment defined by user */
{
	uint	length = (uint) strlen(comment);
	char*	str;
	long	flen;

	/* We do not know if MySQL can call this function before calling
	external_lock(). To be safe, update the thd of the current table
	handle. */

	if (length > 64000 - 3) {
		return((char*) comment); /* string too long */
	}

	update_thd(ha_thd());

	prebuilt->trx->op_info = (char*)"returning table comment";

	/* In case MySQL calls this in the middle of a SELECT query, release
	possible adaptive hash latch to avoid deadlocks of threads */

	trx_search_latch_release_if_reserved(prebuilt->trx);
	str = NULL;

	/* output the data to a temporary file */

	mutex_enter(&srv_dict_tmpfile_mutex);
	rewind(srv_dict_tmpfile);

	fprintf(srv_dict_tmpfile, "InnoDB free: %llu kB",
		fsp_get_available_space_in_free_extents(
			prebuilt->table->space));

	dict_print_info_on_foreign_keys(FALSE, srv_dict_tmpfile,
				prebuilt->trx, prebuilt->table);
	flen = ftell(srv_dict_tmpfile);
	if (flen < 0) {
		flen = 0;
	} else if (length + flen + 3 > 64000) {
		flen = 64000 - 3 - length;
	}

	/* allocate buffer for the full string, and
	read the contents of the temporary file */

	str = (char*) my_malloc(length + flen + 3, MYF(0));

	if (str) {
		char* pos	= str + length;
		if (length) {
			memcpy(str, comment, length);
			*pos++ = ';';
			*pos++ = ' ';
		}
		rewind(srv_dict_tmpfile);
		flen = (uint) fread(pos, 1, flen, srv_dict_tmpfile);
		pos[flen] = 0;
	}

	mutex_exit(&srv_dict_tmpfile_mutex);

	prebuilt->trx->op_info = (char*)"";

	return(str ? str : (char*) comment);
}

/*******************************************************************//**
Gets the foreign key create info for a table stored in InnoDB.
@return own: character string in the form which can be inserted to the
CREATE TABLE statement, MUST be freed with
ha_innobase::free_foreign_key_create_info */
UNIV_INTERN
char*
ha_innobase::get_foreign_key_create_info(void)
/*==========================================*/
{
	char*	str	= 0;
	long	flen;

	ut_a(prebuilt != NULL);

	/* We do not know if MySQL can call this function before calling
	external_lock(). To be safe, update the thd of the current table
	handle. */

	update_thd(ha_thd());

	prebuilt->trx->op_info = (char*)"getting info on foreign keys";

	/* In case MySQL calls this in the middle of a SELECT query,
	release possible adaptive hash latch to avoid
	deadlocks of threads */

	trx_search_latch_release_if_reserved(prebuilt->trx);

	mutex_enter(&srv_dict_tmpfile_mutex);
	rewind(srv_dict_tmpfile);

	/* output the data to a temporary file */
	dict_print_info_on_foreign_keys(TRUE, srv_dict_tmpfile,
				prebuilt->trx, prebuilt->table);
	prebuilt->trx->op_info = (char*)"";

	flen = ftell(srv_dict_tmpfile);
	if (flen < 0) {
		flen = 0;
	}

	/* allocate buffer for the string, and
	read the contents of the temporary file */

	str = (char*) my_malloc(flen + 1, MYF(0));

	if (str) {
		rewind(srv_dict_tmpfile);
		flen = (uint) fread(str, 1, flen, srv_dict_tmpfile);
		str[flen] = 0;
	}

	mutex_exit(&srv_dict_tmpfile_mutex);

	return(str);
}


/***********************************************************************//**
Maps a InnoDB foreign key constraint to a equivalent MySQL foreign key info.
@return pointer to foreign key info */
static
FOREIGN_KEY_INFO*
get_foreign_key_info(
/*=================*/
	THD*			thd,		/*!< in: user thread handle */
	dict_foreign_t*		foreign)	/*!< in: foreign key constraint */
{
	FOREIGN_KEY_INFO	f_key_info;
	FOREIGN_KEY_INFO*	pf_key_info;
	uint			i = 0;
	ulint			len;
	char			tmp_buff[NAME_LEN+1];
	char			name_buff[NAME_LEN+1];
	const char*		ptr;
	LEX_STRING*		referenced_key_name;
	LEX_STRING*		name = NULL;

	ptr = dict_remove_db_name(foreign->id);
	f_key_info.foreign_id = thd_make_lex_string(thd, 0, ptr,
						    (uint) strlen(ptr), 1);

	/* Name format: database name, '/', table name, '\0' */

	/* Referenced (parent) database name */
	len = dict_get_db_name_len(foreign->referenced_table_name);
	ut_a(len < sizeof(tmp_buff));
	ut_memcpy(tmp_buff, foreign->referenced_table_name, len);
	tmp_buff[len] = 0;

	len = filename_to_tablename(tmp_buff, name_buff, sizeof(name_buff));
	f_key_info.referenced_db = thd_make_lex_string(thd, 0, name_buff, len, 1);

	/* Referenced (parent) table name */
	ptr = dict_remove_db_name(foreign->referenced_table_name);
	len = filename_to_tablename(ptr, name_buff, sizeof(name_buff));
	f_key_info.referenced_table = thd_make_lex_string(thd, 0, name_buff, len, 1);

	/* Dependent (child) database name */
	len = dict_get_db_name_len(foreign->foreign_table_name);
	ut_a(len < sizeof(tmp_buff));
	ut_memcpy(tmp_buff, foreign->foreign_table_name, len);
	tmp_buff[len] = 0;

	len = filename_to_tablename(tmp_buff, name_buff, sizeof(name_buff));
	f_key_info.foreign_db = thd_make_lex_string(thd, 0, name_buff, len, 1);

	/* Dependent (child) table name */
	ptr = dict_remove_db_name(foreign->foreign_table_name);
	len = filename_to_tablename(ptr, name_buff, sizeof(name_buff));
	f_key_info.foreign_table = thd_make_lex_string(thd, 0, name_buff, len, 1);

	do {
		ptr = foreign->foreign_col_names[i];
		name = thd_make_lex_string(thd, name, ptr,
					   (uint) strlen(ptr), 1);
		f_key_info.foreign_fields.push_back(name);
		ptr = foreign->referenced_col_names[i];
		name = thd_make_lex_string(thd, name, ptr,
					   (uint) strlen(ptr), 1);
		f_key_info.referenced_fields.push_back(name);
	} while (++i < foreign->n_fields);

	if (foreign->type & DICT_FOREIGN_ON_DELETE_CASCADE) {
		len = 7;
		ptr = "CASCADE";
	} else if (foreign->type & DICT_FOREIGN_ON_DELETE_SET_NULL) {
		len = 8;
		ptr = "SET NULL";
	} else if (foreign->type & DICT_FOREIGN_ON_DELETE_NO_ACTION) {
		len = 9;
		ptr = "NO ACTION";
	} else {
		len = 8;
		ptr = "RESTRICT";
	}

	f_key_info.delete_method = thd_make_lex_string(thd,
						       f_key_info.delete_method,
						       ptr, len, 1);

	if (foreign->type & DICT_FOREIGN_ON_UPDATE_CASCADE) {
		len = 7;
		ptr = "CASCADE";
	} else if (foreign->type & DICT_FOREIGN_ON_UPDATE_SET_NULL) {
		len = 8;
		ptr = "SET NULL";
	} else if (foreign->type & DICT_FOREIGN_ON_UPDATE_NO_ACTION) {
		len = 9;
		ptr = "NO ACTION";
	} else {
		len = 8;
		ptr = "RESTRICT";
	}

	f_key_info.update_method = thd_make_lex_string(thd,
						       f_key_info.update_method,
						       ptr, len, 1);

	if (foreign->referenced_index && foreign->referenced_index->name) {
		referenced_key_name = thd_make_lex_string(thd,
					f_key_info.referenced_key_name,
					foreign->referenced_index->name,
					 (uint) strlen(foreign->referenced_index->name),
					1);
	} else {
		referenced_key_name = NULL;
	}

	f_key_info.referenced_key_name = referenced_key_name;

	pf_key_info = (FOREIGN_KEY_INFO*) thd_memdup(thd, &f_key_info,
						      sizeof(FOREIGN_KEY_INFO));

	return(pf_key_info);
}

/*******************************************************************//**
Gets the list of foreign keys in this table.
@return always 0, that is, always succeeds */
UNIV_INTERN
int
ha_innobase::get_foreign_key_list(
/*==============================*/
	THD*			thd,		/*!< in: user thread handle */
	List<FOREIGN_KEY_INFO>*	f_key_list)	/*!< out: foreign key list */
{
	FOREIGN_KEY_INFO*	pf_key_info;
	dict_foreign_t*		foreign;

	ut_a(prebuilt != NULL);
	update_thd(ha_thd());

	prebuilt->trx->op_info = "getting list of foreign keys";

	trx_search_latch_release_if_reserved(prebuilt->trx);

	mutex_enter(&(dict_sys->mutex));

	for (foreign = UT_LIST_GET_FIRST(prebuilt->table->foreign_list);
	     foreign != NULL;
	     foreign = UT_LIST_GET_NEXT(foreign_list, foreign)) {
		pf_key_info = get_foreign_key_info(thd, foreign);
		if (pf_key_info) {
			f_key_list->push_back(pf_key_info);
		}
	}

	mutex_exit(&(dict_sys->mutex));

	prebuilt->trx->op_info = "";

	return(0);
}

/*******************************************************************//**
Gets the set of foreign keys where this table is the referenced table.
@return always 0, that is, always succeeds */
UNIV_INTERN
int
ha_innobase::get_parent_foreign_key_list(
/*=====================================*/
	THD*			thd,		/*!< in: user thread handle */
	List<FOREIGN_KEY_INFO>*	f_key_list)	/*!< out: foreign key list */
{
	FOREIGN_KEY_INFO*	pf_key_info;
	dict_foreign_t*		foreign;

	ut_a(prebuilt != NULL);
	update_thd(ha_thd());

	prebuilt->trx->op_info = "getting list of referencing foreign keys";

	trx_search_latch_release_if_reserved(prebuilt->trx);

	mutex_enter(&(dict_sys->mutex));

	for (foreign = UT_LIST_GET_FIRST(prebuilt->table->referenced_list);
	     foreign != NULL;
	     foreign = UT_LIST_GET_NEXT(referenced_list, foreign)) {
		pf_key_info = get_foreign_key_info(thd, foreign);
		if (pf_key_info) {
			f_key_list->push_back(pf_key_info);
		}
	}

	mutex_exit(&(dict_sys->mutex));

	prebuilt->trx->op_info = "";

	return(0);
}

/*****************************************************************//**
Checks if ALTER TABLE may change the storage engine of the table.
Changing storage engines is not allowed for tables for which there
are foreign key constraints (parent or child tables).
@return	TRUE if can switch engines */
UNIV_INTERN
bool
ha_innobase::can_switch_engines(void)
/*=================================*/
{
	bool	can_switch;

	DBUG_ENTER("ha_innobase::can_switch_engines");

	ut_a(prebuilt->trx == thd_to_trx(ha_thd()));

	prebuilt->trx->op_info =
			"determining if there are foreign key constraints";
	row_mysql_lock_data_dictionary(prebuilt->trx);

	can_switch = !UT_LIST_GET_FIRST(prebuilt->table->referenced_list)
			&& !UT_LIST_GET_FIRST(prebuilt->table->foreign_list);

	row_mysql_unlock_data_dictionary(prebuilt->trx);
	prebuilt->trx->op_info = "";

	DBUG_RETURN(can_switch);
}

/*******************************************************************//**
Checks if a table is referenced by a foreign key. The MySQL manual states that
a REPLACE is either equivalent to an INSERT, or DELETE(s) + INSERT. Only a
delete is then allowed internally to resolve a duplicate key conflict in
REPLACE, not an update.
@return	> 0 if referenced by a FOREIGN KEY */
UNIV_INTERN
uint
ha_innobase::referenced_by_foreign_key(void)
/*========================================*/
{
	if (dict_table_is_referenced_by_foreign_key(prebuilt->table)) {

		return(1);
	}

	return(0);
}

/*******************************************************************//**
Frees the foreign key create info for a table stored in InnoDB, if it is
non-NULL. */
UNIV_INTERN
void
ha_innobase::free_foreign_key_create_info(
/*======================================*/
	char*	str)	/*!< in, own: create info string to free */
{
	if (str) {
		my_free(str);
	}
}

/*******************************************************************//**
Tells something additional to the handler about how to do things.
@return	0 or error number */
UNIV_INTERN
int
ha_innobase::extra(
/*===============*/
	enum ha_extra_function operation)
			   /*!< in: HA_EXTRA_FLUSH or some other flag */
{
	/* Warning: since it is not sure that MySQL calls external_lock
	before calling this function, the trx field in prebuilt can be
	obsolete! */

	switch (operation) {
		case HA_EXTRA_FLUSH:
			if (prebuilt->blob_heap) {
				row_mysql_prebuilt_free_blob_heap(prebuilt);
			}
			break;
		case HA_EXTRA_RESET_STATE:
			reset_template();
			thd_to_trx(ha_thd())->duplicates = 0;
			break;
		case HA_EXTRA_NO_KEYREAD:
			prebuilt->read_just_key = 0;
			break;
		case HA_EXTRA_KEYREAD:
			prebuilt->read_just_key = 1;
			break;
		case HA_EXTRA_KEYREAD_PRESERVE_FIELDS:
			prebuilt->keep_other_fields_on_keyread = 1;
			break;

			/* IMPORTANT: prebuilt->trx can be obsolete in
			this method, because it is not sure that MySQL
			calls external_lock before this method with the
			parameters below.  We must not invoke update_thd()
			either, because the calling threads may change.
			CAREFUL HERE, OR MEMORY CORRUPTION MAY OCCUR! */
		case HA_EXTRA_INSERT_WITH_UPDATE:
			thd_to_trx(ha_thd())->duplicates |= TRX_DUP_IGNORE;
			break;
		case HA_EXTRA_NO_IGNORE_DUP_KEY:
			thd_to_trx(ha_thd())->duplicates &= ~TRX_DUP_IGNORE;
			break;
		case HA_EXTRA_WRITE_CAN_REPLACE:
			thd_to_trx(ha_thd())->duplicates |= TRX_DUP_REPLACE;
			break;
		case HA_EXTRA_WRITE_CANNOT_REPLACE:
			thd_to_trx(ha_thd())->duplicates &= ~TRX_DUP_REPLACE;
			break;
		default:/* Do nothing */
			;
	}

	return(0);
}

/******************************************************************//**
*/
UNIV_INTERN
int
ha_innobase::reset()
/*================*/
{
	if (prebuilt->blob_heap) {
		row_mysql_prebuilt_free_blob_heap(prebuilt);
	}

	reset_template();
	ds_mrr.dsmrr_close();

	/* TODO: This should really be reset in reset_template() but for now
	it's safer to do it explicitly here. */

	/* This is a statement level counter. */
	prebuilt->autoinc_last_value = 0;

	return(0);
}

/******************************************************************//**
MySQL calls this function at the start of each SQL statement inside LOCK
TABLES. Inside LOCK TABLES the ::external_lock method does not work to
mark SQL statement borders. Note also a special case: if a temporary table
is created inside LOCK TABLES, MySQL has not called external_lock() at all
on that table.
MySQL-5.0 also calls this before each statement in an execution of a stored
procedure. To make the execution more deterministic for binlogging, MySQL-5.0
locks all tables involved in a stored procedure with full explicit table
locks (thd_in_lock_tables(thd) holds in store_lock()) before executing the
procedure.
@return	0 or error code */
UNIV_INTERN
int
ha_innobase::start_stmt(
/*====================*/
	THD*		thd,	/*!< in: handle to the user thread */
	thr_lock_type	lock_type)
{
	trx_t*		trx;

	update_thd(thd);

	trx = prebuilt->trx;

	/* Here we release the search latch and the InnoDB thread FIFO ticket
	if they were reserved. They should have been released already at the
	end of the previous statement, but because inside LOCK TABLES the
	lock count method does not work to mark the end of a SELECT statement,
	that may not be the case. We MUST release the search latch before an
	INSERT, for example. */

	trx_search_latch_release_if_reserved(trx);

	innobase_srv_conc_force_exit_innodb(trx);

	/* Reset the AUTOINC statement level counter for multi-row INSERTs. */
	trx->n_autoinc_rows = 0;

	prebuilt->sql_stat_start = TRUE;
	prebuilt->hint_need_to_fetch_extra_cols = 0;
	reset_template();

	if (!prebuilt->mysql_has_locked) {
		/* This handle is for a temporary table created inside
		this same LOCK TABLES; since MySQL does NOT call external_lock
		in this case, we must use x-row locks inside InnoDB to be
		prepared for an update of a row */

		prebuilt->select_lock_type = LOCK_X;

	} else if (trx->isolation_level != TRX_ISO_SERIALIZABLE
		   && thd_sql_command(thd) == SQLCOM_SELECT
		   && lock_type == TL_READ) {

		/* For other than temporary tables, we obtain
		no lock for consistent read (plain SELECT). */

		prebuilt->select_lock_type = LOCK_NONE;
	} else {
		/* Not a consistent read: restore the
		select_lock_type value. The value of
		stored_select_lock_type was decided in:
		1) ::store_lock(),
		2) ::external_lock(),
		3) ::init_table_handle_for_HANDLER(), and
		4) ::transactional_table_lock(). */

		ut_a(prebuilt->stored_select_lock_type != LOCK_NONE_UNSET);
		prebuilt->select_lock_type = prebuilt->stored_select_lock_type;
	}

	*trx->detailed_error = 0;

	innobase_register_trx(ht, thd, trx);

	if (!trx_is_started(trx)) {
		++trx->will_lock;
	}

	if (prebuilt->result) {
		ut_print_timestamp(stderr);
		fprintf(stderr, " InnoDB: Warning: FTS result set not NULL\n");

		fts_query_free_result(prebuilt->result);
		prebuilt->result = NULL;
	}

	return(0);
}

/******************************************************************//**
Maps a MySQL trx isolation level code to the InnoDB isolation level code
@return	InnoDB isolation level */
static inline
ulint
innobase_map_isolation_level(
/*=========================*/
	enum_tx_isolation	iso)	/*!< in: MySQL isolation level code */
{
	switch (iso) {
	case ISO_REPEATABLE_READ:	return(TRX_ISO_REPEATABLE_READ);
	case ISO_READ_COMMITTED:	return(TRX_ISO_READ_COMMITTED);
	case ISO_SERIALIZABLE:		return(TRX_ISO_SERIALIZABLE);
	case ISO_READ_UNCOMMITTED:	return(TRX_ISO_READ_UNCOMMITTED);
	}

	ut_error;

	return(0);
}

/******************************************************************//**
As MySQL will execute an external lock for every new table it uses when it
starts to process an SQL statement (an exception is when MySQL calls
start_stmt for the handle) we can use this function to store the pointer to
the THD in the handle. We will also use this function to communicate
to InnoDB that a new SQL statement has started and that we must store a
savepoint to our transaction handle, so that we are able to roll back
the SQL statement in case of an error.
@return	0 */
UNIV_INTERN
int
ha_innobase::external_lock(
/*=======================*/
	THD*	thd,		/*!< in: handle to the user thread */
	int	lock_type)	/*!< in: lock type */
{
	trx_t*		trx;

	DBUG_ENTER("ha_innobase::external_lock");
	DBUG_PRINT("enter",("lock_type: %d", lock_type));

	update_thd(thd);

	/* Statement based binlogging does not work in isolation level
	READ UNCOMMITTED and READ COMMITTED since the necessary
	locks cannot be taken. In this case, we print an
	informative error message and return with an error.
	Note: decide_logging_format would give the same error message,
	except it cannot give the extra details. */

	if (lock_type == F_WRLCK
	    && !(table_flags() & HA_BINLOG_STMT_CAPABLE)
	    && thd_binlog_format(thd) == BINLOG_FORMAT_STMT
	    && thd_binlog_filter_ok(thd)
	    && thd_sqlcom_can_generate_row_events(thd))
	{
		int skip = 0;
		/* used by test case */
		DBUG_EXECUTE_IF("no_innodb_binlog_errors", skip = 1;);
		if (!skip) {
			my_error(ER_BINLOG_STMT_MODE_AND_ROW_ENGINE, MYF(0),
			         " InnoDB is limited to row-logging when "
			         "transaction isolation level is "
			         "READ COMMITTED or READ UNCOMMITTED.");
			DBUG_RETURN(HA_ERR_LOGGING_IMPOSSIBLE);
		}
	}

	trx = prebuilt->trx;

	prebuilt->sql_stat_start = TRUE;
	prebuilt->hint_need_to_fetch_extra_cols = 0;

	reset_template();

	if (lock_type == F_WRLCK) {

		/* If this is a SELECT, then it is in UPDATE TABLE ...
		or SELECT ... FOR UPDATE */
		prebuilt->select_lock_type = LOCK_X;
		prebuilt->stored_select_lock_type = LOCK_X;
	}

	if (lock_type != F_UNLCK) {
		/* MySQL is setting a new table lock */

		*trx->detailed_error = 0;

		innobase_register_trx(ht, thd, trx);

		if (trx->isolation_level == TRX_ISO_SERIALIZABLE
		    && prebuilt->select_lock_type == LOCK_NONE
		    && thd_test_options(
			    thd, OPTION_NOT_AUTOCOMMIT | OPTION_BEGIN)) {

			/* To get serializable execution, we let InnoDB
			conceptually add 'LOCK IN SHARE MODE' to all SELECTs
			which otherwise would have been consistent reads. An
			exception is consistent reads in the AUTOCOMMIT=1 mode:
			we know that they are read-only transactions, and they
			can be serialized also if performed as consistent
			reads. */

			prebuilt->select_lock_type = LOCK_S;
			prebuilt->stored_select_lock_type = LOCK_S;
		}

		/* Starting from 4.1.9, no InnoDB table lock is taken in LOCK
		TABLES if AUTOCOMMIT=1. It does not make much sense to acquire
		an InnoDB table lock if it is released immediately at the end
		of LOCK TABLES, and InnoDB's table locks in that case cause
		VERY easily deadlocks.

		We do not set InnoDB table locks if user has not explicitly
		requested a table lock. Note that thd_in_lock_tables(thd)
		can hold in some cases, e.g., at the start of a stored
		procedure call (SQLCOM_CALL). */

		if (prebuilt->select_lock_type != LOCK_NONE) {

			if (thd_sql_command(thd) == SQLCOM_LOCK_TABLES
			    && THDVAR(thd, table_locks)
			    && thd_test_options(thd, OPTION_NOT_AUTOCOMMIT)
			    && thd_in_lock_tables(thd)) {

				ulint	error = row_lock_table_for_mysql(
					prebuilt, NULL, 0);

				if (error != DB_SUCCESS) {
					error = convert_error_code_to_mysql(
						(int) error, 0, thd);
					DBUG_RETURN((int) error);
				}
			}

			trx->mysql_n_tables_locked++;
		}

		trx->n_mysql_tables_in_use++;
		prebuilt->mysql_has_locked = TRUE;

		if (!trx_is_started(trx)
		    && (prebuilt->select_lock_type != LOCK_NONE
			|| prebuilt->stored_select_lock_type != LOCK_NONE)) {

			++trx->will_lock;
		}

		DBUG_RETURN(0);
	}

	/* MySQL is releasing a table lock */

	trx->n_mysql_tables_in_use--;
	prebuilt->mysql_has_locked = FALSE;

	/* Release a possible FIFO ticket and search latch. Since we
	may reserve the trx_sys->mutex, we have to release the search
	system latch first to obey the latching order. */

	trx_search_latch_release_if_reserved(trx);

	innobase_srv_conc_force_exit_innodb(trx);

	/* If the MySQL lock count drops to zero we know that the current SQL
	statement has ended */

	if (trx->n_mysql_tables_in_use == 0) {

		trx->mysql_n_tables_locked = 0;
		prebuilt->used_in_HANDLER = FALSE;

		if (!thd_test_options(
				thd, OPTION_NOT_AUTOCOMMIT | OPTION_BEGIN)) {

			if (trx_is_started(trx)) {
				innobase_commit(ht, thd, TRUE);
			}

		} else if (trx->isolation_level <= TRX_ISO_READ_COMMITTED
			   && trx->global_read_view) {

			/* At low transaction isolation levels we let
			each consistent read set its own snapshot */

			read_view_close_for_mysql(trx);
		}
	}

	if (!trx_is_started(trx)
	    && (prebuilt->select_lock_type != LOCK_NONE
		|| prebuilt->stored_select_lock_type != LOCK_NONE)) {

		++trx->will_lock;
	}

	DBUG_RETURN(0);
}

/******************************************************************//**
With this function MySQL request a transactional lock to a table when
user issued query LOCK TABLES..WHERE ENGINE = InnoDB.
@return	error code */
UNIV_INTERN
int
ha_innobase::transactional_table_lock(
/*==================================*/
	THD*	thd,		/*!< in: handle to the user thread */
	int	lock_type)	/*!< in: lock type */
{
	trx_t*		trx;

	DBUG_ENTER("ha_innobase::transactional_table_lock");
	DBUG_PRINT("enter",("lock_type: %d", lock_type));

	/* We do not know if MySQL can call this function before calling
	external_lock(). To be safe, update the thd of the current table
	handle. */

	update_thd(thd);

	if (prebuilt->table->ibd_file_missing && !thd_tablespace_op(thd)) {
		ut_print_timestamp(stderr);
		fprintf(stderr,
			"  InnoDB: MySQL is trying to use a table handle"
			" but the .ibd file for\n"
			"InnoDB: table %s does not exist.\n"
			"InnoDB: Have you deleted the .ibd file"
			" from the database directory under\n"
			"InnoDB: the MySQL datadir?"
			"InnoDB: See " REFMAN
			"innodb-troubleshooting.html\n"
			"InnoDB: how you can resolve the problem.\n",
			prebuilt->table->name);
		DBUG_RETURN(HA_ERR_CRASHED);
	}

	trx = prebuilt->trx;

	prebuilt->sql_stat_start = TRUE;
	prebuilt->hint_need_to_fetch_extra_cols = 0;

	reset_template();

	if (lock_type == F_WRLCK) {
		prebuilt->select_lock_type = LOCK_X;
		prebuilt->stored_select_lock_type = LOCK_X;
	} else if (lock_type == F_RDLCK) {
		prebuilt->select_lock_type = LOCK_S;
		prebuilt->stored_select_lock_type = LOCK_S;
	} else {
		ut_print_timestamp(stderr);
		fprintf(stderr, "  InnoDB error:\n"
"MySQL is trying to set transactional table lock with corrupted lock type\n"
"to table %s, lock type %d does not exist.\n",
				prebuilt->table->name, lock_type);
		DBUG_RETURN(HA_ERR_CRASHED);
	}

	/* MySQL is setting a new transactional table lock */

	innobase_register_trx(ht, thd, trx);

	if (THDVAR(thd, table_locks) && thd_in_lock_tables(thd)) {
		ulint	error = DB_SUCCESS;

		error = row_lock_table_for_mysql(prebuilt, NULL, 0);

		if (error != DB_SUCCESS) {
			error = convert_error_code_to_mysql(
				(int) error, prebuilt->table->flags, thd);
			DBUG_RETURN((int) error);
		}

		if (thd_test_options(
			thd, OPTION_NOT_AUTOCOMMIT | OPTION_BEGIN)) {

			/* Store the current undo_no of the transaction
			so that we know where to roll back if we have
			to roll back the next SQL statement */

			trx_mark_sql_stat_end(trx);
		}
	}

	DBUG_RETURN(0);
}

/************************************************************************//**
Here we export InnoDB status variables to MySQL. */
static
void
innodb_export_status()
/*==================*/
{
	if (innodb_inited) {
		srv_export_innodb_status();
	}
}

/************************************************************************//**
Implements the SHOW ENGINE INNODB STATUS command. Sends the output of the
InnoDB Monitor to the client.
@return 0 on success */
static
int
innodb_show_status(
/*===============*/
	handlerton*	hton,	/*!< in: the innodb handlerton */
	THD*		thd,	/*!< in: the MySQL query thread of the caller */
	stat_print_fn*	stat_print)
{
	trx_t*			trx;
	static const char	truncated_msg[] = "... truncated...\n";
	const long		MAX_STATUS_SIZE = 1048576;
	ulint			trx_list_start = ULINT_UNDEFINED;
	ulint			trx_list_end = ULINT_UNDEFINED;

	DBUG_ENTER("innodb_show_status");
	DBUG_ASSERT(hton == innodb_hton_ptr);

	trx = check_trx_exists(thd);

	trx_search_latch_release_if_reserved(trx);

	innobase_srv_conc_force_exit_innodb(trx);

	/* We let the InnoDB Monitor to output at most MAX_STATUS_SIZE
	bytes of text. */

	char*	str;
	ssize_t	flen, usable_len;

	mutex_enter(&srv_monitor_file_mutex);
	rewind(srv_monitor_file);

	srv_printf_innodb_monitor(srv_monitor_file, FALSE,
				  &trx_list_start, &trx_list_end);

	os_file_set_eof(srv_monitor_file);

	if ((flen = ftell(srv_monitor_file)) < 0) {
		flen = 0;
	}

	if (flen > MAX_STATUS_SIZE) {
		usable_len = MAX_STATUS_SIZE;
		srv_truncated_status_writes++;
	} else {
		usable_len = flen;
	}

	/* allocate buffer for the string, and
	read the contents of the temporary file */

	if (!(str = (char*) my_malloc(usable_len + 1, MYF(0)))) {
		mutex_exit(&srv_monitor_file_mutex);
		DBUG_RETURN(1);
	}

	rewind(srv_monitor_file);

	if (flen < MAX_STATUS_SIZE) {
		/* Display the entire output. */
		flen = fread(str, 1, flen, srv_monitor_file);
	} else if (trx_list_end < (ulint) flen
		   && trx_list_start < trx_list_end
		   && trx_list_start + (flen - trx_list_end)
		   < MAX_STATUS_SIZE - sizeof truncated_msg - 1) {

		/* Omit the beginning of the list of active transactions. */
		ssize_t	len = fread(str, 1, trx_list_start, srv_monitor_file);

		memcpy(str + len, truncated_msg, sizeof truncated_msg - 1);
		len += sizeof truncated_msg - 1;
		usable_len = (MAX_STATUS_SIZE - 1) - len;
		fseek(srv_monitor_file, flen - usable_len, SEEK_SET);
		len += fread(str + len, 1, usable_len, srv_monitor_file);
		flen = len;
	} else {
		/* Omit the end of the output. */
		flen = fread(str, 1, MAX_STATUS_SIZE - 1, srv_monitor_file);
	}

	mutex_exit(&srv_monitor_file_mutex);

	stat_print(thd, innobase_hton_name, (uint) strlen(innobase_hton_name),
		   STRING_WITH_LEN(""), str, flen);

	my_free(str);

	DBUG_RETURN(0);
}

/************************************************************************//**
Implements the SHOW MUTEX STATUS command.
@return 0 on success. */
static
int
innodb_mutex_show_status(
/*=====================*/
	handlerton*	hton,		/*!< in: the innodb handlerton */
	THD*		thd,		/*!< in: the MySQL query thread of the
					caller */
	stat_print_fn*	stat_print)	/*!< in: function for printing
					statistics */
{
	char		buf1[IO_SIZE];
	char		buf2[IO_SIZE];
	mutex_t*	mutex;
	rw_lock_t*	lock;
	ulint		block_mutex_oswait_count = 0;
	ulint		block_lock_oswait_count = 0;
	mutex_t*	block_mutex = NULL;
	rw_lock_t*	block_lock = NULL;
#ifdef UNIV_DEBUG
	ulint		rw_lock_count= 0;
	ulint		rw_lock_count_spin_loop= 0;
	ulint		rw_lock_count_spin_rounds= 0;
	ulint		rw_lock_count_os_wait= 0;
	ulint		rw_lock_count_os_yield= 0;
	ulonglong	rw_lock_wait_time= 0;
#endif /* UNIV_DEBUG */
	uint		buf1len;
	uint		buf2len;
	uint		hton_name_len;

	hton_name_len = (uint) strlen(innobase_hton_name);

	DBUG_ENTER("innodb_mutex_show_status");
	DBUG_ASSERT(hton == innodb_hton_ptr);

	mutex_enter(&mutex_list_mutex);

	for (mutex = UT_LIST_GET_FIRST(mutex_list); mutex != NULL;
	     mutex = UT_LIST_GET_NEXT(list, mutex)) {
		if (mutex->count_os_wait == 0) {
			continue;
		}

		if (buf_pool_is_block_mutex(mutex)) {
			block_mutex = mutex;
			block_mutex_oswait_count += mutex->count_os_wait;
			continue;
		}
#ifdef UNIV_DEBUG
		if (mutex->mutex_type != 1) {
			if (mutex->count_using > 0) {
				buf1len= my_snprintf(buf1, sizeof(buf1),
					"%s:%s",
					mutex->cmutex_name,
					innobase_basename(mutex->cfile_name));
				buf2len= my_snprintf(buf2, sizeof(buf2),
					"count=%lu, spin_waits=%lu,"
					" spin_rounds=%lu, "
					"os_waits=%lu, os_yields=%lu,"
					" os_wait_times=%lu",
					mutex->count_using,
					mutex->count_spin_loop,
					mutex->count_spin_rounds,
					mutex->count_os_wait,
					mutex->count_os_yield,
					(ulong) (mutex->lspent_time/1000));

				if (stat_print(thd, innobase_hton_name,
						hton_name_len, buf1, buf1len,
						buf2, buf2len)) {
					mutex_exit(&mutex_list_mutex);
					DBUG_RETURN(1);
				}
			}
		} else {
			rw_lock_count += mutex->count_using;
			rw_lock_count_spin_loop += mutex->count_spin_loop;
			rw_lock_count_spin_rounds += mutex->count_spin_rounds;
			rw_lock_count_os_wait += mutex->count_os_wait;
			rw_lock_count_os_yield += mutex->count_os_yield;
			rw_lock_wait_time += mutex->lspent_time;
		}
#else /* UNIV_DEBUG */
		buf1len= (uint) my_snprintf(buf1, sizeof(buf1), "%s:%lu",
				     innobase_basename(mutex->cfile_name),
				     (ulong) mutex->cline);
		buf2len= (uint) my_snprintf(buf2, sizeof(buf2), "os_waits=%lu",
				     (ulong) mutex->count_os_wait);

		if (stat_print(thd, innobase_hton_name,
			       hton_name_len, buf1, buf1len,
			       buf2, buf2len)) {
			mutex_exit(&mutex_list_mutex);
			DBUG_RETURN(1);
		}
#endif /* UNIV_DEBUG */
	}

	if (block_mutex) {
		buf1len = (uint) my_snprintf(buf1, sizeof buf1,
					     "combined %s:%lu",
					     innobase_basename(
						block_mutex->cfile_name),
					     (ulong) block_mutex->cline);
		buf2len = (uint) my_snprintf(buf2, sizeof buf2,
					     "os_waits=%lu",
					     (ulong) block_mutex_oswait_count);

		if (stat_print(thd, innobase_hton_name,
			       hton_name_len, buf1, buf1len,
			       buf2, buf2len)) {
			mutex_exit(&mutex_list_mutex);
			DBUG_RETURN(1);
		}
	}

	mutex_exit(&mutex_list_mutex);

	mutex_enter(&rw_lock_list_mutex);

	for (lock = UT_LIST_GET_FIRST(rw_lock_list); lock != NULL;
	     lock = UT_LIST_GET_NEXT(list, lock)) {
		if (lock->count_os_wait == 0) {
			continue;
		}

		if (buf_pool_is_block_lock(lock)) {
			block_lock = lock;
			block_lock_oswait_count += lock->count_os_wait;
			continue;
		}

		buf1len = my_snprintf(buf1, sizeof buf1, "%s:%lu",
				     innobase_basename(lock->cfile_name),
				     (ulong) lock->cline);
		buf2len = my_snprintf(buf2, sizeof buf2, "os_waits=%lu",
				      (ulong) lock->count_os_wait);

		if (stat_print(thd, innobase_hton_name,
			       hton_name_len, buf1, buf1len,
			       buf2, buf2len)) {
			mutex_exit(&rw_lock_list_mutex);
			DBUG_RETURN(1);
		}
	}

	if (block_lock) {
		buf1len = (uint) my_snprintf(buf1, sizeof buf1,
					     "combined %s:%lu",
					     innobase_basename(
						block_lock->cfile_name),
					     (ulong) block_lock->cline);
		buf2len = (uint) my_snprintf(buf2, sizeof buf2,
					     "os_waits=%lu",
					     (ulong) block_lock_oswait_count);

		if (stat_print(thd, innobase_hton_name,
			       hton_name_len, buf1, buf1len,
			       buf2, buf2len)) {
			mutex_exit(&rw_lock_list_mutex);
			DBUG_RETURN(1);
		}
	}

	mutex_exit(&rw_lock_list_mutex);

#ifdef UNIV_DEBUG
	buf2len = my_snprintf(buf2, sizeof buf2,
			     "count=%lu, spin_waits=%lu, spin_rounds=%lu, "
			     "os_waits=%lu, os_yields=%lu, os_wait_times=%lu",
			      (ulong) rw_lock_count,
			      (ulong) rw_lock_count_spin_loop,
			      (ulong) rw_lock_count_spin_rounds,
			      (ulong) rw_lock_count_os_wait,
			      (ulong) rw_lock_count_os_yield,
			      (ulong) (rw_lock_wait_time / 1000));

	if (stat_print(thd, innobase_hton_name, hton_name_len,
			STRING_WITH_LEN("rw_lock_mutexes"), buf2, buf2len)) {
		DBUG_RETURN(1);
	}
#endif /* UNIV_DEBUG */

	/* Success */
	DBUG_RETURN(0);
}

/************************************************************************//**
Return 0 on success and non-zero on failure. Note: the bool return type
seems to be abused here, should be an int. */
static
bool
innobase_show_status(
/*=================*/
	handlerton*		hton,	/*!< in: the innodb handlerton */
	THD*			thd,	/*!< in: the MySQL query thread
					of the caller */
	stat_print_fn*		stat_print,
	enum ha_stat_type	stat_type)
{
	DBUG_ASSERT(hton == innodb_hton_ptr);

	switch (stat_type) {
	case HA_ENGINE_STATUS:
		/* Non-zero return value means there was an error. */
		return(innodb_show_status(hton, thd, stat_print) != 0);

	case HA_ENGINE_MUTEX:
		/* Non-zero return value means there was an error. */
		return(innodb_mutex_show_status(hton, thd, stat_print) != 0);

	case HA_ENGINE_LOGS:
		/* Not handled */
		break;
	}

	/* Success */
	return(false);
}

/************************************************************************//**
Handling the shared INNOBASE_SHARE structure that is needed to provide table
locking. Register the table name if it doesn't exist in the hash table. */
static
INNOBASE_SHARE*
get_share(
/*======*/
	const char*	table_name)
{
	INNOBASE_SHARE*	share;

	mysql_mutex_lock(&innobase_share_mutex);

	ulint	fold = ut_fold_string(table_name);

	HASH_SEARCH(table_name_hash, innobase_open_tables, fold,
		    INNOBASE_SHARE*, share,
		    ut_ad(share->use_count > 0),
		    !strcmp(share->table_name, table_name));

	if (!share) {

		uint length = (uint) strlen(table_name);

		/* TODO: invoke HASH_MIGRATE if innobase_open_tables
		grows too big */

		share = (INNOBASE_SHARE*) my_malloc(sizeof(*share)+length+1,
			MYF(MY_FAE | MY_ZEROFILL));

		share->table_name = (char*) memcpy(share + 1,
						   table_name, length + 1);

		HASH_INSERT(INNOBASE_SHARE, table_name_hash,
			    innobase_open_tables, fold, share);

		thr_lock_init(&share->lock);

		/* Index translation table initialization */
		share->idx_trans_tbl.index_mapping = NULL;
		share->idx_trans_tbl.index_count = 0;
		share->idx_trans_tbl.array_size = 0;
	}

	share->use_count++;
	mysql_mutex_unlock(&innobase_share_mutex);

	return(share);
}

/************************************************************************//**
Free the shared object that was registered with get_share(). */
static
void
free_share(
/*=======*/
	INNOBASE_SHARE*	share)	/*!< in/own: table share to free */
{
	mysql_mutex_lock(&innobase_share_mutex);

#ifdef UNIV_DEBUG
	INNOBASE_SHARE* share2;
	ulint	fold = ut_fold_string(share->table_name);

	HASH_SEARCH(table_name_hash, innobase_open_tables, fold,
		    INNOBASE_SHARE*, share2,
		    ut_ad(share->use_count > 0),
		    !strcmp(share->table_name, share2->table_name));

	ut_a(share2 == share);
#endif /* UNIV_DEBUG */

	if (!--share->use_count) {
		ulint	fold = ut_fold_string(share->table_name);

		HASH_DELETE(INNOBASE_SHARE, table_name_hash,
			    innobase_open_tables, fold, share);
		thr_lock_delete(&share->lock);

		/* Free any memory from index translation table */
		my_free(share->idx_trans_tbl.index_mapping);

		my_free(share);

		/* TODO: invoke HASH_MIGRATE if innobase_open_tables
		shrinks too much */
	}

	mysql_mutex_unlock(&innobase_share_mutex);
}

/*****************************************************************//**
Converts a MySQL table lock stored in the 'lock' field of the handle to
a proper type before storing pointer to the lock into an array of pointers.
MySQL also calls this if it wants to reset some table locks to a not-locked
state during the processing of an SQL query. An example is that during a
SELECT the read lock is released early on the 'const' tables where we only
fetch one row. MySQL does not call this when it releases all locks at the
end of an SQL statement.
@return	pointer to the next element in the 'to' array */
UNIV_INTERN
THR_LOCK_DATA**
ha_innobase::store_lock(
/*====================*/
	THD*			thd,		/*!< in: user thread handle */
	THR_LOCK_DATA**		to,		/*!< in: pointer to an array
						of pointers to lock structs;
						pointer to the 'lock' field
						of current handle is stored
						next to this array */
	enum thr_lock_type	lock_type)	/*!< in: lock type to store in
						'lock'; this may also be
						TL_IGNORE */
{
	trx_t*		trx;

	/* Note that trx in this function is NOT necessarily prebuilt->trx
	because we call update_thd() later, in ::external_lock()! Failure to
	understand this caused a serious memory corruption bug in 5.1.11. */

	trx = check_trx_exists(thd);

	/* NOTE: MySQL can call this function with lock 'type' TL_IGNORE!
	Be careful to ignore TL_IGNORE if we are going to do something with
	only 'real' locks! */

	/* If no MySQL table is in use, we need to set the isolation level
	of the transaction. */

	if (lock_type != TL_IGNORE
	    && trx->n_mysql_tables_in_use == 0) {
		trx->isolation_level = innobase_map_isolation_level(
			(enum_tx_isolation) thd_tx_isolation(thd));

		if (trx->isolation_level <= TRX_ISO_READ_COMMITTED
		    && trx->global_read_view) {

			/* At low transaction isolation levels we let
			each consistent read set its own snapshot */

			read_view_close_for_mysql(trx);
		}
	}

	DBUG_ASSERT(EQ_CURRENT_THD(thd));
	const bool in_lock_tables = thd_in_lock_tables(thd);
	const uint sql_command = thd_sql_command(thd);

	if (sql_command == SQLCOM_DROP_TABLE) {

		/* MySQL calls this function in DROP TABLE though this table
		handle may belong to another thd that is running a query. Let
		us in that case skip any changes to the prebuilt struct. */

	} else if ((lock_type == TL_READ && in_lock_tables)
		   || (lock_type == TL_READ_HIGH_PRIORITY && in_lock_tables)
		   || lock_type == TL_READ_WITH_SHARED_LOCKS
		   || lock_type == TL_READ_NO_INSERT
		   || (lock_type != TL_IGNORE
		       && sql_command != SQLCOM_SELECT)) {

		/* The OR cases above are in this order:
		1) MySQL is doing LOCK TABLES ... READ LOCAL, or we
		are processing a stored procedure or function, or
		2) (we do not know when TL_READ_HIGH_PRIORITY is used), or
		3) this is a SELECT ... IN SHARE MODE, or
		4) we are doing a complex SQL statement like
		INSERT INTO ... SELECT ... and the logical logging (MySQL
		binlog) requires the use of a locking read, or
		MySQL is doing LOCK TABLES ... READ.
		5) we let InnoDB do locking reads for all SQL statements that
		are not simple SELECTs; note that select_lock_type in this
		case may get strengthened in ::external_lock() to LOCK_X.
		Note that we MUST use a locking read in all data modifying
		SQL statements, because otherwise the execution would not be
		serializable, and also the results from the update could be
		unexpected if an obsolete consistent read view would be
		used. */

		ulint	isolation_level;

		isolation_level = trx->isolation_level;

		if ((srv_locks_unsafe_for_binlog
		     || isolation_level <= TRX_ISO_READ_COMMITTED)
		    && isolation_level != TRX_ISO_SERIALIZABLE
		    && (lock_type == TL_READ || lock_type == TL_READ_NO_INSERT)
		    && (sql_command == SQLCOM_INSERT_SELECT
			|| sql_command == SQLCOM_REPLACE_SELECT
			|| sql_command == SQLCOM_UPDATE
			|| sql_command == SQLCOM_CREATE_TABLE)) {

			/* If we either have innobase_locks_unsafe_for_binlog
			option set or this session is using READ COMMITTED
			isolation level and isolation level of the transaction
			is not set to serializable and MySQL is doing
			INSERT INTO...SELECT or REPLACE INTO...SELECT
			or UPDATE ... = (SELECT ...) or CREATE  ...
			SELECT... without FOR UPDATE or IN SHARE
			MODE in select, then we use consistent read
			for select. */

			prebuilt->select_lock_type = LOCK_NONE;
			prebuilt->stored_select_lock_type = LOCK_NONE;
		} else if (sql_command == SQLCOM_CHECKSUM) {
			/* Use consistent read for checksum table */

			prebuilt->select_lock_type = LOCK_NONE;
			prebuilt->stored_select_lock_type = LOCK_NONE;
		} else {
			prebuilt->select_lock_type = LOCK_S;
			prebuilt->stored_select_lock_type = LOCK_S;
		}

	} else if (lock_type != TL_IGNORE) {

		/* We set possible LOCK_X value in external_lock, not yet
		here even if this would be SELECT ... FOR UPDATE */

		prebuilt->select_lock_type = LOCK_NONE;
		prebuilt->stored_select_lock_type = LOCK_NONE;
	}

	if (lock_type != TL_IGNORE && lock.type == TL_UNLOCK) {

		/* Starting from 5.0.7, we weaken also the table locks
		set at the start of a MySQL stored procedure call, just like
		we weaken the locks set at the start of an SQL statement.
		MySQL does set in_lock_tables TRUE there, but in reality
		we do not need table locks to make the execution of a
		single transaction stored procedure call deterministic
		(if it does not use a consistent read). */

		if (lock_type == TL_READ
		    && sql_command == SQLCOM_LOCK_TABLES) {
			/* We come here if MySQL is processing LOCK TABLES
			... READ LOCAL. MyISAM under that table lock type
			reads the table as it was at the time the lock was
			granted (new inserts are allowed, but not seen by the
			reader). To get a similar effect on an InnoDB table,
			we must use LOCK TABLES ... READ. We convert the lock
			type here, so that for InnoDB, READ LOCAL is
			equivalent to READ. This will change the InnoDB
			behavior in mysqldump, so that dumps of InnoDB tables
			are consistent with dumps of MyISAM tables. */

			lock_type = TL_READ_NO_INSERT;
		}

		/* If we are not doing a LOCK TABLE, DISCARD/IMPORT
		TABLESPACE or TRUNCATE TABLE then allow multiple
		writers. Note that ALTER TABLE uses a TL_WRITE_ALLOW_READ
		< TL_WRITE_CONCURRENT_INSERT.

		We especially allow multiple writers if MySQL is at the
		start of a stored procedure call (SQLCOM_CALL) or a
		stored function call (MySQL does have in_lock_tables
		TRUE there). */

		if ((lock_type >= TL_WRITE_CONCURRENT_INSERT
		     && lock_type <= TL_WRITE)
		    && !(in_lock_tables
			 && sql_command == SQLCOM_LOCK_TABLES)
		    && !thd_tablespace_op(thd)
		    && sql_command != SQLCOM_TRUNCATE
		    && sql_command != SQLCOM_OPTIMIZE
		    && sql_command != SQLCOM_CREATE_TABLE) {

			lock_type = TL_WRITE_ALLOW_WRITE;
		}

		/* In queries of type INSERT INTO t1 SELECT ... FROM t2 ...
		MySQL would use the lock TL_READ_NO_INSERT on t2, and that
		would conflict with TL_WRITE_ALLOW_WRITE, blocking all inserts
		to t2. Convert the lock to a normal read lock to allow
		concurrent inserts to t2.

		We especially allow concurrent inserts if MySQL is at the
		start of a stored procedure call (SQLCOM_CALL)
		(MySQL does have thd_in_lock_tables() TRUE there). */

		if (lock_type == TL_READ_NO_INSERT
		    && sql_command != SQLCOM_LOCK_TABLES) {

			lock_type = TL_READ;
		}

		lock.type = lock_type;
	}

	*to++= &lock;

	if (!trx_is_started(trx)
	    && (prebuilt->select_lock_type != LOCK_NONE
	        || prebuilt->stored_select_lock_type != LOCK_NONE)) {

		++trx->will_lock;
	}

	return(to);
}

/*********************************************************************//**
Read the next autoinc value. Acquire the relevant locks before reading
the AUTOINC value. If SUCCESS then the table AUTOINC mutex will be locked
on return and all relevant locks acquired.
@return	DB_SUCCESS or error code */
UNIV_INTERN
ulint
ha_innobase::innobase_get_autoinc(
/*==============================*/
	ulonglong*	value)		/*!< out: autoinc value */
{
	*value = 0;

	prebuilt->autoinc_error = innobase_lock_autoinc();

	if (prebuilt->autoinc_error == DB_SUCCESS) {

		/* Determine the first value of the interval */
		*value = dict_table_autoinc_read(prebuilt->table);

		/* It should have been initialized during open. */
		if (*value == 0) {
			prebuilt->autoinc_error = DB_UNSUPPORTED;
			dict_table_autoinc_unlock(prebuilt->table);
		}
	}

	return(prebuilt->autoinc_error);
}

/*******************************************************************//**
This function reads the global auto-inc counter. It doesn't use the
AUTOINC lock even if the lock mode is set to TRADITIONAL.
@return	the autoinc value */
UNIV_INTERN
ulonglong
ha_innobase::innobase_peek_autoinc(void)
/*====================================*/
{
	ulonglong	auto_inc;
	dict_table_t*	innodb_table;

	ut_a(prebuilt != NULL);
	ut_a(prebuilt->table != NULL);

	innodb_table = prebuilt->table;

	dict_table_autoinc_lock(innodb_table);

	auto_inc = dict_table_autoinc_read(innodb_table);

	if (auto_inc == 0) {
		ut_print_timestamp(stderr);
		fprintf(stderr, "  InnoDB: AUTOINC next value generation "
			"is disabled for '%s'\n", innodb_table->name);
	}

	dict_table_autoinc_unlock(innodb_table);

	return(auto_inc);
}

/*********************************************************************//**
This function initializes the auto-inc counter if it has not been
initialized yet. This function does not change the value of the auto-inc
counter if it already has been initialized. Returns the value of the
auto-inc counter in *first_value, and ULONGLONG_MAX in *nb_reserved_values (as
we have a table-level lock). offset, increment, nb_desired_values are ignored.
*first_value is set to -1 if error (deadlock or lock wait timeout) */
UNIV_INTERN
void
ha_innobase::get_auto_increment(
/*============================*/
	ulonglong	offset,			/*!< in: table autoinc offset */
	ulonglong	increment,		/*!< in: table autoinc
						increment */
	ulonglong	nb_desired_values,	/*!< in: number of values
						reqd */
	ulonglong*	first_value,		/*!< out: the autoinc value */
	ulonglong*	nb_reserved_values)	/*!< out: count of reserved
						values */
{
	trx_t*		trx;
	ulint		error;
	ulonglong	autoinc = 0;

	/* Prepare prebuilt->trx in the table handle */
	update_thd(ha_thd());

	error = innobase_get_autoinc(&autoinc);

	if (error != DB_SUCCESS) {
		*first_value = (~(ulonglong) 0);
		return;
	}

	/* This is a hack, since nb_desired_values seems to be accurate only
	for the first call to get_auto_increment() for multi-row INSERT and
	meaningless for other statements e.g, LOAD etc. Subsequent calls to
	this method for the same statement results in different values which
	don't make sense. Therefore we store the value the first time we are
	called and count down from that as rows are written (see write_row()).
	*/

	trx = prebuilt->trx;

	/* Note: We can't rely on *first_value since some MySQL engines,
	in particular the partition engine, don't initialize it to 0 when
	invoking this method. So we are not sure if it's guaranteed to
	be 0 or not. */

	/* We need the upper limit of the col type to check for
	whether we update the table autoinc counter or not. */
	ulonglong	col_max_value = innobase_get_int_col_max_value(
		table->next_number_field);

	/* Called for the first time ? */
	if (trx->n_autoinc_rows == 0) {

		trx->n_autoinc_rows = (ulint) nb_desired_values;

		/* It's possible for nb_desired_values to be 0:
		e.g., INSERT INTO T1(C) SELECT C FROM T2; */
		if (nb_desired_values == 0) {

			trx->n_autoinc_rows = 1;
		}

		set_if_bigger(*first_value, autoinc);
	/* Not in the middle of a mult-row INSERT. */
	} else if (prebuilt->autoinc_last_value == 0) {
		set_if_bigger(*first_value, autoinc);
	/* Check for -ve values. */
	} else if (*first_value > col_max_value && trx->n_autoinc_rows > 0) {
		/* Set to next logical value. */
		ut_a(autoinc > trx->n_autoinc_rows);
		*first_value = (autoinc - trx->n_autoinc_rows) - 1;
	}

	*nb_reserved_values = trx->n_autoinc_rows;

	/* With old style AUTOINC locking we only update the table's
	AUTOINC counter after attempting to insert the row. */
	if (innobase_autoinc_lock_mode != AUTOINC_OLD_STYLE_LOCKING) {
		ulonglong	need;
		ulonglong	current;
		ulonglong	next_value;

		current = *first_value > col_max_value ? autoinc : *first_value;
		need = *nb_reserved_values * increment;

		/* Compute the last value in the interval */
		next_value = innobase_next_autoinc(
			current, need, offset, col_max_value);

		prebuilt->autoinc_last_value = next_value;

		if (prebuilt->autoinc_last_value < *first_value) {
			*first_value = (~(ulonglong) 0);
		} else {
			/* Update the table autoinc variable */
			dict_table_autoinc_update_if_greater(
				prebuilt->table, prebuilt->autoinc_last_value);
		}
	} else {
		/* This will force write_row() into attempting an update
		of the table's AUTOINC counter. */
		prebuilt->autoinc_last_value = 0;
	}

	/* The increment to be used to increase the AUTOINC value, we use
	this in write_row() and update_row() to increase the autoinc counter
	for columns that are filled by the user. We need the offset and
	the increment. */
	prebuilt->autoinc_offset = offset;
	prebuilt->autoinc_increment = increment;

	dict_table_autoinc_unlock(prebuilt->table);
}

/*******************************************************************//**
Reset the auto-increment counter to the given value, i.e. the next row
inserted will get the given value. This is called e.g. after TRUNCATE
is emulated by doing a 'DELETE FROM t'. HA_ERR_WRONG_COMMAND is
returned by storage engines that don't support this operation.
@return	0 or error code */
UNIV_INTERN
int
ha_innobase::reset_auto_increment(
/*==============================*/
	ulonglong	value)		/*!< in: new value for table autoinc */
{
	DBUG_ENTER("ha_innobase::reset_auto_increment");

	int	error;

	update_thd(ha_thd());

	error = row_lock_table_autoinc_for_mysql(prebuilt);

	if (error != DB_SUCCESS) {
		error = convert_error_code_to_mysql(error,
						    prebuilt->table->flags,
						    user_thd);

		DBUG_RETURN(error);
	}

	/* The next value can never be 0. */
	if (value == 0) {
		value = 1;
	}

	innobase_reset_autoinc(value);

	DBUG_RETURN(0);
}

/*******************************************************************//**
See comment in handler.cc */
UNIV_INTERN
bool
ha_innobase::get_error_message(
/*===========================*/
	int	error,
	String*	buf)
{
	trx_t*	trx = check_trx_exists(ha_thd());

	buf->copy(trx->detailed_error, (uint) strlen(trx->detailed_error),
		system_charset_info);

	return(FALSE);
}

/*******************************************************************//**
  Retrieves the names of the table and the key for which there was a
  duplicate entry in the case of HA_ERR_FOREIGN_DUPLICATE_KEY.

  If any of the names is not available, then this method will return
  false and will not change any of child_table_name or child_key_name.

  @param child_table_name[out]    Table name
  @param child_table_name_len[in] Table name buffer size
  @param child_key_name[out]      Key name
  @param child_key_name_len[in]   Key name buffer size

  @retval  true                  table and key names were available
                                 and were written into the corresponding
                                 out parameters.
  @retval  false                 table and key names were not available,
                                 the out parameters were not touched.
*/
bool
ha_innobase::get_foreign_dup_key(
/*=============================*/
	char*	child_table_name,
	uint	child_table_name_len,
	char*	child_key_name,
	uint	child_key_name_len)
{
	const dict_index_t*	err_index;

	ut_a(prebuilt->trx != NULL);
	ut_a(prebuilt->trx->magic_n == TRX_MAGIC_N);

	err_index = trx_get_error_info(prebuilt->trx);

	if (err_index == NULL) {
		return(false);
	}
	/* else */

	/* copy table name (and convert from filename-safe encoding to
	system_charset_info, e.g. "foo_@0J@00b6" -> "foo_ö") */
	char*	p;
	p = strchr(err_index->table->name, '/');
	/* strip ".../" prefix if any */
	if (p != NULL) {
		p++;
	} else {
		p = err_index->table->name;
	}
	uint	len;
	len = filename_to_tablename(p, child_table_name, child_table_name_len);
	child_table_name[len] = '\0';

	/* copy index name */
	ut_snprintf(child_key_name, child_key_name_len, "%s", err_index->name);

	return(true);
}

/*******************************************************************//**
Compares two 'refs'. A 'ref' is the (internal) primary key value of the row.
If there is no explicitly declared non-null unique key or a primary key, then
InnoDB internally uses the row id as the primary key.
@return	< 0 if ref1 < ref2, 0 if equal, else > 0 */
UNIV_INTERN
int
ha_innobase::cmp_ref(
/*=================*/
	const uchar*	ref1,	/*!< in: an (internal) primary key value in the
				MySQL key value format */
	const uchar*	ref2)	/*!< in: an (internal) primary key value in the
				MySQL key value format */
{
	enum_field_types mysql_type;
	Field*		field;
	KEY_PART_INFO*	key_part;
	KEY_PART_INFO*	key_part_end;
	uint		len1;
	uint		len2;
	int		result;

	if (prebuilt->clust_index_was_generated) {
		/* The 'ref' is an InnoDB row id */

		return(memcmp(ref1, ref2, DATA_ROW_ID_LEN));
	}

	/* Do a type-aware comparison of primary key fields. PK fields
	are always NOT NULL, so no checks for NULL are performed. */

	key_part = table->key_info[table->s->primary_key].key_part;

	key_part_end = key_part
			+ table->key_info[table->s->primary_key].key_parts;

	for (; key_part != key_part_end; ++key_part) {
		field = key_part->field;
		mysql_type = field->type();

		if (mysql_type == MYSQL_TYPE_TINY_BLOB
			|| mysql_type == MYSQL_TYPE_MEDIUM_BLOB
			|| mysql_type == MYSQL_TYPE_BLOB
			|| mysql_type == MYSQL_TYPE_LONG_BLOB) {

			/* In the MySQL key value format, a column prefix of
			a BLOB is preceded by a 2-byte length field */

			len1 = innobase_read_from_2_little_endian(ref1);
			len2 = innobase_read_from_2_little_endian(ref2);

			ref1 += 2;
			ref2 += 2;
			result = ((Field_blob*) field)->cmp(
				ref1, len1, ref2, len2);
		} else {
			result = field->key_cmp(ref1, ref2);
		}

		if (result) {

			return(result);
		}

		ref1 += key_part->store_length;
		ref2 += key_part->store_length;
	}

	return(0);
}

/*******************************************************************//**
Ask InnoDB if a query to a table can be cached.
@return	TRUE if query caching of the table is permitted */
UNIV_INTERN
my_bool
ha_innobase::register_query_cache_table(
/*====================================*/
	THD*		thd,		/*!< in: user thread handle */
	char*		table_key,	/*!< in: concatenation of database name,
					the null character NUL,
					and the table name */
	uint		key_length,	/*!< in: length of the full name, i.e.
					len(dbname) + len(tablename) + 1 */
	qc_engine_callback*
			call_back,	/*!< out: pointer to function for
					checking if query caching
					is permitted */
	ulonglong	*engine_data)	/*!< in/out: data to call_back */
{
	*call_back = innobase_query_caching_of_table_permitted;
	*engine_data = 0;
	return(innobase_query_caching_of_table_permitted(thd, table_key,
							 key_length,
							 engine_data));
}

/*******************************************************************//**
Get the bin log name. */
UNIV_INTERN
const char*
ha_innobase::get_mysql_bin_log_name()
/*=================================*/
{
	return(trx_sys_mysql_bin_log_name);
}

/*******************************************************************//**
Get the bin log offset (or file position). */
UNIV_INTERN
ulonglong
ha_innobase::get_mysql_bin_log_pos()
/*================================*/
{
	/* trx... is ib_int64_t, which is a typedef for a 64-bit integer
	(__int64 or longlong) so it's ok to cast it to ulonglong. */

	return(trx_sys_mysql_bin_log_pos);
}

/******************************************************************//**
This function is used to find the storage length in bytes of the first n
characters for prefix indexes using a multibyte character set. The function
finds charset information and returns length of prefix_len characters in the
index field in bytes.
@return	number of bytes occupied by the first n characters */
UNIV_INTERN
ulint
innobase_get_at_most_n_mbchars(
/*===========================*/
	ulint charset_id,	/*!< in: character set id */
	ulint prefix_len,	/*!< in: prefix length in bytes of the index
				(this has to be divided by mbmaxlen to get the
				number of CHARACTERS n in the prefix) */
	ulint data_len,		/*!< in: length of the string in bytes */
	const char* str)	/*!< in: character string */
{
	ulint char_length;	/*!< character length in bytes */
	ulint n_chars;		/*!< number of characters in prefix */
	CHARSET_INFO* charset;	/*!< charset used in the field */

	charset = get_charset((uint) charset_id, MYF(MY_WME));

	ut_ad(charset);
	ut_ad(charset->mbmaxlen);

	/* Calculate how many characters at most the prefix index contains */

	n_chars = prefix_len / charset->mbmaxlen;

	/* If the charset is multi-byte, then we must find the length of the
	first at most n chars in the string. If the string contains less
	characters than n, then we return the length to the end of the last
	character. */

	if (charset->mbmaxlen > 1) {
		/* my_charpos() returns the byte length of the first n_chars
		characters, or a value bigger than the length of str, if
		there were not enough full characters in str.

		Why does the code below work:
		Suppose that we are looking for n UTF-8 characters.

		1) If the string is long enough, then the prefix contains at
		least n complete UTF-8 characters + maybe some extra
		characters + an incomplete UTF-8 character. No problem in
		this case. The function returns the pointer to the
		end of the nth character.

		2) If the string is not long enough, then the string contains
		the complete value of a column, that is, only complete UTF-8
		characters, and we can store in the column prefix index the
		whole string. */

		char_length = my_charpos(charset, str,
						str + data_len, (int) n_chars);
		if (char_length > data_len) {
			char_length = data_len;
		}
	} else {
		if (data_len < prefix_len) {
			char_length = data_len;
		} else {
			char_length = prefix_len;
		}
	}

	return(char_length);
}

/*******************************************************************//**
This function is used to prepare an X/Open XA distributed transaction.
@return	0 or error number */
static
int
innobase_xa_prepare(
/*================*/
	handlerton*	hton,		/*!< in: InnoDB handlerton */
	THD*		thd,		/*!< in: handle to the MySQL thread of
					the user whose XA transaction should
					be prepared */
	bool		prepare_trx)	/*!< in: true - prepare transaction
					false - the current SQL statement
					ended */
{
	int error = 0;
	trx_t* trx = check_trx_exists(thd);

	DBUG_ASSERT(hton == innodb_hton_ptr);

	/* we use support_xa value as it was seen at transaction start
	time, not the current session variable value. Any possible changes
	to the session variable take effect only in the next transaction */
	if (!trx->support_xa) {

		return(0);
	}

	thd_get_xid(thd, (MYSQL_XID*) &trx->xid);

	/* Release a possible FIFO ticket and search latch. Since we will
	reserve the trx_sys->mutex, we have to release the search system
	latch first to obey the latching order. */

	trx_search_latch_release_if_reserved(trx);

	innobase_srv_conc_force_exit_innodb(trx);

	if (!trx_is_registered_for_2pc(trx) && trx_is_started(trx)) {

		sql_print_error("Transaction not registered for MySQL 2PC, "
				"but transaction is active");
	}

	if (prepare_trx
	    || (!thd_test_options(thd, OPTION_NOT_AUTOCOMMIT | OPTION_BEGIN))) {

		/* We were instructed to prepare the whole transaction, or
		this is an SQL statement end and autocommit is on */

		ut_ad(trx_is_registered_for_2pc(trx));

		trx_prepare_for_mysql(trx);

		error = 0;
	} else {
		/* We just mark the SQL statement ended and do not do a
		transaction prepare */

		/* If we had reserved the auto-inc lock for some
		table in this SQL statement we release it now */

		lock_unlock_table_autoinc(trx);

		/* Store the current undo_no of the transaction so that we
		know where to roll back if we have to roll back the next
		SQL statement */

		trx_mark_sql_stat_end(trx);
	}

	/* Tell the InnoDB server that there might be work for utility
	threads: */

	srv_active_wake_master_thread();

	if (thd_sql_command(thd) != SQLCOM_XA_PREPARE
	    && (prepare_trx
		|| !thd_test_options(
			thd, OPTION_NOT_AUTOCOMMIT | OPTION_BEGIN))) {

		/* For ibbackup to work the order of transactions in binlog
		and InnoDB must be the same. Consider the situation

		  thread1> prepare; write to binlog; ...
			  <context switch>
		  thread2> prepare; write to binlog; commit
		  thread1>			     ... commit

		To ensure this will not happen we're taking the mutex on
		prepare, and releasing it on commit.

		Note: only do it for normal commits, done via ha_commit_trans.
		If 2pc protocol is executed by external transaction
		coordinator, it will be just a regular MySQL client
		executing XA PREPARE and XA COMMIT commands.
		In this case we cannot know how many minutes or hours
		will be between XA PREPARE and XA COMMIT, and we don't want
		to block for undefined period of time. */
		mysql_mutex_lock(&prepare_commit_mutex);
		trx_owns_prepare_commit_mutex_set(trx);
	}

	return(error);
}

/*******************************************************************//**
This function is used to recover X/Open XA distributed transactions.
@return	number of prepared transactions stored in xid_list */
static
int
innobase_xa_recover(
/*================*/
	handlerton*	hton,	/*!< in: InnoDB handlerton */
	XID*		xid_list,/*!< in/out: prepared transactions */
	uint		len)	/*!< in: number of slots in xid_list */
{
	DBUG_ASSERT(hton == innodb_hton_ptr);

	if (len == 0 || xid_list == NULL) {

		return(0);
	}

	return(trx_recover_for_mysql(xid_list, len));
}

/*******************************************************************//**
This function is used to commit one X/Open XA distributed transaction
which is in the prepared state
@return	0 or error number */
static
int
innobase_commit_by_xid(
/*===================*/
	handlerton*	hton,
	XID*		xid)	/*!< in: X/Open XA transaction identification */
{
	trx_t*	trx;

	DBUG_ASSERT(hton == innodb_hton_ptr);

	trx = trx_get_trx_by_xid(xid);

	if (trx) {
		innobase_commit_low(trx);
		trx_free_for_background(trx);
		return(XA_OK);
	} else {
		return(XAER_NOTA);
	}
}

/*******************************************************************//**
This function is used to rollback one X/Open XA distributed transaction
which is in the prepared state
@return	0 or error number */
static
int
innobase_rollback_by_xid(
/*=====================*/
	handlerton*	hton,	/*!< in: InnoDB handlerton */
	XID*		xid)	/*!< in: X/Open XA transaction
				identification */
{
	trx_t*	trx;

	DBUG_ASSERT(hton == innodb_hton_ptr);

	trx = trx_get_trx_by_xid(xid);

	if (trx) {
		int	ret = innobase_rollback_trx(trx);
		trx_free_for_background(trx);
		return(ret);
	} else {
		return(XAER_NOTA);
	}
}

/*******************************************************************//**
Create a consistent view for a cursor based on current transaction
which is created if the corresponding MySQL thread still lacks one.
This consistent view is then used inside of MySQL when accessing records
using a cursor.
@return	pointer to cursor view or NULL */
static
void*
innobase_create_cursor_view(
/*========================*/
	handlerton*	hton,	/*!< in: innobase hton */
	THD*		thd)	/*!< in: user thread handle */
{
	DBUG_ASSERT(hton == innodb_hton_ptr);

	return(read_cursor_view_create_for_mysql(check_trx_exists(thd)));
}

/*******************************************************************//**
Close the given consistent cursor view of a transaction and restore
global read view to a transaction read view. Transaction is created if the
corresponding MySQL thread still lacks one. */
static
void
innobase_close_cursor_view(
/*=======================*/
	handlerton*	hton,	/*!< in: innobase hton */
	THD*		thd,	/*!< in: user thread handle */
	void*		curview)/*!< in: Consistent read view to be closed */
{
	DBUG_ASSERT(hton == innodb_hton_ptr);

	read_cursor_view_close_for_mysql(check_trx_exists(thd),
					 (cursor_view_t*) curview);
}

/*******************************************************************//**
Set the given consistent cursor view to a transaction which is created
if the corresponding MySQL thread still lacks one. If the given
consistent cursor view is NULL global read view of a transaction is
restored to a transaction read view. */
static
void
innobase_set_cursor_view(
/*=====================*/
	handlerton*	hton,	/*!< in: innobase hton */
	THD*		thd,	/*!< in: user thread handle */
	void*		curview)/*!< in: Consistent cursor view to be set */
{
	DBUG_ASSERT(hton == innodb_hton_ptr);

	read_cursor_set_for_mysql(check_trx_exists(thd),
				  (cursor_view_t*) curview);
}

/*******************************************************************//**
If col_name is not NULL, check whether the named column is being
renamed in the table. If col_name is not provided, check
whether any one of columns in the table is being renamed.
@return true if the column is being renamed */
static
bool
check_column_being_renamed(
/*=======================*/
	const TABLE*	table,		/*!< in: MySQL table */
	const char*	col_name)	/*!< in: name of the column */
{
	uint		k;
	Field*		field;

	for (k = 0; k < table->s->fields; k++) {
		field = table->field[k];

		if (field->flags & FIELD_IS_RENAMED) {

			/* If col_name is not provided, return
			if the field is marked as being renamed. */
			if (!col_name) {
				return(true);
			}

			/* If col_name is provided, return only
			if names match */
			if (innobase_strcasecmp(field->field_name,
						col_name) == 0) {
				return(true);
			}
		}
	}

	return(false);
}

/*******************************************************************//**
Check whether any of the given columns is being renamed in the table.
@return true if any of col_names is being renamed in table */
static
bool
column_is_being_renamed(
/*====================*/
	TABLE*		table,		/*!< in: MySQL table */
	uint		n_cols,		/*!< in: number of columns */
	const char**	col_names)	/*!< in: names of the columns */
{
	uint		j;

	for (j = 0; j < n_cols; j++) {
		if (check_column_being_renamed(table, col_names[j])) {
			return(true);
		}
	}

	return(false);
}

/*******************************************************************//**
Check whether a column in table "table" is being renamed and if this column
is part of a foreign key, either part of another table, referencing this
table or part of this table, referencing another table.
@return true if a column that participates in a foreign key definition
is being renamed */
static
bool
foreign_key_column_is_being_renamed(
/*================================*/
	row_prebuilt_t*	prebuilt,	/* in: InnoDB prebuilt struct */
	TABLE*		table)		/* in: MySQL table */
{
	dict_foreign_t*	foreign;

	/* check whether there are foreign keys at all */
	if (UT_LIST_GET_LEN(prebuilt->table->foreign_list) == 0
	    && UT_LIST_GET_LEN(prebuilt->table->referenced_list) == 0) {
		/* no foreign keys involved with prebuilt->table */

		return(false);
	}

	row_mysql_lock_data_dictionary(prebuilt->trx);

	/* Check whether any column in the foreign key constraints which refer
	to this table is being renamed. */
	for (foreign = UT_LIST_GET_FIRST(prebuilt->table->referenced_list);
	     foreign != NULL;
	     foreign = UT_LIST_GET_NEXT(referenced_list, foreign)) {

		if (column_is_being_renamed(table, foreign->n_fields,
					    foreign->referenced_col_names)) {

			row_mysql_unlock_data_dictionary(prebuilt->trx);
			return(true);
		}
	}

	/* Check whether any column in the foreign key constraints in the
	table is being renamed. */
	for (foreign = UT_LIST_GET_FIRST(prebuilt->table->foreign_list);
	     foreign != NULL;
	     foreign = UT_LIST_GET_NEXT(foreign_list, foreign)) {

		if (column_is_being_renamed(table, foreign->n_fields,
					    foreign->foreign_col_names)) {

			row_mysql_unlock_data_dictionary(prebuilt->trx);
			return(true);
		}
	}

	row_mysql_unlock_data_dictionary(prebuilt->trx);

	return(false);
}

/*******************************************************************//**
*/
UNIV_INTERN
bool
ha_innobase::check_if_incompatible_data(
/*====================================*/
	HA_CREATE_INFO*	info,
	uint		table_changes)
{
	if (table_changes != IS_EQUAL_YES) {

		return(COMPATIBLE_DATA_NO);
	}

	/* Check that auto_increment value was not changed */
	if ((info->used_fields & HA_CREATE_USED_AUTO) &&
		info->auto_increment_value != 0) {

		return(COMPATIBLE_DATA_NO);
	}

	/* For column rename operation, MySQL does not supply enough
	information (new column name etc.) for InnoDB to make appropriate
	system metadata change. To avoid system metadata inconsistency,
	currently we can just request a table rebuild/copy by returning
	COMPATIBLE_DATA_NO */
	if (check_column_being_renamed(table, NULL)) {
		return(COMPATIBLE_DATA_NO);
	}

	/* Check if a column participating in a foreign key is being renamed.
	There is no mechanism for updating InnoDB foreign key definitions. */
	if (foreign_key_column_is_being_renamed(prebuilt, table)) {

		return(COMPATIBLE_DATA_NO);
	}

	/* Check that row format didn't change */
	if ((info->used_fields & HA_CREATE_USED_ROW_FORMAT)
	    && info->row_type != ROW_TYPE_DEFAULT
	    && info->row_type != get_row_type()) {

		return(COMPATIBLE_DATA_NO);
	}

	/* Specifying KEY_BLOCK_SIZE requests a rebuild of the table. */
	if (info->used_fields & HA_CREATE_USED_KEY_BLOCK_SIZE) {
		return(COMPATIBLE_DATA_NO);
	}

	return(COMPATIBLE_DATA_YES);
}

/************************************************************//**
Validate the file format name and return its corresponding id.
@return	valid file format id */
static
uint
innobase_file_format_name_lookup(
/*=============================*/
	const char*	format_name)	/*!< in: pointer to file format name */
{
	char*	endp;
	uint	format_id;

	ut_a(format_name != NULL);

	/* The format name can contain the format id itself instead of
	the name and we check for that. */
	format_id = (uint) strtoul(format_name, &endp, 10);

	/* Check for valid parse. */
	if (*endp == '\0' && *format_name != '\0') {

		if (format_id <= UNIV_FORMAT_MAX) {

			return(format_id);
		}
	} else {

		for (format_id = 0; format_id <= UNIV_FORMAT_MAX;
		     format_id++) {
			const char*	name;

			name = trx_sys_file_format_id_to_name(format_id);

			if (!innobase_strcasecmp(format_name, name)) {

				return(format_id);
			}
		}
	}

	return(UNIV_FORMAT_MAX + 1);
}

/************************************************************//**
Validate the file format check config parameters, as a side effect it
sets the srv_max_file_format_at_startup variable.
@return the format_id if valid config value, otherwise, return -1 */
static
int
innobase_file_format_validate_and_set(
/*==================================*/
	const char*	format_max)	/*!< in: parameter value */
{
	uint		format_id;

	format_id = innobase_file_format_name_lookup(format_max);

	if (format_id < UNIV_FORMAT_MAX + 1) {
		srv_max_file_format_at_startup = format_id;

		return((int) format_id);
	} else {
		return(-1);
	}
}

/*************************************************************//**
Check if it is a valid file format. This function is registered as
a callback with MySQL.
@return	0 for valid file format */
static
int
innodb_file_format_name_validate(
/*=============================*/
	THD*				thd,	/*!< in: thread handle */
	struct st_mysql_sys_var*	var,	/*!< in: pointer to system
						variable */
	void*				save,	/*!< out: immediate result
						for update function */
	struct st_mysql_value*		value)	/*!< in: incoming string */
{
	const char*	file_format_input;
	char		buff[STRING_BUFFER_USUAL_SIZE];
	int		len = sizeof(buff);

	ut_a(save != NULL);
	ut_a(value != NULL);

	file_format_input = value->val_str(value, buff, &len);

	if (file_format_input != NULL) {
		uint	format_id;

		format_id = innobase_file_format_name_lookup(
			file_format_input);

		if (format_id <= UNIV_FORMAT_MAX) {

			/* Save a pointer to the name in the
			'file_format_name_map' constant array. */
			*static_cast<const char**>(save) =
			    trx_sys_file_format_id_to_name(format_id);

			return(0);
		}
	}

	*static_cast<const char**>(save) = NULL;
	return(1);
}

/****************************************************************//**
Update the system variable innodb_file_format using the "saved"
value. This function is registered as a callback with MySQL. */
static
void
innodb_file_format_name_update(
/*===========================*/
	THD*				thd,		/*!< in: thread handle */
	struct st_mysql_sys_var*	var,		/*!< in: pointer to
							system variable */
	void*				var_ptr,	/*!< out: where the
							formal string goes */
	const void*			save)		/*!< in: immediate result
							from check function */
{
	const char* format_name;

	ut_a(var_ptr != NULL);
	ut_a(save != NULL);

	format_name = *static_cast<const char*const*>(save);

	if (format_name) {
		uint	format_id;

		format_id = innobase_file_format_name_lookup(format_name);

		if (format_id <= UNIV_FORMAT_MAX) {
			srv_file_format = format_id;
		}
	}

	*static_cast<const char**>(var_ptr)
		= trx_sys_file_format_id_to_name(srv_file_format);
}

/*************************************************************//**
Check if valid argument to innodb_file_format_max. This function
is registered as a callback with MySQL.
@return	0 for valid file format */
static
int
innodb_file_format_max_validate(
/*============================*/
	THD*				thd,	/*!< in: thread handle */
	struct st_mysql_sys_var*	var,	/*!< in: pointer to system
						variable */
	void*				save,	/*!< out: immediate result
						for update function */
	struct st_mysql_value*		value)	/*!< in: incoming string */
{
	const char*	file_format_input;
	char		buff[STRING_BUFFER_USUAL_SIZE];
	int		len = sizeof(buff);
	int		format_id;

	ut_a(save != NULL);
	ut_a(value != NULL);

	file_format_input = value->val_str(value, buff, &len);

	if (file_format_input != NULL) {

		format_id = innobase_file_format_validate_and_set(
			file_format_input);

		if (format_id >= 0) {
			/* Save a pointer to the name in the
			'file_format_name_map' constant array. */
			*static_cast<const char**>(save) =
			    trx_sys_file_format_id_to_name(
						(uint) format_id);

			return(0);

		} else {
			push_warning_printf(thd,
			  Sql_condition::WARN_LEVEL_WARN,
			  ER_WRONG_ARGUMENTS,
			  "InnoDB: invalid innodb_file_format_max "
			  "value; can be any format up to %s "
			  "or equivalent id of %d",
			  trx_sys_file_format_id_to_name(UNIV_FORMAT_MAX),
			  UNIV_FORMAT_MAX);
		}
	}

	*static_cast<const char**>(save) = NULL;
	return(1);
}

/****************************************************************//**
Update the system variable innodb_file_format_max using the "saved"
value. This function is registered as a callback with MySQL. */
static
void
innodb_file_format_max_update(
/*==========================*/
	THD*				thd,	/*!< in: thread handle */
	struct st_mysql_sys_var*	var,	/*!< in: pointer to
						system variable */
	void*				var_ptr,/*!< out: where the
						formal string goes */
	const void*			save)	/*!< in: immediate result
						from check function */
{
	const char*	format_name_in;
	const char**	format_name_out;
	uint		format_id;

	ut_a(save != NULL);
	ut_a(var_ptr != NULL);

	format_name_in = *static_cast<const char*const*>(save);

	if (!format_name_in) {

		return;
	}

	format_id = innobase_file_format_name_lookup(format_name_in);

	if (format_id > UNIV_FORMAT_MAX) {
		/* DEFAULT is "on", which is invalid at runtime. */
		push_warning_printf(thd, Sql_condition::WARN_LEVEL_WARN,
				    ER_WRONG_ARGUMENTS,
				    "Ignoring SET innodb_file_format=%s",
				    format_name_in);
		return;
	}

	format_name_out = static_cast<const char**>(var_ptr);

	/* Update the max format id in the system tablespace. */
	if (trx_sys_file_format_max_set(format_id, format_name_out)) {
		ut_print_timestamp(stderr);
		fprintf(stderr,
			" [Info] InnoDB: the file format in the system "
			"tablespace is now set to %s.\n", *format_name_out);
	}
}

/*************************************************************//**
Check whether valid argument given to innobase_*_stopword_table.
This function is registered as a callback with MySQL.
@return 0 for valid stopword table */
static
int
innodb_stopword_table_validate(
/*===========================*/
	THD*				thd,	/*!< in: thread handle */
	struct st_mysql_sys_var*	var,	/*!< in: pointer to system
						variable */
	void*				save,	/*!< out: immediate result
						for update function */
	struct st_mysql_value*		value)	/*!< in: incoming string */
{
	const char*	stopword_table_name;
	char		buff[STRING_BUFFER_USUAL_SIZE];
	int		len = sizeof(buff);
	trx_t*		trx;
	int		ret = 1;

	ut_a(save != NULL);
	ut_a(value != NULL);

	stopword_table_name = value->val_str(value, buff, &len);

	trx = check_trx_exists(thd);

	row_mysql_lock_data_dictionary(trx);

	/* Validate the stopword table's (if supplied) existence and
	of the right format */
	if (!stopword_table_name
	    || fts_valid_stopword_table(stopword_table_name)) {
		*static_cast<const char**>(save) = stopword_table_name;
		ret = 0;
	}

	row_mysql_unlock_data_dictionary(trx);

	return(ret);
}

/****************************************************************//**
Update global variable fts_server_stopword_table with the "saved"
stopword table name value. This function is registered as a callback
with MySQL. */
static
void
innodb_stopword_table_update(
/*=========================*/
	THD*				thd,	/*!< in: thread handle */
	struct st_mysql_sys_var*	var,	/*!< in: pointer to
						system variable */
	void*				var_ptr,/*!< out: where the
						formal string goes */
	const void*			save)	/*!< in: immediate result
						from check function */
{
	const char*	stopword_table_name;
	char*		old;

	ut_a(save != NULL);
	ut_a(var_ptr != NULL);

	stopword_table_name = *static_cast<const char*const*>(save);
	old = *(char**) var_ptr;

	if (stopword_table_name) {
		*(char**) var_ptr =  my_strdup(stopword_table_name,  MYF(0));
	} else {
		*(char**) var_ptr = NULL;
	}

	if (old) {
		my_free(old);
	}

	fts_server_stopword_table = *(char**) var_ptr;
}

/*************************************************************//**
Check whether valid argument given to "innodb_fts_internal_tbl_name"
This function is registered as a callback with MySQL.
@return 0 for valid stopword table */
static
int
innodb_internal_table_validate(
/*===========================*/
	THD*				thd,	/*!< in: thread handle */
	struct st_mysql_sys_var*	var,	/*!< in: pointer to system
						variable */
	void*				save,	/*!< out: immediate result
						for update function */
	struct st_mysql_value*		value)	/*!< in: incoming string */
{
	const char*	table_name;
	char		buff[STRING_BUFFER_USUAL_SIZE];
	int		len = sizeof(buff);
	int		ret = 1;
	dict_table_t*	user_table;

	ut_a(save != NULL);
	ut_a(value != NULL);

	table_name = value->val_str(value, buff, &len);

	if (!table_name) {
		*static_cast<const char**>(save) = NULL;
		return(0);
	}

	user_table = dict_table_open_on_name_no_stats(
			table_name, FALSE, DICT_ERR_IGNORE_NONE);

	if (user_table) {
		if (dict_table_has_fts_index(user_table)) {
			*static_cast<const char**>(save) = table_name;
			ret = 0;
		}

		dict_table_close(user_table, FALSE);
	}

	return(ret);
}

/****************************************************************//**
Update global variable "fts_internal_tbl_name" with the "saved"
stopword table name value. This function is registered as a callback
with MySQL. */
static
void
innodb_internal_table_update(
/*=========================*/
	THD*				thd,	/*!< in: thread handle */
	struct st_mysql_sys_var*	var,	/*!< in: pointer to
						system variable */
	void*				var_ptr,/*!< out: where the
						formal string goes */
	const void*			save)	/*!< in: immediate result
						from check function */
{
	const char*	table_name;
	char*		old;

	ut_a(save != NULL);
	ut_a(var_ptr != NULL);

	table_name = *static_cast<const char*const*>(save);
	old = *(char**) var_ptr;

	if (table_name) {
		*(char**) var_ptr =  my_strdup(table_name,  MYF(0));
	} else {
		*(char**) var_ptr = NULL;
	}

	if (old) {
		my_free(old);
	}

	fts_internal_tbl_name = *(char**) var_ptr;
}

/****************************************************************//**
Update the session variable innodb_session_stopword_table
with the "saved" stopword table name value. This function
is registered as a callback with MySQL. */
static
void
innodb_session_stopword_update(
/*===========================*/
	THD*				thd,	/*!< in: thread handle */
	struct st_mysql_sys_var*	var,	/*!< in: pointer to
						system variable */
	void*				var_ptr,/*!< out: where the
						formal string goes */
	const void*			save)	/*!< in: immediate result
						from check function */
{
	const char*	stopword_table_name;
	char*		old;

	ut_a(save != NULL);
	ut_a(var_ptr != NULL);

	stopword_table_name = *static_cast<const char*const*>(save);
	old = *(char**) var_ptr;

	if (stopword_table_name) {
		*(char**) var_ptr =  my_strdup(stopword_table_name,  MYF(0));
	} else {
		*(char**) var_ptr = NULL;
	}

	if (old) {
		my_free(old);
	}
}
/****************************************************************//**
Update the system variable innodb_adaptive_hash_index using the "saved"
value. This function is registered as a callback with MySQL. */
static
void
innodb_adaptive_hash_index_update(
/*==============================*/
	THD*				thd,	/*!< in: thread handle */
	struct st_mysql_sys_var*	var,	/*!< in: pointer to
						system variable */
	void*				var_ptr,/*!< out: where the
						formal string goes */
	const void*			save)	/*!< in: immediate result
						from check function */
{
	if (*(my_bool*) save) {
		btr_search_enable();
	} else {
		btr_search_disable();
	}
}

/****************************************************************//**
Update the system variable innodb_old_blocks_pct using the "saved"
value. This function is registered as a callback with MySQL. */
static
void
innodb_old_blocks_pct_update(
/*=========================*/
	THD*				thd,	/*!< in: thread handle */
	struct st_mysql_sys_var*	var,	/*!< in: pointer to
						system variable */
	void*				var_ptr,/*!< out: where the
						formal string goes */
	const void*			save)	/*!< in: immediate result
						from check function */
{
	innobase_old_blocks_pct = buf_LRU_old_ratio_update(
		*static_cast<const uint*>(save), TRUE);
}

/****************************************************************//**
Update the system variable innodb_old_blocks_pct using the "saved"
value. This function is registered as a callback with MySQL. */
static
void
innodb_change_buffer_max_size_update(
/*=================================*/
	THD*				thd,	/*!< in: thread handle */
	struct st_mysql_sys_var*	var,	/*!< in: pointer to
						system variable */
	void*				var_ptr,/*!< out: where the
						formal string goes */
	const void*			save)	/*!< in: immediate result
						from check function */
{
	innobase_change_buffer_max_size =
			(*static_cast<const uint*>(save));
	ibuf_max_size_update(innobase_change_buffer_max_size);
}

/********************************************************************
Check if innodb_undo_logs is valid. This function is registered as
a callback with MySQL.
@return	0 for valid innodb_undo_logs
@see mysql_var_check_func */
static
int
innodb_undo_logs_validate(
/*======================*/
	THD*				thd,	/*!< in: thread handle */
	struct st_mysql_sys_var*	var,	/*!< in: ptr to sys var */
	void*				save,	/*!< out: immediate result
						for update function */
	struct st_mysql_value*		value)	/*!< in: incoming string */
{
        long long rsegs;

	DBUG_ENTER("innodb_undo_logs_validate");

	DBUG_ASSERT(save != NULL);
	DBUG_ASSERT(value != NULL);
	DBUG_ASSERT(srv_available_undo_logs <= TRX_SYS_N_RSEGS);

	value->val_int(value, &rsegs);

        if (rsegs > (long long) srv_available_undo_logs) {
		rsegs = srv_available_undo_logs;
	}
	*reinterpret_cast<ulint*>(save) = static_cast<ulint>(rsegs);

	DBUG_RETURN(0);
}

/*************************************************************//**
Find the corresponding ibuf_use_t value that indexes into
innobase_change_buffering_values[] array for the input
change buffering option name.
@return	corresponding IBUF_USE_* value for the input variable
name, or IBUF_USE_COUNT if not able to find a match */
static
ibuf_use_t
innodb_find_change_buffering_value(
/*===============================*/
	const char*	input_name)	/*!< in: input change buffering
					option name */
{
	ulint	use;

	for (use = 0; use < UT_ARR_SIZE(innobase_change_buffering_values);
	     use++) {
		/* found a match */
		if (!innobase_strcasecmp(
			input_name, innobase_change_buffering_values[use])) {
			return((ibuf_use_t) use);
		}
	}

	/* Did not find any match */
	return(IBUF_USE_COUNT);
}

/*************************************************************//**
Check if it is a valid value of innodb_change_buffering. This function is
registered as a callback with MySQL.
@return	0 for valid innodb_change_buffering */
static
int
innodb_change_buffering_validate(
/*=============================*/
	THD*				thd,	/*!< in: thread handle */
	struct st_mysql_sys_var*	var,	/*!< in: pointer to system
						variable */
	void*				save,	/*!< out: immediate result
						for update function */
	struct st_mysql_value*		value)	/*!< in: incoming string */
{
	const char*	change_buffering_input;
	char		buff[STRING_BUFFER_USUAL_SIZE];
	int		len = sizeof(buff);

	ut_a(save != NULL);
	ut_a(value != NULL);

	change_buffering_input = value->val_str(value, buff, &len);

	if (change_buffering_input != NULL) {
		ibuf_use_t	use;

		use = innodb_find_change_buffering_value(
			change_buffering_input);

		if (use != IBUF_USE_COUNT) {
			/* Find a matching change_buffering option value. */
			*static_cast<const char**>(save) =
				innobase_change_buffering_values[use];

			return(0);
		}
	}

	/* No corresponding change buffering option for user supplied
	"change_buffering_input" */
	return(1);
}

/****************************************************************//**
Update the system variable innodb_change_buffering using the "saved"
value. This function is registered as a callback with MySQL. */
static
void
innodb_change_buffering_update(
/*===========================*/
	THD*				thd,	/*!< in: thread handle */
	struct st_mysql_sys_var*	var,	/*!< in: pointer to
						system variable */
	void*				var_ptr,/*!< out: where the
						formal string goes */
	const void*			save)	/*!< in: immediate result
						from check function */
{
	ibuf_use_t	use;

	ut_a(var_ptr != NULL);
	ut_a(save != NULL);

	use = innodb_find_change_buffering_value(
		*static_cast<const char*const*>(save));

	ut_a(use < IBUF_USE_COUNT);

	ibuf_use = use;
	*static_cast<const char**>(var_ptr) =
		 *static_cast<const char*const*>(save);
}

/*************************************************************//**
Just emit a warning that the usage of the variable is deprecated.
@return	0 */
static
void
innodb_stats_sample_pages_update(
/*=============================*/
	THD*				thd,	/*!< in: thread handle */
	struct st_mysql_sys_var*	var,	/*!< in: pointer to
						system variable */
	void*				var_ptr,/*!< out: where the
						formal string goes */
	const void*			save)	/*!< in: immediate result
						from check function */
{
#define STATS_SAMPLE_PAGES_DEPRECATED_MSG \
	"Using innodb_stats_sample_pages is deprecated and " \
	"the variable may be removed in future releases. " \
	"Please use innodb_stats_transient_sample_pages " \
	"instead."

	push_warning(thd, Sql_condition::WARN_LEVEL_WARN,
		     HA_ERR_WRONG_COMMAND, STATS_SAMPLE_PAGES_DEPRECATED_MSG);

	ut_print_timestamp(stderr);
	fprintf(stderr,
		" InnoDB: Warning: %s\n",
		STATS_SAMPLE_PAGES_DEPRECATED_MSG);

	srv_stats_transient_sample_pages =
		*static_cast<const unsigned long long*>(save);
}

/****************************************************************//**
Update the monitor counter according to the "set_option",  turn
on/off or reset specified monitor counter. */
static
void
innodb_monitor_set_option(
/*======================*/
	const monitor_info_t* monitor_info,/*!< in: monitor info for the monitor
					to set */
	mon_option_t	set_option)	/*!< in: Turn on/off reset the
					counter */
{
	monitor_id_t	monitor_id = monitor_info->monitor_id;

	/* If module type is MONITOR_GROUP_MODULE, it cannot be
	turned on/off individually. It should never use this
	function to set options */
	ut_a(!(monitor_info->monitor_type & MONITOR_GROUP_MODULE));

	switch (set_option) {
	case MONITOR_TURN_ON:
		MONITOR_ON(monitor_id);
		MONITOR_INIT(monitor_id);
		MONITOR_SET_START(monitor_id);

		/* If the monitor to be turned on uses
		exisitng monitor counter (status variable),
		make special processing to remember existing
		counter value. */
		if (monitor_info->monitor_type
		    & MONITOR_EXISTING) {
			srv_mon_process_existing_counter(
				monitor_id, MONITOR_TURN_ON);
		}
		break;

	case MONITOR_TURN_OFF:
		if (monitor_info->monitor_type & MONITOR_EXISTING) {
			srv_mon_process_existing_counter(
				monitor_id, MONITOR_TURN_OFF);
		}

		MONITOR_OFF(monitor_id);
		MONITOR_SET_OFF(monitor_id);
		break;

	case MONITOR_RESET_VALUE:
		srv_mon_reset(monitor_id);
		break;

	case MONITOR_RESET_ALL_VALUE:
		srv_mon_reset_all(monitor_id);
		break;

	default:
		ut_error;
	}
}

/****************************************************************//**
Find matching InnoDB monitor counters and update their status
according to the "set_option",  turn on/off or reset specified
monitor counter. */
static
void
innodb_monitor_update_wildcard(
/*===========================*/
	const char*	name,		/*!< in: monitor name to match */
	mon_option_t	set_option)	/*!< in: the set option, whether
					to turn on/off or reset the counter */
{
	ut_a(name);

	for (ulint use = 0; use < NUM_MONITOR; use++) {
		ulint		type;
		monitor_id_t	monitor_id = static_cast<monitor_id_t>(use);
		monitor_info_t*	monitor_info;

		if (!innobase_wildcasecmp(
			srv_mon_get_name(monitor_id), name)) {
			monitor_info = srv_mon_get_info(monitor_id);

			type = monitor_info->monitor_type;

			/* If the monitor counter is of MONITOR_MODULE
			type, skip it. Except for those also marked with
			MONITOR_GROUP_MODULE flag, which can be turned
			on only as a module. */
			if (!(type & MONITOR_MODULE)
			     && !(type & MONITOR_GROUP_MODULE)) {
				innodb_monitor_set_option(monitor_info,
							  set_option);
			}

			/* Need to special handle counters marked with
			MONITOR_GROUP_MODULE, turn on the whole module if
			any one of it comes here. Currently, only
			"module_buf_page" is marked with MONITOR_GROUP_MODULE */
			if (type & MONITOR_GROUP_MODULE) {
				if ((monitor_id >= MONITOR_MODULE_BUF_PAGE)
				     && (monitor_id < MONITOR_MODULE_OS)) {
					if (set_option == MONITOR_TURN_ON
					    && MONITOR_IS_ON(
						MONITOR_MODULE_BUF_PAGE)) {
						continue;
					}

					srv_mon_set_module_control(
						MONITOR_MODULE_BUF_PAGE,
						set_option);
				} else {
					/* If new monitor is added with
					MONITOR_GROUP_MODULE, it needs
					to be added here. */
					ut_ad(0);
				}
			}
		}
	}
}

/*************************************************************//**
Given a configuration variable name, find corresponding monitor counter
and return its monitor ID if found.
@return	monitor ID if found, MONITOR_NO_MATCH if there is no match */
static
ulint
innodb_monitor_id_by_name_get(
/*==========================*/
	const char*	name)	/*!< in: monitor counter namer */
{
	ut_a(name);

	/* Search for wild character '%' in the name, if
	found, we treat it as a wildcard match. We do not search for
	single character wildcard '_' since our monitor names already contain
	such character. To avoid confusion, we request user must include
	at least one '%' character to activate the wildcard search. */
	if (strchr(name, '%')) {
		return(MONITOR_WILDCARD_MATCH);
	}

	/* Not wildcard match, check for an exact match */
	for (ulint i = 0; i < NUM_MONITOR; i++) {
		if (!innobase_strcasecmp(
			name, srv_mon_get_name(static_cast<monitor_id_t>(i)))) {
			return(i);
		}
	}

	return(MONITOR_NO_MATCH);
}
/*************************************************************//**
Validate that the passed in monitor name matches at least one
monitor counter name with wildcard compare.
@return	TRUE if at least one monitor name matches */
static
ibool
innodb_monitor_validate_wildcard_name(
/*==================================*/
	const char*	name)	/*!< in: monitor counter namer */
{
	for (ulint i = 0; i < NUM_MONITOR; i++) {
		if (!innobase_wildcasecmp(
			srv_mon_get_name(static_cast<monitor_id_t>(i)), name)) {
			return(TRUE);
		}
	}

	return(FALSE);
}
/*************************************************************//**
Validate the passed in monitor name, find and save the
corresponding monitor name in the function parameter "save".
@return	0 if monitor name is valid */
static
int
innodb_monitor_valid_byname(
/*========================*/
	void*			save,	/*!< out: immediate result
					for update function */
	const char*		name)	/*!< in: incoming monitor name */
{
	ulint		use;
	monitor_info_t*	monitor_info;

	if (!name) {
		return(1);
	}

	use = innodb_monitor_id_by_name_get(name);

	/* No monitor name matches, nor it is wildcard match */
	if (use == MONITOR_NO_MATCH) {
		return(1);
	}

	if (use < NUM_MONITOR) {
		monitor_info = srv_mon_get_info((monitor_id_t) use);

		/* If the monitor counter is marked with
		MONITOR_GROUP_MODULE flag, then this counter
		cannot be turned on/off individually, instead
		it shall be turned on/off as a group using
		its module name */
		if ((monitor_info->monitor_type & MONITOR_GROUP_MODULE)
		    && (!(monitor_info->monitor_type & MONITOR_MODULE))) {
			sql_print_warning(
				"Monitor counter '%s' cannot"
				" be turned on/off individually."
				" Please use its module name"
				" to turn on/off the counters"
				" in the module as a group.\n",
				name);

			return(1);
		}

	} else {
		ut_a(use == MONITOR_WILDCARD_MATCH);

		/* For wildcard match, if there is not a single monitor
		counter name that matches, treat it as an invalid
		value for the system configuration variables */
		if (!innodb_monitor_validate_wildcard_name(name)) {
			return(1);
		}
	}

	/* Save the configure name for innodb_monitor_update() */
	*static_cast<const char**>(save) = name;

	return(0);
}
/*************************************************************//**
Validate passed-in "value" is a valid monitor counter name.
This function is registered as a callback with MySQL.
@return	0 for valid name */
static
int
innodb_monitor_validate(
/*====================*/
	THD*				thd,	/*!< in: thread handle */
	struct st_mysql_sys_var*	var,	/*!< in: pointer to system
						variable */
	void*				save,	/*!< out: immediate result
						for update function */
	struct st_mysql_value*		value)	/*!< in: incoming string */
{
	const char*	name;
	char*		monitor_name;
	char		buff[STRING_BUFFER_USUAL_SIZE];
	int		len = sizeof(buff);
	int		ret;

	ut_a(save != NULL);
	ut_a(value != NULL);

	name = value->val_str(value, buff, &len);

	/* monitor_name could point to memory from MySQL
	or buff[]. Always dup the name to memory allocated
	by InnoDB, so we can access it in another callback
	function innodb_monitor_update() and free it appropriately */
	if (name) {
		monitor_name = my_strdup(name, MYF(0));
	} else {
		return(1);
	}

	ret = innodb_monitor_valid_byname(save, monitor_name);

	if (ret) {
		/* Validation failed */
		my_free(monitor_name);
	} else {
		/* monitor_name will be freed in separate callback function
		innodb_monitor_update(). Assert "save" point to
		the "monitor_name" variable */
		ut_ad(*static_cast<char**>(save) == monitor_name);
	}

	return(ret);
}

/****************************************************************//**
Update the system variable innodb_enable(disable/reset/reset_all)_monitor
according to the "set_option" and turn on/off or reset specified monitor
counter. */
static
void
innodb_monitor_update(
/*==================*/
	THD*			thd,		/*!< in: thread handle */
	void*			var_ptr,	/*!< out: where the
						formal string goes */
	const void*		save,		/*!< in: immediate result
						from check function */
	mon_option_t		set_option,	/*!< in: the set option,
						whether to turn on/off or
						reset the counter */
	ibool			free_mem)	/*!< in: whether we will
						need to free the memory */
{
	monitor_info_t*	monitor_info;
	ulint		monitor_id;
	ulint		err_monitor = 0;
	const char*	name;

	ut_a(save != NULL);

	name = *static_cast<const char*const*>(save);

	if (!name) {
		monitor_id = MONITOR_DEFAULT_START;
	} else {
		monitor_id = innodb_monitor_id_by_name_get(name);

		/* Double check we have a valid monitor ID */
		if (monitor_id == MONITOR_NO_MATCH) {
			return;
		}
	}

	if (monitor_id == MONITOR_DEFAULT_START) {
		/* If user set the variable to "default", we will
		print a message and make this set operation a "noop".
		The check is being made here is because "set default"
		does not go through validation function */
		if (thd) {
			push_warning_printf(
				thd, Sql_condition::WARN_LEVEL_WARN,
				ER_NO_DEFAULT,
				"Default value is not defined for "
				"this set option. Please specify "
				"correct counter or module name.");
		} else {
			sql_print_error(
				"Default value is not defined for "
				"this set option. Please specify "
				"correct counter or module name.\n");
		}

		if (var_ptr) {
			*(const char**) var_ptr = NULL;
		}
	} else if (monitor_id == MONITOR_WILDCARD_MATCH) {
		innodb_monitor_update_wildcard(name, set_option);
	} else {
		monitor_info = srv_mon_get_info(
			static_cast<monitor_id_t>(monitor_id));

		ut_a(monitor_info);

		/* If monitor is already truned on, someone could already
		collect monitor data, exit and ask user to turn off the
		monitor before turn it on again. */
		if (set_option == MONITOR_TURN_ON
		    && MONITOR_IS_ON(monitor_id)) {
			err_monitor = monitor_id;
			goto exit;
		}

		if (var_ptr) {
			*(const char**) var_ptr = monitor_info->monitor_name;
		}

		/* Depending on the monitor name is for a module or
		a counter, process counters in the whole module or
		individual counter. */
		if (monitor_info->monitor_type & MONITOR_MODULE) {
			srv_mon_set_module_control(
				static_cast<monitor_id_t>(monitor_id),
				set_option);
		} else {
			innodb_monitor_set_option(monitor_info, set_option);
		}
	}
exit:
	/* Only if we are trying to turn on a monitor that already
	been turned on, we will set err_monitor. Print related
	information */
	if (err_monitor) {
		sql_print_warning("Monitor %s is already enabled.",
				  srv_mon_get_name((monitor_id_t) err_monitor));
	}

	if (free_mem && name) {
		my_free((void*) name);
	}

	return;
}

/****************************************************************//**
Update the system variable innodb_monitor_enable and enable
specified monitor counter.
This function is registered as a callback with MySQL. */
static
void
innodb_enable_monitor_update(
/*=========================*/
	THD*				thd,	/*!< in: thread handle */
	struct st_mysql_sys_var*	var,	/*!< in: pointer to
						system variable */
	void*				var_ptr,/*!< out: where the
						formal string goes */
	const void*			save)	/*!< in: immediate result
						from check function */
{
	innodb_monitor_update(thd, var_ptr, save, MONITOR_TURN_ON, TRUE);
}

/****************************************************************//**
Update the system variable innodb_monitor_disable and turn
off specified monitor counter. */
static
void
innodb_disable_monitor_update(
/*==========================*/
	THD*				thd,	/*!< in: thread handle */
	struct st_mysql_sys_var*	var,	/*!< in: pointer to
						system variable */
	void*				var_ptr,/*!< out: where the
						formal string goes */
	const void*			save)	/*!< in: immediate result
						from check function */
{
	innodb_monitor_update(thd, var_ptr, save, MONITOR_TURN_OFF, TRUE);
}

/****************************************************************//**
Update the system variable innodb_monitor_reset and reset
specified monitor counter(s).
This function is registered as a callback with MySQL. */
static
void
innodb_reset_monitor_update(
/*========================*/
	THD*				thd,	/*!< in: thread handle */
	struct st_mysql_sys_var*	var,	/*!< in: pointer to
						system variable */
	void*				var_ptr,/*!< out: where the
						formal string goes */
	const void*			save)	/*!< in: immediate result
						from check function */
{
	innodb_monitor_update(thd, var_ptr, save, MONITOR_RESET_VALUE, TRUE);
}

/****************************************************************//**
Update the system variable innodb_monitor_reset_all and reset
all value related monitor counter.
This function is registered as a callback with MySQL. */
static
void
innodb_reset_all_monitor_update(
/*============================*/
	THD*				thd,	/*!< in: thread handle */
	struct st_mysql_sys_var*	var,	/*!< in: pointer to
						system variable */
	void*				var_ptr,/*!< out: where the
						formal string goes */
	const void*			save)	/*!< in: immediate result
						from check function */
{
	innodb_monitor_update(thd, var_ptr, save, MONITOR_RESET_ALL_VALUE,
			      TRUE);
}

/****************************************************************//**
Parse and enable InnoDB monitor counters during server startup.
User can list the monitor counters/groups to be enable by specifying
"loose-innodb_monitor_enable=monitor_name1;monitor_name2..."
in server configuration file or at the command line. The string
separate could be ";", "," or empty space. */
static
void
innodb_enable_monitor_at_startup(
/*=============================*/
	char*	str)	/*!< in/out: monitor counter enable list */
{
	static const char*	sep = " ;,";
	char*			last;

	ut_a(str);

	/* Walk through the string, and separate each monitor counter
	and/or counter group name, and calling innodb_monitor_update()
	if successfully updated. Please note that the "str" would be
	changed by strtok_r() as it walks through it. */
	for (char* option = strtok_r(str, sep, &last);
	     option;
	     option = strtok_r(NULL, sep, &last)) {
		ulint	ret;
		char*	option_name;

		ret = innodb_monitor_valid_byname(&option_name, option);

		/* The name is validated if ret == 0 */
		if (!ret) {
			innodb_monitor_update(NULL, NULL, &option,
					      MONITOR_TURN_ON, FALSE);
		} else {
			sql_print_warning("Invalid monitor counter"
					  " name: '%s'", option);
		}
	}
}

/****************************************************************//**
Callback function for accessing the InnoDB variables from MySQL:
SHOW VARIABLES. */
static
int
show_innodb_vars(
/*=============*/
	THD*		thd,
	SHOW_VAR*	var,
	char*		buff)
{
	innodb_export_status();
	var->type = SHOW_ARRAY;
	var->value = (char*) &innodb_status_variables;

	return(0);
}

/****************************************************************//**
This function checks each index name for a table against reserved
system default primary index name 'GEN_CLUST_INDEX'. If a name
matches, this function pushes an warning message to the client,
and returns true.
@return true if the index name matches the reserved name */
UNIV_INTERN
bool
innobase_index_name_is_reserved(
/*============================*/
	THD*		thd,		/*!< in/out: MySQL connection */
	const KEY*	key_info,	/*!< in: Indexes to be created */
	ulint		num_of_keys)	/*!< in: Number of indexes to
					be created. */
{
	const KEY*	key;
	uint		key_num;	/* index number */

	for (key_num = 0; key_num < num_of_keys; key_num++) {
		key = &key_info[key_num];

		if (innobase_strcasecmp(key->name,
					innobase_index_reserve_name) == 0) {
			/* Push warning to mysql */
			push_warning_printf(thd,
					    Sql_condition::WARN_LEVEL_WARN,
					    ER_WRONG_NAME_FOR_INDEX,
					    "Cannot Create Index with name "
					    "'%s'. The name is reserved "
					    "for the system default primary "
					    "index.",
					    innobase_index_reserve_name);

			my_error(ER_WRONG_NAME_FOR_INDEX, MYF(0),
				 innobase_index_reserve_name);

			return(true);
		}
	}

	return(false);
}

/***********************************************************************
Retrieve the FTS Relevance Ranking result for doc with doc_id
of prebuilt->fts_doc_id
@return the relevance ranking value */
UNIV_INTERN
float
innobase_fts_retrieve_ranking(
/*============================*/
		FT_INFO * fts_hdl)	/*!< in: FTS handler */
{
	row_prebuilt_t*	ft_prebuilt;
	fts_result_t*	result;

	result = ((NEW_FT_INFO*) fts_hdl)->ft_result;

	ft_prebuilt = ((NEW_FT_INFO*) fts_hdl)->ft_prebuilt;

	/* Retrieve the ranking value for doc_id with value of
	prebuilt->fts_doc_id */
	return(fts_retrieve_ranking(result, ft_prebuilt->fts_doc_id));
}

/***********************************************************************
Free the memory for the FTS handler */
UNIV_INTERN
void
innobase_fts_close_ranking(
/*=======================*/
		FT_INFO * fts_hdl)
{
	fts_result_t*	result;
	row_prebuilt_t*	ft_prebuilt;

	ft_prebuilt = ((NEW_FT_INFO*) fts_hdl)->ft_prebuilt;

	result = ((NEW_FT_INFO*) fts_hdl)->ft_result;

	fts_query_free_result(result);

	if (result == ft_prebuilt->result) {
		ft_prebuilt->result = NULL;
	}

	my_free((uchar*) fts_hdl);

	return;
}

/***********************************************************************
Find and Retrieve the FTS Relevance Ranking result for doc with doc_id
of prebuilt->fts_doc_id
@return the relevance ranking value */
UNIV_INTERN
float
innobase_fts_find_ranking(
/*======================*/
		FT_INFO*	fts_hdl,	/*!< in: FTS handler */
		uchar*		record,		/*!< in: Unused */
		uint		len)		/*!< in: Unused */
{
	row_prebuilt_t*	ft_prebuilt;
	fts_result_t*	result;

	ft_prebuilt = ((NEW_FT_INFO*) fts_hdl)->ft_prebuilt;
	result = ((NEW_FT_INFO*) fts_hdl)->ft_result;

	/* Retrieve the ranking value for doc_id with value of
	prebuilt->fts_doc_id */
	return fts_retrieve_ranking(result, ft_prebuilt->fts_doc_id);
}

/* These variables are never read by InnoDB or changed. They are a kind of
dummies that are needed by the MySQL infrastructure to call
buffer_pool_dump_now(), buffer_pool_load_now() and buffer_pool_load_abort()
by the user by doing:
  SET GLOBAL innodb_buffer_pool_dump_now=ON;
  SET GLOBAL innodb_buffer_pool_load_now=ON;
  SET GLOBAL innodb_buffer_pool_load_abort=ON;
Their values are read by MySQL and displayed to the user when the variables
are queried, e.g.:
  SELECT @@innodb_buffer_pool_dump_now;
  SELECT @@innodb_buffer_pool_load_now;
  SELECT @@innodb_buffer_pool_load_abort; */
static my_bool	innodb_buffer_pool_dump_now = FALSE;
static my_bool	innodb_buffer_pool_load_now = FALSE;
static my_bool	innodb_buffer_pool_load_abort = FALSE;

/****************************************************************//**
Trigger a dump of the buffer pool if innodb_buffer_pool_dump_now is set
to ON. This function is registered as a callback with MySQL. */
static
void
buffer_pool_dump_now(
/*=================*/
	THD*				thd	/*!< in: thread handle */
					__attribute__((unused)),
	struct st_mysql_sys_var*	var	/*!< in: pointer to system
						variable */
					__attribute__((unused)),
	void*				var_ptr	/*!< out: where the formal
						string goes */
					__attribute__((unused)),
	const void*			save)	/*!< in: immediate result from
						check function */
{
	if (*(my_bool*) save) {
		buf_dump_start();
	}
}

/****************************************************************//**
Trigger a load of the buffer pool if innodb_buffer_pool_load_now is set
to ON. This function is registered as a callback with MySQL. */
static
void
buffer_pool_load_now(
/*=================*/
	THD*				thd	/*!< in: thread handle */
					__attribute__((unused)),
	struct st_mysql_sys_var*	var	/*!< in: pointer to system
						variable */
					__attribute__((unused)),
	void*				var_ptr	/*!< out: where the formal
						string goes */
					__attribute__((unused)),
	const void*			save)	/*!< in: immediate result from
						check function */
{
	if (*(my_bool*) save) {
		buf_load_start();
	}
}

/****************************************************************//**
Abort a load of the buffer pool if innodb_buffer_pool_load_abort
is set to ON. This function is registered as a callback with MySQL. */
static
void
buffer_pool_load_abort(
/*===================*/
	THD*				thd	/*!< in: thread handle */
					__attribute__((unused)),
	struct st_mysql_sys_var*	var	/*!< in: pointer to system
						variable */
					__attribute__((unused)),
	void*				var_ptr	/*!< out: where the formal
						string goes */
					__attribute__((unused)),
	const void*			save)	/*!< in: immediate result from
						check function */
{
	if (*(my_bool*) save) {
		buf_load_abort();
	}
}

static SHOW_VAR innodb_status_variables_export[]= {
	{"Innodb", (char*) &show_innodb_vars, SHOW_FUNC},
	{NullS, NullS, SHOW_LONG}
};

static struct st_mysql_storage_engine innobase_storage_engine=
{ MYSQL_HANDLERTON_INTERFACE_VERSION };

/* plugin options */

static MYSQL_SYSVAR_ENUM(checksum_algorithm, srv_checksum_algorithm,
  PLUGIN_VAR_RQCMDARG,
  "The algorithm InnoDB uses for page checksumming. Possible values are "
  "CRC32 (hardware accelerated if the CPU supports it) "
    "write crc32, allow any of the other checksums to match when reading; "
  "STRICT_CRC32 "
    "write crc32, do not allow other algorithms to match when reading; "
  "INNODB "
    "write a software calculated checksum, allow any other checksums "
    "to match when reading; "
  "STRICT_INNODB "
    "write a software calculated checksum, do not allow other algorithms "
    "to match when reading; "
  "NONE "
    "write a constant magic number, do not do any checksum verification "
    "when reading (same as innodb_checksums=OFF); "
  "STRICT_NONE "
    "write a constant magic number, do not allow values other than that "
    "magic number when reading; "
  "Files updated when this option is set to crc32 or strict_crc32 will "
  "not be readable by MySQL versions older than 5.6.3",
  NULL, NULL, SRV_CHECKSUM_ALGORITHM_INNODB,
  &innodb_checksum_algorithm_typelib);

static MYSQL_SYSVAR_BOOL(checksums, innobase_use_checksums,
  PLUGIN_VAR_NOCMDARG | PLUGIN_VAR_READONLY,
  "DEPRECATED. Use innodb_checksum_algorithm=NONE instead of setting "
  "this to OFF. "
  "Enable InnoDB checksums validation (enabled by default). "
  "Disable with --skip-innodb-checksums.",
  NULL, NULL, TRUE);

static MYSQL_SYSVAR_STR(data_home_dir, innobase_data_home_dir,
  PLUGIN_VAR_READONLY,
  "The common part for InnoDB table spaces.",
  NULL, NULL, NULL);

static MYSQL_SYSVAR_BOOL(doublewrite, innobase_use_doublewrite,
  PLUGIN_VAR_NOCMDARG | PLUGIN_VAR_READONLY,
  "Enable InnoDB doublewrite buffer (enabled by default). "
  "Disable with --skip-innodb-doublewrite.",
  NULL, NULL, TRUE);

static MYSQL_SYSVAR_ULONG(io_capacity, srv_io_capacity,
  PLUGIN_VAR_RQCMDARG,
  "Number of IOPs the server can do. Tunes the background IO rate",
  NULL, NULL, 200, 100, ~0UL, 0);

static MYSQL_SYSVAR_ULONG(purge_batch_size, srv_purge_batch_size,
  PLUGIN_VAR_OPCMDARG,
  "Number of UNDO log pages to purge in one batch from the history list.",
  NULL, NULL,
  300,			/* Default setting */
  1,			/* Minimum value */
  5000, 0);		/* Maximum value */

static MYSQL_SYSVAR_ULONG(purge_threads, srv_n_purge_threads,
  PLUGIN_VAR_OPCMDARG | PLUGIN_VAR_READONLY,
  "Purge threads can be from 0 to 32. Default is 0.",
  NULL, NULL,
  0,			/* Default setting */
  0,			/* Minimum value */
  32, 0);		/* Maximum value */

static MYSQL_SYSVAR_ULONG(sync_array_size, srv_sync_array_size,
  PLUGIN_VAR_OPCMDARG,
  "Size of the mutex/lock wait array.",
  NULL, NULL,
  1,			/* Default setting */
  1,			/* Minimum value */
  1024, 0);		/* Maximum value */

static MYSQL_SYSVAR_ULONG(fast_shutdown, innobase_fast_shutdown,
  PLUGIN_VAR_OPCMDARG,
  "Speeds up the shutdown process of the InnoDB storage engine. Possible "
  "values are 0, 1 (faster) or 2 (fastest - crash-like).",
  NULL, NULL, 1, 0, 2, 0);

static MYSQL_SYSVAR_BOOL(file_per_table, srv_file_per_table,
  PLUGIN_VAR_NOCMDARG,
  "Stores each InnoDB table to an .ibd file in the database dir.",
  NULL, NULL, FALSE);

static MYSQL_SYSVAR_STR(file_format, innobase_file_format_name,
  PLUGIN_VAR_RQCMDARG,
  "File format to use for new tables in .ibd files.",
  innodb_file_format_name_validate,
  innodb_file_format_name_update, "Antelope");

/* "innobase_file_format_check" decides whether we would continue
booting the server if the file format stamped on the system
table space exceeds the maximum file format supported
by the server. Can be set during server startup at command
line or configure file, and a read only variable after
server startup */
static MYSQL_SYSVAR_BOOL(file_format_check, innobase_file_format_check,
  PLUGIN_VAR_NOCMDARG | PLUGIN_VAR_READONLY,
  "Whether to perform system file format check.",
  NULL, NULL, TRUE);

/* If a new file format is introduced, the file format
name needs to be updated accordingly. Please refer to
file_format_name_map[] defined in trx0sys.cc for the next
file format name. */
static MYSQL_SYSVAR_STR(file_format_max, innobase_file_format_max,
  PLUGIN_VAR_OPCMDARG,
  "The highest file format in the tablespace.",
  innodb_file_format_max_validate,
  innodb_file_format_max_update, "Antelope");

static MYSQL_SYSVAR_STR(ft_server_stopword_table, innobase_server_stopword_table,
  PLUGIN_VAR_OPCMDARG,
  "The user supplied stopword table name.",
  innodb_stopword_table_validate,
  innodb_stopword_table_update,
  NULL);

static MYSQL_SYSVAR_ULONG(flush_log_at_trx_commit, srv_flush_log_at_trx_commit,
  PLUGIN_VAR_OPCMDARG,
  "Set to 0 (write and flush once per second),"
  " 1 (write and flush at each commit)"
  " or 2 (write at commit, flush once per second).",
  NULL, NULL, 1, 0, 2, 0);

static MYSQL_SYSVAR_STR(flush_method, innobase_file_flush_method,
  PLUGIN_VAR_RQCMDARG | PLUGIN_VAR_READONLY,
  "With which method to flush data.", NULL, NULL, NULL);

static MYSQL_SYSVAR_BOOL(large_prefix, innobase_large_prefix,
  PLUGIN_VAR_NOCMDARG,
  "Support large index prefix length of REC_VERSION_56_MAX_INDEX_COL_LEN (3072) bytes.",
  NULL, NULL, FALSE);

static MYSQL_SYSVAR_BOOL(force_load_corrupted, srv_load_corrupted,
  PLUGIN_VAR_NOCMDARG | PLUGIN_VAR_READONLY,
  "Force InnoDB to load metadata of corrupted table.",
  NULL, NULL, FALSE);

static MYSQL_SYSVAR_BOOL(locks_unsafe_for_binlog, innobase_locks_unsafe_for_binlog,
  PLUGIN_VAR_NOCMDARG | PLUGIN_VAR_READONLY,
  "DEPRECATED. This option may be removed in future releases. "
  "Please use READ COMMITTED transaction isolation level instead. "
  "Force InnoDB to not use next-key locking, to use only row-level locking.",
  NULL, NULL, FALSE);

#ifdef UNIV_LOG_ARCHIVE
static MYSQL_SYSVAR_STR(log_arch_dir, innobase_log_arch_dir,
  PLUGIN_VAR_RQCMDARG | PLUGIN_VAR_READONLY,
  "Where full logs should be archived.", NULL, NULL, NULL);

static MYSQL_SYSVAR_BOOL(log_archive, innobase_log_archive,
  PLUGIN_VAR_OPCMDARG | PLUGIN_VAR_READONLY,
  "Set to 1 if you want to have logs archived.", NULL, NULL, FALSE);
#endif /* UNIV_LOG_ARCHIVE */

static MYSQL_SYSVAR_STR(log_group_home_dir, innobase_log_group_home_dir,
  PLUGIN_VAR_RQCMDARG | PLUGIN_VAR_READONLY,
  "Path to InnoDB log files.", NULL, NULL, NULL);

static MYSQL_SYSVAR_ULONG(max_dirty_pages_pct, srv_max_buf_pool_modified_pct,
  PLUGIN_VAR_RQCMDARG,
  "Percentage of dirty pages allowed in bufferpool.",
  NULL, NULL, 75, 0, 99, 0);

static MYSQL_SYSVAR_BOOL(adaptive_flushing, srv_adaptive_flushing,
  PLUGIN_VAR_NOCMDARG,
  "Attempt flushing dirty pages to avoid IO bursts at checkpoints.",
  NULL, NULL, TRUE);

static MYSQL_SYSVAR_ULONG(max_purge_lag, srv_max_purge_lag,
  PLUGIN_VAR_RQCMDARG,
  "Desired maximum length of the purge queue (0 = no limit)",
  NULL, NULL, 0, 0, ~0UL, 0);

static MYSQL_SYSVAR_BOOL(rollback_on_timeout, innobase_rollback_on_timeout,
  PLUGIN_VAR_OPCMDARG | PLUGIN_VAR_READONLY,
  "Roll back the complete transaction on lock wait timeout, for 4.x compatibility (disabled by default)",
  NULL, NULL, FALSE);

static MYSQL_SYSVAR_BOOL(status_file, innobase_create_status_file,
  PLUGIN_VAR_OPCMDARG | PLUGIN_VAR_NOSYSVAR,
  "Enable SHOW ENGINE INNODB STATUS output in the innodb_status.<pid> file",
  NULL, NULL, FALSE);

static MYSQL_SYSVAR_BOOL(stats_on_metadata, innobase_stats_on_metadata,
  PLUGIN_VAR_OPCMDARG,
  "Enable statistics gathering for metadata commands such as SHOW TABLE STATUS (on by default)",
  NULL, NULL, TRUE);

static MYSQL_SYSVAR_ULONGLONG(stats_sample_pages, srv_stats_transient_sample_pages,
  PLUGIN_VAR_RQCMDARG,
  "Deprecated, use innodb_stats_transient_sample_pages instead",
  NULL, innodb_stats_sample_pages_update, 8, 1, ~0ULL, 0);

static MYSQL_SYSVAR_ULONGLONG(stats_transient_sample_pages,
  srv_stats_transient_sample_pages,
  PLUGIN_VAR_RQCMDARG,
  "The number of leaf index pages to sample when calculating transient "
  "statistics (if persistent statistics are not used, default 8)",
  NULL, NULL, 8, 1, ~0ULL, 0);

static MYSQL_SYSVAR_ULONGLONG(stats_persistent_sample_pages,
  srv_stats_persistent_sample_pages,
  PLUGIN_VAR_RQCMDARG,
  "The number of leaf index pages to sample when calculating persistent "
  "statistics (by ANALYZE, default 20)",
  NULL, NULL, 20, 1, ~0ULL, 0);

static MYSQL_SYSVAR_BOOL(adaptive_hash_index, btr_search_enabled,
  PLUGIN_VAR_OPCMDARG,
  "Enable InnoDB adaptive hash index (enabled by default).  "
  "Disable with --skip-innodb-adaptive-hash-index.",
  NULL, innodb_adaptive_hash_index_update, TRUE);

static MYSQL_SYSVAR_ULONG(replication_delay, srv_replication_delay,
  PLUGIN_VAR_RQCMDARG,
  "Replication thread delay (ms) on the slave server if "
  "innodb_thread_concurrency is reached (0 by default)",
  NULL, NULL, 0, 0, ~0UL, 0);

static MYSQL_SYSVAR_LONG(additional_mem_pool_size, innobase_additional_mem_pool_size,
  PLUGIN_VAR_RQCMDARG | PLUGIN_VAR_READONLY,
  "DEPRECATED. This option may be removed in future releases, "
  "together with the option innodb_use_sys_malloc and with the InnoDB's "
  "internal memory allocator. "
  "Size of a memory pool InnoDB uses to store data dictionary information and other internal data structures.",
  NULL, NULL, 8*1024*1024L, 512*1024L, LONG_MAX, 1024);

static MYSQL_SYSVAR_ULONG(autoextend_increment, srv_auto_extend_increment,
  PLUGIN_VAR_RQCMDARG,
  "Data file autoextend increment in megabytes",
  NULL, NULL, 8L, 1L, 1000L, 0);

static MYSQL_SYSVAR_LONGLONG(buffer_pool_size, innobase_buffer_pool_size,
  PLUGIN_VAR_RQCMDARG | PLUGIN_VAR_READONLY,
  "The size of the memory buffer InnoDB uses to cache data and indexes of its tables.",
  NULL, NULL, 128*1024*1024L, 5*1024*1024L, LONGLONG_MAX, 1024*1024L);

#if defined UNIV_DEBUG || defined UNIV_PERF_DEBUG
static MYSQL_SYSVAR_ULONG(page_hash_locks, srv_n_page_hash_locks,
  PLUGIN_VAR_OPCMDARG | PLUGIN_VAR_READONLY,
  "Number of rw_locks protecting buffer pool page_hash. Rounded up to the next power of 2",
  NULL, NULL, 16, 1, MAX_PAGE_HASH_LOCKS, 0);

static MYSQL_SYSVAR_ULONG(doublewrite_batch_size, srv_doublewrite_batch_size,
  PLUGIN_VAR_OPCMDARG | PLUGIN_VAR_READONLY,
  "Number of pages reserved in doublewrite buffer for batch flushing",
  NULL, NULL, 120, 1, 127, 0);
#endif /* defined UNIV_DEBUG || defined UNIV_PERF_DEBUG */

static MYSQL_SYSVAR_LONG(buffer_pool_instances, innobase_buffer_pool_instances,
  PLUGIN_VAR_RQCMDARG | PLUGIN_VAR_READONLY,
  "Number of buffer pool instances, set to higher value on high-end machines to increase scalability",
  NULL, NULL, 1L, 1L, MAX_BUFFER_POOLS, 1L);

static MYSQL_SYSVAR_STR(buffer_pool_filename, srv_buf_dump_filename,
  PLUGIN_VAR_RQCMDARG | PLUGIN_VAR_MEMALLOC,
  "Filename to/from which to dump/load the InnoDB buffer pool",
  NULL, NULL, SRV_BUF_DUMP_FILENAME_DEFAULT);

static MYSQL_SYSVAR_BOOL(buffer_pool_dump_now, innodb_buffer_pool_dump_now,
  PLUGIN_VAR_RQCMDARG,
  "Trigger an immediate dump of the buffer pool into a file named @@innodb_buffer_pool_filename",
  NULL, buffer_pool_dump_now, FALSE);

static MYSQL_SYSVAR_BOOL(buffer_pool_dump_at_shutdown, srv_buffer_pool_dump_at_shutdown,
  PLUGIN_VAR_RQCMDARG,
  "Dump the buffer pool into a file named @@innodb_buffer_pool_filename",
  NULL, NULL, FALSE);

static MYSQL_SYSVAR_BOOL(buffer_pool_load_now, innodb_buffer_pool_load_now,
  PLUGIN_VAR_RQCMDARG,
  "Trigger an immediate load of the buffer pool from a file named @@innodb_buffer_pool_filename",
  NULL, buffer_pool_load_now, FALSE);

static MYSQL_SYSVAR_BOOL(buffer_pool_load_abort, innodb_buffer_pool_load_abort,
  PLUGIN_VAR_RQCMDARG,
  "Abort a currently running load of the buffer pool",
  NULL, buffer_pool_load_abort, FALSE);

/* there is no point in changing this during runtime, thus readonly */
static MYSQL_SYSVAR_BOOL(buffer_pool_load_at_startup, srv_buffer_pool_load_at_startup,
  PLUGIN_VAR_RQCMDARG | PLUGIN_VAR_READONLY,
  "Load the buffer pool from a file named @@innodb_buffer_pool_filename",
  NULL, NULL, FALSE);

static MYSQL_SYSVAR_ULONG(lru_scan_depth, srv_LRU_scan_depth,
  PLUGIN_VAR_RQCMDARG,
  "How deep to scan LRU to keep it clean",
  NULL, NULL, 1024, 100, ~0UL, 0);

static MYSQL_SYSVAR_BOOL(flush_neighbors, srv_flush_neighbors,
  PLUGIN_VAR_NOCMDARG,
  "Flush neighbors from buffer pool when flushing a block.",
  NULL, NULL, TRUE);

static MYSQL_SYSVAR_ULONG(commit_concurrency, innobase_commit_concurrency,
  PLUGIN_VAR_RQCMDARG,
  "Helps in performance tuning in heavily concurrent environments.",
  innobase_commit_concurrency_validate, NULL, 0, 0, 1000, 0);

static MYSQL_SYSVAR_ULONG(concurrency_tickets, srv_n_free_tickets_to_enter,
  PLUGIN_VAR_RQCMDARG,
  "Number of times a thread is allowed to enter InnoDB within the same SQL query after it has once got the ticket",
  NULL, NULL, 500L, 1L, ~0UL, 0);

static MYSQL_SYSVAR_LONG(file_io_threads, innobase_file_io_threads,
  PLUGIN_VAR_RQCMDARG | PLUGIN_VAR_READONLY | PLUGIN_VAR_NOSYSVAR,
  "Number of file I/O threads in InnoDB.",
  NULL, NULL, 4, 4, 64, 0);

static MYSQL_SYSVAR_BOOL(ft_enable_diag_print, fts_enable_diag_print,
  PLUGIN_VAR_OPCMDARG,
  "Whether to enable additional FTS diagnostic printout ",
  NULL, NULL, TRUE);

static MYSQL_SYSVAR_BOOL(disable_sort_file_cache, srv_disable_sort_file_cache,
  PLUGIN_VAR_OPCMDARG,
  "Whether to disable OS system file cache for sort I/O",
  NULL, NULL, FALSE);

static MYSQL_SYSVAR_STR(ft_aux_table, fts_internal_tbl_name,
  PLUGIN_VAR_NOCMDARG,
  "FTS internal auxiliary table to be checked",
  innodb_internal_table_validate,
  innodb_internal_table_update, NULL);

static MYSQL_SYSVAR_ULONG(ft_cache_size, fts_max_cache_size,
  PLUGIN_VAR_RQCMDARG | PLUGIN_VAR_READONLY,
  "InnoDB Fulltext search cache size in bytes",
  NULL, NULL, 32000000, 1600000, 80000000, 0);

static MYSQL_SYSVAR_ULONG(ft_min_token_size, fts_min_token_size,
  PLUGIN_VAR_RQCMDARG | PLUGIN_VAR_READONLY,
  "InnoDB Fulltext search minimum token size in characters",
  NULL, NULL, 3, 0, 16, 0);

static MYSQL_SYSVAR_ULONG(ft_max_token_size, fts_max_token_size,
  PLUGIN_VAR_RQCMDARG | PLUGIN_VAR_READONLY,
  "InnoDB Fulltext search maximum token size in characters",
  NULL, NULL, HA_FT_MAXCHARLEN, 10, FTS_MAX_WORD_LEN , 0);


static MYSQL_SYSVAR_ULONG(ft_num_word_optimize, fts_num_word_optimize,
  PLUGIN_VAR_OPCMDARG,
  "InnoDB Fulltext search number of words to optimize for each optimize table call ",
  NULL, NULL, 2000, 1000, 10000, 0);

static MYSQL_SYSVAR_ULONG(ft_sort_pll_degree, fts_sort_pll_degree,
  PLUGIN_VAR_RQCMDARG | PLUGIN_VAR_READONLY,
  "InnoDB Fulltext search parallel sort degree, will round up to nearest power of 2 number",
  NULL, NULL, 2, 1, 16, 0);

static MYSQL_SYSVAR_ULONG(sort_buf_size, srv_sort_buf_size,
  PLUGIN_VAR_RQCMDARG | PLUGIN_VAR_READONLY,
  "InnoDB Fulltext search sort buffer size",
  NULL, NULL, 1048576, 524288, 64836480, 0);

static MYSQL_SYSVAR_BOOL(optimize_fulltext_only, innodb_optimize_fulltext_only,
  PLUGIN_VAR_NOCMDARG,
  "Only optimize the Fulltext index of the table",
  NULL, NULL, FALSE);

static MYSQL_SYSVAR_ULONG(read_io_threads, innobase_read_io_threads,
  PLUGIN_VAR_RQCMDARG | PLUGIN_VAR_READONLY,
  "Number of background read I/O threads in InnoDB.",
  NULL, NULL, 4, 1, 64, 0);

static MYSQL_SYSVAR_ULONG(write_io_threads, innobase_write_io_threads,
  PLUGIN_VAR_RQCMDARG | PLUGIN_VAR_READONLY,
  "Number of background write I/O threads in InnoDB.",
  NULL, NULL, 4, 1, 64, 0);

static MYSQL_SYSVAR_LONG(force_recovery, innobase_force_recovery,
  PLUGIN_VAR_RQCMDARG | PLUGIN_VAR_READONLY,
  "Helps to save your data in case the disk image of the database becomes corrupt.",
  NULL, NULL, 0, 0, 6, 0);

static MYSQL_SYSVAR_ULONG(page_size, srv_page_size,
  PLUGIN_VAR_OPCMDARG | PLUGIN_VAR_READONLY,
  "Page size to use for all InnoDB tablespaces.",
  NULL, NULL, UNIV_PAGE_SIZE_DEF,
  UNIV_PAGE_SIZE_MIN, UNIV_PAGE_SIZE_MAX, 0);

static MYSQL_SYSVAR_LONG(log_buffer_size, innobase_log_buffer_size,
  PLUGIN_VAR_RQCMDARG | PLUGIN_VAR_READONLY,
  "The size of the buffer which InnoDB uses to write log to the log files on disk.",
  NULL, NULL, 8*1024*1024L, 256*1024L, LONG_MAX, 1024);

static MYSQL_SYSVAR_LONGLONG(log_file_size, innobase_log_file_size,
  PLUGIN_VAR_RQCMDARG | PLUGIN_VAR_READONLY,
  "Size of each log file in a log group.",
  NULL, NULL, 5*1024*1024L, 1*1024*1024L, LONGLONG_MAX, 1024*1024L);

static MYSQL_SYSVAR_LONG(log_files_in_group, innobase_log_files_in_group,
  PLUGIN_VAR_RQCMDARG | PLUGIN_VAR_READONLY,
  "Number of log files in the log group. InnoDB writes to the files in a circular fashion. Value 3 is recommended here.",
  NULL, NULL, 2, 2, 100, 0);

static MYSQL_SYSVAR_LONG(mirrored_log_groups, innobase_mirrored_log_groups,
  PLUGIN_VAR_RQCMDARG | PLUGIN_VAR_READONLY,
  "Number of identical copies of log groups we keep for the database. Currently this should be set to 1.",
  NULL, NULL, 1, 1, 10, 0);

static MYSQL_SYSVAR_UINT(old_blocks_pct, innobase_old_blocks_pct,
  PLUGIN_VAR_RQCMDARG,
  "Percentage of the buffer pool to reserve for 'old' blocks.",
  NULL, innodb_old_blocks_pct_update, 100 * 3 / 8, 5, 95, 0);

static MYSQL_SYSVAR_UINT(old_blocks_time, buf_LRU_old_threshold_ms,
  PLUGIN_VAR_RQCMDARG,
  "Move blocks to the 'new' end of the buffer pool if the first access"
  " was at least this many milliseconds ago."
  " The timeout is disabled if 0 (the default).",
  NULL, NULL, 0, 0, UINT_MAX32, 0);

static MYSQL_SYSVAR_LONG(open_files, innobase_open_files,
  PLUGIN_VAR_RQCMDARG | PLUGIN_VAR_READONLY,
  "How many files at the maximum InnoDB keeps open at the same time.",
  NULL, NULL, 300L, 10L, LONG_MAX, 0);

static MYSQL_SYSVAR_ULONG(sync_spin_loops, srv_n_spin_wait_rounds,
  PLUGIN_VAR_RQCMDARG,
  "Count of spin-loop rounds in InnoDB mutexes (30 by default)",
  NULL, NULL, 30L, 0L, ~0UL, 0);

static MYSQL_SYSVAR_ULONG(spin_wait_delay, srv_spin_wait_delay,
  PLUGIN_VAR_OPCMDARG,
  "Maximum delay between polling for a spin lock (6 by default)",
  NULL, NULL, 6L, 0L, ~0UL, 0);

static MYSQL_SYSVAR_ULONG(thread_concurrency, srv_thread_concurrency,
  PLUGIN_VAR_RQCMDARG,
  "Helps in performance tuning in heavily concurrent environments. Sets the maximum number of threads allowed inside InnoDB. Value 0 will disable the thread throttling.",
  NULL, NULL, 0, 0, 1000, 0);

#ifdef HAVE_ATOMIC_BUILTINS
static MYSQL_SYSVAR_ULONG(
  adaptive_max_sleep_delay, srv_adaptive_max_sleep_delay,
  PLUGIN_VAR_RQCMDARG,
  "The upper limit of the sleep delay in usec. Value of 0 disables it.",
  NULL, NULL,
  150000,			/* Default setting */
  0,				/* Minimum value */
  1000000, 0);			/* Maximum value */
#endif /* HAVE_ATOMIC_BUILTINS */

static MYSQL_SYSVAR_ULONG(thread_sleep_delay, srv_thread_sleep_delay,
  PLUGIN_VAR_RQCMDARG,
  "Time of innodb thread sleeping before joining InnoDB queue (usec). "
  "Value 0 disable a sleep",
  NULL, NULL,
  10000L,
  0L,
  ~0UL, 0);

static MYSQL_SYSVAR_STR(data_file_path, innobase_data_file_path,
  PLUGIN_VAR_RQCMDARG | PLUGIN_VAR_READONLY,
  "Path to individual files and their sizes.",
  NULL, NULL, NULL);

static MYSQL_SYSVAR_STR(undo_directory, srv_undo_dir,
  PLUGIN_VAR_RQCMDARG | PLUGIN_VAR_READONLY,
  "Directory where undo tablespace files live, this path can be absolute.",
  NULL, NULL, ".");

static MYSQL_SYSVAR_ULONG(undo_tablespaces, srv_undo_tablespaces,
  PLUGIN_VAR_RQCMDARG | PLUGIN_VAR_READONLY,
  "Number of undo tablespaces to use. ",
  NULL, NULL,
  0L,			/* Default seting */
  0L,			/* Minimum value */
  126L, 0);		/* Maximum value */

static MYSQL_SYSVAR_ULONG(undo_logs, srv_undo_logs,
  PLUGIN_VAR_OPCMDARG,
  "Number of undo logs to use.",
  innodb_undo_logs_validate, NULL,
  TRX_SYS_N_RSEGS,	/* Default setting */
  1,			/* Minimum value */
  TRX_SYS_N_RSEGS, 0);	/* Maximum value */

/* Alias for innodb_undo_logs, this config variable is deprecated. */
static MYSQL_SYSVAR_ULONG(rollback_segments, srv_undo_logs,
  PLUGIN_VAR_OPCMDARG,
  "Number of undo logs to use (deprecated).",
  NULL, NULL,
  TRX_SYS_N_RSEGS,	/* Default setting */
  1,			/* Minimum value */
  TRX_SYS_N_RSEGS, 0);	/* Maximum value */

static MYSQL_SYSVAR_LONG(autoinc_lock_mode, innobase_autoinc_lock_mode,
  PLUGIN_VAR_RQCMDARG | PLUGIN_VAR_READONLY,
  "The AUTOINC lock modes supported by InnoDB:               "
  "0 => Old style AUTOINC locking (for backward"
  " compatibility)                                           "
  "1 => New style AUTOINC locking                            "
  "2 => No AUTOINC locking (unsafe for SBR)",
  NULL, NULL,
  AUTOINC_NEW_STYLE_LOCKING,	/* Default setting */
  AUTOINC_OLD_STYLE_LOCKING,	/* Minimum value */
  AUTOINC_NO_LOCKING, 0);	/* Maximum value */

static MYSQL_SYSVAR_STR(version, innodb_version_str,
  PLUGIN_VAR_NOCMDOPT | PLUGIN_VAR_READONLY,
  "InnoDB version", NULL, NULL, INNODB_VERSION_STR);

static MYSQL_SYSVAR_BOOL(use_sys_malloc, srv_use_sys_malloc,
  PLUGIN_VAR_NOCMDARG | PLUGIN_VAR_READONLY,
  "DEPRECATED. This option may be removed in future releases, "
  "together with the InnoDB's internal memory allocator. "
  "Use OS memory allocator instead of InnoDB's internal memory allocator",
  NULL, NULL, TRUE);

static MYSQL_SYSVAR_BOOL(use_native_aio, srv_use_native_aio,
  PLUGIN_VAR_NOCMDARG | PLUGIN_VAR_READONLY,
  "Use native AIO if supported on this platform.",
  NULL, NULL, TRUE);

static MYSQL_SYSVAR_STR(change_buffering, innobase_change_buffering,
  PLUGIN_VAR_RQCMDARG,
  "Buffer changes to reduce random access: "
  "OFF, ON, inserting, deleting, changing, or purging.",
  innodb_change_buffering_validate,
  innodb_change_buffering_update, "all");

static MYSQL_SYSVAR_UINT(change_buffer_max_size,
  innobase_change_buffer_max_size,
  PLUGIN_VAR_RQCMDARG,
  "Maximum on-disk size of change buffer in terms of percentage"
  " of the buffer pool.",
  NULL, innodb_change_buffer_max_size_update,
  CHANGE_BUFFER_DEFAULT_SIZE, 0, 50, 0);

static MYSQL_SYSVAR_ENUM(stats_method, srv_innodb_stats_method,
   PLUGIN_VAR_RQCMDARG,
  "Specifies how InnoDB index statistics collection code should "
  "treat NULLs. Possible values are NULLS_EQUAL (default), "
  "NULLS_UNEQUAL and NULLS_IGNORED",
   NULL, NULL, SRV_STATS_NULLS_EQUAL, &innodb_stats_method_typelib);

#if defined UNIV_DEBUG || defined UNIV_IBUF_DEBUG
static MYSQL_SYSVAR_UINT(change_buffering_debug, ibuf_debug,
  PLUGIN_VAR_RQCMDARG,
  "Debug flags for InnoDB change buffering (0=none)",
  NULL, NULL, 0, 0, 1, 0);
#endif /* UNIV_DEBUG || UNIV_IBUF_DEBUG */

static MYSQL_SYSVAR_BOOL(random_read_ahead, srv_random_read_ahead,
  PLUGIN_VAR_NOCMDARG,
  "Whether to use read ahead for random access within an extent.",
  NULL, NULL, FALSE);

static MYSQL_SYSVAR_ULONG(read_ahead_threshold, srv_read_ahead_threshold,
  PLUGIN_VAR_RQCMDARG,
  "Number of pages that must be accessed sequentially for InnoDB to "
  "trigger a readahead.",
  NULL, NULL, 56, 0, 64, 0);

<<<<<<< HEAD
static MYSQL_SYSVAR_STR(monitor_enable, innobase_enable_monitor_counter,
  PLUGIN_VAR_RQCMDARG,
  "Turn on a monitor counter",
  innodb_monitor_validate,
  innodb_enable_monitor_update, NULL);

static MYSQL_SYSVAR_STR(monitor_disable, innobase_disable_monitor_counter,
  PLUGIN_VAR_RQCMDARG,
  "Turn off a monitor counter",
  innodb_monitor_validate,
  innodb_disable_monitor_update, NULL);

static MYSQL_SYSVAR_STR(monitor_reset, innobase_reset_monitor_counter,
  PLUGIN_VAR_RQCMDARG,
  "Reset a monitor counter",
  innodb_monitor_validate,
  innodb_reset_monitor_update, NULL);

static MYSQL_SYSVAR_STR(monitor_reset_all, innobase_reset_all_monitor_counter,
  PLUGIN_VAR_RQCMDARG,
  "Reset all values for a monitor counter",
  innodb_monitor_validate,
  innodb_reset_all_monitor_update, NULL);

static MYSQL_SYSVAR_BOOL(print_all_deadlocks, srv_print_all_deadlocks,
  PLUGIN_VAR_OPCMDARG,
  "Print all deadlocks to MySQL error log (off by default)",
  NULL, NULL, FALSE);
=======
#ifdef UNIV_DEBUG
static MYSQL_SYSVAR_UINT(trx_rseg_n_slots_debug, trx_rseg_n_slots_debug,
  PLUGIN_VAR_RQCMDARG,
  "Debug flags for InnoDB to limit TRX_RSEG_N_SLOTS for trx_rsegf_undo_find_free()",
  NULL, NULL, 0, 0, 1024, 0);
#endif /* UNIV_DEBUG */
>>>>>>> 84533f54

static struct st_mysql_sys_var* innobase_system_variables[]= {
  MYSQL_SYSVAR(additional_mem_pool_size),
  MYSQL_SYSVAR(autoextend_increment),
  MYSQL_SYSVAR(buffer_pool_size),
  MYSQL_SYSVAR(buffer_pool_instances),
  MYSQL_SYSVAR(buffer_pool_filename),
  MYSQL_SYSVAR(buffer_pool_dump_now),
  MYSQL_SYSVAR(buffer_pool_dump_at_shutdown),
  MYSQL_SYSVAR(buffer_pool_load_now),
  MYSQL_SYSVAR(buffer_pool_load_abort),
  MYSQL_SYSVAR(buffer_pool_load_at_startup),
  MYSQL_SYSVAR(lru_scan_depth),
  MYSQL_SYSVAR(flush_neighbors),
  MYSQL_SYSVAR(checksum_algorithm),
  MYSQL_SYSVAR(checksums),
  MYSQL_SYSVAR(commit_concurrency),
  MYSQL_SYSVAR(concurrency_tickets),
  MYSQL_SYSVAR(data_file_path),
  MYSQL_SYSVAR(data_home_dir),
  MYSQL_SYSVAR(doublewrite),
  MYSQL_SYSVAR(fast_shutdown),
  MYSQL_SYSVAR(file_io_threads),
  MYSQL_SYSVAR(read_io_threads),
  MYSQL_SYSVAR(write_io_threads),
  MYSQL_SYSVAR(file_per_table),
  MYSQL_SYSVAR(file_format),
  MYSQL_SYSVAR(file_format_check),
  MYSQL_SYSVAR(file_format_max),
  MYSQL_SYSVAR(flush_log_at_trx_commit),
  MYSQL_SYSVAR(flush_method),
  MYSQL_SYSVAR(force_recovery),
  MYSQL_SYSVAR(ft_cache_size),
  MYSQL_SYSVAR(ft_enable_stopword),
  MYSQL_SYSVAR(ft_max_token_size),
  MYSQL_SYSVAR(ft_min_token_size),
  MYSQL_SYSVAR(ft_num_word_optimize),
  MYSQL_SYSVAR(ft_sort_pll_degree),
  MYSQL_SYSVAR(large_prefix),
  MYSQL_SYSVAR(force_load_corrupted),
  MYSQL_SYSVAR(locks_unsafe_for_binlog),
  MYSQL_SYSVAR(lock_wait_timeout),
#ifdef UNIV_LOG_ARCHIVE
  MYSQL_SYSVAR(log_arch_dir),
  MYSQL_SYSVAR(log_archive),
#endif /* UNIV_LOG_ARCHIVE */
  MYSQL_SYSVAR(page_size),
  MYSQL_SYSVAR(log_buffer_size),
  MYSQL_SYSVAR(log_file_size),
  MYSQL_SYSVAR(log_files_in_group),
  MYSQL_SYSVAR(log_group_home_dir),
  MYSQL_SYSVAR(max_dirty_pages_pct),
  MYSQL_SYSVAR(adaptive_flushing),
  MYSQL_SYSVAR(max_purge_lag),
  MYSQL_SYSVAR(mirrored_log_groups),
  MYSQL_SYSVAR(old_blocks_pct),
  MYSQL_SYSVAR(old_blocks_time),
  MYSQL_SYSVAR(open_files),
  MYSQL_SYSVAR(optimize_fulltext_only),
  MYSQL_SYSVAR(rollback_on_timeout),
  MYSQL_SYSVAR(ft_aux_table),
  MYSQL_SYSVAR(ft_enable_diag_print),
  MYSQL_SYSVAR(ft_server_stopword_table),
  MYSQL_SYSVAR(ft_user_stopword_table),
  MYSQL_SYSVAR(disable_sort_file_cache),
  MYSQL_SYSVAR(stats_on_metadata),
  MYSQL_SYSVAR(stats_sample_pages),
  MYSQL_SYSVAR(stats_transient_sample_pages),
  MYSQL_SYSVAR(stats_persistent_sample_pages),
  MYSQL_SYSVAR(adaptive_hash_index),
  MYSQL_SYSVAR(stats_method),
  MYSQL_SYSVAR(replication_delay),
  MYSQL_SYSVAR(status_file),
  MYSQL_SYSVAR(strict_mode),
  MYSQL_SYSVAR(support_xa),
  MYSQL_SYSVAR(sort_buf_size),
  MYSQL_SYSVAR(analyze_is_persistent),
  MYSQL_SYSVAR(sync_spin_loops),
  MYSQL_SYSVAR(spin_wait_delay),
  MYSQL_SYSVAR(table_locks),
  MYSQL_SYSVAR(thread_concurrency),
#ifdef HAVE_ATOMIC_BUILTINS
  MYSQL_SYSVAR(adaptive_max_sleep_delay),
#endif /* HAVE_ATOMIC_BUILTINS */
  MYSQL_SYSVAR(thread_sleep_delay),
  MYSQL_SYSVAR(autoinc_lock_mode),
  MYSQL_SYSVAR(version),
  MYSQL_SYSVAR(use_sys_malloc),
  MYSQL_SYSVAR(use_native_aio),
  MYSQL_SYSVAR(change_buffering),
  MYSQL_SYSVAR(change_buffer_max_size),
#if defined UNIV_DEBUG || defined UNIV_IBUF_DEBUG
  MYSQL_SYSVAR(change_buffering_debug),
#endif /* UNIV_DEBUG || UNIV_IBUF_DEBUG */
  MYSQL_SYSVAR(random_read_ahead),
  MYSQL_SYSVAR(read_ahead_threshold),
  MYSQL_SYSVAR(io_capacity),
  MYSQL_SYSVAR(monitor_enable),
  MYSQL_SYSVAR(monitor_disable),
  MYSQL_SYSVAR(monitor_reset),
  MYSQL_SYSVAR(monitor_reset_all),
  MYSQL_SYSVAR(purge_threads),
  MYSQL_SYSVAR(purge_batch_size),
#if defined UNIV_DEBUG || defined UNIV_PERF_DEBUG
  MYSQL_SYSVAR(page_hash_locks),
  MYSQL_SYSVAR(doublewrite_batch_size),
#endif /* defined UNIV_DEBUG || defined UNIV_PERF_DEBUG */
  MYSQL_SYSVAR(print_all_deadlocks),
  MYSQL_SYSVAR(undo_logs),
  MYSQL_SYSVAR(rollback_segments),
<<<<<<< HEAD
  MYSQL_SYSVAR(undo_directory),
  MYSQL_SYSVAR(undo_tablespaces),
  MYSQL_SYSVAR(sync_array_size),
=======
#ifdef UNIV_DEBUG
  MYSQL_SYSVAR(trx_rseg_n_slots_debug),
#endif /* UNIV_DEBUG */
>>>>>>> 84533f54
  NULL
};

mysql_declare_plugin(innobase)
{
  MYSQL_STORAGE_ENGINE_PLUGIN,
  &innobase_storage_engine,
  innobase_hton_name,
  plugin_author,
  "Supports transactions, row-level locking, and foreign keys",
  PLUGIN_LICENSE_GPL,
  innobase_init, /* Plugin Init */
  NULL, /* Plugin Deinit */
  INNODB_VERSION_SHORT,
  innodb_status_variables_export,/* status variables             */
  innobase_system_variables, /* system variables */
  NULL, /* reserved */
  0,    /* flags */
},
i_s_innodb_trx,
i_s_innodb_locks,
i_s_innodb_lock_waits,
i_s_innodb_cmp,
i_s_innodb_cmp_reset,
i_s_innodb_cmpmem,
i_s_innodb_cmpmem_reset,
i_s_innodb_buffer_page,
i_s_innodb_buffer_page_lru,
i_s_innodb_buffer_stats,
i_s_innodb_metrics,
i_s_innodb_ft_default_stopword,
i_s_innodb_ft_inserted,
i_s_innodb_ft_deleted,
i_s_innodb_ft_being_deleted,
i_s_innodb_ft_config,
i_s_innodb_ft_index_cache,
i_s_innodb_ft_index_table,
i_s_innodb_sys_tables,
i_s_innodb_sys_tablestats,
i_s_innodb_sys_indexes,
i_s_innodb_sys_columns,
i_s_innodb_sys_fields,
i_s_innodb_sys_foreign,
i_s_innodb_sys_foreign_cols

mysql_declare_plugin_end;

/** @brief Initialize the default value of innodb_commit_concurrency.

Once InnoDB is running, the innodb_commit_concurrency must not change
from zero to nonzero. (Bug #42101)

The initial default value is 0, and without this extra initialization,
SET GLOBAL innodb_commit_concurrency=DEFAULT would set the parameter
to 0, even if it was initially set to nonzero at the command line
or configuration file. */
static
void
innobase_commit_concurrency_init_default()
/*======================================*/
{
	MYSQL_SYSVAR_NAME(commit_concurrency).def_val
		= innobase_commit_concurrency;
}

#ifdef UNIV_COMPILE_TEST_FUNCS

typedef struct innobase_convert_name_test_struct {
	char*		buf;
	ulint		buflen;
	const char*	id;
	ulint		idlen;
	void*		thd;
	ibool		file_id;

	const char*	expected;
} innobase_convert_name_test_t;

void
test_innobase_convert_name()
{
	char	buf[1024];
	ulint	i;

	innobase_convert_name_test_t test_input[] = {
		{buf, sizeof(buf), "abcd", 4, NULL, TRUE, "\"abcd\""},
		{buf, 7, "abcd", 4, NULL, TRUE, "\"abcd\""},
		{buf, 6, "abcd", 4, NULL, TRUE, "\"abcd\""},
		{buf, 5, "abcd", 4, NULL, TRUE, "\"abc\""},
		{buf, 4, "abcd", 4, NULL, TRUE, "\"ab\""},

		{buf, sizeof(buf), "ab@0060cd", 9, NULL, TRUE, "\"ab`cd\""},
		{buf, 9, "ab@0060cd", 9, NULL, TRUE, "\"ab`cd\""},
		{buf, 8, "ab@0060cd", 9, NULL, TRUE, "\"ab`cd\""},
		{buf, 7, "ab@0060cd", 9, NULL, TRUE, "\"ab`cd\""},
		{buf, 6, "ab@0060cd", 9, NULL, TRUE, "\"ab`c\""},
		{buf, 5, "ab@0060cd", 9, NULL, TRUE, "\"ab`\""},
		{buf, 4, "ab@0060cd", 9, NULL, TRUE, "\"ab\""},

		{buf, sizeof(buf), "ab\"cd", 5, NULL, TRUE,
			"\"#mysql50#ab\"\"cd\""},
		{buf, 17, "ab\"cd", 5, NULL, TRUE,
			"\"#mysql50#ab\"\"cd\""},
		{buf, 16, "ab\"cd", 5, NULL, TRUE,
			"\"#mysql50#ab\"\"c\""},
		{buf, 15, "ab\"cd", 5, NULL, TRUE,
			"\"#mysql50#ab\"\"\""},
		{buf, 14, "ab\"cd", 5, NULL, TRUE,
			"\"#mysql50#ab\""},
		{buf, 13, "ab\"cd", 5, NULL, TRUE,
			"\"#mysql50#ab\""},
		{buf, 12, "ab\"cd", 5, NULL, TRUE,
			"\"#mysql50#a\""},
		{buf, 11, "ab\"cd", 5, NULL, TRUE,
			"\"#mysql50#\""},
		{buf, 10, "ab\"cd", 5, NULL, TRUE,
			"\"#mysql50\""},

		{buf, sizeof(buf), "ab/cd", 5, NULL, TRUE, "\"ab\".\"cd\""},
		{buf, 9, "ab/cd", 5, NULL, TRUE, "\"ab\".\"cd\""},
		{buf, 8, "ab/cd", 5, NULL, TRUE, "\"ab\".\"c\""},
		{buf, 7, "ab/cd", 5, NULL, TRUE, "\"ab\".\"\""},
		{buf, 6, "ab/cd", 5, NULL, TRUE, "\"ab\"."},
		{buf, 5, "ab/cd", 5, NULL, TRUE, "\"ab\"."},
		{buf, 4, "ab/cd", 5, NULL, TRUE, "\"ab\""},
		{buf, 3, "ab/cd", 5, NULL, TRUE, "\"a\""},
		{buf, 2, "ab/cd", 5, NULL, TRUE, "\"\""},
		/* XXX probably "" is a better result in this case
		{buf, 1, "ab/cd", 5, NULL, TRUE, "."},
		*/
		{buf, 0, "ab/cd", 5, NULL, TRUE, ""},
	};

	for (i = 0; i < sizeof(test_input) / sizeof(test_input[0]); i++) {

		char*	end;
		ibool	ok = TRUE;
		size_t	res_len;

		fprintf(stderr, "TESTING %lu, %s, %lu, %s\n",
			test_input[i].buflen,
			test_input[i].id,
			test_input[i].idlen,
			test_input[i].expected);

		end = innobase_convert_name(
			test_input[i].buf,
			test_input[i].buflen,
			test_input[i].id,
			test_input[i].idlen,
			test_input[i].thd,
			test_input[i].file_id);

		res_len = (size_t) (end - test_input[i].buf);

		if (res_len != strlen(test_input[i].expected)) {

			fprintf(stderr, "unexpected len of the result: %u, "
				"expected: %u\n", (unsigned) res_len,
				(unsigned) strlen(test_input[i].expected));
			ok = FALSE;
		}

		if (memcmp(test_input[i].buf,
			   test_input[i].expected,
			   strlen(test_input[i].expected)) != 0
		    || !ok) {

			fprintf(stderr, "unexpected result: %.*s, "
				"expected: %s\n", (int) res_len,
				test_input[i].buf,
				test_input[i].expected);
			ok = FALSE;
		}

		if (ok) {
			fprintf(stderr, "OK: res: %.*s\n\n", (int) res_len,
				buf);
		} else {
			fprintf(stderr, "FAILED\n\n");
			return;
		}
	}
}

#endif /* UNIV_COMPILE_TEST_FUNCS */

/****************************************************************************
 * DS-MRR implementation
 ***************************************************************************/

/**
 * Multi Range Read interface, DS-MRR calls
 */

int
ha_innobase::multi_range_read_init(
	RANGE_SEQ_IF*	seq,
	void*		seq_init_param,
	uint		n_ranges,
	uint		mode,
	HANDLER_BUFFER*	buf)
{
	return(ds_mrr.dsmrr_init(this, seq, seq_init_param,
				 n_ranges, mode, buf));
}

int
ha_innobase::multi_range_read_next(
	char**		range_info)
{
	return(ds_mrr.dsmrr_next(range_info));
}

ha_rows
ha_innobase::multi_range_read_info_const(
	uint		keyno,
	RANGE_SEQ_IF*	seq,
	void*		seq_init_param,
	uint		n_ranges,
	uint*		bufsz,
	uint*		flags,
	Cost_estimate*	cost)
{
	/* See comments in ha_myisam::multi_range_read_info_const */
	ds_mrr.init(this, table);
	return(ds_mrr.dsmrr_info_const(keyno, seq, seq_init_param,
				       n_ranges, bufsz, flags, cost));
}

ha_rows
ha_innobase::multi_range_read_info(
	uint		keyno,
	uint		n_ranges,
	uint		keys,
	uint*		bufsz,
	uint*		flags,
	Cost_estimate*	cost)
{
	ds_mrr.init(this, table);
	return(ds_mrr.dsmrr_info(keyno, n_ranges, keys, bufsz, flags, cost));
}


/**
 * Index Condition Pushdown interface implementation
 */

/*************************************************************//**
InnoDB index push-down condition check
@return ICP_NO_MATCH, ICP_MATCH, or ICP_OUT_OF_RANGE */
UNIV_INTERN
enum icp_result
innobase_index_cond(
/*================*/
	void*	file)	/*!< in/out: pointer to ha_innobase */
{
	DBUG_ENTER("innobase_index_cond");

	ha_innobase*	h = reinterpret_cast<class ha_innobase*>(file);

	DBUG_ASSERT(h->pushed_idx_cond);
	DBUG_ASSERT(h->pushed_idx_cond_keyno != MAX_KEY);

	if (h->end_range && h->compare_key2(h->end_range) > 0) {

		/* caller should return HA_ERR_END_OF_FILE already */
		DBUG_RETURN(ICP_OUT_OF_RANGE);
	}

	DBUG_RETURN(h->pushed_idx_cond->val_int() ? ICP_MATCH : ICP_NO_MATCH);
}

/** Attempt to push down an index condition.
* @param[in] keyno	MySQL key number
* @param[in] idx_cond	Index condition to be checked
* @return Part of idx_cond which the handler will not evaluate
*/
UNIV_INTERN
class Item*
ha_innobase::idx_cond_push(
	uint		keyno,
	class Item*	idx_cond)
{
	DBUG_ENTER("ha_innobase::idx_cond_push");
	DBUG_ASSERT(keyno != MAX_KEY);
	DBUG_ASSERT(idx_cond != NULL);

	pushed_idx_cond = idx_cond;
	pushed_idx_cond_keyno = keyno;
	in_range_check_pushed_down = TRUE;
	/* We will evaluate the condition entirely */
	DBUG_RETURN(NULL);
}

<|MERGE_RESOLUTION|>--- conflicted
+++ resolved
@@ -14781,7 +14781,6 @@
   "trigger a readahead.",
   NULL, NULL, 56, 0, 64, 0);
 
-<<<<<<< HEAD
 static MYSQL_SYSVAR_STR(monitor_enable, innobase_enable_monitor_counter,
   PLUGIN_VAR_RQCMDARG,
   "Turn on a monitor counter",
@@ -14810,14 +14809,13 @@
   PLUGIN_VAR_OPCMDARG,
   "Print all deadlocks to MySQL error log (off by default)",
   NULL, NULL, FALSE);
-=======
+
 #ifdef UNIV_DEBUG
 static MYSQL_SYSVAR_UINT(trx_rseg_n_slots_debug, trx_rseg_n_slots_debug,
   PLUGIN_VAR_RQCMDARG,
   "Debug flags for InnoDB to limit TRX_RSEG_N_SLOTS for trx_rsegf_undo_find_free()",
   NULL, NULL, 0, 0, 1024, 0);
 #endif /* UNIV_DEBUG */
->>>>>>> 84533f54
 
 static struct st_mysql_sys_var* innobase_system_variables[]= {
   MYSQL_SYSVAR(additional_mem_pool_size),
@@ -14928,15 +14926,12 @@
   MYSQL_SYSVAR(print_all_deadlocks),
   MYSQL_SYSVAR(undo_logs),
   MYSQL_SYSVAR(rollback_segments),
-<<<<<<< HEAD
   MYSQL_SYSVAR(undo_directory),
   MYSQL_SYSVAR(undo_tablespaces),
   MYSQL_SYSVAR(sync_array_size),
-=======
 #ifdef UNIV_DEBUG
   MYSQL_SYSVAR(trx_rseg_n_slots_debug),
 #endif /* UNIV_DEBUG */
->>>>>>> 84533f54
   NULL
 };
 
