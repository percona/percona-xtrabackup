/*****************************************************************************

Copyright (c) 2000, 2013, Oracle and/or its affiliates. All rights reserved.
Copyright (c) 2008, 2009 Google Inc.
Copyright (c) 2009, Percona Inc.
Copyright (c) 2012, Facebook Inc.

Portions of this file contain modifications contributed and copyrighted by
Google, Inc. Those modifications are gratefully acknowledged and are described
briefly in the InnoDB documentation. The contributions by Google are
incorporated with their permission, and subject to the conditions contained in
the file COPYING.Google.

Portions of this file contain modifications contributed and copyrighted
by Percona Inc.. Those modifications are
gratefully acknowledged and are described briefly in the InnoDB
documentation. The contributions by Percona Inc. are incorporated with
their permission, and subject to the conditions contained in the file
COPYING.Percona.

This program is free software; you can redistribute it and/or modify it under
the terms of the GNU General Public License as published by the Free Software
Foundation; version 2 of the License.

This program is distributed in the hope that it will be useful, but WITHOUT
ANY WARRANTY; without even the implied warranty of MERCHANTABILITY or FITNESS
FOR A PARTICULAR PURPOSE. See the GNU General Public License for more details.

You should have received a copy of the GNU General Public License along with
this program; if not, write to the Free Software Foundation, Inc.,
51 Franklin Street, Suite 500, Boston, MA 02110-1335 USA

*****************************************************************************/

/** @file ha_innodb.cc */

#include "univ.i"

/* Include necessary SQL headers */
#include "ha_prototypes.h"
#include <debug_sync.h>
#include <gstream.h>
#include <log.h>
#include <mysys_err.h>
#include <strfunc.h>
#include <sql_acl.h>
#include <sql_class.h>
#include <sql_show.h>
#include <sql_table.h>
#include <my_check_opt.h>

/* Include necessary InnoDB headers */
#include "api0api.h"
#include "api0misc.h"
#include "btr0btr.h"
#include "btr0cur.h"
#include "btr0sea.h"
#include "buf0dblwr.h"
#include "buf0dump.h"
#include "buf0flu.h"
#include "buf0lru.h"
#include "dict0boot.h"
#include "dict0crea.h"
#include "dict0dict.h"
#include "dict0stats.h"
#include "dict0stats_bg.h"
#include "fil0fil.h"
#include "fsp0fsp.h"
#include "fts0fts.h"
#include "fts0plugin.h"
#include "fts0priv.h"
#include "fts0types.h"
#include "ibuf0ibuf.h"
#include "lock0lock.h"
#include "log0log.h"
#include "mtr0mtr.h"
#include "os0file.h"
#include "os0thread.h"
#include "page0zip.h"
#include "pars0pars.h"
#include "rem0types.h"
#include "row0import.h"
#include "row0ins.h"
#include "row0merge.h"
#include "row0mysql.h"
#include "row0quiesce.h"
#include "row0sel.h"
#include "row0trunc.h"
#include "row0upd.h"
#include "srv0mon.h"
#include "srv0space.h"
#include "srv0srv.h"
#include "srv0start.h"
#include "sync0mutex.h"
#ifdef UNIV_DEBUG
#include "trx0purge.h"
#endif /* UNIV_DEBUG */
#include "trx0roll.h"
#include "trx0sys.h"
#include "trx0trx.h"
#include "trx0xa.h"
#include "ut0mem.h"

enum_tx_isolation thd_get_trx_isolation(const THD* thd);

#include "ha_innodb.h"
#include "i_s.h"
#include "sync0sync.h"

/** to protect innobase_open_files */
static mysql_mutex_t innobase_share_mutex;
/** to force correct commit order in binlog */
static ulong commit_threads = 0;
static mysql_cond_t commit_cond;
static mysql_mutex_t commit_cond_m;
static bool innodb_inited = 0;

#define INSIDE_HA_INNOBASE_CC

#define EQ_CURRENT_THD(thd) ((thd) == current_thd)

static struct handlerton* innodb_hton_ptr;

static const long AUTOINC_OLD_STYLE_LOCKING = 0;
static const long AUTOINC_NEW_STYLE_LOCKING = 1;
static const long AUTOINC_NO_LOCKING = 2;

static long innobase_log_buffer_size;
static long innobase_additional_mem_pool_size;
static long innobase_file_io_threads;
static long innobase_open_files;
static long innobase_autoinc_lock_mode;
static ulong innobase_commit_concurrency = 0;
static ulong innobase_read_io_threads;
static ulong innobase_write_io_threads;

static long long innobase_buffer_pool_size, innobase_log_file_size;

/** Percentage of the buffer pool to reserve for 'old' blocks.
Connected to buf_LRU_old_ratio. */
static uint innobase_old_blocks_pct;

/** Maximum on-disk size of change buffer in terms of percentage
of the buffer pool. */
static uint innobase_change_buffer_max_size = CHANGE_BUFFER_DEFAULT_SIZE;

/* The default values for the following char* start-up parameters
are determined in innobase_init below: */

static char*	innobase_data_home_dir			= NULL;
static char*	innobase_data_file_path			= NULL;
static char*	innobase_temp_data_file_path		= NULL;
static char*	innobase_file_format_name		= NULL;
static char*	innobase_change_buffering		= NULL;
static char*	innobase_enable_monitor_counter		= NULL;
static char*	innobase_disable_monitor_counter	= NULL;
static char*	innobase_reset_monitor_counter		= NULL;
static char*	innobase_reset_all_monitor_counter	= NULL;

/* The highest file format being used in the database. The value can be
set by user, however, it will be adjusted to the newer file format if
a table of such format is created/opened. */
static char*	innobase_file_format_max		= NULL;

static char*	innobase_file_flush_method		= NULL;

/* This variable can be set in the server configure file, specifying
stopword table to be used */
static char*	innobase_server_stopword_table		= NULL;

/* Below we have boolean-valued start-up parameters, and their default
values */

static ulong	innobase_fast_shutdown			= 1;
static my_bool	innobase_file_format_check		= TRUE;
static my_bool	innobase_use_doublewrite		= TRUE;
static my_bool	innobase_use_checksums			= TRUE;
static my_bool	innobase_locks_unsafe_for_binlog	= FALSE;
static my_bool	innobase_rollback_on_timeout		= FALSE;
static my_bool	innobase_create_status_file		= FALSE;
static my_bool	innobase_stats_on_metadata		= TRUE;
static my_bool	innobase_large_prefix			= FALSE;
static my_bool	innodb_optimize_fulltext_only		= FALSE;

static char*	innodb_version_str = (char*) INNODB_VERSION_STR;

/** Possible values for system variable "innodb_stats_method". The values
are defined the same as its corresponding MyISAM system variable
"myisam_stats_method"(see "myisam_stats_method_names"), for better usability */
static const char* innodb_stats_method_names[] = {
	"nulls_equal",
	"nulls_unequal",
	"nulls_ignored",
	NullS
};

/** Used to define an enumerate type of the system variable innodb_stats_method.
This is the same as "myisam_stats_method_typelib" */
static TYPELIB innodb_stats_method_typelib = {
	array_elements(innodb_stats_method_names) - 1,
	"innodb_stats_method_typelib",
	innodb_stats_method_names,
	NULL
};

/** Possible values for system variable "innodb_checksum_algorithm". */
static const char* innodb_checksum_algorithm_names[] = {
	"crc32",
	"strict_crc32",
	"innodb",
	"strict_innodb",
	"none",
	"strict_none",
	NullS
};

/** Used to define an enumerate type of the system variable
innodb_checksum_algorithm. */
static TYPELIB innodb_checksum_algorithm_typelib = {
	array_elements(innodb_checksum_algorithm_names) - 1,
	"innodb_checksum_algorithm_typelib",
	innodb_checksum_algorithm_names,
	NULL
};

/* The following counter is used to convey information to InnoDB
about server activity: in selects it is not sensible to call
srv_active_wake_master_thread after each fetch or search, we only do
it every INNOBASE_WAKE_INTERVAL'th step. */

#define INNOBASE_WAKE_INTERVAL	32
static ulong	innobase_active_counter	= 0;

static hash_table_t*	innobase_open_tables;

/** Allowed values of innodb_change_buffering */
static const char* innobase_change_buffering_values[IBUF_USE_COUNT] = {
	"none",		/* IBUF_USE_NONE */
	"inserts",	/* IBUF_USE_INSERT */
	"deletes",	/* IBUF_USE_DELETE_MARK */
	"changes",	/* IBUF_USE_INSERT_DELETE_MARK */
	"purges",	/* IBUF_USE_DELETE */
	"all"		/* IBUF_USE_ALL */
};

/* Call back function array defined by MySQL and used to
retrieve FTS results. */
const struct _ft_vft ft_vft_result = {NULL,
				      innobase_fts_find_ranking,
				      innobase_fts_close_ranking,
				      innobase_fts_retrieve_ranking,
				      NULL};

const struct _ft_vft_ext ft_vft_ext_result = {innobase_fts_get_version,
					      innobase_fts_flags,
					      innobase_fts_retrieve_docid,
					      innobase_fts_count_matches};

#ifdef HAVE_PSI_INTERFACE
# define PSI_KEY(n) {&n##_key, #n, 0}

/* Keys to register pthread mutexes/cond in the current file with
performance schema */
static mysql_pfs_key_t	innobase_share_mutex_key;
static mysql_pfs_key_t	commit_cond_mutex_key;
static mysql_pfs_key_t	commit_cond_key;

static PSI_mutex_info	all_pthread_mutexes[] = {
	PSI_KEY(commit_cond_mutex),
	PSI_KEY(innobase_share_mutex)
};

static PSI_cond_info	all_innodb_conds[] = {
	PSI_KEY(commit_cond)
};

# ifdef UNIV_PFS_MUTEX
/* all_innodb_mutexes array contains mutexes that are
performance schema instrumented if "UNIV_PFS_MUTEX"
is defined */
static PSI_mutex_info all_innodb_mutexes[] = {
	PSI_KEY(autoinc_mutex),
#  ifndef PFS_SKIP_BUFFER_MUTEX_RWLOCK
	PSI_KEY(buffer_block_mutex),
#  endif /* !PFS_SKIP_BUFFER_MUTEX_RWLOCK */
	PSI_KEY(buf_pool_mutex),
	PSI_KEY(buf_pool_zip_mutex),
	PSI_KEY(cache_last_read_mutex),
	PSI_KEY(dict_foreign_err_mutex),
	PSI_KEY(dict_sys_mutex),
	PSI_KEY(recalc_pool_mutex),
	PSI_KEY(file_format_max_mutex),
	PSI_KEY(fil_system_mutex),
	PSI_KEY(flush_list_mutex),
	PSI_KEY(fts_bg_threads_mutex),
	PSI_KEY(fts_delete_mutex),
	PSI_KEY(fts_optimize_mutex),
	PSI_KEY(fts_doc_id_mutex),
	PSI_KEY(log_flush_order_mutex),
	PSI_KEY(hash_table_mutex),
	PSI_KEY(ibuf_bitmap_mutex),
	PSI_KEY(ibuf_mutex),
	PSI_KEY(ibuf_pessimistic_insert_mutex),
#  ifndef HAVE_ATOMIC_BUILTINS
	PSI_KEY(server_mutex),
#  endif /* !HAVE_ATOMIC_BUILTINS */
	PSI_KEY(log_sys_mutex),
#  ifdef UNIV_MEM_DEBUG
	PSI_KEY(mem_hash_mutex),
#  endif /* UNIV_MEM_DEBUG */
	PSI_KEY(mem_pool_mutex),
	PSI_KEY(page_zip_stat_per_index_mutex),
	PSI_KEY(purge_sys_pq_mutex),
	PSI_KEY(recv_sys_mutex),
	PSI_KEY(recv_writer_mutex),
	PSI_KEY(redo_rseg_mutex),
	PSI_KEY(noredo_rseg_mutex),
#  ifdef UNIV_SYNC_DEBUG
	PSI_KEY(rw_lock_debug_mutex),
#  endif /* UNIV_SYNC_DEBUG */
	PSI_KEY(rw_lock_list_mutex),
	PSI_KEY(rw_lock_mutex),
	PSI_KEY(srv_dict_tmpfile_mutex),
	PSI_KEY(srv_innodb_monitor_mutex),
	PSI_KEY(srv_misc_tmpfile_mutex),
	PSI_KEY(srv_monitor_file_mutex),
#  ifdef UNIV_SYNC_DEBUG
	PSI_KEY(sync_thread_mutex),
#  endif /* UNIV_SYNC_DEBUG */
	PSI_KEY(buf_dblwr_mutex),
	PSI_KEY(trx_undo_mutex),
	PSI_KEY(trx_pool_mutex),
	PSI_KEY(trx_pool_manager_mutex),
	PSI_KEY(srv_sys_mutex),
	PSI_KEY(lock_mutex),
	PSI_KEY(lock_wait_mutex),
	PSI_KEY(trx_mutex),
	PSI_KEY(srv_threads_mutex),
#  ifndef PFS_SKIP_EVENT_MUTEX
	PSI_KEY(event_mutex),
#  endif /* PFS_SKIP_EVENT_MUTEX */
#ifndef HAVE_ATOMIC_BUILTINS
	PSI_KEY(srv_conc_mutex),
#endif /* !HAVE_ATOMIC_BUILTINS */
#ifndef HAVE_ATOMIC_BUILTINS_64
	PSI_KEY(monitor_mutex),
#endif /* !HAVE_ATOMIC_BUILTINS_64 */
	PSI_KEY(ut_list_mutex),
	PSI_KEY(trx_sys_mutex),
	PSI_KEY(zip_pad_mutex),
};
# endif /* UNIV_PFS_MUTEX */

# ifdef UNIV_PFS_RWLOCK
/* all_innodb_rwlocks array contains rwlocks that are
performance schema instrumented if "UNIV_PFS_RWLOCK"
is defined */
static PSI_rwlock_info all_innodb_rwlocks[] = {
	PSI_KEY(btr_search_latch),
#  ifndef PFS_SKIP_BUFFER_MUTEX_RWLOCK
	PSI_KEY(buf_block_lock),
#  endif /* !PFS_SKIP_BUFFER_MUTEX_RWLOCK */
#  ifdef UNIV_SYNC_DEBUG
	PSI_KEY(buf_block_debug_latch),
#  endif /* UNIV_SYNC_DEBUG */
	PSI_KEY(dict_operation_lock),
	PSI_KEY(fil_space_latch),
	PSI_KEY(checkpoint_lock),
	PSI_KEY(fts_cache_rw_lock),
	PSI_KEY(fts_cache_init_rw_lock),
	PSI_KEY(trx_i_s_cache_lock),
	PSI_KEY(trx_purge_latch),
	PSI_KEY(index_tree_rw_lock),
	PSI_KEY(index_online_log),
	PSI_KEY(dict_table_stats),
	PSI_KEY(hash_table_locks)
};
# endif /* UNIV_PFS_RWLOCK */

# ifdef UNIV_PFS_THREAD
/* all_innodb_threads array contains threads that are
performance schema instrumented if "UNIV_PFS_THREAD"
is defined */
static PSI_thread_info	all_innodb_threads[] = {
	PSI_KEY(trx_rollback_clean_thread),
	PSI_KEY(io_ibuf_thread),
	PSI_KEY(io_log_thread),
	PSI_KEY(io_read_thread),
	PSI_KEY(io_write_thread),
	PSI_KEY(io_handler_thread),
	PSI_KEY(srv_lock_timeout_thread),
	PSI_KEY(srv_error_monitor_thread),
	PSI_KEY(srv_monitor_thread),
	PSI_KEY(srv_master_thread),
	PSI_KEY(srv_purge_thread),
	PSI_KEY(page_cleaner_thread),
	PSI_KEY(recv_writer_thread)
};
# endif /* UNIV_PFS_THREAD */

# ifdef UNIV_PFS_IO
/* all_innodb_files array contains the type of files that are
performance schema instrumented if "UNIV_PFS_IO" is defined */
static PSI_file_info	all_innodb_files[] = {
	PSI_KEY(innodb_data_file),
	PSI_KEY(innodb_log_file),
	PSI_KEY(innodb_temp_file)
};
# endif /* UNIV_PFS_IO */
#endif /* HAVE_PSI_INTERFACE */

/** Always normalize table name to lower case on Windows */
#ifdef _WIN32
#define normalize_table_name(norm_name, name)           \
	normalize_table_name_low(norm_name, name, TRUE)
#else
#define normalize_table_name(norm_name, name)           \
	normalize_table_name_low(norm_name, name, FALSE)
#endif /* _WIN32 */

/** Set up InnoDB API callback function array */
ib_cb_t innodb_api_cb[] = {
	(ib_cb_t) ib_cursor_open_table,
	(ib_cb_t) ib_cursor_read_row,
	(ib_cb_t) ib_cursor_insert_row,
	(ib_cb_t) ib_cursor_delete_row,
	(ib_cb_t) ib_cursor_update_row,
	(ib_cb_t) ib_cursor_moveto,
	(ib_cb_t) ib_cursor_first,
	(ib_cb_t) ib_cursor_next,
	(ib_cb_t) ib_cursor_last,
	(ib_cb_t) ib_cursor_set_match_mode,
	(ib_cb_t) ib_sec_search_tuple_create,
	(ib_cb_t) ib_clust_read_tuple_create,
	(ib_cb_t) ib_tuple_delete,
	(ib_cb_t) ib_tuple_copy,
	(ib_cb_t) ib_tuple_read_u8,
	(ib_cb_t) ib_tuple_write_u8,
	(ib_cb_t) ib_tuple_read_u16,
	(ib_cb_t) ib_tuple_write_u16,
	(ib_cb_t) ib_tuple_read_u32,
	(ib_cb_t) ib_tuple_write_u32,
	(ib_cb_t) ib_tuple_read_u64,
	(ib_cb_t) ib_tuple_write_u64,
	(ib_cb_t) ib_tuple_read_i8,
	(ib_cb_t) ib_tuple_write_i8,
	(ib_cb_t) ib_tuple_read_i16,
	(ib_cb_t) ib_tuple_write_i16,
	(ib_cb_t) ib_tuple_read_i32,
	(ib_cb_t) ib_tuple_write_i32,
	(ib_cb_t) ib_tuple_read_i64,
	(ib_cb_t) ib_tuple_write_i64,
	(ib_cb_t) ib_tuple_get_n_cols,
	(ib_cb_t) ib_col_set_value,
	(ib_cb_t) ib_col_get_value,
	(ib_cb_t) ib_col_get_meta,
	(ib_cb_t) ib_trx_begin,
	(ib_cb_t) ib_trx_commit,
	(ib_cb_t) ib_trx_rollback,
	(ib_cb_t) ib_trx_start,
	(ib_cb_t) ib_trx_release,
	(ib_cb_t) ib_trx_state,
	(ib_cb_t) ib_cursor_lock,
	(ib_cb_t) ib_cursor_close,
	(ib_cb_t) ib_cursor_new_trx,
	(ib_cb_t) ib_cursor_reset,
	(ib_cb_t) ib_open_table_by_name,
	(ib_cb_t) ib_col_get_name,
	(ib_cb_t) ib_table_truncate,
	(ib_cb_t) ib_cursor_open_index_using_name,
	(ib_cb_t) ib_close_thd,
	(ib_cb_t) ib_cfg_get_cfg,
	(ib_cb_t) ib_cursor_set_memcached_sync,
	(ib_cb_t) ib_cursor_set_cluster_access,
	(ib_cb_t) ib_cursor_commit_trx,
	(ib_cb_t) ib_cfg_trx_level,
	(ib_cb_t) ib_tuple_get_n_user_cols,
	(ib_cb_t) ib_cursor_set_lock_mode,
	(ib_cb_t) ib_cursor_clear_trx,
	(ib_cb_t) ib_get_idx_field_name,
	(ib_cb_t) ib_trx_get_start_time,
	(ib_cb_t) ib_cfg_bk_commit_interval,
	(ib_cb_t) ib_ut_strerr,
	(ib_cb_t) ib_cursor_stmt_begin
};

/*************************************************************//**
Check whether valid argument given to innodb_ft_*_stopword_table.
This function is registered as a callback with MySQL.
@return 0 for valid stopword table */
static
int
innodb_stopword_table_validate(
/*===========================*/
	THD*				thd,	/*!< in: thread handle */
	struct st_mysql_sys_var*	var,	/*!< in: pointer to system
						variable */
	void*				save,	/*!< out: immediate result
						for update function */
	struct st_mysql_value*		value);	/*!< in: incoming string */

/** "GEN_CLUST_INDEX" is the name reserved for InnoDB default
system clustered index when there is no primary key. */
const char innobase_index_reserve_name[] = "GEN_CLUST_INDEX";

/******************************************************************//**
Maps a MySQL trx isolation level code to the InnoDB isolation level code
@return	InnoDB isolation level */
static inline
ulint
innobase_map_isolation_level(
/*=========================*/
	enum_tx_isolation	iso);	/*!< in: MySQL isolation level code */

static const char innobase_hton_name[]= "InnoDB";

static MYSQL_THDVAR_BOOL(support_xa, PLUGIN_VAR_OPCMDARG,
  "Enable InnoDB support for the XA two-phase commit",
  /* check_func */ NULL, /* update_func */ NULL,
  /* default */ TRUE);

static MYSQL_THDVAR_BOOL(table_locks, PLUGIN_VAR_OPCMDARG,
  "Enable InnoDB locking in LOCK TABLES",
  /* check_func */ NULL, /* update_func */ NULL,
  /* default */ TRUE);

static MYSQL_THDVAR_BOOL(strict_mode, PLUGIN_VAR_OPCMDARG,
  "Use strict mode when evaluating create options.",
  NULL, NULL, FALSE);

static MYSQL_THDVAR_BOOL(ft_enable_stopword, PLUGIN_VAR_OPCMDARG,
  "Create FTS index with stopword.",
  NULL, NULL,
  /* default */ TRUE);

static MYSQL_THDVAR_ULONG(lock_wait_timeout, PLUGIN_VAR_RQCMDARG,
  "Timeout in seconds an InnoDB transaction may wait for a lock before being rolled back. Values above 100000000 disable the timeout.",
  NULL, NULL, 50, 1, 1024 * 1024 * 1024, 0);

static MYSQL_THDVAR_STR(ft_user_stopword_table,
  PLUGIN_VAR_OPCMDARG|PLUGIN_VAR_MEMALLOC,
  "User supplied stopword table name, effective in the session level.",
  innodb_stopword_table_validate, NULL, NULL);

static SHOW_VAR innodb_status_variables[]= {
  {"buffer_pool_dump_status",
  (char*) &export_vars.innodb_buffer_pool_dump_status,	  SHOW_CHAR},
  {"buffer_pool_load_status",
  (char*) &export_vars.innodb_buffer_pool_load_status,	  SHOW_CHAR},
  {"buffer_pool_pages_data",
  (char*) &export_vars.innodb_buffer_pool_pages_data,	  SHOW_LONG},
  {"buffer_pool_bytes_data",
  (char*) &export_vars.innodb_buffer_pool_bytes_data,	  SHOW_LONG},
  {"buffer_pool_pages_dirty",
  (char*) &export_vars.innodb_buffer_pool_pages_dirty,	  SHOW_LONG},
  {"buffer_pool_bytes_dirty",
  (char*) &export_vars.innodb_buffer_pool_bytes_dirty,	  SHOW_LONG},
  {"buffer_pool_pages_flushed",
  (char*) &export_vars.innodb_buffer_pool_pages_flushed,  SHOW_LONG},
  {"buffer_pool_pages_free",
  (char*) &export_vars.innodb_buffer_pool_pages_free,	  SHOW_LONG},
#ifdef UNIV_DEBUG
  {"buffer_pool_pages_latched",
  (char*) &export_vars.innodb_buffer_pool_pages_latched,  SHOW_LONG},
#endif /* UNIV_DEBUG */
  {"buffer_pool_pages_misc",
  (char*) &export_vars.innodb_buffer_pool_pages_misc,	  SHOW_LONG},
  {"buffer_pool_pages_total",
  (char*) &export_vars.innodb_buffer_pool_pages_total,	  SHOW_LONG},
  {"buffer_pool_read_ahead_rnd",
  (char*) &export_vars.innodb_buffer_pool_read_ahead_rnd, SHOW_LONG},
  {"buffer_pool_read_ahead",
  (char*) &export_vars.innodb_buffer_pool_read_ahead,	  SHOW_LONG},
  {"buffer_pool_read_ahead_evicted",
  (char*) &export_vars.innodb_buffer_pool_read_ahead_evicted, SHOW_LONG},
  {"buffer_pool_read_requests",
  (char*) &export_vars.innodb_buffer_pool_read_requests,  SHOW_LONG},
  {"buffer_pool_reads",
  (char*) &export_vars.innodb_buffer_pool_reads,	  SHOW_LONG},
  {"buffer_pool_wait_free",
  (char*) &export_vars.innodb_buffer_pool_wait_free,	  SHOW_LONG},
  {"buffer_pool_write_requests",
  (char*) &export_vars.innodb_buffer_pool_write_requests, SHOW_LONG},
  {"data_fsyncs",
  (char*) &export_vars.innodb_data_fsyncs,		  SHOW_LONG},
  {"data_pending_fsyncs",
  (char*) &export_vars.innodb_data_pending_fsyncs,	  SHOW_LONG},
  {"data_pending_reads",
  (char*) &export_vars.innodb_data_pending_reads,	  SHOW_LONG},
  {"data_pending_writes",
  (char*) &export_vars.innodb_data_pending_writes,	  SHOW_LONG},
  {"data_read",
  (char*) &export_vars.innodb_data_read,		  SHOW_LONG},
  {"data_reads",
  (char*) &export_vars.innodb_data_reads,		  SHOW_LONG},
  {"data_writes",
  (char*) &export_vars.innodb_data_writes,		  SHOW_LONG},
  {"data_written",
  (char*) &export_vars.innodb_data_written,		  SHOW_LONG},
  {"dblwr_pages_written",
  (char*) &export_vars.innodb_dblwr_pages_written,	  SHOW_LONG},
  {"dblwr_writes",
  (char*) &export_vars.innodb_dblwr_writes,		  SHOW_LONG},
  {"have_atomic_builtins",
  (char*) &export_vars.innodb_have_atomic_builtins,	  SHOW_BOOL},
  {"log_waits",
  (char*) &export_vars.innodb_log_waits,		  SHOW_LONG},
  {"log_write_requests",
  (char*) &export_vars.innodb_log_write_requests,	  SHOW_LONG},
  {"log_writes",
  (char*) &export_vars.innodb_log_writes,		  SHOW_LONG},
  {"os_log_fsyncs",
  (char*) &export_vars.innodb_os_log_fsyncs,		  SHOW_LONG},
  {"os_log_pending_fsyncs",
  (char*) &export_vars.innodb_os_log_pending_fsyncs,	  SHOW_LONG},
  {"os_log_pending_writes",
  (char*) &export_vars.innodb_os_log_pending_writes,	  SHOW_LONG},
  {"os_log_written",
  (char*) &export_vars.innodb_os_log_written,		  SHOW_LONGLONG},
  {"page_size",
  (char*) &export_vars.innodb_page_size,		  SHOW_LONG},
  {"pages_created",
  (char*) &export_vars.innodb_pages_created,		  SHOW_LONG},
  {"pages_read",
  (char*) &export_vars.innodb_pages_read,		  SHOW_LONG},
  {"pages_written",
  (char*) &export_vars.innodb_pages_written,		  SHOW_LONG},
  {"row_lock_current_waits",
  (char*) &export_vars.innodb_row_lock_current_waits,	  SHOW_LONG},
  {"row_lock_time",
  (char*) &export_vars.innodb_row_lock_time,		  SHOW_LONGLONG},
  {"row_lock_time_avg",
  (char*) &export_vars.innodb_row_lock_time_avg,	  SHOW_LONG},
  {"row_lock_time_max",
  (char*) &export_vars.innodb_row_lock_time_max,	  SHOW_LONG},
  {"row_lock_waits",
  (char*) &export_vars.innodb_row_lock_waits,		  SHOW_LONG},
  {"rows_deleted",
  (char*) &export_vars.innodb_rows_deleted,		  SHOW_LONG},
  {"rows_inserted",
  (char*) &export_vars.innodb_rows_inserted,		  SHOW_LONG},
  {"rows_read",
  (char*) &export_vars.innodb_rows_read,		  SHOW_LONG},
  {"rows_updated",
  (char*) &export_vars.innodb_rows_updated,		  SHOW_LONG},
  {"num_open_files",
  (char*) &export_vars.innodb_num_open_files,		  SHOW_LONG},
  {"truncated_status_writes",
  (char*) &export_vars.innodb_truncated_status_writes,	  SHOW_LONG},
  {"available_undo_logs",
  (char*) &export_vars.innodb_available_undo_logs,        SHOW_LONG},
#ifdef UNIV_DEBUG
  {"purge_trx_id_age",
  (char*) &export_vars.innodb_purge_trx_id_age,           SHOW_LONG},
  {"purge_view_trx_id_age",
  (char*) &export_vars.innodb_purge_view_trx_id_age,      SHOW_LONG},
  {"ahi_drop_lookups",
  (char*) &export_vars.innodb_ahi_drop_lookups,           SHOW_LONG},
#endif /* UNIV_DEBUG */
  {NullS, NullS, SHOW_LONG}
};

/************************************************************************//**
Handling the shared INNOBASE_SHARE structure that is needed to provide table
locking. Register the table name if it doesn't exist in the hash table. */
static
INNOBASE_SHARE*
get_share(
/*======*/
	const char*	table_name);	/*!< in: table to lookup */

/************************************************************************//**
Free the shared object that was registered with get_share(). */
static
void
free_share(
/*=======*/
	INNOBASE_SHARE*	share);		/*!< in/own: share to free */

/*****************************************************************//**
Frees a possible InnoDB trx object associated with the current THD.
@return 0 or error number */
static
int
innobase_close_connection(
/*======================*/
	handlerton*	hton,		/*!< in/out: InnoDB handlerton */
	THD*		thd);		/*!< in: MySQL thread handle for
					which to close the connection */

/*****************************************************************//**
Commits a transaction in an InnoDB database or marks an SQL statement
ended.
@return 0 */
static
int
innobase_commit(
/*============*/
	handlerton*	hton,		/*!< in/out: InnoDB handlerton */
	THD*		thd,		/*!< in: MySQL thread handle of the
					user for whom the transaction should
					be committed */
	bool		commit_trx);	/*!< in: true - commit transaction
					false - the current SQL statement
					ended */

/*****************************************************************//**
Rolls back a transaction to a savepoint.
@return 0 if success, HA_ERR_NO_SAVEPOINT if no savepoint with the
given name */
static
int
innobase_rollback(
/*==============*/
	handlerton*	hton,		/*!< in/out: InnoDB handlerton */
	THD*		thd,		/*!< in: handle to the MySQL thread
					of the user whose transaction should
					be rolled back */
	bool		rollback_trx);	/*!< in: TRUE - rollback entire
					transaction FALSE - rollback the current
					statement only */

/*****************************************************************//**
Rolls back a transaction to a savepoint.
@return 0 if success, HA_ERR_NO_SAVEPOINT if no savepoint with the
given name */
static
int
innobase_rollback_to_savepoint(
/*===========================*/
	handlerton*	hton,		/*!< in/out: InnoDB handlerton */
	THD*		thd,		/*!< in: handle to the MySQL thread of
					the user whose XA transaction should
					be rolled back to savepoint */
	void*		savepoint);	/*!< in: savepoint data */

/*****************************************************************//**
Check whether innodb state allows to safely release MDL locks after
rollback to savepoint.
@return true if it is safe, false if its not safe. */
static
bool
innobase_rollback_to_savepoint_can_release_mdl(
/*===========================================*/
	handlerton*	hton,		/*!< in/out: InnoDB handlerton */
	THD*		thd);		/*!< in: handle to the MySQL thread of
					the user whose XA transaction should
					be rolled back to savepoint */

/*****************************************************************//**
Sets a transaction savepoint.
@return always 0, that is, always succeeds */
static
int
innobase_savepoint(
/*===============*/
	handlerton*	hton,		/*!< in/out: InnoDB handlerton */
	THD*		thd,		/*!< in: handle to the MySQL thread of
					the user's XA transaction for which
					we need to take a savepoint */
	void*		savepoint);	/*!< in: savepoint data */

/*****************************************************************//**
Release transaction savepoint name.
@return 0 if success, HA_ERR_NO_SAVEPOINT if no savepoint with the
given name */
static
int
innobase_release_savepoint(
/*=======================*/
	handlerton*	hton,		/*!< in/out: handlerton for InnoDB */
	THD*		thd,		/*!< in: handle to the MySQL thread
					of the user whose transaction's
					savepoint should be released */
	void*		savepoint);	/*!< in: savepoint data */

/************************************************************************//**
Function for constructing an InnoDB table handler instance. */
static
handler*
innobase_create_handler(
/*====================*/
	handlerton*	hton,		/*!< in/out: handlerton for InnoDB */
	TABLE_SHARE*	table,
	MEM_ROOT*	mem_root);

/** @brief Initialize the default value of innodb_commit_concurrency.

Once InnoDB is running, the innodb_commit_concurrency must not change
from zero to nonzero. (Bug #42101)

The initial default value is 0, and without this extra initialization,
SET GLOBAL innodb_commit_concurrency=DEFAULT would set the parameter
to 0, even if it was initially set to nonzero at the command line
or configuration file. */
static
void
innobase_commit_concurrency_init_default();
/*=======================================*/

/** @brief Initialize the default and max value of innodb_undo_logs.

Once InnoDB is running, the default value and the max value of
innodb_undo_logs must be equal to the available undo logs,
given by srv_available_undo_logs. */
static
void
innobase_undo_logs_init_default_max();
/*==================================*/

/************************************************************//**
Validate the file format name and return its corresponding id.
@return valid file format id */
static
uint
innobase_file_format_name_lookup(
/*=============================*/
	const char*	format_name);	/*!< in: pointer to file format
					name */
/************************************************************//**
Validate the file format check config parameters, as a side effect it
sets the srv_max_file_format_at_startup variable.
@return the format_id if valid config value, otherwise, return -1 */
static
int
innobase_file_format_validate_and_set(
/*==================================*/
	const char*	format_max);	/*!< in: parameter value */

/*******************************************************************//**
This function is used to prepare an X/Open XA distributed transaction.
@return 0 or error number */
static
int
innobase_xa_prepare(
/*================*/
	handlerton*	hton,		/*!< in: InnoDB handlerton */
	THD*		thd,		/*!< in: handle to the MySQL thread of
					the user whose XA transaction should
					be prepared */
	bool		all);		/*!< in: true - prepare transaction
					false - the current SQL statement
					ended */
/*******************************************************************//**
This function is used to recover X/Open XA distributed transactions.
@return number of prepared transactions stored in xid_list */
static
int
innobase_xa_recover(
/*================*/
	handlerton*	hton,		/*!< in: InnoDB handlerton */
	XID*		xid_list,	/*!< in/out: prepared transactions */
	uint		len);		/*!< in: number of slots in xid_list */
/*******************************************************************//**
This function is used to commit one X/Open XA distributed transaction
which is in the prepared state
@return 0 or error number */
static
int
innobase_commit_by_xid(
/*===================*/
	handlerton*	hton,		/*!< in: InnoDB handlerton */
	XID*		xid);		/*!< in: X/Open XA transaction
					identification */
/*******************************************************************//**
This function is used to rollback one X/Open XA distributed transaction
which is in the prepared state
@return 0 or error number */
static
int
innobase_rollback_by_xid(
/*=====================*/
	handlerton*	hton,		/*!< in: InnoDB handlerton */
	XID*		xid);		/*!< in: X/Open XA transaction
					identification */
/*****************************************************************//**
Removes all tables in the named database inside InnoDB. */
static
void
innobase_drop_database(
/*===================*/
	handlerton*	hton,		/*!< in: handlerton of InnoDB */
	char*		path);		/*!< in: database path; inside InnoDB
					the name of the last directory in
					the path is used as the database name:
					for example, in 'mysql/data/test' the
					database name is 'test' */
/*******************************************************************//**
Closes an InnoDB database. */
static
int
innobase_end(
/*=========*/
	handlerton*		hton,	/* in: InnoDB handlerton */
	ha_panic_function	type);

/*****************************************************************//**
Creates an InnoDB transaction struct for the thd if it does not yet have one.
Starts a new InnoDB transaction if a transaction is not yet started. And
assigns a new snapshot for a consistent read if the transaction does not yet
have one.
@return 0 */
static
int
innobase_start_trx_and_assign_read_view(
/*====================================*/
	handlerton*	hton,		/* in: InnoDB handlerton */
	THD*		thd);		/* in: MySQL thread handle of the
					user for whom the transaction should
					be committed */
/****************************************************************//**
Flushes InnoDB logs to disk and makes a checkpoint. Really, a commit flushes
the logs, and the name of this function should be innobase_checkpoint.
@return TRUE if error */
static
bool
innobase_flush_logs(
/*================*/
	handlerton*	hton);		/*!< in: InnoDB handlerton */

/************************************************************************//**
Implements the SHOW ENGINE INNODB STATUS command. Sends the output of the
InnoDB Monitor to the client.
@return 0 on success */
static
int
innodb_show_status(
/*===============*/
	handlerton*	hton,		/*!< in: the innodb handlerton */
	THD*		thd,		/*!< in: the MySQL query thread of
					the caller */
	stat_print_fn*	stat_print);
/************************************************************************//**
Return 0 on success and non-zero on failure. Note: the bool return type
seems to be abused here, should be an int. */
static
bool
innobase_show_status(
/*=================*/
	handlerton*		hton,	/*!< in: the innodb handlerton */
	THD*			thd,	/*!< in: the MySQL query thread of
					the caller */
	stat_print_fn*		stat_print,
	enum ha_stat_type	stat_type);

/*****************************************************************//**
Commits a transaction in an InnoDB database. */
static
void
innobase_commit_low(
/*================*/
	trx_t*	trx);	/*!< in: transaction handle */

/****************************************************************//**
Parse and enable InnoDB monitor counters during server startup.
User can enable monitor counters/groups by specifying
"loose-innodb_monitor_enable = monitor_name1;monitor_name2..."
in server configuration file or at the command line. */
static
void
innodb_enable_monitor_at_startup(
/*=============================*/
	char*	str);	/*!< in: monitor counter enable list */

/*********************************************************************
Normalizes a table name string. A normalized name consists of the
database name catenated to '/' and table name. An example:
test/mytable. On Windows normalization puts both the database name and the
table name always to lower case if "set_lower_case" is set to TRUE. */
static
void
normalize_table_name_low(
/*=====================*/
	char*           norm_name,      /* out: normalized name as a
					null-terminated string */
	const char*     name,           /* in: table name string */
	ibool           set_lower_case); /* in: TRUE if we want to set
					 name to lower case */

/*************************************************************//**
Check for a valid value of innobase_commit_concurrency.
@return 0 for valid innodb_commit_concurrency */
static
int
innobase_commit_concurrency_validate(
/*=================================*/
	THD*				thd,	/*!< in: thread handle */
	struct st_mysql_sys_var*	var,	/*!< in: pointer to system
						variable */
	void*				save,	/*!< out: immediate result
						for update function */
	struct st_mysql_value*		value)	/*!< in: incoming string */
{
	long long	intbuf;
	ulong		commit_concurrency;

	DBUG_ENTER("innobase_commit_concurrency_validate");

	if (value->val_int(value, &intbuf)) {
		/* The value is NULL. That is invalid. */
		DBUG_RETURN(1);
	}

	*reinterpret_cast<ulong*>(save) = commit_concurrency
		= static_cast<ulong>(intbuf);

	/* Allow the value to be updated, as long as it remains zero
	or nonzero. */
	DBUG_RETURN(!(!commit_concurrency == !innobase_commit_concurrency));
}

/*******************************************************************//**
Function for constructing an InnoDB table handler instance. */
static
handler*
innobase_create_handler(
/*====================*/
	handlerton*	hton,	/*!< in: InnoDB handlerton */
	TABLE_SHARE*	table,
	MEM_ROOT*	mem_root)
{
	return(new (mem_root) ha_innobase(hton, table));
}

/* General functions */

/*************************************************************//**
Check that a page_size is correct for InnoDB.  If correct, set the
associated page_size_shift which is the power of 2 for this page size.
@return an associated page_size_shift if valid, 0 if invalid. */
inline
int
innodb_page_size_validate(
/*======================*/
	ulong	page_size)		/*!< in: Page Size to evaluate */
{
	ulong		n;

	DBUG_ENTER("innodb_page_size_validate");

	for (n = UNIV_PAGE_SIZE_SHIFT_MIN;
	     n <= UNIV_PAGE_SIZE_SHIFT_MAX;
	     n++) {
		if (page_size == (ulong) (1 << n)) {
			DBUG_RETURN(n);
		}
	}

	DBUG_RETURN(0);
}

/******************************************************************//**
Returns true if the thread is the replication thread on the slave
server. Used in srv_conc_enter_innodb() to determine if the thread
should be allowed to enter InnoDB - the replication thread is treated
differently than other threads. Also used in
srv_conc_force_exit_innodb().
@return true if thd is the replication thread */

ibool
thd_is_replication_slave_thread(
/*============================*/
	THD*	thd)	/*!< in: thread handle */
{
	return((ibool) thd_slave_thread(thd));
}

/******************************************************************//**
Gets information on the durability property requested by thread.
Used when writing either a prepare or commit record to the log
buffer. @return the durability property. */

enum durability_properties
thd_requested_durability(
/*=====================*/
	const THD* thd)	/*!< in: thread handle */
{
	return(thd_get_durability_property(thd));
}

/******************************************************************//**
Returns true if transaction should be flagged as read-only.
@return true if the thd is marked as read-only */

bool
thd_trx_is_read_only(
/*=================*/
	THD*	thd)	/*!< in: thread handle */
{
	return(thd != 0 && thd_tx_is_read_only(thd));
}

/******************************************************************//**
Check if the transaction is an auto-commit transaction. TRUE also
implies that it is a SELECT (read-only) transaction.
@return true if the transaction is an auto commit read-only transaction. */

ibool
thd_trx_is_auto_commit(
/*===================*/
	THD*	thd)	/*!< in: thread handle, can be NULL */
{
	return(thd != NULL
	       && !thd_test_options(
		       thd,
		       OPTION_NOT_AUTOCOMMIT | OPTION_BEGIN)
	       && thd_is_select(thd));
}

extern "C" time_t thd_start_time(const THD* thd);

/******************************************************************//**
Get the thread start time.
@return the thread start time in seconds since the epoch. */

ulint
thd_start_time_in_secs(
/*===================*/
	THD*	thd)	/*!< in: thread handle, or NULL */
{
	// FIXME: This function should be added to the server code.
	//return(thd_start_time(thd));
	return(ulint(ut_time()));
}

/******************************************************************//**
Save some CPU by testing the value of srv_thread_concurrency in inline
functions. */
static inline
void
innobase_srv_conc_enter_innodb(
/*===========================*/
	trx_t*	trx)	/*!< in: transaction handle */
{
	if (srv_thread_concurrency) {
		if (trx->n_tickets_to_enter_innodb > 0) {

			/* If trx has 'free tickets' to enter the engine left,
			then use one such ticket */

			--trx->n_tickets_to_enter_innodb;

		} else if (trx->mysql_thd != NULL
			   && thd_is_replication_slave_thread(trx->mysql_thd)) {

			UT_WAIT_FOR(
				srv_conc_get_active_threads()
				< srv_thread_concurrency,
				srv_replication_delay * 1000);

		}  else {
			srv_conc_enter_innodb(trx);
		}
	}
}

/******************************************************************//**
Note that the thread wants to leave InnoDB only if it doesn't have
any spare tickets. */
static inline
void
innobase_srv_conc_exit_innodb(
/*==========================*/
	trx_t*	trx)	/*!< in: transaction handle */
{
	btrsea_sync_check	check(trx->has_search_latch);

	ut_ad(!sync_check_iterate(check));

	/* This is to avoid making an unnecessary function call. */
	if (trx->declared_to_be_inside_innodb
	    && trx->n_tickets_to_enter_innodb == 0) {

		srv_conc_force_exit_innodb(trx);
	}
}

/******************************************************************//**
Force a thread to leave InnoDB even if it has spare tickets. */
static inline
void
innobase_srv_conc_force_exit_innodb(
/*================================*/
	trx_t*	trx)	/*!< in: transaction handle */
{
	btrsea_sync_check	check(trx->has_search_latch);

	ut_ad(!sync_check_iterate(check));

	/* This is to avoid making an unnecessary function call. */
	if (trx->declared_to_be_inside_innodb) {
		srv_conc_force_exit_innodb(trx);
	}
}

/******************************************************************//**
Returns the NUL terminated value of glob_hostname.
@return pointer to glob_hostname. */

const char*
server_get_hostname()
/*=================*/
{
	return(glob_hostname);
}

/******************************************************************//**
Returns true if the transaction this thread is processing has edited
non-transactional tables. Used by the deadlock detector when deciding
which transaction to rollback in case of a deadlock - we try to avoid
rolling back transactions that have edited non-transactional tables.
@return true if non-transactional tables have been edited */

ibool
thd_has_edited_nontrans_tables(
/*===========================*/
	THD*	thd)	/*!< in: thread handle */
{
	return((ibool) thd_non_transactional_update(thd));
}

/******************************************************************//**
Returns true if the thread is executing a SELECT statement.
@return true if thd is executing SELECT */

ibool
thd_is_select(
/*==========*/
	const THD*	thd)	/*!< in: thread handle */
{
	return(thd_sql_command(thd) == SQLCOM_SELECT);
}

/******************************************************************//**
Returns true if the thread supports XA,
global value of innodb_supports_xa if thd is NULL.
@return true if thd has XA support */

ibool
thd_supports_xa(
/*============*/
	THD*	thd)	/*!< in: thread handle, or NULL to query
			the global innodb_supports_xa */
{
	return(THDVAR(thd, support_xa));
}

/******************************************************************//**
Returns the lock wait timeout for the current connection.
@return the lock wait timeout, in seconds */

ulong
thd_lock_wait_timeout(
/*==================*/
	THD*	thd)	/*!< in: thread handle, or NULL to query
			the global innodb_lock_wait_timeout */
{
	/* According to <mysql/plugin.h>, passing thd == NULL
	returns the global value of the session variable. */
	return(THDVAR(thd, lock_wait_timeout));
}

/******************************************************************//**
Set the time waited for the lock for the current query. */

void
thd_set_lock_wait_time(
/*===================*/
	THD*	thd,	/*!< in/out: thread handle */
	ulint	value)	/*!< in: time waited for the lock */
{
	if (thd) {
		thd_storage_lock_wait(thd, value);
	}
}

/********************************************************************//**
Obtain the InnoDB transaction of a MySQL thread.
@return reference to transaction pointer */
__attribute__((warn_unused_result, nonnull))
static inline
trx_t*&
thd_to_trx(
/*=======*/
	THD*	thd)	/*!< in: MySQL thread */
{
	return(*(trx_t**) thd_ha_data(thd, innodb_hton_ptr));
}

/********************************************************************//**
Call this function when mysqld passes control to the client. That is to
avoid deadlocks on the adaptive hash S-latch possibly held by thd. For more
documentation, see handler.cc.
@return 0 */
static
int
innobase_release_temporary_latches(
/*===============================*/
	handlerton*	hton,	/*!< in: handlerton */
	THD*		thd)	/*!< in: MySQL thread */
{
	DBUG_ASSERT(hton == innodb_hton_ptr);

	if (!innodb_inited) {

		return(0);
	}

	trx_t*	trx = thd_to_trx(thd);

	if (trx != NULL) {
		trx_search_latch_release_if_reserved(trx);
	}

	return(0);
}

/********************************************************************//**
Increments innobase_active_counter and every INNOBASE_WAKE_INTERVALth
time calls srv_active_wake_master_thread. This function should be used
when a single database operation may introduce a small need for
server utility activity, like checkpointing. */
static inline
void
innobase_active_small(void)
/*=======================*/
{
	innobase_active_counter++;

	if ((innobase_active_counter % INNOBASE_WAKE_INTERVAL) == 0) {
		srv_active_wake_master_thread();
	}
}

/********************************************************************//**
Converts an InnoDB error code to a MySQL error code and also tells to MySQL
about a possible transaction rollback inside InnoDB caused by a lock wait
timeout or a deadlock.
@return MySQL error code */
static
int
convert_error_code_to_mysql(
/*========================*/
	dberr_t	error,	/*!< in: InnoDB error code */
	ulint	flags,  /*!< in: InnoDB table flags, or 0 */
	THD*	thd)	/*!< in: user thread handle or NULL */
{
	switch (error) {
	case DB_SUCCESS:
		return(0);

	case DB_INTERRUPTED:
		my_error(ER_QUERY_INTERRUPTED, MYF(0));
		return(-1);

	case DB_FOREIGN_EXCEED_MAX_CASCADE:
		ut_ad(thd);
		my_error(ER_FK_DEPTH_EXCEEDED, MYF(0), FK_MAX_CASCADE_DEL);
		return(HA_ERR_FK_DEPTH_EXCEEDED);

	case DB_ERROR:
	default:
		return(-1); /* unspecified error */

	case DB_DUPLICATE_KEY:
		/* Be cautious with returning this error, since
		mysql could re-enter the storage layer to get
		duplicated key info, the operation requires a
		valid table handle and/or transaction information,
		which might not always be available in the error
		handling stage. */
		return(HA_ERR_FOUND_DUPP_KEY);

	case DB_READ_ONLY:
		if(srv_force_recovery) {
			return(HA_ERR_INNODB_FORCED_RECOVERY);
		}
		return(HA_ERR_TABLE_READONLY);

	case DB_FOREIGN_DUPLICATE_KEY:
		return(HA_ERR_FOREIGN_DUPLICATE_KEY);

	case DB_MISSING_HISTORY:
		return(HA_ERR_TABLE_DEF_CHANGED);

	case DB_RECORD_NOT_FOUND:
		return(HA_ERR_NO_ACTIVE_RECORD);

	case DB_DEADLOCK:
		/* Since we rolled back the whole transaction, we must
		tell it also to MySQL so that MySQL knows to empty the
		cached binlog for this transaction */

		if (thd) {
			thd_mark_transaction_to_rollback(thd, 1);
		}

		return(HA_ERR_LOCK_DEADLOCK);

	case DB_LOCK_WAIT_TIMEOUT:
		/* Starting from 5.0.13, we let MySQL just roll back the
		latest SQL statement in a lock wait timeout. Previously, we
		rolled back the whole transaction. */

		if (thd) {
			thd_mark_transaction_to_rollback(
				thd, (int) row_rollback_on_timeout);
		}

		return(HA_ERR_LOCK_WAIT_TIMEOUT);

	case DB_NO_REFERENCED_ROW:
		return(HA_ERR_NO_REFERENCED_ROW);

	case DB_ROW_IS_REFERENCED:
		return(HA_ERR_ROW_IS_REFERENCED);

	case DB_CANNOT_ADD_CONSTRAINT:
	case DB_CHILD_NO_INDEX:
	case DB_PARENT_NO_INDEX:
		return(HA_ERR_CANNOT_ADD_FOREIGN);

	case DB_CANNOT_DROP_CONSTRAINT:

		return(HA_ERR_ROW_IS_REFERENCED); /* TODO: This is a bit
						misleading, a new MySQL error
						code should be introduced */

	case DB_CORRUPTION:
		return(HA_ERR_CRASHED);

	case DB_OUT_OF_FILE_SPACE:
		return(HA_ERR_RECORD_FILE_FULL);

	case DB_TEMP_FILE_WRITE_FAILURE:
		return(HA_ERR_TEMP_FILE_WRITE_FAILURE);

	case DB_TABLE_IN_FK_CHECK:
		return(HA_ERR_TABLE_IN_FK_CHECK);

	case DB_TABLE_IS_BEING_USED:
		return(HA_ERR_WRONG_COMMAND);

	case DB_TABLESPACE_DELETED:
	case DB_TABLE_NOT_FOUND:
		return(HA_ERR_NO_SUCH_TABLE);

	case DB_TABLESPACE_NOT_FOUND:
		return(HA_ERR_NO_SUCH_TABLE);

	case DB_TOO_BIG_RECORD: {
		/* If prefix is true then a 768-byte prefix is stored
		locally for BLOB fields. Refer to dict_table_get_format() */
		bool prefix = (dict_tf_get_format(flags) == UNIV_FORMAT_A);
		my_printf_error(ER_TOO_BIG_ROWSIZE,
			"Row size too large (> %lu). Changing some columns"
			" to TEXT or BLOB %smay help. In current row"
			" format, BLOB prefix of %d bytes is stored inline.",
			MYF(0),
			page_get_free_space_of_empty(flags &
				DICT_TF_COMPACT) / 2,
			prefix
			? "or using ROW_FORMAT=DYNAMIC or"
			  " ROW_FORMAT=COMPRESSED "
			: "",
			prefix
			? DICT_MAX_FIXED_COL_LEN
			: 0);
		return(HA_ERR_TO_BIG_ROW);
	}

	case DB_TOO_BIG_INDEX_COL:
		my_error(ER_INDEX_COLUMN_TOO_LONG, MYF(0),
			 DICT_MAX_FIELD_LEN_BY_FORMAT_FLAG(flags));
		return(HA_ERR_INDEX_COL_TOO_LONG);

	case DB_NO_SAVEPOINT:
		return(HA_ERR_NO_SAVEPOINT);

	case DB_LOCK_TABLE_FULL:
		/* Since we rolled back the whole transaction, we must
		tell it also to MySQL so that MySQL knows to empty the
		cached binlog for this transaction */

		if (thd) {
			thd_mark_transaction_to_rollback(thd, 1);
		}

		return(HA_ERR_LOCK_TABLE_FULL);

	case DB_FTS_INVALID_DOCID:
		return(HA_FTS_INVALID_DOCID);
	case DB_FTS_EXCEED_RESULT_CACHE_LIMIT:
		return(HA_ERR_FTS_EXCEED_RESULT_CACHE_LIMIT);
	case DB_TOO_MANY_CONCURRENT_TRXS:
		return(HA_ERR_TOO_MANY_CONCURRENT_TRXS);
	case DB_UNSUPPORTED:
		return(HA_ERR_UNSUPPORTED);
	case DB_INDEX_CORRUPT:
		return(HA_ERR_INDEX_CORRUPT);
	case DB_UNDO_RECORD_TOO_BIG:
		return(HA_ERR_UNDO_REC_TOO_BIG);
	case DB_OUT_OF_MEMORY:
		return(HA_ERR_OUT_OF_MEM);
	case DB_TABLESPACE_EXISTS:
		return(HA_ERR_TABLESPACE_EXISTS);
	case DB_IDENTIFIER_TOO_LONG:
		return(HA_ERR_INTERNAL_ERROR);
	}
}

/*************************************************************//**
Prints info of a THD object (== user session thread) to the given file. */

void
innobase_mysql_print_thd(
/*=====================*/
	FILE*	f,		/*!< in: output stream */
	THD*	thd,		/*!< in: MySQL THD object */
	uint	max_query_len)	/*!< in: max query length to print, or 0 to
				use the default max length */
{
	char	buffer[1024];

	fputs(thd_security_context(thd, buffer, sizeof buffer,
				   max_query_len), f);
	putc('\n', f);
}

/******************************************************************//**
Get the error message format string.
@return the format string or 0 if not found. */

const char*
innobase_get_err_msg(
/*=================*/
	int	error_code)	/*!< in: MySQL error code */
{
	return(my_get_err_msg(error_code));
}

/******************************************************************//**
Get the variable length bounds of the given character set. */

void
innobase_get_cset_width(
/*====================*/
	ulint	cset,		/*!< in: MySQL charset-collation code */
	ulint*	mbminlen,	/*!< out: minimum length of a char (in bytes) */
	ulint*	mbmaxlen)	/*!< out: maximum length of a char (in bytes) */
{
	CHARSET_INFO*	cs;
	ut_ad(cset <= MAX_CHAR_COLL_NUM);
	ut_ad(mbminlen);
	ut_ad(mbmaxlen);

	cs = all_charsets[cset];
	if (cs) {
		*mbminlen = cs->mbminlen;
		*mbmaxlen = cs->mbmaxlen;
		ut_ad(*mbminlen < DATA_MBMAX);
		ut_ad(*mbmaxlen < DATA_MBMAX);
	} else {
		THD*	thd = current_thd;

		if (thd && thd_sql_command(thd) == SQLCOM_DROP_TABLE) {

			/* Fix bug#46256: allow tables to be dropped if the
			collation is not found, but issue a warning. */
			if (cset != 0) {

				sql_print_warning(
					"Unknown collation #%lu.", cset);
			}
		} else {

			ut_a(cset == 0);
		}

		*mbminlen = *mbmaxlen = 0;
	}
}

/******************************************************************//**
Converts an identifier to a table name. */

void
innobase_convert_from_table_id(
/*===========================*/
	CHARSET_INFO*	cs,	/*!< in: the 'from' character set */
	char*		to,	/*!< out: converted identifier */
	const char*	from,	/*!< in: identifier to convert */
	ulint		len)	/*!< in: length of 'to', in bytes */
{
	uint	errors;

	strconvert(cs, from, &my_charset_filename, to, (uint) len, &errors);
}

/**********************************************************************
Check if the length of the identifier exceeds the maximum allowed.
return true when length of identifier is too long. */

my_bool
innobase_check_identifier_length(
/*=============================*/
	const char*	id)	/* in: FK identifier to check excluding the
				database portion. */
{
	int		well_formed_error = 0;
	CHARSET_INFO	*cs = system_charset_info;
	DBUG_ENTER("innobase_check_identifier_length");

	size_t len = cs->cset->well_formed_len(cs, id, id + strlen(id),
					       NAME_CHAR_LEN,
					       &well_formed_error);

	if (well_formed_error || len == NAME_CHAR_LEN) {
		my_error(ER_TOO_LONG_IDENT, MYF(0), id);
		DBUG_RETURN(true);
	}
	DBUG_RETURN(false);
}

/******************************************************************//**
Converts an identifier to UTF-8. */

void
innobase_convert_from_id(
/*=====================*/
	CHARSET_INFO*	cs,	/*!< in: the 'from' character set */
	char*		to,	/*!< out: converted identifier */
	const char*	from,	/*!< in: identifier to convert */
	ulint		len)	/*!< in: length of 'to', in bytes */
{
	uint	errors;

	strconvert(cs, from, system_charset_info, to, (uint) len, &errors);
}

/******************************************************************//**
Compares NUL-terminated UTF-8 strings case insensitively.
@return 0 if a=b, <0 if a<b, >1 if a>b */

int
innobase_strcasecmp(
/*================*/
	const char*	a,	/*!< in: first string to compare */
	const char*	b)	/*!< in: second string to compare */
{
	if (!a) {
		if (!b) {
			return(0);
		} else {
			return(-1);
		}
	} else if (!b) {
		return(1);
	}

	return(my_strcasecmp(system_charset_info, a, b));
}

/******************************************************************//**
Compares NUL-terminated UTF-8 strings case insensitively. The
second string contains wildcards.
@return 0 if a match is found, 1 if not */

int
innobase_wildcasecmp(
/*=================*/
	const char*	a,	/*!< in: string to compare */
	const char*	b)	/*!< in: wildcard string to compare */
{
	return(wild_case_compare(system_charset_info, a, b));
}

/******************************************************************//**
Strip dir name from a full path name and return only the file name
@return file name or "null" if no file name */

const char*
innobase_basename(
/*==============*/
	const char*	path_name)	/*!< in: full path name */
{
	const char*	name = base_name(path_name);

	return((name) ? name : "null");
}

/******************************************************************//**
Makes all characters in a NUL-terminated UTF-8 string lower case. */

void
innobase_casedn_str(
/*================*/
	char*	a)	/*!< in/out: string to put in lower case */
{
	my_casedn_str(system_charset_info, a);
}

/**********************************************************************//**
Determines the connection character set.
@return connection character set */

CHARSET_INFO*
innobase_get_charset(
/*=================*/
	THD*	mysql_thd)	/*!< in: MySQL thread handle */
{
	return(thd_charset(mysql_thd));
}

/**********************************************************************//**
Determines the current SQL statement.
@return SQL statement string */

const char*
innobase_get_stmt(
/*==============*/
	THD*	thd,		/*!< in: MySQL thread handle */
	size_t*	length)		/*!< out: length of the SQL statement */
{
	LEX_CSTRING stmt;

	stmt = thd_query_string(thd);
	*length = stmt.length;
	return(stmt.str);
}

/**********************************************************************//**
Get the current setting of the table_def_size global parameter. We do
a dirty read because for one there is no synchronization object and
secondly there is little harm in doing so even if we get a torn read.
@return value of table_def_size */

ulint
innobase_get_table_cache_size(void)
/*===============================*/
{
	return(table_def_size);
}

/**********************************************************************//**
Get the current setting of the lower_case_table_names global parameter from
mysqld.cc. We do a dirty read because for one there is no synchronization
object and secondly there is little harm in doing so even if we get a torn
read.
@return value of lower_case_table_names */

ulint
innobase_get_lower_case_table_names(void)
/*=====================================*/
{
	return(lower_case_table_names);
}

/*********************************************************************//**
Creates a temporary file.
@return temporary file descriptor, or < 0 on error */

int
innobase_mysql_tmpfile(void)
/*========================*/
{
	int	fd2 = -1;
	File	fd;

	DBUG_EXECUTE_IF(
		"innobase_tmpfile_creation_failure",
		return(-1);
	);

	fd = mysql_tmpfile("ib");

	if (fd >= 0) {
		/* Copy the file descriptor, so that the additional resources
		allocated by create_temp_file() can be freed by invoking
		my_close().

		Because the file descriptor returned by this function
		will be passed to fdopen(), it will be closed by invoking
		fclose(), which in turn will invoke close() instead of
		my_close(). */

#ifdef _WIN32
		/* Note that on Windows, the integer returned by mysql_tmpfile
		has no relation to C runtime file descriptor. Here, we need
		to call my_get_osfhandle to get the HANDLE and then convert it
		to C runtime filedescriptor. */
		{
			HANDLE hFile = my_get_osfhandle(fd);
			HANDLE hDup;
			BOOL bOK = DuplicateHandle(
					GetCurrentProcess(),
					hFile, GetCurrentProcess(),
					&hDup, 0, FALSE, DUPLICATE_SAME_ACCESS);
			if (bOK) {
				fd2 = _open_osfhandle((intptr_t) hDup, 0);
			} else {
				my_osmaperr(GetLastError());
				fd2 = -1;
			}
		}
#else
		fd2 = dup(fd);
#endif
		if (fd2 < 0) {
			char errbuf[MYSYS_STRERROR_SIZE];
			DBUG_PRINT("error",("Got error %d on dup",fd2));
			my_errno=errno;
			my_error(EE_OUT_OF_FILERESOURCES,
				 MYF(ME_BELL+ME_WAITTANG),
				 "ib*", my_errno,
				 my_strerror(errbuf, sizeof(errbuf), my_errno));
		}
		my_close(fd, MYF(MY_WME));
	}
	return(fd2);
}

/*********************************************************************//**
Wrapper around MySQL's copy_and_convert function.
@return number of bytes copied to 'to' */

ulint
innobase_convert_string(
/*====================*/
	void*		to,		/*!< out: converted string */
	ulint		to_length,	/*!< in: number of bytes reserved
					for the converted string */
	CHARSET_INFO*	to_cs,		/*!< in: character set to convert to */
	const void*	from,		/*!< in: string to convert */
	ulint		from_length,	/*!< in: number of bytes to convert */
	CHARSET_INFO*	from_cs,	/*!< in: character set to convert
					from */
	uint*		errors)		/*!< out: number of errors encountered
					during the conversion */
{
	return(copy_and_convert(
			(char*) to, (uint32) to_length, to_cs,
			(const char*) from, (uint32) from_length, from_cs,
			errors));
}

/*******************************************************************//**
Formats the raw data in "data" (in InnoDB on-disk format) that is of
type DATA_(CHAR|VARCHAR|MYSQL|VARMYSQL) using "charset_coll" and writes
the result to "buf". The result is converted to "system_charset_info".
Not more than "buf_size" bytes are written to "buf".
The result is always NUL-terminated (provided buf_size > 0) and the
number of bytes that were written to "buf" is returned (including the
terminating NUL).
@return number of bytes that were written */

ulint
innobase_raw_format(
/*================*/
	const char*	data,		/*!< in: raw data */
	ulint		data_len,	/*!< in: raw data length
					in bytes */
	ulint		charset_coll,	/*!< in: charset collation */
	char*		buf,		/*!< out: output buffer */
	ulint		buf_size)	/*!< in: output buffer size
					in bytes */
{
	/* XXX we use a hard limit instead of allocating
	but_size bytes from the heap */
	CHARSET_INFO*	data_cs;
	char		buf_tmp[8192];
	ulint		buf_tmp_used;
	uint		num_errors;

	data_cs = all_charsets[charset_coll];

	buf_tmp_used = innobase_convert_string(buf_tmp, sizeof(buf_tmp),
					       system_charset_info,
					       data, data_len, data_cs,
					       &num_errors);

	return(ut_str_sql_format(buf_tmp, buf_tmp_used, buf, buf_size));
}

/*********************************************************************//**
Compute the next autoinc value.

For MySQL replication the autoincrement values can be partitioned among
the nodes. The offset is the start or origin of the autoincrement value
for a particular node. For n nodes the increment will be n and the offset
will be in the interval [1, n]. The formula tries to allocate the next
value for a particular node.

Note: This function is also called with increment set to the number of
values we want to reserve for multi-value inserts e.g.,

	INSERT INTO T VALUES(), (), ();

innobase_next_autoinc() will be called with increment set to 3 where
autoinc_lock_mode != TRADITIONAL because we want to reserve 3 values for
the multi-value INSERT above.
@return the next value */

ulonglong
innobase_next_autoinc(
/*==================*/
	ulonglong	current,	/*!< in: Current value */
	ulonglong	need,		/*!< in: count of values needed */
	ulonglong	step,		/*!< in: AUTOINC increment step */
	ulonglong	offset,		/*!< in: AUTOINC offset */
	ulonglong	max_value)	/*!< in: max value for type */
{
	ulonglong	next_value;
	ulonglong	block = need * step;

	/* Should never be 0. */
	ut_a(need > 0);
	ut_a(block > 0);
	ut_a(max_value > 0);

	/* According to MySQL documentation, if the offset is greater than
	the step then the offset is ignored. */
	if (offset > block) {
		offset = 0;
	}

	/* Check for overflow. Current can be > max_value if the value is
	in reality a negative value.The visual studio compilers converts
	large double values automatically into unsigned long long datatype
	maximum value */

	if (block >= max_value
	    || offset > max_value
	    || current >= max_value
	    || max_value - offset <= offset) {

		next_value = max_value;
	} else {
		ut_a(max_value > current);

		ulonglong	free = max_value - current;

		if (free < offset || free - offset <= block) {
			next_value = max_value;
		} else {
			next_value = 0;
		}
	}

	if (next_value == 0) {
		ulonglong	next;

		if (current > offset) {
			next = (current - offset) / step;
		} else {
			next = (offset - current) / step;
		}

		ut_a(max_value > next);
		next_value = next * step;
		/* Check for multiplication overflow. */
		ut_a(next_value >= next);
		ut_a(max_value > next_value);

		/* Check for overflow */
		if (max_value - next_value >= block) {

			next_value += block;

			if (max_value - next_value >= offset) {
				next_value += offset;
			} else {
				next_value = max_value;
			}
		} else {
			next_value = max_value;
		}
	}

	ut_a(next_value != 0);
	ut_a(next_value <= max_value);

	return(next_value);
}

/*********************************************************************//**
Initializes some fields in an InnoDB transaction object. */
static
void
innobase_trx_init(
/*==============*/
	THD*	thd,	/*!< in: user thread handle */
	trx_t*	trx)	/*!< in/out: InnoDB transaction handle */
{
	DBUG_ENTER("innobase_trx_init");
	DBUG_ASSERT(EQ_CURRENT_THD(thd));
	DBUG_ASSERT(thd == trx->mysql_thd);

	trx->check_foreigns = !thd_test_options(
		thd, OPTION_NO_FOREIGN_KEY_CHECKS);

	trx->check_unique_secondary = !thd_test_options(
		thd, OPTION_RELAXED_UNIQUE_CHECKS);

	DBUG_VOID_RETURN;
}

/*********************************************************************//**
Allocates an InnoDB transaction for a MySQL handler object for DML.
@return InnoDB transaction handle */

trx_t*
innobase_trx_allocate(
/*==================*/
	THD*	thd)	/*!< in: user thread handle */
{
	trx_t*	trx;

	DBUG_ENTER("innobase_trx_allocate");
	DBUG_ASSERT(thd != NULL);
	DBUG_ASSERT(EQ_CURRENT_THD(thd));

	trx = trx_allocate_for_mysql();

	trx->mysql_thd = thd;

	innobase_trx_init(thd, trx);

	DBUG_RETURN(trx);
}

/*********************************************************************//**
Gets the InnoDB transaction handle for a MySQL handler object, creates
an InnoDB transaction struct if the corresponding MySQL thread struct still
lacks one.
@return InnoDB transaction handle */
static inline
trx_t*
check_trx_exists(
/*=============*/
	THD*	thd)	/*!< in: user thread handle */
{
	trx_t*&	trx = thd_to_trx(thd);

	ut_ad(EQ_CURRENT_THD(thd));

	if (trx == NULL) {
		trx = innobase_trx_allocate(thd);
	} else if (UNIV_UNLIKELY(trx->magic_n != TRX_MAGIC_N)) {
		mem_analyze_corruption(trx);
		ut_error;
	}

	innobase_trx_init(thd, trx);

	return(trx);
}

/*********************************************************************//**
Note that a transaction has been registered with MySQL.
@return true if transaction is registered with MySQL 2PC coordinator */
static inline
bool
trx_is_registered_for_2pc(
/*=========================*/
	const trx_t*	trx)	/* in: transaction */
{
	return(trx->is_registered == 1);
}

/*********************************************************************//**
Note that a transaction has been registered with MySQL 2PC coordinator. */
static inline
void
trx_register_for_2pc(
/*==================*/
	trx_t*	trx)	/* in: transaction */
{
	trx->is_registered = 1;
}

/*********************************************************************//**
Note that a transaction has been deregistered. */
static inline
void
trx_deregister_from_2pc(
/*====================*/
	trx_t*	trx)	/* in: transaction */
{
	trx->is_registered = 0;
}


/*********************************************************************//**
Check if transaction is started.
@reutrn true if transaction is in state started */
static
bool
trx_is_started(
/*===========*/
	trx_t*	trx)	/* in: transaction */
{
	return(trx->state != TRX_STATE_NOT_STARTED);
}

/*********************************************************************//**
Copy table flags from MySQL's HA_CREATE_INFO into an InnoDB table object.
Those flags are stored in .frm file and end up in the MySQL table object,
but are frequently used inside InnoDB so we keep their copies into the
InnoDB table object. */

void
innobase_copy_frm_flags_from_create_info(
/*=====================================*/
	dict_table_t*		innodb_table,	/*!< in/out: InnoDB table */
	const HA_CREATE_INFO*	create_info)	/*!< in: create info */
{
	ibool	ps_on;
	ibool	ps_off;

	if (dict_table_is_temporary(innodb_table)) {
		/* Temp tables do not use persistent stats. */
		ps_on = FALSE;
		ps_off = TRUE;
	} else {
		ps_on = create_info->table_options
			& HA_OPTION_STATS_PERSISTENT;
		ps_off = create_info->table_options
			& HA_OPTION_NO_STATS_PERSISTENT;
	}

	dict_stats_set_persistent(innodb_table, ps_on, ps_off);

	dict_stats_auto_recalc_set(
		innodb_table,
		create_info->stats_auto_recalc == HA_STATS_AUTO_RECALC_ON,
		create_info->stats_auto_recalc == HA_STATS_AUTO_RECALC_OFF);

	innodb_table->stats_sample_pages = create_info->stats_sample_pages;
}

/*********************************************************************//**
Copy table flags from MySQL's TABLE_SHARE into an InnoDB table object.
Those flags are stored in .frm file and end up in the MySQL table object,
but are frequently used inside InnoDB so we keep their copies into the
InnoDB table object. */

void
innobase_copy_frm_flags_from_table_share(
/*=====================================*/
	dict_table_t*		innodb_table,	/*!< in/out: InnoDB table */
	const TABLE_SHARE*	table_share)	/*!< in: table share */
{
	ibool	ps_on;
	ibool	ps_off;

	if (dict_table_is_temporary(innodb_table)) {
		/* Temp tables do not use persistent stats */
		ps_on = FALSE;
		ps_off = TRUE;
	} else {
		ps_on = table_share->db_create_options
			& HA_OPTION_STATS_PERSISTENT;
		ps_off = table_share->db_create_options
			& HA_OPTION_NO_STATS_PERSISTENT;
	}

	dict_stats_set_persistent(innodb_table, ps_on, ps_off);

	dict_stats_auto_recalc_set(
		innodb_table,
		table_share->stats_auto_recalc == HA_STATS_AUTO_RECALC_ON,
		table_share->stats_auto_recalc == HA_STATS_AUTO_RECALC_OFF);

	innodb_table->stats_sample_pages = table_share->stats_sample_pages;
}

/*********************************************************************//**
Construct ha_innobase handler. */

ha_innobase::ha_innobase(
/*=====================*/
	handlerton*	hton,
	TABLE_SHARE*	table_arg)
	:handler(hton, table_arg),
	prebuilt(NULL),
	int_table_flags(HA_REC_NOT_IN_SEQ |
		  HA_NULL_IN_KEY |
		  HA_CAN_INDEX_BLOBS |
		  HA_CAN_SQL_HANDLER |
		  HA_PRIMARY_KEY_REQUIRED_FOR_POSITION |
		  HA_PRIMARY_KEY_IN_READ_INDEX |
		  HA_BINLOG_ROW_CAPABLE |
		  HA_CAN_GEOMETRY |
		  HA_PARTIAL_COLUMN_READ |
		  HA_TABLE_SCAN_ON_INDEX |
		  HA_CAN_FULLTEXT |
		  HA_CAN_FULLTEXT_EXT |
		  HA_CAN_EXPORT |
		  HA_HAS_RECORDS
		  ),
	start_of_scan(0),
	num_write_row(0)
{}

/*********************************************************************//**
Destruct ha_innobase handler. */

ha_innobase::~ha_innobase()
/*======================*/
{
}

/*********************************************************************//**
Updates the user_thd field in a handle and also allocates a new InnoDB
transaction handle if needed, and updates the transaction fields in the
prebuilt struct. */
inline
void
ha_innobase::update_thd(
/*====================*/
	THD*	thd)	/*!< in: thd to use the handle */
{
	trx_t*		trx;

	DBUG_ENTER("ha_innobase::update_thd");
	DBUG_PRINT("ha_innobase::update_thd", ("user_thd: %p -> %p",
		   user_thd, thd));

	/* The table should have been opened in ha_innobase::open(). */
	DBUG_ASSERT(prebuilt->table->n_ref_count > 0);

	trx = check_trx_exists(thd);
	ut_ad(trx->dict_operation_lock_mode == 0);
	ut_ad(trx->dict_operation == TRX_DICT_OP_NONE);

	if (prebuilt->trx != trx) {

		row_update_prebuilt_trx(prebuilt, trx);
	}

	user_thd = thd;

	DBUG_ASSERT(prebuilt->trx->magic_n == TRX_MAGIC_N);
	DBUG_ASSERT(prebuilt->trx == thd_to_trx(user_thd));

	DBUG_VOID_RETURN;
}

/*********************************************************************//**
Updates the user_thd field in a handle and also allocates a new InnoDB
transaction handle if needed, and updates the transaction fields in the
prebuilt struct. */

void
ha_innobase::update_thd()
/*=====================*/
{
	THD*	thd = ha_thd();

	ut_ad(EQ_CURRENT_THD(thd));
	update_thd(thd);
}

/*********************************************************************//**
Registers an InnoDB transaction with the MySQL 2PC coordinator, so that
the MySQL XA code knows to call the InnoDB prepare and commit, or rollback
for the transaction. This MUST be called for every transaction for which
the user may call commit or rollback. Calling this several times to register
the same transaction is allowed, too. This function also registers the
current SQL statement. */
static inline
void
innobase_register_trx(
/*==================*/
	handlerton*	hton,	/* in: Innobase handlerton */
	THD*		thd,	/* in: MySQL thd (connection) object */
	trx_t*		trx)	/* in: transaction to register */
{
	trans_register_ha(thd, FALSE, hton, (const ulonglong *)&trx->id);

	if (!trx_is_registered_for_2pc(trx)
	    && thd_test_options(thd, OPTION_NOT_AUTOCOMMIT | OPTION_BEGIN)) {

		trans_register_ha(thd, TRUE, hton, (const ulonglong *)&trx->id);
	}

	trx_register_for_2pc(trx);
}

/*	BACKGROUND INFO: HOW THE MYSQL QUERY CACHE WORKS WITH INNODB
	------------------------------------------------------------

1) The use of the query cache for TBL is disabled when there is an
uncommitted change to TBL.

2) When a change to TBL commits, InnoDB stores the current value of
its global trx id counter, let us denote it by INV_TRX_ID, to the table object
in the InnoDB data dictionary, and does only allow such transactions whose
id <= INV_TRX_ID to use the query cache.

3) When InnoDB does an INSERT/DELETE/UPDATE to a table TBL, or an implicit
modification because an ON DELETE CASCADE, we invalidate the MySQL query cache
of TBL immediately.

How this is implemented inside InnoDB:

1) Since every modification always sets an IX type table lock on the InnoDB
table, it is easy to check if there can be uncommitted modifications for a
table: just check if there are locks in the lock list of the table.

2) When a transaction inside InnoDB commits, it reads the global trx id
counter and stores the value INV_TRX_ID to the tables on which it had a lock.

3) If there is an implicit table change from ON DELETE CASCADE or SET NULL,
InnoDB calls an invalidate method for the MySQL query cache for that table.

How this is implemented inside sql_cache.cc:

1) The query cache for an InnoDB table TBL is invalidated immediately at an
INSERT/UPDATE/DELETE, just like in the case of MyISAM. No need to delay
invalidation to the transaction commit.

2) To store or retrieve a value from the query cache of an InnoDB table TBL,
any query must first ask InnoDB's permission. We must pass the thd as a
parameter because InnoDB will look at the trx id, if any, associated with
that thd. Also the full_name which is used as key to search for the table
object. The full_name is a string containing the normalized path to the
table in the canonical format.

3) Use of the query cache for InnoDB tables is now allowed also when
AUTOCOMMIT==0 or we are inside BEGIN ... COMMIT. Thus transactions no longer
put restrictions on the use of the query cache.
*/

/******************************************************************//**
The MySQL query cache uses this to check from InnoDB if the query cache at
the moment is allowed to operate on an InnoDB table. The SQL query must
be a non-locking SELECT.

The query cache is allowed to operate on certain query only if this function
returns TRUE for all tables in the query.

If thd is not in the autocommit state, this function also starts a new
transaction for thd if there is no active trx yet, and assigns a consistent
read view to it if there is no read view yet.

Why a deadlock of threads is not possible: the query cache calls this function
at the start of a SELECT processing. Then the calling thread cannot be
holding any InnoDB semaphores. The calling thread is holding the
query cache mutex, and this function will reserve the InnoDB trx_sys->mutex.
Thus, the 'rank' in sync0mutex.h of the MySQL query cache mutex is above
the InnoDB trx_sys->mutex.
@return TRUE if permitted, FALSE if not; note that the value FALSE
does not mean we should invalidate the query cache: invalidation is
called explicitly */
static
my_bool
innobase_query_caching_of_table_permitted(
/*======================================*/
	THD*	thd,		/*!< in: thd of the user who is trying to
				store a result to the query cache or
				retrieve it */
	char*	full_name,	/*!< in: normalized path to the table */
	uint	full_name_len,	/*!< in: length of the normalized path
                                to the table */
	ulonglong *unused)	/*!< unused for this engine */
{
	ibool	is_autocommit;
	trx_t*	trx;
	char	norm_name[1000];

	ut_a(full_name_len < 999);

	trx = check_trx_exists(thd);

	if (trx->isolation_level == TRX_ISO_SERIALIZABLE) {
		/* In the SERIALIZABLE mode we add LOCK IN SHARE MODE to every
		plain SELECT if AUTOCOMMIT is not on. */

		return((my_bool)FALSE);
	}

	if (trx->has_search_latch) {
		sql_print_error("The calling thread is holding the adaptive"
				" search, latch though calling"
				" innobase_query_caching_of_table_permitted.");
		trx_print(stderr, trx, 1024);
	}

	trx_search_latch_release_if_reserved(trx);

	innobase_srv_conc_force_exit_innodb(trx);

	if (!thd_test_options(thd, OPTION_NOT_AUTOCOMMIT | OPTION_BEGIN)) {

		is_autocommit = TRUE;
	} else {
		is_autocommit = FALSE;

	}

	if (is_autocommit && trx->n_mysql_tables_in_use == 0) {
		/* We are going to retrieve the query result from the query
		cache. This cannot be a store operation to the query cache
		because then MySQL would have locks on tables already.

		TODO: if the user has used LOCK TABLES to lock the table,
		then we open a transaction in the call of row_.. below.
		That trx can stay open until UNLOCK TABLES. The same problem
		exists even if we do not use the query cache. MySQL should be
		modified so that it ALWAYS calls some cleanup function when
		the processing of a query ends!

		We can imagine we instantaneously serialize this consistent
		read trx to the current trx id counter. If trx2 would have
		changed the tables of a query result stored in the cache, and
		trx2 would have already committed, making the result obsolete,
		then trx2 would have already invalidated the cache. Thus we
		can trust the result in the cache is ok for this query. */

		return((my_bool)TRUE);
	}

	/* Normalize the table name to InnoDB format */
	normalize_table_name(norm_name, full_name);

	innobase_register_trx(innodb_hton_ptr, thd, trx);

	if (row_search_check_if_query_cache_permitted(trx, norm_name)) {

		/* printf("Query cache for %s permitted\n", norm_name); */

		return((my_bool)TRUE);
	}

	/* printf("Query cache for %s NOT permitted\n", norm_name); */

	return((my_bool)FALSE);
}

/*****************************************************************//**
Invalidates the MySQL query cache for the table. */

void
innobase_invalidate_query_cache(
/*============================*/
	trx_t*		trx,		/*!< in: transaction which
					modifies the table */
	const char*	full_name,	/*!< in: concatenation of
					database name, null char NUL,
					table name, null char NUL;
					NOTE that in Windows this is
					always in LOWER CASE! */
	ulint		full_name_len)	/*!< in: full name length where
					also the null chars count */
{
	/* Note that the sync0mutex.h rank of the query cache mutex is just
	above the InnoDB trx_sys_t->lock. The caller of this function must
	not have latches of a lower rank. */

	/* Argument TRUE below means we are using transactions */
	mysql_query_cache_invalidate4(trx->mysql_thd,
				      full_name,
				      (uint32) full_name_len,
				      TRUE);
}

/*****************************************************************//**
Convert an SQL identifier to the MySQL system_charset_info (UTF-8)
and quote it if needed.
@return pointer to the end of buf */
static
char*
innobase_convert_identifier(
/*========================*/
	char*		buf,	/*!< out: buffer for converted identifier */
	ulint		buflen,	/*!< in: length of buf, in bytes */
	const char*	id,	/*!< in: identifier to convert */
	ulint		idlen,	/*!< in: length of id, in bytes */
	THD*		thd,	/*!< in: MySQL connection thread, or NULL */
	ibool		file_id)/*!< in: TRUE=id is a table or database name;
				FALSE=id is an UTF-8 string */
{
	const char*	s	= id;
	int		q;

	if (file_id) {

		char nz[MAX_TABLE_NAME_LEN + 1];
		char nz2[MAX_TABLE_NAME_LEN + 1];

		/* Decode the table name.  The MySQL function expects
		a NUL-terminated string.  The input and output strings
		buffers must not be shared. */
		ut_a(idlen <= MAX_TABLE_NAME_LEN);
		memcpy(nz, id, idlen);
		nz[idlen] = 0;

		s = nz2;
		idlen = explain_filename(thd, nz, nz2, sizeof nz2,
					 EXPLAIN_PARTITIONS_AS_COMMENT);
		goto no_quote;
	}

	/* See if the identifier needs to be quoted. */
	if (UNIV_UNLIKELY(!thd)) {
		q = '"';
	} else {
		q = get_quote_char_for_identifier(thd, s, (int) idlen);
	}

	if (q == EOF) {
no_quote:
		if (UNIV_UNLIKELY(idlen > buflen)) {
			idlen = buflen;
		}
		memcpy(buf, s, idlen);
		return(buf + idlen);
	}

	/* Quote the identifier. */
	if (buflen < 2) {
		return(buf);
	}

	*buf++ = q;
	buflen--;

	for (; idlen; idlen--) {
		int	c = *s++;
		if (UNIV_UNLIKELY(c == q)) {
			if (UNIV_UNLIKELY(buflen < 3)) {
				break;
			}

			*buf++ = c;
			*buf++ = c;
			buflen -= 2;
		} else {
			if (UNIV_UNLIKELY(buflen < 2)) {
				break;
			}

			*buf++ = c;
			buflen--;
		}
	}

	*buf++ = q;
	return(buf);
}

/*****************************************************************//**
Convert a table or index name to the MySQL system_charset_info (UTF-8)
and quote it if needed.
@return pointer to the end of buf */

char*
innobase_convert_name(
/*==================*/
	char*		buf,	/*!< out: buffer for converted identifier */
	ulint		buflen,	/*!< in: length of buf, in bytes */
	const char*	id,	/*!< in: identifier to convert */
	ulint		idlen,	/*!< in: length of id, in bytes */
	THD*		thd,	/*!< in: MySQL connection thread, or NULL */
	ibool		table_id)/*!< in: TRUE=id is a table or database name;
				FALSE=id is an index name */
{
	char*		s	= buf;
	const char*	bufend	= buf + buflen;

	if (table_id) {
		const char*	slash = (const char*) memchr(id, '/', idlen);
		if (!slash) {

			goto no_db_name;
		}

		/* Print the database name and table name separately. */
		s = innobase_convert_identifier(s, bufend - s, id, slash - id,
						thd, TRUE);
		if (UNIV_LIKELY(s < bufend)) {
			*s++ = '.';
			s = innobase_convert_identifier(s, bufend - s,
							slash + 1, idlen
							- (slash - id) - 1,
							thd, TRUE);
		}
	} else if (UNIV_UNLIKELY(*id == TEMP_INDEX_PREFIX)) {
		/* Temporary index name (smart ALTER TABLE) */
		const char temp_index_suffix[]= "--temporary--";

		s = innobase_convert_identifier(buf, buflen, id + 1, idlen - 1,
						thd, FALSE);
		if (s - buf + (sizeof temp_index_suffix - 1) < buflen) {
			memcpy(s, temp_index_suffix,
			       sizeof temp_index_suffix - 1);
			s += sizeof temp_index_suffix - 1;
		}
	} else {
no_db_name:
		s = innobase_convert_identifier(buf, buflen, id, idlen,
						thd, table_id);
	}

	return(s);
}

/*****************************************************************//**
A wrapper function of innobase_convert_name(), convert a table or
index name to the MySQL system_charset_info (UTF-8) and quote it if needed.
@return pointer to the end of buf */

void
innobase_format_name(
/*==================*/
	char*		buf,	/*!< out: buffer for converted identifier */
	ulint		buflen,	/*!< in: length of buf, in bytes */
	const char*	name,	/*!< in: index or table name to format */
	ibool		is_index_name) /*!< in: index name */
{
	const char*     bufend;

	bufend = innobase_convert_name(buf, buflen, name, strlen(name),
				       NULL, !is_index_name);

	ut_ad((ulint) (bufend - buf) < buflen);

	buf[bufend - buf] = '\0';
}

/**********************************************************************//**
Determines if the currently running transaction has been interrupted.
@return TRUE if interrupted */

ibool
trx_is_interrupted(
/*===============*/
	const trx_t*	trx)	/*!< in: transaction */
{
	return(trx && trx->mysql_thd && thd_killed(trx->mysql_thd));
}

/**********************************************************************//**
Determines if the currently running transaction is in strict mode.
@return TRUE if strict */

ibool
trx_is_strict(
/*==========*/
	trx_t*	trx)	/*!< in: transaction */
{
	return(trx && trx->mysql_thd && THDVAR(trx->mysql_thd, strict_mode));
}

/**********************************************************************//**
Determines if the current MySQL thread is running in strict mode.
If thd==NULL, THDVAR returns the global value of innodb-strict-mode.
@return TRUE if strict */
UNIV_INLINE
ibool
thd_is_strict(
/*==========*/
	THD*	thd)	/*!< in: MySQL thread descriptor */
{
	return(THDVAR(thd, strict_mode));
}

/**************************************************************//**
Resets some fields of a prebuilt struct. The template is used in fast
retrieval of just those column values MySQL needs in its processing. */
inline
void
ha_innobase::reset_template(void)
/*=============================*/
{
	ut_ad(prebuilt->magic_n == ROW_PREBUILT_ALLOCATED);
	ut_ad(prebuilt->magic_n2 == prebuilt->magic_n);

	prebuilt->keep_other_fields_on_keyread = 0;
	prebuilt->read_just_key = 0;
	prebuilt->in_fts_query = 0;
	/* Reset index condition pushdown state. */
	if (prebuilt->idx_cond) {
		prebuilt->idx_cond = NULL;
		prebuilt->idx_cond_n_cols = 0;
		/* Invalidate prebuilt->mysql_template
		in ha_innobase::write_row(). */
		prebuilt->template_type = ROW_MYSQL_NO_TEMPLATE;
	}
}

/*****************************************************************//**
Call this when you have opened a new table handle in HANDLER, before you
call index_read_idx() etc. Actually, we can let the cursor stay open even
over a transaction commit! Then you should call this before every operation,
fetch next etc. This function inits the necessary things even after a
transaction commit. */

void
ha_innobase::init_table_handle_for_HANDLER(void)
/*============================================*/
{
	/* If current thd does not yet have a trx struct, create one.
	If the current handle does not yet have a prebuilt struct, create
	one. Update the trx pointers in the prebuilt struct. Normally
	this operation is done in external_lock. */

	update_thd(ha_thd());

	/* Initialize the prebuilt struct much like it would be inited in
	external_lock */

	trx_search_latch_release_if_reserved(prebuilt->trx);

	innobase_srv_conc_force_exit_innodb(prebuilt->trx);

	/* If the transaction is not started yet, start it */

	trx_start_if_not_started_xa(prebuilt->trx, false);

	/* Assign a read view if the transaction does not have it yet */

	trx_assign_read_view(prebuilt->trx);

	innobase_register_trx(ht, user_thd, prebuilt->trx);

	/* We did the necessary inits in this function, no need to repeat them
	in row_search_for_mysql */

	prebuilt->sql_stat_start = FALSE;

	/* We let HANDLER always to do the reads as consistent reads, even
	if the trx isolation level would have been specified as SERIALIZABLE */

	prebuilt->select_lock_type = LOCK_NONE;
	prebuilt->stored_select_lock_type = LOCK_NONE;

	/* Always fetch all columns in the index record */

	prebuilt->hint_need_to_fetch_extra_cols = ROW_RETRIEVE_ALL_COLS;

	/* We want always to fetch all columns in the whole row? Or do
	we???? */

	prebuilt->used_in_HANDLER = TRUE;
	reset_template();
}

/*********************************************************************//**
Free tablespace resources allocated. */
static
void
innobase_space_shutdown()
/*=====================*/
{
	DBUG_ENTER("innobase_space_shutdown");

	srv_sys_space.shutdown();
	if (srv_tmp_space.get_sanity_check_status()
	    && !srv_read_only_mode) {
		srv_tmp_space.delete_files();
	}
	srv_tmp_space.shutdown();

	DBUG_VOID_RETURN;
}

/*********************************************************************//**
Free any resources that were allocated and return failure.
@return always return 1 */
static
int
innobase_init_abort()
/*=================*/
{
	DBUG_ENTER("innobase_init_abort");
	innobase_space_shutdown();
	DBUG_RETURN(1);
}

/*********************************************************************//**
Opens an InnoDB database.
@return 0 on success, 1 on failure */
static
int
innobase_init(
/*==========*/
	void	*p)	/*!< in: InnoDB handlerton */
{
	static char	current_dir[3];		/*!< Set if using current lib */
	int		err;
	char		*default_path;
	uint		format_id;
	ulong		num_pll_degree;

	DBUG_ENTER("innobase_init");
	handlerton* innobase_hton= (handlerton*) p;
	innodb_hton_ptr = innobase_hton;

	innobase_hton->state = SHOW_OPTION_YES;
	innobase_hton->db_type= DB_TYPE_INNODB;
	innobase_hton->savepoint_offset = sizeof(trx_named_savept_t);
	innobase_hton->close_connection = innobase_close_connection;
	innobase_hton->savepoint_set = innobase_savepoint;
	innobase_hton->savepoint_rollback = innobase_rollback_to_savepoint;
	innobase_hton->savepoint_rollback_can_release_mdl =
				innobase_rollback_to_savepoint_can_release_mdl;
	innobase_hton->savepoint_release = innobase_release_savepoint;
	innobase_hton->commit = innobase_commit;
	innobase_hton->rollback = innobase_rollback;
	innobase_hton->prepare = innobase_xa_prepare;
	innobase_hton->recover = innobase_xa_recover;
	innobase_hton->commit_by_xid = innobase_commit_by_xid;
	innobase_hton->rollback_by_xid = innobase_rollback_by_xid;
	innobase_hton->create = innobase_create_handler;
	innobase_hton->drop_database = innobase_drop_database;
	innobase_hton->panic = innobase_end;

	innobase_hton->start_consistent_snapshot =
		innobase_start_trx_and_assign_read_view;

	innobase_hton->flush_logs = innobase_flush_logs;
	innobase_hton->show_status = innobase_show_status;
	innobase_hton->flags = HTON_SUPPORTS_EXTENDED_KEYS;

	innobase_hton->release_temporary_latches =
		innobase_release_temporary_latches;

	innobase_hton->data = &innodb_api_cb;

	ut_a(DATA_MYSQL_TRUE_VARCHAR == (ulint)MYSQL_TYPE_VARCHAR);

#ifndef DBUG_OFF
	static const char	test_filename[] = "-@";
	char			test_tablename[sizeof test_filename
				+ sizeof(srv_mysql50_table_name_prefix) - 1];
	if ((sizeof(test_tablename)) - 1
			!= filename_to_tablename(test_filename,
						 test_tablename,
						 sizeof(test_tablename), true)
			|| strncmp(test_tablename,
				   srv_mysql50_table_name_prefix,
				   sizeof(srv_mysql50_table_name_prefix) - 1)
			|| strcmp(test_tablename
				  + sizeof(srv_mysql50_table_name_prefix) - 1,
				  test_filename)) {

		sql_print_error("tablename encoding has been changed");
		DBUG_RETURN(innobase_init_abort());
	}
#endif /* DBUG_OFF */

	/* Check that values don't overflow on 32-bit systems. */
	if (sizeof(ulint) == 4) {
		if (innobase_buffer_pool_size > UINT_MAX32) {
			sql_print_error(
				"innodb_buffer_pool_size can't be over 4GB"
				" on 32-bit systems");

			DBUG_RETURN(innobase_init_abort());
		}
	}

	os_innodb_umask = (ulint) my_umask;

	/* First calculate the default path for innodb_data_home_dir etc.,
	in case the user has not given any value.

	Note that when using the embedded server, the datadirectory is not
	necessarily the current directory of this program. */

	if (mysqld_embedded) {
		default_path = mysql_real_data_home;
		fil_path_to_mysql_datadir = mysql_real_data_home;
	} else {
		/* It's better to use current lib, to keep paths short */
		current_dir[0] = FN_CURLIB;
		current_dir[1] = FN_LIBCHAR;
		current_dir[2] = 0;
		default_path = current_dir;
	}

	ut_a(default_path);

	/* Set InnoDB initialization parameters according to the values
	read from MySQL .cnf file */

	/* The default dir for data files is the datadir of MySQL */

	srv_data_home = innobase_data_home_dir
		? innobase_data_home_dir : default_path;

	/*--------------- Shared tablespaces -------------------------*/

	/* Set the default auto-extend-increment for temp-tablespace based
	on system-variable. */
	srv_tmp_space.set_autoextend_increment(
		srv_sys_space.get_autoextend_increment());

	/* Set default InnoDB temp data file size to 12 MB and let it be
	auto-extending. */
	if (!innobase_data_file_path) {
		innobase_data_file_path = (char*) "ibdata1:12M:autoextend";
	}

	srv_sys_space.set_space_id(TRX_SYS_SPACE);
	srv_sys_space.set_tablespace_path(srv_data_home);

	/* Supports raw devices */
	if (!srv_sys_space.parse(innobase_data_file_path, true)) {
		DBUG_RETURN(innobase_init_abort());
	}

	/* Set default InnoDB temp data file size to 12 MB and let it be
	auto-extending. */

	if (!innobase_temp_data_file_path) {
		innobase_temp_data_file_path = (char*) "ibtmp1:12M:autoextend";
	}

	/* We set the temporary tablspace id later, after recovery. */

	/* Doesn't support raw devices. */
	srv_tmp_space.set_tablespace_path(srv_data_home);
	if (!srv_tmp_space.parse(innobase_temp_data_file_path, false)) {
		DBUG_RETURN(innobase_init_abort());
	}

	/* Perform all sanity check before we take action of deleting files*/
	if (Tablespace::intersection(srv_sys_space, srv_tmp_space)) {
		sql_print_error("system shared and system temp"
				" tablespace file name seems to be same");
		DBUG_RETURN(innobase_init_abort());
	}

	/* -------------- All log files ---------------------------*/

	/* The default dir for log files is the datadir of MySQL */

	if (!srv_log_group_home_dir) {
		srv_log_group_home_dir = default_path;
	}


	srv_normalize_path_for_win(srv_log_group_home_dir);

	if (strchr(srv_log_group_home_dir, ';')) {
		sql_print_error("syntax error in innodb_log_group_home_dir");
		DBUG_RETURN(innobase_init_abort());
	}

	/* Validate the file format by animal name */
	if (innobase_file_format_name != NULL) {

		format_id = innobase_file_format_name_lookup(
			innobase_file_format_name);

		if (format_id > UNIV_FORMAT_MAX) {

			sql_print_error("InnoDB: wrong innodb_file_format.");

		DBUG_RETURN(innobase_init_abort());
		}
	} else {
		/* Set it to the default file format id. Though this
		should never happen. */
		format_id = 0;
	}

	srv_file_format = format_id;

	/* Given the type of innobase_file_format_name we have little
	choice but to cast away the constness from the returned name.
	innobase_file_format_name is used in the MySQL set variable
	interface and so can't be const. */

	innobase_file_format_name =
		(char*) trx_sys_file_format_id_to_name(format_id);

	/* Check innobase_file_format_check variable */
	if (!innobase_file_format_check) {

		/* Set the value to disable checking. */
		srv_max_file_format_at_startup = UNIV_FORMAT_MAX + 1;

	} else {

		/* Set the value to the lowest supported format. */
		srv_max_file_format_at_startup = UNIV_FORMAT_MIN;
	}

	/* Did the user specify a format name that we support?
	As a side effect it will update the variable
	srv_max_file_format_at_startup */
	if (innobase_file_format_validate_and_set(
			innobase_file_format_max) < 0) {

		sql_print_error("InnoDB: invalid"
				" innodb_file_format_max value:"
				" should be any value up to %s or its"
				" equivalent numeric id",
				trx_sys_file_format_id_to_name(
					UNIV_FORMAT_MAX));

		DBUG_RETURN(innobase_init_abort());
	}

	if (innobase_change_buffering) {
		ulint	use;

		for (use = 0;
		     use < UT_ARR_SIZE(innobase_change_buffering_values);
		     use++) {
			if (!innobase_strcasecmp(
				    innobase_change_buffering,
				    innobase_change_buffering_values[use])) {
				ibuf_use = (ibuf_use_t) use;
				goto innobase_change_buffering_inited_ok;
			}
		}

		sql_print_error("InnoDB: invalid value"
				" innodb_change_buffering=%s",
				innobase_change_buffering);
		DBUG_RETURN(innobase_init_abort());
	}

innobase_change_buffering_inited_ok:
	ut_a((ulint) ibuf_use < UT_ARR_SIZE(innobase_change_buffering_values));
	innobase_change_buffering = (char*)
		innobase_change_buffering_values[ibuf_use];

	/* Check that interdependent parameters have sane values. */
	if (srv_max_buf_pool_modified_pct < srv_max_dirty_pages_pct_lwm) {
		sql_print_warning("InnoDB: innodb_max_dirty_pages_pct_lwm"
				  " cannot be set higher than"
				  " innodb_max_dirty_pages_pct.\n"
				  "InnoDB: Setting"
				  " innodb_max_dirty_pages_pct_lwm to %lu\n",
				  srv_max_buf_pool_modified_pct);

		srv_max_dirty_pages_pct_lwm = srv_max_buf_pool_modified_pct;
	}

	if (srv_max_io_capacity == SRV_MAX_IO_CAPACITY_DUMMY_DEFAULT) {

		if (srv_io_capacity >= SRV_MAX_IO_CAPACITY_LIMIT / 2) {
			/* Avoid overflow. */
			srv_max_io_capacity = SRV_MAX_IO_CAPACITY_LIMIT;
		} else {
			/* The user has not set the value. We should
			set it based on innodb_io_capacity. */
			srv_max_io_capacity =
				(ulong) ut_max(2 * srv_io_capacity, 2000);
		}

	} else if (srv_max_io_capacity < srv_io_capacity) {
		sql_print_warning("InnoDB: innodb_io_capacity"
				  " cannot be set higher than"
				  " innodb_io_capacity_max.\n"
				  "InnoDB: Setting"
				  " innodb_io_capacity to %lu\n",
				  srv_max_io_capacity);

		srv_io_capacity = srv_max_io_capacity;
	}

	if (!is_filename_allowed(srv_buf_dump_filename,
				 strlen(srv_buf_dump_filename), FALSE)) {
		sql_print_error("InnoDB: innodb_buffer_pool_filename"
			" cannot have colon (:) in the file name.");
		DBUG_RETURN(innobase_init_abort());
	}

	/* --------------------------------------------------*/

	srv_file_flush_method_str = innobase_file_flush_method;

	srv_log_file_size = (ib_uint64_t) innobase_log_file_size;

	/* Check that the value of system variable innodb_page_size was
	set correctly.  Its value was put into srv_page_size. If valid,
	return the associated srv_page_size_shift.*/
	srv_page_size_shift = innodb_page_size_validate(srv_page_size);
	if (!srv_page_size_shift) {
		sql_print_error("InnoDB: Invalid page size=%lu.\n",
				srv_page_size);
		DBUG_RETURN(innobase_init_abort());
	}

	if (UNIV_PAGE_SIZE_DEF != srv_page_size) {
		ib_logf(IB_LOG_LEVEL_WARN,
			"innodb-page-size has been changed"
			" from the default value %d to %lu.",
			UNIV_PAGE_SIZE_DEF, srv_page_size);
	}

	if (srv_log_write_ahead_size > srv_page_size) {
		srv_log_write_ahead_size = srv_page_size;
	} else {
		ulong	srv_log_write_ahead_size_tmp = OS_FILE_LOG_BLOCK_SIZE;

		while (srv_log_write_ahead_size_tmp
		       < srv_log_write_ahead_size) {
			srv_log_write_ahead_size_tmp
				= srv_log_write_ahead_size_tmp * 2;
		}
		if (srv_log_write_ahead_size_tmp
		    != srv_log_write_ahead_size) {
			srv_log_write_ahead_size
				= srv_log_write_ahead_size_tmp / 2;
		}
	}

	srv_log_buffer_size = (ulint) innobase_log_buffer_size;

	srv_buf_pool_size = (ulint) innobase_buffer_pool_size;

	srv_mem_pool_size = (ulint) innobase_additional_mem_pool_size;

	if (innobase_additional_mem_pool_size
	    != 8*1024*1024L /* the default */ ) {

		ib_logf(IB_LOG_LEVEL_WARN,
			"Using innodb_additional_mem_pool_size is DEPRECATED."
			" This option may be removed in future releases,"
			" together with the option innodb_use_sys_malloc"
			" and with the InnoDB's internal memory allocator.");
	}

	if (!srv_use_sys_malloc ) {
		ib_logf(IB_LOG_LEVEL_WARN,
			"Setting innodb_use_sys_malloc to FALSE is DEPRECATED."
			" This option may be removed in future releases,"
			" together with the InnoDB's internal memory"
			" allocator.");
	}

	srv_n_file_io_threads = (ulint) innobase_file_io_threads;
	srv_n_read_io_threads = (ulint) innobase_read_io_threads;
	srv_n_write_io_threads = (ulint) innobase_write_io_threads;

	srv_use_doublewrite_buf = (ibool) innobase_use_doublewrite;

	if (!innobase_use_checksums) {
		ib_logf(IB_LOG_LEVEL_WARN,
			"Setting innodb_checksums to OFF is DEPRECATED."
			" This option may be removed in future releases. You"
			" should set innodb_checksum_algorithm=NONE instead.");
		srv_checksum_algorithm = SRV_CHECKSUM_ALGORITHM_NONE;
	}

#ifdef HAVE_LARGE_PAGES
	if ((os_use_large_pages = (ibool) my_use_large_pages)) {
		os_large_page_size = (ulint) opt_large_page_size;
	}
#endif

	row_rollback_on_timeout = (ibool) innobase_rollback_on_timeout;

	srv_locks_unsafe_for_binlog = (ibool) innobase_locks_unsafe_for_binlog;
	if (innobase_locks_unsafe_for_binlog) {
		ib_logf(IB_LOG_LEVEL_WARN,
			"Using innodb_locks_unsafe_for_binlog is DEPRECATED."
			" This option may be removed in future releases."
			" Please use READ COMMITTED transaction isolation"
			" level instead, see " REFMAN "set-transaction.html.");
	}

	if (innobase_open_files < 10) {
		innobase_open_files = 300;
		if (srv_file_per_table && table_cache_size > 300) {
			innobase_open_files = table_cache_size;
		}
	}
	srv_max_n_open_files = (ulint) innobase_open_files;
	srv_innodb_status = (ibool) innobase_create_status_file;

	srv_print_verbose_log = mysqld_embedded ? 0 : 1;

	/* Round up fts_sort_pll_degree to nearest power of 2 number */
	for (num_pll_degree = 1;
	     num_pll_degree < fts_sort_pll_degree;
	     num_pll_degree <<= 1) {

		/* No op */
	}

	fts_sort_pll_degree = num_pll_degree;

	/* Store the default charset-collation number of this MySQL
	installation */

	data_mysql_default_charset_coll = (ulint) default_charset_info->number;

	innobase_commit_concurrency_init_default();

#ifdef HAVE_PSI_INTERFACE
	/* Register keys with MySQL performance schema */
	int	count;

	count = array_elements(all_pthread_mutexes);
 	mysql_mutex_register("innodb", all_pthread_mutexes, count);

# ifdef UNIV_PFS_MUTEX
	count = array_elements(all_innodb_mutexes);
	mysql_mutex_register("innodb", all_innodb_mutexes, count);
# endif /* UNIV_PFS_MUTEX */

# ifdef UNIV_PFS_RWLOCK
	count = array_elements(all_innodb_rwlocks);
	mysql_rwlock_register("innodb", all_innodb_rwlocks, count);
# endif /* UNIV_PFS_MUTEX */

# ifdef UNIV_PFS_THREAD
	count = array_elements(all_innodb_threads);
	mysql_thread_register("innodb", all_innodb_threads, count);
# endif /* UNIV_PFS_THREAD */

# ifdef UNIV_PFS_IO
	count = array_elements(all_innodb_files);
	mysql_file_register("innodb", all_innodb_files, count);
# endif /* UNIV_PFS_IO */

	count = array_elements(all_innodb_conds);
	mysql_cond_register("innodb", all_innodb_conds, count);
#endif /* HAVE_PSI_INTERFACE */

	/* Since we in this module access directly the fields of a trx
	struct, and due to different headers and flags it might happen that
	ib_mutex_t has a different size in this module and in InnoDB
	modules, we check at run time that the size is the same in
	these compilation modules. */

	err = innobase_start_or_create_for_mysql();

	if (err != DB_SUCCESS) {
		DBUG_RETURN(innobase_init_abort());
	}

	/* Adjust the innodb_undo_logs config object */
	innobase_undo_logs_init_default_max();

	innobase_old_blocks_pct = buf_LRU_old_ratio_update(
		innobase_old_blocks_pct, TRUE);

	ibuf_max_size_update(innobase_change_buffer_max_size);

	innobase_open_tables = hash_create(200);
	mysql_mutex_init(innobase_share_mutex_key,
			 &innobase_share_mutex,
			 MY_MUTEX_INIT_FAST);
	mysql_mutex_init(commit_cond_mutex_key,
			 &commit_cond_m, MY_MUTEX_INIT_FAST);
	mysql_cond_init(commit_cond_key, &commit_cond, NULL);
	innodb_inited= 1;
#ifdef MYSQL_DYNAMIC_PLUGIN
	if (innobase_hton != p) {
		innobase_hton = reinterpret_cast<handlerton*>(p);
		*innobase_hton = *innodb_hton_ptr;
	}
#endif /* MYSQL_DYNAMIC_PLUGIN */

	/* Get the current high water mark format. */
	innobase_file_format_max = (char*) trx_sys_file_format_max_get();

	/* Currently, monitor counter information are not persistent. */
	memset(monitor_set_tbl, 0, sizeof monitor_set_tbl);

	memset(innodb_counter_value, 0, sizeof innodb_counter_value);

	/* Do this as late as possible so server is fully starts up,
	since  we might get some initial stats if user choose to turn
	on some counters from start up */
	if (innobase_enable_monitor_counter) {
		innodb_enable_monitor_at_startup(
			innobase_enable_monitor_counter);
	}

	/* Turn on monitor counters that are default on */
	srv_mon_default_on();

	DBUG_RETURN(0);
}

/*******************************************************************//**
Closes an InnoDB database.
@return TRUE if error */
static
int
innobase_end(
/*=========*/
	handlerton*		hton,	/*!< in/out: InnoDB handlerton */
	ha_panic_function	type __attribute__((unused)))
					/*!< in: ha_panic() parameter */
{
	int	err= 0;

	DBUG_ENTER("innobase_end");
	DBUG_ASSERT(hton == innodb_hton_ptr);

	if (innodb_inited) {

		srv_fast_shutdown = (ulint) innobase_fast_shutdown;

		innodb_inited = 0;
		hash_table_free(innobase_open_tables);
		innobase_open_tables = NULL;

		if (innobase_shutdown_for_mysql() != DB_SUCCESS) {
			err = 1;
		}

		innobase_space_shutdown();

		mysql_mutex_destroy(&innobase_share_mutex);
		mysql_mutex_destroy(&commit_cond_m);
		mysql_cond_destroy(&commit_cond);
	}

	DBUG_RETURN(err);
}

/****************************************************************//**
Flushes InnoDB logs to disk and makes a checkpoint. Really, a commit flushes
the logs, and the name of this function should be innobase_checkpoint.
@return TRUE if error */
static
bool
innobase_flush_logs(
/*================*/
	handlerton*	hton)	/*!< in/out: InnoDB handlerton */
{
	bool	result = 0;

	DBUG_ENTER("innobase_flush_logs");
	DBUG_ASSERT(hton == innodb_hton_ptr);

	if (!srv_read_only_mode) {
		log_buffer_flush_to_disk();
	}

	DBUG_RETURN(result);
}

/*****************************************************************//**
Commits a transaction in an InnoDB database. */
static
void
innobase_commit_low(
/*================*/
	trx_t*	trx)	/*!< in: transaction handle */
{
	if (trx_is_started(trx)) {

		trx_commit_for_mysql(trx);
	}
}

/*****************************************************************//**
Creates an InnoDB transaction struct for the thd if it does not yet have one.
Starts a new InnoDB transaction if a transaction is not yet started. And
assigns a new snapshot for a consistent read if the transaction does not yet
have one.
@return 0 */
static
int
innobase_start_trx_and_assign_read_view(
/*====================================*/
	handlerton*	hton,	/*!< in: InnoDB handlerton */
	THD*		thd)	/*!< in: MySQL thread handle of the user for
				whom the transaction should be committed */
{
	trx_t*	trx;

	DBUG_ENTER("innobase_start_trx_and_assign_read_view");
	DBUG_ASSERT(hton == innodb_hton_ptr);

	/* Create a new trx struct for thd, if it does not yet have one */

	trx = check_trx_exists(thd);

	/* This is just to play safe: release a possible FIFO ticket and
	search latch. Since we can potentially reserve the trx_sys->mutex,
	we have to release the search system latch first to obey the latching
	order. */

	trx_search_latch_release_if_reserved(trx);

	innobase_srv_conc_force_exit_innodb(trx);

	/* If the transaction is not started yet, start it */

	trx_start_if_not_started_xa(trx, false);

	/* Assign a read view if the transaction does not have it yet.
	Do this only if transaction is using REPEATABLE READ isolation
	level. */
	trx->isolation_level = innobase_map_isolation_level(
		thd_get_trx_isolation(thd));

	if (trx->isolation_level == TRX_ISO_REPEATABLE_READ) {
		trx_assign_read_view(trx);
	} else {
		push_warning_printf(thd, Sql_condition::SL_WARNING,
				    HA_ERR_UNSUPPORTED,
				    "InnoDB: WITH CONSISTENT SNAPSHOT"
				    " was ignored because this phrase"
				    " can only be used with"
				    " REPEATABLE READ isolation level.");
	}

	/* Set the MySQL flag to mark that there is an active transaction */

	innobase_register_trx(hton, current_thd, trx);

	DBUG_RETURN(0);
}

/*****************************************************************//**
Commits a transaction in an InnoDB database or marks an SQL statement
ended.
@return 0 */
static
int
innobase_commit(
/*============*/
	handlerton*	hton,		/*!< in: InnoDB handlerton */
	THD*		thd,		/*!< in: MySQL thread handle of the
					user for whom the transaction should
					be committed */
	bool		commit_trx)	/*!< in: true - commit transaction
					false - the current SQL statement
					ended */
{
	trx_t*		trx;

	DBUG_ENTER("innobase_commit");
	DBUG_ASSERT(hton == innodb_hton_ptr);
	DBUG_PRINT("trans", ("ending transaction"));

	trx = check_trx_exists(thd);

	ut_ad(trx->dict_operation_lock_mode == 0);
	ut_ad(trx->dict_operation == TRX_DICT_OP_NONE);

	/* Since we will reserve the trx_sys->mutex, we have to release
	the search system latch first to obey the latching order. */

	if (trx->has_search_latch) {
		trx_search_latch_release_if_reserved(trx);
	}

	/* Transaction is deregistered only in a commit or a rollback. If
	it is deregistered we know there cannot be resources to be freed
	and we could return immediately.  For the time being, we play safe
	and do the cleanup though there should be nothing to clean up. */

	if (!trx_is_registered_for_2pc(trx) && trx_is_started(trx)) {

		sql_print_error("Transaction not registered for MySQL 2PC,"
				" but transaction is active");
	}

	bool	read_only = trx->read_only || trx->id == 0;

	if (commit_trx
	    || (!thd_test_options(thd, OPTION_NOT_AUTOCOMMIT | OPTION_BEGIN))) {

		/* We were instructed to commit the whole transaction, or
		this is an SQL statement end and autocommit is on */

		/* We need current binlog position for ibbackup to work. */

		if (!read_only) {

			while (innobase_commit_concurrency > 0) {

				mysql_mutex_lock(&commit_cond_m);

				++commit_threads;

				if (commit_threads
				    <= innobase_commit_concurrency) {

					mysql_mutex_unlock(&commit_cond_m);
					break;
				}

				--commit_threads;

				mysql_cond_wait(&commit_cond, &commit_cond_m);

				mysql_mutex_unlock(&commit_cond_m);
			}

			/* The following call reads the binary log position of
			the transaction being committed.

			Binary logging of other engines is not relevant to
			InnoDB as all InnoDB requires is that committing
			InnoDB transactions appear in the same order in the
			MySQL binary log as they appear in InnoDB logs, which
			is guaranteed by the server.

			If the binary log is not enabled, or the transaction
			is not written to the binary log, the file name will
			be a NULL pointer. */
			unsigned long long pos;

			thd_binlog_pos(thd, &trx->mysql_log_file_name, &pos);

			trx->mysql_log_offset = static_cast<ib_int64_t>(pos);

			/* Don't do write + flush right now. For group commit
			to work we want to do the flush later. */
			trx->flush_log_later = true;
		}

		innobase_commit_low(trx);

		if (!read_only) {
			trx->flush_log_later = false;

			if (innobase_commit_concurrency > 0) {

				mysql_mutex_lock(&commit_cond_m);

				ut_ad(commit_threads > 0);
				--commit_threads;

				mysql_cond_signal(&commit_cond);

				mysql_mutex_unlock(&commit_cond_m);
			}
		}

		trx_deregister_from_2pc(trx);

		/* Now do a write + flush of logs. */
		if (!read_only) {
			trx_commit_complete_for_mysql(trx);
		}
	} else {
		/* We just mark the SQL statement ended and do not do a
		transaction commit */

		/* If we had reserved the auto-inc lock for some
		table in this SQL statement we release it now */

		if (!read_only) {
			lock_unlock_table_autoinc(trx);
		}

		/* Store the current undo_no of the transaction so that we
		know where to roll back if we have to roll back the next
		SQL statement */

		trx_mark_sql_stat_end(trx);
	}

	/* Reset the number AUTO-INC rows required */
	trx->n_autoinc_rows = 0;

	/* This is a statement level variable. */
	trx->fts_next_doc_id = 0;

	innobase_srv_conc_force_exit_innodb(trx);

	/* Tell the InnoDB server that there might be work for utility
	threads: */
	if (!read_only) {
		srv_active_wake_master_thread();
	}

	DBUG_RETURN(0);
}

/*****************************************************************//**
Rolls back a transaction or the latest SQL statement.
@return 0 or error number */
static
int
innobase_rollback(
/*==============*/
	handlerton*	hton,		/*!< in: InnoDB handlerton */
	THD*		thd,		/*!< in: handle to the MySQL thread
					of the user whose transaction should
					be rolled back */
	bool		rollback_trx)	/*!< in: TRUE - rollback entire
					transaction FALSE - rollback the current
					statement only */
{
	dberr_t	error;
	trx_t*	trx;

	DBUG_ENTER("innobase_rollback");
	DBUG_ASSERT(hton == innodb_hton_ptr);
	DBUG_PRINT("trans", ("aborting transaction"));

	trx = check_trx_exists(thd);
	ut_ad(trx->dict_operation_lock_mode == 0);
	ut_ad(trx->dict_operation == TRX_DICT_OP_NONE);

	/* Release a possible FIFO ticket and search latch. Since we will
	reserve the trx_sys->mutex, we have to release the search system
	latch first to obey the latching order. */

	trx_search_latch_release_if_reserved(trx);

	innobase_srv_conc_force_exit_innodb(trx);

	trx->n_autoinc_rows = 0; /* Reset the number AUTO-INC rows required */

	/* If we had reserved the auto-inc lock for some table (if
	we come here to roll back the latest SQL statement) we
	release it now before a possibly lengthy rollback */

	lock_unlock_table_autoinc(trx);

	/* This is a statement level variable. */
	trx->fts_next_doc_id = 0;

	if (rollback_trx
	    || !thd_test_options(thd, OPTION_NOT_AUTOCOMMIT | OPTION_BEGIN)) {

		error = trx_rollback_for_mysql(trx);
		trx_deregister_from_2pc(trx);
	} else {
		error = trx_rollback_last_sql_stat_for_mysql(trx);
	}

	DBUG_RETURN(convert_error_code_to_mysql(error, 0, NULL));
}

/*****************************************************************//**
Rolls back a transaction
@return 0 or error number */
static
int
innobase_rollback_trx(
/*==================*/
	trx_t*	trx)	/*!< in: transaction */
{
	dberr_t	error = DB_SUCCESS;

	DBUG_ENTER("innobase_rollback_trx");
	DBUG_PRINT("trans", ("aborting transaction"));

	/* Release a possible FIFO ticket and search latch. Since we will
	reserve the trx_sys->mutex, we have to release the search system
	latch first to obey the latching order. */

	trx_search_latch_release_if_reserved(trx);

	innobase_srv_conc_force_exit_innodb(trx);

	/* If we had reserved the auto-inc lock for some table (if
	we come here to roll back the latest SQL statement) we
	release it now before a possibly lengthy rollback */

	lock_unlock_table_autoinc(trx);

	if (trx_is_rseg_updated(trx)) {
		error = trx_rollback_for_mysql(trx);
	}

	DBUG_RETURN(convert_error_code_to_mysql(error, 0, NULL));
}

/*****************************************************************//**
Rolls back a transaction to a savepoint.
@return 0 if success, HA_ERR_NO_SAVEPOINT if no savepoint with the
given name */
static
int
innobase_rollback_to_savepoint(
/*===========================*/
	handlerton*	hton,		/*!< in: InnoDB handlerton */
	THD*		thd,		/*!< in: handle to the MySQL thread
					of the user whose transaction should
					be rolled back to savepoint */
	void*		savepoint)	/*!< in: savepoint data */
{
	ib_int64_t	mysql_binlog_cache_pos;
	dberr_t		error;
	trx_t*		trx;
	char		name[64];

	DBUG_ENTER("innobase_rollback_to_savepoint");
	DBUG_ASSERT(hton == innodb_hton_ptr);

	trx = check_trx_exists(thd);

	/* Release a possible FIFO ticket and search latch. Since we will
	reserve the trx_sys->mutex, we have to release the search system
	latch first to obey the latching order. */

	trx_search_latch_release_if_reserved(trx);

	innobase_srv_conc_force_exit_innodb(trx);

	/* TODO: use provided savepoint data area to store savepoint data */

	longlong2str((ulint) savepoint, name, 36);

	error = trx_rollback_to_savepoint_for_mysql(
		trx, name, &mysql_binlog_cache_pos);

	if (error == DB_SUCCESS && trx->fts_trx != NULL) {
		fts_savepoint_rollback(trx, name);
	}

	DBUG_RETURN(convert_error_code_to_mysql(error, 0, NULL));
}

/*****************************************************************//**
Check whether innodb state allows to safely release MDL locks after
rollback to savepoint. 
When binlog is on, MDL locks acquired after savepoint unit are not 
released if there are any locks held in InnoDB.
@return true if it is safe, false if its not safe. */
static
bool
innobase_rollback_to_savepoint_can_release_mdl(
/*===========================================*/
	handlerton*	hton,		/*!< in: InnoDB handlerton */
	THD*		thd)		/*!< in: handle to the MySQL thread
					of the user whose transaction should
					be rolled back to savepoint */
{
	trx_t*		trx;

	DBUG_ENTER("innobase_rollback_to_savepoint_can_release_mdl");
	DBUG_ASSERT(hton == innodb_hton_ptr);

	trx = check_trx_exists(thd);
	ut_ad(trx);

        /* If transaction has not acquired any locks then it is safe
	   to release MDL after rollback to savepoint */
	if (!(UT_LIST_GET_LEN(trx->lock.trx_locks))) {
		DBUG_RETURN(true);
	}

	DBUG_RETURN(false);
}

/*****************************************************************//**
Release transaction savepoint name.
@return 0 if success, HA_ERR_NO_SAVEPOINT if no savepoint with the
given name */
static
int
innobase_release_savepoint(
/*=======================*/
	handlerton*	hton,		/*!< in: handlerton for InnoDB */
	THD*		thd,		/*!< in: handle to the MySQL thread
					of the user whose transaction's
					savepoint should be released */
	void*		savepoint)	/*!< in: savepoint data */
{
	dberr_t		error;
	trx_t*		trx;
	char		name[64];

	DBUG_ENTER("innobase_release_savepoint");
	DBUG_ASSERT(hton == innodb_hton_ptr);

	trx = check_trx_exists(thd);

	/* TODO: use provided savepoint data area to store savepoint data */

	longlong2str((ulint) savepoint, name, 36);

	error = trx_release_savepoint_for_mysql(trx, name);

	if (error == DB_SUCCESS && trx->fts_trx != NULL) {
		fts_savepoint_release(trx, name);
	}

	DBUG_RETURN(convert_error_code_to_mysql(error, 0, NULL));
}

/*****************************************************************//**
Sets a transaction savepoint.
@return always 0, that is, always succeeds */
static
int
innobase_savepoint(
/*===============*/
	handlerton*	hton,	/*!< in: handle to the InnoDB handlerton */
	THD*	thd,		/*!< in: handle to the MySQL thread */
	void*	savepoint)	/*!< in: savepoint data */
{
	dberr_t	error;
	trx_t*	trx;

	DBUG_ENTER("innobase_savepoint");
	DBUG_ASSERT(hton == innodb_hton_ptr);

	/* In the autocommit mode there is no sense to set a savepoint
	(unless we are in sub-statement), so SQL layer ensures that
	this method is never called in such situation.  */

	trx = check_trx_exists(thd);

	/* Release a possible FIFO ticket and search latch. Since we will
	reserve the trx_sys->mutex, we have to release the search system
	latch first to obey the latching order. */

	trx_search_latch_release_if_reserved(trx);

	innobase_srv_conc_force_exit_innodb(trx);

	/* Cannot happen outside of transaction */
	DBUG_ASSERT(trx_is_registered_for_2pc(trx));

	/* TODO: use provided savepoint data area to store savepoint data */
	char name[64];
	longlong2str((ulint) savepoint,name,36);

	error = trx_savepoint_for_mysql(trx, name, (ib_int64_t)0);

	if (error == DB_SUCCESS && trx->fts_trx != NULL) {
		fts_savepoint_take(trx, trx->fts_trx, name);
	}

	DBUG_RETURN(convert_error_code_to_mysql(error, 0, NULL));
}

/*****************************************************************//**
Frees a possible InnoDB trx object associated with the current THD.
@return 0 or error number */
static
int
innobase_close_connection(
/*======================*/
	handlerton*	hton,	/*!< in: innobase handlerton */
	THD*		thd)	/*!< in: handle to the MySQL thread of the user
				whose resources should be free'd */
{
	trx_t*	trx;

	DBUG_ENTER("innobase_close_connection");
	DBUG_ASSERT(hton == innodb_hton_ptr);
	trx = thd_to_trx(thd);

	ut_a(trx);

	if (!trx_is_registered_for_2pc(trx) && trx_is_started(trx)) {

		sql_print_error("Transaction not registered for MySQL 2PC,"
				" but transaction is active");
	}

	if (trx_is_started(trx)) {

		sql_print_warning(
			"MySQL is closing a connection that has an active"
			" InnoDB transaction. " TRX_ID_FMT " row modifications"
			" will roll back.",
			trx->undo_no);
	}

	innobase_rollback_trx(trx);

	trx_free_for_mysql(trx);

	DBUG_RETURN(0);
}

/*****************************************************************//**
Frees a possible InnoDB trx object associated with the current THD.
@return 0 or error number */

int
innobase_close_thd(
/*===============*/
	THD*		thd)	/*!< in: handle to the MySQL thread of the user
				whose resources should be free'd */
{
	trx_t*	trx = thd_to_trx(thd);

	if (!trx) {
		return(0);
	}

	return(innobase_close_connection(innodb_hton_ptr, thd));
}

/*************************************************************************//**
** InnoDB database tables
*****************************************************************************/

/****************************************************************//**
Get the record format from the data dictionary.
@return one of ROW_TYPE_REDUNDANT, ROW_TYPE_COMPACT,
ROW_TYPE_COMPRESSED, ROW_TYPE_DYNAMIC */

enum row_type
ha_innobase::get_row_type() const
/*=============================*/
{
	if (prebuilt && prebuilt->table) {
		const ulint	flags = prebuilt->table->flags;

		switch (dict_tf_get_rec_format(flags)) {
		case REC_FORMAT_REDUNDANT:
			return(ROW_TYPE_REDUNDANT);
		case REC_FORMAT_COMPACT:
			return(ROW_TYPE_COMPACT);
		case REC_FORMAT_COMPRESSED:
			return(ROW_TYPE_COMPRESSED);
		case REC_FORMAT_DYNAMIC:
			return(ROW_TYPE_DYNAMIC);
		}
	}
	ut_ad(0);
	return(ROW_TYPE_NOT_USED);
}

/****************************************************************//**
Get the table flags to use for the statement.
@return table flags */

handler::Table_flags
ha_innobase::table_flags() const
/*============================*/
{
	/* Need to use tx_isolation here since table flags is (also)
	called before prebuilt is inited. */
	ulong const tx_isolation = thd_tx_isolation(ha_thd());

	if (tx_isolation <= ISO_READ_COMMITTED) {
		return(int_table_flags);
	}

	return(int_table_flags | HA_BINLOG_STMT_CAPABLE);
}

/****************************************************************//**
Gives the file extension of an InnoDB single-table tablespace. */
static const char* ha_innobase_exts[] = {
	".ibd",
	".isl",
	NullS
};

/****************************************************************//**
Returns the table type (storage engine name).
@return table type */

const char*
ha_innobase::table_type() const
/*===========================*/
{
	return(innobase_hton_name);
}

/****************************************************************//**
Returns the index type.
@return index type */

const char*
ha_innobase::index_type(
/*====================*/
	uint	keynr)		/*!< : index number */
{
	dict_index_t*	index = innobase_get_index(keynr);

	if (index && index->type & DICT_FTS) {
		return("FULLTEXT");
	} else {
		return("BTREE");
	}
}

/****************************************************************//**
Returns the table file name extension.
@return file extension string */

const char**
ha_innobase::bas_ext() const
/*========================*/
{
	return(ha_innobase_exts);
}

/****************************************************************//**
Returns the operations supported for indexes.
@return flags of supported operations */

ulong
ha_innobase::index_flags(
/*=====================*/
	uint	key,
	uint,
	bool) const
{
	return((table_share->key_info[key].algorithm == HA_KEY_ALG_FULLTEXT)
		 ? 0
		 : (HA_READ_NEXT | HA_READ_PREV | HA_READ_ORDER
		  | HA_READ_RANGE | HA_KEYREAD_ONLY
		  | HA_DO_INDEX_COND_PUSHDOWN));
}

/****************************************************************//**
Returns the maximum number of keys.
@return MAX_KEY */

uint
ha_innobase::max_supported_keys() const
/*===================================*/
{
	return(MAX_KEY);
}

/****************************************************************//**
Returns the maximum key length.
@return maximum supported key length, in bytes */

uint
ha_innobase::max_supported_key_length() const
/*=========================================*/
{
	/* An InnoDB page must store >= 2 keys; a secondary key record
	must also contain the primary key value.  Therefore, if both
	the primary key and the secondary key are at this maximum length,
	it must be less than 1/4th of the free space on a page including
	record overhead.

	MySQL imposes its own limit to this number; MAX_KEY_LENGTH = 3072.

	For page sizes = 16k, InnoDB historically reported 3500 bytes here,
	But the MySQL limit of 3072 was always used through the handler
	interface. */

	switch (UNIV_PAGE_SIZE) {
	case 4096:
		return(768);
	case 8192:
		return(1536);
	default:
		return(3500);
	}
}

/****************************************************************//**
Returns the key map of keys that are usable for scanning.
@return key_map_full */

const key_map*
ha_innobase::keys_to_use_for_scanning()
/*===================================*/
{
	return(&key_map_full);
}

/****************************************************************//**
Determines if table caching is supported.
@return HA_CACHE_TBL_ASKTRANSACT */

uint8
ha_innobase::table_cache_type()
/*===========================*/
{
	return(HA_CACHE_TBL_ASKTRANSACT);
}

/****************************************************************//**
Determines if the primary key is clustered index.
@return true */

bool
ha_innobase::primary_key_is_clustered()
/*===================================*/
{
	return(true);
}

/*****************************************************************//**
Normalizes a table name string. A normalized name consists of the
database name catenated to '/' and table name. Example: test/mytable.
On Windows normalization puts both the database name and the
table name always to lower case if "set_lower_case" is set to TRUE. */
static
void
normalize_table_name_low(
/*=====================*/
	char*		norm_name,	/*!< out: normalized name as a
					null-terminated string */
	const char*	name,		/*!< in: table name string */
	ibool		set_lower_case)	/*!< in: TRUE if we want to set name
					to lower case */
{
	char*	name_ptr;
	ulint	name_len;
	char*	db_ptr;
	ulint	db_len;
	char*	ptr;
	ulint	norm_len;

	/* Scan name from the end */

	ptr = strend(name) - 1;

	/* seek to the last path separator */
	while (ptr >= name && *ptr != '\\' && *ptr != '/') {
		ptr--;
	}

	name_ptr = ptr + 1;
	name_len = strlen(name_ptr);

	/* skip any number of path separators */
	while (ptr >= name && (*ptr == '\\' || *ptr == '/')) {
		ptr--;
	}

	DBUG_ASSERT(ptr >= name);

	/* seek to the last but one path separator or one char before
	the beginning of name */
	db_len = 0;
	while (ptr >= name && *ptr != '\\' && *ptr != '/') {
		ptr--;
		db_len++;
	}

	db_ptr = ptr + 1;

	norm_len = db_len + name_len + sizeof "/";
	ut_a(norm_len < FN_REFLEN - 1);

	memcpy(norm_name, db_ptr, db_len);

	norm_name[db_len] = '/';

	/* Copy the name and null-byte. */
	memcpy(norm_name + db_len + 1, name_ptr, name_len + 1);

	if (set_lower_case) {
		innobase_casedn_str(norm_name);
	}
}

#if !defined(DBUG_OFF)
/*********************************************************************
Test normalize_table_name_low(). */
static
void
test_normalize_table_name_low()
/*===========================*/
{
	char		norm_name[FN_REFLEN];
	const char*	test_data[][2] = {
		/* input, expected result */
		{"./mysqltest/t1", "mysqltest/t1"},
		{"./test/#sql-842b_2", "test/#sql-842b_2"},
		{"./test/#sql-85a3_10", "test/#sql-85a3_10"},
		{"./test/#sql2-842b-2", "test/#sql2-842b-2"},
		{"./test/bug29807", "test/bug29807"},
		{"./test/foo", "test/foo"},
		{"./test/innodb_bug52663", "test/innodb_bug52663"},
		{"./test/t", "test/t"},
		{"./test/t1", "test/t1"},
		{"./test/t10", "test/t10"},
		{"/a/b/db/table", "db/table"},
		{"/a/b/db///////table", "db/table"},
		{"/a/b////db///////table", "db/table"},
		{"/var/tmp/mysqld.1/#sql842b_2_10", "mysqld.1/#sql842b_2_10"},
		{"db/table", "db/table"},
		{"ddd/t", "ddd/t"},
		{"d/ttt", "d/ttt"},
		{"d/t", "d/t"},
		{".\\mysqltest\\t1", "mysqltest/t1"},
		{".\\test\\#sql-842b_2", "test/#sql-842b_2"},
		{".\\test\\#sql-85a3_10", "test/#sql-85a3_10"},
		{".\\test\\#sql2-842b-2", "test/#sql2-842b-2"},
		{".\\test\\bug29807", "test/bug29807"},
		{".\\test\\foo", "test/foo"},
		{".\\test\\innodb_bug52663", "test/innodb_bug52663"},
		{".\\test\\t", "test/t"},
		{".\\test\\t1", "test/t1"},
		{".\\test\\t10", "test/t10"},
		{"C:\\a\\b\\db\\table", "db/table"},
		{"C:\\a\\b\\db\\\\\\\\\\\\\\table", "db/table"},
		{"C:\\a\\b\\\\\\\\db\\\\\\\\\\\\\\table", "db/table"},
		{"C:\\var\\tmp\\mysqld.1\\#sql842b_2_10", "mysqld.1/#sql842b_2_10"},
		{"db\\table", "db/table"},
		{"ddd\\t", "ddd/t"},
		{"d\\ttt", "d/ttt"},
		{"d\\t", "d/t"},
	};

	for (size_t i = 0; i < UT_ARR_SIZE(test_data); i++) {
		printf("test_normalize_table_name_low():"
		       " testing \"%s\", expected \"%s\"... ",
		       test_data[i][0], test_data[i][1]);

		normalize_table_name_low(norm_name, test_data[i][0], FALSE);

		if (strcmp(norm_name, test_data[i][1]) == 0) {
			printf("ok\n");
		} else {
			printf("got \"%s\"\n", norm_name);
			ut_error;
		}
	}
}

/*********************************************************************
Test ut_format_name(). */
static
void
test_ut_format_name()
/*=================*/
{
	char		buf[NAME_LEN * 3];

	struct {
		const char*	name;
		ibool		is_table;
		ulint		buf_size;
		const char*	expected;
	} test_data[] = {
		{"test/t1",	TRUE,	sizeof(buf),	"\"test\".\"t1\""},
		{"test/t1",	TRUE,	12,		"\"test\".\"t1\""},
		{"test/t1",	TRUE,	11,		"\"test\".\"t1"},
		{"test/t1",	TRUE,	10,		"\"test\".\"t"},
		{"test/t1",	TRUE,	9,		"\"test\".\""},
		{"test/t1",	TRUE,	8,		"\"test\"."},
		{"test/t1",	TRUE,	7,		"\"test\""},
		{"test/t1",	TRUE,	6,		"\"test"},
		{"test/t1",	TRUE,	5,		"\"tes"},
		{"test/t1",	TRUE,	4,		"\"te"},
		{"test/t1",	TRUE,	3,		"\"t"},
		{"test/t1",	TRUE,	2,		"\""},
		{"test/t1",	TRUE,	1,		""},
		{"test/t1",	TRUE,	0,		"BUF_NOT_CHANGED"},
		{"table",	TRUE,	sizeof(buf),	"\"table\""},
		{"ta'le",	TRUE,	sizeof(buf),	"\"ta'le\""},
		{"ta\"le",	TRUE,	sizeof(buf),	"\"ta\"\"le\""},
		{"ta`le",	TRUE,	sizeof(buf),	"\"ta`le\""},
		{"index",	FALSE,	sizeof(buf),	"\"index\""},
		{"ind/ex",	FALSE,	sizeof(buf),	"\"ind/ex\""},
	};

	for (size_t i = 0; i < UT_ARR_SIZE(test_data); i++) {

		memcpy(buf, "BUF_NOT_CHANGED", strlen("BUF_NOT_CHANGED") + 1);

		char*	ret;

		ret = ut_format_name(test_data[i].name,
				     test_data[i].is_table,
				     buf,
				     test_data[i].buf_size);

		ut_a(ret == buf);

		if (strcmp(buf, test_data[i].expected) == 0) {
			ib_logf(IB_LOG_LEVEL_INFO,
				"ut_format_name(%s, %s, buf, %lu),"
				" expected %s, OK",
				test_data[i].name,
				test_data[i].is_table ? "TRUE" : "FALSE",
				test_data[i].buf_size,
				test_data[i].expected);
		} else {
			ib_logf(IB_LOG_LEVEL_ERROR,
				"ut_format_name(%s, %s, buf, %lu),"
				" expected %s, ERROR: got %s",
				test_data[i].name,
				test_data[i].is_table ? "TRUE" : "FALSE",
				test_data[i].buf_size,
				test_data[i].expected,
				buf);
			ut_error;
		}
	}
}
#endif /* !DBUG_OFF */


/*******************************************************************//**
This function checks whether the index column information
is consistent between KEY info from mysql and that from innodb index.
@return TRUE if all column types match. */
static
ibool
innobase_match_index_columns(
/*=========================*/
	const KEY*		key_info,	/*!< in: Index info
						from mysql */
	const dict_index_t*	index_info)	/*!< in: Index info
						from InnoDB */
{
	const KEY_PART_INFO*	key_part;
	const KEY_PART_INFO*	key_end;
	const dict_field_t*	innodb_idx_fld;
	const dict_field_t*	innodb_idx_fld_end;

	DBUG_ENTER("innobase_match_index_columns");

	/* Check whether user defined index column count matches */
	if (key_info->user_defined_key_parts !=
		index_info->n_user_defined_cols) {
		DBUG_RETURN(FALSE);
	}

	key_part = key_info->key_part;
	key_end = key_part + key_info->user_defined_key_parts;
	innodb_idx_fld = index_info->fields;
	innodb_idx_fld_end = index_info->fields + index_info->n_fields;

	/* Check each index column's datatype. We do not check
	column name because there exists case that index
	column name got modified in mysql but such change does not
	propagate to InnoDB.
	One hidden assumption here is that the index column sequences
	are matched up between those in mysql and InnoDB. */
	for (; key_part != key_end; ++key_part) {
		ulint	col_type;
		ibool	is_unsigned;
		ulint	mtype = innodb_idx_fld->col->mtype;

		/* Need to translate to InnoDB column type before
		comparison. */
		col_type = get_innobase_type_from_mysql_type(&is_unsigned,
							     key_part->field);

		/* Ignore InnoDB specific system columns. */
		while (mtype == DATA_SYS) {
			innodb_idx_fld++;

			if (innodb_idx_fld >= innodb_idx_fld_end) {
				DBUG_RETURN(FALSE);
			}
		}

		if (col_type != mtype) {
			/* Column Type mismatches */
			DBUG_RETURN(FALSE);
		}

		innodb_idx_fld++;
	}

	DBUG_RETURN(TRUE);
}

/*******************************************************************//**
This function builds a translation table in INNOBASE_SHARE
structure for fast index location with mysql array number from its
table->key_info structure. This also provides the necessary translation
between the key order in mysql key_info and InnoDB ib_table->indexes if
they are not fully matched with each other.
Note we do not have any mutex protecting the translation table
building based on the assumption that there is no concurrent
index creation/drop and DMLs that requires index lookup. All table
handle will be closed before the index creation/drop.
@return TRUE if index translation table built successfully */
static
ibool
innobase_build_index_translation(
/*=============================*/
	const TABLE*		table,	/*!< in: table in MySQL data
					dictionary */
	dict_table_t*		ib_table,/*!< in: table in InnoDB data
					dictionary */
	INNOBASE_SHARE*		share)	/*!< in/out: share structure
					where index translation table
					will be constructed in. */
{
	ulint		mysql_num_index;
	ulint		ib_num_index;
	dict_index_t**	index_mapping;
	ibool		ret = TRUE;

	DBUG_ENTER("innobase_build_index_translation");

	mutex_enter(&dict_sys->mutex);

	mysql_num_index = table->s->keys;
	ib_num_index = UT_LIST_GET_LEN(ib_table->indexes);

	index_mapping = share->idx_trans_tbl.index_mapping;

	/* If there exists inconsistency between MySQL and InnoDB dictionary
	(metadata) information, the number of index defined in MySQL
	could exceed that in InnoDB, do not build index translation
	table in such case */
	if (UNIV_UNLIKELY(ib_num_index < mysql_num_index)) {
		ret = FALSE;
		goto func_exit;
	}

	/* If index entry count is non-zero, nothing has
	changed since last update, directly return TRUE */
	if (share->idx_trans_tbl.index_count) {
		/* Index entry count should still match mysql_num_index */
		ut_a(share->idx_trans_tbl.index_count == mysql_num_index);
		goto func_exit;
	}

	/* The number of index increased, rebuild the mapping table */
	if (mysql_num_index > share->idx_trans_tbl.array_size) {
		index_mapping = (dict_index_t**) my_realloc(PSI_INSTRUMENT_ME,
                                                            index_mapping,
							mysql_num_index *
							sizeof(*index_mapping),
							MYF(MY_ALLOW_ZERO_PTR));

		if (!index_mapping) {
			/* Report an error if index_mapping continues to be
			NULL and mysql_num_index is a non-zero value */
			sql_print_error("InnoDB: fail to allocate memory for"
					" index translation table. Number of"
					" Index:%lu, array size:%lu",
					mysql_num_index,
					share->idx_trans_tbl.array_size);
			ret = FALSE;
			goto func_exit;
		}

		share->idx_trans_tbl.array_size = mysql_num_index;
	}

	/* For each index in the mysql key_info array, fetch its
	corresponding InnoDB index pointer into index_mapping
	array. */
	for (ulint count = 0; count < mysql_num_index; count++) {

		/* Fetch index pointers into index_mapping according to mysql
		index sequence */
		index_mapping[count] = dict_table_get_index_on_name(
			ib_table, table->key_info[count].name);

		if (!index_mapping[count]) {
			sql_print_error("Cannot find index %s in InnoDB"
					" index dictionary.",
					table->key_info[count].name);
			ret = FALSE;
			goto func_exit;
		}

		/* Double check fetched index has the same
		column info as those in mysql key_info. */
		if (!innobase_match_index_columns(&table->key_info[count],
					          index_mapping[count])) {
			sql_print_error("Found index %s whose column info"
					" does not match that of MySQL.",
					table->key_info[count].name);
			ret = FALSE;
			goto func_exit;
		}
	}

	/* Successfully built the translation table */
	share->idx_trans_tbl.index_count = mysql_num_index;

func_exit:
	if (!ret) {
		/* Build translation table failed. */
		my_free(index_mapping);

		share->idx_trans_tbl.array_size = 0;
		share->idx_trans_tbl.index_count = 0;
		index_mapping = NULL;
	}

	share->idx_trans_tbl.index_mapping = index_mapping;

	mutex_exit(&dict_sys->mutex);

	DBUG_RETURN(ret);
}

/*******************************************************************//**
This function uses index translation table to quickly locate the
requested index structure.
Note we do not have mutex protection for the index translatoin table
access, it is based on the assumption that there is no concurrent
translation table rebuild (fter create/drop index) and DMLs that
require index lookup.
@return dict_index_t structure for requested index. NULL if
fail to locate the index structure. */
static
dict_index_t*
innobase_index_lookup(
/*==================*/
	INNOBASE_SHARE*	share,	/*!< in: share structure for index
				translation table. */
	uint		keynr)	/*!< in: index number for the requested
				index */
{
	if (!share->idx_trans_tbl.index_mapping
	    || keynr >= share->idx_trans_tbl.index_count) {
		return(NULL);
	}

	return(share->idx_trans_tbl.index_mapping[keynr]);
}

/************************************************************************
Set the autoinc column max value. This should only be called once from
ha_innobase::open(). Therefore there's no need for a covering lock. */

void
ha_innobase::innobase_initialize_autoinc()
/*======================================*/
{
	ulonglong	auto_inc;
	const Field*	field = table->found_next_number_field;

	if (field != NULL) {
		auto_inc = field->get_max_int_value();
	} else {
		/* We have no idea what's been passed in to us as the
		autoinc column. We set it to the 0, effectively disabling
		updates to the table. */
		auto_inc = 0;

		ib_logf(IB_LOG_LEVEL_INFO,
			"Unable to determine the AUTOINC column name");
	}

	if (srv_force_recovery >= SRV_FORCE_NO_IBUF_MERGE) {
		/* If the recovery level is set so high that writes
		are disabled we force the AUTOINC counter to 0
		value effectively disabling writes to the table.
		Secondly, we avoid reading the table in case the read
		results in failure due to a corrupted table/index.

		We will not return an error to the client, so that the
		tables can be dumped with minimal hassle.  If an error
		were returned in this case, the first attempt to read
		the table would fail and subsequent SELECTs would succeed. */
		auto_inc = 0;
	} else if (field == NULL) {
		/* This is a far more serious error, best to avoid
		opening the table and return failure. */
		my_error(ER_AUTOINC_READ_FAILED, MYF(0));
	} else {
		dict_index_t*	index;
		const char*	col_name;
		ib_uint64_t	read_auto_inc;
		ulint		err;

		update_thd(ha_thd());

		col_name = field->field_name;
		index = innobase_get_index(table->s->next_number_index);

		/* Execute SELECT MAX(col_name) FROM TABLE; */
		err = row_search_max_autoinc(index, col_name, &read_auto_inc);

		switch (err) {
		case DB_SUCCESS: {
			ulonglong	col_max_value;

			col_max_value = field->get_max_int_value();

			/* At the this stage we do not know the increment
			nor the offset, so use a default increment of 1. */

			auto_inc = innobase_next_autoinc(
				read_auto_inc, 1, 1, 0, col_max_value);

			break;
		}
		case DB_RECORD_NOT_FOUND:
			ib_logf(IB_LOG_LEVEL_ERROR,
				"MySQL and InnoDB data dictionaries are out of"
				" sync. Unable to find the AUTOINC column %s in"
				" the InnoDB table %s. We set the next AUTOINC"
				" column value to 0, in effect disabling the"
				" AUTOINC next value generation.",
				col_name, index->table->name);
			ib_logf(IB_LOG_LEVEL_INFO,
				"You can either set the next AUTOINC value"
				" explicitly using ALTER TABLE or fix the data"
				" dictionary by recreating the table.");

			/* This will disable the AUTOINC generation. */
			auto_inc = 0;

			/* We want the open to succeed, so that the user can
			take corrective action. ie. reads should succeed but
			updates should fail. */
			err = DB_SUCCESS;
			break;
		default:
			/* row_search_max_autoinc() should only return
			one of DB_SUCCESS or DB_RECORD_NOT_FOUND. */
			ut_error;
		}
	}

	dict_table_autoinc_initialize(prebuilt->table, auto_inc);
}

/*****************************************************************//**
Creates and opens a handle to a table which already exists in an InnoDB
database.
@return 1 if error, 0 if success */

int
ha_innobase::open(
/*==============*/
	const char*		name,		/*!< in: table name */
	int			mode,		/*!< in: not used */
	uint			test_if_locked)	/*!< in: not used */
{
	dict_table_t*		ib_table;
	char			norm_name[FN_REFLEN];
	THD*			thd;
	char*			is_part = NULL;
	ibool			par_case_name_set = FALSE;
	char			par_case_name[FN_REFLEN];
	dict_err_ignore_t	ignore_err = DICT_ERR_IGNORE_NONE;

	DBUG_ENTER("ha_innobase::open");

	UT_NOT_USED(mode);
	UT_NOT_USED(test_if_locked);

	thd = ha_thd();

	/* Under some cases MySQL seems to call this function while
	holding btr_search_latch. This breaks the latching order as
	we acquire dict_sys->mutex below and leads to a deadlock. */
	if (thd != NULL) {
		innobase_release_temporary_latches(ht, thd);
	}

	normalize_table_name(norm_name, name);

	user_thd = NULL;

	if (!(share=get_share(name))) {

		DBUG_RETURN(1);
	}

	/* Will be allocated if it is needed in ::update_row() */
	upd_buf = NULL;
	upd_buf_size = 0;

	/* We look for pattern #P# to see if the table is partitioned
	MySQL table. */
#ifdef _WIN32
	is_part = strstr(norm_name, "#p#");
#else
	is_part = strstr(norm_name, "#P#");
#endif /* _WIN32 */

	/* Check whether FOREIGN_KEY_CHECKS is set to 0. If so, the table
	can be opened even if some FK indexes are missing. If not, the table
	can't be opened in the same situation */
	if (thd_test_options(thd, OPTION_NO_FOREIGN_KEY_CHECKS)) {
		ignore_err = DICT_ERR_IGNORE_FK_NOKEY;
	}

	/* Get pointer to a table object in InnoDB dictionary cache */
	ib_table = dict_table_open_on_name(norm_name, FALSE, TRUE, ignore_err);

	if (ib_table
	    && ((!DICT_TF2_FLAG_IS_SET(ib_table, DICT_TF2_FTS_HAS_DOC_ID)
		 && table->s->fields != dict_table_get_n_user_cols(ib_table))
		|| (DICT_TF2_FLAG_IS_SET(ib_table, DICT_TF2_FTS_HAS_DOC_ID)
		    && (table->s->fields
			!= dict_table_get_n_user_cols(ib_table) - 1)))) {
		ib_logf(IB_LOG_LEVEL_WARN,
			"table %s contains %lu user defined columns"
			" in InnoDB, but %lu columns in MySQL. Please"
			" check INFORMATION_SCHEMA.INNODB_SYS_COLUMNS and"
			" " REFMAN "innodb-troubleshooting.html"
			" for how to resolve it",
			norm_name, (ulong) dict_table_get_n_user_cols(ib_table),
			(ulong) table->s->fields);

		/* Mark this table as corrupted, so the drop table
		or force recovery can still use it, but not others. */
		ib_table->corrupted = true;
		dict_table_close(ib_table, FALSE, FALSE);
		ib_table = NULL;
		is_part = NULL;
	}

	if (NULL == ib_table) {
		if (is_part) {
			/* MySQL partition engine hard codes the file name
			separator as "#P#". The text case is fixed even if
			lower_case_table_names is set to 1 or 2. This is true
			for sub-partition names as well. InnoDB always
			normalises file names to lower case on Windows, this
			can potentially cause problems when copying/moving
			tables between platforms.

			1) If boot against an installation from Windows
			platform, then its partition table name could
			be in lower case in system tables. So we will
			need to check lower case name when load table.

			2) If we boot an installation from other case
			sensitive platform in Windows, we might need to
			check the existence of table name without lower
			case in the system table. */
			if (innobase_get_lower_case_table_names() == 1) {

				if (!par_case_name_set) {
#ifndef _WIN32
					/* Check for the table using lower
					case name, including the partition
					separator "P" */
					strcpy(par_case_name, norm_name);
					innobase_casedn_str(par_case_name);
#else
					/* On Windows platfrom, check
					whether there exists table name in
					system table whose name is
					not being normalized to lower case */
					normalize_table_name_low(
						par_case_name, name, FALSE);
#endif
					par_case_name_set = TRUE;
				}

				ib_table = dict_table_open_on_name(
					par_case_name, FALSE, TRUE,
					ignore_err);
			}

			if (ib_table) {
#ifndef _WIN32
				sql_print_warning("Partition table %s opened"
						  " after converting to lower"
						  " case. The table may have"
						  " been moved from a case"
						  " in-sensitive file system."
						  " Please recreate table in"
						  " the current file system\n",
						  norm_name);
#else
				sql_print_warning("Partition table %s opened"
						  " after skipping the step to"
						  " lower case the table name."
						  " The table may have been"
						  " moved from a case sensitive"
						  " file system. Please"
						  " recreate table in the"
						  " current file system\n",
						  norm_name);
#endif
				goto table_opened;
			}
		}

		if (is_part) {
			sql_print_error("Failed to open table %s.\n",
					norm_name);
		}

		ib_logf(IB_LOG_LEVEL_WARN,
			"Cannot open table %s from the internal data"
			" dictionary of InnoDB though the .frm file"
			" for the table exists. See"
			" " REFMAN "innodb-troubleshooting.html for how"
			" you can resolve the problem.", norm_name);

		free_share(share);
		my_errno = ENOENT;

		DBUG_RETURN(HA_ERR_NO_SUCH_TABLE);
	}

table_opened:

	innobase_copy_frm_flags_from_table_share(ib_table, table->s);

	dict_stats_init(ib_table);

	MONITOR_INC(MONITOR_TABLE_OPEN);

	bool	no_tablespace;

	if (dict_table_is_discarded(ib_table)) {

		ib_senderrf(thd,
			IB_LOG_LEVEL_WARN, ER_TABLESPACE_DISCARDED,
			table->s->table_name.str);

		/* Allow an open because a proper DISCARD should have set
		all the flags and index root page numbers to FIL_NULL that
		should prevent any DML from running but it should allow DDL
		operations. */

		no_tablespace = false;

	} else if (ib_table->ibd_file_missing) {

		ib_senderrf(
			thd, IB_LOG_LEVEL_WARN,
			ER_TABLESPACE_MISSING, norm_name);

		/* This means we have no idea what happened to the tablespace
		file, best to play it safe. */

		no_tablespace = true;
	} else {
		no_tablespace = false;
	}

	if (!thd_tablespace_op(thd) && no_tablespace) {
		free_share(share);
		my_errno = ENOENT;

		dict_table_close(ib_table, FALSE, FALSE);

		DBUG_RETURN(HA_ERR_NO_SUCH_TABLE);
	}

	prebuilt = row_create_prebuilt(ib_table, table->s->reclength);

	prebuilt->default_rec = table->s->default_values;
	ut_ad(prebuilt->default_rec);

	/* Looks like MySQL-3.23 sometimes has primary key number != 0 */
	primary_key = table->s->primary_key;
	key_used_on_scan = primary_key;

	if (!innobase_build_index_translation(table, ib_table, share)) {
		  sql_print_error("Build InnoDB index translation table for"
				  " Table %s failed", name);
	}

	/* Allocate a buffer for a 'row reference'. A row reference is
	a string of bytes of length ref_length which uniquely specifies
	a row in our table. Note that MySQL may also compare two row
	references for equality by doing a simple memcmp on the strings
	of length ref_length! */

	if (!row_table_got_default_clust_index(ib_table)) {

		prebuilt->clust_index_was_generated = FALSE;

		if (UNIV_UNLIKELY(primary_key >= MAX_KEY)) {
			sql_print_error("Table %s has a primary key in"
					" InnoDB data dictionary, but not"
					" in MySQL!", name);

			/* This mismatch could cause further problems
			if not attended, bring this to the user's attention
			by printing a warning in addition to log a message
			in the errorlog */
			push_warning_printf(thd, Sql_condition::SL_WARNING,
					    ER_NO_SUCH_INDEX,
					    "InnoDB: Table %s has a"
					    " primary key in InnoDB data"
					    " dictionary, but not in"
					    " MySQL!", name);

			/* If primary_key >= MAX_KEY, its (primary_key)
			value could be out of bound if continue to index
			into key_info[] array. Find InnoDB primary index,
			and assign its key_length to ref_length.
			In addition, since MySQL indexes are sorted starting
			with primary index, unique index etc., initialize
			ref_length to the first index key length in
			case we fail to find InnoDB cluster index.

			Please note, this will not resolve the primary
			index mismatch problem, other side effects are
			possible if users continue to use the table.
			However, we allow this table to be opened so
			that user can adopt necessary measures for the
			mismatch while still being accessible to the table
			date. */
			if (!table->key_info) {
				ut_ad(!table->s->keys);
				ref_length = 0;
			} else {
				ref_length = table->key_info[0].key_length;
			}

			/* Find corresponding cluster index
			key length in MySQL's key_info[] array */
			for (uint i = 0; i < table->s->keys; i++) {
				dict_index_t*	index;
				index = innobase_get_index(i);
				if (dict_index_is_clust(index)) {
					ref_length =
						 table->key_info[i].key_length;
				}
			}
		} else {
			/* MySQL allocates the buffer for ref.
			key_info->key_length includes space for all key
			columns + one byte for each column that may be
			NULL. ref_length must be as exact as possible to
			save space, because all row reference buffers are
			allocated based on ref_length. */

			ref_length = table->key_info[primary_key].key_length;
		}
	} else {
		if (primary_key != MAX_KEY) {
			sql_print_error(
				"Table %s has no primary key in InnoDB data"
				" dictionary, but has one in MySQL! If you"
				" created the table with a MySQL version <"
				" 3.23.54 and did not define a primary key,"
				" but defined a unique key with all non-NULL"
				" columns, then MySQL internally treats that"
				" key as the primary key. You can fix this"
				" error by dump + DROP + CREATE + reimport"
				" of the table.", name);

			/* This mismatch could cause further problems
			if not attended, bring this to the user attention
			by printing a warning in addition to log a message
			in the errorlog */
			push_warning_printf(thd, Sql_condition::SL_WARNING,
					    ER_NO_SUCH_INDEX,
					    "InnoDB: Table %s has no"
					    " primary key in InnoDB data"
					    " dictionary, but has one in"
					    " MySQL!", name);
		}

		prebuilt->clust_index_was_generated = TRUE;

		ref_length = DATA_ROW_ID_LEN;

		/* If we automatically created the clustered index, then
		MySQL does not know about it, and MySQL must NOT be aware
		of the index used on scan, to make it avoid checking if we
		update the column of the index. That is why we assert below
		that key_used_on_scan is the undefined value MAX_KEY.
		The column is the row id in the automatical generation case,
		and it will never be updated anyway. */

		if (key_used_on_scan != MAX_KEY) {
			sql_print_warning(
				"Table %s key_used_on_scan is %lu even"
				" though there is no primary key inside"
				" InnoDB.", name, (ulong) key_used_on_scan);
		}
	}

	/* Index block size in InnoDB: used by MySQL in query optimization */
	stats.block_size = UNIV_PAGE_SIZE;

	/* Init table lock structure */
	thr_lock_data_init(&share->lock,&lock,(void*) 0);

	if (prebuilt->table) {
		/* We update the highest file format in the system table
		space, if this table has higher file format setting. */

		trx_sys_file_format_max_upgrade(
			(const char**) &innobase_file_format_max,
			dict_table_get_format(prebuilt->table));
	}

	/* Only if the table has an AUTOINC column. */
	if (prebuilt->table != NULL
	    && !prebuilt->table->ibd_file_missing
	    && table->found_next_number_field != NULL) {
		dict_table_autoinc_lock(prebuilt->table);

		/* Since a table can already be "open" in InnoDB's internal
		data dictionary, we only init the autoinc counter once, the
		first time the table is loaded. We can safely reuse the
		autoinc value from a previous MySQL open. */
		if (dict_table_autoinc_read(prebuilt->table) == 0) {

			innobase_initialize_autoinc();
		}

		dict_table_autoinc_unlock(prebuilt->table);
	}

	/* Set plugin parser for fulltext index */
	for (uint i = 0; i < table->s->keys; i++) {
		if (table->key_info[i].flags & HA_USES_PARSER) {
			dict_index_t*	index = innobase_get_index(i);
			plugin_ref	parser = table->key_info[i].parser;

			ut_ad(index->type & DICT_FTS);
			index->parser =
				static_cast<st_mysql_ftparser *>(
					plugin_decl(parser)->info);

			DBUG_EXECUTE_IF("fts_instrument_use_default_parser",
				index->parser = &fts_default_parser;);
		}
	}

	info(HA_STATUS_NO_LOCK | HA_STATUS_VARIABLE | HA_STATUS_CONST);

	DBUG_RETURN(0);
}


handler*
ha_innobase::clone(
/*===============*/
	const char*	name,		/*!< in: table name */
	MEM_ROOT*	mem_root)	/*!< in: memory context */
{
	ha_innobase* new_handler;

	DBUG_ENTER("ha_innobase::clone");

	new_handler = static_cast<ha_innobase*>(handler::clone(name,
							       mem_root));
	if (new_handler) {
		DBUG_ASSERT(new_handler->prebuilt != NULL);

		new_handler->prebuilt->select_lock_type
			= prebuilt->select_lock_type;
	}

	DBUG_RETURN(new_handler);
}


uint
ha_innobase::max_supported_key_part_length() const
/*==============================================*/
{
	/* A table format specific index column length check will be performed
	at ha_innobase::add_index() and row_create_index_for_mysql() */
	return(innobase_large_prefix
		? REC_VERSION_56_MAX_INDEX_COL_LEN
		: REC_ANTELOPE_MAX_INDEX_COL_LEN - 1);
}

/******************************************************************//**
Closes a handle to an InnoDB table.
@return 0 */

int
ha_innobase::close()
/*================*/
{
	THD*	thd;

	DBUG_ENTER("ha_innobase::close");

	thd = ha_thd();
	if (thd != NULL) {
		innobase_release_temporary_latches(ht, thd);
	}

	row_prebuilt_free(prebuilt, FALSE);

	if (upd_buf != NULL) {
		ut_ad(upd_buf_size != 0);
		my_free(upd_buf);
		upd_buf = NULL;
		upd_buf_size = 0;
	}

	free_share(share);

	MONITOR_INC(MONITOR_TABLE_CLOSE);

	/* Tell InnoDB server that there might be work for
	utility threads: */

	srv_active_wake_master_thread();

	DBUG_RETURN(0);
}

/* The following accessor functions should really be inside MySQL code! */

/**************************************************************//**
Gets field offset for a field in a table.
@return offset */
static inline
uint
get_field_offset(
/*=============*/
	const TABLE*	table,	/*!< in: MySQL table object */
	const Field*	field)	/*!< in: MySQL field object */
{
	return((uint) (field->ptr - table->record[0]));
}

/******************************************************************//**
compare two character string according to their charset. */

int
innobase_fts_text_cmp(
/*==================*/
	const void*	cs,		/*!< in: Character set */
	const void*     p1,		/*!< in: key */
	const void*     p2)		/*!< in: node */
{
	const CHARSET_INFO*	charset = (const CHARSET_INFO*) cs;
	const fts_string_t*	s1 = (const fts_string_t*) p1;
	const fts_string_t*	s2 = (const fts_string_t*) p2;

	return(ha_compare_text(charset, s1->f_str, (uint) s1->f_len,
			       s2->f_str, (uint) s2->f_len, 0, 0));
}
/******************************************************************//**
compare two character string case insensitively according to their charset. */

int
innobase_fts_text_case_cmp(
/*=======================*/
	const void*	cs,		/*!< in: Character set */
	const void*     p1,		/*!< in: key */
	const void*     p2)		/*!< in: node */
{
	const CHARSET_INFO*	charset = (const CHARSET_INFO*) cs;
	const fts_string_t*	s1 = (const fts_string_t*) p1;
	const fts_string_t*	s2 = (const fts_string_t*) p2;
	ulint			newlen;

	my_casedn_str(charset, (char*) s2->f_str);

	newlen = strlen((const char*) s2->f_str);

	return(ha_compare_text(charset, s1->f_str, (uint) s1->f_len,
			       s2->f_str, (uint) newlen, 0, 0));
}
/******************************************************************//**
Get the first character's code position for FTS index partition. */

ulint
innobase_strnxfrm(
/*==============*/
	const CHARSET_INFO*
			cs,		/*!< in: Character set */
	const uchar*	str,		/*!< in: string */
	const ulint	len)		/*!< in: string length */
{
	uchar		mystr[2];
	ulint		value;

	if (!str || len == 0) {
		return(0);
	}

	my_strnxfrm(cs, (uchar*) mystr, 2, str, len);

	value = mach_read_from_2(mystr);

	if (value > 255) {
		value = value / 256;
	}

	return(value);
}

/******************************************************************//**
compare two character string according to their charset. */

int
innobase_fts_text_cmp_prefix(
/*=========================*/
	const void*	cs,		/*!< in: Character set */
	const void*	p1,		/*!< in: prefix key */
	const void*	p2)		/*!< in: value to compare */
{
	const CHARSET_INFO*	charset = (const CHARSET_INFO*) cs;
	const fts_string_t*	s1 = (const fts_string_t*) p1;
	const fts_string_t*	s2 = (const fts_string_t*) p2;
	int			result;

	result = ha_compare_text(charset, s2->f_str, (uint) s2->f_len,
				 s1->f_str, (uint) s1->f_len, 1, 0);

	/* We switched s1, s2 position in ha_compare_text. So we need
	to negate the result */
	return(-result);
}

/******************************************************************//**
Makes all characters in a string lower case. */

size_t
innobase_fts_casedn_str(
/*====================*/
	CHARSET_INFO*	cs,	/*!< in: Character set */
	char*		src,	/*!< in: string to put in lower case */
	size_t		src_len,/*!< in: input string length */
	char*		dst,	/*!< in: buffer for result string */
	size_t		dst_len)/*!< in: buffer size */
{
	if (cs->casedn_multiply == 1) {
		memcpy(dst, src, src_len);
		dst[src_len] = 0;
		my_casedn_str(cs, dst);

		return(strlen(dst));
	} else {
		return(cs->cset->casedn(cs, src, src_len, dst, dst_len));
	}
}

#define true_word_char(c, ch) ((c) & (_MY_U | _MY_L | _MY_NMR) || (ch) == '_')

#define misc_word_char(X)       0

/*************************************************************//**
Get the next token from the given string and store it in *token.
It is mostly copied from MyISAM's doc parsing function ft_simple_get_word()
@return length of string processed */

ulint
innobase_mysql_fts_get_token(
/*=========================*/
	CHARSET_INFO*	cs,		/*!< in: Character set */
	const byte*	start,		/*!< in: start of text */
	const byte*	end,		/*!< in: one character past end of
					text */
	fts_string_t*	token)		/*!< out: token's text */
{
	int		mbl;
	const uchar*	doc = start;

	ut_a(cs);

	token->f_n_char = token->f_len = 0;
	token->f_str = NULL;

	for (;;) {

		if (doc >= end) {
			return(doc - start);
		}

		int	ctype;

		mbl = cs->cset->ctype(
			cs, &ctype, doc, (const uchar*) end);

		if (true_word_char(ctype, *doc)) {
			break;
		}

		doc += mbl > 0 ? mbl : (mbl < 0 ? -mbl : 1);
	}

	ulint	mwc = 0;
	ulint	length = 0;

	token->f_str = const_cast<byte*>(doc);

	while (doc < end) {

		int	ctype;

		mbl = cs->cset->ctype(
			cs, &ctype, (uchar*) doc, (uchar*) end);
		if (true_word_char(ctype, *doc)) {
			mwc = 0;
		} else if (!misc_word_char(*doc) || mwc) {
			break;
		} else {
			++mwc;
		}

		++length;

		doc += mbl > 0 ? mbl : (mbl < 0 ? -mbl : 1);
	}

	token->f_len = (uint) (doc - token->f_str) - mwc;
	token->f_n_char = length;

	return(doc - start);
}

/**************************************************************//**
Converts a MySQL type to an InnoDB type. Note that this function returns
the 'mtype' of InnoDB. InnoDB differentiates between MySQL's old <= 4.1
VARCHAR and the new true VARCHAR in >= 5.0.3 by the 'prtype'.
@return DATA_BINARY, DATA_VARCHAR, ... */

ulint
get_innobase_type_from_mysql_type(
/*==============================*/
	ulint*		unsigned_flag,	/*!< out: DATA_UNSIGNED if an
					'unsigned type';
					at least ENUM and SET,
					and unsigned integer
					types are 'unsigned types' */
	const void*	f)		/*!< in: MySQL Field */
{
	const class Field* field = reinterpret_cast<const class Field*>(f);

	/* The following asserts try to check that the MySQL type code fits in
	8 bits: this is used in ibuf and also when DATA_NOT_NULL is ORed to
	the type */

	DBUG_ASSERT((ulint)MYSQL_TYPE_STRING < 256);
	DBUG_ASSERT((ulint)MYSQL_TYPE_VAR_STRING < 256);
	DBUG_ASSERT((ulint)MYSQL_TYPE_DOUBLE < 256);
	DBUG_ASSERT((ulint)MYSQL_TYPE_FLOAT < 256);
	DBUG_ASSERT((ulint)MYSQL_TYPE_DECIMAL < 256);

	if (field->flags & UNSIGNED_FLAG) {

		*unsigned_flag = DATA_UNSIGNED;
	} else {
		*unsigned_flag = 0;
	}

	if (field->real_type() == MYSQL_TYPE_ENUM
		|| field->real_type() == MYSQL_TYPE_SET) {

		/* MySQL has field->type() a string type for these, but the
		data is actually internally stored as an unsigned integer
		code! */

		*unsigned_flag = DATA_UNSIGNED; /* MySQL has its own unsigned
						flag set to zero, even though
						internally this is an unsigned
						integer type */
		return(DATA_INT);
	}

	switch (field->type()) {
		/* NOTE that we only allow string types in DATA_MYSQL and
		DATA_VARMYSQL */
	case MYSQL_TYPE_VAR_STRING:	/* old <= 4.1 VARCHAR */
	case MYSQL_TYPE_VARCHAR:	/* new >= 5.0.3 true VARCHAR */
		if (field->binary()) {
			return(DATA_BINARY);
		} else if (strcmp(field->charset()->name,
				  "latin1_swedish_ci") == 0) {
			return(DATA_VARCHAR);
		} else {
			return(DATA_VARMYSQL);
		}
	case MYSQL_TYPE_BIT:
	case MYSQL_TYPE_STRING: if (field->binary()) {

			return(DATA_FIXBINARY);
		} else if (strcmp(field->charset()->name,
				  "latin1_swedish_ci") == 0) {
			return(DATA_CHAR);
		} else {
			return(DATA_MYSQL);
		}
	case MYSQL_TYPE_NEWDECIMAL:
		return(DATA_FIXBINARY);
	case MYSQL_TYPE_LONG:
	case MYSQL_TYPE_LONGLONG:
	case MYSQL_TYPE_TINY:
	case MYSQL_TYPE_SHORT:
	case MYSQL_TYPE_INT24:
	case MYSQL_TYPE_DATE:
	case MYSQL_TYPE_YEAR:
	case MYSQL_TYPE_NEWDATE:
		return(DATA_INT);
	case MYSQL_TYPE_TIME:
	case MYSQL_TYPE_DATETIME:
	case MYSQL_TYPE_TIMESTAMP:
		switch (field->real_type()) {
		case MYSQL_TYPE_TIME:
		case MYSQL_TYPE_DATETIME:
		case MYSQL_TYPE_TIMESTAMP:
			return(DATA_INT);
		default: /* Fall through */
			DBUG_ASSERT((ulint)MYSQL_TYPE_DECIMAL < 256);
		case MYSQL_TYPE_TIME2:
		case MYSQL_TYPE_DATETIME2:
		case MYSQL_TYPE_TIMESTAMP2:
			return(DATA_FIXBINARY);
		}
	case MYSQL_TYPE_FLOAT:
		return(DATA_FLOAT);
	case MYSQL_TYPE_DOUBLE:
		return(DATA_DOUBLE);
	case MYSQL_TYPE_DECIMAL:
		return(DATA_DECIMAL);
	case MYSQL_TYPE_GEOMETRY:
		return(DATA_GEOMETRY);
	case MYSQL_TYPE_TINY_BLOB:
	case MYSQL_TYPE_MEDIUM_BLOB:
	case MYSQL_TYPE_BLOB:
	case MYSQL_TYPE_LONG_BLOB:
		return(DATA_BLOB);
	case MYSQL_TYPE_NULL:
		/* MySQL currently accepts "NULL" datatype, but will
		reject such datatype in the next release. We will cope
		with it and not trigger assertion failure in 5.1 */
		break;
	default:
		ut_error;
	}

	return(0);
}

/*******************************************************************//**
Writes an unsigned integer value < 64k to 2 bytes, in the little-endian
storage format. */
static inline
void
innobase_write_to_2_little_endian(
/*==============================*/
	byte*	buf,	/*!< in: where to store */
	ulint	val)	/*!< in: value to write, must be < 64k */
{
	ut_a(val < 256 * 256);

	buf[0] = (byte)(val & 0xFF);
	buf[1] = (byte)(val / 256);
}

/*******************************************************************//**
Reads an unsigned integer value < 64k from 2 bytes, in the little-endian
storage format.
@return value */
static inline
uint
innobase_read_from_2_little_endian(
/*===============================*/
	const uchar*	buf)	/*!< in: from where to read */
{
	return((uint) ((ulint)(buf[0]) + 256 * ((ulint)(buf[1]))));
}

/*******************************************************************//**
Stores a key value for a row to a buffer.
@return key value length as stored in buff */

uint
ha_innobase::store_key_val_for_row(
/*===============================*/
	uint		keynr,	/*!< in: key number */
	char*		buff,	/*!< in/out: buffer for the key value (in MySQL
				format) */
	uint		buff_len,/*!< in: buffer length */
	const uchar*	record)/*!< in: row in MySQL format */
{
	KEY*		key_info	= table->key_info + keynr;
	KEY_PART_INFO*	key_part	= key_info->key_part;
	KEY_PART_INFO*	end		=
		key_part + key_info->user_defined_key_parts;
	char*		buff_start	= buff;
	enum_field_types mysql_type;
	Field*		field;
	ibool		is_null;

	DBUG_ENTER("store_key_val_for_row");

	/* The format for storing a key field in MySQL is the following:

	1. If the column can be NULL, then in the first byte we put 1 if the
	field value is NULL, 0 otherwise.

	2. If the column is of a BLOB type (it must be a column prefix field
	in this case), then we put the length of the data in the field to the
	next 2 bytes, in the little-endian format. If the field is SQL NULL,
	then these 2 bytes are set to 0. Note that the length of data in the
	field is <= column prefix length.

	3. In a column prefix field, prefix_len next bytes are reserved for
	data. In a normal field the max field length next bytes are reserved
	for data. For a VARCHAR(n) the max field length is n. If the stored
	value is the SQL NULL then these data bytes are set to 0.

	4. We always use a 2 byte length for a true >= 5.0.3 VARCHAR. Note that
	in the MySQL row format, the length is stored in 1 or 2 bytes,
	depending on the maximum allowed length. But in the MySQL key value
	format, the length always takes 2 bytes.

	We have to zero-fill the buffer so that MySQL is able to use a
	simple memcmp to compare two key values to determine if they are
	equal. MySQL does this to compare contents of two 'ref' values. */

	memset(buff, 0, buff_len);

	for (; key_part != end; key_part++) {
		is_null = FALSE;

		if (key_part->null_bit) {
			if (record[key_part->null_offset]
						& key_part->null_bit) {
				*buff = 1;
				is_null = TRUE;
			} else {
				*buff = 0;
			}
			buff++;
		}

		field = key_part->field;
		mysql_type = field->type();

		if (mysql_type == MYSQL_TYPE_VARCHAR) {
						/* >= 5.0.3 true VARCHAR */
			ulint		lenlen;
			ulint		len;
			const byte*	data;
			ulint		key_len;
			ulint		true_len;
			const CHARSET_INFO* cs;
			int		error=0;

			key_len = key_part->length;

			if (is_null) {
				buff += key_len + 2;

				continue;
			}
			cs = field->charset();

			lenlen = (ulint)
				(((Field_varstring*) field)->length_bytes);

			data = row_mysql_read_true_varchar(&len,
				(byte*) (record
				+ (ulint) get_field_offset(table, field)),
				lenlen);

			true_len = len;

			/* For multi byte character sets we need to calculate
			the true length of the key */

			if (len > 0 && cs->mbmaxlen > 1) {
				true_len = (ulint) cs->cset->well_formed_len(cs,
						(const char*) data,
						(const char*) data + len,
						(uint) (key_len / cs->mbmaxlen),
						&error);
			}

			/* In a column prefix index, we may need to truncate
			the stored value: */

			if (true_len > key_len) {
				true_len = key_len;
			}

			/* The length in a key value is always stored in 2
			bytes */

			row_mysql_store_true_var_len((byte*) buff, true_len, 2);
			buff += 2;

			memcpy(buff, data, true_len);

			/* Note that we always reserve the maximum possible
			length of the true VARCHAR in the key value, though
			only len first bytes after the 2 length bytes contain
			actual data. The rest of the space was reset to zero
			in the memset() call above. */

			buff += key_len;

		} else if (mysql_type == MYSQL_TYPE_TINY_BLOB
			|| mysql_type == MYSQL_TYPE_MEDIUM_BLOB
			|| mysql_type == MYSQL_TYPE_BLOB
			|| mysql_type == MYSQL_TYPE_LONG_BLOB
			/* MYSQL_TYPE_GEOMETRY data is treated
			as BLOB data in innodb. */
			|| mysql_type == MYSQL_TYPE_GEOMETRY) {

			const CHARSET_INFO* cs;
			ulint		key_len;
			ulint		true_len;
			int		error=0;
			ulint		blob_len;
			const byte*	blob_data;

			ut_a(key_part->key_part_flag & HA_PART_KEY_SEG);

			key_len = key_part->length;

			if (is_null) {
				buff += key_len + 2;

				continue;
			}

			cs = field->charset();

			blob_data = row_mysql_read_blob_ref(&blob_len,
				(byte*) (record
				+ (ulint) get_field_offset(table, field)),
					(ulint) field->pack_length());

			true_len = blob_len;

			ut_a(get_field_offset(table, field)
				== key_part->offset);

			/* For multi byte character sets we need to calculate
			the true length of the key */

			if (blob_len > 0 && cs->mbmaxlen > 1) {
				true_len = (ulint) cs->cset->well_formed_len(cs,
						(const char*) blob_data,
						(const char*) blob_data
							+ blob_len,
						(uint) (key_len / cs->mbmaxlen),
						&error);
			}

			/* All indexes on BLOB and TEXT are column prefix
			indexes, and we may need to truncate the data to be
			stored in the key value: */

			if (true_len > key_len) {
				true_len = key_len;
			}

			/* MySQL reserves 2 bytes for the length and the
			storage of the number is little-endian */

			innobase_write_to_2_little_endian(
					(byte*) buff, true_len);
			buff += 2;

			memcpy(buff, blob_data, true_len);

			/* Note that we always reserve the maximum possible
			length of the BLOB prefix in the key value. */

			buff += key_len;
		} else {
			/* Here we handle all other data types except the
			true VARCHAR, BLOB and TEXT. Note that the column
			value we store may be also in a column prefix
			index. */

			const CHARSET_INFO*	cs = NULL;
			ulint			true_len;
			ulint			key_len;
			const uchar*		src_start;
			int			error=0;
			enum_field_types	real_type;

			key_len = key_part->length;

			if (is_null) {
				 buff += key_len;

				 continue;
			}

			src_start = record + key_part->offset;
			real_type = field->real_type();
			true_len = key_len;

			/* Character set for the field is defined only
			to fields whose type is string and real field
			type is not enum or set. For these fields check
			if character set is multi byte. */

			if (real_type != MYSQL_TYPE_ENUM
				&& real_type != MYSQL_TYPE_SET
				&& ( mysql_type == MYSQL_TYPE_VAR_STRING
					|| mysql_type == MYSQL_TYPE_STRING)) {

				cs = field->charset();

				/* For multi byte character sets we need to
				calculate the true length of the key */

				if (key_len > 0 && cs->mbmaxlen > 1) {

					true_len = (ulint)
						cs->cset->well_formed_len(cs,
							(const char*) src_start,
							(const char*) src_start
								+ key_len,
							(uint) (key_len
								/ cs->mbmaxlen),
							&error);
				}
			}

			memcpy(buff, src_start, true_len);
			buff += true_len;

			/* Pad the unused space with spaces. */

			if (true_len < key_len) {
				ulint	pad_len = key_len - true_len;
				ut_a(cs != NULL);
				ut_a(!(pad_len % cs->mbminlen));

				cs->cset->fill(cs, buff, pad_len,
					       0x20 /* space */);
				buff += pad_len;
			}
		}
	}

	ut_a(buff <= buff_start + buff_len);

	DBUG_RETURN((uint)(buff - buff_start));
}

/**************************************************************//**
Determines if a field is needed in a prebuilt struct 'template'.
@return field to use, or NULL if the field is not needed */
static
const Field*
build_template_needs_field(
/*=======================*/
	ibool		index_contains,	/*!< in:
					dict_index_contains_col_or_prefix(
					index, i) */
	ibool		read_just_key,	/*!< in: TRUE when MySQL calls
					ha_innobase::extra with the
					argument HA_EXTRA_KEYREAD; it is enough
					to read just columns defined in
					the index (i.e., no read of the
					clustered index record necessary) */
	ibool		fetch_all_in_key,
					/*!< in: true=fetch all fields in
					the index */
	ibool		fetch_primary_key_cols,
					/*!< in: true=fetch the
					primary key columns */
	dict_index_t*	index,		/*!< in: InnoDB index to use */
	const TABLE*	table,		/*!< in: MySQL table object */
	ulint		i)		/*!< in: field index in InnoDB table */
{
	const Field*	field	= table->field[i];

	ut_ad(index_contains == dict_index_contains_col_or_prefix(index, i));

	if (!index_contains) {
		if (read_just_key) {
			/* If this is a 'key read', we do not need
			columns that are not in the key */

			return(NULL);
		}
	} else if (fetch_all_in_key) {
		/* This field is needed in the query */

		return(field);
	}

	if (bitmap_is_set(table->read_set, (uint) i)
	    || bitmap_is_set(table->write_set, (uint) i)) {
		/* This field is needed in the query */

		return(field);
	}

	if (fetch_primary_key_cols
	    && dict_table_col_in_clustered_key(index->table, i)) {
		/* This field is needed in the query */

		return(field);
	}

	/* This field is not needed in the query, skip it */

	return(NULL);
}

/**************************************************************//**
Determines if a field is needed in a prebuilt struct 'template'.
@return whether the field is needed for index condition pushdown */
inline
bool
build_template_needs_field_in_icp(
/*==============================*/
	const dict_index_t*	index,	/*!< in: InnoDB index */
	const row_prebuilt_t*	prebuilt,/*!< in: row fetch template */
	bool			contains,/*!< in: whether the index contains
					column i */
	ulint			i)	/*!< in: column number */
{
	ut_ad(contains == dict_index_contains_col_or_prefix(index, i));

	return(index == prebuilt->index
	       ? contains
	       : dict_index_contains_col_or_prefix(prebuilt->index, i));
}

/**************************************************************//**
Adds a field to a prebuilt struct 'template'.
@return the field template */
static
mysql_row_templ_t*
build_template_field(
/*=================*/
	row_prebuilt_t*	prebuilt,	/*!< in/out: template */
	dict_index_t*	clust_index,	/*!< in: InnoDB clustered index */
	dict_index_t*	index,		/*!< in: InnoDB index to use */
	TABLE*		table,		/*!< in: MySQL table object */
	const Field*	field,		/*!< in: field in MySQL table */
	ulint		i)		/*!< in: field index in InnoDB table */
{
	mysql_row_templ_t*	templ;
	const dict_col_t*	col;

	ut_ad(field == table->field[i]);
	ut_ad(clust_index->table == index->table);

	col = dict_table_get_nth_col(index->table, i);

	templ = prebuilt->mysql_template + prebuilt->n_template++;
	UNIV_MEM_INVALID(templ, sizeof *templ);
	templ->col_no = i;
	templ->clust_rec_field_no = dict_col_get_clust_pos(col, clust_index);
	ut_a(templ->clust_rec_field_no != ULINT_UNDEFINED);

	if (dict_index_is_clust(index)) {
		templ->rec_field_no = templ->clust_rec_field_no;
	} else {
		templ->rec_field_no = dict_index_get_nth_col_pos(index, i);
	}

	if (field->real_maybe_null()) {
		templ->mysql_null_byte_offset =
			field->null_offset();

		templ->mysql_null_bit_mask = (ulint) field->null_bit;
	} else {
		templ->mysql_null_bit_mask = 0;
	}

	templ->mysql_col_offset = (ulint) get_field_offset(table, field);

	templ->mysql_col_len = (ulint) field->pack_length();
	templ->type = col->mtype;
	templ->mysql_type = (ulint) field->type();

	if (templ->mysql_type == DATA_MYSQL_TRUE_VARCHAR) {
		templ->mysql_length_bytes = (ulint)
			(((Field_varstring*) field)->length_bytes);
	}

	templ->charset = dtype_get_charset_coll(col->prtype);
	templ->mbminlen = dict_col_get_mbminlen(col);
	templ->mbmaxlen = dict_col_get_mbmaxlen(col);
	templ->is_unsigned = col->prtype & DATA_UNSIGNED;

	if (!dict_index_is_clust(index)
	    && templ->rec_field_no == ULINT_UNDEFINED) {
		prebuilt->need_to_access_clustered = TRUE;
	}

	if (prebuilt->mysql_prefix_len < templ->mysql_col_offset
	    + templ->mysql_col_len) {
		prebuilt->mysql_prefix_len = templ->mysql_col_offset
			+ templ->mysql_col_len;
	}

	if (DATA_LARGE_MTYPE(templ->type)) {
		prebuilt->templ_contains_blob = TRUE;
	}

	return(templ);
}

/**************************************************************//**
Builds a 'template' to the prebuilt struct. The template is used in fast
retrieval of just those column values MySQL needs in its processing. */

void
ha_innobase::build_template(
/*========================*/
	bool		whole_row)	/*!< in: true=ROW_MYSQL_WHOLE_ROW,
					false=ROW_MYSQL_REC_FIELDS */
{
	dict_index_t*	index;
	dict_index_t*	clust_index;
	ulint		n_fields;
	ibool		fetch_all_in_key	= FALSE;
	ibool		fetch_primary_key_cols	= FALSE;
	ulint		i;

	if (prebuilt->select_lock_type == LOCK_X) {
		/* We always retrieve the whole clustered index record if we
		use exclusive row level locks, for example, if the read is
		done in an UPDATE statement. */

		whole_row = true;
	} else if (!whole_row) {
		if (prebuilt->hint_need_to_fetch_extra_cols
			== ROW_RETRIEVE_ALL_COLS) {

			/* We know we must at least fetch all columns in the
			key, or all columns in the table */

			if (prebuilt->read_just_key) {
				/* MySQL has instructed us that it is enough
				to fetch the columns in the key; looks like
				MySQL can set this flag also when there is
				only a prefix of the column in the key: in
				that case we retrieve the whole column from
				the clustered index */

				fetch_all_in_key = TRUE;
			} else {
				whole_row = true;
			}
		} else if (prebuilt->hint_need_to_fetch_extra_cols
			== ROW_RETRIEVE_PRIMARY_KEY) {
			/* We must at least fetch all primary key cols. Note
			that if the clustered index was internally generated
			by InnoDB on the row id (no primary key was
			defined), then row_search_for_mysql() will always
			retrieve the row id to a special buffer in the
			prebuilt struct. */

			fetch_primary_key_cols = TRUE;
		}
	}

	clust_index = dict_table_get_first_index(prebuilt->table);

	index = whole_row ? clust_index : prebuilt->index;

	prebuilt->need_to_access_clustered = (index == clust_index);

	/* Either prebuilt->index should be a secondary index, or it
	should be the clustered index. */
	ut_ad(dict_index_is_clust(index) == (index == clust_index));

	/* Below we check column by column if we need to access
	the clustered index. */

	n_fields = (ulint) table->s->fields; /* number of columns */

	if (!prebuilt->mysql_template) {
		prebuilt->mysql_template = (mysql_row_templ_t*)
			ut_malloc(n_fields * sizeof(mysql_row_templ_t));
	}

	prebuilt->template_type = whole_row
		? ROW_MYSQL_WHOLE_ROW : ROW_MYSQL_REC_FIELDS;
	prebuilt->null_bitmap_len = table->s->null_bytes;

	/* Prepare to build prebuilt->mysql_template[]. */
	prebuilt->templ_contains_blob = FALSE;
	prebuilt->mysql_prefix_len = 0;
	prebuilt->n_template = 0;
	prebuilt->idx_cond_n_cols = 0;

	/* Note that in InnoDB, i is the column number in the table.
	MySQL calls columns 'fields'. */

	if (active_index != MAX_KEY && active_index == pushed_idx_cond_keyno) {
		/* Push down an index condition or an end_range check. */
		for (i = 0; i < n_fields; i++) {
			const ibool		index_contains
				= dict_index_contains_col_or_prefix(index, i);

			/* Test if an end_range or an index condition
			refers to the field. Note that "index" and
			"index_contains" may refer to the clustered index.
			Index condition pushdown is relative to prebuilt->index
			(the index that is being looked up first). */

			/* When join_read_always_key() invokes this
			code via handler::ha_index_init() and
			ha_innobase::index_init(), end_range is not
			yet initialized. Because of that, we must
			always check for index_contains, instead of
			the subset
			field->part_of_key.is_set(active_index)
			which would be acceptable if end_range==NULL. */
			if (build_template_needs_field_in_icp(
				    index, prebuilt, index_contains, i)) {
				/* Needed in ICP */
				const Field*		field;
				mysql_row_templ_t*	templ;

				if (whole_row) {
					field = table->field[i];
				} else {
					field = build_template_needs_field(
						index_contains,
						prebuilt->read_just_key,
						fetch_all_in_key,
						fetch_primary_key_cols,
						index, table, i);
					if (!field) {
						continue;
					}
				}

				templ = build_template_field(
					prebuilt, clust_index, index,
					table, field, i);
				prebuilt->idx_cond_n_cols++;
				ut_ad(prebuilt->idx_cond_n_cols
				      == prebuilt->n_template);

				if (index == prebuilt->index) {
					templ->icp_rec_field_no
						= templ->rec_field_no;
				} else {
					templ->icp_rec_field_no
						= dict_index_get_nth_col_pos(
							prebuilt->index, i);
				}

				if (dict_index_is_clust(prebuilt->index)) {
					ut_ad(templ->icp_rec_field_no
					      != ULINT_UNDEFINED);
					/* If the primary key includes
					a column prefix, use it in
					index condition pushdown,
					because the condition is
					evaluated before fetching any
					off-page (externally stored)
					columns. */
					if (templ->icp_rec_field_no
					    < prebuilt->index->n_uniq) {
						/* This is a key column;
						all set. */
						continue;
					}
				} else if (templ->icp_rec_field_no
					   != ULINT_UNDEFINED) {
					continue;
				}

				/* This is a column prefix index.
				The column prefix can be used in
				an end_range comparison. */

				templ->icp_rec_field_no
					= dict_index_get_nth_col_or_prefix_pos(
						prebuilt->index, i, TRUE);
				ut_ad(templ->icp_rec_field_no
				      != ULINT_UNDEFINED);

				/* Index condition pushdown can be used on
				all columns of a secondary index, and on
				the PRIMARY KEY columns. On the clustered
				index, it must never be used on other than
				PRIMARY KEY columns, because those columns
				may be stored off-page, and we will not
				fetch externally stored columns before
				checking the index condition. */
				/* TODO: test the above with an assertion
				like this. Note that index conditions are
				currently pushed down as part of the
				"optimizer phase" while end_range is done
				as part of the execution phase. Therefore,
				we were unable to use an accurate condition
				for end_range in the "if" condition above,
				and the following assertion would fail.
				ut_ad(!dict_index_is_clust(prebuilt->index)
				      || templ->rec_field_no
				      < prebuilt->index->n_uniq);
				*/
			}
		}

		ut_ad(prebuilt->idx_cond_n_cols > 0);
		ut_ad(prebuilt->idx_cond_n_cols == prebuilt->n_template);

		/* Include the fields that are not needed in index condition
		pushdown. */
		for (i = 0; i < n_fields; i++) {
			const ibool		index_contains
				= dict_index_contains_col_or_prefix(index, i);

			if (!build_template_needs_field_in_icp(
				    index, prebuilt, index_contains, i)) {
				/* Not needed in ICP */
				const Field*	field;

				if (whole_row) {
					field = table->field[i];
				} else {
					field = build_template_needs_field(
						index_contains,
						prebuilt->read_just_key,
						fetch_all_in_key,
						fetch_primary_key_cols,
						index, table, i);
					if (!field) {
						continue;
					}
				}

				build_template_field(prebuilt,
						     clust_index, index,
						     table, field, i);
			}
		}

		prebuilt->idx_cond = this;
	} else {
		/* No index condition pushdown */
		prebuilt->idx_cond = NULL;

		for (i = 0; i < n_fields; i++) {
			const Field*	field;

			if (whole_row) {
				field = table->field[i];
			} else {
				field = build_template_needs_field(
					dict_index_contains_col_or_prefix(
						index, i),
					prebuilt->read_just_key,
					fetch_all_in_key,
					fetch_primary_key_cols,
					index, table, i);
				if (!field) {
					continue;
				}
			}

			build_template_field(prebuilt, clust_index, index,
					     table, field, i);
		}
	}

	if (index != clust_index && prebuilt->need_to_access_clustered) {
		/* Change rec_field_no's to correspond to the clustered index
		record */
		for (i = 0; i < prebuilt->n_template; i++) {

			mysql_row_templ_t*	templ
				= &prebuilt->mysql_template[i];

			templ->rec_field_no = templ->clust_rec_field_no;
		}
	}
}

/********************************************************************//**
This special handling is really to overcome the limitations of MySQL's
binlogging. We need to eliminate the non-determinism that will arise in
INSERT ... SELECT type of statements, since MySQL binlog only stores the
min value of the autoinc interval. Once that is fixed we can get rid of
the special lock handling.
@return DB_SUCCESS if all OK else error code */

dberr_t
ha_innobase::innobase_lock_autoinc(void)
/*====================================*/
{
	dberr_t		error = DB_SUCCESS;

	ut_ad(!srv_read_only_mode);

	switch (innobase_autoinc_lock_mode) {
	case AUTOINC_NO_LOCKING:
		/* Acquire only the AUTOINC mutex. */
		dict_table_autoinc_lock(prebuilt->table);
		break;

	case AUTOINC_NEW_STYLE_LOCKING:
		/* For simple (single/multi) row INSERTs, we fallback to the
		old style only if another transaction has already acquired
		the AUTOINC lock on behalf of a LOAD FILE or INSERT ... SELECT
		etc. type of statement. */
		if (thd_sql_command(user_thd) == SQLCOM_INSERT
		    || thd_sql_command(user_thd) == SQLCOM_REPLACE) {
			dict_table_t*	ib_table = prebuilt->table;

			/* Acquire the AUTOINC mutex. */
			dict_table_autoinc_lock(ib_table);

			/* We need to check that another transaction isn't
			already holding the AUTOINC lock on the table. */
			if (ib_table->n_waiting_or_granted_auto_inc_locks) {
				/* Release the mutex to avoid deadlocks. */
				dict_table_autoinc_unlock(ib_table);
			} else {
				break;
			}
		}
		/* Fall through to old style locking. */

	case AUTOINC_OLD_STYLE_LOCKING:
		error = row_lock_table_autoinc_for_mysql(prebuilt);

		if (error == DB_SUCCESS) {

			/* Acquire the AUTOINC mutex. */
			dict_table_autoinc_lock(prebuilt->table);
		}
		break;

	default:
		ut_error;
	}

	return(error);
}

/********************************************************************//**
Reset the autoinc value in the table.
@return DB_SUCCESS if all went well else error code */

dberr_t
ha_innobase::innobase_reset_autoinc(
/*================================*/
	ulonglong	autoinc)	/*!< in: value to store */
{
	dberr_t		error;

	error = innobase_lock_autoinc();

	if (error == DB_SUCCESS) {

		dict_table_autoinc_initialize(prebuilt->table, autoinc);

		dict_table_autoinc_unlock(prebuilt->table);
	}

	return(error);
}

/********************************************************************//**
Store the autoinc value in the table. The autoinc value is only set if
it's greater than the existing autoinc value in the table.
@return DB_SUCCESS if all went well else error code */

dberr_t
ha_innobase::innobase_set_max_autoinc(
/*==================================*/
	ulonglong	auto_inc)	/*!< in: value to store */
{
	dberr_t		error;

	error = innobase_lock_autoinc();

	if (error == DB_SUCCESS) {

		dict_table_autoinc_update_if_greater(prebuilt->table, auto_inc);

		dict_table_autoinc_unlock(prebuilt->table);
	}

	return(error);
}

/********************************************************************//**
Stores a row in an InnoDB database, to the table specified in this
handle.
@return error code */

int
ha_innobase::write_row(
/*===================*/
	uchar*	record)	/*!< in: a row in MySQL format */
{
	dberr_t		error;
	int		error_result= 0;
	ibool		auto_inc_used= FALSE;
	ulint		sql_command;
	trx_t*		trx = thd_to_trx(user_thd);

	DBUG_ENTER("ha_innobase::write_row");

	if (srv_read_only_mode) {
		ib_senderrf(ha_thd(), IB_LOG_LEVEL_WARN, ER_READ_ONLY_MODE);
		DBUG_RETURN(HA_ERR_TABLE_READONLY);
	} else if (prebuilt->trx != trx) {
		ib_logf(IB_LOG_LEVEL_ERROR,
			"The transaction object for the table handle is"
			" at %p, but for the current thread it is at %p",
			(const void*) prebuilt->trx, (const void*) trx);

		fputs("InnoDB: Dump of 200 bytes around prebuilt: ", stderr);
		ut_print_buf(stderr, ((const byte*) prebuilt) - 100, 200);
		fputs("\nInnoDB: Dump of 200 bytes around ha_data: ", stderr);
		ut_print_buf(stderr, ((const byte*) trx) - 100, 200);
		putc('\n', stderr);
		ut_error;
	} else if (!trx_is_started(trx)) {
		++trx->will_lock;
	}

	ha_statistic_increment(&SSV::ha_write_count);

	sql_command = thd_sql_command(user_thd);

	if ((sql_command == SQLCOM_ALTER_TABLE
	     || sql_command == SQLCOM_OPTIMIZE
	     || sql_command == SQLCOM_CREATE_INDEX
	     || sql_command == SQLCOM_DROP_INDEX)
	    && num_write_row >= 10000) {
		/* ALTER TABLE is COMMITted at every 10000 copied rows.
		The IX table lock for the original table has to be re-issued.
		As this method will be called on a temporary table where the
		contents of the original table is being copied to, it is
		a bit tricky to determine the source table.  The cursor
		position in the source table need not be adjusted after the
		intermediate COMMIT, since writes by other transactions are
		being blocked by a MySQL table lock TL_WRITE_ALLOW_READ. */

		dict_table_t*	src_table;
		enum lock_mode	mode;

		num_write_row = 0;

		/* Commit the transaction.  This will release the table
		locks, so they have to be acquired again. */

		/* Altering an InnoDB table */
		/* Get the source table. */
		src_table = lock_get_src_table(
				prebuilt->trx, prebuilt->table, &mode);
		if (!src_table) {
no_commit:
			/* Unknown situation: do not commit */
			/*
			ut_print_timestamp(stderr);
			fprintf(stderr,
				"  InnoDB: ALTER TABLE is holding lock"
				" on %lu tables!\n",
				prebuilt->trx->mysql_n_tables_locked);
			*/
			;
		} else if (src_table == prebuilt->table) {
			/* Source table is not in InnoDB format:
			no need to re-acquire locks on it. */

			/* Altering to InnoDB format */
			innobase_commit(ht, user_thd, 1);
			/* Note that this transaction is still active. */
			trx_register_for_2pc(prebuilt->trx);
			/* We will need an IX lock on the destination table. */
			prebuilt->sql_stat_start = TRUE;
		} else {
			/* Ensure that there are no other table locks than
			LOCK_IX and LOCK_AUTO_INC on the destination table. */

			if (!lock_is_table_exclusive(prebuilt->table,
							prebuilt->trx)) {
				goto no_commit;
			}

			/* Commit the transaction.  This will release the table
			locks, so they have to be acquired again. */
			innobase_commit(ht, user_thd, 1);
			/* Note that this transaction is still active. */
			trx_register_for_2pc(prebuilt->trx);
			/* Re-acquire the table lock on the source table. */
			row_lock_table_for_mysql(prebuilt, src_table, mode);
			/* We will need an IX lock on the destination table. */
			prebuilt->sql_stat_start = TRUE;
		}
	}

	num_write_row++;

	/* This is the case where the table has an auto-increment column */
	if (table->next_number_field && record == table->record[0]) {

		/* Reset the error code before calling
		innobase_get_auto_increment(). */
		prebuilt->autoinc_error = DB_SUCCESS;

		if ((error_result = update_auto_increment())) {
			/* We don't want to mask autoinc overflow errors. */

			/* Handle the case where the AUTOINC sub-system
			failed during initialization. */
			if (prebuilt->autoinc_error == DB_UNSUPPORTED) {
				error_result = ER_AUTOINC_READ_FAILED;
				/* Set the error message to report too. */
				my_error(ER_AUTOINC_READ_FAILED, MYF(0));
				goto func_exit;
			} else if (prebuilt->autoinc_error != DB_SUCCESS) {
				error = prebuilt->autoinc_error;
				goto report_error;
			}

			/* MySQL errors are passed straight back. */
			goto func_exit;
		}

		auto_inc_used = TRUE;
	}

	if (prebuilt->mysql_template == NULL
	    || prebuilt->template_type != ROW_MYSQL_WHOLE_ROW) {

		/* Build the template used in converting quickly between
		the two database formats */

		build_template(true);
	}

	innobase_srv_conc_enter_innodb(prebuilt->trx);

	error = row_insert_for_mysql((byte*) record, prebuilt);
	DEBUG_SYNC(user_thd, "ib_after_row_insert");

	/* Handle duplicate key errors */
	if (auto_inc_used) {
		ulonglong	auto_inc;
		ulonglong	col_max_value;

		/* Note the number of rows processed for this statement, used
		by get_auto_increment() to determine the number of AUTO-INC
		values to reserve. This is only useful for a mult-value INSERT
		and is a statement level counter.*/
		if (trx->n_autoinc_rows > 0) {
			--trx->n_autoinc_rows;
		}

		/* We need the upper limit of the col type to check for
		whether we update the table autoinc counter or not. */
		col_max_value =
			table->next_number_field->get_max_int_value();

		/* Get the value that MySQL attempted to store in the table.*/
		auto_inc = table->next_number_field->val_int();

		switch (error) {
		case DB_DUPLICATE_KEY:

			/* A REPLACE command and LOAD DATA INFILE REPLACE
			handle a duplicate key error themselves, but we
			must update the autoinc counter if we are performing
			those statements. */

			switch (sql_command) {
			case SQLCOM_LOAD:
				if (trx->duplicates) {

					goto set_max_autoinc;
				}
				break;

			case SQLCOM_REPLACE:
			case SQLCOM_INSERT_SELECT:
			case SQLCOM_REPLACE_SELECT:
				goto set_max_autoinc;

			default:
				break;
			}

			break;

		case DB_SUCCESS:
			/* If the actual value inserted is greater than
			the upper limit of the interval, then we try and
			update the table upper limit. Note: last_value
			will be 0 if get_auto_increment() was not called.*/

			if (auto_inc >= prebuilt->autoinc_last_value) {
set_max_autoinc:
				/* This should filter out the negative
				values set explicitly by the user. */
				if (auto_inc <= col_max_value) {
					ut_a(prebuilt->autoinc_increment > 0);

					ulonglong	offset;
					ulonglong	increment;
					dberr_t		err;

					offset = prebuilt->autoinc_offset;
					increment = prebuilt->autoinc_increment;

					auto_inc = innobase_next_autoinc(
						auto_inc,
						1, increment, offset,
						col_max_value);

					err = innobase_set_max_autoinc(
						auto_inc);

					if (err != DB_SUCCESS) {
						error = err;
					}
				}
			}
			break;
		default:
			break;
		}
	}

	innobase_srv_conc_exit_innodb(prebuilt->trx);

report_error:
	if (error == DB_TABLESPACE_DELETED) {
		ib_senderrf(
			trx->mysql_thd, IB_LOG_LEVEL_ERROR,
			ER_TABLESPACE_DISCARDED,
			table->s->table_name.str);
	}

	error_result = convert_error_code_to_mysql(error,
						   prebuilt->table->flags,
						   user_thd);

	if (error_result == HA_FTS_INVALID_DOCID) {
		my_error(HA_FTS_INVALID_DOCID, MYF(0));
	}

func_exit:
	innobase_active_small();

	DBUG_RETURN(error_result);
}

/**********************************************************************//**
Checks which fields have changed in a row and stores information
of them to an update vector.
@return DB_SUCCESS or error code */
static
dberr_t
calc_row_difference(
/*================*/
	upd_t*		uvect,		/*!< in/out: update vector */
	uchar*		old_row,	/*!< in: old row in MySQL format */
	uchar*		new_row,	/*!< in: new row in MySQL format */
	TABLE*		table,		/*!< in: table in MySQL data
					dictionary */
	uchar*		upd_buff,	/*!< in: buffer to use */
	ulint		buff_len,	/*!< in: buffer length */
	row_prebuilt_t*	prebuilt,	/*!< in: InnoDB prebuilt struct */
	THD*		thd)		/*!< in: user thread */
{
	uchar*		original_upd_buff = upd_buff;
	Field*		field;
	enum_field_types field_mysql_type;
	uint		n_fields;
	ulint		o_len;
	ulint		n_len;
	ulint		col_pack_len;
	const byte*	new_mysql_row_col;
	const byte*	o_ptr;
	const byte*	n_ptr;
	byte*		buf;
	upd_field_t*	ufield;
	ulint		col_type;
	ulint		n_changed = 0;
	dfield_t	dfield;
	dict_index_t*	clust_index;
	uint		i;
	ibool		changes_fts_column = FALSE;
	ibool		changes_fts_doc_col = FALSE;
	trx_t*          trx = thd_to_trx(thd);
	doc_id_t	doc_id = FTS_NULL_DOC_ID;

	ut_ad(!srv_read_only_mode);

	n_fields = table->s->fields;
	clust_index = dict_table_get_first_index(prebuilt->table);

	/* We use upd_buff to convert changed fields */
	buf = (byte*) upd_buff;

	for (i = 0; i < n_fields; i++) {
		field = table->field[i];

		o_ptr = (const byte*) old_row + get_field_offset(table, field);
		n_ptr = (const byte*) new_row + get_field_offset(table, field);

		/* Use new_mysql_row_col and col_pack_len save the values */

		new_mysql_row_col = n_ptr;
		col_pack_len = field->pack_length();

		o_len = col_pack_len;
		n_len = col_pack_len;

		/* We use o_ptr and n_ptr to dig up the actual data for
		comparison. */

		field_mysql_type = field->type();

		col_type = prebuilt->table->cols[i].mtype;

		switch (col_type) {

		case DATA_BLOB:
		case DATA_GEOMETRY:
			o_ptr = row_mysql_read_blob_ref(&o_len, o_ptr, o_len);
			n_ptr = row_mysql_read_blob_ref(&n_len, n_ptr, n_len);

			break;

		case DATA_VARCHAR:
		case DATA_BINARY:
		case DATA_VARMYSQL:
			if (field_mysql_type == MYSQL_TYPE_VARCHAR) {
				/* This is a >= 5.0.3 type true VARCHAR where
				the real payload data length is stored in
				1 or 2 bytes */

				o_ptr = row_mysql_read_true_varchar(
					&o_len, o_ptr,
					(ulint)
					(((Field_varstring*) field)->length_bytes));

				n_ptr = row_mysql_read_true_varchar(
					&n_len, n_ptr,
					(ulint)
					(((Field_varstring*) field)->length_bytes));
			}

			break;
		default:
			;
		}

		if (field_mysql_type == MYSQL_TYPE_LONGLONG
		    && prebuilt->table->fts
		    && innobase_strcasecmp(
			field->field_name, FTS_DOC_ID_COL_NAME) == 0) {
			doc_id = (doc_id_t) mach_read_from_n_little_endian(
				n_ptr, 8);
			if (doc_id == 0) {
				return(DB_FTS_INVALID_DOCID);
			}
		}


		if (field->real_maybe_null()) {
			if (field->is_null_in_record(old_row)) {
				o_len = UNIV_SQL_NULL;
			}

			if (field->is_null_in_record(new_row)) {
				n_len = UNIV_SQL_NULL;
			}
		}

		if (o_len != n_len || (o_len != UNIV_SQL_NULL &&
					0 != memcmp(o_ptr, n_ptr, o_len))) {
			/* The field has changed */

			ufield = uvect->fields + n_changed;
			UNIV_MEM_INVALID(ufield, sizeof *ufield);

			/* Let us use a dummy dfield to make the conversion
			from the MySQL column format to the InnoDB format */

			if (n_len != UNIV_SQL_NULL) {
				dict_col_copy_type(prebuilt->table->cols + i,
						   dfield_get_type(&dfield));

				buf = row_mysql_store_col_in_innobase_format(
					&dfield,
					(byte*) buf,
					TRUE,
					new_mysql_row_col,
					col_pack_len,
					dict_table_is_comp(prebuilt->table));
				dfield_copy(&ufield->new_val, &dfield);
			} else {
				dfield_set_null(&ufield->new_val);
			}

			ufield->exp = NULL;
			ufield->orig_len = 0;
			ufield->field_no = dict_col_get_clust_pos(
				&prebuilt->table->cols[i], clust_index);
			n_changed++;

			/* If an FTS indexed column was changed by this
			UPDATE then we need to inform the FTS sub-system.

			NOTE: Currently we re-index all FTS indexed columns
			even if only a subset of the FTS indexed columns
			have been updated. That is the reason we are
			checking only once here. Later we will need to
			note which columns have been updated and do
			selective processing. */
			if (prebuilt->table->fts != NULL) {
				ulint           offset;
				dict_table_t*   innodb_table;

				innodb_table = prebuilt->table;

				if (!changes_fts_column) {
					offset = row_upd_changes_fts_column(
						innodb_table, ufield);

					if (offset != ULINT_UNDEFINED) {
						changes_fts_column = TRUE;
					}
				}

				if (!changes_fts_doc_col) {
					changes_fts_doc_col =
					row_upd_changes_doc_id(
						innodb_table, ufield);
				}
			}
		}
	}

	/* If the update changes a column with an FTS index on it, we
	then add an update column node with a new document id to the
	other changes. We piggy back our changes on the normal UPDATE
	to reduce processing and IO overhead. */
	if (!prebuilt->table->fts) {
			trx->fts_next_doc_id = 0;
	} else if (changes_fts_column || changes_fts_doc_col) {
		dict_table_t*   innodb_table = prebuilt->table;

		ufield = uvect->fields + n_changed;

		if (!DICT_TF2_FLAG_IS_SET(
			innodb_table, DICT_TF2_FTS_HAS_DOC_ID)) {

			/* If Doc ID is managed by user, and if any
			FTS indexed column has been updated, its corresponding
			Doc ID must also be updated. Otherwise, return
			error */
			if (changes_fts_column && !changes_fts_doc_col) {
				ib_logf(IB_LOG_LEVEL_WARN,
					"A new Doc ID must be supplied while"
					" updating FTS indexed columns.");
				return(DB_FTS_INVALID_DOCID);
			}

			/* Doc ID must monotonically increase */
			ut_ad(innodb_table->fts->cache);
			if (doc_id < prebuilt->table->fts->cache->next_doc_id) {
				ib_logf(IB_LOG_LEVEL_WARN,
					"FTS Doc ID must be larger than"
					" " IB_ID_FMT " for table %s",
					innodb_table->fts->cache->next_doc_id - 1,
					ut_get_name(
						trx, TRUE,
						innodb_table->name).c_str());

				return(DB_FTS_INVALID_DOCID);
			} else if ((doc_id
				    - prebuilt->table->fts->cache->next_doc_id)
				   >= FTS_DOC_ID_MAX_STEP) {
				ib_logf(IB_LOG_LEVEL_WARN,
					"Doc ID " UINT64PF " is too"
					" big. Its difference with largest"
					" Doc ID used " UINT64PF " cannot"
					" exceed or equal to %d",
					doc_id,
					prebuilt->table->fts->cache->next_doc_id - 1,
					FTS_DOC_ID_MAX_STEP);
			}


			trx->fts_next_doc_id = doc_id;
		} else {
			/* If the Doc ID is a hidden column, it can't be
			changed by user */
			ut_ad(!changes_fts_doc_col);

			/* Doc ID column is hidden, a new Doc ID will be
			generated by following fts_update_doc_id() call */
			trx->fts_next_doc_id = 0;
		}

		fts_update_doc_id(
			innodb_table, ufield, &trx->fts_next_doc_id);

		++n_changed;
	} else {
		/* We have a Doc ID column, but none of FTS indexed
		columns are touched, nor the Doc ID column, so set
		fts_next_doc_id to UINT64_UNDEFINED, which means do not
		update the Doc ID column */
		trx->fts_next_doc_id = UINT64_UNDEFINED;
	}

	uvect->n_fields = n_changed;
	uvect->info_bits = 0;

	ut_a(buf <= (byte*) original_upd_buff + buff_len);

	return(DB_SUCCESS);
}

/**********************************************************************//**
Updates a row given as a parameter to a new value. Note that we are given
whole rows, not just the fields which are updated: this incurs some
overhead for CPU when we check which fields are actually updated.
TODO: currently InnoDB does not prevent the 'Halloween problem':
in a searched update a single row can get updated several times
if its index columns are updated!
@return error number or 0 */

int
ha_innobase::update_row(
/*====================*/
	const uchar*	old_row,	/*!< in: old row in MySQL format */
	uchar*		new_row)	/*!< in: new row in MySQL format */
{
	upd_t*		uvect;
	dberr_t		error;
	trx_t*		trx = thd_to_trx(user_thd);

	DBUG_ENTER("ha_innobase::update_row");

	ut_a(prebuilt->trx == trx);

	if (srv_read_only_mode) {
		ib_senderrf(ha_thd(), IB_LOG_LEVEL_WARN, ER_READ_ONLY_MODE);
		DBUG_RETURN(HA_ERR_TABLE_READONLY);
	} else if (!trx_is_started(trx)) {
		++trx->will_lock;
	}

	if (upd_buf == NULL) {
		ut_ad(upd_buf_size == 0);

		/* Create a buffer for packing the fields of a record. Why
		table->reclength did not work here? Obviously, because char
		fields when packed actually became 1 byte longer, when we also
		stored the string length as the first byte. */

		upd_buf_size = table->s->reclength + table->s->max_key_length
			+ MAX_REF_PARTS * 3;
		upd_buf = (uchar*) my_malloc(PSI_INSTRUMENT_ME,
                                             upd_buf_size, MYF(MY_WME));
		if (upd_buf == NULL) {
			upd_buf_size = 0;
			DBUG_RETURN(HA_ERR_OUT_OF_MEM);
		}
	}

	ha_statistic_increment(&SSV::ha_update_count);

	if (prebuilt->upd_node) {
		uvect = prebuilt->upd_node->update;
	} else {
		uvect = row_get_prebuilt_update_vector(prebuilt);
	}

	/* Build an update vector from the modified fields in the rows
	(uses upd_buf of the handle) */

	error = calc_row_difference(uvect, (uchar*) old_row, new_row, table,
				    upd_buf, upd_buf_size, prebuilt, user_thd);

	if (error != DB_SUCCESS) {
		goto func_exit;
	}

	/* This is not a delete */
	prebuilt->upd_node->is_delete = FALSE;

	ut_a(prebuilt->template_type == ROW_MYSQL_WHOLE_ROW);

	innobase_srv_conc_enter_innodb(trx);

	error = row_update_for_mysql((byte*) old_row, prebuilt);

	/* We need to do some special AUTOINC handling for the following case:

	INSERT INTO t (c1,c2) VALUES(x,y) ON DUPLICATE KEY UPDATE ...

	We need to use the AUTOINC counter that was actually used by
	MySQL in the UPDATE statement, which can be different from the
	value used in the INSERT statement.*/

	if (error == DB_SUCCESS
	    && table->next_number_field
	    && new_row == table->record[0]
	    && thd_sql_command(user_thd) == SQLCOM_INSERT
	    && trx->duplicates)  {

		ulonglong	auto_inc;
		ulonglong	col_max_value;

		auto_inc = table->next_number_field->val_int();

		/* We need the upper limit of the col type to check for
		whether we update the table autoinc counter or not. */
		col_max_value =
			table->next_number_field->get_max_int_value();

		if (auto_inc <= col_max_value && auto_inc != 0) {

			ulonglong	offset;
			ulonglong	increment;

			offset = prebuilt->autoinc_offset;
			increment = prebuilt->autoinc_increment;

			auto_inc = innobase_next_autoinc(
				auto_inc, 1, increment, offset, col_max_value);

			error = innobase_set_max_autoinc(auto_inc);
		}
	}

	innobase_srv_conc_exit_innodb(trx);

func_exit:
	int err = convert_error_code_to_mysql(error,
					    prebuilt->table->flags, user_thd);

	/* If success and no columns were updated. */
	if (err == 0 && uvect->n_fields == 0) {

		/* This is the same as success, but instructs
		MySQL that the row is not really updated and it
		should not increase the count of updated rows.
		This is fix for http://bugs.mysql.com/29157 */
		err = HA_ERR_RECORD_IS_THE_SAME;
	} else if (err == HA_FTS_INVALID_DOCID) {
		my_error(HA_FTS_INVALID_DOCID, MYF(0));
	}

	/* Tell InnoDB server that there might be work for
	utility threads: */

	innobase_active_small();

	DBUG_RETURN(err);
}

/**********************************************************************//**
Deletes a row given as the parameter.
@return error number or 0 */

int
ha_innobase::delete_row(
/*====================*/
	const uchar*	record)	/*!< in: a row in MySQL format */
{
	dberr_t		error;
	trx_t*		trx = thd_to_trx(user_thd);

	DBUG_ENTER("ha_innobase::delete_row");

	ut_a(prebuilt->trx == trx);

	if (srv_read_only_mode) {
		ib_senderrf(ha_thd(), IB_LOG_LEVEL_WARN, ER_READ_ONLY_MODE);
		DBUG_RETURN(HA_ERR_TABLE_READONLY);
	} else if (!trx_is_started(trx)) {
		++trx->will_lock;
	}

	ha_statistic_increment(&SSV::ha_delete_count);

	if (!prebuilt->upd_node) {
		row_get_prebuilt_update_vector(prebuilt);
	}

	/* This is a delete */

	prebuilt->upd_node->is_delete = TRUE;

	innobase_srv_conc_enter_innodb(trx);

	error = row_update_for_mysql((byte*) record, prebuilt);

	innobase_srv_conc_exit_innodb(trx);

	/* Tell the InnoDB server that there might be work for
	utility threads: */

	innobase_active_small();

	DBUG_RETURN(convert_error_code_to_mysql(
			    error, prebuilt->table->flags, user_thd));
}

/**********************************************************************//**
Removes a new lock set on a row, if it was not read optimistically. This can
be called after a row has been read in the processing of an UPDATE or a DELETE
query, if the option innodb_locks_unsafe_for_binlog is set. */

void
ha_innobase::unlock_row(void)
/*=========================*/
{
	DBUG_ENTER("ha_innobase::unlock_row");

	/* Consistent read does not take any locks, thus there is
	nothing to unlock. */

	if (prebuilt->select_lock_type == LOCK_NONE) {
		DBUG_VOID_RETURN;
	}

	/* Ideally, this assert must be in the beginning of the function.
	But there are some calls to this function from the SQL layer when the
	transaction is in state TRX_STATE_NOT_STARTED.  The check on
	prebuilt->select_lock_type above gets around this issue. */
	ut_ad(trx_state_eq(prebuilt->trx, TRX_STATE_ACTIVE));

	switch (prebuilt->row_read_type) {
	case ROW_READ_WITH_LOCKS:
		if (!srv_locks_unsafe_for_binlog
		    && prebuilt->trx->isolation_level
		    > TRX_ISO_READ_COMMITTED) {
			break;
		}
		/* fall through */
	case ROW_READ_TRY_SEMI_CONSISTENT:
		row_unlock_for_mysql(prebuilt, FALSE);
		break;
	case ROW_READ_DID_SEMI_CONSISTENT:
		prebuilt->row_read_type = ROW_READ_TRY_SEMI_CONSISTENT;
		break;
	}

	DBUG_VOID_RETURN;
}

/* See handler.h and row0mysql.h for docs on this function. */

bool
ha_innobase::was_semi_consistent_read(void)
/*=======================================*/
{
	return(prebuilt->row_read_type == ROW_READ_DID_SEMI_CONSISTENT);
}

/* See handler.h and row0mysql.h for docs on this function. */

void
ha_innobase::try_semi_consistent_read(bool yes)
/*===========================================*/
{
	ut_a(prebuilt->trx == thd_to_trx(ha_thd()));

	/* Row read type is set to semi consistent read if this was
	requested by the MySQL and either innodb_locks_unsafe_for_binlog
	option is used or this session is using READ COMMITTED isolation
	level. */

	if (yes
	    && (srv_locks_unsafe_for_binlog
		|| prebuilt->trx->isolation_level <= TRX_ISO_READ_COMMITTED)) {
		prebuilt->row_read_type = ROW_READ_TRY_SEMI_CONSISTENT;
	} else {
		prebuilt->row_read_type = ROW_READ_WITH_LOCKS;
	}
}

/******************************************************************//**
Initializes a handle to use an index.
@return 0 or error number */

int
ha_innobase::index_init(
/*====================*/
	uint	keynr,	/*!< in: key (index) number */
	bool sorted)	/*!< in: 1 if result MUST be sorted according to index */
{
	DBUG_ENTER("index_init");

	DBUG_RETURN(change_active_index(keynr));
}

/******************************************************************//**
Currently does nothing.
@return 0 */

int
ha_innobase::index_end(void)
/*========================*/
{
	int	error	= 0;
	DBUG_ENTER("index_end");
	active_index = MAX_KEY;
	in_range_check_pushed_down = FALSE;
	ds_mrr.dsmrr_close();
	DBUG_RETURN(error);
}

/*********************************************************************//**
Converts a search mode flag understood by MySQL to a flag understood
by InnoDB. */
static inline
ulint
convert_search_mode_to_innobase(
/*============================*/
	enum ha_rkey_function	find_flag)
{
	switch (find_flag) {
	case HA_READ_KEY_EXACT:
		/* this does not require the index to be UNIQUE */
	case HA_READ_KEY_OR_NEXT:
		return(PAGE_CUR_GE);
	case HA_READ_AFTER_KEY:
		return(PAGE_CUR_G);
	case HA_READ_BEFORE_KEY:
		return(PAGE_CUR_L);
	case HA_READ_KEY_OR_PREV:
	case HA_READ_PREFIX_LAST:
	case HA_READ_PREFIX_LAST_OR_PREV:
		return(PAGE_CUR_LE);
	case HA_READ_PREFIX:
	case HA_READ_MBR_CONTAIN:
	case HA_READ_MBR_INTERSECT:
	case HA_READ_MBR_WITHIN:
	case HA_READ_MBR_DISJOINT:
	case HA_READ_MBR_EQUAL:
		return(PAGE_CUR_UNSUPP);
	/* do not use "default:" in order to produce a gcc warning:
	enumeration value '...' not handled in switch
	(if -Wswitch or -Wall is used) */
	}

	my_error(ER_CHECK_NOT_IMPLEMENTED, MYF(0), "this functionality");

	return(PAGE_CUR_UNSUPP);
}

/*
   BACKGROUND INFO: HOW A SELECT SQL QUERY IS EXECUTED
   ---------------------------------------------------
The following does not cover all the details, but explains how we determine
the start of a new SQL statement, and what is associated with it.

For each table in the database the MySQL interpreter may have several
table handle instances in use, also in a single SQL query. For each table
handle instance there is an InnoDB  'prebuilt' struct which contains most
of the InnoDB data associated with this table handle instance.

  A) if the user has not explicitly set any MySQL table level locks:

  1) MySQL calls ::external_lock to set an 'intention' table level lock on
the table of the handle instance. There we set
prebuilt->sql_stat_start = TRUE. The flag sql_stat_start should be set
true if we are taking this table handle instance to use in a new SQL
statement issued by the user. We also increment trx->n_mysql_tables_in_use.

  2) If prebuilt->sql_stat_start == TRUE we 'pre-compile' the MySQL search
instructions to prebuilt->template of the table handle instance in
::index_read. The template is used to save CPU time in large joins.

  3) In row_search_for_mysql, if prebuilt->sql_stat_start is true, we
allocate a new consistent read view for the trx if it does not yet have one,
or in the case of a locking read, set an InnoDB 'intention' table level
lock on the table.

  4) We do the SELECT. MySQL may repeatedly call ::index_read for the
same table handle instance, if it is a join.

  5) When the SELECT ends, MySQL removes its intention table level locks
in ::external_lock. When trx->n_mysql_tables_in_use drops to zero,
 (a) we execute a COMMIT there if the autocommit is on,
 (b) we also release possible 'SQL statement level resources' InnoDB may
have for this SQL statement. The MySQL interpreter does NOT execute
autocommit for pure read transactions, though it should. That is why the
table handler in that case has to execute the COMMIT in ::external_lock.

  B) If the user has explicitly set MySQL table level locks, then MySQL
does NOT call ::external_lock at the start of the statement. To determine
when we are at the start of a new SQL statement we at the start of
::index_read also compare the query id to the latest query id where the
table handle instance was used. If it has changed, we know we are at the
start of a new SQL statement. Since the query id can theoretically
overwrap, we use this test only as a secondary way of determining the
start of a new SQL statement. */


/**********************************************************************//**
Positions an index cursor to the index specified in the handle. Fetches the
row if any.
@return 0, HA_ERR_KEY_NOT_FOUND, or error number */

int
ha_innobase::index_read(
/*====================*/
	uchar*		buf,		/*!< in/out: buffer for the returned
					row */
	const uchar*	key_ptr,	/*!< in: key value; if this is NULL
					we position the cursor at the
					start or end of index; this can
					also contain an InnoDB row id, in
					which case key_len is the InnoDB
					row id length; the key value can
					also be a prefix of a full key value,
					and the last column can be a prefix
					of a full column */
	uint			key_len,/*!< in: key value length */
	enum ha_rkey_function find_flag)/*!< in: search flags from my_base.h */
{
	ulint		mode;
	dict_index_t*	index;
	ulint		match_mode	= 0;
	int		error;
	dberr_t		ret;

	DBUG_ENTER("index_read");
	DEBUG_SYNC_C("ha_innobase_index_read_begin");

	ut_a(prebuilt->trx == thd_to_trx(user_thd));
	ut_ad(key_len != 0 || find_flag != HA_READ_KEY_EXACT);

	ha_statistic_increment(&SSV::ha_read_key_count);

	index = prebuilt->index;

	if (UNIV_UNLIKELY(index == NULL) || dict_index_is_corrupted(index)) {
		prebuilt->index_usable = FALSE;
		DBUG_RETURN(HA_ERR_CRASHED);
	}
	if (UNIV_UNLIKELY(!prebuilt->index_usable)) {
		DBUG_RETURN(dict_index_is_corrupted(index)
			    ? HA_ERR_INDEX_CORRUPT
			    : HA_ERR_TABLE_DEF_CHANGED);
	}

	if (index->type & DICT_FTS) {
		DBUG_RETURN(HA_ERR_KEY_NOT_FOUND);
	}

	/* Note that if the index for which the search template is built is not
	necessarily prebuilt->index, but can also be the clustered index */

	if (prebuilt->sql_stat_start) {
		build_template(false);
	}

	if (key_ptr) {
		/* Convert the search key value to InnoDB format into
		prebuilt->search_tuple */

		row_sel_convert_mysql_key_to_innobase(
			prebuilt->search_tuple,
			srch_key_val1, sizeof(srch_key_val1),
			index,
			(byte*) key_ptr,
			(ulint) key_len,
			prebuilt->trx);
		DBUG_ASSERT(prebuilt->search_tuple->n_fields > 0);
	} else {
		/* We position the cursor to the last or the first entry
		in the index */

		dtuple_set_n_fields(prebuilt->search_tuple, 0);
	}

	mode = convert_search_mode_to_innobase(find_flag);

	match_mode = 0;

	if (find_flag == HA_READ_KEY_EXACT) {

		match_mode = ROW_SEL_EXACT;

	} else if (find_flag == HA_READ_PREFIX_LAST) {

		match_mode = ROW_SEL_EXACT_PREFIX;
	}

	last_match_mode = (uint) match_mode;

	if (mode != PAGE_CUR_UNSUPP) {

		innobase_srv_conc_enter_innodb(prebuilt->trx);

		ret = row_search_for_mysql((byte*) buf, mode, prebuilt,
					   match_mode, 0);

		innobase_srv_conc_exit_innodb(prebuilt->trx);
	} else {

		ret = DB_UNSUPPORTED;
	}

	DBUG_EXECUTE_IF("ib_select_query_failure", ret = DB_ERROR;);

	switch (ret) {
	case DB_SUCCESS:
		error = 0;
		table->status = 0;
		if (srv_stats.n_rows_read.is_fast()) {
			srv_stats.n_rows_read.inc();
		} else {
			srv_stats.n_rows_read.add(
				thd_get_thread_id(prebuilt->trx->mysql_thd), 1);
		}
		break;
	case DB_RECORD_NOT_FOUND:
		error = HA_ERR_KEY_NOT_FOUND;
		table->status = STATUS_NOT_FOUND;
		break;
	case DB_END_OF_INDEX:
		error = HA_ERR_KEY_NOT_FOUND;
		table->status = STATUS_NOT_FOUND;
		break;
	case DB_TABLESPACE_DELETED:

		ib_senderrf(
			prebuilt->trx->mysql_thd, IB_LOG_LEVEL_ERROR,
			ER_TABLESPACE_DISCARDED,
			table->s->table_name.str);

		table->status = STATUS_NOT_FOUND;
		error = HA_ERR_NO_SUCH_TABLE;
		break;
	case DB_TABLESPACE_NOT_FOUND:

		ib_senderrf(
			prebuilt->trx->mysql_thd, IB_LOG_LEVEL_ERROR,
			ER_TABLESPACE_MISSING, MYF(0),
			table->s->table_name.str);

		table->status = STATUS_NOT_FOUND;
		error = HA_ERR_NO_SUCH_TABLE;
		break;
	default:
		error = convert_error_code_to_mysql(
			ret, prebuilt->table->flags, user_thd);

		table->status = STATUS_NOT_FOUND;
		break;
	}

	DBUG_RETURN(error);
}

/*******************************************************************//**
The following functions works like index_read, but it find the last
row with the current key value or prefix.
@return 0, HA_ERR_KEY_NOT_FOUND, or an error code */

int
ha_innobase::index_read_last(
/*=========================*/
	uchar*		buf,	/*!< out: fetched row */
	const uchar*	key_ptr,/*!< in: key value, or a prefix of a full
				key value */
	uint		key_len)/*!< in: length of the key val or prefix
				in bytes */
{
	return(index_read(buf, key_ptr, key_len, HA_READ_PREFIX_LAST));
}

/********************************************************************//**
Get the index for a handle. Does not change active index.
@return NULL or index instance. */

dict_index_t*
ha_innobase::innobase_get_index(
/*============================*/
	uint		keynr)	/*!< in: use this index; MAX_KEY means always
				clustered index, even if it was internally
				generated by InnoDB */
{
	KEY*		key = 0;
	dict_index_t*	index = 0;

	DBUG_ENTER("innobase_get_index");

	if (keynr != MAX_KEY && table->s->keys > 0) {
		key = table->key_info + keynr;

		index = innobase_index_lookup(share, keynr);

		if (index) {
			ut_a(ut_strcmp(index->name, key->name) == 0);
		} else {
			/* Can't find index with keynr in the translation
			table. Only print message if the index translation
			table exists */
			if (share->idx_trans_tbl.index_mapping) {
				sql_print_warning("InnoDB could not find"
						  " index %s key no %u for"
						  " table %s through its"
						  " index translation table",
						  key ? key->name : "NULL",
						  keynr,
						  prebuilt->table->name);
			}

			index = dict_table_get_index_on_name(prebuilt->table,
							     key->name);
		}
	} else {
		index = dict_table_get_first_index(prebuilt->table);
	}

	if (!index) {
		sql_print_error(
			"InnoDB could not find key no %u with name %s"
			" from dict cache for table %s",
			keynr, key ? key->name : "NULL",
			prebuilt->table->name);
	}

	DBUG_RETURN(index);
}

/********************************************************************//**
Changes the active index of a handle.
@return 0 or error code */

int
ha_innobase::change_active_index(
/*=============================*/
	uint	keynr)	/*!< in: use this index; MAX_KEY means always clustered
			index, even if it was internally generated by
			InnoDB */
{
	DBUG_ENTER("change_active_index");

	ut_ad(user_thd == ha_thd());
	ut_a(prebuilt->trx == thd_to_trx(user_thd));

	active_index = keynr;

	prebuilt->index = innobase_get_index(keynr);

	if (UNIV_UNLIKELY(!prebuilt->index)) {
		sql_print_warning("InnoDB: change_active_index(%u) failed",
				  keynr);
		prebuilt->index_usable = FALSE;
		DBUG_RETURN(1);
	}

	prebuilt->index_usable = row_merge_is_index_usable(prebuilt->trx,
							   prebuilt->index);

	if (UNIV_UNLIKELY(!prebuilt->index_usable)) {
		if (dict_index_is_corrupted(prebuilt->index)) {
			char index_name[MAX_FULL_NAME_LEN + 1];
			char table_name[MAX_FULL_NAME_LEN + 1];

			innobase_format_name(
				index_name, sizeof index_name,
				prebuilt->index->name, TRUE);

			innobase_format_name(
				table_name, sizeof table_name,
				prebuilt->index->table->name, FALSE);

			push_warning_printf(
				user_thd, Sql_condition::SL_WARNING,
				HA_ERR_INDEX_CORRUPT,
				"InnoDB: Index %s for table %s is"
				" marked as corrupted",
				index_name, table_name);
			DBUG_RETURN(HA_ERR_INDEX_CORRUPT);
		} else {
			push_warning_printf(
				user_thd, Sql_condition::SL_WARNING,
				HA_ERR_TABLE_DEF_CHANGED,
				"InnoDB: insufficient history for index %u",
				keynr);
		}

		/* The caller seems to ignore this.  Thus, we must check
		this again in row_search_for_mysql(). */
		DBUG_RETURN(HA_ERR_TABLE_DEF_CHANGED);
	}

	ut_a(prebuilt->search_tuple != 0);

	dtuple_set_n_fields(prebuilt->search_tuple, prebuilt->index->n_fields);

	dict_index_copy_types(prebuilt->search_tuple, prebuilt->index,
			      prebuilt->index->n_fields);

	/* MySQL changes the active index for a handle also during some
	queries, for example SELECT MAX(a), SUM(a) first retrieves the MAX()
	and then calculates the sum. Previously we played safe and used
	the flag ROW_MYSQL_WHOLE_ROW below, but that caused unnecessary
	copying. Starting from MySQL-4.1 we use a more efficient flag here. */

	build_template(false);

	DBUG_RETURN(0);
}

/**********************************************************************//**
Positions an index cursor to the index specified in keynr. Fetches the
row if any.
??? This is only used to read whole keys ???
@return error number or 0 */

int
ha_innobase::index_read_idx(
/*========================*/
	uchar*		buf,		/*!< in/out: buffer for the returned
					row */
	uint		keynr,		/*!< in: use this index */
	const uchar*	key,		/*!< in: key value; if this is NULL
					we position the cursor at the
					start or end of index */
	uint		key_len,	/*!< in: key value length */
	enum ha_rkey_function find_flag)/*!< in: search flags from my_base.h */
{
	if (change_active_index(keynr)) {

		return(1);
	}

	return(index_read(buf, key, key_len, find_flag));
}

/***********************************************************************//**
Reads the next or previous row from a cursor, which must have previously been
positioned using index_read.
@return 0, HA_ERR_END_OF_FILE, or error number */

int
ha_innobase::general_fetch(
/*=======================*/
	uchar*	buf,		/*!< in/out: buffer for next row in MySQL
				format */
	uint	direction,	/*!< in: ROW_SEL_NEXT or ROW_SEL_PREV */
	uint	match_mode)	/*!< in: 0, ROW_SEL_EXACT, or
				ROW_SEL_EXACT_PREFIX */
{
	dberr_t	ret;
	int	error;

	DBUG_ENTER("general_fetch");

	ut_a(prebuilt->trx == thd_to_trx(user_thd));

	innobase_srv_conc_enter_innodb(prebuilt->trx);

	ret = row_search_for_mysql(
		(byte*) buf, 0, prebuilt, match_mode, direction);

	innobase_srv_conc_exit_innodb(prebuilt->trx);

	switch (ret) {
	case DB_SUCCESS:
		error = 0;
		table->status = 0;
		if (srv_stats.n_rows_read.is_fast()) {
			srv_stats.n_rows_read.inc();
		} else {
			srv_stats.n_rows_read.add(
				thd_get_thread_id(prebuilt->trx->mysql_thd), 1);
		}
		break;
	case DB_RECORD_NOT_FOUND:
		error = HA_ERR_END_OF_FILE;
		table->status = STATUS_NOT_FOUND;
		break;
	case DB_END_OF_INDEX:
		error = HA_ERR_END_OF_FILE;
		table->status = STATUS_NOT_FOUND;
		break;
	case DB_TABLESPACE_DELETED:

		ib_senderrf(
			prebuilt->trx->mysql_thd, IB_LOG_LEVEL_ERROR,
			ER_TABLESPACE_DISCARDED,
			table->s->table_name.str);

		table->status = STATUS_NOT_FOUND;
		error = HA_ERR_NO_SUCH_TABLE;
		break;
	case DB_TABLESPACE_NOT_FOUND:

		ib_senderrf(
			prebuilt->trx->mysql_thd, IB_LOG_LEVEL_ERROR,
			ER_TABLESPACE_MISSING,
			table->s->table_name.str);

		table->status = STATUS_NOT_FOUND;
		error = HA_ERR_NO_SUCH_TABLE;
		break;
	default:
		error = convert_error_code_to_mysql(
			ret, prebuilt->table->flags, user_thd);

		table->status = STATUS_NOT_FOUND;
		break;
	}

	DBUG_RETURN(error);
}

/***********************************************************************//**
Reads the next row from a cursor, which must have previously been
positioned using index_read.
@return 0, HA_ERR_END_OF_FILE, or error number */

int
ha_innobase::index_next(
/*====================*/
	uchar*		buf)	/*!< in/out: buffer for next row in MySQL
				format */
{
	ha_statistic_increment(&SSV::ha_read_next_count);

	return(general_fetch(buf, ROW_SEL_NEXT, 0));
}

/*******************************************************************//**
Reads the next row matching to the key value given as the parameter.
@return 0, HA_ERR_END_OF_FILE, or error number */

int
ha_innobase::index_next_same(
/*=========================*/
	uchar*		buf,	/*!< in/out: buffer for the row */
	const uchar*	key,	/*!< in: key value */
	uint		keylen)	/*!< in: key value length */
{
	ha_statistic_increment(&SSV::ha_read_next_count);

	return(general_fetch(buf, ROW_SEL_NEXT, last_match_mode));
}

/***********************************************************************//**
Reads the previous row from a cursor, which must have previously been
positioned using index_read.
@return 0, HA_ERR_END_OF_FILE, or error number */

int
ha_innobase::index_prev(
/*====================*/
	uchar*	buf)	/*!< in/out: buffer for previous row in MySQL format */
{
	ha_statistic_increment(&SSV::ha_read_prev_count);

	return(general_fetch(buf, ROW_SEL_PREV, 0));
}

/********************************************************************//**
Positions a cursor on the first record in an index and reads the
corresponding row to buf.
@return 0, HA_ERR_END_OF_FILE, or error code */

int
ha_innobase::index_first(
/*=====================*/
	uchar*	buf)	/*!< in/out: buffer for the row */
{
	int	error;

	DBUG_ENTER("index_first");
	ha_statistic_increment(&SSV::ha_read_first_count);

	error = index_read(buf, NULL, 0, HA_READ_AFTER_KEY);

	/* MySQL does not seem to allow this to return HA_ERR_KEY_NOT_FOUND */

	if (error == HA_ERR_KEY_NOT_FOUND) {
		error = HA_ERR_END_OF_FILE;
	}

	DBUG_RETURN(error);
}

/********************************************************************//**
Positions a cursor on the last record in an index and reads the
corresponding row to buf.
@return 0, HA_ERR_END_OF_FILE, or error code */

int
ha_innobase::index_last(
/*====================*/
	uchar*	buf)	/*!< in/out: buffer for the row */
{
	int	error;

	DBUG_ENTER("index_last");
	ha_statistic_increment(&SSV::ha_read_last_count);

	error = index_read(buf, NULL, 0, HA_READ_BEFORE_KEY);

	/* MySQL does not seem to allow this to return HA_ERR_KEY_NOT_FOUND */

	if (error == HA_ERR_KEY_NOT_FOUND) {
		error = HA_ERR_END_OF_FILE;
	}

	DBUG_RETURN(error);
}

/****************************************************************//**
Initialize a table scan.
@return 0 or error number */

int
ha_innobase::rnd_init(
/*==================*/
	bool	scan)	/*!< in: TRUE if table/index scan FALSE otherwise */
{
	int	err;

	/* Store the active index value so that we can restore the original
	value after a scan */

	if (prebuilt->clust_index_was_generated) {
		err = change_active_index(MAX_KEY);
	} else {
		err = change_active_index(primary_key);
	}

	/* Don't use semi-consistent read in random row reads (by position).
	This means we must disable semi_consistent_read if scan is false */

	if (!scan) {
		try_semi_consistent_read(0);
	}

	start_of_scan = 1;

	return(err);
}

/*****************************************************************//**
Ends a table scan.
@return 0 or error number */

int
ha_innobase::rnd_end(void)
/*======================*/
{
	return(index_end());
}

/*****************************************************************//**
Reads the next row in a table scan (also used to read the FIRST row
in a table scan).
@return 0, HA_ERR_END_OF_FILE, or error number */

int
ha_innobase::rnd_next(
/*==================*/
	uchar*	buf)	/*!< in/out: returns the row in this buffer,
			in MySQL format */
{
	int	error;

	DBUG_ENTER("rnd_next");
	ha_statistic_increment(&SSV::ha_read_rnd_next_count);

	if (start_of_scan) {
		error = index_first(buf);

		if (error == HA_ERR_KEY_NOT_FOUND) {
			error = HA_ERR_END_OF_FILE;
		}

		start_of_scan = 0;
	} else {
		error = general_fetch(buf, ROW_SEL_NEXT, 0);
	}

	DBUG_RETURN(error);
}

/**********************************************************************//**
Fetches a row from the table based on a row reference.
@return 0, HA_ERR_KEY_NOT_FOUND, or error code */

int
ha_innobase::rnd_pos(
/*=================*/
	uchar*	buf,	/*!< in/out: buffer for the row */
	uchar*	pos)	/*!< in: primary key value of the row in the
			MySQL format, or the row id if the clustered
			index was internally generated by InnoDB; the
			length of data in pos has to be ref_length */
{
	int		error;
	DBUG_ENTER("rnd_pos");
	DBUG_DUMP("key", pos, ref_length);

	ha_statistic_increment(&SSV::ha_read_rnd_count);

	ut_a(prebuilt->trx == thd_to_trx(ha_thd()));

	/* Note that we assume the length of the row reference is fixed
	for the table, and it is == ref_length */

	error = index_read(buf, pos, ref_length, HA_READ_KEY_EXACT);

	if (error) {
		DBUG_PRINT("error", ("Got error: %d", error));
	}

	DBUG_RETURN(error);
}

/**********************************************************************//**
Initialize FT index scan
@return 0 or error number */

int
ha_innobase::ft_init()
/*==================*/
{
	DBUG_ENTER("ft_init");

	trx_t*	trx = check_trx_exists(ha_thd());

	/* FTS queries are not treated as autocommit non-locking selects.
	This is because the FTS implementation can acquire locks behind
	the scenes. This has not been verified but it is safer to treat
	them as regular read only transactions for now. */

	if (!trx_is_started(trx)) {
		++trx->will_lock;
	}

	DBUG_RETURN(rnd_init(false));
}

/**********************************************************************//**
Initialize FT index scan
@return FT_INFO structure if successful or NULL */

FT_INFO*
ha_innobase::ft_init_ext(
/*=====================*/
	uint			flags,	/* in: */
	uint			keynr,	/* in: */
	String*			key)	/* in: */
{
	trx_t*			trx;
	dict_table_t*		ft_table;
	dberr_t			error;
	byte*			query = (byte*) key->ptr();
	ulint			query_len = key->length();
	const CHARSET_INFO*	char_set = key->charset();
	NEW_FT_INFO*		fts_hdl = NULL;
	dict_index_t*		index;
	fts_result_t*		result;
	char			buf_tmp[8192];
	ulint			buf_tmp_used;
	uint			num_errors;

	if (fts_enable_diag_print) {
		ib_logf(IB_LOG_LEVEL_INFO, "keynr=%u, '%.*s'",
			keynr, (int) key->length(), (byte*) key->ptr());

		if (flags & FT_BOOL) {
			ib_logf(IB_LOG_LEVEL_INFO, "BOOL search");
		} else {
			ib_logf(IB_LOG_LEVEL_INFO, "NL search");
		}
	}

	/* FIXME: utf32 and utf16 are not compatible with some
	string function used. So to convert them to uft8 before
	proceed. */
	if (strcmp(char_set->csname, "utf32") == 0
	    || strcmp(char_set->csname, "utf16") == 0) {
		buf_tmp_used = innobase_convert_string(
			buf_tmp, sizeof(buf_tmp) - 1,
			&my_charset_utf8_general_ci,
			query, query_len, (CHARSET_INFO*) char_set,
			&num_errors);

		query = (byte*) buf_tmp;
		query_len = buf_tmp_used;
		query[query_len] = 0;
	}

	trx = prebuilt->trx;

	/* FTS queries are not treated as autocommit non-locking selects.
	This is because the FTS implementation can acquire locks behind
	the scenes. This has not been verified but it is safer to treat
	them as regular read only transactions for now. */

	if (!trx_is_started(trx)) {
		++trx->will_lock;
	}

	ft_table = prebuilt->table;

	/* Table does not have an FTS index */
	if (!ft_table->fts || ib_vector_is_empty(ft_table->fts->indexes)) {
		my_error(ER_TABLE_HAS_NO_FT, MYF(0));
		return(NULL);
	}

	/* If tablespace is discarded, we should return here */
	if (dict_table_is_discarded(ft_table)) {
		my_error(ER_NO_SUCH_TABLE, MYF(0), table->s->db.str,
			 table->s->table_name.str);
		return(NULL);
	}

	if (keynr == NO_SUCH_KEY) {
		/* FIXME: Investigate the NO_SUCH_KEY usage */
		index = (dict_index_t*) ib_vector_getp(ft_table->fts->indexes, 0);
	} else {
		index = innobase_get_index(keynr);
	}

	if (!index || index->type != DICT_FTS) {
		my_error(ER_TABLE_HAS_NO_FT, MYF(0));
		return(NULL);
	}

	if (!(ft_table->fts->fts_status & ADDED_TABLE_SYNCED)) {
		fts_init_index(ft_table, FALSE);

		ft_table->fts->fts_status |= ADDED_TABLE_SYNCED;
	}

	error = fts_query(trx, index, flags, query, query_len, &result);

	if (error != DB_SUCCESS) {
		my_error(convert_error_code_to_mysql(error, 0, NULL),
			MYF(0));
		return(NULL);
	}

	/* Allocate FTS handler, and instantiate it before return */
	fts_hdl = static_cast<NEW_FT_INFO*>(my_malloc(PSI_INSTRUMENT_ME,
                                   sizeof(NEW_FT_INFO),
				   MYF(0)));

	fts_hdl->please = const_cast<_ft_vft*>(&ft_vft_result);
	fts_hdl->could_you = const_cast<_ft_vft_ext*>(&ft_vft_ext_result);
	fts_hdl->ft_prebuilt = prebuilt;
	fts_hdl->ft_result = result;

	/* FIXME: Re-evluate the condition when Bug 14469540
	is resolved */
	prebuilt->in_fts_query = true;

	return((FT_INFO*) fts_hdl);
}

/*****************************************************************//**
Set up search tuple for a query through FTS_DOC_ID_INDEX on
supplied Doc ID. This is used by MySQL to retrieve the documents
once the search result (Doc IDs) is available */
static
void
innobase_fts_create_doc_id_key(
/*===========================*/
	dtuple_t*	tuple,		/* in/out: prebuilt->search_tuple */
	const dict_index_t*
			index,		/* in: index (FTS_DOC_ID_INDEX) */
	doc_id_t*	doc_id)		/* in/out: doc id to search, value
					could be changed to storage format
					used for search. */
{
	doc_id_t	temp_doc_id;
	dfield_t*	dfield = dtuple_get_nth_field(tuple, 0);

	ut_a(dict_index_get_n_unique(index) == 1);

	dtuple_set_n_fields(tuple, index->n_fields);
	dict_index_copy_types(tuple, index, index->n_fields);

#ifdef UNIV_DEBUG
	/* The unique Doc ID field should be an eight-bytes integer */
	dict_field_t*	field = dict_index_get_nth_field(index, 0);
        ut_a(field->col->mtype == DATA_INT);
	ut_ad(sizeof(*doc_id) == field->fixed_len);
	ut_ad(innobase_strcasecmp(index->name, FTS_DOC_ID_INDEX_NAME) == 0);
#endif /* UNIV_DEBUG */

	/* Convert to storage byte order */
	mach_write_to_8(reinterpret_cast<byte*>(&temp_doc_id), *doc_id);
	*doc_id = temp_doc_id;
	dfield_set_data(dfield, doc_id, sizeof(*doc_id));

        dtuple_set_n_fields_cmp(tuple, 1);

	for (ulint i = 1; i < index->n_fields; i++) {
		dfield = dtuple_get_nth_field(tuple, i);
		dfield_set_null(dfield);
	}
}

/**********************************************************************//**
Fetch next result from the FT result set
@return error code */

int
ha_innobase::ft_read(
/*=================*/
	uchar*		buf)		/*!< in/out: buf contain result row */
{
	fts_result_t*	result;
	int		error;
	row_prebuilt_t*	ft_prebuilt;

	ft_prebuilt = ((NEW_FT_INFO*) ft_handler)->ft_prebuilt;

	ut_a(ft_prebuilt == prebuilt);

	result = ((NEW_FT_INFO*) ft_handler)->ft_result;

	if (result->current == NULL) {
		/* This is the case where the FTS query did not
		contain and matching documents. */
		if (result->rankings_by_id != NULL) {
			/* Now that we have the complete result, we
			need to sort the document ids on their rank
			calculation. */

			fts_query_sort_result_on_rank(result);

			result->current = const_cast<ib_rbt_node_t*>(
				rbt_first(result->rankings_by_rank));
		} else {
			ut_a(result->current == NULL);
		}
	} else {
		result->current = const_cast<ib_rbt_node_t*>(
			rbt_next(result->rankings_by_rank, result->current));
	}

next_record:

	if (result->current != NULL) {
		dict_index_t*	index;
		dtuple_t*	tuple = prebuilt->search_tuple;
		doc_id_t	search_doc_id;

		/* If we only need information from result we can return
		   without fetching the table row */
		if (ft_prebuilt->read_just_key) {
			table->status= 0;
			return(0);
		}

		index = dict_table_get_index_on_name(
			prebuilt->table, FTS_DOC_ID_INDEX_NAME);

		/* Must find the index */
		ut_a(index);

		/* Switch to the FTS doc id index */
		prebuilt->index = index;

		fts_ranking_t*	ranking = rbt_value(
			fts_ranking_t, result->current);

		search_doc_id = ranking->doc_id;

		/* We pass a pointer of search_doc_id because it will be
		converted to storage byte order used in the search
		tuple. */
		innobase_fts_create_doc_id_key(tuple, index, &search_doc_id);

		innobase_srv_conc_enter_innodb(prebuilt->trx);

		dberr_t ret = row_search_for_mysql(
			(byte*) buf, PAGE_CUR_GE, prebuilt, ROW_SEL_EXACT, 0);

		innobase_srv_conc_exit_innodb(prebuilt->trx);

		switch (ret) {
		case DB_SUCCESS:
			error = 0;
			table->status = 0;
			break;
		case DB_RECORD_NOT_FOUND:
			result->current = const_cast<ib_rbt_node_t*>(
				rbt_next(result->rankings_by_rank,
					 result->current));

			if (!result->current) {
				/* exhaust the result set, should return
				HA_ERR_END_OF_FILE just like
				ha_innobase::general_fetch() and/or
				ha_innobase::index_first() etc. */
				error = HA_ERR_END_OF_FILE;
				table->status = STATUS_NOT_FOUND;
			} else {
				goto next_record;
			}
			break;
		case DB_END_OF_INDEX:
			error = HA_ERR_END_OF_FILE;
			table->status = STATUS_NOT_FOUND;
			break;
		case DB_TABLESPACE_DELETED:

			ib_senderrf(
				prebuilt->trx->mysql_thd, IB_LOG_LEVEL_ERROR,
				ER_TABLESPACE_DISCARDED,
				table->s->table_name.str);

			table->status = STATUS_NOT_FOUND;
			error = HA_ERR_NO_SUCH_TABLE;
			break;
		case DB_TABLESPACE_NOT_FOUND:

			ib_senderrf(
				prebuilt->trx->mysql_thd, IB_LOG_LEVEL_ERROR,
				ER_TABLESPACE_MISSING,
				table->s->table_name.str);

			table->status = STATUS_NOT_FOUND;
			error = HA_ERR_NO_SUCH_TABLE;
			break;
		default:
			error = convert_error_code_to_mysql(
				ret, 0, user_thd);

			table->status = STATUS_NOT_FOUND;
			break;
		}

		return(error);
	}

	return(HA_ERR_END_OF_FILE);
}

/*************************************************************************
*/

void
ha_innobase::ft_end()
{
	ib_logf(IB_LOG_LEVEL_INFO, "ft_end()");

	rnd_end();
}

/*********************************************************************//**
Stores a reference to the current row to 'ref' field of the handle. Note
that in the case where we have generated the clustered index for the
table, the function parameter is illogical: we MUST ASSUME that 'record'
is the current 'position' of the handle, because if row ref is actually
the row id internally generated in InnoDB, then 'record' does not contain
it. We just guess that the row id must be for the record where the handle
was positioned the last time. */

void
ha_innobase::position(
/*==================*/
	const uchar*	record)	/*!< in: row in MySQL format */
{
	uint		len;

	ut_a(prebuilt->trx == thd_to_trx(ha_thd()));

	if (prebuilt->clust_index_was_generated) {
		/* No primary key was defined for the table and we
		generated the clustered index from row id: the
		row reference will be the row id, not any key value
		that MySQL knows of */

		len = DATA_ROW_ID_LEN;

		memcpy(ref, prebuilt->row_id, len);
	} else {
		len = store_key_val_for_row(primary_key, (char*) ref,
							 ref_length, record);
	}

	/* We assume that the 'ref' value len is always fixed for the same
	table. */

	if (len != ref_length) {
		sql_print_error("Stored ref len is %lu, but table ref len is"
				" %lu", (ulong) len, (ulong) ref_length);
	}
}

/*****************************************************************//**
Check whether there exist a column named as "FTS_DOC_ID", which is
reserved for InnoDB FTS Doc ID
@return true if there exist a "FTS_DOC_ID" column */
static
bool
create_table_check_doc_id_col(
/*==========================*/
	trx_t*		trx,		/*!< in: InnoDB transaction handle */
	const TABLE*	form,		/*!< in: information on table
					columns and indexes */
	ulint*		doc_id_col)	/*!< out: Doc ID column number if
					there exist a FTS_DOC_ID column,
					ULINT_UNDEFINED if column is of the
					wrong type/name/size */
{
	for (ulint i = 0; i < form->s->fields; i++) {
		const Field*	field;
		ulint		col_type;
		ulint		col_len;
		ulint		unsigned_type;

		field = form->field[i];

		col_type = get_innobase_type_from_mysql_type(&unsigned_type,
							     field);

		col_len = field->pack_length();

		if (innobase_strcasecmp(field->field_name,
					FTS_DOC_ID_COL_NAME) == 0) {

			/* Note the name is case sensitive due to
			our internal query parser */
			if (col_type == DATA_INT
			    && !field->real_maybe_null()
			    && col_len == sizeof(doc_id_t)
			    && (strcmp(field->field_name,
				      FTS_DOC_ID_COL_NAME) == 0)) {
				*doc_id_col = i;
			} else {
				push_warning_printf(
					trx->mysql_thd,
					Sql_condition::SL_WARNING,
					ER_ILLEGAL_HA_CREATE_OPTION,
					"InnoDB: FTS_DOC_ID column must be"
					" of BIGINT NOT NULL type, and named"
					" in all capitalized characters");
				my_error(ER_WRONG_COLUMN_NAME, MYF(0),
					 field->field_name);
				*doc_id_col = ULINT_UNDEFINED;
			}

			return(true);
		}
	}

	return(false);
}

/*****************************************************************//**
Creates a table definition to an InnoDB database. */
static __attribute__((nonnull, warn_unused_result))
int
create_table_def(
/*=============*/
	trx_t*		trx,		/*!< in: InnoDB transaction handle */
	const TABLE*	form,		/*!< in: information on table
					columns and indexes */
	const char*	table_name,	/*!< in: table name */
	const char*	temp_path,	/*!< in: if this is a table explicitly
					created by the user with the
					TEMPORARY keyword, then this
					parameter is the dir path where the
					table should be placed if we create
					an .ibd file for it (no .ibd extension
					in the path, though). Otherwise this
					is a zero length-string */
	const char*	remote_path,	/*!< in: Remote path or zero length-string */
	ulint		flags,		/*!< in: table flags */
	ulint		flags2)		/*!< in: table flags2 */
{
	THD*		thd = trx->mysql_thd;
	dict_table_t*	table;
	ulint		n_cols;
	dberr_t		err;
	ulint		col_type;
	ulint		col_len;
	ulint		nulls_allowed;
	ulint		unsigned_type;
	ulint		binary_type;
	ulint		long_true_varchar;
	ulint		charset_no;
	ulint		i;
	ulint		doc_id_col = 0;
	ibool		has_doc_id_col = FALSE;
	mem_heap_t*	heap;

	DBUG_ENTER("create_table_def");
	DBUG_PRINT("enter", ("table_name: %s", table_name));

	DBUG_ASSERT(thd != NULL);

	/* MySQL does the name length check. But we do additional check
	on the name length here */
	if (strlen(table_name) > MAX_FULL_NAME_LEN) {
		push_warning_printf(
			thd, Sql_condition::SL_WARNING,
			ER_TABLE_NAME,
			"InnoDB: Table Name or Database Name is too long");

		DBUG_RETURN(ER_TABLE_NAME);
	}

	n_cols = form->s->fields;

	/* Check whether there already exists a FTS_DOC_ID column */
	if (create_table_check_doc_id_col(trx, form, &doc_id_col)){

		/* Raise error if the Doc ID column is of wrong type or name */
		if (doc_id_col == ULINT_UNDEFINED) {
			trx_commit_for_mysql(trx);

			err = DB_ERROR;
			goto error_ret;
		} else {
			has_doc_id_col = TRUE;
		}
	}

	/* We pass 0 as the space id, and determine at a lower level the space
	id where to store the table */

	if (flags2 & DICT_TF2_FTS) {
		/* Adjust for the FTS hidden field */
		if (!has_doc_id_col) {
			table = dict_mem_table_create(table_name, 0, n_cols + 1,
						      flags, flags2);

			/* Set the hidden doc_id column. */
			table->fts->doc_col = n_cols;
		} else {
			table = dict_mem_table_create(table_name, 0, n_cols,
						      flags, flags2);
			table->fts->doc_col = doc_id_col;
		}
	} else {
		table = dict_mem_table_create(table_name, 0, n_cols,
					      flags, flags2);
	}

	if (flags2 & DICT_TF2_TEMPORARY) {
		ut_a(strlen(temp_path));
		table->dir_path_of_temp_table =
			mem_heap_strdup(table->heap, temp_path);
	}

	if (DICT_TF_HAS_DATA_DIR(flags)) {
		ut_a(strlen(remote_path));
		table->data_dir_path = mem_heap_strdup(table->heap, remote_path);
	} else {
		table->data_dir_path = NULL;
	}
	heap = mem_heap_create(1000);

	for (i = 0; i < n_cols; i++) {
		Field*	field = form->field[i];

		col_type = get_innobase_type_from_mysql_type(&unsigned_type,
							     field);

		if (!col_type) {
			push_warning_printf(
				thd, Sql_condition::SL_WARNING,
				ER_CANT_CREATE_TABLE,
				"Error creating table '%s' with"
				" column '%s'. Please check its"
				" column type and try to re-create"
				" the table with an appropriate"
				" column type.",
				table->name, field->field_name);
			goto err_col;
		}

		nulls_allowed = field->real_maybe_null() ? 0 : DATA_NOT_NULL;
		binary_type = field->binary() ? DATA_BINARY_TYPE : 0;

		charset_no = 0;

		if (dtype_is_string_type(col_type)) {

			charset_no = (ulint) field->charset()->number;

			if (UNIV_UNLIKELY(charset_no > MAX_CHAR_COLL_NUM)) {
				/* in data0type.h we assume that the
				number fits in one byte in prtype */
				push_warning_printf(
					thd, Sql_condition::SL_WARNING,
					ER_CANT_CREATE_TABLE,
					"In InnoDB, charset-collation codes"
					" must be below 256."
					" Unsupported code %lu.",
					(ulong) charset_no);
				mem_heap_free(heap);
				DBUG_RETURN(ER_CANT_CREATE_TABLE);
			}
		}

		col_len = field->pack_length();

		/* The MySQL pack length contains 1 or 2 bytes length field
		for a true VARCHAR. Let us subtract that, so that the InnoDB
		column length in the InnoDB data dictionary is the real
		maximum byte length of the actual data. */

		long_true_varchar = 0;

		if (field->type() == MYSQL_TYPE_VARCHAR) {
			col_len -= ((Field_varstring*) field)->length_bytes;

			if (((Field_varstring*) field)->length_bytes == 2) {
				long_true_varchar = DATA_LONG_TRUE_VARCHAR;
			}
		}

		/* First check whether the column to be added has a
		system reserved name. */
		if (dict_col_name_is_reserved(field->field_name)){
			my_error(ER_WRONG_COLUMN_NAME, MYF(0),
				 field->field_name);
err_col:
			dict_mem_table_free(table);
			mem_heap_free(heap);
			trx_commit_for_mysql(trx);

			err = DB_ERROR;
			goto error_ret;
		}

		dict_mem_table_add_col(table, heap,
			field->field_name,
			col_type,
			dtype_form_prtype(
				(ulint) field->type()
				| nulls_allowed | unsigned_type
				| binary_type | long_true_varchar,
				charset_no),
			col_len);
	}

	/* Add the FTS doc_id hidden column. */
	if (flags2 & DICT_TF2_FTS && !has_doc_id_col) {
		fts_add_doc_id_column(table, heap);
	}

	/* If temp table, then we avoid creation of entries in SYSTEM TABLES.
	Given that temp table lifetime is limited to connection/server lifetime
	on re-start we don't need to restore temp-table and so no entry is needed
	in SYSTEM tables. */
	if (!dict_table_is_temporary(table)) {
		err = row_create_table_for_mysql(table, trx, false);
	} else {
		/* Create tablespace if configured. */
		err = dict_build_tablespace(table, trx);
		if (err == DB_SUCCESS) {
			/* Temp-table are maintained in memory and so
			can_be_evicted is FALSE. */
			mem_heap_t* temp_table_heap = mem_heap_create(256);

			dict_table_add_to_cache(table, FALSE, temp_table_heap);

			DBUG_EXECUTE_IF("ib_ddl_crash_during_create2",
					DBUG_SUICIDE(););

			mem_heap_free(temp_table_heap);
		}
	}

	mem_heap_free(heap);

	DBUG_EXECUTE_IF("ib_create_err_tablespace_exist",
			err = DB_TABLESPACE_EXISTS;);

	if (err == DB_DUPLICATE_KEY || err == DB_TABLESPACE_EXISTS) {
		char display_name[FN_REFLEN];
		char* buf_end = innobase_convert_identifier(
			display_name, sizeof(display_name) - 1,
			table_name, strlen(table_name),
			thd, TRUE);

		*buf_end = '\0';

		my_error(err == DB_DUPLICATE_KEY
			 ? ER_TABLE_EXISTS_ERROR
			 : ER_TABLESPACE_EXISTS, MYF(0), display_name);
	}

	if (err == DB_SUCCESS && (flags2 & DICT_TF2_FTS)) {
		fts_optimize_add_table(table);
	}

error_ret:
	DBUG_RETURN(convert_error_code_to_mysql(err, flags, thd));
}

/*****************************************************************//**
Creates an index in an InnoDB database. */
static
int
create_index(
/*=========*/
	trx_t*		trx,		/*!< in: InnoDB transaction handle */
	const TABLE*	form,		/*!< in: information on table
					columns and indexes */
	ulint		flags,		/*!< in: InnoDB table flags */
	const char*	table_name,	/*!< in: table name */
	uint		key_num)	/*!< in: index number */
{
	dict_index_t*	index;
	int		error;
	const KEY*	key;
	ulint		ind_type;
	ulint*		field_lengths;

	DBUG_ENTER("create_index");

	key = form->key_info + key_num;

	/* Assert that "GEN_CLUST_INDEX" cannot be used as non-primary index */
	ut_a(innobase_strcasecmp(key->name, innobase_index_reserve_name) != 0);

	if (key->flags & HA_FULLTEXT) {
		index = dict_mem_index_create(table_name, key->name, 0,
					      DICT_FTS,
					      key->user_defined_key_parts);

		for (ulint i = 0; i < key->user_defined_key_parts; i++) {
			KEY_PART_INFO*	key_part = key->key_part + i;
			dict_mem_index_add_field(
				index, key_part->field->field_name, 0);
		}

		DBUG_RETURN(convert_error_code_to_mysql(
				    row_create_index_for_mysql(
					    index, trx, NULL),
				    flags, NULL));

	}

	ind_type = 0;

	if (key_num == form->s->primary_key) {
		ind_type |= DICT_CLUSTERED;
	}

	if (key->flags & HA_NOSAME) {
		ind_type |= DICT_UNIQUE;
	}

	field_lengths = (ulint*) my_malloc(PSI_INSTRUMENT_ME,
		key->user_defined_key_parts * sizeof *
				field_lengths, MYF(MY_FAE));

	/* We pass 0 as the space id, and determine at a lower level the space
	id where to store the table */

	index = dict_mem_index_create(table_name, key->name, 0,
				      ind_type, key->user_defined_key_parts);

	for (ulint i = 0; i < key->user_defined_key_parts; i++) {
		KEY_PART_INFO*	key_part = key->key_part + i;
		ulint		prefix_len;
		ulint		col_type;
		ulint		is_unsigned;


		/* (The flag HA_PART_KEY_SEG denotes in MySQL a
		column prefix field in an index: we only store a
		specified number of first bytes of the column to
		the index field.) The flag does not seem to be
		properly set by MySQL. Let us fall back on testing
		the length of the key part versus the column. */

		Field*	field = NULL;

		for (ulint j = 0; j < form->s->fields; j++) {

			field = form->field[j];

			if (0 == innobase_strcasecmp(
				    field->field_name,
				    key_part->field->field_name)) {
				/* Found the corresponding column */

				goto found;
			}
		}

		ut_error;
found:
		col_type = get_innobase_type_from_mysql_type(
			&is_unsigned, key_part->field);

		if (DATA_LARGE_MTYPE(col_type)
		    || (key_part->length < field->pack_length()
			&& field->type() != MYSQL_TYPE_VARCHAR)
		    || (field->type() == MYSQL_TYPE_VARCHAR
			&& key_part->length < field->pack_length()
			- ((Field_varstring*) field)->length_bytes)) {

			switch (col_type) {
			default:
				prefix_len = key_part->length;
				break;
			case DATA_INT:
			case DATA_FLOAT:
			case DATA_DOUBLE:
			case DATA_DECIMAL:
				sql_print_error(
					"MySQL is trying to create a column"
					" prefix index field, on an"
					" inappropriate data type. Table"
					" name %s, column name %s.",
					table_name,
					key_part->field->field_name);

				prefix_len = 0;
			}
		} else {
			prefix_len = 0;
		}

		field_lengths[i] = key_part->length;

		dict_mem_index_add_field(
			index, key_part->field->field_name, prefix_len);
	}

	ut_ad(key->flags & HA_FULLTEXT || !(index->type & DICT_FTS));

	/* Even though we've defined max_supported_key_part_length, we
	still do our own checking using field_lengths to be absolutely
	sure we don't create too long indexes. */

	error = convert_error_code_to_mysql(
		row_create_index_for_mysql(index, trx, field_lengths),
		flags, NULL);

	my_free(field_lengths);

	DBUG_RETURN(error);
}

/*****************************************************************//**
Creates an index to an InnoDB table when the user has defined no
primary index. */
static
int
create_clustered_index_when_no_primary(
/*===================================*/
	trx_t*		trx,		/*!< in: InnoDB transaction handle */
	ulint		flags,		/*!< in: InnoDB table flags */
	const char*	table_name)	/*!< in: table name */
{
	dict_index_t*	index;
	dberr_t		error;

	/* We pass 0 as the space id, and determine at a lower level the space
	id where to store the table */
	index = dict_mem_index_create(table_name,
				      innobase_index_reserve_name,
				      0, DICT_CLUSTERED, 0);

	error = row_create_index_for_mysql(index, trx, NULL);

	return(convert_error_code_to_mysql(error, flags, NULL));
}

/*****************************************************************//**
Return a display name for the row format
@return row format name */

const char*
get_row_format_name(
/*================*/
	enum row_type	row_format)		/*!< in: Row Format */
{
	switch (row_format) {
	case ROW_TYPE_COMPACT:
		return("COMPACT");
	case ROW_TYPE_COMPRESSED:
		return("COMPRESSED");
	case ROW_TYPE_DYNAMIC:
		return("DYNAMIC");
	case ROW_TYPE_REDUNDANT:
		return("REDUNDANT");
	case ROW_TYPE_DEFAULT:
		return("DEFAULT");
	case ROW_TYPE_FIXED:
		return("FIXED");
	case ROW_TYPE_PAGE:
	case ROW_TYPE_NOT_USED:
		break;
	}
	return("NOT USED");
}

/** If file-per-table is missing, issue warning and set ret false */
#define CHECK_ERROR_ROW_TYPE_NEEDS_FILE_PER_TABLE(use_file_per_table)	\
	if (!use_file_per_table) {					\
		push_warning_printf(					\
			thd, Sql_condition::SL_WARNING,			\
			ER_ILLEGAL_HA_CREATE_OPTION,			\
			"InnoDB: ROW_FORMAT=%s requires"		\
			" innodb_file_per_table.",			\
			get_row_format_name(row_format));		\
		ret = "ROW_FORMAT";					\
	}

/** If file-format is Antelope, issue warning and set ret false */
#define CHECK_ERROR_ROW_TYPE_NEEDS_GT_ANTELOPE			\
	if (srv_file_format < UNIV_FORMAT_B) {			\
		push_warning_printf(				\
			thd, Sql_condition::SL_WARNING,		\
			ER_ILLEGAL_HA_CREATE_OPTION,		\
			"InnoDB: ROW_FORMAT=%s requires"	\
			" innodb_file_format > Antelope.",	\
			get_row_format_name(row_format));	\
		ret = "ROW_FORMAT";				\
	}

/*****************************************************************//**
Determines if create option DATA DIRECTORY is valid.
@return true if valid, false if not. */

bool
create_option_data_directory_is_valid(
/*==================================*/
	THD*		thd,		/*!< in: connection thread. */
	HA_CREATE_INFO*	create_info,	/*!< in: create info. */
	bool		use_file_per_table)	/*!< in: srv_file_per_table */
{
	bool		is_valid = true;

	ut_ad(create_info->data_file_name);

	/* Use DATA DIRECTORY only with file-per-table. */
	if (!use_file_per_table) {
		push_warning(
			thd, Sql_condition::SL_WARNING,
			ER_ILLEGAL_HA_CREATE_OPTION,
			"InnoDB: DATA DIRECTORY requires"
			" innodb_file_per_table.");
		is_valid = false;
	}

	/* Do not use DATA DIRECTORY with TEMPORARY TABLE. */
	if (create_info->options & HA_LEX_CREATE_TMP_TABLE) {
		push_warning(
			thd, Sql_condition::SL_WARNING,
			ER_ILLEGAL_HA_CREATE_OPTION,
			"InnoDB: DATA DIRECTORY cannot be used"
			" for TEMPORARY tables.");
		is_valid = false;
	}

	return(is_valid);
}

/*****************************************************************//**
Validates the create options. We may build on this function
in future. For now, it checks two specifiers:
KEY_BLOCK_SIZE and ROW_FORMAT
If innodb_strict_mode is not set then this function is a no-op
@return NULL if valid, string if not. */

const char*
create_options_are_invalid(
/*=======================*/
	THD*		thd,		/*!< in: connection thread. */
	HA_CREATE_INFO*	create_info,	/*!< in: create info. */
	bool		use_file_per_table)	/*!< in: srv_file_per_table */
{
	ibool	kbs_specified	= FALSE;
	const char*	ret	= NULL;
	enum row_type	row_format	= create_info->row_type;

	ut_ad(thd != NULL);
	ut_ad(create_info != NULL);

	/* If innodb_strict_mode is not set don't do any validation. */
	if (!(THDVAR(thd, strict_mode))) {
		return(NULL);
	}


	/* First check if a non-zero KEY_BLOCK_SIZE was specified. */
	if (create_info->key_block_size) {
		kbs_specified = TRUE;
		switch (create_info->key_block_size) {
			ulint	kbs_max;
		case 1:
		case 2:
		case 4:
		case 8:
		case 16:
			/* Valid KEY_BLOCK_SIZE, check its dependencies. */
			if (!use_file_per_table) {
				push_warning(
					thd, Sql_condition::SL_WARNING,
					ER_ILLEGAL_HA_CREATE_OPTION,
					"InnoDB: KEY_BLOCK_SIZE requires"
					" innodb_file_per_table.");
				ret = "KEY_BLOCK_SIZE";
			}
			if (srv_file_format < UNIV_FORMAT_B) {
				push_warning(
					thd, Sql_condition::SL_WARNING,
					ER_ILLEGAL_HA_CREATE_OPTION,
					"InnoDB: KEY_BLOCK_SIZE requires"
					" innodb_file_format > Antelope.");
				ret = "KEY_BLOCK_SIZE";
			}

			/* The maximum KEY_BLOCK_SIZE (KBS) is 16. But if
			UNIV_PAGE_SIZE is smaller than 16k, the maximum
			KBS is also smaller. */
			kbs_max = ut_min(
				1 << (UNIV_PAGE_SSIZE_MAX - 1),
				1 << (PAGE_ZIP_SSIZE_MAX - 1));
			if (create_info->key_block_size > kbs_max) {
				push_warning_printf(
					thd, Sql_condition::SL_WARNING,
					ER_ILLEGAL_HA_CREATE_OPTION,
					"InnoDB: KEY_BLOCK_SIZE=%ld"
					" cannot be larger than %ld.",
					create_info->key_block_size,
					kbs_max);
				ret = "KEY_BLOCK_SIZE";
			}
			break;
		default:
			push_warning_printf(
				thd, Sql_condition::SL_WARNING,
				ER_ILLEGAL_HA_CREATE_OPTION,
				"InnoDB: invalid KEY_BLOCK_SIZE = %lu."
				" Valid values are [1, 2, 4, 8, 16]",
				create_info->key_block_size);
			ret = "KEY_BLOCK_SIZE";
			break;
		}
	}

	/* Check for a valid InnoDB ROW_FORMAT specifier and
	other incompatibilities. */
	switch (row_format) {
	case ROW_TYPE_COMPRESSED:
		CHECK_ERROR_ROW_TYPE_NEEDS_FILE_PER_TABLE(use_file_per_table);
		CHECK_ERROR_ROW_TYPE_NEEDS_GT_ANTELOPE;
		break;
	case ROW_TYPE_DYNAMIC:
		if (!(create_info->options & HA_LEX_CREATE_TMP_TABLE)) {
			CHECK_ERROR_ROW_TYPE_NEEDS_FILE_PER_TABLE(
				use_file_per_table);
		}
		CHECK_ERROR_ROW_TYPE_NEEDS_GT_ANTELOPE;
		/* fall through since dynamic also shuns KBS */
	case ROW_TYPE_COMPACT:
	case ROW_TYPE_REDUNDANT:
		if (kbs_specified) {
			push_warning_printf(
				thd, Sql_condition::SL_WARNING,
				ER_ILLEGAL_HA_CREATE_OPTION,
				"InnoDB: cannot specify ROW_FORMAT = %s"
				" with KEY_BLOCK_SIZE.",
				get_row_format_name(row_format));
			ret = "KEY_BLOCK_SIZE";
		}
		break;
	case ROW_TYPE_DEFAULT:
		break;
	case ROW_TYPE_FIXED:
	case ROW_TYPE_PAGE:
	case ROW_TYPE_NOT_USED:
		push_warning(
			thd, Sql_condition::SL_WARNING,
			ER_ILLEGAL_HA_CREATE_OPTION,		\
			"InnoDB: invalid ROW_FORMAT specifier.");
		ret = "ROW_TYPE";
		break;
	}

	if (create_info->data_file_name
	    && !create_option_data_directory_is_valid(
		    thd, create_info, use_file_per_table)) {
		ret = "DATA DIRECTORY";
	}

	/* Do not allow INDEX_DIRECTORY */
	if (create_info->index_file_name) {
		push_warning_printf(
			thd, Sql_condition::SL_WARNING,
			ER_ILLEGAL_HA_CREATE_OPTION,
			"InnoDB: INDEX DIRECTORY is not supported");
		ret = "INDEX DIRECTORY";
	}

	return(ret);
}

/*****************************************************************//**
Update create_info.  Used in SHOW CREATE TABLE et al. */

void
ha_innobase::update_create_info(
/*============================*/
	HA_CREATE_INFO*	create_info)	/*!< in/out: create info */
{
	if (!(create_info->used_fields & HA_CREATE_USED_AUTO)) {
		ha_innobase::info(HA_STATUS_AUTO);
		create_info->auto_increment_value = stats.auto_increment_value;
	}

	/* Update the DATA DIRECTORY name from SYS_DATAFILES. */
	dict_get_and_save_data_dir_path(prebuilt->table, false);

	if (prebuilt->table->data_dir_path) {
		create_info->data_file_name = prebuilt->table->data_dir_path;
	}
}

/*****************************************************************//**
Initialize the table FTS stopword list
@return TRUE if success */

ibool
innobase_fts_load_stopword(
/*=======================*/
	dict_table_t*	table,	/*!< in: Table has the FTS */
	trx_t*		trx,	/*!< in: transaction */
	THD*		thd)	/*!< in: current thread */
{
	return(fts_load_stopword(table, trx,
				 innobase_server_stopword_table,
				 THDVAR(thd, ft_user_stopword_table),
				 THDVAR(thd, ft_enable_stopword), FALSE));
}

/*****************************************************************//**
Parses the table name into normal name and either temp path or remote path
if needed.
@return 0 if successful, otherwise, error number */

int
ha_innobase::parse_table_name(
/*==========================*/
	const char*	name,		/*!< in/out: table name provided*/
	HA_CREATE_INFO*	create_info,	/*!< in: more information of the
					created table, contains also the
					create statement string */
	ulint		flags,		/*!< in: flags*/
	ulint		flags2,		/*!< in: flags2*/
	char*		norm_name,	/*!< out: normalized table name */
	char*		temp_path,	/*!< out: absolute path of table */
	char*		remote_path)	/*!< out: remote path of table */
{
	THD*		thd = ha_thd();
	bool		use_file_per_table =
				flags2 & DICT_TF2_USE_FILE_PER_TABLE;

	DBUG_ENTER("ha_innobase::parse_table_name");

#ifdef _WIN32
	/* Names passed in from server are in two formats:
	1. <database_name>/<table_name>: for normal table creation
	2. full path: for temp table creation, or DATA DIRECTORY.

	When srv_file_per_table is on and mysqld_embedded is off,
	check for full path pattern, i.e.
	X:\dir\...,		X is a driver letter, or
	\\dir1\dir2\...,	UNC path
	returns error if it is in full path format, but not creating a temp.
	table. Currently InnoDB does not support symbolic link on Windows. */

	if (use_file_per_table
	    && !mysqld_embedded
	    && !(create_info->options & HA_LEX_CREATE_TMP_TABLE)) {

		if ((name[1] == ':')
		    || (name[0] == '\\' && name[1] == '\\')) {
			sql_print_error("Cannot create table %s\n", name);
			DBUG_RETURN(HA_ERR_GENERIC);
		}
	}
#endif

	normalize_table_name(norm_name, name);
	temp_path[0] = '\0';
	remote_path[0] = '\0';

	/* A full path is used for TEMPORARY TABLE and DATA DIRECTORY.
	In the case of;
	  CREATE TEMPORARY TABLE ... DATA DIRECTORY={path} ... ;
	We ignore the DATA DIRECTORY. */
	if (create_info->options & HA_LEX_CREATE_TMP_TABLE) {
		strncpy(temp_path, name, FN_REFLEN - 1);
	}

	/* Make sure DATA DIRECTORY is compatible with other options. */
	if (create_info->data_file_name) {
		if (!create_option_data_directory_is_valid(
			    thd,create_info,use_file_per_table)) {
			push_warning_printf(
				thd, Sql_condition::SL_WARNING,
				WARN_OPTION_IGNORED,
				ER_DEFAULT(WARN_OPTION_IGNORED),
				"DATA DIRECTORY");
		} else {
			strncpy(remote_path, create_info->data_file_name,
				FN_REFLEN - 1);
		}
	}

	if (create_info->index_file_name) {
		push_warning_printf(
			thd, Sql_condition::SL_WARNING,
			WARN_OPTION_IGNORED,
			ER_DEFAULT(WARN_OPTION_IGNORED),
			"INDEX DIRECTORY");
	}

	DBUG_RETURN(0);
}

/*****************************************************************//**
Determines InnoDB table flags.
@retval true if successful, false if error */

bool
innobase_table_flags(
/*=================*/
	const TABLE*		form,		/*!< in: table */
	const HA_CREATE_INFO*	create_info,	/*!< in: information
						on table columns and indexes */
	THD*			thd,		/*!< in: connection */
	bool			use_file_per_table,/*!< in: whether to create
						outside system tablespace */
	ulint*			flags,		/*!< out: DICT_TF flags */
	ulint*			flags2)		/*!< out: DICT_TF2 flags */
{
	DBUG_ENTER("innobase_table_flags");

	const char*	fts_doc_id_index_bad = NULL;
	bool		zip_allowed = true;
	ulint		zip_ssize = 0;
	enum row_type	row_format;
	rec_format_t	innodb_row_format = REC_FORMAT_COMPACT;
	bool		use_data_dir;

	/* Cache the value of innodb_file_format, in case it is
	modified by another thread while the table is being created. */
	const ulint	file_format_allowed = srv_file_format;

	*flags = 0;
	*flags2 = 0;

	/* Check if there are any FTS indexes defined on this table. */
	for (uint i = 0; i < form->s->keys; i++) {
		const KEY*	key = &form->key_info[i];

		if (key->flags & HA_FULLTEXT) {
			*flags2 |= DICT_TF2_FTS;

			/* We don't support FTS indexes in temporary
			tables. */
			if (create_info->options & HA_LEX_CREATE_TMP_TABLE) {

				my_error(ER_INNODB_NO_FT_TEMP_TABLE, MYF(0));
				DBUG_RETURN(false);
			}

			if (fts_doc_id_index_bad) {
				goto index_bad;
			}
		}

		if (innobase_strcasecmp(key->name, FTS_DOC_ID_INDEX_NAME)) {
			continue;
		}

		/* Do a pre-check on FTS DOC ID index */
		if (!(key->flags & HA_NOSAME)
		    || strcmp(key->name, FTS_DOC_ID_INDEX_NAME)
		    || strcmp(key->key_part[0].field->field_name,
			      FTS_DOC_ID_COL_NAME)) {
			fts_doc_id_index_bad = key->name;
		}

		if (fts_doc_id_index_bad && (*flags2 & DICT_TF2_FTS)) {
index_bad:
			my_error(ER_INNODB_FT_WRONG_DOCID_INDEX, MYF(0),
				 fts_doc_id_index_bad);
			DBUG_RETURN(false);
		}
	}

	if (create_info->key_block_size) {
		/* The requested compressed page size (key_block_size)
		is given in kilobytes. If it is a valid number, store
		that value as the number of log2 shifts from 512 in
		zip_ssize. Zero means it is not compressed. */
		ulint zssize;		/* Zip Shift Size */
		ulint kbsize;		/* Key Block Size */
		for (zssize = kbsize = 1;
		     zssize <= ut_min(UNIV_PAGE_SSIZE_MAX,
				      PAGE_ZIP_SSIZE_MAX);
		     zssize++, kbsize <<= 1) {
			if (kbsize == create_info->key_block_size) {
				zip_ssize = zssize;
				break;
			}
		}

		/* Make sure compressed row format is allowed. */
		if (!use_file_per_table) {
			push_warning(
				thd, Sql_condition::SL_WARNING,
				ER_ILLEGAL_HA_CREATE_OPTION,
				"InnoDB: KEY_BLOCK_SIZE requires"
				" innodb_file_per_table.");
			zip_allowed = FALSE;
		}

		if (file_format_allowed < UNIV_FORMAT_B) {
			push_warning(
				thd, Sql_condition::SL_WARNING,
				ER_ILLEGAL_HA_CREATE_OPTION,
				"InnoDB: KEY_BLOCK_SIZE requires"
				" innodb_file_format > Antelope.");
			zip_allowed = FALSE;
		}

		if (!zip_allowed
		    || zssize > ut_min(UNIV_PAGE_SSIZE_MAX,
				       PAGE_ZIP_SSIZE_MAX)) {
			push_warning_printf(
				thd, Sql_condition::SL_WARNING,
				ER_ILLEGAL_HA_CREATE_OPTION,
				"InnoDB: ignoring KEY_BLOCK_SIZE=%lu.",
				create_info->key_block_size);
		}
	}

	row_format = form->s->row_type;

	if (zip_ssize && zip_allowed) {
		/* if ROW_FORMAT is set to default,
		automatically change it to COMPRESSED.*/
		if (row_format == ROW_TYPE_DEFAULT) {
			row_format = ROW_TYPE_COMPRESSED;
		} else if (row_format != ROW_TYPE_COMPRESSED) {
			/* ROW_FORMAT other than COMPRESSED
			ignores KEY_BLOCK_SIZE.  It does not
			make sense to reject conflicting
			KEY_BLOCK_SIZE and ROW_FORMAT, because
			such combinations can be obtained
			with ALTER TABLE anyway. */
			push_warning_printf(
				thd, Sql_condition::SL_WARNING,
				ER_ILLEGAL_HA_CREATE_OPTION,
				"InnoDB: ignoring KEY_BLOCK_SIZE=%lu"
				" unless ROW_FORMAT=COMPRESSED.",
				create_info->key_block_size);
			zip_allowed = FALSE;
		}
	} else {
		/* zip_ssize == 0 means no KEY_BLOCK_SIZE.*/
		if (row_format == ROW_TYPE_COMPRESSED && zip_allowed) {
			/* ROW_FORMAT=COMPRESSED without KEY_BLOCK_SIZE
			implies half the maximum KEY_BLOCK_SIZE(*1k) or
			UNIV_PAGE_SIZE, whichever is less. */
			zip_ssize = ut_min(UNIV_PAGE_SSIZE_MAX,
					   PAGE_ZIP_SSIZE_MAX) - 1;
		}
	}

	/* Validate the row format.  Correct it if necessary */
	bool is_temp = create_info->options & HA_LEX_CREATE_TMP_TABLE;
	switch (row_format) {
	case ROW_TYPE_REDUNDANT:
		innodb_row_format = REC_FORMAT_REDUNDANT;
		break;

	case ROW_TYPE_COMPRESSED:
	case ROW_TYPE_DYNAMIC:
		/* Check for use_file_per_table only if
		row_format = compressed (temp + non_temp table)
		row_format = dynamic (non_temp table) */
		if ((!use_file_per_table
		     && (row_format == ROW_TYPE_COMPRESSED
			 || (row_format == ROW_TYPE_DYNAMIC && !is_temp)))) {
			push_warning_printf(
				thd, Sql_condition::SL_WARNING,
				ER_ILLEGAL_HA_CREATE_OPTION,
				"InnoDB: ROW_FORMAT=%s requires"
				" innodb_file_per_table.",
				get_row_format_name(row_format));
		} else if (file_format_allowed == UNIV_FORMAT_A) {
			push_warning_printf(
				thd, Sql_condition::SL_WARNING,
				ER_ILLEGAL_HA_CREATE_OPTION,
				"InnoDB: ROW_FORMAT=%s requires"
				" innodb_file_format > Antelope.",
				get_row_format_name(row_format));
		} else {
			innodb_row_format = (row_format == ROW_TYPE_DYNAMIC
					     ? REC_FORMAT_DYNAMIC
					     : REC_FORMAT_COMPRESSED);
			break;
		}
		zip_allowed = FALSE;
		/* fall through to set row_format = COMPACT */
	case ROW_TYPE_NOT_USED:
	case ROW_TYPE_FIXED:
	case ROW_TYPE_PAGE:
		push_warning(
			thd, Sql_condition::SL_WARNING,
			ER_ILLEGAL_HA_CREATE_OPTION,
			"InnoDB: assuming ROW_FORMAT=COMPACT.");
	case ROW_TYPE_DEFAULT:
		/* If we fell through, set row format to Compact. */
		row_format = ROW_TYPE_COMPACT;
	case ROW_TYPE_COMPACT:
		break;
	}

	/* Set the table flags */
	if (!zip_allowed) {
		zip_ssize = 0;
	}

	use_data_dir = use_file_per_table
		       && ((create_info->data_file_name != NULL)
		       && !(create_info->options & HA_LEX_CREATE_TMP_TABLE));

	dict_tf_set(flags, innodb_row_format, zip_ssize, use_data_dir);

	if (create_info->options & HA_LEX_CREATE_TMP_TABLE) {
		*flags2 |= DICT_TF2_TEMPORARY;
	}

	if (use_file_per_table) {
		*flags2 |= DICT_TF2_USE_FILE_PER_TABLE;
	}

	/* Set the flags2 when create table or alter tables */
	*flags2 |= DICT_TF2_FTS_AUX_HEX_NAME;
	DBUG_EXECUTE_IF("innodb_test_wrong_fts_aux_table_name",
			*flags2 &= ~DICT_TF2_FTS_AUX_HEX_NAME;);

	DBUG_RETURN(true);
}

/*********************************************************************//**
Check if table is non-compressed temporary table.
@return true if non-compressed temporary table. */
UNIV_INLINE
bool
innobase_table_is_noncompressed_temporary(
/*======================================*/
	const HA_CREATE_INFO*	create_info,	/*!< in: more information of the
						created table, contains also the
						create statement string */
	bool			file_per_table)	/*!< in: reflect current
						file_per_table status */
{
	/* If you specify ROW_FORMAT=COMPRESSED but not KEY_BLOCK_SIZE,
	the default compressed page size of 8KB is used. Setting of 8K
	is done in innodb at latter stage during data validation.
	MySQL will continue to report key_block_size as 0 */
	bool is_compressed =
		(create_info->row_type == ROW_TYPE_COMPRESSED
		 || create_info->key_block_size > 0)
		&& (srv_file_format >= UNIV_FORMAT_B)
		&& file_per_table;

	bool is_temp = create_info->options & HA_LEX_CREATE_TMP_TABLE;

	return(is_temp && !is_compressed);
}


/*****************************************************************//**
Creates a new table to an InnoDB database.
@return error number */

int
ha_innobase::create(
/*================*/
	const char*	name,		/*!< in: table name */
	TABLE*		form,		/*!< in: information on table
					columns and indexes */
	HA_CREATE_INFO*	create_info)	/*!< in: more information of the
					created table, contains also the
					create statement string */
{
	int		error;
	trx_t*		parent_trx;
	trx_t*		trx;
	int		primary_key_no;
	uint		i;
	char		norm_name[FN_REFLEN];	/* {database}/{tablename} */
	char		temp_path[FN_REFLEN];	/* absolute path of temp frm */
	char		remote_path[FN_REFLEN];	/* absolute path of table */
	THD*		thd = ha_thd();
	ib_int64_t	auto_inc_value;
	ulint		flags;
	ulint		flags2;
	dict_table_t*	innobase_table = NULL;
	const char*	stmt;
	size_t		stmt_len;
	bool		use_file_per_table;

	DBUG_ENTER("ha_innobase::create");

	DBUG_ASSERT(thd != NULL);
	DBUG_ASSERT(create_info != NULL);

	/* Cache the global variable "srv_file_per_table" to a local
	variable before using it. Note that "srv_file_per_table"
	is not under dict_sys mutex protection, and could be changed
	while creating the table. So we read the current value here
	and make all further decisions based on this. */
	use_file_per_table = srv_file_per_table;

	/* Ignore file-per-table if using a temporary, non-compressed
	table. */
	if (use_file_per_table
		&& innobase_table_is_noncompressed_temporary(
			create_info, use_file_per_table)) {
		use_file_per_table = false;
	}

	if (form->s->fields > REC_MAX_N_USER_FIELDS) {
		DBUG_RETURN(HA_ERR_TOO_MANY_FIELDS);
	} else if (srv_read_only_mode) {
		DBUG_RETURN(HA_ERR_INNODB_READ_ONLY);
	}

	ut_ad(form->s->row_type == create_info->row_type);

	/* Validate create options if innodb_strict_mode is set. */
	if (create_options_are_invalid(
			thd, create_info, use_file_per_table)) {
		DBUG_RETURN(HA_WRONG_CREATE_OPTION);
	}

	/* Create the table flags and flags2 */
	if (!innobase_table_flags(form, create_info,
				  thd, use_file_per_table,
				  &flags, &flags2)) {
		DBUG_RETURN(-1);
	}

	error = parse_table_name(name, create_info, flags, flags2,
				 norm_name, temp_path, remote_path);
	if (error) {
		DBUG_RETURN(error);
	}

	/* Look for a primary key */
	primary_key_no = (form->s->primary_key != MAX_KEY ?
			  (int) form->s->primary_key :
			  -1);

	/* Our function innobase_get_mysql_key_number_for_index assumes
	the primary key is always number 0, if it exists */
	ut_a(primary_key_no == -1 || primary_key_no == 0);

	/* Check for name conflicts (with reserved name) for
	any user indices to be created. */
	if (innobase_index_name_is_reserved(thd, form->key_info,
					    form->s->keys)) {
		DBUG_RETURN(-1);
	}

	/* Get the transaction associated with the current thd, or create one
	if not yet created */

	parent_trx = check_trx_exists(thd);

	/* In case MySQL calls this in the middle of a SELECT query, release
	possible adaptive hash latch to avoid deadlocks of threads */

	trx_search_latch_release_if_reserved(parent_trx);

	trx = innobase_trx_allocate(thd);

	/* Latch the InnoDB data dictionary exclusively so that no deadlocks
	or lock waits can happen in it during a table create operation.
	Drop table etc. do this latching in row0mysql.cc. */

	row_mysql_lock_data_dictionary(trx);

	error = create_table_def(trx, form, norm_name, temp_path,
				 remote_path, flags, flags2);
	if (error) {
		goto cleanup;
	}

	/* Create the keys */

	if (form->s->keys == 0 || primary_key_no == -1) {
		/* Create an index which is used as the clustered index;
		order the rows by their row id which is internally generated
		by InnoDB */

		error = create_clustered_index_when_no_primary(
			trx, flags, norm_name);
		if (error) {
			goto cleanup;
		}
	}

	if (primary_key_no != -1) {
		/* In InnoDB the clustered index must always be created
		first */
		if ((error = create_index(trx, form, flags, norm_name,
					  (uint) primary_key_no))) {
			goto cleanup;
		}
	}

	/* Create the ancillary tables that are common to all FTS indexes on
	this table. */
	if (flags2 & DICT_TF2_FTS) {
		enum fts_doc_id_index_enum	ret;

		innobase_table = dict_table_open_on_name(
			norm_name, TRUE, FALSE, DICT_ERR_IGNORE_NONE);

		ut_a(innobase_table);

		/* Check whether there already exists FTS_DOC_ID_INDEX */
		ret = innobase_fts_check_doc_id_index_in_def(
			form->s->keys, form->key_info);

		switch (ret) {
		case FTS_INCORRECT_DOC_ID_INDEX:
			push_warning_printf(thd,
					    Sql_condition::SL_WARNING,
					    ER_WRONG_NAME_FOR_INDEX,
					    " InnoDB: Index name %s is reserved"
					    " for the unique index on"
					    " FTS_DOC_ID column for FTS"
					    " Document ID indexing"
					    " on table %s. Please check"
					    " the index definition to"
					    " make sure it is of correct"
					    " type\n",
					    FTS_DOC_ID_INDEX_NAME,
					    innobase_table->name);

			if (innobase_table->fts) {
				fts_free(innobase_table);
			}

			dict_table_close(innobase_table, TRUE, FALSE);
			my_error(ER_WRONG_NAME_FOR_INDEX, MYF(0),
				 FTS_DOC_ID_INDEX_NAME);
			error = -1;
			goto cleanup;
		case FTS_EXIST_DOC_ID_INDEX:
		case FTS_NOT_EXIST_DOC_ID_INDEX:
			break;
		}

		dberr_t	err = fts_create_common_tables(
			trx, innobase_table, norm_name,
			(ret == FTS_EXIST_DOC_ID_INDEX));

		error = convert_error_code_to_mysql(err, 0, NULL);

		dict_table_close(innobase_table, TRUE, FALSE);

		if (error) {
			goto cleanup;
		}
	}

	for (i = 0; i < form->s->keys; i++) {

		if (i != static_cast<uint>(primary_key_no)) {

			if ((error = create_index(trx, form, flags,
						  norm_name, i))) {
				goto cleanup;
			}
		}
	}

	/* Cache all the FTS indexes on this table in the FTS specific
	structure. They are used for FTS indexed column update handling. */
	if (flags2 & DICT_TF2_FTS) {
		fts_t*          fts = innobase_table->fts;

		ut_a(fts != NULL);

		dict_table_get_all_fts_indexes(innobase_table, fts->indexes);
	}

	stmt = innobase_get_stmt(thd, &stmt_len);

	if (stmt) {
		dberr_t	err = row_table_add_foreign_constraints(
			trx, stmt, stmt_len, norm_name,
			create_info->options & HA_LEX_CREATE_TMP_TABLE,
			create_info->options & HA_LEX_CREATE_TMP_TABLE);

		switch (err) {

		case DB_PARENT_NO_INDEX:
			push_warning_printf(
				thd, Sql_condition::SL_WARNING,
				HA_ERR_CANNOT_ADD_FOREIGN,
				"Create table '%s' with foreign key constraint"
				" failed. There is no index in the referenced"
				" table where the referenced columns appear"
				" as the first columns.\n", norm_name);
			break;

		case DB_CHILD_NO_INDEX:
			push_warning_printf(
				thd, Sql_condition::SL_WARNING,
				HA_ERR_CANNOT_ADD_FOREIGN,
				"Create table '%s' with foreign key constraint"
				" failed. There is no index in the referencing"
				" table where referencing columns appear"
				" as the first columns.\n", norm_name);
			break;
		default:
			break;
		}

		error = convert_error_code_to_mysql(err, flags, NULL);

		if (error) {
			goto cleanup;
		}
	}

	innobase_commit_low(trx);

	row_mysql_unlock_data_dictionary(trx);

	/* Flush the log to reduce probability that the .frm files and
	the InnoDB data dictionary get out-of-sync if the user runs
	with innodb_flush_log_at_trx_commit = 0 */

	log_buffer_flush_to_disk();

	innobase_table = dict_table_open_on_name(
		norm_name, FALSE, FALSE, DICT_ERR_IGNORE_NONE);

	DBUG_ASSERT(innobase_table != 0);

	innobase_copy_frm_flags_from_create_info(innobase_table, create_info);

	dict_stats_update(innobase_table, DICT_STATS_EMPTY_TABLE);

	if (innobase_table) {
		/* We update the highest file format in the system table
		space, if this table has higher file format setting. */

		trx_sys_file_format_max_upgrade(
			(const char**) &innobase_file_format_max,
			dict_table_get_format(innobase_table));
	}

	/* Load server stopword into FTS cache */
	if (flags2 & DICT_TF2_FTS) {
		if (!innobase_fts_load_stopword(innobase_table, NULL, thd)) {
			dict_table_close(innobase_table, FALSE, FALSE);
			srv_active_wake_master_thread();
			trx_free_for_mysql(trx);
			DBUG_RETURN(-1);
		}
	}

	/* Note: We can't call update_thd() as prebuilt will not be
	setup at this stage and so we use thd. */

	/* We need to copy the AUTOINC value from the old table if
	this is an ALTER|OPTIMIZE TABLE or CREATE INDEX because CREATE INDEX
	does a table copy too. If query was one of :

		CREATE TABLE ...AUTO_INCREMENT = x; or
		ALTER TABLE...AUTO_INCREMENT = x;   or
		OPTIMIZE TABLE t; or
		CREATE INDEX x on t(...);

	Find out a table definition from the dictionary and get
	the current value of the auto increment field. Set a new
	value to the auto increment field if the value is greater
	than the maximum value in the column. */

	if (((create_info->used_fields & HA_CREATE_USED_AUTO)
	    || thd_sql_command(thd) == SQLCOM_ALTER_TABLE
	    || thd_sql_command(thd) == SQLCOM_OPTIMIZE
	    || thd_sql_command(thd) == SQLCOM_CREATE_INDEX)
	    && create_info->auto_increment_value > 0) {

		auto_inc_value = create_info->auto_increment_value;

		dict_table_autoinc_lock(innobase_table);
		dict_table_autoinc_initialize(innobase_table, auto_inc_value);
		dict_table_autoinc_unlock(innobase_table);
	}

	dict_table_close(innobase_table, FALSE, FALSE);

	/* Tell the InnoDB server that there might be work for
	utility threads: */

	srv_active_wake_master_thread();

	trx_free_for_mysql(trx);

	DBUG_RETURN(0);

cleanup:
	trx_rollback_for_mysql(trx);

	row_mysql_unlock_data_dictionary(trx);

	trx_free_for_mysql(trx);

	DBUG_RETURN(error);
}

/*****************************************************************//**
Discards or imports an InnoDB tablespace.
@return 0 == success, -1 == error */

int
ha_innobase::discard_or_import_tablespace(
/*======================================*/
	my_bool discard)	/*!< in: TRUE if discard, else import */
{
	dberr_t		err;
	dict_table_t*	dict_table;

	DBUG_ENTER("ha_innobase::discard_or_import_tablespace");

	ut_a(prebuilt->trx);
	ut_a(prebuilt->trx->magic_n == TRX_MAGIC_N);
	ut_a(prebuilt->trx == thd_to_trx(ha_thd()));

	if (srv_read_only_mode) {
		DBUG_RETURN(HA_ERR_TABLE_READONLY);
	}

	dict_table = prebuilt->table;

	if (dict_table_is_temporary(dict_table)) {

		ib_senderrf(
			prebuilt->trx->mysql_thd, IB_LOG_LEVEL_ERROR,
			ER_CANNOT_DISCARD_TEMPORARY_TABLE);

		DBUG_RETURN(HA_ERR_TABLE_NEEDS_UPGRADE);
	}

	if (dict_table->space == srv_sys_space.space_id()) {
		ib_senderrf(
			prebuilt->trx->mysql_thd, IB_LOG_LEVEL_ERROR,
			ER_TABLE_IN_SYSTEM_TABLESPACE,
			table->s->table_name.str);

		DBUG_RETURN(HA_ERR_TABLE_NEEDS_UPGRADE);
	}

	trx_start_if_not_started(prebuilt->trx, true);

	/* In case MySQL calls this in the middle of a SELECT query, release
	possible adaptive hash latch to avoid deadlocks of threads. */
	trx_search_latch_release_if_reserved(prebuilt->trx);

	/* Obtain an exclusive lock on the table. */
	err = row_mysql_lock_table(
		prebuilt->trx, dict_table, LOCK_X,
		discard ? "setting table lock for DISCARD TABLESPACE"
			: "setting table lock for IMPORT TABLESPACE");

	if (err != DB_SUCCESS) {
		/* unable to lock the table: do nothing */
	} else if (discard) {

		/* Discarding an already discarded tablespace should be an
		idempotent operation. Also, if the .ibd file is missing the
		user may want to set the DISCARD flag in order to IMPORT
		a new tablespace. */

		if (dict_table->ibd_file_missing) {
			ib_senderrf(
				prebuilt->trx->mysql_thd,
				IB_LOG_LEVEL_WARN, ER_TABLESPACE_MISSING,
				table->s->table_name.str);
		}

		err = row_discard_tablespace_for_mysql(
			dict_table->name, prebuilt->trx);

	} else if (!dict_table->ibd_file_missing) {
		/* Commit the transaction in order to
		release the table lock. */
		trx_commit_for_mysql(prebuilt->trx);

		ib_senderrf(
			prebuilt->trx->mysql_thd, IB_LOG_LEVEL_ERROR,
			ER_TABLESPACE_EXISTS, table->s->table_name.str);

		DBUG_RETURN(HA_ERR_TABLE_EXIST);
	} else {
		err = row_import_for_mysql(dict_table, prebuilt);

		if (err == DB_SUCCESS) {

			if (table->found_next_number_field) {
				dict_table_autoinc_lock(dict_table);
				innobase_initialize_autoinc();
				dict_table_autoinc_unlock(dict_table);
			}

			info(HA_STATUS_TIME
			     | HA_STATUS_CONST
			     | HA_STATUS_VARIABLE
			     | HA_STATUS_AUTO);
		}
	}

	/* Commit the transaction in order to release the table lock. */
	trx_commit_for_mysql(prebuilt->trx);

	DBUG_RETURN(convert_error_code_to_mysql(err, dict_table->flags, NULL));
}

/*****************************************************************//**
Deletes all rows of an InnoDB table.
@return error number */

int
ha_innobase::truncate()
/*===================*/
{
	dberr_t		err;
	int		error;

	DBUG_ENTER("ha_innobase::truncate");

	if (srv_read_only_mode) {
		DBUG_RETURN(HA_ERR_TABLE_READONLY);
	}

	/* Get the transaction associated with the current thd, or create one
	if not yet created, and update prebuilt->trx */

	update_thd(ha_thd());

	if (!trx_is_started(prebuilt->trx)) {
		++prebuilt->trx->will_lock;
	}
	/* Truncate the table in InnoDB */

	err = row_truncate_table_for_mysql(prebuilt->table, prebuilt->trx);

	switch (err) {

	case DB_TABLESPACE_DELETED:
	case DB_TABLESPACE_NOT_FOUND:
		ib_senderrf(
			prebuilt->trx->mysql_thd, IB_LOG_LEVEL_ERROR,
			(err == DB_TABLESPACE_DELETED ?
			ER_TABLESPACE_DISCARDED : ER_TABLESPACE_MISSING),
			table->s->table_name.str);
		table->status = STATUS_NOT_FOUND;
		error = HA_ERR_NO_SUCH_TABLE;
		break;

	default:
		error = convert_error_code_to_mysql(
			err, prebuilt->table->flags,
			prebuilt->trx->mysql_thd);
		table->status = STATUS_NOT_FOUND;
		break;
	}
	DBUG_RETURN(error);
}

/*****************************************************************//**
Drops a table from an InnoDB database. Before calling this function,
MySQL calls innobase_commit to commit the transaction of the current user.
Then the current user cannot have locks set on the table. Drop table
operation inside InnoDB will remove all locks any user has on the table
inside InnoDB.
@return error number */

int
ha_innobase::delete_table(
/*======================*/
	const char*	name)	/*!< in: table name */
{
	ulint	name_len;
	dberr_t	err;
	trx_t*	parent_trx;
	trx_t*	trx;
	THD*	thd = ha_thd();
	char	norm_name[FN_REFLEN];

	DBUG_ENTER("ha_innobase::delete_table");

	DBUG_EXECUTE_IF(
		"test_normalize_table_name_low",
		test_normalize_table_name_low();
	);
	DBUG_EXECUTE_IF(
		"test_ut_format_name",
		test_ut_format_name();
	);

	/* Strangely, MySQL passes the table name without the '.frm'
	extension, in contrast to ::create */
	normalize_table_name(norm_name, name);

	if (srv_read_only_mode) {
		DBUG_RETURN(HA_ERR_TABLE_READONLY);
	}

	parent_trx = check_trx_exists(thd);

	/* Remove the to-be-dropped table from the list of modified tables
	by parent_trx. Otherwise we may end up with an orphaned pointer to
	the table object from parent_trx::mod_tables. This could happen in:
	SET AUTOCOMMIT=0;
	CREATE TABLE t (PRIMARY KEY (a)) ENGINE=INNODB SELECT 1 AS a UNION
	ALL SELECT 1 AS a; */
	trx_mod_tables_t::const_iterator	iter;
	for (iter = parent_trx->mod_tables.begin();
	     iter != parent_trx->mod_tables.end();
	     ++iter) {

		dict_table_t*	table_to_drop = *iter;

		if (strcmp(norm_name, table_to_drop->name) == 0) {
			parent_trx->mod_tables.erase(table_to_drop);
			break;
		}
	}

	/* In case MySQL calls this in the middle of a SELECT query, release
	possible adaptive hash latch to avoid deadlocks of threads */

	trx_search_latch_release_if_reserved(parent_trx);

	trx = innobase_trx_allocate(thd);

	name_len = strlen(name);

	ut_a(name_len < 1000);

	/* Either the transaction is already flagged as a locking transaction
	or it hasn't been started yet. */

	ut_a(!trx_is_started(trx) || trx->will_lock > 0);

	/* We are doing a DDL operation. */
	++trx->will_lock;

	/* Drop the table in InnoDB */
	err = row_drop_table_for_mysql(
		norm_name, trx, thd_sql_command(thd) == SQLCOM_DROP_DB);


	if (err == DB_TABLE_NOT_FOUND
	    && innobase_get_lower_case_table_names() == 1) {
		char*	is_part = NULL;
#ifdef _WIN32
		is_part = strstr(norm_name, "#p#");
#else
		is_part = strstr(norm_name, "#P#");
#endif /* _WIN32 */

		if (is_part) {
			char	par_case_name[FN_REFLEN];

#ifndef _WIN32
			/* Check for the table using lower
			case name, including the partition
			separator "P" */
			strcpy(par_case_name, norm_name);
			innobase_casedn_str(par_case_name);
#else
			/* On Windows platfrom, check
			whether there exists table name in
			system table whose name is
			not being normalized to lower case */
			normalize_table_name_low(
				par_case_name, name, FALSE);
#endif
			err = row_drop_table_for_mysql(
				par_case_name, trx,
				thd_sql_command(thd) == SQLCOM_DROP_DB);
		}
	}

	/* Flush the log to reduce probability that the .frm files and
	the InnoDB data dictionary get out-of-sync if the user runs
	with innodb_flush_log_at_trx_commit = 0 */

	log_buffer_flush_to_disk();

	/* Tell the InnoDB server that there might be work for
	utility threads: */

	srv_active_wake_master_thread();

	innobase_commit_low(trx);

	trx_free_for_mysql(trx);

	DBUG_RETURN(convert_error_code_to_mysql(err, 0, NULL));
}

/*****************************************************************//**
Removes all tables in the named database inside InnoDB. */
static
void
innobase_drop_database(
/*===================*/
	handlerton*	hton,	/*!< in: handlerton of InnoDB */
	char*		path)	/*!< in: database path; inside InnoDB the name
				of the last directory in the path is used as
				the database name: for example, in
				'mysql/data/test' the database name is 'test' */
{
	ulint	len		= 0;
	trx_t*	trx;
	char*	ptr;
	char*	namebuf;
	THD*	thd		= current_thd;

	/* Get the transaction associated with the current thd, or create one
	if not yet created */

	DBUG_ASSERT(hton == innodb_hton_ptr);

	if (srv_read_only_mode) {
		return;
	}

	/* In the Windows plugin, thd = current_thd is always NULL */
	if (thd) {
		trx_t*	parent_trx = check_trx_exists(thd);

		/* In case MySQL calls this in the middle of a SELECT
		query, release possible adaptive hash latch to avoid
		deadlocks of threads */

		trx_search_latch_release_if_reserved(parent_trx);
	}

	ptr = strend(path) - 2;

	while (ptr >= path && *ptr != '\\' && *ptr != '/') {
		ptr--;
		len++;
	}

	ptr++;
	namebuf = (char*) my_malloc(PSI_INSTRUMENT_ME,
                                    (uint) len + 2, MYF(0));

	memcpy(namebuf, ptr, len);
	namebuf[len] = '/';
	namebuf[len + 1] = '\0';
#ifdef	_WIN32
	innobase_casedn_str(namebuf);
#endif
	trx = innobase_trx_allocate(thd);

	/* Either the transaction is already flagged as a locking transaction
	or it hasn't been started yet. */

	ut_a(!trx_is_started(trx) || trx->will_lock > 0);

	/* We are doing a DDL operation. */
	++trx->will_lock;

	row_drop_database_for_mysql(namebuf, trx);

	my_free(namebuf);

	/* Flush the log to reduce probability that the .frm files and
	the InnoDB data dictionary get out-of-sync if the user runs
	with innodb_flush_log_at_trx_commit = 0 */

	log_buffer_flush_to_disk();

	/* Tell the InnoDB server that there might be work for
	utility threads: */

	srv_active_wake_master_thread();

	innobase_commit_low(trx);
	trx_free_for_mysql(trx);
}

/*********************************************************************//**
Renames an InnoDB table.
@return DB_SUCCESS or error code */
static __attribute__((nonnull, warn_unused_result))
dberr_t
innobase_rename_table(
/*==================*/
	trx_t*		trx,	/*!< in: transaction */
	const char*	from,	/*!< in: old name of the table */
	const char*	to)	/*!< in: new name of the table */
{
	dberr_t	error;
	char	norm_to[FN_REFLEN];
	char	norm_from[FN_REFLEN];

	DBUG_ENTER("innobase_rename_table");
	DBUG_ASSERT(trx_get_dict_operation(trx) == TRX_DICT_OP_INDEX);

	ut_ad(!srv_read_only_mode);

	normalize_table_name(norm_to, to);
	normalize_table_name(norm_from, from);

	DEBUG_SYNC_C("innodb_rename_table_ready");

	trx_start_if_not_started(trx, true);

	/* Serialize data dictionary operations with dictionary mutex:
	no deadlocks can occur then in these operations. */

	row_mysql_lock_data_dictionary(trx);

	/* Transaction must be flagged as a locking transaction or it hasn't
	been started yet. */

	ut_a(trx->will_lock > 0);

	error = row_rename_table_for_mysql(norm_from, norm_to, trx, TRUE);

	if (error != DB_SUCCESS) {
		if (error == DB_TABLE_NOT_FOUND
		    && innobase_get_lower_case_table_names() == 1) {
			char*	is_part = NULL;
#ifdef _WIN32
			is_part = strstr(norm_from, "#p#");
#else
			is_part = strstr(norm_from, "#P#");
#endif /* _WIN32 */

			if (is_part) {
				char	par_case_name[FN_REFLEN];
#ifndef _WIN32
				/* Check for the table using lower
				case name, including the partition
				separator "P" */
				strcpy(par_case_name, norm_from);
				innobase_casedn_str(par_case_name);
#else
				/* On Windows platfrom, check
				whether there exists table name in
				system table whose name is
				not being normalized to lower case */
				normalize_table_name_low(
					par_case_name, from, FALSE);
#endif
				trx_start_if_not_started(trx, true);
				error = row_rename_table_for_mysql(
					par_case_name, norm_to, trx, TRUE);
			}
		}

<<<<<<< HEAD
		if (error != DB_SUCCESS) {
			if (!srv_read_only_mode) {
				FILE* ef = dict_foreign_err_file;

				fputs("InnoDB: Renaming table ", ef);
				ut_print_name(ef, trx, TRUE, norm_from);
				fputs(" to ", ef);
				ut_print_name(ef, trx, TRUE, norm_to);
				fputs(" failed!\n", ef);
			}
		} else {
#ifndef _WIN32
			sql_print_warning("Rename partition table %s"
					  " succeeds after converting to lower"
					  " case. The table may have"
					  " been moved from a case"
					  " in-sensitive file system.\n",
=======
		if (error == DB_SUCCESS) {
#ifndef __WIN__
			sql_print_warning("Rename partition table %s "
					  "succeeds after converting to lower "
					  "case. The table may have "
					  "been moved from a case "
					  "in-sensitive file system.\n",
>>>>>>> 5c77ca8e
					  norm_from);
#else
			sql_print_warning("Rename partition table %s"
					  " succeeds after skipping the step to"
					  " lower case the table name."
					  " The table may have been"
					  " moved from a case sensitive"
					  " file system.\n",
					  norm_from);
#endif /* _WIN32 */
		}
	}

	row_mysql_unlock_data_dictionary(trx);

	/* Flush the log to reduce probability that the .frm
	files and the InnoDB data dictionary get out-of-sync
	if the user runs with innodb_flush_log_at_trx_commit = 0 */

	log_buffer_flush_to_disk();

	DBUG_RETURN(error);
}

/*********************************************************************//**
Renames an InnoDB table.
@return 0 or error code */

int
ha_innobase::rename_table(
/*======================*/
	const char*	from,	/*!< in: old name of the table */
	const char*	to)	/*!< in: new name of the table */
{
	trx_t*	trx;
	dberr_t	error;
	trx_t*	parent_trx;
	THD*	thd		= ha_thd();

	DBUG_ENTER("ha_innobase::rename_table");

	if (srv_read_only_mode) {
		ib_senderrf(thd, IB_LOG_LEVEL_WARN, ER_READ_ONLY_MODE);
		DBUG_RETURN(HA_ERR_TABLE_READONLY);
	}

	/* Get the transaction associated with the current thd, or create one
	if not yet created */

	parent_trx = check_trx_exists(thd);

	/* In case MySQL calls this in the middle of a SELECT query, release
	possible adaptive hash latch to avoid deadlocks of threads */

	trx_search_latch_release_if_reserved(parent_trx);

	trx = innobase_trx_allocate(thd);

	/* We are doing a DDL operation. */
	++trx->will_lock;
	trx_set_dict_operation(trx, TRX_DICT_OP_INDEX);

	error = innobase_rename_table(trx, from, to);

	DEBUG_SYNC(thd, "after_innobase_rename_table");

	/* Tell the InnoDB server that there might be work for
	utility threads: */

	srv_active_wake_master_thread();

	innobase_commit_low(trx);
	trx_free_for_mysql(trx);

	if (error == DB_SUCCESS) {
		char	norm_from[MAX_FULL_NAME_LEN];
		char	norm_to[MAX_FULL_NAME_LEN];
		char	errstr[512];
		dberr_t	ret;

		normalize_table_name(norm_from, from);
		normalize_table_name(norm_to, to);

		ret = dict_stats_rename_table(norm_from, norm_to,
					      errstr, sizeof(errstr));

		if (ret != DB_SUCCESS) {
			ib_logf(IB_LOG_LEVEL_ERROR, "%s", errstr);

			push_warning(thd, Sql_condition::SL_WARNING,
				     ER_LOCK_WAIT_TIMEOUT, errstr);
		}
	}

	/* Add a special case to handle the Duplicated Key error
	and return DB_ERROR instead.
	This is to avoid a possible SIGSEGV error from mysql error
	handling code. Currently, mysql handles the Duplicated Key
	error by re-entering the storage layer and getting dup key
	info by calling get_dup_key(). This operation requires a valid
	table handle ('row_prebuilt_t' structure) which could no
	longer be available in the error handling stage. The suggested
	solution is to report a 'table exists' error message (since
	the dup key error here is due to an existing table whose name
	is the one we are trying to rename to) and return the generic
	error code. */
	if (error == DB_DUPLICATE_KEY) {
		my_error(ER_TABLE_EXISTS_ERROR, MYF(0), to);

		error = DB_ERROR;
	}

	DBUG_RETURN(convert_error_code_to_mysql(error, 0, NULL));
}

/*********************************************************************//**
Returns the exact number of records that this client can see using this
handler object.
@return Number of rows. HA_POS_ERROR is returned for any other error since
the server will always fall back to counting records if this fails. */

ha_rows
ha_innobase::records()
/*==================*/
{
	DBUG_ENTER("ha_innobase::records()");

	dberr_t		ret;
	dict_index_t*	index;		/* The clustered index. */
	ulint		n_rows = 0;	/* Record count in this view */

	update_thd();

	if (dict_table_is_discarded(prebuilt->table)) {
		ib_senderrf(
			user_thd,
			IB_LOG_LEVEL_ERROR,
			ER_TABLESPACE_DISCARDED,
			table->s->table_name.str);

		DBUG_RETURN(HA_POS_ERROR);

	} else if (prebuilt->table->ibd_file_missing) {
		ib_senderrf(
			user_thd, IB_LOG_LEVEL_ERROR,
			ER_TABLESPACE_MISSING,
			table->s->table_name.str);

		DBUG_RETURN(HA_POS_ERROR);

	} else if (prebuilt->table->corrupted) {
		ib_errf(user_thd, IB_LOG_LEVEL_WARN,
			ER_INNODB_INDEX_CORRUPT,
			"Table '%s' is corrupt.",
			table->s->table_name.str);

		DBUG_RETURN(HA_POS_ERROR);
	}

	prebuilt->trx->op_info = "counting records";

	index = dict_table_get_first_index(prebuilt->table);
	ut_ad(dict_index_is_clust(index));

	prebuilt->index_usable = row_merge_is_index_usable(
		prebuilt->trx, index);
	if (!prebuilt->index_usable) {
		DBUG_RETURN(HA_POS_ERROR);
	}

	/* (Re)Build the prebuilt->mysql_template if it is null to use
	the clustered index and just the key, no off-record data. */
	prebuilt->index = index;
	dtuple_set_n_fields(prebuilt->search_tuple, 0);
	prebuilt->read_just_key = 1;
	build_template(false);

	/* Count the records in the clustered index */
	ret = row_scan_index_for_mysql(prebuilt, index, false, &n_rows);
	reset_template();
	switch (ret) {
	case DB_SUCCESS:
		break;
	case DB_DEADLOCK:
	case DB_LOCK_TABLE_FULL:
	case DB_LOCK_WAIT_TIMEOUT:
		thd_mark_transaction_to_rollback(user_thd, 1);
		DBUG_RETURN(HA_POS_ERROR);
	case DB_INTERRUPTED:
		my_error(ER_QUERY_INTERRUPTED, MYF(0));
		DBUG_RETURN(HA_POS_ERROR);
	default:
		/* No other error besides the three below is returned from
		row_scan_index_for_mysql(). Make a debug catch. */
		ut_ad(0);
		DBUG_RETURN(HA_POS_ERROR);
	}

	prebuilt->trx->op_info = "";
	if (thd_killed(user_thd)) {
		DBUG_RETURN(HA_POS_ERROR);
	}

	DBUG_RETURN((ha_rows) n_rows);
}

/*********************************************************************//**
Estimates the number of index records in a range.
@return estimated number of rows */

ha_rows
ha_innobase::records_in_range(
/*==========================*/
	uint			keynr,		/*!< in: index number */
	key_range		*min_key,	/*!< in: start key value of the
						range, may also be 0 */
	key_range		*max_key)	/*!< in: range end key val, may
						also be 0 */
{
	KEY*		key;
	dict_index_t*	index;
	dtuple_t*	range_start;
	dtuple_t*	range_end;
	ib_int64_t	n_rows;
	ulint		mode1;
	ulint		mode2;
	mem_heap_t*	heap;

	DBUG_ENTER("records_in_range");

	ut_a(prebuilt->trx == thd_to_trx(ha_thd()));

	prebuilt->trx->op_info = (char*)"estimating records in index range";

	/* In case MySQL calls this in the middle of a SELECT query, release
	possible adaptive hash latch to avoid deadlocks of threads */

	trx_search_latch_release_if_reserved(prebuilt->trx);

	active_index = keynr;

	key = table->key_info + active_index;

	index = innobase_get_index(keynr);

	/* There exists possibility of not being able to find requested
	index due to inconsistency between MySQL and InoDB dictionary info.
	Necessary message should have been printed in innobase_get_index() */
	if (dict_table_is_discarded(prebuilt->table)) {
		n_rows = HA_POS_ERROR;
		goto func_exit;
	}
	if (UNIV_UNLIKELY(!index)) {
		n_rows = HA_POS_ERROR;
		goto func_exit;
	}
	if (dict_index_is_corrupted(index)) {
		n_rows = HA_ERR_INDEX_CORRUPT;
		goto func_exit;
	}
	if (!row_merge_is_index_usable(prebuilt->trx, index)) {
		n_rows = HA_ERR_TABLE_DEF_CHANGED;
		goto func_exit;
	}

	heap = mem_heap_create(2 * (key->actual_key_parts * sizeof(dfield_t)
				    + sizeof(dtuple_t)));

	range_start = dtuple_create(heap, key->actual_key_parts);
	dict_index_copy_types(range_start, index, key->actual_key_parts);

	range_end = dtuple_create(heap, key->actual_key_parts);
	dict_index_copy_types(range_end, index, key->actual_key_parts);

	row_sel_convert_mysql_key_to_innobase(
				range_start,
				srch_key_val1, sizeof(srch_key_val1),
				index,
				(byte*) (min_key ? min_key->key :
					 (const uchar*) 0),
				(ulint) (min_key ? min_key->length : 0),
				prebuilt->trx);
	DBUG_ASSERT(min_key
		    ? range_start->n_fields > 0
		    : range_start->n_fields == 0);

	row_sel_convert_mysql_key_to_innobase(
				range_end,
				srch_key_val2, sizeof(srch_key_val2),
				index,
				(byte*) (max_key ? max_key->key :
					 (const uchar*) 0),
				(ulint) (max_key ? max_key->length : 0),
				prebuilt->trx);
	DBUG_ASSERT(max_key
		    ? range_end->n_fields > 0
		    : range_end->n_fields == 0);

	mode1 = convert_search_mode_to_innobase(min_key ? min_key->flag :
						HA_READ_KEY_EXACT);
	mode2 = convert_search_mode_to_innobase(max_key ? max_key->flag :
						HA_READ_KEY_EXACT);

	if (mode1 != PAGE_CUR_UNSUPP && mode2 != PAGE_CUR_UNSUPP) {

		n_rows = btr_estimate_n_rows_in_range(index, range_start,
						      mode1, range_end,
						      mode2);
	} else {

		n_rows = HA_POS_ERROR;
	}

	mem_heap_free(heap);

func_exit:

	prebuilt->trx->op_info = (char*)"";

	/* The MySQL optimizer seems to believe an estimate of 0 rows is
	always accurate and may return the result 'Empty set' based on that.
	The accuracy is not guaranteed, and even if it were, for a locking
	read we should anyway perform the search to set the next-key lock.
	Add 1 to the value to make sure MySQL does not make the assumption! */

	if (n_rows == 0) {
		n_rows = 1;
	}

	DBUG_RETURN((ha_rows) n_rows);
}

/*********************************************************************//**
Gives an UPPER BOUND to the number of rows in a table. This is used in
filesort.cc.
@return upper bound of rows */

ha_rows
ha_innobase::estimate_rows_upper_bound()
/*====================================*/
{
	const dict_index_t*	index;
	ulonglong		estimate;
	ulonglong		local_data_file_length;
	ulint			stat_n_leaf_pages;

	DBUG_ENTER("estimate_rows_upper_bound");

	/* We do not know if MySQL can call this function before calling
	external_lock(). To be safe, update the thd of the current table
	handle. */

	update_thd(ha_thd());

	prebuilt->trx->op_info = "calculating upper bound for table rows";

	/* In case MySQL calls this in the middle of a SELECT query, release
	possible adaptive hash latch to avoid deadlocks of threads */

	trx_search_latch_release_if_reserved(prebuilt->trx);

	index = dict_table_get_first_index(prebuilt->table);

	stat_n_leaf_pages = index->stat_n_leaf_pages;

	ut_a(stat_n_leaf_pages > 0);

	local_data_file_length =
		((ulonglong) stat_n_leaf_pages) * UNIV_PAGE_SIZE;

	/* Calculate a minimum length for a clustered index record and from
	that an upper bound for the number of rows. Since we only calculate
	new statistics in row0mysql.cc when a table has grown by a threshold
	factor, we must add a safety factor 2 in front of the formula below. */

	estimate = 2 * local_data_file_length
		/ dict_index_calc_min_rec_len(index);

	prebuilt->trx->op_info = "";

	DBUG_RETURN((ha_rows) estimate);
}

/*********************************************************************//**
How many seeks it will take to read through the table. This is to be
comparable to the number returned by records_in_range so that we can
decide if we should scan the table or use keys.
@return estimated time measured in disk seeks */

double
ha_innobase::scan_time()
/*====================*/
{
	/* Since MySQL seems to favor table scans too much over index
	searches, we pretend that a sequential read takes the same time
	as a random disk read, that is, we do not divide the following
	by 10, which would be physically realistic. */

	/* The locking below is disabled for performance reasons. Without
	it we could end up returning uninitialized value to the caller,
	which in the worst case could make some query plan go bogus or
	issue a Valgrind warning. */
#if 0
	/* avoid potential lock order violation with dict_table_stats_lock()
	below */
	update_thd(ha_thd());
	trx_search_latch_release_if_reserved(prebuilt->trx);
#endif

	ulint	stat_clustered_index_size;

#if 0
	dict_table_stats_lock(prebuilt->table, RW_S_LATCH);
#endif

	ut_a(prebuilt->table->stat_initialized);

	stat_clustered_index_size = prebuilt->table->stat_clustered_index_size;

#if 0
	dict_table_stats_unlock(prebuilt->table, RW_S_LATCH);
#endif

	return((double) stat_clustered_index_size);
}

/******************************************************************//**
Calculate the time it takes to read a set of ranges through an index
This enables us to optimise reads for clustered indexes.
@return estimated time measured in disk seeks */

double
ha_innobase::read_time(
/*===================*/
	uint	index,	/*!< in: key number */
	uint	ranges,	/*!< in: how many ranges */
	ha_rows rows)	/*!< in: estimated number of rows in the ranges */
{
	ha_rows total_rows;
	double	time_for_scan;

	if (index != table->s->primary_key) {
		/* Not clustered */
		return(handler::read_time(index, ranges, rows));
	}

	if (rows <= 2) {

		return((double) rows);
	}

	/* Assume that the read time is proportional to the scan time for all
	rows + at most one seek per range. */

	time_for_scan = scan_time();

	if ((total_rows = estimate_rows_upper_bound()) < rows) {

		return(time_for_scan);
	}

	return(ranges + (double) rows / (double) total_rows * time_for_scan);
}

/******************************************************************//**
Return the size of the InnoDB memory buffer. */

longlong
ha_innobase::get_memory_buffer_size() const
/*=======================================*/
{
	return(innobase_buffer_pool_size);
}

/*********************************************************************//**
Calculates the key number used inside MySQL for an Innobase index. We will
first check the "index translation table" for a match of the index to get
the index number. If there does not exist an "index translation table",
or not able to find the index in the translation table, then we will fall back
to the traditional way of looping through dict_index_t list to find a
match. In this case, we have to take into account if we generated a
default clustered index for the table
@return the key number used inside MySQL */
static
int
innobase_get_mysql_key_number_for_index(
/*====================================*/
	INNOBASE_SHARE*		share,	/*!< in: share structure for index
					translation table. */
	const TABLE*		table,	/*!< in: table in MySQL data
					dictionary */
	dict_table_t*		ib_table,/*!< in: table in InnoDB data
					dictionary */
	const dict_index_t*	index)	/*!< in: index */
{
	const dict_index_t*	ind;
	unsigned int		i;

 	ut_a(index);

	/* If index does not belong to the table object of share structure
	(ib_table comes from the share structure) search the index->table
	object instead */
	if (index->table != ib_table) {
		i = 0;
		ind = dict_table_get_first_index(index->table);

		while (index != ind) {
			ind = dict_table_get_next_index(ind);
			i++;
		}

		if (row_table_got_default_clust_index(index->table)) {
			ut_a(i > 0);
			i--;
		}

		return(i);
	}

	/* If index translation table exists, we will first check
	the index through index translation table for a match. */
	if (share->idx_trans_tbl.index_mapping) {
		for (i = 0; i < share->idx_trans_tbl.index_count; i++) {
			if (share->idx_trans_tbl.index_mapping[i] == index) {
				return(i);
			}
		}

		/* Print an error message if we cannot find the index
		in the "index translation table". */
		if (*index->name != TEMP_INDEX_PREFIX) {
			sql_print_error("Cannot find index %s in InnoDB index"
					" translation table.", index->name);
		}
	}

	/* If we do not have an "index translation table", or not able
	to find the index in the translation table, we'll directly find
	matching index with information from mysql TABLE structure and
	InnoDB dict_index_t list */
	for (i = 0; i < table->s->keys; i++) {
		ind = dict_table_get_index_on_name(
			ib_table, table->key_info[i].name);

		if (index == ind) {
			return(i);
		}
	}

	/* Loop through each index of the table and lock them */
	for (ind = dict_table_get_first_index(ib_table);
	     ind != NULL;
	     ind = dict_table_get_next_index(ind)) {
		if (index == ind) {
			/* Temp index is internal to InnoDB, that is
			not present in the MySQL index list, so no
			need to print such mismatch warning. */
			if (*(index->name) != TEMP_INDEX_PREFIX) {
				sql_print_warning(
					"Found index %s in InnoDB index list"
					" but not its MySQL index number."
					" It could be an InnoDB internal index.",
					index->name);
			}
			return(-1);
		}
	}

	ut_error;

	return(-1);
}

/*********************************************************************//**
Calculate Record Per Key value. Need to exclude the NULL value if
innodb_stats_method is set to "nulls_ignored"
@return estimated record per key value */
static
ha_rows
innodb_rec_per_key(
/*===============*/
	dict_index_t*	index,		/*!< in: dict_index_t structure */
	ulint		i,		/*!< in: the column we are
					calculating rec per key */
	ha_rows		records)	/*!< in: estimated total records */
{
	ha_rows		rec_per_key;
	ib_uint64_t	n_diff;

	ut_a(index->table->stat_initialized);

	ut_ad(i < dict_index_get_n_unique(index));

	n_diff = index->stat_n_diff_key_vals[i];

	if (n_diff == 0) {

		rec_per_key = records;
	} else if (srv_innodb_stats_method == SRV_STATS_NULLS_IGNORED) {
		ib_uint64_t	n_null;
		ib_uint64_t	n_non_null;

		n_non_null = index->stat_n_non_null_key_vals[i];

		/* In theory, index->stat_n_non_null_key_vals[i]
		should always be less than the number of records.
		Since this is statistics value, the value could
		have slight discrepancy. But we will make sure
		the number of null values is not a negative number. */
		if (records < n_non_null) {
			n_null = 0;
		} else {
			n_null = records - n_non_null;
		}

		/* If the number of NULL values is the same as or
		large than that of the distinct values, we could
		consider that the table consists mostly of NULL value.
		Set rec_per_key to 1. */
		if (n_diff <= n_null) {
			rec_per_key = 1;
		} else {
			/* Need to exclude rows with NULL values from
			rec_per_key calculation */
			rec_per_key = (ha_rows)
				((records - n_null) / (n_diff - n_null));
		}
	} else {
		DEBUG_SYNC_C("after_checking_for_0");
		rec_per_key = (ha_rows) (records / n_diff);
	}

	return(rec_per_key);
}

/*********************************************************************//**
Returns statistics information of the table to the MySQL interpreter,
in various fields of the handle object.
@return HA_ERR_* error code or 0 */

int
ha_innobase::info_low(
/*==================*/
	uint	flag,	/*!< in: what information is requested */
	bool	is_analyze)
{
	dict_table_t*	ib_table;
	ha_rows		rec_per_key;
	ib_uint64_t	n_rows;
	char		path[FN_REFLEN];
	os_file_stat_t	stat_info;

	DBUG_ENTER("info");

	/* If we are forcing recovery at a high level, we will suppress
	statistics calculation on tables, because that may crash the
	server if an index is badly corrupted. */

	/* We do not know if MySQL can call this function before calling
	external_lock(). To be safe, update the thd of the current table
	handle. */

	update_thd(ha_thd());

	/* In case MySQL calls this in the middle of a SELECT query, release
	possible adaptive hash latch to avoid deadlocks of threads */

	prebuilt->trx->op_info = (char*)"returning various info to MySQL";

	trx_search_latch_release_if_reserved(prebuilt->trx);

	ib_table = prebuilt->table;
	DBUG_ASSERT(ib_table->n_ref_count > 0);

	if (flag & HA_STATUS_TIME) {
		if (is_analyze || innobase_stats_on_metadata) {

			dict_stats_upd_option_t	opt;
			dberr_t			ret;

			prebuilt->trx->op_info = "updating table statistics";

			if (dict_stats_is_persistent_enabled(ib_table)) {

				if (is_analyze) {
					opt = DICT_STATS_RECALC_PERSISTENT;
				} else {
					/* This is e.g. 'SHOW INDEXES', fetch
					the persistent stats from disk. */
					opt = DICT_STATS_FETCH_ONLY_IF_NOT_IN_MEMORY;
				}
			} else {
				opt = DICT_STATS_RECALC_TRANSIENT;
			}

			ut_ad(!mutex_own(&dict_sys->mutex));
			ret = dict_stats_update(ib_table, opt);

			if (ret != DB_SUCCESS) {
				prebuilt->trx->op_info = "";
				DBUG_RETURN(HA_ERR_GENERIC);
			}

			prebuilt->trx->op_info =
				"returning various info to MySQL";
		}

		my_snprintf(path, sizeof(path), "%s/%s%s",
			    mysql_data_home, ib_table->name, reg_ext);

		unpack_filename(path,path);

		/* Note that we do not know the access time of the table,
		nor the CHECK TABLE time, nor the UPDATE or INSERT time. */

		if (os_file_get_status(path, &stat_info, false) == DB_SUCCESS) {
			stats.create_time = (ulong) stat_info.ctime;
		}

		stats.update_time = (ulong) ib_table->update_time;
	}

	if (flag & HA_STATUS_VARIABLE) {

		ulint	page_size;
		ulint	stat_clustered_index_size;
		ulint	stat_sum_of_other_index_sizes;

		if (!(flag & HA_STATUS_NO_LOCK)) {
			dict_table_stats_lock(ib_table, RW_S_LATCH);
		}

		ut_a(ib_table->stat_initialized);

		n_rows = ib_table->stat_n_rows;

		stat_clustered_index_size
			= ib_table->stat_clustered_index_size;

		stat_sum_of_other_index_sizes
			= ib_table->stat_sum_of_other_index_sizes;

		if (!(flag & HA_STATUS_NO_LOCK)) {
			dict_table_stats_unlock(ib_table, RW_S_LATCH);
		}

		/*
		The MySQL optimizer seems to assume in a left join that n_rows
		is an accurate estimate if it is zero. Of course, it is not,
		since we do not have any locks on the rows yet at this phase.
		Since SHOW TABLE STATUS seems to call this function with the
		HA_STATUS_TIME flag set, while the left join optimizer does not
		set that flag, we add one to a zero value if the flag is not
		set. That way SHOW TABLE STATUS will show the best estimate,
		while the optimizer never sees the table empty. */

		if (n_rows == 0 && !(flag & HA_STATUS_TIME)) {
			n_rows++;
		}

		/* Fix bug#40386: Not flushing query cache after truncate.
		n_rows can not be 0 unless the table is empty, set to 1
		instead. The original problem of bug#29507 is actually
		fixed in the server code. */
		if (thd_sql_command(user_thd) == SQLCOM_TRUNCATE) {

			n_rows = 1;

			/* We need to reset the prebuilt value too, otherwise
			checks for values greater than the last value written
			to the table will fail and the autoinc counter will
			not be updated. This will force write_row() into
			attempting an update of the table's AUTOINC counter. */

			prebuilt->autoinc_last_value = 0;
		}

		page_size = dict_table_zip_size(ib_table);
		if (page_size == 0) {
			page_size = UNIV_PAGE_SIZE;
		}

		stats.records = (ha_rows) n_rows;
		stats.deleted = 0;
		stats.data_file_length
			= ((ulonglong) stat_clustered_index_size)
			* page_size;
		stats.index_file_length
			= ((ulonglong) stat_sum_of_other_index_sizes)
			* page_size;

		/* Since fsp_get_available_space_in_free_extents() is
		acquiring latches inside InnoDB, we do not call it if we
		are asked by MySQL to avoid locking. Another reason to
		avoid the call is that it uses quite a lot of CPU.
		See Bug#38185. */
		if (flag & HA_STATUS_NO_LOCK
		    || !(flag & HA_STATUS_VARIABLE_EXTRA)) {
			/* We do not update delete_length if no
			locking is requested so the "old" value can
			remain. delete_length is initialized to 0 in
			the ha_statistics' constructor. Also we only
			need delete_length to be set when
			HA_STATUS_VARIABLE_EXTRA is set */
		} else if (UNIV_UNLIKELY
			   (srv_force_recovery >= SRV_FORCE_NO_IBUF_MERGE)) {
			/* Avoid accessing the tablespace if
			innodb_crash_recovery is set to a high value. */
			stats.delete_length = 0;
		} else {
			ullint	avail_space;

			avail_space = fsp_get_available_space_in_free_extents(
				ib_table->space);

			if (avail_space == ULLINT_UNDEFINED) {
				THD*	thd;
				char	errbuf[MYSYS_STRERROR_SIZE];

				thd = ha_thd();

				push_warning_printf(
					thd,
					Sql_condition::SL_WARNING,
					ER_CANT_GET_STAT,
					"InnoDB: Trying to get the free"
					" space for table %s but its"
					" tablespace has been discarded or"
					" the .ibd file is missing. Setting"
					" the free space to zero."
					" (errno: %d - %s)",
					ib_table->name, errno,
					my_strerror(errbuf, sizeof(errbuf),
						    errno));

				stats.delete_length = 0;
			} else {
				stats.delete_length = avail_space * 1024;
			}
		}

		stats.check_time = 0;
		stats.mrr_length_per_rec = ref_length + sizeof(void*);

		if (stats.records == 0) {
			stats.mean_rec_length = 0;
		} else {
			stats.mean_rec_length = (ulong)
				(stats.data_file_length / stats.records);
		}
	}

	if (flag & HA_STATUS_CONST) {
		ulong	i;
		/* Verify the number of index in InnoDB and MySQL
		matches up. If prebuilt->clust_index_was_generated
		holds, InnoDB defines GEN_CLUST_INDEX internally */
		ulint	num_innodb_index = UT_LIST_GET_LEN(ib_table->indexes)
			- prebuilt->clust_index_was_generated;
		if (table->s->keys < num_innodb_index) {
			/* If there are too many indexes defined
			inside InnoDB, ignore those that are being
			created, because MySQL will only consider
			the fully built indexes here. */

			for (const dict_index_t* index
				     = UT_LIST_GET_FIRST(ib_table->indexes);
			     index != NULL;
			     index = UT_LIST_GET_NEXT(indexes, index)) {

				/* First, online index creation is
				completed inside InnoDB, and then
				MySQL attempts to upgrade the
				meta-data lock so that it can rebuild
				the .frm file. If we get here in that
				time frame, dict_index_is_online_ddl()
				would not hold and the index would
				still not be included in TABLE_SHARE. */
				if (*index->name == TEMP_INDEX_PREFIX) {
					num_innodb_index--;
				}
			}

			if (table->s->keys < num_innodb_index
			    && innobase_fts_check_doc_id_index(
				    ib_table, NULL, NULL)
			    == FTS_EXIST_DOC_ID_INDEX) {
				num_innodb_index--;
			}
		}

		if (table->s->keys != num_innodb_index) {
			sql_print_error("InnoDB: Table %s contains %lu"
					" indexes inside InnoDB, which"
					" is different from the number of"
					" indexes %u defined in MySQL",
					ib_table->name, num_innodb_index,
					table->s->keys);
		}

		if (!(flag & HA_STATUS_NO_LOCK)) {
			dict_table_stats_lock(ib_table, RW_S_LATCH);
		}

		ut_a(ib_table->stat_initialized);

		for (i = 0; i < table->s->keys; i++) {
			ulong	j;
			/* We could get index quickly through internal
			index mapping with the index translation table.
			The identity of index (match up index name with
			that of table->key_info[i]) is already verified in
			innobase_get_index().  */
			dict_index_t* index = innobase_get_index(i);

			if (index == NULL) {
				sql_print_error("Table %s contains fewer"
						" indexes inside InnoDB than"
						" are defined in the MySQL"
						" .frm file. Have you mixed up"
						" .frm files from different"
						" installations? See"
						" " REFMAN
						"innodb-troubleshooting.html\n",
						ib_table->name);
				break;
			}

			for (j = 0; j < table->key_info[i].actual_key_parts; j++) {

				if (table->key_info[i].flags & HA_FULLTEXT) {
					/* The whole concept has no validity
					for FTS indexes. */
					table->key_info[i].rec_per_key[j] = 1;
					continue;
				}

				if (j + 1 > index->n_uniq) {
					sql_print_error(
						"Index %s of %s has %lu columns"
					        " unique inside InnoDB, but"
						" MySQL is asking statistics for"
					        " %lu columns. Have you mixed"
						" up .frm files from different"
					       	" installations?"
						" See"
						" " REFMAN
						"innodb-troubleshooting.html\n",
						index->name,
						ib_table->name,
						(unsigned long)
						index->n_uniq, j + 1);
					break;
				}

				rec_per_key = innodb_rec_per_key(
					index, j, stats.records);

				/* Since MySQL seems to favor table scans
				too much over index searches, we pretend
				index selectivity is 2 times better than
				our estimate: */

				rec_per_key = rec_per_key / 2;

				if (rec_per_key == 0) {
					rec_per_key = 1;
				}

				table->key_info[i].rec_per_key[j] =
				  rec_per_key >= ~(ulong) 0 ? ~(ulong) 0 :
				  (ulong) rec_per_key;
			}
		}

		if (!(flag & HA_STATUS_NO_LOCK)) {
			dict_table_stats_unlock(ib_table, RW_S_LATCH);
		}
	}

	if (srv_force_recovery >= SRV_FORCE_NO_IBUF_MERGE) {

		goto func_exit;
	}

	if (flag & HA_STATUS_ERRKEY) {
		const dict_index_t*	err_index;

		ut_a(prebuilt->trx);
		ut_a(prebuilt->trx->magic_n == TRX_MAGIC_N);

		err_index = trx_get_error_info(prebuilt->trx);

		if (err_index) {
			errkey = innobase_get_mysql_key_number_for_index(
					share, table, ib_table, err_index);
		} else {
			errkey = (unsigned int) (
				(prebuilt->trx->error_key_num
				 == ULINT_UNDEFINED)
					? ~0
					: prebuilt->trx->error_key_num);
		}
	}

	if ((flag & HA_STATUS_AUTO) && table->found_next_number_field) {
		stats.auto_increment_value = innobase_peek_autoinc();
	}

func_exit:
	prebuilt->trx->op_info = (char*)"";

	DBUG_RETURN(0);
}

/*********************************************************************//**
Returns statistics information of the table to the MySQL interpreter,
in various fields of the handle object.
@return HA_ERR_* error code or 0 */

int
ha_innobase::info(
/*==============*/
	uint	flag)	/*!< in: what information is requested */
{
	return(this->info_low(flag, false /* not ANALYZE */));
}

/**********************************************************************//**
Updates index cardinalities of the table, based on random dives into
each index tree. This does NOT calculate exact statistics on the table.
@return HA_ADMIN_* error code or HA_ADMIN_OK */

int
ha_innobase::analyze(
/*=================*/
	THD*		thd,		/*!< in: connection thread handle */
	HA_CHECK_OPT*	check_opt)	/*!< in: currently ignored */
{
	int	ret;

	/* Simply call this->info_low() with all the flags
	and request recalculation of the statistics */
	ret = this->info_low(
		HA_STATUS_TIME | HA_STATUS_CONST | HA_STATUS_VARIABLE,
		true /* this is ANALYZE */);

	if (ret != 0) {
		return(HA_ADMIN_FAILED);
	}

	return(HA_ADMIN_OK);
}

/**********************************************************************//**
This is mapped to "ALTER TABLE tablename ENGINE=InnoDB", which rebuilds
the table in MySQL. */

int
ha_innobase::optimize(
/*==================*/
	THD*		thd,		/*!< in: connection thread handle */
	HA_CHECK_OPT*	check_opt)	/*!< in: currently ignored */
{
	/*FTS-FIXME: Since MySQL doesn't support engine-specific commands,
	we have to hijack some existing command in order to be able to test
	the new admin commands added in InnoDB's FTS support. For now, we
	use MySQL's OPTIMIZE command, normally mapped to ALTER TABLE in
	InnoDB (so it recreates the table anew), and map it to OPTIMIZE.

	This works OK otherwise, but MySQL locks the entire table during
	calls to OPTIMIZE, which is undesirable. */

	if (innodb_optimize_fulltext_only) {
		if (prebuilt->table->fts && prebuilt->table->fts->cache
		    && !dict_table_is_discarded(prebuilt->table)) {
			fts_sync_table(prebuilt->table);
			fts_optimize_table(prebuilt->table);
		}
		return(HA_ADMIN_OK);
	} else {

		return(HA_ADMIN_TRY_ALTER);
	}
}

/*******************************************************************//**
Tries to check that an InnoDB table is not corrupted. If corruption is
noticed, prints to stderr information about it. In case of corruption
may also assert a failure and crash the server.
@return HA_ADMIN_CORRUPT or HA_ADMIN_OK */

int
ha_innobase::check(
/*===============*/
	THD*		thd,		/*!< in: user thread handle */
	HA_CHECK_OPT*	check_opt)	/*!< in: check options */
{
	dict_index_t*	index;
	ulint		n_rows;
	ulint		n_rows_in_table	= ULINT_UNDEFINED;
	bool		is_ok		= true;
	ulint		old_isolation_level;
	ibool		table_corrupted;

	DBUG_ENTER("ha_innobase::check");
	DBUG_ASSERT(thd == ha_thd());
	ut_a(prebuilt->trx);
	ut_a(prebuilt->trx->magic_n == TRX_MAGIC_N);
	ut_a(prebuilt->trx == thd_to_trx(thd));

	if (prebuilt->mysql_template == NULL) {
		/* Build the template; we will use a dummy template
		in index scans done in checking */

		build_template(true);
	}

	if (dict_table_is_discarded(prebuilt->table)) {

		ib_senderrf(
			thd,
			IB_LOG_LEVEL_ERROR,
			ER_TABLESPACE_DISCARDED,
			table->s->table_name.str);

		DBUG_RETURN(HA_ADMIN_CORRUPT);

	} else if (prebuilt->table->ibd_file_missing) {

		ib_senderrf(
			thd, IB_LOG_LEVEL_ERROR,
			ER_TABLESPACE_MISSING,
			table->s->table_name.str);

		DBUG_RETURN(HA_ADMIN_CORRUPT);
	}

	prebuilt->trx->op_info = "checking table";

	old_isolation_level = prebuilt->trx->isolation_level;

	/* We must run the index record counts at an isolation level
	>= READ COMMITTED, because a dirty read can see a wrong number
	of records in some index; to play safe, we use always
	REPEATABLE READ here */

	prebuilt->trx->isolation_level = TRX_ISO_REPEATABLE_READ;

	/* Check whether the table is already marked as corrupted
	before running the check table */
	table_corrupted = prebuilt->table->corrupted;

	/* Reset table->corrupted bit so that check table can proceed to
	do additional check */
	prebuilt->table->corrupted = FALSE;

	for (index = dict_table_get_first_index(prebuilt->table);
	     index != NULL;
	     index = dict_table_get_next_index(index)) {
		char	index_name[MAX_FULL_NAME_LEN + 1];

		/* If this is an index being created or dropped, skip */
		if (*index->name == TEMP_INDEX_PREFIX) {
			continue;
		}

		if (!(check_opt->flags & T_QUICK)) {
			/* Enlarge the fatal lock wait timeout during
			CHECK TABLE. */
			os_increment_counter_by_amount(
				server_mutex,
				srv_fatal_semaphore_wait_threshold,
				SRV_SEMAPHORE_WAIT_EXTENSION);
			bool valid = btr_validate_index(
					index, prebuilt->trx, false);

			/* Restore the fatal lock wait timeout after
			CHECK TABLE. */
			os_decrement_counter_by_amount(
				server_mutex,
				srv_fatal_semaphore_wait_threshold,
				SRV_SEMAPHORE_WAIT_EXTENSION);

			if (!valid) {
				is_ok = false;

				innobase_format_name(
					index_name, sizeof index_name,
					index->name, TRUE);

				push_warning_printf(
					thd,
					Sql_condition::SL_WARNING,
					ER_NOT_KEYFILE,
					"InnoDB: The B-tree of"
					" index %s is corrupted.",
					index_name);
				continue;
			}
		}

		/* Instead of invoking change_active_index(), set up
		a dummy template for non-locking reads, disabling
		access to the clustered index. */
		prebuilt->index = index;

		prebuilt->index_usable = row_merge_is_index_usable(
			prebuilt->trx, prebuilt->index);

		if (!prebuilt->index_usable) {
			innobase_format_name(
				index_name, sizeof index_name,
				prebuilt->index->name, TRUE);

			if (dict_index_is_corrupted(prebuilt->index)) {
				push_warning_printf(
					user_thd,
					Sql_condition::SL_WARNING,
					HA_ERR_INDEX_CORRUPT,
					"InnoDB: Index %s is marked as"
					" corrupted",
					index_name);
				is_ok = false;
			} else {
				push_warning_printf(
					thd,
					Sql_condition::SL_WARNING,
					HA_ERR_TABLE_DEF_CHANGED,
					"InnoDB: Insufficient history for"
					" index %s",
					index_name);
			}
			continue;
		}

		prebuilt->sql_stat_start = TRUE;
		prebuilt->template_type = ROW_MYSQL_DUMMY_TEMPLATE;
		prebuilt->n_template = 0;
		prebuilt->need_to_access_clustered = FALSE;

		dtuple_set_n_fields(prebuilt->search_tuple, 0);

		prebuilt->select_lock_type = LOCK_NONE;

		/* Scan this index. */
		dberr_t ret = row_scan_index_for_mysql(
			prebuilt, index, true, &n_rows);

		DBUG_EXECUTE_IF(
			"dict_set_index_corrupted",
			if (!dict_index_is_clust(index)) {
				ret = DB_CORRUPTION;
			});

		if (ret == DB_INTERRUPTED || thd_killed(user_thd)) {
			/* Do not report error since this could happen
			during shutdown */
			break;
		}
		if (ret != DB_SUCCESS) {
			/* Assume some kind of corruption. */
			innobase_format_name(
				index_name, sizeof index_name,
				index->name, TRUE);

			push_warning_printf(
				thd, Sql_condition::SL_WARNING,
				ER_NOT_KEYFILE,
				"InnoDB: The B-tree of"
				" index %s is corrupted.",
				index_name);
			is_ok = false;
			dict_set_corrupted(
				index, prebuilt->trx, "CHECK TABLE-check index");
		}

#if 0
		fprintf(stderr, "%lu entries in index %s\n", n_rows,
			index->name);
#endif

		if (index == dict_table_get_first_index(prebuilt->table)) {
			n_rows_in_table = n_rows;
		} else if (!(index->type & DICT_FTS)
			   && (n_rows != n_rows_in_table)) {
			push_warning_printf(
				thd, Sql_condition::SL_WARNING,
				ER_NOT_KEYFILE,
				"InnoDB: Index '%-.200s' contains %lu"
				" entries, should be %lu.",
				index->name,
				(ulong) n_rows,
				(ulong) n_rows_in_table);
			is_ok = false;
			dict_set_corrupted(
				index, prebuilt->trx,
				"CHECK TABLE; Wrong count");
		}
	}

	if (table_corrupted) {
		/* If some previous operation has marked the table as
		corrupted in memory, and has not propagated such to
		clustered index, we will do so here */
		index = dict_table_get_first_index(prebuilt->table);

		if (!dict_index_is_corrupted(index)) {
			dict_set_corrupted(
				index, prebuilt->trx, "CHECK TABLE");
		}
		prebuilt->table->corrupted = TRUE;
	}

	/* Restore the original isolation level */
	prebuilt->trx->isolation_level = old_isolation_level;
#if defined UNIV_AHI_DEBUG || defined UNIV_DEBUG
	/* We validate the whole adaptive hash index for all tables
	at every CHECK TABLE only when QUICK flag is not present. */

	if (!(check_opt->flags & T_QUICK) && !btr_search_validate()) {
		push_warning(thd, Sql_condition::SL_WARNING,
			     ER_NOT_KEYFILE,
			     "InnoDB: The adaptive hash index is corrupted.");
		is_ok = false;
	}
#endif /* defined UNIV_AHI_DEBUG || defined UNIV_DEBUG */
	prebuilt->trx->op_info = "";
	if (thd_killed(user_thd)) {
		my_error(ER_QUERY_INTERRUPTED, MYF(0));
	}

	DBUG_RETURN(is_ok ? HA_ADMIN_OK : HA_ADMIN_CORRUPT);
}

/*************************************************************//**
Adds information about free space in the InnoDB tablespace to a table comment
which is printed out when a user calls SHOW TABLE STATUS. Adds also info on
foreign keys.
@return table comment + InnoDB free space + info on foreign keys */

char*
ha_innobase::update_table_comment(
/*==============================*/
	const char*	comment)/*!< in: table comment defined by user */
{
	uint	length = (uint) strlen(comment);
	char*	str;
	long	flen;

	/* We do not know if MySQL can call this function before calling
	external_lock(). To be safe, update the thd of the current table
	handle. */

	if (length > 64000 - 3) {
		return((char*) comment); /* string too long */
	}

	update_thd(ha_thd());

	prebuilt->trx->op_info = (char*)"returning table comment";

	/* In case MySQL calls this in the middle of a SELECT query, release
	possible adaptive hash latch to avoid deadlocks of threads */

	trx_search_latch_release_if_reserved(prebuilt->trx);
	str = NULL;

	/* output the data to a temporary file */

	if (!srv_read_only_mode) {

		mutex_enter(&srv_dict_tmpfile_mutex);

		rewind(srv_dict_tmpfile);

		fprintf(srv_dict_tmpfile, "InnoDB free: %llu kB",
			fsp_get_available_space_in_free_extents(
				prebuilt->table->space));

		dict_print_info_on_foreign_keys(
			FALSE, srv_dict_tmpfile, prebuilt->trx,
			prebuilt->table);

		flen = ftell(srv_dict_tmpfile);

		if (flen < 0) {
			flen = 0;
		} else if (length + flen + 3 > 64000) {
			flen = 64000 - 3 - length;
		}

		/* allocate buffer for the full string, and
		read the contents of the temporary file */

		str = (char*) my_malloc(PSI_INSTRUMENT_ME,
                                        length + flen + 3, MYF(0));

		if (str) {
			char* pos	= str + length;
			if (length) {
				memcpy(str, comment, length);
				*pos++ = ';';
				*pos++ = ' ';
			}
			rewind(srv_dict_tmpfile);
			flen = (uint) fread(pos, 1, flen, srv_dict_tmpfile);
			pos[flen] = 0;
		}

		mutex_exit(&srv_dict_tmpfile_mutex);
	}

	prebuilt->trx->op_info = (char*)"";

	return(str ? str : (char*) comment);
}

/*******************************************************************//**
Gets the foreign key create info for a table stored in InnoDB.
@return own: character string in the form which can be inserted to the
CREATE TABLE statement, MUST be freed with
ha_innobase::free_foreign_key_create_info */

char*
ha_innobase::get_foreign_key_create_info(void)
/*==========================================*/
{
	long	flen;
	char*	str	= 0;

	ut_a(prebuilt != NULL);

	/* We do not know if MySQL can call this function before calling
	external_lock(). To be safe, update the thd of the current table
	handle. */

	update_thd(ha_thd());

	prebuilt->trx->op_info = (char*)"getting info on foreign keys";

	/* In case MySQL calls this in the middle of a SELECT query,
	release possible adaptive hash latch to avoid
	deadlocks of threads */

	trx_search_latch_release_if_reserved(prebuilt->trx);

	if (!srv_read_only_mode) {
		mutex_enter(&srv_dict_tmpfile_mutex);
		rewind(srv_dict_tmpfile);

		/* Output the data to a temporary file */
		dict_print_info_on_foreign_keys(
			TRUE, srv_dict_tmpfile, prebuilt->trx,
			prebuilt->table);

		prebuilt->trx->op_info = (char*)"";

		flen = ftell(srv_dict_tmpfile);

		if (flen < 0) {
			flen = 0;
		}

		/* Allocate buffer for the string, and
		read the contents of the temporary file */

		str = (char*) my_malloc(PSI_INSTRUMENT_ME,
                                        flen + 1, MYF(0));

		if (str) {
			rewind(srv_dict_tmpfile);
			flen = (uint) fread(str, 1, flen, srv_dict_tmpfile);
			str[flen] = 0;
		}

		mutex_exit(&srv_dict_tmpfile_mutex);
	}

	return(str);
}


/***********************************************************************//**
Maps a InnoDB foreign key constraint to a equivalent MySQL foreign key info.
@return pointer to foreign key info */
static
FOREIGN_KEY_INFO*
get_foreign_key_info(
/*=================*/
	THD*			thd,		/*!< in: user thread handle */
	dict_foreign_t*		foreign)	/*!< in: foreign key constraint */
{
	FOREIGN_KEY_INFO	f_key_info;
	FOREIGN_KEY_INFO*	pf_key_info;
	uint			i = 0;
	ulint			len;
	char			tmp_buff[NAME_LEN+1];
	char			name_buff[NAME_LEN+1];
	const char*		ptr;
	LEX_STRING*		referenced_key_name;
	LEX_STRING*		name = NULL;

	ptr = dict_remove_db_name(foreign->id);
	f_key_info.foreign_id = thd_make_lex_string(
		thd, 0, ptr, (uint) strlen(ptr), 1);

	/* Name format: database name, '/', table name, '\0' */

	/* Referenced (parent) database name */
	len = dict_get_db_name_len(foreign->referenced_table_name);
	ut_a(len < sizeof(tmp_buff));
	ut_memcpy(tmp_buff, foreign->referenced_table_name, len);
	tmp_buff[len] = 0;

	len = filename_to_tablename(tmp_buff, name_buff, sizeof(name_buff));
	f_key_info.referenced_db = thd_make_lex_string(
		thd, 0, name_buff, (unsigned int) len, 1);

	/* Referenced (parent) table name */
	ptr = dict_remove_db_name(foreign->referenced_table_name);
	len = filename_to_tablename(ptr, name_buff, sizeof(name_buff));
	f_key_info.referenced_table = thd_make_lex_string(
		thd, 0, name_buff, (unsigned int) len, 1);

	/* Dependent (child) database name */
	len = dict_get_db_name_len(foreign->foreign_table_name);
	ut_a(len < sizeof(tmp_buff));
	ut_memcpy(tmp_buff, foreign->foreign_table_name, len);
	tmp_buff[len] = 0;

	len = filename_to_tablename(tmp_buff, name_buff, sizeof(name_buff));
	f_key_info.foreign_db = thd_make_lex_string(
		thd, 0, name_buff, (unsigned int) len, 1);

	/* Dependent (child) table name */
	ptr = dict_remove_db_name(foreign->foreign_table_name);
	len = filename_to_tablename(ptr, name_buff, sizeof(name_buff));
	f_key_info.foreign_table = thd_make_lex_string(
		thd, 0, name_buff, (unsigned int) len, 1);

	do {
		ptr = foreign->foreign_col_names[i];
		name = thd_make_lex_string(thd, name, ptr,
					   (uint) strlen(ptr), 1);
		f_key_info.foreign_fields.push_back(name);
		ptr = foreign->referenced_col_names[i];
		name = thd_make_lex_string(thd, name, ptr,
					   (uint) strlen(ptr), 1);
		f_key_info.referenced_fields.push_back(name);
	} while (++i < foreign->n_fields);

	if (foreign->type & DICT_FOREIGN_ON_DELETE_CASCADE) {
		len = 7;
		ptr = "CASCADE";
	} else if (foreign->type & DICT_FOREIGN_ON_DELETE_SET_NULL) {
		len = 8;
		ptr = "SET NULL";
	} else if (foreign->type & DICT_FOREIGN_ON_DELETE_NO_ACTION) {
		len = 9;
		ptr = "NO ACTION";
	} else {
		len = 8;
		ptr = "RESTRICT";
	}

	f_key_info.delete_method = thd_make_lex_string(
		thd, f_key_info.delete_method, ptr, (unsigned int) len, 1);

	if (foreign->type & DICT_FOREIGN_ON_UPDATE_CASCADE) {
		len = 7;
		ptr = "CASCADE";
	} else if (foreign->type & DICT_FOREIGN_ON_UPDATE_SET_NULL) {
		len = 8;
		ptr = "SET NULL";
	} else if (foreign->type & DICT_FOREIGN_ON_UPDATE_NO_ACTION) {
		len = 9;
		ptr = "NO ACTION";
	} else {
		len = 8;
		ptr = "RESTRICT";
	}

	f_key_info.update_method = thd_make_lex_string(
		thd, f_key_info.update_method, ptr, (unsigned int) len, 1);

	if (foreign->referenced_index && foreign->referenced_index->name) {
		referenced_key_name = thd_make_lex_string(thd,
					f_key_info.referenced_key_name,
					foreign->referenced_index->name,
					 (uint) strlen(foreign->referenced_index->name),
					1);
	} else {
		referenced_key_name = NULL;
	}

	f_key_info.referenced_key_name = referenced_key_name;

	pf_key_info = (FOREIGN_KEY_INFO*) thd_memdup(thd, &f_key_info,
						      sizeof(FOREIGN_KEY_INFO));

	return(pf_key_info);
}

/*******************************************************************//**
Gets the list of foreign keys in this table.
@return always 0, that is, always succeeds */

int
ha_innobase::get_foreign_key_list(
/*==============================*/
	THD*			thd,		/*!< in: user thread handle */
	List<FOREIGN_KEY_INFO>*	f_key_list)	/*!< out: foreign key list */
{
	FOREIGN_KEY_INFO*	pf_key_info;
	dict_foreign_t*		foreign;

	update_thd(ha_thd());

	prebuilt->trx->op_info = "getting list of foreign keys";

	trx_search_latch_release_if_reserved(prebuilt->trx);

	mutex_enter(&(dict_sys->mutex));

	for (foreign = UT_LIST_GET_FIRST(prebuilt->table->foreign_list);
	     foreign != NULL;
	     foreign = UT_LIST_GET_NEXT(foreign_list, foreign)) {
		pf_key_info = get_foreign_key_info(thd, foreign);
		if (pf_key_info) {
			f_key_list->push_back(pf_key_info);
		}
	}

	mutex_exit(&(dict_sys->mutex));

	prebuilt->trx->op_info = "";

	return(0);
}

/*******************************************************************//**
Gets the set of foreign keys where this table is the referenced table.
@return always 0, that is, always succeeds */

int
ha_innobase::get_parent_foreign_key_list(
/*=====================================*/
	THD*			thd,		/*!< in: user thread handle */
	List<FOREIGN_KEY_INFO>*	f_key_list)	/*!< out: foreign key list */
{
	FOREIGN_KEY_INFO*	pf_key_info;
	dict_foreign_t*		foreign;

	update_thd(ha_thd());

	prebuilt->trx->op_info = "getting list of referencing foreign keys";

	trx_search_latch_release_if_reserved(prebuilt->trx);

	mutex_enter(&(dict_sys->mutex));

	for (foreign = UT_LIST_GET_FIRST(prebuilt->table->referenced_list);
	     foreign != NULL;
	     foreign = UT_LIST_GET_NEXT(referenced_list, foreign)) {
		pf_key_info = get_foreign_key_info(thd, foreign);
		if (pf_key_info) {
			f_key_list->push_back(pf_key_info);
		}
	}

	mutex_exit(&(dict_sys->mutex));

	prebuilt->trx->op_info = "";

	return(0);
}

/*****************************************************************//**
Checks if ALTER TABLE may change the storage engine of the table.
Changing storage engines is not allowed for tables for which there
are foreign key constraints (parent or child tables).
@return TRUE if can switch engines */

bool
ha_innobase::can_switch_engines(void)
/*=================================*/
{
	bool	can_switch;

	DBUG_ENTER("ha_innobase::can_switch_engines");
	update_thd();

	prebuilt->trx->op_info =
			"determining if there are foreign key constraints";
	row_mysql_freeze_data_dictionary(prebuilt->trx);

	can_switch = !UT_LIST_GET_FIRST(prebuilt->table->referenced_list)
			&& !UT_LIST_GET_FIRST(prebuilt->table->foreign_list);

	row_mysql_unfreeze_data_dictionary(prebuilt->trx);
	prebuilt->trx->op_info = "";

	DBUG_RETURN(can_switch);
}

/*******************************************************************//**
Checks if a table is referenced by a foreign key. The MySQL manual states that
a REPLACE is either equivalent to an INSERT, or DELETE(s) + INSERT. Only a
delete is then allowed internally to resolve a duplicate key conflict in
REPLACE, not an update.
@return > 0 if referenced by a FOREIGN KEY */

uint
ha_innobase::referenced_by_foreign_key(void)
/*========================================*/
{
	if (dict_table_is_referenced_by_foreign_key(prebuilt->table)) {

		return(1);
	}

	return(0);
}

/*******************************************************************//**
Frees the foreign key create info for a table stored in InnoDB, if it is
non-NULL. */

void
ha_innobase::free_foreign_key_create_info(
/*======================================*/
	char*	str)	/*!< in, own: create info string to free */
{
	if (str) {
		my_free(str);
	}
}

/*******************************************************************//**
Tells something additional to the handler about how to do things.
@return 0 or error number */

int
ha_innobase::extra(
/*===============*/
	enum ha_extra_function operation)
			   /*!< in: HA_EXTRA_FLUSH or some other flag */
{
	check_trx_exists(ha_thd());

	/* Warning: since it is not sure that MySQL calls external_lock
	before calling this function, the trx field in prebuilt can be
	obsolete! */

	switch (operation) {
	case HA_EXTRA_FLUSH:
		if (prebuilt->blob_heap) {
			row_mysql_prebuilt_free_blob_heap(prebuilt);
		}
		break;
	case HA_EXTRA_RESET_STATE:
		reset_template();
		thd_to_trx(ha_thd())->duplicates = 0;
		break;
	case HA_EXTRA_NO_KEYREAD:
		prebuilt->read_just_key = 0;
		break;
	case HA_EXTRA_KEYREAD:
		prebuilt->read_just_key = 1;
		break;
	case HA_EXTRA_KEYREAD_PRESERVE_FIELDS:
		prebuilt->keep_other_fields_on_keyread = 1;
		break;

		/* IMPORTANT: prebuilt->trx can be obsolete in
		this method, because it is not sure that MySQL
		calls external_lock before this method with the
		parameters below.  We must not invoke update_thd()
		either, because the calling threads may change.
		CAREFUL HERE, OR MEMORY CORRUPTION MAY OCCUR! */
	case HA_EXTRA_INSERT_WITH_UPDATE:
		thd_to_trx(ha_thd())->duplicates |= TRX_DUP_IGNORE;
		break;
	case HA_EXTRA_NO_IGNORE_DUP_KEY:
		thd_to_trx(ha_thd())->duplicates &= ~TRX_DUP_IGNORE;
		break;
	case HA_EXTRA_WRITE_CAN_REPLACE:
		thd_to_trx(ha_thd())->duplicates |= TRX_DUP_REPLACE;
		break;
	case HA_EXTRA_WRITE_CANNOT_REPLACE:
		thd_to_trx(ha_thd())->duplicates &= ~TRX_DUP_REPLACE;
		break;
	default:/* Do nothing */
		;
	}

	return(0);
}

/******************************************************************//**
*/

int
ha_innobase::reset()
/*================*/
{
	if (prebuilt->blob_heap) {
		row_mysql_prebuilt_free_blob_heap(prebuilt);
	}

	reset_template();
	ds_mrr.reset();

	/* TODO: This should really be reset in reset_template() but for now
	it's safer to do it explicitly here. */

	/* This is a statement level counter. */
	prebuilt->autoinc_last_value = 0;

	return(0);
}

/******************************************************************//**
MySQL calls this function at the start of each SQL statement inside LOCK
TABLES. Inside LOCK TABLES the ::external_lock method does not work to
mark SQL statement borders. Note also a special case: if a temporary table
is created inside LOCK TABLES, MySQL has not called external_lock() at all
on that table.
MySQL-5.0 also calls this before each statement in an execution of a stored
procedure. To make the execution more deterministic for binlogging, MySQL-5.0
locks all tables involved in a stored procedure with full explicit table
locks (thd_in_lock_tables(thd) holds in store_lock()) before executing the
procedure.
@return 0 or error code */

int
ha_innobase::start_stmt(
/*====================*/
	THD*		thd,	/*!< in: handle to the user thread */
	thr_lock_type	lock_type)
{
	trx_t*		trx;

	update_thd(thd);

	trx = prebuilt->trx;

	/* Here we release the search latch and the InnoDB thread FIFO ticket
	if they were reserved. They should have been released already at the
	end of the previous statement, but because inside LOCK TABLES the
	lock count method does not work to mark the end of a SELECT statement,
	that may not be the case. We MUST release the search latch before an
	INSERT, for example. */

	trx_search_latch_release_if_reserved(trx);

	innobase_srv_conc_force_exit_innodb(trx);

	/* Reset the AUTOINC statement level counter for multi-row INSERTs. */
	trx->n_autoinc_rows = 0;

	prebuilt->sql_stat_start = TRUE;
	prebuilt->hint_need_to_fetch_extra_cols = 0;
	reset_template();

	if (!prebuilt->mysql_has_locked) {
		/* This handle is for a temporary table created inside
		this same LOCK TABLES; since MySQL does NOT call external_lock
		in this case, we must use x-row locks inside InnoDB to be
		prepared for an update of a row */

		prebuilt->select_lock_type = LOCK_X;

	} else if (trx->isolation_level != TRX_ISO_SERIALIZABLE
		   && thd_sql_command(thd) == SQLCOM_SELECT
		   && lock_type == TL_READ) {

		/* For other than temporary tables, we obtain
		no lock for consistent read (plain SELECT). */

		prebuilt->select_lock_type = LOCK_NONE;
	} else {
		/* Not a consistent read: restore the
		select_lock_type value. The value of
		stored_select_lock_type was decided in:
		1) ::store_lock(),
		2) ::external_lock(),
		3) ::init_table_handle_for_HANDLER(), and
		4) ::transactional_table_lock(). */

		ut_a(prebuilt->stored_select_lock_type != LOCK_NONE_UNSET);
		prebuilt->select_lock_type = prebuilt->stored_select_lock_type;
	}

	*trx->detailed_error = 0;

	innobase_register_trx(ht, thd, trx);

	if (!trx_is_started(trx)) {
		++trx->will_lock;
	}

	return(0);
}

/******************************************************************//**
Maps a MySQL trx isolation level code to the InnoDB isolation level code
@return InnoDB isolation level */
static inline
ulint
innobase_map_isolation_level(
/*=========================*/
	enum_tx_isolation	iso)	/*!< in: MySQL isolation level code */
{
	switch (iso) {
	case ISO_REPEATABLE_READ:	return(TRX_ISO_REPEATABLE_READ);
	case ISO_READ_COMMITTED:	return(TRX_ISO_READ_COMMITTED);
	case ISO_SERIALIZABLE:		return(TRX_ISO_SERIALIZABLE);
	case ISO_READ_UNCOMMITTED:	return(TRX_ISO_READ_UNCOMMITTED);
	}

	ut_error;

	return(0);
}

/******************************************************************//**
As MySQL will execute an external lock for every new table it uses when it
starts to process an SQL statement (an exception is when MySQL calls
start_stmt for the handle) we can use this function to store the pointer to
the THD in the handle. We will also use this function to communicate
to InnoDB that a new SQL statement has started and that we must store a
savepoint to our transaction handle, so that we are able to roll back
the SQL statement in case of an error.
@return 0 */

int
ha_innobase::external_lock(
/*=======================*/
	THD*	thd,		/*!< in: handle to the user thread */
	int	lock_type)	/*!< in: lock type */
{
	trx_t*		trx;

	DBUG_ENTER("ha_innobase::external_lock");
	DBUG_PRINT("enter",("lock_type: %d", lock_type));

	update_thd(thd);

	/* Statement based binlogging does not work in isolation level
	READ UNCOMMITTED and READ COMMITTED since the necessary
	locks cannot be taken. In this case, we print an
	informative error message and return with an error.
	Note: decide_logging_format would give the same error message,
	except it cannot give the extra details. */

	if (lock_type == F_WRLCK
	    && !(table_flags() & HA_BINLOG_STMT_CAPABLE)
	    && thd_binlog_format(thd) == BINLOG_FORMAT_STMT
	    && thd_binlog_filter_ok(thd)
	    && thd_sqlcom_can_generate_row_events(thd)) {
		bool skip = 0;
		/* used by test case */
		DBUG_EXECUTE_IF("no_innodb_binlog_errors", skip = true;);
		if (!skip) {
			my_error(ER_BINLOG_STMT_MODE_AND_ROW_ENGINE, MYF(0),
			         " InnoDB is limited to row-logging when"
			         " transaction isolation level is"
			         " READ COMMITTED or READ UNCOMMITTED.");
			DBUG_RETURN(HA_ERR_LOGGING_IMPOSSIBLE);
		}
	}

	/* Check for UPDATEs in read-only mode. */
	if (srv_read_only_mode
	    && (thd_sql_command(thd) == SQLCOM_UPDATE
		|| thd_sql_command(thd) == SQLCOM_INSERT
		|| thd_sql_command(thd) == SQLCOM_REPLACE
		|| thd_sql_command(thd) == SQLCOM_DROP_TABLE
		|| thd_sql_command(thd) == SQLCOM_ALTER_TABLE
		|| thd_sql_command(thd) == SQLCOM_OPTIMIZE
		|| (thd_sql_command(thd) == SQLCOM_CREATE_TABLE
		    && lock_type == F_WRLCK)
		|| thd_sql_command(thd) == SQLCOM_CREATE_INDEX
		|| thd_sql_command(thd) == SQLCOM_DROP_INDEX
		|| thd_sql_command(thd) == SQLCOM_DELETE)) {

		if (thd_sql_command(thd) == SQLCOM_CREATE_TABLE)
		{
			ib_senderrf(thd, IB_LOG_LEVEL_WARN,
				    ER_INNODB_READ_ONLY);
			DBUG_RETURN(HA_ERR_INNODB_READ_ONLY);
		} else {
			ib_senderrf(thd, IB_LOG_LEVEL_WARN,
				    ER_READ_ONLY_MODE);
			DBUG_RETURN(HA_ERR_TABLE_READONLY);
		}

	}

	trx = prebuilt->trx;

	prebuilt->sql_stat_start = TRUE;
	prebuilt->hint_need_to_fetch_extra_cols = 0;

	reset_template();

	switch (prebuilt->table->quiesce) {
	case QUIESCE_START:
		/* Check for FLUSH TABLE t WITH READ LOCK; */
		if (!srv_read_only_mode
		    && thd_sql_command(thd) == SQLCOM_FLUSH
		    && lock_type == F_RDLCK) {

			row_quiesce_table_start(prebuilt->table, trx);

			/* Use the transaction instance to track UNLOCK
			TABLES. It can be done via START TRANSACTION; too
			implicitly. */

			++trx->flush_tables;
		}
		break;

	case QUIESCE_COMPLETE:
		/* Check for UNLOCK TABLES; implicit or explicit
		or trx interruption. */
		if (trx->flush_tables > 0
		    && (lock_type == F_UNLCK || trx_is_interrupted(trx))) {

			row_quiesce_table_complete(prebuilt->table, trx);

			ut_a(trx->flush_tables > 0);
			--trx->flush_tables;
		}

		break;

	case QUIESCE_NONE:
		break;
	}

	if (lock_type == F_WRLCK) {

		/* If this is a SELECT, then it is in UPDATE TABLE ...
		or SELECT ... FOR UPDATE */
		prebuilt->select_lock_type = LOCK_X;
		prebuilt->stored_select_lock_type = LOCK_X;
	}

	if (lock_type != F_UNLCK) {
		/* MySQL is setting a new table lock */

		*trx->detailed_error = 0;

		innobase_register_trx(ht, thd, trx);

		if (trx->isolation_level == TRX_ISO_SERIALIZABLE
		    && prebuilt->select_lock_type == LOCK_NONE
		    && thd_test_options(
			    thd, OPTION_NOT_AUTOCOMMIT | OPTION_BEGIN)) {

			/* To get serializable execution, we let InnoDB
			conceptually add 'LOCK IN SHARE MODE' to all SELECTs
			which otherwise would have been consistent reads. An
			exception is consistent reads in the AUTOCOMMIT=1 mode:
			we know that they are read-only transactions, and they
			can be serialized also if performed as consistent
			reads. */

			prebuilt->select_lock_type = LOCK_S;
			prebuilt->stored_select_lock_type = LOCK_S;
		}

		/* Starting from 4.1.9, no InnoDB table lock is taken in LOCK
		TABLES if AUTOCOMMIT=1. It does not make much sense to acquire
		an InnoDB table lock if it is released immediately at the end
		of LOCK TABLES, and InnoDB's table locks in that case cause
		VERY easily deadlocks.

		We do not set InnoDB table locks if user has not explicitly
		requested a table lock. Note that thd_in_lock_tables(thd)
		can hold in some cases, e.g., at the start of a stored
		procedure call (SQLCOM_CALL). */

		if (prebuilt->select_lock_type != LOCK_NONE) {

			if (thd_sql_command(thd) == SQLCOM_LOCK_TABLES
			    && THDVAR(thd, table_locks)
			    && thd_test_options(thd, OPTION_NOT_AUTOCOMMIT)
			    && thd_in_lock_tables(thd)) {

				dberr_t	error = row_lock_table_for_mysql(
					prebuilt, NULL, 0);

				if (error != DB_SUCCESS) {
					DBUG_RETURN(
						convert_error_code_to_mysql(
							error, 0, thd));
				}
			}

			trx->mysql_n_tables_locked++;
		}

		trx->n_mysql_tables_in_use++;
		prebuilt->mysql_has_locked = TRUE;

		if (!trx_is_started(trx)
		    && (prebuilt->select_lock_type != LOCK_NONE
			|| prebuilt->stored_select_lock_type != LOCK_NONE)) {

			++trx->will_lock;
		}

		DBUG_RETURN(0);
	}

	/* MySQL is releasing a table lock */

	trx->n_mysql_tables_in_use--;
	prebuilt->mysql_has_locked = FALSE;

	/* Release a possible FIFO ticket and search latch. Since we
	may reserve the trx_sys->mutex, we have to release the search
	system latch first to obey the latching order. */

	trx_search_latch_release_if_reserved(trx);

	innobase_srv_conc_force_exit_innodb(trx);

	/* If the MySQL lock count drops to zero we know that the current SQL
	statement has ended */

	if (trx->n_mysql_tables_in_use == 0) {

		trx->mysql_n_tables_locked = 0;
		prebuilt->used_in_HANDLER = FALSE;

		if (!thd_test_options(
				thd, OPTION_NOT_AUTOCOMMIT | OPTION_BEGIN)) {

			if (trx_is_started(trx)) {
				innobase_commit(ht, thd, TRUE);
			}

		} else if (trx->isolation_level <= TRX_ISO_READ_COMMITTED
			   && MVCC::is_view_active(trx->read_view)) {

			mutex_enter(&trx_sys->mutex);

			trx_sys->mvcc->view_close(trx->read_view, true);

			mutex_exit(&trx_sys->mutex);
		}
	}

	if (!trx_is_started(trx)
	    && (prebuilt->select_lock_type != LOCK_NONE
		|| prebuilt->stored_select_lock_type != LOCK_NONE)) {

		++trx->will_lock;
	}

	DBUG_RETURN(0);
}

/******************************************************************//**
With this function MySQL request a transactional lock to a table when
user issued query LOCK TABLES..WHERE ENGINE = InnoDB.
@return error code */

int
ha_innobase::transactional_table_lock(
/*==================================*/
	THD*	thd,		/*!< in: handle to the user thread */
	int	lock_type)	/*!< in: lock type */
{
	trx_t*		trx;

	DBUG_ENTER("ha_innobase::transactional_table_lock");
	DBUG_PRINT("enter",("lock_type: %d", lock_type));

	/* We do not know if MySQL can call this function before calling
	external_lock(). To be safe, update the thd of the current table
	handle. */

	update_thd(thd);

	if (!thd_tablespace_op(thd)) {

		if (dict_table_is_discarded(prebuilt->table)) {

			ib_senderrf(
				thd, IB_LOG_LEVEL_ERROR,
				ER_TABLESPACE_DISCARDED,
				table->s->table_name.str);

		} else if (prebuilt->table->ibd_file_missing) {

			ib_senderrf(
				thd, IB_LOG_LEVEL_ERROR,
				ER_TABLESPACE_MISSING,
				table->s->table_name.str);
		}

		DBUG_RETURN(HA_ERR_CRASHED);
	}

	trx = prebuilt->trx;

	prebuilt->sql_stat_start = TRUE;
	prebuilt->hint_need_to_fetch_extra_cols = 0;

	reset_template();

	if (lock_type == F_WRLCK) {
		prebuilt->select_lock_type = LOCK_X;
		prebuilt->stored_select_lock_type = LOCK_X;
	} else if (lock_type == F_RDLCK) {
		prebuilt->select_lock_type = LOCK_S;
		prebuilt->stored_select_lock_type = LOCK_S;
	} else {
		ib_logf(IB_LOG_LEVEL_ERROR,
			"MySQL is trying to set transactional table lock"
			" with corrupted lock type to table %s, lock type"
			" %d does not exist.",
			table->s->table_name.str, lock_type);

		DBUG_RETURN(HA_ERR_CRASHED);
	}

	/* MySQL is setting a new transactional table lock */

	innobase_register_trx(ht, thd, trx);

	if (THDVAR(thd, table_locks) && thd_in_lock_tables(thd)) {
		dberr_t	error;

		error = row_lock_table_for_mysql(prebuilt, NULL, 0);

		if (error != DB_SUCCESS) {
			DBUG_RETURN(
				convert_error_code_to_mysql(
					error, prebuilt->table->flags, thd));
		}

		if (thd_test_options(
			thd, OPTION_NOT_AUTOCOMMIT | OPTION_BEGIN)) {

			/* Store the current undo_no of the transaction
			so that we know where to roll back if we have
			to roll back the next SQL statement */

			trx_mark_sql_stat_end(trx);
		}
	}

	DBUG_RETURN(0);
}

/************************************************************************//**
Here we export InnoDB status variables to MySQL. */
static
void
innodb_export_status()
/*==================*/
{
	if (innodb_inited) {
		srv_export_innodb_status();
	}
}

/************************************************************************//**
Implements the SHOW ENGINE INNODB STATUS command. Sends the output of the
InnoDB Monitor to the client.
@return 0 on success */
static
int
innodb_show_status(
/*===============*/
	handlerton*	hton,	/*!< in: the innodb handlerton */
	THD*		thd,	/*!< in: the MySQL query thread of the caller */
	stat_print_fn*	stat_print)
{
	trx_t*			trx;
	static const char	truncated_msg[] = "... truncated...\n";
	const long		MAX_STATUS_SIZE = 1048576;
	ulint			trx_list_start = ULINT_UNDEFINED;
	ulint			trx_list_end = ULINT_UNDEFINED;
	bool			ret_val;

	DBUG_ENTER("innodb_show_status");
	DBUG_ASSERT(hton == innodb_hton_ptr);

	/* We don't create the temp files or associated
	mutexes in read-only-mode */

	if (srv_read_only_mode) {
		DBUG_RETURN(0);
	}

	trx = check_trx_exists(thd);

	trx_search_latch_release_if_reserved(trx);

	innobase_srv_conc_force_exit_innodb(trx);

	/* We let the InnoDB Monitor to output at most MAX_STATUS_SIZE
	bytes of text. */

	char*	str;
	ssize_t	flen, usable_len;

	mutex_enter(&srv_monitor_file_mutex);
	rewind(srv_monitor_file);

	srv_printf_innodb_monitor(srv_monitor_file, FALSE,
				  &trx_list_start, &trx_list_end);

	os_file_set_eof(srv_monitor_file);

	if ((flen = ftell(srv_monitor_file)) < 0) {
		flen = 0;
	}

	if (flen > MAX_STATUS_SIZE) {
		usable_len = MAX_STATUS_SIZE;
		srv_truncated_status_writes++;
	} else {
		usable_len = flen;
	}

	/* allocate buffer for the string, and
	read the contents of the temporary file */

	if (!(str = (char*) my_malloc(PSI_INSTRUMENT_ME,
                                      usable_len + 1, MYF(0)))) {
		mutex_exit(&srv_monitor_file_mutex);
		DBUG_RETURN(1);
	}

	rewind(srv_monitor_file);

	if (flen < MAX_STATUS_SIZE) {
		/* Display the entire output. */
		flen = fread(str, 1, flen, srv_monitor_file);
	} else if (trx_list_end < (ulint) flen
		   && trx_list_start < trx_list_end
		   && trx_list_start + (flen - trx_list_end)
		   < MAX_STATUS_SIZE - sizeof truncated_msg - 1) {

		/* Omit the beginning of the list of active transactions. */
		ssize_t	len = fread(str, 1, trx_list_start, srv_monitor_file);

		memcpy(str + len, truncated_msg, sizeof truncated_msg - 1);
		len += sizeof truncated_msg - 1;
		usable_len = (MAX_STATUS_SIZE - 1) - len;
		fseek(srv_monitor_file, (long) (flen - usable_len), SEEK_SET);
		len += fread(str + len, 1, usable_len, srv_monitor_file);
		flen = len;
	} else {
		/* Omit the end of the output. */
		flen = fread(str, 1, MAX_STATUS_SIZE - 1, srv_monitor_file);
	}

	mutex_exit(&srv_monitor_file_mutex);

	ret_val= stat_print(thd, innobase_hton_name,
				(uint) strlen(innobase_hton_name),
				STRING_WITH_LEN(""), str, uint(flen));

	my_free(str);

	DBUG_RETURN(ret_val);
}

/************************************************************************//**
Return 0 on success and non-zero on failure. Note: the bool return type
seems to be abused here, should be an int. */
static
bool
innobase_show_status(
/*=================*/
	handlerton*		hton,	/*!< in: the innodb handlerton */
	THD*			thd,	/*!< in: the MySQL query thread
					of the caller */
	stat_print_fn*		stat_print,
	enum ha_stat_type	stat_type)
{
	DBUG_ASSERT(hton == innodb_hton_ptr);

	switch (stat_type) {
	case HA_ENGINE_STATUS:
		/* Non-zero return value means there was an error. */
		return(innodb_show_status(hton, thd, stat_print) != 0);

	case HA_ENGINE_MUTEX:
		/* After WL#6044 we no longer support reporting of mutex
		statistics via this interface. All mutex related counters
		should be accessed via the Performance Schema Engine. */
		/* Not handled */
		break;

	case HA_ENGINE_LOGS:
		/* Not handled */
		break;
	}

	/* Success */
	return(false);
}

/************************************************************************//**
Handling the shared INNOBASE_SHARE structure that is needed to provide table
locking. Register the table name if it doesn't exist in the hash table. */
static
INNOBASE_SHARE*
get_share(
/*======*/
	const char*	table_name)
{
	INNOBASE_SHARE*	share;

	mysql_mutex_lock(&innobase_share_mutex);

	ulint	fold = ut_fold_string(table_name);

	HASH_SEARCH(table_name_hash, innobase_open_tables, fold,
		    INNOBASE_SHARE*, share,
		    ut_ad(share->use_count > 0),
		    !strcmp(share->table_name, table_name));

	if (!share) {

		uint length = (uint) strlen(table_name);

		/* TODO: invoke HASH_MIGRATE if innobase_open_tables
		grows too big */

		share = (INNOBASE_SHARE*) my_malloc(PSI_INSTRUMENT_ME,
                                                    sizeof(*share)+length+1,
			MYF(MY_FAE | MY_ZEROFILL));

		share->table_name = (char*) memcpy(share + 1,
						   table_name, length + 1);

		HASH_INSERT(INNOBASE_SHARE, table_name_hash,
			    innobase_open_tables, fold, share);

		thr_lock_init(&share->lock);

		/* Index translation table initialization */
		share->idx_trans_tbl.index_mapping = NULL;
		share->idx_trans_tbl.index_count = 0;
		share->idx_trans_tbl.array_size = 0;
	}

	share->use_count++;
	mysql_mutex_unlock(&innobase_share_mutex);

	return(share);
}

/************************************************************************//**
Free the shared object that was registered with get_share(). */
static
void
free_share(
/*=======*/
	INNOBASE_SHARE*	share)	/*!< in/own: table share to free */
{
	mysql_mutex_lock(&innobase_share_mutex);

#ifdef UNIV_DEBUG
	INNOBASE_SHARE* share2;
	ulint	fold = ut_fold_string(share->table_name);

	HASH_SEARCH(table_name_hash, innobase_open_tables, fold,
		    INNOBASE_SHARE*, share2,
		    ut_ad(share->use_count > 0),
		    !strcmp(share->table_name, share2->table_name));

	ut_a(share2 == share);
#endif /* UNIV_DEBUG */

	if (!--share->use_count) {
		ulint	fold = ut_fold_string(share->table_name);

		HASH_DELETE(INNOBASE_SHARE, table_name_hash,
			    innobase_open_tables, fold, share);
		thr_lock_delete(&share->lock);

		/* Free any memory from index translation table */
		my_free(share->idx_trans_tbl.index_mapping);

		my_free(share);

		/* TODO: invoke HASH_MIGRATE if innobase_open_tables
		shrinks too much */
	}

	mysql_mutex_unlock(&innobase_share_mutex);
}

/*****************************************************************//**
Converts a MySQL table lock stored in the 'lock' field of the handle to
a proper type before storing pointer to the lock into an array of pointers.
MySQL also calls this if it wants to reset some table locks to a not-locked
state during the processing of an SQL query. An example is that during a
SELECT the read lock is released early on the 'const' tables where we only
fetch one row. MySQL does not call this when it releases all locks at the
end of an SQL statement.
@return pointer to the next element in the 'to' array */

THR_LOCK_DATA**
ha_innobase::store_lock(
/*====================*/
	THD*			thd,		/*!< in: user thread handle */
	THR_LOCK_DATA**		to,		/*!< in: pointer to an array
						of pointers to lock structs;
						pointer to the 'lock' field
						of current handle is stored
						next to this array */
	enum thr_lock_type	lock_type)	/*!< in: lock type to store in
						'lock'; this may also be
						TL_IGNORE */
{
	trx_t*		trx;

	/* Note that trx in this function is NOT necessarily prebuilt->trx
	because we call update_thd() later, in ::external_lock()! Failure to
	understand this caused a serious memory corruption bug in 5.1.11. */

	trx = check_trx_exists(thd);

	/* NOTE: MySQL can call this function with lock 'type' TL_IGNORE!
	Be careful to ignore TL_IGNORE if we are going to do something with
	only 'real' locks! */

	/* If no MySQL table is in use, we need to set the isolation level
	of the transaction. */

	if (lock_type != TL_IGNORE
	    && trx->n_mysql_tables_in_use == 0) {
		trx->isolation_level = innobase_map_isolation_level(
			(enum_tx_isolation) thd_tx_isolation(thd));

		if (trx->isolation_level <= TRX_ISO_READ_COMMITTED
		    && MVCC::is_view_active(trx->read_view)) {

			/* At low transaction isolation levels we let
			each consistent read set its own snapshot */

			mutex_enter(&trx_sys->mutex);

			trx_sys->mvcc->view_close(trx->read_view, true);

			mutex_exit(&trx_sys->mutex);
		}
	}

	DBUG_ASSERT(EQ_CURRENT_THD(thd));
	const bool in_lock_tables = thd_in_lock_tables(thd);
	const uint sql_command = thd_sql_command(thd);

	if (srv_read_only_mode
	    && (sql_command == SQLCOM_UPDATE
		|| sql_command == SQLCOM_INSERT
		|| sql_command == SQLCOM_REPLACE
		|| sql_command == SQLCOM_DROP_TABLE
		|| sql_command == SQLCOM_ALTER_TABLE
		|| sql_command == SQLCOM_OPTIMIZE
		|| (sql_command == SQLCOM_CREATE_TABLE
		    && (lock_type >= TL_WRITE_CONCURRENT_INSERT
			 && lock_type <= TL_WRITE))
		|| sql_command == SQLCOM_CREATE_INDEX
		|| sql_command == SQLCOM_DROP_INDEX
		|| sql_command == SQLCOM_DELETE)) {

		ib_senderrf(trx->mysql_thd,
			    IB_LOG_LEVEL_WARN, ER_READ_ONLY_MODE);

	} else if (sql_command == SQLCOM_FLUSH
		   && lock_type == TL_READ_NO_INSERT) {

		/* Check for FLUSH TABLES ... WITH READ LOCK */

		/* Note: This call can fail, but there is no way to return
		the error to the caller. We simply ignore it for now here
		and push the error code to the caller where the error is
		detected in the function. */

		dberr_t	err = row_quiesce_set_state(
			prebuilt->table, QUIESCE_START, trx);

		ut_a(err == DB_SUCCESS || err == DB_UNSUPPORTED);

		if (trx->isolation_level == TRX_ISO_SERIALIZABLE) {
			prebuilt->select_lock_type = LOCK_S;
			prebuilt->stored_select_lock_type = LOCK_S;
		} else {
			prebuilt->select_lock_type = LOCK_NONE;
			prebuilt->stored_select_lock_type = LOCK_NONE;
		}

	/* Check for DROP TABLE */
	} else if (sql_command == SQLCOM_DROP_TABLE) {

		/* MySQL calls this function in DROP TABLE though this table
		handle may belong to another thd that is running a query. Let
		us in that case skip any changes to the prebuilt struct. */

	/* Check for LOCK TABLE t1,...,tn WITH SHARED LOCKS */
	} else if ((lock_type == TL_READ && in_lock_tables)
		   || (lock_type == TL_READ_HIGH_PRIORITY && in_lock_tables)
		   || lock_type == TL_READ_WITH_SHARED_LOCKS
		   || lock_type == TL_READ_NO_INSERT
		   || (lock_type != TL_IGNORE
		       && sql_command != SQLCOM_SELECT)) {

		/* The OR cases above are in this order:
		1) MySQL is doing LOCK TABLES ... READ LOCAL, or we
		are processing a stored procedure or function, or
		2) (we do not know when TL_READ_HIGH_PRIORITY is used), or
		3) this is a SELECT ... IN SHARE MODE, or
		4) we are doing a complex SQL statement like
		INSERT INTO ... SELECT ... and the logical logging (MySQL
		binlog) requires the use of a locking read, or
		MySQL is doing LOCK TABLES ... READ.
		5) we let InnoDB do locking reads for all SQL statements that
		are not simple SELECTs; note that select_lock_type in this
		case may get strengthened in ::external_lock() to LOCK_X.
		Note that we MUST use a locking read in all data modifying
		SQL statements, because otherwise the execution would not be
		serializable, and also the results from the update could be
		unexpected if an obsolete consistent read view would be
		used. */

		/* Use consistent read for checksum table */

		if (sql_command == SQLCOM_CHECKSUM
		    || ((srv_locks_unsafe_for_binlog
			|| trx->isolation_level <= TRX_ISO_READ_COMMITTED)
			&& trx->isolation_level != TRX_ISO_SERIALIZABLE
			&& (lock_type == TL_READ
			    || lock_type == TL_READ_NO_INSERT)
			&& (sql_command == SQLCOM_INSERT_SELECT
			    || sql_command == SQLCOM_REPLACE_SELECT
			    || sql_command == SQLCOM_UPDATE
			    || sql_command == SQLCOM_CREATE_TABLE))) {

			/* If we either have innobase_locks_unsafe_for_binlog
			option set or this session is using READ COMMITTED
			isolation level and isolation level of the transaction
			is not set to serializable and MySQL is doing
			INSERT INTO...SELECT or REPLACE INTO...SELECT
			or UPDATE ... = (SELECT ...) or CREATE  ...
			SELECT... without FOR UPDATE or IN SHARE
			MODE in select, then we use consistent read
			for select. */

			prebuilt->select_lock_type = LOCK_NONE;
			prebuilt->stored_select_lock_type = LOCK_NONE;
		} else {
			prebuilt->select_lock_type = LOCK_S;
			prebuilt->stored_select_lock_type = LOCK_S;
		}

	} else if (lock_type != TL_IGNORE) {

		/* We set possible LOCK_X value in external_lock, not yet
		here even if this would be SELECT ... FOR UPDATE */

		prebuilt->select_lock_type = LOCK_NONE;
		prebuilt->stored_select_lock_type = LOCK_NONE;
	}

	if (lock_type != TL_IGNORE && lock.type == TL_UNLOCK) {

		/* Starting from 5.0.7, we weaken also the table locks
		set at the start of a MySQL stored procedure call, just like
		we weaken the locks set at the start of an SQL statement.
		MySQL does set in_lock_tables TRUE there, but in reality
		we do not need table locks to make the execution of a
		single transaction stored procedure call deterministic
		(if it does not use a consistent read). */

		if (lock_type == TL_READ
		    && sql_command == SQLCOM_LOCK_TABLES) {
			/* We come here if MySQL is processing LOCK TABLES
			... READ LOCAL. MyISAM under that table lock type
			reads the table as it was at the time the lock was
			granted (new inserts are allowed, but not seen by the
			reader). To get a similar effect on an InnoDB table,
			we must use LOCK TABLES ... READ. We convert the lock
			type here, so that for InnoDB, READ LOCAL is
			equivalent to READ. This will change the InnoDB
			behavior in mysqldump, so that dumps of InnoDB tables
			are consistent with dumps of MyISAM tables. */

			lock_type = TL_READ_NO_INSERT;
		}

		/* If we are not doing a LOCK TABLE, DISCARD/IMPORT
		TABLESPACE or TRUNCATE TABLE then allow multiple
		writers. Note that ALTER TABLE uses a TL_WRITE_ALLOW_READ
		< TL_WRITE_CONCURRENT_INSERT.

		We especially allow multiple writers if MySQL is at the
		start of a stored procedure call (SQLCOM_CALL) or a
		stored function call (MySQL does have in_lock_tables
		TRUE there). */

		if ((lock_type >= TL_WRITE_CONCURRENT_INSERT
		     && lock_type <= TL_WRITE)
		    && !(in_lock_tables
			 && sql_command == SQLCOM_LOCK_TABLES)
		    && !thd_tablespace_op(thd)
		    && sql_command != SQLCOM_TRUNCATE
		    && sql_command != SQLCOM_OPTIMIZE
		    && sql_command != SQLCOM_CREATE_TABLE) {

			lock_type = TL_WRITE_ALLOW_WRITE;
		}

		/* In queries of type INSERT INTO t1 SELECT ... FROM t2 ...
		MySQL would use the lock TL_READ_NO_INSERT on t2, and that
		would conflict with TL_WRITE_ALLOW_WRITE, blocking all inserts
		to t2. Convert the lock to a normal read lock to allow
		concurrent inserts to t2.

		We especially allow concurrent inserts if MySQL is at the
		start of a stored procedure call (SQLCOM_CALL)
		(MySQL does have thd_in_lock_tables() TRUE there). */

		if (lock_type == TL_READ_NO_INSERT
		    && sql_command != SQLCOM_LOCK_TABLES) {

			lock_type = TL_READ;
		}

		lock.type = lock_type;
	}

	*to++= &lock;

	if (!trx_is_started(trx)
	    && (prebuilt->select_lock_type != LOCK_NONE
	        || prebuilt->stored_select_lock_type != LOCK_NONE)) {

		++trx->will_lock;
	}

	return(to);
}

/*********************************************************************//**
Read the next autoinc value. Acquire the relevant locks before reading
the AUTOINC value. If SUCCESS then the table AUTOINC mutex will be locked
on return and all relevant locks acquired.
@return DB_SUCCESS or error code */

dberr_t
ha_innobase::innobase_get_autoinc(
/*==============================*/
	ulonglong*	value)		/*!< out: autoinc value */
{
	*value = 0;

	prebuilt->autoinc_error = innobase_lock_autoinc();

	if (prebuilt->autoinc_error == DB_SUCCESS) {

		/* Determine the first value of the interval */
		*value = dict_table_autoinc_read(prebuilt->table);

		/* It should have been initialized during open. */
		if (*value == 0) {
			prebuilt->autoinc_error = DB_UNSUPPORTED;
			dict_table_autoinc_unlock(prebuilt->table);
		}
	}

	return(prebuilt->autoinc_error);
}

/*******************************************************************//**
This function reads the global auto-inc counter. It doesn't use the
AUTOINC lock even if the lock mode is set to TRADITIONAL.
@return the autoinc value */

ulonglong
ha_innobase::innobase_peek_autoinc(void)
/*====================================*/
{
	ulonglong	auto_inc;
	dict_table_t*	innodb_table;

	ut_a(prebuilt != NULL);
	ut_a(prebuilt->table != NULL);

	innodb_table = prebuilt->table;

	dict_table_autoinc_lock(innodb_table);

	auto_inc = dict_table_autoinc_read(innodb_table);

	if (auto_inc == 0) {
		ib_logf(IB_LOG_LEVEL_INFO,
			"AUTOINC next value generation"
			" is disabled for '%s'", innodb_table->name);
	}

	dict_table_autoinc_unlock(innodb_table);

	return(auto_inc);
}

/*********************************************************************//**
Returns the value of the auto-inc counter in *first_value and ~0 on failure. */

void
ha_innobase::get_auto_increment(
/*============================*/
	ulonglong	offset,			/*!< in: table autoinc offset */
	ulonglong	increment,		/*!< in: table autoinc
						increment */
	ulonglong	nb_desired_values,	/*!< in: number of values
						reqd */
	ulonglong*	first_value,		/*!< out: the autoinc value */
	ulonglong*	nb_reserved_values)	/*!< out: count of reserved
						values */
{
	trx_t*		trx;
	dberr_t		error;
	ulonglong	autoinc = 0;

	/* Prepare prebuilt->trx in the table handle */
	update_thd(ha_thd());

	error = innobase_get_autoinc(&autoinc);

	if (error != DB_SUCCESS) {
		*first_value = (~(ulonglong) 0);
		return;
	}

	/* This is a hack, since nb_desired_values seems to be accurate only
	for the first call to get_auto_increment() for multi-row INSERT and
	meaningless for other statements e.g, LOAD etc. Subsequent calls to
	this method for the same statement results in different values which
	don't make sense. Therefore we store the value the first time we are
	called and count down from that as rows are written (see write_row()).
	*/

	trx = prebuilt->trx;

	/* Note: We can't rely on *first_value since some MySQL engines,
	in particular the partition engine, don't initialize it to 0 when
	invoking this method. So we are not sure if it's guaranteed to
	be 0 or not. */

	/* We need the upper limit of the col type to check for
	whether we update the table autoinc counter or not. */
	ulonglong	col_max_value =
		table->next_number_field->get_max_int_value();

	/* Called for the first time ? */
	if (trx->n_autoinc_rows == 0) {

		trx->n_autoinc_rows = (ulint) nb_desired_values;

		/* It's possible for nb_desired_values to be 0:
		e.g., INSERT INTO T1(C) SELECT C FROM T2; */
		if (nb_desired_values == 0) {

			trx->n_autoinc_rows = 1;
		}

		set_if_bigger(*first_value, autoinc);
	/* Not in the middle of a mult-row INSERT. */
	} else if (prebuilt->autoinc_last_value == 0) {
		set_if_bigger(*first_value, autoinc);
	/* Check for -ve values. */
	} else if (*first_value > col_max_value && trx->n_autoinc_rows > 0) {
		/* Set to next logical value. */
		ut_a(autoinc > trx->n_autoinc_rows);
		*first_value = (autoinc - trx->n_autoinc_rows) - 1;
	}

	*nb_reserved_values = trx->n_autoinc_rows;

	/* With old style AUTOINC locking we only update the table's
	AUTOINC counter after attempting to insert the row. */
	if (innobase_autoinc_lock_mode != AUTOINC_OLD_STYLE_LOCKING) {
		ulonglong	current;
		ulonglong	next_value;

		current = *first_value > col_max_value ? autoinc : *first_value;

		/* Compute the last value in the interval */
		next_value = innobase_next_autoinc(
			current, *nb_reserved_values, increment, offset,
			col_max_value);

		prebuilt->autoinc_last_value = next_value;

		if (prebuilt->autoinc_last_value < *first_value) {
			*first_value = (~(ulonglong) 0);
		} else {
			/* Update the table autoinc variable */
			dict_table_autoinc_update_if_greater(
				prebuilt->table, prebuilt->autoinc_last_value);
		}
	} else {
		/* This will force write_row() into attempting an update
		of the table's AUTOINC counter. */
		prebuilt->autoinc_last_value = 0;
	}

	/* The increment to be used to increase the AUTOINC value, we use
	this in write_row() and update_row() to increase the autoinc counter
	for columns that are filled by the user. We need the offset and
	the increment. */
	prebuilt->autoinc_offset = offset;
	prebuilt->autoinc_increment = increment;

	dict_table_autoinc_unlock(prebuilt->table);
}

/*******************************************************************//**
Reset the auto-increment counter to the given value, i.e. the next row
inserted will get the given value. This is called e.g. after TRUNCATE
is emulated by doing a 'DELETE FROM t'. HA_ERR_WRONG_COMMAND is
returned by storage engines that don't support this operation.
@return 0 or error code */

int
ha_innobase::reset_auto_increment(
/*==============================*/
	ulonglong	value)		/*!< in: new value for table autoinc */
{
	DBUG_ENTER("ha_innobase::reset_auto_increment");

	dberr_t	error;

	update_thd(ha_thd());

	error = row_lock_table_autoinc_for_mysql(prebuilt);

	if (error != DB_SUCCESS) {
		DBUG_RETURN(convert_error_code_to_mysql(
				    error, prebuilt->table->flags, user_thd));
	}

	/* The next value can never be 0. */
	if (value == 0) {
		value = 1;
	}

	innobase_reset_autoinc(value);

	DBUG_RETURN(0);
}

/*******************************************************************//**
See comment in handler.cc */

bool
ha_innobase::get_error_message(
/*===========================*/
	int	error,
	String*	buf)
{
	trx_t*	trx = check_trx_exists(ha_thd());

	buf->copy(trx->detailed_error, (uint) strlen(trx->detailed_error),
		system_charset_info);

	return(FALSE);
}

/** Retrieves the names of the table and the key for which there was a
duplicate entry in the case of HA_ERR_FOREIGN_DUPLICATE_KEY.

If any of the names is not available, then this method will return
false and will not change any of child_table_name or child_key_name.

@param[out] child_table_name Table name
@param[in] child_table_name_len Table name buffer size
@param[out] child_key_name Key name
@param[in] child_key_name_len Key name buffer size

@retval true table and key names were available and were written into the
corresponding out parameters.
@retval false table and key names were not available, the out parameters
were not touched. */
bool
ha_innobase::get_foreign_dup_key(
/*=============================*/
	char*	child_table_name,
	uint	child_table_name_len,
	char*	child_key_name,
	uint	child_key_name_len)
{
	const dict_index_t*	err_index;

	ut_a(prebuilt->trx != NULL);
	ut_a(prebuilt->trx->magic_n == TRX_MAGIC_N);

	err_index = trx_get_error_info(prebuilt->trx);

	if (err_index == NULL) {
		return(false);
	}
	/* else */

	/* copy table name (and convert from filename-safe encoding to
	system_charset_info) */
	char*	p;
	p = strchr(err_index->table->name, '/');
	/* strip ".../" prefix if any */
	if (p != NULL) {
		p++;
	} else {
		p = err_index->table->name;
	}
	uint	len;
	len = filename_to_tablename(p, child_table_name, child_table_name_len);
	child_table_name[len] = '\0';

	/* copy index name */
	ut_snprintf(child_key_name, child_key_name_len, "%s", err_index->name);

	return(true);
}

/*******************************************************************//**
Compares two 'refs'. A 'ref' is the (internal) primary key value of the row.
If there is no explicitly declared non-null unique key or a primary key, then
InnoDB internally uses the row id as the primary key.
@return < 0 if ref1 < ref2, 0 if equal, else > 0 */

int
ha_innobase::cmp_ref(
/*=================*/
	const uchar*	ref1,	/*!< in: an (internal) primary key value in the
				MySQL key value format */
	const uchar*	ref2)	/*!< in: an (internal) primary key value in the
				MySQL key value format */
{
	enum_field_types mysql_type;
	Field*		field;
	KEY_PART_INFO*	key_part;
	KEY_PART_INFO*	key_part_end;
	uint		len1;
	uint		len2;
	int		result;

	if (prebuilt->clust_index_was_generated) {
		/* The 'ref' is an InnoDB row id */

		return(memcmp(ref1, ref2, DATA_ROW_ID_LEN));
	}

	/* Do a type-aware comparison of primary key fields. PK fields
	are always NOT NULL, so no checks for NULL are performed. */

	key_part = table->key_info[table->s->primary_key].key_part;

	key_part_end = key_part
			+ table->key_info[table->s->primary_key].user_defined_key_parts;

	for (; key_part != key_part_end; ++key_part) {
		field = key_part->field;
		mysql_type = field->type();

		if (mysql_type == MYSQL_TYPE_TINY_BLOB
			|| mysql_type == MYSQL_TYPE_MEDIUM_BLOB
			|| mysql_type == MYSQL_TYPE_BLOB
			|| mysql_type == MYSQL_TYPE_LONG_BLOB) {

			/* In the MySQL key value format, a column prefix of
			a BLOB is preceded by a 2-byte length field */

			len1 = innobase_read_from_2_little_endian(ref1);
			len2 = innobase_read_from_2_little_endian(ref2);

			ref1 += 2;
			ref2 += 2;
			result = ((Field_blob*) field)->cmp(
				ref1, len1, ref2, len2);
		} else {
			result = field->key_cmp(ref1, ref2);
		}

		if (result) {

			return(result);
		}

		ref1 += key_part->store_length;
		ref2 += key_part->store_length;
	}

	return(0);
}

/*******************************************************************//**
Ask InnoDB if a query to a table can be cached.
@return TRUE if query caching of the table is permitted */

my_bool
ha_innobase::register_query_cache_table(
/*====================================*/
	THD*		thd,		/*!< in: user thread handle */
	char*		table_key,	/*!< in: normalized path to the
					table */
	uint		key_length,	/*!< in: length of the normalized
					path to the table */
	qc_engine_callback*
			call_back,	/*!< out: pointer to function for
					checking if query caching
					is permitted */
	ulonglong	*engine_data)	/*!< in/out: data to call_back */
{
	*call_back = innobase_query_caching_of_table_permitted;
	*engine_data = 0;
	return(innobase_query_caching_of_table_permitted(thd, table_key,
							 key_length,
							 engine_data));
}

/*******************************************************************//**
Get the bin log name. */

const char*
ha_innobase::get_mysql_bin_log_name()
/*=================================*/
{
	return(trx_sys_mysql_bin_log_name);
}

/*******************************************************************//**
Get the bin log offset (or file position). */

ulonglong
ha_innobase::get_mysql_bin_log_pos()
/*================================*/
{
	/* trx... is ib_int64_t, which is a typedef for a 64-bit integer
	(__int64 or longlong) so it's ok to cast it to ulonglong. */

	return(trx_sys_mysql_bin_log_pos);
}

/******************************************************************//**
This function is used to find the storage length in bytes of the first n
characters for prefix indexes using a multibyte character set. The function
finds charset information and returns length of prefix_len characters in the
index field in bytes.
@return number of bytes occupied by the first n characters */

ulint
innobase_get_at_most_n_mbchars(
/*===========================*/
	ulint charset_id,	/*!< in: character set id */
	ulint prefix_len,	/*!< in: prefix length in bytes of the index
				(this has to be divided by mbmaxlen to get the
				number of CHARACTERS n in the prefix) */
	ulint data_len,		/*!< in: length of the string in bytes */
	const char* str)	/*!< in: character string */
{
	ulint char_length;	/*!< character length in bytes */
	ulint n_chars;		/*!< number of characters in prefix */
	CHARSET_INFO* charset;	/*!< charset used in the field */

	charset = get_charset((uint) charset_id, MYF(MY_WME));

	ut_ad(charset);
	ut_ad(charset->mbmaxlen);

	/* Calculate how many characters at most the prefix index contains */

	n_chars = prefix_len / charset->mbmaxlen;

	/* If the charset is multi-byte, then we must find the length of the
	first at most n chars in the string. If the string contains less
	characters than n, then we return the length to the end of the last
	character. */

	if (charset->mbmaxlen > 1) {
		/* my_charpos() returns the byte length of the first n_chars
		characters, or a value bigger than the length of str, if
		there were not enough full characters in str.

		Why does the code below work:
		Suppose that we are looking for n UTF-8 characters.

		1) If the string is long enough, then the prefix contains at
		least n complete UTF-8 characters + maybe some extra
		characters + an incomplete UTF-8 character. No problem in
		this case. The function returns the pointer to the
		end of the nth character.

		2) If the string is not long enough, then the string contains
		the complete value of a column, that is, only complete UTF-8
		characters, and we can store in the column prefix index the
		whole string. */

		char_length = my_charpos(charset, str,
						str + data_len, (int) n_chars);
		if (char_length > data_len) {
			char_length = data_len;
		}
	} else {
		if (data_len < prefix_len) {
			char_length = data_len;
		} else {
			char_length = prefix_len;
		}
	}

	return(char_length);
}

/*******************************************************************//**
This function is used to prepare an X/Open XA distributed transaction.
@return 0 or error number */
static
int
innobase_xa_prepare(
/*================*/
	handlerton*	hton,		/*!< in: InnoDB handlerton */
	THD*		thd,		/*!< in: handle to the MySQL thread of
					the user whose XA transaction should
					be prepared */
	bool		prepare_trx)	/*!< in: true - prepare transaction
					false - the current SQL statement
					ended */
{
	int		error = 0;
	trx_t*		trx = check_trx_exists(thd);

	DBUG_ASSERT(hton == innodb_hton_ptr);

	/* we use support_xa value as it was seen at transaction start
	time, not the current session variable value. Any possible changes
	to the session variable take effect only in the next transaction */
	if (!trx->support_xa) {

		return(0);
	}

	bool	read_only = trx->read_only || trx->id == 0;

	thd_get_xid(thd, (MYSQL_XID*) trx->xid);

	/* Release a possible FIFO ticket and search latch. Since we will
	reserve the trx_sys->mutex, we have to release the search system
	latch first to obey the latching order. */

	trx_search_latch_release_if_reserved(trx);

	innobase_srv_conc_force_exit_innodb(trx);

	if (!trx_is_registered_for_2pc(trx) && trx_is_started(trx)) {

		sql_print_error("Transaction not registered for MySQL 2PC,"
				" but transaction is active");
	}

	if (prepare_trx
	    || (!thd_test_options(thd, OPTION_NOT_AUTOCOMMIT | OPTION_BEGIN))) {

		/* We were instructed to prepare the whole transaction, or
		this is an SQL statement end and autocommit is on */

		ut_ad(trx_is_registered_for_2pc(trx));

		trx_prepare_for_mysql(trx);

		error = 0;
	} else {
		/* We just mark the SQL statement ended and do not do a
		transaction prepare */

		/* If we had reserved the auto-inc lock for some
		table in this SQL statement we release it now */

		lock_unlock_table_autoinc(trx);

		/* Store the current undo_no of the transaction so that we
		know where to roll back if we have to roll back the next
		SQL statement */

		trx_mark_sql_stat_end(trx);
	}

	/* Tell the InnoDB server that there might be work for utility
	threads: */

	if (!read_only) {
		srv_active_wake_master_thread();
	}

	if (thd_sql_command(thd) != SQLCOM_XA_PREPARE
	    && (prepare_trx
		|| !thd_test_options(
			thd, OPTION_NOT_AUTOCOMMIT | OPTION_BEGIN))) {

		/* For ibbackup to work the order of transactions in binlog
		and InnoDB must be the same. Consider the situation

		  thread1> prepare; write to binlog; ...
			  <context switch>
		  thread2> prepare; write to binlog; commit
		  thread1>			     ... commit

                The server guarantees that writes to the binary log
                and commits are in the same order, so we do not have
                to handle this case. */
	}

	return(error);
}

/*******************************************************************//**
This function is used to recover X/Open XA distributed transactions.
@return number of prepared transactions stored in xid_list */
static
int
innobase_xa_recover(
/*================*/
	handlerton*	hton,	/*!< in: InnoDB handlerton */
	XID*		xid_list,/*!< in/out: prepared transactions */
	uint		len)	/*!< in: number of slots in xid_list */
{
	DBUG_ASSERT(hton == innodb_hton_ptr);

	if (len == 0 || xid_list == NULL) {

		return(0);
	}

	return(trx_recover_for_mysql(xid_list, len));
}

/*******************************************************************//**
This function is used to commit one X/Open XA distributed transaction
which is in the prepared state
@return 0 or error number */
static
int
innobase_commit_by_xid(
/*===================*/
	handlerton*	hton,
	XID*		xid)	/*!< in: X/Open XA transaction identification */
{
	trx_t*	trx;

	DBUG_ASSERT(hton == innodb_hton_ptr);

	trx = trx_get_trx_by_xid(xid);

	if (trx) {
		innobase_commit_low(trx);
		trx_free_for_background(trx);
		return(XA_OK);
	} else {
		return(XAER_NOTA);
	}
}

/*******************************************************************//**
This function is used to rollback one X/Open XA distributed transaction
which is in the prepared state
@return 0 or error number */
static
int
innobase_rollback_by_xid(
/*=====================*/
	handlerton*	hton,	/*!< in: InnoDB handlerton */
	XID*		xid)	/*!< in: X/Open XA transaction
				identification */
{
	trx_t*	trx;

	DBUG_ASSERT(hton == innodb_hton_ptr);

	trx = trx_get_trx_by_xid(xid);

	if (trx != 0) {
		int	ret = innobase_rollback_trx(trx);
		trx_free_for_background(trx);
		return(ret);
	} else {
		return(XAER_NOTA);
	}
}

/*******************************************************************//**
*/

bool
ha_innobase::check_if_incompatible_data(
/*====================================*/
	HA_CREATE_INFO*	info,
	uint		table_changes)
{
	innobase_copy_frm_flags_from_create_info(prebuilt->table, info);

	if (table_changes != IS_EQUAL_YES) {

		return(COMPATIBLE_DATA_NO);
	}

	/* Check that auto_increment value was not changed */
	if ((info->used_fields & HA_CREATE_USED_AUTO) &&
		info->auto_increment_value != 0) {

		return(COMPATIBLE_DATA_NO);
	}

	/* Check that row format didn't change */
	if ((info->used_fields & HA_CREATE_USED_ROW_FORMAT)
	    && info->row_type != get_row_type()) {

		return(COMPATIBLE_DATA_NO);
	}

	/* Specifying KEY_BLOCK_SIZE requests a rebuild of the table. */
	if (info->used_fields & HA_CREATE_USED_KEY_BLOCK_SIZE) {
		return(COMPATIBLE_DATA_NO);
	}

	return(COMPATIBLE_DATA_YES);
}

/****************************************************************//**
Update the system variable innodb_io_capacity_max using the "saved"
value. This function is registered as a callback with MySQL. */
static
void
innodb_io_capacity_max_update(
/*===========================*/
	THD*				thd,	/*!< in: thread handle */
	struct st_mysql_sys_var*	var,	/*!< in: pointer to
						system variable */
	void*				var_ptr,/*!< out: where the
						formal string goes */
	const void*			save)	/*!< in: immediate result
						from check function */
{
	ulong	in_val = *static_cast<const ulong*>(save);
	if (in_val < srv_io_capacity) {
		in_val = srv_io_capacity;
		push_warning_printf(thd, Sql_condition::SL_WARNING,
				    ER_WRONG_ARGUMENTS,
				    "innodb_io_capacity_max cannot be"
				    " set lower than innodb_io_capacity.");
		push_warning_printf(thd, Sql_condition::SL_WARNING,
				    ER_WRONG_ARGUMENTS,
				    "Setting innodb_io_capacity_max to %lu",
				    srv_io_capacity);
	}

	srv_max_io_capacity = in_val;
}

/****************************************************************//**
Update the system variable innodb_io_capacity using the "saved"
value. This function is registered as a callback with MySQL. */
static
void
innodb_io_capacity_update(
/*======================*/
	THD*				thd,	/*!< in: thread handle */
	struct st_mysql_sys_var*	var,	/*!< in: pointer to
						system variable */
	void*				var_ptr,/*!< out: where the
						formal string goes */
	const void*			save)	/*!< in: immediate result
						from check function */
{
	ulong	in_val = *static_cast<const ulong*>(save);
	if (in_val > srv_max_io_capacity) {
		in_val = srv_max_io_capacity;
		push_warning_printf(thd, Sql_condition::SL_WARNING,
				    ER_WRONG_ARGUMENTS,
				    "innodb_io_capacity cannot be set"
				    " higher than innodb_io_capacity_max.");
		push_warning_printf(thd, Sql_condition::SL_WARNING,
				    ER_WRONG_ARGUMENTS,
				    "Setting innodb_io_capacity to %lu",
				    srv_max_io_capacity);
	}

	srv_io_capacity = in_val;
}

/****************************************************************//**
Update the system variable innodb_max_dirty_pages_pct using the "saved"
value. This function is registered as a callback with MySQL. */
static
void
innodb_max_dirty_pages_pct_update(
/*==============================*/
	THD*				thd,	/*!< in: thread handle */
	struct st_mysql_sys_var*	var,	/*!< in: pointer to
						system variable */
	void*				var_ptr,/*!< out: where the
						formal string goes */
	const void*			save)	/*!< in: immediate result
						from check function */
{
	ulong	in_val = *static_cast<const ulong*>(save);
	if (in_val < srv_max_dirty_pages_pct_lwm) {
		push_warning_printf(thd, Sql_condition::SL_WARNING,
				    ER_WRONG_ARGUMENTS,
				    "innodb_max_dirty_pages_pct cannot be"
				    " set lower than"
				    " innodb_max_dirty_pages_pct_lwm.");
		push_warning_printf(thd, Sql_condition::SL_WARNING,
				    ER_WRONG_ARGUMENTS,
				    "Lowering"
				    " innodb_max_dirty_page_pct_lwm to %lu",
				    in_val);

		srv_max_dirty_pages_pct_lwm = in_val;
	}

	srv_max_buf_pool_modified_pct = in_val;
}

/****************************************************************//**
Update the system variable innodb_max_dirty_pages_pct_lwm using the
"saved" value. This function is registered as a callback with MySQL. */
static
void
innodb_max_dirty_pages_pct_lwm_update(
/*==================================*/
	THD*				thd,	/*!< in: thread handle */
	struct st_mysql_sys_var*	var,	/*!< in: pointer to
						system variable */
	void*				var_ptr,/*!< out: where the
						formal string goes */
	const void*			save)	/*!< in: immediate result
						from check function */
{
	ulong	in_val = *static_cast<const ulong*>(save);
	if (in_val > srv_max_buf_pool_modified_pct) {
		in_val = srv_max_buf_pool_modified_pct;
		push_warning_printf(thd, Sql_condition::SL_WARNING,
				    ER_WRONG_ARGUMENTS,
				    "innodb_max_dirty_pages_pct_lwm"
				    " cannot be set higher than"
				    " innodb_max_dirty_pages_pct.");
		push_warning_printf(thd, Sql_condition::SL_WARNING,
				    ER_WRONG_ARGUMENTS,
				    "Setting innodb_max_dirty_page_pct_lwm"
				    " to %lu",
				    in_val);
	}

	srv_max_dirty_pages_pct_lwm = in_val;
}

/************************************************************//**
Validate the file format name and return its corresponding id.
@return valid file format id */
static
uint
innobase_file_format_name_lookup(
/*=============================*/
	const char*	format_name)	/*!< in: pointer to file format name */
{
	char*	endp;
	uint	format_id;

	ut_a(format_name != NULL);

	/* The format name can contain the format id itself instead of
	the name and we check for that. */
	format_id = (uint) strtoul(format_name, &endp, 10);

	/* Check for valid parse. */
	if (*endp == '\0' && *format_name != '\0') {

		if (format_id <= UNIV_FORMAT_MAX) {

			return(format_id);
		}
	} else {

		for (format_id = 0; format_id <= UNIV_FORMAT_MAX;
		     format_id++) {
			const char*	name;

			name = trx_sys_file_format_id_to_name(format_id);

			if (!innobase_strcasecmp(format_name, name)) {

				return(format_id);
			}
		}
	}

	return(UNIV_FORMAT_MAX + 1);
}

/************************************************************//**
Validate the file format check config parameters, as a side effect it
sets the srv_max_file_format_at_startup variable.
@return the format_id if valid config value, otherwise, return -1 */
static
int
innobase_file_format_validate_and_set(
/*==================================*/
	const char*	format_max)	/*!< in: parameter value */
{
	uint		format_id;

	format_id = innobase_file_format_name_lookup(format_max);

	if (format_id < UNIV_FORMAT_MAX + 1) {
		srv_max_file_format_at_startup = format_id;

		return((int) format_id);
	} else {
		return(-1);
	}
}

/*************************************************************//**
Check if it is a valid file format. This function is registered as
a callback with MySQL.
@return 0 for valid file format */
static
int
innodb_file_format_name_validate(
/*=============================*/
	THD*				thd,	/*!< in: thread handle */
	struct st_mysql_sys_var*	var,	/*!< in: pointer to system
						variable */
	void*				save,	/*!< out: immediate result
						for update function */
	struct st_mysql_value*		value)	/*!< in: incoming string */
{
	const char*	file_format_input;
	char		buff[STRING_BUFFER_USUAL_SIZE];
	int		len = sizeof(buff);

	ut_a(save != NULL);
	ut_a(value != NULL);

	file_format_input = value->val_str(value, buff, &len);

	if (file_format_input != NULL) {
		uint	format_id;

		format_id = innobase_file_format_name_lookup(
			file_format_input);

		if (format_id <= UNIV_FORMAT_MAX) {

			/* Save a pointer to the name in the
			'file_format_name_map' constant array. */
			*static_cast<const char**>(save) =
			    trx_sys_file_format_id_to_name(format_id);

			return(0);
		}
	}

	*static_cast<const char**>(save) = NULL;
	return(1);
}

/****************************************************************//**
Update the system variable innodb_file_format using the "saved"
value. This function is registered as a callback with MySQL. */
static
void
innodb_file_format_name_update(
/*===========================*/
	THD*				thd,		/*!< in: thread handle */
	struct st_mysql_sys_var*	var,		/*!< in: pointer to
							system variable */
	void*				var_ptr,	/*!< out: where the
							formal string goes */
	const void*			save)		/*!< in: immediate result
							from check function */
{
	const char* format_name;

	ut_a(var_ptr != NULL);
	ut_a(save != NULL);

	format_name = *static_cast<const char*const*>(save);

	if (format_name) {
		uint	format_id;

		format_id = innobase_file_format_name_lookup(format_name);

		if (format_id <= UNIV_FORMAT_MAX) {
			srv_file_format = format_id;
		}
	}

	*static_cast<const char**>(var_ptr)
		= trx_sys_file_format_id_to_name(srv_file_format);
}

/*************************************************************//**
Check if valid argument to innodb_file_format_max. This function
is registered as a callback with MySQL.
@return 0 for valid file format */
static
int
innodb_file_format_max_validate(
/*============================*/
	THD*				thd,	/*!< in: thread handle */
	struct st_mysql_sys_var*	var,	/*!< in: pointer to system
						variable */
	void*				save,	/*!< out: immediate result
						for update function */
	struct st_mysql_value*		value)	/*!< in: incoming string */
{
	const char*	file_format_input;
	char		buff[STRING_BUFFER_USUAL_SIZE];
	int		len = sizeof(buff);
	int		format_id;

	ut_a(save != NULL);
	ut_a(value != NULL);

	file_format_input = value->val_str(value, buff, &len);

	if (file_format_input != NULL) {

		format_id = innobase_file_format_validate_and_set(
			file_format_input);

		if (format_id >= 0) {
			/* Save a pointer to the name in the
			'file_format_name_map' constant array. */
			*static_cast<const char**>(save) =
			    trx_sys_file_format_id_to_name(
						(uint) format_id);

			return(0);

		} else {
			push_warning_printf(thd,
			  Sql_condition::SL_WARNING,
			  ER_WRONG_ARGUMENTS,
			  "InnoDB: invalid innodb_file_format_max"
			  " value; can be any format up to %s"
			  " or equivalent id of %d",
			  trx_sys_file_format_id_to_name(UNIV_FORMAT_MAX),
			  UNIV_FORMAT_MAX);
		}
	}

	*static_cast<const char**>(save) = NULL;
	return(1);
}

/****************************************************************//**
Update the system variable innodb_file_format_max using the "saved"
value. This function is registered as a callback with MySQL. */
static
void
innodb_file_format_max_update(
/*==========================*/
	THD*				thd,	/*!< in: thread handle */
	struct st_mysql_sys_var*	var,	/*!< in: pointer to
						system variable */
	void*				var_ptr,/*!< out: where the
						formal string goes */
	const void*			save)	/*!< in: immediate result
						from check function */
{
	const char*	format_name_in;
	const char**	format_name_out;
	uint		format_id;

	ut_a(save != NULL);
	ut_a(var_ptr != NULL);

	format_name_in = *static_cast<const char*const*>(save);

	if (!format_name_in) {

		return;
	}

	format_id = innobase_file_format_name_lookup(format_name_in);

	if (format_id > UNIV_FORMAT_MAX) {
		/* DEFAULT is "on", which is invalid at runtime. */
		push_warning_printf(thd, Sql_condition::SL_WARNING,
				    ER_WRONG_ARGUMENTS,
				    "Ignoring SET innodb_file_format=%s",
				    format_name_in);
		return;
	}

	format_name_out = static_cast<const char**>(var_ptr);

	/* Update the max format id in the system tablespace. */
	if (trx_sys_file_format_max_set(format_id, format_name_out)) {
		ib_logf(IB_LOG_LEVEL_INFO,
			"The file format in the system"
			" tablespace is now set to %s.", *format_name_out);
	}
}

/*************************************************************//**
Check whether valid argument given to innobase_*_stopword_table.
This function is registered as a callback with MySQL.
@return 0 for valid stopword table */
static
int
innodb_stopword_table_validate(
/*===========================*/
	THD*				thd,	/*!< in: thread handle */
	struct st_mysql_sys_var*	var,	/*!< in: pointer to system
						variable */
	void*				save,	/*!< out: immediate result
						for update function */
	struct st_mysql_value*		value)	/*!< in: incoming string */
{
	const char*	stopword_table_name;
	char		buff[STRING_BUFFER_USUAL_SIZE];
	int		len = sizeof(buff);
	trx_t*		trx;
	int		ret = 1;

	ut_a(save != NULL);
	ut_a(value != NULL);

	stopword_table_name = value->val_str(value, buff, &len);

	trx = check_trx_exists(thd);

	row_mysql_lock_data_dictionary(trx);

	/* Validate the stopword table's (if supplied) existence and
	of the right format */
	if (!stopword_table_name
	    || fts_valid_stopword_table(stopword_table_name)) {
		*static_cast<const char**>(save) = stopword_table_name;
		ret = 0;
	}

	row_mysql_unlock_data_dictionary(trx);

	return(ret);
}

/*************************************************************//**
Check whether valid argument given to "innodb_fts_internal_tbl_name"
This function is registered as a callback with MySQL.
@return 0 for valid stopword table */
static
int
innodb_internal_table_validate(
/*===========================*/
	THD*				thd,	/*!< in: thread handle */
	struct st_mysql_sys_var*	var,	/*!< in: pointer to system
						variable */
	void*				save,	/*!< out: immediate result
						for update function */
	struct st_mysql_value*		value)	/*!< in: incoming string */
{
	const char*	table_name;
	char		buff[STRING_BUFFER_USUAL_SIZE];
	int		len = sizeof(buff);
	int		ret = 1;
	dict_table_t*	user_table;

	ut_a(save != NULL);
	ut_a(value != NULL);

	table_name = value->val_str(value, buff, &len);

	if (!table_name) {
		*static_cast<const char**>(save) = NULL;
		return(0);
	}

	user_table = dict_table_open_on_name(
		table_name, FALSE, TRUE, DICT_ERR_IGNORE_NONE);

	if (user_table) {
		if (dict_table_has_fts_index(user_table)) {
			*static_cast<const char**>(save) = table_name;
			ret = 0;
		}

		dict_table_close(user_table, FALSE, TRUE);
	}

	return(ret);
}

/****************************************************************//**
Update the system variable innodb_adaptive_hash_index using the "saved"
value. This function is registered as a callback with MySQL. */
static
void
innodb_adaptive_hash_index_update(
/*==============================*/
	THD*				thd,	/*!< in: thread handle */
	struct st_mysql_sys_var*	var,	/*!< in: pointer to
						system variable */
	void*				var_ptr,/*!< out: where the
						formal string goes */
	const void*			save)	/*!< in: immediate result
						from check function */
{
	if (*(my_bool*) save) {
		btr_search_enable();
	} else {
		btr_search_disable();
	}
}

/****************************************************************//**
Update the system variable innodb_cmp_per_index using the "saved"
value. This function is registered as a callback with MySQL. */
static
void
innodb_cmp_per_index_update(
/*========================*/
	THD*				thd,	/*!< in: thread handle */
	struct st_mysql_sys_var*	var,	/*!< in: pointer to
						system variable */
	void*				var_ptr,/*!< out: where the
						formal string goes */
	const void*			save)	/*!< in: immediate result
						from check function */
{
	/* Reset the stats whenever we enable the table
	INFORMATION_SCHEMA.innodb_cmp_per_index. */
	if (!srv_cmp_per_index_enabled && *(my_bool*) save) {
		page_zip_reset_stat_per_index();
	}

	srv_cmp_per_index_enabled = !!(*(my_bool*) save);
}

/****************************************************************//**
Update the system variable innodb_old_blocks_pct using the "saved"
value. This function is registered as a callback with MySQL. */
static
void
innodb_old_blocks_pct_update(
/*=========================*/
	THD*				thd,	/*!< in: thread handle */
	struct st_mysql_sys_var*	var,	/*!< in: pointer to
						system variable */
	void*				var_ptr,/*!< out: where the
						formal string goes */
	const void*			save)	/*!< in: immediate result
						from check function */
{
	innobase_old_blocks_pct = buf_LRU_old_ratio_update(
		*static_cast<const uint*>(save), TRUE);
}

/****************************************************************//**
Update the system variable innodb_old_blocks_pct using the "saved"
value. This function is registered as a callback with MySQL. */
static
void
innodb_change_buffer_max_size_update(
/*=================================*/
	THD*				thd,	/*!< in: thread handle */
	struct st_mysql_sys_var*	var,	/*!< in: pointer to
						system variable */
	void*				var_ptr,/*!< out: where the
						formal string goes */
	const void*			save)	/*!< in: immediate result
						from check function */
{
	innobase_change_buffer_max_size =
			(*static_cast<const uint*>(save));
	ibuf_max_size_update(innobase_change_buffer_max_size);
}


/*************************************************************//**
Find the corresponding ibuf_use_t value that indexes into
innobase_change_buffering_values[] array for the input
change buffering option name.
@return corresponding IBUF_USE_* value for the input variable
name, or IBUF_USE_COUNT if not able to find a match */
static
ibuf_use_t
innodb_find_change_buffering_value(
/*===============================*/
	const char*	input_name)	/*!< in: input change buffering
					option name */
{
	ulint	use;

	for (use = 0; use < UT_ARR_SIZE(innobase_change_buffering_values);
	     use++) {
		/* found a match */
		if (!innobase_strcasecmp(
			input_name, innobase_change_buffering_values[use])) {
			return((ibuf_use_t) use);
		}
	}

	/* Did not find any match */
	return(IBUF_USE_COUNT);
}

/*************************************************************//**
Check if it is a valid value of innodb_change_buffering. This function is
registered as a callback with MySQL.
@return 0 for valid innodb_change_buffering */
static
int
innodb_change_buffering_validate(
/*=============================*/
	THD*				thd,	/*!< in: thread handle */
	struct st_mysql_sys_var*	var,	/*!< in: pointer to system
						variable */
	void*				save,	/*!< out: immediate result
						for update function */
	struct st_mysql_value*		value)	/*!< in: incoming string */
{
	const char*	change_buffering_input;
	char		buff[STRING_BUFFER_USUAL_SIZE];
	int		len = sizeof(buff);

	ut_a(save != NULL);
	ut_a(value != NULL);

	change_buffering_input = value->val_str(value, buff, &len);

	if (change_buffering_input != NULL) {
		ibuf_use_t	use;

		use = innodb_find_change_buffering_value(
			change_buffering_input);

		if (use != IBUF_USE_COUNT) {
			/* Find a matching change_buffering option value. */
			*static_cast<const char**>(save) =
				innobase_change_buffering_values[use];

			return(0);
		}
	}

	/* No corresponding change buffering option for user supplied
	"change_buffering_input" */
	return(1);
}

/****************************************************************//**
Update the system variable innodb_change_buffering using the "saved"
value. This function is registered as a callback with MySQL. */
static
void
innodb_change_buffering_update(
/*===========================*/
	THD*				thd,	/*!< in: thread handle */
	struct st_mysql_sys_var*	var,	/*!< in: pointer to
						system variable */
	void*				var_ptr,/*!< out: where the
						formal string goes */
	const void*			save)	/*!< in: immediate result
						from check function */
{
	ibuf_use_t	use;

	ut_a(var_ptr != NULL);
	ut_a(save != NULL);

	use = innodb_find_change_buffering_value(
		*static_cast<const char*const*>(save));

	ut_a(use < IBUF_USE_COUNT);

	ibuf_use = use;
	*static_cast<const char**>(var_ptr) =
		 *static_cast<const char*const*>(save);
}

/*************************************************************//**
Just emit a warning that the usage of the variable is deprecated.
@return 0 */
static
void
innodb_stats_sample_pages_update(
/*=============================*/
	THD*				thd,	/*!< in: thread handle */
	struct st_mysql_sys_var*	var,	/*!< in: pointer to
						system variable */
	void*				var_ptr,/*!< out: where the
						formal string goes */
	const void*			save)	/*!< in: immediate result
						from check function */
{

const char*	STATS_SAMPLE_PAGES_DEPRECATED_MSG =
	"Using innodb_stats_sample_pages is deprecated and"
	" the variable may be removed in future releases."
	" Please use innodb_stats_transient_sample_pages instead.";

	push_warning(thd, Sql_condition::SL_WARNING,
		     HA_ERR_WRONG_COMMAND, STATS_SAMPLE_PAGES_DEPRECATED_MSG);

	ib_logf(IB_LOG_LEVEL_WARN, "%s", STATS_SAMPLE_PAGES_DEPRECATED_MSG);

	srv_stats_transient_sample_pages =
		*static_cast<const unsigned long long*>(save);
}

/****************************************************************//**
Update the monitor counter according to the "set_option",  turn
on/off or reset specified monitor counter. */
static
void
innodb_monitor_set_option(
/*======================*/
	const monitor_info_t* monitor_info,/*!< in: monitor info for the monitor
					to set */
	mon_option_t	set_option)	/*!< in: Turn on/off reset the
					counter */
{
	monitor_id_t	monitor_id = monitor_info->monitor_id;

	/* If module type is MONITOR_GROUP_MODULE, it cannot be
	turned on/off individually. It should never use this
	function to set options */
	ut_a(!(monitor_info->monitor_type & MONITOR_GROUP_MODULE));

	switch (set_option) {
	case MONITOR_TURN_ON:
		MONITOR_ON(monitor_id);
		MONITOR_INIT(monitor_id);
		MONITOR_SET_START(monitor_id);

		/* If the monitor to be turned on uses
		exisitng monitor counter (status variable),
		make special processing to remember existing
		counter value. */
		if (monitor_info->monitor_type & MONITOR_EXISTING) {
			srv_mon_process_existing_counter(
				monitor_id, MONITOR_TURN_ON);
		}
		break;

	case MONITOR_TURN_OFF:
		if (monitor_info->monitor_type & MONITOR_EXISTING) {
			srv_mon_process_existing_counter(
				monitor_id, MONITOR_TURN_OFF);
		}

		MONITOR_OFF(monitor_id);
		MONITOR_SET_OFF(monitor_id);
		break;

	case MONITOR_RESET_VALUE:
		srv_mon_reset(monitor_id);
		break;

	case MONITOR_RESET_ALL_VALUE:
		srv_mon_reset_all(monitor_id);
		break;

	default:
		ut_error;
	}
}

/****************************************************************//**
Find matching InnoDB monitor counters and update their status
according to the "set_option",  turn on/off or reset specified
monitor counter. */
static
void
innodb_monitor_update_wildcard(
/*===========================*/
	const char*	name,		/*!< in: monitor name to match */
	mon_option_t	set_option)	/*!< in: the set option, whether
					to turn on/off or reset the counter */
{
	ut_a(name);

	for (ulint use = 0; use < NUM_MONITOR; use++) {
		ulint		type;
		monitor_id_t	monitor_id = static_cast<monitor_id_t>(use);
		monitor_info_t*	monitor_info;

		if (!innobase_wildcasecmp(
			srv_mon_get_name(monitor_id), name)) {
			monitor_info = srv_mon_get_info(monitor_id);

			type = monitor_info->monitor_type;

			/* If the monitor counter is of MONITOR_MODULE
			type, skip it. Except for those also marked with
			MONITOR_GROUP_MODULE flag, which can be turned
			on only as a module. */
			if (!(type & MONITOR_MODULE)
			     && !(type & MONITOR_GROUP_MODULE)) {
				innodb_monitor_set_option(monitor_info,
							  set_option);
			}

			/* Need to special handle counters marked with
			MONITOR_GROUP_MODULE, turn on the whole module if
			any one of it comes here. Currently, only
			"module_buf_page" is marked with MONITOR_GROUP_MODULE */
			if (type & MONITOR_GROUP_MODULE) {
				if ((monitor_id >= MONITOR_MODULE_BUF_PAGE)
				     && (monitor_id < MONITOR_MODULE_OS)) {
					if (set_option == MONITOR_TURN_ON
					    && MONITOR_IS_ON(
						MONITOR_MODULE_BUF_PAGE)) {
						continue;
					}

					srv_mon_set_module_control(
						MONITOR_MODULE_BUF_PAGE,
						set_option);
				} else {
					/* If new monitor is added with
					MONITOR_GROUP_MODULE, it needs
					to be added here. */
					ut_ad(0);
				}
			}
		}
	}
}

/*************************************************************//**
Given a configuration variable name, find corresponding monitor counter
and return its monitor ID if found.
@return monitor ID if found, MONITOR_NO_MATCH if there is no match */
static
ulint
innodb_monitor_id_by_name_get(
/*==========================*/
	const char*	name)	/*!< in: monitor counter namer */
{
	ut_a(name);

	/* Search for wild character '%' in the name, if
	found, we treat it as a wildcard match. We do not search for
	single character wildcard '_' since our monitor names already contain
	such character. To avoid confusion, we request user must include
	at least one '%' character to activate the wildcard search. */
	if (strchr(name, '%')) {
		return(MONITOR_WILDCARD_MATCH);
	}

	/* Not wildcard match, check for an exact match */
	for (ulint i = 0; i < NUM_MONITOR; i++) {
		if (!innobase_strcasecmp(
			name, srv_mon_get_name(static_cast<monitor_id_t>(i)))) {
			return(i);
		}
	}

	return(MONITOR_NO_MATCH);
}
/*************************************************************//**
Validate that the passed in monitor name matches at least one
monitor counter name with wildcard compare.
@return TRUE if at least one monitor name matches */
static
ibool
innodb_monitor_validate_wildcard_name(
/*==================================*/
	const char*	name)	/*!< in: monitor counter namer */
{
	for (ulint i = 0; i < NUM_MONITOR; i++) {
		if (!innobase_wildcasecmp(
			srv_mon_get_name(static_cast<monitor_id_t>(i)), name)) {
			return(TRUE);
		}
	}

	return(FALSE);
}
/*************************************************************//**
Validate the passed in monitor name, find and save the
corresponding monitor name in the function parameter "save".
@return 0 if monitor name is valid */
static
int
innodb_monitor_valid_byname(
/*========================*/
	void*			save,	/*!< out: immediate result
					for update function */
	const char*		name)	/*!< in: incoming monitor name */
{
	ulint		use;
	monitor_info_t*	monitor_info;

	if (!name) {
		return(1);
	}

	use = innodb_monitor_id_by_name_get(name);

	/* No monitor name matches, nor it is wildcard match */
	if (use == MONITOR_NO_MATCH) {
		return(1);
	}

	if (use < NUM_MONITOR) {
		monitor_info = srv_mon_get_info((monitor_id_t) use);

		/* If the monitor counter is marked with
		MONITOR_GROUP_MODULE flag, then this counter
		cannot be turned on/off individually, instead
		it shall be turned on/off as a group using
		its module name */
		if ((monitor_info->monitor_type & MONITOR_GROUP_MODULE)
		    && (!(monitor_info->monitor_type & MONITOR_MODULE))) {
			sql_print_warning(
				"Monitor counter '%s' cannot"
				" be turned on/off individually."
				" Please use its module name"
				" to turn on/off the counters"
				" in the module as a group.\n",
				name);

			return(1);
		}

	} else {
		ut_a(use == MONITOR_WILDCARD_MATCH);

		/* For wildcard match, if there is not a single monitor
		counter name that matches, treat it as an invalid
		value for the system configuration variables */
		if (!innodb_monitor_validate_wildcard_name(name)) {
			return(1);
		}
	}

	/* Save the configure name for innodb_monitor_update() */
	*static_cast<const char**>(save) = name;

	return(0);
}
/*************************************************************//**
Validate passed-in "value" is a valid monitor counter name.
This function is registered as a callback with MySQL.
@return 0 for valid name */
static
int
innodb_monitor_validate(
/*====================*/
	THD*				thd,	/*!< in: thread handle */
	struct st_mysql_sys_var*	var,	/*!< in: pointer to system
						variable */
	void*				save,	/*!< out: immediate result
						for update function */
	struct st_mysql_value*		value)	/*!< in: incoming string */
{
	const char*	name;
	char*		monitor_name;
	char		buff[STRING_BUFFER_USUAL_SIZE];
	int		len = sizeof(buff);
	int		ret;

	ut_a(save != NULL);
	ut_a(value != NULL);

	name = value->val_str(value, buff, &len);

	/* monitor_name could point to memory from MySQL
	or buff[]. Always dup the name to memory allocated
	by InnoDB, so we can access it in another callback
	function innodb_monitor_update() and free it appropriately */
	if (name) {
		monitor_name = my_strdup(PSI_INSTRUMENT_ME,
                                         name, MYF(0));
	} else {
		return(1);
	}

	ret = innodb_monitor_valid_byname(save, monitor_name);

	if (ret) {
		/* Validation failed */
		my_free(monitor_name);
	} else {
		/* monitor_name will be freed in separate callback function
		innodb_monitor_update(). Assert "save" point to
		the "monitor_name" variable */
		ut_ad(*static_cast<char**>(save) == monitor_name);
	}

	return(ret);
}

/****************************************************************//**
Update the system variable innodb_enable(disable/reset/reset_all)_monitor
according to the "set_option" and turn on/off or reset specified monitor
counter. */
static
void
innodb_monitor_update(
/*==================*/
	THD*			thd,		/*!< in: thread handle */
	void*			var_ptr,	/*!< out: where the
						formal string goes */
	const void*		save,		/*!< in: immediate result
						from check function */
	mon_option_t		set_option,	/*!< in: the set option,
						whether to turn on/off or
						reset the counter */
	ibool			free_mem)	/*!< in: whether we will
						need to free the memory */
{
	monitor_info_t*	monitor_info;
	ulint		monitor_id;
	ulint		err_monitor = 0;
	const char*	name;

	ut_a(save != NULL);

	name = *static_cast<const char*const*>(save);

	if (!name) {
		monitor_id = MONITOR_DEFAULT_START;
	} else {
		monitor_id = innodb_monitor_id_by_name_get(name);

		/* Double check we have a valid monitor ID */
		if (monitor_id == MONITOR_NO_MATCH) {
			return;
		}
	}

	if (monitor_id == MONITOR_DEFAULT_START) {
		/* If user set the variable to "default", we will
		print a message and make this set operation a "noop".
		The check is being made here is because "set default"
		does not go through validation function */
		if (thd) {
			push_warning_printf(
				thd, Sql_condition::SL_WARNING,
				ER_NO_DEFAULT,
				"Default value is not defined for"
				" this set option. Please specify"
				" correct counter or module name.");
		} else {
			sql_print_error(
				"Default value is not defined for"
				" this set option. Please specify"
				" correct counter or module name.\n");
		}

		if (var_ptr) {
			*(const char**) var_ptr = NULL;
		}
	} else if (monitor_id == MONITOR_WILDCARD_MATCH) {
		innodb_monitor_update_wildcard(name, set_option);
	} else {
		monitor_info = srv_mon_get_info(
			static_cast<monitor_id_t>(monitor_id));

		ut_a(monitor_info);

		/* If monitor is already truned on, someone could already
		collect monitor data, exit and ask user to turn off the
		monitor before turn it on again. */
		if (set_option == MONITOR_TURN_ON
		    && MONITOR_IS_ON(monitor_id)) {
			err_monitor = monitor_id;
			goto exit;
		}

		if (var_ptr) {
			*(const char**) var_ptr = monitor_info->monitor_name;
		}

		/* Depending on the monitor name is for a module or
		a counter, process counters in the whole module or
		individual counter. */
		if (monitor_info->monitor_type & MONITOR_MODULE) {
			srv_mon_set_module_control(
				static_cast<monitor_id_t>(monitor_id),
				set_option);
		} else {
			innodb_monitor_set_option(monitor_info, set_option);
		}
	}
exit:
	/* Only if we are trying to turn on a monitor that already
	been turned on, we will set err_monitor. Print related
	information */
	if (err_monitor) {
		sql_print_warning("Monitor %s is already enabled.",
				  srv_mon_get_name((monitor_id_t) err_monitor));
	}

	if (free_mem && name) {
		my_free((void*) name);
	}

	return;
}

#ifdef _WIN32
/*************************************************************//**
Validate if passed-in "value" is a valid value for
innodb_buffer_pool_filename. On Windows, file names with colon (:)
are not allowed.

@return 0 for valid name */
static
int
innodb_srv_buf_dump_filename_validate(
/*==================================*/
	THD*				thd,	/*!< in: thread handle */
	struct st_mysql_sys_var*	var,	/*!< in: pointer to system
						variable */
	void*				save,	/*!< out: immediate result
						for update function */
	struct st_mysql_value*		value)	/*!< in: incoming string */
{
	const char*	buf_name;
	char		buff[OS_FILE_MAX_PATH];
	int		len= sizeof(buff);

	ut_a(save != NULL);
	ut_a(value != NULL);

	buf_name = value->val_str(value, buff, &len);

	if (buf_name) {
		if (is_filename_allowed(buf_name, len, FALSE)){
			*static_cast<const char**>(save) = buf_name;
			return(0);
		} else {
			push_warning_printf(thd,
				Sql_condition::SL_WARNING,
				ER_WRONG_ARGUMENTS,
				"InnoDB: innodb_buffer_pool_filename"
				" cannot have colon (:) in the file name.");

		}
	}

	return(1);
}
#else /* _WIN32 */
# define innodb_srv_buf_dump_filename_validate NULL
#endif /* _WIN32 */

#ifdef UNIV_DEBUG
static char* srv_buffer_pool_evict;

/****************************************************************//**
Evict all uncompressed pages of compressed tables from the buffer pool.
Keep the compressed pages in the buffer pool.
@return whether all uncompressed pages were evicted */
static __attribute__((warn_unused_result))
bool
innodb_buffer_pool_evict_uncompressed(void)
/*=======================================*/
{
	bool	all_evicted = true;

	for (ulint i = 0; i < srv_buf_pool_instances; i++) {
		buf_pool_t*	buf_pool = &buf_pool_ptr[i];

		buf_pool_mutex_enter(buf_pool);

		for (buf_block_t* block = UT_LIST_GET_LAST(
			     buf_pool->unzip_LRU);
		     block != NULL; ) {
			buf_block_t*	prev_block = UT_LIST_GET_PREV(
				unzip_LRU, block);
			ut_ad(buf_block_get_state(block)
			      == BUF_BLOCK_FILE_PAGE);
			ut_ad(block->in_unzip_LRU_list);
			ut_ad(block->page.in_LRU_list);

			if (!buf_LRU_free_page(&block->page, false)) {
				all_evicted = false;
			}

			block = prev_block;
		}

		buf_pool_mutex_exit(buf_pool);
	}

	return(all_evicted);
}

/****************************************************************//**
Called on SET GLOBAL innodb_buffer_pool_evict=...
Handles some values specially, to evict pages from the buffer pool.
SET GLOBAL innodb_buffer_pool_evict='uncompressed'
evicts all uncompressed page frames of compressed tablespaces. */
static
void
innodb_buffer_pool_evict_update(
/*============================*/
	THD*			thd,	/*!< in: thread handle */
	struct st_mysql_sys_var*var,	/*!< in: pointer to system variable */
	void*			var_ptr,/*!< out: ignored */
	const void*		save)	/*!< in: immediate result
					from check function */
{
	if (const char* op = *static_cast<const char*const*>(save)) {
		if (!strcmp(op, "uncompressed")) {
			for (uint tries = 0; tries < 10000; tries++) {
				if (innodb_buffer_pool_evict_uncompressed()) {
					return;
				}

				os_thread_sleep(10000);
			}

			/* We failed to evict all uncompressed pages. */
			ut_ad(0);
		}
	}
}
#endif /* UNIV_DEBUG */

/****************************************************************//**
Update the system variable innodb_monitor_enable and enable
specified monitor counter.
This function is registered as a callback with MySQL. */
static
void
innodb_enable_monitor_update(
/*=========================*/
	THD*				thd,	/*!< in: thread handle */
	struct st_mysql_sys_var*	var,	/*!< in: pointer to
						system variable */
	void*				var_ptr,/*!< out: where the
						formal string goes */
	const void*			save)	/*!< in: immediate result
						from check function */
{
	innodb_monitor_update(thd, var_ptr, save, MONITOR_TURN_ON, TRUE);
}

/****************************************************************//**
Update the system variable innodb_monitor_disable and turn
off specified monitor counter. */
static
void
innodb_disable_monitor_update(
/*==========================*/
	THD*				thd,	/*!< in: thread handle */
	struct st_mysql_sys_var*	var,	/*!< in: pointer to
						system variable */
	void*				var_ptr,/*!< out: where the
						formal string goes */
	const void*			save)	/*!< in: immediate result
						from check function */
{
	innodb_monitor_update(thd, var_ptr, save, MONITOR_TURN_OFF, TRUE);
}

/****************************************************************//**
Update the system variable innodb_monitor_reset and reset
specified monitor counter(s).
This function is registered as a callback with MySQL. */
static
void
innodb_reset_monitor_update(
/*========================*/
	THD*				thd,	/*!< in: thread handle */
	struct st_mysql_sys_var*	var,	/*!< in: pointer to
						system variable */
	void*				var_ptr,/*!< out: where the
						formal string goes */
	const void*			save)	/*!< in: immediate result
						from check function */
{
	innodb_monitor_update(thd, var_ptr, save, MONITOR_RESET_VALUE, TRUE);
}

/****************************************************************//**
Update the system variable innodb_monitor_reset_all and reset
all value related monitor counter.
This function is registered as a callback with MySQL. */
static
void
innodb_reset_all_monitor_update(
/*============================*/
	THD*				thd,	/*!< in: thread handle */
	struct st_mysql_sys_var*	var,	/*!< in: pointer to
						system variable */
	void*				var_ptr,/*!< out: where the
						formal string goes */
	const void*			save)	/*!< in: immediate result
						from check function */
{
	innodb_monitor_update(thd, var_ptr, save, MONITOR_RESET_ALL_VALUE,
			      TRUE);
}

/****************************************************************//**
Parse and enable InnoDB monitor counters during server startup.
User can list the monitor counters/groups to be enable by specifying
"loose-innodb_monitor_enable=monitor_name1;monitor_name2..."
in server configuration file or at the command line. The string
separate could be ";", "," or empty space. */
static
void
innodb_enable_monitor_at_startup(
/*=============================*/
	char*	str)	/*!< in/out: monitor counter enable list */
{
	static const char*	sep = " ;,";
	char*			last;

	ut_a(str);

	/* Walk through the string, and separate each monitor counter
	and/or counter group name, and calling innodb_monitor_update()
	if successfully updated. Please note that the "str" would be
	changed by strtok_r() as it walks through it. */
	for (char* option = strtok_r(str, sep, &last);
	     option;
	     option = strtok_r(NULL, sep, &last)) {
		ulint	ret;
		char*	option_name;

		ret = innodb_monitor_valid_byname(&option_name, option);

		/* The name is validated if ret == 0 */
		if (!ret) {
			innodb_monitor_update(NULL, NULL, &option,
					      MONITOR_TURN_ON, FALSE);
		} else {
			sql_print_warning("Invalid monitor counter"
					  " name: '%s'", option);
		}
	}
}

/****************************************************************//**
Callback function for accessing the InnoDB variables from MySQL:
SHOW VARIABLES. */
static
int
show_innodb_vars(
/*=============*/
	THD*		thd,
	SHOW_VAR*	var,
	char*		buff)
{
	innodb_export_status();
	var->type = SHOW_ARRAY;
	var->value = (char*) &innodb_status_variables;

	return(0);
}

/****************************************************************//**
This function checks each index name for a table against reserved
system default primary index name 'GEN_CLUST_INDEX'. If a name
matches, this function pushes an warning message to the client,
and returns true.
@return true if the index name matches the reserved name */

bool
innobase_index_name_is_reserved(
/*============================*/
	THD*		thd,		/*!< in/out: MySQL connection */
	const KEY*	key_info,	/*!< in: Indexes to be created */
	ulint		num_of_keys)	/*!< in: Number of indexes to
					be created. */
{
	const KEY*	key;
	uint		key_num;	/* index number */

	for (key_num = 0; key_num < num_of_keys; key_num++) {
		key = &key_info[key_num];

		if (innobase_strcasecmp(key->name,
					innobase_index_reserve_name) == 0) {
			/* Push warning to mysql */
			push_warning_printf(thd,
					    Sql_condition::SL_WARNING,
					    ER_WRONG_NAME_FOR_INDEX,
					    "Cannot Create Index with name"
					    " '%s'. The name is reserved"
					    " for the system default primary"
					    " index.",
					    innobase_index_reserve_name);

			my_error(ER_WRONG_NAME_FOR_INDEX, MYF(0),
				 innobase_index_reserve_name);

			return(true);
		}
	}

	return(false);
}

/***********************************************************************
Retrieve the FTS Relevance Ranking result for doc with doc_id
of prebuilt->fts_doc_id
@return the relevance ranking value */

float
innobase_fts_retrieve_ranking(
/*============================*/
		FT_INFO * fts_hdl)	/*!< in: FTS handler */
{
	row_prebuilt_t*	ft_prebuilt;
	fts_result_t*	result;

	result = ((NEW_FT_INFO*) fts_hdl)->ft_result;

	ft_prebuilt = ((NEW_FT_INFO*) fts_hdl)->ft_prebuilt;

	if (ft_prebuilt->read_just_key) {
		fts_ranking_t*  ranking =
			rbt_value(fts_ranking_t, result->current);
		return(ranking->rank);
	}

	/* Retrieve the ranking value for doc_id with value of
	prebuilt->fts_doc_id */
	return(fts_retrieve_ranking(result, ft_prebuilt->fts_doc_id));
}

/***********************************************************************
Free the memory for the FTS handler */

void
innobase_fts_close_ranking(
/*=======================*/
		FT_INFO * fts_hdl)
{
	fts_result_t*	result;

	((NEW_FT_INFO*) fts_hdl)->ft_prebuilt->in_fts_query = false;

	result = ((NEW_FT_INFO*) fts_hdl)->ft_result;

	fts_query_free_result(result);

	my_free((uchar*) fts_hdl);


	return;
}

/***********************************************************************
Find and Retrieve the FTS Relevance Ranking result for doc with doc_id
of prebuilt->fts_doc_id
@return the relevance ranking value */

float
innobase_fts_find_ranking(
/*======================*/
		FT_INFO*	fts_hdl,	/*!< in: FTS handler */
		uchar*		record,		/*!< in: Unused */
		uint		len)		/*!< in: Unused */
{
	row_prebuilt_t*	ft_prebuilt;
	fts_result_t*	result;

	ft_prebuilt = ((NEW_FT_INFO*) fts_hdl)->ft_prebuilt;
	result = ((NEW_FT_INFO*) fts_hdl)->ft_result;

	/* Retrieve the ranking value for doc_id with value of
	prebuilt->fts_doc_id */
	return(fts_retrieve_ranking(result, ft_prebuilt->fts_doc_id));
}

#ifdef UNIV_DEBUG
static my_bool	innodb_purge_run_now = TRUE;
static my_bool	innodb_purge_stop_now = TRUE;
static my_bool	innodb_log_checkpoint_now = TRUE;
static my_bool	innodb_buf_flush_list_now = TRUE;

/****************************************************************//**
Set the purge state to RUN. If purge is disabled then it
is a no-op. This function is registered as a callback with MySQL. */
static
void
purge_run_now_set(
/*==============*/
	THD*				thd	/*!< in: thread handle */
					__attribute__((unused)),
	struct st_mysql_sys_var*	var	/*!< in: pointer to system
						variable */
					__attribute__((unused)),
	void*				var_ptr	/*!< out: where the formal
						string goes */
					__attribute__((unused)),
	const void*			save)	/*!< in: immediate result from
						check function */
{
	if (*(my_bool*) save && trx_purge_state() != PURGE_STATE_DISABLED) {
		trx_purge_run();
	}
}

/****************************************************************//**
Set the purge state to STOP. If purge is disabled then it
is a no-op. This function is registered as a callback with MySQL. */
static
void
purge_stop_now_set(
/*===============*/
	THD*				thd	/*!< in: thread handle */
					__attribute__((unused)),
	struct st_mysql_sys_var*	var	/*!< in: pointer to system
						variable */
					__attribute__((unused)),
	void*				var_ptr	/*!< out: where the formal
						string goes */
					__attribute__((unused)),
	const void*			save)	/*!< in: immediate result from
						check function */
{
	if (*(my_bool*) save && trx_purge_state() != PURGE_STATE_DISABLED) {
		trx_purge_stop();
	}
}

/****************************************************************//**
Force innodb to checkpoint. */
static
void
checkpoint_now_set(
/*===============*/
	THD*				thd	/*!< in: thread handle */
					__attribute__((unused)),
	struct st_mysql_sys_var*	var	/*!< in: pointer to system
						variable */
					__attribute__((unused)),
	void*				var_ptr	/*!< out: where the formal
						string goes */
					__attribute__((unused)),
	const void*			save)	/*!< in: immediate result from
						check function */
{
	if (*(my_bool*) save) {
		while (log_sys->last_checkpoint_lsn < log_sys->lsn) {
			log_make_checkpoint_at(LSN_MAX, TRUE);
			fil_flush_file_spaces(FIL_LOG);
		}
		fil_write_flushed_lsn_to_data_files(log_sys->lsn, 0);
		fil_flush_file_spaces(FIL_TABLESPACE);
	}
}

/****************************************************************//**
Force a dirty pages flush now. */
static
void
buf_flush_list_now_set(
/*===================*/
	THD*				thd	/*!< in: thread handle */
					__attribute__((unused)),
	struct st_mysql_sys_var*	var	/*!< in: pointer to system
						variable */
					__attribute__((unused)),
	void*				var_ptr	/*!< out: where the formal
						string goes */
					__attribute__((unused)),
	const void*			save)	/*!< in: immediate result from
						check function */
{
	if (*(my_bool*) save) {
		buf_flush_lists(ULINT_MAX, LSN_MAX, NULL);
		buf_flush_wait_batch_end(NULL, BUF_FLUSH_LIST);
	}
}
#endif /* UNIV_DEBUG */

/***********************************************************************
@return version of the extended FTS API */
uint
innobase_fts_get_version()
/*======================*/
{
	/* Currently this doesn't make much sense as returning
	HA_CAN_FULLTEXT_EXT automatically mean this version is supported.
	This supposed to ease future extensions.  */
	return(2);
}

/***********************************************************************
@return Which part of the extended FTS API is supported */
ulonglong
innobase_fts_flags()
/*================*/
{
	return(FTS_ORDERED_RESULT | FTS_DOCID_IN_RESULT);
}


/***********************************************************************
Find and Retrieve the FTS doc_id for the current result row
@return the document ID */
ulonglong
innobase_fts_retrieve_docid(
/*========================*/
		FT_INFO_EXT * fts_hdl)	/*!< in: FTS handler */
{
	row_prebuilt_t* ft_prebuilt;
	fts_result_t*	result;

	ft_prebuilt = ((NEW_FT_INFO *)fts_hdl)->ft_prebuilt;
	result = ((NEW_FT_INFO *)fts_hdl)->ft_result;

	if (ft_prebuilt->read_just_key) {
		fts_ranking_t* ranking =
			rbt_value(fts_ranking_t, result->current);
		return(ranking->doc_id);
	}

	return(ft_prebuilt->fts_doc_id);
}

/***********************************************************************
Find and retrieve the size of the current result
@return number of matching rows */
ulonglong
innobase_fts_count_matches(
/*=======================*/
	FT_INFO_EXT* fts_hdl)	/*!< in: FTS handler */
{
	NEW_FT_INFO*	handle = (NEW_FT_INFO *) fts_hdl;

	if (handle->ft_result->rankings_by_id != 0) {
		return rbt_size(handle->ft_result->rankings_by_id);
	} else {
		return(0);
	}
}

/* These variables are never read by InnoDB or changed. They are a kind of
dummies that are needed by the MySQL infrastructure to call
buffer_pool_dump_now(), buffer_pool_load_now() and buffer_pool_load_abort()
by the user by doing:
  SET GLOBAL innodb_buffer_pool_dump_now=ON;
  SET GLOBAL innodb_buffer_pool_load_now=ON;
  SET GLOBAL innodb_buffer_pool_load_abort=ON;
Their values are read by MySQL and displayed to the user when the variables
are queried, e.g.:
  SELECT @@innodb_buffer_pool_dump_now;
  SELECT @@innodb_buffer_pool_load_now;
  SELECT @@innodb_buffer_pool_load_abort; */
static my_bool	innodb_buffer_pool_dump_now = FALSE;
static my_bool	innodb_buffer_pool_load_now = FALSE;
static my_bool	innodb_buffer_pool_load_abort = FALSE;

/****************************************************************//**
Trigger a dump of the buffer pool if innodb_buffer_pool_dump_now is set
to ON. This function is registered as a callback with MySQL. */
static
void
buffer_pool_dump_now(
/*=================*/
	THD*				thd	/*!< in: thread handle */
					__attribute__((unused)),
	struct st_mysql_sys_var*	var	/*!< in: pointer to system
						variable */
					__attribute__((unused)),
	void*				var_ptr	/*!< out: where the formal
						string goes */
					__attribute__((unused)),
	const void*			save)	/*!< in: immediate result from
						check function */
{
	if (*(my_bool*) save && !srv_read_only_mode) {
		buf_dump_start();
	}
}

/****************************************************************//**
Trigger a load of the buffer pool if innodb_buffer_pool_load_now is set
to ON. This function is registered as a callback with MySQL. */
static
void
buffer_pool_load_now(
/*=================*/
	THD*				thd	/*!< in: thread handle */
					__attribute__((unused)),
	struct st_mysql_sys_var*	var	/*!< in: pointer to system
						variable */
					__attribute__((unused)),
	void*				var_ptr	/*!< out: where the formal
						string goes */
					__attribute__((unused)),
	const void*			save)	/*!< in: immediate result from
						check function */
{
	if (*(my_bool*) save) {
		buf_load_start();
	}
}

/****************************************************************//**
Abort a load of the buffer pool if innodb_buffer_pool_load_abort
is set to ON. This function is registered as a callback with MySQL. */
static
void
buffer_pool_load_abort(
/*===================*/
	THD*				thd	/*!< in: thread handle */
					__attribute__((unused)),
	struct st_mysql_sys_var*	var	/*!< in: pointer to system
						variable */
					__attribute__((unused)),
	void*				var_ptr	/*!< out: where the formal
						string goes */
					__attribute__((unused)),
	const void*			save)	/*!< in: immediate result from
						check function */
{
	if (*(my_bool*) save) {
		buf_load_abort();
	}
}

/****************************************************************//**
Update the system variable innodb_log_write_ahead_size using the "saved"
value. This function is registered as a callback with MySQL. */
static
void
innodb_log_write_ahead_size_update(
/*===============================*/
	THD*				thd,	/*!< in: thread handle */
	struct st_mysql_sys_var*	var,	/*!< in: pointer to
						system variable */
	void*				var_ptr,/*!< out: where the
						formal string goes */
	const void*			save)	/*!< in: immediate result
						from check function */
{
	ulong	in_val = *static_cast<const ulong*>(save);

	ulong	val = OS_FILE_LOG_BLOCK_SIZE;

	while (val < in_val) {
		val = val * 2;
	}

	if (val > UNIV_PAGE_SIZE) {
		val = UNIV_PAGE_SIZE;
		push_warning_printf(thd, Sql_condition::SL_WARNING,
				    ER_WRONG_ARGUMENTS,
				    "innodb_log_write_ahead_size cannot"
				    " be set higher than innodb_page_size.");
		push_warning_printf(thd, Sql_condition::SL_WARNING,
				    ER_WRONG_ARGUMENTS,
				    "Setting innodb_log_write_ahead_size"
				    " to %lu",
				    UNIV_PAGE_SIZE);
	} else if (val != in_val) {
		push_warning_printf(thd, Sql_condition::SL_WARNING,
				    ER_WRONG_ARGUMENTS,
				    "innodb_log_write_ahead_size should be"
				    " set 2^n value and larger than 512.");
		push_warning_printf(thd, Sql_condition::SL_WARNING,
				    ER_WRONG_ARGUMENTS,
				    "Setting innodb_log_write_ahead_size"
				    " to %lu",
				    val);
	}

	srv_log_write_ahead_size = val;
}

/** Update innodb_status_output or innodb_status_output_locks,
which control InnoDB "status monitor" output to the error log.
@param[in]	thd	thread handle
@param[in]	var	system variable
@param[out]	var_ptr	current value
@param[in]	save	to-be-assigned value */
static
void
innodb_status_output_update(
	THD*				thd __attribute__((unused)),
	struct st_mysql_sys_var*	var __attribute__((unused)),
	void*				var_ptr __attribute__((unused)),
	const void*			save __attribute__((unused)))
{
	*static_cast<my_bool*>(var_ptr) = *static_cast<const my_bool*>(save);
	/* The lock timeout monitor thread also takes care of this
	output. */
	os_event_set(lock_sys->timeout_event);
}

static SHOW_VAR innodb_status_variables_export[]= {
	{"Innodb", (char*) &show_innodb_vars, SHOW_FUNC},
	{NullS, NullS, SHOW_LONG}
};

static struct st_mysql_storage_engine innobase_storage_engine=
{ MYSQL_HANDLERTON_INTERFACE_VERSION };

/* plugin options */

static MYSQL_SYSVAR_ENUM(checksum_algorithm, srv_checksum_algorithm,
  PLUGIN_VAR_RQCMDARG,
  "The algorithm InnoDB uses for page checksumming. Possible values are"
  " CRC32 (hardware accelerated if the CPU supports it)"
    " write crc32, allow any of the other checksums to match when reading;"
  " STRICT_CRC32"
    " write crc32, do not allow other algorithms to match when reading;"
  " INNODB"
    " write a software calculated checksum, allow any other checksums"
    " to match when reading;"
  " STRICT_INNODB"
    " write a software calculated checksum, do not allow other algorithms"
    " to match when reading;"
  " NONE"
    " write a constant magic number, do not do any checksum verification"
    " when reading (same as innodb_checksums=OFF);"
  " STRICT_NONE"
    " write a constant magic number, do not allow values other than that"
    " magic number when reading;"
  " Files updated when this option is set to crc32 or strict_crc32 will"
  " not be readable by MySQL versions older than 5.6.3",
  NULL, NULL, SRV_CHECKSUM_ALGORITHM_INNODB,
  &innodb_checksum_algorithm_typelib);

static MYSQL_SYSVAR_BOOL(checksums, innobase_use_checksums,
  PLUGIN_VAR_NOCMDARG | PLUGIN_VAR_READONLY,
  "DEPRECATED. Use innodb_checksum_algorithm=NONE instead of setting"
  " this to OFF."
  " Enable InnoDB checksums validation (enabled by default)."
  " Disable with --skip-innodb-checksums.",
  NULL, NULL, TRUE);

static MYSQL_SYSVAR_STR(data_home_dir, innobase_data_home_dir,
  PLUGIN_VAR_READONLY,
  "The common part for InnoDB table spaces.",
  NULL, NULL, NULL);

static MYSQL_SYSVAR_BOOL(doublewrite, innobase_use_doublewrite,
  PLUGIN_VAR_NOCMDARG | PLUGIN_VAR_READONLY,
  "Enable InnoDB doublewrite buffer (enabled by default)."
  " Disable with --skip-innodb-doublewrite.",
  NULL, NULL, TRUE);

static MYSQL_SYSVAR_ULONG(io_capacity, srv_io_capacity,
  PLUGIN_VAR_RQCMDARG,
  "Number of IOPs the server can do. Tunes the background IO rate",
  NULL, innodb_io_capacity_update, 200, 100, ~0UL, 0);

static MYSQL_SYSVAR_ULONG(io_capacity_max, srv_max_io_capacity,
  PLUGIN_VAR_RQCMDARG,
  "Limit to which innodb_io_capacity can be inflated.",
  NULL, innodb_io_capacity_max_update,
  SRV_MAX_IO_CAPACITY_DUMMY_DEFAULT, 100,
  SRV_MAX_IO_CAPACITY_LIMIT, 0);

#ifdef UNIV_DEBUG
static MYSQL_SYSVAR_BOOL(purge_run_now, innodb_purge_run_now,
  PLUGIN_VAR_OPCMDARG,
  "Set purge state to RUN",
  NULL, purge_run_now_set, FALSE);

static MYSQL_SYSVAR_BOOL(purge_stop_now, innodb_purge_stop_now,
  PLUGIN_VAR_OPCMDARG,
  "Set purge state to STOP",
  NULL, purge_stop_now_set, FALSE);

static MYSQL_SYSVAR_BOOL(log_checkpoint_now, innodb_log_checkpoint_now,
  PLUGIN_VAR_OPCMDARG,
  "Force checkpoint now",
  NULL, checkpoint_now_set, FALSE);

static MYSQL_SYSVAR_BOOL(buf_flush_list_now, innodb_buf_flush_list_now,
  PLUGIN_VAR_OPCMDARG,
  "Force dirty page flush now",
  NULL, buf_flush_list_now_set, FALSE);
#endif /* UNIV_DEBUG */

static MYSQL_SYSVAR_ULONG(purge_batch_size, srv_purge_batch_size,
  PLUGIN_VAR_OPCMDARG,
  "Number of UNDO log pages to purge in one batch from the history list.",
  NULL, NULL,
  300,			/* Default setting */
  1,			/* Minimum value */
  5000, 0);		/* Maximum value */

static MYSQL_SYSVAR_ULONG(purge_threads, srv_n_purge_threads,
  PLUGIN_VAR_OPCMDARG | PLUGIN_VAR_READONLY,
  "Purge threads can be from 1 to 32. Default is 1.",
  NULL, NULL,
  1,			/* Default setting */
  1,			/* Minimum value */
  32, 0);		/* Maximum value */

static MYSQL_SYSVAR_ULONG(sync_array_size, srv_sync_array_size,
  PLUGIN_VAR_OPCMDARG | PLUGIN_VAR_READONLY,
  "Size of the mutex/lock wait array.",
  NULL, NULL,
  1,			/* Default setting */
  1,			/* Minimum value */
  1024, 0);		/* Maximum value */

static MYSQL_SYSVAR_ULONG(fast_shutdown, innobase_fast_shutdown,
  PLUGIN_VAR_OPCMDARG,
  "Speeds up the shutdown process of the InnoDB storage engine. Possible"
  " values are 0, 1 (faster) or 2 (fastest - crash-like).",
  NULL, NULL, 1, 0, 2, 0);

static MYSQL_SYSVAR_BOOL(file_per_table, srv_file_per_table,
  PLUGIN_VAR_NOCMDARG,
  "Stores each InnoDB table to an .ibd file in the database dir.",
  NULL, NULL, TRUE);

static MYSQL_SYSVAR_STR(file_format, innobase_file_format_name,
  PLUGIN_VAR_RQCMDARG,
  "File format to use for new tables in .ibd files.",
  innodb_file_format_name_validate,
  innodb_file_format_name_update, "Antelope");

/* "innobase_file_format_check" decides whether we would continue
booting the server if the file format stamped on the system
table space exceeds the maximum file format supported
by the server. Can be set during server startup at command
line or configure file, and a read only variable after
server startup */
static MYSQL_SYSVAR_BOOL(file_format_check, innobase_file_format_check,
  PLUGIN_VAR_NOCMDARG | PLUGIN_VAR_READONLY,
  "Whether to perform system file format check.",
  NULL, NULL, TRUE);

/* If a new file format is introduced, the file format
name needs to be updated accordingly. Please refer to
file_format_name_map[] defined in trx0sys.cc for the next
file format name. */
static MYSQL_SYSVAR_STR(file_format_max, innobase_file_format_max,
  PLUGIN_VAR_OPCMDARG,
  "The highest file format in the tablespace.",
  innodb_file_format_max_validate,
  innodb_file_format_max_update, "Antelope");

static MYSQL_SYSVAR_STR(ft_server_stopword_table, innobase_server_stopword_table,
  PLUGIN_VAR_OPCMDARG | PLUGIN_VAR_MEMALLOC,
  "The user supplied stopword table name.",
  innodb_stopword_table_validate,
  NULL,
  NULL);

static MYSQL_SYSVAR_UINT(flush_log_at_timeout, srv_flush_log_at_timeout,
  PLUGIN_VAR_OPCMDARG,
  "Write and flush logs every (n) second.",
  NULL, NULL, 1, 0, 2700, 0);

static MYSQL_SYSVAR_ULONG(flush_log_at_trx_commit, srv_flush_log_at_trx_commit,
  PLUGIN_VAR_OPCMDARG,
  "Set to 0 (write and flush once per second),"
  " 1 (write and flush at each commit)"
  " or 2 (write at commit, flush once per second).",
  NULL, NULL, 1, 0, 2, 0);

static MYSQL_SYSVAR_STR(flush_method, innobase_file_flush_method,
  PLUGIN_VAR_RQCMDARG | PLUGIN_VAR_READONLY,
  "With which method to flush data.", NULL, NULL, NULL);

static MYSQL_SYSVAR_BOOL(large_prefix, innobase_large_prefix,
  PLUGIN_VAR_NOCMDARG,
  "Support large index prefix length of REC_VERSION_56_MAX_INDEX_COL_LEN (3072) bytes.",
  NULL, NULL, FALSE);

static MYSQL_SYSVAR_BOOL(force_load_corrupted, srv_load_corrupted,
  PLUGIN_VAR_NOCMDARG | PLUGIN_VAR_READONLY,
  "Force InnoDB to load metadata of corrupted table.",
  NULL, NULL, FALSE);

static MYSQL_SYSVAR_BOOL(locks_unsafe_for_binlog, innobase_locks_unsafe_for_binlog,
  PLUGIN_VAR_NOCMDARG | PLUGIN_VAR_READONLY,
  "DEPRECATED. This option may be removed in future releases."
  " Please use READ COMMITTED transaction isolation level instead."
  " Force InnoDB to not use next-key locking, to use only row-level locking.",
  NULL, NULL, FALSE);

static MYSQL_SYSVAR_STR(log_group_home_dir, srv_log_group_home_dir,
  PLUGIN_VAR_RQCMDARG | PLUGIN_VAR_READONLY,
  "Path to InnoDB log files.", NULL, NULL, NULL);

static MYSQL_SYSVAR_ULONG(page_cleaners, srv_n_page_cleaners,
  PLUGIN_VAR_OPCMDARG | PLUGIN_VAR_READONLY,
  "Page cleaner threads can be from 1 to 64. Default is 1.",
  NULL, NULL, 1, 1, 64, 0);

static MYSQL_SYSVAR_ULONG(max_dirty_pages_pct, srv_max_buf_pool_modified_pct,
  PLUGIN_VAR_RQCMDARG,
  "Percentage of dirty pages allowed in bufferpool.",
  NULL, innodb_max_dirty_pages_pct_update, 75, 0, 99, 0);

static MYSQL_SYSVAR_ULONG(max_dirty_pages_pct_lwm,
  srv_max_dirty_pages_pct_lwm,
  PLUGIN_VAR_RQCMDARG,
  "Percentage of dirty pages at which flushing kicks in.",
  NULL, innodb_max_dirty_pages_pct_lwm_update, 0, 0, 99, 0);

static MYSQL_SYSVAR_ULONG(adaptive_flushing_lwm,
  srv_adaptive_flushing_lwm,
  PLUGIN_VAR_RQCMDARG,
  "Percentage of log capacity below which no adaptive flushing happens.",
  NULL, NULL, 10, 0, 70, 0);

static MYSQL_SYSVAR_BOOL(adaptive_flushing, srv_adaptive_flushing,
  PLUGIN_VAR_NOCMDARG,
  "Attempt flushing dirty pages to avoid IO bursts at checkpoints.",
  NULL, NULL, TRUE);

static MYSQL_SYSVAR_ULONG(flushing_avg_loops,
  srv_flushing_avg_loops,
  PLUGIN_VAR_RQCMDARG,
  "Number of iterations over which the background flushing is averaged.",
  NULL, NULL, 30, 1, 1000, 0);

static MYSQL_SYSVAR_ULONG(max_purge_lag, srv_max_purge_lag,
  PLUGIN_VAR_RQCMDARG,
  "Desired maximum length of the purge queue (0 = no limit)",
  NULL, NULL, 0, 0, ~0UL, 0);

static MYSQL_SYSVAR_ULONG(max_purge_lag_delay, srv_max_purge_lag_delay,
   PLUGIN_VAR_RQCMDARG,
   "Maximum delay of user threads in micro-seconds",
   NULL, NULL,
   0L,			/* Default seting */
   0L,			/* Minimum value */
   10000000UL, 0);	/* Maximum value */

static MYSQL_SYSVAR_BOOL(rollback_on_timeout, innobase_rollback_on_timeout,
  PLUGIN_VAR_OPCMDARG | PLUGIN_VAR_READONLY,
  "Roll back the complete transaction on lock wait timeout, for 4.x compatibility (disabled by default)",
  NULL, NULL, FALSE);

static MYSQL_SYSVAR_BOOL(status_file, innobase_create_status_file,
  PLUGIN_VAR_OPCMDARG | PLUGIN_VAR_NOSYSVAR,
  "Enable SHOW ENGINE INNODB STATUS output in the innodb_status.<pid> file",
  NULL, NULL, FALSE);

static MYSQL_SYSVAR_BOOL(stats_on_metadata, innobase_stats_on_metadata,
  PLUGIN_VAR_OPCMDARG,
  "Enable statistics gathering for metadata commands such as"
  " SHOW TABLE STATUS for tables that use transient statistics (off by default)",
  NULL, NULL, FALSE);

static MYSQL_SYSVAR_ULONGLONG(stats_sample_pages, srv_stats_transient_sample_pages,
  PLUGIN_VAR_RQCMDARG,
  "Deprecated, use innodb_stats_transient_sample_pages instead",
  NULL, innodb_stats_sample_pages_update, 8, 1, ~0ULL, 0);

static MYSQL_SYSVAR_ULONGLONG(stats_transient_sample_pages,
  srv_stats_transient_sample_pages,
  PLUGIN_VAR_RQCMDARG,
  "The number of leaf index pages to sample when calculating transient"
  " statistics (if persistent statistics are not used, default 8)",
  NULL, NULL, 8, 1, ~0ULL, 0);

static MYSQL_SYSVAR_BOOL(stats_persistent, srv_stats_persistent,
  PLUGIN_VAR_OPCMDARG,
  "InnoDB persistent statistics enabled for all tables unless overridden"
  " at table level",
  NULL, NULL, TRUE);

static MYSQL_SYSVAR_BOOL(stats_auto_recalc, srv_stats_auto_recalc,
  PLUGIN_VAR_OPCMDARG,
  "InnoDB automatic recalculation of persistent statistics enabled for all"
  " tables unless overridden at table level (automatic recalculation is only"
  " done when InnoDB decides that the table has changed too much and needs a"
  " new statistics)",
  NULL, NULL, TRUE);

static MYSQL_SYSVAR_ULONGLONG(stats_persistent_sample_pages,
  srv_stats_persistent_sample_pages,
  PLUGIN_VAR_RQCMDARG,
  "The number of leaf index pages to sample when calculating persistent"
  " statistics (by ANALYZE, default 20)",
  NULL, NULL, 20, 1, ~0ULL, 0);

static MYSQL_SYSVAR_BOOL(adaptive_hash_index, btr_search_enabled,
  PLUGIN_VAR_OPCMDARG,
  "Enable InnoDB adaptive hash index (enabled by default). "
  " Disable with --skip-innodb-adaptive-hash-index.",
  NULL, innodb_adaptive_hash_index_update, TRUE);

static MYSQL_SYSVAR_ULONG(replication_delay, srv_replication_delay,
  PLUGIN_VAR_RQCMDARG,
  "Replication thread delay (ms) on the slave server if"
  " innodb_thread_concurrency is reached (0 by default)",
  NULL, NULL, 0, 0, ~0UL, 0);

static MYSQL_SYSVAR_UINT(compression_level, page_zip_level,
  PLUGIN_VAR_RQCMDARG,
  "Compression level used for compressed row format.  0 is no compression"
  ", 1 is fastest, 9 is best compression and default is 6.",
  NULL, NULL, DEFAULT_COMPRESSION_LEVEL, 0, 9, 0);

static MYSQL_SYSVAR_BOOL(log_compressed_pages, page_zip_log_pages,
       PLUGIN_VAR_OPCMDARG,
  "Enables/disables the logging of entire compressed page images."
  " InnoDB logs the compressed pages to prevent corruption if"
  " the zlib compression algorithm changes."
  " When turned OFF, InnoDB will assume that the zlib"
  " compression algorithm doesn't change.",
  NULL, NULL, TRUE);

static MYSQL_SYSVAR_LONG(additional_mem_pool_size, innobase_additional_mem_pool_size,
  PLUGIN_VAR_RQCMDARG | PLUGIN_VAR_READONLY,
  "DEPRECATED. This option may be removed in future releases,"
  " together with the option innodb_use_sys_malloc and with the InnoDB's"
  " internal memory allocator."
  " Size of a memory pool InnoDB uses to store data dictionary information"
  " and other internal data structures.",
  NULL, NULL, 8*1024*1024L, 512*1024L, LONG_MAX, 1024);

static MYSQL_SYSVAR_ULONG(autoextend_increment,
  srv_sys_space.m_auto_extend_increment,
  PLUGIN_VAR_RQCMDARG,
  "Data file autoextend increment in megabytes",
  NULL, NULL, 64L, 1L, 1000L, 0);

/* If the default value of innodb_buffer_pool_size is increased to be more than
BUF_POOL_SIZE_THRESHOLD (srv/srv0start.cc), then SRV_BUF_POOL_INSTANCES_NOT_SET
can be removed and 8 used instead. The problem with the current setup is that
with 128MiB default buffer pool size and 8 instances by default we would emit
a warning when no options are specified. */
static MYSQL_SYSVAR_LONGLONG(buffer_pool_size, innobase_buffer_pool_size,
  PLUGIN_VAR_RQCMDARG | PLUGIN_VAR_READONLY,
  "The size of the memory buffer InnoDB uses to cache data and indexes of its tables.",
  NULL, NULL, 128*1024*1024L, 5*1024*1024L, LONGLONG_MAX, 1024*1024L);

#if defined UNIV_DEBUG || defined UNIV_PERF_DEBUG
static MYSQL_SYSVAR_ULONG(page_hash_locks, srv_n_page_hash_locks,
  PLUGIN_VAR_OPCMDARG | PLUGIN_VAR_READONLY,
  "Number of rw_locks protecting buffer pool page_hash. Rounded up to the next power of 2",
  NULL, NULL, 16, 1, MAX_PAGE_HASH_LOCKS, 0);

static MYSQL_SYSVAR_ULONG(doublewrite_batch_size, srv_doublewrite_batch_size,
  PLUGIN_VAR_OPCMDARG | PLUGIN_VAR_READONLY,
  "Number of pages reserved in doublewrite buffer for batch flushing",
  NULL, NULL, 120, 1, 127, 0);
#endif /* defined UNIV_DEBUG || defined UNIV_PERF_DEBUG */

static MYSQL_SYSVAR_ULONG(buffer_pool_instances, srv_buf_pool_instances,
  PLUGIN_VAR_RQCMDARG | PLUGIN_VAR_READONLY,
  "Number of buffer pool instances, set to higher value on high-end machines to increase scalability",
  NULL, NULL, SRV_BUF_POOL_INSTANCES_NOT_SET, 0, MAX_BUFFER_POOLS, 0);

static MYSQL_SYSVAR_STR(buffer_pool_filename, srv_buf_dump_filename,
  PLUGIN_VAR_RQCMDARG | PLUGIN_VAR_MEMALLOC,
  "Filename to/from which to dump/load the InnoDB buffer pool",
  innodb_srv_buf_dump_filename_validate, NULL, SRV_BUF_DUMP_FILENAME_DEFAULT);

static MYSQL_SYSVAR_BOOL(buffer_pool_dump_now, innodb_buffer_pool_dump_now,
  PLUGIN_VAR_RQCMDARG,
  "Trigger an immediate dump of the buffer pool into a file named @@innodb_buffer_pool_filename",
  NULL, buffer_pool_dump_now, FALSE);

static MYSQL_SYSVAR_BOOL(buffer_pool_dump_at_shutdown, srv_buffer_pool_dump_at_shutdown,
  PLUGIN_VAR_RQCMDARG,
  "Dump the buffer pool into a file named @@innodb_buffer_pool_filename",
  NULL, NULL, FALSE);

static MYSQL_SYSVAR_ULONG(buffer_pool_dump_pct, srv_buf_pool_dump_pct,
  PLUGIN_VAR_RQCMDARG,
  "Dump only the hottest N% of each buffer pool, defaults to 100",
  NULL, NULL, 100, 1, 100, 0);

#ifdef UNIV_DEBUG
static MYSQL_SYSVAR_STR(buffer_pool_evict, srv_buffer_pool_evict,
  PLUGIN_VAR_RQCMDARG,
  "Evict pages from the buffer pool",
  NULL, innodb_buffer_pool_evict_update, "");
#endif /* UNIV_DEBUG */

static MYSQL_SYSVAR_BOOL(buffer_pool_load_now, innodb_buffer_pool_load_now,
  PLUGIN_VAR_RQCMDARG,
  "Trigger an immediate load of the buffer pool from a file named @@innodb_buffer_pool_filename",
  NULL, buffer_pool_load_now, FALSE);

static MYSQL_SYSVAR_BOOL(buffer_pool_load_abort, innodb_buffer_pool_load_abort,
  PLUGIN_VAR_RQCMDARG,
  "Abort a currently running load of the buffer pool",
  NULL, buffer_pool_load_abort, FALSE);

/* there is no point in changing this during runtime, thus readonly */
static MYSQL_SYSVAR_BOOL(buffer_pool_load_at_startup, srv_buffer_pool_load_at_startup,
  PLUGIN_VAR_RQCMDARG | PLUGIN_VAR_READONLY,
  "Load the buffer pool from a file named @@innodb_buffer_pool_filename",
  NULL, NULL, FALSE);

static MYSQL_SYSVAR_ULONG(lru_scan_depth, srv_LRU_scan_depth,
  PLUGIN_VAR_RQCMDARG,
  "How deep to scan LRU to keep it clean",
  NULL, NULL, 1024, 100, ~0UL, 0);

static MYSQL_SYSVAR_ULONG(flush_neighbors, srv_flush_neighbors,
  PLUGIN_VAR_OPCMDARG,
  "Set to 0 (don't flush neighbors from buffer pool),"
  " 1 (flush contiguous neighbors from buffer pool)"
  " or 2 (flush neighbors from buffer pool),"
  " when flushing a block",
  NULL, NULL, 1, 0, 2, 0);

static MYSQL_SYSVAR_ULONG(commit_concurrency, innobase_commit_concurrency,
  PLUGIN_VAR_RQCMDARG,
  "Helps in performance tuning in heavily concurrent environments.",
  innobase_commit_concurrency_validate, NULL, 0, 0, 1000, 0);

static MYSQL_SYSVAR_ULONG(concurrency_tickets, srv_n_free_tickets_to_enter,
  PLUGIN_VAR_RQCMDARG,
  "Number of times a thread is allowed to enter InnoDB within the same SQL query after it has once got the ticket",
  NULL, NULL, 5000L, 1L, ~0UL, 0);

static MYSQL_SYSVAR_LONG(file_io_threads, innobase_file_io_threads,
  PLUGIN_VAR_RQCMDARG | PLUGIN_VAR_READONLY | PLUGIN_VAR_NOSYSVAR,
  "Number of file I/O threads in InnoDB.",
  NULL, NULL, 4, 4, 64, 0);

static MYSQL_SYSVAR_BOOL(ft_enable_diag_print, fts_enable_diag_print,
  PLUGIN_VAR_OPCMDARG,
  "Whether to enable additional FTS diagnostic printout ",
  NULL, NULL, FALSE);

static MYSQL_SYSVAR_BOOL(disable_sort_file_cache, srv_disable_sort_file_cache,
  PLUGIN_VAR_OPCMDARG,
  "Whether to disable OS system file cache for sort I/O",
  NULL, NULL, FALSE);

static MYSQL_SYSVAR_STR(ft_aux_table, fts_internal_tbl_name,
  PLUGIN_VAR_RQCMDARG | PLUGIN_VAR_MEMALLOC,
  "FTS internal auxiliary table to be checked",
  innodb_internal_table_validate,
  NULL, NULL);

static MYSQL_SYSVAR_ULONG(ft_cache_size, fts_max_cache_size,
  PLUGIN_VAR_RQCMDARG | PLUGIN_VAR_READONLY,
  "InnoDB Fulltext search cache size in bytes",
  NULL, NULL, 8000000, 1600000, 80000000, 0);

static MYSQL_SYSVAR_ULONG(ft_total_cache_size, fts_max_total_cache_size,
  PLUGIN_VAR_RQCMDARG | PLUGIN_VAR_READONLY,
  "Total memory allocated for InnoDB Fulltext Search cache",
  NULL, NULL, 640000000, 32000000, 1600000000, 0);

static MYSQL_SYSVAR_ULONG(ft_result_cache_limit, fts_result_cache_limit,
  PLUGIN_VAR_RQCMDARG,
  "InnoDB Fulltext search query result cache limit in bytes",
  NULL, NULL, 2000000000L, 1000000L, ~0UL, 0);

static MYSQL_SYSVAR_ULONG(ft_min_token_size, fts_min_token_size,
  PLUGIN_VAR_RQCMDARG | PLUGIN_VAR_READONLY,
  "InnoDB Fulltext search minimum token size in characters",
  NULL, NULL, 3, 0, 16, 0);

static MYSQL_SYSVAR_ULONG(ft_max_token_size, fts_max_token_size,
  PLUGIN_VAR_RQCMDARG | PLUGIN_VAR_READONLY,
  "InnoDB Fulltext search maximum token size in characters",
  NULL, NULL, FTS_MAX_WORD_LEN_IN_CHAR, 10, FTS_MAX_WORD_LEN_IN_CHAR, 0);

static MYSQL_SYSVAR_ULONG(ft_num_word_optimize, fts_num_word_optimize,
  PLUGIN_VAR_OPCMDARG,
  "InnoDB Fulltext search number of words to optimize for each optimize table call ",
  NULL, NULL, 2000, 1000, 10000, 0);

static MYSQL_SYSVAR_ULONG(ft_sort_pll_degree, fts_sort_pll_degree,
  PLUGIN_VAR_RQCMDARG | PLUGIN_VAR_READONLY,
  "InnoDB Fulltext search parallel sort degree, will round up to nearest power of 2 number",
  NULL, NULL, 2, 1, 16, 0);

static MYSQL_SYSVAR_ULONG(sort_buffer_size, srv_sort_buf_size,
  PLUGIN_VAR_RQCMDARG | PLUGIN_VAR_READONLY,
  "Memory buffer size for index creation",
  NULL, NULL, 1048576, 65536, 64<<20, 0);

static MYSQL_SYSVAR_ULONGLONG(online_alter_log_max_size, srv_online_max_size,
  PLUGIN_VAR_RQCMDARG,
  "Maximum modification log file size for online index creation",
  NULL, NULL, 128<<20, 65536, ~0ULL, 0);

static MYSQL_SYSVAR_BOOL(optimize_fulltext_only, innodb_optimize_fulltext_only,
  PLUGIN_VAR_NOCMDARG,
  "Only optimize the Fulltext index of the table",
  NULL, NULL, FALSE);

static MYSQL_SYSVAR_ULONG(read_io_threads, innobase_read_io_threads,
  PLUGIN_VAR_RQCMDARG | PLUGIN_VAR_READONLY,
  "Number of background read I/O threads in InnoDB.",
  NULL, NULL, 4, 1, 64, 0);

static MYSQL_SYSVAR_ULONG(write_io_threads, innobase_write_io_threads,
  PLUGIN_VAR_RQCMDARG | PLUGIN_VAR_READONLY,
  "Number of background write I/O threads in InnoDB.",
  NULL, NULL, 4, 1, 64, 0);

static MYSQL_SYSVAR_ULONG(force_recovery, srv_force_recovery,
  PLUGIN_VAR_RQCMDARG | PLUGIN_VAR_READONLY,
  "Helps to save your data in case the disk image of the database becomes corrupt.",
  NULL, NULL, 0, 0, 6, 0);

#ifndef DBUG_OFF
static MYSQL_SYSVAR_ULONG(force_recovery_crash, srv_force_recovery_crash,
  PLUGIN_VAR_RQCMDARG | PLUGIN_VAR_READONLY,
  "Kills the server during crash recovery.",
  NULL, NULL, 0, 0, 100, 0);
#endif /* !DBUG_OFF */

static MYSQL_SYSVAR_ULONG(page_size, srv_page_size,
  PLUGIN_VAR_OPCMDARG | PLUGIN_VAR_READONLY,
  "Page size to use for all InnoDB tablespaces.",
  NULL, NULL, UNIV_PAGE_SIZE_DEF,
  UNIV_PAGE_SIZE_MIN, UNIV_PAGE_SIZE_MAX, 0);

static MYSQL_SYSVAR_LONG(log_buffer_size, innobase_log_buffer_size,
  PLUGIN_VAR_RQCMDARG | PLUGIN_VAR_READONLY,
  "The size of the buffer which InnoDB uses to write log to the log files on disk.",
  NULL, NULL, 8*1024*1024L, 256*1024L, LONG_MAX, 1024);

static MYSQL_SYSVAR_LONGLONG(log_file_size, innobase_log_file_size,
  PLUGIN_VAR_RQCMDARG | PLUGIN_VAR_READONLY,
  "Size of each log file in a log group.",
  NULL, NULL, 48*1024*1024L, 1*1024*1024L, LONGLONG_MAX, 1024*1024L);

static MYSQL_SYSVAR_ULONG(log_files_in_group, srv_n_log_files,
  PLUGIN_VAR_RQCMDARG | PLUGIN_VAR_READONLY,
  "Number of log files in the log group. InnoDB writes to the files in a circular fashion.",
  NULL, NULL, 2, 2, SRV_N_LOG_FILES_MAX, 0);

static MYSQL_SYSVAR_ULONG(log_write_ahead_size, srv_log_write_ahead_size,
  PLUGIN_VAR_RQCMDARG,
  "Redo log write ahead unit size to avoid read-on-write,"
  " it should match the OS cache block IO size",
  NULL, innodb_log_write_ahead_size_update,
  8*1024L, OS_FILE_LOG_BLOCK_SIZE, UNIV_PAGE_SIZE_DEF, OS_FILE_LOG_BLOCK_SIZE);

static MYSQL_SYSVAR_UINT(old_blocks_pct, innobase_old_blocks_pct,
  PLUGIN_VAR_RQCMDARG,
  "Percentage of the buffer pool to reserve for 'old' blocks.",
  NULL, innodb_old_blocks_pct_update, 100 * 3 / 8, 5, 95, 0);

static MYSQL_SYSVAR_UINT(old_blocks_time, buf_LRU_old_threshold_ms,
  PLUGIN_VAR_RQCMDARG,
  "Move blocks to the 'new' end of the buffer pool if the first access"
  " was at least this many milliseconds ago."
  " The timeout is disabled if 0.",
  NULL, NULL, 1000, 0, UINT_MAX32, 0);

static MYSQL_SYSVAR_LONG(open_files, innobase_open_files,
  PLUGIN_VAR_RQCMDARG | PLUGIN_VAR_READONLY,
  "How many files at the maximum InnoDB keeps open at the same time.",
  NULL, NULL, 0L, 0L, LONG_MAX, 0);

static MYSQL_SYSVAR_ULONG(sync_spin_loops, srv_n_spin_wait_rounds,
  PLUGIN_VAR_RQCMDARG,
  "Count of spin-loop rounds in InnoDB mutexes (30 by default)",
  NULL, NULL, 30L, 0L, ~0UL, 0);

static MYSQL_SYSVAR_ULONG(spin_wait_delay, srv_spin_wait_delay,
  PLUGIN_VAR_OPCMDARG,
  "Maximum delay between polling for a spin lock (6 by default)",
  NULL, NULL, 6L, 0L, ~0UL, 0);

static MYSQL_SYSVAR_ULONG(thread_concurrency, srv_thread_concurrency,
  PLUGIN_VAR_RQCMDARG,
  "Helps in performance tuning in heavily concurrent environments. Sets the maximum number of threads allowed inside InnoDB. Value 0 will disable the thread throttling.",
  NULL, NULL, 0, 0, 1000, 0);

#ifdef HAVE_ATOMIC_BUILTINS
static MYSQL_SYSVAR_ULONG(
  adaptive_max_sleep_delay, srv_adaptive_max_sleep_delay,
  PLUGIN_VAR_RQCMDARG,
  "The upper limit of the sleep delay in usec. Value of 0 disables it.",
  NULL, NULL,
  150000,			/* Default setting */
  0,				/* Minimum value */
  1000000, 0);			/* Maximum value */
#endif /* HAVE_ATOMIC_BUILTINS */

static MYSQL_SYSVAR_ULONG(thread_sleep_delay, srv_thread_sleep_delay,
  PLUGIN_VAR_RQCMDARG,
  "Time of innodb thread sleeping before joining InnoDB queue (usec)."
  " Value 0 disable a sleep",
  NULL, NULL,
  10000L,
  0L,
  ~0UL, 0);

static MYSQL_SYSVAR_STR(data_file_path, innobase_data_file_path,
  PLUGIN_VAR_RQCMDARG | PLUGIN_VAR_READONLY,
  "Path to individual files and their sizes.",
  NULL, NULL, NULL);

static MYSQL_SYSVAR_STR(temp_data_file_path, innobase_temp_data_file_path,
  PLUGIN_VAR_RQCMDARG | PLUGIN_VAR_READONLY,
  "Path to files and their sizes making temp-tablespace.",
  NULL, NULL, NULL);

static MYSQL_SYSVAR_STR(undo_directory, srv_undo_dir,
  PLUGIN_VAR_RQCMDARG | PLUGIN_VAR_READONLY,
  "Directory where undo tablespace files live, this path can be absolute.",
  NULL, NULL, ".");

static MYSQL_SYSVAR_ULONG(undo_tablespaces, srv_undo_tablespaces,
  PLUGIN_VAR_RQCMDARG | PLUGIN_VAR_READONLY,
  "Number of undo tablespaces to use. ",
  NULL, NULL,
  0L,			/* Default seting */
  0L,			/* Minimum value */
  126L, 0);		/* Maximum value */

static MYSQL_SYSVAR_ULONG(undo_logs, srv_undo_logs,
  PLUGIN_VAR_OPCMDARG,
  "Number of undo logs to use.",
  NULL, NULL,
  TRX_SYS_N_RSEGS,	/* Default setting */
  1,			/* Minimum value */
  TRX_SYS_N_RSEGS, 0);	/* Maximum value */

/* Alias for innodb_undo_logs, this config variable is deprecated. */
static MYSQL_SYSVAR_ULONG(rollback_segments, srv_undo_logs,
  PLUGIN_VAR_OPCMDARG,
  "Number of undo logs to use (deprecated).",
  NULL, NULL,
  TRX_SYS_N_RSEGS,	/* Default setting */
  1,			/* Minimum value */
  TRX_SYS_N_RSEGS, 0);	/* Maximum value */

static MYSQL_SYSVAR_LONG(autoinc_lock_mode, innobase_autoinc_lock_mode,
  PLUGIN_VAR_RQCMDARG | PLUGIN_VAR_READONLY,
  "The AUTOINC lock modes supported by InnoDB:"
  " 0 => Old style AUTOINC locking (for backward compatibility);"
  " 1 => New style AUTOINC locking;"
  " 2 => No AUTOINC locking (unsafe for SBR)",
  NULL, NULL,
  AUTOINC_NEW_STYLE_LOCKING,	/* Default setting */
  AUTOINC_OLD_STYLE_LOCKING,	/* Minimum value */
  AUTOINC_NO_LOCKING, 0);	/* Maximum value */

static MYSQL_SYSVAR_STR(version, innodb_version_str,
  PLUGIN_VAR_NOCMDOPT | PLUGIN_VAR_READONLY,
  "InnoDB version", NULL, NULL, INNODB_VERSION_STR);

static MYSQL_SYSVAR_BOOL(use_sys_malloc, srv_use_sys_malloc,
  PLUGIN_VAR_NOCMDARG | PLUGIN_VAR_READONLY,
  "DEPRECATED. This option may be removed in future releases,"
  " together with the InnoDB's internal memory allocator."
  " Use OS memory allocator instead of InnoDB's internal memory allocator",
  NULL, NULL, TRUE);

static MYSQL_SYSVAR_BOOL(use_native_aio, srv_use_native_aio,
  PLUGIN_VAR_NOCMDARG | PLUGIN_VAR_READONLY,
  "Use native AIO if supported on this platform.",
  NULL, NULL, TRUE);

static MYSQL_SYSVAR_BOOL(api_enable_binlog, ib_binlog_enabled,
  PLUGIN_VAR_NOCMDARG | PLUGIN_VAR_READONLY,
  "Enable binlog for applications direct access InnoDB through InnoDB APIs",
  NULL, NULL, FALSE);

static MYSQL_SYSVAR_BOOL(api_enable_mdl, ib_mdl_enabled,
  PLUGIN_VAR_NOCMDARG | PLUGIN_VAR_READONLY,
  "Enable MDL for applications direct access InnoDB through InnoDB APIs",
  NULL, NULL, FALSE);

static MYSQL_SYSVAR_BOOL(api_disable_rowlock, ib_disable_row_lock,
  PLUGIN_VAR_NOCMDARG | PLUGIN_VAR_READONLY,
  "Disable row lock when direct access InnoDB through InnoDB APIs",
  NULL, NULL, FALSE);

static MYSQL_SYSVAR_ULONG(api_trx_level, ib_trx_level_setting,
  PLUGIN_VAR_OPCMDARG,
  "InnoDB API transaction isolation level",
  NULL, NULL,
  0,		/* Default setting */
  0,		/* Minimum value */
  3, 0);	/* Maximum value */

static MYSQL_SYSVAR_ULONG(api_bk_commit_interval, ib_bk_commit_interval,
  PLUGIN_VAR_OPCMDARG,
  "Background commit interval in seconds",
  NULL, NULL,
  5,		/* Default setting */
  1,		/* Minimum value */
  1024 * 1024 * 1024, 0);	/* Maximum value */

static MYSQL_SYSVAR_STR(change_buffering, innobase_change_buffering,
  PLUGIN_VAR_RQCMDARG,
  "Buffer changes to reduce random access:"
  " OFF, ON, inserting, deleting, changing, or purging.",
  innodb_change_buffering_validate,
  innodb_change_buffering_update, "all");

static MYSQL_SYSVAR_UINT(change_buffer_max_size,
  innobase_change_buffer_max_size,
  PLUGIN_VAR_RQCMDARG,
  "Maximum on-disk size of change buffer in terms of percentage"
  " of the buffer pool.",
  NULL, innodb_change_buffer_max_size_update,
  CHANGE_BUFFER_DEFAULT_SIZE, 0, 50, 0);

static MYSQL_SYSVAR_ENUM(stats_method, srv_innodb_stats_method,
   PLUGIN_VAR_RQCMDARG,
  "Specifies how InnoDB index statistics collection code should"
  " treat NULLs. Possible values are NULLS_EQUAL (default),"
  " NULLS_UNEQUAL and NULLS_IGNORED",
   NULL, NULL, SRV_STATS_NULLS_EQUAL, &innodb_stats_method_typelib);

#if defined UNIV_DEBUG || defined UNIV_IBUF_DEBUG
static MYSQL_SYSVAR_UINT(change_buffering_debug, ibuf_debug,
  PLUGIN_VAR_RQCMDARG,
  "Debug flags for InnoDB change buffering (0=none, 2=crash at merge)",
  NULL, NULL, 0, 0, 2, 0);

static MYSQL_SYSVAR_BOOL(disable_background_merge,
  srv_ibuf_disable_background_merge,
  PLUGIN_VAR_NOCMDARG | PLUGIN_VAR_RQCMDARG,
  "Disable change buffering merges by the master thread",
  NULL, NULL, FALSE);
#endif /* UNIV_DEBUG || UNIV_IBUF_DEBUG */

static MYSQL_SYSVAR_BOOL(random_read_ahead, srv_random_read_ahead,
  PLUGIN_VAR_NOCMDARG,
  "Whether to use read ahead for random access within an extent.",
  NULL, NULL, FALSE);

static MYSQL_SYSVAR_ULONG(read_ahead_threshold, srv_read_ahead_threshold,
  PLUGIN_VAR_RQCMDARG,
  "Number of pages that must be accessed sequentially for InnoDB to"
  " trigger a readahead.",
  NULL, NULL, 56, 0, 64, 0);

static MYSQL_SYSVAR_STR(monitor_enable, innobase_enable_monitor_counter,
  PLUGIN_VAR_RQCMDARG,
  "Turn on a monitor counter",
  innodb_monitor_validate,
  innodb_enable_monitor_update, NULL);

static MYSQL_SYSVAR_STR(monitor_disable, innobase_disable_monitor_counter,
  PLUGIN_VAR_RQCMDARG,
  "Turn off a monitor counter",
  innodb_monitor_validate,
  innodb_disable_monitor_update, NULL);

static MYSQL_SYSVAR_STR(monitor_reset, innobase_reset_monitor_counter,
  PLUGIN_VAR_RQCMDARG,
  "Reset a monitor counter",
  innodb_monitor_validate,
  innodb_reset_monitor_update, NULL);

static MYSQL_SYSVAR_STR(monitor_reset_all, innobase_reset_all_monitor_counter,
  PLUGIN_VAR_RQCMDARG,
  "Reset all values for a monitor counter",
  innodb_monitor_validate,
  innodb_reset_all_monitor_update, NULL);

static MYSQL_SYSVAR_BOOL(status_output, srv_print_innodb_monitor,
  PLUGIN_VAR_OPCMDARG, "Enable InnoDB monitor output to the error log.",
  NULL, innodb_status_output_update, FALSE);

static MYSQL_SYSVAR_BOOL(status_output_locks, srv_print_innodb_lock_monitor,
  PLUGIN_VAR_OPCMDARG, "Enable InnoDB lock monitor output to the error log."
  " Requires innodb_status_output=ON.",
  NULL, innodb_status_output_update, FALSE);

static MYSQL_SYSVAR_BOOL(print_all_deadlocks, srv_print_all_deadlocks,
  PLUGIN_VAR_OPCMDARG,
  "Print all deadlocks to MySQL error log (off by default)",
  NULL, NULL, FALSE);

static MYSQL_SYSVAR_ULONG(compression_failure_threshold_pct,
  zip_failure_threshold_pct, PLUGIN_VAR_OPCMDARG,
  "If the compression failure rate of a table is greater than this number"
  " more padding is added to the pages to reduce the failures. A value of"
  " zero implies no padding",
  NULL, NULL, 5, 0, 100, 0);

static MYSQL_SYSVAR_ULONG(compression_pad_pct_max,
  zip_pad_max, PLUGIN_VAR_OPCMDARG,
  "Percentage of empty space on a data page that can be reserved"
  " to make the page compressible.",
  NULL, NULL, 50, 0, 75, 0);

static MYSQL_SYSVAR_BOOL(read_only, srv_read_only_mode,
  PLUGIN_VAR_OPCMDARG | PLUGIN_VAR_READONLY,
  "Start InnoDB in read only mode (off by default)",
  NULL, NULL, FALSE);

static MYSQL_SYSVAR_BOOL(cmp_per_index_enabled, srv_cmp_per_index_enabled,
  PLUGIN_VAR_OPCMDARG,
  "Enable INFORMATION_SCHEMA.innodb_cmp_per_index,"
  " may have negative impact on performance (off by default)",
  NULL, innodb_cmp_per_index_update, FALSE);

#ifdef UNIV_DEBUG
static MYSQL_SYSVAR_UINT(trx_rseg_n_slots_debug, trx_rseg_n_slots_debug,
  PLUGIN_VAR_RQCMDARG,
  "Debug flags for InnoDB to limit TRX_RSEG_N_SLOTS for trx_rsegf_undo_find_free()",
  NULL, NULL, 0, 0, 1024, 0);

static MYSQL_SYSVAR_UINT(limit_optimistic_insert_debug,
  btr_cur_limit_optimistic_insert_debug, PLUGIN_VAR_RQCMDARG,
  "Artificially limit the number of records per B-tree page (0=unlimited).",
  NULL, NULL, 0, 0, UINT_MAX32, 0);

static MYSQL_SYSVAR_BOOL(trx_purge_view_update_only_debug,
  srv_purge_view_update_only_debug, PLUGIN_VAR_NOCMDARG,
  "Pause actual purging any delete-marked records, but merely update the purge view."
  " It is to create artificially the situation the purge view have been updated"
  " but the each purges were not done yet.",
  NULL, NULL, FALSE);
#endif /* UNIV_DEBUG */

static struct st_mysql_sys_var* innobase_system_variables[]= {
  MYSQL_SYSVAR(additional_mem_pool_size),
  MYSQL_SYSVAR(api_trx_level),
  MYSQL_SYSVAR(api_bk_commit_interval),
  MYSQL_SYSVAR(autoextend_increment),
  MYSQL_SYSVAR(buffer_pool_size),
  MYSQL_SYSVAR(buffer_pool_instances),
  MYSQL_SYSVAR(buffer_pool_filename),
  MYSQL_SYSVAR(buffer_pool_dump_now),
  MYSQL_SYSVAR(buffer_pool_dump_at_shutdown),
  MYSQL_SYSVAR(buffer_pool_dump_pct),
#ifdef UNIV_DEBUG
  MYSQL_SYSVAR(buffer_pool_evict),
#endif /* UNIV_DEBUG */
  MYSQL_SYSVAR(buffer_pool_load_now),
  MYSQL_SYSVAR(buffer_pool_load_abort),
  MYSQL_SYSVAR(buffer_pool_load_at_startup),
  MYSQL_SYSVAR(lru_scan_depth),
  MYSQL_SYSVAR(flush_neighbors),
  MYSQL_SYSVAR(checksum_algorithm),
  MYSQL_SYSVAR(checksums),
  MYSQL_SYSVAR(commit_concurrency),
  MYSQL_SYSVAR(concurrency_tickets),
  MYSQL_SYSVAR(compression_level),
  MYSQL_SYSVAR(data_file_path),
  MYSQL_SYSVAR(temp_data_file_path),
  MYSQL_SYSVAR(data_home_dir),
  MYSQL_SYSVAR(doublewrite),
  MYSQL_SYSVAR(api_enable_binlog),
  MYSQL_SYSVAR(api_enable_mdl),
  MYSQL_SYSVAR(api_disable_rowlock),
  MYSQL_SYSVAR(fast_shutdown),
  MYSQL_SYSVAR(file_io_threads),
  MYSQL_SYSVAR(read_io_threads),
  MYSQL_SYSVAR(write_io_threads),
  MYSQL_SYSVAR(file_per_table),
  MYSQL_SYSVAR(file_format),
  MYSQL_SYSVAR(file_format_check),
  MYSQL_SYSVAR(file_format_max),
  MYSQL_SYSVAR(flush_log_at_timeout),
  MYSQL_SYSVAR(flush_log_at_trx_commit),
  MYSQL_SYSVAR(flush_method),
  MYSQL_SYSVAR(force_recovery),
#ifndef DBUG_OFF
  MYSQL_SYSVAR(force_recovery_crash),
#endif /* !DBUG_OFF */
  MYSQL_SYSVAR(ft_cache_size),
  MYSQL_SYSVAR(ft_total_cache_size),
  MYSQL_SYSVAR(ft_result_cache_limit),
  MYSQL_SYSVAR(ft_enable_stopword),
  MYSQL_SYSVAR(ft_max_token_size),
  MYSQL_SYSVAR(ft_min_token_size),
  MYSQL_SYSVAR(ft_num_word_optimize),
  MYSQL_SYSVAR(ft_sort_pll_degree),
  MYSQL_SYSVAR(large_prefix),
  MYSQL_SYSVAR(force_load_corrupted),
  MYSQL_SYSVAR(locks_unsafe_for_binlog),
  MYSQL_SYSVAR(lock_wait_timeout),
  MYSQL_SYSVAR(page_size),
  MYSQL_SYSVAR(log_buffer_size),
  MYSQL_SYSVAR(log_file_size),
  MYSQL_SYSVAR(log_files_in_group),
  MYSQL_SYSVAR(log_write_ahead_size),
  MYSQL_SYSVAR(log_group_home_dir),
  MYSQL_SYSVAR(log_compressed_pages),
  MYSQL_SYSVAR(max_dirty_pages_pct),
  MYSQL_SYSVAR(max_dirty_pages_pct_lwm),
  MYSQL_SYSVAR(adaptive_flushing_lwm),
  MYSQL_SYSVAR(adaptive_flushing),
  MYSQL_SYSVAR(flushing_avg_loops),
  MYSQL_SYSVAR(max_purge_lag),
  MYSQL_SYSVAR(max_purge_lag_delay),
  MYSQL_SYSVAR(old_blocks_pct),
  MYSQL_SYSVAR(old_blocks_time),
  MYSQL_SYSVAR(open_files),
  MYSQL_SYSVAR(optimize_fulltext_only),
  MYSQL_SYSVAR(rollback_on_timeout),
  MYSQL_SYSVAR(ft_aux_table),
  MYSQL_SYSVAR(ft_enable_diag_print),
  MYSQL_SYSVAR(ft_server_stopword_table),
  MYSQL_SYSVAR(ft_user_stopword_table),
  MYSQL_SYSVAR(disable_sort_file_cache),
  MYSQL_SYSVAR(stats_on_metadata),
  MYSQL_SYSVAR(stats_sample_pages),
  MYSQL_SYSVAR(stats_transient_sample_pages),
  MYSQL_SYSVAR(stats_persistent),
  MYSQL_SYSVAR(stats_persistent_sample_pages),
  MYSQL_SYSVAR(stats_auto_recalc),
  MYSQL_SYSVAR(adaptive_hash_index),
  MYSQL_SYSVAR(stats_method),
  MYSQL_SYSVAR(replication_delay),
  MYSQL_SYSVAR(status_file),
  MYSQL_SYSVAR(strict_mode),
  MYSQL_SYSVAR(support_xa),
  MYSQL_SYSVAR(sort_buffer_size),
  MYSQL_SYSVAR(online_alter_log_max_size),
  MYSQL_SYSVAR(sync_spin_loops),
  MYSQL_SYSVAR(spin_wait_delay),
  MYSQL_SYSVAR(table_locks),
  MYSQL_SYSVAR(thread_concurrency),
#ifdef HAVE_ATOMIC_BUILTINS
  MYSQL_SYSVAR(adaptive_max_sleep_delay),
#endif /* HAVE_ATOMIC_BUILTINS */
  MYSQL_SYSVAR(thread_sleep_delay),
  MYSQL_SYSVAR(autoinc_lock_mode),
  MYSQL_SYSVAR(version),
  MYSQL_SYSVAR(use_sys_malloc),
  MYSQL_SYSVAR(use_native_aio),
  MYSQL_SYSVAR(change_buffering),
  MYSQL_SYSVAR(change_buffer_max_size),
#if defined UNIV_DEBUG || defined UNIV_IBUF_DEBUG
  MYSQL_SYSVAR(change_buffering_debug),
  MYSQL_SYSVAR(disable_background_merge),
#endif /* UNIV_DEBUG || UNIV_IBUF_DEBUG */
  MYSQL_SYSVAR(random_read_ahead),
  MYSQL_SYSVAR(read_ahead_threshold),
  MYSQL_SYSVAR(read_only),
  MYSQL_SYSVAR(io_capacity),
  MYSQL_SYSVAR(io_capacity_max),
  MYSQL_SYSVAR(page_cleaners),
  MYSQL_SYSVAR(monitor_enable),
  MYSQL_SYSVAR(monitor_disable),
  MYSQL_SYSVAR(monitor_reset),
  MYSQL_SYSVAR(monitor_reset_all),
  MYSQL_SYSVAR(purge_threads),
  MYSQL_SYSVAR(purge_batch_size),
#ifdef UNIV_DEBUG
  MYSQL_SYSVAR(purge_run_now),
  MYSQL_SYSVAR(purge_stop_now),
  MYSQL_SYSVAR(log_checkpoint_now),
  MYSQL_SYSVAR(buf_flush_list_now),
#endif /* UNIV_DEBUG */
#if defined UNIV_DEBUG || defined UNIV_PERF_DEBUG
  MYSQL_SYSVAR(page_hash_locks),
  MYSQL_SYSVAR(doublewrite_batch_size),
#endif /* defined UNIV_DEBUG || defined UNIV_PERF_DEBUG */
  MYSQL_SYSVAR(status_output),
  MYSQL_SYSVAR(status_output_locks),
  MYSQL_SYSVAR(print_all_deadlocks),
  MYSQL_SYSVAR(cmp_per_index_enabled),
  MYSQL_SYSVAR(undo_logs),
  MYSQL_SYSVAR(rollback_segments),
  MYSQL_SYSVAR(undo_directory),
  MYSQL_SYSVAR(undo_tablespaces),
  MYSQL_SYSVAR(sync_array_size),
  MYSQL_SYSVAR(compression_failure_threshold_pct),
  MYSQL_SYSVAR(compression_pad_pct_max),
#ifdef UNIV_DEBUG
  MYSQL_SYSVAR(trx_rseg_n_slots_debug),
  MYSQL_SYSVAR(limit_optimistic_insert_debug),
  MYSQL_SYSVAR(trx_purge_view_update_only_debug),
#endif /* UNIV_DEBUG */
  NULL
};

mysql_declare_plugin(innobase)
{
  MYSQL_STORAGE_ENGINE_PLUGIN,
  &innobase_storage_engine,
  innobase_hton_name,
  plugin_author,
  "Supports transactions, row-level locking, and foreign keys",
  PLUGIN_LICENSE_GPL,
  innobase_init, /* Plugin Init */
  NULL, /* Plugin Deinit */
  INNODB_VERSION_SHORT,
  innodb_status_variables_export,/* status variables             */
  innobase_system_variables, /* system variables */
  NULL, /* reserved */
  0,    /* flags */
},
i_s_innodb_trx,
i_s_innodb_locks,
i_s_innodb_lock_waits,
i_s_innodb_cmp,
i_s_innodb_cmp_reset,
i_s_innodb_cmpmem,
i_s_innodb_cmpmem_reset,
i_s_innodb_cmp_per_index,
i_s_innodb_cmp_per_index_reset,
i_s_innodb_buffer_page,
i_s_innodb_buffer_page_lru,
i_s_innodb_buffer_stats,
i_s_innodb_temp_table_info,
i_s_innodb_metrics,
i_s_innodb_ft_default_stopword,
i_s_innodb_ft_deleted,
i_s_innodb_ft_being_deleted,
i_s_innodb_ft_config,
i_s_innodb_ft_index_cache,
i_s_innodb_ft_index_table,
i_s_innodb_sys_tables,
i_s_innodb_sys_tablestats,
i_s_innodb_sys_indexes,
i_s_innodb_sys_columns,
i_s_innodb_sys_fields,
i_s_innodb_sys_foreign,
i_s_innodb_sys_foreign_cols,
i_s_innodb_sys_tablespaces,
i_s_innodb_sys_datafiles

mysql_declare_plugin_end;

/** @brief Initialize the default value of innodb_commit_concurrency.

Once InnoDB is running, the innodb_commit_concurrency must not change
from zero to nonzero. (Bug #42101)

The initial default value is 0, and without this extra initialization,
SET GLOBAL innodb_commit_concurrency=DEFAULT would set the parameter
to 0, even if it was initially set to nonzero at the command line
or configuration file. */
static
void
innobase_commit_concurrency_init_default()
/*======================================*/
{
	MYSQL_SYSVAR_NAME(commit_concurrency).def_val
		= innobase_commit_concurrency;
}

/** @brief Initialize the default and max value of innodb_undo_logs.

Once InnoDB is running, the default value and the max value of
innodb_undo_logs must be equal to the available undo logs,
given by srv_available_undo_logs. */
static
void
innobase_undo_logs_init_default_max()
/*=================================*/
{
	MYSQL_SYSVAR_NAME(undo_logs).max_val
		= MYSQL_SYSVAR_NAME(undo_logs).def_val
		= (unsigned long) srv_available_undo_logs;
}

/****************************************************************************
 * DS-MRR implementation
 ***************************************************************************/

/**
 * Multi Range Read interface, DS-MRR calls
 */

int
ha_innobase::multi_range_read_init(
	RANGE_SEQ_IF*	seq,
	void*		seq_init_param,
	uint		n_ranges,
	uint		mode,
	HANDLER_BUFFER*	buf)
{
	return(ds_mrr.dsmrr_init(this, seq, seq_init_param,
				 n_ranges, mode, buf));
}

int
ha_innobase::multi_range_read_next(
	char**		range_info)
{
	return(ds_mrr.dsmrr_next(range_info));
}

ha_rows
ha_innobase::multi_range_read_info_const(
	uint		keyno,
	RANGE_SEQ_IF*	seq,
	void*		seq_init_param,
	uint		n_ranges,
	uint*		bufsz,
	uint*		flags,
	Cost_estimate*	cost)
{
	/* See comments in ha_myisam::multi_range_read_info_const */
	ds_mrr.init(this, table);
	return(ds_mrr.dsmrr_info_const(keyno, seq, seq_init_param,
				       n_ranges, bufsz, flags, cost));
}

ha_rows
ha_innobase::multi_range_read_info(
	uint		keyno,
	uint		n_ranges,
	uint		keys,
	uint*		bufsz,
	uint*		flags,
	Cost_estimate*	cost)
{
	ds_mrr.init(this, table);
	return(ds_mrr.dsmrr_info(keyno, n_ranges, keys, bufsz, flags, cost));
}

/**
 * Index Condition Pushdown interface implementation
 */

/*************************************************************//**
InnoDB index push-down condition check
@return ICP_NO_MATCH, ICP_MATCH, or ICP_OUT_OF_RANGE */

ICP_RESULT
innobase_index_cond(
/*================*/
	void*	file)	/*!< in/out: pointer to ha_innobase */
{
	DBUG_ENTER("innobase_index_cond");

	ha_innobase*	h = reinterpret_cast<class ha_innobase*>(file);

	DBUG_ASSERT(h->pushed_idx_cond);
	DBUG_ASSERT(h->pushed_idx_cond_keyno != MAX_KEY);

	if (h->end_range && h->compare_key_icp(h->end_range) > 0) {

		/* caller should return HA_ERR_END_OF_FILE already */
		DBUG_RETURN(ICP_OUT_OF_RANGE);
	}

	DBUG_RETURN(h->pushed_idx_cond->val_int() ? ICP_MATCH : ICP_NO_MATCH);
}

/** Attempt to push down an index condition.
@param[in] keyno MySQL key number
@param[in] idx_cond Index condition to be checked
@return Part of idx_cond which the handler will not evaluate */

class Item*
ha_innobase::idx_cond_push(
	uint		keyno,
	class Item*	idx_cond)
{
	DBUG_ENTER("ha_innobase::idx_cond_push");
	DBUG_ASSERT(keyno != MAX_KEY);
	DBUG_ASSERT(idx_cond != NULL);

	pushed_idx_cond = idx_cond;
	pushed_idx_cond_keyno = keyno;
	in_range_check_pushed_down = TRUE;
	/* We will evaluate the condition entirely */
	DBUG_RETURN(NULL);
}

/******************************************************************//**
Use this when the args are passed to the format string from
errmsg-utf8.txt directly as is.

Push a warning message to the client, it is a wrapper around:

void push_warning_printf(
	THD *thd, Sql_condition::enum_condition_level level,
	uint code, const char *format, ...);
*/

void
ib_senderrf(
/*========*/
	THD*		thd,		/*!< in/out: session */
	ib_log_level_t	level,		/*!< in: warning level */
	ib_uint32_t	code,		/*!< MySQL error code */
	...)				/*!< Args */
{
	char*		str;
	va_list         args;
	const char*	format = innobase_get_err_msg(code);

	/* If the caller wants to push a message to the client then
	the caller must pass a valid session handle. */

	ut_a(thd != 0);

	/* The error code must exist in the errmsg-utf8.txt file. */
	ut_a(format != 0);

	va_start(args, code);

#ifdef _WIN32
	int		size = _vscprintf(format, args) + 1;
	str = static_cast<char*>(malloc(size));
	str[size - 1] = 0x0;
	vsnprintf(str, size, format, args);
#elif HAVE_VASPRINTF
	int	ret;
	ret = vasprintf(&str, format, args);
	ut_a(ret != -1);
#else
	/* Use a fixed length string. */
	str = static_cast<char*>(malloc(BUFSIZ));
	my_vsnprintf(str, BUFSIZ, format, args);
#endif /* _WIN32 */

	Sql_condition::enum_severity_level	l;

	l = Sql_condition::SL_NOTE;

	switch (level) {
	case IB_LOG_LEVEL_INFO:
		break;
	case IB_LOG_LEVEL_WARN:
		l = Sql_condition::SL_WARNING;
		break;
	case IB_LOG_LEVEL_ERROR:
		/* We can't use push_warning_printf(), it is a hard error. */
		my_printf_error(code, "%s", MYF(0), str);
		break;
	case IB_LOG_LEVEL_FATAL:
		l = Sql_condition::SEVERITY_END;
		break;
	}

	if (level != IB_LOG_LEVEL_ERROR) {
		push_warning_printf(thd, l, code, "InnoDB: %s", str);
	}

	va_end(args);
	free(str);

	if (level == IB_LOG_LEVEL_FATAL) {
		ut_error;
	}
}

/******************************************************************//**
Use this when the args are first converted to a formatted string and then
passed to the format string from errmsg-utf8.txt. The error message format
must be: "Some string ... %s".

Push a warning message to the client, it is a wrapper around:

void push_warning_printf(
	THD *thd, Sql_condition::enum_condition_level level,
	uint code, const char *format, ...);
*/

void
ib_errf(
/*====*/
	THD*		thd,		/*!< in/out: session */
	ib_log_level_t	level,		/*!< in: warning level */
	ib_uint32_t	code,		/*!< MySQL error code */
	const char*	format,		/*!< printf format */
	...)				/*!< Args */
{
	char*		str;
	va_list         args;

	/* If the caller wants to push a message to the client then
	the caller must pass a valid session handle. */

	ut_a(thd != 0);
	ut_a(format != 0);

	va_start(args, format);

#ifdef _WIN32
	int		size = _vscprintf(format, args) + 1;
	str = static_cast<char*>(malloc(size));
	str[size - 1] = 0x0;
	vsnprintf(str, size, format, args);
#elif HAVE_VASPRINTF
	int	ret;
	ret = vasprintf(&str, format, args);
	ut_a(ret != -1);
#else
	/* Use a fixed length string. */
	str = static_cast<char*>(malloc(BUFSIZ));
	my_vsnprintf(str, BUFSIZ, format, args);
#endif /* _WIN32 */

	ib_senderrf(thd, level, code, str);

	va_end(args);
	free(str);
}

const char*	BUG_REPORT_MSG =
			"Submit a detailed bug report to http://bugs.mysql.com";
/******************************************************************//**
Write a message to the MySQL log, prefixed with "InnoDB: " */

void
ib_logf(
/*====*/
	ib_log_level_t	level,		/*!< in: warning level */
	const char*	format,		/*!< printf format */
	...)				/*!< Args */
{
	char*		str;
	va_list         args;

	va_start(args, format);

#ifdef _WIN32
	int		size = _vscprintf(format, args) + 1;
	str = static_cast<char*>(malloc(size));
	str[size - 1] = 0x0;
	vsnprintf(str, size, format, args);
#elif HAVE_VASPRINTF
	int	ret;
	ret = vasprintf(&str, format, args);
	ut_a(ret != -1);
#else
	/* Use a fixed length string. */
	str = static_cast<char*>(malloc(BUFSIZ));
	my_vsnprintf(str, BUFSIZ, format, args);
#endif /* _WIN32 */

	switch (level) {
	case IB_LOG_LEVEL_INFO:
		sql_print_information("InnoDB: %s", str);
		break;
	case IB_LOG_LEVEL_WARN:
		sql_print_warning("InnoDB: %s", str);
		break;
	case IB_LOG_LEVEL_ERROR:
		sql_print_error("InnoDB: %s", str);
		break;
	case IB_LOG_LEVEL_FATAL:
		sql_print_error("[FATAL] InnoDB: %s", str);
		break;
	}

	va_end(args);
	free(str);

	if (level == IB_LOG_LEVEL_FATAL) {
		ut_error;
	}
}

/**********************************************************************
Converts an identifier from my_charset_filename to UTF-8 charset.
@return result string length, as returned by strconvert() */
uint
innobase_convert_to_filename_charset(
/*=================================*/
	char*		to,	/* out: converted identifier */
	const char*	from,	/* in: identifier to convert */
	ulint		len)	/* in: length of 'to', in bytes */
{
	uint		errors;
	CHARSET_INFO*	cs_to = &my_charset_filename;
	CHARSET_INFO*	cs_from = system_charset_info;

	return(strconvert(cs_from, from, cs_to, to, (uint) len, &errors));
}

/**********************************************************************
Converts an identifier from my_charset_filename to UTF-8 charset.
@return result string length, as returned by strconvert() */
uint
innobase_convert_to_system_charset(
/*===============================*/
	char*		to,	/* out: converted identifier */
	const char*	from,	/* in: identifier to convert */
	ulint		len,	/* in: length of 'to', in bytes */
	uint*		errors)	/* out: error return */
{
	CHARSET_INFO*	cs1 = &my_charset_filename;
	CHARSET_INFO*	cs2 = system_charset_info;

	return(strconvert(cs1, from, cs2, to, (uint) len, errors));
}<|MERGE_RESOLUTION|>--- conflicted
+++ resolved
@@ -10056,33 +10056,13 @@
 			}
 		}
 
-<<<<<<< HEAD
-		if (error != DB_SUCCESS) {
-			if (!srv_read_only_mode) {
-				FILE* ef = dict_foreign_err_file;
-
-				fputs("InnoDB: Renaming table ", ef);
-				ut_print_name(ef, trx, TRUE, norm_from);
-				fputs(" to ", ef);
-				ut_print_name(ef, trx, TRUE, norm_to);
-				fputs(" failed!\n", ef);
-			}
-		} else {
+		if (error == DB_SUCCESS) {
 #ifndef _WIN32
 			sql_print_warning("Rename partition table %s"
 					  " succeeds after converting to lower"
 					  " case. The table may have"
 					  " been moved from a case"
 					  " in-sensitive file system.\n",
-=======
-		if (error == DB_SUCCESS) {
-#ifndef __WIN__
-			sql_print_warning("Rename partition table %s "
-					  "succeeds after converting to lower "
-					  "case. The table may have "
-					  "been moved from a case "
-					  "in-sensitive file system.\n",
->>>>>>> 5c77ca8e
 					  norm_from);
 #else
 			sql_print_warning("Rename partition table %s"
