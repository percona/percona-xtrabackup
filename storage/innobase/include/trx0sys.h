--- conflicted
+++ resolved
@@ -1,10 +1,6 @@
 /*****************************************************************************
 
-<<<<<<< HEAD
 Copyright (c) 1996, 2011, Oracle and/or its affiliates. All Rights Reserved.
-=======
-Copyright (c) 1996, 2011, Innobase Oy. All Rights Reserved.
->>>>>>> 9d6d1902
 
 This program is free software; you can redistribute it and/or modify it under
 the terms of the GNU General Public License as published by the Free Software
@@ -129,9 +125,10 @@
 	ulint	page_no);/*!< in: page number */
 /*****************************************************************//**
 Creates and initializes the central memory structures for the transaction
-system. This is called when the database is started. */
-UNIV_INTERN
-void
+system. This is called when the database is started. 
+@return min binary heap of rsegs to purge */
+UNIV_INTERN
+ib_bh_t*
 trx_sys_init_at_db_start(void);
 /*==========================*/
 /*****************************************************************//**
@@ -234,7 +231,6 @@
 trx_id_t
 trx_sys_get_new_trx_id(void);
 /*========================*/
-<<<<<<< HEAD
 /*****************************************************************//**
 Determines the maximum transaction id.
 @return maximum currently allocated trx id; will be stale after the
@@ -243,8 +239,6 @@
 trx_id_t
 trx_sys_get_max_trx_id(void);
 /*========================*/
-=======
->>>>>>> 9d6d1902
 #endif /* !UNIV_HOTBACKUP */
 /*****************************************************************//**
 Writes a trx id to an index page. In case that the id size changes in
@@ -704,9 +698,6 @@
 					list (update undo logs for committed
 					transactions), protected by
 					rseg->mutex */
-	ib_bh_t*	ib_bh;		/*!< Binary min-heap, ordered on
-					rseg_queue_t::trx_no. It is protected
-					by the purge mutex */
 	mutex_t		read_view_mutex;/*!< Protects the view_list */
 	UT_LIST_BASE_NODE_T(read_view_t) view_list;
 					/*!< List of read views sorted
