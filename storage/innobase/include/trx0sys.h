/*****************************************************************************

Copyright (c) 1996, 2015, Oracle and/or its affiliates. All Rights Reserved.

This program is free software; you can redistribute it and/or modify it under
the terms of the GNU General Public License as published by the Free Software
Foundation; version 2 of the License.

This program is distributed in the hope that it will be useful, but WITHOUT
ANY WARRANTY; without even the implied warranty of MERCHANTABILITY or FITNESS
FOR A PARTICULAR PURPOSE. See the GNU General Public License for more details.

You should have received a copy of the GNU General Public License along with
this program; if not, write to the Free Software Foundation, Inc.,
51 Franklin Street, Suite 500, Boston, MA 02110-1335 USA

*****************************************************************************/

/**************************************************//**
@file include/trx0sys.h
Transaction system

Created 3/26/1996 Heikki Tuuri
*******************************************************/

#ifndef trx0sys_h
#define trx0sys_h

#include "univ.i"

#include "buf0buf.h"
#include "fil0fil.h"
#include "trx0types.h"
#ifndef UNIV_HOTBACKUP
#include "mem0mem.h"
#include "mtr0mtr.h"
#include "ut0byte.h"
#include "mem0mem.h"
#include "ut0lst.h"
#include "read0types.h"
#include "page0types.h"
<<<<<<< HEAD
#include "ut0bh.h"
#include "trx0xa.h"
=======
#include "ut0mutex.h"
#include "trx0trx.h"
>>>>>>> d04d7a8f

typedef UT_LIST_BASE_NODE_T(trx_t) trx_ut_list_t;

// Forward declaration
class MVCC;
class ReadView;

/** The transaction system */
extern trx_sys_t*	trx_sys;

/** Checks if a page address is the trx sys header page.
@param[in]	page_id	page id
@return true if trx sys header page */
UNIV_INLINE
bool
trx_sys_hdr_page(
	const page_id_t&	page_id);

/*****************************************************************//**
Creates and initializes the central memory structures for the transaction
system. This is called when the database is started.
@return min binary heap of rsegs to purge */
purge_pq_t*
trx_sys_init_at_db_start(void);
/*==========================*/
/*****************************************************************//**
Creates the trx_sys instance and initializes purge_queue and mutex. */
void
trx_sys_create(void);
/*================*/
/*****************************************************************//**
Creates and initializes the transaction system at the database creation. */
void
trx_sys_create_sys_pages(void);
/*==========================*/
/****************************************************************//**
Looks for a free slot for a rollback segment in the trx system file copy.
@return slot index or ULINT_UNDEFINED if not found */
ulint
trx_sysf_rseg_find_free(
/*====================*/
	mtr_t*	mtr,			/*!< in/out: mtr */
	bool	include_tmp_slots,	/*!< in: if true, report slots reserved
					for temp-tablespace as free slots. */
	ulint	nth_free_slots);	/*!< in: allocate nth free slot.
					0 means next free slot. */
/***************************************************************//**
Gets the pointer in the nth slot of the rseg array.
@return pointer to rseg object, NULL if slot not in use */
UNIV_INLINE
trx_rseg_t*
trx_sys_get_nth_rseg(
/*=================*/
	trx_sys_t*	sys,		/*!< in: trx system */
	ulint		n,		/*!< in: index of slot */
	bool		is_redo_rseg);	/*!< in: true if redo rseg. */
/**********************************************************************//**
Gets a pointer to the transaction system file copy and x-locks its page.
@return pointer to system file copy, page x-locked */
UNIV_INLINE
trx_sysf_t*
trx_sysf_get(
/*=========*/
	mtr_t*	mtr);	/*!< in: mtr */
/*****************************************************************//**
Gets the space of the nth rollback segment slot in the trx system
file copy.
@return space id */
UNIV_INLINE
ulint
trx_sysf_rseg_get_space(
/*====================*/
	trx_sysf_t*	sys_header,	/*!< in: trx sys file copy */
	ulint		i,		/*!< in: slot index == rseg id */
	mtr_t*		mtr);		/*!< in: mtr */
/*****************************************************************//**
Gets the page number of the nth rollback segment slot in the trx system
file copy.
@return page number, FIL_NULL if slot unused */
UNIV_INLINE
ulint
trx_sysf_rseg_get_page_no(
/*======================*/
	trx_sysf_t*	sys_header,	/*!< in: trx sys file copy */
	ulint		i,		/*!< in: slot index == rseg id */
	mtr_t*		mtr);		/*!< in: mtr */
/*****************************************************************//**
Sets the space id of the nth rollback segment slot in the trx system
file copy. */
UNIV_INLINE
void
trx_sysf_rseg_set_space(
/*====================*/
	trx_sysf_t*	sys_header,	/*!< in: trx sys file copy */
	ulint		i,		/*!< in: slot index == rseg id */
	ulint		space,		/*!< in: space id */
	mtr_t*		mtr);		/*!< in: mtr */
/*****************************************************************//**
Sets the page number of the nth rollback segment slot in the trx system
file copy. */
UNIV_INLINE
void
trx_sysf_rseg_set_page_no(
/*======================*/
	trx_sysf_t*	sys_header,	/*!< in: trx sys file copy */
	ulint		i,		/*!< in: slot index == rseg id */
	ulint		page_no,	/*!< in: page number, FIL_NULL if
					the slot is reset to unused */
	mtr_t*		mtr);		/*!< in: mtr */
/*****************************************************************//**
Allocates a new transaction id.
@return new, allocated trx id */
UNIV_INLINE
trx_id_t
trx_sys_get_new_trx_id();
/*===================*/
/*****************************************************************//**
Determines the maximum transaction id.
@return maximum currently allocated trx id; will be stale after the
next call to trx_sys_get_new_trx_id() */
UNIV_INLINE
trx_id_t
trx_sys_get_max_trx_id(void);
/*========================*/

#ifdef UNIV_DEBUG
/* Flag to control TRX_RSEG_N_SLOTS behavior debugging. */
extern uint			trx_rseg_n_slots_debug;
#endif

/*****************************************************************//**
Check if slot-id is reserved slot-id for noredo rsegs. */
UNIV_INLINE
bool
trx_sys_is_noredo_rseg_slot(
/*========================*/
	ulint	slot_id);	/*!< in: slot_id to check */

/*****************************************************************//**
Writes a trx id to an index page. In case that the id size changes in
some future version, this function should be used instead of
mach_write_... */
UNIV_INLINE
void
trx_write_trx_id(
/*=============*/
	byte*		ptr,	/*!< in: pointer to memory where written */
	trx_id_t	id);	/*!< in: id */
/*****************************************************************//**
Reads a trx id from an index page. In case that the id size changes in
some future version, this function should be used instead of
mach_read_...
@return id */
UNIV_INLINE
trx_id_t
trx_read_trx_id(
/*============*/
	const byte*	ptr);	/*!< in: pointer to memory from where to read */
/****************************************************************//**
Looks for the trx instance with the given id in the rw trx_list.
@return	the trx handle or NULL if not found */
UNIV_INLINE
trx_t*
trx_get_rw_trx_by_id(
/*=================*/
	trx_id_t	trx_id);/*!< in: trx id to search for */
/****************************************************************//**
Returns the minimum trx id in rw trx list. This is the smallest id for which
the trx can possibly be active. (But, you must look at the trx->state to
find out if the minimum trx id transaction itself is active, or already
committed.)
@return the minimum trx id, or trx_sys->max_trx_id if the trx list is empty */
UNIV_INLINE
trx_id_t
trx_rw_min_trx_id(void);
/*===================*/
/****************************************************************//**
Checks if a rw transaction with the given id is active.
@return transaction instance if active, or NULL */
UNIV_INLINE
trx_t*
trx_rw_is_active_low(
/*=================*/
	trx_id_t	trx_id,		/*!< in: trx id of the transaction */
	ibool*		corrupt);	/*!< in: NULL or pointer to a flag
					that will be set if corrupt */
/****************************************************************//**
Checks if a rw transaction with the given id is active. If the caller is
not holding trx_sys->mutex, the transaction may already have been
committed.
@return transaction instance if active, or NULL; */
UNIV_INLINE
trx_t*
trx_rw_is_active(
/*=============*/
	trx_id_t	trx_id,		/*!< in: trx id of the transaction */
	ibool*		corrupt,	/*!< in: NULL or pointer to a flag
					that will be set if corrupt */
	bool		do_ref_count);	/*!< in: if true then increment the
					trx_t::n_ref_count */
#ifdef UNIV_DEBUG
/****************************************************************//**
Checks whether a trx is in on of rw_trx_list
@return TRUE if is in */
bool
trx_in_rw_trx_list(
/*============*/
	const trx_t*	in_trx)		/*!< in: transaction */
	__attribute__((warn_unused_result));
#endif /* UNIV_DEBUG */
#if defined UNIV_DEBUG || defined UNIV_BLOB_LIGHT_DEBUG
/***********************************************************//**
Assert that a transaction has been recovered.
@return TRUE */
UNIV_INLINE
ibool
trx_assert_recovered(
/*=================*/
	trx_id_t	trx_id)		/*!< in: transaction identifier */
	__attribute__((warn_unused_result));
#endif /* UNIV_DEBUG || UNIV_BLOB_LIGHT_DEBUG */
/*****************************************************************//**
Updates the offset information about the end of the MySQL binlog entry
which corresponds to the transaction just being committed. In a MySQL
replication slave updates the latest master binlog position up to which
replication has proceeded. */
void
trx_sys_update_mysql_binlog_offset(
/*===============================*/
	const char*	file_name,/*!< in: MySQL log file name */
	int64_t		offset,	/*!< in: position in that log file */
	ulint		field,	/*!< in: offset of the MySQL log info field in
				the trx sys header */
	mtr_t*		mtr);	/*!< in: mtr */
/*****************************************************************//**
Prints to stderr the MySQL binlog offset info in the trx system header if
the magic number shows it valid. */
void
trx_sys_print_mysql_binlog_offset(void);
/*===================================*/
/*****************************************************************//**
<<<<<<< HEAD
Read WSREP XID information from the trx system header if the magic value
shows it is valid. This code has been copied from MySQL patches by Codership
with some modifications.
@return true if the magic value is valid. Otherwise
return false and leave 'xid' unchanged. */
bool
trx_sys_read_wsrep_checkpoint(XID* xid);
/*===================================*/
/*****************************************************************//**
Prints to stderr the MySQL master log offset info in the trx system header if
the magic number shows it valid. */
UNIV_INTERN
void
trx_sys_print_mysql_master_log_pos(void);
/*====================================*/
/*****************************************************************//**
=======
>>>>>>> d04d7a8f
Initializes the tablespace tag system. */
void
trx_sys_file_format_init(void);
/*==========================*/
/*****************************************************************//**
Closes the tablespace tag system. */
void
trx_sys_file_format_close(void);
/*===========================*/
/********************************************************************//**
Tags the system table space with minimum format id if it has not been
tagged yet.
WARNING: This function is only called during the startup and AFTER the
redo log application during recovery has finished. */
void
trx_sys_file_format_tag_init(void);
/*==============================*/
/*****************************************************************//**
Shutdown/Close the transaction system. */
void
trx_sys_close(void);
/*===============*/
/*****************************************************************//**
Get the name representation of the file format from its id.
@return pointer to the name */
const char*
trx_sys_file_format_id_to_name(
/*===========================*/
	const ulint	id);		/*!< in: id of the file format */
/*****************************************************************//**
Set the file format id unconditionally except if it's already the
same value.
@return TRUE if value updated */
ibool
trx_sys_file_format_max_set(
/*========================*/
	ulint		format_id,	/*!< in: file format id */
	const char**	name);		/*!< out: max file format name or
					NULL if not needed. */
/*********************************************************************
Creates the rollback segments
@return number of rollback segments that are active. */
ulint
trx_sys_create_rsegs(
/*=================*/
	ulint	n_spaces,	/*!< number of tablespaces for UNDO logs */
	ulint	n_rsegs,	/*!< number of rollback segments to create */
	ulint	n_tmp_rsegs);	/*!< number of rollback segments reserved for
				temp-tables. */
/*****************************************************************//**
Get the number of transaction in the system, independent of their state.
@return count of transactions in trx_sys_t::trx_list */
UNIV_INLINE
ulint
trx_sys_get_n_rw_trx(void);
/*======================*/

/*********************************************************************
Check if there are any active (non-prepared) transactions.
@return total number of active transactions or 0 if none */
ulint
trx_sys_any_active_transactions(void);
/*=================================*/
#else /* !UNIV_HOTBACKUP */
/*****************************************************************//**
Prints to stderr the MySQL binlog info in the system header if the
magic number shows it valid. */
void
trx_sys_print_mysql_binlog_offset_from_page(
/*========================================*/
	const byte*	page);	/*!< in: buffer containing the trx
				system header page, i.e., page number
				TRX_SYS_PAGE_NO in the tablespace */
/*****************************************************************//**
Reads the file format id from the first system table space file.
Even if the call succeeds and returns TRUE, the returned format id
may be ULINT_UNDEFINED signalling that the format id was not present
in the data file.
@return TRUE if call succeeds */
ibool
trx_sys_read_file_format_id(
/*========================*/
	const char *pathname,	/*!< in: pathname of the first system
				table space file */
	ulint *format_id);	/*!< out: file format of the system table
				space */
/*****************************************************************//**
Reads the file format id from the given per-table data file.
@return TRUE if call succeeds */
ibool
trx_sys_read_pertable_file_format_id(
/*=================================*/
	const char *pathname,	/*!< in: pathname of a per-table
				datafile */
	ulint *format_id);	/*!< out: file format of the per-table
				data file */
#endif /* !UNIV_HOTBACKUP */
/*****************************************************************//**
Get the name representation of the file format from its id.
@return pointer to the max format name */
const char*
trx_sys_file_format_max_get(void);
/*=============================*/
/*****************************************************************//**
Check for the max file format tag stored on disk.
@return DB_SUCCESS or error code */
dberr_t
trx_sys_file_format_max_check(
/*==========================*/
	ulint		max_format_id);	/*!< in: the max format id to check */
/********************************************************************//**
Update the file format tag in the system tablespace only if the given
format id is greater than the known max id.
@return TRUE if format_id was bigger than the known max id */
ibool
trx_sys_file_format_max_upgrade(
/*============================*/
	const char**	name,		/*!< out: max file format name */
	ulint		format_id);	/*!< in: file format identifier */
/*****************************************************************//**
Get the name representation of the file format from its id.
@return pointer to the name */
const char*
trx_sys_file_format_id_to_name(
/*===========================*/
	const ulint	id);	/*!< in: id of the file format */

/**
Add the transaction to the RW transaction set
@param trx		transaction instance to add */
UNIV_INLINE
void
trx_sys_rw_trx_add(trx_t* trx);

#ifdef UNIV_DEBUG
/*************************************************************//**
Validate the trx_sys_t::rw_trx_list.
@return true if the list is valid */
bool
trx_sys_validate_trx_list();
/*========================*/
#endif /* UNIV_DEBUG */

/** The automatically created system rollback segment has this id */
#define TRX_SYS_SYSTEM_RSEG_ID	0

<<<<<<< HEAD
/* Space id and page no where the trx system file copy resides */
#define	TRX_SYS_SPACE	0	/* the SYSTEM tablespace */
#define	TRX_DOUBLEWRITE_SPACE	0xFFFFFFE0UL	/* the doublewrite buffer
						tablespace if used */
#include "fsp0fsp.h"
#define	TRX_SYS_PAGE_NO	FSP_TRX_SYS_PAGE_NO

/* The offset of the transaction system header on the page */
=======
/** The offset of the transaction system header on the page */
>>>>>>> d04d7a8f
#define	TRX_SYS		FSEG_PAGE_DATA

/** Transaction system header */
/*------------------------------------------------------------- @{ */
#define	TRX_SYS_TRX_ID_STORE	0	/*!< the maximum trx id or trx
					number modulo
					TRX_SYS_TRX_ID_UPDATE_MARGIN
					written to a file page by any
					transaction; the assignment of
					transaction ids continues from
					this number rounded up by
					TRX_SYS_TRX_ID_UPDATE_MARGIN
					plus
					TRX_SYS_TRX_ID_UPDATE_MARGIN
					when the database is
					started */
#define TRX_SYS_FSEG_HEADER	8	/*!< segment header for the
					tablespace segment the trx
					system is created into */
#define	TRX_SYS_RSEGS		(8 + FSEG_HEADER_SIZE)
					/*!< the start of the array of
					rollback segment specification
					slots */
/*------------------------------------------------------------- @} */

/* Max number of rollback segments: the number of segment specification slots
in the transaction system array; rollback segment id must fit in one (signed)
byte, therefore 128; each slot is currently 8 bytes in size. If you want
to raise the level to 256 then you will need to fix some assertions that
impose the 7 bit restriction. e.g., mach_write_to_3() */
#define	TRX_SYS_N_RSEGS			128
/* Originally, InnoDB defined TRX_SYS_N_RSEGS as 256 but created only one
rollback segment.  It initialized some arrays with this number of entries.
We must remember this limit in order to keep file compatibility. */
#define TRX_SYS_OLD_N_RSEGS		256

/** Maximum length of MySQL binlog file name, in bytes. */
#define TRX_SYS_MYSQL_LOG_NAME_LEN	512
/** Contents of TRX_SYS_MYSQL_LOG_MAGIC_N_FLD */
#define TRX_SYS_MYSQL_LOG_MAGIC_N	873422344

#if UNIV_PAGE_SIZE_MIN < 4096
# error "UNIV_PAGE_SIZE_MIN < 4096"
#endif
/** The offset of the MySQL binlog offset info in the trx system header */
#define TRX_SYS_MYSQL_LOG_INFO		(UNIV_PAGE_SIZE - 1000)
#define	TRX_SYS_MYSQL_LOG_MAGIC_N_FLD	0	/*!< magic number which is
						TRX_SYS_MYSQL_LOG_MAGIC_N
						if we have valid data in the
						MySQL binlog info */
#define TRX_SYS_MYSQL_LOG_OFFSET_HIGH	4	/*!< high 4 bytes of the offset
						within that file */
#define TRX_SYS_MYSQL_LOG_OFFSET_LOW	8	/*!< low 4 bytes of the offset
						within that file */
#define TRX_SYS_MYSQL_LOG_NAME		12	/*!< MySQL log file name */

/* The offset to WSREP XID headers */
#define TRX_SYS_WSREP_XID_INFO (UNIV_PAGE_SIZE - 3500)
#define TRX_SYS_WSREP_XID_MAGIC_N_FLD 0
#define TRX_SYS_WSREP_XID_MAGIC_N 0x77737265

/* XID field: formatID, gtrid_len, bqual_len, xid_data */
#define TRX_SYS_WSREP_XID_LEN        (4 + 4 + 4 + XIDDATASIZE)
#define TRX_SYS_WSREP_XID_FORMAT     4
#define TRX_SYS_WSREP_XID_GTRID_LEN  8
#define TRX_SYS_WSREP_XID_BQUAL_LEN 12
#define TRX_SYS_WSREP_XID_DATA      16

/** Doublewrite buffer */
/* @{ */
/** The offset of the doublewrite buffer header on the trx system header page */
#define TRX_SYS_DOUBLEWRITE		(UNIV_PAGE_SIZE - 200)
/*-------------------------------------------------------------*/
#define TRX_SYS_DOUBLEWRITE_FSEG	0	/*!< fseg header of the fseg
						containing the doublewrite
						buffer */
#define TRX_SYS_DOUBLEWRITE_MAGIC	FSEG_HEADER_SIZE
						/*!< 4-byte magic number which
						shows if we already have
						created the doublewrite
						buffer */
#define TRX_SYS_DOUBLEWRITE_BLOCK1	(4 + FSEG_HEADER_SIZE)
						/*!< page number of the
						first page in the first
						sequence of 64
						(= FSP_EXTENT_SIZE) consecutive
						pages in the doublewrite
						buffer */
#define TRX_SYS_DOUBLEWRITE_BLOCK2	(8 + FSEG_HEADER_SIZE)
						/*!< page number of the
						first page in the second
						sequence of 64 consecutive
						pages in the doublewrite
						buffer */
#define TRX_SYS_DOUBLEWRITE_REPEAT	12	/*!< we repeat
						TRX_SYS_DOUBLEWRITE_MAGIC,
						TRX_SYS_DOUBLEWRITE_BLOCK1,
						TRX_SYS_DOUBLEWRITE_BLOCK2
						so that if the trx sys
						header is half-written
						to disk, we still may
						be able to recover the
						information */
/** If this is not yet set to TRX_SYS_DOUBLEWRITE_SPACE_ID_STORED_N,
we must reset the doublewrite buffer, because starting from 4.1.x the
space id of a data page is stored into
FIL_PAGE_ARCH_LOG_NO_OR_SPACE_ID. */
#define TRX_SYS_DOUBLEWRITE_SPACE_ID_STORED (24 + FSEG_HEADER_SIZE)

/*-------------------------------------------------------------*/
/** Contents of TRX_SYS_DOUBLEWRITE_MAGIC */
#define TRX_SYS_DOUBLEWRITE_MAGIC_N	536853855
/** Contents of TRX_SYS_DOUBLEWRITE_SPACE_ID_STORED */
#define TRX_SYS_DOUBLEWRITE_SPACE_ID_STORED_N 1783657386

/** Size of the doublewrite block in pages */
#define TRX_SYS_DOUBLEWRITE_BLOCK_SIZE	FSP_EXTENT_SIZE
/* @} */

/** File format tag */
/* @{ */
/** The offset of the file format tag on the trx system header page
(TRX_SYS_PAGE_NO of TRX_SYS_SPACE) */
#define TRX_SYS_FILE_FORMAT_TAG		(UNIV_PAGE_SIZE - 16)

/** Contents of TRX_SYS_FILE_FORMAT_TAG when valid. The file format
identifier is added to this constant. */
#define TRX_SYS_FILE_FORMAT_TAG_MAGIC_N_LOW	3645922177UL
/** Contents of TRX_SYS_FILE_FORMAT_TAG+4 when valid */
#define TRX_SYS_FILE_FORMAT_TAG_MAGIC_N_HIGH	2745987765UL
/** Contents of TRX_SYS_FILE_FORMAT_TAG when valid. The file format
identifier is added to this 64-bit constant. */
#define TRX_SYS_FILE_FORMAT_TAG_MAGIC_N					\
	((ib_uint64_t) TRX_SYS_FILE_FORMAT_TAG_MAGIC_N_HIGH << 32	\
	 | TRX_SYS_FILE_FORMAT_TAG_MAGIC_N_LOW)
/* @} */

#ifndef UNIV_HOTBACKUP
/** The transaction system central memory data structure. */
struct trx_sys_t {

	TrxSysMutex	mutex;		/*!< mutex protecting most fields in
					this structure except when noted
					otherwise */

	MVCC*		mvcc;		/*!< Multi version concurrency control
					manager */
	volatile trx_id_t
			max_trx_id;	/*!< The smallest number not yet
					assigned as a transaction id or
					transaction number. This is declared
					volatile because it can be accessed
					without holding any mutex during
					AC-NL-RO view creation. */
	trx_ut_list_t	serialisation_list;
					/*!< Ordered on trx_t::no of all the
					currenrtly active RW transactions */
#ifdef UNIV_DEBUG
	trx_id_t	rw_max_trx_id;	/*!< Max trx id of read-write
					transactions which exist or existed */
#endif /* UNIV_DEBUG */

	char		pad1[64];	/*!< To avoid false sharing */
	trx_ut_list_t	rw_trx_list;	/*!< List of active and committed in
					memory read-write transactions, sorted
					on trx id, biggest first. Recovered
					transactions are always on this list. */

	char		pad2[64];	/*!< To avoid false sharing */
	trx_ut_list_t	mysql_trx_list;	/*!< List of transactions created
					for MySQL. All user transactions are
					on mysql_trx_list. The rw_trx_list
					can contain system transactions and
					recovered transactions that will not
					be in the mysql_trx_list.
					mysql_trx_list may additionally contain
					transactions that have not yet been
					started in InnoDB. */

	trx_ids_t	rw_trx_ids;	/*!< Array of Read write transaction IDs
					for MVCC snapshot. A ReadView would take
					a snapshot of these transactions whose
					changes are not visible to it. We should
					remove transactions from the list before
					committing in memory and releasing locks
					to ensure right order of removal and
					consistent snapshot. */

	char		pad3[64];	/*!< To avoid false sharing */
	trx_rseg_t*	rseg_array[TRX_SYS_N_RSEGS];
					/*!< Pointer array to rollback
					segments; NULL if slot not in use;
					created and destroyed in
					single-threaded mode; not protected
					by any mutex, because it is read-only
					during multi-threaded operation */
	ulint		rseg_history_len;
					/*!< Length of the TRX_RSEG_HISTORY
					list (update undo logs for committed
					transactions), protected by
					rseg->mutex */

	trx_rseg_t*	const pending_purge_rseg_array[TRX_SYS_N_RSEGS];
					/*!< Pointer array to rollback segments
					between slot-1..slot-srv_tmp_undo_logs
					that are now replaced by non-redo
					rollback segments. We need them for
					scheduling purge if any of the rollback
					segment has pending records to purge. */

	TrxIdSet	rw_trx_set;	/*!< Mapping from transaction id
					to transaction instance */

	ulint		n_prepared_trx;	/*!< Number of transactions currently
					in the XA PREPARED state */

	ulint		n_prepared_recovered_trx; /*!< Number of transactions
					currently in XA PREPARED state that are
					also recovered. Such transactions cannot
					be added during runtime. They can only
					occur after recovery if mysqld crashed
					while there were XA PREPARED
					transactions. We disable query cache
					if such transactions exist. */
};

/** When a trx id which is zero modulo this number (which must be a power of
two) is assigned, the field TRX_SYS_TRX_ID_STORE on the transaction system
page is updated */
#define TRX_SYS_TRX_ID_WRITE_MARGIN	((trx_id_t) 256)
#endif /* !UNIV_HOTBACKUP */

/** Test if trx_sys->mutex is owned. */
#define trx_sys_mutex_own() (trx_sys->mutex.is_owned())

/** Acquire the trx_sys->mutex. */
#define trx_sys_mutex_enter() do {			\
	mutex_enter(&trx_sys->mutex);			\
} while (0)

/** Release the trx_sys->mutex. */
#define trx_sys_mutex_exit() do {			\
	trx_sys->mutex.exit();				\
} while (0)

#ifndef UNIV_NONINL
#include "trx0sys.ic"
#endif

#endif<|MERGE_RESOLUTION|>--- conflicted
+++ resolved
@@ -39,19 +39,25 @@
 #include "ut0lst.h"
 #include "read0types.h"
 #include "page0types.h"
-<<<<<<< HEAD
-#include "ut0bh.h"
 #include "trx0xa.h"
-=======
 #include "ut0mutex.h"
 #include "trx0trx.h"
->>>>>>> d04d7a8f
 
 typedef UT_LIST_BASE_NODE_T(trx_t) trx_ut_list_t;
 
 // Forward declaration
 class MVCC;
 class ReadView;
+
+/** If this MySQL server uses binary logging, after InnoDB has been inited
+and if it has done a crash recovery, we store the binlog file name and position
+here. */
+/* @{ */
+/** Binlog file name */
+extern char		trx_sys_mysql_bin_log_name[];
+/** Binlog file position, or -1 if unknown */
+extern ib_uint64_t	trx_sys_mysql_bin_log_pos;
+/* @} */
 
 /** The transaction system */
 extern trx_sys_t*	trx_sys;
@@ -287,7 +293,6 @@
 trx_sys_print_mysql_binlog_offset(void);
 /*===================================*/
 /*****************************************************************//**
-<<<<<<< HEAD
 Read WSREP XID information from the trx system header if the magic value
 shows it is valid. This code has been copied from MySQL patches by Codership
 with some modifications.
@@ -297,15 +302,6 @@
 trx_sys_read_wsrep_checkpoint(XID* xid);
 /*===================================*/
 /*****************************************************************//**
-Prints to stderr the MySQL master log offset info in the trx system header if
-the magic number shows it valid. */
-UNIV_INTERN
-void
-trx_sys_print_mysql_master_log_pos(void);
-/*====================================*/
-/*****************************************************************//**
-=======
->>>>>>> d04d7a8f
 Initializes the tablespace tag system. */
 void
 trx_sys_file_format_init(void);
@@ -452,18 +448,7 @@
 /** The automatically created system rollback segment has this id */
 #define TRX_SYS_SYSTEM_RSEG_ID	0
 
-<<<<<<< HEAD
-/* Space id and page no where the trx system file copy resides */
-#define	TRX_SYS_SPACE	0	/* the SYSTEM tablespace */
-#define	TRX_DOUBLEWRITE_SPACE	0xFFFFFFE0UL	/* the doublewrite buffer
-						tablespace if used */
-#include "fsp0fsp.h"
-#define	TRX_SYS_PAGE_NO	FSP_TRX_SYS_PAGE_NO
-
-/* The offset of the transaction system header on the page */
-=======
 /** The offset of the transaction system header on the page */
->>>>>>> d04d7a8f
 #define	TRX_SYS		FSEG_PAGE_DATA
 
 /** Transaction system header */
