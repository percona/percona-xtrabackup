--- conflicted
+++ resolved
@@ -42,13 +42,10 @@
 #include "read0types.h"
 #include "page0types.h"
 #include "ut0bh.h"
-<<<<<<< HEAD
 #include "ut0mutex.h"
+#include "trx0trx.h"
 
 typedef UT_LIST_BASE_NODE_T(trx_t) trx_list_t;
-=======
-#include "trx0trx.h"
->>>>>>> 7b16ea93
 
 /** In a MySQL replication slave, in crash recovery we store the master log
 file name and position here. */
@@ -608,11 +605,7 @@
 /** The transaction system central memory data structure. */
 struct trx_sys_t {
 
-<<<<<<< HEAD
 	TrxSysMutex	mutex;		/*!< mutex protecting most fields in
-=======
-	ib_mutex_t	mutex;		/*!< mutex protecting most fields in
->>>>>>> 7b16ea93
 					this structure except when noted
 					otherwise */
 	ulint		n_prepared_trx;	/*!< Number of transactions currently
