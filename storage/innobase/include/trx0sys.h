/*****************************************************************************

Copyright (c) 1996, 2018, Oracle and/or its affiliates. All Rights Reserved.

This program is free software; you can redistribute it and/or modify it under
the terms of the GNU General Public License, version 2.0, as published by the
Free Software Foundation.

This program is also distributed with certain software (including but not
limited to OpenSSL) that is licensed under separate terms, as designated in a
particular file or component or in included license documentation. The authors
of MySQL hereby grant you an additional permission to link the program and
your derivative works with the separately licensed software that they have
included with MySQL.

This program is distributed in the hope that it will be useful, but WITHOUT
ANY WARRANTY; without even the implied warranty of MERCHANTABILITY or FITNESS
FOR A PARTICULAR PURPOSE. See the GNU General Public License, version 2.0,
for more details.

You should have received a copy of the GNU General Public License along with
this program; if not, write to the Free Software Foundation, Inc.,
51 Franklin St, Fifth Floor, Boston, MA 02110-1301  USA

*****************************************************************************/

/** @file include/trx0sys.h
 Transaction system

 Created 3/26/1996 Heikki Tuuri
 *******************************************************/

#ifndef trx0sys_h
#define trx0sys_h

#include "univ.i"

#include "buf0buf.h"
#include "fil0fil.h"
#include "trx0types.h"
#ifndef UNIV_HOTBACKUP
#include "mem0mem.h"
#include "mtr0mtr.h"
#include "page0types.h"
#include "ut0byte.h"
#include "ut0lst.h"
<<<<<<< HEAD
=======
#include "read0types.h"
#include "page0types.h"
#include "trx0xa.h"
>>>>>>> 170eb8c5
#include "ut0mutex.h"
#endif /* !UNIV_HOTBACKUP */
#include <atomic>
#include "trx0trx.h"

#ifndef UNIV_HOTBACKUP
typedef UT_LIST_BASE_NODE_T(trx_t) trx_ut_list_t;

// Forward declaration
class MVCC;
class ReadView;

/** If this MySQL server uses binary logging, after InnoDB has been inited
and if it has done a crash recovery, we store the binlog file name and position
here. */
/* @{ */
/** Binlog file name */
extern char		trx_sys_mysql_bin_log_name[];
/** Binlog file position, or -1 if unknown */
extern ib_uint64_t	trx_sys_mysql_bin_log_pos;
/* @} */

/** The transaction system */
extern trx_sys_t *trx_sys;

/** Checks if a page address is the trx sys header page.
@param[in]	page_id	page id
@return true if trx sys header page */
UNIV_INLINE
bool trx_sys_hdr_page(const page_id_t &page_id);

/** Creates and initializes the central memory structures for the transaction
 system. This is called when the database is started.
 @return min binary heap of rsegs to purge */
purge_pq_t *trx_sys_init_at_db_start(void);
/** Creates the trx_sys instance and initializes purge_queue and mutex. */
void trx_sys_create(void);
/** Creates and initializes the transaction system at the database creation. */
void trx_sys_create_sys_pages(void);

/** Find the page number in the TRX_SYS page for a given slot/rseg_id
@param[in]	rseg_id		slot number in the TRX_SYS page rseg array
@return page number from the TRX_SYS page rseg array */
page_no_t trx_sysf_rseg_find_page_no(ulint rseg_id);

/** Look for a free slot for a rollback segment in the trx system file copy.
@param[in,out]	mtr		mtr
@return slot index or ULINT_UNDEFINED if not found */
ulint trx_sysf_rseg_find_free(mtr_t *mtr);

/** Gets a pointer to the transaction system file copy and x-locks its page.
 @return pointer to system file copy, page x-locked */
UNIV_INLINE
trx_sysf_t *trx_sysf_get(mtr_t *mtr); /*!< in: mtr */

/** Gets the space of the nth rollback segment slot in the trx system
file copy.
@param[in]	sys_header	trx sys file copy
@param[in]	i		slot index == rseg id
@param[in]	mtr		mtr
@return space id */
UNIV_INLINE
space_id_t trx_sysf_rseg_get_space(trx_sysf_t *sys_header, ulint i, mtr_t *mtr);

/** Gets the page number of the nth rollback segment slot in the trx system
file copy.
@param[in]	sys_header	trx sys file copy
@param[in]	i		slot index == rseg id
@param[in]	mtr		mtr
@return page number, FIL_NULL if slot unused */
UNIV_INLINE
page_no_t trx_sysf_rseg_get_page_no(trx_sysf_t *sys_header, ulint i,
                                    mtr_t *mtr);

/** Sets the space id of the nth rollback segment slot in the trx system
file copy.
@param[in]	sys_header	trx sys file copy
@param[in]	i		slot index == rseg id
@param[in]	space		space id
@param[in]	mtr		mtr */
UNIV_INLINE
void trx_sysf_rseg_set_space(trx_sysf_t *sys_header, ulint i, space_id_t space,
                             mtr_t *mtr);

/** Set the page number of the nth rollback segment slot in the trx system
file copy.
@param[in]	sys_header	trx sys file copy
@param[in]	i		slot index == rseg id
@param[in]	page_no		page number, FIL_NULL if the slot is reset to
                                unused
@param[in]	mtr		mtr */
UNIV_INLINE
void trx_sysf_rseg_set_page_no(trx_sysf_t *sys_header, ulint i,
                               page_no_t page_no, mtr_t *mtr);

/** Allocates a new transaction id.
 @return new, allocated trx id */
UNIV_INLINE
trx_id_t trx_sys_get_new_trx_id();
/** Determines the maximum transaction id.
 @return maximum currently allocated trx id; will be stale after the
 next call to trx_sys_get_new_trx_id() */
UNIV_INLINE
trx_id_t trx_sys_get_max_trx_id(void);

#ifdef UNIV_DEBUG
/* Flag to control TRX_RSEG_N_SLOTS behavior debugging. */
extern uint trx_rseg_n_slots_debug;
#endif
#endif /* !UNIV_HOTBACKUP */

/** Writes a trx id to an index page. In case that the id size changes in some
future version, this function should be used instead of mach_write_...
@param[in]	ptr	pointer to memory where written
@param[in]	id	id */
UNIV_INLINE
void trx_write_trx_id(byte *ptr, trx_id_t id);

#ifndef UNIV_HOTBACKUP
/** Reads a trx id from an index page. In case that the id size changes in
 some future version, this function should be used instead of
 mach_read_...
 @return id */
UNIV_INLINE
trx_id_t trx_read_trx_id(
    const byte *ptr); /*!< in: pointer to memory from where to read */

/** Looks for the trx instance with the given id in the rw trx_list.
 @return	the trx handle or NULL if not found */
UNIV_INLINE
trx_t *trx_get_rw_trx_by_id(trx_id_t trx_id); /*!< in: trx id to search for */
/** Returns the minimum trx id in rw trx list. This is the smallest id for which
 the trx can possibly be active. (But, you must look at the trx->state to
 find out if the minimum trx id transaction itself is active, or already
 committed.)
 @return the minimum trx id, or trx_sys->max_trx_id if the trx list is empty */
UNIV_INLINE
trx_id_t trx_rw_min_trx_id(void);

/** Checks if a rw transaction with the given id is active.
@param[in]	trx_id		trx id of the transaction
@param[in]	corrupt		NULL or pointer to a flag that will be set if
                                corrupt
@return transaction instance if active, or NULL */
UNIV_INLINE
trx_t *trx_rw_is_active_low(trx_id_t trx_id, ibool *corrupt);

/** Checks if a rw transaction with the given id is active. If the caller is
not holding trx_sys->mutex, the transaction may already have been committed.
@param[in]	trx_id		trx id of the transaction
@param[in]	corrupt		NULL or pointer to a flag that will be set if
                                corrupt
@param[in]	do_ref_count	if true then increment the trx_t::n_ref_count
@return transaction instance if active, or NULL; */
UNIV_INLINE
trx_t *trx_rw_is_active(trx_id_t trx_id, ibool *corrupt, bool do_ref_count);

#if defined UNIV_DEBUG || defined UNIV_BLOB_LIGHT_DEBUG
/** Assert that a transaction has been recovered.
 @return true */
UNIV_INLINE
ibool trx_assert_recovered(trx_id_t trx_id) /*!< in: transaction identifier */
    MY_ATTRIBUTE((warn_unused_result));
#endif /* UNIV_DEBUG || UNIV_BLOB_LIGHT_DEBUG */
<<<<<<< HEAD
/** Updates the offset information about the end of the MySQL binlog entry
 which corresponds to the transaction just being committed. In a MySQL
 replication slave updates the latest master binlog position up to which
 replication has proceeded. */
void trx_sys_update_mysql_binlog_offset(
    const char *file_name, /*!< in: MySQL log file name */
    int64_t offset,        /*!< in: position in that log file */
    ulint field,           /*!< in: offset of the MySQL log info field in
                           the trx sys header */
    mtr_t *mtr);           /*!< in: mtr */
/** Prints to stderr the MySQL binlog offset info in the trx system header if
 the magic number shows it valid. */
void trx_sys_print_mysql_binlog_offset(void);
/** Shutdown/Close the transaction system. */
void trx_sys_close(void);

/** Determine if there are incomplete transactions in the system.
@return whether incomplete transactions need rollback */
=======
/*****************************************************************//**
Updates the offset information about the end of the MySQL binlog entry
which corresponds to the transaction just being committed. In a MySQL
replication slave updates the latest master binlog position up to which
replication has proceeded. */
void
trx_sys_update_mysql_binlog_offset(
/*===============================*/
	const char*	file_name,/*!< in: MySQL log file name */
	int64_t		offset,	/*!< in: position in that log file */
	ulint		field,	/*!< in: offset of the MySQL log info field in
				the trx sys header */
	mtr_t*		mtr);	/*!< in: mtr */
/*****************************************************************//**
Prints to stderr the MySQL binlog offset info in the trx system header if
the magic number shows it valid. */
void
trx_sys_print_mysql_binlog_offset(void);
/*===================================*/
/*****************************************************************//**
Read WSREP XID information from the trx system header if the magic value
shows it is valid. This code has been copied from MySQL patches by Codership
with some modifications.
@return true if the magic value is valid. Otherwise
return false and leave 'xid' unchanged. */
bool
trx_sys_read_wsrep_checkpoint(XID* xid);
/*===================================*/
/*****************************************************************//**
Initializes the tablespace tag system. */
void
trx_sys_file_format_init(void);
/*==========================*/
/*****************************************************************//**
Closes the tablespace tag system. */
void
trx_sys_file_format_close(void);
/*===========================*/
/********************************************************************//**
Tags the system table space with minimum format id if it has not been
tagged yet.
WARNING: This function is only called during the startup and AFTER the
redo log application during recovery has finished. */
void
trx_sys_file_format_tag_init(void);
/*==============================*/
/*****************************************************************//**
Shutdown/Close the transaction system. */
void
trx_sys_close(void);
/*===============*/
/*****************************************************************//**
Get the name representation of the file format from its id.
@return pointer to the name */
const char*
trx_sys_file_format_id_to_name(
/*===========================*/
	const ulint	id);		/*!< in: id of the file format */
/*****************************************************************//**
Set the file format id unconditionally except if it's already the
same value.
@return TRUE if value updated */
ibool
trx_sys_file_format_max_set(
/*========================*/
	ulint		format_id,	/*!< in: file format id */
	const char**	name);		/*!< out: max file format name or
					NULL if not needed. */
/*********************************************************************
Creates the rollback segments
@return number of rollback segments that are active. */
ulint
trx_sys_create_rsegs(
/*=================*/
	ulint	n_spaces,	/*!< number of tablespaces for UNDO logs */
	ulint	n_rsegs,	/*!< number of rollback segments to create */
	ulint	n_tmp_rsegs);	/*!< number of rollback segments reserved for
				temp-tables. */
/*****************************************************************//**
Get the number of transaction in the system, independent of their state.
@return count of transactions in trx_sys_t::trx_list */
>>>>>>> 170eb8c5
UNIV_INLINE
bool trx_sys_need_rollback();

/*********************************************************************
Check if there are any active (non-prepared) transactions.
@return total number of active transactions or 0 if none */
ulint trx_sys_any_active_transactions(void);
#else  /* !UNIV_HOTBACKUP */
/** Prints to stderr the MySQL binlog info in the system header if the
 magic number shows it valid. */
void trx_sys_print_mysql_binlog_offset_from_page(
    const byte *page); /*!< in: buffer containing the trx
                       system header page, i.e., page number
                       TRX_SYS_PAGE_NO in the tablespace */
#endif /* !UNIV_HOTBACKUP */
/**
Add the transaction to the RW transaction set
@param trx		transaction instance to add */
UNIV_INLINE
void trx_sys_rw_trx_add(trx_t *trx);

#ifdef UNIV_DEBUG
/** Validate the trx_sys_t::rw_trx_list.
 @return true if the list is valid */
bool trx_sys_validate_trx_list();
#endif /* UNIV_DEBUG */

/** Initialize trx_sys_undo_spaces, called once during srv_start(). */
void trx_sys_undo_spaces_init();

/** Free the resources occupied by trx_sys_undo_spaces,
called once during thread de-initialization. */
void trx_sys_undo_spaces_deinit();

/** The automatically created system rollback segment has this id */
#define TRX_SYS_SYSTEM_RSEG_ID 0

/** The offset of the transaction system header on the page */
#define TRX_SYS FSEG_PAGE_DATA

/** Transaction system header */
/*------------------------------------------------------------- @{ */
#define TRX_SYS_TRX_ID_STORE       \
  0 /*!< the maximum trx id or trx \
    number modulo                  \
    TRX_SYS_TRX_ID_UPDATE_MARGIN   \
    written to a file page by any  \
    transaction; the assignment of \
    transaction ids continues from \
    this number rounded up by      \
    TRX_SYS_TRX_ID_UPDATE_MARGIN   \
    plus                           \
    TRX_SYS_TRX_ID_UPDATE_MARGIN   \
    when the database is           \
    started */
#define TRX_SYS_FSEG_HEADER     \
  8 /*!< segment header for the \
    tablespace segment the trx  \
    system is created into */
#define TRX_SYS_RSEGS (8 + FSEG_HEADER_SIZE)
/*!< the start of the array of
rollback segment specification
slots */
/*------------------------------------------------------------- @} */

/* Originally, InnoDB defined TRX_SYS_N_RSEGS as 256 but created only one
rollback segment.  It initialized some arrays with this number of entries.
We must remember this limit in order to keep file compatibility. */
#define TRX_SYS_OLD_N_RSEGS 256

/* The system temporary tablespace was originally allocated rseg_id slot
numbers 1 through 32 in the TRX_SYS page.  But those slots were not used
because those Rollback segments were recreated at startup and after any
crash. These slots are now used for redo-enabled rollback segments.
The default number of rollback segments in the temporary tablespace
remains the same. */
#define TRX_SYS_OLD_TMP_RSEGS 32

/** Maximum length of MySQL binlog file name, in bytes. */
#define TRX_SYS_MYSQL_LOG_NAME_LEN 512
/** Contents of TRX_SYS_MYSQL_LOG_MAGIC_N_FLD */
#define TRX_SYS_MYSQL_LOG_MAGIC_N 873422344

#if UNIV_PAGE_SIZE_MIN < 4096
#error "UNIV_PAGE_SIZE_MIN < 4096"
#endif
/** The offset of the MySQL binlog offset info in the trx system header */
#define TRX_SYS_MYSQL_LOG_INFO (UNIV_PAGE_SIZE - 1000)
#define TRX_SYS_MYSQL_LOG_MAGIC_N_FLD \
  0 /*!< magic number which is        \
    TRX_SYS_MYSQL_LOG_MAGIC_N         \
    if we have valid data in the      \
    MySQL binlog info */
#define TRX_SYS_MYSQL_LOG_OFFSET_HIGH \
  4 /*!< high 4 bytes of the offset   \
    within that file */
#define TRX_SYS_MYSQL_LOG_OFFSET_LOW                             \
  8                               /*!< low 4 bytes of the offset \
                                  within that file */
#define TRX_SYS_MYSQL_LOG_NAME 12 /*!< MySQL log file name */

/* The offset to WSREP XID headers */
#define TRX_SYS_WSREP_XID_INFO (UNIV_PAGE_SIZE - 3500)
#define TRX_SYS_WSREP_XID_MAGIC_N_FLD 0
#define TRX_SYS_WSREP_XID_MAGIC_N 0x77737265

/* XID field: formatID, gtrid_len, bqual_len, xid_data */
#define TRX_SYS_WSREP_XID_LEN        (4 + 4 + 4 + XIDDATASIZE)
#define TRX_SYS_WSREP_XID_FORMAT     4
#define TRX_SYS_WSREP_XID_GTRID_LEN  8
#define TRX_SYS_WSREP_XID_BQUAL_LEN 12
#define TRX_SYS_WSREP_XID_DATA      16

/** Doublewrite buffer */
/* @{ */
/** The offset of the doublewrite buffer header on the trx system header page */
#define TRX_SYS_DOUBLEWRITE (UNIV_PAGE_SIZE - 200)
/*-------------------------------------------------------------*/
#define TRX_SYS_DOUBLEWRITE_FSEG \
  0 /*!< fseg header of the fseg \
    containing the doublewrite   \
    buffer */
#define TRX_SYS_DOUBLEWRITE_MAGIC FSEG_HEADER_SIZE
/*!< 4-byte magic number which
shows if we already have
created the doublewrite
buffer */
#define TRX_SYS_DOUBLEWRITE_BLOCK1 (4 + FSEG_HEADER_SIZE)
/*!< page number of the
first page in the first
sequence of 64
(= FSP_EXTENT_SIZE) consecutive
pages in the doublewrite
buffer */
#define TRX_SYS_DOUBLEWRITE_BLOCK2 (8 + FSEG_HEADER_SIZE)
/*!< page number of the
first page in the second
sequence of 64 consecutive
pages in the doublewrite
buffer */
#define TRX_SYS_DOUBLEWRITE_REPEAT \
  12 /*!< we repeat                \
     TRX_SYS_DOUBLEWRITE_MAGIC,    \
     TRX_SYS_DOUBLEWRITE_BLOCK1,   \
     TRX_SYS_DOUBLEWRITE_BLOCK2    \
     so that if the trx sys        \
     header is half-written        \
     to disk, we still may         \
     be able to recover the        \
     information */
/** If this is not yet set to TRX_SYS_DOUBLEWRITE_SPACE_ID_STORED_N,
we must reset the doublewrite buffer, because starting from 4.1.x the
space id of a data page is stored into
FIL_PAGE_ARCH_LOG_NO_OR_SPACE_ID. */
#define TRX_SYS_DOUBLEWRITE_SPACE_ID_STORED (24 + FSEG_HEADER_SIZE)

/*-------------------------------------------------------------*/
/** Contents of TRX_SYS_DOUBLEWRITE_MAGIC */
#define TRX_SYS_DOUBLEWRITE_MAGIC_N 536853855
/** Contents of TRX_SYS_DOUBLEWRITE_SPACE_ID_STORED */
#define TRX_SYS_DOUBLEWRITE_SPACE_ID_STORED_N 1783657386

/** Size of the doublewrite block in pages */
#define TRX_SYS_DOUBLEWRITE_BLOCK_SIZE FSP_EXTENT_SIZE
/* @} */

/** List of undo tablespace IDs. */
class Space_Ids : public std::vector<space_id_t, ut_allocator<space_id_t>> {
 public:
  void sort() { std::sort(begin(), end()); }

  bool contains(space_id_t id) {
    if (size() == 0) {
      return (false);
    }

    iterator it = std::find(begin(), end(), id);

    return (it != end());
  }

  iterator find(space_id_t id) { return (std::find(begin(), end(), id)); }
};

#ifndef UNIV_HOTBACKUP
/** The transaction system central memory data structure. */
struct trx_sys_t {
  TrxSysMutex mutex; /*!< mutex protecting most fields in
                     this structure except when noted
                     otherwise */

  MVCC *mvcc;                   /*!< Multi version concurrency control
                                manager */
  volatile trx_id_t max_trx_id; /*!< The smallest number not yet
                                assigned as a transaction id or
                                transaction number. This is declared
                                volatile because it can be accessed
                                without holding any mutex during
                                AC-NL-RO view creation. */
  std::atomic<trx_id_t> min_active_id;
  /*!< Minimal transaction id which is
  still in active state. */
  trx_ut_list_t serialisation_list;
  /*!< Ordered on trx_t::no of all the
  currenrtly active RW transactions */
#ifdef UNIV_DEBUG
  trx_id_t rw_max_trx_id; /*!< Max trx id of read-write
                          transactions which exist or existed */
#endif                    /* UNIV_DEBUG */

  char pad1[64];             /*!< To avoid false sharing */
  trx_ut_list_t rw_trx_list; /*!< List of active and committed in
                             memory read-write transactions, sorted
                             on trx id, biggest first. Recovered
                             transactions are always on this list. */

  char pad2[64];                /*!< To avoid false sharing */
  trx_ut_list_t mysql_trx_list; /*!< List of transactions created
                                for MySQL. All user transactions are
                                on mysql_trx_list. The rw_trx_list
                                can contain system transactions and
                                recovered transactions that will not
                                be in the mysql_trx_list.
                                mysql_trx_list may additionally contain
                                transactions that have not yet been
                                started in InnoDB. */

  trx_ids_t rw_trx_ids; /*!< Array of Read write transaction IDs
                        for MVCC snapshot. A ReadView would take
                        a snapshot of these transactions whose
                        changes are not visible to it. We should
                        remove transactions from the list before
                        committing in memory and releasing locks
                        to ensure right order of removal and
                        consistent snapshot. */

  char pad3[64]; /*!< To avoid false sharing */

  Rsegs rsegs; /*!< Vector of pointers to rollback
               segments. These rsegs are iterated
               and added to the end under a read
               lock. They are deleted under a write
               lock while the vector is adjusted.
               They are created and destroyed in
               single-threaded mode. */

  Rsegs tmp_rsegs; /*!< Vector of pointers to rollback
                   segments within the temp tablespace;
                   This vector is created and destroyed
                   in single-threaded mode so it is not
                   protected by any mutex because it is
                   read-only during multi-threaded
                   operation. */

  ulint rseg_history_len;
  /*!< Length of the TRX_RSEG_HISTORY
  list (update undo logs for committed
  transactions), protected by
  rseg->mutex */

  TrxIdSet rw_trx_set; /*!< Mapping from transaction id
                       to transaction instance */

  ulint n_prepared_trx; /*!< Number of transactions currently
                        in the XA PREPARED state */

  bool found_prepared_trx; /*!< True if XA PREPARED trxs are
                           found. */
};

#endif /* !UNIV_HOTBACKUP */

/** A list of undo tablespace IDs found in the TRX_SYS page.
This cannot be part of the trx_sys_t object because it is initialized before
that object is created. These are the old type of undo tablespaces that do not
have space_IDs in the reserved range nor contain an RSEG_ARRAY page. */
extern Space_Ids *trx_sys_undo_spaces;

/** When a trx id which is zero modulo this number (which must be a power of
two) is assigned, the field TRX_SYS_TRX_ID_STORE on the transaction system
page is updated */
#define TRX_SYS_TRX_ID_WRITE_MARGIN ((trx_id_t)256)

/** Test if trx_sys->mutex is owned. */
#define trx_sys_mutex_own() (trx_sys->mutex.is_owned())

/** Acquire the trx_sys->mutex. */
#define trx_sys_mutex_enter()     \
  do {                            \
    mutex_enter(&trx_sys->mutex); \
  } while (0)

/** Release the trx_sys->mutex. */
#define trx_sys_mutex_exit() \
  do {                       \
    trx_sys->mutex.exit();   \
  } while (0)

#include "trx0sys.ic"

#endif<|MERGE_RESOLUTION|>--- conflicted
+++ resolved
@@ -44,12 +44,6 @@
 #include "page0types.h"
 #include "ut0byte.h"
 #include "ut0lst.h"
-<<<<<<< HEAD
-=======
-#include "read0types.h"
-#include "page0types.h"
-#include "trx0xa.h"
->>>>>>> 170eb8c5
 #include "ut0mutex.h"
 #endif /* !UNIV_HOTBACKUP */
 #include <atomic>
@@ -67,9 +61,9 @@
 here. */
 /* @{ */
 /** Binlog file name */
-extern char		trx_sys_mysql_bin_log_name[];
+extern char trx_sys_mysql_bin_log_name[];
 /** Binlog file position, or -1 if unknown */
-extern ib_uint64_t	trx_sys_mysql_bin_log_pos;
+extern ib_uint64_t trx_sys_mysql_bin_log_pos;
 /* @} */
 
 /** The transaction system */
@@ -95,6 +89,15 @@
 @return page number from the TRX_SYS page rseg array */
 page_no_t trx_sysf_rseg_find_page_no(ulint rseg_id);
 
+/*****************************************************************//**
+Read WSREP XID information from the trx system header if the magic value
+shows it is valid. This code has been copied from MySQL patches by Codership
+with some modifications.
+@return true if the magic value is valid. Otherwise
+return false and leave 'xid' unchanged. */
+bool
+trx_sys_read_wsrep_checkpoint(XID* xid);
+
 /** Look for a free slot for a rollback segment in the trx system file copy.
 @param[in,out]	mtr		mtr
 @return slot index or ULINT_UNDEFINED if not found */
@@ -214,7 +217,6 @@
 ibool trx_assert_recovered(trx_id_t trx_id) /*!< in: transaction identifier */
     MY_ATTRIBUTE((warn_unused_result));
 #endif /* UNIV_DEBUG || UNIV_BLOB_LIGHT_DEBUG */
-<<<<<<< HEAD
 /** Updates the offset information about the end of the MySQL binlog entry
  which corresponds to the transaction just being committed. In a MySQL
  replication slave updates the latest master binlog position up to which
@@ -233,89 +235,6 @@
 
 /** Determine if there are incomplete transactions in the system.
 @return whether incomplete transactions need rollback */
-=======
-/*****************************************************************//**
-Updates the offset information about the end of the MySQL binlog entry
-which corresponds to the transaction just being committed. In a MySQL
-replication slave updates the latest master binlog position up to which
-replication has proceeded. */
-void
-trx_sys_update_mysql_binlog_offset(
-/*===============================*/
-	const char*	file_name,/*!< in: MySQL log file name */
-	int64_t		offset,	/*!< in: position in that log file */
-	ulint		field,	/*!< in: offset of the MySQL log info field in
-				the trx sys header */
-	mtr_t*		mtr);	/*!< in: mtr */
-/*****************************************************************//**
-Prints to stderr the MySQL binlog offset info in the trx system header if
-the magic number shows it valid. */
-void
-trx_sys_print_mysql_binlog_offset(void);
-/*===================================*/
-/*****************************************************************//**
-Read WSREP XID information from the trx system header if the magic value
-shows it is valid. This code has been copied from MySQL patches by Codership
-with some modifications.
-@return true if the magic value is valid. Otherwise
-return false and leave 'xid' unchanged. */
-bool
-trx_sys_read_wsrep_checkpoint(XID* xid);
-/*===================================*/
-/*****************************************************************//**
-Initializes the tablespace tag system. */
-void
-trx_sys_file_format_init(void);
-/*==========================*/
-/*****************************************************************//**
-Closes the tablespace tag system. */
-void
-trx_sys_file_format_close(void);
-/*===========================*/
-/********************************************************************//**
-Tags the system table space with minimum format id if it has not been
-tagged yet.
-WARNING: This function is only called during the startup and AFTER the
-redo log application during recovery has finished. */
-void
-trx_sys_file_format_tag_init(void);
-/*==============================*/
-/*****************************************************************//**
-Shutdown/Close the transaction system. */
-void
-trx_sys_close(void);
-/*===============*/
-/*****************************************************************//**
-Get the name representation of the file format from its id.
-@return pointer to the name */
-const char*
-trx_sys_file_format_id_to_name(
-/*===========================*/
-	const ulint	id);		/*!< in: id of the file format */
-/*****************************************************************//**
-Set the file format id unconditionally except if it's already the
-same value.
-@return TRUE if value updated */
-ibool
-trx_sys_file_format_max_set(
-/*========================*/
-	ulint		format_id,	/*!< in: file format id */
-	const char**	name);		/*!< out: max file format name or
-					NULL if not needed. */
-/*********************************************************************
-Creates the rollback segments
-@return number of rollback segments that are active. */
-ulint
-trx_sys_create_rsegs(
-/*=================*/
-	ulint	n_spaces,	/*!< number of tablespaces for UNDO logs */
-	ulint	n_rsegs,	/*!< number of rollback segments to create */
-	ulint	n_tmp_rsegs);	/*!< number of rollback segments reserved for
-				temp-tables. */
-/*****************************************************************//**
-Get the number of transaction in the system, independent of their state.
-@return count of transactions in trx_sys_t::trx_list */
->>>>>>> 170eb8c5
 UNIV_INLINE
 bool trx_sys_need_rollback();
 
