/*****************************************************************************

Copyright (c) 1996, 2014, Oracle and/or its affiliates. All Rights Reserved.

This program is free software; you can redistribute it and/or modify it under
the terms of the GNU General Public License as published by the Free Software
Foundation; version 2 of the License.

This program is distributed in the hope that it will be useful, but WITHOUT
ANY WARRANTY; without even the implied warranty of MERCHANTABILITY or FITNESS
FOR A PARTICULAR PURPOSE. See the GNU General Public License for more details.

You should have received a copy of the GNU General Public License along with
this program; if not, write to the Free Software Foundation, Inc.,
51 Franklin Street, Suite 500, Boston, MA 02110-1335 USA

*****************************************************************************/

/**************************************************//**
@file include/lock0lock.h
The transaction lock system

Created 5/7/1996 Heikki Tuuri
*******************************************************/

#ifndef lock0lock_h
#define lock0lock_h

#include "univ.i"
#include "buf0types.h"
#include "trx0types.h"
#include "mtr0types.h"
#include "rem0types.h"
#include "dict0types.h"
#include "que0types.h"
#include "lock0types.h"
#include "hash0hash.h"
#include "srv0srv.h"
#include "ut0vec.h"
#include "gis0rtree.h"
#include "lock0prdt.h"

// Forward declaration
class ReadView;

/*********************************************************************//**
Gets the size of a lock struct.
@return size in bytes */

ulint
lock_get_size(void);
/*===============*/
/*********************************************************************//**
Creates the lock system at database start. */

void
lock_sys_create(
/*============*/
	ulint	n_cells);	/*!< in: number of slots in lock hash table */
/** Resize the lock hash table.
@param[in]	n_cells	number of slots in lock hash table */

void
lock_sys_resize(
	ulint	n_cells);

/*********************************************************************//**
Closes the lock system at database shutdown. */

void
lock_sys_close(void);
/*================*/
/*********************************************************************//**
Gets the heap_no of the smallest user record on a page.
@return heap_no of smallest user record, or PAGE_HEAP_NO_SUPREMUM */
UNIV_INLINE
ulint
lock_get_min_heap_no(
/*=================*/
	const buf_block_t*	block);	/*!< in: buffer block */
/*************************************************************//**
Updates the lock table when we have reorganized a page. NOTE: we copy
also the locks set on the infimum of the page; the infimum may carry
locks if an update of a record is occurring on the page, and its locks
were temporarily stored on the infimum. */

void
lock_move_reorganize_page(
/*======================*/
	const buf_block_t*	block,	/*!< in: old index page, now
					reorganized */
	const buf_block_t*	oblock);/*!< in: copy of the old, not
					reorganized page */
/*************************************************************//**
Moves the explicit locks on user records to another page if a record
list end is moved to another page. */

void
lock_move_rec_list_end(
/*===================*/
	const buf_block_t*	new_block,	/*!< in: index page to move to */
	const buf_block_t*	block,		/*!< in: index page */
	const rec_t*		rec);		/*!< in: record on page: this
						is the first record moved */
/*************************************************************//**
Moves the explicit locks on user records to another page if a record
list start is moved to another page. */

void
lock_move_rec_list_start(
/*=====================*/
	const buf_block_t*	new_block,	/*!< in: index page to move to */
	const buf_block_t*	block,		/*!< in: index page */
	const rec_t*		rec,		/*!< in: record on page:
						this is the first
						record NOT copied */
	const rec_t*		old_end);	/*!< in: old
						previous-to-last
						record on new_page
						before the records
						were copied */
/*************************************************************//**
Updates the lock table when a page is split to the right. */

void
lock_update_split_right(
/*====================*/
	const buf_block_t*	right_block,	/*!< in: right page */
	const buf_block_t*	left_block);	/*!< in: left page */
/*************************************************************//**
Updates the lock table when a page is merged to the right. */

void
lock_update_merge_right(
/*====================*/
	const buf_block_t*	right_block,	/*!< in: right page to
						which merged */
	const rec_t*		orig_succ,	/*!< in: original
						successor of infimum
						on the right page
						before merge */
	const buf_block_t*	left_block);	/*!< in: merged index
						page which will be
						discarded */
/*************************************************************//**
Updates the lock table when the root page is copied to another in
btr_root_raise_and_insert. Note that we leave lock structs on the
root page, even though they do not make sense on other than leaf
pages: the reason is that in a pessimistic update the infimum record
of the root page will act as a dummy carrier of the locks of the record
to be updated. */

void
lock_update_root_raise(
/*===================*/
	const buf_block_t*	block,	/*!< in: index page to which copied */
	const buf_block_t*	root);	/*!< in: root page */
/*************************************************************//**
Updates the lock table when a page is copied to another and the original page
is removed from the chain of leaf pages, except if page is the root! */

void
lock_update_copy_and_discard(
/*=========================*/
	const buf_block_t*	new_block,	/*!< in: index page to
						which copied */
	const buf_block_t*	block);		/*!< in: index page;
						NOT the root! */
/*************************************************************//**
Updates the lock table when a page is split to the left. */

void
lock_update_split_left(
/*===================*/
	const buf_block_t*	right_block,	/*!< in: right page */
	const buf_block_t*	left_block);	/*!< in: left page */
/*************************************************************//**
Updates the lock table when a page is merged to the left. */

void
lock_update_merge_left(
/*===================*/
	const buf_block_t*	left_block,	/*!< in: left page to
						which merged */
	const rec_t*		orig_pred,	/*!< in: original predecessor
						of supremum on the left page
						before merge */
	const buf_block_t*	right_block);	/*!< in: merged index page
						which will be discarded */
/*************************************************************//**
Resets the original locks on heir and replaces them with gap type locks
inherited from rec. */

void
lock_rec_reset_and_inherit_gap_locks(
/*=================================*/
	const buf_block_t*	heir_block,	/*!< in: block containing the
						record which inherits */
	const buf_block_t*	block,		/*!< in: block containing the
						record from which inherited;
						does NOT reset the locks on
						this record */
	ulint			heir_heap_no,	/*!< in: heap_no of the
						inheriting record */
	ulint			heap_no);	/*!< in: heap_no of the
						donating record */
/*************************************************************//**
Updates the lock table when a page is discarded. */

void
lock_update_discard(
/*================*/
	const buf_block_t*	heir_block,	/*!< in: index page
						which will inherit the locks */
	ulint			heir_heap_no,	/*!< in: heap_no of the record
						which will inherit the locks */
	const buf_block_t*	block);		/*!< in: index page
						which will be discarded */
/*************************************************************//**
Updates the lock table when a new user record is inserted. */

void
lock_update_insert(
/*===============*/
	const buf_block_t*	block,	/*!< in: buffer block containing rec */
	const rec_t*		rec);	/*!< in: the inserted record */
/*************************************************************//**
Updates the lock table when a record is removed. */

void
lock_update_delete(
/*===============*/
	const buf_block_t*	block,	/*!< in: buffer block containing rec */
	const rec_t*		rec);	/*!< in: the record to be removed */
/*********************************************************************//**
Stores on the page infimum record the explicit locks of another record.
This function is used to store the lock state of a record when it is
updated and the size of the record changes in the update. The record
is in such an update moved, perhaps to another page. The infimum record
acts as a dummy carrier record, taking care of lock releases while the
actual record is being moved. */

void
lock_rec_store_on_page_infimum(
/*===========================*/
	const buf_block_t*	block,	/*!< in: buffer block containing rec */
	const rec_t*		rec);	/*!< in: record whose lock state
					is stored on the infimum
					record of the same page; lock
					bits are reset on the
					record */
/*********************************************************************//**
Restores the state of explicit lock requests on a single record, where the
state was stored on the infimum of the page. */

void
lock_rec_restore_from_page_infimum(
/*===============================*/
	const buf_block_t*	block,	/*!< in: buffer block containing rec */
	const rec_t*		rec,	/*!< in: record whose lock state
					is restored */
	const buf_block_t*	donator);/*!< in: page (rec is not
					necessarily on this page)
					whose infimum stored the lock
					state; lock bits are reset on
					the infimum */
/*********************************************************************//**
Determines if there are explicit record locks on a page.
@return an explicit record lock on the page, or NULL if there are none */

lock_t*
lock_rec_expl_exist_on_page(
/*========================*/
	ulint	space,	/*!< in: space id */
	ulint	page_no)/*!< in: page number */
	__attribute__((warn_unused_result));
/*********************************************************************//**
Checks if locks of other transactions prevent an immediate insert of
a record. If they do, first tests if the query thread should anyway
be suspended for some reason; if not, then puts the transaction and
the query thread to the lock wait state and inserts a waiting request
for a gap x-lock to the lock queue.
@return DB_SUCCESS, DB_LOCK_WAIT, DB_DEADLOCK, or DB_QUE_THR_SUSPENDED */

dberr_t
lock_rec_insert_check_and_lock(
/*===========================*/
	ulint		flags,	/*!< in: if BTR_NO_LOCKING_FLAG bit is
				set, does nothing */
	const rec_t*	rec,	/*!< in: record after which to insert */
	buf_block_t*	block,	/*!< in/out: buffer block of rec */
	dict_index_t*	index,	/*!< in: index */
	que_thr_t*	thr,	/*!< in: query thread */
	mtr_t*		mtr,	/*!< in/out: mini-transaction */
	ibool*		inherit)/*!< out: set to TRUE if the new
				inserted record maybe should inherit
				LOCK_GAP type locks from the successor
				record */
	__attribute__((warn_unused_result));

/*************************************************************//**
Removes a record lock request, waiting or granted, from the queue and
grants locks to other transactions in the queue if they now are entitled
to a lock. NOTE: all record locks contained in in_lock are removed. */

void
lock_rec_dequeue_from_page(
/*=======================*/
        lock_t*         in_lock);        /*!< in: record lock object: all
                                        record locks which are contained in
                                        this lock object are removed;
                                        transactions waiting behind will
                                        get their lock requests granted,
                                        if they are now qualified to it */

/*************************************************************//**
Moves the locks of a record to another record and resets the lock bits of
the donating record. */
UNIV_INLINE
void
lock_rec_move(
/*==========*/
        const buf_block_t*      receiver,       /*!< in: buffer block containing
                                                the receiving record */
        const buf_block_t*      donator,        /*!< in: buffer block containing
                                                the donating record */
        ulint                   receiver_heap_no,/*!< in: heap_no of the record
                                                which gets the locks; there
                                                must be no lock requests
                                                on it! */
        ulint                   donator_heap_no);/*!< in: heap_no of the record
                                                which gives the locks */

/*************************************************************//**
Moves the locks of a record to another record and resets the lock bits of
the donating record. */

void
lock_rec_move_low(
/*==============*/
	hash_table_t*		lock_hash,	/*!< in: hash  table to use */
        const buf_block_t*      receiver,       /*!< in: buffer block containing
                                                the receiving record */
        const buf_block_t*      donator,        /*!< in: buffer block containing
                                                the donating record */
        ulint                   receiver_heap_no,/*!< in: heap_no of the record
                                                which gets the locks; there
                                                must be no lock requests
                                                on it! */
        ulint                   donator_heap_no);/*!< in: heap_no of the record
                                                which gives the locks */
/*********************************************************************//**
Checks if locks of other transactions prevent an immediate modify (update,
delete mark, or delete unmark) of a clustered index record. If they do,
first tests if the query thread should anyway be suspended for some
reason; if not, then puts the transaction and the query thread to the
lock wait state and inserts a waiting request for a record x-lock to the
lock queue.
@return DB_SUCCESS, DB_LOCK_WAIT, DB_DEADLOCK, or DB_QUE_THR_SUSPENDED */

dberr_t
lock_clust_rec_modify_check_and_lock(
/*=================================*/
	ulint			flags,	/*!< in: if BTR_NO_LOCKING_FLAG
					bit is set, does nothing */
	const buf_block_t*	block,	/*!< in: buffer block of rec */
	const rec_t*		rec,	/*!< in: record which should be
					modified */
	dict_index_t*		index,	/*!< in: clustered index */
	const ulint*		offsets,/*!< in: rec_get_offsets(rec, index) */
	que_thr_t*		thr)	/*!< in: query thread */
	__attribute__((warn_unused_result));
/*********************************************************************//**
Checks if locks of other transactions prevent an immediate modify
(delete mark or delete unmark) of a secondary index record.
@return DB_SUCCESS, DB_LOCK_WAIT, DB_DEADLOCK, or DB_QUE_THR_SUSPENDED */

dberr_t
lock_sec_rec_modify_check_and_lock(
/*===============================*/
	ulint		flags,	/*!< in: if BTR_NO_LOCKING_FLAG
				bit is set, does nothing */
	buf_block_t*	block,	/*!< in/out: buffer block of rec */
	const rec_t*	rec,	/*!< in: record which should be
				modified; NOTE: as this is a secondary
				index, we always have to modify the
				clustered index record first: see the
				comment below */
	dict_index_t*	index,	/*!< in: secondary index */
	que_thr_t*	thr,	/*!< in: query thread
				(can be NULL if BTR_NO_LOCKING_FLAG) */
	mtr_t*		mtr)	/*!< in/out: mini-transaction */
	__attribute__((warn_unused_result));
/*********************************************************************//**
Like lock_clust_rec_read_check_and_lock(), but reads a
secondary index record.
@return DB_SUCCESS, DB_SUCCESS_LOCKED_REC, DB_LOCK_WAIT, DB_DEADLOCK,
or DB_QUE_THR_SUSPENDED */

dberr_t
lock_sec_rec_read_check_and_lock(
/*=============================*/
	ulint			flags,	/*!< in: if BTR_NO_LOCKING_FLAG
					bit is set, does nothing */
	const buf_block_t*	block,	/*!< in: buffer block of rec */
	const rec_t*		rec,	/*!< in: user record or page
					supremum record which should
					be read or passed over by a
					read cursor */
	dict_index_t*		index,	/*!< in: secondary index */
	const ulint*		offsets,/*!< in: rec_get_offsets(rec, index) */
	lock_mode		mode,	/*!< in: mode of the lock which
					the read cursor should set on
					records: LOCK_S or LOCK_X; the
					latter is possible in
					SELECT FOR UPDATE */
	ulint			gap_mode,/*!< in: LOCK_ORDINARY, LOCK_GAP, or
					LOCK_REC_NOT_GAP */
	que_thr_t*		thr);	/*!< in: query thread */
/*********************************************************************//**
Checks if locks of other transactions prevent an immediate read, or passing
over by a read cursor, of a clustered index record. If they do, first tests
if the query thread should anyway be suspended for some reason; if not, then
puts the transaction and the query thread to the lock wait state and inserts a
waiting request for a record lock to the lock queue. Sets the requested mode
lock on the record.
@return DB_SUCCESS, DB_SUCCESS_LOCKED_REC, DB_LOCK_WAIT, DB_DEADLOCK,
or DB_QUE_THR_SUSPENDED */

dberr_t
lock_clust_rec_read_check_and_lock(
/*===============================*/
	ulint			flags,	/*!< in: if BTR_NO_LOCKING_FLAG
					bit is set, does nothing */
	const buf_block_t*	block,	/*!< in: buffer block of rec */
	const rec_t*		rec,	/*!< in: user record or page
					supremum record which should
					be read or passed over by a
					read cursor */
	dict_index_t*		index,	/*!< in: clustered index */
	const ulint*		offsets,/*!< in: rec_get_offsets(rec, index) */
	lock_mode		mode,	/*!< in: mode of the lock which
					the read cursor should set on
					records: LOCK_S or LOCK_X; the
					latter is possible in
					SELECT FOR UPDATE */
	ulint			gap_mode,/*!< in: LOCK_ORDINARY, LOCK_GAP, or
					LOCK_REC_NOT_GAP */
	que_thr_t*		thr);	/*!< in: query thread */
/*********************************************************************//**
Checks if locks of other transactions prevent an immediate read, or passing
over by a read cursor, of a clustered index record. If they do, first tests
if the query thread should anyway be suspended for some reason; if not, then
puts the transaction and the query thread to the lock wait state and inserts a
waiting request for a record lock to the lock queue. Sets the requested mode
lock on the record. This is an alternative version of
lock_clust_rec_read_check_and_lock() that does not require the parameter
"offsets".
@return DB_SUCCESS, DB_LOCK_WAIT, DB_DEADLOCK, or DB_QUE_THR_SUSPENDED */

dberr_t
lock_clust_rec_read_check_and_lock_alt(
/*===================================*/
	ulint			flags,	/*!< in: if BTR_NO_LOCKING_FLAG
					bit is set, does nothing */
	const buf_block_t*	block,	/*!< in: buffer block of rec */
	const rec_t*		rec,	/*!< in: user record or page
					supremum record which should
					be read or passed over by a
					read cursor */
	dict_index_t*		index,	/*!< in: clustered index */
	lock_mode		mode,	/*!< in: mode of the lock which
					the read cursor should set on
					records: LOCK_S or LOCK_X; the
					latter is possible in
					SELECT FOR UPDATE */
	ulint			gap_mode,/*!< in: LOCK_ORDINARY, LOCK_GAP, or
					LOCK_REC_NOT_GAP */
	que_thr_t*		thr)	/*!< in: query thread */
	__attribute__((warn_unused_result));
/*********************************************************************//**
Checks that a record is seen in a consistent read.
@return true if sees, or false if an earlier version of the record
should be retrieved */

bool
lock_clust_rec_cons_read_sees(
/*==========================*/
	const rec_t*	rec,	/*!< in: user record which should be read or
				passed over by a read cursor */
	dict_index_t*	index,	/*!< in: clustered index */
	const ulint*	offsets,/*!< in: rec_get_offsets(rec, index) */
	ReadView*	view);	/*!< in: consistent read view */
/*********************************************************************//**
Checks that a non-clustered index record is seen in a consistent read.

NOTE that a non-clustered index page contains so little information on
its modifications that also in the case false, the present version of
rec may be the right, but we must check this from the clustered index
record.

@return true if certainly sees, or false if an earlier version of the
clustered index record might be needed */

bool
lock_sec_rec_cons_read_sees(
/*========================*/
	const rec_t*		rec,	/*!< in: user record which
					should be read or passed over
					by a read cursor */
	const dict_index_t*     index,  /*!< in: index */
	const ReadView*	view)	/*!< in: consistent read view */
	__attribute__((warn_unused_result));
/*********************************************************************//**
Locks the specified database table in the mode given. If the lock cannot
be granted immediately, the query thread is put to wait.
@return DB_SUCCESS, DB_LOCK_WAIT, DB_DEADLOCK, or DB_QUE_THR_SUSPENDED */

dberr_t
lock_table(
/*=======*/
	ulint		flags,	/*!< in: if BTR_NO_LOCKING_FLAG bit is set,
				does nothing */
	dict_table_t*	table,	/*!< in/out: database table
				in dictionary cache */
	lock_mode	mode,	/*!< in: lock mode */
	que_thr_t*	thr)	/*!< in: query thread */
	__attribute__((warn_unused_result));
/*********************************************************************//**
Creates a table IX lock object for a resurrected transaction. */

void
lock_table_ix_resurrect(
/*====================*/
	dict_table_t*	table,	/*!< in/out: table */
	trx_t*		trx);	/*!< in/out: transaction */
/*************************************************************//**
Removes a granted record lock of a transaction from the queue and grants
locks to other transactions waiting in the queue if they now are entitled
to a lock. */

void
lock_rec_unlock(
/*============*/
	trx_t*			trx,	/*!< in/out: transaction that has
					set a record lock */
	const buf_block_t*	block,	/*!< in: buffer block containing rec */
	const rec_t*		rec,	/*!< in: record */
	lock_mode		lock_mode);/*!< in: LOCK_S or LOCK_X */
/*********************************************************************//**
Releases a transaction's locks, and releases possible other transactions
waiting because of these locks. Change the state of the transaction to
TRX_STATE_COMMITTED_IN_MEMORY. */

void
lock_trx_release_locks(
/*===================*/
	trx_t*	trx);	/*!< in/out: transaction */
/*********************************************************************//**
Removes locks on a table to be dropped or truncated.
If remove_also_table_sx_locks is TRUE then table-level S and X locks are
also removed in addition to other table-level and record-level locks.
No lock, that is going to be removed, is allowed to be a wait lock. */

void
lock_remove_all_on_table(
/*=====================*/
	dict_table_t*	table,			/*!< in: table to be dropped
						or truncated */
	ibool		remove_also_table_sx_locks);/*!< in: also removes
						table S and X locks */

/*********************************************************************//**
Calculates the fold value of a page file address: used in inserting or
searching for a lock in the hash table.
@return folded value */
UNIV_INLINE
ulint
lock_rec_fold(
/*==========*/
	ulint	space,	/*!< in: space */
	ulint	page_no)/*!< in: page number */
	__attribute__((const));
/*********************************************************************//**
Calculates the hash value of a page file address: used in inserting or
searching for a lock in the hash table.
@return hashed value */
UNIV_INLINE
ulint
lock_rec_hash(
/*==========*/
	ulint	space,	/*!< in: space */
	ulint	page_no);/*!< in: page number */

/*************************************************************//**
Get the lock hash table */
UNIV_INLINE
hash_table_t*
lock_hash_get(
/*==========*/
	ulint	mode);	/*!< in: lock mode */

/**********************************************************************//**
Looks for a set bit in a record lock bitmap. Returns ULINT_UNDEFINED,
if none found.
@return bit index == heap number of the record, or ULINT_UNDEFINED if
none found */

ulint
lock_rec_find_set_bit(
/*==================*/
	const lock_t*	lock);	/*!< in: record lock with at least one
				bit set */

/*********************************************************************//**
Gets the source table of an ALTER TABLE transaction.  The table must be
covered by an IX or IS table lock.
@return the source table of transaction, if it is covered by an IX or
IS table lock; dest if there is no source table, and NULL if the
transaction is locking more than two tables or an inconsistency is
found */

dict_table_t*
lock_get_src_table(
/*===============*/
	trx_t*		trx,	/*!< in: transaction */
	dict_table_t*	dest,	/*!< in: destination of ALTER TABLE */
	lock_mode*	mode);	/*!< out: lock mode of the source table */
/*********************************************************************//**
Determine if the given table is exclusively "owned" by the given
transaction, i.e., transaction holds LOCK_IX and possibly LOCK_AUTO_INC
on the table.
@return TRUE if table is only locked by trx, with LOCK_IX, and
possibly LOCK_AUTO_INC */

ibool
lock_is_table_exclusive(
/*====================*/
	const dict_table_t*	table,	/*!< in: table */
	const trx_t*		trx);	/*!< in: transaction */
/*********************************************************************//**
Checks if a lock request lock1 has to wait for request lock2.
@return TRUE if lock1 has to wait for lock2 to be removed */

ibool
lock_has_to_wait(
/*=============*/
	const lock_t*	lock1,	/*!< in: waiting lock */
	const lock_t*	lock2);	/*!< in: another lock; NOTE that it is
				assumed that this has a lock bit set
				on the same record as in lock1 if the
				locks are record locks */
/*********************************************************************//**
Reports that a transaction id is insensible, i.e., in the future. */

void
lock_report_trx_id_insanity(
/*========================*/
	trx_id_t	trx_id,		/*!< in: trx id */
	const rec_t*	rec,		/*!< in: user record */
	dict_index_t*	index,		/*!< in: index */
	const ulint*	offsets,	/*!< in: rec_get_offsets(rec, index) */
	trx_id_t	max_trx_id);	/*!< in: trx_sys_get_max_trx_id() */
/*********************************************************************//**
Prints info of a table lock. */

void
lock_table_print(
/*=============*/
	FILE*		file,	/*!< in: file where to print */
	const lock_t*	lock);	/*!< in: table type lock */
/*********************************************************************//**
Prints info of a record lock. */

void
lock_rec_print(
/*===========*/
	FILE*		file,	/*!< in: file where to print */
	const lock_t*	lock);	/*!< in: record type lock */
/*********************************************************************//**
Prints info of locks for all transactions.
@return FALSE if not able to obtain lock mutex and exits without
printing info */

ibool
lock_print_info_summary(
/*====================*/
	FILE*	file,	/*!< in: file where to print */
	ibool   nowait)	/*!< in: whether to wait for the lock mutex */
<<<<<<< HEAD
	__attribute__((warn_unused_result));
=======
	__attribute__((nonnull, warn_unused_result));

/** Prints transaction lock wait and MVCC state.
@param[in,out]	file	file where to print
@param[in]	trx	transaction */

void
lock_trx_print_wait_and_mvcc_state(
	FILE*		file,
	const trx_t*	trx);

>>>>>>> 71e35c72
/*********************************************************************//**
Prints info of locks for each transaction. This function assumes that the
caller holds the lock mutex and more importantly it will release the lock
mutex on behalf of the caller. (This should be fixed in the future). */

void
lock_print_info_all_transactions(
/*=============================*/
	FILE*	file);	/*!< in: file where to print */
/*********************************************************************//**
Return approximate number or record locks (bits set in the bitmap) for
this transaction. Since delete-marked records may be removed, the
record count will not be precise.
The caller must be holding lock_sys->mutex. */

ulint
lock_number_of_rows_locked(
/*=======================*/
	const trx_lock_t*	trx_lock)	/*!< in: transaction locks */
	__attribute__((warn_unused_result));

/*********************************************************************//**
Return the number of table locks for a transaction.
The caller must be holding lock_sys->mutex. */
ulint
lock_number_of_tables_locked(
/*=========================*/
	const trx_lock_t*	trx_lock)	/*!< in: transaction locks */
	__attribute__((warn_unused_result));

/*******************************************************************//**
Gets the type of a lock. Non-inline version for using outside of the
lock module.
@return LOCK_TABLE or LOCK_REC */

ulint
lock_get_type(
/*==========*/
	const lock_t*	lock);	/*!< in: lock */

/*******************************************************************//**
Gets the id of the transaction owning a lock.
@return transaction id */

trx_id_t
lock_get_trx_id(
/*============*/
	const lock_t*	lock);	/*!< in: lock */

/*******************************************************************//**
Gets the mode of a lock in a human readable string.
The string should not be free()'d or modified.
@return lock mode */

const char*
lock_get_mode_str(
/*==============*/
	const lock_t*	lock);	/*!< in: lock */

/*******************************************************************//**
Gets the type of a lock in a human readable string.
The string should not be free()'d or modified.
@return lock type */

const char*
lock_get_type_str(
/*==============*/
	const lock_t*	lock);	/*!< in: lock */

/*******************************************************************//**
Gets the id of the table on which the lock is.
@return id of the table */

table_id_t
lock_get_table_id(
/*==============*/
	const lock_t*	lock);	/*!< in: lock */

/*******************************************************************//**
Gets the name of the table on which the lock is.
The string should not be free()'d or modified.
@return name of the table */

const char*
lock_get_table_name(
/*================*/
	const lock_t*	lock);	/*!< in: lock */

/*******************************************************************//**
For a record lock, gets the index on which the lock is.
@return index */

const dict_index_t*
lock_rec_get_index(
/*===============*/
	const lock_t*	lock);	/*!< in: lock */

/*******************************************************************//**
For a record lock, gets the name of the index on which the lock is.
The string should not be free()'d or modified.
@return name of the index */

const char*
lock_rec_get_index_name(
/*====================*/
	const lock_t*	lock);	/*!< in: lock */

/*******************************************************************//**
For a record lock, gets the tablespace number on which the lock is.
@return tablespace number */

ulint
lock_rec_get_space_id(
/*==================*/
	const lock_t*	lock);	/*!< in: lock */

/*******************************************************************//**
For a record lock, gets the page number on which the lock is.
@return page number */

ulint
lock_rec_get_page_no(
/*=================*/
	const lock_t*	lock);	/*!< in: lock */
/*******************************************************************//**
Check if there are any locks (table or rec) against table.
@return TRUE if locks exist */

bool
lock_table_has_locks(
/*=================*/
	const dict_table_t*	table);	/*!< in: check if there are any locks
					held on records in this table or on the
					table itself */

/*********************************************************************//**
A thread which wakes up threads whose lock wait may have lasted too long.
@return a dummy parameter */
extern "C"
os_thread_ret_t
DECLARE_THREAD(lock_wait_timeout_thread)(
/*=====================================*/
	void*	arg);	/*!< in: a dummy parameter required by
			os_thread_create */

/********************************************************************//**
Releases a user OS thread waiting for a lock to be released, if the
thread is already suspended. */

void
lock_wait_release_thread_if_suspended(
/*==================================*/
	que_thr_t*	thr);	/*!< in: query thread associated with the
				user OS thread	 */

/***************************************************************//**
Puts a user OS thread to wait for a lock to be released. If an error
occurs during the wait trx->error_state associated with thr is
!= DB_SUCCESS when we return. DB_LOCK_WAIT_TIMEOUT and DB_DEADLOCK
are possible errors. DB_DEADLOCK is returned if selective deadlock
resolution chose this transaction as a victim. */

void
lock_wait_suspend_thread(
/*=====================*/
	que_thr_t*	thr);	/*!< in: query thread associated with the
				user OS thread */
/*********************************************************************//**
Unlocks AUTO_INC type locks that were possibly reserved by a trx. This
function should be called at the the end of an SQL statement, by the
connection thread that owns the transaction (trx->mysql_thd). */

void
lock_unlock_table_autoinc(
/*======================*/
	trx_t*	trx);			/*!< in/out: transaction */
/*********************************************************************//**
Check whether the transaction has already been rolled back because it
was selected as a deadlock victim, or if it has to wait then cancel
the wait lock.
@return DB_DEADLOCK, DB_LOCK_WAIT or DB_SUCCESS */

dberr_t
lock_trx_handle_wait(
/*=================*/
	trx_t*	trx);	/*!< in/out: trx lock state */
/*********************************************************************//**
Get the number of locks on a table.
@return number of locks */

ulint
lock_table_get_n_locks(
/*===================*/
	const dict_table_t*	table);	/*!< in: table */
/*******************************************************************//**
Initialise the trx lock list. */

void
lock_trx_lock_list_init(
/*====================*/
	trx_lock_list_t*	lock_list);	/*!< List to initialise */

/*******************************************************************//**
Set the lock system timeout event. */

void
lock_set_timeout_event();
/*====================*/
#ifdef UNIV_DEBUG
/*********************************************************************//**
Checks that a transaction id is sensible, i.e., not in the future.
@return true if ok */

bool
lock_check_trx_id_sanity(
/*=====================*/
	trx_id_t	trx_id,		/*!< in: trx id */
	const rec_t*	rec,		/*!< in: user record */
	dict_index_t*	index,		/*!< in: index */
	const ulint*	offsets)	/*!< in: rec_get_offsets(rec, index) */
	__attribute__((warn_unused_result));
/*******************************************************************//**
Check if the transaction holds any locks on the sys tables
or its records.
@return the strongest lock found on any sys table or 0 for none */

const lock_t*
lock_trx_has_sys_table_locks(
/*=========================*/
	const trx_t*	trx)	/*!< in: transaction to check */
	__attribute__((warn_unused_result));

/*******************************************************************//**
Check if the transaction holds an exclusive lock on a record.
@return whether the locks are held */

bool
lock_trx_has_rec_x_lock(
/*====================*/
	const trx_t*		trx,	/*!< in: transaction to check */
	const dict_table_t*	table,	/*!< in: table to check */
	const buf_block_t*	block,	/*!< in: buffer block of the record */
	ulint			heap_no)/*!< in: record heap number */
	__attribute__((warn_unused_result));
/*********************************************************************//**
Checks if some other transaction has a lock request in the queue.
@return lock or NULL */

const lock_t*
lock_rec_other_has_expl_req(
/*========================*/
	lock_mode		mode,	/*!< in: LOCK_S or LOCK_X */
	ulint			gap,	/*!< in: LOCK_GAP if also gap
					locks are taken into account,
					or 0 if not */
	ulint			wait,	/*!< in: LOCK_WAIT if also
					waiting locks are taken into
					account, or 0 if not */
	const buf_block_t*	block,	/*!< in: buffer block containing
					the record */
	ulint			heap_no,/*!< in: heap number of the record */
	const trx_t*		trx);	/*!< in: transaction, or NULL if
					requests by all transactions
					are taken into account */
#endif /* UNIV_DEBUG */

/**
Allocate cached locks for the transaction.
@param trx		allocate cached record locks for this transaction */

void
lock_trx_alloc_locks(trx_t* trx);

/** Lock modes and types */
/* @{ */
#define LOCK_MODE_MASK	0xFUL	/*!< mask used to extract mode from the
				type_mode field in a lock */
/** Lock types */
/* @{ */
#define LOCK_TABLE	16	/*!< table lock */
#define	LOCK_REC	32	/*!< record lock */
#define LOCK_TYPE_MASK	0xF0UL	/*!< mask used to extract lock type from the
				type_mode field in a lock */
#if LOCK_MODE_MASK & LOCK_TYPE_MASK
# error "LOCK_MODE_MASK & LOCK_TYPE_MASK"
#endif

#define LOCK_WAIT	256	/*!< Waiting lock flag; when set, it
				means that the lock has not yet been
				granted, it is just waiting for its
				turn in the wait queue */
/* Precise modes */
#define LOCK_ORDINARY	0	/*!< this flag denotes an ordinary
				next-key lock in contrast to LOCK_GAP
				or LOCK_REC_NOT_GAP */
#define LOCK_GAP	512	/*!< when this bit is set, it means that the
				lock holds only on the gap before the record;
				for instance, an x-lock on the gap does not
				give permission to modify the record on which
				the bit is set; locks of this type are created
				when records are removed from the index chain
				of records */
#define LOCK_REC_NOT_GAP 1024	/*!< this bit means that the lock is only on
				the index record and does NOT block inserts
				to the gap before the index record; this is
				used in the case when we retrieve a record
				with a unique key, and is also used in
				locking plain SELECTs (not part of UPDATE
				or DELETE) when the user has set the READ
				COMMITTED isolation level */
#define LOCK_INSERT_INTENTION 2048 /*!< this bit is set when we place a waiting
				gap type record lock request in order to let
				an insert of an index record to wait until
				there are no conflicting locks by other
				transactions on the gap; note that this flag
				remains set when the waiting lock is granted,
				or if the lock is inherited to a neighboring
				record */
#define LOCK_PREDICATE	8192	/*!< Predicate lock */
#define LOCK_PRDT_PAGE	16384	/*!< Page lock */


#if (LOCK_WAIT|LOCK_GAP|LOCK_REC_NOT_GAP|LOCK_INSERT_INTENTION|LOCK_PREDICATE|LOCK_PRDT_PAGE)&LOCK_MODE_MASK
# error
#endif
#if (LOCK_WAIT|LOCK_GAP|LOCK_REC_NOT_GAP|LOCK_INSERT_INTENTION|LOCK_PREDICATE|LOCK_PRDT_PAGE)&LOCK_TYPE_MASK
# error
#endif
/* @} */

/** Lock operation struct */
struct lock_op_t{
	dict_table_t*	table;	/*!< table to be locked */
	lock_mode	mode;	/*!< lock mode */
};

typedef ib_mutex_t LockMutex;

/** The lock system struct */
struct lock_sys_t{
	LockMutex	mutex;			/*!< Mutex protecting the
						locks */
	hash_table_t*	rec_hash;		/*!< hash table of the record
						locks */
	hash_table_t*	prdt_hash;		/*!< hash table of the predicate
						lock */
	hash_table_t*	prdt_page_hash;		/*!< hash table of the page
						lock */
	LockMutex	wait_mutex;		/*!< Mutex protecting the
						next two fields */
	srv_slot_t*	waiting_threads;	/*!< Array  of user threads
						suspended while waiting for
						locks within InnoDB, protected
						by the lock_sys->wait_mutex */
	srv_slot_t*	last_slot;		/*!< highest slot ever used
						in the waiting_threads array,
						protected by
						lock_sys->wait_mutex */
	ibool		rollback_complete;
						/*!< TRUE if rollback of all
						recovered transactions is
						complete. Protected by
						lock_sys->mutex */

	ulint		n_lock_max_wait_time;	/*!< Max wait time */

	os_event_t	timeout_event;		/*!< Set to the event that is
						created in the lock wait monitor
						thread. A value of 0 means the
						thread is not active */

	bool		timeout_thread_active;	/*!< True if the timeout thread
						is running */
};

/*************************************************************//**
Removes a record lock request, waiting or granted, from the queue. */

void
lock_rec_discard(
/*=============*/
	lock_t*		in_lock);	/*!< in: record lock object: all
					record locks which are contained
					in this lock object are removed */

/*************************************************************//**
Moves the explicit locks on user records to another page if a record
list start is moved to another page. */

void
lock_rtr_move_rec_list(
/*===================*/
	const buf_block_t*	new_block,	/*!< in: index page to
						move to */
	const buf_block_t*	block,		/*!< in: index page */
	rtr_rec_move_t*		rec_move,	/*!< in: recording records
						moved */
	ulint			num_move);	/*!< in: num of rec to move */

/*************************************************************//**
Removes record lock objects set on an index page which is discarded. This
function does not move locks, or check for waiting locks, therefore the
lock bitmaps must already be reset when this function is called. */

void
lock_rec_free_all_from_discard_page(
/*================================*/
	const buf_block_t*	block);		/*!< in: page to be discarded */

/** Reset the nth bit of a record lock.
@param[in,out]	lock record lock
@param[in] i	index of the bit that will be reset
@param[in] type	whether the lock is in wait mode  */

void
lock_rec_trx_wait(
	lock_t*		lock,
	ulint		i,
	ulint		type);

/** The lock system */
extern lock_sys_t*	lock_sys;

/** Test if lock_sys->mutex can be acquired without waiting. */
#define lock_mutex_enter_nowait() 		\
	(lock_sys->mutex.trylock(__FILE__, __LINE__))

/** Test if lock_sys->mutex is owned. */
#define lock_mutex_own() (lock_sys->mutex.is_owned())

/** Acquire the lock_sys->mutex. */
#define lock_mutex_enter() do {			\
	mutex_enter(&lock_sys->mutex);		\
} while (0)

/** Release the lock_sys->mutex. */
#define lock_mutex_exit() do {			\
	lock_sys->mutex.exit();			\
} while (0)

/** Test if lock_sys->wait_mutex is owned. */
#define lock_wait_mutex_own() (lock_sys->wait_mutex.is_owned())

/** Acquire the lock_sys->wait_mutex. */
#define lock_wait_mutex_enter() do {		\
	mutex_enter(&lock_sys->wait_mutex);	\
} while (0)

/** Release the lock_sys->wait_mutex. */
#define lock_wait_mutex_exit() do {		\
	lock_sys->wait_mutex.exit();		\
} while (0)

#ifndef UNIV_NONINL
#include "lock0lock.ic"
#endif

#endif<|MERGE_RESOLUTION|>--- conflicted
+++ resolved
@@ -687,10 +687,7 @@
 /*====================*/
 	FILE*	file,	/*!< in: file where to print */
 	ibool   nowait)	/*!< in: whether to wait for the lock mutex */
-<<<<<<< HEAD
-	__attribute__((warn_unused_result));
-=======
-	__attribute__((nonnull, warn_unused_result));
+	__attribute__((warn_unused_result));
 
 /** Prints transaction lock wait and MVCC state.
 @param[in,out]	file	file where to print
@@ -701,7 +698,6 @@
 	FILE*		file,
 	const trx_t*	trx);
 
->>>>>>> 71e35c72
 /*********************************************************************//**
 Prints info of locks for each transaction. This function assumes that the
 caller holds the lock mutex and more importantly it will release the lock
