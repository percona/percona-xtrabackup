/*****************************************************************************

Copyright (c) 1994, 2019, Oracle and/or its affiliates. All Rights Reserved.

This program is free software; you can redistribute it and/or modify it under
the terms of the GNU General Public License, version 2.0, as published by the
Free Software Foundation.

This program is also distributed with certain software (including but not
limited to OpenSSL) that is licensed under separate terms, as designated in a
particular file or component or in included license documentation. The authors
of MySQL hereby grant you an additional permission to link the program and
your derivative works with the separately licensed software that they have
included with MySQL.

This program is distributed in the hope that it will be useful, but WITHOUT
ANY WARRANTY; without even the implied warranty of MERCHANTABILITY or FITNESS
FOR A PARTICULAR PURPOSE. See the GNU General Public License, version 2.0,
for more details.

You should have received a copy of the GNU General Public License along with
this program; if not, write to the Free Software Foundation, Inc.,
51 Franklin St, Fifth Floor, Boston, MA 02110-1301  USA

*****************************************************************************/

/** @file include/rem0cmp.h
 Comparison services for records

 Created 7/1/1994 Heikki Tuuri
 ************************************************************************/

#ifndef rem0cmp_h
#define rem0cmp_h

#include <my_sys.h>
#include "data0data.h"
#include "data0type.h"
#include "dict0dict.h"
#include "ha_prototypes.h"
#include "rem0rec.h"

/** Disable the min flag during row comparisons. */
constexpr auto DISABLE_MIN_REC_FLAG_CHECK = ULINT_UNDEFINED;

// Forward declaration
namespace dd {
class Spatial_reference_system;
}

/** Returns true if two columns are equal for comparison purposes.
@param[in] col1 Column to compare.
@param[in] col2 Column to compare.
@param[in] check_charsets if true then check the character sets.
@return true if the columns are considered equal in comparisons. */
bool cmp_cols_are_equal(const dict_col_t *col1, const dict_col_t *col2,
                        bool check_charsets);

/*!< in: whether to check charsets */
/** Compare two data fields.
@param[in]	mtype	main type
@param[in]	prtype	precise type
@param[in]	is_asc	true=ascending, false=descending order
@param[in]	data1	data field
@param[in]	len1	length of data1 in bytes, or UNIV_SQL_NULL
@param[in]	data2	data field
@param[in]	len2	length of data2 in bytes, or UNIV_SQL_NULL
@return the comparison result of data1 and data2
@retval 0 if data1 is equal to data2
@retval negative if data1 is less than data2
@retval positive if data1 is greater than data2 */
int cmp_data_data(ulint mtype, ulint prtype, bool is_asc, const byte *data1,
                  ulint len1, const byte *data2, ulint len2)
    MY_ATTRIBUTE((warn_unused_result));

/** Compare two data fields.
@param[in]	dfield1	data field; must have type field set
@param[in]	dfield2	data field
@param[in]	is_asc	true=ASC, false=DESC
@return the comparison result of dfield1 and dfield2
@retval 0 if dfield1 is equal to dfield2
@retval negative if dfield1 is less than dfield2
@retval positive if dfield1 is greater than dfield2 */
UNIV_INLINE
int cmp_dfield_dfield(const dfield_t *dfield1, const dfield_t *dfield2,
                      bool is_asc) MY_ATTRIBUTE((warn_unused_result));

/** Compare two data fields, the first one can be of any form of multi-value
field, while the second one must be one field from multi-value index
@param[in]	dfield1	multi-value data field;
@param[in]	dfield2	data field; must have type field set
@return 0 if dfield1 has dfield2 or they are equal if both NULL, otherwise 1 */
UNIV_INLINE
int cmp_multi_value_dfield_dfield(const dfield_t *dfield1,
                                  const dfield_t *dfield2)
    MY_ATTRIBUTE((warn_unused_result));

/** Compare a GIS data tuple to a physical record.
@param[in] dtuple data tuple
@param[in] rec B-tree record
@param[in] offsets rec_get_offsets(rec)
@param[in] mode compare mode
@param[in] srs Spatial reference system of R-tree
@retval negative if dtuple is less than rec */
int cmp_dtuple_rec_with_gis(const dtuple_t *dtuple, const rec_t *rec,
                            const ulint *offsets, page_cur_mode_t mode,
                            const dd::Spatial_reference_system *srs);

/** Compare a GIS data tuple to a physical record in rtree non-leaf node.
We need to check the page number field, since we don't store pk field in
rtree non-leaf node.
@param[in]	dtuple	data tuple
@param[in]	rec	R-tree record
@param[in]	offsets	rec_get_offsets(rec)
@param[in]  srs Spatial referenxe system
@retval negative if dtuple is less than rec */
int cmp_dtuple_rec_with_gis_internal(const dtuple_t *dtuple, const rec_t *rec,
                                     const ulint *offsets,
                                     const dd::Spatial_reference_system *srs);

/** Compare a data tuple to a physical record.
@param[in]	dtuple		data tuple
@param[in]	rec		record
@param[in]	index		index
@param[in]	offsets		rec_get_offsets(rec)
@param[in]	n_cmp		number of fields to compare
@param[in,out]	matched_fields	number of completely matched fields
@return the comparison result of dtuple and rec
@retval 0 if dtuple is equal to rec
@retval negative if dtuple is less than rec
@retval positive if dtuple is greater than rec */
int cmp_dtuple_rec_with_match_low(const dtuple_t *dtuple, const rec_t *rec,
                                  const dict_index_t *index,
                                  const ulint *offsets, ulint n_cmp,
                                  ulint *matched_fields);

/** Compare a data tuple to a physical record.
@param[in]	dtuple		data tuple
@param[in]	rec		B-tree or R-tree index record
@param[in]	index		index tree
@param[in]	offsets		rec_get_offsets(rec)
@param[in,out]	matched_fields	number of completely matched fields
@param[in,out]	matched_bytes	number of matched bytes in the first
field that is not matched
@return the comparison result of dtuple and rec
@retval 0 if dtuple is equal to rec
@retval negative if dtuple is less than rec
@retval positive if dtuple is greater than rec */
int cmp_dtuple_rec_with_match_bytes(const dtuple_t *dtuple, const rec_t *rec,
                                    const dict_index_t *index,
                                    const ulint *offsets, ulint *matched_fields,
                                    ulint *matched_bytes)
    MY_ATTRIBUTE((warn_unused_result));
/** Compare a data tuple to a physical record.
@see cmp_dtuple_rec_with_match
@param[in]	dtuple	data tuple
@param[in]	rec	record
@param[in]	index	index
@param[in]	offsets	rec_get_offsets(rec)
@return the comparison result of dtuple and rec
@retval 0 if dtuple is equal to rec
@retval negative if dtuple is less than rec
@retval positive if dtuple is greater than rec */
int cmp_dtuple_rec(const dtuple_t *dtuple, const rec_t *rec,
                   const dict_index_t *index, const ulint *offsets)
    MY_ATTRIBUTE((warn_unused_result));
/** Check if a dtuple is a prefix of a record.
@param[in]	dtuple	data tuple
@param[in]	rec	B-tree record
@param[in]	index	B-tree index
@param[in]	offsets	rec_get_offsets(rec)
@return true if prefix */
bool cmp_dtuple_is_prefix_of_rec(const dtuple_t *dtuple, const rec_t *rec,
                                 const dict_index_t *index,
                                 const ulint *offsets)
    MY_ATTRIBUTE((warn_unused_result));
/** Compare two physical records that contain the same number of columns,
none of which are stored externally.
@retval positive if rec1 (including non-ordering columns) is greater than rec2
@retval negative if rec1 (including non-ordering columns) is less than rec2
@retval 0 if rec1 is a duplicate of rec2 */
int cmp_rec_rec_simple(
    const rec_t *rec1,         /*!< in: physical record */
    const rec_t *rec2,         /*!< in: physical record */
    const ulint *offsets1,     /*!< in: rec_get_offsets(rec1, ...) */
    const ulint *offsets2,     /*!< in: rec_get_offsets(rec2, ...) */
    const dict_index_t *index, /*!< in: data dictionary index */
    struct TABLE *table)       /*!< in: MySQL table, for reporting
                               duplicate key value if applicable,
                               or NULL */
    MY_ATTRIBUTE((warn_unused_result));
/** Compare two B-tree records.
@param[in] rec1 B-tree record
@param[in] rec2 B-tree record
@param[in] offsets1 rec_get_offsets(rec1, index)
@param[in] offsets2 rec_get_offsets(rec2, index)
@param[in] index B-tree index
@param[in] spatial_index_non_leaf true if record present in spatial index non
leaf
@param[in] nulls_unequal true if this is for index cardinality
statistics estimation, and innodb_stats_method=nulls_unequal
or innodb_stats_method=nulls_ignored
@param[out] matched_fields number of completely matched fields
within the first field not completely matched
@param[in] cmp_btree_recs true if we're comparing two b-tree records
@return the comparison result
@retval 0 if rec1 is equal to rec2
@retval negative if rec1 is less than rec2
@retval positive if rec2 is greater than rec2 */
int cmp_rec_rec_with_match(const rec_t *rec1, const rec_t *rec2,
                           const ulint *offsets1, const ulint *offsets2,
                           const dict_index_t *index,
                           bool spatial_index_non_leaf, bool nulls_unequal,
                           ulint *matched_fields, bool cmp_btree_recs = true);

/** Compare two B-tree records.
Only the common first fields are compared, and externally stored field
are treated as equal.
@param[in]	rec1			B-tree record
@param[in]	rec2			B-tree record
@param[in]	offsets1		rec_get_offsets(rec1, index)
@param[in]	offsets2		rec_get_offsets(rec2, index)
@param[in]	index			B-tree index
@param[in]	spatial_index_non_leaf	true if record is in spatial non leaf
page
@param[out]	matched_fields	number of completely matched fields
within the first field not completely matched
@param[in]  cmp_btree_recs  true if the both the records are b-tree records
@return positive, 0, negative if rec1 is greater, equal, less, than rec2,
respectively */
UNIV_INLINE
int cmp_rec_rec(const rec_t *rec1, const rec_t *rec2, const ulint *offsets1,
                const ulint *offsets2, const dict_index_t *index,
<<<<<<< HEAD
                ulint *matched_fields = nullptr, bool cmp_btree_recs = true);
=======
                bool spatial_index_non_leaf, ulint *matched_fields = NULL,
                bool cmp_btree_recs = true);
>>>>>>> 883f6383

/** Compare two data fields.
@param[in] dfield1 data field
@param[in] dfield2 data field
@return the comparison result of dfield1 and dfield2
@retval true if dfield1 is equal to dfield2, or a prefix of dfield1
@retval false otherwise */
UNIV_INLINE
bool cmp_dfield_dfield_eq_prefix(const dfield_t *dfield1,
                                 const dfield_t *dfield2)
    MY_ATTRIBUTE((warn_unused_result));

#include "rem0cmp.ic"

#endif<|MERGE_RESOLUTION|>--- conflicted
+++ resolved
@@ -195,8 +195,7 @@
 @param[in] offsets1 rec_get_offsets(rec1, index)
 @param[in] offsets2 rec_get_offsets(rec2, index)
 @param[in] index B-tree index
-@param[in] spatial_index_non_leaf true if record present in spatial index non
-leaf
+@param[in] spatial_index_non_leaf true if record is in spatial non leaf page
 @param[in] nulls_unequal true if this is for index cardinality
 statistics estimation, and innodb_stats_method=nulls_unequal
 or innodb_stats_method=nulls_ignored
@@ -221,8 +220,7 @@
 @param[in]	offsets1		rec_get_offsets(rec1, index)
 @param[in]	offsets2		rec_get_offsets(rec2, index)
 @param[in]	index			B-tree index
-@param[in]	spatial_index_non_leaf	true if record is in spatial non leaf
-page
+@param[in]	spatial_index_non_leaf  true if spatial index non leaf records
 @param[out]	matched_fields	number of completely matched fields
 within the first field not completely matched
 @param[in]  cmp_btree_recs  true if the both the records are b-tree records
@@ -231,12 +229,8 @@
 UNIV_INLINE
 int cmp_rec_rec(const rec_t *rec1, const rec_t *rec2, const ulint *offsets1,
                 const ulint *offsets2, const dict_index_t *index,
-<<<<<<< HEAD
-                ulint *matched_fields = nullptr, bool cmp_btree_recs = true);
-=======
-                bool spatial_index_non_leaf, ulint *matched_fields = NULL,
+                bool spatial_index_non_leaf, ulint *matched_fields = nullptr,
                 bool cmp_btree_recs = true);
->>>>>>> 883f6383
 
 /** Compare two data fields.
 @param[in] dfield1 data field
