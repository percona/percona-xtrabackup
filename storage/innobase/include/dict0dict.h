--- conflicted
+++ resolved
@@ -426,41 +426,11 @@
 dict_table_t*
 dict_table_open_on_name_no_stats(
 /*=============================*/
-<<<<<<< HEAD
 	const char*	table_name,	/*!< in: table name */
-	ibool		dict_locked);	/*!< in: TRUE=data dictionary locked */
-=======
-	const char*	table_name);	/*!< in: table name */
-/**********************************************************************//**
-Gets a table; loads it to the dictionary cache if necessary. A low-level
-function.
-@return	table, NULL if not found */
-UNIV_INLINE
-dict_table_t*
-dict_table_get_low_ignore_err(
-/*===========================*/
-	const char*	table_name,	/*!< in: table name */
+	ibool		dict_locked,	/*!< in: TRUE=data dictionary locked */
 	dict_err_ignore_t
 			ignore_err);	/*!< in: error to be ignored when
-					loading a table definition */
-/**********************************************************************//**
-Gets a table; loads it to the dictionary cache if necessary. A low-level
-function.
-@return	table, NULL if not found */
-UNIV_INLINE
-dict_table_t*
-dict_table_get_low(
-/*===============*/
-	const char*	table_name);	/*!< in: table name */
-/**********************************************************************//**
-Returns a table object based on table id.
-@return	table, NULL if does not exist */
-UNIV_INLINE
-dict_table_t*
-dict_table_get_on_id_low(
-/*=====================*/
-	table_id_t	table_id);	/*!< in: table id */
->>>>>>> 77838ae2
+					loading the table */
 /**********************************************************************//**
 Find an index that is equivalent to the one passed in and is not marked
 for deletion.
