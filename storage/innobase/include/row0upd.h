--- conflicted
+++ resolved
@@ -270,10 +270,6 @@
 				does not work for non-clustered indexes. */
 	mem_heap_t*	heap);	/*!< in: memory heap for allocating and
 				copying the new values */
-<<<<<<< HEAD
-
-=======
->>>>>>> a533e2c7
 /***********************************************************//**
 Replaces the new column values stored in the update vector to the index entry
 given. */
