--- conflicted
+++ resolved
@@ -161,7 +161,6 @@
 					prefixes, or NULL */
 	mem_heap_t*		heap);	/*!< in: memory heap from which
 					the memory needed is allocated */
-<<<<<<< HEAD
 
 /** An inverse function to row_build_index_entry. Builds a row from a
 record in a clustered index, with possible indexing on ongoing
@@ -199,8 +198,6 @@
 	row_ext_t**		ext,
 	mem_heap_t*		heap);
 
-=======
->>>>>>> df6174b2
 /*******************************************************************//**
 Converts an index record to a typed data tuple.
 @return index entry built; does not set info_bits, and the data fields
@@ -215,11 +212,7 @@
 					stored columns */
 	mem_heap_t*		heap)	/*!< in: memory heap from which
 					the memory needed is allocated */
-<<<<<<< HEAD
 	MY_ATTRIBUTE((warn_unused_result));
-=======
-	__attribute__((warn_unused_result));
->>>>>>> df6174b2
 /*******************************************************************//**
 Converts an index record to a typed data tuple. NOTE that externally
 stored (often big) fields are NOT copied to heap.
@@ -234,11 +227,7 @@
 					stored columns */
 	mem_heap_t*		heap)	/*!< in: memory heap from which
 					the memory needed is allocated */
-<<<<<<< HEAD
 	MY_ATTRIBUTE((warn_unused_result));
-=======
-	__attribute__((warn_unused_result));
->>>>>>> df6174b2
 /*******************************************************************//**
 Builds from a secondary index record a row reference with which we can
 search the clustered index record.
@@ -260,11 +249,7 @@
 				as long as the row reference is used! */
 	mem_heap_t*	heap)	/*!< in: memory heap from which the memory
 				needed is allocated */
-<<<<<<< HEAD
 	MY_ATTRIBUTE((warn_unused_result));
-=======
-	__attribute__((warn_unused_result));
->>>>>>> df6174b2
 /*******************************************************************//**
 Builds from a secondary index record a row reference with which we can
 search the clustered index record. */
@@ -284,8 +269,8 @@
 	const dict_index_t*	index,	/*!< in: secondary index */
 	ulint*			offsets,/*!< in: rec_get_offsets(rec, index)
 					or NULL */
-	trx_t*			trx)	/*!< in: transaction or NULL */
-	MY_ATTRIBUTE((nonnull(1,2,3)));
+	trx_t*			trx);	/*!< in: transaction or NULL */
+
 /*******************************************************************//**
 Builds from a secondary index record a row reference with which we can
 search the clustered index record. */
