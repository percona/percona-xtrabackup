/*****************************************************************************

Copyright (c) 1995, 2018, Oracle and/or its affiliates. All rights reserved.
Copyright (c) 2008, 2009, Google Inc.
Copyright (c) 2009, Percona Inc.

Portions of this file contain modifications contributed and copyrighted by
Google, Inc. Those modifications are gratefully acknowledged and are described
briefly in the InnoDB documentation. The contributions by Google are
incorporated with their permission, and subject to the conditions contained in
the file COPYING.Google.

Portions of this file contain modifications contributed and copyrighted
by Percona Inc.. Those modifications are
gratefully acknowledged and are described briefly in the InnoDB
documentation. The contributions by Percona Inc. are incorporated with
their permission, and subject to the conditions contained in the file
COPYING.Percona.

This program is free software; you can redistribute it and/or modify it under
the terms of the GNU General Public License, version 2.0, as published by the
Free Software Foundation.

This program is also distributed with certain software (including but not
limited to OpenSSL) that is licensed under separate terms, as designated in a
particular file or component or in included license documentation. The authors
of MySQL hereby grant you an additional permission to link the program and
your derivative works with the separately licensed software that they have
included with MySQL.

This program is distributed in the hope that it will be useful, but WITHOUT
ANY WARRANTY; without even the implied warranty of MERCHANTABILITY or FITNESS
FOR A PARTICULAR PURPOSE. See the GNU General Public License, version 2.0,
for more details.

You should have received a copy of the GNU General Public License along with
this program; if not, write to the Free Software Foundation, Inc.,
51 Franklin St, Fifth Floor, Boston, MA 02110-1301  USA

*****************************************************************************/

/** @file include/srv0srv.h
 The server main program

 Created 10/10/1995 Heikki Tuuri
 *******************************************************/

#ifndef srv0srv_h
#define srv0srv_h

#include "buf0checksum.h"
#include "fil0fil.h"
#include "log0types.h"
#include "mysql/psi/mysql_stage.h"
#include "univ.i"

#ifndef UNIV_HOTBACKUP
#include "log0ddl.h"
#include "os0event.h"
#include "os0file.h"
#include "que0types.h"
#include "srv0conc.h"
#include "trx0types.h"
#include "ut0counter.h"

/* Global counters used inside InnoDB. */
struct srv_stats_t {
  typedef ib_counter_t<ulint, 64> ulint_ctr_64_t;
  typedef ib_counter_t<lsn_t, 1, single_indexer_t> lsn_ctr_1_t;
  typedef ib_counter_t<ulint, 1, single_indexer_t> ulint_ctr_1_t;
  typedef ib_counter_t<lint, 1, single_indexer_t> lint_ctr_1_t;
  typedef ib_counter_t<int64_t, 1, single_indexer_t> int64_ctr_1_t;

  /** Count the amount of data written in total (in bytes) */
  ulint_ctr_1_t data_written;

  /** Number of the log write requests done */
  ulint_ctr_1_t log_write_requests;

  /** Number of physical writes to the log performed */
  ulint_ctr_1_t log_writes;

  /** Amount of data written to the log files in bytes */
  lsn_ctr_1_t os_log_written;

  /** Number of writes being done to the log files */
  lint_ctr_1_t os_log_pending_writes;

  /** We increase this counter, when we don't have enough
  space in the log buffer and have to flush it */
  ulint_ctr_1_t log_waits;

  /** Count the number of times the doublewrite buffer was flushed */
  ulint_ctr_1_t dblwr_writes;

  /** Store the number of pages that have been flushed to the
  doublewrite buffer */
  ulint_ctr_1_t dblwr_pages_written;

  /** Store the number of write requests issued */
  ulint_ctr_1_t buf_pool_write_requests;

  /** Store the number of times when we had to wait for a free page
  in the buffer pool. It happens when the buffer pool is full and we
  need to make a flush, in order to be able to read or create a page. */
  ulint_ctr_1_t buf_pool_wait_free;

  /** Count the number of pages that were written from buffer
  pool to the disk */
  ulint_ctr_1_t buf_pool_flushed;

  /** Number of buffer pool reads that led to the reading of
  a disk page */
  ulint_ctr_1_t buf_pool_reads;

  /** Number of data read in total (in bytes) */
  ulint_ctr_1_t data_read;

  /** Wait time of database locks */
  int64_ctr_1_t n_lock_wait_time;

  /** Number of database lock waits */
  ulint_ctr_1_t n_lock_wait_count;

  /** Number of threads currently waiting on database locks */
  lint_ctr_1_t n_lock_wait_current_count;

  /** Number of rows read. */
  ulint_ctr_64_t n_rows_read;

  /** Number of rows updated */
  ulint_ctr_64_t n_rows_updated;

  /** Number of rows deleted */
  ulint_ctr_64_t n_rows_deleted;

  /** Number of rows inserted */
  ulint_ctr_64_t n_rows_inserted;
};

struct Srv_threads {
  /** true if monitor thread is created */
  bool m_monitor_thread_active;

  /** true if error monitor thread is created */
  bool m_error_monitor_thread_active;

  /** true if buffer pool dump/load thread is created */
  bool m_buf_dump_thread_active;

  /** true if buffer pool resize thread is created */
  bool m_buf_resize_thread_active;

  /** true if stats thread is created */
  bool m_dict_stats_thread_active;

  /** true if timeout thread is created */
  bool m_timeout_thread_active;

  /** true if master thread is created */
  bool m_master_thread_active;
};

struct Srv_cpu_usage {
  int n_cpu;
  double utime_abs;
  double stime_abs;
  double utime_pct;
  double stime_pct;
};

/** Structure with state of srv background threads. */
extern Srv_threads srv_threads;

/** Structure with cpu usage information. */
extern Srv_cpu_usage srv_cpu_usage;

extern Log_DDL *log_ddl;

#ifdef INNODB_DD_TABLE
extern bool srv_is_upgrade_mode;
extern bool srv_downgrade_logs;
extern bool srv_upgrade_old_undo_found;
#endif /* INNODB_DD_TABLE */

extern const char *srv_main_thread_op_info;

/* The monitor thread waits on this event. */
extern os_event_t srv_monitor_event;

/* The error monitor thread waits on this event. */
extern os_event_t srv_error_event;

/** The buffer pool dump/load thread waits on this event. */
extern os_event_t srv_buf_dump_event;

/** The buffer pool resize thread waits on this event. */
extern os_event_t srv_buf_resize_event;
#endif /* !UNIV_HOTBACKUP */

/** The buffer pool dump/load file name */
#define SRV_BUF_DUMP_FILENAME_DEFAULT "ib_buffer_pool"
extern char *srv_buf_dump_filename;

/** Boolean config knobs that tell InnoDB to dump the buffer pool at shutdown
and/or load it during startup. */
extern bool srv_buffer_pool_dump_at_shutdown;
extern bool srv_buffer_pool_load_at_startup;

/* Whether to disable file system cache if it is defined */
extern bool srv_disable_sort_file_cache;

/* If the last data file is auto-extended, we add this many pages to it
at a time */
#define SRV_AUTO_EXTEND_INCREMENT (srv_sys_space.get_autoextend_increment())

#ifndef UNIV_HOTBACKUP
/** Mutex protecting page_zip_stat_per_index */
extern ib_mutex_t page_zip_stat_per_index_mutex;
/* Mutex for locking srv_monitor_file. Not created if srv_read_only_mode */
extern ib_mutex_t srv_monitor_file_mutex;
/* Temporary file for innodb monitor output */
extern FILE *srv_monitor_file;
/* Mutex for locking srv_dict_tmpfile. Only created if !srv_read_only_mode.
This mutex has a very high rank; threads reserving it should not
be holding any InnoDB latches. */
extern ib_mutex_t srv_dict_tmpfile_mutex;
/* Temporary file for output from the data dictionary */
extern FILE *srv_dict_tmpfile;
/* Mutex for locking srv_misc_tmpfile. Only created if !srv_read_only_mode.
This mutex has a very low rank; threads reserving it should not
acquire any further latches or sleep before releasing this one. */
extern ib_mutex_t srv_misc_tmpfile_mutex;
/* Temporary file for miscellanous diagnostic output */
extern FILE *srv_misc_tmpfile;
#endif /* !UNIV_HOTBACKUP */

/* Server parameters which are read from the initfile */

extern char *srv_data_home;

/** Set if InnoDB must operate in read-only mode. We don't do any
recovery and open all tables in RO mode instead of RW mode. We don't
sync the max trx id to disk either. */
extern bool srv_read_only_mode;
/** Set if InnoDB operates in read-only mode or innodb-force-recovery
is greater than SRV_FORCE_NO_TRX_UNDO. */
extern bool high_level_read_only;
/** store to its own file each table created by an user; data
dictionary tables are in the system tablespace 0 */
extern bool srv_file_per_table;
/** Sleep delay for threads waiting to enter InnoDB. In micro-seconds. */
extern ulong srv_thread_sleep_delay;
/** Maximum sleep delay (in micro-seconds), value of 0 disables it.*/
extern ulong srv_adaptive_max_sleep_delay;

/** Sort buffer size in index creation */
extern ulong srv_sort_buf_size;

/** Maximum modification log file size for online index creation */
extern unsigned long long srv_online_max_size;

/* If this flag is TRUE, then we will use the native aio of the
OS (provided we compiled Innobase with it in), otherwise we will
use simulated aio we build below with threads.
Currently we support native aio on windows and linux */
extern bool srv_use_native_aio;
extern bool srv_numa_interleave;

/** Server undo tablespaces directory, can be absolute path. */
extern char *srv_undo_dir;

/** Number of undo tablespaces to use. */
extern ulong srv_undo_tablespaces;

/** The number of rollback segments per tablespace */
extern ulong srv_rollback_segments;

/** Maximum size of undo tablespace. */
extern unsigned long long srv_max_undo_tablespace_size;

/** Rate at which UNDO records should be purged. */
extern ulong srv_purge_rseg_truncate_frequency;

/** Enable or Disable Truncate of UNDO tablespace. */
extern bool srv_undo_log_truncate;

/** Enable or disable Encrypt of UNDO tablespace. */
extern bool srv_undo_log_encrypt;

/** Default size of UNDO tablespace while it is created new. */
extern const page_no_t SRV_UNDO_TABLESPACE_SIZE_IN_PAGES;

extern char *srv_log_group_home_dir;

/** Enable or Disable Encrypt of REDO tablespace. */
extern bool srv_redo_log_encrypt;

/** Maximum number of srv_n_log_files, or innodb_log_files_in_group */
#define SRV_N_LOG_FILES_MAX 100
extern ulong srv_n_log_files;

/** At startup, this is the current redo log file size.
During startup, if this is different from srv_log_file_size_requested
(innodb_log_file_size), the redo log will be rebuilt and this size
will be initialized to srv_log_file_size_requested.
When upgrading from a previous redo log format, this will be set to 0,
and writing to the redo log is not allowed.

During startup, this is in bytes, and later converted to pages. */
extern ulonglong srv_log_file_size;

/** The value of the startup parameter innodb_log_file_size. */
extern ulonglong srv_log_file_size_requested;

/** Space for log buffer, expressed in bytes. Note, that log buffer
will use only the largest power of two, which is not greater than
the assigned space. */
extern ulong srv_log_buffer_size;

/** When log writer follows links in the log recent written buffer,
it stops when it has reached at least that many bytes to write,
limiting how many bytes can be written in single call. */
extern ulong srv_log_write_max_size;

/** Size of block, used for writing ahead to avoid read-on-write. */
extern ulong srv_log_write_ahead_size;

/** Number of events used for notifications about redo write. */
extern ulong srv_log_write_events;

/** Number of events used for notifications about redo flush. */
extern ulong srv_log_flush_events;

/** Number of slots in a small buffer, which is used to allow concurrent
writes to log buffer. The slots are addressed by LSN values modulo number
of the slots. */
extern ulong srv_log_recent_written_size;

/** Number of slots in a small buffer, which is used to break requirement
for total order of dirty pages, when they are added to flush lists.
The slots are addressed by LSN values modulo number of the slots. */
extern ulong srv_log_recent_closed_size;

/** Minimum absolute value of cpu time for which spin-delay is used. */
extern uint srv_log_spin_cpu_abs_lwm;

/** Maximum percentage of cpu time for which spin-delay is used. */
extern uint srv_log_spin_cpu_pct_hwm;

/** Number of spin iterations, when spinning and waiting for log buffer
written up to given LSN, before we fallback to loop with sleeps.
This is not used when user thread has to wait for log flushed to disk. */
extern ulong srv_log_wait_for_write_spin_delay;

/** Timeout used when waiting for redo write (microseconds). */
extern ulong srv_log_wait_for_write_timeout;

/** Number of spin iterations, when spinning and waiting for log flushed. */
extern ulong srv_log_wait_for_flush_spin_delay;

/** Maximum value of average log flush time for which spin-delay is used.
When flushing takes longer, user threads no longer spin when waiting for
flushed redo. Expressed in microseconds. */
extern ulong srv_log_wait_for_flush_spin_hwm;

/** Timeout used when waiting for redo flush (microseconds). */
extern ulong srv_log_wait_for_flush_timeout;

/** Number of spin iterations, for which log writer thread is waiting
for new data to write or flush without sleeping. */
extern ulong srv_log_writer_spin_delay;

/** Initial timeout used to wait on writer_event. */
extern ulong srv_log_writer_timeout;

/** Number of milliseconds every which a periodical checkpoint is written
by the log checkpointer thread (unless periodical checkpoints are disabled,
which is a case during initial phase of startup). */
extern ulong srv_log_checkpoint_every;

/** Number of spin iterations, for which log flusher thread is waiting
for new data to flush, without sleeping. */
extern ulong srv_log_flusher_spin_delay;

/** Initial timeout used to wait on flusher_event. */
extern ulong srv_log_flusher_timeout;

/** Number of spin iterations, for which log write notifier thread is waiting
for advanced writeed_to_disk_lsn without sleeping. */
extern ulong srv_log_write_notifier_spin_delay;

/** Initial timeout used to wait on write_notifier_event. */
extern ulong srv_log_write_notifier_timeout;

/** Number of spin iterations, for which log flush notifier thread is waiting
for advanced flushed_to_disk_lsn without sleeping. */
extern ulong srv_log_flush_notifier_spin_delay;

/** Initial timeout used to wait on flush_notifier_event. */
extern ulong srv_log_flush_notifier_timeout;

/** Number of spin iterations, for which log closerr thread is waiting
for a reachable untraversed link in recent_closed. */
extern ulong srv_log_closer_spin_delay;

/** Initial sleep used in log closer after spin delay is finished. */
extern ulong srv_log_closer_timeout;

/** Whether to generate and require checksums on the redo log pages. */
extern bool srv_log_checksums;

#ifdef UNIV_DEBUG

/** If true then disable checkpointing. */
extern bool srv_checkpoint_disabled;

#endif /* UNIV_DEBUG */

extern ulong srv_flush_log_at_trx_commit;
extern uint srv_flush_log_at_timeout;
extern ulong srv_log_write_ahead_size;
extern bool srv_adaptive_flushing;
extern bool srv_flush_sync;

/* If this flag is TRUE, then we will load the indexes' (and tables') metadata
even if they are marked as "corrupted". Mostly it is for DBA to process
corrupted index and table */
extern bool srv_load_corrupted;

/** Dedicated server setting */
extern bool srv_dedicated_server;
/** Requested size in bytes */
extern ulint srv_buf_pool_size;
/** Minimum pool size in bytes */
extern const ulint srv_buf_pool_min_size;
/** Default pool size in bytes */
extern const ulint srv_buf_pool_def_size;
/** Requested buffer pool chunk size. Each buffer pool instance consists
of one or more chunks. */
extern ulong srv_buf_pool_chunk_unit;
/** Requested number of buffer pool instances */
extern ulong srv_buf_pool_instances;
/** Default number of buffer pool instances */
extern const ulong srv_buf_pool_instances_default;
/** Number of locks to protect buf_pool->page_hash */
extern ulong srv_n_page_hash_locks;
/** Scan depth for LRU flush batch i.e.: number of blocks scanned*/
extern ulong srv_LRU_scan_depth;
/** Whether or not to flush neighbors of a block */
extern ulong srv_flush_neighbors;
/** Previously requested size. Accesses protected by memory barriers. */
extern ulint srv_buf_pool_old_size;
/** Current size as scaling factor for the other components */
extern ulint srv_buf_pool_base_size;
/** Current size in bytes */
extern long long srv_buf_pool_curr_size;
/** Dump this % of each buffer pool during BP dump */
extern ulong srv_buf_pool_dump_pct;
/** Lock table size in bytes */
extern ulint srv_lock_table_size;

extern ulint srv_n_file_io_threads;
extern bool srv_random_read_ahead;
extern ulong srv_read_ahead_threshold;
extern ulong srv_n_read_io_threads;
extern ulong srv_n_write_io_threads;

extern uint srv_change_buffer_max_size;

/* Number of IO operations per second the server can do */
extern ulong srv_io_capacity;

/* We use this dummy default value at startup for max_io_capacity.
The real value is set based on the value of io_capacity. */
#define SRV_MAX_IO_CAPACITY_DUMMY_DEFAULT (~0UL)
#define SRV_MAX_IO_CAPACITY_LIMIT (~0UL)
extern ulong srv_max_io_capacity;
/* Returns the number of IO operations that is X percent of the
capacity. PCT_IO(5) -> returns the number of IO operations that
is 5% of the max where max is srv_io_capacity.  */
#define PCT_IO(p) ((ulong)(srv_io_capacity * ((double)(p) / 100.0)))

/** Maximum number of purge threads, including the purge coordinator */
#define MAX_PURGE_THREADS 32

/* The "innodb_stats_method" setting, decides how InnoDB is going
to treat NULL value when collecting statistics. It is not defined
as enum type because the configure option takes unsigned integer type. */
extern ulong srv_innodb_stats_method;

extern ulint srv_max_n_open_files;

extern ulong srv_n_page_cleaners;

extern double srv_max_dirty_pages_pct;
extern double srv_max_dirty_pages_pct_lwm;

extern ulong srv_adaptive_flushing_lwm;
extern ulong srv_flushing_avg_loops;

extern ulong srv_force_recovery;
#ifdef UNIV_DEBUG
extern ulong srv_force_recovery_crash;
#endif /* UNIV_DEBUG */

/** The value of the configuration parameter innodb_fast_shutdown,
controlling the InnoDB shutdown.

If innodb_fast_shutdown=0, InnoDB shutdown will purge all undo log
records (except XA PREPARE transactions) and complete the merge of the
entire change buffer, and then shut down the redo log.

If innodb_fast_shutdown=1, InnoDB shutdown will only flush the buffer
pool to data files, cleanly shutting down the redo log.

<<<<<<< HEAD
If innodb_fast_shutdown=2, shutdown will effectively 'crash' InnoDB
(but lose no committed transactions). */
extern ulong srv_fast_shutdown;
extern ibool srv_innodb_status;

extern unsigned long long srv_stats_transient_sample_pages;
extern bool srv_stats_persistent;
extern unsigned long long srv_stats_persistent_sample_pages;
extern bool srv_stats_auto_recalc;
extern bool srv_stats_include_delete_marked;
=======
extern ibool	srv_fast_checksum;

extern double	srv_max_buf_pool_modified_pct;
extern ulong	srv_max_purge_lag;
extern ulong	srv_max_purge_lag_delay;

extern ulong	srv_replication_delay;

extern ulint	srv_log_checksum_algorithm;

extern ibool	srv_apply_log_only;

extern ibool	srv_backup_mode;
extern ibool	srv_close_files;

/*-------------------------------------------*/
>>>>>>> 170eb8c5

extern ibool srv_use_doublewrite_buf;
extern ulong srv_doublewrite_batch_size;
extern ulong srv_checksum_algorithm;

extern double srv_max_buf_pool_modified_pct;
extern ulong srv_max_purge_lag;
extern ulong srv_max_purge_lag_delay;

extern ulong srv_replication_delay;
/*-------------------------------------------*/

extern bool srv_print_innodb_monitor;
extern bool srv_print_innodb_lock_monitor;

extern ulong srv_n_spin_wait_rounds;
extern ulong srv_n_free_tickets_to_enter;
extern ulong srv_thread_sleep_delay;
extern ulong srv_spin_wait_delay;
extern ibool srv_priority_boost;

extern ulint srv_truncated_status_writes;

#if defined UNIV_DEBUG || defined UNIV_IBUF_DEBUG
extern bool srv_ibuf_disable_background_merge;
#endif /* UNIV_DEBUG || UNIV_IBUF_DEBUG */

#ifdef UNIV_DEBUG
extern bool srv_buf_pool_debug;
extern bool srv_sync_debug;
extern bool srv_purge_view_update_only_debug;

/** Value of MySQL global used to disable master thread. */
extern bool srv_master_thread_disabled_debug;
#endif /* UNIV_DEBUG */

extern ulint srv_fatal_semaphore_wait_threshold;
#define SRV_SEMAPHORE_WAIT_EXTENSION 7200
extern ulint srv_dml_needed_delay;

#ifdef UNIV_HOTBACKUP
// MAHI: changed from 130 to 1 assuming the apply-log is single threaded
#define SRV_MAX_N_IO_THREADS 1
#else /* UNIV_HOTBACKUP */
#define SRV_MAX_N_IO_THREADS 130
#endif /* UNIV_HOTBACKUP */

/* Array of English strings describing the current state of an
i/o handler thread */
extern const char *srv_io_thread_op_info[];
extern const char *srv_io_thread_function[];

/* the number of purge threads to use from the worker pool (currently 0 or 1) */
extern ulong srv_n_purge_threads;

/* the number of pages to purge in one batch */
extern ulong srv_purge_batch_size;

/* the number of sync wait arrays */
extern ulong srv_sync_array_size;

/* print all user-level transactions deadlocks to mysqld stderr */
extern bool srv_print_all_deadlocks;

/** Print all DDL logs to mysqld stderr */
extern bool srv_print_ddl_logs;

extern bool srv_cmp_per_index_enabled;

/** Status variables to be passed to MySQL */
extern struct export_var_t export_vars;

#ifndef UNIV_HOTBACKUP
/** Global counters */
extern srv_stats_t srv_stats;

/* Keys to register InnoDB threads with performance schema */

#ifdef UNIV_PFS_THREAD
extern mysql_pfs_key_t archiver_thread_key;
extern mysql_pfs_key_t buf_dump_thread_key;
extern mysql_pfs_key_t buf_resize_thread_key;
extern mysql_pfs_key_t dict_stats_thread_key;
extern mysql_pfs_key_t fts_optimize_thread_key;
extern mysql_pfs_key_t fts_parallel_merge_thread_key;
extern mysql_pfs_key_t fts_parallel_tokenization_thread_key;
extern mysql_pfs_key_t io_handler_thread_key;
extern mysql_pfs_key_t io_ibuf_thread_key;
extern mysql_pfs_key_t io_log_thread_key;
extern mysql_pfs_key_t io_read_thread_key;
extern mysql_pfs_key_t io_write_thread_key;
extern mysql_pfs_key_t log_writer_thread_key;
extern mysql_pfs_key_t log_closer_thread_key;
extern mysql_pfs_key_t log_checkpointer_thread_key;
extern mysql_pfs_key_t log_flusher_thread_key;
extern mysql_pfs_key_t log_write_notifier_thread_key;
extern mysql_pfs_key_t log_flush_notifier_thread_key;
extern mysql_pfs_key_t page_flush_coordinator_thread_key;
extern mysql_pfs_key_t page_flush_thread_key;
extern mysql_pfs_key_t recv_writer_thread_key;
extern mysql_pfs_key_t srv_error_monitor_thread_key;
extern mysql_pfs_key_t srv_lock_timeout_thread_key;
extern mysql_pfs_key_t srv_master_thread_key;
extern mysql_pfs_key_t srv_monitor_thread_key;
extern mysql_pfs_key_t srv_purge_thread_key;
extern mysql_pfs_key_t srv_worker_thread_key;
extern mysql_pfs_key_t trx_recovery_rollback_thread_key;
#endif /* UNIV_PFS_THREAD */
#endif /* !UNIV_HOTBACKUP */

#ifdef HAVE_PSI_STAGE_INTERFACE
/** Performance schema stage event for monitoring ALTER TABLE progress
everything after flush log_make_checkpoint_at(). */
extern PSI_stage_info srv_stage_alter_table_end;

/** Performance schema stage event for monitoring ALTER TABLE progress
log_make_checkpoint_at(). */
extern PSI_stage_info srv_stage_alter_table_flush;

/** Performance schema stage event for monitoring ALTER TABLE progress
row_merge_insert_index_tuples(). */
extern PSI_stage_info srv_stage_alter_table_insert;

/** Performance schema stage event for monitoring ALTER TABLE progress
row_log_apply(). */
extern PSI_stage_info srv_stage_alter_table_log_index;

/** Performance schema stage event for monitoring ALTER TABLE progress
row_log_table_apply(). */
extern PSI_stage_info srv_stage_alter_table_log_table;

/** Performance schema stage event for monitoring ALTER TABLE progress
row_merge_sort(). */
extern PSI_stage_info srv_stage_alter_table_merge_sort;

/** Performance schema stage event for monitoring ALTER TABLE progress
row_merge_read_clustered_index(). */
extern PSI_stage_info srv_stage_alter_table_read_pk_internal_sort;

/** Performance schema stage event for monitoring buffer pool load progress. */
extern PSI_stage_info srv_stage_buffer_pool_load;

/** Performance schema stage event for monitoring clone file copy progress. */
extern PSI_stage_info srv_stage_clone_file_copy;

/** Performance schema stage event for monitoring clone redo copy progress. */
extern PSI_stage_info srv_stage_clone_redo_copy;

/** Performance schema stage event for monitoring clone page copy progress. */
extern PSI_stage_info srv_stage_clone_page_copy;
#endif /* HAVE_PSI_STAGE_INTERFACE */

#ifndef _WIN32
/** Alternatives for the file flush option in Unix.
@see innodb_flush_method_names */
enum srv_unix_flush_t {
<<<<<<< HEAD
  SRV_UNIX_FSYNC = 0,  /*!< fsync, the default */
  SRV_UNIX_O_DSYNC,    /*!< open log files in O_SYNC mode */
  SRV_UNIX_LITTLESYNC, /*!< do not call os_file_flush()
                       when writing data files, but do flush
                       after writing to log files */
  SRV_UNIX_NOSYNC,     /*!< do not flush after writing */
  SRV_UNIX_O_DIRECT,   /*!< invoke os_file_set_nocache() on
                       data files. This implies using
                       non-buffered IO but still using fsync,
                       the reason for which is that some FS
                       do not flush meta-data when
                       unbuffered IO happens */
  SRV_UNIX_O_DIRECT_NO_FSYNC
  /*!< do not use fsync() when using
  direct IO i.e.: it can be set to avoid
  the fsync() call that we make when
  using SRV_UNIX_O_DIRECT. However, in
  this case user/DBA should be sure about
  the integrity of the meta-data */
=======
	SRV_UNIX_FSYNC = 1,	/*!< fsync, the default */
	SRV_UNIX_O_DSYNC,	/*!< open log files in O_SYNC mode */
	SRV_UNIX_LITTLESYNC,	/*!< do not call os_file_flush()
				when writing data files, but do flush
				after writing to log files */
	SRV_UNIX_NOSYNC,	/*!< do not flush after writing */
	SRV_UNIX_O_DIRECT,	/*!< invoke os_file_set_nocache() on
				data files. This implies using
				non-buffered IO but still using fsync,
				the reason for which is that some FS
				do not flush meta-data when
				unbuffered IO happens */
	SRV_UNIX_O_DIRECT_NO_FSYNC,
				/*!< do not use fsync() when using
				direct IO i.e.: it can be set to avoid
				the fsync() call that we make when
				using SRV_UNIX_O_DIRECT. However, in
				this case user/DBA should be sure about
				the integrity of the meta-data */
	SRV_UNIX_ALL_O_DIRECT   /*!< similar to O_DIRECT, invokes
				os_file_set_nocache() on data and log files.
				This implies using non-buffered IO but still
				using fsync for data but not log files. */
>>>>>>> 170eb8c5
};
extern enum srv_unix_flush_t srv_unix_file_flush_method;

inline bool srv_is_direct_io() {
  return (srv_unix_file_flush_method == SRV_UNIX_O_DIRECT ||
          srv_unix_file_flush_method == SRV_UNIX_O_DIRECT_NO_FSYNC);
}

#else
/** Alternatives for file i/o in Windows. @see innodb_flush_method_names. */
enum srv_win_flush_t {
  /** unbuffered I/O; this is the default */
  SRV_WIN_IO_UNBUFFERED = 0,
  /** buffered I/O */
  SRV_WIN_IO_NORMAL,
};
extern enum srv_win_flush_t srv_win_file_flush_method;

inline bool srv_is_direct_io() {
  return (srv_win_file_flush_method == SRV_WIN_IO_UNBUFFERED);
}

#endif /* _WIN32 */

/** Alternatives for srv_force_recovery. Non-zero values are intended
to help the user get a damaged database up so that he can dump intact
tables and rows with SELECT INTO OUTFILE. The database must not otherwise
be used with these options! A bigger number below means that all precautions
of lower numbers are included. */
enum {
  SRV_FORCE_IGNORE_CORRUPT = 1,   /*!< let the server run even if it
                                  detects a corrupt page */
  SRV_FORCE_NO_BACKGROUND = 2,    /*!< prevent the main thread from
                                  running: if a crash would occur
                                  in purge, this prevents it */
  SRV_FORCE_NO_TRX_UNDO = 3,      /*!< do not run trx rollback after
                                  recovery */
  SRV_FORCE_NO_IBUF_MERGE = 4,    /*!< prevent also ibuf operations:
                                  if they would cause a crash, better
                                  not do them */
  SRV_FORCE_NO_UNDO_LOG_SCAN = 5, /*!< do not look at undo logs when
                                  starting the database: InnoDB will
                                  treat even incomplete transactions
                                  as committed */
  SRV_FORCE_NO_LOG_REDO = 6       /*!< do not do the log roll-forward
                                  in connection with recovery */
};

/* Alternatives for srv_innodb_stats_method, which could be changed by
setting innodb_stats_method */
enum srv_stats_method_name_enum {
  SRV_STATS_NULLS_EQUAL,   /* All NULL values are treated as
                           equal. This is the default setting
                           for innodb_stats_method */
  SRV_STATS_NULLS_UNEQUAL, /* All NULL values are treated as
                           NOT equal. */
  SRV_STATS_NULLS_IGNORED  /* NULL values are ignored */
};

typedef enum srv_stats_method_name_enum srv_stats_method_name_t;

#ifdef UNIV_DEBUG
/** Force all user tables to use page compression. */
extern ulong srv_debug_compress;
#endif /* UNIV_DEBUG */

/** Types of threads existing in the system. */
enum srv_thread_type {
  SRV_NONE,   /*!< None */
  SRV_WORKER, /*!< threads serving parallelized
              queries and queries released from
              lock wait */
  SRV_PURGE,  /*!< Purge coordinator thread */
  SRV_MASTER  /*!< the master thread, (whose type
              number must be biggest) */
};

/** Boots Innobase server. */
void srv_boot(void);
/** Frees the data structures created in srv_init(). */
void srv_free(void);
/** Sets the info describing an i/o thread current state. */
void srv_set_io_thread_op_info(
    ulint i,          /*!< in: the 'segment' of the i/o thread */
    const char *str); /*!< in: constant char string describing the
                      state */
/** Resets the info describing an i/o thread current state. */
void srv_reset_io_thread_op_info();
/** Tells the purge thread that there has been activity in the database
 and wakes up the purge thread if it is suspended (not sleeping).  Note
 that there is a small chance that the purge thread stays suspended
 (we do not protect our operation with the srv_sys_t:mutex, for
 performance reasons). */
void srv_wake_purge_thread_if_not_active(void);
/** Tells the Innobase server that there has been activity in the database
 and wakes up the master thread if it is suspended (not sleeping). Used
 in the MySQL interface. Note that there is a small chance that the master
 thread stays suspended (we do not protect our operation with the kernel
 mutex, for performace reasons). */
void srv_active_wake_master_thread_low(void);
#define srv_active_wake_master_thread()    \
  do {                                     \
    if (!srv_read_only_mode) {             \
      srv_active_wake_master_thread_low(); \
    }                                      \
  } while (0)
/** Wakes up the master thread if it is suspended or being suspended. */
void srv_wake_master_thread(void);
#ifndef UNIV_HOTBACKUP
/** Outputs to a file the output of the InnoDB Monitor.
 @return false if not all information printed
 due to failure to obtain necessary mutex */
ibool srv_printf_innodb_monitor(
    FILE *file,       /*!< in: output stream */
    ibool nowait,     /*!< in: whether to wait for the
                      lock_sys_t::mutex */
    ulint *trx_start, /*!< out: file position of the start of
                      the list of active transactions */
    ulint *trx_end);  /*!< out: file position of the end of
                      the list of active transactions */

/** Function to pass InnoDB status variables to MySQL */
void srv_export_innodb_status(void);
/** Get current server activity count. We don't hold srv_sys::mutex while
 reading this value as it is only used in heuristics.
 @return activity count. */
ulint srv_get_activity_count(void);
/** Check if there has been any activity.
 @return false if no change in activity counter. */
ibool srv_check_activity(ulint old_activity_count); /*!< old activity count */
/** Increment the server activity counter. */
void srv_inc_activity_count(void);

/** Enqueues a task to server task queue and releases a worker thread, if there
 is a suspended one. */
void srv_que_task_enqueue_low(que_thr_t *thr); /*!< in: query thread */

/** A thread which prints the info output by various InnoDB monitors. */
void srv_monitor_thread();

/** A thread which prints warnings about semaphore waits which have lasted
too long. These can be used to track bugs which cause hangs. */
void srv_error_monitor_thread();

/** The master thread controlling the server. */
void srv_master_thread();

/** Purge coordinator thread that schedules the purge tasks. */
void srv_purge_coordinator_thread();

/** Worker thread that reads tasks from the work queue and executes them. */
void srv_worker_thread();

/** Get count of tasks in the queue.
 @return number of tasks in queue */
ulint srv_get_task_queue_length(void);

/** Releases threads of the type given from suspension in the thread table.
 NOTE! The server mutex has to be reserved by the caller!
 @return number of threads released: this may be less than n if not
 enough threads were suspended at the moment */
ulint srv_release_threads(enum srv_thread_type type, /*!< in: thread type */
                          ulint n); /*!< in: number of threads to release */

/** Check whether any background thread is created.
Send the threads wakeup signal.

NOTE: this check is part of the final shutdown, when the first phase of
shutdown has already been completed.
@see srv_pre_dd_shutdown()
@see srv_master_thread_active()
@return name of thread that is active
@retval NULL if no thread is active */
const char *srv_any_background_threads_are_active();

/** Check whether the master thread is active.
This is polled during the final phase of shutdown.
The first phase of server shutdown must have already been executed
(or the server must not have been fully started up).
@see srv_pre_dd_shutdown()
@see srv_any_background_threads_are_active()
@retval true   if any thread is active
@retval false  if no thread is active */
bool srv_master_thread_active();

/** Wakeup the purge threads. */
void srv_purge_wakeup(void);

/** Check if the purge threads are active, both coordinator and worker threads
@return true if any thread is active, false if no thread is active */
bool srv_purge_threads_active();

#ifdef UNIV_DEBUG
struct SYS_VAR;

/** Disables master thread. It's used by:
        SET GLOBAL innodb_master_thread_disabled_debug = 1 (0).
@param[in]	thd		thread handle
@param[in]	var		pointer to system variable
@param[out]	var_ptr		where the formal string goes
@param[in]	save		immediate result from check function */
void srv_master_thread_disabled_debug_update(THD *thd, SYS_VAR *var,
                                             void *var_ptr, const void *save);
#endif /* UNIV_DEBUG */
#endif /* !UNIV_HOTBACKUP */

/** Status variables to be passed to MySQL */
struct export_var_t {
  ulint innodb_data_pending_reads;  /*!< Pending reads */
  ulint innodb_data_pending_writes; /*!< Pending writes */
  ulint innodb_data_pending_fsyncs; /*!< Pending fsyncs */
  ulint innodb_data_fsyncs;         /*!< Number of fsyncs so far */
  ulint innodb_data_read;           /*!< Data bytes read */
  ulint innodb_data_writes;         /*!< I/O write requests */
  ulint innodb_data_written;        /*!< Data bytes written */
  ulint innodb_data_reads;          /*!< I/O read requests */
  char innodb_buffer_pool_dump_status[OS_FILE_MAX_PATH +
                                      128]; /*!< Buf pool dump status */
  char innodb_buffer_pool_load_status[OS_FILE_MAX_PATH +
                                      128];   /*!< Buf pool load status */
  char innodb_buffer_pool_resize_status[512]; /*!< Buf pool resize status */
  ulint innodb_buffer_pool_pages_total;       /*!< Buffer pool size */
  ulint innodb_buffer_pool_pages_data;        /*!< Data pages */
  ulint innodb_buffer_pool_bytes_data;        /*!< File bytes used */
  ulint innodb_buffer_pool_pages_dirty;       /*!< Dirty data pages */
  ulint innodb_buffer_pool_bytes_dirty;       /*!< File bytes modified */
  ulint innodb_buffer_pool_pages_misc;        /*!< Miscellanous pages */
  ulint innodb_buffer_pool_pages_free;        /*!< Free pages */
#ifdef UNIV_DEBUG
  ulint innodb_buffer_pool_pages_latched;  /*!< Latched pages */
#endif                                     /* UNIV_DEBUG */
  ulint innodb_buffer_pool_read_requests;  /*!< buf_pool->stat.n_page_gets */
  ulint innodb_buffer_pool_reads;          /*!< srv_buf_pool_reads */
  ulint innodb_buffer_pool_wait_free;      /*!< srv_buf_pool_wait_free */
  ulint innodb_buffer_pool_pages_flushed;  /*!< srv_buf_pool_flushed */
  ulint innodb_buffer_pool_write_requests; /*!< srv_buf_pool_write_requests */
  ulint innodb_buffer_pool_read_ahead_rnd; /*!< srv_read_ahead_rnd */
  ulint innodb_buffer_pool_read_ahead;     /*!< srv_read_ahead */
  ulint innodb_buffer_pool_read_ahead_evicted; /*!< srv_read_ahead evicted*/
  ulint innodb_dblwr_pages_written;            /*!< srv_dblwr_pages_written */
  ulint innodb_dblwr_writes;                   /*!< srv_dblwr_writes */
  ulint innodb_log_waits;                      /*!< srv_log_waits */
  ulint innodb_log_write_requests;             /*!< srv_log_write_requests */
  ulint innodb_log_writes;                     /*!< srv_log_writes */
  lsn_t innodb_os_log_written;                 /*!< srv_os_log_written */
  ulint innodb_os_log_fsyncs;                  /*!< fil_n_log_flushes */
  ulint innodb_os_log_pending_writes;          /*!< srv_os_log_pending_writes */
  ulint innodb_os_log_pending_fsyncs;          /*!< fil_n_pending_log_flushes */
  ulint innodb_page_size;                      /*!< UNIV_PAGE_SIZE */
  ulint innodb_pages_created;           /*!< buf_pool->stat.n_pages_created */
  ulint innodb_pages_read;              /*!< buf_pool->stat.n_pages_read */
  ulint innodb_pages_written;           /*!< buf_pool->stat.n_pages_written */
  ulint innodb_row_lock_waits;          /*!< srv_n_lock_wait_count */
  ulint innodb_row_lock_current_waits;  /*!< srv_n_lock_wait_current_count */
  int64_t innodb_row_lock_time;         /*!< srv_n_lock_wait_time
                                        / 1000 */
  ulint innodb_row_lock_time_avg;       /*!< srv_n_lock_wait_time
                                        / 1000
                                        / srv_n_lock_wait_count */
  ulint innodb_row_lock_time_max;       /*!< srv_n_lock_max_wait_time
                                        / 1000 */
  ulint innodb_rows_read;               /*!< srv_n_rows_read */
  ulint innodb_rows_inserted;           /*!< srv_n_rows_inserted */
  ulint innodb_rows_updated;            /*!< srv_n_rows_updated */
  ulint innodb_rows_deleted;            /*!< srv_n_rows_deleted */
  ulint innodb_num_open_files;          /*!< fil_n_file_opened */
  ulint innodb_truncated_status_writes; /*!< srv_truncated_status_writes */
#ifdef UNIV_DEBUG
  ulint innodb_purge_trx_id_age;      /*!< rw_max_trx_id - purged trx_id */
  ulint innodb_purge_view_trx_id_age; /*!< rw_max_trx_id
                                      - purged view's min trx_id */
  ulint innodb_ahi_drop_lookups;      /*!< number of adaptive hash
                                      index lookups when freeing
                                      file pages */
#endif                                /* UNIV_DEBUG */
};

#ifndef UNIV_HOTBACKUP
/** Thread slot in the thread table.  */
struct srv_slot_t {
  srv_thread_type type;   /*!< thread type: user,
                          utility etc. */
  ibool in_use;           /*!< TRUE if this slot
                          is in use */
  ibool suspended;        /*!< TRUE if the thread is
                          waiting for the event of this
                          slot */
  ib_time_t suspend_time; /*!< time when the thread was
                          suspended. Initialized by
                          lock_wait_table_reserve_slot()
                          for lock wait */
  ulong wait_timeout;     /*!< wait time that if exceeded
                          the thread will be timed out.
                          Initialized by
                          lock_wait_table_reserve_slot()
                          for lock wait */
  os_event_t event;       /*!< event used in suspending
                          the thread when it has nothing
                          to do */
  que_thr_t *thr;         /*!< suspended query thread
                          (only used for user threads) */
};
#endif /* !UNIV_HOTBACKUP */

#endif<|MERGE_RESOLUTION|>--- conflicted
+++ resolved
@@ -514,7 +514,6 @@
 If innodb_fast_shutdown=1, InnoDB shutdown will only flush the buffer
 pool to data files, cleanly shutting down the redo log.
 
-<<<<<<< HEAD
 If innodb_fast_shutdown=2, shutdown will effectively 'crash' InnoDB
 (but lose no committed transactions). */
 extern ulong srv_fast_shutdown;
@@ -525,24 +524,6 @@
 extern unsigned long long srv_stats_persistent_sample_pages;
 extern bool srv_stats_auto_recalc;
 extern bool srv_stats_include_delete_marked;
-=======
-extern ibool	srv_fast_checksum;
-
-extern double	srv_max_buf_pool_modified_pct;
-extern ulong	srv_max_purge_lag;
-extern ulong	srv_max_purge_lag_delay;
-
-extern ulong	srv_replication_delay;
-
-extern ulint	srv_log_checksum_algorithm;
-
-extern ibool	srv_apply_log_only;
-
-extern ibool	srv_backup_mode;
-extern ibool	srv_close_files;
-
-/*-------------------------------------------*/
->>>>>>> 170eb8c5
 
 extern ibool srv_use_doublewrite_buf;
 extern ulong srv_doublewrite_batch_size;
@@ -553,6 +534,12 @@
 extern ulong srv_max_purge_lag_delay;
 
 extern ulong srv_replication_delay;
+
+extern bool srv_apply_log_only;
+
+extern bool srv_backup_mode;
+extern bool srv_close_files;
+
 /*-------------------------------------------*/
 
 extern bool srv_print_innodb_monitor;
@@ -699,7 +686,6 @@
 /** Alternatives for the file flush option in Unix.
 @see innodb_flush_method_names */
 enum srv_unix_flush_t {
-<<<<<<< HEAD
   SRV_UNIX_FSYNC = 0,  /*!< fsync, the default */
   SRV_UNIX_O_DSYNC,    /*!< open log files in O_SYNC mode */
   SRV_UNIX_LITTLESYNC, /*!< do not call os_file_flush()
@@ -719,31 +705,6 @@
   using SRV_UNIX_O_DIRECT. However, in
   this case user/DBA should be sure about
   the integrity of the meta-data */
-=======
-	SRV_UNIX_FSYNC = 1,	/*!< fsync, the default */
-	SRV_UNIX_O_DSYNC,	/*!< open log files in O_SYNC mode */
-	SRV_UNIX_LITTLESYNC,	/*!< do not call os_file_flush()
-				when writing data files, but do flush
-				after writing to log files */
-	SRV_UNIX_NOSYNC,	/*!< do not flush after writing */
-	SRV_UNIX_O_DIRECT,	/*!< invoke os_file_set_nocache() on
-				data files. This implies using
-				non-buffered IO but still using fsync,
-				the reason for which is that some FS
-				do not flush meta-data when
-				unbuffered IO happens */
-	SRV_UNIX_O_DIRECT_NO_FSYNC,
-				/*!< do not use fsync() when using
-				direct IO i.e.: it can be set to avoid
-				the fsync() call that we make when
-				using SRV_UNIX_O_DIRECT. However, in
-				this case user/DBA should be sure about
-				the integrity of the meta-data */
-	SRV_UNIX_ALL_O_DIRECT   /*!< similar to O_DIRECT, invokes
-				os_file_set_nocache() on data and log files.
-				This implies using non-buffered IO but still
-				using fsync for data but not log files. */
->>>>>>> 170eb8c5
 };
 extern enum srv_unix_flush_t srv_unix_file_flush_method;
 
@@ -935,6 +896,10 @@
 /** Check if the purge threads are active, both coordinator and worker threads
 @return true if any thread is active, false if no thread is active */
 bool srv_purge_threads_active();
+
+/** Initializes the synchronization primitives, memory system, and the thread
+ local storage. */
+void srv_general_init();
 
 #ifdef UNIV_DEBUG
 struct SYS_VAR;
