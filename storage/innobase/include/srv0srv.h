--- conflicted
+++ resolved
@@ -919,11 +919,10 @@
 @return true if any thread is active, false if no thread is active */
 bool srv_purge_threads_active();
 
-<<<<<<< HEAD
 /** Initializes the synchronization primitives, memory system, and the thread
  local storage. */
 void srv_general_init();
-=======
+
 /** Create an undo tablespace with an explicit file name
 @param[in]	space_name	tablespace name
 @param[in]	file_name	file name
@@ -939,7 +938,6 @@
 /** Free the resources occupied by undo::spaces and trx_sys_undo_spaces,
 called once during thread de-initialization. */
 void undo_spaces_deinit();
->>>>>>> 8e797a5d
 
 #ifdef UNIV_DEBUG
 struct SYS_VAR;
