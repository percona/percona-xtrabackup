--- conflicted
+++ resolved
@@ -1956,7 +1956,6 @@
 ignore redo log records during the apply phase */
 bool fil_check_missing_tablespaces() MY_ATTRIBUTE((warn_unused_result));
 
-<<<<<<< HEAD
 /** Open tablespace file for backup.
 @param[in]  path  file path.
 @param[in]  name  space name.
@@ -1967,13 +1966,6 @@
 /** Open all known tablespaces. */
 void fil_open_ibds();
 
-/** Discover tablespaces by reading the header from .ibd files.
-@param[in]	directories	Directories to scan
-@param[in]  populate_fil_cache Whether to load tablespaces into fil cache
-@return DB_SUCCESS if all goes well */
-dberr_t fil_scan_for_tablespaces(const std::string &directories,
-                                 bool populate_fil_cache);
-=======
 /** Normalize and save a directory to scan for datafiles.
 @param[in]  directory    directory to scan for ibd and ibu files
 @param[in]  is_undo_dir  true for an undo directory */
@@ -1985,9 +1977,9 @@
 void fil_set_scan_dirs(const std::string &directories);
 
 /** Discover tablespaces by reading the header from .ibd files.
+@param[in]  populate_fil_cache Whether to load tablespaces into fil cache
 @return DB_SUCCESS if all goes well */
-dberr_t fil_scan_for_tablespaces();
->>>>>>> 7d10c821
+dberr_t fil_scan_for_tablespaces(bool populate_fil_cache);
 
 /** Open the tabelspace and also get the tablespace filenames, space_id must
 already be known.
