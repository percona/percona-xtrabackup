/*****************************************************************************

Copyright (c) 1995, 2014, Oracle and/or its affiliates. All Rights Reserved.

This program is free software; you can redistribute it and/or modify it under
the terms of the GNU General Public License as published by the Free Software
Foundation; version 2 of the License.

This program is distributed in the hope that it will be useful, but WITHOUT
ANY WARRANTY; without even the implied warranty of MERCHANTABILITY or FITNESS
FOR A PARTICULAR PURPOSE. See the GNU General Public License for more details.

You should have received a copy of the GNU General Public License along with
this program; if not, write to the Free Software Foundation, Inc.,
51 Franklin Street, Suite 500, Boston, MA 02110-1335 USA

*****************************************************************************/

/**************************************************//**
@file include/fil0fil.h
The low-level file system

Created 10/25/1995 Heikki Tuuri
*******************************************************/

#ifndef fil0fil_h
#define fil0fil_h

#include "univ.i"

#ifndef UNIV_INNOCHECKSUM

#include "dict0types.h"
#include "ut0byte.h"
#include "hash0hash.h"
#include "os0file.h"
#ifndef UNIV_HOTBACKUP
#include "sync0rw.h"
#include "ibuf0types.h"
#include "log0log.h"
#endif /* !UNIV_HOTBACKUP */

#include <list>

// Forward declaration
struct trx_t;
struct fil_space_t;

typedef std::list<const char*> space_name_list_t;

/** When mysqld is run, the default directory "." is the mysqld datadir,
but in the MySQL Embedded Server Library and ibbackup it is not the default
directory, and we must set the base file path explicitly */
extern const char*	fil_path_to_mysql_datadir;

/** Initial size of a single-table tablespace in pages */
#define FIL_IBD_FILE_INITIAL_SIZE	4

/** 'null' (undefined) page offset in the context of file spaces */
#define	FIL_NULL	ULINT32_UNDEFINED

/* Space address data type; this is intended to be used when
addresses accurate to a byte are stored in file pages. If the page part
of the address is FIL_NULL, the address is considered undefined. */

typedef	byte	fil_faddr_t;	/*!< 'type' definition in C: an address
				stored in a file page is a string of bytes */
#define FIL_ADDR_PAGE	0	/* first in address is the page offset */
#define	FIL_ADDR_BYTE	4	/* then comes 2-byte byte offset within page*/

#define	FIL_ADDR_SIZE	6	/* address size is 6 bytes */

/** File space address */
struct fil_addr_t{
	ulint	page;		/*!< page number within a space */
	ulint	boffset;	/*!< byte offset within the page */
};

/** The null file address */
extern fil_addr_t	fil_addr_null;

#endif /* !UNIV_INNOCHECKSUM */

/** The byte offsets on a file page for various variables @{ */
#define FIL_PAGE_SPACE_OR_CHKSUM 0	/*!< in < MySQL-4.0.14 space id the
					page belongs to (== 0) but in later
					versions the 'new' checksum of the
					page */
#define FIL_PAGE_OFFSET		4	/*!< page offset inside space */
#define FIL_PAGE_PREV		8	/*!< if there is a 'natural'
					predecessor of the page, its
					offset.  Otherwise FIL_NULL.
					This field is not set on BLOB
					pages, which are stored as a
					singly-linked list.  See also
					FIL_PAGE_NEXT. */
#define FIL_PAGE_NEXT		12	/*!< if there is a 'natural' successor
					of the page, its offset.
					Otherwise FIL_NULL.
					B-tree index pages
					(FIL_PAGE_TYPE contains FIL_PAGE_INDEX)
					on the same PAGE_LEVEL are maintained
					as a doubly linked list via
					FIL_PAGE_PREV and FIL_PAGE_NEXT
					in the collation order of the
					smallest user record on each page. */
#define FIL_PAGE_LSN		16	/*!< lsn of the end of the newest
					modification log record to the page */
#define	FIL_PAGE_TYPE		24	/*!< file page type: FIL_PAGE_INDEX,...,
					2 bytes.

					The contents of this field can only
					be trusted in the following case:
					if the page is an uncompressed
					B-tree index page, then it is
					guaranteed that the value is
					FIL_PAGE_INDEX.
					The opposite does not hold.

					In tablespaces created by
					MySQL/InnoDB 5.1.7 or later, the
					contents of this field is valid
					for all uncompressed pages. */
#define FIL_PAGE_FILE_FLUSH_LSN	26	/*!< this is only defined for the
					first page in a system tablespace
					data file (ibdata*, not *.ibd):
					the file has been flushed to disk
					at least up to this lsn */
#define FIL_PAGE_ARCH_LOG_NO_OR_SPACE_ID  34 /*!< starting from 4.1.x this
					contains the space id of the page */
#define FIL_PAGE_SPACE_ID  FIL_PAGE_ARCH_LOG_NO_OR_SPACE_ID

#define FIL_PAGE_DATA		38	/*!< start of the data on the page */
#define FIL_PAGE_DATA_ALIGN_32	40
/* @} */
/** File page trailer @{ */
#define FIL_PAGE_END_LSN_OLD_CHKSUM 8	/*!< the low 4 bytes of this are used
					to store the page checksum, the
					last 4 bytes should be identical
					to the last 4 bytes of FIL_PAGE_LSN */
#define FIL_PAGE_DATA_END	8	/*!< size of the page trailer */
/* @} */

#ifndef UNIV_INNOCHECKSUM

/** File page types (values of FIL_PAGE_TYPE) @{ */
#define FIL_PAGE_INDEX		17855	/*!< B-tree node */
#define FIL_PAGE_UNDO_LOG	2	/*!< Undo log page */
#define FIL_PAGE_INODE		3	/*!< Index node */
#define FIL_PAGE_IBUF_FREE_LIST	4	/*!< Insert buffer free list */
/* File page types introduced in MySQL/InnoDB 5.1.7 */
#define FIL_PAGE_TYPE_ALLOCATED	0	/*!< Freshly allocated page */
#define FIL_PAGE_IBUF_BITMAP	5	/*!< Insert buffer bitmap */
#define FIL_PAGE_TYPE_SYS	6	/*!< System page */
#define FIL_PAGE_TYPE_TRX_SYS	7	/*!< Transaction system data */
#define FIL_PAGE_TYPE_FSP_HDR	8	/*!< File space header */
#define FIL_PAGE_TYPE_XDES	9	/*!< Extent descriptor page */
#define FIL_PAGE_TYPE_BLOB	10	/*!< Uncompressed BLOB page */
#define FIL_PAGE_TYPE_ZBLOB	11	/*!< First compressed BLOB page */
#define FIL_PAGE_TYPE_ZBLOB2	12	/*!< Subsequent compressed BLOB page */
#define FIL_PAGE_TYPE_LAST	FIL_PAGE_TYPE_ZBLOB2
					/*!< Last page type */
/* @} */

/** Space types @{ */
#define FIL_TABLESPACE		501	/*!< tablespace */
#define FIL_LOG			502	/*!< redo log */
/* @} */

/** Determine if (i) is a user tablespace id or not. */
#define fil_is_user_tablespace_id(i) ((i) > srv_undo_tablespaces_open && \
				      (i) != TRX_DOUBLEWRITE_SPACE)

/** File node of a tablespace or the log data space */
struct fil_node_t {
	fil_space_t*	space;	/*!< backpointer to the space where this node
				belongs */
	char*		name;	/*!< path to the file */
	ibool		open;	/*!< TRUE if file open */
	os_file_t	handle;	/*!< OS handle to the file, if file open */
	os_event_t	sync_event;/*!< Condition event to group and
				serialize calls to fsync */
	ibool		is_raw_disk;/*!< TRUE if the 'file' is actually a raw
				device or a raw disk partition */
	ulint		size;	/*!< size of the file in database pages, 0 if
				not known yet; the possible last incomplete
				megabyte may be ignored if space == 0 */
	ulint		n_pending;
				/*!< count of pending i/o's on this file;
				closing of the file is not allowed if
				this is > 0 */
	ulint		n_pending_flushes;
				/*!< count of pending flushes on this file;
				closing of the file is not allowed if
				this is > 0 */
	ibool		being_extended;
				/*!< TRUE if the node is currently
				being extended. */
	ib_int64_t	modification_counter;/*!< when we write to the file we
				increment this by one */
	ib_int64_t	flush_counter;/*!< up to what
				modification_counter value we have
				flushed the modifications to disk */
	UT_LIST_NODE_T(fil_node_t) chain;
				/*!< link field for the file chain */
	UT_LIST_NODE_T(fil_node_t) LRU;
				/*!< link field for the LRU list */
	ulint		magic_n;/*!< FIL_NODE_MAGIC_N */
};

/** Value of fil_node_t::magic_n */
#define	FIL_NODE_MAGIC_N	89389

/** Tablespace or log data space: let us call them by a common name space */
struct fil_space_t {
	char*		name;	/*!< space name = the path to the first file in
				it */
	ulint		id;	/*!< space id */
	ib_int64_t	tablespace_version;
				/*!< in DISCARD/IMPORT this timestamp
				is used to check if we should ignore
				an insert buffer merge request for a
				page because it actually was for the
				previous incarnation of the space */
	ibool		mark;	/*!< this is set to TRUE at database startup if
				the space corresponds to a table in the InnoDB
				data dictionary; so we can print a warning of
				orphaned tablespaces */
	ibool		stop_ios;/*!< TRUE if we want to rename the
				.ibd file of tablespace and want to
				stop temporarily posting of new i/o
				requests on the file */
	ibool		stop_new_ops;
				/*!< we set this TRUE when we start
				deleting a single-table tablespace.
				When this is set following new ops
				are not allowed:
				* read IO request
				* ibuf merge
				* file flush
				Note that we can still possibly have
				new write operations because we don't
				check this flag when doing flush
				batches. */
	ulint		purpose;/*!< FIL_TABLESPACE, FIL_LOG, or
				FIL_ARCH_LOG */
	UT_LIST_BASE_NODE_T(fil_node_t) chain;
				/*!< base node for the file chain */
	ulint		size;	/*!< space size in pages; 0 if a single-table
				tablespace whose size we do not know yet;
				last incomplete megabytes in data files may be
				ignored if space == 0 */
	ulint		flags;	/*!< tablespace flags; see
				fsp_flags_is_valid(),
				fsp_flags_get_zip_size() */
	ulint		n_reserved_extents;
				/*!< number of reserved free extents for
				ongoing operations like B-tree page split */
	ulint		n_pending_flushes; /*!< this is positive when flushing
				the tablespace to disk; dropping of the
				tablespace is forbidden if this is positive */
	ulint		n_pending_ops;/*!< this is positive when we
				have pending operations against this
				tablespace. The pending operations can
				be ibuf merges or lock validation code
				trying to read a block.
				Dropping of the tablespace is forbidden
				if this is positive */
	hash_node_t	hash;	/*!< hash chain node */
	hash_node_t	name_hash;/*!< hash chain the name_hash table */
#ifndef UNIV_HOTBACKUP
	rw_lock_t	latch;	/*!< latch protecting the file space storage
				allocation */
#endif /* !UNIV_HOTBACKUP */
	UT_LIST_NODE_T(fil_space_t) unflushed_spaces;
				/*!< list of spaces with at least one unflushed
				file we have written to */
	bool		is_in_unflushed_spaces;
				/*!< true if this space is currently in
				unflushed_spaces */
	UT_LIST_NODE_T(fil_space_t) space_list;
				/*!< list of all spaces */
	ulint		magic_n;/*!< FIL_SPACE_MAGIC_N */
};

/** Value of fil_space_t::magic_n */
#define	FIL_SPACE_MAGIC_N	89472

/** The tablespace memory cache; also the totality of logs (the log
data space) is stored here; below we talk about tablespaces, but also
the ib_logfiles form a 'space' and it is handled here */
struct fil_system_t {
#ifndef UNIV_HOTBACKUP
	ib_mutex_t		mutex;		/*!< The mutex protecting the cache */
#endif /* !UNIV_HOTBACKUP */
	hash_table_t*	spaces;		/*!< The hash table of spaces in the
					system; they are hashed on the space
					id */
	hash_table_t*	name_hash;	/*!< hash table based on the space
					name */
	UT_LIST_BASE_NODE_T(fil_node_t) LRU;
					/*!< base node for the LRU list of the
					most recently used open files with no
					pending i/o's; if we start an i/o on
					the file, we first remove it from this
					list, and return it to the start of
					the list when the i/o ends;
					log files and the system tablespace are
					not put to this list: they are opened
					after the startup, and kept open until
					shutdown */
	UT_LIST_BASE_NODE_T(fil_space_t) unflushed_spaces;
					/*!< base node for the list of those
					tablespaces whose files contain
					unflushed writes; those spaces have
					at least one file node where
					modification_counter > flush_counter */
	ulint		n_open;		/*!< number of files currently open */
	ulint		max_n_open;	/*!< n_open is not allowed to exceed
					this */
	ib_int64_t	modification_counter;/*!< when we write to a file we
					increment this by one */
	ulint		max_assigned_id;/*!< maximum space id in the existing
					tables, or assigned during the time
					mysqld has been up; at an InnoDB
					startup we scan the data dictionary
					and set here the maximum of the
					space id's of the tables there */
	ib_int64_t	tablespace_version;
					/*!< a counter which is incremented for
					every space object memory creation;
					every space mem object gets a
					'timestamp' from this; in DISCARD/
					IMPORT this is used to check if we
					should ignore an insert buffer merge
					request */
	UT_LIST_BASE_NODE_T(fil_space_t) space_list;
					/*!< list of all file spaces */
	ibool		space_id_reuse_warned;
					/* !< TRUE if fil_space_create()
					has issued a warning about
					potential space_id reuse */
};

/** The tablespace memory cache. This variable is NULL before the module is
initialized. */
extern fil_system_t*	fil_system;

/** The number of fsyncs done to the log */
extern ulint	fil_n_log_flushes;

/** Number of pending redo log flushes */
extern ulint	fil_n_pending_log_flushes;
/** Number of pending tablespace flushes */
extern ulint	fil_n_pending_tablespace_flushes;

/** Number of files currently open */
extern ulint	fil_n_file_opened;

struct fsp_open_info {
	ibool		success;	/*!< Has the tablespace been opened? */
	const char*	check_msg;	/*!< fil_check_first_page() message */
	ibool		valid;		/*!< Is the tablespace valid? */
	os_file_t	file;		/*!< File handle */
	char*		filepath;	/*!< File path to open */
	lsn_t		lsn;		/*!< Flushed LSN from header page */
	ulint		id;		/*!< Space ID */
	ulint		flags;		/*!< Tablespace flags */
#ifdef UNIV_LOG_ARCHIVE
	ulint		arch_log_no;	/*!< latest archived log file number */
#endif /* UNIV_LOG_ARCHIVE */
};

#ifndef UNIV_HOTBACKUP
/*******************************************************************//**
Returns the version number of a tablespace, -1 if not found.
@return version number, -1 if the tablespace does not exist in the
memory cache */
UNIV_INTERN
ib_int64_t
fil_space_get_version(
/*==================*/
	ulint	id);	/*!< in: space id */
/*******************************************************************//**
Returns the latch of a file space.
@return	latch protecting storage allocation */
UNIV_INTERN
rw_lock_t*
fil_space_get_latch(
/*================*/
	ulint	id,	/*!< in: space id */
	ulint*	zip_size);/*!< out: compressed page size, or
			0 for uncompressed tablespaces */
/*******************************************************************//**
Returns the type of a file space.
@return	FIL_TABLESPACE or FIL_LOG */
UNIV_INTERN
ulint
fil_space_get_type(
/*===============*/
	ulint	id);	/*!< in: space id */
#endif /* !UNIV_HOTBACKUP */
/*******************************************************************//**
Appends a new file to the chain of files of a space. File must be closed.
@return pointer to the file name, or NULL on error */
UNIV_INTERN
char*
fil_node_create(
/*============*/
	const char*	name,	/*!< in: file name (file must be closed) */
	ulint		size,	/*!< in: file size in database blocks, rounded
				downwards to an integer */
	ulint		id,	/*!< in: space id where to append */
	ibool		is_raw)	/*!< in: TRUE if a raw device or
				a raw disk partition */
	__attribute__((nonnull, warn_unused_result));
#ifdef UNIV_LOG_ARCHIVE
/****************************************************************//**
Drops files from the start of a file space, so that its size is cut by
the amount given. */
UNIV_INTERN
void
fil_space_truncate_start(
/*=====================*/
	ulint	id,		/*!< in: space id */
	ulint	trunc_len);	/*!< in: truncate by this much; it is an error
				if this does not equal to the combined size of
				some initial files in the space */
#endif /* UNIV_LOG_ARCHIVE */
/*******************************************************************//**
Creates a space memory object and puts it to the 'fil system' hash table.
If there is an error, prints an error message to the .err log.
@return	TRUE if success */
UNIV_INTERN
ibool
fil_space_create(
/*=============*/
	const char*	name,	/*!< in: space name */
	ulint		id,	/*!< in: space id */
	ulint		zip_size,/*!< in: compressed page size, or
				0 for uncompressed tablespaces */
	ulint		purpose);/*!< in: FIL_TABLESPACE, or FIL_LOG if log */
/*******************************************************************//**
Assigns a new space id for a new single-table tablespace. This works simply by
incrementing the global counter. If 4 billion id's is not enough, we may need
to recycle id's.
@return	TRUE if assigned, FALSE if not */
UNIV_INTERN
ibool
fil_assign_new_space_id(
/*====================*/
	ulint*	space_id);	/*!< in/out: space id */
/*******************************************************************//**
Returns the path from the first fil_node_t found for the space ID sent.
The caller is responsible for freeing the memory allocated here for the
value returned.
@return	a copy of fil_node_t::path, NULL if space is zero or not found. */
UNIV_INTERN
char*
fil_space_get_first_path(
/*=====================*/
	ulint	id);	/*!< in: space id */
/*******************************************************************//**
Returns the size of the space in pages. The tablespace must be cached in the
memory cache.
@return	space size, 0 if space not found */
UNIV_INTERN
ulint
fil_space_get_size(
/*===============*/
	ulint	id);	/*!< in: space id */
/*******************************************************************//**
Returns the flags of the space. The tablespace must be cached
in the memory cache.
@return	flags, ULINT_UNDEFINED if space not found */
UNIV_INTERN
ulint
fil_space_get_flags(
/*================*/
	ulint	id);	/*!< in: space id */
/*******************************************************************//**
Returns the compressed page size of the space, or 0 if the space
is not compressed. The tablespace must be cached in the memory cache.
@return	compressed page size, ULINT_UNDEFINED if space not found */
UNIV_INTERN
ulint
fil_space_get_zip_size(
/*===================*/
	ulint	id);	/*!< in: space id */
/*******************************************************************//**
Checks if the pair space, page_no refers to an existing page in a tablespace
file space. The tablespace must be cached in the memory cache.
@return	TRUE if the address is meaningful */
UNIV_INTERN
ibool
fil_check_adress_in_tablespace(
/*===========================*/
	ulint	id,	/*!< in: space id */
	ulint	page_no);/*!< in: page number */
/****************************************************************//**
Initializes the tablespace memory cache. */
UNIV_INTERN
void
fil_init(
/*=====*/
	ulint	hash_size,	/*!< in: hash table size */
	ulint	max_n_open);	/*!< in: max number of open files */
/*******************************************************************//**
Initializes the tablespace memory cache. */
UNIV_INTERN
void
fil_close(void);
/*===========*/
/*******************************************************************//**
Opens all log files and system tablespace data files. They stay open until the
database server shutdown. This should be called at a server startup after the
space objects for the log and the system tablespace have been created. The
purpose of this operation is to make sure we never run out of file descriptors
if we need to read from the insert buffer or to write to the log. */
UNIV_INTERN
void
fil_open_log_and_system_tablespace_files(void);
/*==========================================*/
/*******************************************************************//**
Closes all open files. There must not be any pending i/o's or not flushed
modifications in the files. */
UNIV_INTERN
void
fil_close_all_files(void);
/*=====================*/
/*******************************************************************//**
Closes the redo log files. There must not be any pending i/o's or not
flushed modifications in the files. */
UNIV_INTERN
void
fil_close_log_files(
/*================*/
	bool	free);	/*!< in: whether to free the memory object */
/*******************************************************************//**
Sets the max tablespace id counter if the given number is bigger than the
previous value. */
UNIV_INTERN
void
fil_set_max_space_id_if_bigger(
/*===========================*/
	ulint	max_id);/*!< in: maximum known id */
#ifndef UNIV_HOTBACKUP
/****************************************************************//**
Writes the flushed lsn and the latest archived log number to the page
header of the first page of each data file in the system tablespace.
@return	DB_SUCCESS or error number */
UNIV_INTERN
dberr_t
fil_write_flushed_lsn_to_data_files(
/*================================*/
	lsn_t	lsn,		/*!< in: lsn to write */
	ulint	arch_log_no);	/*!< in: latest archived log file number */
/*******************************************************************//**
Reads the flushed lsn, arch no, and tablespace flag fields from a data
file at database startup.
@retval NULL on success, or if innodb_force_recovery is set
@return pointer to an error message string */
UNIV_INTERN
const char*
fil_read_first_page(
/*================*/
	os_file_t	data_file,		/*!< in: open data file */
	ibool		one_read_already,	/*!< in: TRUE if min and max
						parameters below already
						contain sensible data */
	ulint*		flags,			/*!< out: tablespace flags */
	ulint*		space_id,		/*!< out: tablespace ID */
	lsn_t*		min_flushed_lsn,	/*!< out: min of flushed
						lsn values in data files */
	lsn_t*		max_flushed_lsn)	/*!< out: max of flushed
						lsn values in data files */
	__attribute__((warn_unused_result));
/*******************************************************************//**
Increments the count of pending operation, if space is not being deleted.
@return	TRUE if being deleted, and operation should be skipped */
UNIV_INTERN
ibool
fil_inc_pending_ops(
/*================*/
	ulint	id);	/*!< in: space id */
/*******************************************************************//**
Decrements the count of pending operations. */
UNIV_INTERN
void
fil_decr_pending_ops(
/*=================*/
	ulint	id);	/*!< in: space id */
#endif /* !UNIV_HOTBACKUP */
/*******************************************************************//**
Parses the body of a log record written about an .ibd file operation. That is,
the log record part after the standard (type, space id, page no) header of the
log record.

If desired, also replays the delete or rename operation if the .ibd file
exists and the space id in it matches. Replays the create operation if a file
at that path does not exist yet. If the database directory for the file to be
created does not exist, then we create the directory, too.

Note that ibbackup --apply-log sets fil_path_to_mysql_datadir to point to the
datadir that we should use in replaying the file operations.
@return end of log record, or NULL if the record was not completely
contained between ptr and end_ptr */
UNIV_INTERN
byte*
fil_op_log_parse_or_replay(
/*=======================*/
	byte*	ptr,		/*!< in: buffer containing the log record body,
				or an initial segment of it, if the record does
				not fir completely between ptr and end_ptr */
	byte*	end_ptr,	/*!< in: buffer end */
	ulint	type,		/*!< in: the type of this log record */
	ulint	space_id,	/*!< in: the space id of the tablespace in
				question, or 0 if the log record should
				only be parsed but not replayed */
	ulint	log_flags);	/*!< in: redo log flags
				(stored in the page number parameter) */
/*******************************************************************//**
Deletes a single-table tablespace. The tablespace must be cached in the
memory cache.
@return	TRUE if success */
UNIV_INTERN
dberr_t
fil_delete_tablespace(
/*==================*/
	ulint		id,		/*!< in: space id */
	buf_remove_t	buf_remove);	/*!< in: specify the action to take
					on the tables pages in the buffer
					pool */
/*******************************************************************//**
Closes a single-table tablespace. The tablespace must be cached in the
memory cache. Free all pages used by the tablespace.
@return	DB_SUCCESS or error */
UNIV_INTERN
dberr_t
fil_close_tablespace(
/*=================*/
	trx_t*	trx,	/*!< in/out: Transaction covering the close */
	ulint	id);	/*!< in: space id */
#ifndef UNIV_HOTBACKUP
/*******************************************************************//**
Discards a single-table tablespace. The tablespace must be cached in the
memory cache. Discarding is like deleting a tablespace, but

 1. We do not drop the table from the data dictionary;

 2. We remove all insert buffer entries for the tablespace immediately;
    in DROP TABLE they are only removed gradually in the background;

 3. When the user does IMPORT TABLESPACE, the tablespace will have the
    same id as it originally had.

 4. Free all the pages in use by the tablespace if rename=TRUE.
@return	DB_SUCCESS or error */
UNIV_INTERN
dberr_t
fil_discard_tablespace(
/*===================*/
	ulint	id)	/*!< in: space id */
	__attribute__((warn_unused_result));
#endif /* !UNIV_HOTBACKUP */
/*******************************************************************//**
Renames a single-table tablespace. The tablespace must be cached in the
tablespace memory cache.
@return	TRUE if success */
UNIV_INTERN
ibool
fil_rename_tablespace(
/*==================*/
	const char*	old_name_in,	/*!< in: old table name in the
					standard databasename/tablename
					format of InnoDB, or NULL if we
					do the rename based on the space
					id only */
	ulint		id,		/*!< in: space id */
	const char*	new_name,	/*!< in: new table name in the
					standard databasename/tablename
					format of InnoDB */
	const char*	new_path);	/*!< in: new full datafile path
					if the tablespace is remotely
					located, or NULL if it is located
					in the normal data directory. */

/*******************************************************************//**
Allocates a file name for a single-table tablespace. The string must be freed
by caller with mem_free().
@return	own: file name */
UNIV_INTERN
char*
fil_make_ibd_name(
/*==============*/
	const char*	name,		/*!< in: table name or a dir path */
	bool		is_full_path);	/*!< in: TRUE if it is a dir path */
/*******************************************************************//**
Allocates a file name for a tablespace ISL file (InnoDB Symbolic Link).
The string must be freed by caller with mem_free().
@return	own: file name */
UNIV_INTERN
char*
fil_make_isl_name(
/*==============*/
	const char*	name);	/*!< in: table name */
/*******************************************************************//**
Creates a new InnoDB Symbolic Link (ISL) file.  It is always created
under the 'datadir' of MySQL. The datadir is the directory of a
running mysqld program. We can refer to it by simply using the path '.'.
@return	DB_SUCCESS or error code */
UNIV_INTERN
dberr_t
fil_create_link_file(
/*=================*/
	const char*	tablename,	/*!< in: tablename */
	const char*	filepath);	/*!< in: pathname of tablespace */
/*******************************************************************//**
Deletes an InnoDB Symbolic Link (ISL) file. */
UNIV_INTERN
void
fil_delete_link_file(
/*==================*/
	const char*	tablename);	/*!< in: name of table */
/*******************************************************************//**
Reads an InnoDB Symbolic Link (ISL) file.
It is always created under the 'datadir' of MySQL.  The name is of the
form {databasename}/{tablename}. and the isl file is expected to be in a
'{databasename}' directory called '{tablename}.isl'. The caller must free
the memory of the null-terminated path returned if it is not null.
@return	own: filepath found in link file, NULL if not found. */
UNIV_INTERN
char*
fil_read_link_file(
/*===============*/
	const char*	name);		/*!< in: tablespace name */
/*******************************************************************//**
Creates a new single-table tablespace to a database directory of MySQL.
Database directories are under the 'datadir' of MySQL. The datadir is the
directory of a running mysqld program. We can refer to it by simply the
path '.'. Tables created with CREATE TEMPORARY TABLE we place in the temp
dir of the mysqld server.
@return	DB_SUCCESS or error code */
UNIV_INTERN
dberr_t
fil_create_new_single_table_tablespace(
/*===================================*/
	ulint		space_id,	/*!< in: space id */
	const char*	tablename,	/*!< in: the table name in the usual
					databasename/tablename format
					of InnoDB */
	const char*	dir_path,	/*!< in: NULL or a dir path */
	ulint		flags,		/*!< in: tablespace flags */
	ulint		flags2,		/*!< in: table flags2 */
	ulint		size)		/*!< in: the initial size of the
					tablespace file in pages,
					must be >= FIL_IBD_FILE_INITIAL_SIZE */
	__attribute__((nonnull, warn_unused_result));
#ifndef UNIV_HOTBACKUP
/********************************************************************//**
Tries to open a single-table tablespace and optionally checks the space id is
right in it. If does not succeed, prints an error message to the .err log. This
function is used to open a tablespace when we start up mysqld, and also in
IMPORT TABLESPACE.
NOTE that we assume this operation is used either at the database startup
or under the protection of the dictionary mutex, so that two users cannot
race here. This operation does not leave the file associated with the
tablespace open, but closes it after we have looked at the space id in it.

If the validate boolean is set, we read the first page of the file and
check that the space id in the file is what we expect. We assume that
this function runs much faster if no check is made, since accessing the
file inode probably is much faster (the OS caches them) than accessing
the first page of the file.  This boolean may be initially FALSE, but if
a remote tablespace is found it will be changed to true.

If the fix_dict boolean is set, then it is safe to use an internal SQL
statement to update the dictionary tables if they are incorrect.

@return	DB_SUCCESS or error code */
UNIV_INTERN
dberr_t
fil_open_single_table_tablespace(
/*=============================*/
	bool		validate,	/*!< in: Do we validate tablespace? */
	bool		fix_dict,	/*!< in: Can we fix the dictionary? */
	ulint		id,		/*!< in: space id */
	ulint		flags,		/*!< in: tablespace flags */
	const char*	tablename,	/*!< in: table name in the
					databasename/tablename format */
	const char*	filepath)	/*!< in: tablespace filepath */
	__attribute__((nonnull(5), warn_unused_result));

#endif /* !UNIV_HOTBACKUP */
/********************************************************************//**
At the server startup, if we need crash recovery, scans the database
directories under the MySQL datadir, looking for .ibd files. Those files are
single-table tablespaces. We need to know the space id in each of them so that
we know into which file we should look to check the contents of a page stored
in the doublewrite buffer, also to know where to apply log records where the
space id is != 0.
@return	DB_SUCCESS or error number */
UNIV_INTERN
dberr_t
fil_load_single_table_tablespaces(ibool (*pred)(const char*, const char*));
/*===================================*/
/*******************************************************************//**
Returns TRUE if a single-table tablespace does not exist in the memory cache,
or is being deleted there.
@return	TRUE if does not exist or is being deleted */
UNIV_INTERN
ibool
fil_tablespace_deleted_or_being_deleted_in_mem(
/*===========================================*/
	ulint		id,	/*!< in: space id */
	ib_int64_t	version);/*!< in: tablespace_version should be this; if
				you pass -1 as the value of this, then this
				parameter is ignored */
/*******************************************************************//**
Returns TRUE if a single-table tablespace exists in the memory cache.
@return	TRUE if exists */
UNIV_INTERN
ibool
fil_tablespace_exists_in_mem(
/*=========================*/
	ulint	id);	/*!< in: space id */
#ifndef UNIV_HOTBACKUP
/*******************************************************************//**
Returns TRUE if a matching tablespace exists in the InnoDB tablespace memory
cache. Note that if we have not done a crash recovery at the database startup,
there may be many tablespaces which are not yet in the memory cache.
@return	TRUE if a matching tablespace exists in the memory cache */
UNIV_INTERN
ibool
fil_space_for_table_exists_in_mem(
/*==============================*/
	ulint		id,		/*!< in: space id */
	const char*	name,		/*!< in: table name in the standard
					'databasename/tablename' format */
	ibool		mark_space,	/*!< in: in crash recovery, at database
					startup we mark all spaces which have
					an associated table in the InnoDB
					data dictionary, so that
					we can print a warning about orphaned
					tablespaces */
	ibool		print_error_if_does_not_exist,
					/*!< in: print detailed error
					information to the .err log if a
					matching tablespace is not found from
					memory */
	bool		adjust_space,	/*!< in: whether to adjust space id
					when find table space mismatch */
	mem_heap_t*	heap,		/*!< in: heap memory */
	table_id_t	table_id);	/*!< in: table id */
#else /* !UNIV_HOTBACKUP */
/********************************************************************//**
Extends all tablespaces to the size stored in the space header. During the
ibbackup --apply-log phase we extended the spaces on-demand so that log records
could be appllied, but that may have left spaces still too small compared to
the size stored in the space header. */
UNIV_INTERN
void
fil_extend_tablespaces_to_stored_len(void);
/*======================================*/
#endif /* !UNIV_HOTBACKUP */
/**********************************************************************//**
Tries to extend a data file so that it would accommodate the number of pages
given. The tablespace must be cached in the memory cache. If the space is big
enough already, does nothing.
@return	TRUE if success */
UNIV_INTERN
ibool
fil_extend_space_to_desired_size(
/*=============================*/
	ulint*	actual_size,	/*!< out: size of the space after extension;
				if we ran out of disk space this may be lower
				than the desired size */
	ulint	space_id,	/*!< in: space id */
	ulint	size_after_extend);/*!< in: desired size in pages after the
				extension; if the current space size is bigger
				than this already, the function does nothing */
/*******************************************************************//**
Tries to reserve free extents in a file space.
@return	TRUE if succeed */
UNIV_INTERN
ibool
fil_space_reserve_free_extents(
/*===========================*/
	ulint	id,		/*!< in: space id */
	ulint	n_free_now,	/*!< in: number of free extents now */
	ulint	n_to_reserve);	/*!< in: how many one wants to reserve */
/*******************************************************************//**
Releases free extents in a file space. */
UNIV_INTERN
void
fil_space_release_free_extents(
/*===========================*/
	ulint	id,		/*!< in: space id */
	ulint	n_reserved);	/*!< in: how many one reserved */
/*******************************************************************//**
Gets the number of reserved extents. If the database is silent, this number
should be zero. */
UNIV_INTERN
ulint
fil_space_get_n_reserved_extents(
/*=============================*/
	ulint	id);		/*!< in: space id */
/********************************************************************//**
Reads or writes data. This operation is asynchronous (aio).
@return DB_SUCCESS, or DB_TABLESPACE_DELETED if we are trying to do
i/o on a tablespace which does not exist */
UNIV_INTERN
dberr_t
fil_io(
/*===*/
	ulint	type,		/*!< in: OS_FILE_READ or OS_FILE_WRITE,
				ORed to OS_FILE_LOG, if a log i/o
				and ORed to OS_AIO_SIMULATED_WAKE_LATER
				if simulated aio and we want to post a
				batch of i/os; NOTE that a simulated batch
				may introduce hidden chances of deadlocks,
				because i/os are not actually handled until
				all have been posted: use with great
				caution! */
	bool	sync,		/*!< in: true if synchronous aio is desired */
	ulint	space_id,	/*!< in: space id */
	ulint	zip_size,	/*!< in: compressed page size in bytes;
				0 for uncompressed pages */
	ulint	block_offset,	/*!< in: offset in number of blocks */
	ulint	byte_offset,	/*!< in: remainder of offset in bytes; in
				aio this must be divisible by the OS block
				size */
	ulint	len,		/*!< in: how many bytes to read or write; this
				must not cross a file boundary; in aio this
				must be a block size multiple */
	void*	buf,		/*!< in/out: buffer where to store read data
				or from where to write; in aio this must be
				appropriately aligned */
	void*	message)	/*!< in: message for aio handler if non-sync
				aio used, else ignored */
	__attribute__((nonnull(8)));
/**********************************************************************//**
Waits for an aio operation to complete. This function is used to write the
handler for completed requests. The aio array of pending requests is divided
into segments (see os0file.cc for more info). The thread specifies which
segment it wants to wait for. */
UNIV_INTERN
void
fil_aio_wait(
/*=========*/
	ulint	segment);	/*!< in: the number of the segment in the aio
				array to wait for */
/**********************************************************************//**
Flushes to disk possible writes cached by the OS. If the space does not exist
or is being dropped, does not do anything. */
UNIV_INTERN
void
fil_flush(
/*======*/
	ulint	space_id);	/*!< in: file space id (this can be a group of
				log files or a tablespace of the database) */
/**********************************************************************//**
Flushes to disk writes in file spaces of the given type possibly cached by
the OS. */
UNIV_INTERN
void
fil_flush_file_spaces(
/*==================*/
	ulint	purpose);	/*!< in: FIL_TABLESPACE, FIL_LOG */
/******************************************************************//**
Checks the consistency of the tablespace cache.
@return	TRUE if ok */
UNIV_INTERN
ibool
fil_validate(void);
/*==============*/
/********************************************************************//**
Returns TRUE if file address is undefined.
@return	TRUE if undefined */
UNIV_INTERN
ibool
fil_addr_is_null(
/*=============*/
	fil_addr_t	addr);	/*!< in: address */
/********************************************************************//**
Get the predecessor of a file page.
@return	FIL_PAGE_PREV */
UNIV_INTERN
ulint
fil_page_get_prev(
/*==============*/
	const byte*	page);	/*!< in: file page */
/********************************************************************//**
Get the successor of a file page.
@return	FIL_PAGE_NEXT */
UNIV_INTERN
ulint
fil_page_get_next(
/*==============*/
	const byte*	page);	/*!< in: file page */
/*********************************************************************//**
Sets the file page type. */
UNIV_INTERN
void
fil_page_set_type(
/*==============*/
	byte*	page,	/*!< in/out: file page */
	ulint	type);	/*!< in: type */
/*********************************************************************//**
Gets the file page type.
@return type; NOTE that if the type has not been written to page, the
return value not defined */
UNIV_INTERN
ulint
fil_page_get_type(
/*==============*/
	const byte*	page);	/*!< in: file page */

/*******************************************************************//**
Returns TRUE if a single-table tablespace is being deleted.
@return TRUE if being deleted */
UNIV_INTERN
ibool
fil_tablespace_is_being_deleted(
/*============================*/
	ulint		id);	/*!< in: space id */

/********************************************************************//**
Delete the tablespace file and any related files like .cfg.
This should not be called for temporary tables. */
UNIV_INTERN
void
fil_delete_file(
/*============*/
	const char*	path);	/*!< in: filepath of the ibd tablespace */

/** Callback functor. */
struct PageCallback {

	/**
	Default constructor */
	PageCallback()
		:
		m_zip_size(),
		m_page_size(),
		m_filepath() UNIV_NOTHROW {}

	virtual ~PageCallback() UNIV_NOTHROW {}

	/**
	Called for page 0 in the tablespace file at the start.
	@param file_size - size of the file in bytes
	@param block - contents of the first page in the tablespace file
	@retval DB_SUCCESS or error code.*/
	virtual dberr_t init(
		os_offset_t		file_size,
		const buf_block_t*	block) UNIV_NOTHROW = 0;

	/**
	Called for every page in the tablespace. If the page was not
	updated then its state must be set to BUF_PAGE_NOT_USED. For
	compressed tables the page descriptor memory will be at offset:
       		block->frame + UNIV_PAGE_SIZE;
	@param offset - physical offset within the file
	@param block - block read from file, note it is not from the buffer pool
	@retval DB_SUCCESS or error code. */
	virtual dberr_t operator()(
		os_offset_t 	offset,
		buf_block_t*	block) UNIV_NOTHROW = 0;

	/**
	Set the name of the physical file and the file handle that is used
	to open it for the file that is being iterated over.
	@param filename - then physical name of the tablespace file.
	@param file - OS file handle */
	void set_file(const char* filename, os_file_t file) UNIV_NOTHROW
	{
		m_file = file;
		m_filepath = filename;
	}

	/**
	@return the space id of the tablespace */
	virtual ulint get_space_id() const UNIV_NOTHROW = 0;

	/** The compressed page size
	@return the compressed page size */
	ulint get_zip_size() const
	{
		return(m_zip_size);
	}

	/**
	Set the tablespace compressed table size.
	@return DB_SUCCESS if it is valie or DB_CORRUPTION if not */
	dberr_t set_zip_size(const buf_frame_t* page) UNIV_NOTHROW;

	/** The compressed page size
	@return the compressed page size */
	ulint get_page_size() const
	{
		return(m_page_size);
	}

	/** Compressed table page size */
	ulint			m_zip_size;

	/** The tablespace page size. */
	ulint			m_page_size;

	/** File handle to the tablespace */
	os_file_t		m_file;

	/** Physical file path. */
	const char*		m_filepath;

protected:
	// Disable copying
	PageCallback(const PageCallback&);
	PageCallback& operator=(const PageCallback&);
};

/********************************************************************//**
Iterate over all the pages in the tablespace.
@param table - the table definiton in the server
@param n_io_buffers - number of blocks to read and write together
@param callback - functor that will do the page updates
@return	DB_SUCCESS or error code */
UNIV_INTERN
dberr_t
fil_tablespace_iterate(
/*===================*/
	dict_table_t*		table,
	ulint			n_io_buffers,
	PageCallback&		callback)
	__attribute__((nonnull, warn_unused_result));

/*******************************************************************//**
Checks if a single-table tablespace for a given table name exists in the
tablespace memory cache.
@return	space id, ULINT_UNDEFINED if not found */
UNIV_INTERN
ulint
fil_get_space_id_for_table(
/*=======================*/
	const char*	name);	/*!< in: table name in the standard
				'databasename/tablename' format */

/**
Iterate over all the spaces in the space list and fetch the
tablespace names. It will return a copy of the name that must be
freed by the caller using: delete[].
@return DB_SUCCESS if all OK. */
UNIV_INTERN
dberr_t
fil_get_space_names(
/*================*/
	space_name_list_t&	space_name_list)
				/*!< in/out: Vector for collecting the names. */
	__attribute__((warn_unused_result));

/****************************************************************//**
Generate redo logs for swapping two .ibd files */
UNIV_INTERN
void
fil_mtr_rename_log(
/*===============*/
	ulint		old_space_id,	/*!< in: tablespace id of the old
					table. */
	const char*	old_name,	/*!< in: old table name */
	ulint		new_space_id,	/*!< in: tablespace id of the new
					table */
	const char*	new_name,	/*!< in: new table name */
	const char*	tmp_name,	/*!< in: temp table name used while
					swapping */
	mtr_t*		mtr)		/*!< in/out: mini-transaction */
	__attribute__((nonnull));

<<<<<<< HEAD
/***********************************************************************//**
A fault-tolerant function that tries to read the next file name in the
directory. We retry 100 times if os_file_readdir_next_file() returns -1. The
idea is to read as much good data as we can and jump over bad data.
@return 0 if ok, -1 if error even after the retries, 1 if at the end
of the directory */
UNIV_INTERN
int
fil_file_readdir_next_file(
/*=======================*/
	dberr_t*	err,	/*!< out: this is set to DB_ERROR if an error
				was encountered, otherwise not changed */
	const char*	dirname,/*!< in: directory name or path */
	os_file_dir_t	dir,	/*!< in: directory stream */
	os_file_stat_t*	info);	/*!< in/out: buffer where the
				info is returned */

/*******************************************************************//**
Returns the table space by a given id, NULL if not found. */
UNIV_INLINE
fil_space_t*
fil_space_get_by_id(
/*================*/
	ulint	id);	/*!< in: space id */

/*******************************************************************//**
Returns the table space by a given name, NULL if not found. */
UNIV_INLINE
fil_space_t*
fil_space_get_by_name(
/*==================*/
	const char*	name);	/*!< in: space name */

#ifndef UNIV_NONINL
#include "fil0fil.ic"
#endif
=======
/*******************************************************************//**
Finds the given page_no of the given space id from the double write buffer,
and copies it to the corresponding .ibd file.
@return true if copy was successful, or false. */
bool
fil_user_tablespace_restore_page(
/*==============================*/
	fsp_open_info*	fsp,		/* in: contains space id and .ibd
					file information */
	ulint		page_no);	/* in: page_no to obtain from double
					write buffer */
>>>>>>> 675bc0bf

#endif /* !UNIV_INNOCHECKSUM */
#endif /* fil0fil_h */<|MERGE_RESOLUTION|>--- conflicted
+++ resolved
@@ -366,9 +366,6 @@
 	lsn_t		lsn;		/*!< Flushed LSN from header page */
 	ulint		id;		/*!< Space ID */
 	ulint		flags;		/*!< Tablespace flags */
-#ifdef UNIV_LOG_ARCHIVE
-	ulint		arch_log_no;	/*!< latest archived log file number */
-#endif /* UNIV_LOG_ARCHIVE */
 };
 
 #ifndef UNIV_HOTBACKUP
@@ -1176,7 +1173,6 @@
 	mtr_t*		mtr)		/*!< in/out: mini-transaction */
 	__attribute__((nonnull));
 
-<<<<<<< HEAD
 /***********************************************************************//**
 A fault-tolerant function that tries to read the next file name in the
 directory. We retry 100 times if os_file_readdir_next_file() returns -1. The
@@ -1210,10 +1206,6 @@
 /*==================*/
 	const char*	name);	/*!< in: space name */
 
-#ifndef UNIV_NONINL
-#include "fil0fil.ic"
-#endif
-=======
 /*******************************************************************//**
 Finds the given page_no of the given space id from the double write buffer,
 and copies it to the corresponding .ibd file.
@@ -1225,7 +1217,10 @@
 					file information */
 	ulint		page_no);	/* in: page_no to obtain from double
 					write buffer */
->>>>>>> 675bc0bf
+
+#ifndef UNIV_NONINL
+#include "fil0fil.ic"
+#endif
 
 #endif /* !UNIV_INNOCHECKSUM */
 #endif /* fil0fil_h */