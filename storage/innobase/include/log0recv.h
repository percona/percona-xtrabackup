/*****************************************************************************

Copyright (c) 1997, 2018, Oracle and/or its affiliates. All Rights Reserved.

This program is free software; you can redistribute it and/or modify it under
the terms of the GNU General Public License, version 2.0, as published by the
Free Software Foundation.

This program is also distributed with certain software (including but not
limited to OpenSSL) that is licensed under separate terms, as designated in a
particular file or component or in included license documentation. The authors
of MySQL hereby grant you an additional permission to link the program and
your derivative works with the separately licensed software that they have
included with MySQL.

This program is distributed in the hope that it will be useful, but WITHOUT
ANY WARRANTY; without even the implied warranty of MERCHANTABILITY or FITNESS
FOR A PARTICULAR PURPOSE. See the GNU General Public License, version 2.0,
for more details.

You should have received a copy of the GNU General Public License along with
this program; if not, write to the Free Software Foundation, Inc.,
51 Franklin St, Fifth Floor, Boston, MA 02110-1301  USA

*****************************************************************************/

/** @file include/log0recv.h
 Recovery

 Created 9/20/1997 Heikki Tuuri
 *******************************************************/

#ifndef log0recv_h
#define log0recv_h

#include "buf0types.h"
#include "dict0types.h"
#include "hash0hash.h"
#include "log0types.h"
#include "mtr0types.h"
#include "os0file.h" /* OS_FILE_LOG_BLOCK_SIZE */
#include "univ.i"
#include "ut0byte.h"
#include "ut0new.h"

#include <list>
#include <set>
#include <unordered_map>

class MetadataRecover;
class PersistentTableMetadata;

struct recv_addr_t;

/** This is set to FALSE if the backup was originally taken with the
mysqlbackup --include regexp option: then we do not want to create tables in
directories which were not included */
extern bool meb_replay_file_ops;
/** true if the redo log is copied during an online backup */
extern volatile bool is_online_redo_copy;
/** the last redo log flush len as seen by MEB */
extern volatile lsn_t backup_redo_log_flushed_lsn;
/** TRUE when the redo log is being backed up */
extern bool recv_is_making_a_backup;

#ifdef UNIV_HOTBACKUP

/** Scans the log segment and n_bytes_scanned is set to the length of valid
log scanned.
@param[in]	buf			buffer containing log data
@param[in]	buf_len			data length in that buffer
@param[in,out]	scanned_lsn		lsn of buffer start, we return scanned
lsn
@param[in,out]	scanned_checkpoint_no	4 lowest bytes of the highest scanned
checkpoint number so far
@param[out]	n_bytes_scanned		how much we were able to scan, smaller
than buf_len if log data ended here */
void meb_scan_log_seg(byte *buf, ulint buf_len, lsn_t *scanned_lsn,
                      ulint *scanned_checkpoint_no, ulint *n_bytes_scanned);

/** Applies the hashed log records to the page, if the page lsn is less than the
lsn of a log record. This can be called when a buffer page has just been
read in, or also for a page already in the buffer pool.
@param[in,out]	block		buffer block */
void recv_recover_page_func(buf_block_t *block);

/** Wrapper for recv_recover_page_func().
Applies the hashed log records to the page, if the page lsn is less than the
lsn of a log record. This can be called when a buffer page has just been
read in, or also for a page already in the buffer pool.
@param jri in: TRUE if just read in (the i/o handler calls this for
a freshly read page)
@param block in,out: the buffer block
*/
#define recv_recover_page(jri, block) recv_recover_page_func(block)

/** Applies log records in the hash table to a backup. */
void meb_apply_log_recs(void);

/** Applies log records in the hash table to a backup using a callback
functions.
@param[in]	function		function for apply
@param[in]	wait_till_finished	function for wait */
void meb_apply_log_recs_via_callback(
    void (*apply_log_record_function)(recv_addr_t *),
    void (*wait_till_done_function)());

/** Applies a log record in the hash table to a backup.
@param[in]	recv_addr	chain of log records
@param[in,out]	block		buffer block to apply the records to */
void meb_apply_log_record(recv_addr_t *recv_addr, buf_block_t *block);

/** Process a file name passed as an input
@param[in]	name		absolute path of tablespace file
@param[in]	space_id	the tablespace ID
@retval		true		if able to process file successfully.
@retval		false		if unable to process the file */
void meb_fil_name_process(const char *name, space_id_t space_id);

/** Scans log from a buffer and stores new log data to the parsing buffer.
Parses and hashes the log records if new data found.  Unless
UNIV_HOTBACKUP is defined, this function will apply log records
automatically when the hash table becomes full.
@param[in]	available_memory	we let the hash table of recs
to grow to this size, at the maximum
@param[in]	buf			buffer containing a log
segment or garbage
@param[in]	len			buffer length
@param[in]	checkpoint_lsn		latest checkpoint LSN
@param[in]	start_lsn		buffer start lsn
@param[in]	contiguous_lsn		it is known that all log
groups contain contiguous log data up to this lsn
@param[out]	group_scanned_lsn	scanning succeeded up to this lsn
@retval	true	if limit_lsn has been reached, or not able to scan any
more in this log group
@retval	false	otherwise */
bool meb_scan_log_recs(ulint available_memory, const byte *buf, ulint len,
                       lsn_t checkpoint_lsn, lsn_t start_lsn,
                       lsn_t *contiguous_lsn, lsn_t *group_scanned_lsn);

bool recv_check_log_header_checksum(const byte *buf);
#else /* UNIV_HOTBACKUP */

/** Applies the hashed log records to the page, if the page lsn is less than the
lsn of a log record. This can be called when a buffer page has just been
read in, or also for a page already in the buffer pool.
@param[in]	just_read_in	true if the IO handler calls this for a freshly
                                read page
@param[in,out]	block		buffer block */
void recv_recover_page_func(bool just_read_in, buf_block_t *block);

/** Wrapper for recv_recover_page_func().
Applies the hashed log records to the page, if the page lsn is less than the
lsn of a log record. This can be called when a buffer page has just been
read in, or also for a page already in the buffer pool.
@param jri in: TRUE if just read in (the i/o handler calls this for
a freshly read page)
@param[in,out]	block	buffer block */
#define recv_recover_page(jri, block) recv_recover_page_func(jri, block)

/** Frees the recovery system. */
void recv_sys_free();

/** Reset the state of the recovery system variables. */
void recv_sys_var_init();

#endif /* UNIV_HOTBACKUP */

#ifdef UNIV_HOTBACKUP
/** Get the number of bytes used by all the heaps
@return number of bytes used */
size_t meb_heap_used();
#endif /* UNIV_HOTBACKUP */

/** Returns true if recovery is currently running.
@return recv_recovery_on */
UNIV_INLINE
bool recv_recovery_is_on() MY_ATTRIBUTE((warn_unused_result));

/** Start recovering from a redo log checkpoint.
@see recv_recovery_from_checkpoint_finish
@param[in,out]  log   redo log
@param[in]  flush_lsn FIL_PAGE_FILE_FLUSH_LSN
                                of first system tablespace page
@param[in]  to_lsn    LSN to store recovery at
@return error code or DB_SUCCESS */
dberr_t recv_recovery_from_checkpoint_start(log_t &log, lsn_t flush_lsn,
                                            lsn_t to_lsn)
    MY_ATTRIBUTE((warn_unused_result));

/** Complete the recovery from the latest checkpoint.
@param[in,out]	log		redo log
@param[in]	aborting	true if the server has to abort due to an error
@return recovered persistent metadata or nullptr if aborting*/
MetadataRecover *recv_recovery_from_checkpoint_finish(log_t &log, bool aborting)
    MY_ATTRIBUTE((warn_unused_result));

/** Creates the recovery system. */
void recv_sys_create();

/** Release recovery system mutexes. */
void recv_sys_close();

/** Inits the recovery system for a recovery operation.
@param[in]	max_mem		Available memory in bytes */
void recv_sys_init(ulint max_mem);

/** Calculates the new value for lsn when more data is added to the log.
@param[in]	lsn		Old LSN
@param[in]	len		This many bytes of data is added, log block
                                headers not included
@return LSN after data addition */
lsn_t recv_calc_lsn_on_data_add(lsn_t lsn, uint64_t len);

/** Empties the hash table of stored log records, applying them to appropriate
pages.
@param[in,out]	log		redo log
@param[in]	allow_ibuf	if true, ibuf operations are allowed during
                                the application; if false, no ibuf operations
                                are allowed, and after the application all
                                file pages are flushed to disk and invalidated
                                in buffer pool: this alternative means that
                                no new log records can be generated during
                                the application; the caller must in this case
                                own the log mutex */
void recv_apply_hashed_log_recs(log_t &log, bool allow_ibuf);

#if defined(UNIV_DEBUG) || defined(UNIV_HOTBACKUP)
/** Return string name of the redo log record type.
@param[in]	type	record log record enum
@return string name of record log record */
const char *get_mlog_string(mlog_id_t type);
#endif /* UNIV_DEBUG || UNIV_HOTBACKUP */

/** Block of log record data */
struct recv_data_t {
  /** pointer to the next block or NULL.  The log record data
  is stored physically immediately after this struct, max amount
  RECV_DATA_BLOCK_SIZE bytes of it */

  recv_data_t *next;
};

/** Stored log record struct */
struct recv_t {
  using Node = UT_LIST_NODE_T(recv_t);

  /** Log record type */
  mlog_id_t type;

  /** Log record body length in bytes */
  ulint len;

  /** Chain of blocks containing the log record body */
  recv_data_t *data;

  /** Start lsn of the log segment written by the mtr which generated
  this log record: NOTE that this is not necessarily the start lsn of
  this log record */
  lsn_t start_lsn;

  /** End lsn of the log segment written by the mtr which generated
  this log record: NOTE that this is not necessarily the end LSN of
  this log record */
  lsn_t end_lsn;

  /** List node, list anchored in recv_addr_t */
  Node rec_list;
};

/** States of recv_addr_t */
enum recv_addr_state {

  /** not yet processed */
  RECV_NOT_PROCESSED,

  /** page is being read */
  RECV_BEING_READ,

  /** log records are being applied on the page */
  RECV_BEING_PROCESSED,

  /** log records have been applied on the page */
  RECV_PROCESSED,

  /** log records have been discarded because the tablespace
  does not exist */
  RECV_DISCARDED
};

/** Hashed page file address struct */
struct recv_addr_t {
  using List = UT_LIST_BASE_NODE_T(recv_t);

  /** recovery state of the page */
  recv_addr_state state;

  /** Space ID */
  space_id_t space;

  /** Page number */
  page_no_t page_no;

  /** List of log records for this page */
  List rec_list;
};

struct recv_dblwr_t {
  // Default constructor
  recv_dblwr_t() : deferred(), pages() {}

  /** Add a page frame to the doublewrite recovery buffer. */
  void add(const byte *page) { pages.push_back(page); }

  /** Find a doublewrite copy of a page.
  @param[in]	space_id	tablespace identifier
  @param[in]	page_no		page number
  @return	page frame
  @retval NULL if no page was found */
  const byte *find_page(space_id_t space_id, page_no_t page_no);

  using List = std::list<const byte *>;

  struct Page {
    /** Default constructor */
    Page() : m_no(), m_ptr(), m_page(){};

    /** Constructor
    @param[in]	no	Doublewrite page number
    @param[in]	page	Page read from no */
    Page(page_no_t no, const byte *page);

    /** Free the memory */
    void close() {
      ut_free(m_ptr);
      m_ptr = nullptr;
      m_page = nullptr;
    }

    /** Page number if the doublewrite buffer */
    page_no_t m_no;

    /** Unaligned pointer */
    byte *m_ptr;

    /** Aligned pointer derived from ptr */
    byte *m_page;
  };

  using Deferred = std::list<Page>;

  /** Pages that could not be recovered from the doublewrite
  buffer at the start and need to be recovered once we process an
  MLOG_FILE_OPEN redo log record */
  Deferred deferred;

  /** Recovered doublewrite buffer page frames */
  List pages;

  // Disable copying
  recv_dblwr_t(const recv_dblwr_t &) = delete;
  recv_dblwr_t &operator=(const recv_dblwr_t &) = delete;
};

/** Class to parse persistent dynamic metadata redo log, store and
merge them and apply them to in-memory table objects finally */
class MetadataRecover {
  using PersistentTables = std::map<
      table_id_t, PersistentTableMetadata *, std::less<table_id_t>,
      ut_allocator<std::pair<const table_id_t, PersistentTableMetadata *>>>;

 public:
  /** Default constructor */
  MetadataRecover() UNIV_NOTHROW {}

  /** Destructor */
  ~MetadataRecover();

  /** Parse a dynamic metadata redo log of a table and store
  the metadata locally
  @param[in]	id		table id
  @param[in]	version		table dynamic metadata version
  @param[in]	ptr		redo log start
  @param[in]	end		end of redo log
  @retval ptr to next redo log record, NULL if this log record
  was truncated */
  byte *parseMetadataLog(table_id_t id, uint64_t version, byte *ptr, byte *end);

  /** Apply the collected persistent dynamic metadata to in-memory
  table objects */
  void apply();

  /** Store the collected persistent dynamic metadata to
  mysql.innodb_dynamic_metadata */
  void store();

  /** If there is any metadata to be applied
  @return	true if any metadata to be applied, otherwise false */
  bool empty() const { return (m_tables.empty()); }

 private:
  /** Get the dynamic metadata of a specified table,
  create a new one if not exist
  @param[in]	id	table id
  @return the metadata of the specified table */
  PersistentTableMetadata *getMetadata(table_id_t id);

 private:
  /** Map used to store and merge persistent dynamic metadata */
  PersistentTables m_tables;
};

/** Recovery system data structure */
struct recv_sys_t {
  using Pages =
      std::unordered_map<page_no_t, recv_addr_t *, std::hash<page_no_t>,
                         std::equal_to<page_no_t>>;

  /** Every space has its own heap and pages that belong to it. */
  struct Space {
    /** Constructor
    @param[in,out]	heap	Heap to use for the log records. */
    explicit Space(mem_heap_t *heap) : m_heap(heap), m_pages() {}

    /** Default constructor */
    Space() : m_heap(), m_pages() {}

    /** Memory heap of log records and file addresses */
    mem_heap_t *m_heap;

    /** Pages that need to be recovered */
    Pages m_pages;
  };

  using Missing_Ids = std::set<space_id_t>;

  using Spaces = std::unordered_map<space_id_t, Space, std::hash<space_id_t>,
                                    std::equal_to<space_id_t>>;

  /* Recovery encryption information */
  struct Encryption_Key {
    /** Tablespace ID */
    space_id_t space_id;

    /** Encryption key */
    byte *ptr;

    /** Encryption IV */
    byte *iv;
  };

  using Encryption_Keys = std::vector<Encryption_Key>;

#ifndef UNIV_HOTBACKUP

  /*!< mutex protecting the fields apply_log_recs, n_addrs, and the
  state field in each recv_addr struct */
  ib_mutex_t mutex;

  /** mutex coordinating flushing between recv_writer_thread and
  the recovery thread. */
  ib_mutex_t writer_mutex;

  /** event to activate page cleaner threads */
  os_event_t flush_start;

  /** event to signal that the page cleaner has finished the request */
  os_event_t flush_end;

  /** type of the flush request. BUF_FLUSH_LRU: flush end of LRU,
  keeping free blocks.  BUF_FLUSH_LIST: flush all of blocks. */
  buf_flush_t flush_type;

#endif /* !UNIV_HOTBACKUP */

  /** This is true when log rec application to pages is allowed;
  this flag tells the i/o-handler if it should do log record
  application */
  bool apply_log_recs;

  /** This is true when a log rec application batch is running */
  bool apply_batch_on;

  /** Possible incomplete last recovered log block */
  byte *last_block;

  /** The nonaligned start address of the preceding buffer */
  byte *last_block_buf_start;

  /** Buffer for parsing log records */
  byte *buf;

  /** Size of the parsing buffer */
  size_t buf_len;

  /** Amount of data in buf */
  ulint len;

  /** This is the lsn from which we were able to start parsing
  log records and adding them to the hash table; zero if a suitable
  start point not found yet */
  lsn_t parse_start_lsn;

  /** Checkpoint lsn that was used during recovery (read from file). */
  lsn_t checkpoint_lsn;

  /** Number of data bytes to ignore until we reach checkpoint_lsn. */
  ulint bytes_to_ignore_before_checkpoint;

  /** The log data has been scanned up to this lsn */
  lsn_t scanned_lsn;

  /** The log data has been scanned up to this checkpoint
  number (lowest 4 bytes) */
  ulint scanned_checkpoint_no;

  /** Start offset of non-parsed log records in buf */
  ulint recovered_offset;

  /** The log records have been parsed up to this lsn */
  lsn_t recovered_lsn;

  /** Set when finding a corrupt log block or record, or there
  is a log parsing buffer overflow */
  bool found_corrupt_log;

  /** Set when an inconsistency with the file system contents
  is detected during log scan or apply */
  bool found_corrupt_fs;

  /** If the recovery is from a cloned database. */
  bool is_cloned_db;

  /** Hash table of pages, indexed by SpaceID. */
  Spaces *spaces;

  /** Number of not processed hashed file addresses in the hash table */
  ulint n_addrs;

  /** Doublewrite buffer state during recovery. */
  recv_dblwr_t dblwr;

  /** We store and merge all table persistent data here during
  scanning redo logs */
  MetadataRecover *metadata_recover;

  /** Encryption Key information per tablespace ID */
  Encryption_Keys *keys;

  /** Tablespace IDs that were ignored during redo log apply. */
  Missing_Ids missing_ids;

  /** Tablespace IDs that were explicitly deleted. */
  Missing_Ids deleted;
};

/** The recovery system */
extern recv_sys_t *recv_sys;

/** TRUE when applying redo log records during crash recovery; FALSE
otherwise.  Note that this is FALSE while a background thread is
rolling back incomplete transactions. */
extern volatile bool recv_recovery_on;

/** If the following is TRUE, the buffer pool file pages must be invalidated
after recovery and no ibuf operations are allowed; this becomes TRUE if
the log record hash table becomes too full, and log records must be merged
to file pages already before the recovery is finished: in this case no
ibuf operations are allowed, as they could modify the pages read in the
buffer pool before the pages have been recovered to the up-to-date state.

TRUE means that recovery is running and no operations on the log files
are allowed yet: the variable name is misleading. */
extern bool recv_no_ibuf_operations;

/** TRUE when recv_init_crash_recovery() has been called. */
extern bool recv_needed_recovery;

/** TRUE if buf_page_is_corrupted() should check if the log sequence
number (FIL_PAGE_LSN) is in the future.  Initially FALSE, and set by
recv_recovery_from_checkpoint_start(). */
extern bool recv_lsn_checks_on;

/** Size of the parsing buffer; it must accommodate RECV_SCAN_SIZE many
times! */
#define RECV_PARSING_BUF_SIZE (2 * 1024 * 1024)

/** Size of block reads when the log groups are scanned forward to do a
roll-forward */
#define RECV_SCAN_SIZE (4 * UNIV_PAGE_SIZE)

/** This many frames must be left free in the buffer pool when we scan
the log and store the scanned log records in the buffer pool: we will
use these free frames to read in pages when we start applying the
log records to the database. */
extern ulint recv_n_pool_free_frames;

<<<<<<< HEAD
/** Check the 4-byte checksum to the trailer checksum field of a log
block.
@param[in]  block pointer to a log block
@return whether the checksum matches */
bool log_block_checksum_is_ok(const byte *block);

/** Find the latest checkpoint in the log header.
@param[in,out]  log   redo log
@param[out] max_field LOG_CHECKPOINT_1 or LOG_CHECKPOINT_2
@return error code or DB_SUCCESS */
MY_ATTRIBUTE((warn_unused_result))
dberr_t recv_find_max_checkpoint(log_t &log, ulint *max_field);

/** Reads a specified log segment to a buffer.
@param[in,out]  log   redo log
@param[in,out]  buf   buffer where to read
@param[in]  start_lsn read area start
@param[in]  end_lsn   read area end */
void recv_read_log_seg(log_t &log, byte *buf, lsn_t start_lsn, lsn_t end_lsn);

/** Adds data from a new log block to the parsing buffer of recv_sys if
recv_sys->parse_start_lsn is non-zero.
@param[in]  log_block   log block
@param[in]  scanned_lsn   lsn of how far we were able
                                        to find data in this log block
@return true if more data added */
bool recv_sys_add_to_parsing_buf(const byte *log_block, lsn_t scanned_lsn);

/** Moves the parsing buffer data left to the buffer start. */
void recv_reset_buffer();

/** Parse log records from a buffer and optionally store them to a
hash table to wait merging to file pages.
@param[in]  checkpoint_lsn  the LSN of the latest checkpoint */
void recv_parse_log_recs(lsn_t checkpoint_lsn);
=======
/** A list of tablespaces for which (un)encryption process was not
completed before crash. */
extern std::list<space_id_t> recv_encr_ts_list;
>>>>>>> e4924f36

#include "log0recv.ic"

#endif<|MERGE_RESOLUTION|>--- conflicted
+++ resolved
@@ -595,7 +595,10 @@
 log records to the database. */
 extern ulint recv_n_pool_free_frames;
 
-<<<<<<< HEAD
+/** A list of tablespaces for which (un)encryption process was not
+completed before crash. */
+extern std::list<space_id_t> recv_encr_ts_list;
+
 /** Check the 4-byte checksum to the trailer checksum field of a log
 block.
 @param[in]  block pointer to a log block
@@ -619,10 +622,12 @@
 /** Adds data from a new log block to the parsing buffer of recv_sys if
 recv_sys->parse_start_lsn is non-zero.
 @param[in]  log_block   log block
-@param[in]  scanned_lsn   lsn of how far we were able
-                                        to find data in this log block
+@param[in]  scanned_lsn  lsn of how far we were able
+                         to find data in this log block
+@param[in]  len          0 if full block or length of the data to add
 @return true if more data added */
-bool recv_sys_add_to_parsing_buf(const byte *log_block, lsn_t scanned_lsn);
+bool recv_sys_add_to_parsing_buf(const byte *log_block, lsn_t scanned_lsn,
+                                 ulint len);
 
 /** Moves the parsing buffer data left to the buffer start. */
 void recv_reset_buffer();
@@ -631,11 +636,6 @@
 hash table to wait merging to file pages.
 @param[in]  checkpoint_lsn  the LSN of the latest checkpoint */
 void recv_parse_log_recs(lsn_t checkpoint_lsn);
-=======
-/** A list of tablespaces for which (un)encryption process was not
-completed before crash. */
-extern std::list<space_id_t> recv_encr_ts_list;
->>>>>>> e4924f36
 
 #include "log0recv.ic"
 
