--- conflicted
+++ resolved
@@ -356,14 +356,10 @@
   else DB_ERROR. */
   dberr_t find_space_id();
 
-<<<<<<< HEAD
-#if defined(UNIV_HOTBACKUP) || defined(XTRABACKUP)
-=======
->>>>>>> 4869291f
   /** @return file size in number of pages */
   page_no_t size() const { return (m_size); }
 
-#ifdef UNIV_HOTBACKUP
+#if defined(UNIV_HOTBACKUP) || defined(XTRABACKUP)
   /** Set the tablespace ID.
   @param[in]	space_id	Tablespace ID to set */
   void set_space_id(space_id_t space_id) {
