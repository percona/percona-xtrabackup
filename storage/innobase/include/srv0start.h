/*****************************************************************************

Copyright (c) 1995, 2019, Oracle and/or its affiliates. All Rights Reserved.

This program is free software; you can redistribute it and/or modify it under
the terms of the GNU General Public License, version 2.0, as published by the
Free Software Foundation.

This program is also distributed with certain software (including but not
limited to OpenSSL) that is licensed under separate terms, as designated in a
particular file or component or in included license documentation. The authors
of MySQL hereby grant you an additional permission to link the program and
your derivative works with the separately licensed software that they have
included with MySQL.

This program is distributed in the hope that it will be useful, but WITHOUT
ANY WARRANTY; without even the implied warranty of MERCHANTABILITY or FITNESS
FOR A PARTICULAR PURPOSE. See the GNU General Public License, version 2.0,
for more details.

You should have received a copy of the GNU General Public License along with
this program; if not, write to the Free Software Foundation, Inc.,
51 Franklin St, Fifth Floor, Boston, MA 02110-1301  USA

*****************************************************************************/

/** @file include/srv0start.h
 Starts the Innobase database server

 Created 10/10/1995 Heikki Tuuri
 *******************************************************/

#ifndef srv0start_h
#define srv0start_h

#include "log0types.h"
#include "os0thread-create.h"
#ifndef UNIV_HOTBACKUP
#include "sync0rw.h"
#endif /* !UNIV_HOTBACKUP */
#include "trx0purge.h"
#include "univ.i"
#include "ut0byte.h"

// Forward declaration
struct dict_table_t;

#ifndef UNIV_DEBUG
#define RECOVERY_CRASH(x) \
  do {                    \
  } while (0)
#else
#define RECOVERY_CRASH(x)                                  \
  do {                                                     \
    if (srv_force_recovery_crash == x) {                   \
      flush_error_log_messages();                          \
      fprintf(stderr, "innodb_force_recovery_crash=%lu\n", \
              srv_force_recovery_crash);                   \
      fflush(stderr);                                      \
      _exit(3);                                            \
    }                                                      \
  } while (0)
#endif /* UNIV_DEBUG */

/** If buffer pool is less than the size,
only one buffer pool instance is used. */
#define BUF_POOL_SIZE_THRESHOLD (1024 * 1024 * 1024)

/** Parse temporary tablespace configuration.
 @return true if ok, false on parse error */
bool srv_parse_temp_data_file_paths_and_sizes(
    char *str); /*!< in/out: the data file path string */
/** Frees the memory allocated by srv_parse_data_file_paths_and_sizes()
 and srv_parse_log_group_home_dirs(). */
void srv_free_paths_and_sizes(void);

/** Adds a slash or a backslash to the end of a string if it is missing
 and the string is not empty.
 @return string which has the separator if the string is not empty */
char *srv_add_path_separator_if_needed(
    char *str); /*!< in: null-terminated character string */
#ifndef UNIV_HOTBACKUP

/** Upgrade undo tablespaces by deleting the old undo tablespaces
referenced by the TRX_SYS page.
@return error code */
dberr_t srv_undo_tablespaces_upgrade();

/** Start InnoDB.
<<<<<<< HEAD
@param[in]  create_new_db     Whether to create a new database
@param[in]  scan_directories  Scan directories for .ibd files for
                                        recovery "dir1;dir2; ... dirN"
@param[in]  to_lsn            LSN to stop recovery at
@return DB_SUCCESS or error code */
dberr_t srv_start(bool create_new_db, const std::string &scan_directories,
                  lsn_t to_lsn);
=======
@param[in]	create_new_db		Whether to create a new database
@return DB_SUCCESS or error code */
dberr_t srv_start(bool create_new_db) MY_ATTRIBUTE((warn_unused_result));
>>>>>>> 7d10c821

/** Fix up an undo tablespace if it was in the process of being truncated
when the server crashed. This is the second call and is done after the DD
is available so now we know the space_name, file_name and previous space_id.
@param[in]  space_name  undo tablespace name
@param[in]  file_name   undo tablespace file name
@param[in]  space_id    undo tablespace ID
@return error code */
dberr_t srv_undo_tablespace_fixup(const char *space_name, const char *file_name,
                                  space_id_t space_id);

/** On a restart, initialize the remaining InnoDB subsystems so that
any tables (including data dictionary tables) can be accessed. */
void srv_dict_recover_on_restart();

/** Start up the InnoDB service threads which are independent of DDL recovery
@param[in]	bootstrap	True if this is in bootstrap */
void srv_start_threads(bool bootstrap);

/** Start the remaining InnoDB service threads which must wait for
complete DD recovery(post the DDL recovery) */
void srv_start_threads_after_ddl_recovery();

/** Shut down all InnoDB background tasks that may look up objects in
the data dictionary. */
void srv_pre_dd_shutdown();

/** Shut down the InnoDB database. */
void srv_shutdown();

/** Shut down all InnoDB background threads. */
void srv_shutdown_all_bg_threads();

/** Start purge threads. During upgrade we start
purge threads early to apply purge. */
void srv_start_purge_threads();

/** If early redo/undo log encryption processing is done.
@return true if it's done. */
bool is_early_redo_undo_encryption_done();

/** Copy the file path component of the physical file to parameter. It will
 copy up to and including the terminating path separator.
 @return number of bytes copied or ULINT_UNDEFINED if destination buffer
         is smaller than the path to be copied. */
ulint srv_path_copy(char *dest,             /*!< out: destination buffer */
                    ulint dest_len,         /*!< in: max bytes to copy */
                    const char *basedir,    /*!< in: base directory */
                    const char *table_name) /*!< in: source table name */
    MY_ATTRIBUTE((warn_unused_result));

/** Get the encryption-data filename from the table name for a
single-table tablespace.
@param[in]	table		table object
@param[out]	filename	filename
@param[in]	max_len		filename max length */
void srv_get_encryption_data_filename(dict_table_t *table, char *filename,
                                      ulint max_len);
#endif /* !UNIV_HOTBACKUP */

/** true if the server is being started */
extern bool srv_is_being_started;
/** true if SYS_TABLESPACES is available for lookups */
extern bool srv_sys_tablespaces_open;
/** true if the server is being started, before rolling back any
incomplete transactions */
extern bool srv_startup_is_before_trx_rollback_phase;
#ifdef UNIV_DEBUG
/** true if srv_pre_dd_shutdown() has been completed */
extern bool srv_is_being_shutdown;
#endif /* UNIV_DEBUG */

/** TRUE if a raw partition is in use */
extern ibool srv_start_raw_disk_in_use;

/** Shutdown state */
enum srv_shutdown_t {
  /** Database running normally. */
  SRV_SHUTDOWN_NONE = 0,

  /** Stopping all extra background tasks. This includes the purge threads and
  every other thread in Srv_threads except:
    - master thread,
    - redo log threads,
    - page cleaner threads,
    - archiver threads.
  At this phase the purge threads must be stopped. */
  SRV_SHUTDOWN_CLEANUP,

  /** Stopping the master thread. */
  SRV_SHUTDOWN_MASTER_STOP,

  /** Once we enter this phase the page_cleaners can clean up the buffer pool
  and exit. Redo log threads write and flush the log buffer and exit after
  page cleaners (and within this phase). Then we switch to the LAST_PHASE. */
  SRV_SHUTDOWN_FLUSH_PHASE,

  /** Last phase after ensuring that all data have been flushed to disk and
  the flushed_lsn has been updated in the header of system tablespace.
  During this phase we close all files and ensure archiver has archived all. */
  SRV_SHUTDOWN_LAST_PHASE,

  /** Exit all threads and free resources. */
  SRV_SHUTDOWN_EXIT_THREADS
};

/** At a shutdown this value climbs from SRV_SHUTDOWN_NONE to
SRV_SHUTDOWN_CLEANUP and then to SRV_SHUTDOWN_LAST_PHASE, and so on */
extern std::atomic<enum srv_shutdown_t> srv_shutdown_state;

/** Call exit(3) */
void srv_fatal_error() MY_ATTRIBUTE((noreturn));
/**
Shutdown all background threads created by InnoDB. */
void srv_shutdown_all_bg_threads();

/** Open the configured number of undo tablespaces.
@param[in]  create_new_db true if new db being created
@param[in]  true disables reading the system tablespace (used in XtraBackup),
            false is passed on recovery.
@return DB_SUCCESS or error code */
dberr_t srv_undo_tablespaces_init(bool create_new_db, bool backup_mode);

/** Free the resources occupied by undo::spaces and trx_sys_undo_spaces,
called once during thread de-initialization. */
void undo_spaces_deinit();

#endif<|MERGE_RESOLUTION|>--- conflicted
+++ resolved
@@ -87,19 +87,10 @@
 dberr_t srv_undo_tablespaces_upgrade();
 
 /** Start InnoDB.
-<<<<<<< HEAD
 @param[in]  create_new_db     Whether to create a new database
-@param[in]  scan_directories  Scan directories for .ibd files for
-                                        recovery "dir1;dir2; ... dirN"
 @param[in]  to_lsn            LSN to stop recovery at
 @return DB_SUCCESS or error code */
-dberr_t srv_start(bool create_new_db, const std::string &scan_directories,
-                  lsn_t to_lsn);
-=======
-@param[in]	create_new_db		Whether to create a new database
-@return DB_SUCCESS or error code */
-dberr_t srv_start(bool create_new_db) MY_ATTRIBUTE((warn_unused_result));
->>>>>>> 7d10c821
+dberr_t srv_start(bool create_new_db, lsn_t to_lsn);
 
 /** Fix up an undo tablespace if it was in the process of being truncated
 when the server crashed. This is the second call and is done after the DD
