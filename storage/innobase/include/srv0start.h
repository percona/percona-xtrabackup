--- conflicted
+++ resolved
@@ -139,12 +139,11 @@
 	char*		filename,
 	ulint		max_len);
 
-<<<<<<< HEAD
 /****************************************************************//**
 Shutdown all background threads created by InnoDB. */
 void
 srv_shutdown_all_bg_threads();
-=======
+
 /** Get the encryption-data filename from the table name for a
 single-table tablespace.
 @param[in]	table		table object
@@ -155,7 +154,6 @@
 	dict_table_t*	table,
 	char*		filename,
 	ulint		max_len);
->>>>>>> 67d52e7c
 
 /** Log sequence number at shutdown */
 extern	lsn_t	srv_shutdown_lsn;
