--- conflicted
+++ resolved
@@ -63,7 +63,6 @@
 
 /** If buffer pool is less than the size,
 only one buffer pool instance is used. */
-<<<<<<< HEAD
 #define BUF_POOL_SIZE_THRESHOLD (1024 * 1024 * 1024)
 
 /** Parse temporary tablespace configuration.
@@ -79,45 +78,6 @@
  @return string which has the separator if the string is not empty */
 char *srv_add_path_separator_if_needed(
     char *str); /*!< in: null-terminated character string */
-=======
-#define BUF_POOL_SIZE_THRESHOLD		(1024 * 1024 * 1024)
-
-/** Files comprising the system tablespace */
-extern pfs_os_file_t	files[1000];
-
-/*********************************************************************//**
-Parse temporary tablespace configuration.
-@return true if ok, false on parse error */
-bool
-srv_parse_temp_data_file_paths_and_sizes(
-/*=====================================*/
-	char*	str);	/*!< in/out: the data file path string */
-/*********************************************************************//**
-Adds a slash or a backslash to the end of a string if it is missing
-and the string is not empty.
-@return string which has the separator if the string is not empty */
-char*
-srv_add_path_separator_if_needed(
-/*=============================*/
-	char*	str);	/*!< in: null-terminated character string */
-/********************************************************************
-Opens the configured number of undo tablespaces.
-@return DB_SUCCESS or error code */
-dberr_t
-srv_undo_tablespaces_init(
-/*======================*/
-	bool		create_new_db,		/*!< in: TRUE if new db being
-						created */
-	bool		backup_mode,		/*!< in: TRUE disables reading
-						the system tablespace (used in
-						XtraBackup), FALSE is passed on
-						recovery. */
-	const ulint	n_conf_tablespaces,	/*!< in: configured undo
-						tablespaces */
-	ulint*		n_opened);		/*!< out: number of UNDO
-						tablespaces successfully
-						discovered and opened */
->>>>>>> 170eb8c5
 #ifndef UNIV_HOTBACKUP
 
 /** Upgrade undo tablespaces by deleting the old undo tablespaces
@@ -169,11 +129,6 @@
                     const char *table_name) /*!< in: source table name */
     MY_ATTRIBUTE((warn_unused_result));
 
-/****************************************************************//**
-Shutdown all background threads created by InnoDB. */
-void
-srv_shutdown_all_bg_threads();
-
 /** Get the encryption-data filename from the table name for a
 single-table tablespace.
 @param[in]	table		table object
@@ -224,4 +179,15 @@
 Shutdown all background threads created by InnoDB. */
 void srv_shutdown_all_bg_threads();
 
+/** Open the configured number of undo tablespaces.
+@param[in]  create_new_db true if new db being created
+@param[in]  true disables reading the system tablespace (used in XtraBackup),
+            false is passed on recovery.
+@return DB_SUCCESS or error code */
+dberr_t srv_undo_tablespaces_init(bool create_new_db, bool backup_mode);
+
+/** Free the resources occupied by undo::spaces and trx_sys_undo_spaces,
+called once during thread de-initialization. */
+void undo_spaces_deinit();
+
 #endif