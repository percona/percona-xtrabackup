--- conflicted
+++ resolved
@@ -356,25 +356,6 @@
 		return(m_impl.m_inside_ibuf);
 	}
 
-<<<<<<< HEAD
-	/** Note that some pages were freed */
-	void add_freed_pages()
-	{
-		++m_impl.m_n_freed_pages;
-	}
-
-	/** @return true if mini-transaction freed pages */
-	bool has_freed_pages() const
-	{
-		return(get_freed_page_count() > 0);
-	}
-
-	/** @return the number of freed pages */
-	ulint get_freed_page_count() const
-	{
-		return(m_impl.m_n_freed_pages);
-	}
-
 	/*
 	@return true if the mini-transaction is active */
 	bool is_active() const
@@ -382,8 +363,6 @@
 		return(m_impl.m_state == MTR_STATE_ACTIVE);
 	}
 
-=======
->>>>>>> 22e4298d
 #ifdef UNIV_DEBUG
 	/** Check if memo contains the given item.
 	@param memo	memo stack
