--- conflicted
+++ resolved
@@ -44,7 +44,6 @@
 /** Data structure that contains the information about shared tablespaces.
 Currently this can be the system tablespace or a temporary table tablespace */
 class Tablespace {
-<<<<<<< HEAD
  public:
   typedef std::vector<Datafile, ut_allocator<Datafile>> files_t;
 
@@ -65,14 +64,14 @@
     shutdown();
     ut_ad(m_files.empty());
     ut_ad(m_space_id == SPACE_UNKNOWN);
-    if (m_name != NULL) {
-      ut_free(m_name);
-      m_name = NULL;
-    }
-    if (m_path != NULL) {
-      ut_free(m_path);
-      m_path = NULL;
-    }
+  }
+
+  files_t::iterator files_begin() {
+    return m_files.begin();
+  }
+
+  files_t::iterator files_end() {
+    return m_files.end();
   }
 
   // Disable copying
@@ -210,206 +209,6 @@
  protected:
   /** Ignore server read only configuration for this tablespace. */
   bool m_ignore_read_only;
-=======
-
-public:
-	typedef std::vector<Datafile, ut_allocator<Datafile> >	files_t;
-
-	/** Data file information - each Datafile can be accessed globally */
-	files_t		m_files;
-
-	Tablespace()
-		:
-		m_files(),
-		m_name(),
-		m_space_id(ULINT_UNDEFINED),
-		m_path(),
-		m_flags(),
-		m_ignore_read_only(false)
-	{
-		/* No op */
-	}
-
-	virtual ~Tablespace()
-	{
-		shutdown();
-		ut_ad(m_files.empty());
-		ut_ad(m_space_id == ULINT_UNDEFINED);
-	}
-
-	files_t::iterator files_begin()
-	{
-		return m_files.begin();
-	}
-
-	files_t::iterator files_end()
-	{
-		return m_files.end();
-	}
-
-	// Disable copying
-	Tablespace(const Tablespace&);
-	Tablespace& operator=(const Tablespace&);
-
-	/** Set tablespace name
-	@param[in]	name	tablespace name */
-	void set_name(const char* name)
-	{
-		ut_ad(m_name == NULL);
-		m_name = mem_strdup(name);
-		ut_ad(m_name != NULL);
-	}
-
-	/** Get tablespace name
-	@return tablespace name */
-	const char* name()	const
-	{
-		return(m_name);
-	}
-
-	/** Set tablespace path and filename members.
-	@param[in]	path	where tablespace file(s) resides
-	@param[in]	len	length of the file path */
-	void set_path(const char* path, size_t len)
-	{
-		ut_ad(m_path == NULL);
-		m_path = mem_strdupl(path, len);
-		ut_ad(m_path != NULL);
-
-		os_normalize_path(m_path);
-	}
-
-	/** Set tablespace path and filename members.
-	@param[in]	path	where tablespace file(s) resides */
-	void set_path(const char* path)
-	{
-		set_path(path, strlen(path));
-	}
-
-	/** Get tablespace path
-	@return tablespace path */
-	const char* path()	const
-	{
-		return(m_path);
-	}
-
-	/** Set the space id of the tablespace
-	@param[in]	space_id	 tablespace ID to set */
-	void set_space_id(ulint space_id)
-	{
-		ut_ad(m_space_id == ULINT_UNDEFINED);
-		m_space_id = space_id;
-	}
-
-	/** Get the space id of the tablespace
-	@return m_space_id space id of the tablespace */
-	ulint space_id()	const
-	{
-		return(m_space_id);
-	}
-
-	/** Set the tablespace flags
-	@param[in]	fsp_flags	tablespace flags */
-	void set_flags(ulint fsp_flags)
-	{
-		ut_ad(fsp_flags_is_valid(fsp_flags));
-		m_flags = fsp_flags;
-	}
-
-	/** Get the tablespace flags
-	@return m_flags tablespace flags */
-	ulint flags()	const
-	{
-		return(m_flags);
-	}
-
-	/** Set Ignore Read Only Status for tablespace.
-	@param[in]	read_only_status	read only status indicator */
-	void set_ignore_read_only(bool read_only_status)
-	{
-		m_ignore_read_only = read_only_status;
-	}
-
-	/** Free the memory allocated by the Tablespace object */
-	void shutdown();
-
-	/** @return the sum of the file sizes of each Datafile */
-	ulint get_sum_of_sizes() const
-	{
-		ulint	sum = 0;
-
-		for (files_t::const_iterator it = m_files.begin();
-		     it != m_files.end(); ++it) {
-			sum += it->m_size;
-		}
-
-		return(sum);
-	}
-
-	/** Open or Create the data files if they do not exist.
-	@param[in]	is_temp	whether this is a temporary tablespace
-	@return DB_SUCCESS or error code */
-	dberr_t open_or_create(bool is_temp)
-		MY_ATTRIBUTE((warn_unused_result));
-
-	/** Delete all the data files. */
-	void delete_files();
-
-	/** Check if two tablespaces have common data file names.
-	@param[in]	other_space	Tablespace to check against this.
-	@return true if they have the same data filenames and paths */
-	bool intersection(const Tablespace* other_space);
-
-	/** Use the ADD DATAFILE path to create a Datafile object and add
-	it to the front of m_files. Parse the datafile path into a path
-	and a basename with extension 'ibd'. This datafile_path provided
-	may be an absolute or relative path, but it must end with the
-	extension .ibd and have a basename of at least 1 byte.
-
-	Set tablespace m_path member and add a Datafile with the filename.
-	@param[in]	datafile_path	full path of the tablespace file. */
-	dberr_t add_datafile(
-		const char*	datafile_path);
-
-	/* Return a pointer to the first Datafile for this Tablespace
-	@return pointer to the first Datafile for this Tablespace*/
-	Datafile* first_datafile()
-	{
-		ut_a(!m_files.empty());
-		return(&m_files.front());
-	}
-
-	/** Check if undo tablespace.
-	@return true if undo tablespace */
-	static bool is_undo_tablespace(ulint id);
-private:
-	/**
-	@param[in]	filename	Name to lookup in the data files.
-	@return true if the filename exists in the data files */
-	bool find(const char* filename);
-
-	/** Note that the data file was found.
-	@param[in]	file	data file object */
-	void file_found(Datafile& file);
-
-	/* DATA MEMBERS */
-
-	/** Name of the tablespace. */
-	char*		m_name;
-
-	/** Tablespace ID */
-	ulint		m_space_id;
-
-	/** Path where tablespace files will reside, not including a filename.*/
-	char*		m_path;
-
-	/** Tablespace flags */
-	ulint		m_flags;
-
-protected:
-	/** Ignore server read only configuration for this tablespace. */
-	bool		m_ignore_read_only;
->>>>>>> 170eb8c5
 };
 
 #endif /* fsp0space_h */