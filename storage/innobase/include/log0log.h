--- conflicted
+++ resolved
@@ -809,11 +809,8 @@
 					later; this is advanced when a flush
 					operation is completed to all the log
 					groups */
-<<<<<<< HEAD
-=======
 	volatile ibool	is_extending;	/*!< this is set to true during extend
 					the log buffer size */
->>>>>>> 3607b4a9
 	ib_uint64_t	written_to_some_lsn;
 					/*!< first log sequence number not yet
 					written to any log group; for this to
