/*****************************************************************************

<<<<<<< HEAD
Copyright (c) 1995, 2012, Oracle and/or its affiliates. All rights reserved.
=======
Copyright (c) 1995, 2013, Oracle and/or its affiliates. All rights reserved.
>>>>>>> 50759fc8
Copyright (c) 2009, Google Inc.

Portions of this file contain modifications contributed and copyrighted by
Google, Inc. Those modifications are gratefully acknowledged and are described
briefly in the InnoDB documentation. The contributions by Google are
incorporated with their permission, and subject to the conditions contained in
the file COPYING.Google.

This program is free software; you can redistribute it and/or modify it under
the terms of the GNU General Public License as published by the Free Software
Foundation; version 2 of the License.

This program is distributed in the hope that it will be useful, but WITHOUT
ANY WARRANTY; without even the implied warranty of MERCHANTABILITY or FITNESS
FOR A PARTICULAR PURPOSE. See the GNU General Public License for more details.

You should have received a copy of the GNU General Public License along with
this program; if not, write to the Free Software Foundation, Inc.,
51 Franklin Street, Suite 500, Boston, MA 02110-1335 USA

*****************************************************************************/

/**************************************************//**
@file include/log0log.h
Database log

Created 12/9/1995 Heikki Tuuri
*******************************************************/

#ifndef log0log_h
#define log0log_h

#include "univ.i"
#include "ut0byte.h"
#include "ut0lst.h"
#ifndef UNIV_HOTBACKUP
#include "sync0sync.h"
#include "sync0rw.h"
#endif /* !UNIV_HOTBACKUP */

/* Type used for all log sequence number storage and arithmetics */
typedef	ib_uint64_t		lsn_t;
#define LSN_MAX			IB_UINT64_MAX

#define LSN_PF			UINT64PF

/** Redo log buffer */
struct log_t;
/** Redo log group */
struct log_group_t;

#ifdef UNIV_DEBUG
/** Flag: write to log file? */
extern	ibool	log_do_write;
/** Flag: enable debug output when writing to the log? */
extern	ibool	log_debug_writes;
#else /* UNIV_DEBUG */
/** Write to log */
# define log_do_write TRUE
#endif /* UNIV_DEBUG */

/** Wait modes for log_write_up_to @{ */
#define LOG_NO_WAIT		91
#define LOG_WAIT_ONE_GROUP	92
#define	LOG_WAIT_ALL_GROUPS	93
/* @} */
/** Maximum number of log groups in log_group_t::checkpoint_buf */
#define LOG_MAX_N_GROUPS	32

/*******************************************************************//**
Calculates where in log files we find a specified lsn.
@return	log file number */
UNIV_INTERN
ulint
log_calc_where_lsn_is(
/*==================*/
	ib_int64_t*	log_file_offset,	/*!< out: offset in that file
						(including the header) */
	ib_uint64_t	first_header_lsn,	/*!< in: first log file start
						lsn */
	ib_uint64_t	lsn,			/*!< in: lsn whose position to
						determine */
	ulint		n_log_files,		/*!< in: total number of log
						files */
	ib_int64_t	log_file_size);		/*!< in: log file size
						(including the header) */
#ifndef UNIV_HOTBACKUP
/************************************************************//**
Writes to the log the string given. The log must be released with
log_release.
@return	end lsn of the log record, zero if did not succeed */
UNIV_INLINE
lsn_t
log_reserve_and_write_fast(
/*=======================*/
	const void*	str,	/*!< in: string */
	ulint		len,	/*!< in: string length */
	lsn_t*		start_lsn);/*!< out: start lsn of the log record */
/***********************************************************************//**
Releases the log mutex. */
UNIV_INLINE
void
log_release(void);
/*=============*/
/***********************************************************************//**
Checks if there is need for a log buffer flush or a new checkpoint, and does
this if yes. Any database operation should call this when it has modified
more than about 4 pages. NOTE that this function may only be called when the
OS thread owns no synchronization objects except the dictionary mutex. */
UNIV_INLINE
void
log_free_check(void);
/*================*/
/************************************************************//**
Opens the log for log_write_low. The log must be closed with log_close and
released with log_release.
@return	start lsn of the log record */
UNIV_INTERN
lsn_t
log_reserve_and_open(
/*=================*/
	ulint	len);	/*!< in: length of data to be catenated */
/************************************************************//**
Writes to the log the string given. It is assumed that the caller holds the
log mutex. */
UNIV_INTERN
void
log_write_low(
/*==========*/
	byte*	str,		/*!< in: string */
	ulint	str_len);	/*!< in: string length */
/************************************************************//**
Closes the log.
@return	lsn */
UNIV_INTERN
lsn_t
log_close(void);
/*===========*/
/************************************************************//**
Gets the current lsn.
@return	current lsn */
UNIV_INLINE
lsn_t
log_get_lsn(void);
/*=============*/
/****************************************************************
Gets the log group capacity. It is OK to read the value without
holding log_sys->mutex because it is constant.
@return	log group capacity */
UNIV_INLINE
lsn_t
log_get_capacity(void);
/*==================*/
/****************************************************************
Get log_sys::max_modified_age_async. It is OK to read the value without
holding log_sys::mutex because it is constant.
@return	max_modified_age_async */
UNIV_INLINE
lsn_t
log_get_max_modified_age_async(void);
/*================================*/
/******************************************************//**
Initializes the log. */
UNIV_INTERN
void
log_init(void);
/*==========*/
/******************************************************************//**
Inits a log group to the log system. */
UNIV_INTERN
void
log_group_init(
/*===========*/
	ulint	id,			/*!< in: group id */
	ulint	n_files,		/*!< in: number of log files */
	lsn_t	file_size,		/*!< in: log file size in bytes */
	ulint	space_id,		/*!< in: space id of the file space
					which contains the log files of this
					group */
	ulint	archive_space_id);	/*!< in: space id of the file space
					which contains some archived log
					files for this group; currently, only
					for the first log group this is
					used */
/******************************************************//**
Completes an i/o to a log file. */
UNIV_INTERN
void
log_io_complete(
/*============*/
	log_group_t*	group);	/*!< in: log group */
/******************************************************//**
This function is called, e.g., when a transaction wants to commit. It checks
that the log has been written to the log file up to the last log entry written
by the transaction. If there is a flush running, it waits and checks if the
flush flushed enough. If not, starts a new flush. */
UNIV_INTERN
void
log_write_up_to(
/*============*/
	lsn_t	lsn,	/*!< in: log sequence number up to which
			the log should be written, LSN_MAX if not specified */
	ulint	wait,	/*!< in: LOG_NO_WAIT, LOG_WAIT_ONE_GROUP,
			or LOG_WAIT_ALL_GROUPS */
	ibool	flush_to_disk);
			/*!< in: TRUE if we want the written log
			also to be flushed to disk */
/****************************************************************//**
Does a syncronous flush of the log buffer to disk. */
UNIV_INTERN
void
log_buffer_flush_to_disk(void);
/*==========================*/
/****************************************************************//**
This functions writes the log buffer to the log file and if 'flush'
is set it forces a flush of the log file as well. This is meant to be
called from background master thread only as it does not wait for
the write (+ possible flush) to finish. */
UNIV_INTERN
void
log_buffer_sync_in_background(
/*==========================*/
	ibool	flush);	/*<! in: flush the logs to disk */
/******************************************************//**
Makes a checkpoint. Note that this function does not flush dirty
blocks from the buffer pool: it only checks what is lsn of the oldest
modification in the pool, and writes information about the lsn in
log files. Use log_make_checkpoint_at to flush also the pool.
@return	TRUE if success, FALSE if a checkpoint write was already running */
UNIV_INTERN
ibool
log_checkpoint(
/*===========*/
	ibool	sync,		/*!< in: TRUE if synchronous operation is
				desired */
	ibool	write_always);	/*!< in: the function normally checks if the
				the new checkpoint would have a greater
				lsn than the previous one: if not, then no
				physical write is done; by setting this
				parameter TRUE, a physical write will always be
				made to log files */
/****************************************************************//**
Makes a checkpoint at a given lsn or later. */
UNIV_INTERN
void
log_make_checkpoint_at(
/*===================*/
	lsn_t	lsn,		/*!< in: make a checkpoint at this or a
				later lsn, if LSN_MAX, makes
				a checkpoint at the latest lsn */
	ibool	write_always);	/*!< in: the function normally checks if
				the new checkpoint would have a
				greater lsn than the previous one: if
				not, then no physical write is done;
				by setting this parameter TRUE, a
				physical write will always be made to
				log files */
/****************************************************************//**
Makes a checkpoint at the latest lsn and writes it to first page of each
data file in the database, so that we know that the file spaces contain
all modifications up to that lsn. This can only be called at database
shutdown. This function also writes all log in log files to the log archive. */
UNIV_INTERN
void
logs_empty_and_mark_files_at_shutdown(void);
/*=======================================*/
/******************************************************//**
Reads a checkpoint info from a log group header to log_sys->checkpoint_buf. */
UNIV_INTERN
void
log_group_read_checkpoint_info(
/*===========================*/
	log_group_t*	group,	/*!< in: log group */
	ulint		field);	/*!< in: LOG_CHECKPOINT_1 or LOG_CHECKPOINT_2 */
/*******************************************************************//**
Gets info from a checkpoint about a log group. */
UNIV_INTERN
void
log_checkpoint_get_nth_group_info(
/*==============================*/
	const byte*	buf,	/*!< in: buffer containing checkpoint info */
	ulint		n,	/*!< in: nth slot */
	ulint*		file_no,/*!< out: archived file number */
	ulint*		offset);/*!< out: archived file offset */
/******************************************************//**
Writes checkpoint info to groups. */
UNIV_INTERN
void
log_groups_write_checkpoint_info(void);
/*==================================*/
/********************************************************************//**
Starts an archiving operation.
@return	TRUE if succeed, FALSE if an archiving operation was already running */
UNIV_INTERN
ibool
log_archive_do(
/*===========*/
	ibool	sync,	/*!< in: TRUE if synchronous operation is desired */
	ulint*	n_bytes);/*!< out: archive log buffer size, 0 if nothing to
			archive */
/****************************************************************//**
Writes the log contents to the archive up to the lsn when this function was
called, and stops the archiving. When archiving is started again, the archived
log file numbers start from a number one higher, so that the archiving will
not write again to the archived log files which exist when this function
returns.
@return	DB_SUCCESS or DB_ERROR */
UNIV_INTERN
ulint
log_archive_stop(void);
/*==================*/
/****************************************************************//**
Starts again archiving which has been stopped.
@return	DB_SUCCESS or DB_ERROR */
UNIV_INTERN
ulint
log_archive_start(void);
/*===================*/
/****************************************************************//**
Stop archiving the log so that a gap may occur in the archived log files.
@return	DB_SUCCESS or DB_ERROR */
UNIV_INTERN
ulint
log_archive_noarchivelog(void);
/*==========================*/
/****************************************************************//**
Start archiving the log so that a gap may occur in the archived log files.
@return	DB_SUCCESS or DB_ERROR */
UNIV_INTERN
ulint
log_archive_archivelog(void);
/*========================*/
/******************************************************//**
Generates an archived log file name. */
UNIV_INTERN
void
log_archived_file_name_gen(
/*=======================*/
	char*	buf,	/*!< in: buffer where to write */
	ulint	id,	/*!< in: group id */
	ulint	file_no);/*!< in: file number */
#else /* !UNIV_HOTBACKUP */
/******************************************************//**
Writes info to a buffer of a log group when log files are created in
backup restoration. */
UNIV_INTERN
void
log_reset_first_header_and_checkpoint(
/*==================================*/
	byte*		hdr_buf,/*!< in: buffer which will be written to the
				start of the first log file */
	ib_uint64_t	start);	/*!< in: lsn of the start of the first log file;
				we pretend that there is a checkpoint at
				start + LOG_BLOCK_HDR_SIZE */
#endif /* !UNIV_HOTBACKUP */
/********************************************************************//**
Checks that there is enough free space in the log to start a new query step.
Flushes the log buffer or makes a new checkpoint if necessary. NOTE: this
function may only be called if the calling thread owns no synchronization
objects! */
UNIV_INTERN
void
log_check_margins(void);
/*===================*/
#ifndef UNIV_HOTBACKUP
/******************************************************//**
Reads a specified log segment to a buffer. */
UNIV_INTERN
void
log_group_read_log_seg(
/*===================*/
	ulint		type,		/*!< in: LOG_ARCHIVE or LOG_RECOVER */
	byte*		buf,		/*!< in: buffer where to read */
	log_group_t*	group,		/*!< in: log group */
	lsn_t		start_lsn,	/*!< in: read area start */
	lsn_t		end_lsn);	/*!< in: read area end */
/******************************************************//**
Writes a buffer to a log file group. */
UNIV_INTERN
void
log_group_write_buf(
/*================*/
	log_group_t*	group,		/*!< in: log group */
	byte*		buf,		/*!< in: buffer */
	ulint		len,		/*!< in: buffer len; must be divisible
					by OS_FILE_LOG_BLOCK_SIZE */
	lsn_t		start_lsn,	/*!< in: start lsn of the buffer; must
					be divisible by
					OS_FILE_LOG_BLOCK_SIZE */
	ulint		new_data_offset);/*!< in: start offset of new data in
					buf: this parameter is used to decide
					if we have to write a new log file
					header */
/********************************************************//**
Sets the field values in group to correspond to a given lsn. For this function
to work, the values must already be correctly initialized to correspond to
some lsn, for instance, a checkpoint lsn. */
UNIV_INTERN
void
log_group_set_fields(
/*=================*/
	log_group_t*	group,	/*!< in/out: group */
	lsn_t		lsn);	/*!< in: lsn for which the values should be
				set */
/******************************************************//**
Calculates the data capacity of a log group, when the log file headers are not
included.
@return	capacity in bytes */
UNIV_INTERN
lsn_t
log_group_get_capacity(
/*===================*/
	const log_group_t*	group);	/*!< in: log group */
#endif /* !UNIV_HOTBACKUP */
/************************************************************//**
Gets a log block flush bit.
@return	TRUE if this block was the first to be written in a log flush */
UNIV_INLINE
ibool
log_block_get_flush_bit(
/*====================*/
	const byte*	log_block);	/*!< in: log block */
/************************************************************//**
Gets a log block number stored in the header.
@return	log block number stored in the block header */
UNIV_INLINE
ulint
log_block_get_hdr_no(
/*=================*/
	const byte*	log_block);	/*!< in: log block */
/************************************************************//**
Gets a log block data length.
@return	log block data length measured as a byte offset from the block start */
UNIV_INLINE
ulint
log_block_get_data_len(
/*===================*/
	const byte*	log_block);	/*!< in: log block */
/************************************************************//**
Sets the log block data length. */
UNIV_INLINE
void
log_block_set_data_len(
/*===================*/
	byte*	log_block,	/*!< in/out: log block */
	ulint	len);		/*!< in: data length */
/************************************************************//**
Calculates the checksum for a log block.
@return	checksum */
UNIV_INLINE
ulint
log_block_calc_checksum(
/*====================*/
	const byte*	block);	/*!< in: log block */
/************************************************************//**
Gets a log block checksum field value.
@return	checksum */
UNIV_INLINE
ulint
log_block_get_checksum(
/*===================*/
	const byte*	log_block);	/*!< in: log block */
/************************************************************//**
Sets a log block checksum field value. */
UNIV_INLINE
void
log_block_set_checksum(
/*===================*/
	byte*	log_block,	/*!< in/out: log block */
	ulint	checksum);	/*!< in: checksum */
/************************************************************//**
Gets a log block first mtr log record group offset.
@return first mtr log record group byte offset from the block start, 0
if none */
UNIV_INLINE
ulint
log_block_get_first_rec_group(
/*==========================*/
	const byte*	log_block);	/*!< in: log block */
/************************************************************//**
Sets the log block first mtr log record group offset. */
UNIV_INLINE
void
log_block_set_first_rec_group(
/*==========================*/
	byte*	log_block,	/*!< in/out: log block */
	ulint	offset);	/*!< in: offset, 0 if none */
/************************************************************//**
Gets a log block checkpoint number field (4 lowest bytes).
@return	checkpoint no (4 lowest bytes) */
UNIV_INLINE
ulint
log_block_get_checkpoint_no(
/*========================*/
	const byte*	log_block);	/*!< in: log block */
/************************************************************//**
Initializes a log block in the log buffer. */
UNIV_INLINE
void
log_block_init(
/*===========*/
	byte*	log_block,	/*!< in: pointer to the log buffer */
	lsn_t	lsn);		/*!< in: lsn within the log block */
/************************************************************//**
Initializes a log block in the log buffer in the old, < 3.23.52 format, where
there was no checksum yet. */
UNIV_INLINE
void
log_block_init_in_old_format(
/*=========================*/
	byte*	log_block,	/*!< in: pointer to the log buffer */
	lsn_t	lsn);		/*!< in: lsn within the log block */
/************************************************************//**
Converts a lsn to a log block number.
@return	log block number, it is > 0 and <= 1G */
UNIV_INLINE
ulint
log_block_convert_lsn_to_no(
/*========================*/
	lsn_t	lsn);	/*!< in: lsn of a byte within the block */
/******************************************************//**
Prints info of the log. */
UNIV_INTERN
void
log_print(
/*======*/
	FILE*	file);	/*!< in: file where to print */
/******************************************************//**
Peeks the current lsn.
@return	TRUE if success, FALSE if could not get the log system mutex */
UNIV_INTERN
ibool
log_peek_lsn(
/*=========*/
	lsn_t*	lsn);	/*!< out: if returns TRUE, current lsn is here */
/**********************************************************************//**
Refreshes the statistics used to print per-second averages. */
UNIV_INTERN
void
log_refresh_stats(void);
/*===================*/
/********************************************************//**
Closes all log groups. */
UNIV_INTERN
void
log_group_close_all(void);
/*=====================*/
/********************************************************//**
Shutdown the log system but do not release all the memory. */
UNIV_INTERN
void
log_shutdown(void);
/*==============*/
/********************************************************//**
Free the log system data structures. */
UNIV_INTERN
void
log_mem_free(void);
/*==============*/

extern log_t*	log_sys;

/* Values used as flags */
#define LOG_FLUSH	7652559
#define LOG_CHECKPOINT	78656949
#ifdef UNIV_LOG_ARCHIVE
# define LOG_ARCHIVE	11122331
#endif /* UNIV_LOG_ARCHIVE */
#define LOG_RECOVER	98887331

/* The counting of lsn's starts from this value: this must be non-zero */
#define LOG_START_LSN		((lsn_t) (16 * OS_FILE_LOG_BLOCK_SIZE))

#define LOG_BUFFER_SIZE		(srv_log_buffer_size * UNIV_PAGE_SIZE)
#define LOG_ARCHIVE_BUF_SIZE	(srv_log_buffer_size * UNIV_PAGE_SIZE / 4)

/* Offsets of a log block header */
#define	LOG_BLOCK_HDR_NO	0	/* block number which must be > 0 and
					is allowed to wrap around at 2G; the
					highest bit is set to 1 if this is the
					first log block in a log flush write
					segment */
#define LOG_BLOCK_FLUSH_BIT_MASK 0x80000000UL
					/* mask used to get the highest bit in
					the preceding field */
#define	LOG_BLOCK_HDR_DATA_LEN	4	/* number of bytes of log written to
					this block */
#define	LOG_BLOCK_FIRST_REC_GROUP 6	/* offset of the first start of an
					mtr log record group in this log block,
					0 if none; if the value is the same
					as LOG_BLOCK_HDR_DATA_LEN, it means
					that the first rec group has not yet
					been catenated to this log block, but
					if it will, it will start at this
					offset; an archive recovery can
					start parsing the log records starting
					from this offset in this log block,
					if value not 0 */
#define LOG_BLOCK_CHECKPOINT_NO	8	/* 4 lower bytes of the value of
					log_sys->next_checkpoint_no when the
					log block was last written to: if the
					block has not yet been written full,
					this value is only updated before a
					log buffer flush */
#define LOG_BLOCK_HDR_SIZE	12	/* size of the log block header in
					bytes */

/* Offsets of a log block trailer from the end of the block */
#define	LOG_BLOCK_CHECKSUM	4	/* 4 byte checksum of the log block
					contents; in InnoDB versions
					< 3.23.52 this did not contain the
					checksum but the same value as
					.._HDR_NO */
#define	LOG_BLOCK_TRL_SIZE	4	/* trailer size in bytes */

/* Offsets for a checkpoint field */
#define LOG_CHECKPOINT_NO		0
#define LOG_CHECKPOINT_LSN		8
#define LOG_CHECKPOINT_OFFSET_LOW32	16
#define LOG_CHECKPOINT_LOG_BUF_SIZE	20
#define	LOG_CHECKPOINT_ARCHIVED_LSN	24
#define	LOG_CHECKPOINT_GROUP_ARRAY	32

/* For each value smaller than LOG_MAX_N_GROUPS the following 8 bytes: */

#define LOG_CHECKPOINT_ARCHIVED_FILE_NO	0
#define LOG_CHECKPOINT_ARCHIVED_OFFSET	4

#define	LOG_CHECKPOINT_ARRAY_END	(LOG_CHECKPOINT_GROUP_ARRAY\
							+ LOG_MAX_N_GROUPS * 8)
#define LOG_CHECKPOINT_CHECKSUM_1	LOG_CHECKPOINT_ARRAY_END
#define LOG_CHECKPOINT_CHECKSUM_2	(4 + LOG_CHECKPOINT_ARRAY_END)
#if 0
#define LOG_CHECKPOINT_FSP_FREE_LIMIT	(8 + LOG_CHECKPOINT_ARRAY_END)
					/*!< Not used (0);
					This used to contain the
					current fsp free limit in
					tablespace 0, in units of one
					megabyte.

					This information might have been used
					since ibbackup version 0.35 but
					before 1.41 to decide if unused ends of
					non-auto-extending data files
					in space 0 can be truncated.

					This information was made obsolete
					by ibbackup --compress. */
#define LOG_CHECKPOINT_FSP_MAGIC_N	(12 + LOG_CHECKPOINT_ARRAY_END)
					/*!< Not used (0);
					This magic number tells if the
					checkpoint contains the above field:
					the field was added to
					InnoDB-3.23.50 and
					removed from MySQL 5.6 */
#define LOG_CHECKPOINT_FSP_MAGIC_N_VAL	1441231243
					/*!< if LOG_CHECKPOINT_FSP_MAGIC_N
					contains this value, then
					LOG_CHECKPOINT_FSP_FREE_LIMIT
					is valid */
#endif
#define LOG_CHECKPOINT_OFFSET_HIGH32	(16 + LOG_CHECKPOINT_ARRAY_END)
#define LOG_CHECKPOINT_SIZE		(20 + LOG_CHECKPOINT_ARRAY_END)


/* Offsets of a log file header */
#define LOG_GROUP_ID		0	/* log group number */
#define LOG_FILE_START_LSN	4	/* lsn of the start of data in this
					log file */
#define LOG_FILE_NO		12	/* 4-byte archived log file number;
					this field is only defined in an
					archived log file */
#define LOG_FILE_WAS_CREATED_BY_HOT_BACKUP 16
					/* a 32-byte field which contains
					the string 'ibbackup' and the
					creation time if the log file was
					created by ibbackup --restore;
					when mysqld is first time started
					on the restored database, it can
					print helpful info for the user */
#define	LOG_FILE_ARCH_COMPLETED	OS_FILE_LOG_BLOCK_SIZE
					/* this 4-byte field is TRUE when
					the writing of an archived log file
					has been completed; this field is
					only defined in an archived log file */
#define LOG_FILE_END_LSN	(OS_FILE_LOG_BLOCK_SIZE + 4)
					/* lsn where the archived log file
					at least extends: actually the
					archived log file may extend to a
					later lsn, as long as it is within the
					same log block as this lsn; this field
					is defined only when an archived log
					file has been completely written */
#define LOG_CHECKPOINT_1	OS_FILE_LOG_BLOCK_SIZE
					/* first checkpoint field in the log
					header; we write alternately to the
					checkpoint fields when we make new
					checkpoints; this field is only defined
					in the first log file of a log group */
#define LOG_CHECKPOINT_2	(3 * OS_FILE_LOG_BLOCK_SIZE)
					/* second checkpoint field in the log
					header */
#define LOG_FILE_HDR_SIZE	(4 * OS_FILE_LOG_BLOCK_SIZE)

#define LOG_GROUP_OK		301
#define LOG_GROUP_CORRUPTED	302

/** Log group consists of a number of log files, each of the same size; a log
group is implemented as a space in the sense of the module fil0fil. */
struct log_group_t{
	/* The following fields are protected by log_sys->mutex */
	ulint		id;		/*!< log group id */
	ulint		n_files;	/*!< number of files in the group */
	lsn_t		file_size;	/*!< individual log file size in bytes,
					including the log file header */
	ulint		space_id;	/*!< file space which implements the log
					group */
	ulint		state;		/*!< LOG_GROUP_OK or
					LOG_GROUP_CORRUPTED */
	lsn_t		lsn;		/*!< lsn used to fix coordinates within
					the log group */
	lsn_t		lsn_offset;	/*!< the offset of the above lsn */
	ulint		n_pending_writes;/*!< number of currently pending flush
					writes for this log group */
	byte**		file_header_bufs_ptr;/*!< unaligned buffers */
	byte**		file_header_bufs;/*!< buffers for each file
					header in the group */
#ifdef UNIV_LOG_ARCHIVE
	/*-----------------------------*/
	byte**		archive_file_header_bufs_ptr;/*!< unaligned buffers */
	byte**		archive_file_header_bufs;/*!< buffers for each file
					header in the group */
	ulint		archive_space_id;/*!< file space which
					implements the log group
					archive */
	ulint		archived_file_no;/*!< file number corresponding to
					log_sys->archived_lsn */
	ulint		archived_offset;/*!< file offset corresponding to
					log_sys->archived_lsn, 0 if we have
					not yet written to the archive file
					number archived_file_no */
	ulint		next_archived_file_no;/*!< during an archive write,
					until the write is completed, we
					store the next value for
					archived_file_no here: the write
					completion function then sets the new
					value to ..._file_no */
	ulint		next_archived_offset; /*!< like the preceding field */
#endif /* UNIV_LOG_ARCHIVE */
	/*-----------------------------*/
	lsn_t		scanned_lsn;	/*!< used only in recovery: recovery scan
					succeeded up to this lsn in this log
					group */
	byte*		checkpoint_buf_ptr;/*!< unaligned checkpoint header */
	byte*		checkpoint_buf;	/*!< checkpoint header is written from
					this buffer to the group */
	UT_LIST_NODE_T(log_group_t)
			log_groups;	/*!< list of log groups */
};

/** Redo log buffer */
struct log_t{
	byte		pad[64];	/*!< padding to prevent other memory
					update hotspots from residing on the
					same memory cache line */
	lsn_t		lsn;		/*!< log sequence number */
	ulint		buf_free;	/*!< first free offset within the log
					buffer */
#ifndef UNIV_HOTBACKUP
	ib_mutex_t		mutex;		/*!< mutex protecting the log */

	ib_mutex_t		log_flush_order_mutex;/*!< mutex to serialize access to
					the flush list when we are putting
					dirty blocks in the list. The idea
					behind this mutex is to be able
					to release log_sys->mutex during
					mtr_commit and still ensure that
					insertions in the flush_list happen
					in the LSN order. */
#endif /* !UNIV_HOTBACKUP */
	byte*		buf_ptr;	/* unaligned log buffer */
	byte*		buf;		/*!< log buffer */
	ulint		buf_size;	/*!< log buffer size in bytes */
	ulint		max_buf_free;	/*!< recommended maximum value of
					buf_free, after which the buffer is
					flushed */
 #ifdef UNIV_LOG_DEBUG
	ulint		old_buf_free;	/*!< value of buf free when log was
					last time opened; only in the debug
					version */
	ib_uint64_t	old_lsn;	/*!< value of lsn when log was
					last time opened; only in the
					debug version */
#endif /* UNIV_LOG_DEBUG */
	ibool		check_flush_or_checkpoint;
					/*!< this is set to TRUE when there may
					be need to flush the log buffer, or
					preflush buffer pool pages, or make
					a checkpoint; this MUST be TRUE when
					lsn - last_checkpoint_lsn >
					max_checkpoint_age; this flag is
					peeked at by log_free_check(), which
					does not reserve the log mutex */
	UT_LIST_BASE_NODE_T(log_group_t)
			log_groups;	/*!< log groups */

#ifndef UNIV_HOTBACKUP
	/** The fields involved in the log buffer flush @{ */

	ulint		buf_next_to_write;/*!< first offset in the log buffer
					where the byte content may not exist
					written to file, e.g., the start
					offset of a log record catenated
					later; this is advanced when a flush
					operation is completed to all the log
					groups */
	lsn_t		written_to_some_lsn;
					/*!< first log sequence number not yet
					written to any log group; for this to
					be advanced, it is enough that the
					write i/o has been completed for any
					one log group */
	lsn_t		written_to_all_lsn;
					/*!< first log sequence number not yet
					written to some log group; for this to
					be advanced, it is enough that the
					write i/o has been completed for all
					log groups.
					Note that since InnoDB currently
					has only one log group therefore
					this value is redundant. Also it
					is possible that this value
					falls behind the
					flushed_to_disk_lsn transiently.
					It is appropriate to use either
					flushed_to_disk_lsn or
					write_lsn which are always
					up-to-date and accurate. */
	lsn_t		write_lsn;	/*!< end lsn for the current running
					write */
	ulint		write_end_offset;/*!< the data in buffer has
					been written up to this offset
					when the current write ends:
					this field will then be copied
					to buf_next_to_write */
	lsn_t		current_flush_lsn;/*!< end lsn for the current running
					write + flush operation */
	lsn_t		flushed_to_disk_lsn;
					/*!< how far we have written the log
					AND flushed to disk */
	ulint		n_pending_writes;/*!< number of currently
					pending flushes or writes */
	/* NOTE on the 'flush' in names of the fields below: starting from
	4.0.14, we separate the write of the log file and the actual fsync()
	or other method to flush it to disk. The names below shhould really
	be 'flush_or_write'! */
	os_event_t	no_flush_event;	/*!< this event is in the reset state
					when a flush or a write is running;
					a thread should wait for this without
					owning the log mutex, but NOTE that
					to set or reset this event, the
					thread MUST own the log mutex! */
	ibool		one_flushed;	/*!< during a flush, this is
					first FALSE and becomes TRUE
					when one log group has been
					written or flushed */
	os_event_t	one_flushed_event;/*!< this event is reset when the
					flush or write has not yet completed
					for any log group; e.g., this means
					that a transaction has been committed
					when this is set; a thread should wait
					for this without owning the log mutex,
					but NOTE that to set or reset this
					event, the thread MUST own the log
					mutex! */
	ulint		n_log_ios;	/*!< number of log i/os initiated thus
					far */
	ulint		n_log_ios_old;	/*!< number of log i/o's at the
					previous printout */
	time_t		last_printout_time;/*!< when log_print was last time
					called */
	/* @} */

	/** Fields involved in checkpoints @{ */
	lsn_t		log_group_capacity; /*!< capacity of the log group; if
					the checkpoint age exceeds this, it is
					a serious error because it is possible
					we will then overwrite log and spoil
					crash recovery */
	lsn_t		max_modified_age_async;
					/*!< when this recommended
					value for lsn -
					buf_pool_get_oldest_modification()
					is exceeded, we start an
					asynchronous preflush of pool pages */
	lsn_t		max_modified_age_sync;
					/*!< when this recommended
					value for lsn -
					buf_pool_get_oldest_modification()
					is exceeded, we start a
					synchronous preflush of pool pages */
	lsn_t		max_checkpoint_age_async;
					/*!< when this checkpoint age
					is exceeded we start an
					asynchronous writing of a new
					checkpoint */
	lsn_t		max_checkpoint_age;
					/*!< this is the maximum allowed value
					for lsn - last_checkpoint_lsn when a
					new query step is started */
	ib_uint64_t	next_checkpoint_no;
					/*!< next checkpoint number */
	lsn_t		last_checkpoint_lsn;
					/*!< latest checkpoint lsn */
	lsn_t		next_checkpoint_lsn;
					/*!< next checkpoint lsn */
	ulint		n_pending_checkpoint_writes;
					/*!< number of currently pending
					checkpoint writes */
	rw_lock_t	checkpoint_lock;/*!< this latch is x-locked when a
					checkpoint write is running; a thread
					should wait for this without owning
					the log mutex */
#endif /* !UNIV_HOTBACKUP */
	byte*		checkpoint_buf_ptr;/* unaligned checkpoint header */
	byte*		checkpoint_buf;	/*!< checkpoint header is read to this
					buffer */
	/* @} */
#ifdef UNIV_LOG_ARCHIVE
	/** Fields involved in archiving @{ */
	ulint		archiving_state;/*!< LOG_ARCH_ON, LOG_ARCH_STOPPING
					LOG_ARCH_STOPPED, LOG_ARCH_OFF */
	lsn_t		archived_lsn;	/*!< archiving has advanced to this
					lsn */
	lsn_t		max_archived_lsn_age_async;
					/*!< recommended maximum age of
					archived_lsn, before we start
					asynchronous copying to the archive */
	lsn_t		max_archived_lsn_age;
					/*!< maximum allowed age for
					archived_lsn */
	lsn_t		next_archived_lsn;/*!< during an archive write,
					until the write is completed, we
					store the next value for
					archived_lsn here: the write
					completion function then sets the new
					value to archived_lsn */
	ulint		archiving_phase;/*!< LOG_ARCHIVE_READ or
					LOG_ARCHIVE_WRITE */
	ulint		n_pending_archive_ios;
					/*!< number of currently pending reads
					or writes in archiving */
	rw_lock_t	archive_lock;	/*!< this latch is x-locked when an
					archive write is running; a thread
					should wait for this without owning
					the log mutex */
	ulint		archive_buf_size;/*!< size of archive_buf */
	byte*		archive_buf;	/*!< log segment is written to the
					archive from this buffer */
	os_event_t	archiving_on;	/*!< if archiving has been stopped,
					a thread can wait for this event to
					become signaled */
	/* @} */
#endif /* UNIV_LOG_ARCHIVE */
};

/** Test if flush order mutex is owned. */
#define log_flush_order_mutex_own()	\
	mutex_own(&log_sys->log_flush_order_mutex)

/** Acquire the flush order mutex. */
#define log_flush_order_mutex_enter() do {		\
	mutex_enter(&log_sys->log_flush_order_mutex);	\
} while (0)
/** Release the flush order mutex. */
# define log_flush_order_mutex_exit() do {		\
	mutex_exit(&log_sys->log_flush_order_mutex);	\
} while (0)

#ifdef UNIV_LOG_ARCHIVE
/** Archiving state @{ */
#define LOG_ARCH_ON		71
#define LOG_ARCH_STOPPING	72
#define LOG_ARCH_STOPPING2	73
#define LOG_ARCH_STOPPED	74
#define LOG_ARCH_OFF		75
/* @} */
#endif /* UNIV_LOG_ARCHIVE */

#ifndef UNIV_NONINL
#include "log0log.ic"
#endif

#endif<|MERGE_RESOLUTION|>--- conflicted
+++ resolved
@@ -1,10 +1,6 @@
 /*****************************************************************************
 
-<<<<<<< HEAD
-Copyright (c) 1995, 2012, Oracle and/or its affiliates. All rights reserved.
-=======
 Copyright (c) 1995, 2013, Oracle and/or its affiliates. All rights reserved.
->>>>>>> 50759fc8
 Copyright (c) 2009, Google Inc.
 
 Portions of this file contain modifications contributed and copyrighted by
