/*****************************************************************************

<<<<<<< HEAD

=======
>>>>>>> bc93c8ec
Copyright (c) 1995, 2010, Oracle and/or its affiliates. All Rights Reserved.
Copyright (c) 2009, Google Inc.

Portions of this file contain modifications contributed and copyrighted by
Google, Inc. Those modifications are gratefully acknowledged and are described
briefly in the InnoDB documentation. The contributions by Google are
incorporated with their permission, and subject to the conditions contained in
the file COPYING.Google.

This program is free software; you can redistribute it and/or modify it under
the terms of the GNU General Public License as published by the Free Software
Foundation; version 2 of the License.

This program is distributed in the hope that it will be useful, but WITHOUT
ANY WARRANTY; without even the implied warranty of MERCHANTABILITY or FITNESS
FOR A PARTICULAR PURPOSE. See the GNU General Public License for more details.

You should have received a copy of the GNU General Public License along with
this program; if not, write to the Free Software Foundation, Inc.,
51 Franklin Street, Suite 500, Boston, MA 02110-1335 USA

*****************************************************************************/

/**************************************************//**
@file include/log0log.h
Database log

Created 12/9/1995 Heikki Tuuri
*******************************************************/

#ifndef log0log_h
#define log0log_h

#include "univ.i"
#include "ut0byte.h"
#include "ut0lst.h"
#ifndef UNIV_HOTBACKUP
#include "sync0sync.h"
#include "sync0rw.h"
#endif /* !UNIV_HOTBACKUP */

/* Type used for all log sequence number storage and arithmetics */
typedef	ib_uint64_t		lsn_t;
#define LSN_MAX			IB_UINT64_MAX

#define LSN_PF			UINT64PF

/** Redo log buffer */
typedef struct log_struct	log_t;
/** Redo log group */
typedef struct log_group_struct	log_group_t;

#ifdef UNIV_DEBUG
/** Flag: write to log file? */
extern	ibool	log_do_write;
/** Flag: enable debug output when writing to the log? */
extern	ibool	log_debug_writes;
#else /* UNIV_DEBUG */
/** Write to log */
# define log_do_write TRUE
#endif /* UNIV_DEBUG */

/** Wait modes for log_write_up_to @{ */
#define LOG_NO_WAIT		91
#define LOG_WAIT_ONE_GROUP	92
#define	LOG_WAIT_ALL_GROUPS	93
/* @} */
/** Maximum number of log groups in log_group_struct::checkpoint_buf */
#define LOG_MAX_N_GROUPS	32

/*******************************************************************//**
Calculates where in log files we find a specified lsn.
@return	log file number */
UNIV_INTERN
ulint
log_calc_where_lsn_is(
/*==================*/
	ib_int64_t*	log_file_offset,	/*!< out: offset in that file
						(including the header) */
	ib_uint64_t	first_header_lsn,	/*!< in: first log file start
						lsn */
	ib_uint64_t	lsn,			/*!< in: lsn whose position to
						determine */
	ulint		n_log_files,		/*!< in: total number of log
						files */
	ib_int64_t	log_file_size);		/*!< in: log file size
						(including the header) */
#ifndef UNIV_HOTBACKUP
/************************************************************//**
Writes to the log the string given. The log must be released with
log_release.
@return	end lsn of the log record, zero if did not succeed */
UNIV_INLINE
lsn_t
log_reserve_and_write_fast(
/*=======================*/
	const void*	str,	/*!< in: string */
	ulint		len,	/*!< in: string length */
	lsn_t*		start_lsn);/*!< out: start lsn of the log record */
/***********************************************************************//**
Releases the log mutex. */
UNIV_INLINE
void
log_release(void);
/*=============*/
/***********************************************************************//**
Checks if there is need for a log buffer flush or a new checkpoint, and does
this if yes. Any database operation should call this when it has modified
more than about 4 pages. NOTE that this function may only be called when the
OS thread owns no synchronization objects except the dictionary mutex. */
UNIV_INLINE
void
log_free_check(void);
/*================*/
/************************************************************//**
Opens the log for log_write_low. The log must be closed with log_close and
released with log_release.
@return	start lsn of the log record */
UNIV_INTERN
lsn_t
log_reserve_and_open(
/*=================*/
	ulint	len);	/*!< in: length of data to be catenated */
/************************************************************//**
Writes to the log the string given. It is assumed that the caller holds the
log mutex. */
UNIV_INTERN
void
log_write_low(
/*==========*/
	byte*	str,		/*!< in: string */
	ulint	str_len);	/*!< in: string length */
/************************************************************//**
Closes the log.
@return	lsn */
UNIV_INTERN
lsn_t
log_close(void);
/*===========*/
/************************************************************//**
Gets the current lsn.
@return	current lsn */
UNIV_INLINE
lsn_t
log_get_lsn(void);
/*=============*/
/****************************************************************
Gets the log group capacity. It is OK to read the value without
holding log_sys->mutex because it is constant.
@return	log group capacity */
UNIV_INLINE
lsn_t
log_get_capacity(void);
/*==================*/
/******************************************************//**
Initializes the log. */
UNIV_INTERN
void
log_init(void);
/*==========*/
/******************************************************************//**
Inits a log group to the log system. */
UNIV_INTERN
void
log_group_init(
/*===========*/
	ulint	id,			/*!< in: group id */
	ulint	n_files,		/*!< in: number of log files */
	lsn_t	file_size,		/*!< in: log file size in bytes */
	ulint	space_id,		/*!< in: space id of the file space
					which contains the log files of this
					group */
	ulint	archive_space_id);	/*!< in: space id of the file space
					which contains some archived log
					files for this group; currently, only
					for the first log group this is
					used */
/******************************************************//**
Completes an i/o to a log file. */
UNIV_INTERN
void
log_io_complete(
/*============*/
	log_group_t*	group);	/*!< in: log group */
/******************************************************//**
This function is called, e.g., when a transaction wants to commit. It checks
that the log has been written to the log file up to the last log entry written
by the transaction. If there is a flush running, it waits and checks if the
flush flushed enough. If not, starts a new flush. */
UNIV_INTERN
void
log_write_up_to(
/*============*/
	lsn_t	lsn,	/*!< in: log sequence number up to which
			the log should be written, LSN_MAX if not specified */
	ulint	wait,	/*!< in: LOG_NO_WAIT, LOG_WAIT_ONE_GROUP,
			or LOG_WAIT_ALL_GROUPS */
	ibool	flush_to_disk);
			/*!< in: TRUE if we want the written log
			also to be flushed to disk */
/****************************************************************//**
Does a syncronous flush of the log buffer to disk. */
UNIV_INTERN
void
log_buffer_flush_to_disk(void);
/*==========================*/
/****************************************************************//**
This functions writes the log buffer to the log file and if 'flush'
is set it forces a flush of the log file as well. This is meant to be
called from background master thread only as it does not wait for
the write (+ possible flush) to finish. */
UNIV_INTERN
void
log_buffer_sync_in_background(
/*==========================*/
	ibool	flush);	/*<! in: flush the logs to disk */
/****************************************************************//**
Checks if an asynchronous flushing of dirty pages is required in the
background. This function is only called from the page cleaner thread.
@return lsn to which the flushing should happen or LSN_MAX
if flushing is not required */
UNIV_INTERN
lsn_t
log_async_flush_lsn(void);
/*=====================*/
/******************************************************//**
Makes a checkpoint. Note that this function does not flush dirty
blocks from the buffer pool: it only checks what is lsn of the oldest
modification in the pool, and writes information about the lsn in
log files. Use log_make_checkpoint_at to flush also the pool.
@return	TRUE if success, FALSE if a checkpoint write was already running */
UNIV_INTERN
ibool
log_checkpoint(
/*===========*/
	ibool	sync,		/*!< in: TRUE if synchronous operation is
				desired */
	ibool	write_always);	/*!< in: the function normally checks if the
				the new checkpoint would have a greater
				lsn than the previous one: if not, then no
				physical write is done; by setting this
				parameter TRUE, a physical write will always be
				made to log files */
/****************************************************************//**
Makes a checkpoint at a given lsn or later. */
UNIV_INTERN
void
log_make_checkpoint_at(
/*===================*/
	lsn_t	lsn,		/*!< in: make a checkpoint at this or a
				later lsn, if LSN_MAX, makes
				a checkpoint at the latest lsn */
	ibool	write_always);	/*!< in: the function normally checks if
				the new checkpoint would have a
				greater lsn than the previous one: if
				not, then no physical write is done;
				by setting this parameter TRUE, a
				physical write will always be made to
				log files */
/****************************************************************//**
Makes a checkpoint at the latest lsn and writes it to first page of each
data file in the database, so that we know that the file spaces contain
all modifications up to that lsn. This can only be called at database
shutdown. This function also writes all log in log files to the log archive. */
UNIV_INTERN
void
logs_empty_and_mark_files_at_shutdown(void);
/*=======================================*/
/******************************************************//**
Reads a checkpoint info from a log group header to log_sys->checkpoint_buf. */
UNIV_INTERN
void
log_group_read_checkpoint_info(
/*===========================*/
	log_group_t*	group,	/*!< in: log group */
	ulint		field);	/*!< in: LOG_CHECKPOINT_1 or LOG_CHECKPOINT_2 */
/*******************************************************************//**
Gets info from a checkpoint about a log group. */
UNIV_INTERN
void
log_checkpoint_get_nth_group_info(
/*==============================*/
	const byte*	buf,	/*!< in: buffer containing checkpoint info */
	ulint		n,	/*!< in: nth slot */
	ulint*		file_no,/*!< out: archived file number */
	ulint*		offset);/*!< out: archived file offset */
/******************************************************//**
Writes checkpoint info to groups. */
UNIV_INTERN
void
log_groups_write_checkpoint_info(void);
/*==================================*/
/********************************************************************//**
Starts an archiving operation.
@return	TRUE if succeed, FALSE if an archiving operation was already running */
UNIV_INTERN
ibool
log_archive_do(
/*===========*/
	ibool	sync,	/*!< in: TRUE if synchronous operation is desired */
	ulint*	n_bytes);/*!< out: archive log buffer size, 0 if nothing to
			archive */
/****************************************************************//**
Writes the log contents to the archive up to the lsn when this function was
called, and stops the archiving. When archiving is started again, the archived
log file numbers start from a number one higher, so that the archiving will
not write again to the archived log files which exist when this function
returns.
@return	DB_SUCCESS or DB_ERROR */
UNIV_INTERN
ulint
log_archive_stop(void);
/*==================*/
/****************************************************************//**
Starts again archiving which has been stopped.
@return	DB_SUCCESS or DB_ERROR */
UNIV_INTERN
ulint
log_archive_start(void);
/*===================*/
/****************************************************************//**
Stop archiving the log so that a gap may occur in the archived log files.
@return	DB_SUCCESS or DB_ERROR */
UNIV_INTERN
ulint
log_archive_noarchivelog(void);
/*==========================*/
/****************************************************************//**
Start archiving the log so that a gap may occur in the archived log files.
@return	DB_SUCCESS or DB_ERROR */
UNIV_INTERN
ulint
log_archive_archivelog(void);
/*========================*/
/******************************************************//**
Generates an archived log file name. */
UNIV_INTERN
void
log_archived_file_name_gen(
/*=======================*/
	char*	buf,	/*!< in: buffer where to write */
	ulint	id,	/*!< in: group id */
	ulint	file_no);/*!< in: file number */
#else /* !UNIV_HOTBACKUP */
/******************************************************//**
Writes info to a buffer of a log group when log files are created in
backup restoration. */
UNIV_INTERN
void
log_reset_first_header_and_checkpoint(
/*==================================*/
	byte*		hdr_buf,/*!< in: buffer which will be written to the
				start of the first log file */
	ib_uint64_t	start);	/*!< in: lsn of the start of the first log file;
				we pretend that there is a checkpoint at
				start + LOG_BLOCK_HDR_SIZE */
#endif /* !UNIV_HOTBACKUP */
/********************************************************************//**
Checks that there is enough free space in the log to start a new query step.
Flushes the log buffer or makes a new checkpoint if necessary. NOTE: this
function may only be called if the calling thread owns no synchronization
objects! */
UNIV_INTERN
void
log_check_margins(void);
/*===================*/
#ifndef UNIV_HOTBACKUP
/******************************************************//**
Reads a specified log segment to a buffer. */
UNIV_INTERN
void
log_group_read_log_seg(
/*===================*/
	ulint		type,		/*!< in: LOG_ARCHIVE or LOG_RECOVER */
	byte*		buf,		/*!< in: buffer where to read */
	log_group_t*	group,		/*!< in: log group */
	lsn_t		start_lsn,	/*!< in: read area start */
	lsn_t		end_lsn);	/*!< in: read area end */
/******************************************************//**
Writes a buffer to a log file group. */
UNIV_INTERN
void
log_group_write_buf(
/*================*/
	log_group_t*	group,		/*!< in: log group */
	byte*		buf,		/*!< in: buffer */
	ulint		len,		/*!< in: buffer len; must be divisible
					by OS_FILE_LOG_BLOCK_SIZE */
	lsn_t		start_lsn,	/*!< in: start lsn of the buffer; must
					be divisible by
					OS_FILE_LOG_BLOCK_SIZE */
	ulint		new_data_offset);/*!< in: start offset of new data in
					buf: this parameter is used to decide
					if we have to write a new log file
					header */
/********************************************************//**
Sets the field values in group to correspond to a given lsn. For this function
to work, the values must already be correctly initialized to correspond to
some lsn, for instance, a checkpoint lsn. */
UNIV_INTERN
void
log_group_set_fields(
/*=================*/
	log_group_t*	group,	/*!< in/out: group */
	lsn_t		lsn);	/*!< in: lsn for which the values should be
				set */
/******************************************************//**
Calculates the data capacity of a log group, when the log file headers are not
included.
@return	capacity in bytes */
UNIV_INTERN
lsn_t
log_group_get_capacity(
/*===================*/
	const log_group_t*	group);	/*!< in: log group */
#endif /* !UNIV_HOTBACKUP */
/************************************************************//**
Gets a log block flush bit.
@return	TRUE if this block was the first to be written in a log flush */
UNIV_INLINE
ibool
log_block_get_flush_bit(
/*====================*/
	const byte*	log_block);	/*!< in: log block */
/************************************************************//**
Gets a log block number stored in the header.
@return	log block number stored in the block header */
UNIV_INLINE
ulint
log_block_get_hdr_no(
/*=================*/
	const byte*	log_block);	/*!< in: log block */
/************************************************************//**
Gets a log block data length.
@return	log block data length measured as a byte offset from the block start */
UNIV_INLINE
ulint
log_block_get_data_len(
/*===================*/
	const byte*	log_block);	/*!< in: log block */
/************************************************************//**
Sets the log block data length. */
UNIV_INLINE
void
log_block_set_data_len(
/*===================*/
	byte*	log_block,	/*!< in/out: log block */
	ulint	len);		/*!< in: data length */
/************************************************************//**
Calculates the checksum for a log block.
@return	checksum */
UNIV_INLINE
ulint
log_block_calc_checksum(
/*====================*/
	const byte*	block);	/*!< in: log block */
/************************************************************//**
Gets a log block checksum field value.
@return	checksum */
UNIV_INLINE
ulint
log_block_get_checksum(
/*===================*/
	const byte*	log_block);	/*!< in: log block */
/************************************************************//**
Sets a log block checksum field value. */
UNIV_INLINE
void
log_block_set_checksum(
/*===================*/
	byte*	log_block,	/*!< in/out: log block */
	ulint	checksum);	/*!< in: checksum */
/************************************************************//**
Gets a log block first mtr log record group offset.
@return first mtr log record group byte offset from the block start, 0
if none */
UNIV_INLINE
ulint
log_block_get_first_rec_group(
/*==========================*/
	const byte*	log_block);	/*!< in: log block */
/************************************************************//**
Sets the log block first mtr log record group offset. */
UNIV_INLINE
void
log_block_set_first_rec_group(
/*==========================*/
	byte*	log_block,	/*!< in/out: log block */
	ulint	offset);	/*!< in: offset, 0 if none */
/************************************************************//**
Gets a log block checkpoint number field (4 lowest bytes).
@return	checkpoint no (4 lowest bytes) */
UNIV_INLINE
ulint
log_block_get_checkpoint_no(
/*========================*/
	const byte*	log_block);	/*!< in: log block */
/************************************************************//**
Initializes a log block in the log buffer. */
UNIV_INLINE
void
log_block_init(
/*===========*/
	byte*	log_block,	/*!< in: pointer to the log buffer */
	lsn_t	lsn);		/*!< in: lsn within the log block */
/************************************************************//**
Initializes a log block in the log buffer in the old, < 3.23.52 format, where
there was no checksum yet. */
UNIV_INLINE
void
log_block_init_in_old_format(
/*=========================*/
	byte*	log_block,	/*!< in: pointer to the log buffer */
	lsn_t	lsn);		/*!< in: lsn within the log block */
/************************************************************//**
Converts a lsn to a log block number.
@return	log block number, it is > 0 and <= 1G */
UNIV_INLINE
ulint
log_block_convert_lsn_to_no(
/*========================*/
	lsn_t	lsn);	/*!< in: lsn of a byte within the block */
/******************************************************//**
Prints info of the log. */
UNIV_INTERN
void
log_print(
/*======*/
	FILE*	file);	/*!< in: file where to print */
/******************************************************//**
Peeks the current lsn.
@return	TRUE if success, FALSE if could not get the log system mutex */
UNIV_INTERN
ibool
log_peek_lsn(
/*=========*/
	lsn_t*	lsn);	/*!< out: if returns TRUE, current lsn is here */
/**********************************************************************//**
Refreshes the statistics used to print per-second averages. */
UNIV_INTERN
void
log_refresh_stats(void);
/*===================*/
/**********************************************************
Shutdown the log system but do not release all the memory. */
UNIV_INTERN
void
log_shutdown(void);
/*==============*/
/**********************************************************
Free the log system data structures. */
UNIV_INTERN
void
log_mem_free(void);
/*==============*/

extern log_t*	log_sys;

/* Values used as flags */
#define LOG_FLUSH	7652559
#define LOG_CHECKPOINT	78656949
#ifdef UNIV_LOG_ARCHIVE
# define LOG_ARCHIVE	11122331
#endif /* UNIV_LOG_ARCHIVE */
#define LOG_RECOVER	98887331

/* The counting of lsn's starts from this value: this must be non-zero */
#define LOG_START_LSN		((lsn_t) (16 * OS_FILE_LOG_BLOCK_SIZE))

#define LOG_BUFFER_SIZE		(srv_log_buffer_size * UNIV_PAGE_SIZE)
#define LOG_ARCHIVE_BUF_SIZE	(srv_log_buffer_size * UNIV_PAGE_SIZE / 4)

/* Offsets of a log block header */
#define	LOG_BLOCK_HDR_NO	0	/* block number which must be > 0 and
					is allowed to wrap around at 2G; the
					highest bit is set to 1 if this is the
					first log block in a log flush write
					segment */
#define LOG_BLOCK_FLUSH_BIT_MASK 0x80000000UL
					/* mask used to get the highest bit in
					the preceding field */
#define	LOG_BLOCK_HDR_DATA_LEN	4	/* number of bytes of log written to
					this block */
#define	LOG_BLOCK_FIRST_REC_GROUP 6	/* offset of the first start of an
					mtr log record group in this log block,
					0 if none; if the value is the same
					as LOG_BLOCK_HDR_DATA_LEN, it means
					that the first rec group has not yet
					been catenated to this log block, but
					if it will, it will start at this
					offset; an archive recovery can
					start parsing the log records starting
					from this offset in this log block,
					if value not 0 */
#define LOG_BLOCK_CHECKPOINT_NO	8	/* 4 lower bytes of the value of
					log_sys->next_checkpoint_no when the
					log block was last written to: if the
					block has not yet been written full,
					this value is only updated before a
					log buffer flush */
#define LOG_BLOCK_HDR_SIZE	12	/* size of the log block header in
					bytes */

/* Offsets of a log block trailer from the end of the block */
#define	LOG_BLOCK_CHECKSUM	4	/* 4 byte checksum of the log block
					contents; in InnoDB versions
					< 3.23.52 this did not contain the
					checksum but the same value as
					.._HDR_NO */
#define	LOG_BLOCK_TRL_SIZE	4	/* trailer size in bytes */

/* Offsets for a checkpoint field */
#define LOG_CHECKPOINT_NO		0
#define LOG_CHECKPOINT_LSN		8
#define LOG_CHECKPOINT_OFFSET_LOW32	16
#define LOG_CHECKPOINT_LOG_BUF_SIZE	20
#define	LOG_CHECKPOINT_ARCHIVED_LSN	24
#define	LOG_CHECKPOINT_GROUP_ARRAY	32

/* For each value smaller than LOG_MAX_N_GROUPS the following 8 bytes: */

#define LOG_CHECKPOINT_ARCHIVED_FILE_NO	0
#define LOG_CHECKPOINT_ARCHIVED_OFFSET	4

#define	LOG_CHECKPOINT_ARRAY_END	(LOG_CHECKPOINT_GROUP_ARRAY\
							+ LOG_MAX_N_GROUPS * 8)
#define LOG_CHECKPOINT_CHECKSUM_1	LOG_CHECKPOINT_ARRAY_END
#define LOG_CHECKPOINT_CHECKSUM_2	(4 + LOG_CHECKPOINT_ARRAY_END)
#if 0
#define LOG_CHECKPOINT_FSP_FREE_LIMIT	(8 + LOG_CHECKPOINT_ARRAY_END)
					/*!< Not used (0);
					This used to contain the
					current fsp free limit in
					tablespace 0, in units of one
					megabyte.

					This information might have been used
					since ibbackup version 0.35 but
					before 1.41 to decide if unused ends of
					non-auto-extending data files
					in space 0 can be truncated.

					This information was made obsolete
					by ibbackup --compress. */
#define LOG_CHECKPOINT_FSP_MAGIC_N	(12 + LOG_CHECKPOINT_ARRAY_END)
					/*!< Not used (0);
					This magic number tells if the
					checkpoint contains the above field:
					the field was added to
					InnoDB-3.23.50 and
					removed from MySQL 5.6 */
#define LOG_CHECKPOINT_FSP_MAGIC_N_VAL	1441231243
					/*!< if LOG_CHECKPOINT_FSP_MAGIC_N
					contains this value, then
					LOG_CHECKPOINT_FSP_FREE_LIMIT
					is valid */
#endif
#define LOG_CHECKPOINT_OFFSET_HIGH32	(16 + LOG_CHECKPOINT_ARRAY_END)
#define LOG_CHECKPOINT_SIZE		(20 + LOG_CHECKPOINT_ARRAY_END)


/* Offsets of a log file header */
#define LOG_GROUP_ID		0	/* log group number */
#define LOG_FILE_START_LSN	4	/* lsn of the start of data in this
					log file */
#define LOG_FILE_NO		12	/* 4-byte archived log file number;
					this field is only defined in an
					archived log file */
#define LOG_FILE_WAS_CREATED_BY_HOT_BACKUP 16
					/* a 32-byte field which contains
					the string 'ibbackup' and the
					creation time if the log file was
					created by ibbackup --restore;
					when mysqld is first time started
					on the restored database, it can
					print helpful info for the user */
#define	LOG_FILE_ARCH_COMPLETED	OS_FILE_LOG_BLOCK_SIZE
					/* this 4-byte field is TRUE when
					the writing of an archived log file
					has been completed; this field is
					only defined in an archived log file */
#define LOG_FILE_END_LSN	(OS_FILE_LOG_BLOCK_SIZE + 4)
					/* lsn where the archived log file
					at least extends: actually the
					archived log file may extend to a
					later lsn, as long as it is within the
					same log block as this lsn; this field
					is defined only when an archived log
					file has been completely written */
#define LOG_CHECKPOINT_1	OS_FILE_LOG_BLOCK_SIZE
					/* first checkpoint field in the log
					header; we write alternately to the
					checkpoint fields when we make new
					checkpoints; this field is only defined
					in the first log file of a log group */
#define LOG_CHECKPOINT_2	(3 * OS_FILE_LOG_BLOCK_SIZE)
					/* second checkpoint field in the log
					header */
#define LOG_FILE_HDR_SIZE	(4 * OS_FILE_LOG_BLOCK_SIZE)

#define LOG_GROUP_OK		301
#define LOG_GROUP_CORRUPTED	302

/** Log group consists of a number of log files, each of the same size; a log
group is implemented as a space in the sense of the module fil0fil. */
struct log_group_struct{
	/* The following fields are protected by log_sys->mutex */
	ulint		id;		/*!< log group id */
	ulint		n_files;	/*!< number of files in the group */
	lsn_t		file_size;	/*!< individual log file size in bytes,
					including the log file header */
	ulint		space_id;	/*!< file space which implements the log
					group */
	ulint		state;		/*!< LOG_GROUP_OK or
					LOG_GROUP_CORRUPTED */
	lsn_t		lsn;		/*!< lsn used to fix coordinates within
					the log group */
	lsn_t		lsn_offset;	/*!< the offset of the above lsn */
	ulint		n_pending_writes;/*!< number of currently pending flush
					writes for this log group */
	byte**		file_header_bufs_ptr;/*!< unaligned buffers */
	byte**		file_header_bufs;/*!< buffers for each file
					header in the group */
#ifdef UNIV_LOG_ARCHIVE
	/*-----------------------------*/
	byte**		archive_file_header_bufs_ptr;/*!< unaligned buffers */
	byte**		archive_file_header_bufs;/*!< buffers for each file
					header in the group */
	ulint		archive_space_id;/*!< file space which
					implements the log group
					archive */
	ulint		archived_file_no;/*!< file number corresponding to
					log_sys->archived_lsn */
	ulint		archived_offset;/*!< file offset corresponding to
					log_sys->archived_lsn, 0 if we have
					not yet written to the archive file
					number archived_file_no */
	ulint		next_archived_file_no;/*!< during an archive write,
					until the write is completed, we
					store the next value for
					archived_file_no here: the write
					completion function then sets the new
					value to ..._file_no */
	ulint		next_archived_offset; /*!< like the preceding field */
#endif /* UNIV_LOG_ARCHIVE */
	/*-----------------------------*/
	lsn_t		scanned_lsn;	/*!< used only in recovery: recovery scan
					succeeded up to this lsn in this log
					group */
	byte*		checkpoint_buf_ptr;/*!< unaligned checkpoint header */
	byte*		checkpoint_buf;	/*!< checkpoint header is written from
					this buffer to the group */
	UT_LIST_NODE_T(log_group_t)
			log_groups;	/*!< list of log groups */
};

/** Redo log buffer */
struct log_struct{
	byte		pad[64];	/*!< padding to prevent other memory
					update hotspots from residing on the
					same memory cache line */
	lsn_t		lsn;		/*!< log sequence number */
	ulint		buf_free;	/*!< first free offset within the log
					buffer */
#ifndef UNIV_HOTBACKUP
	mutex_t		mutex;		/*!< mutex protecting the log */

	mutex_t		log_flush_order_mutex;/*!< mutex to serialize access to
					the flush list when we are putting
					dirty blocks in the list. The idea
					behind this mutex is to be able
					to release log_sys->mutex during
					mtr_commit and still ensure that
					insertions in the flush_list happen
					in the LSN order. */
#endif /* !UNIV_HOTBACKUP */
	byte*		buf_ptr;	/* unaligned log buffer */
	byte*		buf;		/*!< log buffer */
	ulint		buf_size;	/*!< log buffer size in bytes */
	ulint		max_buf_free;	/*!< recommended maximum value of
					buf_free, after which the buffer is
					flushed */
	ulint		old_buf_free;	/*!< value of buf free when log was
					last time opened; only in the debug
					version */
	ib_uint64_t	old_lsn;	/*!< value of lsn when log was
					last time opened; only in the
					debug version */
	ibool		check_flush_or_checkpoint;
					/*!< this is set to TRUE when there may
					be need to flush the log buffer, or
					preflush buffer pool pages, or make
					a checkpoint; this MUST be TRUE when
					lsn - last_checkpoint_lsn >
					max_checkpoint_age; this flag is
					peeked at by log_free_check(), which
					does not reserve the log mutex */
	UT_LIST_BASE_NODE_T(log_group_t)
			log_groups;	/*!< log groups */

#ifndef UNIV_HOTBACKUP
	/** The fields involved in the log buffer flush @{ */

	ulint		buf_next_to_write;/*!< first offset in the log buffer
					where the byte content may not exist
					written to file, e.g., the start
					offset of a log record catenated
					later; this is advanced when a flush
					operation is completed to all the log
					groups */
	lsn_t		written_to_some_lsn;
					/*!< first log sequence number not yet
					written to any log group; for this to
					be advanced, it is enough that the
					write i/o has been completed for any
					one log group */
	lsn_t		written_to_all_lsn;
					/*!< first log sequence number not yet
					written to some log group; for this to
					be advanced, it is enough that the
					write i/o has been completed for all
					log groups.
					Note that since InnoDB currently
					has only one log group therefore
					this value is redundant. Also it
					is possible that this value
					falls behind the
					flushed_to_disk_lsn transiently.
					It is appropriate to use either
					flushed_to_disk_lsn or
					write_lsn which are always
					up-to-date and accurate. */
	lsn_t		write_lsn;	/*!< end lsn for the current running
					write */
	ulint		write_end_offset;/*!< the data in buffer has
					been written up to this offset
					when the current write ends:
					this field will then be copied
					to buf_next_to_write */
	lsn_t		current_flush_lsn;/*!< end lsn for the current running
					write + flush operation */
	lsn_t		flushed_to_disk_lsn;
					/*!< how far we have written the log
					AND flushed to disk */
	ulint		n_pending_writes;/*!< number of currently
					pending flushes or writes */
	/* NOTE on the 'flush' in names of the fields below: starting from
	4.0.14, we separate the write of the log file and the actual fsync()
	or other method to flush it to disk. The names below shhould really
	be 'flush_or_write'! */
	os_event_t	no_flush_event;	/*!< this event is in the reset state
					when a flush or a write is running;
					a thread should wait for this without
					owning the log mutex, but NOTE that
					to set or reset this event, the
					thread MUST own the log mutex! */
	ibool		one_flushed;	/*!< during a flush, this is
					first FALSE and becomes TRUE
					when one log group has been
					written or flushed */
	os_event_t	one_flushed_event;/*!< this event is reset when the
					flush or write has not yet completed
					for any log group; e.g., this means
					that a transaction has been committed
					when this is set; a thread should wait
					for this without owning the log mutex,
					but NOTE that to set or reset this
					event, the thread MUST own the log
					mutex! */
	ulint		n_log_ios;	/*!< number of log i/os initiated thus
					far */
	ulint		n_log_ios_old;	/*!< number of log i/o's at the
					previous printout */
	time_t		last_printout_time;/*!< when log_print was last time
					called */
	/* @} */

	/** Fields involved in checkpoints @{ */
	lsn_t		log_group_capacity; /*!< capacity of the log group; if
					the checkpoint age exceeds this, it is
					a serious error because it is possible
					we will then overwrite log and spoil
					crash recovery */
	lsn_t		max_modified_age_async;
					/*!< when this recommended
					value for lsn -
					buf_pool_get_oldest_modification()
					is exceeded, we start an
					asynchronous preflush of pool pages */
	lsn_t		max_modified_age_sync;
					/*!< when this recommended
					value for lsn -
					buf_pool_get_oldest_modification()
					is exceeded, we start a
					synchronous preflush of pool pages */
	lsn_t		max_checkpoint_age_async;
					/*!< when this checkpoint age
					is exceeded we start an
					asynchronous writing of a new
					checkpoint */
	lsn_t		max_checkpoint_age;
					/*!< this is the maximum allowed value
					for lsn - last_checkpoint_lsn when a
					new query step is started */
	ib_uint64_t	next_checkpoint_no;
					/*!< next checkpoint number */
	lsn_t		last_checkpoint_lsn;
					/*!< latest checkpoint lsn */
	lsn_t		next_checkpoint_lsn;
					/*!< next checkpoint lsn */
	ulint		n_pending_checkpoint_writes;
					/*!< number of currently pending
					checkpoint writes */
	rw_lock_t	checkpoint_lock;/*!< this latch is x-locked when a
					checkpoint write is running; a thread
					should wait for this without owning
					the log mutex */
#endif /* !UNIV_HOTBACKUP */
	byte*		checkpoint_buf_ptr;/* unaligned checkpoint header */
	byte*		checkpoint_buf;	/*!< checkpoint header is read to this
					buffer */
	/* @} */
#ifdef UNIV_LOG_ARCHIVE
	/** Fields involved in archiving @{ */
	ulint		archiving_state;/*!< LOG_ARCH_ON, LOG_ARCH_STOPPING
					LOG_ARCH_STOPPED, LOG_ARCH_OFF */
	lsn_t		archived_lsn;	/*!< archiving has advanced to this
					lsn */
	lsn_t		max_archived_lsn_age_async;
					/*!< recommended maximum age of
					archived_lsn, before we start
					asynchronous copying to the archive */
	lsn_t		max_archived_lsn_age;
					/*!< maximum allowed age for
					archived_lsn */
	lsn_t		next_archived_lsn;/*!< during an archive write,
					until the write is completed, we
					store the next value for
					archived_lsn here: the write
					completion function then sets the new
					value to archived_lsn */
	ulint		archiving_phase;/*!< LOG_ARCHIVE_READ or
					LOG_ARCHIVE_WRITE */
	ulint		n_pending_archive_ios;
					/*!< number of currently pending reads
					or writes in archiving */
	rw_lock_t	archive_lock;	/*!< this latch is x-locked when an
					archive write is running; a thread
					should wait for this without owning
					the log mutex */
	ulint		archive_buf_size;/*!< size of archive_buf */
	byte*		archive_buf;	/*!< log segment is written to the
					archive from this buffer */
	os_event_t	archiving_on;	/*!< if archiving has been stopped,
					a thread can wait for this event to
					become signaled */
	/* @} */
#endif /* UNIV_LOG_ARCHIVE */
};

/** Test if flush order mutex is owned. */
#define log_flush_order_mutex_own()	\
	mutex_own(&log_sys->log_flush_order_mutex)

/** Acquire the flush order mutex. */
#define log_flush_order_mutex_enter() do {		\
	mutex_enter(&log_sys->log_flush_order_mutex);	\
} while (0)
/** Release the flush order mutex. */
# define log_flush_order_mutex_exit() do {		\
	mutex_exit(&log_sys->log_flush_order_mutex);	\
} while (0)

#ifdef UNIV_LOG_ARCHIVE
/** Archiving state @{ */
#define LOG_ARCH_ON		71
#define LOG_ARCH_STOPPING	72
#define LOG_ARCH_STOPPING2	73
#define LOG_ARCH_STOPPED	74
#define LOG_ARCH_OFF		75
/* @} */
#endif /* UNIV_LOG_ARCHIVE */

#ifndef UNIV_NONINL
#include "log0log.ic"
#endif

#endif<|MERGE_RESOLUTION|>--- conflicted
+++ resolved
@@ -1,9 +1,5 @@
 /*****************************************************************************
 
-<<<<<<< HEAD
-
-=======
->>>>>>> bc93c8ec
 Copyright (c) 1995, 2010, Oracle and/or its affiliates. All Rights Reserved.
 Copyright (c) 2009, Google Inc.
 
