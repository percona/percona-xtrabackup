--- conflicted
+++ resolved
@@ -349,25 +349,18 @@
 	/*----------------------*/
 	/** Statistics for query optimization */
 	/* @{ */
-<<<<<<< HEAD
-	ib_int64_t*	stat_n_diff_key_vals;
-=======
 	ib_uint64_t*	stat_n_diff_key_vals;
->>>>>>> adda25c7
 				/*!< approximate number of different
 				key values for this index, for each
 				n-column prefix where n <=
 				dict_get_n_unique(index); we
 				periodically calculate new
 				estimates */
-<<<<<<< HEAD
-=======
 	ib_uint64_t*	stat_n_sample_sizes;
 				/*!< number of pages that were sampled
 				to calculate each of stat_n_diff_key_vals[],
 				e.g. stat_n_sample_sizes[3] pages were sampled
 				to get the number stat_n_diff_key_vals[3]. */
->>>>>>> adda25c7
 	ulint		stat_index_size;
 				/*!< approximate index size in
 				database pages */
