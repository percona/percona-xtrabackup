/*****************************************************************************

Copyright (c) 2000, 2015, Oracle and/or its affiliates. All Rights Reserved.

This program is free software; you can redistribute it and/or modify it under
the terms of the GNU General Public License as published by the Free Software
Foundation; version 2 of the License.

This program is distributed in the hope that it will be useful, but WITHOUT
ANY WARRANTY; without even the implied warranty of MERCHANTABILITY or FITNESS
FOR A PARTICULAR PURPOSE. See the GNU General Public License for more details.

You should have received a copy of the GNU General Public License along with
this program; if not, write to the Free Software Foundation, Inc.,
51 Franklin Street, Suite 500, Boston, MA 02110-1335 USA

*****************************************************************************/

/**************************************************//**
@file include/row0mysql.h
Interface between Innobase row operations and MySQL.
Contains also create table and other data dictionary operations.

Created 9/17/2000 Heikki Tuuri
*******************************************************/

#ifndef row0mysql_h
#define row0mysql_h

#include "ha_prototypes.h"

#include "data0data.h"
#include "que0types.h"
#include "dict0types.h"
#include "trx0types.h"
#include "row0types.h"
#include "btr0pcur.h"
#include "trx0types.h"
#include "sess0sess.h"
#include "sql_cmd.h"

extern ibool row_rollback_on_timeout;

struct row_prebuilt_t;

/*******************************************************************//**
Frees the blob heap in prebuilt when no longer needed. */
void
row_mysql_prebuilt_free_blob_heap(
/*==============================*/
	row_prebuilt_t*	prebuilt);	/*!< in: prebuilt struct of a
					ha_innobase:: table handle */
/*******************************************************************//**
Stores a >= 5.0.3 format true VARCHAR length to dest, in the MySQL row
format.
@return pointer to the data, we skip the 1 or 2 bytes at the start
that are used to store the len */
byte*
row_mysql_store_true_var_len(
/*=========================*/
	byte*	dest,	/*!< in: where to store */
	ulint	len,	/*!< in: length, must fit in two bytes */
	ulint	lenlen);/*!< in: storage length of len: either 1 or 2 bytes */
/*******************************************************************//**
Reads a >= 5.0.3 format true VARCHAR length, in the MySQL row format, and
returns a pointer to the data.
@return pointer to the data, we skip the 1 or 2 bytes at the start
that are used to store the len */
const byte*
row_mysql_read_true_varchar(
/*========================*/
	ulint*		len,	/*!< out: variable-length field length */
	const byte*	field,	/*!< in: field in the MySQL format */
	ulint		lenlen);/*!< in: storage length of len: either 1
				or 2 bytes */
/*******************************************************************//**
Stores a reference to a BLOB in the MySQL format. */
void
row_mysql_store_blob_ref(
/*=====================*/
	byte*		dest,	/*!< in: where to store */
	ulint		col_len,/*!< in: dest buffer size: determines into
				how many bytes the BLOB length is stored,
				the space for the length may vary from 1
				to 4 bytes */
	const void*	data,	/*!< in: BLOB data; if the value to store
				is SQL NULL this should be NULL pointer */
	ulint		len);	/*!< in: BLOB length; if the value to store
				is SQL NULL this should be 0; remember
				also to set the NULL bit in the MySQL record
				header! */
/*******************************************************************//**
Reads a reference to a BLOB in the MySQL format.
@return pointer to BLOB data */
const byte*
row_mysql_read_blob_ref(
/*====================*/
	ulint*		len,		/*!< out: BLOB length */
	const byte*	ref,		/*!< in: BLOB reference in the
					MySQL format */
	ulint		col_len);	/*!< in: BLOB reference length
					(not BLOB length) */
/*******************************************************************//**
Converts InnoDB geometry data format to MySQL data format. */
void
row_mysql_store_geometry(
/*=====================*/
	byte*		dest,		/*!< in/out: where to store */
	ulint		dest_len,	/*!< in: dest buffer size: determines into
					how many bytes the geometry length is stored,
					the space for the length may vary from 1
					to 4 bytes */
	const byte*	src,		/*!< in: geometry data; if the value to store
					is SQL NULL this should be NULL pointer */
	ulint		src_len);	/*!< in: geometry length; if the value to store
					is SQL NULL this should be 0; remember
					also to set the NULL bit in the MySQL record
					header! */
/**************************************************************//**
Pad a column with spaces. */
void
row_mysql_pad_col(
/*==============*/
	ulint	mbminlen,	/*!< in: minimum size of a character,
				in bytes */
	byte*	pad,		/*!< out: padded buffer */
	ulint	len);		/*!< in: number of bytes to pad */

/**************************************************************//**
Stores a non-SQL-NULL field given in the MySQL format in the InnoDB format.
The counterpart of this function is row_sel_field_store_in_mysql_format() in
row0sel.cc.
@return up to which byte we used buf in the conversion */
byte*
row_mysql_store_col_in_innobase_format(
/*===================================*/
	dfield_t*	dfield,		/*!< in/out: dfield where dtype
					information must be already set when
					this function is called! */
	byte*		buf,		/*!< in/out: buffer for a converted
					integer value; this must be at least
					col_len long then! NOTE that dfield
					may also get a pointer to 'buf',
					therefore do not discard this as long
					as dfield is used! */
	ibool		row_format_col,	/*!< TRUE if the mysql_data is from
					a MySQL row, FALSE if from a MySQL
					key value;
					in MySQL, a true VARCHAR storage
					format differs in a row and in a
					key value: in a key value the length
					is always stored in 2 bytes! */
	const byte*	mysql_data,	/*!< in: MySQL column value, not
					SQL NULL; NOTE that dfield may also
					get a pointer to mysql_data,
					therefore do not discard this as long
					as dfield is used! */
	ulint		col_len,	/*!< in: MySQL column length; NOTE that
					this is the storage length of the
					column in the MySQL format row, not
					necessarily the length of the actual
					payload data; if the column is a true
					VARCHAR then this is irrelevant */
	ulint		comp);		/*!< in: nonzero=compact format */
/****************************************************************//**
Handles user errors and lock waits detected by the database engine.
@return true if it was a lock wait and we should continue running the
query thread */
bool
row_mysql_handle_errors(
/*====================*/
	dberr_t*	new_err,/*!< out: possible new error encountered in
				rollback, or the old error which was
				during the function entry */
	trx_t*		trx,	/*!< in: transaction */
	que_thr_t*	thr,	/*!< in: query thread, or NULL */
	trx_savept_t*	savept);	/*!< in: savepoint, or NULL */
/********************************************************************//**
Create a prebuilt struct for a MySQL table handle.
@return own: a prebuilt struct */
row_prebuilt_t*
row_create_prebuilt(
/*================*/
	dict_table_t*	table,		/*!< in: Innobase table handle */
	ulint		mysql_row_len);	/*!< in: length in bytes of a row in
					the MySQL format */
/********************************************************************//**
Free a prebuilt struct for a MySQL table handle. */
void
row_prebuilt_free(
/*==============*/
	row_prebuilt_t*	prebuilt,	/*!< in, own: prebuilt struct */
	ibool		dict_locked);	/*!< in: TRUE=data dictionary locked */
/*********************************************************************//**
Updates the transaction pointers in query graphs stored in the prebuilt
struct. */
void
row_update_prebuilt_trx(
/*====================*/
	row_prebuilt_t*	prebuilt,	/*!< in/out: prebuilt struct
					in MySQL handle */
	trx_t*		trx);		/*!< in: transaction handle */
/*********************************************************************//**
Sets an AUTO_INC type lock on the table mentioned in prebuilt. The
AUTO_INC lock gives exclusive access to the auto-inc counter of the
table. The lock is reserved only for the duration of an SQL statement.
It is not compatible with another AUTO_INC or exclusive lock on the
table.
@return error code or DB_SUCCESS */
dberr_t
row_lock_table_autoinc_for_mysql(
/*=============================*/
	row_prebuilt_t*	prebuilt)	/*!< in: prebuilt struct in the MySQL
					table handle */
	__attribute__((warn_unused_result));
/*********************************************************************//**
Sets a table lock on the table mentioned in prebuilt.
@return error code or DB_SUCCESS */
dberr_t
row_lock_table_for_mysql(
/*=====================*/
	row_prebuilt_t*	prebuilt,	/*!< in: prebuilt struct in the MySQL
					table handle */
	dict_table_t*	table,		/*!< in: table to lock, or NULL
					if prebuilt->table should be
					locked as
					prebuilt->select_lock_type */
	ulint		mode);		/*!< in: lock mode of table
					(ignored if table==NULL) */

/** Does an insert for MySQL.
@param[in]	mysql_rec	row in the MySQL format
@param[in,out]	prebuilt	prebuilt struct in MySQL handle
@return error code or DB_SUCCESS*/
dberr_t
row_insert_for_mysql(
	const byte*		mysql_rec,
	row_prebuilt_t*		prebuilt)
	__attribute__((warn_unused_result));

/*********************************************************************//**
Builds a dummy query graph used in selects. */
void
row_prebuild_sel_graph(
/*===================*/
	row_prebuilt_t*	prebuilt);	/*!< in: prebuilt struct in MySQL
					handle */
/*********************************************************************//**
Gets pointer to a prebuilt update vector used in updates. If the update
graph has not yet been built in the prebuilt struct, then this function
first builds it.
@return prebuilt update vector */
upd_t*
row_get_prebuilt_update_vector(
/*===========================*/
	row_prebuilt_t*	prebuilt);	/*!< in: prebuilt struct in MySQL
					handle */
/*********************************************************************//**
Checks if a table is such that we automatically created a clustered
index on it (on row id).
@return TRUE if the clustered index was generated automatically */
ibool
row_table_got_default_clust_index(
/*==============================*/
	const dict_table_t*	table);	/*!< in: table */

/** Does an update or delete of a row for MySQL.
@param[in]	mysql_rec	row in the MySQL format
@param[in,out]	prebuilt	prebuilt struct in MySQL handle
@return error code or DB_SUCCESS */
dberr_t
row_update_for_mysql(
	const byte*		mysql_rec,
	row_prebuilt_t*		prebuilt)
	__attribute__((warn_unused_result));

/** Delete all rows for the given table by freeing/truncating indexes.
@param[in,out]	table	table handler */
void
row_delete_all_rows(
	dict_table_t*	table);

/** This can only be used when srv_locks_unsafe_for_binlog is TRUE or this
session is using a READ COMMITTED or READ UNCOMMITTED isolation level.
Before calling this function row_search_for_mysql() must have
initialized prebuilt->new_rec_locks to store the information which new
record locks really were set. This function removes a newly set
clustered index record lock under prebuilt->pcur or
prebuilt->clust_pcur.  Thus, this implements a 'mini-rollback' that
releases the latest clustered index record lock we set.
@param[in,out]	prebuilt		prebuilt struct in MySQL handle
@param[in]	has_latches_on_recs	TRUE if called so that we have the
					latches on the records under pcur
					and clust_pcur, and we do not need
					to reposition the cursors. */
void
row_unlock_for_mysql(
	row_prebuilt_t*	prebuilt,
	ibool		has_latches_on_recs);

/*********************************************************************//**
Checks if a table name contains the string "/#sql" which denotes temporary
tables in MySQL.
@return true if temporary table */
bool
row_is_mysql_tmp_table_name(
/*========================*/
	const char*	name) __attribute__((warn_unused_result));
				/*!< in: table name in the form
				'database/tablename' */

/*********************************************************************//**
Creates an query graph node of 'update' type to be used in the MySQL
interface.
@return own: update node */
upd_node_t*
row_create_update_node_for_mysql(
/*=============================*/
	dict_table_t*	table,	/*!< in: table to update */
	mem_heap_t*	heap);	/*!< in: mem heap from which allocated */
/*********************************************************************//**
Locks the data dictionary exclusively for performing a table create or other
data dictionary modification operation. */
void
row_mysql_lock_data_dictionary_func(
/*================================*/
	trx_t*		trx,	/*!< in/out: transaction */
	const char*	file,	/*!< in: file name */
	ulint		line);	/*!< in: line number */
#define row_mysql_lock_data_dictionary(trx)				\
	row_mysql_lock_data_dictionary_func(trx, __FILE__, __LINE__)
/*********************************************************************//**
Unlocks the data dictionary exclusive lock. */
void
row_mysql_unlock_data_dictionary(
/*=============================*/
	trx_t*	trx);	/*!< in/out: transaction */
/*********************************************************************//**
Locks the data dictionary in shared mode from modifications, for performing
foreign key check, rollback, or other operation invisible to MySQL. */
void
row_mysql_freeze_data_dictionary_func(
/*==================================*/
	trx_t*		trx,	/*!< in/out: transaction */
	const char*	file,	/*!< in: file name */
	ulint		line);	/*!< in: line number */
#define row_mysql_freeze_data_dictionary(trx)				\
	row_mysql_freeze_data_dictionary_func(trx, __FILE__, __LINE__)
/*********************************************************************//**
Unlocks the data dictionary shared lock. */
void
row_mysql_unfreeze_data_dictionary(
/*===============================*/
	trx_t*	trx);	/*!< in/out: transaction */
/*********************************************************************//**
Creates a table for MySQL. On failure the transaction will be rolled back
and the 'table' object will be freed.
@return error code or DB_SUCCESS */
dberr_t
row_create_table_for_mysql(
/*=======================*/
	dict_table_t*	table,	/*!< in, own: table definition
				(will be freed, or on DB_SUCCESS
				added to the data dictionary cache) */
        const char*     compression,
                                /*!< in: compression algorithm to use,
                                can be NULL */
	trx_t*		trx,	/*!< in/out: transaction */
	bool		commit)	/*!< in: if true, commit the transaction */
	__attribute__((warn_unused_result));
/*********************************************************************//**
Does an index creation operation for MySQL. TODO: currently failure
to create an index results in dropping the whole table! This is no problem
currently as all indexes must be created at the same time as the table.
@return error number or DB_SUCCESS */
dberr_t
row_create_index_for_mysql(
/*=======================*/
	dict_index_t*	index,		/*!< in, own: index definition
					(will be freed) */
	trx_t*		trx,		/*!< in: transaction handle */
	const ulint*	field_lengths,	/*!< in: if not NULL, must contain
					dict_index_get_n_fields(index)
					actual field lengths for the
					index columns, which are
					then checked for not being too
					large. */
	dict_table_t*	handler)	/* ! in/out: table handler. */
	__attribute__((warn_unused_result));
/*********************************************************************//**
Scans a table create SQL string and adds to the data dictionary
the foreign key constraints declared in the string. This function
should be called after the indexes for a table have been created.
Each foreign key constraint must be accompanied with indexes in
bot participating tables. The indexes are allowed to contain more
fields than mentioned in the constraint.

@param[in]	trx		transaction
@param[in]	sql_string	table create statement where
				foreign keys are declared like:
				FOREIGN KEY (a, b) REFERENCES table2(c, d),
				table2 can be written also with the database
				name before it: test.table2; the default
				database id the database of parameter name
@param[in]	sql_length	length of sql_string
@param[in]	name		table full name in normalized form
@param[in]	reject_fks	if TRUE, fail with error code
				DB_CANNOT_ADD_CONSTRAINT if any
				foreign keys are found.
@return error code or DB_SUCCESS */
dberr_t
row_table_add_foreign_constraints(
	trx_t*			trx,
	const char*		sql_string,
	size_t			sql_length,
	const char*		name,
	ibool			reject_fks)
	__attribute__((warn_unused_result));

/*********************************************************************//**
The master thread in srv0srv.cc calls this regularly to drop tables which
we must drop in background after queries to them have ended. Such lazy
dropping of tables is needed in ALTER TABLE on Unix.
@return how many tables dropped + remaining tables in list */
ulint
row_drop_tables_for_mysql_in_background(void);
/*=========================================*/
/*********************************************************************//**
Get the background drop list length. NOTE: the caller must own the kernel
mutex!
@return how many tables in list */
ulint
row_get_background_drop_list_len_low(void);
/*======================================*/

/*********************************************************************//**
Sets an exclusive lock on a table.
@return error code or DB_SUCCESS */
dberr_t
row_mysql_lock_table(
/*=================*/
	trx_t*		trx,		/*!< in/out: transaction */
	dict_table_t*	table,		/*!< in: table to lock */
	enum lock_mode	mode,		/*!< in: LOCK_X or LOCK_S */
	const char*	op_info)	/*!< in: string for trx->op_info */
	__attribute__((warn_unused_result));

/** Drop a table for MySQL. If the data dictionary was not already locked
by the transaction, the transaction will be committed.  Otherwise, the
data dictionary will remain locked.
@param[in]	name		table name
@param[in,out]	trx		data dictionary transaction
@param[in]	sqlcom		SQL command
@param[in]	nonatomic	whether it is permitted
to release and reacquire dict_operation_lock
@param[in,out]	handler		intrinsic temporary table handle, or NULL
@return error code or DB_SUCCESS */
dberr_t
row_drop_table_for_mysql(
	const char*		name,
	trx_t*			trx,
	enum enum_sql_command	sqlcom,
	bool			nonatomic,
	dict_table_t*		handler = NULL);
/** Drop a table for MySQL. If the data dictionary was not already locked
by the transaction, the transaction will be committed.  Otherwise, the
data dictionary will remain locked.
@param[in]	name		table name
@param[in,out]	trx		data dictionary transaction
@param[in]	drop_db		whether the database is being dropped
(ignore certain foreign key constraints)
@return error code or DB_SUCCESS */
inline
dberr_t
row_drop_table_for_mysql(
	const char*	name,
	trx_t*		trx,
	bool		drop_db)
{
	return(row_drop_table_for_mysql(name, trx,
					drop_db
					? SQLCOM_DROP_DB
					: SQLCOM_DROP_TABLE,
					true, NULL));
}

/*********************************************************************//**
Discards the tablespace of a table which stored in an .ibd file. Discarding
means that this function deletes the .ibd file and assigns a new table id for
the table. Also the flag table->ibd_file_missing is set TRUE.
@return error code or DB_SUCCESS */
dberr_t
row_discard_tablespace_for_mysql(
/*=============================*/
	const char*	name,	/*!< in: table name */
	trx_t*		trx)	/*!< in: transaction handle */
	__attribute__((warn_unused_result));
/*****************************************************************//**
Imports a tablespace. The space id in the .ibd file must match the space id
of the table in the data dictionary.
@return error code or DB_SUCCESS */
dberr_t
row_import_tablespace_for_mysql(
/*============================*/
	dict_table_t*	table,		/*!< in/out: table */
	row_prebuilt_t*	prebuilt)	/*!< in: prebuilt struct in MySQL */
        __attribute__((warn_unused_result));

/** Drop a database for MySQL.
@param[in]	name	database name which ends at '/'
@param[in]	trx	transaction handle
@param[out]	found	number of dropped tables/partitions
@return error code or DB_SUCCESS */
dberr_t
row_drop_database_for_mysql(
	const char*	name,
	trx_t*		trx,
	ulint*		found);

/*********************************************************************//**
Renames a table for MySQL.
@return error code or DB_SUCCESS */
dberr_t
row_rename_table_for_mysql(
/*=======================*/
	const char*	old_name,	/*!< in: old table name */
	const char*	new_name,	/*!< in: new table name */
	trx_t*		trx,		/*!< in/out: transaction */
	bool		commit)		/*!< in: whether to commit trx */
	__attribute__((warn_unused_result));

/** Renames a partitioned table for MySQL.
@param[in]	old_name	Old table name.
@param[in]	new_name	New table name.
@param[in,out]	trx		Transaction.
@return error code or DB_SUCCESS */
dberr_t
row_rename_partitions_for_mysql(
	const char*	old_name,
	const char*	new_name,
	trx_t*		trx)
	__attribute__((warn_unused_result));

/*********************************************************************//**
Scans an index for either COOUNT(*) or CHECK TABLE.
If CHECK TABLE; Checks that the index contains entries in an ascending order,
unique constraint is not broken, and calculates the number of index entries
in the read view of the current transaction.
@return DB_SUCCESS or other error */
dberr_t
row_scan_index_for_mysql(
/*=====================*/
	row_prebuilt_t*		prebuilt,	/*!< in: prebuilt struct
						in MySQL handle */
	const dict_index_t*	index,		/*!< in: index */
	bool			check_keys,	/*!< in: true=check for mis-
						ordered or duplicate records,
						false=count the rows only */
	ulint*			n_rows)		/*!< out: number of entries
						seen in the consistent read */
	__attribute__((warn_unused_result));
/*********************************************************************//**
Initialize this module */
void
row_mysql_init(void);
/*================*/

/*********************************************************************//**
Close this module */
void
row_mysql_close(void);
/*=================*/

/* A struct describing a place for an individual column in the MySQL
row format which is presented to the table handler in ha_innobase.
This template struct is used to speed up row transformations between
Innobase and MySQL. */

struct mysql_row_templ_t {
	ulint	col_no;			/*!< column number of the column */
	ulint	rec_field_no;		/*!< field number of the column in an
					Innobase record in the current index;
					not defined if template_type is
					ROW_MYSQL_WHOLE_ROW */
	ulint	clust_rec_field_no;	/*!< field number of the column in an
					Innobase record in the clustered index;
					not defined if template_type is
					ROW_MYSQL_WHOLE_ROW */
	ulint	icp_rec_field_no;	/*!< field number of the column in an
					Innobase record in the current index;
					not defined unless
					index condition pushdown is used */
	ulint	mysql_col_offset;	/*!< offset of the column in the MySQL
					row format */
	ulint	mysql_col_len;		/*!< length of the column in the MySQL
					row format */
	ulint	mysql_null_byte_offset;	/*!< MySQL NULL bit byte offset in a
					MySQL record */
	ulint	mysql_null_bit_mask;	/*!< bit mask to get the NULL bit,
					zero if column cannot be NULL */
	ulint	type;			/*!< column type in Innobase mtype
					numbers DATA_CHAR... */
	ulint	mysql_type;		/*!< MySQL type code; this is always
					< 256 */
	ulint	mysql_length_bytes;	/*!< if mysql_type
					== DATA_MYSQL_TRUE_VARCHAR, this tells
					whether we should use 1 or 2 bytes to
					store the MySQL true VARCHAR data
					length at the start of row in the MySQL
					format (NOTE that the MySQL key value
					format always uses 2 bytes for the data
					len) */
	ulint	charset;		/*!< MySQL charset-collation code
					of the column, or zero */
	ulint	mbminlen;		/*!< minimum length of a char, in bytes,
					or zero if not a char type */
	ulint	mbmaxlen;		/*!< maximum length of a char, in bytes,
					or zero if not a char type */
	ulint	is_unsigned;		/*!< if a column type is an integer
					type and this field is != 0, then
					it is an unsigned integer type */
	ulint	is_virtual;		/*!< if a column is a virtual column */
};

#define MYSQL_FETCH_CACHE_SIZE		8
/* After fetching this many rows, we start caching them in fetch_cache */
#define MYSQL_FETCH_CACHE_THRESHOLD	4

#define ROW_PREBUILT_ALLOCATED	78540783
#define ROW_PREBUILT_FREED	26423527

/** A struct for (sometimes lazily) prebuilt structures in an Innobase table
handle used within MySQL; these are used to save CPU time. */

struct row_prebuilt_t {
	ulint		magic_n;	/*!< this magic number is set to
					ROW_PREBUILT_ALLOCATED when created,
					or ROW_PREBUILT_FREED when the
					struct has been freed */
	dict_table_t*	table;		/*!< Innobase table handle */
	dict_index_t*	index;		/*!< current index for a search, if
					any */
	trx_t*		trx;		/*!< current transaction handle */
	unsigned	sql_stat_start:1;/*!< TRUE when we start processing of
					an SQL statement: we may have to set
					an intention lock on the table,
					create a consistent read view etc. */
	unsigned	clust_index_was_generated:1;
					/*!< if the user did not define a
					primary key in MySQL, then Innobase
					automatically generated a clustered
					index where the ordering column is
					the row id: in this case this flag
					is set to TRUE */
	unsigned	index_usable:1;	/*!< caches the value of
					row_merge_is_index_usable(trx,index) */
	unsigned	read_just_key:1;/*!< set to 1 when MySQL calls
					ha_innobase::extra with the
					argument HA_EXTRA_KEYREAD; it is enough
					to read just columns defined in
					the index (i.e., no read of the
					clustered index record necessary) */
	unsigned	used_in_HANDLER:1;/*!< TRUE if we have been using this
					handle in a MySQL HANDLER low level
					index cursor command: then we must
					store the pcur position even in a
					unique search from a clustered index,
					because HANDLER allows NEXT and PREV
					in such a situation */
	unsigned	template_type:2;/*!< ROW_MYSQL_WHOLE_ROW,
					ROW_MYSQL_REC_FIELDS,
					ROW_MYSQL_DUMMY_TEMPLATE, or
					ROW_MYSQL_NO_TEMPLATE */
	unsigned	n_template:10;	/*!< number of elements in the
					template */
	unsigned	null_bitmap_len:10;/*!< number of bytes in the SQL NULL
					bitmap at the start of a row in the
					MySQL format */
	unsigned	need_to_access_clustered:1; /*!< if we are fetching
					columns through a secondary index
					and at least one column is not in
					the secondary index, then this is
					set to TRUE */
	unsigned	templ_contains_blob:1;/*!< TRUE if the template contains
					a column with DATA_LARGE_MTYPE(
					get_innobase_type_from_mysql_type())
					is TRUE;
					not to be confused with InnoDB
					externally stored columns
					(VARCHAR can be off-page too) */
	unsigned	templ_contains_fixed_point:1;/*!< TRUE if the
					template contains a column with
					DATA_POINT. Since InnoDB regards
					DATA_POINT as non-BLOB type, the
					templ_contains_blob can't tell us
					if there is DATA_POINT */
	mysql_row_templ_t* mysql_template;/*!< template used to transform
					rows fast between MySQL and Innobase
					formats; memory for this template
					is not allocated from 'heap' */
	mem_heap_t*	heap;		/*!< memory heap from which
					these auxiliary structures are
					allocated when needed */
	ins_node_t*	ins_node;	/*!< Innobase SQL insert node
					used to perform inserts
					to the table */
	byte*		ins_upd_rec_buff;/*!< buffer for storing data converted
					to the Innobase format from the MySQL
					format */
	const byte*	default_rec;	/*!< the default values of all columns
					(a "default row") in MySQL format */
	ulint		hint_need_to_fetch_extra_cols;
					/*!< normally this is set to 0; if this
					is set to ROW_RETRIEVE_PRIMARY_KEY,
					then we should at least retrieve all
					columns in the primary key; if this
					is set to ROW_RETRIEVE_ALL_COLS, then
					we must retrieve all columns in the
					key (if read_just_key == 1), or all
					columns in the table */
	upd_node_t*	upd_node;	/*!< Innobase SQL update node used
					to perform updates and deletes */
	trx_id_t	trx_id;		/*!< The table->def_trx_id when
					ins_graph was built */
	que_fork_t*	ins_graph;	/*!< Innobase SQL query graph used
					in inserts. Will be rebuilt on
					trx_id or n_indexes mismatch. */
	que_fork_t*	upd_graph;	/*!< Innobase SQL query graph used
					in updates or deletes */
	btr_pcur_t*	pcur;		/*!< persistent cursor used in selects
					and updates */
	btr_pcur_t*	clust_pcur;	/*!< persistent cursor used in
					some selects and updates */
	que_fork_t*	sel_graph;	/*!< dummy query graph used in
					selects */
	dtuple_t*	search_tuple;	/*!< prebuilt dtuple used in selects */
	byte		row_id[DATA_ROW_ID_LEN];
					/*!< if the clustered index was
					generated, the row id of the
					last row fetched is stored
					here */
	doc_id_t	fts_doc_id;	/* if the table has an FTS index on
					it then we fetch the doc_id.
					FTS-FIXME: Currently we fetch it always
					but in the future we must only fetch
					it when FTS columns are being
					updated */
	dtuple_t*	clust_ref;	/*!< prebuilt dtuple used in
					sel/upd/del */
	ulint		select_lock_type;/*!< LOCK_NONE, LOCK_S, or LOCK_X */
	ulint		row_read_type;	/*!< ROW_READ_WITH_LOCKS if row locks
					should be the obtained for records
					under an UPDATE or DELETE cursor.
					If innodb_locks_unsafe_for_binlog
					is TRUE, this can be set to
					ROW_READ_TRY_SEMI_CONSISTENT, so that
					if the row under an UPDATE or DELETE
					cursor was locked by another
					transaction, InnoDB will resort
					to reading the last committed value
					('semi-consistent read').  Then,
					this field will be set to
					ROW_READ_DID_SEMI_CONSISTENT to
					indicate that.	If the row does not
					match the WHERE condition, MySQL will
					invoke handler::unlock_row() to
					clear the flag back to
					ROW_READ_TRY_SEMI_CONSISTENT and
					to simply skip the row.	 If
					the row matches, the next call to
					row_search_for_mysql() will lock
					the row.
					This eliminates lock waits in some
					cases; note that this breaks
					serializability. */
	ulint		new_rec_locks;	/*!< normally 0; if
					srv_locks_unsafe_for_binlog is
					TRUE or session is using READ
					COMMITTED or READ UNCOMMITTED
					isolation level, set in
					row_search_for_mysql() if we set a new
					record lock on the secondary
					or clustered index; this is
					used in row_unlock_for_mysql()
					when releasing the lock under
					the cursor if we determine
					after retrieving the row that
					it does not need to be locked
					('mini-rollback') */
	ulint		mysql_prefix_len;/*!< byte offset of the end of
					the last requested column */
	ulint		mysql_row_len;	/*!< length in bytes of a row in the
					MySQL format */
	ulint		n_rows_fetched;	/*!< number of rows fetched after
					positioning the current cursor */
	ulint		fetch_direction;/*!< ROW_SEL_NEXT or ROW_SEL_PREV */
	byte*		fetch_cache[MYSQL_FETCH_CACHE_SIZE];
					/*!< a cache for fetched rows if we
					fetch many rows from the same cursor:
					it saves CPU time to fetch them in a
					batch; we reserve mysql_row_len
					bytes for each such row; these
					pointers point 4 bytes past the
					allocated mem buf start, because
					there is a 4 byte magic number at the
					start and at the end */
	ibool		keep_other_fields_on_keyread; /*!< when using fetch
					cache with HA_EXTRA_KEYREAD, don't
					overwrite other fields in mysql row
					row buffer.*/
	ulint		fetch_cache_first;/*!< position of the first not yet
					fetched row in fetch_cache */
	ulint		n_fetch_cached;	/*!< number of not yet fetched rows
					in fetch_cache */
	mem_heap_t*	blob_heap;	/*!< in SELECTS BLOB fields are copied
					to this heap */
	mem_heap_t*	old_vers_heap;	/*!< memory heap where a previous
					version is built in consistent read */
	bool		in_fts_query;	/*!< Whether we are in a FTS query */
	bool		fts_doc_id_in_read_set; /*!< true if table has externally
					defined FTS_DOC_ID coulmn. */
	/*----------------------*/
	ulonglong	autoinc_last_value;
					/*!< last value of AUTO-INC interval */
	ulonglong	autoinc_increment;/*!< The increment step of the auto
					increment column. Value must be
					greater than or equal to 1. Required to
					calculate the next value */
	ulonglong	autoinc_offset; /*!< The offset passed to
					get_auto_increment() by MySQL. Required
					to calculate the next value */
	dberr_t		autoinc_error;	/*!< The actual error code encountered
					while trying to init or read the
					autoinc value from the table. We
					store it here so that we can return
					it to MySQL */
	/*----------------------*/
	void*		idx_cond;	/*!< In ICP, pointer to a ha_innobase,
					passed to innobase_index_cond().
					NULL if index condition pushdown is
					not used. */
	ulint		idx_cond_n_cols;/*!< Number of fields in idx_cond_cols.
					0 if and only if idx_cond == NULL. */
	/*----------------------*/
	unsigned	innodb_api:1;	/*!< whether this is a InnoDB API
					query */
	const rec_t*	innodb_api_rec;	/*!< InnoDB API search result */
	/*----------------------*/

	/*----------------------*/
	rtr_info_t*	rtr_info;	/*!< R-tree Search Info */
	/*----------------------*/

	ulint		magic_n2;	/*!< this should be the same as
					magic_n */

	bool		ins_sel_stmt;	/*!< if true then ins_sel_statement. */

	innodb_session_t*
			session;	/*!< InnoDB session handler. */
	byte*		srch_key_val1;  /*!< buffer used in converting
					search key values from MySQL format
					to InnoDB format.*/
	byte*		srch_key_val2;  /*!< buffer used in converting
					search key values from MySQL format
					to InnoDB format.*/
	uint		srch_key_val_len; /*!< Size of search key */
	/** Disable prefetch. */
	bool		m_no_prefetch;

<<<<<<< HEAD
	bool		skip_serializable_dd_view;
					/* true, if we want skip serializable
					isolation level on views on DD tables */
=======
	/** Return materialized key for secondary index scan */
	bool		m_read_virtual_key;
>>>>>>> 1fffface
};

/** Callback for row_mysql_sys_index_iterate() */
struct SysIndexCallback {
	virtual ~SysIndexCallback() { }

	/** Callback method
	@param mtr current mini transaction
	@param pcur persistent cursor. */
	virtual void operator()(mtr_t* mtr, btr_pcur_t* pcur) throw() = 0;
};

/** Get the computed value by supplying the base column values.
@param[in,out]	row		the data row
@param[in]	col		virtual column
@param[in]	index		index on the virtual column
@param[in,out]	my_rec		MySQL record to store the rows
@param[in,out]	local_heap	heap memory for processing large data etc.
@param[in,out]	heap		memory heap that copies the actual index row
@param[in]	ifield		index field
@param[in]	in_purge	whether this is called by purge
@return the field filled with computed value */
dfield_t*
innobase_get_computed_value(
	const dtuple_t*		row,
	const dict_v_col_t*	col,
	const dict_index_t*	index,
	byte*			my_rec,
	mem_heap_t**		local_heap,
	mem_heap_t*		heap,
	const dict_field_t*	ifield,
	bool			in_purge);

#define ROW_PREBUILT_FETCH_MAGIC_N	465765687

#define ROW_MYSQL_WHOLE_ROW	0
#define ROW_MYSQL_REC_FIELDS	1
#define ROW_MYSQL_NO_TEMPLATE	2
#define ROW_MYSQL_DUMMY_TEMPLATE 3	/* dummy template used in
					row_scan_and_check_index */

/* Values for hint_need_to_fetch_extra_cols */
#define ROW_RETRIEVE_PRIMARY_KEY	1
#define ROW_RETRIEVE_ALL_COLS		2

/* Values for row_read_type */
#define ROW_READ_WITH_LOCKS		0
#define ROW_READ_TRY_SEMI_CONSISTENT	1
#define ROW_READ_DID_SEMI_CONSISTENT	2

#ifndef UNIV_NONINL
#include "row0mysql.ic"
#endif

#ifdef UNIV_DEBUG
/** Wait for the background drop list to become empty. */
void
row_wait_for_background_drop_list_empty();
#endif /* UNIV_DEBUG */

#endif /* row0mysql.h */<|MERGE_RESOLUTION|>--- conflicted
+++ resolved
@@ -868,14 +868,11 @@
 	/** Disable prefetch. */
 	bool		m_no_prefetch;
 
-<<<<<<< HEAD
 	bool		skip_serializable_dd_view;
 					/* true, if we want skip serializable
 					isolation level on views on DD tables */
-=======
 	/** Return materialized key for secondary index scan */
 	bool		m_read_virtual_key;
->>>>>>> 1fffface
 };
 
 /** Callback for row_mysql_sys_index_iterate() */
