/*****************************************************************************

Copyright (c) 2000, 2016, Oracle and/or its affiliates. All Rights Reserved.

This program is free software; you can redistribute it and/or modify it under
the terms of the GNU General Public License as published by the Free Software
Foundation; version 2 of the License.

This program is distributed in the hope that it will be useful, but WITHOUT
ANY WARRANTY; without even the implied warranty of MERCHANTABILITY or FITNESS
FOR A PARTICULAR PURPOSE. See the GNU General Public License for more details.

You should have received a copy of the GNU General Public License along with
this program; if not, write to the Free Software Foundation, Inc.,
51 Franklin Street, Suite 500, Boston, MA 02110-1335 USA

*****************************************************************************/

/**************************************************//**
@file include/row0mysql.h
Interface between Innobase row operations and MySQL.
Contains also create table and other data dictionary operations.

Created 9/17/2000 Heikki Tuuri
*******************************************************/

#ifndef row0mysql_h
#define row0mysql_h

#include "ha_prototypes.h"

#include "data0data.h"
#include "que0types.h"
#include "dict0types.h"
#include "trx0types.h"
#include "row0types.h"
#include "btr0pcur.h"
#include "trx0types.h"
#include "sess0sess.h"

// Forward declaration
struct SysIndexCallback;

extern ibool row_rollback_on_timeout;

struct row_prebuilt_t;

/*******************************************************************//**
Frees the blob heap in prebuilt when no longer needed. */
void
row_mysql_prebuilt_free_blob_heap(
/*==============================*/
	row_prebuilt_t*	prebuilt);	/*!< in: prebuilt struct of a
					ha_innobase:: table handle */
/*******************************************************************//**
Stores a >= 5.0.3 format true VARCHAR length to dest, in the MySQL row
format.
@return pointer to the data, we skip the 1 or 2 bytes at the start
that are used to store the len */
byte*
row_mysql_store_true_var_len(
/*=========================*/
	byte*	dest,	/*!< in: where to store */
	ulint	len,	/*!< in: length, must fit in two bytes */
	ulint	lenlen);/*!< in: storage length of len: either 1 or 2 bytes */
/*******************************************************************//**
Reads a >= 5.0.3 format true VARCHAR length, in the MySQL row format, and
returns a pointer to the data.
@return pointer to the data, we skip the 1 or 2 bytes at the start
that are used to store the len */
const byte*
row_mysql_read_true_varchar(
/*========================*/
	ulint*		len,	/*!< out: variable-length field length */
	const byte*	field,	/*!< in: field in the MySQL format */
	ulint		lenlen);/*!< in: storage length of len: either 1
				or 2 bytes */
/*******************************************************************//**
Stores a reference to a BLOB in the MySQL format. */
void
row_mysql_store_blob_ref(
/*=====================*/
	byte*		dest,	/*!< in: where to store */
	ulint		col_len,/*!< in: dest buffer size: determines into
				how many bytes the BLOB length is stored,
				the space for the length may vary from 1
				to 4 bytes */
	const void*	data,	/*!< in: BLOB data; if the value to store
				is SQL NULL this should be NULL pointer */
	ulint		len);	/*!< in: BLOB length; if the value to store
				is SQL NULL this should be 0; remember
				also to set the NULL bit in the MySQL record
				header! */
/*******************************************************************//**
Reads a reference to a BLOB in the MySQL format.
@return pointer to BLOB data */
const byte*
row_mysql_read_blob_ref(
/*====================*/
	ulint*		len,		/*!< out: BLOB length */
	const byte*	ref,		/*!< in: BLOB reference in the
					MySQL format */
	ulint		col_len);	/*!< in: BLOB reference length
					(not BLOB length) */
/*******************************************************************//**
Converts InnoDB geometry data format to MySQL data format. */
void
row_mysql_store_geometry(
/*=====================*/
	byte*		dest,		/*!< in/out: where to store */
	ulint		dest_len,	/*!< in: dest buffer size: determines into
					how many bytes the geometry length is stored,
					the space for the length may vary from 1
					to 4 bytes */
	const byte*	src,		/*!< in: geometry data; if the value to store
					is SQL NULL this should be NULL pointer */
	ulint		src_len);	/*!< in: geometry length; if the value to store
					is SQL NULL this should be 0; remember
					also to set the NULL bit in the MySQL record
					header! */
/*******************************************************************//**
Reads a reference to a geometry data in the MySQL format.
@return pointer to geometry data */
const byte*
row_mysql_read_geometry(
/*====================*/
	ulint*		len,		/*!< out: geometry data length */
	const byte*	ref,		/*!< in: reference in the
					MySQL format */
	ulint		col_len)	/*!< in: BLOB reference length
					(not BLOB length) */
	MY_ATTRIBUTE((nonnull(1,2), warn_unused_result));
/**************************************************************//**
Pad a column with spaces. */
void
row_mysql_pad_col(
/*==============*/
	ulint	mbminlen,	/*!< in: minimum size of a character,
				in bytes */
	byte*	pad,		/*!< out: padded buffer */
	ulint	len);		/*!< in: number of bytes to pad */

/**************************************************************//**
Stores a non-SQL-NULL field given in the MySQL format in the InnoDB format.
The counterpart of this function is row_sel_field_store_in_mysql_format() in
row0sel.cc.
@return up to which byte we used buf in the conversion */
byte*
row_mysql_store_col_in_innobase_format(
/*===================================*/
	dfield_t*	dfield,		/*!< in/out: dfield where dtype
					information must be already set when
					this function is called! */
	byte*		buf,		/*!< in/out: buffer for a converted
					integer value; this must be at least
					col_len long then! NOTE that dfield
					may also get a pointer to 'buf',
					therefore do not discard this as long
					as dfield is used! */
	ibool		row_format_col,	/*!< TRUE if the mysql_data is from
					a MySQL row, FALSE if from a MySQL
					key value;
					in MySQL, a true VARCHAR storage
					format differs in a row and in a
					key value: in a key value the length
					is always stored in 2 bytes! */
	const byte*	mysql_data,	/*!< in: MySQL column value, not
					SQL NULL; NOTE that dfield may also
					get a pointer to mysql_data,
					therefore do not discard this as long
					as dfield is used! */
	ulint		col_len,	/*!< in: MySQL column length; NOTE that
					this is the storage length of the
					column in the MySQL format row, not
					necessarily the length of the actual
					payload data; if the column is a true
					VARCHAR then this is irrelevant */
	ulint		comp);		/*!< in: nonzero=compact format */
/****************************************************************//**
Handles user errors and lock waits detected by the database engine.
@return true if it was a lock wait and we should continue running the
query thread */
bool
row_mysql_handle_errors(
/*====================*/
	dberr_t*	new_err,/*!< out: possible new error encountered in
				rollback, or the old error which was
				during the function entry */
	trx_t*		trx,	/*!< in: transaction */
	que_thr_t*	thr,	/*!< in: query thread, or NULL */
	trx_savept_t*	savept)	/*!< in: savepoint, or NULL */
	MY_ATTRIBUTE((nonnull(1,2)));
/********************************************************************//**
Create a prebuilt struct for a MySQL table handle.
@return own: a prebuilt struct */
row_prebuilt_t*
row_create_prebuilt(
/*================*/
	dict_table_t*	table,		/*!< in: Innobase table handle */
	ulint		mysql_row_len);	/*!< in: length in bytes of a row in
					the MySQL format */
/********************************************************************//**
Free a prebuilt struct for a MySQL table handle. */
void
row_prebuilt_free(
/*==============*/
	row_prebuilt_t*	prebuilt,	/*!< in, own: prebuilt struct */
	ibool		dict_locked);	/*!< in: TRUE=data dictionary locked */
/*********************************************************************//**
Updates the transaction pointers in query graphs stored in the prebuilt
struct. */
void
row_update_prebuilt_trx(
/*====================*/
	row_prebuilt_t*	prebuilt,	/*!< in/out: prebuilt struct
					in MySQL handle */
	trx_t*		trx);		/*!< in: transaction handle */
/*********************************************************************//**
Sets an AUTO_INC type lock on the table mentioned in prebuilt. The
AUTO_INC lock gives exclusive access to the auto-inc counter of the
table. The lock is reserved only for the duration of an SQL statement.
It is not compatible with another AUTO_INC or exclusive lock on the
table.
@return error code or DB_SUCCESS */
dberr_t
row_lock_table_autoinc_for_mysql(
/*=============================*/
	row_prebuilt_t*	prebuilt)	/*!< in: prebuilt struct in the MySQL
					table handle */
	MY_ATTRIBUTE((nonnull, warn_unused_result));

/*********************************************************************//**
Sets a table lock on the table mentioned in prebuilt.
@return error code or DB_SUCCESS */
dberr_t
row_lock_table_for_mysql(
/*=====================*/
	row_prebuilt_t*	prebuilt,	/*!< in: prebuilt struct in the MySQL
					table handle */
	dict_table_t*	table,		/*!< in: table to lock, or NULL
					if prebuilt->table should be
					locked as
					prebuilt->select_lock_type */
	ulint		mode)		/*!< in: lock mode of table
					(ignored if table==NULL) */
	MY_ATTRIBUTE((nonnull(1)));

/** Does an insert for MySQL.
@param[in]	mysql_rec	row in the MySQL format
@param[in,out]	prebuilt	prebuilt struct in MySQL handle
@return error code or DB_SUCCESS*/
dberr_t
row_insert_for_mysql(
	const byte*		mysql_rec,
	row_prebuilt_t*		prebuilt)
	MY_ATTRIBUTE((warn_unused_result));

/*********************************************************************//**
Builds a dummy query graph used in selects. */
void
row_prebuild_sel_graph(
/*===================*/
	row_prebuilt_t*	prebuilt);	/*!< in: prebuilt struct in MySQL
					handle */
/*********************************************************************//**
Gets pointer to a prebuilt update vector used in updates. If the update
graph has not yet been built in the prebuilt struct, then this function
first builds it.
@return prebuilt update vector */
upd_t*
row_get_prebuilt_update_vector(
/*===========================*/
	row_prebuilt_t*	prebuilt);	/*!< in: prebuilt struct in MySQL
					handle */
/*********************************************************************//**
Checks if a table is such that we automatically created a clustered
index on it (on row id).
@return TRUE if the clustered index was generated automatically */
ibool
row_table_got_default_clust_index(
/*==============================*/
	const dict_table_t*	table);	/*!< in: table */

/** Does an update or delete of a row for MySQL.
@param[in]	mysql_rec	row in the MySQL format
@param[in,out]	prebuilt	prebuilt struct in MySQL handle
@return error code or DB_SUCCESS */
dberr_t
row_update_for_mysql(
<<<<<<< HEAD
	const byte*		mysql_rec,
	row_prebuilt_t*		prebuilt)
	MY_ATTRIBUTE((warn_unused_result));

/** Delete all rows for the given table by freeing/truncating indexes.
@param[in,out]	table	table handler
@return error code or DB_SUCCESS */
dberr_t
row_delete_all_rows(
	dict_table_t*	table)
	MY_ATTRIBUTE((warn_unused_result));

/** This can only be used when srv_locks_unsafe_for_binlog is TRUE or this
=======
/*=================*/
	byte*		mysql_rec,	/*!< in: the row to be updated, in
					the MySQL format */
	row_prebuilt_t*	prebuilt)	/*!< in: prebuilt struct in MySQL
					handle */
	__attribute__((warn_unused_result));
/*********************************************************************//**
This can only be used when srv_locks_unsafe_for_binlog is TRUE or this
>>>>>>> df6174b2
session is using a READ COMMITTED or READ UNCOMMITTED isolation level.
Before calling this function row_search_for_mysql() must have
initialized prebuilt->new_rec_locks to store the information which new
record locks really were set. This function removes a newly set
clustered index record lock under prebuilt->pcur or
prebuilt->clust_pcur.  Thus, this implements a 'mini-rollback' that
releases the latest clustered index record lock we set.
@param[in,out]	prebuilt		prebuilt struct in MySQL handle
@param[in]	has_latches_on_recs	TRUE if called so that we have the
					latches on the records under pcur
					and clust_pcur, and we do not need
					to reposition the cursors. */
void
row_unlock_for_mysql(
<<<<<<< HEAD
	row_prebuilt_t*	prebuilt,
	ibool		has_latches_on_recs);

=======
/*=================*/
	row_prebuilt_t*	prebuilt,	/*!< in/out: prebuilt struct in MySQL
					handle */
	ibool		has_latches_on_recs);/*!< in: TRUE if called
					so that we have the latches on
					the records under pcur and
					clust_pcur, and we do not need
					to reposition the cursors. */
>>>>>>> df6174b2
/*********************************************************************//**
Checks if a table name contains the string "/#sql" which denotes temporary
tables in MySQL.
@return true if temporary table */
bool
row_is_mysql_tmp_table_name(
/*========================*/
	const char*	name) MY_ATTRIBUTE((warn_unused_result));
				/*!< in: table name in the form
				'database/tablename' */

/*********************************************************************//**
Creates an query graph node of 'update' type to be used in the MySQL
interface.
@return own: update node */
upd_node_t*
row_create_update_node_for_mysql(
/*=============================*/
	dict_table_t*	table,	/*!< in: table to update */
	mem_heap_t*	heap);	/*!< in: mem heap from which allocated */
/*********************************************************************//**
Locks the data dictionary exclusively for performing a table create or other
data dictionary modification operation. */
void
row_mysql_lock_data_dictionary_func(
/*================================*/
	trx_t*		trx,	/*!< in/out: transaction */
	const char*	file,	/*!< in: file name */
	ulint		line);	/*!< in: line number */
#define row_mysql_lock_data_dictionary(trx)				\
	row_mysql_lock_data_dictionary_func(trx, __FILE__, __LINE__)
/*********************************************************************//**
Unlocks the data dictionary exclusive lock. */
void
row_mysql_unlock_data_dictionary(
/*=============================*/
	trx_t*	trx);	/*!< in/out: transaction */
/*********************************************************************//**
Locks the data dictionary in shared mode from modifications, for performing
foreign key check, rollback, or other operation invisible to MySQL. */
void
row_mysql_freeze_data_dictionary_func(
/*==================================*/
	trx_t*		trx,	/*!< in/out: transaction */
	const char*	file,	/*!< in: file name */
	ulint		line);	/*!< in: line number */
#define row_mysql_freeze_data_dictionary(trx)				\
	row_mysql_freeze_data_dictionary_func(trx, __FILE__, __LINE__)
/*********************************************************************//**
Unlocks the data dictionary shared lock. */
void
row_mysql_unfreeze_data_dictionary(
/*===============================*/
	trx_t*	trx);	/*!< in/out: transaction */
/*********************************************************************//**
Creates a table for MySQL. On failure the transaction will be rolled back
and the 'table' object will be freed.
@return error code or DB_SUCCESS */
dberr_t
row_create_table_for_mysql(
/*=======================*/
	dict_table_t*	table,	/*!< in, own: table definition
				(will be freed, or on DB_SUCCESS
				added to the data dictionary cache) */
        const char*     compression,
                                /*!< in: compression algorithm to use,
                                can be NULL */
	trx_t*		trx,	/*!< in/out: transaction */
	bool		commit)	/*!< in: if true, commit the transaction */
	MY_ATTRIBUTE((warn_unused_result));
/*********************************************************************//**
Does an index creation operation for MySQL. TODO: currently failure
to create an index results in dropping the whole table! This is no problem
currently as all indexes must be created at the same time as the table.
@return error number or DB_SUCCESS */
dberr_t
row_create_index_for_mysql(
/*=======================*/
	dict_index_t*	index,		/*!< in, own: index definition
					(will be freed) */
	trx_t*		trx,		/*!< in: transaction handle */
	const ulint*	field_lengths,	/*!< in: if not NULL, must contain
					dict_index_get_n_fields(index)
					actual field lengths for the
					index columns, which are
					then checked for not being too
					large. */
	dict_table_t*	handler)	/* ! in/out: table handler. */
	MY_ATTRIBUTE((warn_unused_result));
/*********************************************************************//**
Scans a table create SQL string and adds to the data dictionary
the foreign key constraints declared in the string. This function
should be called after the indexes for a table have been created.
Each foreign key constraint must be accompanied with indexes in
bot participating tables. The indexes are allowed to contain more
fields than mentioned in the constraint.

@param[in]	trx		transaction
@param[in]	sql_string	table create statement where
				foreign keys are declared like:
				FOREIGN KEY (a, b) REFERENCES table2(c, d),
				table2 can be written also with the database
				name before it: test.table2; the default
				database id the database of parameter name
@param[in]	sql_length	length of sql_string
@param[in]	name		table full name in normalized form
@param[in]	is_temp_table	true if table is temporary
@param[in,out]	handler		table handler if table is intrinsic
@param[in]	reject_fks	if TRUE, fail with error code
				DB_CANNOT_ADD_CONSTRAINT if any
				foreign keys are found.
@return error code or DB_SUCCESS */
dberr_t
row_table_add_foreign_constraints(
	trx_t*			trx,
	const char*		sql_string,
	size_t			sql_length,
	const char*		name,
	ibool			reject_fks)
	MY_ATTRIBUTE((warn_unused_result));

/*********************************************************************//**
The master thread in srv0srv.cc calls this regularly to drop tables which
we must drop in background after queries to them have ended. Such lazy
dropping of tables is needed in ALTER TABLE on Unix.
@return how many tables dropped + remaining tables in list */
ulint
row_drop_tables_for_mysql_in_background(void);
/*=========================================*/
/*********************************************************************//**
Get the background drop list length. NOTE: the caller must own the kernel
mutex!
@return how many tables in list */
ulint
row_get_background_drop_list_len_low(void);
/*======================================*/

/*********************************************************************//**
Sets an exclusive lock on a table.
@return error code or DB_SUCCESS */
dberr_t
row_mysql_lock_table(
/*=================*/
	trx_t*		trx,		/*!< in/out: transaction */
	dict_table_t*	table,		/*!< in: table to lock */
	enum lock_mode	mode,		/*!< in: LOCK_X or LOCK_S */
	const char*	op_info)	/*!< in: string for trx->op_info */
	MY_ATTRIBUTE((nonnull, warn_unused_result));

/*********************************************************************//**
Truncates a table for MySQL.
@return error code or DB_SUCCESS */
dberr_t
row_truncate_table_for_mysql(
/*=========================*/
	dict_table_t*	table,	/*!< in: table handle */
	trx_t*		trx)	/*!< in: transaction handle */
	MY_ATTRIBUTE((nonnull, warn_unused_result));
/*********************************************************************//**
Drops a table for MySQL.  If the data dictionary was not already locked
by the transaction, the transaction will be committed.  Otherwise, the
data dictionary will remain locked.
@return error code or DB_SUCCESS */
dberr_t
row_drop_table_for_mysql(
/*=====================*/
	const char*	name,	/*!< in: table name */
	trx_t*		trx,	/*!< in: dictionary transaction handle */
	bool		drop_db,/*!< in: true=dropping whole database */
<<<<<<< HEAD
	bool		nonatomic = true,
				/*!< in: whether it is permitted
				to release and reacquire dict_operation_lock */
	dict_table_t*	handler = NULL);
				/*!< in/out: table handler. */
=======
	bool		nonatomic = true);
				/*!< in: whether it is permitted
				to release and reacquire dict_operation_lock */
>>>>>>> df6174b2
/*********************************************************************//**
Drop all temporary tables during crash recovery. */
void
row_mysql_drop_temp_tables(void);
/*============================*/

/*********************************************************************//**
Discards the tablespace of a table which stored in an .ibd file. Discarding
means that this function deletes the .ibd file and assigns a new table id for
the table. Also the flag table->ibd_file_missing is set TRUE.
@return error code or DB_SUCCESS */
dberr_t
row_discard_tablespace_for_mysql(
/*=============================*/
	const char*	name,	/*!< in: table name */
	trx_t*		trx)	/*!< in: transaction handle */
	MY_ATTRIBUTE((nonnull, warn_unused_result));
/*****************************************************************//**
Imports a tablespace. The space id in the .ibd file must match the space id
of the table in the data dictionary.
@return error code or DB_SUCCESS */
dberr_t
row_import_tablespace_for_mysql(
/*============================*/
	dict_table_t*	table,		/*!< in/out: table */
	row_prebuilt_t*	prebuilt)	/*!< in: prebuilt struct in MySQL */
        MY_ATTRIBUTE((nonnull, warn_unused_result));

/** Drop a database for MySQL.
@param[in]	name	database name which ends at '/'
@param[in]	trx	transaction handle
@param[out]	found	number of dropped tables/partitions
@return error code or DB_SUCCESS */
dberr_t
row_drop_database_for_mysql(
<<<<<<< HEAD
	const char*	name,
	trx_t*		trx,
	ulint*		found);

=======
/*========================*/
	const char*	name,	/*!< in: database name which ends to '/' */
	trx_t*		trx);	/*!< in: transaction handle */
>>>>>>> df6174b2
/*********************************************************************//**
Renames a table for MySQL.
@return error code or DB_SUCCESS */
dberr_t
row_rename_table_for_mysql(
/*=======================*/
	const char*	old_name,	/*!< in: old table name */
	const char*	new_name,	/*!< in: new table name */
	trx_t*		trx,		/*!< in/out: transaction */
	bool		commit)		/*!< in: whether to commit trx */
<<<<<<< HEAD
	MY_ATTRIBUTE((nonnull, warn_unused_result));

/** Renames a partitioned table for MySQL.
@param[in]	old_name	Old table name.
@param[in]	new_name	New table name.
@param[in,out]	trx		Transaction.
@return error code or DB_SUCCESS */
dberr_t
row_rename_partitions_for_mysql(
	const char*	old_name,
	const char*	new_name,
	trx_t*		trx)
	MY_ATTRIBUTE((nonnull, warn_unused_result));

=======
	__attribute__((warn_unused_result));
>>>>>>> df6174b2
/*********************************************************************//**
Scans an index for either COOUNT(*) or CHECK TABLE.
If CHECK TABLE; Checks that the index contains entries in an ascending order,
unique constraint is not broken, and calculates the number of index entries
in the read view of the current transaction.
@return DB_SUCCESS or other error */
dberr_t
row_scan_index_for_mysql(
/*=====================*/
	row_prebuilt_t*		prebuilt,	/*!< in: prebuilt struct
						in MySQL handle */
	const dict_index_t*	index,		/*!< in: index */
	bool			check_keys,	/*!< in: true=check for mis-
						ordered or duplicate records,
						false=count the rows only */
	ulint*			n_rows)		/*!< out: number of entries
						seen in the consistent read */
	MY_ATTRIBUTE((warn_unused_result));
/*********************************************************************//**
Initialize this module */
void
row_mysql_init(void);
/*================*/

/*********************************************************************//**
Close this module */
void
row_mysql_close(void);
/*=================*/

/*********************************************************************//**
Reassigns the table identifier of a table.
@return error code or DB_SUCCESS */
dberr_t
row_mysql_table_id_reassign(
/*========================*/
	dict_table_t*	table,	/*!< in/out: table */
	trx_t*		trx,	/*!< in/out: transaction */
	table_id_t*	new_id) /*!< out: new table id */
        MY_ATTRIBUTE((nonnull, warn_unused_result));

/* A struct describing a place for an individual column in the MySQL
row format which is presented to the table handler in ha_innobase.
This template struct is used to speed up row transformations between
Innobase and MySQL. */

struct mysql_row_templ_t {
	ulint	col_no;			/*!< column number of the column */
	ulint	rec_field_no;		/*!< field number of the column in an
					Innobase record in the current index;
					not defined if template_type is
					ROW_MYSQL_WHOLE_ROW */
	ulint	clust_rec_field_no;	/*!< field number of the column in an
					Innobase record in the clustered index;
					not defined if template_type is
					ROW_MYSQL_WHOLE_ROW */
	ulint	icp_rec_field_no;	/*!< field number of the column in an
					Innobase record in the current index;
					not defined unless
					index condition pushdown is used */
	ulint	mysql_col_offset;	/*!< offset of the column in the MySQL
					row format */
	ulint	mysql_col_len;		/*!< length of the column in the MySQL
					row format */
	ulint	mysql_null_byte_offset;	/*!< MySQL NULL bit byte offset in a
					MySQL record */
	ulint	mysql_null_bit_mask;	/*!< bit mask to get the NULL bit,
					zero if column cannot be NULL */
	ulint	type;			/*!< column type in Innobase mtype
					numbers DATA_CHAR... */
	ulint	mysql_type;		/*!< MySQL type code; this is always
					< 256 */
	ulint	mysql_length_bytes;	/*!< if mysql_type
					== DATA_MYSQL_TRUE_VARCHAR, this tells
					whether we should use 1 or 2 bytes to
					store the MySQL true VARCHAR data
					length at the start of row in the MySQL
					format (NOTE that the MySQL key value
					format always uses 2 bytes for the data
					len) */
	ulint	charset;		/*!< MySQL charset-collation code
					of the column, or zero */
	ulint	mbminlen;		/*!< minimum length of a char, in bytes,
					or zero if not a char type */
	ulint	mbmaxlen;		/*!< maximum length of a char, in bytes,
					or zero if not a char type */
	ulint	is_unsigned;		/*!< if a column type is an integer
					type and this field is != 0, then
					it is an unsigned integer type */
	ulint	is_virtual;		/*!< if a column is a virtual column */
};

#define MYSQL_FETCH_CACHE_SIZE		8
/* After fetching this many rows, we start caching them in fetch_cache */
#define MYSQL_FETCH_CACHE_THRESHOLD	4

#define ROW_PREBUILT_ALLOCATED	78540783
#define ROW_PREBUILT_FREED	26423527

/** A struct for (sometimes lazily) prebuilt structures in an Innobase table
handle used within MySQL; these are used to save CPU time. */

struct row_prebuilt_t {
	ulint		magic_n;	/*!< this magic number is set to
					ROW_PREBUILT_ALLOCATED when created,
					or ROW_PREBUILT_FREED when the
					struct has been freed */
	dict_table_t*	table;		/*!< Innobase table handle */
	dict_index_t*	index;		/*!< current index for a search, if
					any */
	trx_t*		trx;		/*!< current transaction handle */
	unsigned	sql_stat_start:1;/*!< TRUE when we start processing of
					an SQL statement: we may have to set
					an intention lock on the table,
					create a consistent read view etc. */
	unsigned	clust_index_was_generated:1;
					/*!< if the user did not define a
					primary key in MySQL, then Innobase
					automatically generated a clustered
					index where the ordering column is
					the row id: in this case this flag
					is set to TRUE */
	unsigned	index_usable:1;	/*!< caches the value of
					row_merge_is_index_usable(trx,index) */
	unsigned	read_just_key:1;/*!< set to 1 when MySQL calls
					ha_innobase::extra with the
					argument HA_EXTRA_KEYREAD; it is enough
					to read just columns defined in
					the index (i.e., no read of the
					clustered index record necessary) */
	unsigned	used_in_HANDLER:1;/*!< TRUE if we have been using this
					handle in a MySQL HANDLER low level
					index cursor command: then we must
					store the pcur position even in a
					unique search from a clustered index,
					because HANDLER allows NEXT and PREV
					in such a situation */
	unsigned	template_type:2;/*!< ROW_MYSQL_WHOLE_ROW,
					ROW_MYSQL_REC_FIELDS,
					ROW_MYSQL_DUMMY_TEMPLATE, or
					ROW_MYSQL_NO_TEMPLATE */
	unsigned	n_template:10;	/*!< number of elements in the
					template */
	unsigned	null_bitmap_len:10;/*!< number of bytes in the SQL NULL
					bitmap at the start of a row in the
					MySQL format */
	unsigned	need_to_access_clustered:1; /*!< if we are fetching
					columns through a secondary index
					and at least one column is not in
					the secondary index, then this is
					set to TRUE */
	unsigned	templ_contains_blob:1;/*!< TRUE if the template contains
					a column with DATA_LARGE_MTYPE(
					get_innobase_type_from_mysql_type())
					is TRUE;
					not to be confused with InnoDB
					externally stored columns
					(VARCHAR can be off-page too) */
	unsigned	templ_contains_fixed_point:1;/*!< TRUE if the
					template contains a column with
					DATA_POINT. Since InnoDB regards
					DATA_POINT as non-BLOB type, the
					templ_contains_blob can't tell us
					if there is DATA_POINT */
	mysql_row_templ_t* mysql_template;/*!< template used to transform
					rows fast between MySQL and Innobase
					formats; memory for this template
					is not allocated from 'heap' */
	mem_heap_t*	heap;		/*!< memory heap from which
					these auxiliary structures are
					allocated when needed */
	ins_node_t*	ins_node;	/*!< Innobase SQL insert node
					used to perform inserts
					to the table */
	byte*		ins_upd_rec_buff;/*!< buffer for storing data converted
					to the Innobase format from the MySQL
					format */
	const byte*	default_rec;	/*!< the default values of all columns
					(a "default row") in MySQL format */
	ulint		hint_need_to_fetch_extra_cols;
					/*!< normally this is set to 0; if this
					is set to ROW_RETRIEVE_PRIMARY_KEY,
					then we should at least retrieve all
					columns in the primary key; if this
					is set to ROW_RETRIEVE_ALL_COLS, then
					we must retrieve all columns in the
					key (if read_just_key == 1), or all
					columns in the table */
	upd_node_t*	upd_node;	/*!< Innobase SQL update node used
					to perform updates and deletes */
	trx_id_t	trx_id;		/*!< The table->def_trx_id when
					ins_graph was built */
	que_fork_t*	ins_graph;	/*!< Innobase SQL query graph used
					in inserts. Will be rebuilt on
					trx_id or n_indexes mismatch. */
	que_fork_t*	upd_graph;	/*!< Innobase SQL query graph used
					in updates or deletes */
	btr_pcur_t*	pcur;		/*!< persistent cursor used in selects
					and updates */
	btr_pcur_t*	clust_pcur;	/*!< persistent cursor used in
					some selects and updates */
	que_fork_t*	sel_graph;	/*!< dummy query graph used in
					selects */
	dtuple_t*	search_tuple;	/*!< prebuilt dtuple used in selects */
	byte		row_id[DATA_ROW_ID_LEN];
					/*!< if the clustered index was
					generated, the row id of the
					last row fetched is stored
					here */
	doc_id_t	fts_doc_id;	/* if the table has an FTS index on
					it then we fetch the doc_id.
					FTS-FIXME: Currently we fetch it always
					but in the future we must only fetch
					it when FTS columns are being
					updated */
	dtuple_t*	clust_ref;	/*!< prebuilt dtuple used in
					sel/upd/del */
	ulint		select_lock_type;/*!< LOCK_NONE, LOCK_S, or LOCK_X */
	ulint		stored_select_lock_type;/*!< this field is used to
					remember the original select_lock_type
					that was decided in ha_innodb.cc,
					::store_lock(), ::external_lock(),
					etc. */
	ulint		row_read_type;	/*!< ROW_READ_WITH_LOCKS if row locks
					should be the obtained for records
					under an UPDATE or DELETE cursor.
					If innodb_locks_unsafe_for_binlog
					is TRUE, this can be set to
					ROW_READ_TRY_SEMI_CONSISTENT, so that
					if the row under an UPDATE or DELETE
					cursor was locked by another
					transaction, InnoDB will resort
					to reading the last committed value
					('semi-consistent read').  Then,
					this field will be set to
					ROW_READ_DID_SEMI_CONSISTENT to
					indicate that.	If the row does not
					match the WHERE condition, MySQL will
					invoke handler::unlock_row() to
					clear the flag back to
					ROW_READ_TRY_SEMI_CONSISTENT and
					to simply skip the row.	 If
					the row matches, the next call to
					row_search_for_mysql() will lock
					the row.
					This eliminates lock waits in some
					cases; note that this breaks
					serializability. */
	ulint		new_rec_locks;	/*!< normally 0; if
					srv_locks_unsafe_for_binlog is
					TRUE or session is using READ
					COMMITTED or READ UNCOMMITTED
					isolation level, set in
					row_search_for_mysql() if we set a new
					record lock on the secondary
					or clustered index; this is
					used in row_unlock_for_mysql()
					when releasing the lock under
					the cursor if we determine
					after retrieving the row that
					it does not need to be locked
					('mini-rollback') */
	ulint		mysql_prefix_len;/*!< byte offset of the end of
					the last requested column */
	ulint		mysql_row_len;	/*!< length in bytes of a row in the
					MySQL format */
	ulint		n_rows_fetched;	/*!< number of rows fetched after
					positioning the current cursor */
	ulint		fetch_direction;/*!< ROW_SEL_NEXT or ROW_SEL_PREV */
	byte*		fetch_cache[MYSQL_FETCH_CACHE_SIZE];
					/*!< a cache for fetched rows if we
					fetch many rows from the same cursor:
					it saves CPU time to fetch them in a
					batch; we reserve mysql_row_len
					bytes for each such row; these
					pointers point 4 bytes past the
					allocated mem buf start, because
					there is a 4 byte magic number at the
					start and at the end */
	ibool		keep_other_fields_on_keyread; /*!< when using fetch
					cache with HA_EXTRA_KEYREAD, don't
					overwrite other fields in mysql row
					row buffer.*/
	ulint		fetch_cache_first;/*!< position of the first not yet
					fetched row in fetch_cache */
	ulint		n_fetch_cached;	/*!< number of not yet fetched rows
					in fetch_cache */
	mem_heap_t*	blob_heap;	/*!< in SELECTS BLOB fields are copied
					to this heap */
	mem_heap_t*	old_vers_heap;	/*!< memory heap where a previous
					version is built in consistent read */
	bool		in_fts_query;	/*!< Whether we are in a FTS query */
	bool		fts_doc_id_in_read_set; /*!< true if table has externally
					defined FTS_DOC_ID coulmn. */
	/*----------------------*/
	ulonglong	autoinc_last_value;
					/*!< last value of AUTO-INC interval */
	ulonglong	autoinc_increment;/*!< The increment step of the auto
					increment column. Value must be
					greater than or equal to 1. Required to
					calculate the next value */
	ulonglong	autoinc_offset; /*!< The offset passed to
					get_auto_increment() by MySQL. Required
					to calculate the next value */
	dberr_t		autoinc_error;	/*!< The actual error code encountered
					while trying to init or read the
					autoinc value from the table. We
					store it here so that we can return
					it to MySQL */
	/*----------------------*/
	void*		idx_cond;	/*!< In ICP, pointer to a ha_innobase,
					passed to innobase_index_cond().
					NULL if index condition pushdown is
					not used. */
	ulint		idx_cond_n_cols;/*!< Number of fields in idx_cond_cols.
					0 if and only if idx_cond == NULL. */
	/*----------------------*/
	unsigned	innodb_api:1;	/*!< whether this is a InnoDB API
					query */
	const rec_t*	innodb_api_rec;	/*!< InnoDB API search result */
	/*----------------------*/

	/*----------------------*/
	rtr_info_t*	rtr_info;	/*!< R-tree Search Info */
	/*----------------------*/

	ulint		magic_n2;	/*!< this should be the same as
					magic_n */

	bool		ins_sel_stmt;	/*!< if true then ins_sel_statement. */

	innodb_session_t*
			session;	/*!< InnoDB session handler. */
	byte*		srch_key_val1;  /*!< buffer used in converting
					search key values from MySQL format
					to InnoDB format.*/
	byte*		srch_key_val2;  /*!< buffer used in converting
					search key values from MySQL format
					to InnoDB format.*/
	uint		srch_key_val_len; /*!< Size of search key */
	/** Disable prefetch. */
	bool		m_no_prefetch;

	/** Return materialized key for secondary index scan */
	bool		m_read_virtual_key;

	/** The MySQL table object */
	TABLE*		m_mysql_table;
};

/** Callback for row_mysql_sys_index_iterate() */
struct SysIndexCallback {
	virtual ~SysIndexCallback() { }

	/** Callback method
	@param mtr current mini transaction
	@param pcur persistent cursor. */
	virtual void operator()(mtr_t* mtr, btr_pcur_t* pcur) throw() = 0;
};

/** Get the computed value by supplying the base column values.
@param[in,out]	row		the data row
@param[in]	col		virtual column
@param[in]	index		index on the virtual column
@param[in,out]	local_heap	heap memory for processing large data etc.
@param[in,out]	heap		memory heap that copies the actual index row
@param[in]	ifield		index field
@param[in]	thd		MySQL thread handle
@param[in,out]	mysql_table	mysql table object
@param[in]	old_table	during ALTER TABLE, this is the old table
				or NULL.
@return the field filled with computed value */
dfield_t*
innobase_get_computed_value(
	const dtuple_t*		row,
	const dict_v_col_t*	col,
	const dict_index_t*	index,
	mem_heap_t**		local_heap,
	mem_heap_t*		heap,
	const dict_field_t*	ifield,
	THD*			thd,
	TABLE*			mysql_table,
	const dict_table_t*	old_table);

#define ROW_PREBUILT_FETCH_MAGIC_N	465765687

#define ROW_MYSQL_WHOLE_ROW	0
#define ROW_MYSQL_REC_FIELDS	1
#define ROW_MYSQL_NO_TEMPLATE	2
#define ROW_MYSQL_DUMMY_TEMPLATE 3	/* dummy template used in
					row_scan_and_check_index */

/* Values for hint_need_to_fetch_extra_cols */
#define ROW_RETRIEVE_PRIMARY_KEY	1
#define ROW_RETRIEVE_ALL_COLS		2

/* Values for row_read_type */
#define ROW_READ_WITH_LOCKS		0
#define ROW_READ_TRY_SEMI_CONSISTENT	1
#define ROW_READ_DID_SEMI_CONSISTENT	2

#ifndef UNIV_NONINL
#include "row0mysql.ic"
#endif

#ifdef UNIV_DEBUG
/** Wait for the background drop list to become empty. */
void
row_wait_for_background_drop_list_empty();
#endif /* UNIV_DEBUG */

#endif /* row0mysql.h */<|MERGE_RESOLUTION|>--- conflicted
+++ resolved
@@ -287,7 +287,6 @@
 @return error code or DB_SUCCESS */
 dberr_t
 row_update_for_mysql(
-<<<<<<< HEAD
 	const byte*		mysql_rec,
 	row_prebuilt_t*		prebuilt)
 	MY_ATTRIBUTE((warn_unused_result));
@@ -301,16 +300,6 @@
 	MY_ATTRIBUTE((warn_unused_result));
 
 /** This can only be used when srv_locks_unsafe_for_binlog is TRUE or this
-=======
-/*=================*/
-	byte*		mysql_rec,	/*!< in: the row to be updated, in
-					the MySQL format */
-	row_prebuilt_t*	prebuilt)	/*!< in: prebuilt struct in MySQL
-					handle */
-	__attribute__((warn_unused_result));
-/*********************************************************************//**
-This can only be used when srv_locks_unsafe_for_binlog is TRUE or this
->>>>>>> df6174b2
 session is using a READ COMMITTED or READ UNCOMMITTED isolation level.
 Before calling this function row_search_for_mysql() must have
 initialized prebuilt->new_rec_locks to store the information which new
@@ -325,20 +314,9 @@
 					to reposition the cursors. */
 void
 row_unlock_for_mysql(
-<<<<<<< HEAD
 	row_prebuilt_t*	prebuilt,
 	ibool		has_latches_on_recs);
 
-=======
-/*=================*/
-	row_prebuilt_t*	prebuilt,	/*!< in/out: prebuilt struct in MySQL
-					handle */
-	ibool		has_latches_on_recs);/*!< in: TRUE if called
-					so that we have the latches on
-					the records under pcur and
-					clust_pcur, and we do not need
-					to reposition the cursors. */
->>>>>>> df6174b2
 /*********************************************************************//**
 Checks if a table name contains the string "/#sql" which denotes temporary
 tables in MySQL.
@@ -485,8 +463,7 @@
 	trx_t*		trx,		/*!< in/out: transaction */
 	dict_table_t*	table,		/*!< in: table to lock */
 	enum lock_mode	mode,		/*!< in: LOCK_X or LOCK_S */
-	const char*	op_info)	/*!< in: string for trx->op_info */
-	MY_ATTRIBUTE((nonnull, warn_unused_result));
+	const char*	op_info);	/*!< in: string for trx->op_info */
 
 /*********************************************************************//**
 Truncates a table for MySQL.
@@ -508,17 +485,11 @@
 	const char*	name,	/*!< in: table name */
 	trx_t*		trx,	/*!< in: dictionary transaction handle */
 	bool		drop_db,/*!< in: true=dropping whole database */
-<<<<<<< HEAD
 	bool		nonatomic = true,
 				/*!< in: whether it is permitted
 				to release and reacquire dict_operation_lock */
 	dict_table_t*	handler = NULL);
 				/*!< in/out: table handler. */
-=======
-	bool		nonatomic = true);
-				/*!< in: whether it is permitted
-				to release and reacquire dict_operation_lock */
->>>>>>> df6174b2
 /*********************************************************************//**
 Drop all temporary tables during crash recovery. */
 void
@@ -554,16 +525,10 @@
 @return error code or DB_SUCCESS */
 dberr_t
 row_drop_database_for_mysql(
-<<<<<<< HEAD
 	const char*	name,
 	trx_t*		trx,
 	ulint*		found);
 
-=======
-/*========================*/
-	const char*	name,	/*!< in: database name which ends to '/' */
-	trx_t*		trx);	/*!< in: transaction handle */
->>>>>>> df6174b2
 /*********************************************************************//**
 Renames a table for MySQL.
 @return error code or DB_SUCCESS */
@@ -574,7 +539,6 @@
 	const char*	new_name,	/*!< in: new table name */
 	trx_t*		trx,		/*!< in/out: transaction */
 	bool		commit)		/*!< in: whether to commit trx */
-<<<<<<< HEAD
 	MY_ATTRIBUTE((nonnull, warn_unused_result));
 
 /** Renames a partitioned table for MySQL.
@@ -589,9 +553,6 @@
 	trx_t*		trx)
 	MY_ATTRIBUTE((nonnull, warn_unused_result));
 
-=======
-	__attribute__((warn_unused_result));
->>>>>>> df6174b2
 /*********************************************************************//**
 Scans an index for either COOUNT(*) or CHECK TABLE.
 If CHECK TABLE; Checks that the index contains entries in an ascending order,
