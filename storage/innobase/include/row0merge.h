/*****************************************************************************

Copyright (c) 2005, 2016, Oracle and/or its affiliates. All Rights Reserved.

This program is free software; you can redistribute it and/or modify it under
the terms of the GNU General Public License as published by the Free Software
Foundation; version 2 of the License.

This program is distributed in the hope that it will be useful, but WITHOUT
ANY WARRANTY; without even the implied warranty of MERCHANTABILITY or FITNESS
FOR A PARTICULAR PURPOSE. See the GNU General Public License for more details.

You should have received a copy of the GNU General Public License along with
this program; if not, write to the Free Software Foundation, Inc.,
51 Franklin Street, Suite 500, Boston, MA 02110-1335 USA

*****************************************************************************/

/**************************************************//**
@file include/row0merge.h
Index build routines using a merge sort

Created 13/06/2005 Jan Lindstrom
*******************************************************/

#ifndef row0merge_h
#define row0merge_h

#include "univ.i"
#include "data0data.h"
#include "dict0types.h"
#include "trx0types.h"
#include "que0types.h"
#include "mtr0mtr.h"
#include "rem0types.h"
#include "rem0rec.h"
#include "btr0types.h"
#include "row0mysql.h"
#include "lock0types.h"
#include "srv0srv.h"
#include "ut0stage.h"

// Forward declaration
struct ib_sequence_t;

/** @brief Block size for I/O operations in merge sort.

The minimum is UNIV_PAGE_SIZE, or page_get_free_space_of_empty()
rounded to a power of 2.

When not creating a PRIMARY KEY that contains column prefixes, this
can be set as small as UNIV_PAGE_SIZE / 2. */
typedef byte	row_merge_block_t;

/** @brief Secondary buffer for I/O operations of merge records.

This buffer is used for writing or reading a record that spans two
row_merge_block_t.  Thus, it must be able to hold one merge record,
whose maximum size is the same as the minimum size of
row_merge_block_t. */
typedef byte	mrec_buf_t[UNIV_PAGE_SIZE_MAX];

/** @brief Merge record in row_merge_block_t.

The format is the same as a record in ROW_FORMAT=COMPACT with the
exception that the REC_N_NEW_EXTRA_BYTES are omitted. */
typedef byte	mrec_t;

/** Merge record in row_merge_buf_t */
struct mtuple_t {
	dfield_t*	fields;		/*!< data fields */
};

/** Buffer for sorting in main memory. */
struct row_merge_buf_t {
	mem_heap_t*	heap;		/*!< memory heap where allocated */
	dict_index_t*	index;		/*!< the index the tuples belong to */
	ulint		total_size;	/*!< total amount of data bytes */
	ulint		n_tuples;	/*!< number of data tuples */
	ulint		max_tuples;	/*!< maximum number of data tuples */
	mtuple_t*	tuples;		/*!< array of data tuples */
	mtuple_t*	tmp_tuples;	/*!< temporary copy of tuples,
					for sorting */
};

/** Information about temporary files used in merge sort */
struct merge_file_t {
	int		fd;		/*!< file descriptor */
	ulint		offset;		/*!< file offset (end of file) */
	ib_uint64_t	n_rec;		/*!< number of records in the file */
};

/** Index field definition */
struct index_field_t {
	ulint		col_no;		/*!< column offset */
	ulint		prefix_len;	/*!< column prefix length, or 0
					if indexing the whole column */
	bool		is_v_col;	/*!< whether this is a virtual column */
};

/** Definition of an index being created */
struct index_def_t {
	const char*	name;		/*!< index name */
	bool		rebuild;	/*!< whether the table is rebuilt */
	ulint		ind_type;	/*!< 0, DICT_UNIQUE,
					or DICT_CLUSTERED */
	ulint		key_number;	/*!< MySQL key number,
					or ULINT_UNDEFINED if none */
	ulint		n_fields;	/*!< number of fields in index */
	index_field_t*	fields;		/*!< field definitions */
	st_mysql_ftparser*
			parser;		/*!< fulltext parser plugin */
	bool		is_ngram;	/*!< true if it's ngram parser */
};

/** Structure for reporting duplicate records. */
struct row_merge_dup_t {
	dict_index_t*		index;	/*!< index being sorted */
	struct TABLE*		table;	/*!< MySQL table object */
	const ulint*		col_map;/*!< mapping of column numbers
					in table to the rebuilt table
					(index->table), or NULL if not
					rebuilding table */
	ulint			n_dup;	/*!< number of duplicates */
};

/*************************************************************//**
Report a duplicate key. */
void
row_merge_dup_report(
/*=================*/
	row_merge_dup_t*	dup,	/*!< in/out: for reporting duplicates */
	const dfield_t*		entry);	/*!< in: duplicate index entry */
/*********************************************************************//**
Sets an exclusive lock on a table, for the duration of creating indexes.
@return error code or DB_SUCCESS */
dberr_t
row_merge_lock_table(
/*=================*/
	trx_t*		trx,		/*!< in/out: transaction */
	dict_table_t*	table,		/*!< in: table to lock */
	enum lock_mode	mode)		/*!< in: LOCK_X or LOCK_S */
	MY_ATTRIBUTE((warn_unused_result));
/*********************************************************************//**
Drop indexes that were created before an error occurred.
The data dictionary must have been locked exclusively by the caller,
because the transaction will not be committed. */
void
row_merge_drop_indexes_dict(
/*========================*/
	trx_t*		trx,	/*!< in/out: dictionary transaction */
	table_id_t	table_id);/*!< in: table identifier */
/*********************************************************************//**
Drop those indexes which were created before an error occurred.
The data dictionary must have been locked exclusively by the caller,
because the transaction will not be committed. */
void
row_merge_drop_indexes(
/*===================*/
	trx_t*		trx,	/*!< in/out: transaction */
	dict_table_t*	table,	/*!< in/out: table containing the indexes */
	ibool		locked);	/*!< in: TRUE=table locked,
				FALSE=may need to do a lazy drop */
/*********************************************************************//**
Drop all partially created indexes during crash recovery. */
void
row_merge_drop_temp_indexes(void);
/*=============================*/

/** Create temporary merge files in the given paramater path, and if
UNIV_PFS_IO defined, register the file descriptor with Performance Schema.
@param[in]	path	location for creating temporary merge files.
@return File descriptor */
int
row_merge_file_create_low(
	const char*	path)
	MY_ATTRIBUTE((warn_unused_result));
/*********************************************************************//**
Destroy a merge file. And de-register the file from Performance Schema
if UNIV_PFS_IO is defined. */
void
row_merge_file_destroy_low(
/*=======================*/
	int		fd);	/*!< in: merge file descriptor */

/*********************************************************************//**
Provide a new pathname for a table that is being renamed if it belongs to
a file-per-table tablespace.  The caller is responsible for freeing the
memory allocated for the return value.
@return new pathname of tablespace file, or NULL if space = 0 */
char*
row_make_new_pathname(
/*==================*/
	dict_table_t*	table,		/*!< in: table to be renamed */
	const char*	new_name);	/*!< in: new name */
/*********************************************************************//**
Rename the tables in the data dictionary.  The data dictionary must
have been locked exclusively by the caller, because the transaction
will not be committed.
@return error code or DB_SUCCESS */
dberr_t
row_merge_rename_tables_dict(
/*=========================*/
	dict_table_t*	old_table,	/*!< in/out: old table, renamed to
					tmp_name */
	dict_table_t*	new_table,	/*!< in/out: new table, renamed to
					old_table->name */
	const char*	tmp_name,	/*!< in: new name for old_table */
	trx_t*		trx)		/*!< in/out: dictionary transaction */
	MY_ATTRIBUTE((warn_unused_result));

/*********************************************************************//**
Rename an index in the dictionary that was created. The data
dictionary must have been locked exclusively by the caller, because
the transaction will not be committed.
@return DB_SUCCESS if all OK */
dberr_t
row_merge_rename_index_to_add(
/*==========================*/
	trx_t*		trx,		/*!< in/out: transaction */
	table_id_t	table_id,	/*!< in: table identifier */
	index_id_t	index_id);	/*!< in: index identifier */
<<<<<<< HEAD

=======
>>>>>>> a533e2c7
/*********************************************************************//**
Rename an index in the dictionary that is to be dropped. The data
dictionary must have been locked exclusively by the caller, because
the transaction will not be committed.
@return DB_SUCCESS if all OK */
dberr_t
row_merge_rename_index_to_drop(
/*===========================*/
	trx_t*		trx,		/*!< in/out: transaction */
	table_id_t	table_id,	/*!< in: table identifier */
	index_id_t	index_id);	/*!< in: index identifier */
<<<<<<< HEAD

=======
>>>>>>> a533e2c7
/** Create the index and load in to the dictionary.
@param[in,out]	trx		trx (sets error_state)
@param[in,out]	table		the index is on this table
@param[in]	index_def	the index definition
@param[in]	add_v		new virtual columns added along with add
				index call
@return index, or NULL on error */
dict_index_t*
row_merge_create_index(
	trx_t*			trx,
	dict_table_t*		table,
	const index_def_t*	index_def,
	const dict_add_v_col_t*	add_v);
/*********************************************************************//**
Check if a transaction can use an index.
@return TRUE if index can be used by the transaction else FALSE */
ibool
row_merge_is_index_usable(
/*======================*/
	const trx_t*		trx,	/*!< in: transaction */
	const dict_index_t*	index);	/*!< in: index to check */
/*********************************************************************//**
Drop a table. The caller must have ensured that the background stats
thread is not processing the table. This can be done by calling
dict_stats_wait_bg_to_stop_using_table() after locking the dictionary and
before calling this function.
@return DB_SUCCESS or error code */
dberr_t
row_merge_drop_table(
/*=================*/
	trx_t*		trx,		/*!< in: transaction */
	dict_table_t*	table);		/*!< in: table instance to drop */

/** Build indexes on a table by reading a clustered index, creating a temporary
file containing index entries, merge sorting these index entries and inserting
sorted index entries to indexes.
@param[in]	trx		transaction
@param[in]	old_table	table where rows are read from
@param[in]	new_table	table where indexes are created; identical to
old_table unless creating a PRIMARY KEY
@param[in]	online		true if creating indexes online
@param[in]	indexes		indexes to be created
@param[in]	key_numbers	MySQL key numbers
@param[in]	n_indexes	size of indexes[]
@param[in,out]	table		MySQL table, for reporting erroneous key value
if applicable
@param[in]	add_cols	default values of added columns, or NULL
@param[in]	col_map		mapping of old column numbers to new ones, or
NULL if old_table == new_table
@param[in]	add_autoinc	number of added AUTO_INCREMENT columns, or
ULINT_UNDEFINED if none is added
@param[in,out]	sequence	autoinc sequence
@param[in]	skip_pk_sort	whether the new PRIMARY KEY will follow
existing order
@param[in,out]	stage		performance schema accounting object, used by
ALTER TABLE. stage->begin_phase_read_pk() will be called at the beginning of
this function and it will be passed to other functions for further accounting.
@param[in]	add_v		new virtual columns added along with indexes
@param[in]	eval_table	mysql table used to evaluate virtual column
				value, see innobase_get_computed_value().
@return DB_SUCCESS or error code */
dberr_t
row_merge_build_indexes(
	trx_t*			trx,
	dict_table_t*		old_table,
	dict_table_t*		new_table,
	bool			online,
	dict_index_t**		indexes,
	const ulint*		key_numbers,
	ulint			n_indexes,
	struct TABLE*		table,
	const dtuple_t*		add_cols,
	const ulint*		col_map,
	ulint			add_autoinc,
	ib_sequence_t&		sequence,
	bool			skip_pk_sort,
	ut_stage_alter_t*	stage,
	const dict_add_v_col_t*	add_v,
	struct TABLE*		eval_table)
MY_ATTRIBUTE((warn_unused_result));

/********************************************************************//**
Write a buffer to a block. */
void
row_merge_buf_write(
/*================*/
	const row_merge_buf_t*	buf,	/*!< in: sorted buffer */
	const merge_file_t*	of,	/*!< in: output file */
	row_merge_block_t*	block);	/*!< out: buffer for writing to file */

/********************************************************************//**
Sort a buffer. */
void
row_merge_buf_sort(
/*===============*/
	row_merge_buf_t*	buf,	/*!< in/out: sort buffer */
	row_merge_dup_t*	dup);	/*!< in/out: reporter of duplicates
					(NULL if non-unique index) */
/********************************************************************//**
Write a merge block to the file system.
@return TRUE if request was successful, FALSE if fail */
ibool
row_merge_write(
/*============*/
	int		fd,	/*!< in: file descriptor */
	ulint		offset,	/*!< in: offset where to write,
				in number of row_merge_block_t elements */
	const void*	buf);	/*!< in: data */
/********************************************************************//**
Empty a sort buffer.
@return sort buffer */
row_merge_buf_t*
row_merge_buf_empty(
/*================*/
	row_merge_buf_t*	buf)	/*!< in,own: sort buffer */
	MY_ATTRIBUTE((warn_unused_result));

/** Create a merge file in the given location.
@param[out]	merge_file	merge file structure
@param[in]	path		location for creating temporary file
@return file descriptor, or -1 on failure */
int
row_merge_file_create(
	merge_file_t*	merge_file,
	const char*	path);

/** Merge disk files.
@param[in]	trx	transaction
@param[in]	dup	descriptor of index being created
@param[in,out]	file	file containing index entries
@param[in,out]	block	3 buffers
@param[in,out]	tmpfd	temporary file handle
@param[in,out]	stage	performance schema accounting object, used by
ALTER TABLE. If not NULL, stage->begin_phase_sort() will be called initially
and then stage->inc() will be called for each record processed.
@return DB_SUCCESS or error code */
dberr_t
row_merge_sort(
	trx_t*			trx,
	const row_merge_dup_t*	dup,
	merge_file_t*		file,
	row_merge_block_t*	block,
	int*			tmpfd,
	ut_stage_alter_t*	stage = NULL);

/*********************************************************************//**
Allocate a sort buffer.
@return own: sort buffer */
row_merge_buf_t*
row_merge_buf_create(
/*=================*/
	dict_index_t*	index)	/*!< in: secondary index */
	MY_ATTRIBUTE((warn_unused_result, malloc));
/*********************************************************************//**
Deallocate a sort buffer. */
void
row_merge_buf_free(
/*===============*/
	row_merge_buf_t*	buf);	/*!< in,own: sort buffer to be freed */
/*********************************************************************//**
Destroy a merge file. */
void
row_merge_file_destroy(
/*===================*/
	merge_file_t*	merge_file);	/*!< in/out: merge file structure */
/********************************************************************//**
Read a merge block from the file system.
@return TRUE if request was successful, FALSE if fail */
ibool
row_merge_read(
/*===========*/
	int			fd,	/*!< in: file descriptor */
	ulint			offset,	/*!< in: offset where to read
					in number of row_merge_block_t
					elements */
	row_merge_block_t*	buf);	/*!< out: data */
/********************************************************************//**
Read a merge record.
@return pointer to next record, or NULL on I/O error or end of list */
const byte*
row_merge_read_rec(
/*===============*/
	row_merge_block_t*	block,	/*!< in/out: file buffer */
	mrec_buf_t*		buf,	/*!< in/out: secondary buffer */
	const byte*		b,	/*!< in: pointer to record */
	const dict_index_t*	index,	/*!< in: index of the record */
	int			fd,	/*!< in: file descriptor */
	ulint*			foffs,	/*!< in/out: file offset */
	const mrec_t**		mrec,	/*!< out: pointer to merge record,
					or NULL on end of list
					(non-NULL on I/O error) */
	ulint*			offsets)/*!< out: offsets of mrec */
	MY_ATTRIBUTE((warn_unused_result));
#endif /* row0merge.h */<|MERGE_RESOLUTION|>--- conflicted
+++ resolved
@@ -220,10 +220,6 @@
 	trx_t*		trx,		/*!< in/out: transaction */
 	table_id_t	table_id,	/*!< in: table identifier */
 	index_id_t	index_id);	/*!< in: index identifier */
-<<<<<<< HEAD
-
-=======
->>>>>>> a533e2c7
 /*********************************************************************//**
 Rename an index in the dictionary that is to be dropped. The data
 dictionary must have been locked exclusively by the caller, because
@@ -235,10 +231,6 @@
 	trx_t*		trx,		/*!< in/out: transaction */
 	table_id_t	table_id,	/*!< in: table identifier */
 	index_id_t	index_id);	/*!< in: index identifier */
-<<<<<<< HEAD
-
-=======
->>>>>>> a533e2c7
 /** Create the index and load in to the dictionary.
 @param[in,out]	trx		trx (sets error_state)
 @param[in,out]	table		the index is on this table
