--- conflicted
+++ resolved
@@ -360,36 +360,21 @@
 @param[in]	full		If true, do a full contraction based
 on PCT_IO(100). If false, the size of contract batch is determined
 based on the current size of the change buffer.
-<<<<<<< HEAD
-@param[in]	space_id	tablespace for which to contract, or
-ULINT_UNDEFINED to contract for all tablespaces
-=======
->>>>>>> 4b714c44
 @return a lower limit for the combined size in bytes of entries which
 will be merged from ibuf trees to the pages read, 0 if ibuf is
 empty */
 ulint
 ibuf_merge_in_background(
-<<<<<<< HEAD
-	bool	full,
-	ulint	space_id);
-=======
-	bool	full);	/*!< in: TRUE if the caller wants to
-			do a full contract based on PCT_IO(100).
-			If FALSE then the size of contract
-			batch is determined based on the
-			current size of the ibuf tree. */
+	bool	full);
 
 /** Contracts insert buffer trees by reading pages referring to space_id
 to the buffer pool.
 @returns number of pages merged.*/
-UNIV_INTERN
 ulint
 ibuf_merge_space(
 /*=============*/
 	ulint	space);	/*!< in: space id */
 
->>>>>>> 4b714c44
 #endif /* !UNIV_HOTBACKUP */
 /*********************************************************************//**
 Parses a redo log record of an ibuf bitmap page init.
