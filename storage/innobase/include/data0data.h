--- conflicted
+++ resolved
@@ -49,7 +49,7 @@
 dfield_get_type(
 /*============*/
 	const dfield_t*	field)	/*!< in: SQL data field */
-	MY_ATTRIBUTE((nonnull, warn_unused_result));
+	MY_ATTRIBUTE((warn_unused_result));
 /*********************************************************************//**
 Gets pointer to the data in a field.
 @return pointer to data */
@@ -58,7 +58,7 @@
 dfield_get_data(
 /*============*/
 	const dfield_t* field)	/*!< in: field */
-	MY_ATTRIBUTE((nonnull, warn_unused_result));
+	MY_ATTRIBUTE((warn_unused_result));
 #else /* UNIV_DEBUG */
 # define dfield_get_type(field) (&(field)->type)
 # define dfield_get_data(field) ((field)->data)
@@ -71,10 +71,7 @@
 /*============*/
 	dfield_t*	field,	/*!< in: SQL data field */
 	const dtype_t*	type);	/*!< in: pointer to data type struct */
-<<<<<<< HEAD
-
-=======
->>>>>>> df6174b2
+
 /*********************************************************************//**
 Gets length of field data.
 @return length of data; UNIV_SQL_NULL if SQL null data */
@@ -83,7 +80,7 @@
 dfield_get_len(
 /*===========*/
 	const dfield_t* field)	/*!< in: field */
-	MY_ATTRIBUTE((nonnull, warn_unused_result));
+	MY_ATTRIBUTE((warn_unused_result));
 /*********************************************************************//**
 Sets length in a field. */
 UNIV_INLINE
@@ -91,8 +88,8 @@
 dfield_set_len(
 /*===========*/
 	dfield_t*	field,	/*!< in: field */
-	ulint		len)	/*!< in: length or UNIV_SQL_NULL */
-	MY_ATTRIBUTE((nonnull));
+	ulint		len);	/*!< in: length or UNIV_SQL_NULL */
+
 /*********************************************************************//**
 Determines if a field is SQL NULL
 @return nonzero if SQL null data */
@@ -101,7 +98,7 @@
 dfield_is_null(
 /*===========*/
 	const dfield_t* field)	/*!< in: field */
-	MY_ATTRIBUTE((nonnull, warn_unused_result));
+	MY_ATTRIBUTE((warn_unused_result));
 /*********************************************************************//**
 Determines if a field is externally stored
 @return nonzero if externally stored */
@@ -110,15 +107,14 @@
 dfield_is_ext(
 /*==========*/
 	const dfield_t* field)	/*!< in: field */
-	MY_ATTRIBUTE((nonnull, warn_unused_result));
+	MY_ATTRIBUTE((warn_unused_result));
 /*********************************************************************//**
 Sets the "external storage" flag */
 UNIV_INLINE
 void
 dfield_set_ext(
 /*===========*/
-	dfield_t*	field)	/*!< in/out: field */
-	MY_ATTRIBUTE((nonnull));
+	dfield_t*	field);	/*!< in/out: field */
 
 /** Gets spatial status for "external storage"
 @param[in,out]	field		field */
@@ -144,8 +140,8 @@
 /*============*/
 	dfield_t*	field,	/*!< in: field */
 	const void*	data,	/*!< in: data */
-	ulint		len)	/*!< in: length or UNIV_SQL_NULL */
-	MY_ATTRIBUTE((nonnull(1)));
+	ulint		len);	/*!< in: length or UNIV_SQL_NULL */
+
 /*********************************************************************//**
 Sets pointer to the data and length in a field. */
 UNIV_INLINE
@@ -153,8 +149,8 @@
 dfield_write_mbr(
 /*=============*/
 	dfield_t*	field,	/*!< in: field */
-	const double*	mbr)	/*!< in: data */
-	MY_ATTRIBUTE((nonnull(1)));
+	const double*	mbr);	/*!< in: data */
+
 /*********************************************************************//**
 Sets a data field to SQL NULL. */
 UNIV_INLINE
@@ -178,14 +174,9 @@
 void
 dfield_copy_data(
 /*=============*/
-<<<<<<< HEAD
 	dfield_t*	field1,		/*!< out: field to copy to */
 	const dfield_t*	field2);	/*!< in: field to copy from */
 
-=======
-	dfield_t*	field1,	/*!< out: field to copy to */
-	const dfield_t*	field2);/*!< in: field to copy from */
->>>>>>> df6174b2
 /*********************************************************************//**
 Copies a data field to another. */
 UNIV_INLINE
@@ -218,7 +209,7 @@
 	const dfield_t*	field2,	/*!< in: field */
 	ulint		len)	/*!< in: maximum prefix to compare,
 				or 0 to compare the whole field length */
-	MY_ATTRIBUTE((nonnull, warn_unused_result));
+	MY_ATTRIBUTE((warn_unused_result));
 /*********************************************************************//**
 Tests if dfield data length and content is equal to the given.
 @return TRUE if equal */
@@ -229,7 +220,7 @@
 	const dfield_t*	field,	/*!< in: field */
 	ulint		len,	/*!< in: data length or UNIV_SQL_NULL */
 	const byte*	data)	/*!< in: data */
-	MY_ATTRIBUTE((nonnull, warn_unused_result));
+	MY_ATTRIBUTE((warn_unused_result));
 #endif /* !UNIV_HOTBACKUP */
 /*********************************************************************//**
 Gets number of fields in a data tuple.
@@ -239,7 +230,7 @@
 dtuple_get_n_fields(
 /*================*/
 	const dtuple_t*	tuple)	/*!< in: tuple */
-	MY_ATTRIBUTE((nonnull, warn_unused_result));
+	MY_ATTRIBUTE((warn_unused_result));
 /** Gets number of virtual fields in a data tuple.
 @param[in]	tuple	dtuple to check
 @return number of fields */
@@ -279,7 +270,7 @@
 dtuple_get_info_bits(
 /*=================*/
 	const dtuple_t*	tuple)	/*!< in: tuple */
-	MY_ATTRIBUTE((nonnull, warn_unused_result));
+	MY_ATTRIBUTE((warn_unused_result));
 /*********************************************************************//**
 Sets info bits in a data tuple. */
 UNIV_INLINE
@@ -287,8 +278,8 @@
 dtuple_set_info_bits(
 /*=================*/
 	dtuple_t*	tuple,		/*!< in: tuple */
-	ulint		info_bits)	/*!< in: info bits */
-	MY_ATTRIBUTE((nonnull));
+	ulint		info_bits);	/*!< in: info bits */
+
 /*********************************************************************//**
 Gets number of fields used in record comparisons.
 @return number of fields used in comparisons in rem0cmp.* */
@@ -297,7 +288,7 @@
 dtuple_get_n_fields_cmp(
 /*====================*/
 	const dtuple_t*	tuple)	/*!< in: tuple */
-	MY_ATTRIBUTE((nonnull, warn_unused_result));
+	MY_ATTRIBUTE((warn_unused_result));
 /*********************************************************************//**
 Gets number of fields used in record comparisons. */
 UNIV_INLINE
@@ -305,9 +296,8 @@
 dtuple_set_n_fields_cmp(
 /*====================*/
 	dtuple_t*	tuple,		/*!< in: tuple */
-	ulint		n_fields_cmp)	/*!< in: number of fields used in
+	ulint		n_fields_cmp);	/*!< in: number of fields used in
 					comparisons in rem0cmp.* */
-	MY_ATTRIBUTE((nonnull));
 
 /* Estimate the number of bytes that are going to be allocated when
 creating a new dtuple_t object */
@@ -326,19 +316,11 @@
 UNIV_INLINE
 dtuple_t*
 dtuple_create_from_mem(
-<<<<<<< HEAD
 	void*	buf,
 	ulint	buf_size,
 	ulint	n_fields,
 	ulint	n_v_fields)
-	MY_ATTRIBUTE((nonnull, warn_unused_result));
-=======
-/*===================*/
-	void*	buf,		/*!< in, out: buffer to use */
-	ulint	buf_size,	/*!< in: buffer size */
-	ulint	n_fields)	/*!< in: number of fields */
-	__attribute__((warn_unused_result));
->>>>>>> df6174b2
+	MY_ATTRIBUTE((warn_unused_result));
 
 /**********************************************************//**
 Creates a data tuple to a memory heap. The default value for number
@@ -390,8 +372,8 @@
 dtuple_set_n_fields(
 /*================*/
 	dtuple_t*	tuple,		/*!< in: tuple */
-	ulint		n_fields)	/*!< in: number of fields */
-	MY_ATTRIBUTE((nonnull));
+	ulint		n_fields);	/*!< in: number of fields */
+
 /** Copies a data tuple's virtaul fields to another. This is a shallow copy;
 @param[in,out]	d_tuple		destination tuple
 @param[in]	s_tuple		source tuple */
@@ -421,8 +403,8 @@
 dtuple_get_data_size(
 /*=================*/
 	const dtuple_t*	tuple,	/*!< in: typed data tuple */
-	ulint		comp)	/*!< in: nonzero=ROW_FORMAT=COMPACT  */
-	MY_ATTRIBUTE((nonnull));
+	ulint		comp);	/*!< in: nonzero=ROW_FORMAT=COMPACT  */
+
 /*********************************************************************//**
 Computes the number of externally stored fields in a data tuple.
 @return number of fields */
@@ -430,8 +412,8 @@
 ulint
 dtuple_get_n_ext(
 /*=============*/
-	const dtuple_t*	tuple)	/*!< in: tuple */
-	MY_ATTRIBUTE((nonnull));
+	const dtuple_t*	tuple);	/*!< in: tuple */
+
 /** Compare two data tuples.
 @param[in] tuple1 first data tuple
 @param[in] tuple2 second data tuple
@@ -439,7 +421,6 @@
 respectively */
 int
 dtuple_coll_cmp(
-<<<<<<< HEAD
 	const dtuple_t*	tuple1,
 	const dtuple_t*	tuple2)
 	MY_ATTRIBUTE((warn_unused_result));
@@ -457,25 +438,6 @@
 	ulint		n_bytes,
 	index_id_t	tree_id)
 	MY_ATTRIBUTE((warn_unused_result));
-=======
-/*============*/
-	const dtuple_t*	tuple1,	/*!< in: tuple 1 */
-	const dtuple_t*	tuple2)	/*!< in: tuple 2 */
-	__attribute__((warn_unused_result));
-/************************************************************//**
-Folds a prefix given as the number of fields of a tuple.
-@return	the folded value */
-UNIV_INLINE
-ulint
-dtuple_fold(
-/*========*/
-	const dtuple_t*	tuple,	/*!< in: the tuple */
-	ulint		n_fields,/*!< in: number of complete fields to fold */
-	ulint		n_bytes,/*!< in: number of bytes to fold in an
-				incomplete last field */
-	index_id_t	tree_id)/*!< in: index tree id */
-	__attribute__((warn_unused_result));
->>>>>>> df6174b2
 /*******************************************************************//**
 Sets types of fields binary in a tuple. */
 UNIV_INLINE
@@ -493,7 +455,7 @@
 dtuple_contains_null(
 /*=================*/
 	const dtuple_t*	tuple)	/*!< in: dtuple */
-	MY_ATTRIBUTE((nonnull, warn_unused_result));
+	MY_ATTRIBUTE((warn_unused_result));
 /**********************************************************//**
 Checks that a data field is typed. Asserts an error if not.
 @return TRUE if ok */
@@ -501,7 +463,7 @@
 dfield_check_typed(
 /*===============*/
 	const dfield_t*	field)	/*!< in: data field */
-	MY_ATTRIBUTE((nonnull, warn_unused_result));
+	MY_ATTRIBUTE((warn_unused_result));
 /**********************************************************//**
 Checks that a data tuple is typed. Asserts an error if not.
 @return TRUE if ok */
@@ -509,7 +471,7 @@
 dtuple_check_typed(
 /*===============*/
 	const dtuple_t*	tuple)	/*!< in: tuple */
-	MY_ATTRIBUTE((nonnull, warn_unused_result));
+	MY_ATTRIBUTE((warn_unused_result));
 /**********************************************************//**
 Checks that a data tuple is typed.
 @return TRUE if ok */
@@ -517,7 +479,7 @@
 dtuple_check_typed_no_assert(
 /*=========================*/
 	const dtuple_t*	tuple)	/*!< in: tuple */
-	MY_ATTRIBUTE((nonnull, warn_unused_result));
+	MY_ATTRIBUTE((warn_unused_result));
 #ifdef UNIV_DEBUG
 /**********************************************************//**
 Validates the consistency of a tuple which must be complete, i.e,
@@ -527,7 +489,7 @@
 dtuple_validate(
 /*============*/
 	const dtuple_t*	tuple)	/*!< in: tuple */
-	MY_ATTRIBUTE((nonnull, warn_unused_result));
+	MY_ATTRIBUTE((warn_unused_result));
 #endif /* UNIV_DEBUG */
 /*************************************************************//**
 Pretty prints a dfield value according to its data type. */
