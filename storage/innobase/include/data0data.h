/*****************************************************************************

Copyright (c) 1994, 2016, Oracle and/or its affiliates. All Rights Reserved.

This program is free software; you can redistribute it and/or modify it under
the terms of the GNU General Public License as published by the Free Software
Foundation; version 2 of the License.

This program is distributed in the hope that it will be useful, but WITHOUT
ANY WARRANTY; without even the implied warranty of MERCHANTABILITY or FITNESS
FOR A PARTICULAR PURPOSE. See the GNU General Public License for more details.

You should have received a copy of the GNU General Public License along with
this program; if not, write to the Free Software Foundation, Inc.,
51 Franklin Street, Suite 500, Boston, MA 02110-1335 USA

*****************************************************************************/

/********************************************************************//**
@file include/data0data.h
SQL data field and tuple

Created 5/30/1994 Heikki Tuuri
*************************************************************************/

#ifndef data0data_h
#define data0data_h

#include "univ.i"

#include "data0types.h"
#include "data0type.h"
#include "mem0mem.h"
#include "dict0types.h"

#include <ostream>

/** Storage for overflow data in a big record, that is, a clustered
index record which needs external storage of data fields */
struct big_rec_t;
struct upd_t;

#ifdef UNIV_DEBUG
/*********************************************************************//**
Gets pointer to the type struct of SQL data field.
@return pointer to the type struct */
UNIV_INLINE
dtype_t*
dfield_get_type(
/*============*/
	const dfield_t*	field)	/*!< in: SQL data field */
	MY_ATTRIBUTE((warn_unused_result));
/*********************************************************************//**
Gets pointer to the data in a field.
@return pointer to data */
UNIV_INLINE
void*
dfield_get_data(
/*============*/
	const dfield_t* field)	/*!< in: field */
	MY_ATTRIBUTE((warn_unused_result));
#else /* UNIV_DEBUG */
# define dfield_get_type(field) (&(field)->type)
# define dfield_get_data(field) ((field)->data)
#endif /* UNIV_DEBUG */
/*********************************************************************//**
Sets the type struct of SQL data field. */
UNIV_INLINE
void
dfield_set_type(
/*============*/
	dfield_t*	field,	/*!< in: SQL data field */
	const dtype_t*	type);	/*!< in: pointer to data type struct */

/*********************************************************************//**
Gets length of field data.
@return length of data; UNIV_SQL_NULL if SQL null data */
UNIV_INLINE
ulint
dfield_get_len(
/*===========*/
	const dfield_t* field)	/*!< in: field */
	MY_ATTRIBUTE((warn_unused_result));
/*********************************************************************//**
Sets length in a field. */
UNIV_INLINE
void
dfield_set_len(
/*===========*/
	dfield_t*	field,	/*!< in: field */
	ulint		len);	/*!< in: length or UNIV_SQL_NULL */
<<<<<<< HEAD

=======
>>>>>>> a533e2c7
/*********************************************************************//**
Determines if a field is SQL NULL
@return nonzero if SQL null data */
UNIV_INLINE
ulint
dfield_is_null(
/*===========*/
	const dfield_t* field)	/*!< in: field */
	MY_ATTRIBUTE((warn_unused_result));
/*********************************************************************//**
Determines if a field is externally stored
@return nonzero if externally stored */
UNIV_INLINE
ulint
dfield_is_ext(
/*==========*/
	const dfield_t* field)	/*!< in: field */
	MY_ATTRIBUTE((warn_unused_result));
/*********************************************************************//**
Sets the "external storage" flag */
UNIV_INLINE
void
dfield_set_ext(
/*===========*/
	dfield_t*	field);	/*!< in/out: field */

/** Gets spatial status for "external storage"
@param[in,out]	field		field */
UNIV_INLINE
spatial_status_t
dfield_get_spatial_status(
	const dfield_t*	field);

/** Sets spatial status for "external storage"
@param[in,out]	field		field
@param[in]	spatial_status	spatial status */
UNIV_INLINE
void
dfield_set_spatial_status(
	dfield_t*		field,
	spatial_status_t	spatial_status);

/*********************************************************************//**
Sets pointer to the data and length in a field. */
UNIV_INLINE
void
dfield_set_data(
/*============*/
	dfield_t*	field,	/*!< in: field */
	const void*	data,	/*!< in: data */
	ulint		len);	/*!< in: length or UNIV_SQL_NULL */
<<<<<<< HEAD

=======
>>>>>>> a533e2c7
/*********************************************************************//**
Sets pointer to the data and length in a field. */
UNIV_INLINE
void
dfield_write_mbr(
/*=============*/
	dfield_t*	field,	/*!< in: field */
	const double*	mbr);	/*!< in: data */

/*********************************************************************//**
Sets a data field to SQL NULL. */
UNIV_INLINE
void
dfield_set_null(
/*============*/
	dfield_t*	field);	/*!< in/out: field */

/**********************************************************************//**
Writes an SQL null field full of zeros. */
UNIV_INLINE
void
data_write_sql_null(
/*================*/
	byte*	data,	/*!< in: pointer to a buffer of size len */
	ulint	len);	/*!< in: SQL null size in bytes */

/*********************************************************************//**
Copies the data and len fields. */
UNIV_INLINE
void
dfield_copy_data(
/*=============*/
	dfield_t*	field1,		/*!< out: field to copy to */
	const dfield_t*	field2);	/*!< in: field to copy from */

/*********************************************************************//**
Copies a data field to another. */
UNIV_INLINE
void
dfield_copy(
/*========*/
	dfield_t*	field1,		/*!< out: field to copy to */
	const dfield_t*	field2);	/*!< in: field to copy from */
/*********************************************************************//**
Copies the data pointed to by a data field. */
UNIV_INLINE
void
dfield_dup(
/*=======*/
	dfield_t*	field,	/*!< in/out: data field */
	mem_heap_t*	heap);	/*!< in: memory heap where allocated */

#ifndef UNIV_HOTBACKUP
/*********************************************************************//**
Tests if two data fields are equal.
If len==0, tests the data length and content for equality.
If len>0, tests the first len bytes of the content for equality.
@return TRUE if both fields are NULL or if they are equal */
UNIV_INLINE
ibool
dfield_datas_are_binary_equal(
/*==========================*/
	const dfield_t*	field1,	/*!< in: field */
	const dfield_t*	field2,	/*!< in: field */
	ulint		len)	/*!< in: maximum prefix to compare,
				or 0 to compare the whole field length */
	MY_ATTRIBUTE((warn_unused_result));
/*********************************************************************//**
Tests if dfield data length and content is equal to the given.
@return TRUE if equal */
UNIV_INLINE
ibool
dfield_data_is_binary_equal(
/*========================*/
	const dfield_t*	field,	/*!< in: field */
	ulint		len,	/*!< in: data length or UNIV_SQL_NULL */
	const byte*	data)	/*!< in: data */
	MY_ATTRIBUTE((warn_unused_result));
#endif /* !UNIV_HOTBACKUP */
/*********************************************************************//**
Gets number of fields in a data tuple.
@return number of fields */
UNIV_INLINE
ulint
dtuple_get_n_fields(
/*================*/
	const dtuple_t*	tuple)	/*!< in: tuple */
	MY_ATTRIBUTE((warn_unused_result));
<<<<<<< HEAD
=======

>>>>>>> a533e2c7
/** Gets number of virtual fields in a data tuple.
@param[in]	tuple	dtuple to check
@return number of fields */
UNIV_INLINE
ulint
dtuple_get_n_v_fields(
	const dtuple_t*	tuple);

#ifdef UNIV_DEBUG
/** Gets nth field of a tuple.
@param[in]	tuple	tuple
@param[in]	n	index of field
@return nth field */
UNIV_INLINE
dfield_t*
dtuple_get_nth_field(
	const dtuple_t*	tuple,
	ulint		n);
/** Gets nth virtual field of a tuple.
@param[in]	tuple	tuple
@oaran[in]	n	the nth field to get
@return nth field */
UNIV_INLINE
dfield_t*
dtuple_get_nth_v_field(
	const dtuple_t*	tuple,
	ulint		n);
#else /* UNIV_DEBUG */
# define dtuple_get_nth_field(tuple, n) ((tuple)->fields + (n))
# define dtuple_get_nth_v_field(tuple, n) ((tuple)->fields + (tuple)->n_fields + (n))
#endif /* UNIV_DEBUG */
/*********************************************************************//**
Gets info bits in a data tuple.
@return info bits */
UNIV_INLINE
ulint
dtuple_get_info_bits(
/*=================*/
	const dtuple_t*	tuple)	/*!< in: tuple */
	MY_ATTRIBUTE((warn_unused_result));
/*********************************************************************//**
Sets info bits in a data tuple. */
UNIV_INLINE
void
dtuple_set_info_bits(
/*=================*/
	dtuple_t*	tuple,		/*!< in: tuple */
	ulint		info_bits);	/*!< in: info bits */

/*********************************************************************//**
Gets number of fields used in record comparisons.
@return number of fields used in comparisons in rem0cmp.* */
UNIV_INLINE
ulint
dtuple_get_n_fields_cmp(
/*====================*/
	const dtuple_t*	tuple)	/*!< in: tuple */
	MY_ATTRIBUTE((warn_unused_result));
/*********************************************************************//**
Gets number of fields used in record comparisons. */
UNIV_INLINE
void
dtuple_set_n_fields_cmp(
/*====================*/
	dtuple_t*	tuple,		/*!< in: tuple */
	ulint		n_fields_cmp);	/*!< in: number of fields used in
					comparisons in rem0cmp.* */

/* Estimate the number of bytes that are going to be allocated when
creating a new dtuple_t object */
#define DTUPLE_EST_ALLOC(n_fields)	\
	(sizeof(dtuple_t) + (n_fields) * sizeof(dfield_t))

/** Creates a data tuple from an already allocated chunk of memory.
The size of the chunk must be at least DTUPLE_EST_ALLOC(n_fields).
The default value for number of fields used in record comparisons
for this tuple is n_fields.
@param[in,out]	buf		buffer to use
@param[in]	buf_size	buffer size
@param[in]	n_fields	number of field
@param[in]	n_v_fields	number of fields on virtual columns
@return created tuple (inside buf) */
UNIV_INLINE
dtuple_t*
dtuple_create_from_mem(
	void*	buf,
	ulint	buf_size,
	ulint	n_fields,
	ulint	n_v_fields)
	MY_ATTRIBUTE((warn_unused_result));
<<<<<<< HEAD

=======
>>>>>>> a533e2c7
/**********************************************************//**
Creates a data tuple to a memory heap. The default value for number
of fields used in record comparisons for this tuple is n_fields.
@return own: created tuple */
UNIV_INLINE
dtuple_t*
dtuple_create(
/*==========*/
	mem_heap_t*	heap,	/*!< in: memory heap where the tuple
				is created, DTUPLE_EST_ALLOC(n_fields)
				bytes will be allocated from this heap */
	ulint		n_fields)/*!< in: number of fields */
	MY_ATTRIBUTE((malloc));

/** Initialize the virtual field data in a dtuple_t
@param[in,out]		vrow	dtuple contains the virtual fields */
UNIV_INLINE
void
dtuple_init_v_fld(
	const dtuple_t*	vrow);

/** Duplicate the virtual field data in a dtuple_t
@param[in,out]		vrow	dtuple contains the virtual fields
@param[in]		heap	heap memory to use */
UNIV_INLINE
void
dtuple_dup_v_fld(
	const dtuple_t*	vrow,
	mem_heap_t*	heap);

/** Creates a data tuple with possible virtual columns to a memory heap.
@param[in]	heap		memory heap where the tuple is created
@param[in]	n_fields	number of fields
@param[in]	n_v_fields	number of fields on virtual col
@return own: created tuple */
UNIV_INLINE
dtuple_t*
dtuple_create_with_vcol(
	mem_heap_t*	heap,
	ulint		n_fields,
	ulint		n_v_fields);

/*********************************************************************//**
Sets number of fields used in a tuple. Normally this is set in
dtuple_create, but if you want later to set it smaller, you can use this. */
void
dtuple_set_n_fields(
/*================*/
	dtuple_t*	tuple,		/*!< in: tuple */
	ulint		n_fields);	/*!< in: number of fields */
<<<<<<< HEAD

=======
>>>>>>> a533e2c7
/** Copies a data tuple's virtaul fields to another. This is a shallow copy;
@param[in,out]	d_tuple		destination tuple
@param[in]	s_tuple		source tuple */
UNIV_INLINE
void
dtuple_copy_v_fields(
	dtuple_t*	d_tuple,
	const dtuple_t*	s_tuple);
/*********************************************************************//**
Copies a data tuple to another.  This is a shallow copy; if a deep copy
is desired, dfield_dup() will have to be invoked on each field.
@return own: copy of tuple */
UNIV_INLINE
dtuple_t*
dtuple_copy(
/*========*/
	const dtuple_t*	tuple,	/*!< in: tuple to copy from */
	mem_heap_t*	heap)	/*!< in: memory heap
				where the tuple is created */
	MY_ATTRIBUTE((malloc));
/**********************************************************//**
The following function returns the sum of data lengths of a tuple. The space
occupied by the field structs or the tuple struct is not counted.
@return sum of data lens */
UNIV_INLINE
ulint
dtuple_get_data_size(
/*=================*/
	const dtuple_t*	tuple,	/*!< in: typed data tuple */
	ulint		comp);	/*!< in: nonzero=ROW_FORMAT=COMPACT  */
<<<<<<< HEAD

=======
>>>>>>> a533e2c7
/*********************************************************************//**
Computes the number of externally stored fields in a data tuple.
@return number of fields */
UNIV_INLINE
ulint
dtuple_get_n_ext(
/*=============*/
	const dtuple_t*	tuple);	/*!< in: tuple */
<<<<<<< HEAD

=======
>>>>>>> a533e2c7
/** Compare two data tuples.
@param[in] tuple1 first data tuple
@param[in] tuple2 second data tuple
@return positive, 0, negative if tuple1 is greater, equal, less, than tuple2,
respectively */
int
dtuple_coll_cmp(
	const dtuple_t*	tuple1,
	const dtuple_t*	tuple2)
	MY_ATTRIBUTE((warn_unused_result));
/** Fold a prefix given as the number of fields of a tuple.
@param[in]	tuple		index record
@param[in]	n_fields	number of complete fields to fold
@param[in]	n_bytes		number of bytes to fold in the last field
@param[in]	index_id	index tree ID
@return the folded value */
UNIV_INLINE
ulint
dtuple_fold(
	const dtuple_t*	tuple,
	ulint		n_fields,
	ulint		n_bytes,
	index_id_t	tree_id)
	MY_ATTRIBUTE((warn_unused_result));
/*******************************************************************//**
Sets types of fields binary in a tuple. */
UNIV_INLINE
void
dtuple_set_types_binary(
/*====================*/
	dtuple_t*	tuple,	/*!< in: data tuple */
	ulint		n);	/*!< in: number of fields to set */

/**********************************************************************//**
Checks if a dtuple contains an SQL null value.
@return TRUE if some field is SQL null */
UNIV_INLINE
ibool
dtuple_contains_null(
/*=================*/
	const dtuple_t*	tuple)	/*!< in: dtuple */
	MY_ATTRIBUTE((warn_unused_result));
/**********************************************************//**
Checks that a data field is typed. Asserts an error if not.
@return TRUE if ok */
ibool
dfield_check_typed(
/*===============*/
	const dfield_t*	field)	/*!< in: data field */
	MY_ATTRIBUTE((warn_unused_result));
/**********************************************************//**
Checks that a data tuple is typed. Asserts an error if not.
@return TRUE if ok */
ibool
dtuple_check_typed(
/*===============*/
	const dtuple_t*	tuple)	/*!< in: tuple */
	MY_ATTRIBUTE((warn_unused_result));
/**********************************************************//**
Checks that a data tuple is typed.
@return TRUE if ok */
ibool
dtuple_check_typed_no_assert(
/*=========================*/
	const dtuple_t*	tuple)	/*!< in: tuple */
	MY_ATTRIBUTE((warn_unused_result));
#ifdef UNIV_DEBUG
/**********************************************************//**
Validates the consistency of a tuple which must be complete, i.e,
all fields must have been set.
@return TRUE if ok */
ibool
dtuple_validate(
/*============*/
	const dtuple_t*	tuple)	/*!< in: tuple */
	MY_ATTRIBUTE((warn_unused_result));
#endif /* UNIV_DEBUG */
/*************************************************************//**
Pretty prints a dfield value according to its data type. */
void
dfield_print(
/*=========*/
	const dfield_t*	dfield);	/*!< in: dfield */
/*************************************************************//**
Pretty prints a dfield value according to its data type. Also the hex string
is printed if a string contains non-printable characters. */
void
dfield_print_also_hex(
/*==================*/
	const dfield_t*	dfield);	 /*!< in: dfield */
/**********************************************************//**
The following function prints the contents of a tuple. */
void
dtuple_print(
/*=========*/
	FILE*		f,	/*!< in: output stream */
	const dtuple_t*	tuple);	/*!< in: tuple */

/** Print the contents of a tuple.
@param[out]	o	output stream
@param[in]	field	array of data fields
@param[in]	n	number of data fields */
void
dfield_print(
	std::ostream&	o,
	const dfield_t*	field,
	ulint		n);
/** Print the contents of a tuple.
@param[out]	o	output stream
@param[in]	tuple	data tuple */
void
dtuple_print(
	std::ostream&	o,
	const dtuple_t*	tuple);

/** Print the contents of a tuple.
@param[out]	o	output stream
@param[in]	tuple	data tuple */
inline
std::ostream&
operator<<(std::ostream& o, const dtuple_t& tuple)
{
	dtuple_print(o, &tuple);
	return(o);
}

/**************************************************************//**
Moves parts of long fields in entry to the big record vector so that
the size of tuple drops below the maximum record size allowed in the
database. Moves data only from those fields which are not necessary
to determine uniquely the insertion place of the tuple in the index.
@return own: created big record vector, NULL if we are not able to
shorten the entry enough, i.e., if there are too many fixed-length or
short fields in entry or the index is clustered */
big_rec_t*
dtuple_convert_big_rec(
/*===================*/
	dict_index_t*	index,	/*!< in: index */
	upd_t*		upd,	/*!< in/out: update vector */
	dtuple_t*	entry,	/*!< in/out: index entry */
	ulint*		n_ext)	/*!< in/out: number of
				externally stored columns */
	MY_ATTRIBUTE((malloc, warn_unused_result));
/**************************************************************//**
Puts back to entry the data stored in vector. Note that to ensure the
fields in entry can accommodate the data, vector must have been created
from entry with dtuple_convert_big_rec. */
void
dtuple_convert_back_big_rec(
/*========================*/
	dict_index_t*	index,	/*!< in: index */
	dtuple_t*	entry,	/*!< in: entry whose data was put to vector */
	big_rec_t*	vector);	/*!< in, own: big rec vector; it is
				freed in this function */
/**************************************************************//**
Frees the memory in a big rec vector. */
UNIV_INLINE
void
dtuple_big_rec_free(
/*================*/
	big_rec_t*	vector);	/*!< in, own: big rec vector; it is
				freed in this function */

/*######################################################################*/

/** Structure for an SQL data field */
struct dfield_t{
	void*		data;	/*!< pointer to data */
	unsigned	ext:1;	/*!< TRUE=externally stored, FALSE=local */
	unsigned	spatial_status:2;
				/*!< spatial status of externally stored field
				in undo log for purge */
	unsigned	len;	/*!< data length; UNIV_SQL_NULL if SQL null */
	dtype_t		type;	/*!< type of data */

	/** Create a deep copy of this object
	@param[in]	heap	the memory heap in which the clone will be
				created.
	@return	the cloned object. */
	dfield_t* clone(mem_heap_t* heap);
};

/** Structure for an SQL data tuple of fields (logical record) */
struct dtuple_t {
	ulint		info_bits;	/*!< info bits of an index record:
					the default is 0; this field is used
					if an index record is built from
					a data tuple */
	ulint		n_fields;	/*!< number of fields in dtuple */
	ulint		n_fields_cmp;	/*!< number of fields which should
					be used in comparison services
					of rem0cmp.*; the index search
					is performed by comparing only these
					fields, others are ignored; the
					default value in dtuple creation is
					the same value as n_fields */
	dfield_t*	fields;		/*!< fields */
	ulint		n_v_fields;	/*!< number of virtual fields */
	dfield_t*	v_fields;	/*!< fields on virtual column */
	UT_LIST_NODE_T(dtuple_t) tuple_list;
					/*!< data tuples can be linked into a
					list using this field */
#ifdef UNIV_DEBUG
	ulint		magic_n;	/*!< magic number, used in
					debug assertions */
/** Value of dtuple_t::magic_n */
# define		DATA_TUPLE_MAGIC_N	65478679
#endif /* UNIV_DEBUG */
};


/** A slot for a field in a big rec vector */
struct big_rec_field_t {

	/** Constructor.
	@param[in]	field_no_	the field number
	@param[in]	len_		the data length
	@param[in]	data_		the data */
	big_rec_field_t(ulint field_no_, ulint len_, const void* data_)
		: field_no(field_no_),
		  len(len_),
		  data(data_)
	{}

	ulint		field_no;	/*!< field number in record */
	ulint		len;		/*!< stored data length, in bytes */
	const void*	data;		/*!< stored data */
};

/** Storage format for overflow data in a big record, that is, a
clustered index record which needs external storage of data fields */
struct big_rec_t {
	mem_heap_t*	heap;		/*!< memory heap from which
					allocated */
	const ulint	capacity;	/*!< fields array size */
	ulint		n_fields;	/*!< number of stored fields */
	big_rec_field_t*fields;		/*!< stored fields */

	/** Constructor.
	@param[in]	max	the capacity of the array of fields. */
	explicit big_rec_t(const ulint max)
		: heap(0),
		  capacity(max),
		  n_fields(0),
		  fields(0)
	{}

	/** Append one big_rec_field_t object to the end of array of fields */
	void append(const big_rec_field_t& field)
	{
		ut_ad(n_fields < capacity);
		fields[n_fields] = field;
		n_fields++;
	}

	/** Allocate a big_rec_t object in the given memory heap, and for
	storing n_fld number of fields.
	@param[in]	heap	memory heap in which this object is allocated
	@param[in]	n_fld	maximum number of fields that can be stored in
			this object
	@return the allocated object */
	static big_rec_t* alloc(
		mem_heap_t*	heap,
		ulint		n_fld);
};

#ifndef UNIV_NONINL
#include "data0data.ic"
#endif

#endif<|MERGE_RESOLUTION|>--- conflicted
+++ resolved
@@ -89,10 +89,6 @@
 /*===========*/
 	dfield_t*	field,	/*!< in: field */
 	ulint		len);	/*!< in: length or UNIV_SQL_NULL */
-<<<<<<< HEAD
-
-=======
->>>>>>> a533e2c7
 /*********************************************************************//**
 Determines if a field is SQL NULL
 @return nonzero if SQL null data */
@@ -144,10 +140,6 @@
 	dfield_t*	field,	/*!< in: field */
 	const void*	data,	/*!< in: data */
 	ulint		len);	/*!< in: length or UNIV_SQL_NULL */
-<<<<<<< HEAD
-
-=======
->>>>>>> a533e2c7
 /*********************************************************************//**
 Sets pointer to the data and length in a field. */
 UNIV_INLINE
@@ -236,10 +228,7 @@
 /*================*/
 	const dtuple_t*	tuple)	/*!< in: tuple */
 	MY_ATTRIBUTE((warn_unused_result));
-<<<<<<< HEAD
-=======
-
->>>>>>> a533e2c7
+
 /** Gets number of virtual fields in a data tuple.
 @param[in]	tuple	dtuple to check
 @return number of fields */
@@ -330,10 +319,6 @@
 	ulint	n_fields,
 	ulint	n_v_fields)
 	MY_ATTRIBUTE((warn_unused_result));
-<<<<<<< HEAD
-
-=======
->>>>>>> a533e2c7
 /**********************************************************//**
 Creates a data tuple to a memory heap. The default value for number
 of fields used in record comparisons for this tuple is n_fields.
@@ -384,10 +369,6 @@
 /*================*/
 	dtuple_t*	tuple,		/*!< in: tuple */
 	ulint		n_fields);	/*!< in: number of fields */
-<<<<<<< HEAD
-
-=======
->>>>>>> a533e2c7
 /** Copies a data tuple's virtaul fields to another. This is a shallow copy;
 @param[in,out]	d_tuple		destination tuple
 @param[in]	s_tuple		source tuple */
@@ -418,10 +399,6 @@
 /*=================*/
 	const dtuple_t*	tuple,	/*!< in: typed data tuple */
 	ulint		comp);	/*!< in: nonzero=ROW_FORMAT=COMPACT  */
-<<<<<<< HEAD
-
-=======
->>>>>>> a533e2c7
 /*********************************************************************//**
 Computes the number of externally stored fields in a data tuple.
 @return number of fields */
@@ -430,10 +407,6 @@
 dtuple_get_n_ext(
 /*=============*/
 	const dtuple_t*	tuple);	/*!< in: tuple */
-<<<<<<< HEAD
-
-=======
->>>>>>> a533e2c7
 /** Compare two data tuples.
 @param[in] tuple1 first data tuple
 @param[in] tuple2 second data tuple
