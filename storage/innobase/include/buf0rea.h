/*****************************************************************************

<<<<<<< HEAD
Copyright (c) 1995, 2009, Oracle and/or its affiliates. All Rights Reserved.
=======
Copyright (c) 1995, 2013, Oracle and/or its affiliates. All Rights Reserved.
>>>>>>> edad0f5c

This program is free software; you can redistribute it and/or modify it under
the terms of the GNU General Public License as published by the Free Software
Foundation; version 2 of the License.

This program is distributed in the hope that it will be useful, but WITHOUT
ANY WARRANTY; without even the implied warranty of MERCHANTABILITY or FITNESS
FOR A PARTICULAR PURPOSE. See the GNU General Public License for more details.

You should have received a copy of the GNU General Public License along with
this program; if not, write to the Free Software Foundation, Inc.,
51 Franklin Street, Suite 500, Boston, MA 02110-1335 USA

*****************************************************************************/

/**************************************************//**
@file include/buf0rea.h
The database buffer read

Created 11/5/1995 Heikki Tuuri
*******************************************************/

#ifndef buf0rea_h
#define buf0rea_h

#include "univ.i"
#include "buf0types.h"

/********************************************************************//**
High-level function which reads a page asynchronously from a file to the
buffer buf_pool if it is not already there. Sets the io_fix flag and sets
an exclusive lock on the buffer frame. The flag is cleared and the x-lock
released by the i/o-handler thread.
@return TRUE if page has been read in, FALSE in case of failure */
UNIV_INTERN
ibool
buf_read_page(
/*==========*/
	ulint	space,	/*!< in: space id */
	ulint	zip_size,/*!< in: compressed page size in bytes, or 0 */
	ulint	offset);/*!< in: page number */
/********************************************************************//**
High-level function which reads a page asynchronously from a file to the
buffer buf_pool if it is not already there. Sets the io_fix flag and sets
an exclusive lock on the buffer frame. The flag is cleared and the x-lock
released by the i/o-handler thread.
@return TRUE if page has been read in, FALSE in case of failure */
UNIV_INTERN
ibool
buf_read_page_async(
/*================*/
	ulint	space,	/*!< in: space id */
	ulint	offset);/*!< in: page number */
/********************************************************************//**
Applies a random read-ahead in buf_pool if there are at least a threshold
value of accessed pages from the random read-ahead area. Does not read any
page, not even the one at the position (space, offset), if the read-ahead
mechanism is not activated. NOTE 1: the calling thread may own latches on
pages: to avoid deadlocks this function must be written such that it cannot
end up waiting for these latches! NOTE 2: the calling thread must want
access to the page given: this rule is set to prevent unintended read-aheads
performed by ibuf routines, a situation which could result in a deadlock if
the OS does not support asynchronous i/o.
@return number of page read requests issued; NOTE that if we read ibuf
pages, it may happen that the page at the given page number does not
get read even if we return a positive value!
@return	number of page read requests issued */
UNIV_INTERN
ulint
buf_read_ahead_random(
/*==================*/
	ulint	space,		/*!< in: space id */
	ulint	zip_size,	/*!< in: compressed page size in bytes,
				or 0 */
	ulint	offset,		/*!< in: page number of a page which
				the current thread wants to access */
	ibool	inside_ibuf);	/*!< in: TRUE if we are inside ibuf
				routine */
/********************************************************************//**
Applies linear read-ahead if in the buf_pool the page is a border page of
a linear read-ahead area and all the pages in the area have been accessed.
Does not read any page if the read-ahead mechanism is not activated. Note
that the algorithm looks at the 'natural' adjacent successor and
predecessor of the page, which on the leaf level of a B-tree are the next
and previous page in the chain of leaves. To know these, the page specified
in (space, offset) must already be present in the buf_pool. Thus, the
natural way to use this function is to call it when a page in the buf_pool
is accessed the first time, calling this function just after it has been
bufferfixed.
NOTE 1: as this function looks at the natural predecessor and successor
fields on the page, what happens, if these are not initialized to any
sensible value? No problem, before applying read-ahead we check that the
area to read is within the span of the space, if not, read-ahead is not
applied. An uninitialized value may result in a useless read operation, but
only very improbably.
NOTE 2: the calling thread may own latches on pages: to avoid deadlocks this
function must be written such that it cannot end up waiting for these
latches!
NOTE 3: the calling thread must want access to the page given: this rule is
set to prevent unintended read-aheads performed by ibuf routines, a situation
which could result in a deadlock if the OS does not support asynchronous io.
@return	number of page read requests issued */
UNIV_INTERN
ulint
buf_read_ahead_linear(
/*==================*/
	ulint	space,		/*!< in: space id */
	ulint	zip_size,	/*!< in: compressed page size in bytes, or 0 */
	ulint	offset,		/*!< in: page number; see NOTE 3 above */
	ibool	inside_ibuf);	/*!< in: TRUE if we are inside ibuf routine */
/********************************************************************//**
Issues read requests for pages which the ibuf module wants to read in, in
order to contract the insert buffer tree. Technically, this function is like
a read-ahead function. */
UNIV_INTERN
void
buf_read_ibuf_merge_pages(
/*======================*/
<<<<<<< HEAD
	ibool		sync,		/*!< in: TRUE if the caller
=======
	bool		sync,		/*!< in: true if the caller
>>>>>>> edad0f5c
					wants this function to wait
					for the highest address page
					to get read in, before this
					function returns */
	const ulint*	space_ids,	/*!< in: array of space ids */
	const ib_int64_t* space_versions,/*!< in: the spaces must have
					this version number
					(timestamp), otherwise we
					discard the read; we use this
					to cancel reads if DISCARD +
					IMPORT may have changed the
					tablespace size */
	const ulint*	page_nos,	/*!< in: array of page numbers
					to read, with the highest page
					number the last in the
					array */
	ulint		n_stored);	/*!< in: number of elements
					in the arrays */
/********************************************************************//**
Issues read requests for pages which recovery wants to read in. */
UNIV_INTERN
void
buf_read_recv_pages(
/*================*/
	ibool		sync,		/*!< in: TRUE if the caller
					wants this function to wait
					for the highest address page
					to get read in, before this
					function returns */
	ulint		space,		/*!< in: space id */
	ulint		zip_size,	/*!< in: compressed page size in
					bytes, or 0 */
	const ulint*	page_nos,	/*!< in: array of page numbers
					to read, with the highest page
					number the last in the
					array */
	ulint		n_stored);	/*!< in: number of page numbers
					in the array */

/** The size in pages of the area which the read-ahead algorithms read if
invoked */
#define	BUF_READ_AHEAD_AREA(b)					\
	ut_min(64, ut_2_power_up((b)->curr_size / 32))

/** @name Modes used in read-ahead @{ */
/** read only pages belonging to the insert buffer tree */
#define BUF_READ_IBUF_PAGES_ONLY	131
/** read any page */
#define BUF_READ_ANY_PAGE		132
/** read any page, but ignore (return an error) if a page does not exist
instead of crashing like BUF_READ_ANY_PAGE does */
#define BUF_READ_IGNORE_NONEXISTENT_PAGES 1024
/* @} */

#endif<|MERGE_RESOLUTION|>--- conflicted
+++ resolved
@@ -1,10 +1,6 @@
 /*****************************************************************************
 
-<<<<<<< HEAD
-Copyright (c) 1995, 2009, Oracle and/or its affiliates. All Rights Reserved.
-=======
 Copyright (c) 1995, 2013, Oracle and/or its affiliates. All Rights Reserved.
->>>>>>> edad0f5c
 
 This program is free software; you can redistribute it and/or modify it under
 the terms of the GNU General Public License as published by the Free Software
@@ -123,11 +119,7 @@
 void
 buf_read_ibuf_merge_pages(
 /*======================*/
-<<<<<<< HEAD
-	ibool		sync,		/*!< in: TRUE if the caller
-=======
 	bool		sync,		/*!< in: true if the caller
->>>>>>> edad0f5c
 					wants this function to wait
 					for the highest address page
 					to get read in, before this
