/*****************************************************************************

Copyright (c) 1996, 2013, Oracle and/or its affiliates. All Rights Reserved.

This program is free software; you can redistribute it and/or modify it under
the terms of the GNU General Public License as published by the Free Software
Foundation; version 2 of the License.

This program is distributed in the hope that it will be useful, but WITHOUT
ANY WARRANTY; without even the implied warranty of MERCHANTABILITY or FITNESS
FOR A PARTICULAR PURPOSE. See the GNU General Public License for more details.

You should have received a copy of the GNU General Public License along with
this program; if not, write to the Free Software Foundation, Inc.,
51 Franklin Street, Suite 500, Boston, MA 02110-1335 USA

*****************************************************************************/

/**************************************************//**
@file include/dict0types.h
Data dictionary global types

Created 1/8/1996 Heikki Tuuri
*******************************************************/

#ifndef dict0types_h
#define dict0types_h

#include <ut0mutex.h>

struct dict_sys_t;
struct dict_col_t;
struct dict_field_t;
struct dict_index_t;
struct dict_table_t;
struct dict_foreign_t;

struct ind_node_t;
struct tab_node_t;

/* Space id and page no where the dictionary header resides */
#define	DICT_HDR_SPACE		0	/* the SYSTEM tablespace */
#define	DICT_HDR_PAGE_NO	FSP_DICT_HDR_PAGE_NO

/* The ibuf table and indexes's ID are assigned as the number
DICT_IBUF_ID_MIN plus the space id */
#define DICT_IBUF_ID_MIN	0xFFFFFFFF00000000ULL

typedef ib_id_t		table_id_t;
typedef ib_id_t		index_id_t;

/** Error to ignore when we load table dictionary into memory. However,
the table and index will be marked as "corrupted", and caller will
be responsible to deal with corrupted table or index.
Note: please define the IGNORE_ERR_* as bits, so their value can
be or-ed together */
enum dict_err_ignore_t {
	DICT_ERR_IGNORE_NONE = 0,	/*!< no error to ignore */
	DICT_ERR_IGNORE_INDEX_ROOT = 1,	/*!< ignore error if index root
					page is FIL_NULL or incorrect value */
	DICT_ERR_IGNORE_CORRUPT = 2,	/*!< skip corrupted indexes */
	DICT_ERR_IGNORE_FK_NOKEY = 4,	/*!< ignore error if any foreign
					key is missing */
	DICT_ERR_IGNORE_LOAD = 8,	/*!< silently load a missing
					tablespace, and do not load
					incomplete index definitions */
	DICT_ERR_IGNORE_ALL = 0xFFFF	/*!< ignore all errors */
};

/** Quiescing states for flushing tables to disk. */
enum ib_quiesce_t {
	QUIESCE_NONE,
	QUIESCE_START,			/*!< Initialise, prepare to start */
	QUIESCE_COMPLETE		/*!< All done */
};

<<<<<<< HEAD
typedef ib_mutex_t DictSysMutex;
=======
/** Prefix for tmp tables, adopted from sql/table.h */
#define TEMP_FILE_PREFIX		"#sql"
#define TEMP_FILE_PREFIX_INNODB		"#sql-ib"
>>>>>>> 9a07bb8e

#endif<|MERGE_RESOLUTION|>--- conflicted
+++ resolved
@@ -74,12 +74,10 @@
 	QUIESCE_COMPLETE		/*!< All done */
 };
 
-<<<<<<< HEAD
 typedef ib_mutex_t DictSysMutex;
-=======
+
 /** Prefix for tmp tables, adopted from sql/table.h */
 #define TEMP_FILE_PREFIX		"#sql"
 #define TEMP_FILE_PREFIX_INNODB		"#sql-ib"
->>>>>>> 9a07bb8e
 
 #endif