--- conflicted
+++ resolved
@@ -97,10 +97,9 @@
 
 #endif /* _WIN32 */
 
-<<<<<<< HEAD
 /** Umask for creating files */
 extern ulint	os_innodb_umask;
-=======
+
 /** Common file descriptor for file IO instrumentation with PFS
 on windows and other platforms */
 struct pfs_os_file_t
@@ -110,7 +109,6 @@
 	struct PSI_file *m_psi;
 #endif
 };
->>>>>>> a533e2c7
 
 static const os_file_t OS_FILE_CLOSED = os_file_t(~0);
 
@@ -1684,13 +1682,13 @@
 		os_file_read_pfs(type, file, buf, offset, n)
 #else
 	#define os_file_read(type, file, buf, offset, n)                \
-                os_file_read_pfs(type, file.m_file, buf, offset, n)
+                os_file_read_pfs(type, (file).m_file, buf, offset, n)
 #endif
 
 #ifdef UNIV_PFS_IO
 	#define os_file_flush(file)	os_file_flush_pfs(file)
 #else
-	#define os_file_flush(file)	os_file_flush_pfs(file.m_file)
+	#define os_file_flush(file)	os_file_flush_pfs((file).m_file)
 #endif
 
 #ifdef UNIV_PFS_IO
@@ -1698,7 +1696,7 @@
 		os_file_write_pfs(type, name, file, buf, offset, n)
 #else
 	#define os_file_write(type, name, file, buf, offset, n)         \
-                os_file_write_pfs(type, name, file.m_file, buf, offset, n)
+                os_file_write_pfs(type, name, (file).m_file, buf, offset, n)
 #endif
 
 #ifdef UNIV_PFS_IO
@@ -1707,7 +1705,7 @@
 #else
 	#define os_file_read_no_error_handling(type, file, buf, offset, n, o) \
                  os_file_read_no_error_handling_pfs(			      \
-			type, file.m_file, buf, offset, n, o)
+			type, (file).m_file, buf, offset, n, o)
 #endif
 
 #ifdef UNIV_HOTBACKUP
