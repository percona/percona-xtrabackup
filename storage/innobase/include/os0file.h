--- conflicted
+++ resolved
@@ -96,6 +96,9 @@
 # define OS_FILE_FROM_FD(fd) fd
 
 #endif /* _WIN32 */
+
+/** Umask for creating files */
+extern ulint	os_innodb_umask;
 
 static const os_file_t OS_FILE_CLOSED = os_file_t(~0);
 
@@ -610,11 +613,10 @@
 extern ulint	os_n_file_writes;
 extern ulint	os_n_fsyncs;
 
-<<<<<<< HEAD
 #define OS_MIN_LOG_BLOCK_SIZE 512
 
 extern ulint	srv_log_block_size;
-=======
+
 /* File types for directory entry data type */
 
 enum os_file_type_t {
@@ -824,7 +826,6 @@
 @return true if success */
 bool
 os_file_close_func(os_file_t file);
->>>>>>> d04d7a8f
 
 #ifdef UNIV_PFS_IO
 
