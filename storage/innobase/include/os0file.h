--- conflicted
+++ resolved
@@ -179,11 +179,6 @@
 /** Encryption master key prifix size */
 static const ulint ENCRYPTION_MASTER_KEY_NAME_MAX_LEN = 100;
 
-<<<<<<< HEAD
-/** Encryption information total size */
-#define	ENCRYPTION_INFO_SIZE	(ENCRYPTION_MAGIC_SIZE \
-				+ (ENCRYPTION_KEY_LEN * 2) + 2 * sizeof(ulint))
-=======
 /** UUID of server instance, it's needed for composing master key name */
 static const ulint ENCRYPTION_SERVER_UUID_LEN = 36;
 
@@ -199,7 +194,6 @@
 					 + (ENCRYPTION_KEY_LEN * 2) \
 					 + ENCRYPTION_SERVER_UUID_LEN \
 					 + 2 * sizeof(ulint));
->>>>>>> 0247f34f
 
 class IORequest;
 
