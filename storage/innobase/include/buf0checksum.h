--- conflicted
+++ resolved
@@ -71,7 +71,6 @@
 /*=======================*/
 	const byte*	page);	/*!< in: buffer page */
 
-<<<<<<< HEAD
 /********************************************************************//**
 Calculates a page checksum using the "fast checksum" algorithm in XtraDB <= 5.5
 @return checksum */
@@ -81,10 +80,6 @@
 /*==========================*/
 	const byte*	page);	/*!< in: buffer page */
 
-#ifndef UNIV_INNOCHECKSUM
-
-=======
->>>>>>> d04d7a8f
 /********************************************************************//**
 Return a printable string describing the checksum algorithm.
 @return algorithm name */
