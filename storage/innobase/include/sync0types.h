/*****************************************************************************

Copyright (c) 1995, 2016, Oracle and/or its affiliates. All Rights Reserved.

This program is free software; you can redistribute it and/or modify it under
the terms of the GNU General Public License as published by the Free Software
Foundation; version 2 of the License.

This program is distributed in the hope that it will be useful, but WITHOUT
ANY WARRANTY; without even the implied warranty of MERCHANTABILITY or FITNESS
FOR A PARTICULAR PURPOSE. See the GNU General Public License for more details.

You should have received a copy of the GNU General Public License along with
this program; if not, write to the Free Software Foundation, Inc.,
51 Franklin Street, Suite 500, Boston, MA 02110-1335 USA

*****************************************************************************/

/**************************************************//**
@file include/sync0types.h
Global types for sync

Created 9/5/1995 Heikki Tuuri
*******************************************************/

#ifndef sync0types_h
#define sync0types_h

#include <vector>
#include <iostream>

#include "ut0new.h"
#include "ut0counter.h"

#if defined(UNIV_DEBUG) && !defined(UNIV_INNOCHECKSUM)
/** Set when InnoDB has invoked exit(). */
extern bool	innodb_calling_exit;
#endif /* UNIV_DEBUG && !UNIV_INNOCHECKSUM */

#ifdef _WIN32
/** Native mutex */
typedef CRITICAL_SECTION	sys_mutex_t;
#else
/** Native mutex */
typedef pthread_mutex_t		sys_mutex_t;
#endif /* _WIN32 */

/** The new (C++11) syntax allows the following and we should use it when it
is available on platforms that we support.

	enum class mutex_state_t : lock_word_t { ... };
*/

/** Mutex states. */
enum mutex_state_t {
	/** Mutex is free */
	MUTEX_STATE_UNLOCKED = 0,

	/** Mutex is acquired by some thread. */
	MUTEX_STATE_LOCKED = 1,

	/** Mutex is contended and there are threads waiting on the lock. */
	MUTEX_STATE_WAITERS = 2
};

/*
		LATCHING ORDER WITHIN THE DATABASE
		==================================

The mutex or latch in the central memory object, for instance, a rollback
segment object, must be acquired before acquiring the latch or latches to
the corresponding file data structure. In the latching order below, these
file page object latches are placed immediately below the corresponding
central memory object latch or mutex.

Synchronization object			Notes
----------------------			-----

Dictionary mutex			If we have a pointer to a dictionary
|					object, e.g., a table, it can be
|					accessed without reserving the
|					dictionary mutex. We must have a
|					reservation, a memoryfix, to the
|					appropriate table object in this case,
|					and the table must be explicitly
|					released later.
V
Dictionary header
|
V
Secondary index tree latch		The tree latch protects also all
|					the B-tree non-leaf pages. These
V					can be read with the page only
Secondary index non-leaf		bufferfixed to save CPU time,
|					no s-latch is needed on the page.
|					Modification of a page requires an
|					x-latch on the page, however. If a
|					thread owns an x-latch to the tree,
|					it is allowed to latch non-leaf pages
|					even after it has acquired the fsp
|					latch.
V
Secondary index leaf			The latch on the secondary index leaf
|					can be kept while accessing the
|					clustered index, to save CPU time.
V
Clustered index tree latch		To increase concurrency, the tree
|					latch is usually released when the
|					leaf page latch has been acquired.
V
Clustered index non-leaf
|
V
Clustered index leaf
|
V
Transaction system header
|
V
Transaction undo mutex			The undo log entry must be written
|					before any index page is modified.
|					Transaction undo mutex is for the undo
|					logs the analogue of the tree latch
|					for a B-tree. If a thread has the
|					trx undo mutex reserved, it is allowed
|					to latch the undo log pages in any
|					order, and also after it has acquired
|					the fsp latch.
V
Rollback segment mutex			The rollback segment mutex must be
|					reserved, if, e.g., a new page must
|					be added to an undo log. The rollback
|					segment and the undo logs in its
|					history list can be seen as an
|					analogue of a B-tree, and the latches
|					reserved similarly, using a version of
|					lock-coupling. If an undo log must be
|					extended by a page when inserting an
|					undo log record, this corresponds to
|					a pessimistic insert in a B-tree.
V
Rollback segment header
|
V
Purge system latch
|
V
Undo log pages				If a thread owns the trx undo mutex,
|					or for a log in the history list, the
|					rseg mutex, it is allowed to latch
|					undo log pages in any order, and even
|					after it has acquired the fsp latch.
|					If a thread does not have the
|					appropriate mutex, it is allowed to
|					latch only a single undo log page in
|					a mini-transaction.
V
File space management latch		If a mini-transaction must allocate
|					several file pages, it can do that,
|					because it keeps the x-latch to the
|					file space management in its memo.
V
File system pages
|
V
lock_sys_wait_mutex			Mutex protecting lock timeout data
|
V
lock_sys_mutex				Mutex protecting lock_sys_t
|
V
trx_sys->mutex				Mutex protecting trx_sys_t
|
V
Threads mutex				Background thread scheduling mutex
|
V
query_thr_mutex				Mutex protecting query threads
|
V
trx_mutex				Mutex protecting trx_t fields
|
V
Search system mutex
|
V
Buffer pool mutex
|
V
Log mutex
|
Any other latch
|
V
Memory pool mutex */

/** Latching order levels. If you modify these, you have to also update
LatchDebug internals in sync0debug.cc */

enum latch_level_t {
	SYNC_UNKNOWN = 0,

	SYNC_MUTEX = 1,

	RW_LOCK_SX,
	RW_LOCK_X_WAIT,
	RW_LOCK_S,
	RW_LOCK_X,
	RW_LOCK_NOT_LOCKED,

	SYNC_MONITOR_MUTEX,

	SYNC_ANY_LATCH,

	SYNC_DOUBLEWRITE,

	SYNC_BUF_FLUSH_LIST,

	SYNC_BUF_BLOCK,
	SYNC_BUF_PAGE_HASH,

	SYNC_BUF_POOL,

	SYNC_POOL,
	SYNC_POOL_MANAGER,

	SYNC_SEARCH_SYS,

	SYNC_WORK_QUEUE,

	SYNC_FTS_TOKENIZE,
	SYNC_FTS_OPTIMIZE,
	SYNC_FTS_BG_THREADS,
	SYNC_FTS_CACHE_INIT,
	SYNC_RECV,
	SYNC_LOG_FLUSH_ORDER,
	SYNC_LOG,
	SYNC_LOG_WRITE,
	SYNC_PAGE_CLEANER,
	SYNC_PURGE_QUEUE,
	SYNC_TRX_SYS_HEADER,
	SYNC_REC_LOCK,
	SYNC_THREADS,
	SYNC_TRX,
	SYNC_TRX_SYS,
	SYNC_LOCK_SYS,
	SYNC_LOCK_WAIT_SYS,

	SYNC_INDEX_ONLINE_LOG,

	SYNC_IBUF_BITMAP,
	SYNC_IBUF_BITMAP_MUTEX,
	SYNC_IBUF_TREE_NODE,
	SYNC_IBUF_TREE_NODE_NEW,
	SYNC_IBUF_INDEX_TREE,

	SYNC_IBUF_MUTEX,

	SYNC_FSP_PAGE,
	SYNC_FSP,
	SYNC_EXTERN_STORAGE,
	SYNC_TRX_UNDO_PAGE,
	SYNC_RSEG_HEADER,
	SYNC_RSEG_HEADER_NEW,
	SYNC_NOREDO_RSEG,
	SYNC_REDO_RSEG,
	SYNC_TRX_UNDO,
	SYNC_PURGE_LATCH,
	SYNC_TREE_NODE,
	SYNC_TREE_NODE_FROM_HASH,
	SYNC_TREE_NODE_NEW,
	SYNC_INDEX_TREE,

	SYNC_IBUF_PESS_INSERT_MUTEX,
	SYNC_IBUF_HEADER,
	SYNC_DICT_HEADER,
	SYNC_STATS_AUTO_RECALC,
	SYNC_DICT_AUTOINC_MUTEX,
	SYNC_DICT,
	SYNC_FTS_CACHE,

	SYNC_DICT_OPERATION,

	SYNC_FILE_FORMAT_TAG,

	SYNC_TRX_I_S_LAST_READ,

	SYNC_TRX_I_S_RWLOCK,

	SYNC_RECV_WRITER,

	/** Level is varying. Only used with buffer pool page locks, which
	do not have a fixed level, but instead have their level set after
	the page is locked; see e.g.  ibuf_bitmap_get_map_page(). */

	SYNC_LEVEL_VARYING,

	/** This can be used to suppress order checking. */
	SYNC_NO_ORDER_CHECK,

	/** Maximum level value */
	SYNC_LEVEL_MAX = SYNC_NO_ORDER_CHECK
};

/** Each latch has an ID. This id is used for creating the latch and to look
up its meta-data. See sync0debug.c. */
enum latch_id_t {
	LATCH_ID_NONE = 0,
	LATCH_ID_AUTOINC,
	LATCH_ID_BUF_BLOCK_MUTEX,
	LATCH_ID_BUF_POOL,
	LATCH_ID_BUF_POOL_ZIP,
	LATCH_ID_CACHE_LAST_READ,
	LATCH_ID_DICT_FOREIGN_ERR,
	LATCH_ID_DICT_SYS,
	LATCH_ID_FILE_FORMAT_MAX,
	LATCH_ID_FIL_SYSTEM,
	LATCH_ID_FLUSH_LIST,
	LATCH_ID_FTS_BG_THREADS,
	LATCH_ID_FTS_DELETE,
	LATCH_ID_FTS_OPTIMIZE,
	LATCH_ID_FTS_DOC_ID,
	LATCH_ID_FTS_PLL_TOKENIZE,
	LATCH_ID_HASH_TABLE_MUTEX,
	LATCH_ID_IBUF_BITMAP,
	LATCH_ID_IBUF,
	LATCH_ID_IBUF_PESSIMISTIC_INSERT,
	LATCH_ID_LOG_SYS,
	LATCH_ID_LOG_WRITE,
	LATCH_ID_LOG_FLUSH_ORDER,
	LATCH_ID_LIST,
	LATCH_ID_MUTEX_LIST,
	LATCH_ID_PAGE_CLEANER,
	LATCH_ID_PURGE_SYS_PQ,
	LATCH_ID_RECALC_POOL,
	LATCH_ID_RECV_SYS,
	LATCH_ID_RECV_WRITER,
	LATCH_ID_REDO_RSEG,
	LATCH_ID_NOREDO_RSEG,
	LATCH_ID_RW_LOCK_DEBUG,
	LATCH_ID_RTR_SSN_MUTEX,
	LATCH_ID_RTR_ACTIVE_MUTEX,
	LATCH_ID_RTR_MATCH_MUTEX,
	LATCH_ID_RTR_PATH_MUTEX,
	LATCH_ID_RW_LOCK_LIST,
	LATCH_ID_RW_LOCK_MUTEX,
	LATCH_ID_SRV_DICT_TMPFILE,
	LATCH_ID_SRV_INNODB_MONITOR,
	LATCH_ID_SRV_MISC_TMPFILE,
	LATCH_ID_SRV_MONITOR_FILE,
	LATCH_ID_SYNC_THREAD,
	LATCH_ID_BUF_DBLWR,
	LATCH_ID_TRX_UNDO,
	LATCH_ID_TRX_POOL,
	LATCH_ID_TRX_POOL_MANAGER,
	LATCH_ID_TRX,
	LATCH_ID_LOCK_SYS,
	LATCH_ID_LOCK_SYS_WAIT,
	LATCH_ID_TRX_SYS,
	LATCH_ID_SRV_SYS,
	LATCH_ID_SRV_SYS_TASKS,
	LATCH_ID_PAGE_ZIP_STAT_PER_INDEX,
	LATCH_ID_EVENT_MANAGER,
	LATCH_ID_EVENT_MUTEX,
	LATCH_ID_SYNC_ARRAY_MUTEX,
	LATCH_ID_THREAD_MUTEX,
	LATCH_ID_ZIP_PAD_MUTEX,
	LATCH_ID_OS_AIO_READ_MUTEX,
	LATCH_ID_OS_AIO_WRITE_MUTEX,
	LATCH_ID_OS_AIO_LOG_MUTEX,
	LATCH_ID_OS_AIO_IBUF_MUTEX,
	LATCH_ID_OS_AIO_SYNC_MUTEX,
	LATCH_ID_ROW_DROP_LIST,
	LATCH_ID_INDEX_ONLINE_LOG,
	LATCH_ID_WORK_QUEUE,
	LATCH_ID_BTR_SEARCH,
	LATCH_ID_BUF_BLOCK_LOCK,
	LATCH_ID_BUF_BLOCK_DEBUG,
	LATCH_ID_DICT_OPERATION,
	LATCH_ID_CHECKPOINT,
	LATCH_ID_FIL_SPACE,
	LATCH_ID_FTS_CACHE,
	LATCH_ID_FTS_CACHE_INIT,
	LATCH_ID_TRX_I_S_CACHE,
	LATCH_ID_TRX_PURGE,
	LATCH_ID_IBUF_INDEX_TREE,
	LATCH_ID_INDEX_TREE,
	LATCH_ID_DICT_TABLE_STATS,
	LATCH_ID_HASH_TABLE_RW_LOCK,
	LATCH_ID_BUF_CHUNK_MAP_LATCH,
	LATCH_ID_SYNC_DEBUG_MUTEX,
	LATCH_ID_MASTER_KEY_ID_MUTEX,
	LATCH_ID_XTRA_DATAFILES_ITER_MUTEX,
	LATCH_ID_XTRA_COUNT_MUTEX,
	LATCH_ID_XTRA_DATADIR_ITER_T_MUTEX,
	LATCH_ID_TEST_MUTEX,
	LATCH_ID_MAX = LATCH_ID_TEST_MUTEX
};

#ifndef UNIV_INNOCHECKSUM
/** OS mutex, without any policy. It is a thin wrapper around the
system mutexes. The interface is different from the policy mutexes,
to ensure that it is called directly and not confused with the
policy mutexes. */
struct OSMutex {

	/** Constructor */
	OSMutex()
		UNIV_NOTHROW
	{
		ut_d(m_freed = true);
	}

	/** Create the mutex by calling the system functions. */
	void init()
		UNIV_NOTHROW
	{
		ut_ad(m_freed);

#ifdef _WIN32
		InitializeCriticalSection((LPCRITICAL_SECTION) &m_mutex);
#else
		{
			int	ret = pthread_mutex_init(&m_mutex, NULL);
			ut_a(ret == 0);
		}
#endif /* _WIN32 */

		ut_d(m_freed = false);
	}

	/** Destructor */
	~OSMutex() { }

	/** Destroy the mutex */
	void destroy()
		UNIV_NOTHROW
	{
		ut_ad(innodb_calling_exit || !m_freed);
#ifdef _WIN32
		DeleteCriticalSection((LPCRITICAL_SECTION) &m_mutex);
#else
		int	ret;

		ret = pthread_mutex_destroy(&m_mutex);

		if (ret != 0) {

			ib::error()
				<< "Return value " << ret << " when calling "
				<< "pthread_mutex_destroy().";
		}
#endif /* _WIN32 */
		ut_d(m_freed = true);
	}

	/** Release the mutex. */
	void exit()
		UNIV_NOTHROW
	{
		ut_ad(innodb_calling_exit || !m_freed);
#ifdef _WIN32
		LeaveCriticalSection(&m_mutex);
#else
		int	ret = pthread_mutex_unlock(&m_mutex);
		ut_a(ret == 0);
#endif /* _WIN32 */
	}

	/** Acquire the mutex. */
	void enter()
		UNIV_NOTHROW
	{
		ut_ad(innodb_calling_exit || !m_freed);
#ifdef _WIN32
		EnterCriticalSection((LPCRITICAL_SECTION) &m_mutex);
#else
		int	ret = pthread_mutex_lock(&m_mutex);
		ut_a(ret == 0);
#endif /* _WIN32 */
	}

	/** @return true if locking succeeded */
	bool try_lock()
		UNIV_NOTHROW
	{
		ut_ad(innodb_calling_exit || !m_freed);
#ifdef _WIN32
		return(TryEnterCriticalSection(&m_mutex) != 0);
#else
		return(pthread_mutex_trylock(&m_mutex) == 0);
#endif /* _WIN32 */
	}

	/** Required for os_event_t */
	operator sys_mutex_t*()
		UNIV_NOTHROW
	{
		return(&m_mutex);
	}

private:
#ifdef UNIV_DEBUG
	/** true if the mutex has been freed/destroyed. */
	bool			m_freed;
#endif /* UNIV_DEBUG */

	sys_mutex_t		m_mutex;
};

#ifdef UNIV_PFS_MUTEX
/** Latch element.
Used for mutexes which have PFS keys defined under UNIV_PFS_MUTEX.
@param[in]	id		Latch id
@param[in]	level		Latch level
@param[in]	key		PFS key */
# define LATCH_ADD_MUTEX(id, level, key)	latch_meta[LATCH_ID_ ## id] =\
	UT_NEW_NOKEY(latch_meta_t(LATCH_ID_ ## id, #id, level, #level, key))

#ifdef UNIV_PFS_RWLOCK
/** Latch element.
Used for rwlocks which have PFS keys defined under UNIV_PFS_RWLOCK.
@param[in]	id		Latch id
@param[in]	level		Latch level
@param[in]	key		PFS key */
# define LATCH_ADD_RWLOCK(id, level, key)	latch_meta[LATCH_ID_ ## id] =\
	UT_NEW_NOKEY(latch_meta_t(LATCH_ID_ ## id, #id, level, #level, key))
#else
<<<<<<< HEAD
# define LATCH_ADD(id, level, key)	latch_meta[LATCH_ID_ ## id] =	\
	UT_NEW_NOKEY(latch_meta_t(LATCH_ID_ ## id, #id, level, #level));
=======
# define LATCH_ADD_RWLOCK(id, level, key)	latch_meta[LATCH_ID_ ## id] =\
	UT_NEW_NOKEY(latch_meta_t(LATCH_ID_ ## id, #id, level, #level,	     \
		     PSI_NOT_INSTRUMENTED))
#endif /* UNIV_PFS_RWLOCK */

#else
# define LATCH_ADD_MUTEX(id, level, key)	latch_meta[LATCH_ID_ ## id] =\
	UT_NEW_NOKEY(latch_meta_t(LATCH_ID_ ## id, #id, level, #level))
# define LATCH_ADD_RWLOCK(id, level, key)	latch_meta[LATCH_ID_ ## id] =\
	UT_NEW_NOKEY(latch_meta_t(LATCH_ID_ ## id, #id, level, #level))
>>>>>>> a533e2c7
#endif /* UNIV_PFS_MUTEX */

/** Default latch counter */
class LatchCounter {

public:
	/** The counts we collect for a mutex */
	struct Count {

		/** Constructor */
		Count()
			UNIV_NOTHROW
			:
			m_spins(),
			m_waits(),
			m_calls(),
			m_enabled()
		{
			/* No op */
		}

		/** Rest the values to zero */
		void reset()
			UNIV_NOTHROW
		{
			m_spins = 0;
			m_waits = 0;
			m_calls = 0;
		}

		/** Number of spins trying to acquire the latch. */
		uint32_t	m_spins;

		/** Number of waits trying to acquire the latch */
		uint32_t	m_waits;

		/** Number of times it was called */
		uint32_t	m_calls;

		/** true if enabled */
		bool		m_enabled;
	};

	/** Constructor */
	LatchCounter()
		UNIV_NOTHROW
		:
		m_active(false)
	{
		m_mutex.init();
	}

	/** Destructor */
	~LatchCounter()
		UNIV_NOTHROW
	{
		m_mutex.destroy();

		for (Counters::iterator it = m_counters.begin();
		     it != m_counters.end();
		     ++it) {

			Count*	count = *it;

			UT_DELETE(count);
		}
	}

	/** Reset all counters to zero. It is not protected by any
	mutex and we don't care about atomicity. Unless it is a
	demonstrated problem. The information collected is not
	required for the correct functioning of the server. */
	void reset()
		UNIV_NOTHROW
	{
		m_mutex.enter();

		Counters::iterator	end = m_counters.end();

		for (Counters::iterator it = m_counters.begin();
		     it != end;
		     ++it) {

			(*it)->reset();
		}

		m_mutex.exit();
	}

	/** @return the aggregate counter */
	Count* sum_register()
		UNIV_NOTHROW
	{
		m_mutex.enter();

		Count*	count;

		if (m_counters.empty()) {
			count = UT_NEW_NOKEY(Count());
			m_counters.push_back(count);
		} else {
			ut_a(m_counters.size() == 1);
			count = m_counters[0];
		}

		m_mutex.exit();

		return(count);
	}

	/** Deregister the count. We don't do anything
	@param[in]	count		The count instance to deregister */
	void sum_deregister(Count* count)
		UNIV_NOTHROW
	{
		/* Do nothing */
	}

	/** Register a single instance counter */
	void single_register(Count* count)
		UNIV_NOTHROW
	{
		m_mutex.enter();

		m_counters.push_back(count);

		m_mutex.exit();
	}

	/** Deregister a single instance counter
	@param[in]	count		The count instance to deregister */
	void single_deregister(Count* count)
		UNIV_NOTHROW
	{
		m_mutex.enter();

		m_counters.erase(
			std::remove(
				m_counters.begin(),
				m_counters.end(), count),
			m_counters.end());

		m_mutex.exit();
	}

	/** Iterate over the counters */
	template <typename Callback>
	void iterate(Callback& callback) const
		UNIV_NOTHROW
	{
		Counters::const_iterator	end = m_counters.end();

		for (Counters::const_iterator it = m_counters.begin();
		     it != end;
		     ++it) {

			callback(*it);
		}
	}

	/** Disable the monitoring */
	void enable()
		UNIV_NOTHROW
	{
		m_mutex.enter();

		Counters::const_iterator	end = m_counters.end();

		for (Counters::const_iterator it = m_counters.begin();
		     it != end;
		     ++it) {

			(*it)->m_enabled = true;
		}

		m_active = true;

		m_mutex.exit();
	}

	/** Disable the monitoring */
	void disable()
		UNIV_NOTHROW
	{
		m_mutex.enter();

		Counters::const_iterator	end = m_counters.end();

		for (Counters::const_iterator it = m_counters.begin();
		     it != end;
		     ++it) {

			(*it)->m_enabled = false;
		}

		m_active = false;

		m_mutex.exit();
	}

	/** @return if monitoring is active */
	bool is_enabled() const
		UNIV_NOTHROW
	{
		return(m_active);
	}

private:
	/* Disable copying */
	LatchCounter(const LatchCounter&);
	LatchCounter& operator=(const LatchCounter&);

private:
	typedef OSMutex Mutex;
	typedef std::vector<Count*> Counters;

	/** Mutex protecting m_counters */
	Mutex			m_mutex;

	/** Counters for the latches */
	Counters		m_counters;

	/** if true then we collect the data */
	bool			m_active;
};

/** Latch meta data */
template <typename Counter = LatchCounter>
class LatchMeta {

public:
	typedef Counter CounterType;

#ifdef UNIV_PFS_MUTEX
	typedef	mysql_pfs_key_t	pfs_key_t;
#endif /* UNIV_PFS_MUTEX */

	/** Constructor */
	LatchMeta()
		:
		m_id(LATCH_ID_NONE),
		m_name(),
		m_level(SYNC_UNKNOWN),
		m_level_name()
#ifdef UNIV_PFS_MUTEX
		,m_pfs_key()
#endif /* UNIV_PFS_MUTEX */
	{
	}

	/** Destructor */
	~LatchMeta() { }

	/** Constructor
	@param[in]	id		Latch id
	@param[in]	name		Latch name
	@param[in]	level		Latch level
	@param[in]	level_name	Latch level text representation
	@param[in]	key		PFS key */
	LatchMeta(
		latch_id_t	id,
		const char*	name,
		latch_level_t	level,
		const char*	level_name
#ifdef UNIV_PFS_MUTEX
		,pfs_key_t	key
#endif /* UNIV_PFS_MUTEX */
	      )
		:
		m_id(id),
		m_name(name),
		m_level(level),
		m_level_name(level_name)
#ifdef UNIV_PFS_MUTEX
		,m_pfs_key(key)
#endif /* UNIV_PFS_MUTEX */
	{
		/* No op */
	}

	/* Less than operator.
	@param[in]	rhs		Instance to compare against
	@return true if this.get_id() < rhs.get_id() */
	bool operator<(const LatchMeta& rhs) const
	{
		return(get_id() < rhs.get_id());
	}

	/** @return the latch id */
	latch_id_t get_id() const
	{
		return(m_id);
	}

	/** @return the latch name */
	const char* get_name() const
	{
		return(m_name);
	}

	/** @return the latch level */
	latch_level_t get_level() const
	{
		return(m_level);
	}

	/** @return the latch level name */
	const char* get_level_name() const
	{
		return(m_level_name);
	}

#ifdef UNIV_PFS_MUTEX
	/** @return the PFS key for the latch */
	pfs_key_t get_pfs_key() const
	{
		return(m_pfs_key);
	}
#endif /* UNIV_PFS_MUTEX */

	/** @return the counter instance */
	Counter* get_counter()
	{
		return(&m_counter);
	}

private:
	/** Latch id */
	latch_id_t		m_id;

	/** Latch name */
	const char*		m_name;

	/** Latch level in the ordering */
	latch_level_t		m_level;

	/** Latch level text representation */
	const char*		m_level_name;

#ifdef UNIV_PFS_MUTEX
	/** PFS key */
	pfs_key_t		m_pfs_key;
#endif /* UNIV_PFS_MUTEX */

	/** For gathering latch statistics */
	Counter			m_counter;
};

typedef LatchMeta<LatchCounter> latch_meta_t;
typedef std::vector<latch_meta_t*, ut_allocator<latch_meta_t*> > LatchMetaData;

/** Note: This is accessed without any mutex protection. It is initialised
at startup and elements should not be added to or removed from it after
that.  See sync_latch_meta_init() */
extern LatchMetaData	latch_meta;

/** Get the latch meta-data from the latch ID
@param[in]	id		Latch ID
@return the latch meta data */
inline
latch_meta_t&
sync_latch_get_meta(latch_id_t id)
{
	ut_ad(static_cast<size_t>(id) < latch_meta.size());
	ut_ad(id == latch_meta[id]->get_id());

	return(*latch_meta[id]);
}

/** Fetch the counter for the latch
@param[in]	id		Latch ID
@return the latch counter */
inline
latch_meta_t::CounterType*
sync_latch_get_counter(latch_id_t id)
{
	latch_meta_t&	meta = sync_latch_get_meta(id);

	return(meta.get_counter());
}

/** Get the latch name from the latch ID
@param[in]	id		Latch ID
@return the name, will assert if not found */
inline
const char*
sync_latch_get_name(latch_id_t id)
{
	const latch_meta_t&	meta = sync_latch_get_meta(id);

	return(meta.get_name());
}

/** Get the latch ordering level
@param[in]	id		Latch id to lookup
@return the latch level */
inline
latch_level_t
sync_latch_get_level(latch_id_t id)
{
	const latch_meta_t&	meta = sync_latch_get_meta(id);

	return(meta.get_level());
}

#ifdef UNIV_PFS_MUTEX
/** Get the latch PFS key from the latch ID
@param[in]	id		Latch ID
@return the PFS key */
inline
mysql_pfs_key_t
sync_latch_get_pfs_key(latch_id_t id)
{
	const latch_meta_t&	meta = sync_latch_get_meta(id);

	return(meta.get_pfs_key());
}
#endif

/** String representation of the filename and line number where the
latch was created
@param[in]	id		Latch ID
@param[in]	created		Filename and line number where it was crated
@return the string representation */
std::string
sync_mutex_to_string(
	latch_id_t		id,
	const std::string&	created);

/** Get the latch name from a sync level
@param[in]	level		Latch level to lookup
@return 0 if not found. */
const char*
sync_latch_get_name(latch_level_t level);

/** Print the filename "basename"
@return the basename */
const char*
sync_basename(const char* filename);

/** Register a latch, called when it is created
@param[in]	ptr		Latch instance that was created
@param[in]	filename	Filename where it was created
@param[in]	line		Line number in filename */
void
sync_file_created_register(
	const void*	ptr,
	const char*	filename,
	uint16_t	line);

/** Deregister a latch, called when it is destroyed
@param[in]	ptr		Latch to be destroyed */
void
sync_file_created_deregister(const void* ptr);

/** Get the string where the file was created. Its format is "name:line"
@param[in]	ptr		Latch instance
@return created information or "" if can't be found */
std::string
sync_file_created_get(const void* ptr);

#ifdef UNIV_DEBUG

/** All (ordered) latches, used in debugging, must derive from this class. */
struct latch_t {

	/** Constructor
	@param[in]	id	The latch ID */
	explicit latch_t(latch_id_t id = LATCH_ID_NONE)
		UNIV_NOTHROW
		:
		m_id(id),
		m_rw_lock(),
		m_temp_fsp() { }

	/** Destructor */
	virtual ~latch_t() UNIV_NOTHROW { }

	/** @return the latch ID */
	latch_id_t get_id() const
	{
		return(m_id);
	}

	/** @return true if it is a rw-lock */
	bool is_rw_lock() const
		UNIV_NOTHROW
	{
		return(m_rw_lock);
	}

	/** Print the latch context
	@return the string representation */
	virtual std::string to_string() const = 0;

	/** @return "filename:line" from where the latch was last locked */
	virtual std::string locked_from() const = 0;

	/** @return the latch level */
	latch_level_t get_level() const
		UNIV_NOTHROW
	{
		ut_a(m_id != LATCH_ID_NONE);

		return(sync_latch_get_level(m_id));
	}

	/** @return true if the latch is for a temporary file space*/
	bool is_temp_fsp() const
		UNIV_NOTHROW
	{
		return(m_temp_fsp);
	}

	/** Set the temporary tablespace flag. The latch order constraints
	are different for intrinsic tables. We don't always acquire the
	index->lock. We need to figure out the context and add some special
	rules during the checks. */
	void set_temp_fsp()
		UNIV_NOTHROW
	{
		ut_ad(get_id() == LATCH_ID_FIL_SPACE);
		m_temp_fsp = true;
	}

	/** @return the latch name, m_id must be set  */
	const char* get_name() const
		UNIV_NOTHROW
	{
		ut_a(m_id != LATCH_ID_NONE);

		return(sync_latch_get_name(m_id));
	}

	/** Latch ID */
	latch_id_t	m_id;

	/** true if it is a rw-lock. In debug mode, rw_lock_t derives from
	this class and sets this variable. */
	bool		m_rw_lock;

	/** true if it is an temporary space latch */
	bool		m_temp_fsp;
};

/** Subclass this to iterate over a thread's acquired latch levels. */
struct sync_check_functor_t {
	virtual ~sync_check_functor_t() { }
	virtual bool operator()(const latch_level_t) = 0;
	virtual bool result() const = 0;
};

/** Functor to check whether the calling thread owns the btr search mutex. */
struct btrsea_sync_check : public sync_check_functor_t {

	/** Constructor
	@param[in]	has_search_latch	true if owns the latch */
	explicit btrsea_sync_check(bool has_search_latch)
		:
		m_result(),
		m_has_search_latch(has_search_latch) { }

	/** Destructor */
	virtual ~btrsea_sync_check() { }

	/** Called for every latch owned by the calling thread.
	@param[in]	level		Level of the existing latch
	@return true if the predicate check is successful */
	virtual bool operator()(const latch_level_t level)
	{
		/* If calling thread doesn't hold search latch then
		check if there are latch level exception provided.

		Note: Optimizer has added InnoDB intrinsic table as an
		alternative to MyISAM intrinsic table. With this a new
		control flow comes into existence, it is:

		Server -> Plugin -> SE

		Plugin in this case is I_S which is sharing the latch vector
		of InnoDB and so there could be lock conflicts. Ideally
		the Plugin should use a difference namespace latch vector
		as it doesn't have any depedency with SE latching protocol.

		Added check that will allow thread to hold I_S latches */

		if (!m_has_search_latch
		    && (level != SYNC_SEARCH_SYS
			&& level != SYNC_FTS_CACHE
			&& level != SYNC_TRX_I_S_RWLOCK
			&& level != SYNC_TRX_I_S_LAST_READ)) {

			m_result = true;

			return(m_result);
		}

		return(false);
	}

	/** @return result from the check */
	virtual bool result() const
	{
		return(m_result);
	}

private:
	/** True if all OK */
	bool		m_result;

	/** If the caller owns the search latch */
	const bool	m_has_search_latch;
};

/** Functor to check for dictionay latching constraints. */
struct dict_sync_check : public sync_check_functor_t {

	/** Constructor
	@param[in]	dict_mutex_allow	true if the dict mutex
						is allowed */
	explicit dict_sync_check(bool dict_mutex_allowed)
		:
		m_result(),
		m_dict_mutex_allowed(dict_mutex_allowed) { }

	/** Destructor */
	virtual ~dict_sync_check() { }

	/** Check the latching constraints
	@param[in]	level		The level held by the thread */
	virtual bool operator()(const latch_level_t level)
	{
		if (!m_dict_mutex_allowed
		    || (level != SYNC_DICT
			&& level != SYNC_DICT_OPERATION
			&& level != SYNC_FTS_CACHE
			/* This only happens in recv_apply_hashed_log_recs. */
			&& level != SYNC_RECV_WRITER
			&& level != SYNC_NO_ORDER_CHECK)) {

			m_result = true;

			return(true);
		}

		return(false);
	}

	/** @return the result of the check */
	virtual bool result() const
	{
		return(m_result);
	}

private:
	/** True if all OK */
	bool		m_result;

	/** True if it is OK to hold the dict mutex */
	const bool	m_dict_mutex_allowed;
};

/** Functor to check for given latching constraints. */
struct sync_allowed_latches : public sync_check_functor_t {

	/** Constructor
	@param[in]	from	first element in an array of latch_level_t
	@param[in]	to	last element in an array of latch_level_t */
	sync_allowed_latches(
		const latch_level_t*	from,
		const latch_level_t*	to)
		:
		m_result(),
		m_latches(from, to) { }

	/** Checks whether the given latch_t violates the latch constraint.
	This object maintains a list of allowed latch levels, and if the given
	latch belongs to a latch level that is not there in the allowed list,
	then it is a violation.

	@param[in]	latch	The latch level to check
	@return true if there is a latch ordering violation */
	virtual bool operator()(const latch_level_t level)
	{
		for (latches_t::const_iterator it = m_latches.begin();
		     it != m_latches.end();
		     ++it) {

			if (level == *it) {

				m_result = false;

				/* No violation */
				return(false);
			}
		}

		return(true);
	}

	/** @return the result of the check */
	virtual bool result() const
	{
		return(m_result);
	}

private:
	/** Save the result of validation check here
	True if all OK */
	bool		m_result;

	typedef std::vector<latch_level_t, ut_allocator<latch_level_t> >
		latches_t;

	/** List of latch levels that are allowed to be held */
	latches_t	m_latches;
};

/** Get the latch id from a latch name.
@param[in]	id	Latch name
@return LATCH_ID_NONE. */
latch_id_t
sync_latch_get_id(const char* name);

typedef ulint rw_lock_flags_t;

/* Flags to specify lock types for rw_lock_own_flagged() */
enum rw_lock_flag_t {
	RW_LOCK_FLAG_S  = 1 << 0,
	RW_LOCK_FLAG_X  = 1 << 1,
	RW_LOCK_FLAG_SX = 1 << 2
};

#endif /* UNIV_DBEUG */

#endif /* UNIV_INNOCHECKSUM */

#endif /* sync0types_h */<|MERGE_RESOLUTION|>--- conflicted
+++ resolved
@@ -526,10 +526,6 @@
 # define LATCH_ADD_RWLOCK(id, level, key)	latch_meta[LATCH_ID_ ## id] =\
 	UT_NEW_NOKEY(latch_meta_t(LATCH_ID_ ## id, #id, level, #level, key))
 #else
-<<<<<<< HEAD
-# define LATCH_ADD(id, level, key)	latch_meta[LATCH_ID_ ## id] =	\
-	UT_NEW_NOKEY(latch_meta_t(LATCH_ID_ ## id, #id, level, #level));
-=======
 # define LATCH_ADD_RWLOCK(id, level, key)	latch_meta[LATCH_ID_ ## id] =\
 	UT_NEW_NOKEY(latch_meta_t(LATCH_ID_ ## id, #id, level, #level,	     \
 		     PSI_NOT_INSTRUMENTED))
@@ -540,7 +536,6 @@
 	UT_NEW_NOKEY(latch_meta_t(LATCH_ID_ ## id, #id, level, #level))
 # define LATCH_ADD_RWLOCK(id, level, key)	latch_meta[LATCH_ID_ ## id] =\
 	UT_NEW_NOKEY(latch_meta_t(LATCH_ID_ ## id, #id, level, #level))
->>>>>>> a533e2c7
 #endif /* UNIV_PFS_MUTEX */
 
 /** Default latch counter */
