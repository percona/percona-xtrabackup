/*****************************************************************************

Copyright (c) 1994, 2018, Oracle and/or its affiliates. All Rights Reserved.
Copyright (c) 2012, Facebook Inc.

This program is free software; you can redistribute it and/or modify it under
the terms of the GNU General Public License, version 2.0, as published by the
Free Software Foundation.

This program is also distributed with certain software (including but not
limited to OpenSSL) that is licensed under separate terms, as designated in a
particular file or component or in included license documentation. The authors
of MySQL hereby grant you an additional permission to link the program and
your derivative works with the separately licensed software that they have
included with MySQL.

This program is distributed in the hope that it will be useful, but WITHOUT
ANY WARRANTY; without even the implied warranty of MERCHANTABILITY or FITNESS
FOR A PARTICULAR PURPOSE. See the GNU General Public License, version 2.0,
for more details.

You should have received a copy of the GNU General Public License along with
this program; if not, write to the Free Software Foundation, Inc.,
51 Franklin St, Fifth Floor, Boston, MA 02110-1301  USA

*****************************************************************************/

#include "my_compiler.h"

/** @file include/btr0btr.h
 The B-tree

 Created 6/2/1994 Heikki Tuuri
 *******************************************************/

#ifndef btr0btr_h
#define btr0btr_h

#include "btr0types.h"
#include "data0data.h"
#include "dict0dict.h"
#include "gis0type.h"
#include "mtr0mtr.h"
#include "page0cur.h"
#include "univ.i"

/** Maximum record size which can be stored on a page, without using the
special big record storage structure */
#define BTR_PAGE_MAX_REC_SIZE (UNIV_PAGE_SIZE / 2 - 200)

/** @brief Maximum depth of a B-tree in InnoDB.

Note that this isn't a maximum as such; none of the tree operations
avoid producing trees bigger than this. It is instead a "max depth
that other code must work with", useful for e.g.  fixed-size arrays
that must store some information about each level in a tree. In other
words: if a B-tree with bigger depth than this is encountered, it is
not acceptable for it to lead to mysterious memory corruption, but it
is acceptable for the program to die with a clear assert failure. */
#define BTR_MAX_LEVELS 100

/** Latching modes for btr_cur_search_to_nth_level(). */
enum btr_latch_mode {
  /** Search a record on a leaf page and S-latch it. */
  BTR_SEARCH_LEAF = RW_S_LATCH,
  /** (Prepare to) modify a record on a leaf page and X-latch it. */
  BTR_MODIFY_LEAF = RW_X_LATCH,
  /** Obtain no latches. */
  BTR_NO_LATCHES = RW_NO_LATCH,
  /** Start modifying the entire B-tree. */
  BTR_MODIFY_TREE = 33,
  /** Continue modifying the entire B-tree. */
  BTR_CONT_MODIFY_TREE = 34,
  /** Search the previous record. */
  BTR_SEARCH_PREV = 35,
  /** Modify the previous record. */
  BTR_MODIFY_PREV = 36,
  /** Start searching the entire B-tree. */
  BTR_SEARCH_TREE = 37,
  /** Continue searching the entire B-tree. */
  BTR_CONT_SEARCH_TREE = 38
};

/* BTR_INSERT, BTR_DELETE and BTR_DELETE_MARK are mutually exclusive. */

/** If this is ORed to btr_latch_mode, it means that the search tuple
will be inserted to the index, at the searched position.
When the record is not in the buffer pool, try to use the insert buffer. */
#define BTR_INSERT 512

/** This flag ORed to btr_latch_mode says that we do the search in query
optimization */
#define BTR_ESTIMATE 1024

/** This flag ORed to BTR_INSERT says that we can ignore possible
UNIQUE definition on secondary indexes when we decide if we can use
the insert buffer to speed up inserts */
#define BTR_IGNORE_SEC_UNIQUE 2048

/** Try to delete mark the record at the searched position using the
insert/delete buffer when the record is not in the buffer pool. */
#define BTR_DELETE_MARK 4096

/** Try to purge the record at the searched position using the insert/delete
buffer when the record is not in the buffer pool. */
#define BTR_DELETE 8192

/** In the case of BTR_SEARCH_LEAF or BTR_MODIFY_LEAF, the caller is
already holding an S latch on the index tree */
#define BTR_ALREADY_S_LATCHED 16384

/** In the case of BTR_MODIFY_TREE, the caller specifies the intention
to insert record only. It is used to optimize block->lock range.*/
#define BTR_LATCH_FOR_INSERT 32768

/** In the case of BTR_MODIFY_TREE, the caller specifies the intention
to delete record only. It is used to optimize block->lock range.*/
#define BTR_LATCH_FOR_DELETE 65536

/** This flag is for undo insert of rtree. For rtree, we need this flag
to find proper rec to undo insert.*/
#define BTR_RTREE_UNDO_INS 131072

/** In the case of BTR_MODIFY_LEAF, the caller intends to allocate or
free the pages of externally stored fields. */
#define BTR_MODIFY_EXTERNAL 262144

/** Try to delete mark the record at the searched position when the
record is in spatial index */
#define BTR_RTREE_DELETE_MARK 524288

#define BTR_LATCH_MODE_WITHOUT_FLAGS(latch_mode)                            \
  ((latch_mode) &                                                           \
   ~(BTR_INSERT | BTR_DELETE_MARK | BTR_RTREE_UNDO_INS |                    \
     BTR_RTREE_DELETE_MARK | BTR_DELETE | BTR_ESTIMATE |                    \
     BTR_IGNORE_SEC_UNIQUE | BTR_ALREADY_S_LATCHED | BTR_LATCH_FOR_INSERT | \
     BTR_LATCH_FOR_DELETE | BTR_MODIFY_EXTERNAL))

#define BTR_LATCH_MODE_WITHOUT_INTENTION(latch_mode) \
  ((latch_mode) &                                    \
   ~(BTR_LATCH_FOR_INSERT | BTR_LATCH_FOR_DELETE | BTR_MODIFY_EXTERNAL))

/** Report that an index page is corrupted. */
void btr_corruption_report(const buf_block_t *block, /*!< in: corrupted block */
                           const dict_index_t *index) /*!< in: index tree */
    UNIV_COLD;

/** Assert that a B-tree page is not corrupted.
@param block buffer block containing a B-tree page
@param index the B-tree index */
#define btr_assert_not_corrupted(block, index)              \
  if ((ibool) !!page_is_comp(buf_block_get_frame(block)) != \
      dict_table_is_comp((index)->table)) {                 \
    btr_corruption_report(block, index);                    \
    ut_error;                                               \
  }

/** Gets the root node of a tree and sx-latches it for segment access.
 @return root page, sx-latched */
page_t *btr_root_get(const dict_index_t *index, /*!< in: index tree */
                     mtr_t *mtr);               /*!< in: mtr */

/** Checks and adjusts the root node of a tree during IMPORT TABLESPACE.
 @return error code, or DB_SUCCESS */
dberr_t btr_root_adjust_on_import(
    const dict_index_t *index) /*!< in: index tree */
    MY_ATTRIBUTE((warn_unused_result));

/** Gets the height of the B-tree (the level of the root, when the leaf
 level is assumed to be 0). The caller must hold an S or X latch on
 the index.
 @return tree height (level of the root) */
ulint btr_height_get(dict_index_t *index, /*!< in: index tree */
                     mtr_t *mtr)          /*!< in/out: mini-transaction */
    MY_ATTRIBUTE((warn_unused_result));

/** Gets a buffer page and declares its latching order level.
@param[in]	page_id		page id
@param[in]	page_size	page size
@param[in]	mode		latch mode
@param[in]	file		file name
@param[in]	line		line where called
@param[in]	index		index tree, may be NULL if it is not an insert
                                buffer tree
@param[in,out]	mtr		mini-transaction
@return block */
UNIV_INLINE
buf_block_t *btr_block_get_func(const page_id_t &page_id,
                                const page_size_t &page_size, ulint mode,
                                const char *file, ulint line,
#ifdef UNIV_DEBUG
                                const dict_index_t *index,
#endif /* UNIV_DEBUG */
                                mtr_t *mtr);

#ifdef UNIV_DEBUG
/** Gets a buffer page and declares its latching order level.
@param page_id tablespace/page identifier
@param page_size page size
@param mode latch mode
@param index index tree, may be NULL if not the insert buffer tree
@param mtr mini-transaction handle
@return the block descriptor */
#define btr_block_get(page_id, page_size, mode, index, mtr) \
  btr_block_get_func(page_id, page_size, mode, __FILE__, __LINE__, index, mtr)
#else /* UNIV_DEBUG */
/** Gets a buffer page and declares its latching order level.
@param page_id tablespace/page identifier
@param page_size page size
@param mode latch mode
@param index index tree, may be NULL if not the insert buffer tree
@param mtr mini-transaction handle
@return the block descriptor */
#define btr_block_get(page_id, page_size, mode, index, mtr) \
  btr_block_get_func(page_id, page_size, mode, __FILE__, __LINE__, mtr)
#endif /* UNIV_DEBUG */
/** Gets a buffer page and declares its latching order level.
@param page_id tablespace/page identifier
@param page_size page size
@param mode latch mode
@param index index tree, may be NULL if not the insert buffer tree
@param mtr mini-transaction handle
@return the uncompressed page frame */
#define btr_page_get(page_id, page_size, mode, index, mtr) \
  buf_block_get_frame(btr_block_get(page_id, page_size, mode, index, mtr))
/** Gets the index id field of a page.
 @return index id */
UNIV_INLINE
space_index_t btr_page_get_index_id(const page_t *page) /*!< in: index page */
    MY_ATTRIBUTE((warn_unused_result));
/** Gets the node level field in an index page.
 @return level, leaf level == 0 */
UNIV_INLINE
ulint btr_page_get_level_low(const page_t *page) /*!< in: index page */
    MY_ATTRIBUTE((warn_unused_result));
#define btr_page_get_level(page, mtr) btr_page_get_level_low(page)
/** Gets the next index page number.
 @return next page number */
UNIV_INLINE
page_no_t btr_page_get_next(const page_t *page, /*!< in: index page */
                            mtr_t *mtr) /*!< in: mini-transaction handle */
    MY_ATTRIBUTE((warn_unused_result));
/** Gets the previous index page number.
 @return prev page number */
UNIV_INLINE
page_no_t btr_page_get_prev(const page_t *page, /*!< in: index page */
                            mtr_t *mtr) /*!< in: mini-transaction handle */
    MY_ATTRIBUTE((warn_unused_result));

/** Releases the latch on a leaf page and bufferunfixes it.
@param[in]	block		buffer block
@param[in]	latch_mode	BTR_SEARCH_LEAF or BTR_MODIFY_LEAF
@param[in]	mtr		mtr */
UNIV_INLINE
void btr_leaf_page_release(buf_block_t *block, ulint latch_mode, mtr_t *mtr);

/** Gets the child node file address in a node pointer.
 NOTE: the offsets array must contain all offsets for the record since
 we read the last field according to offsets and assume that it contains
 the child page number. In other words offsets must have been retrieved
 with rec_get_offsets(n_fields=ULINT_UNDEFINED).
 @return child node address */
UNIV_INLINE
page_no_t btr_node_ptr_get_child_page_no(
    const rec_t *rec,     /*!< in: node pointer record */
    const ulint *offsets) /*!< in: array returned by rec_get_offsets() */
    MY_ATTRIBUTE((warn_unused_result));
/** Create the root node for a new index tree.
@param[in]	type			type of the index
@param[in]	space			space where created
@param[in]	page_size		page size
@param[in]	index_id		index id
@param[in]	index			index tree
@param[in,out]	mtr			mini-transaction
@return page number of the created root
@retval FIL_NULL if did not succeed */
ulint btr_create(ulint type, space_id_t space, const page_size_t &page_size,
                 space_index_t index_id, dict_index_t *index, mtr_t *mtr);

/** Free a persistent index tree if it exists.
@param[in]	page_id		root page id
@param[in]	page_size	page size
@param[in]	index_id	PAGE_INDEX_ID contents
@param[in,out]	mtr		mini-transaction */
void btr_free_if_exists(const page_id_t &page_id, const page_size_t &page_size,
                        space_index_t index_id, mtr_t *mtr);

/** Free an index tree in a temporary tablespace.
@param[in]	page_id		root page id
@param[in]	page_size	page size */
void btr_free(const page_id_t &page_id, const page_size_t &page_size);

/** Truncate an index tree. We just free all except the root.
Currently, this function is only specific for clustered indexes and the only
caller is DDTableBuffer which manages a table with only a clustered index.
It is up to the caller to ensure atomicity and to implement recovery by
calling btr_truncate_recover().
@param[in]	index		clustered index */
void btr_truncate(const dict_index_t *index);

/** Recovery function for btr_truncate. We will check if there is a
crash during btr_truncate, if so, do recover it, if not, do nothing.
@param[in]	index		clustered index */
void btr_truncate_recover(const dict_index_t *index);

/** Makes tree one level higher by splitting the root, and inserts
 the tuple. It is assumed that mtr contains an x-latch on the tree.
 NOTE that the operation of this function must always succeed,
 we cannot reverse it: therefore enough free disk space must be
 guaranteed to be available before this function is called.
 @return inserted record */
rec_t *btr_root_raise_and_insert(
    ulint flags,           /*!< in: undo logging and locking flags */
    btr_cur_t *cursor,     /*!< in: cursor at which to insert: must be
                           on the root page; when the function returns,
                           the cursor is positioned on the predecessor
                           of the inserted record */
    ulint **offsets,       /*!< out: offsets on inserted record */
    mem_heap_t **heap,     /*!< in/out: pointer to memory heap
                           that can be emptied, or NULL */
    const dtuple_t *tuple, /*!< in: tuple to insert */
    ulint n_ext,           /*!< in: number of externally stored columns */
    mtr_t *mtr)            /*!< in: mtr */
    MY_ATTRIBUTE((warn_unused_result));
/** Reorganizes an index page.

 IMPORTANT: On success, the caller will have to update IBUF_BITMAP_FREE
 if this is a compressed leaf page in a secondary index. This has to
 be done either within the same mini-transaction, or by invoking
 ibuf_reset_free_bits() before mtr_commit(). On uncompressed pages,
 IBUF_BITMAP_FREE is unaffected by reorganization.

 @retval true if the operation was successful
 @retval false if it is a compressed page, and recompression failed */
bool btr_page_reorganize_low(
    bool recovery,       /*!< in: true if called in recovery:
                        locks should not be updated, i.e.,
                        there cannot exist locks on the
                        page, and a hash index should not be
                        dropped: it cannot exist */
    ulint z_level,       /*!< in: compression level to be used
                         if dealing with compressed page */
    page_cur_t *cursor,  /*!< in/out: page cursor */
    dict_index_t *index, /*!< in: the index tree of the page */
    mtr_t *mtr)          /*!< in/out: mini-transaction */
    MY_ATTRIBUTE((warn_unused_result));
/** Reorganizes an index page.

 IMPORTANT: On success, the caller will have to update IBUF_BITMAP_FREE
 if this is a compressed leaf page in a secondary index. This has to
 be done either within the same mini-transaction, or by invoking
 ibuf_reset_free_bits() before mtr_commit(). On uncompressed pages,
 IBUF_BITMAP_FREE is unaffected by reorganization.

 @retval true if the operation was successful
 @retval false if it is a compressed page, and recompression failed */
bool btr_page_reorganize(
    page_cur_t *cursor,  /*!< in/out: page cursor */
    dict_index_t *index, /*!< in: the index tree of the page */
    mtr_t *mtr);         /*!< in/out: mini-transaction */
/** Decides if the page should be split at the convergence point of
 inserts converging to left.
 @return true if split recommended */
ibool btr_page_get_split_rec_to_left(
    btr_cur_t *cursor, /*!< in: cursor at which to insert */
    rec_t **split_rec) /*!< out: if split recommended,
                     the first record on upper half page,
                     or NULL if tuple should be first */
    MY_ATTRIBUTE((warn_unused_result));
/** Decides if the page should be split at the convergence point of
 inserts converging to right.
 @return true if split recommended */
ibool btr_page_get_split_rec_to_right(
    btr_cur_t *cursor, /*!< in: cursor at which to insert */
    rec_t **split_rec) /*!< out: if split recommended,
                     the first record on upper half page,
                     or NULL if tuple should be first */
    MY_ATTRIBUTE((warn_unused_result));

/** Splits an index page to halves and inserts the tuple. It is assumed
 that mtr holds an x-latch to the index tree. NOTE: the tree x-latch is
 released within this function! NOTE that the operation of this
 function must always succeed, we cannot reverse it: therefore enough
 free disk space (2 pages) must be guaranteed to be available before
 this function is called.

 @return inserted record */
rec_t *btr_page_split_and_insert(
    ulint flags,           /*!< in: undo logging and locking flags */
    btr_cur_t *cursor,     /*!< in: cursor at which to insert; when the
                           function returns, the cursor is positioned
                           on the predecessor of the inserted record */
    ulint **offsets,       /*!< out: offsets on inserted record */
    mem_heap_t **heap,     /*!< in/out: pointer to memory heap
                           that can be emptied, or NULL */
    const dtuple_t *tuple, /*!< in: tuple to insert */
    ulint n_ext,           /*!< in: number of externally stored columns */
    mtr_t *mtr)            /*!< in: mtr */
    MY_ATTRIBUTE((warn_unused_result));
/** Inserts a data tuple to a tree on a non-leaf level. It is assumed
 that mtr holds an x-latch on the tree. */
void btr_insert_on_non_leaf_level_func(
    ulint flags,         /*!< in: undo logging and locking flags */
    dict_index_t *index, /*!< in: index */
    ulint level,         /*!< in: level, must be > 0 */
    dtuple_t *tuple,     /*!< in: the record to be inserted */
    const char *file,    /*!< in: file name */
    ulint line,          /*!< in: line where called */
    mtr_t *mtr);         /*!< in: mtr */
#define btr_insert_on_non_leaf_level(f, i, l, t, m) \
  btr_insert_on_non_leaf_level_func(f, i, l, t, __FILE__, __LINE__, m)
/** Sets a record as the predefined minimum record. */
void btr_set_min_rec_mark(rec_t *rec,  /*!< in/out: record */
                          mtr_t *mtr); /*!< in: mtr */
/** Deletes on the upper level the node pointer to a page. */
void btr_node_ptr_delete(
    dict_index_t *index, /*!< in: index tree */
    buf_block_t *block,  /*!< in: page whose node pointer is deleted */
    mtr_t *mtr);         /*!< in: mtr */
#ifdef UNIV_DEBUG
/** Checks that the node pointer to a page is appropriate.
 @return true */
ibool btr_check_node_ptr(dict_index_t *index, /*!< in: index tree */
                         buf_block_t *block,  /*!< in: index page */
                         mtr_t *mtr)          /*!< in: mtr */
    MY_ATTRIBUTE((warn_unused_result));
#endif /* UNIV_DEBUG */
/** Tries to merge the page first to the left immediate brother if such a
 brother exists, and the node pointers to the current page and to the
 brother reside on the same page. If the left brother does not satisfy these
 conditions, looks at the right brother. If the page is the only one on that
 level lifts the records of the page to the father page, thus reducing the
 tree height. It is assumed that mtr holds an x-latch on the tree and on the
 page. If cursor is on the leaf level, mtr must also hold x-latches to
 the brothers, if they exist.
 @return true on success */
ibool btr_compress(
    btr_cur_t *cursor, /*!< in/out: cursor on the page to merge
                       or lift; the page must not be empty:
                       when deleting records, use btr_discard_page()
                       if the page would become empty */
    ibool adjust,      /*!< in: TRUE if should adjust the
                       cursor position even if compression occurs */
    mtr_t *mtr);       /*!< in/out: mini-transaction */
/** Discards a page from a B-tree. This is used to remove the last record from
 a B-tree page: the whole page must be removed at the same time. This cannot
 be used for the root page, which is allowed to be empty. */
void btr_discard_page(
    btr_cur_t *cursor, /*!< in: cursor on the page to discard: not on
                       the root page */
    mtr_t *mtr);       /*!< in: mtr */
/** Parses the redo log record for setting an index record as the predefined
 minimum record.
 @return end of log record or NULL */
byte *btr_parse_set_min_rec_mark(
    byte *ptr,     /*!< in: buffer */
    byte *end_ptr, /*!< in: buffer end */
    ulint comp,    /*!< in: nonzero=compact page format */
    page_t *page,  /*!< in: page or NULL */
    mtr_t *mtr)    /*!< in: mtr or NULL */
    MY_ATTRIBUTE((warn_unused_result));
/** Parses a redo log record of reorganizing a page.
 @return end of log record or NULL */
byte *btr_parse_page_reorganize(
    byte *ptr,           /*!< in: buffer */
    byte *end_ptr,       /*!< in: buffer end */
    dict_index_t *index, /*!< in: record descriptor */
    bool compressed,     /*!< in: true if compressed page */
    buf_block_t *block,  /*!< in: page to be reorganized, or NULL */
    mtr_t *mtr)          /*!< in: mtr or NULL */
    MY_ATTRIBUTE((warn_unused_result));
/** Gets the number of pages in a B-tree.
 @return number of pages, or ULINT_UNDEFINED if the index is unavailable */
ulint btr_get_size(dict_index_t *index, /*!< in: index */
                   ulint flag, /*!< in: BTR_N_LEAF_PAGES or BTR_TOTAL_SIZE */
                   mtr_t *mtr) /*!< in/out: mini-transaction where index
                               is s-latched */
    MY_ATTRIBUTE((warn_unused_result));
/** Allocates a new file page to be used in an index tree. NOTE: we assume
 that the caller has made the reservation for free extents!
 @retval NULL if no page could be allocated
 @retval block, rw_lock_x_lock_count(&block->lock) == 1 if allocation succeeded
 (init_mtr == mtr, or the page was not previously freed in mtr)
 @retval block (not allocated or initialized) otherwise */
buf_block_t *btr_page_alloc(
    dict_index_t *index,    /*!< in: index tree */
    page_no_t hint_page_no, /*!< in: hint of a good page */
    byte file_direction,    /*!< in: direction where a possible
                            page split is made */
    ulint level,            /*!< in: level where the page is placed
                            in the tree */
    mtr_t *mtr,             /*!< in/out: mini-transaction
                            for the allocation */
    mtr_t *init_mtr)        /*!< in/out: mini-transaction
                            for x-latching and initializing
                            the page */
    MY_ATTRIBUTE((warn_unused_result));
/** Frees a file page used in an index tree. NOTE: cannot free field external
 storage pages because the page must contain info on its level. */
void btr_page_free(dict_index_t *index, /*!< in: index tree */
                   buf_block_t *block,  /*!< in: block to be freed, x-latched */
                   mtr_t *mtr);         /*!< in: mtr */
/** Creates a new index page (not the root, and also not
 used in page reorganization).  @see btr_page_empty(). */
void btr_page_create(
    buf_block_t *block,       /*!< in/out: page to be created */
    page_zip_des_t *page_zip, /*!< in/out: compressed page, or NULL */
    dict_index_t *index,      /*!< in: index */
    ulint level,              /*!< in: the B-tree level of the page */
    mtr_t *mtr);              /*!< in: mtr */
/** Frees a file page used in an index tree. Can be used also to BLOB
 external storage pages. */
void btr_page_free_low(
    dict_index_t *index, /*!< in: index tree */
    buf_block_t *block,  /*!< in: block to be freed, x-latched */
    ulint level,         /*!< in: page level (ULINT_UNDEFINED=BLOB) */
    mtr_t *mtr);         /*!< in: mtr */
/** Gets the root node of a tree and x- or s-latches it.
 @return root page, x- or s-latched */
buf_block_t *btr_root_block_get(
    const dict_index_t *index, /*!< in: index tree */
    ulint mode,                /*!< in: either RW_S_LATCH
                               or RW_X_LATCH */
    mtr_t *mtr);               /*!< in: mtr */

#ifdef UNIV_BTR_PRINT
<<<<<<< HEAD
/** Prints size info of a B-tree. */
void btr_print_size(dict_index_t *index); /*!< in: index tree */
/** Prints directories and other info of all nodes in the index. */
void btr_print_index(dict_index_t *index, /*!< in: index */
                     ulint width); /*!< in: print this many entries from start
                                   and end */
#endif                             /* UNIV_BTR_PRINT */
/** Checks the size and number of fields in a record based on the definition of
 the index.
 @return true if ok */
ibool btr_index_rec_validate(
    const rec_t *rec,          /*!< in: index record */
    const dict_index_t *index, /*!< in: index */
    ibool dump_on_error)       /*!< in: TRUE if the function
                               should print hex dump of record
                               and page on error */
    MY_ATTRIBUTE((warn_unused_result));
/** Checks the consistency of an index tree.
 @return true if ok */
bool btr_validate_index(
    dict_index_t *index, /*!< in: index */
    const trx_t *trx,    /*!< in: transaction or 0 */
    bool lockout)        /*!< in: true if X-latch index is intended */
    MY_ATTRIBUTE((warn_unused_result));

/** Creates SDI index and stores the root page numbers in page 1 & 2
@param[in]	space_id	tablespace id
@param[in]	dict_locked	true if dict_sys mutex is acquired
@return DB_SUCCESS on success, else DB_ERROR on failure */
dberr_t btr_sdi_create_index(space_id_t space_id, bool dict_locked);

#define BTR_N_LEAF_PAGES 1
#define BTR_TOTAL_SIZE 2

=======
/*************************************************************//**
Prints size info of a B-tree. */
void
btr_print_size(
/*===========*/
	dict_index_t*	index)	/*!< in: index tree */
	MY_ATTRIBUTE((nonnull));
/**************************************************************//**
Prints directories and other info of all nodes in the index. */
void
btr_print_index(
/*============*/
	dict_index_t*	index,	/*!< in: index */
	ulint		width)	/*!< in: print this many entries from start
				and end */
	MY_ATTRIBUTE((nonnull));
#endif /* UNIV_BTR_PRINT */
/************************************************************//**
Checks the size and number of fields in a record based on the definition of
the index.
@return TRUE if ok */
ibool
btr_index_rec_validate(
/*===================*/
	const rec_t*		rec,		/*!< in: index record */
	const dict_index_t*	index,		/*!< in: index */
	ibool			dump_on_error)	/*!< in: TRUE if the function
						should print hex dump of record
						and page on error */
	MY_ATTRIBUTE((warn_unused_result));
/**************************************************************//**
Checks the consistency of an index tree.
@return true if ok */
bool
btr_validate_index(
/*===============*/
	dict_index_t*	index,	/*!< in: index */
	const trx_t*	trx,	/*!< in: transaction or 0 */
	bool		lockout)/*!< in: true if X-latch index is intended */
	MY_ATTRIBUTE((warn_unused_result));

/**************************************************************//**
Gets the root node of a tree and x- or s-latches it.
@return	root page, x- or s-latched */
UNIV_INTERN
buf_block_t*
btr_root_block_get(
/*===============*/
	const dict_index_t*	index,	/*!< in: index tree */
	ulint			mode,	/*!< in: either RW_S_LATCH
					or RW_X_LATCH */
	mtr_t*			mtr);	/*!< in: mtr */

/************************************************************//**
Returns the child page of a node pointer and x-latches it.
@return	child page, x-latched */
UNIV_INTERN
buf_block_t*
btr_node_ptr_get_child(
/*===================*/
	const rec_t*	node_ptr,/*!< in: node pointer */
	dict_index_t*	index,	/*!< in: index */
	const ulint*	offsets,/*!< in: array returned by rec_get_offsets() */
	mtr_t*		mtr);	/*!< in: mtr */

#define BTR_N_LEAF_PAGES	1
#define BTR_TOTAL_SIZE		2
#endif /* !UNIV_HOTBACKUP */

#ifndef UNIV_NONINL
>>>>>>> 170eb8c5
#include "btr0btr.ic"

#endif<|MERGE_RESOLUTION|>--- conflicted
+++ resolved
@@ -524,7 +524,6 @@
     mtr_t *mtr);               /*!< in: mtr */
 
 #ifdef UNIV_BTR_PRINT
-<<<<<<< HEAD
 /** Prints size info of a B-tree. */
 void btr_print_size(dict_index_t *index); /*!< in: index tree */
 /** Prints directories and other info of all nodes in the index. */
@@ -559,78 +558,14 @@
 #define BTR_N_LEAF_PAGES 1
 #define BTR_TOTAL_SIZE 2
 
-=======
-/*************************************************************//**
-Prints size info of a B-tree. */
-void
-btr_print_size(
-/*===========*/
-	dict_index_t*	index)	/*!< in: index tree */
-	MY_ATTRIBUTE((nonnull));
-/**************************************************************//**
-Prints directories and other info of all nodes in the index. */
-void
-btr_print_index(
-/*============*/
-	dict_index_t*	index,	/*!< in: index */
-	ulint		width)	/*!< in: print this many entries from start
-				and end */
-	MY_ATTRIBUTE((nonnull));
-#endif /* UNIV_BTR_PRINT */
-/************************************************************//**
-Checks the size and number of fields in a record based on the definition of
-the index.
-@return TRUE if ok */
-ibool
-btr_index_rec_validate(
-/*===================*/
-	const rec_t*		rec,		/*!< in: index record */
-	const dict_index_t*	index,		/*!< in: index */
-	ibool			dump_on_error)	/*!< in: TRUE if the function
-						should print hex dump of record
-						and page on error */
-	MY_ATTRIBUTE((warn_unused_result));
-/**************************************************************//**
-Checks the consistency of an index tree.
-@return true if ok */
-bool
-btr_validate_index(
-/*===============*/
-	dict_index_t*	index,	/*!< in: index */
-	const trx_t*	trx,	/*!< in: transaction or 0 */
-	bool		lockout)/*!< in: true if X-latch index is intended */
-	MY_ATTRIBUTE((warn_unused_result));
-
-/**************************************************************//**
-Gets the root node of a tree and x- or s-latches it.
-@return	root page, x- or s-latched */
-UNIV_INTERN
-buf_block_t*
-btr_root_block_get(
-/*===============*/
-	const dict_index_t*	index,	/*!< in: index tree */
-	ulint			mode,	/*!< in: either RW_S_LATCH
-					or RW_X_LATCH */
-	mtr_t*			mtr);	/*!< in: mtr */
-
-/************************************************************//**
-Returns the child page of a node pointer and x-latches it.
-@return	child page, x-latched */
-UNIV_INTERN
-buf_block_t*
-btr_node_ptr_get_child(
-/*===================*/
-	const rec_t*	node_ptr,/*!< in: node pointer */
-	dict_index_t*	index,	/*!< in: index */
-	const ulint*	offsets,/*!< in: array returned by rec_get_offsets() */
-	mtr_t*		mtr);	/*!< in: mtr */
-
-#define BTR_N_LEAF_PAGES	1
-#define BTR_TOTAL_SIZE		2
-#endif /* !UNIV_HOTBACKUP */
-
-#ifndef UNIV_NONINL
->>>>>>> 170eb8c5
+/** Returns the child page of a node pointer and sx-latches it.
+ @return child page, sx-latched */
+buf_block_t *btr_node_ptr_get_child(
+    const rec_t *node_ptr, /*!< in: node pointer */
+    dict_index_t *index,   /*!< in: index */
+    const ulint *offsets,  /*!< in: array returned by rec_get_offsets() */
+    mtr_t *mtr);           /*!< in: mtr */
+
 #include "btr0btr.ic"
 
 #endif