--- conflicted
+++ resolved
@@ -42,18 +42,10 @@
 @return own: purge node */
 purge_node_t*
 row_purge_node_create(
-<<<<<<< HEAD
 	que_thr_t*	parent,
 	mem_heap_t*	heap)
 	MY_ATTRIBUTE((warn_unused_result));
 
-=======
-/*==================*/
-	que_thr_t*	parent,		/*!< in: parent node, i.e., a
-					thr node */
-	mem_heap_t*	heap)		/*!< in: memory heap where created */
-	__attribute__((warn_unused_result));
->>>>>>> df6174b2
 /***********************************************************//**
 Determines if it is possible to remove a secondary index entry.
 Removal is possible if the secondary index entry does not refer to any
@@ -84,7 +76,7 @@
 row_purge_step(
 /*===========*/
 	que_thr_t*	thr)	/*!< in: query thread */
-	MY_ATTRIBUTE((nonnull, warn_unused_result));
+	MY_ATTRIBUTE((warn_unused_result));
 
 /* Purge node structure */
 
