/*****************************************************************************

Copyright (c) 2017, 2018, Oracle and/or its affiliates. All Rights Reserved.

This program is free software; you can redistribute it and/or modify it under
the terms of the GNU General Public License, version 2.0, as published by the
Free Software Foundation.

This program is also distributed with certain software (including but not
limited to OpenSSL) that is licensed under separate terms, as designated in a
particular file or component or in included license documentation. The authors
of MySQL hereby grant you an additional permission to link the program and
your derivative works with the separately licensed software that they have
included with MySQL.

This program is distributed in the hope that it will be useful, but WITHOUT
ANY WARRANTY; without even the implied warranty of MERCHANTABILITY or FITNESS
FOR A PARTICULAR PURPOSE. See the GNU General Public License, version 2.0,
for more details.

You should have received a copy of the GNU General Public License along with
this program; if not, write to the Free Software Foundation, Inc.,
51 Franklin St, Fifth Floor, Boston, MA 02110-1301  USA

*****************************************************************************/

/** @file dict/dict0dd.cc
Data dictionary interface */

#ifndef UNIV_HOTBACKUP
#include <auto_thd.h>
#include <current_thd.h>
#include <sql_class.h>
#include <sql_thd_internal_api.h>
#else /* !UNIV_HOTBACKUP */
#include <my_base.h>
#endif /* !UNIV_HOTBACKUP */

#include <dd/properties.h>
#include "dict0crea.h"
#include "dict0dd.h"
#include "dict0dict.h"
#include "dict0mem.h"
#include "dict0priv.h"
#ifndef UNIV_HOTBACKUP
#include "dict0stats.h"
#endif /* !UNIV_HOTBACKUP */
#include "data0type.h"
#include "dict0dict.h"
#include "mach0data.h"
#include "rem0rec.h"
#ifndef UNIV_HOTBACKUP
#include "fts0priv.h"
#include "gis/rtree_support.h"  // fetch_srs
#endif                          /* !UNIV_HOTBACKUP */
#include "srv0start.h"
#include "ut0crc32.h"
#ifndef UNIV_HOTBACKUP
#include "btr0sea.h"
#include "default_values.h"
#include "derror.h"
#include "fts0plugin.h"
#include "ha_innodb.h"
#include "ha_innopart.h"
#include "ha_prototypes.h"
#include "query_options.h"
#include "sql_base.h"
#include "sql_table.h"
#endif /* !UNIV_HOTBACKUP */

const char *DD_instant_col_val_coder::encode(const byte *stream, size_t in_len,
                                             size_t *out_len) {
  cleanup();

  m_result = UT_NEW_ARRAY_NOKEY(byte, in_len * 2);
  char *result = reinterpret_cast<char *>(m_result);

  for (size_t i = 0; i < in_len; ++i) {
    uint8_t v1 = ((stream[i] & 0xF0) >> 4);
    uint8_t v2 = (stream[i] & 0x0F);

    result[i * 2] = (v1 < 10 ? '0' + v1 : 'a' + v1 - 10);
    result[i * 2 + 1] = (v2 < 10 ? '0' + v2 : 'a' + v2 - 10);
  }

  *out_len = in_len * 2;

  return (result);
}

const byte *DD_instant_col_val_coder::decode(const char *stream, size_t in_len,
                                             size_t *out_len) {
  ut_ad(in_len % 2 == 0);

  cleanup();

  m_result = UT_NEW_ARRAY_NOKEY(byte, in_len / 2);

  for (size_t i = 0; i < in_len / 2; ++i) {
    char c1 = stream[i * 2];
    char c2 = stream[i * 2 + 1];

    ut_ad(isdigit(c1) || (c1 >= 'a' && c1 <= 'f'));
    ut_ad(isdigit(c2) || (c2 >= 'a' && c2 <= 'f'));

    m_result[i] = ((isdigit(c1) ? c1 - '0' : c1 - 'a' + 10) << 4) +
                  ((isdigit(c2) ? c2 - '0' : c2 - 'a' + 10));
  }

  *out_len = in_len / 2;

  return (m_result);
}

#ifndef UNIV_HOTBACKUP
/** Check if the InnoDB index is consistent with dd::Index
@param[in]	index		InnoDB index
@param[in]	dd_index	dd::Index or dd::Partition_index
@return	true	if match
@retval	false	if not match */
template <typename Index>
static bool dd_index_match(const dict_index_t *index, const Index *dd_index) {
  bool match = true;

  /* Don't check the name for primary index, since internal index
  name could be variant */
  if (my_strcasecmp(system_charset_info, index->name(),
                    dd_index->name().c_str()) != 0 &&
      strcmp(dd_index->name().c_str(), "PRIMARY") != 0) {
    ib::warn(ER_IB_MSG_162)
        << "Index name in InnoDB is " << index->name()
        << " while index name in global DD is " << dd_index->name();
    match = false;
  }

  const dd::Properties &p = dd_index->se_private_data();
  uint64 id;
  uint32 root;
  uint64 trx_id;
  ut_ad(p.exists(dd_index_key_strings[DD_INDEX_ID]));
  p.get_uint64(dd_index_key_strings[DD_INDEX_ID], &id);
  if (id != index->id) {
    ib::warn(ER_IB_MSG_163)
        << "Index id in InnoDB is " << index->id << " while index id in"
        << " global DD is " << id;
    match = false;
  }

  ut_ad(p.exists(dd_index_key_strings[DD_INDEX_ROOT]));
  p.get_uint32(dd_index_key_strings[DD_INDEX_ROOT], &root);
  if (root != index->page) {
    ib::warn(ER_IB_MSG_164)
        << "Index root in InnoDB is " << index->page << " while index root in"
        << " global DD is " << root;
    match = false;
  }

  ut_ad(p.exists(dd_index_key_strings[DD_INDEX_TRX_ID]));
  p.get_uint64(dd_index_key_strings[DD_INDEX_TRX_ID], &trx_id);
  /* For DD tables, the trx_id=0 is got from get_se_private_id().
  TODO: index->trx_id is not expected to be 0 once Bug#25730513 is fixed*/
  if (trx_id != 0 && index->trx_id != 0 && trx_id != index->trx_id) {
    ib::warn(ER_IB_MSG_165) << "Index transaction id in InnoDB is "
                            << index->trx_id << " while index transaction"
                            << " id in global DD is " << trx_id;
    match = false;
  }

  return (match);
}

/** Check if the InnoDB table is consistent with dd::Table
@param[in]	table			InnoDB table
@param[in]	dd_table		dd::Table or dd::Partition
@return	true	if match
@retval	false	if not match */
template <typename Table>
bool dd_table_match(const dict_table_t *table, const Table *dd_table) {
  /* Temporary table has no metadata written */
  if (dd_table == nullptr || table->is_temporary()) {
    return (true);
  }

  bool match = true;

  if (dd_table->se_private_id() != table->id) {
    ib::warn(ER_IB_MSG_166)
        << "Table id in InnoDB is " << table->id
        << " while the id in global DD is " << dd_table->se_private_id();
    match = false;
  }

  /* If tablespace is discarded, no need to check indexes */
  if (dict_table_is_discarded(table)) {
    return (match);
  }

  for (const auto dd_index : dd_table->indexes()) {
    if (dd_table->tablespace_id() == dict_sys_t::s_dd_sys_space_id &&
        dd_index->tablespace_id() != dd_table->tablespace_id()) {
      ib::warn(ER_IB_MSG_167)
          << "Tablespace id in table is " << dd_table->tablespace_id()
          << ", while tablespace id in index " << dd_index->name() << " is "
          << dd_index->tablespace_id();
    }

    const dict_index_t *index = dd_find_index(table, dd_index);
    ut_ad(index != nullptr);

    if (!dd_index_match(index, dd_index)) {
      match = false;
    }
  }

  /* Tablespace and options can be checked here too */
  return (match);
}

template bool dd_table_match<dd::Table>(const dict_table_t *,
                                        const dd::Table *);
template bool dd_table_match<dd::Partition>(const dict_table_t *,
                                            const dd::Partition *);

/** Release a metadata lock.
@param[in,out]	thd	current thread
@param[in,out]	mdl	metadata lock */
void dd_mdl_release(THD *thd, MDL_ticket **mdl) {
  if (*mdl == nullptr) {
    return;
  }

  dd::release_mdl(thd, *mdl);
  *mdl = nullptr;
}

/** Check if current undo needs a MDL or not
@param[in]	trx	transaction
@return true if MDL is necessary, otherwise false */
bool dd_mdl_for_undo(const trx_t *trx) {
  /* Try best to find a valid THD for checking, in case in background
  rollback thread, trx doens't hold a mysql_thd */
  THD *thd = trx->mysql_thd == nullptr ? current_thd : trx->mysql_thd;

  /* There are four cases for the undo to check here:
  1. In recovery phase, binlog recover, there is no concurrent
  user queries, so MDL is no necessary. In this case, thd is NULL.
  2. In background rollback thread, there could be concurrent
  user queries, so MDL is needed. In this case, thd is not NULL
  3. In runtime transaction rollback, no need for MDL.
  THD::transaction_rollback_request would be set.
  4. In runtime asynchronous rollback, no need for MDL.
  Check TRX_FORCE_ROLLBACK. */
  return (thd != nullptr && !thd->transaction_rollback_request &&
          ((trx->in_innodb & TRX_FORCE_ROLLBACK) == 0));
}

/** Determine if a table contains a fulltext index.
@param[in]      table   dd::Table
@return whether the table contains any fulltext index */
inline bool dd_table_contains_fulltext(const dd::Table &table) {
  for (const dd::Index *index : table.indexes()) {
    if (index->type() == dd::Index::IT_FULLTEXT) {
      return (true);
    }
  }
  return (false);
}

ulint get_innobase_type_from_dd(const dd::Column *col, ulint &unsigned_type) {
  unsigned_type = col->is_unsigned() ? DATA_UNSIGNED : 0;

  switch (col->type()) {
    case dd::enum_column_types::DECIMAL:
      return DATA_DECIMAL;

    case dd::enum_column_types::LONG:
      return DATA_INT;
    case dd::enum_column_types::LONGLONG:
      return DATA_INT;
    case dd::enum_column_types::TINY:
      return DATA_INT;
    case dd::enum_column_types::SHORT:
      return DATA_INT;
    case dd::enum_column_types::INT24:
      return DATA_INT;
    case dd::enum_column_types::DATE:
      return DATA_INT;
    case dd::enum_column_types::YEAR:
      return DATA_INT;
    case dd::enum_column_types::NEWDATE:
      return DATA_INT;
    case dd::enum_column_types::TIME:
      return DATA_INT;
    case dd::enum_column_types::DATETIME:
      return DATA_INT;
    case dd::enum_column_types::TIMESTAMP:
      return DATA_INT;

    case dd::enum_column_types::FLOAT:
      return DATA_FLOAT;

    case dd::enum_column_types::DOUBLE:
      return DATA_DOUBLE;

    case dd::enum_column_types::TYPE_NULL:
      return 0;

    case dd::enum_column_types::VAR_STRING:
    case dd::enum_column_types::VARCHAR:
      if (col->collation_id() == my_charset_bin.number) {
        return DATA_BINARY;
      } else if (col->collation_id() == my_charset_latin1.number) {
        return DATA_VARCHAR;
      }
      return DATA_VARMYSQL;

    case dd::enum_column_types::BIT:
      return DATA_FIXBINARY;
    case dd::enum_column_types::STRING:
      if (col->collation_id() == my_charset_bin.number) {
        return DATA_FIXBINARY;
      } else if (col->collation_id() == my_charset_latin1.number) {
        return DATA_CHAR;
      }
      return DATA_MYSQL;

    case dd::enum_column_types::NEWDECIMAL:
      return DATA_FIXBINARY;

    case dd::enum_column_types::TIME2:
      return DATA_FIXBINARY;
    case dd::enum_column_types::TIMESTAMP2:
      return DATA_FIXBINARY;
    case dd::enum_column_types::DATETIME2:
      return DATA_FIXBINARY;

    case dd::enum_column_types::ENUM:
      unsigned_type = DATA_UNSIGNED;
      return DATA_INT;
    case dd::enum_column_types::SET:
      unsigned_type = DATA_UNSIGNED;
      return DATA_INT;

    case dd::enum_column_types::TINY_BLOB:
      return DATA_BLOB;
    case dd::enum_column_types::MEDIUM_BLOB:
      return DATA_BLOB;
    case dd::enum_column_types::BLOB:
      return DATA_BLOB;
    case dd::enum_column_types::LONG_BLOB:
      return DATA_BLOB;
    case dd::enum_column_types::JSON:
      return DATA_BLOB;

    case dd::enum_column_types::GEOMETRY:
      return DATA_GEOMETRY;

    default:
      DBUG_ASSERT(!"Should not hit here"); /* purecov: deadcode */
  }

  return MYSQL_TYPE_LONG;
}

dict_table_t *dd_table_create_on_dd_obj(const dd::Table *dd_table,
                                        const dd::Partition *dd_part,
                                        const dd::String_type *schema_name,
                                        bool is_implicit) {
  mem_heap_t *heap = mem_heap_create(1000);

  char table_name[MAX_FULL_NAME_LEN + 1];
  char tmp_schema[MAX_DATABASE_NAME_LEN + 1];
  char tmp_tablename[MAX_TABLE_NAME_LEN + 1];

  tablename_to_filename(schema_name->c_str(), tmp_schema,
                        MAX_DATABASE_NAME_LEN + 1);
  tablename_to_filename(dd_table->name().c_str(), tmp_tablename,
                        MAX_TABLE_NAME_LEN + 1);
  if (dd_part) {
    snprintf(table_name, sizeof table_name, "%s/%s.%s", tmp_schema,
             tmp_tablename, dd_part->name().c_str());
  } else {
    snprintf(table_name, sizeof table_name, "%s/%s", tmp_schema, tmp_tablename);
  }

  bool has_doc_id = false;

  /* First check if dd::Table contains the right hidden column
  as FTS_DOC_ID */
  const dd::Column *doc_col;
  doc_col = dd_find_column(dd_table, FTS_DOC_ID_COL_NAME);

  /* Check weather this is a proper typed FTS_DOC_ID */
  if (doc_col && doc_col->type() == dd::enum_column_types::LONGLONG &&
      !doc_col->is_nullable()) {
    has_doc_id = true;
  }

  const bool fulltext = dd_table_contains_fulltext(*dd_table);

  /* If there is a fulltext index, then it must have a FTS_DOC_ID */
  if (fulltext) {
    ut_ad(has_doc_id);
  }

  ulint add_doc_id = 0;

  /* Need to add FTS_DOC_ID column if it is not defined by user,
  since TABLE_SHARE::fields does not contain it if it is a hidden col */
  if (has_doc_id && doc_col->is_se_hidden()) {
    add_doc_id = 1;
  }

  ulint n_cols = 0;
  for (auto dd_col : dd_table->columns()) {
    if (!dd_col->is_se_hidden()) n_cols++;
  }
  n_cols += add_doc_id;

  ulint n_v_cols = 0;
  for (auto dd_col : dd_table->columns()) {
    if (dd_col->is_virtual()) n_v_cols++;
  }

  dict_table_t *table =
      dict_mem_table_create(table_name, 0, n_cols, n_v_cols, 0, 0);

  if (dd_part) {
    table->id = dd_part->se_private_id();
  } else {
    table->id = dd_table->se_private_id();
  }

  if (dd_table->se_private_data().exists(
          dd_table_key_strings[DD_TABLE_DATA_DIRECTORY])) {
    table->flags |= DICT_TF_MASK_DATA_DIR;
  }

  /* Check if this table is FTS AUX table, if so, set DICT_TF2_AUX flag */
  fts_aux_table_t aux_table;
  if (fts_is_aux_table_name(&aux_table, table_name, strlen(table_name))) {
    DICT_TF2_FLAG_SET(table, DICT_TF2_AUX);
    table->parent_id = aux_table.parent_id;
  }

  table->fts = nullptr;
  if (has_doc_id) {
    if (fulltext) {
      DICT_TF2_FLAG_SET(table, DICT_TF2_FTS);
    }

    if (add_doc_id) {
      DICT_TF2_FLAG_SET(table, DICT_TF2_FTS_HAS_DOC_ID);
    }

    if (fulltext || add_doc_id) {
      table->fts = fts_create(table);
      table->fts->cache = fts_cache_create(table);
    }
  }

  bool is_encrypted = false;
  bool is_discard = false;

  /* Set encryption option. */
  dd::String_type encrypt;
  if (dd_table->table().options().exists("encrypt_type")) {
    dd_table->table().options().get("encrypt_type", encrypt);
    if (!Encryption::is_none(encrypt.c_str())) {
      ut_ad(innobase_strcasecmp(encrypt.c_str(), "y") == 0);
      is_encrypted = true;
    }
  }

  /* Check discard flag. */
  const dd::Properties &p = dd_table->table().se_private_data();
  if (p.exists(dd_table_key_strings[DD_TABLE_DISCARD])) {
    p.get_bool(dd_table_key_strings[DD_TABLE_DISCARD], &is_discard);
  }

  if (is_discard) {
    table->ibd_file_missing = true;
    DICT_TF2_FLAG_SET(table, DICT_TF2_DISCARDED);
  }

  bool is_redundant = false;
  bool blob_prefix = false;

  switch (dd_table->row_format()) {
    case dd::Table::RF_REDUNDANT:
      is_redundant = true;
      blob_prefix = true;
      break;
    case dd::Table::RF_COMPACT:
      blob_prefix = true;
      break;
    default:
      break;
  }

  if (!is_redundant) {
    table->flags |= DICT_TF_COMPACT;
  }

  if (!blob_prefix) {
    table->flags |= (1 << DICT_TF_POS_ATOMIC_BLOBS);
  }

  if (is_implicit) {
    DICT_TF2_FLAG_SET(table, DICT_TF2_USE_FILE_PER_TABLE);
  } else {
    table->flags |= (1 << DICT_TF_POS_SHARED_SPACE);
  }

  /* since DD object ID is always INVALID_OBJECT_ID, xtrabackup is assimung
  that temporary table name starts with '#' */
  bool is_temp = (table->name.m_name[0] == '#');
  if (is_temp) {
    table->flags2 |= DICT_TF2_TEMPORARY;
  }

  if (is_encrypted) {
    /* We don't support encrypt intrinsic and temporary table.  */
    ut_ad(!table->is_intrinsic() && !table->is_temporary());
    DICT_TF2_FLAG_SET(table, DICT_TF2_ENCRYPTION);
  }

  ulint i = 0;
  for (const auto dd_col : dd_table->columns()) {
    if (dd_col->is_se_hidden()) continue;

    ulint prtype = 0;

    ++i;

    ulint nulls_allowed;
    ulint unsigned_type;
    ulint binary_type;
    ulint charset_no;
    ulint long_true_varchar;
    ulint field_length = column_pack_length(*dd_col);
    ulint col_len = field_length;
    enum_field_types field_type = dd_get_old_field_type(dd_col->type());
    ulint mtype = get_innobase_type_from_dd(dd_col, unsigned_type);

    /* Following are MySQL internal types, never used in protocol. We have
    field->real_type(), lets convert it to field->type() */
    switch (field_type) {
      case MYSQL_TYPE_TIME2:
        field_type = MYSQL_TYPE_TIME;
        break;
      case MYSQL_TYPE_DATETIME2:
        field_type = MYSQL_TYPE_DATETIME;
        break;
      case MYSQL_TYPE_TIMESTAMP2:
        field_type = MYSQL_TYPE_TIMESTAMP;
        break;
      default:
        break;
    }

    long_true_varchar = 0;
    if (field_type == MYSQL_TYPE_VARCHAR) {
      col_len -= HA_VARCHAR_PACKLENGTH(field_length);

      if (HA_VARCHAR_PACKLENGTH(field_length) == 2) {
        long_true_varchar = DATA_LONG_TRUE_VARCHAR;
      }
    }

    nulls_allowed = dd_col->is_nullable() ? 0 : DATA_NOT_NULL;

    /* Convert non nullable fields in FTS AUX tables as nullable.
    This is because in 5.7, we created FTS AUX tables clustered
    index with nullable field, although NULLS are not inserted.
    When fields are nullable, the record layout is dependent on
    that. When registering FTS AUX Tables with new DD, we cannot
    register nullable fields as part of Primary Key. Hence we register
    them as non-nullabe in DD but treat as nullable in InnoDB.
    This way the compatibility with 5.7 FTS AUX tables is also
    maintained. */
    if (table->is_fts_aux()) {
      const dd::Properties &p = dd_col->se_private_data();
      if (p.exists("nullable")) {
        bool nullable;
        p.get_bool("nullable", &nullable);
        nulls_allowed = nullable ? 0 : DATA_NOT_NULL;
      }
    }

    binary_type = ((mtype == DATA_VARMYSQL) || (mtype == DATA_VARCHAR) ||
                   (mtype == DATA_CHAR) || (mtype == DATA_MYSQL))
                      ? 0
                      : DATA_BINARY_TYPE;

    charset_no = 0;
    if (dtype_is_string_type(mtype)) {
      charset_no = static_cast<ulint>(dd_col->collation_id());
    }

    ulint is_virtual = (dd_col->is_virtual()) ? DATA_VIRTUAL : 0;

    bool is_stored =
        !dd_col->is_generation_expression_null() && !dd_col->is_virtual();

    prtype =
        dtype_form_prtype((ulint)(field_type) | nulls_allowed | unsigned_type |
                              binary_type | long_true_varchar | is_virtual,
                          charset_no);
    if (!is_virtual) {
      dict_mem_table_add_col(table, heap, dd_col->name().c_str(), mtype, prtype,
                             col_len);
    } else {
      dict_mem_table_add_v_col(table, heap, dd_col->name().c_str(), mtype,
                               prtype, col_len, i,
                               /*field->gcol_info->non_virtual_base_columns()*/
                               /* see unpack_gcol_info */
                               1);
    }

    if (is_stored) {
      ut_ad(!is_virtual);
      /* Added stored column in m_s_cols list. */
      dict_mem_table_add_s_col(table,
                               /*field->gcol_info->non_virtual_base_columns()*/
                               /* see unpack_gcol_info */
                               1);
    }
  }

  if (add_doc_id) {
    /* Add the hidden FTS_DOC_ID column. */
    fts_add_doc_id_column(table, heap);
  }

  dict_table_add_system_columns(table, heap);

  /* It appears that index list for InnoDB table always starts with
  primary key */
  ut_ad(dd_table->indexes().size() > 0);
  const dd::Index *primary_key = dd_table->indexes()[0];

  uint n_pk_fields = std::count_if(
      primary_key->elements().begin(), primary_key->elements().end(),
      [](const dd::Index_element *el) { return el->length() != (uint)(-1); });

  if (n_pk_fields == 0) {
    /* primary key contains only SE hidden columns like DB_ROW_ID */
    dict_index_t *index = dict_mem_index_create(
        table->name.m_name, "GEN_CLUST_INDEX", 0, DICT_CLUSTERED, 0);
    index->n_uniq = 0;

    dberr_t new_err = dict_index_add_to_cache(table, index, index->page, FALSE);
    if (new_err != DB_SUCCESS) {
      return (nullptr);
    }
  }

  for (const auto dd_index : dd_table->indexes()) {
    ulint n_fields = 0;

    if (dd_index->is_hidden()) continue;

    for (const auto *idx_elem : dd_index->elements()) {
      if (idx_elem->length() == (uint)(-1)) continue;

      n_fields++;
    }

    ulint n_uniq = n_fields;
    ulint type = 0;

    if (n_uniq == 0) continue;

    if (dd_index->type() == dd::Index::IT_SPATIAL) {
      ut_ad(!table->is_intrinsic());
      type = DICT_SPATIAL;
      ut_ad(n_fields == 1);
    } else if (dd_index->type() == dd::Index::IT_FULLTEXT) {
      ut_ad(!table->is_intrinsic());
      type = DICT_FTS;
      n_uniq = 0;
    } else if (dd_index == primary_key) {
      ut_ad(dd_index->type() == dd::Index::IT_PRIMARY ||
            dd_index->type() == dd::Index::IT_UNIQUE);
      ut_ad(n_uniq > 0);
      type = DICT_CLUSTERED | DICT_UNIQUE;
    } else {
      type = (dd_index->type() == dd::Index::IT_UNIQUE) ? DICT_UNIQUE : 0;
    }

    dict_index_t *index = dict_mem_index_create(
        table->name.m_name, dd_index->name().c_str(), 0, type, n_fields);

    index->n_uniq = n_uniq;

    for (auto *idx_elem : dd_index->elements()) {
      auto dd_col = &idx_elem->column();

      if (idx_elem->length() == (uint)(-1)) continue;

      if (!dd_col->is_generation_expression_null() && dd_col->is_virtual()) {
        index->type |= DICT_VIRTUAL;
      }

      uint col_pos = 0;
      for (auto c : dd_index->table().columns()) {
        if (c == dd_col) break;
        if (c->is_virtual()) continue;
        col_pos++;
      }

      bool is_asc = (idx_elem->order() == dd::Index_element::ORDER_ASC);
      ulint prefix_len = 0;

      if (dd_index->type() == dd::Index::IT_SPATIAL) {
        prefix_len = 0;
      } else if (dd_index->type() == dd::Index::IT_FULLTEXT) {
        prefix_len = 0;
      } else if (idx_elem->length() != (uint)(-1) &&
                 idx_elem->length() != table->cols[col_pos].len) {
        prefix_len = idx_elem->length();
      } else {
        prefix_len = 0;
      }

      dict_index_add_col(index, table, &table->cols[col_pos], prefix_len,
                         is_asc);
    }

    if (dict_index_add_to_cache(table, index, 0, FALSE) != DB_SUCCESS) {
      ut_ad(0);
      return (nullptr);
    }

    index = UT_LIST_GET_LAST(table->indexes);

    if (index->type & DICT_FTS) {
      ut_ad(dd_index->type() == dd::Index::IT_FULLTEXT);
      ut_ad(index->n_uniq == 0);
      ut_ad(n_uniq == 0);

      if (table->fts->cache == nullptr) {
        DICT_TF2_FLAG_SET(table, DICT_TF2_FTS);
        table->fts->cache = fts_cache_create(table);

        rw_lock_x_lock(&table->fts->cache->init_lock);
        /* Notify the FTS cache about this index. */
        fts_cache_index_cache_create(table, index);
        rw_lock_x_unlock(&table->fts->cache->init_lock);
      }
    }

    if (strcmp(index->name, FTS_DOC_ID_INDEX_NAME) == 0) {
      ut_ad(table->fts_doc_id_index == nullptr);
      table->fts_doc_id_index = index;
    }

    if (dict_index_is_spatial(index)) {
      size_t geom_col_idx;
      for (geom_col_idx = 0; geom_col_idx < dd_index->elements().size();
           ++geom_col_idx) {
        if (!dd_index->elements()[geom_col_idx]->column().is_se_hidden()) break;
      }
      const dd::Column &col = dd_index->elements()[geom_col_idx]->column();
      bool srid_has_value = col.srs_id().has_value();
      index->fill_srid_value(srid_has_value ? col.srs_id().value() : 0,
                             srid_has_value);
    }
  }

  if (dict_table_has_fts_index(table)) {
    ut_ad(DICT_TF2_FLAG_IS_SET(table, DICT_TF2_FTS));
  }

  /* Create the ancillary tables that are common to all FTS indexes on
  this table. */
  if (DICT_TF2_FLAG_IS_SET(table, DICT_TF2_FTS_HAS_DOC_ID) ||
      DICT_TF2_FLAG_IS_SET(table, DICT_TF2_FTS)) {
    fts_doc_id_index_enum ret;

    ut_ad(!table->is_intrinsic());
    /* Check whether there already exists FTS_DOC_ID_INDEX */
    bool has_fts_index = false;
    for (dict_index_t *index = table->first_index(); index;
         index = index->next()) {
      if (!innobase_strcasecmp(index->name, FTS_DOC_ID_INDEX_NAME)) {
        has_fts_index = true;
        break;
      }
    }
    if (!has_fts_index) {
      dict_index_t *doc_id_index;
      doc_id_index = dict_mem_index_create(
          table->name.m_name, FTS_DOC_ID_INDEX_NAME, 0, DICT_UNIQUE, 1);
      doc_id_index->add_field(FTS_DOC_ID_COL_NAME, 0, true);

      dberr_t err = dict_index_add_to_cache(table, doc_id_index,
                                            doc_id_index->page, FALSE);
      if (err != DB_SUCCESS) {
        return (nullptr);
      }

      doc_id_index = UT_LIST_GET_LAST(table->indexes);
      doc_id_index->hidden = true;
    }

    /* Cache all the FTS indexes on this table in the FTS
    specific structure. They are used for FTS indexed
    column update handling. */
    if (dict_table_has_fts_index(table)) {
      fts_t *fts = table->fts;
      ut_a(fts != nullptr);

      dict_table_get_all_fts_indexes(table, table->fts->indexes);
    }

    ulint fts_doc_id_col = ULINT_UNDEFINED;

    ret = innobase_fts_check_doc_id_index(table, nullptr, &fts_doc_id_col);

    if (ret != FTS_INCORRECT_DOC_ID_INDEX) {
      ut_ad(table->fts->doc_col == ULINT_UNDEFINED);
      table->fts->doc_col = fts_doc_id_col;
      ut_ad(table->fts->doc_col != ULINT_UNDEFINED);

      table->fts_doc_id_index =
          dict_table_get_index_on_name(table, FTS_DOC_ID_INDEX_NAME);
    }
  }

  /* Fill autoincrement data */
  i = 0;
  for (auto dd_col : dd_table->columns()) {
    if (dd_col->is_se_hidden()) continue;

    ++i;

    if (!dd_col->is_auto_increment()) continue;

    const dd::Properties &p = dd_table->table().se_private_data();
    dict_table_autoinc_set_col_pos(table, i - 1);
    uint64 version, autoinc = 0;
    if (p.get_uint64(dd_table_key_strings[DD_TABLE_VERSION], &version) ||
        p.get_uint64(dd_table_key_strings[DD_TABLE_AUTOINC], &autoinc)) {
      ut_ad(!"problem setting AUTO_INCREMENT");
      return (nullptr);
    }

    table->version = version;
    dict_table_autoinc_lock(table);
    dict_table_autoinc_initialize(table, autoinc + 1);
    dict_table_autoinc_unlock(table);
    table->autoinc_persisted = autoinc;
  }

  /* Now fill the space ID and Root page number for each index */
  bool first_index = true;
  i = 0;
  dict_index_t *index = table->first_index();
  for (const auto dd_index : dd_table->indexes()) {
    ut_ad(index != nullptr);

    const dd::Properties &se_private_data =
        dd_part == nullptr ? dd_index->se_private_data()
                           : dd_part->indexes()[i]->se_private_data();
    uint64 id = 0;
    uint32 root = 0;
    uint32 sid = 0;
    uint64 trx_id = 0;
    dd::Object_id index_space_id = dd_index->tablespace_id();

    if (dd_table->tablespace_id() == dict_sys_t::s_dd_space_id) {
      sid = dict_sys_t::s_space_id;
    } else if (dd_table->tablespace_id() == dict_sys_t::s_dd_temp_space_id) {
      sid = dict_sys_t::s_temp_space_id;
    } else {
      if (se_private_data.get_uint32(dd_index_key_strings[DD_INDEX_SPACE_ID],
                                     &sid)) {
        return (nullptr);
      }
    }

    if (se_private_data.get_uint64(dd_index_key_strings[DD_INDEX_ID], &id) ||
        se_private_data.get_uint32(dd_index_key_strings[DD_INDEX_ROOT],
                                   &root) ||
        se_private_data.get_uint64(dd_index_key_strings[DD_INDEX_TRX_ID],
                                   &trx_id)) {
      return (nullptr);
    }

    if (first_index) {
      ut_ad(table->space == 0);
      table->space = sid;
      table->dd_space_id = index_space_id;
      first_index = false;
    }

    ut_ad(root > 1);
    ut_ad(index->type & DICT_FTS || root != FIL_NULL ||
          dict_table_is_discarded(table));
    ut_ad(id != 0);
    index->page = root;
    index->space = sid;
    index->id = id;
    index->trx_id = trx_id;

    /** Look up the spatial reference system in the
    dictionary. Since this may cause a table open to read the
    dictionary tables, it must be done while not holding
    &dict_sys->mutex. */
    if (dict_index_is_spatial(index))
      index->rtr_srs.reset(fetch_srs(index->srid));

    index = index->next();
    ++i;
  }

  mutex_enter(&dict_sys->mutex);

  dict_table_add_to_cache(table, false, heap);
  table->acquire();

  mutex_exit(&dict_sys->mutex);

  mem_heap_free(heap);

  return (table);
}

table_id_t dd_table_id_and_part(space_id_t space_id, const dd::Table &dd_table,
                                const dd::Partition *&dd_part) {
  uint64 table_id = dd_table.se_private_id();

  dd_part = nullptr;

  if (table_id == dd::INVALID_OBJECT_ID) {
    /* Partitioned table */
    ut_ad(dd_table_is_partitioned(dd_table));

    for (auto part : dd_table.leaf_partitions()) {
      for (auto index : *part->indexes()) {
        uint64 prop_space_id;

        dd::Properties &p = index->se_private_data();
        p.get_uint64(dd_index_key_strings[DD_INDEX_SPACE_ID], &prop_space_id);

        if (prop_space_id == space_id) {
          p.get_uint64(dd_index_key_strings[DD_TABLE_ID], &table_id);
          dd_part = part;
          goto done;
        }
      }
    }
  }

done:
  ut_ad(table_id != dd::INVALID_OBJECT_ID);

  return (table_id);
}

int dd_table_load_part(table_id_t table_id, const dd::Table &dd_table,
                       const dd::Partition *dd_part, dict_table_t *&table,
                       THD *thd, const dd::String_type *schema_name,
                       bool implicit) {
  const ulint fold = ut_fold_ull(table_id);

  ut_ad(table_id != dd::INVALID_OBJECT_ID);

  mutex_enter(&dict_sys->mutex);

  HASH_SEARCH(id_hash, dict_sys->table_id_hash, fold, dict_table_t *, table,
              ut_ad(table->cached), table->id == table_id);

  if (table != nullptr) {
    table->acquire();
  }

  mutex_exit(&dict_sys->mutex);

  if (table != nullptr) {
    return (0);
  }

  table = dd_table_create_on_dd_obj(&dd_table, dd_part, schema_name, implicit);

  if (table != nullptr) {
    return (0);
  }

  return (1);
}

int dd_table_open_on_dd_obj(dd::cache::Dictionary_client *client,
                            space_id_t space_id, const dd::Table &dd_table,
                            dict_table_t *&table, THD *thd,
                            const dd::String_type *schema_name) {
  const dd::Partition *dd_part = nullptr;
  const table_id_t table_id = dd_table_id_and_part(space_id, dd_table, dd_part);
  const ulint fold = ut_fold_ull(table_id);

  ut_ad(table_id != dd::INVALID_OBJECT_ID);

  mutex_enter(&dict_sys->mutex);

  HASH_SEARCH(id_hash, dict_sys->table_id_hash, fold, dict_table_t *, table,
              ut_ad(table->cached), table->id == table_id);

  if (table != nullptr) {
    table->acquire();
  }

  mutex_exit(&dict_sys->mutex);

  if (table != nullptr) {
    return (0);
  }

  table = dd_table_create_on_dd_obj(&dd_table, dd_part, schema_name, false);

  if (table != nullptr) {
    return (0);
  }

  return (1);
}

int dd_table_load_on_dd_obj(dd::cache::Dictionary_client *client,
                            space_id_t space_id, const dd::Table &dd_table,
                            dict_table_t *&table, THD *thd,
                            const dd::String_type *schema_name, bool implicit) {
  uint64 table_id = dd_table.se_private_id();

  if (table_id == dd::INVALID_OBJECT_ID) {
    /* Partitioned table */
    ut_ad(dd_table_is_partitioned(dd_table));

    for (auto part : dd_table.leaf_partitions()) {
      uint64 tid = part->se_private_id();
      int ret = dd_table_load_part(tid, dd_table, part, table, thd, schema_name,
                                   implicit);
      if (ret != 0) {
        return ret;
      }
      dd_table_close(table, thd, nullptr, false);
    }
    return 0;
  } else {
    const dd::Partition *dd_part = nullptr;
    int ret = dd_table_load_part(table_id, dd_table, dd_part, table, thd,
                                 schema_name, implicit);
    if (ret != 0) {
      return ret;
    }
    dd_table_close(table, thd, nullptr, false);
    return ret;
  }
}

/** Instantiate an InnoDB in-memory table metadata (dict_table_t)
based on a Global DD object.
@param[in,out]	client		data dictionary client
@param[in]	dd_table	Global DD table object
@param[in]	dd_part		Global DD partition or subpartition, or NULL
@param[in]	tbl_name	table name, or NULL if not known
@param[out]	table		InnoDB table (NULL if not found or loadable)
@param[in]	thd		Thread THD
@return	error code
@retval	0	on success */
int dd_table_open_on_dd_obj(dd::cache::Dictionary_client *client,
                            const dd::Table &dd_table,
                            const dd::Partition *dd_part, const char *tbl_name,
                            dict_table_t *&table, THD *thd) {
#ifdef UNIV_DEBUG
  if (dd_part != nullptr) {
    ut_ad(&dd_part->table() == &dd_table);
    ut_ad(dd_table.se_private_id() == dd::INVALID_OBJECT_ID);
    ut_ad(dd_table_is_partitioned(dd_table));

    ut_ad(dd_part->parent_partition_id() == dd::INVALID_OBJECT_ID ||
          dd_part->parent() != nullptr);

    ut_ad(((dd_part->table().subpartition_type() != dd::Table::ST_NONE) ==
           (dd_part->parent() != nullptr)));
  }
#endif /* UNIV_DEBUG */

  int error = 0;
  const table_id_t table_id =
      dd_part == nullptr ? dd_table.se_private_id() : dd_part->se_private_id();
  const ulint fold = ut_fold_ull(table_id);

  ut_ad(table_id != dd::INVALID_OBJECT_ID);

  mutex_enter(&dict_sys->mutex);

  HASH_SEARCH(id_hash, dict_sys->table_id_hash, fold, dict_table_t *, table,
              ut_ad(table->cached), table->id == table_id);

  if (table != nullptr) {
    table->acquire();
  }

  mutex_exit(&dict_sys->mutex);

  if (table != nullptr) {
    return (0);
  }

#ifdef UNIV_DEBUG
  /* If this is a internal temporary table, it's impossible
  to verify the MDL against the table name, because both the
  database name and table name may be invalid for MDL */
  if (tbl_name && !row_is_mysql_tmp_table_name(tbl_name)) {
    char db_buf[MAX_DATABASE_NAME_LEN + 1];
    char tbl_buf[MAX_TABLE_NAME_LEN + 1];

    dd_parse_tbl_name(tbl_name, db_buf, tbl_buf, nullptr, nullptr, nullptr);
    ut_ad(innobase_strcasecmp(dd_table.name().c_str(), tbl_buf) == 0);
  }
#endif /* UNIV_DEBUG */

  TABLE_SHARE ts;
  dd::Schema *schema;
  const char *table_cache_key;
  size_t table_cache_key_len;

  if (tbl_name != nullptr) {
    schema = nullptr;
    table_cache_key = tbl_name;
    table_cache_key_len = dict_get_db_name_len(tbl_name);
  } else {
    error = client->acquire_uncached<dd::Schema>(dd_table.schema_id(), &schema);

    if (error != 0) {
      return (error);
    }

    table_cache_key = schema->name().c_str();
    table_cache_key_len = schema->name().size();
  }

  init_tmp_table_share(thd, &ts, table_cache_key, table_cache_key_len,
                       dd_table.name().c_str(), "" /* file name */, nullptr);

  error = open_table_def_suppress_invalid_meta_data(thd, &ts, dd_table);

  if (error == 0) {
    TABLE td;

    error = open_table_from_share(thd, &ts, dd_table.name().c_str(), 0,
                                  OPEN_FRM_FILE_ONLY, 0, &td, false, &dd_table);
    if (error == 0) {
      char tmp_name[MAX_FULL_NAME_LEN + 1];
      const char *tab_namep;

      if (tbl_name) {
        tab_namep = tbl_name;
      } else {
        char tmp_schema[MAX_DATABASE_NAME_LEN + 1];
        char tmp_tablename[MAX_TABLE_NAME_LEN + 1];
        tablename_to_filename(schema->name().c_str(), tmp_schema,
                              MAX_DATABASE_NAME_LEN + 1);
        tablename_to_filename(dd_table.name().c_str(), tmp_tablename,
                              MAX_TABLE_NAME_LEN + 1);
        snprintf(tmp_name, sizeof tmp_name, "%s/%s", tmp_schema, tmp_tablename);
        tab_namep = tmp_name;
      }

      if (dd_part == nullptr) {
        table = dd_open_table(client, &td, tab_namep, &dd_table, thd);
      } else {
        table = dd_open_table(client, &td, tab_namep, dd_part, thd);
      }

      closefrm(&td, false);
    }
  }

  free_table_share(&ts);

  return (error);
}

/** Load an InnoDB table definition by InnoDB table ID.
@param[in,out]	thd		current thread
@param[in,out]	mdl		metadata lock;
nullptr if we are resurrecting table IX locks in recovery
@param[in]	table_id	InnoDB table or partition ID
@return	InnoDB table
@retval	nullptr	if the table is not found, or there was an error */
static dict_table_t *dd_table_open_on_id_low(THD *thd, MDL_ticket **mdl,
                                             table_id_t table_id) {
  char part_name[FN_REFLEN * 2];
  const char *name_to_open = nullptr;

  ut_ad(thd == nullptr || thd == current_thd);
#ifdef UNIV_DEBUG
  btrsea_sync_check check(false);
  ut_ad(!sync_check_iterate(check));
#endif
  ut_ad(!srv_is_being_shutdown);

  if (thd == nullptr) {
    ut_ad(mdl == nullptr);
    thd = current_thd;
  }

  const dd::Table *dd_table;
  const dd::Partition *dd_part = nullptr;
  dd::cache::Dictionary_client *dc = dd::get_dd_client(thd);
  dd::cache::Dictionary_client::Auto_releaser releaser(dc);

  /* Since we start with table se_private_id, and we do not have
  table name, so we cannot MDL lock the table(name). So we will
  try to get the table name without MDL protection, and verify later,
  after we got the table name and MDL lock it. Thus a loop is needed
  in case the verification failed, and another attempt is made until
  all things matches */
  for (;;) {
    dd::String_type schema;
    dd::String_type tablename;
    if (dc->get_table_name_by_se_private_id(handler_name, table_id, &schema,
                                            &tablename)) {
      return (nullptr);
    }

    const bool not_table = schema.empty();

    if (not_table) {
      if (dc->get_table_name_by_partition_se_private_id(handler_name, table_id,
                                                        &schema, &tablename) ||
          schema.empty()) {
        return (nullptr);
      }
    }

    /* Now we have tablename, and MDL locked it if necessary. */
    if (mdl != nullptr) {
      if (*mdl == nullptr &&
          dd_mdl_acquire(thd, mdl, schema.c_str(), tablename.c_str())) {
        return (nullptr);
      }

      ut_ad(*mdl != nullptr);
    }

    if (dc->acquire(schema, tablename, &dd_table) || dd_table == nullptr) {
      if (mdl != nullptr) {
        dd_mdl_release(thd, mdl);
      }
      return (nullptr);
    }

    const bool is_part = dd_table_is_partitioned(*dd_table);

    /* Verify facts between dd_table and facts we know
    1) Partiton table or not
    2) Table ID matches or not
    3) Table in InnoDB */
    bool same_name = not_table == is_part &&
                     (not_table || dd_table->se_private_id() == table_id) &&
                     dd_table->engine() == handler_name;

    /* Do more verification for partition table */
    if (same_name && is_part) {
      auto end = dd_table->leaf_partitions().end();
      auto i =
          std::search_n(dd_table->leaf_partitions().begin(), end, 1, table_id,
                        [](const dd::Partition *p, table_id_t id) {
                          return (p->se_private_id() == id);
                        });

      if (i == end) {
        same_name = false;
      } else {
        size_t name_len;

        dd_part = *i;
        ut_ad(dd_part_is_stored(dd_part));
        /* For partition, we need to compose the
        name. */
        char tmp_schema[MAX_DATABASE_NAME_LEN + 1];
        char tmp_tablename[MAX_TABLE_NAME_LEN + 1];
        tablename_to_filename(schema.c_str(), tmp_schema,
                              MAX_DATABASE_NAME_LEN + 1);
        tablename_to_filename(tablename.c_str(), tmp_tablename,
                              MAX_TABLE_NAME_LEN + 1);
        snprintf(part_name, sizeof part_name, "%s/%s", tmp_schema,
                 tmp_tablename);
        name_len = strlen(part_name);
        Ha_innopart_share::create_partition_postfix(
            part_name + name_len, FN_REFLEN - name_len, dd_part);
        name_to_open = part_name;
      }
    }

    /* facts do not match, retry */
    if (!same_name) {
      if (mdl != nullptr) {
        dd_mdl_release(thd, mdl);
      }
      continue;
    }

    ut_ad(same_name);
    break;
  }

  ut_ad(dd_part != nullptr || dd_table->se_private_id() == table_id);
  ut_ad(dd_part == nullptr || dd_table == &dd_part->table());
  ut_ad(dd_part == nullptr || dd_part->se_private_id() == table_id);

  dict_table_t *ib_table = nullptr;

  dd_table_open_on_dd_obj(dc, *dd_table, dd_part, name_to_open, ib_table, thd);

  if (mdl && ib_table == nullptr) {
    dd_mdl_release(thd, mdl);
  }

  return (ib_table);
}
#endif /* !UNIV_HOTBACKUP */

/** Check if access to a table should be refused.
@param[in,out]	table	InnoDB table or partition
@return	error code
@retval	0	on success */
static MY_ATTRIBUTE((warn_unused_result)) int dd_check_corrupted(
    dict_table_t *&table) {
  if (table->is_corrupted()) {
    if (dict_table_is_sdi(table->id)
#ifndef UNIV_HOTBACKUP
        || dict_table_is_system(table->id)
#endif /* !UNIV_HOTBACKUP */
    ) {
#ifndef UNIV_HOTBACKUP
      my_error(ER_TABLE_CORRUPT, MYF(0), "", table->name.m_name);
#else  /* !UNIV_HOTBACKUP */
      ib::fatal(ER_IB_MSG_168) << "table is corrupt: " << table->name.m_name;
#endif /* !UNIV_HOTBACKUP */
    } else {
      char db_buf[MAX_DATABASE_NAME_LEN + 1];
      char tbl_buf[MAX_TABLE_NAME_LEN + 1];

#ifndef UNIV_HOTBACKUP
      dd_parse_tbl_name(table->name.m_name, db_buf, tbl_buf, nullptr, nullptr,
                        nullptr);
      my_error(ER_TABLE_CORRUPT, MYF(0), db_buf, tbl_buf);
#else  /* !UNIV_HOTBACKUP */
      ib::fatal(ER_IB_MSG_169) << "table is corrupt: " << table->name.m_name;
#endif /* !UNIV_HOTBACKUP */
    }
    table = nullptr;
    return (HA_ERR_TABLE_CORRUPT);
  }

  dict_index_t *index = table->first_index();
  if (!dict_table_is_sdi(table->id) && fil_space_get(index->space) == nullptr) {
#ifndef UNIV_HOTBACKUP
    my_error(ER_TABLESPACE_MISSING, MYF(0), table->name.m_name);
#else  /* !UNIV_HOTBACKUP */
    ib::fatal(ER_IB_MSG_170)
        << "table space is missing: " << table->name.m_name;
#endif /* !UNIV_HOTBACKUP */
    table = nullptr;
    return (HA_ERR_TABLESPACE_MISSING);
  }

  /* Ignore missing tablespaces for secondary indexes. */
  while ((index = index->next())) {
    if (!index->is_corrupted() && fil_space_get(index->space) == nullptr) {
      dict_set_corrupted(index);
    }
  }

  return (0);
}

/** Open a persistent InnoDB table based on InnoDB table id, and
hold Shared MDL lock on it.
@param[in]	table_id		table identifier
@param[in,out]	thd			current MySQL connection (for mdl)
@param[in,out]	mdl			metadata lock (*mdl set if
table_id was found)
@param[in]	dict_locked		dict_sys mutex is held
@param[in]	check_corruption	check if the table is corrupted or not.
mdl=NULL if we are resurrecting table IX locks in recovery
@return table
@retval NULL if the table does not exist or cannot be opened */
dict_table_t *dd_table_open_on_id(table_id_t table_id, THD *thd,
                                  MDL_ticket **mdl, bool dict_locked,
                                  bool check_corruption, bool skip_missing) {
  dict_table_t *ib_table;
  const ulint fold = ut_fold_ull(table_id);
  char db_buf[MAX_DATABASE_NAME_LEN + 1];
  char tbl_buf[MAX_TABLE_NAME_LEN + 1];
  char full_name[MAX_FULL_NAME_LEN + 1];

  if (!dict_locked) {
    mutex_enter(&dict_sys->mutex);
  }

  HASH_SEARCH(id_hash, dict_sys->table_id_hash, fold, dict_table_t *, ib_table,
              ut_ad(ib_table->cached), ib_table->id == table_id);

reopen:
  if (ib_table == nullptr) {
    if (skip_missing) {
      return nullptr;
    }
#ifndef UNIV_HOTBACKUP
    if (dict_table_is_sdi(table_id)) {
      /* The table is SDI table */
      space_id_t space_id = dict_sdi_get_space_id(table_id);

      /* Create in-memory table oject for SDI table */
      dict_index_t *sdi_index =
          dict_sdi_create_idx_in_mem(space_id, false, 0, false);

      if (sdi_index == nullptr) {
        if (!dict_locked) {
          mutex_exit(&dict_sys->mutex);
        }
        return (nullptr);
      }

      ib_table = sdi_index->table;

      ut_ad(ib_table != nullptr);
      ib_table->acquire();

      if (!dict_locked) {
        mutex_exit(&dict_sys->mutex);
      }
    } else {
      mutex_exit(&dict_sys->mutex);

      ib_table = dd_table_open_on_id_low(thd, mdl, table_id);

      if (dict_locked) {
        mutex_enter(&dict_sys->mutex);
      }
    }
#else  /* !UNIV_HOTBACKUP */
    /* PRELIMINARY TEMPORARY WORKAROUND: is this ever used? */
    bool not_hotbackup = false;
    ut_a(not_hotbackup);
#endif /* !UNIV_HOTBACKUP */
  } else if (mdl == nullptr || ib_table->is_temporary() ||
             dict_table_is_sdi(ib_table->id)) {
    if (dd_check_corrupted(ib_table)) {
      ut_ad(ib_table == nullptr);
    } else {
      ib_table->acquire();
    }

    if (!dict_locked) {
      mutex_exit(&dict_sys->mutex);
    }
  } else {
    for (;;) {
#ifndef UNIV_HOTBACKUP
      bool ret = dd_parse_tbl_name(ib_table->name.m_name, db_buf, tbl_buf,
                                   nullptr, nullptr, nullptr);
#endif /* !UNIV_HOTBACKUP */

      memset(full_name, 0, MAX_FULL_NAME_LEN + 1);

      strcpy(full_name, ib_table->name.m_name);

      ut_ad(!ib_table->is_temporary());

      mutex_exit(&dict_sys->mutex);

#ifndef UNIV_HOTBACKUP
      if (ret == false) {
        if (dict_locked) {
          mutex_enter(&dict_sys->mutex);
        }
        return (nullptr);
      }

      if (dd_mdl_acquire(thd, mdl, db_buf, tbl_buf)) {
        if (dict_locked) {
          mutex_enter(&dict_sys->mutex);
        }
        return (nullptr);
      }
#endif /* !UNIV_HOTBACKUP */

      /* Re-lookup the table after acquiring MDL. */
      mutex_enter(&dict_sys->mutex);

      HASH_SEARCH(id_hash, dict_sys->table_id_hash, fold, dict_table_t *,
                  ib_table, ut_ad(ib_table->cached), ib_table->id == table_id);

      if (ib_table != nullptr) {
        ulint namelen = strlen(ib_table->name.m_name);

        /* The table could have been renamed. After
        we release dict mutex before the old table
        name is MDL locked. So we need to go back
        to  MDL lock the new name. */
        if (namelen != strlen(full_name) ||
            memcmp(ib_table->name.m_name, full_name, namelen)) {
#ifndef UNIV_HOTBACKUP
          dd_mdl_release(thd, mdl);
#endif /* !UNIV_HOTBACKUP */
          continue;
        } else if (check_corruption && dd_check_corrupted(ib_table)) {
          ut_ad(ib_table == nullptr);
        } else if (ib_table->discard_after_ddl) {
#ifndef UNIV_HOTBACKUP
          btr_drop_ahi_for_table(ib_table);
          dict_table_remove_from_cache(ib_table);
#endif /* !UNIV_HOTBACKUP */
          ib_table = nullptr;
#ifndef UNIV_HOTBACKUP
          dd_mdl_release(thd, mdl);
#endif /* !UNIV_HOTBACKUP */
          goto reopen;
        } else {
          ib_table->acquire_with_lock();
        }
      }

      mutex_exit(&dict_sys->mutex);
      break;
    }

#ifndef UNIV_HOTBACKUP
    ut_ad(*mdl != nullptr);

    /* Now the table can't be found, release MDL,
    let dd_table_open_on_id_low() do the lock, as table
    name could be changed */
    if (ib_table == nullptr) {
      dd_mdl_release(thd, mdl);
      ib_table = dd_table_open_on_id_low(thd, mdl, table_id);

      if (ib_table == nullptr && *mdl != nullptr) {
        dd_mdl_release(thd, mdl);
      }
    }
#else  /* !UNIV_HOTBACKUP */
    /* PRELIMINARY TEMPORARY WORKAROUND: is this ever used? */
    bool not_hotbackup = false;
    ut_a(not_hotbackup);
#endif /* !UNIV_HOTBACKUP */

    if (dict_locked) {
      mutex_enter(&dict_sys->mutex);
    }
  }

  ut_ad(dict_locked == mutex_own(&dict_sys->mutex));

  return (ib_table);
}

#ifndef UNIV_HOTBACKUP
/** Set the discard flag for a non-partitioned dd table.
@param[in,out]	thd		current thread
@param[in]	table		InnoDB table
@param[in,out]	table_def	MySQL dd::Table to update
@param[in]	discard		discard flag
@return	true	if success
@retval false if fail. */
bool dd_table_discard_tablespace(THD *thd, const dict_table_t *table,
                                 dd::Table *table_def, bool discard) {
  bool ret = false;

  DBUG_ENTER("dd_table_set_discard_flag");

  ut_ad(thd == current_thd);
#ifdef UNIV_DEBUG
  btrsea_sync_check check(false);
  ut_ad(!sync_check_iterate(check));
#endif /* UNIV_DEBUG */

  ut_ad(!srv_is_being_shutdown);

  if (table_def->se_private_id() != dd::INVALID_OBJECT_ID) {
    ut_ad(table_def->table().leaf_partitions()->empty());

    /* For discarding, we need to set new private
    id to dd_table */
    if (discard) {
      /* Set the new private id to dd_table object. */
      table_def->set_se_private_id(table->id);
    } else {
      ut_ad(table_def->se_private_id() == table->id);
    }

    /* Set index root page. */
    for (auto dd_index : *table_def->indexes()) {
      const dict_index_t *index = dd_find_index(table, dd_index);
      ut_ad(index != nullptr);

      dd::Properties &p = dd_index->se_private_data();
      p.set_uint32(dd_index_key_strings[DD_INDEX_ROOT], index->page);
    }

    /* Set new table id for dd columns when it's importing
    tablespace. */
    if (!discard) {
      for (auto dd_column : *table_def->columns()) {
        dd_column->se_private_data().set_uint64(
            dd_index_key_strings[DD_TABLE_ID], table->id);
      }
    }

    /* Set discard flag. */
    dd::Properties &p = table_def->se_private_data();
    p.set_bool(dd_table_key_strings[DD_TABLE_DISCARD], discard);

    using Client = dd::cache::Dictionary_client;
    using Releaser = dd::cache::Dictionary_client::Auto_releaser;

    /* Get Tablespace object */
    dd::Tablespace *dd_space = nullptr;
    Client *client = dd::get_dd_client(thd);
    Releaser releaser{client};

    dd::Object_id dd_space_id =
        (*table_def->indexes()->begin())->tablespace_id();

    std::string space_name;

    dd_filename_to_spacename(table->name.m_name, &space_name);

    if (dd::acquire_exclusive_tablespace_mdl(thd, space_name.c_str(), false)) {
      ut_a(false);
    }

    if (client->acquire_for_modification(dd_space_id, &dd_space)) {
      ut_a(false);
    }

    ut_a(dd_space != NULL);

    dd_tablespace_set_discard(dd_space, discard);

    if (client->update(dd_space)) {
      ut_ad(0);
    }
    ret = true;
  } else {
    ret = false;
  }

  DBUG_RETURN(ret);
}

/** Open an internal handle to a persistent InnoDB table by name.
@param[in,out]	thd		current thread
@param[out]	mdl		metadata lock
@param[in]	name		InnoDB table name
@param[in]	dict_locked	has dict_sys mutex locked
@param[in]	ignore_err	whether to ignore err
@return handle to non-partitioned table
@retval NULL if the table does not exist */
dict_table_t *dd_table_open_on_name(THD *thd, MDL_ticket **mdl,
                                    const char *name, bool dict_locked,
                                    ulint ignore_err) {
  DBUG_ENTER("dd_table_open_on_name");

#ifdef UNIV_DEBUG
  btrsea_sync_check check(false);
  ut_ad(!sync_check_iterate(check));
#endif
  ut_ad(!srv_is_being_shutdown);

  char db_buf[MAX_DATABASE_NAME_LEN + 1];
  char tbl_buf[MAX_TABLE_NAME_LEN + 1];
  char part_buf[MAX_TABLE_NAME_LEN + 1];
  char sub_buf[MAX_TABLE_NAME_LEN + 1];
  bool skip_mdl = !(thd && mdl);
  dict_table_t *table = nullptr;

  /* Get pointer to a table object in InnoDB dictionary cache.
  For intrinsic table, get it from session private data */
  if (thd) {
    // table = thd_to_innodb_session(thd)->lookup_table_handler(name);
  }

  if (table != nullptr) {
    table->acquire();
    DBUG_RETURN(table);
  }

  db_buf[0] = tbl_buf[0] = part_buf[0] = sub_buf[0] = '\0';
  if (!dd_parse_tbl_name(name, db_buf, tbl_buf, part_buf, sub_buf, nullptr)) {
    DBUG_RETURN(nullptr);
  }

  if (!skip_mdl && dd_mdl_acquire(thd, mdl, db_buf, tbl_buf)) {
    DBUG_RETURN(nullptr);
  }

  if (!dict_locked) {
    mutex_enter(&dict_sys->mutex);
  }

  table = dict_table_check_if_in_cache_low(name);

  if (table != nullptr) {
    table->acquire_with_lock();
    if (!dict_locked) {
      mutex_exit(&dict_sys->mutex);
    }
    DBUG_RETURN(table);
  }

  mutex_exit(&dict_sys->mutex);

  const dd::Table *dd_table = nullptr;
  dd::cache::Dictionary_client *client = dd::get_dd_client(thd);
  dd::cache::Dictionary_client::Auto_releaser releaser(client);

  if (client->acquire(db_buf, tbl_buf, &dd_table) || dd_table == nullptr ||
      dd_table->engine() != innobase_hton_name) {
    /* The checking for engine should be only useful(valid)
    for getting table statistics for IS. Two relevant API
    functions are:
    1. innobase_get_table_statistics
    2. innobase_get_index_column_cardinality */
    table = nullptr;
  } else {
    if (dd_table->se_private_id() == dd::INVALID_OBJECT_ID) {
      ut_ad(!dd_table->leaf_partitions().empty());
      if (strlen(part_buf) != 0) {
        const dd::Partition *dd_part = nullptr;
        for (auto part : dd_table->leaf_partitions()) {
          if (part->parent() != nullptr) {
            ut_ad(strlen(sub_buf) != 0);
            if (part->name() == sub_buf && part->parent()->name() == part_buf) {
              dd_part = part;
              break;
            }
          } else if (part->name() == part_buf) {
            dd_part = part;
            break;
          }
        }

        ut_ad(dd_part != nullptr);
        dd_table_open_on_dd_obj(client, *dd_table, dd_part, name, table, thd);
      } else {
        /* FIXME: Once FK functions will not open
        partitioned table in current improper way,
        just assert this false */
        table = nullptr;
      }
    } else {
      ut_ad(dd_table->leaf_partitions().empty());
      dd_table_open_on_dd_obj(client, *dd_table, nullptr, name, table, thd);
    }
  }

  if (table && table->is_corrupted() &&
      !(ignore_err & DICT_ERR_IGNORE_CORRUPT)) {
    mutex_enter(&dict_sys->mutex);
    table->release();
    dict_table_remove_from_cache(table);
    table = nullptr;
    mutex_exit(&dict_sys->mutex);
  }

  if (table == nullptr && mdl) {
    dd_mdl_release(thd, mdl);
    *mdl = nullptr;
  }

  if (dict_locked) {
    mutex_enter(&dict_sys->mutex);
  }

  DBUG_RETURN(table);
}
#endif /* !UNIV_HOTBACKUP */

/** Close an internal InnoDB table handle.
@param[in,out]	table		InnoDB table handle
@param[in,out]	thd		current MySQL connection (for mdl)
@param[in,out]	mdl		metadata lock (will be set NULL)
@param[in]	dict_locked	whether we hold dict_sys mutex */
void dd_table_close(dict_table_t *table, THD *thd, MDL_ticket **mdl,
                    bool dict_locked) {
  dict_table_close(table, dict_locked, false);

#ifndef UNIV_HOTBACKUP
  if (mdl != nullptr && *mdl != nullptr) {
    ut_ad(!table->is_temporary());
    dd_mdl_release(thd, mdl);
  }
#endif /* !UNIV_HOTBACKUP */
}

#ifndef UNIV_HOTBACKUP
/** Update filename of dd::Tablespace
@param[in]	dd_space_id	DD tablespace id
@param[in]	new_space_name	New tablespace name
@param[in]	new_path	New data file path
@retval DB_SUCCESS on success. */
dberr_t dd_rename_tablespace(dd::Object_id dd_space_id,
                             const char *new_space_name, const char *new_path) {
  THD *thd = current_thd;
  std::string tablespace_name;

  DBUG_ENTER("dd_rename_tablespace");
#ifdef UNIV_DEBUG
  btrsea_sync_check check(false);
  ut_ad(!sync_check_iterate(check));
#endif /* UNIV_DEBUG */
  ut_ad(!srv_is_being_shutdown);

  dd::cache::Dictionary_client *client = dd::get_dd_client(thd);
  dd::cache::Dictionary_client::Auto_releaser releaser(client);

  dd::Tablespace *dd_space = nullptr;

  /* Get the dd tablespace */
  if (client->acquire_uncached_uncommitted<dd::Tablespace>(dd_space_id,
                                                           &dd_space)) {
    ut_ad(false);
    DBUG_RETURN(DB_ERROR);
  }

  ut_a(dd_space != nullptr);
  MDL_ticket *src_ticket = nullptr;
  if (dd::acquire_exclusive_tablespace_mdl(thd, dd_space->name().c_str(), false,
                                           &src_ticket)) {
    ut_ad(false);
    DBUG_RETURN(DB_ERROR);
  }

  dd_filename_to_spacename(new_space_name, &tablespace_name);
  MDL_ticket *dst_ticket = nullptr;
  if (dd::acquire_exclusive_tablespace_mdl(thd, tablespace_name.c_str(), false,
                                           &dst_ticket)) {
    ut_ad(false);
    DBUG_RETURN(DB_ERROR);
  }

  dd::Tablespace *new_space = nullptr;

  /* Acquire the new dd tablespace for modification */
  if (client->acquire_for_modification<dd::Tablespace>(dd_space_id,
                                                       &new_space)) {
    ut_ad(false);
    DBUG_RETURN(DB_ERROR);
  }

  ut_ad(new_space->files().size() == 1);

  new_space->set_name(tablespace_name.c_str());

  if (new_path != nullptr) {
    dd::Tablespace_file *dd_file =
        const_cast<dd::Tablespace_file *>(*(new_space->files().begin()));

    dd_file->set_filename(new_path);

  } else {
#ifdef UNIV_DEBUG
    const dd::Properties &p = dd_space->se_private_data();
    bool is_discarded = false;
    ut_ad(p.exists(dd_space_key_strings[DD_SPACE_DISCARD]));
    p.get_bool(dd_space_key_strings[DD_SPACE_DISCARD], &is_discarded);
    ut_ad(is_discarded);
#endif /* UNIV_DEBUG */
  }

  bool fail = client->update(new_space);
  ut_ad(!fail);
  dd::rename_tablespace_mdl_hook(thd, src_ticket, dst_ticket);
  DBUG_RETURN(fail ? DB_ERROR : DB_SUCCESS);
}

/** Validate the table format options.
@param[in]	thd		THD instance
@param[in]	form		MySQL table definition
@param[in]	real_type	real row type if it's not ROW_TYPE_NOT_USED
@param[in]	zip_allowed	whether ROW_FORMAT=COMPRESSED is OK
@param[in]	strict		whether innodb_strict_mode=ON
@param[out]	is_redundant	whether ROW_FORMAT=REDUNDANT
@param[out]	blob_prefix	whether ROW_FORMAT=DYNAMIC
                                or ROW_FORMAT=COMPRESSED
@param[out]	zip_ssize	log2(compressed page size),
                                or 0 if not ROW_FORMAT=COMPRESSED
@param[out]	is_implicit	if tablespace is implicit
@retval true if invalid (my_error will have been called)
@retval false if valid */
static bool format_validate(THD *thd, const TABLE *form, row_type real_type,
                            bool zip_allowed, bool strict, bool *is_redundant,
                            bool *blob_prefix, ulint *zip_ssize,
                            bool is_implicit) {
  bool is_temporary = false;
  ut_ad(thd != nullptr);
  ut_ad(!zip_allowed || srv_page_size <= UNIV_ZIP_SIZE_MAX);

  /* 1+log2(compressed_page_size), or 0 if not compressed */
  *zip_ssize = 0;
  const ulint zip_ssize_max =
      std::min((ulint)UNIV_PAGE_SSIZE_MAX, (ulint)PAGE_ZIP_SSIZE_MAX);
  const char *zip_refused = zip_allowed ? nullptr
                                        : srv_page_size <= UNIV_ZIP_SIZE_MAX
                                              ? "innodb_file_per_table=OFF"
                                              : "innodb_page_size>16k";
  bool invalid = false;

  if (real_type == ROW_TYPE_NOT_USED) {
    real_type = form->s->real_row_type;
  }

  if (auto key_block_size = form->s->key_block_size) {
    unsigned valid_zssize = 0;
    char kbs[MY_INT32_NUM_DECIMAL_DIGITS + sizeof "KEY_BLOCK_SIZE=" + 1];
    snprintf(kbs, sizeof kbs, "KEY_BLOCK_SIZE=%u", key_block_size);
    for (unsigned kbsize = 1, zssize = 1; zssize <= zip_ssize_max;
         zssize++, kbsize <<= 1) {
      if (kbsize == key_block_size) {
        valid_zssize = zssize;
        break;
      }
    }

    if (valid_zssize == 0) {
      if (strict) {
        my_error(ER_WRONG_VALUE, MYF(0), "KEY_BLOCK_SIZE",
                 kbs + sizeof "KEY_BLOCK_SIZE");
        invalid = true;
      } else {
        push_warning_printf(thd, Sql_condition::SL_WARNING, ER_WRONG_VALUE,
                            ER_DEFAULT(ER_WRONG_VALUE), "KEY_BLOCK_SIZE",
                            kbs + sizeof "KEY_BLOCK_SIZE");
      }
    } else if (!zip_allowed) {
      int error = is_temporary ? ER_UNSUPPORT_COMPRESSED_TEMPORARY_TABLE
                               : ER_ILLEGAL_HA_CREATE_OPTION;

      if (strict) {
        my_error(error, MYF(0), innobase_hton_name, kbs, zip_refused);
        invalid = true;
      } else {
        push_warning_printf(thd, Sql_condition::SL_WARNING, error,
                            ER_DEFAULT(error), innobase_hton_name, kbs,
                            zip_refused);
      }
    } else if (real_type != ROW_TYPE_COMPRESSED) {
      /* This could happen when
      1. There was an ALTER TABLE ... COPY to move
      the table from COMPRESSED into DYNAMIC, etc.
      2. For partitioned table, some partitions of which
      could be of different row format from the specified
      one */
    } else if (form->s->row_type == ROW_TYPE_DEFAULT ||
               form->s->row_type == ROW_TYPE_COMPRESSED) {
      ut_ad(real_type == ROW_TYPE_COMPRESSED);
      *zip_ssize = valid_zssize;
    } else {
      int error = is_temporary ? ER_UNSUPPORT_COMPRESSED_TEMPORARY_TABLE
                               : ER_ILLEGAL_HA_CREATE_OPTION;
      const char *conflict = get_row_format_name(form->s->row_type);

      if (strict) {
        my_error(error, MYF(0), innobase_hton_name, kbs, conflict);
        invalid = true;
      } else {
        push_warning_printf(thd, Sql_condition::SL_WARNING, error,
                            ER_DEFAULT(error), innobase_hton_name, kbs,
                            conflict);
      }
    }
  } else if (form->s->row_type != ROW_TYPE_COMPRESSED || !is_temporary) {
    /* not ROW_FORMAT=COMPRESSED (nor KEY_BLOCK_SIZE),
    or not TEMPORARY TABLE */
  } else if (strict) {
    my_error(ER_UNSUPPORT_COMPRESSED_TEMPORARY_TABLE, MYF(0));
    invalid = true;
  } else {
    push_warning(thd, Sql_condition::SL_WARNING,
                 ER_UNSUPPORT_COMPRESSED_TEMPORARY_TABLE,
                 ER_THD(thd, ER_UNSUPPORT_COMPRESSED_TEMPORARY_TABLE));
  }

  /* Check for a valid InnoDB ROW_FORMAT specifier and
  other incompatibilities. */
  rec_format_t innodb_row_format = REC_FORMAT_DYNAMIC;

  switch (form->s->row_type) {
    case ROW_TYPE_DYNAMIC:
      ut_ad(*zip_ssize == 0);
      /* If non strict_mode, row type can be converted between
      COMPRESSED and DYNAMIC */
      ut_ad(real_type == ROW_TYPE_DYNAMIC || real_type == ROW_TYPE_COMPRESSED);
      break;
    case ROW_TYPE_COMPACT:
      ut_ad(*zip_ssize == 0);
      ut_ad(real_type == ROW_TYPE_COMPACT);
      innodb_row_format = REC_FORMAT_COMPACT;
      break;
    case ROW_TYPE_REDUNDANT:
      ut_ad(*zip_ssize == 0);
      ut_ad(real_type == ROW_TYPE_REDUNDANT);
      innodb_row_format = REC_FORMAT_REDUNDANT;
      break;
    case ROW_TYPE_FIXED:
    case ROW_TYPE_PAGED:
    case ROW_TYPE_NOT_USED: {
      const char *name = get_row_format_name(form->s->row_type);
      if (strict) {
        my_error(ER_ILLEGAL_HA_CREATE_OPTION, MYF(0), innobase_hton_name, name);
        invalid = true;
      } else {
        push_warning_printf(
            thd, Sql_condition::SL_WARNING, ER_ILLEGAL_HA_CREATE_OPTION,
            ER_DEFAULT(ER_ILLEGAL_HA_CREATE_OPTION), innobase_hton_name, name);
      }
    }
      /* fall through */
    case ROW_TYPE_DEFAULT:
      switch (real_type) {
        case ROW_TYPE_FIXED:
        case ROW_TYPE_PAGED:
        case ROW_TYPE_NOT_USED:
        case ROW_TYPE_DEFAULT:
          /* get_real_row_type() should not return these */
          ut_ad(0);
          /* fall through */
        case ROW_TYPE_DYNAMIC:
          ut_ad(*zip_ssize == 0);
          break;
        case ROW_TYPE_COMPACT:
          ut_ad(*zip_ssize == 0);
          innodb_row_format = REC_FORMAT_COMPACT;
          break;
        case ROW_TYPE_REDUNDANT:
          ut_ad(*zip_ssize == 0);
          innodb_row_format = REC_FORMAT_REDUNDANT;
          break;
        case ROW_TYPE_COMPRESSED:
          innodb_row_format = REC_FORMAT_COMPRESSED;
          break;
      }

      if (*zip_ssize == 0) {
        /* No valid KEY_BLOCK_SIZE was specified,
        so do not imply ROW_FORMAT=COMPRESSED. */
        if (innodb_row_format == REC_FORMAT_COMPRESSED) {
          innodb_row_format = REC_FORMAT_DYNAMIC;
        }
        break;
      }
      /* fall through */
    case ROW_TYPE_COMPRESSED:
      if (is_temporary) {
        if (strict) {
          invalid = true;
        }
        /* ER_UNSUPPORT_COMPRESSED_TEMPORARY_TABLE
        was already reported. */
        ut_ad(real_type == ROW_TYPE_DYNAMIC);
        break;
      } else if (zip_allowed && real_type == ROW_TYPE_COMPRESSED) {
        /* ROW_FORMAT=COMPRESSED without KEY_BLOCK_SIZE
        implies half the maximum compressed page size. */
        if (*zip_ssize == 0) {
          *zip_ssize = zip_ssize_max - 1;
        }
        innodb_row_format = REC_FORMAT_COMPRESSED;
        break;
      }

      if (strict) {
        my_error(ER_ILLEGAL_HA_CREATE_OPTION, MYF(0), innobase_hton_name,
                 "ROW_FORMAT=COMPRESSED", zip_refused);
        invalid = true;
      }
  }

  if (const char *algorithm =
          form->s->compress.length > 0 ? form->s->compress.str : nullptr) {
    Compression compression;
    dberr_t err = Compression::check(algorithm, &compression);

    if (err == DB_UNSUPPORTED) {
      my_error(ER_WRONG_VALUE, MYF(0), "COMPRESSION", algorithm);
      invalid = true;
    } else if (compression.m_type != Compression::NONE) {
      if (*zip_ssize != 0) {
        if (strict) {
          my_error(ER_ILLEGAL_HA_CREATE_OPTION, MYF(0), innobase_hton_name,
                   "COMPRESSION",
                   form->s->key_block_size ? "KEY_BLOCK_SIZE"
                                           : "ROW_FORMAT=COMPRESSED");
          invalid = true;
        }
      }

      if (is_temporary) {
        my_error(ER_ILLEGAL_HA_CREATE_OPTION, MYF(0), innobase_hton_name,
                 "COMPRESSION", "TEMPORARY");
        invalid = true;
      } else if (!is_implicit && strict) {
        my_error(ER_ILLEGAL_HA_CREATE_OPTION, MYF(0), innobase_hton_name,
                 "COMPRESSION", "TABLESPACE");
        invalid = true;
      }
    }
  }

  /* Check if there are any FTS indexes defined on this table. */
  for (uint i = 0; i < form->s->keys; i++) {
    const KEY *key = &form->key_info[i];

    if ((key->flags & HA_FULLTEXT) && is_temporary) {
      /* We don't support FTS indexes in temporary
      tables. */
      my_error(ER_INNODB_NO_FT_TEMP_TABLE, MYF(0));
      return (true);
    }
  }

  ut_ad((*zip_ssize == 0) == (innodb_row_format != REC_FORMAT_COMPRESSED));

  *is_redundant = false;
  *blob_prefix = false;

  switch (innodb_row_format) {
    case REC_FORMAT_REDUNDANT:
      *is_redundant = true;
      *blob_prefix = true;
      break;
    case REC_FORMAT_COMPACT:
      *blob_prefix = true;
      break;
    case REC_FORMAT_COMPRESSED:
      ut_ad(!is_temporary);
      break;
    case REC_FORMAT_DYNAMIC:
      break;
  }

  return (invalid);
}

/** Set the AUTO_INCREMENT attribute.
@param[in,out]	se_private_data		dd::Table::se_private_data
@param[in]	autoinc			the auto-increment value */
void dd_set_autoinc(dd::Properties &se_private_data, uint64 autoinc) {
  /* The value of "autoinc" here is the AUTO_INCREMENT attribute
  specified at table creation. AUTO_INCREMENT=0 will silently
  be treated as AUTO_INCREMENT=1. Likewise, if no AUTO_INCREMENT
  attribute was specified, the value would be 0. */

  if (autoinc > 0) {
    /* InnoDB persists the "previous" AUTO_INCREMENT value. */
    autoinc--;
  }

  uint64 version = 0;

  if (se_private_data.exists(dd_table_key_strings[DD_TABLE_AUTOINC])) {
    /* Increment the dynamic metadata version, so that
    any previously buffered persistent dynamic metadata
    will be ignored after this transaction commits. */

    if (!se_private_data.get_uint64(dd_table_key_strings[DD_TABLE_VERSION],
                                    &version)) {
      version++;
    } else {
      /* incomplete se_private_data */
      ut_ad(false);
    }
  }

  se_private_data.set_uint64(dd_table_key_strings[DD_TABLE_VERSION], version);
  se_private_data.set_uint64(dd_table_key_strings[DD_TABLE_AUTOINC], autoinc);
}

/** Copy the AUTO_INCREMENT and version attribute if exist.
@param[in]	src	dd::Table::se_private_data to copy from
@param[out]	dest	dd::Table::se_private_data to copy to */
void dd_copy_autoinc(const dd::Properties &src, dd::Properties &dest) {
  uint64_t autoinc = 0;
  uint64_t version = 0;

  if (!src.exists(dd_table_key_strings[DD_TABLE_AUTOINC])) {
    return;
  }

  if (src.get_uint64(dd_table_key_strings[DD_TABLE_AUTOINC],
                     reinterpret_cast<uint64 *>(&autoinc)) ||
      src.get_uint64(dd_table_key_strings[DD_TABLE_VERSION],
                     reinterpret_cast<uint64 *>(&version))) {
    ut_ad(0);
    return;
  }

  dest.set_uint64(dd_table_key_strings[DD_TABLE_VERSION], version);
  dest.set_uint64(dd_table_key_strings[DD_TABLE_AUTOINC], autoinc);
}

/** Copy the metadata of a table definition if there was an instant
ADD COLUMN happened. This should be done when it's not an ALTER TABLE
with rebuild.
@param[in,out]	new_table	New table definition
@param[in]	old_table	Old table definition */
void dd_copy_instant_n_cols(dd::Table &new_table, const dd::Table &old_table) {
  ut_ad(dd_table_has_instant_cols(old_table));

  if (!dd_table_has_instant_cols(new_table)) {
    uint32_t cols;
    old_table.se_private_data().get_uint32(
        dd_table_key_strings[DD_TABLE_INSTANT_COLS], &cols);
    new_table.se_private_data().set_uint32(
        dd_table_key_strings[DD_TABLE_INSTANT_COLS], cols);
  }
#ifdef UNIV_DEBUG
  else {
    uint32_t old_cols, new_cols;
    old_table.se_private_data().get_uint32(
        dd_table_key_strings[DD_TABLE_INSTANT_COLS], &old_cols);
    new_table.se_private_data().get_uint32(
        dd_table_key_strings[DD_TABLE_INSTANT_COLS], &new_cols);
    ut_ad(old_cols == new_cols);
  }
#endif /* UNIV_DEBUG */
}

/** Copy the engine-private parts of a table or partition definition
when the change does not affect InnoDB. This mainly copies the common
private data between dd::Table and dd::Partition
@tparam		Table		dd::Table or dd::Partition
@param[in,out]	new_table	Copy of old table or partition definition
@param[in]	old_table	Old table or partition definition */
template <typename Table>
void dd_copy_private(Table &new_table, const Table &old_table) {
  uint64 autoinc = 0;
  uint64 version = 0;
  bool reset = false;
  dd::Properties &se_private_data = new_table.se_private_data();

  /* AUTOINC metadata could be set at the beginning for
  non-partitioned tables. So already set metadata should be kept */
  if (se_private_data.exists(dd_table_key_strings[DD_TABLE_AUTOINC])) {
    se_private_data.get_uint64(dd_table_key_strings[DD_TABLE_AUTOINC],
                               &autoinc);
    se_private_data.get_uint64(dd_table_key_strings[DD_TABLE_VERSION],
                               &version);
    reset = true;
  }

  new_table.se_private_data().clear();

  new_table.set_se_private_id(old_table.se_private_id());
  new_table.set_se_private_data(old_table.se_private_data());

  if (reset) {
    se_private_data.set_uint64(dd_table_key_strings[DD_TABLE_VERSION], version);
    se_private_data.set_uint64(dd_table_key_strings[DD_TABLE_AUTOINC], autoinc);
  }

  ut_ad(new_table.indexes()->size() == old_table.indexes().size());

  /* Note that server could provide old and new dd::Table with
  different index order in this case, so always do a double loop */
  for (const auto old_index : old_table.indexes()) {
    auto idx = new_table.indexes()->begin();
    for (; (*idx)->name() != old_index->name(); ++idx)
      ;
    ut_ad(idx != new_table.indexes()->end());

    auto new_index = *idx;
    ut_ad(!old_index->se_private_data().empty());
    ut_ad(new_index != nullptr);
    ut_ad(new_index->se_private_data().empty());
    ut_ad(new_index->name() == old_index->name());

    new_index->set_se_private_data(old_index->se_private_data());
    new_index->set_tablespace_id(old_index->tablespace_id());

    dd::Properties &new_options = new_index->options();
    new_options.clear();
    new_options.assign(old_index->options());
  }

  new_table.table().set_row_format(old_table.table().row_format());
  dd::Properties &new_options = new_table.options();
  new_options.clear();
  new_options.assign(old_table.options());
}

template void dd_copy_private<dd::Table>(dd::Table &, const dd::Table &);
template void dd_copy_private<dd::Partition>(dd::Partition &,
                                             const dd::Partition &);

/** Copy the engine-private parts of column definitions of a table.
@param[in,out]	new_table	Copy of old table
@param[in]	old_table	Old table */
void dd_copy_table_columns(dd::Table &new_table, const dd::Table &old_table) {
  /* Columns in new table maybe more than old tables, when this is
  called for adding instant columns. Also adding and dropping
  virtual columns instantly is another case. */
  for (const auto old_col : old_table.columns()) {
    dd::Column *new_col = const_cast<dd::Column *>(
        dd_find_column(&new_table, old_col->name().c_str()));

    if (new_col == nullptr) {
      ut_ad(old_col->is_virtual());
      continue;
    }

    if (!old_col->se_private_data().empty()) {
      new_col->se_private_data().clear();
      new_col->se_private_data().assign(old_col->se_private_data());
    }
  }
}

/** Clear the instant ADD COLUMN information of a table
@param[in,out]	dd_table	dd::Table */
void dd_clear_instant_table(dd::Table &dd_table) {
  ut_ad(dd_table_has_instant_cols(dd_table));
  dd_table.se_private_data().remove(
      dd_table_key_strings[DD_TABLE_INSTANT_COLS]);

  ut_d(bool found = false);
  for (auto col : *dd_table.columns()) {
    dd::Properties &col_private = col->se_private_data();
    if (col_private.exists(
            dd_column_key_strings[DD_INSTANT_COLUMN_DEFAULT_NULL])) {
      ut_d(found = true);
      col_private.remove(dd_column_key_strings[DD_INSTANT_COLUMN_DEFAULT_NULL]);
    } else if (col_private.exists(
                   dd_column_key_strings[DD_INSTANT_COLUMN_DEFAULT])) {
      ut_d(found = true);
      col_private.remove(dd_column_key_strings[DD_INSTANT_COLUMN_DEFAULT]);
    }
  }

  ut_ad(found);
}

/** Clear the instant ADD COLUMN information of a partition, to make it
as a normal partition
@param[in,out]	dd_part		dd::Partition */
void dd_clear_instant_part(dd::Partition &dd_part) {
  ut_ad(dd_part_has_instant_cols(dd_part));

  dd_part.se_private_data().remove(
      dd_partition_key_strings[DD_PARTITION_INSTANT_COLS]);
}

#ifdef UNIV_DEBUG
bool dd_instant_columns_exist(const dd::Table &dd_table) {
  uint32_t n_cols = 0;
  uint32_t non_instant_cols = 0;
  bool found = false;

  ut_ad(dd_table.se_private_data().exists(
      dd_table_key_strings[DD_TABLE_INSTANT_COLS]));

  dd_table.se_private_data().get_uint32(
      dd_table_key_strings[DD_TABLE_INSTANT_COLS], &n_cols);

  for (auto col : dd_table.columns()) {
    if (col->is_virtual() || col->is_se_hidden()) {
      continue;
    }

    const dd::Properties &col_private = col->se_private_data();
    if (col_private.exists(
            dd_column_key_strings[DD_INSTANT_COLUMN_DEFAULT_NULL]) ||
        col_private.exists(dd_column_key_strings[DD_INSTANT_COLUMN_DEFAULT])) {
      found = true;
      continue;
    }

    ++non_instant_cols;
  }

  ut_ad(found);
  /* Please note that n_cols could be 0 if the table only had some virtual
  columns before instant ADD COLUMN. So below check should be sufficient */
  ut_ad(non_instant_cols == n_cols);
  return (found && non_instant_cols == n_cols);
}
#endif /* UNIV_DEBUG */

/** Add column default values for new instantly added columns
@param[in]	old_table	MySQL table as it is before the ALTER operation
@param[in]	altered_table	MySQL table that is being altered
@param[in,out]	new_dd_table	New dd::Table
@param[in]	new_table	New InnoDB table object */
void dd_add_instant_columns(const TABLE *old_table, const TABLE *altered_table,
                            dd::Table *new_dd_table,
                            const dict_table_t *new_table) {
  ut_ad(altered_table->s->fields > old_table->s->fields);

#ifdef UNIV_DEBUG
  for (uint32_t i = 0; i < old_table->s->fields; ++i) {
    ut_ad(strcmp(old_table->field[i]->field_name,
                 altered_table->field[i]->field_name) == 0);
  }
#endif /* UNIV_DEBUG */

  DD_instant_col_val_coder coder;
  ut_d(uint16_t num_instant_cols = 0);

  for (uint32_t i = old_table->s->fields; i < altered_table->s->fields; ++i) {
    Field *field = altered_table->field[i];

    if (innobase_is_v_fld(field)) {
      continue;
    }

    /* The MySQL type code has to fit in 8 bits
    in the metadata stored in the InnoDB change buffer. */
    ut_ad(field->charset() == nullptr ||
          field->charset()->number <= MAX_CHAR_COLL_NUM);
    ut_ad(field->charset() == nullptr || field->charset()->number > 0);

    dd::Column *column = const_cast<dd::Column *>(
        dd_find_column(new_dd_table, field->field_name));
    ut_ad(column != nullptr);
    dd::Properties &se_private = column->se_private_data();

    ut_d(++num_instant_cols);

    se_private.set_uint64(dd_index_key_strings[DD_TABLE_ID], new_table->id);

    if (field->is_real_null()) {
      se_private.set_bool(dd_column_key_strings[DD_INSTANT_COLUMN_DEFAULT_NULL],
                          true);
      continue;
    }

    /* Get the mtype and prtype of this field. Keep this same
    with the code in dd_fill_dict_table(), except FTS check */
    ulint prtype = 0;
    unsigned col_len = field->pack_length();
    ulint nulls_allowed;
    ulint unsigned_type;
    ulint binary_type;
    ulint long_true_varchar;
    ulint charset_no;
    ulint mtype = get_innobase_type_from_mysql_type(&unsigned_type, field);

    nulls_allowed = field->real_maybe_null() ? 0 : DATA_NOT_NULL;

    binary_type = field->binary() ? DATA_BINARY_TYPE : 0;

    charset_no = 0;
    if (dtype_is_string_type(mtype)) {
      charset_no = static_cast<ulint>(field->charset()->number);
    }

    long_true_varchar = 0;
    if (field->type() == MYSQL_TYPE_VARCHAR) {
      col_len -= ((Field_varstring *)field)->length_bytes;

      if (((Field_varstring *)field)->length_bytes == 2) {
        long_true_varchar = DATA_LONG_TRUE_VARCHAR;
      }
    }

    prtype =
        dtype_form_prtype((ulint)field->type() | nulls_allowed | unsigned_type |
                              binary_type | long_true_varchar,
                          charset_no);

    dict_col_t col;
    memset(&col, 0, sizeof(dict_col_t));
    /* Set a fake col_pos, since this should be useless */
    dict_mem_fill_column_struct(&col, 0, mtype, prtype, col_len);
    dfield_t dfield;
    col.copy_type(dfield_get_type(&dfield));

    ulint size = field->pack_length();
    uint64_t buf;
    const byte *mysql_data = field->ptr;

    row_mysql_store_col_in_innobase_format(
        &dfield, reinterpret_cast<byte *>(&buf), true, mysql_data, size,
        dict_table_is_comp(new_table));

    size_t length = 0;
    const char *value = coder.encode(reinterpret_cast<byte *>(dfield.data),
                                     dfield.len, &length);

    dd::String_type default_value;
    default_value.assign(dd::String_type(value, length));
    se_private.set(dd_column_key_strings[DD_INSTANT_COLUMN_DEFAULT],
                   default_value);
  }

  ut_ad(num_instant_cols > 0);
}

/** Compare the default values between imported column and column defined
in the server. Note that it's absolutely OK if there is no default value
in the column defined in server, since it can be filled in later.
@param[in]	dd_col	dd::Column
@param[in]	col	InnoDB column object
@return	true	The default values match
@retval	false	Not match */
bool dd_match_default_value(const dd::Column *dd_col, const dict_col_t *col) {
  ut_ad(col->instant_default != nullptr);

  const dd::Properties &private_data = dd_col->se_private_data();

  if (private_data.exists(dd_column_key_strings[DD_INSTANT_COLUMN_DEFAULT])) {
    dd::String_type value;
    const byte *default_value;
    size_t len;
    bool match;
    DD_instant_col_val_coder coder;

    private_data.get(dd_column_key_strings[DD_INSTANT_COLUMN_DEFAULT], value);
    default_value = coder.decode(value.c_str(), value.length(), &len);

    match = col->instant_default->len == len &&
            memcmp(col->instant_default->value, default_value, len) == 0;

    return (match);

  } else if (private_data.exists(
                 dd_column_key_strings[DD_INSTANT_COLUMN_DEFAULT_NULL])) {
    return (col->instant_default->len == UNIV_SQL_NULL);
  }

  return (true);
}

/** Write default value of a column to dd::Column
@param[in]	col	default value of this column to write
@param[in,out]	dd_col	where to store the default value */
void dd_write_default_value(const dict_col_t *col, dd::Column *dd_col) {
  if (col->instant_default->len == UNIV_SQL_NULL) {
    dd_col->se_private_data().set_uint32(
        dd_column_key_strings[DD_INSTANT_COLUMN_DEFAULT_NULL], true);
  } else {
    dd::String_type default_value;
    size_t length = 0;
    DD_instant_col_val_coder coder;
    const char *value = coder.encode(col->instant_default->value,
                                     col->instant_default->len, &length);

    default_value.assign(dd::String_type(value, length));
    dd_col->se_private_data().set(
        dd_column_key_strings[DD_INSTANT_COLUMN_DEFAULT], default_value);
  }
}

/** Parse the default value from dd::Column::se_private to dict_col_t
@param[in]	se_private_data	dd::Column::se_private
@param[in,out]	col		InnoDB column object
@param[in,out]	heap		Heap to store the default value */
static void dd_parse_default_value(const dd::Properties &se_private_data,
                                   dict_col_t *col, mem_heap_t *heap) {
  if (se_private_data.exists(
          dd_column_key_strings[DD_INSTANT_COLUMN_DEFAULT_NULL])) {
    col->set_default(nullptr, UNIV_SQL_NULL, heap);
  } else if (se_private_data.exists(
                 dd_column_key_strings[DD_INSTANT_COLUMN_DEFAULT])) {
    const byte *default_value;
    size_t len;
    dd::String_type value;
    DD_instant_col_val_coder coder;

    se_private_data.get(dd_column_key_strings[DD_INSTANT_COLUMN_DEFAULT],
                        value);

    default_value = coder.decode(value.c_str(), value.length(), &len);

    col->set_default(default_value, len, heap);
  }
}

/** Import all metadata which is related to instant ADD COLUMN of a table
to dd::Table. This is used for IMPORT.
@param[in]	table		InnoDB table object
@param[in,out]	dd_table	dd::Table */
void dd_import_instant_add_columns(const dict_table_t *table,
                                   dd::Table *dd_table) {
  ut_ad(table->has_instant_cols());
  ut_ad(dict_table_is_partition(table) == dd_table_is_partitioned(*dd_table));

  if (!dd_table_is_partitioned(*dd_table)) {
    dd_table->se_private_data().set_uint32(
        dd_table_key_strings[DD_TABLE_INSTANT_COLS], table->get_instant_cols());
  } else {
    uint32_t instant_cols = std::numeric_limits<uint32_t>::max();

    if (dd_table->se_private_data().exists(
            dd_table_key_strings[DD_TABLE_INSTANT_COLS])) {
      dd_table->se_private_data().get_uint32(
          dd_table_key_strings[DD_TABLE_INSTANT_COLS], &instant_cols);
    }

    if (instant_cols > table->get_instant_cols()) {
      dd_table->se_private_data().set_uint32(
          dd_table_key_strings[DD_TABLE_INSTANT_COLS],
          table->get_instant_cols());
    }

    char postfix_name[FN_REFLEN];
    dd::Partition *partition = nullptr;
    for (const auto dd_part : *dd_table->leaf_partitions()) {
      ut_d(size_t len =) Ha_innopart_share::create_partition_postfix(
          postfix_name, FN_REFLEN, dd_part);
      ut_ad(len < FN_REFLEN);

      if (strstr(table->name.m_name, postfix_name) != 0) {
        partition = dd_part;
        break;
      }
    }

    ut_ad(partition != nullptr);

    partition->se_private_data().set_uint32(
        dd_partition_key_strings[DD_PARTITION_INSTANT_COLS],
        table->get_instant_cols());
  }

  /* Copy all default values if necessary */
  ut_d(bool first_instant = false);
  for (uint16_t i = 0; i < table->get_n_user_cols(); ++i) {
    dict_col_t *col = table->get_col(i);
    if (col->instant_default == nullptr) {
      ut_ad(!first_instant);
      continue;
    }

    ut_d(first_instant = true);

    dd::Column *dd_col = const_cast<dd::Column *>(
        dd_find_column(dd_table, table->get_col_name(i)));
    ut_ad(dd_col != nullptr);

    /* Default values mismatch should have been done.
    So only write default value when it's not ever recorded */
    if (!dd_col->se_private_data().exists(
            dd_column_key_strings[DD_INSTANT_COLUMN_DEFAULT_NULL]) &&
        !dd_col->se_private_data().exists(
            dd_column_key_strings[DD_INSTANT_COLUMN_DEFAULT])) {
      dd_write_default_value(col, dd_col);
    }
  }
}

/** Write metadata of a index to dd::Index
@param[in]	dd_space_id	Tablespace id, which server allocates
@param[in,out]	dd_index	dd::Index
@param[in]	index		InnoDB index object */
template <typename Index>
static void dd_write_index(dd::Object_id dd_space_id, Index *dd_index,
                           const dict_index_t *index) {
  ut_ad(index->id != 0);
  ut_ad(index->page >= FSP_FIRST_INODE_PAGE_NO);

  dd_index->set_tablespace_id(dd_space_id);

  dd::Properties &p = dd_index->se_private_data();
  p.set_uint64(dd_index_key_strings[DD_INDEX_ID], index->id);
  p.set_uint64(dd_index_key_strings[DD_INDEX_SPACE_ID], index->space);
  p.set_uint64(dd_index_key_strings[DD_TABLE_ID], index->table->id);
  p.set_uint32(dd_index_key_strings[DD_INDEX_ROOT], index->page);
  p.set_uint64(dd_index_key_strings[DD_INDEX_TRX_ID], index->trx_id);
}

template void dd_write_index<dd::Index>(dd::Object_id, dd::Index *,
                                        const dict_index_t *);
template void dd_write_index<dd::Partition_index>(dd::Object_id,
                                                  dd::Partition_index *,
                                                  const dict_index_t *);

/** Write metadata of a table to dd::Table
@tparam		Table		dd::Table or dd::Partition
@param[in]	dd_space_id	Tablespace id, which server allocates
@param[in,out]	dd_table	dd::Table or dd::Partition
@param[in]	table		InnoDB table object */
template <typename Table>
void dd_write_table(dd::Object_id dd_space_id, Table *dd_table,
                    const dict_table_t *table) {
  /* Only set the tablespace id for tables in innodb_system tablespace */
  if (dd_space_id == dict_sys_t::s_dd_sys_space_id) {
    dd_table->set_tablespace_id(dd_space_id);
  }

  dd_table->set_se_private_id(table->id);

  if (DICT_TF_HAS_DATA_DIR(table->flags)) {
    ut_ad(dict_table_is_file_per_table(table));
    dd_table->se_private_data().set_bool(
        dd_table_key_strings[DD_TABLE_DATA_DIRECTORY], true);
  }

  for (auto dd_index : *dd_table->indexes()) {
    /* Don't assume the index orders are the same, even on
    CREATE TABLE. This could be called from TRUNCATE path,
    which would do some adjustment on FULLTEXT index, thus
    the out-of-sync order */
    const dict_index_t *index = dd_find_index(table, dd_index);
    ut_ad(index != nullptr);
    dd_write_index(dd_space_id, dd_index, index);
  }

  if (!dd_table_is_partitioned(dd_table->table()) ||
      dd_part_is_first(reinterpret_cast<dd::Partition *>(dd_table))) {
    for (auto dd_column : *dd_table->table().columns()) {
      dd_column->se_private_data().set_uint64(dd_index_key_strings[DD_TABLE_ID],
                                              table->id);
    }
  }
}

template void dd_write_table<dd::Table>(dd::Object_id, dd::Table *,
                                        const dict_table_t *);
template void dd_write_table<dd::Partition>(dd::Object_id, dd::Partition *,
                                            const dict_table_t *);

/** Set options of dd::Table according to InnoDB table object
@tparam		Table		dd::Table or dd::Partition
@param[in,out]	dd_table	dd::Table or dd::Partition
@param[in]	table		InnoDB table object */
template <typename Table>
void dd_set_table_options(Table *dd_table, const dict_table_t *table) {
  dd::Table *dd_table_def = &(dd_table->table());
  enum row_type type = ROW_TYPE_DEFAULT;
  dd::Table::enum_row_format format = dd::Table::RF_DYNAMIC;
  dd::Properties &options = dd_table_def->options();

  switch (dict_tf_get_rec_format(table->flags)) {
    case REC_FORMAT_REDUNDANT:
      format = dd::Table::RF_REDUNDANT;
      type = ROW_TYPE_REDUNDANT;
      break;
    case REC_FORMAT_COMPACT:
      format = dd::Table::RF_COMPACT;
      type = ROW_TYPE_COMPACT;
      break;
    case REC_FORMAT_COMPRESSED:
      format = dd::Table::RF_COMPRESSED;
      type = ROW_TYPE_COMPRESSED;
      break;
    case REC_FORMAT_DYNAMIC:
      format = dd::Table::RF_DYNAMIC;
      type = ROW_TYPE_DYNAMIC;
      break;
    default:
      ut_a(0);
  }

  if (!dd_table_is_partitioned(*dd_table_def)) {
    if (auto zip_ssize = DICT_TF_GET_ZIP_SSIZE(table->flags)) {
      uint32 old_size;
      if (!options.get_uint32("key_block_size", &old_size) && old_size != 0) {
        options.set_uint32("key_block_size", 1 << (zip_ssize - 1));
      }
    } else {
      options.set_uint32("key_block_size", 0);
      /* It's possible that InnoDB ignores the specified
      key_block_size, so check the block_size for every index.
      Server assumes if block_size = 0, there should be no
      option found, so remove it when found */
      for (auto dd_index : *dd_table_def->indexes()) {
        if (dd_index->options().exists("block_size")) {
          dd_index->options().remove("block_size");
        }
      }
    }

    dd_table_def->set_row_format(format);
    if (options.exists("row_type")) {
      options.set_uint32("row_type", type);
    }
  } else if (dd_table_def->row_format() != format) {
    dd_table->se_private_data().set_uint32(
        dd_partition_key_strings[DD_PARTITION_ROW_FORMAT], format);
  }
}

template void dd_set_table_options<dd::Table>(dd::Table *,
                                              const dict_table_t *);
template void dd_set_table_options<dd::Partition>(dd::Partition *,
                                                  const dict_table_t *);

void dd_update_v_cols(dd::Table *dd_table, table_id_t id) {
  for (auto dd_column : *dd_table->columns()) {
    if (!dd_column->is_virtual()) {
      continue;
    }

    dd::Properties &p = dd_column->se_private_data();

    if (!p.exists(dd_index_key_strings[DD_TABLE_ID])) {
      p.set_uint64(dd_index_key_strings[DD_TABLE_ID], id);
    }
  }
}

/** Write metadata of a tablespace to dd::Tablespace
@param[in,out]	dd_space	dd::Tablespace
@param[in]	tablespace	InnoDB tablespace object */
void dd_write_tablespace(dd::Tablespace *dd_space,
                         const Tablespace &tablespace) {
  dd::Properties &p = dd_space->se_private_data();
  p.set_uint32(dd_space_key_strings[DD_SPACE_ID], tablespace.space_id());
  p.set_uint32(dd_space_key_strings[DD_SPACE_FLAGS],
               static_cast<uint32>(tablespace.flags()));
  p.set_uint32(dd_space_key_strings[DD_SPACE_SERVER_VERSION],
               DD_SPACE_CURRENT_SRV_VERSION);
  p.set_uint32(dd_space_key_strings[DD_SPACE_VERSION],
               DD_SPACE_CURRENT_SPACE_VERSION);
}

/** Add fts doc id column and index to new table
when old table has hidden fts doc id without fulltext index
@param[in,out]	new_table	New dd table
@param[in]	old_table	Old dd table */
void dd_add_fts_doc_id_index(dd::Table &new_table, const dd::Table &old_table) {
  if (new_table.columns()->size() == old_table.columns().size()) {
    ut_ad(new_table.indexes()->size() == old_table.indexes().size());
    return;
  }

  ut_ad(new_table.columns()->size() + 1 == old_table.columns().size());
  ut_ad(new_table.indexes()->size() + 1 == old_table.indexes().size());

  /* Add hidden FTS_DOC_ID column */
  dd::Column *col = new_table.add_column();
  col->set_hidden(dd::Column::enum_hidden_type::HT_HIDDEN_SE);
  col->set_name(FTS_DOC_ID_COL_NAME);
  col->set_type(dd::enum_column_types::LONGLONG);
  col->set_nullable(false);
  col->set_unsigned(true);
  col->set_collation_id(1);

  /* Add hidden FTS_DOC_ID index */
  dd_set_hidden_unique_index(new_table.add_index(), FTS_DOC_ID_INDEX_NAME, col);

  return;
}

/** Find the specified dd::Index or dd::Partition_index in an InnoDB table
@tparam		Index			dd::Index or dd::Partition_index
@param[in]	table			InnoDB table object
@param[in]	dd_index		Index to search
@return	the dict_index_t object related to the index */
template <typename Index>
const dict_index_t *dd_find_index(const dict_table_t *table, Index *dd_index) {
  /* If the name is PRIMARY, return the first index directly,
  because the internal index name could be 'GEN_CLUST_INDEX'.
  It could be possible that the primary key name is not PRIMARY,
  because it's an implicitly upgraded unique index. We have to
  search all the indexes */
  if (dd_index->name() == "PRIMARY") {
    return (table->first_index());
  }

  /* The order could be different because all unique dd::Index(es)
  would be in front of other indexes. */
  const dict_index_t *index;
  for (index = table->first_index();
       (index != nullptr &&
        (dd_index->name() != index->name() || !index->is_committed()));
       index = index->next()) {
  }

  ut_ad(index != nullptr);

#ifdef UNIV_DEBUG
  /* Never find another index with the same name */
  const dict_index_t *next_index = index->next();
  for (; (next_index != nullptr && (dd_index->name() != next_index->name() ||
                                    !next_index->is_committed()));
       next_index = next_index->next()) {
  }
  ut_ad(next_index == nullptr);
#endif /* UNIV_DEBUG */

  return (index);
}

template const dict_index_t *dd_find_index<dd::Index>(const dict_table_t *,
                                                      dd::Index *);
template const dict_index_t *dd_find_index<dd::Partition_index>(
    const dict_table_t *, dd::Partition_index *);

/** Create an index.
@param[in]	dd_index	DD Index
@param[in,out]	table		InnoDB table
@param[in]	strict		whether to be strict about the max record size
@param[in]	form		MySQL table structure
@param[in]	key_num		key_info[] offset
@return		error code
@retval		0 on success
@retval		HA_ERR_INDEX_COL_TOO_LONG if a column is too long
@retval		HA_ERR_TOO_BIG_ROW if the record is too long */
static MY_ATTRIBUTE((warn_unused_result)) int dd_fill_one_dict_index(
    const dd::Index *dd_index, dict_table_t *table, bool strict,
    const TABLE_SHARE *form, uint key_num) {
  const KEY &key = form->key_info[key_num];
  ulint type = 0;
  unsigned n_fields = key.user_defined_key_parts;
  unsigned n_uniq = n_fields;

  ut_ad(!mutex_own(&dict_sys->mutex));
  /* This name cannot be used for a non-primary index */
  ut_ad(key_num == form->primary_key ||
        my_strcasecmp(system_charset_info, key.name, primary_key_name) != 0);
  /* PARSER is only valid for FULLTEXT INDEX */
  ut_ad((key.flags & (HA_FULLTEXT | HA_USES_PARSER)) != HA_USES_PARSER);
  ut_ad(form->fields > 0);
  ut_ad(n_fields > 0);

  if (key.flags & HA_SPATIAL) {
    ut_ad(!table->is_intrinsic());
    type = DICT_SPATIAL;
    ut_ad(n_fields == 1);
  } else if (key.flags & HA_FULLTEXT) {
    ut_ad(!table->is_intrinsic());
    type = DICT_FTS;
    n_uniq = 0;
  } else if (key_num == form->primary_key) {
    ut_ad(key.flags & HA_NOSAME);
    ut_ad(n_uniq > 0);
    type = DICT_CLUSTERED | DICT_UNIQUE;
  } else {
    type = (key.flags & HA_NOSAME) ? DICT_UNIQUE : 0;
  }

  ut_ad(!!(type & DICT_FTS) == (n_uniq == 0));

  dict_index_t *index =
      dict_mem_index_create(table->name.m_name, key.name, 0, type, n_fields);

  index->n_uniq = n_uniq;

  const ulint max_len = DICT_MAX_FIELD_LEN_BY_FORMAT(table);
  DBUG_EXECUTE_IF("ib_create_table_fail_at_create_index",
                  dict_mem_index_free(index);
                  my_error(ER_INDEX_COLUMN_TOO_LONG, MYF(0), max_len);
                  return (HA_ERR_TOO_BIG_ROW););

  for (unsigned i = 0; i < key.user_defined_key_parts; i++) {
    const KEY_PART_INFO *key_part = &key.key_part[i];
    unsigned prefix_len = 0;
    const Field *field = key_part->field;
    ut_ad(field == form->field[key_part->fieldnr - 1]);
    ut_ad(field == form->field[field->field_index]);

    if (field->is_virtual_gcol()) {
      index->type |= DICT_VIRTUAL;
    }

    bool is_asc = true;

    if (key_part->key_part_flag & HA_REVERSE_SORT) {
      is_asc = false;
    }

    if (key.flags & HA_SPATIAL) {
      prefix_len = 0;
    } else if (key.flags & HA_FULLTEXT) {
      prefix_len = 0;
    } else if (key_part->key_part_flag & HA_PART_KEY_SEG) {
      /* SPATIAL and FULLTEXT index always are on
      full columns. */
      ut_ad(!(key.flags & (HA_SPATIAL | HA_FULLTEXT)));
      prefix_len = key_part->length;
      ut_ad(prefix_len > 0);
    } else {
      ut_ad(key.flags & (HA_SPATIAL | HA_FULLTEXT) ||
            (!is_blob(field->real_type()) &&
             field->real_type() != MYSQL_TYPE_GEOMETRY) ||
            key_part->length >= (field->type() == MYSQL_TYPE_VARCHAR
                                     ? field->key_length()
                                     : field->pack_length()));
      prefix_len = 0;
    }

    if ((key_part->length > max_len || prefix_len > max_len) &&
        !(key.flags & (HA_FULLTEXT))) {
      dict_mem_index_free(index);
      my_error(ER_INDEX_COLUMN_TOO_LONG, MYF(0), max_len);
      return (HA_ERR_INDEX_COL_TOO_LONG);
    }

    dict_col_t *col = nullptr;

    if (innobase_is_v_fld(field)) {
      dict_v_col_t *v_col =
          dict_table_get_nth_v_col_mysql(table, field->field_index);
      col = reinterpret_cast<dict_col_t *>(v_col);
    } else {
      ulint t_num_v = 0;
      for (ulint z = 0; z < field->field_index; z++) {
        if (innobase_is_v_fld(form->field[z])) {
          t_num_v++;
        }
      }

      col = &table->cols[field->field_index - t_num_v];
    }

    dict_index_add_col(index, table, col, prefix_len, is_asc);
  }

  ut_ad(((key.flags & HA_FULLTEXT) == HA_FULLTEXT) ==
        !!(index->type & DICT_FTS));

  index->n_user_defined_cols = key.user_defined_key_parts;

  if (dict_index_add_to_cache(table, index, 0, FALSE) != DB_SUCCESS) {
    ut_ad(0);
    return (HA_ERR_GENERIC);
  }

  index = UT_LIST_GET_LAST(table->indexes);

  if (index->type & DICT_FTS) {
    ut_ad((key.flags & HA_FULLTEXT) == HA_FULLTEXT);
    ut_ad(index->n_uniq == 0);
    ut_ad(n_uniq == 0);

    if (table->fts->cache == nullptr) {
      DICT_TF2_FLAG_SET(table, DICT_TF2_FTS);
      table->fts->cache = fts_cache_create(table);

      rw_lock_x_lock(&table->fts->cache->init_lock);
      /* Notify the FTS cache about this index. */
      fts_cache_index_cache_create(table, index);
      rw_lock_x_unlock(&table->fts->cache->init_lock);
    }
  }

  if (strcmp(index->name, FTS_DOC_ID_INDEX_NAME) == 0) {
    ut_ad(table->fts_doc_id_index == nullptr);
    table->fts_doc_id_index = index;
  }

  if (dict_index_is_spatial(index)) {
    ut_ad(dd_index->name() == key.name);
    size_t geom_col_idx;
    for (geom_col_idx = 0; geom_col_idx < dd_index->elements().size();
         ++geom_col_idx) {
      if (!dd_index->elements()[geom_col_idx]->column().is_se_hidden()) break;
    }
    const dd::Column &col = dd_index->elements()[geom_col_idx]->column();
    bool srid_has_value = col.srs_id().has_value();
    index->fill_srid_value(srid_has_value ? col.srs_id().value() : 0,
                           srid_has_value);
  }

  return (0);
}

/** Parse MERGE_THRESHOLD value from a comment string.
@param[in]      thd     connection
@param[in]      str     string which might include 'MERGE_THRESHOLD='
@return value parsed
@retval dict_index_t::MERGE_THRESHOLD_DEFAULT for missing or invalid value. */
static ulint dd_parse_merge_threshold(THD *thd, const char *str) {
  static constexpr char label[] = "MERGE_THRESHOLD=";
  const char *pos = strstr(str, label);

  if (pos != nullptr) {
    pos += (sizeof label) - 1;

    int ret = atoi(pos);

    if (ret > 0 && unsigned(ret) <= DICT_INDEX_MERGE_THRESHOLD_DEFAULT) {
      return (static_cast<ulint>(ret));
    }

    push_warning_printf(thd, Sql_condition::SL_WARNING, WARN_OPTION_IGNORED,
                        ER_DEFAULT(WARN_OPTION_IGNORED), "MERGE_THRESHOLD");
  }

  return (DICT_INDEX_MERGE_THRESHOLD_DEFAULT);
}

/** Copy attributes from MySQL TABLE_SHARE into an InnoDB table object.
@param[in,out]	thd		thread context
@param[in,out]	table		InnoDB table
@param[in]	table_share	TABLE_SHARE */
inline void dd_copy_from_table_share(THD *thd, dict_table_t *table,
                                     const TABLE_SHARE *table_share) {
  if (table->is_temporary()) {
    dict_stats_set_persistent(table, false, true);
  } else {
    switch (table_share->db_create_options &
            (HA_OPTION_STATS_PERSISTENT | HA_OPTION_NO_STATS_PERSISTENT)) {
      default:
        /* If a CREATE or ALTER statement contains
        STATS_PERSISTENT=0 STATS_PERSISTENT=1,
        it will be interpreted as STATS_PERSISTENT=1. */
      case HA_OPTION_STATS_PERSISTENT:
        dict_stats_set_persistent(table, true, false);
        break;
      case HA_OPTION_NO_STATS_PERSISTENT:
        dict_stats_set_persistent(table, false, true);
        break;
      case 0:
        break;
    }
  }

  dict_stats_auto_recalc_set(
      table, table_share->stats_auto_recalc == HA_STATS_AUTO_RECALC_ON,
      table_share->stats_auto_recalc == HA_STATS_AUTO_RECALC_OFF);

  table->stats_sample_pages = table_share->stats_sample_pages;

  const ulint merge_threshold_table =
      table_share->comment.str
          ? dd_parse_merge_threshold(thd, table_share->comment.str)
          : DICT_INDEX_MERGE_THRESHOLD_DEFAULT;
  dict_index_t *index = table->first_index();

  index->merge_threshold = merge_threshold_table;

  if (dict_index_is_auto_gen_clust(index)) {
    index = index->next();
  }

  for (uint i = 0; i < table_share->keys; i++) {
    const KEY *key_info = &table_share->key_info[i];

    ut_ad(index != nullptr);

    if (key_info->flags & HA_USES_COMMENT && key_info->comment.str != nullptr) {
      index->merge_threshold =
          dd_parse_merge_threshold(thd, key_info->comment.str);
    } else {
      index->merge_threshold = merge_threshold_table;
    }

    index = index->next();

    /* Skip hidden FTS_DOC_ID index */
    if (index != nullptr && index->hidden) {
      ut_ad(strcmp(index->name, FTS_DOC_ID_INDEX_NAME) == 0);
      index = index->next();
    }
  }

#ifdef UNIV_DEBUG
  if (index != nullptr) {
    ut_ad(table_share->keys == 0);
    ut_ad(index->hidden);
    ut_ad(strcmp(index->name, FTS_DOC_ID_INDEX_NAME) == 0);
  }
#endif
}

/** Instantiate index related metadata
@param[in,out]	dd_table	Global DD table metadata
@param[in]	m_form		MySQL table definition
@param[in,out]	m_table		InnoDB table definition
@param[in]	create_info	create table information
@param[in]	zip_allowed	if compression is allowed
@param[in]	strict		if report error in strict mode
@param[in]	m_thd		THD instance
@return 0 if successful, otherwise error number */
inline int dd_fill_dict_index(const dd::Table &dd_table, const TABLE *m_form,
                              dict_table_t *m_table,
                              HA_CREATE_INFO *create_info, bool zip_allowed,
                              bool strict, THD *m_thd) {
  int error = 0;

  ut_ad(!mutex_own(&dict_sys->mutex));

  /* Create the keys */
  if (m_form->s->keys == 0 || m_form->s->primary_key == MAX_KEY) {
    /* Create an index which is used as the clustered index;
    order the rows by the hidden InnoDB column DB_ROW_ID. */
    dict_index_t *index = dict_mem_index_create(
        m_table->name.m_name, "GEN_CLUST_INDEX", 0, DICT_CLUSTERED, 0);
    index->n_uniq = 0;

    dberr_t new_err =
        dict_index_add_to_cache(m_table, index, index->page, FALSE);
    if (new_err != DB_SUCCESS) {
      error = HA_ERR_GENERIC;
      goto dd_error;
    }
  } else {
    /* In InnoDB, the clustered index must always be
    created first. */
    error = dd_fill_one_dict_index(dd_table.indexes()[m_form->s->primary_key],
                                   m_table, strict, m_form->s,
                                   m_form->s->primary_key);
    if (error != 0) {
      goto dd_error;
    }
  }

  for (uint i = !m_form->s->primary_key; i < m_form->s->keys; i++) {
    ulint dd_index_num = i + ((m_form->s->primary_key == MAX_KEY) ? 1 : 0);

    error = dd_fill_one_dict_index(dd_table.indexes()[dd_index_num], m_table,
                                   strict, m_form->s, i);
    if (error != 0) {
      goto dd_error;
    }
  }

  if (dict_table_has_fts_index(m_table)) {
    ut_ad(DICT_TF2_FLAG_IS_SET(m_table, DICT_TF2_FTS));
  }

  /* Create the ancillary tables that are common to all FTS indexes on
  this table. */
  if (DICT_TF2_FLAG_IS_SET(m_table, DICT_TF2_FTS_HAS_DOC_ID) ||
      DICT_TF2_FLAG_IS_SET(m_table, DICT_TF2_FTS)) {
    fts_doc_id_index_enum ret;

    ut_ad(!m_table->is_intrinsic());
    /* Check whether there already exists FTS_DOC_ID_INDEX */
    ret = innobase_fts_check_doc_id_index_in_def(m_form->s->keys,
                                                 m_form->key_info);

    switch (ret) {
      case FTS_INCORRECT_DOC_ID_INDEX:
        push_warning_printf(m_thd, Sql_condition::SL_WARNING,
                            ER_WRONG_NAME_FOR_INDEX,
                            " InnoDB: Index name %s is reserved"
                            " for the unique index on"
                            " FTS_DOC_ID column for FTS"
                            " Document ID indexing"
                            " on table %s. Please check"
                            " the index definition to"
                            " make sure it is of correct"
                            " type\n",
                            FTS_DOC_ID_INDEX_NAME, m_table->name.m_name);

        if (m_table->fts) {
          fts_free(m_table);
        }

        my_error(ER_WRONG_NAME_FOR_INDEX, MYF(0), FTS_DOC_ID_INDEX_NAME);
        return (HA_ERR_GENERIC);
      case FTS_EXIST_DOC_ID_INDEX:
        break;
      case FTS_NOT_EXIST_DOC_ID_INDEX:
        dict_index_t *doc_id_index;
        doc_id_index = dict_mem_index_create(
            m_table->name.m_name, FTS_DOC_ID_INDEX_NAME, 0, DICT_UNIQUE, 1);
        doc_id_index->add_field(FTS_DOC_ID_COL_NAME, 0, true);

        dberr_t new_err = dict_index_add_to_cache(m_table, doc_id_index,
                                                  doc_id_index->page, FALSE);
        if (new_err != DB_SUCCESS) {
          error = HA_ERR_GENERIC;
          goto dd_error;
        }

        doc_id_index = UT_LIST_GET_LAST(m_table->indexes);
        doc_id_index->hidden = true;
    }

    /* Cache all the FTS indexes on this table in the FTS
    specific structure. They are used for FTS indexed
    column update handling. */
    if (dict_table_has_fts_index(m_table)) {
      fts_t *fts = m_table->fts;
      ut_a(fts != nullptr);

      dict_table_get_all_fts_indexes(m_table, m_table->fts->indexes);
    }

    ulint fts_doc_id_col = ULINT_UNDEFINED;

    ret = innobase_fts_check_doc_id_index(m_table, nullptr, &fts_doc_id_col);

    if (ret != FTS_INCORRECT_DOC_ID_INDEX) {
      ut_ad(m_table->fts->doc_col == ULINT_UNDEFINED);
      m_table->fts->doc_col = fts_doc_id_col;
      ut_ad(m_table->fts->doc_col != ULINT_UNDEFINED);

      m_table->fts_doc_id_index =
          dict_table_get_index_on_name(m_table, FTS_DOC_ID_INDEX_NAME);
    }
  }

  if (error == 0) {
    dd_copy_from_table_share(m_thd, m_table, m_form->s);
    ut_ad(!m_table->is_temporary() ||
          !dict_table_page_size(m_table).is_compressed());
    if (!m_table->is_temporary()) {
      dict_table_stats_latch_create(m_table, true);
    }
  } else {
  dd_error:
    mutex_enter(&dict_sys->mutex);

    for (dict_index_t *f_index = UT_LIST_GET_LAST(m_table->indexes);
         f_index != nullptr; f_index = UT_LIST_GET_LAST(m_table->indexes)) {
      dict_index_remove_from_cache(m_table, f_index);
    }

    mutex_exit(&dict_sys->mutex);

    dict_mem_table_free(m_table);
  }

  return (error);
}

<<<<<<< HEAD
=======
/** Determine if a table contains a fulltext index.
@param[in]      table		dd::Table
@return whether the table contains any fulltext index */
inline bool dd_table_contains_fulltext(const dd::Table &table) {
  for (const dd::Index *index : table.indexes()) {
    if (index->type() == dd::Index::IT_FULLTEXT) {
      return (true);
    }
  }
  return (false);
}

/** Read the metadata of default values for all columns added instantly
@param[in]	dd_table	dd::Table
@param[in,out]	table		InnoDB table object */
static void dd_fill_instant_columns(const dd::Table &dd_table,
                                    dict_table_t *table) {
  ut_ad(table->has_instant_cols());
  ut_ad(dd_table_has_instant_cols(dd_table));

#ifdef UNIV_DEBUG
  for (uint16_t i = 0; i < table->get_n_cols(); ++i) {
    ut_ad(table->get_col(i)->instant_default == nullptr);
  }
#endif /* UNIV_DEBUG */

  uint32_t skip = 0;

  if (dd_table_is_partitioned(dd_table)) {
    uint32_t cols;

    dd_table.se_private_data().get_uint32(
        dd_table_key_strings[DD_TABLE_INSTANT_COLS], &cols);
    ut_ad(cols <= table->get_instant_cols());

    /* The dd::Columns should have `cols` default values,
    however, this partition table only needs
    `table->get_instant_cols()` default values. */
    skip = table->get_instant_cols() - cols;
  }

  /* Assume the order of non-virtual columns are the same */
  uint32_t innodb_pos = 0;
  for (const auto col : dd_table.columns()) {
    if (col->is_virtual() || col->is_se_hidden()) {
      continue;
    }

    dict_col_t *column = table->get_col(innodb_pos++);
    ut_ad(!column->is_virtual());

#ifdef UNIV_DEBUG
    const char *name = table->col_names;
    for (uint32_t i = 0; i < innodb_pos - 1; ++i) {
      name += strlen(name) + 1;
    }
    ut_ad(col->name() == name);
#endif /* UNIV_DEBUG */

    const dd::Properties &private_data = col->se_private_data();
    if (!private_data.exists(
            dd_column_key_strings[DD_INSTANT_COLUMN_DEFAULT_NULL]) &&
        !private_data.exists(
            dd_column_key_strings[DD_INSTANT_COLUMN_DEFAULT])) {
      continue;
    }

    if (skip > 0) {
      --skip;
      continue;
    }

    /* Note that it's before dict_table_add_to_cache(),
    don't worry about the dict_sys->size. */
    dd_parse_default_value(private_data, column, table->heap);
  }

#ifdef UNIV_DEBUG
  uint16_t n_default = 0;
  for (uint16_t i = 0; i < table->get_n_user_cols(); ++i) {
    if (table->get_col(i)->instant_default != nullptr) {
      ++n_default;
    }
  }

  ut_ad(n_default + table->get_instant_cols() == table->get_n_user_cols());
#endif /* UNIV_DEBUG */
}

>>>>>>> b93c1661
/** Instantiate in-memory InnoDB table metadata (dict_table_t),
without any indexes.
@tparam		Table		dd::Table or dd::Partition
@param[in]	dd_tab		Global Data Dictionary metadata,
                                or NULL for internal temporary table
@param[in]	m_form		MySQL TABLE for current table
@param[in]	norm_name	normalized table name
@param[in]	create_info	create info
@param[in]	zip_allowed	whether ROW_FORMAT=COMPRESSED is OK
@param[in]	strict		whether to use innodb_strict_mode=ON
@param[in]	m_thd		thread THD
@param[in]	is_implicit	if it is an implicit tablespace
@return created dict_table_t on success or nullptr */
template <typename Table>
static inline dict_table_t *dd_fill_dict_table(const Table *dd_tab,
                                               const TABLE *m_form,
                                               const char *norm_name,
                                               HA_CREATE_INFO *create_info,
                                               bool zip_allowed, bool strict,
                                               THD *m_thd, bool is_implicit) {
  mem_heap_t *heap;
  bool is_encrypted = false;
  bool is_discard = false;

  ut_ad(dd_tab != nullptr);
  ut_ad(m_thd != nullptr);
  ut_ad(norm_name != nullptr);
  ut_ad(create_info == nullptr || m_form->s->row_type == create_info->row_type);
  ut_ad(create_info == nullptr ||
        m_form->s->key_block_size == create_info->key_block_size);
  ut_ad(dd_tab != nullptr);

  if (m_form->s->fields > REC_MAX_N_USER_FIELDS) {
    my_error(ER_TOO_MANY_FIELDS, MYF(0));
    return (nullptr);
  }

  /* Set encryption option. */
  dd::String_type encrypt;
  if (dd_tab->table().options().exists("encrypt_type")) {
    dd_tab->table().options().get("encrypt_type", encrypt);
    if (!Encryption::is_none(encrypt.c_str())) {
      ut_ad(innobase_strcasecmp(encrypt.c_str(), "y") == 0);
      is_encrypted = true;
    }
  }

  /* Check discard flag. */
  const dd::Properties &table_private = dd_tab->table().se_private_data();
  if (table_private.exists(dd_table_key_strings[DD_TABLE_DISCARD])) {
    table_private.get_bool(dd_table_key_strings[DD_TABLE_DISCARD], &is_discard);
  }

  const unsigned n_mysql_cols = m_form->s->fields;

  bool has_doc_id = false;

  /* First check if dd::Table contains the right hidden column
  as FTS_DOC_ID */
  const dd::Column *doc_col;
  doc_col = dd_find_column(&dd_tab->table(), FTS_DOC_ID_COL_NAME);

  /* Check weather this is a proper typed FTS_DOC_ID */
  if (doc_col && doc_col->type() == dd::enum_column_types::LONGLONG &&
      !doc_col->is_nullable()) {
    has_doc_id = true;
  }

  const bool fulltext =
      dd_tab != nullptr && dd_table_contains_fulltext(dd_tab->table());

  /* If there is a fulltext index, then it must have a FTS_DOC_ID */
  if (fulltext) {
    ut_ad(has_doc_id);
  }

  bool add_doc_id = false;

  /* Need to add FTS_DOC_ID column if it is not defined by user,
  since TABLE_SHARE::fields does not contain it if it is a hidden col */
  if (has_doc_id && doc_col->is_se_hidden()) {
#ifdef UNIV_DEBUG
    ulint doc_id_col;
    ut_ad(!create_table_check_doc_id_col(m_thd, m_form, &doc_id_col));
#endif
    add_doc_id = true;
  }

  const unsigned n_cols = n_mysql_cols + add_doc_id;

  bool is_redundant;
  bool blob_prefix;
  ulint zip_ssize;
  row_type real_type = ROW_TYPE_NOT_USED;

  if (dd_table_is_partitioned(dd_tab->table())) {
    const dd::Properties &part_p = dd_tab->se_private_data();
    if (part_p.exists(dd_partition_key_strings[DD_PARTITION_ROW_FORMAT])) {
      dd::Table::enum_row_format format;
      part_p.get_uint32(dd_partition_key_strings[DD_PARTITION_ROW_FORMAT],
                        reinterpret_cast<uint32 *>(&format));
      switch (format) {
        case dd::Table::RF_REDUNDANT:
          real_type = ROW_TYPE_REDUNDANT;
          break;
        case dd::Table::RF_COMPACT:
          real_type = ROW_TYPE_COMPACT;
          break;
        case dd::Table::RF_COMPRESSED:
          real_type = ROW_TYPE_COMPRESSED;
          break;
        case dd::Table::RF_DYNAMIC:
          real_type = ROW_TYPE_DYNAMIC;
          break;
        default:
          ut_ad(0);
      }
    }
  }

  /* Validate the table format options */
  if (format_validate(m_thd, m_form, real_type, zip_allowed, strict,
                      &is_redundant, &blob_prefix, &zip_ssize, is_implicit)) {
    return (nullptr);
  }

  ulint n_v_cols = 0;

  /* Find out the number of virtual columns */
  for (ulint i = 0; i < m_form->s->fields; i++) {
    Field *field = m_form->field[i];

    if (innobase_is_v_fld(field)) {
      n_v_cols++;
    }
  }

  ut_ad(n_v_cols <= n_cols);

  /* Create the dict_table_t */
  dict_table_t *m_table =
      dict_mem_table_create(norm_name, 0, n_cols, n_v_cols, 0, 0);

  /* Set up the field in the newly allocated dict_table_t */
  m_table->id = dd_tab->se_private_id();

  if (dd_tab->se_private_data().exists(
          dd_table_key_strings[DD_TABLE_DATA_DIRECTORY])) {
    m_table->flags |= DICT_TF_MASK_DATA_DIR;
  }

  /* If the table has instantly added columns, it's necessary to read
  the number of instant columns for either normal table(from dd::Table),
  or partitioned table(from dd::Partition). One partition may have no
  instant columns, which is fine. */
  if (dd_table_has_instant_cols(dd_tab->table())) {
    uint32_t instant_cols;

    if (!dd_table_is_partitioned(dd_tab->table())) {
      table_private.get_uint32(dd_table_key_strings[DD_TABLE_INSTANT_COLS],
                               &instant_cols);
      m_table->set_instant_cols(instant_cols);
      ut_ad(m_table->has_instant_cols());
    } else if (dd_part_has_instant_cols(
                   *reinterpret_cast<const dd::Partition *>(dd_tab))) {
      dd_tab->se_private_data().get_uint32(
          dd_partition_key_strings[DD_PARTITION_INSTANT_COLS], &instant_cols);

      m_table->set_instant_cols(instant_cols);
      ut_ad(m_table->has_instant_cols());
    }
  }

  /* Check if this table is FTS AUX table, if so, set DICT_TF2_AUX flag */
  fts_aux_table_t aux_table;
  if (fts_is_aux_table_name(&aux_table, norm_name, strlen(norm_name))) {
    DICT_TF2_FLAG_SET(m_table, DICT_TF2_AUX);
    m_table->parent_id = aux_table.parent_id;
  }

  if (is_discard) {
    m_table->ibd_file_missing = true;
    m_table->flags2 |= DICT_TF2_DISCARDED;
  }

  if (!is_redundant) {
    m_table->flags |= DICT_TF_COMPACT;
  }

  if (is_implicit) {
    m_table->flags2 |= DICT_TF2_USE_FILE_PER_TABLE;
  } else {
    m_table->flags |= (1 << DICT_TF_POS_SHARED_SPACE);
  }

  if (!blob_prefix) {
    m_table->flags |= (1 << DICT_TF_POS_ATOMIC_BLOBS);
  }

  if (zip_ssize != 0) {
    m_table->flags |= (zip_ssize << DICT_TF_POS_ZIP_SSIZE);
  }

  m_table->fts = nullptr;
  if (has_doc_id) {
    if (fulltext) {
      DICT_TF2_FLAG_SET(m_table, DICT_TF2_FTS);
    }

    if (add_doc_id) {
      DICT_TF2_FLAG_SET(m_table, DICT_TF2_FTS_HAS_DOC_ID);
    }

    if (fulltext || add_doc_id) {
      m_table->fts = fts_create(m_table);
      m_table->fts->cache = fts_cache_create(m_table);
    }
  }

  bool is_temp = (m_form->s->tmp_table_def != nullptr);
  if (is_temp) {
    m_table->flags2 |= DICT_TF2_TEMPORARY;
  }

  if (is_encrypted) {
    /* We don't support encrypt intrinsic and temporary table.  */
    ut_ad(!m_table->is_intrinsic() && !m_table->is_temporary());
    DICT_TF2_FLAG_SET(m_table, DICT_TF2_ENCRYPTION);
  }

  heap = mem_heap_create(1000);

  /* Fill out each column info */
  for (unsigned i = 0; i < n_mysql_cols; i++) {
    const Field *field = m_form->field[i];
    ulint prtype = 0;
    unsigned col_len = field->pack_length();

    /* The MySQL type code has to fit in 8 bits
    in the metadata stored in the InnoDB change buffer. */
    ut_ad(field->charset() == nullptr ||
          field->charset()->number <= MAX_CHAR_COLL_NUM);
    ut_ad(field->charset() == nullptr || field->charset()->number > 0);

    ulint nulls_allowed;
    ulint unsigned_type;
    ulint binary_type;
    ulint long_true_varchar;
    ulint charset_no;
    ulint mtype = get_innobase_type_from_mysql_type(&unsigned_type, field);

    nulls_allowed = field->real_maybe_null() ? 0 : DATA_NOT_NULL;

    /* Convert non nullable fields in FTS AUX tables as nullable.
    This is because in 5.7, we created FTS AUX tables clustered
    index with nullable field, although NULLS are not inserted.
    When fields are nullable, the record layout is dependent on
    that. When registering FTS AUX Tables with new DD, we cannot
    register nullable fields as part of Primary Key. Hence we register
    them as non-nullabe in DD but treat as nullable in InnoDB.
    This way the compatibility with 5.7 FTS AUX tables is also
    maintained. */
    if (m_table->is_fts_aux()) {
      const dd::Table &dd_table = dd_tab->table();
      const dd::Column *dd_col = dd_find_column(&dd_table, field->field_name);
      const dd::Properties &p = dd_col->se_private_data();
      if (p.exists("nullable")) {
        bool nullable;
        p.get_bool("nullable", &nullable);
        nulls_allowed = nullable ? 0 : DATA_NOT_NULL;
      }
    }

    binary_type = field->binary() ? DATA_BINARY_TYPE : 0;

    charset_no = 0;
    if (dtype_is_string_type(mtype)) {
      charset_no = static_cast<ulint>(field->charset()->number);
    }

    long_true_varchar = 0;
    if (field->type() == MYSQL_TYPE_VARCHAR) {
      col_len -= ((Field_varstring *)field)->length_bytes;

      if (((Field_varstring *)field)->length_bytes == 2) {
        long_true_varchar = DATA_LONG_TRUE_VARCHAR;
      }
    }

    ulint is_virtual = (innobase_is_v_fld(field)) ? DATA_VIRTUAL : 0;

    bool is_stored = innobase_is_s_fld(field);

    if (!is_virtual) {
      prtype =
          dtype_form_prtype((ulint)field->type() | nulls_allowed |
                                unsigned_type | binary_type | long_true_varchar,
                            charset_no);
      dict_mem_table_add_col(m_table, heap, field->field_name, mtype, prtype,
                             col_len);
    } else {
      prtype = dtype_form_prtype((ulint)field->type() | nulls_allowed |
                                     unsigned_type | binary_type |
                                     long_true_varchar | is_virtual,
                                 charset_no);
      dict_mem_table_add_v_col(m_table, heap, field->field_name, mtype, prtype,
                               col_len, i,
                               field->gcol_info->non_virtual_base_columns());
    }

    if (is_stored) {
      ut_ad(!is_virtual);
      /* Added stored column in m_s_cols list. */
      dict_mem_table_add_s_col(m_table,
                               field->gcol_info->non_virtual_base_columns());
    }
  }

  ulint j = 0;

  /* For each virtual column, we will need to set up its base column
  info */
  if (m_table->n_v_cols > 0) {
    for (unsigned i = 0; i < n_mysql_cols; i++) {
      dict_v_col_t *v_col;

      Field *field = m_form->field[i];

      if (!innobase_is_v_fld(field)) {
        continue;
      }

      v_col = dict_table_get_nth_v_col(m_table, j);

      j++;

      innodb_base_col_setup(m_table, field, v_col);
    }
  }

  if (add_doc_id) {
    /* Add the hidden FTS_DOC_ID column. */
    fts_add_doc_id_column(m_table, heap);
  }

  /* Add system columns to make adding index work */
  dict_table_add_system_columns(m_table, heap);

  if (m_table->has_instant_cols()) {
    dd_fill_instant_columns(dd_tab->table(), m_table);
  }

  mem_heap_free(heap);

  return (m_table);
}

/** Parse the tablespace name from filename charset to table name charset
@param[in]      space_name      tablespace name
@param[in,out]	tablespace_name	tablespace name which is in table name
                                charset. */
void dd_filename_to_spacename(const char *space_name,
                              std::string *tablespace_name) {
  char db_buf[NAME_LEN + 1];
  char tbl_buf[NAME_LEN + 1];
  char part_buf[NAME_LEN + 1];
  char sub_buf[NAME_LEN + 1];
  char orig_tablespace[NAME_LEN + 1];
  bool is_tmp = false;

  db_buf[0] = tbl_buf[0] = part_buf[0] = sub_buf[0] = '\0';

  dd_parse_tbl_name(space_name, db_buf, tbl_buf, part_buf, sub_buf, &is_tmp);

  if (db_buf[0] == '\0') {
    filename_to_tablename((char *)space_name, orig_tablespace, (NAME_LEN + 1));
    tablespace_name->append(orig_tablespace);

    return;
  }

  tablespace_name->append(db_buf);
  tablespace_name->append("/");
  tablespace_name->append(tbl_buf);

  if (part_buf[0] != '\0') {
    tablespace_name->append(PART_SEPARATOR);
    tablespace_name->append(part_buf);
  }

  if (sub_buf[0] != '\0') {
    tablespace_name->append(SUB_PART_SEPARATOR);
    tablespace_name->append(sub_buf);
  }

  if (is_tmp) {
    tablespace_name->append(TMP_POSTFIX);
  }

  /* Name should not exceed schema/table#P#partition#SP#subpartition. */
  ut_ad(tablespace_name->size() < MAX_SPACE_NAME_LEN);
}

/* Create metadata for specified tablespace, acquiring exlcusive MDL first
@param[in,out]	dd_client	data dictionary client
@param[in,out]	thd		THD
@param[in,out]	dd_space_name	dd tablespace name
@param[in]	space		InnoDB tablespace ID
@param[in]	flags		InnoDB tablespace flags
@param[in]	filename	filename of this tablespace
@param[in]	discarded	true if this tablespace was discarded
@param[in,out]	dd_space_id	dd_space_id
@retval false on success
@retval true on failure */
bool create_dd_tablespace(dd::cache::Dictionary_client *dd_client, THD *thd,
                          const char *dd_space_name, space_id_t space_id,
                          ulint flags, const char *filename, bool discarded,
                          dd::Object_id &dd_space_id) {
  std::unique_ptr<dd::Tablespace> dd_space(dd::create_object<dd::Tablespace>());

  if (dd_space_name != nullptr) {
    dd_space->set_name(dd_space_name);
  }

  if (dd::acquire_exclusive_tablespace_mdl(thd, dd_space->name().c_str(),
                                           true)) {
    return (true);
  }

  dd_space->set_engine(innobase_hton_name);
  dd::Properties &p = dd_space->se_private_data();
  p.set_uint32(dd_space_key_strings[DD_SPACE_ID],
               static_cast<uint32>(space_id));
  p.set_uint32(dd_space_key_strings[DD_SPACE_FLAGS],
               static_cast<uint32>(flags));
  p.set_uint32(dd_space_key_strings[DD_SPACE_SERVER_VERSION],
               DD_SPACE_CURRENT_SRV_VERSION);
  p.set_uint32(dd_space_key_strings[DD_SPACE_VERSION],
               DD_SPACE_CURRENT_SPACE_VERSION);

  if (discarded) {
    p.set_bool(dd_space_key_strings[DD_SPACE_DISCARD], discarded);
  }

  dd::Tablespace_file *dd_file = dd_space->add_file();
  dd_file->set_filename(filename);
  dd_file->se_private_data().set_uint32(dd_space_key_strings[DD_SPACE_ID],
                                        static_cast<uint32>(space_id));

  if (dd_client->store(dd_space.get())) {
    return (true);
  }

  dd_space_id = dd_space.get()->id();

  return (false);
}

/** Create metadata for implicit tablespace
@param[in,out]	dd_client	data dictionary client
@param[in,out]	thd		THD
@param[in]	space_id	InnoDB tablespace ID
@param[in]	tablespace_name	tablespace name to be set for the
                                newly created tablespace
@param[in]	filename	tablespace filename
@param[in]	discarded	true if this tablespace was discarded
@param[in,out]	dd_space_id	dd tablespace id
@retval false	on success
@retval true	on failure */
bool dd_create_implicit_tablespace(dd::cache::Dictionary_client *dd_client,
                                   THD *thd, space_id_t space_id,
                                   const char *tablespace_name,
                                   const char *filename, bool discarded,
                                   dd::Object_id &dd_space_id) {
  std::string space_name;
  fil_space_t *space = fil_space_get(space_id);
  ulint flags = space->flags;

  dd_filename_to_spacename(tablespace_name, &space_name);

  bool fail = create_dd_tablespace(dd_client, thd, space_name.c_str(), space_id,
                                   flags, filename, discarded, dd_space_id);

  return (fail);
}

/** Drop a tablespace
@param[in,out]  dd_client       data dictionary client
@param[in,out]  thd             THD object
@param[in]      dd_space_id     dd tablespace id
@retval false   On success
@retval true    On failure */
bool dd_drop_tablespace(dd::cache::Dictionary_client *dd_client, THD *thd,
                        dd::Object_id dd_space_id) {
  dd::Tablespace *dd_space;

  if (dd_client->acquire_uncached_uncommitted(dd_space_id, &dd_space)) {
    my_error(ER_INTERNAL_ERROR, MYF(0),
             " InnoDB can't get tablespace object"
             " for space ",
             dd_space_id);

    return (true);
  }

  ut_a(dd_space != nullptr);

  if (dd::acquire_exclusive_tablespace_mdl(thd, dd_space->name().c_str(),
                                           false)) {
    my_error(ER_INTERNAL_ERROR, MYF(0),
             " InnoDB can't set exclusive MDL on"
             " tablespace ",
             dd_space->name().c_str());

    return (true);
  }

  bool error = dd_client->drop(dd_space);
  DBUG_EXECUTE_IF("fail_while_dropping_dd_object", error = true;);

  if (error) {
    my_error(ER_INTERNAL_ERROR, MYF(0), " InnoDB can't drop tablespace object",
             dd_space->name().c_str());
  }

  return (error);
}

/** Determine if a tablespace is implicit.
@param[in,out]	client		data dictionary client
@param[in]	dd_space_id	dd tablespace id
@param[out]	implicit	whether the tablespace is implicit tablespace
@param[out]	dd_space	DD space object
@retval false	on success
@retval true	on failure */
bool dd_tablespace_is_implicit(dd::cache::Dictionary_client *client,
                               dd::Object_id dd_space_id, bool *implicit,
                               dd::Tablespace **dd_space) {
  space_id_t id = 0;
  uint32 flags;

  const bool fail = client->acquire_uncached_uncommitted<dd::Tablespace>(
                        dd_space_id, dd_space) ||
                    (*dd_space) == nullptr ||
                    (*dd_space)->se_private_data().get_uint32(
                        dd_space_key_strings[DD_SPACE_ID], &id);

  if (!fail) {
    (*dd_space)->se_private_data().get_uint32(
        dd_space_key_strings[DD_SPACE_FLAGS], &flags);
    *implicit = fsp_is_file_per_table(id, flags);
  }

  return (fail);
}

/** Load foreign key constraint info for the dd::Table object.
@param[out]	m_table		InnoDB table handle
@param[in]	dd_table	Global DD table
@param[in]	col_names	column names, or NULL
@param[in]	ignore_err	DICT_ERR_IGNORE_FK_NOKEY or DICT_ERR_IGNORE_NONE
@param[in]	dict_locked	True if dict_sys->mutex is already held,
                                otherwise false
@return DB_SUCCESS	if successfully load FK constraint */
dberr_t dd_table_load_fk_from_dd(dict_table_t *m_table,
                                 const dd::Table *dd_table,
                                 const char **col_names,
                                 dict_err_ignore_t ignore_err,
                                 bool dict_locked) {
  dberr_t err = DB_SUCCESS;

  /* Now fill in the foreign key info */
  for (const dd::Foreign_key *key : dd_table->foreign_keys()) {
    char buf[MAX_FULL_NAME_LEN + 1];

    if (*(key->name().c_str()) == '#' && *(key->name().c_str() + 1) == 'f') {
      continue;
    }

    dd::String_type db_name = key->referenced_table_schema_name();
    dd::String_type tb_name = key->referenced_table_name();

    bool truncated;
    build_table_filename(buf, sizeof(buf), db_name.c_str(), tb_name.c_str(),
                         NULL, 0, &truncated);
    ut_ad(!truncated);
    char norm_name[FN_REFLEN * 2];
    normalize_table_name(norm_name, buf);

    dict_foreign_t *foreign = dict_mem_foreign_create();
    foreign->foreign_table_name =
        mem_heap_strdup(foreign->heap, m_table->name.m_name);

    dict_mem_foreign_table_name_lookup_set(foreign, TRUE);

    if (innobase_get_lower_case_table_names() == 2) {
      innobase_casedn_str(norm_name);
    } else {
#ifndef _WIN32
      if (innobase_get_lower_case_table_names() == 1) {
        innobase_casedn_str(norm_name);
      }
#endif /* !_WIN32 */
    }

    foreign->referenced_table_name = mem_heap_strdup(foreign->heap, norm_name);
    dict_mem_referenced_table_name_lookup_set(foreign, TRUE);
    ulint db_len = dict_get_db_name_len(m_table->name.m_name);

    ut_ad(db_len > 0);

    memcpy(buf, m_table->name.m_name, db_len);

    buf[db_len] = '\0';

    snprintf(norm_name, sizeof norm_name, "%s/%s", buf, key->name().c_str());

    foreign->id = mem_heap_strdup(foreign->heap, norm_name);

    switch (key->update_rule()) {
      case dd::Foreign_key::RULE_NO_ACTION:
        foreign->type = DICT_FOREIGN_ON_UPDATE_NO_ACTION;
        break;
      case dd::Foreign_key::RULE_RESTRICT:
      case dd::Foreign_key::RULE_SET_DEFAULT:
        foreign->type = 0;
        break;
      case dd::Foreign_key::RULE_CASCADE:
        foreign->type = DICT_FOREIGN_ON_UPDATE_CASCADE;
        break;
      case dd::Foreign_key::RULE_SET_NULL:
        foreign->type = DICT_FOREIGN_ON_UPDATE_SET_NULL;
        break;
      default:
        ut_ad(0);
    }

    switch (key->delete_rule()) {
      case dd::Foreign_key::RULE_NO_ACTION:
        foreign->type |= DICT_FOREIGN_ON_DELETE_NO_ACTION;
      case dd::Foreign_key::RULE_RESTRICT:
      case dd::Foreign_key::RULE_SET_DEFAULT:
        break;
      case dd::Foreign_key::RULE_CASCADE:
        foreign->type |= DICT_FOREIGN_ON_DELETE_CASCADE;
        break;
      case dd::Foreign_key::RULE_SET_NULL:
        foreign->type |= DICT_FOREIGN_ON_DELETE_SET_NULL;
        break;
      default:
        ut_ad(0);
    }

    foreign->n_fields = key->elements().size();

    foreign->foreign_col_names = static_cast<const char **>(
        mem_heap_alloc(foreign->heap, foreign->n_fields * sizeof(void *)));

    foreign->referenced_col_names = static_cast<const char **>(
        mem_heap_alloc(foreign->heap, foreign->n_fields * sizeof(void *)));

    ulint num_ref = 0;

    for (const dd::Foreign_key_element *key_e : key->elements()) {
      dd::String_type ref_col_name = key_e->referenced_column_name();

      foreign->referenced_col_names[num_ref] =
          mem_heap_strdup(foreign->heap, ref_col_name.c_str());
      ut_ad(ref_col_name.c_str());

      const dd::Column *f_col = &key_e->column();
      foreign->foreign_col_names[num_ref] =
          mem_heap_strdup(foreign->heap, f_col->name().c_str());
      num_ref++;
    }

    if (!dict_locked) {
      mutex_enter(&dict_sys->mutex);
    }
#ifdef UNIV_DEBUG
    dict_table_t *for_table;

    for_table =
        dict_table_check_if_in_cache_low(foreign->foreign_table_name_lookup);

    ut_ad(for_table);
#endif
    /* Fill in foreign->foreign_table and index, then add to
    dict_table_t */
    err =
        dict_foreign_add_to_cache(foreign, col_names, FALSE, true, ignore_err);
    if (!dict_locked) {
      mutex_exit(&dict_sys->mutex);
    }

    if (err != DB_SUCCESS) {
      break;
    }

    /* Set up the FK virtual column info */
    dict_mem_table_free_foreign_vcol_set(m_table);
    dict_mem_table_fill_foreign_vcol_set(m_table);
  }
  return (err);
}

/** Load foreign key constraint for the table. Note, it could also open
the foreign table, if this table is referenced by the foreign table
@param[in,out]	client		data dictionary client
@param[in]	tbl_name	Table Name
@param[in]	col_names	column names, or NULL
@param[out]	m_table		InnoDB table handle
@param[in]	dd_table	Global DD table
@param[in]	thd		thread THD
@param[in]	dict_locked	True if dict_sys->mutex is already held,
                                otherwise false
@param[in]	check_charsets	whether to check charset compatibility
@param[in,out]	fk_tables	name list for tables that refer to this table
@return DB_SUCCESS	if successfully load FK constraint */
dberr_t dd_table_load_fk(dd::cache::Dictionary_client *client,
                         const char *tbl_name, const char **col_names,
                         dict_table_t *m_table, const dd::Table *dd_table,
                         THD *thd, bool dict_locked, bool check_charsets,
                         dict_names_t *fk_tables) {
  dberr_t err = DB_SUCCESS;
  dict_err_ignore_t ignore_err = DICT_ERR_IGNORE_NONE;

  /* Check whether FOREIGN_KEY_CHECKS is set to 0. If so, the table
  can be opened even if some FK indexes are missing. If not, the table
  can't be opened in the same situation */
  if (thd_test_options(thd, OPTION_NO_FOREIGN_KEY_CHECKS)) {
    ignore_err = DICT_ERR_IGNORE_FK_NOKEY;
  }

  err = dd_table_load_fk_from_dd(m_table, dd_table, col_names, ignore_err,
                                 dict_locked);

  if (err != DB_SUCCESS) {
    return (err);
  }

  if (dict_locked) {
    mutex_exit(&dict_sys->mutex);
  }

  DBUG_EXECUTE_IF("enable_stack_overrun_post_alter_commit",
                  { DBUG_SET("+d,simulate_stack_overrun"); });
  err = dd_table_check_for_child(client, tbl_name, col_names, m_table, dd_table,
                                 thd, check_charsets, ignore_err, fk_tables);
  DBUG_EXECUTE_IF("enable_stack_overrun_post_alter_commit",
                  { DBUG_SET("-d,simulate_stack_overrun"); });

  if (dict_locked) {
    mutex_enter(&dict_sys->mutex);
  }

  return (err);
}

/** Load foreign key constraint for the table. Note, it could also open
the foreign table, if this table is referenced by the foreign table
@param[in,out]	client		data dictionary client
@param[in]	tbl_name	Table Name
@param[in]	col_names	column names, or NULL
@param[out]	m_table		InnoDB table handle
@param[in]	dd_table	Global DD table
@param[in]	thd		thread THD
@param[in]	check_charsets	whether to check charset compatibility
@param[in]	ignore_err	DICT_ERR_IGNORE_FK_NOKEY or DICT_ERR_IGNORE_NONE
@param[in,out]	fk_tables	name list for tables that refer to this table
@return DB_SUCCESS	if successfully load FK constraint */
dberr_t dd_table_check_for_child(dd::cache::Dictionary_client *client,
                                 const char *tbl_name, const char **col_names,
                                 dict_table_t *m_table,
                                 const dd::Table *dd_table, THD *thd,
                                 bool check_charsets,
                                 dict_err_ignore_t ignore_err,
                                 dict_names_t *fk_tables) {
  dberr_t err = DB_SUCCESS;

  /* TODO: NewDD: Temporary ignore DD system table until
  WL#6049 inplace */
  if (!dict_sys_t::is_dd_table_id(m_table->id) && fk_tables != nullptr) {
    std::vector<dd::String_type> child_schema;
    std::vector<dd::String_type> child_name;

    char name_buf1[MAX_DATABASE_NAME_LEN + 1];
    char name_buf2[MAX_TABLE_NAME_LEN + 1];

    dd_parse_tbl_name(m_table->name.m_name, name_buf1, name_buf2, nullptr,
                      nullptr, nullptr);

    if (client->fetch_fk_children_uncached(name_buf1, name_buf2, "InnoDB",
                                           false, &child_schema, &child_name)) {
      return (DB_ERROR);
    }

    std::vector<dd::String_type>::iterator it = child_name.begin();
    for (auto &db_name : child_schema) {
      dd::String_type tb_name = *it;
      char buf[2 * NAME_CHAR_LEN * 5 + 2 + 1];
      bool truncated;
      build_table_filename(buf, sizeof(buf), db_name.c_str(), tb_name.c_str(),
                           NULL, 0, &truncated);
      ut_ad(!truncated);
      char full_name[FN_REFLEN];
      normalize_table_name(full_name, buf);

      if (innobase_get_lower_case_table_names() == 2) {
        innobase_casedn_str(full_name);
      } else {
#ifndef _WIN32
        if (innobase_get_lower_case_table_names() == 1) {
          innobase_casedn_str(full_name);
        }
#endif /* !_WIN32 */
      }

      mutex_enter(&dict_sys->mutex);

      /* Load the foreign table first */
      dict_table_t *foreign_table =
          dd_table_open_on_name_in_mem(full_name, true);

      if (foreign_table) {
        for (auto &fk : foreign_table->foreign_set) {
          if (strcmp(fk->referenced_table_name, tbl_name) != 0) {
            continue;
          }

          if (fk->referenced_table) {
            ut_ad(fk->referenced_table == m_table);
          } else {
            err = dict_foreign_add_to_cache(fk, col_names, check_charsets,
                                            false, ignore_err);
            if (err != DB_SUCCESS) {
              foreign_table->release();
              mutex_exit(&dict_sys->mutex);
              return (err);
            }
          }
        }
        foreign_table->release();
      } else {
        /* To avoid recursively loading the tables
        related through the foreign key constraints,
        the child table name is saved here. The child
        table will be loaded later, along with its
        foreign key constraint. */
        lint old_size = mem_heap_get_size(m_table->heap);

        fk_tables->push_back(
            mem_heap_strdupl(m_table->heap, full_name, strlen(full_name)));

        lint new_size = mem_heap_get_size(m_table->heap);
        dict_sys->size += new_size - old_size;
      }

      mutex_exit(&dict_sys->mutex);

      ut_ad(it != child_name.end());
      ++it;
    }
  }

  return (err);
}

/** Get tablespace name of dd::Table
@tparam		Table		dd::Table or dd::Partition
@param[in]	dd_table	dd table object
@return the tablespace name. */
template <typename Table>
const char *dd_table_get_space_name(const Table *dd_table) {
  dd::Tablespace *dd_space = nullptr;
  THD *thd = current_thd;
  const char *space_name;

  DBUG_ENTER("dd_table_get_space_name");
  ut_ad(!srv_is_being_shutdown);

  dd::cache::Dictionary_client *client = dd::get_dd_client(thd);
  dd::cache::Dictionary_client::Auto_releaser releaser(client);

  dd::Object_id dd_space_id = (*dd_table->indexes().begin())->tablespace_id();

  if (client->acquire_uncached_uncommitted<dd::Tablespace>(dd_space_id,
                                                           &dd_space)) {
    ut_ad(false);
    DBUG_RETURN(nullptr);
  }

  ut_a(dd_space != nullptr);
  space_name = dd_space->name().c_str();

  DBUG_RETURN(space_name);
}

/** Get the first filepath from mysql.tablespace_datafiles
for a given space_id.
@tparam		Table		dd::Table or dd::Partition
@param[in,out]	heap		heap for store file name.
@param[in]	table		dict table
@param[in]	dd_table	dd table obj
@return First filepath (caller must invoke ut_free() on it)
@retval NULL if no mysql.tablespace_datafilesentry was found. */
template <typename Table>
char *dd_get_first_path(mem_heap_t *heap, dict_table_t *table,
                        Table *dd_table) {
  char *filepath = nullptr;
  dd::Tablespace *dd_space = nullptr;
  THD *thd = current_thd;
  MDL_ticket *mdl = nullptr;
  dd::Object_id dd_space_id;

  ut_ad(!srv_is_being_shutdown);
  ut_ad(!mutex_own(&dict_sys->mutex));

  dd::cache::Dictionary_client *client = dd::get_dd_client(thd);
  dd::cache::Dictionary_client::Auto_releaser releaser(client);

  if (dd_table == nullptr) {
    char db_buf[MAX_DATABASE_NAME_LEN + 1];
    char tbl_buf[MAX_TABLE_NAME_LEN + 1];
    const dd::Table *table_def = nullptr;

    if (!dd_parse_tbl_name(table->name.m_name, db_buf, tbl_buf, nullptr,
                           nullptr, nullptr) ||
        dd_mdl_acquire(thd, &mdl, db_buf, tbl_buf)) {
      return (nullptr);
    }

    if (client->acquire(db_buf, tbl_buf, &table_def) || table_def == nullptr) {
      dd_mdl_release(thd, &mdl);
      return (nullptr);
    }

    dd_space_id = dd_first_index(table_def)->tablespace_id();

    dd_mdl_release(thd, &mdl);
  } else {
    dd_space_id = dd_first_index(dd_table)->tablespace_id();
  }

  if (client->acquire_uncached_uncommitted<dd::Tablespace>(dd_space_id,
                                                           &dd_space)) {
    ut_a(false);
  }

  if (dd_space != nullptr) {
    dd::Tablespace_file *dd_file =
        const_cast<dd::Tablespace_file *>(*(dd_space->files().begin()));

    filepath = mem_heap_strdup(heap, dd_file->filename().c_str());

    return (filepath);
  }

  return (nullptr);
}

/** Make sure the data_dir_path is saved in dict_table_t if this is a
remote single file tablespace. This allows DATA DIRECTORY to be
displayed correctly for SHOW CREATE TABLE. Try to read the filepath
from the fil_system first, then from the DD.
@tparam		Table		dd::Table or dd::Partition
@param[in,out]	table		Table object
@param[in]	dd_table	DD table object
@param[in]	dict_mutex_own	true if dict_sys->mutex is owned already */
template <typename Table>
void dd_get_and_save_data_dir_path(dict_table_t *table, const Table *dd_table,
                                   bool dict_mutex_own) {
  mem_heap_t *heap = NULL;

  if (!DICT_TF_HAS_DATA_DIR(table->flags) || table->data_dir_path != nullptr) {
    return;
  }

  char *path = fil_space_get_first_path(table->space);

  if (path == nullptr) {
    heap = mem_heap_create(1000);
    if (dict_mutex_own) {
      dict_mutex_exit_for_mysql();
    }
    path = dd_get_first_path(heap, table, dd_table);
    if (dict_mutex_own) {
      dict_mutex_enter_for_mysql();
    }
  }

  if (!dict_mutex_own) {
    dict_mutex_enter_for_mysql();
  }

  if (path != nullptr) {
    dict_save_data_dir_path(table, path);
  }

  if (!dict_mutex_own) {
    dict_mutex_exit_for_mysql();
  }

  if (heap != nullptr) {
    mem_heap_free(heap);
  } else {
    ut_free(path);
  }
}

template void dd_get_and_save_data_dir_path<dd::Table>(dict_table_t *,
                                                       const dd::Table *, bool);

template void dd_get_and_save_data_dir_path<dd::Partition>(
    dict_table_t *, const dd::Partition *, bool);

/** Get the meta-data filename from the table name for a
single-table tablespace.
@param[in,out]	table		table object
@param[in]	dd_table	DD table object
@param[out]	filename	filename
@param[in]	max_len		filename max length */
void dd_get_meta_data_filename(dict_table_t *table, dd::Table *dd_table,
                               char *filename, ulint max_len) {
  /* Make sure the data_dir_path is set. */
  dd_get_and_save_data_dir_path(table, dd_table, false);

  std::string path = dict_table_get_datadir(table);

  auto filepath = Fil_path::make(path, table->name.m_name, CFG, true);

  ut_a(max_len >= strlen(filepath) + 1);

  strcpy(filename, filepath);

  ut_free(filepath);
}

/** Opens a tablespace for dd_load_table_one()
@tparam		Table		dd::Table or dd::Partition
@param[in,out]	dd_table	dd table
@param[in,out]	table		A table that refers to the tablespace to open
@param[in,out]	heap		A memory heap
@param[in]	ignore_err	Whether to ignore an error. */
template <typename Table>
void dd_load_tablespace(const Table *dd_table, dict_table_t *table,
                        mem_heap_t *heap, dict_err_ignore_t ignore_err) {
  bool alloc_from_heap = false;

  ut_ad(!table->is_temporary());
  ut_ad(mutex_own(&dict_sys->mutex));

  /* The system and temporary tablespaces are preloaded and
  always available. */
  if (fsp_is_system_or_temp_tablespace(table->space)) {
    return;
  }

  if (table->flags2 & DICT_TF2_DISCARDED) {
    ib::warn(ER_IB_MSG_171)
        << "Tablespace for table " << table->name << " is set as discarded.";
    table->ibd_file_missing = TRUE;
    return;
  }

  /* A general tablespace name is not the same as the table name.
  Use the general tablespace name if it can be read from the
  dictionary, if not use 'innodb_general_##. */
  char *shared_space_name = nullptr;
  const char *space_name;
  std::string tablespace_name;
  const char *tbl_name;

  if (DICT_TF_HAS_SHARED_SPACE(table->flags)) {
    if (table->space == dict_sys_t::s_space_id) {
      shared_space_name = mem_strdup(dict_sys_t::s_dd_space_name);
    } else if (srv_sys_tablespaces_open) {
      /* For avoiding deadlock, we need to exit
      dict_sys->mutex. */
      mutex_exit(&dict_sys->mutex);
      shared_space_name = mem_strdup(dd_table_get_space_name(dd_table));
      mutex_enter(&dict_sys->mutex);
    } else {
      /* Make the temporary tablespace name. */
      shared_space_name =
          static_cast<char *>(ut_malloc_nokey(strlen(general_space_name) + 20));

      sprintf(shared_space_name, "%s_" ULINTPF, general_space_name,
              static_cast<ulint>(table->space));
    }

    space_name = shared_space_name;
    tbl_name = space_name;
  } else {
    tbl_name = table->name.m_name;
    dd_filename_to_spacename(tbl_name, &tablespace_name);
    space_name = tablespace_name.c_str();
  }

  /* The tablespace may already be open. */
  if (fil_space_exists_in_mem(table->space, space_name, false, true, heap,
                              table->id)) {
    dd_get_and_save_data_dir_path(table, dd_table, true);
    ut_free(shared_space_name);
    return;
  }

  if (!(ignore_err & DICT_ERR_IGNORE_RECOVER_LOCK)) {
    ib::error(ER_IB_MSG_172)
        << "Failed to find tablespace for table " << table->name
        << " in the cache. Attempting"
           " to load the tablespace with space id "
        << table->space;
  }

  /* Try to get the filepath if this space_id is already open.
  If the filepath is not found, fil_ibd_open() will make a default
  filepath from the tablespace name */
  char *filepath = fil_space_get_first_path(table->space);

  if (filepath == nullptr) {
    /* boot_tablespaces() made sure that the scanned filepath
    is in the DD even if the datafile was moved. So let's use
    that path to open this tablespace. */
    mutex_exit(&dict_sys->mutex);
    char *filepath = dd_get_first_path(heap, table, dd_table);
    mutex_enter(&dict_sys->mutex);

    if (filepath == nullptr) {
      ib::warn(ER_IB_MSG_173) << "Could not find the filepath"
                              << " for table " << table->name << ", space ID "
                              << table->space << " in the data dictionary.";
    } else {
      alloc_from_heap = true;
    }
  }

  /* Try to open the tablespace.  We set the 2nd param (fix_dict) to
  false because we do not have an x-lock on dict_operation_lock */
  bool is_encrypted = dict_table_is_encrypted(table);
  ulint fsp_flags = dict_tf_to_fsp_flags(table->flags, is_encrypted);

  dberr_t err = fil_ibd_open(true, FIL_TYPE_TABLESPACE, table->space, fsp_flags,
                             space_name, tbl_name, filepath, true, false);

  if (err == DB_SUCCESS) {
    /* This will set the DATA DIRECTORY for SHOW CREATE TABLE. */
    dd_get_and_save_data_dir_path(table, dd_table, true);

  } else {
    /* We failed to find a sensible tablespace file */
    table->ibd_file_missing = TRUE;
  }

  ut_free(shared_space_name);
  if (!alloc_from_heap && filepath) {
    ut_free(filepath);
  }
}

/** Get the space name from mysql.tablespaces for a given space_id.
@tparam		Table		dd::Table or dd::Partition
@param[in,out]	heap		heap for store file name.
@param[in]	table		dict table
@param[in]	dd_table	dd table obj
@return First filepath (caller must invoke ut_free() on it)
@retval NULL if no mysql.tablespace_datafilesentry was found. */
template <typename Table>
char *dd_space_get_name(mem_heap_t *heap, dict_table_t *table,
                        Table *dd_table) {
  dd::Object_id dd_space_id;
  THD *thd = current_thd;
  dd::Tablespace *dd_space = nullptr;

  ut_ad(!srv_is_being_shutdown);
  ut_ad(!mutex_own(&dict_sys->mutex));

  dd::cache::Dictionary_client *client = dd::get_dd_client(thd);
  dd::cache::Dictionary_client::Auto_releaser releaser(client);

  if (dd_table == nullptr) {
    char db_buf[MAX_DATABASE_NAME_LEN + 1];
    char tbl_buf[MAX_TABLE_NAME_LEN + 1];
    const dd::Table *table_def = nullptr;

    MDL_ticket *mdl = nullptr;

    if (!dd_parse_tbl_name(table->name.m_name, db_buf, tbl_buf, nullptr,
                           nullptr, nullptr) ||
        dd_mdl_acquire(thd, &mdl, db_buf, tbl_buf)) {
      return (nullptr);
    }

    if (client->acquire(db_buf, tbl_buf, &table_def) || table_def == nullptr) {
      dd_mdl_release(thd, &mdl);
      return (nullptr);
    }

    dd_space_id = dd_first_index(table_def)->tablespace_id();

    dd_mdl_release(thd, &mdl);
  } else {
    dd_space_id = dd_first_index(dd_table)->tablespace_id();
  }

  if (client->acquire_uncached_uncommitted<dd::Tablespace>(dd_space_id,
                                                           &dd_space)) {
    ut_a(false);
  }

  ut_a(dd_space != nullptr);

  return (mem_heap_strdup(heap, dd_space->name().c_str()));
}

/** Make sure the tablespace name is saved in dict_table_t if the table
uses a general tablespace.
Try to read it from the fil_system_t first, then from DD.
@param[in]	table		Table object
@param[in]	dd_table	Global DD table or partition object
@param[in]	dict_mutex_own)	true if dict_sys->mutex is owned already */
template <typename Table>
void dd_get_and_save_space_name(dict_table_t *table, const Table *dd_table,
                                bool dict_mutex_own) {
  /* Do this only for general tablespaces. */
  if (!DICT_TF_HAS_SHARED_SPACE(table->flags)) {
    return;
  }

  bool use_cache = true;
  if (table->tablespace != NULL) {
    if (srv_sys_tablespaces_open &&
        dict_table_has_temp_general_tablespace_name(table->tablespace)) {
      /* We previous saved the temporary name,
      get the real one now. */
      use_cache = false;
    } else {
      /* Keep and use this name */
      return;
    }
  }

  if (use_cache) {
    fil_space_t *space = fil_space_acquire_silent(table->space);

    if (space != NULL) {
      /* Use this name unless it is a temporary general
      tablespace name and we can now replace it. */
      if (!srv_sys_tablespaces_open ||
          !dict_table_has_temp_general_tablespace_name(space->name)) {
        /* Use this tablespace name */
        table->tablespace = mem_heap_strdup(table->heap, space->name);

        fil_space_release(space);
        return;
      }
      fil_space_release(space);
    }
  }

  /* Read it from the dictionary. */
  if (srv_sys_tablespaces_open) {
    if (dict_mutex_own) {
      dict_mutex_exit_for_mysql();
    }

    table->tablespace = dd_space_get_name(table->heap, table, dd_table);

    if (dict_mutex_own) {
      dict_mutex_enter_for_mysql();
    }
  }
}

template void dd_get_and_save_space_name<dd::Table>(dict_table_t *,
                                                    const dd::Table *, bool);

template void dd_get_and_save_space_name<dd::Partition>(dict_table_t *,
                                                        const dd::Partition *,
                                                        bool);

/** Open or load a table definition based on a Global DD object.
@tparam		Table		dd::Table or dd::Partition
@param[in,out]	client		data dictionary client
@param[in]	table		MySQL table definition
@param[in]	norm_name	Table Name
@param[in]	dd_table	Global DD table or partition object
@param[in]	thd		thread THD
@param[in,out]	fk_list		stack of table names which neet to load
@return ptr to dict_table_t filled, otherwise, nullptr */
template <typename Table>
dict_table_t *dd_open_table_one(dd::cache::Dictionary_client *client,
                                const TABLE *table, const char *norm_name,
                                const Table *dd_table, THD *thd,
                                dict_names_t &fk_list) {
  ut_ad(dd_table != nullptr);

  bool implicit;
  dd::Tablespace *dd_space = nullptr;

  if (dd_table->tablespace_id() == dict_sys_t::s_dd_space_id) {
    /* DD tables are in shared DD tablespace */
    implicit = false;
  } else if (dd_tablespace_is_implicit(
                 client, dd_first_index(dd_table)->tablespace_id(), &implicit,
                 &dd_space)) {
    /* Tablespace no longer exist, it could be already dropped */
    return (nullptr);
  }

  const bool zip_allowed = srv_page_size <= UNIV_ZIP_SIZE_MAX;
  const bool strict = false;
  bool first_index = true;

  /* Create dict_table_t for the table */
  dict_table_t *m_table = dd_fill_dict_table(
      dd_table, table, norm_name, NULL, zip_allowed, strict, thd, implicit);

  if (m_table == nullptr) {
    return (nullptr);
  }

  /* Create dict_index_t for the table */
  int ret;
  ret = dd_fill_dict_index(dd_table->table(), table, m_table, NULL, zip_allowed,
                           strict, thd);

  if (ret != 0) {
    return (nullptr);
  }

  if (dd_space && !implicit) {
    const char *name = dd_space->name().c_str();
    if (name) {
      m_table->tablespace = mem_heap_strdupl(m_table->heap, name, strlen(name));
    }
  }

  if (Field **autoinc_col = table->s->found_next_number_field) {
    const dd::Properties &p = dd_table->table().se_private_data();
    dict_table_autoinc_set_col_pos(m_table, (*autoinc_col)->field_index);
    uint64 version, autoinc = 0;
    if (p.get_uint64(dd_table_key_strings[DD_TABLE_VERSION], &version) ||
        p.get_uint64(dd_table_key_strings[DD_TABLE_AUTOINC], &autoinc)) {
      ut_ad(!"problem setting AUTO_INCREMENT");
      return (nullptr);
    }

    m_table->version = version;
    dict_table_autoinc_lock(m_table);
    dict_table_autoinc_initialize(m_table, autoinc + 1);
    dict_table_autoinc_unlock(m_table);
    m_table->autoinc_persisted = autoinc;
  }

  mem_heap_t *heap = mem_heap_create(1000);
  bool fail = false;

  /* Now fill the space ID and Root page number for each index */
  dict_index_t *index = m_table->first_index();
  for (const auto dd_index : dd_table->indexes()) {
    ut_ad(index != nullptr);

    const dd::Properties &se_private_data = dd_index->se_private_data();
    uint64 id = 0;
    uint32 root = 0;
    uint32 sid = 0;
    uint64 trx_id = 0;
    dd::Object_id index_space_id = dd_index->tablespace_id();
    dd::Tablespace *index_space = nullptr;

    if (dd_table->tablespace_id() == dict_sys_t::s_dd_space_id) {
      sid = dict_sys_t::s_space_id;
    } else if (dd_table->tablespace_id() == dict_sys_t::s_dd_temp_space_id) {
      sid = dict_sys_t::s_temp_space_id;
    } else {
      if (client->acquire_uncached_uncommitted<dd::Tablespace>(index_space_id,
                                                               &index_space)) {
        my_error(ER_TABLESPACE_MISSING, MYF(0), m_table->name.m_name);
        fail = true;
        break;
      }

      if (index_space->se_private_data().get_uint32(
              dd_space_key_strings[DD_SPACE_ID], &sid)) {
        fail = true;
        break;
      }
    }

    if (first_index) {
      ut_ad(m_table->space == 0);
      m_table->space = sid;
      m_table->dd_space_id = index_space_id;

      mutex_enter(&dict_sys->mutex);
      dd_load_tablespace(dd_table, m_table, heap, DICT_ERR_IGNORE_RECOVER_LOCK);
      mutex_exit(&dict_sys->mutex);
      first_index = false;
    }

    if (se_private_data.get_uint64(dd_index_key_strings[DD_INDEX_ID], &id) ||
        se_private_data.get_uint32(dd_index_key_strings[DD_INDEX_ROOT],
                                   &root) ||
        se_private_data.get_uint64(dd_index_key_strings[DD_INDEX_TRX_ID],
                                   &trx_id)) {
      fail = true;
      break;
    }

    ut_ad(root > 1);
    ut_ad(index->type & DICT_FTS || root != FIL_NULL ||
          dict_table_is_discarded(m_table));
    ut_ad(id != 0);
    index->page = root;
    index->space = sid;
    index->id = id;
    index->trx_id = trx_id;

    /** Look up the spatial reference system in the
    dictionary. Since this may cause a table open to read the
    dictionary tables, it must be done while not holding
    &dict_sys->mutex. */
    if (dict_index_is_spatial(index))
      index->rtr_srs.reset(fetch_srs(index->srid));

    index = index->next();
  }

  if (!implicit) {
    dd_get_and_save_space_name(m_table, dd_table, false);
  }

  mutex_enter(&dict_sys->mutex);

  if (fail) {
    for (dict_index_t *index = UT_LIST_GET_LAST(m_table->indexes);
         index != nullptr; index = UT_LIST_GET_LAST(m_table->indexes)) {
      dict_index_remove_from_cache(m_table, index);
    }
    dict_mem_table_free(m_table);
    mutex_exit(&dict_sys->mutex);
    mem_heap_free(heap);

    return (nullptr);
  }

  /* Re-check if the table has been opened/added by a concurrent
  thread */
  dict_table_t *exist = dict_table_check_if_in_cache_low(norm_name);
  if (exist != nullptr) {
    for (dict_index_t *index = UT_LIST_GET_LAST(m_table->indexes);
         index != nullptr; index = UT_LIST_GET_LAST(m_table->indexes)) {
      dict_index_remove_from_cache(m_table, index);
    }
    dict_mem_table_free(m_table);

    m_table = exist;
  } else {
    dict_table_add_to_cache(m_table, TRUE, heap);

    if (m_table->fts && dict_table_has_fts_index(m_table)) {
      fts_optimize_add_table(m_table);
    }

    if (dict_sys->dynamic_metadata != nullptr) {
      dict_table_load_dynamic_metadata(m_table);
    }
  }

  m_table->acquire();

  mutex_exit(&dict_sys->mutex);

  /* Check if this is a DD system table */
  if (m_table != nullptr) {
    char db_buf[MAX_DATABASE_NAME_LEN + 1];
    char tbl_buf[MAX_TABLE_NAME_LEN + 1];
    dd_parse_tbl_name(m_table->name.m_name, db_buf, tbl_buf, nullptr, nullptr,
                      nullptr);
    m_table->is_dd_table =
        dd::get_dictionary()->is_dd_table_name(db_buf, tbl_buf);
  }

  /* Load foreign key info. It could also register child table(s) that
  refers to current table */
  if (exist == nullptr) {
    dberr_t error =
        dd_table_load_fk(client, norm_name, nullptr, m_table,
                         &dd_table->table(), thd, false, true, &fk_list);
    if (error != DB_SUCCESS) {
      dict_table_close(m_table, FALSE, FALSE);
      m_table = nullptr;
    }
  }
  mem_heap_free(heap);

  return (m_table);
}

/** Open single table with name
@param[in]	name		table name
@param[in]	dict_locked	dict_sys mutex is held or not
@param[in,out]	fk_list		foreign key name list
@param[in]	thd		thread THD */
static void dd_open_table_one_on_name(const char *name, bool dict_locked,
                                      dict_names_t &fk_list, THD *thd) {
  dict_table_t *table = nullptr;
  const dd::Table *dd_table = nullptr;
  MDL_ticket *mdl = nullptr;

  if (!dict_locked) {
    mutex_enter(&dict_sys->mutex);
  }

  table = dict_table_check_if_in_cache_low(name);

  if (table != NULL) {
    /* If the table is in cached already, do nothing. */
    if (!dict_locked) {
      mutex_exit(&dict_sys->mutex);
    }

    return;
  } else {
    /* Otherwise, open it by dd obj. */
    char db_buf[MAX_DATABASE_NAME_LEN + 1];
    char tbl_buf[MAX_TABLE_NAME_LEN + 1];

    /* Exit sys mutex to access server info */
    mutex_exit(&dict_sys->mutex);

    if (!dd_parse_tbl_name(name, db_buf, tbl_buf, nullptr, nullptr, nullptr)) {
      goto func_exit;
    }

    if (dd_mdl_acquire(thd, &mdl, db_buf, tbl_buf)) {
      goto func_exit;
    }

    dd::cache::Dictionary_client *client = dd::get_dd_client(thd);
    dd::cache::Dictionary_client::Auto_releaser releaser(client);

    if (client->acquire(db_buf, tbl_buf, &dd_table) || dd_table == nullptr) {
      goto func_exit;
    }

    ut_ad(dd_table->se_private_id() != dd::INVALID_OBJECT_ID);

    TABLE_SHARE ts;

    init_tmp_table_share(thd, &ts, db_buf, strlen(db_buf),
                         dd_table->name().c_str(), "" /* file name */, nullptr);

    ulint error =
        open_table_def_suppress_invalid_meta_data(thd, &ts, *dd_table);

    if (error != 0) {
      goto func_exit;
    }

    TABLE td;

    error = open_table_from_share(thd, &ts, dd_table->name().c_str(), 0,
                                  OPEN_FRM_FILE_ONLY, 0, &td, false, dd_table);

    if (error != 0) {
      free_table_share(&ts);
      goto func_exit;
    }

    table = dd_open_table_one(client, &td, name, dd_table, thd, fk_list);

    closefrm(&td, false);
    free_table_share(&ts);
  }

func_exit:
  if (table != NULL) {
    dd_table_close(table, thd, &mdl, false);
  } else {
    dd_mdl_release(thd, &mdl);
  }

  if (dict_locked) {
    mutex_enter(&dict_sys->mutex);
  }
}

/** Open foreign tables reference a table.
@param[in]	fk_list		foreign key name list
@param[in]	dict_locked	dict_sys mutex is locked or not
@param[in]	thd		thread THD */
void dd_open_fk_tables(dict_names_t &fk_list, bool dict_locked, THD *thd) {
  while (!fk_list.empty()) {
    char *name = const_cast<char *>(fk_list.front());

    if (innobase_get_lower_case_table_names() == 2) {
      innobase_casedn_str(name);
    } else {
#ifndef _WIN32
      if (innobase_get_lower_case_table_names() == 1) {
        innobase_casedn_str(name);
      }
#endif /* !_WIN32 */
    }

    dd_open_table_one_on_name(name, dict_locked, fk_list, thd);

    fk_list.pop_front();
  }
}

/** Open or load a table definition based on a Global DD object.
@tparam		Table		dd::Table or dd::Partition
@param[in,out]	client		data dictionary client
@param[in]	table		MySQL table definition
@param[in]	norm_name	Table Name
@param[in]	dd_table	Global DD table or partition object
@param[in]	thd		thread THD
@return ptr to dict_table_t filled, otherwise, nullptr */
template <typename Table>
dict_table_t *dd_open_table(dd::cache::Dictionary_client *client,
                            const TABLE *table, const char *norm_name,
                            const Table *dd_table, THD *thd) {
  dict_table_t *m_table = nullptr;
  dict_names_t fk_list;

  m_table = dd_open_table_one(client, table, norm_name, dd_table, thd, fk_list);

  /* If there is foreign table references to this table, we will
  try to open them */
  if (m_table != nullptr && !fk_list.empty()) {
    dd_open_fk_tables(fk_list, false, thd);
  }

  return (m_table);
}

template dict_table_t *dd_open_table<dd::Table>(dd::cache::Dictionary_client *,
                                                const TABLE *, const char *,
                                                const dd::Table *, THD *);

template dict_table_t *dd_open_table<dd::Partition>(
    dd::cache::Dictionary_client *, const TABLE *, const char *,
    const dd::Partition *, THD *);

/** Get next record from a new dd system table, like mysql.tables...
@param[in,out] pcur            persistent cursor
@param[in]     mtr             the mini-transaction
@return the next rec of the dd system table */
static const rec_t *dd_getnext_system_low(btr_pcur_t *pcur, mtr_t *mtr) {
  rec_t *rec = NULL;
  bool is_comp = dict_table_is_comp(pcur->index()->table);

  while (!rec || rec_get_deleted_flag(rec, is_comp)) {
    btr_pcur_move_to_next_user_rec(pcur, mtr);

    rec = btr_pcur_get_rec(pcur);

    if (!btr_pcur_is_on_user_rec(pcur)) {
      /* end of index */
      btr_pcur_close(pcur);

      return (NULL);
    }
  }

  /* Get a record, let's save the position */
  btr_pcur_store_position(pcur, mtr);

  return (rec);
}

/** Get next record of new DD system tables
@param[in,out]	pcur		persistent cursor
@param[in]	mtr		the mini-transaction
@retval next record */
const rec_t *dd_getnext_system_rec(btr_pcur_t *pcur, mtr_t *mtr) {
  /* Restore the position */
  btr_pcur_restore_position(BTR_SEARCH_LEAF, pcur, mtr);

  return (dd_getnext_system_low(pcur, mtr));
}

/** Scan a new dd system table, like mysql.tables...
@param[in]	thd		thd
@param[in,out]	mdl		mdl lock
@param[in,out]	pcur		persistent cursor
@param[in,out]	mtr		the mini-transaction
@param[in]	system_table_name	which dd system table to open
@param[in,out]	table		dict_table_t obj of dd system table
@retval the first rec of the dd system table */
const rec_t *dd_startscan_system(THD *thd, MDL_ticket **mdl, btr_pcur_t *pcur,
                                 mtr_t *mtr, const char *system_table_name,
                                 dict_table_t **table) {
  dict_index_t *clust_index;
  const rec_t *rec = nullptr;

  *table = dd_table_open_on_name(thd, mdl, system_table_name, true, false);
  mtr_commit(mtr);

  clust_index = UT_LIST_GET_FIRST((*table)->indexes);

  mtr_start(mtr);
  btr_pcur_open_at_index_side(true, clust_index, BTR_SEARCH_LEAF, pcur, true, 0,
                              mtr);

  rec = dd_getnext_system_low(pcur, mtr);

  return (rec);
}

/**
  All DD tables would contain DB_TRX_ID and DB_ROLL_PTR fields
  before other fields. This offset indicates the position at
  which the first DD column is located.
*/
static const int DD_FIELD_OFFSET = 2;

/** Process one mysql.tables record and get the dict_table_t
@param[in]	heap		temp memory heap
@param[in,out]	rec		mysql.tables record
@param[in,out]	table		dict_table_t to fill
@param[in]	dd_tables	dict_table_t obj of dd system table
@param[in]	mdl		mdl on the table
@param[in]	mtr		the mini-transaction
@retval error message, or NULL on success */
const char *dd_process_dd_tables_rec_and_mtr_commit(
    mem_heap_t *heap, const rec_t *rec, dict_table_t **table,
    dict_table_t *dd_tables, MDL_ticket **mdl, mtr_t *mtr) {
  ulint len;
  const byte *field;
  const char *err_msg = NULL;
  ulint table_id;

  ut_ad(!rec_get_deleted_flag(rec, dict_table_is_comp(dd_tables)));
  ut_ad(mtr_memo_contains_page(mtr, rec, MTR_MEMO_PAGE_S_FIX));

  ulint *offsets = rec_get_offsets(rec, dd_tables->first_index(), NULL,
                                   ULINT_UNDEFINED, &heap);

  field = rec_get_nth_field(
      rec, offsets, dd_tables->field_number("engine") + DD_FIELD_OFFSET, &len);

  /* If "engine" field is not "innodb", return. */
  if (strncmp((const char *)field, "InnoDB", 6) != 0) {
    *table = NULL;
    mtr_commit(mtr);
    return (err_msg);
  }

  /* Get the se_private_id field. */
  field = (const byte *)rec_get_nth_field(
      rec, offsets, dd_tables->field_number("se_private_id") + DD_FIELD_OFFSET,
      &len);

  if (len != 8) {
    *table = NULL;
    mtr_commit(mtr);
    return (err_msg);
  }

  /* Get the table id */
  table_id = mach_read_from_8(field);

  /* Skip mysql.* tables. */
  if (dict_sys_t::is_dd_table_id(table_id)) {
    *table = NULL;
    mtr_commit(mtr);
    return (err_msg);
  }

  /* Commit before load the table again */
  mtr_commit(mtr);
  THD *thd = current_thd;

  *table = dd_table_open_on_id(table_id, thd, mdl, true, false, true);

  if (!(*table)) {
    err_msg = "Table not found";
  }

  return (err_msg);
}

/** Process one mysql.table_partitions record and get the dict_table_t
@param[in]	heap		temp memory heap
@param[in,out]	rec		mysql.table_partitions record
@param[in,out]	table		dict_table_t to fill
@param[in]	dd_tables	dict_table_t obj of dd partition table
@param[in]	mdl		mdl on the table
@param[in]	mtr		the mini-transaction
@retval error message, or NULL on success */
const char *dd_process_dd_partitions_rec_and_mtr_commit(
    mem_heap_t *heap, const rec_t *rec, dict_table_t **table,
    dict_table_t *dd_tables, MDL_ticket **mdl, mtr_t *mtr) {
  ulint len;
  const byte *field;
  const char *err_msg = NULL;
  ulint table_id;

  ut_ad(mtr_memo_contains_page(mtr, rec, MTR_MEMO_PAGE_S_FIX));

  ut_ad(!rec_get_deleted_flag(rec, dict_table_is_comp(dd_tables)));

  ulint *offsets = rec_get_offsets(rec, dd_tables->first_index(), NULL,
                                   ULINT_UNDEFINED, &heap);

  /* Get the engine field. */
  field = rec_get_nth_field(
      rec, offsets, dd_tables->field_number("engine") + DD_FIELD_OFFSET, &len);

  /* If "engine" field is not "innodb", return. */
  if (strncmp((const char *)field, "InnoDB", 6) != 0) {
    *table = NULL;
    mtr_commit(mtr);
    return (err_msg);
  }

  /* Get the se_private_id field. */
  field = (const byte *)rec_get_nth_field(
      rec, offsets, dd_tables->field_number("se_private_id") + DD_FIELD_OFFSET,
      &len);
  /* When table is partitioned table, the se_private_id is null. */
  if (len != 8) {
    *table = NULL;
    mtr_commit(mtr);
    return (err_msg);
  }

  /* Get the table id */
  table_id = mach_read_from_8(field);

  /* Skip mysql.* tables. */
  if (dict_sys_t::is_dd_table_id(table_id)) {
    *table = NULL;
    mtr_commit(mtr);
    return (err_msg);
  }

  /* Commit before load the table again */
  mtr_commit(mtr);
  THD *thd = current_thd;

  *table = dd_table_open_on_id(table_id, thd, mdl, true, false, true);

  if (!(*table)) {
    err_msg = "Table not found";
  }

  return (err_msg);
}

/** Process one mysql.columns record and get info to dict_col_t
@param[in,out]	heap		temp memory heap
@param[in]	rec		mysql.columns record
@param[in,out]	col		dict_col_t to fill
@param[in,out]	table_id	table id
@param[in,out]	col_name	column name
@param[in,out]	nth_v_col	nth v column
@param[in]	dd_columns	dict_table_t obj of mysql.columns
@param[in,out]	mtr		the mini-transaction
@retval true if column is filled */
bool dd_process_dd_columns_rec(mem_heap_t *heap, const rec_t *rec,
                               dict_col_t *col, table_id_t *table_id,
                               char **col_name, ulint *nth_v_col,
                               const dict_table_t *dd_columns, mtr_t *mtr) {
  ulint len;
  const byte *field;
  dict_col_t *t_col;
  ulint pos;
  ulint v_pos = 0;
  dd::Column::enum_hidden_type hidden;
  bool is_virtual;
  dict_v_col_t *vcol = nullptr;

  ut_ad(!rec_get_deleted_flag(rec, dict_table_is_comp(dd_columns)));

  ulint *offsets = rec_get_offsets(rec, dd_columns->first_index(), NULL,
                                   ULINT_UNDEFINED, &heap);

  const dd::Object_table &dd_object_table = dd::get_dd_table<dd::Column>();

  /* Get the hidden attribute, and skip if it's a hidden column. */
  field = (const byte *)rec_get_nth_field(
      rec, offsets,
      dd_object_table.field_number("FIELD_HIDDEN") + DD_FIELD_OFFSET, &len);
  hidden = static_cast<dd::Column::enum_hidden_type>(mach_read_from_1(field));
  if (hidden == dd::Column::enum_hidden_type::HT_HIDDEN_SE) {
    mtr_commit(mtr);
    return (false);
  }

  /* Get the column name. */
  field = (const byte *)rec_get_nth_field(
      rec, offsets,
      dd_object_table.field_number("FIELD_NAME") + DD_FIELD_OFFSET, &len);
  *col_name = mem_heap_strdupl(heap, (const char *)field, len);

  /* Get the position. */
  field = (const byte *)rec_get_nth_field(
      rec, offsets,
      dd_object_table.field_number("FIELD_ORDINAL_POSITION") + DD_FIELD_OFFSET,
      &len);
  pos = mach_read_from_4(field) - 1;

  /* Get the is_virtual attribute. */
  field = (const byte *)rec_get_nth_field(rec, offsets, 21, &len);
  is_virtual = mach_read_from_1(field) & 0x01;

  /* Get the se_private_data field. */
  field = (const byte *)rec_get_nth_field(
      rec, offsets,
      dd_object_table.field_number("FIELD_SE_PRIVATE_DATA") + DD_FIELD_OFFSET,
      &len);

  if (len == 0 || len == UNIV_SQL_NULL) {
    mtr_commit(mtr);
    return (false);
  }

  char *p_ptr = (char *)mem_heap_strdupl(heap, (const char *)field, len);
  dd::String_type prop((char *)p_ptr);
  dd::Properties *p = dd::Properties::parse_properties(prop);

  /* Load the table and get the col. */
  if (!p || !p->exists(dd_index_key_strings[DD_TABLE_ID])) {
    if (p) {
      delete p;
    }
    mtr_commit(mtr);
    return (false);
  }

  if (!p->get_uint64(dd_index_key_strings[DD_TABLE_ID], (uint64 *)table_id)) {
    THD *thd = current_thd;
    dict_table_t *table;
    MDL_ticket *mdl = NULL;

    /* Commit before we try to load the table. */
    mtr_commit(mtr);
    table = dd_table_open_on_id(*table_id, thd, &mdl, true, true);

    if (!table) {
      delete p;
      return (false);
    }

    if (is_virtual) {
      vcol = dict_table_get_nth_v_col_mysql(table, pos);

      if (vcol == nullptr) {
        dd_table_close(table, thd, &mdl, true);
        delete p;
        return (false);
      }

      /* Copy info. */
      col->ind = vcol->m_col.ind;
      col->mtype = vcol->m_col.mtype;
      col->prtype = vcol->m_col.prtype;
      col->len = vcol->m_col.len;

      v_pos = dict_create_v_col_pos(vcol->v_pos, vcol->m_col.ind);
    } else {
      if (table->n_v_cols == 0) {
        t_col = table->get_col(pos);
      } else {
        ulint col_nr;

        col_nr = dict_table_has_column(table, *col_name, pos);
        t_col = table->get_col(col_nr);
        ut_ad(t_col);
      }

      /* Copy info. */
      col->ind = t_col->ind;
      col->mtype = t_col->mtype;
      col->prtype = t_col->prtype;
      col->len = t_col->len;
    }

    if (p->exists(dd_column_key_strings[DD_INSTANT_COLUMN_DEFAULT_NULL]) ||
        p->exists(dd_column_key_strings[DD_INSTANT_COLUMN_DEFAULT])) {
      dd_parse_default_value(*p, col, heap);
    }

    dd_table_close(table, thd, &mdl, true);
    delete p;
  } else {
    delete p;
    mtr_commit(mtr);
    return (false);
  }

  /* Report the virtual column number */
  if (col->prtype & DATA_VIRTUAL) {
    ut_ad(vcol != nullptr);
    ut_ad(v_pos != 0);
    ut_ad(is_virtual);

    *nth_v_col = dict_get_v_col_pos(v_pos);
  } else {
    *nth_v_col = ULINT_UNDEFINED;
  }

  return (true);
}

/** Process one mysql.columns record for virtual columns
@param[in]	heap		temp memory heap
@param[in,out]	rec		mysql.columns record
@param[in,out]	table_id	table id
@param[in,out]	pos		position
@param[in,out]	base_pos	base column position
@param[in,out]	n_row		number of rows
@param[in]	dd_columns	dict_table_t obj of mysql.columns
@param[in]	mtr		the mini-transaction
@retval true if virtual info is filled */
bool dd_process_dd_virtual_columns_rec(mem_heap_t *heap, const rec_t *rec,
                                       table_id_t *table_id, ulint **pos,
                                       ulint **base_pos, ulint *n_row,
                                       dict_table_t *dd_columns, mtr_t *mtr) {
  ulint len;
  const byte *field;
  ulint origin_pos;
  dd::Column::enum_hidden_type hidden;
  bool is_virtual;

  ut_ad(!rec_get_deleted_flag(rec, dict_table_is_comp(dd_columns)));

  ulint *offsets = rec_get_offsets(rec, dd_columns->first_index(), NULL,
                                   ULINT_UNDEFINED, &heap);

  const dd::Object_table &dd_object_table = dd::get_dd_table<dd::Column>();

  /* Get the is_virtual attribute, and skip if it's not a virtual column. */
  field = (const byte *)rec_get_nth_field(
      rec, offsets,
      dd_object_table.field_number("FIELD_IS_VIRTUAL") + DD_FIELD_OFFSET, &len);
  is_virtual = mach_read_from_1(field) & 0x01;
  if (!is_virtual) {
    mtr_commit(mtr);
    return (false);
  }

  /* Get the hidden attribute, and skip if it's a hidden column. */
  field = (const byte *)rec_get_nth_field(
      rec, offsets,
      dd_object_table.field_number("FIELD_HIDDEN") + DD_FIELD_OFFSET, &len);
  hidden = static_cast<dd::Column::enum_hidden_type>(mach_read_from_1(field));
  if (hidden == dd::Column::enum_hidden_type::HT_HIDDEN_SE) {
    mtr_commit(mtr);
    return (false);
  }

  /* Get the position. */
  field = (const byte *)rec_get_nth_field(
      rec, offsets,
      dd_object_table.field_number("FIELD_ORDINAL_POSITION") + DD_FIELD_OFFSET,
      &len);
  origin_pos = mach_read_from_4(field) - 1;

  /* Get the se_private_data field. */
  field = (const byte *)rec_get_nth_field(
      rec, offsets,
      dd_object_table.field_number("FIELD_SE_PRIVATE_DATA") + DD_FIELD_OFFSET,
      &len);

  if (len == 0 || len == UNIV_SQL_NULL) {
    mtr_commit(mtr);
    return (false);
  }

  char *p_ptr = (char *)mem_heap_strdupl(heap, (const char *)field, len);
  dd::String_type prop((char *)p_ptr);
  dd::Properties *p = dd::Properties::parse_properties(prop);

  /* Load the table and get the col. */
  if (!p || !p->exists(dd_index_key_strings[DD_TABLE_ID])) {
    if (p) {
      delete p;
    }
    mtr_commit(mtr);
    return (false);
  }

  if (!p->get_uint64(dd_index_key_strings[DD_TABLE_ID], (uint64 *)table_id)) {
    THD *thd = current_thd;
    dict_table_t *table;
    MDL_ticket *mdl = NULL;
    dict_v_col_t *vcol = NULL;

    /* Commit before we try to load the table. */
    mtr_commit(mtr);
    table = dd_table_open_on_id(*table_id, thd, &mdl, true, true);

    if (!table) {
      delete p;
      return (false);
    }

    vcol = dict_table_get_nth_v_col_mysql(table, origin_pos);

    if (vcol == NULL || vcol->num_base == 0) {
      dd_table_close(table, thd, &mdl, true);
      delete p;
      return (false);
    }

    *pos = static_cast<ulint *>(
        mem_heap_alloc(heap, vcol->num_base * sizeof(ulint)));
    *base_pos = static_cast<ulint *>(
        mem_heap_alloc(heap, vcol->num_base * sizeof(ulint)));
    *n_row = vcol->num_base;
    for (ulint i = 0; i < *n_row; i++) {
      (*pos)[i] = dict_create_v_col_pos(vcol->v_pos, vcol->m_col.ind);
      (*base_pos)[i] = vcol->base_col[i]->ind;
    }

    dd_table_close(table, thd, &mdl, true);
    delete p;
  } else {
    delete p;
    mtr_commit(mtr);
    return (false);
  }

  return (true);
}
/** Process one mysql.indexes record and get dict_index_t
@param[in]	heap		temp memory heap
@param[in,out]	rec		mysql.indexes record
@param[in,out]	index		dict_index_t to fill
@param[in]	mdl		mdl on index->table
@param[in,out]	parent		parent table if it's fts aux table.
@param[in,out]	parent_mdl	mdl on parent if it's fts aux table.
@param[in]	dd_indexes	dict_table_t obj of mysql.indexes
@param[in]	mtr		the mini-transaction
@retval true if index is filled */
bool dd_process_dd_indexes_rec(mem_heap_t *heap, const rec_t *rec,
                               const dict_index_t **index, MDL_ticket **mdl,
                               dict_table_t **parent, MDL_ticket **parent_mdl,
                               dict_table_t *dd_indexes, mtr_t *mtr) {
  ulint len;
  const byte *field;
  uint32 index_id;
  uint32 space_id;
  uint64 table_id;

  *index = nullptr;

  ut_ad(!rec_get_deleted_flag(rec, dict_table_is_comp(dd_indexes)));

  ulint *offsets = rec_get_offsets(rec, dd_indexes->first_index(), NULL,
                                   ULINT_UNDEFINED, &heap);

  const dd::Object_table &dd_object_table = dd::get_dd_table<dd::Index>();

  field = rec_get_nth_field(
      rec, offsets,
      dd_object_table.field_number("FIELD_ENGINE") + DD_FIELD_OFFSET, &len);

  /* If "engine" field is not "innodb", return. */
  if (strncmp((const char *)field, "InnoDB", 6) != 0) {
    mtr_commit(mtr);
    return (false);
  }

  /* Get the se_private_data field. */
  field = (const byte *)rec_get_nth_field(
      rec, offsets,
      dd_object_table.field_number("FIELD_SE_PRIVATE_DATA") + DD_FIELD_OFFSET,
      &len);

  if (len == 0 || len == UNIV_SQL_NULL) {
    mtr_commit(mtr);
    return (false);
  }

  /* Get index id. */
  dd::String_type prop((char *)field);
  dd::Properties *p = dd::Properties::parse_properties(prop);

  if (!p || !p->exists(dd_index_key_strings[DD_INDEX_ID]) ||
      !p->exists(dd_index_key_strings[DD_INDEX_SPACE_ID])) {
    if (p) {
      delete p;
    }
    mtr_commit(mtr);
    return (false);
  }

  if (p->get_uint32(dd_index_key_strings[DD_INDEX_ID], &index_id)) {
    delete p;
    mtr_commit(mtr);
    return (false);
  }

  /* Get the tablespace id. */
  if (p->get_uint32(dd_index_key_strings[DD_INDEX_SPACE_ID], &space_id)) {
    delete p;
    mtr_commit(mtr);
    return (false);
  }

  /* Skip mysql.* indexes. */
  if (space_id == dict_sys->s_space_id) {
    delete p;
    mtr_commit(mtr);
    return (false);
  }

  /* Load the table and get the index. */
  if (!p->exists(dd_index_key_strings[DD_TABLE_ID])) {
    delete p;
    mtr_commit(mtr);
    return (false);
  }

  if (!p->get_uint64(dd_index_key_strings[DD_TABLE_ID], &table_id)) {
    THD *thd = current_thd;
    dict_table_t *table;

    /* Commit before load the table */
    mtr_commit(mtr);
    table = dd_table_open_on_id(table_id, thd, mdl, true, true);

    if (!table) {
      delete p;
      return (false);
    }

    /* For fts aux table, we need to acuqire mdl lock on parent. */
    if (table->is_fts_aux()) {
      fts_aux_table_t fts_table;
      fts_is_aux_table_name(&fts_table, table->name.m_name,
                            strlen(table->name.m_name));
      table_id_t parent_id = fts_table.parent_id;

      dd_table_close(table, thd, mdl, true);

      *parent = dd_table_open_on_id(parent_id, thd, parent_mdl, true, true);

      if (*parent == nullptr) {
        delete p;
        return (false);
      }

      table = dd_table_open_on_id(table_id, thd, mdl, true, true);

      if (!table) {
        dd_table_close(*parent, thd, parent_mdl, true);
        delete p;
        return (false);
      }
    }

    for (const dict_index_t *t_index = table->first_index(); t_index != NULL;
         t_index = t_index->next()) {
      if (t_index->space == space_id && t_index->id == index_id) {
        *index = t_index;
      }
    }

    if (*index == nullptr) {
      dd_table_close(table, thd, mdl, true);
      if (table->is_fts_aux() && *parent) {
        dd_table_close(*parent, thd, parent_mdl, true);
      }
      delete p;
      return (false);
    }

    delete p;
  } else {
    delete p;
    mtr_commit(mtr);
    return (false);
  }

  return (true);
}

/** Process one mysql.indexes record and get breif info to dict_index_t
@param[in]	heap		temp memory heap
@param[in,out]	rec		mysql.indexes record
@param[in,out]	index_id	index id
@param[in,out]	space_id	space id
@param[in]	dd_indexes	dict_table_t obj of mysql.indexes
@retval true if index is filled */
bool dd_process_dd_indexes_rec_simple(mem_heap_t *heap, const rec_t *rec,
                                      space_index_t *index_id,
                                      space_id_t *space_id,
                                      dict_table_t *dd_indexes) {
  ulint len;
  const byte *field;
  uint32 idx_id;

  ut_ad(!rec_get_deleted_flag(rec, dict_table_is_comp(dd_indexes)));

  ulint *offsets = rec_get_offsets(rec, dd_indexes->first_index(), NULL,
                                   ULINT_UNDEFINED, &heap);

  const dd::Object_table &dd_object_table = dd::get_dd_table<dd::Index>();

  field = rec_get_nth_field(
      rec, offsets,
      dd_object_table.field_number("FIELD_ENGINE") + DD_FIELD_OFFSET, &len);

  /* If "engine" field is not "innodb", return. */
  if (strncmp((const char *)field, "InnoDB", 6) != 0) {
    return (false);
  }

  /* Get the se_private_data field. */
  field = (const byte *)rec_get_nth_field(
      rec, offsets,
      dd_object_table.field_number("FIELD_SE_PRIVATE_DATA") + DD_FIELD_OFFSET,
      &len);

  if (len == 0 || len == UNIV_SQL_NULL) {
    return (false);
  }

  /* Get index id. */
  dd::String_type prop((char *)field);
  dd::Properties *p = dd::Properties::parse_properties(prop);

  if (!p || !p->exists(dd_index_key_strings[DD_INDEX_ID]) ||
      !p->exists(dd_index_key_strings[DD_INDEX_SPACE_ID])) {
    if (p) {
      delete p;
    }
    return (false);
  }

  if (p->get_uint32(dd_index_key_strings[DD_INDEX_ID], &idx_id)) {
    delete p;
    return (false);
  }
  *index_id = idx_id;

  /* Get the tablespace_id. */
  if (p->get_uint32(dd_index_key_strings[DD_INDEX_SPACE_ID], space_id)) {
    delete p;
    return (false);
  }

  delete p;

  return (true);
}

/** Process one mysql.tablespaces record and get info
@param[in]	heap		temp memory heap
@param[in,out]	rec		mysql.tablespaces record
@param[in,out]	space_id	space id
@param[in,out]	name		space name
@param[in,out]	flags		space flags
@param[in,out]	server_version	server version
@param[in,out]	space_version	space version
@param[in]	dd_spaces	dict_table_t obj of mysql.tablespaces
@return true if data is retrived */
bool dd_process_dd_tablespaces_rec(mem_heap_t *heap, const rec_t *rec,
                                   space_id_t *space_id, char **name,
                                   uint *flags, uint32 *server_version,
                                   uint32 *space_version,
                                   dict_table_t *dd_spaces) {
  ulint len;
  const byte *field;
  char *prop_str;

  ut_ad(!rec_get_deleted_flag(rec, dict_table_is_comp(dd_spaces)));

  ulint *offsets = rec_get_offsets(rec, dd_spaces->first_index(), NULL,
                                   ULINT_UNDEFINED, &heap);

  const dd::Object_table &dd_object_table = dd::get_dd_table<dd::Tablespace>();

  field = rec_get_nth_field(
      rec, offsets,
      dd_object_table.field_number("FIELD_ENGINE") + DD_FIELD_OFFSET, &len);

  /* If "engine" field is not "innodb", return. */
  if (strncmp((const char *)field, "InnoDB", 6) != 0) {
    return (false);
  }

  /* Get name field. */
  field = rec_get_nth_field(
      rec, offsets,
      dd_object_table.field_number("FIELD_NAME") + DD_FIELD_OFFSET, &len);
  *name = reinterpret_cast<char *>(mem_heap_zalloc(heap, len + 1));
  memcpy(*name, field, len);

  /* Get the se_private_data field. */
  field = (const byte *)rec_get_nth_field(
      rec, offsets,
      dd_object_table.field_number("FIELD_SE_PRIVATE_DATA") + DD_FIELD_OFFSET,
      &len);

  if (len == 0 || len == UNIV_SQL_NULL) {
    return (false);
  }

  prop_str = static_cast<char *>(mem_heap_zalloc(heap, len + 1));
  memcpy(prop_str, field, len);
  dd::String_type prop(prop_str);
  dd::Properties *p = dd::Properties::parse_properties(prop);

  if (!p || !p->exists(dd_space_key_strings[DD_SPACE_ID]) ||
      !p->exists(dd_index_key_strings[DD_SPACE_FLAGS])) {
    if (p) {
      delete p;
    }
    return (false);
  }

  /* Get space id. */
  if (p->get_uint32(dd_space_key_strings[DD_SPACE_ID], space_id)) {
    delete p;
    return (false);
  }

  /* Get space flag. */
  if (p->get_uint32(dd_space_key_strings[DD_SPACE_FLAGS], flags)) {
    delete p;
    return (false);
  }

  /* Get server flag. */
  if (p->get_uint32(dd_space_key_strings[DD_SPACE_SERVER_VERSION],
                    server_version)) {
    delete p;
    return (false);
  }

  /* Get space flag. */
  if (p->get_uint32(dd_space_key_strings[DD_SPACE_VERSION], space_version)) {
    delete p;
    return (false);
  }

  delete p;

  return (true);
}

/** Get dd tablespace id for fts table
@param[in]	parent_table	parent table of fts table
@param[in]	table		fts table
@param[in,out]	dd_space_id	dd table space id
@return true on success, false on failure. */
bool dd_get_fts_tablespace_id(const dict_table_t *parent_table,
                              const dict_table_t *table,
                              dd::Object_id &dd_space_id) {
  char db_name[MAX_DATABASE_NAME_LEN + 1];
  char table_name[MAX_TABLE_NAME_LEN + 1];

  dd_parse_tbl_name(parent_table->name.m_name, db_name, table_name, nullptr,
                    nullptr, nullptr);

  THD *thd = current_thd;
  dd::cache::Dictionary_client *client = dd::get_dd_client(thd);
  dd::cache::Dictionary_client::Auto_releaser releaser(client);

  dd::Object_id space_id = parent_table->dd_space_id;

  dd_space_id = dd::INVALID_OBJECT_ID;

  if (dict_table_is_file_per_table(table)) {
    /* This means user table and file_per_table */
    bool ret;
    char *filename = fil_space_get_first_path(table->space);

    ret = dd_create_implicit_tablespace(client, thd, table->space,
                                        table->name.m_name, filename, false,
                                        dd_space_id);

    ut_free(filename);
    if (ret) {
      return (false);
    }

  } else if (table->space != TRX_SYS_SPACE &&
             table->space != srv_tmp_space.space_id()) {
    /* This is a user table that resides in shared tablespace */
    ut_ad(!dict_table_is_file_per_table(table));
    ut_ad(DICT_TF_HAS_SHARED_SPACE(table->flags));

    /* Currently the tablespace id is hard coded as 0 */
    dd_space_id = space_id;

    const dd::Tablespace *index_space = NULL;
    if (client->acquire<dd::Tablespace>(space_id, &index_space)) {
      return (false);
    }

    uint32 id;
    if (index_space == NULL) {
      return (false);
    } else if (index_space->se_private_data().get_uint32(
                   dd_space_key_strings[DD_SPACE_ID], &id) ||
               id != table->space) {
      ut_ad(!"missing or incorrect tablespace id");
      return (false);
    }
  } else if (table->space == TRX_SYS_SPACE) {
    /* This is a user table that resides in innodb_system
    tablespace */
    ut_ad(!dict_table_is_file_per_table(table));
    dd_space_id = dict_sys_t::s_dd_sys_space_id;
  }

  return (true);
}

/** Set table options for fts dd tables according to dict table
@param[in,out]	dd_table	dd table instance
@param[in]	table		dict table instance */
void dd_set_fts_table_options(dd::Table *dd_table, const dict_table_t *table) {
  dd_table->set_engine(innobase_hton_name);
  dd_table->set_hidden(dd::Abstract_table::HT_HIDDEN_SE);
  dd_table->set_collation_id(my_charset_bin.number);

  dd::Table::enum_row_format row_format = dd::Table::RF_DYNAMIC;
  switch (dict_tf_get_rec_format(table->flags)) {
    case REC_FORMAT_REDUNDANT:
      row_format = dd::Table::RF_REDUNDANT;
      break;
    case REC_FORMAT_COMPACT:
      row_format = dd::Table::RF_COMPACT;
      break;
    case REC_FORMAT_COMPRESSED:
      row_format = dd::Table::RF_COMPRESSED;
      break;
    case REC_FORMAT_DYNAMIC:
      row_format = dd::Table::RF_DYNAMIC;
      break;
    default:
      ut_a(0);
  }

  dd_table->set_row_format(row_format);

  /* FTS AUX tables are always not encrypted/compressed
  as it is designed now. So both "compress" and "encrypt_type"
  option are not set */

  dd::Properties *table_options = &dd_table->options();
  table_options->set_bool("pack_record", true);
  table_options->set_bool("checksum", false);
  table_options->set_bool("delay_key_write", false);
  table_options->set_uint32("avg_row_length", 0);
  table_options->set_uint32("stats_sample_pages", 0);
  table_options->set_uint32("stats_auto_recalc", HA_STATS_AUTO_RECALC_DEFAULT);

  if (auto zip_ssize = DICT_TF_GET_ZIP_SSIZE(table->flags)) {
    table_options->set_uint32("key_block_size", 1 << (zip_ssize - 1));
  } else {
    table_options->set_uint32("key_block_size", 0);
  }
}

/** Add nullability info to column se_private_data
@param[in,out]	dd_col	DD table column
@param[in]	col	InnoDB table column */
static void dd_set_fts_nullability(dd::Column *dd_col, const dict_col_t *col) {
  bool is_nullable = !(col->prtype & DATA_NOT_NULL);
  dd::Properties &p = dd_col->se_private_data();
  p.set_bool("nullable", is_nullable);
}

/** Create dd table for fts aux index table
@param[in]	parent_table	parent table of fts table
@param[in,out]	table		fts table
@param[in]	charset		fts index charset
@return true on success, false on failure */
bool dd_create_fts_index_table(const dict_table_t *parent_table,
                               dict_table_t *table,
                               const CHARSET_INFO *charset) {
  ut_ad(charset != nullptr);

  char db_name[MAX_DATABASE_NAME_LEN + 1];
  char table_name[MAX_TABLE_NAME_LEN + 1];

  dd_parse_tbl_name(table->name.m_name, db_name, table_name, nullptr, nullptr,
                    nullptr);

  /* Create dd::Table object */
  THD *thd = current_thd;
  dd::Schema_MDL_locker mdl_locker(thd);
  dd::cache::Dictionary_client *client = dd::get_dd_client(thd);
  dd::cache::Dictionary_client::Auto_releaser releaser(client);

  const dd::Schema *schema = nullptr;
  if (mdl_locker.ensure_locked(db_name) ||
      client->acquire<dd::Schema>(db_name, &schema)) {
    return (false);
  }

  /* Check if schema is nullptr? */
  if (schema == nullptr) {
    my_error(ER_BAD_DB_ERROR, MYF(0), db_name);
    return (false);
  }

  std::unique_ptr<dd::Table> dd_table_obj(schema->create_table(thd));
  dd::Table *dd_table = dd_table_obj.get();

  dd_table->set_name(table_name);
  dd_table->set_schema_id(schema->id());

  dd_set_fts_table_options(dd_table, table);

  /* FTS AUX tables are always not encrypted/compressed
  as it is designed now. So both "compress" and "encrypt_type"
  option are not set */

  /* Fill columns */
  /* 1st column: word */
  const char *col_name = nullptr;
  dd::Column *col = dd_table->add_column();
  col_name = "word";
  col->set_name(col_name);
  col->set_type(dd::enum_column_types::VARCHAR);
  col->set_char_length(FTS_INDEX_WORD_LEN);
  col->set_nullable(false);
  col->set_collation_id(charset->number);
  ut_ad(strcmp(col_name, table->get_col_name(0)) == 0);
  dd_set_fts_nullability(col, table->get_col(0));

  dd::Column *key_col1 = col;

  /* 2nd column: first_doc_id */
  col = dd_table->add_column();
  col->set_name("first_doc_id");
  col->set_type(dd::enum_column_types::LONGLONG);
  col->set_char_length(20);
  col->set_numeric_scale(0);
  col->set_nullable(false);
  col->set_unsigned(true);
  col->set_collation_id(charset->number);

  dd::Column *key_col2 = col;

  /* 3rd column: last_doc_id */
  col = dd_table->add_column();
  col->set_name("last_doc_id");
  col->set_type(dd::enum_column_types::LONGLONG);
  col->set_char_length(20);
  col->set_numeric_scale(0);
  col->set_nullable(false);
  col->set_unsigned(true);
  col->set_collation_id(charset->number);

  /* 4th column: doc_count */
  col = dd_table->add_column();
  col->set_name("doc_count");
  col->set_type(dd::enum_column_types::LONG);
  col->set_char_length(4);
  col->set_numeric_scale(0);
  col->set_nullable(false);
  col->set_unsigned(true);
  col->set_collation_id(charset->number);

  /* 5th column: ilist */
  col = dd_table->add_column();
  col->set_name("ilist");
  col->set_type(dd::enum_column_types::BLOB);
  col->set_char_length(8);
  col->set_nullable(false);
  col->set_collation_id(my_charset_bin.number);

  /* Fill index */
  dd::Index *index = dd_table->add_index();
  index->set_name("FTS_INDEX_TABLE_IND");
  index->set_algorithm(dd::Index::IA_BTREE);
  index->set_algorithm_explicit(false);
  index->set_visible(true);
  index->set_type(dd::Index::IT_PRIMARY);
  index->set_ordinal_position(1);
  index->set_generated(false);
  index->set_engine(dd_table->engine());

  index->options().set_uint32("flags", 32);

  dd::Index_element *index_elem;
  index_elem = index->add_element(key_col1);
  index_elem->set_length(FTS_INDEX_WORD_LEN);

  index_elem = index->add_element(key_col2);
  index_elem->set_length(FTS_INDEX_FIRST_DOC_ID_LEN);

  /* Fill table space info, etc */
  dd::Object_id dd_space_id;
  if (!dd_get_fts_tablespace_id(parent_table, table, dd_space_id)) {
    return (false);
  }

  table->dd_space_id = dd_space_id;

  dd_write_table(dd_space_id, dd_table, table);

  MDL_ticket *mdl_ticket = NULL;
  if (dd::acquire_exclusive_table_mdl(thd, db_name, table_name, false,
                                      &mdl_ticket)) {
    ut_ad(0);
    return (false);
  }

  /* Store table to dd */
  bool fail = client->store(dd_table);
  if (fail) {
    ut_ad(0);
    return (false);
  }

  return (true);
}

/** Create dd table for fts aux common table
@param[in]	parent_table	parent table of fts table
@param[in,out]	table		fts table
@param[in]	is_config	flag whether it's fts aux configure table
@return true on success, false on failure */
bool dd_create_fts_common_table(const dict_table_t *parent_table,
                                dict_table_t *table, bool is_config) {
  char db_name[MAX_DATABASE_NAME_LEN + 1];
  char table_name[MAX_TABLE_NAME_LEN + 1];

  dd_parse_tbl_name(table->name.m_name, db_name, table_name, nullptr, nullptr,
                    nullptr);

  /* Create dd::Table object */
  THD *thd = current_thd;
  dd::Schema_MDL_locker mdl_locker(thd);
  dd::cache::Dictionary_client *client = dd::get_dd_client(thd);
  dd::cache::Dictionary_client::Auto_releaser releaser(client);

  const dd::Schema *schema = nullptr;
  if (mdl_locker.ensure_locked(db_name) ||
      client->acquire<dd::Schema>(db_name, &schema)) {
    return (false);
  }

  /* Check if schema is nullptr */
  if (schema == nullptr) {
    my_error(ER_BAD_DB_ERROR, MYF(0), db_name);
    return (false);
  }

  std::unique_ptr<dd::Table> dd_table_obj(schema->create_table(thd));
  dd::Table *dd_table = dd_table_obj.get();

  dd_table->set_name(table_name);
  dd_table->set_schema_id(schema->id());

  dd_set_fts_table_options(dd_table, table);
  const char *col_name = nullptr;

  /* Fill columns */
  if (!is_config) {
    /* 1st column: doc_id */
    dd::Column *col = dd_table->add_column();
    col_name = "doc_id";
    col->set_name(col_name);
    col->set_type(dd::enum_column_types::LONGLONG);
    col->set_char_length(20);
    col->set_numeric_scale(0);
    col->set_nullable(false);
    col->set_unsigned(true);
    col->set_collation_id(my_charset_bin.number);
    ut_ad(strcmp(col_name, table->get_col_name(0)) == 0);
    dd_set_fts_nullability(col, table->get_col(0));

    dd::Column *key_col1 = col;

    /* Fill index */
    dd::Index *index = dd_table->add_index();
    index->set_name("FTS_COMMON_TABLE_IND");
    index->set_algorithm(dd::Index::IA_BTREE);
    index->set_algorithm_explicit(false);
    index->set_visible(true);
    index->set_type(dd::Index::IT_PRIMARY);
    index->set_ordinal_position(1);
    index->set_generated(false);
    index->set_engine(dd_table->engine());

    index->options().set_uint32("flags", 32);

    dd::Index_element *index_elem;
    index_elem = index->add_element(key_col1);
    index_elem->set_length(FTS_INDEX_FIRST_DOC_ID_LEN);
  } else {
    /* Fill columns */
    /* 1st column: key */
    dd::Column *col = dd_table->add_column();
    col_name = "key";
    col->set_name(col_name);
    col->set_type(dd::enum_column_types::VARCHAR);
    col->set_char_length(FTS_CONFIG_TABLE_KEY_COL_LEN);
    col->set_nullable(false);
    col->set_collation_id(my_charset_latin1.number);
    ut_ad(strcmp(col_name, table->get_col_name(0)) == 0);
    dd_set_fts_nullability(col, table->get_col(0));

    dd::Column *key_col1 = col;

    /* 2nd column: value */
    col = dd_table->add_column();
    col->set_name("value");
    col->set_type(dd::enum_column_types::VARCHAR);
    col->set_char_length(FTS_CONFIG_TABLE_VALUE_COL_LEN);
    col->set_nullable(false);
    col->set_collation_id(my_charset_latin1.number);

    /* Fill index */
    dd::Index *index = dd_table->add_index();
    index->set_name("FTS_COMMON_TABLE_IND");
    index->set_algorithm(dd::Index::IA_BTREE);
    index->set_algorithm_explicit(false);
    index->set_visible(true);
    index->set_type(dd::Index::IT_PRIMARY);
    index->set_ordinal_position(1);
    index->set_generated(false);
    index->set_engine(dd_table->engine());

    index->options().set_uint32("flags", 32);

    dd::Index_element *index_elem;
    index_elem = index->add_element(key_col1);
    index_elem->set_length(FTS_CONFIG_TABLE_KEY_COL_LEN);
  }

  /* Fill table space info, etc */
  dd::Object_id dd_space_id;
  if (!dd_get_fts_tablespace_id(parent_table, table, dd_space_id)) {
    ut_ad(0);
    return (false);
  }

  table->dd_space_id = dd_space_id;

  dd_write_table(dd_space_id, dd_table, table);

  MDL_ticket *mdl_ticket = NULL;
  if (dd::acquire_exclusive_table_mdl(thd, db_name, table_name, false,
                                      &mdl_ticket)) {
    return (false);
  }

  /* Store table to dd */
  bool fail = client->store(dd_table);
  if (fail) {
    ut_ad(0);
    return (false);
  }

  return (true);
}

/** Drop dd table & tablespace for fts aux table
@param[in]	name		table name
@param[in]	file_per_table	flag whether use file per table
@return true on success, false on failure. */
bool dd_drop_fts_table(const char *name, bool file_per_table) {
  char db_name[MAX_DATABASE_NAME_LEN + 1];
  char table_name[MAX_TABLE_NAME_LEN + 1];

  dd_parse_tbl_name(name, db_name, table_name, nullptr, nullptr, nullptr);

  /* Create dd::Table object */
  THD *thd = current_thd;
  dd::Schema_MDL_locker mdl_locker(thd);
  dd::cache::Dictionary_client *client = dd::get_dd_client(thd);
  dd::cache::Dictionary_client::Auto_releaser releaser(client);

  MDL_ticket *mdl_ticket = NULL;
  if (dd::acquire_exclusive_table_mdl(thd, db_name, table_name, false,
                                      &mdl_ticket)) {
    return (false);
  }

  const dd::Table *dd_table = nullptr;
  if (client->acquire<dd::Table>(db_name, table_name, &dd_table)) {
    return (false);
  }

  if (dd_table == nullptr) {
    return (false);
  }

  if (file_per_table) {
    dd::Object_id dd_space_id = (*dd_table->indexes().begin())->tablespace_id();
    bool error;
    error = dd_drop_tablespace(client, thd, dd_space_id);
    ut_a(!error);
  }

  if (client->drop(dd_table)) {
    return (false);
  }

  return (true);
}

/** Rename dd table & tablespace files for fts aux table
@param[in]	table		dict table
@param[in]	old_name	old innodb table name
@return true on success, false on failure. */
bool dd_rename_fts_table(const dict_table_t *table, const char *old_name) {
  char new_db_name[MAX_DATABASE_NAME_LEN + 1];
  char new_table_name[MAX_TABLE_NAME_LEN + 1];
  char old_db_name[MAX_DATABASE_NAME_LEN + 1];
  char old_table_name[MAX_TABLE_NAME_LEN + 1];
  char *new_name = table->name.m_name;

  dd_parse_tbl_name(new_name, new_db_name, new_table_name, nullptr, nullptr,
                    nullptr);
  dd_parse_tbl_name(old_name, old_db_name, old_table_name, nullptr, nullptr,
                    nullptr);

  ut_ad(strcmp(new_db_name, old_db_name) != 0);
  ut_ad(strcmp(new_table_name, old_table_name) == 0);

  /* Create dd::Table object */
  THD *thd = current_thd;
  dd::Schema_MDL_locker mdl_locker(thd);
  dd::cache::Dictionary_client *client = dd::get_dd_client(thd);
  dd::cache::Dictionary_client::Auto_releaser releaser(client);

  const dd::Schema *to_sch = nullptr;
  if (client->acquire<dd::Schema>(new_db_name, &to_sch)) {
    return (false);
  }

  MDL_ticket *mdl_ticket = nullptr;
  if (dd::acquire_exclusive_table_mdl(thd, old_db_name, old_table_name, false,
                                      &mdl_ticket)) {
    return (false);
  }

  MDL_ticket *mdl_ticket2 = nullptr;
  if (dd::acquire_exclusive_table_mdl(thd, new_db_name, new_table_name, false,
                                      &mdl_ticket2)) {
    return (false);
  }

  dd::Table *dd_table = nullptr;
  if (client->acquire_for_modification<dd::Table>(old_db_name, old_table_name,
                                                  &dd_table)) {
    return (false);
  }

  // Set schema id
  dd_table->set_schema_id(to_sch->id());

  /* Rename dd tablespace file */
  if (dict_table_is_file_per_table(table)) {
    char *new_path = fil_space_get_first_path(table->space);

    if (dd_rename_tablespace(table->dd_space_id, table->name.m_name,
                             new_path) != DB_SUCCESS) {
      ut_a(false);
    }

    ut_free(new_path);
  }

  if (client->update(dd_table)) {
    ut_ad(0);
    return (false);
  }

  return (true);
}

/** Set Discard attribute in se_private_data of tablespace
@param[in,out]	dd_space	dd::Tablespace object
@param[in]	discard		true if discarded, else false */
void dd_tablespace_set_discard(dd::Tablespace *dd_space, bool discard) {
  dd::Properties &p = dd_space->se_private_data();
  p.set_bool(dd_space_key_strings[DD_SPACE_DISCARD], discard);
}

/** Get discard attribute value stored in se_private_dat of tablespace
@param[in]	dd_space	dd::Tablespace object
@retval		true		if Tablespace is discarded
@retval		false		if attribute doesn't exist or if the
                                tablespace is not discarded */
bool dd_tablespace_get_discard(const dd::Tablespace *dd_space) {
  const dd::Properties &p = dd_space->se_private_data();
  if (p.exists(dd_space_key_strings[DD_SPACE_DISCARD])) {
    bool is_discarded;
    p.get_bool(dd_space_key_strings[DD_SPACE_DISCARD], &is_discarded);
    return (is_discarded);
  }
  return (false);
}

#ifdef UNIV_DEBUG
/** @return total number of indexes of all DD tables */
uint32_t dd_get_total_indexes_num() {
  uint32_t indexes_count = 0;
  for (uint32_t idx = 0; idx < innodb_dd_table_size; idx++) {
    indexes_count += innodb_dd_table[idx].n_indexes;
  }
  return (indexes_count);
}
#endif /* UNIV_DEBUG */

/** Open a table from its database and table name, this is currently used by
foreign constraint parser to get the referenced table.
@param[in]	name			foreign key table name
@param[in]	database_name		table db name
@param[in]	database_name_len	db name length
@param[in]	table_name		table db name
@param[in]	table_name_len		table name length
@param[in,out]	table			table object or NULL
@param[in,out]	mdl			mdl on table
@param[in,out]	heap			heap memory
@return complete table name with database and table name, allocated from
heap memory passed in */
char *dd_get_referenced_table(const char *name, const char *database_name,
                              ulint database_name_len, const char *table_name,
                              ulint table_name_len, dict_table_t **table,
                              MDL_ticket **mdl, mem_heap_t *heap) {
  char *ref;
  const char *db_name;
  bool is_part;

  is_part = (strstr(name, PART_SEPARATOR) != nullptr);

  *table = nullptr;

  if (!database_name) {
    /* Use the database name of the foreign key table */

    db_name = name;
    database_name_len = dict_get_db_name_len(name);
  } else {
    db_name = database_name;
  }

  /* Copy database_name, '/', table_name, '\0' */
  ref = static_cast<char *>(
      mem_heap_alloc(heap, database_name_len + table_name_len + 2));

  memcpy(ref, db_name, database_name_len);
  ref[database_name_len] = '/';
  memcpy(ref + database_name_len + 1, table_name, table_name_len + 1);

  /* Values;  0 = Store and compare as given; case sensitive
              1 = Store and compare in lower; case insensitive
              2 = Store as given, compare in lower; case semi-sensitive */
  if (innobase_get_lower_case_table_names() == 2) {
    innobase_casedn_str(ref);
    if (!is_part) {
      *table = dd_table_open_on_name(current_thd, mdl, ref, true,
                                     DICT_ERR_IGNORE_NONE);
    }
    memcpy(ref, db_name, database_name_len);
    ref[database_name_len] = '/';
    memcpy(ref + database_name_len + 1, table_name, table_name_len + 1);

  } else {
#ifndef _WIN32
    if (innobase_get_lower_case_table_names() == 1) {
      innobase_casedn_str(ref);
    }
#else
    innobase_casedn_str(ref);
#endif /* !_WIN32 */
    if (!is_part) {
      *table = dd_table_open_on_name(current_thd, mdl, ref, true,
                                     DICT_ERR_IGNORE_NONE);
    }
  }

  return (ref);
}

/** Update all InnoDB tablespace cache objects. This step is done post
dictionary trx rollback, binlog recovery and DDL_LOG apply. So DD is consistent.
Update the cached tablespace objects, if they differ from dictionary
@param[in,out]	thd	thread handle
@retval	true	on error
@retval	false	on success */
bool dd_tablespace_update_cache(THD *thd) {
  /* If there are no prepared trxs, then DD reads would have been
  already consistent. No need to update cache */
  if (!trx_sys->found_prepared_trx) {
    return (false);
  }

  dd::cache::Dictionary_client *dc = dd::get_dd_client(thd);
  dd::cache::Dictionary_client::Auto_releaser releaser(dc);
  std::vector<const dd::Tablespace *> tablespaces;

  space_id_t max_id = 0;

  if (dc->fetch_global_components(&tablespaces)) {
    return (true);
  }

  bool fail = false;

  for (const dd::Tablespace *t : tablespaces) {
    ut_ad(!fail);

    if (t->engine() != innobase_hton_name) {
      continue;
    }

    const dd::Properties &p = t->se_private_data();
    uint32 id;
    uint32 flags = 0;

    /* There should be exactly one file name associated
    with each InnoDB tablespace, except innodb_system */
    fail = p.get_uint32(dd_space_key_strings[DD_SPACE_ID], &id) ||
           p.get_uint32(dd_space_key_strings[DD_SPACE_FLAGS], &flags) ||
           (t->files().size() != 1 &&
            strcmp(t->name().c_str(), dict_sys_t::s_sys_space_name) != 0);

    if (fail) {
      break;
    }

    /* Undo tablespaces may be deleted and re-created at
    startup and not registered in DD. So exempt undo tablespaces
    from verification */
    if (fsp_is_undo_tablespace(id)) {
      continue;
    }

    if (!dict_sys_t::is_reserved(id) && id > max_id) {
      /* Currently try to find the max one only, it should
      be able to reuse the deleted smaller ones later */
      max_id = id;
    }

    const dd::Tablespace_file *f = *t->files().begin();
    fail = f == nullptr;
    if (fail) {
      break;
    }

    const char *space_name = t->name().c_str();
    fil_space_t *space = fil_space_get(id);

    if (space != nullptr) {
      /* If the tablespace is already in cache, verify that
      the tablespace name matches the name in dictionary.
      If it doesn't match, use the name from dictionary. */

      ut_ad(space->flags == flags);

      fil_space_update_name(space, space_name);

    } else {
      fil_type_t purpose = fsp_is_system_temporary(id) ? FIL_TYPE_TEMPORARY
                                                       : FIL_TYPE_TABLESPACE;

      const char *filename = f->filename().c_str();

      /* If the user tablespace is not in cache, load the
      tablespace now, with the name from dictionary */

      /* It's safe to pass space_name in tablename charset
      because filename is already in filename charset. */
      dberr_t err = fil_ibd_open(false, purpose, id, flags, space_name, nullptr,
                                 filename, false, false);
      switch (err) {
        case DB_SUCCESS:
        case DB_CANNOT_OPEN_FILE:
          break;
        default:
          ib::info(ER_IB_MSG_174)
              << "Unable to open tablespace " << id << " (flags=" << flags
              << ", filename=" << filename << ")."
              << " Have you deleted/moved the .IBD";
          ut_strerr(err);
      }
    }
  }

  fil_set_max_space_id_if_bigger(max_id);
  return (fail);
}
#endif /* !UNIV_HOTBACKUP */<|MERGE_RESOLUTION|>--- conflicted
+++ resolved
@@ -3317,20 +3317,6 @@
   return (error);
 }
 
-<<<<<<< HEAD
-=======
-/** Determine if a table contains a fulltext index.
-@param[in]      table		dd::Table
-@return whether the table contains any fulltext index */
-inline bool dd_table_contains_fulltext(const dd::Table &table) {
-  for (const dd::Index *index : table.indexes()) {
-    if (index->type() == dd::Index::IT_FULLTEXT) {
-      return (true);
-    }
-  }
-  return (false);
-}
-
 /** Read the metadata of default values for all columns added instantly
 @param[in]	dd_table	dd::Table
 @param[in,out]	table		InnoDB table object */
@@ -3408,7 +3394,6 @@
 #endif /* UNIV_DEBUG */
 }
 
->>>>>>> b93c1661
 /** Instantiate in-memory InnoDB table metadata (dict_table_t),
 without any indexes.
 @tparam		Table		dd::Table or dd::Partition
