--- conflicted
+++ resolved
@@ -1363,15 +1363,7 @@
 	const rec_t*	rec;
 	mtr_t		mtr;
 
-<<<<<<< HEAD
-		bool		is_temp = false;
-		bool		discarded = false;
-		bool		print_error_if_does_not_exist;
-		ib_uint32_t	flags2 = static_cast<ib_uint32_t>(
-			mach_read_from_4(field));
-=======
 	DBUG_ENTER("dict_check_sys_tables");
->>>>>>> d04d7a8f
 
 	ut_ad(rw_lock_own(dict_operation_lock, RW_LOCK_X));
 	ut_ad(mutex_own(&dict_sys->mutex));
@@ -1423,64 +1415,6 @@
 			continue;
 		}
 
-<<<<<<< HEAD
-		if (is_temp || discarded || check_if_skip_table(name)) {
-			print_error_if_does_not_exist = false;
-		} else {
-			print_error_if_does_not_exist = true;
-		}
-
-		switch (dict_check) {
-		case DICT_CHECK_ALL_LOADED:
-			/* All tablespaces should have been found in
-			fil_load_single_table_tablespaces(). */
-			if (fil_space_for_table_exists_in_mem(
-				space_id, name, TRUE, print_error_if_does_not_exist,
-				!(is_temp || discarded), false, NULL, 0)
-			    && !(is_temp || discarded)) {
-				/* If user changes the path of .ibd files in
-				   *.isl files before doing crash recovery ,
-				   then this leads to inconsistency in
-				   SYS_DATAFILES system table because the
-				   tables are loaded from the updated path
-				   but the SYS_DATAFILES still points to the
-				   old path.Therefore after crash recovery
-				   update SYS_DATAFILES with the updated path.*/
-				ut_ad(space_id);
-				ut_ad(recv_needed_recovery);
-				char *dict_path = dict_get_first_path(space_id,
-								      name);
-				char *remote_path = fil_read_link_file(name);
-				if(dict_path && remote_path) {
-					if(strcmp(dict_path,remote_path)) {
-						dict_update_filepath(space_id,
-								     remote_path);
-						}
-				}
-				if(dict_path)
-					mem_free(dict_path);
-				if(remote_path)
-					mem_free(remote_path);
-			}
-			break;
-
-		case DICT_CHECK_SOME_LOADED:
-			/* Some tablespaces may have been opened in
-			trx_resurrect_table_locks(). */
-			if (fil_space_for_table_exists_in_mem(
-				    space_id, name, FALSE, FALSE,
-				    false, false, NULL, 0)) {
-				break;
-			}
-			/* fall through */
-		case DICT_CHECK_NONE_LOADED:
-			if (discarded) {
-				ib_logf(IB_LOG_LEVEL_INFO,
-					"DISCARD flag set for table '%s',"
-					" ignored.",
-					table_name);
-				break;
-=======
 		if (flags2 & DICT_TF2_DISCARDED) {
 			ib::info() << "Ignoring tablespace " << table_name
 				<< " because the DISCARD flag is set .";
@@ -1492,9 +1426,12 @@
 		be in a file-per-table or shared tablespace.
 		Note that flags2 is not available for REDUNDANT tables,
 		so don't check those. */
+#if 0
+		/* not available for InnoDB 5.5 */
 		ut_ad(DICT_TF_HAS_SHARED_SPACE(flags)
 		      || !DICT_TF_GET_COMPACT(flags)
 		      || flags2 & DICT_TF2_USE_FILE_PER_TABLE);
+#endif
 
 		/* Look up the tablespace name in the data dictionary if this
 		is a shared tablespace.  For file-per-table, the table_name
@@ -1523,7 +1460,6 @@
 			if (dict_path && fil_path
 			    && strcmp(dict_path, fil_path)) {
 				dict_update_filepath(space_id, fil_path);
->>>>>>> d04d7a8f
 			}
 			ut_free(dict_path);
 			ut_free(fil_path);
@@ -3190,70 +3126,7 @@
 	btr_pcur_close(&pcur);
 	mtr_commit(&mtr);
 
-<<<<<<< HEAD
-	if (table->space == 0) {
-		/* The system tablespace is always available. */
-	} else if (table->flags2 & DICT_TF2_DISCARDED) {
-
-		ib_logf(IB_LOG_LEVEL_WARN,
-			"Table '%s' tablespace is set as discarded.",
-			table_name);
-
-		table->ibd_file_missing = TRUE;
-
-	} else if (!fil_space_for_table_exists_in_mem(
-			table->space, name, FALSE, FALSE, false, true, heap,
-			table->id)) {
-
-		if (DICT_TF2_FLAG_IS_SET(table, DICT_TF2_TEMPORARY)) {
-			/* Do not bother to retry opening temporary tables. */
-			table->ibd_file_missing = TRUE;
-
-		} else {
-			if (!(ignore_err & DICT_ERR_IGNORE_RECOVER_LOCK)) {
-				ib_logf(IB_LOG_LEVEL_ERROR,
-					"Failed to find tablespace for "
-					"table '%s' in the cache. "
-					"Attempting to load the tablespace "
-					"with space id %lu.",
-					table_name, (ulong) table->space);
-			}
-
-			/* Use the remote filepath if needed. */
-			if (DICT_TF_HAS_DATA_DIR(table->flags)) {
-				/* This needs to be added to the table
-				from SYS_DATAFILES */
-				dict_get_and_save_data_dir_path(table, true);
-
-				if (table->data_dir_path) {
-					filepath = os_file_make_remote_pathname(
-						table->data_dir_path,
-						table->name, "ibd");
-				}
-			}
-
-			/* Try to open the tablespace.  We set the
-			2nd param (fix_dict = false) here because we
-			do not have an x-lock on dict_operation_lock */
-			err = fil_open_single_table_tablespace(
-				true, false, table->space,
-				dict_tf_to_fsp_flags(table->flags),
-				name, filepath);
-
-			if (err != DB_SUCCESS) {
-				/* We failed to find a sensible
-				tablespace file */
-
-				table->ibd_file_missing = TRUE;
-			}
-			if (filepath) {
-				mem_free(filepath);
-			}
-		}
-	}
-=======
 	dict_load_tablespace(table, heap, ignore_err);
->>>>>>> d04d7a8f
 
 	dict_load_columns(table, heap);
 
