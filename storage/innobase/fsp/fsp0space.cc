--- conflicted
+++ resolved
@@ -65,20 +65,17 @@
 
   m_files.clear();
 
-<<<<<<< HEAD
   m_space_id = SPACE_UNKNOWN;
-=======
-	m_space_id = ULINT_UNDEFINED;
-
-	if (m_name != NULL) {
-		ut_free(m_name);
-		m_name = NULL;
-	}
-	if (m_path != NULL) {
-		ut_free(m_path);
-		m_path = NULL;
-	}
->>>>>>> 170eb8c5
+
+  if (m_name != NULL) {
+    ut_free(m_name);
+    m_name = NULL;
+  }
+  if (m_path != NULL) {
+    ut_free(m_path);
+    m_path = NULL;
+  }
+
 }
 
 /** Note that the data file was found.
