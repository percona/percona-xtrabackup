/*****************************************************************************

Copyright (c) 2013, 2018, Oracle and/or its affiliates. All Rights Reserved.

This program is free software; you can redistribute it and/or modify it under
the terms of the GNU General Public License, version 2.0, as published by the
Free Software Foundation.

This program is also distributed with certain software (including but not
limited to OpenSSL) that is licensed under separate terms, as designated in a
particular file or component or in included license documentation. The authors
of MySQL hereby grant you an additional permission to link the program and
your derivative works with the separately licensed software that they have
included with MySQL.

This program is distributed in the hope that it will be useful, but WITHOUT
ANY WARRANTY; without even the implied warranty of MERCHANTABILITY or FITNESS
FOR A PARTICULAR PURPOSE. See the GNU General Public License, version 2.0,
for more details.

You should have received a copy of the GNU General Public License along with
this program; if not, write to the Free Software Foundation, Inc.,
51 Franklin St, Fifth Floor, Boston, MA 02110-1301  USA

*****************************************************************************/

/** @file fsp/fsp0file.cc
 Tablespace data file implementation

 Created 2013-7-26 by Kevin Lewis
 *******************************************************/

#include "ha_prototypes.h"

#include "dict0dd.h"
#include "fil0fil.h"
#include "fsp0file.h"
#include "fsp0sysspace.h"
#include "fsp0types.h"
#include "os0file.h"
#include "page0page.h"
#include "srv0start.h"
#include "ut0new.h"

#ifdef UNIV_HOTBACKUP
#include "my_sys.h"
#endif /* UNIV_HOTBACKUP */
#include "xb0xb.h"

/** Initialize the name and flags of this datafile.
@param[in]	name	tablespace name, will be copied
@param[in]	flags	tablespace flags */
void Datafile::init(const char *name, ulint flags) {
  ut_ad(m_name == NULL);
  ut_ad(name != NULL);

  m_name = mem_strdup(name);
  m_flags = flags;
  m_encryption_key = NULL;
  m_encryption_iv = NULL;
}

/** Release the resources. */
void Datafile::shutdown() {
  close();

  ut_free(m_name);
  m_name = NULL;

  free_filepath();

  free_first_page();

  if (m_encryption_key != NULL) {
    ut_free(m_encryption_key);
    m_encryption_key = NULL;
  }

  if (m_encryption_iv != NULL) {
    ut_free(m_encryption_iv);
    m_encryption_iv = NULL;
  }
}

/** Create/open a data file.
@param[in]	read_only_mode	if true, then readonly mode checks are enforced.
@return DB_SUCCESS or error code */
dberr_t Datafile::open_or_create(bool read_only_mode) {
  bool success;
  ut_a(m_filepath != NULL);
  ut_ad(m_handle.m_file == OS_FILE_CLOSED);

  m_handle =
      os_file_create(innodb_data_file_key, m_filepath, m_open_flags,
                     OS_FILE_NORMAL, OS_DATA_FILE, read_only_mode, &success);

  if (!success) {
    m_last_os_error = os_file_get_last_error(true);
    ib::error(ER_IB_MSG_390) << "Cannot open datafile '" << m_filepath << "'";
    return (DB_CANNOT_OPEN_FILE);
  }

  return (DB_SUCCESS);
}

/** Open a data file in read-only mode to check if it exists so that it
can be validated.
@param[in]	strict	whether to issue error messages
@return DB_SUCCESS or error code */
dberr_t Datafile::open_read_only(bool strict) {
  bool success = false;
  ut_ad(m_handle.m_file == OS_FILE_CLOSED);

  /* This function can be called for file objects that do not need
  to be opened, which is the case when the m_filepath is NULL */
  if (m_filepath == NULL) {
    return (DB_ERROR);
  }

  set_open_flags(OS_FILE_OPEN);
  m_handle = os_file_create_simple_no_error_handling(
      innodb_data_file_key, m_filepath, m_open_flags, OS_FILE_READ_ONLY, true,
      &success);

  if (success) {
    m_exists = true;
    init_file_info();

    return (DB_SUCCESS);
  }

  if (strict) {
    m_last_os_error = os_file_get_last_error(true);
    ib::error(ER_IB_MSG_391) << "Cannot open datafile for read-only: '"
                             << m_filepath << "' OS error: " << m_last_os_error;
  }

  return (DB_CANNOT_OPEN_FILE);
}

/** Open a data file in read-write mode during start-up so that
doublewrite pages can be restored and then it can be validated.*
@param[in]	read_only_mode	if true, then readonly mode checks are enforced.
@return DB_SUCCESS or error code */
dberr_t Datafile::open_read_write(bool read_only_mode) {
  bool success = false;
  ut_ad(m_handle.m_file == OS_FILE_CLOSED);

  /* This function can be called for file objects that do not need
  to be opened, which is the case when the m_filepath is NULL */
  if (m_filepath == NULL) {
    return (DB_ERROR);
  }

  set_open_flags(OS_FILE_OPEN);
  m_handle = os_file_create_simple_no_error_handling(
      innodb_data_file_key, m_filepath, m_open_flags, OS_FILE_READ_WRITE,
      read_only_mode, &success);

  if (!success) {
    m_last_os_error = os_file_get_last_error(true);
    ib::error(ER_IB_MSG_392)
        << "Cannot open datafile for read-write: '" << m_filepath << "'";
    return (DB_CANNOT_OPEN_FILE);
  }

  m_exists = true;

  init_file_info();

  return (DB_SUCCESS);
}

/** Initialize OS specific file info. */
void Datafile::init_file_info() {
#ifdef _WIN32
  GetFileInformationByHandle(m_handle.m_file, &m_file_info);
#else
  fstat(m_handle.m_file, &m_file_info);
#endif /* WIN32 */
}

/** Close a data file.
@return DB_SUCCESS or error code */
dberr_t Datafile::close() {
  if (m_handle.m_file != OS_FILE_CLOSED) {
    ibool success = os_file_close(m_handle);
    ut_a(success);

    m_handle.m_file = OS_FILE_CLOSED;
  }

  return (DB_SUCCESS);
}

/** Make a full filepath from a directory path and a filename.
Prepend the dirpath to filename using the extension given.
If dirpath is NULL, prepend the default datadir to filepath.
Store the result in m_filepath.
@param[in]	dirpath		directory path
@param[in]	filename	filename or filepath
@param[in]	ext		filename extension */
void Datafile::make_filepath(const char *dirpath, const char *filename,
                             ib_file_suffix ext) {
  free_filepath();

  std::string path;
  std::string name;

  if (dirpath != nullptr) {
    path.assign(dirpath);
  }

  if (filename != nullptr) {
    name.assign(filename);
  }

  m_filepath = Fil_path::make(path, name, ext);

  ut_ad(m_filepath != NULL);

  set_filename();
}

/** Set the filepath by duplicating the filepath sent in. This is the
name of the file with its extension and absolute or relative path.
@param[in]	filepath	filepath to set */
void Datafile::set_filepath(const char *filepath) {
  free_filepath();
  m_filepath = static_cast<char *>(ut_malloc_nokey(strlen(filepath) + 1));
  ::strcpy(m_filepath, filepath);
  set_filename();
}

/** Free the filepath buffer. */
void Datafile::free_filepath() {
  if (m_filepath != NULL) {
    ut_free(m_filepath);
    m_filepath = NULL;
    m_filename = NULL;
  }
}

/** Do a quick test if the filepath provided looks the same as this filepath
byte by byte. If they are two different looking paths to the same file,
same_as() will be used to show that after the files are opened.
@param[in]	other	filepath to compare with
@retval true if it is the same filename by byte comparison
@retval false if it looks different */
bool Datafile::same_filepath_as(const char *other) const {
  return (0 == strcmp(m_filepath, other));
}

/** Test if another opened datafile is the same file as this object.
@param[in]	other	Datafile to compare with
@return true if it is the same file, else false */
bool Datafile::same_as(const Datafile &other) const {
#ifdef _WIN32
  return (m_file_info.dwVolumeSerialNumber ==
              other.m_file_info.dwVolumeSerialNumber &&
          m_file_info.nFileIndexHigh == other.m_file_info.nFileIndexHigh &&
          m_file_info.nFileIndexLow == other.m_file_info.nFileIndexLow);
#else
  return (m_file_info.st_ino == other.m_file_info.st_ino &&
          m_file_info.st_dev == other.m_file_info.st_dev);
#endif /* WIN32 */
}

/** Allocate and set the datafile or tablespace name in m_name.
If a name is provided, use it; else if the datafile is file-per-table,
extract a file-per-table tablespace name from m_filepath; else it is a
general tablespace, so just call it that for now. The value of m_name
will be freed in the destructor.
@param[in]	name	tablespace name if known, NULL if not */
void Datafile::set_name(const char *name) {
  ut_free(m_name);

  if (name != NULL) {
    m_name = mem_strdup(name);
  } else if (fsp_is_file_per_table(m_space_id, m_flags)) {
    m_name = fil_path_to_space_name(m_filepath);
  } else if (fsp_is_undo_tablespace(m_space_id)) {
    undo::Tablespace undo_space(m_space_id);
    m_name = mem_strdup(undo_space.space_name());
  } else {
#ifndef UNIV_HOTBACKUP
    /* Give this general tablespace a temporary name. */
    m_name =
        static_cast<char *>(ut_malloc_nokey(strlen(general_space_name) + 20));

    sprintf(m_name, "%s_" SPACE_ID_PF, general_space_name, m_space_id);
#else  /* !UNIV_HOTBACKUP */
    /* Use the absolute path of general tablespaces. Absolute path
    will help MEB to ignore the dirty records from the redo logs
    pertaining to the same tablespace but with older space_ids.
    It will also not cause name clashes with remote tablespaces or
    tables in schema directory. */
    size_t len = strlen(m_filepath);
    m_name = static_cast<char *>(ut_malloc_nokey(len + 1));
    memcpy(m_name, m_filepath, len);
    m_name[len] = '\0';
#endif /* !UNIV_HOTBACKUP */
  }
}

/** Reads a few significant fields from the first page of the first
datafile.  The Datafile must already be open.
@param[in]	read_only_mode	If true, then readonly mode checks are enforced.
@return DB_SUCCESS or DB_IO_ERROR if page cannot be read */
dberr_t Datafile::read_first_page(bool read_only_mode) {
  if (m_handle.m_file == OS_FILE_CLOSED) {
    dberr_t err = open_or_create(read_only_mode);

    if (err != DB_SUCCESS) {
      return (err);
    }
  }

  m_first_page_buf =
      static_cast<byte *>(ut_malloc_nokey(2 * UNIV_PAGE_SIZE_MAX));

  /* Align the memory for a possible read from a raw device */

  m_first_page =
      static_cast<byte *>(ut_align(m_first_page_buf, UNIV_PAGE_SIZE));

  IORequest request;
  dberr_t err = DB_ERROR;
  size_t page_size = UNIV_PAGE_SIZE_MAX;

  /* Don't want unnecessary complaints about partial reads. */

  request.disable_partial_io_warnings();

  while (page_size >= UNIV_PAGE_SIZE_MIN) {
    ulint n_read = 0;

    err = os_file_read_no_error_handling(request, m_handle, m_first_page, 0,
                                         page_size, &n_read);

    if (err == DB_IO_ERROR && n_read >= UNIV_PAGE_SIZE_MIN) {
      page_size >>= 1;

    } else if (err == DB_SUCCESS) {
      ut_a(n_read == page_size);

      break;

    } else {
      ib::error(ER_IB_MSG_393) << "Cannot read first page of '" << m_filepath
                               << "' " << ut_strerr(err);
      break;
    }
  }

  if (err == DB_SUCCESS && m_order == 0) {
    m_flags = fsp_header_get_flags(m_first_page);

    m_space_id = fsp_header_get_space_id(m_first_page);

    m_server_version = fsp_header_get_server_version(m_first_page);

    m_space_version = fsp_header_get_space_version(m_first_page);
  }

  return (err);
}

/** Free the first page from memory when it is no longer needed. */
void Datafile::free_first_page() {
  if (m_first_page_buf) {
    ut_free(m_first_page_buf);
    m_first_page_buf = NULL;
    m_first_page = NULL;
  }
}

/** Validates the datafile and checks that it conforms with the expected
space ID and flags.  The file should exist and be successfully opened
in order for this function to validate it.
@param[in]	space_id	The expected tablespace ID.
@param[in]	flags		The expected tablespace flags.
@param[in]	for_import	if it is for importing
@retval DB_SUCCESS if tablespace is valid, DB_ERROR if not.
m_is_valid is also set true on success, else false. */
dberr_t Datafile::validate_to_dd(space_id_t space_id, ulint flags,
                                 bool for_import) {
  dberr_t err;

  if (!is_open()) {
    return (DB_ERROR);
  }

  /* Validate this single-table-tablespace with the data dictionary,
  but do not compare the DATA_DIR flag, in case the tablespace was
  remotely located. */
  err = validate_first_page(space_id, 0, for_import);
  if (err != DB_SUCCESS) {
    return (err);
  }

  /* Make sure the datafile we found matched the space ID.
  If the datafile is a file-per-table tablespace then also match
  the row format and zip page size. */

  /* We exclude SDI & DATA_DIR space flags because they are not stored
  in table flags in dictionary */

  if (m_space_id == space_id &&
      !((m_flags ^ flags) & ~(FSP_FLAGS_MASK_DATA_DIR | FSP_FLAGS_MASK_SHARED |
                              FSP_FLAGS_MASK_SDI))) {
    /* Datafile matches the tablespace expected. */
    return (DB_SUCCESS);
  }

  /* else do not use this tablespace. */
  m_is_valid = false;

  ib::error(ER_IB_MSG_394)
      << "In file '" << m_filepath
      << "', tablespace id and"
         " flags are "
      << m_space_id << " and " << m_flags
      << ", but in"
         " the InnoDB data dictionary they are "
      << space_id << " and " << flags
      << ". Have you moved InnoDB .ibd files around without"
         " using the commands DISCARD TABLESPACE and IMPORT TABLESPACE?"
         " "
      << TROUBLESHOOT_DATADICT_MSG;

  return (DB_ERROR);
}

/** Validates this datafile for the purpose of recovery.  The file should
exist and be successfully opened. We initially open it in read-only mode
because we just want to read the SpaceID.  However, if the first page is
corrupt and needs to be restored from the doublewrite buffer, we will
reopen it in write mode and ry to restore that page.
@param[in]	space_id	Expected space ID
@retval DB_SUCCESS  on success
m_is_valid is also set true on success, else false. */
dberr_t Datafile::validate_for_recovery(space_id_t space_id) {
  dberr_t err;

  ut_ad(!srv_read_only_mode);
  ut_ad(is_open());

  err = validate_first_page(space_id, 0, false);

  switch (err) {
    case DB_SUCCESS:
    case DB_TABLESPACE_EXISTS:
    case DB_TABLESPACE_NOT_FOUND:
    case DB_INVALID_ENCRYPTION_META:
      break;

    default:
      /* For encryption tablespace, we skip the retry step,
      since it is only because the keyring is not ready. */
      if (FSP_FLAGS_GET_ENCRYPTION(m_flags)) {
        return (err);
      }

      /* Re-open the file in read-write mode  Attempt to restore
      page 0 from doublewrite and read the space ID from a survey
      of the first few pages. */
      close();
      err = open_read_write(srv_read_only_mode);
      if (err != DB_SUCCESS) {
        ib::error(ER_IB_MSG_395) << "Datafile '" << m_filepath
                                 << "' could not"
                                    " be opened in read-write mode so that the"
                                    " doublewrite pages could be restored.";
        return (err);
      };

      err = find_space_id();
      if (err != DB_SUCCESS || m_space_id == 0) {
        ib::error(ER_IB_MSG_396)
            << "Datafile '" << m_filepath
            << "' is"
               " corrupted. Cannot determine the space ID from"
               " the first 64 pages.";
        return (err);
      }

      err = restore_from_doublewrite(0);
      if (err != DB_SUCCESS) {
        return (err);
      }

      /* Free the previously read first page and then re-validate. */
      free_first_page();
      err = validate_first_page(space_id, 0, false);
  }

  if (err == DB_SUCCESS || err == DB_INVALID_ENCRYPTION_META) {
    set_name(NULL);
  }

  return (err);
}

/** Check the consistency of the first page of a datafile when the
tablespace is opened.  This occurs before the fil_space_t is created
so the Space ID found here must not already be open.
m_is_valid is set true on success, else false.
@param[in]	space_id	Expected space ID
@param[out]	flush_lsn	contents of FIL_PAGE_FILE_FLUSH_LSN
@param[in]	for_import	if it is for importing
(only valid for the first file of the system tablespace)
@retval DB_WRONG_FILE_NAME tablespace in file header doesn't match
        expected value
@retval DB_SUCCESS on if the datafile is valid
@retval DB_CORRUPTION if the datafile is not readable
@retval DB_TABLESPACE_EXISTS if there is a duplicate space_id */
dberr_t Datafile::validate_first_page(space_id_t space_id, lsn_t *flush_lsn,
                                      bool for_import) {
  char *prev_name;
  char *prev_filepath;
  const char *error_txt = NULL;

  m_is_valid = true;

  if (m_first_page == NULL &&
      read_first_page(srv_read_only_mode) != DB_SUCCESS) {
    error_txt = "Cannot read first page";
  } else {
    ut_ad(m_first_page_buf);
    ut_ad(m_first_page);

    if (flush_lsn != NULL) {
      *flush_lsn = mach_read_from_8(m_first_page + FIL_PAGE_FILE_FLUSH_LSN);
    }
  }

  if (error_txt == NULL && m_space_id == TRX_SYS_SPACE && !m_flags) {
    /* Check if the whole page is blank. */

    const byte *b = m_first_page;
    ulint nonzero_bytes = UNIV_PAGE_SIZE;

    while (*b == '\0' && --nonzero_bytes != 0) {
      b++;
    }

    if (nonzero_bytes == 0) {
      error_txt = "Header page consists of zero bytes";
    }
  }

  const page_size_t page_size(m_flags);

  if (error_txt != NULL) {
    /* skip the next few tests */
  } else if (univ_page_size.logical() != page_size.logical()) {
    /* Page size must be univ_page_size. */

    ib::error(ER_IB_MSG_397) << "Data file '" << m_filepath
                             << "' uses page size " << page_size.logical()
                             << ", but the innodb_page_size"
                                " start-up parameter is "
                             << univ_page_size.logical();

    free_first_page();

    return (DB_ERROR);
  } else if (!fsp_flags_is_valid(m_flags) || FSP_FLAGS_GET_TEMPORARY(m_flags)) {
    /* Tablespace flags must be valid. */
    error_txt = "Tablespace flags are invalid";
  } else if (page_get_page_no(m_first_page) != 0) {
    /* First page must be number 0 */
    error_txt = "Header page contains inconsistent data";

  } else if (m_space_id == SPACE_UNKNOWN) {
    /* The space_id can be most anything, except -1. */
    error_txt = "A bad Space ID was found";

  } else if (m_space_id != 0 && space_id != m_space_id &&
             space_id != SPACE_UNKNOWN) {
  /* Tablespace ID mismatch. The file could be in use
  by another tablespace. */

#ifndef UNIV_HOTBACKUP
    ut_d(ib::info(ER_IB_MSG_398)
         << "Tablespace file '" << filepath() << "' ID mismatch"
         << ", expected " << space_id << " but found " << m_space_id);
#else  /* !UNIV_HOTBACKUP */
    ib::trace_2() << "Tablespace file '" << filepath() << "' ID mismatch"
                  << ", expected " << space_id << " but found " << m_space_id;
#endif /* !UNIV_HOTBACKUP */

    return (DB_WRONG_FILE_NAME);

  } else {
    BlockReporter reporter(false, m_first_page, page_size,
                           fsp_is_checksum_disabled(m_space_id));

    if (reporter.is_corrupted()) {
      /* Look for checksum and other corruptions. */
      error_txt = "Checksum mismatch";
    }

    /** TODO: Enable following after WL#11063: Update
    server version information in InnoDB tablespaces:

    else if (!for_import
               && (fsp_header_get_server_version(m_first_page)
                   != DD_SPACE_CURRENT_SRV_VERSION)) {
            error_txt = "Wrong server version";
    } else if (!for_import
               && (fsp_header_get_space_version(m_first_page)
                   != DD_SPACE_CURRENT_SPACE_VERSION)) {
            error_txt = "Wrong tablespace version";
    } */
  }

  if (error_txt != NULL) {
    ib::error(ER_IB_MSG_399)
        << error_txt << " in datafile: " << m_filepath
        << ", Space ID:" << m_space_id << ", Flags: " << m_flags << ". "
        << TROUBLESHOOT_DATADICT_MSG;
    m_is_valid = false;

    free_first_page();

    return (DB_CORRUPTION);
  }

  /* For encrypted tablespace, check the encryption info in the
  first page can be decrypt by master key, otherwise, this table
  can't be open. And for importing, we skip checking it. */
  if (FSP_FLAGS_GET_ENCRYPTION(m_flags) && !for_import
      && (srv_backup_mode || !use_dumped_tablespace_keys)) {
    m_encryption_key = static_cast<byte *>(ut_zalloc_nokey(ENCRYPTION_KEY_LEN));
    m_encryption_iv = static_cast<byte *>(ut_zalloc_nokey(ENCRYPTION_KEY_LEN));
#ifdef UNIV_ENCRYPT_DEBUG
    fprintf(stderr, "Got from file %lu:", m_space_id);
#endif
<<<<<<< HEAD

    if (!fsp_header_get_encryption_key(m_flags, m_encryption_key,
                                       m_encryption_iv, m_first_page)) {
      ib::error(ER_IB_MSG_401)
          << "Encryption information in"
          << " datafile: " << m_filepath << " can't be decrypted"
          << " , please confirm the keyfile"
          << " is match and keyring plugin"
          << " is loaded.";

      m_is_valid = false;
      free_first_page();
      ut_free(m_encryption_key);
      ut_free(m_encryption_iv);
      m_encryption_key = NULL;
      m_encryption_iv = NULL;
      return (DB_INVALID_ENCRYPTION_META);
    } else {
      ib::info(ER_IB_MSG_402) << "Read encryption metadata from " << m_filepath
                              << " successfully, encryption"
                              << " of this tablespace enabled.";
    }

    if (recv_recovery_is_on() &&
        memcmp(m_encryption_key, m_encryption_iv, ENCRYPTION_KEY_LEN) == 0) {
      ut_free(m_encryption_key);
      ut_free(m_encryption_iv);
      m_encryption_key = NULL;
      m_encryption_iv = NULL;
    }
  }

  if (FSP_FLAGS_GET_ENCRYPTION(m_flags)
      && !srv_backup_mode && use_dumped_tablespace_keys) {
    const page_size_t page_size(m_flags);
    ulint offset = fsp_header_get_encryption_offset(page_size);
    ut_ad(offset != 0);
    ulint master_key_id = mach_read_from_4(
      m_first_page + offset + ENCRYPTION_MAGIC_SIZE);
    if (Encryption::s_master_key_id < master_key_id) {
      Encryption::s_master_key_id = master_key_id;
    }
  }

  if (fil_space_read_name_and_filepath(m_space_id, &prev_name,
                                       &prev_filepath)) {
    if (0 == strcmp(m_filepath, prev_filepath)) {
      ut_free(prev_name);
      ut_free(prev_filepath);
      return (DB_SUCCESS);
    }

    /* Make sure the space_id has not already been opened. */
    ib::error(ER_IB_MSG_403) << "Attempted to open a previously opened"
                                " tablespace. Previous tablespace "
                             << prev_name << " at filepath: " << prev_filepath
                             << " uses space ID: " << m_space_id
                             << ". Cannot open filepath: " << m_filepath
                             << " which uses the same space ID.";

    ut_free(prev_name);
    ut_free(prev_filepath);

    m_is_valid = false;

    free_first_page();

    return (DB_TABLESPACE_EXISTS);
  }

  return (DB_SUCCESS);
=======
		if (!fsp_header_get_encryption_key(m_flags,
						   m_encryption_key,
						   m_encryption_iv,
						   m_first_page)) {
			ib::info()
				<< "Encryption information in"
				<< " datafile: " << m_filepath
				<< " can't be decrypted.";

			m_is_valid = false;
			free_first_page();
			ut_free(m_encryption_key);
			ut_free(m_encryption_iv);
			m_encryption_key = NULL;
			m_encryption_iv = NULL;
			return(DB_PAGE_IS_BLANK);
		}

		if (recv_recovery_is_on()
		    && memcmp(m_encryption_key,
			      m_encryption_iv,
			      ENCRYPTION_KEY_LEN) == 0) {
			ut_free(m_encryption_key);
			ut_free(m_encryption_iv);
			m_encryption_key = NULL;
			m_encryption_iv = NULL;
		}
	}

	if (FSP_FLAGS_GET_ENCRYPTION(m_flags)
		&& !srv_backup_mode && use_dumped_tablespace_keys) {
		const page_size_t page_size(m_flags);
		ulint offset = fsp_header_get_encryption_offset(page_size);
		ut_ad(offset != 0);
		ulint master_key_id = mach_read_from_4(
			m_first_page + offset + ENCRYPTION_MAGIC_SIZE);
		if (Encryption::master_key_id < master_key_id) {
			Encryption::master_key_id = master_key_id;
		}
	}

	if (fil_space_read_name_and_filepath(
		m_space_id, &prev_name, &prev_filepath)) {

		if (0 == strcmp(m_filepath, prev_filepath)) {
			ut_free(prev_name);
			ut_free(prev_filepath);
			return(DB_SUCCESS);
		}

		/* Make sure the space_id has not already been opened. */
		ib::error() << "Attempted to open a previously opened"
			" tablespace. Previous tablespace " << prev_name
			<< " at filepath: " << prev_filepath
			<< " uses space ID: " << m_space_id
			<< ". Cannot open filepath: " << m_filepath
			<< " which uses the same space ID.";

		ut_free(prev_name);
		ut_free(prev_filepath);

		m_is_valid = false;

		free_first_page();

		return(is_predefined_tablespace(m_space_id)
		       ? DB_CORRUPTION
		       : DB_TABLESPACE_EXISTS);
	}

	return(DB_SUCCESS);
>>>>>>> 82b15a80
}

/** Determine the space id of the given file descriptor by reading a few
pages from the beginning of the .ibd file.
@return DB_SUCCESS if space id was successfully identified, else DB_ERROR. */
dberr_t Datafile::find_space_id() {
  os_offset_t file_size;

  ut_ad(m_handle.m_file != OS_FILE_CLOSED);

  file_size = os_file_get_size(m_handle);

  if (file_size == (os_offset_t)-1) {
    ib::error(ER_IB_MSG_404)
        << "Could not get file size of datafile '" << m_filepath << "'";
    return (DB_CORRUPTION);
  }

  /* Assuming a page size, read the space_id from each page and store it
  in a map.  Find out which space_id is agreed on by majority of the
  pages.  Choose that space_id. */
  for (ulint page_size = UNIV_ZIP_SIZE_MIN; page_size <= UNIV_PAGE_SIZE_MAX;
       page_size <<= 1) {
    /* map[space_id] = count of pages */
    typedef std::map<space_id_t, ulint, std::less<space_id_t>,
                     ut_allocator<std::pair<const space_id_t, ulint>>>
        Pages;

    Pages verify;
    ulint page_count = 64;
    ulint valid_pages = 0;

    /* Adjust the number of pages to analyze based on file size */
    while ((page_count * page_size) > file_size) {
      --page_count;
    }

    ib::info(ER_IB_MSG_405)
        << "Page size:" << page_size << ". Pages to analyze:" << page_count;

    byte *buf = static_cast<byte *>(ut_malloc_nokey(2 * UNIV_PAGE_SIZE_MAX));

    byte *page = static_cast<byte *>(ut_align(buf, UNIV_SECTOR_SIZE));

    for (ulint j = 0; j < page_count; ++j) {
      dberr_t err;
      ulint n_bytes = j * page_size;
      IORequest request(IORequest::READ);

      err = os_file_read(request, m_handle, page, n_bytes, page_size);

      if (err == DB_IO_DECOMPRESS_FAIL) {
        /* If the page was compressed on the fly then
        try and decompress the page */

        n_bytes = os_file_compressed_page_size(page);

        if (n_bytes != ULINT_UNDEFINED) {
          err = os_file_read(request, m_handle, page, page_size,
                             UNIV_PAGE_SIZE_MAX);

          if (err != DB_SUCCESS) {
            ib::info(ER_IB_MSG_406) << "READ FAIL: "
                                    << "page_no:" << j;
            continue;
          }
        }

      } else if (err != DB_SUCCESS) {
        ib::info(ER_IB_MSG_407) << "READ FAIL: page_no:" << j;

        continue;
      }

      bool noncompressed_ok = false;

      /* For noncompressed pages, the page size must be
      equal to univ_page_size.physical(). */
      if (page_size == univ_page_size.physical()) {
        BlockReporter reporter(false, page, univ_page_size, false);

        noncompressed_ok = !reporter.is_corrupted();
      }

      bool compressed_ok = false;

      /* file-per-table tablespaces can be compressed with
      the same physical and logical page size.  General
      tablespaces must have different physical and logical
      page sizes in order to be compressed. For this check,
      assume the page is compressed if univ_page_size.
      logical() is equal to or less than 16k and the
      page_size we are checking is equal to or less than
      univ_page_size.logical(). */
      if (univ_page_size.logical() <= UNIV_PAGE_SIZE_DEF &&
          page_size <= univ_page_size.logical()) {
        const page_size_t compr_page_size(page_size, univ_page_size.logical(),
                                          true);

        BlockReporter reporter(false, page, compr_page_size, false);

        compressed_ok = !reporter.is_corrupted();
      }

      if (noncompressed_ok || compressed_ok) {
        space_id_t space_id = mach_read_from_4(page + FIL_PAGE_SPACE_ID);

        if (space_id > 0) {
          ib::info(ER_IB_MSG_408)
              << "VALID: space:" << space_id << " page_no:" << j
              << " page_size:" << page_size;

          ++valid_pages;

          ++verify[space_id];
        }
      }
    }

    ut_free(buf);

    ib::info(ER_IB_MSG_409) << "Page size: " << page_size
                            << ". Possible space_id count:" << verify.size();

    const ulint pages_corrupted = 3;

    for (ulint missed = 0; missed <= pages_corrupted; ++missed) {
      for (Pages::const_iterator it = verify.begin(); it != verify.end();
           ++it) {
        ib::info(ER_IB_MSG_410)
            << "space_id:" << it->first
            << ", Number of pages matched: " << it->second << "/" << valid_pages
            << " (" << page_size << ")";

        if (it->second == (valid_pages - missed)) {
          ib::info(ER_IB_MSG_411) << "Chosen space:" << it->first;

          m_space_id = it->first;
          return (DB_SUCCESS);
        }
      }
    }
  }

  return (DB_CORRUPTION);
}

/** Finds a given page of the given space id from the double write buffer
and copies it to the corresponding .ibd file.
@param[in]	restore_page_no		Page number to restore
@return DB_SUCCESS if page was restored from doublewrite, else DB_ERROR */
dberr_t Datafile::restore_from_doublewrite(page_no_t restore_page_no) {
  /* Find if double write buffer contains page_no of given space id. */
  const byte *page = recv_sys->dblwr.find_page(m_space_id, restore_page_no);

  if (page == NULL) {
    /* If the first page of the given user tablespace is not there
    in the doublewrite buffer, then the recovery is going to fail
    now. Hence this is treated as an error. */

    ib::error(ER_IB_MSG_412)
        << "Corrupted page " << page_id_t(m_space_id, restore_page_no)
        << " of datafile '" << m_filepath
        << "' could not be found in the doublewrite buffer.";

    return (DB_CORRUPTION);
  }

  const ulint flags =
      mach_read_from_4(FSP_HEADER_OFFSET + FSP_SPACE_FLAGS + page);

  const page_size_t page_size(flags);

  ut_a(page_get_page_no(page) == restore_page_no);

  ib::info(ER_IB_MSG_413) << "Restoring page "
                          << page_id_t(m_space_id, restore_page_no)
                          << " of datafile '" << m_filepath
                          << "' from the doublewrite buffer. Writing "
                          << page_size.physical() << " bytes into file '"
                          << m_filepath << "'";

  IORequest request(IORequest::WRITE);

  /* Note: The pages are written out as uncompressed because we don't
  have the compression algorithm information at this point. */

  request.disable_compression();

  return (os_file_write(request, m_filepath, m_handle, page, 0,
                        page_size.physical()));
}<|MERGE_RESOLUTION|>--- conflicted
+++ resolved
@@ -520,6 +520,7 @@
   char *prev_name;
   char *prev_filepath;
   const char *error_txt = NULL;
+  dberr_t err_code = DB_CORRUPTION; /* default error code */
 
   m_is_valid = true;
 
@@ -547,6 +548,7 @@
 
     if (nonzero_bytes == 0) {
       error_txt = "Header page consists of zero bytes";
+      err_code = DB_PAGE_IS_BLANK;
     }
   }
 
@@ -625,7 +627,7 @@
 
     free_first_page();
 
-    return (DB_CORRUPTION);
+    return (err_code);
   }
 
   /* For encrypted tablespace, check the encryption info in the
@@ -638,16 +640,12 @@
 #ifdef UNIV_ENCRYPT_DEBUG
     fprintf(stderr, "Got from file %lu:", m_space_id);
 #endif
-<<<<<<< HEAD
 
     if (!fsp_header_get_encryption_key(m_flags, m_encryption_key,
                                        m_encryption_iv, m_first_page)) {
-      ib::error(ER_IB_MSG_401)
+      ib::info(ER_IB_MSG_401)
           << "Encryption information in"
-          << " datafile: " << m_filepath << " can't be decrypted"
-          << " , please confirm the keyfile"
-          << " is match and keyring plugin"
-          << " is loaded.";
+          << " datafile: " << m_filepath << " can't be decrypted.";
 
       m_is_valid = false;
       free_first_page();
@@ -655,7 +653,7 @@
       ut_free(m_encryption_iv);
       m_encryption_key = NULL;
       m_encryption_iv = NULL;
-      return (DB_INVALID_ENCRYPTION_META);
+      return (DB_PAGE_IS_BLANK);
     } else {
       ib::info(ER_IB_MSG_402) << "Read encryption metadata from " << m_filepath
                               << " successfully, encryption"
@@ -710,79 +708,6 @@
   }
 
   return (DB_SUCCESS);
-=======
-		if (!fsp_header_get_encryption_key(m_flags,
-						   m_encryption_key,
-						   m_encryption_iv,
-						   m_first_page)) {
-			ib::info()
-				<< "Encryption information in"
-				<< " datafile: " << m_filepath
-				<< " can't be decrypted.";
-
-			m_is_valid = false;
-			free_first_page();
-			ut_free(m_encryption_key);
-			ut_free(m_encryption_iv);
-			m_encryption_key = NULL;
-			m_encryption_iv = NULL;
-			return(DB_PAGE_IS_BLANK);
-		}
-
-		if (recv_recovery_is_on()
-		    && memcmp(m_encryption_key,
-			      m_encryption_iv,
-			      ENCRYPTION_KEY_LEN) == 0) {
-			ut_free(m_encryption_key);
-			ut_free(m_encryption_iv);
-			m_encryption_key = NULL;
-			m_encryption_iv = NULL;
-		}
-	}
-
-	if (FSP_FLAGS_GET_ENCRYPTION(m_flags)
-		&& !srv_backup_mode && use_dumped_tablespace_keys) {
-		const page_size_t page_size(m_flags);
-		ulint offset = fsp_header_get_encryption_offset(page_size);
-		ut_ad(offset != 0);
-		ulint master_key_id = mach_read_from_4(
-			m_first_page + offset + ENCRYPTION_MAGIC_SIZE);
-		if (Encryption::master_key_id < master_key_id) {
-			Encryption::master_key_id = master_key_id;
-		}
-	}
-
-	if (fil_space_read_name_and_filepath(
-		m_space_id, &prev_name, &prev_filepath)) {
-
-		if (0 == strcmp(m_filepath, prev_filepath)) {
-			ut_free(prev_name);
-			ut_free(prev_filepath);
-			return(DB_SUCCESS);
-		}
-
-		/* Make sure the space_id has not already been opened. */
-		ib::error() << "Attempted to open a previously opened"
-			" tablespace. Previous tablespace " << prev_name
-			<< " at filepath: " << prev_filepath
-			<< " uses space ID: " << m_space_id
-			<< ". Cannot open filepath: " << m_filepath
-			<< " which uses the same space ID.";
-
-		ut_free(prev_name);
-		ut_free(prev_filepath);
-
-		m_is_valid = false;
-
-		free_first_page();
-
-		return(is_predefined_tablespace(m_space_id)
-		       ? DB_CORRUPTION
-		       : DB_TABLESPACE_EXISTS);
-	}
-
-	return(DB_SUCCESS);
->>>>>>> 82b15a80
 }
 
 /** Determine the space id of the given file descriptor by reading a few
