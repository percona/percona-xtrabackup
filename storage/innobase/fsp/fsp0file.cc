/*****************************************************************************

Copyright (c) 2013, 2019, Oracle and/or its affiliates. All Rights Reserved.

This program is free software; you can redistribute it and/or modify it under
the terms of the GNU General Public License, version 2.0, as published by the
Free Software Foundation.

This program is also distributed with certain software (including but not
limited to OpenSSL) that is licensed under separate terms, as designated in a
particular file or component or in included license documentation. The authors
of MySQL hereby grant you an additional permission to link the program and
your derivative works with the separately licensed software that they have
included with MySQL.

This program is distributed in the hope that it will be useful, but WITHOUT
ANY WARRANTY; without even the implied warranty of MERCHANTABILITY or FITNESS
FOR A PARTICULAR PURPOSE. See the GNU General Public License, version 2.0,
for more details.

You should have received a copy of the GNU General Public License along with
this program; if not, write to the Free Software Foundation, Inc.,
51 Franklin St, Fifth Floor, Boston, MA 02110-1301  USA

*****************************************************************************/

/** @file fsp/fsp0file.cc
 Tablespace data file implementation

 Created 2013-7-26 by Kevin Lewis
 *******************************************************/

#include "ha_prototypes.h"

#include "dict0dd.h"
#include "fil0fil.h"
#include "fsp0file.h"
#include "fsp0sysspace.h"
#include "fsp0types.h"
#include "os0file.h"
#include "page0page.h"
#include "srv0start.h"
#include "trx0purge.h"
#include "ut0new.h"

#ifdef UNIV_HOTBACKUP
#include "my_sys.h"
#endif /* UNIV_HOTBACKUP */
#include "xb0xb.h"

/** Initialize the name and flags of this datafile.
@param[in]	name	tablespace name, will be copied
@param[in]	flags	tablespace flags */
void Datafile::init(const char *name, uint32_t flags) {
  ut_ad(m_name == NULL);
  ut_ad(name != NULL);

  m_name = mem_strdup(name);
  m_flags = flags;
  m_encryption_key = NULL;
  m_encryption_iv = NULL;
}

/** Release the resources. */
void Datafile::shutdown() {
  close();

  ut_free(m_name);
  m_name = NULL;

  free_filepath();

  free_first_page();

  if (m_encryption_key != NULL) {
    ut_free(m_encryption_key);
    m_encryption_key = NULL;
  }

  if (m_encryption_iv != NULL) {
    ut_free(m_encryption_iv);
    m_encryption_iv = NULL;
  }
}

/** Create/open a data file.
@param[in]	read_only_mode	if true, then readonly mode checks are enforced.
@return DB_SUCCESS or error code */
dberr_t Datafile::open_or_create(bool read_only_mode) {
  bool success;
  ut_a(m_filepath != NULL);
  ut_ad(m_handle.m_file == OS_FILE_CLOSED);

  m_handle =
      os_file_create(innodb_data_file_key, m_filepath, m_open_flags,
                     OS_FILE_NORMAL, OS_DATA_FILE, read_only_mode, &success);

  if (!success) {
    m_last_os_error = os_file_get_last_error(true);
    ib::error(ER_IB_MSG_390) << "Cannot open datafile '" << m_filepath << "'";
    return (DB_CANNOT_OPEN_FILE);
  }

  return (DB_SUCCESS);
}

/** Open a data file in read-only mode to check if it exists so that it
can be validated.
@param[in]	strict	whether to issue error messages
@return DB_SUCCESS or error code */
dberr_t Datafile::open_read_only(bool strict) {
  bool success = false;
  ut_ad(m_handle.m_file == OS_FILE_CLOSED);

  /* This function can be called for file objects that do not need
  to be opened, which is the case when the m_filepath is NULL */
  if (m_filepath == NULL) {
    return (DB_ERROR);
  }

  set_open_flags(OS_FILE_OPEN);
  m_handle = os_file_create_simple_no_error_handling(
      innodb_data_file_key, m_filepath, m_open_flags, OS_FILE_READ_ONLY, true,
      &success);

  if (success) {
    m_exists = true;
    init_file_info();

    return (DB_SUCCESS);
  }

  if (strict) {
    m_last_os_error = os_file_get_last_error(true);
    ib::error(ER_IB_MSG_391) << "Cannot open datafile for read-only: '"
                             << m_filepath << "' OS error: " << m_last_os_error;
  }

  return (DB_CANNOT_OPEN_FILE);
}

/** Open a data file in read-write mode during start-up so that
doublewrite pages can be restored and then it can be validated.*
@param[in]	read_only_mode	if true, then readonly mode checks are enforced.
@return DB_SUCCESS or error code */
dberr_t Datafile::open_read_write(bool read_only_mode) {
  bool success = false;
  ut_ad(m_handle.m_file == OS_FILE_CLOSED);

  /* This function can be called for file objects that do not need
  to be opened, which is the case when the m_filepath is NULL */
  if (m_filepath == NULL) {
    return (DB_ERROR);
  }

  set_open_flags(OS_FILE_OPEN);
  m_handle = os_file_create_simple_no_error_handling(
      innodb_data_file_key, m_filepath, m_open_flags, OS_FILE_READ_WRITE,
      read_only_mode, &success);

  if (!success) {
    m_last_os_error = os_file_get_last_error(true);
    ib::error(ER_IB_MSG_392)
        << "Cannot open datafile for read-write: '" << m_filepath << "'";
    return (DB_CANNOT_OPEN_FILE);
  }

  m_exists = true;

  init_file_info();

  return (DB_SUCCESS);
}

/** Initialize OS specific file info. */
void Datafile::init_file_info() {
#ifdef _WIN32
  GetFileInformationByHandle(m_handle.m_file, &m_file_info);
#else
  fstat(m_handle.m_file, &m_file_info);
#endif /* WIN32 */
}

/** Close a data file.
@return DB_SUCCESS or error code */
dberr_t Datafile::close() {
  if (m_handle.m_file != OS_FILE_CLOSED) {
    ibool success = os_file_close(m_handle);
    ut_a(success);

    m_handle.m_file = OS_FILE_CLOSED;
  }

  return (DB_SUCCESS);
}

/** Make a full filepath from a directory path and a filename.
Prepend the dirpath to filename using the extension given.
If dirpath is NULL, prepend the default datadir to filepath.
Store the result in m_filepath.
@param[in]	dirpath		directory path
@param[in]	filename	filename or filepath
@param[in]	ext		filename extension */
void Datafile::make_filepath(const char *dirpath, const char *filename,
                             ib_file_suffix ext) {
  free_filepath();

  std::string path;
  std::string name;

  if (dirpath != nullptr) {
    path.assign(dirpath);
  }

  if (filename != nullptr) {
    name.assign(filename);
  }

  m_filepath = Fil_path::make(path, name, ext);

  ut_ad(m_filepath != NULL);

  set_filename();
}

/** Set the filepath by duplicating the filepath sent in. This is the
name of the file with its extension and absolute or relative path.
@param[in]	filepath	filepath to set */
void Datafile::set_filepath(const char *filepath) {
  free_filepath();
  m_filepath = static_cast<char *>(ut_malloc_nokey(strlen(filepath) + 1));
  ::strcpy(m_filepath, filepath);
  set_filename();
}

/** Free the filepath buffer. */
void Datafile::free_filepath() {
  if (m_filepath != NULL) {
    ut_free(m_filepath);
    m_filepath = NULL;
    m_filename = NULL;
  }
}

/** Do a quick test if the filepath provided looks the same as this filepath
byte by byte. If they are two different looking paths to the same file,
same_as() will be used to show that after the files are opened.
@param[in]	other	filepath to compare with
@retval true if it is the same filename by byte comparison
@retval false if it looks different */
bool Datafile::same_filepath_as(const char *other) const {
  return (0 == strcmp(m_filepath, other));
}

/** Test if another opened datafile is the same file as this object.
@param[in]	other	Datafile to compare with
@return true if it is the same file, else false */
bool Datafile::same_as(const Datafile &other) const {
#ifdef _WIN32
  return (m_file_info.dwVolumeSerialNumber ==
              other.m_file_info.dwVolumeSerialNumber &&
          m_file_info.nFileIndexHigh == other.m_file_info.nFileIndexHigh &&
          m_file_info.nFileIndexLow == other.m_file_info.nFileIndexLow);
#else
  return (m_file_info.st_ino == other.m_file_info.st_ino &&
          m_file_info.st_dev == other.m_file_info.st_dev);
#endif /* WIN32 */
}

/** Allocate and set the datafile or tablespace name in m_name.
If a name is provided, use it; else if the datafile is file-per-table,
extract a file-per-table tablespace name from m_filepath; else it is a
general tablespace, so just call it that for now. The value of m_name
will be freed in the destructor.
@param[in]	name	tablespace name if known, NULL if not */
void Datafile::set_name(const char *name) {
  ut_free(m_name);

  if (name != NULL) {
    m_name = mem_strdup(name);
  } else if (fsp_is_file_per_table(m_space_id, m_flags)) {
    m_name = fil_path_to_space_name(m_filepath);
#ifndef UNIV_HOTBACKUP
  } else if (fsp_is_undo_tablespace(m_space_id)) {
    m_name = undo::make_space_name(m_space_id);
#endif /* !UNIV_HOTBACKUP */
  } else if (fsp_is_dd_tablespace(m_space_id)) {
    m_name = mem_strdup(dict_sys_t::s_dd_space_name);
  } else {
#ifndef UNIV_HOTBACKUP
    /* Give this general tablespace a temporary name. */
    m_name =
        static_cast<char *>(ut_malloc_nokey(strlen(general_space_name) + 20));

    sprintf(m_name, "%s_" SPACE_ID_PF, general_space_name, m_space_id);
#else  /* !UNIV_HOTBACKUP */
    /* Use the absolute path of general tablespaces. Absolute path
    will help MEB to ignore the dirty records from the redo logs
    pertaining to the same tablespace but with older space_ids.
    It will also not cause name clashes with remote tablespaces or
    tables in schema directory. */
    size_t len = strlen(m_filepath);
    m_name = static_cast<char *>(ut_malloc_nokey(len + 1));
    memcpy(m_name, m_filepath, len);
    m_name[len] = '\0';
#endif /* !UNIV_HOTBACKUP */
  }
}

/** Reads a few significant fields from the first page of the first
datafile.  The Datafile must already be open.
@param[in]	read_only_mode	If true, then readonly mode checks are enforced.
@return DB_SUCCESS or DB_IO_ERROR if page cannot be read */
dberr_t Datafile::read_first_page(bool read_only_mode) {
  if (m_handle.m_file == OS_FILE_CLOSED) {
    dberr_t err = open_or_create(read_only_mode);

    if (err != DB_SUCCESS) {
      return (err);
    }
  }

  m_first_page_buf =
      static_cast<byte *>(ut_malloc_nokey(2 * UNIV_PAGE_SIZE_MAX));

  /* Align the memory for a possible read from a raw device */

  m_first_page =
      static_cast<byte *>(ut_align(m_first_page_buf, UNIV_PAGE_SIZE));

  IORequest request;
  dberr_t err = DB_ERROR;
  size_t page_size = UNIV_PAGE_SIZE_MAX;

  /* Don't want unnecessary complaints about partial reads. */

  request.disable_partial_io_warnings();

  while (page_size >= UNIV_PAGE_SIZE_MIN) {
    ulint n_read = 0;

    err = os_file_read_no_error_handling(request, m_handle, m_first_page, 0,
                                         page_size, &n_read);

    if (err == DB_IO_ERROR && n_read >= UNIV_PAGE_SIZE_MIN) {
      page_size >>= 1;

    } else if (err == DB_SUCCESS) {
      ut_a(n_read == page_size);

      break;

    } else {
      ib::error(ER_IB_MSG_393) << "Cannot read first page of '" << m_filepath
                               << "' " << ut_strerr(err);
      break;
    }
  }

  if (err == DB_SUCCESS && m_order == 0) {
    m_flags = fsp_header_get_flags(m_first_page);

    m_space_id = fsp_header_get_space_id(m_first_page);

    m_server_version = fsp_header_get_server_version(m_first_page);

    m_space_version = fsp_header_get_space_version(m_first_page);
  }

  return (err);
}

/** Free the first page from memory when it is no longer needed. */
void Datafile::free_first_page() {
  if (m_first_page_buf) {
    ut_free(m_first_page_buf);
    m_first_page_buf = NULL;
    m_first_page = NULL;
  }
}

/** Validates the datafile and checks that it conforms with the expected
space ID and flags.  The file should exist and be successfully opened
in order for this function to validate it.
@param[in]	space_id	The expected tablespace ID.
@param[in]	flags		The expected tablespace flags.
@param[in]	for_import	if it is for importing
@retval DB_SUCCESS if tablespace is valid, DB_ERROR if not.
m_is_valid is also set true on success, else false. */
dberr_t Datafile::validate_to_dd(space_id_t space_id, uint32_t flags,
                                 bool for_import) {
  dberr_t err;

  if (!is_open()) {
    return (DB_ERROR);
  }

  /* Validate this single-table-tablespace with the data dictionary,
  but do not compare the DATA_DIR flag, in case the tablespace was
  remotely located. */
  err = validate_first_page(space_id, 0, for_import);
  if (err != DB_SUCCESS) {
    return (err);
  }

  if (m_space_id == space_id && FSP_FLAGS_ARE_NOT_SET(flags) &&
      fsp_is_dd_tablespace(space_id)) {
    return (DB_SUCCESS);
  }

  /* Make sure the datafile we found matched the space ID.
  If the datafile is a file-per-table tablespace then also match
  the row format and zip page size. */

  /* We exclude SDI & DATA_DIR space flags because they are not stored
  in table flags in dictionary */

  if (m_space_id == space_id &&
      !((m_flags ^ flags) & ~(FSP_FLAGS_MASK_DATA_DIR | FSP_FLAGS_MASK_SHARED |
                              FSP_FLAGS_MASK_SDI))) {
    /* Datafile matches the tablespace expected. */
    return (DB_SUCCESS);
  }

  /* It is possible for a space flag to be updated for encryption in the
  ibd file, but the server crashed before DD flags are updated. Exclude
  encryption flags for that scenario.

  This is safe because m_encryption_op_in_progress will always be set to
  NONE unless there is a crash before Encryption is finished. */
  if (m_encryption_op_in_progress == ENCRYPTION &&
      !((m_flags ^ flags) &
        ~(FSP_FLAGS_MASK_ENCRYPTION | FSP_FLAGS_MASK_DATA_DIR |
          FSP_FLAGS_MASK_SHARED | FSP_FLAGS_MASK_SDI))) {
    return (DB_SUCCESS);
  }

  /* else do not use this tablespace. */
  m_is_valid = false;

  ib::error(ER_IB_MSG_394)
      << "In file '" << m_filepath
      << "', tablespace id and"
         " flags are "
      << m_space_id << " and " << m_flags
      << ", but in"
         " the InnoDB data dictionary they are "
      << space_id << " and " << flags
      << ". Have you moved InnoDB .ibd files around without"
         " using the commands DISCARD TABLESPACE and IMPORT TABLESPACE?"
         " "
      << TROUBLESHOOT_DATADICT_MSG;

  return (DB_ERROR);
}

/** Validates this datafile for the purpose of recovery.  The file should
exist and be successfully opened. We initially open it in read-only mode
because we just want to read the SpaceID.  However, if the first page is
corrupt and needs to be restored from the doublewrite buffer, we will
reopen it in write mode and ry to restore that page.
@param[in]	space_id	Expected space ID
@retval DB_SUCCESS  on success
m_is_valid is also set true on success, else false. */
dberr_t Datafile::validate_for_recovery(space_id_t space_id) {
  dberr_t err;

  ut_ad(!srv_read_only_mode);
  ut_ad(is_open());

  err = validate_first_page(space_id, 0, false);

  switch (err) {
    case DB_SUCCESS:
    case DB_TABLESPACE_EXISTS:
    case DB_TABLESPACE_NOT_FOUND:
    case DB_INVALID_ENCRYPTION_META:
      break;

    default:
      /* For encryption tablespace, we skip the retry step,
      since it is only because the keyring is not ready. */
      if (FSP_FLAGS_GET_ENCRYPTION(m_flags)) {
        return (err);
      }

      /* Re-open the file in read-write mode  Attempt to restore
      page 0 from doublewrite and read the space ID from a survey
      of the first few pages. */
      close();
      err = open_read_write(srv_read_only_mode);
      if (err != DB_SUCCESS) {
        ib::error(ER_IB_MSG_395) << "Datafile '" << m_filepath
                                 << "' could not"
                                    " be opened in read-write mode so that the"
                                    " doublewrite pages could be restored.";
        return (err);
      };

      err = find_space_id();
      if (err != DB_SUCCESS || m_space_id == 0) {
        ib::error(ER_IB_MSG_396)
            << "Datafile '" << m_filepath
            << "' is"
               " corrupted. Cannot determine the space ID from"
               " the first 64 pages.";
        return (err);
      }

      /* xtrabackup does not copy doublewrite buffer pages */
#if !defined(XTRABACKUP)
      err = restore_from_doublewrite(0);
      if (err != DB_SUCCESS) {
        return (err);
      }
#endif

      /* Free the previously read first page and then re-validate. */
      free_first_page();
      err = validate_first_page(space_id, 0, false);
  }

  if (err == DB_SUCCESS || err == DB_INVALID_ENCRYPTION_META) {
    set_name(NULL);
  }

  return (err);
}

/** Check the consistency of the first page of a datafile when the
tablespace is opened.  This occurs before the fil_space_t is created
so the Space ID found here must not already be open.
m_is_valid is set true on success, else false.
@param[in]	space_id	Expected space ID
@param[out]	flush_lsn	contents of FIL_PAGE_FILE_FLUSH_LSN
@param[in]	for_import	if it is for importing
(only valid for the first file of the system tablespace)
@retval DB_WRONG_FILE_NAME tablespace in file header doesn't match
        expected value
@retval DB_SUCCESS on if the datafile is valid
@retval DB_CORRUPTION if the datafile is not readable
@retval DB_TABLESPACE_EXISTS if there is a duplicate space_id */
dberr_t Datafile::validate_first_page(space_id_t space_id, lsn_t *flush_lsn,
                                      bool for_import) {
  char *prev_name;
  char *prev_filepath;
  const char *error_txt = NULL;
  dberr_t err_code = DB_CORRUPTION; /* default error code */

  m_is_valid = true;

  if (m_first_page == NULL &&
      read_first_page(srv_read_only_mode) != DB_SUCCESS) {
    error_txt = "Cannot read first page";
  } else {
    ut_ad(m_first_page_buf);
    ut_ad(m_first_page);

    if (flush_lsn != NULL) {
      *flush_lsn = mach_read_from_8(m_first_page + FIL_PAGE_FILE_FLUSH_LSN);
    }
  }

  if (error_txt == NULL && m_space_id == TRX_SYS_SPACE && !m_flags) {
    /* Check if the whole page is blank. */

    const byte *b = m_first_page;
    ulint nonzero_bytes = UNIV_PAGE_SIZE;

    while (*b == '\0' && --nonzero_bytes != 0) {
      b++;
    }

    if (nonzero_bytes == 0) {
      error_txt = "Header page consists of zero bytes";
      err_code = DB_PAGE_IS_BLANK;
    }
  }

  const page_size_t page_size(m_flags);

  if (error_txt != NULL) {
    /* skip the next few tests */
  } else if (univ_page_size.logical() != page_size.logical()) {
    /* Page size must be univ_page_size. */

    ib::error(ER_IB_MSG_397) << "Data file '" << m_filepath
                             << "' uses page size " << page_size.logical()
                             << ", but the innodb_page_size"
                                " start-up parameter is "
                             << univ_page_size.logical();

    free_first_page();

    return (DB_ERROR);
  } else if (!fsp_flags_is_valid(m_flags) || FSP_FLAGS_GET_TEMPORARY(m_flags)) {
    /* Tablespace flags must be valid. */
    error_txt = "Tablespace flags are invalid";
  } else if (page_get_page_no(m_first_page) != 0) {
    /* First page must be number 0 */
    error_txt = "Header page contains inconsistent data";

  } else if (m_space_id == SPACE_UNKNOWN) {
    /* The space_id can be most anything, except -1. */
    error_txt = "A bad Space ID was found";

<<<<<<< HEAD
  } else if (m_space_id != 0 && space_id != m_space_id &&
             space_id != SPACE_UNKNOWN) {
  /* Tablespace ID mismatch. The file could be in use
  by another tablespace. */
=======
  } else if (m_space_id != 0 && space_id != m_space_id) {
    /* Tablespace ID mismatch. The file could be in use
    by another tablespace. */
>>>>>>> 4869291f

#ifndef UNIV_HOTBACKUP
    ut_d(ib::info(ER_IB_MSG_398)
         << "Tablespace file '" << filepath() << "' ID mismatch"
         << ", expected " << space_id << " but found " << m_space_id);
#else  /* !UNIV_HOTBACKUP */
    ib::trace_2() << "Tablespace file '" << filepath() << "' ID mismatch"
                  << ", expected " << space_id << " but found " << m_space_id;
#endif /* !UNIV_HOTBACKUP */

    return (DB_WRONG_FILE_NAME);

  } else {
    BlockReporter reporter(false, m_first_page, page_size,
                           fsp_is_checksum_disabled(m_space_id));

    if (reporter.is_corrupted()) {
      /* Look for checksum and other corruptions. */
      error_txt = "Checksum mismatch";
    }

    /** TODO: Enable following after WL#11063: Update
    server version information in InnoDB tablespaces:

    else if (!for_import
               && (fsp_header_get_server_version(m_first_page)
                   != DD_SPACE_CURRENT_SRV_VERSION)) {
            error_txt = "Wrong server version";
    } else if (!for_import
               && (fsp_header_get_space_version(m_first_page)
                   != DD_SPACE_CURRENT_SPACE_VERSION)) {
            error_txt = "Wrong tablespace version";
    } */
  }

  if (error_txt != NULL) {
    ib::error(ER_IB_MSG_399)
        << error_txt << " in datafile: " << m_filepath
        << ", Space ID:" << m_space_id << ", Flags: " << m_flags << ". "
        << TROUBLESHOOT_DATADICT_MSG;
    m_is_valid = false;

    free_first_page();

    return (err_code);
  }

  /* For encrypted tablespace, check the encryption info in the
  first page can be decrypt by master key, otherwise, this table
  can't be open. And for importing, we skip checking it. */
  if (FSP_FLAGS_GET_ENCRYPTION(m_flags) && !for_import &&
      (srv_backup_mode || !use_dumped_tablespace_keys)) {
    if (m_encryption_key == nullptr) {
      m_encryption_key =
          static_cast<byte *>(ut_zalloc_nokey(ENCRYPTION_KEY_LEN));
    }
    if (m_encryption_iv == nullptr) {
      m_encryption_iv =
          static_cast<byte *>(ut_zalloc_nokey(ENCRYPTION_KEY_LEN));
    }
#ifdef UNIV_ENCRYPT_DEBUG
    fprintf(stderr, "Got from file %lu:", m_space_id);
#endif

    if (!fsp_header_get_encryption_key(m_flags, m_encryption_key,
                                       m_encryption_iv, m_first_page)) {
      ib::error(ER_IB_MSG_401)
          << "Encryption information in datafile: " << m_filepath
          << " can't be decrypted, please confirm the "
             "keyfile is match and keyring plugin is loaded.";

      bool found = false;

      if (srv_backup_mode) {
        mutex_enter(&recv_sys->mutex);
        for (const auto &recv_key : *recv_sys->keys) {
          if (recv_key.space_id == space_id) {
            memcpy(m_encryption_key, recv_key.ptr, ENCRYPTION_KEY_LEN);
            memcpy(m_encryption_iv, recv_key.iv, ENCRYPTION_KEY_LEN);
            found = true;
          }
        }
        mutex_exit(&recv_sys->mutex);
      }

      if (!found) {
        m_is_valid = false;
        free_first_page();
        ut_free(m_encryption_key);
        ut_free(m_encryption_iv);
        m_encryption_key = NULL;
        m_encryption_iv = NULL;
        return (DB_CORRUPTION);
      }
    } else {
      ib::info(ER_IB_MSG_402) << "Read encryption metadata from " << m_filepath
                              << " successfully, encryption"
                              << " of this tablespace enabled.";
    }

    if (recv_recovery_is_on() &&
        memcmp(m_encryption_key, m_encryption_iv, ENCRYPTION_KEY_LEN) == 0) {
      ut_free(m_encryption_key);
      ut_free(m_encryption_iv);
      m_encryption_key = NULL;
      m_encryption_iv = NULL;
    }
  }
#ifndef UNIV_HOTBACKUP
  /* Set encryption operation in progress based on operation type
  at page 0. */
  m_encryption_op_in_progress =
      fsp_header_encryption_op_type_in_progress(m_first_page, page_size);
#endif /* UNIV_HOTBACKUP */

  if (FSP_FLAGS_GET_ENCRYPTION(m_flags) && !srv_backup_mode &&
      use_dumped_tablespace_keys) {
    const page_size_t page_size(m_flags);
    ulint offset = fsp_header_get_encryption_offset(page_size);
    ut_ad(offset != 0);
    ulint master_key_id =
        mach_read_from_4(m_first_page + offset + ENCRYPTION_MAGIC_SIZE);
    if (Encryption::s_master_key_id < master_key_id) {
      Encryption::s_master_key_id = master_key_id;
    }
  }

  if (fil_space_read_name_and_filepath(m_space_id, &prev_name,
                                       &prev_filepath)) {
    if (0 == strcmp(m_filepath, prev_filepath)) {
      ut_free(prev_name);
      ut_free(prev_filepath);
      return (DB_SUCCESS);
    }

    /* Make sure the space_id has not already been opened. */
    ib::error(ER_IB_MSG_403) << "Attempted to open a previously opened"
                                " tablespace. Previous tablespace "
                             << prev_name << " at filepath: " << prev_filepath
                             << " uses space ID: " << m_space_id
                             << ". Cannot open filepath: " << m_filepath
                             << " which uses the same space ID.";

    ut_free(prev_name);
    ut_free(prev_filepath);

    m_is_valid = false;

    free_first_page();

    return (DB_TABLESPACE_EXISTS);
  }

  return (DB_SUCCESS);
}

/** Determine the space id of the given file descriptor by reading a few
pages from the beginning of the .ibd file.
@return DB_SUCCESS if space id was successfully identified, else DB_ERROR. */
dberr_t Datafile::find_space_id() {
  os_offset_t file_size;

  ut_ad(m_handle.m_file != OS_FILE_CLOSED);

  file_size = os_file_get_size(m_handle);

  if (file_size == (os_offset_t)-1) {
    ib::error(ER_IB_MSG_404)
        << "Could not get file size of datafile '" << m_filepath << "'";
    return (DB_CORRUPTION);
  }

  /* Assuming a page size, read the space_id from each page and store it
  in a map.  Find out which space_id is agreed on by majority of the
  pages.  Choose that space_id. */
  for (ulint page_size = UNIV_ZIP_SIZE_MIN; page_size <= UNIV_PAGE_SIZE_MAX;
       page_size <<= 1) {
    /* map[space_id] = count of pages */
    typedef std::map<space_id_t, ulint, std::less<space_id_t>,
                     ut_allocator<std::pair<const space_id_t, ulint>>>
        Pages;

    Pages verify;
    ulint page_count = 64;
    ulint valid_pages = 0;

    /* Adjust the number of pages to analyze based on file size */
    while ((page_count * page_size) > file_size) {
      --page_count;
    }

    ib::info(ER_IB_MSG_405)
        << "Page size:" << page_size << ". Pages to analyze:" << page_count;

    byte *buf = static_cast<byte *>(ut_malloc_nokey(2 * UNIV_PAGE_SIZE_MAX));

    byte *page = static_cast<byte *>(ut_align(buf, UNIV_SECTOR_SIZE));

    for (ulint j = 0; j < page_count; ++j) {
      dberr_t err;
      ulint n_bytes = j * page_size;
      IORequest request(IORequest::READ);

      err = os_file_read(request, m_handle, page, n_bytes, page_size);

      if (err == DB_IO_DECOMPRESS_FAIL) {
        /* If the page was compressed on the fly then
        try and decompress the page */

        n_bytes = os_file_compressed_page_size(page);

        if (n_bytes != ULINT_UNDEFINED) {
          err = os_file_read(request, m_handle, page, page_size,
                             UNIV_PAGE_SIZE_MAX);

          if (err != DB_SUCCESS) {
            ib::info(ER_IB_MSG_406) << "READ FAIL: "
                                    << "page_no:" << j;
            continue;
          }
        }

      } else if (err != DB_SUCCESS) {
        ib::info(ER_IB_MSG_407) << "READ FAIL: page_no:" << j;

        continue;
      }

      bool noncompressed_ok = false;

      /* For noncompressed pages, the page size must be
      equal to univ_page_size.physical(). */
      if (page_size == univ_page_size.physical()) {
        BlockReporter reporter(false, page, univ_page_size, false);

        noncompressed_ok = !reporter.is_corrupted();
      }

      bool compressed_ok = false;

      /* file-per-table tablespaces can be compressed with
      the same physical and logical page size.  General
      tablespaces must have different physical and logical
      page sizes in order to be compressed. For this check,
      assume the page is compressed if univ_page_size.
      logical() is equal to or less than 16k and the
      page_size we are checking is equal to or less than
      univ_page_size.logical(). */
      if (univ_page_size.logical() <= UNIV_PAGE_SIZE_DEF &&
          page_size <= univ_page_size.logical()) {
        const page_size_t compr_page_size(page_size, univ_page_size.logical(),
                                          true);

        BlockReporter reporter(false, page, compr_page_size, false);

        compressed_ok = !reporter.is_corrupted();
      }

      if (noncompressed_ok || compressed_ok) {
        space_id_t space_id = mach_read_from_4(page + FIL_PAGE_SPACE_ID);

        if (space_id > 0) {
          ib::info(ER_IB_MSG_408)
              << "VALID: space:" << space_id << " page_no:" << j
              << " page_size:" << page_size;

          ++valid_pages;

          ++verify[space_id];
        }
      }
    }

    ut_free(buf);

    ib::info(ER_IB_MSG_409) << "Page size: " << page_size
                            << ". Possible space_id count:" << verify.size();

    const ulint pages_corrupted = 3;

    for (ulint missed = 0; missed <= pages_corrupted; ++missed) {
      for (Pages::const_iterator it = verify.begin(); it != verify.end();
           ++it) {
        ib::info(ER_IB_MSG_410)
            << "space_id:" << it->first
            << ", Number of pages matched: " << it->second << "/" << valid_pages
            << " (" << page_size << ")";

        if (it->second == (valid_pages - missed)) {
          ib::info(ER_IB_MSG_411) << "Chosen space:" << it->first;

          m_space_id = it->first;
          return (DB_SUCCESS);
        }
      }
    }
  }

  return (DB_CORRUPTION);
}

/** Finds a given page of the given space id from the double write buffer
and copies it to the corresponding .ibd file.
@param[in]	restore_page_no		Page number to restore
@return DB_SUCCESS if page was restored from doublewrite, else DB_ERROR */
dberr_t Datafile::restore_from_doublewrite(page_no_t restore_page_no) {
  /* Find if double write buffer contains page_no of given space id. */
  const byte *page = recv_sys->dblwr.find_page(m_space_id, restore_page_no);

  if (page == NULL) {
    /* If the first page of the given user tablespace is not there
    in the doublewrite buffer, then the recovery is going to fail
    now. Hence this is treated as an error. */

    ib::error(ER_IB_MSG_412)
        << "Corrupted page " << page_id_t(m_space_id, restore_page_no)
        << " of datafile '" << m_filepath
        << "' could not be found in the doublewrite buffer.";

    return (DB_CORRUPTION);
  }

  const uint32_t flags =
      mach_read_from_4(FSP_HEADER_OFFSET + FSP_SPACE_FLAGS + page);

  const page_size_t page_size(flags);

  ut_a(page_get_page_no(page) == restore_page_no);

  ib::info(ER_IB_MSG_413) << "Restoring page "
                          << page_id_t(m_space_id, restore_page_no)
                          << " of datafile '" << m_filepath
                          << "' from the doublewrite buffer. Writing "
                          << page_size.physical() << " bytes into file '"
                          << m_filepath << "'";

  IORequest request(IORequest::WRITE);

  /* Note: The pages are written out as uncompressed because we don't
  have the compression algorithm information at this point. */

  request.disable_compression();

  return (os_file_write(request, m_filepath, m_handle, page, 0,
                        page_size.physical()));
}<|MERGE_RESOLUTION|>--- conflicted
+++ resolved
@@ -604,16 +604,10 @@
     /* The space_id can be most anything, except -1. */
     error_txt = "A bad Space ID was found";
 
-<<<<<<< HEAD
   } else if (m_space_id != 0 && space_id != m_space_id &&
              space_id != SPACE_UNKNOWN) {
-  /* Tablespace ID mismatch. The file could be in use
-  by another tablespace. */
-=======
-  } else if (m_space_id != 0 && space_id != m_space_id) {
     /* Tablespace ID mismatch. The file could be in use
     by another tablespace. */
->>>>>>> 4869291f
 
 #ifndef UNIV_HOTBACKUP
     ut_d(ib::info(ER_IB_MSG_398)
