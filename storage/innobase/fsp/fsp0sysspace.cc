--- conflicted
+++ resolved
@@ -78,8 +78,19 @@
 "\\.\PHYSICALDRIVE2:1Gnewraw".
 @param[in]	ptr		system tablespace file path spec
 @return next character in string after the file name */
-char *SysTablespace::parse_file_name(char *ptr) {
+char *SysTablespace::parse_file_name(char *ptr, bool filenames_only) {
   const char *start = ptr;
+
+  /* XtraBackup needs only file names on prepare */
+  if (filenames_only) {
+    char* p;
+
+    for (p = ptr; *p && *p != ';'; p++) {
+      if (*p == OS_PATH_SEPARATOR) {
+        ptr = p + 1;
+      }
+    }
+  }
 
   while ((*ptr != ':' && *ptr != '\0') ||
          (ptr != start && *ptr == ':' &&
@@ -132,48 +143,11 @@
 @param[in]	filepath_spec	path to data files
 @param[in]	supports_raw	true if the tablespace supports raw devices
 @return true on success parse */
-<<<<<<< HEAD
-bool SysTablespace::parse_params(const char *filepath_spec, bool supports_raw) {
+bool SysTablespace::parse_params(const char *filepath_spec, bool supports_raw,
+                                 bool filenames_only) {
   char *filepath;
   page_no_t size;
   ulint n_files = 0;
-=======
-bool
-SysTablespace::parse_params(
-	const char*	filepath_spec,
-	bool		supports_raw,
-	bool		filenames_only)
-{
-	char*	filepath;
-	ulint	size;
-	char*	input_str;
-	ulint	n_files = 0;
-
-	ut_ad(m_last_file_size_max == 0);
-	ut_ad(!m_auto_extend_last_file);
-
-	char*	new_str = mem_strdup(filepath_spec);
-	char*	str = new_str;
-
-	input_str = str;
-
-	/*---------------------- PASS 1 ---------------------------*/
-	/* First calculate the number of data files and check syntax:
-	filepath:size[K |M | G];filepath:size[K |M | G]... .
-	Note that a Windows path may contain a drive name and a ':'. */
-	while (*str != '\0') {
-		filepath = str;
-
-		while ((*str != ':' && *str != '\0')
-		       || (*str == ':'
-			   && (*(str + 1) == '\\' || *(str + 1) == '/'
-			       || *(str + 1) == ':'))) {
-			str++;
-		}
-
-		if (*str == '\0') {
-			ut_free(new_str);
->>>>>>> 170eb8c5
 
   ut_ad(m_last_file_size_max == 0);
   ut_ad(!m_auto_extend_last_file);
@@ -186,7 +160,7 @@
   while (*ptr != '\0') {
     filepath = ptr;
 
-    ptr = parse_file_name(ptr);
+    ptr = parse_file_name(ptr, filenames_only);
 
     if (ptr == filepath) {
       ib::error(ER_IB_MSG_431) << "File Path Specification '" << filepath_spec
@@ -257,26 +231,8 @@
         return (false);
       }
 
-<<<<<<< HEAD
       ptr += (sizeof "raw") - 1;
     }
-=======
-		/* XtraBackup needs only file names on prepare */
-		if (filenames_only) {
-			char*	p;
-
-			for (p = str; *p && *p != ';'; p++) {
-				if (*p == OS_PATH_SEPARATOR) {
-					str = filepath = p + 1;
-				}
-			}
-		}
-
-		/* Note that we must step over the ':' in a Windows filepath;
-		a Windows path normally looks like C:\ibdata\ibdata1:1G, but
-		a Windows raw partition may have a specification like
-		\\.\C::1Gnewraw or \\.\PHYSICALDRIVE2:1Gnewraw */
->>>>>>> 170eb8c5
 
     ++n_files;
 
@@ -310,7 +266,7 @@
   while (*ptr != '\0') {
     filepath = ptr;
 
-    ptr = parse_file_name(ptr);
+    ptr = parse_file_name(ptr, false);
 
     if (*ptr == ':') {
       /* Make filepath a null-terminated string */
@@ -377,6 +333,7 @@
   m_created_new_raw = 0;
   m_is_tablespace_full = false;
   m_sanity_checks_done = false;
+  fil_space_t::s_sys_space = nullptr;
 }
 
 /** Verify the size of the physical file.
@@ -587,18 +544,14 @@
 
   ut_a(it->order() == 0);
 
-<<<<<<< HEAD
-  buf_dblwr_init_or_load_pages(it->handle(), it->filepath());
+  /* XtraBackup never loads corrupted pages from
+  the doublewrite buffer */
+  buf_dblwr_init_or_load_pages(it->handle(), it->filepath(), false);
 
   /* Check the contents of the first page of the
   first datafile. */
   for (int retry = 0; retry < 2; ++retry) {
     err = it->validate_first_page(it->m_space_id, flushed_lsn, false);
-=======
-	/* XtraBackup never loads corrupted pages from
-	the doublewrite buffer */
-	buf_dblwr_init_or_load_pages(it->handle(), it->filepath(), false);
->>>>>>> 170eb8c5
 
     if (err != DB_SUCCESS &&
         (retry == 1 || it->restore_from_doublewrite(0) != DB_SUCCESS)) {
@@ -608,7 +561,6 @@
     }
   }
 
-<<<<<<< HEAD
   /* Make sure the tablespace space ID matches the
   space ID on the first page of the first datafile. */
   if (space_id() != it->m_space_id) {
@@ -616,15 +568,6 @@
         << "The " << name() << " data file '" << it->name()
         << "' has the wrong space ID. It should be " << space_id() << ", but "
         << it->m_space_id << " was found";
-=======
-		if (err != DB_SUCCESS
-		    && (retry == 1
-			/* never restore from doublewrite */
-#if 0
-			|| it->restore_from_doublewrite(0) != DB_SUCCESS
-#endif
-		    )) {
->>>>>>> 170eb8c5
 
     it->close();
 
