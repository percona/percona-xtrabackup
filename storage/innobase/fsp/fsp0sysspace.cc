/*****************************************************************************

Copyright (c) 2013, 2019, Oracle and/or its affiliates. All Rights Reserved.

This program is free software; you can redistribute it and/or modify it under
the terms of the GNU General Public License, version 2.0, as published by the
Free Software Foundation.

This program is also distributed with certain software (including but not
limited to OpenSSL) that is licensed under separate terms, as designated in a
particular file or component or in included license documentation. The authors
of MySQL hereby grant you an additional permission to link the program and
your derivative works with the separately licensed software that they have
included with MySQL.

This program is distributed in the hope that it will be useful, but WITHOUT
ANY WARRANTY; without even the implied warranty of MERCHANTABILITY or FITNESS
FOR A PARTICULAR PURPOSE. See the GNU General Public License, version 2.0,
for more details.

You should have received a copy of the GNU General Public License along with
this program; if not, write to the Free Software Foundation, Inc.,
51 Franklin St, Fifth Floor, Boston, MA 02110-1301  USA

*****************************************************************************/

/** @file fsp/fsp0space.cc
 Multi file, shared, system tablespace implementation.

 Created 2012-11-16 by Sunny Bains as srv/srv0space.cc
 Refactored 2013-7-26 by Kevin Lewis
 *******************************************************/

#include <stdlib.h>
#include <sys/types.h>

#include "dict0load.h"
#include "fsp0sysspace.h"
#ifndef UNIV_HOTBACKUP
#include "ha_prototypes.h"
#include "mem0mem.h"

/** The server header file is included to access opt_initialize global variable.
If server passes the option for create/open DB to SE, we should remove such
direct reference to server header and global variable */
#include "mysqld.h"
#endif /* !UNIV_HOTBACKUP */
#include "os0file.h"
#ifndef UNIV_HOTBACKUP
#include "row0mysql.h"
#endif /* !UNIV_HOTBACKUP */
#include "srv0start.h"
#include "trx0sys.h"
#include "ut0new.h"
#include "xb0xb.h"

/** The control info of the system tablespace. */
SysTablespace srv_sys_space;

/** The control info of a temporary table shared tablespace. */
SysTablespace srv_tmp_space;

/** If the last data file is auto-extended, we add this many pages to it
at a time. We have to make this public because it is a config variable. */
ulong sys_tablespace_auto_extend_increment;

#ifdef UNIV_DEBUG
/** Control if extra debug checks need to be done for temporary tablespace.
Default = true that is disable such checks.
This variable is not exposed to end-user but still kept as variable for
developer to enable it during debug. */
bool srv_skip_temp_table_checks_debug = true;
#endif /* UNIV_DEBUG */

/** Put the pointer to the next byte after a valid file name. Note that we must
step over the ':' in a Windows filepath.
A Windows path normally looks like "C:\ibdata\ibdata1:1G", but a Windows raw
partition may have a specification like "\\.\C::1Gnewraw" or
"\\.\PHYSICALDRIVE2:1Gnewraw".
@param[in]	ptr		system tablespace file path spec
@return next character in string after the file name */
char *SysTablespace::parse_file_name(char *ptr, bool filenames_only) {
  const char *start = ptr;

  /* XtraBackup needs only file names on prepare */
  if (filenames_only) {
    char* p;

    for (p = ptr; *p && *p != ';'; p++) {
      if (*p == OS_PATH_SEPARATOR) {
        ptr = p + 1;
      }
    }
  }

  while ((*ptr != ':' && *ptr != '\0') ||
         (ptr != start && *ptr == ':' &&
          (*(ptr + 1) == '\\' || *(ptr + 1) == '/' || *(ptr + 1) == ':'))) {
    ptr++;
  }

  return (ptr);
}

/** Convert a numeric string representing a number of bytes
optionally ending in upper or lower case G, M, or K,
to a number of megabytes, rounding down to the nearest megabyte.
Then return the number of pages in the file.
@param[in,out]	ptr	Pointer to a numeric string
@return the number of pages in the file. */
page_no_t SysTablespace::parse_units(char *&ptr) {
  char *endp;
  ulint num = strtoul(ptr, &endp, 10);
  ulint megs;

  ptr = endp;

  switch (*ptr) {
    case 'G':
    case 'g':
      megs = num * 1024;
      ++ptr;
      break;

    case 'M':
    case 'm':
      megs = num;
      ++ptr;
      break;
    case 'K':
    case 'k':
      megs = num / 1024;
      ++ptr;
      break;
    default:
      megs = num / (1024 * 1024);
      break;
  }

  return (static_cast<page_no_t>(megs * (1024 * 1024 / UNIV_PAGE_SIZE)));
}

/** Parse the input params and populate member variables.
@param[in]	filepath_spec	path to data files
@param[in]	supports_raw	true if the tablespace supports raw devices
@return true on success parse */
bool SysTablespace::parse_params(const char *filepath_spec, bool supports_raw,
                                 bool filenames_only) {
  char *filepath;
  page_no_t size;
  ulint n_files = 0;

  ut_ad(m_last_file_size_max == 0);
  ut_ad(!m_auto_extend_last_file);

  char *input_str = mem_strdup(filepath_spec);
  char *ptr = input_str;

  /*---------------------- PASS 1 ---------------------------*/
  /* First calculate the number of data files and check syntax. */
  while (*ptr != '\0') {
    filepath = ptr;

    ptr = parse_file_name(ptr, filenames_only);

    if (ptr == filepath) {
      ib::error(ER_IB_MSG_431) << "File Path Specification '" << filepath_spec
                               << "' is missing a file name.";

      ut_free(input_str);
      return (false);
    }

    if (*ptr == '\0') {
      ib::error(ER_IB_MSG_432) << "File Path Specification '" << filepath_spec
                               << "' is missing a file size.";

      ut_free(input_str);
      return (false);
    }

    ptr++;

    size = parse_units(ptr);

    if (size == 0) {
    invalid_size:
      ib::error(ER_IB_MSG_433)
          << "Invalid File Path Specification: '" << filepath_spec
          << "'. An invalid file size was specified.";

      ut_free(input_str);
      return (false);
    }

    if (0 == strncmp(ptr, ":autoextend", (sizeof ":autoextend") - 1)) {
      ptr += (sizeof ":autoextend") - 1;

      if (0 == strncmp(ptr, ":max:", (sizeof ":max:") - 1)) {
        ptr += (sizeof ":max:") - 1;

        page_no_t max = parse_units(ptr);

        if (max < size) {
          goto invalid_size;
        }
      }

      if (*ptr == ';') {
        ib::error(ER_IB_MSG_434)
            << "Invalid File Path Specification: '" << filepath_spec
            << "'. Only the last"
               " file defined can be 'autoextend'.";

        ut_free(input_str);
        return (false);
      }
    }

    if (0 == strncmp(ptr, "new", (sizeof "new") - 1)) {
      ptr += (sizeof "new") - 1;
    }

    if (0 == strncmp(ptr, "raw", (sizeof "raw") - 1)) {
      if (!supports_raw) {
        ib::error(ER_IB_MSG_435)
            << "Invalid File Path Specification: '" << filepath_spec
            << "' Tablespace"
               " doesn't support raw devices";

        ut_free(input_str);
        return (false);
      }

      ptr += (sizeof "raw") - 1;
    }

    ++n_files;

    if (*ptr == ';') {
      ptr++;
    } else if (*ptr != '\0') {
      ptr[0] = '\0';
      ib::error(ER_IB_MSG_436)
          << "File Path Specification: '" << filepath_spec
          << "' has unrecognized characters after '" << input_str << "'";

      ut_free(input_str);
      return (false);
    }
  }

  if (n_files == 0) {
    ib::error(ER_IB_MSG_437) << "File Path Specification: '" << filepath_spec
                             << "' must contain"
                                " at least one data file definition";

    ut_free(input_str);
    return (false);
  }

  /*---------------------- PASS 2 ---------------------------*/
  /* Then store the actual values to our arrays */
  ptr = input_str;
  ulint order = 0;

  while (*ptr != '\0') {
    filepath = ptr;

    ptr = parse_file_name(ptr, false);

    if (*ptr == ':') {
      /* Make filepath a null-terminated string */
      *ptr = '\0';
      ptr++;
    }

    size = parse_units(ptr);
    ut_ad(size > 0);

    if (0 == strncmp(ptr, ":autoextend", (sizeof ":autoextend") - 1)) {
      m_auto_extend_last_file = true;

      ptr += (sizeof ":autoextend") - 1;

      if (0 == strncmp(ptr, ":max:", (sizeof ":max:") - 1)) {
        ptr += (sizeof ":max:") - 1;

        m_last_file_size_max = parse_units(ptr);
      }
    }

    m_files.push_back(Datafile(filepath, flags(), size, order));
    Datafile *datafile = &m_files.back();
    datafile->make_filepath(path(), filepath, NO_EXT);

    if (0 == strncmp(ptr, "new", (sizeof "new") - 1)) {
      ptr += (sizeof "new") - 1;
    }

    if (0 == strncmp(ptr, "raw", (sizeof "raw") - 1)) {
      ut_a(supports_raw);

      ptr += (sizeof "raw") - 1;

      /* Initialize new raw device only during initialize */
      m_files.back().m_type =
#ifndef UNIV_HOTBACKUP
          opt_initialize ? SRV_NEW_RAW : SRV_OLD_RAW;
#else  /* !UNIV_HOTBACKUP */
          SRV_OLD_RAW;
#endif /* !UNIV_HOTBACKUP */
    }

    if (*ptr == ';') {
      ++ptr;
    }
    order++;
  }

  ut_ad(n_files == ulint(m_files.size()));

  ut_free(input_str);

  return (true);
}

/** Frees the memory allocated by the parse method. */
void SysTablespace::shutdown() {
  Tablespace::shutdown();

  m_auto_extend_last_file = false;
  m_last_file_size_max = 0;
  m_created_new_raw = false;
  m_is_tablespace_full = false;
  m_sanity_checks_done = false;
  fil_space_t::s_sys_space = nullptr;
}

/** Verify the size of the physical file.
@param[in]	file	data file object
@return DB_SUCCESS if OK else error code. */
dberr_t SysTablespace::check_size(Datafile &file) {
  os_offset_t size = os_file_get_size(file.m_handle);
  ut_a(size != (os_offset_t)-1);

  /* Under some error conditions like disk full scenarios
  or file size reaching filesystem limit the data file
  could contain an incomplete extent at the end. When we
  extend a data file and if some failure happens, then
  also the data file could contain an incomplete extent.
  So we need to round the size downward to a megabyte. */

  page_no_t rounded_size_pages = get_pages_from_size(size);

  /* If last file */
  if (&file == &m_files.back() && m_auto_extend_last_file) {
    if (file.m_size > rounded_size_pages ||
        (m_last_file_size_max > 0 &&
         m_last_file_size_max < rounded_size_pages)) {
      ib::error(ER_IB_MSG_438)
          << "The Auto-extending " << name() << " data file '"
          << file.filepath()
          << "' is"
             " of a different size "
          << rounded_size_pages
          << " pages (rounded down to MB) than specified"
             " in the .cnf file: initial "
          << file.m_size << " pages, max " << m_last_file_size_max
          << " (relevant if non-zero) pages!";
      return (DB_ERROR);
    }

    file.m_size = rounded_size_pages;
  }

  if (rounded_size_pages != file.m_size) {
    ib::error(ER_IB_MSG_439)
        << "The " << name() << " data file '" << file.filepath()
        << "' is of a different size " << rounded_size_pages
        << " pages (rounded down to MB)"
           " than the "
        << file.m_size
        << " pages specified in"
           " the .cnf file!";
    return (DB_ERROR);
  }

  return (DB_SUCCESS);
}

/** Set the size of the file.
@param[in]	file	data file object
@return DB_SUCCESS or error code */
dberr_t SysTablespace::set_size(Datafile &file) {
  ut_a(!srv_read_only_mode || m_ignore_read_only);

  /* We created the data file and now write it full of zeros */
  ib::info(ER_IB_MSG_440)
      << "Setting file '" << file.filepath() << "' size to "
      << (file.m_size >> (20 - UNIV_PAGE_SIZE_SHIFT))
      << " MB."
         " Physically writing the file full; Please wait ...";

  bool success = os_file_set_size(
      file.m_filepath, file.m_handle, 0,
      static_cast<os_offset_t>(file.m_size) << UNIV_PAGE_SIZE_SHIFT,
      m_ignore_read_only ? false : srv_read_only_mode, true);

  if (success) {
    ib::info(ER_IB_MSG_441)
        << "File '" << file.filepath() << "' size is now "
        << (file.m_size >> (20 - UNIV_PAGE_SIZE_SHIFT)) << " MB.";
  } else {
    ib::error(ER_IB_MSG_442)
        << "Could not set the file size of '" << file.filepath()
        << "'. Probably out of disk space";

    return (DB_ERROR);
  }

  return (DB_SUCCESS);
}

/** Create a data file.
@param[in]	file	data file object
@return DB_SUCCESS or error code */
dberr_t SysTablespace::create_file(Datafile &file) {
  dberr_t err = DB_SUCCESS;

  ut_a(!file.m_exists);
  ut_a(!srv_read_only_mode || m_ignore_read_only);

  switch (file.m_type) {
    case SRV_NEW_RAW:

      /* The partition is opened, not created; then it is
      written over */
      m_created_new_raw = true;

      /* Fall through. */

    case SRV_OLD_RAW:

      srv_start_raw_disk_in_use = TRUE;

      /* Fall through. */

    case SRV_NOT_RAW:
      err =
          file.open_or_create(m_ignore_read_only ? false : srv_read_only_mode);
      break;
  }

  if (err == DB_SUCCESS && file.m_type != SRV_OLD_RAW) {
    err = set_size(file);
  }

  return (err);
}

/** Open a data file.
@param[in]	file	data file object
@return DB_SUCCESS or error code */
dberr_t SysTablespace::open_file(Datafile &file) {
  dberr_t err = DB_SUCCESS;

  ut_a(file.m_exists);

  switch (file.m_type) {
    case SRV_NEW_RAW:
      /* The partition is opened, not created; then it is
      written over */
      m_created_new_raw = true;

      /* Fall through */

    case SRV_OLD_RAW:
      srv_start_raw_disk_in_use = TRUE;

      if (srv_read_only_mode && !m_ignore_read_only) {
        ib::error(ER_IB_MSG_443)
            << "Can't open a raw device '" << file.m_filepath
            << "' when"
               " --innodb-read-only is set";

        return (DB_ERROR);
      }

      /* Fall through */

    case SRV_NOT_RAW:
      err =
          file.open_or_create(m_ignore_read_only ? false : srv_read_only_mode);

      if (err != DB_SUCCESS) {
        return (err);
      }
      break;
  }

  switch (file.m_type) {
    case SRV_NEW_RAW:
      /* Set file size for new raw device. */
      err = set_size(file);
      break;

    case SRV_NOT_RAW:
      /* Check file size for existing file. */
      err = check_size(file);
      break;

    case SRV_OLD_RAW:
      err = DB_SUCCESS;
      break;
  }

  if (err != DB_SUCCESS) {
    file.close();
  }

  return (err);
}

#ifndef UNIV_HOTBACKUP
/** Check the tablespace header for this tablespace.
@param[out]	flushed_lsn	the value of FIL_PAGE_FILE_FLUSH_LSN
@return DB_SUCCESS or error code */
dberr_t SysTablespace::read_lsn_and_check_flags(lsn_t *flushed_lsn) {
  /* Only relevant for the system tablespace. */
  ut_ad(space_id() == TRX_SYS_SPACE);

  files_t::iterator it = m_files.begin();

  ut_a(it->m_exists);
  ut_ad(it->m_handle.m_file != OS_FILE_CLOSED);

  dberr_t err =
      it->read_first_page(m_ignore_read_only ? false : srv_read_only_mode);

  if (err != DB_SUCCESS) {
    return (err);
  }

  ut_a(it->order() == 0);

<<<<<<< HEAD
  /* XtraBackup never loads corrupted pages from
  the doublewrite buffer */
  buf_dblwr_init_or_load_pages(it->handle(), it->filepath(), false);
=======
  err = recv_sys->dblwr->load();

  if (err != DB_SUCCESS) {
    return (err);
  }
>>>>>>> 7d10c821

  /* Check the contents of the first page of the first datafile. */
  for (int retry = 0; retry < 2; ++retry) {
    err = it->validate_first_page(it->m_space_id, flushed_lsn, false);

    if (err != DB_SUCCESS &&
        (retry == 1 || it->restore_from_doublewrite(0) != DB_SUCCESS)) {
      it->close();

      return (err);
    }
  }

  /* Make sure the tablespace space ID matches the
  space ID on the first page of the first datafile. */
  if (space_id() != it->m_space_id) {
    ib::error(ER_IB_MSG_444)
        << "The " << name() << " data file '" << it->name()
        << "' has the wrong space ID. It should be " << space_id() << ", but "
        << it->m_space_id << " was found";

    it->close();

    return (err);
  }

  /* The flags of srv_sys_space do not have SDI Flag set.
  Update the flags of system tablespace to indicate the presence
  of SDI */
  set_flags(it->flags());

  it->close();

  return (DB_SUCCESS);
}

/** Check if a file can be opened in the correct mode.
@param[in]	file	data file object
@param[out]	reason	exact reason if file_status check failed.
@return DB_SUCCESS or error code. */
dberr_t SysTablespace::check_file_status(const Datafile &file,
                                         file_status_t &reason) {
  os_file_stat_t stat;

  memset(&stat, 0x0, sizeof(stat));

  dberr_t err =
      os_file_get_status(file.m_filepath, &stat, true,
                         m_ignore_read_only ? false : srv_read_only_mode);

  reason = FILE_STATUS_VOID;
  /* File exists but we can't read the rw-permission settings. */
  switch (err) {
    case DB_FAIL:
      ib::error(ER_IB_MSG_445)
          << "os_file_get_status() failed on '" << file.filepath()
          << "'. Can't determine file permissions";
      err = DB_ERROR;
      reason = FILE_STATUS_RW_PERMISSION_ERROR;
      break;

    case DB_SUCCESS:

      /* Note: stat.rw_perm is only valid for "regular" files */

      if (stat.type == OS_FILE_TYPE_FILE) {
        if (!stat.rw_perm) {
          const char *p = (!srv_read_only_mode || m_ignore_read_only)
                              ? "writable"
                              : "readable";

          ib::error(ER_IB_MSG_446) << "The " << name() << " data file"
                                   << " '" << file.name() << "' must be " << p;

          err = DB_ERROR;
          reason = FILE_STATUS_READ_WRITE_ERROR;
        }

      } else {
        /* Not a regular file, bail out. */
        ib::error(ER_IB_MSG_447)
            << "The " << name() << " data file '" << file.name()
            << "' is not a regular"
               " InnoDB data file.";

        err = DB_ERROR;
        reason = FILE_STATUS_NOT_REGULAR_FILE_ERROR;
      }
      break;

    case DB_NOT_FOUND:
      break;

    default:
      ut_ad(0);
  }

  return (err);
}

/** Note that the data file was not found.
@param[in]	file		data file object
@param[in]	create_new_db	true if a new instance to be created
@return DB_SUCCESS or error code */
dberr_t SysTablespace::file_not_found(Datafile &file, bool create_new_db) {
  file.m_exists = false;

  if (srv_read_only_mode && !m_ignore_read_only) {
    ib::error(ER_IB_MSG_448) << "Can't create file '" << file.filepath()
                             << "' when --innodb-read-only is set";

    return (DB_ERROR);

  } else if (&file == &m_files.front()) {
    /* First data file. */

    if (space_id() == TRX_SYS_SPACE && create_new_db) {
      ib::info(ER_IB_MSG_449)
          << "The first " << name() << " data file '" << file.name()
          << "' did not exist."
             " A new tablespace will be created!";
    }

  } else {
    ib::info(ER_IB_MSG_450) << "Need to create a new " << name()
                            << " data file '" << file.name() << "'.";
  }

  /* We allow add new files at end even if dict_init_mode is
  not creating files. */
  if (!create_new_db && (&file == &m_files.front())) {
    return (DB_SUCCESS);
  }

  /* Set the file create mode. */
  switch (file.m_type) {
    case SRV_NOT_RAW:
      file.set_open_flags(OS_FILE_CREATE);
      break;

    case SRV_NEW_RAW:
    case SRV_OLD_RAW:
      file.set_open_flags(OS_FILE_OPEN_RAW);
      break;
  }

  return (DB_SUCCESS);
}

/** Note that the data file was found.
@param[in,out]	file	data file object */
void SysTablespace::file_found(Datafile &file) {
  /* Note that the file exists and can be opened
  in the appropriate mode. */
  file.m_exists = true;

  /* Set the file open mode */
  switch (file.m_type) {
    case SRV_NOT_RAW:
      file.set_open_flags(&file == &m_files.front() ? OS_FILE_OPEN_RETRY
                                                    : OS_FILE_OPEN);
      break;

    case SRV_NEW_RAW:
    case SRV_OLD_RAW:
      file.set_open_flags(OS_FILE_OPEN_RAW);
      break;
  }
}

/** Check the data file specification.
@param[out] create_new_db	true if a new database is to be created
@param[in] min_expected_size	Minimum expected tablespace size in bytes
@return DB_SUCCESS if all OK else error code */
dberr_t SysTablespace::check_file_spec(bool create_new_db,
                                       ulint min_expected_size) {
  if (m_files.size() >= 1000) {
    ib::error(ER_IB_MSG_451) << "There must be < 1000 data files in " << name()
                             << " but " << m_files.size()
                             << " have been"
                                " defined.";

    return (DB_ERROR);
  }

  if (get_sum_of_sizes() < min_expected_size / UNIV_PAGE_SIZE) {
    ib::error(ER_IB_MSG_452) << "Tablespace size must be at least "
                             << min_expected_size / (1024 * 1024) << " MB";

    return (DB_ERROR);
  }

  dberr_t err = DB_SUCCESS;

  ut_a(!m_files.empty());

  /* If there is more than one data file and the last data file
  doesn't exist, that is OK. We allow adding of new data files. */

  files_t::iterator begin = m_files.begin();
  files_t::iterator end = m_files.end();

  for (files_t::iterator it = begin; it != end; ++it) {
    file_status_t reason_if_failed;
    err = check_file_status(*it, reason_if_failed);

    if (err == DB_NOT_FOUND) {
      err = file_not_found(*it, create_new_db);

      if (err != DB_SUCCESS) {
        break;
      }

    } else if (err != DB_SUCCESS) {
      if (reason_if_failed == FILE_STATUS_READ_WRITE_ERROR) {
        const char *p = (!srv_read_only_mode || m_ignore_read_only)
                            ? "writable"
                            : "readable";
        ib::error(ER_IB_MSG_453) << "The " << name() << " data file"
                                 << " '" << it->name() << "' must be " << p;
      }

      ut_a(err != DB_FAIL);
      break;

    } else if (create_new_db) {
      ib::error(ER_IB_MSG_454)
          << "The " << name() << " data file '" << begin->m_name
          << "' was not found but"
             " one of the other data files '"
          << it->m_name << "' exists.";

      err = DB_ERROR;
      break;

    } else {
      file_found(*it);
    }
  }

  /* We assume doublewirte blocks in the first data file. */
  if (err == DB_SUCCESS && begin->m_size < TRX_SYS_DOUBLEWRITE_BLOCK_SIZE * 3) {
    ib::error(ER_IB_MSG_455)
        << "The " << name() << " data file "
        << "'" << begin->name() << "' must be at least "
        << TRX_SYS_DOUBLEWRITE_BLOCK_SIZE * 3 * UNIV_PAGE_SIZE / (1024 * 1024)
        << " MB";

    err = DB_ERROR;
  }

  return (err);
}

/** Open or create the data files
@param[in]  is_temp		whether this is a temporary tablespace
@param[in]  create_new_db	whether we are creating a new database
@param[out] sum_new_sizes	sum of sizes of the new files added
@param[out] flush_lsn		FIL_PAGE_FILE_FLUSH_LSN of first file
@return DB_SUCCESS or error code */
dberr_t SysTablespace::open_or_create(bool is_temp, bool create_new_db,
                                      page_no_t *sum_new_sizes,
                                      lsn_t *flush_lsn) {
  dberr_t err = DB_SUCCESS;
  fil_space_t *space = nullptr;

  ut_ad(!m_files.empty());

  if (sum_new_sizes) {
    *sum_new_sizes = 0;
  }

  files_t::iterator begin = m_files.begin();
  files_t::iterator end = m_files.end();

  ut_ad(begin->order() == 0);

  for (files_t::iterator it = begin; it != end; ++it) {
    if (it->m_exists) {
      err = open_file(*it);

      /* For new raw device increment new size. */
      if (sum_new_sizes && it->m_type == SRV_NEW_RAW) {
        *sum_new_sizes += it->m_size;
      }

    } else {
      err = create_file(*it);

      if (sum_new_sizes) {
        *sum_new_sizes += it->m_size;
      }

      /* Set the correct open flags now that we have
      successfully created the file. */
      if (err == DB_SUCCESS) {
        /* We ignore new_db OUT parameter here
        as the information is known at this stage */
        file_found(*it);
      }
    }

    if (err != DB_SUCCESS) {
      return (err);
    }

#if !defined(NO_FALLOCATE) && defined(UNIV_LINUX)
    /* Note: This should really be per node and not per
    tablespace because a tablespace can contain multiple
    files (nodes). The implication is that all files of
    the tablespace should be on the same medium. */

    if (fil_fusionio_enable_atomic_write(it->m_handle)) {
      if (dblwr::enabled) {
        ib::info(ER_IB_MSG_456) << "FusionIO atomic IO enabled,"
                                   " disabling the double write buffer";

        dblwr::enabled = false;
      }

      it->m_atomic_write = true;
    } else {
      it->m_atomic_write = false;
    }
#else
    it->m_atomic_write = false;
#endif /* !NO_FALLOCATE && UNIV_LINUX*/
  }

  if (!create_new_db && flush_lsn) {
    /* Validate the header page in the first datafile
    and read LSNs fom the others. */
    err = read_lsn_and_check_flags(flush_lsn);
    if (err != DB_SUCCESS) {
      return (err);
    }
  }

  /* Close the curent handles, add space and file info to the
  fil_system cache and the Data Dictionary, and re-open them
  in file_system cache so that they stay open until shutdown. */
  ulint node_counter = 0;
  for (files_t::iterator it = begin; it != end; ++it) {
    it->close();
    it->m_exists = true;

    if (it == begin) {
      /* First data file. */

      /* Create the tablespace entry for the multi-file
      tablespace in the tablespace manager. */
      space =
          fil_space_create(name(), space_id(), flags(),
                           is_temp ? FIL_TYPE_TEMPORARY : FIL_TYPE_TABLESPACE);
    }

    ut_ad(fil_validate());

    page_no_t max_size =
        (++node_counter == m_files.size()
             ? (m_last_file_size_max == 0 ? PAGE_NO_MAX : m_last_file_size_max)
             : it->m_size);

    /* Add the datafile to the fil_system cache. */
    if (!fil_node_create(it->m_filepath, it->m_size, space,
                         it->m_type != SRV_NOT_RAW, it->m_atomic_write,
                         max_size)) {
      err = DB_ERROR;
      break;
    }
  }

  if (FSP_FLAGS_GET_ENCRYPTION(space->flags)) {
    if (srv_backup_mode || !use_dumped_tablespace_keys) {
      if (begin->m_encryption_key != nullptr) {
        err =
            fil_set_encryption(space->id, Encryption::AES,
                               begin->m_encryption_key, begin->m_encryption_iv);
      }
    } else {
      err = xb_set_encryption(space);
    }

    if (err != DB_SUCCESS) {
      ib::error(ER_IB_MSG_312, space->name);
    }
  }

  return (err);
}
#endif /* !UNIV_HOTBACKUP */

/**
@return next increment size */
page_no_t SysTablespace::get_increment() const {
  page_no_t increment;

  if (m_last_file_size_max == 0) {
    increment = get_autoextend_increment();
  } else {
    increment = m_last_file_size_max - last_file_size();
  }

  if (increment > get_autoextend_increment()) {
    increment = get_autoextend_increment();
  }

  return (increment);
}<|MERGE_RESOLUTION|>--- conflicted
+++ resolved
@@ -544,17 +544,9 @@
 
   ut_a(it->order() == 0);
 
-<<<<<<< HEAD
-  /* XtraBackup never loads corrupted pages from
-  the doublewrite buffer */
-  buf_dblwr_init_or_load_pages(it->handle(), it->filepath(), false);
-=======
-  err = recv_sys->dblwr->load();
-
   if (err != DB_SUCCESS) {
     return (err);
   }
->>>>>>> 7d10c821
 
   /* Check the contents of the first page of the first datafile. */
   for (int retry = 0; retry < 2; ++retry) {
