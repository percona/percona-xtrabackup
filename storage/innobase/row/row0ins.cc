--- conflicted
+++ resolved
@@ -95,12 +95,7 @@
 
   node->select = NULL;
 
-<<<<<<< HEAD
   node->trx_id = 0;
-  node->duplicate = NULL;
-=======
-	node->trx_id = 0;
->>>>>>> 066b6fdd
 
   node->entry_sys_heap = mem_heap_create(128);
 
@@ -194,16 +189,9 @@
     ins_node_t *node, /*!< in: insert node */
     dtuple_t *row)    /*!< in: new row (or first row) for the node */
 {
-<<<<<<< HEAD
   node->state = INS_NODE_SET_IX_LOCK;
   node->index = NULL;
   node->entry = NULL;
-  node->duplicate = NULL;
-=======
-	node->state = INS_NODE_SET_IX_LOCK;
-	node->index = NULL;
-	node->entry = NULL;
->>>>>>> 066b6fdd
 
   node->row = row;
 
@@ -1885,7 +1873,6 @@
         mem_heap_t *offsets_heap)
 /*!< in/out: memory heap that can be emptied */
 {
-<<<<<<< HEAD
   ulint n_unique;
   int cmp;
   ulint n_fields_cmp;
@@ -1955,113 +1942,6 @@
 			or INSERT INTO table.. ON DUPLCIATE KEY */
 			ut_ad(!index->table->is_dd_table);
 #endif
-=======
-	ulint		n_unique;
-	int		cmp;
-	ulint		n_fields_cmp;
-	btr_pcur_t	pcur;
-	dberr_t		err		= DB_SUCCESS;
-	ulint		allow_duplicates;
-	ulint*		offsets		= NULL;
-	DBUG_ENTER("row_ins_scan_sec_index_for_duplicate");
-
-
-	ut_ad(s_latch == rw_lock_own_flagged(
-			&index->lock, RW_LOCK_FLAG_S | RW_LOCK_FLAG_SX));
-
-	n_unique = dict_index_get_n_unique(index);
-
-	/* If the secondary index is unique, but one of the fields in the
-	n_unique first fields is NULL, a unique key violation cannot occur,
-	since we define NULL != NULL in this case */
-
-	if (!index->nulls_equal) {
-		for (ulint i = 0; i < n_unique; i++) {
-			if (UNIV_SQL_NULL == dfield_get_len(
-					dtuple_get_nth_field(entry, i))) {
-
-				DBUG_RETURN(DB_SUCCESS);
-			}
-		}
-	}
-
-	/* Store old value on n_fields_cmp */
-
-	n_fields_cmp = dtuple_get_n_fields_cmp(entry);
-
-	dtuple_set_n_fields_cmp(entry, n_unique);
-
-	btr_pcur_open(index, entry, PAGE_CUR_GE,
-		      s_latch
-		      ? BTR_SEARCH_LEAF | BTR_ALREADY_S_LATCHED
-		      : BTR_SEARCH_LEAF,
-		      &pcur, mtr);
-
-	allow_duplicates = thr_get_trx(thr)->duplicates;
-
-	/* Scan index records and check if there is a duplicate */
-
-	do {
-		const rec_t*		rec	= btr_pcur_get_rec(&pcur);
-		const buf_block_t*	block	= btr_pcur_get_block(&pcur);
-		const ulint		lock_type = LOCK_ORDINARY;
-
-		if (page_rec_is_infimum(rec)) {
-
-			continue;
-		}
-
-		offsets = rec_get_offsets(rec, index, offsets,
-					  ULINT_UNDEFINED, &offsets_heap);
-
-		if (flags & BTR_NO_LOCKING_FLAG) {
-			/* Set no locks when applying log
-			in online table rebuild. */
-		} else if (allow_duplicates) {
-
-			/* If the SQL-query will update or replace
-			duplicate key we will take X-lock for
-			duplicates ( REPLACE, LOAD DATAFILE REPLACE,
-			INSERT ON DUPLICATE KEY UPDATE). */
-
-			err = row_ins_set_exclusive_rec_lock(
-				lock_type, block, rec, index, offsets, thr);
-		} else {
-
-			err = row_ins_set_shared_rec_lock(
-				lock_type, block, rec, index, offsets, thr);
-		}
-
-		switch (err) {
-		case DB_SUCCESS_LOCKED_REC:
-			err = DB_SUCCESS;
-		case DB_SUCCESS:
-			break;
-		default:
-			goto end_scan;
-		}
-
-		if (page_rec_is_supremum(rec)) {
-
-			continue;
-		}
-
-		cmp = cmp_dtuple_rec(entry, rec, offsets);
-
-		if (cmp == 0 && !index->allow_duplicates) {
-			if (row_ins_dupl_error_with_rec(rec, entry,
-							index, offsets)) {
-				err = DB_DUPLICATE_KEY;
-
-				thr_get_trx(thr)->error_index = index;
-
-				/* If the duplicate is on hidden FTS_DOC_ID,
-				state so in the error log */
-				if (index == index->table->fts_doc_id_index
-				    && DICT_TF2_FLAG_IS_SET(
-					index->table,
-					DICT_TF2_FTS_HAS_DOC_ID)) {
->>>>>>> 066b6fdd
 
 #if 1  // TODO: Remove this code after WL#9509. REPLACE will not be allowed on
        // DD tables
@@ -2114,7 +1994,7 @@
       if (row_ins_dupl_error_with_rec(rec, entry, index, offsets)) {
         err = DB_DUPLICATE_KEY;
 
-        thr_get_trx(thr)->error_info = index;
+        thr_get_trx(thr)->error_index = index;
 
         /* If the duplicate is on hidden FTS_DOC_ID,
         state so in the error log */
@@ -2232,7 +2112,6 @@
         que_thr_t *thr,        /*!< in: query thread */
         mtr_t *mtr)            /*!< in: mtr */
 {
-<<<<<<< HEAD
   dberr_t err;
   rec_t *rec;
   ulint n_unique;
@@ -2268,13 +2147,6 @@
       offsets =
           rec_get_offsets(rec, cursor->index, offsets, ULINT_UNDEFINED, &heap);
 
-      ulint lock_type;
-
-      lock_type = ((trx->isolation_level <= TRX_ISO_READ_COMMITTED) ||
-                   (cursor->index->table->skip_gap_locks()))
-                      ? LOCK_REC_NOT_GAP
-                      : LOCK_ORDINARY;
-
       /* We set a lock on the possible duplicate: this
       is needed in logical logging of MySQL to make
       sure that in roll-forward we get the same duplicate
@@ -2289,44 +2161,6 @@
         duplicates ( REPLACE, LOAD DATAFILE REPLACE,
         INSERT ON DUPLICATE KEY UPDATE). */
 
-        err =
-            row_ins_set_exclusive_rec_lock(lock_type, btr_cur_get_block(cursor),
-                                           rec, cursor->index, offsets, thr);
-      } else {
-        err = row_ins_set_shared_rec_lock(lock_type, btr_cur_get_block(cursor),
-                                          rec, cursor->index, offsets, thr);
-      }
-
-      switch (err) {
-        case DB_SUCCESS_LOCKED_REC:
-        case DB_SUCCESS:
-          break;
-        default:
-          goto func_exit;
-      }
-
-      if (row_ins_dupl_error_with_rec(rec, entry, cursor->index, offsets)) {
-      duplicate:
-        trx->error_info = cursor->index;
-        err = DB_DUPLICATE_KEY;
-        goto func_exit;
-      }
-    }
-  }
-
-  if (cursor->up_match >= n_unique) {
-    rec = page_rec_get_next(btr_cur_get_rec(cursor));
-
-    if (!page_rec_is_supremum(rec)) {
-      offsets =
-          rec_get_offsets(rec, cursor->index, offsets, ULINT_UNDEFINED, &heap);
-
-      if (trx->duplicates) {
-        /* If the SQL-query will update or replace
-        duplicate key we will take X-lock for
-        duplicates ( REPLACE, LOAD DATAFILE REPLACE,
-        INSERT ON DUPLICATE KEY UPDATE). */
-
         err = row_ins_set_exclusive_rec_lock(LOCK_REC_NOT_GAP,
                                              btr_cur_get_block(cursor), rec,
                                              cursor->index, offsets, thr);
@@ -2345,6 +2179,45 @@
       }
 
       if (row_ins_dupl_error_with_rec(rec, entry, cursor->index, offsets)) {
+      duplicate:
+        trx->error_index = cursor->index;
+        err = DB_DUPLICATE_KEY;
+        goto func_exit;
+      }
+    }
+  }
+
+  if (cursor->up_match >= n_unique) {
+    rec = page_rec_get_next(btr_cur_get_rec(cursor));
+
+    if (!page_rec_is_supremum(rec)) {
+      offsets =
+          rec_get_offsets(rec, cursor->index, offsets, ULINT_UNDEFINED, &heap);
+
+      if (trx->duplicates) {
+        /* If the SQL-query will update or replace
+        duplicate key we will take X-lock for
+        duplicates ( REPLACE, LOAD DATAFILE REPLACE,
+        INSERT ON DUPLICATE KEY UPDATE). */
+
+        err = row_ins_set_exclusive_rec_lock(LOCK_REC_NOT_GAP,
+                                             btr_cur_get_block(cursor), rec,
+                                             cursor->index, offsets, thr);
+      } else {
+        err = row_ins_set_shared_rec_lock(LOCK_REC_NOT_GAP,
+                                          btr_cur_get_block(cursor), rec,
+                                          cursor->index, offsets, thr);
+      }
+
+      switch (err) {
+        case DB_SUCCESS_LOCKED_REC:
+        case DB_SUCCESS:
+          break;
+        default:
+          goto func_exit;
+      }
+
+      if (row_ins_dupl_error_with_rec(rec, entry, cursor->index, offsets)) {
         goto duplicate;
       }
     }
@@ -2354,135 +2227,6 @@
   }
 
   err = DB_SUCCESS;
-=======
-	dberr_t	err;
-	rec_t*	rec;
-	ulint	n_unique;
-	trx_t*	trx		= thr_get_trx(thr);
-	mem_heap_t*heap		= NULL;
-	ulint	offsets_[REC_OFFS_NORMAL_SIZE];
-	ulint*	offsets		= offsets_;
-	rec_offs_init(offsets_);
-
-	UT_NOT_USED(mtr);
-
-	ut_ad(dict_index_is_clust(cursor->index));
-
-	/* NOTE: For unique non-clustered indexes there may be any number
-	of delete marked records with the same value for the non-clustered
-	index key (remember multiversioning), and which differ only in
-	the row refererence part of the index record, containing the
-	clustered index key fields. For such a secondary index record,
-	to avoid race condition, we must FIRST do the insertion and after
-	that check that the uniqueness condition is not breached! */
-
-	/* NOTE: A problem is that in the B-tree node pointers on an
-	upper level may match more to the entry than the actual existing
-	user records on the leaf level. So, even if low_match would suggest
-	that a duplicate key violation may occur, this may not be the case. */
-
-	n_unique = dict_index_get_n_unique(cursor->index);
-
-	if (cursor->low_match >= n_unique) {
-
-		rec = btr_cur_get_rec(cursor);
-
-		if (!page_rec_is_infimum(rec)) {
-			offsets = rec_get_offsets(rec, cursor->index, offsets,
-						  ULINT_UNDEFINED, &heap);
-
-			/* We set a lock on the possible duplicate: this
-			is needed in logical logging of MySQL to make
-			sure that in roll-forward we get the same duplicate
-			errors as in original execution */
-
-			if (flags & BTR_NO_LOCKING_FLAG) {
-				/* Do nothing if no-locking is set */
-				err = DB_SUCCESS;
-			} else if (trx->duplicates) {
-
-				/* If the SQL-query will update or replace
-				duplicate key we will take X-lock for
-				duplicates ( REPLACE, LOAD DATAFILE REPLACE,
-				INSERT ON DUPLICATE KEY UPDATE). */
-
-				err = row_ins_set_exclusive_rec_lock(
-					LOCK_REC_NOT_GAP,
-					btr_cur_get_block(cursor),
-					rec, cursor->index, offsets, thr);
-			} else {
-
-				err = row_ins_set_shared_rec_lock(
-					LOCK_REC_NOT_GAP,
-					btr_cur_get_block(cursor), rec,
-					cursor->index, offsets, thr);
-			}
-
-			switch (err) {
-			case DB_SUCCESS_LOCKED_REC:
-			case DB_SUCCESS:
-				break;
-			default:
-				goto func_exit;
-			}
-
-			if (row_ins_dupl_error_with_rec(
-				    rec, entry, cursor->index, offsets)) {
-duplicate:
-				trx->error_index = cursor->index;
-				err = DB_DUPLICATE_KEY;
-				goto func_exit;
-			}
-		}
-	}
-
-	if (cursor->up_match >= n_unique) {
-
-		rec = page_rec_get_next(btr_cur_get_rec(cursor));
-
-		if (!page_rec_is_supremum(rec)) {
-			offsets = rec_get_offsets(rec, cursor->index, offsets,
-						  ULINT_UNDEFINED, &heap);
-
-			if (trx->duplicates) {
-
-				/* If the SQL-query will update or replace
-				duplicate key we will take X-lock for
-				duplicates ( REPLACE, LOAD DATAFILE REPLACE,
-				INSERT ON DUPLICATE KEY UPDATE). */
-
-				err = row_ins_set_exclusive_rec_lock(
-					LOCK_REC_NOT_GAP,
-					btr_cur_get_block(cursor),
-					rec, cursor->index, offsets, thr);
-			} else {
-
-				err = row_ins_set_shared_rec_lock(
-					LOCK_REC_NOT_GAP,
-					btr_cur_get_block(cursor),
-					rec, cursor->index, offsets, thr);
-			}
-
-			switch (err) {
-			case DB_SUCCESS_LOCKED_REC:
-			case DB_SUCCESS:
-				break;
-			default:
-				goto func_exit;
-			}
-
-			if (row_ins_dupl_error_with_rec(
-				    rec, entry, cursor->index, offsets)) {
-				goto duplicate;
-			}
-		}
-
-		/* This should never happen */
-		ut_error;
-	}
-
-	err = DB_SUCCESS;
->>>>>>> 066b6fdd
 func_exit:
   if (UNIV_LIKELY_NULL(heap)) {
     mem_heap_free(heap);
@@ -2682,7 +2426,6 @@
   }
 #endif /* UNIV_DEBUG */
 
-<<<<<<< HEAD
   /* Write logs for AUTOINC right after index lock has been got and
   before any further resource acquisitions to prevent deadlock.
   No need to log for temporary tables and intermediate tables */
@@ -2722,7 +2465,7 @@
         case DB_SUCCESS_LOCKED_REC:
         case DB_DUPLICATE_KEY:
           if (thr != NULL) {
-            thr_get_trx(thr)->error_info = cursor->index;
+            thr_get_trx(thr)->error_index = cursor->index;
           }
       }
     } else {
@@ -2825,147 +2568,6 @@
       mtr.commit();
     }
   }
-=======
-	/* Allowing duplicates in clustered index is currently enabled
-	only for intrinsic table and caller understand the limited
-	operation that can be done in this case. */
-	ut_ad(!index->allow_duplicates
-	      || (index->allow_duplicates
-		  && dict_table_is_intrinsic(index->table)));
-
-	if (!index->allow_duplicates
-	    && n_uniq
-	    && (cursor->up_match >= n_uniq || cursor->low_match >= n_uniq)) {
-
-		if (flags
-		    == (BTR_CREATE_FLAG | BTR_NO_LOCKING_FLAG
-			| BTR_NO_UNDO_LOG_FLAG | BTR_KEEP_SYS_FLAG)) {
-			/* Set no locks when applying log
-			in online table rebuild. Only check for duplicates. */
-			err = row_ins_duplicate_error_in_clust_online(
-				n_uniq, entry, cursor,
-				&offsets, &offsets_heap);
-
-			switch (err) {
-			case DB_SUCCESS:
-				break;
-			default:
-				ut_ad(0);
-				/* fall through */
-			case DB_SUCCESS_LOCKED_REC:
-			case DB_DUPLICATE_KEY:
-				thr_get_trx(thr)->error_index = cursor->index;
-			}
-		} else {
-			/* Note that the following may return also
-			DB_LOCK_WAIT */
-
-			err = row_ins_duplicate_error_in_clust(
-				flags, cursor, entry, thr, &mtr);
-		}
-
-		if (err != DB_SUCCESS) {
-err_exit:
-			mtr_commit(&mtr);
-			goto func_exit;
-		}
-	}
-
-	if (dup_chk_only) {
-		mtr_commit(&mtr);
-		goto func_exit;
-	}
-
-	/* Note: Allowing duplicates would qualify for modification of
-	an existing record as the new entry is exactly same as old entry.
-	Avoid this check if allow duplicates is enabled. */
-	if (!index->allow_duplicates && row_ins_must_modify_rec(cursor)) {
-		/* There is already an index entry with a long enough common
-		prefix, we must convert the insert into a modify of an
-		existing record */
-		mem_heap_t*	entry_heap	= mem_heap_create(1024);
-
-		/* If the existing record is being modified and the new record
-		doesn't fit the provided slot then existing record is added
-		to free list and new record is inserted. This also means
-		cursor that we have cached for SELECT is now invalid. */
-		if(index->last_sel_cur) {
-			index->last_sel_cur->invalid = true;
-		}
-
-		err = row_ins_clust_index_entry_by_modify(
-			&pcur, flags, mode, &offsets, &offsets_heap,
-			entry_heap, entry, thr, &mtr);
-
-		if (err == DB_SUCCESS && dict_index_is_online_ddl(index)) {
-			row_log_table_insert(btr_cur_get_rec(cursor), entry,
-					     index, offsets);
-		}
-
-		mtr_commit(&mtr);
-		mem_heap_free(entry_heap);
-	} else {
-		rec_t*	insert_rec;
-
-		if (mode != BTR_MODIFY_TREE) {
-			ut_ad((mode & ~BTR_ALREADY_S_LATCHED)
-			      == BTR_MODIFY_LEAF);
-			err = btr_cur_optimistic_insert(
-				flags, cursor, &offsets, &offsets_heap,
-				entry, &insert_rec, &big_rec,
-				n_ext, thr, &mtr);
-		} else {
-			if (buf_LRU_buf_pool_running_out()) {
-
-				err = DB_LOCK_TABLE_FULL;
-				goto err_exit;
-			}
-
-			DEBUG_SYNC_C("before_insert_pessimitic_row_ins_clust");
-
-			err = btr_cur_optimistic_insert(
-				flags, cursor,
-				&offsets, &offsets_heap,
-				entry, &insert_rec, &big_rec,
-				n_ext, thr, &mtr);
-
-			if (err == DB_FAIL) {
-				err = btr_cur_pessimistic_insert(
-					flags, cursor,
-					&offsets, &offsets_heap,
-					entry, &insert_rec, &big_rec,
-					n_ext, thr, &mtr);
-			}
-		}
-
-		if (big_rec != NULL) {
-			mtr_commit(&mtr);
-
-			/* Online table rebuild could read (and
-			ignore) the incomplete record at this point.
-			If online rebuild is in progress, the
-			row_ins_index_entry_big_rec() will write log. */
-
-			DBUG_EXECUTE_IF(
-				"row_ins_extern_checkpoint",
-				log_make_checkpoint_at(
-					LSN_MAX, TRUE););
-			err = row_ins_index_entry_big_rec(
-				entry, big_rec, offsets, &offsets_heap, index,
-				thr_get_trx(thr)->mysql_thd,
-				__FILE__, __LINE__);
-			dtuple_convert_back_big_rec(index, entry, big_rec);
-		} else {
-			if (err == DB_SUCCESS
-			    && dict_index_is_online_ddl(index)) {
-				row_log_table_insert(
-					insert_rec, entry, index, offsets);
-			}
-
-			mtr_commit(&mtr);
-		}
-	}
->>>>>>> 066b6fdd
 
 func_exit:
   if (offsets_heap != NULL) {
@@ -3308,7 +2910,6 @@
   }
 #endif /* UNIV_DEBUG */
 
-<<<<<<< HEAD
   n_unique = dict_index_get_n_unique(index);
 
   if (dict_index_is_unique(index) &&
@@ -3377,40 +2978,6 @@
     }
   }
 
-  if (!(flags & BTR_NO_LOCKING_FLAG) && dict_index_is_unique(index) &&
-      thr_get_trx(thr)->duplicates &&
-      thr_get_trx(thr)->isolation_level >= TRX_ISO_REPEATABLE_READ) {
-    /* When using the REPLACE statement or ON DUPLICATE clause, a
-    gap lock is taken on the position of the to-be-inserted record,
-    to avoid other concurrent transactions from inserting the same
-    record. */
-
-    dberr_t err;
-    const rec_t *rec = page_rec_get_next_const(btr_cur_get_rec(&cursor));
-
-    ut_ad(!page_rec_is_infimum(rec));
-
-    offsets =
-        rec_get_offsets(rec, index, offsets, ULINT_UNDEFINED, &offsets_heap);
-
-    err = row_ins_set_exclusive_rec_lock(LOCK_GAP, btr_cur_get_block(&cursor),
-                                         rec, index, offsets, thr);
-
-    switch (err) {
-      case DB_SUCCESS:
-      case DB_SUCCESS_LOCKED_REC:
-        if (thr_get_trx(thr)->error_state != DB_DUPLICATE_KEY) {
-          break;
-        }
-        /* Fall through (skip actual insert) after we have
-        successfully acquired the gap lock. */
-      default:
-        goto func_exit;
-    }
-  }
-
-  ut_ad(thr_get_trx(thr)->error_state == DB_SUCCESS);
-
   if (dup_chk_only) {
     goto func_exit;
   }
@@ -3476,158 +3043,6 @@
 
     ut_ad(!big_rec);
   }
-=======
-	n_unique = dict_index_get_n_unique(index);
-
-	if (dict_index_is_unique(index)
-	    && (cursor.low_match >= n_unique || cursor.up_match >= n_unique)) {
-		mtr_commit(&mtr);
-
-		DEBUG_SYNC_C("row_ins_sec_index_unique");
-
-		if (row_ins_sec_mtr_start_and_check_if_aborted(
-			    &mtr, index, check, search_mode)) {
-			goto func_exit;
-		}
-
-		err = row_ins_scan_sec_index_for_duplicate(
-			flags, index, entry, thr, check, &mtr, offsets_heap);
-
-		mtr_commit(&mtr);
-
-		switch (err) {
-		case DB_SUCCESS:
-			break;
-		case DB_DUPLICATE_KEY:
-			if (!index->is_committed()) {
-				ut_ad(!thr_get_trx(thr)
-				      ->dict_operation_lock_mode);
-				mutex_enter(&dict_sys->mutex);
-				dict_set_corrupted_index_cache_only(index);
-				mutex_exit(&dict_sys->mutex);
-				/* Do not return any error to the
-				caller. The duplicate will be reported
-				by ALTER TABLE or CREATE UNIQUE INDEX.
-				Unfortunately we cannot report the
-				duplicate key value to the DDL thread,
-				because the altered_table object is
-				private to its call stack. */
-				err = DB_SUCCESS;
-			}
-			/* fall through */
-		default:
-			if (dict_index_is_spatial(index)) {
-				rtr_clean_rtr_info(&rtr_info, true);
-			}
-			DBUG_RETURN(err);
-		}
-
-		if (row_ins_sec_mtr_start_and_check_if_aborted(
-			    &mtr, index, check, search_mode)) {
-			goto func_exit;
-		}
-
-		DEBUG_SYNC_C("row_ins_sec_index_entry_dup_locks_created");
-
-		/* We did not find a duplicate and we have now
-		locked with s-locks the necessary records to
-		prevent any insertion of a duplicate by another
-		transaction. Let us now reposition the cursor and
-		continue the insertion. */
-		if (dict_table_is_intrinsic(index->table)) {
-			btr_cur_search_to_nth_level_with_no_latch(
-				index, 0, entry, PAGE_CUR_LE, &cursor,
-				__FILE__, __LINE__, &mtr);
-			ut_ad(cursor.page_cur.block != NULL);
-			ut_ad(cursor.page_cur.block->made_dirty_with_no_latch);
-		} else {
-			btr_cur_search_to_nth_level(
-				index, 0, entry, PAGE_CUR_LE,
-				(search_mode
-				 & ~(BTR_INSERT | BTR_IGNORE_SEC_UNIQUE)),
-				&cursor, 0, __FILE__, __LINE__, &mtr);
-		}
-	}
-
-	if (dup_chk_only) {
-		goto func_exit;
-	}
-
-	if (row_ins_must_modify_rec(&cursor)) {
-		/* If the existing record is being modified and the new record
-		is doesn't fit the provided slot then existing record is added
-		to free list and new record is inserted. This also means
-		cursor that we have cached for SELECT is now invalid. */
-		if(index->last_sel_cur) {
-			index->last_sel_cur->invalid = true;
-		}
-
-		/* There is already an index entry with a long enough common
-		prefix, we must convert the insert into a modify of an
-		existing record */
-		offsets = rec_get_offsets(
-			btr_cur_get_rec(&cursor), index, offsets,
-			ULINT_UNDEFINED, &offsets_heap);
-
-		err = row_ins_sec_index_entry_by_modify(
-			flags, mode, &cursor, &offsets,
-			offsets_heap, heap, entry, thr, &mtr);
-
-		if (err == DB_SUCCESS && dict_index_is_spatial(index)
-		    && rtr_info.mbr_adj) {
-			err = rtr_ins_enlarge_mbr(&cursor, thr, &mtr);
-		}
-	} else {
-		rec_t*		insert_rec;
-		big_rec_t*	big_rec;
-
-		if (mode == BTR_MODIFY_LEAF) {
-			err = btr_cur_optimistic_insert(
-				flags, &cursor, &offsets, &offsets_heap,
-				entry, &insert_rec,
-				&big_rec, 0, thr, &mtr);
-			if (err == DB_SUCCESS
-			    && dict_index_is_spatial(index)
-			    && rtr_info.mbr_adj) {
-				err = rtr_ins_enlarge_mbr(&cursor, thr, &mtr);
-			}
-		} else {
-			ut_ad(mode == BTR_MODIFY_TREE);
-			if (buf_LRU_buf_pool_running_out()) {
-
-				err = DB_LOCK_TABLE_FULL;
-				goto func_exit;
-			}
-
-			err = btr_cur_optimistic_insert(
-				flags, &cursor,
-				&offsets, &offsets_heap,
-				entry, &insert_rec,
-				&big_rec, 0, thr, &mtr);
-			if (err == DB_FAIL) {
-				err = btr_cur_pessimistic_insert(
-					flags, &cursor,
-					&offsets, &offsets_heap,
-					entry, &insert_rec,
-					&big_rec, 0, thr, &mtr);
-			}
-			if (err == DB_SUCCESS
-				   && dict_index_is_spatial(index)
-				   && rtr_info.mbr_adj) {
-				err = rtr_ins_enlarge_mbr(&cursor, thr, &mtr);
-			}
-		}
-
-		if (err == DB_SUCCESS && trx_id) {
-			page_update_max_trx_id(
-				btr_cur_get_block(&cursor),
-				btr_cur_get_page_zip(&cursor),
-				trx_id, &mtr);
-		}
-
-		ut_ad(!big_rec);
-	}
->>>>>>> 066b6fdd
 
 func_exit:
   if (dict_index_is_spatial(index)) {
@@ -4049,16 +3464,11 @@
     row_ins(ins_node_t *node, /*!< in: row insert node */
             que_thr_t *thr)   /*!< in: query thread */
 {
-<<<<<<< HEAD
   dberr_t err;
 
   DBUG_ENTER("row_ins");
 
   DBUG_PRINT("row_ins", ("table: %s", node->table->name.m_name));
-
-  if (node->duplicate) {
-    thr_get_trx(thr)->error_state = DB_DUPLICATE_KEY;
-  }
 
   if (node->state == INS_NODE_ALLOC_ROW_ID) {
     row_ins_alloc_row_id_step(node);
@@ -4086,42 +3496,12 @@
         case DB_SUCCESS:
           break;
         case DB_DUPLICATE_KEY:
-          ut_ad(dict_index_is_unique(node->index));
-
-          if (thr_get_trx(thr)->isolation_level >= TRX_ISO_REPEATABLE_READ &&
-              thr_get_trx(thr)->duplicates) {
-            /* When we are in REPLACE statement or
-            INSERT ..  ON DUPLICATE UPDATE
-            statement, we process all the
-            unique secondary indexes, even after we
-            encounter a duplicate error. This is
-            done to take necessary gap locks in
-            secondary indexes to block concurrent
-            transactions from inserting the
-            searched records. */
-            if (!node->duplicate) {
-              /* Save 1st dup error. Ignore
-              subsequent dup errors. */
-              node->duplicate = node->index;
-              thr_get_trx(thr)->error_state = DB_DUPLICATE_KEY;
-            }
-            break;
-          }
-          // fall through
+          thr_get_trx(thr)->error_state = DB_DUPLICATE_KEY;
+          thr_get_trx(thr)->error_index = node->index;
+        // fall through
         default:
           DBUG_RETURN(err);
       }
-    }
-
-    if (node->duplicate && node->table->is_temporary()) {
-      ut_ad(thr_get_trx(thr)->error_state == DB_DUPLICATE_KEY);
-      /* For TEMPORARY TABLE, we won't lock anything,
-      so we can simply break here instead of requiring
-      GAP locks for other unique secondary indexes,
-      pretending we have consumed all indexes. */
-      node->index = NULL;
-      node->entry = NULL;
-      break;
     }
 
     node->index = node->index->next();
@@ -4135,92 +3515,14 @@
       node->index = node->index->next();
       node->entry = UT_LIST_GET_NEXT(tuple_list, node->entry);
     }
-
-    /* After encountering a duplicate key error, we process
-    remaining indexes just to place gap locks and no actual
-    insertion will take place.  These gap locks are needed
-    only for unique indexes.  So skipping non-unique indexes. */
-    if (node->duplicate) {
-      while (node->index && !dict_index_is_unique(node->index)) {
-        node->index = node->index->next();
-        node->entry = UT_LIST_GET_NEXT(tuple_list, node->entry);
-      }
-      thr_get_trx(thr)->error_state = DB_DUPLICATE_KEY;
-    }
   }
 
   ut_ad(node->entry == NULL);
 
-  thr_get_trx(thr)->error_info = node->duplicate;
+  thr_get_trx(thr)->error_index = NULL;
   node->state = INS_NODE_ALLOC_ROW_ID;
 
-  DBUG_RETURN(node->duplicate ? DB_DUPLICATE_KEY : DB_SUCCESS);
-=======
-	dberr_t	err;
-
-	DBUG_ENTER("row_ins");
-
-	DBUG_PRINT("row_ins", ("table: %s", node->table->name.m_name));
-
-	if (node->state == INS_NODE_ALLOC_ROW_ID) {
-
-		row_ins_alloc_row_id_step(node);
-
-		node->index = dict_table_get_first_index(node->table);
-		node->entry = UT_LIST_GET_FIRST(node->entry_list);
-
-		if (node->ins_type == INS_SEARCHED) {
-
-			row_ins_get_row_from_select(node);
-
-		} else if (node->ins_type == INS_VALUES) {
-
-			row_ins_get_row_from_values(node);
-		}
-
-		node->state = INS_NODE_INSERT_ENTRIES;
-	}
-
-	ut_ad(node->state == INS_NODE_INSERT_ENTRIES);
-
-	while (node->index != NULL) {
-		if (node->index->type != DICT_FTS) {
-			err = row_ins_index_entry_step(node, thr);
-			switch(err) {
-			case DB_SUCCESS:
-				break;
-			case DB_DUPLICATE_KEY:
-				thr_get_trx(thr)->error_state
-						= DB_DUPLICATE_KEY;
-				thr_get_trx(thr)->error_index
-						= node->index;
-			default:
-				DBUG_RETURN(err);
-			}
-		}
-
-		node->index = dict_table_get_next_index(node->index);
-		node->entry = UT_LIST_GET_NEXT(tuple_list, node->entry);
-
-		DBUG_EXECUTE_IF(
-			"row_ins_skip_sec",
-			node->index = NULL; node->entry = NULL; break;);
-
-		/* Skip corrupted secondary index and its entry */
-		while (node->index && dict_index_is_corrupted(node->index)) {
-
-			node->index = dict_table_get_next_index(node->index);
-			node->entry = UT_LIST_GET_NEXT(tuple_list, node->entry);
-		}
-
-	}
-
-	ut_ad(node->entry == NULL);
-	thr_get_trx(thr)->error_index = NULL;
-	node->state = INS_NODE_ALLOC_ROW_ID;
-
-	DBUG_RETURN(DB_SUCCESS);
->>>>>>> 066b6fdd
+  DBUG_RETURN(DB_SUCCESS);
 }
 
 /** Inserts a row to a table. This is a high-level function used in SQL
