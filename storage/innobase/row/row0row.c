--- conflicted
+++ resolved
@@ -200,15 +200,9 @@
 		ut_ad(rec_offs_validate(rec, index, offsets));
 	}
 
-<<<<<<< HEAD
-#if 0 /* defined UNIV_DEBUG || defined UNIV_BLOB_LIGHT_DEBUG */
+#if 0 && defined UNIV_BLOB_NULL_DEBUG
 	/* This one can fail in trx_rollback_active() if
 	the server crashed during an insert before the
-=======
-#if 0 && defined UNIV_BLOB_NULL_DEBUG
-	/* This one can fail in trx_rollback_or_clean_all_without_sess()
-	if the server crashed during an insert before the
->>>>>>> 2a48b142
 	btr_store_big_rec_extern_fields() did mtr_commit()
 	all BLOB pointers to the clustered index record. */
 	ut_a(!rec_offs_any_null_extern(rec, offsets));
@@ -321,29 +315,11 @@
 	ulint		rec_len;
 
 	ut_ad(rec && heap && index);
-<<<<<<< HEAD
 	/* Because this function may be invoked by row0merge.c
 	on a record whose header is in different format, the check
 	rec_offs_validate(rec, index, offsets) must be avoided here. */
 	ut_ad(n_ext);
 	*n_ext = 0;
-=======
-
-	offsets = rec_get_offsets(rec, index, offsets,
-				  ULINT_UNDEFINED, &tmp_heap);
-
-	if (type == ROW_COPY_DATA) {
-		/* Take a copy of rec to heap */
-		buf = mem_heap_alloc(heap, rec_offs_size(offsets));
-		rec = rec_copy(buf, rec, offsets);
-		/* Avoid a debug assertion in rec_offs_validate(). */
-		rec_offs_make_valid(rec, index, offsets);
-#ifdef UNIV_BLOB_NULL_DEBUG
-	} else {
-		ut_a(!rec_offs_any_null_extern(rec, offsets));
-#endif /* UNIV_BLOB_NULL_DEBUG */
-	}
->>>>>>> 2a48b142
 
 	rec_len = rec_offs_n_fields(offsets);
 
@@ -415,10 +391,10 @@
 		rec = rec_copy(buf, rec, offsets);
 		/* Avoid a debug assertion in rec_offs_validate(). */
 		rec_offs_make_valid(rec, index, offsets);
-#if defined UNIV_DEBUG || defined UNIV_BLOB_LIGHT_DEBUG
+#ifdef UNIV_BLOB_NULL_DEBUG
 	} else {
 		ut_a(!rec_offs_any_null_extern(rec, offsets));
-#endif /* UNIV_DEBUG || UNIV_BLOB_LIGHT_DEBUG */
+#endif /* UNIV_BLOB_NULL_DEBUG */
 	}
 
 	entry = row_rec_to_index_entry_low(rec, index, offsets, n_ext, heap);
