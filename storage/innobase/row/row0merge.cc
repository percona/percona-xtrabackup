/*****************************************************************************

Copyright (c) 2005, 2014, Oracle and/or its affiliates. All Rights Reserved.

This program is free software; you can redistribute it and/or modify it under
the terms of the GNU General Public License as published by the Free Software
Foundation; version 2 of the License.

This program is distributed in the hope that it will be useful, but WITHOUT
ANY WARRANTY; without even the implied warranty of MERCHANTABILITY or FITNESS
FOR A PARTICULAR PURPOSE. See the GNU General Public License for more details.

You should have received a copy of the GNU General Public License along with
this program; if not, write to the Free Software Foundation, Inc.,
51 Franklin Street, Suite 500, Boston, MA 02110-1335 USA

*****************************************************************************/

/**************************************************//**
@file row/row0merge.cc
New index creation routines using a merge sort

Created 12/4/2005 Jan Lindstrom
Completed by Sunny Bains and Marko Makela
*******************************************************/

#include "ha_prototypes.h"

#include "row0merge.h"
#include "row0ext.h"
#include "row0log.h"
#include "row0ins.h"
#include "row0sel.h"
#include "dict0crea.h"
#include "trx0purge.h"
#include "lock0lock.h"
#include "pars0pars.h"
#include "ut0sort.h"
#include "row0ftsort.h"
#include "row0import.h"
#include "handler0alter.h"
#include "fsp0sysspace.h"

/* Ignore posix_fadvise() on those platforms where it does not exist */
#if defined _WIN32
# define posix_fadvise(fd, offset, len, advice) /* nothing */
#endif /* _WIN32 */

/* Whether to disable file system cache */
char	srv_disable_sort_file_cache;

/** Class that caches index row tuples made from a single cluster
index page scan, and then insert into corresponding index tree */
class index_tuple_info_t {
public:
	/** constructor
	@param[in]	heap	memory heap
	@param[in]	index	index to be created */
	index_tuple_info_t(
		mem_heap_t*	heap,
		dict_index_t*	index) UNIV_NOTHROW
	{
		m_heap = heap;
		m_index = index;
		m_dtuple_vec = new(std::nothrow)idx_tuple_vec();
	}

	/** destructor */
	~index_tuple_info_t()
	{
		delete m_dtuple_vec;
	}

<<<<<<< HEAD
	/** Get the index object
	@return the index object */
	dict_index_t*   get_index() UNIV_NOTHROW
	{
		return(m_index);
	}
=======
/** Insert sorted data tuples to the index.
@param[in]	trx_id		transaction identifier
@param[in]	index		index to be inserted
@param[in]	old_table	old table
@param[in]	fd		file descriptor
@param[in,out]	block		file buffer
@param[in]	row_buf		row_buf	the sorted data tuples,
or NULL if fd, block will be used instead
@return DB_SUCCESS or error number */
static	__attribute__((warn_unused_result))
dberr_t
row_merge_insert_index_tuples(
	trx_id_t		trx_id,
	dict_index_t*		index,
	const dict_table_t*	old_table,
	int			fd,
	row_merge_block_t*	block,
	const row_merge_buf_t*	row_buf);

#ifdef UNIV_DEBUG
/******************************************************//**
Display a merge tuple. */
static __attribute__((nonnull))
void
row_merge_tuple_print(
/*==================*/
	FILE*		f,	/*!< in: output stream */
	const mtuple_t*	entry,	/*!< in: tuple to print */
	ulint		n_fields)/*!< in: number of fields in the tuple */
{
	ulint	j;
>>>>>>> 77c4cb88

	/** Caches an index row into index tuple vector
	@param[in]	row	table row */
	void add(
		const dtuple_t*		row) UNIV_NOTHROW
	{
		dtuple_t*	dtuple;

		dtuple = row_build_index_entry(row, NULL, m_index, m_heap);

		ut_ad(dtuple);

		m_dtuple_vec->push_back(dtuple);
	}

	/** Insert spatial index rows cached in vector into spatial index
	@param[in,out]	trx		transaction
	@param[in,out]	row_heap	memory heap
	@param[in]	pcur		cluster index scanning cursor
	@param[in,out]	scan_mtr	mini-transaction for pcur
	@param[out]	mtr_committed	whether scan_mtr got committed
	@return DB_SUCCESS if successful, else error number */
	dberr_t insert(
		trx_t*			trx,
		mem_heap_t*		row_heap,
		btr_pcur_t*		pcur,
		mtr_t*			scan_mtr,
		bool*			mtr_committed)
	{
		big_rec_t*      big_rec;
		rec_t*          rec;
		btr_cur_t       ins_cur;
		mtr_t           mtr;
		rtr_info_t      rtr_info;
		ulint*		ins_offsets = NULL;
		dberr_t		error = DB_SUCCESS;
		dtuple_t*	dtuple;
		ulint		count = 0;
		const ulint	flag = BTR_NO_UNDO_LOG_FLAG
				       | BTR_NO_LOCKING_FLAG
				       | BTR_KEEP_SYS_FLAG | BTR_CREATE_FLAG;

		*mtr_committed = false;

		ut_ad(dict_index_is_spatial(m_index));

		for (idx_tuple_vec::iterator it = m_dtuple_vec->begin();
		     it != m_dtuple_vec->end();
		     ++it) {
			dtuple = *it;
			ut_ad(dtuple);

			if (log_sys->check_flush_or_checkpoint) {
				if (!(*mtr_committed)) {
					btr_pcur_move_to_prev_on_page(pcur);
					btr_pcur_store_position(pcur, scan_mtr);
					mtr_commit(scan_mtr);
					*mtr_committed = true;
				}

				log_free_check();
			}

			mtr.start();
			mtr.set_named_space(m_index->space);

			ins_cur.index = m_index;
			rtr_init_rtr_info(&rtr_info, false, &ins_cur, m_index,
					  false);
			rtr_info_update_btr(&ins_cur, &rtr_info);

			btr_cur_search_to_nth_level(m_index, 0, dtuple,
						    PAGE_CUR_RTREE_INSERT,
						    BTR_MODIFY_LEAF, &ins_cur,
						    0, __FILE__, __LINE__,
						    &mtr);

			/* It need to update MBR in parent entry,
			so change search mode to BTR_MODIFY_TREE */
			if (rtr_info.mbr_adj) {
				mtr_commit(&mtr);
				rtr_clean_rtr_info(&rtr_info, true);
				rtr_init_rtr_info(&rtr_info, false, &ins_cur,
						  m_index, false);
				rtr_info_update_btr(&ins_cur, &rtr_info);
				mtr_start(&mtr);
				mtr.set_named_space(m_index->space);
				btr_cur_search_to_nth_level(
					m_index, 0, dtuple,
					PAGE_CUR_RTREE_INSERT,
					BTR_MODIFY_TREE, &ins_cur, 0,
					__FILE__, __LINE__, &mtr);
			}

			error = btr_cur_optimistic_insert(
				flag, &ins_cur, &ins_offsets, &row_heap,
				dtuple, &rec, &big_rec, 0, NULL, &mtr);

			if (error == DB_FAIL) {
				ut_ad(!big_rec);
				mtr.commit();
				mtr.start();
				mtr.set_named_space(m_index->space);

				rtr_clean_rtr_info(&rtr_info, true);
				rtr_init_rtr_info(&rtr_info, false,
						  &ins_cur, m_index, false);

				rtr_info_update_btr(&ins_cur, &rtr_info);
				btr_cur_search_to_nth_level(
					m_index, 0, dtuple,
					PAGE_CUR_RTREE_INSERT,
					BTR_MODIFY_TREE,
					&ins_cur, 0,
					__FILE__, __LINE__, &mtr);


				error = btr_cur_pessimistic_insert(
						flag, &ins_cur, &ins_offsets,
						&row_heap, dtuple, &rec,
						&big_rec, 0, NULL, &mtr);
			}

			DBUG_EXECUTE_IF(
				"row_merge_ins_spatial_fail",
				error = DB_FAIL;
			);

			if (error == DB_SUCCESS) {
				if (rtr_info.mbr_adj) {
					error = rtr_ins_enlarge_mbr(
							&ins_cur, NULL, &mtr);
				}

				if (error == DB_SUCCESS) {
					page_update_max_trx_id(
						btr_cur_get_block(&ins_cur),
						btr_cur_get_page_zip(&ins_cur),
						trx->id, &mtr);
				}
			}

			mtr_commit(&mtr);

			rtr_clean_rtr_info(&rtr_info, true);
			count++;
		}

		m_dtuple_vec->clear();

		return(error);
	}

private:
	/** Cache index rows made from a cluster index scan. Usually
	for rows on single cluster index page */
	typedef std::vector<dtuple_t*>	idx_tuple_vec;

	/** vector used to cache index rows made from cluster index scan */
	idx_tuple_vec*		m_dtuple_vec;

	/** the index being built */
	dict_index_t*		m_index;

	/** memory heap for creating index tuples */
	mem_heap_t*		m_heap;
};

/* Maximum pending doc memory limit in bytes for a fts tokenization thread */
#define FTS_PENDING_DOC_MEMORY_LIMIT	1000000

/******************************************************//**
Encode an index record. */
static __attribute__((nonnull))
void
row_merge_buf_encode(
/*=================*/
	byte**			b,		/*!< in/out: pointer to
						current end of output buffer */
	const dict_index_t*	index,		/*!< in: index */
	const mtuple_t*		entry,		/*!< in: index fields
						of the record to encode */
	ulint			n_fields)	/*!< in: number of fields
						in the entry */
{
	ulint	size;
	ulint	extra_size;

	size = rec_get_converted_size_temp(
		index, entry->fields, n_fields, &extra_size);
	ut_ad(size >= extra_size);

	/* Encode extra_size + 1 */
	if (extra_size + 1 < 0x80) {
		*(*b)++ = (byte) (extra_size + 1);
	} else {
		ut_ad((extra_size + 1) < 0x8000);
		*(*b)++ = (byte) (0x80 | ((extra_size + 1) >> 8));
		*(*b)++ = (byte) (extra_size + 1);
	}

	rec_convert_dtuple_to_temp(*b + extra_size, index,
				   entry->fields, n_fields);

	*b += size;
}

/******************************************************//**
Allocate a sort buffer.
@return own: sort buffer */
static __attribute__((malloc, nonnull))
row_merge_buf_t*
row_merge_buf_create_low(
/*=====================*/
	mem_heap_t*	heap,		/*!< in: heap where allocated */
	dict_index_t*	index,		/*!< in: secondary index */
	ulint		max_tuples,	/*!< in: maximum number of
					data tuples */
	ulint		buf_size)	/*!< in: size of the buffer,
					in bytes */
{
	row_merge_buf_t*	buf;

	ut_ad(max_tuples > 0);

	ut_ad(max_tuples <= srv_sort_buf_size);

	buf = static_cast<row_merge_buf_t*>(mem_heap_zalloc(heap, buf_size));
	buf->heap = heap;
	buf->index = index;
	buf->max_tuples = max_tuples;
	buf->tuples = static_cast<mtuple_t*>(
		ut_malloc(2 * max_tuples * sizeof *buf->tuples));
	buf->tmp_tuples = buf->tuples + max_tuples;

	return(buf);
}

/******************************************************//**
Allocate a sort buffer.
@return own: sort buffer */

row_merge_buf_t*
row_merge_buf_create(
/*=================*/
	dict_index_t*	index)	/*!< in: secondary index */
{
	row_merge_buf_t*	buf;
	ulint			max_tuples;
	ulint			buf_size;
	mem_heap_t*		heap;

	max_tuples = srv_sort_buf_size
		/ ut_max(1, dict_index_get_min_size(index));

	buf_size = (sizeof *buf);

	heap = mem_heap_create(buf_size);

	buf = row_merge_buf_create_low(heap, index, max_tuples, buf_size);

	return(buf);
}

/******************************************************//**
Empty a sort buffer.
@return sort buffer */

row_merge_buf_t*
row_merge_buf_empty(
/*================*/
	row_merge_buf_t*	buf)	/*!< in,own: sort buffer */
{
	ulint		buf_size	= sizeof *buf;
	ulint		max_tuples	= buf->max_tuples;
	mem_heap_t*	heap		= buf->heap;
	dict_index_t*	index		= buf->index;
	mtuple_t*	tuples		= buf->tuples;

	mem_heap_empty(heap);

	buf = static_cast<row_merge_buf_t*>(mem_heap_zalloc(heap, buf_size));
	buf->heap = heap;
	buf->index = index;
	buf->max_tuples = max_tuples;
	buf->tuples = tuples;
	buf->tmp_tuples = buf->tuples + max_tuples;

	return(buf);
}

/******************************************************//**
Deallocate a sort buffer. */

void
row_merge_buf_free(
/*===============*/
	row_merge_buf_t*	buf)	/*!< in,own: sort buffer to be freed */
{
	ut_free(buf->tuples);
	mem_heap_free(buf->heap);
}

/******************************************************//**
Insert a data tuple into a sort buffer.
@return number of rows added, 0 if out of space */
static
ulint
row_merge_buf_add(
/*==============*/
	row_merge_buf_t*	buf,	/*!< in/out: sort buffer */
	dict_index_t*		fts_index,/*!< in: fts index to be created */
	const dict_table_t*	old_table,/*!< in: original table */
	fts_psort_t*		psort_info, /*!< in: parallel sort info */
	const dtuple_t*		row,	/*!< in: table row */
	const row_ext_t*	ext,	/*!< in: cache of externally stored
					column prefixes, or NULL */
	doc_id_t*		doc_id)	/*!< in/out: Doc ID if we are
					creating FTS index */
{
	ulint			i;
	const dict_index_t*	index;
	mtuple_t*		entry;
	dfield_t*		field;
	const dict_field_t*	ifield;
	ulint			n_fields;
	ulint			data_size;
	ulint			extra_size;
	ulint			bucket = 0;
	doc_id_t		write_doc_id;
	ulint			n_row_added = 0;
	DBUG_ENTER("row_merge_buf_add");

	if (buf->n_tuples >= buf->max_tuples) {
		DBUG_RETURN(0);
	}

	DBUG_EXECUTE_IF(
		"ib_row_merge_buf_add_two",
		if (buf->n_tuples >= 2) DBUG_RETURN(0););

	UNIV_PREFETCH_R(row->fields);

	/* If we are building FTS index, buf->index points to
	the 'fts_sort_idx', and real FTS index is stored in
	fts_index */
	index = (buf->index->type & DICT_FTS) ? fts_index : buf->index;

	/* create spatial index should not come here */
	ut_ad(!dict_index_is_spatial(index));

	n_fields = dict_index_get_n_fields(index);

	entry = &buf->tuples[buf->n_tuples];
	field = entry->fields = static_cast<dfield_t*>(
		mem_heap_alloc(buf->heap, n_fields * sizeof *entry->fields));

	data_size = 0;
	extra_size = UT_BITS_IN_BYTES(index->n_nullable);

	ifield = dict_index_get_nth_field(index, 0);

	for (i = 0; i < n_fields; i++, field++, ifield++) {
		ulint			len;
		const dict_col_t*	col;
		ulint			col_no;
		ulint			fixed_len;
		const dfield_t*		row_field;

		col = ifield->col;
		col_no = dict_col_get_no(col);

		/* Process the Doc ID column */
		if (*doc_id > 0
		    && col_no == index->table->fts->doc_col) {
			fts_write_doc_id((byte*) &write_doc_id, *doc_id);

			/* Note: field->data now points to a value on the
			stack: &write_doc_id after dfield_set_data(). Because
			there is only one doc_id per row, it shouldn't matter.
			We allocate a new buffer before we leave the function
			later below. */

			dfield_set_data(
				field, &write_doc_id, sizeof(write_doc_id));

			field->type.mtype = ifield->col->mtype;
			field->type.prtype = ifield->col->prtype;
			field->type.mbminmaxlen = DATA_MBMINMAXLEN(0, 0);
			field->type.len = ifield->col->len;
		} else {
			row_field = dtuple_get_nth_field(row, col_no);

			dfield_copy(field, row_field);

			/* Tokenize and process data for FTS */
			if (index->type & DICT_FTS) {
				fts_doc_item_t*	doc_item;
				byte*		value;
				void*		ptr;
				const ulint	max_trial_count = 10000;
				ulint		trial_count = 0;

				/* fetch Doc ID if it already exists
				in the row, and not supplied by the
				caller. Even if the value column is
				NULL, we still need to get the Doc
				ID so to maintain the correct max
				Doc ID */
				if (*doc_id == 0) {
					const dfield_t*	doc_field;
					doc_field = dtuple_get_nth_field(
						row,
						index->table->fts->doc_col);
					*doc_id = (doc_id_t) mach_read_from_8(
						static_cast<byte*>(
						dfield_get_data(doc_field)));

					if (*doc_id == 0) {
						ib_logf(IB_LOG_LEVEL_WARN,
							"FTS Doc ID is zero."
							" Record Skipped");
						DBUG_RETURN(0);
					}
				}

				if (dfield_is_null(field)) {
					n_row_added = 1;
					continue;
				}

				ptr = ut_malloc(sizeof(*doc_item)
						+ field->len);

				doc_item = static_cast<fts_doc_item_t*>(ptr);
				value = static_cast<byte*>(ptr)
					+ sizeof(*doc_item);
				memcpy(value, field->data, field->len);
				field->data = value;

				doc_item->field = field;
				doc_item->doc_id = *doc_id;

				bucket = *doc_id % fts_sort_pll_degree;

				/* Add doc item to fts_doc_list */
				mutex_enter(&psort_info[bucket].mutex);

				if (psort_info[bucket].error == DB_SUCCESS) {
					UT_LIST_ADD_LAST(
						psort_info[bucket].fts_doc_list,
						doc_item);
					psort_info[bucket].memory_used +=
						sizeof(*doc_item) + field->len;
				} else {
					ut_free(doc_item);
				}

				mutex_exit(&psort_info[bucket].mutex);

				/* Sleep when memory used exceeds limit*/
				while (psort_info[bucket].memory_used
				       > FTS_PENDING_DOC_MEMORY_LIMIT
				       && trial_count++ < max_trial_count) {
					os_thread_sleep(1000);
				}

				n_row_added = 1;
				continue;
			}
		}

		len = dfield_get_len(field);

		if (dfield_is_null(field)) {
			ut_ad(!(col->prtype & DATA_NOT_NULL));
			continue;
		} else if (!ext) {
		} else if (dict_index_is_clust(index)) {
			/* Flag externally stored fields. */
			const byte*	buf = row_ext_lookup(ext, col_no,
							     &len);
			if (UNIV_LIKELY_NULL(buf)) {
				ut_a(buf != field_ref_zero);
				if (i < dict_index_get_n_unique(index)) {
					dfield_set_data(field, buf, len);
				} else {
					dfield_set_ext(field);
					len = dfield_get_len(field);
				}
			}
		} else {
			const byte*	buf = row_ext_lookup(ext, col_no,
							     &len);
			if (UNIV_LIKELY_NULL(buf)) {
				ut_a(buf != field_ref_zero);
				dfield_set_data(field, buf, len);
			}
		}

		/* If a column prefix index, take only the prefix */

		if (ifield->prefix_len) {
			len = dtype_get_at_most_n_mbchars(
				col->prtype,
				col->mbminmaxlen,
				ifield->prefix_len,
				len,
				static_cast<char*>(dfield_get_data(field)));
			dfield_set_len(field, len);
		}

		ut_ad(len <= col->len || DATA_LARGE_MTYPE(col->mtype));

		fixed_len = ifield->fixed_len;
		if (fixed_len && !dict_table_is_comp(index->table)
		    && DATA_MBMINLEN(col->mbminmaxlen)
		    != DATA_MBMAXLEN(col->mbminmaxlen)) {
			/* CHAR in ROW_FORMAT=REDUNDANT is always
			fixed-length, but in the temporary file it is
			variable-length for variable-length character
			sets. */
			fixed_len = 0;
		}

		if (fixed_len) {
#ifdef UNIV_DEBUG
			ulint	mbminlen = DATA_MBMINLEN(col->mbminmaxlen);
			ulint	mbmaxlen = DATA_MBMAXLEN(col->mbminmaxlen);

			/* len should be between size calcualted base on
			mbmaxlen and mbminlen */
			ut_ad(len <= fixed_len);
			ut_ad(!mbmaxlen || len >= mbminlen
			      * (fixed_len / mbmaxlen));

			ut_ad(!dfield_is_ext(field));
#endif /* UNIV_DEBUG */
		} else if (dfield_is_ext(field)) {
			extra_size += 2;
		} else if (len < 128
			   || (!DATA_BIG_COL(col))) {
			extra_size++;
		} else {
			/* For variable-length columns, we look up the
			maximum length from the column itself.  If this
			is a prefix index column shorter than 256 bytes,
			this will waste one byte. */
			extra_size += 2;
		}
		data_size += len;
	}

	/* If this is FTS index, we already populated the sort buffer, return
	here */
	if (index->type & DICT_FTS) {
		DBUG_RETURN(n_row_added);
	}

#ifdef UNIV_DEBUG
	{
		ulint	size;
		ulint	extra;

		size = rec_get_converted_size_temp(
			index, entry->fields, n_fields, &extra);

		ut_ad(data_size + extra_size == size);
		ut_ad(extra_size == extra);
	}
#endif /* UNIV_DEBUG */

	/* Add to the total size of the record in row_merge_block_t
	the encoded length of extra_size and the extra bytes (extra_size).
	See row_merge_buf_write() for the variable-length encoding
	of extra_size. */
	data_size += (extra_size + 1) + ((extra_size + 1) >= 0x80);

	ut_ad(data_size < srv_sort_buf_size);

	/* Reserve one byte for the end marker of row_merge_block_t. */
	if (buf->total_size + data_size >= srv_sort_buf_size - 1) {
		DBUG_RETURN(0);
	}

	buf->total_size += data_size;
	buf->n_tuples++;
	n_row_added++;

	field = entry->fields;

	/* Copy the data fields. */

	do {
		dfield_dup(field++, buf->heap);
	} while (--n_fields);

	DBUG_RETURN(n_row_added);
}

/*************************************************************//**
Report a duplicate key. */

void
row_merge_dup_report(
/*=================*/
	row_merge_dup_t*	dup,	/*!< in/out: for reporting duplicates */
	const dfield_t*		entry)	/*!< in: duplicate index entry */
{
	if (!dup->n_dup++) {
		/* Only report the first duplicate record,
		but count all duplicate records. */
		innobase_fields_to_mysql(dup->table, dup->index, entry);
	}
}

/*************************************************************//**
Compare two tuples.
@return positive, 0, negative if a is greater, equal, less, than b,
respectively */
static __attribute__((warn_unused_result))
int
row_merge_tuple_cmp(
/*================*/
	ulint			n_uniq,	/*!< in: number of unique fields */
	ulint			n_field,/*!< in: number of fields */
	const mtuple_t&		a,	/*!< in: first tuple to be compared */
	const mtuple_t&		b,	/*!< in: second tuple to be compared */
	row_merge_dup_t*	dup)	/*!< in/out: for reporting duplicates,
					NULL if non-unique index */
{
	int		cmp;
	const dfield_t*	af	= a.fields;
	const dfield_t*	bf	= b.fields;
	ulint		n	= n_uniq;

	ut_ad(n_uniq > 0);
	ut_ad(n_uniq <= n_field);

	/* Compare the fields of the tuples until a difference is
	found or we run out of fields to compare.  If !cmp at the
	end, the tuples are equal. */
	do {
		cmp = cmp_dfield_dfield(af++, bf++);
	} while (!cmp && --n);

	if (cmp) {
		return(cmp);
	}

	if (dup) {
		/* Report a duplicate value error if the tuples are
		logically equal.  NULL columns are logically inequal,
		although they are equal in the sorting order.  Find
		out if any of the fields are NULL. */
		for (const dfield_t* df = a.fields; df != af; df++) {
			if (dfield_is_null(df)) {
				goto no_report;
			}
		}

		row_merge_dup_report(dup, a.fields);
	}

no_report:
	/* The n_uniq fields were equal, but we compare all fields so
	that we will get the same (internal) order as in the B-tree. */
	for (n = n_field - n_uniq + 1; --n; ) {
		cmp = cmp_dfield_dfield(af++, bf++);
		if (cmp) {
			return(cmp);
		}
	}

	/* This should never be reached, except in a secondary index
	when creating a secondary index and a PRIMARY KEY, and there
	is a duplicate in the PRIMARY KEY that has not been detected
	yet. Internally, an index must never contain duplicates. */
	return(cmp);
}

/** Wrapper for row_merge_tuple_sort() to inject some more context to
UT_SORT_FUNCTION_BODY().
@param tuples array of tuples that being sorted
@param aux work area, same size as tuples[]
@param low lower bound of the sorting area, inclusive
@param high upper bound of the sorting area, inclusive */
#define row_merge_tuple_sort_ctx(tuples, aux, low, high)		\
	row_merge_tuple_sort(n_uniq, n_field, dup, tuples, aux, low, high)
/** Wrapper for row_merge_tuple_cmp() to inject some more context to
UT_SORT_FUNCTION_BODY().
@param a first tuple to be compared
@param b second tuple to be compared
@return positive, 0, negative, if a is greater, equal, less, than b,
respectively */
#define row_merge_tuple_cmp_ctx(a,b)			\
	row_merge_tuple_cmp(n_uniq, n_field, a, b, dup)

/**********************************************************************//**
Merge sort the tuple buffer in main memory. */
static __attribute__((nonnull(4,5)))
void
row_merge_tuple_sort(
/*=================*/
	ulint			n_uniq,	/*!< in: number of unique fields */
	ulint			n_field,/*!< in: number of fields */
	row_merge_dup_t*	dup,	/*!< in/out: reporter of duplicates
					(NULL if non-unique index) */
	mtuple_t*		tuples,	/*!< in/out: tuples */
	mtuple_t*		aux,	/*!< in/out: work area */
	ulint			low,	/*!< in: lower bound of the
					sorting area, inclusive */
	ulint			high)	/*!< in: upper bound of the
					sorting area, exclusive */
{
	ut_ad(n_field > 0);
	ut_ad(n_uniq <= n_field);

	UT_SORT_FUNCTION_BODY(row_merge_tuple_sort_ctx,
			      tuples, aux, low, high, row_merge_tuple_cmp_ctx);
}

/******************************************************//**
Sort a buffer. */

void
row_merge_buf_sort(
/*===============*/
	row_merge_buf_t*	buf,	/*!< in/out: sort buffer */
	row_merge_dup_t*	dup)	/*!< in/out: reporter of duplicates
					(NULL if non-unique index) */
{
	ut_ad(!dict_index_is_spatial(buf->index));

	row_merge_tuple_sort(dict_index_get_n_unique(buf->index),
			     dict_index_get_n_fields(buf->index),
			     dup,
			     buf->tuples, buf->tmp_tuples, 0, buf->n_tuples);
}

/******************************************************//**
Write a buffer to a block. */

void
row_merge_buf_write(
/*================*/
	const row_merge_buf_t*	buf,	/*!< in: sorted buffer */
	const merge_file_t*	of UNIV_UNUSED,
					/*!< in: output file */
	row_merge_block_t*	block)	/*!< out: buffer for writing to file */
{
	const dict_index_t*	index	= buf->index;
	ulint			n_fields= dict_index_get_n_fields(index);
	byte*			b	= &block[0];

	DBUG_ENTER("row_merge_buf_write");

	for (ulint i = 0; i < buf->n_tuples; i++) {
		const mtuple_t*	entry	= &buf->tuples[i];

		row_merge_buf_encode(&b, index, entry, n_fields);
		ut_ad(b < &block[srv_sort_buf_size]);

		DBUG_PRINT("ib_merge_sort",
			   ("%p,fd=%d,%lu %lu: %s",
			    reinterpret_cast<const void*>(b), of->fd,
			    ulong(of->offset), ulong(i),
			    rec_printer(entry->fields,
					n_fields).str().c_str()));
	}

	/* Write an "end-of-chunk" marker. */
	ut_a(b < &block[srv_sort_buf_size]);
	ut_a(b == &block[0] + buf->total_size);
	*b++ = 0;
#ifdef UNIV_DEBUG_VALGRIND
	/* The rest of the block is uninitialized.  Initialize it
	to avoid bogus warnings. */
	memset(b, 0xff, &block[srv_sort_buf_size] - b);
#endif /* UNIV_DEBUG_VALGRIND */
	DBUG_PRINT("ib_merge_sort",
		   ("write %p,%d,%lu EOF",
		    reinterpret_cast<const void*>(b), of->fd,
		    ulong(of->offset)));
	DBUG_VOID_RETURN;
}

/******************************************************//**
Create a memory heap and allocate space for row_merge_rec_offsets()
and mrec_buf_t[3].
@return memory heap */
static
mem_heap_t*
row_merge_heap_create(
/*==================*/
	const dict_index_t*	index,		/*!< in: record descriptor */
	mrec_buf_t**		buf,		/*!< out: 3 buffers */
	ulint**			offsets1,	/*!< out: offsets */
	ulint**			offsets2)	/*!< out: offsets */
{
	ulint		i	= 1 + REC_OFFS_HEADER_SIZE
		+ dict_index_get_n_fields(index);
	mem_heap_t*	heap	= mem_heap_create(2 * i * sizeof **offsets1
						  + 3 * sizeof **buf);

	*buf = static_cast<mrec_buf_t*>(
		mem_heap_alloc(heap, 3 * sizeof **buf));
	*offsets1 = static_cast<ulint*>(
		mem_heap_alloc(heap, i * sizeof **offsets1));
	*offsets2 = static_cast<ulint*>(
		mem_heap_alloc(heap, i * sizeof **offsets2));

	(*offsets1)[0] = (*offsets2)[0] = i;
	(*offsets1)[1] = (*offsets2)[1] = dict_index_get_n_fields(index);

	return(heap);
}

/********************************************************************//**
Read a merge block from the file system.
@return TRUE if request was successful, FALSE if fail */

ibool
row_merge_read(
/*===========*/
	int			fd,	/*!< in: file descriptor */
	ulint			offset,	/*!< in: offset where to read
					in number of row_merge_block_t
					elements */
	row_merge_block_t*	buf)	/*!< out: data */
{
	os_offset_t	ofs = ((os_offset_t) offset) * srv_sort_buf_size;
	ibool		success;

	DBUG_ENTER("row_merge_read");
	DBUG_PRINT("ib_merge_sort", ("fd=%d ofs=" UINT64PF, fd, ofs));
	DBUG_EXECUTE_IF("row_merge_read_failure", DBUG_RETURN(FALSE););

	success = os_file_read_no_error_handling(OS_FILE_FROM_FD(fd), buf,
						 ofs, srv_sort_buf_size);
#ifdef POSIX_FADV_DONTNEED
	/* Each block is read exactly once.  Free up the file cache. */
	posix_fadvise(fd, ofs, srv_sort_buf_size, POSIX_FADV_DONTNEED);
#endif /* POSIX_FADV_DONTNEED */

	if (UNIV_UNLIKELY(!success)) {
		ib_logf(IB_LOG_LEVEL_ERROR,
			"Failed to read merge block at " UINT64PF, ofs);
	}

	DBUG_RETURN(success);
}

/********************************************************************//**
Write a merge block to the file system.
@return TRUE if request was successful, FALSE if fail */

ibool
row_merge_write(
/*============*/
	int		fd,	/*!< in: file descriptor */
	ulint		offset,	/*!< in: offset where to write,
				in number of row_merge_block_t elements */
	const void*	buf)	/*!< in: data */
{
	size_t		buf_len = srv_sort_buf_size;
	os_offset_t	ofs = buf_len * (os_offset_t) offset;
	ibool		ret;

	DBUG_ENTER("row_merge_write");
	DBUG_PRINT("ib_merge_sort", ("fd=%d ofs=" UINT64PF, fd, ofs));
	DBUG_EXECUTE_IF("row_merge_write_failure", DBUG_RETURN(FALSE););

	ret = os_file_write("(merge)", OS_FILE_FROM_FD(fd), buf, ofs, buf_len);

#ifdef POSIX_FADV_DONTNEED
	/* The block will be needed on the next merge pass,
	but it can be evicted from the file cache meanwhile. */
	posix_fadvise(fd, ofs, buf_len, POSIX_FADV_DONTNEED);
#endif /* POSIX_FADV_DONTNEED */

	DBUG_RETURN(ret);
}

/********************************************************************//**
Read a merge record.
@return pointer to next record, or NULL on I/O error or end of list */

const byte*
row_merge_read_rec(
/*===============*/
	row_merge_block_t*	block,	/*!< in/out: file buffer */
	mrec_buf_t*		buf,	/*!< in/out: secondary buffer */
	const byte*		b,	/*!< in: pointer to record */
	const dict_index_t*	index,	/*!< in: index of the record */
	int			fd,	/*!< in: file descriptor */
	ulint*			foffs,	/*!< in/out: file offset */
	const mrec_t**		mrec,	/*!< out: pointer to merge record,
					or NULL on end of list
					(non-NULL on I/O error) */
	ulint*			offsets)/*!< out: offsets of mrec */
{
	ulint	extra_size;
	ulint	data_size;
	ulint	avail_size;

	ut_ad(block);
	ut_ad(buf);
	ut_ad(b >= &block[0]);
	ut_ad(b < &block[srv_sort_buf_size]);
	ut_ad(index);
	ut_ad(foffs);
	ut_ad(mrec);
	ut_ad(offsets);

	ut_ad(*offsets == 1 + REC_OFFS_HEADER_SIZE
	      + dict_index_get_n_fields(index));

	DBUG_ENTER("row_merge_read_rec");

	extra_size = *b++;

	if (UNIV_UNLIKELY(!extra_size)) {
		/* End of list */
		*mrec = NULL;
		DBUG_PRINT("ib_merge_sort",
			   ("read %p,%p,%d,%lu EOF\n",
			    reinterpret_cast<const void*>(b),
			    reinterpret_cast<const void*>(block),
			    fd, ulong(*foffs)));
		DBUG_RETURN(NULL);
	}

	if (extra_size >= 0x80) {
		/* Read another byte of extra_size. */

		if (UNIV_UNLIKELY(b >= &block[srv_sort_buf_size])) {
			if (!row_merge_read(fd, ++(*foffs), block)) {
err_exit:
				/* Signal I/O error. */
				*mrec = b;
				DBUG_RETURN(NULL);
			}

			/* Wrap around to the beginning of the buffer. */
			b = &block[0];
		}

		extra_size = (extra_size & 0x7f) << 8;
		extra_size |= *b++;
	}

	/* Normalize extra_size.  Above, value 0 signals "end of list". */
	extra_size--;

	/* Read the extra bytes. */

	if (UNIV_UNLIKELY(b + extra_size >= &block[srv_sort_buf_size])) {
		/* The record spans two blocks.  Copy the entire record
		to the auxiliary buffer and handle this as a special
		case. */

		avail_size = &block[srv_sort_buf_size] - b;
		ut_ad(avail_size < sizeof *buf);
		memcpy(*buf, b, avail_size);

		if (!row_merge_read(fd, ++(*foffs), block)) {

			goto err_exit;
		}

		/* Wrap around to the beginning of the buffer. */
		b = &block[0];

		/* Copy the record. */
		memcpy(*buf + avail_size, b, extra_size - avail_size);
		b += extra_size - avail_size;

		*mrec = *buf + extra_size;

		rec_init_offsets_temp(*mrec, index, offsets);

		data_size = rec_offs_data_size(offsets);

		/* These overflows should be impossible given that
		records are much smaller than either buffer, and
		the record starts near the beginning of each buffer. */
		ut_a(extra_size + data_size < sizeof *buf);
		ut_a(b + data_size < &block[srv_sort_buf_size]);

		/* Copy the data bytes. */
		memcpy(*buf + extra_size, b, data_size);
		b += data_size;

		goto func_exit;
	}

	*mrec = b + extra_size;

	rec_init_offsets_temp(*mrec, index, offsets);

	data_size = rec_offs_data_size(offsets);
	ut_ad(extra_size + data_size < sizeof *buf);

	b += extra_size + data_size;

	if (UNIV_LIKELY(b < &block[srv_sort_buf_size])) {
		/* The record fits entirely in the block.
		This is the normal case. */
		goto func_exit;
	}

	/* The record spans two blocks.  Copy it to buf. */

	b -= extra_size + data_size;
	avail_size = &block[srv_sort_buf_size] - b;
	memcpy(*buf, b, avail_size);
	*mrec = *buf + extra_size;
#ifdef UNIV_DEBUG
	/* We cannot invoke rec_offs_make_valid() here, because there
	are no REC_N_NEW_EXTRA_BYTES between extra_size and data_size.
	Similarly, rec_offs_validate() would fail, because it invokes
	rec_get_status(). */
	offsets[2] = (ulint) *mrec;
	offsets[3] = (ulint) index;
#endif /* UNIV_DEBUG */

	if (!row_merge_read(fd, ++(*foffs), block)) {

		goto err_exit;
	}

	/* Wrap around to the beginning of the buffer. */
	b = &block[0];

	/* Copy the rest of the record. */
	memcpy(*buf + avail_size, b, extra_size + data_size - avail_size);
	b += extra_size + data_size - avail_size;

func_exit:
	DBUG_PRINT("ib_merge_sort",
		   ("%p,%p,fd=%d,%lu: %s",
		    reinterpret_cast<const void*>(b),
		    reinterpret_cast<const void*>(block),
		    fd, ulong(*foffs),
		    rec_printer(*mrec, 0, offsets).str().c_str()));
	DBUG_RETURN(b);
}

/********************************************************************//**
Write a merge record. */
static
void
row_merge_write_rec_low(
/*====================*/
	byte*		b,	/*!< out: buffer */
	ulint		e,	/*!< in: encoded extra_size */
#ifndef DBUG_OFF
	ulint		size,	/*!< in: total size to write */
	int		fd,	/*!< in: file descriptor */
	ulint		foffs,	/*!< in: file offset */
#endif /* !DBUG_OFF */
	const mrec_t*	mrec,	/*!< in: record to write */
	const ulint*	offsets)/*!< in: offsets of mrec */
#ifdef DBUG_OFF
# define row_merge_write_rec_low(b, e, size, fd, foffs, mrec, offsets)	\
	row_merge_write_rec_low(b, e, mrec, offsets)
#endif /* DBUG_OFF */
{
	DBUG_ENTER("row_merge_write_rec_low");

#ifndef DBUG_OFF
	const byte* const end = b + size;
#endif /* DBUG_OFF */
	DBUG_ASSERT(e == rec_offs_extra_size(offsets) + 1);
	DBUG_PRINT("ib_merge_sort",
		   ("%p,fd=%d,%lu: %s",
		    reinterpret_cast<const void*>(b), fd, ulong(foffs),
		    rec_printer(mrec, 0, offsets).str().c_str()));

	if (e < 0x80) {
		*b++ = (byte) e;
	} else {
		*b++ = (byte) (0x80 | (e >> 8));
		*b++ = (byte) e;
	}

	memcpy(b, mrec - rec_offs_extra_size(offsets), rec_offs_size(offsets));
	DBUG_ASSERT(b + rec_offs_size(offsets) == end);
	DBUG_VOID_RETURN;
}

/********************************************************************//**
Write a merge record.
@return pointer to end of block, or NULL on error */
static
byte*
row_merge_write_rec(
/*================*/
	row_merge_block_t*	block,	/*!< in/out: file buffer */
	mrec_buf_t*		buf,	/*!< in/out: secondary buffer */
	byte*			b,	/*!< in: pointer to end of block */
	int			fd,	/*!< in: file descriptor */
	ulint*			foffs,	/*!< in/out: file offset */
	const mrec_t*		mrec,	/*!< in: record to write */
	const ulint*		offsets)/*!< in: offsets of mrec */
{
	ulint	extra_size;
	ulint	size;
	ulint	avail_size;

	ut_ad(block);
	ut_ad(buf);
	ut_ad(b >= &block[0]);
	ut_ad(b < &block[srv_sort_buf_size]);
	ut_ad(mrec);
	ut_ad(foffs);
	ut_ad(mrec < &block[0] || mrec > &block[srv_sort_buf_size]);
	ut_ad(mrec < buf[0] || mrec > buf[1]);

	/* Normalize extra_size.  Value 0 signals "end of list". */
	extra_size = rec_offs_extra_size(offsets) + 1;

	size = extra_size + (extra_size >= 0x80)
		+ rec_offs_data_size(offsets);

	if (UNIV_UNLIKELY(b + size >= &block[srv_sort_buf_size])) {
		/* The record spans two blocks.
		Copy it to the temporary buffer first. */
		avail_size = &block[srv_sort_buf_size] - b;

		row_merge_write_rec_low(buf[0],
					extra_size, size, fd, *foffs,
					mrec, offsets);

		/* Copy the head of the temporary buffer, write
		the completed block, and copy the tail of the
		record to the head of the new block. */
		memcpy(b, buf[0], avail_size);

		if (!row_merge_write(fd, (*foffs)++, block)) {
			return(NULL);
		}

		UNIV_MEM_INVALID(&block[0], srv_sort_buf_size);

		/* Copy the rest. */
		b = &block[0];
		memcpy(b, buf[0] + avail_size, size - avail_size);
		b += size - avail_size;
	} else {
		row_merge_write_rec_low(b, extra_size, size, fd, *foffs,
					mrec, offsets);
		b += size;
	}

	return(b);
}

/********************************************************************//**
Write an end-of-list marker.
@return pointer to end of block, or NULL on error */
static
byte*
row_merge_write_eof(
/*================*/
	row_merge_block_t*	block,	/*!< in/out: file buffer */
	byte*			b,	/*!< in: pointer to end of block */
	int			fd,	/*!< in: file descriptor */
	ulint*			foffs)	/*!< in/out: file offset */
{
	ut_ad(block);
	ut_ad(b >= &block[0]);
	ut_ad(b < &block[srv_sort_buf_size]);
	ut_ad(foffs);

	DBUG_ENTER("row_merge_write_eof");
	DBUG_PRINT("ib_merge_sort",
		   ("%p,%p,fd=%d,%lu",
		    reinterpret_cast<const void*>(b),
		    reinterpret_cast<const void*>(block),
		    fd, ulong(*foffs)));

	*b++ = 0;
	UNIV_MEM_ASSERT_RW(&block[0], b - &block[0]);
	UNIV_MEM_ASSERT_W(&block[0], srv_sort_buf_size);
#ifdef UNIV_DEBUG_VALGRIND
	/* The rest of the block is uninitialized.  Initialize it
	to avoid bogus warnings. */
	memset(b, 0xff, &block[srv_sort_buf_size] - b);
#endif /* UNIV_DEBUG_VALGRIND */

	if (!row_merge_write(fd, (*foffs)++, block)) {
		DBUG_RETURN(NULL);
	}

	UNIV_MEM_INVALID(&block[0], srv_sort_buf_size);
	DBUG_RETURN(&block[0]);
}

/** Create a temporary file if it has not been created already.
@param[in,out] tmpfd	temporary file handle
@return file descriptor, or -1 on failure */
static __attribute__((warn_unused_result))
int
row_merge_tmpfile_if_needed(
	int*	tmpfd)
{
	if (*tmpfd < 0) {
		*tmpfd = row_merge_file_create_low();
		if (*tmpfd >= 0) {
			MONITOR_ATOMIC_INC(MONITOR_ALTER_TABLE_SORT_FILES);
		}
	}

	return(*tmpfd);
}

/** Create a temporary file for merge sort if it was not created already.
@param[in,out]	file	merge file structure
@param[in]	nrec	number of records in the file
@return file descriptor, or -1 on failure */
static __attribute__((warn_unused_result))
int
row_merge_file_create_if_needed(
	merge_file_t*	file,
	int*		tmpfd,
	ulint		nrec)
{
	ut_ad(file->fd < 0 || *tmpfd >=0);
	if (file->fd < 0 && row_merge_file_create(file) >= 0) {
		MONITOR_ATOMIC_INC(MONITOR_ALTER_TABLE_SORT_FILES);
		if (row_merge_tmpfile_if_needed(tmpfd) < 0) {
			return(-1);
		}

		file->n_rec = nrec;
	}

	ut_ad(file->fd < 0 || *tmpfd >=0);
	return(file->fd);
}
/********************************************************************//**
Reads clustered index of the table and create temporary files
containing the index entries for the indexes to be built.
@return DB_SUCCESS or error */
static __attribute__((nonnull(1,2,3,4,6,9,10,16), warn_unused_result))
dberr_t
row_merge_read_clustered_index(
/*===========================*/
	trx_t*			trx,	/*!< in: transaction */
	struct TABLE*		table,	/*!< in/out: MySQL table object,
					for reporting erroneous records */
	const dict_table_t*	old_table,/*!< in: table where rows are
					read from */
	const dict_table_t*	new_table,/*!< in: table where indexes are
					created; identical to old_table
					unless creating a PRIMARY KEY */
	bool			online,	/*!< in: true if creating indexes
					online */
	dict_index_t**		index,	/*!< in: indexes to be created */
	dict_index_t*		fts_sort_idx,
					/*!< in: full-text index to be created,
					or NULL */
	fts_psort_t*		psort_info,
					/*!< in: parallel sort info for
					fts_sort_idx creation, or NULL */
	merge_file_t*		files,	/*!< in: temporary files */
	const ulint*		key_numbers,
					/*!< in: MySQL key numbers to create */
	ulint			n_index,/*!< in: number of indexes to create */
	const dtuple_t*		add_cols,
					/*!< in: default values of
					added columns, or NULL */
	const ulint*		col_map,/*!< in: mapping of old column
					numbers to new ones, or NULL
					if old_table == new_table */
	ulint			add_autoinc,
					/*!< in: number of added
					AUTO_INCREMENT column, or
					ULINT_UNDEFINED if none is added */
	ib_sequence_t&		sequence,/*!< in/out: autoinc sequence */
	row_merge_block_t*	block,	/*!< in/out: file buffer */
	bool			skip_pk_sort,/*!< in: whether the new
						PRIMARY KEY will follow
						existing order */
	int*			tmpfd)	/*!< in/out: temporary file handle */
{
	dict_index_t*		clust_index;	/* Clustered index */
	mem_heap_t*		row_heap;	/* Heap memory to create
						clustered index tuples */
	row_merge_buf_t**	merge_buf;	/* Temporary list for records*/
	btr_pcur_t		pcur;		/* Cursor on the clustered
						index */
	mtr_t			mtr;		/* Mini transaction */
	dberr_t			err = DB_SUCCESS;/* Return code */
	ulint			n_nonnull = 0;	/* number of columns
						changed to NOT NULL */
	ulint*			nonnull = NULL;	/* NOT NULL columns */
	dict_index_t*		fts_index = NULL;/* FTS index */
	doc_id_t		doc_id = 0;
	doc_id_t		max_doc_id = 0;
	ibool			add_doc_id = FALSE;
	os_event_t		fts_parallel_sort_event = NULL;
	ibool			fts_pll_sort = FALSE;
<<<<<<< HEAD
	int64_t			sig_count = 0;
	index_tuple_info_t**	spatial_dtuple_info = NULL;
	mem_heap_t*		spatial_heap = NULL;
	ulint			num_spatial = 0;
=======
	ib_int64_t		sig_count = 0;
	bool			clust_temp_file = false;
>>>>>>> 77c4cb88
	DBUG_ENTER("row_merge_read_clustered_index");

	ut_ad((old_table == new_table) == !col_map);
	ut_ad(!add_cols || col_map);

	trx->op_info = "reading clustered index";

#ifdef FTS_INTERNAL_DIAG_PRINT
	DEBUG_FTS_SORT_PRINT("FTS_SORT: Start Create Index\n");
#endif

	/* Create and initialize memory for record buffers */

	merge_buf = static_cast<row_merge_buf_t**>(
		ut_malloc(n_index * sizeof *merge_buf));

	for (ulint i = 0; i < n_index; i++) {
		if (index[i]->type & DICT_FTS) {

			/* We are building a FT index, make sure
			we have the temporary 'fts_sort_idx' */
			ut_a(fts_sort_idx);

			fts_index = index[i];

			merge_buf[i] = row_merge_buf_create(fts_sort_idx);

			add_doc_id = DICT_TF2_FLAG_IS_SET(
				new_table, DICT_TF2_FTS_ADD_DOC_ID);

			/* If Doc ID does not exist in the table itself,
			fetch the first FTS Doc ID */
			if (add_doc_id) {
				fts_get_next_doc_id(
					(dict_table_t*) new_table,
					&doc_id);
				ut_ad(doc_id > 0);
			}

			fts_pll_sort = TRUE;
			row_fts_start_psort(psort_info);
			fts_parallel_sort_event =
				 psort_info[0].psort_common->sort_event;
		} else {
			if (dict_index_is_spatial(index[i])) {
				num_spatial++;
			}
			merge_buf[i] = row_merge_buf_create(index[i]);
		}
	}

	if (num_spatial > 0) {
		ulint	count = 0;

		spatial_heap = mem_heap_create(100);

		spatial_dtuple_info = static_cast<index_tuple_info_t**>(
			ut_malloc(num_spatial * sizeof(*spatial_dtuple_info)));

		for (ulint i = 0; i < n_index; i++) {
			if (dict_index_is_spatial(index[i])) {
				spatial_dtuple_info[count]
					= new(std::nothrow)index_tuple_info_t(
						spatial_heap, index[i]);
				count++;
			}
		}

		ut_ad(count == num_spatial);
	}

	mtr_start(&mtr);

	/* Find the clustered index and create a persistent cursor
	based on that. */

	clust_index = dict_table_get_first_index(old_table);

	btr_pcur_open_at_index_side(
		true, clust_index, BTR_SEARCH_LEAF, &pcur, true, 0, &mtr);

	if (old_table != new_table) {
		/* The table is being rebuilt.  Identify the columns
		that were flagged NOT NULL in the new table, so that
		we can quickly check that the records in the old table
		do not violate the added NOT NULL constraints. */

		nonnull = static_cast<ulint*>(
			ut_malloc(dict_table_get_n_cols(new_table)
				  * sizeof *nonnull));

		for (ulint i = 0; i < dict_table_get_n_cols(old_table); i++) {
			if (dict_table_get_nth_col(old_table, i)->prtype
			    & DATA_NOT_NULL) {
				continue;
			}

			const ulint j = col_map[i];

			if (j == ULINT_UNDEFINED) {
				/* The column was dropped. */
				continue;
			}

			if (dict_table_get_nth_col(new_table, j)->prtype
			    & DATA_NOT_NULL) {
				nonnull[n_nonnull++] = j;
			}
		}

		if (!n_nonnull) {
			ut_free(nonnull);
			nonnull = NULL;
		}
	}

	row_heap = mem_heap_create(sizeof(mrec_buf_t));

	/* Scan the clustered index. */
	for (;;) {
		const rec_t*	rec;
		ulint*		offsets;
		const dtuple_t*	row;
		row_ext_t*	ext;
		page_cur_t*	cur	= btr_pcur_get_page_cur(&pcur);

		page_cur_move_to_next(cur);

		if (page_cur_is_after_last(cur)) {
			if (UNIV_UNLIKELY(trx_is_interrupted(trx))) {
				err = DB_INTERRUPTED;
				trx->error_key_num = 0;
				goto func_exit;
			}

			if (online && old_table != new_table) {
				err = row_log_table_get_error(clust_index);
				if (err != DB_SUCCESS) {
					trx->error_key_num = 0;
					goto func_exit;
				}
			}

#ifdef DBUG_OFF
# define dbug_run_purge	false
#else /* DBUG_OFF */
			bool	dbug_run_purge = false;
#endif /* DBUG_OFF */
			DBUG_EXECUTE_IF(
				"ib_purge_on_create_index_page_switch",
				dbug_run_purge = true;);

			if (spatial_dtuple_info) {
				bool	mtr_committed = false;

				for (ulint j = 0; j < num_spatial; j++) {
					err = spatial_dtuple_info[j]->insert(
						trx, row_heap,
						&pcur, &mtr, &mtr_committed);

					if (err != DB_SUCCESS) {
						goto func_exit;
					}
				}

				mem_heap_empty(spatial_heap);

				if (mtr_committed) {
					goto scan_next;
				}
			}

			if (dbug_run_purge
			    || rw_lock_get_waiters(
				    dict_index_get_lock(clust_index))) {
				/* There are waiters on the clustered
				index tree lock, likely the purge
				thread. Store and restore the cursor
				position, and yield so that scanning a
				large table will not starve other
				threads. */

				/* Store the cursor position on the last user
				record on the page. */
				btr_pcur_move_to_prev_on_page(&pcur);
				/* Leaf pages must never be empty, unless
				this is the only page in the index tree. */
				ut_ad(btr_pcur_is_on_user_rec(&pcur)
				      || btr_pcur_get_block(
					      &pcur)->page.id.page_no()
				      == clust_index->page);

				btr_pcur_store_position(&pcur, &mtr);
				mtr_commit(&mtr);

				if (dbug_run_purge) {
					/* This is for testing
					purposes only (see
					DBUG_EXECUTE_IF above).  We
					signal the purge thread and
					hope that the purge batch will
					complete before we execute
					btr_pcur_restore_position(). */
					trx_purge_run();
					os_thread_sleep(1000000);
				}

				/* Give the waiters a chance to proceed. */
				os_thread_yield();
scan_next:
				mtr_start(&mtr);
				/* Restore position on the record, or its
				predecessor if the record was purged
				meanwhile. */
				btr_pcur_restore_position(
					BTR_SEARCH_LEAF, &pcur, &mtr);
				/* Move to the successor of the
				original record. */
				if (!btr_pcur_move_to_next_user_rec(
					    &pcur, &mtr)) {
end_of_index:
					row = NULL;
					mtr_commit(&mtr);
					mem_heap_free(row_heap);
					ut_free(nonnull);
					goto write_buffers;
				}
			} else {
				ulint		next_page_no;
				buf_block_t*	block;

				next_page_no = btr_page_get_next(
					page_cur_get_page(cur), &mtr);

				if (next_page_no == FIL_NULL) {
					goto end_of_index;
				}

				block = page_cur_get_block(cur);
				block = btr_block_get(
					page_id_t(block->page.id.space(),
						  next_page_no),
					block->page.size,
					BTR_SEARCH_LEAF,
					clust_index, &mtr);

				btr_leaf_page_release(page_cur_get_block(cur),
						      BTR_SEARCH_LEAF, &mtr);
				page_cur_set_before_first(block, cur);
				page_cur_move_to_next(cur);

				ut_ad(!page_cur_is_after_last(cur));
			}
		}

		rec = page_cur_get_rec(cur);

		offsets = rec_get_offsets(rec, clust_index, NULL,
					  ULINT_UNDEFINED, &row_heap);

		if (online) {
			/* Perform a REPEATABLE READ.

			When rebuilding the table online,
			row_log_table_apply() must not see a newer
			state of the table when applying the log.
			This is mainly to prevent false duplicate key
			errors, because the log will identify records
			by the PRIMARY KEY, and also to prevent unsafe
			BLOB access.

			When creating a secondary index online, this
			table scan must not see records that have only
			been inserted to the clustered index, but have
			not been written to the online_log of
			index[]. If we performed READ UNCOMMITTED, it
			could happen that the ADD INDEX reaches
			ONLINE_INDEX_COMPLETE state between the time
			the DML thread has updated the clustered index
			but has not yet accessed secondary index. */
			ut_ad(MVCC::is_view_active(trx->read_view));

			if (!trx->read_view->changes_visible(
				    row_get_rec_trx_id(
					    rec, clust_index, offsets))) {
				rec_t*	old_vers;

				row_vers_build_for_consistent_read(
					rec, &mtr, clust_index, &offsets,
					trx->read_view, &row_heap,
					row_heap, &old_vers);

				rec = old_vers;

				if (!rec) {
					continue;
				}
			}

			if (rec_get_deleted_flag(
				    rec,
				    dict_table_is_comp(old_table))) {
				/* This record was deleted in the latest
				committed version, or it was deleted and
				then reinserted-by-update before purge
				kicked in. Skip it. */
				continue;
			}

			ut_ad(!rec_offs_any_null_extern(rec, offsets));
		} else if (rec_get_deleted_flag(
				   rec, dict_table_is_comp(old_table))) {
			/* Skip delete-marked records.

			Skipping delete-marked records will make the
			created indexes unuseable for transactions
			whose read views were created before the index
			creation completed, but preserving the history
			would make it tricky to detect duplicate
			keys. */
			continue;
		}

		/* When !online, we are holding a lock on old_table, preventing
		any inserts that could have written a record 'stub' before
		writing out off-page columns. */
		ut_ad(!rec_offs_any_null_extern(rec, offsets));

		/* Build a row based on the clustered index. */

		row = row_build(ROW_COPY_POINTERS, clust_index,
				rec, offsets, new_table,
				add_cols, col_map, &ext, row_heap);
		ut_ad(row);

		for (ulint i = 0; i < n_nonnull; i++) {
			const dfield_t*	field	= &row->fields[nonnull[i]];

			ut_ad(dfield_get_type(field)->prtype & DATA_NOT_NULL);

			if (dfield_is_null(field)) {
				err = DB_INVALID_NULL;
				trx->error_key_num = 0;
				goto func_exit;
			}
		}

		/* Get the next Doc ID */
		if (add_doc_id) {
			doc_id++;
		} else {
			doc_id = 0;
		}

		if (add_autoinc != ULINT_UNDEFINED) {

			ut_ad(add_autoinc
			      < dict_table_get_n_user_cols(new_table));

			const dfield_t*	dfield;

			dfield = dtuple_get_nth_field(row, add_autoinc);
			if (dfield_is_null(dfield)) {
				goto write_buffers;
			}

			const dtype_t*  dtype = dfield_get_type(dfield);
			byte*	b = static_cast<byte*>(dfield_get_data(dfield));

			if (sequence.eof()) {
				err = DB_ERROR;
				trx->error_key_num = 0;

				ib_errf(trx->mysql_thd, IB_LOG_LEVEL_ERROR,
					ER_AUTOINC_READ_FAILED, "[NULL]");

				goto func_exit;
			}

			ulonglong	value = sequence++;

			switch (dtype_get_mtype(dtype)) {
			case DATA_INT: {
				ibool	usign;
				ulint	len = dfield_get_len(dfield);

				usign = dtype_get_prtype(dtype) & DATA_UNSIGNED;
				mach_write_ulonglong(b, value, len, usign);

				break;
				}

			case DATA_FLOAT:
				mach_float_write(
					b, static_cast<float>(value));
				break;

			case DATA_DOUBLE:
				mach_double_write(
					b, static_cast<double>(value));
				break;

			default:
				ut_ad(0);
			}
		}

write_buffers:
		/* Build all entries for all the indexes to be created
		in a single scan of the clustered index. */

		ulint	s_idx_cnt = 0;

		for (ulint i = 0; i < n_index; i++) {
			row_merge_buf_t*	buf	= merge_buf[i];
			merge_file_t*		file	= &files[i];
			ulint			rows_added = 0;

			if (dict_index_is_spatial(buf->index)) {

				if (!row) {
					continue;
				}

				ut_ad(spatial_dtuple_info[s_idx_cnt]->get_index()
				      == buf->index);

				spatial_dtuple_info[s_idx_cnt]->add(row);

				s_idx_cnt++;

				continue;
			}

			if (UNIV_LIKELY
			    (row && (rows_added = row_merge_buf_add(
					buf, fts_index, old_table,
					psort_info, row, ext, &doc_id)))) {

				/* If we are creating FTS index,
				a single row can generate more
				records for tokenized word */
				file->n_rec += rows_added;

				if (doc_id > max_doc_id) {
					max_doc_id = doc_id;
				}

				if (buf->index->type & DICT_FTS) {
					/* Check if error occurs in child thread */
					for (ulint j = 0;
					     j < fts_sort_pll_degree; j++) {
						if (psort_info[j].error
							!= DB_SUCCESS) {
							err = psort_info[j].error;
							trx->error_key_num = i;
							break;
						}
					}

					if (err != DB_SUCCESS) {
						break;
					}
				}

				continue;
			}

			if (buf->index->type & DICT_FTS) {
				if (!row || !doc_id) {
					continue;
				}
			}

			/* The buffer must be sufficiently large
			to hold at least one record. It may only
			be empty when we reach the end of the
			clustered index. row_merge_buf_add()
			must not have been called in this loop. */
			ut_ad(buf->n_tuples || row == NULL);

			/* We have enough data tuples to form a block.
			Sort them and write to disk if temp file is used
			or insert into index if temp file is not used. */
			const bool skip_sort = skip_pk_sort
				&& dict_index_is_clust(buf->index);
			ut_ad(old_table == new_table
			      ? !dict_index_is_clust(buf->index)
			      : (i == 0) == dict_index_is_clust(buf->index));

			if (buf->n_tuples) {
				if (skip_sort) {
					/* Temporary File is not used.
					so insert sorted block to the index */
					if (row != NULL) {
						/* We are not at the end of
						the scan yet. We must
						mtr_commit() in order to be
						able to call log_free_check()
						in row_merge_insert_index_tuples().
						Due to the mtr_commit(), the
						current row will be invalid, and
						we must reread it on the next
						loop iteration. */
						btr_pcur_move_to_prev_on_page(
							&pcur);
						btr_pcur_store_position(
							&pcur, &mtr);
						mtr_commit(&mtr);
					}

					/* TODO: Detect duplicates earlier, by
					comparing to previous record in
					row_merge_buf_add(). */
					row_merge_dup_t dup = {
						buf->index, table, col_map, 0};

					row_merge_buf_sort(buf, &dup);

					if (dup.n_dup) {
						err = DB_DUPLICATE_KEY;
						trx->error_key_num
							= key_numbers[i];
						goto all_done;
					}

					err = row_merge_insert_index_tuples(
						trx->id, index[i], old_table,
						-1, NULL, buf);

					if (row != NULL) {
						/* Restore the cursor on the
						previous clustered index record,
						and empty the buffer. The next
						iteration of the outer loop will
						advance the cursor and read the
						next record (the one which we
						had to ignore due to the buffer
						overflow). */
						mtr_start(&mtr);
						btr_pcur_restore_position(
							BTR_SEARCH_LEAF, &pcur,
							&mtr);
						buf = row_merge_buf_empty(buf);
						/* Restart the outer loop on the
						record. We did not insert it
						into any index yet. */
						ut_ad(i == 0);
						break;
					}
				} else if (dict_index_is_unique(buf->index)) {
					row_merge_dup_t	dup = {
						buf->index, table, col_map, 0};

					row_merge_buf_sort(buf, &dup);

					if (dup.n_dup) {
						err = DB_DUPLICATE_KEY;
						trx->error_key_num
							= key_numbers[i];
						break;
					}
				} else {
					row_merge_buf_sort(buf, NULL);
				}
			} else if (online && new_table == old_table) {
				/* Note the newest transaction that
				modified this index when the scan was
				completed. We prevent older readers
				from accessing this index, to ensure
				read consistency. */

				trx_id_t	max_trx_id;

				ut_a(row == NULL);
				rw_lock_x_lock(
					dict_index_get_lock(buf->index));
				ut_a(dict_index_get_online_status(buf->index)
				     == ONLINE_INDEX_CREATION);

				max_trx_id = row_log_get_max_trx(buf->index);

				if (max_trx_id > buf->index->trx_id) {
					buf->index->trx_id = max_trx_id;
				}

				rw_lock_x_unlock(
					dict_index_get_lock(buf->index));
			}

			/* Secondary index and clustered index which is
			not in sorted order can use the temporary file.
			Fulltext index should not use the temporary file. */
			if (!skip_sort && !(buf->index->type & DICT_FTS)) {
				/* In case we can have all rows in sort buffer,
				we can insert directly into the index without
				temporary file if clustered index does not uses
				temporary file. */
				if (row == NULL && file->fd < 0
				    && !clust_temp_file) {
					DBUG_EXECUTE_IF(
						"row_merge_write_failure",
						err = DB_TEMP_FILE_WRITE_FAIL;
						trx->error_key_num = i;
						goto all_done;);

					DBUG_EXECUTE_IF(
						"row_merge_tmpfile_fail",
						err = DB_OUT_OF_MEMORY;
						trx->error_key_num = i;
						goto all_done;);

					err = row_merge_insert_index_tuples(
						trx->id, index[i], old_table,
						-1, NULL, buf);
				} else {
					if (row_merge_file_create_if_needed(
						file, tmpfd,
						buf->n_tuples) < 0) {
						err = DB_OUT_OF_MEMORY;
						trx->error_key_num = i;
						goto func_exit;
					}

					/* Ensure that duplicates in the
					clustered index will be detected before
					inserting secondary index records. */
					if (dict_index_is_clust(buf->index)) {
						clust_temp_file = true;
					}

					ut_ad(file->n_rec > 0);

					row_merge_buf_write(buf, file, block);

					if (!row_merge_write(
					            file->fd, file->offset++,
						    block)) {
						err = DB_TEMP_FILE_WRITE_FAIL;
						trx->error_key_num = i;
						break;
					}

					UNIV_MEM_INVALID(
						&block[0], srv_sort_buf_size);
				}
			}
			merge_buf[i] = row_merge_buf_empty(buf);

			if (UNIV_LIKELY(row != NULL)) {
				/* Try writing the record again, now
				that the buffer has been written out
				and emptied. */

				if (UNIV_UNLIKELY
				    (!(rows_added = row_merge_buf_add(
						buf, fts_index, old_table,
						psort_info, row, ext,
						&doc_id)))) {
					/* An empty buffer should have enough
					room for at least one record. */
					ut_error;
				}

				file->n_rec += rows_added;
			}
		}

		if (row == NULL) {
			goto all_done;
		}

		if (err != DB_SUCCESS) {
			goto func_exit;
		}

		mem_heap_empty(row_heap);
	}

func_exit:
	mtr_commit(&mtr);
	mem_heap_free(row_heap);
	ut_free(nonnull);

all_done:
#ifdef FTS_INTERNAL_DIAG_PRINT
	DEBUG_FTS_SORT_PRINT("FTS_SORT: Complete Scan Table\n");
#endif
	if (fts_pll_sort) {
		bool	all_exit = false;
		ulint	trial_count = 0;
		const ulint max_trial_count = 10000;

wait_again:
                /* Check if error occurs in child thread */
		for (ulint j = 0; j < fts_sort_pll_degree; j++) {
			if (psort_info[j].error != DB_SUCCESS) {
				err = psort_info[j].error;
				trx->error_key_num = j;
				break;
			}
		}

		/* Tell all children that parent has done scanning */
		for (ulint i = 0; i < fts_sort_pll_degree; i++) {
			if (err == DB_SUCCESS) {
				psort_info[i].state = FTS_PARENT_COMPLETE;
			} else {
				psort_info[i].state = FTS_PARENT_EXITING;
			}
		}

		/* Now wait all children to report back to be completed */
		os_event_wait_time_low(fts_parallel_sort_event,
				       1000000, sig_count);

		for (ulint i = 0; i < fts_sort_pll_degree; i++) {
			if (psort_info[i].child_status != FTS_CHILD_COMPLETE
			    && psort_info[i].child_status != FTS_CHILD_EXITING) {
				sig_count = os_event_reset(
					fts_parallel_sort_event);
				goto wait_again;
			}
		}

		/* Now all children should complete, wait a bit until
		they all finish setting the event, before we free everything.
		This has a 10 second timeout */
		do {
			all_exit = true;

			for (ulint j = 0; j < fts_sort_pll_degree; j++) {
				if (psort_info[j].child_status
				    != FTS_CHILD_EXITING) {
					all_exit = false;
					os_thread_sleep(1000);
					break;
				}
			}
			trial_count++;
		} while (!all_exit && trial_count < max_trial_count);

		if (!all_exit) {
			ib_logf(IB_LOG_LEVEL_FATAL,
				"Not all child sort threads exited"
				" when creating FTS index '%s'",
				fts_sort_idx->name);
		}
	}

#ifdef FTS_INTERNAL_DIAG_PRINT
	DEBUG_FTS_SORT_PRINT("FTS_SORT: Complete Tokenization\n");
#endif
	for (ulint i = 0; i < n_index; i++) {
		row_merge_buf_free(merge_buf[i]);
	}

	row_fts_free_pll_merge_buf(psort_info);

	ut_free(merge_buf);

	btr_pcur_close(&pcur);

	if (spatial_dtuple_info) {
		for (ulint i = 0; i < num_spatial; i++) {
			delete spatial_dtuple_info[i];
		}
		ut_free(spatial_dtuple_info);

		if (spatial_heap) {
			mem_heap_free(spatial_heap);
		}
	}

	/* Update the next Doc ID we used. Table should be locked, so
	no concurrent DML */
	if (max_doc_id && err == DB_SUCCESS) {
		/* Sync fts cache for other fts indexes to keep all
		fts indexes consistent in sync_doc_id. */
		err = fts_sync_table(const_cast<dict_table_t*>(new_table));

		if (err == DB_SUCCESS) {
			fts_update_next_doc_id(
				0, new_table, old_table->name, max_doc_id);
		}
	}

	trx->op_info = "";

	DBUG_RETURN(err);
}

/** Write a record via buffer 2 and read the next record to buffer N.
@param N number of the buffer (0 or 1)
@param INDEX record descriptor
@param AT_END statement to execute at end of input */
#define ROW_MERGE_WRITE_GET_NEXT(N, INDEX, AT_END)			\
	do {								\
		b2 = row_merge_write_rec(&block[2 * srv_sort_buf_size], \
					 &buf[2], b2,			\
					 of->fd, &of->offset,		\
					 mrec##N, offsets##N);		\
		if (UNIV_UNLIKELY(!b2 || ++of->n_rec > file->n_rec)) {	\
			goto corrupt;					\
		}							\
		b##N = row_merge_read_rec(&block[N * srv_sort_buf_size],\
					  &buf[N], b##N, INDEX,		\
					  file->fd, foffs##N,		\
					  &mrec##N, offsets##N);	\
		if (UNIV_UNLIKELY(!b##N)) {				\
			if (mrec##N) {					\
				goto corrupt;				\
			}						\
			AT_END;						\
		}							\
	} while (0)

/*************************************************************//**
Merge two blocks of records on disk and write a bigger block.
@return DB_SUCCESS or error code */
static __attribute__((nonnull, warn_unused_result))
dberr_t
row_merge_blocks(
/*=============*/
	const row_merge_dup_t*	dup,	/*!< in: descriptor of
					index being created */
	const merge_file_t*	file,	/*!< in: file containing
					index entries */
	row_merge_block_t*	block,	/*!< in/out: 3 buffers */
	ulint*			foffs0,	/*!< in/out: offset of first
					source list in the file */
	ulint*			foffs1,	/*!< in/out: offset of second
					source list in the file */
	merge_file_t*		of)	/*!< in/out: output file */
{
	mem_heap_t*	heap;	/*!< memory heap for offsets0, offsets1 */

	mrec_buf_t*	buf;	/*!< buffer for handling
				split mrec in block[] */
	const byte*	b0;	/*!< pointer to block[0] */
	const byte*	b1;	/*!< pointer to block[srv_sort_buf_size] */
	byte*		b2;	/*!< pointer to block[2 * srv_sort_buf_size] */
	const mrec_t*	mrec0;	/*!< merge rec, points to block[0] or buf[0] */
	const mrec_t*	mrec1;	/*!< merge rec, points to
				block[srv_sort_buf_size] or buf[1] */
	ulint*		offsets0;/* offsets of mrec0 */
	ulint*		offsets1;/* offsets of mrec1 */

	DBUG_ENTER("row_merge_blocks");
	DBUG_PRINT("ib_merge_sort",
		   ("fd=%d,%lu+%lu to fd=%d,%lu",
		    file->fd, ulong(*foffs0), ulong(*foffs1),
		    of->fd, ulong(of->offset)));

	heap = row_merge_heap_create(dup->index, &buf, &offsets0, &offsets1);

	/* Write a record and read the next record.  Split the output
	file in two halves, which can be merged on the following pass. */

	if (!row_merge_read(file->fd, *foffs0, &block[0])
	    || !row_merge_read(file->fd, *foffs1, &block[srv_sort_buf_size])) {
corrupt:
		mem_heap_free(heap);
		DBUG_RETURN(DB_CORRUPTION);
	}

	b0 = &block[0];
	b1 = &block[srv_sort_buf_size];
	b2 = &block[2 * srv_sort_buf_size];

	b0 = row_merge_read_rec(
		&block[0], &buf[0], b0, dup->index,
		file->fd, foffs0, &mrec0, offsets0);
	b1 = row_merge_read_rec(
		&block[srv_sort_buf_size],
		&buf[srv_sort_buf_size], b1, dup->index,
		file->fd, foffs1, &mrec1, offsets1);
	if (UNIV_UNLIKELY(!b0 && mrec0)
	    || UNIV_UNLIKELY(!b1 && mrec1)) {

		goto corrupt;
	}

	while (mrec0 && mrec1) {
		int cmp = cmp_rec_rec_simple(
			mrec0, mrec1, offsets0, offsets1,
			dup->index, dup->table);
		if (cmp < 0) {
			ROW_MERGE_WRITE_GET_NEXT(0, dup->index, goto merged);
		} else if (cmp) {
			ROW_MERGE_WRITE_GET_NEXT(1, dup->index, goto merged);
		} else {
			mem_heap_free(heap);
			DBUG_RETURN(DB_DUPLICATE_KEY);
		}
	}

merged:
	if (mrec0) {
		/* append all mrec0 to output */
		for (;;) {
			ROW_MERGE_WRITE_GET_NEXT(0, dup->index, goto done0);
		}
	}
done0:
	if (mrec1) {
		/* append all mrec1 to output */
		for (;;) {
			ROW_MERGE_WRITE_GET_NEXT(1, dup->index, goto done1);
		}
	}
done1:

	mem_heap_free(heap);
	b2 = row_merge_write_eof(&block[2 * srv_sort_buf_size],
				 b2, of->fd, &of->offset);
	DBUG_RETURN(b2 ? DB_SUCCESS : DB_CORRUPTION);
}

/*************************************************************//**
Copy a block of index entries.
@return TRUE on success, FALSE on failure */
static __attribute__((nonnull, warn_unused_result))
ibool
row_merge_blocks_copy(
/*==================*/
	const dict_index_t*	index,	/*!< in: index being created */
	const merge_file_t*	file,	/*!< in: input file */
	row_merge_block_t*	block,	/*!< in/out: 3 buffers */
	ulint*			foffs0,	/*!< in/out: input file offset */
	merge_file_t*		of)	/*!< in/out: output file */
{
	mem_heap_t*	heap;	/*!< memory heap for offsets0, offsets1 */

	mrec_buf_t*	buf;	/*!< buffer for handling
				split mrec in block[] */
	const byte*	b0;	/*!< pointer to block[0] */
	byte*		b2;	/*!< pointer to block[2 * srv_sort_buf_size] */
	const mrec_t*	mrec0;	/*!< merge rec, points to block[0] */
	ulint*		offsets0;/* offsets of mrec0 */
	ulint*		offsets1;/* dummy offsets */

	DBUG_ENTER("row_merge_blocks_copy");
	DBUG_PRINT("ib_merge_sort",
		   ("fd=%d,%lu to fd=%d,%lu",
		    file->fd, ulong(foffs0),
		    of->fd, ulong(of->offset)));

	heap = row_merge_heap_create(index, &buf, &offsets0, &offsets1);

	/* Write a record and read the next record.  Split the output
	file in two halves, which can be merged on the following pass. */

	if (!row_merge_read(file->fd, *foffs0, &block[0])) {
corrupt:
		mem_heap_free(heap);
		DBUG_RETURN(FALSE);
	}

	b0 = &block[0];

	b2 = &block[2 * srv_sort_buf_size];

	b0 = row_merge_read_rec(&block[0], &buf[0], b0, index,
				file->fd, foffs0, &mrec0, offsets0);
	if (UNIV_UNLIKELY(!b0 && mrec0)) {

		goto corrupt;
	}

	if (mrec0) {
		/* append all mrec0 to output */
		for (;;) {
			ROW_MERGE_WRITE_GET_NEXT(0, index, goto done0);
		}
	}
done0:

	/* The file offset points to the beginning of the last page
	that has been read.  Update it to point to the next block. */
	(*foffs0)++;

	mem_heap_free(heap);
	DBUG_RETURN(row_merge_write_eof(&block[2 * srv_sort_buf_size],
					b2, of->fd, &of->offset)
		    != NULL);
}

/*************************************************************//**
Merge disk files.
@return DB_SUCCESS or error code */
static __attribute__((nonnull))
dberr_t
row_merge(
/*======*/
	trx_t*			trx,	/*!< in: transaction */
	const row_merge_dup_t*	dup,	/*!< in: descriptor of
					index being created */
	merge_file_t*		file,	/*!< in/out: file containing
					index entries */
	row_merge_block_t*	block,	/*!< in/out: 3 buffers */
	int*			tmpfd,	/*!< in/out: temporary file handle */
	ulint*			num_run,/*!< in/out: Number of runs remain
					to be merged */
	ulint*			run_offset) /*!< in/out: Array contains the
					first offset number for each merge
					run */
{
	ulint		foffs0;	/*!< first input offset */
	ulint		foffs1;	/*!< second input offset */
	dberr_t		error;	/*!< error code */
	merge_file_t	of;	/*!< output file */
	const ulint	ihalf	= run_offset[*num_run / 2];
				/*!< half the input file */
	ulint		n_run	= 0;
				/*!< num of runs generated from this merge */

	UNIV_MEM_ASSERT_W(&block[0], 3 * srv_sort_buf_size);

	ut_ad(ihalf < file->offset);

	of.fd = *tmpfd;
	of.offset = 0;
	of.n_rec = 0;

#ifdef POSIX_FADV_SEQUENTIAL
	/* The input file will be read sequentially, starting from the
	beginning and the middle.  In Linux, the POSIX_FADV_SEQUENTIAL
	affects the entire file.  Each block will be read exactly once. */
	posix_fadvise(file->fd, 0, 0,
		      POSIX_FADV_SEQUENTIAL | POSIX_FADV_NOREUSE);
#endif /* POSIX_FADV_SEQUENTIAL */

	/* Merge blocks to the output file. */
	foffs0 = 0;
	foffs1 = ihalf;

	UNIV_MEM_INVALID(run_offset, *num_run * sizeof *run_offset);

	for (; foffs0 < ihalf && foffs1 < file->offset; foffs0++, foffs1++) {

		if (trx_is_interrupted(trx)) {
			return(DB_INTERRUPTED);
		}

		/* Remember the offset number for this run */
		run_offset[n_run++] = of.offset;

		error = row_merge_blocks(dup, file, block,
					 &foffs0, &foffs1, &of);

		if (error != DB_SUCCESS) {
			return(error);
		}

	}

	/* Copy the last blocks, if there are any. */

	while (foffs0 < ihalf) {
		if (UNIV_UNLIKELY(trx_is_interrupted(trx))) {
			return(DB_INTERRUPTED);
		}

		/* Remember the offset number for this run */
		run_offset[n_run++] = of.offset;

		if (!row_merge_blocks_copy(dup->index, file, block,
					   &foffs0, &of)) {
			return(DB_CORRUPTION);
		}
	}

	ut_ad(foffs0 == ihalf);

	while (foffs1 < file->offset) {
		if (trx_is_interrupted(trx)) {
			return(DB_INTERRUPTED);
		}

		/* Remember the offset number for this run */
		run_offset[n_run++] = of.offset;

		if (!row_merge_blocks_copy(dup->index, file, block,
					   &foffs1, &of)) {
			return(DB_CORRUPTION);
		}
	}

	ut_ad(foffs1 == file->offset);

	if (UNIV_UNLIKELY(of.n_rec != file->n_rec)) {
		return(DB_CORRUPTION);
	}

	ut_ad(n_run <= *num_run);

	*num_run = n_run;

	/* Each run can contain one or more offsets. As merge goes on,
	the number of runs (to merge) will reduce until we have one
	single run. So the number of runs will always be smaller than
	the number of offsets in file */
	ut_ad((*num_run) <= file->offset);

	/* The number of offsets in output file is always equal or
	smaller than input file */
	ut_ad(of.offset <= file->offset);

	/* Swap file descriptors for the next pass. */
	*tmpfd = file->fd;
	*file = of;

	UNIV_MEM_INVALID(&block[0], 3 * srv_sort_buf_size);

	return(DB_SUCCESS);
}

/*************************************************************//**
Merge disk files.
@return DB_SUCCESS or error code */

dberr_t
row_merge_sort(
/*===========*/
	trx_t*			trx,	/*!< in: transaction */
	const row_merge_dup_t*	dup,	/*!< in: descriptor of
					index being created */
	merge_file_t*		file,	/*!< in/out: file containing
					index entries */
	row_merge_block_t*	block,	/*!< in/out: 3 buffers */
	int*			tmpfd)	/*!< in/out: temporary file handle */
{
	const ulint	half	= file->offset / 2;
	ulint		num_runs;
	ulint*		run_offset;
	dberr_t		error	= DB_SUCCESS;
	DBUG_ENTER("row_merge_sort");

	/* Record the number of merge runs we need to perform */
	num_runs = file->offset;

	/* If num_runs are less than 1, nothing to merge */
	if (num_runs <= 1) {
		DBUG_RETURN(error);
	}

	/* "run_offset" records each run's first offset number */
	run_offset = (ulint*) ut_malloc(file->offset * sizeof(ulint));

	/* This tells row_merge() where to start for the first round
	of merge. */
	run_offset[half] = half;

	/* The file should always contain at least one byte (the end
	of file marker).  Thus, it must be at least one block. */
	ut_ad(file->offset > 0);

	/* Merge the runs until we have one big run */
	do {
		error = row_merge(trx, dup, file, block, tmpfd,
				  &num_runs, run_offset);

		if (error != DB_SUCCESS) {
			break;
		}

		UNIV_MEM_ASSERT_RW(run_offset, num_runs * sizeof *run_offset);
	} while (num_runs > 1);

	ut_free(run_offset);

	DBUG_RETURN(error);
}

/** Copy externally stored columns to the data tuple.
<<<<<<< HEAD
@param[in]	mrec		merge record
@param[in]	offsets		offsets of mrec
@param[in]	page_size	page size
=======
@param[in]	mrec		record containing BLOB pointers,
or NULL to use tuple instead
@param[in]	offsets		offsets of mrec
@param[in]	zip_size	compressed page size in bytes, or 0
>>>>>>> 77c4cb88
@param[in,out]	tuple		data tuple
@param[in,out]	heap		memory heap */
static
void
row_merge_copy_blobs(
<<<<<<< HEAD
	const mrec_t*		mrec,
	const ulint*		offsets,
	const page_size_t&	page_size,
	dtuple_t*		tuple,
	mem_heap_t*		heap)
=======
	const mrec_t*	mrec,
	const ulint*	offsets,
	ulint		zip_size,
	dtuple_t*	tuple,
	mem_heap_t*	heap)
>>>>>>> 77c4cb88
{
	ut_ad(mrec == NULL || rec_offs_any_extern(offsets));

	for (ulint i = 0; i < dtuple_get_n_fields(tuple); i++) {
		ulint		len;
		const void*	data;
		dfield_t*	field = dtuple_get_nth_field(tuple, i);
		ulint		field_len;
		const byte*	field_data;

		if (!dfield_is_ext(field)) {
			continue;
		}

		ut_ad(!dfield_is_null(field));

		/* During the creation of a PRIMARY KEY, the table is
		X-locked, and we skip copying records that have been
		marked for deletion. Therefore, externally stored
		columns cannot possibly be freed between the time the
		BLOB pointers are read (row_merge_read_clustered_index())
		and dereferenced (below). */
<<<<<<< HEAD
		data = btr_rec_copy_externally_stored_field(
			mrec, offsets, page_size, i, &len, heap);
=======
		if (mrec == NULL) {
			field_data
				= static_cast<byte*>(dfield_get_data(field));
			field_len = dfield_get_len(field);
		} else {
			field_data = rec_get_nth_field(
				mrec, offsets, i, &field_len);
		}

		data = btr_copy_externally_stored_field(
			&len, field_data, zip_size, field_len, heap);

>>>>>>> 77c4cb88
		/* Because we have locked the table, any records
		written by incomplete transactions must have been
		rolled back already. There must not be any incomplete
		BLOB columns. */
		ut_a(data);

		dfield_set_data(field, data, len);
	}
}

<<<<<<< HEAD
/********************************************************************//**
Read sorted file containing index data tuples and insert these data
tuples to the index
@return DB_SUCCESS or error number */
static __attribute__((nonnull, warn_unused_result))
dberr_t
row_merge_insert_index_tuples(
/*==========================*/
	trx_id_t		trx_id, /*!< in: transaction identifier */
	dict_index_t*		index,	/*!< in: index */
	const dict_table_t*	old_table,/*!< in: old table */
	int			fd,	/*!< in: file descriptor */
	row_merge_block_t*	block)	/*!< in/out: file buffer */
=======
/** Convert a merge record to a typed data tuple. Note that externally
stored fields are not copied to heap.
@param[in,out]	index	index on the table
@param[in]	mtuple	merge record
@param[in]	heap	memory heap from which memory needed is allocated
@return		index entry built. */
static
void
row_merge_mtuple_to_dtuple(
	dict_index_t*	index,
	dtuple_t*	dtuple,
	const mtuple_t* mtuple)
{
	ut_ad(!dict_index_is_univ(index));

	memcpy(dtuple->fields, mtuple->fields,
	       dtuple->n_fields * sizeof *mtuple->fields);
}

/** Insert sorted data tuples to the index.
@param[in]	trx_id		transaction identifier
@param[in]	index		index to be inserted
@param[in]	old_table	old table
@param[in]	fd		file descriptor
@param[in,out]	block		file buffer
@param[in]	row_buf		row_buf the sorted data tuples,
or NULL if fd, block will be used instead
@return DB_SUCCESS or error number */
static  __attribute__((warn_unused_result))
dberr_t
row_merge_insert_index_tuples(
	trx_id_t		trx_id,
	dict_index_t*		index,
	const dict_table_t*	old_table,
	int			fd,
	row_merge_block_t*	block,
	const row_merge_buf_t*	row_buf)
>>>>>>> 77c4cb88
{
	const byte*		b;
	mem_heap_t*		heap;
	mem_heap_t*		tuple_heap;
	mem_heap_t*		ins_heap;
	dberr_t			error = DB_SUCCESS;
	ulint			foffs = 0;
	ulint*			offsets;
	mrec_buf_t*		buf;
	ulint			n_rows = 0;
	dtuple_t*		dtuple;
	DBUG_ENTER("row_merge_insert_index_tuples");

	ut_ad(!srv_read_only_mode);
	ut_ad(!(index->type & DICT_FTS));
	ut_ad(!dict_index_is_spatial(index));
	ut_ad(trx_id);

	tuple_heap = mem_heap_create(1000);

	{
		ulint i	= 1 + REC_OFFS_HEADER_SIZE
			+ dict_index_get_n_fields(index);
		heap = mem_heap_create(sizeof *buf + i * sizeof *offsets);
		ins_heap = mem_heap_create(sizeof *buf + i * sizeof *offsets);
		offsets = static_cast<ulint*>(
			mem_heap_alloc(heap, i * sizeof *offsets));
		offsets[0] = i;
		offsets[1] = dict_index_get_n_fields(index);
	}

	if (row_buf != NULL) {
		ut_ad(fd == -1);
		ut_ad(block == NULL);
		DBUG_EXECUTE_IF("row_merge_read_failure",
				error = DB_CORRUPTION;
				goto err_exit;);
		buf = NULL;
		b = NULL;
		dtuple = dtuple_create(
			heap, dict_index_get_n_fields(index));
		dtuple_set_n_fields_cmp(
			dtuple, dict_index_get_n_unique_in_tree(index));
	} else {
		b = block;
		dtuple = NULL;

		if (!row_merge_read(fd, foffs, block)) {
			error = DB_CORRUPTION;
			goto err_exit;
		} else {
			buf = static_cast<mrec_buf_t*>(
				mem_heap_alloc(heap, sizeof *buf));
		}
	}

	for (;;) {
		const mrec_t*	mrec;
		ulint		n_ext;
		big_rec_t*	big_rec;
		rec_t*		rec;
		btr_cur_t	cursor;
		mtr_t		mtr;

		if (row_buf != NULL) {
			if (n_rows >= row_buf->n_tuples) {
				break;
			}

			/* Convert merge tuple record from
			row buffer to data tuple record */
			row_merge_mtuple_to_dtuple(
				index, dtuple, &row_buf->tuples[n_rows]);

			n_ext = dtuple_get_n_ext(dtuple);
			n_rows++;
			/* BLOB pointers must be copied from dtuple */
			mrec = NULL;
		} else {
			b = row_merge_read_rec(block, buf, b, index,
					       fd, &foffs, &mrec, offsets);
			if (UNIV_UNLIKELY(!b)) {
				/* End of list, or I/O error */
				if (mrec) {
					error = DB_CORRUPTION;
				}
				break;
			}

			dtuple = row_rec_to_index_entry_low(
				mrec, index, offsets, &n_ext, tuple_heap);
		}

<<<<<<< HEAD
			if (!n_ext) {
				/* There are no externally stored columns. */
			} else {
				ut_ad(dict_index_is_clust(index));
				/* Off-page columns can be fetched safely
				when concurrent modifications to the table
				are disabled. (Purge can process delete-marked
				records, but row_merge_read_clustered_index()
				would have skipped them.)

				When concurrent modifications are enabled,
				row_merge_read_clustered_index() will
				only see rows from transactions that were
				committed before the ALTER TABLE started
				(REPEATABLE READ).

				Any modifications after the
				row_merge_read_clustered_index() scan
				will go through row_log_table_apply().
				Any modifications to off-page columns
				will be tracked by
				row_log_table_blob_alloc() and
				row_log_table_blob_free(). */
				row_merge_copy_blobs(
					mrec, offsets,
					dict_table_page_size(old_table),
					dtuple, tuple_heap);
=======
		dict_index_t*	old_index
			= dict_table_get_first_index(old_table);

		if (dict_index_is_clust(index)
		    && dict_index_is_online_ddl(old_index)) {
			error = row_log_table_get_error(old_index);
			if (error != DB_SUCCESS) {
				break;
>>>>>>> 77c4cb88
			}
		}

		if (!n_ext) {
			/* There are no externally stored columns. */
		} else {
			ut_ad(dict_index_is_clust(index));
			/* Off-page columns can be fetched safely
			when concurrent modifications to the table
			are disabled. (Purge can process delete-marked
			records, but row_merge_read_clustered_index()
			would have skipped them.)

			When concurrent modifications are enabled,
			row_merge_read_clustered_index() will
			only see rows from transactions that were
			committed before the ALTER TABLE started
			(REPEATABLE READ).

			Any modifications after the
			row_merge_read_clustered_index() scan
			will go through row_log_table_apply().
			Any modifications to off-page columns
			will be tracked by
			row_log_table_blob_alloc() and
			row_log_table_blob_free(). */
			row_merge_copy_blobs(
				mrec, offsets,
				dict_table_zip_size(old_table),
				dtuple, tuple_heap);
		}

		ut_ad(dtuple_validate(dtuple));
		log_free_check();

		mtr_start(&mtr);
		/* Insert after the last user record. */
		btr_cur_open_at_index_side(
			false, index, BTR_MODIFY_LEAF,
			&cursor, 0, &mtr);
		page_cur_position(
			page_rec_get_prev(btr_cur_get_rec(&cursor)),
			btr_cur_get_block(&cursor),
			btr_cur_get_page_cur(&cursor));
		cursor.flag = BTR_CUR_BINARY;
#ifdef UNIV_DEBUG
		/* Check that the records are inserted in order. */
		rec = btr_cur_get_rec(&cursor);

		if (!page_rec_is_infimum(rec)) {
			ulint*	rec_offsets = rec_get_offsets(
				rec, index, offsets,
				ULINT_UNDEFINED, &tuple_heap);
			ut_ad(cmp_dtuple_rec(dtuple, rec, rec_offsets)
			      > 0);
		}
#endif /* UNIV_DEBUG */
		ulint*	ins_offsets = NULL;

		error = btr_cur_optimistic_insert(
			BTR_NO_UNDO_LOG_FLAG | BTR_NO_LOCKING_FLAG
			| BTR_KEEP_SYS_FLAG | BTR_CREATE_FLAG,
			&cursor, &ins_offsets, &ins_heap,
			dtuple, &rec, &big_rec, 0, NULL, &mtr);

		if (error == DB_FAIL) {
			ut_ad(!big_rec);
			mtr_commit(&mtr);
			mtr_start(&mtr);
<<<<<<< HEAD
			mtr.set_named_space(index->space);
			/* Insert after the last user record. */
=======
>>>>>>> 77c4cb88
			btr_cur_open_at_index_side(
				false, index, BTR_MODIFY_TREE,
				&cursor, 0, &mtr);
			page_cur_position(
				page_rec_get_prev(btr_cur_get_rec(&cursor)),
				btr_cur_get_block(&cursor),
				btr_cur_get_page_cur(&cursor));

			error = btr_cur_pessimistic_insert(
				BTR_NO_UNDO_LOG_FLAG
				| BTR_NO_LOCKING_FLAG
				| BTR_KEEP_SYS_FLAG | BTR_CREATE_FLAG,
				&cursor, &ins_offsets, &ins_heap,
				dtuple, &rec, &big_rec, 0, NULL, &mtr);
		}

<<<<<<< HEAD
			if (error == DB_FAIL) {
				ut_ad(!big_rec);
				mtr_commit(&mtr);
				mtr_start(&mtr);
				mtr.set_named_space(index->space);
				btr_cur_open_at_index_side(
					false, index,
					BTR_MODIFY_TREE | BTR_LATCH_FOR_INSERT,
					&cursor, 0, &mtr);
				page_cur_position(
					page_rec_get_prev(btr_cur_get_rec(
								  &cursor)),
					btr_cur_get_block(&cursor),
					btr_cur_get_page_cur(&cursor));

				error = btr_cur_pessimistic_insert(
					BTR_NO_UNDO_LOG_FLAG
					| BTR_NO_LOCKING_FLAG
					| BTR_KEEP_SYS_FLAG | BTR_CREATE_FLAG,
					&cursor, &ins_offsets, &ins_heap,
					dtuple, &rec, &big_rec, 0, NULL, &mtr);
			}

			if (!dict_index_is_clust(index)) {
				page_update_max_trx_id(
					btr_cur_get_block(&cursor),
					btr_cur_get_page_zip(&cursor),
					trx_id, &mtr);
			}

			mtr_commit(&mtr);

			if (UNIV_LIKELY_NULL(big_rec)) {
				/* If the system crashes at this
				point, the clustered index record will
				contain a null BLOB pointer. This
				should not matter, because the copied
				table will be dropped on crash
				recovery anyway. */

				ut_ad(dict_index_is_clust(index));
				ut_ad(error == DB_SUCCESS);
				error = row_ins_index_entry_big_rec(
					dtuple, big_rec,
					ins_offsets, &ins_heap,
					index, NULL, __FILE__, __LINE__);
				dtuple_convert_back_big_rec(
					index, dtuple, big_rec);
			}
=======
		if (!dict_index_is_clust(index)) {
			page_update_max_trx_id(
				btr_cur_get_block(&cursor),
				btr_cur_get_page_zip(&cursor),
				trx_id, &mtr);
		}
>>>>>>> 77c4cb88

		mtr_commit(&mtr);

		if (UNIV_LIKELY_NULL(big_rec)) {
			/* If the system crashes at this
			point, the clustered index record will
			contain a null BLOB pointer. This
			should not matter, because the copied
			table will be dropped on crash
			recovery anyway. */

			ut_ad(dict_index_is_clust(index));
			ut_ad(error == DB_SUCCESS);
			error = row_ins_index_entry_big_rec(
				dtuple, big_rec,
				ins_offsets, &ins_heap,
				index, NULL, __FILE__, __LINE__);
			dtuple_convert_back_big_rec(
				index, dtuple, big_rec);
		}

		if (error != DB_SUCCESS) {
			goto err_exit;
		}

		mem_heap_empty(tuple_heap);
		mem_heap_empty(ins_heap);
	}

err_exit:
	mem_heap_free(tuple_heap);
	mem_heap_free(ins_heap);
	mem_heap_free(heap);

	DBUG_RETURN(error);
}

/*********************************************************************//**
Sets an exclusive lock on a table, for the duration of creating indexes.
@return error code or DB_SUCCESS */

dberr_t
row_merge_lock_table(
/*=================*/
	trx_t*		trx,		/*!< in/out: transaction */
	dict_table_t*	table,		/*!< in: table to lock */
	enum lock_mode	mode)		/*!< in: LOCK_X or LOCK_S */
{
	mem_heap_t*	heap;
	que_thr_t*	thr;
	dberr_t		err;
	sel_node_t*	node;

	ut_ad(!srv_read_only_mode);
	ut_ad(mode == LOCK_X || mode == LOCK_S);

	heap = mem_heap_create(512);

	trx->op_info = "setting table lock for creating or dropping index";

	node = sel_node_create(heap);
	thr = pars_complete_graph_for_exec(node, trx, heap);
	thr->graph->state = QUE_FORK_ACTIVE;

	/* We use the select query graph as the dummy graph needed
	in the lock module call */

	thr = static_cast<que_thr_t*>(
		que_fork_get_first_thr(
			static_cast<que_fork_t*>(que_node_get_parent(thr))));

	que_thr_move_to_run_state_for_mysql(thr, trx);

run_again:
	thr->run_node = thr;
	thr->prev_node = thr->common.parent;

	err = lock_table(0, table, mode, thr);

	trx->error_state = err;

	if (UNIV_LIKELY(err == DB_SUCCESS)) {
		que_thr_stop_for_mysql_no_error(thr, trx);
	} else {
		que_thr_stop_for_mysql(thr);

		if (err != DB_QUE_THR_SUSPENDED) {
			bool	was_lock_wait;

			was_lock_wait = row_mysql_handle_errors(
				&err, trx, thr, NULL);

			if (was_lock_wait) {
				goto run_again;
			}
		} else {
			que_thr_t*	run_thr;
			que_node_t*	parent;

			parent = que_node_get_parent(thr);

			run_thr = que_fork_start_command(
				static_cast<que_fork_t*>(parent));

			ut_a(run_thr == thr);

			/* There was a lock wait but the thread was not
			in a ready to run or running state. */
			trx->error_state = DB_LOCK_WAIT;

			goto run_again;
		}
	}

	que_graph_free(thr->graph);
	trx->op_info = "";

	return(err);
}

/*********************************************************************//**
Drop an index that was created before an error occurred.
The data dictionary must have been locked exclusively by the caller,
because the transaction will not be committed. */
static
void
row_merge_drop_index_dict(
/*======================*/
	trx_t*		trx,	/*!< in/out: dictionary transaction */
	index_id_t	index_id)/*!< in: index identifier */
{
	static const char sql[] =
		"PROCEDURE DROP_INDEX_PROC () IS\n"
		"BEGIN\n"
		"DELETE FROM SYS_FIELDS WHERE INDEX_ID=:indexid;\n"
		"DELETE FROM SYS_INDEXES WHERE ID=:indexid;\n"
		"END;\n";
	dberr_t		error;
	pars_info_t*	info;

	ut_ad(!srv_read_only_mode);
	ut_ad(mutex_own(&dict_sys->mutex));
	ut_ad(trx->dict_operation_lock_mode == RW_X_LATCH);
	ut_ad(trx_get_dict_operation(trx) == TRX_DICT_OP_INDEX);
#ifdef UNIV_SYNC_DEBUG
	ut_ad(rw_lock_own(&dict_operation_lock, RW_LOCK_X));
#endif /* UNIV_SYNC_DEBUG */

	info = pars_info_create();
	pars_info_add_ull_literal(info, "indexid", index_id);
	trx->op_info = "dropping index from dictionary";
	error = que_eval_sql(info, sql, FALSE, trx);

	if (error != DB_SUCCESS) {
		/* Even though we ensure that DDL transactions are WAIT
		and DEADLOCK free, we could encounter other errors e.g.,
		DB_TOO_MANY_CONCURRENT_TRXS. */
		trx->error_state = DB_SUCCESS;

		ib_logf(IB_LOG_LEVEL_ERROR,
			"row_merge_drop_index_dict"
			" failed with error %u", unsigned(error));
	}

	trx->op_info = "";
}

/*********************************************************************//**
Drop indexes that were created before an error occurred.
The data dictionary must have been locked exclusively by the caller,
because the transaction will not be committed. */

void
row_merge_drop_indexes_dict(
/*========================*/
	trx_t*		trx,	/*!< in/out: dictionary transaction */
	table_id_t	table_id)/*!< in: table identifier */
{
	static const char sql[] =
		"PROCEDURE DROP_INDEXES_PROC () IS\n"
		"ixid CHAR;\n"
		"found INT;\n"

		"DECLARE CURSOR index_cur IS\n"
		" SELECT ID FROM SYS_INDEXES\n"
		" WHERE TABLE_ID=:tableid AND\n"
		" SUBSTR(NAME,0,1)='" TEMP_INDEX_PREFIX_STR "'\n"
		"FOR UPDATE;\n"

		"BEGIN\n"
		"found := 1;\n"
		"OPEN index_cur;\n"
		"WHILE found = 1 LOOP\n"
		"  FETCH index_cur INTO ixid;\n"
		"  IF (SQL % NOTFOUND) THEN\n"
		"    found := 0;\n"
		"  ELSE\n"
		"    DELETE FROM SYS_FIELDS WHERE INDEX_ID=ixid;\n"
		"    DELETE FROM SYS_INDEXES WHERE CURRENT OF index_cur;\n"
		"  END IF;\n"
		"END LOOP;\n"
		"CLOSE index_cur;\n"

		"END;\n";
	dberr_t		error;
	pars_info_t*	info;

	ut_ad(!srv_read_only_mode);
	ut_ad(mutex_own(&dict_sys->mutex));
	ut_ad(trx->dict_operation_lock_mode == RW_X_LATCH);
	ut_ad(trx_get_dict_operation(trx) == TRX_DICT_OP_INDEX);
#ifdef UNIV_SYNC_DEBUG
	ut_ad(rw_lock_own(&dict_operation_lock, RW_LOCK_X));
#endif /* UNIV_SYNC_DEBUG */

	/* It is possible that table->n_ref_count > 1 when
	locked=TRUE. In this case, all code that should have an open
	handle to the table be waiting for the next statement to execute,
	or waiting for a meta-data lock.

	A concurrent purge will be prevented by dict_operation_lock. */

	info = pars_info_create();
	pars_info_add_ull_literal(info, "tableid", table_id);
	trx->op_info = "dropping indexes";
	error = que_eval_sql(info, sql, FALSE, trx);

	if (error != DB_SUCCESS) {
		/* Even though we ensure that DDL transactions are WAIT
		and DEADLOCK free, we could encounter other errors e.g.,
		DB_TOO_MANY_CONCURRENT_TRXS. */
		trx->error_state = DB_SUCCESS;

		ib_logf(IB_LOG_LEVEL_ERROR,
			"row_merge_drop_indexes_dict"
			" failed with error %u", unsigned(error));
	}

	trx->op_info = "";
}

/*********************************************************************//**
Drop indexes that were created before an error occurred.
The data dictionary must have been locked exclusively by the caller,
because the transaction will not be committed. */

void
row_merge_drop_indexes(
/*===================*/
	trx_t*		trx,	/*!< in/out: dictionary transaction */
	dict_table_t*	table,	/*!< in/out: table containing the indexes */
	ibool		locked)	/*!< in: TRUE=table locked,
				FALSE=may need to do a lazy drop */
{
	dict_index_t*	index;
	dict_index_t*	next_index;

	ut_ad(!srv_read_only_mode);
	ut_ad(mutex_own(&dict_sys->mutex));
	ut_ad(trx->dict_operation_lock_mode == RW_X_LATCH);
	ut_ad(trx_get_dict_operation(trx) == TRX_DICT_OP_INDEX);
#ifdef UNIV_SYNC_DEBUG
	ut_ad(rw_lock_own(&dict_operation_lock, RW_LOCK_X));
#endif /* UNIV_SYNC_DEBUG */

	index = dict_table_get_first_index(table);
	ut_ad(dict_index_is_clust(index));
	ut_ad(dict_index_get_online_status(index) == ONLINE_INDEX_COMPLETE);

	/* the caller should have an open handle to the table */
	ut_ad(table->n_ref_count >= 1);

	/* It is possible that table->n_ref_count > 1 when
	locked=TRUE. In this case, all code that should have an open
	handle to the table be waiting for the next statement to execute,
	or waiting for a meta-data lock.

	A concurrent purge will be prevented by dict_operation_lock. */

	if (!locked && table->n_ref_count > 1) {
		/* We will have to drop the indexes later, when the
		table is guaranteed to be no longer in use.  Mark the
		indexes as incomplete and corrupted, so that other
		threads will stop using them.  Let dict_table_close()
		or crash recovery or the next invocation of
		prepare_inplace_alter_table() take care of dropping
		the indexes. */

		while ((index = dict_table_get_next_index(index)) != NULL) {
			ut_ad(!dict_index_is_clust(index));

			switch (dict_index_get_online_status(index)) {
			case ONLINE_INDEX_ABORTED_DROPPED:
				continue;
			case ONLINE_INDEX_COMPLETE:
				if (*index->name != TEMP_INDEX_PREFIX) {
					/* Do nothing to already
					published indexes. */
				} else if (index->type & DICT_FTS) {
					/* Drop a completed FULLTEXT
					index, due to a timeout during
					MDL upgrade for
					commit_inplace_alter_table().
					Because only concurrent reads
					are allowed (and they are not
					seeing this index yet) we
					are safe to drop the index. */
					dict_index_t* prev = UT_LIST_GET_PREV(
						indexes, index);
					/* At least there should be
					the clustered index before
					this one. */
					ut_ad(prev);
					ut_a(table->fts);
					fts_drop_index(table, index, trx);
					/* Since
					INNOBASE_SHARE::idx_trans_tbl
					is shared between all open
					ha_innobase handles to this
					table, no thread should be
					accessing this dict_index_t
					object. Also, we should be
					holding LOCK=SHARED MDL on the
					table even after the MDL
					upgrade timeout. */

					/* We can remove a DICT_FTS
					index from the cache, because
					we do not allow ADD FULLTEXT INDEX
					with LOCK=NONE. If we allowed that,
					we should exclude FTS entries from
					prebuilt->ins_node->entry_list
					in ins_node_create_entry_list(). */
					dict_index_remove_from_cache(
						table, index);
					index = prev;
				} else {
					rw_lock_x_lock(
						dict_index_get_lock(index));
					dict_index_set_online_status(
						index, ONLINE_INDEX_ABORTED);
					index->type |= DICT_CORRUPT;
					table->drop_aborted = TRUE;
					goto drop_aborted;
				}
				continue;
			case ONLINE_INDEX_CREATION:
				rw_lock_x_lock(dict_index_get_lock(index));
				ut_ad(*index->name == TEMP_INDEX_PREFIX);
				row_log_abort_sec(index);
			drop_aborted:
				rw_lock_x_unlock(dict_index_get_lock(index));

				DEBUG_SYNC_C("merge_drop_index_after_abort");
				/* covered by dict_sys->mutex */
				MONITOR_INC(MONITOR_BACKGROUND_DROP_INDEX);
				/* fall through */
			case ONLINE_INDEX_ABORTED:
				/* Drop the index tree from the
				data dictionary and free it from
				the tablespace, but keep the object
				in the data dictionary cache. */
				row_merge_drop_index_dict(trx, index->id);
				rw_lock_x_lock(dict_index_get_lock(index));
				dict_index_set_online_status(
					index, ONLINE_INDEX_ABORTED_DROPPED);
				rw_lock_x_unlock(dict_index_get_lock(index));
				table->drop_aborted = TRUE;
				continue;
			}
			ut_error;
		}

		return;
	}

	row_merge_drop_indexes_dict(trx, table->id);

	/* Invalidate all row_prebuilt_t::ins_graph that are referring
	to this table. That is, force row_get_prebuilt_insert_row() to
	rebuild prebuilt->ins_node->entry_list). */
	ut_ad(table->def_trx_id <= trx->id);
	table->def_trx_id = trx->id;

	next_index = dict_table_get_next_index(index);

	while ((index = next_index) != NULL) {
		/* read the next pointer before freeing the index */
		next_index = dict_table_get_next_index(index);

		ut_ad(!dict_index_is_clust(index));

		if (*index->name == TEMP_INDEX_PREFIX) {
			/* If it is FTS index, drop from table->fts
			and also drop its auxiliary tables */
			if (index->type & DICT_FTS) {
				ut_a(table->fts);
				fts_drop_index(table, index, trx);
			}

			switch (dict_index_get_online_status(index)) {
			case ONLINE_INDEX_CREATION:
				/* This state should only be possible
				when prepare_inplace_alter_table() fails
				after invoking row_merge_create_index().
				In inplace_alter_table(),
				row_merge_build_indexes()
				should never leave the index in this state.
				It would invoke row_log_abort_sec() on
				failure. */
			case ONLINE_INDEX_COMPLETE:
				/* In these cases, we are able to drop
				the index straight. The DROP INDEX was
				never deferred. */
				break;
			case ONLINE_INDEX_ABORTED:
			case ONLINE_INDEX_ABORTED_DROPPED:
				/* covered by dict_sys->mutex */
				MONITOR_DEC(MONITOR_BACKGROUND_DROP_INDEX);
			}

			dict_index_remove_from_cache(table, index);
		}
	}

	table->drop_aborted = FALSE;
	ut_d(dict_table_check_for_dup_indexes(table, CHECK_ALL_COMPLETE));
}

/*********************************************************************//**
Drop all partially created indexes during crash recovery. */

void
row_merge_drop_temp_indexes(void)
/*=============================*/
{
	static const char sql[] =
		"PROCEDURE DROP_TEMP_INDEXES_PROC () IS\n"
		"ixid CHAR;\n"
		"found INT;\n"

		"DECLARE CURSOR index_cur IS\n"
		" SELECT ID FROM SYS_INDEXES\n"
		" WHERE SUBSTR(NAME,0,1)='" TEMP_INDEX_PREFIX_STR "'\n"
		"FOR UPDATE;\n"

		"BEGIN\n"
		"found := 1;\n"
		"OPEN index_cur;\n"
		"WHILE found = 1 LOOP\n"
		"  FETCH index_cur INTO ixid;\n"
		"  IF (SQL % NOTFOUND) THEN\n"
		"    found := 0;\n"
		"  ELSE\n"
		"    DELETE FROM SYS_FIELDS WHERE INDEX_ID=ixid;\n"
		"    DELETE FROM SYS_INDEXES WHERE CURRENT OF index_cur;\n"
		"  END IF;\n"
		"END LOOP;\n"
		"CLOSE index_cur;\n"
		"END;\n";
	trx_t*	trx;
	dberr_t	error;

	/* Load the table definitions that contain partially defined
	indexes, so that the data dictionary information can be checked
	when accessing the tablename.ibd files. */
	trx = trx_allocate_for_background();
	trx->op_info = "dropping partially created indexes";
	row_mysql_lock_data_dictionary(trx);
	/* Ensure that this transaction will be rolled back and locks
	will be released, if the server gets killed before the commit
	gets written to the redo log. */
	trx_set_dict_operation(trx, TRX_DICT_OP_INDEX);

	trx->op_info = "dropping indexes";
	error = que_eval_sql(NULL, sql, FALSE, trx);

	if (error != DB_SUCCESS) {
		/* Even though we ensure that DDL transactions are WAIT
		and DEADLOCK free, we could encounter other errors e.g.,
		DB_TOO_MANY_CONCURRENT_TRXS. */
		trx->error_state = DB_SUCCESS;

		ib_logf(IB_LOG_LEVEL_ERROR,
			"row_merge_drop_temp_indexes"
			" failed with error %u", unsigned(error));
	}

	trx_commit_for_mysql(trx);
	row_mysql_unlock_data_dictionary(trx);
	trx_free_for_background(trx);
}

/*********************************************************************//**
Creates temporary merge files, and if UNIV_PFS_IO defined, register
the file descriptor with Performance Schema.
@return file descriptor, or -1 on failure */

int
row_merge_file_create_low(void)
/*===========================*/
{
	int	fd;
#ifdef UNIV_PFS_IO
	/* This temp file open does not go through normal
	file APIs, add instrumentation to register with
	performance schema */
	struct PSI_file_locker*	locker = NULL;
	PSI_file_locker_state	state;
	register_pfs_file_open_begin(&state, locker, innodb_temp_file_key,
				     PSI_FILE_OPEN,
				     "Innodb Merge Temp File",
				     __FILE__, __LINE__);
#endif
	fd = innobase_mysql_tmpfile();
#ifdef UNIV_PFS_IO
	register_pfs_file_open_end(locker, fd);
#endif

	if (fd < 0) {
		ib_logf(IB_LOG_LEVEL_ERROR,
			"Cannot create temporary merge file");
		return(-1);
	}
	return(fd);
}

/*********************************************************************//**
Create a merge file.
@return file descriptor, or -1 on failure */

int
row_merge_file_create(
/*==================*/
	merge_file_t*	merge_file)	/*!< out: merge file structure */
{
	merge_file->fd = row_merge_file_create_low();
	merge_file->offset = 0;
	merge_file->n_rec = 0;

	if (merge_file->fd >= 0) {
		if (srv_disable_sort_file_cache) {
			os_file_set_nocache(merge_file->fd,
				"row0merge.cc", "sort");
		}
	}
	return(merge_file->fd);
}

/*********************************************************************//**
Destroy a merge file. And de-register the file from Performance Schema
if UNIV_PFS_IO is defined. */

void
row_merge_file_destroy_low(
/*=======================*/
	int		fd)	/*!< in: merge file descriptor */
{
#ifdef UNIV_PFS_IO
	struct PSI_file_locker*	locker = NULL;
	PSI_file_locker_state	state;
	register_pfs_file_io_begin(&state, locker,
				   fd, 0, PSI_FILE_CLOSE,
				   __FILE__, __LINE__);
#endif
	if (fd >= 0) {
		close(fd);
	}
#ifdef UNIV_PFS_IO
	register_pfs_file_io_end(locker, 0);
#endif
}
/*********************************************************************//**
Destroy a merge file. */

void
row_merge_file_destroy(
/*===================*/
	merge_file_t*	merge_file)	/*!< in/out: merge file structure */
{
	ut_ad(!srv_read_only_mode);

	if (merge_file->fd != -1) {
		row_merge_file_destroy_low(merge_file->fd);
		merge_file->fd = -1;
	}
}

/*********************************************************************//**
Rename an index in the dictionary that was created. The data
dictionary must have been locked exclusively by the caller, because
the transaction will not be committed.
@return DB_SUCCESS if all OK */

dberr_t
row_merge_rename_index_to_add(
/*==========================*/
	trx_t*		trx,		/*!< in/out: transaction */
	table_id_t	table_id,	/*!< in: table identifier */
	index_id_t	index_id)	/*!< in: index identifier */
{
	dberr_t		err = DB_SUCCESS;
	pars_info_t*	info = pars_info_create();

	/* We use the private SQL parser of Innobase to generate the
	query graphs needed in renaming indexes. */

	static const char rename_index[] =
		"PROCEDURE RENAME_INDEX_PROC () IS\n"
		"BEGIN\n"
		"UPDATE SYS_INDEXES SET NAME=SUBSTR(NAME,1,LENGTH(NAME)-1)\n"
		"WHERE TABLE_ID = :tableid AND ID = :indexid;\n"
		"END;\n";

	ut_ad(trx);
	ut_a(trx->dict_operation_lock_mode == RW_X_LATCH);
	ut_ad(trx_get_dict_operation(trx) == TRX_DICT_OP_INDEX);

	trx->op_info = "renaming index to add";

	pars_info_add_ull_literal(info, "tableid", table_id);
	pars_info_add_ull_literal(info, "indexid", index_id);

	err = que_eval_sql(info, rename_index, FALSE, trx);

	if (err != DB_SUCCESS) {
		/* Even though we ensure that DDL transactions are WAIT
		and DEADLOCK free, we could encounter other errors e.g.,
		DB_TOO_MANY_CONCURRENT_TRXS. */
		trx->error_state = DB_SUCCESS;

		ib_logf(IB_LOG_LEVEL_ERROR,
			"row_merge_rename_index_to_add"
			" failed with error %u", unsigned(err));
	}

	trx->op_info = "";

	return(err);
}

/*********************************************************************//**
Rename an index in the dictionary that is to be dropped. The data
dictionary must have been locked exclusively by the caller, because
the transaction will not be committed.
@return DB_SUCCESS if all OK */

dberr_t
row_merge_rename_index_to_drop(
/*===========================*/
	trx_t*		trx,		/*!< in/out: transaction */
	table_id_t	table_id,	/*!< in: table identifier */
	index_id_t	index_id)	/*!< in: index identifier */
{
	dberr_t		err;
	pars_info_t*	info = pars_info_create();

	ut_ad(!srv_read_only_mode);

	/* We use the private SQL parser of Innobase to generate the
	query graphs needed in renaming indexes. */

	static const char rename_index[] =
		"PROCEDURE RENAME_INDEX_PROC () IS\n"
		"BEGIN\n"
		"UPDATE SYS_INDEXES SET NAME=CONCAT('"
		TEMP_INDEX_PREFIX_STR "',NAME)\n"
		"WHERE TABLE_ID = :tableid AND ID = :indexid;\n"
		"END;\n";

	ut_ad(trx);
	ut_a(trx->dict_operation_lock_mode == RW_X_LATCH);
	ut_ad(trx_get_dict_operation(trx) == TRX_DICT_OP_INDEX);

	trx->op_info = "renaming index to drop";

	pars_info_add_ull_literal(info, "tableid", table_id);
	pars_info_add_ull_literal(info, "indexid", index_id);

	err = que_eval_sql(info, rename_index, FALSE, trx);

	if (err != DB_SUCCESS) {
		/* Even though we ensure that DDL transactions are WAIT
		and DEADLOCK free, we could encounter other errors e.g.,
		DB_TOO_MANY_CONCURRENT_TRXS. */
		trx->error_state = DB_SUCCESS;

		ib_logf(IB_LOG_LEVEL_ERROR,
			"row_merge_rename_index_to_drop"
			" failed with error %u", unsigned(err));
	}

	trx->op_info = "";

	return(err);
}

/*********************************************************************//**
Provide a new pathname for a table that is being renamed if it belongs to
a file-per-table tablespace.  The caller is responsible for freeing the
memory allocated for the return value.
@return new pathname of tablespace file, or NULL if space = 0 */

char*
row_make_new_pathname(
/*==================*/
	dict_table_t*	table,		/*!< in: table to be renamed */
	const char*	new_name)	/*!< in: new name */
{
	char*	new_path;
	char*	old_path;

	ut_ad(!is_system_tablespace(table->space));

	old_path = fil_space_get_first_path(table->space);
	ut_a(old_path);

	new_path = os_file_make_new_pathname(old_path, new_name);

	ut_free(old_path);

	return(new_path);
}

/*********************************************************************//**
Rename the tables in the data dictionary.  The data dictionary must
have been locked exclusively by the caller, because the transaction
will not be committed.
@return error code or DB_SUCCESS */

dberr_t
row_merge_rename_tables_dict(
/*=========================*/
	dict_table_t*	old_table,	/*!< in/out: old table, renamed to
					tmp_name */
	dict_table_t*	new_table,	/*!< in/out: new table, renamed to
					old_table->name */
	const char*	tmp_name,	/*!< in: new name for old_table */
	trx_t*		trx)		/*!< in/out: dictionary transaction */
{
	dberr_t		err	= DB_ERROR;
	pars_info_t*	info;

	ut_ad(!srv_read_only_mode);
	ut_ad(old_table != new_table);
	ut_ad(mutex_own(&dict_sys->mutex));
	ut_a(trx->dict_operation_lock_mode == RW_X_LATCH);
	ut_ad(trx_get_dict_operation(trx) == TRX_DICT_OP_TABLE
	      || trx_get_dict_operation(trx) == TRX_DICT_OP_INDEX);

	trx->op_info = "renaming tables";

	/* We use the private SQL parser of Innobase to generate the query
	graphs needed in updating the dictionary data in system tables. */

	info = pars_info_create();

	pars_info_add_str_literal(info, "new_name", new_table->name);
	pars_info_add_str_literal(info, "old_name", old_table->name);
	pars_info_add_str_literal(info, "tmp_name", tmp_name);

	err = que_eval_sql(info,
			   "PROCEDURE RENAME_TABLES () IS\n"
			   "BEGIN\n"
			   "UPDATE SYS_TABLES SET NAME = :tmp_name\n"
			   " WHERE NAME = :old_name;\n"
			   "UPDATE SYS_TABLES SET NAME = :old_name\n"
			   " WHERE NAME = :new_name;\n"
			   "END;\n", FALSE, trx);

	/* Update SYS_TABLESPACES and SYS_DATAFILES if the old
	table is in a non-system tablespace where space > 0. */
	if (err == DB_SUCCESS
	    && !is_system_tablespace(old_table->space)
	    && !old_table->ibd_file_missing) {
		/* Make pathname to update SYS_DATAFILES. */
		char* tmp_path = row_make_new_pathname(old_table, tmp_name);

		info = pars_info_create();

		pars_info_add_str_literal(info, "tmp_name", tmp_name);
		pars_info_add_str_literal(info, "tmp_path", tmp_path);
		pars_info_add_int4_literal(info, "old_space",
					   (lint) old_table->space);

		err = que_eval_sql(info,
				   "PROCEDURE RENAME_OLD_SPACE () IS\n"
				   "BEGIN\n"
				   "UPDATE SYS_TABLESPACES"
				   " SET NAME = :tmp_name\n"
				   " WHERE SPACE = :old_space;\n"
				   "UPDATE SYS_DATAFILES"
				   " SET PATH = :tmp_path\n"
				   " WHERE SPACE = :old_space;\n"
				   "END;\n", FALSE, trx);

		ut_free(tmp_path);
	}

	/* Update SYS_TABLESPACES and SYS_DATAFILES if the new
	table is in a non-system tablespace where space > 0. */
	if (err == DB_SUCCESS
	    && !is_system_tablespace(new_table->space)) {
		/* Make pathname to update SYS_DATAFILES. */
		char* old_path = row_make_new_pathname(
			new_table, old_table->name);

		info = pars_info_create();

		pars_info_add_str_literal(info, "old_name", old_table->name);
		pars_info_add_str_literal(info, "old_path", old_path);
		pars_info_add_int4_literal(info, "new_space",
					   (lint) new_table->space);

		err = que_eval_sql(info,
				   "PROCEDURE RENAME_NEW_SPACE () IS\n"
				   "BEGIN\n"
				   "UPDATE SYS_TABLESPACES"
				   " SET NAME = :old_name\n"
				   " WHERE SPACE = :new_space;\n"
				   "UPDATE SYS_DATAFILES"
				   " SET PATH = :old_path\n"
				   " WHERE SPACE = :new_space;\n"
				   "END;\n", FALSE, trx);

		ut_free(old_path);
	}

	if (err == DB_SUCCESS && dict_table_is_discarded(new_table)) {
		err = row_import_update_discarded_flag(
			trx, new_table->id, true, true);
	}

	trx->op_info = "";

	return(err);
}

/*********************************************************************//**
Create and execute a query graph for creating an index.
@return DB_SUCCESS or error code */
static __attribute__((nonnull, warn_unused_result))
dberr_t
row_merge_create_index_graph(
/*=========================*/
	trx_t*		trx,		/*!< in: trx */
	dict_table_t*	table,		/*!< in: table */
	dict_index_t*	index)		/*!< in: index */
{
	ind_node_t*	node;		/*!< Index creation node */
	mem_heap_t*	heap;		/*!< Memory heap */
	que_thr_t*	thr;		/*!< Query thread */
	dberr_t		err;

	DBUG_ENTER("row_merge_create_index_graph");

	ut_ad(trx);
	ut_ad(table);
	ut_ad(index);

	heap = mem_heap_create(512);

	index->table = table;
	node = ind_create_graph_create(index, heap, false);
	thr = pars_complete_graph_for_exec(node, trx, heap);

	ut_a(thr == que_fork_start_command(
			static_cast<que_fork_t*>(que_node_get_parent(thr))));

	que_run_threads(thr);

	err = trx->error_state;

	que_graph_free((que_t*) que_node_get_parent(thr));

	DBUG_RETURN(err);
}

/*********************************************************************//**
Create the index and load in to the dictionary.
@return index, or NULL on error */

dict_index_t*
row_merge_create_index(
/*===================*/
	trx_t*			trx,	/*!< in/out: trx (sets error_state) */
	dict_table_t*		table,	/*!< in: the index is on this table */
	const index_def_t*	index_def)
					/*!< in: the index definition */
{
	dict_index_t*	index;
	dberr_t		err;
	ulint		n_fields = index_def->n_fields;
	ulint		i;

	DBUG_ENTER("row_merge_create_index");

	ut_ad(!srv_read_only_mode);

	/* Create the index prototype, using the passed in def, this is not
	a persistent operation. We pass 0 as the space id, and determine at
	a lower level the space id where to store the table. */

	index = dict_mem_index_create(table->name, index_def->name,
				      0, index_def->ind_type, n_fields);

	ut_a(index);

	for (i = 0; i < n_fields; i++) {
		index_field_t*	ifield = &index_def->fields[i];

		dict_mem_index_add_field(
			index, dict_table_get_col_name(table, ifield->col_no),
			ifield->prefix_len);
	}

	/* Add the index to SYS_INDEXES, using the index prototype. */
	err = row_merge_create_index_graph(trx, table, index);

	if (err == DB_SUCCESS) {

		index = dict_table_get_index_on_name(table, index_def->name);

		ut_a(index);

		index->parser = index_def->parser;

		/* Note the id of the transaction that created this
		index, we use it to restrict readers from accessing
		this index, to ensure read consistency. */
		ut_ad(index->trx_id == trx->id);
	} else {
		index = NULL;
	}

	DBUG_RETURN(index);
}

/*********************************************************************//**
Check if a transaction can use an index. */

ibool
row_merge_is_index_usable(
/*======================*/
	const trx_t*		trx,	/*!< in: transaction */
	const dict_index_t*	index)	/*!< in: index to check */
{
	if (!dict_index_is_clust(index)
	    && dict_index_is_online_ddl(index)) {
		/* Indexes that are being created are not useable. */
		return(FALSE);
	}

	return(!dict_index_is_corrupted(index)
	       && (dict_table_is_temporary(index->table)
		   || index->trx_id == 0
		   || !MVCC::is_view_active(trx->read_view)
		   || trx->read_view->changes_visible(index->trx_id)));
}

/*********************************************************************//**
Drop a table. The caller must have ensured that the background stats
thread is not processing the table. This can be done by calling
dict_stats_wait_bg_to_stop_using_table() after locking the dictionary and
before calling this function.
@return DB_SUCCESS or error code */

dberr_t
row_merge_drop_table(
/*=================*/
	trx_t*		trx,		/*!< in: transaction */
	dict_table_t*	table)		/*!< in: table to drop */
{
	ut_ad(!srv_read_only_mode);

	/* There must be no open transactions on the table. */
	ut_a(table->n_ref_count == 0);

	return(row_drop_table_for_mysql(table->name, trx, false, false));
}

/*********************************************************************//**
Build indexes on a table by reading a clustered index,
creating a temporary file containing index entries, merge sorting
these index entries and inserting sorted index entries to indexes.
@return DB_SUCCESS or error code */

dberr_t
row_merge_build_indexes(
/*====================*/
	trx_t*		trx,		/*!< in: transaction */
	dict_table_t*	old_table,	/*!< in: table where rows are
					read from */
	dict_table_t*	new_table,	/*!< in: table where indexes are
					created; identical to old_table
					unless creating a PRIMARY KEY */
	bool		online,		/*!< in: true if creating indexes
					online */
	dict_index_t**	indexes,	/*!< in: indexes to be created */
	const ulint*	key_numbers,	/*!< in: MySQL key numbers */
	ulint		n_indexes,	/*!< in: size of indexes[] */
	struct TABLE*	table,		/*!< in/out: MySQL table, for
					reporting erroneous key value
					if applicable */
	const dtuple_t*	add_cols,	/*!< in: default values of
					added columns, or NULL */
	const ulint*	col_map,	/*!< in: mapping of old column
					numbers to new ones, or NULL
					if old_table == new_table */
	ulint		add_autoinc,	/*!< in: number of added
					AUTO_INCREMENT column, or
					ULINT_UNDEFINED if none is added */
	ib_sequence_t&	sequence,	/*!< in/out: autoinc instance if
					add_autoinc != ULINT_UNDEFINED */
	bool		skip_pk_sort)	/*!< in: whether the new PRIMARY KEY
					will follow existing order */
{
	merge_file_t*		merge_files;
	row_merge_block_t*	block;
	ulint			block_size;
	ulint			i;
	ulint			j;
	dberr_t			error;
	int			tmpfd = -1;
	dict_index_t*		fts_sort_idx = NULL;
	fts_psort_t*		psort_info = NULL;
	fts_psort_t*		merge_info = NULL;
	int64_t			sig_count = 0;
	bool			fts_psort_initiated = false;
	DBUG_ENTER("row_merge_build_indexes");

	ut_ad(!srv_read_only_mode);
	ut_ad((old_table == new_table) == !col_map);
	ut_ad(!add_cols || col_map);

	/* Allocate memory for merge file data structure and initialize
	fields */

	block_size = 3 * srv_sort_buf_size;
	block = static_cast<row_merge_block_t*>(
		os_mem_alloc_large(&block_size));

	if (block == NULL) {
		DBUG_RETURN(DB_OUT_OF_MEMORY);
	}

	trx_start_if_not_started_xa(trx, true);

	merge_files = static_cast<merge_file_t*>(
		ut_malloc(n_indexes * sizeof *merge_files));

	/* Initialize all the merge file descriptors, so that we
	don't call row_merge_file_destroy() on uninitialized
	merge file descriptor */

	for (i = 0; i < n_indexes; i++) {
		merge_files[i].fd = -1;
	}

	for (i = 0; i < n_indexes; i++) {
		if (indexes[i]->type & DICT_FTS) {
			ibool	opt_doc_id_size = FALSE;

			/* To build FTS index, we would need to extract
			doc's word, Doc ID, and word's position, so
			we need to build a "fts sort index" indexing
			on above three 'fields' */
			fts_sort_idx = row_merge_create_fts_sort_index(
				indexes[i], old_table, &opt_doc_id_size);

			row_merge_dup_t* dup = static_cast<row_merge_dup_t*>(
				ut_malloc(sizeof *dup));
			dup->index = fts_sort_idx;
			dup->table = table;
			dup->col_map = col_map;
			dup->n_dup = 0;

			row_fts_psort_info_init(
				trx, dup, new_table, opt_doc_id_size,
				&psort_info, &merge_info);

			/* "We need to ensure that we free the resources
			allocated */
			fts_psort_initiated = true;
		}
	}

	/* Reset the MySQL row buffer that is used when reporting
	duplicate keys. */
	innobase_rec_reset(table);

	/* Read clustered index of the table and create files for
	secondary index entries for merge sort */

	error = row_merge_read_clustered_index(
		trx, table, old_table, new_table, online, indexes,
		fts_sort_idx, psort_info, merge_files, key_numbers,
		n_indexes, add_cols, col_map,
		add_autoinc, sequence, block, skip_pk_sort, &tmpfd);

	if (error != DB_SUCCESS) {

		goto func_exit;
	}

	DEBUG_SYNC_C("row_merge_after_scan");

	/* Now we have files containing index entries ready for
	sorting and inserting. */

	for (i = 0; i < n_indexes; i++) {
		dict_index_t*	sort_idx = indexes[i];

		if (dict_index_is_spatial(sort_idx)) {
			continue;
		}

		if (indexes[i]->type & DICT_FTS) {
			os_event_t	fts_parallel_merge_event;

			sort_idx = fts_sort_idx;

			fts_parallel_merge_event
				= merge_info[0].psort_common->merge_event;

			if (FTS_PLL_MERGE) {
				ulint	trial_count = 0;
				bool	all_exit = false;

				os_event_reset(fts_parallel_merge_event);
				row_fts_start_parallel_merge(merge_info);
wait_again:
				os_event_wait_time_low(
					fts_parallel_merge_event, 1000000,
					sig_count);

				for (j = 0; j < FTS_NUM_AUX_INDEX; j++) {
					if (merge_info[j].child_status
					    != FTS_CHILD_COMPLETE
					    && merge_info[j].child_status
					    != FTS_CHILD_EXITING) {
						sig_count = os_event_reset(
						fts_parallel_merge_event);

						goto wait_again;
					}
				}

				/* Now all children should complete, wait
				a bit until they all finish using event */
				while (!all_exit && trial_count < 10000) {
					all_exit = true;

					for (j = 0; j < FTS_NUM_AUX_INDEX;
					     j++) {
						if (merge_info[j].child_status
						    != FTS_CHILD_EXITING) {
							all_exit = false;
							os_thread_sleep(1000);
							break;
						}
					}
					trial_count++;
				}

				if (!all_exit) {
					ib_logf(IB_LOG_LEVEL_ERROR,
						"Not all child merge threads"
						" exited when creating FTS"
						" index '%s'",
						indexes[i]->name);
				}
			} else {
				/* This cannot report duplicates; an
				assertion would fail in that case. */
				error = row_fts_merge_insert(
					sort_idx, new_table,
					psort_info, 0);
			}

#ifdef FTS_INTERNAL_DIAG_PRINT
			DEBUG_FTS_SORT_PRINT("FTS_SORT: Complete Insert\n");
#endif
		} else if (merge_files[i].fd >= 0) {

			row_merge_dup_t	dup = {
				sort_idx, table, col_map, 0};

			error = row_merge_sort(
				trx, &dup, &merge_files[i],
				block, &tmpfd);

			if (error == DB_SUCCESS) {
				error = row_merge_insert_index_tuples(
					trx->id, sort_idx, old_table,
					merge_files[i].fd, block, NULL);
			}
		}

		/* Close the temporary file to free up space. */
		row_merge_file_destroy(&merge_files[i]);

		if (indexes[i]->type & DICT_FTS) {
			row_fts_psort_info_destroy(psort_info, merge_info);
			fts_psort_initiated = false;
		} else if (error != DB_SUCCESS || !online) {
			/* Do not apply any online log. */
		} else if (old_table != new_table) {
			ut_ad(!sort_idx->online_log);
			ut_ad(sort_idx->online_status
			      == ONLINE_INDEX_COMPLETE);
		} else {
			DEBUG_SYNC_C("row_log_apply_before");
			error = row_log_apply(trx, sort_idx, table);
			DEBUG_SYNC_C("row_log_apply_after");
		}

		if (error != DB_SUCCESS) {
			trx->error_key_num = key_numbers[i];
			goto func_exit;
		}

		if (indexes[i]->type & DICT_FTS && fts_enable_diag_print) {
			char*	name = (char*) indexes[i]->name;

			if (*name == TEMP_INDEX_PREFIX)  {
				name++;
			}

			ib_logf(IB_LOG_LEVEL_INFO,
				"Finished building full-text index %s", name);
		}
	}

func_exit:
	DBUG_EXECUTE_IF(
		"ib_build_indexes_too_many_concurrent_trxs",
		error = DB_TOO_MANY_CONCURRENT_TRXS;
		trx->error_state = error;);

	if (fts_psort_initiated) {
		/* Clean up FTS psort related resource */
		row_fts_psort_info_destroy(psort_info, merge_info);
		fts_psort_initiated = false;
	}

	row_merge_file_destroy_low(tmpfd);

	for (i = 0; i < n_indexes; i++) {
		row_merge_file_destroy(&merge_files[i]);
	}

	if (fts_sort_idx) {
		dict_mem_index_free(fts_sort_idx);
	}

	ut_free(merge_files);
	os_mem_free_large(block, block_size);

	DICT_TF2_FLAG_UNSET(new_table, DICT_TF2_FTS_ADD_DOC_ID);

	if (online && old_table == new_table && error != DB_SUCCESS) {
		/* On error, flag all online secondary index creation
		as aborted. */
		for (i = 0; i < n_indexes; i++) {
			ut_ad(!(indexes[i]->type & DICT_FTS));
			ut_ad(*indexes[i]->name == TEMP_INDEX_PREFIX);
			ut_ad(!dict_index_is_clust(indexes[i]));

			/* Completed indexes should be dropped as
			well, and indexes whose creation was aborted
			should be dropped from the persistent
			storage. However, at this point we can only
			set some flags in the not-yet-published
			indexes. These indexes will be dropped later
			in row_merge_drop_indexes(), called by
			rollback_inplace_alter_table(). */

			switch (dict_index_get_online_status(indexes[i])) {
			case ONLINE_INDEX_COMPLETE:
				break;
			case ONLINE_INDEX_CREATION:
				rw_lock_x_lock(
					dict_index_get_lock(indexes[i]));
				row_log_abort_sec(indexes[i]);
				indexes[i]->type |= DICT_CORRUPT;
				rw_lock_x_unlock(
					dict_index_get_lock(indexes[i]));
				new_table->drop_aborted = TRUE;
				/* fall through */
			case ONLINE_INDEX_ABORTED_DROPPED:
			case ONLINE_INDEX_ABORTED:
				MONITOR_MUTEX_INC(
					&dict_sys->mutex,
					MONITOR_BACKGROUND_DROP_INDEX);
			}
		}
	}

	DBUG_RETURN(error);
}<|MERGE_RESOLUTION|>--- conflicted
+++ resolved
@@ -71,46 +71,12 @@
 		delete m_dtuple_vec;
 	}
 
-<<<<<<< HEAD
 	/** Get the index object
 	@return the index object */
 	dict_index_t*   get_index() UNIV_NOTHROW
 	{
 		return(m_index);
 	}
-=======
-/** Insert sorted data tuples to the index.
-@param[in]	trx_id		transaction identifier
-@param[in]	index		index to be inserted
-@param[in]	old_table	old table
-@param[in]	fd		file descriptor
-@param[in,out]	block		file buffer
-@param[in]	row_buf		row_buf	the sorted data tuples,
-or NULL if fd, block will be used instead
-@return DB_SUCCESS or error number */
-static	__attribute__((warn_unused_result))
-dberr_t
-row_merge_insert_index_tuples(
-	trx_id_t		trx_id,
-	dict_index_t*		index,
-	const dict_table_t*	old_table,
-	int			fd,
-	row_merge_block_t*	block,
-	const row_merge_buf_t*	row_buf);
-
-#ifdef UNIV_DEBUG
-/******************************************************//**
-Display a merge tuple. */
-static __attribute__((nonnull))
-void
-row_merge_tuple_print(
-/*==================*/
-	FILE*		f,	/*!< in: output stream */
-	const mtuple_t*	entry,	/*!< in: tuple to print */
-	ulint		n_fields)/*!< in: number of fields in the tuple */
-{
-	ulint	j;
->>>>>>> 77c4cb88
 
 	/** Caches an index row into index tuple vector
 	@param[in]	row	table row */
@@ -282,6 +248,25 @@
 /* Maximum pending doc memory limit in bytes for a fts tokenization thread */
 #define FTS_PENDING_DOC_MEMORY_LIMIT	1000000
 
+/** Insert sorted data tuples to the index.
+@param[in]	trx_id		transaction identifier
+@param[in]	index		index to be inserted
+@param[in]	old_table	old table
+@param[in]	fd		file descriptor
+@param[in,out]	block		file buffer
+@param[in]	row_buf		row_buf the sorted data tuples,
+or NULL if fd, block will be used instead
+@return DB_SUCCESS or error number */
+static	__attribute__((warn_unused_result))
+dberr_t
+row_merge_insert_index_tuples(
+	trx_id_t		trx_id,
+	dict_index_t*		index,
+	const dict_table_t*	old_table,
+	int			fd,
+	row_merge_block_t*	block,
+	const row_merge_buf_t*	row_buf);
+
 /******************************************************//**
 Encode an index record. */
 static __attribute__((nonnull))
@@ -1353,6 +1338,7 @@
 	ut_ad(file->fd < 0 || *tmpfd >=0);
 	return(file->fd);
 }
+
 /********************************************************************//**
 Reads clustered index of the table and create temporary files
 containing the index entries for the indexes to be built.
@@ -1398,6 +1384,7 @@
 						PRIMARY KEY will follow
 						existing order */
 	int*			tmpfd)	/*!< in/out: temporary file handle */
+
 {
 	dict_index_t*		clust_index;	/* Clustered index */
 	mem_heap_t*		row_heap;	/* Heap memory to create
@@ -1416,15 +1403,11 @@
 	ibool			add_doc_id = FALSE;
 	os_event_t		fts_parallel_sort_event = NULL;
 	ibool			fts_pll_sort = FALSE;
-<<<<<<< HEAD
 	int64_t			sig_count = 0;
 	index_tuple_info_t**	spatial_dtuple_info = NULL;
 	mem_heap_t*		spatial_heap = NULL;
 	ulint			num_spatial = 0;
-=======
-	ib_int64_t		sig_count = 0;
 	bool			clust_temp_file = false;
->>>>>>> 77c4cb88
 	DBUG_ENTER("row_merge_read_clustered_index");
 
 	ut_ad((old_table == new_table) == !col_map);
@@ -1868,7 +1851,6 @@
 				a single row can generate more
 				records for tokenized word */
 				file->n_rec += rows_added;
-
 				if (doc_id > max_doc_id) {
 					max_doc_id = doc_id;
 				}
@@ -1915,6 +1897,9 @@
 			      ? !dict_index_is_clust(buf->index)
 			      : (i == 0) == dict_index_is_clust(buf->index));
 
+			/* We have enough data tuples to form a block.
+			Sort them and write to disk. */
+
 			if (buf->n_tuples) {
 				if (skip_sort) {
 					/* Temporary File is not used.
@@ -1925,7 +1910,7 @@
 						mtr_commit() in order to be
 						able to call log_free_check()
 						in row_merge_insert_index_tuples().
-						Due to the mtr_commit(), the
+						Due to mtr_commit(), the
 						current row will be invalid, and
 						we must reread it on the next
 						loop iteration. */
@@ -2023,7 +2008,7 @@
 				we can insert directly into the index without
 				temporary file if clustered index does not uses
 				temporary file. */
-				if (row == NULL && file->fd < 0
+				if (row == NULL && file->fd == -1
 				    && !clust_temp_file) {
 					DBUG_EXECUTE_IF(
 						"row_merge_write_failure",
@@ -2061,7 +2046,7 @@
 					row_merge_buf_write(buf, file, block);
 
 					if (!row_merge_write(
-					            file->fd, file->offset++,
+						    file->fd, file->offset++,
 						    block)) {
 						err = DB_TEMP_FILE_WRITE_FAIL;
 						trx->error_key_num = i;
@@ -2601,34 +2586,20 @@
 }
 
 /** Copy externally stored columns to the data tuple.
-<<<<<<< HEAD
-@param[in]	mrec		merge record
-@param[in]	offsets		offsets of mrec
-@param[in]	page_size	page size
-=======
 @param[in]	mrec		record containing BLOB pointers,
 or NULL to use tuple instead
 @param[in]	offsets		offsets of mrec
 @param[in]	zip_size	compressed page size in bytes, or 0
->>>>>>> 77c4cb88
 @param[in,out]	tuple		data tuple
 @param[in,out]	heap		memory heap */
 static
 void
 row_merge_copy_blobs(
-<<<<<<< HEAD
 	const mrec_t*		mrec,
 	const ulint*		offsets,
 	const page_size_t&	page_size,
 	dtuple_t*		tuple,
 	mem_heap_t*		heap)
-=======
-	const mrec_t*	mrec,
-	const ulint*	offsets,
-	ulint		zip_size,
-	dtuple_t*	tuple,
-	mem_heap_t*	heap)
->>>>>>> 77c4cb88
 {
 	ut_ad(mrec == NULL || rec_offs_any_extern(offsets));
 
@@ -2651,10 +2622,6 @@
 		columns cannot possibly be freed between the time the
 		BLOB pointers are read (row_merge_read_clustered_index())
 		and dereferenced (below). */
-<<<<<<< HEAD
-		data = btr_rec_copy_externally_stored_field(
-			mrec, offsets, page_size, i, &len, heap);
-=======
 		if (mrec == NULL) {
 			field_data
 				= static_cast<byte*>(dfield_get_data(field));
@@ -2665,9 +2632,8 @@
 		}
 
 		data = btr_copy_externally_stored_field(
-			&len, field_data, zip_size, field_len, heap);
-
->>>>>>> 77c4cb88
+			&len, field_data, page_size, field_len, heap);
+
 		/* Because we have locked the table, any records
 		written by incomplete transactions must have been
 		rolled back already. There must not be any incomplete
@@ -2678,27 +2644,12 @@
 	}
 }
 
-<<<<<<< HEAD
-/********************************************************************//**
-Read sorted file containing index data tuples and insert these data
-tuples to the index
-@return DB_SUCCESS or error number */
-static __attribute__((nonnull, warn_unused_result))
-dberr_t
-row_merge_insert_index_tuples(
-/*==========================*/
-	trx_id_t		trx_id, /*!< in: transaction identifier */
-	dict_index_t*		index,	/*!< in: index */
-	const dict_table_t*	old_table,/*!< in: old table */
-	int			fd,	/*!< in: file descriptor */
-	row_merge_block_t*	block)	/*!< in/out: file buffer */
-=======
 /** Convert a merge record to a typed data tuple. Note that externally
 stored fields are not copied to heap.
 @param[in,out]	index	index on the table
 @param[in]	mtuple	merge record
 @param[in]	heap	memory heap from which memory needed is allocated
-@return		index entry built. */
+@return	index entry built. */
 static
 void
 row_merge_mtuple_to_dtuple(
@@ -2721,7 +2672,7 @@
 @param[in]	row_buf		row_buf the sorted data tuples,
 or NULL if fd, block will be used instead
 @return DB_SUCCESS or error number */
-static  __attribute__((warn_unused_result))
+static	__attribute__((warn_unused_result))
 dberr_t
 row_merge_insert_index_tuples(
 	trx_id_t		trx_id,
@@ -2730,7 +2681,7 @@
 	int			fd,
 	row_merge_block_t*	block,
 	const row_merge_buf_t*	row_buf)
->>>>>>> 77c4cb88
+
 {
 	const byte*		b;
 	mem_heap_t*		heap;
@@ -2787,6 +2738,7 @@
 		}
 	}
 
+
 	for (;;) {
 		const mrec_t*	mrec;
 		ulint		n_ext;
@@ -2795,7 +2747,7 @@
 		btr_cur_t	cursor;
 		mtr_t		mtr;
 
-		if (row_buf != NULL) {
+		 if (row_buf != NULL) {
 			if (n_rows >= row_buf->n_tuples) {
 				break;
 			}
@@ -2810,6 +2762,7 @@
 			/* BLOB pointers must be copied from dtuple */
 			mrec = NULL;
 		} else {
+
 			b = row_merge_read_rec(block, buf, b, index,
 					       fd, &foffs, &mrec, offsets);
 			if (UNIV_UNLIKELY(!b)) {
@@ -2824,35 +2777,6 @@
 				mrec, index, offsets, &n_ext, tuple_heap);
 		}
 
-<<<<<<< HEAD
-			if (!n_ext) {
-				/* There are no externally stored columns. */
-			} else {
-				ut_ad(dict_index_is_clust(index));
-				/* Off-page columns can be fetched safely
-				when concurrent modifications to the table
-				are disabled. (Purge can process delete-marked
-				records, but row_merge_read_clustered_index()
-				would have skipped them.)
-
-				When concurrent modifications are enabled,
-				row_merge_read_clustered_index() will
-				only see rows from transactions that were
-				committed before the ALTER TABLE started
-				(REPEATABLE READ).
-
-				Any modifications after the
-				row_merge_read_clustered_index() scan
-				will go through row_log_table_apply().
-				Any modifications to off-page columns
-				will be tracked by
-				row_log_table_blob_alloc() and
-				row_log_table_blob_free(). */
-				row_merge_copy_blobs(
-					mrec, offsets,
-					dict_table_page_size(old_table),
-					dtuple, tuple_heap);
-=======
 		dict_index_t*	old_index
 			= dict_table_get_first_index(old_table);
 
@@ -2861,7 +2785,6 @@
 			error = row_log_table_get_error(old_index);
 			if (error != DB_SUCCESS) {
 				break;
->>>>>>> 77c4cb88
 			}
 		}
 
@@ -2890,7 +2813,7 @@
 			row_log_table_blob_free(). */
 			row_merge_copy_blobs(
 				mrec, offsets,
-				dict_table_zip_size(old_table),
+				dict_table_page_size(old_table),
 				dtuple, tuple_heap);
 		}
 
@@ -2898,6 +2821,7 @@
 		log_free_check();
 
 		mtr_start(&mtr);
+		mtr.set_named_space(index->space);
 		/* Insert after the last user record. */
 		btr_cur_open_at_index_side(
 			false, index, BTR_MODIFY_LEAF,
@@ -2931,16 +2855,14 @@
 			ut_ad(!big_rec);
 			mtr_commit(&mtr);
 			mtr_start(&mtr);
-<<<<<<< HEAD
 			mtr.set_named_space(index->space);
-			/* Insert after the last user record. */
-=======
->>>>>>> 77c4cb88
 			btr_cur_open_at_index_side(
-				false, index, BTR_MODIFY_TREE,
+				false, index,
+				BTR_MODIFY_TREE | BTR_LATCH_FOR_INSERT,
 				&cursor, 0, &mtr);
 			page_cur_position(
-				page_rec_get_prev(btr_cur_get_rec(&cursor)),
+				page_rec_get_prev(btr_cur_get_rec(
+						&cursor)),
 				btr_cur_get_block(&cursor),
 				btr_cur_get_page_cur(&cursor));
 
@@ -2952,64 +2874,12 @@
 				dtuple, &rec, &big_rec, 0, NULL, &mtr);
 		}
 
-<<<<<<< HEAD
-			if (error == DB_FAIL) {
-				ut_ad(!big_rec);
-				mtr_commit(&mtr);
-				mtr_start(&mtr);
-				mtr.set_named_space(index->space);
-				btr_cur_open_at_index_side(
-					false, index,
-					BTR_MODIFY_TREE | BTR_LATCH_FOR_INSERT,
-					&cursor, 0, &mtr);
-				page_cur_position(
-					page_rec_get_prev(btr_cur_get_rec(
-								  &cursor)),
-					btr_cur_get_block(&cursor),
-					btr_cur_get_page_cur(&cursor));
-
-				error = btr_cur_pessimistic_insert(
-					BTR_NO_UNDO_LOG_FLAG
-					| BTR_NO_LOCKING_FLAG
-					| BTR_KEEP_SYS_FLAG | BTR_CREATE_FLAG,
-					&cursor, &ins_offsets, &ins_heap,
-					dtuple, &rec, &big_rec, 0, NULL, &mtr);
-			}
-
-			if (!dict_index_is_clust(index)) {
-				page_update_max_trx_id(
-					btr_cur_get_block(&cursor),
-					btr_cur_get_page_zip(&cursor),
-					trx_id, &mtr);
-			}
-
-			mtr_commit(&mtr);
-
-			if (UNIV_LIKELY_NULL(big_rec)) {
-				/* If the system crashes at this
-				point, the clustered index record will
-				contain a null BLOB pointer. This
-				should not matter, because the copied
-				table will be dropped on crash
-				recovery anyway. */
-
-				ut_ad(dict_index_is_clust(index));
-				ut_ad(error == DB_SUCCESS);
-				error = row_ins_index_entry_big_rec(
-					dtuple, big_rec,
-					ins_offsets, &ins_heap,
-					index, NULL, __FILE__, __LINE__);
-				dtuple_convert_back_big_rec(
-					index, dtuple, big_rec);
-			}
-=======
 		if (!dict_index_is_clust(index)) {
 			page_update_max_trx_id(
 				btr_cur_get_block(&cursor),
 				btr_cur_get_page_zip(&cursor),
 				trx_id, &mtr);
 		}
->>>>>>> 77c4cb88
 
 		mtr_commit(&mtr);
 
@@ -4022,9 +3892,9 @@
 	ulint		add_autoinc,	/*!< in: number of added
 					AUTO_INCREMENT column, or
 					ULINT_UNDEFINED if none is added */
-	ib_sequence_t&	sequence,	/*!< in/out: autoinc instance if
+	ib_sequence_t&	sequence,	/*!< in: autoinc instance if
 					add_autoinc != ULINT_UNDEFINED */
-	bool		skip_pk_sort)	/*!< in: whether the new PRIMARY KEY
+	bool		skip_pk_sort)   /*!< in: whether the new PRIMARY KEY
 					will follow existing order */
 {
 	merge_file_t*		merge_files;
@@ -4194,7 +4064,6 @@
 			DEBUG_FTS_SORT_PRINT("FTS_SORT: Complete Insert\n");
 #endif
 		} else if (merge_files[i].fd >= 0) {
-
 			row_merge_dup_t	dup = {
 				sort_idx, table, col_map, 0};
 
