--- conflicted
+++ resolved
@@ -3189,12 +3189,8 @@
     /* xtrabackup does not bind MySQL sessions to InnoDB ones */
 #ifndef XTRABACKUP
       UT_DELETE(thd_to_innodb_session(thd));
-<<<<<<< HEAD
-      thd_to_innodb_session(thd) = NULL;
+      thd_to_innodb_session(thd) = nullptr;
 #endif
-=======
-      thd_to_innodb_session(thd) = nullptr;
->>>>>>> 7d10c821
     }
 
     return (n_tables + n_tables_dropped);
