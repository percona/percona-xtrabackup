--- conflicted
+++ resolved
@@ -63,6 +63,16 @@
 #include "srv0space.h"
 #include "row0import.h"
 #include <deque>
+
+const char* MODIFICATIONS_NOT_ALLOWED_MSG_RAW_PARTITION =
+	"A new raw disk partition was initialized. We do not allow database"
+	" modifications by the user at this time.  Shut down mysqld and edit"
+	" my.cnf so that newraw is replaced with raw.";
+
+const char* MODIFICATIONS_NOT_ALLOWED_MSG_FORCE_RECOVERY =
+	"innodb_force_recovery is on. We do not allow database modifications"
+	" by the user. Shut down mysqld and edit my.cnf to set"
+	" innodb_force_recovery=0";
 
 /** Provide optional 4.x backwards compatibility for 5.0 and above */
 ibool	row_rollback_on_timeout	= FALSE;
@@ -1335,30 +1345,14 @@
 		mem_analyze_corruption(prebuilt);
 		ib_logf(IB_LOG_LEVEL_FATAL, "Memory Corruption");
 
-<<<<<<< HEAD
-	} else if (srv_sys_space.created_new_raw() || srv_force_recovery) {
-		ib_logf(IB_LOG_LEVEL_ERROR,
-			"A new raw disk partition was initialized or"
-			" innodb_force_recovery is on: We do not allow"
-			" database modifications by the user. Shut down"
-			" mysqld and edit my.cnf so that newraw is replaced"
-			" with raw, and innodb_force_... is removed.");
-
-=======
-		ut_error;
-	} else if (srv_created_new_raw || srv_force_recovery) {
-		fputs("InnoDB: A new raw disk partition was initialized or\n"
-		      "InnoDB: innodb_force_recovery is on: we do not allow\n"
-		      "InnoDB: database modifications by the user. Shut down\n"
-		      "InnoDB: mysqld and edit my.cnf so that"
-		      " newraw is replaced\n"
-		      "InnoDB: with raw, and innodb_force_... is removed.\n",
-		      stderr);
-		if(srv_force_recovery) {
-			return(DB_READ_ONLY);
-		}
->>>>>>> 233821d0
+	} else if (srv_sys_space.created_new_raw()) {
+		ib_logf(IB_LOG_LEVEL_ERROR,"%s",
+			MODIFICATIONS_NOT_ALLOWED_MSG_RAW_PARTITION);
 		return(DB_ERROR);
+	} else if (srv_force_recovery) {
+		ib_logf(IB_LOG_LEVEL_ERROR,"%s",
+			MODIFICATIONS_NOT_ALLOWED_MSG_FORCE_RECOVERY);
+		return(DB_READ_ONLY);
 	}
 
 	trx->op_info = "inserting";
@@ -1755,30 +1749,16 @@
 		ib_logf(IB_LOG_LEVEL_FATAL, "Memory Corruption");
 	}
 
-<<<<<<< HEAD
-	if (srv_sys_space.created_new_raw() || srv_force_recovery) {
-		ib_logf(IB_LOG_LEVEL_ERROR,
-			"A new raw disk partition was initialized or"
-			" innodb_force_recovery is on: we do not allow"
-			" database modifications by the user. Shut down"
-			" mysqld and edit my.cnf so that newraw is replaced"
-			" with raw, and innodb_force_... is removed.");
-
+	if (srv_sys_space.created_new_raw()) {
+		ib_logf(IB_LOG_LEVEL_ERROR,"%s",
+			MODIFICATIONS_NOT_ALLOWED_MSG_RAW_PARTITION);
 		DBUG_RETURN(DB_ERROR);
-=======
-	if (UNIV_UNLIKELY(srv_created_new_raw || srv_force_recovery)) {
-		fputs("InnoDB: A new raw disk partition was initialized or\n"
-		      "InnoDB: innodb_force_recovery is on: we do not allow\n"
-		      "InnoDB: database modifications by the user. Shut down\n"
-		      "InnoDB: mysqld and edit my.cnf so that newraw"
-		      " is replaced\n"
-		      "InnoDB: with raw, and innodb_force_... is removed.\n",
-		      stderr);
-		if(srv_force_recovery) {
-			return(DB_READ_ONLY);
-		}
-		return(DB_ERROR);
->>>>>>> 233821d0
+	}
+
+	if(srv_force_recovery) {
+		ib_logf(IB_LOG_LEVEL_ERROR,"%s",
+			MODIFICATIONS_NOT_ALLOWED_MSG_FORCE_RECOVERY);
+		DBUG_RETURN(DB_READ_ONLY);
 	}
 
 	DEBUG_SYNC_C("innodb_row_update_for_mysql_begin");
@@ -2288,11 +2268,9 @@
 	);
 
 	if (srv_sys_space.created_new_raw()) {
-		fputs("InnoDB: A new raw disk partition was initialized:\n"
-		      "InnoDB: we do not allow database modifications"
-		      " by the user.\n"
-		      "InnoDB: Shut down mysqld and edit my.cnf so that newraw"
-		      " is replaced with raw.\n", stderr);
+		ib_logf(IB_LOG_LEVEL_INFO,"%s",
+			MODIFICATIONS_NOT_ALLOWED_MSG_RAW_PARTITION);
+
 err_exit:
 		dict_mem_table_free(table);
 
@@ -3323,12 +3301,8 @@
 	ut_a(name != NULL);
 
 	if (srv_sys_space.created_new_raw()) {
-		fputs("InnoDB: A new raw disk partition was initialized:\n"
-		      "InnoDB: we do not allow database modifications"
-		      " by the user.\n"
-		      "InnoDB: Shut down mysqld and edit my.cnf so that newraw"
-		      " is replaced with raw.\n", stderr);
-
+		ib_logf(IB_LOG_LEVEL_INFO,"%s",
+                        MODIFICATIONS_NOT_ALLOWED_MSG_RAW_PARTITION);
 		DBUG_RETURN(DB_ERROR);
 	}
 
@@ -4321,29 +4295,17 @@
 	ut_a(new_name != NULL);
 	ut_ad(trx->state == TRX_STATE_ACTIVE);
 
-<<<<<<< HEAD
-	if (srv_sys_space.created_new_raw() || srv_force_recovery) {
-		ib_logf(IB_LOG_LEVEL_INFO,
-			"A new raw disk partition was initialized or"
-			" innodb_force_recovery is on: we do not allow"
-			" database modifications by the user. Shut down"
-			" mysqld and edit my.cnf so that newraw is replaced"
-			" with raw, and innodb_force_... is removed.");
-=======
-	if (srv_created_new_raw || srv_force_recovery) {
-		fputs("InnoDB: A new raw disk partition was initialized or\n"
-		      "InnoDB: innodb_force_recovery is on: we do not allow\n"
-		      "InnoDB: database modifications by the user. Shut down\n"
-		      "InnoDB: mysqld and edit my.cnf so that newraw"
-		      " is replaced\n"
-		      "InnoDB: with raw, and innodb_force_... is removed.\n",
-		      stderr);
-		if(srv_force_recovery) {
-			err = DB_READ_ONLY;
-		}
->>>>>>> 233821d0
-
+	if (srv_sys_space.created_new_raw()) {
+		ib_logf(IB_LOG_LEVEL_INFO,"%s",
+			MODIFICATIONS_NOT_ALLOWED_MSG_RAW_PARTITION);
 		goto funct_exit;
+
+	} else if (srv_force_recovery) {
+		ib_logf(IB_LOG_LEVEL_INFO,"%s",
+			MODIFICATIONS_NOT_ALLOWED_MSG_FORCE_RECOVERY);
+		err = DB_READ_ONLY;
+		goto funct_exit;
+
 	} else if (row_mysql_is_system_table(new_name)) {
 
 		ib_logf(IB_LOG_LEVEL_ERROR,
