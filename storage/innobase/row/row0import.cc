/*****************************************************************************

Copyright (c) 2012, Oracle and/or its affiliates. All Rights Reserved.

This program is free software; you can redistribute it and/or modify it under
the terms of the GNU General Public License as published by the Free Software
Foundation; version 2 of the License.

This program is distributed in the hope that it will be useful, but WITHOUT
ANY WARRANTY; without even the implied warranty of MERCHANTABILITY or FITNESS
FOR A PARTICULAR PURPOSE. See the GNU General Public License for more details.

You should have received a copy of the GNU General Public License along with
this program; if not, write to the Free Software Foundation, Inc.,
51 Franklin Street, Suite 500, Boston, MA 02110-1335 USA

*****************************************************************************/

/**************************************************//**
@file row/row0import.cc
Import a tablespace to a running instance.

Created 2012-02-08 by Sunny Bains.
*******************************************************/

#include "row0import.h"

#ifdef UNIV_NONINL
#include "row0import.ic"
#endif

#include "btr0pcur.h"
#include "que0que.h"
#include "dict0boot.h"
#include "ibuf0ibuf.h"
#include "pars0pars.h"
#include "row0upd.h"
#include "row0sel.h"
#include "row0mysql.h"
#include "srv0start.h"
#include "row0quiesce.h"

#include <vector>

/** The size of the buffer to use for IO. Note: os_file_read() doesn't expect
reads to fail. If you set the buffer size to be greater than a multiple of the
file size then it will assert. TODO: Fix this limitation of the IO functions.
@param n - page size of the tablespace.
@retval number of pages */
#define IO_BUFFER_SIZE(n)	((1024 * 1024) / n)

/** For gathering stats on records during phase I */
struct row_stats_t {
	ulint		m_n_deleted;		/*!< Number of deleted records
						found in the index */

	ulint		m_n_purged;		/*!< Number of records purged
						optimisatically */

	ulint		m_n_rows;		/*!< Number of rows */

	ulint		m_n_purge_failed;	/*!< Number of deleted rows
						that could not be purged */
};

/** Index information required by IMPORT. */
struct row_index_t {
	index_id_t	m_id;			/*!< Index id of the table
						in the exporting server */
	byte*		m_name;			/*!< Index name */

	ulint		m_space;		/*!< Space where it is placed */

	ulint		m_page_no;		/*!< Root page number */

	ulint		m_type;			/*!< Index type */

	ulint		m_trx_id_offset;	/*!< Relevant only for clustered
						indexes, offset of transaction
						id system column */

	ulint		m_n_user_defined_cols;	/*!< User defined columns */

	ulint		m_n_uniq;		/*!< Number of columns that can
						uniquely identify the row */

	ulint		m_n_nullable;		/*!< Number of nullable
						columns */

	ulint		m_n_fields;		/*!< Total number of fields */

	dict_field_t*	m_fields;		/*!< Index fields */

	const dict_index_t*
			m_srv_index;		/*!< Index instance in the
						importing server */

	row_stats_t	m_stats;		/*!< Statistics gathered during
						the import phase */

};

/** Meta data required by IMPORT. */
struct row_import {
	row_import() UNIV_NOTHROW
		:
		m_table(),
		m_version(),
		m_hostname(),
		m_table_name(),
		m_autoinc(),
		m_page_size(),
		m_flags(),
		m_n_cols(),
		m_cols(),
		m_col_names(),
		m_n_indexes(),
		m_indexes(),
		m_missing(true) { }

	~row_import() UNIV_NOTHROW;

	/**
	Find the index entry in in the indexes array.
	@param name - index name
	@return instance if found else 0. */
	row_index_t* get_index(const char* name) const UNIV_NOTHROW;

	/**
	Get the number of rows in the index.
	@param name - index name
	@return number of rows (doesn't include delete marked rows). */
	ulint	get_n_rows(const char* name) const UNIV_NOTHROW;

	/**
	Find the ordinal value of the column name in the cfg table columns.
	@param name - of column to look for.
	@return ULINT_UNDEFINED if not found. */
	ulint find_col(const char* name) const UNIV_NOTHROW;

	/**
	Find the index field entry in in the cfg indexes fields.
	@name - of the index to look for
	@return instance if found else 0. */
	const dict_field_t* find_field(
		const row_index_t*	cfg_index,
		const char* 		name) const UNIV_NOTHROW;

	/**
	Get the number of rows for which purge failed during the convert phase.
	@param name - index name
	@return number of rows for which purge failed. */
	ulint	get_n_purge_failed(const char* name) const UNIV_NOTHROW;

	/**
	Check if the index is clean. ie. no delete-marked records
	@param name - index name
	@return true if index needs to be purged. */
	bool requires_purge(const char* name) const UNIV_NOTHROW
	{
		return(get_n_purge_failed(name) > 0);
	}

	/**
	Set the index root <space, pageno> using the index name */
	void set_root_by_name() UNIV_NOTHROW;

	/**
	Set the index root <space, pageno> using a heuristic
	@return DB_SUCCESS or error code */
	dberr_t set_root_by_heuristic() UNIV_NOTHROW;

	/** Check if the index schema that was read from the .cfg file
	matches the in memory index definition.
	Note: It will update row_import_t::m_srv_index to map the meta-data
	read from the .cfg file to the server index instance.
	@return DB_SUCCESS or error code. */
	dberr_t match_index_columns(
		THD*			thd,
		const dict_index_t*	index) UNIV_NOTHROW;

	/**
	Check if the table schema that was read from the .cfg file matches the
	in memory table definition.
	@param thd - MySQL session variable
	@return DB_SUCCESS or error code. */
	dberr_t match_table_columns(
		THD*			thd) UNIV_NOTHROW;

	/**
	Check if the table (and index) schema that was read from the .cfg file
	matches the in memory table definition.
	@param thd - MySQL session variable
	@return DB_SUCCESS or error code. */
	dberr_t match_schema(
		THD*			thd) UNIV_NOTHROW;

	dict_table_t*	m_table;		/*!< Table instance */

	ulint		m_version;		/*!< Version of config file */

	byte*		m_hostname;		/*!< Hostname where the
						tablespace was exported */
	byte*		m_table_name;		/*!< Exporting instance table
						name */

	ib_uint64_t	m_autoinc;		/*!< Next autoinc value */

	ulint		m_page_size;		/*!< Tablespace page size */

	ulint		m_flags;		/*!< Table flags */

	ulint		m_n_cols;		/*!< Number of columns in the
						meta-data file */

	dict_col_t*	m_cols;			/*!< Column data */

	byte**		m_col_names;		/*!< Column names, we store the
						column naems separately becuase
						there is no field to store the
						value in dict_col_t */

	ulint		m_n_indexes;		/*!< Number of indexes,
						including clustered index */

	row_index_t*	m_indexes;		/*!< Index meta data */

	bool		m_missing;		/*!< true if a .cfg file was
						found and was readable */
};

/** Use the page cursor to iterate over records in a block. */
class RecIterator {
public:
	/**
	Default constructor */
	RecIterator() UNIV_NOTHROW
	{
		memset(&m_cur, 0x0, sizeof(m_cur));
	}

	/**
	Position the cursor on the first user record. */
	void	open(buf_block_t* block) UNIV_NOTHROW
	{
		page_cur_set_before_first(block, &m_cur);

		if (!end()) {
			next();
		}
	}

	/**
	Move to the next record. */
	void	next() UNIV_NOTHROW
	{
		page_cur_move_to_next(&m_cur);
	}

	/**
	@return the current record */
	rec_t*	current() UNIV_NOTHROW
	{
		ut_ad(!end());
		return(page_cur_get_rec(&m_cur));
	}

	/**
	@return true if cursor is at the end */
	bool	end() UNIV_NOTHROW
	{
		return(page_cur_is_after_last(&m_cur) == TRUE);
	}

	/** Remove the current record
	@return true on success */
	bool remove(
		const dict_index_t*	index,
		page_zip_des_t*		page_zip,
		ulint*			offsets) UNIV_NOTHROW
	{
		/* We can't end up with an empty page unless it is root. */
		if (page_get_n_recs(m_cur.block->frame) <= 1) {
			return(false);
		}

		return(page_delete_rec(index, &m_cur, page_zip, offsets));
	}

private:
	page_cur_t	m_cur;
};

/** Class that purges delete marked reocords from indexes, both secondary
and cluster. It does a pessimistic delete. This should only be done if we
couldn't purge the delete marked reocrds during Phase I. */
class IndexPurge {
public:
	/** Constructor
	@param trx - the user transaction covering the import tablespace
	@param index - to be imported
	@param space_id - space id of the tablespace */
	IndexPurge(
		trx_t*		trx,
		dict_index_t*	index) UNIV_NOTHROW
		:
		m_trx(trx),
		m_index(index),
		m_n_rows(0)
	{
		ib_logf(IB_LOG_LEVEL_INFO,
			"Phase II - Purge records from index %s",
			index->name);
	}

	/** Descructor */
	~IndexPurge() UNIV_NOTHROW { }

	/** Purge delete marked records.
	@return DB_SUCCESS or error code. */
	dberr_t	garbage_collect() UNIV_NOTHROW;

	/** The number of records that are not delete marked.
	@return total records in the index after purge */
	ulint	get_n_rows() const UNIV_NOTHROW
	{
		return(m_n_rows);
	}

private:
	/**
	Begin import, position the cursor on the first record. */
	void	open() UNIV_NOTHROW;

	/**
	Close the persistent curosr and commit the mini-transaction. */
	void	close() UNIV_NOTHROW;

	/**
	Position the cursor on the next record.
	@return DB_SUCCESS or error code */
	dberr_t	next() UNIV_NOTHROW;

	/**
	Store the persistent cursor position and reopen the
	B-tree cursor in BTR_MODIFY_TREE mode, because the
	tree structure may be changed during a pessimistic delete. */
	void	purge_pessimistic_delete() UNIV_NOTHROW;

	/**
	Purge delete-marked records.
	@param offsets - current row offsets. */
	void	purge() UNIV_NOTHROW;

protected:
	// Disable copying
	IndexPurge();
	IndexPurge(const IndexPurge&);
	IndexPurge &operator=(const IndexPurge&);

private:
	trx_t*			m_trx;		/*!< User transaction */
	mtr_t			m_mtr;		/*!< Mini-transaction */
	btr_pcur_t		m_pcur;		/*!< Persistent cursor */
	dict_index_t*		m_index;	/*!< Index to be processed */
	ulint			m_n_rows;	/*!< Records in index */
};

/** Functor that is called for each physical page that is read from the
tablespace file.  */
class AbstractCallback : public PageCallback {
public:
	/** Constructor
	@param trx - covering transaction */
	AbstractCallback(trx_t* trx)
		:
		m_trx(trx),
		m_space(ULINT_UNDEFINED),
		m_xdes(),
		m_xdes_page_no(ULINT_UNDEFINED),
		m_space_flags(ULINT_UNDEFINED),
		m_table_flags(ULINT_UNDEFINED) UNIV_NOTHROW { }

	/**
	Free any extent descriptor instance */
	virtual ~AbstractCallback()
	{
		delete [] m_xdes;
	}

	/** Determine the page size to use for traversing the tablespace
	@param file_size - size of the tablespace file in bytes
	@param block - contents of the first page in the tablespace file.
	@retval DB_SUCCESS or error code. */
	virtual dberr_t init(
		os_offset_t		file_size,
		const buf_block_t*	block) UNIV_NOTHROW;

	/** @return true if compressed table. */
	bool is_compressed_table() const UNIV_NOTHROW
	{
		return(get_zip_size() > 0);
	}

protected:
	/**
	Get the data page depending on the table type, compressed or not.
	@param block - block read from disk
	@retval the buffer frame */
	buf_frame_t* get_frame(buf_block_t* block) const UNIV_NOTHROW
	{
		if (is_compressed_table()) {
			return(block->page.zip.data);
		}

		return(buf_block_get_frame(block));
	}

	/** Check for session interrupt. If required we could
	even flush to disk here every N pages.
	@retval DB_SUCCESS or error code */
	dberr_t periodic_check() UNIV_NOTHROW
	{
		if (trx_is_interrupted(m_trx)) {
			return(DB_INTERRUPTED);
		}

		return(DB_SUCCESS);
	}

	/**
	Get the physical offset of the extent descriptor within the page.
	@param page_no - page number of the extent descriptor
	@param page - contents of the page containing the extent descriptor.
	@return the start of the xdes array in a page */
	const xdes_t* xdes(
		ulint		page_no,
		const page_t*	page) const UNIV_NOTHROW
	{
		ulint	offset;

		offset = xdes_calc_descriptor_index(get_zip_size(), page_no);

		return(page + XDES_ARR_OFFSET + XDES_SIZE * offset);
	}

	/**
	Set the current page directory (xdes). If the extent descriptor is
	marked as free then free the current extent descriptor and set it to
	0. This implies that all pages that are covered by this extent
	descriptor are also freed.

	@param page_no - offset of page within the file
	@param page - page contents
	@return DB_SUCCESS or error code. */
	dberr_t	set_current_xdes(
		ulint		page_no,
		const page_t*	page) UNIV_NOTHROW
	{
		m_xdes_page_no = page_no;

		delete[] m_xdes;

		m_xdes = 0;

		ulint		state;
		const xdes_t*	xdesc = page + XDES_ARR_OFFSET;

		state = mach_read_ulint(xdesc + XDES_STATE, MLOG_4BYTES);

		if (state != XDES_FREE) {

			m_xdes = new(std::nothrow) xdes_t[m_page_size];

			/* Trigger OOM */
			DBUG_EXECUTE_IF("ib_import_OOM_13",
					delete [] m_xdes; m_xdes = 0;);

			if (m_xdes == 0) {
				return(DB_OUT_OF_MEMORY);
			}

			memcpy(m_xdes, page, m_page_size);
		}

		return(DB_SUCCESS);
	}

	/**
	@return true if it is a root page */
	bool is_root_page(const page_t* page) const UNIV_NOTHROW
	{
		ut_ad(fil_page_get_type(page) == FIL_PAGE_INDEX);

		return(mach_read_from_4(page + FIL_PAGE_NEXT) == FIL_NULL
		       && mach_read_from_4(page + FIL_PAGE_PREV) == FIL_NULL);
	}

	/**
	Check if the page is marked as free in the extent descriptor.
	@param page_no - page number to check in the extent descriptor.
	@return true if the page is marked as free */
	bool is_free(ulint page_no) const UNIV_NOTHROW
	{
		ut_a(xdes_calc_descriptor_page(get_zip_size(), page_no)
		     == m_xdes_page_no);

		if (m_xdes != 0) {
			const xdes_t*	xdesc = xdes(page_no, m_xdes);
			ulint		pos = page_no % FSP_EXTENT_SIZE;

			return(xdes_get_bit(xdesc, XDES_FREE_BIT, pos));
		}

		/* If the current xdes was free, the page must be free. */
		return(true);
	}

protected:
	/** Covering transaction. */
	trx_t*			m_trx;

	/** Space id of the file being iterated over. */
	ulint			m_space;

	/** Minimum page number for which the free list has not been
	initialized: the pages >= this limit are, by definition, free;
	note that in a single-table tablespace where size < 64 pages,
	this number is 64, i.e., we have initialized the space about
	the first extent, but have not physically allocted those pages
	to the file. @see FSP_LIMIT. */
	ulint			m_free_limit;

	/** Current size of the space in pages */
	ulint			m_size;

	/** Current extent descriptor page */
	xdes_t*			m_xdes;

	/** Physical page offset in the file of the extent descriptor */
	ulint			m_xdes_page_no;

	/** Flags value read from the header page */
	ulint			m_space_flags;

	/** Derived from m_space_flags and row format type, the row format
	type is determined from the page header. */
	ulint			m_table_flags;
};

/** Determine the page size to use for traversing the tablespace
@param file_size - size of the tablespace file in bytes
@param block - contents of the first page in the tablespace file.
@retval DB_SUCCESS or error code. */
dberr_t
AbstractCallback::init(
	os_offset_t		file_size,
	const buf_block_t*	block) UNIV_NOTHROW
{
	const page_t*		page = block->frame;

	m_space_flags = fsp_header_get_flags(page);

	/* Since we don't know whether it is a compressed table
	or not, the data is always read into the block->frame. */

	dberr_t	err = set_zip_size(block->frame);

	if (err != DB_SUCCESS) {
		return(DB_CORRUPTION);
	}

	/* Set the page size used to traverse the tablespace. */

	m_page_size = (is_compressed_table())
		? get_zip_size() : fsp_flags_get_page_size(m_space_flags);

	if (m_page_size == 0) {
		ib_logf(IB_LOG_LEVEL_ERROR, "Page size is 0");
		return(DB_CORRUPTION);
	} else if (!is_compressed_table() && m_page_size != UNIV_PAGE_SIZE) {

		ib_logf(IB_LOG_LEVEL_ERROR,
			"Page size %lu of ibd file is not the same "
			"as the server page size %lu",
			m_page_size, UNIV_PAGE_SIZE);

		return(DB_CORRUPTION);

	} else if ((file_size % m_page_size)) {

		ib_logf(IB_LOG_LEVEL_ERROR,
			"File size " UINT64PF " is not a multiple "
			"of the page size %lu",
			(ib_uint64_t) file_size, (ulong) m_page_size);

		return(DB_CORRUPTION);
	}

	ut_a(m_space == ULINT_UNDEFINED);

	m_size  = mach_read_from_4(page + FSP_SIZE);
	m_free_limit = mach_read_from_4(page + FSP_FREE_LIMIT);
	m_space = mach_read_from_4(page + FSP_HEADER_OFFSET + FSP_SPACE_ID);

	if ((err = set_current_xdes(0, page)) != DB_SUCCESS) {
		return(err);
	}

	return(DB_SUCCESS);
}

/**
Try and determine the index root pages by checking if the next/prev
pointers are both FIL_NULL. We need to ensure that skip deleted pages. */
struct FetchIndexRootPages : public AbstractCallback {

	/** Index information gathered from the .ibd file. */
	struct Index {

		Index(index_id_t id, ulint page_no)
			:
			m_id(id),
			m_page_no(page_no) { }

		index_id_t	m_id;		/*!< Index id */
		ulint		m_page_no;	/*!< Root page number */
	};

	typedef std::vector<Index> Indexes;

	/** Constructor
	@param trx - covering (user) transaction
	@param table - table definition in server .*/
	FetchIndexRootPages(const dict_table_t* table, trx_t* trx)
		:
		AbstractCallback(trx),
		m_table(table) UNIV_NOTHROW { }

	/** Destructor */
	virtual ~FetchIndexRootPages() UNIV_NOTHROW { }

	/**
	@retval the space id of the tablespace being iterated over */
	virtual ulint get_space_id() const UNIV_NOTHROW
	{
		return(m_space);
	}

	/**
	Check if the .ibd file row format is the same as the table's.
	@param ibd_table_flags - determined from space and page.
	@return DB_SUCCESS or error code. */
	dberr_t check_row_format(ulint ibd_table_flags) UNIV_NOTHROW
	{
		dberr_t		err;
		rec_format_t	ibd_rec_format;
		rec_format_t	table_rec_format;

		if (!dict_tf_is_valid(ibd_table_flags)) {

			ib_errf(m_trx->mysql_thd, IB_LOG_LEVEL_ERROR,
				ER_TABLE_SCHEMA_MISMATCH,
				".ibd file has invlad table flags: %lx",
				ibd_table_flags);

			return(DB_CORRUPTION);
		}

		ibd_rec_format = dict_tf_get_rec_format(ibd_table_flags);
		table_rec_format = dict_tf_get_rec_format(m_table->flags);

		if (table_rec_format != ibd_rec_format) {

			ib_errf(m_trx->mysql_thd, IB_LOG_LEVEL_ERROR,
				ER_TABLE_SCHEMA_MISMATCH,
				"Table has %s row format, .ibd "
				"file has %s row format.",
				dict_tf_to_row_format_string(m_table->flags),
				dict_tf_to_row_format_string(ibd_table_flags));

			err = DB_CORRUPTION;
		} else {
			err = DB_SUCCESS;
		}

		return(err);
	}

	/**
	Called for each block as it is read from the file.
	@param offset - physical offset in the file
	@param block - block to convert, it is not from the buffer pool.
	@retval DB_SUCCESS or error code. */
	virtual dberr_t operator() (
		os_offset_t	offset,
		buf_block_t*	block) UNIV_NOTHROW;

	/** Update the import configuration that will be used to import
	the tablespace. */
	dberr_t build_row_import(row_import* cfg) const UNIV_NOTHROW;

	/** Table definition in server. */
	const dict_table_t*	m_table;

	/** Index information */
	Indexes			m_indexes;
};

/**
Called for each block as it is read from the file. Check index pages to
determine the exact row format. We can't get that from the tablespace
header flags alone.

@param offset - physical offset in the file
@param block - block to convert, it is not from the buffer pool.
@retval DB_SUCCESS or error code. */
dberr_t
FetchIndexRootPages::operator() (
	os_offset_t	offset,
	buf_block_t*	block) UNIV_NOTHROW
{
	dberr_t		err;

	if ((err = periodic_check()) != DB_SUCCESS) {
		return(err);
	}

	const page_t*	page = get_frame(block);

	ulint	page_type = fil_page_get_type(page);
	ulint	xdes = (ulint) (offset / m_page_size);

<<<<<<< HEAD
	if (page_type == FIL_PAGE_TYPE_XDES) {
		err = set_current_xdes(xdes, page);
	} else if (page_type == FIL_PAGE_INDEX
		   && !is_free(xdes)
=======
	if (block->page.offset * m_page_size != offset) {
		ib_logf(IB_LOG_LEVEL_ERROR,
			"Page offset doesn't match file offset: "
			"page offset: %lu, file offset: %lu",
			(ulint) block->page.offset,
			(ulint) (offset / m_page_size));

		err = DB_CORRUPTION;
	} else if (page_type == FIL_PAGE_TYPE_XDES) {
		err = set_current_xdes(block->page.offset, page);
	} else if (page_type == FIL_PAGE_INDEX
		   && !is_free(block->page.offset)
>>>>>>> 20e7a02c
		   && is_root_page(page)) {

		index_id_t	id = btr_page_get_index_id(page);
		ulint		page_no = buf_block_get_page_no(block);

		m_indexes.push_back(Index(id, page_no));

		if (m_indexes.size() == 1) {

			m_table_flags = dict_sys_tables_type_to_tf(
				m_space_flags,
				page_is_comp(page) ? DICT_N_COLS_COMPACT : 0);

			err = check_row_format(m_table_flags);
		}
	}

	return(err);
}

/**
Update the import configuration that will be used to import the tablespace.
@return error code or DB_SUCCESS */
dberr_t
FetchIndexRootPages::build_row_import(row_import* cfg) const UNIV_NOTHROW
{
	Indexes::const_iterator end = m_indexes.end();

	ut_a(cfg->m_table == m_table);
	cfg->m_page_size = m_page_size;
	cfg->m_n_indexes = m_indexes.size();

	if (cfg->m_n_indexes == 0) {

		ib_logf(IB_LOG_LEVEL_ERROR, "No B+Tree found in tablespace");

		return(DB_CORRUPTION);
	}

	cfg->m_indexes = new(std::nothrow) row_index_t[cfg->m_n_indexes];

	/* Trigger OOM */
	DBUG_EXECUTE_IF("ib_import_OOM_11",
			delete [] cfg->m_indexes; cfg->m_indexes = 0;);

	if (cfg->m_indexes == 0) {
		return(DB_OUT_OF_MEMORY);
	}

	memset(cfg->m_indexes, 0x0, sizeof(*cfg->m_indexes) * cfg->m_n_indexes);

	row_index_t*	cfg_index = cfg->m_indexes;

	for (Indexes::const_iterator it = m_indexes.begin();
	     it != end;
	     ++it, ++cfg_index) {

		char	name[BUFSIZ];

		ut_snprintf(name, sizeof(name), "index" IB_ID_FMT, it->m_id);

		ulint	len = strlen(name) + 1;

		cfg_index->m_name = new(std::nothrow) byte[len];

		/* Trigger OOM */
		DBUG_EXECUTE_IF("ib_import_OOM_12",
				delete [] cfg_index->m_name;
				cfg_index->m_name = 0;);

		if (cfg_index->m_name == 0) {
			return(DB_OUT_OF_MEMORY);
		}

		memcpy(cfg_index->m_name, name, len);

		cfg_index->m_id = it->m_id;

		cfg_index->m_space = m_space;

		cfg_index->m_page_no = it->m_page_no;
	}

	return(DB_SUCCESS);
}

/* Functor that is called for each physical page that is read from the
tablespace file.

  1. Check each page for corruption.

  2. Update the space id and LSN on every page
     * For the header page
       - Validate the flags
       - Update the LSN

  3. On Btree pages
     * Set the index id
     * Update the max trx id
     * In a cluster index, update the system columns
     * In a cluster index, update the BLOB ptr, set the space id
     * Purge delete marked records, but only if they can be easily
       removed from the page
     * Keep a counter of number of rows, ie. non-delete-marked rows
     * Keep a counter of number of delete marked rows
     * Keep a counter of number of purge failure
     * If a page is stamped with an index id that isn't in the .cfg file
       we assume it is deleted and the page can be ignored.

   4. Set the page state to dirty so that it will be written to disk.
*/
class PageConverter : public AbstractCallback {
public:
	/** Constructor
	* @param cfg - config of table being imported.
	* @param trx - transaction covering the import */
	PageConverter(row_import* cfg, trx_t* trx) UNIV_NOTHROW;

	virtual ~PageConverter() UNIV_NOTHROW
	{
		if (m_heap != 0) {
			mem_heap_free(m_heap);
		}
	}

	/**
	@retval the server space id of the tablespace being iterated over */
	virtual ulint get_space_id() const UNIV_NOTHROW
	{
		return(m_cfg->m_table->space);
	}

	/**
	Called for each block as it is read from the file.
	@param offset - physical offset in the file
	@param block - block to convert, it is not from the buffer pool.
	@retval DB_SUCCESS or error code. */
	virtual dberr_t operator() (
		os_offset_t	offset,
		buf_block_t*	block) UNIV_NOTHROW;
private:

	/** Status returned by PageConverter::validate() */
	enum import_page_status_t {
		IMPORT_PAGE_STATUS_OK,		/*!< Page is OK */
		IMPORT_PAGE_STATUS_ALL_ZERO,	/*!< Page is all zeros */
		IMPORT_PAGE_STATUS_CORRUPTED	/*!< Page is corrupted */
	};

	/**
	Update the page, set the space id, max trx id and index id.
	@param block - block read from file
	@param page_type - type of the page
	@retval DB_SUCCESS or error code */
	dberr_t update_page(
		buf_block_t*	block,
		ulint&		page_type) UNIV_NOTHROW;

#if defined UNIV_DEBUG
	/**
	@return true error condition is enabled. */
	bool trigger_corruption() UNIV_NOTHROW
	{
		return(false);
	}
	#else
#define trigger_corruption()	(false)
#endif /* UNIV_DEBUG */

	/**
	Update the space, index id, trx id.
	@param block - block to convert
	@return DB_SUCCESS or error code */
	dberr_t	update_index_page(buf_block_t*	block) UNIV_NOTHROW;

	/** Update the BLOB refrences and write UNDO log entries for
	rows that can't be purged optimistically.
	@param block - block to update
	@retval DB_SUCCESS or error code */
	dberr_t	update_records(buf_block_t* block) UNIV_NOTHROW;

	/**
	Validate the page, check for corruption.
	@param offset - physical offset within file.
	@param page - page read from file.
	@return 0 on success, 1 if all zero, 2 if corrupted */
	import_page_status_t validate(
		os_offset_t	offset,
		buf_block_t*	page) UNIV_NOTHROW;

	/**
	Validate the space flags and update tablespace header page.
	@param block - block read from file, not from the buffer pool.
	@retval DB_SUCCESS or error code */
	dberr_t	update_header(buf_block_t* block) UNIV_NOTHROW;

	/**
	Adjust the BLOB reference for a single column that is externally stored
	@param rec - record to update
	@param offsets - column offsets for the record
	@param i - column ordinal value
	@return DB_SUCCESS or error code */
	dberr_t	adjust_cluster_index_blob_column(
		rec_t*		rec,
		const ulint*	offsets,
		ulint		i) UNIV_NOTHROW;

	/**
	Adjusts the BLOB reference in the clustered index row for all
	externally stored columns.
	@param rec - record to update
	@param offsets - column offsets for the record
	@return DB_SUCCESS or error code */
	dberr_t	adjust_cluster_index_blob_columns(
		rec_t*		rec,
		const ulint*	offsets) UNIV_NOTHROW;

	/**
	In the clustered index, adjist the BLOB pointers as needed.
	Also update the BLOB reference, write the new space id.
	@param rec - record to update
	@param offsets - column offsets for the record
	@return DB_SUCCESS or error code */
	dberr_t	adjust_cluster_index_blob_ref(
		rec_t*		rec,
		const ulint*	offsets) UNIV_NOTHROW;

	/**
	Purge delete-marked records, only if it is possible to do
	so without re-organising the B+tree.
	@param offsets - current row offsets.
	@retval true if purged */
	bool	purge(const ulint* offsets) UNIV_NOTHROW;

	/**
	Adjust the BLOB references and sys fields for the current record.
	@param index - the index being converted
	@param rec - record to update
	@param offsets - column offsets for the record
	@param deleted - true if row is delete marked
	@return DB_SUCCESS or error code. */
	dberr_t	adjust_cluster_record(
		const dict_index_t*	index,
		rec_t*			rec,
		const ulint*		offsets,
		bool			deleted) UNIV_NOTHROW;

	/**
	Find an index with the matching id.
	@return row_index_t* instance or 0 */
	row_index_t* find_index(index_id_t id) UNIV_NOTHROW
	{
		row_index_t*	index = &m_cfg->m_indexes[0];

		for (ulint i = 0; i < m_cfg->m_n_indexes; ++i, ++index) {
			if (id == index->m_id) {
				return(index);
			}
		}

		return(0);

	}
private:
	/** Config for table that is being imported. */
	row_import*		m_cfg;

	/** Current index whose pages are being imported */
	row_index_t*		m_index;

	/** Current system LSN */
	lsn_t			m_current_lsn;

	/** Alias for m_page_zip, only set for compressed pages. */
	page_zip_des_t*		m_page_zip_ptr;

	/** Iterator over records in a block */
	RecIterator		m_rec_iter;

	/** Record offset */
	ulint			m_offsets_[REC_OFFS_NORMAL_SIZE];

	/** Pointer to m_offsets_ */
	ulint*			m_offsets;

	/** Memory heap for the record offsets */
	mem_heap_t*		m_heap;

	/** Cluster index instance */
	dict_index_t*		m_cluster_index;
};

/**
row_import destructor. */
row_import::~row_import() UNIV_NOTHROW
{
	for (ulint i = 0; m_indexes != 0 && i < m_n_indexes; ++i) {
		delete [] m_indexes[i].m_name;

		if (m_indexes[i].m_fields == 0) {
			continue;
		}

		dict_field_t*	fields = m_indexes[i].m_fields;
		ulint		n_fields = m_indexes[i].m_n_fields;

		for (ulint j = 0; j < n_fields; ++j) {
			delete [] fields[j].name;
		}

		delete [] fields;
	}

	for (ulint i = 0; m_col_names != 0 && i < m_n_cols; ++i) {
		delete [] m_col_names[i];
	}

	delete [] m_cols;
	delete [] m_indexes;
	delete [] m_col_names;
	delete [] m_table_name;
	delete [] m_hostname;
}

/**
Find the index entry in in the indexes array.
@param name - index name
@return instance if found else 0. */
row_index_t*
row_import::get_index(
	const char*	name) const UNIV_NOTHROW
{
	for (ulint i = 0; i < m_n_indexes; ++i) {
		const char*	index_name;
		row_index_t*	index = &m_indexes[i];

		index_name = reinterpret_cast<const char*>(index->m_name);

		if (strcmp(index_name, name) == 0) {

			return(index);
		}
	}

	return(0);
}

/**
Get the number of rows in the index.
@param name - index name
@return number of rows (doesn't include delete marked rows). */
ulint
row_import::get_n_rows(
	const char*	name) const UNIV_NOTHROW
{
	const row_index_t*	index = get_index(name);

	ut_a(name != 0);

	return(index->m_stats.m_n_rows);
}

/**
Get the number of rows for which purge failed uding the convert phase.
@param name - index name
@return number of rows for which purge failed. */
ulint
row_import::get_n_purge_failed(
	const char*	name) const UNIV_NOTHROW
{
	const row_index_t*	index = get_index(name);

	ut_a(name != 0);

	return(index->m_stats.m_n_purge_failed);
}

/**
Find the ordinal value of the column name in the cfg table columns.
@param name - of column to look for.
@return ULINT_UNDEFINED if not found. */
ulint
row_import::find_col(
	const char*	name) const UNIV_NOTHROW
{
	for (ulint i = 0; i < m_n_cols; ++i) {
		const char*	col_name;

		col_name = reinterpret_cast<const char*>(m_col_names[i]);

		if (strcmp(col_name, name) == 0) {
			return(i);
		}
	}

	return(ULINT_UNDEFINED);
}

/**
Find the index field entry in in the cfg indexes fields.
@name - of the index to look for
@return instance if found else 0. */
const dict_field_t*
row_import::find_field(
	const row_index_t*	cfg_index,
	const char* 		name) const UNIV_NOTHROW
{
	const dict_field_t*	field = cfg_index->m_fields;

	for (ulint i = 0; i < cfg_index->m_n_fields; ++i, ++field) {
		const char*	field_name;

		field_name = reinterpret_cast<const char*>(field->name);

		if (strcmp(field_name, name) == 0) {
			return(field);
		}
	}

	return(0);
}

/**
Check if the index schema that was read from the .cfg file matches the
in memory index definition.
@return DB_SUCCESS or error code. */
dberr_t
row_import::match_index_columns(
	THD*			thd,
	const dict_index_t*	index) UNIV_NOTHROW
{
	row_index_t*		cfg_index;
	dberr_t			err = DB_SUCCESS;

	cfg_index = get_index(index->name);

	if (cfg_index == 0) {
		ib_errf(thd, IB_LOG_LEVEL_ERROR,
			 ER_TABLE_SCHEMA_MISMATCH,
			 "Index %s not found in tablespace meta-data file.",
			 index->name);

		return(DB_ERROR);
	}

	cfg_index->m_srv_index = index;

	const dict_field_t*	field = index->fields;

	for (ulint i = 0; i < index->n_fields; ++i, ++field) {

		const dict_field_t*	cfg_field;

		cfg_field = find_field(cfg_index, field->name);

		if (cfg_field == 0) {
			ib_errf(thd, IB_LOG_LEVEL_ERROR,
				 ER_TABLE_SCHEMA_MISMATCH,
				 "Index %s field %s not found in tablespace "
				 "meta-data file.",
				 index->name, field->name);

			err = DB_ERROR;
		} else {

			if (cfg_field->prefix_len != field->prefix_len) {
				ib_errf(thd, IB_LOG_LEVEL_ERROR,
					 ER_TABLE_SCHEMA_MISMATCH,
					 "Index %s field %s prefix len %lu "
					 "doesn't match meta-data file value "
					 "%lu",
					 index->name, field->name,
					 (ulong) field->prefix_len,
					 (ulong) cfg_field->prefix_len);

				err = DB_ERROR;
			}

			if (cfg_field->fixed_len != field->fixed_len) {
				ib_errf(thd, IB_LOG_LEVEL_ERROR,
					 ER_TABLE_SCHEMA_MISMATCH,
					 "Index %s field %s fixed len %lu "
					 "doesn't match meta-data file value "
					 "%lu",
					 index->name, field->name,
					 (ulong) field->fixed_len,
					 (ulong) cfg_field->fixed_len);

				err = DB_ERROR;
			}
		}
	}

	return(err);
}

/**
Check if the table schema that was read from the .cfg file matches the
in memory table definition.
@param thd - MySQL session variable
@return DB_SUCCESS or error code. */
dberr_t
row_import::match_table_columns(
	THD*			thd) UNIV_NOTHROW
{
	dberr_t			err = DB_SUCCESS;
	const dict_col_t*	col = m_table->cols;

	for (ulint i = 0; i < m_table->n_cols; ++i, ++col) {

		const char*	col_name;
		ulint		cfg_col_index;

		col_name = dict_table_get_col_name(
			m_table, dict_col_get_no(col));

		cfg_col_index = find_col(col_name);

		if (cfg_col_index == ULINT_UNDEFINED) {

			ib_errf(thd, IB_LOG_LEVEL_ERROR,
				 ER_TABLE_SCHEMA_MISMATCH,
				 "Column %s not found in tablespace.",
				 col_name);

			err = DB_ERROR;
		} else if (cfg_col_index != col->ind) {

			ib_errf(thd, IB_LOG_LEVEL_ERROR,
				 ER_TABLE_SCHEMA_MISMATCH,
				 "Column %s ordinal value mismatch, it's at "
				 "%lu in the table and %lu in the tablespace "
				 "meta-data file",
				 col_name,
				 (ulong) col->ind, (ulong) cfg_col_index);

			err = DB_ERROR;
		} else {
			const dict_col_t*	cfg_col;

			cfg_col = &m_cols[cfg_col_index];
			ut_a(cfg_col->ind == cfg_col_index);

			if (cfg_col->prtype != col->prtype) {
				ib_errf(thd,
					 IB_LOG_LEVEL_ERROR,
					 ER_TABLE_SCHEMA_MISMATCH,
					 "Column %s precise type mismatch.",
					 col_name);
				err = DB_ERROR;
			}

			if (cfg_col->mtype != col->mtype) {
				ib_errf(thd,
					 IB_LOG_LEVEL_ERROR,
					 ER_TABLE_SCHEMA_MISMATCH,
					 "Column %s main type mismatch.",
					 col_name);
				err = DB_ERROR;
			}

			if (cfg_col->len != col->len) {
				ib_errf(thd,
					 IB_LOG_LEVEL_ERROR,
					 ER_TABLE_SCHEMA_MISMATCH,
					 "Column %s length mismatch.",
					 col_name);
				err = DB_ERROR;
			}

			if (cfg_col->mbminmaxlen != col->mbminmaxlen) {
				ib_errf(thd,
					 IB_LOG_LEVEL_ERROR,
					 ER_TABLE_SCHEMA_MISMATCH,
					 "Column %s multi-byte len mismatch.",
					 col_name);
				err = DB_ERROR;
			}

			if (cfg_col->ind != col->ind) {
				err = DB_ERROR;
			}

			if (cfg_col->ord_part != col->ord_part) {
				ib_errf(thd,
					 IB_LOG_LEVEL_ERROR,
					 ER_TABLE_SCHEMA_MISMATCH,
					 "Column %s ordering mismatch.",
					 col_name);
				err = DB_ERROR;
			}

			if (cfg_col->max_prefix != col->max_prefix) {
				ib_errf(thd,
					 IB_LOG_LEVEL_ERROR,
					 ER_TABLE_SCHEMA_MISMATCH,
					 "Column %s max prefix mismatch.",
					 col_name);
				err = DB_ERROR;
			}
		}
	}

	return(err);
}

/**
Check if the table (and index) schema that was read from the .cfg file
matches the in memory table definition.
@param thd - MySQL session variable
@return DB_SUCCESS or error code. */
dberr_t
row_import::match_schema(
	THD*		thd) UNIV_NOTHROW
{
	/* Do some simple checks. */

	if (m_flags != m_table->flags) {
		ib_errf(thd, IB_LOG_LEVEL_ERROR, ER_TABLE_SCHEMA_MISMATCH,
			 "Table flags don't match, server table has 0x%lx "
			 "and the meta-data file has 0x%lx",
			 (ulong) m_table->n_cols, (ulong) m_flags);

		return(DB_ERROR);
	} else if (m_table->n_cols != m_n_cols) {
		ib_errf(thd, IB_LOG_LEVEL_ERROR, ER_TABLE_SCHEMA_MISMATCH,
			 "Number of columns don't match, table has %lu "
			 "columns but the tablespace meta-data file has "
			 "%lu columns",
			 (ulong) m_table->n_cols, (ulong) m_n_cols);

		return(DB_ERROR);
	} else if (UT_LIST_GET_LEN(m_table->indexes) != m_n_indexes) {

		/* If the number of indexes don't match then it is better
		to abort the IMPORT. It is easy for the user to create a
		table matching the IMPORT definition. */

		ib_errf(thd, IB_LOG_LEVEL_ERROR, ER_TABLE_SCHEMA_MISMATCH,
			 "Number of indexes don't match, table has %lu "
			 "indexes but the tablespace meta-data file has "
			 "%lu indexes",
			 (ulong) UT_LIST_GET_LEN(m_table->indexes),
			 (ulong) m_n_indexes);

		return(DB_ERROR);
	}

	dberr_t	err = match_table_columns(thd);

	if (err != DB_SUCCESS) {
		return(err);
	}

	/* Check if the index definitions match. */

	const dict_index_t* index;

	for (index = UT_LIST_GET_FIRST(m_table->indexes);
	     index != 0;
	     index = UT_LIST_GET_NEXT(indexes, index)) {

		dberr_t	index_err;

		index_err = match_index_columns(thd, index);

		if (index_err != DB_SUCCESS) {
			err = index_err;
		}
	}

	return(err);
}

/**
Set the index root <space, pageno>, using index name. */
void
row_import::set_root_by_name() UNIV_NOTHROW
{
	row_index_t*	cfg_index = m_indexes;

	for (ulint i = 0; i < m_n_indexes; ++i, ++cfg_index) {
		dict_index_t*	index;

		const char*	index_name;

		index_name = reinterpret_cast<const char*>(cfg_index->m_name);

		index = dict_table_get_index_on_name(m_table, index_name);

		/* We've already checked that it exists. */
		ut_a(index != 0);

		/* Set the root page number and space id. */
		index->space = m_table->space;
		index->page = cfg_index->m_page_no;
	}
}

/**
Set the index root <space, pageno>, using a heuristic.
@return DB_SUCCESS or error code */
dberr_t
row_import::set_root_by_heuristic() UNIV_NOTHROW
{
	row_index_t*	cfg_index = m_indexes;

	ut_a(m_n_indexes > 0);

	// TODO: For now use brute force, based on ordinality

	if (UT_LIST_GET_LEN(m_table->indexes) != m_n_indexes) {

		char	table_name[MAX_FULL_NAME_LEN + 1];

		innobase_format_name(
			table_name, sizeof(table_name), m_table->name, FALSE);

		ib_logf(IB_LOG_LEVEL_WARN,
			"Table %s should have %lu indexes but the tablespace "
			"has %lu indexes",
			table_name,
			UT_LIST_GET_LEN(m_table->indexes),
			m_n_indexes);
	}

	dict_mutex_enter_for_mysql();

	ulint	i = 0;
	dberr_t	err = DB_SUCCESS;

	for (dict_index_t* index = UT_LIST_GET_FIRST(m_table->indexes);
	     index != 0;
	     index = UT_LIST_GET_NEXT(indexes, index)) {

		if (index->type & DICT_FTS) {
			index->type |= DICT_CORRUPT;
			ib_logf(IB_LOG_LEVEL_WARN,
				"Skipping FTS index: %s", index->name);
		} else if (i < m_n_indexes) {

			delete [] cfg_index[i].m_name;

			ulint	len = strlen(index->name) + 1;

			cfg_index[i].m_name = new(std::nothrow) byte[len];

			/* Trigger OOM */
			DBUG_EXECUTE_IF("ib_import_OOM_14",
					delete[] cfg_index[i].m_name;
					cfg_index[i].m_name = 0;);

			if (cfg_index[i].m_name == 0) {
				err = DB_OUT_OF_MEMORY;
				break;
			}

			memcpy(cfg_index[i].m_name, index->name, len);

			cfg_index[i].m_srv_index = index;

			index->space = m_table->space;
			index->page = cfg_index[i].m_page_no;

			++i;
		}
	}

	dict_mutex_exit_for_mysql();

	return(err);
}

/**
Purge delete marked records.
@return DB_SUCCESS or error code. */
dberr_t
IndexPurge::garbage_collect() UNIV_NOTHROW
{
	dberr_t	err;
	ibool	comp = dict_table_is_comp(m_index->table);

	/* Open the persistent cursor and start the mini-transaction. */

	open();

	while ((err = next()) == DB_SUCCESS) {

		rec_t*	rec = btr_pcur_get_rec(&m_pcur);
		ibool	deleted = rec_get_deleted_flag(rec, comp);

		if (!deleted) {
			++m_n_rows;
		} else {
			purge();
		}
	}

	/* Close the persistent cursor and commit the mini-transaction. */

	close();

	return(err == DB_END_OF_INDEX ? DB_SUCCESS : err);
}

/**
Begin import, position the cursor on the first record. */
void
IndexPurge::open() UNIV_NOTHROW
{
	mtr_start(&m_mtr);

	mtr_set_log_mode(&m_mtr, MTR_LOG_NO_REDO);

	btr_pcur_open_at_index_side(
		true, m_index, BTR_MODIFY_LEAF, &m_pcur, true, 0, &m_mtr);
}

/**
Close the persistent curosr and commit the mini-transaction. */
void
IndexPurge::close() UNIV_NOTHROW
{
	btr_pcur_close(&m_pcur);
	mtr_commit(&m_mtr);
}

/**
Position the cursor on the next record.
@return DB_SUCCESS or error code */
dberr_t
IndexPurge::next() UNIV_NOTHROW
{
	btr_pcur_move_to_next_on_page(&m_pcur);

	/* When switching pages, commit the mini-transaction
	in order to release the latch on the old page. */

	if (!btr_pcur_is_after_last_on_page(&m_pcur)) {
		return(DB_SUCCESS);
	} else if (trx_is_interrupted(m_trx)) {
		/* Check after every page because the check
		is expensive. */
		return(DB_INTERRUPTED);
	}

	btr_pcur_store_position(&m_pcur, &m_mtr);

	mtr_commit(&m_mtr);

	mtr_start(&m_mtr);

	mtr_set_log_mode(&m_mtr, MTR_LOG_NO_REDO);

	btr_pcur_restore_position(BTR_MODIFY_LEAF, &m_pcur, &m_mtr);

	if (!btr_pcur_move_to_next_user_rec(&m_pcur, &m_mtr)) {

		return(DB_END_OF_INDEX);
	}

	return(DB_SUCCESS);
}

/**
Store the persistent cursor position and reopen the
B-tree cursor in BTR_MODIFY_TREE mode, because the
tree structure may be changed during a pessimistic delete. */
void
IndexPurge::purge_pessimistic_delete() UNIV_NOTHROW
{
	dberr_t	err;

	btr_pcur_restore_position(BTR_MODIFY_TREE, &m_pcur, &m_mtr);

	ut_ad(rec_get_deleted_flag(
			btr_pcur_get_rec(&m_pcur),
			dict_table_is_comp(m_index->table)));

	btr_cur_pessimistic_delete(
		&err, FALSE, btr_pcur_get_btr_cur(&m_pcur), 0, RB_NONE, &m_mtr);

	ut_a(err == DB_SUCCESS);

	/* Reopen the B-tree cursor in BTR_MODIFY_LEAF mode */
	mtr_commit(&m_mtr);
}

/**
Purge delete-marked records. */
void
IndexPurge::purge() UNIV_NOTHROW
{
	btr_pcur_store_position(&m_pcur, &m_mtr);

	purge_pessimistic_delete();

	mtr_start(&m_mtr);

	mtr_set_log_mode(&m_mtr, MTR_LOG_NO_REDO);

	btr_pcur_restore_position(BTR_MODIFY_LEAF, &m_pcur, &m_mtr);
}

/**
Constructor
* @param cfg - config of table being imported.
* @param trx - transaction covering the import */
PageConverter::PageConverter(
	row_import*	cfg,
	trx_t*		trx)
	:
	AbstractCallback(trx),
	m_cfg(cfg),
	m_page_zip_ptr(0),
	m_heap(0) UNIV_NOTHROW
{
	m_index = m_cfg->m_indexes;

	m_current_lsn = log_get_lsn();
	ut_a(m_current_lsn > 0);

	m_offsets = m_offsets_;
	rec_offs_init(m_offsets_);

	m_cluster_index = dict_table_get_first_index(m_cfg->m_table);
}

/**
Adjust the BLOB reference for a single column that is externally stored
@param rec - record to update
@param offsets - column offsets for the record
@param i - column ordinal value
@return DB_SUCCESS or error code */
dberr_t
PageConverter::adjust_cluster_index_blob_column(
	rec_t*		rec,
	const ulint*	offsets,
	ulint		i) UNIV_NOTHROW
{
	ulint		len;
	byte*		field;

	field = rec_get_nth_field(rec, offsets, i, &len);

	DBUG_EXECUTE_IF("ib_import_trigger_corruption_2",
			len = BTR_EXTERN_FIELD_REF_SIZE - 1;);

	if (len < BTR_EXTERN_FIELD_REF_SIZE) {

		char index_name[MAX_FULL_NAME_LEN + 1];

		innobase_format_name(
			index_name, sizeof(index_name),
			m_cluster_index->name, TRUE);

		ib_errf(m_trx->mysql_thd, IB_LOG_LEVEL_ERROR,
			ER_INNODB_INDEX_CORRUPT,
			"Externally stored column(%lu) has a reference "
			"length of %lu in the cluster index %s",
			(ulong) i, (ulong) len, index_name);

		return(DB_CORRUPTION);
	}

	field += BTR_EXTERN_SPACE_ID - BTR_EXTERN_FIELD_REF_SIZE + len;

	if (is_compressed_table()) {
		mach_write_to_4(field, get_space_id());

		page_zip_write_blob_ptr(
			m_page_zip_ptr, rec, m_cluster_index, offsets, i, 0);
	} else {
		mlog_write_ulint(field, get_space_id(), MLOG_4BYTES, 0);
	}

	return(DB_SUCCESS);
}

/**
Adjusts the BLOB reference in the clustered index row for all externally
stored columns.
@param rec - record to update
@param offsets - column offsets for the record
@return DB_SUCCESS or error code */
dberr_t
PageConverter::adjust_cluster_index_blob_columns(
	rec_t*		rec,
	const ulint*	offsets) UNIV_NOTHROW
{
	ut_ad(rec_offs_any_extern(offsets));

	/* Adjust the space_id in the BLOB pointers. */

	for (ulint i = 0; i < rec_offs_n_fields(offsets); ++i) {

		/* Only if the column is stored "externally". */

		if (rec_offs_nth_extern(offsets, i)) {
			dberr_t	err;

			err = adjust_cluster_index_blob_column(rec, offsets, i);

			if (err != DB_SUCCESS) {
				return(err);
			}
		}
	}

	return(DB_SUCCESS);
}

/**
In the clustered index, adjust BLOB pointers as needed. Also update the
BLOB reference, write the new space id.
@param rec - record to update
@param offsets - column offsets for the record
@return DB_SUCCESS or error code */
dberr_t
PageConverter::adjust_cluster_index_blob_ref(
	rec_t*		rec,
	const ulint*	offsets) UNIV_NOTHROW
{
	if (rec_offs_any_extern(offsets)) {
		dberr_t	err;

		err = adjust_cluster_index_blob_columns(rec, offsets);

		if (err != DB_SUCCESS) {
			return(err);
		}
	}

	return(DB_SUCCESS);
}

/**
Purge delete-marked records, only if it is possible to do so without
re-organising the B+tree.
@param offsets - current row offsets.
@return true if purge succeeded */
bool
PageConverter::purge(const ulint* offsets) UNIV_NOTHROW
{
	const dict_index_t*	index = m_index->m_srv_index;

	/* We can't have a page that is empty and not root. */
	if (m_rec_iter.remove(index, m_page_zip_ptr, m_offsets)) {

		++m_index->m_stats.m_n_purged;

		return(true);
	} else {
		++m_index->m_stats.m_n_purge_failed;
	}

	return(false);
}

/**
Adjust the BLOB references and sys fields for the current record.
@param rec - record to update
@param offsets - column offsets for the record
@param deleted - true if row is delete marked
@return DB_SUCCESS or error code. */
dberr_t
PageConverter::adjust_cluster_record(
	const dict_index_t*	index,
	rec_t*			rec,
	const ulint*		offsets,
	bool			deleted) UNIV_NOTHROW
{
	dberr_t	err;

	if ((err = adjust_cluster_index_blob_ref(rec, offsets)) == DB_SUCCESS) {

		/* Reset DB_TRX_ID and DB_ROLL_PTR.  Normally, these fields
		are only written in conjunction with other changes to the
		record. */

		row_upd_rec_sys_fields(
			rec, m_page_zip_ptr, m_cluster_index, m_offsets,
			m_trx, 0);
	}

	return(err);
}

/**
Update the BLOB refrences and write UNDO log entries for
rows that can't be purged optimistically.
@param block - block to update
@retval DB_SUCCESS or error code */
dberr_t
PageConverter::update_records(
	buf_block_t*	block) UNIV_NOTHROW
{
	ibool	comp = dict_table_is_comp(m_cfg->m_table);
	bool	clust_index = m_index->m_srv_index == m_cluster_index;

	/* This will also position the cursor on the first user record. */

	m_rec_iter.open(block);

	while (!m_rec_iter.end()) {

		rec_t*	rec = m_rec_iter.current();

		/* FIXME: Move out of the loop */

		if (rec_get_status(rec) == REC_STATUS_NODE_PTR) {
			break;
		}

		ibool	deleted = rec_get_deleted_flag(rec, comp);

		/* For the clustered index we have to adjust the BLOB
		reference and the system fields irrespective of the
		delete marked flag. The adjustment of delete marked
		cluster records is required for purge to work later. */

		if (deleted || clust_index) {
			m_offsets = rec_get_offsets(
				rec, m_index->m_srv_index, m_offsets,
				ULINT_UNDEFINED, &m_heap);
		}

		if (clust_index) {

			dberr_t err = adjust_cluster_record(
				m_index->m_srv_index, rec, m_offsets,
				deleted);

			if (err != DB_SUCCESS) {
				return(err);
			}
		}

		/* If it is a delete marked record then try an
		optimistic delete. */

		if (deleted) {
			/* A successful purge will move the cursor to the
			next record. */

			if (!purge(m_offsets)) {
				m_rec_iter.next();
			}

			++m_index->m_stats.m_n_deleted;
		} else {
			++m_index->m_stats.m_n_rows;
			m_rec_iter.next();
		}
	}

	return(DB_SUCCESS);
}

/**
Update the space, index id, trx id.
@return DB_SUCCESS or error code */
dberr_t
PageConverter::update_index_page(
	buf_block_t*	block) UNIV_NOTHROW
{
	index_id_t	id;
	buf_frame_t*	page = block->frame;

	if (is_free(buf_block_get_page_no(block))) {
		return(DB_SUCCESS);
	} else if ((id = btr_page_get_index_id(page)) != m_index->m_id) {

		row_index_t*	index = find_index(id);

		if (index == 0) {
			m_index = 0;
			return(DB_CORRUPTION);
		}

		/* Update current index */
		m_index = index;
	}

	/* If the .cfg file is missing and there is an index mismatch
	then ignore the error. */
	if (m_cfg->m_missing && (m_index == 0 || m_index->m_srv_index == 0)) {
		return(DB_SUCCESS);
	}

#ifdef UNIV_ZIP_DEBUG
	ut_a(!is_compressed_table()
	     || page_zip_validate(m_page_zip_ptr, page, m_index->m_srv_index));
#endif /* UNIV_ZIP_DEBUG */

	/* This has to be written to uncompressed index header. Set it to
	the current index id. */
	btr_page_set_index_id(
		page, m_page_zip_ptr, m_index->m_srv_index->id, 0);

	page_set_max_trx_id(block, m_page_zip_ptr, m_trx->id, 0);

	if (page_get_n_recs(block->frame) == 0) {

		/* Only a root page can be empty. */
		if (!is_root_page(block->frame)) {
			// TODO: We should relax this and skip secondary
			// indexes. Mark them as corrupt because they can
			// always be rebuilt.
			return(DB_CORRUPTION);
		}

		return(DB_SUCCESS);
	}

	return(update_records(block));
}

/**
Validate the space flags and update tablespace header page.
@param block - block read from file, not from the buffer pool.
@retval DB_SUCCESS or error code */
dberr_t
PageConverter::update_header(
	buf_block_t*	block) UNIV_NOTHROW
{
	/* Check for valid header */
	switch(fsp_header_get_space_id(get_frame(block))) {
	case 0:
		return(DB_CORRUPTION);
	case ULINT_UNDEFINED:
		ib_logf(IB_LOG_LEVEL_WARN,
			"Space id check in the header failed "
			"- ignored");
	}

	ulint		space_flags = fsp_header_get_flags(get_frame(block));

	if (!fsp_flags_is_valid(space_flags)) {

		ib_logf(IB_LOG_LEVEL_ERROR,
			"Unsupported tablespace format %lu",
			(ulong) space_flags);

		return(DB_UNSUPPORTED);
	}

	mach_write_to_8(
		get_frame(block) + FIL_PAGE_FILE_FLUSH_LSN, m_current_lsn);

	/* Write space_id to the tablespace header, page 0. */
	mach_write_to_4(
		get_frame(block) + FSP_HEADER_OFFSET + FSP_SPACE_ID,
		get_space_id());

	/* This is on every page in the tablespace. */
	mach_write_to_4(
		get_frame(block) + FIL_PAGE_ARCH_LOG_NO_OR_SPACE_ID,
		get_space_id());

	return(DB_SUCCESS);
}

/**
Update the page, set the space id, max trx id and index id.
@param block - block read from file
@retval DB_SUCCESS or error code */
dberr_t
PageConverter::update_page(
	buf_block_t*	block,
	ulint&		page_type) UNIV_NOTHROW
{
	dberr_t		err = DB_SUCCESS;

	switch (page_type = fil_page_get_type(get_frame(block))) {
	case FIL_PAGE_TYPE_FSP_HDR:
		/* Work directly on the uncompressed page headers. */
		ut_a(buf_block_get_page_no(block) == 0);
		return(update_header(block));

	case FIL_PAGE_INDEX:
		/* We need to decompress the contents into block->frame
		before we can do any thing with Btree pages. */

		if (is_compressed_table() && !buf_zip_decompress(block, TRUE)) {
			return(DB_CORRUPTION);
		}

		/* This is on every page in the tablespace. */
		mach_write_to_4(
			get_frame(block)
			+ FIL_PAGE_ARCH_LOG_NO_OR_SPACE_ID, get_space_id());

		/* Only update the Btree nodes. */
		return(update_index_page(block));

	case FIL_PAGE_TYPE_SYS:
		/* This is page 0 in the system tablespace. */
		return(DB_CORRUPTION);

	case FIL_PAGE_TYPE_XDES:
		err = set_current_xdes(
			buf_block_get_page_no(block), get_frame(block));
	case FIL_PAGE_INODE:
	case FIL_PAGE_TYPE_TRX_SYS:
	case FIL_PAGE_IBUF_FREE_LIST:
	case FIL_PAGE_TYPE_ALLOCATED:
	case FIL_PAGE_IBUF_BITMAP:
	case FIL_PAGE_TYPE_BLOB:
	case FIL_PAGE_TYPE_ZBLOB:
	case FIL_PAGE_TYPE_ZBLOB2:

		/* Work directly on the uncompressed page headers. */
		/* This is on every page in the tablespace. */
		mach_write_to_4(
			get_frame(block)
			+ FIL_PAGE_ARCH_LOG_NO_OR_SPACE_ID, get_space_id());

		return(err);
	}

	ib_logf(IB_LOG_LEVEL_WARN, "Unknown page type (%lu)", page_type);

	return(DB_CORRUPTION);
}

/**
Validate the page
@param offset - physical offset within file.
@param page - page read from file.
@return status */
PageConverter::import_page_status_t
PageConverter::validate(
	os_offset_t	offset,
	buf_block_t*	block) UNIV_NOTHROW
{
	buf_frame_t*	page = get_frame(block);

	/* Check that the page number corresponds to the offset in
	the file. Flag as corrupt if it doesn't. Disable the check
	for LSN in buf_page_is_corrupted() */

	if (buf_page_is_corrupted(false, page, get_zip_size())
	    || (page_get_page_no(page) != offset / m_page_size
		&& page_get_page_no(page) != 0)) {

		return(IMPORT_PAGE_STATUS_CORRUPTED);

	} else if (offset > 0 && page_get_page_no(page) == 0) {
		const byte*	b = page;
		const byte*	e = b + m_page_size;

		/* If the page number is zero and offset > 0 then
		the entire page MUST consist of zeroes. If not then
		we flag it as corrupt. */

		while (b != e) {

			if (*b++ && !trigger_corruption()) {
				return(IMPORT_PAGE_STATUS_CORRUPTED);
			}
		}

		/* The page is all zero: do nothing. */
		return(IMPORT_PAGE_STATUS_ALL_ZERO);
	}

	return(IMPORT_PAGE_STATUS_OK);
}

/**
Called for every page in the tablespace. If the page was not
updated then its state must be set to BUF_PAGE_NOT_USED.
@param offset - physical offset within the file
@param block - block read from file, note it is not from the buffer pool
@retval DB_SUCCESS or error code. */
dberr_t
PageConverter::operator() (
	os_offset_t	offset,
	buf_block_t*	block) UNIV_NOTHROW
{
	ulint		page_type;
	dberr_t		err = DB_SUCCESS;

	if ((err = periodic_check()) != DB_SUCCESS) {
		return(err);
	}

	if (is_compressed_table()) {
		m_page_zip_ptr = &block->page.zip;
	} else {
		ut_ad(m_page_zip_ptr == 0);
	}

	switch(validate(offset, block)) {
	case IMPORT_PAGE_STATUS_OK:

		/* We have to decompress the compressed pages before
		we can work on them */

		if ((err = update_page(block, page_type)) != DB_SUCCESS) {
			return(err);
		}

		/* Note: For compressed pages this function will write to the
		zip descriptor and for uncompressed pages it will write to
		page (ie. the block->frame). Therefore the caller should write
		out the descriptor contents and not block->frame for compressed
		pages. */

		if (!is_compressed_table() || page_type == FIL_PAGE_INDEX) {

			buf_flush_init_for_writing(
				!is_compressed_table()
				? block->frame : block->page.zip.data,
				!is_compressed_table() ? 0 : m_page_zip_ptr,
				m_current_lsn);
		} else {
			/* Calculate and update the checksum of non-btree
			pages for compressed tables explicitly here. */

			buf_flush_update_zip_checksum(
				get_frame(block), get_zip_size(),
				m_current_lsn);
		}

		break;

	case IMPORT_PAGE_STATUS_ALL_ZERO:
		/* The page is all zero: leave it as is. */
		break;

	case IMPORT_PAGE_STATUS_CORRUPTED:

		ib_logf(IB_LOG_LEVEL_WARN,
			"%s: Page %lu at offset " UINT64PF " looks corrupted.",
			m_filepath, (ulong) (offset / m_page_size), offset);

		return(DB_CORRUPTION);
	}

	return(err);
}

/*****************************************************************//**
Clean up after import tablespace failure, this function will acquire
the dictionary latches on behalf of the transaction if the transaction
hasn't already acquired them. */
static	__attribute__((nonnull))
void
row_import_discard_changes(
/*=======================*/
	row_prebuilt_t*	prebuilt,	/*!< in/out: prebuilt from handler */
	trx_t*		trx,		/*!< in/out: transaction for import */
	dberr_t		err)		/*!< in: error code */
{
	dict_table_t*	table = prebuilt->table;

	ut_a(err != DB_SUCCESS);

	prebuilt->trx->error_info = NULL;

	char	table_name[MAX_FULL_NAME_LEN + 1];

	innobase_format_name(
		table_name, sizeof(table_name),
		prebuilt->table->name, FALSE);

	ib_logf(IB_LOG_LEVEL_INFO,
		"Discarding tablespace of table %s: %s",
		table_name, ut_strerr(err));

	if (trx->dict_operation_lock_mode != RW_X_LATCH) {
		ut_a(trx->dict_operation_lock_mode == 0);
		row_mysql_lock_data_dictionary(trx);
	}

	ut_a(trx->dict_operation_lock_mode == RW_X_LATCH);

	/* Since we update the index root page numbers on disk after
	we've done a successful import. The table will not be loadable.
	However, we need to ensure that the in memory root page numbers
	are reset to "NULL". */

	for (dict_index_t* index = UT_LIST_GET_FIRST(table->indexes);
		index != 0;
		index = UT_LIST_GET_NEXT(indexes, index)) {

		index->page = FIL_NULL;
		index->space = FIL_NULL;
	}

	table->ibd_file_missing = TRUE;

	fil_close_tablespace(trx, table->space);
}

/*****************************************************************//**
Clean up after import tablespace. */
static	__attribute__((nonnull, warn_unused_result))
dberr_t
row_import_cleanup(
/*===============*/
	row_prebuilt_t*	prebuilt,	/*!< in/out: prebuilt from handler */
	trx_t*		trx,		/*!< in/out: transaction for import */
	dberr_t		err)		/*!< in: error code */
{
	ut_a(prebuilt->trx != trx);

	if (err != DB_SUCCESS) {
		row_import_discard_changes(prebuilt, trx, err);
	}

	ut_a(trx->dict_operation_lock_mode == RW_X_LATCH);

	DBUG_EXECUTE_IF("ib_import_before_commit_crash", DBUG_SUICIDE(););

	trx_commit_for_mysql(trx);

	row_mysql_unlock_data_dictionary(trx);

	trx_free_for_mysql(trx);

	prebuilt->trx->op_info = "";

	DBUG_EXECUTE_IF("ib_import_before_checkpoint_crash", DBUG_SUICIDE(););

	log_make_checkpoint_at(IB_ULONGLONG_MAX, TRUE);

	return(err);
}

/*****************************************************************//**
Report error during tablespace import. */
static	__attribute__((nonnull, warn_unused_result))
dberr_t
row_import_error(
/*=============*/
	row_prebuilt_t*	prebuilt,	/*!< in/out: prebuilt from handler */
	trx_t*		trx,		/*!< in/out: transaction for import */
	dberr_t		err)		/*!< in: error code */
{
	if (!trx_is_interrupted(trx)) {
		char	table_name[MAX_FULL_NAME_LEN + 1];

		innobase_format_name(
			table_name, sizeof(table_name),
			prebuilt->table->name, FALSE);

		ib_senderrf(
			trx->mysql_thd, IB_LOG_LEVEL_WARN,
			ER_INNODB_IMPORT_ERROR,
			table_name, (ulong) err, ut_strerr(err));
	}

	return(row_import_cleanup(prebuilt, trx, err));
}

/*****************************************************************//**
Adjust the root page index node and leaf node segment headers, update
with the new space id. For all the table's secondary indexes.
@return error code */
static	__attribute__((nonnull, warn_unused_result))
dberr_t
row_import_adjust_root_pages_of_secondary_indexes(
/*==============================================*/
	row_prebuilt_t*		prebuilt,	/*!< in/out: prebuilt from
						handler */
	trx_t*			trx,		/*!< in: transaction used for
						the import */
	dict_table_t*		table,		/*!< in: table the indexes
						belong to */
	const row_import&	cfg)		/*!< Import context */
{
	dict_index_t*		index;
	ulint			n_rows_in_table;
	dberr_t			err = DB_SUCCESS;

	/* Skip the clustered index. */
	index = dict_table_get_first_index(table);

	n_rows_in_table = cfg.get_n_rows(index->name);

	DBUG_EXECUTE_IF("ib_import_sec_rec_count_mismatch_failure",
			n_rows_in_table++;);

	/* Adjust the root pages of the secondary indexes only. */
	while ((index = dict_table_get_next_index(index)) != NULL) {
		char		index_name[MAX_FULL_NAME_LEN + 1];

		innobase_format_name(
			index_name, sizeof(index_name), index->name, TRUE);

		ut_a(!dict_index_is_clust(index));

		if (!(index->type & DICT_CORRUPT)
		    && index->space != FIL_NULL
		    && index->page != FIL_NULL) {

			/* Update the Btree segment headers for index node and
			leaf nodes in the root page. Set the new space id. */

			err = btr_root_adjust_on_import(index);
		} else {
			ib_logf(IB_LOG_LEVEL_WARN,
				"Skip adjustment of root pages for "
				"index %s.", index->name);

			err = DB_CORRUPTION;
		}

		if (err != DB_SUCCESS) {

			if (index->type & DICT_CLUSTERED) {
				break;
			}

			ib_errf(trx->mysql_thd,
				IB_LOG_LEVEL_WARN,
				ER_INNODB_INDEX_CORRUPT,
				"Index '%s' not found or corrupt, "
				"you should recreate this index.",
				index_name);

			/* Do not bail out, so that the data
			can be recovered. */

			err = DB_SUCCESS;
			index->type |= DICT_CORRUPT;
			continue;
		}

		/* If we failed to purge any records in the index then
		do it the hard way.

		TODO: We can do this in the first pass by generating UNDO log
		records for the failed rows. */

		if (!cfg.requires_purge(index->name)) {
			continue;
		}

		IndexPurge   purge(trx, index);

		trx->op_info = "secondary: purge delete marked records";

		err = purge.garbage_collect();

		trx->op_info = "";

		if (err != DB_SUCCESS) {
			break;
		} else if (purge.get_n_rows() != n_rows_in_table) {

			ib_errf(trx->mysql_thd,
				IB_LOG_LEVEL_WARN,
				ER_INNODB_INDEX_CORRUPT,
				"Index '%s' contains %lu entries, "
				"should be %lu, you should recreate "
				"this index.", index_name,
				(ulong) purge.get_n_rows(),
				(ulong) n_rows_in_table);

			index->type |= DICT_CORRUPT;

			/* Do not bail out, so that the data
			can be recovered. */

			err = DB_SUCCESS;
                }
	}

	return(err);
}

/*****************************************************************//**
Ensure that dict_sys->row_id exceeds SELECT MAX(DB_ROW_ID).
@return error code */
static	__attribute__((nonnull, warn_unused_result))
dberr_t
row_import_set_sys_max_row_id(
/*==========================*/
	row_prebuilt_t*		prebuilt,	/*!< in/out: prebuilt from
						handler */
	const dict_table_t*	table)		/*!< in: table to import */
{
	dberr_t			err;
	const rec_t*		rec;
	mtr_t			mtr;
	btr_pcur_t		pcur;
	row_id_t		row_id	= 0;
	dict_index_t*		index;

	index = dict_table_get_first_index(table);
	ut_a(dict_index_is_clust(index));

	mtr_start(&mtr);

	mtr_set_log_mode(&mtr, MTR_LOG_NO_REDO);

	btr_pcur_open_at_index_side(
		false,		// High end
		index,
		BTR_SEARCH_LEAF,
		&pcur,
		true,		// Init cursor
		0,		// Leaf level
		&mtr);

	btr_pcur_move_to_prev_on_page(&pcur);
	rec = btr_pcur_get_rec(&pcur);

	/* Check for empty table. */
	if (!page_rec_is_infimum(rec)) {
		ulint		len;
		const byte*	field;
		mem_heap_t*	heap = NULL;
		ulint		offsets_[1 + REC_OFFS_HEADER_SIZE];
		ulint*		offsets;

		rec_offs_init(offsets_);

		offsets = rec_get_offsets(
			rec, index, offsets_, ULINT_UNDEFINED, &heap);

		field = rec_get_nth_field(
			rec, offsets,
			dict_index_get_sys_col_pos(index, DATA_ROW_ID),
			&len);

		if (len == DATA_ROW_ID_LEN) {
			row_id = mach_read_from_6(field);
			err = DB_SUCCESS;
		} else {
			err = DB_CORRUPTION;
		}

		if (heap != NULL) {
			mem_heap_free(heap);
		}
	} else {
		/* The table is empty. */
		err = DB_SUCCESS;
	}

	btr_pcur_close(&pcur);
	mtr_commit(&mtr);

	DBUG_EXECUTE_IF("ib_import_set_max_rowid_failure",
			err = DB_CORRUPTION;);

	if (err != DB_SUCCESS) {
		char		index_name[MAX_FULL_NAME_LEN + 1];

		innobase_format_name(
			index_name, sizeof(index_name), index->name, TRUE);

		ib_errf(prebuilt->trx->mysql_thd,
			IB_LOG_LEVEL_WARN,
			ER_INNODB_INDEX_CORRUPT,
			"Index '%s' corruption detected, invalid DB_ROW_ID "
			"in index.", index_name);

		return(err);

	} else if (row_id > 0) {

		/* Update the system row id if the imported index row id is
		greater than the max system row id. */

		mutex_enter(&dict_sys->mutex);

		if (row_id >= dict_sys->row_id) {
			dict_sys->row_id = row_id + 1;
			dict_hdr_flush_row_id();
		}

		mutex_exit(&dict_sys->mutex);
	}

	return(DB_SUCCESS);
}

/*****************************************************************//**
Read the a string from the meta data file.
@return DB_SUCCESS or error code. */
static
dberr_t
row_import_cfg_read_string(
/*=======================*/
	FILE*		file,		/*!< in/out: File to read from */
	byte*		ptr,		/*!< out: string to read */
	ulint		max_len)	/*!< in: maximum length of the output
					buffer in bytes */
{
	DBUG_EXECUTE_IF("ib_import_string_read_error",
			errno = EINVAL; return(DB_IO_ERROR););

	ulint		len = 0;

	while (!feof(file)) {
		int	ch = fgetc(file);

		if (ch == EOF) {
			break;
		} else if (ch != 0) {
			if (len < max_len) {
				ptr[len++] = ch;
			} else {
				break;
			}
		/* max_len includes the NUL byte */
		} else if (len != max_len - 1) {
			break;
		} else {
			ptr[len] = 0;
			return(DB_SUCCESS);
		}
	}

	errno = EINVAL;

	return(DB_IO_ERROR);
}

/*********************************************************************//**
Write the meta data (index user fields) config file.
@return DB_SUCCESS or error code. */
static	__attribute__((nonnull, warn_unused_result))
dberr_t
row_import_cfg_read_index_fields(
/*=============================*/
	FILE*			file,	/*!< in: file to write to */
	THD*			thd,	/*!< in/out: session */
	row_index_t*		index,	/*!< Index being read in */
	row_import*		cfg)	/*!< in/out: meta-data read */
{
	byte			row[sizeof(ib_uint32_t) * 3];
	ulint			n_fields = index->m_n_fields;

	index->m_fields = new(std::nothrow) dict_field_t[n_fields];

	/* Trigger OOM */
	DBUG_EXECUTE_IF("ib_import_OOM_4",
			delete [] index->m_fields; index->m_fields = 0;);

	if (index->m_fields == 0) {
		return(DB_OUT_OF_MEMORY);
	}

	dict_field_t*	field = index->m_fields;

	memset(field, 0x0, sizeof(*field) * n_fields);

	for (ulint i = 0; i < n_fields; ++i, ++field) {
		byte*		ptr = row;

		/* Trigger EOF */
		DBUG_EXECUTE_IF("ib_import_io_read_error_1",
				(void) fseek(file, 0L, SEEK_END););

		if (fread(row, 1, sizeof(row), file) != sizeof(row)) {

			ib_senderrf(
				thd, IB_LOG_LEVEL_ERROR, ER_IO_READ_ERROR,
				errno, strerror(errno),
				"while reading index fields.");

			return(DB_IO_ERROR);
		}

		field->prefix_len = mach_read_from_4(ptr);
		ptr += sizeof(ib_uint32_t);

		field->fixed_len = mach_read_from_4(ptr);
		ptr += sizeof(ib_uint32_t);

		/* Include the NUL byte in the length. */
		ulint	len = mach_read_from_4(ptr);

		byte*	name = new(std::nothrow) byte[len];

		/* Trigger OOM */
		DBUG_EXECUTE_IF("ib_import_OOM_5", delete [] name; name = 0;);

		if (name == 0) {
			return(DB_OUT_OF_MEMORY);
		}

		field->name = reinterpret_cast<const char*>(name);

		dberr_t	err = row_import_cfg_read_string(file, name, len);

		if (err != DB_SUCCESS) {

			ib_senderrf(
				thd, IB_LOG_LEVEL_ERROR, ER_IO_READ_ERROR,
				errno, strerror(errno),
				"while parsing table name.");

			return(err);
		}
	}

	return(DB_SUCCESS);
}

/*****************************************************************//**
Read the index names and root page numbers of the indexes and set the values.
Row format [root_page_no, len of str, str ... ]
@return DB_SUCCESS or error code. */
static __attribute__((nonnull, warn_unused_result))
dberr_t
row_import_read_index_data(
/*=======================*/
	FILE*		file,		/*!< in: File to read from */
	THD*		thd,		/*!< in: session */
	row_import*	cfg)		/*!< in/out: meta-data read */
{
	byte*		ptr;
	row_index_t*	cfg_index;
	byte		row[sizeof(index_id_t) + sizeof(ib_uint32_t) * 9];

	/* FIXME: What is the max value? */
	ut_a(cfg->m_n_indexes > 0);
	ut_a(cfg->m_n_indexes < 1024);

	cfg->m_indexes = new(std::nothrow) row_index_t[cfg->m_n_indexes];

	/* Trigger OOM */
	DBUG_EXECUTE_IF("ib_import_OOM_6",
			delete [] cfg->m_indexes; cfg->m_indexes = 0;);

	if (cfg->m_indexes == 0) {
		return(DB_OUT_OF_MEMORY);
	}

	memset(cfg->m_indexes, 0x0, sizeof(*cfg->m_indexes) * cfg->m_n_indexes);

	cfg_index = cfg->m_indexes;

	for (ulint i = 0; i < cfg->m_n_indexes; ++i, ++cfg_index) {
		/* Trigger EOF */
		DBUG_EXECUTE_IF("ib_import_io_read_error_2",
				(void) fseek(file, 0L, SEEK_END););

		/* Read the index data. */
		size_t	n_bytes = fread(row, 1, sizeof(row), file);

		/* Trigger EOF */
		DBUG_EXECUTE_IF("ib_import_io_read_error",
				(void) fseek(file, 0L, SEEK_END););

		if (n_bytes != sizeof(row)) {
			char	msg[BUFSIZ];

			ut_snprintf(msg, sizeof(msg),
				    "while reading index meta-data, expected "
				    "to read %lu bytes but read only %lu "
				    "bytes",
				    (ulong) sizeof(row), (ulong) n_bytes);

			ib_senderrf(
				thd, IB_LOG_LEVEL_ERROR, ER_IO_READ_ERROR,
				errno, strerror(errno), msg);

			ib_logf(IB_LOG_LEVEL_ERROR, "IO Error: %s", msg);

			return(DB_IO_ERROR);
		}

		ptr = row;

		cfg_index->m_id = mach_read_from_8(ptr);
		ptr += sizeof(index_id_t);

		cfg_index->m_space = mach_read_from_4(ptr);
		ptr += sizeof(ib_uint32_t);

		cfg_index->m_page_no = mach_read_from_4(ptr);
		ptr += sizeof(ib_uint32_t);

		cfg_index->m_type = mach_read_from_4(ptr);
		ptr += sizeof(ib_uint32_t);

		cfg_index->m_trx_id_offset = mach_read_from_4(ptr);
		if (cfg_index->m_trx_id_offset != mach_read_from_4(ptr)) {
			ut_ad(0);
			/* Overflow. Pretend that the clustered index
			has a variable-length PRIMARY KEY. */
			cfg_index->m_trx_id_offset = 0;
		}
		ptr += sizeof(ib_uint32_t);

		cfg_index->m_n_user_defined_cols = mach_read_from_4(ptr);
		ptr += sizeof(ib_uint32_t);

		cfg_index->m_n_uniq = mach_read_from_4(ptr);
		ptr += sizeof(ib_uint32_t);

		cfg_index->m_n_nullable = mach_read_from_4(ptr);
		ptr += sizeof(ib_uint32_t);

		cfg_index->m_n_fields = mach_read_from_4(ptr);
		ptr += sizeof(ib_uint32_t);

		/* The NUL byte is included in the name length. */
		ulint	len = mach_read_from_4(ptr);

		if (len > OS_FILE_MAX_PATH) {
			ib_errf(thd, IB_LOG_LEVEL_ERROR,
				ER_INNODB_INDEX_CORRUPT,
				"Index name length (%lu) is too long, "
				"the meta-data is corrupt", len);

			return(DB_CORRUPTION);
		}

		cfg_index->m_name = new(std::nothrow) byte[len];

		/* Trigger OOM */
		DBUG_EXECUTE_IF("ib_import_OOM_7",
				delete [] cfg_index->m_name;
				cfg_index->m_name = 0;);

		if (cfg_index->m_name == 0) {
			return(DB_OUT_OF_MEMORY);
		}

		dberr_t	err;

		err = row_import_cfg_read_string(file, cfg_index->m_name, len);

		if (err != DB_SUCCESS) {

			ib_senderrf(
				thd, IB_LOG_LEVEL_ERROR, ER_IO_READ_ERROR,
				errno, strerror(errno),
				"while parsing index name.");

			return(err);
		}

		err = row_import_cfg_read_index_fields(
			file, thd, cfg_index, cfg);

		if (err != DB_SUCCESS) {
			return(err);
		}

	}

	return(DB_SUCCESS);
}

/*****************************************************************//**
Set the index root page number for v1 format.
@return DB_SUCCESS or error code. */
static
dberr_t
row_import_read_indexes(
/*====================*/
	FILE*		file,		/*!< in: File to read from */
	THD*		thd,		/*!< in: session */
	row_import*	cfg)		/*!< in/out: meta-data read */
{
	byte		row[sizeof(ib_uint32_t)];

	/* Trigger EOF */
	DBUG_EXECUTE_IF("ib_import_io_read_error_3",
			(void) fseek(file, 0L, SEEK_END););

	/* Read the number of indexes. */
	if (fread(row, 1, sizeof(row), file) != sizeof(row)) {
		ib_senderrf(
			thd, IB_LOG_LEVEL_ERROR, ER_IO_READ_ERROR,
			errno, strerror(errno),
			"while reading number of indexes.");

		return(DB_IO_ERROR);
	}

	cfg->m_n_indexes = mach_read_from_4(row);

	if (cfg->m_n_indexes == 0) {
		ib_errf(thd, IB_LOG_LEVEL_ERROR, ER_IO_READ_ERROR,
			"Number of indexes in meta-data file is 0");

		return(DB_CORRUPTION);

	} else if (cfg->m_n_indexes > 1024) {
		// FIXME: What is the upper limit? */
		ib_errf(thd, IB_LOG_LEVEL_ERROR, ER_IO_READ_ERROR,
			"Number of indexes in meta-data file is too high: %lu",
			(ulong) cfg->m_n_indexes);
		cfg->m_n_indexes = 0;

		return(DB_CORRUPTION);
	}

	return(row_import_read_index_data(file, thd, cfg));
}

/*********************************************************************//**
Read the meta data (table columns) config file. Deserialise the contents of
dict_col_t structure, along with the column name. */
static	__attribute__((nonnull, warn_unused_result))
dberr_t
row_import_read_columns(
/*====================*/
	FILE*			file,	/*!< in: file to write to */
	THD*			thd,	/*!< in/out: session */
	row_import*		cfg)	/*!< in/out: meta-data read */
{
	dict_col_t*		col;
	byte			row[sizeof(ib_uint32_t) * 8];

	/* FIXME: What should the upper limit be? */
	ut_a(cfg->m_n_cols > 0);
	ut_a(cfg->m_n_cols < 1024);

	cfg->m_cols = new(std::nothrow) dict_col_t[cfg->m_n_cols];

	/* Trigger OOM */
	DBUG_EXECUTE_IF("ib_import_OOM_8",
			delete [] cfg->m_cols; cfg->m_cols = 0;);

	if (cfg->m_cols == 0) {
		return(DB_OUT_OF_MEMORY);
	}

	cfg->m_col_names = new(std::nothrow) byte* [cfg->m_n_cols];

	/* Trigger OOM */
	DBUG_EXECUTE_IF("ib_import_OOM_9",
			delete [] cfg->m_col_names; cfg->m_col_names = 0;);

	if (cfg->m_col_names == 0) {
		return(DB_OUT_OF_MEMORY);
	}

	memset(cfg->m_cols, 0x0, sizeof(cfg->m_cols) * cfg->m_n_cols);
	memset(cfg->m_col_names, 0x0, sizeof(cfg->m_col_names) * cfg->m_n_cols);

	col = cfg->m_cols;

	for (ulint i = 0; i < cfg->m_n_cols; ++i, ++col) {
		byte*		ptr = row;

		/* Trigger EOF */
		DBUG_EXECUTE_IF("ib_import_io_read_error_4",
				(void) fseek(file, 0L, SEEK_END););

		if (fread(row, 1,  sizeof(row), file) != sizeof(row)) {
			ib_senderrf(
				thd, IB_LOG_LEVEL_ERROR, ER_IO_READ_ERROR,
				errno, strerror(errno),
				"while reading table column meta-data.");

			return(DB_IO_ERROR);
		}

		col->prtype = mach_read_from_4(ptr);
		ptr += sizeof(ib_uint32_t);

		col->mtype = mach_read_from_4(ptr);
		ptr += sizeof(ib_uint32_t);

		col->len = mach_read_from_4(ptr);
		ptr += sizeof(ib_uint32_t);

		col->mbminmaxlen = mach_read_from_4(ptr);
		ptr += sizeof(ib_uint32_t);

		col->ind = mach_read_from_4(ptr);
		ptr += sizeof(ib_uint32_t);

		col->ord_part = mach_read_from_4(ptr);
		ptr += sizeof(ib_uint32_t);

		col->max_prefix = mach_read_from_4(ptr);
		ptr += sizeof(ib_uint32_t);

		/* Read in the column name as [len, byte array]. The len
		includes the NUL byte. */

		ulint		len = mach_read_from_4(ptr);

		/* FIXME: What is the maximum column name length? */
		if (len == 0 || len > 128) {
			ib_errf(thd, IB_LOG_LEVEL_ERROR,
				ER_IO_READ_ERROR,
				"Column name length %lu, is invalid",
				(ulong) len);

			return(DB_CORRUPTION);
		}

		cfg->m_col_names[i] = new(std::nothrow) byte[len];

		/* Trigger OOM */
		DBUG_EXECUTE_IF("ib_import_OOM_10",
				delete [] cfg->m_col_names[i];
				cfg->m_col_names[i] = 0;);

		if (cfg->m_col_names[i] == 0) {
			return(DB_OUT_OF_MEMORY);
		}

		dberr_t	err;

		err = row_import_cfg_read_string(
			file, cfg->m_col_names[i], len);

		if (err != DB_SUCCESS) {

			ib_senderrf(
				thd, IB_LOG_LEVEL_ERROR, ER_IO_READ_ERROR,
				errno, strerror(errno),
				"while parsing table column name.");

			return(err);
		}
	}

	return(DB_SUCCESS);
}

/*****************************************************************//**
Read the contents of the <tablespace>.cfg file.
@return DB_SUCCESS or error code. */
static	__attribute__((nonnull, warn_unused_result))
dberr_t
row_import_read_v1(
/*===============*/
	FILE*		file,		/*!< in: File to read from */
	THD*		thd,		/*!< in: session */
	row_import*	cfg)		/*!< out: meta data */
{
	byte		value[sizeof(ib_uint32_t)];

	/* Trigger EOF */
	DBUG_EXECUTE_IF("ib_import_io_read_error_5",
			(void) fseek(file, 0L, SEEK_END););

	/* Read the hostname where the tablespace was exported. */
	if (fread(value, 1, sizeof(value), file) != sizeof(value)) {
		ib_senderrf(
			thd, IB_LOG_LEVEL_ERROR, ER_IO_READ_ERROR,
			errno, strerror(errno),
			"while reading meta-data export hostname length.");

		return(DB_IO_ERROR);
	}

	ulint	len = mach_read_from_4(value);

	/* NUL byte is part of name length. */
	cfg->m_hostname = new(std::nothrow) byte[len];

	/* Trigger OOM */
	DBUG_EXECUTE_IF("ib_import_OOM_1",
			delete [] cfg->m_hostname; cfg->m_hostname = 0;);

	if (cfg->m_hostname == 0) {
		return(DB_OUT_OF_MEMORY);
	}

	dberr_t	err = row_import_cfg_read_string(file, cfg->m_hostname, len);

	if (err != DB_SUCCESS) {

		ib_senderrf(
			thd, IB_LOG_LEVEL_ERROR, ER_IO_READ_ERROR,
			errno, strerror(errno),
			"while parsing export hostname.");

		return(err);
	}

	/* Trigger EOF */
	DBUG_EXECUTE_IF("ib_import_io_read_error_6",
			(void) fseek(file, 0L, SEEK_END););

	/* Read the table name of tablespace that was exported. */
	if (fread(value, 1, sizeof(value), file) != sizeof(value)) {
		ib_senderrf(
			thd, IB_LOG_LEVEL_ERROR, ER_IO_READ_ERROR,
			errno, strerror(errno),
			"while reading meta-data table name length.");

		return(DB_IO_ERROR);
	}

	len = mach_read_from_4(value);

	/* NUL byte is part of name length. */
	cfg->m_table_name = new(std::nothrow) byte[len];

	/* Trigger OOM */
	DBUG_EXECUTE_IF("ib_import_OOM_2",
			delete [] cfg->m_table_name; cfg->m_table_name = 0;);

	if (cfg->m_table_name == 0) {
		return(DB_OUT_OF_MEMORY);
	}

	err = row_import_cfg_read_string(file, cfg->m_table_name, len);

	if (err != DB_SUCCESS) {
		ib_senderrf(
			thd, IB_LOG_LEVEL_ERROR, ER_IO_READ_ERROR,
			errno, strerror(errno),
			"while parsing table name.");

		return(err);
	}

	ib_logf(IB_LOG_LEVEL_INFO,
		"Importing tablespace for table '%s' that was exported "
		"from host '%s'", cfg->m_table_name, cfg->m_hostname);

	byte		row[sizeof(ib_uint32_t) * 3];

	/* Trigger EOF */
	DBUG_EXECUTE_IF("ib_import_io_read_error_7",
			(void) fseek(file, 0L, SEEK_END););

	/* Read the autoinc value. */
	if (fread(row, 1, sizeof(ib_uint64_t), file) != sizeof(ib_uint64_t)) {
		ib_senderrf(
			thd, IB_LOG_LEVEL_ERROR, ER_IO_READ_ERROR,
			errno, strerror(errno),
			"while reading autoinc value.");

		return(DB_IO_ERROR);
	}

	cfg->m_autoinc = mach_read_from_8(row);

	/* Trigger EOF */
	DBUG_EXECUTE_IF("ib_import_io_read_error_8",
			(void) fseek(file, 0L, SEEK_END););

	/* Read the tablespace page size. */
	if (fread(row, 1, sizeof(row), file) != sizeof(row)) {
		ib_senderrf(
			thd, IB_LOG_LEVEL_ERROR, ER_IO_READ_ERROR,
			errno, strerror(errno),
			"while reading meta-data header.");

		return(DB_IO_ERROR);
	}

	byte*		ptr = row;

	cfg->m_page_size = mach_read_from_4(ptr);
	ptr += sizeof(ib_uint32_t);

	if (cfg->m_page_size != UNIV_PAGE_SIZE) {

		ib_errf(thd, IB_LOG_LEVEL_ERROR, ER_TABLE_SCHEMA_MISMATCH,
			"Tablespace to be imported has a different "
			"page size than this server. Server page size "
			"is %lu, whereas tablespace page size is %lu",
			UNIV_PAGE_SIZE, (ulong) cfg->m_page_size);

		return(DB_ERROR);
	}

	cfg->m_flags = mach_read_from_4(ptr);
	ptr += sizeof(ib_uint32_t);

	cfg->m_n_cols = mach_read_from_4(ptr);

	if (!dict_tf_is_valid(cfg->m_flags)) {

		return(DB_CORRUPTION);

	} else if ((err = row_import_read_columns(file, thd, cfg))
		   != DB_SUCCESS) {

		return(err);

	} else  if ((err = row_import_read_indexes(file, thd, cfg))
		   != DB_SUCCESS) {

		return(err);
	}

	ut_a(err == DB_SUCCESS);
	return(err);
}

/**
Read the contents of the <tablespace>.cfg file.
@return DB_SUCCESS or error code. */
static	__attribute__((nonnull, warn_unused_result))
dberr_t
row_import_read_meta_data(
/*======================*/
	dict_table_t*	table,		/*!< in: table */
	FILE*		file,		/*!< in: File to read from */
	THD*		thd,		/*!< in: session */
	row_import&	cfg)		/*!< out: contents of the .cfg file */
{
	byte		row[sizeof(ib_uint32_t)];

	/* Trigger EOF */
	DBUG_EXECUTE_IF("ib_import_io_read_error_9",
			(void) fseek(file, 0L, SEEK_END););

	if (fread(&row, 1, sizeof(row), file) != sizeof(row)) {
		ib_senderrf(
			thd, IB_LOG_LEVEL_ERROR, ER_IO_READ_ERROR,
			errno, strerror(errno),
			"while reading meta-data version.");

		return(DB_IO_ERROR);
	}

	cfg.m_version = mach_read_from_4(row);

	/* Check the version number. */
	switch (cfg.m_version) {
	case IB_EXPORT_CFG_VERSION_V1:

		return(row_import_read_v1(file, thd, &cfg));
	default:
		ib_errf(thd, IB_LOG_LEVEL_ERROR, ER_IO_READ_ERROR,
			"Unsupported meta-data version number (%lu), "
			"file ignored", (ulong) cfg.m_version);
	}

	return(DB_ERROR);
}

/**
Read the contents of the <tablename>.cfg file.
@return DB_SUCCESS or error code. */
static	__attribute__((nonnull, warn_unused_result))
dberr_t
row_import_read_cfg(
/*================*/
	dict_table_t*	table,	/*!< in: table */
	THD*		thd,	/*!< in: session */
	row_import&	cfg)	/*!< out: contents of the .cfg file */
{
	dberr_t		err;
	char		name[OS_FILE_MAX_PATH];

	cfg.m_table = table;

	srv_get_meta_data_filename(table, name, sizeof(name));

	FILE*	file = fopen(name, "rb");

	if (file == NULL) {
		char	msg[BUFSIZ];

		ut_snprintf(msg, sizeof(msg),
			    "Error opening '%s', will attempt to import "
			    "without schema verification", name);

		ib_senderrf(
			thd, IB_LOG_LEVEL_WARN, ER_IO_READ_ERROR,
			errno, strerror(errno), msg);

		cfg.m_missing = true;

		err = DB_FAIL;
	} else {

		cfg.m_missing = false;

		err = row_import_read_meta_data(table, file, thd, cfg);
		fclose(file);
	}

	return(err);
}

/*****************************************************************//**
Update the <space, root page> of a table's indexes from the values
in the data dictionary.
@return DB_SUCCESS or error code */
UNIV_INTERN
dberr_t
row_import_update_index_root(
/*=========================*/
	trx_t*			trx,		/*!< in/out: transaction that
						covers the update */
	const dict_table_t*	table,		/*!< in: Table for which we want
						to set the root page_no */
	bool			reset,		/*!< in: if true then set to
						FIL_NUL */
	bool			dict_locked)	/*!< in: Set to true if the
						caller already owns the
						dict_sys_t:: mutex. */

{
	const dict_index_t*	index;
	que_t*			graph = 0;
	dberr_t			err = DB_SUCCESS;

	static const char	sql[] = {
		"PROCEDURE UPDATE_INDEX_ROOT() IS\n"
		"BEGIN\n"
		"UPDATE SYS_INDEXES\n"
		"SET SPACE = :space,\n"
		"    PAGE_NO = :page,\n"
		"    TYPE = :type\n"
		"WHERE TABLE_ID = :table_id AND ID = :index_id;\n"
		"END;\n"};

	if (!dict_locked) {
		mutex_enter(&dict_sys->mutex);
	}

	for (index = dict_table_get_first_index(table);
	     index != 0;
	     index = dict_table_get_next_index(index)) {

		pars_info_t*	info;
		ib_uint32_t	page;
		ib_uint32_t	space;
		ib_uint32_t	type;
		index_id_t	index_id;
		table_id_t	table_id;

		info = (graph != 0) ? graph->info : pars_info_create();

		mach_write_to_4(
			reinterpret_cast<byte*>(&type),
			index->type);

		mach_write_to_4(
			reinterpret_cast<byte*>(&page),
			reset ? FIL_NULL : index->page);

		mach_write_to_4(
			reinterpret_cast<byte*>(&space),
			reset ? FIL_NULL : index->space);

		mach_write_to_8(
			reinterpret_cast<byte*>(&index_id),
			index->id);

		mach_write_to_8(
			reinterpret_cast<byte*>(&table_id),
			table->id);

		/* If we set the corrupt bit during the IMPORT phase then
		we need to update the system tables. */
		pars_info_bind_int4_literal(info, "type", &type);
		pars_info_bind_int4_literal(info, "space", &space);
		pars_info_bind_int4_literal(info, "page", &page);
		pars_info_bind_ull_literal(info, "index_id", &index_id);
		pars_info_bind_ull_literal(info, "table_id", &table_id);

		if (graph == 0) {
			graph = pars_sql(info, sql);
			ut_a(graph);
			graph->trx = trx;
		}

		que_thr_t*	thr;

		graph->fork_type = QUE_FORK_MYSQL_INTERFACE;

		ut_a(thr = que_fork_start_command(graph));

		que_run_threads(thr);

		DBUG_EXECUTE_IF("ib_import_internal_error",
				trx->error_state = DB_ERROR;);

		err = trx->error_state;

		if (err != DB_SUCCESS) {
			char		index_name[MAX_FULL_NAME_LEN + 1];

			innobase_format_name(
				index_name, sizeof(index_name),
				index->name, TRUE);

			ib_errf(trx->mysql_thd, IB_LOG_LEVEL_ERROR,
				ER_INTERNAL_ERROR,
				"While updating the <space, root page "
				"number> of index %s - %s",
				index_name, ut_strerr(err));

			break;
		}
	}

	que_graph_free(graph);

	if (!dict_locked) {
		mutex_exit(&dict_sys->mutex);
	}

	return(err);
}

/** Callback arg for row_import_set_discarded. */
struct discard_t {
	ib_uint32_t	flags2;			/*!< Value read from column */
	bool		state;			/*!< New state of the flag */
	ulint		n_recs;			/*!< Number of recs processed */
};

/******************************************************************//**
Fetch callback that sets or unsets the DISCARDED tablespace flag in
SYS_TABLES. The flags is stored in MIX_LEN column.
@return FALSE if all OK */
static
ibool
row_import_set_discarded(
/*=====================*/
	void*		row,			/*!< in: sel_node_t* */
	void*		user_arg)		/*!< in: bool set/unset flag */
{
	sel_node_t*	node = static_cast<sel_node_t*>(row);
	discard_t*	discard = static_cast<discard_t*>(user_arg);
	dfield_t*	dfield = que_node_get_val(node->select_list);
	dtype_t*	type = dfield_get_type(dfield);
	ulint		len = dfield_get_len(dfield);

	ut_a(dtype_get_mtype(type) == DATA_INT);
	ut_a(len == sizeof(ib_uint32_t));

	ulint	flags2 = mach_read_from_4(
		static_cast<byte*>(dfield_get_data(dfield)));

	if (discard->state) {
		flags2 |= DICT_TF2_DISCARDED;
	} else {
		flags2 &= ~DICT_TF2_DISCARDED;
	}

	mach_write_to_4(reinterpret_cast<byte*>(&discard->flags2), flags2);

	++discard->n_recs;

	/* There should be at most one matching record. */
	ut_a(discard->n_recs == 1);

	return(FALSE);
}

/*****************************************************************//**
Update the DICT_TF2_DISCARDED flag in SYS_TABLES.
@return DB_SUCCESS or error code. */
UNIV_INTERN
dberr_t
row_import_update_discarded_flag(
/*=============================*/
	trx_t*		trx,		/*!< in/out: transaction that
					covers the update */
	table_id_t	table_id,	/*!< in: Table for which we want
					to set the root table->flags2 */
	bool		discarded,	/*!< in: set MIX_LEN column bit
					to discarded, if true */
	bool		dict_locked)	/*!< in: set to true if the
					caller already owns the
					dict_sys_t:: mutex. */

{
	pars_info_t*		info;
	discard_t		discard;

	static const char	sql[] =
		"PROCEDURE UPDATE_DISCARDED_FLAG() IS\n"
		"DECLARE FUNCTION my_func;\n"
		"DECLARE CURSOR c IS\n"
		" SELECT MIX_LEN "
		" FROM SYS_TABLES "
		" WHERE ID = :table_id FOR UPDATE;"
		"\n"
		"BEGIN\n"
		"OPEN c;\n"
		"WHILE 1 = 1 LOOP\n"
		"  FETCH c INTO my_func();\n"
		"  IF c % NOTFOUND THEN\n"
		"    EXIT;\n"
		"  END IF;\n"
		"END LOOP;\n"
		"UPDATE SYS_TABLES"
		" SET MIX_LEN = :flags2"
		" WHERE ID = :table_id;\n"
		"CLOSE c;\n"
		"END;\n";

	discard.n_recs = 0;
	discard.state = discarded;
	discard.flags2 = ULINT32_UNDEFINED;

	info = pars_info_create();

	pars_info_add_ull_literal(info, "table_id", table_id);
	pars_info_bind_int4_literal(info, "flags2", &discard.flags2);

	pars_info_bind_function(
		info, "my_func", row_import_set_discarded, &discard);

	dberr_t	err = que_eval_sql(info, sql, !dict_locked, trx);

	ut_a(discard.n_recs == 1);
	ut_a(discard.flags2 != ULINT32_UNDEFINED);

	return(err);
}

/*****************************************************************//**
Imports a tablespace. The space id in the .ibd file must match the space id
of the table in the data dictionary.
@return	error code or DB_SUCCESS */
UNIV_INTERN
dberr_t
row_import_for_mysql(
/*=================*/
	dict_table_t*	table,		/*!< in/out: table */
	row_prebuilt_t*	prebuilt)	/*!< in: prebuilt struct in MySQL */
{
	dberr_t		err;
	trx_t*		trx;
	ib_uint64_t	autoinc = 0;
	char		table_name[MAX_FULL_NAME_LEN + 1];
	char*		filepath = NULL;

	ut_ad(!srv_read_only_mode);

	innobase_format_name(
		table_name, sizeof(table_name), table->name, FALSE);

	ut_a(table->space);
	ut_ad(prebuilt->trx);
	ut_a(table->ibd_file_missing);

	trx_start_if_not_started(prebuilt->trx);

	trx = trx_allocate_for_mysql();

	/* So that the table is not DROPped during recovery. */
	trx_set_dict_operation(trx, TRX_DICT_OP_INDEX);

	trx_start_if_not_started(trx);

	/* So that we can send error messages to the user. */
	trx->mysql_thd = prebuilt->trx->mysql_thd;

	/* Ensure that the table will be dropped by trx_rollback_active()
	in case of a crash. */

	trx->table_id = table->id;

	/* Assign an undo segment for the transaction, so that the
	transaction will be recovered after a crash. */

	mutex_enter(&trx->undo_mutex);

	err = trx_undo_assign_undo(trx, TRX_UNDO_UPDATE);

	mutex_exit(&trx->undo_mutex);

	DBUG_EXECUTE_IF("ib_import_undo_assign_failure",
			err = DB_TOO_MANY_CONCURRENT_TRXS;);

	if (err != DB_SUCCESS) {

		return(row_import_cleanup(prebuilt, trx, err));

	} else if (trx->update_undo == 0) {

		err = DB_TOO_MANY_CONCURRENT_TRXS;
		return(row_import_cleanup(prebuilt, trx, err));
	}

	prebuilt->trx->op_info = "read meta-data file";

	/* Prevent DDL operations while we are checking. */

	rw_lock_s_lock_func(&dict_operation_lock, 0, __FILE__, __LINE__);

	row_import	cfg;

	memset(&cfg, 0x0, sizeof(cfg));

	err = row_import_read_cfg(table, trx->mysql_thd, cfg);

	/* Check if the table column definitions match the contents
	of the config file. */

	if (err == DB_SUCCESS) {

		/* We have a schema file, try and match it with the our
		data dictionary. */

		err = cfg.match_schema(trx->mysql_thd);

		/* Update index->page and SYS_INDEXES.PAGE_NO to match the
		B-tree root page numbers in the tablespace. Use the index
		name from the .cfg file to find match. */

		if (err == DB_SUCCESS) {
			cfg.set_root_by_name();
			autoinc = cfg.m_autoinc;
		}

		rw_lock_s_unlock_gen(&dict_operation_lock, 0);

		DBUG_EXECUTE_IF("ib_import_set_index_root_failure",
				err = DB_TOO_MANY_CONCURRENT_TRXS;);

	} else if (cfg.m_missing) {

		rw_lock_s_unlock_gen(&dict_operation_lock, 0);

		/* We don't have a schema file, we will have to discover
		the index root pages from the .ibd file and skip the schema
		matching step. */

		ut_a(err == DB_FAIL);

		cfg.m_page_size = UNIV_PAGE_SIZE;

		FetchIndexRootPages	fetchIndexRootPages(table, trx);

		err = fil_tablespace_iterate(
			table, IO_BUFFER_SIZE(cfg.m_page_size),
			fetchIndexRootPages);

		if (err == DB_SUCCESS) {

			err = fetchIndexRootPages.build_row_import(&cfg);

			/* Update index->page and SYS_INDEXES.PAGE_NO
			to match the B-tree root page numbers in the
			tablespace. */

			if (err == DB_SUCCESS) {
				err = cfg.set_root_by_heuristic();
			}
		}

	} else {
		rw_lock_s_unlock_gen(&dict_operation_lock, 0);
	}

	if (err != DB_SUCCESS) {
		return(row_import_error(prebuilt, trx, err));
	}

	prebuilt->trx->op_info = "importing tablespace";

	ib_logf(IB_LOG_LEVEL_INFO, "Phase I - Update all pages");

	/* Iterate over all the pages and do the sanity checking and
	the conversion required to import the tablespace. */

	PageConverter	converter(&cfg, trx);

	/* Set the IO buffer size in pages. */

	err = fil_tablespace_iterate(
		table, IO_BUFFER_SIZE(cfg.m_page_size), converter);

	DBUG_EXECUTE_IF("ib_import_reset_space_and_lsn_failure",
			err = DB_TOO_MANY_CONCURRENT_TRXS;);

	if (err != DB_SUCCESS) {
		char	table_name[MAX_FULL_NAME_LEN + 1];

		innobase_format_name(
			table_name, sizeof(table_name), table->name, FALSE);

		ib_errf(trx->mysql_thd, IB_LOG_LEVEL_ERROR,
			ER_INTERNAL_ERROR,
			"Cannot reset LSNs in table '%s' : %s",
			table_name, ut_strerr(err));

		return(row_import_cleanup(prebuilt, trx, err));
	}

	row_mysql_lock_data_dictionary(trx);

	/* If the table is stored in a remote tablespace, we need to
	determine that filepath from the link file and system tables.
	Find the space ID in SYS_TABLES since this is an ALTER TABLE. */
	if (DICT_TF_HAS_DATA_DIR(table->flags)) {
		dict_get_and_save_data_dir_path(table, true);
		ut_a(table->data_dir_path);

		filepath = os_file_make_remote_pathname(
			table->data_dir_path, table->name, "ibd");
	} else {
		filepath = fil_make_ibd_name(table->name, false);
	}
	ut_a(filepath);

	/* Open the tablespace so that we can access via the buffer pool.
	We set the 2nd param (fix_dict = true) here because we already
	have an x-lock on dict_operation_lock and dict_sys->mutex. */

	err = fil_open_single_table_tablespace(
		true, true, table->space,
		dict_tf_to_fsp_flags(table->flags),
		table->name, filepath);

	DBUG_EXECUTE_IF("ib_import_open_tablespace_failure",
			err = DB_TABLESPACE_NOT_FOUND;);

	if (err != DB_SUCCESS) {
		row_mysql_unlock_data_dictionary(trx);

		ib_senderrf(trx->mysql_thd, IB_LOG_LEVEL_ERROR,
			ER_FILE_NOT_FOUND,
			filepath, err, ut_strerr(err));

		mem_free(filepath);

		return(row_import_cleanup(prebuilt, trx, err));
	}

	row_mysql_unlock_data_dictionary(trx);

	mem_free(filepath);

	err = ibuf_check_bitmap_on_import(trx, table->space);

	DBUG_EXECUTE_IF("ib_import_check_bitmap_failure", err = DB_CORRUPTION;);

	if (err != DB_SUCCESS) {
		return(row_import_cleanup(prebuilt, trx, err));
	}

	/* The first index must always be the clustered index. */

	dict_index_t*	index = dict_table_get_first_index(table);

	if (!dict_index_is_clust(index)) {
		return(row_import_error(prebuilt, trx, DB_CORRUPTION));
	}

	/* Update the Btree segment headers for index node and
	leaf nodes in the root page. Set the new space id. */

	err = btr_root_adjust_on_import(index);

	DBUG_EXECUTE_IF("ib_import_cluster_root_adjust_failure",
			err = DB_CORRUPTION;);

	if (err != DB_SUCCESS) {
		return(row_import_error(prebuilt, trx, err));
	}

	if (err != DB_SUCCESS) {
		return(row_import_error(prebuilt, trx, err));
	} else if (cfg.requires_purge(index->name)) {

		/* Purge any delete-marked records that couldn't be
		purged during the page conversion phase from the
		cluster index. */

		IndexPurge	purge(trx, index);

		trx->op_info = "cluster: purging delete marked records";

		err = purge.garbage_collect();

		trx->op_info = "";
	}

	DBUG_EXECUTE_IF("ib_import_cluster_failure", err = DB_CORRUPTION;);

	if (err != DB_SUCCESS) {
		return(row_import_error(prebuilt, trx, err));
	}

	/* For secondary indexes, purge any records that couldn't be purged
	during the page conversion phase. */

	err = row_import_adjust_root_pages_of_secondary_indexes(
		prebuilt, trx, table, cfg);

	DBUG_EXECUTE_IF("ib_import_sec_root_adjust_failure",
			err = DB_CORRUPTION;);

	if (err != DB_SUCCESS) {
		return(row_import_error(prebuilt, trx, err));
	}

	/* Ensure that the next available DB_ROW_ID is not smaller than
	any DB_ROW_ID stored in the table. */

	if (prebuilt->clust_index_was_generated) {

		err = row_import_set_sys_max_row_id(prebuilt, table);

		if (err != DB_SUCCESS) {
			return(row_import_error(prebuilt, trx, err));
		}
	}

	ib_logf(IB_LOG_LEVEL_INFO, "Phase III - Flush changes to disk");

	/* Ensure that all pages dirtied during the IMPORT make it to disk.
	The only dirty pages generated should be from the pessimistic purge
	of delete marked records that couldn't be purged in Phase I. */

	buf_LRU_flush_or_remove_pages(
		prebuilt->table->space, BUF_REMOVE_FLUSH_WRITE, trx);

	if (trx_is_interrupted(trx)) {
		ib_logf(IB_LOG_LEVEL_INFO, "Phase III - Flush interrupted");
		return(row_import_error(prebuilt, trx, DB_INTERRUPTED));
	} else {
		ib_logf(IB_LOG_LEVEL_INFO, "Phase IV - Flush complete");
	}

	/* The dictionary latches will be released in in row_import_cleanup()
	after the transaction commit, for both success and error. */

	row_mysql_lock_data_dictionary(trx);

	/* Update the root pages of the table's indexes. */
	err = row_import_update_index_root(trx, table, false, true);

	if (err != DB_SUCCESS) {
		return(row_import_error(prebuilt, trx, err));
	}

	/* Update the table's discarded flag, unset it. */
	err = row_import_update_discarded_flag(trx, table->id, false, true);

	if (err != DB_SUCCESS) {
		return(row_import_error(prebuilt, trx, err));
	}

	table->ibd_file_missing = false;
	table->flags2 &= ~DICT_TF2_DISCARDED;

	if (autoinc != 0) {
		char	table_name[MAX_FULL_NAME_LEN + 1];

		innobase_format_name(
			table_name, sizeof(table_name), table->name, FALSE);

		ib_logf(IB_LOG_LEVEL_INFO, "%s autoinc value set to " IB_ID_FMT,
			table_name, autoinc);

		dict_table_autoinc_lock(table);
		dict_table_autoinc_initialize(table, autoinc);
		dict_table_autoinc_unlock(table);
	}

	ut_a(err == DB_SUCCESS);

	return(row_import_cleanup(prebuilt, trx, err));
}
<|MERGE_RESOLUTION|>--- conflicted
+++ resolved
@@ -729,14 +729,7 @@
 	const page_t*	page = get_frame(block);
 
 	ulint	page_type = fil_page_get_type(page);
-	ulint	xdes = (ulint) (offset / m_page_size);
-
-<<<<<<< HEAD
-	if (page_type == FIL_PAGE_TYPE_XDES) {
-		err = set_current_xdes(xdes, page);
-	} else if (page_type == FIL_PAGE_INDEX
-		   && !is_free(xdes)
-=======
+
 	if (block->page.offset * m_page_size != offset) {
 		ib_logf(IB_LOG_LEVEL_ERROR,
 			"Page offset doesn't match file offset: "
@@ -749,7 +742,6 @@
 		err = set_current_xdes(block->page.offset, page);
 	} else if (page_type == FIL_PAGE_INDEX
 		   && !is_free(block->page.offset)
->>>>>>> 20e7a02c
 		   && is_root_page(page)) {
 
 		index_id_t	id = btr_page_get_index_id(page);
