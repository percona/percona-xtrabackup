--- conflicted
+++ resolved
@@ -2431,7 +2431,7 @@
 database applications.
 @return DB_SUCCESS if operation successfully completed, else error
 code or DB_LOCK_WAIT */
-static MY_ATTRIBUTE((nonnull, warn_unused_result))
+static MY_ATTRIBUTE((warn_unused_result))
 dberr_t
 row_upd_clust_rec_by_insert(
 /*========================*/
@@ -2558,7 +2558,7 @@
 not change.
 @return DB_SUCCESS if operation successfully completed, else error
 code or DB_LOCK_WAIT */
-static MY_ATTRIBUTE((nonnull, warn_unused_result))
+static MY_ATTRIBUTE((warn_unused_result))
 dberr_t
 row_upd_clust_rec(
 /*==============*/
@@ -2705,7 +2705,7 @@
 /***********************************************************//**
 Delete marks a clustered index record.
 @return DB_SUCCESS if operation successfully completed, else error code */
-static MY_ATTRIBUTE((nonnull, warn_unused_result))
+static MY_ATTRIBUTE((warn_unused_result))
 dberr_t
 row_upd_del_mark_clust_rec(
 /*=======================*/
@@ -2968,10 +2968,6 @@
 record, and the position of the cursor is stored in the cursor.
 @return DB_SUCCESS if operation successfully completed, else error
 code or DB_LOCK_WAIT */
-<<<<<<< HEAD
-=======
-static __attribute__((warn_unused_result))
->>>>>>> df6174b2
 dberr_t
 row_upd(
 /*====*/
@@ -2985,16 +2981,11 @@
 	ut_ad(thr != NULL);
 	ut_ad(!thr_get_trx(thr)->in_rollback);
 
-<<<<<<< HEAD
 	DBUG_PRINT("row_upd", ("table: %s", node->table->name.m_name));
 	DBUG_PRINT("row_upd", ("info bits in update vector: 0x%lx",
 			       node->update ? node->update->info_bits: 0));
 	DBUG_PRINT("row_upd", ("foreign_id: %s",
 			       node->foreign ? node->foreign->id: "NULL"));
-=======
-	ut_ad(node != NULL);
-	ut_ad(thr != NULL);
->>>>>>> df6174b2
 
 	if (UNIV_LIKELY(node->in_mysql_interface)) {
 
