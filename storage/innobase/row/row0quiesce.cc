/*****************************************************************************

Copyright (c) 2012, 2016, Oracle and/or its affiliates. All Rights Reserved.

This program is free software; you can redistribute it and/or modify it under
the terms of the GNU General Public License as published by the Free Software
Foundation; version 2 of the License.

This program is distributed in the hope that it will be useful, but WITHOUT
ANY WARRANTY; without even the implied warranty of MERCHANTABILITY or FITNESS
FOR A PARTICULAR PURPOSE. See the GNU General Public License for more details.

You should have received a copy of the GNU General Public License along with
this program; if not, write to the Free Software Foundation, Inc.,
51 Franklin Street, Suite 500, Boston, MA 02110-1335 USA

*****************************************************************************/

/**************************************************//**
@file row/row0quiesce.cc
Quiesce a tablespace.

Created 2012-02-08 by Sunny Bains.
*******************************************************/

#include "ha_prototypes.h"

#include "row0quiesce.h"
#ifdef UNIV_NONINL
#include "row0quiesce.ic"
#endif

#include "row0mysql.h"
#include "ibuf0ibuf.h"
#include "srv0start.h"
#include "trx0purge.h"
#include "fsp0sysspace.h"

#include <my_aes.h>

/*********************************************************************//**
Write the meta data (index user fields) config file.
@return DB_SUCCESS or error code. */
static	MY_ATTRIBUTE((nonnull, warn_unused_result))
dberr_t
row_quiesce_write_index_fields(
/*===========================*/
	const dict_index_t*	index,	/*!< in: write the meta data for
					this index */
	FILE*			file,	/*!< in: file to write to */
	THD*			thd)	/*!< in/out: session */
{
	byte			row[sizeof(ib_uint32_t) * 2];

	for (ulint i = 0; i < index->n_fields; ++i) {
		byte*			ptr = row;
		const dict_field_t*	field = &index->fields[i];

		mach_write_to_4(ptr, field->prefix_len);
		ptr += sizeof(ib_uint32_t);

		mach_write_to_4(ptr, field->fixed_len);

		DBUG_EXECUTE_IF("ib_export_io_write_failure_9",
				close(fileno(file)););

		if (fwrite(row, 1, sizeof(row), file) != sizeof(row)) {

			ib_senderrf(
				thd, IB_LOG_LEVEL_WARN, ER_IO_WRITE_ERROR,
				errno, strerror(errno),
				"while writing index fields.");

			return(DB_IO_ERROR);
		}

		/* Include the NUL byte in the length. */
		ib_uint32_t	len = static_cast<ib_uint32_t>(strlen(field->name) + 1);
		ut_a(len > 1);

		mach_write_to_4(row, len);

		DBUG_EXECUTE_IF("ib_export_io_write_failure_10",
				close(fileno(file)););

		if (fwrite(row, 1,  sizeof(len), file) != sizeof(len)
		    || fwrite(field->name, 1, len, file) != len) {

			ib_senderrf(
				thd, IB_LOG_LEVEL_WARN, ER_IO_WRITE_ERROR,
				errno, strerror(errno),
				"while writing index column.");

			return(DB_IO_ERROR);
		}
	}

	return(DB_SUCCESS);
}

/*********************************************************************//**
Write the meta data config file index information.
@return DB_SUCCESS or error code. */
static	MY_ATTRIBUTE((nonnull, warn_unused_result))
dberr_t
row_quiesce_write_indexes(
/*======================*/
	const dict_table_t*	table,	/*!< in: write the meta data for
					this table */
	FILE*			file,	/*!< in: file to write to */
	THD*			thd)	/*!< in/out: session */
{
	{
		byte		row[sizeof(ib_uint32_t)];

		/* Write the number of indexes in the table. */
		mach_write_to_4(row, UT_LIST_GET_LEN(table->indexes));

		DBUG_EXECUTE_IF("ib_export_io_write_failure_11",
				close(fileno(file)););

		if (fwrite(row, 1,  sizeof(row), file) != sizeof(row)) {
			ib_senderrf(
				thd, IB_LOG_LEVEL_WARN, ER_IO_WRITE_ERROR,
				errno, strerror(errno),
				"while writing index count.");

			return(DB_IO_ERROR);
		}
	}

	dberr_t			err = DB_SUCCESS;

	/* Write the index meta data. */
	for (const dict_index_t* index = UT_LIST_GET_FIRST(table->indexes);
	     index != 0 && err == DB_SUCCESS;
	     index = UT_LIST_GET_NEXT(indexes, index)) {

		byte*		ptr;
		byte		row[sizeof(index_id_t)
				    + sizeof(ib_uint32_t) * 8];

		ptr = row;

		ut_ad(sizeof(index_id_t) == 8);
		mach_write_to_8(ptr, index->id);
		ptr += sizeof(index_id_t);

		mach_write_to_4(ptr, index->space);
		ptr += sizeof(ib_uint32_t);

		mach_write_to_4(ptr, index->page);
		ptr += sizeof(ib_uint32_t);

		mach_write_to_4(ptr, index->type);
		ptr += sizeof(ib_uint32_t);

		mach_write_to_4(ptr, index->trx_id_offset);
		ptr += sizeof(ib_uint32_t);

		mach_write_to_4(ptr, index->n_user_defined_cols);
		ptr += sizeof(ib_uint32_t);

		mach_write_to_4(ptr, index->n_uniq);
		ptr += sizeof(ib_uint32_t);

		mach_write_to_4(ptr, index->n_nullable);
		ptr += sizeof(ib_uint32_t);

		mach_write_to_4(ptr, index->n_fields);

		DBUG_EXECUTE_IF("ib_export_io_write_failure_12",
				close(fileno(file)););

		if (fwrite(row, 1, sizeof(row), file) != sizeof(row)) {

			ib_senderrf(
				thd, IB_LOG_LEVEL_WARN, ER_IO_WRITE_ERROR,
				errno, strerror(errno),
				"while writing index meta-data.");

			return(DB_IO_ERROR);
		}

		/* Write the length of the index name.
		NUL byte is included in the length. */
		ib_uint32_t	len = static_cast<ib_uint32_t>(strlen(index->name) + 1);
		ut_a(len > 1);

		mach_write_to_4(row, len);

		DBUG_EXECUTE_IF("ib_export_io_write_failure_1",
				close(fileno(file)););

		if (fwrite(row, 1, sizeof(len), file) != sizeof(len)
		    || fwrite(index->name, 1, len, file) != len) {

			ib_senderrf(
				thd, IB_LOG_LEVEL_WARN, ER_IO_WRITE_ERROR,
				errno, strerror(errno),
				"while writing index name.");

			return(DB_IO_ERROR);
		}

		err = row_quiesce_write_index_fields(index, file, thd);
	}

	return(err);
}

/*********************************************************************//**
Write the meta data (table columns) config file. Serialise the contents of
dict_col_t structure, along with the column name. All fields are serialized
as ib_uint32_t.
@return DB_SUCCESS or error code. */
static	MY_ATTRIBUTE((nonnull, warn_unused_result))
dberr_t
row_quiesce_write_table(
/*====================*/
	const dict_table_t*	table,	/*!< in: write the meta data for
					this table */
	FILE*			file,	/*!< in: file to write to */
	THD*			thd)	/*!< in/out: session */
{
	dict_col_t*		col;
	byte			row[sizeof(ib_uint32_t) * 7];

	col = table->cols;

	for (ulint i = 0; i < table->n_cols; ++i, ++col) {
		byte*		ptr = row;

		mach_write_to_4(ptr, col->prtype);
		ptr += sizeof(ib_uint32_t);

		mach_write_to_4(ptr, col->mtype);
		ptr += sizeof(ib_uint32_t);

		mach_write_to_4(ptr, col->len);
		ptr += sizeof(ib_uint32_t);

		mach_write_to_4(ptr, col->mbminmaxlen);
		ptr += sizeof(ib_uint32_t);

		mach_write_to_4(ptr, col->ind);
		ptr += sizeof(ib_uint32_t);

		mach_write_to_4(ptr, col->ord_part);
		ptr += sizeof(ib_uint32_t);

		mach_write_to_4(ptr, col->max_prefix);

		DBUG_EXECUTE_IF("ib_export_io_write_failure_2",
				close(fileno(file)););

		if (fwrite(row, 1,  sizeof(row), file) != sizeof(row)) {
			ib_senderrf(
				thd, IB_LOG_LEVEL_WARN, ER_IO_WRITE_ERROR,
				errno, strerror(errno),
				"while writing table column data.");

			return(DB_IO_ERROR);
		}

		/* Write out the column name as [len, byte array]. The len
		includes the NUL byte. */
		ib_uint32_t	len;
		const char*	col_name;

		col_name = dict_table_get_col_name(table, dict_col_get_no(col));

		/* Include the NUL byte in the length. */
		len = static_cast<ib_uint32_t>(strlen(col_name) + 1);
		ut_a(len > 1);

		mach_write_to_4(row, len);

		DBUG_EXECUTE_IF("ib_export_io_write_failure_3",
				close(fileno(file)););

		if (fwrite(row, 1,  sizeof(len), file) != sizeof(len)
		    || fwrite(col_name, 1, len, file) != len) {

			ib_senderrf(
				thd, IB_LOG_LEVEL_WARN, ER_IO_WRITE_ERROR,
				errno, strerror(errno),
				"while writing column name.");

			return(DB_IO_ERROR);
		}
	}

	return(DB_SUCCESS);
}

/*********************************************************************//**
Write the meta data config file header.
@return DB_SUCCESS or error code. */
static	MY_ATTRIBUTE((nonnull, warn_unused_result))
dberr_t
row_quiesce_write_header(
/*=====================*/
	const dict_table_t*	table,	/*!< in: write the meta data for
					this table */
	FILE*			file,	/*!< in: file to write to */
	THD*			thd)	/*!< in/out: session */
{
	byte			value[sizeof(ib_uint32_t)];

	/* Write the meta-data version number. */
	mach_write_to_4(value, IB_EXPORT_CFG_VERSION_V1);

	DBUG_EXECUTE_IF("ib_export_io_write_failure_4", close(fileno(file)););

	if (fwrite(&value, 1,  sizeof(value), file) != sizeof(value)) {
		ib_senderrf(
			thd, IB_LOG_LEVEL_WARN, ER_IO_WRITE_ERROR,
			errno, strerror(errno),
			"while writing meta-data version number.");

		return(DB_IO_ERROR);
	}

	/* Write the server hostname. */
	ib_uint32_t		len;
	const char*		hostname = server_get_hostname();

	/* Play it safe and check for NULL. */
	if (hostname == 0) {
		static const char	NullHostname[] = "Hostname unknown";

		ib::warn() << "Unable to determine server hostname.";

		hostname = NullHostname;
	}

	/* The server hostname includes the NUL byte. */
	len = static_cast<ib_uint32_t>(strlen(hostname) + 1);
	mach_write_to_4(value, len);

	DBUG_EXECUTE_IF("ib_export_io_write_failure_5", close(fileno(file)););

	if (fwrite(&value, 1,  sizeof(value), file) != sizeof(value)
	    || fwrite(hostname, 1,  len, file) != len) {

		ib_senderrf(
			thd, IB_LOG_LEVEL_WARN, ER_IO_WRITE_ERROR,
			errno, strerror(errno),
			"while writing hostname.");

		return(DB_IO_ERROR);
	}

	/* The table name includes the NUL byte. */
	ut_a(table->name.m_name != NULL);
	len = static_cast<ib_uint32_t>(strlen(table->name.m_name) + 1);

	/* Write the table name. */
	mach_write_to_4(value, len);

	DBUG_EXECUTE_IF("ib_export_io_write_failure_6", close(fileno(file)););

	if (fwrite(&value, 1,  sizeof(value), file) != sizeof(value)
	    || fwrite(table->name.m_name, 1,  len, file) != len) {

		ib_senderrf(
			thd, IB_LOG_LEVEL_WARN, ER_IO_WRITE_ERROR,
			errno, strerror(errno),
			"while writing table name.");

		return(DB_IO_ERROR);
	}

	byte		row[sizeof(ib_uint32_t) * 3];

	/* Write the next autoinc value. */
	mach_write_to_8(row, table->autoinc);

	DBUG_EXECUTE_IF("ib_export_io_write_failure_7", close(fileno(file)););

	if (fwrite(row, 1,  sizeof(ib_uint64_t), file) != sizeof(ib_uint64_t)) {
		ib_senderrf(
			thd, IB_LOG_LEVEL_WARN, ER_IO_WRITE_ERROR,
			errno, strerror(errno),
			"while writing table autoinc value.");

		return(DB_IO_ERROR);
	}

	byte*		ptr = row;

	/* Write the system page size. */
	mach_write_to_4(ptr, UNIV_PAGE_SIZE);
	ptr += sizeof(ib_uint32_t);

	/* Write the table->flags. */
	mach_write_to_4(ptr, table->flags);
	ptr += sizeof(ib_uint32_t);

	/* Write the number of columns in the table. */
	mach_write_to_4(ptr, table->n_cols);

	DBUG_EXECUTE_IF("ib_export_io_write_failure_8", close(fileno(file)););

	if (fwrite(row, 1,  sizeof(row), file) != sizeof(row)) {
		ib_senderrf(
			thd, IB_LOG_LEVEL_WARN, ER_IO_WRITE_ERROR,
			errno, strerror(errno),
			"while writing table meta-data.");

		return(DB_IO_ERROR);
	}

	return(DB_SUCCESS);
}

/*********************************************************************//**
Write the table meta data after quiesce.
@return DB_SUCCESS or error code */
static	MY_ATTRIBUTE((nonnull, warn_unused_result))
dberr_t
row_quiesce_write_cfg(
/*==================*/
	dict_table_t*	table,	/*!< in: write the meta data for
					this table */
	THD*			thd)	/*!< in/out: session */
{
	dberr_t			err;
	char			name[OS_FILE_MAX_PATH];

	srv_get_meta_data_filename(table, name, sizeof(name));

	ib::info() << "Writing table metadata to '" << name << "'";

	FILE*	file = fopen(name, "w+b");

	if (file == NULL) {
		ib_errf(thd, IB_LOG_LEVEL_WARN, ER_CANT_CREATE_FILE,
			 name, errno, strerror(errno));

		err = DB_IO_ERROR;
	} else {
		err = row_quiesce_write_header(table, file, thd);

		if (err == DB_SUCCESS) {
			err = row_quiesce_write_table(table, file, thd);
		}

		if (err == DB_SUCCESS) {
			err = row_quiesce_write_indexes(table, file, thd);
		}

		if (fflush(file) != 0) {

			char	msg[BUFSIZ];

			ut_snprintf(msg, sizeof(msg), "%s flush() failed",
				    name);

			ib_senderrf(
				thd, IB_LOG_LEVEL_WARN, ER_IO_WRITE_ERROR,
				errno, strerror(errno), msg);
		}

		if (fclose(file) != 0) {
			char	msg[BUFSIZ];

			ut_snprintf(msg, sizeof(msg), "%s flose() failed",
				    name);

			ib_senderrf(
				thd, IB_LOG_LEVEL_WARN, ER_IO_WRITE_ERROR,
				errno, strerror(errno), msg);
		}
	}

	return(err);
}

/** Write the transfer key to CFP file.
@param[in]	table		write the data for this table
@param[in]	file		file to write to
@param[in]	thd		session
@return DB_SUCCESS or error code. */
static	MY_ATTRIBUTE((nonnull, warn_unused_result))
dberr_t
row_quiesce_write_transfer_key(
	const dict_table_t*	table,
	FILE*			file,
	THD*			thd)
{
	byte		key_size[sizeof(ib_uint32_t)];
	byte		row[ENCRYPTION_KEY_LEN * 3];
	byte*		ptr = row;
	byte*		transfer_key = ptr;
	lint		elen;

	ut_ad(table->encryption_key != NULL
	      && table->encryption_iv != NULL);

	/* Write the encryption key size. */
	mach_write_to_4(key_size, ENCRYPTION_KEY_LEN);

	if (fwrite(&key_size, 1,  sizeof(key_size), file)
		!= sizeof(key_size)) {
		ib_senderrf(
			thd, IB_LOG_LEVEL_WARN, ER_IO_WRITE_ERROR,
			errno, strerror(errno),
			"while writing key size.");

		return(DB_IO_ERROR);
	}

	/* Generate and write the transfer key. */
	Encryption::random_value(transfer_key);
	if (fwrite(transfer_key, 1, ENCRYPTION_KEY_LEN, file)
		!= ENCRYPTION_KEY_LEN) {
		ib_senderrf(
			thd, IB_LOG_LEVEL_WARN, ER_IO_WRITE_ERROR,
			errno, strerror(errno),
			"while writing transfer key.");

		return(DB_IO_ERROR);
	}

	ptr += ENCRYPTION_KEY_LEN;

	/* Encrypt tablespace key. */
	elen = my_aes_encrypt(
		reinterpret_cast<unsigned char*>(table->encryption_key),
		ENCRYPTION_KEY_LEN,
		ptr,
		reinterpret_cast<unsigned char*>(transfer_key),
		ENCRYPTION_KEY_LEN,
		my_aes_256_ecb,
		NULL, false);

	if (elen == MY_AES_BAD_DATA) {
		ib_senderrf(
			thd, IB_LOG_LEVEL_WARN, ER_IO_WRITE_ERROR,
			errno, strerror(errno),
			"while encrypt tablespace key.");
		return(DB_ERROR);
	}

	/* Write encrypted tablespace key */
	if (fwrite(ptr, 1, ENCRYPTION_KEY_LEN, file)
		!= ENCRYPTION_KEY_LEN) {
		ib_senderrf(
			thd, IB_LOG_LEVEL_WARN, ER_IO_WRITE_ERROR,
			errno, strerror(errno),
			"while writing encrypted tablespace key.");

		return(DB_IO_ERROR);
	}
	ptr += ENCRYPTION_KEY_LEN;

	/* Encrypt tablespace iv. */
	elen = my_aes_encrypt(
		reinterpret_cast<unsigned char*>(table->encryption_iv),
		ENCRYPTION_KEY_LEN,
		ptr,
		reinterpret_cast<unsigned char*>(transfer_key),
		ENCRYPTION_KEY_LEN,
		my_aes_256_ecb,
		NULL, false);

	if (elen == MY_AES_BAD_DATA) {
		ib_senderrf(
			thd, IB_LOG_LEVEL_WARN, ER_IO_WRITE_ERROR,
			errno, strerror(errno),
			"while encrypt tablespace iv.");
		return(DB_ERROR);
	}

	/* Write encrypted tablespace iv */
	if (fwrite(ptr, 1, ENCRYPTION_KEY_LEN, file)
		!= ENCRYPTION_KEY_LEN) {
		ib_senderrf(
			thd, IB_LOG_LEVEL_WARN, ER_IO_WRITE_ERROR,
			errno, strerror(errno),
			"while writing encrypted tablespace iv.");

		return(DB_IO_ERROR);
	}

	return(DB_SUCCESS);
}

/** Write the encryption data after quiesce.
@param[in]	table		write the data for this table
@param[in]	thd		session
@return DB_SUCCESS or error code */
static	MY_ATTRIBUTE((nonnull, warn_unused_result))
dberr_t
row_quiesce_write_cfp(
	dict_table_t*	table,
	THD*		thd)
{
	dberr_t			err;
	char			name[OS_FILE_MAX_PATH];

	/* If table is not encrypted, return. */
	if (!dict_table_is_encrypted(table)) {
		return(DB_SUCCESS);
	}

	/* Get the encryption key and iv from space */
	/* For encrypted table, before we discard the tablespace,
	we need save the encryption information into table, otherwise,
	this information will be lost in fil_discard_tablespace along
	with fil_space_free(). */
	if (table->encryption_key == NULL) {
		table->encryption_key =
			static_cast<byte*>(mem_heap_alloc(table->heap,
							  ENCRYPTION_KEY_LEN));

		table->encryption_iv =
			static_cast<byte*>(mem_heap_alloc(table->heap,
							  ENCRYPTION_KEY_LEN));

		fil_space_t*	space = fil_space_get(table->space);
		ut_ad(space != NULL && FSP_FLAGS_GET_ENCRYPTION(space->flags));

		memcpy(table->encryption_key,
		       space->encryption_key,
		       ENCRYPTION_KEY_LEN);
		memcpy(table->encryption_iv,
		       space->encryption_iv,
		       ENCRYPTION_KEY_LEN);
	}

	srv_get_encryption_data_filename(table, name, sizeof(name));

	ib::info() << "Writing table encryption data to '" << name << "'";

	FILE*	file = fopen(name, "w+b");

	if (file == NULL) {
		ib_errf(thd, IB_LOG_LEVEL_WARN, ER_CANT_CREATE_FILE,
			 name, errno, strerror(errno));

		err = DB_IO_ERROR;
	} else {
		err = row_quiesce_write_transfer_key(table, file, thd);

		if (fflush(file) != 0) {

			char	msg[BUFSIZ];

			ut_snprintf(msg, sizeof(msg), "%s flush() failed",
				    name);

			ib_senderrf(
				thd, IB_LOG_LEVEL_WARN, ER_IO_WRITE_ERROR,
				errno, strerror(errno), msg);

			err = DB_IO_ERROR;
		}

		if (fclose(file) != 0) {
			char	msg[BUFSIZ];

			ut_snprintf(msg, sizeof(msg), "%s flose() failed",
				    name);

			ib_senderrf(
				thd, IB_LOG_LEVEL_WARN, ER_IO_WRITE_ERROR,
				errno, strerror(errno), msg);
			err = DB_IO_ERROR;
		}
	}

	/* Clean the encryption information */
	table->encryption_key = NULL;
	table->encryption_iv = NULL;

	return(err);
}

/*********************************************************************//**
Check whether a table has an FTS index defined on it.
@return true if an FTS index exists on the table */
static
bool
row_quiesce_table_has_fts_index(
/*============================*/
	const dict_table_t*	table)	/*!< in: quiesce this table */
{
	bool			exists = false;

	dict_mutex_enter_for_mysql();

	for (const dict_index_t* index = UT_LIST_GET_FIRST(table->indexes);
	     index != 0;
	     index = UT_LIST_GET_NEXT(indexes, index)) {

		if (index->type & DICT_FTS) {
			exists = true;
			break;
		}
	}

	dict_mutex_exit_for_mysql();

	return(exists);
}

/*********************************************************************//**
Quiesce the tablespace that the table resides in. */
void
row_quiesce_table_start(
/*====================*/
	dict_table_t*	table,		/*!< in: quiesce this table */
	trx_t*		trx)		/*!< in/out: transaction/session */
{
	ut_a(trx->mysql_thd != 0);
	ut_a(srv_n_purge_threads > 0);
	ut_ad(!srv_read_only_mode);

	ut_a(trx->mysql_thd != 0);

	ut_ad(fil_space_get(table->space) != NULL);

	ib::info() << "Sync to disk of " << table->name << " started.";

	if (trx_purge_state() != PURGE_STATE_DISABLED) {
		trx_purge_stop();
	}

	for (ulint count = 0;
<<<<<<< HEAD
	     ibuf_merge_in_background(true, table->space) != 0
=======
	     ibuf_merge_space(table->space) != 0
>>>>>>> 4b714c44
	     && !trx_is_interrupted(trx);
	     ++count) {
		if (!(count % 20)) {
			ib::info() << "Merging change buffer entries for "
				<< table->name;
		}
	}

	if (!trx_is_interrupted(trx)) {
		extern	ib_mutex_t	master_key_id_mutex;

		if (dict_table_is_encrypted(table)) {
			/* Require the mutex to block key rotation. */
			mutex_enter(&master_key_id_mutex);
		}

		buf_LRU_flush_or_remove_pages(
			table->space, BUF_REMOVE_FLUSH_WRITE, trx);

		if (dict_table_is_encrypted(table)) {
			mutex_exit(&master_key_id_mutex);
		}

		if (trx_is_interrupted(trx)) {

			ib::warn() << "Quiesce aborted!";

		} else if (row_quiesce_write_cfg(table, trx->mysql_thd)
			   != DB_SUCCESS) {

			ib::warn() << "There was an error writing to the"
				" meta data file";
		} else if (row_quiesce_write_cfp(table, trx->mysql_thd)
			   != DB_SUCCESS) {
			ib::warn() << "There was an error writing to the"
				" encryption info file";
		} else {
			ib::info() << "Table " << table->name
				<< " flushed to disk";
		}
	} else {
		ib::warn() << "Quiesce aborted!";
	}

	dberr_t	err = row_quiesce_set_state(table, QUIESCE_COMPLETE, trx);
	ut_a(err == DB_SUCCESS);
}

/*********************************************************************//**
Cleanup after table quiesce. */
void
row_quiesce_table_complete(
/*=======================*/
	dict_table_t*	table,		/*!< in: quiesce this table */
	trx_t*		trx)		/*!< in/out: transaction/session */
{
	ulint		count = 0;

	ut_a(trx->mysql_thd != 0);

	/* We need to wait for the operation to complete if the
	transaction has been killed. */

	while (table->quiesce != QUIESCE_COMPLETE) {

		/* Print a warning after every minute. */
		if (!(count % 60)) {
			ib::warn() << "Waiting for quiesce of " << table->name
				<< " to complete";
		}

		/* Sleep for a second. */
		os_thread_sleep(1000000);

		++count;
	}

	/* Remove the .cfg file now that the user has resumed
	normal operations. Otherwise it will cause problems when
	the user tries to drop the database (remove directory). */
	char		cfg_name[OS_FILE_MAX_PATH];

	srv_get_meta_data_filename(table, cfg_name, sizeof(cfg_name));

	os_file_delete_if_exists(innodb_data_file_key, cfg_name, NULL);

	ib::info() << "Deleting the meta-data file '" << cfg_name << "'";

	if (dict_table_is_encrypted(table)) {
		char		cfp_name[OS_FILE_MAX_PATH];

		srv_get_encryption_data_filename(table,
						 cfp_name,
						 sizeof(cfp_name));

		os_file_delete_if_exists(innodb_data_file_key, cfp_name, NULL);

		ib::info() << "Deleting the meta-data file '"
			<< cfp_name << "'";
	}

	if (trx_purge_state() != PURGE_STATE_DISABLED) {
		trx_purge_run();
	}

	dberr_t	err = row_quiesce_set_state(table, QUIESCE_NONE, trx);
	ut_a(err == DB_SUCCESS);
}

/*********************************************************************//**
Set a table's quiesce state.
@return DB_SUCCESS or error code. */
dberr_t
row_quiesce_set_state(
/*==================*/
	dict_table_t*	table,		/*!< in: quiesce this table */
	ib_quiesce_t	state,		/*!< in: quiesce state to set */
	trx_t*		trx)		/*!< in/out: transaction */
{
	ut_a(srv_n_purge_threads > 0);

	if (srv_read_only_mode) {

		ib_senderrf(trx->mysql_thd,
			    IB_LOG_LEVEL_WARN, ER_READ_ONLY_MODE);

		return(DB_UNSUPPORTED);

	} else if (dict_table_is_temporary(table)) {

		ib_senderrf(trx->mysql_thd, IB_LOG_LEVEL_WARN,
			    ER_CANNOT_DISCARD_TEMPORARY_TABLE);

		return(DB_UNSUPPORTED);
	} else if (table->space == srv_sys_space.space_id()) {

		char	table_name[MAX_FULL_NAME_LEN + 1];

		innobase_format_name(
			table_name, sizeof(table_name),
			table->name.m_name);

		ib_senderrf(trx->mysql_thd, IB_LOG_LEVEL_WARN,
			    ER_TABLE_IN_SYSTEM_TABLESPACE, table_name);

		return(DB_UNSUPPORTED);

	} else if (DICT_TF_HAS_SHARED_SPACE(table->flags)) {
		std::ostringstream err_msg;
		err_msg << "FLUSH TABLES FOR EXPORT on table " << table->name
			<< " in a general tablespace.";
		ib_senderrf(trx->mysql_thd, IB_LOG_LEVEL_WARN,
			    ER_NOT_SUPPORTED_YET, err_msg.str().c_str());

		return(DB_UNSUPPORTED);
	} else if (row_quiesce_table_has_fts_index(table)) {

		ib_senderrf(trx->mysql_thd, IB_LOG_LEVEL_WARN,
			    ER_NOT_SUPPORTED_YET,
			    "FLUSH TABLES on tables that have an FTS index."
			    " FTS auxiliary tables will not be flushed.");

	} else if (DICT_TF2_FLAG_IS_SET(table, DICT_TF2_FTS_HAS_DOC_ID)) {
		/* If this flag is set then the table may not have any active
		FTS indexes but it will still have the auxiliary tables. */

		ib_senderrf(trx->mysql_thd, IB_LOG_LEVEL_WARN,
			    ER_NOT_SUPPORTED_YET,
			    "FLUSH TABLES on a table that had an FTS index,"
			    " created on a hidden column, the"
			    " auxiliary tables haven't been dropped as yet."
			    " FTS auxiliary tables will not be flushed.");
	}

	row_mysql_lock_data_dictionary(trx);

	dict_table_x_lock_indexes(table);

	switch (state) {
	case QUIESCE_START:
		break;

	case QUIESCE_COMPLETE:
		ut_a(table->quiesce == QUIESCE_START);
		break;

	case QUIESCE_NONE:
		ut_a(table->quiesce == QUIESCE_COMPLETE);
		break;
	}

	table->quiesce = state;

	dict_table_x_unlock_indexes(table);

	row_mysql_unlock_data_dictionary(trx);

	return(DB_SUCCESS);
}
<|MERGE_RESOLUTION|>--- conflicted
+++ resolved
@@ -730,11 +730,7 @@
 	}
 
 	for (ulint count = 0;
-<<<<<<< HEAD
-	     ibuf_merge_in_background(true, table->space) != 0
-=======
 	     ibuf_merge_space(table->space) != 0
->>>>>>> 4b714c44
 	     && !trx_is_interrupted(trx);
 	     ++count) {
 		if (!(count % 20)) {
