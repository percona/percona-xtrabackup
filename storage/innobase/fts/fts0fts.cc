--- conflicted
+++ resolved
@@ -6728,15 +6728,9 @@
 
 		return(NULL);
 	} else {
-<<<<<<< HEAD
+		const char*     col_name;
+
 		dd_table_close(table, thd, &mdl, false);
-
-		const char*     col_name;
-=======
-		const char*     col_name;
-
-		dd_table_close(table, thd, &mdl, false);
->>>>>>> c3696201
 
 		col_name = table->get_col_name(0);
 
