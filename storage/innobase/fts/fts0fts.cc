--- conflicted
+++ resolved
@@ -6783,11 +6783,7 @@
 #ifdef _WIN32
 	sscanf(tmp_id, "%016llu", &dec_id);
 #else
-<<<<<<< HEAD
-	sscanf(tmp_id, "%016"PRIu64, &dec_id);
-=======
-	ret = sscanf(tmp_id, "%016" PRIu64, &dec_id);
->>>>>>> df6174b2
+	sscanf(tmp_id, "%016" PRIu64, &dec_id);
 #endif /* _WIN32 */
 	ut_ad(ret == 1);
 
