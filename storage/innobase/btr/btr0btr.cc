--- conflicted
+++ resolved
@@ -2388,7 +2388,37 @@
 		return(NULL);
 	}
 
-<<<<<<< HEAD
+	ibool	compressed;
+	dberr_t	err;
+	ulint	level = btr_page_get_level(next_page, mtr);
+
+	/* adjust cursor position */
+	*btr_cur_get_page_cur(cursor) = next_page_cursor;
+
+	ut_ad(btr_cur_get_rec(cursor) == page_get_infimum_rec(next_page));
+	ut_ad(page_rec_get_next(page_get_infimum_rec(next_page)) == rec);
+
+	/* We have to change the parent node pointer */
+
+	compressed = btr_cur_pessimistic_delete(
+		&err, TRUE, &next_father_cursor,
+		BTR_CREATE_FLAG, false, mtr);
+
+	ut_a(err == DB_SUCCESS);
+
+	if (!compressed) {
+		btr_cur_compress_if_useful(&next_father_cursor, FALSE, mtr);
+	}
+
+	dtuple_t*	node_ptr = dict_index_build_node_ptr(
+		cursor->index, rec, next_block->page.id.page_no(),
+		heap, level);
+
+	btr_insert_on_non_leaf_level(
+		flags, cursor->index, level + 1, node_ptr, mtr);
+
+	ut_ad(rec_offs_validate(rec, cursor->index, *offsets));
+
 	if (is_leaf
 	    && !dict_index_is_clust(cursor->index)
 	    && !dict_table_is_temporary(cursor->index->table)) {
@@ -2396,52 +2426,6 @@
 		insert buffer bitmap. */
 
 		if (next_block->page.size.is_compressed()) {
-			ibuf_update_free_bits_zip(next_block, mtr);
-		} else {
-			ibuf_update_free_bits_if_full(
-				next_block, max_size,
-				rec_offs_size(*offsets) + PAGE_DIR_SLOT_SIZE);
-		}
-	}
-
-=======
->>>>>>> 869bdb51
-	ibool	compressed;
-	dberr_t	err;
-	ulint	level = btr_page_get_level(next_page, mtr);
-
-	/* adjust cursor position */
-	*btr_cur_get_page_cur(cursor) = next_page_cursor;
-
-	ut_ad(btr_cur_get_rec(cursor) == page_get_infimum_rec(next_page));
-	ut_ad(page_rec_get_next(page_get_infimum_rec(next_page)) == rec);
-
-	/* We have to change the parent node pointer */
-
-	compressed = btr_cur_pessimistic_delete(
-		&err, TRUE, &next_father_cursor,
-		BTR_CREATE_FLAG, false, mtr);
-
-	ut_a(err == DB_SUCCESS);
-
-	if (!compressed) {
-		btr_cur_compress_if_useful(&next_father_cursor, FALSE, mtr);
-	}
-
-	dtuple_t*	node_ptr = dict_index_build_node_ptr(
-		cursor->index, rec, next_block->page.id.page_no(),
-		heap, level);
-
-	btr_insert_on_non_leaf_level(
-		flags, cursor->index, level + 1, node_ptr, mtr);
-
-	ut_ad(rec_offs_validate(rec, cursor->index, *offsets));
-
-	if (is_leaf && !dict_index_is_clust(cursor->index)) {
-		/* Update the free bits of the B-tree page in the
-		insert buffer bitmap. */
-
-		if (zip_size) {
 			ibuf_update_free_bits_zip(next_block, mtr);
 		} else {
 			ibuf_update_free_bits_if_full(
