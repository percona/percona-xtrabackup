/*****************************************************************************

Copyright (c) 1994, 2019, Oracle and/or its affiliates. All Rights Reserved.
Copyright (c) 2012, Facebook Inc.

This program is free software; you can redistribute it and/or modify it under
the terms of the GNU General Public License, version 2.0, as published by the
Free Software Foundation.

This program is also distributed with certain software (including but not
limited to OpenSSL) that is licensed under separate terms, as designated in a
particular file or component or in included license documentation. The authors
of MySQL hereby grant you an additional permission to link the program and
your derivative works with the separately licensed software that they have
included with MySQL.

This program is distributed in the hope that it will be useful, but WITHOUT
ANY WARRANTY; without even the implied warranty of MERCHANTABILITY or FITNESS
FOR A PARTICULAR PURPOSE. See the GNU General Public License, version 2.0,
for more details.

You should have received a copy of the GNU General Public License along with
this program; if not, write to the Free Software Foundation, Inc.,
51 Franklin St, Fifth Floor, Boston, MA 02110-1301  USA

*****************************************************************************/

/** @file btr/btr0btr.cc
 The B-tree

 Created 6/2/1994 Heikki Tuuri
 *******************************************************/

#include "btr0btr.h"

#include <sys/types.h>

#ifndef UNIV_HOTBACKUP
#include "btr0cur.h"
#include "btr0pcur.h"
#include "btr0sea.h"
#include "buf0stats.h"
#include "dict0boot.h"
#include "fsp0sysspace.h"
#include "gis0geo.h"
#include "gis0rtree.h"
#include "ibuf0ibuf.h"
#include "lock0lock.h"
#include "my_dbug.h"
#include "page0page.h"
#include "page0zip.h"
#include "rem0cmp.h"
#include "srv0mon.h"
#include "trx0trx.h"
#include "ut0new.h"
#endif /* !UNIV_HOTBACKUP */

#ifndef UNIV_HOTBACKUP
/** Checks if the page in the cursor can be merged with given page.
 If necessary, re-organize the merge_page.
 @return	true if possible to merge. */
static bool btr_can_merge_with_page(
    btr_cur_t *cursor,         /*!< in: cursor on the page to merge */
    page_no_t page_no,         /*!< in: a sibling page */
    buf_block_t **merge_block, /*!< out: the merge block */
    mtr_t *mtr);               /*!< in: mini-transaction */
#endif                         /* !UNIV_HOTBACKUP */

/** Report that an index page is corrupted. */
void btr_corruption_report(const buf_block_t *block, /*!< in: corrupted block */
                           const dict_index_t *index) /*!< in: index tree */
{
  ib::error(ER_IB_MSG_27) << "Flag mismatch in page " << block->page.id
                          << " index " << index->name << " of table "
                          << index->table->name;
}

#ifndef UNIV_HOTBACKUP
/*
Latching strategy of the InnoDB B-tree
--------------------------------------
A tree latch protects all non-leaf nodes of the tree. Each node of a tree
also has a latch of its own.

A B-tree operation normally first acquires an S-latch on the tree. It
searches down the tree and releases the tree latch when it has the
leaf node latch. To save CPU time we do not acquire any latch on
non-leaf nodes of the tree during a search, those pages are only bufferfixed.

If an operation needs to restructure the tree, it acquires an X-latch on
the tree before searching to a leaf node. If it needs, for example, to
split a leaf,
(1) InnoDB decides the split point in the leaf,
(2) allocates a new page,
(3) inserts the appropriate node pointer to the first non-leaf level,
(4) releases the tree X-latch,
(5) and then moves records from the leaf to the new allocated page.

Node pointers
-------------
Leaf pages of a B-tree contain the index records stored in the
tree. On levels n > 0 we store 'node pointers' to pages on level
n - 1. For each page there is exactly one node pointer stored:
thus the our tree is an ordinary B-tree, not a B-link tree.

A node pointer contains a prefix P of an index record. The prefix
is long enough so that it determines an index record uniquely.
The file page number of the child page is added as the last
field. To the child page we can store node pointers or index records
which are >= P in the alphabetical order, but < P1 if there is
a next node pointer on the level, and P1 is its prefix.

If a node pointer with a prefix P points to a non-leaf child,
then the leftmost record in the child must have the same
prefix P. If it points to a leaf node, the child is not required
to contain any record with a prefix equal to P. The leaf case
is decided this way to allow arbitrary deletions in a leaf node
without touching upper levels of the tree.

We have predefined a special minimum record which we
define as the smallest record in any alphabetical order.
A minimum record is denoted by setting a bit in the record
header. A minimum record acts as the prefix of a node pointer
which points to a leftmost node on any level of the tree.

File page allocation
--------------------
In the root node of a B-tree there are two file segment headers.
The leaf pages of a tree are allocated from one file segment, to
make them consecutive on disk if possible. From the other file segment
we allocate pages for the non-leaf levels of the tree.
*/

#ifdef UNIV_BTR_DEBUG
/** Checks a file segment header within a B-tree root page.
 @return true if valid */
static ibool btr_root_fseg_validate(
    const fseg_header_t *seg_header, /*!< in: segment header */
    space_id_t space)                /*!< in: tablespace identifier */
{
  ulint offset = mach_read_from_2(seg_header + FSEG_HDR_OFFSET);

  ut_a(mach_read_from_4(seg_header + FSEG_HDR_SPACE) == space);
  ut_a(offset >= FIL_PAGE_DATA);
  ut_a(offset <= UNIV_PAGE_SIZE - FIL_PAGE_DATA_END);
  return (TRUE);
}
#endif /* UNIV_BTR_DEBUG */

/** Gets the root node of a tree and x- or s-latches it.
 @return root page, x- or s-latched */
buf_block_t *btr_root_block_get(
    const dict_index_t *index, /*!< in: index tree */
    ulint mode,                /*!< in: either RW_S_LATCH
                               or RW_X_LATCH */
    mtr_t *mtr)                /*!< in: mtr */
{
  const space_id_t space_id = dict_index_get_space(index);
  const page_id_t page_id(space_id, dict_index_get_page(index));
  const page_size_t page_size(dict_table_page_size(index->table));

  buf_block_t *block = btr_block_get(page_id, page_size, mode, index, mtr);

  btr_assert_not_corrupted(block, index);
#ifdef UNIV_BTR_DEBUG
  if (!dict_index_is_ibuf(index)) {
    const page_t *root = buf_block_get_frame(block);

    ut_a(btr_root_fseg_validate(FIL_PAGE_DATA + PAGE_BTR_SEG_LEAF + root,
                                space_id));
    ut_a(btr_root_fseg_validate(FIL_PAGE_DATA + PAGE_BTR_SEG_TOP + root,
                                space_id));
  }
#endif /* UNIV_BTR_DEBUG */

  return (block);
}

/** Gets the root node of a tree and sx-latches it for segment access.
 @return root page, sx-latched */
page_t *btr_root_get(const dict_index_t *index, /*!< in: index tree */
                     mtr_t *mtr)                /*!< in: mtr */
{
  /* Intended to be used for segment list access.
  SX lock doesn't block reading user data by other threads.
  And block the segment list access by others.*/
  return (buf_block_get_frame(btr_root_block_get(index, RW_SX_LATCH, mtr)));
}

/** Gets the height of the B-tree (the level of the root, when the leaf
 level is assumed to be 0). The caller must hold an S or X latch on
 the index.
 @return tree height (level of the root) */
ulint btr_height_get(dict_index_t *index, /*!< in: index tree */
                     mtr_t *mtr)          /*!< in/out: mini-transaction */
{
  ulint height;
  buf_block_t *root_block;

  ut_ad(srv_read_only_mode ||
        mtr_memo_contains_flagged(
            mtr, dict_index_get_lock(index),
            MTR_MEMO_S_LOCK | MTR_MEMO_X_LOCK | MTR_MEMO_SX_LOCK) ||
        index->table->is_intrinsic());

  /* S latches the page */
  root_block = btr_root_block_get(index, RW_S_LATCH, mtr);

  height = btr_page_get_level(buf_block_get_frame(root_block), mtr);

  /* Release the S latch on the root page. */
  mtr->memo_release(root_block, MTR_MEMO_PAGE_S_FIX);

  ut_d(sync_check_unlock(&root_block->lock));

  return (height);
}

/** Checks a file segment header within a B-tree root page and updates
 the segment header space id.
 @return true if valid */
static bool btr_root_fseg_adjust_on_import(
    fseg_header_t *seg_header, /*!< in/out: segment header */
    page_zip_des_t *page_zip,  /*!< in/out: compressed page,
                               or NULL */
    space_id_t space,          /*!< in: tablespace identifier */
    mtr_t *mtr)                /*!< in/out: mini-transaction */
{
  page_no_t offset = mach_read_from_2(seg_header + FSEG_HDR_OFFSET);

  if (offset < FIL_PAGE_DATA || offset > UNIV_PAGE_SIZE - FIL_PAGE_DATA_END) {
    return (FALSE);

  } else if (page_zip) {
    mach_write_to_4(seg_header + FSEG_HDR_SPACE, space);
    page_zip_write_header(page_zip, seg_header + FSEG_HDR_SPACE, 4, mtr);
  } else {
    mlog_write_ulint(seg_header + FSEG_HDR_SPACE, space, MLOG_4BYTES, mtr);
  }

  return (TRUE);
}

/** Checks and adjusts the root node of a tree during IMPORT TABLESPACE.
 @return error code, or DB_SUCCESS */
dberr_t btr_root_adjust_on_import(
    const dict_index_t *index) /*!< in: index tree */
{
  dberr_t err;
  mtr_t mtr;
  page_t *page;
  buf_block_t *block;
  page_zip_des_t *page_zip;
  dict_table_t *table = index->table;
  const space_id_t space_id = dict_index_get_space(index);
  const page_id_t page_id(space_id, dict_index_get_page(index));
  const page_size_t page_size(dict_table_page_size(table));

  DBUG_EXECUTE_IF("ib_import_trigger_corruption_3", return (DB_CORRUPTION););

  mtr_start(&mtr);

  mtr_set_log_mode(&mtr, MTR_LOG_NO_REDO);

  block = btr_block_get(page_id, page_size, RW_X_LATCH, index, &mtr);

  page = buf_block_get_frame(block);
  page_zip = buf_block_get_page_zip(block);

  if (!page_is_root(page)) {
    err = DB_CORRUPTION;

  } else if (index->is_clustered()) {
    bool page_is_compact_format;

    page_is_compact_format = page_is_comp(page) > 0;

    /* Check if the page format and table format agree. */
    if (page_is_compact_format != !!dict_table_is_comp(table)) {
      err = DB_CORRUPTION;
    } else {
      /* Check that the table flags and the tablespace
      flags match. */
      uint32_t flags = dict_tf_to_fsp_flags(table->flags);
      uint32_t fsp_flags = fil_space_get_flags(table->space);

      /* We remove SDI flag from space flags temporarily for
      comparison because the space flags derived from table
      flags will not have SDI flag */
      fsp_flags_unset_sdi(fsp_flags);

      /* As encryption is not a table property, we don't keep
      any encryption property related flag in table. Thus
      exclude encryption flag as well. */
      fsp_flags_unset_encryption(fsp_flags);

      err = fsp_flags_are_equal(flags, fsp_flags) ? DB_SUCCESS : DB_CORRUPTION;
    }
  } else {
    err = DB_SUCCESS;
  }

  /* Check and adjust the file segment headers, if all OK so far. */
  if (err == DB_SUCCESS &&
      (!btr_root_fseg_adjust_on_import(FIL_PAGE_DATA + PAGE_BTR_SEG_LEAF + page,
                                       page_zip, space_id, &mtr) ||
       !btr_root_fseg_adjust_on_import(FIL_PAGE_DATA + PAGE_BTR_SEG_TOP + page,
                                       page_zip, space_id, &mtr))) {
    err = DB_CORRUPTION;
  }

  mtr_commit(&mtr);

  return (err);
}

/** Creates a new index page (not the root, and also not
 used in page reorganization).  @see btr_page_empty(). */
void btr_page_create(
    buf_block_t *block,       /*!< in/out: page to be created */
    page_zip_des_t *page_zip, /*!< in/out: compressed page, or NULL */
    dict_index_t *index,      /*!< in: index */
    ulint level,              /*!< in: the B-tree level of the page */
    mtr_t *mtr)               /*!< in: mtr */
{
  page_t *page = buf_block_get_frame(block);

  ut_ad(mtr_is_block_fix(mtr, block, MTR_MEMO_PAGE_X_FIX, index->table));

  uint16_t page_create_type;
  if (dict_index_is_spatial(index)) {
    page_create_type = FIL_PAGE_RTREE;
  } else if (dict_index_is_sdi(index)) {
    page_create_type = FIL_PAGE_SDI;
  } else {
    page_create_type = FIL_PAGE_INDEX;
  }

  if (page_zip) {
    page_create_zip(block, index, level, 0, mtr, page_create_type);
  } else {
    page_create(block, mtr, dict_table_is_comp(index->table), page_create_type);
    /* Set the level of the new index page */
    btr_page_set_level(page, nullptr, level, mtr);
  }

  /* For Spatial Index, initialize the Split Sequence Number */
  if (dict_index_is_spatial(index)) {
    page_set_ssn_id(block, page_zip, 0, mtr);
  }

  btr_page_set_index_id(page, page_zip, index->id, mtr);

  if (level == 0) {
    buf_stat_per_index->inc(index_id_t(index->space, index->id));
  }
}

/** Allocates a new file page to be used in an ibuf tree. Takes the page from
 the free list of the tree, which must contain pages!
 @return new allocated block, x-latched */
static buf_block_t *btr_page_alloc_for_ibuf(
    dict_index_t *index, /*!< in: index tree */
    mtr_t *mtr)          /*!< in: mtr */
{
  fil_addr_t node_addr;
  page_t *root;
  page_t *new_page;
  buf_block_t *new_block;

  root = btr_root_get(index, mtr);

  node_addr = flst_get_first(root + PAGE_HEADER + PAGE_BTR_IBUF_FREE_LIST, mtr);
  ut_a(node_addr.page != FIL_NULL);

  new_block =
      buf_page_get(page_id_t(dict_index_get_space(index), node_addr.page),
                   dict_table_page_size(index->table), RW_X_LATCH, mtr);

  new_page = buf_block_get_frame(new_block);
  buf_block_dbg_add_level(new_block, SYNC_IBUF_TREE_NODE_NEW);

  flst_remove(root + PAGE_HEADER + PAGE_BTR_IBUF_FREE_LIST,
              new_page + PAGE_HEADER + PAGE_BTR_IBUF_FREE_LIST_NODE, mtr);
  ut_ad(flst_validate(root + PAGE_HEADER + PAGE_BTR_IBUF_FREE_LIST, mtr));

  return (new_block);
}

/** Allocates a new file page to be used in an index tree. NOTE: we assume
 that the caller has made the reservation for free extents!
 @retval NULL if no page could be allocated
 @retval block, rw_lock_x_lock_count(&block->lock) == 1 if allocation succeeded
 (init_mtr == mtr, or the page was not previously freed in mtr)
 @retval block (not allocated or initialized) otherwise */
static MY_ATTRIBUTE((warn_unused_result)) buf_block_t *btr_page_alloc_low(
    dict_index_t *index,    /*!< in: index */
    page_no_t hint_page_no, /*!< in: hint of a good page */
    byte file_direction,    /*!< in: direction where a possible
                            page split is made */
    ulint level,            /*!< in: level where the page is placed
                            in the tree */
    mtr_t *mtr,             /*!< in/out: mini-transaction
                            for the allocation */
    mtr_t *init_mtr)        /*!< in/out: mtr or another
                            mini-transaction in which the
                            page should be initialized.
                            If init_mtr!=mtr, but the page
                            is already X-latched in mtr, do
                            not initialize the page. */
{
  fseg_header_t *seg_header;
  page_t *root;

  root = btr_root_get(index, mtr);

  if (level == 0) {
    seg_header = root + PAGE_HEADER + PAGE_BTR_SEG_LEAF;
  } else {
    seg_header = root + PAGE_HEADER + PAGE_BTR_SEG_TOP;
  }

  /* Parameter TRUE below states that the caller has made the
  reservation for free extents, and thus we know that a page can
  be allocated: */

  return (fseg_alloc_free_page_general(seg_header, hint_page_no, file_direction,
                                       TRUE, mtr, init_mtr));
}

/** Allocates a new file page to be used in an index tree. NOTE: we assume
 that the caller has made the reservation for free extents!
 @retval NULL if no page could be allocated
 @retval block, rw_lock_x_lock_count(&block->lock) == 1 if allocation succeeded
 (init_mtr == mtr, or the page was not previously freed in mtr)
 @retval block (not allocated or initialized) otherwise */
buf_block_t *btr_page_alloc(
    dict_index_t *index,    /*!< in: index */
    page_no_t hint_page_no, /*!< in: hint of a good page */
    byte file_direction,    /*!< in: direction where a possible
                            page split is made */
    ulint level,            /*!< in: level where the page is placed
                            in the tree */
    mtr_t *mtr,             /*!< in/out: mini-transaction
                            for the allocation */
    mtr_t *init_mtr)        /*!< in/out: mini-transaction
                            for x-latching and initializing
                            the page */
{
  buf_block_t *new_block;

  if (dict_index_is_ibuf(index)) {
    return (btr_page_alloc_for_ibuf(index, mtr));
  }

  new_block = btr_page_alloc_low(index, hint_page_no, file_direction, level,
                                 mtr, init_mtr);

  if (new_block) {
    buf_block_dbg_add_level(new_block, SYNC_TREE_NODE_NEW);
  }

  return (new_block);
}

/** Gets the number of pages in a B-tree.
 @return number of pages, or ULINT_UNDEFINED if the index is unavailable */
ulint btr_get_size(dict_index_t *index, /*!< in: index */
                   ulint flag, /*!< in: BTR_N_LEAF_PAGES or BTR_TOTAL_SIZE */
                   mtr_t *mtr) /*!< in/out: mini-transaction where index
                               is s-latched */
{
  fseg_header_t *seg_header;
  page_t *root;
  ulint n;
  ulint dummy;

  ut_ad(srv_read_only_mode ||
        mtr_memo_contains(mtr, dict_index_get_lock(index), MTR_MEMO_S_LOCK) ||
        index->table->is_intrinsic());
  ut_ad(index->page >= FSP_FIRST_INODE_PAGE_NO);

  if (index->page == FIL_NULL || dict_index_is_online_ddl(index) ||
      !index->is_committed()) {
    return (ULINT_UNDEFINED);
  }

  root = btr_root_get(index, mtr);

  if (flag == BTR_N_LEAF_PAGES) {
    seg_header = root + PAGE_HEADER + PAGE_BTR_SEG_LEAF;

    fseg_n_reserved_pages(seg_header, &n, mtr);

  } else if (flag == BTR_TOTAL_SIZE) {
    seg_header = root + PAGE_HEADER + PAGE_BTR_SEG_TOP;

    n = fseg_n_reserved_pages(seg_header, &dummy, mtr);

    seg_header = root + PAGE_HEADER + PAGE_BTR_SEG_LEAF;

    n += fseg_n_reserved_pages(seg_header, &dummy, mtr);
  } else {
    ut_error;
  }

  return (n);
}

/** Frees a page used in an ibuf tree. Puts the page to the free list of the
 ibuf tree. */
static void btr_page_free_for_ibuf(
    dict_index_t *index, /*!< in: index tree */
    buf_block_t *block,  /*!< in: block to be freed, x-latched */
    mtr_t *mtr)          /*!< in: mtr */
{
  page_t *root;

  ut_ad(mtr_is_block_fix(mtr, block, MTR_MEMO_PAGE_X_FIX, index->table));
  root = btr_root_get(index, mtr);

  flst_add_first(
      root + PAGE_HEADER + PAGE_BTR_IBUF_FREE_LIST,
      buf_block_get_frame(block) + PAGE_HEADER + PAGE_BTR_IBUF_FREE_LIST_NODE,
      mtr);

  ut_ad(flst_validate(root + PAGE_HEADER + PAGE_BTR_IBUF_FREE_LIST, mtr));
}

/** Frees a file page used in an index tree. Can be used also to (BLOB)
 external storage pages. */
void btr_page_free_low(
    dict_index_t *index, /*!< in: index tree */
    buf_block_t *block,  /*!< in: block to be freed, x-latched */
    ulint level,         /*!< in: page level (ULINT_UNDEFINED=BLOB) */
    mtr_t *mtr)          /*!< in: mtr */
{
  fseg_header_t *seg_header;
  page_t *root;

  ut_ad(mtr_is_block_fix(mtr, block, MTR_MEMO_PAGE_X_FIX, index->table));
  /* The page gets invalid for optimistic searches: increment the frame
  modify clock */

  buf_block_modify_clock_inc(block);

  if (dict_index_is_ibuf(index)) {
    btr_page_free_for_ibuf(index, block, mtr);

    return;
  }

  root = btr_root_get(index, mtr);

  if (level == 0 || level == ULINT_UNDEFINED) {
    seg_header = root + PAGE_HEADER + PAGE_BTR_SEG_LEAF;
  } else {
    seg_header = root + PAGE_HEADER + PAGE_BTR_SEG_TOP;
  }

#ifdef UNIV_GIS_DEBUG
  if (dict_index_is_spatial(index)) {
    fprintf(stderr, "GIS_DIAG: Freed  %ld\n", (long)block->page.id.page_no());
  }
#endif

  fseg_free_page(seg_header, block->page.id.space(), block->page.id.page_no(),
                 level != ULINT_UNDEFINED, mtr);

  /* The page was marked free in the allocation bitmap, but it
  should remain buffer-fixed until mtr_commit(mtr) or until it
  is explicitly freed from the mini-transaction. */
  ut_ad(mtr_is_block_fix(mtr, block, MTR_MEMO_PAGE_X_FIX, index->table));
  /* TODO: Discard any operations on the page from the redo log
  and remove the block from the flush list and the buffer pool.
  This would free up buffer pool earlier and reduce writes to
  both the tablespace and the redo log. */
}

/** Frees a file page used in an index tree. NOTE: cannot free field external
 storage pages because the page must contain info on its level. */
void btr_page_free(dict_index_t *index, /*!< in: index tree */
                   buf_block_t *block,  /*!< in: block to be freed, x-latched */
                   mtr_t *mtr)          /*!< in: mtr */
{
  const page_t *page = buf_block_get_frame(block);
  ulint level = btr_page_get_level(page, mtr);

  ut_ad(fil_page_index_page_check(block->frame));
  ut_ad(level != ULINT_UNDEFINED);
  btr_page_free_low(index, block, level, mtr);
}

/** Sets the child node file address in a node pointer. */
UNIV_INLINE
void btr_node_ptr_set_child_page_no(
    rec_t *rec,               /*!< in: node pointer record */
    page_zip_des_t *page_zip, /*!< in/out: compressed page whose uncompressed
                             part will be updated, or NULL */
    const ulint *offsets,     /*!< in: array returned by rec_get_offsets() */
    page_no_t page_no,        /*!< in: child node address */
    mtr_t *mtr)               /*!< in: mtr */
{
  byte *field;
  ulint len;

  ut_ad(rec_offs_validate(rec, nullptr, offsets));
  ut_ad(!page_is_leaf(page_align(rec)));
  ut_ad(!rec_offs_comp(offsets) || rec_get_node_ptr_flag(rec));

  /* The child address is in the last field */
  field = const_cast<byte *>(
      rec_get_nth_field(rec, offsets, rec_offs_n_fields(offsets) - 1, &len));

  ut_ad(len == REC_NODE_PTR_SIZE);

  if (page_zip) {
    page_zip_write_node_ptr(page_zip, rec, rec_offs_data_size(offsets), page_no,
                            mtr);
  } else {
    mlog_write_ulint(field, page_no, MLOG_4BYTES, mtr);
  }
}

<<<<<<< HEAD
/** Returns the child page of a node pointer and sx-latches it.
 @return child page, sx-latched */
=======
>>>>>>> 7d10c821
buf_block_t *btr_node_ptr_get_child(
    const rec_t *node_ptr, /*!< in: node pointer */
    dict_index_t *index,   /*!< in: index */
    const ulint *offsets,  /*!< in: array returned by rec_get_offsets() */
    mtr_t *mtr)            /*!< in: mtr */
{
  ut_ad(rec_offs_validate(node_ptr, index, offsets));

  const page_id_t page_id(page_get_space_id(page_align(node_ptr)),
                          btr_node_ptr_get_child_page_no(node_ptr, offsets));

  return (btr_block_get(page_id, dict_table_page_size(index->table),
                        RW_SX_LATCH, index, mtr));
}

/** Returns the upper level node pointer to a page. It is assumed that mtr holds
 an sx-latch on the tree.
 @return rec_get_offsets() of the node pointer record */
static ulint *btr_page_get_father_node_ptr_func(
    ulint *offsets,    /*!< in: work area for the return value */
    mem_heap_t *heap,  /*!< in: memory heap to use */
    btr_cur_t *cursor, /*!< in: cursor pointing to user record,
                       out: cursor on node pointer record,
                       its page x-latched */
    ulint latch_mode,  /*!< in: BTR_CONT_MODIFY_TREE
                    or BTR_CONT_SEARCH_TREE */
    const char *file,  /*!< in: file name */
    ulint line,        /*!< in: line where called */
    mtr_t *mtr)        /*!< in: mtr */
{
  dtuple_t *tuple;
  rec_t *user_rec;
  rec_t *node_ptr;
  ulint level;
  page_no_t page_no;
  dict_index_t *index;

  ut_ad(latch_mode == BTR_CONT_MODIFY_TREE ||
        latch_mode == BTR_CONT_SEARCH_TREE);

  page_no = btr_cur_get_block(cursor)->page.id.page_no();
  index = btr_cur_get_index(cursor);
  ut_ad(!dict_index_is_spatial(index));

  ut_ad(srv_read_only_mode ||
        mtr_memo_contains_flagged(mtr, dict_index_get_lock(index),
                                  MTR_MEMO_X_LOCK | MTR_MEMO_SX_LOCK) ||
        index->table->is_intrinsic());

  ut_ad(dict_index_get_page(index) != page_no);

  level = btr_page_get_level(btr_cur_get_page(cursor), mtr);

  user_rec = btr_cur_get_rec(cursor);
  ut_a(page_rec_is_user_rec(user_rec));

  tuple = dict_index_build_node_ptr(index, user_rec, 0, heap, level);
  if (index->table->is_intrinsic()) {
    btr_cur_search_to_nth_level_with_no_latch(
        index, level + 1, tuple, PAGE_CUR_LE, cursor, file, line, mtr);
  } else {
    btr_cur_search_to_nth_level(index, level + 1, tuple, PAGE_CUR_LE,
                                latch_mode, cursor, 0, file, line, mtr);
  }

  node_ptr = btr_cur_get_rec(cursor);
  ut_ad(!page_rec_is_comp(node_ptr) ||
        rec_get_status(node_ptr) == REC_STATUS_NODE_PTR);
  offsets = rec_get_offsets(node_ptr, index, offsets, ULINT_UNDEFINED, &heap);

  if (btr_node_ptr_get_child_page_no(node_ptr, offsets) != page_no) {
    rec_t *print_rec;

    ib::error(ER_IB_MSG_28)
        << "Corruption of an index tree: table " << index->table->name
        << " index " << index->name << ", father ptr page no "
        << btr_node_ptr_get_child_page_no(node_ptr, offsets)
        << ", child page no " << page_no;

    print_rec = page_rec_get_next(page_get_infimum_rec(page_align(user_rec)));
    offsets =
        rec_get_offsets(print_rec, index, offsets, ULINT_UNDEFINED, &heap);
    page_rec_print(print_rec, offsets);
    offsets = rec_get_offsets(node_ptr, index, offsets, ULINT_UNDEFINED, &heap);
    page_rec_print(node_ptr, offsets);

    ib::fatal(ER_IB_MSG_29) << "You should dump + drop + reimport the table to"
                            << " fix the corruption. If the crash happens at"
                            << " database startup. " << FORCE_RECOVERY_MSG
                            << " Then dump + drop + reimport.";
  }

  return (offsets);
}

#define btr_page_get_father_node_ptr(of, heap, cur, mtr)                 \
  btr_page_get_father_node_ptr_func(of, heap, cur, BTR_CONT_MODIFY_TREE, \
                                    __FILE__, __LINE__, mtr)

#define btr_page_get_father_node_ptr_for_validate(of, heap, cur, mtr)    \
  btr_page_get_father_node_ptr_func(of, heap, cur, BTR_CONT_SEARCH_TREE, \
                                    __FILE__, __LINE__, mtr)

/** Returns the upper level node pointer to a page. It is assumed that mtr holds
 an x-latch on the tree.
 @return rec_get_offsets() of the node pointer record */
static ulint *btr_page_get_father_block(
    ulint *offsets,      /*!< in: work area for the return value */
    mem_heap_t *heap,    /*!< in: memory heap to use */
    dict_index_t *index, /*!< in: b-tree index */
    buf_block_t *block,  /*!< in: child page in the index */
    mtr_t *mtr,          /*!< in: mtr */
    btr_cur_t *cursor)   /*!< out: cursor on node pointer record,
                         its page x-latched */
{
  rec_t *rec =
      page_rec_get_next(page_get_infimum_rec(buf_block_get_frame(block)));
  btr_cur_position(index, rec, block, cursor);
  return (btr_page_get_father_node_ptr(offsets, heap, cursor, mtr));
}

/** Seeks to the upper level node pointer to a page.
 It is assumed that mtr holds an x-latch on the tree. */
static void btr_page_get_father(
    dict_index_t *index, /*!< in: b-tree index */
    buf_block_t *block,  /*!< in: child page in the index */
    mtr_t *mtr,          /*!< in: mtr */
    btr_cur_t *cursor)   /*!< out: cursor on node pointer record,
                         its page x-latched */
{
  mem_heap_t *heap;
  rec_t *rec =
      page_rec_get_next(page_get_infimum_rec(buf_block_get_frame(block)));
  btr_cur_position(index, rec, block, cursor);

  heap = mem_heap_create(100);
  btr_page_get_father_node_ptr(nullptr, heap, cursor, mtr);
  mem_heap_free(heap);
}

/** Free a B-tree root page. btr_free_but_not_root() must already
have been called.
In a persistent tablespace, the caller must invoke fsp_init_file_page()
before mtr.commit().
@param[in,out]	block	index root page
@param[in,out]	mtr	mini-transaction */
static void btr_free_root(buf_block_t *block, mtr_t *mtr) {
  fseg_header_t *header;

  ut_ad(mtr_memo_contains_flagged(mtr, block, MTR_MEMO_PAGE_X_FIX));

  btr_search_drop_page_hash_index(block);

  header = buf_block_get_frame(block) + PAGE_HEADER + PAGE_BTR_SEG_TOP;
#ifdef UNIV_BTR_DEBUG
  ut_a(btr_root_fseg_validate(header, block->page.id.space()));
#endif /* UNIV_BTR_DEBUG */

  while (!fseg_free_step(header, true, mtr)) {
    /* Free the entire segment in small steps. */
  }
}

/** PAGE_INDEX_ID value for freed index B-trees */
static const space_index_t BTR_FREED_INDEX_ID = 0;

/** Invalidate an index root page so that btr_free_root_check()
will not find it.
@param[in,out]	block	index root page
@param[in,out]	mtr	mini-transaction */
static void btr_free_root_invalidate(buf_block_t *block, mtr_t *mtr) {
  ut_ad(page_is_root(block->frame));

  btr_page_set_index_id(buf_block_get_frame(block),
                        buf_block_get_page_zip(block), BTR_FREED_INDEX_ID, mtr);
}

/** Prepare to free a B-tree.
@param[in]	page_id		page id
@param[in]	page_size	page size
@param[in]	index_id	PAGE_INDEX_ID contents
@param[in,out]	mtr		mini-transaction
@return root block, to invoke btr_free_but_not_root() and btr_free_root()
@retval NULL if the page is no longer a matching B-tree page */
static MY_ATTRIBUTE((warn_unused_result)) buf_block_t *btr_free_root_check(
    const page_id_t &page_id, const page_size_t &page_size,
    space_index_t index_id, mtr_t *mtr) {
  ut_ad(!fsp_is_system_temporary(page_id.space()));
  ut_ad(index_id != BTR_FREED_INDEX_ID);

  buf_block_t *block = buf_page_get(page_id, page_size, RW_X_LATCH, mtr);
  buf_block_dbg_add_level(block, SYNC_TREE_NODE);

  if (fil_page_index_page_check(block->frame) &&
      index_id == btr_page_get_index_id(block->frame)) {
    /* This should be a root page.
    It should not be possible to reassign the same
    index_id for some other index in the tablespace. */
    ut_ad(page_is_root(block->frame));
  } else {
    block = nullptr;
  }

  return (block);
}

/** Create the root node for a new index tree.
@param[in]	type			type of the index
@param[in]	space			space where created
@param[in]	page_size		page size
@param[in]	index_id		index id
@param[in]	index			index tree
@param[in,out]	mtr			mini-transaction
@return page number of the created root
@retval FIL_NULL if did not succeed */
ulint btr_create(ulint type, space_id_t space, const page_size_t &page_size,
                 space_index_t index_id, dict_index_t *index, mtr_t *mtr) {
  page_no_t page_no;
  buf_block_t *block;
  buf_frame_t *frame;
  page_t *page;
  page_zip_des_t *page_zip;

  ut_ad(index_id != BTR_FREED_INDEX_ID);

  /* Create the two new segments (one, in the case of an ibuf tree) for
  the index tree; the segment headers are put on the allocated root page
  (for an ibuf tree, not in the root, but on a separate ibuf header
  page) */

  if (type & DICT_IBUF) {
    /* Allocate first the ibuf header page */
    buf_block_t *ibuf_hdr_block =
        fseg_create(space, 0, IBUF_HEADER + IBUF_TREE_SEG_HEADER, mtr);

    if (ibuf_hdr_block == nullptr) {
      return (FIL_NULL);
    }

    buf_block_dbg_add_level(ibuf_hdr_block, SYNC_IBUF_TREE_NODE_NEW);

    ut_ad(ibuf_hdr_block->page.id.page_no() == IBUF_HEADER_PAGE_NO);
    /* Allocate then the next page to the segment: it will be the
    tree root page */

    block = fseg_alloc_free_page(buf_block_get_frame(ibuf_hdr_block) +
                                     IBUF_HEADER + IBUF_TREE_SEG_HEADER,
                                 IBUF_TREE_ROOT_PAGE_NO, FSP_UP, mtr);
    ut_ad(block->page.id.page_no() == IBUF_TREE_ROOT_PAGE_NO);
  } else {
    block = fseg_create(space, 0, PAGE_HEADER + PAGE_BTR_SEG_TOP, mtr);
  }

  if (block == nullptr) {
    return (FIL_NULL);
  }

  page_no = block->page.id.page_no();
  frame = buf_block_get_frame(block);

  if (type & DICT_IBUF) {
    /* It is an insert buffer tree: initialize the free list */
    buf_block_dbg_add_level(block, SYNC_IBUF_TREE_NODE_NEW);

    ut_ad(page_no == IBUF_TREE_ROOT_PAGE_NO);

    flst_init(frame + PAGE_HEADER + PAGE_BTR_IBUF_FREE_LIST, mtr);
  } else {
    /* It is a non-ibuf tree: create a file segment for leaf
    pages */
    buf_block_dbg_add_level(block, SYNC_TREE_NODE_NEW);

    if (!fseg_create(space, page_no, PAGE_HEADER + PAGE_BTR_SEG_LEAF, mtr)) {
      /* Not enough space for new segment, free root
      segment before return. */
      btr_free_root(block, mtr);
      if (!index->table->is_temporary()) {
        btr_free_root_invalidate(block, mtr);
      }

      return (FIL_NULL);
    }

    /* The fseg create acquires a second latch on the page,
    therefore we must declare it: */
    buf_block_dbg_add_level(block, SYNC_TREE_NODE_NEW);
  }

  uint16_t page_create_type;
  if (dict_index_is_spatial(index)) {
    page_create_type = FIL_PAGE_RTREE;
  } else if (dict_index_is_sdi(index)) {
    page_create_type = FIL_PAGE_SDI;
  } else {
    page_create_type = FIL_PAGE_INDEX;
  }

  /* Create a new index page on the allocated segment page */
  page_zip = buf_block_get_page_zip(block);

  if (page_zip) {
    page = page_create_zip(block, index, 0, 0, mtr, page_create_type);
  } else {
    page = page_create(block, mtr, dict_table_is_comp(index->table),
                       page_create_type);
    /* Set the level of the new index page */
    btr_page_set_level(page, nullptr, 0, mtr);
  }

  /* Set the index id of the page */
  btr_page_set_index_id(page, page_zip, index_id, mtr);

  /* Set the next node and previous node fields */
  btr_page_set_next(page, page_zip, FIL_NULL, mtr);
  btr_page_set_prev(page, page_zip, FIL_NULL, mtr);

  /* We reset the free bits for the page to allow creation of several
  trees in the same mtr, otherwise the latch on a bitmap page would
  prevent it because of the latching order.

  Note: Insert Buffering is disabled for temporary tables given that
  most temporary tables are smaller in size and short-lived. */
  if (!(type & DICT_CLUSTERED) && !index->table->is_temporary()) {
    ibuf_reset_free_bits(block);
  }

  /* In the following assertion we test that two records of maximum
  allowed size fit on the root page: this fact is needed to ensure
  correctness of split algorithms */

  ut_ad(page_get_max_insert_size(page, 2) > 2 * BTR_PAGE_MAX_REC_SIZE);

  buf_stat_per_index->inc(index_id_t(space, index_id));

  return (page_no);
}

/** Free a B-tree except the root page. The root page MUST be freed after
this by calling btr_free_root.
@param[in,out]	block		root page
@param[in]	log_mode	mtr logging mode */
static void btr_free_but_not_root(buf_block_t *block, mtr_log_t log_mode) {
  ibool finished;
  mtr_t mtr;

  ut_ad(page_is_root(block->frame));
leaf_loop:
  mtr_start(&mtr);
  mtr_set_log_mode(&mtr, log_mode);

  page_t *root = block->frame;

#ifdef UNIV_BTR_DEBUG
  ut_a(btr_root_fseg_validate(FIL_PAGE_DATA + PAGE_BTR_SEG_LEAF + root,
                              block->page.id.space()));
  ut_a(btr_root_fseg_validate(FIL_PAGE_DATA + PAGE_BTR_SEG_TOP + root,
                              block->page.id.space()));
#endif /* UNIV_BTR_DEBUG */

  /* NOTE: page hash indexes are dropped when a page is freed inside
  fsp0fsp. */

  finished = fseg_free_step(root + PAGE_HEADER + PAGE_BTR_SEG_LEAF, true, &mtr);
  mtr_commit(&mtr);

  if (!finished) {
    goto leaf_loop;
  }
top_loop:
  mtr_start(&mtr);
  mtr_set_log_mode(&mtr, log_mode);

  root = block->frame;

#ifdef UNIV_BTR_DEBUG
  ut_a(btr_root_fseg_validate(FIL_PAGE_DATA + PAGE_BTR_SEG_TOP + root,
                              block->page.id.space()));
#endif /* UNIV_BTR_DEBUG */

  finished = fseg_free_step_not_header(root + PAGE_HEADER + PAGE_BTR_SEG_TOP,
                                       true, &mtr);
  mtr_commit(&mtr);

  if (!finished) {
    goto top_loop;
  }
}

/** Free a persistent index tree if it exists.
@param[in]	page_id		root page id
@param[in]	page_size	page size
@param[in]	index_id	PAGE_INDEX_ID contents
@param[in,out]	mtr		mini-transaction */
void btr_free_if_exists(const page_id_t &page_id, const page_size_t &page_size,
                        space_index_t index_id, mtr_t *mtr) {
  buf_block_t *root = btr_free_root_check(page_id, page_size, index_id, mtr);

  if (root == nullptr) {
    return;
  }

  btr_free_but_not_root(root, mtr->get_log_mode());
  btr_free_root(root, mtr);
  btr_free_root_invalidate(root, mtr);
}

/** Free an index tree in a temporary tablespace.
@param[in]	page_id		root page id
@param[in]	page_size	page size */
void btr_free(const page_id_t &page_id, const page_size_t &page_size) {
  mtr_t mtr;
  mtr.start();
  mtr.set_log_mode(MTR_LOG_NO_REDO);

  buf_block_t *block = buf_page_get(page_id, page_size, RW_X_LATCH, &mtr);

  ut_ad(page_is_root(block->frame));

  btr_free_but_not_root(block, MTR_LOG_NO_REDO);
  btr_free_root(block, &mtr);
  mtr.commit();
}

/** Truncate an index tree. We just free all except the root.
Currently, this function is only specific for clustered indexes and the only
caller is DDTableBuffer which manages a table with only a clustered index.
It is up to the caller to ensure atomicity and to ensure correct recovery by
calling btr_truncate_recover().
@param[in]	index		clustered index */
void btr_truncate(const dict_index_t *index) {
  ut_ad(index->is_clustered());
  ut_ad(index->next() == nullptr);

  page_no_t root_page_no = index->page;
  space_id_t space_id = index->space;
  fil_space_t *space = fil_space_acquire(space_id);

  if (space == nullptr) {
    return;
  }

  page_size_t page_size(space->flags);
  const page_id_t page_id(space_id, root_page_no);
  mtr_t mtr;
  buf_block_t *block;

  mtr.start();

  mtr_x_lock(&space->latch, &mtr);

  block = buf_page_get(page_id, page_size, RW_X_LATCH, &mtr);

  page_t *page = buf_block_get_frame(block);
  ut_ad(page_is_root(page));

  /* Mark that we are going to truncate the index tree
  We use PAGE_MAX_TRX_ID as it should be always 0 for clustered
  index. */
  mlog_write_ull(page + (PAGE_HEADER + PAGE_MAX_TRX_ID), IB_ID_MAX, &mtr);

  mtr.commit();

  mtr.start();

  block = buf_page_get(page_id, page_size, RW_X_LATCH, &mtr);

  /* Free all except the root, we don't want to change it. */
  btr_free_but_not_root(block, MTR_LOG_ALL);

  /* Reset the mark saying that we have finished the truncate.
  The PAGE_MAX_TRX_ID would be reset here. */
  page_create(block, &mtr, dict_table_is_comp(index->table), false);
  ut_ad(buf_block_get_frame(block) + (PAGE_HEADER + PAGE_MAX_TRX_ID) ==
        nullptr);

  mtr.commit();

  rw_lock_x_unlock(&space->latch);

  fil_space_release(space);
}

/** Recovery function for btr_truncate. We will check if there is a
crash during btr_truncate, if so, do recover it, if not, do nothing.
@param[in]	index		clustered index */
void btr_truncate_recover(const dict_index_t *index) {
  ut_ad(index->is_clustered());
  ut_ad(index->next() == nullptr);

  page_no_t root_page_no = index->page;
  space_id_t space_id = index->space;
  fil_space_t *space = fil_space_acquire(space_id);

  if (space == nullptr) {
    return;
  }

  page_size_t page_size(space->flags);
  const page_id_t page_id(space_id, root_page_no);
  mtr_t mtr;
  buf_block_t *block;

  mtr.start();

  block = buf_page_get(page_id, page_size, RW_X_LATCH, &mtr);

  page_t *page = buf_block_get_frame(block);

  trx_id_t trx_id = page_get_max_trx_id(page);
  ut_ad(trx_id == 0 || trx_id == IB_ID_MAX);

  mtr.commit();

  fil_space_release(space);

  if (trx_id == IB_ID_MAX) {
    /* -1 means there is a half-done btr_truncate,
    we can simple redo it again. */
    btr_truncate(index);
  }
}
#endif /* !UNIV_HOTBACKUP */

/** Reorganizes an index page.

 IMPORTANT: On success, the caller will have to update IBUF_BITMAP_FREE
 if this is a compressed leaf page in a secondary index. This has to
 be done either within the same mini-transaction, or by invoking
 ibuf_reset_free_bits() before mtr_commit(). On uncompressed pages,
 IBUF_BITMAP_FREE is unaffected by reorganization.

 @retval true if the operation was successful
 @retval false if it is a compressed page, and recompression failed */
bool btr_page_reorganize_low(
    bool recovery,       /*!< in: true if called in recovery:
                        locks should not be updated, i.e.,
                        there cannot exist locks on the
                        page, and a hash index should not be
                        dropped: it cannot exist */
    ulint z_level,       /*!< in: compression level to be used
                         if dealing with compressed page */
    page_cur_t *cursor,  /*!< in/out: page cursor */
    dict_index_t *index, /*!< in: the index tree of the page */
    mtr_t *mtr)          /*!< in/out: mini-transaction */
{
  buf_block_t *block = page_cur_get_block(cursor);
#ifndef UNIV_HOTBACKUP
  buf_pool_t *buf_pool = buf_pool_from_bpage(&block->page);
#endif /* !UNIV_HOTBACKUP */
  page_t *page = buf_block_get_frame(block);
  page_zip_des_t *page_zip = buf_block_get_page_zip(block);
  buf_block_t *temp_block;
  page_t *temp_page;
  ulint data_size1;
  ulint data_size2;
  ulint max_ins_size1;
  ulint max_ins_size2;
  bool success = false;
  ulint pos;
  bool log_compressed;

#ifndef UNIV_HOTBACKUP
  ut_ad(mtr_is_block_fix(mtr, block, MTR_MEMO_PAGE_X_FIX, index->table));
#endif /* !UNIV_HOTBACKUP */
  btr_assert_not_corrupted(block, index);
#ifdef UNIV_ZIP_DEBUG
  ut_a(!page_zip || page_zip_validate(page_zip, page, index));
#endif /* UNIV_ZIP_DEBUG */
  data_size1 = page_get_data_size(page);
  max_ins_size1 = page_get_max_insert_size_after_reorganize(page, 1);

  /* Turn logging off */
  mtr_log_t log_mode = mtr_set_log_mode(mtr, MTR_LOG_NONE);

#ifndef UNIV_HOTBACKUP
  temp_block = buf_block_alloc(buf_pool);
#else  /* !UNIV_HOTBACKUP */
  temp_block = back_block2;
#endif /* !UNIV_HOTBACKUP */
  temp_page = temp_block->frame;

#ifndef UNIV_HOTBACKUP
  MONITOR_INC(MONITOR_INDEX_REORG_ATTEMPTS);
#endif /* !UNIV_HOTBACKUP */

  /* Copy the old page to temporary space */
  buf_frame_copy(temp_page, page);

#ifndef UNIV_HOTBACKUP
  if (!recovery) {
    btr_search_drop_page_hash_index(block);
  }
#endif /* !UNIV_HOTBACKUP */

  /* Save the cursor position. */
  pos = page_rec_get_n_recs_before(page_cur_get_rec(cursor));

  /* Recreate the page: note that global data on page (possible
  segment headers, next page-field, etc.) is preserved intact */

  page_create(block, mtr, dict_table_is_comp(index->table),
              fil_page_get_type(page));

  /* Copy the records from the temporary space to the recreated page;
  do not copy the lock bits yet */

  page_copy_rec_list_end_no_locks(block, temp_block,
                                  page_get_infimum_rec(temp_page), index, mtr);

  /* Multiple transactions cannot simultaneously operate on the
  same temp-table in parallel.
  max_trx_id is ignored for temp tables because it not required
  for MVCC. */
  if (dict_index_is_sec_or_ibuf(index) && page_is_leaf(page) &&
      !index->table->is_temporary()) {
    /* Copy max trx id to recreated page */
    trx_id_t max_trx_id = page_get_max_trx_id(temp_page);
    page_set_max_trx_id(block, nullptr, max_trx_id, mtr);
    /* In crash recovery, dict_index_is_sec_or_ibuf() always
    holds, even for clustered indexes.  max_trx_id is
    unused in clustered index pages. */
    ut_ad(max_trx_id != 0 || recovery);
  }

  /* If innodb_log_compressed_pages is ON, page reorganize should log the
  compressed page image.*/
  log_compressed = page_zip && page_zip_log_pages;

  if (log_compressed) {
    mtr_set_log_mode(mtr, log_mode);
  }

  if (page_zip && !page_zip_compress(page_zip, page, index, z_level, mtr)) {
    /* Restore the old page and exit. */
#if defined UNIV_DEBUG || defined UNIV_ZIP_DEBUG
    /* Check that the bytes that we skip are identical. */
    ut_a(!memcmp(page, temp_page, PAGE_HEADER));
    ut_a(!memcmp(PAGE_HEADER + PAGE_N_RECS + page,
                 PAGE_HEADER + PAGE_N_RECS + temp_page,
                 PAGE_DATA - (PAGE_HEADER + PAGE_N_RECS)));
    ut_a(!memcmp(UNIV_PAGE_SIZE - FIL_PAGE_DATA_END + page,
                 UNIV_PAGE_SIZE - FIL_PAGE_DATA_END + temp_page,
                 FIL_PAGE_DATA_END));
#endif /* UNIV_DEBUG || UNIV_ZIP_DEBUG */

    memcpy(PAGE_HEADER + page, PAGE_HEADER + temp_page,
           PAGE_N_RECS - PAGE_N_DIR_SLOTS);
    memcpy(PAGE_DATA + page, PAGE_DATA + temp_page,
           UNIV_PAGE_SIZE - PAGE_DATA - FIL_PAGE_DATA_END);

#if defined UNIV_DEBUG || defined UNIV_ZIP_DEBUG
    ut_a(!memcmp(page, temp_page, UNIV_PAGE_SIZE));
#endif /* UNIV_DEBUG || UNIV_ZIP_DEBUG */

    goto func_exit;
  }

#ifndef UNIV_HOTBACKUP
  /* No locks are acquried for intrinsic tables. */
  if (!recovery && !dict_table_is_locking_disabled(index->table)) {
    /* Update the record lock bitmaps */
    lock_move_reorganize_page(block, temp_block);
  }
#endif /* !UNIV_HOTBACKUP */

  data_size2 = page_get_data_size(page);
  max_ins_size2 = page_get_max_insert_size_after_reorganize(page, 1);

  if (data_size1 != data_size2 || max_ins_size1 != max_ins_size2) {
    ib::error(ER_IB_MSG_30)
        << "Page old data size " << data_size1 << " new data size "
        << data_size2 << ", page old max ins size " << max_ins_size1
        << " new max ins size " << max_ins_size2;

    ib::error(ER_IB_MSG_31) << BUG_REPORT_MSG;
    ut_ad(0);
  } else {
    success = true;
  }

  /* Restore the cursor position. */
  if (pos > 0) {
    cursor->rec = page_rec_get_nth(page, pos);
  } else {
    ut_ad(cursor->rec == page_get_infimum_rec(page));
  }

func_exit:
#ifdef UNIV_ZIP_DEBUG
  ut_a(!page_zip || page_zip_validate(page_zip, page, index));
#endif /* UNIV_ZIP_DEBUG */
#ifndef UNIV_HOTBACKUP
  buf_block_free(temp_block);
#endif /* !UNIV_HOTBACKUP */

  /* Restore logging mode */
  mtr_set_log_mode(mtr, log_mode);

#ifndef UNIV_HOTBACKUP
  if (success) {
    mlog_id_t type;
    byte *log_ptr;

    /* Write the log record */
    if (page_zip) {
      ut_ad(page_is_comp(page));
      type = MLOG_ZIP_PAGE_REORGANIZE;
    } else if (page_is_comp(page)) {
      type = MLOG_COMP_PAGE_REORGANIZE;
    } else {
      type = MLOG_PAGE_REORGANIZE;
    }

    log_ptr = log_compressed ? nullptr
                             : mlog_open_and_write_index(mtr, page, index, type,
                                                         page_zip ? 1 : 0);

    /* For compressed pages write the compression level. */
    if (log_ptr && page_zip) {
      mach_write_to_1(log_ptr, z_level);
      mlog_close(mtr, log_ptr + 1);
    }

    MONITOR_INC(MONITOR_INDEX_REORG_SUCCESSFUL);
  }
#endif /* !UNIV_HOTBACKUP */

  return (success);
}

/** Reorganizes an index page.

 IMPORTANT: On success, the caller will have to update IBUF_BITMAP_FREE
 if this is a compressed leaf page in a secondary index. This has to
 be done either within the same mini-transaction, or by invoking
 ibuf_reset_free_bits() before mtr_commit(). On uncompressed pages,
 IBUF_BITMAP_FREE is unaffected by reorganization.

 @retval true if the operation was successful
 @retval false if it is a compressed page, and recompression failed */
static bool btr_page_reorganize_block(
    bool recovery,       /*!< in: true if called in recovery:
                        locks should not be updated, i.e.,
                        there cannot exist locks on the
                        page, and a hash index should not be
                        dropped: it cannot exist */
    ulint z_level,       /*!< in: compression level to be used
                         if dealing with compressed page */
    buf_block_t *block,  /*!< in/out: B-tree page */
    dict_index_t *index, /*!< in: the index tree of the page */
    mtr_t *mtr)          /*!< in/out: mini-transaction */
{
  page_cur_t cur;
  page_cur_set_before_first(block, &cur);

  return (btr_page_reorganize_low(recovery, z_level, &cur, index, mtr));
}

/** Reorganizes an index page.

 IMPORTANT: On success, the caller will have to update IBUF_BITMAP_FREE
 if this is a compressed leaf page in a secondary index. This has to
 be done either within the same mini-transaction, or by invoking
 ibuf_reset_free_bits() before mtr_commit(). On uncompressed pages,
 IBUF_BITMAP_FREE is unaffected by reorganization.

 @retval true if the operation was successful
 @retval false if it is a compressed page, and recompression failed */
bool btr_page_reorganize(
    page_cur_t *cursor,  /*!< in/out: page cursor */
    dict_index_t *index, /*!< in: the index tree of the page */
    mtr_t *mtr)          /*!< in/out: mini-transaction */
{
  return (btr_page_reorganize_low(false, page_zip_level, cursor, index, mtr));
}

/** Parses a redo log record of reorganizing a page.
 @return end of log record or NULL */
byte *btr_parse_page_reorganize(
    byte *ptr,           /*!< in: buffer */
    byte *end_ptr,       /*!< in: buffer end */
    dict_index_t *index, /*!< in: record descriptor */
    bool compressed,     /*!< in: true if compressed page */
    buf_block_t *block,  /*!< in: page to be reorganized, or NULL */
    mtr_t *mtr)          /*!< in: mtr or NULL */
{
  ulint level;

  ut_ad(ptr != nullptr);
  ut_ad(end_ptr != nullptr);
  ut_ad(index != nullptr);

  /* If dealing with a compressed page the record has the
  compression level used during original compression written in
  one byte. Otherwise record is empty. */
  if (compressed) {
    if (ptr == end_ptr) {
      return (nullptr);
    }

    level = mach_read_from_1(ptr);

    ut_a(level <= 9);
    ++ptr;
  } else {
    level = page_zip_level;
  }

  if (block != nullptr) {
    btr_page_reorganize_block(true, level, block, index, mtr);
  }

  return (ptr);
}

#ifndef UNIV_HOTBACKUP
/** Empties an index page.  @see btr_page_create(). */
static void btr_page_empty(
    buf_block_t *block,       /*!< in: page to be emptied */
    page_zip_des_t *page_zip, /*!< out: compressed page, or NULL */
    dict_index_t *index,      /*!< in: index of the page */
    ulint level,              /*!< in: the B-tree level of the page */
    mtr_t *mtr)               /*!< in: mtr */
{
  page_t *page = buf_block_get_frame(block);

  ut_ad(mtr_is_block_fix(mtr, block, MTR_MEMO_PAGE_X_FIX, index->table));
  ut_ad(page_zip == buf_block_get_page_zip(block));
#ifdef UNIV_ZIP_DEBUG
  ut_a(!page_zip || page_zip_validate(page_zip, page, index));
#endif /* UNIV_ZIP_DEBUG */

  btr_search_drop_page_hash_index(block);

  uint16_t page_type;
  if (dict_index_is_spatial(index)) {
    page_type = FIL_PAGE_RTREE;
  } else if (dict_index_is_sdi(index)) {
    page_type = FIL_PAGE_SDI;
  } else {
    page_type = FIL_PAGE_INDEX;
  }

  /* Recreate the page: note that global data on page (possible
  segment headers, next page-field, etc.) is preserved intact */

  if (page_zip) {
    page_create_zip(block, index, level, 0, mtr, page_type);
  } else {
    page_create(block, mtr, dict_table_is_comp(index->table), page_type);
    btr_page_set_level(page, nullptr, level, mtr);
  }
}

/** Makes tree one level higher by splitting the root, and inserts
 the tuple. It is assumed that mtr contains an x-latch on the tree.
 NOTE that the operation of this function must always succeed,
 we cannot reverse it: therefore enough free disk space must be
 guaranteed to be available before this function is called.
 @return inserted record */
rec_t *btr_root_raise_and_insert(
    uint32_t flags,        /*!< in: undo logging and locking flags */
    btr_cur_t *cursor,     /*!< in: cursor at which to insert: must be
                           on the root page; when the function returns,
                           the cursor is positioned on the predecessor
                           of the inserted record */
    ulint **offsets,       /*!< out: offsets on inserted record */
    mem_heap_t **heap,     /*!< in/out: pointer to memory heap, or NULL */
    const dtuple_t *tuple, /*!< in: tuple to insert */
    mtr_t *mtr)            /*!< in: mtr */
{
  dict_index_t *index;
  page_t *root;
  page_t *new_page;
  page_no_t new_page_no;
  rec_t *rec;
  dtuple_t *node_ptr;
  ulint level;
  rec_t *node_ptr_rec;
  page_cur_t *page_cursor;
  page_zip_des_t *root_page_zip;
  page_zip_des_t *new_page_zip;
  buf_block_t *root_block;
  buf_block_t *new_block;

  root = btr_cur_get_page(cursor);
  root_block = btr_cur_get_block(cursor);
  root_page_zip = buf_block_get_page_zip(root_block);
  ut_ad(!page_is_empty(root));
  index = btr_cur_get_index(cursor);
#ifdef UNIV_ZIP_DEBUG
  ut_a(!root_page_zip || page_zip_validate(root_page_zip, root, index));
#endif /* UNIV_ZIP_DEBUG */
#ifdef UNIV_BTR_DEBUG
  if (!dict_index_is_ibuf(index)) {
    space_id_t space_id = dict_index_get_space(index);

    ut_a(btr_root_fseg_validate(FIL_PAGE_DATA + PAGE_BTR_SEG_LEAF + root,
                                space_id));
    ut_a(btr_root_fseg_validate(FIL_PAGE_DATA + PAGE_BTR_SEG_TOP + root,
                                space_id));
  }

  ut_a(dict_index_get_page(index) == page_get_page_no(root));
#endif /* UNIV_BTR_DEBUG */
  ut_ad(mtr_memo_contains_flagged(mtr, dict_index_get_lock(index),
                                  MTR_MEMO_X_LOCK | MTR_MEMO_SX_LOCK) ||
        index->table->is_intrinsic());
  ut_ad(mtr_is_block_fix(mtr, root_block, MTR_MEMO_PAGE_X_FIX, index->table));

  /* Allocate a new page to the tree. Root splitting is done by first
  moving the root records to the new page, emptying the root, putting
  a node pointer to the new page, and then splitting the new page. */

  level = btr_page_get_level(root, mtr);

  new_block = btr_page_alloc(index, 0, FSP_NO_DIR, level, mtr, mtr);

  new_page = buf_block_get_frame(new_block);
  new_page_zip = buf_block_get_page_zip(new_block);
  ut_a(!new_page_zip == !root_page_zip);
  ut_a(!new_page_zip ||
       page_zip_get_size(new_page_zip) == page_zip_get_size(root_page_zip));

  btr_page_create(new_block, new_page_zip, index, level, mtr);

  /* Set the next node and previous node fields of new page */
  btr_page_set_next(new_page, new_page_zip, FIL_NULL, mtr);
  btr_page_set_prev(new_page, new_page_zip, FIL_NULL, mtr);

  /* Copy the records from root to the new page one by one. */

  if (false
#ifdef UNIV_ZIP_COPY
      || new_page_zip
#endif /* UNIV_ZIP_COPY */
      || !page_copy_rec_list_end(new_block, root_block,
                                 page_get_infimum_rec(root), index, mtr)) {
    ut_a(new_page_zip);

    /* Copy the page byte for byte. */
    page_zip_copy_recs(new_page_zip, new_page, root_page_zip, root, index, mtr);

    /* Update the lock table and possible hash index. */

    if (!dict_table_is_locking_disabled(index->table)) {
      lock_move_rec_list_end(new_block, root_block, page_get_infimum_rec(root));
    }

    /* Move any existing predicate locks */
    if (dict_index_is_spatial(index)) {
      lock_prdt_rec_move(new_block, root_block);
    }

    btr_search_move_or_delete_hash_entries(new_block, root_block, index);
  }

  /* If this is a pessimistic insert which is actually done to
  perform a pessimistic update then we have stored the lock
  information of the record to be inserted on the infimum of the
  root page: we cannot discard the lock structs on the root page */

  if (!dict_table_is_locking_disabled(index->table)) {
    lock_update_root_raise(new_block, root_block);
  }

  /* Create a memory heap where the node pointer is stored */
  if (!*heap) {
    *heap = mem_heap_create(1000);
  }

  rec = page_rec_get_next(page_get_infimum_rec(new_page));
  new_page_no = new_block->page.id.page_no();

  /* Build the node pointer (= node key and page address) for the
  child */
  if (dict_index_is_spatial(index)) {
    rtr_mbr_t new_mbr;

    rtr_page_cal_mbr(index, new_block, &new_mbr, *heap);
    node_ptr = rtr_index_build_node_ptr(index, &new_mbr, rec, new_page_no,
                                        *heap, level);
  } else {
    node_ptr = dict_index_build_node_ptr(index, rec, new_page_no, *heap, level);
  }
  /* The node pointer must be marked as the predefined minimum record,
  as there is no lower alphabetical limit to records in the leftmost
  node of a level: */
  dtuple_set_info_bits(node_ptr,
                       dtuple_get_info_bits(node_ptr) | REC_INFO_MIN_REC_FLAG);

  /* Rebuild the root page to get free space */
  btr_page_empty(root_block, root_page_zip, index, level + 1, mtr);

  /* Set the next node and previous node fields, although
  they should already have been set.  The previous node field
  must be FIL_NULL if root_page_zip != NULL, because the
  REC_INFO_MIN_REC_FLAG (of the first user record) will be
  set if and only if btr_page_get_prev() == FIL_NULL. */
  btr_page_set_next(root, root_page_zip, FIL_NULL, mtr);
  btr_page_set_prev(root, root_page_zip, FIL_NULL, mtr);

  page_cursor = btr_cur_get_page_cur(cursor);

  /* Insert node pointer to the root */

  page_cur_set_before_first(root_block, page_cursor);

  node_ptr_rec =
      page_cur_tuple_insert(page_cursor, node_ptr, index, offsets, heap, mtr);

  /* The root page should only contain the node pointer
  to new_page at this point.  Thus, the data should fit. */
  ut_a(node_ptr_rec);

  /* We play safe and reset the free bits for the new page */

  if (!index->is_clustered() && !index->table->is_temporary()) {
    ibuf_reset_free_bits(new_block);
  }

  /* Reposition the cursor to the child node */
  page_cur_search(new_block, index, tuple, page_cursor);

  /* Split the child and insert tuple */
  if (dict_index_is_spatial(index)) {
    /* Split rtree page and insert tuple */
    return (
        rtr_page_split_and_insert(flags, cursor, offsets, heap, tuple, mtr));
  } else {
    return (
        btr_page_split_and_insert(flags, cursor, offsets, heap, tuple, mtr));
  }
}

/** Decides if the page should be split at the convergence point of inserts
 converging to the left.
 @return true if split recommended */
ibool btr_page_get_split_rec_to_left(
    btr_cur_t *cursor, /*!< in: cursor at which to insert */
    rec_t **split_rec) /*!< out: if split recommended,
                    the first record on upper half page,
                    or NULL if tuple to be inserted should
                    be first */
{
  page_t *page;
  rec_t *insert_point;
  rec_t *infimum;

  page = btr_cur_get_page(cursor);
  insert_point = btr_cur_get_rec(cursor);

  if (page_header_get_ptr(page, PAGE_LAST_INSERT) ==
      page_rec_get_next(insert_point)) {
    infimum = page_get_infimum_rec(page);

    /* If the convergence is in the middle of a page, include also
    the record immediately before the new insert to the upper
    page. Otherwise, we could repeatedly move from page to page
    lots of records smaller than the convergence point. */

    if (infimum != insert_point && page_rec_get_next(infimum) != insert_point) {
      *split_rec = insert_point;
    } else {
      *split_rec = page_rec_get_next(insert_point);
    }

    return (TRUE);
  }

  return (FALSE);
}

/** Decides if the page should be split at the convergence point of inserts
 converging to the right.
 @return true if split recommended */
ibool btr_page_get_split_rec_to_right(
    btr_cur_t *cursor, /*!< in: cursor at which to insert */
    rec_t **split_rec) /*!< out: if split recommended,
                    the first record on upper half page,
                    or NULL if tuple to be inserted should
                    be first */
{
  page_t *page;
  rec_t *insert_point;

  page = btr_cur_get_page(cursor);
  insert_point = btr_cur_get_rec(cursor);

  /* We use eager heuristics: if the new insert would be right after
  the previous insert on the same page, we assume that there is a
  pattern of sequential inserts here. */

  if (page_header_get_ptr(page, PAGE_LAST_INSERT) == insert_point) {
    rec_t *next_rec;

    next_rec = page_rec_get_next(insert_point);

    if (page_rec_is_supremum(next_rec)) {
    split_at_new:
      /* Split at the new record to insert */
      *split_rec = nullptr;
    } else {
      rec_t *next_next_rec = page_rec_get_next(next_rec);
      if (page_rec_is_supremum(next_next_rec)) {
        goto split_at_new;
      }

      /* If there are >= 2 user records up from the insert
      point, split all but 1 off. We want to keep one because
      then sequential inserts can use the adaptive hash
      index, as they can do the necessary checks of the right
      search position just by looking at the records on this
      page. */

      *split_rec = next_next_rec;
    }

    return (TRUE);
  }

  return (FALSE);
}

/** Calculates a split record such that the tuple will certainly fit on
 its half-page when the split is performed. We assume in this function
 only that the cursor page has at least one user record.
 @return split record, or NULL if tuple will be the first record on
 the lower or upper half-page (determined by btr_page_tuple_smaller()) */
static rec_t *btr_page_get_split_rec(
    btr_cur_t *cursor,     /*!< in: cursor at which insert should be made */
    const dtuple_t *tuple) /*!< in: tuple to insert */
{
  page_t *page;
  page_zip_des_t *page_zip;
  ulint insert_size;
  ulint free_space;
  ulint total_data;
  ulint total_n_recs;
  ulint total_space;
  ulint incl_data;
  rec_t *ins_rec;
  rec_t *rec;
  rec_t *next_rec;
  ulint n;
  mem_heap_t *heap;
  ulint *offsets;

  page = btr_cur_get_page(cursor);

  insert_size = rec_get_converted_size(cursor->index, tuple);
  free_space = page_get_free_space_of_empty(page_is_comp(page));

  page_zip = btr_cur_get_page_zip(cursor);
  if (page_zip) {
    /* Estimate the free space of an empty compressed page. */
    ulint free_space_zip = page_zip_empty_size(cursor->index->n_fields,
                                               page_zip_get_size(page_zip));

    if (free_space > (ulint)free_space_zip) {
      free_space = (ulint)free_space_zip;
    }
  }

  /* free_space is now the free space of a created new page */

  total_data = page_get_data_size(page) + insert_size;
  total_n_recs = page_get_n_recs(page) + 1;
  ut_ad(total_n_recs >= 2);
  total_space = total_data + page_dir_calc_reserved_space(total_n_recs);

  n = 0;
  incl_data = 0;
  ins_rec = btr_cur_get_rec(cursor);
  rec = page_get_infimum_rec(page);

  heap = nullptr;
  offsets = nullptr;

  /* We start to include records to the left half, and when the
  space reserved by them exceeds half of total_space, then if
  the included records fit on the left page, they will be put there
  if something was left over also for the right page,
  otherwise the last included record will be the first on the right
  half page */

  do {
    /* Decide the next record to include */
    if (rec == ins_rec) {
      rec = nullptr; /* NULL denotes that tuple is
                  now included */
    } else if (rec == nullptr) {
      rec = page_rec_get_next(ins_rec);
    } else {
      rec = page_rec_get_next(rec);
    }

    if (rec == nullptr) {
      /* Include tuple */
      incl_data += insert_size;
    } else {
      offsets =
          rec_get_offsets(rec, cursor->index, offsets, ULINT_UNDEFINED, &heap);
      incl_data += rec_offs_size(offsets);
    }

    n++;
  } while (incl_data + page_dir_calc_reserved_space(n) < total_space / 2);

  if (incl_data + page_dir_calc_reserved_space(n) <= free_space) {
    /* The next record will be the first on
    the right half page if it is not the
    supremum record of page */

    if (rec == ins_rec) {
      rec = nullptr;

      goto func_exit;
    } else if (rec == nullptr) {
      next_rec = page_rec_get_next(ins_rec);
    } else {
      next_rec = page_rec_get_next(rec);
    }
    ut_ad(next_rec);
    if (!page_rec_is_supremum(next_rec)) {
      rec = next_rec;
    }
  }

func_exit:
  if (heap) {
    mem_heap_free(heap);
  }
  return (rec);
}

/** Returns TRUE if the insert fits on the appropriate half-page with the
 chosen split_rec.
 @return true if fits */
static MY_ATTRIBUTE((warn_unused_result)) bool btr_page_insert_fits(
    btr_cur_t *cursor,      /*!< in: cursor at which insert
                            should be made */
    const rec_t *split_rec, /*!< in: suggestion for first record
                          on upper half-page, or NULL if
                          tuple to be inserted should be first */
    ulint **offsets,        /*!< in: rec_get_offsets(
                            split_rec, cursor->index); out: garbage */
    const dtuple_t *tuple,  /*!< in: tuple to insert */
    mem_heap_t **heap)      /*!< in: temporary memory heap */
{
  page_t *page;
  ulint insert_size;
  ulint free_space;
  ulint total_data;
  ulint total_n_recs;
  const rec_t *rec;
  const rec_t *end_rec;

  page = btr_cur_get_page(cursor);

  ut_ad(!split_rec || !page_is_comp(page) == !rec_offs_comp(*offsets));
  ut_ad(!split_rec || rec_offs_validate(split_rec, cursor->index, *offsets));

  insert_size = rec_get_converted_size(cursor->index, tuple);
  free_space = page_get_free_space_of_empty(page_is_comp(page));

  /* free_space is now the free space of a created new page */

  total_data = page_get_data_size(page) + insert_size;
  total_n_recs = page_get_n_recs(page) + 1;

  /* We determine which records (from rec to end_rec, not including
  end_rec) will end up on the other half page from tuple when it is
  inserted. */

  if (split_rec == nullptr) {
    rec = page_rec_get_next(page_get_infimum_rec(page));
    end_rec = page_rec_get_next(btr_cur_get_rec(cursor));

  } else if (cmp_dtuple_rec(tuple, split_rec, cursor->index, *offsets) >= 0) {
    rec = page_rec_get_next(page_get_infimum_rec(page));
    end_rec = split_rec;
  } else {
    rec = split_rec;
    end_rec = page_get_supremum_rec(page);
  }

  if (total_data + page_dir_calc_reserved_space(total_n_recs) <= free_space) {
    /* Ok, there will be enough available space on the
    half page where the tuple is inserted */

    return (true);
  }

  while (rec != end_rec) {
    /* In this loop we calculate the amount of reserved
    space after rec is removed from page. */

    *offsets =
        rec_get_offsets(rec, cursor->index, *offsets, ULINT_UNDEFINED, heap);

    total_data -= rec_offs_size(*offsets);
    total_n_recs--;

    if (total_data + page_dir_calc_reserved_space(total_n_recs) <= free_space) {
      /* Ok, there will be enough available space on the
      half page where the tuple is inserted */

      return (true);
    }

    rec = page_rec_get_next_const(rec);
  }

  return (false);
}

/** Inserts a data tuple to a tree on a non-leaf level. It is assumed
 that mtr holds an x-latch on the tree. */
void btr_insert_on_non_leaf_level_func(
    uint32_t flags,      /*!< in: undo logging and locking flags */
    dict_index_t *index, /*!< in: index */
    ulint level,         /*!< in: level, must be > 0 */
    dtuple_t *tuple,     /*!< in: the record to be inserted */
    const char *file,    /*!< in: file name */
    ulint line,          /*!< in: line where called */
    mtr_t *mtr)          /*!< in: mtr */
{
  big_rec_t *dummy_big_rec;
  btr_cur_t cursor;
  dberr_t err;
  rec_t *rec;
  mem_heap_t *heap = nullptr;
  ulint offsets_[REC_OFFS_NORMAL_SIZE];
  ulint *offsets = offsets_;
  rec_offs_init(offsets_);
  rtr_info_t rtr_info;

  ut_ad(level > 0);

  if (!dict_index_is_spatial(index)) {
    if (index->table->is_intrinsic()) {
      btr_cur_search_to_nth_level_with_no_latch(
          index, level, tuple, PAGE_CUR_LE, &cursor, __FILE__, __LINE__, mtr);
    } else {
      btr_cur_search_to_nth_level(index, level, tuple, PAGE_CUR_LE,
                                  BTR_CONT_MODIFY_TREE, &cursor, 0, file, line,
                                  mtr);
    }
  } else {
    /* For spatial index, initialize structures to track
    its parents etc. */
    rtr_init_rtr_info(&rtr_info, false, &cursor, index, false);

    rtr_info_update_btr(&cursor, &rtr_info);

    btr_cur_search_to_nth_level(index, level, tuple, PAGE_CUR_RTREE_INSERT,
                                BTR_CONT_MODIFY_TREE, &cursor, 0, file, line,
                                mtr);
  }

  ut_ad(cursor.flag == BTR_CUR_BINARY);

  err = btr_cur_optimistic_insert(
      flags | BTR_NO_LOCKING_FLAG | BTR_KEEP_SYS_FLAG | BTR_NO_UNDO_LOG_FLAG,
      &cursor, &offsets, &heap, tuple, &rec, &dummy_big_rec, nullptr, mtr);

  if (err == DB_FAIL) {
    err = btr_cur_pessimistic_insert(
        flags | BTR_NO_LOCKING_FLAG | BTR_KEEP_SYS_FLAG | BTR_NO_UNDO_LOG_FLAG,
        &cursor, &offsets, &heap, tuple, &rec, &dummy_big_rec, nullptr, mtr);
    ut_a(err == DB_SUCCESS);
  }

  if (heap != nullptr) {
    mem_heap_free(heap);
  }

  if (dict_index_is_spatial(index)) {
    ut_ad(cursor.rtr_info);

    rtr_clean_rtr_info(&rtr_info, true);
  }
}

/** Attaches the halves of an index page on the appropriate level in an
 index tree. */
static void btr_attach_half_pages(
    uint32_t flags,         /*!< in: undo logging and
                         locking flags */
    dict_index_t *index,    /*!< in: the index tree */
    buf_block_t *block,     /*!< in/out: page to be split */
    const rec_t *split_rec, /*!< in: first record on upper
                            half page */
    buf_block_t *new_block, /*!< in/out: the new half page */
    ulint direction,        /*!< in: FSP_UP or FSP_DOWN */
    mtr_t *mtr)             /*!< in: mtr */
{
  page_no_t prev_page_no;
  page_no_t next_page_no;
  ulint level;
  page_t *page = buf_block_get_frame(block);
  page_t *lower_page;
  page_t *upper_page;
  page_no_t lower_page_no;
  page_no_t upper_page_no;
  page_zip_des_t *lower_page_zip;
  page_zip_des_t *upper_page_zip;
  dtuple_t *node_ptr_upper;
  mem_heap_t *heap;
  buf_block_t *prev_block = nullptr;
  buf_block_t *next_block = nullptr;

  ut_ad(mtr_is_block_fix(mtr, block, MTR_MEMO_PAGE_X_FIX, index->table));
  ut_ad(mtr_is_block_fix(mtr, new_block, MTR_MEMO_PAGE_X_FIX, index->table));

  /* Create a memory heap where the data tuple is stored */
  heap = mem_heap_create(1024);

  /* Based on split direction, decide upper and lower pages */
  if (direction == FSP_DOWN) {
    btr_cur_t cursor;
    ulint *offsets;

    lower_page = buf_block_get_frame(new_block);
    lower_page_no = new_block->page.id.page_no();
    lower_page_zip = buf_block_get_page_zip(new_block);
    upper_page = buf_block_get_frame(block);
    upper_page_no = block->page.id.page_no();
    upper_page_zip = buf_block_get_page_zip(block);

    /* Look up the index for the node pointer to page */
    offsets =
        btr_page_get_father_block(nullptr, heap, index, block, mtr, &cursor);

    /* Replace the address of the old child node (= page) with the
    address of the new lower half */

    btr_node_ptr_set_child_page_no(btr_cur_get_rec(&cursor),
                                   btr_cur_get_page_zip(&cursor), offsets,
                                   lower_page_no, mtr);
    mem_heap_empty(heap);
  } else {
    lower_page = buf_block_get_frame(block);
    lower_page_no = block->page.id.page_no();
    lower_page_zip = buf_block_get_page_zip(block);
    upper_page = buf_block_get_frame(new_block);
    upper_page_no = new_block->page.id.page_no();
    upper_page_zip = buf_block_get_page_zip(new_block);
  }

  /* Get the previous and next pages of page */
  prev_page_no = btr_page_get_prev(page, mtr);
  next_page_no = btr_page_get_next(page, mtr);

  const space_id_t space = block->page.id.space();

  /* for consistency, both blocks should be locked, before change */
  if (prev_page_no != FIL_NULL && direction == FSP_DOWN) {
    prev_block = btr_block_get(page_id_t(space, prev_page_no), block->page.size,
                               RW_X_LATCH, index, mtr);
  }
  if (next_page_no != FIL_NULL && direction != FSP_DOWN) {
    next_block = btr_block_get(page_id_t(space, next_page_no), block->page.size,
                               RW_X_LATCH, index, mtr);
  }

  /* Get the level of the split pages */
  level = btr_page_get_level(buf_block_get_frame(block), mtr);
  ut_ad(level == btr_page_get_level(buf_block_get_frame(new_block), mtr));

  /* Build the node pointer (= node key and page address) for the upper
  half */

  node_ptr_upper =
      dict_index_build_node_ptr(index, split_rec, upper_page_no, heap, level);

  /* Insert it next to the pointer to the lower half. Note that this
  may generate recursion leading to a split on the higher level. */

  btr_insert_on_non_leaf_level(flags, index, level + 1, node_ptr_upper, mtr);

  /* Free the memory heap */
  mem_heap_free(heap);

  /* Update page links of the level */

  if (prev_block) {
#ifdef UNIV_BTR_DEBUG
    ut_a(page_is_comp(prev_block->frame) == page_is_comp(page));
    ut_a(btr_page_get_next(prev_block->frame, mtr) == block->page.id.page_no());
#endif /* UNIV_BTR_DEBUG */

    btr_page_set_next(buf_block_get_frame(prev_block),
                      buf_block_get_page_zip(prev_block), lower_page_no, mtr);
  }

  if (next_block) {
#ifdef UNIV_BTR_DEBUG
    ut_a(page_is_comp(next_block->frame) == page_is_comp(page));
    ut_a(btr_page_get_prev(next_block->frame, mtr) == page_get_page_no(page));
#endif /* UNIV_BTR_DEBUG */

    btr_page_set_prev(buf_block_get_frame(next_block),
                      buf_block_get_page_zip(next_block), upper_page_no, mtr);
  }

  if (direction == FSP_DOWN) {
    /* lower_page is new */
    btr_page_set_prev(lower_page, lower_page_zip, prev_page_no, mtr);
  } else {
    ut_ad(btr_page_get_prev(lower_page, mtr) == prev_page_no);
  }

  btr_page_set_next(lower_page, lower_page_zip, upper_page_no, mtr);
  btr_page_set_prev(upper_page, upper_page_zip, lower_page_no, mtr);

  if (direction != FSP_DOWN) {
    /* upper_page is new */
    btr_page_set_next(upper_page, upper_page_zip, next_page_no, mtr);
  } else {
    ut_ad(btr_page_get_next(upper_page, mtr) == next_page_no);
  }
}

/** Determine if a tuple is smaller than any record on the page.
 @return true if smaller */
static MY_ATTRIBUTE((warn_unused_result)) bool btr_page_tuple_smaller(
    btr_cur_t *cursor,     /*!< in: b-tree cursor */
    const dtuple_t *tuple, /*!< in: tuple to consider */
    ulint **offsets,       /*!< in/out: temporary storage */
    ulint n_uniq,          /*!< in: number of unique fields
                           in the index page records */
    mem_heap_t **heap)     /*!< in/out: heap for offsets */
{
  buf_block_t *block;
  const rec_t *first_rec;
  page_cur_t pcur;

  /* Read the first user record in the page. */
  block = btr_cur_get_block(cursor);
  page_cur_set_before_first(block, &pcur);
  page_cur_move_to_next(&pcur);
  first_rec = page_cur_get_rec(&pcur);

  *offsets = rec_get_offsets(first_rec, cursor->index, *offsets, n_uniq, heap);

  return (cmp_dtuple_rec(tuple, first_rec, cursor->index, *offsets) < 0);
}

/** Insert the tuple into the right sibling page, if the cursor is at the end
of a page.
@param[in]	flags	undo logging and locking flags
@param[in,out]	cursor	cursor at which to insert; when the function succeeds,
                        the cursor is positioned before the insert point.
@param[out]	offsets	offsets on inserted record
@param[in,out]	heap	memory heap for allocating offsets
@param[in]	tuple	tuple to insert
@param[in,out]	mtr	mini-transaction
@return	inserted record (first record on the right sibling page);
        the cursor will be positioned on the page infimum
@retval	NULL if the operation was not performed */
static rec_t *btr_insert_into_right_sibling(uint32_t flags, btr_cur_t *cursor,
                                            ulint **offsets, mem_heap_t *heap,
                                            const dtuple_t *tuple, mtr_t *mtr) {
  buf_block_t *block = btr_cur_get_block(cursor);
  page_t *page = buf_block_get_frame(block);
  page_no_t next_page_no = btr_page_get_next(page, mtr);

  ut_ad(cursor->index->table->is_intrinsic() ||
        mtr_memo_contains_flagged(mtr, dict_index_get_lock(cursor->index),
                                  MTR_MEMO_X_LOCK | MTR_MEMO_SX_LOCK));
  ut_ad(
      mtr_is_block_fix(mtr, block, MTR_MEMO_PAGE_X_FIX, cursor->index->table));
  ut_ad(heap);

  if (next_page_no == FIL_NULL ||
      !page_rec_is_supremum(page_rec_get_next(btr_cur_get_rec(cursor)))) {
    return (nullptr);
  }

  page_cur_t next_page_cursor;
  buf_block_t *next_block;
  page_t *next_page;
  btr_cur_t next_father_cursor;
  rec_t *rec = nullptr;
  ulint max_size;

  const space_id_t space = block->page.id.space();

  next_block = btr_block_get(page_id_t(space, next_page_no), block->page.size,
                             RW_X_LATCH, cursor->index, mtr);
  next_page = buf_block_get_frame(next_block);

  bool is_leaf = page_is_leaf(next_page);

  btr_page_get_father(cursor->index, next_block, mtr, &next_father_cursor);

  page_cur_search(next_block, cursor->index, tuple, PAGE_CUR_LE,
                  &next_page_cursor);

  max_size = page_get_max_insert_size_after_reorganize(next_page, 1);

  /* Extends gap lock for the next page */
  if (!dict_table_is_locking_disabled(cursor->index->table)) {
    lock_update_split_left(next_block, block);
  }

  rec = page_cur_tuple_insert(&next_page_cursor, tuple, cursor->index, offsets,
                              &heap, mtr);

  if (rec == nullptr) {
    if (is_leaf && next_block->page.size.is_compressed() &&
        !cursor->index->is_clustered() &&
        !cursor->index->table->is_temporary()) {
      /* Reset the IBUF_BITMAP_FREE bits, because
      page_cur_tuple_insert() will have attempted page
      reorganize before failing. */
      ibuf_reset_free_bits(next_block);
    }
    return (nullptr);
  }

  ibool compressed;
  dberr_t err;
  ulint level = btr_page_get_level(next_page, mtr);

  /* adjust cursor position */
  *btr_cur_get_page_cur(cursor) = next_page_cursor;

  ut_ad(btr_cur_get_rec(cursor) == page_get_infimum_rec(next_page));
  ut_ad(page_rec_get_next(page_get_infimum_rec(next_page)) == rec);

  /* We have to change the parent node pointer */

  compressed = btr_cur_pessimistic_delete(&err, TRUE, &next_father_cursor,
                                          BTR_CREATE_FLAG, false, 0, 0, 0, mtr);

  ut_a(err == DB_SUCCESS);

  if (!compressed) {
    btr_cur_compress_if_useful(&next_father_cursor, FALSE, mtr);
  }

  dtuple_t *node_ptr = dict_index_build_node_ptr(
      cursor->index, rec, next_block->page.id.page_no(), heap, level);

  btr_insert_on_non_leaf_level(flags, cursor->index, level + 1, node_ptr, mtr);

  ut_ad(rec_offs_validate(rec, cursor->index, *offsets));

  if (is_leaf && !cursor->index->is_clustered() &&
      !cursor->index->table->is_temporary()) {
    /* Update the free bits of the B-tree page in the
    insert buffer bitmap. */

    if (next_block->page.size.is_compressed()) {
      ibuf_update_free_bits_zip(next_block, mtr);
    } else {
      ibuf_update_free_bits_if_full(
          next_block, max_size, rec_offs_size(*offsets) + PAGE_DIR_SLOT_SIZE);
    }
  }

  return (rec);
}

/** Splits an index page to halves and inserts the tuple. It is assumed
 that mtr holds an x-latch to the index tree. NOTE: the tree x-latch is
 released within this function! NOTE that the operation of this
 function must always succeed, we cannot reverse it: therefore enough
 free disk space (2 pages) must be guaranteed to be available before
 this function is called.
 @return inserted record */
rec_t *btr_page_split_and_insert(
    uint32_t flags,        /*!< in: undo logging and locking flags */
    btr_cur_t *cursor,     /*!< in: cursor at which to insert; when the
                           function returns, the cursor is positioned
                           on the predecessor of the inserted record */
    ulint **offsets,       /*!< out: offsets on inserted record */
    mem_heap_t **heap,     /*!< in/out: pointer to memory heap, or NULL */
    const dtuple_t *tuple, /*!< in: tuple to insert */
    mtr_t *mtr)            /*!< in: mtr */
{
  buf_block_t *block;
  page_t *page;
  page_zip_des_t *page_zip;
  page_no_t page_no;
  byte direction;
  page_no_t hint_page_no;
  buf_block_t *new_block;
  page_t *new_page;
  page_zip_des_t *new_page_zip;
  rec_t *split_rec;
  buf_block_t *left_block;
  buf_block_t *right_block;
  buf_block_t *insert_block;
  page_cur_t *page_cursor;
  rec_t *first_rec;
  byte *buf = nullptr; /* remove warning */
  rec_t *move_limit;
  ibool insert_will_fit;
  ibool insert_left;
  ulint n_iterations = 0;
  rec_t *rec;
  ulint n_uniq;
  dict_index_t *index;

  index = btr_cur_get_index(cursor);

  if (dict_index_is_spatial(index)) {
    /* Split rtree page and update parent */
    return (
        rtr_page_split_and_insert(flags, cursor, offsets, heap, tuple, mtr));
  }

  if (!*heap) {
    *heap = mem_heap_create(1024);
  }
  n_uniq = dict_index_get_n_unique_in_tree(cursor->index);
func_start:
  ut_ad(tuple->m_heap != *heap);
  mem_heap_empty(*heap);
  *offsets = nullptr;

  ut_ad(mtr_memo_contains_flagged(mtr, dict_index_get_lock(cursor->index),
                                  MTR_MEMO_X_LOCK | MTR_MEMO_SX_LOCK) ||
        cursor->index->table->is_intrinsic());
  ut_ad(!dict_index_is_online_ddl(cursor->index) || (flags & BTR_CREATE_FLAG) ||
        cursor->index->is_clustered());
  ut_ad(rw_lock_own_flagged(dict_index_get_lock(cursor->index),
                            RW_LOCK_FLAG_X | RW_LOCK_FLAG_SX) ||
        cursor->index->table->is_intrinsic());

  block = btr_cur_get_block(cursor);
  page = buf_block_get_frame(block);
  page_zip = buf_block_get_page_zip(block);

  ut_ad(
      mtr_is_block_fix(mtr, block, MTR_MEMO_PAGE_X_FIX, cursor->index->table));
  ut_ad(!page_is_empty(page));

  /* try to insert to the next page if possible before split */
  rec =
      btr_insert_into_right_sibling(flags, cursor, offsets, *heap, tuple, mtr);

  if (rec != nullptr) {
    return (rec);
  }

  page_no = block->page.id.page_no();

  /* 1. Decide the split record; split_rec == NULL means that the
  tuple to be inserted should be the first record on the upper
  half-page */
  insert_left = FALSE;

  if (n_iterations > 0) {
    direction = FSP_UP;
    hint_page_no = page_no + 1;
    split_rec = btr_page_get_split_rec(cursor, tuple);

    if (split_rec == nullptr) {
      insert_left =
          btr_page_tuple_smaller(cursor, tuple, offsets, n_uniq, heap);
    }
  } else if (btr_page_get_split_rec_to_right(cursor, &split_rec)) {
    direction = FSP_UP;
    hint_page_no = page_no + 1;

  } else if (btr_page_get_split_rec_to_left(cursor, &split_rec)) {
    direction = FSP_DOWN;
    hint_page_no = page_no - 1;
    ut_ad(split_rec);
  } else {
    direction = FSP_UP;
    hint_page_no = page_no + 1;

    /* If there is only one record in the index page, we
    can't split the node in the middle by default. We need
    to determine whether the new record will be inserted
    to the left or right. */

    if (page_get_n_recs(page) > 1) {
      split_rec = page_get_middle_rec(page);
    } else if (btr_page_tuple_smaller(cursor, tuple, offsets, n_uniq, heap)) {
      split_rec = page_rec_get_next(page_get_infimum_rec(page));
    } else {
      split_rec = nullptr;
    }
  }

  /* 2. Allocate a new page to the index */
  new_block = btr_page_alloc(cursor->index, hint_page_no, direction,
                             btr_page_get_level(page, mtr), mtr, mtr);

  new_page = buf_block_get_frame(new_block);
  new_page_zip = buf_block_get_page_zip(new_block);
  btr_page_create(new_block, new_page_zip, cursor->index,
                  btr_page_get_level(page, mtr), mtr);

  /* 3. Calculate the first record on the upper half-page, and the
  first record (move_limit) on original page which ends up on the
  upper half */

  if (split_rec) {
    first_rec = move_limit = split_rec;

    *offsets =
        rec_get_offsets(split_rec, cursor->index, *offsets, n_uniq, heap);

    insert_left = cmp_dtuple_rec(tuple, split_rec, cursor->index, *offsets) < 0;

    if (!insert_left && new_page_zip && n_iterations > 0) {
      /* If a compressed page has already been split,
      avoid further splits by inserting the record
      to an empty page. */
      split_rec = nullptr;
      goto insert_empty;
    }
  } else if (insert_left) {
    ut_a(n_iterations > 0);
    first_rec = page_rec_get_next(page_get_infimum_rec(page));
    move_limit = page_rec_get_next(btr_cur_get_rec(cursor));
  } else {
  insert_empty:
    ut_ad(!split_rec);
    ut_ad(!insert_left);
    buf =
        UT_NEW_ARRAY_NOKEY(byte, rec_get_converted_size(cursor->index, tuple));

    first_rec = rec_convert_dtuple_to_rec(buf, cursor->index, tuple);
    move_limit = page_rec_get_next(btr_cur_get_rec(cursor));
  }

  /* 4. Do first the modifications in the tree structure */

  btr_attach_half_pages(flags, cursor->index, block, first_rec, new_block,
                        direction, mtr);

  /* If the split is made on the leaf level and the insert will fit
  on the appropriate half-page, we may release the tree x-latch.
  We can then move the records after releasing the tree latch,
  thus reducing the tree latch contention. */

  if (split_rec) {
    insert_will_fit =
        !new_page_zip &&
        btr_page_insert_fits(cursor, split_rec, offsets, tuple, heap);
  } else {
    if (!insert_left) {
      UT_DELETE_ARRAY(buf);
      buf = nullptr;
    }

    insert_will_fit =
        !new_page_zip &&
        btr_page_insert_fits(cursor, nullptr, offsets, tuple, heap);
  }

  if (!srv_read_only_mode && !cursor->index->table->is_intrinsic() &&
      insert_will_fit && page_is_leaf(page) &&
      !dict_index_is_online_ddl(cursor->index)) {
    mtr->memo_release(dict_index_get_lock(cursor->index),
                      MTR_MEMO_X_LOCK | MTR_MEMO_SX_LOCK);

    /* NOTE: We cannot release root block latch here, because it
    has segment header and already modified in most of cases.*/
  }

  /* 5. Move then the records to the new page */
  if (direction == FSP_DOWN) {
    /*		fputs("Split left\n", stderr); */

    if (false
#ifdef UNIV_ZIP_COPY
        || page_zip
#endif /* UNIV_ZIP_COPY */
        || !page_move_rec_list_start(new_block, block, move_limit,
                                     cursor->index, mtr)) {
      /* For some reason, compressing new_page failed,
      even though it should contain fewer records than
      the original page.  Copy the page byte for byte
      and then delete the records from both pages
      as appropriate.  Deleting will always succeed. */
      ut_a(new_page_zip);

      page_zip_copy_recs(new_page_zip, new_page, page_zip, page, cursor->index,
                         mtr);
      page_delete_rec_list_end(move_limit - page + new_page, new_block,
                               cursor->index, ULINT_UNDEFINED, ULINT_UNDEFINED,
                               mtr);

      /* Update the lock table and possible hash index. */

      if (!dict_table_is_locking_disabled(cursor->index->table)) {
        lock_move_rec_list_start(new_block, block, move_limit,
                                 new_page + PAGE_NEW_INFIMUM);
      }

      btr_search_move_or_delete_hash_entries(new_block, block, cursor->index);

      /* Delete the records from the source page. */

      page_delete_rec_list_start(move_limit, block, cursor->index, mtr);
    }

    left_block = new_block;
    right_block = block;

    if (!dict_table_is_locking_disabled(cursor->index->table)) {
      lock_update_split_left(right_block, left_block);
    }
  } else {
    /*		fputs("Split right\n", stderr); */

    if (false
#ifdef UNIV_ZIP_COPY
        || page_zip
#endif /* UNIV_ZIP_COPY */
        || !page_move_rec_list_end(new_block, block, move_limit, cursor->index,
                                   mtr)) {
      /* For some reason, compressing new_page failed,
      even though it should contain fewer records than
      the original page.  Copy the page byte for byte
      and then delete the records from both pages
      as appropriate.  Deleting will always succeed. */
      ut_a(new_page_zip);

      page_zip_copy_recs(new_page_zip, new_page, page_zip, page, cursor->index,
                         mtr);
      page_delete_rec_list_start(move_limit - page + new_page, new_block,
                                 cursor->index, mtr);

      /* Update the lock table and possible hash index. */
      if (!dict_table_is_locking_disabled(cursor->index->table)) {
        lock_move_rec_list_end(new_block, block, move_limit);
      }

      ut_ad(!dict_index_is_spatial(index));

      btr_search_move_or_delete_hash_entries(new_block, block, cursor->index);

      /* Delete the records from the source page. */

      page_delete_rec_list_end(move_limit, block, cursor->index,
                               ULINT_UNDEFINED, ULINT_UNDEFINED, mtr);
    }

    left_block = block;
    right_block = new_block;

    if (!dict_table_is_locking_disabled(cursor->index->table)) {
      lock_update_split_right(right_block, left_block);
    }
  }

#ifdef UNIV_ZIP_DEBUG
  if (page_zip) {
    ut_a(page_zip_validate(page_zip, page, cursor->index));
    ut_a(page_zip_validate(new_page_zip, new_page, cursor->index));
  }
#endif /* UNIV_ZIP_DEBUG */

  /* At this point, split_rec, move_limit and first_rec may point
  to garbage on the old page. */

  /* 6. The split and the tree modification is now completed. Decide the
  page where the tuple should be inserted */

  if (insert_left) {
    insert_block = left_block;
  } else {
    insert_block = right_block;
  }

  /* 7. Reposition the cursor for insert and try insertion */
  page_cursor = btr_cur_get_page_cur(cursor);

  page_cur_search(insert_block, cursor->index, tuple, page_cursor);

  rec = page_cur_tuple_insert(page_cursor, tuple, cursor->index, offsets, heap,
                              mtr);

#ifdef UNIV_ZIP_DEBUG
  {
    page_t *insert_page = buf_block_get_frame(insert_block);

    page_zip_des_t *insert_page_zip = buf_block_get_page_zip(insert_block);

    ut_a(!insert_page_zip ||
         page_zip_validate(insert_page_zip, insert_page, cursor->index));
  }
#endif /* UNIV_ZIP_DEBUG */

  if (rec != nullptr) {
    goto func_exit;
  }

  /* 8. If insert did not fit, try page reorganization.
  For compressed pages, page_cur_tuple_insert() will have
  attempted this already. */

  if (page_cur_get_page_zip(page_cursor) ||
      !btr_page_reorganize(page_cursor, cursor->index, mtr)) {
    goto insert_failed;
  }

  rec = page_cur_tuple_insert(page_cursor, tuple, cursor->index, offsets, heap,
                              mtr);

  if (rec == nullptr) {
    /* The insert did not fit on the page: loop back to the
    start of the function for a new split */
  insert_failed:
    /* We play safe and reset the free bits for new_page */
    if (!cursor->index->is_clustered() &&
        !cursor->index->table->is_temporary()) {
      ibuf_reset_free_bits(new_block);
      ibuf_reset_free_bits(block);
    }

    n_iterations++;
    ut_ad(n_iterations < 2 || buf_block_get_page_zip(insert_block));
    ut_ad(!insert_will_fit);

    goto func_start;
  }

func_exit:
  /* Insert fit on the page: update the free bits for the
  left and right pages in the same mtr */

  if (!cursor->index->is_clustered() && !cursor->index->table->is_temporary() &&
      page_is_leaf(page)) {
    ibuf_update_free_bits_for_two_pages_low(left_block, right_block, mtr);
  }

  MONITOR_INC(MONITOR_INDEX_SPLIT);

  ut_ad(page_validate(buf_block_get_frame(left_block), cursor->index));
  ut_ad(page_validate(buf_block_get_frame(right_block), cursor->index));

  ut_ad(!rec || rec_offs_validate(rec, cursor->index, *offsets));
  return (rec);
}

/** Removes a page from the level list of pages.
@param[in]	space		space where removed
@param[in]	page_size	page size
@param[in,out]	page		page to remove
@param[in]	index		index tree
@param[in,out]	mtr		mini-transaction */
#define btr_level_list_remove(space, page_size, page, index, mtr) \
  btr_level_list_remove_func(space, page_size, page, index, mtr)

/** Removes a page from the level list of pages.
@param[in]	space		space where removed
@param[in]	page_size	page size
@param[in,out]	page		page to remove
@param[in]	index		index tree
@param[in,out]	mtr		mini-transaction */
static void btr_level_list_remove_func(space_id_t space,
                                       const page_size_t &page_size,
                                       page_t *page, const dict_index_t *index,
                                       mtr_t *mtr) {
  ut_ad(page != nullptr);
  ut_ad(mtr != nullptr);
  ut_ad(mtr_is_page_fix(mtr, page, MTR_MEMO_PAGE_X_FIX, index->table));
  ut_ad(space == page_get_space_id(page));
  /* Get the previous and next page numbers of page */

  const page_no_t prev_page_no = btr_page_get_prev(page, mtr);
  const page_no_t next_page_no = btr_page_get_next(page, mtr);

  /* Update page links of the level */

  if (prev_page_no != FIL_NULL) {
    buf_block_t *prev_block = btr_block_get(page_id_t(space, prev_page_no),
                                            page_size, RW_X_LATCH, index, mtr);

    page_t *prev_page = buf_block_get_frame(prev_block);
#ifdef UNIV_BTR_DEBUG
    ut_a(page_is_comp(prev_page) == page_is_comp(page));
    ut_a(btr_page_get_next(prev_page, mtr) == page_get_page_no(page));
#endif /* UNIV_BTR_DEBUG */

    btr_page_set_next(prev_page, buf_block_get_page_zip(prev_block),
                      next_page_no, mtr);
  }

  if (next_page_no != FIL_NULL) {
    buf_block_t *next_block = btr_block_get(page_id_t(space, next_page_no),
                                            page_size, RW_X_LATCH, index, mtr);

    page_t *next_page = buf_block_get_frame(next_block);
#ifdef UNIV_BTR_DEBUG
    ut_a(page_is_comp(next_page) == page_is_comp(page));
    ut_a(btr_page_get_prev(next_page, mtr) == page_get_page_no(page));
#endif /* UNIV_BTR_DEBUG */

    btr_page_set_prev(next_page, buf_block_get_page_zip(next_block),
                      prev_page_no, mtr);
  }
}

/** Writes the redo log record for setting an index record as the predefined
 minimum record. */
UNIV_INLINE
void btr_set_min_rec_mark_log(rec_t *rec,     /*!< in: record */
                              mlog_id_t type, /*!< in: MLOG_COMP_REC_MIN_MARK or
                                              MLOG_REC_MIN_MARK */
                              mtr_t *mtr)     /*!< in: mtr */
{
  mlog_write_initial_log_record(rec, type, mtr);

  /* Write rec offset as a 2-byte ulint */
  mlog_catenate_ulint(mtr, page_offset(rec), MLOG_2BYTES);
}
#else /* !UNIV_HOTBACKUP */
#define btr_set_min_rec_mark_log(rec, comp, mtr) ((void)0)
#endif /* !UNIV_HOTBACKUP */

/** Parses the redo log record for setting an index record as the predefined
 minimum record.
 @return end of log record or NULL */
byte *btr_parse_set_min_rec_mark(
    byte *ptr,     /*!< in: buffer */
    byte *end_ptr, /*!< in: buffer end */
    ulint comp,    /*!< in: nonzero=compact page format */
    page_t *page,  /*!< in: page or NULL */
    mtr_t *mtr)    /*!< in: mtr or NULL */
{
  rec_t *rec;

  if (end_ptr < ptr + 2) {
    return (nullptr);
  }

  if (page) {
    ut_a(!page_is_comp(page) == !comp);

    rec = page + mach_read_from_2(ptr);

    btr_set_min_rec_mark(rec, mtr);
  }

  return (ptr + 2);
}

/** Sets a record as the predefined minimum record. */
void btr_set_min_rec_mark(rec_t *rec, /*!< in: record */
                          mtr_t *mtr) /*!< in: mtr */
{
  ulint info_bits;

  if (page_rec_is_comp(rec)) {
    info_bits = rec_get_info_bits(rec, TRUE);

    rec_set_info_bits_new(rec, info_bits | REC_INFO_MIN_REC_FLAG);

    btr_set_min_rec_mark_log(rec, MLOG_COMP_REC_MIN_MARK, mtr);
  } else {
    info_bits = rec_get_info_bits(rec, FALSE);

    rec_set_info_bits_old(rec, info_bits | REC_INFO_MIN_REC_FLAG);

    btr_set_min_rec_mark_log(rec, MLOG_REC_MIN_MARK, mtr);
  }
}

#ifndef UNIV_HOTBACKUP
/** Deletes on the upper level the node pointer to a page. */
void btr_node_ptr_delete(
    dict_index_t *index, /*!< in: index tree */
    buf_block_t *block,  /*!< in: page whose node pointer is deleted */
    mtr_t *mtr)          /*!< in: mtr */
{
  btr_cur_t cursor;
  ibool compressed;
  dberr_t err;

  ut_ad(mtr_is_block_fix(mtr, block, MTR_MEMO_PAGE_X_FIX, index->table));

  /* Delete node pointer on father page */
  btr_page_get_father(index, block, mtr, &cursor);

  compressed = btr_cur_pessimistic_delete(&err, TRUE, &cursor, BTR_CREATE_FLAG,
                                          false, 0, 0, 0, mtr);
  ut_a(err == DB_SUCCESS);

  if (!compressed) {
    btr_cur_compress_if_useful(&cursor, FALSE, mtr);
  }
}

/** If page is the only on its level, this function moves its records to the
 father page, thus reducing the tree height.
 @return father block */
static buf_block_t *btr_lift_page_up(
    dict_index_t *index, /*!< in: index tree */
    buf_block_t *block,  /*!< in: page which is the only on its level;
                         must not be empty: use
                         btr_discard_only_page_on_level if the last
                         record from the page should be removed */
    mtr_t *mtr)          /*!< in: mtr */
{
  buf_block_t *father_block;
  page_t *father_page;
  ulint page_level;
  page_zip_des_t *father_page_zip;
  page_t *page = buf_block_get_frame(block);
  page_no_t root_page_no;
  buf_block_t *blocks[BTR_MAX_LEVELS];
  ulint n_blocks; /*!< last used index in blocks[] */
  ulint i;
  bool lift_father_up;
  buf_block_t *block_orig = block;

  ut_ad(btr_page_get_prev(page, mtr) == FIL_NULL);
  ut_ad(btr_page_get_next(page, mtr) == FIL_NULL);
  ut_ad(mtr_is_block_fix(mtr, block, MTR_MEMO_PAGE_X_FIX, index->table));

  page_level = btr_page_get_level(page, mtr);
  root_page_no = dict_index_get_page(index);

  {
    btr_cur_t cursor;
    ulint *offsets = nullptr;
    mem_heap_t *heap = mem_heap_create(
        sizeof(*offsets) * (REC_OFFS_HEADER_SIZE + 1 + 1 + index->n_fields));
    buf_block_t *b;

    if (dict_index_is_spatial(index)) {
      offsets = rtr_page_get_father_block(nullptr, heap, index, block, mtr,
                                          nullptr, &cursor);
    } else {
      offsets =
          btr_page_get_father_block(offsets, heap, index, block, mtr, &cursor);
    }
    father_block = btr_cur_get_block(&cursor);
    father_page_zip = buf_block_get_page_zip(father_block);
    father_page = buf_block_get_frame(father_block);

    n_blocks = 0;

    /* Store all ancestor pages so we can reset their
    levels later on.  We have to do all the searches on
    the tree now because later on, after we've replaced
    the first level, the tree is in an inconsistent state
    and can not be searched. */
    for (b = father_block; b->page.id.page_no() != root_page_no;) {
      ut_a(n_blocks < BTR_MAX_LEVELS);

      if (dict_index_is_spatial(index)) {
        offsets = rtr_page_get_father_block(nullptr, heap, index, b, mtr,
                                            nullptr, &cursor);
      } else {
        offsets =
            btr_page_get_father_block(offsets, heap, index, b, mtr, &cursor);
      }

      blocks[n_blocks++] = b = btr_cur_get_block(&cursor);
    }

    lift_father_up = (n_blocks && page_level == 0);
    if (lift_father_up) {
      /* The father page also should be the only on its level (not
      root). We should lift up the father page at first.
      Because the leaf page should be lifted up only for root page.
      The freeing page is based on page_level (==0 or !=0)
      to choose segment. If the page_level is changed ==0 from !=0,
      later freeing of the page doesn't find the page allocation
      to be freed.*/

      block = father_block;
      page = buf_block_get_frame(block);
      page_level = btr_page_get_level(page, mtr);

      ut_ad(btr_page_get_prev(page, mtr) == FIL_NULL);
      ut_ad(btr_page_get_next(page, mtr) == FIL_NULL);
      ut_ad(mtr_is_block_fix(mtr, block, MTR_MEMO_PAGE_X_FIX, index->table));

      father_block = blocks[0];
      father_page_zip = buf_block_get_page_zip(father_block);
      father_page = buf_block_get_frame(father_block);
    }

    mem_heap_free(heap);
  }

  btr_search_drop_page_hash_index(block);

  /* Make the father empty */
  btr_page_empty(father_block, father_page_zip, index, page_level, mtr);
  page_level++;

  /* Copy the records to the father page one by one. */
  if (false
#ifdef UNIV_ZIP_COPY
      || father_page_zip
#endif /* UNIV_ZIP_COPY */
      || !page_copy_rec_list_end(father_block, block,
                                 page_get_infimum_rec(page), index, mtr)) {
    const page_zip_des_t *page_zip = buf_block_get_page_zip(block);
    ut_a(father_page_zip);
    ut_a(page_zip);

    /* Copy the page byte for byte. */
    page_zip_copy_recs(father_page_zip, father_page, page_zip, page, index,
                       mtr);

    /* Update the lock table and possible hash index. */

    if (!dict_table_is_locking_disabled(index->table)) {
      lock_move_rec_list_end(father_block, block, page_get_infimum_rec(page));
    }

    /* Also update the predicate locks */
    if (dict_index_is_spatial(index)) {
      lock_prdt_rec_move(father_block, block);
    }

    btr_search_move_or_delete_hash_entries(father_block, block, index);
  }

  if (!dict_table_is_locking_disabled(index->table)) {
    /* Free predicate page locks on the block */
    if (dict_index_is_spatial(index)) {
      lock_mutex_enter();
      lock_prdt_page_free_from_discard(block, lock_sys->prdt_page_hash);
      lock_mutex_exit();
    }
    lock_update_copy_and_discard(father_block, block);
  }

  /* Go upward to root page, decrementing levels by one. */
  for (i = lift_father_up ? 1 : 0; i < n_blocks; i++, page_level++) {
    page_t *page = buf_block_get_frame(blocks[i]);
    page_zip_des_t *page_zip = buf_block_get_page_zip(blocks[i]);

    ut_ad(btr_page_get_level(page, mtr) == page_level + 1);

    btr_page_set_level(page, page_zip, page_level, mtr);
#ifdef UNIV_ZIP_DEBUG
    ut_a(!page_zip || page_zip_validate(page_zip, page, index));
#endif /* UNIV_ZIP_DEBUG */
  }

  if (dict_index_is_spatial(index)) {
    rtr_check_discard_page(index, nullptr, block);
  }

  /* Free the file page */
  btr_page_free(index, block, mtr);

  /* We play it safe and reset the free bits for the father */
  if (!index->is_clustered() && !index->table->is_temporary()) {
    ibuf_reset_free_bits(father_block);
  }
  ut_ad(page_validate(father_page, index));
  ut_ad(btr_check_node_ptr(index, father_block, mtr));

  return (lift_father_up ? block_orig : father_block);
}

/** Tries to merge the page first to the left immediate brother if such a
 brother exists, and the node pointers to the current page and to the brother
 reside on the same page. If the left brother does not satisfy these
 conditions, looks at the right brother. If the page is the only one on that
 level lifts the records of the page to the father page, thus reducing the
 tree height. It is assumed that mtr holds an x-latch on the tree and on the
 page. If cursor is on the leaf level, mtr must also hold x-latches to the
 brothers, if they exist.
 @return true on success */
ibool btr_compress(
    btr_cur_t *cursor, /*!< in/out: cursor on the page to merge
                       or lift; the page must not be empty:
                       when deleting records, use btr_discard_page()
                       if the page would become empty */
    ibool adjust,      /*!< in: TRUE if should adjust the
                       cursor position even if compression occurs */
    mtr_t *mtr)        /*!< in/out: mini-transaction */
{
  dict_index_t *index;
  space_id_t space;
  page_no_t left_page_no;
  page_no_t right_page_no;
  buf_block_t *merge_block;
  page_t *merge_page = nullptr;
  page_zip_des_t *merge_page_zip;
  ibool is_left;
  buf_block_t *block;
  page_t *page;
  btr_cur_t father_cursor;
  mem_heap_t *heap;
  ulint *offsets;
  ulint nth_rec = 0; /* remove bogus warning */
  bool mbr_changed = false;
#ifdef UNIV_DEBUG
  bool leftmost_child;
#endif
  DBUG_TRACE;

  block = btr_cur_get_block(cursor);
  page = btr_cur_get_page(cursor);
  index = btr_cur_get_index(cursor);

  btr_assert_not_corrupted(block, index);

#ifdef UNIV_DEBUG
  if (dict_index_is_spatial(index)) {
    ut_ad(mtr_memo_contains_flagged(mtr, dict_index_get_lock(index),
                                    MTR_MEMO_X_LOCK));
  } else {
    ut_ad(mtr_memo_contains_flagged(mtr, dict_index_get_lock(index),
                                    MTR_MEMO_X_LOCK | MTR_MEMO_SX_LOCK) ||
          index->table->is_intrinsic());
  }
#endif /* UNIV_DEBUG */

  ut_ad(mtr_is_block_fix(mtr, block, MTR_MEMO_PAGE_X_FIX, index->table));
  space = dict_index_get_space(index);

  const page_size_t page_size(dict_table_page_size(index->table));

  MONITOR_INC(MONITOR_INDEX_MERGE_ATTEMPTS);

  left_page_no = btr_page_get_prev(page, mtr);
  right_page_no = btr_page_get_next(page, mtr);

#ifdef UNIV_DEBUG
  if (!page_is_leaf(page) && left_page_no == FIL_NULL) {
    ut_a(REC_INFO_MIN_REC_FLAG &
         rec_get_info_bits(page_rec_get_next(page_get_infimum_rec(page)),
                           page_is_comp(page)));
  }
#endif /* UNIV_DEBUG */

  heap = mem_heap_create(100);

  if (dict_index_is_spatial(index)) {
    offsets = rtr_page_get_father_block(nullptr, heap, index, block, mtr,
                                        cursor, &father_cursor);
    ut_ad(cursor->page_cur.block->page.id.page_no() ==
          block->page.id.page_no());
    rec_t *my_rec = father_cursor.page_cur.rec;

    page_no_t page_no = btr_node_ptr_get_child_page_no(my_rec, offsets);

    if (page_no != block->page.id.page_no()) {
      ib::info(ER_IB_MSG_32) << "father positioned on page " << page_no
                             << "instead of " << block->page.id.page_no();
      offsets = btr_page_get_father_block(nullptr, heap, index, block, mtr,
                                          &father_cursor);
    }
  } else {
    offsets = btr_page_get_father_block(nullptr, heap, index, block, mtr,
                                        &father_cursor);
  }

  if (adjust) {
    nth_rec = page_rec_get_n_recs_before(btr_cur_get_rec(cursor));
    ut_ad(nth_rec > 0);
  }

  if (left_page_no == FIL_NULL && right_page_no == FIL_NULL) {
    /* The page is the only one on the level, lift the records
    to the father */

    merge_block = btr_lift_page_up(index, block, mtr);
    goto func_exit;
  }

  ut_d(leftmost_child =
           left_page_no != FIL_NULL &&
           (page_rec_get_next(page_get_infimum_rec(btr_cur_get_page(
                &father_cursor))) == btr_cur_get_rec(&father_cursor)));

  /* Decide the page to which we try to merge and which will inherit
  the locks */

  is_left = btr_can_merge_with_page(cursor, left_page_no, &merge_block, mtr);

  DBUG_EXECUTE_IF("ib_always_merge_right", is_left = FALSE;);
retry:
  if (!is_left &&
      !btr_can_merge_with_page(cursor, right_page_no, &merge_block, mtr)) {
    if (!merge_block) {
      merge_page = nullptr;
    }
    goto err_exit;
  }

  merge_page = buf_block_get_frame(merge_block);

#ifdef UNIV_BTR_DEBUG
  if (is_left) {
    ut_a(btr_page_get_next(merge_page, mtr) == block->page.id.page_no());
  } else {
    ut_a(btr_page_get_prev(merge_page, mtr) == block->page.id.page_no());
  }
#endif /* UNIV_BTR_DEBUG */

#ifdef UNIV_GIS_DEBUG
  if (dict_index_is_spatial(index)) {
    if (is_left) {
      fprintf(stderr, "GIS_DIAG: merge left  %ld to %ld \n",
              (long)block->page.id.page_no(), left_page_no);
    } else {
      fprintf(stderr, "GIS_DIAG: merge right %ld to %ld\n",
              (long)block->page.id.page_no(), right_page_no);
    }
  }
#endif /* UNIV_GIS_DEBUG */

  ut_ad(page_validate(merge_page, index));

  merge_page_zip = buf_block_get_page_zip(merge_block);
#ifdef UNIV_ZIP_DEBUG
  if (merge_page_zip) {
    const page_zip_des_t *page_zip = buf_block_get_page_zip(block);
    ut_a(page_zip);
    ut_a(page_zip_validate(merge_page_zip, merge_page, index));
    ut_a(page_zip_validate(page_zip, page, index));
  }
#endif /* UNIV_ZIP_DEBUG */

  /* Move records to the merge page */
  if (is_left) {
    btr_cur_t cursor2;
    rtr_mbr_t new_mbr;
    ulint *offsets2 = nullptr;

    /* For rtree, we need to update father's mbr. */
    if (dict_index_is_spatial(index)) {
      /* We only support merge pages with the same parent
      page */
      if (!rtr_check_same_block(index, &cursor2,
                                btr_cur_get_block(&father_cursor), merge_block,
                                heap)) {
        is_left = false;
        goto retry;
      }

      /* Set rtr_info for cursor2, since it is
      necessary in recursive page merge. */
      cursor2.rtr_info = cursor->rtr_info;
      cursor2.tree_height = cursor->tree_height;

      offsets2 = rec_get_offsets(btr_cur_get_rec(&cursor2), index, nullptr,
                                 ULINT_UNDEFINED, &heap);

      /* Check if parent entry needs to be updated */
      mbr_changed =
          rtr_merge_mbr_changed(&cursor2, &father_cursor, offsets2, offsets,
                                &new_mbr, merge_block, block, index);
    }

    rec_t *orig_pred = page_copy_rec_list_start(
        merge_block, block, page_get_supremum_rec(page), index, mtr);

    if (!orig_pred) {
      goto err_exit;
    }

    btr_search_drop_page_hash_index(block);

    /* Remove the page from the level list */
    btr_level_list_remove(space, page_size, page, index, mtr);

    if (dict_index_is_spatial(index)) {
      rec_t *my_rec = father_cursor.page_cur.rec;

      page_no_t page_no = btr_node_ptr_get_child_page_no(my_rec, offsets);

      if (page_no != block->page.id.page_no()) {
        ib::fatal(ER_IB_MSG_33) << "father positioned on " << page_no
                                << " instead of " << block->page.id.page_no();

        ut_ad(0);
      }

      if (mbr_changed) {
#ifdef UNIV_DEBUG
        bool success = rtr_update_mbr_field(&cursor2, offsets2, &father_cursor,
                                            merge_page, &new_mbr, nullptr, mtr);

        ut_ad(success);
#else
        rtr_update_mbr_field(&cursor2, offsets2, &father_cursor, merge_page,
                             &new_mbr, NULL, mtr);
#endif
      } else {
        rtr_node_ptr_delete(index, &father_cursor, block, mtr);
      }

      /* No GAP lock needs to be worrying about */
      lock_mutex_enter();
      lock_prdt_page_free_from_discard(block, lock_sys->prdt_page_hash);
      lock_rec_free_all_from_discard_page(block);
      lock_mutex_exit();
    } else {
      btr_node_ptr_delete(index, block, mtr);
      if (!dict_table_is_locking_disabled(index->table)) {
        lock_update_merge_left(merge_block, orig_pred, block);
      }
    }

    if (adjust) {
      nth_rec += page_rec_get_n_recs_before(orig_pred);
    }
  } else {
    rec_t *orig_succ;
    ibool compressed;
    dberr_t err;
    btr_cur_t cursor2;
    /* father cursor pointing to node ptr
    of the right sibling */
#ifdef UNIV_BTR_DEBUG
    byte fil_page_prev[4];
#endif /* UNIV_BTR_DEBUG */

    if (dict_index_is_spatial(index)) {
      cursor2.rtr_info = nullptr;

      /* For spatial index, we disallow merge of blocks
      with different parents, since the merge would need
      to update entry (for MBR and Primary key) in the
      parent of block being merged */
      if (!rtr_check_same_block(index, &cursor2,
                                btr_cur_get_block(&father_cursor), merge_block,
                                heap)) {
        goto err_exit;
      }

      /* Set rtr_info for cursor2, since it is
      necessary in recursive page merge. */
      cursor2.rtr_info = cursor->rtr_info;
      cursor2.tree_height = cursor->tree_height;
    } else {
      btr_page_get_father(index, merge_block, mtr, &cursor2);
    }

    if (merge_page_zip && left_page_no == FIL_NULL) {
      /* The function page_zip_compress(), which will be
      invoked by page_copy_rec_list_end() below,
      requires that FIL_PAGE_PREV be FIL_NULL.
      Clear the field, but prepare to restore it. */
#ifdef UNIV_BTR_DEBUG
      memcpy(fil_page_prev, merge_page + FIL_PAGE_PREV, 4);
#endif /* UNIV_BTR_DEBUG */
      static_assert(FIL_NULL == 0xffffffff, "FIL_NULL != 0xffffffff");
      memset(merge_page + FIL_PAGE_PREV, 0xff, 4);
    }

    orig_succ = page_copy_rec_list_end(
        merge_block, block, page_get_infimum_rec(page), cursor->index, mtr);

    if (!orig_succ) {
      ut_a(merge_page_zip);
#ifdef UNIV_BTR_DEBUG
      if (left_page_no == FIL_NULL) {
        /* FIL_PAGE_PREV was restored from
        merge_page_zip. */
        ut_a(!memcmp(fil_page_prev, merge_page + FIL_PAGE_PREV, 4));
      }
#endif /* UNIV_BTR_DEBUG */
      goto err_exit;
    }

    btr_search_drop_page_hash_index(block);

#ifdef UNIV_BTR_DEBUG
    if (merge_page_zip && left_page_no == FIL_NULL) {
      /* Restore FIL_PAGE_PREV in order to avoid an assertion
      failure in btr_level_list_remove(), which will set
      the field again to FIL_NULL.  Even though this makes
      merge_page and merge_page_zip inconsistent for a
      split second, it is harmless, because the pages
      are X-latched. */
      memcpy(merge_page + FIL_PAGE_PREV, fil_page_prev, 4);
    }
#endif /* UNIV_BTR_DEBUG */

    /* Remove the page from the level list */
    btr_level_list_remove(space, page_size, page, index, mtr);

    ut_ad(btr_node_ptr_get_child_page_no(btr_cur_get_rec(&father_cursor),
                                         offsets) == block->page.id.page_no());

    /* Replace the address of the old child node (= page) with the
    address of the merge page to the right */
    btr_node_ptr_set_child_page_no(btr_cur_get_rec(&father_cursor),
                                   btr_cur_get_page_zip(&father_cursor),
                                   offsets, right_page_no, mtr);

#ifdef UNIV_DEBUG
    if (!page_is_leaf(page) && left_page_no == FIL_NULL) {
      ut_ad(REC_INFO_MIN_REC_FLAG &
            rec_get_info_bits(page_rec_get_next(page_get_infimum_rec(
                                  buf_block_get_frame(merge_block))),
                              page_is_comp(page)));
    }
#endif /* UNIV_DEBUG */

    /* For rtree, we need to update father's mbr. */
    if (dict_index_is_spatial(index)) {
      ulint *offsets2;
      ulint rec_info;

      offsets2 = rec_get_offsets(btr_cur_get_rec(&cursor2), index, nullptr,
                                 ULINT_UNDEFINED, &heap);

      ut_ad(btr_node_ptr_get_child_page_no(btr_cur_get_rec(&cursor2),
                                           offsets2) == right_page_no);

      rec_info = rec_get_info_bits(btr_cur_get_rec(&father_cursor),
                                   rec_offs_comp(offsets));
      if (rec_info & REC_INFO_MIN_REC_FLAG) {
        /* When the father node ptr is minimal rec,
        we will keep it and delete the node ptr of
        merge page. */
        rtr_merge_and_update_mbr(&father_cursor, &cursor2, offsets, offsets2,
                                 merge_page, merge_block, block, index, mtr);
      } else {
        /* Otherwise, we will keep the node ptr of
        merge page and delete the father node ptr.
        This is for keeping the rec order in upper
        level. */
        rtr_merge_and_update_mbr(&cursor2, &father_cursor, offsets2, offsets,
                                 merge_page, merge_block, block, index, mtr);
      }
      lock_mutex_enter();
      lock_prdt_page_free_from_discard(block, lock_sys->prdt_page_hash);
      lock_rec_free_all_from_discard_page(block);
      lock_mutex_exit();
    } else {
      compressed = btr_cur_pessimistic_delete(
          &err, TRUE, &cursor2, BTR_CREATE_FLAG, false, 0, 0, 0, mtr);
      ut_a(err == DB_SUCCESS);

      if (!compressed) {
        btr_cur_compress_if_useful(&cursor2, FALSE, mtr);
      }

      if (!dict_table_is_locking_disabled(index->table)) {
        lock_update_merge_right(merge_block, orig_succ, block);
      }
    }
  }

  if (!index->is_clustered() && !index->table->is_temporary() &&
      page_is_leaf(merge_page)) {
    /* Update the free bits of the B-tree page in the
    insert buffer bitmap.  This has to be done in a
    separate mini-transaction that is committed before the
    main mini-transaction.  We cannot update the insert
    buffer bitmap in this mini-transaction, because
    btr_compress() can be invoked recursively without
    committing the mini-transaction in between.  Since
    insert buffer bitmap pages have a lower rank than
    B-tree pages, we must not access other pages in the
    same mini-transaction after accessing an insert buffer
    bitmap page. */

    /* The free bits in the insert buffer bitmap must
    never exceed the free space on a page.  It is safe to
    decrement or reset the bits in the bitmap in a
    mini-transaction that is committed before the
    mini-transaction that affects the free space. */

    /* It is unsafe to increment the bits in a separately
    committed mini-transaction, because in crash recovery,
    the free bits could momentarily be set too high. */

    if (page_size.is_compressed()) {
      /* Because the free bits may be incremented
      and we cannot update the insert buffer bitmap
      in the same mini-transaction, the only safe
      thing we can do here is the pessimistic
      approach: reset the free bits. */
      ibuf_reset_free_bits(merge_block);
    } else {
      /* On uncompressed pages, the free bits will
      never increase here.  Thus, it is safe to
      write the bits accurately in a separate
      mini-transaction. */
      ibuf_update_free_bits_if_full(merge_block, UNIV_PAGE_SIZE,
                                    ULINT_UNDEFINED);
    }
  }

  ut_ad(page_validate(merge_page, index));
#ifdef UNIV_ZIP_DEBUG
  ut_a(!merge_page_zip || page_zip_validate(merge_page_zip, merge_page, index));
#endif /* UNIV_ZIP_DEBUG */

  if (dict_index_is_spatial(index)) {
#ifdef UNIV_GIS_DEBUG
    fprintf(stderr, "GIS_DIAG: compressed away  %ld\n",
            (long)block->page.id.page_no());
    fprintf(stderr, "GIS_DIAG: merged to %ld\n",
            (long)merge_block->page.id.page_no());
#endif

    rtr_check_discard_page(index, nullptr, block);
  }

  /* Free the file page */
  btr_page_free(index, block, mtr);

  /* btr_check_node_ptr() needs parent block latched.
  If the merge_block's parent block is not same,
  we cannot use btr_check_node_ptr() */
  ut_ad(leftmost_child || btr_check_node_ptr(index, merge_block, mtr));
func_exit:
  mem_heap_free(heap);

  if (adjust) {
    ut_ad(nth_rec > 0);
    btr_cur_position(index, page_rec_get_nth(merge_block->frame, nth_rec),
                     merge_block, cursor);
  }

  MONITOR_INC(MONITOR_INDEX_MERGE_SUCCESSFUL);

  return TRUE;

err_exit:
  /* We play it safe and reset the free bits. */
  if (page_size.is_compressed() && merge_page && page_is_leaf(merge_page) &&
      !index->is_clustered()) {
    ibuf_reset_free_bits(merge_block);
  }

  mem_heap_free(heap);
  return FALSE;
}

/** Discards a page that is the only page on its level.  This will empty
 the whole B-tree, leaving just an empty root page.  This function
 should never be reached, because btr_compress(), which is invoked in
 delete operations, calls btr_lift_page_up() to flatten the B-tree. */
static void btr_discard_only_page_on_level(
    dict_index_t *index, /*!< in: index tree */
    buf_block_t *block,  /*!< in: page which is the only on its level */
    mtr_t *mtr)          /*!< in: mtr */
{
  ulint page_level = 0;
  trx_id_t max_trx_id;

  /* Save the PAGE_MAX_TRX_ID from the leaf page. */
  max_trx_id = page_get_max_trx_id(buf_block_get_frame(block));

  while (block->page.id.page_no() != dict_index_get_page(index)) {
    btr_cur_t cursor;
    buf_block_t *father;
    const page_t *page = buf_block_get_frame(block);

    ut_a(page_get_n_recs(page) == 1);
    ut_a(page_level == btr_page_get_level(page, mtr));
    ut_a(btr_page_get_prev(page, mtr) == FIL_NULL);
    ut_a(btr_page_get_next(page, mtr) == FIL_NULL);

    ut_ad(mtr_is_block_fix(mtr, block, MTR_MEMO_PAGE_X_FIX, index->table));
    btr_search_drop_page_hash_index(block);

    if (dict_index_is_spatial(index)) {
      /* Check any concurrent search having this page */
      rtr_check_discard_page(index, nullptr, block);
      rtr_page_get_father(index, block, mtr, nullptr, &cursor);
    } else {
      btr_page_get_father(index, block, mtr, &cursor);
    }
    father = btr_cur_get_block(&cursor);

    if (!dict_table_is_locking_disabled(index->table)) {
      lock_update_discard(father, PAGE_HEAP_NO_SUPREMUM, block);
    }

    /* Free the file page */
    btr_page_free(index, block, mtr);

    block = father;
    page_level++;
  }

  /* block is the root page, which must be empty, except
  for the node pointer to the (now discarded) block(s). */

#ifdef UNIV_BTR_DEBUG
  if (!dict_index_is_ibuf(index)) {
    const page_t *root = buf_block_get_frame(block);
    const space_id_t space_id = dict_index_get_space(index);
    ut_a(btr_root_fseg_validate(FIL_PAGE_DATA + PAGE_BTR_SEG_LEAF + root,
                                space_id));
    ut_a(btr_root_fseg_validate(FIL_PAGE_DATA + PAGE_BTR_SEG_TOP + root,
                                space_id));
  }
#endif /* UNIV_BTR_DEBUG */

  btr_page_empty(block, buf_block_get_page_zip(block), index, 0, mtr);
  ut_ad(page_is_leaf(buf_block_get_frame(block)));

  if (!index->is_clustered() && !index->table->is_temporary()) {
    /* We play it safe and reset the free bits for the root */
    ibuf_reset_free_bits(block);

    ut_a(max_trx_id);
    page_set_max_trx_id(block, buf_block_get_page_zip(block), max_trx_id, mtr);
  }
}

/** Discards a page from a B-tree. This is used to remove the last record from
 a B-tree page: the whole page must be removed at the same time. This cannot
 be used for the root page, which is allowed to be empty. */
void btr_discard_page(btr_cur_t *cursor, /*!< in: cursor on the page to discard:
                                         not on the root page */
                      mtr_t *mtr)        /*!< in: mtr */
{
  dict_index_t *index;
  page_no_t left_page_no;
  page_no_t right_page_no;
  buf_block_t *merge_block;
  page_t *merge_page;
  buf_block_t *block;
  page_t *page;
  rec_t *node_ptr;
#ifdef UNIV_DEBUG
  btr_cur_t parent_cursor;
  bool parent_is_different = false;
#endif

  block = btr_cur_get_block(cursor);
  index = btr_cur_get_index(cursor);

  ut_ad(dict_index_get_page(index) != block->page.id.page_no());

  ut_ad(mtr_memo_contains_flagged(mtr, dict_index_get_lock(index),
                                  MTR_MEMO_X_LOCK | MTR_MEMO_SX_LOCK) ||
        index->table->is_intrinsic());

  ut_ad(mtr_is_block_fix(mtr, block, MTR_MEMO_PAGE_X_FIX, index->table));

  const space_id_t space = dict_index_get_space(index);

  MONITOR_INC(MONITOR_INDEX_DISCARD);

#ifdef UNIV_DEBUG
  if (dict_index_is_spatial(index)) {
    rtr_page_get_father(index, block, mtr, cursor, &parent_cursor);
  } else {
    btr_page_get_father(index, block, mtr, &parent_cursor);
  }
#endif

  /* Decide the page which will inherit the locks */

  left_page_no = btr_page_get_prev(buf_block_get_frame(block), mtr);
  right_page_no = btr_page_get_next(buf_block_get_frame(block), mtr);

  const page_size_t page_size(dict_table_page_size(index->table));

  if (left_page_no != FIL_NULL) {
    merge_block = btr_block_get(page_id_t(space, left_page_no), page_size,
                                RW_X_LATCH, index, mtr);

    merge_page = buf_block_get_frame(merge_block);
#ifdef UNIV_BTR_DEBUG
    ut_a(btr_page_get_next(merge_page, mtr) == block->page.id.page_no());
#endif /* UNIV_BTR_DEBUG */
    ut_d(parent_is_different =
             (page_rec_get_next(page_get_infimum_rec(btr_cur_get_page(
                  &parent_cursor))) == btr_cur_get_rec(&parent_cursor)));
  } else if (right_page_no != FIL_NULL) {
    merge_block = btr_block_get(page_id_t(space, right_page_no), page_size,
                                RW_X_LATCH, index, mtr);

    merge_page = buf_block_get_frame(merge_block);
#ifdef UNIV_BTR_DEBUG
    ut_a(btr_page_get_prev(merge_page, mtr) == block->page.id.page_no());
#endif /* UNIV_BTR_DEBUG */
    ut_d(parent_is_different = page_rec_is_supremum(
             page_rec_get_next(btr_cur_get_rec(&parent_cursor))));
  } else {
    btr_discard_only_page_on_level(index, block, mtr);

    return;
  }

  page = buf_block_get_frame(block);
  ut_a(page_is_comp(merge_page) == page_is_comp(page));
  btr_search_drop_page_hash_index(block);

  if (left_page_no == FIL_NULL && !page_is_leaf(page)) {
    /* We have to mark the leftmost node pointer on the right
    side page as the predefined minimum record */
    node_ptr = page_rec_get_next(page_get_infimum_rec(merge_page));

    ut_ad(page_rec_is_user_rec(node_ptr));

    /* This will make page_zip_validate() fail on merge_page
    until btr_level_list_remove() completes.  This is harmless,
    because everything will take place within a single
    mini-transaction and because writing to the redo log
    is an atomic operation (performed by mtr_commit()). */
    btr_set_min_rec_mark(node_ptr, mtr);
  }

  if (dict_index_is_spatial(index)) {
    btr_cur_t father_cursor;

    /* Since rtr_node_ptr_delete doesn't contain get father
    node ptr, so, we need to get father node ptr first and then
    delete it. */
    rtr_page_get_father(index, block, mtr, cursor, &father_cursor);
    rtr_node_ptr_delete(index, &father_cursor, block, mtr);
  } else {
    btr_node_ptr_delete(index, block, mtr);
  }

  /* Remove the page from the level list */
  btr_level_list_remove(space, page_size, page, index, mtr);
#ifdef UNIV_ZIP_DEBUG
  {
    page_zip_des_t *merge_page_zip = buf_block_get_page_zip(merge_block);
    ut_a(!merge_page_zip ||
         page_zip_validate(merge_page_zip, merge_page, index));
  }
#endif /* UNIV_ZIP_DEBUG */

  if (!dict_table_is_locking_disabled(index->table)) {
    if (left_page_no != FIL_NULL) {
      lock_update_discard(merge_block, PAGE_HEAP_NO_SUPREMUM, block);
    } else {
      lock_update_discard(merge_block, lock_get_min_heap_no(merge_block),
                          block);
    }
  }

  if (dict_index_is_spatial(index)) {
    rtr_check_discard_page(index, cursor, block);
  }

  /* Free the file page */
  btr_page_free(index, block, mtr);

  /* btr_check_node_ptr() needs parent block latched.
  If the merge_block's parent block is not same,
  we cannot use btr_check_node_ptr() */
  ut_ad(parent_is_different || btr_check_node_ptr(index, merge_block, mtr));
}

#ifdef UNIV_BTR_PRINT
/** Prints size info of a B-tree. */
void btr_print_size(dict_index_t *index) /*!< in: index tree */
{
  page_t *root;
  fseg_header_t *seg;
  mtr_t mtr;

  if (dict_index_is_ibuf(index)) {
    fputs(
        "Sorry, cannot print info of an ibuf tree:"
        " use ibuf functions\n",
        stderr);

    return;
  }

  mtr_start(&mtr);

  root = btr_root_get(index, &mtr);

  seg = root + PAGE_HEADER + PAGE_BTR_SEG_TOP;

  fputs("INFO OF THE NON-LEAF PAGE SEGMENT\n", stderr);
  fseg_print(seg, &mtr);

  if (!dict_index_is_ibuf(index)) {
    seg = root + PAGE_HEADER + PAGE_BTR_SEG_LEAF;

    fputs("INFO OF THE LEAF PAGE SEGMENT\n", stderr);
    fseg_print(seg, &mtr);
  }

  mtr_commit(&mtr);
}

/** Prints recursively index tree pages. */
static void btr_print_recursive(
    dict_index_t *index, /*!< in: index tree */
    buf_block_t *block,  /*!< in: index page */
    ulint width,         /*!< in: print this many entries from start
                         and end */
    mem_heap_t **heap,   /*!< in/out: heap for rec_get_offsets() */
    ulint **offsets,     /*!< in/out: buffer for rec_get_offsets() */
    mtr_t *mtr)          /*!< in: mtr */
{
  const page_t *page = buf_block_get_frame(block);
  page_cur_t cursor;
  ulint n_recs;
  ulint i = 0;
  mtr_t mtr2;

  ut_ad(mtr_is_block_fix(mtr, block, MTR_MEMO_PAGE_SX_FIX, index->table));

  ib::info(ER_IB_MSG_34) << "NODE ON LEVEL " << btr_page_get_level(page, mtr)
                         << " page " << block->page.id;

  page_print(block, index, width, width);

  n_recs = page_get_n_recs(page);

  page_cur_set_before_first(block, &cursor);
  page_cur_move_to_next(&cursor);

  while (!page_cur_is_after_last(&cursor)) {
    if (page_is_leaf(page)) {
      /* If this is the leaf level, do nothing */

    } else if ((i <= width) || (i >= n_recs - width)) {
      const rec_t *node_ptr;

      mtr_start(&mtr2);

      node_ptr = page_cur_get_rec(&cursor);

      *offsets =
          rec_get_offsets(node_ptr, index, *offsets, ULINT_UNDEFINED, heap);
      btr_print_recursive(
          index, btr_node_ptr_get_child(node_ptr, index, *offsets, &mtr2),
          width, heap, offsets, &mtr2);
      mtr_commit(&mtr2);
    }

    page_cur_move_to_next(&cursor);
    i++;
  }
}

/** Prints directories and other info of all nodes in the tree. */
void btr_print_index(dict_index_t *index, /*!< in: index */
                     ulint width) /*!< in: print this many entries from start
                                  and end */
{
  mtr_t mtr;
  buf_block_t *root;
  mem_heap_t *heap = NULL;
  ulint offsets_[REC_OFFS_NORMAL_SIZE];
  ulint *offsets = offsets_;
  rec_offs_init(offsets_);

  fputs(
      "--------------------------\n"
      "INDEX TREE PRINT\n",
      stderr);

  mtr_start(&mtr);

  root = btr_root_block_get(index, RW_SX_LATCH, &mtr);

  btr_print_recursive(index, root, width, &heap, &offsets, &mtr);
  if (heap) {
    mem_heap_free(heap);
  }

  mtr_commit(&mtr);

  ut_ad(btr_validate_index(index, 0, false));
}
#endif /* UNIV_BTR_PRINT */

#ifdef UNIV_DEBUG
/** Checks that the node pointer to a page is appropriate.
 @return true */
ibool btr_check_node_ptr(dict_index_t *index, /*!< in: index tree */
                         buf_block_t *block,  /*!< in: index page */
                         mtr_t *mtr)          /*!< in: mtr */
{
  mem_heap_t *heap;
  dtuple_t *tuple;
  ulint *offsets;
  btr_cur_t cursor;
  page_t *page = buf_block_get_frame(block);

  ut_ad(mtr_is_block_fix(mtr, block, MTR_MEMO_PAGE_X_FIX, index->table));

  if (dict_index_get_page(index) == block->page.id.page_no()) {
    return (TRUE);
  }

  heap = mem_heap_create(256);

  if (dict_index_is_spatial(index)) {
    offsets = rtr_page_get_father_block(nullptr, heap, index, block, mtr,
                                        nullptr, &cursor);
  } else {
    offsets =
        btr_page_get_father_block(nullptr, heap, index, block, mtr, &cursor);
  }

  if (page_is_leaf(page)) {
    goto func_exit;
  }

  tuple = dict_index_build_node_ptr(
      index, page_rec_get_next(page_get_infimum_rec(page)), 0, heap,
      btr_page_get_level(page, mtr));

  /* For spatial index, the MBR in the parent rec could be different
  with that of first rec of child, their relationship should be
  "WITHIN" relationship */
  if (dict_index_is_spatial(index)) {
    ut_a(!cmp_dtuple_rec_with_gis(tuple, btr_cur_get_rec(&cursor), offsets,
                                  PAGE_CUR_WITHIN, index->rtr_srs.get()));
  } else {
    ut_a(!cmp_dtuple_rec(tuple, btr_cur_get_rec(&cursor), index, offsets));
  }
func_exit:
  mem_heap_free(heap);

  return (TRUE);
}
#endif /* UNIV_DEBUG */

/** Display identification information for a record. */
static void btr_index_rec_validate_report(
    const page_t *page,        /*!< in: index page */
    const rec_t *rec,          /*!< in: index record */
    const dict_index_t *index) /*!< in: index */
{
  ib::info(ER_IB_MSG_35) << "Record in index " << index->name << " of table "
                         << index->table->name << ", page "
                         << page_id_t(page_get_space_id(page),
                                      page_get_page_no(page))
                         << ", at offset " << page_offset(rec);
}

/** Checks the size and number of fields in a record based on the definition of
 the index.
 @return true if ok */
ibool btr_index_rec_validate(const rec_t *rec,          /*!< in: index record */
                             const dict_index_t *index, /*!< in: index */
                             ibool dump_on_error) /*!< in: TRUE if the function
                                                  should print hex dump of
                                                  record and page on error */
{
  ulint len;
  ulint n;
  ulint i;
  const page_t *page;
  mem_heap_t *heap = nullptr;
  ulint offsets_[REC_OFFS_NORMAL_SIZE];
  ulint *offsets = offsets_;
  rec_offs_init(offsets_);

  page = page_align(rec);

  if (dict_index_is_ibuf(index)) {
    /* The insert buffer index tree can contain records from any
    other index: we cannot check the number of fields or
    their length */

    return (TRUE);
  }

#ifdef VIRTUAL_INDEX_DEBUG
  if (dict_index_has_virtual(index) || index->is_clustered()) {
    fprintf(stderr, "index name is %s\n", index->name());
  }
#endif
  if ((ibool) !!page_is_comp(page) != dict_table_is_comp(index->table)) {
    btr_index_rec_validate_report(page, rec, index);

    ib::error(ER_IB_MSG_36)
        << "Compact flag=" << !!page_is_comp(page) << ", should be "
        << dict_table_is_comp(index->table);

    return (FALSE);
  }

  n = dict_index_get_n_fields(index);

  if (!page_is_comp(page) &&
      (rec_get_n_fields_old(rec, index) != n
       /* a record for older SYS_INDEXES table
       (missing merge_threshold column) is acceptable. */
       && !(index->id == DICT_INDEXES_ID &&
            rec_get_n_fields_old(rec, index) == n - 1))) {
    btr_index_rec_validate_report(page, rec, index);

    ib::error(ER_IB_MSG_37) << "Has " << rec_get_n_fields_old(rec, index)
                            << " fields, should have " << n;

    if (dump_on_error) {
      fputs("InnoDB: corrupt record ", stderr);
      rec_print_old(stderr, rec);
      putc('\n', stderr);
    }
    return (FALSE);
  }

  offsets = rec_get_offsets(rec, index, offsets, ULINT_UNDEFINED, &heap);

  for (i = 0; i < n; i++) {
    dict_field_t *field = index->get_field(i);
    const dict_col_t *col = field->col;
    ulint fixed_size = col->get_fixed_size(page_is_comp(page));

    rec_get_nth_field_offs(offsets, i, &len);

    /* Note that if fixed_size != 0, it equals the
    length of a fixed-size column in the clustered index,
    except the DATA_POINT, whose length would be MBR_LEN
    when it's indexed in a R-TREE. We should adjust it here.
    A prefix index of the column is of fixed, but different
    length.  When fixed_size == 0, prefix_len is the maximum
    length of the prefix index column. */

    if (col->mtype == DATA_POINT) {
      ut_ad(fixed_size == DATA_POINT_LEN);
      if (dict_index_is_spatial(index)) {
        /* For DATA_POINT data, when it has R-tree
        index, the fixed_len is the MBR of the point.
        But if it's a primary key and on R-TREE
        as the PK pointer, the length shall be
        DATA_POINT_LEN as well. */
        ut_ad((field->fixed_len == DATA_MBR_LEN && i == 0) ||
              (field->fixed_len == DATA_POINT_LEN && i != 0));
        fixed_size = field->fixed_len;
      }
    }

    if ((field->prefix_len == 0 && rec_field_not_null_not_add_col_def(len) &&
         fixed_size && len != fixed_size) ||
        (field->prefix_len > 0 && rec_field_not_null_not_add_col_def(len) &&
         len > field->prefix_len)) {
      btr_index_rec_validate_report(page, rec, index);

      ib::error error(ER_IB_MSG_1224);

      error << "Field " << i << " len is " << len << ", should be "
            << fixed_size;

      if (dump_on_error) {
        error << "; ";
        rec_print(error.m_oss, rec,
                  rec_get_info_bits(rec, rec_offs_comp(offsets)), offsets);
      }
      if (heap) {
        mem_heap_free(heap);
      }
      return (FALSE);
    }
  }

#ifdef VIRTUAL_INDEX_DEBUG
  if (dict_index_has_virtual(index) || index->is_clustered()) {
    rec_print_new(stderr, rec, offsets);
  }
#endif

  if (heap) {
    mem_heap_free(heap);
  }
  return (TRUE);
}

/** Checks the size and number of fields in records based on the definition of
 the index.
 @return true if ok */
static ibool btr_index_page_validate(buf_block_t *block,  /*!< in: index page */
                                     dict_index_t *index) /*!< in: index */
{
  page_cur_t cur;
  ibool ret = TRUE;
#ifdef UNIV_DEBUG
  ulint nth = 1;
#endif /* UNIV_DEBUG */

  page_cur_set_before_first(block, &cur);

  /* Directory slot 0 should only contain the infimum record. */
  DBUG_EXECUTE_IF(
      "check_table_rec_next",
      ut_a(page_rec_get_nth_const(page_cur_get_page(&cur), 0) == cur.rec);
      ut_a(page_dir_slot_get_n_owned(
               page_dir_get_nth_slot(page_cur_get_page(&cur), 0)) == 1););

  page_cur_move_to_next(&cur);

  for (;;) {
    if (page_cur_is_after_last(&cur)) {
      break;
    }

    if (!btr_index_rec_validate(cur.rec, index, TRUE)) {
      return (FALSE);
    }

    /* Verify that page_rec_get_nth_const() is correctly
    retrieving each record. */
    DBUG_EXECUTE_IF("check_table_rec_next",
                    ut_a(cur.rec == page_rec_get_nth_const(
                                        page_cur_get_page(&cur),
                                        page_rec_get_n_recs_before(cur.rec)));
                    ut_a(nth++ == page_rec_get_n_recs_before(cur.rec)););

    page_cur_move_to_next(&cur);
  }

  return (ret);
}

/** Report an error on one page of an index tree. */
static void btr_validate_report1(
    dict_index_t *index,      /*!< in: index */
    ulint level,              /*!< in: B-tree level */
    const buf_block_t *block) /*!< in: index page */
{
  ib::error error(ER_IB_MSG_1225);
  error << "In page " << block->page.id.page_no() << " of index " << index->name
        << " of table " << index->table->name;

  if (level > 0) {
    error << ", index tree level " << level;
  }
}

/** Report an error on two pages of an index tree. */
static void btr_validate_report2(
    const dict_index_t *index, /*!< in: index */
    ulint level,               /*!< in: B-tree level */
    const buf_block_t *block1, /*!< in: first index page */
    const buf_block_t *block2) /*!< in: second index page */
{
  ib::error error(ER_IB_MSG_1226);
  error << "In pages " << block1->page.id << " and " << block2->page.id
        << " of index " << index->name << " of table " << index->table->name;

  if (level > 0) {
    error << ", index tree level " << level;
  }
}

/** Validates index tree level.
 @return true if ok */
static bool btr_validate_level(
    dict_index_t *index, /*!< in: index tree */
    const trx_t *trx,    /*!< in: transaction or NULL */
    ulint level,         /*!< in: level number */
    bool lockout)        /*!< in: true if X-latch index is intended */
{
  buf_block_t *block;
  page_t *page;
  buf_block_t *right_block = nullptr; /* remove warning */
  page_t *right_page = nullptr;       /* remove warning */
  page_t *father_page;
  btr_cur_t node_cur;
  btr_cur_t right_node_cur;
  rec_t *rec;
  page_no_t right_page_no;
  page_no_t left_page_no;
  page_cur_t cursor;
  dtuple_t *node_ptr_tuple;
  bool ret = true;
  mtr_t mtr;
  mem_heap_t *heap = mem_heap_create(256);
  fseg_header_t *seg;
  ulint *offsets = nullptr;
  ulint *offsets2 = nullptr;
#ifdef UNIV_ZIP_DEBUG
  page_zip_des_t *page_zip;
#endif /* UNIV_ZIP_DEBUG */
  ulint savepoint = 0;
  ulint savepoint2 = 0;
  page_no_t parent_page_no = FIL_NULL;
  page_no_t parent_right_page_no = FIL_NULL;
  bool rightmost_child = false;

  mtr_start(&mtr);

  if (!srv_read_only_mode) {
    if (lockout) {
      mtr_x_lock(dict_index_get_lock(index), &mtr);
    } else {
      mtr_sx_lock(dict_index_get_lock(index), &mtr);
    }
  }

  block = btr_root_block_get(index, RW_SX_LATCH, &mtr);
  page = buf_block_get_frame(block);
  seg = page + PAGE_HEADER + PAGE_BTR_SEG_TOP;

#ifdef UNIV_RTR_DEBUG
  if (dict_index_is_spatial(index)) {
    fprintf(stderr, "Root page no: %lu\n", (ulong)page_get_page_no(page));
  }
#endif

  const fil_space_t *space = fil_space_get(index->space);
  const page_size_t table_page_size(dict_table_page_size(index->table));
  const page_size_t space_page_size(space->flags);

  if (!table_page_size.equals_to(space_page_size)) {
    ib::warn(ER_IB_MSG_38) << "Flags mismatch: table=" << index->table->flags
                           << ", tablespace=" << space->flags;

    mtr_commit(&mtr);

    return (false);
  }

  while (level != btr_page_get_level(page, &mtr)) {
    const rec_t *node_ptr;

    if (fseg_page_is_free(seg, block->page.id.space(),
                          block->page.id.page_no())) {
      btr_validate_report1(index, level, block);

      ib::warn(ER_IB_MSG_39) << "Page is free";

      ret = false;
    }

    ut_a(index->space == block->page.id.space());
    ut_a(index->space == page_get_space_id(page));
#ifdef UNIV_ZIP_DEBUG
    page_zip = buf_block_get_page_zip(block);
    ut_a(!page_zip || page_zip_validate(page_zip, page, index));
#endif /* UNIV_ZIP_DEBUG */
    ut_a(!page_is_leaf(page));

    page_cur_set_before_first(block, &cursor);
    page_cur_move_to_next(&cursor);

    node_ptr = page_cur_get_rec(&cursor);
    offsets = rec_get_offsets(node_ptr, index, offsets, ULINT_UNDEFINED, &heap);

    savepoint2 = mtr_set_savepoint(&mtr);
    block = btr_node_ptr_get_child(node_ptr, index, offsets, &mtr);
    page = buf_block_get_frame(block);

    /* For R-Tree, since record order might not be the same as
    linked index page in the lower level, we need to travers
    backwards to get the first page rec in this level.
    This is only used for index validation. Spatial index
    does not use such scan for any of its DML or query
    operations  */
    if (dict_index_is_spatial(index)) {
      left_page_no = btr_page_get_prev(page, &mtr);

      while (left_page_no != FIL_NULL) {
        page_id_t left_page_id(index->space, left_page_no);
        /* To obey latch order of tree blocks,
        we should release the right_block once to
        obtain lock of the uncle block. */
        mtr_release_block_at_savepoint(&mtr, savepoint2, block);

        savepoint2 = mtr_set_savepoint(&mtr);
        block = btr_block_get(left_page_id, table_page_size, RW_SX_LATCH, index,
                              &mtr);
        page = buf_block_get_frame(block);
        left_page_no = btr_page_get_prev(page, &mtr);
      }
    }
  }

  /* Now we are on the desired level. Loop through the pages on that
  level. */

  if (level == 0) {
    /* Leaf pages are managed in their own file segment. */
    seg -= PAGE_BTR_SEG_TOP - PAGE_BTR_SEG_LEAF;
  }

loop:
  mem_heap_empty(heap);
  offsets = offsets2 = nullptr;
  if (!srv_read_only_mode) {
    if (lockout) {
      mtr_x_lock(dict_index_get_lock(index), &mtr);
    } else {
      mtr_sx_lock(dict_index_get_lock(index), &mtr);
    }
  }

#ifdef UNIV_ZIP_DEBUG
  page_zip = buf_block_get_page_zip(block);
  ut_a(!page_zip || page_zip_validate(page_zip, page, index));
#endif /* UNIV_ZIP_DEBUG */

  ut_a(block->page.id.space() == index->space);

  if (fseg_page_is_free(seg, block->page.id.space(),
                        block->page.id.page_no())) {
    btr_validate_report1(index, level, block);

    ib::warn(ER_IB_MSG_40) << "Page is marked as free";
    ret = false;

  } else if (btr_page_get_index_id(page) != index->id) {
    ib::error(ER_IB_MSG_41) << "Page index id " << btr_page_get_index_id(page)
                            << " != data dictionary index id " << index->id;

    ret = false;

  } else if (!page_validate(page, index)) {
    btr_validate_report1(index, level, block);
    ret = false;

  } else if (level == 0 && !btr_index_page_validate(block, index)) {
    /* We are on level 0. Check that the records have the right
    number of fields, and field lengths are right. */

    ret = false;
  }

  ut_a(btr_page_get_level(page, &mtr) == level);

  right_page_no = btr_page_get_next(page, &mtr);
  left_page_no = btr_page_get_prev(page, &mtr);

  ut_a(!page_is_empty(page) ||
       (level == 0 && page_get_page_no(page) == dict_index_get_page(index)));

  if (right_page_no != FIL_NULL) {
    const rec_t *right_rec;
    savepoint = mtr_set_savepoint(&mtr);

    right_block = btr_block_get(page_id_t(index->space, right_page_no),
                                table_page_size, RW_SX_LATCH, index, &mtr);

    right_page = buf_block_get_frame(right_block);

    if (btr_page_get_prev(right_page, &mtr) != page_get_page_no(page)) {
      btr_validate_report2(index, level, block, right_block);
      fputs(
          "InnoDB: broken FIL_PAGE_NEXT"
          " or FIL_PAGE_PREV links\n",
          stderr);

      ret = false;
    }

    if (page_is_comp(right_page) != page_is_comp(page)) {
      btr_validate_report2(index, level, block, right_block);
      fputs("InnoDB: 'compact' flag mismatch\n", stderr);

      ret = false;

      goto node_ptr_fails;
    }

    rec = page_rec_get_prev(page_get_supremum_rec(page));
    right_rec = page_rec_get_next(page_get_infimum_rec(right_page));
    offsets = rec_get_offsets(rec, index, offsets, ULINT_UNDEFINED, &heap);
    offsets2 =
        rec_get_offsets(right_rec, index, offsets2, ULINT_UNDEFINED, &heap);

    /* For spatial index, we cannot guarantee the key ordering
    across pages, so skip the record compare verification for
    now. Will enhanced in special R-Tree index validation scheme */
    if (!dict_index_is_spatial(index) &&
        cmp_rec_rec(rec, right_rec, offsets, offsets2, index, false) >= 0) {
      btr_validate_report2(index, level, block, right_block);

      fputs(
          "InnoDB: records in wrong order"
          " on adjacent pages\n",
          stderr);

      fputs("InnoDB: record ", stderr);
      rec = page_rec_get_prev(page_get_supremum_rec(page));
      rec_print(stderr, rec, index);
      putc('\n', stderr);
      fputs("InnoDB: record ", stderr);
      rec = page_rec_get_next(page_get_infimum_rec(right_page));
      rec_print(stderr, rec, index);
      putc('\n', stderr);

      ret = false;
    }
  }

  if (level > 0 && left_page_no == FIL_NULL) {
    ut_a(REC_INFO_MIN_REC_FLAG &
         rec_get_info_bits(page_rec_get_next(page_get_infimum_rec(page)),
                           page_is_comp(page)));
  }

  /* Similarly skip the father node check for spatial index for now,
  for a couple of reasons:
  1) As mentioned, there is no ordering relationship between records
  in parent level and linked pages in the child level.
  2) Search parent from root is very costly for R-tree.
  We will add special validation mechanism for R-tree later (WL #7520) */
  if (!dict_index_is_spatial(index) &&
      block->page.id.page_no() != dict_index_get_page(index)) {
    /* Check father node pointers */
    rec_t *node_ptr;

    btr_cur_position(index, page_rec_get_next(page_get_infimum_rec(page)),
                     block, &node_cur);
    offsets = btr_page_get_father_node_ptr_for_validate(offsets, heap,
                                                        &node_cur, &mtr);

    father_page = btr_cur_get_page(&node_cur);
    node_ptr = btr_cur_get_rec(&node_cur);

    parent_page_no = page_get_page_no(father_page);
    parent_right_page_no = btr_page_get_next(father_page, &mtr);
    rightmost_child = page_rec_is_supremum(page_rec_get_next(node_ptr));

    btr_cur_position(index, page_rec_get_prev(page_get_supremum_rec(page)),
                     block, &node_cur);

    offsets = btr_page_get_father_node_ptr_for_validate(offsets, heap,
                                                        &node_cur, &mtr);

    if (node_ptr != btr_cur_get_rec(&node_cur) ||
        btr_node_ptr_get_child_page_no(node_ptr, offsets) !=
            block->page.id.page_no()) {
      btr_validate_report1(index, level, block);

      fputs("InnoDB: node pointer to the page is wrong\n", stderr);

      fputs("InnoDB: node ptr ", stderr);
      rec_print(stderr, node_ptr, index);

      rec = btr_cur_get_rec(&node_cur);
      fprintf(stderr,
              "\n"
              "InnoDB: node ptr child page n:o %lu\n",
              (ulong)btr_node_ptr_get_child_page_no(rec, offsets));

      fputs("InnoDB: record on page ", stderr);
      rec_print_new(stderr, rec, offsets);
      putc('\n', stderr);
      ret = false;

      goto node_ptr_fails;
    }

    if (!page_is_leaf(page)) {
      node_ptr_tuple = dict_index_build_node_ptr(
          index, page_rec_get_next(page_get_infimum_rec(page)), 0, heap,
          btr_page_get_level(page, &mtr));

      if (cmp_dtuple_rec(node_ptr_tuple, node_ptr, index, offsets)) {
        const rec_t *first_rec = page_rec_get_next(page_get_infimum_rec(page));

        btr_validate_report1(index, level, block);

        ib::error(ER_IB_MSG_42) << "Node ptrs differ on levels > 0";

        fputs("InnoDB: node ptr ", stderr);
        rec_print_new(stderr, node_ptr, offsets);
        fputs("InnoDB: first rec ", stderr);
        rec_print(stderr, first_rec, index);
        putc('\n', stderr);
        ret = false;

        goto node_ptr_fails;
      }
    }

    if (left_page_no == FIL_NULL) {
      ut_a(node_ptr == page_rec_get_next(page_get_infimum_rec(father_page)));
      ut_a(btr_page_get_prev(father_page, &mtr) == FIL_NULL);
    }

    if (right_page_no == FIL_NULL) {
      ut_a(node_ptr == page_rec_get_prev(page_get_supremum_rec(father_page)));
      ut_a(btr_page_get_next(father_page, &mtr) == FIL_NULL);
    } else {
      const rec_t *right_node_ptr;

      right_node_ptr = page_rec_get_next(node_ptr);

      if (!lockout && rightmost_child) {
        /* To obey latch order of tree blocks,
        we should release the right_block once to
        obtain lock of the uncle block. */
        mtr_release_block_at_savepoint(&mtr, savepoint, right_block);

        btr_block_get(page_id_t(index->space, parent_right_page_no),
                      table_page_size, RW_SX_LATCH, index, &mtr);

        right_block = btr_block_get(page_id_t(index->space, right_page_no),
                                    table_page_size, RW_SX_LATCH, index, &mtr);
      }

      btr_cur_position(index,
                       page_rec_get_next(page_get_infimum_rec(
                           buf_block_get_frame(right_block))),
                       right_block, &right_node_cur);

      offsets = btr_page_get_father_node_ptr_for_validate(
          offsets, heap, &right_node_cur, &mtr);

      if (right_node_ptr != page_get_supremum_rec(father_page)) {
        if (btr_cur_get_rec(&right_node_cur) != right_node_ptr) {
          ret = false;
          fputs(
              "InnoDB: node pointer to"
              " the right page is wrong\n",
              stderr);

          btr_validate_report1(index, level, block);
        }
      } else {
        page_t *right_father_page = btr_cur_get_page(&right_node_cur);

        if (btr_cur_get_rec(&right_node_cur) !=
            page_rec_get_next(page_get_infimum_rec(right_father_page))) {
          ret = false;
          fputs(
              "InnoDB: node pointer 2 to"
              " the right page is wrong\n",
              stderr);

          btr_validate_report1(index, level, block);
        }

        if (page_get_page_no(right_father_page) !=
            btr_page_get_next(father_page, &mtr)) {
          ret = false;
          fputs(
              "InnoDB: node pointer 3 to"
              " the right page is wrong\n",
              stderr);

          btr_validate_report1(index, level, block);
        }
      }
    }
  }

node_ptr_fails:
  /* Commit the mini-transaction to release the latch on 'page'.
  Re-acquire the latch on right_page, which will become 'page'
  on the next loop.  The page has already been checked. */
  mtr_commit(&mtr);

  if (trx_is_interrupted(trx)) {
    /* On interrupt, return the current status. */
  } else if (right_page_no != FIL_NULL) {
    mtr_start(&mtr);

    if (!lockout) {
      if (rightmost_child) {
        if (parent_right_page_no != FIL_NULL) {
          btr_block_get(page_id_t(index->space, parent_right_page_no),
                        table_page_size, RW_SX_LATCH, index, &mtr);
        }
      } else if (parent_page_no != FIL_NULL) {
        btr_block_get(page_id_t(index->space, parent_page_no), table_page_size,
                      RW_SX_LATCH, index, &mtr);
      }
    }

    block = btr_block_get(page_id_t(index->space, right_page_no),
                          table_page_size, RW_SX_LATCH, index, &mtr);

    page = buf_block_get_frame(block);

    goto loop;
  }

  mem_heap_free(heap);

  return (ret);
}

/** Do an index level validation of spaital index tree.
 @return	true if no error found */
static bool btr_validate_spatial_index(
    dict_index_t *index, /*!< in: index */
    const trx_t *trx)    /*!< in: transaction or NULL */
{
  mtr_t mtr;
  bool ok = true;

  mtr_start(&mtr);

  mtr_x_lock(dict_index_get_lock(index), &mtr);

  page_t *root = btr_root_get(index, &mtr);
  ulint n = btr_page_get_level(root, &mtr);

#ifdef UNIV_RTR_DEBUG
  fprintf(stderr, "R-tree level is %lu\n", n);
#endif /* UNIV_RTR_DEBUG */

  for (ulint i = 0; i <= n; ++i) {
#ifdef UNIV_RTR_DEBUG
    fprintf(stderr, "Level %lu:\n", n - i);
#endif /* UNIV_RTR_DEBUG */

    if (!btr_validate_level(index, trx, n - i, true)) {
      ok = false;
      break;
    }
  }

  mtr_commit(&mtr);

  return (ok);
}

/** Checks the consistency of an index tree.
 @return true if ok */
bool btr_validate_index(
    dict_index_t *index, /*!< in: index */
    const trx_t *trx,    /*!< in: transaction or NULL */
    bool lockout)        /*!< in: true if X-latch index is intended */
{
  /* Full Text index are implemented by auxiliary tables,
  not the B-tree */
  if (dict_index_is_online_ddl(index) || (index->type & DICT_FTS)) {
    return (true);
  }

  if (dict_index_is_spatial(index)) {
    return (btr_validate_spatial_index(index, trx));
  }

  mtr_t mtr;

  mtr_start(&mtr);

  if (!srv_read_only_mode) {
    if (lockout) {
      mtr_x_lock(dict_index_get_lock(index), &mtr);
    } else {
      mtr_sx_lock(dict_index_get_lock(index), &mtr);
    }
  }

  bool ok = true;
  page_t *root = btr_root_get(index, &mtr);
  ulint n = btr_page_get_level(root, &mtr);

  for (ulint i = 0; i <= n; ++i) {
    if (!btr_validate_level(index, trx, n - i, lockout)) {
      ok = false;
      break;
    }
  }

  mtr_commit(&mtr);

  return (ok);
}

/** Checks if the page in the cursor can be merged with given page.
 If necessary, re-organize the merge_page.
 @return	true if possible to merge. */
static bool btr_can_merge_with_page(
    btr_cur_t *cursor,         /*!< in: cursor on the page to merge */
    page_no_t page_no,         /*!< in: a sibling page */
    buf_block_t **merge_block, /*!< out: the merge block */
    mtr_t *mtr)                /*!< in: mini-transaction */
{
  dict_index_t *index;
  page_t *page;
  ulint n_recs;
  ulint data_size;
  ulint max_ins_size_reorg;
  ulint max_ins_size;
  buf_block_t *mblock;
  page_t *mpage;
  DBUG_TRACE;

  if (page_no == FIL_NULL) {
    *merge_block = nullptr;
    return false;
  }

  index = btr_cur_get_index(cursor);
  page = btr_cur_get_page(cursor);

  const page_id_t page_id(dict_index_get_space(index), page_no);
  const page_size_t page_size(dict_table_page_size(index->table));

  mblock = btr_block_get(page_id, page_size, RW_X_LATCH, index, mtr);
  mpage = buf_block_get_frame(mblock);

  n_recs = page_get_n_recs(page);
  data_size = page_get_data_size(page);

  max_ins_size_reorg = page_get_max_insert_size_after_reorganize(mpage, n_recs);

  if (data_size > max_ins_size_reorg) {
    goto error;
  }

  /* If compression padding tells us that merging will result in
  too packed up page i.e.: which is likely to cause compression
  failure then don't merge the pages. */
  if (page_size.is_compressed() && page_is_leaf(mpage) &&
      (page_get_data_size(mpage) + data_size >=
       dict_index_zip_pad_optimal_page_size(index))) {
    goto error;
  }

  max_ins_size = page_get_max_insert_size(mpage, n_recs);

  if (data_size > max_ins_size) {
    /* We have to reorganize mpage */

    if (!btr_page_reorganize_block(false, page_zip_level, mblock, index, mtr)) {
      goto error;
    }

    max_ins_size = page_get_max_insert_size(mpage, n_recs);

    ut_ad(page_validate(mpage, index));
    ut_ad(max_ins_size == max_ins_size_reorg);

    if (data_size > max_ins_size) {
      /* Add fault tolerance, though this should
      never happen */

      goto error;
    }
  }

  *merge_block = mblock;
  return true;

error:
  *merge_block = nullptr;
  return false;
}

/** Create an SDI Index
@param[in]	space_id	tablespace id
@param[in]	page_size	size of page
@param[in,out]	mtr		mini transaction
@param[in,out]	table		SDI table
@return root page number of the SDI index created or FIL_NULL on failure */
static page_no_t btr_sdi_create(space_id_t space_id,
                                const page_size_t &page_size, mtr_t *mtr,
                                dict_table_t *table) {
  dict_index_t *index = table->first_index();
  ut_ad(index != nullptr);
  ut_ad(UT_LIST_GET_LEN(table->indexes) == 1);

  index->page = btr_create(DICT_CLUSTERED | DICT_UNIQUE | DICT_SDI, space_id,
                           page_size, index->id, index, mtr);

  return (index->page);
}

/** Creates SDI index and stores the root page number in page 1 & 2
@param[in]	space_id	tablespace id
@param[in]	dict_locked	true if dict_sys mutex is acquired
@return DB_SUCCESS on success, else DB_ERROR on failure */
dberr_t btr_sdi_create_index(space_id_t space_id, bool dict_locked) {
  fil_space_t *space = fil_space_acquire(space_id);
  if (space == nullptr) {
    ut_ad(0);
    return (DB_ERROR);
  }

  dict_table_t *sdi_table;
  page_no_t sdi_root_page_num;

  sdi_table = dict_sdi_get_table(space_id, dict_locked, true);
  ut_ad(sdi_table != nullptr);

  mtr_t mtr;
  mtr.start();

  const page_size_t page_size = page_size_t(space->flags);

  /* Create B-Tree root page for SDI Indexes */

  sdi_root_page_num = btr_sdi_create(space_id, page_size, &mtr, sdi_table);

  if (sdi_root_page_num == FIL_NULL) {
    ib::error(ER_IB_MSG_43) << "Unable to create root index page"
                               " for SDI table "
                            << " in tablespace " << space_id;
    mtr.commit();
    dict_sdi_remove_from_cache(space_id, sdi_table, dict_locked);
    fil_space_release(space);
    return (DB_ERROR);
  } else {
    dict_index_t *index = sdi_table->first_index();
    index->page = sdi_root_page_num;
  }

  buf_block_t *block =
      buf_page_get(page_id_t(space_id, 0), page_size, RW_SX_LATCH, &mtr);

  buf_block_dbg_add_level(block, SYNC_FSP_PAGE);

  page_t *page = buf_block_get_frame(block);

  /* Write SDI Index root page numbers to Page 0 */
  fsp_sdi_write_root_to_page(page, page_size, sdi_root_page_num, &mtr);

  /* Space flags from memory */
  uint32_t fsp_flags = space->flags;

  ut_ad(mach_read_from_4(page + FSP_HEADER_OFFSET + FSP_SPACE_FLAGS) ==
        fsp_flags);

  fsp_flags_set_sdi(fsp_flags);
  mlog_write_ulint(FSP_HEADER_OFFSET + FSP_SPACE_FLAGS + page, fsp_flags,
                   MLOG_4BYTES, &mtr);

  mtr.commit();

  fil_space_set_flags(space, fsp_flags);

  dict_table_close(sdi_table, dict_locked, false);

  fil_space_release(space);
  return (DB_SUCCESS);
}
#endif /* !UNIV_HOTBACKUP */<|MERGE_RESOLUTION|>--- conflicted
+++ resolved
@@ -622,11 +622,6 @@
   }
 }
 
-<<<<<<< HEAD
-/** Returns the child page of a node pointer and sx-latches it.
- @return child page, sx-latched */
-=======
->>>>>>> 7d10c821
 buf_block_t *btr_node_ptr_get_child(
     const rec_t *node_ptr, /*!< in: node pointer */
     dict_index_t *index,   /*!< in: index */
