/*****************************************************************************

Copyright (c) 1994, 2015, Oracle and/or its affiliates. All Rights Reserved.
Copyright (c) 2012, Facebook Inc.

This program is free software; you can redistribute it and/or modify it under
the terms of the GNU General Public License as published by the Free Software
Foundation; version 2 of the License.

This program is distributed in the hope that it will be useful, but WITHOUT
ANY WARRANTY; without even the implied warranty of MERCHANTABILITY or FITNESS
FOR A PARTICULAR PURPOSE. See the GNU General Public License for more details.

You should have received a copy of the GNU General Public License along with
this program; if not, write to the Free Software Foundation, Inc.,
51 Franklin Street, Suite 500, Boston, MA 02110-1335 USA

*****************************************************************************/

/**************************************************//**
@file btr/btr0btr.cc
The B-tree

Created 6/2/1994 Heikki Tuuri
*******************************************************/

#include "btr0btr.h"

#ifdef UNIV_NONINL
#include "btr0btr.ic"
#endif

#include "fsp0sysspace.h"
#include "page0page.h"
#include "page0zip.h"
#include "gis0rtree.h"

#ifndef UNIV_HOTBACKUP
#include "btr0cur.h"
#include "btr0sea.h"
#include "btr0pcur.h"
#include "rem0cmp.h"
#include "lock0lock.h"
#include "ibuf0ibuf.h"
#include "trx0trx.h"
#include "srv0mon.h"
#include "gis0geo.h"
#include "ut0new.h"
#include "dict0boot.h"

/**************************************************************//**
Checks if the page in the cursor can be merged with given page.
If necessary, re-organize the merge_page.
@return	true if possible to merge. */
bool
btr_can_merge_with_page(
/*====================*/
	btr_cur_t*	cursor,		/*!< in: cursor on the page to merge */
	ulint		page_no,	/*!< in: a sibling page */
	buf_block_t**	merge_block,	/*!< out: the merge block */
	mtr_t*		mtr);		/*!< in: mini-transaction */

#endif /* UNIV_HOTBACKUP */

/**************************************************************//**
Report that an index page is corrupted. */
void
btr_corruption_report(
/*==================*/
	const buf_block_t*	block,	/*!< in: corrupted block */
	const dict_index_t*	index)	/*!< in: index tree */
{
	ib::error()
		<< "Flag mismatch in page " << block->page.id
		<< " index " << index->name
		<< " of table " << index->table->name;
}

#ifndef UNIV_HOTBACKUP
/*
Latching strategy of the InnoDB B-tree
--------------------------------------
A tree latch protects all non-leaf nodes of the tree. Each node of a tree
also has a latch of its own.

A B-tree operation normally first acquires an S-latch on the tree. It
searches down the tree and releases the tree latch when it has the
leaf node latch. To save CPU time we do not acquire any latch on
non-leaf nodes of the tree during a search, those pages are only bufferfixed.

If an operation needs to restructure the tree, it acquires an X-latch on
the tree before searching to a leaf node. If it needs, for example, to
split a leaf,
(1) InnoDB decides the split point in the leaf,
(2) allocates a new page,
(3) inserts the appropriate node pointer to the first non-leaf level,
(4) releases the tree X-latch,
(5) and then moves records from the leaf to the new allocated page.

Node pointers
-------------
Leaf pages of a B-tree contain the index records stored in the
tree. On levels n > 0 we store 'node pointers' to pages on level
n - 1. For each page there is exactly one node pointer stored:
thus the our tree is an ordinary B-tree, not a B-link tree.

A node pointer contains a prefix P of an index record. The prefix
is long enough so that it determines an index record uniquely.
The file page number of the child page is added as the last
field. To the child page we can store node pointers or index records
which are >= P in the alphabetical order, but < P1 if there is
a next node pointer on the level, and P1 is its prefix.

If a node pointer with a prefix P points to a non-leaf child,
then the leftmost record in the child must have the same
prefix P. If it points to a leaf node, the child is not required
to contain any record with a prefix equal to P. The leaf case
is decided this way to allow arbitrary deletions in a leaf node
without touching upper levels of the tree.

We have predefined a special minimum record which we
define as the smallest record in any alphabetical order.
A minimum record is denoted by setting a bit in the record
header. A minimum record acts as the prefix of a node pointer
which points to a leftmost node on any level of the tree.

File page allocation
--------------------
In the root node of a B-tree there are two file segment headers.
The leaf pages of a tree are allocated from one file segment, to
make them consecutive on disk if possible. From the other file segment
we allocate pages for the non-leaf levels of the tree.
*/

#ifdef UNIV_BTR_DEBUG
/**************************************************************//**
Checks a file segment header within a B-tree root page.
@return TRUE if valid */
static
ibool
btr_root_fseg_validate(
/*===================*/
	const fseg_header_t*	seg_header,	/*!< in: segment header */
	ulint			space)		/*!< in: tablespace identifier */
{
	ulint	offset = mach_read_from_2(seg_header + FSEG_HDR_OFFSET);

	ut_a(mach_read_from_4(seg_header + FSEG_HDR_SPACE) == space);
	ut_a(offset >= FIL_PAGE_DATA);
	ut_a(offset <= UNIV_PAGE_SIZE - FIL_PAGE_DATA_END);
	return(TRUE);
}
#endif /* UNIV_BTR_DEBUG */

/**************************************************************//**
Gets the root node of a tree and x- or s-latches it.
<<<<<<< HEAD
@return	root page, x- or s-latched */
UNIV_INTERN
=======
@return root page, x- or s-latched */
>>>>>>> d04d7a8f
buf_block_t*
btr_root_block_get(
/*===============*/
	const dict_index_t*	index,	/*!< in: index tree */
	ulint			mode,	/*!< in: either RW_S_LATCH
					or RW_X_LATCH */
	mtr_t*			mtr)	/*!< in: mtr */
{
	const ulint		space = dict_index_get_space(index);
	const page_id_t		page_id(space, dict_index_get_page(index));
	const page_size_t	page_size(dict_table_page_size(index->table));

	buf_block_t*	block = btr_block_get(page_id, page_size, mode,
					      index, mtr);

	btr_assert_not_corrupted(block, index);
#ifdef UNIV_BTR_DEBUG
	if (!dict_index_is_ibuf(index)) {
		const page_t*	root = buf_block_get_frame(block);

		ut_a(btr_root_fseg_validate(FIL_PAGE_DATA + PAGE_BTR_SEG_LEAF
					    + root, space));
		ut_a(btr_root_fseg_validate(FIL_PAGE_DATA + PAGE_BTR_SEG_TOP
					    + root, space));
	}
#endif /* UNIV_BTR_DEBUG */

	return(block);
}

/**************************************************************//**
Gets the root node of a tree and sx-latches it for segment access.
@return root page, sx-latched */
page_t*
btr_root_get(
/*=========*/
	const dict_index_t*	index,	/*!< in: index tree */
	mtr_t*			mtr)	/*!< in: mtr */
{
	/* Intended to be used for segment list access.
	SX lock doesn't block reading user data by other threads.
	And block the segment list access by others.*/
	return(buf_block_get_frame(btr_root_block_get(index, RW_SX_LATCH,
						      mtr)));
}

/**************************************************************//**
Gets the height of the B-tree (the level of the root, when the leaf
level is assumed to be 0). The caller must hold an S or X latch on
the index.
@return tree height (level of the root) */
ulint
btr_height_get(
/*===========*/
	dict_index_t*	index,	/*!< in: index tree */
	mtr_t*		mtr)	/*!< in/out: mini-transaction */
{
	ulint		height;
	buf_block_t*	root_block;

	ut_ad(srv_read_only_mode
	      || mtr_memo_contains_flagged(mtr, dict_index_get_lock(index),
					   MTR_MEMO_S_LOCK
					   | MTR_MEMO_X_LOCK
					   | MTR_MEMO_SX_LOCK)
	      || dict_table_is_intrinsic(index->table));

	/* S latches the page */
	root_block = btr_root_block_get(index, RW_S_LATCH, mtr);

	height = btr_page_get_level(buf_block_get_frame(root_block), mtr);

	/* Release the S latch on the root page. */
	mtr->memo_release(root_block, MTR_MEMO_PAGE_S_FIX);

	ut_d(sync_check_unlock(&root_block->lock));

	return(height);
}

/**************************************************************//**
Checks a file segment header within a B-tree root page and updates
the segment header space id.
@return TRUE if valid */
static
bool
btr_root_fseg_adjust_on_import(
/*===========================*/
	fseg_header_t*	seg_header,	/*!< in/out: segment header */
	page_zip_des_t*	page_zip,	/*!< in/out: compressed page,
					or NULL */
	ulint		space,		/*!< in: tablespace identifier */
	mtr_t*		mtr)		/*!< in/out: mini-transaction */
{
	ulint	offset = mach_read_from_2(seg_header + FSEG_HDR_OFFSET);

	if (offset < FIL_PAGE_DATA
	    || offset > UNIV_PAGE_SIZE - FIL_PAGE_DATA_END) {

		return(FALSE);

	} else if (page_zip) {
		mach_write_to_4(seg_header + FSEG_HDR_SPACE, space);
		page_zip_write_header(page_zip, seg_header + FSEG_HDR_SPACE,
				      4, mtr);
	} else {
		mlog_write_ulint(seg_header + FSEG_HDR_SPACE,
				 space, MLOG_4BYTES, mtr);
	}

	return(TRUE);
}

/**************************************************************//**
Checks and adjusts the root node of a tree during IMPORT TABLESPACE.
@return error code, or DB_SUCCESS */
dberr_t
btr_root_adjust_on_import(
/*======================*/
	const dict_index_t*	index)	/*!< in: index tree */
{
	dberr_t			err;
	mtr_t			mtr;
	page_t*			page;
	buf_block_t*		block;
	page_zip_des_t*		page_zip;
	dict_table_t*		table = index->table;
	const ulint		space_id = dict_index_get_space(index);
	const page_id_t		page_id(space_id, dict_index_get_page(index));
	const page_size_t	page_size(dict_table_page_size(table));

	DBUG_EXECUTE_IF("ib_import_trigger_corruption_3",
			return(DB_CORRUPTION););

	mtr_start(&mtr);

	mtr_set_log_mode(&mtr, MTR_LOG_NO_REDO);

	block = btr_block_get(page_id, page_size, RW_X_LATCH, index, &mtr);

	page = buf_block_get_frame(block);
	page_zip = buf_block_get_page_zip(block);

	if (!page_is_root(page)) {

		err = DB_CORRUPTION;

	} else if (dict_index_is_clust(index)) {
		bool	page_is_compact_format;

		page_is_compact_format = page_is_comp(page) > 0;

		/* Check if the page format and table format agree. */
		if (page_is_compact_format != dict_table_is_comp(table)) {
			err = DB_CORRUPTION;
		} else {
			/* Check that the table flags and the tablespace
			flags match. */
			ulint	flags = dict_tf_to_fsp_flags(table->flags,
							     false);
			ulint	fsp_flags = fil_space_get_flags(table->space);
			err = fsp_flags_are_equal(flags, fsp_flags)
			      ? DB_SUCCESS : DB_CORRUPTION;
		}
	} else {
		err = DB_SUCCESS;
	}

	/* Check and adjust the file segment headers, if all OK so far. */
	if (err == DB_SUCCESS
	    && (!btr_root_fseg_adjust_on_import(
			FIL_PAGE_DATA + PAGE_BTR_SEG_LEAF
			+ page, page_zip, space_id, &mtr)
		|| !btr_root_fseg_adjust_on_import(
			FIL_PAGE_DATA + PAGE_BTR_SEG_TOP
			+ page, page_zip, space_id, &mtr))) {

		err = DB_CORRUPTION;
	}

	mtr_commit(&mtr);

	return(err);
}

/**************************************************************//**
Creates a new index page (not the root, and also not
used in page reorganization).  @see btr_page_empty(). */
void
btr_page_create(
/*============*/
	buf_block_t*	block,	/*!< in/out: page to be created */
	page_zip_des_t*	page_zip,/*!< in/out: compressed page, or NULL */
	dict_index_t*	index,	/*!< in: index */
	ulint		level,	/*!< in: the B-tree level of the page */
	mtr_t*		mtr)	/*!< in: mtr */
{
	page_t*		page = buf_block_get_frame(block);

	ut_ad(mtr_is_block_fix(mtr, block, MTR_MEMO_PAGE_X_FIX, index->table));

	if (page_zip) {
		page_create_zip(block, index, level, 0, NULL, mtr);
	} else {
		page_create(block, mtr, dict_table_is_comp(index->table),
			    dict_index_is_spatial(index));
		/* Set the level of the new index page */
		btr_page_set_level(page, NULL, level, mtr);
	}

	/* For Spatial Index, initialize the Split Sequence Number */
	if (dict_index_is_spatial(index)) {
		page_set_ssn_id(block, page_zip, 0, mtr);
	}

	btr_page_set_index_id(page, page_zip, index->id, mtr);
}

/**************************************************************//**
Allocates a new file page to be used in an ibuf tree. Takes the page from
the free list of the tree, which must contain pages!
@return new allocated block, x-latched */
static
buf_block_t*
btr_page_alloc_for_ibuf(
/*====================*/
	dict_index_t*	index,	/*!< in: index tree */
	mtr_t*		mtr)	/*!< in: mtr */
{
	fil_addr_t	node_addr;
	page_t*		root;
	page_t*		new_page;
	buf_block_t*	new_block;

	root = btr_root_get(index, mtr);

	node_addr = flst_get_first(root + PAGE_HEADER
				   + PAGE_BTR_IBUF_FREE_LIST, mtr);
	ut_a(node_addr.page != FIL_NULL);

	new_block = buf_page_get(
		page_id_t(dict_index_get_space(index), node_addr.page),
		dict_table_page_size(index->table),
		RW_X_LATCH, mtr);

	new_page = buf_block_get_frame(new_block);
	buf_block_dbg_add_level(new_block, SYNC_IBUF_TREE_NODE_NEW);

	flst_remove(root + PAGE_HEADER + PAGE_BTR_IBUF_FREE_LIST,
		    new_page + PAGE_HEADER + PAGE_BTR_IBUF_FREE_LIST_NODE,
		    mtr);
	ut_ad(flst_validate(root + PAGE_HEADER + PAGE_BTR_IBUF_FREE_LIST,
			    mtr));

	return(new_block);
}

/**************************************************************//**
Allocates a new file page to be used in an index tree. NOTE: we assume
that the caller has made the reservation for free extents!
@retval NULL if no page could be allocated
@retval block, rw_lock_x_lock_count(&block->lock) == 1 if allocation succeeded
(init_mtr == mtr, or the page was not previously freed in mtr)
@retval block (not allocated or initialized) otherwise */
static __attribute__((nonnull, warn_unused_result))
buf_block_t*
btr_page_alloc_low(
/*===============*/
	dict_index_t*	index,		/*!< in: index */
	ulint		hint_page_no,	/*!< in: hint of a good page */
	byte		file_direction,	/*!< in: direction where a possible
					page split is made */
	ulint		level,		/*!< in: level where the page is placed
					in the tree */
	mtr_t*		mtr,		/*!< in/out: mini-transaction
					for the allocation */
	mtr_t*		init_mtr)	/*!< in/out: mtr or another
					mini-transaction in which the
					page should be initialized.
					If init_mtr!=mtr, but the page
					is already X-latched in mtr, do
					not initialize the page. */
{
	fseg_header_t*	seg_header;
	page_t*		root;

	root = btr_root_get(index, mtr);

	if (level == 0) {
		seg_header = root + PAGE_HEADER + PAGE_BTR_SEG_LEAF;
	} else {
		seg_header = root + PAGE_HEADER + PAGE_BTR_SEG_TOP;
	}

	/* Parameter TRUE below states that the caller has made the
	reservation for free extents, and thus we know that a page can
	be allocated: */

	return(fseg_alloc_free_page_general(
		       seg_header, hint_page_no, file_direction,
		       TRUE, mtr, init_mtr));
}

/**************************************************************//**
Allocates a new file page to be used in an index tree. NOTE: we assume
that the caller has made the reservation for free extents!
@retval NULL if no page could be allocated
@retval block, rw_lock_x_lock_count(&block->lock) == 1 if allocation succeeded
(init_mtr == mtr, or the page was not previously freed in mtr)
@retval block (not allocated or initialized) otherwise */
buf_block_t*
btr_page_alloc(
/*===========*/
	dict_index_t*	index,		/*!< in: index */
	ulint		hint_page_no,	/*!< in: hint of a good page */
	byte		file_direction,	/*!< in: direction where a possible
					page split is made */
	ulint		level,		/*!< in: level where the page is placed
					in the tree */
	mtr_t*		mtr,		/*!< in/out: mini-transaction
					for the allocation */
	mtr_t*		init_mtr)	/*!< in/out: mini-transaction
					for x-latching and initializing
					the page */
{
	buf_block_t*	new_block;

	if (dict_index_is_ibuf(index)) {

		return(btr_page_alloc_for_ibuf(index, mtr));
	}

	new_block = btr_page_alloc_low(
		index, hint_page_no, file_direction, level, mtr, init_mtr);

	if (new_block) {
		buf_block_dbg_add_level(new_block, SYNC_TREE_NODE_NEW);
	}

	return(new_block);
}

/**************************************************************//**
Gets the number of pages in a B-tree.
@return number of pages, or ULINT_UNDEFINED if the index is unavailable */
ulint
btr_get_size(
/*=========*/
	dict_index_t*	index,	/*!< in: index */
	ulint		flag,	/*!< in: BTR_N_LEAF_PAGES or BTR_TOTAL_SIZE */
	mtr_t*		mtr)	/*!< in/out: mini-transaction where index
				is s-latched */
{
	fseg_header_t*	seg_header;
	page_t*		root;
	ulint		n;
	ulint		dummy;

	ut_ad(srv_read_only_mode
	      || mtr_memo_contains(mtr, dict_index_get_lock(index),
				   MTR_MEMO_S_LOCK)
	      || dict_table_is_intrinsic(index->table));

	if (index->page == FIL_NULL
	    || dict_index_is_online_ddl(index)
	    || !index->is_committed()) {
		return(ULINT_UNDEFINED);
	}

	root = btr_root_get(index, mtr);

	if (flag == BTR_N_LEAF_PAGES) {
		seg_header = root + PAGE_HEADER + PAGE_BTR_SEG_LEAF;

		fseg_n_reserved_pages(seg_header, &n, mtr);

	} else if (flag == BTR_TOTAL_SIZE) {
		seg_header = root + PAGE_HEADER + PAGE_BTR_SEG_TOP;

		n = fseg_n_reserved_pages(seg_header, &dummy, mtr);

		seg_header = root + PAGE_HEADER + PAGE_BTR_SEG_LEAF;

		n += fseg_n_reserved_pages(seg_header, &dummy, mtr);
	} else {
		ut_error;
	}

	return(n);
}

/**************************************************************//**
Frees a page used in an ibuf tree. Puts the page to the free list of the
ibuf tree. */
static
void
btr_page_free_for_ibuf(
/*===================*/
	dict_index_t*	index,	/*!< in: index tree */
	buf_block_t*	block,	/*!< in: block to be freed, x-latched */
	mtr_t*		mtr)	/*!< in: mtr */
{
	page_t*		root;

	ut_ad(mtr_is_block_fix(mtr, block, MTR_MEMO_PAGE_X_FIX, index->table));
	root = btr_root_get(index, mtr);

	flst_add_first(root + PAGE_HEADER + PAGE_BTR_IBUF_FREE_LIST,
		       buf_block_get_frame(block)
		       + PAGE_HEADER + PAGE_BTR_IBUF_FREE_LIST_NODE, mtr);

	ut_ad(flst_validate(root + PAGE_HEADER + PAGE_BTR_IBUF_FREE_LIST,
			    mtr));
}

/**************************************************************//**
Frees a file page used in an index tree. Can be used also to (BLOB)
external storage pages. */
void
btr_page_free_low(
/*==============*/
	dict_index_t*	index,	/*!< in: index tree */
	buf_block_t*	block,	/*!< in: block to be freed, x-latched */
	ulint		level,	/*!< in: page level (ULINT_UNDEFINED=BLOB) */
	mtr_t*		mtr)	/*!< in: mtr */
{
	fseg_header_t*	seg_header;
	page_t*		root;

	ut_ad(mtr_is_block_fix(mtr, block, MTR_MEMO_PAGE_X_FIX, index->table));
	/* The page gets invalid for optimistic searches: increment the frame
	modify clock */

	buf_block_modify_clock_inc(block);

	if (dict_index_is_ibuf(index)) {

		btr_page_free_for_ibuf(index, block, mtr);

		return;
	}

	root = btr_root_get(index, mtr);

	if (level == 0 || level == ULINT_UNDEFINED) {
		seg_header = root + PAGE_HEADER + PAGE_BTR_SEG_LEAF;
	} else {
		seg_header = root + PAGE_HEADER + PAGE_BTR_SEG_TOP;
	}

#ifdef UNIV_GIS_DEBUG
	if (dict_index_is_spatial(index)) {
		fprintf(stderr, "GIS_DIAG: Freed  %ld\n",
			(long) block->page.id.page_no());
	}
#endif

	fseg_free_page(seg_header,
		       block->page.id.space(),
		       block->page.id.page_no(),
		       level != ULINT_UNDEFINED, mtr);

	/* The page was marked free in the allocation bitmap, but it
	should remain buffer-fixed until mtr_commit(mtr) or until it
	is explicitly freed from the mini-transaction. */
	ut_ad(mtr_is_block_fix(mtr, block, MTR_MEMO_PAGE_X_FIX, index->table));
	/* TODO: Discard any operations on the page from the redo log
	and remove the block from the flush list and the buffer pool.
	This would free up buffer pool earlier and reduce writes to
	both the tablespace and the redo log. */
}

/**************************************************************//**
Frees a file page used in an index tree. NOTE: cannot free field external
storage pages because the page must contain info on its level. */
void
btr_page_free(
/*==========*/
	dict_index_t*	index,	/*!< in: index tree */
	buf_block_t*	block,	/*!< in: block to be freed, x-latched */
	mtr_t*		mtr)	/*!< in: mtr */
{
	const page_t*	page	= buf_block_get_frame(block);
	ulint		level	= btr_page_get_level(page, mtr);

	ut_ad(fil_page_index_page_check(block->frame));
	ut_ad(level != ULINT_UNDEFINED);
	btr_page_free_low(index, block, level, mtr);
}

/**************************************************************//**
Sets the child node file address in a node pointer. */
UNIV_INLINE
void
btr_node_ptr_set_child_page_no(
/*===========================*/
	rec_t*		rec,	/*!< in: node pointer record */
	page_zip_des_t*	page_zip,/*!< in/out: compressed page whose uncompressed
				part will be updated, or NULL */
	const ulint*	offsets,/*!< in: array returned by rec_get_offsets() */
	ulint		page_no,/*!< in: child node address */
	mtr_t*		mtr)	/*!< in: mtr */
{
	byte*	field;
	ulint	len;

	ut_ad(rec_offs_validate(rec, NULL, offsets));
	ut_ad(!page_is_leaf(page_align(rec)));
	ut_ad(!rec_offs_comp(offsets) || rec_get_node_ptr_flag(rec));

	/* The child address is in the last field */
	field = rec_get_nth_field(rec, offsets,
				  rec_offs_n_fields(offsets) - 1, &len);

	ut_ad(len == REC_NODE_PTR_SIZE);

	if (page_zip) {
		page_zip_write_node_ptr(page_zip, rec,
					rec_offs_data_size(offsets),
					page_no, mtr);
	} else {
		mlog_write_ulint(field, page_no, MLOG_4BYTES, mtr);
	}
}

/************************************************************//**
<<<<<<< HEAD
Returns the child page of a node pointer and x-latches it.
@return	child page, x-latched */
UNIV_INTERN
=======
Returns the child page of a node pointer and sx-latches it.
@return child page, sx-latched */
static
>>>>>>> d04d7a8f
buf_block_t*
btr_node_ptr_get_child(
/*===================*/
	const rec_t*	node_ptr,/*!< in: node pointer */
	dict_index_t*	index,	/*!< in: index */
	const ulint*	offsets,/*!< in: array returned by rec_get_offsets() */
	mtr_t*		mtr)	/*!< in: mtr */
{
	ut_ad(rec_offs_validate(node_ptr, index, offsets));

	const page_id_t	page_id(
		page_get_space_id(page_align(node_ptr)),
		btr_node_ptr_get_child_page_no(node_ptr, offsets));

	return(btr_block_get(page_id, dict_table_page_size(index->table),
			     RW_SX_LATCH, index, mtr));
}

/************************************************************//**
Returns the upper level node pointer to a page. It is assumed that mtr holds
an sx-latch on the tree.
@return rec_get_offsets() of the node pointer record */
static
ulint*
btr_page_get_father_node_ptr_func(
/*==============================*/
	ulint*		offsets,/*!< in: work area for the return value */
	mem_heap_t*	heap,	/*!< in: memory heap to use */
	btr_cur_t*	cursor,	/*!< in: cursor pointing to user record,
				out: cursor on node pointer record,
				its page x-latched */
	ulint		latch_mode,/*!< in: BTR_CONT_MODIFY_TREE
				or BTR_CONT_SEARCH_TREE */
	const char*	file,	/*!< in: file name */
	ulint		line,	/*!< in: line where called */
	mtr_t*		mtr)	/*!< in: mtr */
{
	dtuple_t*	tuple;
	rec_t*		user_rec;
	rec_t*		node_ptr;
	ulint		level;
	ulint		page_no;
	dict_index_t*	index;

	ut_ad(latch_mode == BTR_CONT_MODIFY_TREE
	      || latch_mode == BTR_CONT_SEARCH_TREE);

	page_no = btr_cur_get_block(cursor)->page.id.page_no();
	index = btr_cur_get_index(cursor);

	ut_ad(srv_read_only_mode
	      || mtr_memo_contains_flagged(mtr, dict_index_get_lock(index),
					   MTR_MEMO_X_LOCK
					   | MTR_MEMO_SX_LOCK)
	      || dict_table_is_intrinsic(index->table));

	ut_ad(dict_index_get_page(index) != page_no);

	level = btr_page_get_level(btr_cur_get_page(cursor), mtr);

	user_rec = btr_cur_get_rec(cursor);
	ut_a(page_rec_is_user_rec(user_rec));
	tuple = dict_index_build_node_ptr(index, user_rec, 0, heap, level);

	if (!dict_index_is_spatial(index)) {
		if (dict_table_is_intrinsic(index->table)) {
			btr_cur_search_to_nth_level_with_no_latch(
				index, level + 1, tuple, PAGE_CUR_LE, cursor,
				file, line, mtr);
		} else {
			btr_cur_search_to_nth_level(
				index, level + 1, tuple,
				PAGE_CUR_LE, latch_mode, cursor, 0,
				file, line, mtr);
		}
	} else {
		/* For R-tree, only latch mode from caller would be
		BTR_CONT_MODIFY_TREE */
		ut_ad(latch_mode == BTR_CONT_MODIFY_TREE);

		/* Try to avoid traverse from the root, and get the
		father node from parent_path vector */
		rtr_get_father_node(index, level + 1, tuple,
				    NULL, cursor, page_no, mtr);
	}

	node_ptr = btr_cur_get_rec(cursor);
	ut_ad(!page_rec_is_comp(node_ptr)
	      || rec_get_status(node_ptr) == REC_STATUS_NODE_PTR);
	offsets = rec_get_offsets(node_ptr, index, offsets,
				  ULINT_UNDEFINED, &heap);

	if (btr_node_ptr_get_child_page_no(node_ptr, offsets) != page_no) {
		rec_t*	print_rec;

		ib::error()
			<< "Corruption of an index tree: table "
			<< index->table->name
			<< " index " << index->name
			<< ", father ptr page no "
			<< btr_node_ptr_get_child_page_no(node_ptr, offsets)
			<< ", child page no " << page_no;

		print_rec = page_rec_get_next(
			page_get_infimum_rec(page_align(user_rec)));
		offsets = rec_get_offsets(print_rec, index,
					  offsets, ULINT_UNDEFINED, &heap);
		page_rec_print(print_rec, offsets);
		offsets = rec_get_offsets(node_ptr, index, offsets,
					  ULINT_UNDEFINED, &heap);
		page_rec_print(node_ptr, offsets);

		ib::fatal()
			<< "You should dump + drop + reimport the table to"
			<< " fix the corruption. If the crash happens at"
			<< " database startup. " << FORCE_RECOVERY_MSG
			<< " Then dump + drop + reimport.";
	}

	return(offsets);
}

#define btr_page_get_father_node_ptr(of,heap,cur,mtr)			\
	btr_page_get_father_node_ptr_func(				\
		of,heap,cur,BTR_CONT_MODIFY_TREE,__FILE__,__LINE__,mtr)

#define btr_page_get_father_node_ptr_for_validate(of,heap,cur,mtr)	\
	btr_page_get_father_node_ptr_func(				\
		of,heap,cur,BTR_CONT_SEARCH_TREE,__FILE__,__LINE__,mtr)

/************************************************************//**
Returns the upper level node pointer to a page. It is assumed that mtr holds
an x-latch on the tree.
@return rec_get_offsets() of the node pointer record */
static
ulint*
btr_page_get_father_block(
/*======================*/
	ulint*		offsets,/*!< in: work area for the return value */
	mem_heap_t*	heap,	/*!< in: memory heap to use */
	dict_index_t*	index,	/*!< in: b-tree index */
	buf_block_t*	block,	/*!< in: child page in the index */
	mtr_t*		mtr,	/*!< in: mtr */
	btr_cur_t*	cursor)	/*!< out: cursor on node pointer record,
				its page x-latched */
{
	rec_t*	rec
		= page_rec_get_next(page_get_infimum_rec(buf_block_get_frame(
								 block)));
	btr_cur_position(index, rec, block, cursor);
	return(btr_page_get_father_node_ptr(offsets, heap, cursor, mtr));
}

/************************************************************//**
Seeks to the upper level node pointer to a page.
It is assumed that mtr holds an x-latch on the tree. */
static
void
btr_page_get_father(
/*================*/
	dict_index_t*	index,	/*!< in: b-tree index */
	buf_block_t*	block,	/*!< in: child page in the index */
	mtr_t*		mtr,	/*!< in: mtr */
	btr_cur_t*	cursor)	/*!< out: cursor on node pointer record,
				its page x-latched */
{
	mem_heap_t*	heap;
	rec_t*		rec
		= page_rec_get_next(page_get_infimum_rec(buf_block_get_frame(
								 block)));
	btr_cur_position(index, rec, block, cursor);

	heap = mem_heap_create(100);
	btr_page_get_father_node_ptr(NULL, heap, cursor, mtr);
	mem_heap_free(heap);
}

/** Free a B-tree root page. btr_free_but_not_root() must already
have been called.
In a persistent tablespace, the caller must invoke fsp_init_file_page()
before mtr.commit().
@param[in,out]	block	index root page
@param[in,out]	mtr	mini-transaction */
static
void
btr_free_root(
	buf_block_t*	block,
	mtr_t*		mtr)
{
	fseg_header_t*	header;

	ut_ad(mtr_memo_contains_flagged(mtr, block, MTR_MEMO_PAGE_X_FIX));
	ut_ad(mtr->is_named_space(block->page.id.space()));

	btr_search_drop_page_hash_index(block);

	header = buf_block_get_frame(block) + PAGE_HEADER + PAGE_BTR_SEG_TOP;
#ifdef UNIV_BTR_DEBUG
	ut_a(btr_root_fseg_validate(header, block->page.id.space()));
#endif /* UNIV_BTR_DEBUG */

	while (!fseg_free_step(header, true, mtr)) {
		/* Free the entire segment in small steps. */
	}
}

/** PAGE_INDEX_ID value for freed index B-trees */
static const index_id_t	BTR_FREED_INDEX_ID = 0;

/** Invalidate an index root page so that btr_free_root_check()
will not find it.
@param[in,out]	block	index root page
@param[in,out]	mtr	mini-transaction */
static
void
btr_free_root_invalidate(
	buf_block_t*	block,
	mtr_t*		mtr)
{
	ut_ad(page_is_root(block->frame));

	btr_page_set_index_id(
		buf_block_get_frame(block),
		buf_block_get_page_zip(block),
		BTR_FREED_INDEX_ID, mtr);
}

/** Prepare to free a B-tree.
@param[in]	page_id		page id
@param[in]	page_size	page size
@param[in]	index_id	PAGE_INDEX_ID contents
@param[in,out]	mtr		mini-transaction
@return root block, to invoke btr_free_but_not_root() and btr_free_root()
@retval NULL if the page is no longer a matching B-tree page */
static __attribute__((warn_unused_result))
buf_block_t*
btr_free_root_check(
	const page_id_t&	page_id,
	const page_size_t&	page_size,
	index_id_t		index_id,
	mtr_t*			mtr)
{
	ut_ad(page_id.space() != srv_tmp_space.space_id());
	ut_ad(index_id != BTR_FREED_INDEX_ID);

	buf_block_t*	block = buf_page_get(
		page_id, page_size, RW_X_LATCH, mtr);
	buf_block_dbg_add_level(block, SYNC_TREE_NODE);

	if (fil_page_index_page_check(block->frame)
	    && index_id == btr_page_get_index_id(block->frame)) {
		/* This should be a root page.
		It should not be possible to reassign the same
		index_id for some other index in the tablespace. */
		ut_ad(page_is_root(block->frame));
	} else {
		block = NULL;
	}

	return(block);
}

/** Create the root node for a new index tree.
@param[in]	type			type of the index
@param[in]	space			space where created
@param[in]	page_size		page size
@param[in]	index_id		index id
@param[in]	index			index, or NULL when applying TRUNCATE
log record during recovery
@param[in]	btr_redo_create_info	used for applying TRUNCATE log
@param[in]	mtr			mini-transaction handle
record during recovery
@return page number of the created root, FIL_NULL if did not succeed */
ulint
btr_create(
	ulint			type,
	ulint			space,
	const page_size_t&	page_size,
	index_id_t		index_id,
	dict_index_t*		index,
	const btr_create_t*	btr_redo_create_info,
	mtr_t*			mtr)
{
	ulint			page_no;
	buf_block_t*		block;
	buf_frame_t*		frame;
	page_t*			page;
	page_zip_des_t*		page_zip;

	ut_ad(mtr->is_named_space(space));
	ut_ad(index_id != BTR_FREED_INDEX_ID);

	/* Create the two new segments (one, in the case of an ibuf tree) for
	the index tree; the segment headers are put on the allocated root page
	(for an ibuf tree, not in the root, but on a separate ibuf header
	page) */

	if (type & DICT_IBUF) {
		/* Allocate first the ibuf header page */
		buf_block_t*	ibuf_hdr_block = fseg_create(
			space, 0,
			IBUF_HEADER + IBUF_TREE_SEG_HEADER, mtr);

		if (ibuf_hdr_block == NULL) {
			return(FIL_NULL);
		}

		buf_block_dbg_add_level(
			ibuf_hdr_block, SYNC_IBUF_TREE_NODE_NEW);

		ut_ad(ibuf_hdr_block->page.id.page_no()
		      == IBUF_HEADER_PAGE_NO);
		/* Allocate then the next page to the segment: it will be the
		tree root page */

		block = fseg_alloc_free_page(
			buf_block_get_frame(ibuf_hdr_block)
			+ IBUF_HEADER + IBUF_TREE_SEG_HEADER,
			IBUF_TREE_ROOT_PAGE_NO,
			FSP_UP, mtr);
		ut_ad(block->page.id.page_no() == IBUF_TREE_ROOT_PAGE_NO);
	} else {
		block = fseg_create(space, 0,
				    PAGE_HEADER + PAGE_BTR_SEG_TOP, mtr);
	}

	if (block == NULL) {

		return(FIL_NULL);
	}

	page_no = block->page.id.page_no();
	frame = buf_block_get_frame(block);

	if (type & DICT_IBUF) {
		/* It is an insert buffer tree: initialize the free list */
		buf_block_dbg_add_level(block, SYNC_IBUF_TREE_NODE_NEW);

		ut_ad(page_no == IBUF_TREE_ROOT_PAGE_NO);

		flst_init(frame + PAGE_HEADER + PAGE_BTR_IBUF_FREE_LIST, mtr);
	} else {
		/* It is a non-ibuf tree: create a file segment for leaf
		pages */
		buf_block_dbg_add_level(block, SYNC_TREE_NODE_NEW);

		if (!fseg_create(space, page_no,
				 PAGE_HEADER + PAGE_BTR_SEG_LEAF, mtr)) {
			/* Not enough space for new segment, free root
			segment before return. */
			btr_free_root(block, mtr);
			if (!dict_table_is_temporary(index->table)) {
				btr_free_root_invalidate(block, mtr);
			}

			return(FIL_NULL);
		}

		/* The fseg create acquires a second latch on the page,
		therefore we must declare it: */
		buf_block_dbg_add_level(block, SYNC_TREE_NODE_NEW);
	}

	/* Create a new index page on the allocated segment page */
	page_zip = buf_block_get_page_zip(block);

	if (page_zip) {
		if (index != NULL) {
			page = page_create_zip(block, index, 0, 0, NULL, mtr);
		} else {
			/* Create a compressed index page when applying
			TRUNCATE log record during recovery */
			ut_ad(btr_redo_create_info != NULL);

			redo_page_compress_t	page_comp_info;

			page_comp_info.type = type;

			page_comp_info.index_id = index_id;

			page_comp_info.n_fields =
				btr_redo_create_info->n_fields;

			page_comp_info.field_len =
				btr_redo_create_info->field_len;

			page_comp_info.fields = btr_redo_create_info->fields;

			page_comp_info.trx_id_pos =
				btr_redo_create_info->trx_id_pos;

			page = page_create_zip(block, NULL, 0, 0,
					       &page_comp_info, mtr);
		}
	} else {
		if (index != NULL) {
			page = page_create(block, mtr,
					   dict_table_is_comp(index->table),
					   dict_index_is_spatial(index));
		} else {
			ut_ad(btr_redo_create_info != NULL);
			page = page_create(
				block, mtr, btr_redo_create_info->format_flags,
				type == DICT_SPATIAL);
		}
		/* Set the level of the new index page */
		btr_page_set_level(page, NULL, 0, mtr);
	}

	/* Set the index id of the page */
	btr_page_set_index_id(page, page_zip, index_id, mtr);

	/* Set the next node and previous node fields */
	btr_page_set_next(page, page_zip, FIL_NULL, mtr);
	btr_page_set_prev(page, page_zip, FIL_NULL, mtr);

	/* We reset the free bits for the page to allow creation of several
	trees in the same mtr, otherwise the latch on a bitmap page would
	prevent it because of the latching order.

	index will be NULL if we are recreating the table during recovery
	on behalf of TRUNCATE.

	Note: Insert Buffering is disabled for temporary tables given that
	most temporary tables are smaller in size and short-lived. */
	if (!(type & DICT_CLUSTERED)
	    && (index == NULL || !dict_table_is_temporary(index->table))) {

		ibuf_reset_free_bits(block);
	}

	/* In the following assertion we test that two records of maximum
	allowed size fit on the root page: this fact is needed to ensure
	correctness of split algorithms */

	ut_ad(page_get_max_insert_size(page, 2) > 2 * BTR_PAGE_MAX_REC_SIZE);

	return(page_no);
}

/** Free a B-tree except the root page. The root page MUST be freed after
this by calling btr_free_root.
@param[in,out]	block		root page
@param[in]	log_mode	mtr logging mode */
static
void
btr_free_but_not_root(
	buf_block_t*	block,
	mtr_log_t	log_mode)
{
	ibool	finished;
	mtr_t	mtr;

	ut_ad(page_is_root(block->frame));
leaf_loop:
	mtr_start(&mtr);
	mtr_set_log_mode(&mtr, log_mode);
	mtr.set_named_space(block->page.id.space());

	page_t*	root = block->frame;

#ifdef UNIV_BTR_DEBUG
	ut_a(btr_root_fseg_validate(FIL_PAGE_DATA + PAGE_BTR_SEG_LEAF
				    + root, block->page.id.space()));
	ut_a(btr_root_fseg_validate(FIL_PAGE_DATA + PAGE_BTR_SEG_TOP
				    + root, block->page.id.space()));
#endif /* UNIV_BTR_DEBUG */

	/* NOTE: page hash indexes are dropped when a page is freed inside
	fsp0fsp. */

	finished = fseg_free_step(root + PAGE_HEADER + PAGE_BTR_SEG_LEAF,
				  true, &mtr);
	mtr_commit(&mtr);

	if (!finished) {

		goto leaf_loop;
	}
top_loop:
	mtr_start(&mtr);
	mtr_set_log_mode(&mtr, log_mode);
	mtr.set_named_space(block->page.id.space());

	root = block->frame;

#ifdef UNIV_BTR_DEBUG
	ut_a(btr_root_fseg_validate(FIL_PAGE_DATA + PAGE_BTR_SEG_TOP
				    + root, block->page.id.space()));
#endif /* UNIV_BTR_DEBUG */

	finished = fseg_free_step_not_header(
		root + PAGE_HEADER + PAGE_BTR_SEG_TOP, true, &mtr);
	mtr_commit(&mtr);

	if (!finished) {

		goto top_loop;
	}
}

/** Free a persistent index tree if it exists.
@param[in]	page_id		root page id
@param[in]	page_size	page size
@param[in]	index_id	PAGE_INDEX_ID contents
@param[in,out]	mtr		mini-transaction */
void
btr_free_if_exists(
	const page_id_t&	page_id,
	const page_size_t&	page_size,
	index_id_t		index_id,
	mtr_t*			mtr)
{
	buf_block_t* root = btr_free_root_check(
		page_id, page_size, index_id, mtr);

	if (root == NULL) {
		return;
	}

	btr_free_but_not_root(root, mtr->get_log_mode());
	mtr->set_named_space(page_id.space());
	btr_free_root(root, mtr);
	btr_free_root_invalidate(root, mtr);
}

/** Free an index tree in a temporary tablespace or during TRUNCATE TABLE.
@param[in]	page_id		root page id
@param[in]	page_size	page size */
void
btr_free(
	const page_id_t&	page_id,
	const page_size_t&	page_size)
{
	mtr_t		mtr;
	mtr.start();
	mtr.set_log_mode(MTR_LOG_NO_REDO);

	buf_block_t*	block = buf_page_get(
		page_id, page_size, RW_X_LATCH, &mtr);

	ut_ad(page_is_root(block->frame));

	btr_free_but_not_root(block, MTR_LOG_NO_REDO);
	btr_free_root(block, &mtr);
	mtr.commit();
}
#endif /* !UNIV_HOTBACKUP */

/*************************************************************//**
Reorganizes an index page.

IMPORTANT: On success, the caller will have to update IBUF_BITMAP_FREE
if this is a compressed leaf page in a secondary index. This has to
be done either within the same mini-transaction, or by invoking
ibuf_reset_free_bits() before mtr_commit(). On uncompressed pages,
IBUF_BITMAP_FREE is unaffected by reorganization.

@retval true if the operation was successful
@retval false if it is a compressed page, and recompression failed */
bool
btr_page_reorganize_low(
/*====================*/
	bool		recovery,/*!< in: true if called in recovery:
				locks should not be updated, i.e.,
				there cannot exist locks on the
				page, and a hash index should not be
				dropped: it cannot exist */
	ulint		z_level,/*!< in: compression level to be used
				if dealing with compressed page */
	page_cur_t*	cursor,	/*!< in/out: page cursor */
	dict_index_t*	index,	/*!< in: the index tree of the page */
	mtr_t*		mtr)	/*!< in/out: mini-transaction */
{
	buf_block_t*	block		= page_cur_get_block(cursor);
#ifndef UNIV_HOTBACKUP
	buf_pool_t*	buf_pool	= buf_pool_from_bpage(&block->page);
#endif /* !UNIV_HOTBACKUP */
	page_t*		page		= buf_block_get_frame(block);
	page_zip_des_t*	page_zip	= buf_block_get_page_zip(block);
	buf_block_t*	temp_block;
	page_t*		temp_page;
	ulint		data_size1;
	ulint		data_size2;
	ulint		max_ins_size1;
	ulint		max_ins_size2;
	bool		success		= false;
	ulint		pos;
	bool		log_compressed;
	bool		is_spatial;

	ut_ad(mtr_is_block_fix(mtr, block, MTR_MEMO_PAGE_X_FIX, index->table));
	btr_assert_not_corrupted(block, index);
#ifdef UNIV_ZIP_DEBUG
	ut_a(!page_zip || page_zip_validate(page_zip, page, index));
#endif /* UNIV_ZIP_DEBUG */
	data_size1 = page_get_data_size(page);
	max_ins_size1 = page_get_max_insert_size_after_reorganize(page, 1);

	/* Turn logging off */
	mtr_log_t	log_mode = mtr_set_log_mode(mtr, MTR_LOG_NONE);

#ifndef UNIV_HOTBACKUP
	temp_block = buf_block_alloc(buf_pool);
#else /* !UNIV_HOTBACKUP */
	ut_ad(block == back_block1);
	temp_block = back_block2;
#endif /* !UNIV_HOTBACKUP */
	temp_page = temp_block->frame;

	MONITOR_INC(MONITOR_INDEX_REORG_ATTEMPTS);

	/* This function can be called by log redo with a "dummy" index.
	So we would trust more on the original page's type */
	is_spatial = (fil_page_get_type(page) == FIL_PAGE_RTREE
		      || dict_index_is_spatial(index));

	/* Copy the old page to temporary space */
	buf_frame_copy(temp_page, page);

#ifndef UNIV_HOTBACKUP
	if (!recovery) {
		btr_search_drop_page_hash_index(block);
	}
#endif /* !UNIV_HOTBACKUP */

	/* Save the cursor position. */
	pos = page_rec_get_n_recs_before(page_cur_get_rec(cursor));

	/* Recreate the page: note that global data on page (possible
	segment headers, next page-field, etc.) is preserved intact */

	page_create(block, mtr, dict_table_is_comp(index->table), is_spatial);

	/* Copy the records from the temporary space to the recreated page;
	do not copy the lock bits yet */

	page_copy_rec_list_end_no_locks(block, temp_block,
					page_get_infimum_rec(temp_page),
					index, mtr);

	/* Multiple transactions cannot simultaneously operate on the
	same temp-table in parallel.
	max_trx_id is ignored for temp tables because it not required
	for MVCC. */
	if (dict_index_is_sec_or_ibuf(index)
	    && page_is_leaf(page)
	    && !dict_table_is_temporary(index->table)) {
		/* Copy max trx id to recreated page */
		trx_id_t	max_trx_id = page_get_max_trx_id(temp_page);
		page_set_max_trx_id(block, NULL, max_trx_id, mtr);
		/* In crash recovery, dict_index_is_sec_or_ibuf() always
		holds, even for clustered indexes.  max_trx_id is
		unused in clustered index pages. */
		ut_ad(max_trx_id != 0 || recovery);
	}

	/* If innodb_log_compressed_pages is ON, page reorganize should log the
	compressed page image.*/
	log_compressed = page_zip && page_zip_log_pages;

	if (log_compressed) {
		mtr_set_log_mode(mtr, log_mode);
	}

	if (page_zip
	    && !page_zip_compress(page_zip, page, index, z_level, NULL, mtr)) {

		/* Restore the old page and exit. */
#if defined UNIV_DEBUG || defined UNIV_ZIP_DEBUG
		/* Check that the bytes that we skip are identical. */
		ut_a(!memcmp(page, temp_page, PAGE_HEADER));
		ut_a(!memcmp(PAGE_HEADER + PAGE_N_RECS + page,
			     PAGE_HEADER + PAGE_N_RECS + temp_page,
			     PAGE_DATA - (PAGE_HEADER + PAGE_N_RECS)));
		ut_a(!memcmp(UNIV_PAGE_SIZE - FIL_PAGE_DATA_END + page,
			     UNIV_PAGE_SIZE - FIL_PAGE_DATA_END + temp_page,
			     FIL_PAGE_DATA_END));
#endif /* UNIV_DEBUG || UNIV_ZIP_DEBUG */

		memcpy(PAGE_HEADER + page, PAGE_HEADER + temp_page,
		       PAGE_N_RECS - PAGE_N_DIR_SLOTS);
		memcpy(PAGE_DATA + page, PAGE_DATA + temp_page,
		       UNIV_PAGE_SIZE - PAGE_DATA - FIL_PAGE_DATA_END);

#if defined UNIV_DEBUG || defined UNIV_ZIP_DEBUG
		ut_a(!memcmp(page, temp_page, UNIV_PAGE_SIZE));
#endif /* UNIV_DEBUG || UNIV_ZIP_DEBUG */

		goto func_exit;
	}

#ifndef UNIV_HOTBACKUP
	/* No locks are acquried for intrinsic tables. */
	if (!recovery && !dict_table_is_locking_disabled(index->table)) {
		/* Update the record lock bitmaps */
		lock_move_reorganize_page(block, temp_block);
	}
#endif /* !UNIV_HOTBACKUP */

	data_size2 = page_get_data_size(page);
	max_ins_size2 = page_get_max_insert_size_after_reorganize(page, 1);

	if (data_size1 != data_size2 || max_ins_size1 != max_ins_size2) {
		ib::error()
			<< "Page old data size " << data_size1
			<< " new data size " << data_size2
			<< ", page old max ins size " << max_ins_size1
			<< " new max ins size " << max_ins_size2;

		ib::error() << BUG_REPORT_MSG;
		ut_ad(0);
	} else {
		success = true;
	}

	/* Restore the cursor position. */
	if (pos > 0) {
		cursor->rec = page_rec_get_nth(page, pos);
	} else {
		ut_ad(cursor->rec == page_get_infimum_rec(page));
	}

func_exit:
#ifdef UNIV_ZIP_DEBUG
	ut_a(!page_zip || page_zip_validate(page_zip, page, index));
#endif /* UNIV_ZIP_DEBUG */
#ifndef UNIV_HOTBACKUP
	buf_block_free(temp_block);
#endif /* !UNIV_HOTBACKUP */

	/* Restore logging mode */
	mtr_set_log_mode(mtr, log_mode);

#ifndef UNIV_HOTBACKUP
	if (success) {
		mlog_id_t	type;
		byte*		log_ptr;

		/* Write the log record */
		if (page_zip) {
			ut_ad(page_is_comp(page));
			type = MLOG_ZIP_PAGE_REORGANIZE;
		} else if (page_is_comp(page)) {
			type = MLOG_COMP_PAGE_REORGANIZE;
		} else {
			type = MLOG_PAGE_REORGANIZE;
		}

		log_ptr = log_compressed
			? NULL
			: mlog_open_and_write_index(
				mtr, page, index, type,
				page_zip ? 1 : 0);

		/* For compressed pages write the compression level. */
		if (log_ptr && page_zip) {
			mach_write_to_1(log_ptr, z_level);
			mlog_close(mtr, log_ptr + 1);
		}

		MONITOR_INC(MONITOR_INDEX_REORG_SUCCESSFUL);
	}
#endif /* !UNIV_HOTBACKUP */

	return(success);
}

/*************************************************************//**
Reorganizes an index page.

IMPORTANT: On success, the caller will have to update IBUF_BITMAP_FREE
if this is a compressed leaf page in a secondary index. This has to
be done either within the same mini-transaction, or by invoking
ibuf_reset_free_bits() before mtr_commit(). On uncompressed pages,
IBUF_BITMAP_FREE is unaffected by reorganization.

@retval true if the operation was successful
@retval false if it is a compressed page, and recompression failed */
static __attribute__((nonnull))
bool
btr_page_reorganize_block(
/*======================*/
	bool		recovery,/*!< in: true if called in recovery:
				locks should not be updated, i.e.,
				there cannot exist locks on the
				page, and a hash index should not be
				dropped: it cannot exist */
	ulint		z_level,/*!< in: compression level to be used
				if dealing with compressed page */
	buf_block_t*	block,	/*!< in/out: B-tree page */
	dict_index_t*	index,	/*!< in: the index tree of the page */
	mtr_t*		mtr)	/*!< in/out: mini-transaction */
{
	page_cur_t	cur;
	page_cur_set_before_first(block, &cur);

	return(btr_page_reorganize_low(recovery, z_level, &cur, index, mtr));
}

#ifndef UNIV_HOTBACKUP
/*************************************************************//**
Reorganizes an index page.

IMPORTANT: On success, the caller will have to update IBUF_BITMAP_FREE
if this is a compressed leaf page in a secondary index. This has to
be done either within the same mini-transaction, or by invoking
ibuf_reset_free_bits() before mtr_commit(). On uncompressed pages,
IBUF_BITMAP_FREE is unaffected by reorganization.

@retval true if the operation was successful
@retval false if it is a compressed page, and recompression failed */
bool
btr_page_reorganize(
/*================*/
	page_cur_t*	cursor,	/*!< in/out: page cursor */
	dict_index_t*	index,	/*!< in: the index tree of the page */
	mtr_t*		mtr)	/*!< in/out: mini-transaction */
{
	return(btr_page_reorganize_low(false, page_zip_level,
				       cursor, index, mtr));
}
#endif /* !UNIV_HOTBACKUP */

/***********************************************************//**
Parses a redo log record of reorganizing a page.
@return end of log record or NULL */
byte*
btr_parse_page_reorganize(
/*======================*/
	byte*		ptr,	/*!< in: buffer */
	byte*		end_ptr,/*!< in: buffer end */
	dict_index_t*	index,	/*!< in: record descriptor */
	bool		compressed,/*!< in: true if compressed page */
	buf_block_t*	block,	/*!< in: page to be reorganized, or NULL */
	mtr_t*		mtr)	/*!< in: mtr or NULL */
{
	ulint	level;

	ut_ad(ptr != NULL);
	ut_ad(end_ptr != NULL);
	ut_ad(index != NULL);

	/* If dealing with a compressed page the record has the
	compression level used during original compression written in
	one byte. Otherwise record is empty. */
	if (compressed) {
		if (ptr == end_ptr) {
			return(NULL);
		}

		level = mach_read_from_1(ptr);

		ut_a(level <= 9);
		++ptr;
	} else {
		level = page_zip_level;
	}

	if (block != NULL) {
		btr_page_reorganize_block(true, level, block, index, mtr);
	}

	return(ptr);
}

#ifndef UNIV_HOTBACKUP
/*************************************************************//**
Empties an index page.  @see btr_page_create(). */
static
void
btr_page_empty(
/*===========*/
	buf_block_t*	block,	/*!< in: page to be emptied */
	page_zip_des_t*	page_zip,/*!< out: compressed page, or NULL */
	dict_index_t*	index,	/*!< in: index of the page */
	ulint		level,	/*!< in: the B-tree level of the page */
	mtr_t*		mtr)	/*!< in: mtr */
{
	page_t*	page = buf_block_get_frame(block);

	ut_ad(mtr_is_block_fix(mtr, block, MTR_MEMO_PAGE_X_FIX, index->table));
	ut_ad(page_zip == buf_block_get_page_zip(block));
#ifdef UNIV_ZIP_DEBUG
	ut_a(!page_zip || page_zip_validate(page_zip, page, index));
#endif /* UNIV_ZIP_DEBUG */

	btr_search_drop_page_hash_index(block);

	/* Recreate the page: note that global data on page (possible
	segment headers, next page-field, etc.) is preserved intact */

	if (page_zip) {
		page_create_zip(block, index, level, 0, NULL, mtr);
	} else {
		page_create(block, mtr, dict_table_is_comp(index->table),
			    dict_index_is_spatial(index));
		btr_page_set_level(page, NULL, level, mtr);
	}
}

/*************************************************************//**
Makes tree one level higher by splitting the root, and inserts
the tuple. It is assumed that mtr contains an x-latch on the tree.
NOTE that the operation of this function must always succeed,
we cannot reverse it: therefore enough free disk space must be
guaranteed to be available before this function is called.
@return inserted record */
rec_t*
btr_root_raise_and_insert(
/*======================*/
	ulint		flags,	/*!< in: undo logging and locking flags */
	btr_cur_t*	cursor,	/*!< in: cursor at which to insert: must be
				on the root page; when the function returns,
				the cursor is positioned on the predecessor
				of the inserted record */
	ulint**		offsets,/*!< out: offsets on inserted record */
	mem_heap_t**	heap,	/*!< in/out: pointer to memory heap, or NULL */
	const dtuple_t*	tuple,	/*!< in: tuple to insert */
	ulint		n_ext,	/*!< in: number of externally stored columns */
	mtr_t*		mtr)	/*!< in: mtr */
{
	dict_index_t*	index;
	page_t*		root;
	page_t*		new_page;
	ulint		new_page_no;
	rec_t*		rec;
	dtuple_t*	node_ptr;
	ulint		level;
	rec_t*		node_ptr_rec;
	page_cur_t*	page_cursor;
	page_zip_des_t*	root_page_zip;
	page_zip_des_t*	new_page_zip;
	buf_block_t*	root_block;
	buf_block_t*	new_block;

	root = btr_cur_get_page(cursor);
	root_block = btr_cur_get_block(cursor);
	root_page_zip = buf_block_get_page_zip(root_block);
	ut_ad(!page_is_empty(root));
	index = btr_cur_get_index(cursor);
#ifdef UNIV_ZIP_DEBUG
	ut_a(!root_page_zip || page_zip_validate(root_page_zip, root, index));
#endif /* UNIV_ZIP_DEBUG */
#ifdef UNIV_BTR_DEBUG
	if (!dict_index_is_ibuf(index)) {
		ulint	space = dict_index_get_space(index);

		ut_a(btr_root_fseg_validate(FIL_PAGE_DATA + PAGE_BTR_SEG_LEAF
					    + root, space));
		ut_a(btr_root_fseg_validate(FIL_PAGE_DATA + PAGE_BTR_SEG_TOP
					    + root, space));
	}

	ut_a(dict_index_get_page(index) == page_get_page_no(root));
#endif /* UNIV_BTR_DEBUG */
	ut_ad(mtr_memo_contains_flagged(mtr, dict_index_get_lock(index),
					MTR_MEMO_X_LOCK
					| MTR_MEMO_SX_LOCK)
	      || dict_table_is_intrinsic(index->table));
	ut_ad(mtr_is_block_fix(
		mtr, root_block, MTR_MEMO_PAGE_X_FIX, index->table));

	/* Allocate a new page to the tree. Root splitting is done by first
	moving the root records to the new page, emptying the root, putting
	a node pointer to the new page, and then splitting the new page. */

	level = btr_page_get_level(root, mtr);

	new_block = btr_page_alloc(index, 0, FSP_NO_DIR, level, mtr, mtr);

	new_page = buf_block_get_frame(new_block);
	new_page_zip = buf_block_get_page_zip(new_block);
	ut_a(!new_page_zip == !root_page_zip);
	ut_a(!new_page_zip
	     || page_zip_get_size(new_page_zip)
	     == page_zip_get_size(root_page_zip));

	btr_page_create(new_block, new_page_zip, index, level, mtr);

	/* Set the next node and previous node fields of new page */
	btr_page_set_next(new_page, new_page_zip, FIL_NULL, mtr);
	btr_page_set_prev(new_page, new_page_zip, FIL_NULL, mtr);

	/* Copy the records from root to the new page one by one. */

	if (0
#ifdef UNIV_ZIP_COPY
	    || new_page_zip
#endif /* UNIV_ZIP_COPY */
	    || !page_copy_rec_list_end(new_block, root_block,
				       page_get_infimum_rec(root),
				       index, mtr)) {
		ut_a(new_page_zip);

		/* Copy the page byte for byte. */
		page_zip_copy_recs(new_page_zip, new_page,
				   root_page_zip, root, index, mtr);

		/* Update the lock table and possible hash index. */

		if (!dict_table_is_locking_disabled(index->table)) {
			lock_move_rec_list_end(new_block, root_block,
					       page_get_infimum_rec(root));
		}

		/* Move any existing predicate locks */
		if (dict_index_is_spatial(index)) {
			lock_prdt_rec_move(new_block, root_block);
		}

		btr_search_move_or_delete_hash_entries(new_block, root_block,
						       index);
	}

	/* If this is a pessimistic insert which is actually done to
	perform a pessimistic update then we have stored the lock
	information of the record to be inserted on the infimum of the
	root page: we cannot discard the lock structs on the root page */

	if (!dict_table_is_locking_disabled(index->table)) {
		lock_update_root_raise(new_block, root_block);
	}

	/* Create a memory heap where the node pointer is stored */
	if (!*heap) {
		*heap = mem_heap_create(1000);
	}

	rec = page_rec_get_next(page_get_infimum_rec(new_page));
	new_page_no = new_block->page.id.page_no();

	/* Build the node pointer (= node key and page address) for the
	child */
	if (dict_index_is_spatial(index)) {
		rtr_mbr_t		new_mbr;

		rtr_page_cal_mbr(index, new_block, &new_mbr, *heap);
		node_ptr = rtr_index_build_node_ptr(
			index, &new_mbr, rec, new_page_no, *heap, level);
	} else {
		node_ptr = dict_index_build_node_ptr(
			index, rec, new_page_no, *heap, level);
	}
	/* The node pointer must be marked as the predefined minimum record,
	as there is no lower alphabetical limit to records in the leftmost
	node of a level: */
	dtuple_set_info_bits(node_ptr,
			     dtuple_get_info_bits(node_ptr)
			     | REC_INFO_MIN_REC_FLAG);

	/* Rebuild the root page to get free space */
	btr_page_empty(root_block, root_page_zip, index, level + 1, mtr);

	/* Set the next node and previous node fields, although
	they should already have been set.  The previous node field
	must be FIL_NULL if root_page_zip != NULL, because the
	REC_INFO_MIN_REC_FLAG (of the first user record) will be
	set if and only if btr_page_get_prev() == FIL_NULL. */
	btr_page_set_next(root, root_page_zip, FIL_NULL, mtr);
	btr_page_set_prev(root, root_page_zip, FIL_NULL, mtr);

	page_cursor = btr_cur_get_page_cur(cursor);

	/* Insert node pointer to the root */

	page_cur_set_before_first(root_block, page_cursor);

	node_ptr_rec = page_cur_tuple_insert(page_cursor, node_ptr,
					     index, offsets, heap, 0, mtr);

	/* The root page should only contain the node pointer
	to new_page at this point.  Thus, the data should fit. */
	ut_a(node_ptr_rec);

	/* We play safe and reset the free bits for the new page */

	if (!dict_index_is_clust(index)
	    && !dict_table_is_temporary(index->table)) {
		ibuf_reset_free_bits(new_block);
	}

	/* Reposition the cursor to the child node */
	page_cur_search(new_block, index, tuple, page_cursor);

	/* Split the child and insert tuple */
	if (dict_index_is_spatial(index)) {
		/* Split rtree page and insert tuple */
		return(rtr_page_split_and_insert(flags, cursor, offsets, heap,
						 tuple, n_ext, mtr));
	} else {
		return(btr_page_split_and_insert(flags, cursor, offsets, heap,
						 tuple, n_ext, mtr));
	}
}

/*************************************************************//**
Decides if the page should be split at the convergence point of inserts
converging to the left.
@return TRUE if split recommended */
ibool
btr_page_get_split_rec_to_left(
/*===========================*/
	btr_cur_t*	cursor,	/*!< in: cursor at which to insert */
	rec_t**		split_rec) /*!< out: if split recommended,
				the first record on upper half page,
				or NULL if tuple to be inserted should
				be first */
{
	page_t*	page;
	rec_t*	insert_point;
	rec_t*	infimum;

	page = btr_cur_get_page(cursor);
	insert_point = btr_cur_get_rec(cursor);

	if (page_header_get_ptr(page, PAGE_LAST_INSERT)
	    == page_rec_get_next(insert_point)) {

		infimum = page_get_infimum_rec(page);

		/* If the convergence is in the middle of a page, include also
		the record immediately before the new insert to the upper
		page. Otherwise, we could repeatedly move from page to page
		lots of records smaller than the convergence point. */

		if (infimum != insert_point
		    && page_rec_get_next(infimum) != insert_point) {

			*split_rec = insert_point;
		} else {
			*split_rec = page_rec_get_next(insert_point);
		}

		return(TRUE);
	}

	return(FALSE);
}

/*************************************************************//**
Decides if the page should be split at the convergence point of inserts
converging to the right.
@return TRUE if split recommended */
ibool
btr_page_get_split_rec_to_right(
/*============================*/
	btr_cur_t*	cursor,	/*!< in: cursor at which to insert */
	rec_t**		split_rec) /*!< out: if split recommended,
				the first record on upper half page,
				or NULL if tuple to be inserted should
				be first */
{
	page_t*	page;
	rec_t*	insert_point;

	page = btr_cur_get_page(cursor);
	insert_point = btr_cur_get_rec(cursor);

	/* We use eager heuristics: if the new insert would be right after
	the previous insert on the same page, we assume that there is a
	pattern of sequential inserts here. */

	if (page_header_get_ptr(page, PAGE_LAST_INSERT) == insert_point) {

		rec_t*	next_rec;

		next_rec = page_rec_get_next(insert_point);

		if (page_rec_is_supremum(next_rec)) {
split_at_new:
			/* Split at the new record to insert */
			*split_rec = NULL;
		} else {
			rec_t*	next_next_rec = page_rec_get_next(next_rec);
			if (page_rec_is_supremum(next_next_rec)) {

				goto split_at_new;
			}

			/* If there are >= 2 user records up from the insert
			point, split all but 1 off. We want to keep one because
			then sequential inserts can use the adaptive hash
			index, as they can do the necessary checks of the right
			search position just by looking at the records on this
			page. */

			*split_rec = next_next_rec;
		}

		return(TRUE);
	}

	return(FALSE);
}

/*************************************************************//**
Calculates a split record such that the tuple will certainly fit on
its half-page when the split is performed. We assume in this function
only that the cursor page has at least one user record.
@return split record, or NULL if tuple will be the first record on
the lower or upper half-page (determined by btr_page_tuple_smaller()) */
static
rec_t*
btr_page_get_split_rec(
/*===================*/
	btr_cur_t*	cursor,	/*!< in: cursor at which insert should be made */
	const dtuple_t*	tuple,	/*!< in: tuple to insert */
	ulint		n_ext)	/*!< in: number of externally stored columns */
{
	page_t*		page;
	page_zip_des_t*	page_zip;
	ulint		insert_size;
	ulint		free_space;
	ulint		total_data;
	ulint		total_n_recs;
	ulint		total_space;
	ulint		incl_data;
	rec_t*		ins_rec;
	rec_t*		rec;
	rec_t*		next_rec;
	ulint		n;
	mem_heap_t*	heap;
	ulint*		offsets;

	page = btr_cur_get_page(cursor);

	insert_size = rec_get_converted_size(cursor->index, tuple, n_ext);
	free_space  = page_get_free_space_of_empty(page_is_comp(page));

	page_zip = btr_cur_get_page_zip(cursor);
	if (page_zip) {
		/* Estimate the free space of an empty compressed page. */
		ulint	free_space_zip = page_zip_empty_size(
			cursor->index->n_fields,
			page_zip_get_size(page_zip));

		if (free_space > (ulint) free_space_zip) {
			free_space = (ulint) free_space_zip;
		}
	}

	/* free_space is now the free space of a created new page */

	total_data   = page_get_data_size(page) + insert_size;
	total_n_recs = page_get_n_recs(page) + 1;
	ut_ad(total_n_recs >= 2);
	total_space  = total_data + page_dir_calc_reserved_space(total_n_recs);

	n = 0;
	incl_data = 0;
	ins_rec = btr_cur_get_rec(cursor);
	rec = page_get_infimum_rec(page);

	heap = NULL;
	offsets = NULL;

	/* We start to include records to the left half, and when the
	space reserved by them exceeds half of total_space, then if
	the included records fit on the left page, they will be put there
	if something was left over also for the right page,
	otherwise the last included record will be the first on the right
	half page */

	do {
		/* Decide the next record to include */
		if (rec == ins_rec) {
			rec = NULL;	/* NULL denotes that tuple is
					now included */
		} else if (rec == NULL) {
			rec = page_rec_get_next(ins_rec);
		} else {
			rec = page_rec_get_next(rec);
		}

		if (rec == NULL) {
			/* Include tuple */
			incl_data += insert_size;
		} else {
			offsets = rec_get_offsets(rec, cursor->index,
						  offsets, ULINT_UNDEFINED,
						  &heap);
			incl_data += rec_offs_size(offsets);
		}

		n++;
	} while (incl_data + page_dir_calc_reserved_space(n)
		 < total_space / 2);

	if (incl_data + page_dir_calc_reserved_space(n) <= free_space) {
		/* The next record will be the first on
		the right half page if it is not the
		supremum record of page */

		if (rec == ins_rec) {
			rec = NULL;

			goto func_exit;
		} else if (rec == NULL) {
			next_rec = page_rec_get_next(ins_rec);
		} else {
			next_rec = page_rec_get_next(rec);
		}
		ut_ad(next_rec);
		if (!page_rec_is_supremum(next_rec)) {
			rec = next_rec;
		}
	}

func_exit:
	if (heap) {
		mem_heap_free(heap);
	}
	return(rec);
}

/*************************************************************//**
Returns TRUE if the insert fits on the appropriate half-page with the
chosen split_rec.
@return true if fits */
static __attribute__((nonnull(1,3,4,6), warn_unused_result))
bool
btr_page_insert_fits(
/*=================*/
	btr_cur_t*	cursor,	/*!< in: cursor at which insert
				should be made */
	const rec_t*	split_rec,/*!< in: suggestion for first record
				on upper half-page, or NULL if
				tuple to be inserted should be first */
	ulint**		offsets,/*!< in: rec_get_offsets(
				split_rec, cursor->index); out: garbage */
	const dtuple_t*	tuple,	/*!< in: tuple to insert */
	ulint		n_ext,	/*!< in: number of externally stored columns */
	mem_heap_t**	heap)	/*!< in: temporary memory heap */
{
	page_t*		page;
	ulint		insert_size;
	ulint		free_space;
	ulint		total_data;
	ulint		total_n_recs;
	const rec_t*	rec;
	const rec_t*	end_rec;

	page = btr_cur_get_page(cursor);

	ut_ad(!split_rec
	      || !page_is_comp(page) == !rec_offs_comp(*offsets));
	ut_ad(!split_rec
	      || rec_offs_validate(split_rec, cursor->index, *offsets));

	insert_size = rec_get_converted_size(cursor->index, tuple, n_ext);
	free_space  = page_get_free_space_of_empty(page_is_comp(page));

	/* free_space is now the free space of a created new page */

	total_data   = page_get_data_size(page) + insert_size;
	total_n_recs = page_get_n_recs(page) + 1;

	/* We determine which records (from rec to end_rec, not including
	end_rec) will end up on the other half page from tuple when it is
	inserted. */

	if (split_rec == NULL) {
		rec = page_rec_get_next(page_get_infimum_rec(page));
		end_rec = page_rec_get_next(btr_cur_get_rec(cursor));

	} else if (cmp_dtuple_rec(tuple, split_rec, *offsets) >= 0) {

		rec = page_rec_get_next(page_get_infimum_rec(page));
		end_rec = split_rec;
	} else {
		rec = split_rec;
		end_rec = page_get_supremum_rec(page);
	}

	if (total_data + page_dir_calc_reserved_space(total_n_recs)
	    <= free_space) {

		/* Ok, there will be enough available space on the
		half page where the tuple is inserted */

		return(true);
	}

	while (rec != end_rec) {
		/* In this loop we calculate the amount of reserved
		space after rec is removed from page. */

		*offsets = rec_get_offsets(rec, cursor->index, *offsets,
					   ULINT_UNDEFINED, heap);

		total_data -= rec_offs_size(*offsets);
		total_n_recs--;

		if (total_data + page_dir_calc_reserved_space(total_n_recs)
		    <= free_space) {

			/* Ok, there will be enough available space on the
			half page where the tuple is inserted */

			return(true);
		}

		rec = page_rec_get_next_const(rec);
	}

	return(false);
}

/*******************************************************//**
Inserts a data tuple to a tree on a non-leaf level. It is assumed
that mtr holds an x-latch on the tree. */
void
btr_insert_on_non_leaf_level_func(
/*==============================*/
	ulint		flags,	/*!< in: undo logging and locking flags */
	dict_index_t*	index,	/*!< in: index */
	ulint		level,	/*!< in: level, must be > 0 */
	dtuple_t*	tuple,	/*!< in: the record to be inserted */
	const char*	file,	/*!< in: file name */
	ulint		line,	/*!< in: line where called */
	mtr_t*		mtr)	/*!< in: mtr */
{
	big_rec_t*	dummy_big_rec;
	btr_cur_t	cursor;
	dberr_t		err;
	rec_t*		rec;
	mem_heap_t*	heap = NULL;
	ulint           offsets_[REC_OFFS_NORMAL_SIZE];
	ulint*          offsets         = offsets_;
	rec_offs_init(offsets_);
	rtr_info_t	rtr_info;

	ut_ad(level > 0);

	if (!dict_index_is_spatial(index)) {
		if (dict_table_is_intrinsic(index->table)) {
			btr_cur_search_to_nth_level_with_no_latch(
				index, level, tuple, PAGE_CUR_LE, &cursor,
				__FILE__, __LINE__, mtr);
		} else {
			btr_cur_search_to_nth_level(
				index, level, tuple, PAGE_CUR_LE,
				BTR_CONT_MODIFY_TREE,
				&cursor, 0, file, line, mtr);
		}
	} else {
		/* For spatial index, initialize structures to track
		its parents etc. */
		rtr_init_rtr_info(&rtr_info, false, &cursor, index, false);

		rtr_info_update_btr(&cursor, &rtr_info);

		btr_cur_search_to_nth_level(index, level, tuple,
					    PAGE_CUR_RTREE_INSERT,
					    BTR_CONT_MODIFY_TREE,
					    &cursor, 0, file, line, mtr);
	}

	ut_ad(cursor.flag == BTR_CUR_BINARY);

	err = btr_cur_optimistic_insert(
		flags
		| BTR_NO_LOCKING_FLAG
		| BTR_KEEP_SYS_FLAG
		| BTR_NO_UNDO_LOG_FLAG,
		&cursor, &offsets, &heap,
		tuple, &rec, &dummy_big_rec, 0, NULL, mtr);

	if (err == DB_FAIL) {
		err = btr_cur_pessimistic_insert(flags
						 | BTR_NO_LOCKING_FLAG
						 | BTR_KEEP_SYS_FLAG
						 | BTR_NO_UNDO_LOG_FLAG,
						 &cursor, &offsets, &heap,
						 tuple, &rec,
						 &dummy_big_rec, 0, NULL, mtr);
		ut_a(err == DB_SUCCESS);
	}

	if (heap != NULL) {
		mem_heap_free(heap);
	}

	if (dict_index_is_spatial(index)) {
		ut_ad(cursor.rtr_info);

		rtr_clean_rtr_info(&rtr_info, true);
	}
}

/**************************************************************//**
Attaches the halves of an index page on the appropriate level in an
index tree. */
static __attribute__((nonnull))
void
btr_attach_half_pages(
/*==================*/
	ulint		flags,		/*!< in: undo logging and
					locking flags */
	dict_index_t*	index,		/*!< in: the index tree */
	buf_block_t*	block,		/*!< in/out: page to be split */
	const rec_t*	split_rec,	/*!< in: first record on upper
					half page */
	buf_block_t*	new_block,	/*!< in/out: the new half page */
	ulint		direction,	/*!< in: FSP_UP or FSP_DOWN */
	mtr_t*		mtr)		/*!< in: mtr */
{
	ulint		prev_page_no;
	ulint		next_page_no;
	ulint		level;
	page_t*		page		= buf_block_get_frame(block);
	page_t*		lower_page;
	page_t*		upper_page;
	ulint		lower_page_no;
	ulint		upper_page_no;
	page_zip_des_t*	lower_page_zip;
	page_zip_des_t*	upper_page_zip;
	dtuple_t*	node_ptr_upper;
	mem_heap_t*	heap;
	buf_block_t*	prev_block = NULL;
	buf_block_t*	next_block = NULL;

	ut_ad(mtr_is_block_fix(mtr, block, MTR_MEMO_PAGE_X_FIX, index->table));
	ut_ad(mtr_is_block_fix(
		mtr, new_block, MTR_MEMO_PAGE_X_FIX, index->table));

	/* Create a memory heap where the data tuple is stored */
	heap = mem_heap_create(1024);

	/* Based on split direction, decide upper and lower pages */
	if (direction == FSP_DOWN) {

		btr_cur_t	cursor;
		ulint*		offsets;

		lower_page = buf_block_get_frame(new_block);
		lower_page_no = new_block->page.id.page_no();
		lower_page_zip = buf_block_get_page_zip(new_block);
		upper_page = buf_block_get_frame(block);
		upper_page_no = block->page.id.page_no();
		upper_page_zip = buf_block_get_page_zip(block);

		/* Look up the index for the node pointer to page */
		offsets = btr_page_get_father_block(NULL, heap, index,
						    block, mtr, &cursor);

		/* Replace the address of the old child node (= page) with the
		address of the new lower half */

		btr_node_ptr_set_child_page_no(
			btr_cur_get_rec(&cursor),
			btr_cur_get_page_zip(&cursor),
			offsets, lower_page_no, mtr);
		mem_heap_empty(heap);
	} else {
		lower_page = buf_block_get_frame(block);
		lower_page_no = block->page.id.page_no();
		lower_page_zip = buf_block_get_page_zip(block);
		upper_page = buf_block_get_frame(new_block);
		upper_page_no = new_block->page.id.page_no();
		upper_page_zip = buf_block_get_page_zip(new_block);
	}

	/* Get the previous and next pages of page */
	prev_page_no = btr_page_get_prev(page, mtr);
	next_page_no = btr_page_get_next(page, mtr);

	const ulint	space = block->page.id.space();

	/* for consistency, both blocks should be locked, before change */
	if (prev_page_no != FIL_NULL && direction == FSP_DOWN) {
		prev_block = btr_block_get(
			page_id_t(space, prev_page_no), block->page.size,
			RW_X_LATCH, index, mtr);
	}
	if (next_page_no != FIL_NULL && direction != FSP_DOWN) {
		next_block = btr_block_get(
			page_id_t(space, next_page_no), block->page.size,
			RW_X_LATCH, index, mtr);
	}

	/* Get the level of the split pages */
	level = btr_page_get_level(buf_block_get_frame(block), mtr);
	ut_ad(level
	      == btr_page_get_level(buf_block_get_frame(new_block), mtr));

	/* Build the node pointer (= node key and page address) for the upper
	half */

	node_ptr_upper = dict_index_build_node_ptr(index, split_rec,
						   upper_page_no, heap, level);

	/* Insert it next to the pointer to the lower half. Note that this
	may generate recursion leading to a split on the higher level. */

	btr_insert_on_non_leaf_level(flags, index, level + 1,
				     node_ptr_upper, mtr);

	/* Free the memory heap */
	mem_heap_free(heap);

	/* Update page links of the level */

	if (prev_block) {
#ifdef UNIV_BTR_DEBUG
		ut_a(page_is_comp(prev_block->frame) == page_is_comp(page));
		ut_a(btr_page_get_next(prev_block->frame, mtr)
		     == block->page.id.page_no());
#endif /* UNIV_BTR_DEBUG */

		btr_page_set_next(buf_block_get_frame(prev_block),
				  buf_block_get_page_zip(prev_block),
				  lower_page_no, mtr);
	}

	if (next_block) {
#ifdef UNIV_BTR_DEBUG
		ut_a(page_is_comp(next_block->frame) == page_is_comp(page));
		ut_a(btr_page_get_prev(next_block->frame, mtr)
		     == page_get_page_no(page));
#endif /* UNIV_BTR_DEBUG */

		btr_page_set_prev(buf_block_get_frame(next_block),
				  buf_block_get_page_zip(next_block),
				  upper_page_no, mtr);
	}

	if (direction == FSP_DOWN) {
		/* lower_page is new */
		btr_page_set_prev(lower_page, lower_page_zip,
				  prev_page_no, mtr);
	} else {
		ut_ad(btr_page_get_prev(lower_page, mtr) == prev_page_no);
	}

	btr_page_set_next(lower_page, lower_page_zip, upper_page_no, mtr);
	btr_page_set_prev(upper_page, upper_page_zip, lower_page_no, mtr);

	if (direction != FSP_DOWN) {
		/* upper_page is new */
		btr_page_set_next(upper_page, upper_page_zip,
				  next_page_no, mtr);
	} else {
		ut_ad(btr_page_get_next(upper_page, mtr) == next_page_no);
	}
}

/*************************************************************//**
Determine if a tuple is smaller than any record on the page.
@return TRUE if smaller */
static __attribute__((nonnull, warn_unused_result))
bool
btr_page_tuple_smaller(
/*===================*/
	btr_cur_t*	cursor,	/*!< in: b-tree cursor */
	const dtuple_t*	tuple,	/*!< in: tuple to consider */
	ulint**		offsets,/*!< in/out: temporary storage */
	ulint		n_uniq,	/*!< in: number of unique fields
				in the index page records */
	mem_heap_t**	heap)	/*!< in/out: heap for offsets */
{
	buf_block_t*	block;
	const rec_t*	first_rec;
	page_cur_t	pcur;

	/* Read the first user record in the page. */
	block = btr_cur_get_block(cursor);
	page_cur_set_before_first(block, &pcur);
	page_cur_move_to_next(&pcur);
	first_rec = page_cur_get_rec(&pcur);

	*offsets = rec_get_offsets(
		first_rec, cursor->index, *offsets,
		n_uniq, heap);

	return(cmp_dtuple_rec(tuple, first_rec, *offsets) < 0);
}

/** Insert the tuple into the right sibling page, if the cursor is at the end
of a page.
@param[in]	flags	undo logging and locking flags
@param[in,out]	cursor	cursor at which to insert; when the function succeeds,
			the cursor is positioned before the insert point.
@param[out]	offsets	offsets on inserted record
@param[in,out]	heap	memory heap for allocating offsets
@param[in]	tuple	tuple to insert
@param[in]	n_ext	number of externally stored columns
@param[in,out]	mtr	mini-transaction
@return	inserted record (first record on the right sibling page);
	the cursor will be positioned on the page infimum
@retval	NULL if the operation was not performed */
static
rec_t*
btr_insert_into_right_sibling(
	ulint		flags,
	btr_cur_t*	cursor,
	ulint**		offsets,
	mem_heap_t*	heap,
	const dtuple_t*	tuple,
	ulint		n_ext,
	mtr_t*		mtr)
{
	buf_block_t*	block = btr_cur_get_block(cursor);
	page_t*		page = buf_block_get_frame(block);
	ulint		next_page_no = btr_page_get_next(page, mtr);

	ut_ad(dict_table_is_intrinsic(cursor->index->table)
	      || mtr_memo_contains_flagged(
			mtr, dict_index_get_lock(cursor->index),
			MTR_MEMO_X_LOCK | MTR_MEMO_SX_LOCK));
	ut_ad(mtr_is_block_fix(
		mtr, block, MTR_MEMO_PAGE_X_FIX, cursor->index->table));
	ut_ad(heap);

	if (next_page_no == FIL_NULL || !page_rec_is_supremum(
			page_rec_get_next(btr_cur_get_rec(cursor)))) {

		return(NULL);
	}

	page_cur_t	next_page_cursor;
	buf_block_t*	next_block;
	page_t*		next_page;
	btr_cur_t	next_father_cursor;
	rec_t*		rec = NULL;
	ulint		max_size;

	const ulint	space = block->page.id.space();

	next_block = btr_block_get(
		page_id_t(space, next_page_no), block->page.size,
		RW_X_LATCH, cursor->index, mtr);
	next_page = buf_block_get_frame(next_block);

	bool	is_leaf = page_is_leaf(next_page);

	btr_page_get_father(
		cursor->index, next_block, mtr, &next_father_cursor);

	page_cur_search(
		next_block, cursor->index, tuple, PAGE_CUR_LE,
		&next_page_cursor);

	max_size = page_get_max_insert_size_after_reorganize(next_page, 1);

	/* Extends gap lock for the next page */
	if (!dict_table_is_locking_disabled(cursor->index->table)) {
		lock_update_split_left(next_block, block);
	}

	rec = page_cur_tuple_insert(
		&next_page_cursor, tuple, cursor->index, offsets, &heap,
		n_ext, mtr);

	if (rec == NULL) {
		if (is_leaf
		    && next_block->page.size.is_compressed()
		    && !dict_index_is_clust(cursor->index)
		    && !dict_table_is_temporary(cursor->index->table)) {
			/* Reset the IBUF_BITMAP_FREE bits, because
			page_cur_tuple_insert() will have attempted page
			reorganize before failing. */
			ibuf_reset_free_bits(next_block);
		}
		return(NULL);
	}

	ibool	compressed;
	dberr_t	err;
	ulint	level = btr_page_get_level(next_page, mtr);

	/* adjust cursor position */
	*btr_cur_get_page_cur(cursor) = next_page_cursor;

	ut_ad(btr_cur_get_rec(cursor) == page_get_infimum_rec(next_page));
	ut_ad(page_rec_get_next(page_get_infimum_rec(next_page)) == rec);

	/* We have to change the parent node pointer */

	compressed = btr_cur_pessimistic_delete(
		&err, TRUE, &next_father_cursor,
		BTR_CREATE_FLAG, false, mtr);

	ut_a(err == DB_SUCCESS);

	if (!compressed) {
		btr_cur_compress_if_useful(&next_father_cursor, FALSE, mtr);
	}

	dtuple_t*	node_ptr = dict_index_build_node_ptr(
		cursor->index, rec, next_block->page.id.page_no(),
		heap, level);

	btr_insert_on_non_leaf_level(
		flags, cursor->index, level + 1, node_ptr, mtr);

	ut_ad(rec_offs_validate(rec, cursor->index, *offsets));

	if (is_leaf
	    && !dict_index_is_clust(cursor->index)
	    && !dict_table_is_temporary(cursor->index->table)) {
		/* Update the free bits of the B-tree page in the
		insert buffer bitmap. */

		if (next_block->page.size.is_compressed()) {
			ibuf_update_free_bits_zip(next_block, mtr);
		} else {
			ibuf_update_free_bits_if_full(
				next_block, max_size,
				rec_offs_size(*offsets) + PAGE_DIR_SLOT_SIZE);
		}
	}

	return(rec);
}

/*************************************************************//**
Splits an index page to halves and inserts the tuple. It is assumed
that mtr holds an x-latch to the index tree. NOTE: the tree x-latch is
released within this function! NOTE that the operation of this
function must always succeed, we cannot reverse it: therefore enough
free disk space (2 pages) must be guaranteed to be available before
this function is called.
@return inserted record */
rec_t*
btr_page_split_and_insert(
/*======================*/
	ulint		flags,	/*!< in: undo logging and locking flags */
	btr_cur_t*	cursor,	/*!< in: cursor at which to insert; when the
				function returns, the cursor is positioned
				on the predecessor of the inserted record */
	ulint**		offsets,/*!< out: offsets on inserted record */
	mem_heap_t**	heap,	/*!< in/out: pointer to memory heap, or NULL */
	const dtuple_t*	tuple,	/*!< in: tuple to insert */
	ulint		n_ext,	/*!< in: number of externally stored columns */
	mtr_t*		mtr)	/*!< in: mtr */
{
	buf_block_t*	block;
	page_t*		page;
	page_zip_des_t*	page_zip;
	ulint		page_no;
	byte		direction;
	ulint		hint_page_no;
	buf_block_t*	new_block;
	page_t*		new_page;
	page_zip_des_t*	new_page_zip;
	rec_t*		split_rec;
	buf_block_t*	left_block;
	buf_block_t*	right_block;
	buf_block_t*	insert_block;
	page_cur_t*	page_cursor;
	rec_t*		first_rec;
	byte*		buf = 0; /* remove warning */
	rec_t*		move_limit;
	ibool		insert_will_fit;
	ibool		insert_left;
	ulint		n_iterations = 0;
	rec_t*		rec;
	ulint		n_uniq;
	dict_index_t*	index;

	index = btr_cur_get_index(cursor);

	if (dict_index_is_spatial(index)) {
		/* Split rtree page and update parent */
		return(rtr_page_split_and_insert(flags, cursor, offsets, heap,
						 tuple, n_ext, mtr));
	}

	if (!*heap) {
		*heap = mem_heap_create(1024);
	}
	n_uniq = dict_index_get_n_unique_in_tree(cursor->index);
func_start:
	mem_heap_empty(*heap);
	*offsets = NULL;

	ut_ad(mtr_memo_contains_flagged(mtr,
					dict_index_get_lock(cursor->index),
					MTR_MEMO_X_LOCK | MTR_MEMO_SX_LOCK)
	      || dict_table_is_intrinsic(cursor->index->table));
	ut_ad(!dict_index_is_online_ddl(cursor->index)
	      || (flags & BTR_CREATE_FLAG)
	      || dict_index_is_clust(cursor->index));
	ut_ad(rw_lock_own_flagged(dict_index_get_lock(cursor->index),
				  RW_LOCK_FLAG_X | RW_LOCK_FLAG_SX)
	      || dict_table_is_intrinsic(cursor->index->table));

	block = btr_cur_get_block(cursor);
	page = buf_block_get_frame(block);
	page_zip = buf_block_get_page_zip(block);

	ut_ad(mtr_is_block_fix(
		mtr, block, MTR_MEMO_PAGE_X_FIX, cursor->index->table));
	ut_ad(!page_is_empty(page));

	/* try to insert to the next page if possible before split */
	rec = btr_insert_into_right_sibling(
		flags, cursor, offsets, *heap, tuple, n_ext, mtr);

	if (rec != NULL) {
		return(rec);
	}

	page_no = block->page.id.page_no();

	/* 1. Decide the split record; split_rec == NULL means that the
	tuple to be inserted should be the first record on the upper
	half-page */
	insert_left = FALSE;

	if (n_iterations > 0) {
		direction = FSP_UP;
		hint_page_no = page_no + 1;
		split_rec = btr_page_get_split_rec(cursor, tuple, n_ext);

		if (split_rec == NULL) {
			insert_left = btr_page_tuple_smaller(
				cursor, tuple, offsets, n_uniq, heap);
		}
	} else if (btr_page_get_split_rec_to_right(cursor, &split_rec)) {
		direction = FSP_UP;
		hint_page_no = page_no + 1;

	} else if (btr_page_get_split_rec_to_left(cursor, &split_rec)) {
		direction = FSP_DOWN;
		hint_page_no = page_no - 1;
		ut_ad(split_rec);
	} else {
		direction = FSP_UP;
		hint_page_no = page_no + 1;

		/* If there is only one record in the index page, we
		can't split the node in the middle by default. We need
		to determine whether the new record will be inserted
		to the left or right. */

		if (page_get_n_recs(page) > 1) {
			split_rec = page_get_middle_rec(page);
		} else if (btr_page_tuple_smaller(cursor, tuple,
						  offsets, n_uniq, heap)) {
			split_rec = page_rec_get_next(
				page_get_infimum_rec(page));
		} else {
			split_rec = NULL;
		}
	}

	/* 2. Allocate a new page to the index */
	new_block = btr_page_alloc(cursor->index, hint_page_no, direction,
				   btr_page_get_level(page, mtr), mtr, mtr);

	new_page = buf_block_get_frame(new_block);
	new_page_zip = buf_block_get_page_zip(new_block);
	btr_page_create(new_block, new_page_zip, cursor->index,
			btr_page_get_level(page, mtr), mtr);

	/* 3. Calculate the first record on the upper half-page, and the
	first record (move_limit) on original page which ends up on the
	upper half */

	if (split_rec) {
		first_rec = move_limit = split_rec;

		*offsets = rec_get_offsets(split_rec, cursor->index, *offsets,
					   n_uniq, heap);

		insert_left = cmp_dtuple_rec(tuple, split_rec, *offsets) < 0;

		if (!insert_left && new_page_zip && n_iterations > 0) {
			/* If a compressed page has already been split,
			avoid further splits by inserting the record
			to an empty page. */
			split_rec = NULL;
			goto insert_empty;
		}
	} else if (insert_left) {
		ut_a(n_iterations > 0);
		first_rec = page_rec_get_next(page_get_infimum_rec(page));
		move_limit = page_rec_get_next(btr_cur_get_rec(cursor));
	} else {
insert_empty:
		ut_ad(!split_rec);
		ut_ad(!insert_left);
		buf = UT_NEW_ARRAY_NOKEY(
			byte,
			rec_get_converted_size(cursor->index, tuple, n_ext));

		first_rec = rec_convert_dtuple_to_rec(buf, cursor->index,
						      tuple, n_ext);
		move_limit = page_rec_get_next(btr_cur_get_rec(cursor));
	}

	/* 4. Do first the modifications in the tree structure */

	btr_attach_half_pages(flags, cursor->index, block,
			      first_rec, new_block, direction, mtr);

	/* If the split is made on the leaf level and the insert will fit
	on the appropriate half-page, we may release the tree x-latch.
	We can then move the records after releasing the tree latch,
	thus reducing the tree latch contention. */

	if (split_rec) {
		insert_will_fit = !new_page_zip
			&& btr_page_insert_fits(cursor, split_rec,
						offsets, tuple, n_ext, heap);
	} else {
		if (!insert_left) {
			UT_DELETE_ARRAY(buf);
			buf = NULL;
		}

		insert_will_fit = !new_page_zip
			&& btr_page_insert_fits(cursor, NULL,
						offsets, tuple, n_ext, heap);
	}

	if (!srv_read_only_mode
	    && !dict_table_is_intrinsic(cursor->index->table)
	    && insert_will_fit
	    && page_is_leaf(page)
	    && !dict_index_is_online_ddl(cursor->index)) {

		mtr->memo_release(
			dict_index_get_lock(cursor->index),
			MTR_MEMO_X_LOCK | MTR_MEMO_SX_LOCK);

		/* NOTE: We cannot release root block latch here, because it
		has segment header and already modified in most of cases.*/
	}

	/* 5. Move then the records to the new page */
	if (direction == FSP_DOWN) {
		/*		fputs("Split left\n", stderr); */

		if (0
#ifdef UNIV_ZIP_COPY
		    || page_zip
#endif /* UNIV_ZIP_COPY */
		    || !page_move_rec_list_start(new_block, block, move_limit,
						 cursor->index, mtr)) {
			/* For some reason, compressing new_page failed,
			even though it should contain fewer records than
			the original page.  Copy the page byte for byte
			and then delete the records from both pages
			as appropriate.  Deleting will always succeed. */
			ut_a(new_page_zip);

			page_zip_copy_recs(new_page_zip, new_page,
					   page_zip, page, cursor->index, mtr);
			page_delete_rec_list_end(move_limit - page + new_page,
						 new_block, cursor->index,
						 ULINT_UNDEFINED,
						 ULINT_UNDEFINED, mtr);

			/* Update the lock table and possible hash index. */

			if (!dict_table_is_locking_disabled(
				cursor->index->table)) {
				lock_move_rec_list_start(
					new_block, block, move_limit,
					new_page + PAGE_NEW_INFIMUM);
			}

			btr_search_move_or_delete_hash_entries(
				new_block, block, cursor->index);

			/* Delete the records from the source page. */

			page_delete_rec_list_start(move_limit, block,
						   cursor->index, mtr);
		}

		left_block = new_block;
		right_block = block;

		if (!dict_table_is_locking_disabled(cursor->index->table)) {
			lock_update_split_left(right_block, left_block);
		}
	} else {
		/*		fputs("Split right\n", stderr); */

		if (0
#ifdef UNIV_ZIP_COPY
		    || page_zip
#endif /* UNIV_ZIP_COPY */
		    || !page_move_rec_list_end(new_block, block, move_limit,
					       cursor->index, mtr)) {
			/* For some reason, compressing new_page failed,
			even though it should contain fewer records than
			the original page.  Copy the page byte for byte
			and then delete the records from both pages
			as appropriate.  Deleting will always succeed. */
			ut_a(new_page_zip);

			page_zip_copy_recs(new_page_zip, new_page,
					   page_zip, page, cursor->index, mtr);
			page_delete_rec_list_start(move_limit - page
						   + new_page, new_block,
						   cursor->index, mtr);

			/* Update the lock table and possible hash index. */
			if (!dict_table_is_locking_disabled(
				cursor->index->table)) {
				lock_move_rec_list_end(
					new_block, block, move_limit);
			}

			ut_ad(!dict_index_is_spatial(index));

			btr_search_move_or_delete_hash_entries(
				new_block, block, cursor->index);

			/* Delete the records from the source page. */

			page_delete_rec_list_end(move_limit, block,
						 cursor->index,
						 ULINT_UNDEFINED,
						 ULINT_UNDEFINED, mtr);
		}

		left_block = block;
		right_block = new_block;

		if (!dict_table_is_locking_disabled(cursor->index->table)) {
			lock_update_split_right(right_block, left_block);
		}
	}

#ifdef UNIV_ZIP_DEBUG
	if (page_zip) {
		ut_a(page_zip_validate(page_zip, page, cursor->index));
		ut_a(page_zip_validate(new_page_zip, new_page, cursor->index));
	}
#endif /* UNIV_ZIP_DEBUG */

	/* At this point, split_rec, move_limit and first_rec may point
	to garbage on the old page. */

	/* 6. The split and the tree modification is now completed. Decide the
	page where the tuple should be inserted */

	if (insert_left) {
		insert_block = left_block;
	} else {
		insert_block = right_block;
	}

	/* 7. Reposition the cursor for insert and try insertion */
	page_cursor = btr_cur_get_page_cur(cursor);

	page_cur_search(insert_block, cursor->index, tuple, page_cursor);

	rec = page_cur_tuple_insert(page_cursor, tuple, cursor->index,
				    offsets, heap, n_ext, mtr);

#ifdef UNIV_ZIP_DEBUG
	{
		page_t*		insert_page
			= buf_block_get_frame(insert_block);

		page_zip_des_t*	insert_page_zip
			= buf_block_get_page_zip(insert_block);

		ut_a(!insert_page_zip
		     || page_zip_validate(insert_page_zip, insert_page,
					  cursor->index));
	}
#endif /* UNIV_ZIP_DEBUG */

	if (rec != NULL) {

		goto func_exit;
	}

	/* 8. If insert did not fit, try page reorganization.
	For compressed pages, page_cur_tuple_insert() will have
	attempted this already. */

	if (page_cur_get_page_zip(page_cursor)
	    || !btr_page_reorganize(page_cursor, cursor->index, mtr)) {

		goto insert_failed;
	}

	rec = page_cur_tuple_insert(page_cursor, tuple, cursor->index,
				    offsets, heap, n_ext, mtr);

	if (rec == NULL) {
		/* The insert did not fit on the page: loop back to the
		start of the function for a new split */
insert_failed:
		/* We play safe and reset the free bits for new_page */
		if (!dict_index_is_clust(cursor->index)
		    && !dict_table_is_temporary(cursor->index->table)) {
			ibuf_reset_free_bits(new_block);
			ibuf_reset_free_bits(block);
		}

		n_iterations++;
		ut_ad(n_iterations < 2
		      || buf_block_get_page_zip(insert_block));
		ut_ad(!insert_will_fit);

		goto func_start;
	}

func_exit:
	/* Insert fit on the page: update the free bits for the
	left and right pages in the same mtr */

	if (!dict_index_is_clust(cursor->index)
	    && !dict_table_is_temporary(cursor->index->table)
	    && page_is_leaf(page)) {

		ibuf_update_free_bits_for_two_pages_low(
			left_block, right_block, mtr);
	}

	MONITOR_INC(MONITOR_INDEX_SPLIT);

	ut_ad(page_validate(buf_block_get_frame(left_block), cursor->index));
	ut_ad(page_validate(buf_block_get_frame(right_block), cursor->index));

	ut_ad(!rec || rec_offs_validate(rec, cursor->index, *offsets));
	return(rec);
}

/** Removes a page from the level list of pages.
@param[in]	space		space where removed
@param[in]	page_size	page size
@param[in,out]	page		page to remove
@param[in]	index		index tree
@param[in,out]	mtr		mini-transaction */
# define btr_level_list_remove(space,page_size,page,index,mtr)		\
	btr_level_list_remove_func(space,page_size,page,index,mtr)

/** Removes a page from the level list of pages.
@param[in]	space		space where removed
@param[in]	page_size	page size
@param[in,out]	page		page to remove
@param[in]	index		index tree
@param[in,out]	mtr		mini-transaction */
static
void
btr_level_list_remove_func(
	ulint			space,
	const page_size_t&	page_size,
	page_t*			page,
	const dict_index_t*	index,
	mtr_t*			mtr)
{
	ut_ad(page != NULL);
	ut_ad(mtr != NULL);
	ut_ad(mtr_is_page_fix(mtr, page, MTR_MEMO_PAGE_X_FIX, index->table));
	ut_ad(space == page_get_space_id(page));
	/* Get the previous and next page numbers of page */

	const ulint	prev_page_no = btr_page_get_prev(page, mtr);
	const ulint	next_page_no = btr_page_get_next(page, mtr);

	/* Update page links of the level */

	if (prev_page_no != FIL_NULL) {
		buf_block_t*	prev_block
			= btr_block_get(page_id_t(space, prev_page_no),
					page_size, RW_X_LATCH, index, mtr);

		page_t*		prev_page
			= buf_block_get_frame(prev_block);
#ifdef UNIV_BTR_DEBUG
		ut_a(page_is_comp(prev_page) == page_is_comp(page));
		ut_a(btr_page_get_next(prev_page, mtr)
		     == page_get_page_no(page));
#endif /* UNIV_BTR_DEBUG */

		btr_page_set_next(prev_page,
				  buf_block_get_page_zip(prev_block),
				  next_page_no, mtr);
	}

	if (next_page_no != FIL_NULL) {
		buf_block_t*	next_block
			= btr_block_get(
				page_id_t(space, next_page_no), page_size,
				RW_X_LATCH, index, mtr);

		page_t*		next_page
			= buf_block_get_frame(next_block);
#ifdef UNIV_BTR_DEBUG
		ut_a(page_is_comp(next_page) == page_is_comp(page));
		ut_a(btr_page_get_prev(next_page, mtr)
		     == page_get_page_no(page));
#endif /* UNIV_BTR_DEBUG */

		btr_page_set_prev(next_page,
				  buf_block_get_page_zip(next_block),
				  prev_page_no, mtr);
	}
}

/****************************************************************//**
Writes the redo log record for setting an index record as the predefined
minimum record. */
UNIV_INLINE
void
btr_set_min_rec_mark_log(
/*=====================*/
	rec_t*		rec,	/*!< in: record */
	mlog_id_t	type,	/*!< in: MLOG_COMP_REC_MIN_MARK or
				MLOG_REC_MIN_MARK */
	mtr_t*		mtr)	/*!< in: mtr */
{
	mlog_write_initial_log_record(rec, type, mtr);

	/* Write rec offset as a 2-byte ulint */
	mlog_catenate_ulint(mtr, page_offset(rec), MLOG_2BYTES);
}
#else /* !UNIV_HOTBACKUP */
# define btr_set_min_rec_mark_log(rec,comp,mtr) ((void) 0)
#endif /* !UNIV_HOTBACKUP */

/****************************************************************//**
Parses the redo log record for setting an index record as the predefined
minimum record.
@return end of log record or NULL */
byte*
btr_parse_set_min_rec_mark(
/*=======================*/
	byte*	ptr,	/*!< in: buffer */
	byte*	end_ptr,/*!< in: buffer end */
	ulint	comp,	/*!< in: nonzero=compact page format */
	page_t*	page,	/*!< in: page or NULL */
	mtr_t*	mtr)	/*!< in: mtr or NULL */
{
	rec_t*	rec;

	if (end_ptr < ptr + 2) {

		return(NULL);
	}

	if (page) {
		ut_a(!page_is_comp(page) == !comp);

		rec = page + mach_read_from_2(ptr);

		btr_set_min_rec_mark(rec, mtr);
	}

	return(ptr + 2);
}

/****************************************************************//**
Sets a record as the predefined minimum record. */
void
btr_set_min_rec_mark(
/*=================*/
	rec_t*	rec,	/*!< in: record */
	mtr_t*	mtr)	/*!< in: mtr */
{
	ulint	info_bits;

	if (page_rec_is_comp(rec)) {
		info_bits = rec_get_info_bits(rec, TRUE);

		rec_set_info_bits_new(rec, info_bits | REC_INFO_MIN_REC_FLAG);

		btr_set_min_rec_mark_log(rec, MLOG_COMP_REC_MIN_MARK, mtr);
	} else {
		info_bits = rec_get_info_bits(rec, FALSE);

		rec_set_info_bits_old(rec, info_bits | REC_INFO_MIN_REC_FLAG);

		btr_set_min_rec_mark_log(rec, MLOG_REC_MIN_MARK, mtr);
	}
}

#ifndef UNIV_HOTBACKUP
/*************************************************************//**
Deletes on the upper level the node pointer to a page. */
void
btr_node_ptr_delete(
/*================*/
	dict_index_t*	index,	/*!< in: index tree */
	buf_block_t*	block,	/*!< in: page whose node pointer is deleted */
	mtr_t*		mtr)	/*!< in: mtr */
{
	btr_cur_t	cursor;
	ibool		compressed;
	dberr_t		err;

	ut_ad(mtr_is_block_fix(mtr, block, MTR_MEMO_PAGE_X_FIX, index->table));

	/* Delete node pointer on father page */
	btr_page_get_father(index, block, mtr, &cursor);

	compressed = btr_cur_pessimistic_delete(&err, TRUE, &cursor,
						BTR_CREATE_FLAG, false, mtr);
	ut_a(err == DB_SUCCESS);

	if (!compressed) {
		btr_cur_compress_if_useful(&cursor, FALSE, mtr);
	}
}

/*************************************************************//**
If page is the only on its level, this function moves its records to the
father page, thus reducing the tree height.
@return father block */
static
buf_block_t*
btr_lift_page_up(
/*=============*/
	dict_index_t*	index,	/*!< in: index tree */
	buf_block_t*	block,	/*!< in: page which is the only on its level;
				must not be empty: use
				btr_discard_only_page_on_level if the last
				record from the page should be removed */
	mtr_t*		mtr)	/*!< in: mtr */
{
	buf_block_t*	father_block;
	page_t*		father_page;
	ulint		page_level;
	page_zip_des_t*	father_page_zip;
	page_t*		page		= buf_block_get_frame(block);
	ulint		root_page_no;
	buf_block_t*	blocks[BTR_MAX_LEVELS];
	ulint		n_blocks;	/*!< last used index in blocks[] */
	ulint		i;
	bool		lift_father_up;
	buf_block_t*	block_orig	= block;

	ut_ad(btr_page_get_prev(page, mtr) == FIL_NULL);
	ut_ad(btr_page_get_next(page, mtr) == FIL_NULL);
	ut_ad(mtr_is_block_fix(mtr, block, MTR_MEMO_PAGE_X_FIX, index->table));

	page_level = btr_page_get_level(page, mtr);
	root_page_no = dict_index_get_page(index);

	{
		btr_cur_t	cursor;
		ulint*		offsets	= NULL;
		mem_heap_t*	heap	= mem_heap_create(
			sizeof(*offsets)
			* (REC_OFFS_HEADER_SIZE + 1 + 1 + index->n_fields));
		buf_block_t*	b;

		offsets = btr_page_get_father_block(offsets, heap, index,
						    block, mtr, &cursor);
		father_block = btr_cur_get_block(&cursor);
		father_page_zip = buf_block_get_page_zip(father_block);
		father_page = buf_block_get_frame(father_block);

		n_blocks = 0;

		/* Store all ancestor pages so we can reset their
		levels later on.  We have to do all the searches on
		the tree now because later on, after we've replaced
		the first level, the tree is in an inconsistent state
		and can not be searched. */
		for (b = father_block;
		     b->page.id.page_no() != root_page_no; ) {
			ut_a(n_blocks < BTR_MAX_LEVELS);

			offsets = btr_page_get_father_block(offsets, heap,
							    index, b,
							    mtr, &cursor);

			blocks[n_blocks++] = b = btr_cur_get_block(&cursor);
		}

		lift_father_up = (n_blocks && page_level == 0);
		if (lift_father_up) {
			/* The father page also should be the only on its level (not
			root). We should lift up the father page at first.
			Because the leaf page should be lifted up only for root page.
			The freeing page is based on page_level (==0 or !=0)
			to choose segment. If the page_level is changed ==0 from !=0,
			later freeing of the page doesn't find the page allocation
			to be freed.*/

			block = father_block;
			page = buf_block_get_frame(block);
			page_level = btr_page_get_level(page, mtr);

			ut_ad(btr_page_get_prev(page, mtr) == FIL_NULL);
			ut_ad(btr_page_get_next(page, mtr) == FIL_NULL);
			ut_ad(mtr_is_block_fix(
				mtr, block, MTR_MEMO_PAGE_X_FIX, index->table));

			father_block = blocks[0];
			father_page_zip = buf_block_get_page_zip(father_block);
			father_page = buf_block_get_frame(father_block);
		}

		mem_heap_free(heap);
	}

	btr_search_drop_page_hash_index(block);

	/* Make the father empty */
	btr_page_empty(father_block, father_page_zip, index, page_level, mtr);
	page_level++;

	/* Copy the records to the father page one by one. */
	if (0
#ifdef UNIV_ZIP_COPY
	    || father_page_zip
#endif /* UNIV_ZIP_COPY */
	    || !page_copy_rec_list_end(father_block, block,
				       page_get_infimum_rec(page),
				       index, mtr)) {
		const page_zip_des_t*	page_zip
			= buf_block_get_page_zip(block);
		ut_a(father_page_zip);
		ut_a(page_zip);

		/* Copy the page byte for byte. */
		page_zip_copy_recs(father_page_zip, father_page,
				   page_zip, page, index, mtr);

		/* Update the lock table and possible hash index. */

		if (!dict_table_is_locking_disabled(index->table)) {
			lock_move_rec_list_end(father_block, block,
					       page_get_infimum_rec(page));
		}

		/* Also update the predicate locks */
		if (dict_index_is_spatial(index)) {
			lock_prdt_rec_move(father_block, block);
		}

		btr_search_move_or_delete_hash_entries(father_block, block,
						       index);
	}

	if (!dict_table_is_locking_disabled(index->table)) {
		lock_update_copy_and_discard(father_block, block);
	}

	/* Go upward to root page, decrementing levels by one. */
	for (i = lift_father_up ? 1 : 0; i < n_blocks; i++, page_level++) {
		page_t*		page	= buf_block_get_frame(blocks[i]);
		page_zip_des_t*	page_zip= buf_block_get_page_zip(blocks[i]);

		ut_ad(btr_page_get_level(page, mtr) == page_level + 1);

		btr_page_set_level(page, page_zip, page_level, mtr);
#ifdef UNIV_ZIP_DEBUG
		ut_a(!page_zip || page_zip_validate(page_zip, page, index));
#endif /* UNIV_ZIP_DEBUG */
	}

	if (dict_index_is_spatial(index)) {
		rtr_check_discard_page(index, NULL, block);
	}

	/* Free the file page */
	btr_page_free(index, block, mtr);

	/* We play it safe and reset the free bits for the father */
	if (!dict_index_is_clust(index)
	    && !dict_table_is_temporary(index->table)) {
		ibuf_reset_free_bits(father_block);
	}
	ut_ad(page_validate(father_page, index));
	ut_ad(btr_check_node_ptr(index, father_block, mtr));

	return(lift_father_up ? block_orig : father_block);
}

/*************************************************************//**
Tries to merge the page first to the left immediate brother if such a
brother exists, and the node pointers to the current page and to the brother
reside on the same page. If the left brother does not satisfy these
conditions, looks at the right brother. If the page is the only one on that
level lifts the records of the page to the father page, thus reducing the
tree height. It is assumed that mtr holds an x-latch on the tree and on the
page. If cursor is on the leaf level, mtr must also hold x-latches to the
brothers, if they exist.
@return TRUE on success */
ibool
btr_compress(
/*=========*/
	btr_cur_t*	cursor,	/*!< in/out: cursor on the page to merge
				or lift; the page must not be empty:
				when deleting records, use btr_discard_page()
				if the page would become empty */
	ibool		adjust,	/*!< in: TRUE if should adjust the
				cursor position even if compression occurs */
	mtr_t*		mtr)	/*!< in/out: mini-transaction */
{
	dict_index_t*	index;
	ulint		space;
	ulint		left_page_no;
	ulint		right_page_no;
	buf_block_t*	merge_block;
	page_t*		merge_page = NULL;
	page_zip_des_t*	merge_page_zip;
	ibool		is_left;
	buf_block_t*	block;
	page_t*		page;
	btr_cur_t	father_cursor;
	mem_heap_t*	heap;
	ulint*		offsets;
	ulint		nth_rec = 0; /* remove bogus warning */
	bool		mbr_changed = false;
#ifdef UNIV_DEBUG
	bool		leftmost_child;
#endif
	DBUG_ENTER("btr_compress");

	block = btr_cur_get_block(cursor);
	page = btr_cur_get_page(cursor);
	index = btr_cur_get_index(cursor);

	btr_assert_not_corrupted(block, index);

#ifdef UNIV_DEBUG
	if (dict_index_is_spatial(index)) {
		ut_ad(mtr_memo_contains_flagged(mtr, dict_index_get_lock(index),
						MTR_MEMO_X_LOCK));
	} else {
		ut_ad(mtr_memo_contains_flagged(mtr, dict_index_get_lock(index),
						MTR_MEMO_X_LOCK
						| MTR_MEMO_SX_LOCK)
		      || dict_table_is_intrinsic(index->table));
	}
#endif /* UNIV_DEBUG */

	ut_ad(mtr_is_block_fix(mtr, block, MTR_MEMO_PAGE_X_FIX, index->table));
	space = dict_index_get_space(index);

	const page_size_t	page_size(dict_table_page_size(index->table));

	MONITOR_INC(MONITOR_INDEX_MERGE_ATTEMPTS);

	left_page_no = btr_page_get_prev(page, mtr);
	right_page_no = btr_page_get_next(page, mtr);

#ifdef UNIV_DEBUG
	if (!page_is_leaf(page) && left_page_no == FIL_NULL) {
		ut_a(REC_INFO_MIN_REC_FLAG & rec_get_info_bits(
			page_rec_get_next(page_get_infimum_rec(page)),
			page_is_comp(page)));
	}
#endif /* UNIV_DEBUG */

	heap = mem_heap_create(100);

	if (dict_index_is_spatial(index)) {
		offsets = rtr_page_get_father_block(
			NULL, heap, index, block, mtr, cursor, &father_cursor);
		ut_ad(cursor->page_cur.block->page.id.page_no()
		      == block->page.id.page_no());
		rec_t*  my_rec = father_cursor.page_cur.rec;

		ulint page_no = btr_node_ptr_get_child_page_no(my_rec, offsets);

		if (page_no != block->page.id.page_no()) {
			ib::info() << "father positioned on page "
				<< page_no << "instead of "
				<< block->page.id.page_no();
			offsets = btr_page_get_father_block(
				NULL, heap, index, block, mtr, &father_cursor);
		}
	} else {
		offsets = btr_page_get_father_block(
			NULL, heap, index, block, mtr, &father_cursor);
	}

	if (adjust) {
		nth_rec = page_rec_get_n_recs_before(btr_cur_get_rec(cursor));
		ut_ad(nth_rec > 0);
	}

	if (left_page_no == FIL_NULL && right_page_no == FIL_NULL) {
		/* The page is the only one on the level, lift the records
		to the father */

		merge_block = btr_lift_page_up(index, block, mtr);
		goto func_exit;
	}

	ut_d(leftmost_child =
		left_page_no != FIL_NULL
		&& (page_rec_get_next(
			page_get_infimum_rec(
				btr_cur_get_page(&father_cursor)))
		    == btr_cur_get_rec(&father_cursor)));

	/* Decide the page to which we try to merge and which will inherit
	the locks */

	is_left = btr_can_merge_with_page(cursor, left_page_no,
					  &merge_block, mtr);

	DBUG_EXECUTE_IF("ib_always_merge_right", is_left = FALSE;);
retry:
	if (!is_left
	   && !btr_can_merge_with_page(cursor, right_page_no, &merge_block,
				       mtr)) {
		if (!merge_block) {
			merge_page = NULL;
		}
		goto err_exit;
	}

	merge_page = buf_block_get_frame(merge_block);

#ifdef UNIV_BTR_DEBUG
	if (is_left) {
		ut_a(btr_page_get_next(merge_page, mtr)
		     == block->page.id.page_no());
	} else {
		ut_a(btr_page_get_prev(merge_page, mtr)
		     == block->page.id.page_no());
	}
#endif /* UNIV_BTR_DEBUG */

#ifdef UNIV_GIS_DEBUG
	if (dict_index_is_spatial(index)) {
		if (is_left) {
			fprintf(stderr, "GIS_DIAG: merge left  %ld to %ld \n",
				(long) block->page.id.page_no(), left_page_no);
		} else {
			fprintf(stderr, "GIS_DIAG: merge right %ld to %ld\n",
				(long) block->page.id.page_no(), right_page_no);
		}
	}
#endif /* UNIV_GIS_DEBUG */

	ut_ad(page_validate(merge_page, index));

	merge_page_zip = buf_block_get_page_zip(merge_block);
#ifdef UNIV_ZIP_DEBUG
	if (merge_page_zip) {
		const page_zip_des_t*	page_zip
			= buf_block_get_page_zip(block);
		ut_a(page_zip);
		ut_a(page_zip_validate(merge_page_zip, merge_page, index));
		ut_a(page_zip_validate(page_zip, page, index));
	}
#endif /* UNIV_ZIP_DEBUG */

	/* Move records to the merge page */
	if (is_left) {
		btr_cur_t	cursor2;
		rtr_mbr_t	new_mbr;
		ulint*		offsets2 = NULL;

		/* For rtree, we need to update father's mbr. */
		if (dict_index_is_spatial(index)) {
			/* We only support merge pages with the same parent
			page */
			if (!rtr_check_same_block(
				index, &cursor2,
				btr_cur_get_block(&father_cursor),
				merge_block, heap)) {
				is_left = false;
				goto retry;
			}

			offsets2 = rec_get_offsets(
				btr_cur_get_rec(&cursor2), index,
				NULL, ULINT_UNDEFINED, &heap);

			/* Check if parent entry needs to be updated */
			mbr_changed = rtr_merge_mbr_changed(
				&cursor2, &father_cursor,
				offsets2, offsets, &new_mbr,
				merge_block, block, index);
		}

		rec_t*	orig_pred = page_copy_rec_list_start(
			merge_block, block, page_get_supremum_rec(page),
			index, mtr);

		if (!orig_pred) {
			goto err_exit;
		}

		btr_search_drop_page_hash_index(block);

		/* Remove the page from the level list */
		btr_level_list_remove(space, page_size, page, index, mtr);

		if (dict_index_is_spatial(index)) {
			rec_t*  my_rec = father_cursor.page_cur.rec;

			ulint page_no = btr_node_ptr_get_child_page_no(
						my_rec, offsets);

			if (page_no != block->page.id.page_no()) {

				ib::fatal() << "father positioned on "
					<< page_no << " instead of "
					<< block->page.id.page_no();

				ut_ad(0);
			}

			if (mbr_changed) {
#ifdef UNIV_DEBUG
				bool	success = rtr_update_mbr_field(
					&cursor2, offsets2, &father_cursor,
					merge_page, &new_mbr, NULL, mtr);

				ut_ad(success);
#else
				rtr_update_mbr_field(
					&cursor2, offsets2, &father_cursor,
					merge_page, &new_mbr, NULL, mtr);
#endif
			} else {
				rtr_node_ptr_delete(
					index, &father_cursor, block, mtr);
			}

			/* No GAP lock needs to be worrying about */
			lock_mutex_enter();
			lock_rec_free_all_from_discard_page(block);
			lock_mutex_exit();
		} else {
			btr_node_ptr_delete(index, block, mtr);
			if (!dict_table_is_locking_disabled(index->table)) {
				lock_update_merge_left(
					merge_block, orig_pred, block);
			}
		}

		if (adjust) {
			nth_rec += page_rec_get_n_recs_before(orig_pred);
		}
	} else {
		rec_t*		orig_succ;
		ibool		compressed;
		dberr_t		err;
		btr_cur_t	cursor2;
					/* father cursor pointing to node ptr
					of the right sibling */
#ifdef UNIV_BTR_DEBUG
		byte		fil_page_prev[4];
#endif /* UNIV_BTR_DEBUG */

		if (dict_index_is_spatial(index)) {
			cursor2.rtr_info = NULL;

			/* For spatial index, we disallow merge of blocks
			with different parents, since the merge would need
			to update entry (for MBR and Primary key) in the
			parent of block being merged */
			if (!rtr_check_same_block(
				index, &cursor2,
				btr_cur_get_block(&father_cursor),
				merge_block, heap)) {
				goto err_exit;
			}
		} else {
			btr_page_get_father(index, merge_block, mtr, &cursor2);
		}

		if (merge_page_zip && left_page_no == FIL_NULL) {

			/* The function page_zip_compress(), which will be
			invoked by page_copy_rec_list_end() below,
			requires that FIL_PAGE_PREV be FIL_NULL.
			Clear the field, but prepare to restore it. */
#ifdef UNIV_BTR_DEBUG
			memcpy(fil_page_prev, merge_page + FIL_PAGE_PREV, 4);
#endif /* UNIV_BTR_DEBUG */
#if FIL_NULL != 0xffffffff
# error "FIL_NULL != 0xffffffff"
#endif
			memset(merge_page + FIL_PAGE_PREV, 0xff, 4);
		}

		orig_succ = page_copy_rec_list_end(merge_block, block,
						   page_get_infimum_rec(page),
						   cursor->index, mtr);

		if (!orig_succ) {
			ut_a(merge_page_zip);
#ifdef UNIV_BTR_DEBUG
			if (left_page_no == FIL_NULL) {
				/* FIL_PAGE_PREV was restored from
				merge_page_zip. */
				ut_a(!memcmp(fil_page_prev,
					     merge_page + FIL_PAGE_PREV, 4));
			}
#endif /* UNIV_BTR_DEBUG */
			goto err_exit;
		}

		btr_search_drop_page_hash_index(block);

#ifdef UNIV_BTR_DEBUG
		if (merge_page_zip && left_page_no == FIL_NULL) {

			/* Restore FIL_PAGE_PREV in order to avoid an assertion
			failure in btr_level_list_remove(), which will set
			the field again to FIL_NULL.  Even though this makes
			merge_page and merge_page_zip inconsistent for a
			split second, it is harmless, because the pages
			are X-latched. */
			memcpy(merge_page + FIL_PAGE_PREV, fil_page_prev, 4);
		}
#endif /* UNIV_BTR_DEBUG */

		/* Remove the page from the level list */
		btr_level_list_remove(space, page_size, page, index, mtr);

		ut_ad(btr_node_ptr_get_child_page_no(
			btr_cur_get_rec(&father_cursor), offsets)
			== block->page.id.page_no());

		/* Replace the address of the old child node (= page) with the
		address of the merge page to the right */
		btr_node_ptr_set_child_page_no(
			btr_cur_get_rec(&father_cursor),
			btr_cur_get_page_zip(&father_cursor),
			offsets, right_page_no, mtr);

#ifdef UNIV_DEBUG
		if (!page_is_leaf(page) && left_page_no == FIL_NULL) {
			ut_ad(REC_INFO_MIN_REC_FLAG & rec_get_info_bits(
				page_rec_get_next(page_get_infimum_rec(
					buf_block_get_frame(merge_block))),
				page_is_comp(page)));
		}
#endif /* UNIV_DEBUG */

		/* For rtree, we need to update father's mbr. */
		if (dict_index_is_spatial(index)) {
			ulint*	offsets2;
			offsets2 = rec_get_offsets(
				btr_cur_get_rec(&cursor2),
				index, NULL, ULINT_UNDEFINED, &heap);

			ut_ad(btr_node_ptr_get_child_page_no(
				btr_cur_get_rec(&cursor2), offsets2)
				== right_page_no);

			rtr_merge_and_update_mbr(&father_cursor,
						 &cursor2,
						 offsets, offsets2,
						 merge_page, merge_block,
						 block, index, mtr);
			lock_mutex_enter();
			lock_rec_free_all_from_discard_page(block);
			lock_mutex_exit();
		} else {

			compressed = btr_cur_pessimistic_delete(&err, TRUE,
								&cursor2,
								BTR_CREATE_FLAG,
								false, mtr);
			ut_a(err == DB_SUCCESS);

			if (!compressed) {
				btr_cur_compress_if_useful(&cursor2,
							   FALSE,
							   mtr);
			}

			if (!dict_table_is_locking_disabled(index->table)) {
				lock_update_merge_right(
					merge_block, orig_succ, block);
			}
		}
	}

	if (!dict_index_is_clust(index)
	    && !dict_table_is_temporary(index->table)
	    && page_is_leaf(merge_page)) {
		/* Update the free bits of the B-tree page in the
		insert buffer bitmap.  This has to be done in a
		separate mini-transaction that is committed before the
		main mini-transaction.  We cannot update the insert
		buffer bitmap in this mini-transaction, because
		btr_compress() can be invoked recursively without
		committing the mini-transaction in between.  Since
		insert buffer bitmap pages have a lower rank than
		B-tree pages, we must not access other pages in the
		same mini-transaction after accessing an insert buffer
		bitmap page. */

		/* The free bits in the insert buffer bitmap must
		never exceed the free space on a page.  It is safe to
		decrement or reset the bits in the bitmap in a
		mini-transaction that is committed before the
		mini-transaction that affects the free space. */

		/* It is unsafe to increment the bits in a separately
		committed mini-transaction, because in crash recovery,
		the free bits could momentarily be set too high. */

		if (page_size.is_compressed()) {
			/* Because the free bits may be incremented
			and we cannot update the insert buffer bitmap
			in the same mini-transaction, the only safe
			thing we can do here is the pessimistic
			approach: reset the free bits. */
			ibuf_reset_free_bits(merge_block);
		} else {
			/* On uncompressed pages, the free bits will
			never increase here.  Thus, it is safe to
			write the bits accurately in a separate
			mini-transaction. */
			ibuf_update_free_bits_if_full(merge_block,
						      UNIV_PAGE_SIZE,
						      ULINT_UNDEFINED);
		}
	}

	ut_ad(page_validate(merge_page, index));
#ifdef UNIV_ZIP_DEBUG
	ut_a(!merge_page_zip || page_zip_validate(merge_page_zip, merge_page,
						  index));
#endif /* UNIV_ZIP_DEBUG */

	if (dict_index_is_spatial(index)) {
#ifdef UNIV_GIS_DEBUG
		fprintf(stderr, "GIS_DIAG: compressed away  %ld\n",
			(long) block->page.id.page_no());
		fprintf(stderr, "GIS_DIAG: merged to %ld\n",
			(long) merge_block->page.id.page_no());
#endif

		rtr_check_discard_page(index, NULL, block);
	}

	/* Free the file page */
	btr_page_free(index, block, mtr);

	/* btr_check_node_ptr() needs parent block latched.
	If the merge_block's parent block is not same,
	we cannot use btr_check_node_ptr() */
	ut_ad(leftmost_child
	      || btr_check_node_ptr(index, merge_block, mtr));
func_exit:
	mem_heap_free(heap);

	if (adjust) {
		ut_ad(nth_rec > 0);
		btr_cur_position(
			index,
			page_rec_get_nth(merge_block->frame, nth_rec),
			merge_block, cursor);
	}

	MONITOR_INC(MONITOR_INDEX_MERGE_SUCCESSFUL);

	DBUG_RETURN(TRUE);

err_exit:
	/* We play it safe and reset the free bits. */
	if (page_size.is_compressed()
	    && merge_page
	    && page_is_leaf(merge_page)
	    && !dict_index_is_clust(index)) {

		ibuf_reset_free_bits(merge_block);
	}

	mem_heap_free(heap);
	DBUG_RETURN(FALSE);
}

/*************************************************************//**
Discards a page that is the only page on its level.  This will empty
the whole B-tree, leaving just an empty root page.  This function
should never be reached, because btr_compress(), which is invoked in
delete operations, calls btr_lift_page_up() to flatten the B-tree. */
static
void
btr_discard_only_page_on_level(
/*===========================*/
	dict_index_t*	index,	/*!< in: index tree */
	buf_block_t*	block,	/*!< in: page which is the only on its level */
	mtr_t*		mtr)	/*!< in: mtr */
{
	ulint		page_level = 0;
	trx_id_t	max_trx_id;

	/* Save the PAGE_MAX_TRX_ID from the leaf page. */
	max_trx_id = page_get_max_trx_id(buf_block_get_frame(block));

	while (block->page.id.page_no() != dict_index_get_page(index)) {
		btr_cur_t	cursor;
		buf_block_t*	father;
		const page_t*	page	= buf_block_get_frame(block);

		ut_a(page_get_n_recs(page) == 1);
		ut_a(page_level == btr_page_get_level(page, mtr));
		ut_a(btr_page_get_prev(page, mtr) == FIL_NULL);
		ut_a(btr_page_get_next(page, mtr) == FIL_NULL);

		ut_ad(mtr_is_block_fix(
			mtr, block, MTR_MEMO_PAGE_X_FIX, index->table));
		btr_search_drop_page_hash_index(block);

		if (dict_index_is_spatial(index)) {
			/* Check any concurrent search having this page */
			rtr_check_discard_page(index, NULL, block);
		}

		btr_page_get_father(index, block, mtr, &cursor);
		father = btr_cur_get_block(&cursor);

		if (!dict_table_is_locking_disabled(index->table)) {
			lock_update_discard(
				father, PAGE_HEAP_NO_SUPREMUM, block);
		}

		/* Free the file page */
		btr_page_free(index, block, mtr);

		block = father;
		page_level++;
	}

	/* block is the root page, which must be empty, except
	for the node pointer to the (now discarded) block(s). */

#ifdef UNIV_BTR_DEBUG
	if (!dict_index_is_ibuf(index)) {
		const page_t*	root	= buf_block_get_frame(block);
		const ulint	space	= dict_index_get_space(index);
		ut_a(btr_root_fseg_validate(FIL_PAGE_DATA + PAGE_BTR_SEG_LEAF
					    + root, space));
		ut_a(btr_root_fseg_validate(FIL_PAGE_DATA + PAGE_BTR_SEG_TOP
					    + root, space));
	}
#endif /* UNIV_BTR_DEBUG */

	btr_page_empty(block, buf_block_get_page_zip(block), index, 0, mtr);
	ut_ad(page_is_leaf(buf_block_get_frame(block)));

	if (!dict_index_is_clust(index)
	    && !dict_table_is_temporary(index->table)) {
		/* We play it safe and reset the free bits for the root */
		ibuf_reset_free_bits(block);

		ut_a(max_trx_id);
		page_set_max_trx_id(block,
				    buf_block_get_page_zip(block),
				    max_trx_id, mtr);
	}
}

/*************************************************************//**
Discards a page from a B-tree. This is used to remove the last record from
a B-tree page: the whole page must be removed at the same time. This cannot
be used for the root page, which is allowed to be empty. */
void
btr_discard_page(
/*=============*/
	btr_cur_t*	cursor,	/*!< in: cursor on the page to discard: not on
				the root page */
	mtr_t*		mtr)	/*!< in: mtr */
{
	dict_index_t*	index;
	ulint		left_page_no;
	ulint		right_page_no;
	buf_block_t*	merge_block;
	page_t*		merge_page;
	buf_block_t*	block;
	page_t*		page;
	rec_t*		node_ptr;
#ifdef UNIV_DEBUG
	btr_cur_t	parent_cursor;
	bool		parent_is_different = false;
#endif

	block = btr_cur_get_block(cursor);
	index = btr_cur_get_index(cursor);

	ut_ad(dict_index_get_page(index) != block->page.id.page_no());

	ut_ad(mtr_memo_contains_flagged(mtr, dict_index_get_lock(index),
					MTR_MEMO_X_LOCK | MTR_MEMO_SX_LOCK)
	      || dict_table_is_intrinsic(index->table));

	ut_ad(mtr_is_block_fix(mtr, block, MTR_MEMO_PAGE_X_FIX, index->table));

	const ulint	space = dict_index_get_space(index);

	MONITOR_INC(MONITOR_INDEX_DISCARD);

#ifdef UNIV_DEBUG
	btr_page_get_father(index, block, mtr, &parent_cursor);
#endif

	/* Decide the page which will inherit the locks */

	left_page_no = btr_page_get_prev(buf_block_get_frame(block), mtr);
	right_page_no = btr_page_get_next(buf_block_get_frame(block), mtr);

	const page_size_t	page_size(dict_table_page_size(index->table));

	if (left_page_no != FIL_NULL) {
		merge_block = btr_block_get(
			page_id_t(space, left_page_no), page_size,
			RW_X_LATCH, index, mtr);

		merge_page = buf_block_get_frame(merge_block);
#ifdef UNIV_BTR_DEBUG
		ut_a(btr_page_get_next(merge_page, mtr)
		     == block->page.id.page_no());
#endif /* UNIV_BTR_DEBUG */
		ut_d(parent_is_different =
			(page_rec_get_next(
				page_get_infimum_rec(
					btr_cur_get_page(
						&parent_cursor)))
			 == btr_cur_get_rec(&parent_cursor)));
	} else if (right_page_no != FIL_NULL) {
		merge_block = btr_block_get(
			page_id_t(space, right_page_no), page_size,
			RW_X_LATCH, index, mtr);

		merge_page = buf_block_get_frame(merge_block);
#ifdef UNIV_BTR_DEBUG
		ut_a(btr_page_get_prev(merge_page, mtr)
		     == block->page.id.page_no());
#endif /* UNIV_BTR_DEBUG */
		ut_d(parent_is_different = page_rec_is_supremum(
			page_rec_get_next(btr_cur_get_rec(&parent_cursor))));
	} else {
		btr_discard_only_page_on_level(index, block, mtr);

		return;
	}

	page = buf_block_get_frame(block);
	ut_a(page_is_comp(merge_page) == page_is_comp(page));
	btr_search_drop_page_hash_index(block);

	if (left_page_no == FIL_NULL && !page_is_leaf(page)) {

		/* We have to mark the leftmost node pointer on the right
		side page as the predefined minimum record */
		node_ptr = page_rec_get_next(page_get_infimum_rec(merge_page));

		ut_ad(page_rec_is_user_rec(node_ptr));

		/* This will make page_zip_validate() fail on merge_page
		until btr_level_list_remove() completes.  This is harmless,
		because everything will take place within a single
		mini-transaction and because writing to the redo log
		is an atomic operation (performed by mtr_commit()). */
		btr_set_min_rec_mark(node_ptr, mtr);
	}

	btr_node_ptr_delete(index, block, mtr);

	/* Remove the page from the level list */
	btr_level_list_remove(space, page_size, page, index, mtr);
#ifdef UNIV_ZIP_DEBUG
	{
		page_zip_des_t*	merge_page_zip
			= buf_block_get_page_zip(merge_block);
		ut_a(!merge_page_zip
		     || page_zip_validate(merge_page_zip, merge_page, index));
	}
#endif /* UNIV_ZIP_DEBUG */

	if (!dict_table_is_locking_disabled(index->table)) {
		if (left_page_no != FIL_NULL) {
			lock_update_discard(merge_block, PAGE_HEAP_NO_SUPREMUM,
					    block);
		} else {
			lock_update_discard(merge_block,
					    lock_get_min_heap_no(merge_block),
					    block);
		}
	}

	if (dict_index_is_spatial(index)) {
		rtr_check_discard_page(index, cursor, block);
	}

	/* Free the file page */
	btr_page_free(index, block, mtr);

	/* btr_check_node_ptr() needs parent block latched.
	If the merge_block's parent block is not same,
	we cannot use btr_check_node_ptr() */
	ut_ad(parent_is_different
	      || btr_check_node_ptr(index, merge_block, mtr));
}

#ifdef UNIV_BTR_PRINT
/*************************************************************//**
Prints size info of a B-tree. */
void
btr_print_size(
/*===========*/
	dict_index_t*	index)	/*!< in: index tree */
{
	page_t*		root;
	fseg_header_t*	seg;
	mtr_t		mtr;

	if (dict_index_is_ibuf(index)) {
		fputs("Sorry, cannot print info of an ibuf tree:"
		      " use ibuf functions\n", stderr);

		return;
	}

	mtr_start(&mtr);

	root = btr_root_get(index, &mtr);

	seg = root + PAGE_HEADER + PAGE_BTR_SEG_TOP;

	fputs("INFO OF THE NON-LEAF PAGE SEGMENT\n", stderr);
	fseg_print(seg, &mtr);

	if (!dict_index_is_ibuf(index)) {

		seg = root + PAGE_HEADER + PAGE_BTR_SEG_LEAF;

		fputs("INFO OF THE LEAF PAGE SEGMENT\n", stderr);
		fseg_print(seg, &mtr);
	}

	mtr_commit(&mtr);
}

/************************************************************//**
Prints recursively index tree pages. */
static
void
btr_print_recursive(
/*================*/
	dict_index_t*	index,	/*!< in: index tree */
	buf_block_t*	block,	/*!< in: index page */
	ulint		width,	/*!< in: print this many entries from start
				and end */
	mem_heap_t**	heap,	/*!< in/out: heap for rec_get_offsets() */
	ulint**		offsets,/*!< in/out: buffer for rec_get_offsets() */
	mtr_t*		mtr)	/*!< in: mtr */
{
	const page_t*	page	= buf_block_get_frame(block);
	page_cur_t	cursor;
	ulint		n_recs;
	ulint		i	= 0;
	mtr_t		mtr2;

	ut_ad(mtr_is_block_fix(mtr, block, MTR_MEMO_PAGE_SX_FIX, index->table));

	ib::info() << "NODE ON LEVEL " << btr_page_get_level(page, mtr)
		<< " page " << block->page.id;

	page_print(block, index, width, width);

	n_recs = page_get_n_recs(page);

	page_cur_set_before_first(block, &cursor);
	page_cur_move_to_next(&cursor);

	while (!page_cur_is_after_last(&cursor)) {

		if (page_is_leaf(page)) {

			/* If this is the leaf level, do nothing */

		} else if ((i <= width) || (i >= n_recs - width)) {

			const rec_t*	node_ptr;

			mtr_start(&mtr2);

			node_ptr = page_cur_get_rec(&cursor);

			*offsets = rec_get_offsets(node_ptr, index, *offsets,
						   ULINT_UNDEFINED, heap);
			btr_print_recursive(index,
					    btr_node_ptr_get_child(node_ptr,
								   index,
								   *offsets,
								   &mtr2),
					    width, heap, offsets, &mtr2);
			mtr_commit(&mtr2);
		}

		page_cur_move_to_next(&cursor);
		i++;
	}
}

/**************************************************************//**
Prints directories and other info of all nodes in the tree. */
void
btr_print_index(
/*============*/
	dict_index_t*	index,	/*!< in: index */
	ulint		width)	/*!< in: print this many entries from start
				and end */
{
	mtr_t		mtr;
	buf_block_t*	root;
	mem_heap_t*	heap	= NULL;
	ulint		offsets_[REC_OFFS_NORMAL_SIZE];
	ulint*		offsets	= offsets_;
	rec_offs_init(offsets_);

	fputs("--------------------------\n"
	      "INDEX TREE PRINT\n", stderr);

	mtr_start(&mtr);

	root = btr_root_block_get(index, RW_SX_LATCH, &mtr);

	btr_print_recursive(index, root, width, &heap, &offsets, &mtr);
	if (heap) {
		mem_heap_free(heap);
	}

	mtr_commit(&mtr);

	ut_ad(btr_validate_index(index, 0, false));
}
#endif /* UNIV_BTR_PRINT */

#ifdef UNIV_DEBUG
/************************************************************//**
Checks that the node pointer to a page is appropriate.
@return TRUE */
ibool
btr_check_node_ptr(
/*===============*/
	dict_index_t*	index,	/*!< in: index tree */
	buf_block_t*	block,	/*!< in: index page */
	mtr_t*		mtr)	/*!< in: mtr */
{
	mem_heap_t*	heap;
	dtuple_t*	tuple;
	ulint*		offsets;
	btr_cur_t	cursor;
	page_t*		page = buf_block_get_frame(block);

	ut_ad(mtr_is_block_fix(mtr, block, MTR_MEMO_PAGE_X_FIX, index->table));

	if (dict_index_get_page(index) == block->page.id.page_no()) {

		return(TRUE);
	}

	heap = mem_heap_create(256);
	offsets = btr_page_get_father_block(NULL, heap, index, block, mtr,
					    &cursor);

	if (page_is_leaf(page)) {

		goto func_exit;
	}

	tuple = dict_index_build_node_ptr(
		index, page_rec_get_next(page_get_infimum_rec(page)), 0, heap,
		btr_page_get_level(page, mtr));

	/* For spatial index, the MBR in the parent rec could be different
	with that of first rec of child, their relationship should be
	"WITHIN" relationship */
	if (dict_index_is_spatial(index)) {
		ut_a(!cmp_dtuple_rec_with_gis(
			tuple, btr_cur_get_rec(&cursor),
			offsets, PAGE_CUR_WITHIN));
	} else {
		ut_a(!cmp_dtuple_rec(tuple, btr_cur_get_rec(&cursor), offsets));
	}
func_exit:
	mem_heap_free(heap);

	return(TRUE);
}
#endif /* UNIV_DEBUG */

/************************************************************//**
Display identification information for a record. */
static
void
btr_index_rec_validate_report(
/*==========================*/
	const page_t*		page,	/*!< in: index page */
	const rec_t*		rec,	/*!< in: index record */
	const dict_index_t*	index)	/*!< in: index */
{
	ib::info() << "Record in index " << index->name
		<< " of table " << index->table->name
		<< ", page " << page_id_t(page_get_space_id(page),
					  page_get_page_no(page))
		<< ", at offset " << page_offset(rec);
}

/************************************************************//**
Checks the size and number of fields in a record based on the definition of
the index.
@return TRUE if ok */
ibool
btr_index_rec_validate(
/*===================*/
	const rec_t*		rec,		/*!< in: index record */
	const dict_index_t*	index,		/*!< in: index */
	ibool			dump_on_error)	/*!< in: TRUE if the function
						should print hex dump of record
						and page on error */
{
	ulint		len;
	ulint		n;
	ulint		i;
	const page_t*	page;
	mem_heap_t*	heap	= NULL;
	ulint		offsets_[REC_OFFS_NORMAL_SIZE];
	ulint*		offsets	= offsets_;
	rec_offs_init(offsets_);

	page = page_align(rec);

	if (dict_index_is_ibuf(index)) {
		/* The insert buffer index tree can contain records from any
		other index: we cannot check the number of fields or
		their length */

		return(TRUE);
	}

#ifdef VIRTUAL_INDEX_DEBUG
	if (dict_index_has_virtual(index)) {
		fprintf(stderr, "index name is %s\n", index->name());
	}
#endif
	if ((ibool)!!page_is_comp(page) != dict_table_is_comp(index->table)) {
		btr_index_rec_validate_report(page, rec, index);

		ib::error() << "Compact flag=" << !!page_is_comp(page)
			<< ", should be " << dict_table_is_comp(index->table);

		return(FALSE);
	}

	n = dict_index_get_n_fields(index);

	if (!page_is_comp(page)
	    && (rec_get_n_fields_old(rec) != n
		/* a record for older SYS_INDEXES table
		(missing merge_threshold column) is acceptable. */
		&& !(index->id == DICT_INDEXES_ID
		     && rec_get_n_fields_old(rec) == n - 1))) {
		btr_index_rec_validate_report(page, rec, index);

		ib::error() << "Has " << rec_get_n_fields_old(rec)
			<< " fields, should have " << n;

		if (dump_on_error) {
			fputs("InnoDB: corrupt record ", stderr);
			rec_print_old(stderr, rec);
			putc('\n', stderr);
		}
		return(FALSE);
	}

	offsets = rec_get_offsets(rec, index, offsets, ULINT_UNDEFINED, &heap);

	for (i = 0; i < n; i++) {
		dict_field_t*	field = dict_index_get_nth_field(index, i);
		ulint		fixed_size = dict_col_get_fixed_size(
						dict_field_get_col(field),
						page_is_comp(page));

		rec_get_nth_field_offs(offsets, i, &len);

		/* Note that if fixed_size != 0, it equals the
		length of a fixed-size column in the clustered index,
		except the DATA_POINT, whose length would be MBR_LEN
		when it's indexed in a R-TREE. We should adjust it here.
		A prefix index of the column is of fixed, but different
		length.  When fixed_size == 0, prefix_len is the maximum
		length of the prefix index column. */

		if (dict_field_get_col(field)->mtype == DATA_POINT) {
			ut_ad(fixed_size == DATA_POINT_LEN);
			if (dict_index_is_spatial(index)) {
				/* For DATA_POINT data, when it has R-tree
				index, the fixed_len is the MBR of the point.
				But if it's a primary key and on R-TREE
				as the PK pointer, the length shall be
				DATA_POINT_LEN as well. */
				ut_ad((field->fixed_len == DATA_MBR_LEN
				       && i == 0)
				      || (field->fixed_len == DATA_POINT_LEN
					  && i != 0));
				fixed_size = field->fixed_len;
			}
		}

		if ((field->prefix_len == 0
		     && len != UNIV_SQL_NULL && fixed_size
		     && len != fixed_size)
		    || (field->prefix_len > 0
			&& len != UNIV_SQL_NULL
			&& len
			> field->prefix_len)) {

			btr_index_rec_validate_report(page, rec, index);

			ib::error	error;

			error << "Field " << i << " len is " << len
				<< ", should be " << fixed_size;

			if (dump_on_error) {
				error << "; ";
				rec_print(error.m_oss, rec,
					  rec_get_info_bits(
						  rec, rec_offs_comp(offsets)),
					  offsets);
			}
			if (heap) {
				mem_heap_free(heap);
			}
			return(FALSE);
		}
	}

#ifdef VIRTUAL_INDEX_DEBUG
	if (dict_index_has_virtual(index)) {
		rec_print_new(stderr, rec, offsets);
	}
#endif

	if (heap) {
		mem_heap_free(heap);
	}
	return(TRUE);
}

/************************************************************//**
Checks the size and number of fields in records based on the definition of
the index.
@return TRUE if ok */
static
ibool
btr_index_page_validate(
/*====================*/
	buf_block_t*	block,	/*!< in: index page */
	dict_index_t*	index)	/*!< in: index */
{
	page_cur_t	cur;
	ibool		ret	= TRUE;
#ifndef DBUG_OFF
	ulint		nth	= 1;
#endif /* !DBUG_OFF */

	page_cur_set_before_first(block, &cur);

	/* Directory slot 0 should only contain the infimum record. */
	DBUG_EXECUTE_IF("check_table_rec_next",
			ut_a(page_rec_get_nth_const(
				     page_cur_get_page(&cur), 0)
			     == cur.rec);
			ut_a(page_dir_slot_get_n_owned(
				     page_dir_get_nth_slot(
					     page_cur_get_page(&cur), 0))
			     == 1););

	page_cur_move_to_next(&cur);

	for (;;) {
		if (page_cur_is_after_last(&cur)) {

			break;
		}

		if (!btr_index_rec_validate(cur.rec, index, TRUE)) {

			return(FALSE);
		}

		/* Verify that page_rec_get_nth_const() is correctly
		retrieving each record. */
		DBUG_EXECUTE_IF("check_table_rec_next",
				ut_a(cur.rec == page_rec_get_nth_const(
					     page_cur_get_page(&cur),
					     page_rec_get_n_recs_before(
						     cur.rec)));
				ut_a(nth++ == page_rec_get_n_recs_before(
					     cur.rec)););

		page_cur_move_to_next(&cur);
	}

	return(ret);
}

/************************************************************//**
Report an error on one page of an index tree. */
static
void
btr_validate_report1(
/*=================*/
	dict_index_t*		index,	/*!< in: index */
	ulint			level,	/*!< in: B-tree level */
	const buf_block_t*	block)	/*!< in: index page */
{
	ib::error	error;
	error << "In page " << block->page.id.page_no()
		<< " of index " << index->name
		<< " of table " << index->table->name;

	if (level > 0) {
		error << ", index tree level " << level;
	}
}

/************************************************************//**
Report an error on two pages of an index tree. */
static
void
btr_validate_report2(
/*=================*/
	const dict_index_t*	index,	/*!< in: index */
	ulint			level,	/*!< in: B-tree level */
	const buf_block_t*	block1,	/*!< in: first index page */
	const buf_block_t*	block2)	/*!< in: second index page */
{
	ib::error	error;
	error << "In pages " << block1->page.id
		<< " and " << block2->page.id << " of index " << index->name
		<< " of table " << index->table->name;

	if (level > 0) {
		error << ", index tree level " << level;
	}
}

/************************************************************//**
Validates index tree level.
@return TRUE if ok */
static
bool
btr_validate_level(
/*===============*/
	dict_index_t*	index,	/*!< in: index tree */
	const trx_t*	trx,	/*!< in: transaction or NULL */
	ulint		level,	/*!< in: level number */
	bool		lockout)/*!< in: true if X-latch index is intended */
{
	buf_block_t*	block;
	page_t*		page;
	buf_block_t*	right_block = 0; /* remove warning */
	page_t*		right_page = 0; /* remove warning */
	page_t*		father_page;
	btr_cur_t	node_cur;
	btr_cur_t	right_node_cur;
	rec_t*		rec;
	ulint		right_page_no;
	ulint		left_page_no;
	page_cur_t	cursor;
	dtuple_t*	node_ptr_tuple;
	bool		ret	= true;
	mtr_t		mtr;
	mem_heap_t*	heap	= mem_heap_create(256);
	fseg_header_t*	seg;
	ulint*		offsets	= NULL;
	ulint*		offsets2= NULL;
#ifdef UNIV_ZIP_DEBUG
	page_zip_des_t*	page_zip;
#endif /* UNIV_ZIP_DEBUG */
	ulint		savepoint = 0;
	ulint		savepoint2 = 0;
	ulint		parent_page_no = FIL_NULL;
	ulint		parent_right_page_no = FIL_NULL;
	bool		rightmost_child = false;

	mtr_start(&mtr);

	if (!srv_read_only_mode) {
		if (lockout) {
			mtr_x_lock(dict_index_get_lock(index), &mtr);
		} else {
			mtr_sx_lock(dict_index_get_lock(index), &mtr);
		}
	}

	block = btr_root_block_get(index, RW_SX_LATCH, &mtr);
	page = buf_block_get_frame(block);
	seg = page + PAGE_HEADER + PAGE_BTR_SEG_TOP;

#ifdef UNIV_DEBUG
	if (dict_index_is_spatial(index)) {
		fprintf(stderr, "Root page no: %lu\n",
			(ulong) page_get_page_no(page));
	}
#endif

	const fil_space_t*	space	= fil_space_get(index->space);
	const page_size_t	table_page_size(
		dict_table_page_size(index->table));
	const page_size_t	space_page_size(space->flags);

	if (!table_page_size.equals_to(space_page_size)) {

		ib::warn() << "Flags mismatch: table=" << index->table->flags
			<< ", tablespace=" << space->flags;

		mtr_commit(&mtr);

		return(false);
	}

	while (level != btr_page_get_level(page, &mtr)) {
		const rec_t*	node_ptr;

		if (fseg_page_is_free(seg,
				      block->page.id.space(),
				      block->page.id.page_no())) {

			btr_validate_report1(index, level, block);

			ib::warn() << "Page is free";

			ret = false;
		}

		ut_a(index->space == block->page.id.space());
		ut_a(index->space == page_get_space_id(page));
#ifdef UNIV_ZIP_DEBUG
		page_zip = buf_block_get_page_zip(block);
		ut_a(!page_zip || page_zip_validate(page_zip, page, index));
#endif /* UNIV_ZIP_DEBUG */
		ut_a(!page_is_leaf(page));

		page_cur_set_before_first(block, &cursor);
		page_cur_move_to_next(&cursor);

		node_ptr = page_cur_get_rec(&cursor);
		offsets = rec_get_offsets(node_ptr, index, offsets,
					  ULINT_UNDEFINED, &heap);

		savepoint2 = mtr_set_savepoint(&mtr);
		block = btr_node_ptr_get_child(node_ptr, index, offsets, &mtr);
		page = buf_block_get_frame(block);

		/* For R-Tree, since record order might not be the same as
		linked index page in the lower level, we need to travers
		backwards to get the first page rec in this level.
		This is only used for index validation. Spatial index
		does not use such scan for any of its DML or query
		operations  */
		if (dict_index_is_spatial(index)) {
			left_page_no = btr_page_get_prev(page, &mtr);

			while (left_page_no != FIL_NULL) {
				page_id_t	left_page_id(
					index->space, left_page_no);
				/* To obey latch order of tree blocks,
				we should release the right_block once to
				obtain lock of the uncle block. */
				mtr_release_block_at_savepoint(
					&mtr, savepoint2, block);

				savepoint2 = mtr_set_savepoint(&mtr);
				block = btr_block_get(
					left_page_id,
					table_page_size,
					RW_SX_LATCH, index, &mtr);
				page = buf_block_get_frame(block);
				left_page_no = btr_page_get_prev(page, &mtr);
			}
		}
	}

	/* Now we are on the desired level. Loop through the pages on that
	level. */

	if (level == 0) {
		/* Leaf pages are managed in their own file segment. */
		seg -= PAGE_BTR_SEG_TOP - PAGE_BTR_SEG_LEAF;
	}

loop:
	mem_heap_empty(heap);
	offsets = offsets2 = NULL;
	if (!srv_read_only_mode) {
		if (lockout) {
			mtr_x_lock(dict_index_get_lock(index), &mtr);
		} else {
			mtr_sx_lock(dict_index_get_lock(index), &mtr);
		}
	}

#ifdef UNIV_ZIP_DEBUG
	page_zip = buf_block_get_page_zip(block);
	ut_a(!page_zip || page_zip_validate(page_zip, page, index));
#endif /* UNIV_ZIP_DEBUG */

	ut_a(block->page.id.space() == index->space);

	if (fseg_page_is_free(seg,
			      block->page.id.space(),
			      block->page.id.page_no())) {

		btr_validate_report1(index, level, block);

		ib::warn() << "Page is marked as free";
		ret = false;

	} else if (btr_page_get_index_id(page) != index->id) {

		ib::error() << "Page index id " << btr_page_get_index_id(page)
			<< " != data dictionary index id " << index->id;

		ret = false;

	} else if (!page_validate(page, index)) {

		btr_validate_report1(index, level, block);
		ret = false;

	} else if (level == 0 && !btr_index_page_validate(block, index)) {

		/* We are on level 0. Check that the records have the right
		number of fields, and field lengths are right. */

		ret = false;
	}

	ut_a(btr_page_get_level(page, &mtr) == level);

	right_page_no = btr_page_get_next(page, &mtr);
	left_page_no = btr_page_get_prev(page, &mtr);

	ut_a(!page_is_empty(page)
	     || (level == 0
		 && page_get_page_no(page) == dict_index_get_page(index)));

	if (right_page_no != FIL_NULL) {
		const rec_t*	right_rec;
		savepoint = mtr_set_savepoint(&mtr);

		right_block = btr_block_get(
			page_id_t(index->space, right_page_no),
			table_page_size,
			RW_SX_LATCH, index, &mtr);

		right_page = buf_block_get_frame(right_block);

		if (btr_page_get_prev(right_page, &mtr)
		    != page_get_page_no(page)) {

			btr_validate_report2(index, level, block, right_block);
			fputs("InnoDB: broken FIL_PAGE_NEXT"
			      " or FIL_PAGE_PREV links\n", stderr);

			ret = false;
		}

		if (page_is_comp(right_page) != page_is_comp(page)) {
			btr_validate_report2(index, level, block, right_block);
			fputs("InnoDB: 'compact' flag mismatch\n", stderr);

			ret = false;

			goto node_ptr_fails;
		}

		rec = page_rec_get_prev(page_get_supremum_rec(page));
		right_rec = page_rec_get_next(page_get_infimum_rec(
						      right_page));
		offsets = rec_get_offsets(rec, index,
					  offsets, ULINT_UNDEFINED, &heap);
		offsets2 = rec_get_offsets(right_rec, index,
					   offsets2, ULINT_UNDEFINED, &heap);

		/* For spatial index, we cannot guarantee the key ordering
		across pages, so skip the record compare verification for
		now. Will enhanced in special R-Tree index validation scheme */
		if (!dict_index_is_spatial(index)
		    && cmp_rec_rec(rec, right_rec,
				   offsets, offsets2, index) >= 0) {

			btr_validate_report2(index, level, block, right_block);

			fputs("InnoDB: records in wrong order"
			      " on adjacent pages\n", stderr);

			fputs("InnoDB: record ", stderr);
			rec = page_rec_get_prev(page_get_supremum_rec(page));
			rec_print(stderr, rec, index);
			putc('\n', stderr);
			fputs("InnoDB: record ", stderr);
			rec = page_rec_get_next(
				page_get_infimum_rec(right_page));
			rec_print(stderr, rec, index);
			putc('\n', stderr);

			ret = false;
		}
	}

	if (level > 0 && left_page_no == FIL_NULL) {
		ut_a(REC_INFO_MIN_REC_FLAG & rec_get_info_bits(
			     page_rec_get_next(page_get_infimum_rec(page)),
			     page_is_comp(page)));
	}

	/* Similarly skip the father node check for spatial index for now,
	for a couple of reasons:
	1) As mentioned, there is no ordering relationship between records
	in parent level and linked pages in the child level.
	2) Search parent from root is very costly for R-tree.
	We will add special validation mechanism for R-tree later (WL #7520) */
	if (!dict_index_is_spatial(index)
	    && block->page.id.page_no() != dict_index_get_page(index)) {

		/* Check father node pointers */
		rec_t*	node_ptr;

		btr_cur_position(
			index, page_rec_get_next(page_get_infimum_rec(page)),
			block, &node_cur);
		offsets = btr_page_get_father_node_ptr_for_validate(
			offsets, heap, &node_cur, &mtr);

		father_page = btr_cur_get_page(&node_cur);
		node_ptr = btr_cur_get_rec(&node_cur);

		parent_page_no = page_get_page_no(father_page);
		parent_right_page_no = btr_page_get_next(father_page, &mtr);
		rightmost_child = page_rec_is_supremum(
					page_rec_get_next(node_ptr));

		btr_cur_position(
			index,
			page_rec_get_prev(page_get_supremum_rec(page)),
			block, &node_cur);

		offsets = btr_page_get_father_node_ptr_for_validate(
				offsets, heap, &node_cur, &mtr);

		if (node_ptr != btr_cur_get_rec(&node_cur)
		    || btr_node_ptr_get_child_page_no(node_ptr, offsets)
				     != block->page.id.page_no()) {

			btr_validate_report1(index, level, block);

			fputs("InnoDB: node pointer to the page is wrong\n",
			      stderr);

			fputs("InnoDB: node ptr ", stderr);
			rec_print(stderr, node_ptr, index);

			rec = btr_cur_get_rec(&node_cur);
			fprintf(stderr, "\n"
				"InnoDB: node ptr child page n:o %lu\n",
				(ulong) btr_node_ptr_get_child_page_no(
					rec, offsets));

			fputs("InnoDB: record on page ", stderr);
			rec_print_new(stderr, rec, offsets);
			putc('\n', stderr);
			ret = false;

			goto node_ptr_fails;
		}

		if (!page_is_leaf(page)) {
			node_ptr_tuple = dict_index_build_node_ptr(
				index,
				page_rec_get_next(page_get_infimum_rec(page)),
				0, heap, btr_page_get_level(page, &mtr));

			if (cmp_dtuple_rec(node_ptr_tuple, node_ptr,
					   offsets)) {
				const rec_t* first_rec = page_rec_get_next(
					page_get_infimum_rec(page));

				btr_validate_report1(index, level, block);

				ib::error() << "Node ptrs differ on levels > 0";

				fputs("InnoDB: node ptr ",stderr);
				rec_print_new(stderr, node_ptr, offsets);
				fputs("InnoDB: first rec ", stderr);
				rec_print(stderr, first_rec, index);
				putc('\n', stderr);
				ret = false;

				goto node_ptr_fails;
			}
		}

		if (left_page_no == FIL_NULL) {
			ut_a(node_ptr == page_rec_get_next(
				     page_get_infimum_rec(father_page)));
			ut_a(btr_page_get_prev(father_page, &mtr) == FIL_NULL);
		}

		if (right_page_no == FIL_NULL) {
			ut_a(node_ptr == page_rec_get_prev(
				     page_get_supremum_rec(father_page)));
			ut_a(btr_page_get_next(father_page, &mtr) == FIL_NULL);
		} else {
			const rec_t*	right_node_ptr;

			right_node_ptr = page_rec_get_next(node_ptr);

			if (!lockout && rightmost_child) {

				/* To obey latch order of tree blocks,
				we should release the right_block once to
				obtain lock of the uncle block. */
				mtr_release_block_at_savepoint(
					&mtr, savepoint, right_block);

				btr_block_get(
					page_id_t(index->space,
						  parent_right_page_no),
					table_page_size,
					RW_SX_LATCH, index, &mtr);

				right_block = btr_block_get(
					page_id_t(index->space,
						  right_page_no),
					table_page_size,
					RW_SX_LATCH, index, &mtr);
			}

			btr_cur_position(
				index, page_rec_get_next(
					page_get_infimum_rec(
						buf_block_get_frame(
							right_block))),
				right_block, &right_node_cur);

			offsets = btr_page_get_father_node_ptr_for_validate(
					offsets, heap, &right_node_cur, &mtr);

			if (right_node_ptr
			    != page_get_supremum_rec(father_page)) {

				if (btr_cur_get_rec(&right_node_cur)
				    != right_node_ptr) {
					ret = false;
					fputs("InnoDB: node pointer to"
					      " the right page is wrong\n",
					      stderr);

					btr_validate_report1(index, level,
							     block);
				}
			} else {
				page_t*	right_father_page
					= btr_cur_get_page(&right_node_cur);

				if (btr_cur_get_rec(&right_node_cur)
				    != page_rec_get_next(
					    page_get_infimum_rec(
						    right_father_page))) {
					ret = false;
					fputs("InnoDB: node pointer 2 to"
					      " the right page is wrong\n",
					      stderr);

					btr_validate_report1(index, level,
							     block);
				}

				if (page_get_page_no(right_father_page)
				    != btr_page_get_next(father_page, &mtr)) {

					ret = false;
					fputs("InnoDB: node pointer 3 to"
					      " the right page is wrong\n",
					      stderr);

					btr_validate_report1(index, level,
							     block);
				}
			}
		}
	}

node_ptr_fails:
	/* Commit the mini-transaction to release the latch on 'page'.
	Re-acquire the latch on right_page, which will become 'page'
	on the next loop.  The page has already been checked. */
	mtr_commit(&mtr);

	if (trx_is_interrupted(trx)) {
		/* On interrupt, return the current status. */
	} else if (right_page_no != FIL_NULL) {

		mtr_start(&mtr);

		if (!lockout) {
			if (rightmost_child) {
				if (parent_right_page_no != FIL_NULL) {
					btr_block_get(
						page_id_t(
							index->space,
							parent_right_page_no),
						table_page_size,
						RW_SX_LATCH, index, &mtr);
				}
			} else if (parent_page_no != FIL_NULL) {
				btr_block_get(
					page_id_t(index->space,
						  parent_page_no),
					table_page_size,
					RW_SX_LATCH, index, &mtr);
			}
		}

		block = btr_block_get(
			page_id_t(index->space, right_page_no),
			table_page_size,
			RW_SX_LATCH, index, &mtr);

		page = buf_block_get_frame(block);

		goto loop;
	}

	mem_heap_free(heap);

	return(ret);
}

/**************************************************************//**
Do an index level validation of spaital index tree.
@return	true if no error found */
bool
btr_validate_spatial_index(
/*=======================*/
	dict_index_t*	index,	/*!< in: index */
	const trx_t*	trx)	/*!< in: transaction or NULL */
{

	mtr_t	mtr;
	bool	ok = true;

	mtr_start(&mtr);

	mtr_x_lock(dict_index_get_lock(index), &mtr);

	page_t*	root = btr_root_get(index, &mtr);
	ulint	n = btr_page_get_level(root, &mtr);

#ifdef UNIV_RTR_DEBUG
	fprintf(stderr, "R-tree level is %lu\n", n);
#endif /* UNIV_RTR_DEBUG */

	for (ulint i = 0; i <= n; ++i) {
#ifdef UNIV_RTR_DEBUG
		fprintf(stderr, "Level %lu:\n", n - i);
#endif /* UNIV_RTR_DEBUG */

		if (!btr_validate_level(index, trx, n - i, true)) {
			ok = false;
			break;
		}
	}

	mtr_commit(&mtr);

	return(ok);
}

/**************************************************************//**
Checks the consistency of an index tree.
@return true if ok */
bool
btr_validate_index(
/*===============*/
	dict_index_t*	index,	/*!< in: index */
	const trx_t*	trx,	/*!< in: transaction or NULL */
	bool		lockout)/*!< in: true if X-latch index is intended */
{
	/* Full Text index are implemented by auxiliary tables,
	not the B-tree */
	if (dict_index_is_online_ddl(index) || (index->type & DICT_FTS)) {
		return(true);
	}

	if (dict_index_is_spatial(index)) {
		return(btr_validate_spatial_index(index, trx));
	}

	mtr_t		mtr;

	mtr_start(&mtr);

	if (!srv_read_only_mode) {
		if (lockout) {
			mtr_x_lock(dict_index_get_lock(index), &mtr);
		} else {
			mtr_sx_lock(dict_index_get_lock(index), &mtr);
		}
	}

	bool	ok = true;
	page_t*	root = btr_root_get(index, &mtr);
	ulint	n = btr_page_get_level(root, &mtr);

	for (ulint i = 0; i <= n; ++i) {

		if (!btr_validate_level(index, trx, n - i, lockout)) {
			ok = false;
			break;
		}
	}

	mtr_commit(&mtr);

	return(ok);
}

/**************************************************************//**
Checks if the page in the cursor can be merged with given page.
If necessary, re-organize the merge_page.
@return	true if possible to merge. */
bool
btr_can_merge_with_page(
/*====================*/
	btr_cur_t*	cursor,		/*!< in: cursor on the page to merge */
	ulint		page_no,	/*!< in: a sibling page */
	buf_block_t**	merge_block,	/*!< out: the merge block */
	mtr_t*		mtr)		/*!< in: mini-transaction */
{
	dict_index_t*	index;
	page_t*		page;
	ulint		n_recs;
	ulint		data_size;
	ulint		max_ins_size_reorg;
	ulint		max_ins_size;
	buf_block_t*	mblock;
	page_t*		mpage;
	DBUG_ENTER("btr_can_merge_with_page");

	if (page_no == FIL_NULL) {
		*merge_block = NULL;
		DBUG_RETURN(false);
	}

	index = btr_cur_get_index(cursor);
	page = btr_cur_get_page(cursor);

	const page_id_t		page_id(dict_index_get_space(index), page_no);
	const page_size_t	page_size(dict_table_page_size(index->table));

	mblock = btr_block_get(page_id, page_size, RW_X_LATCH, index, mtr);
	mpage = buf_block_get_frame(mblock);

	n_recs = page_get_n_recs(page);
	data_size = page_get_data_size(page);

	max_ins_size_reorg = page_get_max_insert_size_after_reorganize(
		mpage, n_recs);

	if (data_size > max_ins_size_reorg) {
		goto error;
	}

	/* If compression padding tells us that merging will result in
	too packed up page i.e.: which is likely to cause compression
	failure then don't merge the pages. */
	if (page_size.is_compressed() && page_is_leaf(mpage)
	    && (page_get_data_size(mpage) + data_size
		>= dict_index_zip_pad_optimal_page_size(index))) {

		goto error;
	}


	max_ins_size = page_get_max_insert_size(mpage, n_recs);

	if (data_size > max_ins_size) {

		/* We have to reorganize mpage */

		if (!btr_page_reorganize_block(
			    false, page_zip_level, mblock, index, mtr)) {

			goto error;
		}

		max_ins_size = page_get_max_insert_size(mpage, n_recs);

		ut_ad(page_validate(mpage, index));
		ut_ad(max_ins_size == max_ins_size_reorg);

		if (data_size > max_ins_size) {

			/* Add fault tolerance, though this should
			never happen */

			goto error;
		}
	}

	*merge_block = mblock;
	DBUG_RETURN(true);

error:
	*merge_block = NULL;
	DBUG_RETURN(false);
}

#endif /* !UNIV_HOTBACKUP */<|MERGE_RESOLUTION|>--- conflicted
+++ resolved
@@ -154,12 +154,7 @@
 
 /**************************************************************//**
 Gets the root node of a tree and x- or s-latches it.
-<<<<<<< HEAD
-@return	root page, x- or s-latched */
-UNIV_INTERN
-=======
 @return root page, x- or s-latched */
->>>>>>> d04d7a8f
 buf_block_t*
 btr_root_block_get(
 /*===============*/
@@ -686,15 +681,9 @@
 }
 
 /************************************************************//**
-<<<<<<< HEAD
-Returns the child page of a node pointer and x-latches it.
-@return	child page, x-latched */
-UNIV_INTERN
-=======
 Returns the child page of a node pointer and sx-latches it.
 @return child page, sx-latched */
-static
->>>>>>> d04d7a8f
+UNIV_INTERN
 buf_block_t*
 btr_node_ptr_get_child(
 /*===================*/
