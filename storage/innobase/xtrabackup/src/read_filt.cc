/******************************************************
XtraBackup: hot backup tool for InnoDB
(c) 2009-2012 Percona Inc.
Originally Created 3/3/2009 Yasufumi Kinoshita
Written by Alexey Kopytov, Aleksandr Kuzminsky, Stewart Smith, Vadim Tkachenko,
Yasufumi Kinoshita, Ignacio Nin and Baron Schwartz.

This program is free software; you can redistribute it and/or modify
it under the terms of the GNU General Public License as published by
the Free Software Foundation; version 2 of the License.

This program is distributed in the hope that it will be useful,
but WITHOUT ANY WARRANTY; without even the implied warranty of
MERCHANTABILITY or FITNESS FOR A PARTICULAR PURPOSE.  See the
GNU General Public License for more details.

You should have received a copy of the GNU General Public License
along with this program; if not, write to the Free Software
Foundation, Inc., 51 Franklin Street, Fifth Floor, Boston, MA  02110-1301, USA

*******************************************************/

/* Data file read filter implementation */

#include "read_filt.h"
#include "common.h"
#include "fil_cur.h"
#include "xtrabackup.h"

/****************************************************************/ /**
 Perform read filter context initialization that is common to all read
 filters.  */
static void common_init(
    /*========*/
    xb_read_filt_ctxt_t *ctxt,  /*!<in/out: read filter context */
    const xb_fil_cur_t *cursor) /*!<in: file cursor */
{
  ctxt->offset = 0;
  ctxt->data_file_size = cursor->statinfo.st_size;
  ctxt->buffer_capacity = cursor->buf_size;
  ctxt->page_size = cursor->page_size;
}

<<<<<<< HEAD
/****************************************************************/ /**
 Initialize the pass-through read filter. */
static void rf_pass_through_init(
    /*=================*/
    xb_read_filt_ctxt_t *ctxt,  /*!<in/out: read filter context */
    const xb_fil_cur_t *cursor, /*!<in: file cursor */
    ulint space_id __attribute__((unused)))
/*!<in: space id we are reading */
=======
/****************************************************************//**
Update the filter with the actual batch size asfter it has
been read. */
static
void
common_update(
/*========*/
	xb_read_filt_ctxt_t*	ctxt,	/*!<in/out: read filter context */
	ib_uint64_t		len,	/*!in: length in bytes of the batch has
					been read */
	const xb_fil_cur_t*	cursor)	/*!<in: file cursor */
{
	ctxt->data_file_size = cursor->statinfo.st_size;
	ctxt->offset += len;
}

/****************************************************************//**
Initialize the pass-through read filter. */
static
void
rf_pass_through_init(
/*=================*/
	xb_read_filt_ctxt_t*	ctxt,	/*!<in/out: read filter context */
	const xb_fil_cur_t*	cursor,	/*!<in: file cursor */
	ulint			space_id __attribute__((unused)))
					/*!<in: space id we are reading */
>>>>>>> e3fcf461
{
  common_init(ctxt, cursor);
}

/****************************************************************/ /**
 Get the next batch of pages for the pass-through read filter.  */
static void rf_pass_through_get_next_batch(
    /*===========================*/
    xb_read_filt_ctxt_t *ctxt,     /*!<in/out: read filter
                                   context */
    ib_uint64_t *read_batch_start, /*!<out: starting read
                                   offset in bytes for the
                                   next batch of pages */
    ib_uint64_t *read_batch_len)   /*!<out: length in
                                   bytes of the next batch
                                   of pages */
{
<<<<<<< HEAD
  *read_batch_start = ctxt->offset;
  *read_batch_len = ctxt->data_file_size - ctxt->offset;

  if (*read_batch_len > ctxt->buffer_capacity) {
    *read_batch_len = ctxt->buffer_capacity;
  }

  ctxt->offset += *read_batch_len;
=======
	*read_batch_start = ctxt->offset;
	if (ctxt->offset >= ctxt->data_file_size) {
		*read_batch_len = 0;
		return;
	}
	*read_batch_len = ctxt->data_file_size - ctxt->offset;

	if (*read_batch_len > ctxt->buffer_capacity) {
		*read_batch_len = ctxt->buffer_capacity;
	}
>>>>>>> e3fcf461
}

/****************************************************************/ /**
 Deinitialize the pass-through read filter.  */
static void rf_pass_through_deinit(
    /*===================*/
    xb_read_filt_ctxt_t *ctxt __attribute__((unused)))
/*!<in: read filter context */
{}

/****************************************************************/ /**
 Initialize the changed page bitmap-based read filter.  Assumes that
 the bitmap is already set up in changed_page_bitmap.  */
static void rf_bitmap_init(
    /*===========*/
    xb_read_filt_ctxt_t *ctxt,  /*!<in/out: read filter
                                context */
    const xb_fil_cur_t *cursor, /*!<in: read cursor */
    ulint space_id)             /*!<in: space id  */
{
  common_init(ctxt, cursor);
  ctxt->bitmap_range = xb_page_bitmap_range_init(changed_page_bitmap, space_id);
  ctxt->filter_batch_end = 0;
}

/****************************************************************/ /**
 Get the next batch of pages for the bitmap read filter.  */
static void rf_bitmap_get_next_batch(
    /*=====================*/
    xb_read_filt_ctxt_t *ctxt,     /*!<in/out: read filter
                                   context */
    ib_uint64_t *read_batch_start, /*!<out: starting read
                                   offset in bytes for the
                                   next batch of pages */
    ib_uint64_t *read_batch_len)   /*!<out: length in
                                   bytes of the next batch
                                   of pages */
{
  ulint start_page_id;

  start_page_id = ctxt->offset / ctxt->page_size;

  xb_a(ctxt->offset % ctxt->page_size == 0);

  if (start_page_id == ctxt->filter_batch_end) {
    /* Used up all the previous bitmap range, get some more */
    ulint next_page_id;

    /* Find the next changed page using the bitmap */
    next_page_id = xb_page_bitmap_range_get_next_bit(ctxt->bitmap_range, TRUE);

    if (next_page_id == ULINT_UNDEFINED) {
      *read_batch_len = 0;
      return;
    }

    ctxt->offset = next_page_id * ctxt->page_size;

    /* Find the end of the current changed page block by searching
    for the next cleared bitmap bit */
    ctxt->filter_batch_end =
        xb_page_bitmap_range_get_next_bit(ctxt->bitmap_range, FALSE);
    xb_a(next_page_id < ctxt->filter_batch_end);
  }

  *read_batch_start = ctxt->offset;
  if (ctxt->filter_batch_end == ULINT_UNDEFINED) {
    /* No more cleared bits in the bitmap, need to copy all the
    remaining pages.  */
    *read_batch_len = ctxt->data_file_size - ctxt->offset;
  } else {
    *read_batch_len = ctxt->filter_batch_end * ctxt->page_size - ctxt->offset;
  }

  /* If the page block is larger than the buffer capacity, limit it to
  buffer capacity.  The subsequent invocations will continue returning
  the current block in buffer-sized pieces until ctxt->filter_batch_end
  is reached, trigerring the next bitmap query.  */
  if (*read_batch_len > ctxt->buffer_capacity) {
    *read_batch_len = ctxt->buffer_capacity;
  }

  ctxt->offset += *read_batch_len;
  xb_a(ctxt->offset % ctxt->page_size == 0);
  xb_a(*read_batch_start % ctxt->page_size == 0);
  xb_a(*read_batch_len % ctxt->page_size == 0);
}

/****************************************************************/ /**
 Deinitialize the changed page bitmap-based read filter.  */
static void rf_bitmap_deinit(
    /*=============*/
    xb_read_filt_ctxt_t *ctxt) /*!<in/out: read filter context */
{
<<<<<<< HEAD
  xb_page_bitmap_range_deinit(ctxt->bitmap_range);
}

/* The pass-through read filter */
xb_read_filt_t rf_pass_through = {&rf_pass_through_init,
                                  &rf_pass_through_get_next_batch,
                                  &rf_pass_through_deinit};

/* The changed page bitmap-based read filter */
xb_read_filt_t rf_bitmap = {&rf_bitmap_init, &rf_bitmap_get_next_batch,
                            &rf_bitmap_deinit};
=======
	ulint	start_page_id;

	start_page_id = ctxt->offset / ctxt->page_size;

	xb_a (ctxt->offset % ctxt->page_size == 0);

	if (start_page_id == ctxt->filter_batch_end) {

		/* Used up all the previous bitmap range, get some more */
		ulint next_page_id;

		/* Find the next changed page using the bitmap */
		next_page_id = xb_page_bitmap_range_get_next_bit
			(ctxt->bitmap_range, TRUE);

		if (next_page_id == ULINT_UNDEFINED) {
			*read_batch_len = 0;
			return;
		}

		ctxt->offset = next_page_id * ctxt->page_size;

		/* Find the end of the current changed page block by searching
		for the next cleared bitmap bit */
		ctxt->filter_batch_end
			= xb_page_bitmap_range_get_next_bit(ctxt->bitmap_range,
							    FALSE);
		xb_a(next_page_id < ctxt->filter_batch_end);
	}

	*read_batch_start = ctxt->offset;
	if (ctxt->offset >= ctxt->data_file_size) {
		*read_batch_len = 0;
		return;
	}
	if (ctxt->filter_batch_end == ULINT_UNDEFINED) {
		/* No more cleared bits in the bitmap, need to copy all the
		remaining pages.  */
		*read_batch_len = ctxt->data_file_size - ctxt->offset;
	} else {
		*read_batch_len = ctxt->filter_batch_end * ctxt->page_size
			- ctxt->offset;
	}

	/* If the page block is larger than the buffer capacity, limit it to
	buffer capacity.  The subsequent invocations will continue returning
	the current block in buffer-sized pieces until ctxt->filter_batch_end
	is reached, trigerring the next bitmap query.  */
	if (*read_batch_len > ctxt->buffer_capacity) {
		*read_batch_len = ctxt->buffer_capacity;
	}

	xb_a (ctxt->offset % ctxt->page_size == 0);
	xb_a (*read_batch_start % ctxt->page_size == 0);
	xb_a (*read_batch_len % ctxt->page_size == 0);
}

/****************************************************************//**
Deinitialize the changed page bitmap-based read filter.  */
static
void
rf_bitmap_deinit(
/*=============*/
	xb_read_filt_ctxt_t*	ctxt)	/*!<in/out: read filter context */
{
	xb_page_bitmap_range_deinit(ctxt->bitmap_range);
}

/* The pass-through read filter */
xb_read_filt_t rf_pass_through = {
	&rf_pass_through_init,
	&rf_pass_through_get_next_batch,
	&rf_pass_through_deinit,
	&common_update
};

/* The changed page bitmap-based read filter */
xb_read_filt_t rf_bitmap = {
	&rf_bitmap_init,
	&rf_bitmap_get_next_batch,
	&rf_bitmap_deinit,
	&common_update
};
>>>>>>> e3fcf461
<|MERGE_RESOLUTION|>--- conflicted
+++ resolved
@@ -41,7 +41,20 @@
   ctxt->page_size = cursor->page_size;
 }
 
-<<<<<<< HEAD
+/****************************************************************/ /**
+ Update the filter with the actual batch size asfter it has
+ been read. */
+static void common_update(
+    /*========*/
+    xb_read_filt_ctxt_t *ctxt,  /*!<in/out: read filter context */
+    ib_uint64_t len,            /*!in: length in bytes of the batch has
+                                been read */
+    const xb_fil_cur_t *cursor) /*!<in: file cursor */
+{
+  ctxt->data_file_size = cursor->statinfo.st_size;
+  ctxt->offset += len;
+}
+
 /****************************************************************/ /**
  Initialize the pass-through read filter. */
 static void rf_pass_through_init(
@@ -50,34 +63,6 @@
     const xb_fil_cur_t *cursor, /*!<in: file cursor */
     ulint space_id __attribute__((unused)))
 /*!<in: space id we are reading */
-=======
-/****************************************************************//**
-Update the filter with the actual batch size asfter it has
-been read. */
-static
-void
-common_update(
-/*========*/
-	xb_read_filt_ctxt_t*	ctxt,	/*!<in/out: read filter context */
-	ib_uint64_t		len,	/*!in: length in bytes of the batch has
-					been read */
-	const xb_fil_cur_t*	cursor)	/*!<in: file cursor */
-{
-	ctxt->data_file_size = cursor->statinfo.st_size;
-	ctxt->offset += len;
-}
-
-/****************************************************************//**
-Initialize the pass-through read filter. */
-static
-void
-rf_pass_through_init(
-/*=================*/
-	xb_read_filt_ctxt_t*	ctxt,	/*!<in/out: read filter context */
-	const xb_fil_cur_t*	cursor,	/*!<in: file cursor */
-	ulint			space_id __attribute__((unused)))
-					/*!<in: space id we are reading */
->>>>>>> e3fcf461
 {
   common_init(ctxt, cursor);
 }
@@ -95,27 +80,16 @@
                                    bytes of the next batch
                                    of pages */
 {
-<<<<<<< HEAD
   *read_batch_start = ctxt->offset;
+  if (ctxt->offset >= ctxt->data_file_size) {
+    *read_batch_len = 0;
+    return;
+  }
   *read_batch_len = ctxt->data_file_size - ctxt->offset;
 
   if (*read_batch_len > ctxt->buffer_capacity) {
     *read_batch_len = ctxt->buffer_capacity;
   }
-
-  ctxt->offset += *read_batch_len;
-=======
-	*read_batch_start = ctxt->offset;
-	if (ctxt->offset >= ctxt->data_file_size) {
-		*read_batch_len = 0;
-		return;
-	}
-	*read_batch_len = ctxt->data_file_size - ctxt->offset;
-
-	if (*read_batch_len > ctxt->buffer_capacity) {
-		*read_batch_len = ctxt->buffer_capacity;
-	}
->>>>>>> e3fcf461
 }
 
 /****************************************************************/ /**
@@ -182,6 +156,10 @@
   }
 
   *read_batch_start = ctxt->offset;
+  if (ctxt->offset >= ctxt->data_file_size) {
+    *read_batch_len = 0;
+    return;
+  }
   if (ctxt->filter_batch_end == ULINT_UNDEFINED) {
     /* No more cleared bits in the bitmap, need to copy all the
     remaining pages.  */
@@ -198,7 +176,6 @@
     *read_batch_len = ctxt->buffer_capacity;
   }
 
-  ctxt->offset += *read_batch_len;
   xb_a(ctxt->offset % ctxt->page_size == 0);
   xb_a(*read_batch_start % ctxt->page_size == 0);
   xb_a(*read_batch_len % ctxt->page_size == 0);
@@ -210,100 +187,14 @@
     /*=============*/
     xb_read_filt_ctxt_t *ctxt) /*!<in/out: read filter context */
 {
-<<<<<<< HEAD
   xb_page_bitmap_range_deinit(ctxt->bitmap_range);
 }
 
 /* The pass-through read filter */
 xb_read_filt_t rf_pass_through = {&rf_pass_through_init,
                                   &rf_pass_through_get_next_batch,
-                                  &rf_pass_through_deinit};
+                                  &rf_pass_through_deinit, &common_update};
 
 /* The changed page bitmap-based read filter */
 xb_read_filt_t rf_bitmap = {&rf_bitmap_init, &rf_bitmap_get_next_batch,
-                            &rf_bitmap_deinit};
-=======
-	ulint	start_page_id;
-
-	start_page_id = ctxt->offset / ctxt->page_size;
-
-	xb_a (ctxt->offset % ctxt->page_size == 0);
-
-	if (start_page_id == ctxt->filter_batch_end) {
-
-		/* Used up all the previous bitmap range, get some more */
-		ulint next_page_id;
-
-		/* Find the next changed page using the bitmap */
-		next_page_id = xb_page_bitmap_range_get_next_bit
-			(ctxt->bitmap_range, TRUE);
-
-		if (next_page_id == ULINT_UNDEFINED) {
-			*read_batch_len = 0;
-			return;
-		}
-
-		ctxt->offset = next_page_id * ctxt->page_size;
-
-		/* Find the end of the current changed page block by searching
-		for the next cleared bitmap bit */
-		ctxt->filter_batch_end
-			= xb_page_bitmap_range_get_next_bit(ctxt->bitmap_range,
-							    FALSE);
-		xb_a(next_page_id < ctxt->filter_batch_end);
-	}
-
-	*read_batch_start = ctxt->offset;
-	if (ctxt->offset >= ctxt->data_file_size) {
-		*read_batch_len = 0;
-		return;
-	}
-	if (ctxt->filter_batch_end == ULINT_UNDEFINED) {
-		/* No more cleared bits in the bitmap, need to copy all the
-		remaining pages.  */
-		*read_batch_len = ctxt->data_file_size - ctxt->offset;
-	} else {
-		*read_batch_len = ctxt->filter_batch_end * ctxt->page_size
-			- ctxt->offset;
-	}
-
-	/* If the page block is larger than the buffer capacity, limit it to
-	buffer capacity.  The subsequent invocations will continue returning
-	the current block in buffer-sized pieces until ctxt->filter_batch_end
-	is reached, trigerring the next bitmap query.  */
-	if (*read_batch_len > ctxt->buffer_capacity) {
-		*read_batch_len = ctxt->buffer_capacity;
-	}
-
-	xb_a (ctxt->offset % ctxt->page_size == 0);
-	xb_a (*read_batch_start % ctxt->page_size == 0);
-	xb_a (*read_batch_len % ctxt->page_size == 0);
-}
-
-/****************************************************************//**
-Deinitialize the changed page bitmap-based read filter.  */
-static
-void
-rf_bitmap_deinit(
-/*=============*/
-	xb_read_filt_ctxt_t*	ctxt)	/*!<in/out: read filter context */
-{
-	xb_page_bitmap_range_deinit(ctxt->bitmap_range);
-}
-
-/* The pass-through read filter */
-xb_read_filt_t rf_pass_through = {
-	&rf_pass_through_init,
-	&rf_pass_through_get_next_batch,
-	&rf_pass_through_deinit,
-	&common_update
-};
-
-/* The changed page bitmap-based read filter */
-xb_read_filt_t rf_bitmap = {
-	&rf_bitmap_init,
-	&rf_bitmap_get_next_batch,
-	&rf_bitmap_deinit,
-	&common_update
-};
->>>>>>> e3fcf461
+                            &rf_bitmap_deinit, &common_update};