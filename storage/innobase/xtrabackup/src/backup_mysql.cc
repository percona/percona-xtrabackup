--- conflicted
+++ resolved
@@ -66,11 +66,8 @@
 #include "xtrabackup_version.h"
 
 #include "backup_mysql.h"
-<<<<<<< HEAD
-=======
-#include "mysqld.h"
+#include "fsp0fsp.h"
 #include "xb_regex.h"
->>>>>>> 06fae077
 
 extern uint opt_ssl_mode;
 extern char *opt_ssl_ca;
@@ -1113,7 +1110,6 @@
   return (true);
 }
 
-<<<<<<< HEAD
 /*********************************************************************/ /**
  Function acquires either a backup tables lock, if supported
  by the server, or a global read lock (FLUSH TABLES WITH READ LOCK)
@@ -1138,36 +1134,12 @@
   }
 
   return lock_tables_ftwrl(connection);
-=======
-
-/*********************************************************************//**
-Releases either global read lock acquired with FTWRL and the binlog
-lock acquired with LOCK BINLOG FOR BACKUP, depending on
-the locking strategy being used */
-void
-unlock_all(MYSQL *connection)
-{
-	if (binlog_locked) {
-		msg_ts("Executing UNLOCK BINLOG\n");
-		xb_mysql_query(connection, "UNLOCK BINLOG", false);
-	}
-
-	msg_ts("Executing UNLOCK TABLES\n");
-	xb_mysql_query(connection, "UNLOCK TABLES", false);
-
-	msg_ts("All tables unlocked\n");
->>>>>>> 06fae077
 }
 
 /*********************************************************************/ /**
  Releases the lock acquired with FTWRL/LOCK TABLES FOR BACKUP, depending on
  the locking strategy being used */
 void unlock_all(MYSQL *connection) {
-  if (opt_debug_sleep_before_unlock) {
-    msg_ts("Debug sleep for %u seconds\n", opt_debug_sleep_before_unlock);
-    os_thread_sleep(opt_debug_sleep_before_unlock * 1000);
-  }
-
   if (instance_locked) {
     msg_ts("Executing UNLOCK INSTANCE\n");
     xb_mysql_query(connection, "UNLOCK INSTANCE", false);
@@ -2181,156 +2153,88 @@
 }
 
 static MYSQL *mdl_con = NULL;
-<<<<<<< HEAD
-
-void mdl_lock_init() {
-  mutex_create(LATCH_ID_XTRA_DATAFILES_ITER_MUTEX, &mdl_lock_con_mutex);
-
+void mdl_lock_tables() {
+  msg_ts("Initializing MDL on all current tables.\n");
+  MYSQL_RES *mysql_result = NULL;
+  MYSQL_ROW row;
   mdl_con = xb_mysql_connect();
-
   if (mdl_con != NULL) {
     xb_mysql_query(mdl_con, "BEGIN", false, true);
-  }
-}
-
-void mdl_lock_table(ulint space_id) {
-  MYSQL_RES *mysql_result = NULL;
-  MYSQL_ROW row;
-  char *query;
-
-  mutex_enter(&mdl_lock_con_mutex);
-
-  xb_a(asprintf(&query,
-                "SELECT NAME FROM INFORMATION_SCHEMA.INNODB_TABLES "
-                "WHERE SPACE = %lu",
-                space_id));
-
-  mysql_result = xb_mysql_query(mdl_con, query, true);
-
-  while ((row = mysql_fetch_row(mysql_result))) {
-    char *lock_query;
-    char table_name[MAX_FULL_NAME_LEN + 1];
-
-    innobase_format_name(table_name, sizeof(table_name), row[0]);
-
-    msg_ts("Locking MDL for %s\n", table_name);
-
-    xb_a(asprintf(&lock_query, "SELECT * FROM %s LIMIT 1", table_name));
-
-    xb_mysql_query(mdl_con, lock_query, false, false);
-
-    free(lock_query);
-  }
-
-  mysql_free_result(mysql_result);
-  free(query);
-
-  mutex_exit(&mdl_lock_con_mutex);
+    mysql_result = xb_mysql_query(mdl_con,
+                                  "SELECT NAME, SPACE FROM "
+                                  "INFORMATION_SCHEMA.INNODB_TABLES",
+                                  true, true);
+    while ((row = mysql_fetch_row(mysql_result))) {
+      if (fsp_is_ibd_tablespace(atoi(row[1]))) {
+        char full_table_name[MAX_FULL_NAME_LEN + 1];
+        innobase_format_name(full_table_name, sizeof(full_table_name), row[0]);
+        if (is_fts_index(full_table_name)) {
+          // We will eventually get to the row to lock the main table
+          msg_ts("%s is a Full-Text Index. Skipping\n", full_table_name);
+          continue;
+        } else if (is_tmp_table(full_table_name)) {
+          // We cannot run SELECT ... #sql-; Skipped to avoid invalid query.
+          msg_ts("%s is a temporary table. Skipping\n", full_table_name);
+          continue;
+        }
+
+        msg_ts("Locking MDL for %s\n", full_table_name);
+        char *lock_query;
+        xb_a(
+            asprintf(&lock_query, "SELECT 1 FROM %s LIMIT 0", full_table_name));
+
+        xb_mysql_query(mdl_con, lock_query, false, false);
+
+        free(lock_query);
+      }
+    }
+    mysql_free_result(mysql_result);
+  }
 }
 
 void mdl_unlock_all() {
   msg_ts("Unlocking MDL for all tables\n");
-
-  xb_mysql_query(mdl_con, "COMMIT", false, true);
-
-  mutex_free(&mdl_lock_con_mutex);
-=======
-void
-mdl_lock_tables()
-{
-	msg_ts("Initializing MDL on all current tables.\n");
-	MYSQL_RES *mysql_result = NULL;
-	MYSQL_ROW row;
-	mdl_con = xb_mysql_connect();
-	if (mdl_con != NULL) {
-		xb_mysql_query(mdl_con, "BEGIN", false, true);
-		mysql_result = xb_mysql_query(mdl_con, "SELECT NAME, SPACE FROM "
-									"INFORMATION_SCHEMA.INNODB_SYS_TABLES", true, true);
-		while ((row = mysql_fetch_row(mysql_result))) {
-			if (fil_is_user_tablespace_id(atoi(row[1]))) {
-				char full_table_name[MAX_FULL_NAME_LEN + 1];
-				innobase_format_name(full_table_name, sizeof(full_table_name), row[0]);
-				if (is_fts_index(full_table_name)) {
-					// We will eventually get to the row to lock the main table
-					msg_ts("%s is a Full-Text Index. Skipping\n", full_table_name);
-					continue;
-				} else if (is_tmp_table(full_table_name)) {
-					// We cannot run SELECT ... #sql-; Skipped to avoid invalid query.
-					msg_ts("%s is a temporary table. Skipping\n", full_table_name);
-					continue;
-				}
-
-				msg_ts("Locking MDL for %s\n", full_table_name);
-				char *lock_query;
-				xb_a(asprintf(&lock_query,
-						"SELECT 1 FROM %s LIMIT 0", full_table_name));
-
-				xb_mysql_query(mdl_con, lock_query, false, false);
-
-				free(lock_query);
-			}
-		}
-		mysql_free_result(mysql_result);
-	}
-}
-
-void
-mdl_unlock_all()
-{
-	msg_ts("Unlocking MDL for all tables\n");
-	if (mdl_con != NULL) {
-		xb_mysql_query(mdl_con, "COMMIT", false, true);
-		mysql_close(mdl_con);
-	}
-}
-bool
-is_fts_index(const std::string &tablespace)
-{
-	const char *pattern =
-			"^(FTS|fts)_[0-9a-fA-f]{16}_(([0-9a-fA-]{16}_(INDEX|index)_[1-6])|"
-			"DELETED_CACHE|deleted_cache|DELETED|deleted|CONFIG|config|BEING_DELETED|"
-			"being_deleted|BEING_DELETED_CACHE|beign_deleted_cache)$";
-	const char *error_context = "is_fts_index";
-	return check_regexp_table_name(tablespace, error_context, pattern);
-}
-
-bool
-is_tmp_table(const std::string &tablespace)
-{
-	const char* pattern = "^#sql-";
-	const char* error_context = "is_tmp_table";
-	return check_regexp_table_name(tablespace, error_context, pattern);
-}
-
-bool
-check_regexp_table_name(
-	std::string tablespace,
-	const char* error_context,
-	const char* pattern
-)
-{
-	bool result = false;
-	get_table_name_from_tablespace(tablespace);
-	xb_regex_t preg;
-	size_t nmatch = 1;
-	xb_regmatch_t pmatch[1];
-	compile_regex(pattern, error_context, &preg);
-
-	if (xb_regexec(&preg, tablespace.c_str(), nmatch, pmatch, 0) != REG_NOMATCH) {
-		result = true;
-	}
-	xb_regfree(&preg);
-	return result;
-}
-void
-get_table_name_from_tablespace(std::string &tablespace)
-{
-	std::size_t pos = tablespace.find("`.`"); //`db`.`table` separator
-	if (pos != std::string::npos) {
-		tablespace = tablespace.substr(pos+3);
-		tablespace.erase(tablespace.size()-1); //remove leading `
-	}
->>>>>>> 06fae077
+  if (mdl_con != NULL) {
+    xb_mysql_query(mdl_con, "COMMIT", false, true);
+    mysql_close(mdl_con);
+  }
+}
+bool is_fts_index(const std::string &tablespace) {
+  const char *pattern =
+      "^(FTS|fts)_[0-9a-fA-f]{16}_(([0-9a-fA-]{16}_(INDEX|index)_[1-6])|"
+      "DELETED_CACHE|deleted_cache|DELETED|deleted|CONFIG|config|BEING_DELETED|"
+      "being_deleted|BEING_DELETED_CACHE|beign_deleted_cache)$";
+  const char *error_context = "is_fts_index";
+  return check_regexp_table_name(tablespace, error_context, pattern);
+}
+
+bool is_tmp_table(const std::string &tablespace) {
+  const char *pattern = "^#sql-";
+  const char *error_context = "is_tmp_table";
+  return check_regexp_table_name(tablespace, error_context, pattern);
+}
+
+bool check_regexp_table_name(std::string tablespace, const char *error_context,
+                             const char *pattern) {
+  bool result = false;
+  get_table_name_from_tablespace(tablespace);
+  xb_regex_t preg;
+  size_t nmatch = 1;
+  xb_regmatch_t pmatch[1];
+  compile_regex(pattern, error_context, &preg);
+
+  if (xb_regexec(&preg, tablespace.c_str(), nmatch, pmatch, 0) != REG_NOMATCH) {
+    result = true;
+  }
+  xb_regfree(&preg);
+  return result;
+}
+void get_table_name_from_tablespace(std::string &tablespace) {
+  std::size_t pos = tablespace.find("`.`");  //`db`.`table` separator
+  if (pos != std::string::npos) {
+    tablespace = tablespace.substr(pos + 3);
+    tablespace.erase(tablespace.size() - 1);  // remove leading `
+  }
 }
 
 bool has_innodb_buffer_pool_dump() {
