/******************************************************
hot backup tool for InnoDB
(c) 2009-2022 Percona LLC and/or its affiliates
Originally Created 3/3/2009 Yasufumi Kinoshita
Written by Alexey Kopytov, Aleksandr Kuzminsky, Stewart Smith, Vadim Tkachenko,
Yasufumi Kinoshita, Ignacio Nin and Baron Schwartz.

This program is free software; you can redistribute it and/or modify
it under the terms of the GNU General Public License as published by
the Free Software Foundation; version 2 of the License.

This program is distributed in the hope that it will be useful,
but WITHOUT ANY WARRANTY; without even the implied warranty of
MERCHANTABILITY or FITNESS FOR A PARTICULAR PURPOSE.  See the
GNU General Public License for more details.

You should have received a copy of the GNU General Public License
along with this program; if not, write to the Free Software
Foundation, Inc., 51 Franklin Street, Fifth Floor, Boston, MA  02110-1301, USA

*******************************************************

This file incorporates work covered by the following copyright and
permission notice:

Copyright (c) 2000, 2011, MySQL AB & Innobase Oy. All Rights Reserved.

This program is free software; you can redistribute it and/or modify it under
the terms of the GNU General Public License as published by the Free Software
Foundation; version 2 of the License.

This program is distributed in the hope that it will be useful, but WITHOUT
ANY WARRANTY; without even the implied warranty of MERCHANTABILITY or FITNESS
FOR A PARTICULAR PURPOSE. See the GNU General Public License for more details.

You should have received a copy of the GNU General Public License along with
this program; if not, write to the Free Software Foundation, Inc., 59 Temple
Place, Suite 330, Boston, MA 02111-1307 USA

*******************************************************/

#include <ha_prototypes.h>
#include <my_rapidjson_size_t.h>
#include <my_sys.h>
#include <my_systime.h>
#include <mysql.h>
#include <os0thread-create.h>
#include <rapidjson/document.h>
#include <rpl_log_encryption.h>
#include <sql_list.h>
#include <sql_plugin.h>
#include <srv0srv.h>
#include <string.h>
#include <fstream>
#include <limits>
#include "backup_copy.h"
#include "common.h"
#include "components/mysqlbackup/backup_comp_constants.h"
#include "keyring_plugins.h"
#include "mysqld.h"
#include "os0event.h"
#include "rpl_log_encryption.h"
#include "space_map.h"
#include "typelib.h"
#include "utils.h"
#include "xb0xb.h"
#include "xtrabackup.h"
#include "xtrabackup_version.h"

#include "backup_mysql.h"
#include "fsp0fsp.h"
#include "xb_regex.h"

extern bool opt_no_server_version_check;

/** Possible values for system variable "innodb_checksum_algorithm". */
extern const char *innodb_checksum_algorithm_names[];

/** Used to define an enumerate type of the system variable
innodb_checksum_algorithm. */
extern TYPELIB innodb_checksum_algorithm_typelib;

/** Names of allowed values of innodb_flush_method */
extern const char *innodb_flush_method_names[];

/** Enumeration of innodb_flush_method */
extern TYPELIB innodb_flush_method_typelib;

char *tool_name;
char tool_args[2048];

/* mysql flavor and version */
mysql_flavor_t server_flavor = FLAVOR_UNKNOWN;
unsigned long mysql_server_version = 0;

/* server capabilities */
bool have_changed_page_bitmaps = false;
bool have_backup_locks = false;
bool have_lock_wait_timeout = false;
bool have_galera_enabled = false;
bool have_flush_engine_logs = false;
bool have_multi_threaded_slave = false;
bool have_gtid_slave = false;
bool have_unsafe_ddl_tables = false;
bool have_rocksdb = false;
bool have_keyring_component = false;

bool slave_auto_position = false;

/* Kill long selects */
std::thread::id kill_query_thread_id;
os_event_t kill_query_thread_started;
os_event_t kill_query_thread_stopped;
os_event_t kill_query_thread_stop;

bool sql_thread_started = false;
std::string mysql_slave_position;
std::string mysql_binlog_position;
char *buffer_pool_filename = NULL;
static char *backup_uuid = NULL;

/* History on server */
time_t history_start_time;
time_t history_end_time;
time_t history_lock_time;

/* Stream type name, to be used with xtrabackup_stream_fmt */
const char *xb_stream_format_name[] = {"file", "xbstream"};

MYSQL *mysql_connection;

/* Whether LOCK TABLES FOR BACKUP / FLUSH TABLES WITH READ LOCK has been issued
during backup */
static bool tables_locked = false;
static bool instance_locked = false;

/* buffer pool dump */
ssize_t innodb_buffer_pool_dump_start_time;
static int original_innodb_buffer_pool_dump_pct;
static bool innodb_buffer_pool_dump;
static bool innodb_buffer_pool_dump_pct;

MYSQL *xb_mysql_connect() {
  MYSQL *connection = mysql_init(NULL);
  char mysql_port_str[std::numeric_limits<int>::digits10 + 3];

  sprintf(mysql_port_str, "%d", opt_port);

<<<<<<< HEAD
  if (connection == NULL) {
    xb::error() << "Failed to init MySQL struct: " << mysql_error(connection);
    return (NULL);
  }
=======
#define mysql_real_connect cli_mysql_real_connect


MYSQL *
xb_mysql_connect()
{
	MYSQL *connection = mysql_init(NULL);
	char mysql_port_str[std::numeric_limits<int>::digits10 + 3];

	sprintf(mysql_port_str, "%d", opt_port);

	if (connection == NULL) {
		msg("Failed to init MySQL struct: %s.\n",
			mysql_error(connection));
		return(NULL);
	}

	msg_ts("Connecting to MySQL server host: %s, user: %s, password: %s, "
	       "port: %s, socket: %s\n", opt_host ? opt_host : "localhost",
	       opt_user ? opt_user : "not set",
	       opt_password ? "set" : "not set",
	       opt_port != 0 ? mysql_port_str : "not set",
	       opt_socket ? opt_socket : "not set");

#ifdef HAVE_OPENSSL
	/*
	Print a warning if explicitly defined combination of --ssl-mode other than
	VERIFY_CA or VERIFY_IDENTITY with explicit --ssl-ca or --ssl-capath values.
	*/
	if (ssl_mode_set_explicitly &&
	    opt_ssl_mode < SSL_MODE_VERIFY_CA &&
	    (opt_ssl_ca || opt_ssl_capath))
	{
		msg("WARNING: no verification of server certificate will "
		       "be done. Use --ssl-mode=VERIFY_CA or "
		       "VERIFY_IDENTITY.\n");
	}

	/* Set SSL parameters: key, cert, ca, capath, cipher, clr, clrpath. */
	if (opt_ssl_mode >= SSL_MODE_VERIFY_CA)
		mysql_ssl_set(connection, opt_ssl_key, opt_ssl_cert, opt_ssl_ca,
			      opt_ssl_capath, opt_ssl_cipher);
	else
		mysql_ssl_set(connection, opt_ssl_key, opt_ssl_cert, NULL,
			      NULL, opt_ssl_cipher);
	mysql_options(connection, MYSQL_OPT_SSL_CRL, opt_ssl_crl);
	mysql_options(connection, MYSQL_OPT_SSL_CRLPATH, opt_ssl_crlpath);
	mysql_options(connection, MYSQL_OPT_TLS_VERSION, opt_tls_version);
	mysql_options(connection, MYSQL_OPT_SSL_MODE, &opt_ssl_mode);
#endif

	if (!mysql_real_connect(connection,
				opt_host ? opt_host : "localhost",
				opt_user,
				opt_password,
				"" /*database*/, opt_port,
				opt_socket, 0)) {
		msg("Failed to connect to MySQL server: %s.\n",
			mysql_error(connection));
		mysql_close(connection);
		return(NULL);
	}

	xb_mysql_query(connection, "SET SESSION wait_timeout=2147483",
		       false, true);

	xb_mysql_query(connection, "SET SESSION autocommit=1",
		       false, true);

	xb_mysql_query(connection, "SET NAMES utf8",
		       false, true);

	if (xb_mysql_numrows(connection, "SELECT @@wsrep_sync_wait", false) >
				0) {
		xb_mysql_query(connection, "SET SESSION wsrep_sync_wait=0", false,
				true);
	}

	return(connection);
}
>>>>>>> bac849b1

  xb::info() << "Connecting to MySQL server host: "
             << (opt_host ? opt_host : "localhost")
             << ", user: " << (opt_user ? opt_user : "not set")
             << ", password: " << (opt_password ? "set" : "not set")
             << ", port: " << (opt_port != 0 ? mysql_port_str : "not set")
             << ", socket: " << (opt_socket ? opt_socket : "not set");

  set_client_ssl_options(connection);

  if (!mysql_real_connect(connection, opt_host ? opt_host : "localhost",
                          opt_user, opt_password, "" /*database*/, opt_port,
                          opt_socket, 0)) {
    xb::error() << "Failed to connect to MySQL server: "
                << mysql_error(connection);
    mysql_close(connection);
    return (NULL);
  }

  xb_mysql_query(connection, "SET SESSION wait_timeout=2147483", false, true);

  xb_mysql_query(connection, "SET SESSION autocommit=1", false, true);

  xb_mysql_query(connection, "SET NAMES utf8", false, true);

  return (connection);
}

/*********************************************************************/ /**
 Execute mysql query. */
MYSQL_RES *xb_mysql_query(MYSQL *connection, const char *query, bool use_result,
                          bool die_on_error) {
  MYSQL_RES *mysql_result = NULL;

  if (mysql_query(connection, query)) {
    xb::error() << "failed to execute query " << SQUOTE(query) << " : "
                << mysql_errno(connection) << " ("
                << mysql_errno_to_sqlstate(mysql_errno(connection)) << ") "
                << mysql_error(connection);
    if (die_on_error) {
      exit(EXIT_FAILURE);
    }
    return (NULL);
  }

  /* store result set on client if there is a result */
  if (mysql_field_count(connection) > 0) {
    if ((mysql_result = mysql_store_result(connection)) == NULL) {
      xb::error() << "failed to fetch query result " << query << " : "
                  << mysql_error(connection);
      if (die_on_error) {
        exit(EXIT_FAILURE);
      }
    }

    if (!use_result) {
      mysql_free_result(mysql_result);
    }
  }

  return mysql_result;
}

my_ulonglong xb_mysql_numrows(MYSQL *connection, const char *query,
                              bool die_on_error) {
  my_ulonglong rows_count = 0;
  MYSQL_RES *result = xb_mysql_query(connection, query, true, die_on_error);
  if (result) {
    rows_count = mysql_num_rows(result);
    mysql_free_result(result);
  }
  return rows_count;
}

/*********************************************************************/ /**
 Read mysql_variable from MYSQL_RES, return number of rows consumed. */
static int read_mysql_variables_from_result(MYSQL_RES *mysql_result,
                                            mysql_variable *vars,
                                            bool vertical_result) {
  MYSQL_ROW row;
  mysql_variable *var;
  ut_ad(!vertical_result || mysql_num_fields(mysql_result) == 2);
  int rows_read = 0;

  if (vertical_result) {
    while ((row = mysql_fetch_row(mysql_result))) {
      ++rows_read;
      char *name = row[0];
      char *value = row[1];
      for (var = vars; var->name; var++) {
        if (strcasecmp(var->name, name) == 0 && value != NULL) {
          *(var->value) = strdup(value);
        }
      }
    }
  } else {
    MYSQL_FIELD *field;

    if ((row = mysql_fetch_row(mysql_result)) != NULL) {
      mysql_field_seek(mysql_result, 0);
      ++rows_read;
      int i = 0;
      while ((field = mysql_fetch_field(mysql_result)) != NULL) {
        char *name = field->name;
        char *value = row[i];
        for (var = vars; var->name; var++) {
          if (strcasecmp(var->name, name) == 0 && value != NULL) {
            *(var->value) = strdup(value);
          }
        }
        ++i;
      }
    }
  }
  return rows_read;
}

void read_mysql_variables(MYSQL *connection, const char *query,
                          mysql_variable *vars, bool vertical_result) {
  MYSQL_RES *mysql_result = xb_mysql_query(connection, query, true);
  read_mysql_variables_from_result(mysql_result, vars, vertical_result);
  mysql_free_result(mysql_result);
}

void free_mysql_variables(mysql_variable *vars) {
  mysql_variable *var;

  for (var = vars; var->name; var++) {
    free(*(var->value));
    *var->value = NULL;
  }
}

char *read_mysql_one_value(MYSQL *connection, const char *query) {
  MYSQL_RES *mysql_result;
  MYSQL_ROW row;
  char *result = NULL;

  mysql_result = xb_mysql_query(connection, query, true);

  ut_ad(mysql_num_fields(mysql_result) == 1);

  if ((row = mysql_fetch_row(mysql_result))) {
    result = strdup(row[0]);
  }

  mysql_free_result(mysql_result);

  return (result);
}

/* UUID of the backup, gives same value until explicitly reset.
Returned value should NOT be free()-d. */
static const char *get_backup_uuid(MYSQL *connection) {
  if (!backup_uuid) {
    backup_uuid = read_mysql_one_value(connection, "SELECT UUID()");
  }
  return backup_uuid;
}

void parse_show_engine_innodb_status(MYSQL *connection) {
  MYSQL_RES *mysql_result;
  MYSQL_ROW row;

  mysql_result = xb_mysql_query(connection, "SHOW ENGINE INNODB STATUS", true);

  ut_ad(mysql_num_fields(mysql_result) == 3);

  if ((row = mysql_fetch_row(mysql_result))) {
    std::stringstream data(row[2]);
    std::string line;

    while (std::getline(data, line)) {
      lsn_t lsn;
      if (sscanf(line.c_str(), "Log flushed up to " LSN_PF, &lsn) == 1) {
        backup_redo_log_flushed_lsn = lsn;
      }
    }
  }

  mysql_free_result(mysql_result);
}

static bool check_server_version(unsigned long version_number,
                                 const char *version_string,
                                 const char *version_comment,
                                 const char *innodb_version) {
  bool version_supported = false;
  bool mysql51 = false;
  bool pxb24 = false;

  mysql_server_version = version_number;

  server_flavor = FLAVOR_UNKNOWN;
  if (strstr(version_comment, "Percona") != NULL) {
    server_flavor = FLAVOR_PERCONA_SERVER;
  } else if (strstr(version_comment, "MariaDB") != NULL ||
             strstr(version_string, "MariaDB") != NULL) {
    server_flavor = FLAVOR_MARIADB;
  } else if (strstr(version_comment, "MySQL") != NULL) {
    server_flavor = FLAVOR_MYSQL;
  }

  version_supported =
      version_supported || (version_number > 80000 && version_number < 90000);

  mysql51 = version_number > 50100 && version_number < 50500;
  pxb24 = pxb24 || (mysql51 && innodb_version != NULL);
  pxb24 = pxb24 || (version_number > 50500 && version_number < 50800);
  pxb24 = pxb24 || ((version_number > 100000 && version_number < 100300) &&
                    server_flavor == FLAVOR_MARIADB);

  if (!version_supported) {
    xb::error() << "Unsupported server version: " << SQUOTE(version_string);
    xb::error()
        << "This version of Percona XtraBackup can only perform backups and "
           "restores against MySQL 8.0 and Percona Server 8.0";
    if (mysql51 && innodb_version == NULL) {
      xb::error()
          << "You can use Percona XtraBackup 2.0 for MySQL 5.1 with built-in "
             "InnoDB, or upgrade to InnoDB plugin and use Percona XtraBackup "
             "2.4.";
    }
    if (pxb24) {
      xb::info() << "Please use Percona XtraBackup 2.4 for this database.";
    }
  }

  auto pxb_base_ver =
      xtrabackup::utils::get_version_number(MYSQL_SERVER_VERSION);

  DBUG_EXECUTE_IF("simulate_lower_version", pxb_base_ver = 80014;);

  if (!opt_no_server_version_check && pxb_base_ver < version_number) {
    xb::error() << "Unsupported server version "
                << mysql_connection->server_version;
    xb::error()
        << "Please upgrade PXB, if a new "
           "version is available. To continue with risk, use the option "
           "--no-server-version-check.";
    version_supported = false;
  }

  return (version_supported);
}

/*********************************************************************/ /**
 Receive options important for XtraBackup from MySQL server.
 @return	true on success. */
bool get_mysql_vars(MYSQL *connection) {
  char *gtid_mode_var = nullptr;
  char *version_var = nullptr;
  char *version_comment_var = nullptr;
  char *innodb_version_var = nullptr;
  char *have_backup_locks_var = nullptr;
  char *log_bin_var = nullptr;
  char *lock_wait_timeout_var = nullptr;
  char *wsrep_on_var = nullptr;
  char *slave_parallel_workers_var = nullptr;
  char *gtid_slave_pos_var = nullptr;
  char *innodb_buffer_pool_filename_var = nullptr;
  char *datadir_var = nullptr;
  char *innodb_log_group_home_dir_var = nullptr;
  char *innodb_log_file_size_var = nullptr;
  char *innodb_log_files_in_group_var = nullptr;
  char *innodb_data_file_path_var = nullptr;
  char *innodb_data_home_dir_var = nullptr;
  char *innodb_undo_directory_var = nullptr;
  char *innodb_directories_var = nullptr;
  char *innodb_page_size_var = nullptr;
  char *innodb_log_checksums_var = nullptr;
  char *innodb_checksum_algorithm_var = nullptr;
  char *innodb_redo_log_encrypt_var = nullptr;
  char *innodb_undo_log_encrypt_var = nullptr;
  char *innodb_track_changed_pages_var = nullptr;
  char *server_plugin_dir_var = nullptr;
  char *server_uuid_var = nullptr;
  char *rocksdb_datadir_var = nullptr;
  char *rocksdb_wal_dir_var = nullptr;
  char *rocksdb_disable_file_deletions_var = nullptr;

  unsigned long server_version = mysql_get_server_version(connection);

  bool ret = true;

  mysql_variable mysql_vars[] = {
      {"have_backup_locks", &have_backup_locks_var},
      {"log_bin", &log_bin_var},
      {"lock_wait_timeout", &lock_wait_timeout_var},
      {"gtid_mode", &gtid_mode_var},
      {"version", &version_var},
      {"version_comment", &version_comment_var},
      {"innodb_version", &innodb_version_var},
      {"wsrep_on", &wsrep_on_var},
      {"slave_parallel_workers", &slave_parallel_workers_var},
      {"gtid_slave_pos", &gtid_slave_pos_var},
      {"innodb_buffer_pool_filename", &innodb_buffer_pool_filename_var},
      {"datadir", &datadir_var},
      {"innodb_log_group_home_dir", &innodb_log_group_home_dir_var},
      {"innodb_log_file_size", &innodb_log_file_size_var},
      {"innodb_log_files_in_group", &innodb_log_files_in_group_var},
      {"innodb_data_file_path", &innodb_data_file_path_var},
      {"innodb_data_home_dir", &innodb_data_home_dir_var},
      {"innodb_undo_directory", &innodb_undo_directory_var},
      {"innodb_directories", &innodb_directories_var},
      {"innodb_page_size", &innodb_page_size_var},
      {"innodb_log_checksums", &innodb_log_checksums_var},
      {"innodb_redo_log_encrypt", &innodb_redo_log_encrypt_var},
      {"innodb_undo_log_encrypt", &innodb_undo_log_encrypt_var},
      {"innodb_track_changed_pages", &innodb_track_changed_pages_var},
      {"server_uuid", &server_uuid_var},
      {"plugin_dir", &server_plugin_dir_var},
      {"rocksdb_datadir", &rocksdb_datadir_var},
      {"rocksdb_wal_dir", &rocksdb_wal_dir_var},
      {"rocksdb_disable_file_deletions", &rocksdb_disable_file_deletions_var},
      {nullptr, nullptr}};

  read_mysql_variables(connection, "SHOW VARIABLES", mysql_vars, true);

  if (have_backup_locks_var != NULL && !opt_no_backup_locks) {
    have_backup_locks = true;
  }

  if (lock_wait_timeout_var != NULL) {
    have_lock_wait_timeout = true;
  }

  if (wsrep_on_var != NULL) {
    have_galera_enabled = true;
  }

  /* Check server version compatibility and detect server flavor */

  if (!(ret = check_server_version(server_version, version_var,
                                   version_comment_var, innodb_version_var))) {
    goto out;
  }

  if (server_version > 50500) {
    have_flush_engine_logs = true;
  }

  if (slave_parallel_workers_var != NULL &&
      atoi(slave_parallel_workers_var) > 0) {
    have_multi_threaded_slave = true;
  }

  if (innodb_buffer_pool_filename_var != NULL) {
    buffer_pool_filename = strdup(innodb_buffer_pool_filename_var);
  }

  if ((gtid_mode_var && strcmp(gtid_mode_var, "ON") == 0) ||
      (gtid_slave_pos_var && *gtid_slave_pos_var)) {
    have_gtid_slave = true;
  }

  xb::info() << "Using server version " << version_var;

  if (!(ret = detect_mysql_capabilities_for_backup())) {
    goto out;
  }

  /* make sure datadir value is the same in configuration file */
  if (check_if_param_set("datadir")) {
    if (!directory_exists(mysql_data_home, false)) {
      xb::warn() << "option 'datadir' points to "
                 << "nonexistent directory " << SQUOTE(mysql_data_home);
    }
    if (!directory_exists(datadir_var, false)) {
      xb::warn() << "MySQL variable 'datadir' points to "
                 << "nonexistent directory " << SQUOTE(datadir_var);
    }
    if (!equal_paths(mysql_data_home, datadir_var)) {
      xb::warn() << "option 'datadir' has different values: "
                 << SQUOTE(mysql_data_home) << " in defaults file "
                 << SQUOTE(datadir_var) << " in SHOW VARIABLES";
    }
  }

  /* get some default values is they are missing from my.cnf */
  if (!check_if_param_set("datadir") && datadir_var && *datadir_var) {
    strmake(mysql_real_data_home, datadir_var, FN_REFLEN - 1);
    mysql_data_home = mysql_real_data_home;
  }

  if (!check_if_param_set("innodb_data_file_path") &&
      innodb_data_file_path_var && *innodb_data_file_path_var) {
    innobase_data_file_path =
        my_strdup(PSI_NOT_INSTRUMENTED, innodb_data_file_path_var, MYF(MY_FAE));
  }

  if (!check_if_param_set("innodb_data_home_dir") && innodb_data_home_dir_var &&
      *innodb_data_home_dir_var) {
    innobase_data_home_dir =
        my_strdup(PSI_NOT_INSTRUMENTED, innodb_data_home_dir_var, MYF(MY_FAE));
  }

  if (!check_if_param_set("innodb_log_group_home_dir") &&
      innodb_log_group_home_dir_var && *innodb_log_group_home_dir_var) {
    srv_log_group_home_dir = my_strdup(
        PSI_NOT_INSTRUMENTED, innodb_log_group_home_dir_var, MYF(MY_FAE));
  }

  if (!check_if_param_set("innodb_undo_directory") &&
      innodb_undo_directory_var && *innodb_undo_directory_var) {
    srv_undo_dir =
        my_strdup(PSI_NOT_INSTRUMENTED, innodb_undo_directory_var, MYF(MY_FAE));
  }

  if (!check_if_param_set("innodb_directories") && innodb_directories_var &&
      *innodb_directories_var) {
    srv_innodb_directories =
        my_strdup(PSI_NOT_INSTRUMENTED, innodb_directories_var, MYF(MY_FAE));
  }

  if (!check_if_param_set("innodb_log_files_in_group") &&
      innodb_log_files_in_group_var) {
    char *endptr;

    innobase_log_files_in_group =
        strtol(innodb_log_files_in_group_var, &endptr, 10);
    ut_ad(*endptr == 0);
  }

  if (!check_if_param_set("innodb_log_file_size") && innodb_log_file_size_var) {
    char *endptr;

    innobase_log_file_size = strtoll(innodb_log_file_size_var, &endptr, 10);
    ut_ad(*endptr == 0);
  }

  if (!check_if_param_set("innodb_page_size") && innodb_page_size_var) {
    char *endptr;

    innobase_page_size = strtoll(innodb_page_size_var, &endptr, 10);
    ut_ad(*endptr == 0);
  }

  if (!check_if_param_set("innodb_redo_log_encrypt") &&
      innodb_redo_log_encrypt_var) {
    if (strcmp(innodb_redo_log_encrypt_var, "ON") == 0) {
      srv_redo_log_encrypt = true;
    } else {
      srv_redo_log_encrypt = false;
    }
  }

  if (!check_if_param_set("innodb_undo_log_encrypt") &&
      innodb_undo_log_encrypt_var) {
    if (strcmp(innodb_undo_log_encrypt_var, "ON") == 0) {
      srv_undo_log_encrypt = true;
    } else {
      srv_undo_log_encrypt = false;
    }
  }

  if (!innodb_checksum_algorithm_specified && innodb_checksum_algorithm_var) {
    for (uint i = 0; i < innodb_checksum_algorithm_typelib.count; i++) {
      if (strcasecmp(innodb_checksum_algorithm_var,
                     innodb_checksum_algorithm_typelib.type_names[i]) == 0) {
        srv_checksum_algorithm = i;
      }
    }
  }

  if (!innodb_log_checksums_specified && innodb_log_checksums_var) {
    if (strcasecmp(innodb_log_checksums_var, "ON") == 0) {
      srv_log_checksums = true;
    } else {
      srv_log_checksums = false;
    }
  }

  if (!check_if_param_set("plugin_dir") && server_plugin_dir_var) {
    server_plugin_dir =
        my_strdup(PSI_NOT_INSTRUMENTED, server_plugin_dir_var, MYF(MY_FAE));
  }

  memset(server_uuid, 0, Encryption::SERVER_UUID_LEN + 1);
  if (server_uuid_var != NULL) {
    strncpy(server_uuid, server_uuid_var, Encryption::SERVER_UUID_LEN);
  }

  if (innodb_track_changed_pages_var != nullptr &&
      strcasecmp(innodb_track_changed_pages_var, "ON") == 0) {
    have_changed_page_bitmaps = true;
  }

  if (!check_if_param_set("rocksdb_datadir") && rocksdb_datadir_var &&
      *rocksdb_datadir_var) {
    opt_rocksdb_datadir =
        my_strdup(PSI_NOT_INSTRUMENTED, rocksdb_datadir_var, MYF(MY_FAE));
  }

  if (!check_if_param_set("rocksdb_wal_dir") && rocksdb_wal_dir_var &&
      *rocksdb_wal_dir_var) {
    opt_rocksdb_wal_dir =
        my_strdup(PSI_NOT_INSTRUMENTED, rocksdb_wal_dir_var, MYF(MY_FAE));
  }

  if (rocksdb_disable_file_deletions_var != nullptr) {
    /* rocksdb backup extensions are supported */
    have_rocksdb = true;
  } else {
    char *engine = nullptr;

    mysql_variable vars[] = {{"Engine", &engine}, {nullptr, nullptr}};

    MYSQL_RES *res =
        xb_mysql_query(mysql_connection, "SHOW ENGINES", true, true);

    while (read_mysql_variables_from_result(res, vars, false)) {
      if (strcasecmp(engine, "ROCKSDB") == 0) {
        xb::warn() << "ROCKSB storage engine is enabled, but ROCKSB backup "
                   << "extensions are not supported by server. Please upgrade "
                   << "Percona Server to enable ROCKSDB backups.";
      }
      free_mysql_variables(vars);
    }
    mysql_free_result(res);
  }

  if (server_version >= 80024) {
    have_keyring_component = true;
  }

out:
  free_mysql_variables(mysql_vars);

  return (ret);
}

/*********************************************************************/ /**
 Query the server to find out what backup capabilities it supports.
 @return	true on success. */
bool detect_mysql_capabilities_for_backup() {
  if (xtrabackup_incremental) {
    /* INNODB_CHANGED_PAGES are listed in
    INFORMATION_SCHEMA.PLUGINS in MariaDB, but
    FLUSH NO_WRITE_TO_BINLOG CHANGED_PAGE_BITMAPS
    is not supported for versions below 10.1.6
    (see MDEV-7472) */
    if (server_flavor == FLAVOR_MARIADB && mysql_server_version < 100106) {
      have_changed_page_bitmaps = false;
    }
  }

  /* do some sanity checks */
  if (opt_galera_info && !have_galera_enabled) {
    xb::info() << "--galera-info is specified on the command "
               << "line, but the server does not support Galera "
               << "replication. Ignoring the option.";
    opt_galera_info = false;
  }

  if (opt_slave_info && have_multi_threaded_slave && !have_gtid_slave &&
      !opt_safe_slave_backup) {
    xb::error() << "The --slave-info option requires GTID enabled or "
                << "--safe-slave-backup "
                << "option used for a multi-threaded slave.";
    return (false);
  }

  char *count_str =
      read_mysql_one_value(mysql_connection,
                           "SELECT COUNT(*) FROM information_schema.tables "
                           "WHERE engine = 'MyISAM' OR engine = 'RocksDB'");
  unsigned long long count = strtoull(count_str, nullptr, 10);
  have_unsafe_ddl_tables = (count > 0);
  free(count_str);

  if (opt_slave_info) {
    char *auto_position = NULL;

    mysql_variable status[] = {{"Auto_Position", &auto_position}, {NULL, NULL}};

    MYSQL_RES *res =
        xb_mysql_query(mysql_connection, "SHOW SLAVE STATUS", true, true);

    slave_auto_position = true;

    while (read_mysql_variables_from_result(res, status, false)) {
      slave_auto_position =
          slave_auto_position && (strcmp(auto_position, "1") == 0);
      free_mysql_variables(status);
    }
    mysql_free_result(res);
  }

  return (true);
}

static bool select_incremental_lsn_from_history(lsn_t *incremental_lsn) {
  MYSQL_RES *mysql_result;
  MYSQL_ROW row;
  char query[1000];
  char buf[100];

  if (opt_incremental_history_name) {
    mysql_real_escape_string(mysql_connection, buf,
                             opt_incremental_history_name,
                             strlen(opt_incremental_history_name));
    snprintf(query, sizeof(query),
             "SELECT innodb_to_lsn "
             "FROM PERCONA_SCHEMA.xtrabackup_history "
             "WHERE name = '%s' "
             "AND innodb_to_lsn IS NOT NULL "
             "ORDER BY innodb_to_lsn DESC LIMIT 1",
             buf);
  }

  if (opt_incremental_history_uuid) {
    mysql_real_escape_string(mysql_connection, buf,
                             opt_incremental_history_uuid,
                             strlen(opt_incremental_history_uuid));
    snprintf(query, sizeof(query),
             "SELECT innodb_to_lsn "
             "FROM PERCONA_SCHEMA.xtrabackup_history "
             "WHERE uuid = '%s' "
             "AND innodb_to_lsn IS NOT NULL "
             "ORDER BY innodb_to_lsn DESC LIMIT 1",
             buf);
  }

  mysql_result = xb_mysql_query(mysql_connection, query, true);

  ut_ad(mysql_num_fields(mysql_result) == 1);
  if (!(row = mysql_fetch_row(mysql_result))) {
    xb::error() << "while attempting to find history record for "
                << (opt_incremental_history_uuid ? "uuid" : "name") << " "
                << (opt_incremental_history_uuid
                        ? opt_incremental_history_uuid
                        : opt_incremental_history_name);
    return (false);
  }

  *incremental_lsn = strtoull(row[0], NULL, 10);

  mysql_free_result(mysql_result);

  xb::info() << "Found and using lsn: " << *incremental_lsn << " for "
             << (opt_incremental_history_uuid ? "uuid" : "name") << " "
             << (opt_incremental_history_uuid ? opt_incremental_history_uuid
                                              : opt_incremental_history_name);

  return (true);
}

static const char *eat_sql_whitespace(const char *query) {
  bool comment = false;

  while (*query) {
    if (comment) {
      if (query[0] == '*' && query[1] == '/') {
        query += 2;
        comment = false;
        continue;
      }
      ++query;
      continue;
    }
    if (query[0] == '/' && query[1] == '*') {
      query += 2;
      comment = true;
      continue;
    }
    if (strchr("\t\n\r (", query[0])) {
      ++query;
      continue;
    }
    break;
  }

  return (query);
}

static bool is_query_from_list(const char *query, const char **list) {
  const char **item;

  query = eat_sql_whitespace(query);

  item = list;
  while (*item) {
    if (strncasecmp(query, *item, strlen(*item)) == 0) {
      return (true);
    }
    ++item;
  }

  return (false);
}

static bool is_query(const char *query) {
  const char *query_list[] = {"insert",  "update", "delete", "replace", "alter",
                              "load",    "select", "do",     "handler", "call",
                              "execute", "begin",  NULL};

  return is_query_from_list(query, query_list);
}

static bool is_select_query(const char *query) {
  const char *query_list[] = {"select", NULL};

  return is_query_from_list(query, query_list);
}

static bool is_update_query(const char *query) {
  const char *query_list[] = {"insert", "update", "delete", "replace",
                              "alter",  "load",   NULL};

  return is_query_from_list(query, query_list);
}

static bool have_queries_to_wait_for(MYSQL *connection, uint threshold) {
  MYSQL_RES *result;
  MYSQL_ROW row;
  bool all_queries;

  result = xb_mysql_query(connection, "SHOW FULL PROCESSLIST", true);

  all_queries = (opt_lock_wait_query_type == QUERY_TYPE_ALL);
  while ((row = mysql_fetch_row(result)) != NULL) {
    const char *info = row[7];
    char *id = row[0];
    int duration;

    duration = (row[5] != NULL) ? atoi(row[5]) : 0;

    if (info != NULL && duration >= (int)threshold &&
        ((all_queries && is_query(info)) || is_update_query(info))) {
      xb::info() << "Waiting for query " << id << " (duration " << duration
                 << " sec): " << info;
      mysql_free_result(result);
      return (true);
    }
  }

  mysql_free_result(result);

  return (false);
}

static void kill_long_queries(MYSQL *connection, uint timeout) {
  MYSQL_RES *result;
  MYSQL_ROW row;
  bool all_queries;
  char kill_stmt[100];

  result = xb_mysql_query(connection, "SHOW FULL PROCESSLIST", true);

  all_queries = (opt_kill_long_query_type == QUERY_TYPE_ALL);
  while ((row = mysql_fetch_row(result)) != NULL) {
    const char *info = row[7];
    int duration = atoi(row[5]);
    char *id = row[0];

    if (info != NULL && duration >= (int)timeout &&
        ((all_queries && is_query(info)) || is_select_query(info))) {
      xb::info() << "Killing query " << id << " (duration " << duration
                 << " sec): " << info;
      snprintf(kill_stmt, sizeof(kill_stmt), "KILL %s", id);
      xb_mysql_query(connection, kill_stmt, false, false);
    }
  }

  mysql_free_result(result);
}

static bool wait_for_no_updates(MYSQL *connection, uint timeout,
                                uint threshold) {
  time_t start_time;

  my_thread_init();

  start_time = time(NULL);

  xb::info() << "Waiting " << timeout
             << " seconds for queries running longer than " << threshold
             << " seconds to finish";

  while (time(NULL) <= (time_t)(start_time + timeout)) {
    if (!have_queries_to_wait_for(connection, threshold)) {
      return (true);
    }
    std::this_thread::sleep_for(std::chrono::seconds(1));
  }

  xb::info() << "Unable to obtain lock. Please try again later.";

  return (false);
}

static void kill_query_thread() {
  MYSQL *mysql;
  time_t start_time;

  start_time = time(NULL);

  os_event_set(kill_query_thread_started);

  xb::info() << "Kill query timeout " << opt_kill_long_queries_timeout
             << " seconds.";

  while (time(NULL) - start_time < (time_t)opt_kill_long_queries_timeout) {
    if (os_event_wait_time(kill_query_thread_stop, std::chrono::seconds{1}) !=
        OS_SYNC_TIME_EXCEEDED) {
      goto stop_thread;
    }
  }

  if ((mysql = xb_mysql_connect()) == NULL) {
    xb::error() << "kill query thread failed";
    goto stop_thread;
  }

  while (true) {
    kill_long_queries(mysql, time(NULL) - start_time);
    if (os_event_wait_time(kill_query_thread_stop, std::chrono::seconds{1}) !=
        OS_SYNC_TIME_EXCEEDED) {
      break;
    }
  }

  mysql_close(mysql);

stop_thread:
  my_thread_end();

  os_event_set(kill_query_thread_stopped);

  xb::info() << "Kill query thread stopped";
}

static void start_query_killer() {
  kill_query_thread_stop = os_event_create();
  kill_query_thread_started = os_event_create();
  kill_query_thread_stopped = os_event_create();

<<<<<<< HEAD
  os_thread_create(PSI_NOT_INSTRUMENTED, 0, kill_query_thread).start();
=======
	if (have_galera_enabled) {
		if (xb_mysql_numrows(connection, "SELECT @@wsrep_causal_reads",
					false) > 0) {
			xb_mysql_query(connection,
				"SET SESSION wsrep_causal_reads=0",
				false);
		}
	}
>>>>>>> bac849b1

  os_event_wait(kill_query_thread_started);
}

static void stop_query_killer() {
  os_event_set(kill_query_thread_stop);
  os_event_wait(kill_query_thread_stopped);

  os_event_destroy(kill_query_thread_stop);
  os_event_destroy(kill_query_thread_started);
  os_event_destroy(kill_query_thread_stopped);
}

static bool execute_query_with_timeout(MYSQL *mysql, const char *query,
                                       int timeout, int retry_count) {
  bool success = false;
  if (have_lock_wait_timeout) {
    char query[200];
    snprintf(query, sizeof(query), "SET SESSION lock_wait_timeout=%d", timeout);
    xb_mysql_query(mysql, query, false, true);
  }

  for (int i = 0; i <= retry_count; ++i) {
    xb::info() << "Executing " << query << " ...";
    xb_mysql_query(mysql, query, true);
    uint err = mysql_errno(mysql);
    if (err == ER_LOCK_WAIT_TIMEOUT) {
      std::this_thread::sleep_for(std::chrono::seconds(1));
      continue;
    }
    if (err == 0) {
      success = true;
    }
    break;
  }

  return (success);
}

/*********************************************************************/ /**
 Function acquires a backup tables lock if supported by the server.
 Allows to specify timeout in seconds for attempts to acquire the lock.
 @returns true if lock acquired */
bool lock_tables_for_backup(MYSQL *connection, int timeout, int retry_count) {
  if (have_backup_locks) {
    execute_query_with_timeout(connection, "LOCK TABLES FOR BACKUP", timeout,
                               retry_count);
    tables_locked = true;

    return (true);
  }

  execute_query_with_timeout(connection, "LOCK INSTANCE FOR BACKUP", timeout,
                             retry_count);
  instance_locked = true;

  return (true);
}

/*********************************************************************/ /**
 Function acquires a FLUSH TABLES WITH READ LOCK.
 @returns true if lock acquired */
bool lock_tables_ftwrl(MYSQL *connection) {
  if (have_lock_wait_timeout) {
    /* Set the maximum supported session value for
    lock_wait_timeout to prevent unnecessary timeouts when the
    global value is changed from the default */
    xb_mysql_query(connection, "SET SESSION lock_wait_timeout=31536000", false);
  }

  if (!opt_lock_wait_timeout && !opt_kill_long_queries_timeout) {
    /* We do first a FLUSH TABLES. If a long update is running, the
    FLUSH TABLES will wait but will not stall the whole mysqld, and
    when the long update is done the FLUSH TABLES WITH READ LOCK
    will start and succeed quickly. So, FLUSH TABLES is to lower
    the probability of a stage where both mysqldump and most client
    connections are stalled. Of course, if a second long update
    starts between the two FLUSHes, we have that bad stall.

    Option lock_wait_timeout serve the same purpose and is not
    compatible with this trick.
    */

    xb::info() << "Executing FLUSH NO_WRITE_TO_BINLOG TABLES...";

    xb_mysql_query(connection, "FLUSH NO_WRITE_TO_BINLOG TABLES", false);
  }

  if (opt_lock_wait_timeout) {
    if (!wait_for_no_updates(connection, opt_lock_wait_timeout,
                             opt_lock_wait_threshold)) {
      return (false);
    }
  }

  xb::info() << "Executing FLUSH TABLES WITH READ LOCK...";

  if (opt_kill_long_queries_timeout) {
    start_query_killer();
  }

  if (have_galera_enabled) {
    xb_mysql_query(connection, "SET SESSION wsrep_causal_reads=0", false);
  }

  xb_mysql_query(connection, "FLUSH TABLES WITH READ LOCK", false);

  if (opt_kill_long_queries_timeout) {
    stop_query_killer();
  }

  tables_locked = true;

  return (true);
}

/*********************************************************************/ /**
 Function acquires either a backup tables lock, if supported
 by the server, or a global read lock (FLUSH TABLES WITH READ LOCK)
 otherwise. If server does not contain MyISAM tables, no lock will be
 acquired. If slave_info option is specified and slave is not
 using auto_position.
 @returns true if lock acquired */
bool lock_tables_maybe(MYSQL *connection, int timeout, int retry_count) {
  bool force_ftwrl = opt_slave_info && !slave_auto_position &&
                     !(server_flavor == FLAVOR_PERCONA_SERVER);

  if (tables_locked || (opt_lock_ddl_per_table && !force_ftwrl)) {
    return (true);
  }

  if (!have_unsafe_ddl_tables && !force_ftwrl) {
    return (true);
  }

  if (have_backup_locks && !force_ftwrl) {
    return lock_tables_for_backup(connection, timeout, retry_count);
  }

  return lock_tables_ftwrl(connection);
}

/*********************************************************************/ /**
 Releases the lock acquired with FTWRL/LOCK TABLES FOR BACKUP, depending on
 the locking strategy being used */
void unlock_all(MYSQL *connection) {
  if (instance_locked) {
    xb::info() << "Executing UNLOCK INSTANCE";
    xb_mysql_query(connection, "UNLOCK INSTANCE", false);
    instance_locked = false;
  }

  if (tables_locked) {
    xb::info() << "Executing UNLOCK TABLES";
    xb_mysql_query(connection, "UNLOCK TABLES", false);
  }

  xb::info() << "All tables unlocked";
}

static int get_open_temp_tables(MYSQL *connection) {
  char *slave_open_temp_tables = NULL;
  mysql_variable status[] = {
      {"Slave_open_temp_tables", &slave_open_temp_tables}, {NULL, NULL}};
  int result = false;

  read_mysql_variables(connection, "SHOW STATUS LIKE 'slave_open_temp_tables'",
                       status, true);

  result = slave_open_temp_tables ? atoi(slave_open_temp_tables) : 0;

  free_mysql_variables(status);

  return (result);
}

static char *get_slave_coordinates(MYSQL *connection) {
  char *relay_log_file = NULL;
  char *exec_log_pos = NULL;
  char *result = NULL;

  mysql_variable slave_coordinates[] = {
      {"Relay_Master_Log_File", &relay_log_file},
      {"Exec_Master_Log_Pos", &exec_log_pos},
      {NULL, NULL}};

  read_mysql_variables(connection, "SHOW SLAVE STATUS", slave_coordinates,
                       false);
  ut_a(asprintf(&result, "%s\\%s", relay_log_file, exec_log_pos));
  free_mysql_variables(slave_coordinates);
  return result;
}

/*********************************************************************/ /**
 Wait until it's safe to backup a slave.  Returns immediately if
 the host isn't a slave.  Currently there's only one check:
 Slave_open_temp_tables has to be zero.  Dies on timeout. */
bool wait_for_safe_slave(MYSQL *connection) {
  char *read_master_log_pos = NULL;
  char *slave_sql_running = NULL;
  char *curr_slave_coordinates = NULL;
  char *prev_slave_coordinates = NULL;

  const int sleep_time = 3;
  const ssize_t routine_start_time = (ssize_t)time(nullptr);
  ;
  const ssize_t timeout = opt_safe_slave_backup_timeout;

  int open_temp_tables = 0;
  bool result = true;

  mysql_variable status[] = {{"Read_Master_Log_Pos", &read_master_log_pos},
                             {"Slave_SQL_Running", &slave_sql_running},
                             {NULL, NULL}};

  sql_thread_started = false;

  read_mysql_variables(connection, "SHOW SLAVE STATUS", status, false);

  if (!(read_master_log_pos && slave_sql_running)) {
    xb::info() << "Not checking slave open temp tables for "
               << "--safe-slave-backup because host is not a slave";
    goto cleanup;
  }

  if (strcmp(slave_sql_running, "Yes") == 0) {
    /* Stopping slave may take significant amount of time,
    take that into account as part of total timeout.
    */
    sql_thread_started = true;
    xb_mysql_query(connection, "STOP SLAVE SQL_THREAD", false);
  }

retry:
  open_temp_tables = get_open_temp_tables(connection);
  xb::info() << "Slave open temp tables: " << open_temp_tables;
  curr_slave_coordinates = get_slave_coordinates(connection);

  while (open_temp_tables &&
         routine_start_time + timeout > (ssize_t)time(nullptr)) {
    xb::info() << "Starting slave SQL thread, waiting " << sleep_time
               << " seconds, then checking Slave_open_temp_tables again ("
               << (int)(routine_start_time + timeout - (ssize_t)time(nullptr))
               << " seconds of sleep time remaining)...";
    free(prev_slave_coordinates);
    prev_slave_coordinates = curr_slave_coordinates;
    curr_slave_coordinates = NULL;

    xb_mysql_query(connection, "START SLAVE SQL_THREAD", false);
    std::this_thread::sleep_for(std::chrono::seconds(sleep_time));

    curr_slave_coordinates = get_slave_coordinates(connection);
    xb::info() << "Slave pos: prev: " << prev_slave_coordinates
               << " , curr: " << curr_slave_coordinates;
    if (prev_slave_coordinates && curr_slave_coordinates &&
        strcmp(prev_slave_coordinates, curr_slave_coordinates) == 0) {
      xb::info() << "Slave pos hasn't moved during wait period, "
                    "not stopping the SQL thread.";
    } else {
      xb::info() << "Stopping SQL thread.";
      xb_mysql_query(connection, "STOP SLAVE SQL_THREAD", false);
    }

    open_temp_tables = get_open_temp_tables(connection);
    xb::info() << "Slave open temp tables: " << open_temp_tables;
  }

  if (open_temp_tables == 0) {
    /* We are in a race here, slave might open other temp tables
    inbetween last check and stop. So we have to re-check
    and potentially retry after stopping SQL thread. */
    xb_mysql_query(connection, "STOP SLAVE SQL_THREAD", false);
    open_temp_tables = get_open_temp_tables(connection);
    if (open_temp_tables != 0) {
      goto retry;
    }

    xb::info() << "Slave is safe to backup.";
    goto cleanup;
  }

  result = false;

  xb::info() << "Slave_open_temp_tables did not become zero after "
             << opt_safe_slave_backup_timeout << " seconds";

  xb::info() << "Restoring SQL thread state to "
             << (sql_thread_started ? "STARTED" : "STOPPED");
  if (sql_thread_started) {
    xb_mysql_query(connection, "START SLAVE SQL_THREAD", false);
  } else {
    xb_mysql_query(connection, "STOP SLAVE SQL_THREAD", false);
  }

cleanup:
  free(prev_slave_coordinates);
  free(curr_slave_coordinates);
  free_mysql_variables(status);

  return (result);
}

log_status_t log_status;

/*********************************************************************/ /**
 Retrieves MySQL binlog position of the master server in a replication
 setup and saves it in a file. It also saves it in mysql_slave_position
 variable. */
bool write_slave_info(MYSQL *connection) {
  std::stringstream slave_info;
  std::stringstream mysql_slave_position_s;
  char *master = NULL;
  char *filename = NULL;
  char *position = NULL;
  char *auto_position = NULL;
  char *channel_name = NULL;
  char *slave_sql_running = NULL;
  bool result = true;

  typedef struct {
    std::string master;
    std::string filename;
    uint64_t position;
    bool auto_position;
  } channel_info_t;

  std::map<std::string, channel_info_t> channels;

  mysql_variable status[] = {{"Master_Host", &master},
                             {"Relay_Master_Log_File", &filename},
                             {"Exec_Master_Log_Pos", &position},
                             {"Channel_Name", &channel_name},
                             {"Slave_SQL_Running", &slave_sql_running},
                             {"Auto_Position", &auto_position},
                             {NULL, NULL}};

  MYSQL_RES *slave_status_res =
      xb_mysql_query(connection, "SHOW SLAVE STATUS", true, true);

  while (read_mysql_variables_from_result(slave_status_res, status, false)) {
    channel_info_t info;
    info.master = master;
    info.auto_position = (strcmp(auto_position, "1") == 0);
    info.filename = filename;
    info.position = strtoull(position, NULL, 10);
    channels[channel_name ? channel_name : ""] = info;

    ut_ad(!have_multi_threaded_slave || have_gtid_slave ||
          strcasecmp(slave_sql_running, "No") == 0);

    free_mysql_variables(status);
  }

  int channel_idx = 0;
  for (auto &channel : log_status.channels) {
    auto ch = channels.find(channel.channel_name);
    if (channel.channel_name == "group_replication_applier" ||
        channel.channel_name == "group_replication_recovery")
      continue;
    std::string for_channel;

    if (!channel.channel_name.empty()) {
      for_channel = " FOR CHANNEL '" + channel.channel_name + "'";
    }

    if (ch == channels.end()) {
      xb::error() << "Failed to find information for channel "
                  << SQUOTE(channel.channel_name.c_str())
                  << " in SHOW SLAVE STATUS output.";
      result = false;
      goto cleanup;
    }

    ++channel_idx;

    if (ch->second.auto_position) {
      if (channel_idx == 1) {
        slave_info << "SET GLOBAL gtid_purged='" << log_status.gtid_executed
                   << "';\n";
      }
      slave_info << "CHANGE MASTER TO MASTER_AUTO_POSITION=1" << for_channel
                 << ";\n";

      mysql_slave_position_s << "master host '" << ch->second.master
                             << "', purge list '" << log_status.gtid_executed
                             << "', channel name: '" << channel.channel_name
                             << "'\n";
    } else {
      const auto filename = channel.relay_master_log_file.empty()
                                ? ch->second.filename
                                : channel.relay_master_log_file;
      const auto position = channel.relay_master_log_file.empty()
                                ? ch->second.position
                                : channel.exec_master_log_position;
      slave_info << "CHANGE MASTER TO MASTER_LOG_FILE='" << filename
                 << "', MASTER_LOG_POS=" << position << for_channel << ";\n";

      mysql_slave_position_s << "master host '" << ch->second.master
                             << "', filename '" << filename << "', position '"
                             << position << "', channel name: '"
                             << channel.channel_name << "'\n";
    }
  }

  mysql_slave_position = mysql_slave_position_s.str();

  result = backup_file_print(XTRABACKUP_SLAVE_INFO, slave_info.str().c_str(),
                             slave_info.str().size());

cleanup:
  mysql_free_result(slave_status_res);
  free_mysql_variables(status);

  return (result);
}

/*********************************************************************/ /**
 Retrieves MySQL Galera and
 saves it in a file. It also prints it to stdout. */
bool write_galera_info(MYSQL *connection) {
  char *state_uuid = NULL, *state_uuid55 = NULL;
  char *last_committed = NULL, *last_committed55 = NULL;
  bool result;

  mysql_variable status[] = {{"Wsrep_local_state_uuid", &state_uuid},
                             {"wsrep_local_state_uuid", &state_uuid55},
                             {"Wsrep_last_committed", &last_committed},
                             {"wsrep_last_committed", &last_committed55},
                             {NULL, NULL}};

  /* When backup locks are supported by the server, we should skip
  creating xtrabackup_galera_info file on the backup stage, because
  wsrep_local_state_uuid and wsrep_last_committed will be inconsistent
  without blocking commits. The state file will be created on the prepare
  stage using the WSREP recovery procedure. */
  if (have_backup_locks) {
    return (true);
  }

  read_mysql_variables(connection, "SHOW STATUS", status, true);

  if ((state_uuid == NULL && state_uuid55 == NULL) ||
      (last_committed == NULL && last_committed55 == NULL)) {
    xb::error() << "Failed to get master wsrep state from SHOW STATUS.";
    result = false;
    goto cleanup;
  }

  result = backup_file_printf(
      XTRABACKUP_GALERA_INFO, "%s:%s\n", state_uuid ? state_uuid : state_uuid55,
      last_committed ? last_committed : last_committed55);

cleanup:
  free_mysql_variables(status);

  return (result);
}

/**
 Get encryption header size for given file by reading its magic header

 @param filepath[in] binlog file size
 @return encryption header size
*/
size_t binlog_encryption_header_size(const char *filepath) {
  std::ifstream fstr(filepath);
  char magic[Rpl_encryption_header::ENCRYPTION_MAGIC_SIZE];
  fstr.read(magic, Rpl_encryption_header::ENCRYPTION_MAGIC_SIZE);
  if (memcmp(magic, Rpl_encryption_header::ENCRYPTION_MAGIC,
             Rpl_encryption_header::ENCRYPTION_MAGIC_SIZE) == 0) {
    return (Rpl_encryption_header_v1::HEADER_SIZE);
  }
  return (0);
}

/**
 Copy the current binary log file into the backup

 @param      connection  mysql connection
 @return     true if success
*/
bool write_current_binlog_file(MYSQL *connection) {
  char *log_bin_dir = nullptr;
  char *log_bin_index = nullptr;
  char *log_bin_index_filename = nullptr;
  FILE *f_index = nullptr;
  bool result = true;
  char filepath[FN_REFLEN];
  size_t log_bin_dir_length;

  mysql_variable vars[] = {{"log_bin_index", &log_bin_index},
                           {"log_bin_basename", &log_bin_dir},
                           {nullptr, nullptr}};

  if (log_status.filename.empty()) {
    goto cleanup;
  }

  read_mysql_variables(connection, "SHOW VARIABLES", vars, true);

  if (opt_log_bin != nullptr && strchr(opt_log_bin, FN_LIBCHAR)) {
    /* If log_bin is set, it has priority */
    free(log_bin_dir);
    log_bin_dir = strdup(opt_log_bin);
  } else if (log_bin_dir == nullptr) {
    /* Default location is MySQL datadir */
    log_bin_dir = strdup("./");
  }

  if (opt_binlog_index_name != nullptr) {
    free(log_bin_index);
    std::string index = opt_binlog_index_name;
    if (index.length() < 6 ||
        index.compare(index.length() - 6, index.length(), ".index") != 0) {
      /* doesn't end with .index */
      index.append(".index");
    }
    log_bin_index = strdup(index.c_str());
  } else if (log_bin_index == nullptr) {
    /* if index file name is not set, compose it from the current log file name
    by replacing its number with ".index" */
    std::string index = log_status.filename;
    size_t dot_pos = index.find_last_of(".");
    if (dot_pos != std::string::npos) {
      index.replace(dot_pos, std::string::npos, ".index");
    } else {
      index.append(".index");
    }
    log_bin_index = strdup(index.c_str());
  }

  dirname_part(log_bin_dir, log_bin_dir, &log_bin_dir_length);

  /* strip final slash if it is not the only path component */
  if (log_bin_dir_length > 1 &&
      log_bin_dir[log_bin_dir_length - 1] == FN_LIBCHAR) {
    log_bin_dir[log_bin_dir_length - 1] = 0;
  }

  snprintf(filepath, sizeof(filepath), "%s%c%s", log_bin_dir, FN_LIBCHAR,
           log_status.filename.c_str());
  result = copy_file(
      ds_data, filepath, log_status.filename.c_str(), 0, FILE_PURPOSE_BINLOG,
      log_status.position + binlog_encryption_header_size(filepath));
  if (!result) {
    goto cleanup;
  }

  if (opt_transition_key != NULL || opt_generate_transition_key) {
    result = xb_binlog_password_store(log_status.filename.c_str());
    if (!result) {
      xb::error() << "failed to dump binary log password.";
      goto cleanup;
    }
  }

  log_bin_index_filename = strrchr(log_bin_index, FN_LIBCHAR);
  if (log_bin_index_filename == nullptr) {
    log_bin_index_filename = log_bin_index;
  } else {
    ++log_bin_index_filename;
  }

  f_index = fopen(log_bin_index, "r");
  if (f_index == nullptr) {
    xb::error() << "cannot open binlog index file " << SQUOTE(log_bin_index);
    result = false;
    goto cleanup;
  }

  /* only write current log file into .index in the backup directory */
  result = false;
  while (!feof(f_index)) {
    char line[FN_REFLEN];
    if (fgets(line, sizeof(line), f_index) != nullptr) {
      if (strstr(line, log_status.filename.c_str()) != nullptr) {
        backup_file_print(log_bin_index_filename, line, strlen(line));
        result = true;
        break;
      }
    }
  }
  fclose(f_index);

  if (!result) {
    xb::error() << "cannot find current log file in the "
                << SQUOTE(log_bin_index);
  }

cleanup:
  free_mysql_variables(vars);

  return (result);
}

/** Parse replication channels information from JSON.
@param[in]   s            JSON string
@param[out]  log_status   replication info */
static void log_status_replication_parse(const char *s,
                                         log_status_t &log_status) {
  using rapidjson::Document;
  Document doc;
  doc.Parse(s);

  ut_a(!doc.HasParseError());

  auto root = doc.GetObject();

  for (auto &ch : root["channels"].GetArray()) {
    replication_channel_status_t cs;
    cs.channel_name = ch["channel_name"].GetString();
    cs.relay_log_file = ch["relay_log_file"].GetString();
    cs.relay_log_position = ch["relay_log_position"].GetUint64();
    if (server_flavor == FLAVOR_PERCONA_SERVER) {
      cs.relay_master_log_file = ch["relay_master_log_file"].GetString();
      cs.exec_master_log_position = ch["exec_master_log_position"].GetUint64();
    }
    log_status.channels.push_back(cs);
  }
}

/** Parse LSN information from JSON.
@param[in]   s            JSON string
@param[out]  log_status   LSN info */
static void log_status_storage_engines_parse(const char *s,
                                             log_status_t &log_status) {
  using rapidjson::Document;
  Document doc;
  doc.Parse(s);

  ut_a(!doc.HasParseError());

  auto root = doc.GetObject();

  auto innodb = root["InnoDB"].GetObject();
  log_status.lsn = innodb["LSN"].GetUint64();
  log_status.lsn_checkpoint = innodb["LSN_checkpoint"].GetUint64();

  if (root.HasMember("RocksDB")) {
    auto rocksdb = root["RocksDB"].GetObject();
    for (auto &wal : rocksdb["wal_files"].GetArray()) {
      rocksdb_wal_t rdb_wal;
      rdb_wal.file_size_bytes = wal["size_file_bytes"].GetUint64();
      rdb_wal.log_number = wal["log_number"].GetUint();
      rdb_wal.path_name = wal["path_name"].GetString();
      log_status.rocksdb_wal_files.push_back(rdb_wal);
    }
  }
}

/** Parse binary log position from JSON.
@param[in]   s            JSON string
@param[out]  log_status   binary log info */
static void log_status_local_parse(const char *s, log_status_t &log_status) {
  using rapidjson::Document;
  Document doc;
  doc.Parse(s);

  ut_a(!doc.HasParseError());

  auto root = doc.GetObject();

  if (root.HasMember("gtid_executed")) {
    log_status.gtid_executed = root["gtid_executed"].GetString();
    /* replace newlines in gtid */
    std::string::size_type pos = 0;
    while ((pos = log_status.gtid_executed.find("\n", pos)) !=
           std::string::npos) {
      log_status.gtid_executed.erase(pos, 1);
    }
  }
  if (root.HasMember("binary_log_file")) {
    log_status.filename = root["binary_log_file"].GetString();
  }
  if (root.HasMember("binary_log_position")) {
    log_status.position = root["binary_log_position"].GetUint64();
  }
}

/** Read binary log position, InnoDB LSN and other storage engine information
from p_s.log_status and update global log_status variable.
@param[in]   conn         mysql connection handle */
void log_status_get(MYSQL *conn) {
  xb::info() << "Selecting LSN and binary log position from p_s.log_status";

  debug_sync_point("log_status_get");

  ut_ad(!have_unsafe_ddl_tables || tables_locked || instance_locked ||
        opt_no_lock || opt_lock_ddl_per_table);

  const char *query =
      "SELECT server_uuid, local, replication, "
      "storage_engines FROM performance_schema.log_status";
  MYSQL_RES *result = xb_mysql_query(conn, query, true, true);
  MYSQL_ROW row;
  if ((row = mysql_fetch_row(result))) {
    const char *local = row[1];
    const char *replication = row[2];
    const char *storage_engines = row[3];
    /*
     * log_status_get can be called multiple times with page tracking enabled.
     * Clear method will make sure struct vectors are clean before we start to
     * push_back data to it.
     */
    log_status.clear();
    log_status_local_parse(local, log_status);
    log_status_storage_engines_parse(storage_engines, log_status);
    log_status_replication_parse(replication, log_status);
  }
  mysql_free_result(result);
}

/*********************************************************************/ /**
 Retrieves MySQL binlog position and
 saves it in a file. It also prints it to stdout.
 @param[in]   connection  MySQL connection handler
 @return true if success. */
bool write_binlog_info(MYSQL *connection) {
  std::ostringstream s;
  char *gtid_mode = NULL;
  bool result, gtid;

  mysql_variable vars[] = {{"gtid_mode", &gtid_mode}, {NULL, NULL}};
  read_mysql_variables(connection, "SHOW VARIABLES", vars, true);

  if (log_status.filename.empty() && log_status.gtid_executed.empty()) {
    /* Do not create xtrabackup_binlog_info if binary
    log is disabled */
    result = true;
    goto cleanup;
  }

  s << "filename '" << log_status.filename << "', position '"
    << log_status.position << "'";

  gtid = ((gtid_mode != NULL) && (strcmp(gtid_mode, "ON") == 0));

  if (!log_status.gtid_executed.empty() && gtid) {
    s << ", GTID of the last change '" << log_status.gtid_executed << "'";
  }

  mysql_binlog_position = s.str();

  if (!log_status.gtid_executed.empty() && gtid) {
    result =
        backup_file_printf(XTRABACKUP_BINLOG_INFO, "%s\t" UINT64PF "\t%s\n",
                           log_status.filename.c_str(), log_status.position,
                           log_status.gtid_executed.c_str());
  } else {
    result =
        backup_file_printf(XTRABACKUP_BINLOG_INFO, "%s\t" UINT64PF "\n",
                           log_status.filename.c_str(), log_status.position);
  }

cleanup:
  free_mysql_variables(vars);

  return (result);
}

inline static bool format_time(time_t time, char *dest, size_t max_size) {
  tm tm;
  localtime_r(&time, &tm);
  return strftime(dest, max_size, "%Y-%m-%d %H:%M:%S", &tm) != 0;
}

/*********************************************************************/ /**
 Allocates and writes contents of xtrabackup_info into buffer;
 Invoke free() on return value once you don't need it.
 */
char *get_xtrabackup_info(MYSQL *connection) {
  const char *uuid = get_backup_uuid(connection);
  char *server_version = read_mysql_one_value(connection, "SELECT VERSION()");

  static const size_t time_buf_size = 100;
  char buf_start_time[time_buf_size];
  char buf_end_time[time_buf_size];

  format_time(history_start_time, buf_start_time, time_buf_size);
  format_time(history_end_time, buf_end_time, time_buf_size);

  ut_a(uuid);
  ut_a(server_version);
  char *result = NULL;
  int ret = asprintf(&result,
                     "uuid = %s\n"
                     "name = %s\n"
                     "tool_name = %s\n"
                     "tool_command = %s\n"
                     "tool_version = %s\n"
                     "ibbackup_version = %s\n"
                     "server_version = %s\n"
                     "start_time = %s\n"
                     "end_time = %s\n"
                     "lock_time = %ld\n"
                     "binlog_pos = %s\n"
                     "innodb_from_lsn = " LSN_PF
                     "\n"
                     "innodb_to_lsn = " LSN_PF
                     "\n"
                     "partial = %s\n"
                     "incremental = %s\n"
                     "format = %s\n"
                     "compressed = %s\n"
                     "encrypted = %s\n",
                     uuid,                           /* uuid */
                     opt_history ? opt_history : "", /* name */
                     tool_name,                      /* tool_name */
                     tool_args,                      /* tool_command */
                     XTRABACKUP_VERSION,             /* tool_version */
                     XTRABACKUP_VERSION,             /* ibbackup_version */
                     server_version,                 /* server_version */
                     buf_start_time,                 /* start_time */
                     buf_end_time,                   /* end_time */
                     (long int)history_lock_time,    /* lock_time */
                     mysql_binlog_position.c_str(),  /* binlog_pos */
                     incremental_lsn,                /* innodb_from_lsn */
                     metadata_to_lsn,                /* innodb_to_lsn */
                     (xtrabackup_tables              /* partial */
                      || xtrabackup_tables_exclude || xtrabackup_tables_file ||
                      xtrabackup_databases || xtrabackup_databases_exclude ||
                      xtrabackup_databases_file)
                         ? "Y"
                         : "N",
                     xtrabackup_incremental ? "Y" : "N", /* incremental */
                     xb_stream_format_name[xtrabackup_stream_fmt], /* format */
                     xtrabackup_compress ? "compressed" : "N", /* compressed */
                     xtrabackup_encrypt ? "Y" : "N");          /* encrypted */

  ut_a(ret != 0);

  free(server_version);
  return result;
}

/*********************************************************************/ /**
 Writes xtrabackup_info file and if backup_history is enable creates
 PERCONA_SCHEMA.xtrabackup_history and writes a new history record to the
 table containing all the history info particular to the just completed
 backup. */
bool write_xtrabackup_info(MYSQL *connection) {
  MYSQL_STMT *stmt;
  MYSQL_BIND bind[19];
  const char *uuid = NULL;
  char *server_version = NULL;
  char *xtrabackup_info_data = NULL;
  int idx;
  bool null = true;

  const char *ins_query =
      "insert into PERCONA_SCHEMA.xtrabackup_history("
      "uuid, name, tool_name, tool_command, tool_version, "
      "ibbackup_version, server_version, start_time, end_time, "
      "lock_time, binlog_pos, innodb_from_lsn, innodb_to_lsn, "
      "partial, incremental, format, compact, compressed, "
      "encrypted) "
      "values(?,?,?,?,?,?,?,from_unixtime(?),from_unixtime(?),"
      "?,?,?,?,?,?,?,?,?,?)";

  ut_ad((uint)xtrabackup_stream_fmt < array_elements(xb_stream_format_name));
  const char *stream_format_name = xb_stream_format_name[xtrabackup_stream_fmt];
  history_end_time = time(NULL);

  xtrabackup_info_data = get_xtrabackup_info(connection);
  if (!backup_file_printf(XTRABACKUP_INFO, "%s", xtrabackup_info_data)) {
    goto cleanup;
  }

  if (!opt_history) {
    goto cleanup;
  }

  uuid = get_backup_uuid(connection);
  server_version = read_mysql_one_value(connection, "SELECT VERSION()");

  xb_mysql_query(connection, "CREATE DATABASE IF NOT EXISTS PERCONA_SCHEMA",
                 false);
  xb_mysql_query(connection,
                 "CREATE TABLE IF NOT EXISTS PERCONA_SCHEMA.xtrabackup_history("
                 "uuid VARCHAR(40) NOT NULL PRIMARY KEY,"
                 "name VARCHAR(255) DEFAULT NULL,"
                 "tool_name VARCHAR(255) DEFAULT NULL,"
                 "tool_command TEXT DEFAULT NULL,"
                 "tool_version VARCHAR(255) DEFAULT NULL,"
                 "ibbackup_version VARCHAR(255) DEFAULT NULL,"
                 "server_version VARCHAR(255) DEFAULT NULL,"
                 "start_time TIMESTAMP NULL DEFAULT NULL,"
                 "end_time TIMESTAMP NULL DEFAULT NULL,"
                 "lock_time BIGINT UNSIGNED DEFAULT NULL,"
                 "binlog_pos TEXT DEFAULT NULL,"
                 "innodb_from_lsn BIGINT UNSIGNED DEFAULT NULL,"
                 "innodb_to_lsn BIGINT UNSIGNED DEFAULT NULL,"
                 "partial ENUM('Y', 'N') DEFAULT NULL,"
                 "incremental ENUM('Y', 'N') DEFAULT NULL,"
                 "format ENUM('file', 'tar', 'xbstream') DEFAULT NULL,"
                 "compact ENUM('Y', 'N') DEFAULT NULL,"
                 "compressed ENUM('Y', 'N') DEFAULT NULL,"
                 "encrypted ENUM('Y', 'N') DEFAULT NULL"
                 ") CHARACTER SET utf8 ENGINE=innodb",
                 false);

  /* Upgrade from previous versions */
  xb_mysql_query(connection,
                 "ALTER TABLE PERCONA_SCHEMA.xtrabackup_history MODIFY COLUMN "
                 "binlog_pos TEXT DEFAULT NULL",
                 false);

  stmt = mysql_stmt_init(connection);

  mysql_stmt_prepare(stmt, ins_query, strlen(ins_query));

  memset(bind, 0, sizeof(bind));
  idx = 0;

  /* uuid */
  bind[idx].buffer_type = MYSQL_TYPE_STRING;
  bind[idx].buffer = (char *)uuid;
  bind[idx].buffer_length = strlen(uuid);
  ++idx;

  /* name */
  bind[idx].buffer_type = MYSQL_TYPE_STRING;
  bind[idx].buffer = (char *)(opt_history);
  bind[idx].buffer_length = strlen(opt_history);
  if (!(opt_history && *opt_history)) {
    bind[idx].is_null = &null;
  }
  ++idx;

  /* tool_name */
  bind[idx].buffer_type = MYSQL_TYPE_STRING;
  bind[idx].buffer = tool_name;
  bind[idx].buffer_length = strlen(tool_name);
  ++idx;

  /* tool_command */
  bind[idx].buffer_type = MYSQL_TYPE_STRING;
  bind[idx].buffer = tool_args;
  bind[idx].buffer_length = strlen(tool_args);
  ++idx;

  /* tool_version */
  bind[idx].buffer_type = MYSQL_TYPE_STRING;
  bind[idx].buffer = (char *)(XTRABACKUP_VERSION);
  bind[idx].buffer_length = strlen(XTRABACKUP_VERSION);
  ++idx;

  /* ibbackup_version */
  bind[idx].buffer_type = MYSQL_TYPE_STRING;
  bind[idx].buffer = (char *)(XTRABACKUP_VERSION);
  bind[idx].buffer_length = strlen(XTRABACKUP_VERSION);
  ++idx;

  /* server_version */
  bind[idx].buffer_type = MYSQL_TYPE_STRING;
  bind[idx].buffer = server_version;
  bind[idx].buffer_length = strlen(server_version);
  ++idx;

  /* start_time */
  bind[idx].buffer_type = MYSQL_TYPE_LONG;
  bind[idx].buffer = &history_start_time;
  ++idx;

  /* end_time */
  bind[idx].buffer_type = MYSQL_TYPE_LONG;
  bind[idx].buffer = &history_end_time;
  ++idx;

  /* lock_time */
  bind[idx].buffer_type = MYSQL_TYPE_LONG;
  bind[idx].buffer = &history_lock_time;
  ++idx;

  /* binlog_pos */
  bind[idx].buffer_type = MYSQL_TYPE_STRING;
  bind[idx].buffer = (void *)mysql_binlog_position.c_str();
  if (!mysql_binlog_position.empty()) {
    bind[idx].buffer_length = mysql_binlog_position.length();
  } else {
    bind[idx].is_null = &null;
  }
  ++idx;

  /* innodb_from_lsn */
  bind[idx].buffer_type = MYSQL_TYPE_LONGLONG;
  bind[idx].buffer = (char *)(&incremental_lsn);
  ++idx;

  /* innodb_to_lsn */
  bind[idx].buffer_type = MYSQL_TYPE_LONGLONG;
  bind[idx].buffer = (char *)(&metadata_to_lsn);
  ++idx;

  /* partial (Y | N) */
  bind[idx].buffer_type = MYSQL_TYPE_STRING;
  bind[idx].buffer =
      (char *)((xtrabackup_tables || xtrabackup_tables_exclude ||
                xtrabackup_tables_file || xtrabackup_databases ||
                xtrabackup_databases_exclude || xtrabackup_databases_file)
                   ? "Y"
                   : "N");
  bind[idx].buffer_length = 1;
  ++idx;

  /* incremental (Y | N) */
  bind[idx].buffer_type = MYSQL_TYPE_STRING;
  bind[idx].buffer =
      (char *)((xtrabackup_incremental || xtrabackup_incremental_basedir ||
                opt_incremental_history_name || opt_incremental_history_uuid)
                   ? "Y"
                   : "N");
  bind[idx].buffer_length = 1;
  ++idx;

  /* format (file | tar | xbstream) */
  bind[idx].buffer_type = MYSQL_TYPE_STRING;
  bind[idx].buffer = (char *)(stream_format_name);
  bind[idx].buffer_length = strlen(stream_format_name);
  ++idx;

  /* compact (Y | N) */
  bind[idx].buffer_type = MYSQL_TYPE_STRING;
  bind[idx].buffer = (char *)"N";
  bind[idx].buffer_length = 1;
  ++idx;

  /* compressed (Y | N) */
  bind[idx].buffer_type = MYSQL_TYPE_STRING;
  bind[idx].buffer = (char *)(xtrabackup_compress ? "Y" : "N");
  bind[idx].buffer_length = 1;
  ++idx;

  /* encrypted (Y | N) */
  bind[idx].buffer_type = MYSQL_TYPE_STRING;
  bind[idx].buffer = (char *)(xtrabackup_encrypt ? "Y" : "N");
  bind[idx].buffer_length = 1;
  ++idx;

  ut_ad(idx == 19);

  mysql_stmt_bind_param(stmt, bind);

  mysql_stmt_execute(stmt);
  mysql_stmt_close(stmt);

cleanup:

  free(xtrabackup_info_data);
  free(server_version);

  return (true);
}

bool write_backup_config_file() {
  std::ostringstream s;

  s << "# This MySQL options file was generated by innobackupex.\n\n"
    << "# The MySQL server\n"
    << "[mysqld]\n"
    << "innodb_checksum_algorithm="
    << innodb_checksum_algorithm_names[srv_checksum_algorithm] << "\n"
    << "innodb_log_checksums=" << srv_log_checksums << "\n"
    << "innodb_data_file_path=" << innobase_data_file_path << "\n"
    << "innodb_log_files_in_group=" << srv_n_log_files << "\n"
    << "innodb_log_file_size=" << innobase_log_file_size << "\n"
    << "innodb_page_size=" << srv_page_size << "\n"
    << "innodb_undo_directory=" << srv_undo_dir << "\n"
    << "innodb_undo_tablespaces=" << srv_undo_tablespaces << "\n"
    << "server_id=" << server_id << "\n"
    << "innodb_log_checksums=" << (srv_log_checksums ? "ON" : "OFF") << "\n"
    << "innodb_redo_log_encrypt=" << (srv_redo_log_encrypt ? "ON" : "OFF")
    << "\n"
    << "innodb_undo_log_encrypt=" << (srv_undo_log_encrypt ? "ON" : "OFF")
    << "\n";

  if (innobase_buffer_pool_filename) {
    s << "innodb_buffer_pool_filename=" << innobase_buffer_pool_filename
      << "\n";
  }

  I_List_iterator<i_string> iter(*opt_plugin_load_list_ptr);
  i_string *item;
  while ((item = iter++) != NULL) {
    s << "plugin_load=" << item->ptr << "\n";
  }

  if (server_uuid[0] != 0) {
    s << "server_uuid=" << server_uuid << "\n";
  }
  s << "master_key_id=" << Encryption::get_master_key_id() << "\n";

  return backup_file_print("backup-my.cnf", s.str().c_str(), s.tellp());
}

static char *make_argv(char *buf, size_t len, int argc, char **argv) {
  size_t left = len;
  const char *arg;

  buf[0] = 0;
  ++argv;
  --argc;
  while (argc > 0 && left > 0) {
    arg = *argv;
    if (strncmp(*argv, "--password", strlen("--password")) == 0) {
      arg = "--password=...";
    }
    if (strncmp(*argv, "-p", strlen("-p")) == 0) {
      arg = "-p=...";
    }
    if (strncmp(*argv, "--encrypt-key", strlen("--encrypt-key")) == 0) {
      arg = "--encrypt-key=...";
    }
    if (strncmp(*argv, "--encrypt_key", strlen("--encrypt_key")) == 0) {
      arg = "--encrypt_key=...";
    }
    if (strncmp(*argv, "--transition-key", strlen("--transition-key")) == 0) {
      arg = "--transition-key=...";
    }
    if (strncmp(*argv, "--transition_key", strlen("--transition_key")) == 0) {
      arg = "--transition_key=...";
    }
    left -= snprintf(buf + len - left, left, "%s%c", arg, argc > 1 ? ' ' : 0);
    ++argv;
    --argc;
  }

  return buf;
}

void capture_tool_command(int argc, char **argv) {
  /* capture tool name tool args */
  tool_name = strrchr(argv[0], '/');
  tool_name = tool_name ? tool_name + 1 : argv[0];

  make_argv(tool_args, sizeof(tool_args), argc, argv);
}

bool select_history() {
  if (opt_incremental_history_name || opt_incremental_history_uuid) {
    if (!select_incremental_lsn_from_history(&incremental_lsn)) {
      return (false);
    }
  }
  return (true);
}

bool flush_changed_page_bitmaps() {
  if (xtrabackup_incremental && have_changed_page_bitmaps &&
      !xtrabackup_incremental_force_scan) {
    xb_mysql_query(mysql_connection,
                   "FLUSH NO_WRITE_TO_BINLOG CHANGED_PAGE_BITMAPS", false);
  }
  return (true);
}

/*********************************************************************/ /**
 Deallocate memory, disconnect from MySQL server, etc.
 @return	true on success. */
void backup_cleanup() {
  free(buffer_pool_filename);
  free(backup_uuid);
  backup_uuid = NULL;

  if (mysql_connection) {
    mysql_close(mysql_connection);
  }
}

static MYSQL *mdl_con = NULL;
void mdl_lock_tables() {
  xb::info() << "Initializing MDL on all current tables.";
  MYSQL_RES *mysql_result = NULL;
  MYSQL_ROW row;
  mdl_con = xb_mysql_connect();
  if (mdl_con != NULL) {
    xb_mysql_query(mdl_con, "BEGIN", false, true);
    mysql_result = xb_mysql_query(mdl_con,
                                  "SELECT NAME, SPACE FROM "
                                  "INFORMATION_SCHEMA.INNODB_TABLES",
                                  true, true);
    while ((row = mysql_fetch_row(mysql_result))) {
      if (fsp_is_ibd_tablespace(atoi(row[1]))) {
        char full_table_name[MAX_FULL_NAME_LEN + 1];
        innobase_format_name(full_table_name, sizeof(full_table_name), row[0]);
        if (is_fts_index(full_table_name)) {
          // We will eventually get to the row to lock the main table
          xb::info() << full_table_name << " is a Full-Text Index. Skipping";
          continue;
        } else if (is_tmp_table(full_table_name)) {
          // We cannot run SELECT ... #sql-; Skipped to avoid invalid query.
          xb::info() << full_table_name << " is a temporary table. Skipping";
          continue;
        }

        xb::info() << "Locking MDL for " << full_table_name;
        char *lock_query;
        xb_a(
            asprintf(&lock_query, "SELECT 1 FROM %s LIMIT 0", full_table_name));

        xb_mysql_query(mdl_con, lock_query, false, false);

        free(lock_query);
      }
    }
    mysql_free_result(mysql_result);
  }
}

void mdl_unlock_all() {
  xb::info() << "Unlocking MDL for all tables";
  if (mdl_con != NULL) {
    xb_mysql_query(mdl_con, "COMMIT", false, true);
    mysql_close(mdl_con);
  }
}
bool is_fts_index(const std::string &tablespace) {
  const char *pattern =
      "^(FTS|fts)_[0-9a-fA-f]{16}_(([0-9a-fA-]{16}_(INDEX|index)_[1-6])|"
      "DELETED_CACHE|deleted_cache|DELETED|deleted|CONFIG|config|BEING_DELETED|"
      "being_deleted|BEING_DELETED_CACHE|beign_deleted_cache)$";
  const char *error_context = "is_fts_index";
  return check_regexp_table_name(tablespace, error_context, pattern);
}

bool is_tmp_table(const std::string &tablespace) {
  const char *pattern = "^#sql";
  const char *error_context = "is_tmp_table";
  return check_regexp_table_name(tablespace, error_context, pattern);
}

bool check_regexp_table_name(std::string tablespace, const char *error_context,
                             const char *pattern) {
  bool result = false;
  get_table_name_from_tablespace(tablespace);
  xb_regex_t preg;
  size_t nmatch = 1;
  xb_regmatch_t pmatch[1];
  compile_regex(pattern, error_context, &preg);

  if (xb_regexec(&preg, tablespace.c_str(), nmatch, pmatch, 0) != REG_NOMATCH) {
    result = true;
  }
  xb_regfree(&preg);
  return result;
}
void get_table_name_from_tablespace(std::string &tablespace) {
  std::size_t pos = tablespace.find("`.`");  //`db`.`table` separator
  if (pos != std::string::npos) {
    tablespace = tablespace.substr(pos + 3);
    tablespace.erase(tablespace.size() - 1);  // remove leading `
  }
}

bool has_innodb_buffer_pool_dump() {
  if ((server_flavor == FLAVOR_PERCONA_SERVER ||
       server_flavor == FLAVOR_MYSQL) &&
      mysql_server_version >= 50603) {
    return (true);
  }

  if (server_flavor == FLAVOR_MARIADB && mysql_server_version >= 10000) {
    return (true);
  }

  xb::info() << "Server has no support for innodb_buffer_pool_dump_now";
  return (false);
}

bool has_innodb_buffer_pool_dump_pct() {
  if ((server_flavor == FLAVOR_PERCONA_SERVER ||
       server_flavor == FLAVOR_MYSQL) &&
      mysql_server_version >= 50702) {
    return (true);
  }

  if (server_flavor == FLAVOR_MARIADB && mysql_server_version >= 10110) {
    return (true);
  }

  return (false);
}

void dump_innodb_buffer_pool(MYSQL *connection) {
  innodb_buffer_pool_dump = has_innodb_buffer_pool_dump();
  innodb_buffer_pool_dump_pct = has_innodb_buffer_pool_dump_pct();
  if (!innodb_buffer_pool_dump) {
    return;
  }

  innodb_buffer_pool_dump_start_time = (ssize_t)time(nullptr);

  char *buf_innodb_buffer_pool_dump_pct;
  char change_bp_dump_pct_query[100];

  /* Verify if we need to change innodb_buffer_pool_dump_pct */
  if (opt_dump_innodb_buffer_pool_pct != 0 && innodb_buffer_pool_dump_pct) {
    mysql_variable variables[] = {
        {"innodb_buffer_pool_dump_pct", &buf_innodb_buffer_pool_dump_pct},
        {NULL, NULL}};
    read_mysql_variables(connection,
                         "SHOW GLOBAL VARIABLES "
                         "LIKE 'innodb_buffer_pool_dump_pct'",
                         variables, true);

    original_innodb_buffer_pool_dump_pct =
        atoi(buf_innodb_buffer_pool_dump_pct);

    free_mysql_variables(variables);
    snprintf(change_bp_dump_pct_query, sizeof(change_bp_dump_pct_query),
             "SET GLOBAL innodb_buffer_pool_dump_pct = %u",
             opt_dump_innodb_buffer_pool_pct);
    xb::info() << "Executing " << change_bp_dump_pct_query;
    xb_mysql_query(mysql_connection, change_bp_dump_pct_query, false);
  }

  xb::info() << "Executing SET GLOBAL innodb_buffer_pool_dump_now=ON...";
  xb_mysql_query(mysql_connection, "SET GLOBAL innodb_buffer_pool_dump_now=ON;",
                 false);
}

void check_dump_innodb_buffer_pool(MYSQL *connection) {
  if (!innodb_buffer_pool_dump) {
    return;
  }
  const ssize_t timeout = opt_dump_innodb_buffer_pool_timeout;

  char *innodb_buffer_pool_dump_status;
  char change_bp_dump_pct_query[100];

  mysql_variable status[] = {
      {"Innodb_buffer_pool_dump_status", &innodb_buffer_pool_dump_status},
      {NULL, NULL}};

  read_mysql_variables(connection,
                       "SHOW STATUS LIKE "
                       "'Innodb_buffer_pool_dump_status'",
                       status, true);

  /* check if dump has been completed */
  xb::info() << "Checking if InnoDB buffer pool dump has completed";
  while (!strstr(innodb_buffer_pool_dump_status, "dump completed at")) {
    if (innodb_buffer_pool_dump_start_time + timeout < (ssize_t)time(nullptr)) {
      xb::info() << "InnoDB Buffer Pool Dump was not completed after "
                 << opt_dump_innodb_buffer_pool_timeout << " seconds... Adjust "
                 << "--dump-innodb-buffer-pool-timeout if you "
                 << "need higher wait time before copying "
                 << buffer_pool_filename;
      break;
    }

    read_mysql_variables(connection,
                         "SHOW STATUS LIKE 'Innodb_buffer_pool_dump_status'",
                         status, true);

    std::this_thread::sleep_for(std::chrono::seconds(1));
  }

  free_mysql_variables(status);

  /* restore original innodb_buffer_pool_dump_pct */
  if (opt_dump_innodb_buffer_pool_pct != 0 && innodb_buffer_pool_dump_pct) {
    snprintf(change_bp_dump_pct_query, sizeof(change_bp_dump_pct_query),
             "SET GLOBAL innodb_buffer_pool_dump_pct = %u",
             original_innodb_buffer_pool_dump_pct);
    xb_mysql_query(mysql_connection, change_bp_dump_pct_query, false);
  }
}

/* print tables that have INSTANT ADD/DROP column row version
 * @param[in]   connection  MySQL connection handler
 * @return true if tables with row versions > 0 */
bool print_instant_versioned_tables(MYSQL *connection) {
  /* PS not affected by INSTANT issues. Upstream only affected on 8.0.29+ */
  if (server_flavor == FLAVOR_PERCONA_SERVER || mysql_server_version < 80029)
    return false;

  bool ret = false;
  my_ulonglong rows_count = 0;
  MYSQL_RES *result =
      xb_mysql_query(connection,
                     "SELECT NAME FROM INFORMATION_SCHEMA.INNODB_TABLES WHERE "
                     "TOTAL_ROW_VERSIONS > 0",
                     true, true);

  if (result) {
    rows_count = mysql_num_rows(result);
    if (rows_count > 0) {
      MYSQL_ROW row;
      ret = true;
      xb::error()
          << "Found tables with row versions due to INSTANT ADD/DROP columns";
      xb::error()
          << "This feature is not stable and will cause backup corruption.";
      xb::error()
          << "Please check "
             "https://docs.percona.com/percona-xtrabackup/8.0/em/instant.html "
             "for more details.";
      xb::error() << "Tables found:";
      while ((row = mysql_fetch_row(result)) != NULL) {
        xb::error() << row[0];
      }
      xb::error()
          << "Please run OPTIMIZE TABLE or ALTER TABLE ALGORITHM=COPY on "
             "all listed tables to fix this issue.";
    }
    mysql_free_result(result);
  }
  return ret;
}<|MERGE_RESOLUTION|>--- conflicted
+++ resolved
@@ -146,93 +146,10 @@
 
   sprintf(mysql_port_str, "%d", opt_port);
 
-<<<<<<< HEAD
   if (connection == NULL) {
     xb::error() << "Failed to init MySQL struct: " << mysql_error(connection);
     return (NULL);
   }
-=======
-#define mysql_real_connect cli_mysql_real_connect
-
-
-MYSQL *
-xb_mysql_connect()
-{
-	MYSQL *connection = mysql_init(NULL);
-	char mysql_port_str[std::numeric_limits<int>::digits10 + 3];
-
-	sprintf(mysql_port_str, "%d", opt_port);
-
-	if (connection == NULL) {
-		msg("Failed to init MySQL struct: %s.\n",
-			mysql_error(connection));
-		return(NULL);
-	}
-
-	msg_ts("Connecting to MySQL server host: %s, user: %s, password: %s, "
-	       "port: %s, socket: %s\n", opt_host ? opt_host : "localhost",
-	       opt_user ? opt_user : "not set",
-	       opt_password ? "set" : "not set",
-	       opt_port != 0 ? mysql_port_str : "not set",
-	       opt_socket ? opt_socket : "not set");
-
-#ifdef HAVE_OPENSSL
-	/*
-	Print a warning if explicitly defined combination of --ssl-mode other than
-	VERIFY_CA or VERIFY_IDENTITY with explicit --ssl-ca or --ssl-capath values.
-	*/
-	if (ssl_mode_set_explicitly &&
-	    opt_ssl_mode < SSL_MODE_VERIFY_CA &&
-	    (opt_ssl_ca || opt_ssl_capath))
-	{
-		msg("WARNING: no verification of server certificate will "
-		       "be done. Use --ssl-mode=VERIFY_CA or "
-		       "VERIFY_IDENTITY.\n");
-	}
-
-	/* Set SSL parameters: key, cert, ca, capath, cipher, clr, clrpath. */
-	if (opt_ssl_mode >= SSL_MODE_VERIFY_CA)
-		mysql_ssl_set(connection, opt_ssl_key, opt_ssl_cert, opt_ssl_ca,
-			      opt_ssl_capath, opt_ssl_cipher);
-	else
-		mysql_ssl_set(connection, opt_ssl_key, opt_ssl_cert, NULL,
-			      NULL, opt_ssl_cipher);
-	mysql_options(connection, MYSQL_OPT_SSL_CRL, opt_ssl_crl);
-	mysql_options(connection, MYSQL_OPT_SSL_CRLPATH, opt_ssl_crlpath);
-	mysql_options(connection, MYSQL_OPT_TLS_VERSION, opt_tls_version);
-	mysql_options(connection, MYSQL_OPT_SSL_MODE, &opt_ssl_mode);
-#endif
-
-	if (!mysql_real_connect(connection,
-				opt_host ? opt_host : "localhost",
-				opt_user,
-				opt_password,
-				"" /*database*/, opt_port,
-				opt_socket, 0)) {
-		msg("Failed to connect to MySQL server: %s.\n",
-			mysql_error(connection));
-		mysql_close(connection);
-		return(NULL);
-	}
-
-	xb_mysql_query(connection, "SET SESSION wait_timeout=2147483",
-		       false, true);
-
-	xb_mysql_query(connection, "SET SESSION autocommit=1",
-		       false, true);
-
-	xb_mysql_query(connection, "SET NAMES utf8",
-		       false, true);
-
-	if (xb_mysql_numrows(connection, "SELECT @@wsrep_sync_wait", false) >
-				0) {
-		xb_mysql_query(connection, "SET SESSION wsrep_sync_wait=0", false,
-				true);
-	}
-
-	return(connection);
-}
->>>>>>> bac849b1
 
   xb::info() << "Connecting to MySQL server host: "
              << (opt_host ? opt_host : "localhost")
@@ -253,6 +170,17 @@
   }
 
   xb_mysql_query(connection, "SET SESSION wait_timeout=2147483", false, true);
+
+  if (xb_mysql_numrows(connection, "SELECT @@wsrep_sync_wait", false) > 0) {
+    xb_mysql_query(connection, "SET SESSION wsrep_sync_wait=0", false, true);
+  }
+
+  if (xb_mysql_numrows(connection, "SELECT @@group-replication-consistency",
+                       false) > 0) {
+    xb_mysql_query(connection,
+                   "SET SESSION group-replication-consistency=EVENTUAL", false,
+                   true);
+  }
 
   xb_mysql_query(connection, "SET SESSION autocommit=1", false, true);
 
@@ -1071,18 +999,7 @@
   kill_query_thread_started = os_event_create();
   kill_query_thread_stopped = os_event_create();
 
-<<<<<<< HEAD
   os_thread_create(PSI_NOT_INSTRUMENTED, 0, kill_query_thread).start();
-=======
-	if (have_galera_enabled) {
-		if (xb_mysql_numrows(connection, "SELECT @@wsrep_causal_reads",
-					false) > 0) {
-			xb_mysql_query(connection,
-				"SET SESSION wsrep_causal_reads=0",
-				false);
-		}
-	}
->>>>>>> bac849b1
 
   os_event_wait(kill_query_thread_started);
 }
@@ -1182,10 +1099,6 @@
 
   if (opt_kill_long_queries_timeout) {
     start_query_killer();
-  }
-
-  if (have_galera_enabled) {
-    xb_mysql_query(connection, "SET SESSION wsrep_causal_reads=0", false);
   }
 
   xb_mysql_query(connection, "FLUSH TABLES WITH READ LOCK", false);
