--- conflicted
+++ resolved
@@ -1347,7 +1347,7 @@
 	char *gtid_slave_pos = NULL;
 	char *auto_position = NULL;
 	char *using_gtid = NULL;
-<<<<<<< HEAD
+	char *slave_sql_running = NULL;
 
 	char *ptr = NULL;
 	char *writable_channel_name = NULL;
@@ -1356,11 +1356,6 @@
 	bool result = true;
 	char channel_info_buf[channel_info_maxlen];
 	std::string slave_info;
-=======
-	char *slave_sql_running = NULL;
-	char *ptr;
-	bool result = false;
->>>>>>> fa625efa
 
 	mysql_variable status[] = {
 		{"Master_Host", &master},
@@ -1395,7 +1390,6 @@
 			goto cleanup;
 		}
 
-<<<<<<< HEAD
 		const char* channel_name = writable_channel_name;
 		if (channel_name && channel_name[0] != '\0') {
 			const char* clause_format = " FOR CHANNEL '%s'";
@@ -1407,16 +1401,9 @@
 		} else {
 			channel_name = channel_info = "";
 		}
-=======
-	ut_ad(!have_multi_threaded_slave || have_gtid_slave ||
-		strcasecmp(slave_sql_running, "No") == 0);
-
-	/* Print slave status to a file.
-	If GTID mode is used, construct a CHANGE MASTER statement with
-	MASTER_AUTO_POSITION and correct a gtid_purged value. */
-	if (auto_position != NULL && !strcmp(auto_position, "1")) {
-		/* MySQL >= 5.6 with GTID enabled */
->>>>>>> fa625efa
+
+		ut_ad(!have_multi_threaded_slave || have_gtid_slave ||
+			strcasecmp(slave_sql_running, "No") == 0);
 
 		if (slave_info.capacity() == 0) {
 			slave_info.reserve(4096);
