--- conflicted
+++ resolved
@@ -616,7 +616,6 @@
   return (ret);
 }
 
-<<<<<<< HEAD
 /*********************************************************************/ /**
  Query the server to find out what backup capabilities it supports.
  @return	true on success. */
@@ -656,9 +655,10 @@
     opt_galera_info = false;
   }
 
-  if (opt_slave_info && have_multi_threaded_slave && !have_gtid_slave) {
-    msg("The --slave-info option requires GTID enabled for a "
-        "multi-threaded slave.\n");
+  if (opt_slave_info && have_multi_threaded_slave && !have_gtid_slave &&
+      !opt_safe_slave_backup) {
+    msg("The --slave-info option requires GTID enabled or --safe-slave-backup "
+        "option used for a multi-threaded slave.\n");
     return (false);
   }
 
@@ -689,59 +689,6 @@
   }
 
   return (true);
-=======
-/*********************************************************************//**
-Query the server to find out what backup capabilities it supports.
-@return	true on success. */
-bool
-detect_mysql_capabilities_for_backup()
-{
-	const char *query = "SELECT 'INNODB_CHANGED_PAGES', COUNT(*) FROM "
-				"INFORMATION_SCHEMA.PLUGINS "
-			    "WHERE PLUGIN_NAME LIKE 'INNODB_CHANGED_PAGES'";
-	char *innodb_changed_pages = NULL;
-	mysql_variable vars[] = {
-		{"INNODB_CHANGED_PAGES", &innodb_changed_pages}, {NULL, NULL}};
-
-	if (xtrabackup_incremental) {
-
-		read_mysql_variables(mysql_connection, query, vars, true);
-
-		ut_ad(innodb_changed_pages != NULL);
-
-		have_changed_page_bitmaps = (atoi(innodb_changed_pages) == 1);
-
-		/* INNODB_CHANGED_PAGES are listed in
-		INFORMATION_SCHEMA.PLUGINS in MariaDB, but
-		FLUSH NO_WRITE_TO_BINLOG CHANGED_PAGE_BITMAPS
-		is not supported for versions below 10.1.6
-		(see MDEV-7472) */
-		if (server_flavor == FLAVOR_MARIADB &&
-		    mysql_server_version < 100106) {
-			have_changed_page_bitmaps = false;
-		}
-
-		free_mysql_variables(vars);
-	}
-
-	/* do some sanity checks */
-	if (opt_galera_info && !have_galera_enabled) {
-		msg("--galera-info is specified on the command "
-		 	"line, but the server does not support Galera "
-		 	"replication. Ignoring the option.\n");
-		opt_galera_info = false;
-	}
-
-	if (opt_slave_info && have_multi_threaded_slave &&
-	    !have_gtid_slave && !opt_safe_slave_backup) {
-		msg("The --slave-info option requires GTID enabled or "
-			"--safe-slave-backup option used for a multi-threaded "
-			"slave.\n");
-		return(false);
-	}
-
-	return(true);
->>>>>>> 4d3a492a
 }
 
 static bool select_incremental_lsn_from_history(lsn_t *incremental_lsn) {
@@ -1294,6 +1241,7 @@
   char *position = NULL;
   char *auto_position = NULL;
   char *channel_name = NULL;
+  char *slave_sql_running = NULL;
   bool result = true;
 
   typedef struct {
@@ -1305,10 +1253,13 @@
 
   std::map<std::string, channel_info_t> channels;
 
-  mysql_variable status[] = {
-      {"Master_Host", &master},           {"Relay_Master_Log_File", &filename},
-      {"Exec_Master_Log_Pos", &position}, {"Channel_Name", &channel_name},
-      {"Auto_Position", &auto_position},  {NULL, NULL}};
+  mysql_variable status[] = {{"Master_Host", &master},
+                             {"Relay_Master_Log_File", &filename},
+                             {"Exec_Master_Log_Pos", &position},
+                             {"Channel_Name", &channel_name},
+                             {"Slave_SQL_Running", &slave_sql_running},
+                             {"Auto_Position", &auto_position},
+                             {NULL, NULL}};
 
   MYSQL_RES *slave_status_res =
       xb_mysql_query(connection, "SHOW SLAVE STATUS", true, true);
@@ -1320,6 +1271,10 @@
     info.filename = filename;
     info.position = strtoull(position, NULL, 10);
     channels[channel_name ? channel_name : ""] = info;
+
+    ut_ad(!have_multi_threaded_slave || have_gtid_slave ||
+          strcasecmp(slave_sql_running, "No") == 0);
+
     free_mysql_variables(status);
   }
 
@@ -1384,7 +1339,6 @@
   return (result);
 }
 
-<<<<<<< HEAD
 /*********************************************************************/ /**
  Retrieves MySQL Galera and
  saves it in a file. It also prints it to stdout. */
@@ -1420,140 +1374,6 @@
   result = backup_file_printf(
       XTRABACKUP_GALERA_INFO, "%s:%s\n", state_uuid ? state_uuid : state_uuid55,
       last_committed ? last_committed : last_committed55);
-=======
-/*********************************************************************//**
-Retrieves MySQL binlog position of the master server in a replication
-setup and saves it in a file. It also saves it in mysql_slave_position
-variable. */
-bool
-write_slave_info(MYSQL *connection)
-{
-	char *master = NULL;
-	char *filename = NULL;
-	char *gtid_executed = NULL;
-	char *position = NULL;
-	char *gtid_slave_pos = NULL;
-	char *auto_position = NULL;
-	char *using_gtid = NULL;
-	char *slave_sql_running = NULL;
-
-	char *ptr = NULL;
-	char *writable_channel_name = NULL;
-	const char* channel_info = NULL;
-	const size_t channel_info_maxlen = 128;
-	bool result = true;
-	char channel_info_buf[channel_info_maxlen];
-	std::string slave_info;
-
-	mysql_variable status[] = {
-		{"Master_Host", &master},
-		{"Relay_Master_Log_File", &filename},
-		{"Exec_Master_Log_Pos", &position},
-		{"Executed_Gtid_Set", &gtid_executed},
-		{"Channel_Name", &writable_channel_name},
-		{"Auto_Position", &auto_position},
-		{"Using_Gtid", &using_gtid},
-		{"Slave_SQL_Running", &slave_sql_running},
-		{NULL, NULL}
-	};
-
-	mysql_variable variables[] = {
-		{"gtid_slave_pos", &gtid_slave_pos},
-		{NULL, NULL}
-	};
-	read_mysql_variables(connection, "SHOW VARIABLES", variables, true);
-
-	MYSQL_RES* slave_status_res = xb_mysql_query(connection,
-		"SHOW SLAVE STATUS", true, true);
-	int master_index = 0;
-	while (read_mysql_variables_from_result(slave_status_res, status,
-		false)) {
-		if (master == NULL || filename == NULL || position == NULL) {
-			msg("Failed to get master binlog coordinates "
-				"from SHOW SLAVE STATUS\n");
-			msg("This means that the server is not a "
-				"replication slave. Ignoring the --slave-info "
-				"option\n");
-			/* we still want to continue the backup */
-			goto cleanup;
-		}
-
-		const char* channel_name = writable_channel_name;
-		if (channel_name && channel_name[0] != '\0') {
-			const char* clause_format = " FOR CHANNEL '%s'";
-			xb_a(channel_info_maxlen >
-				strlen(channel_name) + strlen(clause_format));
-			snprintf(channel_info_buf, channel_info_maxlen,
-				clause_format, channel_name);
-			channel_info = channel_info_buf;
-		} else {
-			channel_name = channel_info = "";
-		}
-
-		ut_ad(!have_multi_threaded_slave || have_gtid_slave ||
-			strcasecmp(slave_sql_running, "No") == 0);
-
-		if (slave_info.capacity() == 0) {
-			slave_info.reserve(4096);
-		}
-
-		++master_index;
-
-		/* Print slave status to a file.
-		If GTID mode is used, construct a CHANGE MASTER statement with
-		MASTER_AUTO_POSITION and correct a gtid_purged value. */
-		if (auto_position != NULL && !strcmp(auto_position, "1")) {
-			/* MySQL >= 5.6 with GTID enabled */
-			for (ptr = strchr(gtid_executed, '\n');
-			     ptr;
-			     ptr = strchr(ptr, '\n')) {
-				*ptr = ' ';
-			}
-
-			if (master_index == 1) {
-				format_append(slave_info,
-					"SET GLOBAL gtid_purged='%s';\n",
-					gtid_executed);
-			}
-			format_append(slave_info,
-				"CHANGE MASTER TO MASTER_AUTO_POSITION=1%s;\n",
-				channel_info);
-
-			format_append(mysql_slave_position,
-				"master host '%s', purge list '%s', "
-				"channel name: '%s'\n",
-				master, gtid_executed, channel_name);
-		} else if (using_gtid && !strcasecmp(using_gtid, "yes")) {
-			/* MariaDB >= 10.0 with GTID enabled */
-			if (master_index == 1) {
-				format_append(slave_info,
-					"SET GLOBAL gtid_slave_pos = '%s';\n",
-					gtid_slave_pos);
-			}
-			format_append(slave_info,
-				"CHANGE MASTER TO master_use_gtid = slave_pos"
-				"%s;\n",
-				channel_info);
-			format_append(mysql_slave_position,
-				"master host '%s', gtid_slave_pos %s, "
-				"channel name: '%s'\n",
-				master, gtid_slave_pos, channel_name);
-		} else {
-			format_append(slave_info,
-				"CHANGE MASTER TO MASTER_LOG_FILE='%s', "
-				"MASTER_LOG_POS=%s%s;\n",
-				filename, position, channel_info);
-			format_append(mysql_slave_position,
-				"master host '%s', filename '%s', "
-				"position '%s', channel name: '%s'\n",
-				master, filename, position,
-				channel_name);
-		}
-		free_mysql_variables(status);
-	}
-	result = backup_file_print(XTRABACKUP_SLAVE_INFO, slave_info.c_str(),
-			  slave_info.size());
->>>>>>> 4d3a492a
 
 cleanup:
   free_mysql_variables(status);
