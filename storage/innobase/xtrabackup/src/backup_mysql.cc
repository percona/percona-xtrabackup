--- conflicted
+++ resolved
@@ -2076,7 +2076,6 @@
   return backup_file_print("backup-my.cnf", s.str().c_str(), s.tellp());
 }
 
-<<<<<<< HEAD
 static char *make_argv(char *buf, size_t len, int argc, char **argv) {
   size_t left = len;
   const char *arg;
@@ -2089,6 +2088,9 @@
     if (strncmp(*argv, "--password", strlen("--password")) == 0) {
       arg = "--password=...";
     }
+    if (strncmp(*argv, "-p", strlen("-p")) == 0) {
+      arg = "-p=...";
+    }
     if (strncmp(*argv, "--encrypt-key", strlen("--encrypt-key")) == 0) {
       arg = "--encrypt-key=...";
     }
@@ -2107,48 +2109,6 @@
   }
 
   return buf;
-=======
-
-static
-char *make_argv(char *buf, size_t len, int argc, char **argv)
-{
-	size_t left= len;
-	const char *arg;
-
-	buf[0]= 0;
-	++argv; --argc;
-	while (argc > 0 && left > 0)
-	{
-		arg = *argv;
-		if (strncmp(*argv, "--password", strlen("--password")) == 0) {
-			arg = "--password=...";
-		}
-		if (strncmp(*argv, "-p", strlen("-p")) == 0) {
-			arg = "-p...";
-		}
-		if (strncmp(*argv, "--encrypt-key",
-				strlen("--encrypt-key")) == 0) {
-			arg = "--encrypt-key=...";
-		}
-		if (strncmp(*argv, "--encrypt_key",
-				strlen("--encrypt_key")) == 0) {
-			arg = "--encrypt_key=...";
-		}
-		if (strncmp(*argv, "--transition-key",
-				strlen("--transition-key")) == 0) {
-			arg = "--transition-key=...";
-		}
-		if (strncmp(*argv, "--transition_key",
-				strlen("--transition_key")) == 0) {
-			arg = "--transition_key=...";
-		}
-		left-= ut_snprintf(buf + len - left, left,
-			"%s%c", arg, argc > 1 ? ' ' : 0);
-		++argv; --argc;
-	}
-
-	return buf;
->>>>>>> 7742f875
 }
 
 void capture_tool_command(int argc, char **argv) {
