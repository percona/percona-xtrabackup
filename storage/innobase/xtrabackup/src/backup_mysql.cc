/******************************************************
hot backup tool for InnoDB
(c) 2009-2015 Percona LLC and/or its affiliates
Originally Created 3/3/2009 Yasufumi Kinoshita
Written by Alexey Kopytov, Aleksandr Kuzminsky, Stewart Smith, Vadim Tkachenko,
Yasufumi Kinoshita, Ignacio Nin and Baron Schwartz.

This program is free software; you can redistribute it and/or modify
it under the terms of the GNU General Public License as published by
the Free Software Foundation; version 2 of the License.

This program is distributed in the hope that it will be useful,
but WITHOUT ANY WARRANTY; without even the implied warranty of
MERCHANTABILITY or FITNESS FOR A PARTICULAR PURPOSE.  See the
GNU General Public License for more details.

You should have received a copy of the GNU General Public License
along with this program; if not, write to the Free Software
Foundation, Inc., 51 Franklin Street, Fifth Floor, Boston, MA  02110-1301, USA

*******************************************************

This file incorporates work covered by the following copyright and
permission notice:

Copyright (c) 2000, 2011, MySQL AB & Innobase Oy. All Rights Reserved.

This program is free software; you can redistribute it and/or modify it under
the terms of the GNU General Public License as published by the Free Software
Foundation; version 2 of the License.

This program is distributed in the hope that it will be useful, but WITHOUT
ANY WARRANTY; without even the implied warranty of MERCHANTABILITY or FITNESS
FOR A PARTICULAR PURPOSE. See the GNU General Public License for more details.

You should have received a copy of the GNU General Public License along with
this program; if not, write to the Free Software Foundation, Inc., 59 Temple
Place, Suite 330, Boston, MA 02111-1307 USA

*******************************************************/

#include <my_global.h>
#include <mysql.h>
#include <my_sys.h>
<<<<<<< HEAD
#include <ha_prototypes.h>
#include <srv0srv.h>
#include <fnmatch.h>
=======
>>>>>>> 2f0bcd37
#include <string.h>
#include "common.h"
#include "xtrabackup.h"
#include "xtrabackup_version.h"
#include "xb0xb.h"
#include "backup_copy.h"
#include "backup_mysql.h"
#include "mysqld.h"


char *tool_name;
char tool_args[2048];

/* mysql flavor and version */
mysql_flavor_t server_flavor = FLAVOR_UNKNOWN;
unsigned long mysql_server_version = 0;

/* server capabilities */
bool have_changed_page_bitmaps = false;
bool have_backup_locks = false;
bool have_backup_safe_binlog_info = false;
bool have_lock_wait_timeout = false;
bool have_galera_enabled = false;
bool have_flush_engine_logs = false;
bool have_multi_threaded_slave = false;
bool have_gtid_slave = false;

/* Kill long selects */
os_thread_id_t	kill_query_thread_id;
os_event_t	kill_query_thread_started;
os_event_t	kill_query_thread_stopped;
os_event_t	kill_query_thread_stop;

bool sql_thread_started = false;
char *mysql_slave_position = NULL;
char *mysql_binlog_position = NULL;
char *buffer_pool_filename = NULL;

/* History on server */
time_t history_start_time;
time_t history_end_time;
time_t history_lock_time;

MYSQL *mysql_connection;

extern "C" {
MYSQL * STDCALL
cli_mysql_real_connect(MYSQL *mysql,const char *host, const char *user,
		       const char *passwd, const char *db,
		       uint port, const char *unix_socket,ulong client_flag);
}

#define mysql_real_connect cli_mysql_real_connect


MYSQL *
xb_mysql_connect()
{
	MYSQL *connection = mysql_init(NULL);

	if (connection == NULL) {
		msg("Failed to init MySQL struct: %s.\n",
			mysql_error(connection));
		return(NULL);
	}

	msg_ts("Connecting to MySQL server host: %s, user: %s, password: %s, "
	       "port: %d, socket: %s\n", opt_host ? opt_host : "localhost",
	       opt_user, opt_password ? "set" : "not set",
	       opt_port, opt_socket);

	if (!mysql_real_connect(connection,
				opt_host ? opt_host : "localhost",
				opt_user,
				opt_password,
				"" /*database*/, opt_port,
				opt_socket, 0)) {
		msg("Failed to connect to MySQL server: %s.\n",
			mysql_error(connection));
		mysql_close(connection);
		return(NULL);
	}

	xb_mysql_query(connection, "SET SESSION wait_timeout=2147483",
		       false, true);

	return(connection);
}

/*********************************************************************//**
Execute mysql query. */
MYSQL_RES *
xb_mysql_query(MYSQL *connection, const char *query, bool use_result,
		bool die_on_error)
{
	MYSQL_RES *mysql_result = NULL;

	if (mysql_query(connection, query)) {
		msg("Error: failed to execute query %s: %s\n", query,
			mysql_error(connection));
		if (die_on_error) {
			exit(EXIT_FAILURE);
		}
		return(NULL);
	}

	/* store result set on client if there is a result */
	if (mysql_field_count(connection) > 0) {
		if ((mysql_result = mysql_store_result(connection)) == NULL) {
			msg("Error: failed to fetch query result %s: %s\n",
				query, mysql_error(connection));
			exit(EXIT_FAILURE);
		}

		if (!use_result) {
			mysql_free_result(mysql_result);
		}
	}

	return mysql_result;
}


struct mysql_variable {
	const char *name;
	char **value;
};


static
void
read_mysql_variables(MYSQL *connection, const char *query, mysql_variable *vars,
	bool vertical_result)
{
	MYSQL_RES *mysql_result;
	MYSQL_ROW row;
	mysql_variable *var;

	mysql_result = xb_mysql_query(connection, query, true);

	ut_ad(!vertical_result || mysql_num_fields(mysql_result) == 2);

	if (vertical_result) {
		while ((row = mysql_fetch_row(mysql_result))) {
			char *name = row[0];
			char *value = row[1];
			for (var = vars; var->name; var++) {
				if (strcmp(var->name, name) == 0
				    && value != NULL) {
					*(var->value) = strdup(value);
				}
			}
		}
	} else {
		MYSQL_FIELD *field;

		if ((row = mysql_fetch_row(mysql_result)) != NULL) {
			int i = 0;
			while ((field = mysql_fetch_field(mysql_result))
				!= NULL) {
				char *name = field->name;
				char *value = row[i];
				for (var = vars; var->name; var++) {
					if (strcmp(var->name, name) == 0
					    && value != NULL) {
						*(var->value) = strdup(value);
					}
				}
				++i;
			}
		}
	}

	mysql_free_result(mysql_result);
}


static
void
free_mysql_variables(mysql_variable *vars)
{
	mysql_variable *var;

	for (var = vars; var->name; var++) {
		free(*(var->value));
	}
}


static
char *
read_mysql_one_value(MYSQL *connection, const char *query)
{
	MYSQL_RES *mysql_result;
	MYSQL_ROW row;
	char *result = NULL;

	mysql_result = xb_mysql_query(connection, query, true);

	ut_ad(mysql_num_fields(mysql_result) == 1);

	if ((row = mysql_fetch_row(mysql_result))) {
		result = strdup(row[0]);
	}

	mysql_free_result(mysql_result);

	return(result);
}

static
void
parse_show_engine_innodb_status(MYSQL *connection)
{
	MYSQL_RES *mysql_result;
	MYSQL_ROW row;

	mysql_result = xb_mysql_query(connection, "SHOW ENGINE INNODB STATUS",
				      true);

	ut_ad(mysql_num_fields(mysql_result) == 3);

	if ((row = mysql_fetch_row(mysql_result))) {
		std::stringstream data(row[2]);
		std::string line;

		while (std::getline(data, line)) {
			lsn_t lsn;
			if (sscanf(line.c_str(), "Log flushed up to " LSN_PF,
				   &lsn) == 1) {
				backup_redo_log_flushed_lsn = lsn;
			}
		}
	}

	mysql_free_result(mysql_result);
}

static
bool
<<<<<<< HEAD
check_server_version(const char *version, const char *innodb_version)
{
	if (!((fnmatch("5.[123].*", version, FNM_PATHNAME) == 0
	       && innodb_version != NULL)
	      || (fnmatch("5.5.*", version, FNM_PATHNAME) == 0)
	      || (fnmatch("5.6.*", version, FNM_PATHNAME) == 0)
	      || (fnmatch("5.7.*", version, FNM_PATHNAME) == 0)
	      || (fnmatch("10.[01].*", version, FNM_PATHNAME) == 0))) {
		if (fnmatch("5.1.*", version, FNM_PATHNAME) == 0
		    && innodb_version == NULL) {
			msg("Error: Built-in InnoDB in MySQL 5.1 is not "
				"supported in this release. You can either use "
				"Percona XtraBackup 2.0, or upgrade to InnoDB "
				"plugin.\n");
		} else {
			msg("Error: Unsupported server version: "
				"'%s'. Please report a bug at "
				"https://bugs.launchpad.net/"
				"percona-xtrabackup\n", version);
		}
		return(false);
	}

	return(true);
}

/*********************************************************************//**
Convert MySQL version string to number.
@return	version number. */
static
int
mysql_version_number(const char *version_string)
=======
check_server_version(unsigned long version_number,
		     const char *version_string,
		     const char *version_comment,
		     const char *innodb_version)
>>>>>>> 2f0bcd37
{
	bool version_supported = false;
	bool mysql51 = false;

	mysql_server_version = version_number;

	server_flavor = FLAVOR_UNKNOWN;
	if (strstr(version_comment, "Percona") != NULL) {
		server_flavor = FLAVOR_PERCONA_SERVER;
	} else if (strstr(version_comment, "MariaDB") != NULL ||
		   strstr(version_string, "MariaDB") != NULL) {
		server_flavor = FLAVOR_MARIADB;
	} else if (strstr(version_comment, "MySQL") != NULL) {
		server_flavor = FLAVOR_MYSQL;
	}

	mysql51 = version_number > 50100 && version_number < 50500;
	version_supported = version_supported
		|| (mysql51 && innodb_version != NULL);
	version_supported = version_supported
		|| (version_number > 50500 && version_number < 50700);
	version_supported = version_supported
		|| ((version_number > 100000 && version_number < 100200)
		    && server_flavor == FLAVOR_MARIADB);

	if (mysql51 && innodb_version == NULL) {
		msg("Error: Built-in InnoDB in MySQL 5.1 is not "
		    "supported in this release. You can either use "
		    "Percona XtraBackup 2.0, or upgrade to InnoDB "
		    "plugin.\n");
	} else if (!version_supported) {
		msg("Error: Unsupported server version: '%s'. Please "
		    "report a bug at "
		    "https://bugs.launchpad.net/percona-xtrabackup\n",
		    version_string);
	}

	return(version_supported);
}

/*********************************************************************//**
Receive options important for XtraBackup from MySQL server.
@return	true on success. */
bool
get_mysql_vars(MYSQL *connection)
{
	char *gtid_mode_var = NULL;
	char *version_var = NULL;
	char *version_comment_var = NULL;
	char *innodb_version_var = NULL;
	char *have_backup_locks_var = NULL;
	char *have_backup_safe_binlog_info_var = NULL;
	char *log_bin_var = NULL;
	char *lock_wait_timeout_var= NULL;
	char *wsrep_on_var = NULL;
	char *slave_parallel_workers_var = NULL;
	char *gtid_slave_pos_var = NULL;
	char *innodb_buffer_pool_filename_var = NULL;
	char *datadir_var = NULL;
	char *innodb_log_group_home_dir_var = NULL;
	char *innodb_log_file_size_var = NULL;
	char *innodb_log_files_in_group_var = NULL;
	char *innodb_data_file_path_var = NULL;
	char *innodb_data_home_dir_var = NULL;
	char *innodb_undo_directory_var = NULL;
	char *innodb_page_size_var = NULL;
	char *innodb_log_checksums_var = NULL;
	char *innodb_log_checksum_algorithm_var = NULL;

	unsigned long server_version = mysql_get_server_version(connection);

	bool ret = true;

	mysql_variable mysql_vars[] = {
		{"have_backup_locks", &have_backup_locks_var},
		{"have_backup_safe_binlog_info",
		 &have_backup_safe_binlog_info_var},
		{"log_bin", &log_bin_var},
		{"lock_wait_timeout", &lock_wait_timeout_var},
		{"gtid_mode", &gtid_mode_var},
		{"version", &version_var},
		{"version_comment", &version_comment_var},
		{"innodb_version", &innodb_version_var},
		{"wsrep_on", &wsrep_on_var},
		{"slave_parallel_workers", &slave_parallel_workers_var},
		{"gtid_slave_pos", &gtid_slave_pos_var},
		{"innodb_buffer_pool_filename",
			&innodb_buffer_pool_filename_var},
		{"datadir", &datadir_var},
		{"innodb_log_group_home_dir", &innodb_log_group_home_dir_var},
		{"innodb_log_file_size", &innodb_log_file_size_var},
		{"innodb_log_files_in_group", &innodb_log_files_in_group_var},
		{"innodb_data_file_path", &innodb_data_file_path_var},
		{"innodb_data_home_dir", &innodb_data_home_dir_var},
		{"innodb_undo_directory", &innodb_undo_directory_var},
		{"innodb_page_size", &innodb_page_size_var},
		{"innodb_log_checksums", &innodb_log_checksums_var},
		{"innodb_log_checksum_algorithm",
			&innodb_log_checksum_algorithm_var},
		{NULL, NULL}
	};

	read_mysql_variables(connection, "SHOW VARIABLES",
				mysql_vars, true);

	if (have_backup_locks_var != NULL && !opt_no_backup_locks) {
		have_backup_locks = true;
	}

	if (opt_binlog_info == BINLOG_INFO_AUTO) {

		if (have_backup_safe_binlog_info_var != NULL)
			opt_binlog_info = BINLOG_INFO_LOCKLESS;
		else if (log_bin_var != NULL && !strcmp(log_bin_var, "ON"))
			opt_binlog_info = BINLOG_INFO_ON;
		else
			opt_binlog_info = BINLOG_INFO_OFF;
	}

	if (have_backup_safe_binlog_info_var == NULL &&
	    opt_binlog_info == BINLOG_INFO_LOCKLESS) {

		msg("Error: --binlog-info=LOCKLESS is not supported by the "
		    "server\n");
		return(false);
	}

	if (lock_wait_timeout_var != NULL) {
		have_lock_wait_timeout = true;
	}

	if (wsrep_on_var != NULL) {
		have_galera_enabled = true;
	}

	/* Check server version compatibility and detect server flavor */

	if (!(ret = check_server_version(server_version, version_var,
					 version_comment_var,
					 innodb_version_var))) {
		goto out;
	}

	if (server_version > 50500) {
		have_flush_engine_logs = true;
	}

	if (slave_parallel_workers_var != NULL
		&& atoi(slave_parallel_workers_var) > 0) {
		have_multi_threaded_slave = true;
	}

	if (innodb_buffer_pool_filename_var != NULL) {
		buffer_pool_filename = strdup(innodb_buffer_pool_filename_var);
	}

	if ((gtid_mode_var && strcmp(gtid_mode_var, "ON") == 0) ||
	    (gtid_slave_pos_var && *gtid_slave_pos_var)) {
		have_gtid_slave = true;
	}

	msg("Using server version %s\n", version_var);

	if (!(ret = detect_mysql_capabilities_for_backup())) {
		goto out;
	}

	/* make sure datadir value is the same in configuration file */
	if (check_if_param_set("datadir")) {
		if (!directory_exists(mysql_data_home, false)) {
			msg("Warning: option 'datadir' points to "
			    "nonexistent directory '%s'\n", mysql_data_home);
		}
		if (!directory_exists(datadir_var, false)) {
			msg("Warning: MySQL variable 'datadir' points to "
			    "nonexistent directory '%s'\n", datadir_var);
		}
		if (!equal_paths(mysql_data_home, datadir_var)) {
			msg("Warning: option 'datadir' has different "
				"values:\n"
				"  '%s' in defaults file\n"
				"  '%s' in SHOW VARIABLES\n",
				mysql_data_home, datadir_var);
		}
	}

	/* get some default values is they are missing from my.cnf */
	if (!check_if_param_set("datadir") && datadir_var && *datadir_var) {
		strmake(mysql_real_data_home, datadir_var, FN_REFLEN - 1);
		mysql_data_home= mysql_real_data_home;
	}

	if (!check_if_param_set("innodb_data_file_path")
	    && innodb_data_file_path_var && *innodb_data_file_path_var) {
		innobase_data_file_path = my_strdup(PSI_NOT_INSTRUMENTED,
			innodb_data_file_path_var, MYF(MY_FAE));
	}

	if (!check_if_param_set("innodb_data_home_dir")
	    && innodb_data_home_dir_var && *innodb_data_home_dir_var) {
		innobase_data_home_dir = my_strdup(PSI_NOT_INSTRUMENTED,
			innodb_data_home_dir_var, MYF(MY_FAE));
	}

	if (!check_if_param_set("innodb_log_group_home_dir")
	    && innodb_log_group_home_dir_var
	    && *innodb_log_group_home_dir_var) {
		srv_log_group_home_dir = my_strdup(PSI_NOT_INSTRUMENTED,
			innodb_log_group_home_dir_var, MYF(MY_FAE));
	}

	if (!check_if_param_set("innodb_undo_directory")
	    && innodb_undo_directory_var && *innodb_undo_directory_var) {
		srv_undo_dir = my_strdup(PSI_NOT_INSTRUMENTED,
			innodb_undo_directory_var, MYF(MY_FAE));
	}

	if (!check_if_param_set("innodb_log_files_in_group")
	    && innodb_log_files_in_group_var) {
		char *endptr;

		innobase_log_files_in_group = strtol(
			innodb_log_files_in_group_var, &endptr, 10);
		ut_ad(*endptr == 0);
	}

	if (!check_if_param_set("innodb_log_file_size")
	    && innodb_log_file_size_var) {
		char *endptr;

		innobase_log_file_size = strtoll(
			innodb_log_file_size_var, &endptr, 10);
		ut_ad(*endptr == 0);
	}

	if (!check_if_param_set("innodb_page_size") && innodb_page_size_var) {
		char *endptr;

		innobase_page_size = strtoll(
			innodb_page_size_var, &endptr, 10);
		ut_ad(*endptr == 0);
	}

	if (!innodb_log_checksum_algorithm_specified &&
		innodb_log_checksum_algorithm_var) {
		for (uint i = 0;
		     i < innodb_checksum_algorithm_typelib.count;
		     i++) {
			if (strcasecmp(innodb_log_checksum_algorithm_var,
			    innodb_checksum_algorithm_typelib.type_names[i])
			    == 0) {
				srv_log_checksum_algorithm = i;
			}
		}
	}

	if (!innodb_log_checksum_algorithm_specified &&
		innodb_log_checksums_var) {
		if (strcasecmp(innodb_log_checksums_var, "ON") == 0) {
			srv_log_checksum_algorithm =
				SRV_CHECKSUM_ALGORITHM_STRICT_CRC32;
		} else {
			srv_log_checksum_algorithm =
				SRV_CHECKSUM_ALGORITHM_NONE;
		}
	}

	parse_show_engine_innodb_status(connection);

out:
	free_mysql_variables(mysql_vars);

	return(ret);
}

/*********************************************************************//**
Query the server to find out what backup capabilities it supports.
@return	true on success. */
bool
detect_mysql_capabilities_for_backup()
{
	const char *query = "SELECT 'INNODB_CHANGED_PAGES', COUNT(*) FROM "
				"INFORMATION_SCHEMA.PLUGINS "
			    "WHERE PLUGIN_NAME LIKE 'INNODB_CHANGED_PAGES'";
	char *innodb_changed_pages = NULL;
	mysql_variable vars[] = {
		{"INNODB_CHANGED_PAGES", &innodb_changed_pages}, {NULL, NULL}};

	if (xtrabackup_incremental) {

		read_mysql_variables(mysql_connection, query, vars, true);

		ut_ad(innodb_changed_pages != NULL);

		have_changed_page_bitmaps = (atoi(innodb_changed_pages) == 1);

		/* INNODB_CHANGED_PAGES are listed in
		INFORMATION_SCHEMA.PLUGINS in MariaDB, but
		FLUSH NO_WRITE_TO_BINLOG CHANGED_PAGE_BITMAPS
		is not supported for versions below 10.1.6
		(see MDEV-7472) */
		if (server_flavor == FLAVOR_MARIADB &&
		    mysql_server_version < 100106) {
			have_changed_page_bitmaps = false;
		}

		free_mysql_variables(vars);
	}

	/* do some sanity checks */
	if (opt_galera_info && !have_galera_enabled) {
		msg("--galera-info is specified on the command "
		 	"line, but the server does not support Galera "
		 	"replication. Ignoring the option.\n");
		opt_galera_info = false;
	}

	if (opt_slave_info && have_multi_threaded_slave &&
	    !have_gtid_slave) {
	    	msg("The --slave-info option requires GTID enabled for a "
			"multi-threaded slave.\n");
		return(false);
	}

	return(true);
}

static
bool
select_incremental_lsn_from_history(lsn_t *incremental_lsn)
{
	MYSQL_RES *mysql_result;
	MYSQL_ROW row;
	char query[1000];
	char buf[100];

	if (opt_incremental_history_name) {
		mysql_real_escape_string(mysql_connection, buf,
				opt_incremental_history_name,
				strlen(opt_incremental_history_name));
		ut_snprintf(query, sizeof(query),
			"SELECT innodb_to_lsn "
			"FROM PERCONA_SCHEMA.xtrabackup_history "
			"WHERE name = '%s' "
			"AND innodb_to_lsn IS NOT NULL "
			"ORDER BY innodb_to_lsn DESC LIMIT 1",
			buf);
	}

	if (opt_incremental_history_uuid) {
		mysql_real_escape_string(mysql_connection, buf,
				opt_incremental_history_uuid,
				strlen(opt_incremental_history_uuid));
		ut_snprintf(query, sizeof(query),
			"SELECT innodb_to_lsn "
			"FROM PERCONA_SCHEMA.xtrabackup_history "
			"WHERE uuid = '%s' "
			"AND innodb_to_lsn IS NOT NULL "
			"ORDER BY innodb_to_lsn DESC LIMIT 1",
			buf);
	}

	mysql_result = xb_mysql_query(mysql_connection, query, true);

	ut_ad(mysql_num_fields(mysql_result) == 1);
	if (!(row = mysql_fetch_row(mysql_result))) {
		msg("Error while attempting to find history record "
			"for %s %s\n",
			opt_incremental_history_uuid ? "uuid" : "name",
			opt_incremental_history_uuid ?
		    		opt_incremental_history_uuid :
		    		opt_incremental_history_name);
		return(false);
	}

	*incremental_lsn = strtoull(row[0], NULL, 10);

	mysql_free_result(mysql_result);

	msg("Found and using lsn: " LSN_PF " for %s %s\n", *incremental_lsn,
		opt_incremental_history_uuid ? "uuid" : "name",
		opt_incremental_history_uuid ?
	    		opt_incremental_history_uuid :
	    		opt_incremental_history_name);

	return(true);
}

static
const char *
eat_sql_whitespace(const char *query)
{
	bool comment = false;

	while (*query) {
		if (comment) {
			if (query[0] == '*' && query[1] == '/') {
				query += 2;
				comment = false;
				continue;
			}
			++query;
			continue;
		}
		if (query[0] == '/' && query[1] == '*') {
			query += 2;
			comment = true;
			continue;
		}
		if (strchr("\t\n\r (", query[0])) {
			++query;
			continue;
		}
		break;
	}

	return(query);
}

static
bool
is_query_from_list(const char *query, const char **list)
{
	const char **item;

	query = eat_sql_whitespace(query);

	item = list;
	while (*item) {
		if (strncasecmp(query, *item, strlen(*item)) == 0) {
			return(true);
		}
		++item;
	}

	return(false);
}

static
bool
is_query(const char *query)
{
	const char *query_list[] = {"insert", "update", "delete", "replace",
		"alter", "load", "select", "do", "handler", "call", "execute",
		"begin", NULL};

	return is_query_from_list(query, query_list);
}

static
bool
is_select_query(const char *query)
{
	const char *query_list[] = {"select", NULL};

	return is_query_from_list(query, query_list);
}

static
bool
is_update_query(const char *query)
{
	const char *query_list[] = {"insert", "update", "delete", "replace",
					"alter", "load", NULL};

	return is_query_from_list(query, query_list);
}

static
bool
have_queries_to_wait_for(MYSQL *connection, uint threshold)
{
	MYSQL_RES *result;
	MYSQL_ROW row;
	bool all_queries;

	result = xb_mysql_query(connection, "SHOW FULL PROCESSLIST", true);

	all_queries = (opt_lock_wait_query_type == QUERY_TYPE_ALL);
	while ((row = mysql_fetch_row(result)) != NULL) {
		const char	*info		= row[7];
		int		duration	= atoi(row[5]);
		char		*id		= row[0];

		if (info != NULL
		    && duration >= (int)threshold
		    && ((all_queries && is_query(info))
		    	|| is_update_query(info))) {
			msg_ts("Waiting for query %s (duration %d sec): %s",
			       id, duration, info);
			return(true);
		}
	}

	return(false);
}

static
void
kill_long_queries(MYSQL *connection, uint timeout)
{
	MYSQL_RES *result;
	MYSQL_ROW row;
	bool all_queries;
	char kill_stmt[100];

	result = xb_mysql_query(connection, "SHOW FULL PROCESSLIST", true);

	all_queries = (opt_kill_long_query_type == QUERY_TYPE_ALL);
	while ((row = mysql_fetch_row(result)) != NULL) {
		const char	*info		= row[7];
		int		duration	= atoi(row[5]);
		char		*id		= row[0];

		if (info != NULL &&
		    duration >= (int)timeout &&
		    ((all_queries && is_query(info)) ||
		    	is_select_query(info))) {
			msg_ts("Killing query %s (duration %d sec): %s\n",
			       id, duration, info);
			ut_snprintf(kill_stmt, sizeof(kill_stmt),
				    "KILL %s", id);
			xb_mysql_query(connection, kill_stmt, false, false);
		}
	}
}

static
bool
wait_for_no_updates(MYSQL *connection, uint timeout, uint threshold)
{
	time_t	start_time;

	start_time = time(NULL);

	msg_ts("Waiting %u seconds for queries running longer than %u seconds "
	       "to finish\n", timeout, threshold);

	while (time(NULL) <= (time_t)(start_time + timeout)) {
		if (!have_queries_to_wait_for(connection, threshold)) {
			return(true);
		}
		os_thread_sleep(1000000);
	}

	msg_ts("Unable to obtain lock. Please try again later.");

	return(false);
}

static
os_thread_ret_t
kill_query_thread(
/*===============*/
	void *arg __attribute__((unused)))
{
	MYSQL	*mysql;
	time_t	start_time;

	start_time = time(NULL);

	os_event_set(kill_query_thread_started);

	msg_ts("Kill query timeout %d seconds.\n",
	       opt_kill_long_queries_timeout);

	while (time(NULL) - start_time <
				(time_t)opt_kill_long_queries_timeout) {
		if (os_event_wait_time(kill_query_thread_stop, 1000) !=
		    OS_SYNC_TIME_EXCEEDED) {
			goto stop_thread;
		}
	}

	if ((mysql = xb_mysql_connect()) == NULL) {
		msg("Error: kill query thread failed\n");
		goto stop_thread;
	}

	while (true) {
		kill_long_queries(mysql, time(NULL) - start_time);
		if (os_event_wait_time(kill_query_thread_stop, 1000) !=
		    OS_SYNC_TIME_EXCEEDED) {
			break;
		}
	}

	mysql_close(mysql);

stop_thread:
	msg_ts("Kill query thread stopped\n");

	os_event_set(kill_query_thread_stopped);

	os_thread_exit();
	OS_THREAD_DUMMY_RETURN;
}


static
void
start_query_killer()
{
	kill_query_thread_stop    = os_event_create("kill_query_thread_stop");
	kill_query_thread_started = os_event_create("kill_query_thread_started");
	kill_query_thread_stopped = os_event_create("kill_query_thread_stopped");

	os_thread_create(kill_query_thread, NULL, &kill_query_thread_id);

	os_event_wait(kill_query_thread_started);
}

static
void
stop_query_killer()
{
	os_event_set(kill_query_thread_stop);
	os_event_wait_time(kill_query_thread_stopped, 60000);
}

/*********************************************************************//**
Function acquires either a backup tables lock, if supported
by the server, or a global read lock (FLUSH TABLES WITH READ LOCK)
otherwise.
@returns true if lock acquired */
bool
lock_tables(MYSQL *connection)
{
	if (have_lock_wait_timeout) {
		/* Set the maximum supported session value for
		lock_wait_timeout to prevent unnecessary timeouts when the
		global value is changed from the default */
		xb_mysql_query(connection,
			"SET SESSION lock_wait_timeout=31536000", false);
	}

	if (have_backup_locks) {
		msg_ts("Executing LOCK TABLES FOR BACKUP...\n");
		xb_mysql_query(connection, "LOCK TABLES FOR BACKUP", false);
		return(true);
	}

	if (!opt_lock_wait_timeout && !opt_kill_long_queries_timeout) {

		/* We do first a FLUSH TABLES. If a long update is running, the
		FLUSH TABLES will wait but will not stall the whole mysqld, and
		when the long update is done the FLUSH TABLES WITH READ LOCK
		will start and succeed quickly. So, FLUSH TABLES is to lower
		the probability of a stage where both mysqldump and most client
		connections are stalled. Of course, if a second long update
		starts between the two FLUSHes, we have that bad stall.

		Option lock_wait_timeout serve the same purpose and is not
		compatible with this trick.
		*/

		msg_ts("Executing FLUSH NO_WRITE_TO_BINLOG TABLES...\n");

		xb_mysql_query(connection,
			       "FLUSH NO_WRITE_TO_BINLOG TABLES", false);
	}

	if (opt_lock_wait_timeout) {
		if (!wait_for_no_updates(connection, opt_lock_wait_timeout,
					 opt_lock_wait_threshold)) {
			return(false);
		}
	}

	msg_ts("Executing FLUSH TABLES WITH READ LOCK...\n");

	if (opt_kill_long_queries_timeout) {
		start_query_killer();
	}

	if (have_galera_enabled) {
		xb_mysql_query(connection,
				"SET SESSION wsrep_causal_reads=0", false);
	}

	xb_mysql_query(connection, "FLUSH TABLES WITH READ LOCK", false);

	if (opt_kill_long_queries_timeout) {
		stop_query_killer();
	}

	return(true);
}


/*********************************************************************//**
If backup locks are used, execute LOCK BINLOG FOR BACKUP provided that we are
not in the --no-lock mode and the lock has not been acquired already.
@returns true if lock acquired */
bool
lock_binlog_maybe(MYSQL *connection)
{
	if (have_backup_locks && !opt_no_lock && !binlog_locked) {
		msg_ts("Executing LOCK BINLOG FOR BACKUP...\n");
		xb_mysql_query(connection, "LOCK BINLOG FOR BACKUP", false);
		binlog_locked = true;

		return(true);
	}

	return(false);
}


/*********************************************************************//**
Releases either global read lock acquired with FTWRL and the binlog
lock acquired with LOCK BINLOG FOR BACKUP, depending on
the locking strategy being used */
void
unlock_all(MYSQL *connection)
{
	if (opt_debug_sleep_before_unlock) {
		msg_ts("Debug sleep for %u seconds\n",
		       opt_debug_sleep_before_unlock);
		os_thread_sleep(opt_debug_sleep_before_unlock * 1000);
	}

	if (binlog_locked) {
		msg_ts("Executing UNLOCK BINLOG\n");
		xb_mysql_query(connection, "UNLOCK BINLOG", false);
	}

	msg_ts("Executing UNLOCK TABLES\n");
	xb_mysql_query(connection, "UNLOCK TABLES", false);

	msg_ts("All tables unlocked\n");
}


static
int
get_open_temp_tables(MYSQL *connection)
{
	char *slave_open_temp_tables = NULL;
	mysql_variable status[] = {
		{"Slave_open_temp_tables", &slave_open_temp_tables},
		{NULL, NULL}
	};
	int result = false;

	read_mysql_variables(connection,
		"SHOW STATUS LIKE 'slave_open_temp_tables'", status, true);

	result = slave_open_temp_tables ? atoi(slave_open_temp_tables) : 0;

	free_mysql_variables(status);

	return(result);
}

/*********************************************************************//**
Wait until it's safe to backup a slave.  Returns immediately if
the host isn't a slave.  Currently there's only one check:
Slave_open_temp_tables has to be zero.  Dies on timeout. */
bool
wait_for_safe_slave(MYSQL *connection)
{
	char *read_master_log_pos = NULL;
	char *slave_sql_running = NULL;
	int n_attempts = 1;
	const int sleep_time = 3;
	int open_temp_tables = 0;
	bool result = true;

	mysql_variable status[] = {
		{"Read_Master_Log_Pos", &read_master_log_pos},
		{"Slave_SQL_Running", &slave_sql_running},
		{NULL, NULL}
	};

	sql_thread_started = false;

	read_mysql_variables(connection, "SHOW SLAVE STATUS", status, false);

	if (!(read_master_log_pos && slave_sql_running)) {
		msg("Not checking slave open temp tables for "
			"--safe-slave-backup because host is not a slave\n");
		goto cleanup;
	}

	if (strcmp(slave_sql_running, "Yes") == 0) {
		sql_thread_started = true;
		xb_mysql_query(connection, "STOP SLAVE SQL_THREAD", false);
	}

	if (opt_safe_slave_backup_timeout > 0) {
		n_attempts = opt_safe_slave_backup_timeout / sleep_time;
	}

	open_temp_tables = get_open_temp_tables(connection);
	msg_ts("Slave open temp tables: %d\n", open_temp_tables);

	while (open_temp_tables && n_attempts--) {
		msg_ts("Starting slave SQL thread, waiting %d seconds, then "
		       "checking Slave_open_temp_tables again (%d attempts "
		       "remaining)...\n", sleep_time, n_attempts);

		xb_mysql_query(connection, "START SLAVE SQL_THREAD", false);
		os_thread_sleep(sleep_time * 1000);
		xb_mysql_query(connection, "STOP SLAVE SQL_THREAD", false);

		open_temp_tables = get_open_temp_tables(connection);
		msg_ts("Slave open temp tables: %d\n", open_temp_tables);
	}

	/* Restart the slave if it was running at start */
	if (open_temp_tables == 0) {
		msg_ts("Slave is safe to backup\n");
		goto cleanup;
	}

	result = false;

	if (sql_thread_started) {
		msg_ts("Restarting slave SQL thread.\n");
		xb_mysql_query(connection, "START SLAVE SQL_THREAD", false);
	}

	msg_ts("Slave_open_temp_tables did not become zero after "
	       "%d seconds\n", opt_safe_slave_backup_timeout);

cleanup:
	free_mysql_variables(status);

	return(result);
}


/*********************************************************************//**
Retrieves MySQL binlog position of the master server in a replication
setup and saves it in a file. It also saves it in mysql_slave_position
variable. */
bool
write_slave_info(MYSQL *connection)
{
	char *master = NULL;
	char *filename = NULL;
	char *gtid_executed = NULL;
	char *position = NULL;
	char *gtid_slave_pos = NULL;
	char *ptr;
	bool result = false;

	mysql_variable status[] = {
		{"Master_Host", &master},
		{"Relay_Master_Log_File", &filename},
		{"Exec_Master_Log_Pos", &position},
		{"Executed_Gtid_Set", &gtid_executed},
		{NULL, NULL}
	};

	mysql_variable variables[] = {
		{"gtid_slave_pos", &gtid_slave_pos},
		{NULL, NULL}
	};

	read_mysql_variables(connection, "SHOW SLAVE STATUS", status, false);
	read_mysql_variables(connection, "SHOW VARIABLES", variables, true);

	if (master == NULL || filename == NULL || position == NULL) {
		msg("Failed to get master binlog coordinates "
			"from SHOW SLAVE STATUS\n");
		msg("This means that the server is not a "
			"replication slave. Ignoring the --slave-info "
			"option\n");
		/* we still want to continue the backup */
		result = true;
		goto cleanup;
	}

	/* Print slave status to a file.
	If GTID mode is used, construct a CHANGE MASTER statement with
	MASTER_AUTO_POSITION and correct a gtid_purged value. */
	if (gtid_executed != NULL && *gtid_executed) {
		/* MySQL >= 5.6 with GTID enabled */

		for (ptr = strchr(gtid_executed, '\n');
		     ptr;
		     ptr = strchr(ptr, '\n')) {
			*ptr = ' ';
		}

		result = backup_file_printf(XTRABACKUP_SLAVE_INFO,
			"SET GLOBAL gtid_purged='%s';\n"
			"CHANGE MASTER TO MASTER_AUTO_POSITION=1\n",
			gtid_executed);

		ut_a(asprintf(&mysql_slave_position,
			"master host '%s', purge list '%s'",
			master, gtid_executed) != -1);
	} else if (gtid_slave_pos && *gtid_slave_pos) {
		/* MariaDB >= 10.0 with GTID enabled */
		result = backup_file_printf(XTRABACKUP_SLAVE_INFO,
			"SET GLOBAL gtid_slave_pos = '%s';\n"
			"CHANGE MASTER TO master_use_gtid = slave_pos\n",
			gtid_slave_pos);
		ut_a(asprintf(&mysql_slave_position,
			"master host '%s', gtid_slave_pos %s",
			master, gtid_slave_pos) != -1);
	} else {
		result = backup_file_printf(XTRABACKUP_SLAVE_INFO,
			"CHANGE MASTER TO MASTER_LOG_FILE='%s', "
			"MASTER_LOG_POS=%s\n", filename, position);
		ut_a(asprintf(&mysql_slave_position,
			"master host '%s', filename '%s', position '%s'",
			master, filename, position) != -1);
	}

cleanup:
	free_mysql_variables(status);
	free_mysql_variables(variables);

	return(result);
}


/*********************************************************************//**
Retrieves MySQL Galera and
saves it in a file. It also prints it to stdout. */
bool
write_galera_info(MYSQL *connection)
{
	char *state_uuid = NULL, *state_uuid55 = NULL;
	char *last_committed = NULL, *last_committed55 = NULL;
	bool result;

	mysql_variable status[] = {
		{"Wsrep_local_state_uuid", &state_uuid},
		{"wsrep_local_state_uuid", &state_uuid55},
		{"Wsrep_last_committed", &last_committed},
		{"wsrep_last_committed", &last_committed55},
		{NULL, NULL}
	};

	/* When backup locks are supported by the server, we should skip
	creating xtrabackup_galera_info file on the backup stage, because
	wsrep_local_state_uuid and wsrep_last_committed will be inconsistent
	without blocking commits. The state file will be created on the prepare
	stage using the WSREP recovery procedure. */
	if (have_backup_locks) {
		return(true);
	}

	read_mysql_variables(connection, "SHOW STATUS", status, true);

	if ((state_uuid == NULL && state_uuid55 == NULL)
		|| (last_committed == NULL && last_committed55 == NULL)) {
		msg("Failed to get master wsrep state from SHOW STATUS.\n");
		result = false;
		goto cleanup;
	}

	result = backup_file_printf(XTRABACKUP_GALERA_INFO,
		"%s:%s\n", state_uuid ? state_uuid : state_uuid55,
			last_committed ? last_committed : last_committed55);

cleanup:
	free_mysql_variables(status);

	return(result);
}


/*********************************************************************//**
Flush and copy the current binary log file into the backup,
if GTID is enabled */
bool
write_current_binlog_file(MYSQL *connection)
{
	char *executed_gtid_set = NULL;
	char *gtid_binlog_state = NULL;
	char *log_bin_file = NULL;
	char *log_bin_dir = NULL;
	bool gtid_exists;
	bool result = true;
	char filepath[FN_REFLEN];

	mysql_variable status[] = {
		{"Executed_Gtid_Set", &executed_gtid_set},
		{NULL, NULL}
	};

	mysql_variable status_after_flush[] = {
		{"File", &log_bin_file},
		{NULL, NULL}
	};

	mysql_variable vars[] = {
		{"gtid_binlog_state", &gtid_binlog_state},
		{"log_bin_basename", &log_bin_dir},
		{NULL, NULL}
	};

	read_mysql_variables(connection, "SHOW MASTER STATUS", status, false);
	read_mysql_variables(connection, "SHOW VARIABLES", vars, true);

	gtid_exists = (executed_gtid_set && *executed_gtid_set)
			|| (gtid_binlog_state && *gtid_binlog_state);

	if (gtid_exists) {
		size_t log_bin_dir_length;

		lock_binlog_maybe(connection);

		xb_mysql_query(connection, "FLUSH BINARY LOGS", false);

		read_mysql_variables(connection, "SHOW MASTER STATUS",
			status_after_flush, false);

		if (opt_log_bin != NULL && strchr(opt_log_bin, FN_LIBCHAR)) {
			/* If log_bin is set, it has priority */
			if (log_bin_dir) {
				free(log_bin_dir);
			}
			log_bin_dir = strdup(opt_log_bin);
		} else if (log_bin_dir == NULL) {
			/* Default location is MySQL datadir */
			log_bin_dir = strdup("./");
		}

		dirname_part(log_bin_dir, log_bin_dir, &log_bin_dir_length);

		/* strip final slash if it is not the only path component */
		if (log_bin_dir_length > 1 &&
		    log_bin_dir[log_bin_dir_length - 1] == FN_LIBCHAR) {
			log_bin_dir[log_bin_dir_length - 1] = 0;
		}

		if (log_bin_dir == NULL || log_bin_file == NULL) {
			msg("Failed to get master binlog coordinates from "
				"SHOW MASTER STATUS");
			result = false;
			goto cleanup;
		}

		ut_snprintf(filepath, sizeof(filepath), "%s%c%s",
				log_bin_dir, FN_LIBCHAR, log_bin_file);
		result = copy_file(ds_data, filepath, log_bin_file, 0);
	}

cleanup:
	free_mysql_variables(status_after_flush);
	free_mysql_variables(status);
	free_mysql_variables(vars);

	return(result);
}


/*********************************************************************//**
Retrieves MySQL binlog position and
saves it in a file. It also prints it to stdout. */
bool
write_binlog_info(MYSQL *connection)
{
	char *filename = NULL;
	char *position = NULL;
	char *gtid_mode = NULL;
	char *gtid_current_pos = NULL;
	char *gtid_executed = NULL;
	char *gtid = NULL;
	bool result;
	bool mysql_gtid;
	bool mariadb_gtid;

	mysql_variable status[] = {
		{"File", &filename},
		{"Position", &position},
		{"Executed_Gtid_Set", &gtid_executed},
		{NULL, NULL}
	};

	mysql_variable vars[] = {
		{"gtid_mode", &gtid_mode},
		{"gtid_current_pos", &gtid_current_pos},
		{NULL, NULL}
	};

	read_mysql_variables(connection, "SHOW MASTER STATUS", status, false);
	read_mysql_variables(connection, "SHOW VARIABLES", vars, true);

	if (filename == NULL || position == NULL) {
		/* Do not create xtrabackup_binlog_info if binary
		log is disabled */
		result = true;
		goto cleanup;
	}

	mysql_gtid = ((gtid_mode != NULL) && (strcmp(gtid_mode, "ON") == 0));
	mariadb_gtid = (gtid_current_pos != NULL);

	gtid = (gtid_executed != NULL ? gtid_executed : gtid_current_pos);

	if (mariadb_gtid || mysql_gtid) {
		ut_a(asprintf(&mysql_binlog_position,
			"filename '%s', position '%s', "
			"GTID of the last change '%s'",
			filename, position, gtid) != -1);
		result = backup_file_printf(XTRABACKUP_BINLOG_INFO,
					    "%s\t%s\t%s\n", filename, position,
					    gtid);
	} else {
		ut_a(asprintf(&mysql_binlog_position,
			"filename '%s', position '%s'",
			filename, position) != -1);
		result = backup_file_printf(XTRABACKUP_BINLOG_INFO,
					    "%s\t%s\n", filename, position);
	}

cleanup:
	free_mysql_variables(status);
	free_mysql_variables(vars);

	return(result);
}



/*********************************************************************//**
Writes xtrabackup_info file and if backup_history is enable creates
PERCONA_SCHEMA.xtrabackup_history and writes a new history record to the
table containing all the history info particular to the just completed
backup. */
bool
write_xtrabackup_info(MYSQL *connection)
{
	MYSQL_STMT *stmt;
	MYSQL_BIND bind[19];
	char *uuid = NULL;
	char *server_version = NULL;
	char buf_start_time[100];
	char buf_end_time[100];
	int idx;
	tm tm;
	my_bool null = TRUE;

	const char *xb_stream_name[] = {"file", "tar", "xbstream"};
	const char *ins_query = "insert into PERCONA_SCHEMA.xtrabackup_history("
		"uuid, name, tool_name, tool_command, tool_version, "
		"ibbackup_version, server_version, start_time, end_time, "
		"lock_time, binlog_pos, innodb_from_lsn, innodb_to_lsn, "
		"partial, incremental, format, compact, compressed, "
		"encrypted) "
		"values(?,?,?,?,?,?,?,from_unixtime(?),from_unixtime(?),"
		"?,?,?,?,?,?,?,?,?,?)";

	ut_ad(xtrabackup_stream_fmt < 3);

	uuid = read_mysql_one_value(connection, "SELECT UUID()");
	server_version = read_mysql_one_value(connection, "SELECT VERSION()");
	localtime_r(&history_start_time, &tm);
	strftime(buf_start_time, sizeof(buf_start_time),
		 "%Y-%m-%d %H:%M:%S", &tm);
	history_end_time = time(NULL);
	localtime_r(&history_end_time, &tm);
	strftime(buf_end_time, sizeof(buf_end_time),
		 "%Y-%m-%d %H:%M:%S", &tm);
	backup_file_printf(XTRABACKUP_INFO,
		"uuid = %s\n"
		"name = %s\n"
		"tool_name = %s\n"
		"tool_command = %s\n"
		"tool_version = %s\n"
		"ibbackup_version = %s\n"
		"server_version = %s\n"
		"start_time = %s\n"
		"end_time = %s\n"
		"lock_time = %d\n"
		"binlog_pos = %s\n"
		"innodb_from_lsn = %llu\n"
		"innodb_to_lsn = %llu\n"
		"partial = %s\n"
		"incremental = %s\n"
		"format = %s\n"
		"compact = %s\n"
		"compressed = %s\n"
		"encrypted = %s\n",
		uuid, /* uuid */
		opt_history ? opt_history : "",  /* name */
		tool_name,  /* tool_name */
		tool_args,  /* tool_command */
		XTRABACKUP_VERSION,  /* tool_version */
		XTRABACKUP_VERSION,  /* ibbackup_version */
		server_version,  /* server_version */
		buf_start_time,  /* start_time */
		buf_end_time,  /* end_time */
		history_lock_time, /* lock_time */
		mysql_binlog_position ?
			mysql_binlog_position : "", /* binlog_pos */
		incremental_lsn, /* innodb_from_lsn */
		metadata_to_lsn, /* innodb_to_lsn */
		(xtrabackup_tables /* partial */
		 || xtrabackup_tables_file
		 || xtrabackup_databases
		 || xtrabackup_databases_file) ? "Y" : "N",
		xtrabackup_incremental ? "Y" : "N", /* incremental */
		xb_stream_name[xtrabackup_stream_fmt], /* format */
		xtrabackup_compact ? "Y" : "N", /* compact */
		xtrabackup_compress ? "compressed" : "N", /* compressed */
		xtrabackup_encrypt ? "Y" : "N"); /* encrypted */

	if (!opt_history) {
		goto cleanup;
	}

	xb_mysql_query(connection,
		"CREATE DATABASE IF NOT EXISTS PERCONA_SCHEMA", false);
	xb_mysql_query(connection,
		"CREATE TABLE IF NOT EXISTS PERCONA_SCHEMA.xtrabackup_history("
		"uuid VARCHAR(40) NOT NULL PRIMARY KEY,"
		"name VARCHAR(255) DEFAULT NULL,"
		"tool_name VARCHAR(255) DEFAULT NULL,"
		"tool_command TEXT DEFAULT NULL,"
		"tool_version VARCHAR(255) DEFAULT NULL,"
		"ibbackup_version VARCHAR(255) DEFAULT NULL,"
		"server_version VARCHAR(255) DEFAULT NULL,"
		"start_time TIMESTAMP NULL DEFAULT NULL,"
		"end_time TIMESTAMP NULL DEFAULT NULL,"
		"lock_time BIGINT UNSIGNED DEFAULT NULL,"
		"binlog_pos VARCHAR(128) DEFAULT NULL,"
		"innodb_from_lsn BIGINT UNSIGNED DEFAULT NULL,"
		"innodb_to_lsn BIGINT UNSIGNED DEFAULT NULL,"
		"partial ENUM('Y', 'N') DEFAULT NULL,"
		"incremental ENUM('Y', 'N') DEFAULT NULL,"
		"format ENUM('file', 'tar', 'xbstream') DEFAULT NULL,"
		"compact ENUM('Y', 'N') DEFAULT NULL,"
		"compressed ENUM('Y', 'N') DEFAULT NULL,"
		"encrypted ENUM('Y', 'N') DEFAULT NULL"
		") CHARACTER SET utf8 ENGINE=innodb", false);

	stmt = mysql_stmt_init(connection);

	mysql_stmt_prepare(stmt, ins_query, strlen(ins_query));

	memset(bind, 0, sizeof(bind));
	idx = 0;

	/* uuid */
	bind[idx].buffer_type = MYSQL_TYPE_STRING;
	bind[idx].buffer = uuid;
	bind[idx].buffer_length = strlen(uuid);
	++idx;

	/* name */
	bind[idx].buffer_type = MYSQL_TYPE_STRING;
	bind[idx].buffer = (char*)(opt_history);
	bind[idx].buffer_length = strlen(opt_history);
	if (!(opt_history && *opt_history)) {
		bind[idx].is_null = &null;
	}
	++idx;

	/* tool_name */
	bind[idx].buffer_type = MYSQL_TYPE_STRING;
	bind[idx].buffer = tool_name;
	bind[idx].buffer_length = strlen(tool_name);
	++idx;

	/* tool_command */
	bind[idx].buffer_type = MYSQL_TYPE_STRING;
	bind[idx].buffer = tool_args;
	bind[idx].buffer_length = strlen(tool_args);
	++idx;

	/* tool_version */
	bind[idx].buffer_type = MYSQL_TYPE_STRING;
	bind[idx].buffer = (char*)(XTRABACKUP_VERSION);
	bind[idx].buffer_length = strlen(XTRABACKUP_VERSION);
	++idx;

	/* ibbackup_version */
	bind[idx].buffer_type = MYSQL_TYPE_STRING;
	bind[idx].buffer = (char*)(XTRABACKUP_VERSION);
	bind[idx].buffer_length = strlen(XTRABACKUP_VERSION);
	++idx;

	/* server_version */
	bind[idx].buffer_type = MYSQL_TYPE_STRING;
	bind[idx].buffer = server_version;
	bind[idx].buffer_length = strlen(server_version);
	++idx;

	/* start_time */
	bind[idx].buffer_type = MYSQL_TYPE_LONG;
	bind[idx].buffer = &history_start_time;
	++idx;

	/* end_time */
	bind[idx].buffer_type = MYSQL_TYPE_LONG;
	bind[idx].buffer = &history_end_time;
	++idx;

	/* lock_time */
	bind[idx].buffer_type = MYSQL_TYPE_LONG;
	bind[idx].buffer = &history_lock_time;
	++idx;

	/* binlog_pos */
	bind[idx].buffer_type = MYSQL_TYPE_STRING;
	bind[idx].buffer = mysql_binlog_position;
	if (mysql_binlog_position != NULL) {
		bind[idx].buffer_length = strlen(mysql_binlog_position);
	} else {
		bind[idx].is_null = &null;
	}
	++idx;

	/* innodb_from_lsn */
	bind[idx].buffer_type = MYSQL_TYPE_LONGLONG;
	bind[idx].buffer = (char*)(&incremental_lsn);
	++idx;

	/* innodb_to_lsn */
	bind[idx].buffer_type = MYSQL_TYPE_LONGLONG;
	bind[idx].buffer = (char*)(&metadata_to_lsn);
	++idx;

	/* partial (Y | N) */
	bind[idx].buffer_type = MYSQL_TYPE_STRING;
	bind[idx].buffer = (char*)((xtrabackup_tables
				    || xtrabackup_tables_file
				    || xtrabackup_databases
				    || xtrabackup_databases_file) ? "Y" : "N");
	bind[idx].buffer_length = 1;
	++idx;

	/* incremental (Y | N) */
	bind[idx].buffer_type = MYSQL_TYPE_STRING;
	bind[idx].buffer = (char*)(
		(xtrabackup_incremental
		 || xtrabackup_incremental_basedir
		 || opt_incremental_history_name
		 || opt_incremental_history_uuid) ? "Y" : "N");
	bind[idx].buffer_length = 1;
	++idx;

	/* format (file | tar | xbstream) */
	bind[idx].buffer_type = MYSQL_TYPE_STRING;
	bind[idx].buffer = (char*)(xb_stream_name[xtrabackup_stream_fmt]);
	bind[idx].buffer_length = strlen(xb_stream_name[xtrabackup_stream_fmt]);
	++idx;

	/* compact (Y | N) */
	bind[idx].buffer_type = MYSQL_TYPE_STRING;
	bind[idx].buffer = (char*)(xtrabackup_compact ? "Y" : "N");
	bind[idx].buffer_length = 1;
	++idx;

	/* compressed (Y | N) */
	bind[idx].buffer_type = MYSQL_TYPE_STRING;
	bind[idx].buffer = (char*)(xtrabackup_compress ? "Y" : "N");
	bind[idx].buffer_length = 1;
	++idx;

	/* encrypted (Y | N) */
	bind[idx].buffer_type = MYSQL_TYPE_STRING;
	bind[idx].buffer = (char*)(xtrabackup_encrypt ? "Y" : "N");
	bind[idx].buffer_length = 1;
	++idx;

	ut_ad(idx == 19);

	mysql_stmt_bind_param(stmt, bind);

	mysql_stmt_execute(stmt);
	mysql_stmt_close(stmt);

cleanup:

	free(uuid);
	free(server_version);

	return(true);
}

bool
write_backup_config_file()
{
	return backup_file_printf("backup-my.cnf",
		"# This MySQL options file was generated by innobackupex.\n\n"
		"# The MySQL server\n"
		"[mysqld]\n"
		"innodb_checksum_algorithm=%s\n"
		"innodb_log_checksum_algorithm=%s\n"
		"innodb_data_file_path=%s\n"
		"innodb_log_files_in_group=%lu\n"
		"innodb_log_file_size=%lld\n"
		"innodb_fast_checksum=%s\n"
		"innodb_page_size=%lu\n"
		"innodb_log_block_size=%lu\n"
		"innodb_undo_directory=%s\n"
		"innodb_undo_tablespaces=%lu\n"
		"server_id=%lu\n"
		"%s%s\n"
		"redo_log_version=%lu\n"
		"%s%s\n",
		innodb_checksum_algorithm_names[srv_checksum_algorithm],
		innodb_checksum_algorithm_names[srv_log_checksum_algorithm],
		innobase_data_file_path,
		srv_n_log_files,
		innobase_log_file_size,
		srv_fast_checksum ? "true" : "false",
		srv_page_size,
		srv_log_block_size,
		srv_undo_dir,
		srv_undo_tablespaces,
		(ulint)server_id,
		innobase_doublewrite_file ? "innodb_doublewrite_file=" : "",
		innobase_doublewrite_file ? innobase_doublewrite_file : "",
		redo_log_version,
		innobase_buffer_pool_filename ?
			"innodb_buffer_pool_filename=" : "",
		innobase_buffer_pool_filename ?
			innobase_buffer_pool_filename : "");
}


static
char *make_argv(char *buf, size_t len, int argc, char **argv)
{
	size_t left= len;
	const char *arg;

	buf[0]= 0;
	++argv; --argc;
	while (argc > 0 && left > 0)
	{
		arg = *argv;
		if (strncmp(*argv, "--password", strlen("--password")) == 0) {
			arg = "--password=...";
		}
		if (strncmp(*argv, "--encrypt-key",
				strlen("--encrypt-key")) == 0) {
			arg = "--encrypt-key=...";
		}
		if (strncmp(*argv, "--encrypt_key",
				strlen("--encrypt_key")) == 0) {
			arg = "--encrypt_key=...";
		}
		left-= ut_snprintf(buf + len - left, left,
			"%s%c", arg, argc > 1 ? ' ' : 0);
		++argv; --argc;
	}

	return buf;
}

void
capture_tool_command(int argc, char **argv)
{
	/* capture tool name tool args */
	tool_name = strrchr(argv[0], '/');
	tool_name = tool_name ? tool_name + 1 : argv[0];

	make_argv(tool_args, sizeof(tool_args), argc, argv);
}


bool
select_history()
{
	if (opt_incremental_history_name || opt_incremental_history_uuid) {
		if (!select_incremental_lsn_from_history(
			&incremental_lsn)) {
			return(false);
		}
	}
	return(true);
}

bool
flush_changed_page_bitmaps()
{
	if (xtrabackup_incremental && have_changed_page_bitmaps &&
	    !xtrabackup_incremental_force_scan) {
		xb_mysql_query(mysql_connection,
			"FLUSH NO_WRITE_TO_BINLOG CHANGED_PAGE_BITMAPS", false);
	}
	return(true);
}


/*********************************************************************//**
Deallocate memory, disconnect from MySQL server, etc.
@return	true on success. */
void
backup_cleanup()
{
	free(mysql_slave_position);
	free(mysql_binlog_position);
	free(buffer_pool_filename);

	if (mysql_connection) {
		mysql_close(mysql_connection);
	}
}<|MERGE_RESOLUTION|>--- conflicted
+++ resolved
@@ -42,12 +42,8 @@
 #include <my_global.h>
 #include <mysql.h>
 #include <my_sys.h>
-<<<<<<< HEAD
 #include <ha_prototypes.h>
 #include <srv0srv.h>
-#include <fnmatch.h>
-=======
->>>>>>> 2f0bcd37
 #include <string.h>
 #include "common.h"
 #include "xtrabackup.h"
@@ -288,45 +284,10 @@
 
 static
 bool
-<<<<<<< HEAD
-check_server_version(const char *version, const char *innodb_version)
-{
-	if (!((fnmatch("5.[123].*", version, FNM_PATHNAME) == 0
-	       && innodb_version != NULL)
-	      || (fnmatch("5.5.*", version, FNM_PATHNAME) == 0)
-	      || (fnmatch("5.6.*", version, FNM_PATHNAME) == 0)
-	      || (fnmatch("5.7.*", version, FNM_PATHNAME) == 0)
-	      || (fnmatch("10.[01].*", version, FNM_PATHNAME) == 0))) {
-		if (fnmatch("5.1.*", version, FNM_PATHNAME) == 0
-		    && innodb_version == NULL) {
-			msg("Error: Built-in InnoDB in MySQL 5.1 is not "
-				"supported in this release. You can either use "
-				"Percona XtraBackup 2.0, or upgrade to InnoDB "
-				"plugin.\n");
-		} else {
-			msg("Error: Unsupported server version: "
-				"'%s'. Please report a bug at "
-				"https://bugs.launchpad.net/"
-				"percona-xtrabackup\n", version);
-		}
-		return(false);
-	}
-
-	return(true);
-}
-
-/*********************************************************************//**
-Convert MySQL version string to number.
-@return	version number. */
-static
-int
-mysql_version_number(const char *version_string)
-=======
 check_server_version(unsigned long version_number,
 		     const char *version_string,
 		     const char *version_comment,
 		     const char *innodb_version)
->>>>>>> 2f0bcd37
 {
 	bool version_supported = false;
 	bool mysql51 = false;
@@ -347,7 +308,7 @@
 	version_supported = version_supported
 		|| (mysql51 && innodb_version != NULL);
 	version_supported = version_supported
-		|| (version_number > 50500 && version_number < 50700);
+		|| (version_number > 50500 && version_number < 50800);
 	version_supported = version_supported
 		|| ((version_number > 100000 && version_number < 100200)
 		    && server_flavor == FLAVOR_MARIADB);
