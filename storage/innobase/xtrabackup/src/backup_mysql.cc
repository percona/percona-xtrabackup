--- conflicted
+++ resolved
@@ -558,19 +558,11 @@
 		}
 	}
 
-<<<<<<< HEAD
-	if (!innodb_data_file_path_specified) {
-		innobase_data_file_path = innobase_data_file_path_alloc
-					= strdup(innodb_data_file_path_var);
-	}
-
 	/* TokuDB plugin check via tokudb_checkpoint_lock */
 	if (tokudb_checkpoint_lock_var != NULL) {
 		have_tokudb = true;
 	}
 
-=======
->>>>>>> 52391ec7
 	parse_show_engine_innodb_status(connection);
 
 out:
