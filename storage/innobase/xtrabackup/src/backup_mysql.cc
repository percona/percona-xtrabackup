/******************************************************
hot backup tool for InnoDB
(c) 2009-2015 Percona LLC and/or its affiliates
Originally Created 3/3/2009 Yasufumi Kinoshita
Written by Alexey Kopytov, Aleksandr Kuzminsky, Stewart Smith, Vadim Tkachenko,
Yasufumi Kinoshita, Ignacio Nin and Baron Schwartz.

This program is free software; you can redistribute it and/or modify
it under the terms of the GNU General Public License as published by
the Free Software Foundation; version 2 of the License.

This program is distributed in the hope that it will be useful,
but WITHOUT ANY WARRANTY; without even the implied warranty of
MERCHANTABILITY or FITNESS FOR A PARTICULAR PURPOSE.  See the
GNU General Public License for more details.

You should have received a copy of the GNU General Public License
along with this program; if not, write to the Free Software
Foundation, Inc., 51 Franklin Street, Fifth Floor, Boston, MA  02110-1301, USA

*******************************************************

This file incorporates work covered by the following copyright and
permission notice:

Copyright (c) 2000, 2011, MySQL AB & Innobase Oy. All Rights Reserved.

This program is free software; you can redistribute it and/or modify it under
the terms of the GNU General Public License as published by the Free Software
Foundation; version 2 of the License.

This program is distributed in the hope that it will be useful, but WITHOUT
ANY WARRANTY; without even the implied warranty of MERCHANTABILITY or FITNESS
FOR A PARTICULAR PURPOSE. See the GNU General Public License for more details.

You should have received a copy of the GNU General Public License along with
this program; if not, write to the Free Software Foundation, Inc., 59 Temple
Place, Suite 330, Boston, MA 02111-1307 USA

*******************************************************/

#include <ha_prototypes.h>
#include <my_rapidjson_size_t.h>
#include <my_sys.h>
#include <mysql.h>
#include <os0thread-create.h>
#include <rapidjson/document.h>
#include <sql_list.h>
#include <sql_plugin.h>
#include <srv0srv.h>
#include <string.h>
#include <limits>
#include "backup_copy.h"
#include "common.h"
#include "mysqld.h"
#include "typelib.h"
#include "xb0xb.h"
#include "xtrabackup.h"
#include "space_map.h"
#include "xtrabackup_version.h"

#include "backup_mysql.h"

extern uint opt_ssl_mode;
extern char *opt_ssl_ca;
extern char *opt_ssl_capath;
extern char *opt_ssl_cert;
extern char *opt_ssl_cipher;
extern char *opt_ssl_key;
extern char *opt_ssl_crl;
extern char *opt_ssl_crlpath;
extern char *opt_tls_version;
extern ulong opt_ssl_fips_mode;
extern bool ssl_mode_set_explicitly;

/** Possible values for system variable "innodb_checksum_algorithm". */
extern const char *innodb_checksum_algorithm_names[];

/** Used to define an enumerate type of the system variable
innodb_checksum_algorithm. */
extern TYPELIB innodb_checksum_algorithm_typelib;

/** Names of allowed values of innodb_flush_method */
extern const char *innodb_flush_method_names[];

/** Enumeration of innodb_flush_method */
extern TYPELIB innodb_flush_method_typelib;

char *tool_name;
char tool_args[2048];

/* mysql flavor and version */
mysql_flavor_t server_flavor = FLAVOR_UNKNOWN;
unsigned long mysql_server_version = 0;

/* server capabilities */
bool have_changed_page_bitmaps = false;
bool have_backup_locks = false;
bool have_lock_wait_timeout = false;
bool have_galera_enabled = false;
bool have_flush_engine_logs = false;
bool have_multi_threaded_slave = false;
bool have_gtid_slave = false;
bool have_myisam_tables = false;

bool slave_auto_position = false;

/* Kill long selects */
os_thread_id_t kill_query_thread_id;
os_event_t kill_query_thread_started;
os_event_t kill_query_thread_stopped;
os_event_t kill_query_thread_stop;

bool sql_thread_started = false;
std::string mysql_slave_position;
std::string mysql_binlog_position;
char *buffer_pool_filename = NULL;
static char *backup_uuid = NULL;

/* History on server */
time_t history_start_time;
time_t history_end_time;
time_t history_lock_time;

/* Stream type name, to be used with xtrabackup_stream_fmt */
const char *xb_stream_format_name[] = {"file", "xbstream"};

MYSQL *mysql_connection;

/* Whether LOCK TABLES FOR BACKUP / FLUSH TABLES WITH READ LOCK has been issued
during backup */
<<<<<<< HEAD
static bool tables_locked = false;
static bool instance_locked = false;
=======
static bool tables_locked;

/* buffer pool dump */
ssize_t innodb_buffer_pool_dump_start_time;
static int original_innodb_buffer_pool_dump_pct;
static bool innodb_buffer_pool_dump;
static bool innodb_buffer_pool_dump_pct;


extern "C" {
MYSQL * STDCALL
cli_mysql_real_connect(MYSQL *mysql,const char *host, const char *user,
		       const char *passwd, const char *db,
		       uint port, const char *unix_socket,ulong client_flag);
}

#define mysql_real_connect cli_mysql_real_connect

>>>>>>> 67a0ec60

MYSQL *xb_mysql_connect() {
  MYSQL *connection = mysql_init(NULL);
  char mysql_port_str[std::numeric_limits<int>::digits10 + 3];

  sprintf(mysql_port_str, "%d", opt_port);

  if (connection == NULL) {
    msg("Failed to init MySQL struct: %s.\n", mysql_error(connection));
    return (NULL);
  }

  msg_ts(
      "Connecting to MySQL server host: %s, user: %s, password: %s, "
      "port: %s, socket: %s\n",
      opt_host ? opt_host : "localhost", opt_user ? opt_user : "not set",
      opt_password ? "set" : "not set",
      opt_port != 0 ? mysql_port_str : "not set",
      opt_socket ? opt_socket : "not set");

#ifdef HAVE_OPENSSL
  /*
  Print a warning if explicitly defined combination of --ssl-mode other than
  VERIFY_CA or VERIFY_IDENTITY with explicit --ssl-ca or --ssl-capath values.
  */
  if (ssl_mode_set_explicitly && opt_ssl_mode < SSL_MODE_VERIFY_CA &&
      (opt_ssl_ca || opt_ssl_capath)) {
    msg("WARNING: no verification of server certificate will "
        "be done. Use --ssl-mode=VERIFY_CA or "
        "VERIFY_IDENTITY.\n");
  }

  /* Set SSL parameters: key, cert, ca, capath, cipher, clr, clrpath. */
  if (opt_ssl_mode >= SSL_MODE_VERIFY_CA)
    mysql_ssl_set(connection, opt_ssl_key, opt_ssl_cert, opt_ssl_ca,
                  opt_ssl_capath, opt_ssl_cipher);
  else
    mysql_ssl_set(connection, opt_ssl_key, opt_ssl_cert, NULL, NULL,
                  opt_ssl_cipher);
  mysql_options(connection, MYSQL_OPT_SSL_CRL, opt_ssl_crl);
  mysql_options(connection, MYSQL_OPT_SSL_CRLPATH, opt_ssl_crlpath);
  mysql_options(connection, MYSQL_OPT_TLS_VERSION, opt_tls_version);
  mysql_options(connection, MYSQL_OPT_SSL_MODE, &opt_ssl_mode);
#endif

  if (!mysql_real_connect(connection, opt_host ? opt_host : "localhost",
                          opt_user, opt_password, "" /*database*/, opt_port,
                          opt_socket, 0)) {
    msg("Failed to connect to MySQL server: %s.\n", mysql_error(connection));
    mysql_close(connection);
    return (NULL);
  }

  xb_mysql_query(connection, "SET SESSION wait_timeout=2147483", false, true);

  xb_mysql_query(connection, "SET SESSION autocommit=1", false, true);

  xb_mysql_query(connection, "SET NAMES utf8", false, true);

  return (connection);
}

/*********************************************************************/ /**
 Execute mysql query. */
MYSQL_RES *xb_mysql_query(MYSQL *connection, const char *query, bool use_result,
                          bool die_on_error) {
  MYSQL_RES *mysql_result = NULL;

  if (mysql_query(connection, query)) {
    msg("Error: failed to execute query %s: %s\n", query,
        mysql_error(connection));
    if (die_on_error) {
      exit(EXIT_FAILURE);
    }
    return (NULL);
  }

  /* store result set on client if there is a result */
  if (mysql_field_count(connection) > 0) {
    if ((mysql_result = mysql_store_result(connection)) == NULL) {
      msg("Error: failed to fetch query result %s: %s\n", query,
          mysql_error(connection));
      exit(EXIT_FAILURE);
    }

    if (!use_result) {
      mysql_free_result(mysql_result);
    }
  }

  return mysql_result;
}

my_ulonglong xb_mysql_numrows(MYSQL *connection, const char *query,
                              bool die_on_error) {
  my_ulonglong rows_count = 0;
  MYSQL_RES *result = xb_mysql_query(connection, query, true, die_on_error);
  if (result) {
    rows_count = mysql_num_rows(result);
    mysql_free_result(result);
  }
  return rows_count;
}

struct mysql_variable {
  const char *name;
  char **value;
};

/*********************************************************************/ /**
 Read mysql_variable from MYSQL_RES, return number of rows consumed. */
static int read_mysql_variables_from_result(MYSQL_RES *mysql_result,
                                            mysql_variable *vars,
                                            bool vertical_result) {
  MYSQL_ROW row;
  mysql_variable *var;
  ut_ad(!vertical_result || mysql_num_fields(mysql_result) == 2);
  int rows_read = 0;

  if (vertical_result) {
    while ((row = mysql_fetch_row(mysql_result))) {
      ++rows_read;
      char *name = row[0];
      char *value = row[1];
      for (var = vars; var->name; var++) {
        if (strcasecmp(var->name, name) == 0 && value != NULL) {
          *(var->value) = strdup(value);
        }
      }
    }
  } else {
    MYSQL_FIELD *field;

    if ((row = mysql_fetch_row(mysql_result)) != NULL) {
      mysql_field_seek(mysql_result, 0);
      ++rows_read;
      int i = 0;
      while ((field = mysql_fetch_field(mysql_result)) != NULL) {
        char *name = field->name;
        char *value = row[i];
        for (var = vars; var->name; var++) {
          if (strcasecmp(var->name, name) == 0 && value != NULL) {
            *(var->value) = strdup(value);
          }
        }
        ++i;
      }
    }
  }
  return rows_read;
}

static void read_mysql_variables(MYSQL *connection, const char *query,
                                 mysql_variable *vars, bool vertical_result) {
  MYSQL_RES *mysql_result = xb_mysql_query(connection, query, true);
  read_mysql_variables_from_result(mysql_result, vars, vertical_result);
  mysql_free_result(mysql_result);
}

static void free_mysql_variables(mysql_variable *vars) {
  mysql_variable *var;

  for (var = vars; var->name; var++) {
    free(*(var->value));
    *var->value = NULL;
  }
}

char *read_mysql_one_value(MYSQL *connection, const char *query) {
  MYSQL_RES *mysql_result;
  MYSQL_ROW row;
  char *result = NULL;

  mysql_result = xb_mysql_query(connection, query, true);

  ut_ad(mysql_num_fields(mysql_result) == 1);

  if ((row = mysql_fetch_row(mysql_result))) {
    result = strdup(row[0]);
  }

  mysql_free_result(mysql_result);

  return (result);
}

/* UUID of the backup, gives same value until explicitly reset.
Returned value should NOT be free()-d. */
static const char *get_backup_uuid(MYSQL *connection) {
  if (!backup_uuid) {
    backup_uuid = read_mysql_one_value(connection, "SELECT UUID()");
  }
  return backup_uuid;
}

void parse_show_engine_innodb_status(MYSQL *connection) {
  MYSQL_RES *mysql_result;
  MYSQL_ROW row;

  mysql_result = xb_mysql_query(connection, "SHOW ENGINE INNODB STATUS", true);

  ut_ad(mysql_num_fields(mysql_result) == 3);

  if ((row = mysql_fetch_row(mysql_result))) {
    std::stringstream data(row[2]);
    std::string line;

    while (std::getline(data, line)) {
      lsn_t lsn;
      if (sscanf(line.c_str(), "Log flushed up to " LSN_PF, &lsn) == 1) {
        backup_redo_log_flushed_lsn = lsn;
      }
    }
  }

  mysql_free_result(mysql_result);
}

static bool check_server_version(unsigned long version_number,
                                 const char *version_string,
                                 const char *version_comment,
                                 const char *innodb_version) {
  bool version_supported = false;
  bool mysql51 = false;
  bool pxb24 = false;

  mysql_server_version = version_number;

  server_flavor = FLAVOR_UNKNOWN;
  if (strstr(version_comment, "Percona") != NULL) {
    server_flavor = FLAVOR_PERCONA_SERVER;
  } else if (strstr(version_comment, "MariaDB") != NULL ||
             strstr(version_string, "MariaDB") != NULL) {
    server_flavor = FLAVOR_MARIADB;
  } else if (strstr(version_comment, "MySQL") != NULL) {
    server_flavor = FLAVOR_MYSQL;
  }

  version_supported =
      version_supported || (version_number > 80000 && version_number < 90000);

  mysql51 = version_number > 50100 && version_number < 50500;
  pxb24 = pxb24 || (mysql51 && innodb_version != NULL);
  pxb24 = pxb24 || (version_number > 50500 && version_number < 50800);
  pxb24 = pxb24 || ((version_number > 100000 && version_number < 100300) &&
                    server_flavor == FLAVOR_MARIADB);

  if (!version_supported) {
    msg("Error: Unsupported server version: '%s'.\n"
        "This version of Percona XtraBackup can only perform backups and "
        "restores against MySQL 8.0 and Percona Server 8.0\n",
        version_string);
    if (mysql51 && innodb_version == NULL) {
      msg("You can use Percona XtraBackup 2.0 for MySQL 5.1 with built-in "
          "InnoDB, or upgrade to InnoDB plugin and use Percona XtraBackup "
          "2.4.\n");
    }
    if (pxb24) {
      msg("Please use Percona XtraBackup 2.4 for this database.\n");
    }
  }

  return (version_supported);
}

/*********************************************************************/ /**
 Receive options important for XtraBackup from MySQL server.
 @return	true on success. */
bool get_mysql_vars(MYSQL *connection) {
  char *gtid_mode_var = NULL;
  char *version_var = NULL;
  char *version_comment_var = NULL;
  char *innodb_version_var = NULL;
  char *have_backup_locks_var = NULL;
  char *log_bin_var = NULL;
  char *lock_wait_timeout_var = NULL;
  char *wsrep_on_var = NULL;
  char *slave_parallel_workers_var = NULL;
  char *gtid_slave_pos_var = NULL;
  char *innodb_buffer_pool_filename_var = NULL;
  char *datadir_var = NULL;
  char *innodb_log_group_home_dir_var = NULL;
  char *innodb_log_file_size_var = NULL;
  char *innodb_log_files_in_group_var = NULL;
  char *innodb_data_file_path_var = NULL;
  char *innodb_data_home_dir_var = NULL;
  char *innodb_undo_directory_var = NULL;
  char *innodb_directories_var = NULL;
  char *innodb_page_size_var = NULL;
  char *innodb_log_checksums_var = NULL;
  char *innodb_checksum_algorithm_var = NULL;
  char *innodb_redo_log_encrypt_var = NULL;
  char *innodb_undo_log_encrypt_var = NULL;
  char *server_uuid_var = NULL;

  unsigned long server_version = mysql_get_server_version(connection);

  bool ret = true;

  mysql_variable mysql_vars[] = {
      {"have_backup_locks", &have_backup_locks_var},
      {"log_bin", &log_bin_var},
      {"lock_wait_timeout", &lock_wait_timeout_var},
      {"gtid_mode", &gtid_mode_var},
      {"version", &version_var},
      {"version_comment", &version_comment_var},
      {"innodb_version", &innodb_version_var},
      {"wsrep_on", &wsrep_on_var},
      {"slave_parallel_workers", &slave_parallel_workers_var},
      {"gtid_slave_pos", &gtid_slave_pos_var},
      {"innodb_buffer_pool_filename", &innodb_buffer_pool_filename_var},
      {"datadir", &datadir_var},
      {"innodb_log_group_home_dir", &innodb_log_group_home_dir_var},
      {"innodb_log_file_size", &innodb_log_file_size_var},
      {"innodb_log_files_in_group", &innodb_log_files_in_group_var},
      {"innodb_data_file_path", &innodb_data_file_path_var},
      {"innodb_data_home_dir", &innodb_data_home_dir_var},
      {"innodb_undo_directory", &innodb_undo_directory_var},
      {"innodb_directories", &innodb_directories_var},
      {"innodb_page_size", &innodb_page_size_var},
      {"innodb_log_checksums", &innodb_log_checksums_var},
      {"innodb_redo_log_encrypt", &innodb_redo_log_encrypt_var},
      {"innodb_undo_log_encrypt", &innodb_undo_log_encrypt_var},
      {"server_uuid", &server_uuid_var},
      {NULL, NULL}};

  read_mysql_variables(connection, "SHOW VARIABLES", mysql_vars, true);

  if (have_backup_locks_var != NULL && !opt_no_backup_locks) {
    have_backup_locks = true;
  }

  if (lock_wait_timeout_var != NULL) {
    have_lock_wait_timeout = true;
  }

  if (wsrep_on_var != NULL) {
    have_galera_enabled = true;
  }

  /* Check server version compatibility and detect server flavor */

  if (!(ret = check_server_version(server_version, version_var,
                                   version_comment_var, innodb_version_var))) {
    goto out;
  }

  if (server_version > 50500) {
    have_flush_engine_logs = true;
  }

  if (slave_parallel_workers_var != NULL &&
      atoi(slave_parallel_workers_var) > 0) {
    have_multi_threaded_slave = true;
  }

  if (innodb_buffer_pool_filename_var != NULL) {
    buffer_pool_filename = strdup(innodb_buffer_pool_filename_var);
  }

  if ((gtid_mode_var && strcmp(gtid_mode_var, "ON") == 0) ||
      (gtid_slave_pos_var && *gtid_slave_pos_var)) {
    have_gtid_slave = true;
  }

  msg("Using server version %s\n", version_var);

  if (!(ret = detect_mysql_capabilities_for_backup())) {
    goto out;
  }

  /* make sure datadir value is the same in configuration file */
  if (check_if_param_set("datadir")) {
    if (!directory_exists(mysql_data_home, false)) {
      msg("Warning: option 'datadir' points to "
          "nonexistent directory '%s'\n",
          mysql_data_home);
    }
    if (!directory_exists(datadir_var, false)) {
      msg("Warning: MySQL variable 'datadir' points to "
          "nonexistent directory '%s'\n",
          datadir_var);
    }
    if (!equal_paths(mysql_data_home, datadir_var)) {
      msg("Warning: option 'datadir' has different "
          "values:\n"
          "  '%s' in defaults file\n"
          "  '%s' in SHOW VARIABLES\n",
          mysql_data_home, datadir_var);
    }
  }

  /* get some default values is they are missing from my.cnf */
  if (!check_if_param_set("datadir") && datadir_var && *datadir_var) {
    strmake(mysql_real_data_home, datadir_var, FN_REFLEN - 1);
    mysql_data_home = mysql_real_data_home;
  }

  if (!check_if_param_set("innodb_data_file_path") &&
      innodb_data_file_path_var && *innodb_data_file_path_var) {
    innobase_data_file_path =
        my_strdup(PSI_NOT_INSTRUMENTED, innodb_data_file_path_var, MYF(MY_FAE));
  }

  if (!check_if_param_set("innodb_data_home_dir") && innodb_data_home_dir_var &&
      *innodb_data_home_dir_var) {
    innobase_data_home_dir =
        my_strdup(PSI_NOT_INSTRUMENTED, innodb_data_home_dir_var, MYF(MY_FAE));
  }

  if (!check_if_param_set("innodb_log_group_home_dir") &&
      innodb_log_group_home_dir_var && *innodb_log_group_home_dir_var) {
    srv_log_group_home_dir = my_strdup(
        PSI_NOT_INSTRUMENTED, innodb_log_group_home_dir_var, MYF(MY_FAE));
  }

  if (!check_if_param_set("innodb_undo_directory") &&
      innodb_undo_directory_var && *innodb_undo_directory_var) {
    srv_undo_dir =
        my_strdup(PSI_NOT_INSTRUMENTED, innodb_undo_directory_var, MYF(MY_FAE));
  }

  if (!check_if_param_set("innodb_directories") && innodb_directories_var &&
      *innodb_directories_var) {
    innobase_directories =
        my_strdup(PSI_NOT_INSTRUMENTED, innodb_directories_var, MYF(MY_FAE));
  }

  if (!check_if_param_set("innodb_log_files_in_group") &&
      innodb_log_files_in_group_var) {
    char *endptr;

    innobase_log_files_in_group =
        strtol(innodb_log_files_in_group_var, &endptr, 10);
    ut_ad(*endptr == 0);
  }

  if (!check_if_param_set("innodb_log_file_size") && innodb_log_file_size_var) {
    char *endptr;

    innobase_log_file_size = strtoll(innodb_log_file_size_var, &endptr, 10);
    ut_ad(*endptr == 0);
  }

  if (!check_if_param_set("innodb_page_size") && innodb_page_size_var) {
    char *endptr;

    innobase_page_size = strtoll(innodb_page_size_var, &endptr, 10);
    ut_ad(*endptr == 0);
  }

  if (!check_if_param_set("innodb_redo_log_encrypt") &&
      innodb_redo_log_encrypt_var) {
    if (strcmp(innodb_redo_log_encrypt_var, "ON") == 0) {
      srv_redo_log_encrypt = true;
    } else {
      srv_redo_log_encrypt = false;
    }
  }

  if (!check_if_param_set("innodb_undo_log_encrypt") &&
      innodb_undo_log_encrypt_var) {
    if (strcmp(innodb_undo_log_encrypt_var, "ON") == 0) {
      srv_undo_log_encrypt = true;
    } else {
      srv_undo_log_encrypt = false;
    }
  }

  if (!innodb_checksum_algorithm_specified && innodb_checksum_algorithm_var) {
    for (uint i = 0; i < innodb_checksum_algorithm_typelib.count; i++) {
      if (strcasecmp(innodb_checksum_algorithm_var,
                     innodb_checksum_algorithm_typelib.type_names[i]) == 0) {
        srv_checksum_algorithm = i;
      }
    }
  }

  if (!innodb_log_checksums_specified && innodb_log_checksums_var) {
    if (strcasecmp(innodb_log_checksums_var, "ON") == 0) {
      srv_log_checksums = true;
    } else {
      srv_log_checksums = false;
    }
  }

  memset(server_uuid, 0, ENCRYPTION_SERVER_UUID_LEN + 1);
  if (server_uuid_var != NULL) {
    strncpy(server_uuid, server_uuid_var, ENCRYPTION_SERVER_UUID_LEN);
  }

out:
  free_mysql_variables(mysql_vars);

  return (ret);
}

/*********************************************************************/ /**
 Query the server to find out what backup capabilities it supports.
 @return	true on success. */
bool detect_mysql_capabilities_for_backup() {
  const char *query =
      "SELECT 'INNODB_CHANGED_PAGES', COUNT(*) FROM "
      "INFORMATION_SCHEMA.PLUGINS "
      "WHERE PLUGIN_NAME LIKE 'INNODB_CHANGED_PAGES'";
  char *innodb_changed_pages = NULL;
  mysql_variable vars[] = {{"INNODB_CHANGED_PAGES", &innodb_changed_pages},
                           {NULL, NULL}};

  if (xtrabackup_incremental) {
    read_mysql_variables(mysql_connection, query, vars, true);

    ut_ad(innodb_changed_pages != NULL);

    have_changed_page_bitmaps = (atoi(innodb_changed_pages) == 1);

    /* INNODB_CHANGED_PAGES are listed in
    INFORMATION_SCHEMA.PLUGINS in MariaDB, but
    FLUSH NO_WRITE_TO_BINLOG CHANGED_PAGE_BITMAPS
    is not supported for versions below 10.1.6
    (see MDEV-7472) */
    if (server_flavor == FLAVOR_MARIADB && mysql_server_version < 100106) {
      have_changed_page_bitmaps = false;
    }

    free_mysql_variables(vars);
  }

  /* do some sanity checks */
  if (opt_galera_info && !have_galera_enabled) {
    msg("--galera-info is specified on the command "
        "line, but the server does not support Galera "
        "replication. Ignoring the option.\n");
    opt_galera_info = false;
  }

  if (opt_slave_info && have_multi_threaded_slave && !have_gtid_slave &&
      !opt_safe_slave_backup) {
    msg("The --slave-info option requires GTID enabled or --safe-slave-backup "
        "option used for a multi-threaded slave.\n");
    return (false);
  }

  char *count_str =
      read_mysql_one_value(mysql_connection,
                           "SELECT COUNT(*) FROM information_schema.tables "
                           "WHERE engine = 'MyISAM'");
  unsigned long long count = strtoull(count_str, NULL, 10);
  have_myisam_tables = (count > 0);
  free(count_str);

  if (opt_slave_info) {
    char *auto_position = NULL;

    mysql_variable status[] = {{"Auto_Position", &auto_position}, {NULL, NULL}};

    MYSQL_RES *res =
        xb_mysql_query(mysql_connection, "SHOW SLAVE STATUS", true, true);

    slave_auto_position = true;

    while (read_mysql_variables_from_result(res, status, false)) {
      slave_auto_position =
          slave_auto_position && (strcmp(auto_position, "1") == 0);
      free_mysql_variables(status);
    }
    mysql_free_result(res);
  }

  return (true);
}

static bool select_incremental_lsn_from_history(lsn_t *incremental_lsn) {
  MYSQL_RES *mysql_result;
  MYSQL_ROW row;
  char query[1000];
  char buf[100];

  if (opt_incremental_history_name) {
    mysql_real_escape_string(mysql_connection, buf,
                             opt_incremental_history_name,
                             strlen(opt_incremental_history_name));
    snprintf(query, sizeof(query),
             "SELECT innodb_to_lsn "
             "FROM PERCONA_SCHEMA.xtrabackup_history "
             "WHERE name = '%s' "
             "AND innodb_to_lsn IS NOT NULL "
             "ORDER BY innodb_to_lsn DESC LIMIT 1",
             buf);
  }

  if (opt_incremental_history_uuid) {
    mysql_real_escape_string(mysql_connection, buf,
                             opt_incremental_history_uuid,
                             strlen(opt_incremental_history_uuid));
    snprintf(query, sizeof(query),
             "SELECT innodb_to_lsn "
             "FROM PERCONA_SCHEMA.xtrabackup_history "
             "WHERE uuid = '%s' "
             "AND innodb_to_lsn IS NOT NULL "
             "ORDER BY innodb_to_lsn DESC LIMIT 1",
             buf);
  }

  mysql_result = xb_mysql_query(mysql_connection, query, true);

  ut_ad(mysql_num_fields(mysql_result) == 1);
  if (!(row = mysql_fetch_row(mysql_result))) {
    msg("Error while attempting to find history record "
        "for %s %s\n",
        opt_incremental_history_uuid ? "uuid" : "name",
        opt_incremental_history_uuid ? opt_incremental_history_uuid
                                     : opt_incremental_history_name);
    return (false);
  }

  *incremental_lsn = strtoull(row[0], NULL, 10);

  mysql_free_result(mysql_result);

  msg("Found and using lsn: " LSN_PF " for %s %s\n", *incremental_lsn,
      opt_incremental_history_uuid ? "uuid" : "name",
      opt_incremental_history_uuid ? opt_incremental_history_uuid
                                   : opt_incremental_history_name);

  return (true);
}

static const char *eat_sql_whitespace(const char *query) {
  bool comment = false;

  while (*query) {
    if (comment) {
      if (query[0] == '*' && query[1] == '/') {
        query += 2;
        comment = false;
        continue;
      }
      ++query;
      continue;
    }
    if (query[0] == '/' && query[1] == '*') {
      query += 2;
      comment = true;
      continue;
    }
    if (strchr("\t\n\r (", query[0])) {
      ++query;
      continue;
    }
    break;
  }

  return (query);
}

static bool is_query_from_list(const char *query, const char **list) {
  const char **item;

  query = eat_sql_whitespace(query);

  item = list;
  while (*item) {
    if (strncasecmp(query, *item, strlen(*item)) == 0) {
      return (true);
    }
    ++item;
  }

  return (false);
}

static bool is_query(const char *query) {
  const char *query_list[] = {"insert",  "update", "delete", "replace", "alter",
                              "load",    "select", "do",     "handler", "call",
                              "execute", "begin",  NULL};

  return is_query_from_list(query, query_list);
}

static bool is_select_query(const char *query) {
  const char *query_list[] = {"select", NULL};

  return is_query_from_list(query, query_list);
}

static bool is_update_query(const char *query) {
  const char *query_list[] = {"insert", "update", "delete", "replace",
                              "alter",  "load",   NULL};

  return is_query_from_list(query, query_list);
}

static bool have_queries_to_wait_for(MYSQL *connection, uint threshold) {
  MYSQL_RES *result;
  MYSQL_ROW row;
  bool all_queries;

  result = xb_mysql_query(connection, "SHOW FULL PROCESSLIST", true);

  all_queries = (opt_lock_wait_query_type == QUERY_TYPE_ALL);
  while ((row = mysql_fetch_row(result)) != NULL) {
    const char *info = row[7];
    char *id = row[0];
    int duration;

    duration = (row[5] != NULL) ? atoi(row[5]) : 0;

    if (info != NULL && duration >= (int)threshold &&
        ((all_queries && is_query(info)) || is_update_query(info))) {
      msg_ts("Waiting for query %s (duration %d sec): %s", id, duration, info);
      mysql_free_result(result);
      return (true);
    }
  }

  mysql_free_result(result);

  return (false);
}

static void kill_long_queries(MYSQL *connection, uint timeout) {
  MYSQL_RES *result;
  MYSQL_ROW row;
  bool all_queries;
  char kill_stmt[100];

  result = xb_mysql_query(connection, "SHOW FULL PROCESSLIST", true);

  all_queries = (opt_kill_long_query_type == QUERY_TYPE_ALL);
  while ((row = mysql_fetch_row(result)) != NULL) {
    const char *info = row[7];
    int duration = atoi(row[5]);
    char *id = row[0];

    if (info != NULL && duration >= (int)timeout &&
        ((all_queries && is_query(info)) || is_select_query(info))) {
      msg_ts("Killing query %s (duration %d sec): %s\n", id, duration, info);
      snprintf(kill_stmt, sizeof(kill_stmt), "KILL %s", id);
      xb_mysql_query(connection, kill_stmt, false, false);
    }
  }

  mysql_free_result(result);
}

static bool wait_for_no_updates(MYSQL *connection, uint timeout,
                                uint threshold) {
  time_t start_time;

  start_time = time(NULL);

  msg_ts(
      "Waiting %u seconds for queries running longer than %u seconds "
      "to finish\n",
      timeout, threshold);

  while (time(NULL) <= (time_t)(start_time + timeout)) {
    if (!have_queries_to_wait_for(connection, threshold)) {
      return (true);
    }
    os_thread_sleep(1000000);
  }

  msg_ts("Unable to obtain lock. Please try again later.");

  return (false);
}

static void kill_query_thread() {
  MYSQL *mysql;
  time_t start_time;

  start_time = time(NULL);

  os_event_set(kill_query_thread_started);

  msg_ts("Kill query timeout %d seconds.\n", opt_kill_long_queries_timeout);

  while (time(NULL) - start_time < (time_t)opt_kill_long_queries_timeout) {
    if (os_event_wait_time(kill_query_thread_stop, 1000) !=
        OS_SYNC_TIME_EXCEEDED) {
      goto stop_thread;
    }
  }

  if ((mysql = xb_mysql_connect()) == NULL) {
    msg("Error: kill query thread failed\n");
    goto stop_thread;
  }

  while (true) {
    kill_long_queries(mysql, time(NULL) - start_time);
    if (os_event_wait_time(kill_query_thread_stop, 1000) !=
        OS_SYNC_TIME_EXCEEDED) {
      break;
    }
  }

  mysql_close(mysql);

stop_thread:
  msg_ts("Kill query thread stopped\n");

  os_event_set(kill_query_thread_stopped);
}

static void start_query_killer() {
  kill_query_thread_stop = os_event_create("kill_query_thread_stop");
  kill_query_thread_started = os_event_create("kill_query_thread_started");
  kill_query_thread_stopped = os_event_create("kill_query_thread_stopped");

  os_thread_create(PSI_NOT_INSTRUMENTED, kill_query_thread);

  os_event_wait(kill_query_thread_started);
}

static void stop_query_killer() {
  os_event_set(kill_query_thread_stop);
  os_event_wait_time(kill_query_thread_stopped, 60000);
}

/*********************************************************************/ /**
 Function acquires a backup tables lock if supported by the server.
 Allows to specify timeout in seconds for attempts to acquire the lock.
 @returns true if lock acquired */
bool lock_tables_for_backup(MYSQL *connection, int timeout) {
  if (have_lock_wait_timeout) {
    char query[200];

    snprintf(query, sizeof(query), "SET SESSION lock_wait_timeout=%d", timeout);

    xb_mysql_query(connection, query, false);
  }

  if (have_backup_locks) {
    msg_ts("Executing LOCK TABLES FOR BACKUP...\n");
    xb_mysql_query(connection, "LOCK TABLES FOR BACKUP", true);
    tables_locked = true;
    return (true);
  }

  instance_locked = true;
  msg_ts("Executing LOCK INSTANCE FOR BACKUP...\n");
  xb_mysql_query(connection, "LOCK INSTANCE FOR BACKUP", true);

  return (true);
}

/*********************************************************************/ /**
 Function acquires a FLUSH TABLES WITH READ LOCK.
 @returns true if lock acquired */
bool lock_tables_ftwrl(MYSQL *connection) {
  if (have_lock_wait_timeout) {
    /* Set the maximum supported session value for
    lock_wait_timeout to prevent unnecessary timeouts when the
    global value is changed from the default */
    xb_mysql_query(connection, "SET SESSION lock_wait_timeout=31536000", false);
  }

  if (!opt_lock_wait_timeout && !opt_kill_long_queries_timeout) {
    /* We do first a FLUSH TABLES. If a long update is running, the
    FLUSH TABLES will wait but will not stall the whole mysqld, and
    when the long update is done the FLUSH TABLES WITH READ LOCK
    will start and succeed quickly. So, FLUSH TABLES is to lower
    the probability of a stage where both mysqldump and most client
    connections are stalled. Of course, if a second long update
    starts between the two FLUSHes, we have that bad stall.

    Option lock_wait_timeout serve the same purpose and is not
    compatible with this trick.
    */

    msg_ts("Executing FLUSH NO_WRITE_TO_BINLOG TABLES...\n");

    xb_mysql_query(connection, "FLUSH NO_WRITE_TO_BINLOG TABLES", false);
  }

  if (opt_lock_wait_timeout) {
    if (!wait_for_no_updates(connection, opt_lock_wait_timeout,
                             opt_lock_wait_threshold)) {
      return (false);
    }
  }

  msg_ts("Executing FLUSH TABLES WITH READ LOCK...\n");

  if (opt_kill_long_queries_timeout) {
    start_query_killer();
  }

  if (have_galera_enabled) {
    xb_mysql_query(connection, "SET SESSION wsrep_causal_reads=0", false);
  }

  xb_mysql_query(connection, "FLUSH TABLES WITH READ LOCK", false);

  if (opt_kill_long_queries_timeout) {
    stop_query_killer();
  }

  tables_locked = true;

  return (true);
}

/*********************************************************************/ /**
 Function acquires either a backup tables lock, if supported
 by the server, or a global read lock (FLUSH TABLES WITH READ LOCK)
 otherwise. If server does not contain MyISAM tables, no lock will be
 acquired. If slave_info option is specified and slave is not
 using auto_position.
 @returns true if lock acquired */
bool lock_tables_maybe(MYSQL *connection) {
  bool force_ftwrl = opt_slave_info && !slave_auto_position &&
                     !(server_flavor == FLAVOR_PERCONA_SERVER);

  if (tables_locked || (opt_lock_ddl_per_table && !force_ftwrl)) {
    return (true);
  }

  if (!have_myisam_tables && !force_ftwrl) {
    return (true);
  }

  if (have_backup_locks && !force_ftwrl) {
    return lock_tables_for_backup(connection);
  }

  return lock_tables_ftwrl(connection);
}

/*********************************************************************/ /**
 Releases the lock acquired with FTWRL/LOCK TABLES FOR BACKUP, depending on
 the locking strategy being used */
void unlock_all(MYSQL *connection) {
  if (opt_debug_sleep_before_unlock) {
    msg_ts("Debug sleep for %u seconds\n", opt_debug_sleep_before_unlock);
    os_thread_sleep(opt_debug_sleep_before_unlock * 1000);
  }

  if (instance_locked) {
    msg_ts("Executing UNLOCK INSTANCE\n");
    xb_mysql_query(connection, "UNLOCK INSTANCE", false);
    instance_locked = false;
  }

  if (tables_locked) {
    msg_ts("Executing UNLOCK TABLES\n");
    xb_mysql_query(connection, "UNLOCK TABLES", false);
  }

  msg_ts("All tables unlocked\n");
}

static int get_open_temp_tables(MYSQL *connection) {
  char *slave_open_temp_tables = NULL;
  mysql_variable status[] = {
      {"Slave_open_temp_tables", &slave_open_temp_tables}, {NULL, NULL}};
  int result = false;

  read_mysql_variables(connection, "SHOW STATUS LIKE 'slave_open_temp_tables'",
                       status, true);

  result = slave_open_temp_tables ? atoi(slave_open_temp_tables) : 0;

  free_mysql_variables(status);

  return (result);
}

static char *get_slave_coordinates(MYSQL *connection) {
  char *relay_log_file = NULL;
  char *exec_log_pos = NULL;
  char *result = NULL;

  mysql_variable slave_coordinates[] = {
      {"Relay_Master_Log_File", &relay_log_file},
      {"Exec_Master_Log_Pos", &exec_log_pos},
      {NULL, NULL}};

  read_mysql_variables(connection, "SHOW SLAVE STATUS", slave_coordinates,
                       false);
  ut_a(asprintf(&result, "%s\\%s", relay_log_file, exec_log_pos));
  free_mysql_variables(slave_coordinates);
  return result;
}

/*********************************************************************/ /**
 Wait until it's safe to backup a slave.  Returns immediately if
 the host isn't a slave.  Currently there's only one check:
 Slave_open_temp_tables has to be zero.  Dies on timeout. */
bool wait_for_safe_slave(MYSQL *connection) {
  char *read_master_log_pos = NULL;
  char *slave_sql_running = NULL;
  char *curr_slave_coordinates = NULL;
  char *prev_slave_coordinates = NULL;

  const int sleep_time = 3;
  const ssize_t routine_start_time = (ssize_t)my_time(MY_WME);
  const ssize_t timeout = opt_safe_slave_backup_timeout;

  int open_temp_tables = 0;
  bool result = true;

  mysql_variable status[] = {{"Read_Master_Log_Pos", &read_master_log_pos},
                             {"Slave_SQL_Running", &slave_sql_running},
                             {NULL, NULL}};

  sql_thread_started = false;

  read_mysql_variables(connection, "SHOW SLAVE STATUS", status, false);

  if (!(read_master_log_pos && slave_sql_running)) {
    msg("Not checking slave open temp tables for "
        "--safe-slave-backup because host is not a slave\n");
    goto cleanup;
  }

  if (strcmp(slave_sql_running, "Yes") == 0) {
    /* Stopping slave may take significant amount of time,
    take that into account as part of total timeout.
    */
    sql_thread_started = true;
    xb_mysql_query(connection, "STOP SLAVE SQL_THREAD", false);
  }

retry:
  open_temp_tables = get_open_temp_tables(connection);
  msg_ts("Slave open temp tables: %d\n", open_temp_tables);
  curr_slave_coordinates = get_slave_coordinates(connection);

  while (open_temp_tables &&
         routine_start_time + timeout > (ssize_t)my_time(MY_WME)) {
    msg_ts(
        "Starting slave SQL thread, waiting %d seconds, then "
        "checking Slave_open_temp_tables again (%d seconds of "
        "sleep time remaining)...\n",
        sleep_time,
        (int)(routine_start_time + timeout - (ssize_t)my_time(MY_WME)));
    free(prev_slave_coordinates);
    prev_slave_coordinates = curr_slave_coordinates;
    curr_slave_coordinates = NULL;

    xb_mysql_query(connection, "START SLAVE SQL_THREAD", false);
    os_thread_sleep(sleep_time * 1000000);

    curr_slave_coordinates = get_slave_coordinates(connection);
    msg_ts("Slave pos:\n\tprev: %s\n\tcurr: %s\n", prev_slave_coordinates,
           curr_slave_coordinates);
    if (prev_slave_coordinates && curr_slave_coordinates &&
        strcmp(prev_slave_coordinates, curr_slave_coordinates) == 0) {
      msg_ts(
          "Slave pos hasn't moved during wait period, "
          "not stopping the SQL thread.\n");
    } else {
      msg_ts("Stopping SQL thread.\n");
      xb_mysql_query(connection, "STOP SLAVE SQL_THREAD", false);
    }

    open_temp_tables = get_open_temp_tables(connection);
    msg_ts("Slave open temp tables: %d\n", open_temp_tables);
  }

  if (open_temp_tables == 0) {
    /* We are in a race here, slave might open other temp tables
    inbetween last check and stop. So we have to re-check
    and potentially retry after stopping SQL thread. */
    xb_mysql_query(connection, "STOP SLAVE SQL_THREAD", false);
    open_temp_tables = get_open_temp_tables(connection);
    if (open_temp_tables != 0) {
      goto retry;
    }

    msg_ts("Slave is safe to backup.\n");
    goto cleanup;
  }

  result = false;

  msg_ts(
      "Slave_open_temp_tables did not become zero after "
      "%d seconds\n",
      opt_safe_slave_backup_timeout);

  msg_ts("Restoring SQL thread state to %s\n",
         sql_thread_started ? "STARTED" : "STOPPED");
  if (sql_thread_started) {
    xb_mysql_query(connection, "START SLAVE SQL_THREAD", false);
  } else {
    xb_mysql_query(connection, "STOP SLAVE SQL_THREAD", false);
  }

cleanup:
  free(prev_slave_coordinates);
  free(curr_slave_coordinates);
  free_mysql_variables(status);

  return (result);
}

typedef struct {
  std::string channel_name;
  std::string relay_log_file;
  uint64_t relay_log_position;
  std::string relay_master_log_file;
  uint64_t exec_master_log_position;
} replication_channel_status_t;

typedef struct {
  std::string filename;
  uint64_t position;
  std::string gtid_executed;
  lsn_t lsn;
  lsn_t lsn_checkpoint;
  std::vector<replication_channel_status_t> channels;
} log_status_t;

static log_status_t log_status;

/*********************************************************************/ /**
 Retrieves MySQL binlog position of the master server in a replication
 setup and saves it in a file. It also saves it in mysql_slave_position
 variable. */
bool write_slave_info(MYSQL *connection) {
  std::stringstream slave_info;
  std::stringstream mysql_slave_position_s;
  char *master = NULL;
  char *filename = NULL;
  char *position = NULL;
  char *auto_position = NULL;
  char *channel_name = NULL;
  char *slave_sql_running = NULL;
  bool result = true;

  typedef struct {
    std::string master;
    std::string filename;
    uint64_t position;
    bool auto_position;
  } channel_info_t;

  std::map<std::string, channel_info_t> channels;

  mysql_variable status[] = {{"Master_Host", &master},
                             {"Relay_Master_Log_File", &filename},
                             {"Exec_Master_Log_Pos", &position},
                             {"Channel_Name", &channel_name},
                             {"Slave_SQL_Running", &slave_sql_running},
                             {"Auto_Position", &auto_position},
                             {NULL, NULL}};

  MYSQL_RES *slave_status_res =
      xb_mysql_query(connection, "SHOW SLAVE STATUS", true, true);

  while (read_mysql_variables_from_result(slave_status_res, status, false)) {
    channel_info_t info;
    info.master = master;
    info.auto_position = (strcmp(auto_position, "1") == 0);
    info.filename = filename;
    info.position = strtoull(position, NULL, 10);
    channels[channel_name ? channel_name : ""] = info;

    ut_ad(!have_multi_threaded_slave || have_gtid_slave ||
          strcasecmp(slave_sql_running, "No") == 0);

    free_mysql_variables(status);
  }

  int channel_idx = 0;
  for (auto &channel : log_status.channels) {
    auto ch = channels.find(channel.channel_name);
    std::string for_channel;

    if (!channel.channel_name.empty()) {
      for_channel = " FOR CHANNEL '" + channel.channel_name + "'";
    }

    if (ch == channels.end()) {
      msg("xtrabackup: Error: Failed to find information for "
          "channel '%s' in SHOW SLAVE STATUS output.\n",
          channel.channel_name.c_str());
      result = false;
      goto cleanup;
    }

    ++channel_idx;

    if (ch->second.auto_position) {
      if (channel_idx == 1) {
        slave_info << "SET GLOBAL gtid_purged='" << log_status.gtid_executed
                   << "';\n";
      }
      slave_info << "CHANGE MASTER TO MASTER_AUTO_POSITION=1" << for_channel
                 << ";\n";

      mysql_slave_position_s << "master host '" << ch->second.master
                             << "', purge list '" << log_status.gtid_executed
                             << "', channel name: '" << channel.channel_name
                             << "'\n";
    } else {
      const auto filename = channel.relay_master_log_file.empty()
                                ? ch->second.filename
                                : channel.relay_master_log_file;
      const auto position = channel.relay_master_log_file.empty()
                                ? ch->second.position
                                : channel.exec_master_log_position;
      slave_info << "CHANGE MASTER TO MASTER_LOG_FILE='" << filename
                 << "', MASTER_LOG_POS=" << position
                 << for_channel << ";\n";

      mysql_slave_position_s << "master host '" << ch->second.master
                             << "', filename '" << filename << "', position '"
                             << position << "', channel name: '"
                             << channel.channel_name << "'\n";
    }
  }

  mysql_slave_position = mysql_slave_position_s.str();

  result = backup_file_print(XTRABACKUP_SLAVE_INFO, slave_info.str().c_str(),
                             slave_info.str().size());

cleanup:
  mysql_free_result(slave_status_res);
  free_mysql_variables(status);

  return (result);
}

/*********************************************************************/ /**
 Retrieves MySQL Galera and
 saves it in a file. It also prints it to stdout. */
bool write_galera_info(MYSQL *connection) {
  char *state_uuid = NULL, *state_uuid55 = NULL;
  char *last_committed = NULL, *last_committed55 = NULL;
  bool result;

  mysql_variable status[] = {{"Wsrep_local_state_uuid", &state_uuid},
                             {"wsrep_local_state_uuid", &state_uuid55},
                             {"Wsrep_last_committed", &last_committed},
                             {"wsrep_last_committed", &last_committed55},
                             {NULL, NULL}};

  /* When backup locks are supported by the server, we should skip
  creating xtrabackup_galera_info file on the backup stage, because
  wsrep_local_state_uuid and wsrep_last_committed will be inconsistent
  without blocking commits. The state file will be created on the prepare
  stage using the WSREP recovery procedure. */
  if (have_backup_locks) {
    return (true);
  }

  read_mysql_variables(connection, "SHOW STATUS", status, true);

  if ((state_uuid == NULL && state_uuid55 == NULL) ||
      (last_committed == NULL && last_committed55 == NULL)) {
    msg("Failed to get master wsrep state from SHOW STATUS.\n");
    result = false;
    goto cleanup;
  }

  result = backup_file_printf(
      XTRABACKUP_GALERA_INFO, "%s:%s\n", state_uuid ? state_uuid : state_uuid55,
      last_committed ? last_committed : last_committed55);

cleanup:
  free_mysql_variables(status);

  return (result);
}

/*********************************************************************/ /**
 Copy the current binary log file into the backup */
bool write_current_binlog_file(MYSQL *connection) {
  char *log_bin_dir = nullptr;
  char *log_bin_index = nullptr;
  char *log_bin_index_filename = nullptr;
  FILE *f_index = nullptr;
  bool result = true;
  char filepath[FN_REFLEN];
  size_t log_bin_dir_length;

  mysql_variable vars[] = {{"log_bin_index", &log_bin_index},
                           {"log_bin_basename", &log_bin_dir},
                           {nullptr, nullptr}};

  if (log_status.filename.empty()) {
    goto cleanup;
  }

  read_mysql_variables(connection, "SHOW VARIABLES", vars, true);

  if (opt_log_bin != nullptr && strchr(opt_log_bin, FN_LIBCHAR)) {
    /* If log_bin is set, it has priority */
    free(log_bin_dir);
    log_bin_dir = strdup(opt_log_bin);
  } else if (log_bin_dir == nullptr) {
    /* Default location is MySQL datadir */
    log_bin_dir = strdup("./");
  }

  if (opt_binlog_index_name != nullptr) {
    free(log_bin_index);
    log_bin_index = strdup(opt_binlog_index_name);
  } else if (log_bin_index == nullptr) {
    /* if index file name is not set, compose it from the current log file name
    by replacing its number with ".index" */
    std::string index = log_status.filename;
    size_t dot_pos = index.find_last_of(".");
    if (dot_pos != std::string::npos) {
      index.replace(dot_pos, std::string::npos, ".index");
    } else {
      index.append(".index");
    }
    log_bin_index = strdup(index.c_str());
  }

  dirname_part(log_bin_dir, log_bin_dir, &log_bin_dir_length);

  /* strip final slash if it is not the only path component */
  if (log_bin_dir_length > 1 &&
      log_bin_dir[log_bin_dir_length - 1] == FN_LIBCHAR) {
    log_bin_dir[log_bin_dir_length - 1] = 0;
  }

  snprintf(filepath, sizeof(filepath), "%s%c%s", log_bin_dir, FN_LIBCHAR,
           log_status.filename.c_str());
  result = copy_file(ds_data, filepath, log_status.filename.c_str(), 0,
                     log_status.position);
  if (!result) {
    goto cleanup;
  }

  log_bin_index_filename = strrchr(log_bin_index, FN_LIBCHAR);
  if (log_bin_index_filename == nullptr) {
    log_bin_index_filename = log_bin_index;
  } else {
    ++log_bin_index_filename;
  }

  f_index = fopen(log_bin_index, "r");
  if (f_index == nullptr) {
    msg("xtrabackup: Error cannot open binlog index file '%s'\n",
        log_bin_index);
    result = false;
    goto cleanup;
  }

  /* only write current log file into .index in the backup directory */
  result = false;
  while (!feof(f_index)) {
    char line[FN_REFLEN];
    if (fgets(line, sizeof(line), f_index) != nullptr) {
      if (strstr(line, log_status.filename.c_str()) != nullptr) {
        backup_file_printf(log_bin_index_filename, line, strlen(line));
        result = true;
      }
    }
  }
  fclose(f_index);

  if (!result) {
    msg("xtrabackup: Error cannot find current log file in the '%s'\n",
        log_bin_index);
  }

cleanup:
  free_mysql_variables(vars);

  return (result);
}

/** Parse replication channels information from JSON.
@param[in]   s            JSON string
@param[out]  log_status   replication info */
static void log_status_replication_parse(const char *s,
                                         log_status_t &log_status) {
  using rapidjson::Document;
  Document doc;
  doc.Parse(s);

  ut_a(!doc.HasParseError());

  auto root = doc.GetObject();

  for (auto &ch : root["channels"].GetArray()) {
    replication_channel_status_t cs;
    cs.channel_name = ch["channel_name"].GetString();
    cs.relay_log_file = ch["relay_log_file"].GetString();
    cs.relay_log_position = ch["relay_log_position"].GetUint64();
    if (server_flavor == FLAVOR_PERCONA_SERVER) {
      cs.relay_master_log_file = ch["relay_master_log_file"].GetString();
      cs.exec_master_log_position = ch["exec_master_log_position"].GetUint64();
    }
    log_status.channels.push_back(cs);
  }
}

/** Parse LSN information from JSON.
@param[in]   s            JSON string
@param[out]  log_status   LSN info */
static void log_status_storage_engines_parse(const char *s,
                                             log_status_t &log_status) {
  using rapidjson::Document;
  Document doc;
  doc.Parse(s);

  ut_a(!doc.HasParseError());

  auto root = doc.GetObject();

  auto innodb = root["InnoDB"].GetObject();
  log_status.lsn = innodb["LSN"].GetUint64();
  log_status.lsn_checkpoint = innodb["LSN_checkpoint"].GetUint64();
}

/** Parse binaty log position from JSON.
@param[in]   s            JSON string
@param[out]  log_status   binary log info */
static void log_status_local_parse(const char *s, log_status_t &log_status) {
  using rapidjson::Document;
  Document doc;
  doc.Parse(s);

  ut_a(!doc.HasParseError());

  auto root = doc.GetObject();

  if (root.HasMember("gtid_executed")) {
    log_status.gtid_executed = root["gtid_executed"].GetString();
    /* replace newlines in gtid */
    std::string::size_type pos = 0;
    while ((pos = log_status.gtid_executed.find("\n", pos)) !=
           std::string::npos) {
      log_status.gtid_executed.erase(pos, 1);
    }
  }
  if (root.HasMember("binary_log_file")) {
    log_status.filename = root["binary_log_file"].GetString();
  }
  if (root.HasMember("binary_log_position")) {
    log_status.position = root["binary_log_position"].GetUint64();
  }
}

/** Read binaty log position and InnoDB LSN from p_s.log_status.
@param[in]   conn         mysql connection handle */
void log_status_get(MYSQL *conn) {
  msg_ts("Selecting LSN and binary log position from p_s.log_status\n");

  const char *query =
      "SELECT server_uuid, local, replication, "
      "storage_engines FROM performance_schema.log_status";
  MYSQL_RES *result = xb_mysql_query(conn, query, true, true);
  MYSQL_ROW row;
  if ((row = mysql_fetch_row(result))) {
    const char *local = row[1];
    const char *replication = row[2];
    const char *storage_engines = row[3];

    log_status_local_parse(local, log_status);
    log_status_storage_engines_parse(storage_engines, log_status);
    log_status_replication_parse(replication, log_status);
  }
  mysql_free_result(result);
}

/*********************************************************************/ /**
 Retrieves MySQL binlog position and
 saves it in a file. It also prints it to stdout.
 @param[in]   connection  MySQL connection handler
 @param[out]  lsn         InnoDB's current LN
 @return true if success. */
bool write_binlog_info(MYSQL *connection, lsn_t &lsn) {
  std::ostringstream s;
  char *gtid_mode = NULL;
  bool result, gtid;

  mysql_variable vars[] = {{"gtid_mode", &gtid_mode}, {NULL, NULL}};
  read_mysql_variables(connection, "SHOW VARIABLES", vars, true);

  lsn = log_status.lsn;

  if (log_status.filename.empty() && log_status.gtid_executed.empty()) {
    /* Do not create xtrabackup_binlog_info if binary
    log is disabled */
    result = true;
    goto cleanup;
  }

  s << "filename '" << log_status.filename << "', position '"
    << log_status.position << "'";

  gtid = ((gtid_mode != NULL) && (strcmp(gtid_mode, "ON") == 0));

  if (!log_status.gtid_executed.empty() && gtid) {
    s << ", GTID of the last change '" << log_status.gtid_executed << "'";
  }

  mysql_binlog_position = s.str();

  if (!log_status.gtid_executed.empty() && gtid) {
    result =
        backup_file_printf(XTRABACKUP_BINLOG_INFO, "%s\t" UINT64PF "\t%s\n",
                           log_status.filename.c_str(), log_status.position,
                           log_status.gtid_executed.c_str());
  } else {
    result =
        backup_file_printf(XTRABACKUP_BINLOG_INFO, "%s\t" UINT64PF "\n",
                           log_status.filename.c_str(), log_status.position);
  }

cleanup:
  free_mysql_variables(vars);

  return (result);
}

inline static bool format_time(time_t time, char *dest, size_t max_size) {
  tm tm;
  localtime_r(&time, &tm);
  return strftime(dest, max_size, "%Y-%m-%d %H:%M:%S", &tm) != 0;
}

/*********************************************************************/ /**
 Allocates and writes contents of xtrabackup_info into buffer;
 Invoke free() on return value once you don't need it.
 */
char *get_xtrabackup_info(MYSQL *connection) {
  const char *uuid = get_backup_uuid(connection);
  char *server_version = read_mysql_one_value(connection, "SELECT VERSION()");

  static const size_t time_buf_size = 100;
  char buf_start_time[time_buf_size];
  char buf_end_time[time_buf_size];

  format_time(history_start_time, buf_start_time, time_buf_size);
  format_time(history_end_time, buf_end_time, time_buf_size);

  ut_a(uuid);
  ut_a(server_version);
  char *result = NULL;
  int ret = asprintf(&result,
                     "uuid = %s\n"
                     "name = %s\n"
                     "tool_name = %s\n"
                     "tool_command = %s\n"
                     "tool_version = %s\n"
                     "ibbackup_version = %s\n"
                     "server_version = %s\n"
                     "start_time = %s\n"
                     "end_time = %s\n"
                     "lock_time = %ld\n"
                     "binlog_pos = %s\n"
                     "innodb_from_lsn = " LSN_PF
                     "\n"
                     "innodb_to_lsn = " LSN_PF
                     "\n"
                     "partial = %s\n"
                     "incremental = %s\n"
                     "format = %s\n"
                     "compressed = %s\n"
                     "encrypted = %s\n",
                     uuid,                           /* uuid */
                     opt_history ? opt_history : "", /* name */
                     tool_name,                      /* tool_name */
                     tool_args,                      /* tool_command */
                     XTRABACKUP_VERSION,             /* tool_version */
                     XTRABACKUP_VERSION,             /* ibbackup_version */
                     server_version,                 /* server_version */
                     buf_start_time,                 /* start_time */
                     buf_end_time,                   /* end_time */
                     (long int)history_lock_time,    /* lock_time */
                     mysql_binlog_position.c_str(),  /* binlog_pos */
                     incremental_lsn,                /* innodb_from_lsn */
                     metadata_to_lsn,                /* innodb_to_lsn */
                     (xtrabackup_tables              /* partial */
                      || xtrabackup_tables_exclude || xtrabackup_tables_file ||
                      xtrabackup_databases || xtrabackup_databases_exclude ||
                      xtrabackup_databases_file)
                         ? "Y"
                         : "N",
                     xtrabackup_incremental ? "Y" : "N", /* incremental */
                     xb_stream_format_name[xtrabackup_stream_fmt], /* format */
                     xtrabackup_compress ? "compressed" : "N", /* compressed */
                     xtrabackup_encrypt ? "Y" : "N");          /* encrypted */

  ut_a(ret != 0);

  free(server_version);
  return result;
}

/*********************************************************************/ /**
 Writes xtrabackup_info file and if backup_history is enable creates
 PERCONA_SCHEMA.xtrabackup_history and writes a new history record to the
 table containing all the history info particular to the just completed
 backup. */
bool write_xtrabackup_info(MYSQL *connection) {
  MYSQL_STMT *stmt;
  MYSQL_BIND bind[19];
  const char *uuid = NULL;
  char *server_version = NULL;
  char *xtrabackup_info_data = NULL;
  int idx;
  bool null = TRUE;

  const char *ins_query =
      "insert into PERCONA_SCHEMA.xtrabackup_history("
      "uuid, name, tool_name, tool_command, tool_version, "
      "ibbackup_version, server_version, start_time, end_time, "
      "lock_time, binlog_pos, innodb_from_lsn, innodb_to_lsn, "
      "partial, incremental, format, compact, compressed, "
      "encrypted) "
      "values(?,?,?,?,?,?,?,from_unixtime(?),from_unixtime(?),"
      "?,?,?,?,?,?,?,?,?,?)";

  ut_ad((uint)xtrabackup_stream_fmt < array_elements(xb_stream_format_name));
  const char *stream_format_name = xb_stream_format_name[xtrabackup_stream_fmt];
  history_end_time = time(NULL);

  xtrabackup_info_data = get_xtrabackup_info(connection);
  if (!backup_file_printf(XTRABACKUP_INFO, "%s", xtrabackup_info_data)) {
    goto cleanup;
  }

  if (!opt_history) {
    goto cleanup;
  }

  uuid = get_backup_uuid(connection);
  server_version = read_mysql_one_value(connection, "SELECT VERSION()");

  xb_mysql_query(connection, "CREATE DATABASE IF NOT EXISTS PERCONA_SCHEMA",
                 false);
  xb_mysql_query(connection,
                 "CREATE TABLE IF NOT EXISTS PERCONA_SCHEMA.xtrabackup_history("
                 "uuid VARCHAR(40) NOT NULL PRIMARY KEY,"
                 "name VARCHAR(255) DEFAULT NULL,"
                 "tool_name VARCHAR(255) DEFAULT NULL,"
                 "tool_command TEXT DEFAULT NULL,"
                 "tool_version VARCHAR(255) DEFAULT NULL,"
                 "ibbackup_version VARCHAR(255) DEFAULT NULL,"
                 "server_version VARCHAR(255) DEFAULT NULL,"
                 "start_time TIMESTAMP NULL DEFAULT NULL,"
                 "end_time TIMESTAMP NULL DEFAULT NULL,"
                 "lock_time BIGINT UNSIGNED DEFAULT NULL,"
                 "binlog_pos VARCHAR(128) DEFAULT NULL,"
                 "innodb_from_lsn BIGINT UNSIGNED DEFAULT NULL,"
                 "innodb_to_lsn BIGINT UNSIGNED DEFAULT NULL,"
                 "partial ENUM('Y', 'N') DEFAULT NULL,"
                 "incremental ENUM('Y', 'N') DEFAULT NULL,"
                 "format ENUM('file', 'tar', 'xbstream') DEFAULT NULL,"
                 "compact ENUM('Y', 'N') DEFAULT NULL,"
                 "compressed ENUM('Y', 'N') DEFAULT NULL,"
                 "encrypted ENUM('Y', 'N') DEFAULT NULL"
                 ") CHARACTER SET utf8 ENGINE=innodb",
                 false);

  stmt = mysql_stmt_init(connection);

  mysql_stmt_prepare(stmt, ins_query, strlen(ins_query));

  memset(bind, 0, sizeof(bind));
  idx = 0;

  /* uuid */
  bind[idx].buffer_type = MYSQL_TYPE_STRING;
  bind[idx].buffer = (char *)uuid;
  bind[idx].buffer_length = strlen(uuid);
  ++idx;

  /* name */
  bind[idx].buffer_type = MYSQL_TYPE_STRING;
  bind[idx].buffer = (char *)(opt_history);
  bind[idx].buffer_length = strlen(opt_history);
  if (!(opt_history && *opt_history)) {
    bind[idx].is_null = &null;
  }
  ++idx;

  /* tool_name */
  bind[idx].buffer_type = MYSQL_TYPE_STRING;
  bind[idx].buffer = tool_name;
  bind[idx].buffer_length = strlen(tool_name);
  ++idx;

  /* tool_command */
  bind[idx].buffer_type = MYSQL_TYPE_STRING;
  bind[idx].buffer = tool_args;
  bind[idx].buffer_length = strlen(tool_args);
  ++idx;

  /* tool_version */
  bind[idx].buffer_type = MYSQL_TYPE_STRING;
  bind[idx].buffer = (char *)(XTRABACKUP_VERSION);
  bind[idx].buffer_length = strlen(XTRABACKUP_VERSION);
  ++idx;

  /* ibbackup_version */
  bind[idx].buffer_type = MYSQL_TYPE_STRING;
  bind[idx].buffer = (char *)(XTRABACKUP_VERSION);
  bind[idx].buffer_length = strlen(XTRABACKUP_VERSION);
  ++idx;

  /* server_version */
  bind[idx].buffer_type = MYSQL_TYPE_STRING;
  bind[idx].buffer = server_version;
  bind[idx].buffer_length = strlen(server_version);
  ++idx;

  /* start_time */
  bind[idx].buffer_type = MYSQL_TYPE_LONG;
  bind[idx].buffer = &history_start_time;
  ++idx;

  /* end_time */
  bind[idx].buffer_type = MYSQL_TYPE_LONG;
  bind[idx].buffer = &history_end_time;
  ++idx;

  /* lock_time */
  bind[idx].buffer_type = MYSQL_TYPE_LONG;
  bind[idx].buffer = &history_lock_time;
  ++idx;

  /* binlog_pos */
  bind[idx].buffer_type = MYSQL_TYPE_STRING;
  bind[idx].buffer = (void *)mysql_binlog_position.c_str();
  if (!mysql_binlog_position.empty()) {
    bind[idx].buffer_length = mysql_binlog_position.length();
  } else {
    bind[idx].is_null = &null;
  }
  ++idx;

  /* innodb_from_lsn */
  bind[idx].buffer_type = MYSQL_TYPE_LONGLONG;
  bind[idx].buffer = (char *)(&incremental_lsn);
  ++idx;

  /* innodb_to_lsn */
  bind[idx].buffer_type = MYSQL_TYPE_LONGLONG;
  bind[idx].buffer = (char *)(&metadata_to_lsn);
  ++idx;

  /* partial (Y | N) */
  bind[idx].buffer_type = MYSQL_TYPE_STRING;
  bind[idx].buffer =
      (char *)((xtrabackup_tables || xtrabackup_tables_exclude ||
                xtrabackup_tables_file || xtrabackup_databases ||
                xtrabackup_databases_exclude || xtrabackup_databases_file)
                   ? "Y"
                   : "N");
  bind[idx].buffer_length = 1;
  ++idx;

  /* incremental (Y | N) */
  bind[idx].buffer_type = MYSQL_TYPE_STRING;
  bind[idx].buffer =
      (char *)((xtrabackup_incremental || xtrabackup_incremental_basedir ||
                opt_incremental_history_name || opt_incremental_history_uuid)
                   ? "Y"
                   : "N");
  bind[idx].buffer_length = 1;
  ++idx;

  /* format (file | tar | xbstream) */
  bind[idx].buffer_type = MYSQL_TYPE_STRING;
  bind[idx].buffer = (char *)(stream_format_name);
  bind[idx].buffer_length = strlen(stream_format_name);
  ++idx;

  /* compact (Y | N) */
  bind[idx].buffer_type = MYSQL_TYPE_STRING;
  bind[idx].buffer = (char *)"N";
  bind[idx].buffer_length = 1;
  ++idx;

  /* compressed (Y | N) */
  bind[idx].buffer_type = MYSQL_TYPE_STRING;
  bind[idx].buffer = (char *)(xtrabackup_compress ? "Y" : "N");
  bind[idx].buffer_length = 1;
  ++idx;

  /* encrypted (Y | N) */
  bind[idx].buffer_type = MYSQL_TYPE_STRING;
  bind[idx].buffer = (char *)(xtrabackup_encrypt ? "Y" : "N");
  bind[idx].buffer_length = 1;
  ++idx;

  ut_ad(idx == 19);

  mysql_stmt_bind_param(stmt, bind);

  mysql_stmt_execute(stmt);
  mysql_stmt_close(stmt);

cleanup:

  free(xtrabackup_info_data);
  free(server_version);

  return (true);
}

bool write_backup_config_file() {
  std::ostringstream s;

  s << "# This MySQL options file was generated by innobackupex.\n\n"
    << "# The MySQL server\n"
    << "[mysqld]\n"
    << "innodb_checksum_algorithm="
    << innodb_checksum_algorithm_names[srv_checksum_algorithm] << "\n"
    << "innodb_log_checksums=" << srv_log_checksums << "\n"
    << "innodb_data_file_path=" << innobase_data_file_path << "\n"
    << "innodb_log_files_in_group=" << srv_n_log_files << "\n"
    << "innodb_log_file_size=" << innobase_log_file_size << "\n"
    << "innodb_page_size=" << srv_page_size << "\n"
    << "innodb_undo_directory=" << srv_undo_dir << "\n"
    << "innodb_undo_tablespaces=" << srv_undo_tablespaces << "\n"
    << "server_id=" << server_id << "\n"
    << "innodb_log_checksums=" << (srv_log_checksums ? "ON" : "OFF") << "\n"
    << "innodb_redo_log_encrypt=" << (srv_redo_log_encrypt ? "ON" : "OFF")
    << "\n"
    << "innodb_undo_log_encrypt=" << (srv_undo_log_encrypt ? "ON" : "OFF")
    << "\n";

  if (innobase_doublewrite_file) {
    s << "innodb_doublewrite_file=" << innobase_doublewrite_file << "\n";
  }

  if (innobase_buffer_pool_filename) {
    s << "innodb_buffer_pool_filename=" << innobase_buffer_pool_filename
      << "\n";
  }

  I_List_iterator<i_string> iter(*opt_plugin_load_list_ptr);
  i_string *item;
  while ((item = iter++) != NULL) {
    s << "plugin_load=" << item->ptr << "\n";
  }

  if (server_uuid[0] != 0) {
    s << "server_uuid=" << server_uuid << "\n";
  }
  s << "master_key_id=" << Encryption::s_master_key_id << "\n";

  return backup_file_print("backup-my.cnf", s.str().c_str(), s.tellp());
}

static char *make_argv(char *buf, size_t len, int argc, char **argv) {
  size_t left = len;
  const char *arg;

  buf[0] = 0;
  ++argv;
  --argc;
  while (argc > 0 && left > 0) {
    arg = *argv;
    if (strncmp(*argv, "--password", strlen("--password")) == 0) {
      arg = "--password=...";
    }
    if (strncmp(*argv, "--encrypt-key", strlen("--encrypt-key")) == 0) {
      arg = "--encrypt-key=...";
    }
    if (strncmp(*argv, "--encrypt_key", strlen("--encrypt_key")) == 0) {
      arg = "--encrypt_key=...";
    }
    left -= snprintf(buf + len - left, left, "%s%c", arg, argc > 1 ? ' ' : 0);
    ++argv;
    --argc;
  }

  return buf;
}

void capture_tool_command(int argc, char **argv) {
  /* capture tool name tool args */
  tool_name = strrchr(argv[0], '/');
  tool_name = tool_name ? tool_name + 1 : argv[0];

  make_argv(tool_args, sizeof(tool_args), argc, argv);
}

bool select_history() {
  if (opt_incremental_history_name || opt_incremental_history_uuid) {
    if (!select_incremental_lsn_from_history(&incremental_lsn)) {
      return (false);
    }
  }
  return (true);
}

bool flush_changed_page_bitmaps() {
  if (xtrabackup_incremental && have_changed_page_bitmaps &&
      !xtrabackup_incremental_force_scan) {
    xb_mysql_query(mysql_connection,
                   "FLUSH NO_WRITE_TO_BINLOG CHANGED_PAGE_BITMAPS", false);
  }
  return (true);
}

/*********************************************************************/ /**
 Deallocate memory, disconnect from MySQL server, etc.
 @return	true on success. */
void backup_cleanup() {
  free(buffer_pool_filename);
  free(backup_uuid);
  backup_uuid = NULL;

  if (mysql_connection) {
    mysql_close(mysql_connection);
  }
}

static ib_mutex_t mdl_lock_con_mutex;
static MYSQL *mdl_con = NULL;

void mdl_lock_init() {
  mutex_create(LATCH_ID_XTRA_DATAFILES_ITER_MUTEX, &mdl_lock_con_mutex);

  mdl_con = xb_mysql_connect();

  if (mdl_con != NULL) {
    xb_mysql_query(mdl_con, "BEGIN", false, true);
  }
}

void mdl_lock_table(ulint space_id) {
  MYSQL_RES *mysql_result = NULL;
  MYSQL_ROW row;
  char *query;

  mutex_enter(&mdl_lock_con_mutex);

  xb_a(asprintf(&query,
                "SELECT NAME FROM INFORMATION_SCHEMA.INNODB_TABLES "
                "WHERE SPACE = %lu",
                space_id));

  mysql_result = xb_mysql_query(mdl_con, query, true);

  while ((row = mysql_fetch_row(mysql_result))) {
    char *lock_query;
    char table_name[MAX_FULL_NAME_LEN + 1];

    innobase_format_name(table_name, sizeof(table_name), row[0]);

    msg_ts("Locking MDL for %s\n", table_name);

    xb_a(asprintf(&lock_query, "SELECT * FROM %s LIMIT 1", table_name));

    xb_mysql_query(mdl_con, lock_query, false, false);

    free(lock_query);
  }

  mysql_free_result(mysql_result);
  free(query);

  mutex_exit(&mdl_lock_con_mutex);
}

void mdl_unlock_all() {
  msg_ts("Unlocking MDL for all tables\n");

  xb_mysql_query(mdl_con, "COMMIT", false, true);

<<<<<<< HEAD
  mutex_free(&mdl_lock_con_mutex);
=======
	mutex_free(&mdl_lock_con_mutex);
}

bool
has_innodb_buffer_pool_dump()
{
	if ((server_flavor == FLAVOR_PERCONA_SERVER ||
		server_flavor == FLAVOR_MYSQL) &&
		mysql_server_version >= 50603) {
		return(true);
	}

	if (server_flavor == FLAVOR_MARIADB && mysql_server_version >= 10000) {
		return(true);
	}

	msg_ts("Server has no support for innodb_buffer_pool_dump_now");
	return(false);
}

bool
has_innodb_buffer_pool_dump_pct()
{
	if ((server_flavor == FLAVOR_PERCONA_SERVER ||
		server_flavor == FLAVOR_MYSQL) &&
		mysql_server_version >= 50702) {
		return(true);
	}

	if (server_flavor == FLAVOR_MARIADB && mysql_server_version >= 10110) {
		return(true);
	}

	return(false);
}

void
dump_innodb_buffer_pool(MYSQL *connection)
{
	innodb_buffer_pool_dump = has_innodb_buffer_pool_dump();
	innodb_buffer_pool_dump_pct = has_innodb_buffer_pool_dump_pct();
	if (!innodb_buffer_pool_dump) {
		return;
	}

	innodb_buffer_pool_dump_start_time = (ssize_t)my_time(MY_WME);

	char *buf_innodb_buffer_pool_dump_pct;
	char change_bp_dump_pct_query[100];

	/* Verify if we need to change innodb_buffer_pool_dump_pct */
	if (opt_dump_innodb_buffer_pool_pct != 0 &&
		innodb_buffer_pool_dump_pct) {
			mysql_variable variables[] = {
				{"innodb_buffer_pool_dump_pct",
				&buf_innodb_buffer_pool_dump_pct},
				{NULL, NULL}
			};
			read_mysql_variables(connection,
				"SHOW GLOBAL VARIABLES "
				"LIKE 'innodb_buffer_pool_dump_pct'",
				variables, true);

			original_innodb_buffer_pool_dump_pct =
					atoi(buf_innodb_buffer_pool_dump_pct);

			free_mysql_variables(variables);
			ut_snprintf(change_bp_dump_pct_query,
				sizeof(change_bp_dump_pct_query),
				"SET GLOBAL innodb_buffer_pool_dump_pct = %u",
				opt_dump_innodb_buffer_pool_pct);
			msg_ts("Executing %s \n", change_bp_dump_pct_query);
			xb_mysql_query(mysql_connection,
				change_bp_dump_pct_query, false);
	}

	msg_ts("Executing SET GLOBAL innodb_buffer_pool_dump_now=ON...\n");
	xb_mysql_query(mysql_connection,
		"SET GLOBAL innodb_buffer_pool_dump_now=ON;", false);
}

void
check_dump_innodb_buffer_pool(MYSQL *connection)
{
	if (!innodb_buffer_pool_dump) {
		return;
	}
	const ssize_t timeout = opt_dump_innodb_buffer_pool_timeout;

	char *innodb_buffer_pool_dump_status;
	char change_bp_dump_pct_query[100];


	mysql_variable status[] = {
			{"Innodb_buffer_pool_dump_status",
			&innodb_buffer_pool_dump_status},
			{NULL, NULL}
	};

	read_mysql_variables(connection,
		"SHOW STATUS LIKE "
		"'Innodb_buffer_pool_dump_status'",
		status, true);

	/* check if dump has been completed */
	msg_ts("Checking if InnoDB buffer pool dump has completed\n");
	while (!strstr(innodb_buffer_pool_dump_status,
					"dump completed at")) {
		if (innodb_buffer_pool_dump_start_time +
				timeout < (ssize_t)my_time(MY_WME)){
			msg_ts("InnoDB Buffer Pool Dump was not completed "
				"after %d seconds... Adjust "
				"--dump-innodb-buffer-pool-timeout if you "
				"need higher wait time before copying %s.\n",
				opt_dump_innodb_buffer_pool_timeout,
				buffer_pool_filename);
			break;
		}

		read_mysql_variables(connection,
			"SHOW STATUS LIKE 'Innodb_buffer_pool_dump_status'",
			status, true);

		os_thread_sleep(1000000);
	}

	free_mysql_variables(status);

	/* restore original innodb_buffer_pool_dump_pct */
	if (opt_dump_innodb_buffer_pool_pct != 0 &&
			innodb_buffer_pool_dump_pct) {
		ut_snprintf(change_bp_dump_pct_query,
			sizeof(change_bp_dump_pct_query),
			"SET GLOBAL innodb_buffer_pool_dump_pct = %u",
			original_innodb_buffer_pool_dump_pct);
		xb_mysql_query(mysql_connection,
			change_bp_dump_pct_query, false);
	}
>>>>>>> 67a0ec60
}<|MERGE_RESOLUTION|>--- conflicted
+++ resolved
@@ -129,29 +129,14 @@
 
 /* Whether LOCK TABLES FOR BACKUP / FLUSH TABLES WITH READ LOCK has been issued
 during backup */
-<<<<<<< HEAD
 static bool tables_locked = false;
 static bool instance_locked = false;
-=======
-static bool tables_locked;
 
 /* buffer pool dump */
 ssize_t innodb_buffer_pool_dump_start_time;
 static int original_innodb_buffer_pool_dump_pct;
 static bool innodb_buffer_pool_dump;
 static bool innodb_buffer_pool_dump_pct;
-
-
-extern "C" {
-MYSQL * STDCALL
-cli_mysql_real_connect(MYSQL *mysql,const char *host, const char *user,
-		       const char *passwd, const char *db,
-		       uint port, const char *unix_socket,ulong client_flag);
-}
-
-#define mysql_real_connect cli_mysql_real_connect
-
->>>>>>> 67a0ec60
 
 MYSQL *xb_mysql_connect() {
   MYSQL *connection = mysql_init(NULL);
@@ -2122,146 +2107,122 @@
 
   xb_mysql_query(mdl_con, "COMMIT", false, true);
 
-<<<<<<< HEAD
   mutex_free(&mdl_lock_con_mutex);
-=======
-	mutex_free(&mdl_lock_con_mutex);
-}
-
-bool
-has_innodb_buffer_pool_dump()
-{
-	if ((server_flavor == FLAVOR_PERCONA_SERVER ||
-		server_flavor == FLAVOR_MYSQL) &&
-		mysql_server_version >= 50603) {
-		return(true);
-	}
-
-	if (server_flavor == FLAVOR_MARIADB && mysql_server_version >= 10000) {
-		return(true);
-	}
-
-	msg_ts("Server has no support for innodb_buffer_pool_dump_now");
-	return(false);
-}
-
-bool
-has_innodb_buffer_pool_dump_pct()
-{
-	if ((server_flavor == FLAVOR_PERCONA_SERVER ||
-		server_flavor == FLAVOR_MYSQL) &&
-		mysql_server_version >= 50702) {
-		return(true);
-	}
-
-	if (server_flavor == FLAVOR_MARIADB && mysql_server_version >= 10110) {
-		return(true);
-	}
-
-	return(false);
-}
-
-void
-dump_innodb_buffer_pool(MYSQL *connection)
-{
-	innodb_buffer_pool_dump = has_innodb_buffer_pool_dump();
-	innodb_buffer_pool_dump_pct = has_innodb_buffer_pool_dump_pct();
-	if (!innodb_buffer_pool_dump) {
-		return;
-	}
-
-	innodb_buffer_pool_dump_start_time = (ssize_t)my_time(MY_WME);
-
-	char *buf_innodb_buffer_pool_dump_pct;
-	char change_bp_dump_pct_query[100];
-
-	/* Verify if we need to change innodb_buffer_pool_dump_pct */
-	if (opt_dump_innodb_buffer_pool_pct != 0 &&
-		innodb_buffer_pool_dump_pct) {
-			mysql_variable variables[] = {
-				{"innodb_buffer_pool_dump_pct",
-				&buf_innodb_buffer_pool_dump_pct},
-				{NULL, NULL}
-			};
-			read_mysql_variables(connection,
-				"SHOW GLOBAL VARIABLES "
-				"LIKE 'innodb_buffer_pool_dump_pct'",
-				variables, true);
-
-			original_innodb_buffer_pool_dump_pct =
-					atoi(buf_innodb_buffer_pool_dump_pct);
-
-			free_mysql_variables(variables);
-			ut_snprintf(change_bp_dump_pct_query,
-				sizeof(change_bp_dump_pct_query),
-				"SET GLOBAL innodb_buffer_pool_dump_pct = %u",
-				opt_dump_innodb_buffer_pool_pct);
-			msg_ts("Executing %s \n", change_bp_dump_pct_query);
-			xb_mysql_query(mysql_connection,
-				change_bp_dump_pct_query, false);
-	}
-
-	msg_ts("Executing SET GLOBAL innodb_buffer_pool_dump_now=ON...\n");
-	xb_mysql_query(mysql_connection,
-		"SET GLOBAL innodb_buffer_pool_dump_now=ON;", false);
-}
-
-void
-check_dump_innodb_buffer_pool(MYSQL *connection)
-{
-	if (!innodb_buffer_pool_dump) {
-		return;
-	}
-	const ssize_t timeout = opt_dump_innodb_buffer_pool_timeout;
-
-	char *innodb_buffer_pool_dump_status;
-	char change_bp_dump_pct_query[100];
-
-
-	mysql_variable status[] = {
-			{"Innodb_buffer_pool_dump_status",
-			&innodb_buffer_pool_dump_status},
-			{NULL, NULL}
-	};
-
-	read_mysql_variables(connection,
-		"SHOW STATUS LIKE "
-		"'Innodb_buffer_pool_dump_status'",
-		status, true);
-
-	/* check if dump has been completed */
-	msg_ts("Checking if InnoDB buffer pool dump has completed\n");
-	while (!strstr(innodb_buffer_pool_dump_status,
-					"dump completed at")) {
-		if (innodb_buffer_pool_dump_start_time +
-				timeout < (ssize_t)my_time(MY_WME)){
-			msg_ts("InnoDB Buffer Pool Dump was not completed "
-				"after %d seconds... Adjust "
-				"--dump-innodb-buffer-pool-timeout if you "
-				"need higher wait time before copying %s.\n",
-				opt_dump_innodb_buffer_pool_timeout,
-				buffer_pool_filename);
-			break;
-		}
-
-		read_mysql_variables(connection,
-			"SHOW STATUS LIKE 'Innodb_buffer_pool_dump_status'",
-			status, true);
-
-		os_thread_sleep(1000000);
-	}
-
-	free_mysql_variables(status);
-
-	/* restore original innodb_buffer_pool_dump_pct */
-	if (opt_dump_innodb_buffer_pool_pct != 0 &&
-			innodb_buffer_pool_dump_pct) {
-		ut_snprintf(change_bp_dump_pct_query,
-			sizeof(change_bp_dump_pct_query),
-			"SET GLOBAL innodb_buffer_pool_dump_pct = %u",
-			original_innodb_buffer_pool_dump_pct);
-		xb_mysql_query(mysql_connection,
-			change_bp_dump_pct_query, false);
-	}
->>>>>>> 67a0ec60
+}
+
+bool has_innodb_buffer_pool_dump() {
+  if ((server_flavor == FLAVOR_PERCONA_SERVER ||
+       server_flavor == FLAVOR_MYSQL) &&
+      mysql_server_version >= 50603) {
+    return (true);
+  }
+
+  if (server_flavor == FLAVOR_MARIADB && mysql_server_version >= 10000) {
+    return (true);
+  }
+
+  msg_ts("Server has no support for innodb_buffer_pool_dump_now");
+  return (false);
+}
+
+bool has_innodb_buffer_pool_dump_pct() {
+  if ((server_flavor == FLAVOR_PERCONA_SERVER ||
+       server_flavor == FLAVOR_MYSQL) &&
+      mysql_server_version >= 50702) {
+    return (true);
+  }
+
+  if (server_flavor == FLAVOR_MARIADB && mysql_server_version >= 10110) {
+    return (true);
+  }
+
+  return (false);
+}
+
+void dump_innodb_buffer_pool(MYSQL *connection) {
+  innodb_buffer_pool_dump = has_innodb_buffer_pool_dump();
+  innodb_buffer_pool_dump_pct = has_innodb_buffer_pool_dump_pct();
+  if (!innodb_buffer_pool_dump) {
+    return;
+  }
+
+  innodb_buffer_pool_dump_start_time = (ssize_t)my_time(MY_WME);
+
+  char *buf_innodb_buffer_pool_dump_pct;
+  char change_bp_dump_pct_query[100];
+
+  /* Verify if we need to change innodb_buffer_pool_dump_pct */
+  if (opt_dump_innodb_buffer_pool_pct != 0 && innodb_buffer_pool_dump_pct) {
+    mysql_variable variables[] = {
+        {"innodb_buffer_pool_dump_pct", &buf_innodb_buffer_pool_dump_pct},
+        {NULL, NULL}};
+    read_mysql_variables(connection,
+                         "SHOW GLOBAL VARIABLES "
+                         "LIKE 'innodb_buffer_pool_dump_pct'",
+                         variables, true);
+
+    original_innodb_buffer_pool_dump_pct =
+        atoi(buf_innodb_buffer_pool_dump_pct);
+
+    free_mysql_variables(variables);
+    snprintf(change_bp_dump_pct_query, sizeof(change_bp_dump_pct_query),
+             "SET GLOBAL innodb_buffer_pool_dump_pct = %u",
+             opt_dump_innodb_buffer_pool_pct);
+    msg_ts("Executing %s \n", change_bp_dump_pct_query);
+    xb_mysql_query(mysql_connection, change_bp_dump_pct_query, false);
+  }
+
+  msg_ts("Executing SET GLOBAL innodb_buffer_pool_dump_now=ON...\n");
+  xb_mysql_query(mysql_connection, "SET GLOBAL innodb_buffer_pool_dump_now=ON;",
+                 false);
+}
+
+void check_dump_innodb_buffer_pool(MYSQL *connection) {
+  if (!innodb_buffer_pool_dump) {
+    return;
+  }
+  const ssize_t timeout = opt_dump_innodb_buffer_pool_timeout;
+
+  char *innodb_buffer_pool_dump_status;
+  char change_bp_dump_pct_query[100];
+
+  mysql_variable status[] = {
+      {"Innodb_buffer_pool_dump_status", &innodb_buffer_pool_dump_status},
+      {NULL, NULL}};
+
+  read_mysql_variables(connection,
+                       "SHOW STATUS LIKE "
+                       "'Innodb_buffer_pool_dump_status'",
+                       status, true);
+
+  /* check if dump has been completed */
+  msg_ts("Checking if InnoDB buffer pool dump has completed\n");
+  while (!strstr(innodb_buffer_pool_dump_status, "dump completed at")) {
+    if (innodb_buffer_pool_dump_start_time + timeout <
+        (ssize_t)my_time(MY_WME)) {
+      msg_ts(
+          "InnoDB Buffer Pool Dump was not completed "
+          "after %d seconds... Adjust "
+          "--dump-innodb-buffer-pool-timeout if you "
+          "need higher wait time before copying %s.\n",
+          opt_dump_innodb_buffer_pool_timeout, buffer_pool_filename);
+      break;
+    }
+
+    read_mysql_variables(connection,
+                         "SHOW STATUS LIKE 'Innodb_buffer_pool_dump_status'",
+                         status, true);
+
+    os_thread_sleep(1000000);
+  }
+
+  free_mysql_variables(status);
+
+  /* restore original innodb_buffer_pool_dump_pct */
+  if (opt_dump_innodb_buffer_pool_pct != 0 && innodb_buffer_pool_dump_pct) {
+    snprintf(change_bp_dump_pct_query, sizeof(change_bp_dump_pct_query),
+             "SET GLOBAL innodb_buffer_pool_dump_pct = %u",
+             original_innodb_buffer_pool_dump_pct);
+    xb_mysql_query(mysql_connection, change_bp_dump_pct_query, false);
+  }
 }