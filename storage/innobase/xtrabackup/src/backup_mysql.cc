--- conflicted
+++ resolved
@@ -204,7 +204,6 @@
   return (connection);
 }
 
-<<<<<<< HEAD
 /*********************************************************************/ /**
  Execute mysql query. */
 MYSQL_RES *xb_mysql_query(MYSQL *connection, const char *query, bool use_result,
@@ -212,7 +211,9 @@
   MYSQL_RES *mysql_result = NULL;
 
   if (mysql_query(connection, query)) {
-    msg("Error: failed to execute query %s: %s\n", query,
+    msg("Error: failed to execute query '%s': %u (%s) %s\n", query,
+        mysql_errno(connection),
+        mysql_errno_to_sqlstate(mysql_errno(connection)),
         mysql_error(connection));
     if (die_on_error) {
       exit(EXIT_FAILURE);
@@ -234,41 +235,6 @@
   }
 
   return mysql_result;
-=======
-/*********************************************************************//**
-Execute mysql query. */
-MYSQL_RES *
-xb_mysql_query(MYSQL *connection, const char *query, bool use_result,
-		bool die_on_error)
-{
-	MYSQL_RES *mysql_result = NULL;
-
-	if (mysql_query(connection, query)) {
-		msg("Error: failed to execute query '%s': %u (%s) %s\n", query,
-		    mysql_errno(connection),
-		    mysql_errno_to_sqlstate(mysql_errno(connection)),
-		    mysql_error(connection));
-		if (die_on_error) {
-			exit(EXIT_FAILURE);
-		}
-		return(NULL);
-	}
-
-	/* store result set on client if there is a result */
-	if (mysql_field_count(connection) > 0) {
-		if ((mysql_result = mysql_store_result(connection)) == NULL) {
-			msg("Error: failed to fetch query result %s: %s\n",
-			    query, mysql_error(connection));
-			exit(EXIT_FAILURE);
-		}
-
-		if (!use_result) {
-			mysql_free_result(mysql_result);
-		}
-	}
-
-	return mysql_result;
->>>>>>> 552a8902
 }
 
 my_ulonglong xb_mysql_numrows(MYSQL *connection, const char *query,
@@ -1026,7 +992,6 @@
   kill_query_thread_started = os_event_create("kill_query_thread_started");
   kill_query_thread_stopped = os_event_create("kill_query_thread_stopped");
 
-<<<<<<< HEAD
   os_thread_create(PSI_NOT_INSTRUMENTED, kill_query_thread).start();
 
   os_event_wait(kill_query_thread_started);
@@ -1035,183 +1000,50 @@
 static void stop_query_killer() {
   os_event_set(kill_query_thread_stop);
   os_event_wait_time(kill_query_thread_stopped, 60000);
-=======
-/*********************************************************************//**
-Function acquires a backup tables lock if supported by the server.
-Allows to specify timeout in seconds for attempts to acquire the lock.
-@returns true if lock acquired */
-bool
-lock_tables_for_backup(MYSQL *connection, int timeout, int retry_count)
-{
-	if (have_lock_wait_timeout) {
-		char query[200];
-
-		ut_snprintf(query, sizeof(query),
-			    "SET SESSION lock_wait_timeout=%d", timeout);
-
-		xb_mysql_query(connection, query, false);
-	}
-
-	if (have_backup_locks) {
-		for (int i = 0; i <= retry_count; ++i) {
-			msg_ts("Executing LOCK TABLES FOR BACKUP...\n");
-			xb_mysql_query(connection, "LOCK TABLES FOR BACKUP",
-				       false, false);
-			uint err = mysql_errno(connection);
-			if (err == ER_LOCK_WAIT_TIMEOUT) {
-				os_thread_sleep(1000000);
-				continue;
-			}
-			if (err == 0) {
-				tables_locked = true;
-			}
-			break;
-		}
-		if (!tables_locked) {
-			exit(EXIT_FAILURE);
-		}
-		return(true);
-	}
-
-	msg_ts("Error: LOCK TABLES FOR BACKUP is not supported.\n");
-
-	return(false);
-}
-
-/*********************************************************************//**
-Function acquires either a backup tables lock, if supported
-by the server, or a global read lock (FLUSH TABLES WITH READ LOCK)
-otherwise.
-@returns true if lock acquired */
-bool
-lock_tables_maybe(MYSQL *connection, int timeout, int retry_count)
-{
-	if (tables_locked || opt_lock_ddl_per_table) {
-		return(true);
-	}
-
-	if (have_backup_locks) {
-		return lock_tables_for_backup(connection, timeout, retry_count);
-	}
-
-	if (have_lock_wait_timeout) {
-		char query[200];
-
-		ut_snprintf(query, sizeof(query),
-			    "SET SESSION lock_wait_timeout=%d", timeout);
-
-		xb_mysql_query(connection, query, false);
-	}
-
-	if (!opt_lock_wait_timeout && !opt_kill_long_queries_timeout) {
-
-		/* We do first a FLUSH TABLES. If a long update is running, the
-		FLUSH TABLES will wait but will not stall the whole mysqld, and
-		when the long update is done the FLUSH TABLES WITH READ LOCK
-		will start and succeed quickly. So, FLUSH TABLES is to lower
-		the probability of a stage where both mysqldump and most client
-		connections are stalled. Of course, if a second long update
-		starts between the two FLUSHes, we have that bad stall.
-
-		Option lock_wait_timeout serve the same purpose and is not
-		compatible with this trick.
-		*/
-
-		msg_ts("Executing FLUSH NO_WRITE_TO_BINLOG TABLES...\n");
-
-		xb_mysql_query(connection,
-			       "FLUSH NO_WRITE_TO_BINLOG TABLES", false);
-	}
-
-	if (opt_lock_wait_timeout) {
-		if (!wait_for_no_updates(connection, opt_lock_wait_timeout,
-					 opt_lock_wait_threshold)) {
-			return(false);
-		}
-	}
-
-	msg_ts("Executing FLUSH TABLES WITH READ LOCK...\n");
-
-	if (opt_kill_long_queries_timeout) {
-		start_query_killer();
-	}
-
-	if (have_galera_enabled) {
-		xb_mysql_query(connection,
-				"SET SESSION wsrep_causal_reads=0", false);
-	}
-
-	xb_mysql_query(connection, "FLUSH TABLES WITH READ LOCK", false);
-
-	if (opt_kill_long_queries_timeout) {
-		stop_query_killer();
-	}
-
-	tables_locked = true;
-
-	return(true);
->>>>>>> 552a8902
+}
+
+static bool execute_query_with_timeout(MYSQL *mysql, const char *query,
+                                       int timeout, int retry_count) {
+  bool success = false;
+  if (have_lock_wait_timeout) {
+    char query[200];
+    snprintf(query, sizeof(query), "SET SESSION lock_wait_timeout=%d", timeout);
+    xb_mysql_query(mysql, query, false, true);
+  }
+
+  for (int i = 0; i <= retry_count; ++i) {
+    msg_ts("Executing %s...\n", query);
+    xb_mysql_query(mysql, query, true);
+    uint err = mysql_errno(mysql);
+    if (err == ER_LOCK_WAIT_TIMEOUT) {
+      os_thread_sleep(1000000);
+      continue;
+    }
+    if (err == 0) {
+      success = true;
+    }
+    break;
+  }
+
+  return (success);
 }
 
 /*********************************************************************/ /**
  Function acquires a backup tables lock if supported by the server.
  Allows to specify timeout in seconds for attempts to acquire the lock.
  @returns true if lock acquired */
-bool lock_tables_for_backup(MYSQL *connection, int timeout) {
-  if (have_lock_wait_timeout) {
-    char query[200];
-
-    snprintf(query, sizeof(query), "SET SESSION lock_wait_timeout=%d", timeout);
-
-    xb_mysql_query(connection, query, false);
-  }
-
-<<<<<<< HEAD
+bool lock_tables_for_backup(MYSQL *connection, int timeout, int retry_count) {
   if (have_backup_locks) {
-    msg_ts("Executing LOCK TABLES FOR BACKUP...\n");
-    xb_mysql_query(connection, "LOCK TABLES FOR BACKUP", true);
+    execute_query_with_timeout(connection, "LOCK TABLES FOR BACKUP", timeout,
+                               retry_count);
     tables_locked = true;
+
     return (true);
   }
-=======
-/*********************************************************************//**
-If backup locks are used, execute LOCK BINLOG FOR BACKUP provided that we are
-not in the --no-lock mode and the lock has not been acquired already.
-@returns true if lock acquired */
-bool
-lock_binlog_maybe(MYSQL *connection, int timeout, int retry_count)
-{
-	if (have_backup_locks && !opt_no_lock && !binlog_locked) {
-		if (have_lock_wait_timeout) {
-			char query[200];
-
-			ut_snprintf(query, sizeof(query),
-				    "SET SESSION lock_wait_timeout=%d",
-				    timeout);
-		}
-
-		for (int i = 0; i <= retry_count; ++i) {
-			msg_ts("Executing LOCK BINLOG FOR BACKUP...\n");
-			xb_mysql_query(connection, "LOCK BINLOG FOR BACKUP",
-				       false, false);
-			uint err = mysql_errno(connection);
-			if (err == ER_LOCK_WAIT_TIMEOUT) {
-				os_thread_sleep(1000000);
-				continue;
-			}
-			if (err == 0) {
-				binlog_locked = true;
-			}
-			break;
-		}
-		if (!binlog_locked) {
-			exit(EXIT_FAILURE);
-		}
->>>>>>> 552a8902
-
+
+  execute_query_with_timeout(connection, "LOCK INSTANCE FOR BACKUP", timeout,
+                             retry_count);
   instance_locked = true;
-  msg_ts("Executing LOCK INSTANCE FOR BACKUP...\n");
-  xb_mysql_query(connection, "LOCK INSTANCE FOR BACKUP", true);
 
   return (true);
 }
@@ -1280,7 +1112,7 @@
  acquired. If slave_info option is specified and slave is not
  using auto_position.
  @returns true if lock acquired */
-bool lock_tables_maybe(MYSQL *connection) {
+bool lock_tables_maybe(MYSQL *connection, int timeout, int retry_count) {
   bool force_ftwrl = opt_slave_info && !slave_auto_position &&
                      !(server_flavor == FLAVOR_PERCONA_SERVER);
 
@@ -1293,7 +1125,7 @@
   }
 
   if (have_backup_locks && !force_ftwrl) {
-    return lock_tables_for_backup(connection);
+    return lock_tables_for_backup(connection, timeout, retry_count);
   }
 
   return lock_tables_ftwrl(connection);
@@ -1785,7 +1617,6 @@
   }
 }
 
-<<<<<<< HEAD
 /** Parse LSN information from JSON.
 @param[in]   s            JSON string
 @param[out]  log_status   LSN info */
@@ -1814,90 +1645,6 @@
     }
   }
 }
-=======
-/*********************************************************************//**
-Flush and copy the current binary log file into the backup,
-if GTID is enabled */
-bool
-write_current_binlog_file(MYSQL *connection)
-{
-	char *executed_gtid_set = NULL;
-	char *gtid_binlog_state = NULL;
-	char *log_bin_file = NULL;
-	char *log_bin_dir = NULL;
-	bool gtid_exists;
-	bool result = true;
-	char filepath[FN_REFLEN];
-
-	mysql_variable status[] = {
-		{"Executed_Gtid_Set", &executed_gtid_set},
-		{NULL, NULL}
-	};
-
-	mysql_variable status_after_flush[] = {
-		{"File", &log_bin_file},
-		{NULL, NULL}
-	};
-
-	mysql_variable vars[] = {
-		{"gtid_binlog_state", &gtid_binlog_state},
-		{"log_bin_basename", &log_bin_dir},
-		{NULL, NULL}
-	};
-
-	read_mysql_variables(connection, "SHOW MASTER STATUS", status, false);
-	read_mysql_variables(connection, "SHOW VARIABLES", vars, true);
-
-	gtid_exists = (executed_gtid_set && *executed_gtid_set)
-			|| (gtid_binlog_state && *gtid_binlog_state);
-
-	if (gtid_exists) {
-		size_t log_bin_dir_length;
-
-		lock_binlog_maybe(connection, opt_backup_lock_timeout,
-				  opt_backup_lock_retry_count);
-
-		xb_mysql_query(connection, "FLUSH BINARY LOGS", false);
-
-		read_mysql_variables(connection, "SHOW MASTER STATUS",
-			status_after_flush, false);
-
-		if (opt_log_bin != NULL && strchr(opt_log_bin, FN_LIBCHAR)) {
-			/* If log_bin is set, it has priority */
-			if (log_bin_dir) {
-				free(log_bin_dir);
-			}
-			log_bin_dir = strdup(opt_log_bin);
-		} else if (log_bin_dir == NULL) {
-			/* Default location is MySQL datadir */
-			log_bin_dir = strdup("./");
-		}
-
-		dirname_part(log_bin_dir, log_bin_dir, &log_bin_dir_length);
-
-		/* strip final slash if it is not the only path component */
-		if (log_bin_dir_length > 1 &&
-		    log_bin_dir[log_bin_dir_length - 1] == FN_LIBCHAR) {
-			log_bin_dir[log_bin_dir_length - 1] = 0;
-		}
-
-		if (log_bin_dir == NULL || log_bin_file == NULL) {
-			msg("Failed to get master binlog coordinates from "
-				"SHOW MASTER STATUS");
-			result = false;
-			goto cleanup;
-		}
-
-		ut_snprintf(filepath, sizeof(filepath), "%s%c%s",
-				log_bin_dir, FN_LIBCHAR, log_bin_file);
-		result = copy_file(ds_data, filepath, log_bin_file, 0);
-	}
-
-cleanup:
-	free_mysql_variables(status_after_flush);
-	free_mysql_variables(status);
-	free_mysql_variables(vars);
->>>>>>> 552a8902
 
 /** Parse binaty log position from JSON.
 @param[in]   s            JSON string
