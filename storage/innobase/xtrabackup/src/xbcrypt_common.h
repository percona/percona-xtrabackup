/******************************************************
Copyright (c) 2017, 2020 Percona LLC and/or its affiliates.

Encryption datasink implementation for XtraBackup.

This program is free software; you can redistribute it and/or modify
it under the terms of the GNU General Public License as published by
the Free Software Foundation; version 2 of the License.

This program is distributed in the hope that it will be useful,
but WITHOUT ANY WARRANTY; without even the implied warranty of
MERCHANTABILITY or FITNESS FOR A PARTICULAR PURPOSE.  See the
GNU General Public License for more details.

You should have received a copy of the GNU General Public License
along with this program; if not, write to the Free Software
Foundation, Inc., 51 Franklin Street, Fifth Floor, Boston, MA  02110-1301, USA

*******************************************************/

#include <my_base.h>

#if defined(GCC_VERSION) && (GCC_VERSION >= 4002)
/* Workaround to avoid "gcry_ac_* is deprecated" warnings in gcrypt.h */
#pragma GCC diagnostic ignored "-Wdeprecated-declarations"
#endif

#include <gcrypt.h>

#ifdef __cplusplus
extern "C" {
#endif

extern char *ds_encrypt_key;
extern char *ds_encrypt_key_file;
extern ulong ds_encrypt_algo;

/******************************************************************************
Utility interface */
bool xb_crypt_read_key_file(const char *filename, void **key, uint *keylength);

void xb_crypt_create_iv(void *ivbuf, size_t ivlen);

/* Initialize libgcrypt */
gcry_error_t xb_libgcrypt_init();

/* Initialize gcrypt and setup encryption key and IV lengths */
gcry_error_t xb_crypt_init(uint *iv_len);

/* Setup gcrypt cipher */
gcry_error_t xb_crypt_cipher_open(gcry_cipher_hd_t *cipher_handle);

/* Close gcrypt cipher */
void xb_crypt_cipher_close(gcry_cipher_hd_t cipher_handle);

/************************************************************************
Mask the argument value. This is to avoid showing secret data on command
line output
@param[in, out]         argument    argument to be masked
@param[in,out]          opt         original argument which is reallocated
*/
void hide_option(char *argument, char **opt);

/* Decrypt buffer */
gcry_error_t xb_crypt_decrypt(gcry_cipher_hd_t cipher_handle, const uchar *from,
                              size_t from_len, uchar *to, size_t *to_len,
                              const uchar *iv, size_t iv_len,
                              bool hash_appended);

/* Encrypt buffer */
gcry_error_t xb_crypt_encrypt(gcry_cipher_hd_t cipher_handle, const uchar *from,
                              size_t from_len, uchar *to, size_t *to_len,
                              uchar *iv);
<<<<<<< HEAD
=======

/* Get the enviorment variable env value into var */
void get_env_value(char *&var, const char *env);
>>>>>>> 6cf2ca8b

#ifdef __cplusplus
}
#endif<|MERGE_RESOLUTION|>--- conflicted
+++ resolved
@@ -71,12 +71,9 @@
 gcry_error_t xb_crypt_encrypt(gcry_cipher_hd_t cipher_handle, const uchar *from,
                               size_t from_len, uchar *to, size_t *to_len,
                               uchar *iv);
-<<<<<<< HEAD
-=======
 
 /* Get the enviorment variable env value into var */
 void get_env_value(char *&var, const char *env);
->>>>>>> 6cf2ca8b
 
 #ifdef __cplusplus
 }
