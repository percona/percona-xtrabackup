/******************************************************
XtraBackup: hot backup tool for InnoDB
(c) 2009-2013 Percona LLC and/or its affiliates.
Originally Created 3/3/2009 Yasufumi Kinoshita
Written by Alexey Kopytov, Aleksandr Kuzminsky, Stewart Smith, Vadim Tkachenko,
Yasufumi Kinoshita, Ignacio Nin and Baron Schwartz.

This program is free software; you can redistribute it and/or modify
it under the terms of the GNU General Public License as published by
the Free Software Foundation; version 2 of the License.

This program is distributed in the hope that it will be useful,
but WITHOUT ANY WARRANTY; without even the implied warranty of
MERCHANTABILITY or FITNESS FOR A PARTICULAR PURPOSE.  See the
GNU General Public License for more details.

You should have received a copy of the GNU General Public License
along with this program; if not, write to the Free Software
Foundation, Inc., 51 Franklin Street, Fifth Floor, Boston, MA  02110-1301, USA

*******************************************************/

/* Source file cursor implementation */

#include <my_base.h>

#include <fil0fil.h>
#include <fsp0sysspace.h>
#include <srv0start.h>
#include <trx0sys.h>
#include <univ.i>

#include "common.h"
#include "fil_cur.h"
#include "read_filt.h"
#include "xtrabackup.h"

/* Size of read buffer in pages (640 pages = 10M for 16K sized pages) */
#define XB_FIL_CUR_PAGES 640

/***********************************************************************
Extracts the relative path ("database/table.ibd") of a tablespace from a
specified possibly absolute path.

For user tablespaces both "./database/table.ibd" and
"/remote/dir/database/table.ibd" result in "database/table.ibd".

For system tablepsaces (i.e. When is_system is TRUE) both "/remote/dir/ibdata1"
and "./ibdata1" yield "ibdata1" in the output. */
const char *xb_get_relative_path(
    /*=================*/
    ulint flags,      /*!< in: tablespace flags */
    const char *path, /*!< in: tablespace path (either
                      relative or absolute) */
    bool is_system)   /*!< in: TRUE for system tablespaces,
                      i.e. when only the filename must be
                      returned. */
{
  const char *next;
  const char *cur;
  const char *prev;

  bool is_shared = FSP_FLAGS_GET_SHARED(flags);

  prev = NULL;
  cur = path;

  while ((next = strchr(cur, OS_PATH_SEPARATOR)) != NULL) {
    prev = cur;
    cur = next + 1;
  }

  if (is_system) {
    return (cur);
  } else {
    return ((prev == NULL || is_shared) ? cur : prev);
  }
}

/************************************************************************
Open a source file cursor and initialize the associated read filter.

@return XB_FIL_CUR_SUCCESS on success, XB_FIL_CUR_SKIP if the source file must
be skipped and XB_FIL_CUR_ERROR on error. */
xb_fil_cur_result_t xb_fil_cur_open(
    /*============*/
    xb_fil_cur_t *cursor,        /*!< out: source file cursor */
    xb_read_filt_t *read_filter, /*!< in/out: the read filter */
    fil_node_t *node,            /*!< in: source tablespace node */
    uint thread_n)               /*!< thread number for diagnostics */
{
  page_size_t page_size(0, 0, false);
  ulint page_size_shift;
  bool success;

  /* Initialize these first so xb_fil_cur_close() handles them correctly
  in case of error */
  cursor->orig_buf = NULL;
  cursor->node = NULL;

  cursor->space_id = node->space->id;
  cursor->is_system = fsp_is_system_or_temp_tablespace(node->space->id);
  cursor->is_ibd = fsp_is_ibd_tablespace(node->space->id);

  strncpy(cursor->abs_path, node->name, sizeof(cursor->abs_path));

  /* Get the relative path for the destination tablespace name, i.e. the
  one that can be appended to the backup root directory. Non-system
  tablespaces may have absolute paths for remote tablespaces in MySQL
  5.6+. We want to make "local" copies for the backup. */
  strncpy(cursor->rel_path,
          xb_get_relative_path(node->space->flags, cursor->abs_path,
                               cursor->is_system),
          sizeof(cursor->rel_path));

  /* In the backup mode we should already have a tablespace handle created
  by fil_load_single_table_tablespace() unless it is a system
  tablespace or srv_close_files is true. Otherwise we open the file here.
  srv_close_files has an effect only on IBD tablespaces. */
  if (cursor->is_system || !srv_backup_mode ||
      (srv_close_files && cursor->is_ibd)) {
    node->handle = os_file_create_simple_no_error_handling(
        0, node->name, OS_FILE_OPEN, OS_FILE_READ_ONLY, srv_read_only_mode,
        &success);
    if (!success) {
      /* The following call prints an error message */
      os_file_get_last_error(TRUE);

      msg("[%02u] xtrabackup: error: cannot open "
          "tablespace %s\n",
          thread_n, cursor->abs_path);

      return (XB_FIL_CUR_ERROR);
    }

    fil_node_open_file(node);
  }

  ut_ad(node->is_open);

  cursor->node = node;
  cursor->file = node->handle;

  if (my_fstat(cursor->file.m_file, &cursor->statinfo)) {
    msg("[%02u] xtrabackup: error: cannot stat %s\n", thread_n,
        cursor->abs_path);

    xb_fil_cur_close(cursor);

    return (XB_FIL_CUR_ERROR);
  }

  if (srv_unix_file_flush_method == SRV_UNIX_O_DIRECT ||
      srv_unix_file_flush_method == SRV_UNIX_O_DIRECT_NO_FSYNC) {
    os_file_set_nocache(cursor->file.m_file, node->name, "OPEN");
  }

  posix_fadvise(cursor->file.m_file, 0, 0, POSIX_FADV_SEQUENTIAL);

  /* Determine the page size */
  page_size.copy_from(xb_get_zip_size(cursor->file, &success));
  if (!success) {
    xb_fil_cur_close(cursor);
    return (XB_FIL_CUR_SKIP);
  } else if (page_size.is_compressed()) {
    page_size_shift = get_bit_shift(page_size.physical());
    msg("[%02u] %s is compressed with page size = "
        "%u bytes\n",
        thread_n, node->name, page_size.physical());
    if (page_size_shift < 10 || page_size_shift > 14) {
      msg("[%02u] xtrabackup: Error: Invalid "
          "page size: %u.\n",
          thread_n, page_size.physical());
      ut_error;
    }
  } else {
    page_size_shift = UNIV_PAGE_SIZE_SHIFT;
  }
  cursor->page_size = page_size.physical();
  cursor->page_size_shift = page_size_shift;
  cursor->zip_size = page_size.is_compressed() ? page_size.physical() : 0;

  ut_a(opt_read_buffer_size >= UNIV_PAGE_SIZE);
  /* Allocate read buffer */
  cursor->buf_size = opt_read_buffer_size;
  cursor->orig_buf =
      static_cast<byte *>(ut_malloc_nokey(cursor->buf_size + UNIV_PAGE_SIZE));
  cursor->buf = static_cast<byte *>(ut_align(cursor->orig_buf, UNIV_PAGE_SIZE));

  cursor->buf_read = 0;
  cursor->buf_npages = 0;
  cursor->buf_offset = 0;
  cursor->buf_page_no = 0;
  cursor->thread_n = thread_n;

  cursor->space_size = cursor->statinfo.st_size / page_size.physical();

  cursor->read_filter = read_filter;
  cursor->read_filter->init(&cursor->read_filter_ctxt, cursor, node->space->id);

  cursor->scratch = static_cast<byte *>(ut_malloc_nokey(cursor->page_size));
  cursor->decrypt = static_cast<byte *>(ut_malloc_nokey(cursor->page_size));

  memcpy(cursor->encryption_key, node->space->encryption_key,
         sizeof(cursor->encryption_key));
  memcpy(cursor->encryption_iv, node->space->encryption_iv,
         sizeof(cursor->encryption_iv));
  cursor->encryption_klen = node->space->encryption_klen;

  return (XB_FIL_CUR_SUCCESS);
}

static bool is_page_corrupted(bool check_lsn, const byte *read_buf,
                              const page_size_t &page_size,
                              bool skip_checksum) {
  BlockReporter reporter =
      BlockReporter(check_lsn, read_buf, page_size, skip_checksum);
  return reporter.is_corrupted();
}

/************************************************************************
Reads and verifies the next block of pages from the source
file. Positions the cursor after the last read non-corrupted page.

@return XB_FIL_CUR_SUCCESS if some have been read successfully, XB_FIL_CUR_EOF
if there are no more pages to read and XB_FIL_CUR_ERROR on error. */
xb_fil_cur_result_t xb_fil_cur_read(
    /*============*/
    xb_fil_cur_t *cursor) /*!< in/out: source file cursor */
{
<<<<<<< HEAD
  ibool success;
  byte *page;
  ulint i;
  ulint npages;
  ulint retry_count;
  xb_fil_cur_result_t ret;
  ib_uint64_t offset;
  ib_uint64_t to_read;
  page_size_t page_size(
      cursor->zip_size != 0 ? cursor->zip_size : cursor->page_size,
      cursor->page_size, cursor->zip_size != 0);
  IORequest read_request(IORequest::READ);

  read_request.encryption_algorithm(Encryption::AES);
  read_request.encryption_key(cursor->encryption_key, cursor->encryption_klen,
                              cursor->encryption_iv);

  cursor->read_filter->get_next_batch(&cursor->read_filter_ctxt, &offset,
                                      &to_read);

  if (to_read == 0LL) {
    return (XB_FIL_CUR_EOF);
  }

  if (to_read > (ib_uint64_t)cursor->buf_size) {
    to_read = (ib_uint64_t)cursor->buf_size;
  }

  xb_a(to_read > 0 && to_read <= 0xFFFFFFFFLL);

  if (to_read % cursor->page_size != 0 &&
      offset + to_read == (ib_uint64_t)cursor->statinfo.st_size) {
    if (to_read < (ib_uint64_t)cursor->page_size) {
      msg("[%02u] xtrabackup: Warning: junk at the end of "
          "%s:\n",
          cursor->thread_n, cursor->abs_path);
      msg("[%02u] xtrabackup: Warning: offset = %llu, "
          "to_read = %llu\n",
          cursor->thread_n, (unsigned long long)offset,
          (unsigned long long)to_read);

      return (XB_FIL_CUR_EOF);
    }

    to_read = (ib_uint64_t)(((ulint)to_read) & ~(cursor->page_size - 1));
  }

  xb_a(to_read % cursor->page_size == 0);

  npages = (ulint)(to_read >> cursor->page_size_shift);

  retry_count = 10;
  ret = XB_FIL_CUR_SUCCESS;

read_retry:
  xtrabackup_io_throttling();

  cursor->buf_read = 0;
  cursor->buf_npages = 0;
  cursor->buf_offset = offset;
  cursor->buf_page_no = (ulint)(offset >> cursor->page_size_shift);

  success =
      os_file_read(read_request, cursor->file, cursor->buf, offset, to_read);
  if (!success) {
    return (XB_FIL_CUR_ERROR);
  }

  /* check pages for corruption and re-read if necessary. i.e. in case of
  partially written pages */
  for (page = cursor->buf, i = 0; i < npages; page += cursor->page_size, i++) {
    if (Encryption::is_encrypted_page(page)) {
      dberr_t ret;
      Encryption encryption(read_request.encryption_algorithm());

      memcpy(cursor->decrypt, page, cursor->page_size);
      ret = encryption.decrypt(read_request, cursor->decrypt, cursor->page_size,
                               cursor->scratch, cursor->page_size);
      if (ret != DB_SUCCESS) {
        goto corruption;
      }

      if (Compression::is_compressed_page(cursor->decrypt)) {
        if (os_file_decompress_page(false, cursor->decrypt, cursor->scratch,
                                    cursor->page_size) != DB_SUCCESS) {
          goto corruption;
        }
      }

      if (is_page_corrupted(true, cursor->decrypt, page_size, false)) {
        goto corruption;
      }
    }

    if (Compression::is_compressed_page(page)) {
      if (os_file_decompress_page(false, page, cursor->scratch,
                                  cursor->page_size) != DB_SUCCESS) {
        goto corruption;
      }
    }

    if (!Encryption::is_encrypted_page(page) &&
        is_page_corrupted(true, page, page_size, false)) {
    corruption:

      ulint page_no = cursor->buf_page_no + i;

      if (cursor->is_system && page_no >= FSP_EXTENT_SIZE &&
          page_no < FSP_EXTENT_SIZE * 3) {
        /* skip doublewrite buffer pages */
        xb_a(cursor->page_size == UNIV_PAGE_SIZE);
        msg("[%02u] xtrabackup: "
            "Page %lu is a doublewrite buffer page, "
            "skipping.\n",
            cursor->thread_n, page_no);
      } else {
        retry_count--;
        if (retry_count == 0) {
          msg("[%02u] xtrabackup: "
              "Error: failed to read page after "
              "10 retries. File %s seems to be "
              "corrupted.\n",
              cursor->thread_n, cursor->abs_path);
          ret = XB_FIL_CUR_ERROR;
          break;
        }
        msg("[%02u] xtrabackup: "
            "Database page corruption detected at page "
            "%lu, retrying...\n",
            cursor->thread_n, page_no);

        os_thread_sleep(100000);

        goto read_retry;
      }
    }
    cursor->buf_read += cursor->page_size;
    cursor->buf_npages++;
  }

  posix_fadvise(cursor->file.m_file, offset, to_read, POSIX_FADV_DONTNEED);

  return (ret);
=======
	dberr_t			err;
	byte*			page;
	ulint			i;
	ulint			npages;
	ulint			retry_count;
	xb_fil_cur_result_t	ret;
	ib_uint64_t		offset;
	ib_uint64_t		to_read;
	ulong			n_read;
	page_size_t		page_size(cursor->zip_size != 0 ?
					  cursor->zip_size : cursor->page_size,
					  cursor->page_size,
					  cursor->zip_size != 0);
	IORequest		read_request(IORequest::READ);

	read_request.encryption_algorithm(Encryption::AES);
	read_request.encryption_key(cursor->encryption_key,
				    cursor->encryption_klen,
				    cursor->encryption_iv);

	cursor->read_filter->get_next_batch(&cursor->read_filter_ctxt,
					    &offset, &to_read);

	if (to_read == 0LL) {
		return(XB_FIL_CUR_EOF);
	}

	if (to_read > (ib_uint64_t) cursor->buf_size) {
		to_read = (ib_uint64_t) cursor->buf_size;
	}

	xb_a(to_read > 0 && to_read <= 0xFFFFFFFFLL);

	if (to_read % cursor->page_size != 0 &&
	    offset + to_read == (ib_uint64_t) cursor->statinfo.st_size) {

		if (to_read < (ib_uint64_t) cursor->page_size) {
			msg("[%02u] xtrabackup: Warning: junk at the end of "
			    "%s:\n", cursor->thread_n, cursor->abs_path);
			msg("[%02u] xtrabackup: Warning: offset = %llu, "
			    "to_read = %llu\n",
			    cursor->thread_n,
			    (unsigned long long) offset,
			    (unsigned long long) to_read);

			return(XB_FIL_CUR_EOF);
		}

		to_read = (ib_uint64_t) (((ulint) to_read) &
					~(cursor->page_size - 1));
	}

	xb_a(to_read % cursor->page_size == 0);

	retry_count = 10;
	ret = XB_FIL_CUR_SUCCESS;

read_retry:
	xtrabackup_io_throttling();

	cursor->buf_read = 0;
	cursor->buf_npages = 0;
	cursor->buf_offset = offset;
	cursor->buf_page_no = (ulint) (offset >> cursor->page_size_shift);

	err = os_file_read_no_error_handling(read_request, cursor->file,
		cursor->buf, offset, to_read, &n_read);
	if (err != DB_SUCCESS) {
		if (err == DB_IO_ERROR) {
			/* If the file is truncated by MySQL, os_file_read will
			fail with DB_IO_ERROR, but XtraBackup must treat this
			error as non critical. */
			if (my_fstat(cursor->file.m_file, &cursor->statinfo,
				     MYF(MY_WME))) {
				msg("[%02u] xtrabackup: error: cannot stat "
				    "%s\n", cursor->thread_n, cursor->abs_path);
				return(XB_FIL_CUR_ERROR);
			}
			/* Check if we reached EOF */
			if ((ulonglong) cursor->statinfo.st_size >
			    offset + n_read) {
				return(XB_FIL_CUR_ERROR);
			}
		}
	}

	npages = n_read >> cursor->page_size_shift;

	/* check pages for corruption and re-read if necessary. i.e. in case of
	partially written pages */
	for (page = cursor->buf, i = 0; i < npages;
	     page += cursor->page_size, i++) {

		if (Encryption::is_encrypted_page(page)) {
			dberr_t		ret;
			Encryption	encryption(
				read_request.encryption_algorithm());

			memcpy(cursor->decrypt, page, cursor->page_size);
			ret = encryption.decrypt(read_request, cursor->decrypt,
						 cursor->page_size,
						 cursor->scratch,
						 cursor->page_size);
			if (ret != DB_SUCCESS) {
				goto corruption;
			}

			if (Compression::is_compressed_page(cursor->decrypt)) {
				if (os_file_decompress_page(false,
				    cursor->decrypt, cursor->scratch,
				    cursor->page_size) != DB_SUCCESS) {
					goto corruption;
				}
			}

			if (buf_page_is_corrupted(TRUE, cursor->decrypt,
						  page_size, false)) {
				goto corruption;
			}

		}

		if (Compression::is_compressed_page(page)) {

			if (os_file_decompress_page(false, page,
			    cursor->scratch, cursor->page_size) != DB_SUCCESS) {
				goto corruption;
			}

		}

		if (!Encryption::is_encrypted_page(page) &&
		    buf_page_is_corrupted(TRUE, page, page_size, false)) {

corruption:

			ulint page_no = cursor->buf_page_no + i;

			if (cursor->is_system &&
			    page_no >= FSP_EXTENT_SIZE &&
			    page_no < FSP_EXTENT_SIZE * 3) {
				/* skip doublewrite buffer pages */
				xb_a(cursor->page_size == UNIV_PAGE_SIZE);
				msg("[%02u] xtrabackup: "
				    "Page %lu is a doublewrite buffer page, "
				    "skipping.\n", cursor->thread_n, page_no);
			} else {
				retry_count--;
				if (retry_count == 0) {
					msg("[%02u] xtrabackup: "
					    "Error: failed to read page after "
					    "10 retries. File %s seems to be "
					    "corrupted.\n", cursor->thread_n,
					    cursor->abs_path);
					ret = XB_FIL_CUR_ERROR;
					break;
				}
				msg("[%02u] xtrabackup: "
				    "Database page corruption detected at page "
				    "%lu, retrying...\n", cursor->thread_n,
				    page_no);

				os_thread_sleep(100000);

				goto read_retry;
			}
		}
		cursor->buf_read += cursor->page_size;
		cursor->buf_npages++;
	}

	cursor->read_filter->update(&cursor->read_filter_ctxt, n_read, cursor);

	posix_fadvise(cursor->file.m_file, offset, to_read, POSIX_FADV_DONTNEED);

	return(ret);
>>>>>>> e3fcf461
}

/************************************************************************
Close the source file cursor opened with xb_fil_cur_open() and its
associated read filter. */
void xb_fil_cur_close(
    /*=============*/
    xb_fil_cur_t *cursor) /*!< in/out: source file cursor */
{
  cursor->read_filter->deinit(&cursor->read_filter_ctxt);

  if (cursor->scratch != NULL) {
    ut_free(cursor->scratch);
  }
  if (cursor->decrypt != NULL) {
    ut_free(cursor->decrypt);
  }
  if (cursor->orig_buf != NULL) {
    ut_free(cursor->orig_buf);
  }
  if (cursor->node != NULL) {
    fil_node_close_file(cursor->node);
    cursor->file = XB_FILE_UNDEFINED;
  }
}<|MERGE_RESOLUTION|>--- conflicted
+++ resolved
@@ -228,8 +228,7 @@
     /*============*/
     xb_fil_cur_t *cursor) /*!< in/out: source file cursor */
 {
-<<<<<<< HEAD
-  ibool success;
+  dberr_t err;
   byte *page;
   ulint i;
   ulint npages;
@@ -237,6 +236,7 @@
   xb_fil_cur_result_t ret;
   ib_uint64_t offset;
   ib_uint64_t to_read;
+  ulong n_read;
   page_size_t page_size(
       cursor->zip_size != 0 ? cursor->zip_size : cursor->page_size,
       cursor->page_size, cursor->zip_size != 0);
@@ -278,8 +278,6 @@
 
   xb_a(to_read % cursor->page_size == 0);
 
-  npages = (ulint)(to_read >> cursor->page_size_shift);
-
   retry_count = 10;
   ret = XB_FIL_CUR_SUCCESS;
 
@@ -291,11 +289,27 @@
   cursor->buf_offset = offset;
   cursor->buf_page_no = (ulint)(offset >> cursor->page_size_shift);
 
-  success =
-      os_file_read(read_request, cursor->file, cursor->buf, offset, to_read);
-  if (!success) {
+  err = os_file_read_no_error_handling(read_request, cursor->file, cursor->buf,
+                                       offset, to_read, &n_read);
+  if (err != DB_SUCCESS) {
+    if (err == DB_IO_ERROR) {
+      /* If the file is truncated by MySQL, os_file_read will
+      fail with DB_IO_ERROR, but XtraBackup must treat this
+      error as non critical. */
+      if (my_fstat(cursor->file.m_file, &cursor->statinfo)) {
+        msg("[%02u] xtrabackup: error: cannot stat %s\n", cursor->thread_n,
+            cursor->abs_path);
+        return (XB_FIL_CUR_ERROR);
+      }
+      /* Check if we reached EOF */
+      if ((ulonglong)cursor->statinfo.st_size > offset + n_read) {
+        return (XB_FIL_CUR_ERROR);
+      }
+    }
     return (XB_FIL_CUR_ERROR);
   }
+
+  npages = n_read >> cursor->page_size_shift;
 
   /* check pages for corruption and re-read if necessary. i.e. in case of
   partially written pages */
@@ -369,187 +383,11 @@
     cursor->buf_npages++;
   }
 
+  cursor->read_filter->update(&cursor->read_filter_ctxt, n_read, cursor);
+
   posix_fadvise(cursor->file.m_file, offset, to_read, POSIX_FADV_DONTNEED);
 
   return (ret);
-=======
-	dberr_t			err;
-	byte*			page;
-	ulint			i;
-	ulint			npages;
-	ulint			retry_count;
-	xb_fil_cur_result_t	ret;
-	ib_uint64_t		offset;
-	ib_uint64_t		to_read;
-	ulong			n_read;
-	page_size_t		page_size(cursor->zip_size != 0 ?
-					  cursor->zip_size : cursor->page_size,
-					  cursor->page_size,
-					  cursor->zip_size != 0);
-	IORequest		read_request(IORequest::READ);
-
-	read_request.encryption_algorithm(Encryption::AES);
-	read_request.encryption_key(cursor->encryption_key,
-				    cursor->encryption_klen,
-				    cursor->encryption_iv);
-
-	cursor->read_filter->get_next_batch(&cursor->read_filter_ctxt,
-					    &offset, &to_read);
-
-	if (to_read == 0LL) {
-		return(XB_FIL_CUR_EOF);
-	}
-
-	if (to_read > (ib_uint64_t) cursor->buf_size) {
-		to_read = (ib_uint64_t) cursor->buf_size;
-	}
-
-	xb_a(to_read > 0 && to_read <= 0xFFFFFFFFLL);
-
-	if (to_read % cursor->page_size != 0 &&
-	    offset + to_read == (ib_uint64_t) cursor->statinfo.st_size) {
-
-		if (to_read < (ib_uint64_t) cursor->page_size) {
-			msg("[%02u] xtrabackup: Warning: junk at the end of "
-			    "%s:\n", cursor->thread_n, cursor->abs_path);
-			msg("[%02u] xtrabackup: Warning: offset = %llu, "
-			    "to_read = %llu\n",
-			    cursor->thread_n,
-			    (unsigned long long) offset,
-			    (unsigned long long) to_read);
-
-			return(XB_FIL_CUR_EOF);
-		}
-
-		to_read = (ib_uint64_t) (((ulint) to_read) &
-					~(cursor->page_size - 1));
-	}
-
-	xb_a(to_read % cursor->page_size == 0);
-
-	retry_count = 10;
-	ret = XB_FIL_CUR_SUCCESS;
-
-read_retry:
-	xtrabackup_io_throttling();
-
-	cursor->buf_read = 0;
-	cursor->buf_npages = 0;
-	cursor->buf_offset = offset;
-	cursor->buf_page_no = (ulint) (offset >> cursor->page_size_shift);
-
-	err = os_file_read_no_error_handling(read_request, cursor->file,
-		cursor->buf, offset, to_read, &n_read);
-	if (err != DB_SUCCESS) {
-		if (err == DB_IO_ERROR) {
-			/* If the file is truncated by MySQL, os_file_read will
-			fail with DB_IO_ERROR, but XtraBackup must treat this
-			error as non critical. */
-			if (my_fstat(cursor->file.m_file, &cursor->statinfo,
-				     MYF(MY_WME))) {
-				msg("[%02u] xtrabackup: error: cannot stat "
-				    "%s\n", cursor->thread_n, cursor->abs_path);
-				return(XB_FIL_CUR_ERROR);
-			}
-			/* Check if we reached EOF */
-			if ((ulonglong) cursor->statinfo.st_size >
-			    offset + n_read) {
-				return(XB_FIL_CUR_ERROR);
-			}
-		}
-	}
-
-	npages = n_read >> cursor->page_size_shift;
-
-	/* check pages for corruption and re-read if necessary. i.e. in case of
-	partially written pages */
-	for (page = cursor->buf, i = 0; i < npages;
-	     page += cursor->page_size, i++) {
-
-		if (Encryption::is_encrypted_page(page)) {
-			dberr_t		ret;
-			Encryption	encryption(
-				read_request.encryption_algorithm());
-
-			memcpy(cursor->decrypt, page, cursor->page_size);
-			ret = encryption.decrypt(read_request, cursor->decrypt,
-						 cursor->page_size,
-						 cursor->scratch,
-						 cursor->page_size);
-			if (ret != DB_SUCCESS) {
-				goto corruption;
-			}
-
-			if (Compression::is_compressed_page(cursor->decrypt)) {
-				if (os_file_decompress_page(false,
-				    cursor->decrypt, cursor->scratch,
-				    cursor->page_size) != DB_SUCCESS) {
-					goto corruption;
-				}
-			}
-
-			if (buf_page_is_corrupted(TRUE, cursor->decrypt,
-						  page_size, false)) {
-				goto corruption;
-			}
-
-		}
-
-		if (Compression::is_compressed_page(page)) {
-
-			if (os_file_decompress_page(false, page,
-			    cursor->scratch, cursor->page_size) != DB_SUCCESS) {
-				goto corruption;
-			}
-
-		}
-
-		if (!Encryption::is_encrypted_page(page) &&
-		    buf_page_is_corrupted(TRUE, page, page_size, false)) {
-
-corruption:
-
-			ulint page_no = cursor->buf_page_no + i;
-
-			if (cursor->is_system &&
-			    page_no >= FSP_EXTENT_SIZE &&
-			    page_no < FSP_EXTENT_SIZE * 3) {
-				/* skip doublewrite buffer pages */
-				xb_a(cursor->page_size == UNIV_PAGE_SIZE);
-				msg("[%02u] xtrabackup: "
-				    "Page %lu is a doublewrite buffer page, "
-				    "skipping.\n", cursor->thread_n, page_no);
-			} else {
-				retry_count--;
-				if (retry_count == 0) {
-					msg("[%02u] xtrabackup: "
-					    "Error: failed to read page after "
-					    "10 retries. File %s seems to be "
-					    "corrupted.\n", cursor->thread_n,
-					    cursor->abs_path);
-					ret = XB_FIL_CUR_ERROR;
-					break;
-				}
-				msg("[%02u] xtrabackup: "
-				    "Database page corruption detected at page "
-				    "%lu, retrying...\n", cursor->thread_n,
-				    page_no);
-
-				os_thread_sleep(100000);
-
-				goto read_retry;
-			}
-		}
-		cursor->buf_read += cursor->page_size;
-		cursor->buf_npages++;
-	}
-
-	cursor->read_filter->update(&cursor->read_filter_ctxt, n_read, cursor);
-
-	posix_fadvise(cursor->file.m_file, offset, to_read, POSIX_FADV_DONTNEED);
-
-	return(ret);
->>>>>>> e3fcf461
 }
 
 /************************************************************************
