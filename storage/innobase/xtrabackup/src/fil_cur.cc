/******************************************************
XtraBackup: hot backup tool for InnoDB
(c) 2009-2013 Percona LLC and/or its affiliates.
Originally Created 3/3/2009 Yasufumi Kinoshita
Written by Alexey Kopytov, Aleksandr Kuzminsky, Stewart Smith, Vadim Tkachenko,
Yasufumi Kinoshita, Ignacio Nin and Baron Schwartz.

This program is free software; you can redistribute it and/or modify
it under the terms of the GNU General Public License as published by
the Free Software Foundation; version 2 of the License.

This program is distributed in the hope that it will be useful,
but WITHOUT ANY WARRANTY; without even the implied warranty of
MERCHANTABILITY or FITNESS FOR A PARTICULAR PURPOSE.  See the
GNU General Public License for more details.

You should have received a copy of the GNU General Public License
along with this program; if not, write to the Free Software
Foundation, Inc., 51 Franklin Street, Fifth Floor, Boston, MA  02110-1301, USA

*******************************************************/

/* Source file cursor implementation */

#include <my_base.h>

#include <fil0fil.h>
#include <fsp0sysspace.h>
#include <srv0start.h>
#include <trx0sys.h>
#include <univ.i>

#include "common.h"
#include "fil_cur.h"
#include "read_filt.h"
#include "xtrabackup.h"

/* Size of read buffer in pages (640 pages = 10M for 16K sized pages) */
#define XB_FIL_CUR_PAGES 640

/***********************************************************************
Extracts the relative path ("database/table.ibd") of a tablespace from a
specified possibly absolute path.

For user tablespaces both "./database/table.ibd" and
"/remote/dir/database/table.ibd" result in "database/table.ibd".

For system tablepsaces (i.e. When is_system is TRUE) both "/remote/dir/ibdata1"
and "./ibdata1" yield "ibdata1" in the output. */
const char *xb_get_relative_path(
    /*=================*/
    fil_space_t *space, /*!< in: tablespace */
    const char *path)   /*!< in: tablespace path (either
                        relative or absolute) */
{
  const char *next;
  const char *cur;
  const char *prev;

  bool is_shared =
      space != nullptr ? FSP_FLAGS_GET_SHARED(space->flags) : false;
  bool is_system =
      space != nullptr ? fsp_is_system_or_temp_tablespace(space->id) : false;
  bool is_undo = space != nullptr ? fsp_is_undo_tablespace(space->id) : false;

  prev = NULL;
  cur = path;

  while ((next = strchr(cur, OS_PATH_SEPARATOR)) != NULL) {
    prev = cur;
    cur = next + 1;
  }

  if (is_system) {
    return (cur);
  } else {
    return ((prev == NULL || is_shared || is_undo) ? cur : prev);
  }
}

/************************************************************************
Open a source file cursor and initialize the associated read filter.

@return XB_FIL_CUR_SUCCESS on success, XB_FIL_CUR_SKIP if the source file must
be skipped and XB_FIL_CUR_ERROR on error. */
xb_fil_cur_result_t xb_fil_cur_open(
    /*============*/
    xb_fil_cur_t *cursor,        /*!< out: source file cursor */
    xb_read_filt_t *read_filter, /*!< in/out: the read filter */
    fil_node_t *node,            /*!< in: source tablespace node */
    uint thread_n)               /*!< thread number for diagnostics */
{
<<<<<<< HEAD
  page_size_t page_size(0, 0, false);
  ulint page_size_shift;
  bool success;

  /* Initialize these first so xb_fil_cur_close() handles them correctly
  in case of error */
  cursor->orig_buf = NULL;
  cursor->node = NULL;

  cursor->space_id = node->space->id;
  cursor->is_system = fsp_is_system_or_temp_tablespace(node->space->id);
  cursor->is_ibd = fsp_is_ibd_tablespace(node->space->id);

  strncpy(cursor->abs_path, node->name, sizeof(cursor->abs_path));

  /* Get the relative path for the destination tablespace name, i.e. the
  one that can be appended to the backup root directory. Non-system
  tablespaces may have absolute paths for remote tablespaces in MySQL
  5.6+. We want to make "local" copies for the backup. */
  strncpy(cursor->rel_path, xb_get_relative_path(node->space, cursor->abs_path),
          sizeof(cursor->rel_path));

  /* In the backup mode we should already have a tablespace handle created
  by fil_load_single_table_tablespace() unless it is a system
  tablespace or srv_close_files is true. Otherwise we open the file here.
  srv_close_files has an effect only on IBD tablespaces. */
  if (cursor->is_system || !srv_backup_mode ||
      (srv_close_files && cursor->is_ibd)) {
    node->handle = os_file_create_simple_no_error_handling(
        0, node->name, OS_FILE_OPEN, OS_FILE_READ_ONLY, srv_read_only_mode,
        &success);
    if (!success) {
      /* The following call prints an error message */
      os_file_get_last_error(TRUE);

      msg("[%02u] xtrabackup: error: cannot open tablespace %s\n", thread_n,
          cursor->abs_path);

      return (XB_FIL_CUR_ERROR);
    }

    fil_node_open_file(node);
  }

  ut_ad(node->is_open);

  cursor->node = node;
  cursor->file = node->handle;

  if (my_fstat(cursor->file.m_file, &cursor->statinfo)) {
    msg("[%02u] xtrabackup: error: cannot stat %s\n", thread_n,
        cursor->abs_path);

    xb_fil_cur_close(cursor);

    return (XB_FIL_CUR_ERROR);
  }

  if (srv_unix_file_flush_method == SRV_UNIX_O_DIRECT ||
      srv_unix_file_flush_method == SRV_UNIX_O_DIRECT_NO_FSYNC) {
    os_file_set_nocache(cursor->file.m_file, node->name, "OPEN");
  }

  posix_fadvise(cursor->file.m_file, 0, 0, POSIX_FADV_SEQUENTIAL);

  /* Determine the page size */
  page_size.copy_from(xb_get_zip_size(cursor->file, &success));
  if (!success) {
    xb_fil_cur_close(cursor);
    return (XB_FIL_CUR_SKIP);
  } else if (page_size.is_compressed()) {
    page_size_shift = get_bit_shift(page_size.physical());
    msg("[%02u] %s is compressed with page size = "
        "%u bytes\n",
        thread_n, node->name, page_size.physical());
    if (page_size_shift < 10 || page_size_shift > 14) {
      msg("[%02u] xtrabackup: Error: Invalid "
          "page size: %u.\n",
          thread_n, page_size.physical());
      ut_error;
    }
  } else {
    page_size_shift = UNIV_PAGE_SIZE_SHIFT;
  }
  cursor->page_size = page_size.physical();
  cursor->page_size_shift = page_size_shift;
  cursor->zip_size = page_size.is_compressed() ? page_size.physical() : 0;

  ut_a(opt_read_buffer_size >= UNIV_PAGE_SIZE);
  /* Allocate read buffer */
  cursor->buf_size = opt_read_buffer_size;
  cursor->orig_buf =
      static_cast<byte *>(ut_malloc_nokey(cursor->buf_size + UNIV_PAGE_SIZE));
  cursor->buf = static_cast<byte *>(ut_align(cursor->orig_buf, UNIV_PAGE_SIZE));

  cursor->buf_read = 0;
  cursor->buf_npages = 0;
  cursor->buf_offset = 0;
  cursor->buf_page_no = 0;
  cursor->thread_n = thread_n;

  cursor->space_size = cursor->statinfo.st_size / page_size.physical();

  cursor->read_filter = read_filter;
  cursor->read_filter->init(&cursor->read_filter_ctxt, cursor, node->space->id);

  cursor->scratch = static_cast<byte *>(ut_malloc_nokey(cursor->page_size));
  cursor->decrypt = static_cast<byte *>(ut_malloc_nokey(cursor->page_size));

  memcpy(cursor->encryption_key, node->space->encryption_key,
         sizeof(cursor->encryption_key));
  memcpy(cursor->encryption_iv, node->space->encryption_iv,
         sizeof(cursor->encryption_iv));
  cursor->encryption_klen = node->space->encryption_klen;

  return (XB_FIL_CUR_SUCCESS);
}

static bool is_page_corrupted(bool check_lsn, const byte *read_buf,
                              const page_size_t &page_size,
                              bool skip_checksum) {
  BlockReporter reporter =
      BlockReporter(check_lsn, read_buf, page_size, skip_checksum);
  return reporter.is_corrupted();
=======
	page_size_t	page_size(0, 0, false);
	ulint		page_size_shift;
	bool		success;

	/* Initialize these first so xb_fil_cur_close() handles them correctly
	in case of error */
	cursor->orig_buf = NULL;
	cursor->node = NULL;

	cursor->space_id = node->space->id;
	cursor->is_system = !fil_is_user_tablespace_id(node->space->id);

	strncpy(cursor->abs_path, node->name, sizeof(cursor->abs_path));

	/* Get the relative path for the destination tablespace name, i.e. the
	one that can be appended to the backup root directory. Non-system
	tablespaces may have absolute paths for remote tablespaces in MySQL
	5.6+. We want to make "local" copies for the backup. */
	strncpy(cursor->rel_path,
		xb_get_relative_path(cursor->abs_path, cursor->is_system),
		sizeof(cursor->rel_path));

	/* In the backup mode we should already have a tablespace handle created
	by fil_load_single_table_tablespace() unless it is a system
	tablespace. Otherwise we open the file here. */
	if (cursor->is_system || !srv_backup_mode || srv_close_files) {
		node->handle =
			os_file_create_simple_no_error_handling(0, node->name,
								OS_FILE_OPEN,
								OS_FILE_READ_ONLY,
								srv_read_only_mode,
								&success);
		if (!success) {
			/* The following call prints an error message */
			os_file_get_last_error(TRUE);

			msg("[%02u] xtrabackup: error: cannot open "
			    "tablespace %s\n",
			    thread_n, cursor->abs_path);

			return(XB_FIL_CUR_ERROR);
		}
		mutex_enter(&fil_system->mutex);

		node->is_open = true;

		fil_system->n_open++;
		fil_n_file_opened++;

		if (node->space->purpose == FIL_TYPE_TABLESPACE &&
		    fil_is_user_tablespace_id(node->space->id)) {

			/* Put the node to the LRU list */
			UT_LIST_ADD_FIRST(fil_system->LRU, node);
		}

		mutex_exit(&fil_system->mutex);
	}

	ut_ad(node->is_open);

	cursor->node = node;
	cursor->file = node->handle;
	cursor->block_size = node->block_size;

	if (my_fstat(cursor->file.m_file, &cursor->statinfo, MYF(MY_WME))) {
		msg("[%02u] xtrabackup: error: cannot stat %s\n",
		    thread_n, cursor->abs_path);

		xb_fil_cur_close(cursor);

		return(XB_FIL_CUR_ERROR);
	}

	if (srv_unix_file_flush_method == SRV_UNIX_O_DIRECT
	    || srv_unix_file_flush_method == SRV_UNIX_O_DIRECT_NO_FSYNC) {

		os_file_set_nocache(cursor->file.m_file, node->name, "OPEN");
	}

	posix_fadvise(cursor->file.m_file, 0, 0, POSIX_FADV_SEQUENTIAL);

	/* Determine the page size */
	page_size.copy_from(xb_get_zip_size(cursor->file, &success));
	if (!success) {
		xb_fil_cur_close(cursor);
		return(XB_FIL_CUR_SKIP);
	} else if (page_size.is_compressed()) {
		page_size_shift = get_bit_shift(page_size.physical());
		msg("[%02u] %s is compressed with page size = "
		    "%lu bytes\n", thread_n, node->name, page_size.physical());
		if (page_size_shift < 10 || page_size_shift > 14) {
			msg("[%02u] xtrabackup: Error: Invalid "
			    "page size: %lu.\n", thread_n, page_size.physical());
			ut_error;
		}
	} else {
		page_size_shift = UNIV_PAGE_SIZE_SHIFT;
	}
	cursor->page_size = page_size.physical();
	cursor->page_size_shift = page_size_shift;
	cursor->zip_size = page_size.is_compressed() ? page_size.physical() : 0;

	ut_a(opt_read_buffer_size >= UNIV_PAGE_SIZE);
	/* Allocate read buffer */
	cursor->buf_size = opt_read_buffer_size;
	cursor->orig_buf = static_cast<byte *>
		(ut_malloc_nokey(cursor->buf_size + UNIV_PAGE_SIZE));
	cursor->buf = static_cast<byte *>
		(ut_align(cursor->orig_buf, UNIV_PAGE_SIZE));

	cursor->buf_read = 0;
	cursor->buf_npages = 0;
	cursor->buf_offset = 0;
	cursor->buf_page_no = 0;
	cursor->thread_n = thread_n;

	cursor->space_size = cursor->statinfo.st_size / page_size.physical();

	cursor->read_filter = read_filter;
	cursor->read_filter->init(&cursor->read_filter_ctxt, cursor,
				  node->space->id);

	cursor->scratch = static_cast<byte *>
		(ut_malloc_nokey(cursor->page_size * 2));
	cursor->decrypt = static_cast<byte *>
		(ut_malloc_nokey(cursor->page_size));

	memcpy(cursor->encryption_key, node->space->encryption_key,
	       sizeof(cursor->encryption_key));
	memcpy(cursor->encryption_iv, node->space->encryption_iv,
	       sizeof(cursor->encryption_iv));
	cursor->encryption_klen = node->space->encryption_klen;

	return(XB_FIL_CUR_SUCCESS);
>>>>>>> edfbdb64
}

/************************************************************************
Reads and verifies the next block of pages from the source
file. Positions the cursor after the last read non-corrupted page.

@return XB_FIL_CUR_SUCCESS if some have been read successfully, XB_FIL_CUR_EOF
if there are no more pages to read and XB_FIL_CUR_ERROR on error. */
xb_fil_cur_result_t xb_fil_cur_read(
    /*============*/
    xb_fil_cur_t *cursor) /*!< in/out: source file cursor */
{
<<<<<<< HEAD
  dberr_t err;
  byte *page;
  ulint i;
  ulint npages;
  ulint retry_count;
  xb_fil_cur_result_t ret;
  ib_uint64_t offset;
  ib_uint64_t to_read;
  ulong n_read;
  page_size_t page_size(
      cursor->zip_size != 0 ? cursor->zip_size : cursor->page_size,
      cursor->page_size, cursor->zip_size != 0);
  IORequest read_request(IORequest::READ);

  cursor->read_filter->get_next_batch(&cursor->read_filter_ctxt, &offset,
                                      &to_read);

  if (to_read == 0LL) {
    return (XB_FIL_CUR_EOF);
  }

  if (to_read > (ib_uint64_t)cursor->buf_size) {
    to_read = (ib_uint64_t)cursor->buf_size;
  }

  xb_a(to_read > 0 && to_read <= 0xFFFFFFFFLL);

  if (to_read % cursor->page_size != 0 &&
      offset + to_read == (ib_uint64_t)cursor->statinfo.st_size) {
    if (to_read < (ib_uint64_t)cursor->page_size) {
      msg("[%02u] xtrabackup: Warning: junk at the end of "
          "%s:\n",
          cursor->thread_n, cursor->abs_path);
      msg("[%02u] xtrabackup: Warning: offset = %llu, "
          "to_read = %llu\n",
          cursor->thread_n, (unsigned long long)offset,
          (unsigned long long)to_read);

      return (XB_FIL_CUR_EOF);
    }

    to_read = (ib_uint64_t)(((ulint)to_read) & ~(cursor->page_size - 1));
  }

  xb_a(to_read % cursor->page_size == 0);

  retry_count = 10;
  ret = XB_FIL_CUR_SUCCESS;

read_retry:
  xtrabackup_io_throttling();

  cursor->buf_read = 0;
  cursor->buf_npages = 0;
  cursor->buf_offset = offset;
  cursor->buf_page_no = (ulint)(offset >> cursor->page_size_shift);

  err = os_file_read_no_error_handling(read_request, cursor->file, cursor->buf,
                                       offset, to_read, &n_read);
  if (err != DB_SUCCESS) {
    if (err == DB_IO_ERROR) {
      /* If the file is truncated by MySQL, os_file_read will
      fail with DB_IO_ERROR, but XtraBackup must treat this
      error as non critical. */
      if (my_fstat(cursor->file.m_file, &cursor->statinfo)) {
        msg("[%02u] xtrabackup: error: cannot stat %s\n", cursor->thread_n,
            cursor->abs_path);
        return (XB_FIL_CUR_ERROR);
      }
      /* Check if we reached EOF */
      if ((ulonglong)cursor->statinfo.st_size > offset + n_read) {
        return (XB_FIL_CUR_ERROR);
      }
    }
    return (XB_FIL_CUR_ERROR);
  }

  read_request.encryption_algorithm(Encryption::AES);
  read_request.encryption_key(cursor->encryption_key, cursor->encryption_klen,
                              cursor->encryption_iv);

  npages = n_read >> cursor->page_size_shift;

  /* check pages for corruption and re-read if necessary. i.e. in case of
  partially written pages */
  for (page = cursor->buf, i = 0; i < npages; page += cursor->page_size, i++) {
    if (Encryption::is_encrypted_page(page)) {
      dberr_t ret;
      Encryption encryption(read_request.encryption_algorithm());

      memcpy(cursor->decrypt, page, cursor->page_size);
      ret = encryption.decrypt(read_request, cursor->decrypt, cursor->page_size,
                               cursor->scratch, cursor->page_size);
      if (ret != DB_SUCCESS) {
        goto corruption;
      }

      if (Compression::is_compressed_page(cursor->decrypt)) {
        if (os_file_decompress_page(false, cursor->decrypt, cursor->scratch,
                                    cursor->page_size) != DB_SUCCESS) {
          goto corruption;
        }
      }

      if (is_page_corrupted(true, cursor->decrypt, page_size, false)) {
        goto corruption;
      }
    }

    if (Compression::is_compressed_page(page)) {
      if (os_file_decompress_page(false, page, cursor->scratch,
                                  cursor->page_size) != DB_SUCCESS) {
        goto corruption;
      }
    }

    if (!Encryption::is_encrypted_page(page) &&
        is_page_corrupted(true, page, page_size, false)) {
    corruption:

      ulint page_no = cursor->buf_page_no + i;

      if (cursor->is_system && page_no >= FSP_EXTENT_SIZE &&
          page_no < FSP_EXTENT_SIZE * 3) {
        /* skip doublewrite buffer pages */
        xb_a(cursor->page_size == UNIV_PAGE_SIZE);
        msg("[%02u] xtrabackup: "
            "Page %lu is a doublewrite buffer page, "
            "skipping.\n",
            cursor->thread_n, page_no);
      } else {
        retry_count--;
        if (retry_count == 0) {
          msg("[%02u] xtrabackup: "
              "Error: failed to read page after "
              "10 retries. File %s seems to be "
              "corrupted.\n",
              cursor->thread_n, cursor->abs_path);
          ret = XB_FIL_CUR_ERROR;
          break;
        }
        msg("[%02u] xtrabackup: "
            "Database page corruption detected at page "
            "%lu, retrying...\n",
            cursor->thread_n, page_no);

        os_thread_sleep(100000);

        goto read_retry;
      }
    }
    cursor->buf_read += cursor->page_size;
    cursor->buf_npages++;
  }

  cursor->read_filter->update(&cursor->read_filter_ctxt, n_read, cursor);

  posix_fadvise(cursor->file.m_file, offset, to_read, POSIX_FADV_DONTNEED);

  return (ret);
=======
	dberr_t			err;
	byte*			page, *page_to_check;
	ulint			i;
	ulint			npages;
	ulint			retry_count;
	xb_fil_cur_result_t	ret;
	ib_uint64_t		offset;
	ib_uint64_t		to_read;
	ulong			n_read;
	page_size_t		page_size(cursor->zip_size != 0 ?
					  cursor->zip_size : cursor->page_size,
					  cursor->page_size,
					  cursor->zip_size != 0);
	IORequest		read_request(IORequest::READ |
					     IORequest::NO_COMPRESSION);

	read_request.encryption_algorithm(Encryption::AES);
	read_request.encryption_key(cursor->encryption_key,
				    cursor->encryption_klen,
				    cursor->encryption_iv);
	read_request.block_size(cursor->block_size);

	cursor->read_filter->get_next_batch(&cursor->read_filter_ctxt,
					    &offset, &to_read);

	if (to_read == 0LL) {
		return(XB_FIL_CUR_EOF);
	}

	if (to_read > (ib_uint64_t) cursor->buf_size) {
		to_read = (ib_uint64_t) cursor->buf_size;
	}

	xb_a(to_read > 0 && to_read <= 0xFFFFFFFFLL);

	if (to_read % cursor->page_size != 0 &&
	    offset + to_read == (ib_uint64_t) cursor->statinfo.st_size) {

		if (to_read < (ib_uint64_t) cursor->page_size) {
			msg("[%02u] xtrabackup: Warning: junk at the end of "
			    "%s:\n", cursor->thread_n, cursor->abs_path);
			msg("[%02u] xtrabackup: Warning: offset = %llu, "
			    "to_read = %llu\n",
			    cursor->thread_n,
			    (unsigned long long) offset,
			    (unsigned long long) to_read);

			return(XB_FIL_CUR_EOF);
		}

		to_read = (ib_uint64_t) (((ulint) to_read) &
					~(cursor->page_size - 1));
	}

	xb_a(to_read % cursor->page_size == 0);

	retry_count = 10;
	ret = XB_FIL_CUR_SUCCESS;

read_retry:
	xtrabackup_io_throttling();

	cursor->buf_read = 0;
	cursor->buf_npages = 0;
	cursor->buf_offset = offset;
	cursor->buf_page_no = (ulint) (offset >> cursor->page_size_shift);

	err = os_file_read_no_error_handling(read_request, cursor->file,
		cursor->buf, offset, to_read, &n_read);
	if (err != DB_SUCCESS) {
		if (err == DB_IO_ERROR) {
			/* If the file is truncated by MySQL, os_file_read will
			fail with DB_IO_ERROR, but XtraBackup must treat this
			error as non critical. */
			if (my_fstat(cursor->file.m_file, &cursor->statinfo,
				     MYF(MY_WME))) {
				msg("[%02u] xtrabackup: error: cannot stat "
				    "%s\n", cursor->thread_n, cursor->abs_path);
				return(XB_FIL_CUR_ERROR);
			}
			/* Check if we reached EOF */
			if ((ulonglong) cursor->statinfo.st_size >
			    offset + n_read) {
				return(XB_FIL_CUR_ERROR);
			}
		}
	}

	npages = n_read >> cursor->page_size_shift;

	/* check pages for corruption and re-read if necessary. i.e. in case of
	partially written pages */
	for (page = cursor->buf, i = 0; i < npages;
	     page += cursor->page_size, i++) {
		page_to_check = page;

		if (Encryption::is_encrypted_page(page)) {
			dberr_t		ret;
			Encryption	encryption(
				read_request.encryption_algorithm());

			page_to_check = cursor->decrypt;
			memcpy(cursor->decrypt, page, cursor->page_size);
			ret = encryption.decrypt(read_request, cursor->decrypt,
						 cursor->page_size,
						 cursor->scratch,
						 cursor->page_size);
			if (ret != DB_SUCCESS) {
				goto corruption;
			}

			if (Compression::is_compressed_page(cursor->decrypt)) {
				if (os_file_decompress_page(false,
				    cursor->decrypt, cursor->scratch,
				    cursor->page_size) != DB_SUCCESS) {
					goto corruption;
				}
			}
		}

		if (Compression::is_compressed_page(page)) {

			page_to_check = cursor->decrypt;
			memcpy(cursor->decrypt, page, cursor->page_size);
			if (os_file_decompress_page(false, cursor->decrypt,
			    cursor->scratch, cursor->page_size) != DB_SUCCESS) {
				goto corruption;
			}

		}

		if (buf_page_is_corrupted(TRUE, page_to_check, page_size,
					  false)) {

corruption:

			ulint page_no = cursor->buf_page_no + i;

			if (cursor->is_system &&
			    page_no >= FSP_EXTENT_SIZE &&
			    page_no < FSP_EXTENT_SIZE * 3) {
				/* skip doublewrite buffer pages */
				xb_a(cursor->page_size == UNIV_PAGE_SIZE);
				msg("[%02u] xtrabackup: "
				    "Page %lu is a doublewrite buffer page, "
				    "skipping.\n", cursor->thread_n, page_no);
			} else {
				retry_count--;
				if (retry_count == 0) {
					msg("[%02u] xtrabackup: "
					    "Error: failed to read page after "
					    "10 retries. File %s seems to be "
					    "corrupted.\n", cursor->thread_n,
					    cursor->abs_path);
					ret = XB_FIL_CUR_ERROR;
					break;
				}
				msg("[%02u] xtrabackup: "
				    "Database page corruption detected at page "
				    "%lu, retrying...\n", cursor->thread_n,
				    page_no);

				os_thread_sleep(100000);

				goto read_retry;
			}
		}
		cursor->buf_read += cursor->page_size;
		cursor->buf_npages++;
	}

	cursor->read_filter->update(&cursor->read_filter_ctxt, n_read, cursor);

	posix_fadvise(cursor->file.m_file, offset, to_read, POSIX_FADV_DONTNEED);

	return(ret);
>>>>>>> edfbdb64
}

/************************************************************************
Close the source file cursor opened with xb_fil_cur_open() and its
associated read filter. */
void xb_fil_cur_close(
    /*=============*/
    xb_fil_cur_t *cursor) /*!< in/out: source file cursor */
{
  cursor->read_filter->deinit(&cursor->read_filter_ctxt);

  if (cursor->scratch != NULL) {
    ut_free(cursor->scratch);
  }
  if (cursor->decrypt != NULL) {
    ut_free(cursor->decrypt);
  }
  if (cursor->orig_buf != NULL) {
    ut_free(cursor->orig_buf);
  }
  if (cursor->node != NULL) {
    fil_node_close_file(cursor->node);
    cursor->file = XB_FILE_UNDEFINED;
  }
}<|MERGE_RESOLUTION|>--- conflicted
+++ resolved
@@ -90,7 +90,6 @@
     fil_node_t *node,            /*!< in: source tablespace node */
     uint thread_n)               /*!< thread number for diagnostics */
 {
-<<<<<<< HEAD
   page_size_t page_size(0, 0, false);
   ulint page_size_shift;
   bool success;
@@ -197,7 +196,7 @@
   cursor->read_filter = read_filter;
   cursor->read_filter->init(&cursor->read_filter_ctxt, cursor, node->space->id);
 
-  cursor->scratch = static_cast<byte *>(ut_malloc_nokey(cursor->page_size));
+  cursor->scratch = static_cast<byte *>(ut_malloc_nokey(cursor->page_size * 2));
   cursor->decrypt = static_cast<byte *>(ut_malloc_nokey(cursor->page_size));
 
   memcpy(cursor->encryption_key, node->space->encryption_key,
@@ -205,6 +204,7 @@
   memcpy(cursor->encryption_iv, node->space->encryption_iv,
          sizeof(cursor->encryption_iv));
   cursor->encryption_klen = node->space->encryption_klen;
+  cursor->block_size = node->block_size;
 
   return (XB_FIL_CUR_SUCCESS);
 }
@@ -215,143 +215,6 @@
   BlockReporter reporter =
       BlockReporter(check_lsn, read_buf, page_size, skip_checksum);
   return reporter.is_corrupted();
-=======
-	page_size_t	page_size(0, 0, false);
-	ulint		page_size_shift;
-	bool		success;
-
-	/* Initialize these first so xb_fil_cur_close() handles them correctly
-	in case of error */
-	cursor->orig_buf = NULL;
-	cursor->node = NULL;
-
-	cursor->space_id = node->space->id;
-	cursor->is_system = !fil_is_user_tablespace_id(node->space->id);
-
-	strncpy(cursor->abs_path, node->name, sizeof(cursor->abs_path));
-
-	/* Get the relative path for the destination tablespace name, i.e. the
-	one that can be appended to the backup root directory. Non-system
-	tablespaces may have absolute paths for remote tablespaces in MySQL
-	5.6+. We want to make "local" copies for the backup. */
-	strncpy(cursor->rel_path,
-		xb_get_relative_path(cursor->abs_path, cursor->is_system),
-		sizeof(cursor->rel_path));
-
-	/* In the backup mode we should already have a tablespace handle created
-	by fil_load_single_table_tablespace() unless it is a system
-	tablespace. Otherwise we open the file here. */
-	if (cursor->is_system || !srv_backup_mode || srv_close_files) {
-		node->handle =
-			os_file_create_simple_no_error_handling(0, node->name,
-								OS_FILE_OPEN,
-								OS_FILE_READ_ONLY,
-								srv_read_only_mode,
-								&success);
-		if (!success) {
-			/* The following call prints an error message */
-			os_file_get_last_error(TRUE);
-
-			msg("[%02u] xtrabackup: error: cannot open "
-			    "tablespace %s\n",
-			    thread_n, cursor->abs_path);
-
-			return(XB_FIL_CUR_ERROR);
-		}
-		mutex_enter(&fil_system->mutex);
-
-		node->is_open = true;
-
-		fil_system->n_open++;
-		fil_n_file_opened++;
-
-		if (node->space->purpose == FIL_TYPE_TABLESPACE &&
-		    fil_is_user_tablespace_id(node->space->id)) {
-
-			/* Put the node to the LRU list */
-			UT_LIST_ADD_FIRST(fil_system->LRU, node);
-		}
-
-		mutex_exit(&fil_system->mutex);
-	}
-
-	ut_ad(node->is_open);
-
-	cursor->node = node;
-	cursor->file = node->handle;
-	cursor->block_size = node->block_size;
-
-	if (my_fstat(cursor->file.m_file, &cursor->statinfo, MYF(MY_WME))) {
-		msg("[%02u] xtrabackup: error: cannot stat %s\n",
-		    thread_n, cursor->abs_path);
-
-		xb_fil_cur_close(cursor);
-
-		return(XB_FIL_CUR_ERROR);
-	}
-
-	if (srv_unix_file_flush_method == SRV_UNIX_O_DIRECT
-	    || srv_unix_file_flush_method == SRV_UNIX_O_DIRECT_NO_FSYNC) {
-
-		os_file_set_nocache(cursor->file.m_file, node->name, "OPEN");
-	}
-
-	posix_fadvise(cursor->file.m_file, 0, 0, POSIX_FADV_SEQUENTIAL);
-
-	/* Determine the page size */
-	page_size.copy_from(xb_get_zip_size(cursor->file, &success));
-	if (!success) {
-		xb_fil_cur_close(cursor);
-		return(XB_FIL_CUR_SKIP);
-	} else if (page_size.is_compressed()) {
-		page_size_shift = get_bit_shift(page_size.physical());
-		msg("[%02u] %s is compressed with page size = "
-		    "%lu bytes\n", thread_n, node->name, page_size.physical());
-		if (page_size_shift < 10 || page_size_shift > 14) {
-			msg("[%02u] xtrabackup: Error: Invalid "
-			    "page size: %lu.\n", thread_n, page_size.physical());
-			ut_error;
-		}
-	} else {
-		page_size_shift = UNIV_PAGE_SIZE_SHIFT;
-	}
-	cursor->page_size = page_size.physical();
-	cursor->page_size_shift = page_size_shift;
-	cursor->zip_size = page_size.is_compressed() ? page_size.physical() : 0;
-
-	ut_a(opt_read_buffer_size >= UNIV_PAGE_SIZE);
-	/* Allocate read buffer */
-	cursor->buf_size = opt_read_buffer_size;
-	cursor->orig_buf = static_cast<byte *>
-		(ut_malloc_nokey(cursor->buf_size + UNIV_PAGE_SIZE));
-	cursor->buf = static_cast<byte *>
-		(ut_align(cursor->orig_buf, UNIV_PAGE_SIZE));
-
-	cursor->buf_read = 0;
-	cursor->buf_npages = 0;
-	cursor->buf_offset = 0;
-	cursor->buf_page_no = 0;
-	cursor->thread_n = thread_n;
-
-	cursor->space_size = cursor->statinfo.st_size / page_size.physical();
-
-	cursor->read_filter = read_filter;
-	cursor->read_filter->init(&cursor->read_filter_ctxt, cursor,
-				  node->space->id);
-
-	cursor->scratch = static_cast<byte *>
-		(ut_malloc_nokey(cursor->page_size * 2));
-	cursor->decrypt = static_cast<byte *>
-		(ut_malloc_nokey(cursor->page_size));
-
-	memcpy(cursor->encryption_key, node->space->encryption_key,
-	       sizeof(cursor->encryption_key));
-	memcpy(cursor->encryption_iv, node->space->encryption_iv,
-	       sizeof(cursor->encryption_iv));
-	cursor->encryption_klen = node->space->encryption_klen;
-
-	return(XB_FIL_CUR_SUCCESS);
->>>>>>> edfbdb64
 }
 
 /************************************************************************
@@ -364,9 +227,8 @@
     /*============*/
     xb_fil_cur_t *cursor) /*!< in/out: source file cursor */
 {
-<<<<<<< HEAD
   dberr_t err;
-  byte *page;
+  byte *page, *page_to_check;
   ulint i;
   ulint npages;
   ulint retry_count;
@@ -377,7 +239,7 @@
   page_size_t page_size(
       cursor->zip_size != 0 ? cursor->zip_size : cursor->page_size,
       cursor->page_size, cursor->zip_size != 0);
-  IORequest read_request(IORequest::READ);
+  IORequest read_request(IORequest::READ | IORequest::NO_COMPRESSION);
 
   cursor->read_filter->get_next_batch(&cursor->read_filter_ctxt, &offset,
                                       &to_read);
@@ -445,16 +307,19 @@
   read_request.encryption_algorithm(Encryption::AES);
   read_request.encryption_key(cursor->encryption_key, cursor->encryption_klen,
                               cursor->encryption_iv);
+  read_request.block_size(cursor->block_size);
 
   npages = n_read >> cursor->page_size_shift;
 
   /* check pages for corruption and re-read if necessary. i.e. in case of
   partially written pages */
   for (page = cursor->buf, i = 0; i < npages; page += cursor->page_size, i++) {
+    page_to_check = page;
     if (Encryption::is_encrypted_page(page)) {
       dberr_t ret;
       Encryption encryption(read_request.encryption_algorithm());
 
+      page_to_check = cursor->decrypt;
       memcpy(cursor->decrypt, page, cursor->page_size);
       ret = encryption.decrypt(read_request, cursor->decrypt, cursor->page_size,
                                cursor->scratch, cursor->page_size);
@@ -468,21 +333,18 @@
           goto corruption;
         }
       }
-
-      if (is_page_corrupted(true, cursor->decrypt, page_size, false)) {
-        goto corruption;
-      }
     }
 
     if (Compression::is_compressed_page(page)) {
-      if (os_file_decompress_page(false, page, cursor->scratch,
+      page_to_check = cursor->decrypt;
+      memcpy(cursor->decrypt, page, cursor->page_size);
+      if (os_file_decompress_page(false, cursor->decrypt, cursor->scratch,
                                   cursor->page_size) != DB_SUCCESS) {
         goto corruption;
       }
     }
 
-    if (!Encryption::is_encrypted_page(page) &&
-        is_page_corrupted(true, page, page_size, false)) {
+    if (is_page_corrupted(true, page_to_check, page_size, false)) {
     corruption:
 
       ulint page_no = cursor->buf_page_no + i;
@@ -525,184 +387,6 @@
   posix_fadvise(cursor->file.m_file, offset, to_read, POSIX_FADV_DONTNEED);
 
   return (ret);
-=======
-	dberr_t			err;
-	byte*			page, *page_to_check;
-	ulint			i;
-	ulint			npages;
-	ulint			retry_count;
-	xb_fil_cur_result_t	ret;
-	ib_uint64_t		offset;
-	ib_uint64_t		to_read;
-	ulong			n_read;
-	page_size_t		page_size(cursor->zip_size != 0 ?
-					  cursor->zip_size : cursor->page_size,
-					  cursor->page_size,
-					  cursor->zip_size != 0);
-	IORequest		read_request(IORequest::READ |
-					     IORequest::NO_COMPRESSION);
-
-	read_request.encryption_algorithm(Encryption::AES);
-	read_request.encryption_key(cursor->encryption_key,
-				    cursor->encryption_klen,
-				    cursor->encryption_iv);
-	read_request.block_size(cursor->block_size);
-
-	cursor->read_filter->get_next_batch(&cursor->read_filter_ctxt,
-					    &offset, &to_read);
-
-	if (to_read == 0LL) {
-		return(XB_FIL_CUR_EOF);
-	}
-
-	if (to_read > (ib_uint64_t) cursor->buf_size) {
-		to_read = (ib_uint64_t) cursor->buf_size;
-	}
-
-	xb_a(to_read > 0 && to_read <= 0xFFFFFFFFLL);
-
-	if (to_read % cursor->page_size != 0 &&
-	    offset + to_read == (ib_uint64_t) cursor->statinfo.st_size) {
-
-		if (to_read < (ib_uint64_t) cursor->page_size) {
-			msg("[%02u] xtrabackup: Warning: junk at the end of "
-			    "%s:\n", cursor->thread_n, cursor->abs_path);
-			msg("[%02u] xtrabackup: Warning: offset = %llu, "
-			    "to_read = %llu\n",
-			    cursor->thread_n,
-			    (unsigned long long) offset,
-			    (unsigned long long) to_read);
-
-			return(XB_FIL_CUR_EOF);
-		}
-
-		to_read = (ib_uint64_t) (((ulint) to_read) &
-					~(cursor->page_size - 1));
-	}
-
-	xb_a(to_read % cursor->page_size == 0);
-
-	retry_count = 10;
-	ret = XB_FIL_CUR_SUCCESS;
-
-read_retry:
-	xtrabackup_io_throttling();
-
-	cursor->buf_read = 0;
-	cursor->buf_npages = 0;
-	cursor->buf_offset = offset;
-	cursor->buf_page_no = (ulint) (offset >> cursor->page_size_shift);
-
-	err = os_file_read_no_error_handling(read_request, cursor->file,
-		cursor->buf, offset, to_read, &n_read);
-	if (err != DB_SUCCESS) {
-		if (err == DB_IO_ERROR) {
-			/* If the file is truncated by MySQL, os_file_read will
-			fail with DB_IO_ERROR, but XtraBackup must treat this
-			error as non critical. */
-			if (my_fstat(cursor->file.m_file, &cursor->statinfo,
-				     MYF(MY_WME))) {
-				msg("[%02u] xtrabackup: error: cannot stat "
-				    "%s\n", cursor->thread_n, cursor->abs_path);
-				return(XB_FIL_CUR_ERROR);
-			}
-			/* Check if we reached EOF */
-			if ((ulonglong) cursor->statinfo.st_size >
-			    offset + n_read) {
-				return(XB_FIL_CUR_ERROR);
-			}
-		}
-	}
-
-	npages = n_read >> cursor->page_size_shift;
-
-	/* check pages for corruption and re-read if necessary. i.e. in case of
-	partially written pages */
-	for (page = cursor->buf, i = 0; i < npages;
-	     page += cursor->page_size, i++) {
-		page_to_check = page;
-
-		if (Encryption::is_encrypted_page(page)) {
-			dberr_t		ret;
-			Encryption	encryption(
-				read_request.encryption_algorithm());
-
-			page_to_check = cursor->decrypt;
-			memcpy(cursor->decrypt, page, cursor->page_size);
-			ret = encryption.decrypt(read_request, cursor->decrypt,
-						 cursor->page_size,
-						 cursor->scratch,
-						 cursor->page_size);
-			if (ret != DB_SUCCESS) {
-				goto corruption;
-			}
-
-			if (Compression::is_compressed_page(cursor->decrypt)) {
-				if (os_file_decompress_page(false,
-				    cursor->decrypt, cursor->scratch,
-				    cursor->page_size) != DB_SUCCESS) {
-					goto corruption;
-				}
-			}
-		}
-
-		if (Compression::is_compressed_page(page)) {
-
-			page_to_check = cursor->decrypt;
-			memcpy(cursor->decrypt, page, cursor->page_size);
-			if (os_file_decompress_page(false, cursor->decrypt,
-			    cursor->scratch, cursor->page_size) != DB_SUCCESS) {
-				goto corruption;
-			}
-
-		}
-
-		if (buf_page_is_corrupted(TRUE, page_to_check, page_size,
-					  false)) {
-
-corruption:
-
-			ulint page_no = cursor->buf_page_no + i;
-
-			if (cursor->is_system &&
-			    page_no >= FSP_EXTENT_SIZE &&
-			    page_no < FSP_EXTENT_SIZE * 3) {
-				/* skip doublewrite buffer pages */
-				xb_a(cursor->page_size == UNIV_PAGE_SIZE);
-				msg("[%02u] xtrabackup: "
-				    "Page %lu is a doublewrite buffer page, "
-				    "skipping.\n", cursor->thread_n, page_no);
-			} else {
-				retry_count--;
-				if (retry_count == 0) {
-					msg("[%02u] xtrabackup: "
-					    "Error: failed to read page after "
-					    "10 retries. File %s seems to be "
-					    "corrupted.\n", cursor->thread_n,
-					    cursor->abs_path);
-					ret = XB_FIL_CUR_ERROR;
-					break;
-				}
-				msg("[%02u] xtrabackup: "
-				    "Database page corruption detected at page "
-				    "%lu, retrying...\n", cursor->thread_n,
-				    page_no);
-
-				os_thread_sleep(100000);
-
-				goto read_retry;
-			}
-		}
-		cursor->buf_read += cursor->page_size;
-		cursor->buf_npages++;
-	}
-
-	cursor->read_filter->update(&cursor->read_filter_ctxt, n_read, cursor);
-
-	posix_fadvise(cursor->file.m_file, offset, to_read, POSIX_FADV_DONTNEED);
-
-	return(ret);
->>>>>>> edfbdb64
 }
 
 /************************************************************************
