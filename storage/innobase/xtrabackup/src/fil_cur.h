/******************************************************
XtraBackup: hot backup tool for InnoDB
(c) 2009-2013 Percona LLC and/or its affiliates.
Originally Created 3/3/2009 Yasufumi Kinoshita
Written by Alexey Kopytov, Aleksandr Kuzminsky, Stewart Smith, Vadim Tkachenko,
Yasufumi Kinoshita, Ignacio Nin and Baron Schwartz.

This program is free software; you can redistribute it and/or modify
it under the terms of the GNU General Public License as published by
the Free Software Foundation; version 2 of the License.

This program is distributed in the hope that it will be useful,
but WITHOUT ANY WARRANTY; without even the implied warranty of
MERCHANTABILITY or FITNESS FOR A PARTICULAR PURPOSE.  See the
GNU General Public License for more details.

You should have received a copy of the GNU General Public License
along with this program; if not, write to the Free Software
Foundation, Inc., 51 Franklin Street, Fifth Floor, Boston, MA  02110-1301, USA

*******************************************************/

/* Source file cursor interface */

#ifndef FIL_CUR_H
#define FIL_CUR_H

#include <my_dir.h>
#include "read_filt.h"

struct xb_fil_cur_t {
<<<<<<< HEAD
  pfs_os_file_t file; /*!< source file handle */
  fil_node_t *node;   /*!< source tablespace node */
  char rel_path[FN_REFLEN];
  /*!< normalized file path */
  char abs_path[FN_REFLEN];
  /*!< absolute file path */
  MY_STAT statinfo;            /*!< information about the file */
  ulint zip_size;              /*!< compressed page size in bytes or 0
                               for uncompressed pages */
  ulint page_size;             /*!< = zip_size for compressed pages or
                               UNIV_PAGE_SIZE for uncompressed ones */
  ulint page_size_shift;       /*!< bit shift corresponding to
                               page_size */
  bool is_system;              /*!< TRUE for system tablespace, FALSE
                               otherwise */
  bool is_ibd;                 /*!< TRUE for IBD tablespace tablespace,
                               FALSE otherwise */
  bool is_compressable;        /*!< TRUE for uncompressed and unencrypted
                               tablespaces */
  xb_read_filt_t *read_filter; /*!< read filter */
  xb_read_filt_ctxt_t read_filter_ctxt;
  /*!< read filter context */
  byte *orig_buf;         /*!< read buffer */
  byte *buf;              /*!< aligned pointer for orig_buf */
  byte *scratch;          /*!< page to use for temporary
                          decompress */
  byte *decrypt;          /*!< page to use for temporary
                          decrypt */
  ulint buf_size;         /*!< buffer size in bytes */
  ulint buf_read;         /*!< number of read bytes in buffer
                          after the last cursor read */
  ulint buf_npages;       /*!< number of pages in buffer after the
                          last cursor read */
  ib_uint64_t buf_offset; /*!< file offset of the first page in
                          buffer */
  ulint buf_page_no;      /*!< number of the first page in
                          buffer */
  uint thread_n;          /*!< thread number for diagnostics */
  ulint space_id;         /*!< ID of tablespace */
  ulint space_size;       /*!< space size in pages */
  size_t block_size;      /*!< FS block size */

  unsigned char encryption_key[32];
  /*!< encryption key */
  ulint encryption_klen;
  /*!< encryption key length */
  unsigned char encryption_iv[32];
  /*!< encryption iv */
=======
	pfs_os_file_t	file;		/*!< source file handle */
	fil_node_t*	node;		/*!< source tablespace node */
	char		rel_path[FN_REFLEN];
					/*!< normalized file path */
	char		abs_path[FN_REFLEN];
					/*!< absolute file path */
	MY_STAT		statinfo;	/*!< information about the file */
	ulint		zip_size;	/*!< compressed page size in bytes or 0
					for uncompressed pages */
	ulint		page_size;	/*!< = zip_size for compressed pages or
					UNIV_PAGE_SIZE for uncompressed ones */
	ulint		page_size_shift;/*!< bit shift corresponding to
					page_size */
	my_bool		is_system;	/*!< TRUE for system tablespace, FALSE
					otherwise */
	xb_read_filt_t*	read_filter;	/*!< read filter */
	xb_read_filt_ctxt_t	read_filter_ctxt;
					/*!< read filter context */
	byte*		orig_buf;	/*!< read buffer */
	byte*		buf;		/*!< aligned pointer for orig_buf */
	byte*		scratch;	/*!< page to use for temporary
					decompress */
	byte*		decrypt;	/*!< page to use for temporary
					decrypt */
	ulint		buf_size;	/*!< buffer size in bytes */
	ulint		buf_read;	/*!< number of read bytes in buffer
					after the last cursor read */
	ulint		buf_npages;	/*!< number of pages in buffer after the
					last cursor read */
	ib_uint64_t	buf_offset;	/*!< file offset of the first page in
					buffer */
	ulint		buf_page_no;	/*!< number of the first page in
					buffer */
	uint		thread_n;	/*!< thread number for diagnostics */
	ulint		space_id;	/*!< ID of tablespace */
	ulint		space_flags;	/*!< tablespace flags */
	ulint		space_size;	/*!< space size in pages */
	ulint		block_size;	/*!< FS block size */

	unsigned char	encryption_key[32];
					/*!< encryption key */
	ulint		encryption_klen;
					/*!< encryption key length */
	unsigned char	encryption_iv[32];
					/*!< encryption iv */
>>>>>>> a0c6862e
};

typedef enum {
  XB_FIL_CUR_SUCCESS,
  XB_FIL_CUR_SKIP,
  XB_FIL_CUR_ERROR,
  XB_FIL_CUR_EOF
} xb_fil_cur_result_t;

/************************************************************************
Open a source file cursor and initialize the associated read filter.

@return XB_FIL_CUR_SUCCESS on success, XB_FIL_CUR_SKIP if the source file must
be skipped and XB_FIL_CUR_ERROR on error. */
xb_fil_cur_result_t xb_fil_cur_open(
    /*============*/
    xb_fil_cur_t *cursor,        /*!< out: source file cursor */
    xb_read_filt_t *read_filter, /*!< in/out: the read filter */
    fil_node_t *node,            /*!< in: source tablespace node */
    uint thread_n);              /*!< thread number for diagnostics */

/************************************************************************
Reads and verifies the next block of pages from the source
file. Positions the cursor after the last read non-corrupted page.

@return XB_FIL_CUR_SUCCESS if some have been read successfully, XB_FIL_CUR_EOF
if there are no more pages to read and XB_FIL_CUR_ERROR on error. */
xb_fil_cur_result_t xb_fil_cur_read(
    /*============*/
    xb_fil_cur_t *cursor); /*!< in/out: source file cursor */

/************************************************************************
Close the source file cursor opened with xb_fil_cur_open() and its
associated read filter. */
void xb_fil_cur_close(
    /*=============*/
    xb_fil_cur_t *cursor); /*!< in/out: source file cursor */

/***********************************************************************
Extracts the relative path ("database/table.ibd") of a tablespace from a
specified possibly absolute path.

For user tablespaces both "./database/table.ibd" and
"/remote/dir/database/table.ibd" result in "database/table.ibd".

For system tablepsaces (i.e. When is_system is TRUE) both "/remote/dir/ibdata1"
and "./ibdata1" yield "ibdata1" in the output. */
const char *xb_get_relative_path(
    /*=================*/
    fil_space_t *space, /*!< in: tablespace */
    const char *path);  /*!< in: tablespace path (either
                        relative or absolute) */

#endif<|MERGE_RESOLUTION|>--- conflicted
+++ resolved
@@ -29,7 +29,6 @@
 #include "read_filt.h"
 
 struct xb_fil_cur_t {
-<<<<<<< HEAD
   pfs_os_file_t file; /*!< source file handle */
   fil_node_t *node;   /*!< source tablespace node */
   char rel_path[FN_REFLEN];
@@ -69,6 +68,7 @@
                           buffer */
   uint thread_n;          /*!< thread number for diagnostics */
   ulint space_id;         /*!< ID of tablespace */
+  ulint space_flags;      /*!< tablespace flags */
   ulint space_size;       /*!< space size in pages */
   size_t block_size;      /*!< FS block size */
 
@@ -78,53 +78,6 @@
   /*!< encryption key length */
   unsigned char encryption_iv[32];
   /*!< encryption iv */
-=======
-	pfs_os_file_t	file;		/*!< source file handle */
-	fil_node_t*	node;		/*!< source tablespace node */
-	char		rel_path[FN_REFLEN];
-					/*!< normalized file path */
-	char		abs_path[FN_REFLEN];
-					/*!< absolute file path */
-	MY_STAT		statinfo;	/*!< information about the file */
-	ulint		zip_size;	/*!< compressed page size in bytes or 0
-					for uncompressed pages */
-	ulint		page_size;	/*!< = zip_size for compressed pages or
-					UNIV_PAGE_SIZE for uncompressed ones */
-	ulint		page_size_shift;/*!< bit shift corresponding to
-					page_size */
-	my_bool		is_system;	/*!< TRUE for system tablespace, FALSE
-					otherwise */
-	xb_read_filt_t*	read_filter;	/*!< read filter */
-	xb_read_filt_ctxt_t	read_filter_ctxt;
-					/*!< read filter context */
-	byte*		orig_buf;	/*!< read buffer */
-	byte*		buf;		/*!< aligned pointer for orig_buf */
-	byte*		scratch;	/*!< page to use for temporary
-					decompress */
-	byte*		decrypt;	/*!< page to use for temporary
-					decrypt */
-	ulint		buf_size;	/*!< buffer size in bytes */
-	ulint		buf_read;	/*!< number of read bytes in buffer
-					after the last cursor read */
-	ulint		buf_npages;	/*!< number of pages in buffer after the
-					last cursor read */
-	ib_uint64_t	buf_offset;	/*!< file offset of the first page in
-					buffer */
-	ulint		buf_page_no;	/*!< number of the first page in
-					buffer */
-	uint		thread_n;	/*!< thread number for diagnostics */
-	ulint		space_id;	/*!< ID of tablespace */
-	ulint		space_flags;	/*!< tablespace flags */
-	ulint		space_size;	/*!< space size in pages */
-	ulint		block_size;	/*!< FS block size */
-
-	unsigned char	encryption_key[32];
-					/*!< encryption key */
-	ulint		encryption_klen;
-					/*!< encryption key length */
-	unsigned char	encryption_iv[32];
-					/*!< encryption iv */
->>>>>>> a0c6862e
 };
 
 typedef enum {
