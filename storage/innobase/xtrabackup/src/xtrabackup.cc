/******************************************************
XtraBackup: hot backup tool for InnoDB
(c) 2009-2017 Percona LLC and/or its affiliates
Originally Created 3/3/2009 Yasufumi Kinoshita
Written by Alexey Kopytov, Aleksandr Kuzminsky, Stewart Smith, Vadim Tkachenko,
Yasufumi Kinoshita, Ignacio Nin and Baron Schwartz.

This program is free software; you can redistribute it and/or modify
it under the terms of the GNU General Public License as published by
the Free Software Foundation; version 2 of the License.

This program is distributed in the hope that it will be useful,
but WITHOUT ANY WARRANTY; without even the implied warranty of
MERCHANTABILITY or FITNESS FOR A PARTICULAR PURPOSE.  See the
GNU General Public License for more details.

You should have received a copy of the GNU General Public License
along with this program; if not, write to the Free Software
Foundation, Inc., 51 Franklin Street, Fifth Floor, Boston, MA  02110-1301, USA

*******************************************************

This file incorporates work covered by the following copyright and
permission notice:

Copyright (c) 2000, 2011, MySQL AB & Innobase Oy. All Rights Reserved.

This program is free software; you can redistribute it and/or modify it under
the terms of the GNU General Public License as published by the Free Software
Foundation; version 2 of the License.

This program is distributed in the hope that it will be useful, but WITHOUT
ANY WARRANTY; without even the implied warranty of MERCHANTABILITY or FITNESS
FOR A PARTICULAR PURPOSE. See the GNU General Public License for more details.

You should have received a copy of the GNU General Public License along with
this program; if not, write to the Free Software Foundation, Inc., 59 Temple
Place, Suite 330, Boston, MA 02111-1307 USA

*******************************************************/

#include <my_base.h>
#include <my_default.h>
#include <my_getopt.h>
#include <mysql_com.h>
#include <mysql_version.h>
#include <mysqld.h>
#include <sql_bitmap.h>

#include <fcntl.h>
#include <signal.h>
#include <string.h>

#ifdef __linux__
#include <sys/prctl.h>
#endif

#include <sys/resource.h>

#include <btr0sea.h>
#include <buf0dblwr.h>
#include <dict0dd.h>
#include <dict0priv.h>
#include <dict0stats.h>
#include <lob0lob.h>
#include <lock0lock.h>
#include <log0recv.h>
#include <my_aes.h>
#include <row0mysql.h>
#include <row0quiesce.h>
#include <sql_locale.h>
#include <srv0start.h>

#include <clone0api.h>
#include <components/mysql_server/server_component.h>
#include <mysql.h>
#include <mysqld_thd_manager.h>
#include <sql/current_thd.h>
#include <sql/srv_session.h>
#include <table_cache.h>
#include <list>
#include <set>
#include <sstream>

#include <api0api.h>
#include <api0misc.h>
#include <dict0sdi-decompress.h>

#include "sql/dd/impl/sdi.h"
#include "sql_thd_internal_api.h"

#define G_PTR uchar *

#include "common.h"
#include "datasink.h"
#include "xtrabackup_version.h"

#include "backup_copy.h"
#include "backup_mysql.h"
#include "changed_page_bitmap.h"
#include "crc_glue.h"
#include "ds_buffer.h"
#include "ds_encrypt.h"
#include "ds_tmpfile.h"
#include "fil_cur.h"
#include "keyring_plugins.h"
#include "read_filt.h"
#include "space_map.h"
#include "write_filt.h"
#include "wsrep.h"
#include "xb0xb.h"
#include "xb_regex.h"
#include "xbcrypt_common.h"
#include "xbstream.h"
#include "xtrabackup.h"
#include "xtrabackup_config.h"

/* TODO: replace with appropriate macros used in InnoDB 5.6 */
#define PAGE_ZIP_MIN_SIZE_SHIFT 10
#define DICT_TF_ZSSIZE_SHIFT 1
#define DICT_TF_FORMAT_ZIP 1
#define DICT_TF_FORMAT_SHIFT 5

static MEM_ROOT argv_alloc{PSI_NOT_INSTRUMENTED, 512};

int sys_var_init();

bool innodb_inited = 0;

/* This tablespace name is reserved by InnoDB for the system tablespace
which uses space_id 0 and stores extra types of system pages like UNDO
and doublewrite. */
const char reserved_system_space_name[] = "innodb_system";

/* This tablespace name is reserved by InnoDB for the predefined temporary
tablespace. */
const char reserved_temporary_space_name[] = "innodb_temporary";

/* === xtrabackup specific options === */
char xtrabackup_real_target_dir[FN_REFLEN] = "./xtrabackup_backupfiles/";
char *xtrabackup_target_dir = xtrabackup_real_target_dir;
bool xtrabackup_version = FALSE;
bool xtrabackup_backup = FALSE;
bool xtrabackup_stats = FALSE;
bool xtrabackup_prepare = FALSE;
bool xtrabackup_copy_back = FALSE;
bool xtrabackup_move_back = FALSE;
bool xtrabackup_decrypt_decompress = FALSE;
bool xtrabackup_print_param = FALSE;

bool xtrabackup_export = FALSE;
bool xtrabackup_apply_log_only = FALSE;

longlong xtrabackup_use_memory = 100 * 1024 * 1024L;
bool xtrabackup_create_ib_logfile = FALSE;

long xtrabackup_throttle = 0; /* 0:unlimited */
lint io_ticket;
os_event_t wait_throttle = NULL;
os_event_t log_copying_stop = NULL;
lsn_t log_copying_stop_lsn = 0;

char *xtrabackup_incremental = NULL;
lsn_t incremental_lsn;
lsn_t incremental_to_lsn;
lsn_t incremental_last_lsn;
lsn_t incremental_flushed_lsn;
xb_page_bitmap *changed_page_bitmap = NULL;

char *xtrabackup_incremental_basedir = NULL; /* for --backup */
char *xtrabackup_extra_lsndir = NULL;    /* for --backup with --extra-lsndir */
char *xtrabackup_incremental_dir = NULL; /* for --prepare */

char xtrabackup_real_incremental_basedir[FN_REFLEN];
char xtrabackup_real_extra_lsndir[FN_REFLEN];
char xtrabackup_real_incremental_dir[FN_REFLEN];

lsn_t xtrabackup_archived_to_lsn = 0; /* for --archived-to-lsn */

char *xtrabackup_tables = NULL;
char *xtrabackup_tables_file = NULL;
char *xtrabackup_tables_exclude = NULL;

typedef std::list<xb_regex_t> regex_list_t;
static regex_list_t regex_include_list;
static regex_list_t regex_exclude_list;

static hash_table_t *tables_include_hash = NULL;
static hash_table_t *tables_exclude_hash = NULL;

char *xtrabackup_databases = NULL;
char *xtrabackup_databases_file = NULL;
char *xtrabackup_databases_exclude = NULL;
static hash_table_t *databases_include_hash = NULL;
static hash_table_t *databases_exclude_hash = NULL;

static hash_table_t *inc_dir_tables_hash;

struct xb_filter_entry_struct {
  char *name;
  ibool has_tables;
  hash_node_t name_hash;
};
typedef struct xb_filter_entry_struct xb_filter_entry_t;

lsn_t checkpoint_lsn_start;
lsn_t checkpoint_no_start;
lsn_t log_copy_scanned_lsn;
bool log_copying = true;
bool log_copying_running = false;
bool io_watching_thread_running = false;

bool xtrabackup_logfile_is_renamed = false;

int xtrabackup_parallel;

char *xtrabackup_stream_str = NULL;
xb_stream_fmt_t xtrabackup_stream_fmt = XB_STREAM_FMT_NONE;
bool xtrabackup_stream = false;

const char *xtrabackup_compress_alg = NULL;
xtrabackup_compress_t xtrabackup_compress = XTRABACKUP_COMPRESS_NONE;
uint xtrabackup_compress_threads;
ulonglong xtrabackup_compress_chunk_size = 0;

const char *xtrabackup_encrypt_algo_names[] = {"NONE", "AES128", "AES192",
                                               "AES256", NullS};
TYPELIB xtrabackup_encrypt_algo_typelib = {
    array_elements(xtrabackup_encrypt_algo_names) - 1, "",
    xtrabackup_encrypt_algo_names, NULL};

bool xtrabackup_encrypt = false;
ulong xtrabackup_encrypt_algo;
char *xtrabackup_encrypt_key = NULL;
char *xtrabackup_encrypt_key_file = NULL;
uint xtrabackup_encrypt_threads;
ulonglong xtrabackup_encrypt_chunk_size = 0;

ulint xtrabackup_rebuild_threads = 1;

/* sleep interval beetween log copy iterations in log copying thread
in milliseconds (default is 1 second) */
ulint xtrabackup_log_copy_interval = 1000;

/* Ignored option (--log) for MySQL option compatibility */
char *log_ignored_opt = NULL;

/* === metadata of backup === */
#define XTRABACKUP_METADATA_FILENAME "xtrabackup_checkpoints"
static char metadata_type_str[30] = ""; /*[full-backuped|log-applied|
                                        full-prepared|incremental]*/
static enum {
  METADATA_FULL_BACKUP,
  METADATA_INCREMENTAL_BACKUP,
  METADATA_LOG_APPLIED,
  METADATA_FULL_PREPARED
} metadata_type;
lsn_t metadata_from_lsn = 0;
lsn_t metadata_to_lsn = 0;
lsn_t metadata_last_lsn = 0;

#define XB_LOG_FILENAME "xtrabackup_logfile"

ds_file_t *dst_log_file = NULL;

static char mysql_data_home_buff[2];

const char *defaults_group = "mysqld";

/* === static parameters in ha_innodb.cc */

#define HA_INNOBASE_ROWS_IN_TABLE 10000 /* to get optimization right */
#define HA_INNOBASE_RANGE_COUNT 100

ulong innobase_large_page_size = 0;

/* The default values for the following, type long or longlong, start-up
parameters are declared in mysqld.cc: */

long innobase_buffer_pool_awe_mem_mb = 0;
long innobase_file_io_threads = 4;
long innobase_read_io_threads = 4;
long innobase_write_io_threads = 4;
long innobase_force_recovery = 0;
long innobase_log_buffer_size = 16 * 1024 * 1024L;
long innobase_log_files_in_group = 2;
long innobase_open_files = 300L;

longlong innobase_page_size = (1LL << 14); /* 16KB */
static ulong innobase_log_block_size = 512;
char *innobase_buffer_pool_filename = NULL;
char *innobase_directories = NULL;

longlong innobase_buffer_pool_size = 8 * 1024 * 1024L;
longlong innobase_log_file_size = 48 * 1024 * 1024L;

static ulong innodb_flush_method;

/* The default values for the following char* start-up parameters
are determined in innobase_init below: */

char *innobase_ignored_opt = NULL;
char *innobase_data_home_dir = NULL;
char *innobase_data_file_path = NULL;
char *innobase_temp_data_file_path = NULL;

/* Below we have boolean-valued start-up parameters, and their default
values */

ulong innobase_fast_shutdown = 1;
bool innobase_use_checksums = TRUE;
bool innobase_use_large_pages = FALSE;
bool innobase_file_per_table = FALSE;
bool innobase_rollback_on_timeout = FALSE;
bool innobase_create_status_file = FALSE;
bool innobase_adaptive_hash_index = TRUE;

static char *internal_innobase_data_file_path = NULL;

char *opt_transition_key = NULL;
char *opt_xtra_plugin_dir = NULL;

bool opt_generate_new_master_key = FALSE;
bool opt_generate_transition_key = FALSE;

bool use_dumped_tablespace_keys = false;

/* The following counter is used to convey information to InnoDB
about server activity: in selects it is not sensible to call
srv_active_wake_master_thread after each fetch or search, we only do
it every INNOBASE_WAKE_INTERVAL'th step. */

#define INNOBASE_WAKE_INTERVAL 32
ulong innobase_active_counter = 0;

static char *xtrabackup_debug_sync = NULL;

bool xtrabackup_incremental_force_scan = FALSE;

/* The flushed lsn which is read from data files */
lsn_t min_flushed_lsn = 0;
lsn_t max_flushed_lsn = 0;

/* The size of archived log file */
size_t xtrabackup_arch_file_size = 0ULL;
/* The minimal LSN of found archived log files */
lsn_t xtrabackup_arch_first_file_lsn = 0ULL;
/* The maximum LSN of found archived log files */
lsn_t xtrabackup_arch_last_file_lsn = 0ULL;

ulong xb_open_files_limit = 0;
bool xb_close_files = FALSE;

/* Datasinks */
ds_ctxt_t *ds_data = nullptr;
ds_ctxt_t *ds_meta = nullptr;
ds_ctxt_t *ds_redo = nullptr;
ds_ctxt_t *ds_uncompressed_data = nullptr;

static long innobase_log_files_in_group_save;
static char *srv_log_group_home_dir_save;
static longlong innobase_log_file_size_save;

static char *srv_temp_dir = nullptr;

/* set true if corresponding variable set as option config file or
command argument */
bool innodb_log_checksums_specified = false;

/* set true if corresponding variable set as option config file or
command argument */
bool innodb_checksum_algorithm_specified = false;

/* String buffer used by --print-param to accumulate server options as they are
parsed from the defaults file */
static std::ostringstream print_param_str;
static std::ostringstream param_str;

/* Set of specified parameters */
std::set<std::string> param_set;

static ulonglong global_max_value;

extern "C" void handle_fatal_signal(int sig);

bool opt_galera_info = FALSE;
bool opt_slave_info = FALSE;
bool opt_no_lock = FALSE;
bool opt_safe_slave_backup = FALSE;
bool opt_rsync = FALSE;
bool opt_force_non_empty_dirs = FALSE;
#ifdef HAVE_VERSION_CHECK
bool opt_noversioncheck = FALSE;
#endif
bool opt_no_backup_locks = FALSE;
bool opt_decompress = FALSE;
bool opt_remove_original = FALSE;
bool opt_tables_compatibility_check = TRUE;
static bool opt_check_privileges = FALSE;

char *opt_incremental_history_name = NULL;
char *opt_incremental_history_uuid = NULL;

char *opt_user = NULL;
char *opt_password = NULL;
char *opt_host = NULL;
char *opt_defaults_group = NULL;
char *opt_socket = NULL;
uint opt_port = 0;
char *opt_login_path = NULL;
char *opt_log_bin = NULL;

bool tty_password = false;
bool tty_transition_key = false;

const char *query_type_names[] = {"ALL", "UPDATE", "SELECT", NullS};

TYPELIB query_type_typelib = {array_elements(query_type_names) - 1, "",
                              query_type_names, NULL};

ulong opt_lock_wait_query_type;
ulong opt_kill_long_query_type;

ulong opt_decrypt_algo = 0;

uint opt_kill_long_queries_timeout = 0;
uint opt_lock_wait_timeout = 0;
uint opt_lock_wait_threshold = 0;
uint opt_debug_sleep_before_unlock = 0;
uint opt_safe_slave_backup_timeout = 0;
uint opt_dump_innodb_buffer_pool_timeout = 10;
uint opt_dump_innodb_buffer_pool_pct = 0;
bool opt_dump_innodb_buffer_pool = FALSE;

bool opt_lock_ddl = FALSE;
bool opt_lock_ddl_per_table = FALSE;
uint opt_lock_ddl_timeout = 0;

const char *opt_history = NULL;
bool opt_decrypt = FALSE;
uint opt_read_buffer_size = 0;

char *opt_rocksdb_datadir = nullptr;
char *opt_rocksdb_wal_dir = nullptr;

/** Possible values for system variable "innodb_checksum_algorithm". */
extern const char *innodb_checksum_algorithm_names[];

/** Used to define an enumerate type of the system variable
innodb_checksum_algorithm. */
extern TYPELIB innodb_checksum_algorithm_typelib;

/** Names of allowed values of innodb_flush_method */
extern const char *innodb_flush_method_names[];

/** Enumeration of innodb_flush_method */
extern TYPELIB innodb_flush_method_typelib;

#include "sslopt-vars.h"
#include "caching_sha2_passwordopt-vars.h"

extern struct rand_struct sql_rand;
extern mysql_mutex_t LOCK_sql_rand;

static void check_all_privileges();

#define CLIENT_WARN_DEPRECATED(opt, new_opt)                     \
  msg("WARNING: " opt                                            \
      " is deprecated and will be removed in a future version. " \
      "Use " new_opt " instead.\n")

/* Simple datasink creation tracking...add datasinks in the reverse order you
want them destroyed. */
#define XTRABACKUP_MAX_DATASINKS 10
static ds_ctxt_t *datasinks[XTRABACKUP_MAX_DATASINKS];
static uint actual_datasinks = 0;
static inline void xtrabackup_add_datasink(ds_ctxt_t *ds) {
  xb_ad(actual_datasinks < XTRABACKUP_MAX_DATASINKS);
  datasinks[actual_datasinks] = ds;
  actual_datasinks++;
}

/* ======== Datafiles iterator ======== */
datafiles_iter_t *datafiles_iter_new() {
  datafiles_iter_t *it = new datafiles_iter_t();

  mutex_create(LATCH_ID_XTRA_DATAFILES_ITER_MUTEX, &it->mutex);

  Fil_iterator::for_each_file(false, [&](fil_node_t *file) {
    it->nodes.push_back(file);
    return (DB_SUCCESS);
  });

  it->i = it->nodes.begin();

  return it;
}

fil_node_t *datafiles_iter_next(datafiles_iter_t *it) {
  fil_node_t *node = NULL;

  mutex_enter(&it->mutex);

  if (it->i != it->nodes.end()) {
    node = *it->i;
    it->i++;
  }

  mutex_exit(&it->mutex);

  return node;
}

void datafiles_iter_free(datafiles_iter_t *it) {
  mutex_free(&it->mutex);
  delete it;
}

/* ======== Date copying thread context ======== */

typedef struct {
  datafiles_iter_t *it;
  uint num;
  uint *count;
  ib_mutex_t *count_mutex;
  bool *error;
  os_thread_id_t id;
} data_thread_ctxt_t;

/* ======== for option and variables ======== */

enum options_xtrabackup {
  OPT_XTRA_TARGET_DIR = 1000, /* make sure it is larger
                                 than OPT_MAX_CLIENT_OPTION */
  OPT_XTRA_BACKUP,
  OPT_XTRA_STATS,
  OPT_XTRA_PREPARE,
  OPT_XTRA_EXPORT,
  OPT_XTRA_APPLY_LOG_ONLY,
  OPT_XTRA_PRINT_PARAM,
  OPT_XTRA_USE_MEMORY,
  OPT_XTRA_THROTTLE,
  OPT_XTRA_LOG_COPY_INTERVAL,
  OPT_XTRA_INCREMENTAL,
  OPT_XTRA_INCREMENTAL_BASEDIR,
  OPT_XTRA_EXTRA_LSNDIR,
  OPT_XTRA_INCREMENTAL_DIR,
  OPT_XTRA_ARCHIVED_TO_LSN,
  OPT_XTRA_TABLES,
  OPT_XTRA_TABLES_FILE,
  OPT_XTRA_DATABASES,
  OPT_XTRA_DATABASES_FILE,
  OPT_XTRA_CREATE_IB_LOGFILE,
  OPT_XTRA_PARALLEL,
  OPT_XTRA_STREAM,
  OPT_XTRA_COMPRESS,
  OPT_XTRA_COMPRESS_THREADS,
  OPT_XTRA_COMPRESS_CHUNK_SIZE,
  OPT_XTRA_ENCRYPT,
  OPT_XTRA_ENCRYPT_KEY,
  OPT_XTRA_ENCRYPT_KEY_FILE,
  OPT_XTRA_ENCRYPT_THREADS,
  OPT_XTRA_ENCRYPT_CHUNK_SIZE,
  OPT_XTRA_SERVER_ID,
  OPT_LOG,
  OPT_LOG_BIN_INDEX,
  OPT_INNODB,
  OPT_INNODB_CHECKSUMS,
  OPT_INNODB_DATA_FILE_PATH,
  OPT_INNODB_DATA_HOME_DIR,
  OPT_INNODB_ADAPTIVE_HASH_INDEX,
  OPT_INNODB_FAST_SHUTDOWN,
  OPT_INNODB_FILE_PER_TABLE,
  OPT_INNODB_FLUSH_LOG_AT_TRX_COMMIT,
  OPT_INNODB_FLUSH_METHOD,
  OPT_INNODB_LOG_ARCH_DIR,
  OPT_INNODB_LOG_ARCHIVE,
  OPT_INNODB_LOG_GROUP_HOME_DIR,
  OPT_INNODB_MAX_DIRTY_PAGES_PCT,
  OPT_INNODB_MAX_PURGE_LAG,
  OPT_INNODB_ROLLBACK_ON_TIMEOUT,
  OPT_INNODB_STATUS_FILE,
  OPT_INNODB_ADDITIONAL_MEM_POOL_SIZE,
  OPT_INNODB_AUTOEXTEND_INCREMENT,
  OPT_INNODB_BUFFER_POOL_SIZE,
  OPT_INNODB_COMMIT_CONCURRENCY,
  OPT_INNODB_CONCURRENCY_TICKETS,
  OPT_INNODB_FILE_IO_THREADS,
  OPT_INNODB_IO_CAPACITY,
  OPT_INNODB_READ_IO_THREADS,
  OPT_INNODB_WRITE_IO_THREADS,
  OPT_INNODB_USE_NATIVE_AIO,
  OPT_INNODB_PAGE_SIZE,
  OPT_INNODB_LOG_BLOCK_SIZE,
  OPT_INNODB_EXTRA_UNDOSLOTS,
  OPT_INNODB_BUFFER_POOL_FILENAME,
  OPT_INNODB_FORCE_RECOVERY,
  OPT_INNODB_LOCK_WAIT_TIMEOUT,
  OPT_INNODB_LOG_BUFFER_SIZE,
  OPT_INNODB_LOG_FILE_SIZE,
  OPT_INNODB_LOG_FILES_IN_GROUP,
  OPT_INNODB_MIRRORED_LOG_GROUPS,
  OPT_INNODB_OPEN_FILES,
  OPT_INNODB_SYNC_SPIN_LOOPS,
  OPT_INNODB_THREAD_CONCURRENCY,
  OPT_INNODB_THREAD_SLEEP_DELAY,
  OPT_INNODB_REDO_LOG_ENCRYPT,
  OPT_INNODB_UNDO_LOG_ENCRYPT,
  OPT_XTRA_DEBUG_SYNC,
  OPT_XTRA_COMPACT,
  OPT_XTRA_REBUILD_INDEXES,
  OPT_XTRA_REBUILD_THREADS,
  OPT_INNODB_CHECKSUM_ALGORITHM,
  OPT_INNODB_UNDO_DIRECTORY,
  OPT_INNODB_DIRECTORIES,
  OPT_INNODB_TEMP_TABLESPACE_DIRECTORY,
  OPT_INNODB_UNDO_TABLESPACES,
  OPT_INNODB_LOG_CHECKSUMS,
  OPT_XTRA_INCREMENTAL_FORCE_SCAN,
  OPT_DEFAULTS_GROUP,
  OPT_OPEN_FILES_LIMIT,
  OPT_CLOSE_FILES,
  OPT_CORE_FILE,

  OPT_ROCKSDB_DATADIR,
  OPT_ROCKSDB_WAL_DIR,

  OPT_COPY_BACK,
  OPT_MOVE_BACK,
  OPT_GALERA_INFO,
  OPT_SLAVE_INFO,
  OPT_NO_LOCK,
  OPT_LOCK_DDL,
  OPT_LOCK_DDL_TIMEOUT,
  OPT_LOCK_DDL_PER_TABLE,
  OPT_DUMP_INNODB_BUFFER,
  OPT_DUMP_INNODB_BUFFER_TIMEOUT,
  OPT_DUMP_INNODB_BUFFER_PCT,
  OPT_SAFE_SLAVE_BACKUP,
  OPT_RSYNC,
  OPT_FORCE_NON_EMPTY_DIRS,
#ifdef HAVE_VERSION_CHECK
  OPT_NO_VERSION_CHECK,
#endif
  OPT_NO_BACKUP_LOCKS,
  OPT_ROLLBACK_PREPARED_TRX,
  OPT_DECOMPRESS,
  OPT_INCREMENTAL_HISTORY_NAME,
  OPT_INCREMENTAL_HISTORY_UUID,
  OPT_DECRYPT,
  OPT_REMOVE_ORIGINAL,
  OPT_LOCK_WAIT_QUERY_TYPE,
  OPT_KILL_LONG_QUERY_TYPE,
  OPT_HISTORY,
  OPT_KILL_LONG_QUERIES_TIMEOUT,
  OPT_LOCK_WAIT_TIMEOUT,
  OPT_LOCK_WAIT_THRESHOLD,
  OPT_DEBUG_SLEEP_BEFORE_UNLOCK,
  OPT_SAFE_SLAVE_BACKUP_TIMEOUT,
  OPT_XB_SECURE_AUTH,
  OPT_TRANSITION_KEY,
  OPT_GENERATE_TRANSITION_KEY,
  OPT_XTRA_PLUGIN_DIR,
  OPT_GENERATE_NEW_MASTER_KEY,

  OPT_SSL_SSL,
  OPT_SSL_KEY,
  OPT_SSL_CERT,
  OPT_SSL_CA,
  OPT_SSL_CAPATH,
  OPT_SSL_CIPHER,
  OPT_SSL_CRL,
  OPT_SSL_CRLPATH,
  OPT_TLS_VERSION,
  OPT_SSL_MODE,
  OPT_SSL_FIPS_MODE,
  OPT_TLS_CIPHERSUITES,
  OPT_SERVER_PUBLIC_KEY,

  OPT_XTRA_TABLES_EXCLUDE,
  OPT_XTRA_DATABASES_EXCLUDE,

  OPT_XTRA_TABLES_COMPATIBILITY_CHECK,
  OPT_XTRA_CHECK_PRIVILEGES,
  OPT_XTRA_READ_BUFFER_SIZE,
};

struct my_option xb_client_options[] = {
    {"version", 'v', "print xtrabackup version information",
     (G_PTR *)&xtrabackup_version, (G_PTR *)&xtrabackup_version, 0, GET_BOOL,
     NO_ARG, 0, 0, 0, 0, 0, 0},
    {"target-dir", OPT_XTRA_TARGET_DIR, "destination directory",
     (G_PTR *)&xtrabackup_target_dir, (G_PTR *)&xtrabackup_target_dir, 0,
     GET_STR, REQUIRED_ARG, 0, 0, 0, 0, 0, 0},
    {"backup", OPT_XTRA_BACKUP, "take backup to target-dir",
     (G_PTR *)&xtrabackup_backup, (G_PTR *)&xtrabackup_backup, 0, GET_BOOL,
     NO_ARG, 0, 0, 0, 0, 0, 0},
    {"stats", OPT_XTRA_STATS,
     "calc statistic of datadir (offline mysqld is recommended)",
     (G_PTR *)&xtrabackup_stats, (G_PTR *)&xtrabackup_stats, 0, GET_BOOL,
     NO_ARG, 0, 0, 0, 0, 0, 0},
    {"prepare", OPT_XTRA_PREPARE,
     "prepare a backup for starting mysql server on the backup.",
     (G_PTR *)&xtrabackup_prepare, (G_PTR *)&xtrabackup_prepare, 0, GET_BOOL,
     NO_ARG, 0, 0, 0, 0, 0, 0},
    {"export", OPT_XTRA_EXPORT,
     "create files to import to another database when prepare.",
     (G_PTR *)&xtrabackup_export, (G_PTR *)&xtrabackup_export, 0, GET_BOOL,
     NO_ARG, 0, 0, 0, 0, 0, 0},
    {"apply-log-only", OPT_XTRA_APPLY_LOG_ONLY,
     "stop recovery process not to progress LSN after applying log when "
     "prepare.",
     (G_PTR *)&xtrabackup_apply_log_only, (G_PTR *)&xtrabackup_apply_log_only,
     0, GET_BOOL, NO_ARG, 0, 0, 0, 0, 0, 0},
    {"print-param", OPT_XTRA_PRINT_PARAM,
     "print parameter of mysqld needed for copyback.",
     (G_PTR *)&xtrabackup_print_param, (G_PTR *)&xtrabackup_print_param, 0,
     GET_BOOL, NO_ARG, 0, 0, 0, 0, 0, 0},
    {"use-memory", OPT_XTRA_USE_MEMORY,
     "The value is used instead of buffer_pool_size",
     (G_PTR *)&xtrabackup_use_memory, (G_PTR *)&xtrabackup_use_memory, 0,
     GET_LL, REQUIRED_ARG, 100 * 1024 * 1024L, 1024 * 1024L, LLONG_MAX, 0,
     1024 * 1024L, 0},
    {"throttle", OPT_XTRA_THROTTLE,
     "limit count of IO operations (pairs of read&write) per second to IOS "
     "values (for '--backup')",
     (G_PTR *)&xtrabackup_throttle, (G_PTR *)&xtrabackup_throttle, 0, GET_LONG,
     REQUIRED_ARG, 0, 0, LONG_MAX, 0, 1, 0},
    {"log", OPT_LOG, "Ignored option for MySQL option compatibility",
     (G_PTR *)&log_ignored_opt, (G_PTR *)&log_ignored_opt, 0, GET_STR, OPT_ARG,
     0, 0, 0, 0, 0, 0},
    {"log-copy-interval", OPT_XTRA_LOG_COPY_INTERVAL,
     "time interval between checks done by log copying thread in milliseconds "
     "(default is 1 second).",
     (G_PTR *)&xtrabackup_log_copy_interval,
     (G_PTR *)&xtrabackup_log_copy_interval, 0, GET_LONG, REQUIRED_ARG, 1000, 0,
     LONG_MAX, 0, 1, 0},
    {"extra-lsndir", OPT_XTRA_EXTRA_LSNDIR,
     "(for --backup): save an extra copy of the xtrabackup_checkpoints file in "
     "this directory.",
     (G_PTR *)&xtrabackup_extra_lsndir, (G_PTR *)&xtrabackup_extra_lsndir, 0,
     GET_STR, REQUIRED_ARG, 0, 0, 0, 0, 0, 0},
    {"incremental-lsn", OPT_XTRA_INCREMENTAL,
     "(for --backup): copy only .ibd pages newer than specified LSN "
     "'high:low'. ##ATTENTION##: If a wrong LSN value is specified, it is "
     "impossible to diagnose this, causing the backup to be unusable. Be "
     "careful!",
     (G_PTR *)&xtrabackup_incremental, (G_PTR *)&xtrabackup_incremental, 0,
     GET_STR, REQUIRED_ARG, 0, 0, 0, 0, 0, 0},
    {"incremental-basedir", OPT_XTRA_INCREMENTAL_BASEDIR,
     "(for --backup): copy only .ibd pages newer than backup at specified "
     "directory.",
     (G_PTR *)&xtrabackup_incremental_basedir,
     (G_PTR *)&xtrabackup_incremental_basedir, 0, GET_STR, REQUIRED_ARG, 0, 0,
     0, 0, 0, 0},
    {"incremental-dir", OPT_XTRA_INCREMENTAL_DIR,
     "(for --prepare): apply .delta files and logfile in the specified "
     "directory.",
     (G_PTR *)&xtrabackup_incremental_dir, (G_PTR *)&xtrabackup_incremental_dir,
     0, GET_STR, REQUIRED_ARG, 0, 0, 0, 0, 0, 0},
    {"to-archived-lsn", OPT_XTRA_ARCHIVED_TO_LSN,
     "Don't apply archived logs with bigger log sequence number.",
     (G_PTR *)&xtrabackup_archived_to_lsn, (G_PTR *)&xtrabackup_archived_to_lsn,
     0, GET_LL, REQUIRED_ARG, 0, 0, LLONG_MAX, 0, 0, 0},
    {"tables", OPT_XTRA_TABLES, "filtering by regexp for table names.",
     (G_PTR *)&xtrabackup_tables, (G_PTR *)&xtrabackup_tables, 0, GET_STR,
     REQUIRED_ARG, 0, 0, 0, 0, 0, 0},
    {"tables_file", OPT_XTRA_TABLES_FILE,
     "filtering by list of the exact database.table name in the file.",
     (G_PTR *)&xtrabackup_tables_file, (G_PTR *)&xtrabackup_tables_file, 0,
     GET_STR, REQUIRED_ARG, 0, 0, 0, 0, 0, 0},
    {"databases", OPT_XTRA_DATABASES, "filtering by list of databases.",
     (G_PTR *)&xtrabackup_databases, (G_PTR *)&xtrabackup_databases, 0, GET_STR,
     REQUIRED_ARG, 0, 0, 0, 0, 0, 0},
    {"databases_file", OPT_XTRA_TABLES_FILE,
     "filtering by list of databases in the file.",
     (G_PTR *)&xtrabackup_databases_file, (G_PTR *)&xtrabackup_databases_file,
     0, GET_STR, REQUIRED_ARG, 0, 0, 0, 0, 0, 0},
    {"tables-exclude", OPT_XTRA_TABLES_EXCLUDE,
     "filtering by regexp for table names. "
     "Operates the same way as --tables, but matched names are excluded from "
     "backup. "
     "Note that this option has a higher priority than --tables.",
     (G_PTR *)&xtrabackup_tables_exclude, (G_PTR *)&xtrabackup_tables_exclude,
     0, GET_STR, REQUIRED_ARG, 0, 0, 0, 0, 0, 0},
    {"databases-exclude", OPT_XTRA_DATABASES_EXCLUDE,
     "Excluding databases based on name, "
     "Operates the same way as --databases, but matched names are excluded "
     "from backup. "
     "Note that this option has a higher priority than --databases.",
     (G_PTR *)&xtrabackup_databases_exclude,
     (G_PTR *)&xtrabackup_databases_exclude, 0, GET_STR, REQUIRED_ARG, 0, 0, 0,
     0, 0, 0},
    {"create-ib-logfile", OPT_XTRA_CREATE_IB_LOGFILE,
     "** not work for now** creates ib_logfile* also after '--prepare'. ### If "
     "you want create ib_logfile*, only re-execute this command in same "
     "options. ###",
     (G_PTR *)&xtrabackup_create_ib_logfile,
     (G_PTR *)&xtrabackup_create_ib_logfile, 0, GET_BOOL, NO_ARG, 0, 0, 0, 0, 0,
     0},

    {"stream", OPT_XTRA_STREAM,
     "Stream all backup files to the standard output "
     "in the specified format. Currently the only supported format is 'tar'.",
     (G_PTR *)&xtrabackup_stream_str, (G_PTR *)&xtrabackup_stream_str, 0,
     GET_STR, REQUIRED_ARG, 0, 0, 0, 0, 0, 0},

    {"compress", OPT_XTRA_COMPRESS,
     "Compress individual backup files using the specified compression "
     "algorithm. Supported algorithms are 'quicklz' and 'lz4'. The default "
     "algorithm is 'quicklz'.",
     (G_PTR *)&xtrabackup_compress_alg, (G_PTR *)&xtrabackup_compress_alg, 0,
     GET_STR, OPT_ARG, 0, 0, 0, 0, 0, 0},

    {"compress-threads", OPT_XTRA_COMPRESS_THREADS,
     "Number of threads for parallel data compression. The default value is 1.",
     (G_PTR *)&xtrabackup_compress_threads,
     (G_PTR *)&xtrabackup_compress_threads, 0, GET_UINT, REQUIRED_ARG, 1, 1,
     UINT_MAX, 0, 0, 0},

    {"compress-chunk-size", OPT_XTRA_COMPRESS_CHUNK_SIZE,
     "Size of working buffer(s) for compression threads in bytes. The default "
     "value is 64K.",
     (G_PTR *)&xtrabackup_compress_chunk_size,
     (G_PTR *)&xtrabackup_compress_chunk_size, 0, GET_ULL, REQUIRED_ARG,
     (1 << 16), 1024, ULLONG_MAX, 0, 0, 0},

    {"encrypt", OPT_XTRA_ENCRYPT,
     "Encrypt individual backup files using the "
     "specified encryption algorithm.",
     &xtrabackup_encrypt_algo, &xtrabackup_encrypt_algo,
     &xtrabackup_encrypt_algo_typelib, GET_ENUM, REQUIRED_ARG, 0, 0, 0, 0, 0,
     0},

    {"encrypt-key", OPT_XTRA_ENCRYPT_KEY, "Encryption key to use.",
     (G_PTR *)&xtrabackup_encrypt_key, (G_PTR *)&xtrabackup_encrypt_key, 0,
     GET_STR_ALLOC, REQUIRED_ARG, 0, 0, 0, 0, 0, 0},

    {"encrypt-key-file", OPT_XTRA_ENCRYPT_KEY_FILE,
     "File which contains encryption key to use.",
     (G_PTR *)&xtrabackup_encrypt_key_file,
     (G_PTR *)&xtrabackup_encrypt_key_file, 0, GET_STR_ALLOC, REQUIRED_ARG, 0,
     0, 0, 0, 0, 0},

    {"encrypt-threads", OPT_XTRA_ENCRYPT_THREADS,
     "Number of threads for parallel data encryption. The default value is 1.",
     (G_PTR *)&xtrabackup_encrypt_threads, (G_PTR *)&xtrabackup_encrypt_threads,
     0, GET_UINT, REQUIRED_ARG, 1, 1, UINT_MAX, 0, 0, 0},

    {"encrypt-chunk-size", OPT_XTRA_ENCRYPT_CHUNK_SIZE,
     "Size of working buffer(S) for encryption threads in bytes. The default "
     "value is 64K.",
     (G_PTR *)&xtrabackup_encrypt_chunk_size,
     (G_PTR *)&xtrabackup_encrypt_chunk_size, 0, GET_ULL, REQUIRED_ARG,
     (1 << 16), 1024, ULLONG_MAX, 0, 0, 0},

    {"rebuild_threads", OPT_XTRA_REBUILD_THREADS,
     "Use this number of threads to rebuild indexes in a compact backup. "
     "Only has effect with --prepare and --rebuild-indexes.",
     (G_PTR *)&xtrabackup_rebuild_threads, (G_PTR *)&xtrabackup_rebuild_threads,
     0, GET_UINT, REQUIRED_ARG, 1, 1, UINT_MAX, 0, 0, 0},

    {"incremental-force-scan", OPT_XTRA_INCREMENTAL_FORCE_SCAN,
     "Perform a full-scan incremental backup even in the presence of changed "
     "page bitmap data",
     (G_PTR *)&xtrabackup_incremental_force_scan,
     (G_PTR *)&xtrabackup_incremental_force_scan, 0, GET_BOOL, NO_ARG, 0, 0, 0,
     0, 0, 0},

    {"close_files", OPT_CLOSE_FILES,
     "do not keep files opened. Use at your own "
     "risk.",
     (G_PTR *)&xb_close_files, (G_PTR *)&xb_close_files, 0, GET_BOOL, NO_ARG, 0,
     0, 0, 0, 0, 0},

    {"core-file", OPT_CORE_FILE, "Write core on fatal signals", 0, 0, 0,
     GET_NO_ARG, NO_ARG, 0, 0, 0, 0, 0, 0},

    {"copy-back", OPT_COPY_BACK,
     "Copy all the files in a previously made "
     "backup from the backup directory to their original locations.",
     (uchar *)&xtrabackup_copy_back, (uchar *)&xtrabackup_copy_back, 0,
     GET_BOOL, NO_ARG, 0, 0, 0, 0, 0, 0},

    {"move-back", OPT_MOVE_BACK,
     "Move all the files in a previously made "
     "backup from the backup directory to the actual datadir location. "
     "Use with caution, as it removes backup files.",
     (uchar *)&xtrabackup_move_back, (uchar *)&xtrabackup_move_back, 0,
     GET_BOOL, NO_ARG, 0, 0, 0, 0, 0, 0},

    {"galera-info", OPT_GALERA_INFO,
     "This options creates the "
     "xtrabackup_galera_info file which contains the local node state at "
     "the time of the backup. Option should be used when performing the "
     "backup of Percona-XtraDB-Cluster. Has no effect when backup locks "
     "are used to create the backup.",
     (uchar *)&opt_galera_info, (uchar *)&opt_galera_info, 0, GET_BOOL, NO_ARG,
     0, 0, 0, 0, 0, 0},

    {"slave-info", OPT_SLAVE_INFO,
     "This option is useful when backing "
     "up a replication slave server. It prints the binary log position "
     "and name of the master server. It also writes this information to "
     "the \"xtrabackup_slave_info\" file as a \"CHANGE MASTER\" command. "
     "A new slave for this master can be set up by starting a slave server "
     "on this backup and issuing a \"CHANGE MASTER\" command with the "
     "binary log position saved in the \"xtrabackup_slave_info\" file.",
     (uchar *)&opt_slave_info, (uchar *)&opt_slave_info, 0, GET_BOOL, NO_ARG, 0,
     0, 0, 0, 0, 0},

    {"no-lock", OPT_NO_LOCK,
     "Use this option to disable table lock "
     "with \"FLUSH TABLES WITH READ LOCK\". Use it only if ALL your "
     "tables are InnoDB and you DO NOT CARE about the binary log "
     "position of the backup. This option shouldn't be used if there "
     "are any DDL statements being executed or if any updates are "
     "happening on non-InnoDB tables (this includes the system MyISAM "
     "tables in the mysql database), otherwise it could lead to an "
     "inconsistent backup. If you are considering to use --no-lock "
     "because your backups are failing to acquire the lock, this could "
     "be because of incoming replication events preventing the lock "
     "from succeeding. Please try using --safe-slave-backup to "
     "momentarily stop the replication slave thread, this may help "
     "the backup to succeed and you then don't need to resort to "
     "using this option.",
     (uchar *)&opt_no_lock, (uchar *)&opt_no_lock, 0, GET_BOOL, NO_ARG, 0, 0, 0,
     0, 0, 0},

    {"lock-ddl", OPT_LOCK_DDL,
     "Issue LOCK TABLES FOR BACKUP if it is "
     "supported by server at the beginning of the backup to block all DDL "
     "operations.",
     (uchar *)&opt_lock_ddl, (uchar *)&opt_lock_ddl, 0, GET_BOOL, NO_ARG, 0, 0,
     0, 0, 0, 0},

    {"lock-ddl-timeout", OPT_LOCK_DDL_TIMEOUT,
     "If LOCK TABLES FOR BACKUP does not return within given timeout, abort "
     "the backup.",
     (uchar *)&opt_lock_ddl_timeout, (uchar *)&opt_lock_ddl_timeout, 0,
     GET_UINT, REQUIRED_ARG, 31536000, 1, 31536000, 0, 1, 0},

    {"lock-ddl-per-table", OPT_LOCK_DDL_PER_TABLE,
     "Lock DDL for each table "
     "before xtrabackup starts to copy it and until the backup is completed.",
     (uchar *)&opt_lock_ddl_per_table, (uchar *)&opt_lock_ddl_per_table, 0,
     GET_BOOL, NO_ARG, 0, 0, 0, 0, 0, 0},

    {"dump-innodb-buffer-pool", OPT_DUMP_INNODB_BUFFER,
     "Instruct MySQL server to dump innodb buffer pool by issuing a "
     "SET GLOBAL innodb_buffer_pool_dump_now=ON ",
     (uchar *)&opt_dump_innodb_buffer_pool,
     (uchar *)&opt_dump_innodb_buffer_pool, 0, GET_BOOL, NO_ARG, 0, 0, 0, 0, 0,
     0},

    {"dump-innodb-buffer-pool-timeout", OPT_DUMP_INNODB_BUFFER_TIMEOUT,
     "This option specifies the number of seconds xtrabackup waits "
     "for innodb buffer pool dump to complete",
     (uchar *)&opt_dump_innodb_buffer_pool_timeout,
     (uchar *)&opt_dump_innodb_buffer_pool_timeout, 0, GET_UINT, REQUIRED_ARG,
     10, 0, 0, 0, 0, 0},

    {"dump-innodb-buffer-pool-pct", OPT_DUMP_INNODB_BUFFER_PCT,
     "This option specifies the percentage of buffer pool "
     "to be dumped ",
     (uchar *)&opt_dump_innodb_buffer_pool_pct,
     (uchar *)&opt_dump_innodb_buffer_pool_pct, 0, GET_UINT, REQUIRED_ARG, 0, 0,
     100, 0, 1, 0},

    {"safe-slave-backup", OPT_SAFE_SLAVE_BACKUP,
     "Stop slave SQL thread "
     "and wait to start backup until Slave_open_temp_tables in "
     "\"SHOW STATUS\" is zero. If there are no open temporary tables, "
     "the backup will take place, otherwise the SQL thread will be "
     "started and stopped until there are no open temporary tables. "
     "The backup will fail if Slave_open_temp_tables does not become "
     "zero after --safe-slave-backup-timeout seconds. The slave SQL "
     "thread will be restarted when the backup finishes.",
     (uchar *)&opt_safe_slave_backup, (uchar *)&opt_safe_slave_backup, 0,
     GET_BOOL, NO_ARG, 0, 0, 0, 0, 0, 0},

    {"rsync", OPT_RSYNC,
     "Uses the rsync utility to optimize local file "
     "transfers. When this option is specified, innobackupex uses rsync "
     "to copy all non-InnoDB files instead of spawning a separate cp for "
     "each file, which can be much faster for servers with a large number "
     "of databases or tables.  This option cannot be used together with "
     "--stream.",
     (uchar *)&opt_rsync, (uchar *)&opt_rsync, 0, GET_BOOL, NO_ARG, 0, 0, 0, 0,
     0, 0},

    {"force-non-empty-directories", OPT_FORCE_NON_EMPTY_DIRS,
     "This "
     "option, when specified, makes --copy-back or --move-back transfer "
     "files to non-empty directories. Note that no existing files will be "
     "overwritten. If --copy-back or --nove-back has to copy a file from "
     "the backup directory which already exists in the destination "
     "directory, it will still fail with an error.",
     (uchar *)&opt_force_non_empty_dirs, (uchar *)&opt_force_non_empty_dirs, 0,
     GET_BOOL, NO_ARG, 0, 0, 0, 0, 0, 0},

#ifdef HAVE_VERSION_CHECK
    {"no-version-check", OPT_NO_VERSION_CHECK,
     "This option disables the "
     "version check which is enabled by the --version-check option.",
     (uchar *)&opt_noversioncheck, (uchar *)&opt_noversioncheck, 0, GET_BOOL,
     NO_ARG, 0, 0, 0, 0, 0, 0},
#endif

    {"tables-compatibility-check", OPT_XTRA_TABLES_COMPATIBILITY_CHECK,
     "This option enables engine compatibility warning.",
     (uchar *)&opt_tables_compatibility_check,
     (uchar *)&opt_tables_compatibility_check, 0, GET_BOOL, NO_ARG, TRUE, 0, 0,
     0, 0, 0},

    {"no-backup-locks", OPT_NO_BACKUP_LOCKS,
     "This option controls if "
     "backup locks should be used instead of FLUSH TABLES WITH READ LOCK "
     "on the backup stage. The option has no effect when backup locks are "
     "not supported by the server. This option is enabled by default, "
     "disable with --no-backup-locks.",
     (uchar *)&opt_no_backup_locks, (uchar *)&opt_no_backup_locks, 0, GET_BOOL,
     NO_ARG, 0, 0, 0, 0, 0, 0},

    {"rollback-prepared-trx", OPT_ROLLBACK_PREPARED_TRX,
     "Force rollback prepared InnoDB transactions.",
     (uchar *)&srv_rollback_prepared_trx, (uchar *)&srv_rollback_prepared_trx,
     0, GET_BOOL, NO_ARG, 0, 0, 0, 0, 0, 0},

    {"decompress", OPT_DECOMPRESS,
     "Decompresses all files with the .qp "
     "extension in a backup previously made with the --compress option.",
     (uchar *)&opt_decompress, (uchar *)&opt_decompress, 0, GET_BOOL, NO_ARG, 0,
     0, 0, 0, 0, 0},

    {"user", 'u',
     "This option specifies the MySQL username used "
     "when connecting to the server, if that's not the current user. "
     "The option accepts a string argument. See mysql --help for details.",
     (uchar *)&opt_user, (uchar *)&opt_user, 0, GET_STR, REQUIRED_ARG, 0, 0, 0,
     0, 0, 0},

    {"host", 'H',
     "This option specifies the host to use when "
     "connecting to the database server with TCP/IP.  The option accepts "
     "a string argument. See mysql --help for details.",
     (uchar *)&opt_host, (uchar *)&opt_host, 0, GET_STR, REQUIRED_ARG, 0, 0, 0,
     0, 0, 0},

    {"port", 'P',
     "This option specifies the port to use when "
     "connecting to the database server with TCP/IP.  The option accepts "
     "a string argument. See mysql --help for details.",
     &opt_port, &opt_port, 0, GET_UINT, REQUIRED_ARG, 0, 0, 0, 0, 0, 0},

    {"password", 'p',
     "This option specifies the password to use "
     "when connecting to the database. It accepts a string argument.  "
     "See mysql --help for details.",
     0, 0, 0, GET_STR, OPT_ARG, 0, 0, 0, 0, 0, 0},

    {"socket", 'S',
     "This option specifies the socket to use when "
     "connecting to the local database server with a UNIX domain socket.  "
     "The option accepts a string argument. See mysql --help for details.",
     (uchar *)&opt_socket, (uchar *)&opt_socket, 0, GET_STR, REQUIRED_ARG, 0, 0,
     0, 0, 0, 0},

    {"incremental-history-name", OPT_INCREMENTAL_HISTORY_NAME,
     "This option specifies the name of the backup series stored in the "
     "PERCONA_SCHEMA.xtrabackup_history history record to base an "
     "incremental backup on. Xtrabackup will search the history table "
     "looking for the most recent (highest innodb_to_lsn), successful "
     "backup in the series and take the to_lsn value to use as the "
     "starting lsn for the incremental backup. This will be mutually "
     "exclusive with --incremental-history-uuid, --incremental-basedir "
     "and --incremental-lsn. If no valid lsn can be found (no series by "
     "that name, no successful backups by that name) xtrabackup will "
     "return with an error. It is used with the --incremental option.",
     (uchar *)&opt_incremental_history_name,
     (uchar *)&opt_incremental_history_name, 0, GET_STR, REQUIRED_ARG, 0, 0, 0,
     0, 0, 0},

    {"incremental-history-uuid", OPT_INCREMENTAL_HISTORY_UUID,
     "This option specifies the UUID of the specific history record "
     "stored in the PERCONA_SCHEMA.xtrabackup_history to base an "
     "incremental backup on. --incremental-history-name, "
     "--incremental-basedir and --incremental-lsn. If no valid lsn can be "
     "found (no success record with that uuid) xtrabackup will return "
     "with an error. It is used with the --incremental option.",
     (uchar *)&opt_incremental_history_uuid,
     (uchar *)&opt_incremental_history_uuid, 0, GET_STR, REQUIRED_ARG, 0, 0, 0,
     0, 0, 0},

    {"decrypt", OPT_DECRYPT,
     "Decrypts all files with the .xbcrypt "
     "extension in a backup previously made with --encrypt option.",
     &opt_decrypt_algo, &opt_decrypt_algo, &xtrabackup_encrypt_algo_typelib,
     GET_ENUM, REQUIRED_ARG, 0, 0, 0, 0, 0, 0},

    {"remove-original", OPT_REMOVE_ORIGINAL,
     "Remove .qp and .xbcrypt files "
     "after decryption and decompression.",
     (uchar *)&opt_remove_original, (uchar *)&opt_remove_original, 0, GET_BOOL,
     NO_ARG, 0, 0, 0, 0, 0, 0},

    {"ftwrl-wait-query-type", OPT_LOCK_WAIT_QUERY_TYPE,
     "This option specifies which types of queries are allowed to complete "
     "before innobackupex will issue the global lock. Default is all.",
     (uchar *)&opt_lock_wait_query_type, (uchar *)&opt_lock_wait_query_type,
     &query_type_typelib, GET_ENUM, REQUIRED_ARG, QUERY_TYPE_ALL, 0, 0, 0, 0,
     0},

    {"kill-long-query-type", OPT_KILL_LONG_QUERY_TYPE,
     "This option specifies which types of queries should be killed to "
     "unblock the global lock. Default is \"all\".",
     (uchar *)&opt_kill_long_query_type, (uchar *)&opt_kill_long_query_type,
     &query_type_typelib, GET_ENUM, REQUIRED_ARG, QUERY_TYPE_SELECT, 0, 0, 0, 0,
     0},

    {"history", OPT_HISTORY,
     "This option enables the tracking of backup history in the "
     "PERCONA_SCHEMA.xtrabackup_history table. An optional history "
     "series name may be specified that will be placed with the history "
     "record for the current backup being taken.",
     NULL, NULL, 0, GET_STR, OPT_ARG, 0, 0, 0, 0, 0, 0},

    {"kill-long-queries-timeout", OPT_KILL_LONG_QUERIES_TIMEOUT,
     "This option specifies the number of seconds innobackupex waits "
     "between starting FLUSH TABLES WITH READ LOCK and killing those "
     "queries that block it. Default is 0 seconds, which means "
     "innobackupex will not attempt to kill any queries.",
     (uchar *)&opt_kill_long_queries_timeout,
     (uchar *)&opt_kill_long_queries_timeout, 0, GET_UINT, REQUIRED_ARG, 0, 0,
     0, 0, 0, 0},

    {"ftwrl-wait-timeout", OPT_LOCK_WAIT_TIMEOUT,
     "This option specifies time in seconds that innobackupex should wait "
     "for queries that would block FTWRL before running it. If there are "
     "still such queries when the timeout expires, innobackupex terminates "
     "with an error. Default is 0, in which case innobackupex does not "
     "wait for queries to complete and starts FTWRL immediately.",
     (uchar *)&opt_lock_wait_timeout, (uchar *)&opt_lock_wait_timeout, 0,
     GET_UINT, REQUIRED_ARG, 0, 0, 0, 0, 0, 0},

    {"ftwrl-wait-threshold", OPT_LOCK_WAIT_THRESHOLD,
     "This option specifies the query run time threshold which is used by "
     "innobackupex to detect long-running queries with a non-zero value "
     "of --ftwrl-wait-timeout. FTWRL is not started until such "
     "long-running queries exist. This option has no effect if "
     "--ftwrl-wait-timeout is 0. Default value is 60 seconds.",
     (uchar *)&opt_lock_wait_threshold, (uchar *)&opt_lock_wait_threshold, 0,
     GET_UINT, REQUIRED_ARG, 60, 0, 0, 0, 0, 0},

    {"debug-sleep-before-unlock", OPT_DEBUG_SLEEP_BEFORE_UNLOCK,
     "This is a debug-only option used by the XtraBackup test suite.",
     (uchar *)&opt_debug_sleep_before_unlock,
     (uchar *)&opt_debug_sleep_before_unlock, 0, GET_UINT, REQUIRED_ARG, 0, 0,
     0, 0, 0, 0},

    {"safe-slave-backup-timeout", OPT_SAFE_SLAVE_BACKUP_TIMEOUT,
     "How many seconds --safe-slave-backup should wait for "
     "Slave_open_temp_tables to become zero. (default 300)",
     (uchar *)&opt_safe_slave_backup_timeout,
     (uchar *)&opt_safe_slave_backup_timeout, 0, GET_UINT, REQUIRED_ARG, 300, 0,
     0, 0, 0, 0},

    {"check-privileges", OPT_XTRA_CHECK_PRIVILEGES,
     "Check database user "
     "privileges before performing any query.",
     &opt_check_privileges, &opt_check_privileges, 0, GET_BOOL, NO_ARG, 0, 0, 0,
     0, 0, 0},

    {"read_buffer_size", OPT_XTRA_READ_BUFFER_SIZE,
     "Set datafile read buffer size, given value is scaled up to page size."
     " Default is 10Mb.",
     &opt_read_buffer_size, &opt_read_buffer_size, 0, GET_UINT, OPT_ARG,
     10 * 1024 * 1024, UNIV_PAGE_SIZE_MAX, UINT_MAX, 0, UNIV_PAGE_SIZE_MAX, 0},

#include "caching_sha2_passwordopt-longopts.h"
#include "sslopt-longopts.h"

#if !defined(HAVE_YASSL)
    {"server-public-key-path", OPT_SERVER_PUBLIC_KEY,
     "File path to the server public RSA key in PEM format.",
     &opt_server_public_key, &opt_server_public_key, 0, GET_STR, REQUIRED_ARG,
     0, 0, 0, 0, 0, 0},
#endif

    {"transition-key", OPT_TRANSITION_KEY,
     "Transition key to encrypt "
     "tablespace keys with.",
     &opt_transition_key, &opt_transition_key, 0, GET_STR, OPT_ARG, 0, 0, 0, 0,
     0, 0},

    {"xtrabackup-plugin-dir", OPT_XTRA_PLUGIN_DIR,
     "Directory for xtrabackup plugins.", &opt_xtra_plugin_dir,
     &opt_xtra_plugin_dir, 0, GET_STR, REQUIRED_ARG, 0, 0, 0, 0, 0, 0},

    {"generate-new-master-key", OPT_GENERATE_NEW_MASTER_KEY,
     "Generate new master key when doing copy-back.",
     &opt_generate_new_master_key, &opt_generate_new_master_key, 0, GET_BOOL,
     NO_ARG, 0, 0, 0, 0, 0, 0},

    {"generate-transition-key", OPT_GENERATE_TRANSITION_KEY,
     "Generate transition key and store it into keyring.",
     &opt_generate_transition_key, &opt_generate_transition_key, 0, GET_BOOL,
     NO_ARG, 0, 0, 0, 0, 0, 0},

    {"parallel", OPT_XTRA_PARALLEL,
     "Number of threads to use for parallel datafiles transfer. "
     "The default value is 1.",
     (G_PTR *)&xtrabackup_parallel, (G_PTR *)&xtrabackup_parallel, 0, GET_INT,
     REQUIRED_ARG, 1, 1, INT_MAX, 0, 0, 0},

    {0, 0, 0, 0, 0, 0, GET_NO_ARG, NO_ARG, 0, 0, 0, 0, 0, 0}};

uint xb_client_options_count = array_elements(xb_client_options);

struct my_option xb_server_options[] = {
    {"datadir", 'h', "Path to the database root.", (G_PTR *)&mysql_data_home,
     (G_PTR *)&mysql_data_home, 0, GET_STR, REQUIRED_ARG, 0, 0, 0, 0, 0, 0},
    {"tmpdir", 't',
     "Path for temporary files. Several paths may be specified, separated by a "
#if defined(__WIN__) || defined(OS2) || defined(__NETWARE__)
     "semicolon (;)"
#else
     "colon (:)"
#endif
     ", in this case they are used in a round-robin fashion.",
     (G_PTR *)&opt_mysql_tmpdir, (G_PTR *)&opt_mysql_tmpdir, 0, GET_STR,
     REQUIRED_ARG, 0, 0, 0, 0, 0, 0},

    {"log", OPT_LOG, "Ignored option for MySQL option compatibility",
     (G_PTR *)&log_ignored_opt, (G_PTR *)&log_ignored_opt, 0, GET_STR, OPT_ARG,
     0, 0, 0, 0, 0, 0},

    {"log_bin", OPT_LOG, "Base name for the log sequence", &opt_log_bin,
     &opt_log_bin, 0, GET_STR_ALLOC, OPT_ARG, 0, 0, 0, 0, 0, 0},

    {"log-bin-index", OPT_LOG_BIN_INDEX,
     "File that holds the names for binary log files.", &opt_binlog_index_name,
     &opt_binlog_index_name, 0, GET_STR, REQUIRED_ARG, 0, 0, 0, 0, 0, 0},

    {"innodb", OPT_INNODB, "Ignored option for MySQL option compatibility",
     (G_PTR *)&innobase_ignored_opt, (G_PTR *)&innobase_ignored_opt, 0, GET_STR,
     OPT_ARG, 0, 0, 0, 0, 0, 0},

    {"innodb_adaptive_hash_index", OPT_INNODB_ADAPTIVE_HASH_INDEX,
     "Enable InnoDB adaptive hash index (enabled by default).  "
     "Disable with --skip-innodb-adaptive-hash-index.",
     (G_PTR *)&innobase_adaptive_hash_index,
     (G_PTR *)&innobase_adaptive_hash_index, 0, GET_BOOL, NO_ARG, 1, 0, 0, 0, 0,
     0},
    {"innodb_autoextend_increment", OPT_INNODB_AUTOEXTEND_INCREMENT,
     "Data file autoextend increment in megabytes",
     (G_PTR *)&sys_tablespace_auto_extend_increment,
     (G_PTR *)&sys_tablespace_auto_extend_increment, 0, GET_ULONG, REQUIRED_ARG,
     8L, 1L, 1000L, 0, 1L, 0},
    {"innodb_buffer_pool_size", OPT_INNODB_BUFFER_POOL_SIZE,
     "The size of the memory buffer InnoDB uses to cache data and indexes of "
     "its tables.",
     (G_PTR *)&innobase_buffer_pool_size, (G_PTR *)&innobase_buffer_pool_size,
     0, GET_LL, REQUIRED_ARG, 8 * 1024 * 1024L, 1024 * 1024L, LLONG_MAX, 0,
     1024 * 1024L, 0},
    {"innodb_checksums", OPT_INNODB_CHECKSUMS,
     "Enable InnoDB checksums validation (enabled by default). \
Disable with --skip-innodb-checksums.",
     (G_PTR *)&innobase_use_checksums, (G_PTR *)&innobase_use_checksums, 0,
     GET_BOOL, NO_ARG, 1, 0, 0, 0, 0, 0},
    {"innodb_data_file_path", OPT_INNODB_DATA_FILE_PATH,
     "Path to individual files and their sizes.", &innobase_data_file_path,
     &innobase_data_file_path, 0, GET_STR_ALLOC, REQUIRED_ARG, 0, 0, 0, 0, 0,
     0},
    {"innodb_data_home_dir", OPT_INNODB_DATA_HOME_DIR,
     "The common part for InnoDB table spaces.", &innobase_data_home_dir,
     &innobase_data_home_dir, 0, GET_STR_ALLOC, REQUIRED_ARG, 0, 0, 0, 0, 0, 0},
    {"innodb_io_capacity", OPT_INNODB_IO_CAPACITY,
     "Number of IOPs the server can do. Tunes the background IO rate",
     (G_PTR *)&srv_io_capacity, (G_PTR *)&srv_io_capacity, 0, GET_ULONG,
     OPT_ARG, 200, 100, ~0UL, 0, 0, 0},
    {"innodb_file_io_threads", OPT_INNODB_FILE_IO_THREADS,
     "Number of file I/O threads in InnoDB.",
     (G_PTR *)&innobase_file_io_threads, (G_PTR *)&innobase_file_io_threads, 0,
     GET_LONG, REQUIRED_ARG, 4, 4, 64, 0, 1, 0},
    {"innodb_read_io_threads", OPT_INNODB_READ_IO_THREADS,
     "Number of background read I/O threads in InnoDB.",
     (G_PTR *)&innobase_read_io_threads, (G_PTR *)&innobase_read_io_threads, 0,
     GET_LONG, REQUIRED_ARG, 4, 1, 64, 0, 1, 0},
    {"innodb_write_io_threads", OPT_INNODB_WRITE_IO_THREADS,
     "Number of background write I/O threads in InnoDB.",
     (G_PTR *)&innobase_write_io_threads, (G_PTR *)&innobase_write_io_threads,
     0, GET_LONG, REQUIRED_ARG, 4, 1, 64, 0, 1, 0},
    {"innodb_file_per_table", OPT_INNODB_FILE_PER_TABLE,
     "Stores each InnoDB table to an .ibd file in the database dir.",
     (G_PTR *)&innobase_file_per_table, (G_PTR *)&innobase_file_per_table, 0,
     GET_BOOL, NO_ARG, FALSE, 0, 0, 0, 0, 0},
    {"innodb_flush_log_at_trx_commit", OPT_INNODB_FLUSH_LOG_AT_TRX_COMMIT,
     "Set to 0 (write and flush once per second), 1 (write and flush at each "
     "commit) or 2 (write at commit, flush once per second).",
     (G_PTR *)&srv_flush_log_at_trx_commit,
     (G_PTR *)&srv_flush_log_at_trx_commit, 0, GET_ULONG, OPT_ARG, 1, 0, 2, 0,
     0, 0},
    {"innodb_flush_method", OPT_INNODB_FLUSH_METHOD,
     "With which method to flush data.", &innodb_flush_method,
     &innodb_flush_method, &innodb_flush_method_typelib, GET_ENUM, REQUIRED_ARG,
     ISO_REPEATABLE_READ, 0, 0, 0, 0, 0},

    /* ####### Should we use this option? ####### */
    {"innodb_force_recovery", OPT_INNODB_FORCE_RECOVERY,
     "Helps to save your data in case the disk image of the database becomes "
     "corrupt.",
     (G_PTR *)&innobase_force_recovery, (G_PTR *)&innobase_force_recovery, 0,
     GET_LONG, REQUIRED_ARG, 0, 0, 6, 0, 1, 0},

    {"innodb_log_buffer_size", OPT_INNODB_LOG_BUFFER_SIZE,
     "The size of the buffer which InnoDB uses to write log to the log files "
     "on disk.",
     (G_PTR *)&innobase_log_buffer_size, (G_PTR *)&innobase_log_buffer_size, 0,
     GET_LONG, REQUIRED_ARG, 16 * 1024 * 1024L, 256 * 1024L, LONG_MAX, 0, 1024,
     0},
    {"innodb_log_file_size", OPT_INNODB_LOG_FILE_SIZE,
     "Size of each log file in a log group.", (G_PTR *)&innobase_log_file_size,
     (G_PTR *)&innobase_log_file_size, 0, GET_LL, REQUIRED_ARG,
     48 * 1024 * 1024L, 1 * 1024 * 1024L, LLONG_MAX, 0, 1024 * 1024L, 0},
    {"innodb_log_files_in_group", OPT_INNODB_LOG_FILES_IN_GROUP,
     "Number of log files in the log group. InnoDB writes to the files in a "
     "circular fashion. Value 3 is recommended here.",
     &innobase_log_files_in_group, &innobase_log_files_in_group, 0, GET_LONG,
     REQUIRED_ARG, 2, 2, 100, 0, 1, 0},
    {"innodb_log_group_home_dir", OPT_INNODB_LOG_GROUP_HOME_DIR,
     "Path to InnoDB log files.", &srv_log_group_home_dir,
     &srv_log_group_home_dir, 0, GET_STR_ALLOC, REQUIRED_ARG, 0, 0, 0, 0, 0, 0},
    {"innodb_max_dirty_pages_pct", OPT_INNODB_MAX_DIRTY_PAGES_PCT,
     "Percentage of dirty pages allowed in bufferpool.",
     (G_PTR *)&srv_max_buf_pool_modified_pct,
     (G_PTR *)&srv_max_buf_pool_modified_pct, 0, GET_ULONG, REQUIRED_ARG, 90, 0,
     100, 0, 0, 0},
    {"innodb_open_files", OPT_INNODB_OPEN_FILES,
     "How many files at the maximum InnoDB keeps open at the same time.",
     (G_PTR *)&innobase_open_files, (G_PTR *)&innobase_open_files, 0, GET_LONG,
     REQUIRED_ARG, 300L, 10L, LONG_MAX, 0, 1L, 0},
    {"innodb_use_native_aio", OPT_INNODB_USE_NATIVE_AIO,
     "Use native AIO if supported on this platform.",
     (G_PTR *)&srv_use_native_aio, (G_PTR *)&srv_use_native_aio, 0, GET_BOOL,
     NO_ARG, FALSE, 0, 0, 0, 0, 0},
    {"innodb_page_size", OPT_INNODB_PAGE_SIZE,
     "The universal page size of the database.", (G_PTR *)&innobase_page_size,
     (G_PTR *)&innobase_page_size, 0,
     /* Use GET_LL to support numeric suffixes in 5.6 */
     GET_LL, REQUIRED_ARG, (1LL << 14), (1LL << 12),
     (1LL << UNIV_PAGE_SIZE_SHIFT_MAX), 0, 1L, 0},
    {"innodb_log_block_size", OPT_INNODB_LOG_BLOCK_SIZE,
     "The log block size of the transaction log file. "
     "Changing for created log file is not supported. Use on your own risk!",
     (G_PTR *)&innobase_log_block_size, (G_PTR *)&innobase_log_block_size, 0,
     GET_ULONG, REQUIRED_ARG, 512, 512, 1 << UNIV_PAGE_SIZE_SHIFT_MAX, 0, 1L,
     0},
    {"innodb_buffer_pool_filename", OPT_INNODB_BUFFER_POOL_FILENAME,
     "Filename to/from which to dump/load the InnoDB buffer pool",
     (G_PTR *)&innobase_buffer_pool_filename,
     (G_PTR *)&innobase_buffer_pool_filename, 0, GET_STR, REQUIRED_ARG, 0, 0, 0,
     0, 0, 0},

#ifndef __WIN__
    {"debug-sync", OPT_XTRA_DEBUG_SYNC,
     "Debug sync point. This is only used by the xtrabackup test suite",
     (G_PTR *)&xtrabackup_debug_sync, (G_PTR *)&xtrabackup_debug_sync, 0,
     GET_STR, REQUIRED_ARG, 0, 0, 0, 0, 0, 0},
#endif

    {"innodb_checksum_algorithm", OPT_INNODB_CHECKSUM_ALGORITHM,
     "The algorithm InnoDB uses for page checksumming. [CRC32, STRICT_CRC32, "
     "INNODB, STRICT_INNODB, NONE, STRICT_NONE]",
     &srv_checksum_algorithm, &srv_checksum_algorithm,
     &innodb_checksum_algorithm_typelib, GET_ENUM, REQUIRED_ARG,
     SRV_CHECKSUM_ALGORITHM_CRC32, 0, 0, 0, 0, 0},
    {"innodb_log_checksums", OPT_INNODB_LOG_CHECKSUMS,
     "Whether to compute and require checksums for InnoDB redo log blocks",
     &srv_log_checksums, &srv_log_checksums, &innodb_checksum_algorithm_typelib,
     GET_BOOL, REQUIRED_ARG, TRUE, 0, 0, 0, 0, 0},
    {"innodb_undo_directory", OPT_INNODB_UNDO_DIRECTORY,
     "Directory where undo tablespace files live, this path can be absolute.",
     &srv_undo_dir, &srv_undo_dir, 0, GET_STR_ALLOC, REQUIRED_ARG, 0, 0, 0, 0,
     0, 0},
    {"innodb_directories", OPT_INNODB_DIRECTORIES,
     "List of directories 'dir1;dir2;..;dirN' to scan for tablespace files. "
     "Default is to scan 'innodb-data-home-dir;innodb-undo-directory;datadir'",
     &innobase_directories, &innobase_directories, 0, GET_STR_ALLOC,
     REQUIRED_ARG, 0, 0, 0, 0, 0, 0},
    {"temp_tablespaces_dir", OPT_INNODB_TEMP_TABLESPACE_DIRECTORY,
     "Directory where temp tablespace files live, this path can be absolute.",
     &srv_temp_dir, &srv_temp_dir, 0, GET_STR_ALLOC, REQUIRED_ARG, 0, 0, 0, 0,
     0, 0},

    {"innodb_undo_tablespaces", OPT_INNODB_UNDO_TABLESPACES,
     "Number of undo tablespaces to use.", (G_PTR *)&srv_undo_tablespaces,
     (G_PTR *)&srv_undo_tablespaces, 0, GET_ULONG, REQUIRED_ARG,
     FSP_IMPLICIT_UNDO_TABLESPACES, FSP_MIN_UNDO_TABLESPACES,
     FSP_MAX_UNDO_TABLESPACES, 0, 1, 0},

    {"innodb_redo_log_encrypt", OPT_INNODB_REDO_LOG_ENCRYPT,
     "Enable or disable Encryption of REDO tablespace.", &srv_redo_log_encrypt,
     &srv_redo_log_encrypt, 0, GET_BOOL, NO_ARG, false, 0, 0, 0, 0, 0},

    {"innodb_undo_log_encrypt", OPT_INNODB_UNDO_LOG_ENCRYPT,
     "Enable or disable Encrypt of UNDO tablespace.", &srv_undo_log_encrypt,
     &srv_undo_log_encrypt, 0, GET_BOOL, NO_ARG, false, 0, 0, 0, 0, 0},

    {"defaults_group", OPT_DEFAULTS_GROUP,
     "defaults group in config file (default \"mysqld\").",
     (G_PTR *)&defaults_group, (G_PTR *)&defaults_group, 0, GET_STR,
     REQUIRED_ARG, 0, 0, 0, 0, 0, 0},

    {"open_files_limit", OPT_OPEN_FILES_LIMIT,
     "the maximum number of file "
     "descriptors to reserve with setrlimit().",
     (G_PTR *)&xb_open_files_limit, (G_PTR *)&xb_open_files_limit, 0, GET_ULONG,
     REQUIRED_ARG, 0, 0, UINT_MAX, 0, 1, 0},

    {"server-id", OPT_XTRA_SERVER_ID, "The server instance being backed up",
     &server_id, &server_id, 0, GET_UINT, REQUIRED_ARG, 0, 0, UINT_MAX32, 0, 0,
     0},

    {"rocksdb_datadir", OPT_ROCKSDB_DATADIR, "RocksDB data directory",
     &opt_rocksdb_datadir, &opt_rocksdb_datadir, 0, GET_STR_ALLOC, REQUIRED_ARG,
     0, 0, 0, 0, 0, 0},

    {"rocksdb_wal_dir", OPT_ROCKSDB_WAL_DIR, "RocksDB WAL directory",
     &opt_rocksdb_wal_dir, &opt_rocksdb_wal_dir, 0, GET_STR_ALLOC, REQUIRED_ARG,
     0, 0, 0, 0, 0, 0},

    {0, 0, 0, 0, 0, 0, GET_NO_ARG, NO_ARG, 0, 0, 0, 0, 0, 0}};

uint xb_server_options_count = array_elements(xb_server_options);

/* Following definitions are to avoid linking with unused datasinks
   and their link dependencies */
datasink_t datasink_decrypt;
datasink_t datasink_decompress;
datasink_t datasink_decompress_lz4;

#ifndef __WIN__
static int debug_sync_resumed;

static void sigcont_handler(int sig);

static void sigcont_handler(int sig __attribute__((unused))) {
  debug_sync_resumed = 1;
}
#endif

void debug_sync_point(const char *name) {
#ifndef __WIN__
  FILE *fp;
  pid_t pid;
  char pid_path[FN_REFLEN];

  if (xtrabackup_debug_sync == NULL) {
    return;
  }

  if (strcmp(xtrabackup_debug_sync, name)) {
    return;
  }

  pid = getpid();

  snprintf(pid_path, sizeof(pid_path), "%s/xtrabackup_debug_sync",
           xtrabackup_target_dir);
  fp = fopen(pid_path, "w");
  if (fp == NULL) {
    msg("xtrabackup: Error: cannot open %s\n", pid_path);
    exit(EXIT_FAILURE);
  }
  fprintf(fp, "%u\n", (uint)pid);
  fclose(fp);

  msg("xtrabackup: DEBUG: Suspending at debug sync point '%s'. "
      "Resume with 'kill -SIGCONT %u'.\n",
      name, (uint)pid);

  debug_sync_resumed = 0;
  kill(pid, SIGSTOP);
  while (!debug_sync_resumed) {
    sleep(1);
  }

  /* On resume */
  msg("xtrabackup: DEBUG: removing the pid file.\n");
  my_delete(pid_path, MYF(MY_WME));
#endif
}

static const char *xb_client_default_groups[] = {"xtrabackup", "client", 0, 0,
                                                 0};

static const char *xb_server_default_groups[] = {"xtrabackup", "mysqld", 0, 0,
                                                 0};

static void print_version(void) {
  msg("%s version %s based on MySQL server %s %s (%s) (revision id: %s)\n",
      my_progname, XTRABACKUP_VERSION, MYSQL_SERVER_VERSION, SYSTEM_TYPE,
      MACHINE_TYPE, XTRABACKUP_REVISION);
}

static void usage(void) {
  puts(
      "Open source backup tool for InnoDB and XtraDB\n\
\n\
Copyright (C) 2009-2018 Percona LLC and/or its affiliates.\n\
Portions Copyright (C) 2000, 2011, MySQL AB & Innobase Oy. All Rights Reserved.\n\
\n\
This program is free software; you can redistribute it and/or\n\
modify it under the terms of the GNU General Public License\n\
as published by the Free Software Foundation version 2\n\
of the License.\n\
\n\
This program is distributed in the hope that it will be useful,\n\
but WITHOUT ANY WARRANTY; without even the implied warranty of\n\
MERCHANTABILITY or FITNESS FOR A PARTICULAR PURPOSE.  See the\n\
GNU General Public License for more details.\n\
\n\
You can download full text of the license on http://www.gnu.org/licenses/gpl-2.0.txt\n");

  printf(
      "Usage: [%s [--defaults-file=#] --backup | %s [--defaults-file=#] "
      "--prepare] [OPTIONS]\n",
      my_progname, my_progname);
  print_defaults("my", xb_server_default_groups);
  my_print_help(xb_client_options);
  my_print_help(xb_server_options);
  my_print_variables(xb_server_options);
  my_print_variables(xb_client_options);
}

#define ADD_PRINT_PARAM_OPT(value) \
  { print_param_str << opt->name << "=" << value << "\n"; }

/************************************************************************
Check if parameter is set in defaults file or via command line argument
@return true if parameter is set. */
bool check_if_param_set(const char *param) {
  return param_set.find(param) != param_set.end();
}

bool xb_get_one_option(int optid, const struct my_option *opt, char *argument) {
  static const char *hide_value[] = {"password", "encrypt-key",
                                     "transition-key"};

  param_str << "--" << opt->name;
  if (argument) {
    bool param_handled = false;
    for (unsigned i = 0; i < sizeof(hide_value) / sizeof(char *); ++i) {
      if (strcmp(opt->name, hide_value[i]) == 0) {
        param_handled = true;
        param_str << "=*";
        break;
      }
    }
    if (!param_handled) {
      param_str << "=" << argument;
    }
  }
  param_str << " ";
  param_set.insert(opt->name);
  switch (optid) {
    case 'h':
      strmake(mysql_real_data_home, argument, FN_REFLEN - 1);
      mysql_data_home = mysql_real_data_home;

      ADD_PRINT_PARAM_OPT(mysql_real_data_home);
      break;

    case 't':

      ADD_PRINT_PARAM_OPT(opt_mysql_tmpdir);
      break;

    case OPT_INNODB_DATA_HOME_DIR:

      ADD_PRINT_PARAM_OPT(innobase_data_home_dir);
      break;

    case OPT_INNODB_DATA_FILE_PATH:

      ADD_PRINT_PARAM_OPT(innobase_data_file_path);
      break;

    case OPT_INNODB_LOG_GROUP_HOME_DIR:

      ADD_PRINT_PARAM_OPT(srv_log_group_home_dir);
      break;

    case OPT_INNODB_LOG_FILES_IN_GROUP:

      ADD_PRINT_PARAM_OPT(innobase_log_files_in_group);
      break;

    case OPT_INNODB_LOG_FILE_SIZE:

      ADD_PRINT_PARAM_OPT(innobase_log_file_size);
      break;

    case OPT_INNODB_FLUSH_METHOD:

      ADD_PRINT_PARAM_OPT(innodb_flush_method_names[innodb_flush_method]);
      break;

    case OPT_INNODB_PAGE_SIZE:

      ADD_PRINT_PARAM_OPT(innobase_page_size);
      break;

    case OPT_INNODB_LOG_BLOCK_SIZE:

      ADD_PRINT_PARAM_OPT(innobase_log_block_size);
      break;

    case OPT_INNODB_UNDO_DIRECTORY:

      ADD_PRINT_PARAM_OPT(srv_undo_dir);
      break;

    case OPT_INNODB_UNDO_TABLESPACES:

      ADD_PRINT_PARAM_OPT(srv_undo_tablespaces);
      break;

    case OPT_INNODB_CHECKSUM_ALGORITHM:

      ut_a(srv_checksum_algorithm <= SRV_CHECKSUM_ALGORITHM_STRICT_NONE);

      ADD_PRINT_PARAM_OPT(
          innodb_checksum_algorithm_names[srv_checksum_algorithm]);
      innodb_checksum_algorithm_specified = true;
      break;

    case OPT_INNODB_LOG_CHECKSUMS:

      ADD_PRINT_PARAM_OPT(srv_log_checksums);
      innodb_log_checksums_specified = true;
      break;

    case OPT_INNODB_BUFFER_POOL_FILENAME:

      ADD_PRINT_PARAM_OPT(innobase_buffer_pool_filename);
      break;

    case OPT_XTRA_TARGET_DIR:
      strmake(xtrabackup_real_target_dir, argument,
              sizeof(xtrabackup_real_target_dir) - 1);
      xtrabackup_target_dir = xtrabackup_real_target_dir;
      break;
    case OPT_XTRA_STREAM:
      if (!strcasecmp(argument, "xbstream"))
        xtrabackup_stream_fmt = XB_STREAM_FMT_XBSTREAM;
      else {
        msg("Invalid --stream argument: %s\n", argument);
        return 1;
      }
      xtrabackup_stream = TRUE;
      break;
    case OPT_XTRA_COMPRESS:
      if (argument == NULL) {
        xtrabackup_compress = XTRABACKUP_COMPRESS_QUICKLZ;
      } else if (strcasecmp(argument, "quicklz") == 0) {
        xtrabackup_compress = XTRABACKUP_COMPRESS_QUICKLZ;
      } else if (strcasecmp(argument, "lz4") == 0) {
        xtrabackup_compress = XTRABACKUP_COMPRESS_LZ4;
      } else {
        msg("Invalid --compress argument: %s\n", argument);
        return 1;
      }
      break;
    case OPT_XTRA_ENCRYPT:
      if (argument == NULL) {
        msg("Missing --encrypt argument, must specify a valid encryption "
            " algorithm.\n");
        return 1;
      }
      xtrabackup_encrypt = TRUE;
      break;
    case OPT_DECRYPT:
      if (argument == NULL) {
        msg("Missing --decrypt argument, must specify a "
            "valid encryption  algorithm.\n");
        return (1);
      }
      opt_decrypt = TRUE;
      xtrabackup_decrypt_decompress = true;
      break;
    case OPT_DECOMPRESS:
      opt_decompress = TRUE;
      xtrabackup_decrypt_decompress = true;
      break;
    case (int)OPT_CORE_FILE:
      test_flags |= TEST_CORE_ON_SIGNAL;
      break;
    case OPT_HISTORY:
      if (argument) {
        opt_history = argument;
      } else {
        opt_history = "";
      }
      break;
    case 'p':
      if (argument == disabled_my_option)
        argument = (char *)""; /* Don't require password */
      if (argument) {
        char *start = argument;
        my_free(opt_password);
        opt_password = my_strdup(PSI_NOT_INSTRUMENTED, argument, MYF(MY_FAE));
        while (*argument) *argument++ = 'x'; /* Destroy argument */
        if (*start) start[1] = 0;            /* Cut length of argument */
        tty_password = false;
      } else
        tty_password = true;
      break;
    case OPT_TRANSITION_KEY:
      if (argument == disabled_my_option)
        argument = (char *)""; /* Don't require password */
      if (argument) {
        char *start = argument;
        my_free(opt_password);
        opt_transition_key =
            my_strdup(PSI_NOT_INSTRUMENTED, argument, MYF(MY_FAE));
        while (*argument) *argument++ = 'x'; /* Destroy argument */
        if (*start) start[1] = 0;            /* Cut length of argument */
        tty_transition_key = false;
      } else
        tty_transition_key = true;
      use_dumped_tablespace_keys = true;
      break;
    case OPT_GENERATE_TRANSITION_KEY:
      use_dumped_tablespace_keys = true;
      break;

#include "sslopt-case.h"

    case '?':
      usage();
      exit(EXIT_SUCCESS);
      break;
    case 'v':
      print_version();
      exit(EXIT_SUCCESS);
      break;
    default:
      break;
  }
  return 0;
}

/** Check that a page_size is correct for InnoDB.
If correct, set the associated page_size_shift which is the power of 2
for this page size.
@param[in]      page_size       Page Size to evaluate
@return an associated page_size_shift if valid, 0 if invalid. */
inline ulong innodb_page_size_validate(ulong page_size) {
  ulong n;

  for (n = UNIV_PAGE_SIZE_SHIFT_MIN; n <= UNIV_PAGE_SIZE_SHIFT_MAX; n++) {
    if (page_size == static_cast<ulong>(1 << n)) {
      return (n);
    }
  }

  return (0);
}

static bool innodb_init_param(void) {
  /* innobase_init */
  static char current_dir[3]; /* Set if using current lib */
  char *default_path;
  ulint fsp_flags;

  /* === some variables from mysqld === */
  memset((G_PTR)&mysql_tmpdir_list, 0, sizeof(mysql_tmpdir_list));

  if (init_tmpdir(&mysql_tmpdir_list, opt_mysql_tmpdir)) exit(EXIT_FAILURE);

  /* dummy for initialize all_charsets[] */
  get_charset_name(0);

  /* Check that the value of system variable innodb_page_size was
  set correctly.  Its value was put into srv_page_size. If valid,
  return the associated srv_page_size_shift. */
  srv_page_size_shift = innodb_page_size_validate(innobase_page_size);
  if (!srv_page_size_shift) {
    msg("xtrabackup: Invalid page size=%llu.\n", innobase_page_size);
    goto error;
  }
  srv_page_size = innobase_page_size;

  /* Check that values don't overflow on 32-bit systems. */
  if (sizeof(ulint) == 4) {
    if (xtrabackup_use_memory > UINT_MAX32) {
      msg("xtrabackup: use-memory can't be over 4GB"
          " on 32-bit systems\n");
    }

    if (innobase_buffer_pool_size > UINT_MAX32) {
      msg("xtrabackup: innobase_buffer_pool_size can't be "
          "over 4GB on 32-bit systems\n");

      goto error;
    }

    if (innobase_log_file_size > UINT_MAX32) {
      msg("xtrabackup: innobase_log_file_size can't be "
          "over 4GB on 32-bit systemsi\n");

      goto error;
    }
  }

  os_innodb_umask = (ulint)0664;

  os_file_set_umask(my_umask);

  /* Setup the memory alloc/free tracing mechanisms before calling
  any functions that could possibly allocate memory. */
  ut_new_boot();

  /* First calculate the default path for innodb_data_home_dir etc.,
  in case the user has not given any value.

  Note that when using the embedded server, the datadirectory is not
  necessarily the current directory of this program. */

  /* It's better to use current lib, to keep paths short */
  current_dir[0] = FN_CURLIB;
  current_dir[1] = 0;
  default_path = current_dir;

  ut_a(default_path);

  MySQL_datadir_path = Fil_path{default_path};

  /* Set InnoDB initialization parameters according to the values
  read from MySQL .cnf file */

  if (xtrabackup_backup || xtrabackup_stats) {
    msg("xtrabackup: using the following InnoDB configuration:\n");
  } else {
    msg("xtrabackup: using the following InnoDB configuration "
        "for recovery:\n");
  }

  /*--------------- Data files -------------------------*/

  /* The default dir for data files is the datadir of MySQL */

  srv_data_home =
      ((xtrabackup_backup || xtrabackup_stats) && innobase_data_home_dir
           ? innobase_data_home_dir
           : default_path);
  msg("xtrabackup:   innodb_data_home_dir = %s\n", srv_data_home);

  /*--------------- Shared tablespaces -------------------------*/

  /* Set default InnoDB data file size to 10 MB and let it be
  auto-extending. Thus users can use InnoDB in >= 4.0 without having
  to specify any startup options. */

  if (!innobase_data_file_path) {
    innobase_data_file_path = (char *)"ibdata1:10M:autoextend";
  }
  msg("xtrabackup:   innodb_data_file_path = %s\n", innobase_data_file_path);

  /* This is the first time univ_page_size is used.
  It was initialized to 16k pages before srv_page_size was set */
  univ_page_size.copy_from(page_size_t(srv_page_size, srv_page_size, false));

  srv_sys_space.set_space_id(TRX_SYS_SPACE);

  /* Create the filespace flags. */
  fsp_flags = fsp_flags_init(univ_page_size, false, false, false, false);
  srv_sys_space.set_flags(fsp_flags);

  srv_sys_space.set_name(reserved_system_space_name);
  srv_sys_space.set_path(srv_data_home);

  /* Supports raw devices */
  if (!srv_sys_space.parse_params(innobase_data_file_path, true,
                                  xtrabackup_prepare)) {
    goto error;
  }

  /* Set default InnoDB temp data file size to 12 MB and let it be
  auto-extending. */

  if (!innobase_temp_data_file_path) {
    innobase_temp_data_file_path = (char *)"ibtmp1:12M:autoextend";
  }

  /* We set the temporary tablspace id later, after recovery.
  The temp tablespace doesn't support raw devices.
  Set the name and path. */
  srv_tmp_space.set_name(reserved_temporary_space_name);
  srv_tmp_space.set_path(srv_data_home);

  /* Create the filespace flags with the temp flag set. */
  fsp_flags = fsp_flags_init(univ_page_size, false, false, false, true);
  srv_tmp_space.set_flags(fsp_flags);

  if (!srv_tmp_space.parse_params(innobase_temp_data_file_path, false,
                                  xtrabackup_prepare)) {
    goto error;
  }

  /* Perform all sanity check before we take action of deleting files*/
  if (srv_sys_space.intersection(&srv_tmp_space)) {
    msg("%s and %s file names seem to be the same.", srv_tmp_space.name(),
        srv_sys_space.name());
    goto error;
  }

  /* -------------- Log files ---------------------------*/

  /* The default dir for log files is the datadir of MySQL */

  if (!((xtrabackup_backup || xtrabackup_stats) && srv_log_group_home_dir)) {
    srv_log_group_home_dir = default_path;
  }
  if (xtrabackup_prepare && xtrabackup_incremental_dir) {
    srv_log_group_home_dir = xtrabackup_incremental_dir;
  }
  msg("xtrabackup:   innodb_log_group_home_dir = %s\n", srv_log_group_home_dir);

  Fil_path::normalize(srv_log_group_home_dir);

  if (strchr(srv_log_group_home_dir, ';')) {
    msg("syntax error in innodb_log_group_home_dir, ");

    goto error;
  }

  srv_adaptive_flushing = FALSE;
  /* --------------------------------------------------*/

  srv_n_log_files = (ulint)innobase_log_files_in_group;
  srv_log_file_size = (ulint)innobase_log_file_size;
  msg("xtrabackup:   innodb_log_files_in_group = %ld\n", srv_n_log_files);
  msg("xtrabackup:   innodb_log_file_size = %lld\n",
      (long long int)srv_log_file_size);

  srv_log_buffer_size = (ulint)innobase_log_buffer_size;
  srv_log_write_ahead_size = INNODB_LOG_WRITE_AHEAD_SIZE_DEFAULT;
  srv_log_flush_events = INNODB_LOG_EVENTS_DEFAULT;
  srv_log_write_events = INNODB_LOG_EVENTS_DEFAULT;
  srv_log_recent_written_size = INNODB_LOG_RECENT_WRITTEN_SIZE_DEFAULT;
  srv_log_recent_closed_size = INNODB_LOG_RECENT_CLOSED_SIZE_DEFAULT;
  srv_log_write_max_size = INNODB_LOG_WRITE_MAX_SIZE_DEFAULT;
  log_checksum_algorithm_ptr = srv_log_checksums ? log_block_calc_checksum_crc32
                                                 : log_block_calc_checksum_none;

  /* We set srv_pool_size here in units of 1 kB. InnoDB internally
  changes the value so that it becomes the number of database pages. */

  srv_buf_pool_chunk_unit = 134217728;
  srv_buf_pool_size = (ulint)xtrabackup_use_memory;
  srv_buf_pool_instances = 1;
  srv_buf_pool_size = buf_pool_size_align(srv_buf_pool_size);

  srv_n_file_io_threads = (ulint)innobase_file_io_threads;
  srv_n_read_io_threads = (ulint)innobase_read_io_threads;
  srv_n_write_io_threads = (ulint)innobase_write_io_threads;

  srv_force_recovery = (ulint)innobase_force_recovery;

  srv_use_doublewrite_buf = false;

  if (!innobase_use_checksums) {
    srv_checksum_algorithm = SRV_CHECKSUM_ALGORITHM_NONE;
  }

  btr_search_enabled = (char)innobase_adaptive_hash_index;

  os_use_large_pages = (ibool)innobase_use_large_pages;
  os_large_page_size = (ulint)innobase_large_page_size;

  row_rollback_on_timeout = (ibool)innobase_rollback_on_timeout;

  srv_file_per_table = (bool)innobase_file_per_table;

  srv_max_n_open_files = (ulint)innobase_open_files;
  srv_innodb_status = (ibool)innobase_create_status_file;

  /* Store the default charset-collation number of this MySQL
  installation */

  /* We cannot treat characterset here for now!! */
  data_mysql_default_charset_coll = (ulint)default_charset_info->number;

  /* Since we in this module access directly the fields of a trx
  struct, and due to different headers and flags it might happen that
  mutex_t has a different size in this module and in InnoDB
  modules, we check at run time that the size is the same in
  these compilation modules. */

  /* On 5.5+ srv_use_native_aio is TRUE by default. It is later reset
  if it is not supported by the platform in
  innobase_start_or_create_for_mysql(). As we don't call it in xtrabackup,
  we have to duplicate checks from that function here. */

#ifdef __WIN__
  switch (os_get_os_version()) {
    case OS_WIN95:
    case OS_WIN31:
    case OS_WINNT:
      /* On Win 95, 98, ME, Win32 subsystem for Windows 3.1,
      and NT use simulated aio. In NT Windows provides async i/o,
      but when run in conjunction with InnoDB Hot Backup, it seemed
      to corrupt the data files. */

      srv_use_native_aio = FALSE;
      break;

    case OS_WIN2000:
    case OS_WINXP:
      /* On 2000 and XP, async IO is available. */
      srv_use_native_aio = TRUE;
      break;

    default:
      /* Vista and later have both async IO and condition variables */
      srv_use_native_aio = TRUE;
      srv_use_native_conditions = TRUE;
      break;
  }

#elif defined(LINUX_NATIVE_AIO)

  if (srv_use_native_aio) {
    ut_print_timestamp(stderr);
    msg(" InnoDB: Using Linux native AIO\n");
  }
#else
  /* Currently native AIO is supported only on windows and linux
  and that also when the support is compiled in. In all other
  cases, we ignore the setting of innodb_use_native_aio. */
  srv_use_native_aio = FALSE;

#endif

  /* Assign the default value to srv_undo_dir if it's not specified, as
  my_getopt does not support default values for string options. We also
  ignore the option and override innodb_undo_directory on --prepare,
  because separate undo tablespaces are copied to the root backup
  directory. */

  if (!srv_undo_dir || !xtrabackup_backup) {
    my_free(srv_undo_dir);
    srv_undo_dir = my_strdup(PSI_NOT_INSTRUMENTED, ".", MYF(MY_FAE));
  }

  /* We want to save original value of srv_temp_dir because InnoDB will
  modify ibt::srv_temp_dir. */
  ibt::srv_temp_dir = srv_temp_dir;

  if (ibt::srv_temp_dir == nullptr) {
    ibt::srv_temp_dir = default_path;
  }

  Fil_path::normalize(ibt::srv_temp_dir);

  return (FALSE);

error:
  msg("xtrabackup: innodb_init_param(): Error occured.\n");
  return (TRUE);
}

dberr_t dict_load_tables_from_space_id(space_id_t space_id, THD *thd,
                                       ib_trx_t trx) {
  dd::sdi_vector sdi_vector;
  ib_sdi_vector_t ib_vector;
  ib_vector.sdi_vector = &sdi_vector;

  if (!fsp_has_sdi(space_id)) {
    return (DB_SUCCESS);
  }

  uint32_t compressed_buf_len = 1024 * 1024;
  uint32_t uncompressed_buf_len = 1024 * 1024;
  byte *compressed_sdi =
      static_cast<byte *>(ut_malloc_nokey(compressed_buf_len));
  byte *sdi = static_cast<byte *>(ut_malloc_nokey(uncompressed_buf_len));

  ib_err_t err = ib_sdi_get_keys(space_id, &ib_vector, trx);

  if (err != DB_SUCCESS) {
    goto error;
  }

  for (dd::sdi_container::iterator it = ib_vector.sdi_vector->m_vec.begin();
       it != ib_vector.sdi_vector->m_vec.end(); it++) {
    ib_sdi_key_t ib_key;
    ib_key.sdi_key = &(*it);

    uint32_t compressed_sdi_len = compressed_buf_len;
    uint32_t uncompressed_sdi_len = uncompressed_buf_len;

    while (true) {
      err = ib_sdi_get(space_id, &ib_key, compressed_sdi, &compressed_sdi_len,
                       &uncompressed_sdi_len, trx);
      if (err == DB_OUT_OF_MEMORY) {
        compressed_buf_len = compressed_sdi_len;
        compressed_sdi =
            static_cast<byte *>(ut_realloc(compressed_sdi, compressed_buf_len));
        continue;
      }
      break;
    }

    if (err != DB_SUCCESS) {
      goto error;
    }

    if (uncompressed_buf_len < uncompressed_sdi_len) {
      uncompressed_buf_len = uncompressed_sdi_len;
      sdi = static_cast<byte *>(ut_realloc(sdi, uncompressed_buf_len));
    }

    Sdi_Decompressor decompressor(static_cast<byte *>(sdi),
                                  uncompressed_sdi_len, compressed_sdi,
                                  compressed_sdi_len);
    decompressor.decompress();

    if (ib_key.sdi_key->type != 1 /* dd::Sdi_type::TABLE */) {
      continue;
    }

    using Table_Ptr = std::unique_ptr<dd::Table>;

    Table_Ptr dd_table{dd::create_object<dd::Table>()};
    dd::String_type schema_name;

    bool res = dd::deserialize(
        thd, dd::Sdi_type((const char *)sdi, uncompressed_sdi_len),
        dd_table.get(), &schema_name);

    if (res) {
      err = DB_ERROR;
      goto error;
    }

    using Client = dd::cache::Dictionary_client;
    using Releaser = dd::cache::Dictionary_client::Auto_releaser;

    Client *dc = dd::get_dd_client(thd);
    Releaser releaser{dc};

    dict_table_t *ib_table = nullptr;

    fil_space_t *space = fil_space_get(space_id);
    ut_a(space != nullptr);

    bool implicit = fsp_is_file_per_table(space_id, space->flags);
    if (dd_table_load_on_dd_obj(dc, space_id, *dd_table.get(), ib_table, thd,
                                &schema_name, implicit) != 0) {
      err = DB_ERROR;
      goto error;
    }
  }

error:
  ut_free(compressed_sdi);
  ut_free(sdi);

  return (err);
}

static void xb_scan_for_tablespaces() {
  std::string directories;

  if (innobase_directories != nullptr && *innobase_directories != 0) {
    Fil_path::normalize(innobase_directories);
    directories.append(Fil_path::parse(innobase_directories));
    directories.push_back(FIL_PATH_SEPARATOR);
  }

  directories.append(srv_data_home);

  if (srv_undo_dir != nullptr && *srv_undo_dir != 0) {
    directories.push_back(FIL_PATH_SEPARATOR);
    directories.append(srv_undo_dir);
  }

  /* This is the default directory for .ibd files. */
  directories.push_back(FIL_PATH_SEPARATOR);
  directories.append(MySQL_datadir_path.path());

  msg("xtrabackup: Generating a list of tablespaces\n");

  fil_scan_for_tablespaces(directories, true);
}

static void dict_load_from_spaces_sdi() {
  fil_open_ibds();

  my_thread_init();

  THD *thd = create_thd(false, true, true, 0);

  ib_trx_t trx = ib_trx_begin(IB_TRX_READ_COMMITTED, false, false, thd);

  std::vector<space_id_t> space_ids;

  Fil_space_iterator::for_each_space(false, [&](fil_space_t *space) {
    space_ids.push_back(space->id);
    return (DB_SUCCESS);
  });

  for (auto space_id : space_ids) {
    if (!fsp_is_ibd_tablespace(space_id)) continue;
    dict_load_tables_from_space_id(space_id, thd, trx);
  }

  ib_trx_commit(trx);
  ib_trx_release(trx);

  destroy_thd(thd);

  my_thread_end();
}

static bool innodb_init(bool init_dd, bool for_apply_log) {
  /* Check if the data files exist or not. */
  dberr_t err = srv_sys_space.check_file_spec(false, 5 * 1024 * 1024 /* 5M */);

  if (err != DB_SUCCESS) {
    return (false);
  }

  /* InnoDB files should be found in the following locations only. */
  std::string directories;

  directories.append(srv_data_home);

  if (srv_undo_dir != nullptr && *srv_undo_dir != 0) {
    directories.push_back(FIL_PATH_SEPARATOR);
    directories.append(srv_undo_dir);
  }

  /* This is the default directory for .ibd files. */
  directories.push_back(FIL_PATH_SEPARATOR);
  directories.append(MySQL_datadir_path.path());

  lsn_t to_lsn = ULLONG_MAX;
  if (for_apply_log && (metadata_type == METADATA_FULL_BACKUP ||
                        xtrabackup_incremental_dir != nullptr)) {
    to_lsn = (xtrabackup_incremental_dir == nullptr) ? metadata_last_lsn
                                                     : incremental_last_lsn;
  }

  err = srv_start(false, directories, to_lsn);

  if (err != DB_SUCCESS) {
    free(internal_innobase_data_file_path);
    internal_innobase_data_file_path = NULL;
    goto error;
  }

  if (init_dd) {
    dict_load_from_spaces_sdi();
    dict_sys->dynamic_metadata =
        dd_table_open_on_name(NULL, NULL, "mysql/innodb_dynamic_metadata",
                              false, DICT_ERR_IGNORE_NONE);
    dict_persist->table_buffer = UT_NEW_NOKEY(DDTableBuffer());
    srv_dict_recover_on_restart();
  }

  srv_start_threads(false);

  while (trx_rollback_or_clean_is_active) {
    os_thread_sleep(1000);
  }

  innodb_inited = 1;

  return (false);

error:
  msg("xtrabackup: innodb_init(): Error occured.\n");
  return (true);
}

static bool innodb_end(void) {
  srv_fast_shutdown = (ulint)innobase_fast_shutdown;
  innodb_inited = 0;

  msg("xtrabackup: starting shutdown with innodb_fast_shutdown = %lu\n",
      srv_fast_shutdown);

  srv_pre_dd_shutdown();

  srv_shutdown();

  free(internal_innobase_data_file_path);
  internal_innobase_data_file_path = NULL;

  return (FALSE);
}

/* ================= common ================= */

/***********************************************************************
Read backup meta info.
@return TRUE on success, FALSE on failure. */
static bool xtrabackup_read_metadata(char *filename) {
  FILE *fp;
  bool r = TRUE;

  fp = fopen(filename, "r");
  if (!fp) {
    msg("xtrabackup: Error: cannot open %s\n", filename);
    return (FALSE);
  }

  if (fscanf(fp, "backup_type = %29s\n", metadata_type_str) != 1) {
    r = FALSE;
    goto end;
  }
  /* Use UINT64PF instead of LSN_PF here, as we have to maintain the file
  format. */
  if (fscanf(fp, "from_lsn = " LSN_PF "\n", &metadata_from_lsn) != 1) {
    r = FALSE;
    goto end;
  }
  if (fscanf(fp, "to_lsn = " LSN_PF "\n", &metadata_to_lsn) != 1) {
    r = FALSE;
    goto end;
  }
  if (fscanf(fp, "last_lsn = " LSN_PF "\n", &metadata_last_lsn) != 1) {
    metadata_last_lsn = 0;
  }
  if (fscanf(fp, "flushed_lsn = " LSN_PF "\n", &backup_redo_log_flushed_lsn) !=
      1) {
    backup_redo_log_flushed_lsn = 0;
  }

end:
  fclose(fp);

  return (r);
}

/***********************************************************************
Print backup meta info to a specified buffer. */
static void xtrabackup_print_metadata(char *buf, size_t buf_len) {
  /* Use UINT64PF instead of LSN_PF here, as we have to maintain the file
  format. */
  snprintf(buf, buf_len,
           "backup_type = %s\n"
           "from_lsn = " LSN_PF
           "\n"
           "to_lsn = " LSN_PF
           "\n"
           "last_lsn = " LSN_PF
           "\n"
           "flushed_lsn = " LSN_PF "\n",
           metadata_type_str, metadata_from_lsn, metadata_to_lsn,
           metadata_last_lsn, opt_lock_ddl ? backup_redo_log_flushed_lsn : 0);
}

/***********************************************************************
Stream backup meta info to a specified datasink.
@return TRUE on success, FALSE on failure. */
static bool xtrabackup_stream_metadata(ds_ctxt_t *ds_ctxt) {
  char buf[1024];
  size_t len;
  ds_file_t *stream;
  MY_STAT mystat;
  bool rc = TRUE;

  xtrabackup_print_metadata(buf, sizeof(buf));

  len = strlen(buf);

  mystat.st_size = len;
  mystat.st_mtime = my_time(0);

  stream = ds_open(ds_ctxt, XTRABACKUP_METADATA_FILENAME, &mystat);
  if (stream == NULL) {
    msg("xtrabackup: Error: cannot open output stream "
        "for %s\n",
        XTRABACKUP_METADATA_FILENAME);
    return (FALSE);
  }

  if (ds_write(stream, buf, len)) {
    rc = FALSE;
  }

  if (ds_close(stream)) {
    rc = FALSE;
  }

  return (rc);
}

static bool write_to_file(const char *filepath, const char *data) {
  size_t len = strlen(data);
  FILE *fp = fopen(filepath, "w");
  if (!fp) {
    msg("xtrabackup: Error: cannot open %s\n", filepath);
    return (FALSE);
  }
  if (fwrite(data, len, 1, fp) < 1) {
    fclose(fp);
    return (FALSE);
  }

  fclose(fp);
  return TRUE;
}

/***********************************************************************
Write backup meta info to a specified file.
@return TRUE on success, FALSE on failure. */
static bool xtrabackup_write_metadata(const char *filepath) {
  char buf[1024];

  xtrabackup_print_metadata(buf, sizeof(buf));
  return write_to_file(filepath, buf);
}

/***********************************************************************
Read meta info for an incremental delta.
@return TRUE on success, FALSE on failure. */
static bool xb_read_delta_metadata(const char *filepath,
                                   xb_delta_info_t *info) {
  FILE *fp;
  char key[51];
  char value[51];
  bool r = TRUE;

  /* set defaults */
  info->page_size = ULINT_UNDEFINED;
  info->zip_size = ULINT_UNDEFINED;
  info->space_id = SPACE_UNKNOWN;

  fp = fopen(filepath, "r");
  if (!fp) {
    /* Meta files for incremental deltas are optional */
    return (TRUE);
  }

  while (!feof(fp)) {
    if (fscanf(fp, "%50s = %50s\n", key, value) == 2) {
      if (strcmp(key, "page_size") == 0) {
        info->page_size = strtoul(value, NULL, 10);
      } else if (strcmp(key, "zip_size") == 0) {
        info->zip_size = strtoul(value, NULL, 10);
      } else if (strcmp(key, "space_id") == 0) {
        info->space_id = strtoul(value, NULL, 10);
      }
    }
  }

  fclose(fp);

  if (info->page_size == ULINT_UNDEFINED) {
    msg("xtrabackup: page_size is required in %s\n", filepath);
    r = FALSE;
  }
  if (info->space_id == SPACE_UNKNOWN) {
    msg("xtrabackup: Warning: This backup was taken with XtraBackup 2.0.1 "
        "or earlier, some DDL operations between full and incremental "
        "backups may be handled incorrectly\n");
  }

  return (r);
}

/***********************************************************************
Write meta info for an incremental delta.
@return TRUE on success, FALSE on failure. */
bool xb_write_delta_metadata(const char *filename,
                             const xb_delta_info_t *info) {
  ds_file_t *f;
  char buf[64];
  bool ret;
  size_t len;
  MY_STAT mystat;

  snprintf(buf, sizeof(buf),
           "page_size = %lu\n"
           "zip_size = %lu\n"
           "space_id = %lu\n",
           info->page_size, info->zip_size, info->space_id);
  len = strlen(buf);

  mystat.st_size = len;
  mystat.st_mtime = my_time(0);

  f = ds_open(ds_meta, filename, &mystat);
  if (f == NULL) {
    msg("xtrabackup: Error: cannot open output stream for %s\n", filename);
    return (FALSE);
  }

  ret = (ds_write(f, buf, len) == 0);

  if (ds_close(f)) {
    ret = FALSE;
  }

  return (ret);
}

static bool xtrabackup_write_info(const char *filepath) {
  char *xtrabackup_info_data = get_xtrabackup_info(mysql_connection);
  if (!xtrabackup_info_data) {
    return FALSE;
  }

  bool result = write_to_file(filepath, xtrabackup_info_data);

  free(xtrabackup_info_data);
  return result;
}

/* ================= backup ================= */
void xtrabackup_io_throttling(void) {
  if (xtrabackup_throttle && (--io_ticket) < 0) {
    os_event_reset(wait_throttle);
    os_event_wait(wait_throttle);
  }
}

static bool regex_list_check_match(const regex_list_t &list, const char *name) {
  xb_regmatch_t tables_regmatch[1];
  for (regex_list_t::const_iterator i = list.begin(), end = list.end();
       i != end; ++i) {
    const xb_regex_t &regex = *i;
    int regres = xb_regexec(&regex, name, 1, tables_regmatch, 0);

    if (regres != REG_NOMATCH) {
      return (TRUE);
    }
  }
  return (FALSE);
}

static bool find_filter_in_hashtable(const char *name, hash_table_t *table,
                                     xb_filter_entry_t **result) {
  xb_filter_entry_t *found = NULL;
  HASH_SEARCH(name_hash, table, ut_fold_string(name), xb_filter_entry_t *,
              found, (void)0, !strcmp(found->name, name));

  if (found && result) {
    *result = found;
  }
  return (found != NULL);
}

/************************************************************************
Checks if a given table name matches any of specifications given in
regex_list or tables_hash.

@return TRUE on match or both regex_list and tables_hash are empty.*/
static bool check_if_table_matches_filters(const char *name,
                                           const regex_list_t &regex_list,
                                           hash_table_t *tables_hash) {
  if (regex_list.empty() && !tables_hash) {
    return (FALSE);
  }

  if (regex_list_check_match(regex_list, name)) {
    return (TRUE);
  }

  if (tables_hash && find_filter_in_hashtable(name, tables_hash, NULL)) {
    return (TRUE);
  }

  return FALSE;
}

enum skip_database_check_result {
  DATABASE_SKIP,
  DATABASE_SKIP_SOME_TABLES,
  DATABASE_DONT_SKIP,
  DATABASE_DONT_SKIP_UNLESS_EXPLICITLY_EXCLUDED,
};

/************************************************************************
Checks if a database specified by name should be skipped from backup based on
the --databases, --databases_file or --databases_exclude options.

@return TRUE if entire database should be skipped,
        FALSE otherwise.
*/
static skip_database_check_result check_if_skip_database(
    const char *name /*!< in: path to the database */
) {
  /* There are some filters for databases, check them */
  xb_filter_entry_t *database = NULL;

  if (databases_exclude_hash &&
      find_filter_in_hashtable(name, databases_exclude_hash, &database) &&
      !database->has_tables) {
    /* Database is found and there are no tables specified,
       skip entire db. */
    return DATABASE_SKIP;
  }

  if (databases_include_hash) {
    if (!find_filter_in_hashtable(name, databases_include_hash, &database)) {
      /* Database isn't found, skip the database */
      return DATABASE_SKIP;
    } else if (database->has_tables) {
      return DATABASE_SKIP_SOME_TABLES;
    } else {
      return DATABASE_DONT_SKIP_UNLESS_EXPLICITLY_EXCLUDED;
    }
  }

  return DATABASE_DONT_SKIP;
}

/************************************************************************
Checks if a database specified by path should be skipped from backup based on
the --databases, --databases_file or --databases_exclude options.

@return TRUE if the table should be skipped. */
bool check_if_skip_database_by_path(
    const char *path /*!< in: path to the db directory. */
) {
  if (databases_include_hash == NULL && databases_exclude_hash == NULL) {
    return (FALSE);
  }

  const char *db_name = strrchr(path, OS_PATH_SEPARATOR);
  if (db_name == NULL) {
    db_name = path;
  } else {
    ++db_name;
  }

  return check_if_skip_database(db_name) == DATABASE_SKIP;
}

/************************************************************************
Checks if a table specified as a name in the form "database/name" (InnoDB 5.6)
or "./database/name.ibd" (InnoDB 5.5-) should be skipped from backup based on
the --tables or --tables-file options.

@return TRUE if the table should be skipped. */
bool check_if_skip_table(
    /******************/
    const char *name) /*!< in: path to the table */
{
  char buf[FN_REFLEN];
  const char *dbname, *tbname;
  const char *ptr;
  char *eptr;

  if (regex_exclude_list.empty() && regex_include_list.empty() &&
      tables_include_hash == NULL && tables_exclude_hash == NULL &&
      databases_include_hash == NULL && databases_exclude_hash == NULL) {
    return (false);
  }

  dbname = NULL;
  tbname = name;
  while ((ptr = strchr(tbname, OS_PATH_SEPARATOR)) != NULL) {
    dbname = tbname;
    tbname = ptr + 1;
  }

  if (dbname == NULL) {
    return (false);
  }

  strncpy(buf, dbname, FN_REFLEN);
  buf[tbname - 1 - dbname] = 0;

  const skip_database_check_result skip_database = check_if_skip_database(buf);
  if (skip_database == DATABASE_SKIP) {
    return (true);
  }

  buf[FN_REFLEN - 1] = '\0';
  buf[tbname - 1 - dbname] = '.';

  /* Check if there's a suffix in the table name. If so, truncate it. We
  rely on the fact that a dot cannot be a part of a table name (it is
  encoded by the server with the @NNNN syntax). */
  if ((eptr = strchr(&buf[tbname - dbname], '.')) != NULL) {
    *eptr = '\0';
  }

  /* For partitioned tables first try to match against the regexp
  without truncating the #P#... suffix so we can backup individual
  partitions with regexps like '^test[.]t#P#p5' */
  if (check_if_table_matches_filters(buf, regex_exclude_list,
                                     tables_exclude_hash)) {
    return (true);
  }
  if (check_if_table_matches_filters(buf, regex_include_list,
                                     tables_include_hash)) {
    return (false);
  }
  if ((eptr = strstr(buf, "#P#")) != NULL) {
    *eptr = 0;

    if (check_if_table_matches_filters(buf, regex_exclude_list,
                                       tables_exclude_hash)) {
      return (true);
    }
    if (check_if_table_matches_filters(buf, regex_include_list,
                                       tables_include_hash)) {
      return (false);
    }
  }

  if (skip_database == DATABASE_DONT_SKIP_UNLESS_EXPLICITLY_EXCLUDED) {
    /* Database is in include-list, and qualified name wasn't
       found in any of exclusion filters.*/
    return (false);
  }

  if (skip_database == DATABASE_SKIP_SOME_TABLES ||
      !regex_include_list.empty() || tables_include_hash) {
    /* Include lists are present, but qualified name
       failed to match any.*/
    return (true);
  }

  return (false);
}

/***********************************************************************
Reads the space flags from a given data file and returns the
page size. */
const page_size_t xb_get_zip_size(pfs_os_file_t file, bool *success) {
  byte *buf;
  byte *page;
  page_size_t page_size(0, 0, false);
  ibool ret;
  ulint space;
  IORequest read_request(IORequest::READ);

  buf = static_cast<byte *>(ut_malloc_nokey(2 * UNIV_PAGE_SIZE_MAX));
  page = static_cast<byte *>(ut_align(buf, UNIV_PAGE_SIZE_MAX));

  ret = os_file_read(read_request, file, page, 0, UNIV_PAGE_SIZE_MIN);
  if (!ret) {
    *success = false;
    goto end;
  }

  space = mach_read_from_4(page + FIL_PAGE_ARCH_LOG_NO_OR_SPACE_ID);
  if (space == 0) {
    page_size.copy_from(univ_page_size);
  } else {
    page_size.copy_from(page_size_t(fsp_header_get_flags(page)));
  }
  *success = true;
end:
  ut_free(buf);

  return (page_size);
}

const char *xb_get_copy_action(const char *dflt) {
  const char *action;

  if (xtrabackup_stream) {
    if (xtrabackup_compress != XTRABACKUP_COMPRESS_NONE) {
      if (xtrabackup_encrypt) {
        action = "Compressing, encrypting and streaming";
      } else {
        action = "Compressing and streaming";
      }
    } else if (xtrabackup_encrypt) {
      action = "Encrypting and streaming";
    } else {
      action = "Streaming";
    }
  } else {
    if (xtrabackup_compress != XTRABACKUP_COMPRESS_NONE) {
      if (xtrabackup_encrypt) {
        action = "Compressing and encrypting";
      } else {
        action = "Compressing";
      }
    } else if (xtrabackup_encrypt) {
      action = "Encrypting";
    } else {
      action = dflt;
    }
  }

  return (action);
}

/* TODO: We may tune the behavior (e.g. by fil_aio)*/

static bool xtrabackup_copy_datafile(fil_node_t *node, uint thread_n) {
  char dst_name[FN_REFLEN];
  ds_file_t *dstfile = NULL;
  xb_fil_cur_t cursor;
  xb_fil_cur_result_t res;
  xb_write_filt_t *write_filter = NULL;
  xb_write_filt_ctxt_t write_filt_ctxt;
  const char *action;
  xb_read_filt_t *read_filter;
  bool rc = FALSE;

  /* Get the name and the path for the tablespace. node->name always
  contains the path (which may be absolute for remote tablespaces in
  5.6+). space->name contains the tablespace name in the form
  "./database/table.ibd" (in 5.5-) or "database/table" (in 5.6+). For a
  multi-node shared tablespace, space->name contains the name of the first
  node, but that's irrelevant, since we only need node_name to match them
  against filters, and the shared tablespace is always copied regardless
  of the filters value. */

  const char *const node_name = node->space->name;
  const char *const node_path = node->name;

  bool is_system = !fsp_is_ibd_tablespace(node->space->id);
  bool is_undo = fsp_is_undo_tablespace(node->space->id);

  ut_ad(!is_undo || is_system);

  if (!is_system && opt_lock_ddl_per_table) {
    mdl_lock_table(node->space->id);
  }

  if (!is_system && check_if_skip_table(node_name)) {
    msg("[%02u] Skipping %s.\n", thread_n, node_name);
    return (FALSE);
  }

  if (!changed_page_bitmap) {
    read_filter = &rf_pass_through;
  } else {
    read_filter = &rf_bitmap;
  }
  res = xb_fil_cur_open(&cursor, read_filter, node, thread_n);
  if (res == XB_FIL_CUR_SKIP) {
    goto skip;
  } else if (res == XB_FIL_CUR_ERROR) {
    goto error;
  }

  if (is_undo && Fil_path::has_suffix(IBU, cursor.rel_path)) {
    strncpy(dst_name, xb_tablespace_backup_file_path(cursor.abs_path).c_str(),
            sizeof(dst_name));
  } else {
    strncpy(dst_name, cursor.rel_path, sizeof(dst_name));
  }

  /* Setup the page write filter */
  if (xtrabackup_incremental) {
    write_filter = &wf_incremental;
  } else {
    write_filter = &wf_write_through;
  }

  memset(&write_filt_ctxt, 0, sizeof(xb_write_filt_ctxt_t));
  ut_a(write_filter->process != NULL);

  if (write_filter->init != NULL &&
      !write_filter->init(&write_filt_ctxt, dst_name, &cursor)) {
    msg("[%02u] xtrabackup: error: failed to initialize page write filter.\n",
        thread_n);
    goto error;
  }

  dstfile = ds_open(ds_data, dst_name, &cursor.statinfo);
  if (dstfile == NULL) {
    msg("[%02u] xtrabackup: error: cannot open the destination stream for %s\n",
        thread_n, dst_name);
    goto error;
  }

  action = xb_get_copy_action();

  if (xtrabackup_stream) {
    msg_ts("[%02u] %s %s\n", thread_n, action, node_path);
  } else {
    msg_ts("[%02u] %s %s to %s\n", thread_n, action, node_path, dstfile->path);
  }

  /* The main copy loop */
  while ((res = xb_fil_cur_read(&cursor)) == XB_FIL_CUR_SUCCESS) {
    if (!write_filter->process(&write_filt_ctxt, dstfile)) {
      goto error;
    }
  }

  if (res == XB_FIL_CUR_ERROR) {
    goto error;
  }

  if (write_filter->finalize &&
      !write_filter->finalize(&write_filt_ctxt, dstfile)) {
    goto error;
  }

  /* close */
  msg_ts("[%02u]        ...done\n", thread_n);
  xb_fil_cur_close(&cursor);
  if (ds_close(dstfile)) {
    rc = TRUE;
  }
  if (write_filter && write_filter->deinit) {
    write_filter->deinit(&write_filt_ctxt);
  }
  return (rc);

error:
  xb_fil_cur_close(&cursor);
  if (dstfile != NULL) {
    ds_close(dstfile);
  }
  if (write_filter && write_filter->deinit) {
    write_filter->deinit(&write_filt_ctxt);
    ;
  }
  msg("[%02u] xtrabackup: Error: xtrabackup_copy_datafile() failed.\n",
      thread_n);
  return (TRUE); /*ERROR*/

skip:

  if (dstfile != NULL) {
    ds_close(dstfile);
  }
  if (write_filter && write_filter->deinit) {
    write_filter->deinit(&write_filt_ctxt);
  }
  msg("[%02u] xtrabackup: Warning: We assume the "
      "table was dropped during xtrabackup execution "
      "and ignore the file.\n",
      thread_n);
  msg("[%02u] xtrabackup: Warning: skipping tablespace %s.\n", thread_n,
      node_name);
  return (FALSE);
}

/*******************************************************/ /**
 Scans log from a buffer and writes new log data to the outpud datasinc.
 @return true if success */
static bool xtrabackup_scan_log_recs(
    /*===============*/
    log_t &log,               /*!< in: redo log */
    bool is_last,             /*!< in: whether it is last segment
                              to copy */
    lsn_t start_lsn,          /*!< in: buffer start lsn */
    lsn_t *contiguous_lsn,    /*!< in/out: it is known that all log
                              groups contain contiguous log data up
                              to this lsn */
    lsn_t *group_scanned_lsn, /*!< out: scanning succeeded up to
                            this lsn */
    lsn_t checkpoint_lsn,     /*!< in: latest checkpoint LSN */
    bool *finished)           /*!< out: false if is not able to scan
                              any more in this log group */
{
  lsn_t scanned_lsn;
  ulint data_len;
  ulint write_size;
  const byte *log_block;
  bool more_data = false;

  ulint scanned_checkpoint_no = 0;

  *finished = false;
  scanned_lsn = start_lsn;
  log_block = log_sys->buf;

  while (log_block < log_sys->buf + RECV_SCAN_SIZE && !*finished) {
    ulint no = log_block_get_hdr_no(log_block);
    ulint scanned_no = log_block_convert_lsn_to_no(scanned_lsn);
    ibool checksum_is_ok = log_block_checksum_is_ok(log_block);

    if (no != scanned_no && checksum_is_ok) {
      ulint blocks_in_group;

      blocks_in_group = log_block_convert_lsn_to_no(log.lsn_real_capacity) - 1;

      if ((no < scanned_no && ((scanned_no - no) % blocks_in_group) == 0) ||
          no == 0 ||
          /* Log block numbers wrap around at 0x3FFFFFFF */
          ((scanned_no | 0x40000000UL) - no) % blocks_in_group == 0) {
        /* old log block, do nothing */
        *finished = true;
        break;
      }

      msg("xtrabackup: error: log block numbers mismatch:\n"
          "xtrabackup: error: expected log block no. %lu,"
          " but got no. %lu from the log file.\n",
          (ulong)scanned_no, (ulong)no);

      if ((no - scanned_no) % blocks_in_group == 0) {
        msg("xtrabackup: error:"
            " it looks like InnoDB log has wrapped"
            " around before xtrabackup could"
            " process all records due to either"
            " log copying being too slow, or "
            " log files being too small.\n");
      }

      return (false);
    } else if (!checksum_is_ok) {
      /* Garbage or an incompletely written log block */
      msg("xtrabackup: warning: Log block checksum mismatch"
          " (block no %lu at lsn " LSN_PF
          "): \n"
          "expected %lu, calculated checksum %lu\n",
          (ulong)no, scanned_lsn, (ulong)log_block_get_checksum(log_block),
          (ulong)log_block_calc_checksum(log_block));
      msg("xtrabackup: warning: this is possible when the "
          "log block has not been fully written by the "
          "server, will retry later.\n");
      *finished = true;
      break;
    }

    if (log_block_get_flush_bit(log_block)) {
      /* This block was a start of a log flush operation:
      we know that the previous flush operation must have
      been completed for all log groups before this block
      can have been flushed to any of the groups. Therefore,
      we know that log data is contiguous up to scanned_lsn
      in all non-corrupt log groups. */

      if (scanned_lsn > *contiguous_lsn) {
        *contiguous_lsn = scanned_lsn;
      }
    }

    data_len = log_block_get_data_len(log_block);

    if ((scanned_checkpoint_no > 0) &&
        (log_block_get_checkpoint_no(log_block) < scanned_checkpoint_no) &&
        (scanned_checkpoint_no - log_block_get_checkpoint_no(log_block) >
         0x80000000UL)) {
      /* Garbage from a log buffer flush which was made
      before the most recent database recovery */

      *finished = true;
      break;
    }

    if (!recv_sys->parse_start_lsn &&
        (log_block_get_first_rec_group(log_block) > 0)) {
      /* We found a point from which to start the parsing
      of log records */

      recv_sys->parse_start_lsn =
          scanned_lsn + log_block_get_first_rec_group(log_block);
      recv_sys->scanned_lsn = recv_sys->parse_start_lsn;
      recv_sys->recovered_lsn = recv_sys->parse_start_lsn;
    }

    scanned_lsn = scanned_lsn + data_len;
    scanned_checkpoint_no = log_block_get_checkpoint_no(log_block);

    if (scanned_lsn > recv_sys->scanned_lsn) {
      /* We were able to find more log data: add it to the
      parsing buffer if parse_start_lsn is already
      non-zero */

      if (recv_sys->len + 4 * OS_FILE_LOG_BLOCK_SIZE >= RECV_PARSING_BUF_SIZE) {
        ib::error() << "Log parsing buffer overflow. Recovery may have failed!";

        recv_sys->found_corrupt_log = true;

      } else if (!recv_sys->found_corrupt_log) {
        more_data = recv_sys_add_to_parsing_buf(log_block, scanned_lsn, 0);
      }

      recv_sys->scanned_lsn = scanned_lsn;
      recv_sys->scanned_checkpoint_no = log_block_get_checkpoint_no(log_block);
    }

    if (data_len < OS_FILE_LOG_BLOCK_SIZE) {
      /* Log data for this group ends here */

      *finished = true;
    } else {
      log_block += OS_FILE_LOG_BLOCK_SIZE;
    }
  }

  *group_scanned_lsn = scanned_lsn;

  /* ===== write log to 'xtrabackup_logfile' ====== */
  if (!*finished) {
    write_size = RECV_SCAN_SIZE;
  } else {
    write_size =
        ut_uint64_align_up(scanned_lsn, OS_FILE_LOG_BLOCK_SIZE) - start_lsn;
    if (!is_last && scanned_lsn % OS_FILE_LOG_BLOCK_SIZE) {
      write_size -= OS_FILE_LOG_BLOCK_SIZE;
    }
  }

  byte encrypted_buf[4 * UNIV_PAGE_SIZE_MAX];
  byte *write_buf = log_sys->buf;

  if (srv_redo_log_encrypt) {
    IORequest req_type(IORequestLogWrite);
    fil_space_t *space = fil_space_get(dict_sys_t::s_log_space_first_id);
    fil_io_set_encryption(req_type, page_id_t(space->id, 0), space);
    Encryption encryption(req_type.encryption_algorithm());
    ulint dst_len = write_size;
    write_buf = encryption.encrypt_log(req_type, log_sys->buf, write_size,
                                       encrypted_buf, &dst_len);
    ut_a(write_size == dst_len);
  }

  if (ds_write(dst_log_file, write_buf, write_size)) {
    msg("xtrabackup: Error: "
        "write to logfile failed\n");
    return (false);
  }

  if (more_data && !recv_sys->found_corrupt_log) {
    /* Try to parse more log records */

    recv_parse_log_recs(checkpoint_lsn);

    if (recv_sys->recovered_offset > RECV_PARSING_BUF_SIZE / 4) {
      /* Move parsing buffer data to the buffer start */

      recv_reset_buffer();
    }
  }

  return (true);
}

static bool xtrabackup_copy_logfile(log_t &log, lsn_t from_lsn, bool is_last) {
  /* definition from recv_recovery_from_checkpoint_start() */
  lsn_t scanned_lsn;
  lsn_t contiguous_lsn;

  ut_a(dst_log_file != NULL);

  /* read from checkpoint_lsn_start to current */
  contiguous_lsn = ut_uint64_align_down(from_lsn, OS_FILE_LOG_BLOCK_SIZE);

  bool finished;
  lsn_t start_lsn;
  lsn_t end_lsn;

  /* reference recv_group_scan_log_recs() */
  finished = false;

  start_lsn = contiguous_lsn;
  scanned_lsn = start_lsn;

  while (!finished) {
    end_lsn = start_lsn + RECV_SCAN_SIZE;

    xtrabackup_io_throttling();

    recv_read_log_seg(log, log.buf, start_lsn, end_lsn);

    if (!xtrabackup_scan_log_recs(log, is_last, start_lsn, &contiguous_lsn,
                                  &scanned_lsn, from_lsn, &finished)) {
      goto error;
    }

    start_lsn = end_lsn;
  }

  log.scanned_lsn = scanned_lsn;

  msg_ts(">> log scanned up to (" LSN_PF ")\n", log.scanned_lsn);

  /* update global variable*/
  log_copy_scanned_lsn = scanned_lsn;

  debug_sync_point("xtrabackup_copy_logfile_pause");

  return (FALSE);

error:
  ds_close(dst_log_file);
  msg("xtrabackup: Error: xtrabackup_copy_logfile() failed.\n");
  return (TRUE);
}

static void log_copying_thread() {
  /*
    Initialize mysys thread-specific memory so we can
    use mysys functions in this thread.
  */
  my_thread_init();

  ut_a(dst_log_file != NULL);

  log_copying_running = true;

  while (log_copying || log_copy_scanned_lsn < log_copying_stop_lsn) {
    os_event_reset(log_copying_stop);
    os_event_wait_time_low(log_copying_stop,
                           xtrabackup_log_copy_interval * 1000ULL, 0);
    if (xtrabackup_copy_logfile(*log_sys, log_copy_scanned_lsn, false)) {
      exit(EXIT_FAILURE);
    }
  }

  /* last copying */
  if (xtrabackup_copy_logfile(*log_sys, log_copy_scanned_lsn, true)) {
    exit(EXIT_FAILURE);
  }

  log_copying_running = false;
  my_thread_end();
}

/* io throttle watching (rough) */
void io_watching_thread() {
  /* currently, for --backup only */
  ut_a(xtrabackup_backup);

  io_watching_thread_running = true;

  while (log_copying) {
    os_thread_sleep(1000000); /*1 sec*/
    io_ticket = xtrabackup_throttle;
    os_event_set(wait_throttle);
  }

  /* stop io throttle */
  xtrabackup_throttle = 0;
  os_event_set(wait_throttle);

  std::atomic_thread_fence(std::memory_order_seq_cst);
  io_watching_thread_running = false;
}

/************************************************************************
I/o-handler thread function. */
static void io_handler_thread(ulint segment) {
  while (srv_shutdown_state != SRV_SHUTDOWN_EXIT_THREADS) {
    fil_aio_wait(segment);
  }

  /* We count the number of threads in os_thread_exit(). A created
  thread should always use that to exit and not use return() to exit.
  The thread actually never comes here because it is exited in an
  os_event_wait(). */
}

/**************************************************************************
Datafiles copying thread.*/
static void data_copy_thread_func(data_thread_ctxt_t *ctxt) {
  uint num = ctxt->num;
  fil_node_t *node;

  /*
    Initialize mysys thread-specific memory so we can
    use mysys functions in this thread.
  */
  my_thread_init();

  debug_sync_point("data_copy_thread_func");

  while ((node = datafiles_iter_next(ctxt->it)) != NULL && !*(ctxt->error)) {
    /* copy the datafile */
    if (xtrabackup_copy_datafile(node, num)) {
      msg("[%02u] xtrabackup: Error: failed to copy datafile.\n", num);
      *(ctxt->error) = true;
    }
  }

  mutex_enter(ctxt->count_mutex);
  (*ctxt->count)--;
  mutex_exit(ctxt->count_mutex);

  my_thread_end();
}

/************************************************************************
Initialize the appropriate datasink(s). Both local backups and streaming in the
'xbstream' format allow parallel writes so we can write directly.

Otherwise (i.e. when streaming in the 'tar' format) we need 2 separate datasinks
for the data stream (and don't allow parallel data copying) and for metainfo
files (including xtrabackup_logfile). The second datasink writes to temporary
files first, and then streams them in a serialized way when closed. */
<<<<<<< HEAD
static void xtrabackup_init_datasinks(void) {
  /* Start building out the pipelines from the terminus back */
  if (xtrabackup_stream) {
    /* All streaming goes to stdout */
    ds_data = ds_meta = ds_redo =
        ds_create(xtrabackup_target_dir, DS_TYPE_STDOUT);
  } else {
    /* Local filesystem */
    ds_data = ds_meta = ds_redo =
        ds_create(xtrabackup_target_dir, DS_TYPE_LOCAL);
  }

  /* Track it for destruction */
  xtrabackup_add_datasink(ds_data);

  /* Stream formatting */
  if (xtrabackup_stream) {
    ds_ctxt_t *ds;
    if (xtrabackup_stream_fmt == XB_STREAM_FMT_XBSTREAM) {
      ds = ds_create(xtrabackup_target_dir, DS_TYPE_XBSTREAM);
    } else {
      /* bad juju... */
      ds = NULL;
    }

    xtrabackup_add_datasink(ds);

    ds_set_pipe(ds, ds_data);
    ds_data = ds;

    if (xtrabackup_stream_fmt != XB_STREAM_FMT_XBSTREAM) {
      /* 'tar' does not allow parallel streams */
      ds_redo = ds_meta = ds_create(xtrabackup_target_dir, DS_TYPE_TMPFILE);
      xtrabackup_add_datasink(ds_meta);
      ds_set_pipe(ds_meta, ds);
    } else {
      ds_redo = ds_meta = ds_data;
    }
  }

  /* Encryption */
  if (xtrabackup_encrypt) {
    ds_ctxt_t *ds;

    ds_encrypt_algo = xtrabackup_encrypt_algo;
    ds_encrypt_key = xtrabackup_encrypt_key;
    ds_encrypt_key_file = xtrabackup_encrypt_key_file;
    ds_encrypt_encrypt_threads = xtrabackup_encrypt_threads;
    ds_encrypt_encrypt_chunk_size = xtrabackup_encrypt_chunk_size;

    ds = ds_create(xtrabackup_target_dir, DS_TYPE_ENCRYPT);
    xtrabackup_add_datasink(ds);

    ds_set_pipe(ds, ds_data);
    if (ds_data != ds_meta) {
      ds_data = ds;
      ds = ds_create(xtrabackup_target_dir, DS_TYPE_ENCRYPT);
      xtrabackup_add_datasink(ds);

      ds_set_pipe(ds, ds_redo);
      ds_redo = ds;
    } else {
      ds_redo = ds_data = ds;
    }
  }

  ds_uncompressed_data = ds_data;

  /* Compression for ds_data and ds_redo */
  if (xtrabackup_compress != XTRABACKUP_COMPRESS_NONE) {
    ds_ctxt_t *ds;

    /* Use a 1 MB buffer for compressed output stream */
    ds = ds_create(xtrabackup_target_dir, DS_TYPE_BUFFER);
    ds_buffer_set_size(ds, 10 * 1024 * 1024);
    xtrabackup_add_datasink(ds);
    ds_set_pipe(ds, ds_data);
    if (ds_data != ds_redo) {
      ds_data = ds;
      ds = ds_create(xtrabackup_target_dir, DS_TYPE_BUFFER);
      ds_buffer_set_size(ds, 10 * 1024 * 1024);
      xtrabackup_add_datasink(ds);
      ds_set_pipe(ds, ds_redo);
      ds_redo = ds;
    } else {
      ds_redo = ds_data = ds;
    }

    ds = ds_create(xtrabackup_target_dir,
                   xtrabackup_compress == XTRABACKUP_COMPRESS_LZ4
                       ? DS_TYPE_COMPRESS_LZ4
                       : DS_TYPE_COMPRESS_QUICKLZ);
    xtrabackup_add_datasink(ds);
    ds_set_pipe(ds, ds_data);
    if (ds_data != ds_redo) {
      ds_data = ds;
      ds = ds_create(xtrabackup_target_dir,
                     xtrabackup_compress == XTRABACKUP_COMPRESS_LZ4
                         ? DS_TYPE_COMPRESS_LZ4
                         : DS_TYPE_COMPRESS_QUICKLZ);
      xtrabackup_add_datasink(ds);
      ds_set_pipe(ds, ds_redo);
      ds_redo = ds;
    } else {
      ds_redo = ds_data = ds;
    }
  }
=======
static void
xtrabackup_init_datasinks(void)
{
	if (xtrabackup_parallel > 1 && xtrabackup_stream &&
	    xtrabackup_stream_fmt == XB_STREAM_FMT_TAR) {
		msg("xtrabackup: warning: the --parallel option does not have "
		    "any effect when streaming in the 'tar' format. "
		    "You can use the 'xbstream' format instead.\n");
		xtrabackup_parallel = 1;
	}

	/* Start building out the pipelines from the terminus back */
	if (xtrabackup_stream) {
		/* All streaming goes to stdout */
		ds_data = ds_meta = ds_redo = ds_create(xtrabackup_target_dir,
						        DS_TYPE_STDOUT);
	} else {
		/* Local filesystem */
		ds_data = ds_meta = ds_redo = ds_create(xtrabackup_target_dir,
						        DS_TYPE_LOCAL);
	}

	/* Track it for destruction */
	xtrabackup_add_datasink(ds_data);

	/* Stream formatting */
	if (xtrabackup_stream) {
		ds_ctxt_t	*ds;
		if (xtrabackup_stream_fmt == XB_STREAM_FMT_TAR) {
			ds = ds_create(xtrabackup_target_dir, DS_TYPE_ARCHIVE);
		} else if (xtrabackup_stream_fmt == XB_STREAM_FMT_XBSTREAM) {
			ds = ds_create(xtrabackup_target_dir, DS_TYPE_XBSTREAM);
		} else {
			/* bad juju... */
			ds = NULL;
		}

		xtrabackup_add_datasink(ds);

		ds_set_pipe(ds, ds_data);
		ds_data = ds;

		if (xtrabackup_stream_fmt != XB_STREAM_FMT_XBSTREAM) {

			/* 'tar' does not allow parallel streams */
			ds_redo = ds_meta = ds_create(xtrabackup_target_dir,
						      DS_TYPE_TMPFILE);
			xtrabackup_add_datasink(ds_meta);
			ds_set_pipe(ds_meta, ds);
		} else {
			ds_redo = ds_meta = ds_data;
		}
	}

	/* Encryption */
	if (xtrabackup_encrypt) {
		ds_ctxt_t	*ds;

                ds_encrypt_algo = xtrabackup_encrypt_algo;
                ds_encrypt_key = xtrabackup_encrypt_key;
                ds_encrypt_key_file = xtrabackup_encrypt_key_file;
                ds_encrypt_encrypt_threads = xtrabackup_encrypt_threads;
                ds_encrypt_encrypt_chunk_size = xtrabackup_encrypt_chunk_size;

		ds = ds_create(xtrabackup_target_dir, DS_TYPE_ENCRYPT);
		xtrabackup_add_datasink(ds);

		ds_set_pipe(ds, ds_data);
		if (ds_data != ds_meta) {
			ds_data = ds;
			ds = ds_create(xtrabackup_target_dir, DS_TYPE_ENCRYPT);
			xtrabackup_add_datasink(ds);

			ds_set_pipe(ds, ds_redo);
			ds_redo = ds;
		} else {
			ds_redo = ds_data = ds;
		}
	}

	/* Compression for ds_data and ds_redo */
	if (xtrabackup_compress) {
		ds_ctxt_t	*ds;

		/* Use a 1 MB buffer for compressed output stream */
		ds = ds_create(xtrabackup_target_dir, DS_TYPE_BUFFER);
		ds_buffer_set_size(ds, opt_read_buffer_size);
		xtrabackup_add_datasink(ds);
		ds_set_pipe(ds, ds_data);
		if (ds_data != ds_redo) {
			ds_data = ds;
			ds = ds_create(xtrabackup_target_dir, DS_TYPE_BUFFER);
			ds_buffer_set_size(ds, opt_read_buffer_size);
			xtrabackup_add_datasink(ds);
			ds_set_pipe(ds, ds_redo);
			ds_redo = ds;
		} else {
			ds_redo = ds_data = ds;
		}

		ds = ds_create(xtrabackup_target_dir, DS_TYPE_COMPRESS);
		xtrabackup_add_datasink(ds);
		ds_set_pipe(ds, ds_data);
		if (ds_data != ds_redo) {
			ds_data = ds;
			ds = ds_create(xtrabackup_target_dir, DS_TYPE_COMPRESS);
			xtrabackup_add_datasink(ds);
			ds_set_pipe(ds, ds_redo);
			ds_redo = ds;
		} else {
			ds_redo = ds_data = ds;
		}
	}
>>>>>>> 2398845c
}

/************************************************************************
Destroy datasinks.

Destruction is done in the specific order to not violate their order in the
pipeline so that each datasink is able to flush data down the pipeline. */
static void xtrabackup_destroy_datasinks(void) {
  for (uint i = actual_datasinks; i > 0; i--) {
    ds_destroy(datasinks[i - 1]);
    datasinks[i - 1] = NULL;
  }
  ds_data = NULL;
  ds_meta = NULL;
  ds_redo = NULL;
}

#define SRV_N_PENDING_IOS_PER_THREAD OS_AIO_N_PENDING_IOS_PER_THREAD
#define SRV_MAX_N_PENDING_SYNC_IOS 100

/************************************************************************
Initializes the I/O and tablespace cache subsystems. */
static void xb_fil_io_init(void)
/*================*/
{
  srv_n_file_io_threads = srv_n_read_io_threads;

  os_aio_init(srv_n_read_io_threads, srv_n_write_io_threads,
              SRV_MAX_N_PENDING_SYNC_IOS);

  fil_init(LONG_MAX);

  fsp_init();
}

/****************************************************************************
Populates the tablespace memory cache by scanning for and opening data files.
@returns DB_SUCCESS or error code.*/
static ulint xb_load_tablespaces(void)
/*=====================*/
{
  ulint err;
  page_no_t sum_of_new_sizes;
  lsn_t flush_lsn;

  for (ulint i = 0; i < srv_n_file_io_threads; i++) {
    os_thread_create(PFS_NOT_INSTRUMENTED, io_handler_thread, i);
  }

  os_thread_sleep(200000); /*0.2 sec*/

  err = srv_sys_space.check_file_spec(false, 0);

  if (err != DB_SUCCESS) {
    msg("xtrabackup: could not find data files at the specified datadir\n");
    return (DB_ERROR);
  }

  err =
      srv_sys_space.open_or_create(false, false, &sum_of_new_sizes, &flush_lsn);

  if (err != DB_SUCCESS) {
    msg("xtrabackup: Could not open or create data files.\n"
        "xtrabackup: If you tried to add new data files, and it "
        "failed here,\n"
        "xtrabackup: you should now edit innodb_data_file_path in "
        "my.cnf back\n"
        "xtrabackup: to what it was, and remove the new ibdata "
        "files InnoDB created\n"
        "xtrabackup: in this failed attempt. InnoDB only wrote "
        "those files full of\n"
        "xtrabackup: zeros, but did not yet use them in any way. "
        "But be careful: do not\n"
        "xtrabackup: remove old data files which contain your "
        "precious data!\n");
    return (err);
  }

  xb_scan_for_tablespaces();

  /* Add separate undo tablespaces to fil_system */

  err = srv_undo_tablespaces_init(false, true);
  if (err != DB_SUCCESS) {
    return (err);
  }

  for (auto tablespace : Tablespace_map::instance().external_files()) {
    if (tablespace.type != Tablespace_map::TABLESPACE) continue;
    fil_open_for_xtrabackup(tablespace.file_name, tablespace.name);
  }

  debug_sync_point("xtrabackup_load_tablespaces_pause");

  return (DB_SUCCESS);
}

/************************************************************************
Initialize the tablespace memory cache and populate it by scanning for and
opening data files.
@returns DB_SUCCESS or error code.*/
ulint xb_data_files_init(void)
/*====================*/
{
  os_create_block_cache();
  xb_fil_io_init();
  undo_spaces_init();

  return (xb_load_tablespaces());
}

/************************************************************************
Destroy the tablespace memory cache. */
void xb_data_files_close(void)
/*====================*/
{
  ulint i;

  srv_shutdown_state = SRV_SHUTDOWN_EXIT_THREADS;

  /* All threads end up waiting for certain events. Put those events
  to the signaled state. Then the threads will exit themselves after
  os_event_wait(). */
  for (i = 0; i < 1000; i++) {
    if (!buf_page_cleaner_is_active && os_aio_all_slots_free()) {
      os_aio_wake_all_threads_at_shutdown();
    }

    /* f. dict_stats_thread is signaled from
    logs_empty_and_mark_files_at_shutdown() and should have
    already quit or is quitting right now. */

    bool active = os_thread_any_active();

    os_thread_sleep(100000);

    if (!active) {
      break;
    }
  }

  if (i == 1000) {
    ib::warn() << os_thread_count
               << " threads created by InnoDB had not exited at shutdown!";
  }

  undo_spaces_deinit();

  os_aio_free();

  fil_close_all_files();

  fil_close();

  /* Free the double write data structures. */
  if (buf_dblwr) {
    buf_dblwr_free();
  }

  /* Reset srv_file_io_threads to its default value to avoid confusing
  warning on --prepare in innobase_start_or_create_for_mysql()*/
  srv_n_file_io_threads = 4;

  srv_shutdown_state = SRV_SHUTDOWN_NONE;
}

/***********************************************************************
Allocate and initialize the entry for databases and tables filtering
hash tables. If memory allocation is not successful, terminate program.
@return pointer to the created entry.  */
static xb_filter_entry_t *xb_new_filter_entry(
    /*================*/
    const char *name) /*!< in: name of table/database */
{
  xb_filter_entry_t *entry;
  ulint namelen = strlen(name);

  ut_a(namelen <= NAME_LEN * 2 + 1);

  entry = static_cast<xb_filter_entry_t *>(
      ut_zalloc_nokey(sizeof(xb_filter_entry_t) + namelen + 1));
  entry->name = ((char *)entry) + sizeof(xb_filter_entry_t);
  strcpy(entry->name, name);
  entry->has_tables = FALSE;

  return entry;
}

/***********************************************************************
Add entry to hash table. If hash table is NULL, allocate and initialize
new hash table */
static xb_filter_entry_t *xb_add_filter(
    /*========================*/
    const char *name,    /*!< in: name of table/database */
    hash_table_t **hash) /*!< in/out: hash to insert into */
{
  xb_filter_entry_t *entry;

  entry = xb_new_filter_entry(name);

  if (UNIV_UNLIKELY(*hash == NULL)) {
    *hash = hash_create(1000);
  }
  HASH_INSERT(xb_filter_entry_t, name_hash, *hash, ut_fold_string(entry->name),
              entry);

  return entry;
}

/***********************************************************************
Validate name of table or database. If name is invalid, program will
be finished with error code */
static void xb_validate_name(
    /*=============*/
    const char *name, /*!< in: name */
    size_t len)       /*!< in: length of name */
{
  const char *p;

  /* perform only basic validation. validate length and
  path symbols */
  if (len > NAME_LEN) {
    msg("xtrabackup: name `%s` is too long.\n", name);
    exit(EXIT_FAILURE);
  }
  p = strpbrk(name, "/\\~");
  if (p && p - name < NAME_LEN) {
    msg("xtrabackup: name `%s` is not valid.\n", name);
    exit(EXIT_FAILURE);
  }
}

/***********************************************************************
Register new filter entry which can be either database
or table name.  */
static void xb_register_filter_entry(
    /*=====================*/
    const char *name, /*!< in: name */
    hash_table_t **databases_hash, hash_table_t **tables_hash) {
  const char *p;
  size_t namelen;
  xb_filter_entry_t *db_entry = NULL;

  namelen = strlen(name);
  if ((p = strchr(name, '.')) != NULL) {
    char dbname[NAME_LEN + 1];

    xb_validate_name(name, p - name);
    xb_validate_name(p + 1, namelen - (p - name));

    strncpy(dbname, name, p - name);
    dbname[p - name] = 0;

    if (*databases_hash) {
      HASH_SEARCH(name_hash, (*databases_hash), ut_fold_string(dbname),
                  xb_filter_entry_t *, db_entry, (void)0,
                  !strcmp(db_entry->name, dbname));
    }
    if (!db_entry) {
      db_entry = xb_add_filter(dbname, databases_hash);
    }
    db_entry->has_tables = TRUE;
    xb_add_filter(name, tables_hash);
  } else {
    xb_validate_name(name, namelen);

    xb_add_filter(name, databases_hash);
  }
}

static void xb_register_include_filter_entry(const char *name) {
  xb_register_filter_entry(name, &databases_include_hash, &tables_include_hash);
}

static void xb_register_exclude_filter_entry(const char *name) {
  xb_register_filter_entry(name, &databases_exclude_hash, &tables_exclude_hash);
}

/***********************************************************************
Register new table for the filter.  */
static void xb_register_table(
    /*==============*/
    const char *name) /*!< in: name of table */
{
  if (strchr(name, '.') == NULL) {
    msg("xtrabackup: `%s` is not fully qualified name.\n", name);
    exit(EXIT_FAILURE);
  }

  xb_register_include_filter_entry(name);
}

static bool compile_regex(const char *regex_string, const char *error_context,
                          xb_regex_t *compiled_re) {
  char errbuf[100];
  int ret = xb_regcomp(compiled_re, regex_string, REG_EXTENDED);
  if (ret != 0) {
    xb_regerror(ret, compiled_re, errbuf, sizeof(errbuf));
    msg("xtrabackup: error: %s regcomp(%s): %s\n", error_context, regex_string,
        errbuf);
    return false;
  }
  return true;
}

static void xb_add_regex_to_list(
    const char *regex,         /*!< in: regex */
    const char *error_context, /*!< in: context to error message */
    regex_list_t *list)        /*! in: list to put new regex to */
{
  xb_regex_t compiled_regex;
  if (!compile_regex(regex, error_context, &compiled_regex)) {
    exit(EXIT_FAILURE);
  }

  list->push_back(compiled_regex);
}

/***********************************************************************
Register new regex for the include filter.  */
static void xb_register_include_regex(
    /*==============*/
    const char *regex) /*!< in: regex */
{
  xb_add_regex_to_list(regex, "tables", &regex_include_list);
}

/***********************************************************************
Register new regex for the exclude filter.  */
static void xb_register_exclude_regex(
    /*==============*/
    const char *regex) /*!< in: regex */
{
  xb_add_regex_to_list(regex, "tables-exclude", &regex_exclude_list);
}

typedef void (*insert_entry_func_t)(const char *);

/***********************************************************************
Scan string and load filter entries from it.  */
static void xb_load_list_string(
    /*================*/
    char *list,              /*!< in: string representing a list */
    const char *delimiters,  /*!< in: delimiters of entries */
    insert_entry_func_t ins) /*!< in: callback to add entry */
{
  char *p;
  char *saveptr;

  p = strtok_r(list, delimiters, &saveptr);
  while (p) {
    ins(p);

    p = strtok_r(NULL, delimiters, &saveptr);
  }
}

/***********************************************************************
Scan file and load filter entries from it.  */
static void xb_load_list_file(
    /*==============*/
    const char *filename,    /*!< in: name of file */
    insert_entry_func_t ins) /*!< in: callback to add entry */
{
  char name_buf[NAME_LEN * 2 + 2];
  FILE *fp;

  /* read and store the filenames */
  fp = fopen(filename, "r");
  if (!fp) {
    msg("xtrabackup: cannot open %s\n", filename);
    exit(EXIT_FAILURE);
  }
  while (fgets(name_buf, sizeof(name_buf), fp) != NULL) {
    char *p = strchr(name_buf, '\n');
    if (p) {
      *p = '\0';
    } else {
      msg("xtrabackup: `%s...` name is too long", name_buf);
      exit(EXIT_FAILURE);
    }

    ins(name_buf);
  }

  fclose(fp);
}

static void xb_filters_init() {
  if (xtrabackup_databases) {
    xb_load_list_string(xtrabackup_databases, " \t",
                        xb_register_include_filter_entry);
  }

  if (xtrabackup_databases_file) {
    xb_load_list_file(xtrabackup_databases_file,
                      xb_register_include_filter_entry);
  }

  if (xtrabackup_databases_exclude) {
    xb_load_list_string(xtrabackup_databases_exclude, " \t",
                        xb_register_exclude_filter_entry);
  }

  if (xtrabackup_tables) {
    xb_load_list_string(xtrabackup_tables, ",", xb_register_include_regex);
  }

  if (xtrabackup_tables_file) {
    xb_load_list_file(xtrabackup_tables_file, xb_register_table);
  }

  if (xtrabackup_tables_exclude) {
    xb_load_list_string(xtrabackup_tables_exclude, ",",
                        xb_register_exclude_regex);
  }
}

static void xb_filter_hash_free(hash_table_t *hash) {
  ulint i;

  /* free the hash elements */
  for (i = 0; i < hash_get_n_cells(hash); i++) {
    xb_filter_entry_t *table;

    table = static_cast<xb_filter_entry_t *>(HASH_GET_FIRST(hash, i));

    while (table) {
      xb_filter_entry_t *prev_table = table;

      table = static_cast<xb_filter_entry_t *>(
          HASH_GET_NEXT(name_hash, prev_table));

      HASH_DELETE(xb_filter_entry_t, name_hash, hash,
                  ut_fold_string(prev_table->name), prev_table);
      ut_free(prev_table);
    }
  }

  /* free hash */
  hash_table_free(hash);
}

static void xb_regex_list_free(regex_list_t *list) {
  while (list->size() > 0) {
    xb_regfree(&list->front());
    list->pop_front();
  }
}

/************************************************************************
Destroy table filters for partial backup. */
static void xb_filters_free() {
  xb_regex_list_free(&regex_include_list);
  xb_regex_list_free(&regex_exclude_list);

  if (tables_include_hash) {
    xb_filter_hash_free(tables_include_hash);
  }

  if (tables_exclude_hash) {
    xb_filter_hash_free(tables_exclude_hash);
  }

  if (databases_include_hash) {
    xb_filter_hash_free(databases_include_hash);
  }

  if (databases_exclude_hash) {
    xb_filter_hash_free(databases_exclude_hash);
  }
}

/*********************************************************************/ /**
 Creates or opens the log files and closes them.
 @return	DB_SUCCESS or error code */
static ulint open_or_create_log_file(
    /*====================*/
    bool create_new_db,            /*!< in: true if we should create a
                                   new database */
    bool *log_file_created,        /*!< out: true if new log file
                                   created */
    bool log_file_has_been_opened, /*!< in: true if a log file has been
                                  opened before: then it is an error
                                  to try to create another log file */
    ulint k,                       /*!< in: log group number */
    ulint i,                       /*!< in: log file number in group */
    fil_space_t **log_space)       /*!< out: log space */
{
  bool ret;
  os_offset_t size;
  char name[10000];
  ulint dirnamelen;

  UT_NOT_USED(create_new_db);
  UT_NOT_USED(log_file_has_been_opened);
  UT_NOT_USED(k);
  ut_ad(k == 0);

  *log_file_created = false;

  Fil_path::normalize(srv_log_group_home_dir);

  dirnamelen = strlen(srv_log_group_home_dir);
  ut_a(dirnamelen < (sizeof name) - 10 - sizeof "ib_logfile");
  memcpy(name, srv_log_group_home_dir, dirnamelen);

  /* Add a path separator if needed. */
  if (dirnamelen && name[dirnamelen - 1] != OS_PATH_SEPARATOR) {
    name[dirnamelen++] = OS_PATH_SEPARATOR;
  }

  sprintf(name + dirnamelen, "%s%lu", "ib_logfile", (ulong)i);

  pfs_os_file_t file = os_file_create(0, name, OS_FILE_OPEN, OS_FILE_NORMAL,
                                      OS_LOG_FILE, true, &ret);
  if (!ret) {
    fprintf(stderr, "InnoDB: Error in opening %s\n", name);

    return (DB_ERROR);
  }

  size = os_file_get_size(file);

  if (size != srv_log_file_size) {
    fprintf(stderr,
            "InnoDB: Error: log file %s is of different size " UINT64PF
            " bytes\n"
            "InnoDB: than specified in the .cnf file %llu bytes!\n",
            name, size, srv_log_file_size * UNIV_PAGE_SIZE);

    return (DB_ERROR);
  }

  ret = os_file_close(file);
  ut_a(ret);

  if (i == 0) {
    /* Create in memory the file space object
    which is for this log group */

    *log_space = fil_space_create(
        name, 2 * k + dict_sys_t::s_log_space_first_id,
        fsp_flags_set_page_size(0, univ_page_size), FIL_TYPE_LOG);
  }

  ut_a(*log_space != NULL);
  ut_ad(fil_validate());

  ut_a(fil_node_create(name, srv_log_file_size / univ_page_size.physical(),
                       *log_space, false, false) != NULL);

  return (DB_SUCCESS);
}

/*********************************************************************/ /**
 Normalizes init parameter values to use units we use inside InnoDB.
 @return	DB_SUCCESS or error code */
static void xb_normalize_init_values(void)
/*==========================*/
{
  srv_lock_table_size = 5 * (srv_buf_pool_size / UNIV_PAGE_SIZE);
}

/***********************************************************************
Set the open files limit. Based on set_max_open_files().

@return the resulting open files limit. May be less or more than the requested
value.  */
static uint xb_set_max_open_files(
    /*==================*/
    uint max_file_limit) /*!<in: open files limit */
{
#if defined(RLIMIT_NOFILE)
  struct rlimit rlimit;
  uint old_cur;

  if (getrlimit(RLIMIT_NOFILE, &rlimit)) {
    goto end;
  }

  old_cur = (uint)rlimit.rlim_cur;

  if (rlimit.rlim_cur == RLIM_INFINITY) {
    rlimit.rlim_cur = max_file_limit;
  }

  if (rlimit.rlim_cur >= max_file_limit) {
    max_file_limit = rlimit.rlim_cur;
    goto end;
  }

  rlimit.rlim_cur = rlimit.rlim_max = max_file_limit;

  if (setrlimit(RLIMIT_NOFILE, &rlimit)) {
    max_file_limit = old_cur; /* Use original value */
  } else {
    rlimit.rlim_cur = 0; /* Safety if next call fails */

    (void)getrlimit(RLIMIT_NOFILE, &rlimit);

    if (rlimit.rlim_cur) {
      /* If call didn't fail */
      max_file_limit = (uint)rlimit.rlim_cur;
    }
  }

end:
  return (max_file_limit);
#else
  return (0);
#endif
}

/**************************************************************************
Prints a warning for every table that uses unsupported engine and
hence will not be backed up. */
static void xb_tables_compatibility_check() {
  const char *query =
      "SELECT"
      "  CONCAT(table_schema, '/', table_name), engine "
      "FROM information_schema.tables "
      "WHERE engine NOT IN ("
      "'MyISAM', 'InnoDB', 'CSV', 'MRG_MYISAM', 'ROCKSDB') "
      "AND table_schema NOT IN ("
      "  'performance_schema', 'information_schema', "
      "  'mysql');";

  MYSQL_RES *result = xb_mysql_query(mysql_connection, query, true, true);
  MYSQL_ROW row;
  if (!result) {
    return;
  }

  ut_a(mysql_num_fields(result) == 2);
  while ((row = mysql_fetch_row(result))) {
    if (!check_if_skip_table(row[0])) {
      *strchr(row[0], '/') = '.';
      msg("Warning: \"%s\" uses engine \"%s\" "
          "and will not be backed up.\n",
          row[0], row[1]);
    }
  }

  mysql_free_result(result);
}

static void init_mysql_environment() {
  ulong server_start_time = my_time(0);

  randominit(&sql_rand, server_start_time, server_start_time / 2);

  mysql_mutex_init(PSI_NOT_INSTRUMENTED, &LOCK_status, MY_MUTEX_INIT_FAST);
  mysql_mutex_init(PSI_NOT_INSTRUMENTED, &LOCK_global_system_variables,
                   MY_MUTEX_INIT_FAST);
  mysql_mutex_init(PSI_NOT_INSTRUMENTED, &LOCK_sql_rand, MY_MUTEX_INIT_FAST);
  mysql_mutex_init(PSI_NOT_INSTRUMENTED, &LOCK_keyring_operations,
                   MY_MUTEX_INIT_FAST);

  Srv_session::module_init();

  Global_THD_manager::create_instance();

  my_thread_stack_size = DEFAULT_THREAD_STACK;
  my_default_lc_messages = &my_locale_en_US;
  global_system_variables.collation_connection = default_charset_info;
  global_system_variables.character_set_results = default_charset_info;
  global_system_variables.character_set_client = default_charset_info;
  global_system_variables.lc_messages = my_default_lc_messages;

  table_cache_instances = Table_cache_manager::DEFAULT_MAX_TABLE_CACHES;

  table_def_init();
  transaction_cache_init();

  mdl_init();

  mysql_services_bootstrap(nullptr);
}

static void cleanup_mysql_environment() {
  Global_THD_manager::destroy_instance();

  transaction_cache_free();
  table_def_free();
  mdl_destroy();
  Srv_session::module_deinit();
  shutdown_dynamic_loader();
  mysql_services_shutdown();

  mysql_mutex_destroy(&LOCK_status);
  mysql_mutex_destroy(&LOCK_global_system_variables);
  mysql_mutex_destroy(&LOCK_sql_rand);
  mysql_mutex_destroy(&LOCK_keyring_operations);
}

void xtrabackup_backup_func(void) {
  MY_STAT stat_info;
  lsn_t latest_cp;
  uint i;
  uint count;
  ib_mutex_t count_mutex;
  data_thread_ctxt_t *data_threads;

  recv_is_making_a_backup = true;
  bool data_copying_error = false;

  if (opt_dump_innodb_buffer_pool) {
    dump_innodb_buffer_pool(mysql_connection);
  }

  init_mysql_environment();

#ifdef USE_POSIX_FADVISE
  msg("xtrabackup: uses posix_fadvise().\n");
#endif

  /* cd to datadir */

  if (my_setwd(mysql_real_data_home, MYF(MY_WME))) {
    msg("xtrabackup: cannot my_setwd %s\n", mysql_real_data_home);
    exit(EXIT_FAILURE);
  }
  msg("xtrabackup: cd to %s\n", mysql_real_data_home);

  msg("xtrabackup: open files limit requested %u, set to %u\n",
      (uint)xb_open_files_limit, xb_set_max_open_files(xb_open_files_limit));

  mysql_data_home = mysql_data_home_buff;
  mysql_data_home[0] = FN_CURLIB;  // all paths are relative from here
  mysql_data_home[1] = 0;

  srv_read_only_mode = TRUE;

  srv_backup_mode = TRUE;
  /* We can safely close files if we don't allow DDL during the
  backup */
  srv_close_files = xb_close_files || opt_lock_ddl;

  if (xb_close_files)
    msg("xtrabackup: warning: close-files specified. Use it "
        "at your own risk. If there are DDL operations like table DROP TABLE "
        "or RENAME TABLE during the backup, inconsistent backup will be "
        "produced.\n");

  /* initialize components */
  if (innodb_init_param()) exit(EXIT_FAILURE);

  xb_normalize_init_values();

#ifndef _WIN32
  srv_unix_file_flush_method =
      static_cast<srv_unix_flush_t>(innodb_flush_method);
  ut_ad(innodb_flush_method <= SRV_UNIX_O_DIRECT_NO_FSYNC);
#else
  srv_win_file_flush_method = static_cast<srv_win_flush_t>(innodb_flush_method);
  ut_ad(innodb_flush_method <= SRV_WIN_IO_NORMAL);
#endif
  switch (srv_unix_file_flush_method) {
    case SRV_UNIX_O_DIRECT:
      msg("xtrabackup: using O_DIRECT\n");
      break;
    case SRV_UNIX_O_DIRECT_NO_FSYNC:
      msg("xtrabackup: using O_DIRECT_NO_FSYNC\n");
      break;
    default:
      break;
  }

  if (srv_buf_pool_size >= 1000 * 1024 * 1024) {
    /* Here we still have srv_pool_size counted
    in kilobytes (in 4.0 this was in bytes)
    srv_boot() converts the value to
    pages; if buffer pool is less than 1000 MB,
    assume fewer threads. */
    srv_max_n_threads = 50000;

  } else if (srv_buf_pool_size >= 8 * 1024 * 1024) {
    srv_max_n_threads = 10000;
  } else {
    srv_max_n_threads = 1000; /* saves several MB of memory,
                              especially in 64-bit
                              computers */
  }

  srv_general_init();
  ut_crc32_init();
  crc_init();

  xb_filters_init();

  if (!xb_keyring_init_for_backup(mysql_connection)) {
    msg("xtrabackup: Error: failed to init keyring plugin\n");
    exit(EXIT_FAILURE);
  }

  if (opt_tables_compatibility_check) {
    xb_tables_compatibility_check();
  }

  {
    bool log_file_created = false;
    bool log_created = false;
    bool log_opened = false;
    ulint err;
    ulint i;
    fil_space_t *log_space = nullptr;

    srv_is_being_started = true;

    os_create_block_cache();

    xb_fil_io_init();

    dict_persist_init();

    srv_n_log_files = (ulint)innobase_log_files_in_group;
    srv_log_file_size = (ulint)innobase_log_file_size;

    if (!log_sys_init(srv_n_log_files, srv_log_file_size,
                      dict_sys_t::s_log_space_first_id)) {
      exit(EXIT_FAILURE);
    }

    recv_sys_create();
    recv_sys_init(buf_pool_get_curr_size());

    clone_init();

    lock_sys_create(srv_lock_table_size);

    ut_a(srv_n_log_files > 0);

    for (i = 0; i < srv_n_log_files; i++) {
      err = open_or_create_log_file(false, &log_file_created, log_opened, 0, i,
                                    &log_space);
      if (err != DB_SUCCESS) {
        exit(EXIT_FAILURE);
      }

      if (log_file_created) {
        log_created = TRUE;
      } else {
        log_opened = TRUE;
      }
      if ((log_opened && log_created)) {
        msg("xtrabackup: Error: all log files must be created at the same "
            "time.\n"
            "xtrabackup: All log files must be created also in database "
            "creation.\n"
            "xtrabackup: If you want bigger or smaller log files, shut down "
            "the\n"
            "xtrabackup: database and make sure there were no errors in "
            "shutdown.\n"
            "xtrabackup: Then delete the existing log files. Edit the .cnf "
            "file\n"
            "xtrabackup: and start the database again.\n");

        exit(EXIT_FAILURE);
      }
    }

    /* log_file_created must not be TRUE, if online */
    if (log_file_created) {
      msg("xtrabackup: Something wrong with source files...\n");
      exit(EXIT_FAILURE);
    }

    ut_a(log_space != nullptr);

    log_read_encryption();
  }

  /* create extra LSN dir if it does not exist. */
  if (xtrabackup_extra_lsndir &&
      !my_stat(xtrabackup_extra_lsndir, &stat_info, MYF(0)) &&
      (my_mkdir(xtrabackup_extra_lsndir, 0777, MYF(0)) < 0)) {
    msg("xtrabackup: Error: cannot mkdir %d: %s\n", my_errno(),
        xtrabackup_extra_lsndir);
    exit(EXIT_FAILURE);
  }

  /* create target dir if not exist */
  if (!my_stat(xtrabackup_target_dir, &stat_info, MYF(0)) &&
      (my_mkdir(xtrabackup_target_dir, 0777, MYF(0)) < 0)) {
    msg("xtrabackup: Error: cannot mkdir %d: %s\n", my_errno(),
        xtrabackup_target_dir);
    exit(EXIT_FAILURE);
  }

  {
    /* definition from recv_recovery_from_checkpoint_start() */
    ulint max_cp_field;
    byte *buf;
    byte *log_hdr_buf_;
    byte *log_hdr_buf;
    ulint err;

    /* start back ground thread to copy newer log */
    datafiles_iter_t *it;

    log_hdr_buf_ = static_cast<byte *>(
        ut_malloc_nokey(LOG_FILE_HDR_SIZE + UNIV_PAGE_SIZE_MAX));
    log_hdr_buf =
        static_cast<byte *>(ut_align(log_hdr_buf_, UNIV_PAGE_SIZE_MAX));

    /* get current checkpoint_lsn */
    /* Look for the latest checkpoint from any of the log groups */

    err = recv_find_max_checkpoint(*log_sys, &max_cp_field);

    if (err != DB_SUCCESS) {
      ut_free(log_hdr_buf_);
      exit(EXIT_FAILURE);
    }

    log_files_header_read(*log_sys, max_cp_field);
    buf = log_sys->checkpoint_buf;

    checkpoint_lsn_start = mach_read_from_8(buf + LOG_CHECKPOINT_LSN);
    checkpoint_no_start = mach_read_from_8(buf + LOG_CHECKPOINT_NO);

  reread_log_header:
    err = fil_io(IORequest(IORequest::READ), true,
                 page_id_t(log_sys->files_space_id, 0), univ_page_size, 0,
                 LOG_FILE_HDR_SIZE, log_hdr_buf, nullptr);

    if (err != DB_SUCCESS) {
      ut_free(log_hdr_buf_);
      exit(EXIT_FAILURE);
    }

    /* check consistency of log file header to copy */

    err = recv_find_max_checkpoint(*log_sys, &max_cp_field);

    if (err != DB_SUCCESS) {
      ut_free(log_hdr_buf_);
      exit(EXIT_FAILURE);
    }

    log_files_header_read(*log_sys, max_cp_field);
    buf = log_sys->checkpoint_buf;

    if (checkpoint_no_start != mach_read_from_8(buf + LOG_CHECKPOINT_NO)) {
      checkpoint_lsn_start = mach_read_from_8(buf + LOG_CHECKPOINT_LSN);
      checkpoint_no_start = mach_read_from_8(buf + LOG_CHECKPOINT_NO);
      goto reread_log_header;
    }

    xtrabackup_init_datasinks();

    if (!select_history()) {
      exit(EXIT_FAILURE);
    }

    /* open the log file */
    memset(&stat_info, 0, sizeof(MY_STAT));
    dst_log_file = ds_open(ds_redo, XB_LOG_FILENAME, &stat_info);
    if (dst_log_file == NULL) {
      msg("xtrabackup: error: failed to open the target stream for '%s'.\n",
          XB_LOG_FILENAME);
      ut_free(log_hdr_buf_);
      exit(EXIT_FAILURE);
    }

    /* label it */
    strcpy((char *)log_hdr_buf + LOG_HEADER_CREATOR, "xtrabkup ");
    ut_sprintf_timestamp((char *)log_hdr_buf +
                         (LOG_HEADER_CREATOR + (sizeof "xtrabkup ") - 1));

    if (ds_write(dst_log_file, log_hdr_buf, LOG_FILE_HDR_SIZE)) {
      msg("xtrabackup: error: write to logfile failed\n");
      ut_free(log_hdr_buf_);
      exit(EXIT_FAILURE);
    }

    ut_free(log_hdr_buf_);

    /* start flag */
    log_copying = TRUE;

    /* start io throttle */
    if (xtrabackup_throttle) {
      io_ticket = xtrabackup_throttle;
      wait_throttle = os_event_create("wait_throttle");

      os_thread_create(PFS_NOT_INSTRUMENTED, io_watching_thread);
    }

    /* copy log file by current position */
    if (xtrabackup_copy_logfile(*log_sys, checkpoint_lsn_start, FALSE))
      exit(EXIT_FAILURE);

    log_copying_stop = os_event_create("log_copying_stop");
    os_thread_create(PFS_NOT_INSTRUMENTED, log_copying_thread);

    Tablespace_map::instance().scan(mysql_connection);

    /* Populate fil_system with tablespaces to copy */
    err = xb_load_tablespaces();
    if (err != DB_SUCCESS) {
      msg("xtrabackup: error: xb_load_tablespaces() failed with error code "
          "%lu\n",
          err);
      exit(EXIT_FAILURE);
    }

    /* FLUSH CHANGED_PAGE_BITMAPS call */
    if (!flush_changed_page_bitmaps()) {
      exit(EXIT_FAILURE);
    }
    debug_sync_point("xtrabackup_suspend_at_start");

    if (xtrabackup_incremental) {
      if (!xtrabackup_incremental_force_scan && have_changed_page_bitmaps) {
        changed_page_bitmap = xb_page_bitmap_init();
      }
      if (!changed_page_bitmap) {
        msg("xtrabackup: using the full scan for incremental backup\n");
      } else if (incremental_lsn != checkpoint_lsn_start) {
        /* Do not print that bitmaps are used when dummy bitmap
        is build for an empty LSN range. */
        msg("xtrabackup: using the changed page bitmap\n");
      }
    }

    ut_a(xtrabackup_parallel > 0);

    if (xtrabackup_parallel > 1) {
      msg("xtrabackup: Starting %u threads for parallel data files transfer\n",
          xtrabackup_parallel);
    }

    if (opt_lock_ddl_per_table) {
      mdl_lock_init();
    }

    it = datafiles_iter_new();
    if (it == NULL) {
      msg("xtrabackup: Error: datafiles_iter_new() failed.\n");
      exit(EXIT_FAILURE);
    }

    /* Create data copying threads */
    data_threads = (data_thread_ctxt_t *)ut_malloc_nokey(
        sizeof(data_thread_ctxt_t) * xtrabackup_parallel);
    count = xtrabackup_parallel;
    mutex_create(LATCH_ID_XTRA_COUNT_MUTEX, &count_mutex);

    for (i = 0; i < (uint)xtrabackup_parallel; i++) {
      data_threads[i].it = it;
      data_threads[i].num = i + 1;
      data_threads[i].count = &count;
      data_threads[i].count_mutex = &count_mutex;
      data_threads[i].error = &data_copying_error;
      os_thread_create(PFS_NOT_INSTRUMENTED, data_copy_thread_func,
                       data_threads + i);
    }

    /* Wait for threads to exit */
    while (1) {
      os_thread_sleep(1000000);
      mutex_enter(&count_mutex);
      if (count == 0) {
        mutex_exit(&count_mutex);
        break;
      }
      mutex_exit(&count_mutex);
    }

    mutex_free(&count_mutex);
    ut_free(data_threads);
    datafiles_iter_free(it);

    if (data_copying_error) {
      exit(EXIT_FAILURE);
    }

    if (changed_page_bitmap) {
      xb_page_bitmap_deinit(changed_page_bitmap);
    }
  }

  Backup_context backup_ctxt;
  if (!backup_start(backup_ctxt)) {
    exit(EXIT_FAILURE);
  }

  /* read the latest checkpoint lsn */
  latest_cp = 0;
  {
    ulint max_cp_field;
    ulint err;

    err = recv_find_max_checkpoint(*log_sys, &max_cp_field);

    if (err != DB_SUCCESS) {
      msg("xtrabackup: Error: recv_find_max_checkpoint() failed.\n");
      goto skip_last_cp;
    }

    log_files_header_read(*log_sys, max_cp_field);

    latest_cp = mach_read_from_8(log_sys->checkpoint_buf + LOG_CHECKPOINT_LSN);

    msg("xtrabackup: The latest check point (for incremental): '" LSN_PF "'\n",
        latest_cp);
  }
skip_last_cp:
  /* stop log_copying_thread */
  log_copying = FALSE;
  log_copying_stop_lsn = backup_ctxt.log_status.lsn;
  os_event_set(log_copying_stop);
  msg("xtrabackup: Stopping log copying thread at LSN " LSN_PF ".\n",
      backup_ctxt.log_status.lsn);
  while (log_copying_running) {
    msg(".");
    os_thread_sleep(200000); /*0.2 sec*/
  }
  msg("\n");

  os_event_destroy(log_copying_stop);
  if (ds_close(dst_log_file)) {
    exit(EXIT_FAILURE);
  }

  if (!xtrabackup_incremental) {
    strcpy(metadata_type_str, "full-backuped");
    metadata_from_lsn = 0;
  } else {
    strcpy(metadata_type_str, "incremental");
    metadata_from_lsn = incremental_lsn;
  }
  metadata_to_lsn = latest_cp;
  metadata_last_lsn = log_copying_stop_lsn;

  if (!xtrabackup_stream_metadata(ds_meta)) {
    msg("xtrabackup: Error: failed to stream metadata.\n");
    exit(EXIT_FAILURE);
  }

  if (!backup_finish(backup_ctxt)) {
    exit(EXIT_FAILURE);
  }

  if (xtrabackup_extra_lsndir) {
    char filename[FN_REFLEN];

    sprintf(filename, "%s/%s", xtrabackup_extra_lsndir,
            XTRABACKUP_METADATA_FILENAME);
    if (!xtrabackup_write_metadata(filename)) {
      msg("xtrabackup: Error: failed to write metadata to '%s'.\n", filename);
      exit(EXIT_FAILURE);
    }

    sprintf(filename, "%s/%s", xtrabackup_extra_lsndir, XTRABACKUP_INFO);
    if (!xtrabackup_write_info(filename)) {
      msg("xtrabackup: Error: failed to write info "
          "to '%s'.\n",
          filename);
      exit(EXIT_FAILURE);
    }
  }

  if (opt_lock_ddl_per_table) {
    mdl_unlock_all();
  }

  Tablespace_map::instance().serialize(ds_data);

  if (opt_transition_key != NULL || opt_generate_transition_key) {
    if (!xb_tablespace_keys_dump(
            ds_data, opt_transition_key,
            opt_transition_key != NULL ? strlen(opt_transition_key) : 0)) {
      msg("xtrabackup: Error: failed to dump tablespace keys.\n");
      exit(EXIT_FAILURE);
    }
  }

  xtrabackup_destroy_datasinks();

  if (wait_throttle) {
    /* wait for io_watching_thread completion */
    while (io_watching_thread_running) {
      os_thread_sleep(1000000);
    }
    os_event_destroy(wait_throttle);
    wait_throttle = NULL;
  }

  msg("xtrabackup: Transaction log of lsn (" LSN_PF ") to (" LSN_PF
      ") was copied.\n",
      checkpoint_lsn_start, log_copy_scanned_lsn);
  xb_filters_free();

  xb_data_files_close();

  recv_sys_free();

  recv_sys_close();

  clone_free();

  trx_pool_close();

  lock_sys_close();

  os_thread_close();

  row_mysql_close();

  log_sys_close();

  dict_persist_close();

  sync_check_close();

  xb_keyring_shutdown();

  cleanup_mysql_environment();

  /* Make sure that the latest checkpoint made it to xtrabackup_logfile */
  if (latest_cp > log_copy_scanned_lsn) {
    msg("xtrabackup: error: last checkpoint LSN (" LSN_PF
        ") is larger than last copied LSN (" LSN_PF ").\n",
        latest_cp, log_copy_scanned_lsn);
    exit(EXIT_FAILURE);
  }
}

/* ================= stats ================= */
static bool xtrabackup_stats_level(dict_index_t *index, ulint level) {
  ulint space;
  page_t *page;

  rec_t *node_ptr;

  ulint right_page_no;

  page_cur_t cursor;

  mtr_t mtr;
  mem_heap_t *heap = mem_heap_create(256);

  ulint *offsets = NULL;

  ulonglong n_pages, n_pages_extern;
  ulonglong sum_data, sum_data_extern;
  ulonglong n_recs;
  buf_block_t *block;
  page_size_t page_size(0, 0, false);
  bool found;

  n_pages = sum_data = n_recs = 0;
  n_pages_extern = sum_data_extern = 0;

  if (level == 0)
    fprintf(stdout, "        leaf pages: ");
  else
    fprintf(stdout, "     level %lu pages: ", level);

  mtr_start(&mtr);

  mtr_x_lock(&(index->lock), &mtr);
  block = btr_root_block_get(index, RW_X_LATCH, &mtr);
  page = buf_block_get_frame(block);

  space = page_get_space_id(page);
  page_size.copy_from(fil_space_get_page_size(space, &found));

  ut_a(found);

  while (level != btr_page_get_level(page, &mtr)) {
    ut_a(space == block->page.id.space());
    ut_a(space == page_get_space_id(page));
    ut_a(!page_is_leaf(page));

    page_cur_set_before_first(block, &cursor);
    page_cur_move_to_next(&cursor);

    node_ptr = page_cur_get_rec(&cursor);
    offsets = rec_get_offsets(node_ptr, index, offsets, ULINT_UNDEFINED, &heap);
    block = btr_node_ptr_get_child(node_ptr, index, offsets, &mtr);
    page = buf_block_get_frame(block);
  }

loop:
  mem_heap_empty(heap);
  offsets = NULL;
  mtr_x_lock(&(index->lock), &mtr);

  right_page_no = btr_page_get_next(page, &mtr);

  n_pages++;
  sum_data += page_get_data_size(page);
  n_recs += page_get_n_recs(page);

  if (level == 0) {
    page_cur_t cur;
    ulint n_fields;
    ulint i;
    mem_heap_t *local_heap = NULL;
    ulint offsets_[REC_OFFS_NORMAL_SIZE];
    ulint *local_offsets = offsets_;

    *offsets_ = (sizeof offsets_) / sizeof *offsets_;

    page_cur_set_before_first(block, &cur);
    page_cur_move_to_next(&cur);

    for (;;) {
      if (page_cur_is_after_last(&cur)) {
        break;
      }

      local_offsets = rec_get_offsets(cur.rec, index, local_offsets,
                                      ULINT_UNDEFINED, &local_heap);
      n_fields = rec_offs_n_fields(local_offsets);

      for (i = 0; i < n_fields; i++) {
        if (rec_offs_nth_extern(local_offsets, i)) {
          page_t *local_page;
          ulint space_id;
          ulint page_no;
          ulint offset;
          byte *blob_header;
          ulint part_len;
          mtr_t local_mtr;
          ulint local_len;
          byte *data;
          buf_block_t *local_block;

          data = rec_get_nth_field(cur.rec, local_offsets, i, &local_len);

          ut_a(local_len >= BTR_EXTERN_FIELD_REF_SIZE);
          local_len -= BTR_EXTERN_FIELD_REF_SIZE;

          space_id =
              mach_read_from_4(data + local_len + lob::BTR_EXTERN_SPACE_ID);
          page_no =
              mach_read_from_4(data + local_len + lob::BTR_EXTERN_PAGE_NO);
          offset = mach_read_from_4(data + local_len + lob::BTR_EXTERN_OFFSET);

          if (offset == 1) {
            // see lob0impl.cc::insert
            part_len =
                mach_read_from_4(data + local_len + lob::BTR_EXTERN_LEN + 4);
            sum_data_extern += part_len;
            continue;
          }

          for (;;) {
            mtr_start(&local_mtr);

            local_block = btr_block_get(page_id_t(space_id, page_no), page_size,
                                        RW_S_LATCH, index, &local_mtr);
            local_page = buf_block_get_frame(local_block);
            blob_header = local_page + offset;
#define BTR_BLOB_HDR_PART_LEN 0
#define BTR_BLOB_HDR_NEXT_PAGE_NO 4
            // part_len = btr_blob_get_part_len(blob_header);
            part_len = mach_read_from_4(blob_header + BTR_BLOB_HDR_PART_LEN);

            // page_no = btr_blob_get_next_page_no(blob_header);
            page_no = mach_read_from_4(blob_header + BTR_BLOB_HDR_NEXT_PAGE_NO);

            offset = FIL_PAGE_DATA;

            /*=================================*/
            // fprintf(stdout, "[%lu] ", (ulint) buf_frame_get_page_no(page));

            n_pages_extern++;
            sum_data_extern += part_len;

            mtr_commit(&local_mtr);

            if (page_no == FIL_NULL) break;
          }
        }
      }

      page_cur_move_to_next(&cur);
    }
  }

  mtr_commit(&mtr);
  if (right_page_no != FIL_NULL) {
    mtr_start(&mtr);
    block = btr_block_get(page_id_t(space, dict_index_get_page(index)),
                          page_size, RW_X_LATCH, index, &mtr);
    page = buf_block_get_frame(block);
    goto loop;
  }
  mem_heap_free(heap);

  if (level == 0) fprintf(stdout, "recs=%llu, ", n_recs);

  fprintf(stdout, "pages=%llu, data=%llu bytes, data/pages=%lld%%", n_pages,
          sum_data, ((sum_data * 100) / page_size.physical()) / n_pages);

  if (level == 0 && n_pages_extern) {
    putc('\n', stdout);
    /* also scan blob pages*/
    fprintf(stdout, "    external pages: ");

    fprintf(stdout, "pages=%llu, data=%llu bytes, data/pages=%lld%%",
            n_pages_extern, sum_data_extern,
            ((sum_data_extern * 100) / page_size.physical()) / n_pages_extern);
  }

  putc('\n', stdout);

  if (level > 0) {
    xtrabackup_stats_level(index, level - 1);
  }

  return (TRUE);
}

static void stat_with_rec(dict_table_t *table, THD *thd,
                          MDL_ticket *mdl_on_tab) {
  mutex_exit(&(dict_sys->mutex));
  if (table != nullptr) {
    if (!check_if_skip_table(table->name.m_name)) {
      dict_index_t *index;
      if (table->first_index()) {
        dict_stats_update_transient(table);
      }

      index = UT_LIST_GET_FIRST(table->indexes);
      while (index != NULL) {
        ib_uint64_t n_vals;
        bool found;

        if (index->n_user_defined_cols > 0) {
          n_vals = index->stat_n_diff_key_vals[index->n_user_defined_cols];
        } else {
          n_vals = index->stat_n_diff_key_vals[1];
        }

        fprintf(
            stdout,
            "	table: %s, index: %s, space id: %lu, root page: %lu"
            ", zip size: %lu"
            "\n	estimated statistics in dictionary:\n"
            "		key vals: %lu, leaf pages: %lu, size pages: %lu\n"
            "	real statistics:\n",
            table->name.m_name, index->name(), (ulong)index->space,
            (ulong)index->page,
            (ulong)fil_space_get_page_size(index->space, &found).physical(),
            (ulong)n_vals, (ulong)index->stat_n_leaf_pages,
            (ulong)index->stat_index_size);

        {
          mtr_t local_mtr;
          page_t *root;
          ulint page_level;

          mtr_start(&local_mtr);

          mtr_x_lock(&(index->lock), &local_mtr);

          root = btr_root_get(index, &local_mtr);
          page_level = btr_page_get_level(root, &local_mtr);

          xtrabackup_stats_level(index, page_level);

          mtr_commit(&local_mtr);
        }

        putc('\n', stdout);
        index = UT_LIST_GET_NEXT(indexes, index);
      }
    }
  }
  mutex_enter(&(dict_sys->mutex));
  if (table != nullptr) {
    dd_table_close(table, thd, &mdl_on_tab, true);
  }
}

static void xtrabackup_stats_func(int argc, char **argv) {
  ulint n;

  /* cd to datadir */

  if (my_setwd(mysql_real_data_home, MYF(MY_WME))) {
    msg("xtrabackup: cannot my_setwd %s\n", mysql_real_data_home);
    exit(EXIT_FAILURE);
  }
  msg("xtrabackup: cd to %s\n", mysql_real_data_home);

  mysql_data_home = mysql_data_home_buff;
  mysql_data_home[0] = FN_CURLIB;  // all paths are relative from here
  mysql_data_home[1] = 0;

  /* set read only */
  srv_read_only_mode = TRUE;

  init_mysql_environment();

  if (!xb_keyring_init_for_stats(argc, argv)) {
    msg("xtrabackup: error: failed to init keyring plugin.\n");
    exit(EXIT_FAILURE);
  }

  srv_max_n_threads = 1000;

  srv_page_size_shift = 14;
  srv_page_size = (1 << srv_page_size_shift);

  if (srv_n_file_io_threads < 10) {
    srv_n_read_io_threads = 4;
    srv_n_write_io_threads = 4;
  }

  /* initialize components */
  if (innodb_init_param()) {
    exit(EXIT_FAILURE);
  }

  /* Check if the log files have been created, otherwise innodb_init()
  will crash when called with srv_read_only == TRUE */
  for (n = 0; n < srv_n_log_files; n++) {
    char logname[FN_REFLEN];
    bool exists;
    os_file_type_t type;

    snprintf(logname, sizeof(logname), "%s%c%s%lu", srv_log_group_home_dir,
             OS_PATH_SEPARATOR, "ib_logfile", (ulong)n);
    Fil_path::normalize(logname);

    if (!os_file_status(logname, &exists, &type) || !exists ||
        type != OS_FILE_TYPE_FILE) {
      msg("xtrabackup: Error: Cannot find log file %s.\n", logname);
      msg("xtrabackup: Error: "
          "to use the statistics feature, you need a "
          "clean copy of the database including "
          "correctly sized log files, so you need to "
          "execute with --prepare twice to use this "
          "functionality on a backup.\n");
      exit(EXIT_FAILURE);
    }
  }

  msg("xtrabackup: Starting 'read-only' InnoDB instance to gather "
      "index statistics.\n"
      "xtrabackup: Using %lld bytes for buffer pool (set by "
      "--use-memory parameter)\n",
      xtrabackup_use_memory);

  if (innodb_init(true, false)) exit(EXIT_FAILURE);

  xb_filters_init();

  fprintf(stdout, "\n\n<INDEX STATISTICS>\n");

  /* gather stats */

  {
    my_thread_init();
    THD *thd = create_thd(false, false, true, 0);

    dict_table_t *sys_tables = nullptr;
    dict_table_t *table = nullptr;
    btr_pcur_t pcur;
    const rec_t *rec = nullptr;
    mtr_t mtr;
    MDL_ticket *mdl = nullptr;
    mem_heap_t *heap = mem_heap_create(1000);

    mutex_enter(&(dict_sys->mutex));

    mtr_start(&mtr);

    rec = dd_startscan_system(thd, &mdl, &pcur, &mtr, "mysql/tables",
                              &sys_tables);

    while (rec) {
      MDL_ticket *mdl_on_tab = nullptr;
      dd_process_dd_tables_rec_and_mtr_commit(heap, rec, &table, sys_tables,
                                              &mdl_on_tab, &mtr);

      stat_with_rec(table, thd, mdl_on_tab);

      mem_heap_empty(heap);

      mtr_start(&mtr);

      rec = (rec_t *)dd_getnext_system_rec(&pcur, &mtr);
    }

    mtr_commit(&mtr);
    dd_table_close(sys_tables, thd, &mdl, true);
    mem_heap_empty(heap);

    mtr_start(&mtr);

    rec = dd_startscan_system(thd, &mdl, &pcur, &mtr, "mysql/table_partitions",
                              &sys_tables);

    while (rec) {
      MDL_ticket *mdl_on_tab = nullptr;
      dd_process_dd_partitions_rec_and_mtr_commit(heap, rec, &table, sys_tables,
                                                  &mdl_on_tab, &mtr);

      stat_with_rec(table, thd, mdl_on_tab);

      mem_heap_empty(heap);

      mtr_start(&mtr);

      rec = (rec_t *)dd_getnext_system_rec(&pcur, &mtr);
    }

    mtr_commit(&mtr);
    dd_table_close(sys_tables, thd, &mdl, true);
    mem_heap_free(heap);

    mutex_exit(&(dict_sys->mutex));

    destroy_thd(thd);
    my_thread_end();
  }

  putc('\n', stdout);

  fflush(stdout);

  xb_filters_free();

  /* shutdown InnoDB */
  if (innodb_end()) exit(EXIT_FAILURE);

  xb_keyring_shutdown();

  cleanup_mysql_environment();
}

/* ================= prepare ================= */

static void update_log_temp_checkpoint(byte *buf, lsn_t lsn) {
  /* Overwrite the both checkpoint area. */

  lsn_t lsn_offset;

  lsn_offset = LOG_FILE_HDR_SIZE +
               (lsn - ut_uint64_align_down(lsn, OS_FILE_LOG_BLOCK_SIZE));

  mach_write_to_8(buf + LOG_CHECKPOINT_1 + LOG_CHECKPOINT_LSN, lsn);
  mach_write_to_8(buf + LOG_CHECKPOINT_1 + LOG_CHECKPOINT_OFFSET, lsn_offset);

  mach_write_to_8(buf + LOG_CHECKPOINT_2 + LOG_CHECKPOINT_LSN, lsn);
  mach_write_to_8(buf + LOG_CHECKPOINT_2 + LOG_CHECKPOINT_OFFSET, lsn_offset);

  log_block_set_checksum(buf, log_block_calc_checksum_crc32(buf));
  log_block_set_checksum(buf + LOG_CHECKPOINT_1,
                         log_block_calc_checksum_crc32(buf + LOG_CHECKPOINT_1));
  log_block_set_checksum(buf + LOG_CHECKPOINT_2,
                         log_block_calc_checksum_crc32(buf + LOG_CHECKPOINT_2));
}

static bool xtrabackup_init_temp_log(void) {
  pfs_os_file_t src_file = XB_FILE_UNDEFINED;
  char src_path[FN_REFLEN];
  char dst_path[FN_REFLEN];
  bool success;
  uint32_t log_format;

  ulint field;
  byte *log_buf;

  ib_uint64_t file_size;

  lsn_t max_no;
  lsn_t max_lsn = 0;
  lsn_t checkpoint_no;

  bool checkpoint_found;

  IORequest read_request(IORequest::READ);
  IORequest write_request(IORequest::WRITE);

  max_no = 0;

  log_buf = static_cast<byte *>(ut_malloc_nokey(UNIV_PAGE_SIZE_MAX * 128));
  if (log_buf == NULL) {
    goto error;
  }

  if (!xtrabackup_incremental_dir) {
    sprintf(dst_path, "%s/ib_logfile0", xtrabackup_target_dir);
    sprintf(src_path, "%s/%s", xtrabackup_target_dir, XB_LOG_FILENAME);
  } else {
    sprintf(dst_path, "%s/ib_logfile0", xtrabackup_incremental_dir);
    sprintf(src_path, "%s/%s", xtrabackup_incremental_dir, XB_LOG_FILENAME);
  }

  Fil_path::normalize(dst_path);
  Fil_path::normalize(src_path);
retry:
  src_file = os_file_create_simple_no_error_handling(
      0, src_path, OS_FILE_OPEN, OS_FILE_READ_WRITE, srv_read_only_mode,
      &success);
  if (!success) {
    /* The following call prints an error message */
    os_file_get_last_error(TRUE);

    msg("xtrabackup: Warning: cannot open %s. will try to find.\n", src_path);

    /* check if ib_logfile0 may be xtrabackup_logfile */
    src_file = os_file_create_simple_no_error_handling(
        0, dst_path, OS_FILE_OPEN, OS_FILE_READ_WRITE, srv_read_only_mode,
        &success);
    if (!success) {
      os_file_get_last_error(TRUE);
      msg("  xtrabackup: Fatal error: cannot find %s.\n", src_path);

      goto error;
    }

    success =
        os_file_read(read_request, src_file, log_buf, 0, LOG_FILE_HDR_SIZE);
    if (!success) {
      goto error;
    }

    if (ut_memcmp(log_buf + LOG_HEADER_CREATOR, (byte *)"xtrabkup",
                  (sizeof "xtrabkup") - 1) == 0) {
      msg("  xtrabackup: 'ib_logfile0' seems to be 'xtrabackup_logfile'. will "
          "retry.\n");

      os_file_close(src_file);
      src_file = XB_FILE_UNDEFINED;

      /* rename and try again */
      success = os_file_rename(0, dst_path, src_path);
      if (!success) {
        goto error;
      }

      goto retry;
    }

    msg("  xtrabackup: Fatal error: cannot find %s.\n", src_path);

    os_file_close(src_file);
    src_file = XB_FILE_UNDEFINED;

    goto error;
  }

  file_size = os_file_get_size(src_file);

  /* TODO: We should skip the following modifies, if it is not the first time.
   */

  /* read log file header */
  success = os_file_read(read_request, src_file, log_buf, 0, LOG_FILE_HDR_SIZE);
  if (!success) {
    goto error;
  }

  if (ut_memcmp(log_buf + LOG_HEADER_CREATOR, (byte *)"xtrabkup",
                (sizeof "xtrabkup") - 1) != 0) {
    if (xtrabackup_incremental_dir) {
      msg("xtrabackup: error: xtrabackup_logfile was already used "
          "to '--prepare'.\n");
      goto error;
    }
    msg("xtrabackup: notice: xtrabackup_logfile was already used "
        "to '--prepare'.\n");
    goto skip_modify;
  }

  log_format = mach_read_from_4(log_buf + LOG_HEADER_FORMAT);

  if (log_format < LOG_HEADER_FORMAT_8_0_1) {
    msg("xtrabackup: error: Unsupported redo log format " UINT32PF
        "\n"
        "This version of Percona XtraBackup can only perform backups and "
        "restores against MySQL 8.0 and Percona Server 8.0, please use Percona "
        "Xtrabackup 2.4 for this database.\n",
        log_format);
    goto error;
  }

  checkpoint_found = false;

  /* read last checkpoint lsn */
  for (field = LOG_CHECKPOINT_1; field <= LOG_CHECKPOINT_2;
       field += LOG_CHECKPOINT_2 - LOG_CHECKPOINT_1) {
    /* InnoDB using CRC32 by default since 5.7.9+ */
    if (log_block_get_checksum(log_buf + field) ==
            log_block_calc_checksum_crc32(log_buf + field) &&
        mach_read_from_4(log_buf + LOG_HEADER_FORMAT) ==
            LOG_HEADER_FORMAT_CURRENT) {
      if (!innodb_checksum_algorithm_specified) {
        srv_checksum_algorithm = SRV_CHECKSUM_ALGORITHM_CRC32;
      }
    } else {
      goto not_consistent;
    }

    checkpoint_no = mach_read_from_8(log_buf + field + LOG_CHECKPOINT_NO);

    if (checkpoint_no >= max_no) {
      max_no = checkpoint_no;
      max_lsn = mach_read_from_8(log_buf + field + LOG_CHECKPOINT_LSN);
      checkpoint_found = true;
    }
  not_consistent:;
  }

  if (!checkpoint_found) {
    msg("xtrabackup: No valid checkpoint found.\n");
    goto error;
  }

  mach_write_to_4(log_buf + LOG_HEADER_FORMAT, LOG_HEADER_FORMAT_CURRENT);
  update_log_temp_checkpoint(log_buf, max_lsn);

  success = os_file_write(write_request, src_path, src_file, log_buf, 0,
                          LOG_FILE_HDR_SIZE);
  if (!success) {
    goto error;
  }

  /* expand file size (9/8) and align to UNIV_PAGE_SIZE_MAX */

  if (file_size % UNIV_PAGE_SIZE_MAX) {
    ulint n = UNIV_PAGE_SIZE_MAX - (ulint)(file_size % UNIV_PAGE_SIZE_MAX);
    memset(log_buf, 0, UNIV_PAGE_SIZE_MAX);
    success =
        os_file_write(write_request, src_path, src_file, log_buf, file_size, n);
    if (!success) {
      goto error;
    }

    file_size = os_file_get_size(src_file);
  }

  /* TODO: We should judge whether the file is already expanded or not... */
  {
    ulint expand;

    memset(log_buf, 0, UNIV_PAGE_SIZE_MAX * 128);
    expand = (ulint)(file_size / UNIV_PAGE_SIZE_MAX / 8);

    for (; expand > 128; expand -= 128) {
      success = os_file_write(write_request, src_path, src_file, log_buf,
                              file_size, UNIV_PAGE_SIZE_MAX * 128);
      if (!success) {
        goto error;
      }
      file_size += UNIV_PAGE_SIZE_MAX * 128;
    }

    if (expand) {
      success = os_file_write(write_request, src_path, src_file, log_buf,
                              file_size, expand * UNIV_PAGE_SIZE_MAX);
      if (!success) {
        goto error;
      }
      file_size += UNIV_PAGE_SIZE_MAX * expand;
    }
  }

  /* make larger than 128 * UNIV_PAGE_SIZE_MAX */
  if (file_size < 128 * UNIV_PAGE_SIZE_MAX) {
    memset(log_buf, 0, UNIV_PAGE_SIZE_MAX);
    while (file_size < 128 * UNIV_PAGE_SIZE_MAX) {
      success = os_file_write(write_request, src_path, src_file, log_buf,
                              file_size, UNIV_PAGE_SIZE_MAX);
      if (!success) {
        goto error;
      }
      file_size += UNIV_PAGE_SIZE_MAX;
    }
    file_size = os_file_get_size(src_file);
  }

  msg("xtrabackup: xtrabackup_logfile detected: size=" UINT64PF
      ", start_lsn=(" LSN_PF ")\n",
      file_size, max_lsn);

  os_file_close(src_file);
  src_file = XB_FILE_UNDEFINED;

  /* fake InnoDB */
  innobase_log_files_in_group_save = innobase_log_files_in_group;
  srv_log_group_home_dir_save = srv_log_group_home_dir;
  innobase_log_file_size_save = innobase_log_file_size;

  srv_log_group_home_dir = NULL;
  innobase_log_file_size = file_size;
  innobase_log_files_in_group = 1;

  srv_thread_concurrency = 0;

  /* rename 'xtrabackup_logfile' to 'ib_logfile0' */
  success = os_file_rename(0, src_path, dst_path);
  if (!success) {
    goto error;
  }
  xtrabackup_logfile_is_renamed = TRUE;

  if (log_buf != NULL) {
    ut_free(log_buf);
  }

  return (FALSE);

skip_modify:
  if (log_buf != NULL) {
    ut_free(log_buf);
  }
  os_file_close(src_file);
  src_file = XB_FILE_UNDEFINED;
  return (FALSE);

error:
  if (log_buf != NULL) {
    ut_free(log_buf);
  }
  if (src_file != XB_FILE_UNDEFINED) os_file_close(src_file);
  return (TRUE); /*ERROR*/
}

/***********************************************************************
Generates path to the meta file path from a given path to an incremental .delta
by replacing trailing ".delta" with ".meta", or returns error if 'delta_path'
does not end with the ".delta" character sequence.
@return TRUE on success, FALSE on error. */
static ibool get_meta_path(
    const char *delta_path, /* in: path to a .delta file */
    char *meta_path)        /* out: path to the corresponding .meta
                            file */
{
  size_t len = strlen(delta_path);

  if (len <= 6 || strcmp(delta_path + len - 6, ".delta")) {
    return FALSE;
  }
  memcpy(meta_path, delta_path, len - 6);
  strcpy(meta_path + len - 6, XB_DELTA_INFO_SUFFIX);

  return TRUE;
}

/****************************************************************/ /**
 Create a new tablespace on disk and return the handle to its opened
 file. Code adopted from fiL_ibd_create with
 the main difference that only disk file is created without updating
 the InnoDB in-memory dictionary data structures.

 @return TRUE on success, FALSE on error.  */
static bool xb_space_create_file(
    /*==================*/
    const char *path,    /*!<in: path to tablespace */
    ulint space_id,      /*!<in: space id */
    ulint flags,         /*!<in: tablespace flags */
    pfs_os_file_t *file) /*!<out: file handle */
{
  const ulint size = FIL_IBD_FILE_INITIAL_SIZE;
  dberr_t err;
  byte *buf2;
  byte *page;
  bool success;

  IORequest write_request(IORequest::WRITE);

  ut_ad(!fsp_is_system_or_temp_tablespace(space_id));
  ut_ad(!srv_read_only_mode);
  ut_a(space_id < dict_sys_t::s_log_space_first_id);
  ut_a(fsp_flags_is_valid(flags));

  /* Create the subdirectories in the path, if they are
  not there already. */
  err = os_file_create_subdirs_if_needed(path);
  if (err != DB_SUCCESS) {
    return (false);
  }

  *file = os_file_create(
      innodb_data_file_key, path, OS_FILE_CREATE | OS_FILE_ON_ERROR_NO_EXIT,
      OS_FILE_NORMAL, OS_DATA_FILE, srv_read_only_mode, &success);

  if (!success) {
    /* The following call will print an error message */
    ulint error = os_file_get_last_error(true);

    ib::error() << "Cannot create file '" << path << "'";

    if (error == OS_FILE_ALREADY_EXISTS) {
      ib::error() << "The file '" << path
                  << "'"
                     " already exists though the"
                     " corresponding table did not exist"
                     " in the InnoDB data dictionary."
                     " Have you moved InnoDB .ibd files"
                     " around without using the SQL commands"
                     " DISCARD TABLESPACE and IMPORT TABLESPACE,"
                     " or did mysqld crash in the middle of"
                     " CREATE TABLE?"
                     " You can resolve the problem by removing"
                     " the file '"
                  << path << "' under the 'datadir' of MySQL.";

      return (false);
    }

    return (false);
  }

#if !defined(NO_FALLOCATE) && defined(UNIV_LINUX)
  if (fil_fusionio_enable_atomic_write(*file)) {
    /* This is required by FusionIO HW/Firmware */
    int ret = posix_fallocate(file->m_file, 0, size * UNIV_PAGE_SIZE);

    if (ret != 0) {
      ib::error() << "posix_fallocate(): Failed to preallocate"
                     " data for file "
                  << path << ", desired size " << size * UNIV_PAGE_SIZE
                  << " Operating system error number " << ret
                  << ". Check"
                     " that the disk is not full or a disk quota"
                     " exceeded. Make sure the file system supports"
                     " this function. Some operating system error"
                     " numbers are described at " REFMAN
                     " operating-system-error-codes.html";

      success = false;
    } else {
      success = true;
    }
  } else {
    success = os_file_set_size(path, *file, 0, size * UNIV_PAGE_SIZE,
                               srv_read_only_mode, false);
  }
#else
  success = os_file_set_size(path, *file, 0, size * UNIV_PAGE_SIZE,
                             srv_read_only_mode, false);
#endif /* !NO_FALLOCATE && UNIV_LINUX */

  if (!success) {
    os_file_close(*file);
    os_file_delete(innodb_data_file_key, path);
    return (false);
  }

  /* printf("Creating tablespace %s id %lu\n", path, space_id); */

  /* We have to write the space id to the file immediately and flush the
  file to disk. This is because in crash recovery we must be aware what
  tablespaces exist and what are their space id's, so that we can apply
  the log records to the right file. It may take quite a while until
  buffer pool flush algorithms write anything to the file and flush it to
  disk. If we would not write here anything, the file would be filled
  with zeros from the call of os_file_set_size(), until a buffer pool
  flush would write to it. */

  buf2 = static_cast<byte *>(ut_malloc_nokey(3 * UNIV_PAGE_SIZE));
  /* Align the memory for file i/o if we might have O_DIRECT set */
  page = static_cast<byte *>(ut_align(buf2, UNIV_PAGE_SIZE));

  memset(page, '\0', UNIV_PAGE_SIZE);

  /* Add the UNIV_PAGE_SIZE to the table flags and write them to the
  tablespace header. */
  flags = fsp_flags_set_page_size(flags, univ_page_size);
  fsp_header_init_fields(page, space_id, flags);
  mach_write_to_4(page + FIL_PAGE_ARCH_LOG_NO_OR_SPACE_ID, space_id);

  const page_size_t page_size(flags);

  if (!page_size.is_compressed()) {
    buf_flush_init_for_writing(NULL, page, NULL, 0,
                               fsp_is_checksum_disabled(space_id), true);
    success = os_file_write(write_request, path, *file, page, 0,
                            page_size.physical());
  } else {
    page_zip_des_t page_zip;

    page_zip_set_size(&page_zip, page_size.physical());
    page_zip.data = page + UNIV_PAGE_SIZE;
#ifdef UNIV_DEBUG
    page_zip.m_start =
#endif /* UNIV_DEBUG */
        page_zip.m_end = page_zip.m_nonempty = page_zip.n_blobs = 0;

    buf_flush_init_for_writing(NULL, page, &page_zip, 0,
                               fsp_is_checksum_disabled(space_id), true);
    success = os_file_write(write_request, path, *file, page_zip.data, 0,
                            page_size.physical());
  }

  ut_free(buf2);

  if (!success) {
    ib::error() << "Could not write the first page to"
                << " tablespace '" << path << "'";
    os_file_close(*file);
    os_file_delete(innodb_data_file_key, path);
    return (false);
  }

  success = os_file_flush(*file);

  if (!success) {
    ib::error() << "File flush of tablespace '" << path << "' failed";
    os_file_close(*file);
    os_file_delete(innodb_data_file_key, path);
    return (false);
  }

  fil_space_t *space = fil_space_get(space_id);

  if (fil_node_create(path, size, space, false, false) == nullptr) {
    ib::fatal() << "Unable to add tablespace node '" << path
                << "' to the tablespace cache.";
  }

  return (true);
}

/***********************************************************************
Searches for matching tablespace file for given .delta file and space_id
in given directory. When matching tablespace found, renames it to match the
name of .delta file. If there was a tablespace with matching name and
mismatching ID, renames it to xtrabackup_tmp_#ID.ibd. If there was no
matching file, creates a new tablespace.
@return file handle of matched or created file */
static pfs_os_file_t xb_delta_open_matching_space(
    const char *dbname,   /* in: path to destination database dir */
    const char *name,     /* in: name of delta file (without .delta) */
    space_id_t space_id,  /* in: space id of delta file */
    ulint zip_size,       /* in: zip_size of tablespace */
    char *real_name,      /* out: full path of destination file */
    size_t real_name_len, /* out: buffer size for real_name */
    bool *success)        /* out: indicates error. TRUE = success */
{
  char dest_dir[FN_REFLEN * 2 + 1];
  char dest_space_name[FN_REFLEN * 2 + 1];
  bool ok;
  pfs_os_file_t file = XB_FILE_UNDEFINED;
  ulint tablespace_flags;
  xb_filter_entry_t *table;
  const fil_space_t *fil_space;
  space_id_t f_space_id;
  os_file_create_t create_option = OS_FILE_OPEN;

  *success = false;

  if (dbname) {
    snprintf(dest_dir, sizeof(dest_dir), "%s/%s", xtrabackup_target_dir,
             dbname);
    Fil_path::normalize(dest_dir);

    snprintf(dest_space_name, sizeof(dest_space_name), "%s/%s", dbname, name);
  } else {
    snprintf(dest_dir, sizeof(dest_dir), "%s", xtrabackup_target_dir);
    Fil_path::normalize(dest_dir);

    snprintf(dest_space_name, sizeof(dest_space_name), "%s", name);
  }

  snprintf(real_name, real_name_len, "%s/%s", xtrabackup_target_dir,
           dest_space_name);
  Fil_path::normalize(real_name);
  /* Truncate ".ibd" */
  dest_space_name[strlen(dest_space_name) - 4] = '\0';

  /* Create the database directory if it doesn't exist yet */
  if (!os_file_create_directory(dest_dir, FALSE)) {
    msg("xtrabackup: error: cannot create dir %s\n", dest_dir);
    return file;
  }

  if (space_id != SPACE_UNKNOWN && !fsp_is_ibd_tablespace(space_id)) {
    /* since undo tablespaces cannot be renamed, we must either open existing
    with the same name or create new one */
    if (fsp_is_undo_tablespace(space_id)) {
      bool exists;
      os_file_type_t type;

      os_file_status(real_name, &exists, &type);
      if (!exists) {
        create_option = OS_FILE_CREATE;
      }
    }
    goto found;
  }

  /* remember space name for further reference */
  table = static_cast<xb_filter_entry_t *>(
      ut_malloc_nokey(sizeof(xb_filter_entry_t) + strlen(dest_space_name) + 1));

  table->name = ((char *)table) + sizeof(xb_filter_entry_t);
  strcpy(table->name, dest_space_name);
  HASH_INSERT(xb_filter_entry_t, name_hash, inc_dir_tables_hash,
              ut_fold_string(table->name), table);

  f_space_id = fil_space_get_id_by_name(dest_space_name);

  if (f_space_id != SPACE_UNKNOWN) {
    if (f_space_id == space_id || space_id == SPACE_UNKNOWN) {
      /* we found matching space */
      goto found;
    } else {
      char tmpname[FN_REFLEN];
      bool exists;
      os_file_type_t type;

      if (dbname != NULL) {
        snprintf(tmpname, FN_REFLEN, "%s/xtrabackup_tmp_#" SPACE_ID_PF, dbname,
                 f_space_id);
      } else {
        snprintf(tmpname, FN_REFLEN, "./xtrabackup_tmp_#" SPACE_ID_PF,
                 f_space_id);
      }

      char *oldpath, *space_name;

      bool res =
          fil_space_read_name_and_filepath(f_space_id, &space_name, &oldpath);
      ut_a(res);

      msg("xtrabackup: Renaming %s to %s.ibd\n", dest_space_name, tmpname);

      ut_a(os_file_status(oldpath, &exists, &type));

      if (exists &&
          !fil_rename_tablespace(f_space_id, oldpath, tmpname, NULL)) {
        msg("xtrabackup: Cannot rename %s to %s\n", dest_space_name, tmpname);
        ut_free(oldpath);
        ut_free(space_name);
        goto exit;
      }
      ut_free(oldpath);
      ut_free(space_name);
    }
  }

  if (space_id == SPACE_UNKNOWN) {
    msg("xtrabackup: Error: Cannot handle DDL operation on tablespace %s\n",
        dest_space_name);
    exit(EXIT_FAILURE);
  }

  fil_space = fil_space_get(space_id);

  if (fil_space != NULL) {
    char tmpname[FN_REFLEN];
    bool exists;
    os_file_type_t type;

    strncpy(tmpname, dest_space_name, FN_REFLEN);

    char *oldpath, *space_name;

    bool res =
        fil_space_read_name_and_filepath(fil_space->id, &space_name, &oldpath);

    ut_a(res);

    msg("xtrabackup: Renaming %s to %s\n", fil_space->name, dest_space_name);

    ut_a(os_file_status(oldpath, &exists, &type));

    if (exists &&
        !fil_rename_tablespace(fil_space->id, oldpath, tmpname, NULL)) {
      msg("xtrabackup: Cannot rename %s to %s\n", fil_space->name,
          dest_space_name);
      ut_free(oldpath);
      ut_free(space_name);
      goto exit;
    }
    ut_free(oldpath);
    ut_free(space_name);

    goto found;
  }

  /* No matching space found. create the new one.  */

  if (!fil_space_create(dest_space_name, space_id, 0, FIL_TYPE_TABLESPACE)) {
    msg("xtrabackup: Cannot create tablespace %s\n", dest_space_name);
    goto exit;
  }

  /* Calculate correct tablespace flags for compressed tablespaces.  */
  if (!zip_size || zip_size == ULINT_UNDEFINED) {
    tablespace_flags = 0;
  } else {
    tablespace_flags = (get_bit_shift(zip_size >> PAGE_ZIP_MIN_SIZE_SHIFT << 1)
                        << DICT_TF_ZSSIZE_SHIFT) |
                       DICT_TF_COMPACT |
                       (DICT_TF_FORMAT_ZIP << DICT_TF_FORMAT_SHIFT);
    ut_a(page_size_t(tablespace_flags).physical() == zip_size);
  }
  *success = xb_space_create_file(real_name, space_id, tablespace_flags, &file);
  goto exit;

found:
  /* open the file and return it's handle */

  file = os_file_create_simple_no_error_handling(
      0, real_name, create_option, OS_FILE_READ_WRITE,
      srv_read_only_mode, &ok);

  if (ok) {
    *success = true;
  } else {
    msg("xtrabackup: Cannot open file %s\n", real_name);
  }

exit:

  return file;
}

/************************************************************************
Applies a given .delta file to the corresponding data file.
@return TRUE on success */
static bool xtrabackup_apply_delta(
    const datadir_entry_t &entry, /*!<in: datadir entry */
    void * /*data*/) {
  pfs_os_file_t src_file = XB_FILE_UNDEFINED;
  pfs_os_file_t dst_file = XB_FILE_UNDEFINED;
  char src_path[FN_REFLEN];
  char dst_path[FN_REFLEN * 2 + 1];
  char meta_path[FN_REFLEN];
  char space_name[FN_REFLEN];
  bool success;

  bool last_buffer = false;
  ulint page_in_buffer;
  ulint incremental_buffers = 0;

  xb_delta_info_t info;
  ulint page_size;
  ulint page_size_shift;
  byte *incremental_buffer_base = NULL;
  byte *incremental_buffer;

  size_t offset;

  if (entry.is_empty_dir) {
    return true;
  }

  IORequest read_request(IORequest::READ);
  IORequest write_request(IORequest::WRITE);

  ut_a(xtrabackup_incremental);

  if (!entry.db_name.empty()) {
    snprintf(src_path, sizeof(src_path), "%s/%s/%s", entry.datadir.c_str(),
             entry.db_name.c_str(), entry.file_name.c_str());
    snprintf(dst_path, sizeof(dst_path), "%s/%s/%s", xtrabackup_real_target_dir,
             entry.db_name.c_str(), entry.file_name.c_str());
  } else {
    snprintf(src_path, sizeof(src_path), "%s/%s", entry.datadir.c_str(),
             entry.file_name.c_str());
    snprintf(dst_path, sizeof(dst_path), "%s/%s", xtrabackup_real_target_dir,
             entry.file_name.c_str());
  }
  dst_path[strlen(dst_path) - 6] = '\0';

  strncpy(space_name, entry.file_name.c_str(), FN_REFLEN);
  space_name[strlen(space_name) - 6] = 0;

  if (!get_meta_path(src_path, meta_path)) {
    goto error;
  }

  Fil_path::normalize(dst_path);
  Fil_path::normalize(src_path);
  Fil_path::normalize(meta_path);

  if (!xb_read_delta_metadata(meta_path, &info)) {
    goto error;
  }

  page_size = info.page_size;
  page_size_shift = get_bit_shift(page_size);
  msg("xtrabackup: page size for %s is %lu bytes\n", src_path, page_size);
  if (page_size_shift < 10 || page_size_shift > UNIV_PAGE_SIZE_SHIFT_MAX) {
    msg("xtrabackup: error: invalid value of page_size "
        "(%lu bytes) read from %s\n",
        page_size, meta_path);
    goto error;
  }

  src_file = os_file_create_simple_no_error_handling(
      0, src_path, OS_FILE_OPEN, OS_FILE_READ_WRITE, srv_read_only_mode,
      &success);
  if (!success) {
    os_file_get_last_error(TRUE);
    msg("xtrabackup: error: cannot open %s\n", src_path);
    goto error;
  }

  posix_fadvise(src_file.m_file, 0, 0, POSIX_FADV_SEQUENTIAL);

  os_file_set_nocache(src_file.m_file, src_path, "OPEN");

  dst_file = xb_delta_open_matching_space(
      entry.db_name.empty() ? nullptr : entry.db_name.c_str(), space_name,
      info.space_id, info.zip_size, dst_path, sizeof(dst_path), &success);
  if (!success) {
    msg("xtrabackup: error: cannot open %s\n", dst_path);
    goto error;
  }

  posix_fadvise(dst_file.m_file, 0, 0, POSIX_FADV_DONTNEED);

  os_file_set_nocache(dst_file.m_file, dst_path, "OPEN");

  /* allocate buffer for incremental backup */
  incremental_buffer_base = static_cast<byte *>(
      ut_malloc_nokey((page_size / 4 + 1) * page_size + UNIV_PAGE_SIZE_MAX));
  incremental_buffer = static_cast<byte *>(
      ut_align(incremental_buffer_base, UNIV_PAGE_SIZE_MAX));

  msg("Applying %s to %s...\n", src_path, dst_path);

  while (!last_buffer) {
    ulint cluster_header;

    /* read to buffer */
    /* first block of block cluster */
    offset = ((incremental_buffers * (page_size / 4)) << page_size_shift);
    success = os_file_read(read_request, src_file, incremental_buffer, offset,
                           page_size);
    if (!success) {
      goto error;
    }

    cluster_header = mach_read_from_4(incremental_buffer);
    switch (cluster_header) {
      case 0x78747261UL: /*"xtra"*/
        break;
      case 0x58545241UL: /*"XTRA"*/
        last_buffer = true;
        break;
      default:
        msg("xtrabackup: error: %s seems not "
            ".delta file.\n",
            src_path);
        goto error;
    }

    for (page_in_buffer = 1; page_in_buffer < page_size / 4; page_in_buffer++) {
      if (mach_read_from_4(incremental_buffer + page_in_buffer * 4) ==
          0xFFFFFFFFUL)
        break;
    }

    ut_a(last_buffer || page_in_buffer == page_size / 4);

    /* read whole of the cluster */
    success = os_file_read(read_request, src_file, incremental_buffer, offset,
                           page_in_buffer * page_size);
    if (!success) {
      goto error;
    }

    posix_fadvise(src_file.m_file, offset, page_in_buffer * page_size,
                  POSIX_FADV_DONTNEED);

    for (page_in_buffer = 1; page_in_buffer < page_size / 4; page_in_buffer++) {
      ulint offset_on_page;

      offset_on_page =
          mach_read_from_4(incremental_buffer + page_in_buffer * 4);

      if (offset_on_page == 0xFFFFFFFFUL) break;

      success = os_file_write(write_request, dst_path, dst_file,
                              incremental_buffer + page_in_buffer * page_size,
                              (offset_on_page << page_size_shift), page_size);
      if (!success) {
        goto error;
      }
    }

    incremental_buffers++;
  }

  if (incremental_buffer_base) ut_free(incremental_buffer_base);
  if (src_file != XB_FILE_UNDEFINED) os_file_close(src_file);
  if (dst_file != XB_FILE_UNDEFINED) os_file_close(dst_file);
  return true;

error:
  if (incremental_buffer_base) ut_free(incremental_buffer_base);
  if (src_file != XB_FILE_UNDEFINED) os_file_close(src_file);
  if (dst_file != XB_FILE_UNDEFINED) os_file_close(dst_file);
  msg("xtrabackup: Error: xtrabackup_apply_delta(): "
      "failed to apply %s to %s.\n",
      src_path, dst_path);
  return false;
}

/************************************************************************
Callback to handle datadir entry. Deletes entry if it has no matching
fil_space in fil_system directory.
@return FALSE if delete attempt was unsuccessful */
static bool rm_if_not_found(
    const datadir_entry_t &entry, /*!<in: datadir entry */
    void *arg __attribute__((unused))) {
  char name[FN_REFLEN];
  xb_filter_entry_t *table;

  if (entry.is_empty_dir) {
    return true;
  }

  if (!entry.db_name.empty()) {
    snprintf(name, FN_REFLEN, "%s/%s", entry.db_name.c_str(),
             entry.file_name.c_str());
  } else {
    snprintf(name, FN_REFLEN, "%s", entry.file_name.c_str());
  }

  /* Truncate ".ibd" */
  name[strlen(name) - 4] = '\0';

  HASH_SEARCH(name_hash, inc_dir_tables_hash, ut_fold_string(name),
              xb_filter_entry_t *, table, (void)0, !strcmp(table->name, name));

  if (!table) {
    if (!entry.db_name.empty()) {
      snprintf(name, FN_REFLEN, "%s/%s/%s", entry.datadir.c_str(),
               entry.db_name.c_str(), entry.file_name.c_str());
    } else {
      snprintf(name, FN_REFLEN, "%s/%s", entry.datadir.c_str(),
               entry.file_name.c_str());
    }
    return os_file_delete(0, name);
  }

  return (true);
}

/** Make sure that we have a read access to the given datadir entry
@param[in]	statinfo	entry stat info
@param[out]	name		entry name */
static void check_datadir_enctry_access(const char *name,
                                        const struct stat *statinfo) {
  const char *entry_type = S_ISDIR(statinfo->st_mode) ? "directory" : "file";
  if ((statinfo->st_mode & S_IRUSR) != S_IRUSR) {
    msg("xtrabackup: Error: %s '%s' is not readable by "
        "XtraBackup\n",
        entry_type, name);
    exit(EXIT_FAILURE);
  }
}

/** Process single second level datadir entry for
xb_process_datadir
@param[in]	datadir	datadir path
@param[in]	path	path to the file
@param[in]	dbname	database name (first level entry name)
@param[in]	name	name of the file
@param[in]	suffix	suffix to match against
@param[in]	func	callback
@param[in]	data	additional argument for callback */
void process_datadir_l2cbk(const char *datadir, const char *dbname,
                           const char *path, const char *name,
                           const char *suffix, handle_datadir_entry_func_t func,
                           void *data) {
  struct stat statinfo;
  size_t suffix_len = strlen(suffix);

  if (stat(path, &statinfo) != 0) {
    return;
  }

  if (S_ISREG(statinfo.st_mode) &&
      (strlen(name) > suffix_len &&
       strcmp(name + strlen(name) - suffix_len, suffix) == 0)) {
    check_datadir_enctry_access(name, &statinfo);
    func(datadir_entry_t(datadir, path, dbname, name, false), data);
  }
}

/** Process single top level datadir entry for xb_process_datadir
@param[in]	datadir	datadir path
@param[in]	path	path to the file
@param[in]	name	name of the file
@param[in]	suffix	suffix to match against
@param[in]	func	callback
@param[in]	data	additional argument for callback */
void process_datadir_l1cbk(const char *datadir, const char *path,
                           const char *name, const char *suffix,
                           handle_datadir_entry_func_t func, void *data) {
  struct stat statinfo;
  size_t suffix_len = strlen(suffix);

  if (stat(path, &statinfo) != 0) {
    return;
  }

  if (S_ISDIR(statinfo.st_mode) && !check_if_skip_database_by_path(name)) {
    bool is_empty_dir = true;
    check_datadir_enctry_access(name, &statinfo);
    os_file_scan_directory(
        path,
        [&](const char *l2path, const char *l2name) mutable -> void {
          if (strcmp(l2name, ".") == 0 || strcmp(l2name, "..") == 0) {
            return;
          }
          is_empty_dir = false;
          char fullpath[FN_REFLEN];
          snprintf(fullpath, sizeof(fullpath), "%s/%s", l2path, l2name);
          process_datadir_l2cbk(datadir, name, fullpath, l2name, suffix, func,
                                data);
        },
        false);
    if (is_empty_dir) {
      func(datadir_entry_t(datadir, path, name, "", true), data);
    }
  }

  if (S_ISREG(statinfo.st_mode) &&
      (strlen(name) > suffix_len &&
       strcmp(name + strlen(name) - suffix_len, suffix) == 0)) {
    check_datadir_enctry_access(name, &statinfo);
    func(datadir_entry_t(datadir, path, "", name, false), data);
  }
}

/************************************************************************
Function enumerates files in datadir (provided by path) which are matched
by provided suffix. For each entry callback is called.
@return FALSE if callback for some entry returned FALSE */
bool xb_process_datadir(const char *path,   /*!<in: datadir path */
                        const char *suffix, /*!<in: suffix to match
                                            against */
                        handle_datadir_entry_func_t func, /*!<in: callback */
                        void *data) /*!<in: additional argument for
                                    callback */
{
  bool ret = os_file_scan_directory(
      path,
      [&](const char *l1path, const char *l1name) -> void {
        if (strcmp(l1name, ".") == 0 || strcmp(l1name, "..") == 0) {
          return;
        }
        char fullpath[FN_REFLEN];
        snprintf(fullpath, sizeof(fullpath), "%s/%s", l1path, l1name);
        process_datadir_l1cbk(path, fullpath, l1name, suffix, func, data);
      },
      false);
  return ret;
}

/************************************************************************
Applies all .delta files from incremental_dir to the full backup.
@return TRUE on success. */
static bool xtrabackup_apply_deltas() {
  return xb_process_datadir(xtrabackup_incremental_dir, ".delta",
                            xtrabackup_apply_delta, NULL);
}

static bool xtrabackup_close_temp_log(bool clear_flag) {
  pfs_os_file_t src_file = XB_FILE_UNDEFINED;
  char src_path[FN_REFLEN];
  char dst_path[FN_REFLEN];
  bool success;
  byte log_buf[UNIV_PAGE_SIZE_MAX];
  IORequest read_request(IORequest::READ);
  IORequest write_request(IORequest::WRITE);

  if (!xtrabackup_logfile_is_renamed) return (FALSE);

  /* rename 'ib_logfile0' to 'xtrabackup_logfile' */
  if (!xtrabackup_incremental_dir) {
    sprintf(dst_path, "%s/ib_logfile0", xtrabackup_target_dir);
    sprintf(src_path, "%s/%s", xtrabackup_target_dir, XB_LOG_FILENAME);
  } else {
    sprintf(dst_path, "%s/ib_logfile0", xtrabackup_incremental_dir);
    sprintf(src_path, "%s/%s", xtrabackup_incremental_dir, XB_LOG_FILENAME);
  }

  Fil_path::normalize(dst_path);
  Fil_path::normalize(src_path);

  success = os_file_rename(0, dst_path, src_path);
  if (!success) {
    goto error;
  }
  xtrabackup_logfile_is_renamed = FALSE;

  if (!clear_flag) return (FALSE);

  /* clear LOG_HEADER_CREATOR field */
  src_file = os_file_create_simple_no_error_handling(
      0, src_path, OS_FILE_OPEN, OS_FILE_READ_WRITE, srv_read_only_mode,
      &success);
  if (!success) {
    goto error;
  }

  success = os_file_read(read_request, src_file, log_buf, 0, LOG_FILE_HDR_SIZE);
  if (!success) {
    goto error;
  }

  memset(log_buf + LOG_HEADER_CREATOR, ' ', 4);

  success = os_file_write(write_request, src_path, src_file, log_buf, 0,
                          LOG_FILE_HDR_SIZE);
  if (!success) {
    goto error;
  }

  src_file = XB_FILE_UNDEFINED;

  innobase_log_files_in_group = innobase_log_files_in_group_save;
  srv_log_group_home_dir = srv_log_group_home_dir_save;
  innobase_log_file_size = innobase_log_file_size_save;

  return (FALSE);
error:
  if (src_file != XB_FILE_UNDEFINED) os_file_close(src_file);
  msg("xtrabackup: Error: xtrabackup_close_temp_log() failed.\n");
  return (TRUE); /*ERROR*/
}

/*********************************************************************/ /**
 Write the meta data (index user fields) config file.
 @return true in case of success otherwise false. */
static bool xb_export_cfg_write_index_fields(
    /*===========================*/
    const dict_index_t *index, /*!< in: write the meta data for
                               this index */
    FILE *file)                /*!< in: file to write to */
{
  byte row[sizeof(ib_uint32_t) * 2];

  for (ulint i = 0; i < index->n_fields; ++i) {
    byte *ptr = row;
    const dict_field_t *field = &index->fields[i];

    mach_write_to_4(ptr, field->prefix_len);
    ptr += sizeof(ib_uint32_t);

    mach_write_to_4(ptr, field->fixed_len);

    if (fwrite(row, 1, sizeof(row), file) != sizeof(row)) {
      msg("xtrabackup: Error: writing index fields.");

      return (false);
    }

    /* Include the NUL byte in the length. */
    ib_uint32_t len = strlen(field->name) + 1;
    ut_a(len > 1);

    mach_write_to_4(row, len);

    if (fwrite(row, 1, sizeof(len), file) != sizeof(len) ||
        fwrite(field->name, 1, len, file) != len) {
      msg("xtrabackup: Error: writing index column.");

      return (false);
    }
  }

  return (true);
}

/*********************************************************************/ /**
 Write the meta data config file index information.
 @return true in case of success otherwise false. */
static __attribute__((nonnull, warn_unused_result)) bool
xb_export_cfg_write_one_index(
    /*======================*/
    const dict_index_t *index, /*!< in: write metadata for this
                               index */
    FILE *file)                /*!< in: file to write to */
{
  bool ret;
  byte *ptr;
  byte row[sizeof(space_index_t) + sizeof(uint32_t) * 8];

  ptr = row;

  ut_ad(sizeof(space_index_t) == 8);
  mach_write_to_8(ptr, index->id);
  ptr += sizeof(space_index_t);

  mach_write_to_4(ptr, index->space);
  ptr += sizeof(uint32_t);

  mach_write_to_4(ptr, index->page);
  ptr += sizeof(uint32_t);

  mach_write_to_4(ptr, index->type);
  ptr += sizeof(uint32_t);

  mach_write_to_4(ptr, index->trx_id_offset);
  ptr += sizeof(uint32_t);

  mach_write_to_4(ptr, index->n_user_defined_cols);
  ptr += sizeof(uint32_t);

  mach_write_to_4(ptr, index->n_uniq);
  ptr += sizeof(uint32_t);

  mach_write_to_4(ptr, index->n_nullable);
  ptr += sizeof(uint32_t);

  mach_write_to_4(ptr, index->n_fields);

  if (fwrite(row, 1, sizeof(row), file) != sizeof(row)) {
    msg("xtrabackup: Error: writing index meta-data.");
    return (false);
  }

  /* Write the length of the index name.
  NUL byte is included in the length. */
  uint32_t len = static_cast<uint32_t>(strlen(index->name) + 1);
  ut_a(len > 1);

  mach_write_to_4(row, len);

  if (fwrite(row, 1, sizeof(len), file) != sizeof(len) ||
      fwrite(index->name, 1, len, file) != len) {
    msg("xtrabackup: Error:  writing index name.");
    return (false);
  }

  ret = xb_export_cfg_write_index_fields(index, file);
  return (ret);
}

/*********************************************************************/ /**
 Write the meta data config file index information.
 @return true in case of success otherwise false. */
static __attribute__((nonnull, warn_unused_result)) bool
xb_export_cfg_write_indexes(
    /*======================*/
    const dict_table_t *table, /*!< in: write the meta data for
                               this table */
    FILE *file)                /*!< in: file to write to */
{
  byte row[sizeof(uint32_t)];

  /* Write the number of indexes in the table. */
  uint32_t num_indexes = 0;
  ulint flags = fil_space_get_flags(table->space);
  bool has_sdi = FSP_FLAGS_HAS_SDI(flags);

  if (has_sdi) {
    num_indexes += 1;
  }

  num_indexes += static_cast<uint32_t>(UT_LIST_GET_LEN(table->indexes));
  ut_ad(num_indexes != 0);

  mach_write_to_4(row, num_indexes);

  if (fwrite(row, 1, sizeof(row), file) != sizeof(row)) {
    msg("xtrabackup: Error: writing index count.");
    return (false);
  }

  bool ret = true;

  /* Write SDI Index */
  if (has_sdi) {
    dict_index_t *index = dict_sdi_get_index(table->space);

    ut_ad(index != NULL);
    ret = xb_export_cfg_write_one_index(index, file);
  }

  /* Write the index meta data. */
  for (const dict_index_t *index = UT_LIST_GET_FIRST(table->indexes);
       index != 0 && ret; index = UT_LIST_GET_NEXT(indexes, index)) {
    ret = xb_export_cfg_write_one_index(index, file);
  }

  return (ret);
}

/*********************************************************************/ /**
 Write the meta data (table columns) config file. Serialise the contents of
 dict_col_t structure, along with the column name. All fields are serialized
 as ib_uint32_t.
 @return true in case of success otherwise false. */
static __attribute__((nonnull, warn_unused_result)) bool
xb_export_cfg_write_table(
    /*====================*/
    const dict_table_t *table, /*!< in: write the meta data for
                               this table */
    FILE *file)                /*!< in: file to write to */
{
  dict_col_t *col;
  byte row[sizeof(ib_uint32_t) * 7];

  col = table->cols;

  for (ulint i = 0; i < table->n_cols; ++i, ++col) {
    byte *ptr = row;

    mach_write_to_4(ptr, col->prtype);
    ptr += sizeof(ib_uint32_t);

    mach_write_to_4(ptr, col->mtype);
    ptr += sizeof(ib_uint32_t);

    mach_write_to_4(ptr, col->len);
    ptr += sizeof(ib_uint32_t);

    mach_write_to_4(ptr, col->mbminmaxlen);
    ptr += sizeof(ib_uint32_t);

    mach_write_to_4(ptr, col->ind);
    ptr += sizeof(ib_uint32_t);

    mach_write_to_4(ptr, col->ord_part);
    ptr += sizeof(ib_uint32_t);

    mach_write_to_4(ptr, col->max_prefix);

    if (fwrite(row, 1, sizeof(row), file) != sizeof(row)) {
      msg("xtrabackup: Error: writing table column data.");

      return (false);
    }

    /* Write out the column name as [len, byte array]. The len
    includes the NUL byte. */
    ib_uint32_t len;
    const char *col_name;

    col_name = table->get_col_name(dict_col_get_no(col));

    /* Include the NUL byte in the length. */
    len = strlen(col_name) + 1;
    ut_a(len > 1);

    mach_write_to_4(row, len);

    if (fwrite(row, 1, sizeof(len), file) != sizeof(len) ||
        fwrite(col_name, 1, len, file) != len) {
      msg("xtrabackup: Error: writing column name.");

      return (false);
    }
  }

  return (true);
}

/*********************************************************************/ /**
 Write the meta data config file header.
 @return true in case of success otherwise false. */
static __attribute__((nonnull, warn_unused_result)) bool
xb_export_cfg_write_header(
    /*=====================*/
    const dict_table_t *table, /*!< in: write the meta data for
                               this table */
    FILE *file)                /*!< in: file to write to */
{
  byte value[sizeof(ib_uint32_t)];

  /* Write the meta-data version number. */
  mach_write_to_4(value, IB_EXPORT_CFG_VERSION_V2);

  if (fwrite(&value, 1, sizeof(value), file) != sizeof(value)) {
    msg("xtrabackup: Error: writing meta-data version number.");

    return (false);
  }

  /* Write the server hostname. */
  ib_uint32_t len;
  const char *hostname = "Hostname unknown";

  /* The server hostname includes the NUL byte. */
  len = strlen(hostname) + 1;
  mach_write_to_4(value, len);

  if (fwrite(&value, 1, sizeof(value), file) != sizeof(value) ||
      fwrite(hostname, 1, len, file) != len) {
    msg("xtrabackup: Error: writing hostname.");

    return (false);
  }

  /* The table name includes the NUL byte. */
  ut_a(table->name.m_name != NULL);
  len = strlen(table->name.m_name) + 1;

  /* Write the table name. */
  mach_write_to_4(value, len);

  if (fwrite(&value, 1, sizeof(value), file) != sizeof(value) ||
      fwrite(table->name.m_name, 1, len, file) != len) {
    msg("xtrabackup: Error: writing table name.");

    return (false);
  }

  byte row[sizeof(ib_uint32_t) * 3];

  /* Write the next autoinc value. */
  mach_write_to_8(row, table->autoinc);

  if (fwrite(row, 1, sizeof(ib_uint64_t), file) != sizeof(ib_uint64_t)) {
    msg("xtrabackup: Error: writing table autoinc value.");

    return (false);
  }

  byte *ptr = row;

  /* Write the system page size. */
  mach_write_to_4(ptr, UNIV_PAGE_SIZE);
  ptr += sizeof(ib_uint32_t);

  /* Write the table->flags. */
  mach_write_to_4(ptr, table->flags);
  ptr += sizeof(ib_uint32_t);

  /* Write the number of columns in the table. */
  mach_write_to_4(ptr, table->n_cols);

  if (fwrite(row, 1, sizeof(row), file) != sizeof(row)) {
    msg("xtrabackup: Error: writing table meta-data.");

    return (false);
  }

  /* Write the space flags */
  ulint space_flags = fil_space_get_flags(table->space);
  ut_ad(space_flags != ULINT_UNDEFINED);
  mach_write_to_4(value, space_flags);

  if (fwrite(&value, 1, sizeof(value), file) != sizeof(value)) {
    msg("xtrabackup: Error: writing writing space_flags.");
    return (false);
  }

  return (true);
}

/*********************************************************************/ /**
 Write MySQL 5.6-style meta data config file.
 @return true in case of success otherwise false. */
static bool xb_export_cfg_write(
    const fil_node_t *node,
    const dict_table_t *table) /*!< in: write the meta data for
                               this table */
{
  char file_path[FN_REFLEN];
  FILE *file;
  bool success;

  strcpy(file_path, node->name);
  strcpy(file_path + strlen(file_path) - 4, ".cfg");

  file = fopen(file_path, "w+b");

  if (file == NULL) {
    msg("xtrabackup: Error: cannot open %s\n", node->name);

    success = false;
  } else {
    success = xb_export_cfg_write_header(table, file);

    if (success) {
      success = xb_export_cfg_write_table(table, file);
    }

    if (success) {
      success = xb_export_cfg_write_indexes(table, file);
    }

    if (fclose(file) != 0) {
      msg("xtrabackup: Error: cannot close %s\n", node->name);
      success = false;
    }
  }

  return (success);
}

/** Write the transfer key to CFP file.
@param[in]	table		write the data for this table
@param[in]	file		file to write to
@return DB_SUCCESS or error code. */
static __attribute__((nonnull, warn_unused_result)) dberr_t
xb_export_write_transfer_key(const dict_table_t *table, FILE *file) {
  byte key_size[sizeof(ib_uint32_t)];
  byte row[ENCRYPTION_KEY_LEN * 3];
  byte *ptr = row;
  byte *transfer_key = ptr;
  lint elen;

  ut_ad(table->encryption_key != NULL && table->encryption_iv != NULL);

  /* Write the encryption key size. */
  mach_write_to_4(key_size, ENCRYPTION_KEY_LEN);

  if (fwrite(&key_size, 1, sizeof(key_size), file) != sizeof(key_size)) {
    msg("IO Write error: (%d, %s) %s", errno, strerror(errno),
        "while writing key size.");

    return (DB_IO_ERROR);
  }

  /* Generate and write the transfer key. */
  Encryption::random_value(transfer_key);
  if (fwrite(transfer_key, 1, ENCRYPTION_KEY_LEN, file) != ENCRYPTION_KEY_LEN) {
    msg("IO Write error: (%d, %s) %s", errno, strerror(errno),
        "while writing transfer key.");

    return (DB_IO_ERROR);
  }

  ptr += ENCRYPTION_KEY_LEN;

  /* Encrypt tablespace key. */
  elen = my_aes_encrypt(
      reinterpret_cast<unsigned char *>(table->encryption_key),
      ENCRYPTION_KEY_LEN, ptr, reinterpret_cast<unsigned char *>(transfer_key),
      ENCRYPTION_KEY_LEN, my_aes_256_ecb, NULL, false);

  if (elen == MY_AES_BAD_DATA) {
    msg("IO Write error: (%d, %s) %s", errno, strerror(errno),
        "while encrypt tablespace key.");
    return (DB_ERROR);
  }

  /* Write encrypted tablespace key */
  if (fwrite(ptr, 1, ENCRYPTION_KEY_LEN, file) != ENCRYPTION_KEY_LEN) {
    msg("IO Write error: (%d, %s) %s", errno, strerror(errno),
        "while writing encrypted tablespace key.");

    return (DB_IO_ERROR);
  }
  ptr += ENCRYPTION_KEY_LEN;

  /* Encrypt tablespace iv. */
  elen = my_aes_encrypt(reinterpret_cast<unsigned char *>(table->encryption_iv),
                        ENCRYPTION_KEY_LEN, ptr,
                        reinterpret_cast<unsigned char *>(transfer_key),
                        ENCRYPTION_KEY_LEN, my_aes_256_ecb, NULL, false);

  if (elen == MY_AES_BAD_DATA) {
    msg("IO Write error: (%d, %s) %s", errno, strerror(errno),
        "while encrypt tablespace iv.");
    return (DB_ERROR);
  }

  /* Write encrypted tablespace iv */
  if (fwrite(ptr, 1, ENCRYPTION_KEY_LEN, file) != ENCRYPTION_KEY_LEN) {
    msg("IO Write error: (%d, %s) %s", errno, strerror(errno),
        "while writing encrypted tablespace iv.");

    return (DB_IO_ERROR);
  }

  return (DB_SUCCESS);
}

/** Write the encryption data after quiesce.
@param[in]	table		write the data for this table
@return DB_SUCCESS or error code */
static __attribute__((nonnull, warn_unused_result)) dberr_t xb_export_cfp_write(
    dict_table_t *table) {
  dberr_t err;
  char name[OS_FILE_MAX_PATH];

  /* If table is not encrypted, return. */
  if (!dd_is_table_in_encrypted_tablespace(table)) {
    return (DB_SUCCESS);
  }

  /* Get the encryption key and iv from space */
  /* For encrypted table, before we discard the tablespace,
  we need save the encryption information into table, otherwise,
  this information will be lost in fil_discard_tablespace along
  with fil_space_free(). */
  if (table->encryption_key == NULL) {
    table->encryption_key =
        static_cast<byte *>(mem_heap_alloc(table->heap, ENCRYPTION_KEY_LEN));

    table->encryption_iv =
        static_cast<byte *>(mem_heap_alloc(table->heap, ENCRYPTION_KEY_LEN));

    fil_space_t *space = fil_space_get(table->space);
    ut_ad(space != NULL && FSP_FLAGS_GET_ENCRYPTION(space->flags));

    memcpy(table->encryption_key, space->encryption_key, ENCRYPTION_KEY_LEN);
    memcpy(table->encryption_iv, space->encryption_iv, ENCRYPTION_KEY_LEN);
  }

  srv_get_encryption_data_filename(table, name, sizeof(name));

  ib::info() << "Writing table encryption data to '" << name << "'";

  FILE *file = fopen(name, "w+b");

  if (file == NULL) {
    msg("Can't create file '%-.200s' (errno: %d - %s)", name, errno,
        strerror(errno));

    err = DB_IO_ERROR;
  } else {
    err = xb_export_write_transfer_key(table, file);

    if (fflush(file) != 0) {
      char buf[BUFSIZ];

      snprintf(buf, sizeof(buf), "%s flush() failed", name);

      msg("IO Write error: (%d, %s) %s", errno, strerror(errno), buf);

      err = DB_IO_ERROR;
    }

    if (fclose(file) != 0) {
      char buf[BUFSIZ];

      snprintf(buf, sizeof(buf), "%s flose() failed", name);

      msg("IO Write error: (%d, %s) %s", errno, strerror(errno), buf);
      err = DB_IO_ERROR;
    }
  }

  /* Clean the encryption information */
  table->encryption_key = NULL;
  table->encryption_iv = NULL;

  return (err);
}

static void innodb_free_param() {
  srv_sys_space.shutdown();
  srv_tmp_space.shutdown();
  free(internal_innobase_data_file_path);
  internal_innobase_data_file_path = NULL;
  free_tmpdir(&mysql_tmpdir_list);
  ibt::srv_temp_dir = srv_temp_dir;
}

/**************************************************************************
Store the current binary log coordinates in a specified file.
@return 'false' on error. */
static bool store_binlog_info(
    /*==============*/
    const char *filename) /*!< in: output file name */
{
  FILE *fp;

  if (trx_sys_mysql_bin_log_name[0] == '\0') {
    return (true);
  }

  fp = fopen(filename, "w");

  if (!fp) {
    msg("xtrabackup: failed to open '%s'\n", filename);
    return (false);
  }

  fprintf(fp, "%s\t" UINT64PF "\n", trx_sys_mysql_bin_log_name,
          trx_sys_mysql_bin_log_pos);
  fclose(fp);

  return (true);
}

/**************************************************************************
Store current master key ID.
@return 'false' on error. */
static bool store_master_key_id(
    /*==============*/
    const char *filename) /*!< in: output file name */
{
  FILE *fp;

  fp = fopen(filename, "w");

  if (!fp) {
    msg("xtrabackup: failed to open '%s'\n", filename);
    return (false);
  }

  fprintf(fp, "%lu", Encryption::s_master_key_id);
  fclose(fp);

  return (true);
}

static void xtrabackup_prepare_func(int argc, char **argv) {
  ulint err;
  datafiles_iter_t *it;
  fil_node_t *node;
  fil_space_t *space;
  char metadata_path[FN_REFLEN];
  IORequest write_request(IORequest::WRITE);

  /* cd to target-dir */

  if (my_setwd(xtrabackup_real_target_dir, MYF(MY_WME))) {
    msg("xtrabackup: cannot my_setwd %s\n", xtrabackup_real_target_dir);
    exit(EXIT_FAILURE);
  }
  msg("xtrabackup: cd to %s\n", xtrabackup_real_target_dir);

  xtrabackup_target_dir = mysql_data_home_buff;
  xtrabackup_target_dir[0] = FN_CURLIB;  // all paths are relative from here
  xtrabackup_target_dir[1] = 0;

  /*
    read metadata of target, we don't need metadata reading in the case
    archived logs applying
  */
  sprintf(metadata_path, "%s/%s", xtrabackup_target_dir,
          XTRABACKUP_METADATA_FILENAME);

  if (!xtrabackup_read_metadata(metadata_path)) {
    msg("xtrabackup: Error: failed to read metadata from '%s'\n",
        metadata_path);
    exit(EXIT_FAILURE);
  }

  if (!strcmp(metadata_type_str, "full-backuped")) {
    msg("xtrabackup: This target seems to be not prepared yet.\n");
    metadata_type = METADATA_FULL_BACKUP;
  } else if (!strcmp(metadata_type_str, "log-applied")) {
    msg("xtrabackup: This target seems to be already prepared with "
        "--apply-log-only.\n");
    metadata_type = METADATA_LOG_APPLIED;
    goto skip_check;
  } else if (!strcmp(metadata_type_str, "full-prepared")) {
    msg("xtrabackup: This target seems to be already prepared.\n");
    metadata_type = METADATA_FULL_PREPARED;
  } else {
    msg("xtrabackup: This target seems not to have correct metadata...\n");
    exit(EXIT_FAILURE);
  }

  if (xtrabackup_incremental) {
    msg("xtrabackup: error: applying incremental backup needs target prepared "
        "with --apply-log-only.\n");
    exit(EXIT_FAILURE);
  }
skip_check:
  if (xtrabackup_incremental && metadata_to_lsn != incremental_lsn) {
    msg("xtrabackup: error: This incremental backup seems not to be proper for "
        "the target.\n"
        "xtrabackup:  Check 'to_lsn' of the target and 'from_lsn' of the "
        "incremental.\n");
    exit(EXIT_FAILURE);
  }

  if (xtrabackup_incremental) {
    backup_redo_log_flushed_lsn = incremental_flushed_lsn;
  }

  init_mysql_environment();

  /* Create logfiles for recovery from 'xtrabackup_logfile', before start InnoDB
   */
  srv_max_n_threads = 1000;
  /* temporally dummy value to avoid crash */
  srv_page_size_shift = 14;
  srv_page_size = (1 << srv_page_size_shift);
  sync_check_init(srv_max_n_threads);
#ifdef UNIV_DEBUG
  sync_check_enable();
#endif
  os_thread_open();
  trx_pool_init();
  ut_crc32_init();
  clone_init();

  xb_filters_init();

  if (xtrabackup_init_temp_log()) goto error_cleanup;

  if (innodb_init_param()) {
    goto error_cleanup;
  }

  if (opt_transition_key && !xb_tablespace_keys_exist()) {
    msg("xtrabackup: Error: --transition-key specified, but "
        "xtrabackup_keys is not found.\n");
    goto error_cleanup;
  }

  if (opt_transition_key) {
    if (!xb_tablespace_keys_load(xtrabackup_incremental, opt_transition_key,
                                 strlen(opt_transition_key))) {
      msg("xtrabackup: Error: failed to load tablespace "
          "keys\n");
      goto error_cleanup;
    }
  } else {
    if (!xb_keyring_init_for_prepare(argc, argv)) {
      msg("xtrabackup: Error: failed to init keyring "
          "plugin\n");
      goto error_cleanup;
    }
    if (xb_tablespace_keys_exist()) {
      use_dumped_tablespace_keys = true;
      if (!xb_tablespace_keys_load(xtrabackup_incremental, NULL, 0)) {
        msg("xtrabackup: Error: failed to load "
            "tablespace keys\n");
        goto error_cleanup;
      }
    }
  }

  xb_normalize_init_values();

  Tablespace_map::instance().deserialize("./");

  if (xtrabackup_incremental) {
    Tablespace_map::instance().deserialize(xtrabackup_incremental_dir);
    err = xb_data_files_init();
    if (err != DB_SUCCESS) {
      msg("xtrabackup: error: xb_data_files_init() failed "
          "with error code %lu\n",
          err);
      goto error_cleanup;
    }
    inc_dir_tables_hash = hash_create(1000);

    if (!xtrabackup_apply_deltas()) {
      xb_data_files_close();
      xb_filter_hash_free(inc_dir_tables_hash);
      goto error_cleanup;
    }

    xb_data_files_close();

    /* Cleanup datadir from tablespaces deleted between full and
    incremental backups */

    xb_process_datadir("./", ".ibd", rm_if_not_found, NULL);

    xb_filter_hash_free(inc_dir_tables_hash);
  }
  clone_free();
  fil_close();

  trx_pool_close();

  os_thread_close();

  sync_check_close();

  innodb_free_param();

  /* Reset the configuration as it might have been changed by
  xb_data_files_init(). */
  if (innodb_init_param()) {
    goto error_cleanup;
  }

  srv_apply_log_only = (ibool)xtrabackup_apply_log_only;

  /* increase IO threads */
  if (srv_n_file_io_threads < 10) {
    srv_n_read_io_threads = 4;
    srv_n_write_io_threads = 4;
  }

  msg("xtrabackup: Starting InnoDB instance for recovery.\n"
      "xtrabackup: Using %lld bytes for buffer pool "
      "(set by --use-memory parameter)\n",
      xtrabackup_use_memory);

  if (innodb_init(true, true)) {
    goto error_cleanup;
  }

  it = datafiles_iter_new();
  if (it == NULL) {
    msg("xtrabackup: Error: datafiles_iter_new() failed.\n");
    exit(EXIT_FAILURE);
  }

  while ((node = datafiles_iter_next(it)) != NULL) {
    byte *header;
    ulint size;
    mtr_t mtr;
    buf_block_t *block;

    space = node->space;

    /* Align space sizes along with fsp header. We want to process
    each space once, so skip all nodes except the first one in a
    multi-node space. */
    if (node != &space->files.front()) {
      continue;
    }

    mtr_start(&mtr);

    mtr_s_lock(fil_space_get_latch(space->id), &mtr);

    block = buf_page_get(page_id_t(space->id, 0), page_size_t(space->flags),
                         RW_S_LATCH, &mtr);
    header = FSP_HEADER_OFFSET + buf_block_get_frame(block);

    size = mtr_read_ulint(header + FSP_SIZE, MLOG_4BYTES, &mtr);

    mtr_commit(&mtr);

    bool res = fil_space_extend(space, size);

    ut_a(res);
  }

  datafiles_iter_free(it);

  if (xtrabackup_export) {
    msg("xtrabackup: export option is specified.\n");

    /* flush insert buffer at shutdwon */
    innobase_fast_shutdown = 0;

    it = datafiles_iter_new();
    if (it == NULL) {
      msg("xtrabackup: Error: datafiles_iter_new() "
          "failed.\n");
      exit(EXIT_FAILURE);
    }

    my_thread_init();

    THD *thd = create_thd(false, true, true, 0);

    while ((node = datafiles_iter_next(it)) != NULL) {
      dict_table_t *table;

      space = node->space;

      /* treat file_per_table only */
      if (!fsp_is_file_per_table(space->id, space->flags)) {
        continue;
      }

      table = dd_table_open_on_name(thd, NULL, space->name, false, true);

      mutex_enter(&(dict_sys->mutex));
      if (!table) {
        msg("xtrabackup: error: cannot find dictionary record of table %s\n",
            space->name);
        goto next_node;
      }

      /* Write transfer key for tablespace file */
      if (!xb_export_cfp_write(table)) {
        goto next_node;
      }

      /* Write MySQL 8.0 .cfg file */
      if (!xb_export_cfg_write(node, table)) {
        goto next_node;
      }

    next_node:
      if (table != nullptr) {
        dd_table_close(table, thd, nullptr, true);
      }
      mutex_exit(&(dict_sys->mutex));
    }

    datafiles_iter_free(it);

    destroy_thd(thd);
    my_thread_end();
  }

  /* print the binary log position  */
  trx_sys_print_mysql_binlog_offset();
  msg("\n");

  /* output to xtrabackup_binlog_pos_innodb and (if
  backup_safe_binlog_info was available on the server) to
  xtrabackup_binlog_info. In the latter case xtrabackup_binlog_pos_innodb
  becomes redundant and is created only for compatibility. */
  if (!store_binlog_info("xtrabackup_binlog_pos_innodb")) {
    exit(EXIT_FAILURE);
  }

  if (!store_master_key_id("xtrabackup_master_key_id")) {
    exit(EXIT_FAILURE);
  }

  /* Check whether the log is applied enough or not. */
  if ((xtrabackup_incremental && log_get_lsn(*log_sys) < incremental_to_lsn) ||
      (!xtrabackup_incremental && log_get_lsn(*log_sys) < metadata_to_lsn)) {
    msg("xtrabackup: error: "
        "The transaction log file is corrupted.\n"
        "xtrabackup: error: "
        "The log was not applied to the intended LSN!\n");
    msg("xtrabackup: Log applied to lsn " LSN_PF "\n", log_get_lsn(*log_sys));
    if (xtrabackup_incremental) {
      msg("xtrabackup: The intended lsn is " LSN_PF "\n", incremental_to_lsn);
    } else {
      msg("xtrabackup: The intended lsn is " LSN_PF "\n", metadata_to_lsn);
    }
    exit(EXIT_FAILURE);
  }

  xb_write_galera_info(xtrabackup_incremental);

  if (innodb_end()) goto error_cleanup;

  innodb_free_param();

  /* re-init necessary components */
  sync_check_init(srv_max_n_threads);
#ifdef UNIV_DEBUG
  sync_check_enable();
#endif
  /* Reset the system variables in the recovery module. */
  os_thread_open();
  trx_pool_init();
  que_init();

  if (xtrabackup_close_temp_log(TRUE)) exit(EXIT_FAILURE);

  /* output to metadata file */
  {
    char filename[FN_REFLEN];

    strcpy(metadata_type_str,
           srv_apply_log_only ? "log-applied" : "full-prepared");

    if (xtrabackup_incremental && metadata_to_lsn < incremental_to_lsn) {
      metadata_to_lsn = incremental_to_lsn;
      metadata_last_lsn = incremental_last_lsn;
    }

    sprintf(filename, "%s/%s", xtrabackup_target_dir,
            XTRABACKUP_METADATA_FILENAME);
    if (!xtrabackup_write_metadata(filename)) {
      msg("xtrabackup: Error: failed to write metadata to '%s'\n", filename);
      exit(EXIT_FAILURE);
    }

    if (xtrabackup_extra_lsndir) {
      sprintf(filename, "%s/%s", xtrabackup_extra_lsndir,
              XTRABACKUP_METADATA_FILENAME);
      if (!xtrabackup_write_metadata(filename)) {
        msg("xtrabackup: Error: failed to write metadata to '%s'\n", filename);
        exit(EXIT_FAILURE);
      }
    }
  }

  if (!apply_log_finish()) {
    exit(EXIT_FAILURE);
  }

  trx_pool_close();

  fil_close();

  os_thread_close();

  sync_check_close();

  /* start InnoDB once again to create log files */

  if (!xtrabackup_apply_log_only) {
    /* xtrabackup_incremental_dir is used to indicate that
    we are going to apply incremental backup. Here we already
    applied incremental backup and are about to do final prepare
    of the full backup */
    xtrabackup_incremental_dir = NULL;

    if (innodb_init_param()) {
      goto error;
    }

    srv_apply_log_only = FALSE;

    /* increase IO threads */
    if (srv_n_file_io_threads < 10) {
      srv_n_read_io_threads = 4;
      srv_n_write_io_threads = 4;
    }

    srv_shutdown_state = SRV_SHUTDOWN_NONE;

    if (innodb_init(false, false)) goto error;

    if (innodb_end()) goto error;

    innodb_free_param();
  }

  if (!use_dumped_tablespace_keys) {
    xb_keyring_shutdown();
  }

  Tablespace_map::instance().serialize();

  cleanup_mysql_environment();

  xb_filters_free();

  return;

error_cleanup:

  if (!use_dumped_tablespace_keys) {
    xb_keyring_shutdown();
  }

  xtrabackup_close_temp_log(FALSE);

  cleanup_mysql_environment();

  xb_filters_free();

error:
  exit(EXIT_FAILURE);
}

/**************************************************************************
Signals-related setup. */
static void setup_signals()
/*===========*/
{
  struct sigaction sa;

  /* Print a stacktrace on some signals */
  sa.sa_flags = SA_RESETHAND | SA_NODEFER;
  sigemptyset(&sa.sa_mask);
  sigprocmask(SIG_SETMASK, &sa.sa_mask, NULL);
#ifdef HAVE_STACKTRACE
  my_init_stacktrace();
#endif
  sa.sa_handler = handle_fatal_signal;
  sigaction(SIGSEGV, &sa, NULL);
  sigaction(SIGABRT, &sa, NULL);
  sigaction(SIGBUS, &sa, NULL);
  sigaction(SIGILL, &sa, NULL);
  sigaction(SIGFPE, &sa, NULL);

#ifdef __linux__
  /* Ensure xtrabackup process is killed when the parent one
  (innobackupex) is terminated with an unhandled signal */

  if (prctl(PR_SET_PDEATHSIG, SIGKILL)) {
    msg("prctl() failed with errno = %d\n", errno);
    exit(EXIT_FAILURE);
  }
#endif
}

/**************************************************************************
Append group name to xb_load_default_groups list. */
static void append_defaults_group(const char *group,
                                  const char *default_groups[],
                                  size_t default_groups_size) {
  uint i;
  bool appended = false;
  for (i = 0; i < default_groups_size - 1; i++) {
    if (default_groups[i] == NULL) {
      default_groups[i] = group;
      appended = true;
      break;
    }
  }
  ut_a(appended);
}

bool xb_init() {
  const char *mixed_options[4] = {NULL, NULL, NULL, NULL};
  int n_mixed_options;

  /* sanity checks */
  if (opt_lock_ddl && opt_lock_ddl_per_table) {
    msg("Error: %s and %s are mutually exclusive\n", "--lock-ddl",
        "--lock-ddl-per-table");
    return (false);
  }

  if (opt_slave_info && opt_no_lock && !opt_safe_slave_backup) {
    msg("Error: --slave-info is used with --no-lock but "
        "without --safe-slave-backup. The binlog position "
        "cannot be consistent with the backup data.\n");
    return (false);
  }

  if (opt_rsync && xtrabackup_stream_fmt) {
    msg("Error: --rsync doesn't work with --stream\n");
    return (false);
  }

  if (opt_transition_key && opt_generate_transition_key) {
    msg("Error: options --transition-key and "
        "--generate-transition-key are mutually exclusive.\n");
    return (false);
  }

  n_mixed_options = 0;

  if (opt_decompress) {
    mixed_options[n_mixed_options++] = "--decompress";
  } else if (opt_decrypt) {
    mixed_options[n_mixed_options++] = "--decrypt";
  }

  if (xtrabackup_copy_back) {
    mixed_options[n_mixed_options++] = "--copy-back";
  }

  if (xtrabackup_move_back) {
    mixed_options[n_mixed_options++] = "--move-back";
  }

  if (xtrabackup_prepare) {
    mixed_options[n_mixed_options++] = "--apply-log";
  }

  if (n_mixed_options > 1) {
    msg("Error: %s and %s are mutually exclusive\n", mixed_options[0],
        mixed_options[1]);
    return (false);
  }

  if (xtrabackup_backup) {
#ifdef HAVE_VERSION_CHECK
    if (!opt_noversioncheck) {
      version_check();
    }
#endif

    if ((mysql_connection = xb_mysql_connect()) == NULL) {
      return (false);
    }

    if (!get_mysql_vars(mysql_connection)) {
      return (false);
    }

    if (opt_check_privileges) {
      check_all_privileges();
    }

    history_start_time = time(NULL);

    if (opt_lock_ddl &&
        !lock_tables_for_backup(mysql_connection, opt_lock_ddl_timeout)) {
      return (false);
    }

    parse_show_engine_innodb_status(mysql_connection);
  }

  return (true);
}

static const char *normalize_privilege_target_name(const char *name) {
  if (strcmp(name, "*") == 0) {
    return "\\*";
  } else {
    /* should have no regex special characters. */
    ut_ad(strpbrk(name, ".()[]*+?") == 0);
  }
  return name;
}

/******************************************************************/ /**
 Check if specific privilege is granted.
 Uses regexp magic to check if requested privilege is granted for given
 database.table or database.* or *.*
 or if user has 'ALL PRIVILEGES' granted.
 @return true if requested privilege is granted, false otherwise. */
static bool has_privilege(const std::list<std::string> &granted,
                          const char *required, const char *db_name,
                          const char *table_name) {
  char buffer[1000];
  xb_regex_t priv_re;
  xb_regmatch_t tables_regmatch[1];
  bool result = false;

  db_name = normalize_privilege_target_name(db_name);
  table_name = normalize_privilege_target_name(table_name);

  int written =
      snprintf(buffer, sizeof(buffer),
               "GRANT .*(%s)|(ALL PRIVILEGES).* ON (\\*|`%s`)\\.(\\*|`%s`)",
               required, db_name, table_name);
  if (written < 0 || written == sizeof(buffer) ||
      !compile_regex(buffer, "has_privilege", &priv_re)) {
    exit(EXIT_FAILURE);
  }

  typedef std::list<std::string>::const_iterator string_iter;
  for (string_iter i = granted.begin(), e = granted.end(); i != e; ++i) {
    int res = xb_regexec(&priv_re, i->c_str(), 1, tables_regmatch, 0);

    if (res != REG_NOMATCH) {
      result = true;
      break;
    }
  }

  xb_regfree(&priv_re);
  return result;
}

enum {
  PRIVILEGE_OK = 0,
  PRIVILEGE_WARNING = 1,
  PRIVILEGE_ERROR = 2,
};

/******************************************************************/ /**
 Check if specific privilege is granted.
 Prints error message if required privilege is missing.
 @return PRIVILEGE_OK if requested privilege is granted, error otherwise. */
static int check_privilege(
    const std::list<std::string> &granted_priv, /* in: list of
                                                    granted privileges*/
    const char *required,        /* in: required privilege name */
    const char *target_database, /* in: required privilege target
                                         database name */
    const char *target_table,    /* in: required privilege target
                                         table name */
    int error = PRIVILEGE_ERROR) /* in: return value if privilege
                                         is not granted */
{
  if (!has_privilege(granted_priv, required, target_database, target_table)) {
    msg("xtrabackup: %s: missing required privilege %s on %s.%s\n",
        (error == PRIVILEGE_ERROR ? "Error" : "Warning"), required,
        target_database, target_table);
    return error;
  }
  return PRIVILEGE_OK;
}

/******************************************************************/ /**
 Check DB user privileges according to the intended actions.

 Fetches DB user privileges, determines intended actions based on
 command-line arguments and prints missing privileges.
 May terminate application with EXIT_FAILURE exit code.*/
static void check_all_privileges() {
  if (!mysql_connection) {
    /* Not connected, no queries is going to be executed. */
    return;
  }

  /* Fetch effective privileges. */
  std::list<std::string> granted_privileges;
  MYSQL_ROW row = 0;
  MYSQL_RES *result = xb_mysql_query(mysql_connection, "SHOW GRANTS", true);
  while ((row = mysql_fetch_row(result))) {
    granted_privileges.push_back(*row);
  }
  mysql_free_result(result);

  int check_result = PRIVILEGE_OK;
  bool reload_checked = false;

  /* SELECT FROM P_S.LOG_STATUS */
  check_result |= check_privilege(granted_privileges, "BACKUP_ADMIN", "*", "*");
  check_result |= check_privilege(granted_privileges, "SELECT",
                                  "PERFORMANCE_SCHEMA", "LOG_STATUS");

  /* SHOW DATABASES */
  check_result |=
      check_privilege(granted_privileges, "SHOW DATABASES", "*", "*");

  /* SELECT 'INNODB_CHANGED_PAGES', COUNT(*) FROM INFORMATION_SCHEMA.PLUGINS */
  check_result |= check_privilege(granted_privileges, "SELECT",
                                  "INFORMATION_SCHEMA", "PLUGINS");

  /* SHOW ENGINE INNODB STATUS */
  /* SHOW FULL PROCESSLIST */
  check_result |= check_privilege(granted_privileges, "PROCESS", "*", "*");

  if (xb_mysql_numrows(mysql_connection,
                       "SHOW DATABASES LIKE 'PERCONA_SCHEMA';", false) == 0) {
    /* CREATE DATABASE IF NOT EXISTS PERCONA_SCHEMA */
    check_result |= check_privilege(granted_privileges, "CREATE", "*", "*");
  } else if (xb_mysql_numrows(mysql_connection,
                              "SHOW TABLES IN PERCONA_SCHEMA "
                              "LIKE 'xtrabackup_history';",
                              false) == 0) {
    /* CREATE TABLE IF NOT EXISTS PERCONA_SCHEMA.xtrabackup_history */
    check_result |=
        check_privilege(granted_privileges, "CREATE", "PERCONA_SCHEMA", "*");
  }

  /* FLUSH NO_WRITE_TO_BINLOG ENGINE LOGS */
  if (have_flush_engine_logs
      /* FLUSH NO_WRITE_TO_BINLOG TABLES */
      ||
      (opt_lock_wait_timeout && !opt_kill_long_queries_timeout && !opt_no_lock)
      /* FLUSH TABLES WITH READ LOCK */
      || !opt_no_lock
      /* LOCK BINLOG FOR BACKUP */
      /* UNLOCK BINLOG */
      || (have_backup_locks && !opt_no_lock)) {
    check_result |= check_privilege(granted_privileges, "RELOAD", "*", "*");
    reload_checked = true;
  }

  /* FLUSH TABLES WITH READ LOCK */
  if (!opt_no_lock
      /* LOCK TABLES FOR BACKUP */
      /* UNLOCK TABLES */
      && ((have_backup_locks && !opt_no_lock) || opt_slave_info)) {
    check_result |=
        check_privilege(granted_privileges, "LOCK TABLES", "*", "*");
  }

  /* SELECT innodb_to_lsn FROM PERCONA_SCHEMA.xtrabackup_history ... */
  if (opt_incremental_history_name || opt_incremental_history_uuid) {
    check_result |= check_privilege(granted_privileges, "SELECT",
                                    "PERCONA_SCHEMA", "xtrabackup_history");
  }

  if (!reload_checked
      /* FLUSH BINARY LOGS */
      && opt_galera_info) {
    check_result |= check_privilege(granted_privileges, "RELOAD", "*", "*",
                                    PRIVILEGE_WARNING);
  }

  /* KILL ... */
  if (opt_kill_long_queries_timeout
      /* START SLAVE SQL_THREAD */
      /* STOP SLAVE SQL_THREAD */
      || opt_safe_slave_backup) {
    check_result |= check_privilege(granted_privileges, "SUPER", "*", "*",
                                    PRIVILEGE_WARNING);
  }

  /* SHOW MASTER STATUS */
  /* SHOW SLAVE STATUS */
  if (opt_galera_info || opt_slave_info ||
      (opt_no_lock && opt_safe_slave_backup)
      /* LOCK BINLOG FOR BACKUP */
      || (have_backup_locks && !opt_no_lock)) {
    check_result |= check_privilege(granted_privileges, "REPLICATION CLIENT",
                                    "*", "*", PRIVILEGE_WARNING);
  }

  if (check_result & PRIVILEGE_ERROR) {
    exit(EXIT_FAILURE);
  }
}

void handle_options(int argc, char **argv, int *argc_client,
                    char ***argv_client, int *argc_server,
                    char ***argv_server) {
  int i;
  int ho_error;
  char conf_file[FN_REFLEN];

  const char *target_dir = NULL;
  bool prepare = false;

  *argc_client = argc;
  *argc_server = argc;
  *argv_client = argv;
  *argv_server = argv;

  /* scan options for group and config file to load defaults from */
  for (i = 1; i < argc; i++) {
    const char *optend = strcend(argv[i], '=');

    if (strncmp(argv[i], "--defaults-group", optend - argv[i]) == 0) {
      defaults_group = optend + 1;
      append_defaults_group(defaults_group, xb_server_default_groups,
                            array_elements(xb_server_default_groups));
    }

    if (strncmp(argv[i], "--login-path", optend - argv[i]) == 0) {
      append_defaults_group(optend + 1, xb_client_default_groups,
                            array_elements(xb_client_default_groups));
    }

    if (!strncmp(argv[i], "--prepare", optend - argv[i])) {
      prepare = true;
    }

    if (!strncmp(argv[i], "--apply-log", optend - argv[i])) {
      prepare = true;
    }

    if (!strncmp(argv[i], "--target-dir", optend - argv[i]) && *optend) {
      target_dir = optend + 1;
    }

    if (!*optend && argv[i][0] != '-') {
      target_dir = argv[i];
    }
  }

  snprintf(conf_file, sizeof(conf_file), "my");

  if (prepare && target_dir) {
    snprintf(conf_file, sizeof(conf_file), "%s/backup-my.cnf", target_dir);
  }
  if (load_defaults(conf_file, xb_server_default_groups, argc_server,
                    argv_server, &argv_alloc)) {
    exit(EXIT_FAILURE);
  }

  print_param_str << "# This MySQL options file was generated by XtraBackup.\n"
                     "["
                  << defaults_group << "]\n";

  /* We want xtrabackup to ignore unknown options, because it only
  recognizes a small subset of server variables */
  my_getopt_skip_unknown = TRUE;

  /* Reset u_max_value for all options, as we don't want the
  --maximum-... modifier to set the actual option values */
  for (my_option *optp = xb_server_options; optp->name; optp++) {
    optp->u_max_value = (G_PTR *)&global_max_value;
  }

  /* Throw a descriptive error if --defaults-file or --defaults-extra-file
  is not the first command line argument */
  for (int i = 2; i < argc; i++) {
    const char *optend = strcend((argv)[i], '=');

    if (optend - argv[i] == 15 &&
        !strncmp(argv[i], "--defaults-file", optend - argv[i])) {
      msg("xtrabackup: Error: --defaults-file must be specified first "
          "on the command line\n");
      exit(EXIT_FAILURE);
    }
    if (optend - argv[i] == 21 &&
        !strncmp(argv[i], "--defaults-extra-file", optend - argv[i])) {
      msg("xtrabackup: Error: --defaults-extra-file must be specified first "
          "on the command line\n");
      exit(EXIT_FAILURE);
    }
  }

  if (*argc_server > 0 &&
      (ho_error = handle_options(argc_server, argv_server, xb_server_options,
                                 xb_get_one_option)))
    exit(ho_error);

  if (!param_str.str().empty()) {
    msg("xtrabackup: recognized server arguments: %s\n",
        param_str.str().c_str());
    param_str.str("");
    param_str.clear();
  }

  if (load_defaults(conf_file, xb_client_default_groups, argc_client,
                    argv_client, &argv_alloc)) {
    exit(EXIT_FAILURE);
  }

  if (*argc_client > 0 &&
      (ho_error = handle_options(argc_client, argv_client, xb_client_options,
                                 xb_get_one_option)))
    exit(ho_error);

  if (!param_str.str().empty()) {
    msg("xtrabackup: recognized client arguments: %s\n",
        param_str.str().c_str());
    param_str.clear();
  }

  /* Reject command line arguments that don't look like options, i.e. are
  not of the form '-X' (single-character options) or '--option' (long
  options) */
  for (int i = 0; i < *argc_client; i++) {
    const char *const opt = (*argv_client)[i];

    if (strncmp(opt, "--", 2) && !(strlen(opt) == 2 && opt[0] == '-')) {
      bool server_option = true;

      for (int j = 0; j < *argc_server; j++) {
        if (opt == (*argv_server)[j]) {
          server_option = false;
          break;
        }
      }

      if (!server_option) {
        msg("xtrabackup: Error: unknown argument: '%s'\n", opt);
        exit(EXIT_FAILURE);
      }
    }
  }

  if (tty_password) {
    opt_password = get_tty_password(NullS);
  }

  if (tty_transition_key) {
    opt_transition_key = get_tty_password("Enter transition key: ");
  }
}

void setup_error_messages() {
  my_default_lc_messages = &my_locale_en_US;
  my_default_lc_messages->errmsgs->read_texts();
}

/* ================= main =================== */

int main(int argc, char **argv) {
  char **client_defaults, **server_defaults;
  int client_argc, server_argc;
  char cwd[FN_REFLEN];

  setup_signals();

  MY_INIT(argv[0]);

  current_thd = NULL;

  xb_regex_init();

  capture_tool_command(argc, argv);

  if (mysql_server_init(-1, NULL, NULL)) {
    exit(EXIT_FAILURE);
  }

  system_charset_info = &my_charset_utf8_general_ci;

  handle_options(argc, argv, &client_argc, &client_defaults, &server_argc,
                 &server_defaults);

  print_version();

  if (xtrabackup_encrypt) {
    xb_libgcrypt_init();
  }

  if ((!xtrabackup_print_param) && (!xtrabackup_prepare) &&
      (strcmp(mysql_data_home, "./") == 0)) {
    if (!xtrabackup_print_param) usage();
    msg("\nxtrabackup: Error: Please set parameter 'datadir'\n");
    exit(EXIT_FAILURE);
  }

  /* Expand target-dir, incremental-basedir, etc. */

  my_getwd(cwd, sizeof(cwd), MYF(0));

  my_load_path(xtrabackup_real_target_dir, xtrabackup_target_dir, cwd);
  unpack_dirname(xtrabackup_real_target_dir, xtrabackup_real_target_dir);
  xtrabackup_target_dir = xtrabackup_real_target_dir;

  if (xtrabackup_incremental_basedir) {
    my_load_path(xtrabackup_real_incremental_basedir,
                 xtrabackup_incremental_basedir, cwd);
    unpack_dirname(xtrabackup_real_incremental_basedir,
                   xtrabackup_real_incremental_basedir);
    xtrabackup_incremental_basedir = xtrabackup_real_incremental_basedir;
  }

  if (xtrabackup_incremental_dir) {
    my_load_path(xtrabackup_real_incremental_dir, xtrabackup_incremental_dir,
                 cwd);
    unpack_dirname(xtrabackup_real_incremental_dir,
                   xtrabackup_real_incremental_dir);
    xtrabackup_incremental_dir = xtrabackup_real_incremental_dir;
  }

  if (xtrabackup_extra_lsndir) {
    my_load_path(xtrabackup_real_extra_lsndir, xtrabackup_extra_lsndir, cwd);
    unpack_dirname(xtrabackup_real_extra_lsndir, xtrabackup_real_extra_lsndir);
    xtrabackup_extra_lsndir = xtrabackup_real_extra_lsndir;
  }

  /* get default temporary directory */
  if (!opt_mysql_tmpdir || !opt_mysql_tmpdir[0]) {
    opt_mysql_tmpdir = getenv("TMPDIR");
#if defined(__WIN__)
    if (!opt_mysql_tmpdir) {
      opt_mysql_tmpdir = getenv("TEMP");
    }
    if (!opt_mysql_tmpdir) {
      opt_mysql_tmpdir = getenv("TMP");
    }
#endif
    if (!opt_mysql_tmpdir || !opt_mysql_tmpdir[0]) {
      opt_mysql_tmpdir = const_cast<char *>(DEFAULT_TMPDIR);
    }
  }

  /* temporary setting of enough size */
  srv_page_size_shift = UNIV_PAGE_SIZE_SHIFT_MAX;
  srv_page_size = UNIV_PAGE_SIZE_MAX;
  if (xtrabackup_backup && xtrabackup_incremental) {
    /* direct specification is only for --backup */
    /* and the lsn is prior to the other option */

    char *endchar;
    int error = 0;
    incremental_lsn = strtoll(xtrabackup_incremental, &endchar, 10);
    if (*endchar != '\0') error = 1;

    if (error) {
      msg("xtrabackup: value '%s' may be wrong format for "
          "incremental option.\n",
          xtrabackup_incremental);
      exit(EXIT_FAILURE);
    }
  } else if (xtrabackup_backup && xtrabackup_incremental_basedir) {
    char filename[FN_REFLEN];

    sprintf(filename, "%s/%s", xtrabackup_incremental_basedir,
            XTRABACKUP_METADATA_FILENAME);

    if (!xtrabackup_read_metadata(filename)) {
      msg("xtrabackup: error: failed to read metadata from %s\n", filename);
      exit(EXIT_FAILURE);
    }

    incremental_lsn = metadata_to_lsn;
    xtrabackup_incremental = xtrabackup_incremental_basedir;  // dummy
  } else if (xtrabackup_prepare && xtrabackup_incremental_dir) {
    char filename[FN_REFLEN];

    sprintf(filename, "%s/%s", xtrabackup_incremental_dir,
            XTRABACKUP_METADATA_FILENAME);

    if (!xtrabackup_read_metadata(filename)) {
      msg("xtrabackup: error: failed to read metadata from %s\n", filename);
      exit(EXIT_FAILURE);
    }

    incremental_lsn = metadata_from_lsn;
    incremental_to_lsn = metadata_to_lsn;
    incremental_last_lsn = metadata_last_lsn;
    incremental_flushed_lsn = backup_redo_log_flushed_lsn;
    xtrabackup_incremental = xtrabackup_incremental_dir;  // dummy

  } else if (opt_incremental_history_name) {
    xtrabackup_incremental = opt_incremental_history_name;
  } else if (opt_incremental_history_uuid) {
    xtrabackup_incremental = opt_incremental_history_uuid;
  } else {
    xtrabackup_incremental = NULL;
  }

  if (!xb_init()) {
    exit(EXIT_FAILURE);
  }

  /* --print-param */
  if (xtrabackup_print_param) {
    printf("%s", print_param_str.str().c_str());

    exit(EXIT_SUCCESS);
  }

  if (xtrabackup_incremental) {
    msg("incremental backup from " LSN_PF " is enabled.\n", incremental_lsn);
  }

  if (xtrabackup_export && innobase_file_per_table == FALSE) {
    msg("xtrabackup: auto-enabling --innodb-file-per-table due to "
        "the --export option\n");
    innobase_file_per_table = TRUE;
  }

  if (xtrabackup_throttle && !xtrabackup_backup) {
    xtrabackup_throttle = 0;
    msg("xtrabackup: warning: --throttle has effect only with --backup\n");
  }

  /* cannot execute both for now */
  {
    int num = 0;

    if (xtrabackup_backup) num++;
    if (xtrabackup_stats) num++;
    if (xtrabackup_prepare) num++;
    if (xtrabackup_copy_back) num++;
    if (xtrabackup_move_back) num++;
    if (xtrabackup_decrypt_decompress) num++;
    if (num != 1) { /* !XOR (for now) */
      usage();
      exit(EXIT_FAILURE);
    }
  }

#ifndef __WIN__
  if (xtrabackup_debug_sync) {
    signal(SIGCONT, sigcont_handler);
  }
#endif

  system_charset_info = &my_charset_utf8_general_ci;
  files_charset_info = &my_charset_utf8_general_ci;
  national_charset_info = &my_charset_utf8_general_ci;
  table_alias_charset = &my_charset_bin;
  character_set_filesystem = &my_charset_bin;

  sys_var_init();
  setup_error_messages();

  /* --backup */
  if (xtrabackup_backup) {
    xtrabackup_backup_func();
  }

  /* --stats */
  if (xtrabackup_stats) {
    xtrabackup_stats_func(server_argc, server_defaults);
  }

  /* --prepare */
  if (xtrabackup_prepare) {
    xtrabackup_prepare_func(server_argc, server_defaults);
  }

  if (xtrabackup_copy_back || xtrabackup_move_back) {
    if (!check_if_param_set("datadir")) {
      msg("Error: datadir must be specified.\n");
      exit(EXIT_FAILURE);
    }
    init_mysql_environment();
    if (!copy_back(server_argc, server_defaults)) {
      exit(EXIT_FAILURE);
    }
    cleanup_mysql_environment();
  }

  if (xtrabackup_decrypt_decompress && !decrypt_decompress()) {
    exit(EXIT_FAILURE);
  }

  backup_cleanup();

  xb_regex_end();

  msg_ts("completed OK!\n");

  exit(EXIT_SUCCESS);
}<|MERGE_RESOLUTION|>--- conflicted
+++ resolved
@@ -3293,7 +3293,6 @@
 for the data stream (and don't allow parallel data copying) and for metainfo
 files (including xtrabackup_logfile). The second datasink writes to temporary
 files first, and then streams them in a serialized way when closed. */
-<<<<<<< HEAD
 static void xtrabackup_init_datasinks(void) {
   /* Start building out the pipelines from the terminus back */
   if (xtrabackup_stream) {
@@ -3368,13 +3367,13 @@
 
     /* Use a 1 MB buffer for compressed output stream */
     ds = ds_create(xtrabackup_target_dir, DS_TYPE_BUFFER);
-    ds_buffer_set_size(ds, 10 * 1024 * 1024);
+    ds_buffer_set_size(ds, opt_read_buffer_size);
     xtrabackup_add_datasink(ds);
     ds_set_pipe(ds, ds_data);
     if (ds_data != ds_redo) {
       ds_data = ds;
       ds = ds_create(xtrabackup_target_dir, DS_TYPE_BUFFER);
-      ds_buffer_set_size(ds, 10 * 1024 * 1024);
+      ds_buffer_set_size(ds, opt_read_buffer_size);
       xtrabackup_add_datasink(ds);
       ds_set_pipe(ds, ds_redo);
       ds_redo = ds;
@@ -3401,121 +3400,6 @@
       ds_redo = ds_data = ds;
     }
   }
-=======
-static void
-xtrabackup_init_datasinks(void)
-{
-	if (xtrabackup_parallel > 1 && xtrabackup_stream &&
-	    xtrabackup_stream_fmt == XB_STREAM_FMT_TAR) {
-		msg("xtrabackup: warning: the --parallel option does not have "
-		    "any effect when streaming in the 'tar' format. "
-		    "You can use the 'xbstream' format instead.\n");
-		xtrabackup_parallel = 1;
-	}
-
-	/* Start building out the pipelines from the terminus back */
-	if (xtrabackup_stream) {
-		/* All streaming goes to stdout */
-		ds_data = ds_meta = ds_redo = ds_create(xtrabackup_target_dir,
-						        DS_TYPE_STDOUT);
-	} else {
-		/* Local filesystem */
-		ds_data = ds_meta = ds_redo = ds_create(xtrabackup_target_dir,
-						        DS_TYPE_LOCAL);
-	}
-
-	/* Track it for destruction */
-	xtrabackup_add_datasink(ds_data);
-
-	/* Stream formatting */
-	if (xtrabackup_stream) {
-		ds_ctxt_t	*ds;
-		if (xtrabackup_stream_fmt == XB_STREAM_FMT_TAR) {
-			ds = ds_create(xtrabackup_target_dir, DS_TYPE_ARCHIVE);
-		} else if (xtrabackup_stream_fmt == XB_STREAM_FMT_XBSTREAM) {
-			ds = ds_create(xtrabackup_target_dir, DS_TYPE_XBSTREAM);
-		} else {
-			/* bad juju... */
-			ds = NULL;
-		}
-
-		xtrabackup_add_datasink(ds);
-
-		ds_set_pipe(ds, ds_data);
-		ds_data = ds;
-
-		if (xtrabackup_stream_fmt != XB_STREAM_FMT_XBSTREAM) {
-
-			/* 'tar' does not allow parallel streams */
-			ds_redo = ds_meta = ds_create(xtrabackup_target_dir,
-						      DS_TYPE_TMPFILE);
-			xtrabackup_add_datasink(ds_meta);
-			ds_set_pipe(ds_meta, ds);
-		} else {
-			ds_redo = ds_meta = ds_data;
-		}
-	}
-
-	/* Encryption */
-	if (xtrabackup_encrypt) {
-		ds_ctxt_t	*ds;
-
-                ds_encrypt_algo = xtrabackup_encrypt_algo;
-                ds_encrypt_key = xtrabackup_encrypt_key;
-                ds_encrypt_key_file = xtrabackup_encrypt_key_file;
-                ds_encrypt_encrypt_threads = xtrabackup_encrypt_threads;
-                ds_encrypt_encrypt_chunk_size = xtrabackup_encrypt_chunk_size;
-
-		ds = ds_create(xtrabackup_target_dir, DS_TYPE_ENCRYPT);
-		xtrabackup_add_datasink(ds);
-
-		ds_set_pipe(ds, ds_data);
-		if (ds_data != ds_meta) {
-			ds_data = ds;
-			ds = ds_create(xtrabackup_target_dir, DS_TYPE_ENCRYPT);
-			xtrabackup_add_datasink(ds);
-
-			ds_set_pipe(ds, ds_redo);
-			ds_redo = ds;
-		} else {
-			ds_redo = ds_data = ds;
-		}
-	}
-
-	/* Compression for ds_data and ds_redo */
-	if (xtrabackup_compress) {
-		ds_ctxt_t	*ds;
-
-		/* Use a 1 MB buffer for compressed output stream */
-		ds = ds_create(xtrabackup_target_dir, DS_TYPE_BUFFER);
-		ds_buffer_set_size(ds, opt_read_buffer_size);
-		xtrabackup_add_datasink(ds);
-		ds_set_pipe(ds, ds_data);
-		if (ds_data != ds_redo) {
-			ds_data = ds;
-			ds = ds_create(xtrabackup_target_dir, DS_TYPE_BUFFER);
-			ds_buffer_set_size(ds, opt_read_buffer_size);
-			xtrabackup_add_datasink(ds);
-			ds_set_pipe(ds, ds_redo);
-			ds_redo = ds;
-		} else {
-			ds_redo = ds_data = ds;
-		}
-
-		ds = ds_create(xtrabackup_target_dir, DS_TYPE_COMPRESS);
-		xtrabackup_add_datasink(ds);
-		ds_set_pipe(ds, ds_data);
-		if (ds_data != ds_redo) {
-			ds_data = ds;
-			ds = ds_create(xtrabackup_target_dir, DS_TYPE_COMPRESS);
-			xtrabackup_add_datasink(ds);
-			ds_set_pipe(ds, ds_redo);
-			ds_redo = ds;
-		} else {
-			ds_redo = ds_data = ds;
-		}
-	}
->>>>>>> 2398845c
 }
 
 /************************************************************************
