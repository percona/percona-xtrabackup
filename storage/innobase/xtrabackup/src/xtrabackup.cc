/******************************************************
XtraBackup: hot backup tool for InnoDB
(c) 2009-2016 Percona LLC and/or its affiliates
Originally Created 3/3/2009 Yasufumi Kinoshita
Written by Alexey Kopytov, Aleksandr Kuzminsky, Stewart Smith, Vadim Tkachenko,
Yasufumi Kinoshita, Ignacio Nin and Baron Schwartz.

This program is free software; you can redistribute it and/or modify
it under the terms of the GNU General Public License as published by
the Free Software Foundation; version 2 of the License.

This program is distributed in the hope that it will be useful,
but WITHOUT ANY WARRANTY; without even the implied warranty of
MERCHANTABILITY or FITNESS FOR A PARTICULAR PURPOSE.  See the
GNU General Public License for more details.

You should have received a copy of the GNU General Public License
along with this program; if not, write to the Free Software
Foundation, Inc., 51 Franklin Street, Fifth Floor, Boston, MA  02110-1301, USA

*******************************************************

This file incorporates work covered by the following copyright and
permission notice:

Copyright (c) 2000, 2011, MySQL AB & Innobase Oy. All Rights Reserved.

This program is free software; you can redistribute it and/or modify it under
the terms of the GNU General Public License as published by the Free Software
Foundation; version 2 of the License.

This program is distributed in the hope that it will be useful, but WITHOUT
ANY WARRANTY; without even the implied warranty of MERCHANTABILITY or FITNESS
FOR A PARTICULAR PURPOSE. See the GNU General Public License for more details.

You should have received a copy of the GNU General Public License along with
this program; if not, write to the Free Software Foundation, Inc., 59 Temple
Place, Suite 330, Boston, MA 02111-1307 USA

*******************************************************/

//#define XTRABACKUP_TARGET_IS_PLUGIN

#include <mysql_version.h>
#include <my_base.h>
#include <my_getopt.h>
#include <mysql_com.h>
#include <my_default.h>
#include <mysqld.h>
#include <sql_bitmap.h>

#include <signal.h>
#include <fcntl.h>
#include <string.h>

#ifdef __linux__
# include <sys/prctl.h>
#endif

#include <sys/resource.h>

#include <btr0sea.h>
#include <dict0priv.h>
#include <dict0stats.h>
#include <lock0lock.h>
#include <log0recv.h>
#include <row0mysql.h>
#include <row0quiesce.h>
#include <srv0start.h>
#include <buf0dblwr.h>
#include <my_aes.h>

#include <sstream>
#include <set>
#include <mysql.h>

#define G_PTR uchar*

#include "common.h"
#include "xtrabackup_version.h"
#include "datasink.h"

#include "xb_regex.h"
#include "fil_cur.h"
#include "write_filt.h"
#include "xtrabackup.h"
#include "ds_buffer.h"
#include "ds_tmpfile.h"
#include "xbstream.h"
#include "changed_page_bitmap.h"
#include "read_filt.h"
#include "wsrep.h"
#include "innobackupex.h"
#include "backup_mysql.h"
#include "backup_copy.h"
#include "backup_mysql.h"
#include "keyring.h"
#include "xb0xb.h"

/* TODO: replace with appropriate macros used in InnoDB 5.6 */
#define PAGE_ZIP_MIN_SIZE_SHIFT	10
#define DICT_TF_ZSSIZE_SHIFT	1
#define DICT_TF_FORMAT_ZIP	1
#define DICT_TF_FORMAT_SHIFT		5

int sys_var_init();

my_bool innodb_inited= 0;


/* This tablespace name is reserved by InnoDB in order to explicitly
create a file_per_table tablespace for the table. */
const char reserved_file_per_table_space_name[] = "innodb_file_per_table";

/* This tablespace name is reserved by InnoDB for the system tablespace
which uses space_id 0 and stores extra types of system pages like UNDO
and doublewrite. */
const char reserved_system_space_name[] = "innodb_system";

/* This tablespace name is reserved by InnoDB for the predefined temporary
tablespace. */
const char reserved_temporary_space_name[] = "innodb_temporary";

/* === xtrabackup specific options === */
char xtrabackup_real_target_dir[FN_REFLEN] = "./xtrabackup_backupfiles/";
char *xtrabackup_target_dir= xtrabackup_real_target_dir;
my_bool xtrabackup_version = FALSE;
my_bool xtrabackup_backup = FALSE;
my_bool xtrabackup_stats = FALSE;
my_bool xtrabackup_prepare = FALSE;
my_bool xtrabackup_copy_back = FALSE;
my_bool xtrabackup_move_back = FALSE;
my_bool xtrabackup_decrypt_decompress = FALSE;
my_bool xtrabackup_print_param = FALSE;

my_bool xtrabackup_export = FALSE;
my_bool xtrabackup_apply_log_only = FALSE;

longlong xtrabackup_use_memory = 100*1024*1024L;
my_bool xtrabackup_create_ib_logfile = FALSE;

long xtrabackup_throttle = 0; /* 0:unlimited */
lint io_ticket;
os_event_t wait_throttle = NULL;
os_event_t log_copying_stop = NULL;

char *xtrabackup_incremental = NULL;
lsn_t incremental_lsn;
lsn_t incremental_to_lsn;
lsn_t incremental_last_lsn;
xb_page_bitmap *changed_page_bitmap = NULL;

char *xtrabackup_incremental_basedir = NULL; /* for --backup */
char *xtrabackup_extra_lsndir = NULL; /* for --backup with --extra-lsndir */
char *xtrabackup_incremental_dir = NULL; /* for --prepare */

char xtrabackup_real_incremental_basedir[FN_REFLEN];
char xtrabackup_real_extra_lsndir[FN_REFLEN];
char xtrabackup_real_incremental_dir[FN_REFLEN];

lsn_t xtrabackup_archived_to_lsn = 0; /* for --archived-to-lsn */

char *xtrabackup_tables = NULL;

/* List of regular expressions for filtering */
typedef struct xb_regex_list_node_struct xb_regex_list_node_t;
struct xb_regex_list_node_struct {
	UT_LIST_NODE_T(xb_regex_list_node_t)	regex_list;
	xb_regex_t				regex;
};
static UT_LIST_BASE_NODE_T(xb_regex_list_node_t) regex_list;

static xb_regmatch_t tables_regmatch[1];

char *xtrabackup_tables_file = NULL;
static hash_table_t* tables_hash = NULL;

char *xtrabackup_databases = NULL;
char *xtrabackup_databases_file = NULL;
static hash_table_t* databases_hash = NULL;

static hash_table_t* inc_dir_tables_hash;

struct xb_filter_entry_struct{
	char*		name;
	ibool		has_tables;
	hash_node_t	name_hash;
};
typedef struct xb_filter_entry_struct	xb_filter_entry_t;

static ulint		thread_nr[SRV_MAX_N_IO_THREADS + 6];
static os_thread_id_t	thread_ids[SRV_MAX_N_IO_THREADS + 6];

lsn_t checkpoint_lsn_start;
lsn_t checkpoint_no_start;
lsn_t log_copy_scanned_lsn;
ibool log_copying = TRUE;
ibool log_copying_running = FALSE;
ibool io_watching_thread_running = FALSE;

ibool xtrabackup_logfile_is_renamed = FALSE;

int xtrabackup_parallel;

char *xtrabackup_stream_str = NULL;
xb_stream_fmt_t xtrabackup_stream_fmt = XB_STREAM_FMT_NONE;
ibool xtrabackup_stream = FALSE;

const char *xtrabackup_compress_alg = NULL;
ibool xtrabackup_compress = FALSE;
uint xtrabackup_compress_threads;
ulonglong xtrabackup_compress_chunk_size = 0;

const char *xtrabackup_encrypt_algo_names[] =
{ "NONE", "AES128", "AES192", "AES256", NullS};
TYPELIB xtrabackup_encrypt_algo_typelib=
{array_elements(xtrabackup_encrypt_algo_names)-1,"",
	xtrabackup_encrypt_algo_names, NULL};

ibool xtrabackup_encrypt = FALSE;
ulong xtrabackup_encrypt_algo;
char *xtrabackup_encrypt_key = NULL;
char *xtrabackup_encrypt_key_file = NULL;
uint xtrabackup_encrypt_threads;
ulonglong xtrabackup_encrypt_chunk_size = 0;

ulint xtrabackup_rebuild_threads = 1;

/* sleep interval beetween log copy iterations in log copying thread
in milliseconds (default is 1 second) */
ulint xtrabackup_log_copy_interval = 1000;

/* Ignored option (--log) for MySQL option compatibility */
char*	log_ignored_opt				= NULL;

/* === metadata of backup === */
#define XTRABACKUP_METADATA_FILENAME "xtrabackup_checkpoints"
char metadata_type[30] = ""; /*[full-backuped|log-applied|
			     full-prepared|incremental]*/
lsn_t metadata_from_lsn = 0;
lsn_t metadata_to_lsn = 0;
lsn_t metadata_last_lsn = 0;

#define XB_LOG_FILENAME "xtrabackup_logfile"

ds_file_t	*dst_log_file = NULL;

static char mysql_data_home_buff[2];

const char *defaults_group = "mysqld";

/* === static parameters in ha_innodb.cc */

#define HA_INNOBASE_ROWS_IN_TABLE 10000 /* to get optimization right */
#define HA_INNOBASE_RANGE_COUNT	  100

ulong 	innobase_large_page_size = 0;

/* The default values for the following, type long or longlong, start-up
parameters are declared in mysqld.cc: */

long innobase_buffer_pool_awe_mem_mb = 0;
long innobase_file_io_threads = 4;
long innobase_read_io_threads = 4;
long innobase_write_io_threads = 4;
long innobase_force_recovery = 0;
long innobase_log_buffer_size = 1024*1024L;
long innobase_log_files_in_group = 2;
long innobase_open_files = 300L;

longlong innobase_page_size = (1LL << 14); /* 16KB */
static ulong innobase_log_block_size = 512;
my_bool innobase_fast_checksum = FALSE;
char*	innobase_doublewrite_file = NULL;
char*	innobase_buffer_pool_filename = NULL;

longlong innobase_buffer_pool_size = 8*1024*1024L;
longlong innobase_log_file_size = 48*1024*1024L;

/* The default values for the following char* start-up parameters
are determined in innobase_init below: */

char*	innobase_ignored_opt			= NULL;
char*	innobase_data_home_dir			= NULL;
char*   innobase_data_file_path                 = NULL;
char*   innobase_temp_data_file_path            = NULL;
char*	innobase_log_arch_dir			= NULL;/* unused */
/* The following has a misleading name: starting from 4.0.5, this also
affects Windows: */
char*	innobase_unix_file_flush_method		= NULL;

/* Below we have boolean-valued start-up parameters, and their default
values */

ulong	innobase_fast_shutdown			= 1;
my_bool innobase_log_archive			= FALSE;/* unused */
my_bool innobase_use_doublewrite    = TRUE;
my_bool innobase_use_checksums      = TRUE;
my_bool innobase_use_large_pages    = FALSE;
my_bool	innobase_file_per_table			= FALSE;
my_bool innobase_locks_unsafe_for_binlog        = FALSE;
my_bool innobase_rollback_on_timeout		= FALSE;
my_bool innobase_create_status_file		= FALSE;
my_bool innobase_adaptive_hash_index		= TRUE;

static char *internal_innobase_data_file_path	= NULL;

char*	xb_keyring_file_data			= NULL;

/* The following counter is used to convey information to InnoDB
about server activity: in selects it is not sensible to call
srv_active_wake_master_thread after each fetch or search, we only do
it every INNOBASE_WAKE_INTERVAL'th step. */

#define INNOBASE_WAKE_INTERVAL	32
ulong	innobase_active_counter	= 0;

ibool srv_compact_backup = FALSE;
ibool srv_rebuild_indexes = FALSE;

static char *xtrabackup_debug_sync = NULL;

my_bool xtrabackup_compact = FALSE;
my_bool xtrabackup_rebuild_indexes = FALSE;

my_bool xtrabackup_incremental_force_scan = FALSE;

/* The flushed lsn which is read from data files */
lsn_t	min_flushed_lsn= 0;
lsn_t	max_flushed_lsn= 0;

/* The size of archived log file */
size_t xtrabackup_arch_file_size = 0ULL;
/* The minimal LSN of found archived log files */
lsn_t xtrabackup_arch_first_file_lsn = 0ULL;
/* The maximum LSN of found archived log files */
lsn_t xtrabackup_arch_last_file_lsn = 0ULL;

ulong xb_open_files_limit= 0;
my_bool xb_close_files= FALSE;

/* Datasinks */
ds_ctxt_t       *ds_data     = NULL;
ds_ctxt_t       *ds_meta     = NULL;
ds_ctxt_t       *ds_redo     = NULL;

static bool	innobackupex_mode = false;

static long	innobase_log_files_in_group_save;
static char	*srv_log_group_home_dir_save;
static longlong	innobase_log_file_size_save;

/* set true if corresponding variable set as option config file or 
command argument */
bool innodb_log_checksum_algorithm_specified = false;

/* String buffer used by --print-param to accumulate server options as they are
parsed from the defaults file */
static std::ostringstream print_param_str;

/* Set of specified parameters */
std::set<std::string> param_set;

static ulonglong global_max_value;

extern "C" void handle_fatal_signal(int sig);

my_bool opt_galera_info = FALSE;
my_bool opt_slave_info = FALSE;
my_bool opt_no_lock = FALSE;
my_bool opt_safe_slave_backup = FALSE;
my_bool opt_rsync = FALSE;
my_bool opt_force_non_empty_dirs = FALSE;
my_bool opt_noversioncheck = FALSE;
my_bool opt_no_backup_locks = FALSE;
my_bool opt_decompress = FALSE;
my_bool opt_remove_original = FALSE;

static const char *binlog_info_values[] = {"off", "lockless", "on", "auto",
					   NullS};
static TYPELIB binlog_info_typelib = {array_elements(binlog_info_values)-1, "",
				      binlog_info_values, NULL};
ulong opt_binlog_info;

char *opt_incremental_history_name = NULL;
char *opt_incremental_history_uuid = NULL;

char *opt_user = NULL;
char *opt_password = NULL;
char *opt_host = NULL;
char *opt_defaults_group = NULL;
char *opt_socket = NULL;
uint opt_port = 0;
char *opt_login_path = NULL;
char *opt_log_bin = NULL;

const char *query_type_names[] = { "ALL", "UPDATE", "SELECT", NullS};

TYPELIB query_type_typelib= {array_elements(query_type_names) - 1, "",
	query_type_names, NULL};

ulong opt_lock_wait_query_type;
ulong opt_kill_long_query_type;

ulong opt_decrypt_algo = 0;

uint opt_kill_long_queries_timeout = 0;
uint opt_lock_wait_timeout = 0;
uint opt_lock_wait_threshold = 0;
uint opt_debug_sleep_before_unlock = 0;
uint opt_safe_slave_backup_timeout = 0;

const char *opt_history = NULL;
my_bool opt_decrypt = FALSE;

const char *ssl_mode_names_lib[] =
  {"DISABLED", "PREFERRED", "REQUIRED", "VERIFY_CA", "VERIFY_IDENTITY",
   NullS };
TYPELIB ssl_mode_typelib = {array_elements(ssl_mode_names_lib) - 1, "",
                            ssl_mode_names_lib, NULL};

#if defined(HAVE_OPENSSL)
uint opt_ssl_mode     = SSL_MODE_PREFERRED;
my_bool opt_use_ssl_arg= TRUE;
my_bool opt_ssl_verify_server_cert_arg = FALSE;
my_bool ssl_mode_set_explicitly= FALSE;
#if !defined(HAVE_YASSL)
char *opt_server_public_key = NULL;
#endif
#endif

/* Whether xtrabackup_binlog_info should be created on recovery */
static bool recover_binlog_info;

/* Redo log format version */
ulint redo_log_version = REDO_LOG_V1;

/* New server-id to encrypt tablespace keys for */
ulint opt_encrypt_server_id = 0;
bool opt_encrypt_for_server_id_specified = false;

#define CLIENT_WARN_DEPRECATED(opt, new_opt) \
  msg("WARNING: " opt \
      " is deprecated and will be removed in a future version. " \
      "Use " new_opt " instead.\n")

/* Simple datasink creation tracking...add datasinks in the reverse order you
want them destroyed. */
#define XTRABACKUP_MAX_DATASINKS	10
static	ds_ctxt_t	*datasinks[XTRABACKUP_MAX_DATASINKS];
static	uint		actual_datasinks = 0;
static inline
void
xtrabackup_add_datasink(ds_ctxt_t *ds)
{
	xb_ad(actual_datasinks < XTRABACKUP_MAX_DATASINKS);
	datasinks[actual_datasinks] = ds; actual_datasinks++;
}

/* ======== Datafiles iterator ======== */
datafiles_iter_t *
datafiles_iter_new(fil_system_t *f_system)
{
	datafiles_iter_t *it;

	it = static_cast<datafiles_iter_t *>
		(ut_malloc_nokey(sizeof(datafiles_iter_t)));
	mutex_create(LATCH_ID_XTRA_DATAFILES_ITER_MUTEX, &it->mutex);

	it->system = f_system;
	it->space = NULL;
	it->node = NULL;
	it->started = FALSE;

	return it;
}

fil_node_t *
datafiles_iter_next(datafiles_iter_t *it)
{
	fil_node_t *new_node;

	mutex_enter(&it->mutex);

	if (it->node == NULL) {
		if (it->started)
			goto end;
		it->started = TRUE;
	} else {
		it->node = UT_LIST_GET_NEXT(chain, it->node);
		if (it->node != NULL)
			goto end;
	}

	it->space = (it->space == NULL) ?
		UT_LIST_GET_FIRST(it->system->space_list) :
		UT_LIST_GET_NEXT(space_list, it->space);

	while (it->space != NULL &&
	       (it->space->purpose != FIL_TYPE_TABLESPACE ||
		UT_LIST_GET_LEN(it->space->chain) == 0))
		it->space = UT_LIST_GET_NEXT(space_list, it->space);
	if (it->space == NULL)
		goto end;

	it->node = UT_LIST_GET_FIRST(it->space->chain);

end:
	new_node = it->node;
	mutex_exit(&it->mutex);

	return new_node;
}

void
datafiles_iter_free(datafiles_iter_t *it)
{
	mutex_free(&it->mutex);
	ut_free(it);
}

/* ======== Date copying thread context ======== */

typedef struct {
	datafiles_iter_t 	*it;
	uint			num;
	uint			*count;
	ib_mutex_t		*count_mutex;
	os_thread_id_t		id;
} data_thread_ctxt_t;

/* ======== for option and variables ======== */

enum options_xtrabackup
{
  OPT_XTRA_TARGET_DIR = 1000,     /* make sure it is larger
                                     than OPT_MAX_CLIENT_OPTION */
  OPT_XTRA_BACKUP,
  OPT_XTRA_STATS,
  OPT_XTRA_PREPARE,
  OPT_XTRA_EXPORT,
  OPT_XTRA_APPLY_LOG_ONLY,
  OPT_XTRA_PRINT_PARAM,
  OPT_XTRA_USE_MEMORY,
  OPT_XTRA_THROTTLE,
  OPT_XTRA_LOG_COPY_INTERVAL,
  OPT_XTRA_INCREMENTAL,
  OPT_XTRA_INCREMENTAL_BASEDIR,
  OPT_XTRA_EXTRA_LSNDIR,
  OPT_XTRA_INCREMENTAL_DIR,
  OPT_XTRA_ARCHIVED_TO_LSN,
  OPT_XTRA_TABLES,
  OPT_XTRA_TABLES_FILE,
  OPT_XTRA_DATABASES,
  OPT_XTRA_DATABASES_FILE,
  OPT_XTRA_CREATE_IB_LOGFILE,
  OPT_XTRA_PARALLEL,
  OPT_XTRA_STREAM,
  OPT_XTRA_COMPRESS,
  OPT_XTRA_COMPRESS_THREADS,
  OPT_XTRA_COMPRESS_CHUNK_SIZE,
  OPT_XTRA_ENCRYPT,
  OPT_XTRA_ENCRYPT_KEY,
  OPT_XTRA_ENCRYPT_KEY_FILE,
  OPT_XTRA_ENCRYPT_THREADS,
  OPT_XTRA_ENCRYPT_CHUNK_SIZE,
  OPT_XTRA_SERVER_ID,
  OPT_XTRA_ENCRYPT_FOR_SERVER_ID,
  OPT_LOG,
  OPT_INNODB,
  OPT_INNODB_CHECKSUMS,
  OPT_INNODB_DATA_FILE_PATH,
  OPT_INNODB_DATA_HOME_DIR,
  OPT_INNODB_ADAPTIVE_HASH_INDEX,
  OPT_INNODB_DOUBLEWRITE,
  OPT_INNODB_FAST_SHUTDOWN,
  OPT_INNODB_FILE_PER_TABLE,
  OPT_INNODB_FLUSH_LOG_AT_TRX_COMMIT,
  OPT_INNODB_FLUSH_METHOD,
  OPT_INNODB_LOCKS_UNSAFE_FOR_BINLOG,
  OPT_INNODB_LOG_ARCH_DIR,
  OPT_INNODB_LOG_ARCHIVE,
  OPT_INNODB_LOG_GROUP_HOME_DIR,
  OPT_INNODB_MAX_DIRTY_PAGES_PCT,
  OPT_INNODB_MAX_PURGE_LAG,
  OPT_INNODB_ROLLBACK_ON_TIMEOUT,
  OPT_INNODB_STATUS_FILE,
  OPT_INNODB_ADDITIONAL_MEM_POOL_SIZE,
  OPT_INNODB_AUTOEXTEND_INCREMENT,
  OPT_INNODB_BUFFER_POOL_SIZE,
  OPT_INNODB_COMMIT_CONCURRENCY,
  OPT_INNODB_CONCURRENCY_TICKETS,
  OPT_INNODB_FILE_IO_THREADS,
  OPT_INNODB_IO_CAPACITY,
  OPT_INNODB_READ_IO_THREADS,
  OPT_INNODB_WRITE_IO_THREADS,
  OPT_INNODB_USE_NATIVE_AIO,
  OPT_INNODB_PAGE_SIZE,
  OPT_INNODB_LOG_BLOCK_SIZE,
  OPT_INNODB_FAST_CHECKSUM,
  OPT_INNODB_EXTRA_UNDOSLOTS,
  OPT_INNODB_DOUBLEWRITE_FILE,
  OPT_INNODB_BUFFER_POOL_FILENAME,
  OPT_INNODB_FORCE_RECOVERY,
  OPT_INNODB_LOCK_WAIT_TIMEOUT,
  OPT_INNODB_LOG_BUFFER_SIZE,
  OPT_INNODB_LOG_FILE_SIZE,
  OPT_INNODB_LOG_FILES_IN_GROUP,
  OPT_INNODB_MIRRORED_LOG_GROUPS,
  OPT_INNODB_OPEN_FILES,
  OPT_INNODB_SYNC_SPIN_LOOPS,
  OPT_INNODB_THREAD_CONCURRENCY,
  OPT_INNODB_THREAD_SLEEP_DELAY,
  OPT_XTRA_DEBUG_SYNC,
  OPT_XTRA_COMPACT,
  OPT_XTRA_REBUILD_INDEXES,
  OPT_XTRA_REBUILD_THREADS,
  OPT_INNODB_CHECKSUM_ALGORITHM,
  OPT_INNODB_UNDO_DIRECTORY,
  OPT_INNODB_UNDO_TABLESPACES,
  OPT_INNODB_LOG_CHECKSUM_ALGORITHM,
  OPT_XTRA_INCREMENTAL_FORCE_SCAN,
  OPT_DEFAULTS_GROUP,
  OPT_OPEN_FILES_LIMIT,
  OPT_CLOSE_FILES,
  OPT_CORE_FILE,

  OPT_COPY_BACK,
  OPT_MOVE_BACK,
  OPT_GALERA_INFO,
  OPT_SLAVE_INFO,
  OPT_NO_LOCK,
  OPT_SAFE_SLAVE_BACKUP,
  OPT_RSYNC,
  OPT_FORCE_NON_EMPTY_DIRS,
  OPT_NO_VERSION_CHECK,
  OPT_NO_BACKUP_LOCKS,
  OPT_DECOMPRESS,
  OPT_USER,
  OPT_HOST,
  OPT_PORT,
  OPT_PASSWORD,
  OPT_SOCKET,
  OPT_INCREMENTAL_HISTORY_NAME,
  OPT_INCREMENTAL_HISTORY_UUID,
  OPT_DECRYPT,
  OPT_REMOVE_ORIGINAL,
  OPT_LOCK_WAIT_QUERY_TYPE,
  OPT_KILL_LONG_QUERY_TYPE,
  OPT_HISTORY,
  OPT_KILL_LONG_QUERIES_TIMEOUT,
  OPT_LOCK_WAIT_TIMEOUT,
  OPT_LOCK_WAIT_THRESHOLD,
  OPT_DEBUG_SLEEP_BEFORE_UNLOCK,
  OPT_SAFE_SLAVE_BACKUP_TIMEOUT,
  OPT_BINLOG_INFO,
  OPT_REDO_LOG_VERSION,
  OPT_KEYRING_FILE_DATA,
  OPT_XB_SECURE_AUTH,

  OPT_SSL_SSL,
  OPT_SSL_MODE,
  OPT_SSL_VERIFY_SERVER_CERT,
  OPT_SERVER_PUBLIC_KEY,

};

struct my_option xb_client_options[] =
{
  {"version", 'v', "print xtrabackup version information",
   (G_PTR *) &xtrabackup_version, (G_PTR *) &xtrabackup_version, 0, GET_BOOL,
   NO_ARG, 0, 0, 0, 0, 0, 0},
  {"target-dir", OPT_XTRA_TARGET_DIR, "destination directory", (G_PTR*) &xtrabackup_target_dir,
   (G_PTR*) &xtrabackup_target_dir, 0, GET_STR, REQUIRED_ARG, 0, 0, 0, 0, 0, 0},
  {"backup", OPT_XTRA_BACKUP, "take backup to target-dir",
   (G_PTR*) &xtrabackup_backup, (G_PTR*) &xtrabackup_backup,
   0, GET_BOOL, NO_ARG, 0, 0, 0, 0, 0, 0},
  {"stats", OPT_XTRA_STATS, "calc statistic of datadir (offline mysqld is recommended)",
   (G_PTR*) &xtrabackup_stats, (G_PTR*) &xtrabackup_stats,
   0, GET_BOOL, NO_ARG, 0, 0, 0, 0, 0, 0},
  {"prepare", OPT_XTRA_PREPARE, "prepare a backup for starting mysql server on the backup.",
   (G_PTR*) &xtrabackup_prepare, (G_PTR*) &xtrabackup_prepare,
   0, GET_BOOL, NO_ARG, 0, 0, 0, 0, 0, 0},
  {"export", OPT_XTRA_EXPORT, "create files to import to another database when prepare.",
   (G_PTR*) &xtrabackup_export, (G_PTR*) &xtrabackup_export,
   0, GET_BOOL, NO_ARG, 0, 0, 0, 0, 0, 0},
  {"apply-log-only", OPT_XTRA_APPLY_LOG_ONLY,
   "stop recovery process not to progress LSN after applying log when prepare.",
   (G_PTR*) &xtrabackup_apply_log_only, (G_PTR*) &xtrabackup_apply_log_only,
   0, GET_BOOL, NO_ARG, 0, 0, 0, 0, 0, 0},
  {"print-param", OPT_XTRA_PRINT_PARAM, "print parameter of mysqld needed for copyback.",
   (G_PTR*) &xtrabackup_print_param, (G_PTR*) &xtrabackup_print_param,
   0, GET_BOOL, NO_ARG, 0, 0, 0, 0, 0, 0},
  {"use-memory", OPT_XTRA_USE_MEMORY, "The value is used instead of buffer_pool_size",
   (G_PTR*) &xtrabackup_use_memory, (G_PTR*) &xtrabackup_use_memory,
   0, GET_LL, REQUIRED_ARG, 100*1024*1024L, 1024*1024L, LLONG_MAX, 0,
   1024*1024L, 0},
  {"throttle", OPT_XTRA_THROTTLE, "limit count of IO operations (pairs of read&write) per second to IOS values (for '--backup')",
   (G_PTR*) &xtrabackup_throttle, (G_PTR*) &xtrabackup_throttle,
   0, GET_LONG, REQUIRED_ARG, 0, 0, LONG_MAX, 0, 1, 0},
  {"log", OPT_LOG, "Ignored option for MySQL option compatibility",
   (G_PTR*) &log_ignored_opt, (G_PTR*) &log_ignored_opt, 0,
   GET_STR, OPT_ARG, 0, 0, 0, 0, 0, 0},
  {"log-copy-interval", OPT_XTRA_LOG_COPY_INTERVAL, "time interval between checks done by log copying thread in milliseconds (default is 1 second).",
   (G_PTR*) &xtrabackup_log_copy_interval, (G_PTR*) &xtrabackup_log_copy_interval,
   0, GET_LONG, REQUIRED_ARG, 1000, 0, LONG_MAX, 0, 1, 0},
  {"extra-lsndir", OPT_XTRA_EXTRA_LSNDIR, "(for --backup): save an extra copy of the xtrabackup_checkpoints file in this directory.",
   (G_PTR*) &xtrabackup_extra_lsndir, (G_PTR*) &xtrabackup_extra_lsndir,
   0, GET_STR, REQUIRED_ARG, 0, 0, 0, 0, 0, 0},
  {"incremental-lsn", OPT_XTRA_INCREMENTAL, "(for --backup): copy only .ibd pages newer than specified LSN 'high:low'. ##ATTENTION##: If a wrong LSN value is specified, it is impossible to diagnose this, causing the backup to be unusable. Be careful!",
   (G_PTR*) &xtrabackup_incremental, (G_PTR*) &xtrabackup_incremental,
   0, GET_STR, REQUIRED_ARG, 0, 0, 0, 0, 0, 0},
  {"incremental-basedir", OPT_XTRA_INCREMENTAL_BASEDIR, "(for --backup): copy only .ibd pages newer than backup at specified directory.",
   (G_PTR*) &xtrabackup_incremental_basedir, (G_PTR*) &xtrabackup_incremental_basedir,
   0, GET_STR, REQUIRED_ARG, 0, 0, 0, 0, 0, 0},
  {"incremental-dir", OPT_XTRA_INCREMENTAL_DIR, "(for --prepare): apply .delta files and logfile in the specified directory.",
   (G_PTR*) &xtrabackup_incremental_dir, (G_PTR*) &xtrabackup_incremental_dir,
   0, GET_STR, REQUIRED_ARG, 0, 0, 0, 0, 0, 0},
 {"to-archived-lsn", OPT_XTRA_ARCHIVED_TO_LSN,
   "Don't apply archived logs with bigger log sequence number.",
   (G_PTR*) &xtrabackup_archived_to_lsn, (G_PTR*) &xtrabackup_archived_to_lsn, 0,
   GET_LL, REQUIRED_ARG, 0, 0, LLONG_MAX, 0, 0, 0},
  {"tables", OPT_XTRA_TABLES, "filtering by regexp for table names.",
   (G_PTR*) &xtrabackup_tables, (G_PTR*) &xtrabackup_tables,
   0, GET_STR, REQUIRED_ARG, 0, 0, 0, 0, 0, 0},
  {"tables_file", OPT_XTRA_TABLES_FILE, "filtering by list of the exact database.table name in the file.",
   (G_PTR*) &xtrabackup_tables_file, (G_PTR*) &xtrabackup_tables_file,
   0, GET_STR, REQUIRED_ARG, 0, 0, 0, 0, 0, 0},
  {"databases", OPT_XTRA_DATABASES, "filtering by list of databases.",
   (G_PTR*) &xtrabackup_databases, (G_PTR*) &xtrabackup_databases,
   0, GET_STR, REQUIRED_ARG, 0, 0, 0, 0, 0, 0},
  {"databases_file", OPT_XTRA_TABLES_FILE,
   "filtering by list of databases in the file.",
   (G_PTR*) &xtrabackup_databases_file, (G_PTR*) &xtrabackup_databases_file,
   0, GET_STR, REQUIRED_ARG, 0, 0, 0, 0, 0, 0},
  {"create-ib-logfile", OPT_XTRA_CREATE_IB_LOGFILE, "** not work for now** creates ib_logfile* also after '--prepare'. ### If you want create ib_logfile*, only re-execute this command in same options. ###",
   (G_PTR*) &xtrabackup_create_ib_logfile, (G_PTR*) &xtrabackup_create_ib_logfile,
   0, GET_BOOL, NO_ARG, 0, 0, 0, 0, 0, 0},

  {"stream", OPT_XTRA_STREAM, "Stream all backup files to the standard output "
   "in the specified format. Currently the only supported format is 'tar'.",
   (G_PTR*) &xtrabackup_stream_str, (G_PTR*) &xtrabackup_stream_str, 0, GET_STR,
   REQUIRED_ARG, 0, 0, 0, 0, 0, 0},

  {"compress", OPT_XTRA_COMPRESS, "Compress individual backup files using the "
   "specified compression algorithm. Currently the only supported algorithm "
   "is 'quicklz'. It is also the default algorithm, i.e. the one used when "
   "--compress is used without an argument.",
   (G_PTR*) &xtrabackup_compress_alg, (G_PTR*) &xtrabackup_compress_alg, 0,
   GET_STR, OPT_ARG, 0, 0, 0, 0, 0, 0},

  {"compress-threads", OPT_XTRA_COMPRESS_THREADS,
   "Number of threads for parallel data compression. The default value is 1.",
   (G_PTR*) &xtrabackup_compress_threads, (G_PTR*) &xtrabackup_compress_threads,
   0, GET_UINT, REQUIRED_ARG, 1, 1, UINT_MAX, 0, 0, 0},

  {"compress-chunk-size", OPT_XTRA_COMPRESS_CHUNK_SIZE,
   "Size of working buffer(s) for compression threads in bytes. The default value is 64K.",
   (G_PTR*) &xtrabackup_compress_chunk_size, (G_PTR*) &xtrabackup_compress_chunk_size,
   0, GET_ULL, REQUIRED_ARG, (1 << 16), 1024, ULLONG_MAX, 0, 0, 0},

  {"encrypt", OPT_XTRA_ENCRYPT, "Encrypt individual backup files using the "
   "specified encryption algorithm.",
   &xtrabackup_encrypt_algo, &xtrabackup_encrypt_algo,
   &xtrabackup_encrypt_algo_typelib, GET_ENUM, REQUIRED_ARG, 0, 0, 0, 0, 0, 0},

  {"encrypt-key", OPT_XTRA_ENCRYPT_KEY, "Encryption key to use.",
   (G_PTR*) &xtrabackup_encrypt_key, (G_PTR*) &xtrabackup_encrypt_key, 0,
   GET_STR_ALLOC, REQUIRED_ARG, 0, 0, 0, 0, 0, 0},

  {"encrypt-key-file", OPT_XTRA_ENCRYPT_KEY_FILE, "File which contains encryption key to use.",
   (G_PTR*) &xtrabackup_encrypt_key_file, (G_PTR*) &xtrabackup_encrypt_key_file, 0,
   GET_STR_ALLOC, REQUIRED_ARG, 0, 0, 0, 0, 0, 0},

  {"encrypt-threads", OPT_XTRA_ENCRYPT_THREADS,
   "Number of threads for parallel data encryption. The default value is 1.",
   (G_PTR*) &xtrabackup_encrypt_threads, (G_PTR*) &xtrabackup_encrypt_threads,
   0, GET_UINT, REQUIRED_ARG, 1, 1, UINT_MAX, 0, 0, 0},

  {"encrypt-chunk-size", OPT_XTRA_ENCRYPT_CHUNK_SIZE,
   "Size of working buffer(S) for encryption threads in bytes. The default value is 64K.",
   (G_PTR*) &xtrabackup_encrypt_chunk_size, (G_PTR*) &xtrabackup_encrypt_chunk_size,
   0, GET_ULL, REQUIRED_ARG, (1 << 16), 1024, ULLONG_MAX, 0, 0, 0},

<<<<<<< HEAD
   {"log", OPT_LOG, "Ignored option for MySQL option compatibility",
   (G_PTR*) &log_ignored_opt, (G_PTR*) &log_ignored_opt, 0,
   GET_STR, OPT_ARG, 0, 0, 0, 0, 0, 0},

   {"log_bin", OPT_LOG, "Base name for the log sequence",
   &opt_log_bin, &opt_log_bin, 0, GET_STR_ALLOC, OPT_ARG, 0, 0, 0, 0, 0, 0},

   {"innodb", OPT_INNODB, "Ignored option for MySQL option compatibility",
   (G_PTR*) &innobase_ignored_opt, (G_PTR*) &innobase_ignored_opt, 0,
   GET_STR, OPT_ARG, 0, 0, 0, 0, 0, 0},

  {"innodb_adaptive_hash_index", OPT_INNODB_ADAPTIVE_HASH_INDEX,
   "Enable InnoDB adaptive hash index (enabled by default).  "
   "Disable with --skip-innodb-adaptive-hash-index.",
   (G_PTR*) &innobase_adaptive_hash_index,
   (G_PTR*) &innobase_adaptive_hash_index,
   0, GET_BOOL, NO_ARG, 1, 0, 0, 0, 0, 0},
  {"innodb_autoextend_increment", OPT_INNODB_AUTOEXTEND_INCREMENT,
   "Data file autoextend increment in megabytes",
   (G_PTR*) &sys_tablespace_auto_extend_increment,
   (G_PTR*) &sys_tablespace_auto_extend_increment,
   0, GET_ULONG, REQUIRED_ARG, 8L, 1L, 1000L, 0, 1L, 0},
  {"innodb_buffer_pool_size", OPT_INNODB_BUFFER_POOL_SIZE,
   "The size of the memory buffer InnoDB uses to cache data and indexes of its tables.",
   (G_PTR*) &innobase_buffer_pool_size, (G_PTR*) &innobase_buffer_pool_size, 0,
   GET_LL, REQUIRED_ARG, 8*1024*1024L, 1024*1024L, LLONG_MAX, 0,
   1024*1024L, 0},
  {"innodb_checksums", OPT_INNODB_CHECKSUMS, "Enable InnoDB checksums validation (enabled by default). \
Disable with --skip-innodb-checksums.", (G_PTR*) &innobase_use_checksums,
   (G_PTR*) &innobase_use_checksums, 0, GET_BOOL, NO_ARG, 1, 0, 0, 0, 0, 0},
/*
  {"innodb_commit_concurrency", OPT_INNODB_COMMIT_CONCURRENCY,
   "Helps in performance tuning in heavily concurrent environments.",
   (G_PTR*) &srv_commit_concurrency, (G_PTR*) &srv_commit_concurrency,
   0, GET_ULONG, REQUIRED_ARG, 0, 0, 1000, 0, 1, 0},
*/
/*
  {"innodb_concurrency_tickets", OPT_INNODB_CONCURRENCY_TICKETS,
   "Number of times a thread is allowed to enter InnoDB within the same \
    SQL query after it has once got the ticket",
   (G_PTR*) &srv_n_free_tickets_to_enter,
   (G_PTR*) &srv_n_free_tickets_to_enter,
   0, GET_ULONG, REQUIRED_ARG, 500L, 1L, ULONG_MAX, 0, 1L, 0},
*/
  {"innodb_data_file_path", OPT_INNODB_DATA_FILE_PATH,
   "Path to individual files and their sizes.", &innobase_data_file_path,
   &innobase_data_file_path, 0, GET_STR_ALLOC, REQUIRED_ARG, 0, 0, 0, 0, 0, 0},
  {"innodb_data_home_dir", OPT_INNODB_DATA_HOME_DIR,
   "The common part for InnoDB table spaces.", &innobase_data_home_dir,
   &innobase_data_home_dir, 0, GET_STR_ALLOC, REQUIRED_ARG, 0, 0, 0, 0, 0, 0},
  {"innodb_doublewrite", OPT_INNODB_DOUBLEWRITE, "Enable InnoDB doublewrite buffer (enabled by default). \
Disable with --skip-innodb-doublewrite.", (G_PTR*) &innobase_use_doublewrite,
   (G_PTR*) &innobase_use_doublewrite, 0, GET_BOOL, NO_ARG, 1, 0, 0, 0, 0, 0},
  {"innodb_io_capacity", OPT_INNODB_IO_CAPACITY,
   "Number of IOPs the server can do. Tunes the background IO rate",
   (G_PTR*) &srv_io_capacity, (G_PTR*) &srv_io_capacity,
   0, GET_ULONG, OPT_ARG, 200, 100, ~0UL, 0, 0, 0},
/*
  {"innodb_fast_shutdown", OPT_INNODB_FAST_SHUTDOWN,
   "Speeds up the shutdown process of the InnoDB storage engine. Possible "
   "values are 0, 1 (faster)"
   " or 2 (fastest - crash-like)"
   ".",
   (G_PTR*) &innobase_fast_shutdown,
   (G_PTR*) &innobase_fast_shutdown, 0, GET_ULONG, OPT_ARG, 1, 0,
   2, 0, 0, 0},
*/
  {"innodb_file_io_threads", OPT_INNODB_FILE_IO_THREADS,
   "Number of file I/O threads in InnoDB.", (G_PTR*) &innobase_file_io_threads,
   (G_PTR*) &innobase_file_io_threads, 0, GET_LONG, REQUIRED_ARG, 4, 4, 64, 0,
   1, 0},
  {"innodb_read_io_threads", OPT_INNODB_READ_IO_THREADS,
   "Number of background read I/O threads in InnoDB.", (G_PTR*) &innobase_read_io_threads,
   (G_PTR*) &innobase_read_io_threads, 0, GET_LONG, REQUIRED_ARG, 4, 1, 64, 0,
   1, 0},
  {"innodb_write_io_threads", OPT_INNODB_WRITE_IO_THREADS,
   "Number of background write I/O threads in InnoDB.", (G_PTR*) &innobase_write_io_threads,
   (G_PTR*) &innobase_write_io_threads, 0, GET_LONG, REQUIRED_ARG, 4, 1, 64, 0,
   1, 0},
  {"innodb_file_per_table", OPT_INNODB_FILE_PER_TABLE,
   "Stores each InnoDB table to an .ibd file in the database dir.",
   (G_PTR*) &innobase_file_per_table,
   (G_PTR*) &innobase_file_per_table, 0, GET_BOOL, NO_ARG,
   FALSE, 0, 0, 0, 0, 0},
  {"innodb_flush_log_at_trx_commit", OPT_INNODB_FLUSH_LOG_AT_TRX_COMMIT,
   "Set to 0 (write and flush once per second), 1 (write and flush at each commit) or 2 (write at commit, flush once per second).",
   (G_PTR*) &srv_flush_log_at_trx_commit,
   (G_PTR*) &srv_flush_log_at_trx_commit,
   0, GET_ULONG, OPT_ARG,  1, 0, 2, 0, 0, 0},
  {"innodb_flush_method", OPT_INNODB_FLUSH_METHOD,
   "With which method to flush data.", (G_PTR*) &innobase_unix_file_flush_method,
   (G_PTR*) &innobase_unix_file_flush_method, 0, GET_STR, REQUIRED_ARG, 0, 0, 0,
   0, 0, 0},

/* ####### Should we use this option? ####### */
  {"innodb_force_recovery", OPT_INNODB_FORCE_RECOVERY,
   "Helps to save your data in case the disk image of the database becomes corrupt.",
   (G_PTR*) &innobase_force_recovery, (G_PTR*) &innobase_force_recovery, 0,
   GET_LONG, REQUIRED_ARG, 0, 0, 6, 0, 1, 0},

  {"innodb_log_arch_dir", OPT_INNODB_LOG_ARCH_DIR,
   "Where full logs should be archived.", (G_PTR*) &innobase_log_arch_dir,
   (G_PTR*) &innobase_log_arch_dir, 0, GET_STR, REQUIRED_ARG, 0, 0, 0, 0, 0, 0},
  {"innodb_log_buffer_size", OPT_INNODB_LOG_BUFFER_SIZE,
   "The size of the buffer which InnoDB uses to write log to the log files on disk.",
   (G_PTR*) &innobase_log_buffer_size, (G_PTR*) &innobase_log_buffer_size, 0,
   GET_LONG, REQUIRED_ARG, 1024*1024L, 256*1024L, LONG_MAX, 0, 1024, 0},
  {"innodb_log_file_size", OPT_INNODB_LOG_FILE_SIZE,
   "Size of each log file in a log group.",
   (G_PTR*) &innobase_log_file_size, (G_PTR*) &innobase_log_file_size, 0,
   GET_LL, REQUIRED_ARG, 48*1024*1024L, 1*1024*1024L, LLONG_MAX, 0,
   1024*1024L, 0},
  {"innodb_log_files_in_group", OPT_INNODB_LOG_FILES_IN_GROUP,
   "Number of log files in the log group. InnoDB writes to the files in a "
   "circular fashion. Value 3 is recommended here.",
   &innobase_log_files_in_group, &innobase_log_files_in_group,
   0, GET_LONG, REQUIRED_ARG, 2, 2, 100, 0, 1, 0},
  {"innodb_log_group_home_dir", OPT_INNODB_LOG_GROUP_HOME_DIR,
   "Path to InnoDB log files.", &srv_log_group_home_dir,
   &srv_log_group_home_dir, 0, GET_STR_ALLOC, REQUIRED_ARG, 0, 0, 0, 0, 0, 0},
  {"innodb_max_dirty_pages_pct", OPT_INNODB_MAX_DIRTY_PAGES_PCT,
   "Percentage of dirty pages allowed in bufferpool.", (G_PTR*) &srv_max_buf_pool_modified_pct,
   (G_PTR*) &srv_max_buf_pool_modified_pct, 0, GET_ULONG, REQUIRED_ARG, 90, 0, 100, 0, 0, 0},
  {"innodb_open_files", OPT_INNODB_OPEN_FILES,
   "How many files at the maximum InnoDB keeps open at the same time.",
   (G_PTR*) &innobase_open_files, (G_PTR*) &innobase_open_files, 0,
   GET_LONG, REQUIRED_ARG, 300L, 10L, LONG_MAX, 0, 1L, 0},
  {"innodb_use_native_aio", OPT_INNODB_USE_NATIVE_AIO,
   "Use native AIO if supported on this platform.",
   (G_PTR*) &srv_use_native_aio,
   (G_PTR*) &srv_use_native_aio, 0, GET_BOOL, NO_ARG,
   FALSE, 0, 0, 0, 0, 0},
  {"innodb_page_size", OPT_INNODB_PAGE_SIZE,
   "The universal page size of the database.",
   (G_PTR*) &innobase_page_size, (G_PTR*) &innobase_page_size, 0,
   /* Use GET_LL to support numeric suffixes in 5.6 */
   GET_LL, REQUIRED_ARG,
   (1LL << 14), (1LL << 12), (1LL << UNIV_PAGE_SIZE_SHIFT_MAX), 0, 1L, 0},
  {"innodb_log_block_size", OPT_INNODB_LOG_BLOCK_SIZE,
  "The log block size of the transaction log file. "
   "Changing for created log file is not supported. Use on your own risk!",
   (G_PTR*) &innobase_log_block_size, (G_PTR*) &innobase_log_block_size, 0,
   GET_ULONG, REQUIRED_ARG, 512, 512, 1 << UNIV_PAGE_SIZE_SHIFT_MAX, 0, 1L, 0},
  {"innodb_fast_checksum", OPT_INNODB_FAST_CHECKSUM,
   "Change the algorithm of checksum for the whole of datapage to 4-bytes word based.",
   (G_PTR*) &innobase_fast_checksum,
   (G_PTR*) &innobase_fast_checksum, 0, GET_BOOL, NO_ARG, 0, 0, 0, 0, 0, 0},
  {"innodb_doublewrite_file", OPT_INNODB_DOUBLEWRITE_FILE,
   "Path to special datafile for doublewrite buffer. (default is "": not used)",
   (G_PTR*) &innobase_doublewrite_file, (G_PTR*) &innobase_doublewrite_file,
   0, GET_STR, REQUIRED_ARG, 0, 0, 0, 0, 0, 0},
  {"innodb_buffer_pool_filename", OPT_INNODB_BUFFER_POOL_FILENAME,
   "Filename to/from which to dump/load the InnoDB buffer pool",
   (G_PTR*) &innobase_buffer_pool_filename,
   (G_PTR*) &innobase_buffer_pool_filename,
   0, GET_STR, REQUIRED_ARG, 0, 0, 0, 0, 0, 0},

#ifndef __WIN__
  {"debug-sync", OPT_XTRA_DEBUG_SYNC,
   "Debug sync point. This is only used by the xtrabackup test suite",
   (G_PTR*) &xtrabackup_debug_sync,
   (G_PTR*) &xtrabackup_debug_sync,
   0, GET_STR, REQUIRED_ARG, 0, 0, 0, 0, 0, 0},
#endif

=======
>>>>>>> 21bdc871
  {"compact", OPT_XTRA_COMPACT,
   "Create a compact backup by skipping secondary index pages.",
   (G_PTR*) &xtrabackup_compact, (G_PTR*) &xtrabackup_compact,
   0, GET_BOOL, NO_ARG, 0, 0, 0, 0, 0, 0},

  {"rebuild_indexes", OPT_XTRA_REBUILD_INDEXES,
   "Rebuild secondary indexes in InnoDB tables after applying the log. "
   "Only has effect with --prepare.",
   (G_PTR*) &xtrabackup_rebuild_indexes, (G_PTR*) &xtrabackup_rebuild_indexes,
   0, GET_BOOL, NO_ARG, 0, 0, 0, 0, 0, 0},

  {"rebuild_threads", OPT_XTRA_REBUILD_THREADS,
   "Use this number of threads to rebuild indexes in a compact backup. "
   "Only has effect with --prepare and --rebuild-indexes.",
   (G_PTR*) &xtrabackup_rebuild_threads, (G_PTR*) &xtrabackup_rebuild_threads,
   0, GET_UINT, REQUIRED_ARG, 1, 1, UINT_MAX, 0, 0, 0},

<<<<<<< HEAD
  {"innodb_checksum_algorithm", OPT_INNODB_CHECKSUM_ALGORITHM,
  "The algorithm InnoDB uses for page checksumming. [CRC32, STRICT_CRC32, "
   "INNODB, STRICT_INNODB, NONE, STRICT_NONE]", &srv_checksum_algorithm,
   &srv_checksum_algorithm, &innodb_checksum_algorithm_typelib, GET_ENUM,
   REQUIRED_ARG, SRV_CHECKSUM_ALGORITHM_INNODB, 0, 0, 0, 0, 0},
  {"innodb_log_checksum_algorithm", OPT_INNODB_LOG_CHECKSUM_ALGORITHM,
  "The algorithm InnoDB uses for log checksumming. [CRC32, STRICT_CRC32, "
   "INNODB, STRICT_INNODB, NONE, STRICT_NONE]", &srv_log_checksum_algorithm,
   &srv_log_checksum_algorithm, &innodb_checksum_algorithm_typelib, GET_ENUM,
   REQUIRED_ARG, SRV_CHECKSUM_ALGORITHM_CRC32, 0, 0, 0, 0, 0},
  {"innodb_undo_directory", OPT_INNODB_UNDO_DIRECTORY,
   "Directory where undo tablespace files live, this path can be absolute.",
   &srv_undo_dir, &srv_undo_dir, 0, GET_STR_ALLOC, REQUIRED_ARG, 0, 0, 0, 0, 0,
   0},

  {"innodb_undo_tablespaces", OPT_INNODB_UNDO_TABLESPACES,
   "Number of undo tablespaces to use.",
   (G_PTR*)&srv_undo_tablespaces, (G_PTR*)&srv_undo_tablespaces,
   0, GET_ULONG, REQUIRED_ARG, 0, 0, 126, 0, 1, 0},

=======
>>>>>>> 21bdc871
  {"incremental-force-scan", OPT_XTRA_INCREMENTAL_FORCE_SCAN,
   "Perform a full-scan incremental backup even in the presence of changed "
   "page bitmap data",
   (G_PTR*)&xtrabackup_incremental_force_scan,
   (G_PTR*)&xtrabackup_incremental_force_scan, 0, GET_BOOL, NO_ARG,
   0, 0, 0, 0, 0, 0},


  {"close_files", OPT_CLOSE_FILES, "do not keep files opened. Use at your own "
   "risk.", (G_PTR*) &xb_close_files, (G_PTR*) &xb_close_files, 0, GET_BOOL,
   NO_ARG, 0, 0, 0, 0, 0, 0},

  {"core-file", OPT_CORE_FILE, "Write core on fatal signals", 0, 0, 0,
   GET_NO_ARG, NO_ARG, 0, 0, 0, 0, 0, 0},


  {"copy-back", OPT_COPY_BACK, "Copy all the files in a previously made "
   "backup from the backup directory to their original locations.",
   (uchar *) &xtrabackup_copy_back, (uchar *) &xtrabackup_copy_back, 0,
   GET_BOOL, NO_ARG, 0, 0, 0, 0, 0, 0},

  {"move-back", OPT_MOVE_BACK, "Move all the files in a previously made "
   "backup from the backup directory to the actual datadir location. "
   "Use with caution, as it removes backup files.",
   (uchar *) &xtrabackup_move_back, (uchar *) &xtrabackup_move_back, 0,
   GET_BOOL, NO_ARG, 0, 0, 0, 0, 0, 0},

  {"galera-info", OPT_GALERA_INFO, "This options creates the "
   "xtrabackup_galera_info file which contains the local node state at "
   "the time of the backup. Option should be used when performing the "
   "backup of Percona-XtraDB-Cluster. Has no effect when backup locks "
   "are used to create the backup.",
   (uchar *) &opt_galera_info, (uchar *) &opt_galera_info, 0,
   GET_BOOL, NO_ARG, 0, 0, 0, 0, 0, 0},

  {"slave-info", OPT_SLAVE_INFO, "This option is useful when backing "
   "up a replication slave server. It prints the binary log position "
   "and name of the master server. It also writes this information to "
   "the \"xtrabackup_slave_info\" file as a \"CHANGE MASTER\" command. "
   "A new slave for this master can be set up by starting a slave server "
   "on this backup and issuing a \"CHANGE MASTER\" command with the "
   "binary log position saved in the \"xtrabackup_slave_info\" file.",
   (uchar *) &opt_slave_info, (uchar *) &opt_slave_info, 0,
   GET_BOOL, NO_ARG, 0, 0, 0, 0, 0, 0},

  {"no-lock", OPT_NO_LOCK, "Use this option to disable table lock "
   "with \"FLUSH TABLES WITH READ LOCK\". Use it only if ALL your "
   "tables are InnoDB and you DO NOT CARE about the binary log "
   "position of the backup. This option shouldn't be used if there "
   "are any DDL statements being executed or if any updates are "
   "happening on non-InnoDB tables (this includes the system MyISAM "
   "tables in the mysql database), otherwise it could lead to an "
   "inconsistent backup. If you are considering to use --no-lock "
   "because your backups are failing to acquire the lock, this could "
   "be because of incoming replication events preventing the lock "
   "from succeeding. Please try using --safe-slave-backup to "
   "momentarily stop the replication slave thread, this may help "
   "the backup to succeed and you then don't need to resort to "
   "using this option.",
   (uchar *) &opt_no_lock, (uchar *) &opt_no_lock, 0,
   GET_BOOL, NO_ARG, 0, 0, 0, 0, 0, 0},

  {"safe-slave-backup", OPT_SAFE_SLAVE_BACKUP, "Stop slave SQL thread "
   "and wait to start backup until Slave_open_temp_tables in "
   "\"SHOW STATUS\" is zero. If there are no open temporary tables, "
   "the backup will take place, otherwise the SQL thread will be "
   "started and stopped until there are no open temporary tables. "
   "The backup will fail if Slave_open_temp_tables does not become "
   "zero after --safe-slave-backup-timeout seconds. The slave SQL "
   "thread will be restarted when the backup finishes.",
   (uchar *) &opt_safe_slave_backup,
   (uchar *) &opt_safe_slave_backup,
   0, GET_BOOL, NO_ARG, 0, 0, 0, 0, 0, 0},

  {"rsync", OPT_RSYNC, "Uses the rsync utility to optimize local file "
   "transfers. When this option is specified, innobackupex uses rsync "
   "to copy all non-InnoDB files instead of spawning a separate cp for "
   "each file, which can be much faster for servers with a large number "
   "of databases or tables.  This option cannot be used together with "
   "--stream.",
   (uchar *) &opt_rsync, (uchar *) &opt_rsync,
   0, GET_BOOL, NO_ARG, 0, 0, 0, 0, 0, 0},

  {"force-non-empty-directories", OPT_FORCE_NON_EMPTY_DIRS, "This "
   "option, when specified, makes --copy-back or --move-back transfer "
   "files to non-empty directories. Note that no existing files will be "
   "overwritten. If --copy-back or --nove-back has to copy a file from "
   "the backup directory which already exists in the destination "
   "directory, it will still fail with an error.",
   (uchar *) &opt_force_non_empty_dirs,
   (uchar *) &opt_force_non_empty_dirs,
   0, GET_BOOL, NO_ARG, 0, 0, 0, 0, 0, 0},

  {"no-version-check", OPT_NO_VERSION_CHECK, "This option disables the "
   "version check which is enabled by the --version-check option.",
   (uchar *) &opt_noversioncheck,
   (uchar *) &opt_noversioncheck,
   0, GET_BOOL, NO_ARG, 0, 0, 0, 0, 0, 0},

  {"no-backup-locks", OPT_NO_BACKUP_LOCKS, "This option controls if "
   "backup locks should be used instead of FLUSH TABLES WITH READ LOCK "
   "on the backup stage. The option has no effect when backup locks are "
   "not supported by the server. This option is enabled by default, "
   "disable with --no-backup-locks.",
   (uchar *) &opt_no_backup_locks,
   (uchar *) &opt_no_backup_locks,
   0, GET_BOOL, NO_ARG, 0, 0, 0, 0, 0, 0},

  {"decompress", OPT_DECOMPRESS, "Decompresses all files with the .qp "
   "extension in a backup previously made with the --compress option.",
   (uchar *) &opt_decompress,
   (uchar *) &opt_decompress,
   0, GET_BOOL, NO_ARG, 0, 0, 0, 0, 0, 0},

  {"user", OPT_USER, "This option specifies the MySQL username used "
   "when connecting to the server, if that's not the current user. "
   "The option accepts a string argument. See mysql --help for details.",
   (uchar*) &opt_user, (uchar*) &opt_user, 0, GET_STR,
   REQUIRED_ARG, 0, 0, 0, 0, 0, 0},

  {"host", OPT_HOST, "This option specifies the host to use when "
   "connecting to the database server with TCP/IP.  The option accepts "
   "a string argument. See mysql --help for details.",
   (uchar*) &opt_host, (uchar*) &opt_host, 0, GET_STR,
   REQUIRED_ARG, 0, 0, 0, 0, 0, 0},

  {"port", OPT_PORT, "This option specifies the port to use when "
   "connecting to the database server with TCP/IP.  The option accepts "
   "a string argument. See mysql --help for details.",
   &opt_port, &opt_port, 0, GET_UINT, REQUIRED_ARG,
   0, 0, 0, 0, 0, 0},

  {"password", OPT_PASSWORD, "This option specifies the password to use "
   "when connecting to the database. It accepts a string argument.  "
   "See mysql --help for details.",
   0, 0, 0, GET_STR,
   REQUIRED_ARG, 0, 0, 0, 0, 0, 0},

  {"socket", OPT_SOCKET, "This option specifies the socket to use when "
   "connecting to the local database server with a UNIX domain socket.  "
   "The option accepts a string argument. See mysql --help for details.",
   (uchar*) &opt_socket, (uchar*) &opt_socket, 0, GET_STR,
   REQUIRED_ARG, 0, 0, 0, 0, 0, 0},

  {"incremental-history-name", OPT_INCREMENTAL_HISTORY_NAME,
   "This option specifies the name of the backup series stored in the "
   "PERCONA_SCHEMA.xtrabackup_history history record to base an "
   "incremental backup on. Xtrabackup will search the history table "
   "looking for the most recent (highest innodb_to_lsn), successful "
   "backup in the series and take the to_lsn value to use as the "
   "starting lsn for the incremental backup. This will be mutually "
   "exclusive with --incremental-history-uuid, --incremental-basedir "
   "and --incremental-lsn. If no valid lsn can be found (no series by "
   "that name, no successful backups by that name) xtrabackup will "
   "return with an error. It is used with the --incremental option.",
   (uchar*) &opt_incremental_history_name,
   (uchar*) &opt_incremental_history_name, 0, GET_STR,
   REQUIRED_ARG, 0, 0, 0, 0, 0, 0},

  {"incremental-history-uuid", OPT_INCREMENTAL_HISTORY_UUID,
   "This option specifies the UUID of the specific history record "
   "stored in the PERCONA_SCHEMA.xtrabackup_history to base an "
   "incremental backup on. --incremental-history-name, "
   "--incremental-basedir and --incremental-lsn. If no valid lsn can be "
   "found (no success record with that uuid) xtrabackup will return "
   "with an error. It is used with the --incremental option.",
   (uchar*) &opt_incremental_history_uuid,
   (uchar*) &opt_incremental_history_uuid, 0, GET_STR,
   REQUIRED_ARG, 0, 0, 0, 0, 0, 0},

  {"decrypt", OPT_DECRYPT, "Decrypts all files with the .xbcrypt "
   "extension in a backup previously made with --encrypt option.",
   &opt_decrypt_algo, &opt_decrypt_algo,
   &xtrabackup_encrypt_algo_typelib, GET_ENUM, REQUIRED_ARG,
   0, 0, 0, 0, 0, 0},

  {"remove-original", OPT_REMOVE_ORIGINAL, "Remove .qp and .xbcrypt files "
   "after decryption and decompression.",
   (uchar *) &opt_remove_original,
   (uchar *) &opt_remove_original,
   0, GET_BOOL, NO_ARG, 0, 0, 0, 0, 0, 0},

  {"ftwrl-wait-query-type", OPT_LOCK_WAIT_QUERY_TYPE,
   "This option specifies which types of queries are allowed to complete "
   "before innobackupex will issue the global lock. Default is all.",
   (uchar*) &opt_lock_wait_query_type,
   (uchar*) &opt_lock_wait_query_type, &query_type_typelib,
   GET_ENUM, REQUIRED_ARG, QUERY_TYPE_ALL, 0, 0, 0, 0, 0},

  {"kill-long-query-type", OPT_KILL_LONG_QUERY_TYPE,
   "This option specifies which types of queries should be killed to "
   "unblock the global lock. Default is \"all\".",
   (uchar*) &opt_kill_long_query_type,
   (uchar*) &opt_kill_long_query_type, &query_type_typelib,
   GET_ENUM, REQUIRED_ARG, QUERY_TYPE_SELECT, 0, 0, 0, 0, 0},

  {"history", OPT_HISTORY,
   "This option enables the tracking of backup history in the "
   "PERCONA_SCHEMA.xtrabackup_history table. An optional history "
   "series name may be specified that will be placed with the history "
   "record for the current backup being taken.",
   NULL, NULL, 0, GET_STR, OPT_ARG, 0, 0, 0, 0, 0, 0},

  {"kill-long-queries-timeout", OPT_KILL_LONG_QUERIES_TIMEOUT,
   "This option specifies the number of seconds innobackupex waits "
   "between starting FLUSH TABLES WITH READ LOCK and killing those "
   "queries that block it. Default is 0 seconds, which means "
   "innobackupex will not attempt to kill any queries.",
   (uchar*) &opt_kill_long_queries_timeout,
   (uchar*) &opt_kill_long_queries_timeout, 0, GET_UINT,
   REQUIRED_ARG, 0, 0, 0, 0, 0, 0},

  {"ftwrl-wait-timeout", OPT_LOCK_WAIT_TIMEOUT,
   "This option specifies time in seconds that innobackupex should wait "
   "for queries that would block FTWRL before running it. If there are "
   "still such queries when the timeout expires, innobackupex terminates "
   "with an error. Default is 0, in which case innobackupex does not "
   "wait for queries to complete and starts FTWRL immediately.",
   (uchar*) &opt_lock_wait_timeout,
   (uchar*) &opt_lock_wait_timeout, 0, GET_UINT,
   REQUIRED_ARG, 0, 0, 0, 0, 0, 0},

  {"ftwrl-wait-threshold", OPT_LOCK_WAIT_THRESHOLD,
   "This option specifies the query run time threshold which is used by "
   "innobackupex to detect long-running queries with a non-zero value "
   "of --ftwrl-wait-timeout. FTWRL is not started until such "
   "long-running queries exist. This option has no effect if "
   "--ftwrl-wait-timeout is 0. Default value is 60 seconds.",
   (uchar*) &opt_lock_wait_threshold,
   (uchar*) &opt_lock_wait_threshold, 0, GET_UINT,
   REQUIRED_ARG, 60, 0, 0, 0, 0, 0},

  {"debug-sleep-before-unlock", OPT_DEBUG_SLEEP_BEFORE_UNLOCK,
   "This is a debug-only option used by the XtraBackup test suite.",
   (uchar*) &opt_debug_sleep_before_unlock,
   (uchar*) &opt_debug_sleep_before_unlock, 0, GET_UINT,
   REQUIRED_ARG, 0, 0, 0, 0, 0, 0},

  {"safe-slave-backup-timeout", OPT_SAFE_SLAVE_BACKUP_TIMEOUT,
   "How many seconds --safe-slave-backup should wait for "
   "Slave_open_temp_tables to become zero. (default 300)",
   (uchar*) &opt_safe_slave_backup_timeout,
   (uchar*) &opt_safe_slave_backup_timeout, 0, GET_UINT,
   REQUIRED_ARG, 300, 0, 0, 0, 0, 0},

  {"binlog-info", OPT_BINLOG_INFO,
   "This option controls how XtraBackup should retrieve server's binary log "
   "coordinates corresponding to the backup. Possible values are OFF, ON, "
   "LOCKLESS and AUTO. See the XtraBackup manual for more information",
   &opt_binlog_info, &opt_binlog_info,
   &binlog_info_typelib, GET_ENUM, OPT_ARG, BINLOG_INFO_AUTO, 0, 0, 0, 0, 0},

  {"redo-log-version", OPT_REDO_LOG_VERSION,
   "Redo log version of the backup. For --prepare only.",
   &redo_log_version, &redo_log_version, 0, GET_UINT,
   REQUIRED_ARG, 1, 0, 0, 0, 0, 0},

  {"keyring-file-data", OPT_KEYRING_FILE_DATA,
   "The path to the keyring file.", &xb_keyring_file_data,
   &xb_keyring_file_data, 0, GET_STR, REQUIRED_ARG, 0, 0, 0, 0, 0,
   0},

  {"server-id", OPT_XTRA_SERVER_ID, "The server instance being backed up",
   &server_id, &server_id, 0, GET_UINT, REQUIRED_ARG, 0, 0, UINT_MAX32,
   0, 0, 0},

  {"reencrypt-for-server-id", OPT_XTRA_ENCRYPT_FOR_SERVER_ID,
   "Re-encrypt tablespace keys for given server-id.",
   &opt_encrypt_server_id, &opt_encrypt_server_id, 0,
   GET_UINT, REQUIRED_ARG, 0, 0, UINT_MAX32,
   0, 0, 0},

#include "sslopt-longopts.h"

#if !defined(HAVE_YASSL)
  {"server-public-key-path", OPT_SERVER_PUBLIC_KEY,
   "File path to the server public RSA key in PEM format.",
   &opt_server_public_key, &opt_server_public_key, 0,
   GET_STR, REQUIRED_ARG, 0, 0, 0, 0, 0, 0},
#endif

  { 0, 0, 0, 0, 0, 0, GET_NO_ARG, NO_ARG, 0, 0, 0, 0, 0, 0}
};

uint xb_client_options_count = array_elements(xb_client_options);

struct my_option xb_server_options[] =
{
  {"datadir", 'h', "Path to the database root.", (G_PTR*) &mysql_data_home,
   (G_PTR*) &mysql_data_home, 0, GET_STR, REQUIRED_ARG, 0, 0, 0, 0, 0, 0},
  {"tmpdir", 't',
   "Path for temporary files. Several paths may be specified, separated by a "
#if defined(__WIN__) || defined(OS2) || defined(__NETWARE__)
   "semicolon (;)"
#else
   "colon (:)"
#endif
   ", in this case they are used in a round-robin fashion.",
   (G_PTR*) &opt_mysql_tmpdir,
   (G_PTR*) &opt_mysql_tmpdir, 0, GET_STR, REQUIRED_ARG, 0, 0, 0, 0, 0, 0},
  {"parallel", OPT_XTRA_PARALLEL,
   "Number of threads to use for parallel datafiles transfer. Does not have "
   "any effect in the stream mode. The default value is 1.",
   (G_PTR*) &xtrabackup_parallel, (G_PTR*) &xtrabackup_parallel, 0, GET_INT,
   REQUIRED_ARG, 1, 1, INT_MAX, 0, 0, 0},

   {"log", OPT_LOG, "Ignored option for MySQL option compatibility",
   (G_PTR*) &log_ignored_opt, (G_PTR*) &log_ignored_opt, 0,
   GET_STR, OPT_ARG, 0, 0, 0, 0, 0, 0},

   {"log_bin", OPT_LOG, "Base name for the log sequence",
   &opt_log_bin, &opt_log_bin, 0, GET_STR_ALLOC, OPT_ARG, 0, 0, 0, 0, 0, 0},

   {"innodb", OPT_INNODB, "Ignored option for MySQL option compatibility",
   (G_PTR*) &innobase_ignored_opt, (G_PTR*) &innobase_ignored_opt, 0,
   GET_STR, OPT_ARG, 0, 0, 0, 0, 0, 0},

  {"innodb_adaptive_hash_index", OPT_INNODB_ADAPTIVE_HASH_INDEX,
   "Enable InnoDB adaptive hash index (enabled by default).  "
   "Disable with --skip-innodb-adaptive-hash-index.",
   (G_PTR*) &innobase_adaptive_hash_index,
   (G_PTR*) &innobase_adaptive_hash_index,
   0, GET_BOOL, NO_ARG, 1, 0, 0, 0, 0, 0},
  {"innodb_additional_mem_pool_size", OPT_INNODB_ADDITIONAL_MEM_POOL_SIZE,
   "Size of a memory pool InnoDB uses to store data dictionary information and other internal data structures.",
   (G_PTR*) &innobase_additional_mem_pool_size,
   (G_PTR*) &innobase_additional_mem_pool_size, 0, GET_LONG, REQUIRED_ARG,
   1*1024*1024L, 512*1024L, LONG_MAX, 0, 1024, 0},
  {"innodb_autoextend_increment", OPT_INNODB_AUTOEXTEND_INCREMENT,
   "Data file autoextend increment in megabytes",
   (G_PTR*) &srv_auto_extend_increment,
   (G_PTR*) &srv_auto_extend_increment,
   0, GET_ULONG, REQUIRED_ARG, 8L, 1L, 1000L, 0, 1L, 0},
  {"innodb_buffer_pool_size", OPT_INNODB_BUFFER_POOL_SIZE,
   "The size of the memory buffer InnoDB uses to cache data and indexes of its tables.",
   (G_PTR*) &innobase_buffer_pool_size, (G_PTR*) &innobase_buffer_pool_size, 0,
   GET_LL, REQUIRED_ARG, 8*1024*1024L, 1024*1024L, LONGLONG_MAX, 0,
   1024*1024L, 0},
  {"innodb_checksums", OPT_INNODB_CHECKSUMS, "Enable InnoDB checksums validation (enabled by default). \
Disable with --skip-innodb-checksums.", (G_PTR*) &innobase_use_checksums,
   (G_PTR*) &innobase_use_checksums, 0, GET_BOOL, NO_ARG, 1, 0, 0, 0, 0, 0},
  {"innodb_data_file_path", OPT_INNODB_DATA_FILE_PATH,
   "Path to individual files and their sizes.", &innobase_data_file_path,
   &innobase_data_file_path, 0, GET_STR_ALLOC, REQUIRED_ARG, 0, 0, 0, 0, 0, 0},
  {"innodb_data_home_dir", OPT_INNODB_DATA_HOME_DIR,
   "The common part for InnoDB table spaces.", &innobase_data_home_dir,
   &innobase_data_home_dir, 0, GET_STR_ALLOC, REQUIRED_ARG, 0, 0, 0, 0, 0, 0},
  {"innodb_doublewrite", OPT_INNODB_DOUBLEWRITE, "Enable InnoDB doublewrite buffer (enabled by default). \
Disable with --skip-innodb-doublewrite.", (G_PTR*) &innobase_use_doublewrite,
   (G_PTR*) &innobase_use_doublewrite, 0, GET_BOOL, NO_ARG, 1, 0, 0, 0, 0, 0},
  {"innodb_io_capacity", OPT_INNODB_IO_CAPACITY,
   "Number of IOPs the server can do. Tunes the background IO rate",
   (G_PTR*) &srv_io_capacity, (G_PTR*) &srv_io_capacity,
   0, GET_ULONG, OPT_ARG, 200, 100, ~0UL, 0, 0, 0},
  {"innodb_file_io_threads", OPT_INNODB_FILE_IO_THREADS,
   "Number of file I/O threads in InnoDB.", (G_PTR*) &innobase_file_io_threads,
   (G_PTR*) &innobase_file_io_threads, 0, GET_LONG, REQUIRED_ARG, 4, 4, 64, 0,
   1, 0},
  {"innodb_read_io_threads", OPT_INNODB_READ_IO_THREADS,
   "Number of background read I/O threads in InnoDB.", (G_PTR*) &innobase_read_io_threads,
   (G_PTR*) &innobase_read_io_threads, 0, GET_LONG, REQUIRED_ARG, 4, 1, 64, 0,
   1, 0},
  {"innodb_write_io_threads", OPT_INNODB_WRITE_IO_THREADS,
   "Number of background write I/O threads in InnoDB.", (G_PTR*) &innobase_write_io_threads,
   (G_PTR*) &innobase_write_io_threads, 0, GET_LONG, REQUIRED_ARG, 4, 1, 64, 0,
   1, 0},
  {"innodb_file_per_table", OPT_INNODB_FILE_PER_TABLE,
   "Stores each InnoDB table to an .ibd file in the database dir.",
   (G_PTR*) &innobase_file_per_table,
   (G_PTR*) &innobase_file_per_table, 0, GET_BOOL, NO_ARG,
   FALSE, 0, 0, 0, 0, 0},
  {"innodb_flush_log_at_trx_commit", OPT_INNODB_FLUSH_LOG_AT_TRX_COMMIT,
   "Set to 0 (write and flush once per second), 1 (write and flush at each commit) or 2 (write at commit, flush once per second).",
   (G_PTR*) &srv_flush_log_at_trx_commit,
   (G_PTR*) &srv_flush_log_at_trx_commit,
   0, GET_ULONG, OPT_ARG,  1, 0, 2, 0, 0, 0},
  {"innodb_flush_method", OPT_INNODB_FLUSH_METHOD,
   "With which method to flush data.", (G_PTR*) &innobase_unix_file_flush_method,
   (G_PTR*) &innobase_unix_file_flush_method, 0, GET_STR, REQUIRED_ARG, 0, 0, 0,
   0, 0, 0},

/* ####### Should we use this option? ####### */
  {"innodb_force_recovery", OPT_INNODB_FORCE_RECOVERY,
   "Helps to save your data in case the disk image of the database becomes corrupt.",
   (G_PTR*) &innobase_force_recovery, (G_PTR*) &innobase_force_recovery, 0,
   GET_LONG, REQUIRED_ARG, 0, 0, 6, 0, 1, 0},

  {"innodb_log_arch_dir", OPT_INNODB_LOG_ARCH_DIR,
   "Where full logs should be archived.", (G_PTR*) &innobase_log_arch_dir,
   (G_PTR*) &innobase_log_arch_dir, 0, GET_STR, REQUIRED_ARG, 0, 0, 0, 0, 0, 0},
  {"innodb_log_buffer_size", OPT_INNODB_LOG_BUFFER_SIZE,
   "The size of the buffer which InnoDB uses to write log to the log files on disk.",
   (G_PTR*) &innobase_log_buffer_size, (G_PTR*) &innobase_log_buffer_size, 0,
   GET_LONG, REQUIRED_ARG, 1024*1024L, 256*1024L, LONG_MAX, 0, 1024, 0},
  {"innodb_log_file_size", OPT_INNODB_LOG_FILE_SIZE,
   "Size of each log file in a log group.",
   (G_PTR*) &innobase_log_file_size, (G_PTR*) &innobase_log_file_size, 0,
   GET_LL, REQUIRED_ARG, 48*1024*1024L, 1*1024*1024L, LONGLONG_MAX, 0,
   1024*1024L, 0},
  {"innodb_log_files_in_group", OPT_INNODB_LOG_FILES_IN_GROUP,
   "Number of log files in the log group. InnoDB writes to the files in a "
   "circular fashion. Value 3 is recommended here.",
   &innobase_log_files_in_group, &innobase_log_files_in_group,
   0, GET_LONG, REQUIRED_ARG, 2, 2, 100, 0, 1, 0},
  {"innodb_log_group_home_dir", OPT_INNODB_LOG_GROUP_HOME_DIR,
   "Path to InnoDB log files.", &srv_log_group_home_dir,
   &srv_log_group_home_dir, 0, GET_STR_ALLOC, REQUIRED_ARG, 0, 0, 0, 0, 0, 0},
  {"innodb_max_dirty_pages_pct", OPT_INNODB_MAX_DIRTY_PAGES_PCT,
   "Percentage of dirty pages allowed in bufferpool.", (G_PTR*) &srv_max_buf_pool_modified_pct,
   (G_PTR*) &srv_max_buf_pool_modified_pct, 0, GET_ULONG, REQUIRED_ARG, 90, 0, 100, 0, 0, 0},
  {"innodb_open_files", OPT_INNODB_OPEN_FILES,
   "How many files at the maximum InnoDB keeps open at the same time.",
   (G_PTR*) &innobase_open_files, (G_PTR*) &innobase_open_files, 0,
   GET_LONG, REQUIRED_ARG, 300L, 10L, LONG_MAX, 0, 1L, 0},
  {"innodb_use_native_aio", OPT_INNODB_USE_NATIVE_AIO,
   "Use native AIO if supported on this platform.",
   (G_PTR*) &srv_use_native_aio,
   (G_PTR*) &srv_use_native_aio, 0, GET_BOOL, NO_ARG,
   FALSE, 0, 0, 0, 0, 0},
  {"innodb_page_size", OPT_INNODB_PAGE_SIZE,
   "The universal page size of the database.",
   (G_PTR*) &innobase_page_size, (G_PTR*) &innobase_page_size, 0,
   /* Use GET_LL to support numeric suffixes in 5.6 */
   GET_LL, REQUIRED_ARG,
   (1LL << 14), (1LL << 12), (1LL << UNIV_PAGE_SIZE_SHIFT_MAX), 0, 1L, 0},
  {"innodb_log_block_size", OPT_INNODB_LOG_BLOCK_SIZE,
  "The log block size of the transaction log file. "
   "Changing for created log file is not supported. Use on your own risk!",
   (G_PTR*) &innobase_log_block_size, (G_PTR*) &innobase_log_block_size, 0,
   GET_ULONG, REQUIRED_ARG, 512, 512, 1 << UNIV_PAGE_SIZE_SHIFT_MAX, 0, 1L, 0},
  {"innodb_fast_checksum", OPT_INNODB_FAST_CHECKSUM,
   "Change the algorithm of checksum for the whole of datapage to 4-bytes word based.",
   (G_PTR*) &innobase_fast_checksum,
   (G_PTR*) &innobase_fast_checksum, 0, GET_BOOL, NO_ARG, 0, 0, 0, 0, 0, 0},
  {"innodb_doublewrite_file", OPT_INNODB_DOUBLEWRITE_FILE,
   "Path to special datafile for doublewrite buffer. (default is "": not used)",
   (G_PTR*) &innobase_doublewrite_file, (G_PTR*) &innobase_doublewrite_file,
   0, GET_STR, REQUIRED_ARG, 0, 0, 0, 0, 0, 0},
  {"innodb_buffer_pool_filename", OPT_INNODB_BUFFER_POOL_FILENAME,
   "Filename to/from which to dump/load the InnoDB buffer pool",
   (G_PTR*) &innobase_buffer_pool_filename,
   (G_PTR*) &innobase_buffer_pool_filename,
   0, GET_STR, REQUIRED_ARG, 0, 0, 0, 0, 0, 0},

#ifndef __WIN__
  {"debug-sync", OPT_XTRA_DEBUG_SYNC,
   "Debug sync point. This is only used by the xtrabackup test suite",
   (G_PTR*) &xtrabackup_debug_sync,
   (G_PTR*) &xtrabackup_debug_sync,
   0, GET_STR, REQUIRED_ARG, 0, 0, 0, 0, 0, 0},
#endif

  {"innodb_checksum_algorithm", OPT_INNODB_CHECKSUM_ALGORITHM,
  "The algorithm InnoDB uses for page checksumming. [CRC32, STRICT_CRC32, "
   "INNODB, STRICT_INNODB, NONE, STRICT_NONE]", &srv_checksum_algorithm,
   &srv_checksum_algorithm, &innodb_checksum_algorithm_typelib, GET_ENUM,
   REQUIRED_ARG, SRV_CHECKSUM_ALGORITHM_INNODB, 0, 0, 0, 0, 0},
  {"innodb_log_checksum_algorithm", OPT_INNODB_LOG_CHECKSUM_ALGORITHM,
  "The algorithm InnoDB uses for log checksumming. [CRC32, STRICT_CRC32, "
   "INNODB, STRICT_INNODB, NONE, STRICT_NONE]", &srv_log_checksum_algorithm,
   &srv_log_checksum_algorithm, &innodb_checksum_algorithm_typelib, GET_ENUM,
   REQUIRED_ARG, SRV_CHECKSUM_ALGORITHM_INNODB, 0, 0, 0, 0, 0},
  {"innodb_undo_directory", OPT_INNODB_UNDO_DIRECTORY,
   "Directory where undo tablespace files live, this path can be absolute.",
   &srv_undo_dir, &srv_undo_dir, 0, GET_STR_ALLOC, REQUIRED_ARG, 0, 0, 0, 0, 0,
   0},

  {"innodb_undo_tablespaces", OPT_INNODB_UNDO_TABLESPACES,
   "Number of undo tablespaces to use.",
   (G_PTR*)&srv_undo_tablespaces, (G_PTR*)&srv_undo_tablespaces,
   0, GET_ULONG, REQUIRED_ARG, 0, 0, 126, 0, 1, 0},

  {"defaults_group", OPT_DEFAULTS_GROUP, "defaults group in config file (default \"mysqld\").",
   (G_PTR*) &defaults_group, (G_PTR*) &defaults_group,
   0, GET_STR, REQUIRED_ARG, 0, 0, 0, 0, 0, 0},

  {"open_files_limit", OPT_OPEN_FILES_LIMIT, "the maximum number of file "
   "descriptors to reserve with setrlimit().",
   (G_PTR*) &xb_open_files_limit, (G_PTR*) &xb_open_files_limit, 0, GET_ULONG,
   REQUIRED_ARG, 0, 0, UINT_MAX, 0, 1, 0},

  { 0, 0, 0, 0, 0, 0, GET_NO_ARG, NO_ARG, 0, 0, 0, 0, 0, 0}
};

uint xb_server_options_count = array_elements(xb_server_options);

#ifndef __WIN__
static int debug_sync_resumed;

static void sigcont_handler(int sig);

static void sigcont_handler(int sig __attribute__((unused)))
{
	debug_sync_resumed= 1;
}
#endif

static inline
void
debug_sync_point(const char *name)
{
#ifndef __WIN__
	FILE	*fp;
	pid_t	pid;
	char	pid_path[FN_REFLEN];

	if (xtrabackup_debug_sync == NULL) {
		return;
	}

	if (strcmp(xtrabackup_debug_sync, name)) {
		return;
	}

	pid = getpid();

	snprintf(pid_path, sizeof(pid_path), "%s/xtrabackup_debug_sync",
		 xtrabackup_target_dir);
	fp = fopen(pid_path, "w");
	if (fp == NULL) {
		msg("xtrabackup: Error: cannot open %s\n", pid_path);
		exit(EXIT_FAILURE);
	}
	fprintf(fp, "%u\n", (uint) pid);
	fclose(fp);

	msg("xtrabackup: DEBUG: Suspending at debug sync point '%s'. "
	    "Resume with 'kill -SIGCONT %u'.\n", name, (uint) pid);

	debug_sync_resumed= 0;
	kill(pid, SIGSTOP);
	while (!debug_sync_resumed) {
		sleep(1);
	}

	/* On resume */
	msg("xtrabackup: DEBUG: removing the pid file.\n");
	my_delete(pid_path, MYF(MY_WME));
#endif
}

static const char *xb_client_default_groups[]=
	{ "xtrabackup", "client", 0, 0, 0 };

static const char *xb_server_default_groups[]=
	{ "xtrabackup", "mysqld", 0, 0, 0 };

static void print_version(void)
{
  msg("%s version %s based on MySQL server %s %s (%s) (revision id: %s)\n",
      my_progname, XTRABACKUP_VERSION, MYSQL_SERVER_VERSION, SYSTEM_TYPE,
      MACHINE_TYPE, XTRABACKUP_REVISION);
}

static void usage(void)
{
  puts("Open source backup tool for InnoDB and XtraDB\n\
\n\
Copyright (C) 2009-2015 Percona LLC and/or its affiliates.\n\
Portions Copyright (C) 2000, 2011, MySQL AB & Innobase Oy. All Rights Reserved.\n\
\n\
This program is free software; you can redistribute it and/or\n\
modify it under the terms of the GNU General Public License\n\
as published by the Free Software Foundation version 2\n\
of the License.\n\
\n\
This program is distributed in the hope that it will be useful,\n\
but WITHOUT ANY WARRANTY; without even the implied warranty of\n\
MERCHANTABILITY or FITNESS FOR A PARTICULAR PURPOSE.  See the\n\
GNU General Public License for more details.\n\
\n\
You can download full text of the license on http://www.gnu.org/licenses/gpl-2.0.txt\n");

  printf("Usage: [%s [--defaults-file=#] --backup | %s [--defaults-file=#] --prepare] [OPTIONS]\n",my_progname,my_progname);
  print_defaults("my", xb_server_default_groups);
  my_print_help(xb_client_options);
  my_print_help(xb_server_options);
  my_print_variables(xb_server_options);
  my_print_variables(xb_client_options);
}

#define ADD_PRINT_PARAM_OPT(value)              \
  { \
    print_param_str << opt->name << "=" << value << "\n"; \
    param_set.insert(opt->name); \
  }

/************************************************************************
Check if parameter is set in defaults file or via command line argument
@return true if parameter is set. */
bool
check_if_param_set(const char *param)
{
	return param_set.find(param) != param_set.end();
}

my_bool
xb_get_one_option(int optid,
		  const struct my_option *opt __attribute__((unused)),
		  char *argument)
{
  switch(optid) {
  case 'h':
    strmake(mysql_real_data_home,argument, FN_REFLEN - 1);
    mysql_data_home= mysql_real_data_home;

    ADD_PRINT_PARAM_OPT(mysql_real_data_home);
    break;

  case 't':

    ADD_PRINT_PARAM_OPT(opt_mysql_tmpdir);
    break;

  case OPT_INNODB_DATA_HOME_DIR:

    ADD_PRINT_PARAM_OPT(innobase_data_home_dir);
    break;

  case OPT_INNODB_DATA_FILE_PATH:

    ADD_PRINT_PARAM_OPT(innobase_data_file_path);
    break;

  case OPT_INNODB_LOG_GROUP_HOME_DIR:

    ADD_PRINT_PARAM_OPT(srv_log_group_home_dir);
    break;

  case OPT_INNODB_LOG_FILES_IN_GROUP:

    ADD_PRINT_PARAM_OPT(innobase_log_files_in_group);
    break;

  case OPT_INNODB_LOG_FILE_SIZE:

    ADD_PRINT_PARAM_OPT(innobase_log_file_size);
    break;

  case OPT_INNODB_FLUSH_METHOD:

    ADD_PRINT_PARAM_OPT(innobase_unix_file_flush_method);
    break;

  case OPT_INNODB_PAGE_SIZE:

    ADD_PRINT_PARAM_OPT(innobase_page_size);
    break;

  case OPT_INNODB_FAST_CHECKSUM:

    ADD_PRINT_PARAM_OPT(!!innobase_fast_checksum);
    break;

  case OPT_INNODB_LOG_BLOCK_SIZE:

    ADD_PRINT_PARAM_OPT(innobase_log_block_size);
    break;

  case OPT_INNODB_DOUBLEWRITE_FILE:

    ADD_PRINT_PARAM_OPT(innobase_doublewrite_file);
    break;

  case OPT_INNODB_UNDO_DIRECTORY:

    ADD_PRINT_PARAM_OPT(srv_undo_dir);
    break;

  case OPT_INNODB_UNDO_TABLESPACES:

    ADD_PRINT_PARAM_OPT(srv_undo_tablespaces);
    break;

  case OPT_INNODB_CHECKSUM_ALGORITHM:

    ut_a(srv_checksum_algorithm <= SRV_CHECKSUM_ALGORITHM_STRICT_NONE);

    ADD_PRINT_PARAM_OPT(innodb_checksum_algorithm_names[srv_checksum_algorithm]);
    break;

  case OPT_INNODB_LOG_CHECKSUM_ALGORITHM:

    ut_a(srv_log_checksum_algorithm <= SRV_CHECKSUM_ALGORITHM_STRICT_NONE);

    ADD_PRINT_PARAM_OPT(innodb_checksum_algorithm_names[srv_log_checksum_algorithm]);
    innodb_log_checksum_algorithm_specified = true;
    break;

  case OPT_INNODB_BUFFER_POOL_FILENAME:

    ADD_PRINT_PARAM_OPT(innobase_buffer_pool_filename);
    break;

  case OPT_XTRA_TARGET_DIR:
    strmake(xtrabackup_real_target_dir,argument, sizeof(xtrabackup_real_target_dir)-1);
    xtrabackup_target_dir= xtrabackup_real_target_dir;
    break;
  case OPT_XTRA_STREAM:
    if (!strcasecmp(argument, "tar"))
      xtrabackup_stream_fmt = XB_STREAM_FMT_TAR;
    else if (!strcasecmp(argument, "xbstream"))
      xtrabackup_stream_fmt = XB_STREAM_FMT_XBSTREAM;
    else
    {
      msg("Invalid --stream argument: %s\n", argument);
      return 1;
    }
    xtrabackup_stream = TRUE;
    break;
  case OPT_XTRA_COMPRESS:
    if (argument == NULL)
      xtrabackup_compress_alg = "quicklz";
    else if (strcasecmp(argument, "quicklz"))
    {
      msg("Invalid --compress argument: %s\n", argument);
      return 1;
    }
    xtrabackup_compress = TRUE;
    break;
  case OPT_XTRA_ENCRYPT:
    if (argument == NULL)
    {
      msg("Missing --encrypt argument, must specify a valid encryption "
          " algorithm.\n");
      return 1;
    }
    xtrabackup_encrypt = TRUE;
    break;
  case OPT_DECRYPT:
    if (argument == NULL) {
      msg("Missing --decrypt argument, must specify a "
          "valid encryption  algorithm.\n");
      return(1);
    }
    opt_decrypt = TRUE;
    xtrabackup_decrypt_decompress = true;
    break;
  case OPT_DECOMPRESS:
    opt_decompress = TRUE;
    xtrabackup_decrypt_decompress = true;
    break;
  case (int) OPT_CORE_FILE:
    test_flags |= TEST_CORE_ON_SIGNAL;
    break;
  case OPT_HISTORY:
    if (argument) {
      opt_history = argument;
    } else {
      opt_history = "";
    }
    break;
  case OPT_XTRA_ENCRYPT_FOR_SERVER_ID:
    opt_encrypt_for_server_id_specified = true;
    break;
  case OPT_PASSWORD:
    if (argument)
    {
      char *start = argument;
      my_free(opt_password);
      opt_password= my_strdup(PSI_NOT_INSTRUMENTED, argument, MYF(MY_FAE));
      while (*argument) *argument++= 'x';               // Destroy argument
      if (*start)
	start[1]=0 ;
    }
    break;


#include "sslopt-case.h"

  case '?':
    usage();
    exit(EXIT_SUCCESS);
    break;
  case 'v':
    print_version();
    exit(EXIT_SUCCESS);
    break;
  default:
    break;
  }
  return 0;
}

/***********************************************************************
Initializes log_block_size */
static
ibool
xb_init_log_block_size(void)
{
	srv_log_block_size = 0;
	if (innobase_log_block_size != 512) {
		uint	n_shift = get_bit_shift(innobase_log_block_size);;

		if (n_shift > 0) {
			srv_log_block_size = (1 << n_shift);
			msg("InnoDB: The log block size is set to %lu.\n",
			    srv_log_block_size);
		}
	} else {
		srv_log_block_size = 512;
	}
	if (!srv_log_block_size) {
		msg("InnoDB: Error: %lu is not valid value for "
		    "innodb_log_block_size.\n", innobase_log_block_size);
		return FALSE;
	}

	return TRUE;
}

/** Check that a page_size is correct for InnoDB.
If correct, set the associated page_size_shift which is the power of 2
for this page size.
@param[in]      page_size       Page Size to evaluate
@return an associated page_size_shift if valid, 0 if invalid. */
inline
ulong
innodb_page_size_validate(
        ulong   page_size)
{
        ulong           n;

        for (n = UNIV_PAGE_SIZE_SHIFT_MIN;
             n <= UNIV_PAGE_SIZE_SHIFT_MAX;
             n++) {
                if (page_size == static_cast<ulong>(1 << n)) {
                        return(n);
                }
        }

        return(0);
}

static my_bool
innodb_init_param(void)
{
	/* innobase_init */
	static char	current_dir[3];		/* Set if using current lib */
	char		*default_path;
        ulint		fsp_flags;

	/* === some variables from mysqld === */
	memset((G_PTR) &mysql_tmpdir_list, 0, sizeof(mysql_tmpdir_list));

	if (init_tmpdir(&mysql_tmpdir_list, opt_mysql_tmpdir))
		exit(EXIT_FAILURE);

	/* dummy for initialize all_charsets[] */
	get_charset_name(0);

	/* Check that the value of system variable innodb_page_size was
	set correctly.  Its value was put into srv_page_size. If valid,
	return the associated srv_page_size_shift. */
	srv_page_size_shift = innodb_page_size_validate(innobase_page_size);
	if (!srv_page_size_shift) {
		msg("xtrabackup: Invalid page size=%llu.\n", innobase_page_size);
		goto error;
	}
	srv_page_size = innobase_page_size;

	if (!xb_init_log_block_size()) {
		goto error;
	}

	srv_fast_checksum = (ibool) innobase_fast_checksum;

	/* Check that values don't overflow on 32-bit systems. */
	if (sizeof(ulint) == 4) {
		if (xtrabackup_use_memory > UINT_MAX32) {
			msg("xtrabackup: use-memory can't be over 4GB"
			    " on 32-bit systems\n");
		}

		if (innobase_buffer_pool_size > UINT_MAX32) {
			msg("xtrabackup: innobase_buffer_pool_size can't be "
			    "over 4GB on 32-bit systems\n");

			goto error;
		}

		if (innobase_log_file_size > UINT_MAX32) {
			msg("xtrabackup: innobase_log_file_size can't be "
			    "over 4GB on 32-bit systemsi\n");

			goto error;
		}
	}

  	os_innodb_umask = (ulint)0664;

	os_file_set_umask(my_umask);

	/* Setup the memory alloc/free tracing mechanisms before calling
	any functions that could possibly allocate memory. */
	ut_new_boot();

	/* First calculate the default path for innodb_data_home_dir etc.,
	in case the user has not given any value.

	Note that when using the embedded server, the datadirectory is not
	necessarily the current directory of this program. */

	/* It's better to use current lib, to keep paths short */
	current_dir[0] = FN_CURLIB;
	current_dir[1] = 0;
	default_path = current_dir;

	ut_a(default_path);

	fil_path_to_mysql_datadir = default_path;
	folder_mysql_datadir = fil_path_to_mysql_datadir;

	/* Set InnoDB initialization parameters according to the values
	read from MySQL .cnf file */

	if (xtrabackup_backup || xtrabackup_stats) {
		msg("xtrabackup: using the following InnoDB configuration:\n");
	} else {
		msg("xtrabackup: using the following InnoDB configuration "
		    "for recovery:\n");
	}

	/*--------------- Data files -------------------------*/

	/* The default dir for data files is the datadir of MySQL */

	srv_data_home = ((xtrabackup_backup || xtrabackup_stats) && innobase_data_home_dir
			 ? innobase_data_home_dir : default_path);
	msg("xtrabackup:   innodb_data_home_dir = %s\n", srv_data_home);

	/*--------------- Shared tablespaces -------------------------*/

	/* Set default InnoDB data file size to 10 MB and let it be
  	auto-extending. Thus users can use InnoDB in >= 4.0 without having
	to specify any startup options. */

	if (!innobase_data_file_path) {
  		innobase_data_file_path = (char*) "ibdata1:10M:autoextend";
	}
	msg("xtrabackup:   innodb_data_file_path = %s\n",
	    innobase_data_file_path);

	/* This is the first time univ_page_size is used.
	It was initialized to 16k pages before srv_page_size was set */
	univ_page_size.copy_from(
		page_size_t(srv_page_size, srv_page_size, false));

	srv_sys_space.set_space_id(TRX_SYS_SPACE);

	/* Create the filespace flags. */
	fsp_flags = fsp_flags_init(
		univ_page_size, false, false, false, false);
	srv_sys_space.set_flags(fsp_flags);

	srv_sys_space.set_name(reserved_system_space_name);
	srv_sys_space.set_path(srv_data_home);

	/* Supports raw devices */
	if (!srv_sys_space.parse_params(innobase_data_file_path,
					true, xtrabackup_prepare)) {
		goto error;
	}

	/* Set default InnoDB temp data file size to 12 MB and let it be
	auto-extending. */

	if (!innobase_temp_data_file_path) {
		innobase_temp_data_file_path = (char*) "ibtmp1:12M:autoextend";
	}

	/* We set the temporary tablspace id later, after recovery.
	The temp tablespace doesn't support raw devices.
	Set the name and path. */
	srv_tmp_space.set_name(reserved_temporary_space_name);
	srv_tmp_space.set_path(srv_data_home);

	/* Create the filespace flags with the temp flag set. */
	fsp_flags = fsp_flags_init(
		univ_page_size, false, false, false, true);
	srv_tmp_space.set_flags(fsp_flags);

	if (!srv_tmp_space.parse_params(innobase_temp_data_file_path, false,
					xtrabackup_prepare)) {
		goto error;
	}

	/* Perform all sanity check before we take action of deleting files*/
	if (srv_sys_space.intersection(&srv_tmp_space)) {
		msg("%s and %s file names seem to be the same.",
			srv_tmp_space.name(), srv_sys_space.name());
		goto error;
	}

	/* -------------- Log files ---------------------------*/

	/* The default dir for log files is the datadir of MySQL */

	if (!((xtrabackup_backup || xtrabackup_stats) &&
	      srv_log_group_home_dir)) {
		srv_log_group_home_dir = default_path;
	}
	if (xtrabackup_prepare && xtrabackup_incremental_dir) {
		srv_log_group_home_dir = xtrabackup_incremental_dir;
	}
	msg("xtrabackup:   innodb_log_group_home_dir = %s\n",
	    srv_log_group_home_dir);

	os_normalize_path(srv_log_group_home_dir);

	if (strchr(srv_log_group_home_dir, ';')) {

		msg("syntax error in innodb_log_group_home_dir, ");

		goto error;
	}

	srv_adaptive_flushing = FALSE;
	srv_file_format = 1; /* Barracuda */
	srv_max_file_format_at_startup = UNIV_FORMAT_MIN; /* on */
	/* --------------------------------------------------*/

	srv_file_flush_method_str = innobase_unix_file_flush_method;

	srv_n_log_files = (ulint) innobase_log_files_in_group;
	srv_log_file_size = (ulint) innobase_log_file_size;
	msg("xtrabackup:   innodb_log_files_in_group = %ld\n",
	    srv_n_log_files);
	msg("xtrabackup:   innodb_log_file_size = %lld\n",
	    (long long int) srv_log_file_size);

	srv_log_buffer_size = (ulint) innobase_log_buffer_size;

        /* We set srv_pool_size here in units of 1 kB. InnoDB internally
        changes the value so that it becomes the number of database pages. */

	/* TDOD: add option */
	srv_buf_pool_chunk_unit = 134217728;
	srv_buf_pool_size = (ulint) xtrabackup_use_memory;
	srv_buf_pool_instances = 1;

	srv_n_file_io_threads = (ulint) innobase_file_io_threads;
	srv_n_read_io_threads = (ulint) innobase_read_io_threads;
	srv_n_write_io_threads = (ulint) innobase_write_io_threads;

	srv_force_recovery = (ulint) innobase_force_recovery;

	srv_use_doublewrite_buf = (ibool) innobase_use_doublewrite;

	if (!innobase_use_checksums) {

		srv_checksum_algorithm = SRV_CHECKSUM_ALGORITHM_NONE;
	}

	btr_search_enabled = (char) innobase_adaptive_hash_index;

	os_use_large_pages = (ibool) innobase_use_large_pages;
	os_large_page_size = (ulint) innobase_large_page_size;

	row_rollback_on_timeout = (ibool) innobase_rollback_on_timeout;

	srv_file_per_table = (my_bool) innobase_file_per_table;

        srv_locks_unsafe_for_binlog = (ibool) innobase_locks_unsafe_for_binlog;

	srv_max_n_open_files = (ulint) innobase_open_files;
	srv_innodb_status = (ibool) innobase_create_status_file;

	srv_print_verbose_log = 1;

	/* Store the default charset-collation number of this MySQL
	installation */

	/* We cannot treat characterset here for now!! */
	data_mysql_default_charset_coll = (ulint)default_charset_info->number;

	//innobase_commit_concurrency_init_default();

	/* Since we in this module access directly the fields of a trx
        struct, and due to different headers and flags it might happen that
	mutex_t has a different size in this module and in InnoDB
	modules, we check at run time that the size is the same in
	these compilation modules. */

	/* On 5.5+ srv_use_native_aio is TRUE by default. It is later reset
	if it is not supported by the platform in
	innobase_start_or_create_for_mysql(). As we don't call it in xtrabackup,
	we have to duplicate checks from that function here. */

#ifdef __WIN__
	switch (os_get_os_version()) {
	case OS_WIN95:
	case OS_WIN31:
	case OS_WINNT:
		/* On Win 95, 98, ME, Win32 subsystem for Windows 3.1,
		and NT use simulated aio. In NT Windows provides async i/o,
		but when run in conjunction with InnoDB Hot Backup, it seemed
		to corrupt the data files. */

		srv_use_native_aio = FALSE;
		break;

	case OS_WIN2000:
	case OS_WINXP:
		/* On 2000 and XP, async IO is available. */
		srv_use_native_aio = TRUE;
		break;

	default:
		/* Vista and later have both async IO and condition variables */
		srv_use_native_aio = TRUE;
		srv_use_native_conditions = TRUE;
		break;
	}

#elif defined(LINUX_NATIVE_AIO)

	if (srv_use_native_aio) {
		ut_print_timestamp(stderr);
		msg(" InnoDB: Using Linux native AIO\n");
	}
#else
	/* Currently native AIO is supported only on windows and linux
	and that also when the support is compiled in. In all other
	cases, we ignore the setting of innodb_use_native_aio. */
	srv_use_native_aio = FALSE;

#endif

	/* Assign the default value to srv_undo_dir if it's not specified, as
	my_getopt does not support default values for string options. We also
	ignore the option and override innodb_undo_directory on --prepare,
	because separate undo tablespaces are copied to the root backup
	directory. */

	if (!srv_undo_dir || !xtrabackup_backup) {
		my_free(srv_undo_dir);
		srv_undo_dir = my_strdup(PSI_NOT_INSTRUMENTED, ".", MYF(MY_FAE));
	}

	innodb_log_checksum_func_update(srv_log_checksum_algorithm);

	return(FALSE);

error:
	msg("xtrabackup: innodb_init_param(): Error occured.\n");
	return(TRUE);
}

static my_bool
innodb_init(void)
{
	int	err;

	err = innobase_start_or_create_for_mysql();

	if (err != DB_SUCCESS) {
		free(internal_innobase_data_file_path);
		internal_innobase_data_file_path = NULL;
		goto error;
	}

	/* They may not be needed for now */
//	(void) hash_init(&innobase_open_tables,system_charset_info, 32, 0, 0,
//			 		(hash_get_key) innobase_get_key, 0, 0);
//        pthread_mutex_init(&innobase_share_mutex, MY_MUTEX_INIT_FAST);
//        pthread_mutex_init(&prepare_commit_mutex, MY_MUTEX_INIT_FAST);
//        pthread_mutex_init(&commit_threads_m, MY_MUTEX_INIT_FAST);
//        pthread_mutex_init(&commit_cond_m, MY_MUTEX_INIT_FAST);
//        pthread_cond_init(&commit_cond, NULL);

	innodb_inited= 1;

	return(FALSE);

error:
	msg("xtrabackup: innodb_init(): Error occured.\n");
	return(TRUE);
}

static my_bool
innodb_end(void)
{
	srv_fast_shutdown = (ulint) innobase_fast_shutdown;
	innodb_inited = 0;

	msg("xtrabackup: starting shutdown with innodb_fast_shutdown = %lu\n",
	    srv_fast_shutdown);

	if (innobase_shutdown_for_mysql() != DB_SUCCESS) {
		goto error;
	}
	free(internal_innobase_data_file_path);
	internal_innobase_data_file_path = NULL;

	/* They may not be needed for now */
//	hash_free(&innobase_open_tables);
//	pthread_mutex_destroy(&innobase_share_mutex);
//	pthread_mutex_destroy(&prepare_commit_mutex);
//	pthread_mutex_destroy(&commit_threads_m);
//	pthread_mutex_destroy(&commit_cond_m);
//	pthread_cond_destroy(&commit_cond);

	return(FALSE);

error:
	msg("xtrabackup: innodb_end(): Error occured.\n");
	return(TRUE);
}

/* ================= common ================= */

/***********************************************************************
Read backup meta info.
@return TRUE on success, FALSE on failure. */
static
my_bool
xtrabackup_read_metadata(char *filename)
{
	FILE	*fp;
	my_bool	 r = TRUE;
	int	 t;

	fp = fopen(filename,"r");
	if(!fp) {
		msg("xtrabackup: Error: cannot open %s\n", filename);
		return(FALSE);
	}

	if (fscanf(fp, "backup_type = %29s\n", metadata_type)
	    != 1) {
		r = FALSE;
		goto end;
	}
	/* Use UINT64PF instead of LSN_PF here, as we have to maintain the file
	format. */
	if (fscanf(fp, "from_lsn = " UINT64PF "\n", &metadata_from_lsn)
			!= 1) {
		r = FALSE;
		goto end;
	}
	if (fscanf(fp, "to_lsn = " UINT64PF "\n", &metadata_to_lsn)
			!= 1) {
		r = FALSE;
		goto end;
	}
	if (fscanf(fp, "last_lsn = " UINT64PF "\n", &metadata_last_lsn)
			!= 1) {
		metadata_last_lsn = 0;
	}
	/* Optional fields */

	if (fscanf(fp, "compact = %d\n", &t) == 1) {
		xtrabackup_compact = (t == 1);
	} else {
		xtrabackup_compact = 0;
	}

	if (fscanf(fp, "recover_binlog_info = %d\n", &t) == 1) {
		recover_binlog_info = (t == 1);
	}
end:
	fclose(fp);

	return(r);
}

/***********************************************************************
Print backup meta info to a specified buffer. */
static
void
xtrabackup_print_metadata(char *buf, size_t buf_len)
{
	/* Use UINT64PF instead of LSN_PF here, as we have to maintain the file
	format. */
	snprintf(buf, buf_len,
		 "backup_type = %s\n"
		 "from_lsn = " UINT64PF "\n"
		 "to_lsn = " UINT64PF "\n"
		 "last_lsn = " UINT64PF "\n"
		 "compact = %d\n"
		 "recover_binlog_info = %d\n",
		 metadata_type,
		 metadata_from_lsn,
		 metadata_to_lsn,
		 metadata_last_lsn,
		 MY_TEST(xtrabackup_compact == TRUE),
		 MY_TEST(opt_binlog_info == BINLOG_INFO_LOCKLESS));
}

/***********************************************************************
Stream backup meta info to a specified datasink.
@return TRUE on success, FALSE on failure. */
static
my_bool
xtrabackup_stream_metadata(ds_ctxt_t *ds_ctxt)
{
	char		buf[1024];
	size_t		len;
	ds_file_t	*stream;
	MY_STAT		mystat;
	my_bool		rc = TRUE;

	xtrabackup_print_metadata(buf, sizeof(buf));

	len = strlen(buf);

	mystat.st_size = len;
	mystat.st_mtime = my_time(0);

	stream = ds_open(ds_ctxt, XTRABACKUP_METADATA_FILENAME, &mystat);
	if (stream == NULL) {
		msg("xtrabackup: Error: cannot open output stream "
		    "for %s\n", XTRABACKUP_METADATA_FILENAME);
		return(FALSE);
	}

	if (ds_write(stream, buf, len)) {
		rc = FALSE;
	}

	if (ds_close(stream)) {
		rc = FALSE;
	}

	return(rc);
}

/***********************************************************************
Write backup meta info to a specified file.
@return TRUE on success, FALSE on failure. */
static
my_bool
xtrabackup_write_metadata(const char *filepath)
{
	char		buf[1024];
	size_t		len;
	FILE		*fp;

	xtrabackup_print_metadata(buf, sizeof(buf));

	len = strlen(buf);

	fp = fopen(filepath, "w");
	if(!fp) {
		msg("xtrabackup: Error: cannot open %s\n", filepath);
		return(FALSE);
	}
	if (fwrite(buf, len, 1, fp) < 1) {
		fclose(fp);
		return(FALSE);
	}

	fclose(fp);

	return(TRUE);
}

/***********************************************************************
Read meta info for an incremental delta.
@return TRUE on success, FALSE on failure. */
static my_bool
xb_read_delta_metadata(const char *filepath, xb_delta_info_t *info)
{
	FILE*	fp;
	char	key[51];
	char	value[51];
	my_bool	r			= TRUE;

	/* set defaults */
	info->page_size = ULINT_UNDEFINED;
	info->zip_size = ULINT_UNDEFINED;
	info->space_id = ULINT_UNDEFINED;

	fp = fopen(filepath, "r");
	if (!fp) {
		/* Meta files for incremental deltas are optional */
		return(TRUE);
	}

	while (!feof(fp)) {
		if (fscanf(fp, "%50s = %50s\n", key, value) == 2) {
			if (strcmp(key, "page_size") == 0) {
				info->page_size = strtoul(value, NULL, 10);
			} else if (strcmp(key, "zip_size") == 0) {
				info->zip_size = strtoul(value, NULL, 10);
			} else if (strcmp(key, "space_id") == 0) {
				info->space_id = strtoul(value, NULL, 10);
			}
		}
	}

	fclose(fp);

	if (info->page_size == ULINT_UNDEFINED) {
		msg("xtrabackup: page_size is required in %s\n", filepath);
		r = FALSE;
	}
	if (info->space_id == ULINT_UNDEFINED) {
		msg("xtrabackup: Warning: This backup was taken with XtraBackup 2.0.1 "
			"or earlier, some DDL operations between full and incremental "
			"backups may be handled incorrectly\n");
	}

	return(r);
}

/***********************************************************************
Write meta info for an incremental delta.
@return TRUE on success, FALSE on failure. */
my_bool
xb_write_delta_metadata(const char *filename, const xb_delta_info_t *info)
{
	ds_file_t	*f;
	char		buf[64];
	my_bool		ret;
	size_t		len;
	MY_STAT		mystat;

	snprintf(buf, sizeof(buf),
		 "page_size = %lu\n"
		 "zip_size = %lu\n"
		 "space_id = %lu\n",
		 info->page_size, info->zip_size, info->space_id);
	len = strlen(buf);

	mystat.st_size = len;
	mystat.st_mtime = my_time(0);

	f = ds_open(ds_meta, filename, &mystat);
	if (f == NULL) {
		msg("xtrabackup: Error: cannot open output stream for %s\n",
		    filename);
		return(FALSE);
	}

	ret = (ds_write(f, buf, len) == 0);

	if (ds_close(f)) {
		ret = FALSE;
	}

	return(ret);
}

/* ================= backup ================= */
void
xtrabackup_io_throttling(void)
{
	if (xtrabackup_throttle && (io_ticket--) < 0) {
		os_event_reset(wait_throttle);
		os_event_wait(wait_throttle);
	}
}

/************************************************************************
Checks if a given table name matches any of specifications in the --tables or
--tables-file options.

@return TRUE on match. */
static my_bool
check_if_table_matches_filters(const char *name)
{
	int 			regres;
	xb_filter_entry_t*	table;
	xb_regex_list_node_t*	node;

	if (UT_LIST_GET_LEN(regex_list)) {
		/* Check against regular expressions list */
		for (node = UT_LIST_GET_FIRST(regex_list); node;
		     node = UT_LIST_GET_NEXT(regex_list, node)) {
			regres = xb_regexec(&node->regex, name, 1,
					    tables_regmatch, 0);
			if (regres != REG_NOMATCH) {

				return(TRUE);
			}
		}
	}

	if (tables_hash) {
		HASH_SEARCH(name_hash, tables_hash, ut_fold_string(name),
			    xb_filter_entry_t*,
			    table, (void) 0,
			    !strcmp(table->name, name));
		if (table) {

			return(TRUE);
		}
	}

	return(FALSE);
}

/************************************************************************
Checks if a table specified as a name in the form "database/name" (InnoDB 5.6)
or "./database/name.ibd" (InnoDB 5.5-) should be skipped from backup based on
the --tables or --tables-file options.

@return TRUE if the table should be skipped. */
bool
check_if_skip_table(
/******************/
	const char*	name)	/*!< in: path to the table */
{
	char buf[FN_REFLEN];
	const char *dbname, *tbname;
	const char *ptr;
	char *eptr;

	if (UT_LIST_GET_LEN(regex_list) == 0 &&
	    tables_hash == NULL &&
	    databases_hash == NULL) {
		return(false);
	}

	dbname = NULL;
	tbname = name;
	while ((ptr = strchr(tbname, OS_PATH_SEPARATOR)) != NULL) {
		dbname = tbname;
		tbname = ptr + 1;
	}

	if (dbname == NULL) {
		return(false);
	}

	strncpy(buf, dbname, FN_REFLEN);
	buf[tbname - 1 - dbname] = 0;

	if (databases_hash) {
		/* There are some filters for databases, check them */
		xb_filter_entry_t*	database;

		HASH_SEARCH(name_hash, databases_hash, ut_fold_string(buf),
			    xb_filter_entry_t*,
			    database, (void) 0,
			    !strcmp(database->name, buf));
		/* Table's database isn't found, skip the table */
		if (!database) {
			return(true);
		}
		/* There aren't tables specified for the database,
		it should be backed up entirely */
		if (!database->has_tables) {
			return(false);
		}
	}

	buf[FN_REFLEN - 1] = '\0';
	buf[tbname - 1 - dbname] = '.';

	/* Check if there's a suffix in the table name. If so, truncate it. We
	rely on the fact that a dot cannot be a part of a table name (it is
	encoded by the server with the @NNNN syntax). */
	if ((eptr = strchr(&buf[tbname - dbname], '.')) != NULL) {

		*eptr = '\0';
	}

	/* For partitioned tables first try to match against the regexp
	without truncating the #P#... suffix so we can backup individual
	partitions with regexps like '^test[.]t#P#p5' */
	if (check_if_table_matches_filters(buf)) {

		return(false);
	}
	if ((eptr = strstr(buf, "#P#")) != NULL) {

		*eptr = 0;

		if (check_if_table_matches_filters(buf)) {

			return(false);
		}
	}

	return(true);
}

/***********************************************************************
Reads the space flags from a given data file and returns the
page size. */
const page_size_t
xb_get_zip_size(os_file_t file, bool *success)
{
	byte		*buf;
	byte		*page;
	page_size_t	page_size(0, 0, false);
	ibool		ret;
	ulint		space;
	IORequest	read_request(IORequest::READ);

	buf = static_cast<byte *>(ut_malloc_nokey(2 * UNIV_PAGE_SIZE_MAX));
	page = static_cast<byte *>(ut_align(buf, UNIV_PAGE_SIZE_MAX));

	ret = os_file_read(read_request, file, page, 0, UNIV_PAGE_SIZE_MIN);
	if (!ret) {
		*success = false;
		goto end;
	}

	space = mach_read_from_4(page + FIL_PAGE_ARCH_LOG_NO_OR_SPACE_ID);
	if (space == 0) {
		page_size.copy_from(univ_page_size);
	} else {
		page_size.copy_from(page_size_t(fsp_header_get_flags(page)));
	}
	*success = true;
end:
	ut_free(buf);

	return(page_size);
}

const char*
xb_get_copy_action(const char *dflt)
{
	const char *action;

	if (xtrabackup_stream) {
		if (xtrabackup_compress) {
			if (xtrabackup_encrypt) {
				action = "Compressing, encrypting and streaming";
			} else {
				action = "Compressing and streaming";
			}
		} else if (xtrabackup_encrypt) {
			action = "Encrypting and streaming";
		} else {
			action = "Streaming";
		}
	} else {
		if (xtrabackup_compress) {
			if (xtrabackup_encrypt) {
				action = "Compressing and encrypting";
			} else {
				action = "Compressing";
			}
		} else if (xtrabackup_encrypt) {
			action = "Encrypting";
		} else {
			action = dflt;
		}
	}

	return(action);
}

/* TODO: We may tune the behavior (e.g. by fil_aio)*/

static
my_bool
xtrabackup_copy_datafile(fil_node_t* node, uint thread_n)
{
	char			 dst_name[FN_REFLEN];
	ds_file_t		*dstfile = NULL;
	xb_fil_cur_t		 cursor;
	xb_fil_cur_result_t	 res;
	xb_write_filt_t		*write_filter = NULL;
	xb_write_filt_ctxt_t	 write_filt_ctxt;
	const char		*action;
	xb_read_filt_t		*read_filter;
	ibool			is_system;
	my_bool			rc = FALSE;

	/* Get the name and the path for the tablespace. node->name always
	contains the path (which may be absolute for remote tablespaces in
	5.6+). space->name contains the tablespace name in the form
	"./database/table.ibd" (in 5.5-) or "database/table" (in 5.6+). For a
	multi-node shared tablespace, space->name contains the name of the first
	node, but that's irrelevant, since we only need node_name to match them
	against filters, and the shared tablespace is always copied regardless
	of the filters value. */

	const char* const node_name = node->space->name;
	const char* const node_path = node->name;

	is_system = !fil_is_user_tablespace_id(node->space->id);

	if (!is_system && check_if_skip_table(node_name)) {
		msg("[%02u] Skipping %s.\n", thread_n, node_name);
		return(FALSE);
	}

	if (!changed_page_bitmap) {
		read_filter = &rf_pass_through;
	}
	else {
		read_filter = &rf_bitmap;
	}
	res = xb_fil_cur_open(&cursor, read_filter, node, thread_n);
	if (res == XB_FIL_CUR_SKIP) {
		goto skip;
	} else if (res == XB_FIL_CUR_ERROR) {
		goto error;
	}

	if (!is_system) {
		snprintf(dst_name, sizeof(dst_name), "%s.ibd", node_name);
	} else {
		strncpy(dst_name, cursor.rel_path, sizeof(dst_name));
	}

	/* Setup the page write filter */
	if (xtrabackup_incremental) {
		write_filter = &wf_incremental;
	} else if (xtrabackup_compact) {
		write_filter = &wf_compact;
	} else {
		write_filter = &wf_write_through;
	}

	memset(&write_filt_ctxt, 0, sizeof(xb_write_filt_ctxt_t));
	ut_a(write_filter->process != NULL);

	if (write_filter->init != NULL &&
	    !write_filter->init(&write_filt_ctxt, dst_name, &cursor)) {
		msg("[%02u] xtrabackup: error: "
		    "failed to initialize page write filter.\n", thread_n);
		goto error;
	}

	dstfile = ds_open(ds_data, dst_name, &cursor.statinfo);
	if (dstfile == NULL) {
		msg("[%02u] xtrabackup: error: "
		    "cannot open the destination stream for %s\n",
		    thread_n, dst_name);
		goto error;
	}

	action = xb_get_copy_action();

	if (xtrabackup_stream) {
		msg_ts("[%02u] %s %s\n", thread_n, action, node_path);
	} else {
		msg_ts("[%02u] %s %s to %s\n", thread_n, action,
		       node_path, dstfile->path);
	}

	/* The main copy loop */
	while ((res = xb_fil_cur_read(&cursor)) == XB_FIL_CUR_SUCCESS) {
		if (!write_filter->process(&write_filt_ctxt, dstfile)) {
			goto error;
		}
	}

	if (res == XB_FIL_CUR_ERROR) {
		goto error;
	}

	if (write_filter->finalize
	    && !write_filter->finalize(&write_filt_ctxt, dstfile)) {
		goto error;
	}

	/* close */
	msg_ts("[%02u]        ...done\n", thread_n);
	xb_fil_cur_close(&cursor);
	if (ds_close(dstfile)) {
		rc = TRUE;
	}
	if (write_filter && write_filter->deinit) {
		write_filter->deinit(&write_filt_ctxt);
	}
	return(rc);

error:
	xb_fil_cur_close(&cursor);
	if (dstfile != NULL) {
		ds_close(dstfile);
	}
	if (write_filter && write_filter->deinit) {
		write_filter->deinit(&write_filt_ctxt);;
	}
	msg("[%02u] xtrabackup: Error: "
	    "xtrabackup_copy_datafile() failed.\n", thread_n);
	return(TRUE); /*ERROR*/

skip:

	if (dstfile != NULL) {
		ds_close(dstfile);
	}
	if (write_filter && write_filter->deinit) {
		write_filter->deinit(&write_filt_ctxt);
	}
	msg("[%02u] xtrabackup: Warning: We assume the "
	    "table was dropped during xtrabackup execution "
	    "and ignore the file.\n", thread_n);
	msg("[%02u] xtrabackup: Warning: skipping tablespace %s.\n",
	    thread_n, node_name);
	return(FALSE);
}

static
void
xtrabackup_choose_lsn_offset(lsn_t start_lsn)
{
	ulint no, expected_no;
	ulint blocks_in_group;
	lsn_t end_lsn;
	log_group_t *group;

	start_lsn = ut_uint64_align_down(start_lsn, OS_FILE_LOG_BLOCK_SIZE);
	end_lsn = start_lsn + RECV_SCAN_SIZE;

	group = UT_LIST_GET_FIRST(log_sys->log_groups);

	if (mysql_server_version < 50500) {
		/* server doesn't support log files larger than 4G */
		return;
	}

	if (server_flavor == FLAVOR_PERCONA_SERVER &&
	    (mysql_server_version > 50500 && mysql_server_version < 50600)) {
		/* it is Percona Server 5.5 */
		group->lsn_offset = group->lsn_offset_ps55;
		return;
	}

	if (group->lsn_offset_ps55 == group->lsn_offset ||
	    group->lsn_offset_ps55 == (lsn_t) -1) {
		/* we have only one option */
		return;
	}

	no = (ulint) -1;

	blocks_in_group = log_block_convert_lsn_to_no(
		log_group_get_capacity(group)) - 1;

	lsn_t offsets[2] = {group->lsn_offset,
			    group->lsn_offset_ps55};

	expected_no = log_block_convert_lsn_to_no(start_lsn);

	for (int i = 0; i < 2; i++) {
		group->lsn_offset = offsets[i];

		/* read log block number */
		if (group->lsn_offset < group->file_size * group->n_files &&
		    (log_group_calc_lsn_offset(start_lsn, group) %
		     UNIV_PAGE_SIZE) % OS_MIN_LOG_BLOCK_SIZE == 0) {
			log_group_read_log_seg(log_sys->buf, group,
					       start_lsn, end_lsn);
			no = log_block_get_hdr_no(log_sys->buf);
		}

		if ((no <= expected_no &&
			((expected_no - no) % blocks_in_group) == 0) ||
		    ((expected_no | 0x40000000UL) - no) % blocks_in_group == 0) {
			/* offset looks ok */
			return;
		}
	}
}

/*******************************************************//**
Scans log from a buffer and writes new log data to the outpud datasinc.
@return true if success */
static
bool
xtrabackup_scan_log_recs(
/*===============*/
	log_group_t*	group,		/*!< in: log group */
	bool		is_last,	/*!< in: whether it is last segment
					to copy */
	lsn_t		start_lsn,	/*!< in: buffer start lsn */
	lsn_t*		contiguous_lsn,	/*!< in/out: it is known that all log
					groups contain contiguous log data up
					to this lsn */
	lsn_t*		group_scanned_lsn,/*!< out: scanning succeeded up to
					this lsn */
	lsn_t		checkpoint_lsn,	/*!< in: latest checkpoint LSN */
	bool*		finished)	/*!< out: false if is not able to scan
					any more in this log group */
{
	lsn_t		scanned_lsn;
	ulint		data_len;
	ulint		write_size;
	const byte*	log_block;
	bool		more_data	= false;

	ulint		scanned_checkpoint_no = 0;

	*finished = false;
	scanned_lsn = start_lsn;
	log_block = log_sys->buf;

	while (log_block < log_sys->buf + RECV_SCAN_SIZE && !*finished) {
		ulint	no = log_block_get_hdr_no(log_block);
		ulint	scanned_no = log_block_convert_lsn_to_no(scanned_lsn);
		ibool	checksum_is_ok = log_block_checksum_is_ok(log_block);

		if (no != scanned_no && checksum_is_ok) {
			ulint blocks_in_group;

			blocks_in_group = log_block_convert_lsn_to_no(
				log_group_get_capacity(group)) - 1;

			if ((no < scanned_no &&
			    ((scanned_no - no) % blocks_in_group) == 0) ||
			    no == 0 ||
			    /* Log block numbers wrap around at 0x3FFFFFFF */
			    ((scanned_no | 0x40000000UL) - no) %
			    blocks_in_group == 0) {

				/* old log block, do nothing */
				*finished = true;
				break;
			}

			msg("xtrabackup: error:"
			    " log block numbers mismatch:\n"
			    "xtrabackup: error: expected log block no. %lu,"
			    " but got no. %lu from the log file.\n",
			    (ulong) scanned_no, (ulong) no);

			if ((no - scanned_no) % blocks_in_group == 0) {
				msg("xtrabackup: error:"
				    " it looks like InnoDB log has wrapped"
				    " around before xtrabackup could"
				    " process all records due to either"
				    " log copying being too slow, or "
				    " log files being too small.\n");
			}

			return(false);
		} else if (!checksum_is_ok) {
			/* Garbage or an incompletely written log block */

			msg("xtrabackup: warning: Log block checksum mismatch"
			    " (block no %lu at lsn " LSN_PF "): \n"
			    "expected %lu, calculated checksum %lu\n",
				(ulong) no,
				scanned_lsn,
				(ulong) log_block_get_checksum(log_block),
				(ulong) log_block_calc_checksum(log_block));
			msg("xtrabackup: warning: this is possible when the "
			    "log block has not been fully written by the "
			    "server, will retry later.\n");
			*finished = true;
			break;
		}

		if (log_block_get_flush_bit(log_block)) {
			/* This block was a start of a log flush operation:
			we know that the previous flush operation must have
			been completed for all log groups before this block
			can have been flushed to any of the groups. Therefore,
			we know that log data is contiguous up to scanned_lsn
			in all non-corrupt log groups. */

			if (scanned_lsn > *contiguous_lsn) {

				*contiguous_lsn = scanned_lsn;
			}
		}

		data_len = log_block_get_data_len(log_block);

		if (
		    (scanned_checkpoint_no > 0)
		    && (log_block_get_checkpoint_no(log_block)
		       < scanned_checkpoint_no)
		    && (scanned_checkpoint_no
			- log_block_get_checkpoint_no(log_block)
			> 0x80000000UL)) {

			/* Garbage from a log buffer flush which was made
			before the most recent database recovery */

			*finished = true;
			break;
		}

		if (!recv_sys->parse_start_lsn
		    && (log_block_get_first_rec_group(log_block) > 0)) {

			/* We found a point from which to start the parsing
			of log records */

			recv_sys->parse_start_lsn = scanned_lsn
				+ log_block_get_first_rec_group(log_block);
			recv_sys->scanned_lsn = recv_sys->parse_start_lsn;
			recv_sys->recovered_lsn = recv_sys->parse_start_lsn;
		}

		scanned_lsn = scanned_lsn + data_len;
		scanned_checkpoint_no = log_block_get_checkpoint_no(log_block);

		if (scanned_lsn > recv_sys->scanned_lsn) {

			/* We were able to find more log data: add it to the
			parsing buffer if parse_start_lsn is already
			non-zero */

			if (recv_sys->len + 4 * OS_FILE_LOG_BLOCK_SIZE
			    >= RECV_PARSING_BUF_SIZE) {
				ib::error() << "Log parsing buffer overflow."
					" Recovery may have failed!";

				recv_sys->found_corrupt_log = true;

			} else if (!recv_sys->found_corrupt_log) {
				more_data = recv_sys_add_to_parsing_buf(
					log_block, scanned_lsn);
			}

			recv_sys->scanned_lsn = scanned_lsn;
			recv_sys->scanned_checkpoint_no
				= log_block_get_checkpoint_no(log_block);
		}

		if (data_len < OS_FILE_LOG_BLOCK_SIZE) {
			/* Log data for this group ends here */

			*finished = true;
		} else {
			log_block += OS_FILE_LOG_BLOCK_SIZE;
		}
	}

	*group_scanned_lsn = scanned_lsn;

	/* ===== write log to 'xtrabackup_logfile' ====== */
	if (!*finished) {
		write_size = RECV_SCAN_SIZE;
	} else {
		write_size = ut_uint64_align_up(scanned_lsn,
					OS_FILE_LOG_BLOCK_SIZE) - start_lsn;
		if (!is_last && scanned_lsn % OS_FILE_LOG_BLOCK_SIZE) {
			write_size -= OS_FILE_LOG_BLOCK_SIZE;
		}
	}

	if (ds_write(dst_log_file, log_sys->buf, write_size)) {
		msg("xtrabackup: Error: "
		    "write to logfile failed\n");
		return(false);
	}

	if (more_data && !recv_sys->found_corrupt_log) {
		/* Try to parse more log records */

		if (recv_parse_log_recs(checkpoint_lsn,	/*!< in: latest checkpoint LSN */
					STORE_NO, false)) {
			ut_ad(recv_sys->found_corrupt_log
			      || recv_sys->found_corrupt_fs
			      || recv_sys->mlog_checkpoint_lsn
			      == recv_sys->recovered_lsn);
			return(true);
		}

		if (recv_sys->recovered_offset > RECV_PARSING_BUF_SIZE / 4) {
			/* Move parsing buffer data to the buffer start */

			recv_sys_justify_left_parsing_buf();
		}
	}

	return(true);
}

static my_bool
xtrabackup_copy_logfile(lsn_t from_lsn, my_bool is_last)
{
	/* definition from recv_recovery_from_checkpoint_start() */
	log_group_t*	group;
	lsn_t		group_scanned_lsn;
	lsn_t		contiguous_lsn;

	ut_a(dst_log_file != NULL);

	/* read from checkpoint_lsn_start to current */
	contiguous_lsn = ut_uint64_align_down(from_lsn, OS_FILE_LOG_BLOCK_SIZE);

	/* TODO: We must check the contiguous_lsn still exists in log file.. */

	group = UT_LIST_GET_FIRST(log_sys->log_groups);

	while (group) {
		bool	finished;
		lsn_t	start_lsn;
		lsn_t	end_lsn;

		/* reference recv_group_scan_log_recs() */
		finished = false;

		start_lsn = contiguous_lsn;

		while (!finished) {

			end_lsn = start_lsn + RECV_SCAN_SIZE;

			xtrabackup_io_throttling();

			mutex_enter(&log_sys->mutex);

			log_group_read_log_seg(log_sys->buf,
					       group, start_lsn, end_lsn);

			 if (!xtrabackup_scan_log_recs(group, is_last,
				start_lsn, &contiguous_lsn, &group_scanned_lsn,
				from_lsn, &finished)) {
				goto error;
			 }

			mutex_exit(&log_sys->mutex);

			start_lsn = end_lsn;

		}

		group->scanned_lsn = group_scanned_lsn;

		msg_ts(">> log scanned up to (" LSN_PF ")\n",
		       group->scanned_lsn);

		group = UT_LIST_GET_NEXT(log_groups, group);

		/* update global variable*/
		log_copy_scanned_lsn = group_scanned_lsn;

		/* innodb_mirrored_log_groups must be 1, no other groups */
		ut_a(group == NULL);

		debug_sync_point("xtrabackup_copy_logfile_pause");

	}


	return(FALSE);

error:
	mutex_exit(&log_sys->mutex);
	ds_close(dst_log_file);
	msg("xtrabackup: Error: xtrabackup_copy_logfile() failed.\n");
	return(TRUE);
}

static
#ifndef __WIN__
void*
#else
ulint
#endif
log_copying_thread(
	void*	arg __attribute__((unused)))
{
	/*
	  Initialize mysys thread-specific memory so we can
	  use mysys functions in this thread.
	*/
	my_thread_init();

	ut_a(dst_log_file != NULL);

	log_copying_running = TRUE;

	while(log_copying) {
		os_event_reset(log_copying_stop);
		os_event_wait_time_low(log_copying_stop,
				       xtrabackup_log_copy_interval * 1000ULL,
				       0);
		if (log_copying) {
			if(xtrabackup_copy_logfile(log_copy_scanned_lsn,
						   FALSE)) {

				exit(EXIT_FAILURE);
			}
		}
	}

	/* last copying */
	if(xtrabackup_copy_logfile(log_copy_scanned_lsn, TRUE)) {

		exit(EXIT_FAILURE);
	}

	log_copying_running = FALSE;
	my_thread_end();
	os_thread_exit();

	return(0);
}

/* io throttle watching (rough) */
static
#ifndef __WIN__
void*
#else
ulint
#endif
io_watching_thread(
	void*	arg)
{
	(void)arg;
	/* currently, for --backup only */
	ut_a(xtrabackup_backup);

	io_watching_thread_running = TRUE;

	while (log_copying) {
		os_thread_sleep(1000000); /*1 sec*/
		io_ticket = xtrabackup_throttle;
		os_event_set(wait_throttle);
	}

	/* stop io throttle */
	xtrabackup_throttle = 0;
	os_event_set(wait_throttle);

	io_watching_thread_running = FALSE;

	os_thread_exit();

	return(0);
}

/************************************************************************
I/o-handler thread function. */
static

#ifndef __WIN__
void*
#else
ulint
#endif
io_handler_thread(
/*==============*/
	void*	arg)
{
	ulint	segment;


	segment = *((ulint*)arg);

 	while (srv_shutdown_state != SRV_SHUTDOWN_EXIT_THREADS) {
		fil_aio_wait(segment);
	}

	/* We count the number of threads in os_thread_exit(). A created
	thread should always use that to exit and not use return() to exit.
	The thread actually never comes here because it is exited in an
	os_event_wait(). */

	os_thread_exit();

#ifndef __WIN__
	return(NULL);				/* Not reached */
#else
	return(0);
#endif
}

/**************************************************************************
Datafiles copying thread.*/
static
os_thread_ret_t
data_copy_thread_func(
/*==================*/
	void *arg) /* thread context */
{
	data_thread_ctxt_t	*ctxt = (data_thread_ctxt_t *) arg;
	uint			num = ctxt->num;
	fil_node_t*		node;

	/*
	  Initialize mysys thread-specific memory so we can
	  use mysys functions in this thread.
	*/
	my_thread_init();

	debug_sync_point("data_copy_thread_func");

	while ((node = datafiles_iter_next(ctxt->it)) != NULL) {

		/* copy the datafile */
		if(xtrabackup_copy_datafile(node, num)) {
			msg("[%02u] xtrabackup: Error: "
			    "failed to copy datafile.\n", num);
			exit(EXIT_FAILURE);
		}
	}

	mutex_enter(ctxt->count_mutex);
	(*ctxt->count)--;
	mutex_exit(ctxt->count_mutex);

	my_thread_end();
	os_thread_exit();
	OS_THREAD_DUMMY_RETURN;
}

/************************************************************************
Initialize the appropriate datasink(s). Both local backups and streaming in the
'xbstream' format allow parallel writes so we can write directly.

Otherwise (i.e. when streaming in the 'tar' format) we need 2 separate datasinks
for the data stream (and don't allow parallel data copying) and for metainfo
files (including xtrabackup_logfile). The second datasink writes to temporary
files first, and then streams them in a serialized way when closed. */
static void
xtrabackup_init_datasinks(void)
{
	if (xtrabackup_parallel > 1 && xtrabackup_stream &&
	    xtrabackup_stream_fmt == XB_STREAM_FMT_TAR) {
		msg("xtrabackup: warning: the --parallel option does not have "
		    "any effect when streaming in the 'tar' format. "
		    "You can use the 'xbstream' format instead.\n");
		xtrabackup_parallel = 1;
	}

	/* Start building out the pipelines from the terminus back */
	if (xtrabackup_stream) {
		/* All streaming goes to stdout */
		ds_data = ds_meta = ds_redo = ds_create(xtrabackup_target_dir,
						        DS_TYPE_STDOUT);
	} else {
		/* Local filesystem */
		ds_data = ds_meta = ds_redo = ds_create(xtrabackup_target_dir,
						        DS_TYPE_LOCAL);
	}

	/* Track it for destruction */
	xtrabackup_add_datasink(ds_data);

	/* Stream formatting */
	if (xtrabackup_stream) {
		ds_ctxt_t	*ds;
		if (xtrabackup_stream_fmt == XB_STREAM_FMT_TAR) {
			ds = ds_create(xtrabackup_target_dir, DS_TYPE_ARCHIVE);
		} else if (xtrabackup_stream_fmt == XB_STREAM_FMT_XBSTREAM) {
			ds = ds_create(xtrabackup_target_dir, DS_TYPE_XBSTREAM);
		} else {
			/* bad juju... */
			ds = NULL;
		}

		xtrabackup_add_datasink(ds);

		ds_set_pipe(ds, ds_data);
		ds_data = ds;

		if (xtrabackup_stream_fmt != XB_STREAM_FMT_XBSTREAM) {

			/* 'tar' does not allow parallel streams */
			ds_redo = ds_meta = ds_create(xtrabackup_target_dir,
						      DS_TYPE_TMPFILE);
			xtrabackup_add_datasink(ds_meta);
			ds_set_pipe(ds_meta, ds);
		} else {
			ds_redo = ds_meta = ds_data;
		}
	}

	/* Encryption */
	if (xtrabackup_encrypt) {
		ds_ctxt_t	*ds;

		ds = ds_create(xtrabackup_target_dir, DS_TYPE_ENCRYPT);
		xtrabackup_add_datasink(ds);

		ds_set_pipe(ds, ds_data);
		if (ds_data != ds_meta) {
			ds_data = ds;
			ds = ds_create(xtrabackup_target_dir, DS_TYPE_ENCRYPT);
			xtrabackup_add_datasink(ds);

			ds_set_pipe(ds, ds_meta);
			ds_redo = ds_meta = ds;
		} else {
			ds_redo = ds_data = ds_meta = ds;
		}
	}

	/* Compression for ds_data and ds_redo */
	if (xtrabackup_compress) {
		ds_ctxt_t	*ds;

		/* Use a 1 MB buffer for compressed output stream */
		ds = ds_create(xtrabackup_target_dir, DS_TYPE_BUFFER);
		ds_buffer_set_size(ds, 1024 * 1024);
		xtrabackup_add_datasink(ds);
		ds_set_pipe(ds, ds_data);
		if (ds_data != ds_redo) {
			ds_data = ds;
			ds = ds_create(xtrabackup_target_dir, DS_TYPE_BUFFER);
			ds_buffer_set_size(ds, 1024 * 1024);
			xtrabackup_add_datasink(ds);
			ds_set_pipe(ds, ds_redo);
			ds_redo = ds;
		} else {
			ds_redo = ds_data = ds;
		}

		ds = ds_create(xtrabackup_target_dir, DS_TYPE_COMPRESS);
		xtrabackup_add_datasink(ds);
		ds_set_pipe(ds, ds_data);
		if (ds_data != ds_redo) {
			ds_data = ds;
			ds = ds_create(xtrabackup_target_dir, DS_TYPE_COMPRESS);
			xtrabackup_add_datasink(ds);
			ds_set_pipe(ds, ds_redo);
			ds_redo = ds;
		} else {
			ds_redo = ds_data = ds;
		}
	}
}

/************************************************************************
Destroy datasinks.

Destruction is done in the specific order to not violate their order in the
pipeline so that each datasink is able to flush data down the pipeline. */
static void xtrabackup_destroy_datasinks(void)
{
	for (uint i = actual_datasinks; i > 0; i--) {
		ds_destroy(datasinks[i-1]);
		datasinks[i-1] = NULL;
	}
	ds_data = NULL;
	ds_meta = NULL;
	ds_redo = NULL;
}

#define SRV_N_PENDING_IOS_PER_THREAD 	OS_AIO_N_PENDING_IOS_PER_THREAD
#define SRV_MAX_N_PENDING_SYNC_IOS	100

/************************************************************************
@return TRUE if table should be opened. */
static
bool
xb_check_if_open_tablespace(
	const char*	db,
	const char*	table)
{
	char buf[FN_REFLEN];

	snprintf(buf, sizeof(buf), "%s/%s", db, table);

	return !check_if_skip_table(buf);
}

/************************************************************************
Initializes the I/O and tablespace cache subsystems. */
static
void
xb_fil_io_init(void)
/*================*/
{
	srv_n_file_io_threads = srv_n_read_io_threads;

	os_aio_init(srv_n_read_io_threads,
		    srv_n_write_io_threads,
		    SRV_MAX_N_PENDING_SYNC_IOS);

	fil_init(srv_file_per_table ? 50000 : 5000, LONG_MAX);

	fsp_init();
}

Datafile *xb_new_datafile(
	const char *name,
	bool is_remote)
{
	if (is_remote) {
		RemoteDatafile *remote_file = new RemoteDatafile();
		remote_file->set_name(name);
		return(remote_file);
	} else {
		Datafile *file = new Datafile();
		file->set_name(name);
		file->make_filepath(".", name, IBD);
		return(file);
	}
}

void
xb_load_single_table_tablespace(
	const char *dirname,
	const char *filname,
	bool is_remote)
{
	/* The name ends in .ibd or .isl;
	try opening the file */
	char*	name;
	size_t	dirlen		= dirname == NULL ? 0 : strlen(dirname);
	size_t	namelen		= strlen(filname);
	ulint	pathlen		= dirname == NULL ? namelen + 1: dirlen + namelen + 2;
	lsn_t	flush_lsn;
	dberr_t	err;
	fil_space_t	*space;

	name = static_cast<char*>(ut_malloc_nokey(pathlen));

	if (dirname != NULL) {
		ut_snprintf(name, pathlen, "%s/%s", dirname, filname);
		name[pathlen - 5] = 0;
	} else {
		ut_snprintf(name, pathlen, "%s", filname);
		name[pathlen - 5] = 0;
	}

	Datafile *file = xb_new_datafile(name, is_remote);

	if (file->open_read_only(true) != DB_SUCCESS) {
		ut_free(name);
		exit(EXIT_FAILURE);
	}

	err = file->validate_first_page(&flush_lsn, false);

	if (err == DB_SUCCESS) {

		os_offset_t	node_size = os_file_get_size(file->handle());
		bool		is_tmp = FSP_FLAGS_GET_TEMPORARY(file->flags());
		os_offset_t	n_pages;

		ut_a(node_size != (os_offset_t) -1);

		n_pages = node_size / page_size_t(file->flags()).physical();

		space = fil_space_create(
			name, file->space_id(), file->flags(),
			is_tmp ? FIL_TYPE_TEMPORARY : FIL_TYPE_TABLESPACE);

		ut_a(space != NULL);

		/* For encryption tablespace, initialize encryption
		information.*/
		if (FSP_FLAGS_GET_ENCRYPTION(file->flags())) {
			byte*	key = file->m_encryption_key;
			byte*	iv = file->m_encryption_iv;
			ut_ad(key && iv);

			err = fil_set_encryption(space->id, Encryption::AES,
						 key, iv);
			ut_ad(err == DB_SUCCESS);
		}


		if (!fil_node_create(file->filepath(), n_pages, space,
				     false, false)) {
			ut_error;
		}

		/* by opening the tablespace we forcing node and space objects
		in the cache to be populated with fields from space header */
		fil_space_open(space->name);

		if (!srv_backup_mode || srv_close_files) {
			fil_space_close(space->name);
		}
	} else {
		/* allow corrupted first page for xtrabackup, it coulde be just
		zero-filled page, which we restoer from redo log later */
		if (xtrabackup_backup && err != DB_CORRUPTION) {
			exit(EXIT_FAILURE);
		}
	}

	ut_free(name);

	delete file;
}

/********************************************************************//**
At the server startup, if we need crash recovery, scans the database
directories under the MySQL datadir, looking for .ibd files. Those files are
single-table tablespaces. We need to know the space id in each of them so that
we know into which file we should look to check the contents of a page stored
in the doublewrite buffer, also to know where to apply log records where the
space id is != 0.
@return	DB_SUCCESS or error number */
UNIV_INTERN
dberr_t
xb_load_single_table_tablespaces(bool (*pred)(const char*, const char*))
/*===================================*/
{
	int		ret;
	char*		dbpath		= NULL;
	ulint		dbpath_len	= 100;
	os_file_dir_t	dir;
	os_file_dir_t	dbdir;
	os_file_stat_t	dbinfo;
	os_file_stat_t	fileinfo;
	dberr_t		err		= DB_SUCCESS;

	/* The datadir of MySQL is always the default directory of mysqld */

	dir = os_file_opendir(fil_path_to_mysql_datadir, true);

	if (dir == NULL) {

		return(DB_ERROR);
	}

	dbpath = static_cast<char*>(ut_malloc_nokey(dbpath_len));

	/* Scan all directories under the datadir. They are the database
	directories of MySQL. */

	ret = fil_file_readdir_next_file(&err, fil_path_to_mysql_datadir, dir,
					 &dbinfo);
	while (ret == 0) {
		ulint len;

		/* General tablespaces are always at the first level of the
		data home dir */
		if (dbinfo.type == OS_FILE_TYPE_FILE &&
		    strlen(dbinfo.name) > 4 &&
		    strcmp(dbinfo.name + strlen(dbinfo.name) - 4, ".isl")
				== 0 &&
		    !(pred && !pred(".", dbinfo.name))) {
			xb_load_single_table_tablespace(NULL, dbinfo.name,
							true);
		}

		if (dbinfo.type == OS_FILE_TYPE_FILE &&
		    strlen(dbinfo.name) > 4 &&
		    strcmp(dbinfo.name + strlen(dbinfo.name) - 4, ".ibd")
				== 0 &&
		    !(pred && !pred(".", dbinfo.name))) {
			xb_load_single_table_tablespace(NULL, dbinfo.name,
							false);
		}

		if (dbinfo.type == OS_FILE_TYPE_FILE
		    || dbinfo.type == OS_FILE_TYPE_UNKNOWN) {

			goto next_datadir_item;
		}

		/* We found a symlink or a directory; try opening it to see
		if a symlink is a directory */

		len = strlen(fil_path_to_mysql_datadir)
			+ strlen (dbinfo.name) + 2;
		if (len > dbpath_len) {
			dbpath_len = len;

			if (dbpath) {
				ut_free(dbpath);
			}

			dbpath = static_cast<char*>(ut_malloc_nokey(dbpath_len));
		}
		ut_snprintf(dbpath, dbpath_len,
			    "%s/%s", fil_path_to_mysql_datadir, dbinfo.name);
		os_normalize_path(dbpath);

		/* We want wrong directory permissions to be a fatal error for
		XtraBackup. */
		dbdir = os_file_opendir(dbpath, true);

		if (dbdir != NULL) {

			/* We found a database directory; loop through it,
			looking for possible .ibd files in it */

			ret = fil_file_readdir_next_file(&err, dbpath, dbdir,
							 &fileinfo);
			while (ret == 0) {
				bool is_remote;

				if (fileinfo.type == OS_FILE_TYPE_DIR) {

					goto next_file_item;
				}

				is_remote = strcmp(fileinfo.name
					  + strlen(fileinfo.name) - 4,
					  ".isl") == 0;

				/* We found a symlink or a file */
				if (strlen(fileinfo.name) > 4
				    && (0 == strcmp(fileinfo.name
						   + strlen(fileinfo.name) - 4,
						   ".ibd")
					/* Ignore .isl files on XtraBackup
					recovery, all tablespaces must be
					local. */
					|| (srv_backup_mode && is_remote))
				    && (!pred
					|| pred(dbinfo.name, fileinfo.name))) {
					xb_load_single_table_tablespace(
						dbinfo.name, fileinfo.name,
						is_remote);
				}
next_file_item:
				ret = fil_file_readdir_next_file(&err,
								 dbpath, dbdir,
								 &fileinfo);
			}

			if (0 != os_file_closedir(dbdir)) {
				fputs("InnoDB: Warning: could not"
				      " close database directory ", stderr);
				fputs(dbpath, stderr);
				putc('\n', stderr);

				err = DB_ERROR;
			}

		} else {

			err = DB_ERROR;
			break;

		}

next_datadir_item:
		ret = fil_file_readdir_next_file(&err,
						 fil_path_to_mysql_datadir,
						 dir, &dbinfo);
	}

	ut_free(dbpath);

	if (0 != os_file_closedir(dir)) {
		fprintf(stderr,
			"InnoDB: Error: could not close MySQL datadir\n");

		return(DB_ERROR);
	}

	return(err);
}

/****************************************************************************
Populates the tablespace memory cache by scanning for and opening data files.
@returns DB_SUCCESS or error code.*/
static
ulint
xb_load_tablespaces(void)
/*=====================*/
{
	ulint	i;
	ulint	err;
	ulint   sum_of_new_sizes;
        lsn_t	flush_lsn;
        bool	create_new_db;

	for (i = 0; i < srv_n_file_io_threads; i++) {
		thread_nr[i] = i;

		os_thread_create(io_handler_thread, thread_nr + i,
				 thread_ids + i);
    	}

	os_thread_sleep(200000); /*0.2 sec*/

	err = srv_sys_space.check_file_spec(&create_new_db, 0);

	/* create_new_db must not be true. */
	if (err != DB_SUCCESS || create_new_db) {
		msg("xtrabackup: could not find data files at the "
		    "specified datadir\n");
		return(DB_ERROR);
	}

	err = srv_sys_space.open_or_create(false, false, &sum_of_new_sizes,
					   &flush_lsn);

	if (err != DB_SUCCESS) {
		msg("xtrabackup: Could not open or create data files.\n"
		    "xtrabackup: If you tried to add new data files, and it "
		    "failed here,\n"
		    "xtrabackup: you should now edit innodb_data_file_path in "
		    "my.cnf back\n"
		    "xtrabackup: to what it was, and remove the new ibdata "
		    "files InnoDB created\n"
		    "xtrabackup: in this failed attempt. InnoDB only wrote "
		    "those files full of\n"
		    "xtrabackup: zeros, but did not yet use them in any way. "
		    "But be careful: do not\n"
		    "xtrabackup: remove old data files which contain your "
		    "precious data!\n");
		return(err);
	}

	/* Add separate undo tablespaces to fil_system */

	err = srv_undo_tablespaces_init(FALSE,
					TRUE,
					srv_undo_tablespaces,
					&srv_undo_tablespaces_open);
	if (err != DB_SUCCESS) {
		return(err);
	}

	/* It is important to call fil_load_single_table_tablespace() after
	srv_undo_tablespaces_init(), because fil_is_user_tablespace_id() *
	relies on srv_undo_tablespaces_open to be properly initialized */

	msg("xtrabackup: Generating a list of tablespaces\n");

	err = xb_load_single_table_tablespaces(xb_check_if_open_tablespace);
	if (err != DB_SUCCESS) {
		return(err);
	}

	debug_sync_point("xtrabackup_load_tablespaces_pause");

	return(DB_SUCCESS);
}

/************************************************************************
Initialize the tablespace memory cache and populate it by scanning for and
opening data files.
@returns DB_SUCCESS or error code.*/
ulint
xb_data_files_init(void)
/*====================*/
{
	xb_fil_io_init();

	return(xb_load_tablespaces());
}

/************************************************************************
Destroy the tablespace memory cache. */
void
xb_data_files_close(void)
/*====================*/
{
	ulint	i;

	srv_shutdown_state = SRV_SHUTDOWN_EXIT_THREADS;

	/* All threads end up waiting for certain events. Put those events
	to the signaled state. Then the threads will exit themselves after
	os_event_wait(). */
	for (i = 0; i < 1000; i++) {

		if (!buf_page_cleaner_is_active
		    && os_aio_all_slots_free()) {
			os_aio_wake_all_threads_at_shutdown();
		}

		/* f. dict_stats_thread is signaled from
		logs_empty_and_mark_files_at_shutdown() and should have
		already quit or is quitting right now. */

		bool	active = os_thread_active();

		os_thread_sleep(100000);

		if (!active) {
			break;
		}
	}

	if (i == 1000) {
		ib::warn() << os_thread_count << " threads created by InnoDB"
			" had not exited at shutdown!";
	}

	os_aio_free();

	fil_close_all_files();

	fil_close();

	/* Free the double write data structures. */
	if (buf_dblwr) {
		buf_dblwr_free();
	}

	/* Reset srv_file_io_threads to its default value to avoid confusing
	warning on --prepare in innobase_start_or_create_for_mysql()*/
	srv_n_file_io_threads = 4;

	srv_shutdown_state = SRV_SHUTDOWN_NONE;
}

/***********************************************************************
Allocate and initialize the entry for databases and tables filtering
hash tables. If memory allocation is not successful, terminate program.
@return pointer to the created entry.  */
static
xb_filter_entry_t *
xb_new_filter_entry(
/*================*/
	const char*	name)	/*!< in: name of table/database */
{
	xb_filter_entry_t	*entry;
	ulint namelen = strlen(name);

	ut_a(namelen <= NAME_LEN * 2 + 1);

	entry = static_cast<xb_filter_entry_t *>
		(ut_zalloc_nokey(sizeof(xb_filter_entry_t) + namelen + 1));
	entry->name = ((char*)entry) + sizeof(xb_filter_entry_t);
	strcpy(entry->name, name);
	entry->has_tables = FALSE;

	return entry;
}

/***********************************************************************
Add entry to hash table. If hash table is NULL, allocate and initialize
new hash table */
static
xb_filter_entry_t*
xb_add_filter(
/*========================*/
	const char*	name,	/*!< in: name of table/database */
	hash_table_t**	hash)	/*!< in/out: hash to insert into */
{
	xb_filter_entry_t*	entry;

	entry = xb_new_filter_entry(name);

	if (UNIV_UNLIKELY(*hash == NULL)) {
		*hash = hash_create(1000);
	}
	HASH_INSERT(xb_filter_entry_t,
		name_hash, *hash,
		ut_fold_string(entry->name),
		entry);

	return entry;
}

/***********************************************************************
Validate name of table or database. If name is invalid, program will
be finished with error code */
static
void
xb_validate_name(
/*=============*/
	const char*	name,	/*!< in: name */
	size_t		len)	/*!< in: length of name */
{
	const char*	p;

	/* perform only basic validation. validate length and
	path symbols */
	if (len > NAME_LEN) {
		msg("xtrabackup: name `%s` is too long.\n", name);
		exit(EXIT_FAILURE);
	}
	p = strpbrk(name, "/\\~");
	if (p && p - name < NAME_LEN) {
		msg("xtrabackup: name `%s` is not valid.\n", name);
		exit(EXIT_FAILURE);
	}
}

/***********************************************************************
Register new filter entry which can be either database
or table name.  */
static
void
xb_register_filter_entry(
/*=====================*/
	const char*	name)	/*!< in: name */
{
	const char*		p;
	size_t			namelen;
	xb_filter_entry_t*	db_entry = NULL;

	namelen = strlen(name);
	if ((p = strchr(name, '.')) != NULL) {
		char dbname[NAME_LEN + 1];

		xb_validate_name(name, p - name);
		xb_validate_name(p + 1, namelen - (p - name));

		strncpy(dbname, name, p - name);
		dbname[p - name] = 0;

		if (databases_hash) {
			HASH_SEARCH(name_hash, databases_hash,
					ut_fold_string(dbname),
					xb_filter_entry_t*,
					db_entry, (void) 0,
					!strcmp(db_entry->name, dbname));
		}
		if (!db_entry) {
			db_entry = xb_add_filter(dbname, &databases_hash);
		}
		db_entry->has_tables = TRUE;
		xb_add_filter(name, &tables_hash);
	} else {
		xb_validate_name(name, namelen);

		xb_add_filter(name, &databases_hash);
	}
}

/***********************************************************************
Register new table for the filter.  */
static
void
xb_register_table(
/*==============*/
	const char* name)	/*!< in: name of table */
{
	if (strchr(name, '.') == NULL) {
		msg("xtrabackup: `%s` is not fully qualified name.\n", name);
		exit(EXIT_FAILURE);
	}

	xb_register_filter_entry(name);
}

/***********************************************************************
Register new regex for the filter.  */
static
void
xb_register_regex(
/*==============*/
	const char* regex)	/*!< in: regex */
{
	xb_regex_list_node_t*	node;
	char			errbuf[100];
	int			ret;

	node = static_cast<xb_regex_list_node_t *>
		(ut_malloc_nokey(sizeof(xb_regex_list_node_t)));

	ret = xb_regcomp(&node->regex, regex, REG_EXTENDED);
	if (ret != 0) {
		xb_regerror(ret, &node->regex, errbuf, sizeof(errbuf));
		msg("xtrabackup: error: tables regcomp(%s): %s\n",
			regex, errbuf);
		exit(EXIT_FAILURE);
	}

	UT_LIST_ADD_LAST(regex_list, node);
}

typedef void (*insert_entry_func_t)(const char*);

/***********************************************************************
Scan string and load filter entries from it.  */
static
void
xb_load_list_string(
/*================*/
	char* list,			/*!< in: string representing a list */
	const char* delimiters,		/*!< in: delimiters of entries */
	insert_entry_func_t ins)	/*!< in: callback to add entry */
{
	char*	p;
	char*	saveptr;

	p = strtok_r(list, delimiters, &saveptr);
	while (p) {

		ins(p);

		p = strtok_r(NULL, delimiters, &saveptr);
	}
}

/***********************************************************************
Scan file and load filter entries from it.  */
static
void
xb_load_list_file(
/*==============*/
	const char* filename,		/*!< in: name of file */
	insert_entry_func_t ins)	/*!< in: callback to add entry */
{
	char	name_buf[NAME_LEN*2+2];
	FILE*	fp;

	/* read and store the filenames */
	fp = fopen(filename, "r");
	if (!fp) {
		msg("xtrabackup: cannot open %s\n",
		    filename);
		exit(EXIT_FAILURE);
	}
	while (fgets(name_buf, sizeof(name_buf), fp) != NULL) {
		char*	p = strchr(name_buf, '\n');
		if (p) {
			*p = '\0';
		} else {
			msg("xtrabackup: `%s...` name is too long", name_buf);
			exit(EXIT_FAILURE);
		}

		ins(name_buf);
	}

	fclose(fp);
}


static
void
xb_filters_init()
{
	UT_LIST_INIT(regex_list, &xb_regex_list_node_t::regex_list);

	if (xtrabackup_databases) {
		xb_load_list_string(xtrabackup_databases, " \t",
					xb_register_filter_entry);
	}

	if (xtrabackup_databases_file) {
		xb_load_list_file(xtrabackup_databases_file,
					xb_register_filter_entry);
	}

	if (xtrabackup_tables) {
		xb_load_list_string(xtrabackup_tables, ",",
					xb_register_regex);
	}

	if (xtrabackup_tables_file) {
		xb_load_list_file(xtrabackup_tables_file, xb_register_table);
	}
}

static
void
xb_filter_hash_free(hash_table_t* hash)
{
	ulint	i;

	/* free the hash elements */
	for (i = 0; i < hash_get_n_cells(hash); i++) {
		xb_filter_entry_t*	table;

		table = static_cast<xb_filter_entry_t *>
			(HASH_GET_FIRST(hash, i));

		while (table) {
			xb_filter_entry_t*	prev_table = table;

			table = static_cast<xb_filter_entry_t *>
				(HASH_GET_NEXT(name_hash, prev_table));

			HASH_DELETE(xb_filter_entry_t, name_hash, hash,
				ut_fold_string(prev_table->name), prev_table);
			ut_free(prev_table);
		}
	}

	/* free hash */
	hash_table_free(hash);
}

/************************************************************************
Destroy table filters for partial backup. */
static
void
xb_filters_free()
{
	while (UT_LIST_GET_LEN(regex_list) > 0) {
		xb_regex_list_node_t*	node = UT_LIST_GET_FIRST(regex_list);
		UT_LIST_REMOVE(regex_list, node);
		xb_regfree(&node->regex);
		ut_free(node);
	}

	if (tables_hash) {
		xb_filter_hash_free(tables_hash);
	}

	if (databases_hash) {
		xb_filter_hash_free(databases_hash);
	}
}

/*********************************************************************//**
Creates or opens the log files and closes them.
@return	DB_SUCCESS or error code */
static
ulint
open_or_create_log_file(
/*====================*/
	ibool	create_new_db,		/*!< in: TRUE if we should create a
					new database */
	ibool*	log_file_created,	/*!< out: TRUE if new log file
					created */
	ibool	log_file_has_been_opened,/*!< in: TRUE if a log file has been
					opened before: then it is an error
					to try to create another log file */
	ulint	k,			/*!< in: log group number */
	ulint	i,			/*!< in: log file number in group */
	fil_space_t**	log_space)	/*!< out: log space */
{
	bool		ret;
	os_offset_t	size;
	char		name[10000];
	ulint		dirnamelen;

	UT_NOT_USED(create_new_db);
	UT_NOT_USED(log_file_has_been_opened);
	UT_NOT_USED(k);
	ut_ad(k == 0);

	*log_file_created = FALSE;

	os_normalize_path(srv_log_group_home_dir);

	dirnamelen = strlen(srv_log_group_home_dir);
	ut_a(dirnamelen < (sizeof name) - 10 - sizeof "ib_logfile");
	memcpy(name, srv_log_group_home_dir, dirnamelen);

	/* Add a path separator if needed. */
	if (dirnamelen && name[dirnamelen - 1] != OS_PATH_SEPARATOR) {
		name[dirnamelen++] = OS_PATH_SEPARATOR;
	}

	sprintf(name + dirnamelen, "%s%lu", "ib_logfile", (ulong) i);

	files[i] = os_file_create(0, name,
				  OS_FILE_OPEN, OS_FILE_NORMAL,
				  OS_LOG_FILE, true, &ret);
	if (!ret) {
		fprintf(stderr, "InnoDB: Error in opening %s\n", name);

		return(DB_ERROR);
	}

	size = os_file_get_size(files[i]);

	if (size != srv_log_file_size * UNIV_PAGE_SIZE) {

		fprintf(stderr,
			"InnoDB: Error: log file %s is"
			" of different size " UINT64PF " bytes\n"
			"InnoDB: than specified in the .cnf"
			" file " UINT64PF " bytes!\n",
			name, size, srv_log_file_size * UNIV_PAGE_SIZE);

		return(DB_ERROR);
	}

	ret = os_file_close(files[i]);
	ut_a(ret);

	if (i == 0) {
		/* Create in memory the file space object
		which is for this log group */

		*log_space = fil_space_create(
			name, 2 * k + SRV_LOG_SPACE_FIRST_ID,
			fsp_flags_set_page_size(0, univ_page_size),
			FIL_TYPE_LOG);
	}

	ut_a(*log_space != NULL);
	ut_a(fil_validate());

	ut_a(fil_node_create(name, srv_log_file_size, *log_space,
			     false, false) != NULL);
	if (i == 0) {
		ut_a(log_group_init(k, srv_n_log_files,
				    srv_log_file_size * UNIV_PAGE_SIZE,
				    2 * k + SRV_LOG_SPACE_FIRST_ID));
	}

	return(DB_SUCCESS);
}

/*********************************************************************//**
Normalizes init parameter values to use units we use inside InnoDB.
@return	DB_SUCCESS or error code */
static
void
xb_normalize_init_values(void)
/*==========================*/
{
	srv_sys_space.normalize();

	srv_tmp_space.normalize();

	srv_log_file_size /= UNIV_PAGE_SIZE;

	srv_log_buffer_size /= UNIV_PAGE_SIZE;

	srv_lock_table_size = 5 * (srv_buf_pool_size / UNIV_PAGE_SIZE);
}

/***********************************************************************
Set the open files limit. Based on set_max_open_files().

@return the resulting open files limit. May be less or more than the requested
value.  */
static uint
xb_set_max_open_files(
/*==================*/
	uint max_file_limit)	/*!<in: open files limit */
{
#if defined(RLIMIT_NOFILE)
	struct rlimit rlimit;
	uint old_cur;

	if (getrlimit(RLIMIT_NOFILE, &rlimit)) {

		goto end;
	}

	old_cur = (uint) rlimit.rlim_cur;

	if (rlimit.rlim_cur == RLIM_INFINITY) {

		rlimit.rlim_cur = max_file_limit;
	}

	if (rlimit.rlim_cur >= max_file_limit) {

		max_file_limit = rlimit.rlim_cur;
		goto end;
	}

	rlimit.rlim_cur = rlimit.rlim_max = max_file_limit;

	if (setrlimit(RLIMIT_NOFILE, &rlimit)) {

		max_file_limit = old_cur;	/* Use original value */
	} else {

		rlimit.rlim_cur = 0;	/* Safety if next call fails */

		(void) getrlimit(RLIMIT_NOFILE, &rlimit);

		if (rlimit.rlim_cur) {

			/* If call didn't fail */
			max_file_limit = (uint) rlimit.rlim_cur;
		}
	}

end:
	return(max_file_limit);
#else
	return(0);
#endif
}

void
xtrabackup_backup_func(void)
{
	MY_STAT			 stat_info;
	lsn_t			 latest_cp;
	uint			 i;
	uint			 count;
	ib_mutex_t		 count_mutex;
	data_thread_ctxt_t 	*data_threads;

	recv_is_making_a_backup = true;

#ifdef USE_POSIX_FADVISE
	msg("xtrabackup: uses posix_fadvise().\n");
#endif

	/* cd to datadir */

	if (my_setwd(mysql_real_data_home,MYF(MY_WME)))
	{
		msg("xtrabackup: cannot my_setwd %s\n", mysql_real_data_home);
		exit(EXIT_FAILURE);
	}
	msg("xtrabackup: cd to %s\n", mysql_real_data_home);

	msg("xtrabackup: open files limit requested %u, set to %u\n",
	    (uint) xb_open_files_limit,
	    xb_set_max_open_files(xb_open_files_limit));

	mysql_data_home= mysql_data_home_buff;
	mysql_data_home[0]=FN_CURLIB;		// all paths are relative from here
	mysql_data_home[1]=0;

	srv_read_only_mode = TRUE;

	srv_backup_mode = TRUE;
	srv_close_files = xb_close_files;

	if (srv_close_files)
		msg("xtrabackup: warning: close-files specified. Use it "
		    "at your own risk. If there are DDL operations like table DROP TABLE "
		    "or RENAME TABLE during the backup, inconsistent backup will be "
		    "produced.\n");

	/* initialize components */
        if(innodb_init_param())
                exit(EXIT_FAILURE);

	xb_normalize_init_values();

#ifndef __WIN__
	if (srv_file_flush_method_str == NULL) {
        	/* These are the default options */
		srv_unix_file_flush_method = SRV_UNIX_FSYNC;
	} else if (0 == ut_strcmp(srv_file_flush_method_str, "fsync")) {
		srv_unix_file_flush_method = SRV_UNIX_FSYNC;
	} else if (0 == ut_strcmp(srv_file_flush_method_str, "O_DSYNC")) {
	  	srv_unix_file_flush_method = SRV_UNIX_O_DSYNC;

	} else if (0 == ut_strcmp(srv_file_flush_method_str, "O_DIRECT")) {
	  	srv_unix_file_flush_method = SRV_UNIX_O_DIRECT;
		msg("xtrabackup: using O_DIRECT\n");
	} else if (0 == ut_strcmp(srv_file_flush_method_str, "littlesync")) {
	  	srv_unix_file_flush_method = SRV_UNIX_LITTLESYNC;

	} else if (0 == ut_strcmp(srv_file_flush_method_str, "nosync")) {
	  	srv_unix_file_flush_method = SRV_UNIX_NOSYNC;
	} else if (0 == ut_strcmp(srv_file_flush_method_str, "ALL_O_DIRECT")) {
		srv_unix_file_flush_method = SRV_UNIX_ALL_O_DIRECT;
		msg("xtrabackup: using ALL_O_DIRECT\n");
	} else if (0 == ut_strcmp(srv_file_flush_method_str,
				  "O_DIRECT_NO_FSYNC")) {
		srv_unix_file_flush_method = SRV_UNIX_O_DIRECT_NO_FSYNC;
		msg("xtrabackup: using O_DIRECT_NO_FSYNC\n");
	} else {
	  	msg("xtrabackup: Unrecognized value %s for "
		    "innodb_flush_method\n", srv_file_flush_method_str);
	  	exit(EXIT_FAILURE);
	}
#else /* __WIN__ */
	/* We can only use synchronous unbuffered IO on Windows for now */
	if (srv_file_flush_method_str != NULL) {
		msg("xtrabackupp: Warning: "
		    "ignoring innodb_flush_method = %s on Windows.\n");
	}

	srv_win_file_flush_method = SRV_WIN_IO_UNBUFFERED;
	srv_use_native_aio = FALSE;
#endif

	if (srv_buf_pool_size >= 1000 * 1024 * 1024) {
                                  /* Here we still have srv_pool_size counted
                                  in kilobytes (in 4.0 this was in bytes)
				  srv_boot() converts the value to
                                  pages; if buffer pool is less than 1000 MB,
                                  assume fewer threads. */
                srv_max_n_threads = 50000;

	} else if (srv_buf_pool_size >= 8 * 1024 * 1024) {

                srv_max_n_threads = 10000;
        } else {
		srv_max_n_threads = 1000;       /* saves several MB of memory,
                                                especially in 64-bit
                                                computers */
        }

	srv_general_init();
	ut_crc32_init();

	xb_keyring_init(xb_keyring_file_data);

	xb_filters_init();

	{
	ibool	log_file_created;
	ibool	log_created	= FALSE;
	ibool	log_opened	= FALSE;
	ulint	err;
	ulint	i;
	fil_space_t *log_space;

	xb_fil_io_init();

	log_init();

	recv_sys_create();
	recv_sys_init(buf_pool_get_curr_size());

	lock_sys_create(srv_lock_table_size);

	for (i = 0; i < srv_n_log_files; i++) {
		err = open_or_create_log_file(FALSE, &log_file_created,
					      log_opened, 0, i, &log_space);
		if (err != DB_SUCCESS) {

			//return((int) err);
			exit(EXIT_FAILURE);
		}

		if (log_file_created) {
			log_created = TRUE;
		} else {
			log_opened = TRUE;
		}
		if ((log_opened && log_created)) {
			msg(
	"xtrabackup: Error: all log files must be created at the same time.\n"
	"xtrabackup: All log files must be created also in database creation.\n"
	"xtrabackup: If you want bigger or smaller log files, shut down the\n"
	"xtrabackup: database and make sure there were no errors in shutdown.\n"
	"xtrabackup: Then delete the existing log files. Edit the .cnf file\n"
	"xtrabackup: and start the database again.\n");

			//return(DB_ERROR);
			exit(EXIT_FAILURE);
		}
	}

	/* log_file_created must not be TRUE, if online */
	if (log_file_created) {
		msg("xtrabackup: Something wrong with source files...\n");
		exit(EXIT_FAILURE);
	}

	}

	/* create extra LSN dir if it does not exist. */
	if (xtrabackup_extra_lsndir
		&&!my_stat(xtrabackup_extra_lsndir,&stat_info,MYF(0))
		&& (my_mkdir(xtrabackup_extra_lsndir,0777,MYF(0)) < 0)) {
		msg("xtrabackup: Error: cannot mkdir %d: %s\n",
		    my_errno(), xtrabackup_extra_lsndir);
		exit(EXIT_FAILURE);
	}

	/* create target dir if not exist */
	if (!my_stat(xtrabackup_target_dir,&stat_info,MYF(0))
		&& (my_mkdir(xtrabackup_target_dir,0777,MYF(0)) < 0)){
		msg("xtrabackup: Error: cannot mkdir %d: %s\n",
		    my_errno(), xtrabackup_target_dir);
		exit(EXIT_FAILURE);
	}

        {
        fil_system_t*   f_system = fil_system;

	/* definition from recv_recovery_from_checkpoint_start() */
	log_group_t*	max_cp_group;
	ulint		max_cp_field;
	byte*		buf;
	byte*		log_hdr_buf_;
	byte*		log_hdr_buf;
	ulint		err;

	/* start back ground thread to copy newer log */
	os_thread_id_t log_copying_thread_id;
	datafiles_iter_t *it;

	log_hdr_buf_ = static_cast<byte *>
		(ut_malloc_nokey(LOG_FILE_HDR_SIZE + UNIV_PAGE_SIZE_MAX));
	log_hdr_buf = static_cast<byte *>
		(ut_align(log_hdr_buf_, UNIV_PAGE_SIZE_MAX));

	/* get current checkpoint_lsn */
	/* Look for the latest checkpoint from any of the log groups */

	mutex_enter(&log_sys->mutex);

	err = recv_find_max_checkpoint(&max_cp_group, &max_cp_field);

	if (err != DB_SUCCESS) {

		ut_free(log_hdr_buf_);
		exit(EXIT_FAILURE);
	}

	log_group_header_read(max_cp_group, max_cp_field);
	buf = log_sys->checkpoint_buf;

	checkpoint_lsn_start = mach_read_from_8(buf + LOG_CHECKPOINT_LSN);
	checkpoint_no_start = mach_read_from_8(buf + LOG_CHECKPOINT_NO);

	mutex_exit(&log_sys->mutex);

reread_log_header:
	fil_io(IORequest(IORequest::READ), true,
	       page_id_t(max_cp_group->space_id, 0),
	       univ_page_size,
	       0, LOG_FILE_HDR_SIZE,
	       log_hdr_buf, max_cp_group);

	/* check consistency of log file header to copy */
	mutex_enter(&log_sys->mutex);

	err = recv_find_max_checkpoint(&max_cp_group, &max_cp_field);

        if (err != DB_SUCCESS) {

		ut_free(log_hdr_buf_);
                exit(EXIT_FAILURE);
        }

        log_group_header_read(max_cp_group, max_cp_field);
        buf = log_sys->checkpoint_buf;

	if(checkpoint_no_start != mach_read_from_8(buf + LOG_CHECKPOINT_NO)) {

		checkpoint_lsn_start = mach_read_from_8(buf + LOG_CHECKPOINT_LSN);
		checkpoint_no_start = mach_read_from_8(buf + LOG_CHECKPOINT_NO);
		mutex_exit(&log_sys->mutex);
		goto reread_log_header;
	}

	mutex_exit(&log_sys->mutex);

	xtrabackup_init_datasinks();

	if (!select_history()) {
		exit(EXIT_FAILURE);
	}

	/* open the log file */
	memset(&stat_info, 0, sizeof(MY_STAT));
	dst_log_file = ds_open(ds_redo, XB_LOG_FILENAME, &stat_info);
	if (dst_log_file == NULL) {
		msg("xtrabackup: error: failed to open the target stream for "
		    "'%s'.\n", XB_LOG_FILENAME);
		ut_free(log_hdr_buf_);
		exit(EXIT_FAILURE);
	}

	/* label it */
	strcpy((char*) log_hdr_buf + LOG_HEADER_CREATOR, "xtrabkup ");
	ut_sprintf_timestamp(
		(char*) log_hdr_buf + (LOG_HEADER_CREATOR
				+ (sizeof "xtrabkup ") - 1));

	if (ds_write(dst_log_file, log_hdr_buf, LOG_FILE_HDR_SIZE)) {
		msg("xtrabackup: error: write to logfile failed\n");
		ut_free(log_hdr_buf_);
		exit(EXIT_FAILURE);
	}

	ut_free(log_hdr_buf_);

	/* start flag */
	log_copying = TRUE;

	/* start io throttle */
	if(xtrabackup_throttle) {
		os_thread_id_t io_watching_thread_id;

		io_ticket = xtrabackup_throttle;
		wait_throttle = os_event_create("wait_throttle");

		os_thread_create(io_watching_thread, NULL,
				 &io_watching_thread_id);
	}

	mutex_enter(&log_sys->mutex);
	xtrabackup_choose_lsn_offset(checkpoint_lsn_start);
	mutex_exit(&log_sys->mutex);

	/* copy log file by current position */
	if(xtrabackup_copy_logfile(checkpoint_lsn_start, FALSE))
		exit(EXIT_FAILURE);


	log_copying_stop = os_event_create("log_copying_stop");
	os_thread_create(log_copying_thread, NULL, &log_copying_thread_id);

	/* Populate fil_system with tablespaces to copy */
	err = xb_load_tablespaces();
	if (err != DB_SUCCESS) {
		msg("xtrabackup: error: xb_load_tablespaces() failed with"
		    "error code %lu\n", err);
		exit(EXIT_FAILURE);
	}

	/* FLUSH CHANGED_PAGE_BITMAPS call */
	if (!flush_changed_page_bitmaps()) {
		exit(EXIT_FAILURE);
	}
	debug_sync_point("xtrabackup_suspend_at_start");

	if (xtrabackup_incremental) {
		if (!xtrabackup_incremental_force_scan) {
			changed_page_bitmap = xb_page_bitmap_init();
		}
		if (!changed_page_bitmap) {
			msg("xtrabackup: using the full scan for incremental "
			    "backup\n");
		} else if (incremental_lsn != checkpoint_lsn_start) {
			/* Do not print that bitmaps are used when dummy bitmap
			is build for an empty LSN range. */
			msg("xtrabackup: using the changed page bitmap\n");
		}
	}

	ut_a(xtrabackup_parallel > 0);

	if (xtrabackup_parallel > 1) {
		msg("xtrabackup: Starting %u threads for parallel data "
		    "files transfer\n", xtrabackup_parallel);
	}

	it = datafiles_iter_new(f_system);
	if (it == NULL) {
		msg("xtrabackup: Error: datafiles_iter_new() failed.\n");
		exit(EXIT_FAILURE);
	}

	/* Create data copying threads */
	data_threads = (data_thread_ctxt_t *)
		ut_malloc_nokey(sizeof(data_thread_ctxt_t) *
                                xtrabackup_parallel);
	count = xtrabackup_parallel;
	mutex_create(LATCH_ID_XTRA_COUNT_MUTEX, &count_mutex);

	for (i = 0; i < (uint) xtrabackup_parallel; i++) {
		data_threads[i].it = it;
		data_threads[i].num = i+1;
		data_threads[i].count = &count;
		data_threads[i].count_mutex = &count_mutex;
		os_thread_create(data_copy_thread_func, data_threads + i,
				 &data_threads[i].id);
	}

	/* Wait for threads to exit */
	while (1) {
		os_thread_sleep(1000000);
		mutex_enter(&count_mutex);
		if (count == 0) {
			mutex_exit(&count_mutex);
			break;
		}
		mutex_exit(&count_mutex);
	}

	mutex_free(&count_mutex);
	ut_free(data_threads);
	datafiles_iter_free(it);

	if (changed_page_bitmap) {
		xb_page_bitmap_deinit(changed_page_bitmap);
	}
	}

	if (!backup_start()) {
		exit(EXIT_FAILURE);
	}

	/* read the latest checkpoint lsn */
	latest_cp = 0;
	{
		log_group_t*	max_cp_group;
		ulint	max_cp_field;
		ulint	err;

		mutex_enter(&log_sys->mutex);

		err = recv_find_max_checkpoint(&max_cp_group, &max_cp_field);

		if (err != DB_SUCCESS) {
			msg("xtrabackup: Error: recv_find_max_checkpoint() failed.\n");
			mutex_exit(&log_sys->mutex);
			goto skip_last_cp;
		}

		log_group_header_read(max_cp_group, max_cp_field);

		xtrabackup_choose_lsn_offset(checkpoint_lsn_start);

		latest_cp = mach_read_from_8(log_sys->checkpoint_buf +
					     LOG_CHECKPOINT_LSN);

		mutex_exit(&log_sys->mutex);

		msg("xtrabackup: The latest check point (for incremental): "
		    "'" LSN_PF "'\n", latest_cp);
	}
skip_last_cp:
	/* stop log_copying_thread */
	log_copying = FALSE;
	os_event_set(log_copying_stop);
	msg("xtrabackup: Stopping log copying thread.\n");
	while (log_copying_running) {
		msg(".");
		os_thread_sleep(200000); /*0.2 sec*/
	}
	msg("\n");

	os_event_destroy(log_copying_stop);
	if (ds_close(dst_log_file)) {
		exit(EXIT_FAILURE);
	}

	if(!xtrabackup_incremental) {
		strcpy(metadata_type, "full-backuped");
		metadata_from_lsn = 0;
	} else {
		strcpy(metadata_type, "incremental");
		metadata_from_lsn = incremental_lsn;
	}
	metadata_to_lsn = latest_cp;
	metadata_last_lsn = log_copy_scanned_lsn;

	if (!xtrabackup_stream_metadata(ds_meta)) {
		msg("xtrabackup: Error: failed to stream metadata.\n");
		exit(EXIT_FAILURE);
	}
	if (xtrabackup_extra_lsndir) {
		char	filename[FN_REFLEN];

		sprintf(filename, "%s/%s", xtrabackup_extra_lsndir,
			XTRABACKUP_METADATA_FILENAME);
		if (!xtrabackup_write_metadata(filename)) {
			msg("xtrabackup: Error: failed to write metadata "
			    "to '%s'.\n", filename);
			exit(EXIT_FAILURE);
		}

	}

	if (!backup_finish()) {
		exit(EXIT_FAILURE);
	}

	xtrabackup_destroy_datasinks();

	if (wait_throttle) {
		/* wait for io_watching_thread completion */
		while (io_watching_thread_running) {
			os_thread_sleep(1000000);
		}
		os_event_destroy(wait_throttle);
		wait_throttle = NULL;
	}

	msg("xtrabackup: Transaction log of lsn (" LSN_PF ") to (" LSN_PF
	    ") was copied.\n", checkpoint_lsn_start, log_copy_scanned_lsn);
	xb_filters_free();

	xb_data_files_close();

	recv_sys_debug_free();

	log_shutdown();

	trx_pool_close();

	lock_sys_close();

	os_thread_free();

	row_mysql_close();

	sync_check_close();

	/* Make sure that the latest checkpoint made it to xtrabackup_logfile */
	if (latest_cp > log_copy_scanned_lsn) {
		msg("xtrabackup: error: last checkpoint LSN (" LSN_PF
		    ") is larger than last copied LSN (" LSN_PF ").\n",
		    latest_cp, log_copy_scanned_lsn);
		exit(EXIT_FAILURE);
	}
}

/* ================= stats ================= */
static my_bool
xtrabackup_stats_level(
	dict_index_t*	index,
	ulint		level)
{
	ulint	space;
	page_t*	page;

	rec_t*	node_ptr;

	ulint	right_page_no;

	page_cur_t	cursor;

	mtr_t	mtr;
	mem_heap_t*	heap	= mem_heap_create(256);

	ulint*	offsets = NULL;

	ulonglong n_pages, n_pages_extern;
	ulonglong sum_data, sum_data_extern;
	ulonglong n_recs;
	buf_block_t*	block;
	page_size_t	page_size(0, 0, false);
	bool		found;

	n_pages = sum_data = n_recs = 0;
	n_pages_extern = sum_data_extern = 0;


	if (level == 0)
		fprintf(stdout, "        leaf pages: ");
	else
		fprintf(stdout, "     level %lu pages: ", level);

	mtr_start(&mtr);

	mtr_x_lock(&(index->lock), &mtr);
	block = btr_root_block_get(index, RW_X_LATCH, &mtr);
	page = buf_block_get_frame(block);

	space = page_get_space_id(page);
	page_size.copy_from(fil_space_get_page_size(space, &found));

	ut_a(found);

	while (level != btr_page_get_level(page, &mtr)) {

		ut_a(space == block->page.id.space());
		ut_a(space == page_get_space_id(page));
		ut_a(!page_is_leaf(page));

		page_cur_set_before_first(block, &cursor);
		page_cur_move_to_next(&cursor);

		node_ptr = page_cur_get_rec(&cursor);
		offsets = rec_get_offsets(node_ptr, index, offsets,
					ULINT_UNDEFINED, &heap);
		block = btr_node_ptr_get_child(node_ptr, index, offsets, &mtr);
		page = buf_block_get_frame(block);
	}

loop:
	mem_heap_empty(heap);
	offsets = NULL;
	mtr_x_lock(&(index->lock), &mtr);

	right_page_no = btr_page_get_next(page, &mtr);


	/*=================================*/
	//fprintf(stdout, "%lu ", (ulint) buf_frame_get_page_no(page));

	n_pages++;
	sum_data += page_get_data_size(page);
	n_recs += page_get_n_recs(page);


	if (level == 0) {
		page_cur_t	cur;
		ulint	n_fields;
		ulint	i;
		mem_heap_t*	local_heap	= NULL;
		ulint	offsets_[REC_OFFS_NORMAL_SIZE];
		ulint*	local_offsets	= offsets_;

		*offsets_ = (sizeof offsets_) / sizeof *offsets_;

		page_cur_set_before_first(block, &cur);
		page_cur_move_to_next(&cur);

		for (;;) {
			if (page_cur_is_after_last(&cur)) {
				break;
			}

			local_offsets = rec_get_offsets(cur.rec, index, local_offsets,
						ULINT_UNDEFINED, &local_heap);
			n_fields = rec_offs_n_fields(local_offsets);

			for (i = 0; i < n_fields; i++) {
				if (rec_offs_nth_extern(local_offsets, i)) {
					page_t*	local_page;
					ulint	space_id;
					ulint	page_no;
					ulint	offset;
					byte*	blob_header;
					ulint	part_len;
					mtr_t	local_mtr;
					ulint	local_len;
					byte*	data;
					buf_block_t*	local_block;

					data = rec_get_nth_field(cur.rec, local_offsets, i, &local_len);

					ut_a(local_len >= BTR_EXTERN_FIELD_REF_SIZE);
					local_len -= BTR_EXTERN_FIELD_REF_SIZE;

					space_id = mach_read_from_4(data + local_len + BTR_EXTERN_SPACE_ID);
					page_no = mach_read_from_4(data + local_len + BTR_EXTERN_PAGE_NO);
					offset = mach_read_from_4(data + local_len + BTR_EXTERN_OFFSET);

					if (offset != FIL_PAGE_DATA)
						msg("\nWarning: several record may share same external page.\n");

					for (;;) {
						mtr_start(&local_mtr);

						local_block = btr_block_get(page_id_t(space_id, page_no), page_size, RW_S_LATCH, index, &local_mtr);
						local_page = buf_block_get_frame(local_block);
						blob_header = local_page + offset;
#define BTR_BLOB_HDR_PART_LEN		0
#define BTR_BLOB_HDR_NEXT_PAGE_NO	4
						//part_len = btr_blob_get_part_len(blob_header);
						part_len = mach_read_from_4(blob_header + BTR_BLOB_HDR_PART_LEN);

						//page_no = btr_blob_get_next_page_no(blob_header);
						page_no = mach_read_from_4(blob_header + BTR_BLOB_HDR_NEXT_PAGE_NO);

						offset = FIL_PAGE_DATA;




						/*=================================*/
						//fprintf(stdout, "[%lu] ", (ulint) buf_frame_get_page_no(page));

						n_pages_extern++;
						sum_data_extern += part_len;


						mtr_commit(&local_mtr);

						if (page_no == FIL_NULL)
							break;
					}
				}
			}

			page_cur_move_to_next(&cur);
		}
	}




	mtr_commit(&mtr);
	if (right_page_no != FIL_NULL) {
		mtr_start(&mtr);
		block = btr_block_get(page_id_t(space,
						dict_index_get_page(index)),
				      page_size,
				      RW_X_LATCH, index, &mtr);
		page = buf_block_get_frame(block);
		goto loop;
	}
	mem_heap_free(heap);

	if (level == 0)
		fprintf(stdout, "recs=%llu, ", n_recs);

	fprintf(stdout, "pages=%llu, data=%llu bytes, data/pages=%lld%%",
		n_pages, sum_data,
		((sum_data * 100) / page_size.physical()) / n_pages);


	if (level == 0 && n_pages_extern) {
		putc('\n', stdout);
		/* also scan blob pages*/
		fprintf(stdout, "    external pages: ");

		fprintf(stdout, "pages=%llu, data=%llu bytes, data/pages=%lld%%",
			n_pages_extern, sum_data_extern,
			((sum_data_extern * 100) / page_size.physical())
				/ n_pages_extern);
	}

	putc('\n', stdout);

	if (level > 0) {
		xtrabackup_stats_level(index, level - 1);
	}

	return(TRUE);
}

static void
xtrabackup_stats_func(void)
{
	ulint n;

	/* cd to datadir */

	if (my_setwd(mysql_real_data_home,MYF(MY_WME)))
	{
		msg("xtrabackup: cannot my_setwd %s\n", mysql_real_data_home);
		exit(EXIT_FAILURE);
	}
	msg("xtrabackup: cd to %s\n", mysql_real_data_home);

	mysql_data_home= mysql_data_home_buff;
	mysql_data_home[0]=FN_CURLIB;		// all paths are relative from here
	mysql_data_home[1]=0;

	/* set read only */
	srv_read_only_mode = TRUE;

	/* initialize components */
	if(innodb_init_param())
		exit(EXIT_FAILURE);

	/* Check if the log files have been created, otherwise innodb_init()
	will crash when called with srv_read_only == TRUE */
	for (n = 0; n < srv_n_log_files; n++) {
		char		logname[FN_REFLEN];
		bool		exists;
		os_file_type_t	type;

		snprintf(logname, sizeof(logname), "%s%c%s%lu",
			srv_log_group_home_dir, OS_PATH_SEPARATOR,
			"ib_logfile", (ulong) n);
		os_normalize_path(logname);

		if (!os_file_status(logname, &exists, &type) || !exists ||
		    type != OS_FILE_TYPE_FILE) {
			msg("xtrabackup: Error: "
			    "Cannot find log file %s.\n", logname);
			msg("xtrabackup: Error: "
			    "to use the statistics feature, you need a "
			    "clean copy of the database including "
			    "correctly sized log files, so you need to "
			    "execute with --prepare twice to use this "
			    "functionality on a backup.\n");
			exit(EXIT_FAILURE);
		}
	}

	msg("xtrabackup: Starting 'read-only' InnoDB instance to gather "
	    "index statistics.\n"
	    "xtrabackup: Using %lld bytes for buffer pool (set by "
	    "--use-memory parameter)\n", xtrabackup_use_memory);

	if(innodb_init())
		exit(EXIT_FAILURE);

	xb_filters_init();

	fprintf(stdout, "\n\n<INDEX STATISTICS>\n");

	/* gather stats */

	{
	dict_table_t*	sys_tables;
	dict_index_t*	sys_index;
	dict_table_t*	table;
	btr_pcur_t	pcur;
	rec_t*		rec;
	byte*		field;
	ulint		len;
	mtr_t		mtr;

	/* Enlarge the fatal semaphore wait timeout during the InnoDB table
	monitor printout */

	os_atomic_increment_ulint(
		&srv_fatal_semaphore_wait_threshold,
		72000);

	mutex_enter(&(dict_sys->mutex));

	mtr_start(&mtr);

	sys_tables = dict_table_get_low("SYS_TABLES");
	sys_index = UT_LIST_GET_FIRST(sys_tables->indexes);

	btr_pcur_open_at_index_side(TRUE, sys_index, BTR_SEARCH_LEAF, &pcur,
				    TRUE, 0, &mtr);
loop:
	btr_pcur_move_to_next_user_rec(&pcur, &mtr);

	rec = btr_pcur_get_rec(&pcur);

	if (!btr_pcur_is_on_user_rec(&pcur))
	{
		/* end of index */

		btr_pcur_close(&pcur);
		mtr_commit(&mtr);

		mutex_exit(&(dict_sys->mutex));

		/* Restore the fatal semaphore wait timeout */
		os_atomic_increment_ulint(
			&srv_fatal_semaphore_wait_threshold,
			-72000);

		goto end;
	}

	field = rec_get_nth_field_old(rec, 0, &len);

	if (!rec_get_deleted_flag(rec, 0)) {

		/* We found one */

                char*	table_name = mem_strdupl((char*) field, len);

		btr_pcur_store_position(&pcur, &mtr);

		mtr_commit(&mtr);

		table = dict_table_get_low(table_name);
		ut_free(table_name);

		if (table && check_if_skip_table(table->name.m_name))
			goto skip;


		if (table == NULL) {
			fputs("InnoDB: Failed to load table ", stderr);
			ut_print_name(stderr, NULL, (char*) field);
			putc('\n', stderr);
		} else {
			dict_index_t*	index;

			/* The table definition was corrupt if there
			is no index */

			if (dict_table_get_first_index(table)) {
				dict_stats_update_transient(table);
			}

			//dict_table_print_low(table);

			index = UT_LIST_GET_FIRST(table->indexes);
			while (index != NULL) {
{
	ib_uint64_t	n_vals;
	bool		found;

	if (index->n_user_defined_cols > 0) {
		n_vals = index->stat_n_diff_key_vals[
					index->n_user_defined_cols];
	} else {
		n_vals = index->stat_n_diff_key_vals[1];
	}

	fprintf(stdout,
		"  table: %s, index: %s, space id: %lu, root page: %lu"
		", zip size: %lu"
		"\n  estimated statistics in dictionary:\n"
		"    key vals: %lu, leaf pages: %lu, size pages: %lu\n"
		"  real statistics:\n",
		table->name.m_name, index->name(),
		(ulong) index->space,
		(ulong) index->page,
		(ulong) fil_space_get_page_size(index->space, &found).physical(),
		(ulong) n_vals,
		(ulong) index->stat_n_leaf_pages,
		(ulong) index->stat_index_size);

	{
		mtr_t	local_mtr;
		page_t*	root;
		ulint	page_level;

		mtr_start(&local_mtr);

		mtr_x_lock(&(index->lock), &local_mtr);
		root = btr_root_get(index, &local_mtr);
		page_level = btr_page_get_level(root, &local_mtr);

		xtrabackup_stats_level(index, page_level);

		mtr_commit(&local_mtr);
	}

	putc('\n', stdout);
}
				index = UT_LIST_GET_NEXT(indexes, index);
			}
		}

skip:
		mtr_start(&mtr);

		btr_pcur_restore_position(BTR_SEARCH_LEAF, &pcur, &mtr);
	}

	goto loop;
	}

end:
	putc('\n', stdout);

	fflush(stdout);

	xb_filters_free();

	/* shutdown InnoDB */
	if(innodb_end())
		exit(EXIT_FAILURE);
}

/* ================= prepare ================= */

static
bool
check_log_header_checksum_0(
/*========================*/
	const byte*	buf)	/*!< in: buffer containing checkpoint info */
{
	/** Offset of the first checkpoint checksum */
	static const uint CHECKSUM_1 = 288;
	/** Offset of the second checkpoint checksum */
	static const uint CHECKSUM_2 = CHECKSUM_1 + 4;

	if (static_cast<uint32_t>(ut_fold_binary(buf, CHECKSUM_1))
	    != mach_read_from_4(buf + CHECKSUM_1)
	    || static_cast<uint32_t>(
		    ut_fold_binary(buf + LOG_CHECKPOINT_LSN,
				   CHECKSUM_2 - LOG_CHECKPOINT_LSN))
	    != mach_read_from_4(buf + CHECKSUM_2)) {
		return(false);
	}

	return(true);
}

static
void
update_log_temp_checkpoint_0(
	byte*	buf,
	lsn_t	lsn)
{
	/** Offset of the first checkpoint checksum */
	static const uint CHECKSUM_1 = 288;
	/** Offset of the second checkpoint checksum */
	static const uint CHECKSUM_2 = CHECKSUM_1 + 4;
	/** Most significant bits of the checkpoint offset */
	static const uint OFFSET_HIGH32 = CHECKSUM_2 + 12;
	/** Least significant bits of the checkpoint offset */
	static const uint OFFSET_LOW32 = 16;

	ulint		fold;

	mach_write_to_8(buf + LOG_CHECKPOINT_1 + LOG_CHECKPOINT_LSN, lsn);
	mach_write_to_4(buf + LOG_CHECKPOINT_1 + OFFSET_LOW32,
			LOG_FILE_HDR_SIZE +
			(lsn -
			 ut_uint64_align_down(lsn, OS_FILE_LOG_BLOCK_SIZE)));
	mach_write_to_4(buf + LOG_CHECKPOINT_1 + OFFSET_HIGH32, 0);
	fold = ut_fold_binary(buf + LOG_CHECKPOINT_1, CHECKSUM_1);
	mach_write_to_4(buf + LOG_CHECKPOINT_1 + CHECKSUM_1, fold);

	fold = ut_fold_binary(buf + LOG_CHECKPOINT_1 + LOG_CHECKPOINT_LSN,
		CHECKSUM_2 - LOG_CHECKPOINT_LSN);
	mach_write_to_4(buf + LOG_CHECKPOINT_1 + CHECKSUM_2, fold);

	mach_write_to_8(buf + LOG_CHECKPOINT_2 + LOG_CHECKPOINT_LSN, lsn);
	mach_write_to_4(buf + LOG_CHECKPOINT_2 + OFFSET_LOW32,
			LOG_FILE_HDR_SIZE +
			(lsn -
			 ut_uint64_align_down(lsn,
					      OS_FILE_LOG_BLOCK_SIZE)));
	mach_write_to_4(buf + LOG_CHECKPOINT_2
			    + LOG_CHECKPOINT_OFFSET_HIGH32, 0);
        fold = ut_fold_binary(buf + LOG_CHECKPOINT_2, CHECKSUM_1);
        mach_write_to_4(buf + LOG_CHECKPOINT_2 + CHECKSUM_1, fold);

        fold = ut_fold_binary(buf + LOG_CHECKPOINT_2 + LOG_CHECKPOINT_LSN,
			      CHECKSUM_2 - LOG_CHECKPOINT_LSN);
        mach_write_to_4(buf + LOG_CHECKPOINT_2 + CHECKSUM_2, fold);
}

static
void
update_log_temp_checkpoint(
	byte*	buf,
	lsn_t	lsn)
{
	if (redo_log_version == REDO_LOG_V0) {
		update_log_temp_checkpoint_0(buf, lsn);
		return;
	}

	/* Overwrite the both checkpoint area. */

	lsn_t lsn_offset;

	lsn_offset = LOG_FILE_HDR_SIZE + (lsn -
			ut_uint64_align_down(lsn, OS_FILE_LOG_BLOCK_SIZE));

	mach_write_to_8(buf + LOG_CHECKPOINT_1 + LOG_CHECKPOINT_LSN,
			lsn);
	mach_write_to_8(buf + LOG_CHECKPOINT_1 + LOG_CHECKPOINT_OFFSET,
			lsn_offset);

	mach_write_to_8(buf + LOG_CHECKPOINT_2 + LOG_CHECKPOINT_LSN,
			lsn);
	mach_write_to_8(buf + LOG_CHECKPOINT_2 + LOG_CHECKPOINT_OFFSET,
			lsn_offset);

	log_block_set_checksum(buf, log_block_calc_checksum_crc32(buf));
	log_block_set_checksum(buf + LOG_CHECKPOINT_1,
		log_block_calc_checksum_crc32(buf + LOG_CHECKPOINT_1));
	log_block_set_checksum(buf + LOG_CHECKPOINT_2,
		log_block_calc_checksum_crc32(buf + LOG_CHECKPOINT_2));
}

static my_bool
xtrabackup_init_temp_log(void)
{
	os_file_t	src_file = XB_FILE_UNDEFINED;
	char		src_path[FN_REFLEN];
	char		dst_path[FN_REFLEN];
	bool		success;

	ulint		field;
	byte		*log_buf;

	ib_uint64_t	file_size;

	lsn_t		max_no;
	lsn_t		max_lsn;
	lsn_t		checkpoint_no;

	bool		checkpoint_found;

	IORequest	read_request(IORequest::READ);
	IORequest	write_request(IORequest::WRITE);

	max_no = 0;

	log_buf = static_cast<byte*>(ut_malloc_nokey(UNIV_PAGE_SIZE_MAX * 128));
	if (log_buf == NULL) {
		goto error;
	}

	if (!xb_init_log_block_size()) {
		goto error;
	}

	if(!xtrabackup_incremental_dir) {
		sprintf(dst_path, "%s/ib_logfile0", xtrabackup_target_dir);
		sprintf(src_path, "%s/%s", xtrabackup_target_dir,
			XB_LOG_FILENAME);
	} else {
		sprintf(dst_path, "%s/ib_logfile0", xtrabackup_incremental_dir);
		sprintf(src_path, "%s/%s", xtrabackup_incremental_dir,
			XB_LOG_FILENAME);
	}

	os_normalize_path(dst_path);
	os_normalize_path(src_path);
retry:
	src_file = os_file_create_simple_no_error_handling(0, src_path,
							   OS_FILE_OPEN,
							   OS_FILE_READ_WRITE,
							   srv_read_only_mode,
							   &success);
	if (!success) {
		/* The following call prints an error message */
		os_file_get_last_error(TRUE);

		msg("xtrabackup: Warning: cannot open %s. will try to find.\n",
		    src_path);

		/* check if ib_logfile0 may be xtrabackup_logfile */
		src_file = os_file_create_simple_no_error_handling(0, dst_path,
								   OS_FILE_OPEN,
								   OS_FILE_READ_WRITE,
								   srv_read_only_mode,
								   &success);
		if (!success) {
			os_file_get_last_error(TRUE);
			msg("  xtrabackup: Fatal error: cannot find %s.\n",
			    src_path);

			goto error;
		}

		success = os_file_read(read_request, src_file, log_buf, 0,
				       LOG_FILE_HDR_SIZE);
		if (!success) {
			goto error;
		}

		if (ut_memcmp(log_buf + LOG_HEADER_CREATOR, (byte*)"xtrabkup",
			      (sizeof "xtrabkup") - 1) == 0) {
			msg("  xtrabackup: 'ib_logfile0' seems to be "
			    "'xtrabackup_logfile'. will retry.\n");

			os_file_close(src_file);
			src_file = XB_FILE_UNDEFINED;

			/* rename and try again */
			success = os_file_rename(0, dst_path, src_path);
			if (!success) {
				goto error;
			}

			goto retry;
		}

		msg("  xtrabackup: Fatal error: cannot find %s.\n",
		src_path);

		os_file_close(src_file);
		src_file = XB_FILE_UNDEFINED;

		goto error;
	}

	file_size = os_file_get_size(src_file);


	/* TODO: We should skip the following modifies, if it is not the first time. */

	/* read log file header */
	success = os_file_read(read_request, src_file, log_buf, 0,
			       LOG_FILE_HDR_SIZE);
	if (!success) {
		goto error;
	}

	if ( ut_memcmp(log_buf + LOG_HEADER_CREATOR,
			(byte*)"xtrabkup", (sizeof "xtrabkup") - 1) != 0 ) {
		msg("xtrabackup: notice: xtrabackup_logfile was already used "
		    "to '--prepare'.\n");
		goto skip_modify;
	}

	checkpoint_found = false;

	/* read last checkpoint lsn */
	for (field = LOG_CHECKPOINT_1; field <= LOG_CHECKPOINT_2;
			field += LOG_CHECKPOINT_2 - LOG_CHECKPOINT_1) {

		/* checkpoint checksum is always crc32 for MySQL 5.7.9+ */
		if (log_block_get_checksum(log_buf + field)
		    == log_block_calc_checksum_crc32(log_buf + field) &&
		    mach_read_from_4(log_buf + LOG_HEADER_FORMAT)
		    == LOG_HEADER_FORMAT_CURRENT) {
			redo_log_version = REDO_LOG_V1;
			if (!innodb_log_checksum_algorithm_specified) {
				srv_log_checksum_algorithm =
					SRV_CHECKSUM_ALGORITHM_CRC32;
			}
		} else if (check_log_header_checksum_0(log_buf + field)) {
			redo_log_version = REDO_LOG_V0;
			if (!innodb_log_checksum_algorithm_specified) {
				srv_log_checksum_algorithm =
					SRV_CHECKSUM_ALGORITHM_INNODB;
			}
		} else {
			goto not_consistent;
		}

		checkpoint_no = mach_read_from_8(log_buf + field +
						 LOG_CHECKPOINT_NO);

		if (checkpoint_no >= max_no) {

			max_no = checkpoint_no;
			max_lsn = mach_read_from_8(log_buf + field +
						   LOG_CHECKPOINT_LSN);
			checkpoint_found = true;
		}
not_consistent:
		;
	}

	if (!checkpoint_found) {
		msg("xtrabackup: No valid checkpoint found.\n");
		goto error;
	}

	mach_write_to_4(log_buf + LOG_HEADER_FORMAT,
			redo_log_version == REDO_LOG_V0 ?
			0 : LOG_HEADER_FORMAT_CURRENT);
	update_log_temp_checkpoint(log_buf, max_lsn);

	success = os_file_write(write_request, src_path, src_file, log_buf, 0,
				LOG_FILE_HDR_SIZE);
	if (!success) {
		goto error;
	}

	/* expand file size (9/8) and align to UNIV_PAGE_SIZE_MAX */

	if (file_size % UNIV_PAGE_SIZE_MAX) {
		ulint n = UNIV_PAGE_SIZE_MAX -
				(ulint) (file_size % UNIV_PAGE_SIZE_MAX);
		memset(log_buf, 0, UNIV_PAGE_SIZE_MAX);
		success = os_file_write(write_request, src_path, src_file,
					log_buf, file_size, n);
		if (!success) {
			goto error;
		}

		file_size = os_file_get_size(src_file);
	}

	/* TODO: We should judge whether the file is already expanded or not... */
	{
		ulint	expand;

		memset(log_buf, 0, UNIV_PAGE_SIZE_MAX * 128);
		expand = (ulint) (file_size / UNIV_PAGE_SIZE_MAX / 8);

		for (; expand > 128; expand -= 128) {
			success = os_file_write(write_request, src_path,
						src_file, log_buf,
						file_size,
						UNIV_PAGE_SIZE_MAX * 128);
			if (!success) {
				goto error;
			}
			file_size += UNIV_PAGE_SIZE_MAX * 128;
		}

		if (expand) {
			success = os_file_write(write_request, src_path,
						src_file, log_buf,
						file_size,
						expand * UNIV_PAGE_SIZE_MAX);
			if (!success) {
				goto error;
			}
			file_size += UNIV_PAGE_SIZE_MAX * expand;
		}
	}

	/* make larger than 128 * UNIV_PAGE_SIZE_MAX */
	if (file_size < 128 * UNIV_PAGE_SIZE_MAX) {
		memset(log_buf, 0, UNIV_PAGE_SIZE_MAX);
		while (file_size < 128 * UNIV_PAGE_SIZE_MAX) {
			success = os_file_write(write_request, src_path,
						src_file, log_buf,
						file_size,
						UNIV_PAGE_SIZE_MAX);
			if (!success) {
				goto error;
			}
			file_size += UNIV_PAGE_SIZE_MAX;
		}
		file_size = os_file_get_size(src_file);
	}

	msg("xtrabackup: xtrabackup_logfile detected: size=" UINT64PF ", "
	    "start_lsn=(" LSN_PF ")\n", file_size, max_lsn);

	os_file_close(src_file);
	src_file = XB_FILE_UNDEFINED;

	/* fake InnoDB */
	innobase_log_files_in_group_save = innobase_log_files_in_group;
	srv_log_group_home_dir_save = srv_log_group_home_dir;
	innobase_log_file_size_save = innobase_log_file_size;

	srv_log_group_home_dir = NULL;
	innobase_log_file_size      = file_size;
	innobase_log_files_in_group = 1;

	srv_thread_concurrency = 0;

	/* rename 'xtrabackup_logfile' to 'ib_logfile0' */
	success = os_file_rename(0, src_path, dst_path);
	if (!success) {
		goto error;
	}
	xtrabackup_logfile_is_renamed = TRUE;

	if (log_buf != NULL) {
		ut_free(log_buf);
	}

	return(FALSE);

skip_modify:
	if (log_buf != NULL) {
		ut_free(log_buf);
	}
	os_file_close(src_file);
	src_file = XB_FILE_UNDEFINED;
	return(FALSE);

error:
	if (log_buf != NULL) {
		ut_free(log_buf);
	}
	if (src_file != XB_FILE_UNDEFINED)
		os_file_close(src_file);
	msg("xtrabackup: Error: xtrabackup_init_temp_log() failed.\n");
	return(TRUE); /*ERROR*/
}

/***********************************************************************
Generates path to the meta file path from a given path to an incremental .delta
by replacing trailing ".delta" with ".meta", or returns error if 'delta_path'
does not end with the ".delta" character sequence.
@return TRUE on success, FALSE on error. */
static
ibool
get_meta_path(
	const char	*delta_path,	/* in: path to a .delta file */
	char 		*meta_path)	/* out: path to the corresponding .meta
					file */
{
	size_t		len = strlen(delta_path);

	if (len <= 6 || strcmp(delta_path + len - 6, ".delta")) {
		return FALSE;
	}
	memcpy(meta_path, delta_path, len - 6);
	strcpy(meta_path + len - 6, XB_DELTA_INFO_SUFFIX);

	return TRUE;
}

/****************************************************************//**
Create a new tablespace on disk and return the handle to its opened
file. Code adopted from fiL_ibd_create with
the main difference that only disk file is created without updating
the InnoDB in-memory dictionary data structures.

@return TRUE on success, FALSE on error.  */
static
bool
xb_space_create_file(
/*==================*/
	const char*	path,		/*!<in: path to tablespace */
	ulint		space_id,	/*!<in: space id */
	ulint		flags __attribute__((unused)),/*!<in: tablespace
					flags */
	os_file_t*	file)		/*!<out: file handle */
{
	const ulint	size = FIL_IBD_FILE_INITIAL_SIZE;
	dberr_t		err;
	byte*		buf2;
	byte*		page;
	bool		success;

	IORequest	write_request(IORequest::WRITE);

	ut_ad(!is_system_tablespace(space_id));
	ut_ad(!srv_read_only_mode);
	ut_a(space_id < SRV_LOG_SPACE_FIRST_ID);
	ut_a(fsp_flags_is_valid(flags));

	/* Create the subdirectories in the path, if they are
	not there already. */
	err = os_file_create_subdirs_if_needed(path);
	if (err != DB_SUCCESS) {
		return(false);
	}

	*file = os_file_create(
		innodb_data_file_key, path,
		OS_FILE_CREATE | OS_FILE_ON_ERROR_NO_EXIT,
		OS_FILE_NORMAL,
		OS_DATA_FILE,
		srv_read_only_mode,
		&success);

	if (!success) {
		/* The following call will print an error message */
		ulint	error = os_file_get_last_error(true);

		ib::error() << "Cannot create file '" << path << "'";

		if (error == OS_FILE_ALREADY_EXISTS) {
			ib::error() << "The file '" << path << "'"
				" already exists though the"
				" corresponding table did not exist"
				" in the InnoDB data dictionary."
				" Have you moved InnoDB .ibd files"
				" around without using the SQL commands"
				" DISCARD TABLESPACE and IMPORT TABLESPACE,"
				" or did mysqld crash in the middle of"
				" CREATE TABLE?"
				" You can resolve the problem by removing"
				" the file '" << path
				<< "' under the 'datadir' of MySQL.";

			return(false);
		}

		if (error == OS_FILE_DISK_FULL) {
			return(DB_OUT_OF_FILE_SPACE);
		}

		return(false);
	}


#if !defined(NO_FALLOCATE) && defined(UNIV_LINUX)
	if (fil_fusionio_enable_atomic_write(*file)) {

		/* This is required by FusionIO HW/Firmware */
		int	ret = posix_fallocate(*file, 0, size * UNIV_PAGE_SIZE);

		if (ret != 0) {

			ib::error() <<
				"posix_fallocate(): Failed to preallocate"
				" data for file " << path
				<< ", desired size "
				<< size * UNIV_PAGE_SIZE
				<< " Operating system error number " << ret
				<< ". Check"
				" that the disk is not full or a disk quota"
				" exceeded. Make sure the file system supports"
				" this function. Some operating system error"
				" numbers are described at " REFMAN
				" operating-system-error-codes.html";

			success = false;
		} else {
			success = true;
		}
	} else {

		success = os_file_set_size(
			path, *file, size * UNIV_PAGE_SIZE, srv_read_only_mode);
	}
#else
	success = os_file_set_size(
		path, *file, size * UNIV_PAGE_SIZE, srv_read_only_mode);
#endif /* !NO_FALLOCATE && UNIV_LINUX */

	if (!success) {
		os_file_close(*file);
		os_file_delete(innodb_data_file_key, path);
		return(false);
	}

	/* printf("Creating tablespace %s id %lu\n", path, space_id); */

	/* We have to write the space id to the file immediately and flush the
	file to disk. This is because in crash recovery we must be aware what
	tablespaces exist and what are their space id's, so that we can apply
	the log records to the right file. It may take quite a while until
	buffer pool flush algorithms write anything to the file and flush it to
	disk. If we would not write here anything, the file would be filled
	with zeros from the call of os_file_set_size(), until a buffer pool
	flush would write to it. */

	buf2 = static_cast<byte*>(ut_malloc_nokey(3 * UNIV_PAGE_SIZE));
	/* Align the memory for file i/o if we might have O_DIRECT set */
	page = static_cast<byte*>(ut_align(buf2, UNIV_PAGE_SIZE));

	memset(page, '\0', UNIV_PAGE_SIZE);

	/* Add the UNIV_PAGE_SIZE to the table flags and write them to the
	tablespace header. */
	flags = fsp_flags_set_page_size(flags, univ_page_size);
	fsp_header_init_fields(page, space_id, flags);
	mach_write_to_4(page + FIL_PAGE_ARCH_LOG_NO_OR_SPACE_ID, space_id);

	const page_size_t	page_size(flags);

	if (!page_size.is_compressed()) {
		buf_flush_init_for_writing(
			NULL, page, NULL, 0,
			fsp_is_checksum_disabled(space_id));
		success = os_file_write(write_request, path, *file, page, 0,
					page_size.physical());
	} else {
		page_zip_des_t	page_zip;

		page_zip_set_size(&page_zip, page_size.physical());
		page_zip.data = page + UNIV_PAGE_SIZE;
#ifdef UNIV_DEBUG
		page_zip.m_start =
#endif /* UNIV_DEBUG */
			page_zip.m_end = page_zip.m_nonempty =
			page_zip.n_blobs = 0;

		buf_flush_init_for_writing(
			NULL, page, &page_zip, 0,
			fsp_is_checksum_disabled(space_id));
		success = os_file_write(write_request, path, *file,
					page_zip.data, 0,
					page_size.physical());
	}

	ut_free(buf2);

	if (!success) {
		ib::error() << "Could not write the first page to"
			<< " tablespace '" << path << "'";
		os_file_close(*file);
		os_file_delete(innodb_data_file_key, path);
		return(false);
	}

	success = os_file_flush(*file);

	if (!success) {
		ib::error() << "File flush of tablespace '"
			<< path << "' failed";
		os_file_close(*file);
		os_file_delete(innodb_data_file_key, path);
		return(false);
	}

	return(true);
}

/***********************************************************************
Searches for matching tablespace file for given .delta file and space_id
in given directory. When matching tablespace found, renames it to match the
name of .delta file. If there was a tablespace with matching name and
mismatching ID, renames it to xtrabackup_tmp_#ID.ibd. If there was no
matching file, creates a new tablespace.
@return file handle of matched or created file */
static
os_file_t
xb_delta_open_matching_space(
	const char*	dbname,		/* in: path to destination database dir */
	const char*	name,		/* in: name of delta file (without .delta) */
	ulint		space_id,	/* in: space id of delta file */
	ulint		zip_size,	/* in: zip_size of tablespace */
	char*		real_name,	/* out: full path of destination file */
	size_t		real_name_len,	/* out: buffer size for real_name */
	bool* 		success)	/* out: indicates error. TRUE = success */
{
	char			dest_dir[FN_REFLEN];
	char			dest_space_name[FN_REFLEN];
	bool			ok;
	fil_space_t*		fil_space;
	os_file_t		file	= 0;
	ulint			tablespace_flags;
	xb_filter_entry_t*	table;

	*success = false;

	if (dbname) {
		snprintf(dest_dir, FN_REFLEN, "%s/%s",
			xtrabackup_target_dir, dbname);
		os_normalize_path(dest_dir);

		snprintf(dest_space_name, FN_REFLEN, "%s/%s", dbname, name);
	} else {
		snprintf(dest_dir, FN_REFLEN, "%s", xtrabackup_target_dir);
		os_normalize_path(dest_dir);

		snprintf(dest_space_name, FN_REFLEN, "%s", name);
	}

	snprintf(real_name, real_name_len,
		 "%s/%s",
		 xtrabackup_target_dir, dest_space_name);
	os_normalize_path(real_name);
	/* Truncate ".ibd" */
	dest_space_name[strlen(dest_space_name) - 4] = '\0';

	/* Create the database directory if it doesn't exist yet */
	if (!os_file_create_directory(dest_dir, FALSE)) {
		msg("xtrabackup: error: cannot create dir %s\n", dest_dir);
		return file;
	}

	if (space_id != ULINT_UNDEFINED
	    && !fil_is_user_tablespace_id(space_id)) {
		goto found;
	}

	/* remember space name for further reference */
	table = static_cast<xb_filter_entry_t *>
		(ut_malloc_nokey(sizeof(xb_filter_entry_t) +
			strlen(dest_space_name) + 1));

	table->name = ((char*)table) + sizeof(xb_filter_entry_t);
	strcpy(table->name, dest_space_name);
	HASH_INSERT(xb_filter_entry_t, name_hash, inc_dir_tables_hash,
			ut_fold_string(table->name), table);

	mutex_enter(&fil_system->mutex);
	fil_space = fil_space_get_by_name(dest_space_name);
	mutex_exit(&fil_system->mutex);

	if (fil_space != NULL) {
		if (fil_space->id == space_id || space_id == ULINT_UNDEFINED) {
			/* we found matching space */
			goto found;
		} else {

			char		tmpname[FN_REFLEN];
			char		*oldpath;
			bool		exists;
			os_file_type_t	type;

			if (dbname != NULL) {
				snprintf(tmpname, FN_REFLEN,
					 "%s/xtrabackup_tmp_#%lu",
					 dbname, fil_space->id);
			} else {
				snprintf(tmpname, FN_REFLEN,
					 "./xtrabackup_tmp_#%lu",
					 fil_space->id);
			}

			oldpath = mem_strdup(
				UT_LIST_GET_FIRST(fil_space->chain)->name);

			msg("xtrabackup: Renaming %s to %s.ibd\n",
				fil_space->name, tmpname);


			ut_a(os_file_status(oldpath, &exists, &type));

			if (exists && !fil_rename_tablespace(fil_space->id,
						   oldpath, tmpname, NULL))
			{
				msg("xtrabackup: Cannot rename %s to %s\n",
					fil_space->name, tmpname);
				ut_free(oldpath);
				goto exit;
			}
			ut_free(oldpath);
		}
	}

	if (space_id == ULINT_UNDEFINED)
	{
		msg("xtrabackup: Error: Cannot handle DDL operation on tablespace "
		    "%s\n", dest_space_name);
		exit(EXIT_FAILURE);
	}
	mutex_enter(&fil_system->mutex);
	fil_space = fil_space_get_by_id(space_id);
	mutex_exit(&fil_system->mutex);
	if (fil_space != NULL) {
		char		tmpname[FN_REFLEN];
		char		*oldpath;
		bool		exists;
		os_file_type_t	type;

		strncpy(tmpname, dest_space_name, FN_REFLEN);

		oldpath = mem_strdup(UT_LIST_GET_FIRST(fil_space->chain)->name);

		msg("xtrabackup: Renaming %s to %s\n",
		    fil_space->name, dest_space_name);

		ut_a(os_file_status(oldpath, &exists, &type));

		if (exists && !fil_rename_tablespace(fil_space->id, oldpath,
					   tmpname, NULL))
		{
			msg("xtrabackup: Cannot rename %s to %s\n",
				fil_space->name, dest_space_name);
			ut_free(oldpath);
			goto exit;
		}
		ut_free(oldpath);

		goto found;
	}

	/* No matching space found. create the new one.  */

	if (!fil_space_create(dest_space_name, space_id, 0,
			      FIL_TYPE_TABLESPACE)) {
		msg("xtrabackup: Cannot create tablespace %s\n",
			dest_space_name);
		goto exit;
	}

	/* Calculate correct tablespace flags for compressed tablespaces.  */
	if (!zip_size || zip_size == ULINT_UNDEFINED) {
		tablespace_flags = 0;
	}
	else {
		tablespace_flags
			= (get_bit_shift(zip_size >> PAGE_ZIP_MIN_SIZE_SHIFT
					 << 1)
			   << DICT_TF_ZSSIZE_SHIFT)
			| DICT_TF_COMPACT
			| (DICT_TF_FORMAT_ZIP << DICT_TF_FORMAT_SHIFT);
		ut_a(page_size_t(tablespace_flags).physical() == zip_size);
	}
	*success = xb_space_create_file(real_name, space_id, tablespace_flags,
					&file);
	goto exit;

found:
	/* open the file and return it's handle */

	file = os_file_create_simple_no_error_handling(0, real_name,
						       OS_FILE_OPEN,
						       OS_FILE_READ_WRITE,
						       srv_read_only_mode,
						       &ok);

	if (ok) {
		*success = true;
	} else {
		msg("xtrabackup: Cannot open file %s\n", real_name);
	}

exit:

	return file;
}

/************************************************************************
Applies a given .delta file to the corresponding data file.
@return TRUE on success */
static
ibool
xtrabackup_apply_delta(
	const char*	dirname,	/* in: dir name of incremental */
	const char*	dbname,		/* in: database name (ibdata: NULL) */
	const char*	filename,	/* in: file name (not a path),
					including the .delta extension */
	void*		/*data*/)
{
	os_file_t	src_file = XB_FILE_UNDEFINED;
	os_file_t	dst_file = XB_FILE_UNDEFINED;
	char	src_path[FN_REFLEN];
	char	dst_path[FN_REFLEN];
	char	meta_path[FN_REFLEN];
	char	space_name[FN_REFLEN];
	bool	success;

	ibool	last_buffer = FALSE;
	ulint	page_in_buffer;
	ulint	incremental_buffers = 0;

	xb_delta_info_t info;
	ulint		page_size;
	ulint		page_size_shift;
	byte*		incremental_buffer_base = NULL;
	byte*		incremental_buffer;

	size_t		offset;

	IORequest	read_request(IORequest::READ);
	IORequest	write_request(IORequest::WRITE);

	ut_a(xtrabackup_incremental);

	if (dbname) {
		snprintf(src_path, sizeof(src_path), "%s/%s/%s",
			 dirname, dbname, filename);
		snprintf(dst_path, sizeof(dst_path), "%s/%s/%s",
			 xtrabackup_real_target_dir, dbname, filename);
	} else {
		snprintf(src_path, sizeof(src_path), "%s/%s",
			 dirname, filename);
		snprintf(dst_path, sizeof(dst_path), "%s/%s",
			 xtrabackup_real_target_dir, filename);
	}
	dst_path[strlen(dst_path) - 6] = '\0';

	strncpy(space_name, filename, FN_REFLEN);
	space_name[strlen(space_name) -  6] = 0;

	if (!get_meta_path(src_path, meta_path)) {
		goto error;
	}

	os_normalize_path(dst_path);
	os_normalize_path(src_path);
	os_normalize_path(meta_path);

	if (!xb_read_delta_metadata(meta_path, &info)) {
		goto error;
	}

	page_size = info.page_size;
	page_size_shift = get_bit_shift(page_size);
	msg("xtrabackup: page size for %s is %lu bytes\n",
	    src_path, page_size);
	if (page_size_shift < 10 ||
	    page_size_shift > UNIV_PAGE_SIZE_SHIFT_MAX) {
		msg("xtrabackup: error: invalid value of page_size "
		    "(%lu bytes) read from %s\n", page_size, meta_path);
		goto error;
	}

	src_file = os_file_create_simple_no_error_handling(0, src_path,
							   OS_FILE_OPEN,
							   OS_FILE_READ_WRITE,
							   srv_read_only_mode,
							   &success);
	if (!success) {
		os_file_get_last_error(TRUE);
		msg("xtrabackup: error: cannot open %s\n", src_path);
		goto error;
	}

	posix_fadvise(src_file, 0, 0, POSIX_FADV_SEQUENTIAL);

	os_file_set_nocache(src_file, src_path, "OPEN");

	dst_file = xb_delta_open_matching_space(
			dbname, space_name, info.space_id, info.zip_size,
			dst_path, sizeof(dst_path), &success);
	if (!success) {
		msg("xtrabackup: error: cannot open %s\n", dst_path);
		goto error;
	}

	posix_fadvise(dst_file, 0, 0, POSIX_FADV_DONTNEED);

	os_file_set_nocache(dst_file, dst_path, "OPEN");

	/* allocate buffer for incremental backup */
	incremental_buffer_base = static_cast<byte *>
		(ut_malloc_nokey((page_size / 4 + 1) * page_size +
			UNIV_PAGE_SIZE_MAX));
	incremental_buffer = static_cast<byte *>
		(ut_align(incremental_buffer_base, UNIV_PAGE_SIZE_MAX));

	msg("Applying %s to %s...\n", src_path, dst_path);

	while (!last_buffer) {
		ulint cluster_header;

		/* read to buffer */
		/* first block of block cluster */
		offset = ((incremental_buffers * (page_size / 4))
			 << page_size_shift);
		success = os_file_read(read_request, src_file,
				       incremental_buffer, offset, page_size);
		if (!success) {
			goto error;
		}

		cluster_header = mach_read_from_4(incremental_buffer);
		switch(cluster_header) {
			case 0x78747261UL: /*"xtra"*/
				break;
			case 0x58545241UL: /*"XTRA"*/
				last_buffer = TRUE;
				break;
			default:
				msg("xtrabackup: error: %s seems not "
				    ".delta file.\n", src_path);
				goto error;
		}

		for (page_in_buffer = 1; page_in_buffer < page_size / 4;
		     page_in_buffer++) {
			if (mach_read_from_4(incremental_buffer + page_in_buffer * 4)
			    == 0xFFFFFFFFUL)
				break;
		}

		ut_a(last_buffer || page_in_buffer == page_size / 4);

		/* read whole of the cluster */
		success = os_file_read(read_request, src_file,
				       incremental_buffer, offset,
				       page_in_buffer * page_size);
		if (!success) {
			goto error;
		}

		posix_fadvise(src_file, offset, page_in_buffer * page_size,
			      POSIX_FADV_DONTNEED);

		for (page_in_buffer = 1; page_in_buffer < page_size / 4;
		     page_in_buffer++) {
			ulint offset_on_page;

			offset_on_page = mach_read_from_4(incremental_buffer + page_in_buffer * 4);

			if (offset_on_page == 0xFFFFFFFFUL)
				break;

			success = os_file_write(write_request, dst_path,
						dst_file,
						incremental_buffer +
						page_in_buffer * page_size,
						(offset_on_page <<
						 page_size_shift),
						page_size);
			if (!success) {
				goto error;
			}
		}

		incremental_buffers++;
	}

	if (incremental_buffer_base)
		ut_free(incremental_buffer_base);
	if (src_file != XB_FILE_UNDEFINED)
		os_file_close(src_file);
	if (dst_file != XB_FILE_UNDEFINED)
		os_file_close(dst_file);
	return TRUE;

error:
	if (incremental_buffer_base)
		ut_free(incremental_buffer_base);
	if (src_file != XB_FILE_UNDEFINED)
		os_file_close(src_file);
	if (dst_file != XB_FILE_UNDEFINED)
		os_file_close(dst_file);
	msg("xtrabackup: Error: xtrabackup_apply_delta(): "
	    "failed to apply %s to %s.\n", src_path, dst_path);
	return FALSE;
}

/************************************************************************
Callback to handle datadir entry. Function of this type will be called
for each entry which matches the mask by xb_process_datadir.
@return should return TRUE on success */
typedef ibool (*handle_datadir_entry_func_t)(
/*=========================================*/
	const char*	data_home_dir,		/*!<in: path to datadir */
	const char*	db_name,		/*!<in: database name */
	const char*	file_name,		/*!<in: file name with suffix */
	void*		arg);			/*!<in: caller-provided data */

/************************************************************************
Callback to handle datadir entry. Deletes entry if it has no matching
fil_space in fil_system directory.
@return FALSE if delete attempt was unsuccessful */
static
ibool
rm_if_not_found(
	const char*	data_home_dir,		/*!<in: path to datadir */
	const char*	db_name,		/*!<in: database name */
	const char*	file_name,		/*!<in: file name with suffix */
	void*		arg __attribute__((unused)))
{
	char			name[FN_REFLEN];
	xb_filter_entry_t*	table;

	if (db_name != NULL) {
		snprintf(name, FN_REFLEN, "%s/%s", db_name, file_name);
	} else {
		snprintf(name, FN_REFLEN, "%s", file_name);
	}
	/* Truncate ".ibd" */
	name[strlen(name) - 4] = '\0';

	HASH_SEARCH(name_hash, inc_dir_tables_hash, ut_fold_string(name),
		    xb_filter_entry_t*,
		    table, (void) 0,
		    !strcmp(table->name, name));

	if (!table) {
		if (db_name != NULL) {
			snprintf(name, FN_REFLEN, "%s/%s/%s", data_home_dir,
				 db_name, file_name);
		} else {
			snprintf(name, FN_REFLEN, "%s/%s", data_home_dir,
				 file_name);
		}
		return os_file_delete(0, name);
	}

	return(TRUE);
}

/************************************************************************
Function enumerates files in datadir (provided by path) which are matched
by provided suffix. For each entry callback is called.
@return FALSE if callback for some entry returned FALSE */
static
ibool
xb_process_datadir(
	const char*			path,	/*!<in: datadir path */
	const char*			suffix,	/*!<in: suffix to match
						against */
	handle_datadir_entry_func_t	func,	/*!<in: callback */
	void*				data)	/*!<in: additional argument for
						callback */
{
	ulint		ret;
	char		dbpath[FN_REFLEN];
	os_file_dir_t	dir;
	os_file_dir_t	dbdir;
	os_file_stat_t	dbinfo;
	os_file_stat_t	fileinfo;
	ulint		suffix_len;
	dberr_t		err 		= DB_SUCCESS;
	static char	current_dir[2];

	current_dir[0] = FN_CURLIB;
	current_dir[1] = 0;
	srv_data_home = current_dir;

	suffix_len = strlen(suffix);

	/* datafile */
	dbdir = os_file_opendir(path, false);

	if (dbdir != NULL) {
		ret = fil_file_readdir_next_file(&err, path, dbdir,
							&fileinfo);
		while (ret == 0) {
			if (fileinfo.type == OS_FILE_TYPE_DIR) {
				goto next_file_item_1;
			}

			if (strlen(fileinfo.name) > suffix_len
			    && 0 == strcmp(fileinfo.name + 
					strlen(fileinfo.name) - suffix_len,
					suffix)) {
				if (!func(
					    path, NULL,
					    fileinfo.name, data))
				{
					return(FALSE);
				}
			}
next_file_item_1:
			ret = fil_file_readdir_next_file(&err,
							path, dbdir,
							&fileinfo);
		}

		os_file_closedir(dbdir);
	} else {
		msg("xtrabackup: Cannot open dir %s\n",
		    path);
	}

	/* single table tablespaces */
	dir = os_file_opendir(path, false);

	if (dir == NULL) {
		msg("xtrabackup: Cannot open dir %s\n",
		    path);
	}

		ret = fil_file_readdir_next_file(&err, path, dir,
								&dbinfo);
	while (ret == 0) {
		if (dbinfo.type == OS_FILE_TYPE_FILE
		    || dbinfo.type == OS_FILE_TYPE_UNKNOWN) {

		        goto next_datadir_item;
		}

		sprintf(dbpath, "%s/%s", path,
								dbinfo.name);
		os_normalize_path(dbpath);

		dbdir = os_file_opendir(dbpath, false);

		if (dbdir != NULL) {

			ret = fil_file_readdir_next_file(&err, dbpath, dbdir,
								&fileinfo);
			while (ret == 0) {

			        if (fileinfo.type == OS_FILE_TYPE_DIR) {

				        goto next_file_item_2;
				}

				if (strlen(fileinfo.name) > suffix_len
				    && 0 == strcmp(fileinfo.name + 
						strlen(fileinfo.name) -
								suffix_len,
						suffix)) {
					/* The name ends in suffix; process
					the file */
					if (!func(
						    path,
						    dbinfo.name,
						    fileinfo.name, data))
					{
						return(FALSE);
					}
				}
next_file_item_2:
				ret = fil_file_readdir_next_file(&err,
								dbpath, dbdir,
								&fileinfo);
			}

			os_file_closedir(dbdir);
		}
next_datadir_item:
		ret = fil_file_readdir_next_file(&err,
						path,
								dir, &dbinfo);
	}

	os_file_closedir(dir);

	return(TRUE);
}

/************************************************************************
Applies all .delta files from incremental_dir to the full backup.
@return TRUE on success. */
static
ibool
xtrabackup_apply_deltas()
{
	return xb_process_datadir(xtrabackup_incremental_dir, ".delta",
		xtrabackup_apply_delta, NULL);
}

static my_bool
xtrabackup_close_temp_log(my_bool clear_flag)
{
	os_file_t	src_file = XB_FILE_UNDEFINED;
	char		src_path[FN_REFLEN];
	char		dst_path[FN_REFLEN];
	bool		success;
	byte		log_buf[UNIV_PAGE_SIZE_MAX];
	IORequest	read_request(IORequest::READ);
	IORequest	write_request(IORequest::WRITE);

	if (!xtrabackup_logfile_is_renamed)
		return(FALSE);

	/* rename 'ib_logfile0' to 'xtrabackup_logfile' */
	if(!xtrabackup_incremental_dir) {
		sprintf(dst_path, "%s/ib_logfile0", xtrabackup_target_dir);
		sprintf(src_path, "%s/%s", xtrabackup_target_dir,
			XB_LOG_FILENAME);
	} else {
		sprintf(dst_path, "%s/ib_logfile0", xtrabackup_incremental_dir);
		sprintf(src_path, "%s/%s", xtrabackup_incremental_dir,
			XB_LOG_FILENAME);
	}

	os_normalize_path(dst_path);
	os_normalize_path(src_path);

	success = os_file_rename(0, dst_path, src_path);
	if (!success) {
		goto error;
	}
	xtrabackup_logfile_is_renamed = FALSE;

	if (!clear_flag)
		return(FALSE);

	/* clear LOG_HEADER_CREATOR field */
	src_file = os_file_create_simple_no_error_handling(0, src_path,
							   OS_FILE_OPEN,
							   OS_FILE_READ_WRITE,
							   srv_read_only_mode,
							   &success);
	if (!success) {
		goto error;
	}

	success = os_file_read(read_request, src_file, log_buf, 0,
			       LOG_FILE_HDR_SIZE);
	if (!success) {
		goto error;
	}

	memset(log_buf + LOG_HEADER_CREATOR, ' ', 4);

	success = os_file_write(write_request, src_path, src_file, log_buf, 0,
				LOG_FILE_HDR_SIZE);
	if (!success) {
		goto error;
	}

	// os_file_close(src_file);
	src_file = XB_FILE_UNDEFINED;

	innobase_log_files_in_group = innobase_log_files_in_group_save;
	srv_log_group_home_dir = srv_log_group_home_dir_save;
	innobase_log_file_size = innobase_log_file_size_save;

	return(FALSE);
error:
	if (src_file != XB_FILE_UNDEFINED)
		os_file_close(src_file);
	msg("xtrabackup: Error: xtrabackup_close_temp_log() failed.\n");
	return(TRUE); /*ERROR*/
}


/*********************************************************************//**
Write the meta data (index user fields) config file.
@return true in case of success otherwise false. */
static
bool
xb_export_cfg_write_index_fields(
/*===========================*/
	const dict_index_t*	index,	/*!< in: write the meta data for
					this index */
	FILE*			file)	/*!< in: file to write to */
{
	byte			row[sizeof(ib_uint32_t) * 2];

	for (ulint i = 0; i < index->n_fields; ++i) {
		byte*			ptr = row;
		const dict_field_t*	field = &index->fields[i];

		mach_write_to_4(ptr, field->prefix_len);
		ptr += sizeof(ib_uint32_t);

		mach_write_to_4(ptr, field->fixed_len);

		if (fwrite(row, 1, sizeof(row), file) != sizeof(row)) {

			msg("xtrabackup: Error: writing index fields.");

			return(false);
		}

		/* Include the NUL byte in the length. */
		ib_uint32_t	len = strlen(field->name) + 1;
		ut_a(len > 1);

		mach_write_to_4(row, len);

		if (fwrite(row, 1,  sizeof(len), file) != sizeof(len)
		    || fwrite(field->name, 1, len, file) != len) {

			msg("xtrabackup: Error: writing index column.");

			return(false);
		}
	}

	return(true);
}

/*********************************************************************//**
Write the meta data config file index information.
@return true in case of success otherwise false. */
static	__attribute__((nonnull, warn_unused_result))
bool
xb_export_cfg_write_indexes(
/*======================*/
	const dict_table_t*	table,	/*!< in: write the meta data for
					this table */
	FILE*			file)	/*!< in: file to write to */
{
	{
		byte		row[sizeof(ib_uint32_t)];

		/* Write the number of indexes in the table. */
		mach_write_to_4(row, UT_LIST_GET_LEN(table->indexes));

		if (fwrite(row, 1, sizeof(row), file) != sizeof(row)) {
			msg("xtrabackup: Error: writing index count.");

			return(false);
		}
	}

	bool			ret = true;

	/* Write the index meta data. */
	for (const dict_index_t* index = UT_LIST_GET_FIRST(table->indexes);
	     index != 0 && ret;
	     index = UT_LIST_GET_NEXT(indexes, index)) {

		byte*		ptr;
		byte		row[sizeof(ib_uint64_t)
				    + sizeof(ib_uint32_t) * 8];

		ptr = row;

		ut_ad(sizeof(ib_uint64_t) == 8);
		mach_write_to_8(ptr, index->id);
		ptr += sizeof(ib_uint64_t);

		mach_write_to_4(ptr, index->space);
		ptr += sizeof(ib_uint32_t);

		mach_write_to_4(ptr, index->page);
		ptr += sizeof(ib_uint32_t);

		mach_write_to_4(ptr, index->type);
		ptr += sizeof(ib_uint32_t);

		mach_write_to_4(ptr, index->trx_id_offset);
		ptr += sizeof(ib_uint32_t);

		mach_write_to_4(ptr, index->n_user_defined_cols);
		ptr += sizeof(ib_uint32_t);

		mach_write_to_4(ptr, index->n_uniq);
		ptr += sizeof(ib_uint32_t);

		mach_write_to_4(ptr, index->n_nullable);
		ptr += sizeof(ib_uint32_t);

		mach_write_to_4(ptr, index->n_fields);

		if (fwrite(row, 1, sizeof(row), file) != sizeof(row)) {

			msg("xtrabackup: Error: writing index meta-data.");

			return(false);
		}

		/* Write the length of the index name.
		NUL byte is included in the length. */
		ib_uint32_t	len = strlen(index->name) + 1;
		ut_a(len > 1);

		mach_write_to_4(row, len);

		if (fwrite(row, 1, sizeof(len), file) != sizeof(len)
		    || fwrite(index->name, 1, len, file) != len) {

			msg("xtrabackup: Error: writing index name.");

			return(false);
		}

		ret = xb_export_cfg_write_index_fields(index, file);
	}

	return(ret);
}

/*********************************************************************//**
Write the meta data (table columns) config file. Serialise the contents of
dict_col_t structure, along with the column name. All fields are serialized
as ib_uint32_t.
@return true in case of success otherwise false. */
static	__attribute__((nonnull, warn_unused_result))
bool
xb_export_cfg_write_table(
/*====================*/
	const dict_table_t*	table,	/*!< in: write the meta data for
					this table */
	FILE*			file)	/*!< in: file to write to */
{
	dict_col_t*		col;
	byte			row[sizeof(ib_uint32_t) * 7];

	col = table->cols;

	for (ulint i = 0; i < table->n_cols; ++i, ++col) {
		byte*		ptr = row;

		mach_write_to_4(ptr, col->prtype);
		ptr += sizeof(ib_uint32_t);

		mach_write_to_4(ptr, col->mtype);
		ptr += sizeof(ib_uint32_t);

		mach_write_to_4(ptr, col->len);
		ptr += sizeof(ib_uint32_t);

		mach_write_to_4(ptr, col->mbminmaxlen);
		ptr += sizeof(ib_uint32_t);

		mach_write_to_4(ptr, col->ind);
		ptr += sizeof(ib_uint32_t);

		mach_write_to_4(ptr, col->ord_part);
		ptr += sizeof(ib_uint32_t);

		mach_write_to_4(ptr, col->max_prefix);

		if (fwrite(row, 1, sizeof(row), file) != sizeof(row)) {
			msg("xtrabackup: Error: writing table column data.");

			return(false);
		}

		/* Write out the column name as [len, byte array]. The len
		includes the NUL byte. */
		ib_uint32_t	len;
		const char*	col_name;

		col_name = dict_table_get_col_name(table, dict_col_get_no(col));

		/* Include the NUL byte in the length. */
		len = strlen(col_name) + 1;
		ut_a(len > 1);

		mach_write_to_4(row, len);

		if (fwrite(row, 1,  sizeof(len), file) != sizeof(len)
		    || fwrite(col_name, 1, len, file) != len) {

			msg("xtrabackup: Error: writing column name.");

			return(false);
		}
	}

	return(true);
}

/*********************************************************************//**
Write the meta data config file header.
@return true in case of success otherwise false. */
static	__attribute__((nonnull, warn_unused_result))
bool
xb_export_cfg_write_header(
/*=====================*/
	const dict_table_t*	table,	/*!< in: write the meta data for
					this table */
	FILE*			file)	/*!< in: file to write to */
{
	byte			value[sizeof(ib_uint32_t)];

	/* Write the meta-data version number. */
	mach_write_to_4(value, IB_EXPORT_CFG_VERSION_V1);

	if (fwrite(&value, 1, sizeof(value), file) != sizeof(value)) {
		msg("xtrabackup: Error: writing meta-data version number.");

		return(false);
	}

	/* Write the server hostname. */
	ib_uint32_t		len;
	const char*		hostname = "Hostname unknown";

	/* The server hostname includes the NUL byte. */
	len = strlen(hostname) + 1;
	mach_write_to_4(value, len);

	if (fwrite(&value, 1,  sizeof(value), file) != sizeof(value)
	    || fwrite(hostname, 1,  len, file) != len) {

		msg("xtrabackup: Error: writing hostname.");

		return(false);
	}

	/* The table name includes the NUL byte. */
	ut_a(table->name.m_name != NULL);
	len = strlen(table->name.m_name) + 1;

	/* Write the table name. */
	mach_write_to_4(value, len);

	if (fwrite(&value, 1,  sizeof(value), file) != sizeof(value)
	    || fwrite(table->name.m_name, 1,  len, file) != len) {

		msg("xtrabackup: Error: writing table name.");

		return(false);
	}

	byte		row[sizeof(ib_uint32_t) * 3];

	/* Write the next autoinc value. */
	mach_write_to_8(row, table->autoinc);

	if (fwrite(row, 1, sizeof(ib_uint64_t), file) != sizeof(ib_uint64_t)) {
		msg("xtrabackup: Error: writing table autoinc value.");

		return(false);
	}

	byte*		ptr = row;

	/* Write the system page size. */
	mach_write_to_4(ptr, UNIV_PAGE_SIZE);
	ptr += sizeof(ib_uint32_t);

	/* Write the table->flags. */
	mach_write_to_4(ptr, table->flags);
	ptr += sizeof(ib_uint32_t);

	/* Write the number of columns in the table. */
	mach_write_to_4(ptr, table->n_cols);

	if (fwrite(row, 1,  sizeof(row), file) != sizeof(row)) {
		msg("xtrabackup: Error: writing table meta-data.");

		return(false);
	}

	return(true);
}

/*********************************************************************//**
Write MySQL 5.6-style meta data config file.
@return true in case of success otherwise false. */
static
bool
xb_export_cfg_write(
	const fil_node_t*	node,
	const dict_table_t*	table)	/*!< in: write the meta data for
					this table */
{
	char	file_path[FN_REFLEN];
	FILE*	file;
	bool	success;

	strcpy(file_path, node->name);
	strcpy(file_path + strlen(file_path) - 4, ".cfg");

	file = fopen(file_path, "w+b");

	if (file == NULL) {
		msg("xtrabackup: Error: cannot close %s\n", node->name);

		success = false;
	} else {

		success = xb_export_cfg_write_header(table, file);

		if (success) {
			success = xb_export_cfg_write_table(table, file);
		}

		if (success) {
			success = xb_export_cfg_write_indexes(table, file);
		}

		if (fclose(file) != 0) {
			msg("xtrabackup: Error: cannot close %s\n", node->name);
			success = false;
		}

	}

	return(success);

}

/** Write the transfer key to CFP file.
@param[in]	table		write the data for this table
@param[in]	file		file to write to
@return DB_SUCCESS or error code. */
static	__attribute__((nonnull, warn_unused_result))
dberr_t
xb_export_write_transfer_key(
	const dict_table_t*	table,
	FILE*			file)
{
	byte		key_size[sizeof(ib_uint32_t)];
	byte		row[ENCRYPTION_KEY_LEN * 3];
	byte*		ptr = row;
	byte*		transfer_key = ptr;
	lint		elen;

	ut_ad(table->encryption_key != NULL
	      && table->encryption_iv != NULL);

	/* Write the encryption key size. */
	mach_write_to_4(key_size, ENCRYPTION_KEY_LEN);

	if (fwrite(&key_size, 1,  sizeof(key_size), file)
		!= sizeof(key_size)) {
		msg("IO Write error: (%d, %s) %s",
			errno, strerror(errno),
			"while writing key size.");

		return(DB_IO_ERROR);
	}

	/* Generate and write the transfer key. */
	Encryption::random_value(transfer_key);
	if (fwrite(transfer_key, 1, ENCRYPTION_KEY_LEN, file)
		!= ENCRYPTION_KEY_LEN) {
		msg("IO Write error: (%d, %s) %s",
			errno, strerror(errno),
			"while writing transfer key.");

		return(DB_IO_ERROR);
	}

	ptr += ENCRYPTION_KEY_LEN;

	/* Encrypt tablespace key. */
	elen = my_aes_encrypt(
		reinterpret_cast<unsigned char*>(table->encryption_key),
		ENCRYPTION_KEY_LEN,
		ptr,
		reinterpret_cast<unsigned char*>(transfer_key),
		ENCRYPTION_KEY_LEN,
		my_aes_256_ecb,
		NULL, false);

	if (elen == MY_AES_BAD_DATA) {
		msg("IO Write error: (%d, %s) %s",
			errno, strerror(errno),
			"while encrypt tablespace key.");
		return(DB_ERROR);
	}

	/* Write encrypted tablespace key */
	if (fwrite(ptr, 1, ENCRYPTION_KEY_LEN, file)
		!= ENCRYPTION_KEY_LEN) {
		msg("IO Write error: (%d, %s) %s",
			errno, strerror(errno),
			"while writing encrypted tablespace key.");

		return(DB_IO_ERROR);
	}
	ptr += ENCRYPTION_KEY_LEN;

	/* Encrypt tablespace iv. */
	elen = my_aes_encrypt(
		reinterpret_cast<unsigned char*>(table->encryption_iv),
		ENCRYPTION_KEY_LEN,
		ptr,
		reinterpret_cast<unsigned char*>(transfer_key),
		ENCRYPTION_KEY_LEN,
		my_aes_256_ecb,
		NULL, false);

	if (elen == MY_AES_BAD_DATA) {
		msg("IO Write error: (%d, %s) %s",
			errno, strerror(errno),
			"while encrypt tablespace iv.");
		return(DB_ERROR);
	}

	/* Write encrypted tablespace iv */
	if (fwrite(ptr, 1, ENCRYPTION_KEY_LEN, file)
		!= ENCRYPTION_KEY_LEN) {
		msg("IO Write error: (%d, %s) %s",
			errno, strerror(errno),
			"while writing encrypted tablespace iv.");

		return(DB_IO_ERROR);
	}

	return(DB_SUCCESS);
}

/** Write the encryption data after quiesce.
@param[in]	table		write the data for this table
@return DB_SUCCESS or error code */
static	__attribute__((nonnull, warn_unused_result))
dberr_t
xb_export_cfp_write(
	dict_table_t*	table)
{
	dberr_t			err;
	char			name[OS_FILE_MAX_PATH];

	/* If table is not encrypted, return. */
	if (!dict_table_is_encrypted(table)) {
		return(DB_SUCCESS);
	}

	/* Get the encryption key and iv from space */
	/* For encrypted table, before we discard the tablespace,
	we need save the encryption information into table, otherwise,
	this information will be lost in fil_discard_tablespace along
	with fil_space_free(). */
	if (table->encryption_key == NULL) {
		table->encryption_key =
			static_cast<byte*>(mem_heap_alloc(table->heap,
							  ENCRYPTION_KEY_LEN));

		table->encryption_iv =
			static_cast<byte*>(mem_heap_alloc(table->heap,
							  ENCRYPTION_KEY_LEN));

		fil_space_t*	space = fil_space_get(table->space);
		ut_ad(space != NULL && FSP_FLAGS_GET_ENCRYPTION(space->flags));

		memcpy(table->encryption_key,
		       space->encryption_key,
		       ENCRYPTION_KEY_LEN);
		memcpy(table->encryption_iv,
		       space->encryption_iv,
		       ENCRYPTION_KEY_LEN);
	}

	srv_get_encryption_data_filename(table, name, sizeof(name));

	ib::info() << "Writing table encryption data to '" << name << "'";

	FILE*	file = fopen(name, "w+b");

	if (file == NULL) {
		msg("Can't create file '%-.200s' (errno: %d - %s)",
			 name, errno, strerror(errno));

		err = DB_IO_ERROR;
	} else {
		err = xb_export_write_transfer_key(table, file);

		if (fflush(file) != 0) {

			char	buf[BUFSIZ];

			ut_snprintf(buf, sizeof(buf), "%s flush() failed",
				    name);

			msg("IO Write error: (%d, %s) %s",
				errno, strerror(errno), buf);

			err = DB_IO_ERROR;
		}

		if (fclose(file) != 0) {
			char	buf[BUFSIZ];

			ut_snprintf(buf, sizeof(buf), "%s flose() failed",
				    name);

			msg("IO Write error: (%d, %s) %s",
				errno, strerror(errno), buf);
			err = DB_IO_ERROR;
		}
	}

	/* Clean the encryption information */
	table->encryption_key = NULL;
	table->encryption_iv = NULL;

	return(err);
}

/*********************************************************************//**
Re-encrypt tablespace keys with newly generated master key having ID
based on new server-id.
@return true in case of success otherwise false. */
static
bool
reencrypt_tablespace_keys(
	ulint new_server_id)
{
	byte*			master_key = NULL;
	bool			ret = false;
	Encryption::Version	version;

	xb_keyring_init(xb_keyring_file_data);

	/* Check if keyring loaded and the current master key
	can be fetched. */
	if (Encryption::master_key_id != 0) {
		ulint			master_key_id;

		Encryption::get_master_key(&master_key_id,
					   &master_key,
					   &version);
		if (master_key == NULL) {
			msg("xtrabackup: error: Can't find master key.\n");
			return(false);
		}
		msg("xtrabackup: found master key version %s.\n",
		    version == Encryption::ENCRYPTION_VERSION_1 ?
		    "= 5.7.11" : ">= 5.7.12");
		my_free(master_key);

		if (version != Encryption::ENCRYPTION_VERSION_1) {
			msg("xtrabackup: reencryption is not needed.\n");
			return(true);
		}
	} else {

		/* no encrypted tablespaces */

		return(true);
	}

	master_key = NULL;

	/* Generate the new master key. */
	server_id = new_server_id;
	Encryption::create_master_key_v0(&master_key);

        if (master_key == NULL) {
		msg("xtrabackup: error: Can't create master key.\n");
                return(false);
        }

	ret = fil_encryption_rotate();

	my_free(master_key);

	/* If rotation failure, return error */
	if (!ret) {
		msg("xtrabackup: error: Can't rotate master key.\n");
	} else {
		msg("xtrabackup: Keys reencrypted for server-id %lu.\n",
		    server_id);
	}

	return(ret);
}

#if 0
/********************************************************************//**
Searches archived log files in archived log directory. The min and max
LSN's of found files as well as archived log file size are stored in
xtrabackup_arch_first_file_lsn, xtrabackup_arch_last_file_lsn and
xtrabackup_arch_file_size respectively.
@return true on success
*/
static
bool
xtrabackup_arch_search_files(
/*=========================*/
	ib_uint64_t	start_lsn)		/*!< in: filter out log files
						witch does not contain data
						with lsn < start_lsn */
{
	os_file_dir_t	dir;
	os_file_stat_t	fileinfo;
	ut_ad(innobase_log_arch_dir);

	dir = os_file_opendir(innobase_log_arch_dir, FALSE);
	if (!dir) {
		msg("xtrabackup: error: cannot open archived log directory %s\n",
		    innobase_log_arch_dir);
		return false;
	}

	while(!os_file_readdir_next_file(innobase_log_arch_dir,
					 dir,
					 &fileinfo) ) {
		lsn_t	log_file_lsn;
		char*	log_str_end_lsn_ptr;

		if (strncmp(fileinfo.name,
			    IB_ARCHIVED_LOGS_PREFIX,
			    sizeof(IB_ARCHIVED_LOGS_PREFIX) - 1)) {
			continue;
		}

		log_file_lsn = strtoll(fileinfo.name +
				       sizeof(IB_ARCHIVED_LOGS_PREFIX) - 1,
				       &log_str_end_lsn_ptr, 10);

		if (*log_str_end_lsn_ptr) {
			continue;
		}

		if (log_file_lsn + (fileinfo.size - LOG_FILE_HDR_SIZE)	< start_lsn) {
			continue;
		}

		if (!xtrabackup_arch_first_file_lsn ||
		    log_file_lsn < xtrabackup_arch_first_file_lsn) {
			xtrabackup_arch_first_file_lsn = log_file_lsn;
		}
		if (log_file_lsn > xtrabackup_arch_last_file_lsn) {
			xtrabackup_arch_last_file_lsn = log_file_lsn;
		}

		//TODO: find the more suitable way to extract archived log file
		//size
		if (fileinfo.size > (int64_t)xtrabackup_arch_file_size) {
			xtrabackup_arch_file_size = fileinfo.size;
		}
	}

	return xtrabackup_arch_first_file_lsn != 0;
}
#endif

static
void
innodb_free_param()
{
	srv_sys_space.shutdown();
	srv_tmp_space.shutdown();
	free(internal_innobase_data_file_path);
	internal_innobase_data_file_path = NULL;
	free_tmpdir(&mysql_tmpdir_list);
}


/**************************************************************************
Store the current binary log coordinates in a specified file.
@return 'false' on error. */
static bool
store_binlog_info(
/*==============*/
	const char *filename)	/*!< in: output file name */
{
	FILE *fp;

	if (trx_sys_mysql_bin_log_name[0] == '\0') {
		return(true);
	}

	fp = fopen(filename, "w");

	if (!fp) {
		msg("xtrabackup: failed to open '%s'\n", filename);
		return(false);
	}

	fprintf(fp, "%s\t" UINT64PF "\n",
		trx_sys_mysql_bin_log_name, trx_sys_mysql_bin_log_pos);
	fclose(fp);

	return(true);
}

static void
xtrabackup_prepare_func(void)
{
	ulint	err;
	datafiles_iter_t	*it;
	fil_node_t		*node;
	fil_space_t		*space;
	char			 metadata_path[FN_REFLEN];
	IORequest		write_request(IORequest::WRITE);

	mysql_mutex_init(key_LOCK_global_system_variables,
			 &LOCK_global_system_variables, MY_MUTEX_INIT_FAST);

	/* cd to target-dir */

	if (my_setwd(xtrabackup_real_target_dir,MYF(MY_WME)))
	{
		msg("xtrabackup: cannot my_setwd %s\n",
		    xtrabackup_real_target_dir);
		exit(EXIT_FAILURE);
	}
	msg("xtrabackup: cd to %s\n", xtrabackup_real_target_dir);

	xtrabackup_target_dir= mysql_data_home_buff;
	xtrabackup_target_dir[0]=FN_CURLIB;		// all paths are relative from here
	xtrabackup_target_dir[1]=0;

	/*
	  read metadata of target, we don't need metadata reading in the case
	  archived logs applying
	*/
	sprintf(metadata_path, "%s/%s", xtrabackup_target_dir,
		XTRABACKUP_METADATA_FILENAME);

	if (!xtrabackup_read_metadata(metadata_path)) {
		msg("xtrabackup: Error: failed to read metadata from '%s'\n",
		    metadata_path);
		exit(EXIT_FAILURE);
	}

	if (!innobase_log_arch_dir)
	{
		if (!strcmp(metadata_type, "full-backuped")) {
			msg("xtrabackup: This target seems to be not prepared "
			    "yet.\n");
		} else if (!strcmp(metadata_type, "log-applied")) {
			msg("xtrabackup: This target seems to be already "
			    "prepared with --apply-log-only.\n");
			goto skip_check;
		} else if (!strcmp(metadata_type, "full-prepared")) {
			msg("xtrabackup: This target seems to be already "
			    "prepared.\n");
		} else {
			msg("xtrabackup: This target seems not to have correct "
			    "metadata...\n");
			exit(EXIT_FAILURE);
		}

		if (xtrabackup_incremental) {
			msg("xtrabackup: error: applying incremental backup "
			    "needs target prepared with --apply-log-only.\n");
			exit(EXIT_FAILURE);
		}
skip_check:
		if (xtrabackup_incremental
		    && metadata_to_lsn != incremental_lsn) {
			msg("xtrabackup: error: This incremental backup seems "
			    "not to be proper for the target.\n"
			    "xtrabackup:  Check 'to_lsn' of the target and "
			    "'from_lsn' of the incremental.\n");
			exit(EXIT_FAILURE);
		}
	}

	/* Create logfiles for recovery from 'xtrabackup_logfile', before start InnoDB */
	srv_max_n_threads = 1000;
	/* temporally dummy value to avoid crash */
	srv_page_size_shift = 14;
	srv_page_size = (1 << srv_page_size_shift);
	sync_check_init();
#ifdef UNIV_DEBUG
	sync_check_enable();
#endif
	os_thread_init();
	trx_pool_init();
	ut_crc32_init();

	xb_filters_init();

	if(!innobase_log_arch_dir && xtrabackup_init_temp_log())
		goto error_cleanup;

	if(innodb_init_param()) {
		goto error_cleanup;
	}

	xb_keyring_init(xb_keyring_file_data);

	/* Expand compacted datafiles */

	if (xtrabackup_compact) {
		srv_compact_backup = TRUE;

		if (!xb_expand_datafiles()) {
			goto error_cleanup;
		}

		/* Reset the 'compact' flag in xtrabackup_checkpoints so we
		don't expand on subsequent invocations. */
		xtrabackup_compact = FALSE;
		if (!xtrabackup_write_metadata(metadata_path)) {
			msg("xtrabackup: error: xtrabackup_write_metadata() "
			    "failed\n");
			goto error_cleanup;
		}
	}

	xb_normalize_init_values();

	if (xtrabackup_incremental || innobase_log_arch_dir) {
		err = xb_data_files_init();
		if (err != DB_SUCCESS) {
			msg("xtrabackup: error: xb_data_files_init() failed "
			    "with error code %lu\n", err);
			goto error_cleanup;
		}
	}
	if (xtrabackup_incremental) {
		inc_dir_tables_hash = hash_create(1000);

		if(!xtrabackup_apply_deltas()) {
			xb_data_files_close();
			xb_filter_hash_free(inc_dir_tables_hash);
			goto error_cleanup;
		}
	}
	if (xtrabackup_incremental || innobase_log_arch_dir) {
		xb_data_files_close();
	}
	if (xtrabackup_incremental) {
		/* Cleanup datadir from tablespaces deleted between full and
		incremental backups */

		xb_process_datadir("./", ".ibd", rm_if_not_found, NULL);

		xb_filter_hash_free(inc_dir_tables_hash);
	}
	if (fil_system) {
		fil_close();
	}

	trx_pool_close();

	os_thread_free();

	sync_check_close();

	innodb_free_param();

	/* Reset the configuration as it might have been changed by
	xb_data_files_init(). */
	if(innodb_init_param()) {
		goto error_cleanup;
	}

	srv_apply_log_only = (ibool) xtrabackup_apply_log_only;
	srv_rebuild_indexes = (ibool) xtrabackup_rebuild_indexes;

	/* increase IO threads */
	if(srv_n_file_io_threads < 10) {
		srv_n_read_io_threads = 4;
		srv_n_write_io_threads = 4;
	}

	msg("xtrabackup: Starting InnoDB instance for recovery.\n"
	    "xtrabackup: Using %lld bytes for buffer pool "
	    "(set by --use-memory parameter)\n", xtrabackup_use_memory);

	if(innodb_init())
		goto error_cleanup;

	it = datafiles_iter_new(fil_system);
	if (it == NULL) {
		msg("xtrabackup: Error: datafiles_iter_new() failed.\n");
		exit(EXIT_FAILURE);
	}

	while ((node = datafiles_iter_next(it)) != NULL) {
		byte		*header;
		ulint		 size;
		mtr_t		 mtr;
		buf_block_t	*block;
		ulint		 flags;

		space = node->space;

		/* Align space sizes along with fsp header. We want to process
		each space once, so skip all nodes except the first one in a
		multi-node space. */
		if (UT_LIST_GET_PREV(chain, node) != NULL) {
			continue;
		}

		mtr_start(&mtr);

		mtr_s_lock(fil_space_get_latch(space->id, &flags), &mtr);

		block = buf_page_get(page_id_t(space->id, 0),
				     page_size_t(flags),
				     RW_S_LATCH, &mtr);
		header = FSP_HEADER_OFFSET + buf_block_get_frame(block);

		size = mtr_read_ulint(header + FSP_SIZE, MLOG_4BYTES,
				      &mtr);

		mtr_commit(&mtr);

		fil_space_extend(space, size);
	}

	datafiles_iter_free(it);

	if (xtrabackup_export) {
		msg("xtrabackup: export option is specified.\n");
		os_file_t	info_file = XB_FILE_UNDEFINED;
		char		info_file_path[FN_REFLEN];
		bool		success;
		char		table_name[FN_REFLEN];

		byte*		page;
		byte*		buf = NULL;

		buf = static_cast<byte *>(ut_malloc_nokey(UNIV_PAGE_SIZE * 2));
		page = static_cast<byte *>(ut_align(buf, UNIV_PAGE_SIZE));

		/* flush insert buffer at shutdwon */
		innobase_fast_shutdown = 0;

		it = datafiles_iter_new(fil_system);
		if (it == NULL) {
			msg("xtrabackup: Error: datafiles_iter_new() "
			    "failed.\n");
			exit(EXIT_FAILURE);
		}
		while ((node = datafiles_iter_next(it)) != NULL) {
			int		 len;
			char		*next, *prev, *p;
			dict_table_t*	 table;
			dict_index_t*	 index;
			ulint		 n_index;

			space = node->space;

			/* treat file_per_table only */
			if (!fil_is_user_tablespace_id(space->id)) {
				continue;
			}

			/* node exist == file exist, here */
			strcpy(info_file_path, node->name);
			strcpy(info_file_path +
			       strlen(info_file_path) -
			       4, ".exp");

			len = strlen(info_file_path);

			p = info_file_path;
			prev = NULL;
			while ((next = strchr(p, OS_PATH_SEPARATOR)) != NULL)
			{
				prev = p;
				p = next + 1;
			}
			info_file_path[len - 4] = 0;
			strncpy(table_name, prev, FN_REFLEN);

			info_file_path[len - 4] = '.';

			mutex_enter(&(dict_sys->mutex));

			table = dict_table_get_low(table_name);
			if (!table) {
				msg("xtrabackup: error: "
				    "cannot find dictionary "
				    "record of table %s\n",
				    table_name);
				goto next_node;
			}
			index = dict_table_get_first_index(table);
			n_index = UT_LIST_GET_LEN(table->indexes);
			if (n_index > 31) {
				msg("xtrabackup: error: "
				    "sorry, cannot export over "
				    "31 indexes for now.\n");
				goto next_node;
			}

			/* Write MySQL 5.6 .cfg file */
			if (!xb_export_cfg_write(node, table)) {
				goto next_node;
			}

			/* Write transfer key for tablespace file */
			if (!xb_export_cfp_write(table)) {
				goto next_node;
			}

			/* init exp file */
			memset(page, 0, UNIV_PAGE_SIZE);
			mach_write_to_4(page    , 0x78706f72UL);
			mach_write_to_4(page + 4, 0x74696e66UL);/*"xportinf"*/
			mach_write_to_4(page + 8, n_index);
			strncpy((char *) page + 12,
				table_name, 500);

			msg("xtrabackup: export metadata of "
			    "table '%s' to file `%s` "
			    "(%lu indexes)\n",
			    table_name, info_file_path,
			    n_index);

			n_index = 1;
			while (index) {
				mach_write_to_8(page + n_index * 512, index->id);
				mach_write_to_4(page + n_index * 512 + 8,
						index->page);
				strncpy((char *) page + n_index * 512 +
					12, index->name, 500);

				msg("xtrabackup:     name=%s, "
				    "id.low=%lu, page=%lu\n",
				    index->name(),
				    (ulint)(index->id &
					    0xFFFFFFFFUL),
				    (ulint) index->page);
				index = dict_table_get_next_index(index);
				n_index++;
			}

			os_normalize_path(info_file_path);
			info_file = os_file_create(
				0,
				info_file_path,
				OS_FILE_OVERWRITE,
				OS_FILE_NORMAL, OS_DATA_FILE,
				false,
				&success);
			if (!success) {
				os_file_get_last_error(TRUE);
				goto next_node;
			}
			success = os_file_write(write_request, info_file_path,
						info_file, page,
						0, UNIV_PAGE_SIZE);
			if (!success) {
				os_file_get_last_error(TRUE);
				goto next_node;
			}
			success = os_file_flush(info_file);
			if (!success) {
				os_file_get_last_error(TRUE);
				goto next_node;
			}
next_node:
			if (info_file != XB_FILE_UNDEFINED) {
				os_file_close(info_file);
				info_file = XB_FILE_UNDEFINED;
			}
			mutex_exit(&(dict_sys->mutex));
		}

		ut_free(buf);

		datafiles_iter_free(it);
	}

	/* print the binary log position  */
	trx_sys_print_mysql_binlog_offset();
	msg("\n");

	/* output to xtrabackup_binlog_pos_innodb and (if
	backup_safe_binlog_info was available on the server) to
	xtrabackup_binlog_info. In the latter case xtrabackup_binlog_pos_innodb
	becomes redundant and is created only for compatibility. */
	if (!store_binlog_info("xtrabackup_binlog_pos_innodb") ||
	    (recover_binlog_info &&
	     !store_binlog_info(XTRABACKUP_BINLOG_INFO))) {

		exit(EXIT_FAILURE);
	}

	if (innobase_log_arch_dir)
		srv_start_lsn = log_sys->lsn = recv_sys->recovered_lsn;

	/* Check whether the log is applied enough or not. */
	if ((xtrabackup_incremental
	     && srv_start_lsn < incremental_to_lsn)
	    ||(!xtrabackup_incremental
	       && srv_start_lsn < metadata_to_lsn)) {
		msg("xtrabackup: error: "
		    "The transaction log file is corrupted.\n"
		    "xtrabackup: error: "
		    "The log was not applied to the intended LSN!\n");
		msg("xtrabackup: Log applied to lsn " LSN_PF "\n",
		    srv_start_lsn);
		if (xtrabackup_incremental) {
			msg("xtrabackup: The intended lsn is " LSN_PF "\n",
			    incremental_to_lsn);
		} else {
			msg("xtrabackup: The intended lsn is " LSN_PF "\n",
			    metadata_to_lsn);
		}
		exit(EXIT_FAILURE);
	}

	xb_write_galera_info(xtrabackup_incremental);

	if(innodb_end())
		goto error_cleanup;

        innodb_free_param();

	/* re-init necessary components */
	sync_check_init();
#ifdef UNIV_DEBUG
	sync_check_enable();
#endif
	/* Reset the system variables in the recovery module. */
	os_thread_init();
	trx_pool_init();
	que_init();

	if(xtrabackup_close_temp_log(TRUE))
		exit(EXIT_FAILURE);

	/* output to metadata file */
	{
		char	filename[FN_REFLEN];

		strcpy(metadata_type, srv_apply_log_only ?
					"log-applied" : "full-prepared");

		if(xtrabackup_incremental
		   && metadata_to_lsn < incremental_to_lsn)
		{
			metadata_to_lsn = incremental_to_lsn;
			metadata_last_lsn = incremental_last_lsn;
		}

		sprintf(filename, "%s/%s", xtrabackup_target_dir, XTRABACKUP_METADATA_FILENAME);
		if (!xtrabackup_write_metadata(filename)) {

			msg("xtrabackup: Error: failed to write metadata "
			    "to '%s'\n", filename);
			exit(EXIT_FAILURE);
		}

		if(xtrabackup_extra_lsndir) {
			sprintf(filename, "%s/%s", xtrabackup_extra_lsndir, XTRABACKUP_METADATA_FILENAME);
			if (!xtrabackup_write_metadata(filename)) {
				msg("xtrabackup: Error: failed to write "
				    "metadata to '%s'\n", filename);
				exit(EXIT_FAILURE);
			}
		}
	}

	if (!apply_log_finish()) {
		exit(EXIT_FAILURE);
	}

	trx_pool_close();

	if (fil_system) {
		fil_close();
	}

	os_thread_free();

	sync_check_close();

	/* start InnoDB once again to create log files */

	if (!xtrabackup_apply_log_only) {

		if(innodb_init_param()) {
			goto error;
		}

		srv_apply_log_only = FALSE;
		srv_rebuild_indexes = FALSE;

		/* increase IO threads */
		if(srv_n_file_io_threads < 10) {
			srv_n_read_io_threads = 4;
			srv_n_write_io_threads = 4;
		}

		srv_shutdown_state = SRV_SHUTDOWN_NONE;

		if(innodb_init())
			goto error;

		if (opt_encrypt_for_server_id_specified) {
			if (!reencrypt_tablespace_keys(opt_encrypt_server_id)) {
				msg("xtrabackup: error: "
				    "Tablespace keys are not reencrypted.\n");
				goto error;
			}
		}

		if(innodb_end())
			goto error;

                innodb_free_param();

	}

	mysql_mutex_destroy(&LOCK_global_system_variables);

	xb_filters_free();

	return;

error_cleanup:
	xtrabackup_close_temp_log(FALSE);

	mysql_mutex_destroy(&LOCK_global_system_variables);

	xb_filters_free();

error:
	exit(EXIT_FAILURE);
}

/**************************************************************************
Signals-related setup. */
static
void
setup_signals()
/*===========*/
{
	struct sigaction sa;

	/* Print a stacktrace on some signals */
	sa.sa_flags = SA_RESETHAND | SA_NODEFER;
	sigemptyset(&sa.sa_mask);
	sigprocmask(SIG_SETMASK,&sa.sa_mask,NULL);
#ifdef HAVE_STACKTRACE
	my_init_stacktrace();
#endif
	sa.sa_handler = handle_fatal_signal;
	sigaction(SIGSEGV, &sa, NULL);
	sigaction(SIGABRT, &sa, NULL);
	sigaction(SIGBUS, &sa, NULL);
	sigaction(SIGILL, &sa, NULL);
	sigaction(SIGFPE, &sa, NULL);

#ifdef __linux__
	/* Ensure xtrabackup process is killed when the parent one
	(innobackupex) is terminated with an unhandled signal */

	if (prctl(PR_SET_PDEATHSIG, SIGKILL)) {
		msg("prctl() failed with errno = %d\n", errno);
		exit(EXIT_FAILURE);
	}
#endif
}

/**************************************************************************
Append group name to xb_load_default_groups list. */
static
void
append_defaults_group(const char *group, const char *default_groups[],
		      size_t default_groups_size)
{
	uint i;
	bool appended = false;
	for (i = 0; i < default_groups_size - 1; i++) {
		if (default_groups[i] == NULL) {
			default_groups[i] = group;
			appended = true;
			break;
		}
	}
	ut_a(appended);
}

bool
xb_init()
{
	const char *mixed_options[4] = {NULL, NULL, NULL, NULL};
	int n_mixed_options;

	/* sanity checks */

	if (opt_slave_info
		&& opt_no_lock
		&& !opt_safe_slave_backup) {
		msg("Error: --slave-info is used with --no-lock but "
			"without --safe-slave-backup. The binlog position "
			"cannot be consistent with the backup data.\n");
		return(false);
	}

	if (opt_rsync && xtrabackup_stream_fmt) {
		msg("Error: --rsync doesn't work with --stream\n");
		return(false);
	}

	n_mixed_options = 0;

	if (opt_decompress) {
		mixed_options[n_mixed_options++] = "--decompress";
	} else if (opt_decrypt) {
		mixed_options[n_mixed_options++] = "--decrypt";
	}

	if (xtrabackup_copy_back) {
		mixed_options[n_mixed_options++] = "--copy-back";
	}

	if (xtrabackup_move_back) {
		mixed_options[n_mixed_options++] = "--move-back";
	}

	if (xtrabackup_prepare) {
		mixed_options[n_mixed_options++] = "--apply-log";
	}

	if (n_mixed_options > 1) {
		msg("Error: %s and %s are mutually exclusive\n",
			mixed_options[0], mixed_options[1]);
		return(false);
	}

	if (xtrabackup_backup) {

		if (!opt_noversioncheck) {
			version_check();
		}

		if ((mysql_connection = xb_mysql_connect()) == NULL) {
			return(false);
		}

		if (!get_mysql_vars(mysql_connection)) {
			return(false);
		}

		history_start_time = time(NULL);

	}

	return(true);
}

void
handle_options(int argc, char **argv, char ***argv_client, char ***argv_server)
{
	int i;
	int ho_error;
<<<<<<< HEAD
	char **argv_defaults;
	char cwd[FN_REFLEN];

	setup_signals();
=======
>>>>>>> 21bdc871

	char*	target_dir = NULL;
	bool	prepare = false;

<<<<<<< HEAD
	if (my_create_thread_local_key(&THR_THD,NULL) ||
	    my_create_thread_local_key(&THR_MALLOC,NULL))
	{
		exit(EXIT_FAILURE);
	}
	THR_THD_initialized = true;
	THR_MALLOC_initialized = true;

	my_thread_set_THR_THD(NULL);

	xb_regex_init();

	capture_tool_command(argc, argv);

	if (mysql_server_init(-1, NULL, NULL))
	{
		exit(EXIT_FAILURE);
	}
=======
	char	conf_file[FN_REFLEN];
	int	argc_client = argc;
	int	argc_server = argc;
>>>>>>> 21bdc871

	*argv_client = argv;
	*argv_server = argv;

	/* scan options for group and config file to load defaults from */
	for (i = 1; i < argc; i++) {

		char *optend = strcend(argv[i], '=');

		if (strncmp(argv[i], "--defaults-group",
			    optend - argv[i]) == 0) {
			defaults_group = optend + 1;
			append_defaults_group(defaults_group,
				xb_server_default_groups,
				array_elements(xb_server_default_groups));
		}

		if (strncmp(argv[i], "--login-path",
			    optend - argv[i]) == 0) {
			append_defaults_group(optend + 1,
				xb_client_default_groups,
				array_elements(xb_client_default_groups));
		}

		if (!strncmp(argv[i], "--prepare",
			     optend - argv[i])) {
			prepare = true;
		}

		if (!strncmp(argv[i], "--apply-log",
			     optend - argv[i])) {
			prepare = true;
		}

		if (!strncmp(argv[i], "--target-dir",
			     optend - argv[i]) && *optend) {
			target_dir = optend + 1;
		}

		if (!*optend && argv[i][0] != '-') {
			target_dir = argv[i];
		}
	}

	snprintf(conf_file, sizeof(conf_file), "my");

	if (prepare && target_dir) {
		snprintf(conf_file, sizeof(conf_file),
			 "%s/backup-my.cnf", target_dir);
	}
	if (load_defaults(conf_file, xb_server_default_groups,
			  &argc_server, argv_server)) {
		exit(EXIT_FAILURE);
	}

	print_param_str <<
		"# This MySQL options file was generated by XtraBackup.\n"
		"[" << defaults_group << "]\n";

	/* We want xtrabackup to ignore unknown options, because it only
	recognizes a small subset of server variables */
	my_getopt_skip_unknown = TRUE;

	/* Reset u_max_value for all options, as we don't want the
	--maximum-... modifier to set the actual option values */
	for (my_option *optp= xb_server_options; optp->name; optp++) {
		optp->u_max_value = (G_PTR *) &global_max_value;
	}

	/* Throw a descriptive error if --defaults-file or --defaults-extra-file
	is not the first command line argument */
	for (int i = 2 ; i < argc ; i++) {
		char *optend = strcend((argv)[i], '=');

		if (!strncmp(argv[i], "--defaults-file", optend - argv[i])) {

			msg("xtrabackup: Error: --defaults-file "
			    "must be specified first on the command "
			    "line\n");
			exit(EXIT_FAILURE);
		}

		if (!strncmp(argv[i], "--defaults-extra-file",
			     optend - argv[i])) {

			msg("xtrabackup: Error: --defaults-extra-file "
			    "must be specified first on the command "
			    "line\n");
			exit(EXIT_FAILURE);
		}
	}

	if (argc_server > 0
	    && (ho_error=handle_options(&argc_server, argv_server,
					xb_server_options, xb_get_one_option)))
		exit(ho_error);

	if (load_defaults(conf_file, xb_client_default_groups,
			  &argc_client, argv_client)) {
		exit(EXIT_FAILURE);
	}

	if (strcmp(base_name(my_progname), INNOBACKUPEX_BIN_NAME) == 0 &&
	    argc_client > 0) {
		/* emulate innobackupex script */
		innobackupex_mode = true;
		if (!ibx_handle_options(&argc_client, argv_client)) {
			exit(EXIT_FAILURE);
		}
	}

	if (argc_client > 0
	    && (ho_error=handle_options(&argc_client, argv_client,
					xb_client_options, xb_get_one_option)))
		exit(ho_error);

	/* Reject command line arguments that don't look like options, i.e. are
	not of the form '-X' (single-character options) or '--option' (long
	options) */
	for (int i = 0 ; i < argc_client ; i++) {
		const char * const opt = (*argv_client)[i];

		if (strncmp(opt, "--", 2) &&
		    !(strlen(opt) == 2 && opt[0] == '-')) {

			msg("xtrabackup: Error: unknown argument: '%s'\n", opt);
			exit(EXIT_FAILURE);
		}
	}
}

/* ================= main =================== */

int main(int argc, char **argv)
{
	char **client_defaults, **server_defaults;
	char cwd[FN_REFLEN];
	my_bool is_symdir;

	setup_signals();

	MY_INIT(argv[0]);

	pthread_key_create(&THR_THD, NULL);
	my_pthread_setspecific_ptr(THR_THD, NULL);

	xb_regex_init();

	capture_tool_command(argc, argv);

	if (mysql_server_init(-1, NULL, NULL))
	{
		exit(EXIT_FAILURE);
	}

	system_charset_info= &my_charset_utf8_general_ci;
	key_map_full.set_all();

	handle_options(argc, argv, &client_defaults, &server_defaults);

	if (innobackupex_mode) {
		if (!ibx_init()) {
			exit(EXIT_FAILURE);
		}
	}

	if ((!xtrabackup_print_param) && (!xtrabackup_prepare) && (strcmp(mysql_data_home, "./") == 0)) {
		if (!xtrabackup_print_param)
			usage();
		msg("\nxtrabackup: Error: Please set parameter 'datadir'\n");
		exit(EXIT_FAILURE);
	}

	/* Expand target-dir, incremental-basedir, etc. */

	my_getwd(cwd, sizeof(cwd), MYF(0));

	my_load_path(xtrabackup_real_target_dir,
		     xtrabackup_target_dir, cwd);
	unpack_dirname(xtrabackup_real_target_dir,
		       xtrabackup_real_target_dir);
	xtrabackup_target_dir= xtrabackup_real_target_dir;

	if (xtrabackup_incremental_basedir) {
		my_load_path(xtrabackup_real_incremental_basedir,
			     xtrabackup_incremental_basedir, cwd);
		unpack_dirname(xtrabackup_real_incremental_basedir,
			       xtrabackup_real_incremental_basedir);
		xtrabackup_incremental_basedir =
			xtrabackup_real_incremental_basedir;
	}

	if (xtrabackup_incremental_dir) {
		my_load_path(xtrabackup_real_incremental_dir,
			     xtrabackup_incremental_dir, cwd);
		unpack_dirname(xtrabackup_real_incremental_dir,
			       xtrabackup_real_incremental_dir);
		xtrabackup_incremental_dir = xtrabackup_real_incremental_dir;
	}

	if (xtrabackup_extra_lsndir) {
		my_load_path(xtrabackup_real_extra_lsndir,
			     xtrabackup_extra_lsndir, cwd);
		unpack_dirname(xtrabackup_real_extra_lsndir,
			       xtrabackup_real_extra_lsndir);
		xtrabackup_extra_lsndir = xtrabackup_real_extra_lsndir;
	}

	/* get default temporary directory */
	if (!opt_mysql_tmpdir || !opt_mysql_tmpdir[0]) {
		opt_mysql_tmpdir = getenv("TMPDIR");
#if defined(__WIN__)
		if (!opt_mysql_tmpdir) {
			opt_mysql_tmpdir = getenv("TEMP");
		}
		if (!opt_mysql_tmpdir) {
			opt_mysql_tmpdir = getenv("TMP");
		}
#endif
		if (!opt_mysql_tmpdir || !opt_mysql_tmpdir[0]) {
			opt_mysql_tmpdir = const_cast<char*>(DEFAULT_TMPDIR);
		}
	}

	/* temporary setting of enough size */
	srv_page_size_shift = UNIV_PAGE_SIZE_SHIFT_MAX;
	srv_page_size = UNIV_PAGE_SIZE_MAX;
	if (xtrabackup_backup && xtrabackup_incremental) {
		/* direct specification is only for --backup */
		/* and the lsn is prior to the other option */

		char* endchar;
		int error = 0;
		incremental_lsn = strtoll(xtrabackup_incremental, &endchar, 10);
		if (*endchar != '\0')
			error = 1;

		if (error) {
			msg("xtrabackup: value '%s' may be wrong format for "
			    "incremental option.\n", xtrabackup_incremental);
			exit(EXIT_FAILURE);
		}
	} else if (xtrabackup_backup && xtrabackup_incremental_basedir) {
		char	filename[FN_REFLEN];

		sprintf(filename, "%s/%s", xtrabackup_incremental_basedir, XTRABACKUP_METADATA_FILENAME);

		if (!xtrabackup_read_metadata(filename)) {
			msg("xtrabackup: error: failed to read metadata from "
			    "%s\n", filename);
			exit(EXIT_FAILURE);
		}

		incremental_lsn = metadata_to_lsn;
		xtrabackup_incremental = xtrabackup_incremental_basedir; //dummy
	} else if (xtrabackup_prepare && xtrabackup_incremental_dir) {
		char	filename[FN_REFLEN];

		sprintf(filename, "%s/%s", xtrabackup_incremental_dir, XTRABACKUP_METADATA_FILENAME);

		if (!xtrabackup_read_metadata(filename)) {
			msg("xtrabackup: error: failed to read metadata from "
			    "%s\n", filename);
			exit(EXIT_FAILURE);
		}

		incremental_lsn = metadata_from_lsn;
		incremental_to_lsn = metadata_to_lsn;
		incremental_last_lsn = metadata_last_lsn;
		xtrabackup_incremental = xtrabackup_incremental_dir; //dummy

	} else if (opt_incremental_history_name) {
		xtrabackup_incremental = opt_incremental_history_name;
	} else if (opt_incremental_history_uuid) {
		xtrabackup_incremental = opt_incremental_history_uuid;
	} else {
		xtrabackup_incremental = NULL;
	}

	if (!xb_init()) {
		exit(EXIT_FAILURE);
	}

	/* --print-param */
	if (xtrabackup_print_param) {

		printf("%s", print_param_str.str().c_str());

		exit(EXIT_SUCCESS);
	}

	print_version();
	if (xtrabackup_incremental) {
		msg("incremental backup from " LSN_PF " is enabled.\n",
		    incremental_lsn);
	}

	if (xtrabackup_export && innobase_file_per_table == FALSE) {
		msg("xtrabackup: auto-enabling --innodb-file-per-table due to "
		    "the --export option\n");
		innobase_file_per_table = TRUE;
	}

	if (xtrabackup_incremental && xtrabackup_stream &&
	    xtrabackup_stream_fmt == XB_STREAM_FMT_TAR) {
		msg("xtrabackup: error: "
		    "streaming incremental backups are incompatible with the \n"
		    "'tar' streaming format. Use --stream=xbstream instead.\n");
		exit(EXIT_FAILURE);
	}

	if ((xtrabackup_compress || xtrabackup_encrypt) && xtrabackup_stream &&
	    xtrabackup_stream_fmt == XB_STREAM_FMT_TAR) {
		msg("xtrabackup: error: "
		    "compressed and encrypted backups are incompatible with the \n"
		    "'tar' streaming format. Use --stream=xbstream instead.\n");
		exit(EXIT_FAILURE);
	}

	if (!xtrabackup_prepare &&
	    (innobase_log_arch_dir || xtrabackup_archived_to_lsn)) {

		/* Default my.cnf can contain innobase_log_arch_dir option set
		for server, reset it to allow backup. */
		innobase_log_arch_dir= NULL;
		xtrabackup_archived_to_lsn= 0;
		msg("xtrabackup: warning: "
		    "as --innodb-log-arch-dir and --to-archived-lsn can be used "
		    "only with --prepare they will be reset\n");
	}

	/* cannot execute both for now */
	{
		int num = 0;

		if (xtrabackup_backup) num++;
		if (xtrabackup_stats) num++;
		if (xtrabackup_prepare) num++;
		if (xtrabackup_copy_back) num++;
		if (xtrabackup_move_back) num++;
		if (xtrabackup_decrypt_decompress) num++;
		if (num != 1) { /* !XOR (for now) */
			usage();
			exit(EXIT_FAILURE);
		}
	}

#ifndef __WIN__
	if (xtrabackup_debug_sync) {
		signal(SIGCONT, sigcont_handler);
	}
#endif

	/* --backup */
	if (xtrabackup_backup)
		xtrabackup_backup_func();

	/* --stats */
	if (xtrabackup_stats)
		xtrabackup_stats_func();

	/* --prepare */
	if (xtrabackup_prepare)
		xtrabackup_prepare_func();

	if (xtrabackup_copy_back || xtrabackup_move_back) {
		if (!check_if_param_set("datadir")) {
			msg("Error: datadir must be specified.\n");
			exit(EXIT_FAILURE);
		}
		if (!copy_back())
			exit(EXIT_FAILURE);
	}

	if (xtrabackup_decrypt_decompress && !decrypt_decompress()) {
		exit(EXIT_FAILURE);
	}

	backup_cleanup();

	if (innobackupex_mode) {
		ibx_cleanup();
	}

	xb_regex_end();

	free_defaults(client_defaults);
	free_defaults(server_defaults);

	if (THR_THD)
		(void) pthread_key_delete(THR_THD);

<<<<<<< HEAD
	if (THR_THD_initialized) {
		THR_THD_initialized = false;
		(void) my_delete_thread_local_key(THR_THD);
	}

	if (THR_MALLOC_initialized) {
		THR_MALLOC_initialized= false;
		(void) my_delete_thread_local_key(THR_MALLOC);
	}
=======
	msg_ts("completed OK!\n");
>>>>>>> 21bdc871

	exit(EXIT_SUCCESS);
}<|MERGE_RESOLUTION|>--- conflicted
+++ resolved
@@ -107,10 +107,6 @@
 
 my_bool innodb_inited= 0;
 
-
-/* This tablespace name is reserved by InnoDB in order to explicitly
-create a file_per_table tablespace for the table. */
-const char reserved_file_per_table_space_name[] = "innodb_file_per_table";
 
 /* This tablespace name is reserved by InnoDB for the system tablespace
 which uses space_id 0 and stores extra types of system pages like UNDO
@@ -782,7 +778,315 @@
    (G_PTR*) &xtrabackup_encrypt_chunk_size, (G_PTR*) &xtrabackup_encrypt_chunk_size,
    0, GET_ULL, REQUIRED_ARG, (1 << 16), 1024, ULLONG_MAX, 0, 0, 0},
 
-<<<<<<< HEAD
+  {"compact", OPT_XTRA_COMPACT,
+   "Create a compact backup by skipping secondary index pages.",
+   (G_PTR*) &xtrabackup_compact, (G_PTR*) &xtrabackup_compact,
+   0, GET_BOOL, NO_ARG, 0, 0, 0, 0, 0, 0},
+
+  {"rebuild_indexes", OPT_XTRA_REBUILD_INDEXES,
+   "Rebuild secondary indexes in InnoDB tables after applying the log. "
+   "Only has effect with --prepare.",
+   (G_PTR*) &xtrabackup_rebuild_indexes, (G_PTR*) &xtrabackup_rebuild_indexes,
+   0, GET_BOOL, NO_ARG, 0, 0, 0, 0, 0, 0},
+
+  {"rebuild_threads", OPT_XTRA_REBUILD_THREADS,
+   "Use this number of threads to rebuild indexes in a compact backup. "
+   "Only has effect with --prepare and --rebuild-indexes.",
+   (G_PTR*) &xtrabackup_rebuild_threads, (G_PTR*) &xtrabackup_rebuild_threads,
+   0, GET_UINT, REQUIRED_ARG, 1, 1, UINT_MAX, 0, 0, 0},
+
+  {"incremental-force-scan", OPT_XTRA_INCREMENTAL_FORCE_SCAN,
+   "Perform a full-scan incremental backup even in the presence of changed "
+   "page bitmap data",
+   (G_PTR*)&xtrabackup_incremental_force_scan,
+   (G_PTR*)&xtrabackup_incremental_force_scan, 0, GET_BOOL, NO_ARG,
+   0, 0, 0, 0, 0, 0},
+
+
+  {"close_files", OPT_CLOSE_FILES, "do not keep files opened. Use at your own "
+   "risk.", (G_PTR*) &xb_close_files, (G_PTR*) &xb_close_files, 0, GET_BOOL,
+   NO_ARG, 0, 0, 0, 0, 0, 0},
+
+  {"core-file", OPT_CORE_FILE, "Write core on fatal signals", 0, 0, 0,
+   GET_NO_ARG, NO_ARG, 0, 0, 0, 0, 0, 0},
+
+
+  {"copy-back", OPT_COPY_BACK, "Copy all the files in a previously made "
+   "backup from the backup directory to their original locations.",
+   (uchar *) &xtrabackup_copy_back, (uchar *) &xtrabackup_copy_back, 0,
+   GET_BOOL, NO_ARG, 0, 0, 0, 0, 0, 0},
+
+  {"move-back", OPT_MOVE_BACK, "Move all the files in a previously made "
+   "backup from the backup directory to the actual datadir location. "
+   "Use with caution, as it removes backup files.",
+   (uchar *) &xtrabackup_move_back, (uchar *) &xtrabackup_move_back, 0,
+   GET_BOOL, NO_ARG, 0, 0, 0, 0, 0, 0},
+
+  {"galera-info", OPT_GALERA_INFO, "This options creates the "
+   "xtrabackup_galera_info file which contains the local node state at "
+   "the time of the backup. Option should be used when performing the "
+   "backup of Percona-XtraDB-Cluster. Has no effect when backup locks "
+   "are used to create the backup.",
+   (uchar *) &opt_galera_info, (uchar *) &opt_galera_info, 0,
+   GET_BOOL, NO_ARG, 0, 0, 0, 0, 0, 0},
+
+  {"slave-info", OPT_SLAVE_INFO, "This option is useful when backing "
+   "up a replication slave server. It prints the binary log position "
+   "and name of the master server. It also writes this information to "
+   "the \"xtrabackup_slave_info\" file as a \"CHANGE MASTER\" command. "
+   "A new slave for this master can be set up by starting a slave server "
+   "on this backup and issuing a \"CHANGE MASTER\" command with the "
+   "binary log position saved in the \"xtrabackup_slave_info\" file.",
+   (uchar *) &opt_slave_info, (uchar *) &opt_slave_info, 0,
+   GET_BOOL, NO_ARG, 0, 0, 0, 0, 0, 0},
+
+  {"no-lock", OPT_NO_LOCK, "Use this option to disable table lock "
+   "with \"FLUSH TABLES WITH READ LOCK\". Use it only if ALL your "
+   "tables are InnoDB and you DO NOT CARE about the binary log "
+   "position of the backup. This option shouldn't be used if there "
+   "are any DDL statements being executed or if any updates are "
+   "happening on non-InnoDB tables (this includes the system MyISAM "
+   "tables in the mysql database), otherwise it could lead to an "
+   "inconsistent backup. If you are considering to use --no-lock "
+   "because your backups are failing to acquire the lock, this could "
+   "be because of incoming replication events preventing the lock "
+   "from succeeding. Please try using --safe-slave-backup to "
+   "momentarily stop the replication slave thread, this may help "
+   "the backup to succeed and you then don't need to resort to "
+   "using this option.",
+   (uchar *) &opt_no_lock, (uchar *) &opt_no_lock, 0,
+   GET_BOOL, NO_ARG, 0, 0, 0, 0, 0, 0},
+
+  {"safe-slave-backup", OPT_SAFE_SLAVE_BACKUP, "Stop slave SQL thread "
+   "and wait to start backup until Slave_open_temp_tables in "
+   "\"SHOW STATUS\" is zero. If there are no open temporary tables, "
+   "the backup will take place, otherwise the SQL thread will be "
+   "started and stopped until there are no open temporary tables. "
+   "The backup will fail if Slave_open_temp_tables does not become "
+   "zero after --safe-slave-backup-timeout seconds. The slave SQL "
+   "thread will be restarted when the backup finishes.",
+   (uchar *) &opt_safe_slave_backup,
+   (uchar *) &opt_safe_slave_backup,
+   0, GET_BOOL, NO_ARG, 0, 0, 0, 0, 0, 0},
+
+  {"rsync", OPT_RSYNC, "Uses the rsync utility to optimize local file "
+   "transfers. When this option is specified, innobackupex uses rsync "
+   "to copy all non-InnoDB files instead of spawning a separate cp for "
+   "each file, which can be much faster for servers with a large number "
+   "of databases or tables.  This option cannot be used together with "
+   "--stream.",
+   (uchar *) &opt_rsync, (uchar *) &opt_rsync,
+   0, GET_BOOL, NO_ARG, 0, 0, 0, 0, 0, 0},
+
+  {"force-non-empty-directories", OPT_FORCE_NON_EMPTY_DIRS, "This "
+   "option, when specified, makes --copy-back or --move-back transfer "
+   "files to non-empty directories. Note that no existing files will be "
+   "overwritten. If --copy-back or --nove-back has to copy a file from "
+   "the backup directory which already exists in the destination "
+   "directory, it will still fail with an error.",
+   (uchar *) &opt_force_non_empty_dirs,
+   (uchar *) &opt_force_non_empty_dirs,
+   0, GET_BOOL, NO_ARG, 0, 0, 0, 0, 0, 0},
+
+  {"no-version-check", OPT_NO_VERSION_CHECK, "This option disables the "
+   "version check which is enabled by the --version-check option.",
+   (uchar *) &opt_noversioncheck,
+   (uchar *) &opt_noversioncheck,
+   0, GET_BOOL, NO_ARG, 0, 0, 0, 0, 0, 0},
+
+  {"no-backup-locks", OPT_NO_BACKUP_LOCKS, "This option controls if "
+   "backup locks should be used instead of FLUSH TABLES WITH READ LOCK "
+   "on the backup stage. The option has no effect when backup locks are "
+   "not supported by the server. This option is enabled by default, "
+   "disable with --no-backup-locks.",
+   (uchar *) &opt_no_backup_locks,
+   (uchar *) &opt_no_backup_locks,
+   0, GET_BOOL, NO_ARG, 0, 0, 0, 0, 0, 0},
+
+  {"decompress", OPT_DECOMPRESS, "Decompresses all files with the .qp "
+   "extension in a backup previously made with the --compress option.",
+   (uchar *) &opt_decompress,
+   (uchar *) &opt_decompress,
+   0, GET_BOOL, NO_ARG, 0, 0, 0, 0, 0, 0},
+
+  {"user", OPT_USER, "This option specifies the MySQL username used "
+   "when connecting to the server, if that's not the current user. "
+   "The option accepts a string argument. See mysql --help for details.",
+   (uchar*) &opt_user, (uchar*) &opt_user, 0, GET_STR,
+   REQUIRED_ARG, 0, 0, 0, 0, 0, 0},
+
+  {"host", OPT_HOST, "This option specifies the host to use when "
+   "connecting to the database server with TCP/IP.  The option accepts "
+   "a string argument. See mysql --help for details.",
+   (uchar*) &opt_host, (uchar*) &opt_host, 0, GET_STR,
+   REQUIRED_ARG, 0, 0, 0, 0, 0, 0},
+
+  {"port", OPT_PORT, "This option specifies the port to use when "
+   "connecting to the database server with TCP/IP.  The option accepts "
+   "a string argument. See mysql --help for details.",
+   &opt_port, &opt_port, 0, GET_UINT, REQUIRED_ARG,
+   0, 0, 0, 0, 0, 0},
+
+  {"password", OPT_PASSWORD, "This option specifies the password to use "
+   "when connecting to the database. It accepts a string argument.  "
+   "See mysql --help for details.",
+   0, 0, 0, GET_STR,
+   REQUIRED_ARG, 0, 0, 0, 0, 0, 0},
+
+  {"socket", OPT_SOCKET, "This option specifies the socket to use when "
+   "connecting to the local database server with a UNIX domain socket.  "
+   "The option accepts a string argument. See mysql --help for details.",
+   (uchar*) &opt_socket, (uchar*) &opt_socket, 0, GET_STR,
+   REQUIRED_ARG, 0, 0, 0, 0, 0, 0},
+
+  {"incremental-history-name", OPT_INCREMENTAL_HISTORY_NAME,
+   "This option specifies the name of the backup series stored in the "
+   "PERCONA_SCHEMA.xtrabackup_history history record to base an "
+   "incremental backup on. Xtrabackup will search the history table "
+   "looking for the most recent (highest innodb_to_lsn), successful "
+   "backup in the series and take the to_lsn value to use as the "
+   "starting lsn for the incremental backup. This will be mutually "
+   "exclusive with --incremental-history-uuid, --incremental-basedir "
+   "and --incremental-lsn. If no valid lsn can be found (no series by "
+   "that name, no successful backups by that name) xtrabackup will "
+   "return with an error. It is used with the --incremental option.",
+   (uchar*) &opt_incremental_history_name,
+   (uchar*) &opt_incremental_history_name, 0, GET_STR,
+   REQUIRED_ARG, 0, 0, 0, 0, 0, 0},
+
+  {"incremental-history-uuid", OPT_INCREMENTAL_HISTORY_UUID,
+   "This option specifies the UUID of the specific history record "
+   "stored in the PERCONA_SCHEMA.xtrabackup_history to base an "
+   "incremental backup on. --incremental-history-name, "
+   "--incremental-basedir and --incremental-lsn. If no valid lsn can be "
+   "found (no success record with that uuid) xtrabackup will return "
+   "with an error. It is used with the --incremental option.",
+   (uchar*) &opt_incremental_history_uuid,
+   (uchar*) &opt_incremental_history_uuid, 0, GET_STR,
+   REQUIRED_ARG, 0, 0, 0, 0, 0, 0},
+
+  {"decrypt", OPT_DECRYPT, "Decrypts all files with the .xbcrypt "
+   "extension in a backup previously made with --encrypt option.",
+   &opt_decrypt_algo, &opt_decrypt_algo,
+   &xtrabackup_encrypt_algo_typelib, GET_ENUM, REQUIRED_ARG,
+   0, 0, 0, 0, 0, 0},
+
+  {"remove-original", OPT_REMOVE_ORIGINAL, "Remove .qp and .xbcrypt files "
+   "after decryption and decompression.",
+   (uchar *) &opt_remove_original,
+   (uchar *) &opt_remove_original,
+   0, GET_BOOL, NO_ARG, 0, 0, 0, 0, 0, 0},
+
+  {"ftwrl-wait-query-type", OPT_LOCK_WAIT_QUERY_TYPE,
+   "This option specifies which types of queries are allowed to complete "
+   "before innobackupex will issue the global lock. Default is all.",
+   (uchar*) &opt_lock_wait_query_type,
+   (uchar*) &opt_lock_wait_query_type, &query_type_typelib,
+   GET_ENUM, REQUIRED_ARG, QUERY_TYPE_ALL, 0, 0, 0, 0, 0},
+
+  {"kill-long-query-type", OPT_KILL_LONG_QUERY_TYPE,
+   "This option specifies which types of queries should be killed to "
+   "unblock the global lock. Default is \"all\".",
+   (uchar*) &opt_kill_long_query_type,
+   (uchar*) &opt_kill_long_query_type, &query_type_typelib,
+   GET_ENUM, REQUIRED_ARG, QUERY_TYPE_SELECT, 0, 0, 0, 0, 0},
+
+  {"history", OPT_HISTORY,
+   "This option enables the tracking of backup history in the "
+   "PERCONA_SCHEMA.xtrabackup_history table. An optional history "
+   "series name may be specified that will be placed with the history "
+   "record for the current backup being taken.",
+   NULL, NULL, 0, GET_STR, OPT_ARG, 0, 0, 0, 0, 0, 0},
+
+  {"kill-long-queries-timeout", OPT_KILL_LONG_QUERIES_TIMEOUT,
+   "This option specifies the number of seconds innobackupex waits "
+   "between starting FLUSH TABLES WITH READ LOCK and killing those "
+   "queries that block it. Default is 0 seconds, which means "
+   "innobackupex will not attempt to kill any queries.",
+   (uchar*) &opt_kill_long_queries_timeout,
+   (uchar*) &opt_kill_long_queries_timeout, 0, GET_UINT,
+   REQUIRED_ARG, 0, 0, 0, 0, 0, 0},
+
+  {"ftwrl-wait-timeout", OPT_LOCK_WAIT_TIMEOUT,
+   "This option specifies time in seconds that innobackupex should wait "
+   "for queries that would block FTWRL before running it. If there are "
+   "still such queries when the timeout expires, innobackupex terminates "
+   "with an error. Default is 0, in which case innobackupex does not "
+   "wait for queries to complete and starts FTWRL immediately.",
+   (uchar*) &opt_lock_wait_timeout,
+   (uchar*) &opt_lock_wait_timeout, 0, GET_UINT,
+   REQUIRED_ARG, 0, 0, 0, 0, 0, 0},
+
+  {"ftwrl-wait-threshold", OPT_LOCK_WAIT_THRESHOLD,
+   "This option specifies the query run time threshold which is used by "
+   "innobackupex to detect long-running queries with a non-zero value "
+   "of --ftwrl-wait-timeout. FTWRL is not started until such "
+   "long-running queries exist. This option has no effect if "
+   "--ftwrl-wait-timeout is 0. Default value is 60 seconds.",
+   (uchar*) &opt_lock_wait_threshold,
+   (uchar*) &opt_lock_wait_threshold, 0, GET_UINT,
+   REQUIRED_ARG, 60, 0, 0, 0, 0, 0},
+
+  {"debug-sleep-before-unlock", OPT_DEBUG_SLEEP_BEFORE_UNLOCK,
+   "This is a debug-only option used by the XtraBackup test suite.",
+   (uchar*) &opt_debug_sleep_before_unlock,
+   (uchar*) &opt_debug_sleep_before_unlock, 0, GET_UINT,
+   REQUIRED_ARG, 0, 0, 0, 0, 0, 0},
+
+  {"safe-slave-backup-timeout", OPT_SAFE_SLAVE_BACKUP_TIMEOUT,
+   "How many seconds --safe-slave-backup should wait for "
+   "Slave_open_temp_tables to become zero. (default 300)",
+   (uchar*) &opt_safe_slave_backup_timeout,
+   (uchar*) &opt_safe_slave_backup_timeout, 0, GET_UINT,
+   REQUIRED_ARG, 300, 0, 0, 0, 0, 0},
+
+  {"binlog-info", OPT_BINLOG_INFO,
+   "This option controls how XtraBackup should retrieve server's binary log "
+   "coordinates corresponding to the backup. Possible values are OFF, ON, "
+   "LOCKLESS and AUTO. See the XtraBackup manual for more information",
+   &opt_binlog_info, &opt_binlog_info,
+   &binlog_info_typelib, GET_ENUM, OPT_ARG, BINLOG_INFO_AUTO, 0, 0, 0, 0, 0},
+
+  {"reencrypt-for-server-id", OPT_XTRA_ENCRYPT_FOR_SERVER_ID,
+   "Re-encrypt tablespace keys for given server-id.",
+   &opt_encrypt_server_id, &opt_encrypt_server_id, 0,
+   GET_UINT, REQUIRED_ARG, 0, 0, UINT_MAX32,
+   0, 0, 0},
+
+#include "sslopt-longopts.h"
+
+#if !defined(HAVE_YASSL)
+  {"server-public-key-path", OPT_SERVER_PUBLIC_KEY,
+   "File path to the server public RSA key in PEM format.",
+   &opt_server_public_key, &opt_server_public_key, 0,
+   GET_STR, REQUIRED_ARG, 0, 0, 0, 0, 0, 0},
+#endif
+
+  { 0, 0, 0, 0, 0, 0, GET_NO_ARG, NO_ARG, 0, 0, 0, 0, 0, 0}
+};
+
+uint xb_client_options_count = array_elements(xb_client_options);
+
+struct my_option xb_server_options[] =
+{
+  {"datadir", 'h', "Path to the database root.", (G_PTR*) &mysql_data_home,
+   (G_PTR*) &mysql_data_home, 0, GET_STR, REQUIRED_ARG, 0, 0, 0, 0, 0, 0},
+  {"tmpdir", 't',
+   "Path for temporary files. Several paths may be specified, separated by a "
+#if defined(__WIN__) || defined(OS2) || defined(__NETWARE__)
+   "semicolon (;)"
+#else
+   "colon (:)"
+#endif
+   ", in this case they are used in a round-robin fashion.",
+   (G_PTR*) &opt_mysql_tmpdir,
+   (G_PTR*) &opt_mysql_tmpdir, 0, GET_STR, REQUIRED_ARG, 0, 0, 0, 0, 0, 0},
+  {"parallel", OPT_XTRA_PARALLEL,
+   "Number of threads to use for parallel datafiles transfer. Does not have "
+   "any effect in the stream mode. The default value is 1.",
+   (G_PTR*) &xtrabackup_parallel, (G_PTR*) &xtrabackup_parallel, 0, GET_INT,
+   REQUIRED_ARG, 1, 1, INT_MAX, 0, 0, 0},
+
    {"log", OPT_LOG, "Ignored option for MySQL option compatibility",
    (G_PTR*) &log_ignored_opt, (G_PTR*) &log_ignored_opt, 0,
    GET_STR, OPT_ARG, 0, 0, 0, 0, 0, 0},
@@ -813,20 +1117,6 @@
   {"innodb_checksums", OPT_INNODB_CHECKSUMS, "Enable InnoDB checksums validation (enabled by default). \
 Disable with --skip-innodb-checksums.", (G_PTR*) &innobase_use_checksums,
    (G_PTR*) &innobase_use_checksums, 0, GET_BOOL, NO_ARG, 1, 0, 0, 0, 0, 0},
-/*
-  {"innodb_commit_concurrency", OPT_INNODB_COMMIT_CONCURRENCY,
-   "Helps in performance tuning in heavily concurrent environments.",
-   (G_PTR*) &srv_commit_concurrency, (G_PTR*) &srv_commit_concurrency,
-   0, GET_ULONG, REQUIRED_ARG, 0, 0, 1000, 0, 1, 0},
-*/
-/*
-  {"innodb_concurrency_tickets", OPT_INNODB_CONCURRENCY_TICKETS,
-   "Number of times a thread is allowed to enter InnoDB within the same \
-    SQL query after it has once got the ticket",
-   (G_PTR*) &srv_n_free_tickets_to_enter,
-   (G_PTR*) &srv_n_free_tickets_to_enter,
-   0, GET_ULONG, REQUIRED_ARG, 500L, 1L, ULONG_MAX, 0, 1L, 0},
-*/
   {"innodb_data_file_path", OPT_INNODB_DATA_FILE_PATH,
    "Path to individual files and their sizes.", &innobase_data_file_path,
    &innobase_data_file_path, 0, GET_STR_ALLOC, REQUIRED_ARG, 0, 0, 0, 0, 0, 0},
@@ -840,16 +1130,6 @@
    "Number of IOPs the server can do. Tunes the background IO rate",
    (G_PTR*) &srv_io_capacity, (G_PTR*) &srv_io_capacity,
    0, GET_ULONG, OPT_ARG, 200, 100, ~0UL, 0, 0, 0},
-/*
-  {"innodb_fast_shutdown", OPT_INNODB_FAST_SHUTDOWN,
-   "Speeds up the shutdown process of the InnoDB storage engine. Possible "
-   "values are 0, 1 (faster)"
-   " or 2 (fastest - crash-like)"
-   ".",
-   (G_PTR*) &innobase_fast_shutdown,
-   (G_PTR*) &innobase_fast_shutdown, 0, GET_ULONG, OPT_ARG, 1, 0,
-   2, 0, 0, 0},
-*/
   {"innodb_file_io_threads", OPT_INNODB_FILE_IO_THREADS,
    "Number of file I/O threads in InnoDB.", (G_PTR*) &innobase_file_io_threads,
    (G_PTR*) &innobase_file_io_threads, 0, GET_LONG, REQUIRED_ARG, 4, 4, 64, 0,
@@ -948,500 +1228,6 @@
    0, GET_STR, REQUIRED_ARG, 0, 0, 0, 0, 0, 0},
 #endif
 
-=======
->>>>>>> 21bdc871
-  {"compact", OPT_XTRA_COMPACT,
-   "Create a compact backup by skipping secondary index pages.",
-   (G_PTR*) &xtrabackup_compact, (G_PTR*) &xtrabackup_compact,
-   0, GET_BOOL, NO_ARG, 0, 0, 0, 0, 0, 0},
-
-  {"rebuild_indexes", OPT_XTRA_REBUILD_INDEXES,
-   "Rebuild secondary indexes in InnoDB tables after applying the log. "
-   "Only has effect with --prepare.",
-   (G_PTR*) &xtrabackup_rebuild_indexes, (G_PTR*) &xtrabackup_rebuild_indexes,
-   0, GET_BOOL, NO_ARG, 0, 0, 0, 0, 0, 0},
-
-  {"rebuild_threads", OPT_XTRA_REBUILD_THREADS,
-   "Use this number of threads to rebuild indexes in a compact backup. "
-   "Only has effect with --prepare and --rebuild-indexes.",
-   (G_PTR*) &xtrabackup_rebuild_threads, (G_PTR*) &xtrabackup_rebuild_threads,
-   0, GET_UINT, REQUIRED_ARG, 1, 1, UINT_MAX, 0, 0, 0},
-
-<<<<<<< HEAD
-  {"innodb_checksum_algorithm", OPT_INNODB_CHECKSUM_ALGORITHM,
-  "The algorithm InnoDB uses for page checksumming. [CRC32, STRICT_CRC32, "
-   "INNODB, STRICT_INNODB, NONE, STRICT_NONE]", &srv_checksum_algorithm,
-   &srv_checksum_algorithm, &innodb_checksum_algorithm_typelib, GET_ENUM,
-   REQUIRED_ARG, SRV_CHECKSUM_ALGORITHM_INNODB, 0, 0, 0, 0, 0},
-  {"innodb_log_checksum_algorithm", OPT_INNODB_LOG_CHECKSUM_ALGORITHM,
-  "The algorithm InnoDB uses for log checksumming. [CRC32, STRICT_CRC32, "
-   "INNODB, STRICT_INNODB, NONE, STRICT_NONE]", &srv_log_checksum_algorithm,
-   &srv_log_checksum_algorithm, &innodb_checksum_algorithm_typelib, GET_ENUM,
-   REQUIRED_ARG, SRV_CHECKSUM_ALGORITHM_CRC32, 0, 0, 0, 0, 0},
-  {"innodb_undo_directory", OPT_INNODB_UNDO_DIRECTORY,
-   "Directory where undo tablespace files live, this path can be absolute.",
-   &srv_undo_dir, &srv_undo_dir, 0, GET_STR_ALLOC, REQUIRED_ARG, 0, 0, 0, 0, 0,
-   0},
-
-  {"innodb_undo_tablespaces", OPT_INNODB_UNDO_TABLESPACES,
-   "Number of undo tablespaces to use.",
-   (G_PTR*)&srv_undo_tablespaces, (G_PTR*)&srv_undo_tablespaces,
-   0, GET_ULONG, REQUIRED_ARG, 0, 0, 126, 0, 1, 0},
-
-=======
->>>>>>> 21bdc871
-  {"incremental-force-scan", OPT_XTRA_INCREMENTAL_FORCE_SCAN,
-   "Perform a full-scan incremental backup even in the presence of changed "
-   "page bitmap data",
-   (G_PTR*)&xtrabackup_incremental_force_scan,
-   (G_PTR*)&xtrabackup_incremental_force_scan, 0, GET_BOOL, NO_ARG,
-   0, 0, 0, 0, 0, 0},
-
-
-  {"close_files", OPT_CLOSE_FILES, "do not keep files opened. Use at your own "
-   "risk.", (G_PTR*) &xb_close_files, (G_PTR*) &xb_close_files, 0, GET_BOOL,
-   NO_ARG, 0, 0, 0, 0, 0, 0},
-
-  {"core-file", OPT_CORE_FILE, "Write core on fatal signals", 0, 0, 0,
-   GET_NO_ARG, NO_ARG, 0, 0, 0, 0, 0, 0},
-
-
-  {"copy-back", OPT_COPY_BACK, "Copy all the files in a previously made "
-   "backup from the backup directory to their original locations.",
-   (uchar *) &xtrabackup_copy_back, (uchar *) &xtrabackup_copy_back, 0,
-   GET_BOOL, NO_ARG, 0, 0, 0, 0, 0, 0},
-
-  {"move-back", OPT_MOVE_BACK, "Move all the files in a previously made "
-   "backup from the backup directory to the actual datadir location. "
-   "Use with caution, as it removes backup files.",
-   (uchar *) &xtrabackup_move_back, (uchar *) &xtrabackup_move_back, 0,
-   GET_BOOL, NO_ARG, 0, 0, 0, 0, 0, 0},
-
-  {"galera-info", OPT_GALERA_INFO, "This options creates the "
-   "xtrabackup_galera_info file which contains the local node state at "
-   "the time of the backup. Option should be used when performing the "
-   "backup of Percona-XtraDB-Cluster. Has no effect when backup locks "
-   "are used to create the backup.",
-   (uchar *) &opt_galera_info, (uchar *) &opt_galera_info, 0,
-   GET_BOOL, NO_ARG, 0, 0, 0, 0, 0, 0},
-
-  {"slave-info", OPT_SLAVE_INFO, "This option is useful when backing "
-   "up a replication slave server. It prints the binary log position "
-   "and name of the master server. It also writes this information to "
-   "the \"xtrabackup_slave_info\" file as a \"CHANGE MASTER\" command. "
-   "A new slave for this master can be set up by starting a slave server "
-   "on this backup and issuing a \"CHANGE MASTER\" command with the "
-   "binary log position saved in the \"xtrabackup_slave_info\" file.",
-   (uchar *) &opt_slave_info, (uchar *) &opt_slave_info, 0,
-   GET_BOOL, NO_ARG, 0, 0, 0, 0, 0, 0},
-
-  {"no-lock", OPT_NO_LOCK, "Use this option to disable table lock "
-   "with \"FLUSH TABLES WITH READ LOCK\". Use it only if ALL your "
-   "tables are InnoDB and you DO NOT CARE about the binary log "
-   "position of the backup. This option shouldn't be used if there "
-   "are any DDL statements being executed or if any updates are "
-   "happening on non-InnoDB tables (this includes the system MyISAM "
-   "tables in the mysql database), otherwise it could lead to an "
-   "inconsistent backup. If you are considering to use --no-lock "
-   "because your backups are failing to acquire the lock, this could "
-   "be because of incoming replication events preventing the lock "
-   "from succeeding. Please try using --safe-slave-backup to "
-   "momentarily stop the replication slave thread, this may help "
-   "the backup to succeed and you then don't need to resort to "
-   "using this option.",
-   (uchar *) &opt_no_lock, (uchar *) &opt_no_lock, 0,
-   GET_BOOL, NO_ARG, 0, 0, 0, 0, 0, 0},
-
-  {"safe-slave-backup", OPT_SAFE_SLAVE_BACKUP, "Stop slave SQL thread "
-   "and wait to start backup until Slave_open_temp_tables in "
-   "\"SHOW STATUS\" is zero. If there are no open temporary tables, "
-   "the backup will take place, otherwise the SQL thread will be "
-   "started and stopped until there are no open temporary tables. "
-   "The backup will fail if Slave_open_temp_tables does not become "
-   "zero after --safe-slave-backup-timeout seconds. The slave SQL "
-   "thread will be restarted when the backup finishes.",
-   (uchar *) &opt_safe_slave_backup,
-   (uchar *) &opt_safe_slave_backup,
-   0, GET_BOOL, NO_ARG, 0, 0, 0, 0, 0, 0},
-
-  {"rsync", OPT_RSYNC, "Uses the rsync utility to optimize local file "
-   "transfers. When this option is specified, innobackupex uses rsync "
-   "to copy all non-InnoDB files instead of spawning a separate cp for "
-   "each file, which can be much faster for servers with a large number "
-   "of databases or tables.  This option cannot be used together with "
-   "--stream.",
-   (uchar *) &opt_rsync, (uchar *) &opt_rsync,
-   0, GET_BOOL, NO_ARG, 0, 0, 0, 0, 0, 0},
-
-  {"force-non-empty-directories", OPT_FORCE_NON_EMPTY_DIRS, "This "
-   "option, when specified, makes --copy-back or --move-back transfer "
-   "files to non-empty directories. Note that no existing files will be "
-   "overwritten. If --copy-back or --nove-back has to copy a file from "
-   "the backup directory which already exists in the destination "
-   "directory, it will still fail with an error.",
-   (uchar *) &opt_force_non_empty_dirs,
-   (uchar *) &opt_force_non_empty_dirs,
-   0, GET_BOOL, NO_ARG, 0, 0, 0, 0, 0, 0},
-
-  {"no-version-check", OPT_NO_VERSION_CHECK, "This option disables the "
-   "version check which is enabled by the --version-check option.",
-   (uchar *) &opt_noversioncheck,
-   (uchar *) &opt_noversioncheck,
-   0, GET_BOOL, NO_ARG, 0, 0, 0, 0, 0, 0},
-
-  {"no-backup-locks", OPT_NO_BACKUP_LOCKS, "This option controls if "
-   "backup locks should be used instead of FLUSH TABLES WITH READ LOCK "
-   "on the backup stage. The option has no effect when backup locks are "
-   "not supported by the server. This option is enabled by default, "
-   "disable with --no-backup-locks.",
-   (uchar *) &opt_no_backup_locks,
-   (uchar *) &opt_no_backup_locks,
-   0, GET_BOOL, NO_ARG, 0, 0, 0, 0, 0, 0},
-
-  {"decompress", OPT_DECOMPRESS, "Decompresses all files with the .qp "
-   "extension in a backup previously made with the --compress option.",
-   (uchar *) &opt_decompress,
-   (uchar *) &opt_decompress,
-   0, GET_BOOL, NO_ARG, 0, 0, 0, 0, 0, 0},
-
-  {"user", OPT_USER, "This option specifies the MySQL username used "
-   "when connecting to the server, if that's not the current user. "
-   "The option accepts a string argument. See mysql --help for details.",
-   (uchar*) &opt_user, (uchar*) &opt_user, 0, GET_STR,
-   REQUIRED_ARG, 0, 0, 0, 0, 0, 0},
-
-  {"host", OPT_HOST, "This option specifies the host to use when "
-   "connecting to the database server with TCP/IP.  The option accepts "
-   "a string argument. See mysql --help for details.",
-   (uchar*) &opt_host, (uchar*) &opt_host, 0, GET_STR,
-   REQUIRED_ARG, 0, 0, 0, 0, 0, 0},
-
-  {"port", OPT_PORT, "This option specifies the port to use when "
-   "connecting to the database server with TCP/IP.  The option accepts "
-   "a string argument. See mysql --help for details.",
-   &opt_port, &opt_port, 0, GET_UINT, REQUIRED_ARG,
-   0, 0, 0, 0, 0, 0},
-
-  {"password", OPT_PASSWORD, "This option specifies the password to use "
-   "when connecting to the database. It accepts a string argument.  "
-   "See mysql --help for details.",
-   0, 0, 0, GET_STR,
-   REQUIRED_ARG, 0, 0, 0, 0, 0, 0},
-
-  {"socket", OPT_SOCKET, "This option specifies the socket to use when "
-   "connecting to the local database server with a UNIX domain socket.  "
-   "The option accepts a string argument. See mysql --help for details.",
-   (uchar*) &opt_socket, (uchar*) &opt_socket, 0, GET_STR,
-   REQUIRED_ARG, 0, 0, 0, 0, 0, 0},
-
-  {"incremental-history-name", OPT_INCREMENTAL_HISTORY_NAME,
-   "This option specifies the name of the backup series stored in the "
-   "PERCONA_SCHEMA.xtrabackup_history history record to base an "
-   "incremental backup on. Xtrabackup will search the history table "
-   "looking for the most recent (highest innodb_to_lsn), successful "
-   "backup in the series and take the to_lsn value to use as the "
-   "starting lsn for the incremental backup. This will be mutually "
-   "exclusive with --incremental-history-uuid, --incremental-basedir "
-   "and --incremental-lsn. If no valid lsn can be found (no series by "
-   "that name, no successful backups by that name) xtrabackup will "
-   "return with an error. It is used with the --incremental option.",
-   (uchar*) &opt_incremental_history_name,
-   (uchar*) &opt_incremental_history_name, 0, GET_STR,
-   REQUIRED_ARG, 0, 0, 0, 0, 0, 0},
-
-  {"incremental-history-uuid", OPT_INCREMENTAL_HISTORY_UUID,
-   "This option specifies the UUID of the specific history record "
-   "stored in the PERCONA_SCHEMA.xtrabackup_history to base an "
-   "incremental backup on. --incremental-history-name, "
-   "--incremental-basedir and --incremental-lsn. If no valid lsn can be "
-   "found (no success record with that uuid) xtrabackup will return "
-   "with an error. It is used with the --incremental option.",
-   (uchar*) &opt_incremental_history_uuid,
-   (uchar*) &opt_incremental_history_uuid, 0, GET_STR,
-   REQUIRED_ARG, 0, 0, 0, 0, 0, 0},
-
-  {"decrypt", OPT_DECRYPT, "Decrypts all files with the .xbcrypt "
-   "extension in a backup previously made with --encrypt option.",
-   &opt_decrypt_algo, &opt_decrypt_algo,
-   &xtrabackup_encrypt_algo_typelib, GET_ENUM, REQUIRED_ARG,
-   0, 0, 0, 0, 0, 0},
-
-  {"remove-original", OPT_REMOVE_ORIGINAL, "Remove .qp and .xbcrypt files "
-   "after decryption and decompression.",
-   (uchar *) &opt_remove_original,
-   (uchar *) &opt_remove_original,
-   0, GET_BOOL, NO_ARG, 0, 0, 0, 0, 0, 0},
-
-  {"ftwrl-wait-query-type", OPT_LOCK_WAIT_QUERY_TYPE,
-   "This option specifies which types of queries are allowed to complete "
-   "before innobackupex will issue the global lock. Default is all.",
-   (uchar*) &opt_lock_wait_query_type,
-   (uchar*) &opt_lock_wait_query_type, &query_type_typelib,
-   GET_ENUM, REQUIRED_ARG, QUERY_TYPE_ALL, 0, 0, 0, 0, 0},
-
-  {"kill-long-query-type", OPT_KILL_LONG_QUERY_TYPE,
-   "This option specifies which types of queries should be killed to "
-   "unblock the global lock. Default is \"all\".",
-   (uchar*) &opt_kill_long_query_type,
-   (uchar*) &opt_kill_long_query_type, &query_type_typelib,
-   GET_ENUM, REQUIRED_ARG, QUERY_TYPE_SELECT, 0, 0, 0, 0, 0},
-
-  {"history", OPT_HISTORY,
-   "This option enables the tracking of backup history in the "
-   "PERCONA_SCHEMA.xtrabackup_history table. An optional history "
-   "series name may be specified that will be placed with the history "
-   "record for the current backup being taken.",
-   NULL, NULL, 0, GET_STR, OPT_ARG, 0, 0, 0, 0, 0, 0},
-
-  {"kill-long-queries-timeout", OPT_KILL_LONG_QUERIES_TIMEOUT,
-   "This option specifies the number of seconds innobackupex waits "
-   "between starting FLUSH TABLES WITH READ LOCK and killing those "
-   "queries that block it. Default is 0 seconds, which means "
-   "innobackupex will not attempt to kill any queries.",
-   (uchar*) &opt_kill_long_queries_timeout,
-   (uchar*) &opt_kill_long_queries_timeout, 0, GET_UINT,
-   REQUIRED_ARG, 0, 0, 0, 0, 0, 0},
-
-  {"ftwrl-wait-timeout", OPT_LOCK_WAIT_TIMEOUT,
-   "This option specifies time in seconds that innobackupex should wait "
-   "for queries that would block FTWRL before running it. If there are "
-   "still such queries when the timeout expires, innobackupex terminates "
-   "with an error. Default is 0, in which case innobackupex does not "
-   "wait for queries to complete and starts FTWRL immediately.",
-   (uchar*) &opt_lock_wait_timeout,
-   (uchar*) &opt_lock_wait_timeout, 0, GET_UINT,
-   REQUIRED_ARG, 0, 0, 0, 0, 0, 0},
-
-  {"ftwrl-wait-threshold", OPT_LOCK_WAIT_THRESHOLD,
-   "This option specifies the query run time threshold which is used by "
-   "innobackupex to detect long-running queries with a non-zero value "
-   "of --ftwrl-wait-timeout. FTWRL is not started until such "
-   "long-running queries exist. This option has no effect if "
-   "--ftwrl-wait-timeout is 0. Default value is 60 seconds.",
-   (uchar*) &opt_lock_wait_threshold,
-   (uchar*) &opt_lock_wait_threshold, 0, GET_UINT,
-   REQUIRED_ARG, 60, 0, 0, 0, 0, 0},
-
-  {"debug-sleep-before-unlock", OPT_DEBUG_SLEEP_BEFORE_UNLOCK,
-   "This is a debug-only option used by the XtraBackup test suite.",
-   (uchar*) &opt_debug_sleep_before_unlock,
-   (uchar*) &opt_debug_sleep_before_unlock, 0, GET_UINT,
-   REQUIRED_ARG, 0, 0, 0, 0, 0, 0},
-
-  {"safe-slave-backup-timeout", OPT_SAFE_SLAVE_BACKUP_TIMEOUT,
-   "How many seconds --safe-slave-backup should wait for "
-   "Slave_open_temp_tables to become zero. (default 300)",
-   (uchar*) &opt_safe_slave_backup_timeout,
-   (uchar*) &opt_safe_slave_backup_timeout, 0, GET_UINT,
-   REQUIRED_ARG, 300, 0, 0, 0, 0, 0},
-
-  {"binlog-info", OPT_BINLOG_INFO,
-   "This option controls how XtraBackup should retrieve server's binary log "
-   "coordinates corresponding to the backup. Possible values are OFF, ON, "
-   "LOCKLESS and AUTO. See the XtraBackup manual for more information",
-   &opt_binlog_info, &opt_binlog_info,
-   &binlog_info_typelib, GET_ENUM, OPT_ARG, BINLOG_INFO_AUTO, 0, 0, 0, 0, 0},
-
-  {"redo-log-version", OPT_REDO_LOG_VERSION,
-   "Redo log version of the backup. For --prepare only.",
-   &redo_log_version, &redo_log_version, 0, GET_UINT,
-   REQUIRED_ARG, 1, 0, 0, 0, 0, 0},
-
-  {"keyring-file-data", OPT_KEYRING_FILE_DATA,
-   "The path to the keyring file.", &xb_keyring_file_data,
-   &xb_keyring_file_data, 0, GET_STR, REQUIRED_ARG, 0, 0, 0, 0, 0,
-   0},
-
-  {"server-id", OPT_XTRA_SERVER_ID, "The server instance being backed up",
-   &server_id, &server_id, 0, GET_UINT, REQUIRED_ARG, 0, 0, UINT_MAX32,
-   0, 0, 0},
-
-  {"reencrypt-for-server-id", OPT_XTRA_ENCRYPT_FOR_SERVER_ID,
-   "Re-encrypt tablespace keys for given server-id.",
-   &opt_encrypt_server_id, &opt_encrypt_server_id, 0,
-   GET_UINT, REQUIRED_ARG, 0, 0, UINT_MAX32,
-   0, 0, 0},
-
-#include "sslopt-longopts.h"
-
-#if !defined(HAVE_YASSL)
-  {"server-public-key-path", OPT_SERVER_PUBLIC_KEY,
-   "File path to the server public RSA key in PEM format.",
-   &opt_server_public_key, &opt_server_public_key, 0,
-   GET_STR, REQUIRED_ARG, 0, 0, 0, 0, 0, 0},
-#endif
-
-  { 0, 0, 0, 0, 0, 0, GET_NO_ARG, NO_ARG, 0, 0, 0, 0, 0, 0}
-};
-
-uint xb_client_options_count = array_elements(xb_client_options);
-
-struct my_option xb_server_options[] =
-{
-  {"datadir", 'h', "Path to the database root.", (G_PTR*) &mysql_data_home,
-   (G_PTR*) &mysql_data_home, 0, GET_STR, REQUIRED_ARG, 0, 0, 0, 0, 0, 0},
-  {"tmpdir", 't',
-   "Path for temporary files. Several paths may be specified, separated by a "
-#if defined(__WIN__) || defined(OS2) || defined(__NETWARE__)
-   "semicolon (;)"
-#else
-   "colon (:)"
-#endif
-   ", in this case they are used in a round-robin fashion.",
-   (G_PTR*) &opt_mysql_tmpdir,
-   (G_PTR*) &opt_mysql_tmpdir, 0, GET_STR, REQUIRED_ARG, 0, 0, 0, 0, 0, 0},
-  {"parallel", OPT_XTRA_PARALLEL,
-   "Number of threads to use for parallel datafiles transfer. Does not have "
-   "any effect in the stream mode. The default value is 1.",
-   (G_PTR*) &xtrabackup_parallel, (G_PTR*) &xtrabackup_parallel, 0, GET_INT,
-   REQUIRED_ARG, 1, 1, INT_MAX, 0, 0, 0},
-
-   {"log", OPT_LOG, "Ignored option for MySQL option compatibility",
-   (G_PTR*) &log_ignored_opt, (G_PTR*) &log_ignored_opt, 0,
-   GET_STR, OPT_ARG, 0, 0, 0, 0, 0, 0},
-
-   {"log_bin", OPT_LOG, "Base name for the log sequence",
-   &opt_log_bin, &opt_log_bin, 0, GET_STR_ALLOC, OPT_ARG, 0, 0, 0, 0, 0, 0},
-
-   {"innodb", OPT_INNODB, "Ignored option for MySQL option compatibility",
-   (G_PTR*) &innobase_ignored_opt, (G_PTR*) &innobase_ignored_opt, 0,
-   GET_STR, OPT_ARG, 0, 0, 0, 0, 0, 0},
-
-  {"innodb_adaptive_hash_index", OPT_INNODB_ADAPTIVE_HASH_INDEX,
-   "Enable InnoDB adaptive hash index (enabled by default).  "
-   "Disable with --skip-innodb-adaptive-hash-index.",
-   (G_PTR*) &innobase_adaptive_hash_index,
-   (G_PTR*) &innobase_adaptive_hash_index,
-   0, GET_BOOL, NO_ARG, 1, 0, 0, 0, 0, 0},
-  {"innodb_additional_mem_pool_size", OPT_INNODB_ADDITIONAL_MEM_POOL_SIZE,
-   "Size of a memory pool InnoDB uses to store data dictionary information and other internal data structures.",
-   (G_PTR*) &innobase_additional_mem_pool_size,
-   (G_PTR*) &innobase_additional_mem_pool_size, 0, GET_LONG, REQUIRED_ARG,
-   1*1024*1024L, 512*1024L, LONG_MAX, 0, 1024, 0},
-  {"innodb_autoextend_increment", OPT_INNODB_AUTOEXTEND_INCREMENT,
-   "Data file autoextend increment in megabytes",
-   (G_PTR*) &srv_auto_extend_increment,
-   (G_PTR*) &srv_auto_extend_increment,
-   0, GET_ULONG, REQUIRED_ARG, 8L, 1L, 1000L, 0, 1L, 0},
-  {"innodb_buffer_pool_size", OPT_INNODB_BUFFER_POOL_SIZE,
-   "The size of the memory buffer InnoDB uses to cache data and indexes of its tables.",
-   (G_PTR*) &innobase_buffer_pool_size, (G_PTR*) &innobase_buffer_pool_size, 0,
-   GET_LL, REQUIRED_ARG, 8*1024*1024L, 1024*1024L, LONGLONG_MAX, 0,
-   1024*1024L, 0},
-  {"innodb_checksums", OPT_INNODB_CHECKSUMS, "Enable InnoDB checksums validation (enabled by default). \
-Disable with --skip-innodb-checksums.", (G_PTR*) &innobase_use_checksums,
-   (G_PTR*) &innobase_use_checksums, 0, GET_BOOL, NO_ARG, 1, 0, 0, 0, 0, 0},
-  {"innodb_data_file_path", OPT_INNODB_DATA_FILE_PATH,
-   "Path to individual files and their sizes.", &innobase_data_file_path,
-   &innobase_data_file_path, 0, GET_STR_ALLOC, REQUIRED_ARG, 0, 0, 0, 0, 0, 0},
-  {"innodb_data_home_dir", OPT_INNODB_DATA_HOME_DIR,
-   "The common part for InnoDB table spaces.", &innobase_data_home_dir,
-   &innobase_data_home_dir, 0, GET_STR_ALLOC, REQUIRED_ARG, 0, 0, 0, 0, 0, 0},
-  {"innodb_doublewrite", OPT_INNODB_DOUBLEWRITE, "Enable InnoDB doublewrite buffer (enabled by default). \
-Disable with --skip-innodb-doublewrite.", (G_PTR*) &innobase_use_doublewrite,
-   (G_PTR*) &innobase_use_doublewrite, 0, GET_BOOL, NO_ARG, 1, 0, 0, 0, 0, 0},
-  {"innodb_io_capacity", OPT_INNODB_IO_CAPACITY,
-   "Number of IOPs the server can do. Tunes the background IO rate",
-   (G_PTR*) &srv_io_capacity, (G_PTR*) &srv_io_capacity,
-   0, GET_ULONG, OPT_ARG, 200, 100, ~0UL, 0, 0, 0},
-  {"innodb_file_io_threads", OPT_INNODB_FILE_IO_THREADS,
-   "Number of file I/O threads in InnoDB.", (G_PTR*) &innobase_file_io_threads,
-   (G_PTR*) &innobase_file_io_threads, 0, GET_LONG, REQUIRED_ARG, 4, 4, 64, 0,
-   1, 0},
-  {"innodb_read_io_threads", OPT_INNODB_READ_IO_THREADS,
-   "Number of background read I/O threads in InnoDB.", (G_PTR*) &innobase_read_io_threads,
-   (G_PTR*) &innobase_read_io_threads, 0, GET_LONG, REQUIRED_ARG, 4, 1, 64, 0,
-   1, 0},
-  {"innodb_write_io_threads", OPT_INNODB_WRITE_IO_THREADS,
-   "Number of background write I/O threads in InnoDB.", (G_PTR*) &innobase_write_io_threads,
-   (G_PTR*) &innobase_write_io_threads, 0, GET_LONG, REQUIRED_ARG, 4, 1, 64, 0,
-   1, 0},
-  {"innodb_file_per_table", OPT_INNODB_FILE_PER_TABLE,
-   "Stores each InnoDB table to an .ibd file in the database dir.",
-   (G_PTR*) &innobase_file_per_table,
-   (G_PTR*) &innobase_file_per_table, 0, GET_BOOL, NO_ARG,
-   FALSE, 0, 0, 0, 0, 0},
-  {"innodb_flush_log_at_trx_commit", OPT_INNODB_FLUSH_LOG_AT_TRX_COMMIT,
-   "Set to 0 (write and flush once per second), 1 (write and flush at each commit) or 2 (write at commit, flush once per second).",
-   (G_PTR*) &srv_flush_log_at_trx_commit,
-   (G_PTR*) &srv_flush_log_at_trx_commit,
-   0, GET_ULONG, OPT_ARG,  1, 0, 2, 0, 0, 0},
-  {"innodb_flush_method", OPT_INNODB_FLUSH_METHOD,
-   "With which method to flush data.", (G_PTR*) &innobase_unix_file_flush_method,
-   (G_PTR*) &innobase_unix_file_flush_method, 0, GET_STR, REQUIRED_ARG, 0, 0, 0,
-   0, 0, 0},
-
-/* ####### Should we use this option? ####### */
-  {"innodb_force_recovery", OPT_INNODB_FORCE_RECOVERY,
-   "Helps to save your data in case the disk image of the database becomes corrupt.",
-   (G_PTR*) &innobase_force_recovery, (G_PTR*) &innobase_force_recovery, 0,
-   GET_LONG, REQUIRED_ARG, 0, 0, 6, 0, 1, 0},
-
-  {"innodb_log_arch_dir", OPT_INNODB_LOG_ARCH_DIR,
-   "Where full logs should be archived.", (G_PTR*) &innobase_log_arch_dir,
-   (G_PTR*) &innobase_log_arch_dir, 0, GET_STR, REQUIRED_ARG, 0, 0, 0, 0, 0, 0},
-  {"innodb_log_buffer_size", OPT_INNODB_LOG_BUFFER_SIZE,
-   "The size of the buffer which InnoDB uses to write log to the log files on disk.",
-   (G_PTR*) &innobase_log_buffer_size, (G_PTR*) &innobase_log_buffer_size, 0,
-   GET_LONG, REQUIRED_ARG, 1024*1024L, 256*1024L, LONG_MAX, 0, 1024, 0},
-  {"innodb_log_file_size", OPT_INNODB_LOG_FILE_SIZE,
-   "Size of each log file in a log group.",
-   (G_PTR*) &innobase_log_file_size, (G_PTR*) &innobase_log_file_size, 0,
-   GET_LL, REQUIRED_ARG, 48*1024*1024L, 1*1024*1024L, LONGLONG_MAX, 0,
-   1024*1024L, 0},
-  {"innodb_log_files_in_group", OPT_INNODB_LOG_FILES_IN_GROUP,
-   "Number of log files in the log group. InnoDB writes to the files in a "
-   "circular fashion. Value 3 is recommended here.",
-   &innobase_log_files_in_group, &innobase_log_files_in_group,
-   0, GET_LONG, REQUIRED_ARG, 2, 2, 100, 0, 1, 0},
-  {"innodb_log_group_home_dir", OPT_INNODB_LOG_GROUP_HOME_DIR,
-   "Path to InnoDB log files.", &srv_log_group_home_dir,
-   &srv_log_group_home_dir, 0, GET_STR_ALLOC, REQUIRED_ARG, 0, 0, 0, 0, 0, 0},
-  {"innodb_max_dirty_pages_pct", OPT_INNODB_MAX_DIRTY_PAGES_PCT,
-   "Percentage of dirty pages allowed in bufferpool.", (G_PTR*) &srv_max_buf_pool_modified_pct,
-   (G_PTR*) &srv_max_buf_pool_modified_pct, 0, GET_ULONG, REQUIRED_ARG, 90, 0, 100, 0, 0, 0},
-  {"innodb_open_files", OPT_INNODB_OPEN_FILES,
-   "How many files at the maximum InnoDB keeps open at the same time.",
-   (G_PTR*) &innobase_open_files, (G_PTR*) &innobase_open_files, 0,
-   GET_LONG, REQUIRED_ARG, 300L, 10L, LONG_MAX, 0, 1L, 0},
-  {"innodb_use_native_aio", OPT_INNODB_USE_NATIVE_AIO,
-   "Use native AIO if supported on this platform.",
-   (G_PTR*) &srv_use_native_aio,
-   (G_PTR*) &srv_use_native_aio, 0, GET_BOOL, NO_ARG,
-   FALSE, 0, 0, 0, 0, 0},
-  {"innodb_page_size", OPT_INNODB_PAGE_SIZE,
-   "The universal page size of the database.",
-   (G_PTR*) &innobase_page_size, (G_PTR*) &innobase_page_size, 0,
-   /* Use GET_LL to support numeric suffixes in 5.6 */
-   GET_LL, REQUIRED_ARG,
-   (1LL << 14), (1LL << 12), (1LL << UNIV_PAGE_SIZE_SHIFT_MAX), 0, 1L, 0},
-  {"innodb_log_block_size", OPT_INNODB_LOG_BLOCK_SIZE,
-  "The log block size of the transaction log file. "
-   "Changing for created log file is not supported. Use on your own risk!",
-   (G_PTR*) &innobase_log_block_size, (G_PTR*) &innobase_log_block_size, 0,
-   GET_ULONG, REQUIRED_ARG, 512, 512, 1 << UNIV_PAGE_SIZE_SHIFT_MAX, 0, 1L, 0},
-  {"innodb_fast_checksum", OPT_INNODB_FAST_CHECKSUM,
-   "Change the algorithm of checksum for the whole of datapage to 4-bytes word based.",
-   (G_PTR*) &innobase_fast_checksum,
-   (G_PTR*) &innobase_fast_checksum, 0, GET_BOOL, NO_ARG, 0, 0, 0, 0, 0, 0},
-  {"innodb_doublewrite_file", OPT_INNODB_DOUBLEWRITE_FILE,
-   "Path to special datafile for doublewrite buffer. (default is "": not used)",
-   (G_PTR*) &innobase_doublewrite_file, (G_PTR*) &innobase_doublewrite_file,
-   0, GET_STR, REQUIRED_ARG, 0, 0, 0, 0, 0, 0},
-  {"innodb_buffer_pool_filename", OPT_INNODB_BUFFER_POOL_FILENAME,
-   "Filename to/from which to dump/load the InnoDB buffer pool",
-   (G_PTR*) &innobase_buffer_pool_filename,
-   (G_PTR*) &innobase_buffer_pool_filename,
-   0, GET_STR, REQUIRED_ARG, 0, 0, 0, 0, 0, 0},
-
-#ifndef __WIN__
-  {"debug-sync", OPT_XTRA_DEBUG_SYNC,
-   "Debug sync point. This is only used by the xtrabackup test suite",
-   (G_PTR*) &xtrabackup_debug_sync,
-   (G_PTR*) &xtrabackup_debug_sync,
-   0, GET_STR, REQUIRED_ARG, 0, 0, 0, 0, 0, 0},
-#endif
-
   {"innodb_checksum_algorithm", OPT_INNODB_CHECKSUM_ALGORITHM,
   "The algorithm InnoDB uses for page checksumming. [CRC32, STRICT_CRC32, "
    "INNODB, STRICT_INNODB, NONE, STRICT_NONE]", &srv_checksum_algorithm,
@@ -1470,6 +1256,20 @@
    "descriptors to reserve with setrlimit().",
    (G_PTR*) &xb_open_files_limit, (G_PTR*) &xb_open_files_limit, 0, GET_ULONG,
    REQUIRED_ARG, 0, 0, UINT_MAX, 0, 1, 0},
+
+  {"redo-log-version", OPT_REDO_LOG_VERSION,
+   "Redo log version of the backup. For --prepare only.",
+   &redo_log_version, &redo_log_version, 0, GET_UINT,
+   REQUIRED_ARG, 1, 0, 0, 0, 0, 0},
+
+  {"keyring-file-data", OPT_KEYRING_FILE_DATA,
+   "The path to the keyring file.", &xb_keyring_file_data,
+   &xb_keyring_file_data, 0, GET_STR, REQUIRED_ARG, 0, 0, 0, 0, 0,
+   0},
+
+  {"server-id", OPT_XTRA_SERVER_ID, "The server instance being backed up",
+   &server_id, &server_id, 0, GET_UINT, REQUIRED_ARG, 0, 0, UINT_MAX32,
+   0, 0, 0},
 
   { 0, 0, 0, 0, 0, 0, GET_NO_ARG, NO_ARG, 0, 0, 0, 0, 0, 0}
 };
@@ -7918,43 +7718,14 @@
 void
 handle_options(int argc, char **argv, char ***argv_client, char ***argv_server)
 {
-	int i;
-	int ho_error;
-<<<<<<< HEAD
-	char **argv_defaults;
-	char cwd[FN_REFLEN];
-
-	setup_signals();
-=======
->>>>>>> 21bdc871
-
-	char*	target_dir = NULL;
-	bool	prepare = false;
-
-<<<<<<< HEAD
-	if (my_create_thread_local_key(&THR_THD,NULL) ||
-	    my_create_thread_local_key(&THR_MALLOC,NULL))
-	{
-		exit(EXIT_FAILURE);
-	}
-	THR_THD_initialized = true;
-	THR_MALLOC_initialized = true;
-
-	my_thread_set_THR_THD(NULL);
-
-	xb_regex_init();
-
-	capture_tool_command(argc, argv);
-
-	if (mysql_server_init(-1, NULL, NULL))
-	{
-		exit(EXIT_FAILURE);
-	}
-=======
+	int	i;
+	int	ho_error;
 	char	conf_file[FN_REFLEN];
 	int	argc_client = argc;
 	int	argc_server = argc;
->>>>>>> 21bdc871
+
+	char*	target_dir = NULL;
+	bool	prepare = false;
 
 	*argv_client = argv;
 	*argv_server = argv;
@@ -8092,14 +7863,20 @@
 {
 	char **client_defaults, **server_defaults;
 	char cwd[FN_REFLEN];
-	my_bool is_symdir;
 
 	setup_signals();
 
 	MY_INIT(argv[0]);
 
-	pthread_key_create(&THR_THD, NULL);
-	my_pthread_setspecific_ptr(THR_THD, NULL);
+	if (my_create_thread_local_key(&THR_THD,NULL) ||
+	    my_create_thread_local_key(&THR_MALLOC,NULL))
+	{
+		exit(EXIT_FAILURE);
+	}
+	THR_THD_initialized = true;
+	THR_MALLOC_initialized = true;
+
+	my_thread_set_THR_THD(NULL);
 
 	xb_regex_init();
 
@@ -8347,7 +8124,6 @@
 	if (THR_THD)
 		(void) pthread_key_delete(THR_THD);
 
-<<<<<<< HEAD
 	if (THR_THD_initialized) {
 		THR_THD_initialized = false;
 		(void) my_delete_thread_local_key(THR_THD);
@@ -8357,9 +8133,7 @@
 		THR_MALLOC_initialized= false;
 		(void) my_delete_thread_local_key(THR_MALLOC);
 	}
-=======
 	msg_ts("completed OK!\n");
->>>>>>> 21bdc871
 
 	exit(EXIT_SUCCESS);
 }