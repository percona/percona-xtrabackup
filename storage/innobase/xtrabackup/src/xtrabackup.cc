--- conflicted
+++ resolved
@@ -2826,20 +2826,6 @@
 	/* Track it for destruction */
 	xtrabackup_add_datasink(ds_data);
 
-<<<<<<< HEAD
-=======
-	/* Encryption always done just before final output */
-	if (xtrabackup_encrypt) {
-		ds_ctxt_t	*ds;
-
-		ds = ds_create(xtrabackup_target_dir, DS_TYPE_ENCRYPT);
-		xtrabackup_add_datasink(ds);
-
-		ds_set_pipe(ds, ds_data);
-		ds_data = ds_meta = ds_redo = ds;
-	}
-
->>>>>>> b940c5d8
 	/* Stream formatting */
 	if (xtrabackup_stream) {
 		ds_ctxt_t	*ds;
@@ -2859,19 +2845,9 @@
 
 		if (xtrabackup_stream_fmt != XB_STREAM_FMT_XBSTREAM) {
 
-<<<<<<< HEAD
 			/* 'tar' does not allow parallel streams */
-			ds_meta = ds_create(xtrabackup_target_dir, DS_TYPE_TMPFILE);
-=======
-			/* 'xbstream' allow parallel streams, but we
-			still can't stream directly to stdout when
-			xtrabackup is invoked from innobackupex
-			(i.e. with --suspend_at_and), because
-			innobackupex and xtrabackup streams would
-			interfere. Use temporary files instead. */
 			ds_redo = ds_meta = ds_create(xtrabackup_target_dir,
 						      DS_TYPE_TMPFILE);
->>>>>>> b940c5d8
 			xtrabackup_add_datasink(ds_meta);
 			ds_set_pipe(ds_meta, ds);
 		} else {
@@ -2879,7 +2855,6 @@
 		}
 	}
 
-<<<<<<< HEAD
 	/* Encryption */
 	if (xtrabackup_encrypt) {
 		ds_ctxt_t	*ds;
@@ -2888,13 +2863,19 @@
 		xtrabackup_add_datasink(ds);
 
 		ds_set_pipe(ds, ds_data);
-		ds_data = ds_meta = ds;
-	}
-
-	/* Compression for ds_data */
-=======
+		if (ds_data != ds_meta) {
+			ds_data = ds;
+			ds = ds_create(xtrabackup_target_dir, DS_TYPE_ENCRYPT);
+			xtrabackup_add_datasink(ds);
+
+			ds_set_pipe(ds, ds_meta);
+			ds_redo = ds_meta = ds;
+		} else {
+			ds_redo = ds_data = ds_meta = ds;
+		}
+	}
+
 	/* Compression for ds_data and ds_redo */
->>>>>>> b940c5d8
 	if (xtrabackup_compress) {
 		ds_ctxt_t	*ds;
 
