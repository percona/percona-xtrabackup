/******************************************************
XtraBackup: hot backup tool for InnoDB
(c) 2009-2017 Percona LLC and/or its affiliates
Originally Created 3/3/2009 Yasufumi Kinoshita
Written by Alexey Kopytov, Aleksandr Kuzminsky, Stewart Smith, Vadim Tkachenko,
Yasufumi Kinoshita, Ignacio Nin and Baron Schwartz.

This program is free software; you can redistribute it and/or modify
it under the terms of the GNU General Public License as published by
the Free Software Foundation; version 2 of the License.

This program is distributed in the hope that it will be useful,
but WITHOUT ANY WARRANTY; without even the implied warranty of
MERCHANTABILITY or FITNESS FOR A PARTICULAR PURPOSE.  See the
GNU General Public License for more details.

You should have received a copy of the GNU General Public License
along with this program; if not, write to the Free Software
Foundation, Inc., 51 Franklin Street, Fifth Floor, Boston, MA  02110-1301, USA

*******************************************************

This file incorporates work covered by the following copyright and
permission notice:

Copyright (c) 2000, 2011, MySQL AB & Innobase Oy. All Rights Reserved.

This program is free software; you can redistribute it and/or modify it under
the terms of the GNU General Public License as published by the Free Software
Foundation; version 2 of the License.

This program is distributed in the hope that it will be useful, but WITHOUT
ANY WARRANTY; without even the implied warranty of MERCHANTABILITY or FITNESS
FOR A PARTICULAR PURPOSE. See the GNU General Public License for more details.

You should have received a copy of the GNU General Public License along with
this program; if not, write to the Free Software Foundation, Inc., 59 Temple
Place, Suite 330, Boston, MA 02111-1307 USA

*******************************************************/

//#define XTRABACKUP_TARGET_IS_PLUGIN

#include <mysql_version.h>
#include <my_base.h>
#include <my_getopt.h>
#include <mysql_com.h>
#include <my_default.h>
#include <mysqld.h>
#include <sql_bitmap.h>

#include <signal.h>
#include <fcntl.h>
#include <string.h>

#ifdef __linux__
# include <sys/prctl.h>
#endif

#include <sys/resource.h>

#include <btr0sea.h>
#include <dict0priv.h>
#include <dict0stats.h>
#include <lock0lock.h>
#include <log0recv.h>
#include <row0mysql.h>
#include <row0quiesce.h>
#include <srv0start.h>
#include <buf0dblwr.h>
#include <my_aes.h>

#include <list>
#include <sstream>
#include <set>
#include <mysql.h>

#define G_PTR uchar*

#include "common.h"
#include "xtrabackup_version.h"
#include "datasink.h"

#include "xb_regex.h"
#include "fil_cur.h"
#include "write_filt.h"
#include "xtrabackup.h"
#include "ds_buffer.h"
#include "ds_tmpfile.h"
#include "xbstream.h"
#include "changed_page_bitmap.h"
#include "read_filt.h"
#include "wsrep.h"
#include "innobackupex.h"
#include "backup_mysql.h"
#include "backup_copy.h"
#include "backup_mysql.h"
#include "keyring.h"
#include "xb0xb.h"
#include "ds_encrypt.h"
#include "xbcrypt_common.h"
#include "crc_glue.h"

/* TODO: replace with appropriate macros used in InnoDB 5.6 */
#define PAGE_ZIP_MIN_SIZE_SHIFT	10
#define DICT_TF_ZSSIZE_SHIFT	1
#define DICT_TF_FORMAT_ZIP	1
#define DICT_TF_FORMAT_SHIFT		5

int sys_var_init();

my_bool innodb_inited= 0;


/* This tablespace name is reserved by InnoDB for the system tablespace
which uses space_id 0 and stores extra types of system pages like UNDO
and doublewrite. */
const char reserved_system_space_name[] = "innodb_system";

/* This tablespace name is reserved by InnoDB for the predefined temporary
tablespace. */
const char reserved_temporary_space_name[] = "innodb_temporary";

/* === xtrabackup specific options === */
char xtrabackup_real_target_dir[FN_REFLEN] = "./xtrabackup_backupfiles/";
char *xtrabackup_target_dir= xtrabackup_real_target_dir;
my_bool xtrabackup_version = FALSE;
my_bool xtrabackup_backup = FALSE;
my_bool xtrabackup_stats = FALSE;
my_bool xtrabackup_prepare = FALSE;
my_bool xtrabackup_copy_back = FALSE;
my_bool xtrabackup_move_back = FALSE;
my_bool xtrabackup_decrypt_decompress = FALSE;
my_bool xtrabackup_print_param = FALSE;

my_bool xtrabackup_export = FALSE;
my_bool xtrabackup_apply_log_only = FALSE;

longlong xtrabackup_use_memory = 100*1024*1024L;
my_bool xtrabackup_create_ib_logfile = FALSE;

long xtrabackup_throttle = 0; /* 0:unlimited */
lint io_ticket;
os_event_t wait_throttle = NULL;
os_event_t log_copying_stop = NULL;

char *xtrabackup_incremental = NULL;
lsn_t incremental_lsn;
lsn_t incremental_to_lsn;
lsn_t incremental_last_lsn;
xb_page_bitmap *changed_page_bitmap = NULL;

char *xtrabackup_incremental_basedir = NULL; /* for --backup */
char *xtrabackup_extra_lsndir = NULL; /* for --backup with --extra-lsndir */
char *xtrabackup_incremental_dir = NULL; /* for --prepare */

char xtrabackup_real_incremental_basedir[FN_REFLEN];
char xtrabackup_real_extra_lsndir[FN_REFLEN];
char xtrabackup_real_incremental_dir[FN_REFLEN];

lsn_t xtrabackup_archived_to_lsn = 0; /* for --archived-to-lsn */

char *xtrabackup_tables = NULL;
char *xtrabackup_tables_file = NULL;
char *xtrabackup_tables_exclude = NULL;

typedef std::list<xb_regex_t> regex_list_t;
static regex_list_t regex_include_list;
static regex_list_t regex_exclude_list;

static hash_table_t* tables_include_hash = NULL;
static hash_table_t* tables_exclude_hash = NULL;

char *xtrabackup_databases = NULL;
char *xtrabackup_databases_file = NULL;
char *xtrabackup_databases_exclude = NULL;
static hash_table_t* databases_include_hash = NULL;
static hash_table_t* databases_exclude_hash = NULL;

static hash_table_t* inc_dir_tables_hash;

struct xb_filter_entry_struct{
	char*		name;
	ibool		has_tables;
	hash_node_t	name_hash;
};
typedef struct xb_filter_entry_struct	xb_filter_entry_t;

static ulint		thread_nr[SRV_MAX_N_IO_THREADS + 6];
static os_thread_id_t	thread_ids[SRV_MAX_N_IO_THREADS + 6];

lsn_t checkpoint_lsn_start;
lsn_t checkpoint_no_start;
lsn_t log_copy_scanned_lsn;
ibool log_copying = TRUE;
ibool log_copying_running = FALSE;
ibool io_watching_thread_running = FALSE;

ibool xtrabackup_logfile_is_renamed = FALSE;

int xtrabackup_parallel;

char *xtrabackup_stream_str = NULL;
xb_stream_fmt_t xtrabackup_stream_fmt = XB_STREAM_FMT_NONE;
ibool xtrabackup_stream = FALSE;

const char *xtrabackup_compress_alg = NULL;
ibool xtrabackup_compress = FALSE;
uint xtrabackup_compress_threads;
ulonglong xtrabackup_compress_chunk_size = 0;

const char *xtrabackup_encrypt_algo_names[] =
{ "NONE", "AES128", "AES192", "AES256", NullS};
TYPELIB xtrabackup_encrypt_algo_typelib=
{array_elements(xtrabackup_encrypt_algo_names)-1,"",
	xtrabackup_encrypt_algo_names, NULL};

ibool xtrabackup_encrypt = FALSE;
ulong xtrabackup_encrypt_algo;
char *xtrabackup_encrypt_key = NULL;
char *xtrabackup_encrypt_key_file = NULL;
uint xtrabackup_encrypt_threads;
ulonglong xtrabackup_encrypt_chunk_size = 0;

ulint xtrabackup_rebuild_threads = 1;

/* sleep interval beetween log copy iterations in log copying thread
in milliseconds (default is 1 second) */
ulint xtrabackup_log_copy_interval = 1000;

/* Ignored option (--log) for MySQL option compatibility */
char*	log_ignored_opt				= NULL;

/* === metadata of backup === */
#define XTRABACKUP_METADATA_FILENAME "xtrabackup_checkpoints"
char metadata_type[30] = ""; /*[full-backuped|log-applied|
			     full-prepared|incremental]*/
lsn_t metadata_from_lsn = 0;
lsn_t metadata_to_lsn = 0;
lsn_t metadata_last_lsn = 0;

#define XB_LOG_FILENAME "xtrabackup_logfile"

ds_file_t	*dst_log_file = NULL;

static char mysql_data_home_buff[2];

const char *defaults_group = "mysqld";

/* === static parameters in ha_innodb.cc */

#define HA_INNOBASE_ROWS_IN_TABLE 10000 /* to get optimization right */
#define HA_INNOBASE_RANGE_COUNT	  100

ulong 	innobase_large_page_size = 0;

/* The default values for the following, type long or longlong, start-up
parameters are declared in mysqld.cc: */

long innobase_buffer_pool_awe_mem_mb = 0;
long innobase_file_io_threads = 4;
long innobase_read_io_threads = 4;
long innobase_write_io_threads = 4;
long innobase_force_recovery = 0;
long innobase_log_buffer_size = 1024*1024L;
long innobase_log_files_in_group = 2;
long innobase_open_files = 300L;

longlong innobase_page_size = (1LL << 14); /* 16KB */
static ulong innobase_log_block_size = 512;
my_bool innobase_fast_checksum = FALSE;
char*	innobase_doublewrite_file = NULL;
char*	innobase_buffer_pool_filename = NULL;

longlong innobase_buffer_pool_size = 8*1024*1024L;
longlong innobase_log_file_size = 48*1024*1024L;

/* The default values for the following char* start-up parameters
are determined in innobase_init below: */

char*	innobase_ignored_opt			= NULL;
char*	innobase_data_home_dir			= NULL;
char*   innobase_data_file_path                 = NULL;
char*   innobase_temp_data_file_path            = NULL;
char*	innobase_log_arch_dir			= NULL;/* unused */
/* The following has a misleading name: starting from 4.0.5, this also
affects Windows: */
char*	innobase_unix_file_flush_method		= NULL;

/* Below we have boolean-valued start-up parameters, and their default
values */

ulong	innobase_fast_shutdown			= 1;
my_bool innobase_log_archive			= FALSE;/* unused */
my_bool innobase_use_doublewrite    = TRUE;
my_bool innobase_use_checksums      = TRUE;
my_bool innobase_use_large_pages    = FALSE;
my_bool	innobase_file_per_table			= FALSE;
my_bool innobase_locks_unsafe_for_binlog        = FALSE;
my_bool innobase_rollback_on_timeout		= FALSE;
my_bool innobase_create_status_file		= FALSE;
my_bool innobase_adaptive_hash_index		= TRUE;

static char *internal_innobase_data_file_path	= NULL;

char*	xb_keyring_file_data			= NULL;

/* The following counter is used to convey information to InnoDB
about server activity: in selects it is not sensible to call
srv_active_wake_master_thread after each fetch or search, we only do
it every INNOBASE_WAKE_INTERVAL'th step. */

#define INNOBASE_WAKE_INTERVAL	32
ulong	innobase_active_counter	= 0;

ibool srv_compact_backup = FALSE;
ibool srv_rebuild_indexes = FALSE;

static char *xtrabackup_debug_sync = NULL;

my_bool xtrabackup_compact = FALSE;
my_bool xtrabackup_rebuild_indexes = FALSE;

my_bool xtrabackup_incremental_force_scan = FALSE;

/* The flushed lsn which is read from data files */
lsn_t	min_flushed_lsn= 0;
lsn_t	max_flushed_lsn= 0;

/* The size of archived log file */
size_t xtrabackup_arch_file_size = 0ULL;
/* The minimal LSN of found archived log files */
lsn_t xtrabackup_arch_first_file_lsn = 0ULL;
/* The maximum LSN of found archived log files */
lsn_t xtrabackup_arch_last_file_lsn = 0ULL;

ulong xb_open_files_limit= 0;
my_bool xb_close_files= FALSE;

/* Datasinks */
ds_ctxt_t       *ds_data     = NULL;
ds_ctxt_t       *ds_meta     = NULL;
ds_ctxt_t       *ds_redo     = NULL;

static bool	innobackupex_mode = false;

static long	innobase_log_files_in_group_save;
static char	*srv_log_group_home_dir_save;
static longlong	innobase_log_file_size_save;

/* set true if corresponding variable set as option config file or
command argument */
bool innodb_log_checksum_algorithm_specified = false;

/* set true if corresponding variable set as option config file or
command argument */
bool innodb_checksum_algorithm_specified = false;

/* String buffer used by --print-param to accumulate server options as they are
parsed from the defaults file */
static std::ostringstream print_param_str;

/* Set of specified parameters */
std::set<std::string> param_set;

static ulonglong global_max_value;

extern "C" void handle_fatal_signal(int sig);

my_bool opt_galera_info = FALSE;
my_bool opt_slave_info = FALSE;
my_bool opt_no_lock = FALSE;
my_bool opt_safe_slave_backup = FALSE;
my_bool opt_rsync = FALSE;
my_bool opt_force_non_empty_dirs = FALSE;
my_bool opt_noversioncheck = FALSE;
my_bool opt_no_backup_locks = FALSE;
my_bool opt_decompress = FALSE;
my_bool opt_remove_original = FALSE;

static const char *binlog_info_values[] = {"off", "lockless", "on", "auto",
					   NullS};
static TYPELIB binlog_info_typelib = {array_elements(binlog_info_values)-1, "",
				      binlog_info_values, NULL};
ulong opt_binlog_info;

char *opt_incremental_history_name = NULL;
char *opt_incremental_history_uuid = NULL;

char *opt_user = NULL;
char *opt_password = NULL;
char *opt_host = NULL;
char *opt_defaults_group = NULL;
char *opt_socket = NULL;
uint opt_port = 0;
char *opt_login_path = NULL;
char *opt_log_bin = NULL;

const char *query_type_names[] = { "ALL", "UPDATE", "SELECT", NullS};

TYPELIB query_type_typelib= {array_elements(query_type_names) - 1, "",
	query_type_names, NULL};

ulong opt_lock_wait_query_type;
ulong opt_kill_long_query_type;

ulong opt_decrypt_algo = 0;

uint opt_kill_long_queries_timeout = 0;
uint opt_lock_wait_timeout = 0;
uint opt_lock_wait_threshold = 0;
uint opt_debug_sleep_before_unlock = 0;
uint opt_safe_slave_backup_timeout = 0;

const char *opt_history = NULL;
my_bool opt_decrypt = FALSE;

const char *ssl_mode_names_lib[] =
  {"DISABLED", "PREFERRED", "REQUIRED", "VERIFY_CA", "VERIFY_IDENTITY",
   NullS };
TYPELIB ssl_mode_typelib = {array_elements(ssl_mode_names_lib) - 1, "",
                            ssl_mode_names_lib, NULL};

#if defined(HAVE_OPENSSL)
uint opt_ssl_mode     = SSL_MODE_PREFERRED;
my_bool opt_use_ssl_arg= TRUE;
my_bool opt_ssl_verify_server_cert_arg = FALSE;
my_bool ssl_mode_set_explicitly= FALSE;
#if !defined(HAVE_YASSL)
char *opt_server_public_key = NULL;
#endif
#endif

/* Whether xtrabackup_binlog_info should be created on recovery */
static bool recover_binlog_info;

/* Redo log format version */
ulint redo_log_version = REDO_LOG_V1;

/* New server-id to encrypt tablespace keys for */
ulint opt_encrypt_server_id = 0;
bool opt_encrypt_for_server_id_specified = false;

#define CLIENT_WARN_DEPRECATED(opt, new_opt) \
  msg("WARNING: " opt \
      " is deprecated and will be removed in a future version. " \
      "Use " new_opt " instead.\n")

/* Simple datasink creation tracking...add datasinks in the reverse order you
want them destroyed. */
#define XTRABACKUP_MAX_DATASINKS	10
static	ds_ctxt_t	*datasinks[XTRABACKUP_MAX_DATASINKS];
static	uint		actual_datasinks = 0;
static inline
void
xtrabackup_add_datasink(ds_ctxt_t *ds)
{
	xb_ad(actual_datasinks < XTRABACKUP_MAX_DATASINKS);
	datasinks[actual_datasinks] = ds; actual_datasinks++;
}

/* ======== Datafiles iterator ======== */
datafiles_iter_t *
datafiles_iter_new(fil_system_t *f_system)
{
	datafiles_iter_t *it;

	it = static_cast<datafiles_iter_t *>
		(ut_malloc_nokey(sizeof(datafiles_iter_t)));
	mutex_create(LATCH_ID_XTRA_DATAFILES_ITER_MUTEX, &it->mutex);

	it->system = f_system;
	it->space = NULL;
	it->node = NULL;
	it->started = FALSE;

	return it;
}

fil_node_t *
datafiles_iter_next(datafiles_iter_t *it)
{
	fil_node_t *new_node;

	mutex_enter(&it->mutex);

	if (it->node == NULL) {
		if (it->started)
			goto end;
		it->started = TRUE;
	} else {
		it->node = UT_LIST_GET_NEXT(chain, it->node);
		if (it->node != NULL)
			goto end;
	}

	it->space = (it->space == NULL) ?
		UT_LIST_GET_FIRST(it->system->space_list) :
		UT_LIST_GET_NEXT(space_list, it->space);

	while (it->space != NULL &&
	       (it->space->purpose != FIL_TYPE_TABLESPACE ||
		UT_LIST_GET_LEN(it->space->chain) == 0))
		it->space = UT_LIST_GET_NEXT(space_list, it->space);
	if (it->space == NULL)
		goto end;

	it->node = UT_LIST_GET_FIRST(it->space->chain);

end:
	new_node = it->node;
	mutex_exit(&it->mutex);

	return new_node;
}

void
datafiles_iter_free(datafiles_iter_t *it)
{
	mutex_free(&it->mutex);
	ut_free(it);
}

/* ======== Date copying thread context ======== */

typedef struct {
	datafiles_iter_t 	*it;
	uint			num;
	uint			*count;
	ib_mutex_t		*count_mutex;
	os_thread_id_t		id;
} data_thread_ctxt_t;

/* ======== for option and variables ======== */

enum options_xtrabackup
{
  OPT_XTRA_TARGET_DIR = 1000,     /* make sure it is larger
                                     than OPT_MAX_CLIENT_OPTION */
  OPT_XTRA_BACKUP,
  OPT_XTRA_STATS,
  OPT_XTRA_PREPARE,
  OPT_XTRA_EXPORT,
  OPT_XTRA_APPLY_LOG_ONLY,
  OPT_XTRA_PRINT_PARAM,
  OPT_XTRA_USE_MEMORY,
  OPT_XTRA_THROTTLE,
  OPT_XTRA_LOG_COPY_INTERVAL,
  OPT_XTRA_INCREMENTAL,
  OPT_XTRA_INCREMENTAL_BASEDIR,
  OPT_XTRA_EXTRA_LSNDIR,
  OPT_XTRA_INCREMENTAL_DIR,
  OPT_XTRA_ARCHIVED_TO_LSN,
  OPT_XTRA_TABLES,
  OPT_XTRA_TABLES_FILE,
  OPT_XTRA_DATABASES,
  OPT_XTRA_DATABASES_FILE,
  OPT_XTRA_CREATE_IB_LOGFILE,
  OPT_XTRA_PARALLEL,
  OPT_XTRA_STREAM,
  OPT_XTRA_COMPRESS,
  OPT_XTRA_COMPRESS_THREADS,
  OPT_XTRA_COMPRESS_CHUNK_SIZE,
  OPT_XTRA_ENCRYPT,
  OPT_XTRA_ENCRYPT_KEY,
  OPT_XTRA_ENCRYPT_KEY_FILE,
  OPT_XTRA_ENCRYPT_THREADS,
  OPT_XTRA_ENCRYPT_CHUNK_SIZE,
  OPT_XTRA_SERVER_ID,
  OPT_XTRA_ENCRYPT_FOR_SERVER_ID,
  OPT_LOG,
  OPT_INNODB,
  OPT_INNODB_CHECKSUMS,
  OPT_INNODB_DATA_FILE_PATH,
  OPT_INNODB_DATA_HOME_DIR,
  OPT_INNODB_ADAPTIVE_HASH_INDEX,
  OPT_INNODB_DOUBLEWRITE,
  OPT_INNODB_FAST_SHUTDOWN,
  OPT_INNODB_FILE_PER_TABLE,
  OPT_INNODB_FLUSH_LOG_AT_TRX_COMMIT,
  OPT_INNODB_FLUSH_METHOD,
  OPT_INNODB_LOCKS_UNSAFE_FOR_BINLOG,
  OPT_INNODB_LOG_ARCH_DIR,
  OPT_INNODB_LOG_ARCHIVE,
  OPT_INNODB_LOG_GROUP_HOME_DIR,
  OPT_INNODB_MAX_DIRTY_PAGES_PCT,
  OPT_INNODB_MAX_PURGE_LAG,
  OPT_INNODB_ROLLBACK_ON_TIMEOUT,
  OPT_INNODB_STATUS_FILE,
  OPT_INNODB_ADDITIONAL_MEM_POOL_SIZE,
  OPT_INNODB_AUTOEXTEND_INCREMENT,
  OPT_INNODB_BUFFER_POOL_SIZE,
  OPT_INNODB_COMMIT_CONCURRENCY,
  OPT_INNODB_CONCURRENCY_TICKETS,
  OPT_INNODB_FILE_IO_THREADS,
  OPT_INNODB_IO_CAPACITY,
  OPT_INNODB_READ_IO_THREADS,
  OPT_INNODB_WRITE_IO_THREADS,
  OPT_INNODB_USE_NATIVE_AIO,
  OPT_INNODB_PAGE_SIZE,
  OPT_INNODB_LOG_BLOCK_SIZE,
  OPT_INNODB_FAST_CHECKSUM,
  OPT_INNODB_EXTRA_UNDOSLOTS,
  OPT_INNODB_DOUBLEWRITE_FILE,
  OPT_INNODB_BUFFER_POOL_FILENAME,
  OPT_INNODB_FORCE_RECOVERY,
  OPT_INNODB_LOCK_WAIT_TIMEOUT,
  OPT_INNODB_LOG_BUFFER_SIZE,
  OPT_INNODB_LOG_FILE_SIZE,
  OPT_INNODB_LOG_FILES_IN_GROUP,
  OPT_INNODB_MIRRORED_LOG_GROUPS,
  OPT_INNODB_OPEN_FILES,
  OPT_INNODB_SYNC_SPIN_LOOPS,
  OPT_INNODB_THREAD_CONCURRENCY,
  OPT_INNODB_THREAD_SLEEP_DELAY,
  OPT_XTRA_DEBUG_SYNC,
  OPT_XTRA_COMPACT,
  OPT_XTRA_REBUILD_INDEXES,
  OPT_XTRA_REBUILD_THREADS,
  OPT_INNODB_CHECKSUM_ALGORITHM,
  OPT_INNODB_UNDO_DIRECTORY,
  OPT_INNODB_UNDO_TABLESPACES,
  OPT_INNODB_LOG_CHECKSUM_ALGORITHM,
  OPT_XTRA_INCREMENTAL_FORCE_SCAN,
  OPT_DEFAULTS_GROUP,
  OPT_OPEN_FILES_LIMIT,
  OPT_CLOSE_FILES,
  OPT_CORE_FILE,

  OPT_COPY_BACK,
  OPT_MOVE_BACK,
  OPT_GALERA_INFO,
  OPT_SLAVE_INFO,
  OPT_NO_LOCK,
  OPT_SAFE_SLAVE_BACKUP,
  OPT_RSYNC,
  OPT_FORCE_NON_EMPTY_DIRS,
  OPT_NO_VERSION_CHECK,
  OPT_NO_BACKUP_LOCKS,
  OPT_DECOMPRESS,
  OPT_INCREMENTAL_HISTORY_NAME,
  OPT_INCREMENTAL_HISTORY_UUID,
  OPT_DECRYPT,
  OPT_REMOVE_ORIGINAL,
  OPT_LOCK_WAIT_QUERY_TYPE,
  OPT_KILL_LONG_QUERY_TYPE,
  OPT_HISTORY,
  OPT_KILL_LONG_QUERIES_TIMEOUT,
  OPT_LOCK_WAIT_TIMEOUT,
  OPT_LOCK_WAIT_THRESHOLD,
  OPT_DEBUG_SLEEP_BEFORE_UNLOCK,
  OPT_SAFE_SLAVE_BACKUP_TIMEOUT,
  OPT_BINLOG_INFO,
  OPT_REDO_LOG_VERSION,
  OPT_KEYRING_FILE_DATA,
  OPT_XB_SECURE_AUTH,

  OPT_SSL_SSL,
  OPT_SSL_MODE,
  OPT_SSL_VERIFY_SERVER_CERT,
  OPT_SERVER_PUBLIC_KEY,

  OPT_XTRA_TABLES_EXCLUDE,
  OPT_XTRA_DATABASES_EXCLUDE,
};

struct my_option xb_client_options[] =
{
  {"version", 'v', "print xtrabackup version information",
   (G_PTR *) &xtrabackup_version, (G_PTR *) &xtrabackup_version, 0, GET_BOOL,
   NO_ARG, 0, 0, 0, 0, 0, 0},
  {"target-dir", OPT_XTRA_TARGET_DIR, "destination directory", (G_PTR*) &xtrabackup_target_dir,
   (G_PTR*) &xtrabackup_target_dir, 0, GET_STR, REQUIRED_ARG, 0, 0, 0, 0, 0, 0},
  {"backup", OPT_XTRA_BACKUP, "take backup to target-dir",
   (G_PTR*) &xtrabackup_backup, (G_PTR*) &xtrabackup_backup,
   0, GET_BOOL, NO_ARG, 0, 0, 0, 0, 0, 0},
  {"stats", OPT_XTRA_STATS, "calc statistic of datadir (offline mysqld is recommended)",
   (G_PTR*) &xtrabackup_stats, (G_PTR*) &xtrabackup_stats,
   0, GET_BOOL, NO_ARG, 0, 0, 0, 0, 0, 0},
  {"prepare", OPT_XTRA_PREPARE, "prepare a backup for starting mysql server on the backup.",
   (G_PTR*) &xtrabackup_prepare, (G_PTR*) &xtrabackup_prepare,
   0, GET_BOOL, NO_ARG, 0, 0, 0, 0, 0, 0},
  {"export", OPT_XTRA_EXPORT, "create files to import to another database when prepare.",
   (G_PTR*) &xtrabackup_export, (G_PTR*) &xtrabackup_export,
   0, GET_BOOL, NO_ARG, 0, 0, 0, 0, 0, 0},
  {"apply-log-only", OPT_XTRA_APPLY_LOG_ONLY,
   "stop recovery process not to progress LSN after applying log when prepare.",
   (G_PTR*) &xtrabackup_apply_log_only, (G_PTR*) &xtrabackup_apply_log_only,
   0, GET_BOOL, NO_ARG, 0, 0, 0, 0, 0, 0},
  {"print-param", OPT_XTRA_PRINT_PARAM, "print parameter of mysqld needed for copyback.",
   (G_PTR*) &xtrabackup_print_param, (G_PTR*) &xtrabackup_print_param,
   0, GET_BOOL, NO_ARG, 0, 0, 0, 0, 0, 0},
  {"use-memory", OPT_XTRA_USE_MEMORY, "The value is used instead of buffer_pool_size",
   (G_PTR*) &xtrabackup_use_memory, (G_PTR*) &xtrabackup_use_memory,
   0, GET_LL, REQUIRED_ARG, 100*1024*1024L, 1024*1024L, LLONG_MAX, 0,
   1024*1024L, 0},
  {"throttle", OPT_XTRA_THROTTLE, "limit count of IO operations (pairs of read&write) per second to IOS values (for '--backup')",
   (G_PTR*) &xtrabackup_throttle, (G_PTR*) &xtrabackup_throttle,
   0, GET_LONG, REQUIRED_ARG, 0, 0, LONG_MAX, 0, 1, 0},
  {"log", OPT_LOG, "Ignored option for MySQL option compatibility",
   (G_PTR*) &log_ignored_opt, (G_PTR*) &log_ignored_opt, 0,
   GET_STR, OPT_ARG, 0, 0, 0, 0, 0, 0},
  {"log-copy-interval", OPT_XTRA_LOG_COPY_INTERVAL, "time interval between checks done by log copying thread in milliseconds (default is 1 second).",
   (G_PTR*) &xtrabackup_log_copy_interval, (G_PTR*) &xtrabackup_log_copy_interval,
   0, GET_LONG, REQUIRED_ARG, 1000, 0, LONG_MAX, 0, 1, 0},
  {"extra-lsndir", OPT_XTRA_EXTRA_LSNDIR, "(for --backup): save an extra copy of the xtrabackup_checkpoints file in this directory.",
   (G_PTR*) &xtrabackup_extra_lsndir, (G_PTR*) &xtrabackup_extra_lsndir,
   0, GET_STR, REQUIRED_ARG, 0, 0, 0, 0, 0, 0},
  {"incremental-lsn", OPT_XTRA_INCREMENTAL, "(for --backup): copy only .ibd pages newer than specified LSN 'high:low'. ##ATTENTION##: If a wrong LSN value is specified, it is impossible to diagnose this, causing the backup to be unusable. Be careful!",
   (G_PTR*) &xtrabackup_incremental, (G_PTR*) &xtrabackup_incremental,
   0, GET_STR, REQUIRED_ARG, 0, 0, 0, 0, 0, 0},
  {"incremental-basedir", OPT_XTRA_INCREMENTAL_BASEDIR, "(for --backup): copy only .ibd pages newer than backup at specified directory.",
   (G_PTR*) &xtrabackup_incremental_basedir, (G_PTR*) &xtrabackup_incremental_basedir,
   0, GET_STR, REQUIRED_ARG, 0, 0, 0, 0, 0, 0},
  {"incremental-dir", OPT_XTRA_INCREMENTAL_DIR, "(for --prepare): apply .delta files and logfile in the specified directory.",
   (G_PTR*) &xtrabackup_incremental_dir, (G_PTR*) &xtrabackup_incremental_dir,
   0, GET_STR, REQUIRED_ARG, 0, 0, 0, 0, 0, 0},
 {"to-archived-lsn", OPT_XTRA_ARCHIVED_TO_LSN,
   "Don't apply archived logs with bigger log sequence number.",
   (G_PTR*) &xtrabackup_archived_to_lsn, (G_PTR*) &xtrabackup_archived_to_lsn, 0,
   GET_LL, REQUIRED_ARG, 0, 0, LLONG_MAX, 0, 0, 0},
  {"tables", OPT_XTRA_TABLES, "filtering by regexp for table names.",
   (G_PTR*) &xtrabackup_tables, (G_PTR*) &xtrabackup_tables,
   0, GET_STR, REQUIRED_ARG, 0, 0, 0, 0, 0, 0},
  {"tables_file", OPT_XTRA_TABLES_FILE, "filtering by list of the exact database.table name in the file.",
   (G_PTR*) &xtrabackup_tables_file, (G_PTR*) &xtrabackup_tables_file,
   0, GET_STR, REQUIRED_ARG, 0, 0, 0, 0, 0, 0},
  {"databases", OPT_XTRA_DATABASES, "filtering by list of databases.",
   (G_PTR*) &xtrabackup_databases, (G_PTR*) &xtrabackup_databases,
   0, GET_STR, REQUIRED_ARG, 0, 0, 0, 0, 0, 0},
  {"databases_file", OPT_XTRA_TABLES_FILE,
   "filtering by list of databases in the file.",
   (G_PTR*) &xtrabackup_databases_file, (G_PTR*) &xtrabackup_databases_file,
   0, GET_STR, REQUIRED_ARG, 0, 0, 0, 0, 0, 0},
  {"tables-exclude", OPT_XTRA_TABLES_EXCLUDE, "filtering by regexp for table names. "
  "Operates the same way as --tables, but matched names are excluded from backup. "
  "Note that this option has a higher priority than --tables.",
    (G_PTR*) &xtrabackup_tables_exclude, (G_PTR*) &xtrabackup_tables_exclude,
    0, GET_STR, REQUIRED_ARG, 0, 0, 0, 0, 0, 0},
  {"databases-exclude", OPT_XTRA_DATABASES_EXCLUDE, "Excluding databases based on name, "
  "Operates the same way as --databases, but matched names are excluded from backup. "
  "Note that this option has a higher priority than --databases.",
    (G_PTR*) &xtrabackup_databases_exclude, (G_PTR*) &xtrabackup_databases_exclude,
    0, GET_STR, REQUIRED_ARG, 0, 0, 0, 0, 0, 0},
  {"create-ib-logfile", OPT_XTRA_CREATE_IB_LOGFILE, "** not work for now** creates ib_logfile* also after '--prepare'. ### If you want create ib_logfile*, only re-execute this command in same options. ###",
   (G_PTR*) &xtrabackup_create_ib_logfile, (G_PTR*) &xtrabackup_create_ib_logfile,
   0, GET_BOOL, NO_ARG, 0, 0, 0, 0, 0, 0},

  {"stream", OPT_XTRA_STREAM, "Stream all backup files to the standard output "
   "in the specified format. Currently the only supported format is 'tar'.",
   (G_PTR*) &xtrabackup_stream_str, (G_PTR*) &xtrabackup_stream_str, 0, GET_STR,
   REQUIRED_ARG, 0, 0, 0, 0, 0, 0},

  {"compress", OPT_XTRA_COMPRESS, "Compress individual backup files using the "
   "specified compression algorithm. Currently the only supported algorithm "
   "is 'quicklz'. It is also the default algorithm, i.e. the one used when "
   "--compress is used without an argument.",
   (G_PTR*) &xtrabackup_compress_alg, (G_PTR*) &xtrabackup_compress_alg, 0,
   GET_STR, OPT_ARG, 0, 0, 0, 0, 0, 0},

  {"compress-threads", OPT_XTRA_COMPRESS_THREADS,
   "Number of threads for parallel data compression. The default value is 1.",
   (G_PTR*) &xtrabackup_compress_threads, (G_PTR*) &xtrabackup_compress_threads,
   0, GET_UINT, REQUIRED_ARG, 1, 1, UINT_MAX, 0, 0, 0},

  {"compress-chunk-size", OPT_XTRA_COMPRESS_CHUNK_SIZE,
   "Size of working buffer(s) for compression threads in bytes. The default value is 64K.",
   (G_PTR*) &xtrabackup_compress_chunk_size, (G_PTR*) &xtrabackup_compress_chunk_size,
   0, GET_ULL, REQUIRED_ARG, (1 << 16), 1024, ULLONG_MAX, 0, 0, 0},

  {"encrypt", OPT_XTRA_ENCRYPT, "Encrypt individual backup files using the "
   "specified encryption algorithm.",
   &xtrabackup_encrypt_algo, &xtrabackup_encrypt_algo,
   &xtrabackup_encrypt_algo_typelib, GET_ENUM, REQUIRED_ARG, 0, 0, 0, 0, 0, 0},

  {"encrypt-key", OPT_XTRA_ENCRYPT_KEY, "Encryption key to use.",
   (G_PTR*) &xtrabackup_encrypt_key, (G_PTR*) &xtrabackup_encrypt_key, 0,
   GET_STR_ALLOC, REQUIRED_ARG, 0, 0, 0, 0, 0, 0},

  {"encrypt-key-file", OPT_XTRA_ENCRYPT_KEY_FILE, "File which contains encryption key to use.",
   (G_PTR*) &xtrabackup_encrypt_key_file, (G_PTR*) &xtrabackup_encrypt_key_file, 0,
   GET_STR_ALLOC, REQUIRED_ARG, 0, 0, 0, 0, 0, 0},

  {"encrypt-threads", OPT_XTRA_ENCRYPT_THREADS,
   "Number of threads for parallel data encryption. The default value is 1.",
   (G_PTR*) &xtrabackup_encrypt_threads, (G_PTR*) &xtrabackup_encrypt_threads,
   0, GET_UINT, REQUIRED_ARG, 1, 1, UINT_MAX, 0, 0, 0},

  {"encrypt-chunk-size", OPT_XTRA_ENCRYPT_CHUNK_SIZE,
   "Size of working buffer(S) for encryption threads in bytes. The default value is 64K.",
   (G_PTR*) &xtrabackup_encrypt_chunk_size, (G_PTR*) &xtrabackup_encrypt_chunk_size,
   0, GET_ULL, REQUIRED_ARG, (1 << 16), 1024, ULLONG_MAX, 0, 0, 0},

  {"compact", OPT_XTRA_COMPACT,
   "Create a compact backup by skipping secondary index pages.",
   (G_PTR*) &xtrabackup_compact, (G_PTR*) &xtrabackup_compact,
   0, GET_BOOL, NO_ARG, 0, 0, 0, 0, 0, 0},

  {"rebuild_indexes", OPT_XTRA_REBUILD_INDEXES,
   "Rebuild secondary indexes in InnoDB tables after applying the log. "
   "Only has effect with --prepare.",
   (G_PTR*) &xtrabackup_rebuild_indexes, (G_PTR*) &xtrabackup_rebuild_indexes,
   0, GET_BOOL, NO_ARG, 0, 0, 0, 0, 0, 0},

  {"rebuild_threads", OPT_XTRA_REBUILD_THREADS,
   "Use this number of threads to rebuild indexes in a compact backup. "
   "Only has effect with --prepare and --rebuild-indexes.",
   (G_PTR*) &xtrabackup_rebuild_threads, (G_PTR*) &xtrabackup_rebuild_threads,
   0, GET_UINT, REQUIRED_ARG, 1, 1, UINT_MAX, 0, 0, 0},

  {"incremental-force-scan", OPT_XTRA_INCREMENTAL_FORCE_SCAN,
   "Perform a full-scan incremental backup even in the presence of changed "
   "page bitmap data",
   (G_PTR*)&xtrabackup_incremental_force_scan,
   (G_PTR*)&xtrabackup_incremental_force_scan, 0, GET_BOOL, NO_ARG,
   0, 0, 0, 0, 0, 0},


  {"close_files", OPT_CLOSE_FILES, "do not keep files opened. Use at your own "
   "risk.", (G_PTR*) &xb_close_files, (G_PTR*) &xb_close_files, 0, GET_BOOL,
   NO_ARG, 0, 0, 0, 0, 0, 0},

  {"core-file", OPT_CORE_FILE, "Write core on fatal signals", 0, 0, 0,
   GET_NO_ARG, NO_ARG, 0, 0, 0, 0, 0, 0},


  {"copy-back", OPT_COPY_BACK, "Copy all the files in a previously made "
   "backup from the backup directory to their original locations.",
   (uchar *) &xtrabackup_copy_back, (uchar *) &xtrabackup_copy_back, 0,
   GET_BOOL, NO_ARG, 0, 0, 0, 0, 0, 0},

  {"move-back", OPT_MOVE_BACK, "Move all the files in a previously made "
   "backup from the backup directory to the actual datadir location. "
   "Use with caution, as it removes backup files.",
   (uchar *) &xtrabackup_move_back, (uchar *) &xtrabackup_move_back, 0,
   GET_BOOL, NO_ARG, 0, 0, 0, 0, 0, 0},

  {"galera-info", OPT_GALERA_INFO, "This options creates the "
   "xtrabackup_galera_info file which contains the local node state at "
   "the time of the backup. Option should be used when performing the "
   "backup of Percona-XtraDB-Cluster. Has no effect when backup locks "
   "are used to create the backup.",
   (uchar *) &opt_galera_info, (uchar *) &opt_galera_info, 0,
   GET_BOOL, NO_ARG, 0, 0, 0, 0, 0, 0},

  {"slave-info", OPT_SLAVE_INFO, "This option is useful when backing "
   "up a replication slave server. It prints the binary log position "
   "and name of the master server. It also writes this information to "
   "the \"xtrabackup_slave_info\" file as a \"CHANGE MASTER\" command. "
   "A new slave for this master can be set up by starting a slave server "
   "on this backup and issuing a \"CHANGE MASTER\" command with the "
   "binary log position saved in the \"xtrabackup_slave_info\" file.",
   (uchar *) &opt_slave_info, (uchar *) &opt_slave_info, 0,
   GET_BOOL, NO_ARG, 0, 0, 0, 0, 0, 0},

  {"no-lock", OPT_NO_LOCK, "Use this option to disable table lock "
   "with \"FLUSH TABLES WITH READ LOCK\". Use it only if ALL your "
   "tables are InnoDB and you DO NOT CARE about the binary log "
   "position of the backup. This option shouldn't be used if there "
   "are any DDL statements being executed or if any updates are "
   "happening on non-InnoDB tables (this includes the system MyISAM "
   "tables in the mysql database), otherwise it could lead to an "
   "inconsistent backup. If you are considering to use --no-lock "
   "because your backups are failing to acquire the lock, this could "
   "be because of incoming replication events preventing the lock "
   "from succeeding. Please try using --safe-slave-backup to "
   "momentarily stop the replication slave thread, this may help "
   "the backup to succeed and you then don't need to resort to "
   "using this option.",
   (uchar *) &opt_no_lock, (uchar *) &opt_no_lock, 0,
   GET_BOOL, NO_ARG, 0, 0, 0, 0, 0, 0},

  {"safe-slave-backup", OPT_SAFE_SLAVE_BACKUP, "Stop slave SQL thread "
   "and wait to start backup until Slave_open_temp_tables in "
   "\"SHOW STATUS\" is zero. If there are no open temporary tables, "
   "the backup will take place, otherwise the SQL thread will be "
   "started and stopped until there are no open temporary tables. "
   "The backup will fail if Slave_open_temp_tables does not become "
   "zero after --safe-slave-backup-timeout seconds. The slave SQL "
   "thread will be restarted when the backup finishes.",
   (uchar *) &opt_safe_slave_backup,
   (uchar *) &opt_safe_slave_backup,
   0, GET_BOOL, NO_ARG, 0, 0, 0, 0, 0, 0},

  {"rsync", OPT_RSYNC, "Uses the rsync utility to optimize local file "
   "transfers. When this option is specified, innobackupex uses rsync "
   "to copy all non-InnoDB files instead of spawning a separate cp for "
   "each file, which can be much faster for servers with a large number "
   "of databases or tables.  This option cannot be used together with "
   "--stream.",
   (uchar *) &opt_rsync, (uchar *) &opt_rsync,
   0, GET_BOOL, NO_ARG, 0, 0, 0, 0, 0, 0},

  {"force-non-empty-directories", OPT_FORCE_NON_EMPTY_DIRS, "This "
   "option, when specified, makes --copy-back or --move-back transfer "
   "files to non-empty directories. Note that no existing files will be "
   "overwritten. If --copy-back or --nove-back has to copy a file from "
   "the backup directory which already exists in the destination "
   "directory, it will still fail with an error.",
   (uchar *) &opt_force_non_empty_dirs,
   (uchar *) &opt_force_non_empty_dirs,
   0, GET_BOOL, NO_ARG, 0, 0, 0, 0, 0, 0},

  {"no-version-check", OPT_NO_VERSION_CHECK, "This option disables the "
   "version check which is enabled by the --version-check option.",
   (uchar *) &opt_noversioncheck,
   (uchar *) &opt_noversioncheck,
   0, GET_BOOL, NO_ARG, 0, 0, 0, 0, 0, 0},

  {"no-backup-locks", OPT_NO_BACKUP_LOCKS, "This option controls if "
   "backup locks should be used instead of FLUSH TABLES WITH READ LOCK "
   "on the backup stage. The option has no effect when backup locks are "
   "not supported by the server. This option is enabled by default, "
   "disable with --no-backup-locks.",
   (uchar *) &opt_no_backup_locks,
   (uchar *) &opt_no_backup_locks,
   0, GET_BOOL, NO_ARG, 0, 0, 0, 0, 0, 0},

  {"decompress", OPT_DECOMPRESS, "Decompresses all files with the .qp "
   "extension in a backup previously made with the --compress option.",
   (uchar *) &opt_decompress,
   (uchar *) &opt_decompress,
   0, GET_BOOL, NO_ARG, 0, 0, 0, 0, 0, 0},

  {"user", 'u', "This option specifies the MySQL username used "
   "when connecting to the server, if that's not the current user. "
   "The option accepts a string argument. See mysql --help for details.",
   (uchar*) &opt_user, (uchar*) &opt_user, 0, GET_STR,
   REQUIRED_ARG, 0, 0, 0, 0, 0, 0},

  {"host", 'H', "This option specifies the host to use when "
   "connecting to the database server with TCP/IP.  The option accepts "
   "a string argument. See mysql --help for details.",
   (uchar*) &opt_host, (uchar*) &opt_host, 0, GET_STR,
   REQUIRED_ARG, 0, 0, 0, 0, 0, 0},

  {"port", 'P', "This option specifies the port to use when "
   "connecting to the database server with TCP/IP.  The option accepts "
   "a string argument. See mysql --help for details.",
   &opt_port, &opt_port, 0, GET_UINT, REQUIRED_ARG,
   0, 0, 0, 0, 0, 0},

  {"password", 'p', "This option specifies the password to use "
   "when connecting to the database. It accepts a string argument.  "
   "See mysql --help for details.",
   0, 0, 0, GET_STR,
   REQUIRED_ARG, 0, 0, 0, 0, 0, 0},

  {"socket", 'S', "This option specifies the socket to use when "
   "connecting to the local database server with a UNIX domain socket.  "
   "The option accepts a string argument. See mysql --help for details.",
   (uchar*) &opt_socket, (uchar*) &opt_socket, 0, GET_STR,
   REQUIRED_ARG, 0, 0, 0, 0, 0, 0},

  {"incremental-history-name", OPT_INCREMENTAL_HISTORY_NAME,
   "This option specifies the name of the backup series stored in the "
   "PERCONA_SCHEMA.xtrabackup_history history record to base an "
   "incremental backup on. Xtrabackup will search the history table "
   "looking for the most recent (highest innodb_to_lsn), successful "
   "backup in the series and take the to_lsn value to use as the "
   "starting lsn for the incremental backup. This will be mutually "
   "exclusive with --incremental-history-uuid, --incremental-basedir "
   "and --incremental-lsn. If no valid lsn can be found (no series by "
   "that name, no successful backups by that name) xtrabackup will "
   "return with an error. It is used with the --incremental option.",
   (uchar*) &opt_incremental_history_name,
   (uchar*) &opt_incremental_history_name, 0, GET_STR,
   REQUIRED_ARG, 0, 0, 0, 0, 0, 0},

  {"incremental-history-uuid", OPT_INCREMENTAL_HISTORY_UUID,
   "This option specifies the UUID of the specific history record "
   "stored in the PERCONA_SCHEMA.xtrabackup_history to base an "
   "incremental backup on. --incremental-history-name, "
   "--incremental-basedir and --incremental-lsn. If no valid lsn can be "
   "found (no success record with that uuid) xtrabackup will return "
   "with an error. It is used with the --incremental option.",
   (uchar*) &opt_incremental_history_uuid,
   (uchar*) &opt_incremental_history_uuid, 0, GET_STR,
   REQUIRED_ARG, 0, 0, 0, 0, 0, 0},

  {"decrypt", OPT_DECRYPT, "Decrypts all files with the .xbcrypt "
   "extension in a backup previously made with --encrypt option.",
   &opt_decrypt_algo, &opt_decrypt_algo,
   &xtrabackup_encrypt_algo_typelib, GET_ENUM, REQUIRED_ARG,
   0, 0, 0, 0, 0, 0},

  {"remove-original", OPT_REMOVE_ORIGINAL, "Remove .qp and .xbcrypt files "
   "after decryption and decompression.",
   (uchar *) &opt_remove_original,
   (uchar *) &opt_remove_original,
   0, GET_BOOL, NO_ARG, 0, 0, 0, 0, 0, 0},

  {"ftwrl-wait-query-type", OPT_LOCK_WAIT_QUERY_TYPE,
   "This option specifies which types of queries are allowed to complete "
   "before innobackupex will issue the global lock. Default is all.",
   (uchar*) &opt_lock_wait_query_type,
   (uchar*) &opt_lock_wait_query_type, &query_type_typelib,
   GET_ENUM, REQUIRED_ARG, QUERY_TYPE_ALL, 0, 0, 0, 0, 0},

  {"kill-long-query-type", OPT_KILL_LONG_QUERY_TYPE,
   "This option specifies which types of queries should be killed to "
   "unblock the global lock. Default is \"all\".",
   (uchar*) &opt_kill_long_query_type,
   (uchar*) &opt_kill_long_query_type, &query_type_typelib,
   GET_ENUM, REQUIRED_ARG, QUERY_TYPE_SELECT, 0, 0, 0, 0, 0},

  {"history", OPT_HISTORY,
   "This option enables the tracking of backup history in the "
   "PERCONA_SCHEMA.xtrabackup_history table. An optional history "
   "series name may be specified that will be placed with the history "
   "record for the current backup being taken.",
   NULL, NULL, 0, GET_STR, OPT_ARG, 0, 0, 0, 0, 0, 0},

  {"kill-long-queries-timeout", OPT_KILL_LONG_QUERIES_TIMEOUT,
   "This option specifies the number of seconds innobackupex waits "
   "between starting FLUSH TABLES WITH READ LOCK and killing those "
   "queries that block it. Default is 0 seconds, which means "
   "innobackupex will not attempt to kill any queries.",
   (uchar*) &opt_kill_long_queries_timeout,
   (uchar*) &opt_kill_long_queries_timeout, 0, GET_UINT,
   REQUIRED_ARG, 0, 0, 0, 0, 0, 0},

  {"ftwrl-wait-timeout", OPT_LOCK_WAIT_TIMEOUT,
   "This option specifies time in seconds that innobackupex should wait "
   "for queries that would block FTWRL before running it. If there are "
   "still such queries when the timeout expires, innobackupex terminates "
   "with an error. Default is 0, in which case innobackupex does not "
   "wait for queries to complete and starts FTWRL immediately.",
   (uchar*) &opt_lock_wait_timeout,
   (uchar*) &opt_lock_wait_timeout, 0, GET_UINT,
   REQUIRED_ARG, 0, 0, 0, 0, 0, 0},

  {"ftwrl-wait-threshold", OPT_LOCK_WAIT_THRESHOLD,
   "This option specifies the query run time threshold which is used by "
   "innobackupex to detect long-running queries with a non-zero value "
   "of --ftwrl-wait-timeout. FTWRL is not started until such "
   "long-running queries exist. This option has no effect if "
   "--ftwrl-wait-timeout is 0. Default value is 60 seconds.",
   (uchar*) &opt_lock_wait_threshold,
   (uchar*) &opt_lock_wait_threshold, 0, GET_UINT,
   REQUIRED_ARG, 60, 0, 0, 0, 0, 0},

  {"debug-sleep-before-unlock", OPT_DEBUG_SLEEP_BEFORE_UNLOCK,
   "This is a debug-only option used by the XtraBackup test suite.",
   (uchar*) &opt_debug_sleep_before_unlock,
   (uchar*) &opt_debug_sleep_before_unlock, 0, GET_UINT,
   REQUIRED_ARG, 0, 0, 0, 0, 0, 0},

  {"safe-slave-backup-timeout", OPT_SAFE_SLAVE_BACKUP_TIMEOUT,
   "How many seconds --safe-slave-backup should wait for "
   "Slave_open_temp_tables to become zero. (default 300)",
   (uchar*) &opt_safe_slave_backup_timeout,
   (uchar*) &opt_safe_slave_backup_timeout, 0, GET_UINT,
   REQUIRED_ARG, 300, 0, 0, 0, 0, 0},

  {"binlog-info", OPT_BINLOG_INFO,
   "This option controls how XtraBackup should retrieve server's binary log "
   "coordinates corresponding to the backup. Possible values are OFF, ON, "
   "LOCKLESS and AUTO. See the XtraBackup manual for more information",
   &opt_binlog_info, &opt_binlog_info,
   &binlog_info_typelib, GET_ENUM, OPT_ARG, BINLOG_INFO_AUTO, 0, 0, 0, 0, 0},

  {"reencrypt-for-server-id", OPT_XTRA_ENCRYPT_FOR_SERVER_ID,
   "Re-encrypt tablespace keys for given server-id.",
   &opt_encrypt_server_id, &opt_encrypt_server_id, 0,
   GET_UINT, REQUIRED_ARG, 0, 0, UINT_MAX32,
   0, 0, 0},

#include "sslopt-longopts.h"

#if !defined(HAVE_YASSL)
  {"server-public-key-path", OPT_SERVER_PUBLIC_KEY,
   "File path to the server public RSA key in PEM format.",
   &opt_server_public_key, &opt_server_public_key, 0,
   GET_STR, REQUIRED_ARG, 0, 0, 0, 0, 0, 0},
#endif

  { 0, 0, 0, 0, 0, 0, GET_NO_ARG, NO_ARG, 0, 0, 0, 0, 0, 0}
};

uint xb_client_options_count = array_elements(xb_client_options);

struct my_option xb_server_options[] =
{
  {"datadir", 'h', "Path to the database root.", (G_PTR*) &mysql_data_home,
   (G_PTR*) &mysql_data_home, 0, GET_STR, REQUIRED_ARG, 0, 0, 0, 0, 0, 0},
  {"tmpdir", 't',
   "Path for temporary files. Several paths may be specified, separated by a "
#if defined(__WIN__) || defined(OS2) || defined(__NETWARE__)
   "semicolon (;)"
#else
   "colon (:)"
#endif
   ", in this case they are used in a round-robin fashion.",
   (G_PTR*) &opt_mysql_tmpdir,
   (G_PTR*) &opt_mysql_tmpdir, 0, GET_STR, REQUIRED_ARG, 0, 0, 0, 0, 0, 0},
  {"parallel", OPT_XTRA_PARALLEL,
   "Number of threads to use for parallel datafiles transfer. "
   "The default value is 1.",
   (G_PTR*) &xtrabackup_parallel, (G_PTR*) &xtrabackup_parallel, 0, GET_INT,
   REQUIRED_ARG, 1, 1, INT_MAX, 0, 0, 0},

   {"log", OPT_LOG, "Ignored option for MySQL option compatibility",
   (G_PTR*) &log_ignored_opt, (G_PTR*) &log_ignored_opt, 0,
   GET_STR, OPT_ARG, 0, 0, 0, 0, 0, 0},

   {"log_bin", OPT_LOG, "Base name for the log sequence",
   &opt_log_bin, &opt_log_bin, 0, GET_STR_ALLOC, OPT_ARG, 0, 0, 0, 0, 0, 0},

   {"innodb", OPT_INNODB, "Ignored option for MySQL option compatibility",
   (G_PTR*) &innobase_ignored_opt, (G_PTR*) &innobase_ignored_opt, 0,
   GET_STR, OPT_ARG, 0, 0, 0, 0, 0, 0},

  {"innodb_adaptive_hash_index", OPT_INNODB_ADAPTIVE_HASH_INDEX,
   "Enable InnoDB adaptive hash index (enabled by default).  "
   "Disable with --skip-innodb-adaptive-hash-index.",
   (G_PTR*) &innobase_adaptive_hash_index,
   (G_PTR*) &innobase_adaptive_hash_index,
   0, GET_BOOL, NO_ARG, 1, 0, 0, 0, 0, 0},
  {"innodb_autoextend_increment", OPT_INNODB_AUTOEXTEND_INCREMENT,
   "Data file autoextend increment in megabytes",
   (G_PTR*) &sys_tablespace_auto_extend_increment,
   (G_PTR*) &sys_tablespace_auto_extend_increment,
   0, GET_ULONG, REQUIRED_ARG, 8L, 1L, 1000L, 0, 1L, 0},
  {"innodb_buffer_pool_size", OPT_INNODB_BUFFER_POOL_SIZE,
   "The size of the memory buffer InnoDB uses to cache data and indexes of its tables.",
   (G_PTR*) &innobase_buffer_pool_size, (G_PTR*) &innobase_buffer_pool_size, 0,
   GET_LL, REQUIRED_ARG, 8*1024*1024L, 1024*1024L, LLONG_MAX, 0,
   1024*1024L, 0},
  {"innodb_checksums", OPT_INNODB_CHECKSUMS, "Enable InnoDB checksums validation (enabled by default). \
Disable with --skip-innodb-checksums.", (G_PTR*) &innobase_use_checksums,
   (G_PTR*) &innobase_use_checksums, 0, GET_BOOL, NO_ARG, 1, 0, 0, 0, 0, 0},
  {"innodb_data_file_path", OPT_INNODB_DATA_FILE_PATH,
   "Path to individual files and their sizes.", &innobase_data_file_path,
   &innobase_data_file_path, 0, GET_STR_ALLOC, REQUIRED_ARG, 0, 0, 0, 0, 0, 0},
  {"innodb_data_home_dir", OPT_INNODB_DATA_HOME_DIR,
   "The common part for InnoDB table spaces.", &innobase_data_home_dir,
   &innobase_data_home_dir, 0, GET_STR_ALLOC, REQUIRED_ARG, 0, 0, 0, 0, 0, 0},
  {"innodb_doublewrite", OPT_INNODB_DOUBLEWRITE, "Enable InnoDB doublewrite buffer (enabled by default). \
Disable with --skip-innodb-doublewrite.", (G_PTR*) &innobase_use_doublewrite,
   (G_PTR*) &innobase_use_doublewrite, 0, GET_BOOL, NO_ARG, 1, 0, 0, 0, 0, 0},
  {"innodb_io_capacity", OPT_INNODB_IO_CAPACITY,
   "Number of IOPs the server can do. Tunes the background IO rate",
   (G_PTR*) &srv_io_capacity, (G_PTR*) &srv_io_capacity,
   0, GET_ULONG, OPT_ARG, 200, 100, ~0UL, 0, 0, 0},
  {"innodb_file_io_threads", OPT_INNODB_FILE_IO_THREADS,
   "Number of file I/O threads in InnoDB.", (G_PTR*) &innobase_file_io_threads,
   (G_PTR*) &innobase_file_io_threads, 0, GET_LONG, REQUIRED_ARG, 4, 4, 64, 0,
   1, 0},
  {"innodb_read_io_threads", OPT_INNODB_READ_IO_THREADS,
   "Number of background read I/O threads in InnoDB.", (G_PTR*) &innobase_read_io_threads,
   (G_PTR*) &innobase_read_io_threads, 0, GET_LONG, REQUIRED_ARG, 4, 1, 64, 0,
   1, 0},
  {"innodb_write_io_threads", OPT_INNODB_WRITE_IO_THREADS,
   "Number of background write I/O threads in InnoDB.", (G_PTR*) &innobase_write_io_threads,
   (G_PTR*) &innobase_write_io_threads, 0, GET_LONG, REQUIRED_ARG, 4, 1, 64, 0,
   1, 0},
  {"innodb_file_per_table", OPT_INNODB_FILE_PER_TABLE,
   "Stores each InnoDB table to an .ibd file in the database dir.",
   (G_PTR*) &innobase_file_per_table,
   (G_PTR*) &innobase_file_per_table, 0, GET_BOOL, NO_ARG,
   FALSE, 0, 0, 0, 0, 0},
  {"innodb_flush_log_at_trx_commit", OPT_INNODB_FLUSH_LOG_AT_TRX_COMMIT,
   "Set to 0 (write and flush once per second), 1 (write and flush at each commit) or 2 (write at commit, flush once per second).",
   (G_PTR*) &srv_flush_log_at_trx_commit,
   (G_PTR*) &srv_flush_log_at_trx_commit,
   0, GET_ULONG, OPT_ARG,  1, 0, 2, 0, 0, 0},
  {"innodb_flush_method", OPT_INNODB_FLUSH_METHOD,
   "With which method to flush data.", (G_PTR*) &innobase_unix_file_flush_method,
   (G_PTR*) &innobase_unix_file_flush_method, 0, GET_STR, REQUIRED_ARG, 0, 0, 0,
   0, 0, 0},

/* ####### Should we use this option? ####### */
  {"innodb_force_recovery", OPT_INNODB_FORCE_RECOVERY,
   "Helps to save your data in case the disk image of the database becomes corrupt.",
   (G_PTR*) &innobase_force_recovery, (G_PTR*) &innobase_force_recovery, 0,
   GET_LONG, REQUIRED_ARG, 0, 0, 6, 0, 1, 0},

  {"innodb_log_arch_dir", OPT_INNODB_LOG_ARCH_DIR,
   "Where full logs should be archived.", (G_PTR*) &innobase_log_arch_dir,
   (G_PTR*) &innobase_log_arch_dir, 0, GET_STR, REQUIRED_ARG, 0, 0, 0, 0, 0, 0},
  {"innodb_log_buffer_size", OPT_INNODB_LOG_BUFFER_SIZE,
   "The size of the buffer which InnoDB uses to write log to the log files on disk.",
   (G_PTR*) &innobase_log_buffer_size, (G_PTR*) &innobase_log_buffer_size, 0,
   GET_LONG, REQUIRED_ARG, 1024*1024L, 256*1024L, LONG_MAX, 0, 1024, 0},
  {"innodb_log_file_size", OPT_INNODB_LOG_FILE_SIZE,
   "Size of each log file in a log group.",
   (G_PTR*) &innobase_log_file_size, (G_PTR*) &innobase_log_file_size, 0,
   GET_LL, REQUIRED_ARG, 48*1024*1024L, 1*1024*1024L, LLONG_MAX, 0,
   1024*1024L, 0},
  {"innodb_log_files_in_group", OPT_INNODB_LOG_FILES_IN_GROUP,
   "Number of log files in the log group. InnoDB writes to the files in a "
   "circular fashion. Value 3 is recommended here.",
   &innobase_log_files_in_group, &innobase_log_files_in_group,
   0, GET_LONG, REQUIRED_ARG, 2, 2, 100, 0, 1, 0},
  {"innodb_log_group_home_dir", OPT_INNODB_LOG_GROUP_HOME_DIR,
   "Path to InnoDB log files.", &srv_log_group_home_dir,
   &srv_log_group_home_dir, 0, GET_STR_ALLOC, REQUIRED_ARG, 0, 0, 0, 0, 0, 0},
  {"innodb_max_dirty_pages_pct", OPT_INNODB_MAX_DIRTY_PAGES_PCT,
   "Percentage of dirty pages allowed in bufferpool.", (G_PTR*) &srv_max_buf_pool_modified_pct,
   (G_PTR*) &srv_max_buf_pool_modified_pct, 0, GET_ULONG, REQUIRED_ARG, 90, 0, 100, 0, 0, 0},
  {"innodb_open_files", OPT_INNODB_OPEN_FILES,
   "How many files at the maximum InnoDB keeps open at the same time.",
   (G_PTR*) &innobase_open_files, (G_PTR*) &innobase_open_files, 0,
   GET_LONG, REQUIRED_ARG, 300L, 10L, LONG_MAX, 0, 1L, 0},
  {"innodb_use_native_aio", OPT_INNODB_USE_NATIVE_AIO,
   "Use native AIO if supported on this platform.",
   (G_PTR*) &srv_use_native_aio,
   (G_PTR*) &srv_use_native_aio, 0, GET_BOOL, NO_ARG,
   FALSE, 0, 0, 0, 0, 0},
  {"innodb_page_size", OPT_INNODB_PAGE_SIZE,
   "The universal page size of the database.",
   (G_PTR*) &innobase_page_size, (G_PTR*) &innobase_page_size, 0,
   /* Use GET_LL to support numeric suffixes in 5.6 */
   GET_LL, REQUIRED_ARG,
   (1LL << 14), (1LL << 12), (1LL << UNIV_PAGE_SIZE_SHIFT_MAX), 0, 1L, 0},
  {"innodb_log_block_size", OPT_INNODB_LOG_BLOCK_SIZE,
  "The log block size of the transaction log file. "
   "Changing for created log file is not supported. Use on your own risk!",
   (G_PTR*) &innobase_log_block_size, (G_PTR*) &innobase_log_block_size, 0,
   GET_ULONG, REQUIRED_ARG, 512, 512, 1 << UNIV_PAGE_SIZE_SHIFT_MAX, 0, 1L, 0},
  {"innodb_fast_checksum", OPT_INNODB_FAST_CHECKSUM,
   "Change the algorithm of checksum for the whole of datapage to 4-bytes word based.",
   (G_PTR*) &innobase_fast_checksum,
   (G_PTR*) &innobase_fast_checksum, 0, GET_BOOL, NO_ARG, 0, 0, 0, 0, 0, 0},
  {"innodb_doublewrite_file", OPT_INNODB_DOUBLEWRITE_FILE,
   "Path to special datafile for doublewrite buffer. (default is "": not used)",
   (G_PTR*) &innobase_doublewrite_file, (G_PTR*) &innobase_doublewrite_file,
   0, GET_STR, REQUIRED_ARG, 0, 0, 0, 0, 0, 0},
  {"innodb_buffer_pool_filename", OPT_INNODB_BUFFER_POOL_FILENAME,
   "Filename to/from which to dump/load the InnoDB buffer pool",
   (G_PTR*) &innobase_buffer_pool_filename,
   (G_PTR*) &innobase_buffer_pool_filename,
   0, GET_STR, REQUIRED_ARG, 0, 0, 0, 0, 0, 0},

#ifndef __WIN__
  {"debug-sync", OPT_XTRA_DEBUG_SYNC,
   "Debug sync point. This is only used by the xtrabackup test suite",
   (G_PTR*) &xtrabackup_debug_sync,
   (G_PTR*) &xtrabackup_debug_sync,
   0, GET_STR, REQUIRED_ARG, 0, 0, 0, 0, 0, 0},
#endif

  {"innodb_checksum_algorithm", OPT_INNODB_CHECKSUM_ALGORITHM,
  "The algorithm InnoDB uses for page checksumming. [CRC32, STRICT_CRC32, "
   "INNODB, STRICT_INNODB, NONE, STRICT_NONE]", &srv_checksum_algorithm,
   &srv_checksum_algorithm, &innodb_checksum_algorithm_typelib, GET_ENUM,
   REQUIRED_ARG, SRV_CHECKSUM_ALGORITHM_INNODB, 0, 0, 0, 0, 0},
  {"innodb_log_checksum_algorithm", OPT_INNODB_LOG_CHECKSUM_ALGORITHM,
  "The algorithm InnoDB uses for log checksumming. [CRC32, STRICT_CRC32, "
   "INNODB, STRICT_INNODB, NONE, STRICT_NONE]", &srv_log_checksum_algorithm,
   &srv_log_checksum_algorithm, &innodb_checksum_algorithm_typelib, GET_ENUM,
   REQUIRED_ARG, SRV_CHECKSUM_ALGORITHM_INNODB, 0, 0, 0, 0, 0},
  {"innodb_undo_directory", OPT_INNODB_UNDO_DIRECTORY,
   "Directory where undo tablespace files live, this path can be absolute.",
   &srv_undo_dir, &srv_undo_dir, 0, GET_STR_ALLOC, REQUIRED_ARG, 0, 0, 0, 0, 0,
   0},

  {"innodb_undo_tablespaces", OPT_INNODB_UNDO_TABLESPACES,
   "Number of undo tablespaces to use.",
   (G_PTR*)&srv_undo_tablespaces, (G_PTR*)&srv_undo_tablespaces,
   0, GET_ULONG, REQUIRED_ARG, 0, 0, 126, 0, 1, 0},

  {"defaults_group", OPT_DEFAULTS_GROUP, "defaults group in config file (default \"mysqld\").",
   (G_PTR*) &defaults_group, (G_PTR*) &defaults_group,
   0, GET_STR, REQUIRED_ARG, 0, 0, 0, 0, 0, 0},

  {"open_files_limit", OPT_OPEN_FILES_LIMIT, "the maximum number of file "
   "descriptors to reserve with setrlimit().",
   (G_PTR*) &xb_open_files_limit, (G_PTR*) &xb_open_files_limit, 0, GET_ULONG,
   REQUIRED_ARG, 0, 0, UINT_MAX, 0, 1, 0},

  {"redo-log-version", OPT_REDO_LOG_VERSION,
   "Redo log version of the backup. For --prepare only.",
   &redo_log_version, &redo_log_version, 0, GET_UINT,
   REQUIRED_ARG, 1, 0, 0, 0, 0, 0},

  {"keyring-file-data", OPT_KEYRING_FILE_DATA,
   "The path to the keyring file.", &xb_keyring_file_data,
   &xb_keyring_file_data, 0, GET_STR, REQUIRED_ARG, 0, 0, 0, 0, 0,
   0},

  {"server-id", OPT_XTRA_SERVER_ID, "The server instance being backed up",
   &server_id, &server_id, 0, GET_UINT, REQUIRED_ARG, 0, 0, UINT_MAX32,
   0, 0, 0},

  { 0, 0, 0, 0, 0, 0, GET_NO_ARG, NO_ARG, 0, 0, 0, 0, 0, 0}
};

uint xb_server_options_count = array_elements(xb_server_options);

#ifndef __WIN__
static int debug_sync_resumed;

static void sigcont_handler(int sig);

static void sigcont_handler(int sig __attribute__((unused)))
{
	debug_sync_resumed= 1;
}
#endif

static inline
void
debug_sync_point(const char *name)
{
#ifndef __WIN__
	FILE	*fp;
	pid_t	pid;
	char	pid_path[FN_REFLEN];

	if (xtrabackup_debug_sync == NULL) {
		return;
	}

	if (strcmp(xtrabackup_debug_sync, name)) {
		return;
	}

	pid = getpid();

	snprintf(pid_path, sizeof(pid_path), "%s/xtrabackup_debug_sync",
		 xtrabackup_target_dir);
	fp = fopen(pid_path, "w");
	if (fp == NULL) {
		msg("xtrabackup: Error: cannot open %s\n", pid_path);
		exit(EXIT_FAILURE);
	}
	fprintf(fp, "%u\n", (uint) pid);
	fclose(fp);

	msg("xtrabackup: DEBUG: Suspending at debug sync point '%s'. "
	    "Resume with 'kill -SIGCONT %u'.\n", name, (uint) pid);

	debug_sync_resumed= 0;
	kill(pid, SIGSTOP);
	while (!debug_sync_resumed) {
		sleep(1);
	}

	/* On resume */
	msg("xtrabackup: DEBUG: removing the pid file.\n");
	my_delete(pid_path, MYF(MY_WME));
#endif
}

static const char *xb_client_default_groups[]=
	{ "xtrabackup", "client", 0, 0, 0 };

static const char *xb_server_default_groups[]=
	{ "xtrabackup", "mysqld", 0, 0, 0 };

static void print_version(void)
{
  msg("%s version %s based on MySQL server %s %s (%s) (revision id: %s)\n",
      my_progname, XTRABACKUP_VERSION, MYSQL_SERVER_VERSION, SYSTEM_TYPE,
      MACHINE_TYPE, XTRABACKUP_REVISION);
}

static void usage(void)
{
  puts("Open source backup tool for InnoDB and XtraDB\n\
\n\
Copyright (C) 2009-2015 Percona LLC and/or its affiliates.\n\
Portions Copyright (C) 2000, 2011, MySQL AB & Innobase Oy. All Rights Reserved.\n\
\n\
This program is free software; you can redistribute it and/or\n\
modify it under the terms of the GNU General Public License\n\
as published by the Free Software Foundation version 2\n\
of the License.\n\
\n\
This program is distributed in the hope that it will be useful,\n\
but WITHOUT ANY WARRANTY; without even the implied warranty of\n\
MERCHANTABILITY or FITNESS FOR A PARTICULAR PURPOSE.  See the\n\
GNU General Public License for more details.\n\
\n\
You can download full text of the license on http://www.gnu.org/licenses/gpl-2.0.txt\n");

  printf("Usage: [%s [--defaults-file=#] --backup | %s [--defaults-file=#] --prepare] [OPTIONS]\n",my_progname,my_progname);
  print_defaults("my", xb_server_default_groups);
  my_print_help(xb_client_options);
  my_print_help(xb_server_options);
  my_print_variables(xb_server_options);
  my_print_variables(xb_client_options);
}

#define ADD_PRINT_PARAM_OPT(value)              \
  { \
    print_param_str << opt->name << "=" << value << "\n"; \
    param_set.insert(opt->name); \
  }

/************************************************************************
Check if parameter is set in defaults file or via command line argument
@return true if parameter is set. */
bool
check_if_param_set(const char *param)
{
	return param_set.find(param) != param_set.end();
}

my_bool
xb_get_one_option(int optid,
		  const struct my_option *opt __attribute__((unused)),
		  char *argument)
{
  switch(optid) {
  case 'h':
    strmake(mysql_real_data_home,argument, FN_REFLEN - 1);
    mysql_data_home= mysql_real_data_home;

    ADD_PRINT_PARAM_OPT(mysql_real_data_home);
    break;

  case 't':

    ADD_PRINT_PARAM_OPT(opt_mysql_tmpdir);
    break;

  case OPT_INNODB_DATA_HOME_DIR:

    ADD_PRINT_PARAM_OPT(innobase_data_home_dir);
    break;

  case OPT_INNODB_DATA_FILE_PATH:

    ADD_PRINT_PARAM_OPT(innobase_data_file_path);
    break;

  case OPT_INNODB_LOG_GROUP_HOME_DIR:

    ADD_PRINT_PARAM_OPT(srv_log_group_home_dir);
    break;

  case OPT_INNODB_LOG_FILES_IN_GROUP:

    ADD_PRINT_PARAM_OPT(innobase_log_files_in_group);
    break;

  case OPT_INNODB_LOG_FILE_SIZE:

    ADD_PRINT_PARAM_OPT(innobase_log_file_size);
    break;

  case OPT_INNODB_FLUSH_METHOD:

    ADD_PRINT_PARAM_OPT(innobase_unix_file_flush_method);
    break;

  case OPT_INNODB_PAGE_SIZE:

    ADD_PRINT_PARAM_OPT(innobase_page_size);
    break;

  case OPT_INNODB_FAST_CHECKSUM:

    ADD_PRINT_PARAM_OPT(!!innobase_fast_checksum);
    break;

  case OPT_INNODB_LOG_BLOCK_SIZE:

    ADD_PRINT_PARAM_OPT(innobase_log_block_size);
    break;

  case OPT_INNODB_DOUBLEWRITE_FILE:

    ADD_PRINT_PARAM_OPT(innobase_doublewrite_file);
    break;

  case OPT_INNODB_UNDO_DIRECTORY:

    ADD_PRINT_PARAM_OPT(srv_undo_dir);
    break;

  case OPT_INNODB_UNDO_TABLESPACES:

    ADD_PRINT_PARAM_OPT(srv_undo_tablespaces);
    break;

  case OPT_INNODB_CHECKSUM_ALGORITHM:

    ut_a(srv_checksum_algorithm <= SRV_CHECKSUM_ALGORITHM_STRICT_NONE);

    ADD_PRINT_PARAM_OPT(innodb_checksum_algorithm_names[srv_checksum_algorithm]);
    innodb_checksum_algorithm_specified = true;
    break;

  case OPT_INNODB_LOG_CHECKSUM_ALGORITHM:

    ut_a(srv_log_checksum_algorithm <= SRV_CHECKSUM_ALGORITHM_STRICT_NONE);

    ADD_PRINT_PARAM_OPT(innodb_checksum_algorithm_names[srv_log_checksum_algorithm]);
    innodb_log_checksum_algorithm_specified = true;
    break;

  case OPT_INNODB_BUFFER_POOL_FILENAME:

    ADD_PRINT_PARAM_OPT(innobase_buffer_pool_filename);
    break;

  case OPT_XTRA_TARGET_DIR:
    strmake(xtrabackup_real_target_dir,argument, sizeof(xtrabackup_real_target_dir)-1);
    xtrabackup_target_dir= xtrabackup_real_target_dir;
    break;
  case OPT_XTRA_STREAM:
    if (!strcasecmp(argument, "tar"))
      xtrabackup_stream_fmt = XB_STREAM_FMT_TAR;
    else if (!strcasecmp(argument, "xbstream"))
      xtrabackup_stream_fmt = XB_STREAM_FMT_XBSTREAM;
    else
    {
      msg("Invalid --stream argument: %s\n", argument);
      return 1;
    }
    xtrabackup_stream = TRUE;
    break;
  case OPT_XTRA_COMPRESS:
    if (argument == NULL)
      xtrabackup_compress_alg = "quicklz";
    else if (strcasecmp(argument, "quicklz"))
    {
      msg("Invalid --compress argument: %s\n", argument);
      return 1;
    }
    xtrabackup_compress = TRUE;
    break;
  case OPT_XTRA_ENCRYPT:
    if (argument == NULL)
    {
      msg("Missing --encrypt argument, must specify a valid encryption "
          " algorithm.\n");
      return 1;
    }
    xtrabackup_encrypt = TRUE;
    break;
  case OPT_DECRYPT:
    if (argument == NULL) {
      msg("Missing --decrypt argument, must specify a "
          "valid encryption  algorithm.\n");
      return(1);
    }
    opt_decrypt = TRUE;
    xtrabackup_decrypt_decompress = true;
    break;
  case OPT_DECOMPRESS:
    opt_decompress = TRUE;
    xtrabackup_decrypt_decompress = true;
    break;
  case (int) OPT_CORE_FILE:
    test_flags |= TEST_CORE_ON_SIGNAL;
    break;
  case OPT_HISTORY:
    if (argument) {
      opt_history = argument;
    } else {
      opt_history = "";
    }
    break;
  case OPT_XTRA_ENCRYPT_FOR_SERVER_ID:
    opt_encrypt_for_server_id_specified = true;
    break;
  case 'p':
    if (argument)
    {
      char *start= argument;
      my_free(opt_password);
      opt_password= my_strdup(PSI_NOT_INSTRUMENTED, argument, MYF(MY_FAE));
      while (*argument) *argument++= 'x';               // Destroy argument
      if (*start)
        start[1]=0 ;
    }
    break;


#include "sslopt-case.h"

  case '?':
    usage();
    exit(EXIT_SUCCESS);
    break;
  case 'v':
    print_version();
    exit(EXIT_SUCCESS);
    break;
  default:
    break;
  }
  return 0;
}

/***********************************************************************
Initializes log_block_size */
static
ibool
xb_init_log_block_size(void)
{
	srv_log_block_size = 0;
	if (innobase_log_block_size != 512) {
		uint	n_shift = get_bit_shift(innobase_log_block_size);;

		if (n_shift > 0) {
			srv_log_block_size = (1 << n_shift);
			msg("InnoDB: The log block size is set to %lu.\n",
			    srv_log_block_size);
		}
	} else {
		srv_log_block_size = 512;
	}
	if (!srv_log_block_size) {
		msg("InnoDB: Error: %lu is not valid value for "
		    "innodb_log_block_size.\n", innobase_log_block_size);
		return FALSE;
	}

	return TRUE;
}

/** Check that a page_size is correct for InnoDB.
If correct, set the associated page_size_shift which is the power of 2
for this page size.
@param[in]      page_size       Page Size to evaluate
@return an associated page_size_shift if valid, 0 if invalid. */
inline
ulong
innodb_page_size_validate(
        ulong   page_size)
{
        ulong           n;

        for (n = UNIV_PAGE_SIZE_SHIFT_MIN;
             n <= UNIV_PAGE_SIZE_SHIFT_MAX;
             n++) {
                if (page_size == static_cast<ulong>(1 << n)) {
                        return(n);
                }
        }

        return(0);
}

static my_bool
innodb_init_param(void)
{
	/* innobase_init */
	static char	current_dir[3];		/* Set if using current lib */
	char		*default_path;
        ulint		fsp_flags;

	/* === some variables from mysqld === */
	memset((G_PTR) &mysql_tmpdir_list, 0, sizeof(mysql_tmpdir_list));

	if (init_tmpdir(&mysql_tmpdir_list, opt_mysql_tmpdir))
		exit(EXIT_FAILURE);

	/* dummy for initialize all_charsets[] */
	get_charset_name(0);

	/* Check that the value of system variable innodb_page_size was
	set correctly.  Its value was put into srv_page_size. If valid,
	return the associated srv_page_size_shift. */
	srv_page_size_shift = innodb_page_size_validate(innobase_page_size);
	if (!srv_page_size_shift) {
		msg("xtrabackup: Invalid page size=%llu.\n", innobase_page_size);
		goto error;
	}
	srv_page_size = innobase_page_size;

	if (!xb_init_log_block_size()) {
		goto error;
	}

	srv_fast_checksum = (ibool) innobase_fast_checksum;

	/* Check that values don't overflow on 32-bit systems. */
	if (sizeof(ulint) == 4) {
		if (xtrabackup_use_memory > UINT_MAX32) {
			msg("xtrabackup: use-memory can't be over 4GB"
			    " on 32-bit systems\n");
		}

		if (innobase_buffer_pool_size > UINT_MAX32) {
			msg("xtrabackup: innobase_buffer_pool_size can't be "
			    "over 4GB on 32-bit systems\n");

			goto error;
		}

		if (innobase_log_file_size > UINT_MAX32) {
			msg("xtrabackup: innobase_log_file_size can't be "
			    "over 4GB on 32-bit systemsi\n");

			goto error;
		}
	}

  	os_innodb_umask = (ulint)0664;

	os_file_set_umask(my_umask);

	/* Setup the memory alloc/free tracing mechanisms before calling
	any functions that could possibly allocate memory. */
	ut_new_boot();

	/* First calculate the default path for innodb_data_home_dir etc.,
	in case the user has not given any value.

	Note that when using the embedded server, the datadirectory is not
	necessarily the current directory of this program. */

	/* It's better to use current lib, to keep paths short */
	current_dir[0] = FN_CURLIB;
	current_dir[1] = 0;
	default_path = current_dir;

	ut_a(default_path);

	fil_path_to_mysql_datadir = default_path;
	folder_mysql_datadir = fil_path_to_mysql_datadir;

	/* Set InnoDB initialization parameters according to the values
	read from MySQL .cnf file */

	if (xtrabackup_backup || xtrabackup_stats) {
		msg("xtrabackup: using the following InnoDB configuration:\n");
	} else {
		msg("xtrabackup: using the following InnoDB configuration "
		    "for recovery:\n");
	}

	/*--------------- Data files -------------------------*/

	/* The default dir for data files is the datadir of MySQL */

	srv_data_home = ((xtrabackup_backup || xtrabackup_stats) && innobase_data_home_dir
			 ? innobase_data_home_dir : default_path);
	msg("xtrabackup:   innodb_data_home_dir = %s\n", srv_data_home);

	/*--------------- Shared tablespaces -------------------------*/

	/* Set default InnoDB data file size to 10 MB and let it be
  	auto-extending. Thus users can use InnoDB in >= 4.0 without having
	to specify any startup options. */

	if (!innobase_data_file_path) {
  		innobase_data_file_path = (char*) "ibdata1:10M:autoextend";
	}
	msg("xtrabackup:   innodb_data_file_path = %s\n",
	    innobase_data_file_path);

	/* This is the first time univ_page_size is used.
	It was initialized to 16k pages before srv_page_size was set */
	univ_page_size.copy_from(
		page_size_t(srv_page_size, srv_page_size, false));

	srv_sys_space.set_space_id(TRX_SYS_SPACE);

	/* Create the filespace flags. */
	fsp_flags = fsp_flags_init(
		univ_page_size, false, false, false, false);
	srv_sys_space.set_flags(fsp_flags);

	srv_sys_space.set_name(reserved_system_space_name);
	srv_sys_space.set_path(srv_data_home);

	/* Supports raw devices */
	if (!srv_sys_space.parse_params(innobase_data_file_path,
					true, xtrabackup_prepare)) {
		goto error;
	}

	/* Set default InnoDB temp data file size to 12 MB and let it be
	auto-extending. */

	if (!innobase_temp_data_file_path) {
		innobase_temp_data_file_path = (char*) "ibtmp1:12M:autoextend";
	}

	/* We set the temporary tablspace id later, after recovery.
	The temp tablespace doesn't support raw devices.
	Set the name and path. */
	srv_tmp_space.set_name(reserved_temporary_space_name);
	srv_tmp_space.set_path(srv_data_home);

	/* Create the filespace flags with the temp flag set. */
	fsp_flags = fsp_flags_init(
		univ_page_size, false, false, false, true);
	srv_tmp_space.set_flags(fsp_flags);

	if (!srv_tmp_space.parse_params(innobase_temp_data_file_path, false,
					xtrabackup_prepare)) {
		goto error;
	}

	/* Perform all sanity check before we take action of deleting files*/
	if (srv_sys_space.intersection(&srv_tmp_space)) {
		msg("%s and %s file names seem to be the same.",
			srv_tmp_space.name(), srv_sys_space.name());
		goto error;
	}

	/* -------------- Log files ---------------------------*/

	/* The default dir for log files is the datadir of MySQL */

	if (!((xtrabackup_backup || xtrabackup_stats) &&
	      srv_log_group_home_dir)) {
		srv_log_group_home_dir = default_path;
	}
	if (xtrabackup_prepare && xtrabackup_incremental_dir) {
		srv_log_group_home_dir = xtrabackup_incremental_dir;
	}
	msg("xtrabackup:   innodb_log_group_home_dir = %s\n",
	    srv_log_group_home_dir);

	os_normalize_path(srv_log_group_home_dir);

	if (strchr(srv_log_group_home_dir, ';')) {

		msg("syntax error in innodb_log_group_home_dir, ");

		goto error;
	}

	srv_adaptive_flushing = FALSE;
	srv_file_format = 1; /* Barracuda */
	srv_max_file_format_at_startup = UNIV_FORMAT_MIN; /* on */
	/* --------------------------------------------------*/

	srv_file_flush_method_str = innobase_unix_file_flush_method;

	srv_n_log_files = (ulint) innobase_log_files_in_group;
	srv_log_file_size = (ulint) innobase_log_file_size;
	msg("xtrabackup:   innodb_log_files_in_group = %ld\n",
	    srv_n_log_files);
	msg("xtrabackup:   innodb_log_file_size = %lld\n",
	    (long long int) srv_log_file_size);

	srv_log_buffer_size = (ulint) innobase_log_buffer_size;

        /* We set srv_pool_size here in units of 1 kB. InnoDB internally
        changes the value so that it becomes the number of database pages. */

	/* TDOD: add option */
	srv_buf_pool_chunk_unit = 134217728;
	srv_buf_pool_size = (ulint) xtrabackup_use_memory;
	srv_buf_pool_instances = 1;

	srv_n_file_io_threads = (ulint) innobase_file_io_threads;
	srv_n_read_io_threads = (ulint) innobase_read_io_threads;
	srv_n_write_io_threads = (ulint) innobase_write_io_threads;

	srv_force_recovery = (ulint) innobase_force_recovery;

	srv_use_doublewrite_buf = (ibool) innobase_use_doublewrite;

	if (!innobase_use_checksums) {

		srv_checksum_algorithm = SRV_CHECKSUM_ALGORITHM_NONE;
	}

	btr_search_enabled = (char) innobase_adaptive_hash_index;

	os_use_large_pages = (ibool) innobase_use_large_pages;
	os_large_page_size = (ulint) innobase_large_page_size;

	row_rollback_on_timeout = (ibool) innobase_rollback_on_timeout;

	srv_file_per_table = (my_bool) innobase_file_per_table;

        srv_locks_unsafe_for_binlog = (ibool) innobase_locks_unsafe_for_binlog;

	srv_max_n_open_files = (ulint) innobase_open_files;
	srv_innodb_status = (ibool) innobase_create_status_file;

	srv_print_verbose_log = 1;

	/* Store the default charset-collation number of this MySQL
	installation */

	/* We cannot treat characterset here for now!! */
	data_mysql_default_charset_coll = (ulint)default_charset_info->number;

	//innobase_commit_concurrency_init_default();

	/* Since we in this module access directly the fields of a trx
        struct, and due to different headers and flags it might happen that
	mutex_t has a different size in this module and in InnoDB
	modules, we check at run time that the size is the same in
	these compilation modules. */

	/* On 5.5+ srv_use_native_aio is TRUE by default. It is later reset
	if it is not supported by the platform in
	innobase_start_or_create_for_mysql(). As we don't call it in xtrabackup,
	we have to duplicate checks from that function here. */

#ifdef __WIN__
	switch (os_get_os_version()) {
	case OS_WIN95:
	case OS_WIN31:
	case OS_WINNT:
		/* On Win 95, 98, ME, Win32 subsystem for Windows 3.1,
		and NT use simulated aio. In NT Windows provides async i/o,
		but when run in conjunction with InnoDB Hot Backup, it seemed
		to corrupt the data files. */

		srv_use_native_aio = FALSE;
		break;

	case OS_WIN2000:
	case OS_WINXP:
		/* On 2000 and XP, async IO is available. */
		srv_use_native_aio = TRUE;
		break;

	default:
		/* Vista and later have both async IO and condition variables */
		srv_use_native_aio = TRUE;
		srv_use_native_conditions = TRUE;
		break;
	}

#elif defined(LINUX_NATIVE_AIO)

	if (srv_use_native_aio) {
		ut_print_timestamp(stderr);
		msg(" InnoDB: Using Linux native AIO\n");
	}
#else
	/* Currently native AIO is supported only on windows and linux
	and that also when the support is compiled in. In all other
	cases, we ignore the setting of innodb_use_native_aio. */
	srv_use_native_aio = FALSE;

#endif

	/* Assign the default value to srv_undo_dir if it's not specified, as
	my_getopt does not support default values for string options. We also
	ignore the option and override innodb_undo_directory on --prepare,
	because separate undo tablespaces are copied to the root backup
	directory. */

	if (!srv_undo_dir || !xtrabackup_backup) {
		my_free(srv_undo_dir);
		srv_undo_dir = my_strdup(PSI_NOT_INSTRUMENTED, ".", MYF(MY_FAE));
	}

	innodb_log_checksum_func_update(srv_log_checksum_algorithm);

	return(FALSE);

error:
	msg("xtrabackup: innodb_init_param(): Error occured.\n");
	return(TRUE);
}

static my_bool
innodb_init(void)
{
	int	err;

	err = innobase_start_or_create_for_mysql();

	if (err != DB_SUCCESS) {
		free(internal_innobase_data_file_path);
		internal_innobase_data_file_path = NULL;
		goto error;
	}

	/* They may not be needed for now */
//	(void) hash_init(&innobase_open_tables,system_charset_info, 32, 0, 0,
//			 		(hash_get_key) innobase_get_key, 0, 0);
//        pthread_mutex_init(&innobase_share_mutex, MY_MUTEX_INIT_FAST);
//        pthread_mutex_init(&prepare_commit_mutex, MY_MUTEX_INIT_FAST);
//        pthread_mutex_init(&commit_threads_m, MY_MUTEX_INIT_FAST);
//        pthread_mutex_init(&commit_cond_m, MY_MUTEX_INIT_FAST);
//        pthread_cond_init(&commit_cond, NULL);

	innodb_inited= 1;

	return(FALSE);

error:
	msg("xtrabackup: innodb_init(): Error occured.\n");
	return(TRUE);
}

static my_bool
innodb_end(void)
{
	srv_fast_shutdown = (ulint) innobase_fast_shutdown;
	innodb_inited = 0;

	msg("xtrabackup: starting shutdown with innodb_fast_shutdown = %lu\n",
	    srv_fast_shutdown);

	if (innobase_shutdown_for_mysql() != DB_SUCCESS) {
		goto error;
	}
	free(internal_innobase_data_file_path);
	internal_innobase_data_file_path = NULL;

	/* They may not be needed for now */
//	hash_free(&innobase_open_tables);
//	pthread_mutex_destroy(&innobase_share_mutex);
//	pthread_mutex_destroy(&prepare_commit_mutex);
//	pthread_mutex_destroy(&commit_threads_m);
//	pthread_mutex_destroy(&commit_cond_m);
//	pthread_cond_destroy(&commit_cond);

	return(FALSE);

error:
	msg("xtrabackup: innodb_end(): Error occured.\n");
	return(TRUE);
}

/* ================= common ================= */

/***********************************************************************
Read backup meta info.
@return TRUE on success, FALSE on failure. */
static
my_bool
xtrabackup_read_metadata(char *filename)
{
	FILE	*fp;
	my_bool	 r = TRUE;
	int	 t;

	fp = fopen(filename,"r");
	if(!fp) {
		msg("xtrabackup: Error: cannot open %s\n", filename);
		return(FALSE);
	}

	if (fscanf(fp, "backup_type = %29s\n", metadata_type)
	    != 1) {
		r = FALSE;
		goto end;
	}
	/* Use UINT64PF instead of LSN_PF here, as we have to maintain the file
	format. */
	if (fscanf(fp, "from_lsn = " UINT64PF "\n", &metadata_from_lsn)
			!= 1) {
		r = FALSE;
		goto end;
	}
	if (fscanf(fp, "to_lsn = " UINT64PF "\n", &metadata_to_lsn)
			!= 1) {
		r = FALSE;
		goto end;
	}
	if (fscanf(fp, "last_lsn = " UINT64PF "\n", &metadata_last_lsn)
			!= 1) {
		metadata_last_lsn = 0;
	}
	/* Optional fields */

	if (fscanf(fp, "compact = %d\n", &t) == 1) {
		xtrabackup_compact = (t == 1);
	} else {
		xtrabackup_compact = 0;
	}

	if (fscanf(fp, "recover_binlog_info = %d\n", &t) == 1) {
		recover_binlog_info = (t == 1);
	}
end:
	fclose(fp);

	return(r);
}

/***********************************************************************
Print backup meta info to a specified buffer. */
static
void
xtrabackup_print_metadata(char *buf, size_t buf_len)
{
	/* Use UINT64PF instead of LSN_PF here, as we have to maintain the file
	format. */
	snprintf(buf, buf_len,
		 "backup_type = %s\n"
		 "from_lsn = " UINT64PF "\n"
		 "to_lsn = " UINT64PF "\n"
		 "last_lsn = " UINT64PF "\n"
		 "compact = %d\n"
		 "recover_binlog_info = %d\n",
		 metadata_type,
		 metadata_from_lsn,
		 metadata_to_lsn,
		 metadata_last_lsn,
		 MY_TEST(xtrabackup_compact == TRUE),
		 MY_TEST(opt_binlog_info == BINLOG_INFO_LOCKLESS));
}

/***********************************************************************
Stream backup meta info to a specified datasink.
@return TRUE on success, FALSE on failure. */
static
my_bool
xtrabackup_stream_metadata(ds_ctxt_t *ds_ctxt)
{
	char		buf[1024];
	size_t		len;
	ds_file_t	*stream;
	MY_STAT		mystat;
	my_bool		rc = TRUE;

	xtrabackup_print_metadata(buf, sizeof(buf));

	len = strlen(buf);

	mystat.st_size = len;
	mystat.st_mtime = my_time(0);

	stream = ds_open(ds_ctxt, XTRABACKUP_METADATA_FILENAME, &mystat);
	if (stream == NULL) {
		msg("xtrabackup: Error: cannot open output stream "
		    "for %s\n", XTRABACKUP_METADATA_FILENAME);
		return(FALSE);
	}

	if (ds_write(stream, buf, len)) {
		rc = FALSE;
	}

	if (ds_close(stream)) {
		rc = FALSE;
	}

	return(rc);
}

/***********************************************************************
Write backup meta info to a specified file.
@return TRUE on success, FALSE on failure. */
static
my_bool
xtrabackup_write_metadata(const char *filepath)
{
	char		buf[1024];
	size_t		len;
	FILE		*fp;

	xtrabackup_print_metadata(buf, sizeof(buf));

	len = strlen(buf);

	fp = fopen(filepath, "w");
	if(!fp) {
		msg("xtrabackup: Error: cannot open %s\n", filepath);
		return(FALSE);
	}
	if (fwrite(buf, len, 1, fp) < 1) {
		fclose(fp);
		return(FALSE);
	}

	fclose(fp);

	return(TRUE);
}

/***********************************************************************
Read meta info for an incremental delta.
@return TRUE on success, FALSE on failure. */
static my_bool
xb_read_delta_metadata(const char *filepath, xb_delta_info_t *info)
{
	FILE*	fp;
	char	key[51];
	char	value[51];
	my_bool	r			= TRUE;

	/* set defaults */
	info->page_size = ULINT_UNDEFINED;
	info->zip_size = ULINT_UNDEFINED;
	info->space_id = ULINT_UNDEFINED;

	fp = fopen(filepath, "r");
	if (!fp) {
		/* Meta files for incremental deltas are optional */
		return(TRUE);
	}

	while (!feof(fp)) {
		if (fscanf(fp, "%50s = %50s\n", key, value) == 2) {
			if (strcmp(key, "page_size") == 0) {
				info->page_size = strtoul(value, NULL, 10);
			} else if (strcmp(key, "zip_size") == 0) {
				info->zip_size = strtoul(value, NULL, 10);
			} else if (strcmp(key, "space_id") == 0) {
				info->space_id = strtoul(value, NULL, 10);
			}
		}
	}

	fclose(fp);

	if (info->page_size == ULINT_UNDEFINED) {
		msg("xtrabackup: page_size is required in %s\n", filepath);
		r = FALSE;
	}
	if (info->space_id == ULINT_UNDEFINED) {
		msg("xtrabackup: Warning: This backup was taken with XtraBackup 2.0.1 "
			"or earlier, some DDL operations between full and incremental "
			"backups may be handled incorrectly\n");
	}

	return(r);
}

/***********************************************************************
Write meta info for an incremental delta.
@return TRUE on success, FALSE on failure. */
my_bool
xb_write_delta_metadata(const char *filename, const xb_delta_info_t *info)
{
	ds_file_t	*f;
	char		buf[64];
	my_bool		ret;
	size_t		len;
	MY_STAT		mystat;

	snprintf(buf, sizeof(buf),
		 "page_size = %lu\n"
		 "zip_size = %lu\n"
		 "space_id = %lu\n",
		 info->page_size, info->zip_size, info->space_id);
	len = strlen(buf);

	mystat.st_size = len;
	mystat.st_mtime = my_time(0);

	f = ds_open(ds_meta, filename, &mystat);
	if (f == NULL) {
		msg("xtrabackup: Error: cannot open output stream for %s\n",
		    filename);
		return(FALSE);
	}

	ret = (ds_write(f, buf, len) == 0);

	if (ds_close(f)) {
		ret = FALSE;
	}

	return(ret);
}

/* ================= backup ================= */
void
xtrabackup_io_throttling(void)
{
	if (xtrabackup_throttle && (io_ticket--) < 0) {
		os_event_reset(wait_throttle);
		os_event_wait(wait_throttle);
	}
}

static
my_bool regex_list_check_match(
	const regex_list_t& list,
	const char* name)
{
	xb_regmatch_t tables_regmatch[1];
	for (regex_list_t::const_iterator i = list.begin(), end = list.end();
	     i != end; ++i) {
		const xb_regex_t& regex = *i;
		int regres = xb_regexec(&regex, name, 1, tables_regmatch, 0);

		if (regres != REG_NOMATCH) {
			return(TRUE);
		}
	}
	return(FALSE);
}

static
my_bool
find_filter_in_hashtable(
	const char* name,
	hash_table_t* table,
	xb_filter_entry_t** result
)
{
	xb_filter_entry_t* found = NULL;
	HASH_SEARCH(name_hash, table, ut_fold_string(name),
		    xb_filter_entry_t*,
		    found, (void) 0,
		    !strcmp(found->name, name));

	if (found && result) {
		*result = found;
	}
	return (found != NULL);
}

/************************************************************************
Checks if a given table name matches any of specifications given in
regex_list or tables_hash.

@return TRUE on match or both regex_list and tables_hash are empty.*/
static my_bool
check_if_table_matches_filters(const char *name,
	const regex_list_t& regex_list,
	hash_table_t* tables_hash)
{
	if (regex_list.empty() && !tables_hash) {
		return(FALSE);
	}

	if (regex_list_check_match(regex_list, name)) {
		return(TRUE);
	}

	if (tables_hash && find_filter_in_hashtable(name, tables_hash, NULL)) {
		return(TRUE);
	}

	return FALSE;
}

enum skip_database_check_result {
	DATABASE_SKIP,
	DATABASE_SKIP_SOME_TABLES,
	DATABASE_DONT_SKIP,
	DATABASE_DONT_SKIP_UNLESS_EXPLICITLY_EXCLUDED,
};

/************************************************************************
Checks if a database specified by name should be skipped from backup based on
the --databases, --databases_file or --databases_exclude options.

@return TRUE if entire database should be skipped,
	FALSE otherwise.
*/
static
skip_database_check_result
check_if_skip_database(
	const char* name  /*!< in: path to the database */
)
{
	/* There are some filters for databases, check them */
	xb_filter_entry_t*	database = NULL;

	if (databases_exclude_hash &&
		find_filter_in_hashtable(name, databases_exclude_hash,
					 &database) &&
		!database->has_tables) {
		/* Database is found and there are no tables specified,
		   skip entire db. */
		return DATABASE_SKIP;
	}

	if (databases_include_hash) {
		if (!find_filter_in_hashtable(name, databases_include_hash,
					      &database)) {
		/* Database isn't found, skip the database */
			return DATABASE_SKIP;
		} else if (database->has_tables) {
			return DATABASE_SKIP_SOME_TABLES;
		} else {
			return DATABASE_DONT_SKIP_UNLESS_EXPLICITLY_EXCLUDED;
		}
	}

	return DATABASE_DONT_SKIP;
}

/************************************************************************
Checks if a database specified by path should be skipped from backup based on
the --databases, --databases_file or --databases_exclude options.

@return TRUE if the table should be skipped. */
my_bool
check_if_skip_database_by_path(
	const char* path /*!< in: path to the db directory. */
)
{
	if (databases_include_hash == NULL &&
		databases_exclude_hash == NULL) {
		return(FALSE);
	}

<<<<<<< HEAD
	const char* db_name = strrchr(path, OS_PATH_SEPARATOR);
=======
	const char* db_name = strrchr(path, SRV_PATH_SEPARATOR);
>>>>>>> 55aac4be
	if (db_name == NULL) {
		db_name = path;
	} else {
		++db_name;
	}

	return check_if_skip_database(db_name) == DATABASE_SKIP;
}

/************************************************************************
Checks if a table specified as a name in the form "database/name" (InnoDB 5.6)
or "./database/name.ibd" (InnoDB 5.5-) should be skipped from backup based on
the --tables or --tables-file options.

@return TRUE if the table should be skipped. */
bool
check_if_skip_table(
/******************/
	const char*	name)	/*!< in: path to the table */
{
	char buf[FN_REFLEN];
	const char *dbname, *tbname;
	const char *ptr;
	char *eptr;

	if (regex_exclude_list.empty() &&
		regex_include_list.empty() &&
		tables_include_hash == NULL &&
		tables_exclude_hash == NULL &&
		databases_include_hash == NULL &&
		databases_exclude_hash == NULL) {
<<<<<<< HEAD
		return(false);
=======
		return(FALSE);
>>>>>>> 55aac4be
	}

	dbname = NULL;
	tbname = name;
	while ((ptr = strchr(tbname, OS_PATH_SEPARATOR)) != NULL) {
		dbname = tbname;
		tbname = ptr + 1;
	}

	if (dbname == NULL) {
		return(false);
	}

	strncpy(buf, dbname, FN_REFLEN);
	buf[tbname - 1 - dbname] = 0;

	const skip_database_check_result skip_database =
			check_if_skip_database(buf);
	if (skip_database == DATABASE_SKIP) {
<<<<<<< HEAD
		return(true);
=======
		return (TRUE);
>>>>>>> 55aac4be
	}

	buf[FN_REFLEN - 1] = '\0';
	buf[tbname - 1 - dbname] = '.';

	/* Check if there's a suffix in the table name. If so, truncate it. We
	rely on the fact that a dot cannot be a part of a table name (it is
	encoded by the server with the @NNNN syntax). */
	if ((eptr = strchr(&buf[tbname - dbname], '.')) != NULL) {

		*eptr = '\0';
	}

	/* For partitioned tables first try to match against the regexp
	without truncating the #P#... suffix so we can backup individual
	partitions with regexps like '^test[.]t#P#p5' */
	if (check_if_table_matches_filters(buf, regex_exclude_list,
					   tables_exclude_hash)) {
<<<<<<< HEAD
		return(true);
	}
	if (check_if_table_matches_filters(buf, regex_include_list,
					   tables_include_hash)) {
		return(false);
=======
		return(TRUE);
	}
	if (check_if_table_matches_filters(buf, regex_include_list,
					   tables_include_hash)) {
		return(FALSE);
>>>>>>> 55aac4be
	}
	if ((eptr = strstr(buf, "#P#")) != NULL) {
		*eptr = 0;

		if (check_if_table_matches_filters(buf, regex_exclude_list,
						   tables_exclude_hash)) {
<<<<<<< HEAD
			return(true);
		}
		if (check_if_table_matches_filters(buf, regex_include_list,
						   tables_include_hash)) {
			return(false);
=======
			return (TRUE);
		}
		if (check_if_table_matches_filters(buf, regex_include_list,
						   tables_include_hash)) {
			return(FALSE);
>>>>>>> 55aac4be
		}
	}

	if (skip_database == DATABASE_DONT_SKIP_UNLESS_EXPLICITLY_EXCLUDED) {
		/* Database is in include-list, and qualified name wasn't
		   found in any of exclusion filters.*/
<<<<<<< HEAD
		return(false);
=======
		return (FALSE);
>>>>>>> 55aac4be
	}

	if (skip_database == DATABASE_SKIP_SOME_TABLES ||
		!regex_include_list.empty() ||
		tables_include_hash) {

		/* Include lists are present, but qualified name
		   failed to match any.*/
<<<<<<< HEAD
		return(true);
	}

	return(false);
=======
		return(TRUE);
	}

	return(FALSE);
>>>>>>> 55aac4be
}

/***********************************************************************
Reads the space flags from a given data file and returns the
page size. */
const page_size_t
xb_get_zip_size(os_file_t file, bool *success)
{
	byte		*buf;
	byte		*page;
	page_size_t	page_size(0, 0, false);
	ibool		ret;
	ulint		space;
	IORequest	read_request(IORequest::READ);

	buf = static_cast<byte *>(ut_malloc_nokey(2 * UNIV_PAGE_SIZE_MAX));
	page = static_cast<byte *>(ut_align(buf, UNIV_PAGE_SIZE_MAX));

	ret = os_file_read(read_request, file, page, 0, UNIV_PAGE_SIZE_MIN);
	if (!ret) {
		*success = false;
		goto end;
	}

	space = mach_read_from_4(page + FIL_PAGE_ARCH_LOG_NO_OR_SPACE_ID);
	if (space == 0) {
		page_size.copy_from(univ_page_size);
	} else {
		page_size.copy_from(page_size_t(fsp_header_get_flags(page)));
	}
	*success = true;
end:
	ut_free(buf);

	return(page_size);
}

const char*
xb_get_copy_action(const char *dflt)
{
	const char *action;

	if (xtrabackup_stream) {
		if (xtrabackup_compress) {
			if (xtrabackup_encrypt) {
				action = "Compressing, encrypting and streaming";
			} else {
				action = "Compressing and streaming";
			}
		} else if (xtrabackup_encrypt) {
			action = "Encrypting and streaming";
		} else {
			action = "Streaming";
		}
	} else {
		if (xtrabackup_compress) {
			if (xtrabackup_encrypt) {
				action = "Compressing and encrypting";
			} else {
				action = "Compressing";
			}
		} else if (xtrabackup_encrypt) {
			action = "Encrypting";
		} else {
			action = dflt;
		}
	}

	return(action);
}

/* TODO: We may tune the behavior (e.g. by fil_aio)*/

static
my_bool
xtrabackup_copy_datafile(fil_node_t* node, uint thread_n)
{
	char			 dst_name[FN_REFLEN];
	ds_file_t		*dstfile = NULL;
	xb_fil_cur_t		 cursor;
	xb_fil_cur_result_t	 res;
	xb_write_filt_t		*write_filter = NULL;
	xb_write_filt_ctxt_t	 write_filt_ctxt;
	const char		*action;
	xb_read_filt_t		*read_filter;
	ibool			is_system;
	my_bool			rc = FALSE;

	/* Get the name and the path for the tablespace. node->name always
	contains the path (which may be absolute for remote tablespaces in
	5.6+). space->name contains the tablespace name in the form
	"./database/table.ibd" (in 5.5-) or "database/table" (in 5.6+). For a
	multi-node shared tablespace, space->name contains the name of the first
	node, but that's irrelevant, since we only need node_name to match them
	against filters, and the shared tablespace is always copied regardless
	of the filters value. */

	const char* const node_name = node->space->name;
	const char* const node_path = node->name;

	is_system = !fil_is_user_tablespace_id(node->space->id);

	if (!is_system && check_if_skip_table(node_name)) {
		msg("[%02u] Skipping %s.\n", thread_n, node_name);
		return(FALSE);
	}

	if (!changed_page_bitmap) {
		read_filter = &rf_pass_through;
	}
	else {
		read_filter = &rf_bitmap;
	}
	res = xb_fil_cur_open(&cursor, read_filter, node, thread_n);
	if (res == XB_FIL_CUR_SKIP) {
		goto skip;
	} else if (res == XB_FIL_CUR_ERROR) {
		goto error;
	}

	if (!is_system) {
		snprintf(dst_name, sizeof(dst_name), "%s.ibd", node_name);
	} else {
		strncpy(dst_name, cursor.rel_path, sizeof(dst_name));
	}

	/* Setup the page write filter */
	if (xtrabackup_incremental) {
		write_filter = &wf_incremental;
	} else if (xtrabackup_compact) {
		write_filter = &wf_compact;
	} else {
		write_filter = &wf_write_through;
	}

	memset(&write_filt_ctxt, 0, sizeof(xb_write_filt_ctxt_t));
	ut_a(write_filter->process != NULL);

	if (write_filter->init != NULL &&
	    !write_filter->init(&write_filt_ctxt, dst_name, &cursor)) {
		msg("[%02u] xtrabackup: error: "
		    "failed to initialize page write filter.\n", thread_n);
		goto error;
	}

	dstfile = ds_open(ds_data, dst_name, &cursor.statinfo);
	if (dstfile == NULL) {
		msg("[%02u] xtrabackup: error: "
		    "cannot open the destination stream for %s\n",
		    thread_n, dst_name);
		goto error;
	}

	action = xb_get_copy_action();

	if (xtrabackup_stream) {
		msg_ts("[%02u] %s %s\n", thread_n, action, node_path);
	} else {
		msg_ts("[%02u] %s %s to %s\n", thread_n, action,
		       node_path, dstfile->path);
	}

	/* The main copy loop */
	while ((res = xb_fil_cur_read(&cursor)) == XB_FIL_CUR_SUCCESS) {
		if (!write_filter->process(&write_filt_ctxt, dstfile)) {
			goto error;
		}
	}

	if (res == XB_FIL_CUR_ERROR) {
		goto error;
	}

	if (write_filter->finalize
	    && !write_filter->finalize(&write_filt_ctxt, dstfile)) {
		goto error;
	}

	/* close */
	msg_ts("[%02u]        ...done\n", thread_n);
	xb_fil_cur_close(&cursor);
	if (ds_close(dstfile)) {
		rc = TRUE;
	}
	if (write_filter && write_filter->deinit) {
		write_filter->deinit(&write_filt_ctxt);
	}
	return(rc);

error:
	xb_fil_cur_close(&cursor);
	if (dstfile != NULL) {
		ds_close(dstfile);
	}
	if (write_filter && write_filter->deinit) {
		write_filter->deinit(&write_filt_ctxt);;
	}
	msg("[%02u] xtrabackup: Error: "
	    "xtrabackup_copy_datafile() failed.\n", thread_n);
	return(TRUE); /*ERROR*/

skip:

	if (dstfile != NULL) {
		ds_close(dstfile);
	}
	if (write_filter && write_filter->deinit) {
		write_filter->deinit(&write_filt_ctxt);
	}
	msg("[%02u] xtrabackup: Warning: We assume the "
	    "table was dropped during xtrabackup execution "
	    "and ignore the file.\n", thread_n);
	msg("[%02u] xtrabackup: Warning: skipping tablespace %s.\n",
	    thread_n, node_name);
	return(FALSE);
}

static
void
xtrabackup_choose_lsn_offset(lsn_t start_lsn)
{
	ulint no, expected_no;
	ulint blocks_in_group;
	lsn_t end_lsn;
	log_group_t *group;

	start_lsn = ut_uint64_align_down(start_lsn, OS_FILE_LOG_BLOCK_SIZE);
	end_lsn = start_lsn + RECV_SCAN_SIZE;

	group = UT_LIST_GET_FIRST(log_sys->log_groups);

	if (mysql_server_version < 50500) {
		/* server doesn't support log files larger than 4G */
		return;
	}

	if (server_flavor == FLAVOR_PERCONA_SERVER &&
	    (mysql_server_version > 50500 && mysql_server_version < 50600)) {
		/* it is Percona Server 5.5 */
		group->lsn_offset = group->lsn_offset_ps55;
		return;
	}

	if (group->lsn_offset_ps55 == group->lsn_offset ||
	    group->lsn_offset_ps55 == (lsn_t) -1) {
		/* we have only one option */
		return;
	}

	no = (ulint) -1;

	blocks_in_group = log_block_convert_lsn_to_no(
		log_group_get_capacity(group)) - 1;

	lsn_t offsets[2] = {group->lsn_offset,
			    group->lsn_offset_ps55};

	expected_no = log_block_convert_lsn_to_no(start_lsn);

	for (int i = 0; i < 2; i++) {
		group->lsn_offset = offsets[i];

		/* read log block number */
		if (group->lsn_offset < group->file_size * group->n_files &&
		    (log_group_calc_lsn_offset(start_lsn, group) %
		     UNIV_PAGE_SIZE) % OS_MIN_LOG_BLOCK_SIZE == 0) {
			log_group_read_log_seg(log_sys->buf, group,
					       start_lsn, end_lsn);
			no = log_block_get_hdr_no(log_sys->buf);
		}

		if ((no <= expected_no &&
			((expected_no - no) % blocks_in_group) == 0) ||
		    ((expected_no | 0x40000000UL) - no) % blocks_in_group == 0) {
			/* offset looks ok */
			return;
		}
	}
}

/*******************************************************//**
Scans log from a buffer and writes new log data to the outpud datasinc.
@return true if success */
static
bool
xtrabackup_scan_log_recs(
/*===============*/
	log_group_t*	group,		/*!< in: log group */
	bool		is_last,	/*!< in: whether it is last segment
					to copy */
	lsn_t		start_lsn,	/*!< in: buffer start lsn */
	lsn_t*		contiguous_lsn,	/*!< in/out: it is known that all log
					groups contain contiguous log data up
					to this lsn */
	lsn_t*		group_scanned_lsn,/*!< out: scanning succeeded up to
					this lsn */
	lsn_t		checkpoint_lsn,	/*!< in: latest checkpoint LSN */
	bool*		finished)	/*!< out: false if is not able to scan
					any more in this log group */
{
	lsn_t		scanned_lsn;
	ulint		data_len;
	ulint		write_size;
	const byte*	log_block;
	bool		more_data	= false;

	ulint		scanned_checkpoint_no = 0;

	*finished = false;
	scanned_lsn = start_lsn;
	log_block = log_sys->buf;

	while (log_block < log_sys->buf + RECV_SCAN_SIZE && !*finished) {
		ulint	no = log_block_get_hdr_no(log_block);
		ulint	scanned_no = log_block_convert_lsn_to_no(scanned_lsn);
		ibool	checksum_is_ok = log_block_checksum_is_ok(log_block);

		if (no != scanned_no && checksum_is_ok) {
			ulint blocks_in_group;

			blocks_in_group = log_block_convert_lsn_to_no(
				log_group_get_capacity(group)) - 1;

			if ((no < scanned_no &&
			    ((scanned_no - no) % blocks_in_group) == 0) ||
			    no == 0 ||
			    /* Log block numbers wrap around at 0x3FFFFFFF */
			    ((scanned_no | 0x40000000UL) - no) %
			    blocks_in_group == 0) {

				/* old log block, do nothing */
				*finished = true;
				break;
			}

			msg("xtrabackup: error:"
			    " log block numbers mismatch:\n"
			    "xtrabackup: error: expected log block no. %lu,"
			    " but got no. %lu from the log file.\n",
			    (ulong) scanned_no, (ulong) no);

			if ((no - scanned_no) % blocks_in_group == 0) {
				msg("xtrabackup: error:"
				    " it looks like InnoDB log has wrapped"
				    " around before xtrabackup could"
				    " process all records due to either"
				    " log copying being too slow, or "
				    " log files being too small.\n");
			}

			return(false);
		} else if (!checksum_is_ok) {
			/* Garbage or an incompletely written log block */

			msg("xtrabackup: warning: Log block checksum mismatch"
			    " (block no %lu at lsn " LSN_PF "): \n"
			    "expected %lu, calculated checksum %lu\n",
				(ulong) no,
				scanned_lsn,
				(ulong) log_block_get_checksum(log_block),
				(ulong) log_block_calc_checksum(log_block));
			msg("xtrabackup: warning: this is possible when the "
			    "log block has not been fully written by the "
			    "server, will retry later.\n");
			*finished = true;
			break;
		}

		if (log_block_get_flush_bit(log_block)) {
			/* This block was a start of a log flush operation:
			we know that the previous flush operation must have
			been completed for all log groups before this block
			can have been flushed to any of the groups. Therefore,
			we know that log data is contiguous up to scanned_lsn
			in all non-corrupt log groups. */

			if (scanned_lsn > *contiguous_lsn) {

				*contiguous_lsn = scanned_lsn;
			}
		}

		data_len = log_block_get_data_len(log_block);

		if (
		    (scanned_checkpoint_no > 0)
		    && (log_block_get_checkpoint_no(log_block)
		       < scanned_checkpoint_no)
		    && (scanned_checkpoint_no
			- log_block_get_checkpoint_no(log_block)
			> 0x80000000UL)) {

			/* Garbage from a log buffer flush which was made
			before the most recent database recovery */

			*finished = true;
			break;
		}

		if (!recv_sys->parse_start_lsn
		    && (log_block_get_first_rec_group(log_block) > 0)) {

			/* We found a point from which to start the parsing
			of log records */

			recv_sys->parse_start_lsn = scanned_lsn
				+ log_block_get_first_rec_group(log_block);
			recv_sys->scanned_lsn = recv_sys->parse_start_lsn;
			recv_sys->recovered_lsn = recv_sys->parse_start_lsn;
		}

		scanned_lsn = scanned_lsn + data_len;
		scanned_checkpoint_no = log_block_get_checkpoint_no(log_block);

		if (scanned_lsn > recv_sys->scanned_lsn) {

			/* We were able to find more log data: add it to the
			parsing buffer if parse_start_lsn is already
			non-zero */

			if (recv_sys->len + 4 * OS_FILE_LOG_BLOCK_SIZE
			    >= RECV_PARSING_BUF_SIZE) {
				ib::error() << "Log parsing buffer overflow."
					" Recovery may have failed!";

				recv_sys->found_corrupt_log = true;

			} else if (!recv_sys->found_corrupt_log) {
				more_data = recv_sys_add_to_parsing_buf(
					log_block, scanned_lsn);
			}

			recv_sys->scanned_lsn = scanned_lsn;
			recv_sys->scanned_checkpoint_no
				= log_block_get_checkpoint_no(log_block);
		}

		if (data_len < OS_FILE_LOG_BLOCK_SIZE) {
			/* Log data for this group ends here */

			*finished = true;
		} else {
			log_block += OS_FILE_LOG_BLOCK_SIZE;
		}
	}

	*group_scanned_lsn = scanned_lsn;

	/* ===== write log to 'xtrabackup_logfile' ====== */
	if (!*finished) {
		write_size = RECV_SCAN_SIZE;
	} else {
		write_size = ut_uint64_align_up(scanned_lsn,
					OS_FILE_LOG_BLOCK_SIZE) - start_lsn;
		if (!is_last && scanned_lsn % OS_FILE_LOG_BLOCK_SIZE) {
			write_size -= OS_FILE_LOG_BLOCK_SIZE;
		}
	}

	if (ds_write(dst_log_file, log_sys->buf, write_size)) {
		msg("xtrabackup: Error: "
		    "write to logfile failed\n");
		return(false);
	}

	if (more_data && !recv_sys->found_corrupt_log) {
		/* Try to parse more log records */

		if (recv_parse_log_recs(checkpoint_lsn,	/*!< in: latest checkpoint LSN */
					STORE_NO, false)) {
			ut_ad(recv_sys->found_corrupt_log
			      || recv_sys->found_corrupt_fs
			      || recv_sys->mlog_checkpoint_lsn
			      == recv_sys->recovered_lsn);
			return(true);
		}

		if (recv_sys->recovered_offset > RECV_PARSING_BUF_SIZE / 4) {
			/* Move parsing buffer data to the buffer start */

			recv_sys_justify_left_parsing_buf();
		}
	}

	return(true);
}

static my_bool
xtrabackup_copy_logfile(lsn_t from_lsn, my_bool is_last)
{
	/* definition from recv_recovery_from_checkpoint_start() */
	log_group_t*	group;
	lsn_t		group_scanned_lsn;
	lsn_t		contiguous_lsn;

	ut_a(dst_log_file != NULL);

	/* read from checkpoint_lsn_start to current */
	contiguous_lsn = ut_uint64_align_down(from_lsn, OS_FILE_LOG_BLOCK_SIZE);

	/* TODO: We must check the contiguous_lsn still exists in log file.. */

	group = UT_LIST_GET_FIRST(log_sys->log_groups);

	while (group) {
		bool	finished;
		lsn_t	start_lsn;
		lsn_t	end_lsn;

		/* reference recv_group_scan_log_recs() */
		finished = false;

		start_lsn = contiguous_lsn;

		while (!finished) {

			end_lsn = start_lsn + RECV_SCAN_SIZE;

			xtrabackup_io_throttling();

			mutex_enter(&log_sys->mutex);

			log_group_read_log_seg(log_sys->buf,
					       group, start_lsn, end_lsn);

			 if (!xtrabackup_scan_log_recs(group, is_last,
				start_lsn, &contiguous_lsn, &group_scanned_lsn,
				from_lsn, &finished)) {
				goto error;
			 }

			mutex_exit(&log_sys->mutex);

			start_lsn = end_lsn;

		}

		group->scanned_lsn = group_scanned_lsn;

		msg_ts(">> log scanned up to (" LSN_PF ")\n",
		       group->scanned_lsn);

		group = UT_LIST_GET_NEXT(log_groups, group);

		/* update global variable*/
		log_copy_scanned_lsn = group_scanned_lsn;

		/* innodb_mirrored_log_groups must be 1, no other groups */
		ut_a(group == NULL);

		debug_sync_point("xtrabackup_copy_logfile_pause");

	}


	return(FALSE);

error:
	mutex_exit(&log_sys->mutex);
	ds_close(dst_log_file);
	msg("xtrabackup: Error: xtrabackup_copy_logfile() failed.\n");
	return(TRUE);
}

static
#ifndef __WIN__
void*
#else
ulint
#endif
log_copying_thread(
	void*	arg __attribute__((unused)))
{
	/*
	  Initialize mysys thread-specific memory so we can
	  use mysys functions in this thread.
	*/
	my_thread_init();

	ut_a(dst_log_file != NULL);

	log_copying_running = TRUE;

	while(log_copying) {
		os_event_reset(log_copying_stop);
		os_event_wait_time_low(log_copying_stop,
				       xtrabackup_log_copy_interval * 1000ULL,
				       0);
		if (log_copying) {
			if(xtrabackup_copy_logfile(log_copy_scanned_lsn,
						   FALSE)) {

				exit(EXIT_FAILURE);
			}
		}
	}

	/* last copying */
	if(xtrabackup_copy_logfile(log_copy_scanned_lsn, TRUE)) {

		exit(EXIT_FAILURE);
	}

	log_copying_running = FALSE;
	my_thread_end();
	os_thread_exit();

	return(0);
}

/* io throttle watching (rough) */
static
#ifndef __WIN__
void*
#else
ulint
#endif
io_watching_thread(
	void*	arg)
{
	(void)arg;
	/* currently, for --backup only */
	ut_a(xtrabackup_backup);

	io_watching_thread_running = TRUE;

	while (log_copying) {
		os_thread_sleep(1000000); /*1 sec*/
		io_ticket = xtrabackup_throttle;
		os_event_set(wait_throttle);
	}

	/* stop io throttle */
	xtrabackup_throttle = 0;
	os_event_set(wait_throttle);

	io_watching_thread_running = FALSE;

	os_thread_exit();

	return(0);
}

/************************************************************************
I/o-handler thread function. */
static

#ifndef __WIN__
void*
#else
ulint
#endif
io_handler_thread(
/*==============*/
	void*	arg)
{
	ulint	segment;


	segment = *((ulint*)arg);

 	while (srv_shutdown_state != SRV_SHUTDOWN_EXIT_THREADS) {
		fil_aio_wait(segment);
	}

	/* We count the number of threads in os_thread_exit(). A created
	thread should always use that to exit and not use return() to exit.
	The thread actually never comes here because it is exited in an
	os_event_wait(). */

	os_thread_exit();

#ifndef __WIN__
	return(NULL);				/* Not reached */
#else
	return(0);
#endif
}

/**************************************************************************
Datafiles copying thread.*/
static
os_thread_ret_t
data_copy_thread_func(
/*==================*/
	void *arg) /* thread context */
{
	data_thread_ctxt_t	*ctxt = (data_thread_ctxt_t *) arg;
	uint			num = ctxt->num;
	fil_node_t*		node;

	/*
	  Initialize mysys thread-specific memory so we can
	  use mysys functions in this thread.
	*/
	my_thread_init();

	debug_sync_point("data_copy_thread_func");

	while ((node = datafiles_iter_next(ctxt->it)) != NULL) {

		/* copy the datafile */
		if(xtrabackup_copy_datafile(node, num)) {
			msg("[%02u] xtrabackup: Error: "
			    "failed to copy datafile.\n", num);
			exit(EXIT_FAILURE);
		}
	}

	mutex_enter(ctxt->count_mutex);
	(*ctxt->count)--;
	mutex_exit(ctxt->count_mutex);

	my_thread_end();
	os_thread_exit();
	OS_THREAD_DUMMY_RETURN;
}

/************************************************************************
Initialize the appropriate datasink(s). Both local backups and streaming in the
'xbstream' format allow parallel writes so we can write directly.

Otherwise (i.e. when streaming in the 'tar' format) we need 2 separate datasinks
for the data stream (and don't allow parallel data copying) and for metainfo
files (including xtrabackup_logfile). The second datasink writes to temporary
files first, and then streams them in a serialized way when closed. */
static void
xtrabackup_init_datasinks(void)
{
	if (xtrabackup_parallel > 1 && xtrabackup_stream &&
	    xtrabackup_stream_fmt == XB_STREAM_FMT_TAR) {
		msg("xtrabackup: warning: the --parallel option does not have "
		    "any effect when streaming in the 'tar' format. "
		    "You can use the 'xbstream' format instead.\n");
		xtrabackup_parallel = 1;
	}

	/* Start building out the pipelines from the terminus back */
	if (xtrabackup_stream) {
		/* All streaming goes to stdout */
		ds_data = ds_meta = ds_redo = ds_create(xtrabackup_target_dir,
						        DS_TYPE_STDOUT);
	} else {
		/* Local filesystem */
		ds_data = ds_meta = ds_redo = ds_create(xtrabackup_target_dir,
						        DS_TYPE_LOCAL);
	}

	/* Track it for destruction */
	xtrabackup_add_datasink(ds_data);

	/* Stream formatting */
	if (xtrabackup_stream) {
		ds_ctxt_t	*ds;
		if (xtrabackup_stream_fmt == XB_STREAM_FMT_TAR) {
			ds = ds_create(xtrabackup_target_dir, DS_TYPE_ARCHIVE);
		} else if (xtrabackup_stream_fmt == XB_STREAM_FMT_XBSTREAM) {
			ds = ds_create(xtrabackup_target_dir, DS_TYPE_XBSTREAM);
		} else {
			/* bad juju... */
			ds = NULL;
		}

		xtrabackup_add_datasink(ds);

		ds_set_pipe(ds, ds_data);
		ds_data = ds;

		if (xtrabackup_stream_fmt != XB_STREAM_FMT_XBSTREAM) {

			/* 'tar' does not allow parallel streams */
			ds_redo = ds_meta = ds_create(xtrabackup_target_dir,
						      DS_TYPE_TMPFILE);
			xtrabackup_add_datasink(ds_meta);
			ds_set_pipe(ds_meta, ds);
		} else {
			ds_redo = ds_meta = ds_data;
		}
	}

	/* Encryption */
	if (xtrabackup_encrypt) {
		ds_ctxt_t	*ds;

                ds_encrypt_algo = xtrabackup_encrypt_algo;
                ds_encrypt_key = xtrabackup_encrypt_key;
                ds_encrypt_key_file = xtrabackup_encrypt_key_file;
                ds_encrypt_encrypt_threads = xtrabackup_encrypt_threads;
                ds_encrypt_encrypt_chunk_size = xtrabackup_encrypt_chunk_size;

		ds = ds_create(xtrabackup_target_dir, DS_TYPE_ENCRYPT);
		xtrabackup_add_datasink(ds);

		ds_set_pipe(ds, ds_data);
		if (ds_data != ds_meta) {
			ds_data = ds;
			ds = ds_create(xtrabackup_target_dir, DS_TYPE_ENCRYPT);
			xtrabackup_add_datasink(ds);

			ds_set_pipe(ds, ds_meta);
			ds_redo = ds_meta = ds;
		} else {
			ds_redo = ds_data = ds_meta = ds;
		}
	}

	/* Compression for ds_data and ds_redo */
	if (xtrabackup_compress) {
		ds_ctxt_t	*ds;

		/* Use a 1 MB buffer for compressed output stream */
		ds = ds_create(xtrabackup_target_dir, DS_TYPE_BUFFER);
		ds_buffer_set_size(ds, 1024 * 1024);
		xtrabackup_add_datasink(ds);
		ds_set_pipe(ds, ds_data);
		if (ds_data != ds_redo) {
			ds_data = ds;
			ds = ds_create(xtrabackup_target_dir, DS_TYPE_BUFFER);
			ds_buffer_set_size(ds, 1024 * 1024);
			xtrabackup_add_datasink(ds);
			ds_set_pipe(ds, ds_redo);
			ds_redo = ds;
		} else {
			ds_redo = ds_data = ds;
		}

		ds = ds_create(xtrabackup_target_dir, DS_TYPE_COMPRESS);
		xtrabackup_add_datasink(ds);
		ds_set_pipe(ds, ds_data);
		if (ds_data != ds_redo) {
			ds_data = ds;
			ds = ds_create(xtrabackup_target_dir, DS_TYPE_COMPRESS);
			xtrabackup_add_datasink(ds);
			ds_set_pipe(ds, ds_redo);
			ds_redo = ds;
		} else {
			ds_redo = ds_data = ds;
		}
	}
}

/************************************************************************
Destroy datasinks.

Destruction is done in the specific order to not violate their order in the
pipeline so that each datasink is able to flush data down the pipeline. */
static void xtrabackup_destroy_datasinks(void)
{
	for (uint i = actual_datasinks; i > 0; i--) {
		ds_destroy(datasinks[i-1]);
		datasinks[i-1] = NULL;
	}
	ds_data = NULL;
	ds_meta = NULL;
	ds_redo = NULL;
}

#define SRV_N_PENDING_IOS_PER_THREAD 	OS_AIO_N_PENDING_IOS_PER_THREAD
#define SRV_MAX_N_PENDING_SYNC_IOS	100

/************************************************************************
@return TRUE if table should be opened. */
static
bool
xb_check_if_open_tablespace(
	const char*	db,
	const char*	table)
{
	char buf[FN_REFLEN];

	snprintf(buf, sizeof(buf), "%s/%s", db, table);

	return !check_if_skip_table(buf);
}

/************************************************************************
Initializes the I/O and tablespace cache subsystems. */
static
void
xb_fil_io_init(void)
/*================*/
{
	srv_n_file_io_threads = srv_n_read_io_threads;

	os_aio_init(srv_n_read_io_threads,
		    srv_n_write_io_threads,
		    SRV_MAX_N_PENDING_SYNC_IOS);

	fil_init(srv_file_per_table ? 50000 : 5000, LONG_MAX);

	fsp_init();
}

Datafile *xb_new_datafile(
	const char *name,
	bool is_remote)
{
	if (is_remote) {
		RemoteDatafile *remote_file = new RemoteDatafile();
		remote_file->set_name(name);
		return(remote_file);
	} else {
		Datafile *file = new Datafile();
		file->set_name(name);
		file->make_filepath(".", name, IBD);
		return(file);
	}
}

void
xb_load_single_table_tablespace(
	const char *dirname,
	const char *filname,
	bool is_remote)
{
	/* Ignore .isl files on XtraBackup recovery. All tablespaces must be
	local. */
	if (is_remote && !srv_backup_mode) {
		return;
	}

	/* The name ends in .ibd or .isl;
	try opening the file */
	char*	name;
	size_t	dirlen		= dirname == NULL ? 0 : strlen(dirname);
	size_t	namelen		= strlen(filname);
	ulint	pathlen		= dirname == NULL ? namelen + 1: dirlen + namelen + 2;
	lsn_t	flush_lsn;
	dberr_t	err;
	fil_space_t	*space;

	name = static_cast<char*>(ut_malloc_nokey(pathlen));

	if (dirname != NULL) {
		ut_snprintf(name, pathlen, "%s/%s", dirname, filname);
		name[pathlen - 5] = 0;
	} else {
		ut_snprintf(name, pathlen, "%s", filname);
		name[pathlen - 5] = 0;
	}

	Datafile *file = xb_new_datafile(name, is_remote);

	if (file->open_read_only(true) != DB_SUCCESS) {
		ut_free(name);
		exit(EXIT_FAILURE);
	}

	err = file->validate_first_page(&flush_lsn, false);

	if (err == DB_SUCCESS) {

		os_offset_t	node_size = os_file_get_size(file->handle());
		bool		is_tmp = FSP_FLAGS_GET_TEMPORARY(file->flags());
		os_offset_t	n_pages;

		ut_a(node_size != (os_offset_t) -1);

		n_pages = node_size / page_size_t(file->flags()).physical();

		space = fil_space_create(
			name, file->space_id(), file->flags(),
			is_tmp ? FIL_TYPE_TEMPORARY : FIL_TYPE_TABLESPACE);

		ut_a(space != NULL);

		/* For encryption tablespace, initialize encryption
		information.*/
		if (FSP_FLAGS_GET_ENCRYPTION(file->flags())) {
			byte*	key = file->m_encryption_key;
			byte*	iv = file->m_encryption_iv;
			ut_ad(key && iv);

			err = fil_set_encryption(space->id, Encryption::AES,
						 key, iv);
			ut_ad(err == DB_SUCCESS);
		}


		if (!fil_node_create(file->filepath(), n_pages, space,
				     false, false)) {
			ut_error;
		}

		/* by opening the tablespace we forcing node and space objects
		in the cache to be populated with fields from space header */
		fil_space_open(space->name);

		if (!srv_backup_mode || srv_close_files) {
			fil_space_close(space->name);
		}
	} else {
		/* allow corrupted first page for xtrabackup, it coulde be just
		zero-filled page, which we restoer from redo log later */
		if (xtrabackup_backup && err != DB_CORRUPTION) {
			exit(EXIT_FAILURE);
		}
	}

	ut_free(name);

	delete file;
}

/********************************************************************//**
At the server startup, if we need crash recovery, scans the database
directories under the MySQL datadir, looking for .ibd files. Those files are
single-table tablespaces. We need to know the space id in each of them so that
we know into which file we should look to check the contents of a page stored
in the doublewrite buffer, also to know where to apply log records where the
space id is != 0.
@return	DB_SUCCESS or error number */
UNIV_INTERN
dberr_t
xb_load_single_table_tablespaces(bool (*pred)(const char*, const char*))
/*===================================*/
{
	int		ret;
	char*		dbpath		= NULL;
	ulint		dbpath_len	= 100;
	os_file_dir_t	dir;
	os_file_dir_t	dbdir;
	os_file_stat_t	dbinfo;
	os_file_stat_t	fileinfo;
	dberr_t		err		= DB_SUCCESS;

	/* The datadir of MySQL is always the default directory of mysqld */

	dir = os_file_opendir(fil_path_to_mysql_datadir, true);

	if (dir == NULL) {

		return(DB_ERROR);
	}

	dbpath = static_cast<char*>(ut_malloc_nokey(dbpath_len));

	/* Scan all directories under the datadir. They are the database
	directories of MySQL. */

	ret = fil_file_readdir_next_file(&err, fil_path_to_mysql_datadir, dir,
					 &dbinfo);
	while (ret == 0) {
		ulint len;

		/* General tablespaces are always at the first level of the
		data home dir */
		if (dbinfo.type == OS_FILE_TYPE_FILE &&
		    strlen(dbinfo.name) > 4 &&
		    strcmp(dbinfo.name + strlen(dbinfo.name) - 4, ".isl")
				== 0 &&
		    !(pred && !pred(".", dbinfo.name))) {
			xb_load_single_table_tablespace(NULL, dbinfo.name,
							true);
		}

		if (dbinfo.type == OS_FILE_TYPE_FILE &&
		    strlen(dbinfo.name) > 4 &&
		    strcmp(dbinfo.name + strlen(dbinfo.name) - 4, ".ibd")
				== 0 &&
		    !(pred && !pred(".", dbinfo.name))) {
			xb_load_single_table_tablespace(NULL, dbinfo.name,
							false);
		}

		if (dbinfo.type == OS_FILE_TYPE_FILE
		    || dbinfo.type == OS_FILE_TYPE_UNKNOWN) {

			goto next_datadir_item;
		}

		/* We found a symlink or a directory; try opening it to see
		if a symlink is a directory */

		len = strlen(fil_path_to_mysql_datadir)
			+ strlen (dbinfo.name) + 2;
		if (len > dbpath_len) {
			dbpath_len = len;

			if (dbpath) {
				ut_free(dbpath);
			}

			dbpath = static_cast<char*>(ut_malloc_nokey(dbpath_len));
		}
		ut_snprintf(dbpath, dbpath_len,
			    "%s/%s", fil_path_to_mysql_datadir, dbinfo.name);
		os_normalize_path(dbpath);

		if (check_if_skip_database_by_path(dbpath)) {
			fprintf(stderr, "Skipping db: %s\n", dbpath);
			goto next_datadir_item;
		}

		/* We want wrong directory permissions to be a fatal error for
		XtraBackup. */
		dbdir = os_file_opendir(dbpath, true);

		if (dbdir != NULL) {

			/* We found a database directory; loop through it,
			looking for possible .ibd files in it */

			ret = fil_file_readdir_next_file(&err, dbpath, dbdir,
							 &fileinfo);
			while (ret == 0) {
				bool is_remote;

				if (fileinfo.type == OS_FILE_TYPE_DIR) {
					goto next_file_item;
				}

				is_remote = strcmp(fileinfo.name
					  + strlen(fileinfo.name) - 4,
					  ".isl") == 0;

				/* We found a symlink or a file */
				if (strlen(fileinfo.name) > 4
				    && (0 == strcmp(fileinfo.name
						   + strlen(fileinfo.name) - 4,
						   ".ibd"))
				    && (!pred
					|| pred(dbinfo.name, fileinfo.name))) {
					xb_load_single_table_tablespace(
						dbinfo.name, fileinfo.name,
						is_remote);
				}
next_file_item:
				ret = fil_file_readdir_next_file(&err,
								 dbpath, dbdir,
								 &fileinfo);
			}

			if (0 != os_file_closedir(dbdir)) {
				fputs("InnoDB: Warning: could not"
				      " close database directory ", stderr);
				fputs(dbpath, stderr);
				putc('\n', stderr);

				err = DB_ERROR;
			}

		} else {

			err = DB_ERROR;
			break;

		}

next_datadir_item:
		ret = fil_file_readdir_next_file(&err,
						 fil_path_to_mysql_datadir,
						 dir, &dbinfo);
	}

	ut_free(dbpath);

	if (0 != os_file_closedir(dir)) {
		fprintf(stderr,
			"InnoDB: Error: could not close MySQL datadir\n");

		return(DB_ERROR);
	}

	return(err);
}

/****************************************************************************
Populates the tablespace memory cache by scanning for and opening data files.
@returns DB_SUCCESS or error code.*/
static
ulint
xb_load_tablespaces(void)
/*=====================*/
{
	ulint	i;
	ulint	err;
	ulint   sum_of_new_sizes;
        lsn_t	flush_lsn;
        bool	create_new_db;

	for (i = 0; i < srv_n_file_io_threads; i++) {
		thread_nr[i] = i;

		os_thread_create(io_handler_thread, thread_nr + i,
				 thread_ids + i);
    	}

	os_thread_sleep(200000); /*0.2 sec*/

	err = srv_sys_space.check_file_spec(&create_new_db, 0);

	/* create_new_db must not be true. */
	if (err != DB_SUCCESS || create_new_db) {
		msg("xtrabackup: could not find data files at the "
		    "specified datadir\n");
		return(DB_ERROR);
	}

	err = srv_sys_space.open_or_create(false, false, &sum_of_new_sizes,
					   &flush_lsn);

	if (err != DB_SUCCESS) {
		msg("xtrabackup: Could not open or create data files.\n"
		    "xtrabackup: If you tried to add new data files, and it "
		    "failed here,\n"
		    "xtrabackup: you should now edit innodb_data_file_path in "
		    "my.cnf back\n"
		    "xtrabackup: to what it was, and remove the new ibdata "
		    "files InnoDB created\n"
		    "xtrabackup: in this failed attempt. InnoDB only wrote "
		    "those files full of\n"
		    "xtrabackup: zeros, but did not yet use them in any way. "
		    "But be careful: do not\n"
		    "xtrabackup: remove old data files which contain your "
		    "precious data!\n");
		return(err);
	}

	/* Add separate undo tablespaces to fil_system */

	err = srv_undo_tablespaces_init(FALSE,
					TRUE,
					srv_undo_tablespaces,
					&srv_undo_tablespaces_open);
	if (err != DB_SUCCESS) {
		return(err);
	}

	/* It is important to call fil_load_single_table_tablespace() after
	srv_undo_tablespaces_init(), because fil_is_user_tablespace_id() *
	relies on srv_undo_tablespaces_open to be properly initialized */

	msg("xtrabackup: Generating a list of tablespaces\n");

	err = xb_load_single_table_tablespaces(xb_check_if_open_tablespace);
	if (err != DB_SUCCESS) {
		return(err);
	}

	debug_sync_point("xtrabackup_load_tablespaces_pause");

	return(DB_SUCCESS);
}

/************************************************************************
Initialize the tablespace memory cache and populate it by scanning for and
opening data files.
@returns DB_SUCCESS or error code.*/
ulint
xb_data_files_init(void)
/*====================*/
{
	xb_fil_io_init();

	return(xb_load_tablespaces());
}

/************************************************************************
Destroy the tablespace memory cache. */
void
xb_data_files_close(void)
/*====================*/
{
	ulint	i;

	srv_shutdown_state = SRV_SHUTDOWN_EXIT_THREADS;

	/* All threads end up waiting for certain events. Put those events
	to the signaled state. Then the threads will exit themselves after
	os_event_wait(). */
	for (i = 0; i < 1000; i++) {

		if (!buf_page_cleaner_is_active
		    && os_aio_all_slots_free()) {
			os_aio_wake_all_threads_at_shutdown();
		}

		/* f. dict_stats_thread is signaled from
		logs_empty_and_mark_files_at_shutdown() and should have
		already quit or is quitting right now. */

		bool	active = os_thread_active();

		os_thread_sleep(100000);

		if (!active) {
			break;
		}
	}

	if (i == 1000) {
		ib::warn() << os_thread_count << " threads created by InnoDB"
			" had not exited at shutdown!";
	}

	os_aio_free();

	fil_close_all_files();

	fil_close();

	/* Free the double write data structures. */
	if (buf_dblwr) {
		buf_dblwr_free();
	}

	/* Reset srv_file_io_threads to its default value to avoid confusing
	warning on --prepare in innobase_start_or_create_for_mysql()*/
	srv_n_file_io_threads = 4;

	srv_shutdown_state = SRV_SHUTDOWN_NONE;
}

/***********************************************************************
Allocate and initialize the entry for databases and tables filtering
hash tables. If memory allocation is not successful, terminate program.
@return pointer to the created entry.  */
static
xb_filter_entry_t *
xb_new_filter_entry(
/*================*/
	const char*	name)	/*!< in: name of table/database */
{
	xb_filter_entry_t	*entry;
	ulint namelen = strlen(name);

	ut_a(namelen <= NAME_LEN * 2 + 1);

	entry = static_cast<xb_filter_entry_t *>
		(ut_zalloc_nokey(sizeof(xb_filter_entry_t) + namelen + 1));
	entry->name = ((char*)entry) + sizeof(xb_filter_entry_t);
	strcpy(entry->name, name);
	entry->has_tables = FALSE;

	return entry;
}

/***********************************************************************
Add entry to hash table. If hash table is NULL, allocate and initialize
new hash table */
static
xb_filter_entry_t*
xb_add_filter(
/*========================*/
	const char*	name,	/*!< in: name of table/database */
	hash_table_t**	hash)	/*!< in/out: hash to insert into */
{
	xb_filter_entry_t*	entry;

	entry = xb_new_filter_entry(name);

	if (UNIV_UNLIKELY(*hash == NULL)) {
		*hash = hash_create(1000);
	}
	HASH_INSERT(xb_filter_entry_t,
		name_hash, *hash,
		ut_fold_string(entry->name),
		entry);

	return entry;
}

/***********************************************************************
Validate name of table or database. If name is invalid, program will
be finished with error code */
static
void
xb_validate_name(
/*=============*/
	const char*	name,	/*!< in: name */
	size_t		len)	/*!< in: length of name */
{
	const char*	p;

	/* perform only basic validation. validate length and
	path symbols */
	if (len > NAME_LEN) {
		msg("xtrabackup: name `%s` is too long.\n", name);
		exit(EXIT_FAILURE);
	}
	p = strpbrk(name, "/\\~");
	if (p && p - name < NAME_LEN) {
		msg("xtrabackup: name `%s` is not valid.\n", name);
		exit(EXIT_FAILURE);
	}
}

/***********************************************************************
Register new filter entry which can be either database
or table name.  */
static
void
xb_register_filter_entry(
/*=====================*/
	const char*	name,	/*!< in: name */
	hash_table_t** databases_hash,
<<<<<<< HEAD
	hash_table_t** tables_hash)
=======
	hash_table_t** tables_hash
	)
>>>>>>> 55aac4be
{
	const char*		p;
	size_t			namelen;
	xb_filter_entry_t*	db_entry = NULL;

	namelen = strlen(name);
	if ((p = strchr(name, '.')) != NULL) {
		char dbname[NAME_LEN + 1];

		xb_validate_name(name, p - name);
		xb_validate_name(p + 1, namelen - (p - name));

		strncpy(dbname, name, p - name);
		dbname[p - name] = 0;

		if (*databases_hash) {
			HASH_SEARCH(name_hash, (*databases_hash),
					ut_fold_string(dbname),
					xb_filter_entry_t*,
					db_entry, (void) 0,
					!strcmp(db_entry->name, dbname));
		}
		if (!db_entry) {
			db_entry = xb_add_filter(dbname, databases_hash);
		}
		db_entry->has_tables = TRUE;
		xb_add_filter(name, tables_hash);
	} else {
		xb_validate_name(name, namelen);

		xb_add_filter(name, databases_hash);
	}
}

static
void
xb_register_include_filter_entry(
<<<<<<< HEAD
	const char* name)
=======
	const char* name
)
>>>>>>> 55aac4be
{
	xb_register_filter_entry(name, &databases_include_hash,
				 &tables_include_hash);
}

static
void
xb_register_exclude_filter_entry(
<<<<<<< HEAD
	const char* name)
=======
	const char* name
)
>>>>>>> 55aac4be
{
	xb_register_filter_entry(name, &databases_exclude_hash,
				 &tables_exclude_hash);
}

/***********************************************************************
Register new table for the filter.  */
static
void
xb_register_table(
/*==============*/
	const char* name)	/*!< in: name of table */
{
	if (strchr(name, '.') == NULL) {
		msg("xtrabackup: `%s` is not fully qualified name.\n", name);
		exit(EXIT_FAILURE);
	}

	xb_register_include_filter_entry(name);
}

static
void
xb_add_regex_to_list(
	const char* regex,  /*!< in: regex */
	const char* error_context,  /*!< in: context to error message */
	regex_list_t* list) /*! in: list to put new regex to */
{
	char			errbuf[100];
	int			ret;

	xb_regex_t compiled_regex;
	ret = xb_regcomp(&compiled_regex, regex, REG_EXTENDED);

	if (ret != 0) {
		xb_regerror(ret, &compiled_regex, errbuf, sizeof(errbuf));
		msg("xtrabackup: error: %s regcomp(%s): %s\n",
			error_context, regex, errbuf);
		exit(EXIT_FAILURE);
	}

	list->push_back(compiled_regex);
}

/***********************************************************************
Register new regex for the include filter.  */
static
void
xb_register_include_regex(
/*==============*/
	const char* regex)	/*!< in: regex */
{
	xb_add_regex_to_list(regex, "tables", &regex_include_list);
}

/***********************************************************************
Register new regex for the exclude filter.  */
static
void
xb_register_exclude_regex(
/*==============*/
	const char* regex)	/*!< in: regex */
{
	xb_add_regex_to_list(regex, "tables-exclude", &regex_exclude_list);
}

typedef void (*insert_entry_func_t)(const char*);

/***********************************************************************
Scan string and load filter entries from it.  */
static
void
xb_load_list_string(
/*================*/
	char* list,			/*!< in: string representing a list */
	const char* delimiters,		/*!< in: delimiters of entries */
	insert_entry_func_t ins)	/*!< in: callback to add entry */
{
	char*	p;
	char*	saveptr;

	p = strtok_r(list, delimiters, &saveptr);
	while (p) {

		ins(p);

		p = strtok_r(NULL, delimiters, &saveptr);
	}
}

/***********************************************************************
Scan file and load filter entries from it.  */
static
void
xb_load_list_file(
/*==============*/
	const char* filename,		/*!< in: name of file */
	insert_entry_func_t ins)	/*!< in: callback to add entry */
{
	char	name_buf[NAME_LEN*2+2];
	FILE*	fp;

	/* read and store the filenames */
	fp = fopen(filename, "r");
	if (!fp) {
		msg("xtrabackup: cannot open %s\n",
		    filename);
		exit(EXIT_FAILURE);
	}
	while (fgets(name_buf, sizeof(name_buf), fp) != NULL) {
		char*	p = strchr(name_buf, '\n');
		if (p) {
			*p = '\0';
		} else {
			msg("xtrabackup: `%s...` name is too long", name_buf);
			exit(EXIT_FAILURE);
		}

		ins(name_buf);
	}

	fclose(fp);
}


static
void
xb_filters_init()
{
	if (xtrabackup_databases) {
		xb_load_list_string(xtrabackup_databases, " \t",
				    xb_register_include_filter_entry);
	}

	if (xtrabackup_databases_file) {
		xb_load_list_file(xtrabackup_databases_file,
				  xb_register_include_filter_entry);
	}

	if (xtrabackup_databases_exclude) {
		xb_load_list_string(xtrabackup_databases_exclude, " \t",
				    xb_register_exclude_filter_entry);
	}

	if (xtrabackup_tables) {
		xb_load_list_string(xtrabackup_tables, ",",
				    xb_register_include_regex);
	}

	if (xtrabackup_tables_file) {
		xb_load_list_file(xtrabackup_tables_file, xb_register_table);
	}

	if (xtrabackup_tables_exclude) {
		xb_load_list_string(xtrabackup_tables_exclude, ",",
				    xb_register_exclude_regex);
	}
}

static
void
xb_filter_hash_free(hash_table_t* hash)
{
	ulint	i;

	/* free the hash elements */
	for (i = 0; i < hash_get_n_cells(hash); i++) {
		xb_filter_entry_t*	table;

		table = static_cast<xb_filter_entry_t *>
			(HASH_GET_FIRST(hash, i));

		while (table) {
			xb_filter_entry_t*	prev_table = table;

			table = static_cast<xb_filter_entry_t *>
				(HASH_GET_NEXT(name_hash, prev_table));

			HASH_DELETE(xb_filter_entry_t, name_hash, hash,
				ut_fold_string(prev_table->name), prev_table);
			ut_free(prev_table);
		}
	}

	/* free hash */
	hash_table_free(hash);
}

static void xb_regex_list_free(regex_list_t* list)
{
	while (list->size() > 0) {
		xb_regfree(&list->front());
		list->pop_front();
	}
}

/************************************************************************
Destroy table filters for partial backup. */
static
void
xb_filters_free()
{
	xb_regex_list_free(&regex_include_list);
	xb_regex_list_free(&regex_exclude_list);

	if (tables_include_hash) {
		xb_filter_hash_free(tables_include_hash);
	}

	if (tables_exclude_hash) {
		xb_filter_hash_free(tables_exclude_hash);
	}

	if (databases_include_hash) {
		xb_filter_hash_free(databases_include_hash);
	}

	if (databases_exclude_hash) {
		xb_filter_hash_free(databases_exclude_hash);
	}
}

/*********************************************************************//**
Creates or opens the log files and closes them.
@return	DB_SUCCESS or error code */
static
ulint
open_or_create_log_file(
/*====================*/
	ibool	create_new_db,		/*!< in: TRUE if we should create a
					new database */
	ibool*	log_file_created,	/*!< out: TRUE if new log file
					created */
	ibool	log_file_has_been_opened,/*!< in: TRUE if a log file has been
					opened before: then it is an error
					to try to create another log file */
	ulint	k,			/*!< in: log group number */
	ulint	i,			/*!< in: log file number in group */
	fil_space_t**	log_space)	/*!< out: log space */
{
	bool		ret;
	os_offset_t	size;
	char		name[10000];
	ulint		dirnamelen;

	UT_NOT_USED(create_new_db);
	UT_NOT_USED(log_file_has_been_opened);
	UT_NOT_USED(k);
	ut_ad(k == 0);

	*log_file_created = FALSE;

	os_normalize_path(srv_log_group_home_dir);

	dirnamelen = strlen(srv_log_group_home_dir);
	ut_a(dirnamelen < (sizeof name) - 10 - sizeof "ib_logfile");
	memcpy(name, srv_log_group_home_dir, dirnamelen);

	/* Add a path separator if needed. */
	if (dirnamelen && name[dirnamelen - 1] != OS_PATH_SEPARATOR) {
		name[dirnamelen++] = OS_PATH_SEPARATOR;
	}

	sprintf(name + dirnamelen, "%s%lu", "ib_logfile", (ulong) i);

	files[i] = os_file_create(0, name,
				  OS_FILE_OPEN, OS_FILE_NORMAL,
				  OS_LOG_FILE, true, &ret);
	if (!ret) {
		fprintf(stderr, "InnoDB: Error in opening %s\n", name);

		return(DB_ERROR);
	}

	size = os_file_get_size(files[i]);

	if (size != srv_log_file_size * UNIV_PAGE_SIZE) {

		fprintf(stderr,
			"InnoDB: Error: log file %s is"
			" of different size " UINT64PF " bytes\n"
			"InnoDB: than specified in the .cnf"
			" file " UINT64PF " bytes!\n",
			name, size, srv_log_file_size * UNIV_PAGE_SIZE);

		return(DB_ERROR);
	}

	ret = os_file_close(files[i]);
	ut_a(ret);

	if (i == 0) {
		/* Create in memory the file space object
		which is for this log group */

		*log_space = fil_space_create(
			name, 2 * k + SRV_LOG_SPACE_FIRST_ID,
			fsp_flags_set_page_size(0, univ_page_size),
			FIL_TYPE_LOG);
	}

	ut_a(*log_space != NULL);
	ut_a(fil_validate());

	ut_a(fil_node_create(name, srv_log_file_size, *log_space,
			     false, false) != NULL);
	if (i == 0) {
		ut_a(log_group_init(k, srv_n_log_files,
				    srv_log_file_size * UNIV_PAGE_SIZE,
				    2 * k + SRV_LOG_SPACE_FIRST_ID));
	}

	return(DB_SUCCESS);
}

/*********************************************************************//**
Normalizes init parameter values to use units we use inside InnoDB.
@return	DB_SUCCESS or error code */
static
void
xb_normalize_init_values(void)
/*==========================*/
{
	srv_sys_space.normalize();

	srv_tmp_space.normalize();

	srv_log_file_size /= UNIV_PAGE_SIZE;

	srv_log_buffer_size /= UNIV_PAGE_SIZE;

	srv_lock_table_size = 5 * (srv_buf_pool_size / UNIV_PAGE_SIZE);
}

/***********************************************************************
Set the open files limit. Based on set_max_open_files().

@return the resulting open files limit. May be less or more than the requested
value.  */
static uint
xb_set_max_open_files(
/*==================*/
	uint max_file_limit)	/*!<in: open files limit */
{
#if defined(RLIMIT_NOFILE)
	struct rlimit rlimit;
	uint old_cur;

	if (getrlimit(RLIMIT_NOFILE, &rlimit)) {

		goto end;
	}

	old_cur = (uint) rlimit.rlim_cur;

	if (rlimit.rlim_cur == RLIM_INFINITY) {

		rlimit.rlim_cur = max_file_limit;
	}

	if (rlimit.rlim_cur >= max_file_limit) {

		max_file_limit = rlimit.rlim_cur;
		goto end;
	}

	rlimit.rlim_cur = rlimit.rlim_max = max_file_limit;

	if (setrlimit(RLIMIT_NOFILE, &rlimit)) {

		max_file_limit = old_cur;	/* Use original value */
	} else {

		rlimit.rlim_cur = 0;	/* Safety if next call fails */

		(void) getrlimit(RLIMIT_NOFILE, &rlimit);

		if (rlimit.rlim_cur) {

			/* If call didn't fail */
			max_file_limit = (uint) rlimit.rlim_cur;
		}
	}

end:
	return(max_file_limit);
#else
	return(0);
#endif
}

void
xtrabackup_backup_func(void)
{
	MY_STAT			 stat_info;
	lsn_t			 latest_cp;
	uint			 i;
	uint			 count;
	ib_mutex_t		 count_mutex;
	data_thread_ctxt_t 	*data_threads;

	recv_is_making_a_backup = true;

#ifdef USE_POSIX_FADVISE
	msg("xtrabackup: uses posix_fadvise().\n");
#endif

	/* cd to datadir */

	if (my_setwd(mysql_real_data_home,MYF(MY_WME)))
	{
		msg("xtrabackup: cannot my_setwd %s\n", mysql_real_data_home);
		exit(EXIT_FAILURE);
	}
	msg("xtrabackup: cd to %s\n", mysql_real_data_home);

	msg("xtrabackup: open files limit requested %u, set to %u\n",
	    (uint) xb_open_files_limit,
	    xb_set_max_open_files(xb_open_files_limit));

	mysql_data_home= mysql_data_home_buff;
	mysql_data_home[0]=FN_CURLIB;		// all paths are relative from here
	mysql_data_home[1]=0;

	srv_read_only_mode = TRUE;

	srv_backup_mode = TRUE;
	srv_close_files = xb_close_files;

	if (srv_close_files)
		msg("xtrabackup: warning: close-files specified. Use it "
		    "at your own risk. If there are DDL operations like table DROP TABLE "
		    "or RENAME TABLE during the backup, inconsistent backup will be "
		    "produced.\n");

	/* initialize components */
        if(innodb_init_param())
                exit(EXIT_FAILURE);

	xb_normalize_init_values();

#ifndef __WIN__
	if (srv_file_flush_method_str == NULL) {
        	/* These are the default options */
		srv_unix_file_flush_method = SRV_UNIX_FSYNC;
	} else if (0 == ut_strcmp(srv_file_flush_method_str, "fsync")) {
		srv_unix_file_flush_method = SRV_UNIX_FSYNC;
	} else if (0 == ut_strcmp(srv_file_flush_method_str, "O_DSYNC")) {
	  	srv_unix_file_flush_method = SRV_UNIX_O_DSYNC;

	} else if (0 == ut_strcmp(srv_file_flush_method_str, "O_DIRECT")) {
	  	srv_unix_file_flush_method = SRV_UNIX_O_DIRECT;
		msg("xtrabackup: using O_DIRECT\n");
	} else if (0 == ut_strcmp(srv_file_flush_method_str, "littlesync")) {
	  	srv_unix_file_flush_method = SRV_UNIX_LITTLESYNC;

	} else if (0 == ut_strcmp(srv_file_flush_method_str, "nosync")) {
	  	srv_unix_file_flush_method = SRV_UNIX_NOSYNC;
	} else if (0 == ut_strcmp(srv_file_flush_method_str, "ALL_O_DIRECT")) {
		srv_unix_file_flush_method = SRV_UNIX_ALL_O_DIRECT;
		msg("xtrabackup: using ALL_O_DIRECT\n");
	} else if (0 == ut_strcmp(srv_file_flush_method_str,
				  "O_DIRECT_NO_FSYNC")) {
		srv_unix_file_flush_method = SRV_UNIX_O_DIRECT_NO_FSYNC;
		msg("xtrabackup: using O_DIRECT_NO_FSYNC\n");
	} else {
	  	msg("xtrabackup: Unrecognized value %s for "
		    "innodb_flush_method\n", srv_file_flush_method_str);
	  	exit(EXIT_FAILURE);
	}
#else /* __WIN__ */
	/* We can only use synchronous unbuffered IO on Windows for now */
	if (srv_file_flush_method_str != NULL) {
		msg("xtrabackupp: Warning: "
		    "ignoring innodb_flush_method = %s on Windows.\n");
	}

	srv_win_file_flush_method = SRV_WIN_IO_UNBUFFERED;
	srv_use_native_aio = FALSE;
#endif

	if (srv_buf_pool_size >= 1000 * 1024 * 1024) {
                                  /* Here we still have srv_pool_size counted
                                  in kilobytes (in 4.0 this was in bytes)
				  srv_boot() converts the value to
                                  pages; if buffer pool is less than 1000 MB,
                                  assume fewer threads. */
                srv_max_n_threads = 50000;

	} else if (srv_buf_pool_size >= 8 * 1024 * 1024) {

                srv_max_n_threads = 10000;
        } else {
		srv_max_n_threads = 1000;       /* saves several MB of memory,
                                                especially in 64-bit
                                                computers */
        }

	srv_general_init();
	ut_crc32_init();
	crc_init();

	xb_keyring_init(xb_keyring_file_data);

	xb_filters_init();

	{
	ibool	log_file_created;
	ibool	log_created	= FALSE;
	ibool	log_opened	= FALSE;
	ulint	err;
	ulint	i;
	fil_space_t *log_space;

	xb_fil_io_init();

	log_init();

	recv_sys_create();
	recv_sys_init(buf_pool_get_curr_size());

	lock_sys_create(srv_lock_table_size);

	for (i = 0; i < srv_n_log_files; i++) {
		err = open_or_create_log_file(FALSE, &log_file_created,
					      log_opened, 0, i, &log_space);
		if (err != DB_SUCCESS) {

			//return((int) err);
			exit(EXIT_FAILURE);
		}

		if (log_file_created) {
			log_created = TRUE;
		} else {
			log_opened = TRUE;
		}
		if ((log_opened && log_created)) {
			msg(
	"xtrabackup: Error: all log files must be created at the same time.\n"
	"xtrabackup: All log files must be created also in database creation.\n"
	"xtrabackup: If you want bigger or smaller log files, shut down the\n"
	"xtrabackup: database and make sure there were no errors in shutdown.\n"
	"xtrabackup: Then delete the existing log files. Edit the .cnf file\n"
	"xtrabackup: and start the database again.\n");

			//return(DB_ERROR);
			exit(EXIT_FAILURE);
		}
	}

	/* log_file_created must not be TRUE, if online */
	if (log_file_created) {
		msg("xtrabackup: Something wrong with source files...\n");
		exit(EXIT_FAILURE);
	}

	}

	/* create extra LSN dir if it does not exist. */
	if (xtrabackup_extra_lsndir
		&&!my_stat(xtrabackup_extra_lsndir,&stat_info,MYF(0))
		&& (my_mkdir(xtrabackup_extra_lsndir,0777,MYF(0)) < 0)) {
		msg("xtrabackup: Error: cannot mkdir %d: %s\n",
		    my_errno(), xtrabackup_extra_lsndir);
		exit(EXIT_FAILURE);
	}

	/* create target dir if not exist */
	if (!my_stat(xtrabackup_target_dir,&stat_info,MYF(0))
		&& (my_mkdir(xtrabackup_target_dir,0777,MYF(0)) < 0)){
		msg("xtrabackup: Error: cannot mkdir %d: %s\n",
		    my_errno(), xtrabackup_target_dir);
		exit(EXIT_FAILURE);
	}

        {
        fil_system_t*   f_system = fil_system;

	/* definition from recv_recovery_from_checkpoint_start() */
	log_group_t*	max_cp_group;
	ulint		max_cp_field;
	byte*		buf;
	byte*		log_hdr_buf_;
	byte*		log_hdr_buf;
	ulint		err;

	/* start back ground thread to copy newer log */
	os_thread_id_t log_copying_thread_id;
	datafiles_iter_t *it;

	log_hdr_buf_ = static_cast<byte *>
		(ut_malloc_nokey(LOG_FILE_HDR_SIZE + UNIV_PAGE_SIZE_MAX));
	log_hdr_buf = static_cast<byte *>
		(ut_align(log_hdr_buf_, UNIV_PAGE_SIZE_MAX));

	/* get current checkpoint_lsn */
	/* Look for the latest checkpoint from any of the log groups */

	mutex_enter(&log_sys->mutex);

	err = recv_find_max_checkpoint(&max_cp_group, &max_cp_field);

	if (err != DB_SUCCESS) {

		ut_free(log_hdr_buf_);
		exit(EXIT_FAILURE);
	}

	log_group_header_read(max_cp_group, max_cp_field);
	buf = log_sys->checkpoint_buf;

	checkpoint_lsn_start = mach_read_from_8(buf + LOG_CHECKPOINT_LSN);
	checkpoint_no_start = mach_read_from_8(buf + LOG_CHECKPOINT_NO);

	mutex_exit(&log_sys->mutex);

reread_log_header:
	fil_io(IORequest(IORequest::READ), true,
	       page_id_t(max_cp_group->space_id, 0),
	       univ_page_size,
	       0, LOG_FILE_HDR_SIZE,
	       log_hdr_buf, max_cp_group);

	/* check consistency of log file header to copy */
	mutex_enter(&log_sys->mutex);

	err = recv_find_max_checkpoint(&max_cp_group, &max_cp_field);

        if (err != DB_SUCCESS) {

		ut_free(log_hdr_buf_);
                exit(EXIT_FAILURE);
        }

        log_group_header_read(max_cp_group, max_cp_field);
        buf = log_sys->checkpoint_buf;

	if(checkpoint_no_start != mach_read_from_8(buf + LOG_CHECKPOINT_NO)) {

		checkpoint_lsn_start = mach_read_from_8(buf + LOG_CHECKPOINT_LSN);
		checkpoint_no_start = mach_read_from_8(buf + LOG_CHECKPOINT_NO);
		mutex_exit(&log_sys->mutex);
		goto reread_log_header;
	}

	mutex_exit(&log_sys->mutex);

	xtrabackup_init_datasinks();

	if (!select_history()) {
		exit(EXIT_FAILURE);
	}

	/* open the log file */
	memset(&stat_info, 0, sizeof(MY_STAT));
	dst_log_file = ds_open(ds_redo, XB_LOG_FILENAME, &stat_info);
	if (dst_log_file == NULL) {
		msg("xtrabackup: error: failed to open the target stream for "
		    "'%s'.\n", XB_LOG_FILENAME);
		ut_free(log_hdr_buf_);
		exit(EXIT_FAILURE);
	}

	/* label it */
	strcpy((char*) log_hdr_buf + LOG_HEADER_CREATOR, "xtrabkup ");
	ut_sprintf_timestamp(
		(char*) log_hdr_buf + (LOG_HEADER_CREATOR
				+ (sizeof "xtrabkup ") - 1));

	if (ds_write(dst_log_file, log_hdr_buf, LOG_FILE_HDR_SIZE)) {
		msg("xtrabackup: error: write to logfile failed\n");
		ut_free(log_hdr_buf_);
		exit(EXIT_FAILURE);
	}

	ut_free(log_hdr_buf_);

	/* start flag */
	log_copying = TRUE;

	/* start io throttle */
	if(xtrabackup_throttle) {
		os_thread_id_t io_watching_thread_id;

		io_ticket = xtrabackup_throttle;
		wait_throttle = os_event_create("wait_throttle");

		os_thread_create(io_watching_thread, NULL,
				 &io_watching_thread_id);
	}

	mutex_enter(&log_sys->mutex);
	xtrabackup_choose_lsn_offset(checkpoint_lsn_start);
	mutex_exit(&log_sys->mutex);

	/* copy log file by current position */
	if(xtrabackup_copy_logfile(checkpoint_lsn_start, FALSE))
		exit(EXIT_FAILURE);


	log_copying_stop = os_event_create("log_copying_stop");
	os_thread_create(log_copying_thread, NULL, &log_copying_thread_id);

	/* Populate fil_system with tablespaces to copy */
	err = xb_load_tablespaces();
	if (err != DB_SUCCESS) {
		msg("xtrabackup: error: xb_load_tablespaces() failed with"
		    "error code %lu\n", err);
		exit(EXIT_FAILURE);
	}

	/* FLUSH CHANGED_PAGE_BITMAPS call */
	if (!flush_changed_page_bitmaps()) {
		exit(EXIT_FAILURE);
	}
	debug_sync_point("xtrabackup_suspend_at_start");

	if (xtrabackup_incremental) {
		if (!xtrabackup_incremental_force_scan) {
			changed_page_bitmap = xb_page_bitmap_init();
		}
		if (!changed_page_bitmap) {
			msg("xtrabackup: using the full scan for incremental "
			    "backup\n");
		} else if (incremental_lsn != checkpoint_lsn_start) {
			/* Do not print that bitmaps are used when dummy bitmap
			is build for an empty LSN range. */
			msg("xtrabackup: using the changed page bitmap\n");
		}
	}

	ut_a(xtrabackup_parallel > 0);

	if (xtrabackup_parallel > 1) {
		msg("xtrabackup: Starting %u threads for parallel data "
		    "files transfer\n", xtrabackup_parallel);
	}

	it = datafiles_iter_new(f_system);
	if (it == NULL) {
		msg("xtrabackup: Error: datafiles_iter_new() failed.\n");
		exit(EXIT_FAILURE);
	}

	/* Create data copying threads */
	data_threads = (data_thread_ctxt_t *)
		ut_malloc_nokey(sizeof(data_thread_ctxt_t) *
                                xtrabackup_parallel);
	count = xtrabackup_parallel;
	mutex_create(LATCH_ID_XTRA_COUNT_MUTEX, &count_mutex);

	for (i = 0; i < (uint) xtrabackup_parallel; i++) {
		data_threads[i].it = it;
		data_threads[i].num = i+1;
		data_threads[i].count = &count;
		data_threads[i].count_mutex = &count_mutex;
		os_thread_create(data_copy_thread_func, data_threads + i,
				 &data_threads[i].id);
	}

	/* Wait for threads to exit */
	while (1) {
		os_thread_sleep(1000000);
		mutex_enter(&count_mutex);
		if (count == 0) {
			mutex_exit(&count_mutex);
			break;
		}
		mutex_exit(&count_mutex);
	}

	mutex_free(&count_mutex);
	ut_free(data_threads);
	datafiles_iter_free(it);

	if (changed_page_bitmap) {
		xb_page_bitmap_deinit(changed_page_bitmap);
	}
	}

	if (!backup_start()) {
		exit(EXIT_FAILURE);
	}

	/* read the latest checkpoint lsn */
	latest_cp = 0;
	{
		log_group_t*	max_cp_group;
		ulint	max_cp_field;
		ulint	err;

		mutex_enter(&log_sys->mutex);

		err = recv_find_max_checkpoint(&max_cp_group, &max_cp_field);

		if (err != DB_SUCCESS) {
			msg("xtrabackup: Error: recv_find_max_checkpoint() failed.\n");
			mutex_exit(&log_sys->mutex);
			goto skip_last_cp;
		}

		log_group_header_read(max_cp_group, max_cp_field);

		xtrabackup_choose_lsn_offset(checkpoint_lsn_start);

		latest_cp = mach_read_from_8(log_sys->checkpoint_buf +
					     LOG_CHECKPOINT_LSN);

		mutex_exit(&log_sys->mutex);

		msg("xtrabackup: The latest check point (for incremental): "
		    "'" LSN_PF "'\n", latest_cp);
	}
skip_last_cp:
	/* stop log_copying_thread */
	log_copying = FALSE;
	os_event_set(log_copying_stop);
	msg("xtrabackup: Stopping log copying thread.\n");
	while (log_copying_running) {
		msg(".");
		os_thread_sleep(200000); /*0.2 sec*/
	}
	msg("\n");

	os_event_destroy(log_copying_stop);
	if (ds_close(dst_log_file)) {
		exit(EXIT_FAILURE);
	}

	if(!xtrabackup_incremental) {
		strcpy(metadata_type, "full-backuped");
		metadata_from_lsn = 0;
	} else {
		strcpy(metadata_type, "incremental");
		metadata_from_lsn = incremental_lsn;
	}
	metadata_to_lsn = latest_cp;
	metadata_last_lsn = log_copy_scanned_lsn;

	if (!xtrabackup_stream_metadata(ds_meta)) {
		msg("xtrabackup: Error: failed to stream metadata.\n");
		exit(EXIT_FAILURE);
	}
	if (xtrabackup_extra_lsndir) {
		char	filename[FN_REFLEN];

		sprintf(filename, "%s/%s", xtrabackup_extra_lsndir,
			XTRABACKUP_METADATA_FILENAME);
		if (!xtrabackup_write_metadata(filename)) {
			msg("xtrabackup: Error: failed to write metadata "
			    "to '%s'.\n", filename);
			exit(EXIT_FAILURE);
		}

	}

	if (!backup_finish()) {
		exit(EXIT_FAILURE);
	}

	xtrabackup_destroy_datasinks();

	if (wait_throttle) {
		/* wait for io_watching_thread completion */
		while (io_watching_thread_running) {
			os_thread_sleep(1000000);
		}
		os_event_destroy(wait_throttle);
		wait_throttle = NULL;
	}

	msg("xtrabackup: Transaction log of lsn (" LSN_PF ") to (" LSN_PF
	    ") was copied.\n", checkpoint_lsn_start, log_copy_scanned_lsn);
	xb_filters_free();

	xb_data_files_close();

	recv_sys_debug_free();

	log_shutdown();

	trx_pool_close();

	lock_sys_close();

	os_thread_free();

	row_mysql_close();

	sync_check_close();

	/* Make sure that the latest checkpoint made it to xtrabackup_logfile */
	if (latest_cp > log_copy_scanned_lsn) {
		msg("xtrabackup: error: last checkpoint LSN (" LSN_PF
		    ") is larger than last copied LSN (" LSN_PF ").\n",
		    latest_cp, log_copy_scanned_lsn);
		exit(EXIT_FAILURE);
	}
}

/* ================= stats ================= */
static my_bool
xtrabackup_stats_level(
	dict_index_t*	index,
	ulint		level)
{
	ulint	space;
	page_t*	page;

	rec_t*	node_ptr;

	ulint	right_page_no;

	page_cur_t	cursor;

	mtr_t	mtr;
	mem_heap_t*	heap	= mem_heap_create(256);

	ulint*	offsets = NULL;

	ulonglong n_pages, n_pages_extern;
	ulonglong sum_data, sum_data_extern;
	ulonglong n_recs;
	buf_block_t*	block;
	page_size_t	page_size(0, 0, false);
	bool		found;

	n_pages = sum_data = n_recs = 0;
	n_pages_extern = sum_data_extern = 0;


	if (level == 0)
		fprintf(stdout, "        leaf pages: ");
	else
		fprintf(stdout, "     level %lu pages: ", level);

	mtr_start(&mtr);

	mtr_x_lock(&(index->lock), &mtr);
	block = btr_root_block_get(index, RW_X_LATCH, &mtr);
	page = buf_block_get_frame(block);

	space = page_get_space_id(page);
	page_size.copy_from(fil_space_get_page_size(space, &found));

	ut_a(found);

	while (level != btr_page_get_level(page, &mtr)) {

		ut_a(space == block->page.id.space());
		ut_a(space == page_get_space_id(page));
		ut_a(!page_is_leaf(page));

		page_cur_set_before_first(block, &cursor);
		page_cur_move_to_next(&cursor);

		node_ptr = page_cur_get_rec(&cursor);
		offsets = rec_get_offsets(node_ptr, index, offsets,
					ULINT_UNDEFINED, &heap);
		block = btr_node_ptr_get_child(node_ptr, index, offsets, &mtr);
		page = buf_block_get_frame(block);
	}

loop:
	mem_heap_empty(heap);
	offsets = NULL;
	mtr_x_lock(&(index->lock), &mtr);

	right_page_no = btr_page_get_next(page, &mtr);


	/*=================================*/
	//fprintf(stdout, "%lu ", (ulint) buf_frame_get_page_no(page));

	n_pages++;
	sum_data += page_get_data_size(page);
	n_recs += page_get_n_recs(page);


	if (level == 0) {
		page_cur_t	cur;
		ulint	n_fields;
		ulint	i;
		mem_heap_t*	local_heap	= NULL;
		ulint	offsets_[REC_OFFS_NORMAL_SIZE];
		ulint*	local_offsets	= offsets_;

		*offsets_ = (sizeof offsets_) / sizeof *offsets_;

		page_cur_set_before_first(block, &cur);
		page_cur_move_to_next(&cur);

		for (;;) {
			if (page_cur_is_after_last(&cur)) {
				break;
			}

			local_offsets = rec_get_offsets(cur.rec, index, local_offsets,
						ULINT_UNDEFINED, &local_heap);
			n_fields = rec_offs_n_fields(local_offsets);

			for (i = 0; i < n_fields; i++) {
				if (rec_offs_nth_extern(local_offsets, i)) {
					page_t*	local_page;
					ulint	space_id;
					ulint	page_no;
					ulint	offset;
					byte*	blob_header;
					ulint	part_len;
					mtr_t	local_mtr;
					ulint	local_len;
					byte*	data;
					buf_block_t*	local_block;

					data = rec_get_nth_field(cur.rec, local_offsets, i, &local_len);

					ut_a(local_len >= BTR_EXTERN_FIELD_REF_SIZE);
					local_len -= BTR_EXTERN_FIELD_REF_SIZE;

					space_id = mach_read_from_4(data + local_len + BTR_EXTERN_SPACE_ID);
					page_no = mach_read_from_4(data + local_len + BTR_EXTERN_PAGE_NO);
					offset = mach_read_from_4(data + local_len + BTR_EXTERN_OFFSET);

					if (offset != FIL_PAGE_DATA)
						msg("\nWarning: several record may share same external page.\n");

					for (;;) {
						mtr_start(&local_mtr);

						local_block = btr_block_get(page_id_t(space_id, page_no), page_size, RW_S_LATCH, index, &local_mtr);
						local_page = buf_block_get_frame(local_block);
						blob_header = local_page + offset;
#define BTR_BLOB_HDR_PART_LEN		0
#define BTR_BLOB_HDR_NEXT_PAGE_NO	4
						//part_len = btr_blob_get_part_len(blob_header);
						part_len = mach_read_from_4(blob_header + BTR_BLOB_HDR_PART_LEN);

						//page_no = btr_blob_get_next_page_no(blob_header);
						page_no = mach_read_from_4(blob_header + BTR_BLOB_HDR_NEXT_PAGE_NO);

						offset = FIL_PAGE_DATA;




						/*=================================*/
						//fprintf(stdout, "[%lu] ", (ulint) buf_frame_get_page_no(page));

						n_pages_extern++;
						sum_data_extern += part_len;


						mtr_commit(&local_mtr);

						if (page_no == FIL_NULL)
							break;
					}
				}
			}

			page_cur_move_to_next(&cur);
		}
	}




	mtr_commit(&mtr);
	if (right_page_no != FIL_NULL) {
		mtr_start(&mtr);
		block = btr_block_get(page_id_t(space,
						dict_index_get_page(index)),
				      page_size,
				      RW_X_LATCH, index, &mtr);
		page = buf_block_get_frame(block);
		goto loop;
	}
	mem_heap_free(heap);

	if (level == 0)
		fprintf(stdout, "recs=%llu, ", n_recs);

	fprintf(stdout, "pages=%llu, data=%llu bytes, data/pages=%lld%%",
		n_pages, sum_data,
		((sum_data * 100) / page_size.physical()) / n_pages);


	if (level == 0 && n_pages_extern) {
		putc('\n', stdout);
		/* also scan blob pages*/
		fprintf(stdout, "    external pages: ");

		fprintf(stdout, "pages=%llu, data=%llu bytes, data/pages=%lld%%",
			n_pages_extern, sum_data_extern,
			((sum_data_extern * 100) / page_size.physical())
				/ n_pages_extern);
	}

	putc('\n', stdout);

	if (level > 0) {
		xtrabackup_stats_level(index, level - 1);
	}

	return(TRUE);
}

static void
xtrabackup_stats_func(void)
{
	ulint n;

	/* cd to datadir */

	if (my_setwd(mysql_real_data_home,MYF(MY_WME)))
	{
		msg("xtrabackup: cannot my_setwd %s\n", mysql_real_data_home);
		exit(EXIT_FAILURE);
	}
	msg("xtrabackup: cd to %s\n", mysql_real_data_home);

	mysql_data_home= mysql_data_home_buff;
	mysql_data_home[0]=FN_CURLIB;		// all paths are relative from here
	mysql_data_home[1]=0;

	/* set read only */
	srv_read_only_mode = TRUE;

	/* initialize components */
	if(innodb_init_param())
		exit(EXIT_FAILURE);

	/* Check if the log files have been created, otherwise innodb_init()
	will crash when called with srv_read_only == TRUE */
	for (n = 0; n < srv_n_log_files; n++) {
		char		logname[FN_REFLEN];
		bool		exists;
		os_file_type_t	type;

		snprintf(logname, sizeof(logname), "%s%c%s%lu",
			srv_log_group_home_dir, OS_PATH_SEPARATOR,
			"ib_logfile", (ulong) n);
		os_normalize_path(logname);

		if (!os_file_status(logname, &exists, &type) || !exists ||
		    type != OS_FILE_TYPE_FILE) {
			msg("xtrabackup: Error: "
			    "Cannot find log file %s.\n", logname);
			msg("xtrabackup: Error: "
			    "to use the statistics feature, you need a "
			    "clean copy of the database including "
			    "correctly sized log files, so you need to "
			    "execute with --prepare twice to use this "
			    "functionality on a backup.\n");
			exit(EXIT_FAILURE);
		}
	}

	msg("xtrabackup: Starting 'read-only' InnoDB instance to gather "
	    "index statistics.\n"
	    "xtrabackup: Using %lld bytes for buffer pool (set by "
	    "--use-memory parameter)\n", xtrabackup_use_memory);

	if(innodb_init())
		exit(EXIT_FAILURE);

	xb_filters_init();

	fprintf(stdout, "\n\n<INDEX STATISTICS>\n");

	/* gather stats */

	{
	dict_table_t*	sys_tables;
	dict_index_t*	sys_index;
	dict_table_t*	table;
	btr_pcur_t	pcur;
	rec_t*		rec;
	byte*		field;
	ulint		len;
	mtr_t		mtr;

	/* Enlarge the fatal semaphore wait timeout during the InnoDB table
	monitor printout */

	os_atomic_increment_ulint(
		&srv_fatal_semaphore_wait_threshold,
		72000);

	mutex_enter(&(dict_sys->mutex));

	mtr_start(&mtr);

	sys_tables = dict_table_get_low("SYS_TABLES");
	sys_index = UT_LIST_GET_FIRST(sys_tables->indexes);

	btr_pcur_open_at_index_side(TRUE, sys_index, BTR_SEARCH_LEAF, &pcur,
				    TRUE, 0, &mtr);
loop:
	btr_pcur_move_to_next_user_rec(&pcur, &mtr);

	rec = btr_pcur_get_rec(&pcur);

	if (!btr_pcur_is_on_user_rec(&pcur))
	{
		/* end of index */

		btr_pcur_close(&pcur);
		mtr_commit(&mtr);

		mutex_exit(&(dict_sys->mutex));

		/* Restore the fatal semaphore wait timeout */
		os_atomic_increment_ulint(
			&srv_fatal_semaphore_wait_threshold,
			-72000);

		goto end;
	}

	field = rec_get_nth_field_old(rec, 0, &len);

	if (!rec_get_deleted_flag(rec, 0)) {

		/* We found one */

                char*	table_name = mem_strdupl((char*) field, len);

		btr_pcur_store_position(&pcur, &mtr);

		mtr_commit(&mtr);

		table = dict_table_get_low(table_name);
		ut_free(table_name);

		if (table && check_if_skip_table(table->name.m_name))
			goto skip;


		if (table == NULL) {
			fputs("InnoDB: Failed to load table ", stderr);
			ut_print_name(stderr, NULL, (char*) field);
			putc('\n', stderr);
		} else {
			dict_index_t*	index;

			/* The table definition was corrupt if there
			is no index */

			if (dict_table_get_first_index(table)) {
				dict_stats_update_transient(table);
			}

			//dict_table_print_low(table);

			index = UT_LIST_GET_FIRST(table->indexes);
			while (index != NULL) {
{
	ib_uint64_t	n_vals;
	bool		found;

	if (index->n_user_defined_cols > 0) {
		n_vals = index->stat_n_diff_key_vals[
					index->n_user_defined_cols];
	} else {
		n_vals = index->stat_n_diff_key_vals[1];
	}

	fprintf(stdout,
		"  table: %s, index: %s, space id: %lu, root page: %lu"
		", zip size: %lu"
		"\n  estimated statistics in dictionary:\n"
		"    key vals: %lu, leaf pages: %lu, size pages: %lu\n"
		"  real statistics:\n",
		table->name.m_name, index->name(),
		(ulong) index->space,
		(ulong) index->page,
		(ulong) fil_space_get_page_size(index->space, &found).physical(),
		(ulong) n_vals,
		(ulong) index->stat_n_leaf_pages,
		(ulong) index->stat_index_size);

	{
		mtr_t	local_mtr;
		page_t*	root;
		ulint	page_level;

		mtr_start(&local_mtr);

		mtr_x_lock(&(index->lock), &local_mtr);
		root = btr_root_get(index, &local_mtr);
		page_level = btr_page_get_level(root, &local_mtr);

		xtrabackup_stats_level(index, page_level);

		mtr_commit(&local_mtr);
	}

	putc('\n', stdout);
}
				index = UT_LIST_GET_NEXT(indexes, index);
			}
		}

skip:
		mtr_start(&mtr);

		btr_pcur_restore_position(BTR_SEARCH_LEAF, &pcur, &mtr);
	}

	goto loop;
	}

end:
	putc('\n', stdout);

	fflush(stdout);

	xb_filters_free();

	/* shutdown InnoDB */
	if(innodb_end())
		exit(EXIT_FAILURE);
}

/* ================= prepare ================= */

static
bool
check_log_header_checksum_0(
/*========================*/
	const byte*	buf)	/*!< in: buffer containing checkpoint info */
{
	/** Offset of the first checkpoint checksum */
	static const uint CHECKSUM_1 = 288;
	/** Offset of the second checkpoint checksum */
	static const uint CHECKSUM_2 = CHECKSUM_1 + 4;

	if (static_cast<uint32_t>(ut_fold_binary(buf, CHECKSUM_1))
	    != mach_read_from_4(buf + CHECKSUM_1)
	    || static_cast<uint32_t>(
		    ut_fold_binary(buf + LOG_CHECKPOINT_LSN,
				   CHECKSUM_2 - LOG_CHECKPOINT_LSN))
	    != mach_read_from_4(buf + CHECKSUM_2)) {
		return(false);
	}

	return(true);
}

static
void
update_log_temp_checkpoint_0(
	byte*	buf,
	lsn_t	lsn)
{
	/** Offset of the first checkpoint checksum */
	static const uint CHECKSUM_1 = 288;
	/** Offset of the second checkpoint checksum */
	static const uint CHECKSUM_2 = CHECKSUM_1 + 4;
	/** Most significant bits of the checkpoint offset */
	static const uint OFFSET_HIGH32 = CHECKSUM_2 + 12;
	/** Least significant bits of the checkpoint offset */
	static const uint OFFSET_LOW32 = 16;

	ulint		fold;

	mach_write_to_8(buf + LOG_CHECKPOINT_1 + LOG_CHECKPOINT_LSN, lsn);
	mach_write_to_4(buf + LOG_CHECKPOINT_1 + OFFSET_LOW32,
			LOG_FILE_HDR_SIZE +
			(lsn -
			 ut_uint64_align_down(lsn, OS_FILE_LOG_BLOCK_SIZE)));
	mach_write_to_4(buf + LOG_CHECKPOINT_1 + OFFSET_HIGH32, 0);
	fold = ut_fold_binary(buf + LOG_CHECKPOINT_1, CHECKSUM_1);
	mach_write_to_4(buf + LOG_CHECKPOINT_1 + CHECKSUM_1, fold);

	fold = ut_fold_binary(buf + LOG_CHECKPOINT_1 + LOG_CHECKPOINT_LSN,
		CHECKSUM_2 - LOG_CHECKPOINT_LSN);
	mach_write_to_4(buf + LOG_CHECKPOINT_1 + CHECKSUM_2, fold);

	mach_write_to_8(buf + LOG_CHECKPOINT_2 + LOG_CHECKPOINT_LSN, lsn);
	mach_write_to_4(buf + LOG_CHECKPOINT_2 + OFFSET_LOW32,
			LOG_FILE_HDR_SIZE +
			(lsn -
			 ut_uint64_align_down(lsn,
					      OS_FILE_LOG_BLOCK_SIZE)));
	mach_write_to_4(buf + LOG_CHECKPOINT_2
			    + LOG_CHECKPOINT_OFFSET_HIGH32, 0);
        fold = ut_fold_binary(buf + LOG_CHECKPOINT_2, CHECKSUM_1);
        mach_write_to_4(buf + LOG_CHECKPOINT_2 + CHECKSUM_1, fold);

        fold = ut_fold_binary(buf + LOG_CHECKPOINT_2 + LOG_CHECKPOINT_LSN,
			      CHECKSUM_2 - LOG_CHECKPOINT_LSN);
        mach_write_to_4(buf + LOG_CHECKPOINT_2 + CHECKSUM_2, fold);
}

static
void
update_log_temp_checkpoint(
	byte*	buf,
	lsn_t	lsn)
{
	if (redo_log_version == REDO_LOG_V0) {
		update_log_temp_checkpoint_0(buf, lsn);
		return;
	}

	/* Overwrite the both checkpoint area. */

	lsn_t lsn_offset;

	lsn_offset = LOG_FILE_HDR_SIZE + (lsn -
			ut_uint64_align_down(lsn, OS_FILE_LOG_BLOCK_SIZE));

	mach_write_to_8(buf + LOG_CHECKPOINT_1 + LOG_CHECKPOINT_LSN,
			lsn);
	mach_write_to_8(buf + LOG_CHECKPOINT_1 + LOG_CHECKPOINT_OFFSET,
			lsn_offset);

	mach_write_to_8(buf + LOG_CHECKPOINT_2 + LOG_CHECKPOINT_LSN,
			lsn);
	mach_write_to_8(buf + LOG_CHECKPOINT_2 + LOG_CHECKPOINT_OFFSET,
			lsn_offset);

	log_block_set_checksum(buf, log_block_calc_checksum_crc32(buf));
	log_block_set_checksum(buf + LOG_CHECKPOINT_1,
		log_block_calc_checksum_crc32(buf + LOG_CHECKPOINT_1));
	log_block_set_checksum(buf + LOG_CHECKPOINT_2,
		log_block_calc_checksum_crc32(buf + LOG_CHECKPOINT_2));
}

static my_bool
xtrabackup_init_temp_log(void)
{
	os_file_t	src_file = XB_FILE_UNDEFINED;
	char		src_path[FN_REFLEN];
	char		dst_path[FN_REFLEN];
	bool		success;

	ulint		field;
	byte		*log_buf;

	ib_uint64_t	file_size;

	lsn_t		max_no;
	lsn_t		max_lsn;
	lsn_t		checkpoint_no;

	bool		checkpoint_found;

	IORequest	read_request(IORequest::READ);
	IORequest	write_request(IORequest::WRITE);

	max_no = 0;

	log_buf = static_cast<byte*>(ut_malloc_nokey(UNIV_PAGE_SIZE_MAX * 128));
	if (log_buf == NULL) {
		goto error;
	}

	if (!xb_init_log_block_size()) {
		goto error;
	}

	if(!xtrabackup_incremental_dir) {
		sprintf(dst_path, "%s/ib_logfile0", xtrabackup_target_dir);
		sprintf(src_path, "%s/%s", xtrabackup_target_dir,
			XB_LOG_FILENAME);
	} else {
		sprintf(dst_path, "%s/ib_logfile0", xtrabackup_incremental_dir);
		sprintf(src_path, "%s/%s", xtrabackup_incremental_dir,
			XB_LOG_FILENAME);
	}

	os_normalize_path(dst_path);
	os_normalize_path(src_path);
retry:
	src_file = os_file_create_simple_no_error_handling(0, src_path,
							   OS_FILE_OPEN,
							   OS_FILE_READ_WRITE,
							   srv_read_only_mode,
							   &success);
	if (!success) {
		/* The following call prints an error message */
		os_file_get_last_error(TRUE);

		msg("xtrabackup: Warning: cannot open %s. will try to find.\n",
		    src_path);

		/* check if ib_logfile0 may be xtrabackup_logfile */
		src_file = os_file_create_simple_no_error_handling(0, dst_path,
								   OS_FILE_OPEN,
								   OS_FILE_READ_WRITE,
								   srv_read_only_mode,
								   &success);
		if (!success) {
			os_file_get_last_error(TRUE);
			msg("  xtrabackup: Fatal error: cannot find %s.\n",
			    src_path);

			goto error;
		}

		success = os_file_read(read_request, src_file, log_buf, 0,
				       LOG_FILE_HDR_SIZE);
		if (!success) {
			goto error;
		}

		if (ut_memcmp(log_buf + LOG_HEADER_CREATOR, (byte*)"xtrabkup",
			      (sizeof "xtrabkup") - 1) == 0) {
			msg("  xtrabackup: 'ib_logfile0' seems to be "
			    "'xtrabackup_logfile'. will retry.\n");

			os_file_close(src_file);
			src_file = XB_FILE_UNDEFINED;

			/* rename and try again */
			success = os_file_rename(0, dst_path, src_path);
			if (!success) {
				goto error;
			}

			goto retry;
		}

		msg("  xtrabackup: Fatal error: cannot find %s.\n",
		src_path);

		os_file_close(src_file);
		src_file = XB_FILE_UNDEFINED;

		goto error;
	}

	file_size = os_file_get_size(src_file);


	/* TODO: We should skip the following modifies, if it is not the first time. */

	/* read log file header */
	success = os_file_read(read_request, src_file, log_buf, 0,
			       LOG_FILE_HDR_SIZE);
	if (!success) {
		goto error;
	}

	if ( ut_memcmp(log_buf + LOG_HEADER_CREATOR,
			(byte*)"xtrabkup", (sizeof "xtrabkup") - 1) != 0 ) {
		msg("xtrabackup: notice: xtrabackup_logfile was already used "
		    "to '--prepare'.\n");
		goto skip_modify;
	}

	checkpoint_found = false;

	/* read last checkpoint lsn */
	for (field = LOG_CHECKPOINT_1; field <= LOG_CHECKPOINT_2;
			field += LOG_CHECKPOINT_2 - LOG_CHECKPOINT_1) {

		/* InnoDB using CRC32 by default since 5.7.9+ */
		if (log_block_get_checksum(log_buf + field)
		    == log_block_calc_checksum_crc32(log_buf + field) &&
		    mach_read_from_4(log_buf + LOG_HEADER_FORMAT)
		    == LOG_HEADER_FORMAT_CURRENT) {
			redo_log_version = REDO_LOG_V1;
			if (!innodb_log_checksum_algorithm_specified) {
				srv_log_checksum_algorithm =
					SRV_CHECKSUM_ALGORITHM_CRC32;
			}
			if (!innodb_checksum_algorithm_specified) {
				srv_checksum_algorithm =
					SRV_CHECKSUM_ALGORITHM_CRC32;
			}
		} else if (check_log_header_checksum_0(log_buf + field)) {
			redo_log_version = REDO_LOG_V0;
			if (!innodb_log_checksum_algorithm_specified) {
				srv_log_checksum_algorithm =
					SRV_CHECKSUM_ALGORITHM_INNODB;
			}
			if (!innodb_checksum_algorithm_specified) {
				srv_checksum_algorithm =
					SRV_CHECKSUM_ALGORITHM_INNODB;
			}
		} else {
			goto not_consistent;
		}

		checkpoint_no = mach_read_from_8(log_buf + field +
						 LOG_CHECKPOINT_NO);

		if (checkpoint_no >= max_no) {

			max_no = checkpoint_no;
			max_lsn = mach_read_from_8(log_buf + field +
						   LOG_CHECKPOINT_LSN);
			checkpoint_found = true;
		}
not_consistent:
		;
	}

	if (!checkpoint_found) {
		msg("xtrabackup: No valid checkpoint found.\n");
		goto error;
	}

	mach_write_to_4(log_buf + LOG_HEADER_FORMAT,
			redo_log_version == REDO_LOG_V0 ?
			0 : LOG_HEADER_FORMAT_CURRENT);
	update_log_temp_checkpoint(log_buf, max_lsn);

	success = os_file_write(write_request, src_path, src_file, log_buf, 0,
				LOG_FILE_HDR_SIZE);
	if (!success) {
		goto error;
	}

	/* expand file size (9/8) and align to UNIV_PAGE_SIZE_MAX */

	if (file_size % UNIV_PAGE_SIZE_MAX) {
		ulint n = UNIV_PAGE_SIZE_MAX -
				(ulint) (file_size % UNIV_PAGE_SIZE_MAX);
		memset(log_buf, 0, UNIV_PAGE_SIZE_MAX);
		success = os_file_write(write_request, src_path, src_file,
					log_buf, file_size, n);
		if (!success) {
			goto error;
		}

		file_size = os_file_get_size(src_file);
	}

	/* TODO: We should judge whether the file is already expanded or not... */
	{
		ulint	expand;

		memset(log_buf, 0, UNIV_PAGE_SIZE_MAX * 128);
		expand = (ulint) (file_size / UNIV_PAGE_SIZE_MAX / 8);

		for (; expand > 128; expand -= 128) {
			success = os_file_write(write_request, src_path,
						src_file, log_buf,
						file_size,
						UNIV_PAGE_SIZE_MAX * 128);
			if (!success) {
				goto error;
			}
			file_size += UNIV_PAGE_SIZE_MAX * 128;
		}

		if (expand) {
			success = os_file_write(write_request, src_path,
						src_file, log_buf,
						file_size,
						expand * UNIV_PAGE_SIZE_MAX);
			if (!success) {
				goto error;
			}
			file_size += UNIV_PAGE_SIZE_MAX * expand;
		}
	}

	/* make larger than 128 * UNIV_PAGE_SIZE_MAX */
	if (file_size < 128 * UNIV_PAGE_SIZE_MAX) {
		memset(log_buf, 0, UNIV_PAGE_SIZE_MAX);
		while (file_size < 128 * UNIV_PAGE_SIZE_MAX) {
			success = os_file_write(write_request, src_path,
						src_file, log_buf,
						file_size,
						UNIV_PAGE_SIZE_MAX);
			if (!success) {
				goto error;
			}
			file_size += UNIV_PAGE_SIZE_MAX;
		}
		file_size = os_file_get_size(src_file);
	}

	msg("xtrabackup: xtrabackup_logfile detected: size=" UINT64PF ", "
	    "start_lsn=(" LSN_PF ")\n", file_size, max_lsn);

	os_file_close(src_file);
	src_file = XB_FILE_UNDEFINED;

	/* fake InnoDB */
	innobase_log_files_in_group_save = innobase_log_files_in_group;
	srv_log_group_home_dir_save = srv_log_group_home_dir;
	innobase_log_file_size_save = innobase_log_file_size;

	srv_log_group_home_dir = NULL;
	innobase_log_file_size      = file_size;
	innobase_log_files_in_group = 1;

	srv_thread_concurrency = 0;

	/* rename 'xtrabackup_logfile' to 'ib_logfile0' */
	success = os_file_rename(0, src_path, dst_path);
	if (!success) {
		goto error;
	}
	xtrabackup_logfile_is_renamed = TRUE;

	if (log_buf != NULL) {
		ut_free(log_buf);
	}

	return(FALSE);

skip_modify:
	if (log_buf != NULL) {
		ut_free(log_buf);
	}
	os_file_close(src_file);
	src_file = XB_FILE_UNDEFINED;
	return(FALSE);

error:
	if (log_buf != NULL) {
		ut_free(log_buf);
	}
	if (src_file != XB_FILE_UNDEFINED)
		os_file_close(src_file);
	msg("xtrabackup: Error: xtrabackup_init_temp_log() failed.\n");
	return(TRUE); /*ERROR*/
}

/***********************************************************************
Generates path to the meta file path from a given path to an incremental .delta
by replacing trailing ".delta" with ".meta", or returns error if 'delta_path'
does not end with the ".delta" character sequence.
@return TRUE on success, FALSE on error. */
static
ibool
get_meta_path(
	const char	*delta_path,	/* in: path to a .delta file */
	char 		*meta_path)	/* out: path to the corresponding .meta
					file */
{
	size_t		len = strlen(delta_path);

	if (len <= 6 || strcmp(delta_path + len - 6, ".delta")) {
		return FALSE;
	}
	memcpy(meta_path, delta_path, len - 6);
	strcpy(meta_path + len - 6, XB_DELTA_INFO_SUFFIX);

	return TRUE;
}

/****************************************************************//**
Create a new tablespace on disk and return the handle to its opened
file. Code adopted from fiL_ibd_create with
the main difference that only disk file is created without updating
the InnoDB in-memory dictionary data structures.

@return TRUE on success, FALSE on error.  */
static
bool
xb_space_create_file(
/*==================*/
	const char*	path,		/*!<in: path to tablespace */
	ulint		space_id,	/*!<in: space id */
	ulint		flags __attribute__((unused)),/*!<in: tablespace
					flags */
	os_file_t*	file)		/*!<out: file handle */
{
	const ulint	size = FIL_IBD_FILE_INITIAL_SIZE;
	dberr_t		err;
	byte*		buf2;
	byte*		page;
	bool		success;

	IORequest	write_request(IORequest::WRITE);

	ut_ad(!is_system_tablespace(space_id));
	ut_ad(!srv_read_only_mode);
	ut_a(space_id < SRV_LOG_SPACE_FIRST_ID);
	ut_a(fsp_flags_is_valid(flags));

	/* Create the subdirectories in the path, if they are
	not there already. */
	err = os_file_create_subdirs_if_needed(path);
	if (err != DB_SUCCESS) {
		return(false);
	}

	*file = os_file_create(
		innodb_data_file_key, path,
		OS_FILE_CREATE | OS_FILE_ON_ERROR_NO_EXIT,
		OS_FILE_NORMAL,
		OS_DATA_FILE,
		srv_read_only_mode,
		&success);

	if (!success) {
		/* The following call will print an error message */
		ulint	error = os_file_get_last_error(true);

		ib::error() << "Cannot create file '" << path << "'";

		if (error == OS_FILE_ALREADY_EXISTS) {
			ib::error() << "The file '" << path << "'"
				" already exists though the"
				" corresponding table did not exist"
				" in the InnoDB data dictionary."
				" Have you moved InnoDB .ibd files"
				" around without using the SQL commands"
				" DISCARD TABLESPACE and IMPORT TABLESPACE,"
				" or did mysqld crash in the middle of"
				" CREATE TABLE?"
				" You can resolve the problem by removing"
				" the file '" << path
				<< "' under the 'datadir' of MySQL.";

			return(false);
		}

		if (error == OS_FILE_DISK_FULL) {
			return(DB_OUT_OF_FILE_SPACE);
		}

		return(false);
	}


#if !defined(NO_FALLOCATE) && defined(UNIV_LINUX)
	if (fil_fusionio_enable_atomic_write(*file)) {

		/* This is required by FusionIO HW/Firmware */
		int	ret = posix_fallocate(*file, 0, size * UNIV_PAGE_SIZE);

		if (ret != 0) {

			ib::error() <<
				"posix_fallocate(): Failed to preallocate"
				" data for file " << path
				<< ", desired size "
				<< size * UNIV_PAGE_SIZE
				<< " Operating system error number " << ret
				<< ". Check"
				" that the disk is not full or a disk quota"
				" exceeded. Make sure the file system supports"
				" this function. Some operating system error"
				" numbers are described at " REFMAN
				" operating-system-error-codes.html";

			success = false;
		} else {
			success = true;
		}
	} else {

		success = os_file_set_size(
			path, *file, size * UNIV_PAGE_SIZE, srv_read_only_mode);
	}
#else
	success = os_file_set_size(
		path, *file, size * UNIV_PAGE_SIZE, srv_read_only_mode);
#endif /* !NO_FALLOCATE && UNIV_LINUX */

	if (!success) {
		os_file_close(*file);
		os_file_delete(innodb_data_file_key, path);
		return(false);
	}

	/* printf("Creating tablespace %s id %lu\n", path, space_id); */

	/* We have to write the space id to the file immediately and flush the
	file to disk. This is because in crash recovery we must be aware what
	tablespaces exist and what are their space id's, so that we can apply
	the log records to the right file. It may take quite a while until
	buffer pool flush algorithms write anything to the file and flush it to
	disk. If we would not write here anything, the file would be filled
	with zeros from the call of os_file_set_size(), until a buffer pool
	flush would write to it. */

	buf2 = static_cast<byte*>(ut_malloc_nokey(3 * UNIV_PAGE_SIZE));
	/* Align the memory for file i/o if we might have O_DIRECT set */
	page = static_cast<byte*>(ut_align(buf2, UNIV_PAGE_SIZE));

	memset(page, '\0', UNIV_PAGE_SIZE);

	/* Add the UNIV_PAGE_SIZE to the table flags and write them to the
	tablespace header. */
	flags = fsp_flags_set_page_size(flags, univ_page_size);
	fsp_header_init_fields(page, space_id, flags);
	mach_write_to_4(page + FIL_PAGE_ARCH_LOG_NO_OR_SPACE_ID, space_id);

	const page_size_t	page_size(flags);

	if (!page_size.is_compressed()) {
		buf_flush_init_for_writing(
			NULL, page, NULL, 0,
			fsp_is_checksum_disabled(space_id));
		success = os_file_write(write_request, path, *file, page, 0,
					page_size.physical());
	} else {
		page_zip_des_t	page_zip;

		page_zip_set_size(&page_zip, page_size.physical());
		page_zip.data = page + UNIV_PAGE_SIZE;
#ifdef UNIV_DEBUG
		page_zip.m_start =
#endif /* UNIV_DEBUG */
			page_zip.m_end = page_zip.m_nonempty =
			page_zip.n_blobs = 0;

		buf_flush_init_for_writing(
			NULL, page, &page_zip, 0,
			fsp_is_checksum_disabled(space_id));
		success = os_file_write(write_request, path, *file,
					page_zip.data, 0,
					page_size.physical());
	}

	ut_free(buf2);

	if (!success) {
		ib::error() << "Could not write the first page to"
			<< " tablespace '" << path << "'";
		os_file_close(*file);
		os_file_delete(innodb_data_file_key, path);
		return(false);
	}

	success = os_file_flush(*file);

	if (!success) {
		ib::error() << "File flush of tablespace '"
			<< path << "' failed";
		os_file_close(*file);
		os_file_delete(innodb_data_file_key, path);
		return(false);
	}

	return(true);
}

/***********************************************************************
Searches for matching tablespace file for given .delta file and space_id
in given directory. When matching tablespace found, renames it to match the
name of .delta file. If there was a tablespace with matching name and
mismatching ID, renames it to xtrabackup_tmp_#ID.ibd. If there was no
matching file, creates a new tablespace.
@return file handle of matched or created file */
static
os_file_t
xb_delta_open_matching_space(
	const char*	dbname,		/* in: path to destination database dir */
	const char*	name,		/* in: name of delta file (without .delta) */
	ulint		space_id,	/* in: space id of delta file */
	ulint		zip_size,	/* in: zip_size of tablespace */
	char*		real_name,	/* out: full path of destination file */
	size_t		real_name_len,	/* out: buffer size for real_name */
	bool* 		success)	/* out: indicates error. TRUE = success */
{
	char			dest_dir[FN_REFLEN];
	char			dest_space_name[FN_REFLEN];
	bool			ok;
	fil_space_t*		fil_space;
	os_file_t		file	= 0;
	ulint			tablespace_flags;
	xb_filter_entry_t*	table;

	*success = false;

	if (dbname) {
		snprintf(dest_dir, FN_REFLEN, "%s/%s",
			xtrabackup_target_dir, dbname);
		os_normalize_path(dest_dir);

		snprintf(dest_space_name, FN_REFLEN, "%s/%s", dbname, name);
	} else {
		snprintf(dest_dir, FN_REFLEN, "%s", xtrabackup_target_dir);
		os_normalize_path(dest_dir);

		snprintf(dest_space_name, FN_REFLEN, "%s", name);
	}

	snprintf(real_name, real_name_len,
		 "%s/%s",
		 xtrabackup_target_dir, dest_space_name);
	os_normalize_path(real_name);
	/* Truncate ".ibd" */
	dest_space_name[strlen(dest_space_name) - 4] = '\0';

	/* Create the database directory if it doesn't exist yet */
	if (!os_file_create_directory(dest_dir, FALSE)) {
		msg("xtrabackup: error: cannot create dir %s\n", dest_dir);
		return file;
	}

	if (space_id != ULINT_UNDEFINED
	    && !fil_is_user_tablespace_id(space_id)) {
		goto found;
	}

	/* remember space name for further reference */
	table = static_cast<xb_filter_entry_t *>
		(ut_malloc_nokey(sizeof(xb_filter_entry_t) +
			strlen(dest_space_name) + 1));

	table->name = ((char*)table) + sizeof(xb_filter_entry_t);
	strcpy(table->name, dest_space_name);
	HASH_INSERT(xb_filter_entry_t, name_hash, inc_dir_tables_hash,
			ut_fold_string(table->name), table);

	mutex_enter(&fil_system->mutex);
	fil_space = fil_space_get_by_name(dest_space_name);
	mutex_exit(&fil_system->mutex);

	if (fil_space != NULL) {
		if (fil_space->id == space_id || space_id == ULINT_UNDEFINED) {
			/* we found matching space */
			goto found;
		} else {

			char		tmpname[FN_REFLEN];
			char		*oldpath;
			bool		exists;
			os_file_type_t	type;

			if (dbname != NULL) {
				snprintf(tmpname, FN_REFLEN,
					 "%s/xtrabackup_tmp_#%lu",
					 dbname, fil_space->id);
			} else {
				snprintf(tmpname, FN_REFLEN,
					 "./xtrabackup_tmp_#%lu",
					 fil_space->id);
			}

			oldpath = mem_strdup(
				UT_LIST_GET_FIRST(fil_space->chain)->name);

			msg("xtrabackup: Renaming %s to %s.ibd\n",
				fil_space->name, tmpname);


			ut_a(os_file_status(oldpath, &exists, &type));

			if (exists && !fil_rename_tablespace(fil_space->id,
						   oldpath, tmpname, NULL))
			{
				msg("xtrabackup: Cannot rename %s to %s\n",
					fil_space->name, tmpname);
				ut_free(oldpath);
				goto exit;
			}
			ut_free(oldpath);
		}
	}

	if (space_id == ULINT_UNDEFINED)
	{
		msg("xtrabackup: Error: Cannot handle DDL operation on tablespace "
		    "%s\n", dest_space_name);
		exit(EXIT_FAILURE);
	}
	mutex_enter(&fil_system->mutex);
	fil_space = fil_space_get_by_id(space_id);
	mutex_exit(&fil_system->mutex);
	if (fil_space != NULL) {
		char		tmpname[FN_REFLEN];
		char		*oldpath;
		bool		exists;
		os_file_type_t	type;

		strncpy(tmpname, dest_space_name, FN_REFLEN);

		oldpath = mem_strdup(UT_LIST_GET_FIRST(fil_space->chain)->name);

		msg("xtrabackup: Renaming %s to %s\n",
		    fil_space->name, dest_space_name);

		ut_a(os_file_status(oldpath, &exists, &type));

		if (exists && !fil_rename_tablespace(fil_space->id, oldpath,
					   tmpname, NULL))
		{
			msg("xtrabackup: Cannot rename %s to %s\n",
				fil_space->name, dest_space_name);
			ut_free(oldpath);
			goto exit;
		}
		ut_free(oldpath);

		goto found;
	}

	/* No matching space found. create the new one.  */

	if (!fil_space_create(dest_space_name, space_id, 0,
			      FIL_TYPE_TABLESPACE)) {
		msg("xtrabackup: Cannot create tablespace %s\n",
			dest_space_name);
		goto exit;
	}

	/* Calculate correct tablespace flags for compressed tablespaces.  */
	if (!zip_size || zip_size == ULINT_UNDEFINED) {
		tablespace_flags = 0;
	}
	else {
		tablespace_flags
			= (get_bit_shift(zip_size >> PAGE_ZIP_MIN_SIZE_SHIFT
					 << 1)
			   << DICT_TF_ZSSIZE_SHIFT)
			| DICT_TF_COMPACT
			| (DICT_TF_FORMAT_ZIP << DICT_TF_FORMAT_SHIFT);
		ut_a(page_size_t(tablespace_flags).physical() == zip_size);
	}
	*success = xb_space_create_file(real_name, space_id, tablespace_flags,
					&file);
	goto exit;

found:
	/* open the file and return it's handle */

	file = os_file_create_simple_no_error_handling(0, real_name,
						       OS_FILE_OPEN,
						       OS_FILE_READ_WRITE,
						       srv_read_only_mode,
						       &ok);

	if (ok) {
		*success = true;
	} else {
		msg("xtrabackup: Cannot open file %s\n", real_name);
	}

exit:

	return file;
}

/************************************************************************
Applies a given .delta file to the corresponding data file.
@return TRUE on success */
static
ibool
xtrabackup_apply_delta(
	const char*	dirname,	/* in: dir name of incremental */
	const char*	dbname,		/* in: database name (ibdata: NULL) */
	const char*	filename,	/* in: file name (not a path),
					including the .delta extension */
	void*		/*data*/)
{
	os_file_t	src_file = XB_FILE_UNDEFINED;
	os_file_t	dst_file = XB_FILE_UNDEFINED;
	char	src_path[FN_REFLEN];
	char	dst_path[FN_REFLEN];
	char	meta_path[FN_REFLEN];
	char	space_name[FN_REFLEN];
	bool	success;

	ibool	last_buffer = FALSE;
	ulint	page_in_buffer;
	ulint	incremental_buffers = 0;

	xb_delta_info_t info;
	ulint		page_size;
	ulint		page_size_shift;
	byte*		incremental_buffer_base = NULL;
	byte*		incremental_buffer;

	size_t		offset;

	IORequest	read_request(IORequest::READ);
	IORequest	write_request(IORequest::WRITE);

	ut_a(xtrabackup_incremental);

	if (dbname) {
		snprintf(src_path, sizeof(src_path), "%s/%s/%s",
			 dirname, dbname, filename);
		snprintf(dst_path, sizeof(dst_path), "%s/%s/%s",
			 xtrabackup_real_target_dir, dbname, filename);
	} else {
		snprintf(src_path, sizeof(src_path), "%s/%s",
			 dirname, filename);
		snprintf(dst_path, sizeof(dst_path), "%s/%s",
			 xtrabackup_real_target_dir, filename);
	}
	dst_path[strlen(dst_path) - 6] = '\0';

	strncpy(space_name, filename, FN_REFLEN);
	space_name[strlen(space_name) -  6] = 0;

	if (!get_meta_path(src_path, meta_path)) {
		goto error;
	}

	os_normalize_path(dst_path);
	os_normalize_path(src_path);
	os_normalize_path(meta_path);

	if (!xb_read_delta_metadata(meta_path, &info)) {
		goto error;
	}

	page_size = info.page_size;
	page_size_shift = get_bit_shift(page_size);
	msg("xtrabackup: page size for %s is %lu bytes\n",
	    src_path, page_size);
	if (page_size_shift < 10 ||
	    page_size_shift > UNIV_PAGE_SIZE_SHIFT_MAX) {
		msg("xtrabackup: error: invalid value of page_size "
		    "(%lu bytes) read from %s\n", page_size, meta_path);
		goto error;
	}

	src_file = os_file_create_simple_no_error_handling(0, src_path,
							   OS_FILE_OPEN,
							   OS_FILE_READ_WRITE,
							   srv_read_only_mode,
							   &success);
	if (!success) {
		os_file_get_last_error(TRUE);
		msg("xtrabackup: error: cannot open %s\n", src_path);
		goto error;
	}

	posix_fadvise(src_file, 0, 0, POSIX_FADV_SEQUENTIAL);

	os_file_set_nocache(src_file, src_path, "OPEN");

	dst_file = xb_delta_open_matching_space(
			dbname, space_name, info.space_id, info.zip_size,
			dst_path, sizeof(dst_path), &success);
	if (!success) {
		msg("xtrabackup: error: cannot open %s\n", dst_path);
		goto error;
	}

	posix_fadvise(dst_file, 0, 0, POSIX_FADV_DONTNEED);

	os_file_set_nocache(dst_file, dst_path, "OPEN");

	/* allocate buffer for incremental backup */
	incremental_buffer_base = static_cast<byte *>
		(ut_malloc_nokey((page_size / 4 + 1) * page_size +
			UNIV_PAGE_SIZE_MAX));
	incremental_buffer = static_cast<byte *>
		(ut_align(incremental_buffer_base, UNIV_PAGE_SIZE_MAX));

	msg("Applying %s to %s...\n", src_path, dst_path);

	while (!last_buffer) {
		ulint cluster_header;

		/* read to buffer */
		/* first block of block cluster */
		offset = ((incremental_buffers * (page_size / 4))
			 << page_size_shift);
		success = os_file_read(read_request, src_file,
				       incremental_buffer, offset, page_size);
		if (!success) {
			goto error;
		}

		cluster_header = mach_read_from_4(incremental_buffer);
		switch(cluster_header) {
			case 0x78747261UL: /*"xtra"*/
				break;
			case 0x58545241UL: /*"XTRA"*/
				last_buffer = TRUE;
				break;
			default:
				msg("xtrabackup: error: %s seems not "
				    ".delta file.\n", src_path);
				goto error;
		}

		for (page_in_buffer = 1; page_in_buffer < page_size / 4;
		     page_in_buffer++) {
			if (mach_read_from_4(incremental_buffer + page_in_buffer * 4)
			    == 0xFFFFFFFFUL)
				break;
		}

		ut_a(last_buffer || page_in_buffer == page_size / 4);

		/* read whole of the cluster */
		success = os_file_read(read_request, src_file,
				       incremental_buffer, offset,
				       page_in_buffer * page_size);
		if (!success) {
			goto error;
		}

		posix_fadvise(src_file, offset, page_in_buffer * page_size,
			      POSIX_FADV_DONTNEED);

		for (page_in_buffer = 1; page_in_buffer < page_size / 4;
		     page_in_buffer++) {
			ulint offset_on_page;

			offset_on_page = mach_read_from_4(incremental_buffer + page_in_buffer * 4);

			if (offset_on_page == 0xFFFFFFFFUL)
				break;

			success = os_file_write(write_request, dst_path,
						dst_file,
						incremental_buffer +
						page_in_buffer * page_size,
						(offset_on_page <<
						 page_size_shift),
						page_size);
			if (!success) {
				goto error;
			}
		}

		incremental_buffers++;
	}

	if (incremental_buffer_base)
		ut_free(incremental_buffer_base);
	if (src_file != XB_FILE_UNDEFINED)
		os_file_close(src_file);
	if (dst_file != XB_FILE_UNDEFINED)
		os_file_close(dst_file);
	return TRUE;

error:
	if (incremental_buffer_base)
		ut_free(incremental_buffer_base);
	if (src_file != XB_FILE_UNDEFINED)
		os_file_close(src_file);
	if (dst_file != XB_FILE_UNDEFINED)
		os_file_close(dst_file);
	msg("xtrabackup: Error: xtrabackup_apply_delta(): "
	    "failed to apply %s to %s.\n", src_path, dst_path);
	return FALSE;
}

/************************************************************************
Callback to handle datadir entry. Function of this type will be called
for each entry which matches the mask by xb_process_datadir.
@return should return TRUE on success */
typedef ibool (*handle_datadir_entry_func_t)(
/*=========================================*/
	const char*	data_home_dir,		/*!<in: path to datadir */
	const char*	db_name,		/*!<in: database name */
	const char*	file_name,		/*!<in: file name with suffix */
	void*		arg);			/*!<in: caller-provided data */

/************************************************************************
Callback to handle datadir entry. Deletes entry if it has no matching
fil_space in fil_system directory.
@return FALSE if delete attempt was unsuccessful */
static
ibool
rm_if_not_found(
	const char*	data_home_dir,		/*!<in: path to datadir */
	const char*	db_name,		/*!<in: database name */
	const char*	file_name,		/*!<in: file name with suffix */
	void*		arg __attribute__((unused)))
{
	char			name[FN_REFLEN];
	xb_filter_entry_t*	table;

	if (db_name != NULL) {
		snprintf(name, FN_REFLEN, "%s/%s", db_name, file_name);
	} else {
		snprintf(name, FN_REFLEN, "%s", file_name);
	}
	/* Truncate ".ibd" */
	name[strlen(name) - 4] = '\0';

	HASH_SEARCH(name_hash, inc_dir_tables_hash, ut_fold_string(name),
		    xb_filter_entry_t*,
		    table, (void) 0,
		    !strcmp(table->name, name));

	if (!table) {
		if (db_name != NULL) {
			snprintf(name, FN_REFLEN, "%s/%s/%s", data_home_dir,
				 db_name, file_name);
		} else {
			snprintf(name, FN_REFLEN, "%s/%s", data_home_dir,
				 file_name);
		}
		return os_file_delete(0, name);
	}

	return(TRUE);
}

/************************************************************************
Function enumerates files in datadir (provided by path) which are matched
by provided suffix. For each entry callback is called.
@return FALSE if callback for some entry returned FALSE */
static
ibool
xb_process_datadir(
	const char*			path,	/*!<in: datadir path */
	const char*			suffix,	/*!<in: suffix to match
						against */
	handle_datadir_entry_func_t	func,	/*!<in: callback */
	void*				data)	/*!<in: additional argument for
						callback */
{
	ulint		ret;
	char		dbpath[FN_REFLEN];
	os_file_dir_t	dir;
	os_file_dir_t	dbdir;
	os_file_stat_t	dbinfo;
	os_file_stat_t	fileinfo;
	ulint		suffix_len;
	dberr_t		err 		= DB_SUCCESS;
	static char	current_dir[2];

	current_dir[0] = FN_CURLIB;
	current_dir[1] = 0;
	srv_data_home = current_dir;

	suffix_len = strlen(suffix);

	/* datafile */
	dbdir = os_file_opendir(path, false);

	if (dbdir != NULL) {
		ret = fil_file_readdir_next_file(&err, path, dbdir,
							&fileinfo);
		while (ret == 0) {
			if (fileinfo.type == OS_FILE_TYPE_DIR) {
				goto next_file_item_1;
			}

			if (strlen(fileinfo.name) > suffix_len
			    && 0 == strcmp(fileinfo.name + 
					strlen(fileinfo.name) - suffix_len,
					suffix)) {
				if (!func(
					    path, NULL,
					    fileinfo.name, data))
				{
					return(FALSE);
				}
			}
next_file_item_1:
			ret = fil_file_readdir_next_file(&err,
							path, dbdir,
							&fileinfo);
		}

		os_file_closedir(dbdir);
	} else {
		msg("xtrabackup: Cannot open dir %s\n",
		    path);
	}

	/* single table tablespaces */
	dir = os_file_opendir(path, false);

	if (dir == NULL) {
		msg("xtrabackup: Cannot open dir %s\n",
		    path);
	}

		ret = fil_file_readdir_next_file(&err, path, dir,
								&dbinfo);
	while (ret == 0) {
		if (dbinfo.type == OS_FILE_TYPE_FILE
		    || dbinfo.type == OS_FILE_TYPE_UNKNOWN) {

		        goto next_datadir_item;
		}

		sprintf(dbpath, "%s/%s", path,
								dbinfo.name);
		os_normalize_path(dbpath);

		dbdir = os_file_opendir(dbpath, false);

		if (dbdir != NULL) {

			ret = fil_file_readdir_next_file(&err, dbpath, dbdir,
								&fileinfo);
			while (ret == 0) {

			        if (fileinfo.type == OS_FILE_TYPE_DIR) {

				        goto next_file_item_2;
				}

				if (strlen(fileinfo.name) > suffix_len
				    && 0 == strcmp(fileinfo.name + 
						strlen(fileinfo.name) -
								suffix_len,
						suffix)) {
					/* The name ends in suffix; process
					the file */
					if (!func(
						    path,
						    dbinfo.name,
						    fileinfo.name, data))
					{
						return(FALSE);
					}
				}
next_file_item_2:
				ret = fil_file_readdir_next_file(&err,
								dbpath, dbdir,
								&fileinfo);
			}

			os_file_closedir(dbdir);
		}
next_datadir_item:
		ret = fil_file_readdir_next_file(&err,
						path,
								dir, &dbinfo);
	}

	os_file_closedir(dir);

	return(TRUE);
}

/************************************************************************
Applies all .delta files from incremental_dir to the full backup.
@return TRUE on success. */
static
ibool
xtrabackup_apply_deltas()
{
	return xb_process_datadir(xtrabackup_incremental_dir, ".delta",
		xtrabackup_apply_delta, NULL);
}

static my_bool
xtrabackup_close_temp_log(my_bool clear_flag)
{
	os_file_t	src_file = XB_FILE_UNDEFINED;
	char		src_path[FN_REFLEN];
	char		dst_path[FN_REFLEN];
	bool		success;
	byte		log_buf[UNIV_PAGE_SIZE_MAX];
	IORequest	read_request(IORequest::READ);
	IORequest	write_request(IORequest::WRITE);

	if (!xtrabackup_logfile_is_renamed)
		return(FALSE);

	/* rename 'ib_logfile0' to 'xtrabackup_logfile' */
	if(!xtrabackup_incremental_dir) {
		sprintf(dst_path, "%s/ib_logfile0", xtrabackup_target_dir);
		sprintf(src_path, "%s/%s", xtrabackup_target_dir,
			XB_LOG_FILENAME);
	} else {
		sprintf(dst_path, "%s/ib_logfile0", xtrabackup_incremental_dir);
		sprintf(src_path, "%s/%s", xtrabackup_incremental_dir,
			XB_LOG_FILENAME);
	}

	os_normalize_path(dst_path);
	os_normalize_path(src_path);

	success = os_file_rename(0, dst_path, src_path);
	if (!success) {
		goto error;
	}
	xtrabackup_logfile_is_renamed = FALSE;

	if (!clear_flag)
		return(FALSE);

	/* clear LOG_HEADER_CREATOR field */
	src_file = os_file_create_simple_no_error_handling(0, src_path,
							   OS_FILE_OPEN,
							   OS_FILE_READ_WRITE,
							   srv_read_only_mode,
							   &success);
	if (!success) {
		goto error;
	}

	success = os_file_read(read_request, src_file, log_buf, 0,
			       LOG_FILE_HDR_SIZE);
	if (!success) {
		goto error;
	}

	memset(log_buf + LOG_HEADER_CREATOR, ' ', 4);

	success = os_file_write(write_request, src_path, src_file, log_buf, 0,
				LOG_FILE_HDR_SIZE);
	if (!success) {
		goto error;
	}

	// os_file_close(src_file);
	src_file = XB_FILE_UNDEFINED;

	innobase_log_files_in_group = innobase_log_files_in_group_save;
	srv_log_group_home_dir = srv_log_group_home_dir_save;
	innobase_log_file_size = innobase_log_file_size_save;

	return(FALSE);
error:
	if (src_file != XB_FILE_UNDEFINED)
		os_file_close(src_file);
	msg("xtrabackup: Error: xtrabackup_close_temp_log() failed.\n");
	return(TRUE); /*ERROR*/
}


/*********************************************************************//**
Write the meta data (index user fields) config file.
@return true in case of success otherwise false. */
static
bool
xb_export_cfg_write_index_fields(
/*===========================*/
	const dict_index_t*	index,	/*!< in: write the meta data for
					this index */
	FILE*			file)	/*!< in: file to write to */
{
	byte			row[sizeof(ib_uint32_t) * 2];

	for (ulint i = 0; i < index->n_fields; ++i) {
		byte*			ptr = row;
		const dict_field_t*	field = &index->fields[i];

		mach_write_to_4(ptr, field->prefix_len);
		ptr += sizeof(ib_uint32_t);

		mach_write_to_4(ptr, field->fixed_len);

		if (fwrite(row, 1, sizeof(row), file) != sizeof(row)) {

			msg("xtrabackup: Error: writing index fields.");

			return(false);
		}

		/* Include the NUL byte in the length. */
		ib_uint32_t	len = strlen(field->name) + 1;
		ut_a(len > 1);

		mach_write_to_4(row, len);

		if (fwrite(row, 1,  sizeof(len), file) != sizeof(len)
		    || fwrite(field->name, 1, len, file) != len) {

			msg("xtrabackup: Error: writing index column.");

			return(false);
		}
	}

	return(true);
}

/*********************************************************************//**
Write the meta data config file index information.
@return true in case of success otherwise false. */
static	__attribute__((nonnull, warn_unused_result))
bool
xb_export_cfg_write_indexes(
/*======================*/
	const dict_table_t*	table,	/*!< in: write the meta data for
					this table */
	FILE*			file)	/*!< in: file to write to */
{
	{
		byte		row[sizeof(ib_uint32_t)];

		/* Write the number of indexes in the table. */
		mach_write_to_4(row, UT_LIST_GET_LEN(table->indexes));

		if (fwrite(row, 1, sizeof(row), file) != sizeof(row)) {
			msg("xtrabackup: Error: writing index count.");

			return(false);
		}
	}

	bool			ret = true;

	/* Write the index meta data. */
	for (const dict_index_t* index = UT_LIST_GET_FIRST(table->indexes);
	     index != 0 && ret;
	     index = UT_LIST_GET_NEXT(indexes, index)) {

		byte*		ptr;
		byte		row[sizeof(ib_uint64_t)
				    + sizeof(ib_uint32_t) * 8];

		ptr = row;

		ut_ad(sizeof(ib_uint64_t) == 8);
		mach_write_to_8(ptr, index->id);
		ptr += sizeof(ib_uint64_t);

		mach_write_to_4(ptr, index->space);
		ptr += sizeof(ib_uint32_t);

		mach_write_to_4(ptr, index->page);
		ptr += sizeof(ib_uint32_t);

		mach_write_to_4(ptr, index->type);
		ptr += sizeof(ib_uint32_t);

		mach_write_to_4(ptr, index->trx_id_offset);
		ptr += sizeof(ib_uint32_t);

		mach_write_to_4(ptr, index->n_user_defined_cols);
		ptr += sizeof(ib_uint32_t);

		mach_write_to_4(ptr, index->n_uniq);
		ptr += sizeof(ib_uint32_t);

		mach_write_to_4(ptr, index->n_nullable);
		ptr += sizeof(ib_uint32_t);

		mach_write_to_4(ptr, index->n_fields);

		if (fwrite(row, 1, sizeof(row), file) != sizeof(row)) {

			msg("xtrabackup: Error: writing index meta-data.");

			return(false);
		}

		/* Write the length of the index name.
		NUL byte is included in the length. */
		ib_uint32_t	len = strlen(index->name) + 1;
		ut_a(len > 1);

		mach_write_to_4(row, len);

		if (fwrite(row, 1, sizeof(len), file) != sizeof(len)
		    || fwrite(index->name, 1, len, file) != len) {

			msg("xtrabackup: Error: writing index name.");

			return(false);
		}

		ret = xb_export_cfg_write_index_fields(index, file);
	}

	return(ret);
}

/*********************************************************************//**
Write the meta data (table columns) config file. Serialise the contents of
dict_col_t structure, along with the column name. All fields are serialized
as ib_uint32_t.
@return true in case of success otherwise false. */
static	__attribute__((nonnull, warn_unused_result))
bool
xb_export_cfg_write_table(
/*====================*/
	const dict_table_t*	table,	/*!< in: write the meta data for
					this table */
	FILE*			file)	/*!< in: file to write to */
{
	dict_col_t*		col;
	byte			row[sizeof(ib_uint32_t) * 7];

	col = table->cols;

	for (ulint i = 0; i < table->n_cols; ++i, ++col) {
		byte*		ptr = row;

		mach_write_to_4(ptr, col->prtype);
		ptr += sizeof(ib_uint32_t);

		mach_write_to_4(ptr, col->mtype);
		ptr += sizeof(ib_uint32_t);

		mach_write_to_4(ptr, col->len);
		ptr += sizeof(ib_uint32_t);

		mach_write_to_4(ptr, col->mbminmaxlen);
		ptr += sizeof(ib_uint32_t);

		mach_write_to_4(ptr, col->ind);
		ptr += sizeof(ib_uint32_t);

		mach_write_to_4(ptr, col->ord_part);
		ptr += sizeof(ib_uint32_t);

		mach_write_to_4(ptr, col->max_prefix);

		if (fwrite(row, 1, sizeof(row), file) != sizeof(row)) {
			msg("xtrabackup: Error: writing table column data.");

			return(false);
		}

		/* Write out the column name as [len, byte array]. The len
		includes the NUL byte. */
		ib_uint32_t	len;
		const char*	col_name;

		col_name = dict_table_get_col_name(table, dict_col_get_no(col));

		/* Include the NUL byte in the length. */
		len = strlen(col_name) + 1;
		ut_a(len > 1);

		mach_write_to_4(row, len);

		if (fwrite(row, 1,  sizeof(len), file) != sizeof(len)
		    || fwrite(col_name, 1, len, file) != len) {

			msg("xtrabackup: Error: writing column name.");

			return(false);
		}
	}

	return(true);
}

/*********************************************************************//**
Write the meta data config file header.
@return true in case of success otherwise false. */
static	__attribute__((nonnull, warn_unused_result))
bool
xb_export_cfg_write_header(
/*=====================*/
	const dict_table_t*	table,	/*!< in: write the meta data for
					this table */
	FILE*			file)	/*!< in: file to write to */
{
	byte			value[sizeof(ib_uint32_t)];

	/* Write the meta-data version number. */
	mach_write_to_4(value, IB_EXPORT_CFG_VERSION_V1);

	if (fwrite(&value, 1, sizeof(value), file) != sizeof(value)) {
		msg("xtrabackup: Error: writing meta-data version number.");

		return(false);
	}

	/* Write the server hostname. */
	ib_uint32_t		len;
	const char*		hostname = "Hostname unknown";

	/* The server hostname includes the NUL byte. */
	len = strlen(hostname) + 1;
	mach_write_to_4(value, len);

	if (fwrite(&value, 1,  sizeof(value), file) != sizeof(value)
	    || fwrite(hostname, 1,  len, file) != len) {

		msg("xtrabackup: Error: writing hostname.");

		return(false);
	}

	/* The table name includes the NUL byte. */
	ut_a(table->name.m_name != NULL);
	len = strlen(table->name.m_name) + 1;

	/* Write the table name. */
	mach_write_to_4(value, len);

	if (fwrite(&value, 1,  sizeof(value), file) != sizeof(value)
	    || fwrite(table->name.m_name, 1,  len, file) != len) {

		msg("xtrabackup: Error: writing table name.");

		return(false);
	}

	byte		row[sizeof(ib_uint32_t) * 3];

	/* Write the next autoinc value. */
	mach_write_to_8(row, table->autoinc);

	if (fwrite(row, 1, sizeof(ib_uint64_t), file) != sizeof(ib_uint64_t)) {
		msg("xtrabackup: Error: writing table autoinc value.");

		return(false);
	}

	byte*		ptr = row;

	/* Write the system page size. */
	mach_write_to_4(ptr, UNIV_PAGE_SIZE);
	ptr += sizeof(ib_uint32_t);

	/* Write the table->flags. */
	mach_write_to_4(ptr, table->flags);
	ptr += sizeof(ib_uint32_t);

	/* Write the number of columns in the table. */
	mach_write_to_4(ptr, table->n_cols);

	if (fwrite(row, 1,  sizeof(row), file) != sizeof(row)) {
		msg("xtrabackup: Error: writing table meta-data.");

		return(false);
	}

	return(true);
}

/*********************************************************************//**
Write MySQL 5.6-style meta data config file.
@return true in case of success otherwise false. */
static
bool
xb_export_cfg_write(
	const fil_node_t*	node,
	const dict_table_t*	table)	/*!< in: write the meta data for
					this table */
{
	char	file_path[FN_REFLEN];
	FILE*	file;
	bool	success;

	strcpy(file_path, node->name);
	strcpy(file_path + strlen(file_path) - 4, ".cfg");

	file = fopen(file_path, "w+b");

	if (file == NULL) {
		msg("xtrabackup: Error: cannot open %s\n", node->name);

		success = false;
	} else {

		success = xb_export_cfg_write_header(table, file);

		if (success) {
			success = xb_export_cfg_write_table(table, file);
		}

		if (success) {
			success = xb_export_cfg_write_indexes(table, file);
		}

		if (fclose(file) != 0) {
			msg("xtrabackup: Error: cannot close %s\n", node->name);
			success = false;
		}

	}

	return(success);

}

/** Write the transfer key to CFP file.
@param[in]	table		write the data for this table
@param[in]	file		file to write to
@return DB_SUCCESS or error code. */
static	__attribute__((nonnull, warn_unused_result))
dberr_t
xb_export_write_transfer_key(
	const dict_table_t*	table,
	FILE*			file)
{
	byte		key_size[sizeof(ib_uint32_t)];
	byte		row[ENCRYPTION_KEY_LEN * 3];
	byte*		ptr = row;
	byte*		transfer_key = ptr;
	lint		elen;

	ut_ad(table->encryption_key != NULL
	      && table->encryption_iv != NULL);

	/* Write the encryption key size. */
	mach_write_to_4(key_size, ENCRYPTION_KEY_LEN);

	if (fwrite(&key_size, 1,  sizeof(key_size), file)
		!= sizeof(key_size)) {
		msg("IO Write error: (%d, %s) %s",
			errno, strerror(errno),
			"while writing key size.");

		return(DB_IO_ERROR);
	}

	/* Generate and write the transfer key. */
	Encryption::random_value(transfer_key);
	if (fwrite(transfer_key, 1, ENCRYPTION_KEY_LEN, file)
		!= ENCRYPTION_KEY_LEN) {
		msg("IO Write error: (%d, %s) %s",
			errno, strerror(errno),
			"while writing transfer key.");

		return(DB_IO_ERROR);
	}

	ptr += ENCRYPTION_KEY_LEN;

	/* Encrypt tablespace key. */
	elen = my_aes_encrypt(
		reinterpret_cast<unsigned char*>(table->encryption_key),
		ENCRYPTION_KEY_LEN,
		ptr,
		reinterpret_cast<unsigned char*>(transfer_key),
		ENCRYPTION_KEY_LEN,
		my_aes_256_ecb,
		NULL, false);

	if (elen == MY_AES_BAD_DATA) {
		msg("IO Write error: (%d, %s) %s",
			errno, strerror(errno),
			"while encrypt tablespace key.");
		return(DB_ERROR);
	}

	/* Write encrypted tablespace key */
	if (fwrite(ptr, 1, ENCRYPTION_KEY_LEN, file)
		!= ENCRYPTION_KEY_LEN) {
		msg("IO Write error: (%d, %s) %s",
			errno, strerror(errno),
			"while writing encrypted tablespace key.");

		return(DB_IO_ERROR);
	}
	ptr += ENCRYPTION_KEY_LEN;

	/* Encrypt tablespace iv. */
	elen = my_aes_encrypt(
		reinterpret_cast<unsigned char*>(table->encryption_iv),
		ENCRYPTION_KEY_LEN,
		ptr,
		reinterpret_cast<unsigned char*>(transfer_key),
		ENCRYPTION_KEY_LEN,
		my_aes_256_ecb,
		NULL, false);

	if (elen == MY_AES_BAD_DATA) {
		msg("IO Write error: (%d, %s) %s",
			errno, strerror(errno),
			"while encrypt tablespace iv.");
		return(DB_ERROR);
	}

	/* Write encrypted tablespace iv */
	if (fwrite(ptr, 1, ENCRYPTION_KEY_LEN, file)
		!= ENCRYPTION_KEY_LEN) {
		msg("IO Write error: (%d, %s) %s",
			errno, strerror(errno),
			"while writing encrypted tablespace iv.");

		return(DB_IO_ERROR);
	}

	return(DB_SUCCESS);
}

/** Write the encryption data after quiesce.
@param[in]	table		write the data for this table
@return DB_SUCCESS or error code */
static	__attribute__((nonnull, warn_unused_result))
dberr_t
xb_export_cfp_write(
	dict_table_t*	table)
{
	dberr_t			err;
	char			name[OS_FILE_MAX_PATH];

	/* If table is not encrypted, return. */
	if (!dict_table_is_encrypted(table)) {
		return(DB_SUCCESS);
	}

	/* Get the encryption key and iv from space */
	/* For encrypted table, before we discard the tablespace,
	we need save the encryption information into table, otherwise,
	this information will be lost in fil_discard_tablespace along
	with fil_space_free(). */
	if (table->encryption_key == NULL) {
		table->encryption_key =
			static_cast<byte*>(mem_heap_alloc(table->heap,
							  ENCRYPTION_KEY_LEN));

		table->encryption_iv =
			static_cast<byte*>(mem_heap_alloc(table->heap,
							  ENCRYPTION_KEY_LEN));

		fil_space_t*	space = fil_space_get(table->space);
		ut_ad(space != NULL && FSP_FLAGS_GET_ENCRYPTION(space->flags));

		memcpy(table->encryption_key,
		       space->encryption_key,
		       ENCRYPTION_KEY_LEN);
		memcpy(table->encryption_iv,
		       space->encryption_iv,
		       ENCRYPTION_KEY_LEN);
	}

	srv_get_encryption_data_filename(table, name, sizeof(name));

	ib::info() << "Writing table encryption data to '" << name << "'";

	FILE*	file = fopen(name, "w+b");

	if (file == NULL) {
		msg("Can't create file '%-.200s' (errno: %d - %s)",
			 name, errno, strerror(errno));

		err = DB_IO_ERROR;
	} else {
		err = xb_export_write_transfer_key(table, file);

		if (fflush(file) != 0) {

			char	buf[BUFSIZ];

			ut_snprintf(buf, sizeof(buf), "%s flush() failed",
				    name);

			msg("IO Write error: (%d, %s) %s",
				errno, strerror(errno), buf);

			err = DB_IO_ERROR;
		}

		if (fclose(file) != 0) {
			char	buf[BUFSIZ];

			ut_snprintf(buf, sizeof(buf), "%s flose() failed",
				    name);

			msg("IO Write error: (%d, %s) %s",
				errno, strerror(errno), buf);
			err = DB_IO_ERROR;
		}
	}

	/* Clean the encryption information */
	table->encryption_key = NULL;
	table->encryption_iv = NULL;

	return(err);
}

/*********************************************************************//**
Re-encrypt tablespace keys with newly generated master key having ID
based on new server-id.
@return true in case of success otherwise false. */
static
bool
reencrypt_tablespace_keys(
	ulint new_server_id)
{
	byte*			master_key = NULL;
	bool			ret = false;
	Encryption::Version	version;

	xb_keyring_init(xb_keyring_file_data);

	/* Check if keyring loaded and the current master key
	can be fetched. */
	if (Encryption::master_key_id != 0) {
		ulint			master_key_id;

		Encryption::get_master_key(&master_key_id,
					   &master_key,
					   &version);
		if (master_key == NULL) {
			msg("xtrabackup: error: Can't find master key.\n");
			return(false);
		}
		msg("xtrabackup: found master key version %s.\n",
		    version == Encryption::ENCRYPTION_VERSION_1 ?
		    "= 5.7.11" : ">= 5.7.12");
		my_free(master_key);

		if (version != Encryption::ENCRYPTION_VERSION_1) {
			msg("xtrabackup: reencryption is not needed.\n");
			return(true);
		}
	} else {

		/* no encrypted tablespaces */

		return(true);
	}

	master_key = NULL;

	/* Generate the new master key. */
	server_id = new_server_id;
	Encryption::create_master_key_v0(&master_key);

        if (master_key == NULL) {
		msg("xtrabackup: error: Can't create master key.\n");
                return(false);
        }

	ret = fil_encryption_rotate();

	my_free(master_key);

	/* If rotation failure, return error */
	if (!ret) {
		msg("xtrabackup: error: Can't rotate master key.\n");
	} else {
		msg("xtrabackup: Keys reencrypted for server-id %lu.\n",
		    server_id);
	}

	return(ret);
}

#if 0
/********************************************************************//**
Searches archived log files in archived log directory. The min and max
LSN's of found files as well as archived log file size are stored in
xtrabackup_arch_first_file_lsn, xtrabackup_arch_last_file_lsn and
xtrabackup_arch_file_size respectively.
@return true on success
*/
static
bool
xtrabackup_arch_search_files(
/*=========================*/
	ib_uint64_t	start_lsn)		/*!< in: filter out log files
						witch does not contain data
						with lsn < start_lsn */
{
	os_file_dir_t	dir;
	os_file_stat_t	fileinfo;
	ut_ad(innobase_log_arch_dir);

	dir = os_file_opendir(innobase_log_arch_dir, FALSE);
	if (!dir) {
		msg("xtrabackup: error: cannot open archived log directory %s\n",
		    innobase_log_arch_dir);
		return false;
	}

	while(!os_file_readdir_next_file(innobase_log_arch_dir,
					 dir,
					 &fileinfo) ) {
		lsn_t	log_file_lsn;
		char*	log_str_end_lsn_ptr;

		if (strncmp(fileinfo.name,
			    IB_ARCHIVED_LOGS_PREFIX,
			    sizeof(IB_ARCHIVED_LOGS_PREFIX) - 1)) {
			continue;
		}

		log_file_lsn = strtoll(fileinfo.name +
				       sizeof(IB_ARCHIVED_LOGS_PREFIX) - 1,
				       &log_str_end_lsn_ptr, 10);

		if (*log_str_end_lsn_ptr) {
			continue;
		}

		if (log_file_lsn + (fileinfo.size - LOG_FILE_HDR_SIZE)	< start_lsn) {
			continue;
		}

		if (!xtrabackup_arch_first_file_lsn ||
		    log_file_lsn < xtrabackup_arch_first_file_lsn) {
			xtrabackup_arch_first_file_lsn = log_file_lsn;
		}
		if (log_file_lsn > xtrabackup_arch_last_file_lsn) {
			xtrabackup_arch_last_file_lsn = log_file_lsn;
		}

		//TODO: find the more suitable way to extract archived log file
		//size
		if (fileinfo.size > (int64_t)xtrabackup_arch_file_size) {
			xtrabackup_arch_file_size = fileinfo.size;
		}
	}

	return xtrabackup_arch_first_file_lsn != 0;
}
#endif

static
void
innodb_free_param()
{
	srv_sys_space.shutdown();
	srv_tmp_space.shutdown();
	free(internal_innobase_data_file_path);
	internal_innobase_data_file_path = NULL;
	free_tmpdir(&mysql_tmpdir_list);
}


/**************************************************************************
Store the current binary log coordinates in a specified file.
@return 'false' on error. */
static bool
store_binlog_info(
/*==============*/
	const char *filename)	/*!< in: output file name */
{
	FILE *fp;

	if (trx_sys_mysql_bin_log_name[0] == '\0') {
		return(true);
	}

	fp = fopen(filename, "w");

	if (!fp) {
		msg("xtrabackup: failed to open '%s'\n", filename);
		return(false);
	}

	fprintf(fp, "%s\t" UINT64PF "\n",
		trx_sys_mysql_bin_log_name, trx_sys_mysql_bin_log_pos);
	fclose(fp);

	return(true);
}

static void
xtrabackup_prepare_func(void)
{
	ulint	err;
	datafiles_iter_t	*it;
	fil_node_t		*node;
	fil_space_t		*space;
	char			 metadata_path[FN_REFLEN];
	IORequest		write_request(IORequest::WRITE);

	mysql_mutex_init(key_LOCK_global_system_variables,
			 &LOCK_global_system_variables, MY_MUTEX_INIT_FAST);

	/* cd to target-dir */

	if (my_setwd(xtrabackup_real_target_dir,MYF(MY_WME)))
	{
		msg("xtrabackup: cannot my_setwd %s\n",
		    xtrabackup_real_target_dir);
		exit(EXIT_FAILURE);
	}
	msg("xtrabackup: cd to %s\n", xtrabackup_real_target_dir);

	xtrabackup_target_dir= mysql_data_home_buff;
	xtrabackup_target_dir[0]=FN_CURLIB;		// all paths are relative from here
	xtrabackup_target_dir[1]=0;

	/*
	  read metadata of target, we don't need metadata reading in the case
	  archived logs applying
	*/
	sprintf(metadata_path, "%s/%s", xtrabackup_target_dir,
		XTRABACKUP_METADATA_FILENAME);

	if (!xtrabackup_read_metadata(metadata_path)) {
		msg("xtrabackup: Error: failed to read metadata from '%s'\n",
		    metadata_path);
		exit(EXIT_FAILURE);
	}

	if (!innobase_log_arch_dir)
	{
		if (!strcmp(metadata_type, "full-backuped")) {
			msg("xtrabackup: This target seems to be not prepared "
			    "yet.\n");
		} else if (!strcmp(metadata_type, "log-applied")) {
			msg("xtrabackup: This target seems to be already "
			    "prepared with --apply-log-only.\n");
			goto skip_check;
		} else if (!strcmp(metadata_type, "full-prepared")) {
			msg("xtrabackup: This target seems to be already "
			    "prepared.\n");
		} else {
			msg("xtrabackup: This target seems not to have correct "
			    "metadata...\n");
			exit(EXIT_FAILURE);
		}

		if (xtrabackup_incremental) {
			msg("xtrabackup: error: applying incremental backup "
			    "needs target prepared with --apply-log-only.\n");
			exit(EXIT_FAILURE);
		}
skip_check:
		if (xtrabackup_incremental
		    && metadata_to_lsn != incremental_lsn) {
			msg("xtrabackup: error: This incremental backup seems "
			    "not to be proper for the target.\n"
			    "xtrabackup:  Check 'to_lsn' of the target and "
			    "'from_lsn' of the incremental.\n");
			exit(EXIT_FAILURE);
		}
	}

	/* Create logfiles for recovery from 'xtrabackup_logfile', before start InnoDB */
	srv_max_n_threads = 1000;
	/* temporally dummy value to avoid crash */
	srv_page_size_shift = 14;
	srv_page_size = (1 << srv_page_size_shift);
	sync_check_init();
#ifdef UNIV_DEBUG
	sync_check_enable();
#endif
	os_thread_init();
	trx_pool_init();
	ut_crc32_init();

	xb_filters_init();

	if(!innobase_log_arch_dir && xtrabackup_init_temp_log())
		goto error_cleanup;

	if(innodb_init_param()) {
		goto error_cleanup;
	}

	xb_keyring_init(xb_keyring_file_data);

	/* Expand compacted datafiles */

	if (xtrabackup_compact) {
		srv_compact_backup = TRUE;

		if (!xb_expand_datafiles()) {
			goto error_cleanup;
		}

		/* Reset the 'compact' flag in xtrabackup_checkpoints so we
		don't expand on subsequent invocations. */
		xtrabackup_compact = FALSE;
		if (!xtrabackup_write_metadata(metadata_path)) {
			msg("xtrabackup: error: xtrabackup_write_metadata() "
			    "failed\n");
			goto error_cleanup;
		}
	}

	xb_normalize_init_values();

	if (xtrabackup_incremental || innobase_log_arch_dir) {
		err = xb_data_files_init();
		if (err != DB_SUCCESS) {
			msg("xtrabackup: error: xb_data_files_init() failed "
			    "with error code %lu\n", err);
			goto error_cleanup;
		}
	}
	if (xtrabackup_incremental) {
		inc_dir_tables_hash = hash_create(1000);

		if(!xtrabackup_apply_deltas()) {
			xb_data_files_close();
			xb_filter_hash_free(inc_dir_tables_hash);
			goto error_cleanup;
		}
	}
	if (xtrabackup_incremental || innobase_log_arch_dir) {
		xb_data_files_close();
	}
	if (xtrabackup_incremental) {
		/* Cleanup datadir from tablespaces deleted between full and
		incremental backups */

		xb_process_datadir("./", ".ibd", rm_if_not_found, NULL);

		xb_filter_hash_free(inc_dir_tables_hash);
	}
	if (fil_system) {
		fil_close();
	}

	trx_pool_close();

	os_thread_free();

	sync_check_close();

	innodb_free_param();

	/* Reset the configuration as it might have been changed by
	xb_data_files_init(). */
	if(innodb_init_param()) {
		goto error_cleanup;
	}

	srv_apply_log_only = (ibool) xtrabackup_apply_log_only;
	srv_rebuild_indexes = (ibool) xtrabackup_rebuild_indexes;

	/* increase IO threads */
	if(srv_n_file_io_threads < 10) {
		srv_n_read_io_threads = 4;
		srv_n_write_io_threads = 4;
	}

	msg("xtrabackup: Starting InnoDB instance for recovery.\n"
	    "xtrabackup: Using %lld bytes for buffer pool "
	    "(set by --use-memory parameter)\n", xtrabackup_use_memory);

	if(innodb_init())
		goto error_cleanup;

	it = datafiles_iter_new(fil_system);
	if (it == NULL) {
		msg("xtrabackup: Error: datafiles_iter_new() failed.\n");
		exit(EXIT_FAILURE);
	}

	while ((node = datafiles_iter_next(it)) != NULL) {
		byte		*header;
		ulint		 size;
		mtr_t		 mtr;
		buf_block_t	*block;
		ulint		 flags;

		space = node->space;

		/* Align space sizes along with fsp header. We want to process
		each space once, so skip all nodes except the first one in a
		multi-node space. */
		if (UT_LIST_GET_PREV(chain, node) != NULL) {
			continue;
		}

		mtr_start(&mtr);

		mtr_s_lock(fil_space_get_latch(space->id, &flags), &mtr);

		block = buf_page_get(page_id_t(space->id, 0),
				     page_size_t(flags),
				     RW_S_LATCH, &mtr);
		header = FSP_HEADER_OFFSET + buf_block_get_frame(block);

		size = mtr_read_ulint(header + FSP_SIZE, MLOG_4BYTES,
				      &mtr);

		mtr_commit(&mtr);

		fil_space_extend(space, size);
	}

	datafiles_iter_free(it);

	if (xtrabackup_export) {
		msg("xtrabackup: export option is specified.\n");
		os_file_t	info_file = XB_FILE_UNDEFINED;
		char		info_file_path[FN_REFLEN];
		bool		success;
		char		table_name[FN_REFLEN];

		byte*		page;
		byte*		buf = NULL;

		buf = static_cast<byte *>(ut_malloc_nokey(UNIV_PAGE_SIZE * 2));
		page = static_cast<byte *>(ut_align(buf, UNIV_PAGE_SIZE));

		/* flush insert buffer at shutdwon */
		innobase_fast_shutdown = 0;

		it = datafiles_iter_new(fil_system);
		if (it == NULL) {
			msg("xtrabackup: Error: datafiles_iter_new() "
			    "failed.\n");
			exit(EXIT_FAILURE);
		}
		while ((node = datafiles_iter_next(it)) != NULL) {
			int		 len;
			char		*next, *prev, *p;
			dict_table_t*	 table;
			dict_index_t*	 index;
			ulint		 n_index;

			space = node->space;

			/* treat file_per_table only */
			if (!fil_is_user_tablespace_id(space->id)) {
				continue;
			}

			/* node exist == file exist, here */
			strcpy(info_file_path, node->name);
			strcpy(info_file_path +
			       strlen(info_file_path) -
			       4, ".exp");

			len = strlen(info_file_path);

			p = info_file_path;
			prev = NULL;
			while ((next = strchr(p, OS_PATH_SEPARATOR)) != NULL)
			{
				prev = p;
				p = next + 1;
			}
			info_file_path[len - 4] = 0;
			strncpy(table_name, prev, FN_REFLEN);

			info_file_path[len - 4] = '.';

			mutex_enter(&(dict_sys->mutex));

			table = dict_table_get_low(table_name);
			if (!table) {
				msg("xtrabackup: error: "
				    "cannot find dictionary "
				    "record of table %s\n",
				    table_name);
				goto next_node;
			}
<<<<<<< HEAD

			/* Write MySQL 5.6 .cfg file */
			if (!xb_export_cfg_write(node, table)) {
				goto next_node;
			}

			index = dict_table_get_first_index(table);
			n_index = UT_LIST_GET_LEN(table->indexes);
			if (n_index > 31) {
				msg("xtrabackup: warning: table '%s' has more "
				    "than 31 indexes, .exp file was not "
				    "generated. Table will fail to import "
				    "on server version prior to 5.6.\n",
				    table_name);
				goto next_node;
			}
=======
>>>>>>> 55aac4be

			/* Write transfer key for tablespace file */
			if (!xb_export_cfp_write(table)) {
				goto next_node;
			}

			index = dict_table_get_first_index(table);
			n_index = UT_LIST_GET_LEN(table->indexes);
			if (n_index > 31) {
				msg("xtrabackup: warning: table '%s' has more "
				    "than 31 indexes, .exp file was not "
				    "generated. Table will fail to import "
				    "on server version prior to 5.6.\n",
				    table->name);
				goto next_node;
			}

			/* init exp file */
			memset(page, 0, UNIV_PAGE_SIZE);
			mach_write_to_4(page    , 0x78706f72UL);
			mach_write_to_4(page + 4, 0x74696e66UL);/*"xportinf"*/
			mach_write_to_4(page + 8, n_index);
			strncpy((char *) page + 12,
				table_name, 500);

			msg("xtrabackup: export metadata of "
			    "table '%s' to file `%s` "
			    "(%lu indexes)\n",
			    table_name, info_file_path,
			    n_index);

			n_index = 1;
			while (index) {
				mach_write_to_8(page + n_index * 512, index->id);
				mach_write_to_4(page + n_index * 512 + 8,
						index->page);
				strncpy((char *) page + n_index * 512 +
					12, index->name, 500);

				msg("xtrabackup:     name=%s, "
				    "id.low=%lu, page=%lu\n",
				    index->name(),
				    (ulint)(index->id &
					    0xFFFFFFFFUL),
				    (ulint) index->page);
				index = dict_table_get_next_index(index);
				n_index++;
			}

			os_normalize_path(info_file_path);
			info_file = os_file_create(
				0,
				info_file_path,
				OS_FILE_OVERWRITE,
				OS_FILE_NORMAL, OS_DATA_FILE,
				false,
				&success);
			if (!success) {
				os_file_get_last_error(TRUE);
				goto next_node;
			}
			success = os_file_write(write_request, info_file_path,
						info_file, page,
						0, UNIV_PAGE_SIZE);
			if (!success) {
				os_file_get_last_error(TRUE);
				goto next_node;
			}
			success = os_file_flush(info_file);
			if (!success) {
				os_file_get_last_error(TRUE);
				goto next_node;
			}
next_node:
			if (info_file != XB_FILE_UNDEFINED) {
				os_file_close(info_file);
				info_file = XB_FILE_UNDEFINED;
			}
			mutex_exit(&(dict_sys->mutex));
		}

		ut_free(buf);

		datafiles_iter_free(it);
	}

	/* print the binary log position  */
	trx_sys_print_mysql_binlog_offset();
	msg("\n");

	/* output to xtrabackup_binlog_pos_innodb and (if
	backup_safe_binlog_info was available on the server) to
	xtrabackup_binlog_info. In the latter case xtrabackup_binlog_pos_innodb
	becomes redundant and is created only for compatibility. */
	if (!store_binlog_info("xtrabackup_binlog_pos_innodb") ||
	    (recover_binlog_info &&
	     !store_binlog_info(XTRABACKUP_BINLOG_INFO))) {

		exit(EXIT_FAILURE);
	}

	if (innobase_log_arch_dir)
		srv_start_lsn = log_sys->lsn = recv_sys->recovered_lsn;

	/* Check whether the log is applied enough or not. */
	if ((xtrabackup_incremental
	     && srv_start_lsn < incremental_to_lsn)
	    ||(!xtrabackup_incremental
	       && srv_start_lsn < metadata_to_lsn)) {
		msg("xtrabackup: error: "
		    "The transaction log file is corrupted.\n"
		    "xtrabackup: error: "
		    "The log was not applied to the intended LSN!\n");
		msg("xtrabackup: Log applied to lsn " LSN_PF "\n",
		    srv_start_lsn);
		if (xtrabackup_incremental) {
			msg("xtrabackup: The intended lsn is " LSN_PF "\n",
			    incremental_to_lsn);
		} else {
			msg("xtrabackup: The intended lsn is " LSN_PF "\n",
			    metadata_to_lsn);
		}
		exit(EXIT_FAILURE);
	}

	xb_write_galera_info(xtrabackup_incremental);

	if(innodb_end())
		goto error_cleanup;

        innodb_free_param();

	/* re-init necessary components */
	sync_check_init();
#ifdef UNIV_DEBUG
	sync_check_enable();
#endif
	/* Reset the system variables in the recovery module. */
	os_thread_init();
	trx_pool_init();
	que_init();

	if(xtrabackup_close_temp_log(TRUE))
		exit(EXIT_FAILURE);

	/* output to metadata file */
	{
		char	filename[FN_REFLEN];

		strcpy(metadata_type, srv_apply_log_only ?
					"log-applied" : "full-prepared");

		if(xtrabackup_incremental
		   && metadata_to_lsn < incremental_to_lsn)
		{
			metadata_to_lsn = incremental_to_lsn;
			metadata_last_lsn = incremental_last_lsn;
		}

		sprintf(filename, "%s/%s", xtrabackup_target_dir, XTRABACKUP_METADATA_FILENAME);
		if (!xtrabackup_write_metadata(filename)) {

			msg("xtrabackup: Error: failed to write metadata "
			    "to '%s'\n", filename);
			exit(EXIT_FAILURE);
		}

		if(xtrabackup_extra_lsndir) {
			sprintf(filename, "%s/%s", xtrabackup_extra_lsndir, XTRABACKUP_METADATA_FILENAME);
			if (!xtrabackup_write_metadata(filename)) {
				msg("xtrabackup: Error: failed to write "
				    "metadata to '%s'\n", filename);
				exit(EXIT_FAILURE);
			}
		}
	}

	if (!apply_log_finish()) {
		exit(EXIT_FAILURE);
	}

	trx_pool_close();

	if (fil_system) {
		fil_close();
	}

	os_thread_free();

	sync_check_close();

	/* start InnoDB once again to create log files */

	if (!xtrabackup_apply_log_only) {

		/* xtrabackup_incremental_dir is used to indicate that
		we are going to apply incremental backup. Here we already
		applied incremental backup and are about to do final prepare
		of the full backup */
		xtrabackup_incremental_dir = NULL;

		if(innodb_init_param()) {
			goto error;
		}

		srv_apply_log_only = FALSE;
		srv_rebuild_indexes = FALSE;

		/* increase IO threads */
		if(srv_n_file_io_threads < 10) {
			srv_n_read_io_threads = 4;
			srv_n_write_io_threads = 4;
		}

		srv_shutdown_state = SRV_SHUTDOWN_NONE;

		if(innodb_init())
			goto error;

		if (opt_encrypt_for_server_id_specified) {
			if (!reencrypt_tablespace_keys(opt_encrypt_server_id)) {
				msg("xtrabackup: error: "
				    "Tablespace keys are not reencrypted.\n");
				goto error;
			}
		}

		if(innodb_end())
			goto error;

                innodb_free_param();

	}

	mysql_mutex_destroy(&LOCK_global_system_variables);

	xb_filters_free();

	return;

error_cleanup:
	xtrabackup_close_temp_log(FALSE);

	mysql_mutex_destroy(&LOCK_global_system_variables);

	xb_filters_free();

error:
	exit(EXIT_FAILURE);
}

/**************************************************************************
Signals-related setup. */
static
void
setup_signals()
/*===========*/
{
	struct sigaction sa;

	/* Print a stacktrace on some signals */
	sa.sa_flags = SA_RESETHAND | SA_NODEFER;
	sigemptyset(&sa.sa_mask);
	sigprocmask(SIG_SETMASK,&sa.sa_mask,NULL);
#ifdef HAVE_STACKTRACE
	my_init_stacktrace();
#endif
	sa.sa_handler = handle_fatal_signal;
	sigaction(SIGSEGV, &sa, NULL);
	sigaction(SIGABRT, &sa, NULL);
	sigaction(SIGBUS, &sa, NULL);
	sigaction(SIGILL, &sa, NULL);
	sigaction(SIGFPE, &sa, NULL);

#ifdef __linux__
	/* Ensure xtrabackup process is killed when the parent one
	(innobackupex) is terminated with an unhandled signal */

	if (prctl(PR_SET_PDEATHSIG, SIGKILL)) {
		msg("prctl() failed with errno = %d\n", errno);
		exit(EXIT_FAILURE);
	}
#endif
}

/**************************************************************************
Append group name to xb_load_default_groups list. */
static
void
append_defaults_group(const char *group, const char *default_groups[],
		      size_t default_groups_size)
{
	uint i;
	bool appended = false;
	for (i = 0; i < default_groups_size - 1; i++) {
		if (default_groups[i] == NULL) {
			default_groups[i] = group;
			appended = true;
			break;
		}
	}
	ut_a(appended);
}

bool
xb_init()
{
	const char *mixed_options[4] = {NULL, NULL, NULL, NULL};
	int n_mixed_options;

	/* sanity checks */

	if (opt_slave_info
		&& opt_no_lock
		&& !opt_safe_slave_backup) {
		msg("Error: --slave-info is used with --no-lock but "
			"without --safe-slave-backup. The binlog position "
			"cannot be consistent with the backup data.\n");
		return(false);
	}

	if (opt_rsync && xtrabackup_stream_fmt) {
		msg("Error: --rsync doesn't work with --stream\n");
		return(false);
	}

	n_mixed_options = 0;

	if (opt_decompress) {
		mixed_options[n_mixed_options++] = "--decompress";
	} else if (opt_decrypt) {
		mixed_options[n_mixed_options++] = "--decrypt";
	}

	if (xtrabackup_copy_back) {
		mixed_options[n_mixed_options++] = "--copy-back";
	}

	if (xtrabackup_move_back) {
		mixed_options[n_mixed_options++] = "--move-back";
	}

	if (xtrabackup_prepare) {
		mixed_options[n_mixed_options++] = "--apply-log";
	}

	if (n_mixed_options > 1) {
		msg("Error: %s and %s are mutually exclusive\n",
			mixed_options[0], mixed_options[1]);
		return(false);
	}

	if (xtrabackup_backup) {

		if (!opt_noversioncheck) {
			version_check();
		}

		if ((mysql_connection = xb_mysql_connect()) == NULL) {
			return(false);
		}

		if (!get_mysql_vars(mysql_connection)) {
			return(false);
		}

		history_start_time = time(NULL);

	}

	return(true);
}

void
handle_options(int argc, char **argv, char ***argv_client, char ***argv_server)
{
	int	i;
	int	ho_error;
	char	conf_file[FN_REFLEN];
	int	argc_client = argc;
	int	argc_server = argc;

	char*	target_dir = NULL;
	bool	prepare = false;

	*argv_client = argv;
	*argv_server = argv;

	/* scan options for group and config file to load defaults from */
	for (i = 1; i < argc; i++) {

		char *optend = strcend(argv[i], '=');

		if (strncmp(argv[i], "--defaults-group",
			    optend - argv[i]) == 0) {
			defaults_group = optend + 1;
			append_defaults_group(defaults_group,
				xb_server_default_groups,
				array_elements(xb_server_default_groups));
		}

		if (strncmp(argv[i], "--login-path",
			    optend - argv[i]) == 0) {
			append_defaults_group(optend + 1,
				xb_client_default_groups,
				array_elements(xb_client_default_groups));
		}

		if (!strncmp(argv[i], "--prepare",
			     optend - argv[i])) {
			prepare = true;
		}

		if (!strncmp(argv[i], "--apply-log",
			     optend - argv[i])) {
			prepare = true;
		}

		if (!strncmp(argv[i], "--target-dir",
			     optend - argv[i]) && *optend) {
			target_dir = optend + 1;
		}

		if (!*optend && argv[i][0] != '-') {
			target_dir = argv[i];
		}
	}

	snprintf(conf_file, sizeof(conf_file), "my");

	if (prepare && target_dir) {
		snprintf(conf_file, sizeof(conf_file),
			 "%s/backup-my.cnf", target_dir);
	}
	if (load_defaults(conf_file, xb_server_default_groups,
			  &argc_server, argv_server)) {
		exit(EXIT_FAILURE);
	}

	print_param_str <<
		"# This MySQL options file was generated by XtraBackup.\n"
		"[" << defaults_group << "]\n";

	/* We want xtrabackup to ignore unknown options, because it only
	recognizes a small subset of server variables */
	my_getopt_skip_unknown = TRUE;

	/* Reset u_max_value for all options, as we don't want the
	--maximum-... modifier to set the actual option values */
	for (my_option *optp= xb_server_options; optp->name; optp++) {
		optp->u_max_value = (G_PTR *) &global_max_value;
	}

	/* Throw a descriptive error if --defaults-file or --defaults-extra-file
	is not the first command line argument */
	for (int i = 2 ; i < argc ; i++) {
		char *optend = strcend((argv)[i], '=');

		if (optend - argv[i] == 15 &&
                    !strncmp(argv[i], "--defaults-file", optend - argv[i])) {

			msg("xtrabackup: Error: --defaults-file "
			    "must be specified first on the command "
			    "line\n");
			exit(EXIT_FAILURE);
		}
                if (optend - argv[i] == 21 &&
		    !strncmp(argv[i], "--defaults-extra-file",
			     optend - argv[i])) {

			msg("xtrabackup: Error: --defaults-extra-file "
			    "must be specified first on the command "
			    "line\n");
			exit(EXIT_FAILURE);
		}
	}

	if (argc_server > 0
	    && (ho_error=handle_options(&argc_server, argv_server,
					xb_server_options, xb_get_one_option)))
		exit(ho_error);

	if (load_defaults(conf_file, xb_client_default_groups,
			  &argc_client, argv_client)) {
		exit(EXIT_FAILURE);
	}

	if (strcmp(base_name(my_progname), INNOBACKUPEX_BIN_NAME) == 0 &&
	    argc_client > 0) {
		/* emulate innobackupex script */
		innobackupex_mode = true;
		if (!ibx_handle_options(&argc_client, argv_client)) {
			exit(EXIT_FAILURE);
		}
	}

	if (argc_client > 0
	    && (ho_error=handle_options(&argc_client, argv_client,
					xb_client_options, xb_get_one_option)))
		exit(ho_error);

	/* Reject command line arguments that don't look like options, i.e. are
	not of the form '-X' (single-character options) or '--option' (long
	options) */
	for (int i = 0 ; i < argc_client ; i++) {
		const char * const opt = (*argv_client)[i];

		if (strncmp(opt, "--", 2) &&
		    !(strlen(opt) == 2 && opt[0] == '-')) {
			bool server_option = true;

			for (int j = 0; j < argc_server; j++) {
				if (opt == (*argv_server)[j]) {
					server_option = false;
					break;
				}
			}

			if (!server_option) {
				msg("xtrabackup: Error:"
				    " unknown argument: '%s'\n", opt);
				exit(EXIT_FAILURE);
			}
		}
	}
}

/* ================= main =================== */

int main(int argc, char **argv)
{
	char **client_defaults, **server_defaults;
	char cwd[FN_REFLEN];

	setup_signals();

	MY_INIT(argv[0]);

	if (my_create_thread_local_key(&THR_THD,NULL) ||
	    my_create_thread_local_key(&THR_MALLOC,NULL))
	{
		exit(EXIT_FAILURE);
	}
	THR_THD_initialized = true;
	THR_MALLOC_initialized = true;

	my_thread_set_THR_THD(NULL);

	xb_regex_init();

	capture_tool_command(argc, argv);

	if (mysql_server_init(-1, NULL, NULL))
	{
		exit(EXIT_FAILURE);
	}

	system_charset_info= &my_charset_utf8_general_ci;
	key_map_full.set_all();

	handle_options(argc, argv, &client_defaults, &server_defaults);

	if (innobackupex_mode) {
		if (!ibx_init()) {
			exit(EXIT_FAILURE);
		}
	}

	if ((!xtrabackup_print_param) && (!xtrabackup_prepare) && (strcmp(mysql_data_home, "./") == 0)) {
		if (!xtrabackup_print_param)
			usage();
		msg("\nxtrabackup: Error: Please set parameter 'datadir'\n");
		exit(EXIT_FAILURE);
	}

	/* Expand target-dir, incremental-basedir, etc. */

	my_getwd(cwd, sizeof(cwd), MYF(0));

	my_load_path(xtrabackup_real_target_dir,
		     xtrabackup_target_dir, cwd);
	unpack_dirname(xtrabackup_real_target_dir,
		       xtrabackup_real_target_dir);
	xtrabackup_target_dir= xtrabackup_real_target_dir;

	if (xtrabackup_incremental_basedir) {
		my_load_path(xtrabackup_real_incremental_basedir,
			     xtrabackup_incremental_basedir, cwd);
		unpack_dirname(xtrabackup_real_incremental_basedir,
			       xtrabackup_real_incremental_basedir);
		xtrabackup_incremental_basedir =
			xtrabackup_real_incremental_basedir;
	}

	if (xtrabackup_incremental_dir) {
		my_load_path(xtrabackup_real_incremental_dir,
			     xtrabackup_incremental_dir, cwd);
		unpack_dirname(xtrabackup_real_incremental_dir,
			       xtrabackup_real_incremental_dir);
		xtrabackup_incremental_dir = xtrabackup_real_incremental_dir;
	}

	if (xtrabackup_extra_lsndir) {
		my_load_path(xtrabackup_real_extra_lsndir,
			     xtrabackup_extra_lsndir, cwd);
		unpack_dirname(xtrabackup_real_extra_lsndir,
			       xtrabackup_real_extra_lsndir);
		xtrabackup_extra_lsndir = xtrabackup_real_extra_lsndir;
	}

	/* get default temporary directory */
	if (!opt_mysql_tmpdir || !opt_mysql_tmpdir[0]) {
		opt_mysql_tmpdir = getenv("TMPDIR");
#if defined(__WIN__)
		if (!opt_mysql_tmpdir) {
			opt_mysql_tmpdir = getenv("TEMP");
		}
		if (!opt_mysql_tmpdir) {
			opt_mysql_tmpdir = getenv("TMP");
		}
#endif
		if (!opt_mysql_tmpdir || !opt_mysql_tmpdir[0]) {
			opt_mysql_tmpdir = const_cast<char*>(DEFAULT_TMPDIR);
		}
	}

	/* temporary setting of enough size */
	srv_page_size_shift = UNIV_PAGE_SIZE_SHIFT_MAX;
	srv_page_size = UNIV_PAGE_SIZE_MAX;
	if (xtrabackup_backup && xtrabackup_incremental) {
		/* direct specification is only for --backup */
		/* and the lsn is prior to the other option */

		char* endchar;
		int error = 0;
		incremental_lsn = strtoll(xtrabackup_incremental, &endchar, 10);
		if (*endchar != '\0')
			error = 1;

		if (error) {
			msg("xtrabackup: value '%s' may be wrong format for "
			    "incremental option.\n", xtrabackup_incremental);
			exit(EXIT_FAILURE);
		}
	} else if (xtrabackup_backup && xtrabackup_incremental_basedir) {
		char	filename[FN_REFLEN];

		sprintf(filename, "%s/%s", xtrabackup_incremental_basedir, XTRABACKUP_METADATA_FILENAME);

		if (!xtrabackup_read_metadata(filename)) {
			msg("xtrabackup: error: failed to read metadata from "
			    "%s\n", filename);
			exit(EXIT_FAILURE);
		}

		incremental_lsn = metadata_to_lsn;
		xtrabackup_incremental = xtrabackup_incremental_basedir; //dummy
	} else if (xtrabackup_prepare && xtrabackup_incremental_dir) {
		char	filename[FN_REFLEN];

		sprintf(filename, "%s/%s", xtrabackup_incremental_dir, XTRABACKUP_METADATA_FILENAME);

		if (!xtrabackup_read_metadata(filename)) {
			msg("xtrabackup: error: failed to read metadata from "
			    "%s\n", filename);
			exit(EXIT_FAILURE);
		}

		incremental_lsn = metadata_from_lsn;
		incremental_to_lsn = metadata_to_lsn;
		incremental_last_lsn = metadata_last_lsn;
		xtrabackup_incremental = xtrabackup_incremental_dir; //dummy

	} else if (opt_incremental_history_name) {
		xtrabackup_incremental = opt_incremental_history_name;
	} else if (opt_incremental_history_uuid) {
		xtrabackup_incremental = opt_incremental_history_uuid;
	} else {
		xtrabackup_incremental = NULL;
	}

	if (!xb_init()) {
		exit(EXIT_FAILURE);
	}

	/* --print-param */
	if (xtrabackup_print_param) {

		printf("%s", print_param_str.str().c_str());

		exit(EXIT_SUCCESS);
	}

	print_version();
	if (xtrabackup_incremental) {
		msg("incremental backup from " LSN_PF " is enabled.\n",
		    incremental_lsn);
	}

	if (xtrabackup_export && innobase_file_per_table == FALSE) {
		msg("xtrabackup: auto-enabling --innodb-file-per-table due to "
		    "the --export option\n");
		innobase_file_per_table = TRUE;
	}

	if (xtrabackup_incremental && xtrabackup_stream &&
	    xtrabackup_stream_fmt == XB_STREAM_FMT_TAR) {
		msg("xtrabackup: error: "
		    "streaming incremental backups are incompatible with the \n"
		    "'tar' streaming format. Use --stream=xbstream instead.\n");
		exit(EXIT_FAILURE);
	}

	if ((xtrabackup_compress || xtrabackup_encrypt) && xtrabackup_stream &&
	    xtrabackup_stream_fmt == XB_STREAM_FMT_TAR) {
		msg("xtrabackup: error: "
		    "compressed and encrypted backups are incompatible with the \n"
		    "'tar' streaming format. Use --stream=xbstream instead.\n");
		exit(EXIT_FAILURE);
	}

	if (!xtrabackup_prepare &&
	    (innobase_log_arch_dir || xtrabackup_archived_to_lsn)) {

		/* Default my.cnf can contain innobase_log_arch_dir option set
		for server, reset it to allow backup. */
		innobase_log_arch_dir= NULL;
		xtrabackup_archived_to_lsn= 0;
		msg("xtrabackup: warning: "
		    "as --innodb-log-arch-dir and --to-archived-lsn can be used "
		    "only with --prepare they will be reset\n");
	}

	/* cannot execute both for now */
	{
		int num = 0;

		if (xtrabackup_backup) num++;
		if (xtrabackup_stats) num++;
		if (xtrabackup_prepare) num++;
		if (xtrabackup_copy_back) num++;
		if (xtrabackup_move_back) num++;
		if (xtrabackup_decrypt_decompress) num++;
		if (num != 1) { /* !XOR (for now) */
			usage();
			exit(EXIT_FAILURE);
		}
	}

#ifndef __WIN__
	if (xtrabackup_debug_sync) {
		signal(SIGCONT, sigcont_handler);
	}
#endif

	/* --backup */
	if (xtrabackup_backup)
		xtrabackup_backup_func();

	/* --stats */
	if (xtrabackup_stats)
		xtrabackup_stats_func();

	/* --prepare */
	if (xtrabackup_prepare)
		xtrabackup_prepare_func();

	if (xtrabackup_copy_back || xtrabackup_move_back) {
		if (!check_if_param_set("datadir")) {
			msg("Error: datadir must be specified.\n");
			exit(EXIT_FAILURE);
		}
		if (!copy_back())
			exit(EXIT_FAILURE);
	}

	if (xtrabackup_decrypt_decompress && !decrypt_decompress()) {
		exit(EXIT_FAILURE);
	}

	backup_cleanup();

	if (innobackupex_mode) {
		ibx_cleanup();
	}

	xb_regex_end();

	free_defaults(client_defaults);
	free_defaults(server_defaults);

	if (THR_THD)
		(void) pthread_key_delete(THR_THD);

	if (THR_THD_initialized) {
		THR_THD_initialized = false;
		(void) my_delete_thread_local_key(THR_THD);
	}

	if (THR_MALLOC_initialized) {
		THR_MALLOC_initialized= false;
		(void) my_delete_thread_local_key(THR_MALLOC);
	}
	msg_ts("completed OK!\n");

	exit(EXIT_SUCCESS);
}<|MERGE_RESOLUTION|>--- conflicted
+++ resolved
@@ -2384,11 +2384,7 @@
 		return(FALSE);
 	}
 
-<<<<<<< HEAD
 	const char* db_name = strrchr(path, OS_PATH_SEPARATOR);
-=======
-	const char* db_name = strrchr(path, SRV_PATH_SEPARATOR);
->>>>>>> 55aac4be
 	if (db_name == NULL) {
 		db_name = path;
 	} else {
@@ -2420,11 +2416,7 @@
 		tables_exclude_hash == NULL &&
 		databases_include_hash == NULL &&
 		databases_exclude_hash == NULL) {
-<<<<<<< HEAD
 		return(false);
-=======
-		return(FALSE);
->>>>>>> 55aac4be
 	}
 
 	dbname = NULL;
@@ -2444,11 +2436,7 @@
 	const skip_database_check_result skip_database =
 			check_if_skip_database(buf);
 	if (skip_database == DATABASE_SKIP) {
-<<<<<<< HEAD
 		return(true);
-=======
-		return (TRUE);
->>>>>>> 55aac4be
 	}
 
 	buf[FN_REFLEN - 1] = '\0';
@@ -2467,49 +2455,29 @@
 	partitions with regexps like '^test[.]t#P#p5' */
 	if (check_if_table_matches_filters(buf, regex_exclude_list,
 					   tables_exclude_hash)) {
-<<<<<<< HEAD
 		return(true);
 	}
 	if (check_if_table_matches_filters(buf, regex_include_list,
 					   tables_include_hash)) {
 		return(false);
-=======
-		return(TRUE);
-	}
-	if (check_if_table_matches_filters(buf, regex_include_list,
-					   tables_include_hash)) {
-		return(FALSE);
->>>>>>> 55aac4be
 	}
 	if ((eptr = strstr(buf, "#P#")) != NULL) {
 		*eptr = 0;
 
 		if (check_if_table_matches_filters(buf, regex_exclude_list,
 						   tables_exclude_hash)) {
-<<<<<<< HEAD
 			return(true);
 		}
 		if (check_if_table_matches_filters(buf, regex_include_list,
 						   tables_include_hash)) {
 			return(false);
-=======
-			return (TRUE);
-		}
-		if (check_if_table_matches_filters(buf, regex_include_list,
-						   tables_include_hash)) {
-			return(FALSE);
->>>>>>> 55aac4be
 		}
 	}
 
 	if (skip_database == DATABASE_DONT_SKIP_UNLESS_EXPLICITLY_EXCLUDED) {
 		/* Database is in include-list, and qualified name wasn't
 		   found in any of exclusion filters.*/
-<<<<<<< HEAD
 		return(false);
-=======
-		return (FALSE);
->>>>>>> 55aac4be
 	}
 
 	if (skip_database == DATABASE_SKIP_SOME_TABLES ||
@@ -2518,17 +2486,10 @@
 
 		/* Include lists are present, but qualified name
 		   failed to match any.*/
-<<<<<<< HEAD
 		return(true);
 	}
 
 	return(false);
-=======
-		return(TRUE);
-	}
-
-	return(FALSE);
->>>>>>> 55aac4be
 }
 
 /***********************************************************************
@@ -3926,12 +3887,7 @@
 /*=====================*/
 	const char*	name,	/*!< in: name */
 	hash_table_t** databases_hash,
-<<<<<<< HEAD
 	hash_table_t** tables_hash)
-=======
-	hash_table_t** tables_hash
-	)
->>>>>>> 55aac4be
 {
 	const char*		p;
 	size_t			namelen;
@@ -3969,12 +3925,7 @@
 static
 void
 xb_register_include_filter_entry(
-<<<<<<< HEAD
 	const char* name)
-=======
-	const char* name
-)
->>>>>>> 55aac4be
 {
 	xb_register_filter_entry(name, &databases_include_hash,
 				 &tables_include_hash);
@@ -3983,12 +3934,7 @@
 static
 void
 xb_register_exclude_filter_entry(
-<<<<<<< HEAD
 	const char* name)
-=======
-	const char* name
-)
->>>>>>> 55aac4be
 {
 	xb_register_filter_entry(name, &databases_exclude_hash,
 				 &tables_exclude_hash);
@@ -7602,7 +7548,6 @@
 				    table_name);
 				goto next_node;
 			}
-<<<<<<< HEAD
 
 			/* Write MySQL 5.6 .cfg file */
 			if (!xb_export_cfg_write(node, table)) {
@@ -7619,22 +7564,9 @@
 				    table_name);
 				goto next_node;
 			}
-=======
->>>>>>> 55aac4be
 
 			/* Write transfer key for tablespace file */
 			if (!xb_export_cfp_write(table)) {
-				goto next_node;
-			}
-
-			index = dict_table_get_first_index(table);
-			n_index = UT_LIST_GET_LEN(table->indexes);
-			if (n_index > 31) {
-				msg("xtrabackup: warning: table '%s' has more "
-				    "than 31 indexes, .exp file was not "
-				    "generated. Table will fail to import "
-				    "on server version prior to 5.6.\n",
-				    table->name);
 				goto next_node;
 			}
 
