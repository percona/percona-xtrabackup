/******************************************************
XtraBackup: hot backup tool for InnoDB
(c) 2009-2017 Percona LLC and/or its affiliates
Originally Created 3/3/2009 Yasufumi Kinoshita
Written by Alexey Kopytov, Aleksandr Kuzminsky, Stewart Smith, Vadim Tkachenko,
Yasufumi Kinoshita, Ignacio Nin and Baron Schwartz.

This program is free software; you can redistribute it and/or modify
it under the terms of the GNU General Public License as published by
the Free Software Foundation; version 2 of the License.

This program is distributed in the hope that it will be useful,
but WITHOUT ANY WARRANTY; without even the implied warranty of
MERCHANTABILITY or FITNESS FOR A PARTICULAR PURPOSE.  See the
GNU General Public License for more details.

You should have received a copy of the GNU General Public License
along with this program; if not, write to the Free Software
Foundation, Inc., 51 Franklin Street, Fifth Floor, Boston, MA  02110-1301, USA

*******************************************************

This file incorporates work covered by the following copyright and
permission notice:

Copyright (c) 2000, 2011, MySQL AB & Innobase Oy. All Rights Reserved.

This program is free software; you can redistribute it and/or modify it under
the terms of the GNU General Public License as published by the Free Software
Foundation; version 2 of the License.

This program is distributed in the hope that it will be useful, but WITHOUT
ANY WARRANTY; without even the implied warranty of MERCHANTABILITY or FITNESS
FOR A PARTICULAR PURPOSE. See the GNU General Public License for more details.

You should have received a copy of the GNU General Public License along with
this program; if not, write to the Free Software Foundation, Inc., 59 Temple
Place, Suite 330, Boston, MA 02111-1307 USA

*******************************************************/

#include <my_base.h>
#include <my_default.h>
#include <my_getopt.h>
#include <mysql_com.h>
#include <mysql_version.h>
#include <mysqld.h>
#include <sql_bitmap.h>

#include <fcntl.h>
#include <signal.h>
#include <string.h>

#ifdef __linux__
#include <sys/prctl.h>
#endif

#include <sys/resource.h>

#include <btr0sea.h>
#include <buf0dblwr.h>
#include <dict0dd.h>
#include <dict0priv.h>
#include <dict0stats.h>
#include <lob0lob.h>
#include <lock0lock.h>
#include <log0recv.h>
#include <my_aes.h>
#include <row0mysql.h>
#include <row0quiesce.h>
#include <sql_locale.h>
#include <srv0start.h>

#include <clone0api.h>
#include <components/mysql_server/server_component.h>
#include <mysql.h>
#include <mysqld_thd_manager.h>
#include <sql/current_thd.h>
#include <sql/srv_session.h>
#include <table_cache.h>
#include <list>
#include <set>
#include <sstream>

#include <api0api.h>
#include <api0misc.h>
#include <dict0sdi-decompress.h>

#include "sql/dd/impl/sdi.h"
#include "sql_thd_internal_api.h"

#define G_PTR uchar *

#include "common.h"
#include "datasink.h"
#include "xtrabackup_version.h"

#include "backup_copy.h"
#include "backup_mysql.h"
#include "changed_page_bitmap.h"
#include "crc_glue.h"
#include "ds_buffer.h"
#include "ds_encrypt.h"
#include "ds_tmpfile.h"
#include "fil_cur.h"
#include "keyring_plugins.h"
#include "read_filt.h"
#include "space_map.h"
#include "write_filt.h"
#include "wsrep.h"
#include "xb0xb.h"
#include "xb_regex.h"
#include "xbcrypt_common.h"
#include "xbstream.h"
#include "xtrabackup.h"
#include "xtrabackup_config.h"

/* TODO: replace with appropriate macros used in InnoDB 5.6 */
#define PAGE_ZIP_MIN_SIZE_SHIFT 10
#define DICT_TF_ZSSIZE_SHIFT 1
#define DICT_TF_FORMAT_ZIP 1
#define DICT_TF_FORMAT_SHIFT 5

static MEM_ROOT argv_alloc{PSI_NOT_INSTRUMENTED, 512};

/* we cannot include sql/log.h because it conflicts with innodb headers */
bool init_error_log();
void destroy_error_log();
int sys_var_init();

bool innodb_inited = 0;

/* This tablespace name is reserved by InnoDB for the system tablespace
which uses space_id 0 and stores extra types of system pages like UNDO
and doublewrite. */
const char reserved_system_space_name[] = "innodb_system";

/* This tablespace name is reserved by InnoDB for the predefined temporary
tablespace. */
const char reserved_temporary_space_name[] = "innodb_temporary";

/* === xtrabackup specific options === */
char xtrabackup_real_target_dir[FN_REFLEN] = "./xtrabackup_backupfiles/";
char *xtrabackup_target_dir = xtrabackup_real_target_dir;
bool xtrabackup_version = FALSE;
bool xtrabackup_backup = FALSE;
bool xtrabackup_stats = FALSE;
bool xtrabackup_prepare = FALSE;
bool xtrabackup_copy_back = FALSE;
bool xtrabackup_move_back = FALSE;
bool xtrabackup_decrypt_decompress = FALSE;
bool xtrabackup_print_param = FALSE;

bool xtrabackup_export = FALSE;
bool xtrabackup_apply_log_only = FALSE;

longlong xtrabackup_use_memory = 100 * 1024 * 1024L;
bool xtrabackup_create_ib_logfile = FALSE;

long xtrabackup_throttle = 0; /* 0:unlimited */
lint io_ticket;
os_event_t wait_throttle = NULL;
os_event_t log_copying_stop = NULL;
lsn_t log_copying_stop_lsn = 0;

char *xtrabackup_incremental = NULL;
lsn_t incremental_lsn;
lsn_t incremental_to_lsn;
lsn_t incremental_last_lsn;
lsn_t incremental_flushed_lsn;
xb_page_bitmap *changed_page_bitmap = NULL;

char *xtrabackup_incremental_basedir = NULL; /* for --backup */
char *xtrabackup_extra_lsndir = NULL;    /* for --backup with --extra-lsndir */
char *xtrabackup_incremental_dir = NULL; /* for --prepare */

char xtrabackup_real_incremental_basedir[FN_REFLEN];
char xtrabackup_real_extra_lsndir[FN_REFLEN];
char xtrabackup_real_incremental_dir[FN_REFLEN];

lsn_t xtrabackup_archived_to_lsn = 0; /* for --archived-to-lsn */

char *xtrabackup_tables = NULL;
char *xtrabackup_tables_file = NULL;
char *xtrabackup_tables_exclude = NULL;

typedef std::list<xb_regex_t> regex_list_t;
static regex_list_t regex_include_list;
static regex_list_t regex_exclude_list;

static hash_table_t *tables_include_hash = NULL;
static hash_table_t *tables_exclude_hash = NULL;

char *xtrabackup_databases = NULL;
char *xtrabackup_databases_file = NULL;
char *xtrabackup_databases_exclude = NULL;
static hash_table_t *databases_include_hash = NULL;
static hash_table_t *databases_exclude_hash = NULL;

static hash_table_t *inc_dir_tables_hash;

struct xb_filter_entry_struct {
  char *name;
  ibool has_tables;
  hash_node_t name_hash;
};
typedef struct xb_filter_entry_struct xb_filter_entry_t;

lsn_t checkpoint_lsn_start;
lsn_t checkpoint_no_start;
lsn_t log_copy_scanned_lsn;
bool log_copying = true;
bool log_copying_running = false;
bool io_watching_thread_running = false;

bool xtrabackup_logfile_is_renamed = false;

int xtrabackup_parallel;
bool opt_strict = false;

char *xtrabackup_stream_str = NULL;
xb_stream_fmt_t xtrabackup_stream_fmt = XB_STREAM_FMT_NONE;
bool xtrabackup_stream = false;

const char *xtrabackup_compress_alg = NULL;
xtrabackup_compress_t xtrabackup_compress = XTRABACKUP_COMPRESS_NONE;
uint xtrabackup_compress_threads;
ulonglong xtrabackup_compress_chunk_size = 0;

const char *xtrabackup_encrypt_algo_names[] = {"NONE", "AES128", "AES192",
                                               "AES256", NullS};
TYPELIB xtrabackup_encrypt_algo_typelib = {
    array_elements(xtrabackup_encrypt_algo_names) - 1, "",
    xtrabackup_encrypt_algo_names, NULL};

bool xtrabackup_encrypt = false;
ulong xtrabackup_encrypt_algo;
char *xtrabackup_encrypt_key = NULL;
char *xtrabackup_encrypt_key_file = NULL;
uint xtrabackup_encrypt_threads;
ulonglong xtrabackup_encrypt_chunk_size = 0;

ulint xtrabackup_rebuild_threads = 1;

/* sleep interval beetween log copy iterations in log copying thread
in milliseconds (default is 1 second) */
ulint xtrabackup_log_copy_interval = 1000;

/* Ignored option (--log) for MySQL option compatibility */
char *log_ignored_opt = NULL;

/* === metadata of backup === */
#define XTRABACKUP_METADATA_FILENAME "xtrabackup_checkpoints"
static char metadata_type_str[30] = ""; /*[full-backuped|log-applied|
                                        full-prepared|incremental]*/
static enum {
  METADATA_FULL_BACKUP,
  METADATA_INCREMENTAL_BACKUP,
  METADATA_LOG_APPLIED,
  METADATA_FULL_PREPARED
} metadata_type;
lsn_t metadata_from_lsn = 0;
lsn_t metadata_to_lsn = 0;
lsn_t metadata_last_lsn = 0;

#define XB_LOG_FILENAME "xtrabackup_logfile"

ds_file_t *dst_log_file = NULL;

static char mysql_data_home_buff[2];

const char *defaults_group = "mysqld";

/* === static parameters in ha_innodb.cc */

#define HA_INNOBASE_ROWS_IN_TABLE 10000 /* to get optimization right */
#define HA_INNOBASE_RANGE_COUNT 100

ulong innobase_large_page_size = 0;

/* The default values for the following, type long or longlong, start-up
parameters are declared in mysqld.cc: */

long innobase_buffer_pool_awe_mem_mb = 0;
long innobase_file_io_threads = 4;
long innobase_read_io_threads = 4;
long innobase_write_io_threads = 4;
long innobase_force_recovery = 0;
long innobase_log_buffer_size = 16 * 1024 * 1024L;
long innobase_log_files_in_group = 2;
long innobase_open_files = 300L;

longlong innobase_page_size = (1LL << 14); /* 16KB */
static ulong innobase_log_block_size = 512;
char *innobase_buffer_pool_filename = NULL;
char *innobase_directories = NULL;

longlong innobase_buffer_pool_size = 8 * 1024 * 1024L;
longlong innobase_log_file_size = 48 * 1024 * 1024L;

static ulong innodb_flush_method;

/* The default values for the following char* start-up parameters
are determined in innobase_init below: */

char *innobase_ignored_opt = NULL;
char *innobase_data_home_dir = NULL;
char *innobase_data_file_path = NULL;
char *innobase_temp_data_file_path = NULL;

/* Below we have boolean-valued start-up parameters, and their default
values */

ulong innobase_fast_shutdown = 1;
bool innobase_use_checksums = TRUE;
bool innobase_use_large_pages = FALSE;
bool innobase_file_per_table = FALSE;
bool innobase_rollback_on_timeout = FALSE;
bool innobase_create_status_file = FALSE;
bool innobase_adaptive_hash_index = TRUE;

static char *internal_innobase_data_file_path = NULL;

char *opt_transition_key = NULL;
char *opt_xtra_plugin_dir = NULL;
char *opt_xtra_plugin_load = NULL;

bool opt_generate_new_master_key = FALSE;
bool opt_generate_transition_key = FALSE;

bool use_dumped_tablespace_keys = false;

/* The following counter is used to convey information to InnoDB
about server activity: in selects it is not sensible to call
srv_active_wake_master_thread after each fetch or search, we only do
it every INNOBASE_WAKE_INTERVAL'th step. */

#define INNOBASE_WAKE_INTERVAL 32
ulong innobase_active_counter = 0;

static char *xtrabackup_debug_sync = NULL;

bool xtrabackup_incremental_force_scan = FALSE;

/* The flushed lsn which is read from data files */
lsn_t min_flushed_lsn = 0;
lsn_t max_flushed_lsn = 0;

/* The size of archived log file */
size_t xtrabackup_arch_file_size = 0ULL;
/* The minimal LSN of found archived log files */
lsn_t xtrabackup_arch_first_file_lsn = 0ULL;
/* The maximum LSN of found archived log files */
lsn_t xtrabackup_arch_last_file_lsn = 0ULL;

ulong xb_open_files_limit = 0;
bool xb_close_files = FALSE;

/* Datasinks */
ds_ctxt_t *ds_data = nullptr;
ds_ctxt_t *ds_meta = nullptr;
ds_ctxt_t *ds_redo = nullptr;
ds_ctxt_t *ds_uncompressed_data = nullptr;

static long innobase_log_files_in_group_save;
static char *srv_log_group_home_dir_save;
static longlong innobase_log_file_size_save;

static char *srv_temp_dir = nullptr;

/* set true if corresponding variable set as option config file or
command argument */
bool innodb_log_checksums_specified = false;

/* set true if corresponding variable set as option config file or
command argument */
bool innodb_checksum_algorithm_specified = false;

/* String buffer used by --print-param to accumulate server options as they are
parsed from the defaults file */
static std::ostringstream print_param_str;
static std::ostringstream param_str;

/* Set of specified parameters */
std::set<std::string> param_set;

static ulonglong global_max_value;

extern "C" void handle_fatal_signal(int sig);

bool opt_galera_info = FALSE;
bool opt_slave_info = FALSE;
bool opt_no_lock = FALSE;
bool opt_safe_slave_backup = FALSE;
bool opt_rsync = FALSE;
bool opt_force_non_empty_dirs = FALSE;
#ifdef HAVE_VERSION_CHECK
bool opt_noversioncheck = FALSE;
#endif
bool opt_no_backup_locks = FALSE;
bool opt_decompress = FALSE;
bool opt_remove_original = FALSE;
bool opt_tables_compatibility_check = TRUE;
static bool opt_check_privileges = FALSE;

char *opt_incremental_history_name = NULL;
char *opt_incremental_history_uuid = NULL;

char *opt_user = NULL;
char *opt_password = NULL;
char *opt_host = NULL;
char *opt_defaults_group = NULL;
char *opt_socket = NULL;
uint opt_port = 0;
char *opt_login_path = NULL;
char *opt_log_bin = NULL;

bool tty_password = false;
bool tty_transition_key = false;

const char *query_type_names[] = {"ALL", "UPDATE", "SELECT", NullS};

TYPELIB query_type_typelib = {array_elements(query_type_names) - 1, "",
                              query_type_names, NULL};

ulong opt_lock_wait_query_type;
ulong opt_kill_long_query_type;

ulong opt_decrypt_algo = 0;

uint opt_kill_long_queries_timeout = 0;
uint opt_lock_wait_timeout = 0;
uint opt_lock_wait_threshold = 0;
uint opt_debug_sleep_before_unlock = 0;
uint opt_safe_slave_backup_timeout = 0;
uint opt_dump_innodb_buffer_pool_timeout = 10;
uint opt_dump_innodb_buffer_pool_pct = 0;
bool opt_dump_innodb_buffer_pool = FALSE;

bool opt_lock_ddl = FALSE;
bool opt_lock_ddl_per_table = FALSE;
uint opt_lock_ddl_timeout = 0;

const char *opt_history = NULL;
bool opt_decrypt = FALSE;
uint opt_read_buffer_size = 0;

char *opt_rocksdb_datadir = nullptr;
char *opt_rocksdb_wal_dir = nullptr;

/** Possible values for system variable "innodb_checksum_algorithm". */
extern const char *innodb_checksum_algorithm_names[];

/** Used to define an enumerate type of the system variable
innodb_checksum_algorithm. */
extern TYPELIB innodb_checksum_algorithm_typelib;

/** Names of allowed values of innodb_flush_method */
extern const char *innodb_flush_method_names[];

/** Enumeration of innodb_flush_method */
extern TYPELIB innodb_flush_method_typelib;

#include "sslopt-vars.h"
#include "caching_sha2_passwordopt-vars.h"

extern struct rand_struct sql_rand;
extern mysql_mutex_t LOCK_sql_rand;

static void check_all_privileges();
static bool validate_options(const char *file, int argc, char **argv);

#define CLIENT_WARN_DEPRECATED(opt, new_opt)                     \
  msg("WARNING: " opt                                            \
      " is deprecated and will be removed in a future version. " \
      "Use " new_opt " instead.\n")

/* Simple datasink creation tracking...add datasinks in the reverse order you
want them destroyed. */
#define XTRABACKUP_MAX_DATASINKS 10
static ds_ctxt_t *datasinks[XTRABACKUP_MAX_DATASINKS];
static uint actual_datasinks = 0;
static inline void xtrabackup_add_datasink(ds_ctxt_t *ds) {
  xb_ad(actual_datasinks < XTRABACKUP_MAX_DATASINKS);
  datasinks[actual_datasinks] = ds;
  actual_datasinks++;
}

/* ======== Datafiles iterator ======== */
datafiles_iter_t *datafiles_iter_new() {
  datafiles_iter_t *it = new datafiles_iter_t();

  mutex_create(LATCH_ID_XTRA_DATAFILES_ITER_MUTEX, &it->mutex);

  Fil_iterator::for_each_file(false, [&](fil_node_t *file) {
    it->nodes.push_back(file);
    return (DB_SUCCESS);
  });

  it->i = it->nodes.begin();

  return it;
}

fil_node_t *datafiles_iter_next(datafiles_iter_t *it) {
  fil_node_t *node = NULL;

  mutex_enter(&it->mutex);

  if (it->i != it->nodes.end()) {
    node = *it->i;
    it->i++;
  }

  mutex_exit(&it->mutex);

  return node;
}

void datafiles_iter_free(datafiles_iter_t *it) {
  mutex_free(&it->mutex);
  delete it;
}

/* ======== Date copying thread context ======== */

typedef struct {
  datafiles_iter_t *it;
  uint num;
  uint *count;
  ib_mutex_t *count_mutex;
  bool *error;
  os_thread_id_t id;
} data_thread_ctxt_t;

/* ======== for option and variables ======== */

enum options_xtrabackup {
  OPT_XTRA_TARGET_DIR = 1000, /* make sure it is larger
                                 than OPT_MAX_CLIENT_OPTION */
  OPT_XTRA_BACKUP,
  OPT_XTRA_STATS,
  OPT_XTRA_PREPARE,
  OPT_XTRA_EXPORT,
  OPT_XTRA_APPLY_LOG_ONLY,
  OPT_XTRA_PRINT_PARAM,
  OPT_XTRA_USE_MEMORY,
  OPT_XTRA_THROTTLE,
  OPT_XTRA_LOG_COPY_INTERVAL,
  OPT_XTRA_INCREMENTAL,
  OPT_XTRA_INCREMENTAL_BASEDIR,
  OPT_XTRA_EXTRA_LSNDIR,
  OPT_XTRA_INCREMENTAL_DIR,
  OPT_XTRA_ARCHIVED_TO_LSN,
  OPT_XTRA_TABLES,
  OPT_XTRA_TABLES_FILE,
  OPT_XTRA_DATABASES,
  OPT_XTRA_DATABASES_FILE,
  OPT_XTRA_CREATE_IB_LOGFILE,
  OPT_XTRA_PARALLEL,
  OPT_XTRA_STREAM,
  OPT_XTRA_STRICT,
  OPT_XTRA_COMPRESS,
  OPT_XTRA_COMPRESS_THREADS,
  OPT_XTRA_COMPRESS_CHUNK_SIZE,
  OPT_XTRA_ENCRYPT,
  OPT_XTRA_ENCRYPT_KEY,
  OPT_XTRA_ENCRYPT_KEY_FILE,
  OPT_XTRA_ENCRYPT_THREADS,
  OPT_XTRA_ENCRYPT_CHUNK_SIZE,
  OPT_XTRA_SERVER_ID,
  OPT_LOG,
  OPT_LOG_BIN_INDEX,
  OPT_INNODB,
  OPT_INNODB_CHECKSUMS,
  OPT_INNODB_DATA_FILE_PATH,
  OPT_INNODB_DATA_HOME_DIR,
  OPT_INNODB_ADAPTIVE_HASH_INDEX,
  OPT_INNODB_FAST_SHUTDOWN,
  OPT_INNODB_FILE_PER_TABLE,
  OPT_INNODB_FLUSH_LOG_AT_TRX_COMMIT,
  OPT_INNODB_FLUSH_METHOD,
  OPT_INNODB_LOG_ARCH_DIR,
  OPT_INNODB_LOG_ARCHIVE,
  OPT_INNODB_LOG_GROUP_HOME_DIR,
  OPT_INNODB_MAX_DIRTY_PAGES_PCT,
  OPT_INNODB_MAX_PURGE_LAG,
  OPT_INNODB_ROLLBACK_ON_TIMEOUT,
  OPT_INNODB_STATUS_FILE,
  OPT_INNODB_ADDITIONAL_MEM_POOL_SIZE,
  OPT_INNODB_AUTOEXTEND_INCREMENT,
  OPT_INNODB_BUFFER_POOL_SIZE,
  OPT_INNODB_COMMIT_CONCURRENCY,
  OPT_INNODB_CONCURRENCY_TICKETS,
  OPT_INNODB_FILE_IO_THREADS,
  OPT_INNODB_IO_CAPACITY,
  OPT_INNODB_READ_IO_THREADS,
  OPT_INNODB_WRITE_IO_THREADS,
  OPT_INNODB_USE_NATIVE_AIO,
  OPT_INNODB_PAGE_SIZE,
  OPT_INNODB_LOG_BLOCK_SIZE,
  OPT_INNODB_EXTRA_UNDOSLOTS,
  OPT_INNODB_BUFFER_POOL_FILENAME,
  OPT_INNODB_FORCE_RECOVERY,
  OPT_INNODB_LOCK_WAIT_TIMEOUT,
  OPT_INNODB_LOG_BUFFER_SIZE,
  OPT_INNODB_LOG_FILE_SIZE,
  OPT_INNODB_LOG_FILES_IN_GROUP,
  OPT_INNODB_MIRRORED_LOG_GROUPS,
  OPT_INNODB_OPEN_FILES,
  OPT_INNODB_SYNC_SPIN_LOOPS,
  OPT_INNODB_THREAD_CONCURRENCY,
  OPT_INNODB_THREAD_SLEEP_DELAY,
  OPT_INNODB_REDO_LOG_ENCRYPT,
  OPT_INNODB_UNDO_LOG_ENCRYPT,
  OPT_XTRA_DEBUG_SYNC,
  OPT_XTRA_COMPACT,
  OPT_XTRA_REBUILD_INDEXES,
  OPT_XTRA_REBUILD_THREADS,
  OPT_INNODB_CHECKSUM_ALGORITHM,
  OPT_INNODB_UNDO_DIRECTORY,
  OPT_INNODB_DIRECTORIES,
  OPT_INNODB_TEMP_TABLESPACE_DIRECTORY,
  OPT_INNODB_UNDO_TABLESPACES,
  OPT_INNODB_LOG_CHECKSUMS,
  OPT_XTRA_INCREMENTAL_FORCE_SCAN,
  OPT_DEFAULTS_GROUP,
  OPT_OPEN_FILES_LIMIT,
  OPT_CLOSE_FILES,
  OPT_CORE_FILE,

  OPT_ROCKSDB_DATADIR,
  OPT_ROCKSDB_WAL_DIR,

  OPT_COPY_BACK,
  OPT_MOVE_BACK,
  OPT_GALERA_INFO,
  OPT_SLAVE_INFO,
  OPT_NO_LOCK,
  OPT_LOCK_DDL,
  OPT_LOCK_DDL_TIMEOUT,
  OPT_LOCK_DDL_PER_TABLE,
  OPT_DUMP_INNODB_BUFFER,
  OPT_DUMP_INNODB_BUFFER_TIMEOUT,
  OPT_DUMP_INNODB_BUFFER_PCT,
  OPT_SAFE_SLAVE_BACKUP,
  OPT_RSYNC,
  OPT_FORCE_NON_EMPTY_DIRS,
#ifdef HAVE_VERSION_CHECK
  OPT_NO_VERSION_CHECK,
#endif
  OPT_NO_BACKUP_LOCKS,
  OPT_ROLLBACK_PREPARED_TRX,
  OPT_DECOMPRESS,
  OPT_INCREMENTAL_HISTORY_NAME,
  OPT_INCREMENTAL_HISTORY_UUID,
  OPT_DECRYPT,
  OPT_REMOVE_ORIGINAL,
  OPT_LOCK_WAIT_QUERY_TYPE,
  OPT_KILL_LONG_QUERY_TYPE,
  OPT_HISTORY,
  OPT_KILL_LONG_QUERIES_TIMEOUT,
  OPT_LOCK_WAIT_TIMEOUT,
  OPT_LOCK_WAIT_THRESHOLD,
  OPT_DEBUG_SLEEP_BEFORE_UNLOCK,
  OPT_SAFE_SLAVE_BACKUP_TIMEOUT,
  OPT_XB_SECURE_AUTH,
  OPT_TRANSITION_KEY,
  OPT_GENERATE_TRANSITION_KEY,
  OPT_XTRA_PLUGIN_DIR,
  OPT_XTRA_PLUGIN_LOAD,
  OPT_GENERATE_NEW_MASTER_KEY,

  OPT_SSL_SSL,
  OPT_SSL_KEY,
  OPT_SSL_CERT,
  OPT_SSL_CA,
  OPT_SSL_CAPATH,
  OPT_SSL_CIPHER,
  OPT_SSL_CRL,
  OPT_SSL_CRLPATH,
  OPT_TLS_VERSION,
  OPT_SSL_MODE,
  OPT_SSL_FIPS_MODE,
  OPT_TLS_CIPHERSUITES,
  OPT_SERVER_PUBLIC_KEY,

  OPT_XTRA_TABLES_EXCLUDE,
  OPT_XTRA_DATABASES_EXCLUDE,

  OPT_XTRA_TABLES_COMPATIBILITY_CHECK,
  OPT_XTRA_CHECK_PRIVILEGES,
  OPT_XTRA_READ_BUFFER_SIZE,
};

struct my_option xb_client_options[] = {
    {"version", 'v', "print xtrabackup version information",
     (G_PTR *)&xtrabackup_version, (G_PTR *)&xtrabackup_version, 0, GET_BOOL,
     NO_ARG, 0, 0, 0, 0, 0, 0},
    {"target-dir", OPT_XTRA_TARGET_DIR, "destination directory",
     (G_PTR *)&xtrabackup_target_dir, (G_PTR *)&xtrabackup_target_dir, 0,
     GET_STR, REQUIRED_ARG, 0, 0, 0, 0, 0, 0},
    {"backup", OPT_XTRA_BACKUP, "take backup to target-dir",
     (G_PTR *)&xtrabackup_backup, (G_PTR *)&xtrabackup_backup, 0, GET_BOOL,
     NO_ARG, 0, 0, 0, 0, 0, 0},
    {"stats", OPT_XTRA_STATS,
     "calc statistic of datadir (offline mysqld is recommended)",
     (G_PTR *)&xtrabackup_stats, (G_PTR *)&xtrabackup_stats, 0, GET_BOOL,
     NO_ARG, 0, 0, 0, 0, 0, 0},
    {"prepare", OPT_XTRA_PREPARE,
     "prepare a backup for starting mysql server on the backup.",
     (G_PTR *)&xtrabackup_prepare, (G_PTR *)&xtrabackup_prepare, 0, GET_BOOL,
     NO_ARG, 0, 0, 0, 0, 0, 0},
    {"export", OPT_XTRA_EXPORT,
     "create files to import to another database when prepare.",
     (G_PTR *)&xtrabackup_export, (G_PTR *)&xtrabackup_export, 0, GET_BOOL,
     NO_ARG, 0, 0, 0, 0, 0, 0},
    {"apply-log-only", OPT_XTRA_APPLY_LOG_ONLY,
     "stop recovery process not to progress LSN after applying log when "
     "prepare.",
     (G_PTR *)&xtrabackup_apply_log_only, (G_PTR *)&xtrabackup_apply_log_only,
     0, GET_BOOL, NO_ARG, 0, 0, 0, 0, 0, 0},
    {"print-param", OPT_XTRA_PRINT_PARAM,
     "print parameter of mysqld needed for copyback.",
     (G_PTR *)&xtrabackup_print_param, (G_PTR *)&xtrabackup_print_param, 0,
     GET_BOOL, NO_ARG, 0, 0, 0, 0, 0, 0},
    {"use-memory", OPT_XTRA_USE_MEMORY,
     "The value is used instead of buffer_pool_size",
     (G_PTR *)&xtrabackup_use_memory, (G_PTR *)&xtrabackup_use_memory, 0,
     GET_LL, REQUIRED_ARG, 100 * 1024 * 1024L, 1024 * 1024L, LLONG_MAX, 0,
     1024 * 1024L, 0},
    {"throttle", OPT_XTRA_THROTTLE,
     "limit count of IO operations (pairs of read&write) per second to IOS "
     "values (for '--backup')",
     (G_PTR *)&xtrabackup_throttle, (G_PTR *)&xtrabackup_throttle, 0, GET_LONG,
     REQUIRED_ARG, 0, 0, LONG_MAX, 0, 1, 0},
    {"log", OPT_LOG, "Ignored option for MySQL option compatibility",
     (G_PTR *)&log_ignored_opt, (G_PTR *)&log_ignored_opt, 0, GET_STR, OPT_ARG,
     0, 0, 0, 0, 0, 0},
    {"log-copy-interval", OPT_XTRA_LOG_COPY_INTERVAL,
     "time interval between checks done by log copying thread in milliseconds "
     "(default is 1 second).",
     (G_PTR *)&xtrabackup_log_copy_interval,
     (G_PTR *)&xtrabackup_log_copy_interval, 0, GET_LONG, REQUIRED_ARG, 1000, 0,
     LONG_MAX, 0, 1, 0},
    {"extra-lsndir", OPT_XTRA_EXTRA_LSNDIR,
     "(for --backup): save an extra copy of the xtrabackup_checkpoints file in "
     "this directory.",
     (G_PTR *)&xtrabackup_extra_lsndir, (G_PTR *)&xtrabackup_extra_lsndir, 0,
     GET_STR, REQUIRED_ARG, 0, 0, 0, 0, 0, 0},
    {"incremental-lsn", OPT_XTRA_INCREMENTAL,
     "(for --backup): copy only .ibd pages newer than specified LSN "
     "'high:low'. ##ATTENTION##: If a wrong LSN value is specified, it is "
     "impossible to diagnose this, causing the backup to be unusable. Be "
     "careful!",
     (G_PTR *)&xtrabackup_incremental, (G_PTR *)&xtrabackup_incremental, 0,
     GET_STR, REQUIRED_ARG, 0, 0, 0, 0, 0, 0},
    {"incremental-basedir", OPT_XTRA_INCREMENTAL_BASEDIR,
     "(for --backup): copy only .ibd pages newer than backup at specified "
     "directory.",
     (G_PTR *)&xtrabackup_incremental_basedir,
     (G_PTR *)&xtrabackup_incremental_basedir, 0, GET_STR, REQUIRED_ARG, 0, 0,
     0, 0, 0, 0},
    {"incremental-dir", OPT_XTRA_INCREMENTAL_DIR,
     "(for --prepare): apply .delta files and logfile in the specified "
     "directory.",
     (G_PTR *)&xtrabackup_incremental_dir, (G_PTR *)&xtrabackup_incremental_dir,
     0, GET_STR, REQUIRED_ARG, 0, 0, 0, 0, 0, 0},
    {"to-archived-lsn", OPT_XTRA_ARCHIVED_TO_LSN,
     "Don't apply archived logs with bigger log sequence number.",
     (G_PTR *)&xtrabackup_archived_to_lsn, (G_PTR *)&xtrabackup_archived_to_lsn,
     0, GET_LL, REQUIRED_ARG, 0, 0, LLONG_MAX, 0, 0, 0},
    {"tables", OPT_XTRA_TABLES, "filtering by regexp for table names.",
     (G_PTR *)&xtrabackup_tables, (G_PTR *)&xtrabackup_tables, 0, GET_STR,
     REQUIRED_ARG, 0, 0, 0, 0, 0, 0},
    {"tables_file", OPT_XTRA_TABLES_FILE,
     "filtering by list of the exact database.table name in the file.",
     (G_PTR *)&xtrabackup_tables_file, (G_PTR *)&xtrabackup_tables_file, 0,
     GET_STR, REQUIRED_ARG, 0, 0, 0, 0, 0, 0},
    {"databases", OPT_XTRA_DATABASES, "filtering by list of databases.",
     (G_PTR *)&xtrabackup_databases, (G_PTR *)&xtrabackup_databases, 0, GET_STR,
     REQUIRED_ARG, 0, 0, 0, 0, 0, 0},
    {"databases_file", OPT_XTRA_TABLES_FILE,
     "filtering by list of databases in the file.",
     (G_PTR *)&xtrabackup_databases_file, (G_PTR *)&xtrabackup_databases_file,
     0, GET_STR, REQUIRED_ARG, 0, 0, 0, 0, 0, 0},
    {"tables-exclude", OPT_XTRA_TABLES_EXCLUDE,
     "filtering by regexp for table names. "
     "Operates the same way as --tables, but matched names are excluded from "
     "backup. "
     "Note that this option has a higher priority than --tables.",
     (G_PTR *)&xtrabackup_tables_exclude, (G_PTR *)&xtrabackup_tables_exclude,
     0, GET_STR, REQUIRED_ARG, 0, 0, 0, 0, 0, 0},
    {"databases-exclude", OPT_XTRA_DATABASES_EXCLUDE,
     "Excluding databases based on name, "
     "Operates the same way as --databases, but matched names are excluded "
     "from backup. "
     "Note that this option has a higher priority than --databases.",
     (G_PTR *)&xtrabackup_databases_exclude,
     (G_PTR *)&xtrabackup_databases_exclude, 0, GET_STR, REQUIRED_ARG, 0, 0, 0,
     0, 0, 0},
    {"create-ib-logfile", OPT_XTRA_CREATE_IB_LOGFILE,
     "** not work for now** creates ib_logfile* also after '--prepare'. ### If "
     "you want create ib_logfile*, only re-execute this command in same "
     "options. ###",
     (G_PTR *)&xtrabackup_create_ib_logfile,
     (G_PTR *)&xtrabackup_create_ib_logfile, 0, GET_BOOL, NO_ARG, 0, 0, 0, 0, 0,
     0},

    {"stream", OPT_XTRA_STREAM,
     "Stream all backup files to the standard output "
     "in the specified format. Currently the only supported format is 'tar'.",
     (G_PTR *)&xtrabackup_stream_str, (G_PTR *)&xtrabackup_stream_str, 0,
     GET_STR, REQUIRED_ARG, 0, 0, 0, 0, 0, 0},

    {"compress", OPT_XTRA_COMPRESS,
     "Compress individual backup files using the specified compression "
     "algorithm. Supported algorithms are 'quicklz' and 'lz4'. The default "
     "algorithm is 'quicklz'.",
     (G_PTR *)&xtrabackup_compress_alg, (G_PTR *)&xtrabackup_compress_alg, 0,
     GET_STR, OPT_ARG, 0, 0, 0, 0, 0, 0},

    {"compress-threads", OPT_XTRA_COMPRESS_THREADS,
     "Number of threads for parallel data compression. The default value is 1.",
     (G_PTR *)&xtrabackup_compress_threads,
     (G_PTR *)&xtrabackup_compress_threads, 0, GET_UINT, REQUIRED_ARG, 1, 1,
     UINT_MAX, 0, 0, 0},

    {"compress-chunk-size", OPT_XTRA_COMPRESS_CHUNK_SIZE,
     "Size of working buffer(s) for compression threads in bytes. The default "
     "value is 64K.",
     (G_PTR *)&xtrabackup_compress_chunk_size,
     (G_PTR *)&xtrabackup_compress_chunk_size, 0, GET_ULL, REQUIRED_ARG,
     (1 << 16), 1024, ULLONG_MAX, 0, 0, 0},

    {"encrypt", OPT_XTRA_ENCRYPT,
     "Encrypt individual backup files using the "
     "specified encryption algorithm.",
     &xtrabackup_encrypt_algo, &xtrabackup_encrypt_algo,
     &xtrabackup_encrypt_algo_typelib, GET_ENUM, REQUIRED_ARG, 0, 0, 0, 0, 0,
     0},

    {"encrypt-key", OPT_XTRA_ENCRYPT_KEY, "Encryption key to use.",
     (G_PTR *)&xtrabackup_encrypt_key, (G_PTR *)&xtrabackup_encrypt_key, 0,
     GET_STR_ALLOC, REQUIRED_ARG, 0, 0, 0, 0, 0, 0},

    {"encrypt-key-file", OPT_XTRA_ENCRYPT_KEY_FILE,
     "File which contains encryption key to use.",
     (G_PTR *)&xtrabackup_encrypt_key_file,
     (G_PTR *)&xtrabackup_encrypt_key_file, 0, GET_STR_ALLOC, REQUIRED_ARG, 0,
     0, 0, 0, 0, 0},

    {"encrypt-threads", OPT_XTRA_ENCRYPT_THREADS,
     "Number of threads for parallel data encryption. The default value is 1.",
     (G_PTR *)&xtrabackup_encrypt_threads, (G_PTR *)&xtrabackup_encrypt_threads,
     0, GET_UINT, REQUIRED_ARG, 1, 1, UINT_MAX, 0, 0, 0},

    {"encrypt-chunk-size", OPT_XTRA_ENCRYPT_CHUNK_SIZE,
     "Size of working buffer(S) for encryption threads in bytes. The default "
     "value is 64K.",
     (G_PTR *)&xtrabackup_encrypt_chunk_size,
     (G_PTR *)&xtrabackup_encrypt_chunk_size, 0, GET_ULL, REQUIRED_ARG,
     (1 << 16), 1024, ULLONG_MAX, 0, 0, 0},

    {"rebuild_threads", OPT_XTRA_REBUILD_THREADS,
     "Use this number of threads to rebuild indexes in a compact backup. "
     "Only has effect with --prepare and --rebuild-indexes.",
     (G_PTR *)&xtrabackup_rebuild_threads, (G_PTR *)&xtrabackup_rebuild_threads,
     0, GET_UINT, REQUIRED_ARG, 1, 1, UINT_MAX, 0, 0, 0},

    {"incremental-force-scan", OPT_XTRA_INCREMENTAL_FORCE_SCAN,
     "Perform a full-scan incremental backup even in the presence of changed "
     "page bitmap data",
     (G_PTR *)&xtrabackup_incremental_force_scan,
     (G_PTR *)&xtrabackup_incremental_force_scan, 0, GET_BOOL, NO_ARG, 0, 0, 0,
     0, 0, 0},

    {"close_files", OPT_CLOSE_FILES,
     "do not keep files opened. Use at your own "
     "risk.",
     (G_PTR *)&xb_close_files, (G_PTR *)&xb_close_files, 0, GET_BOOL, NO_ARG, 0,
     0, 0, 0, 0, 0},

    {"core-file", OPT_CORE_FILE, "Write core on fatal signals", 0, 0, 0,
     GET_NO_ARG, NO_ARG, 0, 0, 0, 0, 0, 0},

    {"copy-back", OPT_COPY_BACK,
     "Copy all the files in a previously made "
     "backup from the backup directory to their original locations.",
     (uchar *)&xtrabackup_copy_back, (uchar *)&xtrabackup_copy_back, 0,
     GET_BOOL, NO_ARG, 0, 0, 0, 0, 0, 0},

    {"move-back", OPT_MOVE_BACK,
     "Move all the files in a previously made "
     "backup from the backup directory to the actual datadir location. "
     "Use with caution, as it removes backup files.",
     (uchar *)&xtrabackup_move_back, (uchar *)&xtrabackup_move_back, 0,
     GET_BOOL, NO_ARG, 0, 0, 0, 0, 0, 0},

    {"galera-info", OPT_GALERA_INFO,
     "This options creates the "
     "xtrabackup_galera_info file which contains the local node state at "
     "the time of the backup. Option should be used when performing the "
     "backup of Percona-XtraDB-Cluster. Has no effect when backup locks "
     "are used to create the backup.",
     (uchar *)&opt_galera_info, (uchar *)&opt_galera_info, 0, GET_BOOL, NO_ARG,
     0, 0, 0, 0, 0, 0},

    {"slave-info", OPT_SLAVE_INFO,
     "This option is useful when backing "
     "up a replication slave server. It prints the binary log position "
     "and name of the master server. It also writes this information to "
     "the \"xtrabackup_slave_info\" file as a \"CHANGE MASTER\" command. "
     "A new slave for this master can be set up by starting a slave server "
     "on this backup and issuing a \"CHANGE MASTER\" command with the "
     "binary log position saved in the \"xtrabackup_slave_info\" file.",
     (uchar *)&opt_slave_info, (uchar *)&opt_slave_info, 0, GET_BOOL, NO_ARG, 0,
     0, 0, 0, 0, 0},

    {"no-lock", OPT_NO_LOCK,
     "Use this option to disable table lock "
     "with \"FLUSH TABLES WITH READ LOCK\". Use it only if ALL your "
     "tables are InnoDB and you DO NOT CARE about the binary log "
     "position of the backup. This option shouldn't be used if there "
     "are any DDL statements being executed or if any updates are "
     "happening on non-InnoDB tables (this includes the system MyISAM "
     "tables in the mysql database), otherwise it could lead to an "
     "inconsistent backup. If you are considering to use --no-lock "
     "because your backups are failing to acquire the lock, this could "
     "be because of incoming replication events preventing the lock "
     "from succeeding. Please try using --safe-slave-backup to "
     "momentarily stop the replication slave thread, this may help "
     "the backup to succeed and you then don't need to resort to "
     "using this option.",
     (uchar *)&opt_no_lock, (uchar *)&opt_no_lock, 0, GET_BOOL, NO_ARG, 0, 0, 0,
     0, 0, 0},

    {"lock-ddl", OPT_LOCK_DDL,
     "Issue LOCK TABLES FOR BACKUP if it is "
     "supported by server at the beginning of the backup to block all DDL "
     "operations.",
     (uchar *)&opt_lock_ddl, (uchar *)&opt_lock_ddl, 0, GET_BOOL, NO_ARG, 0, 0,
     0, 0, 0, 0},

    {"lock-ddl-timeout", OPT_LOCK_DDL_TIMEOUT,
     "If LOCK TABLES FOR BACKUP does not return within given timeout, abort "
     "the backup.",
     (uchar *)&opt_lock_ddl_timeout, (uchar *)&opt_lock_ddl_timeout, 0,
     GET_UINT, REQUIRED_ARG, 31536000, 1, 31536000, 0, 1, 0},

    {"lock-ddl-per-table", OPT_LOCK_DDL_PER_TABLE,
     "Lock DDL for each table "
     "before xtrabackup starts to copy it and until the backup is completed.",
     (uchar *)&opt_lock_ddl_per_table, (uchar *)&opt_lock_ddl_per_table, 0,
     GET_BOOL, NO_ARG, 0, 0, 0, 0, 0, 0},

    {"dump-innodb-buffer-pool", OPT_DUMP_INNODB_BUFFER,
     "Instruct MySQL server to dump innodb buffer pool by issuing a "
     "SET GLOBAL innodb_buffer_pool_dump_now=ON ",
     (uchar *)&opt_dump_innodb_buffer_pool,
     (uchar *)&opt_dump_innodb_buffer_pool, 0, GET_BOOL, NO_ARG, 0, 0, 0, 0, 0,
     0},

    {"dump-innodb-buffer-pool-timeout", OPT_DUMP_INNODB_BUFFER_TIMEOUT,
     "This option specifies the number of seconds xtrabackup waits "
     "for innodb buffer pool dump to complete",
     (uchar *)&opt_dump_innodb_buffer_pool_timeout,
     (uchar *)&opt_dump_innodb_buffer_pool_timeout, 0, GET_UINT, REQUIRED_ARG,
     10, 0, 0, 0, 0, 0},

    {"dump-innodb-buffer-pool-pct", OPT_DUMP_INNODB_BUFFER_PCT,
     "This option specifies the percentage of buffer pool "
     "to be dumped ",
     (uchar *)&opt_dump_innodb_buffer_pool_pct,
     (uchar *)&opt_dump_innodb_buffer_pool_pct, 0, GET_UINT, REQUIRED_ARG, 0, 0,
     100, 0, 1, 0},

    {"safe-slave-backup", OPT_SAFE_SLAVE_BACKUP,
     "Stop slave SQL thread "
     "and wait to start backup until Slave_open_temp_tables in "
     "\"SHOW STATUS\" is zero. If there are no open temporary tables, "
     "the backup will take place, otherwise the SQL thread will be "
     "started and stopped until there are no open temporary tables. "
     "The backup will fail if Slave_open_temp_tables does not become "
     "zero after --safe-slave-backup-timeout seconds. The slave SQL "
     "thread will be restarted when the backup finishes.",
     (uchar *)&opt_safe_slave_backup, (uchar *)&opt_safe_slave_backup, 0,
     GET_BOOL, NO_ARG, 0, 0, 0, 0, 0, 0},

    {"rsync", OPT_RSYNC,
     "Uses the rsync utility to optimize local file "
     "transfers. When this option is specified, innobackupex uses rsync "
     "to copy all non-InnoDB files instead of spawning a separate cp for "
     "each file, which can be much faster for servers with a large number "
     "of databases or tables.  This option cannot be used together with "
     "--stream.",
     (uchar *)&opt_rsync, (uchar *)&opt_rsync, 0, GET_BOOL, NO_ARG, 0, 0, 0, 0,
     0, 0},

    {"force-non-empty-directories", OPT_FORCE_NON_EMPTY_DIRS,
     "This "
     "option, when specified, makes --copy-back or --move-back transfer "
     "files to non-empty directories. Note that no existing files will be "
     "overwritten. If --copy-back or --nove-back has to copy a file from "
     "the backup directory which already exists in the destination "
     "directory, it will still fail with an error.",
     (uchar *)&opt_force_non_empty_dirs, (uchar *)&opt_force_non_empty_dirs, 0,
     GET_BOOL, NO_ARG, 0, 0, 0, 0, 0, 0},

#ifdef HAVE_VERSION_CHECK
    {"no-version-check", OPT_NO_VERSION_CHECK,
     "This option disables the "
     "version check which is enabled by the --version-check option.",
     (uchar *)&opt_noversioncheck, (uchar *)&opt_noversioncheck, 0, GET_BOOL,
     NO_ARG, 0, 0, 0, 0, 0, 0},
#endif

    {"tables-compatibility-check", OPT_XTRA_TABLES_COMPATIBILITY_CHECK,
     "This option enables engine compatibility warning.",
     (uchar *)&opt_tables_compatibility_check,
     (uchar *)&opt_tables_compatibility_check, 0, GET_BOOL, NO_ARG, TRUE, 0, 0,
     0, 0, 0},

    {"no-backup-locks", OPT_NO_BACKUP_LOCKS,
     "This option controls if "
     "backup locks should be used instead of FLUSH TABLES WITH READ LOCK "
     "on the backup stage. The option has no effect when backup locks are "
     "not supported by the server. This option is enabled by default, "
     "disable with --no-backup-locks.",
     (uchar *)&opt_no_backup_locks, (uchar *)&opt_no_backup_locks, 0, GET_BOOL,
     NO_ARG, 0, 0, 0, 0, 0, 0},

    {"rollback-prepared-trx", OPT_ROLLBACK_PREPARED_TRX,
     "Force rollback prepared InnoDB transactions.",
     (uchar *)&srv_rollback_prepared_trx, (uchar *)&srv_rollback_prepared_trx,
     0, GET_BOOL, NO_ARG, 0, 0, 0, 0, 0, 0},

    {"decompress", OPT_DECOMPRESS,
     "Decompresses all files with the .qp "
     "extension in a backup previously made with the --compress option.",
     (uchar *)&opt_decompress, (uchar *)&opt_decompress, 0, GET_BOOL, NO_ARG, 0,
     0, 0, 0, 0, 0},

    {"user", 'u',
     "This option specifies the MySQL username used "
     "when connecting to the server, if that's not the current user. "
     "The option accepts a string argument. See mysql --help for details.",
     (uchar *)&opt_user, (uchar *)&opt_user, 0, GET_STR, REQUIRED_ARG, 0, 0, 0,
     0, 0, 0},

    {"host", 'H',
     "This option specifies the host to use when "
     "connecting to the database server with TCP/IP.  The option accepts "
     "a string argument. See mysql --help for details.",
     (uchar *)&opt_host, (uchar *)&opt_host, 0, GET_STR, REQUIRED_ARG, 0, 0, 0,
     0, 0, 0},

    {"port", 'P',
     "This option specifies the port to use when "
     "connecting to the database server with TCP/IP.  The option accepts "
     "a string argument. See mysql --help for details.",
     &opt_port, &opt_port, 0, GET_UINT, REQUIRED_ARG, 0, 0, 0, 0, 0, 0},

    {"password", 'p',
     "This option specifies the password to use "
     "when connecting to the database. It accepts a string argument.  "
     "See mysql --help for details.",
     0, 0, 0, GET_STR, OPT_ARG, 0, 0, 0, 0, 0, 0},

    {"socket", 'S',
     "This option specifies the socket to use when "
     "connecting to the local database server with a UNIX domain socket.  "
     "The option accepts a string argument. See mysql --help for details.",
     (uchar *)&opt_socket, (uchar *)&opt_socket, 0, GET_STR, REQUIRED_ARG, 0, 0,
     0, 0, 0, 0},

    {"incremental-history-name", OPT_INCREMENTAL_HISTORY_NAME,
     "This option specifies the name of the backup series stored in the "
     "PERCONA_SCHEMA.xtrabackup_history history record to base an "
     "incremental backup on. Xtrabackup will search the history table "
     "looking for the most recent (highest innodb_to_lsn), successful "
     "backup in the series and take the to_lsn value to use as the "
     "starting lsn for the incremental backup. This will be mutually "
     "exclusive with --incremental-history-uuid, --incremental-basedir "
     "and --incremental-lsn. If no valid lsn can be found (no series by "
     "that name, no successful backups by that name) xtrabackup will "
     "return with an error. It is used with the --incremental option.",
     (uchar *)&opt_incremental_history_name,
     (uchar *)&opt_incremental_history_name, 0, GET_STR, REQUIRED_ARG, 0, 0, 0,
     0, 0, 0},

    {"incremental-history-uuid", OPT_INCREMENTAL_HISTORY_UUID,
     "This option specifies the UUID of the specific history record "
     "stored in the PERCONA_SCHEMA.xtrabackup_history to base an "
     "incremental backup on. --incremental-history-name, "
     "--incremental-basedir and --incremental-lsn. If no valid lsn can be "
     "found (no success record with that uuid) xtrabackup will return "
     "with an error. It is used with the --incremental option.",
     (uchar *)&opt_incremental_history_uuid,
     (uchar *)&opt_incremental_history_uuid, 0, GET_STR, REQUIRED_ARG, 0, 0, 0,
     0, 0, 0},

    {"decrypt", OPT_DECRYPT,
     "Decrypts all files with the .xbcrypt "
     "extension in a backup previously made with --encrypt option.",
     &opt_decrypt_algo, &opt_decrypt_algo, &xtrabackup_encrypt_algo_typelib,
     GET_ENUM, REQUIRED_ARG, 0, 0, 0, 0, 0, 0},

    {"remove-original", OPT_REMOVE_ORIGINAL,
     "Remove .qp and .xbcrypt files "
     "after decryption and decompression.",
     (uchar *)&opt_remove_original, (uchar *)&opt_remove_original, 0, GET_BOOL,
     NO_ARG, 0, 0, 0, 0, 0, 0},

    {"ftwrl-wait-query-type", OPT_LOCK_WAIT_QUERY_TYPE,
     "This option specifies which types of queries are allowed to complete "
     "before innobackupex will issue the global lock. Default is all.",
     (uchar *)&opt_lock_wait_query_type, (uchar *)&opt_lock_wait_query_type,
     &query_type_typelib, GET_ENUM, REQUIRED_ARG, QUERY_TYPE_ALL, 0, 0, 0, 0,
     0},

    {"kill-long-query-type", OPT_KILL_LONG_QUERY_TYPE,
     "This option specifies which types of queries should be killed to "
     "unblock the global lock. Default is \"all\".",
     (uchar *)&opt_kill_long_query_type, (uchar *)&opt_kill_long_query_type,
     &query_type_typelib, GET_ENUM, REQUIRED_ARG, QUERY_TYPE_SELECT, 0, 0, 0, 0,
     0},

    {"history", OPT_HISTORY,
     "This option enables the tracking of backup history in the "
     "PERCONA_SCHEMA.xtrabackup_history table. An optional history "
     "series name may be specified that will be placed with the history "
     "record for the current backup being taken.",
     NULL, NULL, 0, GET_STR, OPT_ARG, 0, 0, 0, 0, 0, 0},

    {"kill-long-queries-timeout", OPT_KILL_LONG_QUERIES_TIMEOUT,
     "This option specifies the number of seconds innobackupex waits "
     "between starting FLUSH TABLES WITH READ LOCK and killing those "
     "queries that block it. Default is 0 seconds, which means "
     "innobackupex will not attempt to kill any queries.",
     (uchar *)&opt_kill_long_queries_timeout,
     (uchar *)&opt_kill_long_queries_timeout, 0, GET_UINT, REQUIRED_ARG, 0, 0,
     0, 0, 0, 0},

    {"ftwrl-wait-timeout", OPT_LOCK_WAIT_TIMEOUT,
     "This option specifies time in seconds that innobackupex should wait "
     "for queries that would block FTWRL before running it. If there are "
     "still such queries when the timeout expires, innobackupex terminates "
     "with an error. Default is 0, in which case innobackupex does not "
     "wait for queries to complete and starts FTWRL immediately.",
     (uchar *)&opt_lock_wait_timeout, (uchar *)&opt_lock_wait_timeout, 0,
     GET_UINT, REQUIRED_ARG, 0, 0, 0, 0, 0, 0},

    {"ftwrl-wait-threshold", OPT_LOCK_WAIT_THRESHOLD,
     "This option specifies the query run time threshold which is used by "
     "innobackupex to detect long-running queries with a non-zero value "
     "of --ftwrl-wait-timeout. FTWRL is not started until such "
     "long-running queries exist. This option has no effect if "
     "--ftwrl-wait-timeout is 0. Default value is 60 seconds.",
     (uchar *)&opt_lock_wait_threshold, (uchar *)&opt_lock_wait_threshold, 0,
     GET_UINT, REQUIRED_ARG, 60, 0, 0, 0, 0, 0},

    {"debug-sleep-before-unlock", OPT_DEBUG_SLEEP_BEFORE_UNLOCK,
     "This is a debug-only option used by the XtraBackup test suite.",
     (uchar *)&opt_debug_sleep_before_unlock,
     (uchar *)&opt_debug_sleep_before_unlock, 0, GET_UINT, REQUIRED_ARG, 0, 0,
     0, 0, 0, 0},

    {"safe-slave-backup-timeout", OPT_SAFE_SLAVE_BACKUP_TIMEOUT,
     "How many seconds --safe-slave-backup should wait for "
     "Slave_open_temp_tables to become zero. (default 300)",
     (uchar *)&opt_safe_slave_backup_timeout,
     (uchar *)&opt_safe_slave_backup_timeout, 0, GET_UINT, REQUIRED_ARG, 300, 0,
     0, 0, 0, 0},

    {"check-privileges", OPT_XTRA_CHECK_PRIVILEGES,
     "Check database user "
     "privileges before performing any query.",
     &opt_check_privileges, &opt_check_privileges, 0, GET_BOOL, NO_ARG, 0, 0, 0,
     0, 0, 0},

    {"read_buffer_size", OPT_XTRA_READ_BUFFER_SIZE,
     "Set datafile read buffer size, given value is scaled up to page size."
     " Default is 10Mb.",
     &opt_read_buffer_size, &opt_read_buffer_size, 0, GET_UINT, OPT_ARG,
     10 * 1024 * 1024, 2 * UNIV_PAGE_SIZE_MAX, UINT_MAX, 0, UNIV_PAGE_SIZE_MAX,
     0},

#include "caching_sha2_passwordopt-longopts.h"
#include "sslopt-longopts.h"

#if !defined(HAVE_YASSL)
    {"server-public-key-path", OPT_SERVER_PUBLIC_KEY,
     "File path to the server public RSA key in PEM format.",
     &opt_server_public_key, &opt_server_public_key, 0, GET_STR, REQUIRED_ARG,
     0, 0, 0, 0, 0, 0},
#endif

    {"transition-key", OPT_TRANSITION_KEY,
     "Transition key to encrypt "
     "tablespace keys with.",
     &opt_transition_key, &opt_transition_key, 0, GET_STR, OPT_ARG, 0, 0, 0, 0,
     0, 0},

    {"xtrabackup-plugin-dir", OPT_XTRA_PLUGIN_DIR,
     "Directory for xtrabackup plugins.", &opt_xtra_plugin_dir,
     &opt_xtra_plugin_dir, 0, GET_STR, REQUIRED_ARG, 0, 0, 0, 0, 0, 0},

    {"plugin-load", OPT_XTRA_PLUGIN_LOAD, "List of plugins to load.",
     &opt_xtra_plugin_load, &opt_xtra_plugin_load, 0, GET_STR, REQUIRED_ARG, 0,
     0, 0, 0, 0, 0},

    {"generate-new-master-key", OPT_GENERATE_NEW_MASTER_KEY,
     "Generate new master key when doing copy-back.",
     &opt_generate_new_master_key, &opt_generate_new_master_key, 0, GET_BOOL,
     NO_ARG, 0, 0, 0, 0, 0, 0},

    {"generate-transition-key", OPT_GENERATE_TRANSITION_KEY,
     "Generate transition key and store it into keyring.",
     &opt_generate_transition_key, &opt_generate_transition_key, 0, GET_BOOL,
     NO_ARG, 0, 0, 0, 0, 0, 0},

    {"parallel", OPT_XTRA_PARALLEL,
     "Number of threads to use for parallel datafiles transfer. "
     "The default value is 1.",
     (G_PTR *)&xtrabackup_parallel, (G_PTR *)&xtrabackup_parallel, 0, GET_INT,
     REQUIRED_ARG, 1, 1, INT_MAX, 0, 0, 0},

    {"strict", OPT_XTRA_STRICT,
     "Fail with error when invalid arguments were passed to the xtrabackup.",
     (uchar *)&opt_strict, (uchar *)&opt_strict, 0, GET_BOOL, NO_ARG, 0, 0, 0,
     0, 0, 0},

    {0, 0, 0, 0, 0, 0, GET_NO_ARG, NO_ARG, 0, 0, 0, 0, 0, 0}};

uint xb_client_options_count = array_elements(xb_client_options);

struct my_option xb_server_options[] = {
    {"datadir", 'h', "Path to the database root.", (G_PTR *)&mysql_data_home,
     (G_PTR *)&mysql_data_home, 0, GET_STR, REQUIRED_ARG, 0, 0, 0, 0, 0, 0},
    {"tmpdir", 't',
     "Path for temporary files. Several paths may be specified, separated by a "
#if defined(__WIN__) || defined(OS2) || defined(__NETWARE__)
     "semicolon (;)"
#else
     "colon (:)"
#endif
     ", in this case they are used in a round-robin fashion.",
     (G_PTR *)&opt_mysql_tmpdir, (G_PTR *)&opt_mysql_tmpdir, 0, GET_STR,
     REQUIRED_ARG, 0, 0, 0, 0, 0, 0},

    {"log", OPT_LOG, "Ignored option for MySQL option compatibility",
     (G_PTR *)&log_ignored_opt, (G_PTR *)&log_ignored_opt, 0, GET_STR, OPT_ARG,
     0, 0, 0, 0, 0, 0},

    {"log_bin", OPT_LOG, "Base name for the log sequence", &opt_log_bin,
     &opt_log_bin, 0, GET_STR_ALLOC, OPT_ARG, 0, 0, 0, 0, 0, 0},

    {"log-bin-index", OPT_LOG_BIN_INDEX,
     "File that holds the names for binary log files.", &opt_binlog_index_name,
     &opt_binlog_index_name, 0, GET_STR, REQUIRED_ARG, 0, 0, 0, 0, 0, 0},

    {"innodb", OPT_INNODB, "Ignored option for MySQL option compatibility",
     (G_PTR *)&innobase_ignored_opt, (G_PTR *)&innobase_ignored_opt, 0, GET_STR,
     OPT_ARG, 0, 0, 0, 0, 0, 0},

    {"innodb_adaptive_hash_index", OPT_INNODB_ADAPTIVE_HASH_INDEX,
     "Enable InnoDB adaptive hash index (enabled by default).  "
     "Disable with --skip-innodb-adaptive-hash-index.",
     (G_PTR *)&innobase_adaptive_hash_index,
     (G_PTR *)&innobase_adaptive_hash_index, 0, GET_BOOL, NO_ARG, 1, 0, 0, 0, 0,
     0},
    {"innodb_autoextend_increment", OPT_INNODB_AUTOEXTEND_INCREMENT,
     "Data file autoextend increment in megabytes",
     (G_PTR *)&sys_tablespace_auto_extend_increment,
     (G_PTR *)&sys_tablespace_auto_extend_increment, 0, GET_ULONG, REQUIRED_ARG,
     8L, 1L, 1000L, 0, 1L, 0},
    {"innodb_buffer_pool_size", OPT_INNODB_BUFFER_POOL_SIZE,
     "The size of the memory buffer InnoDB uses to cache data and indexes of "
     "its tables.",
     (G_PTR *)&innobase_buffer_pool_size, (G_PTR *)&innobase_buffer_pool_size,
     0, GET_LL, REQUIRED_ARG, 8 * 1024 * 1024L, 1024 * 1024L, LLONG_MAX, 0,
     1024 * 1024L, 0},
    {"innodb_checksums", OPT_INNODB_CHECKSUMS,
     "Enable InnoDB checksums validation (enabled by default). \
Disable with --skip-innodb-checksums.",
     (G_PTR *)&innobase_use_checksums, (G_PTR *)&innobase_use_checksums, 0,
     GET_BOOL, NO_ARG, 1, 0, 0, 0, 0, 0},
    {"innodb_data_file_path", OPT_INNODB_DATA_FILE_PATH,
     "Path to individual files and their sizes.", &innobase_data_file_path,
     &innobase_data_file_path, 0, GET_STR_ALLOC, REQUIRED_ARG, 0, 0, 0, 0, 0,
     0},
    {"innodb_data_home_dir", OPT_INNODB_DATA_HOME_DIR,
     "The common part for InnoDB table spaces.", &innobase_data_home_dir,
     &innobase_data_home_dir, 0, GET_STR_ALLOC, REQUIRED_ARG, 0, 0, 0, 0, 0, 0},
    {"innodb_io_capacity", OPT_INNODB_IO_CAPACITY,
     "Number of IOPs the server can do. Tunes the background IO rate",
     (G_PTR *)&srv_io_capacity, (G_PTR *)&srv_io_capacity, 0, GET_ULONG,
     OPT_ARG, 200, 100, ~0UL, 0, 0, 0},
    {"innodb_file_io_threads", OPT_INNODB_FILE_IO_THREADS,
     "Number of file I/O threads in InnoDB.",
     (G_PTR *)&innobase_file_io_threads, (G_PTR *)&innobase_file_io_threads, 0,
     GET_LONG, REQUIRED_ARG, 4, 4, 64, 0, 1, 0},
    {"innodb_read_io_threads", OPT_INNODB_READ_IO_THREADS,
     "Number of background read I/O threads in InnoDB.",
     (G_PTR *)&innobase_read_io_threads, (G_PTR *)&innobase_read_io_threads, 0,
     GET_LONG, REQUIRED_ARG, 4, 1, 64, 0, 1, 0},
    {"innodb_write_io_threads", OPT_INNODB_WRITE_IO_THREADS,
     "Number of background write I/O threads in InnoDB.",
     (G_PTR *)&innobase_write_io_threads, (G_PTR *)&innobase_write_io_threads,
     0, GET_LONG, REQUIRED_ARG, 4, 1, 64, 0, 1, 0},
    {"innodb_file_per_table", OPT_INNODB_FILE_PER_TABLE,
     "Stores each InnoDB table to an .ibd file in the database dir.",
     (G_PTR *)&innobase_file_per_table, (G_PTR *)&innobase_file_per_table, 0,
     GET_BOOL, NO_ARG, FALSE, 0, 0, 0, 0, 0},
    {"innodb_flush_log_at_trx_commit", OPT_INNODB_FLUSH_LOG_AT_TRX_COMMIT,
     "Set to 0 (write and flush once per second), 1 (write and flush at each "
     "commit) or 2 (write at commit, flush once per second).",
     (G_PTR *)&srv_flush_log_at_trx_commit,
     (G_PTR *)&srv_flush_log_at_trx_commit, 0, GET_ULONG, OPT_ARG, 1, 0, 2, 0,
     0, 0},
    {"innodb_flush_method", OPT_INNODB_FLUSH_METHOD,
     "With which method to flush data.", &innodb_flush_method,
     &innodb_flush_method, &innodb_flush_method_typelib, GET_ENUM, REQUIRED_ARG,
     ISO_REPEATABLE_READ, 0, 0, 0, 0, 0},

    /* ####### Should we use this option? ####### */
    {"innodb_force_recovery", OPT_INNODB_FORCE_RECOVERY,
     "Helps to save your data in case the disk image of the database becomes "
     "corrupt.",
     (G_PTR *)&innobase_force_recovery, (G_PTR *)&innobase_force_recovery, 0,
     GET_LONG, REQUIRED_ARG, 0, 0, 6, 0, 1, 0},

    {"innodb_log_buffer_size", OPT_INNODB_LOG_BUFFER_SIZE,
     "The size of the buffer which InnoDB uses to write log to the log files "
     "on disk.",
     (G_PTR *)&innobase_log_buffer_size, (G_PTR *)&innobase_log_buffer_size, 0,
     GET_LONG, REQUIRED_ARG, 16 * 1024 * 1024L, 256 * 1024L, LONG_MAX, 0, 1024,
     0},
    {"innodb_log_file_size", OPT_INNODB_LOG_FILE_SIZE,
     "Size of each log file in a log group.", (G_PTR *)&innobase_log_file_size,
     (G_PTR *)&innobase_log_file_size, 0, GET_LL, REQUIRED_ARG,
     48 * 1024 * 1024L, 1 * 1024 * 1024L, LLONG_MAX, 0, 1024 * 1024L, 0},
    {"innodb_log_files_in_group", OPT_INNODB_LOG_FILES_IN_GROUP,
     "Number of log files in the log group. InnoDB writes to the files in a "
     "circular fashion. Value 3 is recommended here.",
     &innobase_log_files_in_group, &innobase_log_files_in_group, 0, GET_LONG,
     REQUIRED_ARG, 2, 2, 100, 0, 1, 0},
    {"innodb_log_group_home_dir", OPT_INNODB_LOG_GROUP_HOME_DIR,
     "Path to InnoDB log files.", &srv_log_group_home_dir,
     &srv_log_group_home_dir, 0, GET_STR_ALLOC, REQUIRED_ARG, 0, 0, 0, 0, 0, 0},
    {"innodb_max_dirty_pages_pct", OPT_INNODB_MAX_DIRTY_PAGES_PCT,
     "Percentage of dirty pages allowed in bufferpool.",
     (G_PTR *)&srv_max_buf_pool_modified_pct,
     (G_PTR *)&srv_max_buf_pool_modified_pct, 0, GET_DOUBLE, REQUIRED_ARG,
     (longlong)getopt_double2ulonglong(75),
     (longlong)getopt_double2ulonglong(0), getopt_double2ulonglong(100), 0, 0,
     0},
    {"innodb_open_files", OPT_INNODB_OPEN_FILES,
     "How many files at the maximum InnoDB keeps open at the same time.",
     (G_PTR *)&innobase_open_files, (G_PTR *)&innobase_open_files, 0, GET_LONG,
     REQUIRED_ARG, 300L, 10L, LONG_MAX, 0, 1L, 0},
    {"innodb_use_native_aio", OPT_INNODB_USE_NATIVE_AIO,
     "Use native AIO if supported on this platform.",
     (G_PTR *)&srv_use_native_aio, (G_PTR *)&srv_use_native_aio, 0, GET_BOOL,
     NO_ARG, FALSE, 0, 0, 0, 0, 0},
    {"innodb_page_size", OPT_INNODB_PAGE_SIZE,
     "The universal page size of the database.", (G_PTR *)&innobase_page_size,
     (G_PTR *)&innobase_page_size, 0,
     /* Use GET_LL to support numeric suffixes in 5.6 */
     GET_LL, REQUIRED_ARG, (1LL << 14), (1LL << 12),
     (1LL << UNIV_PAGE_SIZE_SHIFT_MAX), 0, 1L, 0},
    {"innodb_log_block_size", OPT_INNODB_LOG_BLOCK_SIZE,
     "The log block size of the transaction log file. "
     "Changing for created log file is not supported. Use on your own risk!",
     (G_PTR *)&innobase_log_block_size, (G_PTR *)&innobase_log_block_size, 0,
     GET_ULONG, REQUIRED_ARG, 512, 512, 1 << UNIV_PAGE_SIZE_SHIFT_MAX, 0, 1L,
     0},
    {"innodb_buffer_pool_filename", OPT_INNODB_BUFFER_POOL_FILENAME,
     "Filename to/from which to dump/load the InnoDB buffer pool",
     (G_PTR *)&innobase_buffer_pool_filename,
     (G_PTR *)&innobase_buffer_pool_filename, 0, GET_STR, REQUIRED_ARG, 0, 0, 0,
     0, 0, 0},

#ifndef __WIN__
    {"debug-sync", OPT_XTRA_DEBUG_SYNC,
     "Debug sync point. This is only used by the xtrabackup test suite",
     (G_PTR *)&xtrabackup_debug_sync, (G_PTR *)&xtrabackup_debug_sync, 0,
     GET_STR, REQUIRED_ARG, 0, 0, 0, 0, 0, 0},
#endif

<<<<<<< HEAD
    {"innodb_checksum_algorithm", OPT_INNODB_CHECKSUM_ALGORITHM,
     "The algorithm InnoDB uses for page checksumming. [CRC32, STRICT_CRC32, "
     "INNODB, STRICT_INNODB, NONE, STRICT_NONE]",
     &srv_checksum_algorithm, &srv_checksum_algorithm,
     &innodb_checksum_algorithm_typelib, GET_ENUM, REQUIRED_ARG,
     SRV_CHECKSUM_ALGORITHM_CRC32, 0, 0, 0, 0, 0},
    {"innodb_log_checksums", OPT_INNODB_LOG_CHECKSUMS,
     "Whether to compute and require checksums for InnoDB redo log blocks",
     &srv_log_checksums, &srv_log_checksums, &innodb_checksum_algorithm_typelib,
     GET_BOOL, REQUIRED_ARG, TRUE, 0, 0, 0, 0, 0},
    {"innodb_undo_directory", OPT_INNODB_UNDO_DIRECTORY,
     "Directory where undo tablespace files live, this path can be absolute.",
     &srv_undo_dir, &srv_undo_dir, 0, GET_STR_ALLOC, REQUIRED_ARG, 0, 0, 0, 0,
     0, 0},
    {"innodb_directories", OPT_INNODB_DIRECTORIES,
     "List of directories 'dir1;dir2;..;dirN' to scan for tablespace files. "
     "Default is to scan 'innodb-data-home-dir;innodb-undo-directory;datadir'",
     &innobase_directories, &innobase_directories, 0, GET_STR_ALLOC,
     REQUIRED_ARG, 0, 0, 0, 0, 0, 0},
    {"temp_tablespaces_dir", OPT_INNODB_TEMP_TABLESPACE_DIRECTORY,
     "Directory where temp tablespace files live, this path can be absolute.",
     &srv_temp_dir, &srv_temp_dir, 0, GET_STR_ALLOC, REQUIRED_ARG, 0, 0, 0, 0,
     0, 0},

    {"innodb_undo_tablespaces", OPT_INNODB_UNDO_TABLESPACES,
     "Number of undo tablespaces to use.", (G_PTR *)&srv_undo_tablespaces,
     (G_PTR *)&srv_undo_tablespaces, 0, GET_ULONG, REQUIRED_ARG,
     FSP_IMPLICIT_UNDO_TABLESPACES, FSP_MIN_UNDO_TABLESPACES,
     FSP_MAX_UNDO_TABLESPACES, 0, 1, 0},

    {"innodb_redo_log_encrypt", OPT_INNODB_REDO_LOG_ENCRYPT,
     "Enable or disable Encryption of REDO tablespace.", &srv_redo_log_encrypt,
     &srv_redo_log_encrypt, 0, GET_BOOL, NO_ARG, false, 0, 0, 0, 0, 0},

    {"innodb_undo_log_encrypt", OPT_INNODB_UNDO_LOG_ENCRYPT,
     "Enable or disable Encrypt of UNDO tablespace.", &srv_undo_log_encrypt,
     &srv_undo_log_encrypt, 0, GET_BOOL, NO_ARG, false, 0, 0, 0, 0, 0},

    {"defaults_group", OPT_DEFAULTS_GROUP,
     "defaults group in config file (default \"mysqld\").",
     (G_PTR *)&defaults_group, (G_PTR *)&defaults_group, 0, GET_STR,
     REQUIRED_ARG, 0, 0, 0, 0, 0, 0},

    {"open_files_limit", OPT_OPEN_FILES_LIMIT,
     "the maximum number of file "
     "descriptors to reserve with setrlimit().",
     (G_PTR *)&xb_open_files_limit, (G_PTR *)&xb_open_files_limit, 0, GET_ULONG,
     REQUIRED_ARG, 0, 0, UINT_MAX, 0, 1, 0},

    {"server-id", OPT_XTRA_SERVER_ID, "The server instance being backed up",
     &server_id, &server_id, 0, GET_UINT, REQUIRED_ARG, 0, 0, UINT_MAX32, 0, 0,
     0},

    {"rocksdb_datadir", OPT_ROCKSDB_DATADIR, "RocksDB data directory",
     &opt_rocksdb_datadir, &opt_rocksdb_datadir, 0, GET_STR_ALLOC, REQUIRED_ARG,
     0, 0, 0, 0, 0, 0},

    {"rocksdb_wal_dir", OPT_ROCKSDB_WAL_DIR, "RocksDB WAL directory",
     &opt_rocksdb_wal_dir, &opt_rocksdb_wal_dir, 0, GET_STR_ALLOC, REQUIRED_ARG,
     0, 0, 0, 0, 0, 0},

    {0, 0, 0, 0, 0, 0, GET_NO_ARG, NO_ARG, 0, 0, 0, 0, 0, 0}};
=======
  {"innodb_checksum_algorithm", OPT_INNODB_CHECKSUM_ALGORITHM,
  "The algorithm InnoDB uses for page checksumming. [CRC32, STRICT_CRC32, "
   "INNODB, STRICT_INNODB, NONE, STRICT_NONE]", &srv_checksum_algorithm,
   &srv_checksum_algorithm, &innodb_checksum_algorithm_typelib, GET_ENUM,
   REQUIRED_ARG, SRV_CHECKSUM_ALGORITHM_INNODB, 0, 0, 0, 0, 0},
  {"innodb_log_checksum_algorithm", OPT_INNODB_LOG_CHECKSUM_ALGORITHM,
  "The algorithm InnoDB uses for log checksumming. [CRC32, STRICT_CRC32, "
   "INNODB, STRICT_INNODB, NONE, STRICT_NONE]", &srv_log_checksum_algorithm,
   &srv_log_checksum_algorithm, &innodb_checksum_algorithm_typelib, GET_ENUM,
   REQUIRED_ARG, SRV_CHECKSUM_ALGORITHM_INNODB, 0, 0, 0, 0, 0},
  {"innodb_undo_directory", OPT_INNODB_UNDO_DIRECTORY,
   "Directory where undo tablespace files live, this path can be absolute.",
   &srv_undo_dir, &srv_undo_dir, 0, GET_STR_ALLOC, REQUIRED_ARG, 0, 0, 0, 0, 0,
   0},

  {"innodb_undo_tablespaces", OPT_INNODB_UNDO_TABLESPACES,
   "Number of undo tablespaces to use.",
   (G_PTR*)&srv_undo_tablespaces, (G_PTR*)&srv_undo_tablespaces,
   0, GET_ULONG, REQUIRED_ARG, 0, 0, 126, 0, 1, 0},

  {"defaults_group", OPT_DEFAULTS_GROUP, "defaults group in config file (default \"mysqld\").",
   (G_PTR*) &defaults_group, (G_PTR*) &defaults_group,
   0, GET_STR, REQUIRED_ARG, 0, 0, 0, 0, 0, 0},

  {"open_files_limit", OPT_OPEN_FILES_LIMIT, "the maximum number of file "
   "descriptors to reserve with setrlimit().",
   (G_PTR*) &xb_open_files_limit, (G_PTR*) &xb_open_files_limit, 0, GET_ULONG,
   REQUIRED_ARG, 0, 0, UINT_MAX, 0, 1, 0},

  {"redo-log-version", OPT_REDO_LOG_VERSION,
   "Redo log version of the backup. For --prepare only.",
   &redo_log_version, &redo_log_version, 0, GET_UINT,
   REQUIRED_ARG, 1, 0, 0, 0, 0, 0},

  {"server-id", OPT_XTRA_SERVER_ID, "The server instance being backed up",
   &server_id, &server_id, 0, GET_UINT, REQUIRED_ARG, 0, 0, UINT_MAX32,
   0, 0, 0},

  {"transition-key", OPT_TRANSITION_KEY, "Transition key to encrypt "
   "tablespace keys with.", 0, 0, 0, GET_STR, OPT_ARG, 0, 0, 0, 0, 0, 0},

  {"xtrabackup-plugin-dir", OPT_XTRA_PLUGIN_DIR,
   "Directory for xtrabackup plugins.",
   &opt_xtra_plugin_dir, &opt_xtra_plugin_dir,
   0, GET_STR, REQUIRED_ARG, 0, 0, 0, 0, 0, 0},

  {"generate-new-master-key", OPT_GENERATE_NEW_MASTER_KEY,
   "Generate new master key when doing copy-back.",
   &opt_generate_new_master_key, &opt_generate_new_master_key, 0, GET_BOOL,
   NO_ARG, 0, 0, 0, 0, 0, 0},

  {"generate-transition-key", OPT_GENERATE_TRANSITION_KEY,
   "Generate transition key and store it into keyring.",
   &opt_generate_transition_key, &opt_generate_transition_key, 0, GET_BOOL,
   NO_ARG, 0, 0, 0, 0, 0, 0},

  { 0, 0, 0, 0, 0, 0, GET_NO_ARG, NO_ARG, 0, 0, 0, 0, 0, 0}
};
>>>>>>> e8f6f0e2

uint xb_server_options_count = array_elements(xb_server_options);

/* Following definitions are to avoid linking with unused datasinks
   and their link dependencies */
datasink_t datasink_decrypt;
datasink_t datasink_decompress;
datasink_t datasink_decompress_lz4;

#ifndef __WIN__
static int debug_sync_resumed;

static void sigcont_handler(int sig);

static void sigcont_handler(int sig __attribute__((unused))) {
  debug_sync_resumed = 1;
}
#endif

void debug_sync_point(const char *name) {
#ifndef __WIN__
  FILE *fp;
  pid_t pid;
  char pid_path[FN_REFLEN];

  if (xtrabackup_debug_sync == NULL) {
    return;
  }

  if (strcmp(xtrabackup_debug_sync, name)) {
    return;
  }

  pid = getpid();

  snprintf(pid_path, sizeof(pid_path), "%s/xtrabackup_debug_sync",
           xtrabackup_target_dir);
  fp = fopen(pid_path, "w");
  if (fp == NULL) {
    msg("xtrabackup: Error: cannot open %s\n", pid_path);
    exit(EXIT_FAILURE);
  }
  fprintf(fp, "%u\n", (uint)pid);
  fclose(fp);

  msg("xtrabackup: DEBUG: Suspending at debug sync point '%s'. "
      "Resume with 'kill -SIGCONT %u'.\n",
      name, (uint)pid);

  debug_sync_resumed = 0;
  kill(pid, SIGSTOP);
  while (!debug_sync_resumed) {
    sleep(1);
  }

  /* On resume */
  msg("xtrabackup: DEBUG: removing the pid file.\n");
  my_delete(pid_path, MYF(MY_WME));
#endif
}

static const char *xb_client_default_groups[] = {"xtrabackup", "client", 0, 0,
                                                 0};

static const char *xb_server_default_groups[] = {"xtrabackup", "mysqld", 0, 0,
                                                 0};

static void print_version(void) {
  msg("%s version %s based on MySQL server %s %s (%s) (revision id: %s)\n",
      my_progname, XTRABACKUP_VERSION, MYSQL_SERVER_VERSION, SYSTEM_TYPE,
      MACHINE_TYPE, XTRABACKUP_REVISION);
}

static void usage(void) {
  puts(
      "Open source backup tool for InnoDB and XtraDB\n\
\n\
Copyright (C) 2009-2019 Percona LLC and/or its affiliates.\n\
Portions Copyright (C) 2000, 2011, MySQL AB & Innobase Oy. All Rights Reserved.\n\
\n\
This program is free software; you can redistribute it and/or\n\
modify it under the terms of the GNU General Public License\n\
as published by the Free Software Foundation version 2\n\
of the License.\n\
\n\
This program is distributed in the hope that it will be useful,\n\
but WITHOUT ANY WARRANTY; without even the implied warranty of\n\
MERCHANTABILITY or FITNESS FOR A PARTICULAR PURPOSE.  See the\n\
GNU General Public License for more details.\n\
\n\
You can download full text of the license on http://www.gnu.org/licenses/gpl-2.0.txt\n");

  printf(
      "Usage: [%s [--defaults-file=#] --backup | %s [--defaults-file=#] "
      "--prepare] [OPTIONS]\n",
      my_progname, my_progname);
  print_defaults("my", xb_server_default_groups);
  my_print_help(xb_client_options);
  my_print_help(xb_server_options);
  my_print_variables(xb_server_options);
  my_print_variables(xb_client_options);
}

#define ADD_PRINT_PARAM_OPT(value) \
  { print_param_str << opt->name << "=" << value << "\n"; }

/************************************************************************
Check if parameter is set in defaults file or via command line argument
@return true if parameter is set. */
bool check_if_param_set(const char *param) {
  return param_set.find(param) != param_set.end();
}

bool xb_get_one_option(int optid, const struct my_option *opt, char *argument) {
  static const char *hide_value[] = {"password", "encrypt-key",
                                     "transition-key"};

  param_str << "--" << opt->name;
  if (argument) {
    bool param_handled = false;
    for (unsigned i = 0; i < sizeof(hide_value) / sizeof(char *); ++i) {
      if (strcmp(opt->name, hide_value[i]) == 0) {
        param_handled = true;
        param_str << "=*";
        break;
      }
    }
    if (!param_handled) {
      param_str << "=" << argument;
    }
  }
  param_str << " ";
  param_set.insert(opt->name);
  switch (optid) {
    case 'h':
      strmake(mysql_real_data_home, argument, FN_REFLEN - 1);
      mysql_data_home = mysql_real_data_home;

      ADD_PRINT_PARAM_OPT(mysql_real_data_home);
      break;

    case 't':

      ADD_PRINT_PARAM_OPT(opt_mysql_tmpdir);
      break;

    case OPT_INNODB_DATA_HOME_DIR:

      ADD_PRINT_PARAM_OPT(innobase_data_home_dir);
      break;

    case OPT_INNODB_DATA_FILE_PATH:

      ADD_PRINT_PARAM_OPT(innobase_data_file_path);
      break;

    case OPT_INNODB_LOG_GROUP_HOME_DIR:

      ADD_PRINT_PARAM_OPT(srv_log_group_home_dir);
      break;

    case OPT_INNODB_LOG_FILES_IN_GROUP:

      ADD_PRINT_PARAM_OPT(innobase_log_files_in_group);
      break;

    case OPT_INNODB_LOG_FILE_SIZE:

      ADD_PRINT_PARAM_OPT(innobase_log_file_size);
      break;

    case OPT_INNODB_FLUSH_METHOD:

      ADD_PRINT_PARAM_OPT(innodb_flush_method_names[innodb_flush_method]);
      break;

    case OPT_INNODB_PAGE_SIZE:

      ADD_PRINT_PARAM_OPT(innobase_page_size);
      break;

    case OPT_INNODB_LOG_BLOCK_SIZE:

      ADD_PRINT_PARAM_OPT(innobase_log_block_size);
      break;

    case OPT_INNODB_UNDO_DIRECTORY:

      ADD_PRINT_PARAM_OPT(srv_undo_dir);
      break;

    case OPT_INNODB_UNDO_TABLESPACES:

      ADD_PRINT_PARAM_OPT(srv_undo_tablespaces);
      break;

    case OPT_INNODB_CHECKSUM_ALGORITHM:

      ut_a(srv_checksum_algorithm <= SRV_CHECKSUM_ALGORITHM_STRICT_NONE);

      ADD_PRINT_PARAM_OPT(
          innodb_checksum_algorithm_names[srv_checksum_algorithm]);
      innodb_checksum_algorithm_specified = true;
      break;

    case OPT_INNODB_LOG_CHECKSUMS:

      ADD_PRINT_PARAM_OPT(srv_log_checksums);
      innodb_log_checksums_specified = true;
      break;

    case OPT_INNODB_BUFFER_POOL_FILENAME:

      ADD_PRINT_PARAM_OPT(innobase_buffer_pool_filename);
      break;

<<<<<<< HEAD
    case OPT_XTRA_TARGET_DIR:
      strmake(xtrabackup_real_target_dir, argument,
              sizeof(xtrabackup_real_target_dir) - 1);
      xtrabackup_target_dir = xtrabackup_real_target_dir;
      break;
    case OPT_XTRA_STREAM:
      if (!strcasecmp(argument, "xbstream"))
        xtrabackup_stream_fmt = XB_STREAM_FMT_XBSTREAM;
      else {
        msg("Invalid --stream argument: %s\n", argument);
        return 1;
      }
      xtrabackup_stream = TRUE;
      break;
    case OPT_XTRA_COMPRESS:
      if (argument == NULL) {
        xtrabackup_compress = XTRABACKUP_COMPRESS_QUICKLZ;
      } else if (strcasecmp(argument, "quicklz") == 0) {
        xtrabackup_compress = XTRABACKUP_COMPRESS_QUICKLZ;
      } else if (strcasecmp(argument, "lz4") == 0) {
        xtrabackup_compress = XTRABACKUP_COMPRESS_LZ4;
      } else {
        msg("Invalid --compress argument: %s\n", argument);
        return 1;
      }
      break;
    case OPT_XTRA_ENCRYPT:
      if (argument == NULL) {
        msg("Missing --encrypt argument, must specify a valid encryption "
            " algorithm.\n");
        return 1;
      }
      xtrabackup_encrypt = TRUE;
      break;
    case OPT_DECRYPT:
      if (argument == NULL) {
        msg("Missing --decrypt argument, must specify a "
            "valid encryption  algorithm.\n");
        return (1);
      }
      opt_decrypt = TRUE;
      xtrabackup_decrypt_decompress = true;
      break;
    case OPT_DECOMPRESS:
      opt_decompress = TRUE;
      xtrabackup_decrypt_decompress = true;
      break;
    case (int)OPT_CORE_FILE:
      test_flags |= TEST_CORE_ON_SIGNAL;
      break;
    case OPT_HISTORY:
      if (argument) {
        opt_history = argument;
      } else {
        opt_history = "";
      }
      break;
    case 'p':
      if (argument == disabled_my_option)
        argument = (char *)""; /* Don't require password */
      if (argument) {
        char *start = argument;
        my_free(opt_password);
        opt_password = my_strdup(PSI_NOT_INSTRUMENTED, argument, MYF(MY_FAE));
        while (*argument) *argument++ = 'x'; /* Destroy argument */
        if (*start) start[1] = 0;            /* Cut length of argument */
        tty_password = false;
      } else
        tty_password = true;
      break;
    case OPT_TRANSITION_KEY:
      if (argument == disabled_my_option)
        argument = (char *)""; /* Don't require password */
      if (argument) {
        char *start = argument;
        my_free(opt_password);
        opt_transition_key =
            my_strdup(PSI_NOT_INSTRUMENTED, argument, MYF(MY_FAE));
        while (*argument) *argument++ = 'x'; /* Destroy argument */
        if (*start) start[1] = 0;            /* Cut length of argument */
        tty_transition_key = false;
      } else
        tty_transition_key = true;
      use_dumped_tablespace_keys = true;
      break;
    case OPT_GENERATE_TRANSITION_KEY:
      use_dumped_tablespace_keys = true;
      break;
=======
  case OPT_XTRA_TARGET_DIR:
    strmake(xtrabackup_real_target_dir,argument, sizeof(xtrabackup_real_target_dir)-1);
    xtrabackup_target_dir= xtrabackup_real_target_dir;
    break;
  case OPT_XTRA_STREAM:
    if (!strcasecmp(argument, "tar"))
      xtrabackup_stream_fmt = XB_STREAM_FMT_TAR;
    else if (!strcasecmp(argument, "xbstream"))
      xtrabackup_stream_fmt = XB_STREAM_FMT_XBSTREAM;
    else
    {
      msg("Invalid --stream argument: %s\n", argument);
      return 1;
    }
    xtrabackup_stream = TRUE;
    break;
  case OPT_XTRA_COMPRESS:
    if (argument == NULL)
      xtrabackup_compress_alg = "quicklz";
    else if (strcasecmp(argument, "quicklz"))
    {
      msg("Invalid --compress argument: %s\n", argument);
      return 1;
    }
    xtrabackup_compress = TRUE;
    break;
  case OPT_XTRA_ENCRYPT:
    if (argument == NULL)
    {
      msg("Missing --encrypt argument, must specify a valid encryption "
          " algorithm.\n");
      return 1;
    }
    xtrabackup_encrypt = TRUE;
    break;
  case OPT_DECRYPT:
    if (argument == NULL) {
      msg("Missing --decrypt argument, must specify a "
          "valid encryption  algorithm.\n");
      return(1);
    }
    opt_decrypt = TRUE;
    xtrabackup_decrypt_decompress = true;
    break;
  case OPT_DECOMPRESS:
    opt_decompress = TRUE;
    xtrabackup_decrypt_decompress = true;
    break;
  case (int) OPT_CORE_FILE:
    test_flags |= TEST_CORE_ON_SIGNAL;
    break;
  case OPT_HISTORY:
    if (argument) {
      opt_history = argument;
    } else {
      opt_history = "";
    }
    break;
  case OPT_XTRA_ENCRYPT_FOR_SERVER_ID:
    opt_encrypt_for_server_id_specified = true;
    break;
  case 'p':
    if (argument == disabled_my_option)
      argument= (char*) "";                       /* Don't require password */
    if (argument)
    {
      char *start = argument;
      my_free(opt_password);
      opt_password = my_strdup(PSI_NOT_INSTRUMENTED, argument,MYF(MY_FAE));
      while (*argument) *argument++= 'x';         /* Destroy argument */
      if (*start)
        start[1] = 0;                             /* Cut length of argument */
      tty_password = false;
    }
    else
      tty_password = true;
    break;
  case OPT_TRANSITION_KEY:
    if (argument == disabled_my_option)
      argument = (char*) "";                      /* Don't require password */
    if (argument)
    {
      char *start = argument;
      my_free(opt_transition_key);
      opt_transition_key = my_strdup(PSI_NOT_INSTRUMENTED,
                                     argument,MYF(MY_FAE));
      while (*argument) *argument++= 'x';         /* Destroy argument */
      if (*start)
        start[1] = 0;                             /* Cut length of argument */
      tty_transition_key = false;
    }
    else
      tty_transition_key = true;
    use_dumped_tablespace_keys = true;
    break;
  case OPT_GENERATE_TRANSITION_KEY:
    use_dumped_tablespace_keys = true;
    break;
>>>>>>> e8f6f0e2

#include "sslopt-case.h"

    case '?':
      usage();
      exit(EXIT_SUCCESS);
      break;
    case 'v':
      print_version();
      exit(EXIT_SUCCESS);
      break;
    default:
      break;
  }
  return 0;
}

/** Check that a page_size is correct for InnoDB.
If correct, set the associated page_size_shift which is the power of 2
for this page size.
@param[in]      page_size       Page Size to evaluate
@return an associated page_size_shift if valid, 0 if invalid. */
inline ulong innodb_page_size_validate(ulong page_size) {
  ulong n;

  for (n = UNIV_PAGE_SIZE_SHIFT_MIN; n <= UNIV_PAGE_SIZE_SHIFT_MAX; n++) {
    if (page_size == static_cast<ulong>(1 << n)) {
      return (n);
    }
  }

  return (0);
}

static bool innodb_init_param(void) {
  /* innobase_init */
  static char current_dir[3]; /* Set if using current lib */
  char *default_path;
  ulint fsp_flags;

  /* === some variables from mysqld === */
  memset((G_PTR)&mysql_tmpdir_list, 0, sizeof(mysql_tmpdir_list));

  if (init_tmpdir(&mysql_tmpdir_list, opt_mysql_tmpdir)) exit(EXIT_FAILURE);

  /* dummy for initialize all_charsets[] */
  get_charset_name(0);

  /* Check that the value of system variable innodb_page_size was
  set correctly.  Its value was put into srv_page_size. If valid,
  return the associated srv_page_size_shift. */
  srv_page_size_shift = innodb_page_size_validate(innobase_page_size);
  if (!srv_page_size_shift) {
    msg("xtrabackup: Invalid page size=%llu.\n", innobase_page_size);
    goto error;
  }
  srv_page_size = innobase_page_size;

  /* Check that values don't overflow on 32-bit systems. */
  if (sizeof(ulint) == 4) {
    if (xtrabackup_use_memory > UINT_MAX32) {
      msg("xtrabackup: use-memory can't be over 4GB"
          " on 32-bit systems\n");
    }

    if (innobase_buffer_pool_size > UINT_MAX32) {
      msg("xtrabackup: innobase_buffer_pool_size can't be "
          "over 4GB on 32-bit systems\n");

      goto error;
    }

    if (innobase_log_file_size > UINT_MAX32) {
      msg("xtrabackup: innobase_log_file_size can't be "
          "over 4GB on 32-bit systemsi\n");

      goto error;
    }
  }

  os_innodb_umask = (ulint)0664;

  os_file_set_umask(my_umask);

  /* Setup the memory alloc/free tracing mechanisms before calling
  any functions that could possibly allocate memory. */
  ut_new_boot();

  /* First calculate the default path for innodb_data_home_dir etc.,
  in case the user has not given any value.

  Note that when using the embedded server, the datadirectory is not
  necessarily the current directory of this program. */

  /* It's better to use current lib, to keep paths short */
  current_dir[0] = FN_CURLIB;
  current_dir[1] = 0;
  default_path = current_dir;

  ut_a(default_path);

  MySQL_datadir_path = Fil_path{default_path};

  /* Set InnoDB initialization parameters according to the values
  read from MySQL .cnf file */

  if (xtrabackup_backup || xtrabackup_stats) {
    msg("xtrabackup: using the following InnoDB configuration:\n");
  } else {
    msg("xtrabackup: using the following InnoDB configuration "
        "for recovery:\n");
  }

  /*--------------- Data files -------------------------*/

  /* The default dir for data files is the datadir of MySQL */

  srv_data_home =
      ((xtrabackup_backup || xtrabackup_stats) && innobase_data_home_dir
           ? innobase_data_home_dir
           : default_path);
  msg("xtrabackup:   innodb_data_home_dir = %s\n", srv_data_home);

  /*--------------- Shared tablespaces -------------------------*/

  /* Set default InnoDB data file size to 10 MB and let it be
  auto-extending. Thus users can use InnoDB in >= 4.0 without having
  to specify any startup options. */

  if (!innobase_data_file_path) {
    innobase_data_file_path = (char *)"ibdata1:10M:autoextend";
  }
  msg("xtrabackup:   innodb_data_file_path = %s\n", innobase_data_file_path);

  /* This is the first time univ_page_size is used.
  It was initialized to 16k pages before srv_page_size was set */
  univ_page_size.copy_from(page_size_t(srv_page_size, srv_page_size, false));

  srv_sys_space.set_space_id(TRX_SYS_SPACE);

  /* Create the filespace flags. */
  fsp_flags = fsp_flags_init(univ_page_size, false, false, false, false);
  srv_sys_space.set_flags(fsp_flags);

  srv_sys_space.set_name(reserved_system_space_name);
  srv_sys_space.set_path(srv_data_home);

  /* Supports raw devices */
  if (!srv_sys_space.parse_params(innobase_data_file_path, true,
                                  xtrabackup_prepare)) {
    goto error;
  }

  /* Set default InnoDB temp data file size to 12 MB and let it be
  auto-extending. */

  if (!innobase_temp_data_file_path) {
    innobase_temp_data_file_path = (char *)"ibtmp1:12M:autoextend";
  }

  /* We set the temporary tablspace id later, after recovery.
  The temp tablespace doesn't support raw devices.
  Set the name and path. */
  srv_tmp_space.set_name(reserved_temporary_space_name);
  srv_tmp_space.set_path(srv_data_home);

  /* Create the filespace flags with the temp flag set. */
  fsp_flags = fsp_flags_init(univ_page_size, false, false, false, true);
  srv_tmp_space.set_flags(fsp_flags);

  if (!srv_tmp_space.parse_params(innobase_temp_data_file_path, false,
                                  xtrabackup_prepare)) {
    goto error;
  }

  /* Perform all sanity check before we take action of deleting files*/
  if (srv_sys_space.intersection(&srv_tmp_space)) {
    msg("%s and %s file names seem to be the same.", srv_tmp_space.name(),
        srv_sys_space.name());
    goto error;
  }

  /* -------------- Log files ---------------------------*/

  /* The default dir for log files is the datadir of MySQL */

  if (!((xtrabackup_backup || xtrabackup_stats) && srv_log_group_home_dir)) {
    srv_log_group_home_dir = default_path;
  }
  if (xtrabackup_prepare && xtrabackup_incremental_dir) {
    srv_log_group_home_dir = xtrabackup_incremental_dir;
  }
  msg("xtrabackup:   innodb_log_group_home_dir = %s\n", srv_log_group_home_dir);

  Fil_path::normalize(srv_log_group_home_dir);

  if (strchr(srv_log_group_home_dir, ';')) {
    msg("syntax error in innodb_log_group_home_dir, ");

    goto error;
  }

  srv_adaptive_flushing = FALSE;
  /* --------------------------------------------------*/

  srv_n_log_files = (ulint)innobase_log_files_in_group;
  srv_log_file_size = (ulint)innobase_log_file_size;
  msg("xtrabackup:   innodb_log_files_in_group = %ld\n", srv_n_log_files);
  msg("xtrabackup:   innodb_log_file_size = %lld\n",
      (long long int)srv_log_file_size);

  srv_log_buffer_size = (ulint)innobase_log_buffer_size;
  srv_log_write_ahead_size = INNODB_LOG_WRITE_AHEAD_SIZE_DEFAULT;
  srv_log_flush_events = INNODB_LOG_EVENTS_DEFAULT;
  srv_log_write_events = INNODB_LOG_EVENTS_DEFAULT;
  srv_log_recent_written_size = INNODB_LOG_RECENT_WRITTEN_SIZE_DEFAULT;
  srv_log_recent_closed_size = INNODB_LOG_RECENT_CLOSED_SIZE_DEFAULT;
  srv_log_write_max_size = INNODB_LOG_WRITE_MAX_SIZE_DEFAULT;
  log_checksum_algorithm_ptr = srv_log_checksums ? log_block_calc_checksum_crc32
                                                 : log_block_calc_checksum_none;

  /* We set srv_pool_size here in units of 1 kB. InnoDB internally
  changes the value so that it becomes the number of database pages. */

  srv_buf_pool_chunk_unit = 134217728;
  srv_buf_pool_size = (ulint)xtrabackup_use_memory;
  srv_buf_pool_instances = 1;
  srv_buf_pool_size = buf_pool_size_align(srv_buf_pool_size);

  srv_n_file_io_threads = (ulint)innobase_file_io_threads;
  srv_n_read_io_threads = (ulint)innobase_read_io_threads;
  srv_n_write_io_threads = (ulint)innobase_write_io_threads;

  srv_force_recovery = (ulint)innobase_force_recovery;

  srv_use_doublewrite_buf = false;

  if (!innobase_use_checksums) {
    srv_checksum_algorithm = SRV_CHECKSUM_ALGORITHM_NONE;
  }

  btr_search_enabled = (char)innobase_adaptive_hash_index;

  os_use_large_pages = (ibool)innobase_use_large_pages;
  os_large_page_size = (ulint)innobase_large_page_size;

  row_rollback_on_timeout = (ibool)innobase_rollback_on_timeout;

  srv_file_per_table = (bool)innobase_file_per_table;

  srv_max_n_open_files = (ulint)innobase_open_files;
  srv_innodb_status = (ibool)innobase_create_status_file;

  /* Store the default charset-collation number of this MySQL
  installation */

  /* We cannot treat characterset here for now!! */
  data_mysql_default_charset_coll = (ulint)default_charset_info->number;

  /* Since we in this module access directly the fields of a trx
  struct, and due to different headers and flags it might happen that
  mutex_t has a different size in this module and in InnoDB
  modules, we check at run time that the size is the same in
  these compilation modules. */

  /* On 5.5+ srv_use_native_aio is TRUE by default. It is later reset
  if it is not supported by the platform in
  innobase_start_or_create_for_mysql(). As we don't call it in xtrabackup,
  we have to duplicate checks from that function here. */

#ifdef __WIN__
  switch (os_get_os_version()) {
    case OS_WIN95:
    case OS_WIN31:
    case OS_WINNT:
      /* On Win 95, 98, ME, Win32 subsystem for Windows 3.1,
      and NT use simulated aio. In NT Windows provides async i/o,
      but when run in conjunction with InnoDB Hot Backup, it seemed
      to corrupt the data files. */

      srv_use_native_aio = FALSE;
      break;

    case OS_WIN2000:
    case OS_WINXP:
      /* On 2000 and XP, async IO is available. */
      srv_use_native_aio = TRUE;
      break;

    default:
      /* Vista and later have both async IO and condition variables */
      srv_use_native_aio = TRUE;
      srv_use_native_conditions = TRUE;
      break;
  }

#elif defined(LINUX_NATIVE_AIO)

  if (srv_use_native_aio) {
    ut_print_timestamp(stderr);
    msg(" InnoDB: Using Linux native AIO\n");
  }
#else
  /* Currently native AIO is supported only on windows and linux
  and that also when the support is compiled in. In all other
  cases, we ignore the setting of innodb_use_native_aio. */
  srv_use_native_aio = FALSE;

#endif

  /* Assign the default value to srv_undo_dir if it's not specified, as
  my_getopt does not support default values for string options. We also
  ignore the option and override innodb_undo_directory on --prepare,
  because separate undo tablespaces are copied to the root backup
  directory. */

  if (!srv_undo_dir || !xtrabackup_backup) {
    my_free(srv_undo_dir);
    srv_undo_dir = my_strdup(PSI_NOT_INSTRUMENTED, ".", MYF(MY_FAE));
  }

  /* We want to save original value of srv_temp_dir because InnoDB will
  modify ibt::srv_temp_dir. */
  ibt::srv_temp_dir = srv_temp_dir;

  if (ibt::srv_temp_dir == nullptr) {
    ibt::srv_temp_dir = default_path;
  }

  Fil_path::normalize(ibt::srv_temp_dir);

  return (FALSE);

error:
  msg("xtrabackup: innodb_init_param(): Error occured.\n");
  return (TRUE);
}

dberr_t dict_load_tables_from_space_id(space_id_t space_id, THD *thd,
                                       ib_trx_t trx) {
  dd::sdi_vector sdi_vector;
  ib_sdi_vector_t ib_vector;
  ib_vector.sdi_vector = &sdi_vector;

  if (!fsp_has_sdi(space_id)) {
    return (DB_SUCCESS);
  }

  uint32_t compressed_buf_len = 1024 * 1024;
  uint32_t uncompressed_buf_len = 1024 * 1024;
  byte *compressed_sdi =
      static_cast<byte *>(ut_malloc_nokey(compressed_buf_len));
  byte *sdi = static_cast<byte *>(ut_malloc_nokey(uncompressed_buf_len));

  ib_err_t err = ib_sdi_get_keys(space_id, &ib_vector, trx);

  if (err != DB_SUCCESS) {
    goto error;
  }

  for (dd::sdi_container::iterator it = ib_vector.sdi_vector->m_vec.begin();
       it != ib_vector.sdi_vector->m_vec.end(); it++) {
    ib_sdi_key_t ib_key;
    ib_key.sdi_key = &(*it);

    uint32_t compressed_sdi_len = compressed_buf_len;
    uint32_t uncompressed_sdi_len = uncompressed_buf_len;

    while (true) {
      err = ib_sdi_get(space_id, &ib_key, compressed_sdi, &compressed_sdi_len,
                       &uncompressed_sdi_len, trx);
      if (err == DB_OUT_OF_MEMORY) {
        compressed_buf_len = compressed_sdi_len;
        compressed_sdi =
            static_cast<byte *>(ut_realloc(compressed_sdi, compressed_buf_len));
        continue;
      }
      break;
    }

    if (err != DB_SUCCESS) {
      goto error;
    }

    if (uncompressed_buf_len < uncompressed_sdi_len) {
      uncompressed_buf_len = uncompressed_sdi_len;
      sdi = static_cast<byte *>(ut_realloc(sdi, uncompressed_buf_len));
    }

    Sdi_Decompressor decompressor(static_cast<byte *>(sdi),
                                  uncompressed_sdi_len, compressed_sdi,
                                  compressed_sdi_len);
    decompressor.decompress();

    if (ib_key.sdi_key->type != 1 /* dd::Sdi_type::TABLE */) {
      continue;
    }

    using Table_Ptr = std::unique_ptr<dd::Table>;

    Table_Ptr dd_table{dd::create_object<dd::Table>()};
    dd::String_type schema_name;

    bool res = dd::deserialize(
        thd, dd::Sdi_type((const char *)sdi, uncompressed_sdi_len),
        dd_table.get(), &schema_name);

    if (res) {
      err = DB_ERROR;
      goto error;
    }

    using Client = dd::cache::Dictionary_client;
    using Releaser = dd::cache::Dictionary_client::Auto_releaser;

    Client *dc = dd::get_dd_client(thd);
    Releaser releaser{dc};

    dict_table_t *ib_table = nullptr;

    fil_space_t *space = fil_space_get(space_id);
    ut_a(space != nullptr);

    bool implicit = fsp_is_file_per_table(space_id, space->flags);
    if (dd_table_load_on_dd_obj(dc, space_id, *dd_table.get(), ib_table, thd,
                                &schema_name, implicit) != 0) {
      err = DB_ERROR;
      goto error;
    }
  }

error:
  ut_free(compressed_sdi);
  ut_free(sdi);

  return (err);
}

static void xb_scan_for_tablespaces() {
  std::string directories;

  if (innobase_directories != nullptr && *innobase_directories != 0) {
    Fil_path::normalize(innobase_directories);
    directories.append(Fil_path::parse(innobase_directories));
    directories.push_back(FIL_PATH_SEPARATOR);
  }

  directories.append(srv_data_home);

  if (srv_undo_dir != nullptr && *srv_undo_dir != 0) {
    directories.push_back(FIL_PATH_SEPARATOR);
    directories.append(srv_undo_dir);
  }

  /* This is the default directory for .ibd files. */
  directories.push_back(FIL_PATH_SEPARATOR);
  directories.append(MySQL_datadir_path.path());

  msg("xtrabackup: Generating a list of tablespaces\n");

  fil_scan_for_tablespaces(directories, true);
}

static void dict_load_from_spaces_sdi() {
  fil_open_ibds();

  my_thread_init();

  THD *thd = create_thd(false, true, true, 0);

  ib_trx_t trx = ib_trx_begin(IB_TRX_READ_COMMITTED, false, false, thd);

  std::vector<space_id_t> space_ids;

  Fil_space_iterator::for_each_space(false, [&](fil_space_t *space) {
    space_ids.push_back(space->id);
    return (DB_SUCCESS);
  });

  for (auto space_id : space_ids) {
    if (!fsp_is_ibd_tablespace(space_id)) continue;
    dict_load_tables_from_space_id(space_id, thd, trx);
  }

  ib_trx_commit(trx);
  ib_trx_release(trx);

  destroy_thd(thd);

  my_thread_end();
}

static bool innodb_init(bool init_dd, bool for_apply_log) {
  /* Check if the data files exist or not. */
  dberr_t err = srv_sys_space.check_file_spec(false, 5 * 1024 * 1024 /* 5M */);

  if (err != DB_SUCCESS) {
    return (false);
  }

  /* InnoDB files should be found in the following locations only. */
  std::string directories;

  directories.append(srv_data_home);

  if (srv_undo_dir != nullptr && *srv_undo_dir != 0) {
    directories.push_back(FIL_PATH_SEPARATOR);
    directories.append(srv_undo_dir);
  }

  /* This is the default directory for .ibd files. */
  directories.push_back(FIL_PATH_SEPARATOR);
  directories.append(MySQL_datadir_path.path());

  lsn_t to_lsn = ULLONG_MAX;
  if (for_apply_log && (metadata_type == METADATA_FULL_BACKUP ||
                        xtrabackup_incremental_dir != nullptr)) {
    to_lsn = (xtrabackup_incremental_dir == nullptr) ? metadata_last_lsn
                                                     : incremental_last_lsn;
  }

  err = srv_start(false, directories, to_lsn);

  if (err != DB_SUCCESS) {
    free(internal_innobase_data_file_path);
    internal_innobase_data_file_path = NULL;
    goto error;
  }

  if (init_dd) {
    dict_load_from_spaces_sdi();
    dict_sys->dynamic_metadata =
        dd_table_open_on_name(NULL, NULL, "mysql/innodb_dynamic_metadata",
                              false, DICT_ERR_IGNORE_NONE);
    dict_persist->table_buffer = UT_NEW_NOKEY(DDTableBuffer());
    srv_dict_recover_on_restart();
  }

  srv_start_threads(false);

  while (trx_rollback_or_clean_is_active) {
    os_thread_sleep(1000);
  }

  innodb_inited = 1;

  return (false);

error:
  msg("xtrabackup: innodb_init(): Error occured.\n");
  return (true);
}

static bool innodb_end(void) {
  srv_fast_shutdown = (ulint)innobase_fast_shutdown;
  innodb_inited = 0;

  msg("xtrabackup: starting shutdown with innodb_fast_shutdown = %lu\n",
      srv_fast_shutdown);

  srv_pre_dd_shutdown();

  srv_shutdown();

  free(internal_innobase_data_file_path);
  internal_innobase_data_file_path = NULL;

  return (FALSE);
}

/* ================= common ================= */

/***********************************************************************
Read backup meta info.
@return TRUE on success, FALSE on failure. */
static bool xtrabackup_read_metadata(char *filename) {
  FILE *fp;
  bool r = TRUE;

  fp = fopen(filename, "r");
  if (!fp) {
    msg("xtrabackup: Error: cannot open %s\n", filename);
    return (FALSE);
  }

  if (fscanf(fp, "backup_type = %29s\n", metadata_type_str) != 1) {
    r = FALSE;
    goto end;
  }
  /* Use UINT64PF instead of LSN_PF here, as we have to maintain the file
  format. */
  if (fscanf(fp, "from_lsn = " LSN_PF "\n", &metadata_from_lsn) != 1) {
    r = FALSE;
    goto end;
  }
  if (fscanf(fp, "to_lsn = " LSN_PF "\n", &metadata_to_lsn) != 1) {
    r = FALSE;
    goto end;
  }
  if (fscanf(fp, "last_lsn = " LSN_PF "\n", &metadata_last_lsn) != 1) {
    metadata_last_lsn = 0;
  }
  if (fscanf(fp, "flushed_lsn = " LSN_PF "\n", &backup_redo_log_flushed_lsn) !=
      1) {
    backup_redo_log_flushed_lsn = 0;
  }

end:
  fclose(fp);

  return (r);
}

/***********************************************************************
Print backup meta info to a specified buffer. */
static void xtrabackup_print_metadata(char *buf, size_t buf_len) {
  /* Use UINT64PF instead of LSN_PF here, as we have to maintain the file
  format. */
  snprintf(buf, buf_len,
           "backup_type = %s\n"
           "from_lsn = " LSN_PF
           "\n"
           "to_lsn = " LSN_PF
           "\n"
           "last_lsn = " LSN_PF
           "\n"
           "flushed_lsn = " LSN_PF "\n",
           metadata_type_str, metadata_from_lsn, metadata_to_lsn,
           metadata_last_lsn, opt_lock_ddl ? backup_redo_log_flushed_lsn : 0);
}

/***********************************************************************
Stream backup meta info to a specified datasink.
@return TRUE on success, FALSE on failure. */
static bool xtrabackup_stream_metadata(ds_ctxt_t *ds_ctxt) {
  char buf[1024];
  size_t len;
  ds_file_t *stream;
  MY_STAT mystat;
  bool rc = TRUE;

  xtrabackup_print_metadata(buf, sizeof(buf));

  len = strlen(buf);

  mystat.st_size = len;
  mystat.st_mtime = my_time(0);

  stream = ds_open(ds_ctxt, XTRABACKUP_METADATA_FILENAME, &mystat);
  if (stream == NULL) {
    msg("xtrabackup: Error: cannot open output stream "
        "for %s\n",
        XTRABACKUP_METADATA_FILENAME);
    return (FALSE);
  }

  if (ds_write(stream, buf, len)) {
    rc = FALSE;
  }

  if (ds_close(stream)) {
    rc = FALSE;
  }

  return (rc);
}

static bool write_to_file(const char *filepath, const char *data) {
  size_t len = strlen(data);
  FILE *fp = fopen(filepath, "w");
  if (!fp) {
    msg("xtrabackup: Error: cannot open %s\n", filepath);
    return (FALSE);
  }
  if (fwrite(data, len, 1, fp) < 1) {
    fclose(fp);
    return (FALSE);
  }

  fclose(fp);
  return TRUE;
}

/***********************************************************************
Write backup meta info to a specified file.
@return TRUE on success, FALSE on failure. */
static bool xtrabackup_write_metadata(const char *filepath) {
  char buf[1024];

  xtrabackup_print_metadata(buf, sizeof(buf));
  return write_to_file(filepath, buf);
}

/***********************************************************************
Read meta info for an incremental delta.
@return TRUE on success, FALSE on failure. */
static bool xb_read_delta_metadata(const char *filepath,
                                   xb_delta_info_t *info) {
  FILE *fp;
  char key[51];
  char value[51];
  bool r = TRUE;

  /* set defaults */
  info->page_size = ULINT_UNDEFINED;
  info->zip_size = ULINT_UNDEFINED;
  info->space_id = SPACE_UNKNOWN;

  fp = fopen(filepath, "r");
  if (!fp) {
    /* Meta files for incremental deltas are optional */
    return (TRUE);
  }

  while (!feof(fp)) {
    if (fscanf(fp, "%50s = %50s\n", key, value) == 2) {
      if (strcmp(key, "page_size") == 0) {
        info->page_size = strtoul(value, NULL, 10);
      } else if (strcmp(key, "zip_size") == 0) {
        info->zip_size = strtoul(value, NULL, 10);
      } else if (strcmp(key, "space_id") == 0) {
        info->space_id = strtoul(value, NULL, 10);
      }
    }
  }

  fclose(fp);

  if (info->page_size == ULINT_UNDEFINED) {
    msg("xtrabackup: page_size is required in %s\n", filepath);
    r = FALSE;
  }
  if (info->space_id == SPACE_UNKNOWN) {
    msg("xtrabackup: Warning: This backup was taken with XtraBackup 2.0.1 "
        "or earlier, some DDL operations between full and incremental "
        "backups may be handled incorrectly\n");
  }

  return (r);
}

/***********************************************************************
Write meta info for an incremental delta.
@return TRUE on success, FALSE on failure. */
bool xb_write_delta_metadata(const char *filename,
                             const xb_delta_info_t *info) {
  ds_file_t *f;
  char buf[64];
  bool ret;
  size_t len;
  MY_STAT mystat;

  snprintf(buf, sizeof(buf),
           "page_size = %lu\n"
           "zip_size = %lu\n"
           "space_id = %lu\n",
           info->page_size, info->zip_size, info->space_id);
  len = strlen(buf);

  mystat.st_size = len;
  mystat.st_mtime = my_time(0);

  f = ds_open(ds_meta, filename, &mystat);
  if (f == NULL) {
    msg("xtrabackup: Error: cannot open output stream for %s\n", filename);
    return (FALSE);
  }

  ret = (ds_write(f, buf, len) == 0);

  if (ds_close(f)) {
    ret = FALSE;
  }

  return (ret);
}

static bool xtrabackup_write_info(const char *filepath) {
  char *xtrabackup_info_data = get_xtrabackup_info(mysql_connection);
  if (!xtrabackup_info_data) {
    return FALSE;
  }

  bool result = write_to_file(filepath, xtrabackup_info_data);

  free(xtrabackup_info_data);
  return result;
}

/* ================= backup ================= */
void xtrabackup_io_throttling(void) {
  if (xtrabackup_throttle && (--io_ticket) < 0) {
    os_event_reset(wait_throttle);
    os_event_wait(wait_throttle);
  }
}

static bool regex_list_check_match(const regex_list_t &list, const char *name) {
  xb_regmatch_t tables_regmatch[1];
  for (regex_list_t::const_iterator i = list.begin(), end = list.end();
       i != end; ++i) {
    const xb_regex_t &regex = *i;
    int regres = xb_regexec(&regex, name, 1, tables_regmatch, 0);

    if (regres != REG_NOMATCH) {
      return (TRUE);
    }
  }
  return (FALSE);
}

static bool find_filter_in_hashtable(const char *name, hash_table_t *table,
                                     xb_filter_entry_t **result) {
  xb_filter_entry_t *found = NULL;
  HASH_SEARCH(name_hash, table, ut_fold_string(name), xb_filter_entry_t *,
              found, (void)0, !strcmp(found->name, name));

  if (found && result) {
    *result = found;
  }
  return (found != NULL);
}

/************************************************************************
Checks if a given table name matches any of specifications given in
regex_list or tables_hash.

@return TRUE on match or both regex_list and tables_hash are empty.*/
static bool check_if_table_matches_filters(const char *name,
                                           const regex_list_t &regex_list,
                                           hash_table_t *tables_hash) {
  if (regex_list.empty() && !tables_hash) {
    return (FALSE);
  }

  if (regex_list_check_match(regex_list, name)) {
    return (TRUE);
  }

  if (tables_hash && find_filter_in_hashtable(name, tables_hash, NULL)) {
    return (TRUE);
  }

  return FALSE;
}

enum skip_database_check_result {
  DATABASE_SKIP,
  DATABASE_SKIP_SOME_TABLES,
  DATABASE_DONT_SKIP,
  DATABASE_DONT_SKIP_UNLESS_EXPLICITLY_EXCLUDED,
};

/************************************************************************
Checks if a database specified by name should be skipped from backup based on
the --databases, --databases_file or --databases_exclude options.

@return TRUE if entire database should be skipped,
        FALSE otherwise.
*/
static skip_database_check_result check_if_skip_database(
    const char *name /*!< in: path to the database */
) {
  /* There are some filters for databases, check them */
  xb_filter_entry_t *database = NULL;

  if (databases_exclude_hash &&
      find_filter_in_hashtable(name, databases_exclude_hash, &database) &&
      !database->has_tables) {
    /* Database is found and there are no tables specified,
       skip entire db. */
    return DATABASE_SKIP;
  }

  if (databases_include_hash) {
    if (!find_filter_in_hashtable(name, databases_include_hash, &database)) {
      /* Database isn't found, skip the database */
      return DATABASE_SKIP;
    } else if (database->has_tables) {
      return DATABASE_SKIP_SOME_TABLES;
    } else {
      return DATABASE_DONT_SKIP_UNLESS_EXPLICITLY_EXCLUDED;
    }
  }

  return DATABASE_DONT_SKIP;
}

/************************************************************************
Checks if a database specified by path should be skipped from backup based on
the --databases, --databases_file or --databases_exclude options.

@return TRUE if the table should be skipped. */
bool check_if_skip_database_by_path(
    const char *path /*!< in: path to the db directory. */
) {
  if (databases_include_hash == NULL && databases_exclude_hash == NULL) {
    return (FALSE);
  }

  const char *db_name = strrchr(path, OS_PATH_SEPARATOR);
  if (db_name == NULL) {
    db_name = path;
  } else {
    ++db_name;
  }

  return check_if_skip_database(db_name) == DATABASE_SKIP;
}

/************************************************************************
Checks if a table specified as a name in the form "database/name" (InnoDB 5.6)
or "./database/name.ibd" (InnoDB 5.5-) should be skipped from backup based on
the --tables or --tables-file options.

@return TRUE if the table should be skipped. */
bool check_if_skip_table(
    /******************/
    const char *name) /*!< in: path to the table */
{
  char buf[FN_REFLEN];
  const char *dbname, *tbname;
  const char *ptr;
  char *eptr;

  if (regex_exclude_list.empty() && regex_include_list.empty() &&
      tables_include_hash == NULL && tables_exclude_hash == NULL &&
      databases_include_hash == NULL && databases_exclude_hash == NULL) {
    return (false);
  }

  dbname = NULL;
  tbname = name;
  while ((ptr = strchr(tbname, OS_PATH_SEPARATOR)) != NULL) {
    dbname = tbname;
    tbname = ptr + 1;
  }

  if (dbname == NULL) {
    return (false);
  }

  strncpy(buf, dbname, FN_REFLEN);
  buf[tbname - 1 - dbname] = 0;

  const skip_database_check_result skip_database = check_if_skip_database(buf);
  if (skip_database == DATABASE_SKIP) {
    return (true);
  }

  buf[FN_REFLEN - 1] = '\0';
  buf[tbname - 1 - dbname] = '.';

  /* Check if there's a suffix in the table name. If so, truncate it. We
  rely on the fact that a dot cannot be a part of a table name (it is
  encoded by the server with the @NNNN syntax). */
  if ((eptr = strchr(&buf[tbname - dbname], '.')) != NULL) {
    *eptr = '\0';
  }

  /* For partitioned tables first try to match against the regexp
  without truncating the #P#... suffix so we can backup individual
  partitions with regexps like '^test[.]t#P#p5' */
  if (check_if_table_matches_filters(buf, regex_exclude_list,
                                     tables_exclude_hash)) {
    return (true);
  }
  if (check_if_table_matches_filters(buf, regex_include_list,
                                     tables_include_hash)) {
    return (false);
  }
  if ((eptr = strstr(buf, "#P#")) != NULL) {
    *eptr = 0;

    if (check_if_table_matches_filters(buf, regex_exclude_list,
                                       tables_exclude_hash)) {
      return (true);
    }
    if (check_if_table_matches_filters(buf, regex_include_list,
                                       tables_include_hash)) {
      return (false);
    }
  }

  if (skip_database == DATABASE_DONT_SKIP_UNLESS_EXPLICITLY_EXCLUDED) {
    /* Database is in include-list, and qualified name wasn't
       found in any of exclusion filters.*/
    return (false);
  }

  if (skip_database == DATABASE_SKIP_SOME_TABLES ||
      !regex_include_list.empty() || tables_include_hash) {
    /* Include lists are present, but qualified name
       failed to match any.*/
    return (true);
  }

  return (false);
}

const char *xb_get_copy_action(const char *dflt) {
  const char *action;

  if (xtrabackup_stream) {
    if (xtrabackup_compress != XTRABACKUP_COMPRESS_NONE) {
      if (xtrabackup_encrypt) {
        action = "Compressing, encrypting and streaming";
      } else {
        action = "Compressing and streaming";
      }
    } else if (xtrabackup_encrypt) {
      action = "Encrypting and streaming";
    } else {
      action = "Streaming";
    }
  } else {
    if (xtrabackup_compress != XTRABACKUP_COMPRESS_NONE) {
      if (xtrabackup_encrypt) {
        action = "Compressing and encrypting";
      } else {
        action = "Compressing";
      }
    } else if (xtrabackup_encrypt) {
      action = "Encrypting";
    } else {
      action = dflt;
    }
  }

  return (action);
}

/* TODO: We may tune the behavior (e.g. by fil_aio)*/

static bool xtrabackup_copy_datafile(fil_node_t *node, uint thread_n) {
  char dst_name[FN_REFLEN];
  ds_file_t *dstfile = NULL;
  xb_fil_cur_t cursor;
  xb_fil_cur_result_t res;
  xb_write_filt_t *write_filter = NULL;
  xb_write_filt_ctxt_t write_filt_ctxt;
  const char *action;
  xb_read_filt_t *read_filter;
  bool rc = FALSE;

  /* Get the name and the path for the tablespace. node->name always
  contains the path (which may be absolute for remote tablespaces in
  5.6+). space->name contains the tablespace name in the form
  "./database/table.ibd" (in 5.5-) or "database/table" (in 5.6+). For a
  multi-node shared tablespace, space->name contains the name of the first
  node, but that's irrelevant, since we only need node_name to match them
  against filters, and the shared tablespace is always copied regardless
  of the filters value. */

  const char *const node_name = node->space->name;
  const char *const node_path = node->name;

  bool is_system = !fsp_is_ibd_tablespace(node->space->id);
  bool is_undo = fsp_is_undo_tablespace(node->space->id);

  ut_ad(!is_undo || is_system);

  if (!is_system && opt_lock_ddl_per_table) {
    mdl_lock_table(node->space->id);
  }

  if (!is_system && check_if_skip_table(node_name)) {
    msg("[%02u] Skipping %s.\n", thread_n, node_name);
    return (FALSE);
  }

  if (!changed_page_bitmap) {
    read_filter = &rf_pass_through;
  } else {
    read_filter = &rf_bitmap;
  }
  res = xb_fil_cur_open(&cursor, read_filter, node, thread_n);
  if (res == XB_FIL_CUR_SKIP) {
    goto skip;
  } else if (res == XB_FIL_CUR_ERROR) {
    goto error;
  }

  if (is_undo && Fil_path::has_suffix(IBU, cursor.rel_path)) {
    strncpy(dst_name, xb_tablespace_backup_file_path(cursor.abs_path).c_str(),
            sizeof(dst_name));
  } else {
    strncpy(dst_name, cursor.rel_path, sizeof(dst_name));
  }

  /* Setup the page write filter */
  if (xtrabackup_incremental) {
    write_filter = &wf_incremental;
  } else {
    write_filter = &wf_write_through;
  }

  memset(&write_filt_ctxt, 0, sizeof(xb_write_filt_ctxt_t));
  ut_a(write_filter->process != NULL);

  if (write_filter->init != NULL &&
      !write_filter->init(&write_filt_ctxt, dst_name, &cursor)) {
    msg("[%02u] xtrabackup: error: failed to initialize page write filter.\n",
        thread_n);
    goto error;
  }

  /* do not compress already compressed tablespaces */
  if (cursor.is_compressable) {
    dstfile = ds_open(ds_data, dst_name, &cursor.statinfo);
  } else {
    dstfile = ds_open(ds_uncompressed_data, dst_name, &cursor.statinfo);
  }
  if (dstfile == NULL) {
    msg("[%02u] xtrabackup: error: cannot open the destination stream for %s\n",
        thread_n, dst_name);
    goto error;
  }

  action = xb_get_copy_action();

  if (xtrabackup_stream) {
    msg_ts("[%02u] %s %s\n", thread_n, action, node_path);
  } else {
    msg_ts("[%02u] %s %s to %s\n", thread_n, action, node_path, dstfile->path);
  }

  /* The main copy loop */
  while ((res = xb_fil_cur_read(&cursor)) == XB_FIL_CUR_SUCCESS) {
    if (!write_filter->process(&write_filt_ctxt, dstfile)) {
      goto error;
    }
  }

  if (res == XB_FIL_CUR_ERROR) {
    goto error;
  }

  if (write_filter->finalize &&
      !write_filter->finalize(&write_filt_ctxt, dstfile)) {
    goto error;
  }

  /* close */
  msg_ts("[%02u]        ...done\n", thread_n);
  xb_fil_cur_close(&cursor);
  if (ds_close(dstfile)) {
    rc = TRUE;
  }
  if (write_filter && write_filter->deinit) {
    write_filter->deinit(&write_filt_ctxt);
  }
  return (rc);

error:
  xb_fil_cur_close(&cursor);
  if (dstfile != NULL) {
    ds_close(dstfile);
  }
  if (write_filter && write_filter->deinit) {
    write_filter->deinit(&write_filt_ctxt);
    ;
  }
  msg("[%02u] xtrabackup: Error: xtrabackup_copy_datafile() failed.\n",
      thread_n);
  return (TRUE); /*ERROR*/

skip:

  if (dstfile != NULL) {
    ds_close(dstfile);
  }
  if (write_filter && write_filter->deinit) {
    write_filter->deinit(&write_filt_ctxt);
  }
  msg("[%02u] xtrabackup: Warning: We assume the "
      "table was dropped during xtrabackup execution "
      "and ignore the file.\n",
      thread_n);
  msg("[%02u] xtrabackup: Warning: skipping tablespace %s.\n", thread_n,
      node_name);
  return (FALSE);
}

/*******************************************************/ /**
 Scans log from a buffer and writes new log data to the outpud datasinc.
 @return true if success */
static bool xtrabackup_scan_log_recs(
    /*===============*/
    log_t &log,               /*!< in: redo log */
    bool is_last,             /*!< in: whether it is last segment
                              to copy */
    lsn_t start_lsn,          /*!< in: buffer start lsn */
    lsn_t *contiguous_lsn,    /*!< in/out: it is known that all log
                              groups contain contiguous log data up
                              to this lsn */
    lsn_t *group_scanned_lsn, /*!< out: scanning succeeded up to
                            this lsn */
    lsn_t checkpoint_lsn,     /*!< in: latest checkpoint LSN */
    bool *finished)           /*!< out: false if is not able to scan
                              any more in this log group */
{
  lsn_t scanned_lsn;
  ulint data_len;
  ulint write_size;
  const byte *log_block;
  bool more_data = false;

  ulint scanned_checkpoint_no = 0;

  *finished = false;
  scanned_lsn = start_lsn;
  log_block = log_sys->buf;

  while (log_block < log_sys->buf + RECV_SCAN_SIZE && !*finished) {
    ulint no = log_block_get_hdr_no(log_block);
    ulint scanned_no = log_block_convert_lsn_to_no(scanned_lsn);
    ibool checksum_is_ok = log_block_checksum_is_ok(log_block);

    if (no != scanned_no && checksum_is_ok) {
      ulint blocks_in_group;

      blocks_in_group = log_block_convert_lsn_to_no(log.lsn_real_capacity) - 1;

      if ((no < scanned_no && ((scanned_no - no) % blocks_in_group) == 0) ||
          no == 0 ||
          /* Log block numbers wrap around at 0x3FFFFFFF */
          ((scanned_no | 0x40000000UL) - no) % blocks_in_group == 0) {
        /* old log block, do nothing */
        *finished = true;
        break;
      }

      msg("xtrabackup: error: log block numbers mismatch:\n"
          "xtrabackup: error: expected log block no. %lu,"
          " but got no. %lu from the log file.\n",
          (ulong)scanned_no, (ulong)no);

      if ((no - scanned_no) % blocks_in_group == 0) {
        msg("xtrabackup: error:"
            " it looks like InnoDB log has wrapped"
            " around before xtrabackup could"
            " process all records due to either"
            " log copying being too slow, or "
            " log files being too small.\n");
      }

      return (false);
    } else if (!checksum_is_ok) {
      /* Garbage or an incompletely written log block */
      msg("xtrabackup: warning: Log block checksum mismatch"
          " (block no %lu at lsn " LSN_PF
          "): \n"
          "expected %lu, calculated checksum %lu\n",
          (ulong)no, scanned_lsn, (ulong)log_block_get_checksum(log_block),
          (ulong)log_block_calc_checksum(log_block));
      msg("xtrabackup: warning: this is possible when the "
          "log block has not been fully written by the "
          "server, will retry later.\n");
      *finished = true;
      break;
    }

    if (log_block_get_flush_bit(log_block)) {
      /* This block was a start of a log flush operation:
      we know that the previous flush operation must have
      been completed for all log groups before this block
      can have been flushed to any of the groups. Therefore,
      we know that log data is contiguous up to scanned_lsn
      in all non-corrupt log groups. */

      if (scanned_lsn > *contiguous_lsn) {
        *contiguous_lsn = scanned_lsn;
      }
    }

    data_len = log_block_get_data_len(log_block);

    if ((scanned_checkpoint_no > 0) &&
        (log_block_get_checkpoint_no(log_block) < scanned_checkpoint_no) &&
        (scanned_checkpoint_no - log_block_get_checkpoint_no(log_block) >
         0x80000000UL)) {
      /* Garbage from a log buffer flush which was made
      before the most recent database recovery */

      *finished = true;
      break;
    }

    if (!recv_sys->parse_start_lsn &&
        (log_block_get_first_rec_group(log_block) > 0)) {
      /* We found a point from which to start the parsing
      of log records */

      recv_sys->parse_start_lsn =
          scanned_lsn + log_block_get_first_rec_group(log_block);
      recv_sys->scanned_lsn = recv_sys->parse_start_lsn;
      recv_sys->recovered_lsn = recv_sys->parse_start_lsn;
    }

    scanned_lsn = scanned_lsn + data_len;
    scanned_checkpoint_no = log_block_get_checkpoint_no(log_block);

    if (scanned_lsn > recv_sys->scanned_lsn) {
      /* We were able to find more log data: add it to the
      parsing buffer if parse_start_lsn is already
      non-zero */

      if (recv_sys->len + 4 * OS_FILE_LOG_BLOCK_SIZE >= RECV_PARSING_BUF_SIZE) {
        ib::error() << "Log parsing buffer overflow. Recovery may have failed!";

        recv_sys->found_corrupt_log = true;

      } else if (!recv_sys->found_corrupt_log) {
        more_data = recv_sys_add_to_parsing_buf(log_block, scanned_lsn, 0);
      }

      recv_sys->scanned_lsn = scanned_lsn;
      recv_sys->scanned_checkpoint_no = log_block_get_checkpoint_no(log_block);
    }

    if (data_len < OS_FILE_LOG_BLOCK_SIZE) {
      /* Log data for this group ends here */

      *finished = true;
    } else {
      log_block += OS_FILE_LOG_BLOCK_SIZE;
    }
  }

  *group_scanned_lsn = scanned_lsn;

  /* ===== write log to 'xtrabackup_logfile' ====== */
  if (!*finished) {
    write_size = RECV_SCAN_SIZE;
  } else {
    write_size =
        ut_uint64_align_up(scanned_lsn, OS_FILE_LOG_BLOCK_SIZE) - start_lsn;
    if (!is_last && scanned_lsn % OS_FILE_LOG_BLOCK_SIZE) {
      write_size -= OS_FILE_LOG_BLOCK_SIZE;
    }
  }

  byte encrypted_buf[4 * UNIV_PAGE_SIZE_MAX];
  byte *write_buf = log_sys->buf;

  if (srv_redo_log_encrypt) {
    IORequest req_type(IORequestLogWrite);
    fil_space_t *space = fil_space_get(dict_sys_t::s_log_space_first_id);
    fil_io_set_encryption(req_type, page_id_t(space->id, 0), space);
    Encryption encryption(req_type.encryption_algorithm());
    ulint dst_len = write_size;
    write_buf = encryption.encrypt_log(req_type, log_sys->buf, write_size,
                                       encrypted_buf, &dst_len);
    ut_a(write_size == dst_len);
  }

  if (ds_write(dst_log_file, write_buf, write_size)) {
    msg("xtrabackup: Error: "
        "write to logfile failed\n");
    return (false);
  }

  if (more_data && !recv_sys->found_corrupt_log) {
    /* Try to parse more log records */

    recv_parse_log_recs(checkpoint_lsn);

    if (recv_sys->recovered_offset > RECV_PARSING_BUF_SIZE / 4) {
      /* Move parsing buffer data to the buffer start */

      recv_reset_buffer();
    }
  }

  return (true);
}

static bool xtrabackup_copy_logfile(log_t &log, lsn_t from_lsn, bool is_last) {
  /* definition from recv_recovery_from_checkpoint_start() */
  lsn_t scanned_lsn;
  lsn_t contiguous_lsn;

  ut_a(dst_log_file != NULL);

  /* read from checkpoint_lsn_start to current */
  contiguous_lsn = ut_uint64_align_down(from_lsn, OS_FILE_LOG_BLOCK_SIZE);

  bool finished;
  lsn_t start_lsn;
  lsn_t end_lsn;

  /* reference recv_group_scan_log_recs() */
  finished = false;

  start_lsn = contiguous_lsn;
  scanned_lsn = start_lsn;

  while (!finished) {
    end_lsn = start_lsn + RECV_SCAN_SIZE;

    xtrabackup_io_throttling();

    recv_read_log_seg(log, log.buf, start_lsn, end_lsn);

    if (!xtrabackup_scan_log_recs(log, is_last, start_lsn, &contiguous_lsn,
                                  &scanned_lsn, from_lsn, &finished)) {
      goto error;
    }

    start_lsn = end_lsn;
  }

  log.scanned_lsn = scanned_lsn;

  msg_ts(">> log scanned up to (" LSN_PF ")\n", log.scanned_lsn);

  /* update global variable*/
  log_copy_scanned_lsn = scanned_lsn;

  debug_sync_point("xtrabackup_copy_logfile_pause");

  return (FALSE);

error:
  ds_close(dst_log_file);
  msg("xtrabackup: Error: xtrabackup_copy_logfile() failed.\n");
  return (TRUE);
}

static void log_copying_thread() {
  /*
    Initialize mysys thread-specific memory so we can
    use mysys functions in this thread.
  */
  my_thread_init();

  ut_a(dst_log_file != NULL);

  log_copying_running = true;

  while (log_copying || log_copy_scanned_lsn < log_copying_stop_lsn) {
    os_event_reset(log_copying_stop);
    os_event_wait_time_low(log_copying_stop,
                           xtrabackup_log_copy_interval * 1000ULL, 0);
    if (xtrabackup_copy_logfile(*log_sys, log_copy_scanned_lsn, false)) {
      exit(EXIT_FAILURE);
    }
  }

  /* last copying */
  if (xtrabackup_copy_logfile(*log_sys, log_copy_scanned_lsn, true)) {
    exit(EXIT_FAILURE);
  }

  log_copying_running = false;
  my_thread_end();
}

/* io throttle watching (rough) */
void io_watching_thread() {
  /* currently, for --backup only */
  ut_a(xtrabackup_backup);

  io_watching_thread_running = true;

  while (log_copying) {
    os_thread_sleep(1000000); /*1 sec*/
    io_ticket = xtrabackup_throttle;
    os_event_set(wait_throttle);
  }

  /* stop io throttle */
  xtrabackup_throttle = 0;
  os_event_set(wait_throttle);

  std::atomic_thread_fence(std::memory_order_seq_cst);
  io_watching_thread_running = false;
}

/************************************************************************
I/o-handler thread function. */
static void io_handler_thread(ulint segment) {
  while (srv_shutdown_state != SRV_SHUTDOWN_EXIT_THREADS) {
    fil_aio_wait(segment);
  }

  /* We count the number of threads in os_thread_exit(). A created
  thread should always use that to exit and not use return() to exit.
  The thread actually never comes here because it is exited in an
  os_event_wait(). */
}

/**************************************************************************
Datafiles copying thread.*/
static void data_copy_thread_func(data_thread_ctxt_t *ctxt) {
  uint num = ctxt->num;
  fil_node_t *node;

  /*
    Initialize mysys thread-specific memory so we can
    use mysys functions in this thread.
  */
  my_thread_init();

  debug_sync_point("data_copy_thread_func");

  while ((node = datafiles_iter_next(ctxt->it)) != NULL && !*(ctxt->error)) {
    /* copy the datafile */
    if (xtrabackup_copy_datafile(node, num)) {
      msg("[%02u] xtrabackup: Error: failed to copy datafile.\n", num);
      *(ctxt->error) = true;
    }
  }

  mutex_enter(ctxt->count_mutex);
  (*ctxt->count)--;
  mutex_exit(ctxt->count_mutex);

  my_thread_end();
}

/************************************************************************
Initialize the appropriate datasink(s). Both local backups and streaming in the
'xbstream' format allow parallel writes so we can write directly.

Otherwise (i.e. when streaming in the 'tar' format) we need 2 separate datasinks
for the data stream (and don't allow parallel data copying) and for metainfo
files (including xtrabackup_logfile). The second datasink writes to temporary
files first, and then streams them in a serialized way when closed. */
static void xtrabackup_init_datasinks(void) {
  /* Start building out the pipelines from the terminus back */
  if (xtrabackup_stream) {
    /* All streaming goes to stdout */
    ds_data = ds_meta = ds_redo =
        ds_create(xtrabackup_target_dir, DS_TYPE_STDOUT);
  } else {
    /* Local filesystem */
    ds_data = ds_meta = ds_redo =
        ds_create(xtrabackup_target_dir, DS_TYPE_LOCAL);
  }

  /* Track it for destruction */
  xtrabackup_add_datasink(ds_data);

  /* Stream formatting */
  if (xtrabackup_stream) {
    ds_ctxt_t *ds;
    if (xtrabackup_stream_fmt == XB_STREAM_FMT_XBSTREAM) {
      ds = ds_create(xtrabackup_target_dir, DS_TYPE_XBSTREAM);
    } else {
      /* bad juju... */
      ds = NULL;
    }

    xtrabackup_add_datasink(ds);

    ds_set_pipe(ds, ds_data);
    ds_data = ds;

    if (xtrabackup_stream_fmt != XB_STREAM_FMT_XBSTREAM) {
      /* 'tar' does not allow parallel streams */
      ds_redo = ds_meta = ds_create(xtrabackup_target_dir, DS_TYPE_TMPFILE);
      xtrabackup_add_datasink(ds_meta);
      ds_set_pipe(ds_meta, ds);
    } else {
      ds_redo = ds_meta = ds_data;
    }
  }

  /* Encryption */
  if (xtrabackup_encrypt) {
    ds_ctxt_t *ds;

    ds_encrypt_algo = xtrabackup_encrypt_algo;
    ds_encrypt_key = xtrabackup_encrypt_key;
    ds_encrypt_key_file = xtrabackup_encrypt_key_file;
    ds_encrypt_encrypt_threads = xtrabackup_encrypt_threads;
    ds_encrypt_encrypt_chunk_size = xtrabackup_encrypt_chunk_size;

    ds = ds_create(xtrabackup_target_dir, DS_TYPE_ENCRYPT);
    xtrabackup_add_datasink(ds);

    ds_set_pipe(ds, ds_data);
    if (ds_data != ds_meta) {
      ds_data = ds;
      ds = ds_create(xtrabackup_target_dir, DS_TYPE_ENCRYPT);
      xtrabackup_add_datasink(ds);

      ds_set_pipe(ds, ds_redo);
      ds_redo = ds;
    } else {
      ds_redo = ds_data = ds;
    }
  }

  ds_uncompressed_data = ds_data;

  /* Compression for ds_data and ds_redo */
  if (xtrabackup_compress != XTRABACKUP_COMPRESS_NONE) {
    ds_ctxt_t *ds;

    /* Use a 1 MB buffer for compressed output stream */
    ds = ds_create(xtrabackup_target_dir, DS_TYPE_BUFFER);
    ds_buffer_set_size(ds, opt_read_buffer_size);
    xtrabackup_add_datasink(ds);
    ds_set_pipe(ds, ds_data);
    if (ds_data != ds_redo) {
      ds_data = ds;
      ds = ds_create(xtrabackup_target_dir, DS_TYPE_BUFFER);
      ds_buffer_set_size(ds, opt_read_buffer_size);
      xtrabackup_add_datasink(ds);
      ds_set_pipe(ds, ds_redo);
      ds_redo = ds;
    } else {
      ds_redo = ds_data = ds;
    }

    ds = ds_create(xtrabackup_target_dir,
                   xtrabackup_compress == XTRABACKUP_COMPRESS_LZ4
                       ? DS_TYPE_COMPRESS_LZ4
                       : DS_TYPE_COMPRESS_QUICKLZ);
    xtrabackup_add_datasink(ds);
    ds_set_pipe(ds, ds_data);
    if (ds_data != ds_redo) {
      ds_data = ds;
      ds = ds_create(xtrabackup_target_dir,
                     xtrabackup_compress == XTRABACKUP_COMPRESS_LZ4
                         ? DS_TYPE_COMPRESS_LZ4
                         : DS_TYPE_COMPRESS_QUICKLZ);
      xtrabackup_add_datasink(ds);
      ds_set_pipe(ds, ds_redo);
      ds_redo = ds;
    } else {
      ds_redo = ds_data = ds;
    }
  }
}

/************************************************************************
Destroy datasinks.

Destruction is done in the specific order to not violate their order in the
pipeline so that each datasink is able to flush data down the pipeline. */
static void xtrabackup_destroy_datasinks(void) {
  for (uint i = actual_datasinks; i > 0; i--) {
    ds_destroy(datasinks[i - 1]);
    datasinks[i - 1] = NULL;
  }
  ds_data = NULL;
  ds_meta = NULL;
  ds_redo = NULL;
}

#define SRV_N_PENDING_IOS_PER_THREAD OS_AIO_N_PENDING_IOS_PER_THREAD
#define SRV_MAX_N_PENDING_SYNC_IOS 100

/************************************************************************
Initializes the I/O and tablespace cache subsystems. */
static void xb_fil_io_init(void)
/*================*/
{
  srv_n_file_io_threads = srv_n_read_io_threads;

  os_aio_init(srv_n_read_io_threads, srv_n_write_io_threads,
              SRV_MAX_N_PENDING_SYNC_IOS);

  fil_init(LONG_MAX);

  fsp_init();
}

/****************************************************************************
Populates the tablespace memory cache by scanning for and opening data files.
@returns DB_SUCCESS or error code.*/
static ulint xb_load_tablespaces(void)
/*=====================*/
{
  ulint err;
  page_no_t sum_of_new_sizes;
  lsn_t flush_lsn;

  for (ulint i = 0; i < srv_n_file_io_threads; i++) {
    os_thread_create(PFS_NOT_INSTRUMENTED, io_handler_thread, i);
  }

  os_thread_sleep(200000); /*0.2 sec*/

  err = srv_sys_space.check_file_spec(false, 0);

  if (err != DB_SUCCESS) {
    msg("xtrabackup: could not find data files at the specified datadir\n");
    return (DB_ERROR);
  }

  err =
      srv_sys_space.open_or_create(false, false, &sum_of_new_sizes, &flush_lsn);

  if (err != DB_SUCCESS) {
    msg("xtrabackup: Could not open or create data files.\n"
        "xtrabackup: If you tried to add new data files, and it "
        "failed here,\n"
        "xtrabackup: you should now edit innodb_data_file_path in "
        "my.cnf back\n"
        "xtrabackup: to what it was, and remove the new ibdata "
        "files InnoDB created\n"
        "xtrabackup: in this failed attempt. InnoDB only wrote "
        "those files full of\n"
        "xtrabackup: zeros, but did not yet use them in any way. "
        "But be careful: do not\n"
        "xtrabackup: remove old data files which contain your "
        "precious data!\n");
    return (err);
  }

  xb_scan_for_tablespaces();

  /* Add separate undo tablespaces to fil_system */

  err = srv_undo_tablespaces_init(false, true);
  if (err != DB_SUCCESS) {
    return (err);
  }

  for (auto tablespace : Tablespace_map::instance().external_files()) {
    if (tablespace.type != Tablespace_map::TABLESPACE) continue;
    fil_open_for_xtrabackup(tablespace.file_name, tablespace.name);
  }

  debug_sync_point("xtrabackup_load_tablespaces_pause");

  return (DB_SUCCESS);
}

/************************************************************************
Initialize the tablespace memory cache and populate it by scanning for and
opening data files.
@returns DB_SUCCESS or error code.*/
ulint xb_data_files_init(void)
/*====================*/
{
  os_create_block_cache();
  xb_fil_io_init();
  undo_spaces_init();

  return (xb_load_tablespaces());
}

/************************************************************************
Destroy the tablespace memory cache. */
void xb_data_files_close(void)
/*====================*/
{
  ulint i;

  srv_shutdown_state = SRV_SHUTDOWN_EXIT_THREADS;

  /* All threads end up waiting for certain events. Put those events
  to the signaled state. Then the threads will exit themselves after
  os_event_wait(). */
  for (i = 0; i < 1000; i++) {
    if (!buf_page_cleaner_is_active && os_aio_all_slots_free()) {
      os_aio_wake_all_threads_at_shutdown();
    }

    /* f. dict_stats_thread is signaled from
    logs_empty_and_mark_files_at_shutdown() and should have
    already quit or is quitting right now. */

    bool active = os_thread_any_active();

    os_thread_sleep(100000);

    if (!active) {
      break;
    }
  }

  if (i == 1000) {
    ib::warn() << os_thread_count
               << " threads created by InnoDB had not exited at shutdown!";
  }

  undo_spaces_deinit();

  os_aio_free();

  fil_close_all_files();

  fil_close();

  /* Free the double write data structures. */
  if (buf_dblwr) {
    buf_dblwr_free();
  }

  /* Reset srv_file_io_threads to its default value to avoid confusing
  warning on --prepare in innobase_start_or_create_for_mysql()*/
  srv_n_file_io_threads = 4;

  srv_shutdown_state = SRV_SHUTDOWN_NONE;
}

/***********************************************************************
Allocate and initialize the entry for databases and tables filtering
hash tables. If memory allocation is not successful, terminate program.
@return pointer to the created entry.  */
static xb_filter_entry_t *xb_new_filter_entry(
    /*================*/
    const char *name) /*!< in: name of table/database */
{
  xb_filter_entry_t *entry;
  ulint namelen = strlen(name);

  ut_a(namelen <= NAME_LEN * 2 + 1);

  entry = static_cast<xb_filter_entry_t *>(
      ut_zalloc_nokey(sizeof(xb_filter_entry_t) + namelen + 1));
  entry->name = ((char *)entry) + sizeof(xb_filter_entry_t);
  strcpy(entry->name, name);
  entry->has_tables = FALSE;

  return entry;
}

/***********************************************************************
Add entry to hash table. If hash table is NULL, allocate and initialize
new hash table */
static xb_filter_entry_t *xb_add_filter(
    /*========================*/
    const char *name,    /*!< in: name of table/database */
    hash_table_t **hash) /*!< in/out: hash to insert into */
{
  xb_filter_entry_t *entry;

  entry = xb_new_filter_entry(name);

  if (UNIV_UNLIKELY(*hash == NULL)) {
    *hash = hash_create(1000);
  }
  HASH_INSERT(xb_filter_entry_t, name_hash, *hash, ut_fold_string(entry->name),
              entry);

  return entry;
}

/***********************************************************************
Validate name of table or database. If name is invalid, program will
be finished with error code */
static void xb_validate_name(
    /*=============*/
    const char *name, /*!< in: name */
    size_t len)       /*!< in: length of name */
{
  const char *p;

  /* perform only basic validation. validate length and
  path symbols */
  if (len > NAME_LEN) {
    msg("xtrabackup: name `%s` is too long.\n", name);
    exit(EXIT_FAILURE);
  }
  p = strpbrk(name, "/\\~");
  if (p && p - name < NAME_LEN) {
    msg("xtrabackup: name `%s` is not valid.\n", name);
    exit(EXIT_FAILURE);
  }
}

/***********************************************************************
Register new filter entry which can be either database
or table name.  */
static void xb_register_filter_entry(
    /*=====================*/
    const char *name, /*!< in: name */
    hash_table_t **databases_hash, hash_table_t **tables_hash) {
  const char *p;
  size_t namelen;
  xb_filter_entry_t *db_entry = NULL;

  namelen = strlen(name);
  if ((p = strchr(name, '.')) != NULL) {
    char dbname[NAME_LEN + 1];

    xb_validate_name(name, p - name);
    xb_validate_name(p + 1, namelen - (p - name));

    strncpy(dbname, name, p - name);
    dbname[p - name] = 0;

    if (*databases_hash) {
      HASH_SEARCH(name_hash, (*databases_hash), ut_fold_string(dbname),
                  xb_filter_entry_t *, db_entry, (void)0,
                  !strcmp(db_entry->name, dbname));
    }
    if (!db_entry) {
      db_entry = xb_add_filter(dbname, databases_hash);
    }
    db_entry->has_tables = TRUE;
    xb_add_filter(name, tables_hash);
  } else {
    xb_validate_name(name, namelen);

    xb_add_filter(name, databases_hash);
  }
}

static void xb_register_include_filter_entry(const char *name) {
  xb_register_filter_entry(name, &databases_include_hash, &tables_include_hash);
}

static void xb_register_exclude_filter_entry(const char *name) {
  xb_register_filter_entry(name, &databases_exclude_hash, &tables_exclude_hash);
}

/***********************************************************************
Register new table for the filter.  */
static void xb_register_table(
    /*==============*/
    const char *name) /*!< in: name of table */
{
  if (strchr(name, '.') == NULL) {
    msg("xtrabackup: `%s` is not fully qualified name.\n", name);
    exit(EXIT_FAILURE);
  }

  xb_register_include_filter_entry(name);
}

static bool compile_regex(const char *regex_string, const char *error_context,
                          xb_regex_t *compiled_re) {
  char errbuf[100];
  int ret = xb_regcomp(compiled_re, regex_string, REG_EXTENDED);
  if (ret != 0) {
    xb_regerror(ret, compiled_re, errbuf, sizeof(errbuf));
    msg("xtrabackup: error: %s regcomp(%s): %s\n", error_context, regex_string,
        errbuf);
    return false;
  }
  return true;
}

static void xb_add_regex_to_list(
    const char *regex,         /*!< in: regex */
    const char *error_context, /*!< in: context to error message */
    regex_list_t *list)        /*! in: list to put new regex to */
{
  xb_regex_t compiled_regex;
  if (!compile_regex(regex, error_context, &compiled_regex)) {
    exit(EXIT_FAILURE);
  }

  list->push_back(compiled_regex);
}

/***********************************************************************
Register new regex for the include filter.  */
static void xb_register_include_regex(
    /*==============*/
    const char *regex) /*!< in: regex */
{
  xb_add_regex_to_list(regex, "tables", &regex_include_list);
}

/***********************************************************************
Register new regex for the exclude filter.  */
static void xb_register_exclude_regex(
    /*==============*/
    const char *regex) /*!< in: regex */
{
  xb_add_regex_to_list(regex, "tables-exclude", &regex_exclude_list);
}

typedef void (*insert_entry_func_t)(const char *);

/***********************************************************************
Scan string and load filter entries from it.  */
static void xb_load_list_string(
    /*================*/
    char *list,              /*!< in: string representing a list */
    const char *delimiters,  /*!< in: delimiters of entries */
    insert_entry_func_t ins) /*!< in: callback to add entry */
{
  char *p;
  char *saveptr;

  p = strtok_r(list, delimiters, &saveptr);
  while (p) {
    ins(p);

    p = strtok_r(NULL, delimiters, &saveptr);
  }
}

/***********************************************************************
Scan file and load filter entries from it.  */
static void xb_load_list_file(
    /*==============*/
    const char *filename,    /*!< in: name of file */
    insert_entry_func_t ins) /*!< in: callback to add entry */
{
  char name_buf[NAME_LEN * 2 + 2];
  FILE *fp;

  /* read and store the filenames */
  fp = fopen(filename, "r");
  if (!fp) {
    msg("xtrabackup: cannot open %s\n", filename);
    exit(EXIT_FAILURE);
  }
  while (fgets(name_buf, sizeof(name_buf), fp) != NULL) {
    char *p = strchr(name_buf, '\n');
    if (p) {
      *p = '\0';
    } else {
      msg("xtrabackup: `%s...` name is too long", name_buf);
      exit(EXIT_FAILURE);
    }

    ins(name_buf);
  }

  fclose(fp);
}

static void xb_filters_init() {
  if (xtrabackup_databases) {
    xb_load_list_string(xtrabackup_databases, " \t",
                        xb_register_include_filter_entry);
  }

  if (xtrabackup_databases_file) {
    xb_load_list_file(xtrabackup_databases_file,
                      xb_register_include_filter_entry);
  }

  if (xtrabackup_databases_exclude) {
    xb_load_list_string(xtrabackup_databases_exclude, " \t",
                        xb_register_exclude_filter_entry);
  }

  if (xtrabackup_tables) {
    xb_load_list_string(xtrabackup_tables, ",", xb_register_include_regex);
  }

  if (xtrabackup_tables_file) {
    xb_load_list_file(xtrabackup_tables_file, xb_register_table);
  }

  if (xtrabackup_tables_exclude) {
    xb_load_list_string(xtrabackup_tables_exclude, ",",
                        xb_register_exclude_regex);
  }
}

static void xb_filter_hash_free(hash_table_t *hash) {
  ulint i;

  /* free the hash elements */
  for (i = 0; i < hash_get_n_cells(hash); i++) {
    xb_filter_entry_t *table;

    table = static_cast<xb_filter_entry_t *>(HASH_GET_FIRST(hash, i));

    while (table) {
      xb_filter_entry_t *prev_table = table;

      table = static_cast<xb_filter_entry_t *>(
          HASH_GET_NEXT(name_hash, prev_table));

      HASH_DELETE(xb_filter_entry_t, name_hash, hash,
                  ut_fold_string(prev_table->name), prev_table);
      ut_free(prev_table);
    }
  }

  /* free hash */
  hash_table_free(hash);
}

static void xb_regex_list_free(regex_list_t *list) {
  while (list->size() > 0) {
    xb_regfree(&list->front());
    list->pop_front();
  }
}

/************************************************************************
Destroy table filters for partial backup. */
static void xb_filters_free() {
  xb_regex_list_free(&regex_include_list);
  xb_regex_list_free(&regex_exclude_list);

  if (tables_include_hash) {
    xb_filter_hash_free(tables_include_hash);
  }

  if (tables_exclude_hash) {
    xb_filter_hash_free(tables_exclude_hash);
  }

  if (databases_include_hash) {
    xb_filter_hash_free(databases_include_hash);
  }

  if (databases_exclude_hash) {
    xb_filter_hash_free(databases_exclude_hash);
  }
}

/*********************************************************************/ /**
 Creates or opens the log files and closes them.
 @return	DB_SUCCESS or error code */
static ulint open_or_create_log_file(
    /*====================*/
    bool create_new_db,            /*!< in: true if we should create a
                                   new database */
    bool *log_file_created,        /*!< out: true if new log file
                                   created */
    bool log_file_has_been_opened, /*!< in: true if a log file has been
                                  opened before: then it is an error
                                  to try to create another log file */
    ulint k,                       /*!< in: log group number */
    ulint i,                       /*!< in: log file number in group */
    fil_space_t **log_space)       /*!< out: log space */
{
  bool ret;
  os_offset_t size;
  char name[10000];
  ulint dirnamelen;

  UT_NOT_USED(create_new_db);
  UT_NOT_USED(log_file_has_been_opened);
  UT_NOT_USED(k);
  ut_ad(k == 0);

  *log_file_created = false;

  Fil_path::normalize(srv_log_group_home_dir);

  dirnamelen = strlen(srv_log_group_home_dir);
  ut_a(dirnamelen < (sizeof name) - 10 - sizeof "ib_logfile");
  memcpy(name, srv_log_group_home_dir, dirnamelen);

  /* Add a path separator if needed. */
  if (dirnamelen && name[dirnamelen - 1] != OS_PATH_SEPARATOR) {
    name[dirnamelen++] = OS_PATH_SEPARATOR;
  }

  sprintf(name + dirnamelen, "%s%lu", "ib_logfile", (ulong)i);

  pfs_os_file_t file = os_file_create(0, name, OS_FILE_OPEN, OS_FILE_NORMAL,
                                      OS_LOG_FILE, true, &ret);
  if (!ret) {
    fprintf(stderr, "InnoDB: Error in opening %s\n", name);

    return (DB_ERROR);
  }

  size = os_file_get_size(file);

  if (size != srv_log_file_size) {
    fprintf(stderr,
            "InnoDB: Error: log file %s is of different size " UINT64PF
            " bytes\n"
            "InnoDB: than specified in the .cnf file %llu bytes!\n",
            name, size, srv_log_file_size * UNIV_PAGE_SIZE);

    return (DB_ERROR);
  }

  ret = os_file_close(file);
  ut_a(ret);

  if (i == 0) {
    /* Create in memory the file space object
    which is for this log group */

    *log_space = fil_space_create(
        name, 2 * k + dict_sys_t::s_log_space_first_id,
        fsp_flags_set_page_size(0, univ_page_size), FIL_TYPE_LOG);
  }

  ut_a(*log_space != NULL);
  ut_ad(fil_validate());

  ut_a(fil_node_create(name, srv_log_file_size / univ_page_size.physical(),
                       *log_space, false, false) != NULL);

  return (DB_SUCCESS);
}

/*********************************************************************/ /**
 Normalizes init parameter values to use units we use inside InnoDB.
 @return	DB_SUCCESS or error code */
static void xb_normalize_init_values(void)
/*==========================*/
{
  srv_lock_table_size = 5 * (srv_buf_pool_size / UNIV_PAGE_SIZE);
}

/***********************************************************************
Set the open files limit. Based on set_max_open_files().

@return the resulting open files limit. May be less or more than the requested
value.  */
static uint xb_set_max_open_files(
    /*==================*/
    uint max_file_limit) /*!<in: open files limit */
{
#if defined(RLIMIT_NOFILE)
  struct rlimit rlimit;
  uint old_cur;

  if (getrlimit(RLIMIT_NOFILE, &rlimit)) {
    goto end;
  }

  old_cur = (uint)rlimit.rlim_cur;

  if (rlimit.rlim_cur == RLIM_INFINITY) {
    rlimit.rlim_cur = max_file_limit;
  }

  if (rlimit.rlim_cur >= max_file_limit) {
    max_file_limit = rlimit.rlim_cur;
    goto end;
  }

  rlimit.rlim_cur = rlimit.rlim_max = max_file_limit;

  if (setrlimit(RLIMIT_NOFILE, &rlimit)) {
    max_file_limit = old_cur; /* Use original value */
  } else {
    rlimit.rlim_cur = 0; /* Safety if next call fails */

    (void)getrlimit(RLIMIT_NOFILE, &rlimit);

    if (rlimit.rlim_cur) {
      /* If call didn't fail */
      max_file_limit = (uint)rlimit.rlim_cur;
    }
  }

end:
  return (max_file_limit);
#else
  return (0);
#endif
}

/**************************************************************************
Prints a warning for every table that uses unsupported engine and
hence will not be backed up. */
static void xb_tables_compatibility_check() {
  const char *query =
      "SELECT"
      "  CONCAT(table_schema, '/', table_name), engine "
      "FROM information_schema.tables "
      "WHERE engine NOT IN ("
      "'MyISAM', 'InnoDB', 'CSV', 'MRG_MYISAM', 'ROCKSDB') "
      "AND table_schema NOT IN ("
      "  'performance_schema', 'information_schema', "
      "  'mysql');";

  MYSQL_RES *result = xb_mysql_query(mysql_connection, query, true, true);
  MYSQL_ROW row;
  if (!result) {
    return;
  }

  ut_a(mysql_num_fields(result) == 2);
  while ((row = mysql_fetch_row(result))) {
    if (!check_if_skip_table(row[0])) {
      *strchr(row[0], '/') = '.';
      msg("Warning: \"%s\" uses engine \"%s\" "
          "and will not be backed up.\n",
          row[0], row[1]);
    }
  }

  mysql_free_result(result);
}

static void init_mysql_environment() {
  ulong server_start_time = my_time(0);

  randominit(&sql_rand, server_start_time, server_start_time / 2);

  mysql_mutex_init(PSI_NOT_INSTRUMENTED, &LOCK_status, MY_MUTEX_INIT_FAST);
  mysql_mutex_init(PSI_NOT_INSTRUMENTED, &LOCK_global_system_variables,
                   MY_MUTEX_INIT_FAST);
  mysql_mutex_init(PSI_NOT_INSTRUMENTED, &LOCK_sql_rand, MY_MUTEX_INIT_FAST);
  mysql_mutex_init(PSI_NOT_INSTRUMENTED, &LOCK_keyring_operations,
                   MY_MUTEX_INIT_FAST);

  Srv_session::module_init();

  Global_THD_manager::create_instance();

  my_thread_stack_size = DEFAULT_THREAD_STACK;
  my_default_lc_messages = &my_locale_en_US;
  global_system_variables.collation_connection = default_charset_info;
  global_system_variables.character_set_results = default_charset_info;
  global_system_variables.character_set_client = default_charset_info;
  global_system_variables.lc_messages = my_default_lc_messages;

  table_cache_instances = Table_cache_manager::DEFAULT_MAX_TABLE_CACHES;

  table_def_init();
  transaction_cache_init();

  mdl_init();

  mysql_services_bootstrap(nullptr);
}

static void cleanup_mysql_environment() {
  Global_THD_manager::destroy_instance();

  transaction_cache_free();
  table_def_free();
  mdl_destroy();
  Srv_session::module_deinit();
  shutdown_dynamic_loader();
  mysql_services_shutdown();

  mysql_mutex_destroy(&LOCK_status);
  mysql_mutex_destroy(&LOCK_global_system_variables);
  mysql_mutex_destroy(&LOCK_sql_rand);
  mysql_mutex_destroy(&LOCK_keyring_operations);
}

void xtrabackup_backup_func(void) {
  MY_STAT stat_info;
  lsn_t latest_cp;
  uint i;
  uint count;
  ib_mutex_t count_mutex;
  data_thread_ctxt_t *data_threads;

  recv_is_making_a_backup = true;
  bool data_copying_error = false;

  init_mysql_environment();

  if (opt_dump_innodb_buffer_pool) {
    dump_innodb_buffer_pool(mysql_connection);
  }

#ifdef USE_POSIX_FADVISE
  msg("xtrabackup: uses posix_fadvise().\n");
#endif

  /* cd to datadir */

  if (my_setwd(mysql_real_data_home, MYF(MY_WME))) {
    msg("xtrabackup: cannot my_setwd %s\n", mysql_real_data_home);
    exit(EXIT_FAILURE);
  }
  msg("xtrabackup: cd to %s\n", mysql_real_data_home);

  msg("xtrabackup: open files limit requested %u, set to %u\n",
      (uint)xb_open_files_limit, xb_set_max_open_files(xb_open_files_limit));

  mysql_data_home = mysql_data_home_buff;
  mysql_data_home[0] = FN_CURLIB;  // all paths are relative from here
  mysql_data_home[1] = 0;

  srv_read_only_mode = TRUE;

  srv_backup_mode = TRUE;
  /* We can safely close files if we don't allow DDL during the
  backup */
  srv_close_files = xb_close_files || opt_lock_ddl;

  if (xb_close_files)
    msg("xtrabackup: warning: close-files specified. Use it "
        "at your own risk. If there are DDL operations like table DROP TABLE "
        "or RENAME TABLE during the backup, inconsistent backup will be "
        "produced.\n");

  /* initialize components */
  if (innodb_init_param()) exit(EXIT_FAILURE);

  xb_normalize_init_values();

#ifndef _WIN32
  srv_unix_file_flush_method =
      static_cast<srv_unix_flush_t>(innodb_flush_method);
  ut_ad(innodb_flush_method <= SRV_UNIX_O_DIRECT_NO_FSYNC);
#else
  srv_win_file_flush_method = static_cast<srv_win_flush_t>(innodb_flush_method);
  ut_ad(innodb_flush_method <= SRV_WIN_IO_NORMAL);
#endif
  switch (srv_unix_file_flush_method) {
    case SRV_UNIX_O_DIRECT:
      msg("xtrabackup: using O_DIRECT\n");
      break;
    case SRV_UNIX_O_DIRECT_NO_FSYNC:
      msg("xtrabackup: using O_DIRECT_NO_FSYNC\n");
      break;
    default:
      break;
  }

  if (srv_buf_pool_size >= 1000 * 1024 * 1024) {
    /* Here we still have srv_pool_size counted
    in kilobytes (in 4.0 this was in bytes)
    srv_boot() converts the value to
    pages; if buffer pool is less than 1000 MB,
    assume fewer threads. */
    srv_max_n_threads = 50000;

  } else if (srv_buf_pool_size >= 8 * 1024 * 1024) {
    srv_max_n_threads = 10000;
  } else {
    srv_max_n_threads = 1000; /* saves several MB of memory,
                              especially in 64-bit
                              computers */
  }

  srv_general_init();
  ut_crc32_init();
  crc_init();

  xb_filters_init();

  if (!xb_keyring_init_for_backup(mysql_connection)) {
    msg("xtrabackup: Error: failed to init keyring plugin\n");
    exit(EXIT_FAILURE);
  }

  if (!validate_options("my", orig_argc, orig_argv)) {
    exit(EXIT_FAILURE);
  }

  if (opt_tables_compatibility_check) {
    xb_tables_compatibility_check();
  }

  {
    bool log_file_created = false;
    bool log_created = false;
    bool log_opened = false;
    ulint err;
    ulint i;
    fil_space_t *log_space = nullptr;

    srv_is_being_started = true;

    os_create_block_cache();

    xb_fil_io_init();

    dict_persist_init();

    srv_n_log_files = (ulint)innobase_log_files_in_group;
    srv_log_file_size = (ulint)innobase_log_file_size;

    if (!log_sys_init(srv_n_log_files, srv_log_file_size,
                      dict_sys_t::s_log_space_first_id)) {
      exit(EXIT_FAILURE);
    }

    recv_sys_create();
    recv_sys_init(buf_pool_get_curr_size());

    clone_init();

    lock_sys_create(srv_lock_table_size);

    ut_a(srv_n_log_files > 0);

    for (i = 0; i < srv_n_log_files; i++) {
      err = open_or_create_log_file(false, &log_file_created, log_opened, 0, i,
                                    &log_space);
      if (err != DB_SUCCESS) {
        exit(EXIT_FAILURE);
      }

      if (log_file_created) {
        log_created = TRUE;
      } else {
        log_opened = TRUE;
      }
      if ((log_opened && log_created)) {
        msg("xtrabackup: Error: all log files must be created at the same "
            "time.\n"
            "xtrabackup: All log files must be created also in database "
            "creation.\n"
            "xtrabackup: If you want bigger or smaller log files, shut down "
            "the\n"
            "xtrabackup: database and make sure there were no errors in "
            "shutdown.\n"
            "xtrabackup: Then delete the existing log files. Edit the .cnf "
            "file\n"
            "xtrabackup: and start the database again.\n");

        exit(EXIT_FAILURE);
      }
    }

    /* log_file_created must not be TRUE, if online */
    if (log_file_created) {
      msg("xtrabackup: Something wrong with source files...\n");
      exit(EXIT_FAILURE);
    }

    ut_a(log_space != nullptr);

    log_read_encryption();
  }

  /* create extra LSN dir if it does not exist. */
  if (xtrabackup_extra_lsndir &&
      !my_stat(xtrabackup_extra_lsndir, &stat_info, MYF(0)) &&
      (my_mkdir(xtrabackup_extra_lsndir, 0777, MYF(0)) < 0)) {
    msg("xtrabackup: Error: cannot mkdir %d: %s\n", my_errno(),
        xtrabackup_extra_lsndir);
    exit(EXIT_FAILURE);
  }

  /* create target dir if not exist */
  if (!my_stat(xtrabackup_target_dir, &stat_info, MYF(0)) &&
      (my_mkdir(xtrabackup_target_dir, 0777, MYF(0)) < 0)) {
    msg("xtrabackup: Error: cannot mkdir %d: %s\n", my_errno(),
        xtrabackup_target_dir);
    exit(EXIT_FAILURE);
  }

  {
    /* definition from recv_recovery_from_checkpoint_start() */
    ulint max_cp_field;
    byte *buf;
    byte *log_hdr_buf_;
    byte *log_hdr_buf;
    ulint err;

    /* start back ground thread to copy newer log */
    datafiles_iter_t *it;

    log_hdr_buf_ = static_cast<byte *>(
        ut_malloc_nokey(LOG_FILE_HDR_SIZE + UNIV_PAGE_SIZE_MAX));
    log_hdr_buf =
        static_cast<byte *>(ut_align(log_hdr_buf_, UNIV_PAGE_SIZE_MAX));

    /* get current checkpoint_lsn */
    /* Look for the latest checkpoint from any of the log groups */

    err = recv_find_max_checkpoint(*log_sys, &max_cp_field);

    if (err != DB_SUCCESS) {
      ut_free(log_hdr_buf_);
      exit(EXIT_FAILURE);
    }

    log_files_header_read(*log_sys, max_cp_field);
    buf = log_sys->checkpoint_buf;

    checkpoint_lsn_start = mach_read_from_8(buf + LOG_CHECKPOINT_LSN);
    checkpoint_no_start = mach_read_from_8(buf + LOG_CHECKPOINT_NO);

  reread_log_header:
    err = fil_io(IORequest(IORequest::READ), true,
                 page_id_t(log_sys->files_space_id, 0), univ_page_size, 0,
                 LOG_FILE_HDR_SIZE, log_hdr_buf, nullptr);

    if (err != DB_SUCCESS) {
      ut_free(log_hdr_buf_);
      exit(EXIT_FAILURE);
    }

    /* check consistency of log file header to copy */

    err = recv_find_max_checkpoint(*log_sys, &max_cp_field);

    if (err != DB_SUCCESS) {
      ut_free(log_hdr_buf_);
      exit(EXIT_FAILURE);
    }

    log_files_header_read(*log_sys, max_cp_field);
    buf = log_sys->checkpoint_buf;

    if (checkpoint_no_start != mach_read_from_8(buf + LOG_CHECKPOINT_NO)) {
      checkpoint_lsn_start = mach_read_from_8(buf + LOG_CHECKPOINT_LSN);
      checkpoint_no_start = mach_read_from_8(buf + LOG_CHECKPOINT_NO);
      goto reread_log_header;
    }

    xtrabackup_init_datasinks();

    if (!select_history()) {
      exit(EXIT_FAILURE);
    }

    /* open the log file */
    memset(&stat_info, 0, sizeof(MY_STAT));
    dst_log_file = ds_open(ds_redo, XB_LOG_FILENAME, &stat_info);
    if (dst_log_file == NULL) {
      msg("xtrabackup: error: failed to open the target stream for '%s'.\n",
          XB_LOG_FILENAME);
      ut_free(log_hdr_buf_);
      exit(EXIT_FAILURE);
    }

    /* label it */
    strcpy((char *)log_hdr_buf + LOG_HEADER_CREATOR, "xtrabkup ");
    ut_sprintf_timestamp((char *)log_hdr_buf +
                         (LOG_HEADER_CREATOR + (sizeof "xtrabkup ") - 1));

    if (ds_write(dst_log_file, log_hdr_buf, LOG_FILE_HDR_SIZE)) {
      msg("xtrabackup: error: write to logfile failed\n");
      ut_free(log_hdr_buf_);
      exit(EXIT_FAILURE);
    }

    ut_free(log_hdr_buf_);

    /* start flag */
    log_copying = TRUE;

    /* start io throttle */
    if (xtrabackup_throttle) {
      io_ticket = xtrabackup_throttle;
      wait_throttle = os_event_create("wait_throttle");

      os_thread_create(PFS_NOT_INSTRUMENTED, io_watching_thread);
    }

    /* copy log file by current position */
    if (xtrabackup_copy_logfile(*log_sys, checkpoint_lsn_start, FALSE))
      exit(EXIT_FAILURE);

    log_copying_stop = os_event_create("log_copying_stop");
    os_thread_create(PFS_NOT_INSTRUMENTED, log_copying_thread);

    Tablespace_map::instance().scan(mysql_connection);

    /* Populate fil_system with tablespaces to copy */
    err = xb_load_tablespaces();
    if (err != DB_SUCCESS) {
      msg("xtrabackup: error: xb_load_tablespaces() failed with error code "
          "%lu\n",
          err);
      exit(EXIT_FAILURE);
    }

    /* FLUSH CHANGED_PAGE_BITMAPS call */
    if (!flush_changed_page_bitmaps()) {
      exit(EXIT_FAILURE);
    }
    debug_sync_point("xtrabackup_suspend_at_start");

    if (xtrabackup_incremental) {
      if (!xtrabackup_incremental_force_scan && have_changed_page_bitmaps) {
        changed_page_bitmap = xb_page_bitmap_init();
      }
      if (!changed_page_bitmap) {
        msg("xtrabackup: using the full scan for incremental backup\n");
      } else if (incremental_lsn != checkpoint_lsn_start) {
        /* Do not print that bitmaps are used when dummy bitmap
        is build for an empty LSN range. */
        msg("xtrabackup: using the changed page bitmap\n");
      }
    }

    ut_a(xtrabackup_parallel > 0);

    if (xtrabackup_parallel > 1) {
      msg("xtrabackup: Starting %u threads for parallel data files transfer\n",
          xtrabackup_parallel);
    }

    if (opt_lock_ddl_per_table) {
      mdl_lock_init();
    }

    it = datafiles_iter_new();
    if (it == NULL) {
      msg("xtrabackup: Error: datafiles_iter_new() failed.\n");
      exit(EXIT_FAILURE);
    }

    /* Create data copying threads */
    data_threads = (data_thread_ctxt_t *)ut_malloc_nokey(
        sizeof(data_thread_ctxt_t) * xtrabackup_parallel);
    count = xtrabackup_parallel;
    mutex_create(LATCH_ID_XTRA_COUNT_MUTEX, &count_mutex);

    for (i = 0; i < (uint)xtrabackup_parallel; i++) {
      data_threads[i].it = it;
      data_threads[i].num = i + 1;
      data_threads[i].count = &count;
      data_threads[i].count_mutex = &count_mutex;
      data_threads[i].error = &data_copying_error;
      os_thread_create(PFS_NOT_INSTRUMENTED, data_copy_thread_func,
                       data_threads + i);
    }

    /* Wait for threads to exit */
    while (1) {
      os_thread_sleep(1000000);
      mutex_enter(&count_mutex);
      if (count == 0) {
        mutex_exit(&count_mutex);
        break;
      }
      mutex_exit(&count_mutex);
    }

    mutex_free(&count_mutex);
    ut_free(data_threads);
    datafiles_iter_free(it);

    if (data_copying_error) {
      exit(EXIT_FAILURE);
    }

    if (changed_page_bitmap) {
      xb_page_bitmap_deinit(changed_page_bitmap);
    }
  }

  Backup_context backup_ctxt;
  if (!backup_start(backup_ctxt)) {
    exit(EXIT_FAILURE);
  }

  /* read the latest checkpoint lsn */
  latest_cp = 0;
  {
    ulint max_cp_field;
    ulint err;

    err = recv_find_max_checkpoint(*log_sys, &max_cp_field);

    if (err != DB_SUCCESS) {
      msg("xtrabackup: Error: recv_find_max_checkpoint() failed.\n");
      goto skip_last_cp;
    }

    log_files_header_read(*log_sys, max_cp_field);

    latest_cp = mach_read_from_8(log_sys->checkpoint_buf + LOG_CHECKPOINT_LSN);

    msg("xtrabackup: The latest check point (for incremental): '" LSN_PF "'\n",
        latest_cp);
  }
skip_last_cp:
  /* stop log_copying_thread */
  log_copying = FALSE;
  log_copying_stop_lsn = backup_ctxt.log_status.lsn;
  os_event_set(log_copying_stop);
  msg("xtrabackup: Stopping log copying thread at LSN " LSN_PF ".\n",
      backup_ctxt.log_status.lsn);
  while (log_copying_running) {
    msg(".");
    os_thread_sleep(200000); /*0.2 sec*/
  }
  msg("\n");

  os_event_destroy(log_copying_stop);
  if (ds_close(dst_log_file)) {
    exit(EXIT_FAILURE);
  }

  if (!xtrabackup_incremental) {
    strcpy(metadata_type_str, "full-backuped");
    metadata_from_lsn = 0;
  } else {
    strcpy(metadata_type_str, "incremental");
    metadata_from_lsn = incremental_lsn;
  }
  metadata_to_lsn = latest_cp;
  metadata_last_lsn = log_copying_stop_lsn;

  if (!xtrabackup_stream_metadata(ds_meta)) {
    msg("xtrabackup: Error: failed to stream metadata.\n");
    exit(EXIT_FAILURE);
  }

  if (!backup_finish(backup_ctxt)) {
    exit(EXIT_FAILURE);
  }

  if (xtrabackup_extra_lsndir) {
    char filename[FN_REFLEN];

    sprintf(filename, "%s/%s", xtrabackup_extra_lsndir,
            XTRABACKUP_METADATA_FILENAME);
    if (!xtrabackup_write_metadata(filename)) {
      msg("xtrabackup: Error: failed to write metadata to '%s'.\n", filename);
      exit(EXIT_FAILURE);
    }

    sprintf(filename, "%s/%s", xtrabackup_extra_lsndir, XTRABACKUP_INFO);
    if (!xtrabackup_write_info(filename)) {
      msg("xtrabackup: Error: failed to write info "
          "to '%s'.\n",
          filename);
      exit(EXIT_FAILURE);
    }
  }

  if (opt_lock_ddl_per_table) {
    mdl_unlock_all();
  }

  Tablespace_map::instance().serialize(ds_data);

  if (opt_transition_key != NULL || opt_generate_transition_key) {
    if (!xb_tablespace_keys_dump(
            ds_data, opt_transition_key,
            opt_transition_key != NULL ? strlen(opt_transition_key) : 0)) {
      msg("xtrabackup: Error: failed to dump tablespace keys.\n");
      exit(EXIT_FAILURE);
    }
  }

  xtrabackup_destroy_datasinks();

  if (wait_throttle) {
    /* wait for io_watching_thread completion */
    while (io_watching_thread_running) {
      os_thread_sleep(1000000);
    }
    os_event_destroy(wait_throttle);
    wait_throttle = NULL;
  }

  msg("xtrabackup: Transaction log of lsn (" LSN_PF ") to (" LSN_PF
      ") was copied.\n",
      checkpoint_lsn_start, log_copy_scanned_lsn);
  xb_filters_free();

  xb_data_files_close();

  recv_sys_free();

  recv_sys_close();

  clone_free();

  trx_pool_close();

  lock_sys_close();

  os_thread_close();

  row_mysql_close();

  log_sys_close();

  dict_persist_close();

  sync_check_close();

  xb_keyring_shutdown();

  cleanup_mysql_environment();

  /* Make sure that the latest checkpoint made it to xtrabackup_logfile */
  if (latest_cp > log_copy_scanned_lsn) {
    msg("xtrabackup: error: last checkpoint LSN (" LSN_PF
        ") is larger than last copied LSN (" LSN_PF ").\n",
        latest_cp, log_copy_scanned_lsn);
    exit(EXIT_FAILURE);
  }
}

/* ================= stats ================= */
static bool xtrabackup_stats_level(dict_index_t *index, ulint level) {
  ulint space;
  page_t *page;

  rec_t *node_ptr;

  ulint right_page_no;

  page_cur_t cursor;

  mtr_t mtr;
  mem_heap_t *heap = mem_heap_create(256);

  ulint *offsets = NULL;

  ulonglong n_pages, n_pages_extern;
  ulonglong sum_data, sum_data_extern;
  ulonglong n_recs;
  buf_block_t *block;
  page_size_t page_size(0, 0, false);
  bool found;

  n_pages = sum_data = n_recs = 0;
  n_pages_extern = sum_data_extern = 0;

  if (level == 0)
    fprintf(stdout, "        leaf pages: ");
  else
    fprintf(stdout, "     level %lu pages: ", level);

  mtr_start(&mtr);

  mtr_x_lock(&(index->lock), &mtr);
  block = btr_root_block_get(index, RW_X_LATCH, &mtr);
  page = buf_block_get_frame(block);

  space = page_get_space_id(page);
  page_size.copy_from(fil_space_get_page_size(space, &found));

  ut_a(found);

  while (level != btr_page_get_level(page, &mtr)) {
    ut_a(space == block->page.id.space());
    ut_a(space == page_get_space_id(page));
    ut_a(!page_is_leaf(page));

    page_cur_set_before_first(block, &cursor);
    page_cur_move_to_next(&cursor);

    node_ptr = page_cur_get_rec(&cursor);
    offsets = rec_get_offsets(node_ptr, index, offsets, ULINT_UNDEFINED, &heap);
    block = btr_node_ptr_get_child(node_ptr, index, offsets, &mtr);
    page = buf_block_get_frame(block);
  }

loop:
  mem_heap_empty(heap);
  offsets = NULL;
  mtr_x_lock(&(index->lock), &mtr);

  right_page_no = btr_page_get_next(page, &mtr);

  n_pages++;
  sum_data += page_get_data_size(page);
  n_recs += page_get_n_recs(page);

  if (level == 0) {
    page_cur_t cur;
    ulint n_fields;
    ulint i;
    mem_heap_t *local_heap = NULL;
    ulint offsets_[REC_OFFS_NORMAL_SIZE];
    ulint *local_offsets = offsets_;

    *offsets_ = (sizeof offsets_) / sizeof *offsets_;

    page_cur_set_before_first(block, &cur);
    page_cur_move_to_next(&cur);

    for (;;) {
      if (page_cur_is_after_last(&cur)) {
        break;
      }

      local_offsets = rec_get_offsets(cur.rec, index, local_offsets,
                                      ULINT_UNDEFINED, &local_heap);
      n_fields = rec_offs_n_fields(local_offsets);

      for (i = 0; i < n_fields; i++) {
        if (rec_offs_nth_extern(local_offsets, i)) {
          page_t *local_page;
          ulint space_id;
          ulint page_no;
          ulint offset;
          byte *blob_header;
          ulint part_len;
          mtr_t local_mtr;
          ulint local_len;
          byte *data;
          buf_block_t *local_block;

          data = rec_get_nth_field(cur.rec, local_offsets, i, &local_len);

          ut_a(local_len >= BTR_EXTERN_FIELD_REF_SIZE);
          local_len -= BTR_EXTERN_FIELD_REF_SIZE;

          space_id =
              mach_read_from_4(data + local_len + lob::BTR_EXTERN_SPACE_ID);
          page_no =
              mach_read_from_4(data + local_len + lob::BTR_EXTERN_PAGE_NO);
          offset = mach_read_from_4(data + local_len + lob::BTR_EXTERN_OFFSET);

          if (offset == 1) {
            // see lob0impl.cc::insert
            part_len =
                mach_read_from_4(data + local_len + lob::BTR_EXTERN_LEN + 4);
            sum_data_extern += part_len;
            continue;
          }

          for (;;) {
            mtr_start(&local_mtr);

            local_block = btr_block_get(page_id_t(space_id, page_no), page_size,
                                        RW_S_LATCH, index, &local_mtr);
            local_page = buf_block_get_frame(local_block);
            blob_header = local_page + offset;
#define BTR_BLOB_HDR_PART_LEN 0
#define BTR_BLOB_HDR_NEXT_PAGE_NO 4
            // part_len = btr_blob_get_part_len(blob_header);
            part_len = mach_read_from_4(blob_header + BTR_BLOB_HDR_PART_LEN);

            // page_no = btr_blob_get_next_page_no(blob_header);
            page_no = mach_read_from_4(blob_header + BTR_BLOB_HDR_NEXT_PAGE_NO);

            offset = FIL_PAGE_DATA;

            /*=================================*/
            // fprintf(stdout, "[%lu] ", (ulint) buf_frame_get_page_no(page));

            n_pages_extern++;
            sum_data_extern += part_len;

            mtr_commit(&local_mtr);

            if (page_no == FIL_NULL) break;
          }
        }
      }

      page_cur_move_to_next(&cur);
    }
  }

  mtr_commit(&mtr);
  if (right_page_no != FIL_NULL) {
    mtr_start(&mtr);
    block = btr_block_get(page_id_t(space, dict_index_get_page(index)),
                          page_size, RW_X_LATCH, index, &mtr);
    page = buf_block_get_frame(block);
    goto loop;
  }
  mem_heap_free(heap);

  if (level == 0) fprintf(stdout, "recs=%llu, ", n_recs);

  fprintf(stdout, "pages=%llu, data=%llu bytes, data/pages=%lld%%", n_pages,
          sum_data, ((sum_data * 100) / page_size.physical()) / n_pages);

  if (level == 0 && n_pages_extern) {
    putc('\n', stdout);
    /* also scan blob pages*/
    fprintf(stdout, "    external pages: ");

    fprintf(stdout, "pages=%llu, data=%llu bytes, data/pages=%lld%%",
            n_pages_extern, sum_data_extern,
            ((sum_data_extern * 100) / page_size.physical()) / n_pages_extern);
  }

  putc('\n', stdout);

  if (level > 0) {
    xtrabackup_stats_level(index, level - 1);
  }

  return (TRUE);
}

static void stat_with_rec(dict_table_t *table, THD *thd,
                          MDL_ticket *mdl_on_tab) {
  mutex_exit(&(dict_sys->mutex));
  if (table != nullptr) {
    if (!check_if_skip_table(table->name.m_name)) {
      dict_index_t *index;
      if (table->first_index()) {
        dict_stats_update_transient(table);
      }

      index = UT_LIST_GET_FIRST(table->indexes);
      while (index != NULL) {
        ib_uint64_t n_vals;
        bool found;

        if (index->n_user_defined_cols > 0) {
          n_vals = index->stat_n_diff_key_vals[index->n_user_defined_cols];
        } else {
          n_vals = index->stat_n_diff_key_vals[1];
        }

        fprintf(
            stdout,
            "	table: %s, index: %s, space id: %lu, root page: %lu"
            ", zip size: %lu"
            "\n	estimated statistics in dictionary:\n"
            "		key vals: %lu, leaf pages: %lu, size pages: %lu\n"
            "	real statistics:\n",
            table->name.m_name, index->name(), (ulong)index->space,
            (ulong)index->page,
            (ulong)fil_space_get_page_size(index->space, &found).physical(),
            (ulong)n_vals, (ulong)index->stat_n_leaf_pages,
            (ulong)index->stat_index_size);

        {
          mtr_t local_mtr;
          page_t *root;
          ulint page_level;

          mtr_start(&local_mtr);

          mtr_x_lock(&(index->lock), &local_mtr);

          root = btr_root_get(index, &local_mtr);
          page_level = btr_page_get_level(root, &local_mtr);

          xtrabackup_stats_level(index, page_level);

          mtr_commit(&local_mtr);
        }

        putc('\n', stdout);
        index = UT_LIST_GET_NEXT(indexes, index);
      }
    }
  }
  mutex_enter(&(dict_sys->mutex));
  if (table != nullptr) {
    dd_table_close(table, thd, &mdl_on_tab, true);
  }
}

static void xtrabackup_stats_func(int argc, char **argv) {
  ulint n;

  /* cd to datadir */

  if (my_setwd(mysql_real_data_home, MYF(MY_WME))) {
    msg("xtrabackup: cannot my_setwd %s\n", mysql_real_data_home);
    exit(EXIT_FAILURE);
  }
  msg("xtrabackup: cd to %s\n", mysql_real_data_home);

  mysql_data_home = mysql_data_home_buff;
  mysql_data_home[0] = FN_CURLIB;  // all paths are relative from here
  mysql_data_home[1] = 0;

  /* set read only */
  srv_read_only_mode = TRUE;

  init_mysql_environment();

  if (!xb_keyring_init_for_stats(argc, argv)) {
    msg("xtrabackup: error: failed to init keyring plugin.\n");
    exit(EXIT_FAILURE);
  }

  if (!validate_options("my", orig_argc, orig_argv)) {
    exit(EXIT_FAILURE);
  }

  srv_max_n_threads = 1000;

  srv_page_size_shift = 14;
  srv_page_size = (1 << srv_page_size_shift);

  if (srv_n_file_io_threads < 10) {
    srv_n_read_io_threads = 4;
    srv_n_write_io_threads = 4;
  }

  /* initialize components */
  if (innodb_init_param()) {
    exit(EXIT_FAILURE);
  }

  /* Check if the log files have been created, otherwise innodb_init()
  will crash when called with srv_read_only == TRUE */
  for (n = 0; n < srv_n_log_files; n++) {
    char logname[FN_REFLEN];
    bool exists;
    os_file_type_t type;

    snprintf(logname, sizeof(logname), "%s%c%s%lu", srv_log_group_home_dir,
             OS_PATH_SEPARATOR, "ib_logfile", (ulong)n);
    Fil_path::normalize(logname);

    if (!os_file_status(logname, &exists, &type) || !exists ||
        type != OS_FILE_TYPE_FILE) {
      msg("xtrabackup: Error: Cannot find log file %s.\n", logname);
      msg("xtrabackup: Error: "
          "to use the statistics feature, you need a "
          "clean copy of the database including "
          "correctly sized log files, so you need to "
          "execute with --prepare twice to use this "
          "functionality on a backup.\n");
      exit(EXIT_FAILURE);
    }
  }

  msg("xtrabackup: Starting 'read-only' InnoDB instance to gather "
      "index statistics.\n"
      "xtrabackup: Using %lld bytes for buffer pool (set by "
      "--use-memory parameter)\n",
      xtrabackup_use_memory);

  if (innodb_init(true, false)) exit(EXIT_FAILURE);

  xb_filters_init();

  fprintf(stdout, "\n\n<INDEX STATISTICS>\n");

  /* gather stats */

  {
    my_thread_init();
    THD *thd = create_thd(false, false, true, 0);

    dict_table_t *sys_tables = nullptr;
    dict_table_t *table = nullptr;
    btr_pcur_t pcur;
    const rec_t *rec = nullptr;
    mtr_t mtr;
    MDL_ticket *mdl = nullptr;
    mem_heap_t *heap = mem_heap_create(1000);

    mutex_enter(&(dict_sys->mutex));

    mtr_start(&mtr);

    rec = dd_startscan_system(thd, &mdl, &pcur, &mtr, "mysql/tables",
                              &sys_tables);

    while (rec) {
      MDL_ticket *mdl_on_tab = nullptr;
      dd_process_dd_tables_rec_and_mtr_commit(heap, rec, &table, sys_tables,
                                              &mdl_on_tab, &mtr);

      stat_with_rec(table, thd, mdl_on_tab);

      mem_heap_empty(heap);

      mtr_start(&mtr);

      rec = (rec_t *)dd_getnext_system_rec(&pcur, &mtr);
    }

    mtr_commit(&mtr);
    dd_table_close(sys_tables, thd, &mdl, true);
    mem_heap_empty(heap);

    mtr_start(&mtr);

    rec = dd_startscan_system(thd, &mdl, &pcur, &mtr, "mysql/table_partitions",
                              &sys_tables);

    while (rec) {
      MDL_ticket *mdl_on_tab = nullptr;
      dd_process_dd_partitions_rec_and_mtr_commit(heap, rec, &table, sys_tables,
                                                  &mdl_on_tab, &mtr);

      stat_with_rec(table, thd, mdl_on_tab);

      mem_heap_empty(heap);

      mtr_start(&mtr);

      rec = (rec_t *)dd_getnext_system_rec(&pcur, &mtr);
    }

    mtr_commit(&mtr);
    dd_table_close(sys_tables, thd, &mdl, true);
    mem_heap_free(heap);

    mutex_exit(&(dict_sys->mutex));

    destroy_thd(thd);
    my_thread_end();
  }

  putc('\n', stdout);

  fflush(stdout);

  xb_filters_free();

  /* shutdown InnoDB */
  if (innodb_end()) exit(EXIT_FAILURE);

  xb_keyring_shutdown();

  cleanup_mysql_environment();
}

/* ================= prepare ================= */

static void update_log_temp_checkpoint(byte *buf, lsn_t lsn) {
  /* Overwrite the both checkpoint area. */

  lsn_t lsn_offset;

  lsn_offset = LOG_FILE_HDR_SIZE +
               (lsn - ut_uint64_align_down(lsn, OS_FILE_LOG_BLOCK_SIZE));

  mach_write_to_8(buf + LOG_CHECKPOINT_1 + LOG_CHECKPOINT_LSN, lsn);
  mach_write_to_8(buf + LOG_CHECKPOINT_1 + LOG_CHECKPOINT_OFFSET, lsn_offset);

  mach_write_to_8(buf + LOG_CHECKPOINT_2 + LOG_CHECKPOINT_LSN, lsn);
  mach_write_to_8(buf + LOG_CHECKPOINT_2 + LOG_CHECKPOINT_OFFSET, lsn_offset);

  log_block_set_checksum(buf, log_block_calc_checksum_crc32(buf));
  log_block_set_checksum(buf + LOG_CHECKPOINT_1,
                         log_block_calc_checksum_crc32(buf + LOG_CHECKPOINT_1));
  log_block_set_checksum(buf + LOG_CHECKPOINT_2,
                         log_block_calc_checksum_crc32(buf + LOG_CHECKPOINT_2));
}

static bool xtrabackup_init_temp_log(void) {
  pfs_os_file_t src_file = XB_FILE_UNDEFINED;
  char src_path[FN_REFLEN];
  char dst_path[FN_REFLEN];
  bool success;
  uint32_t log_format;

  ulint field;
  byte *log_buf;

  ib_uint64_t file_size;

  lsn_t max_no;
  lsn_t max_lsn = 0;
  lsn_t checkpoint_no;

  bool checkpoint_found;

  IORequest read_request(IORequest::READ);
  IORequest write_request(IORequest::WRITE);

  max_no = 0;

  log_buf = static_cast<byte *>(ut_malloc_nokey(UNIV_PAGE_SIZE_MAX * 128));
  if (log_buf == NULL) {
    goto error;
  }

  if (!xtrabackup_incremental_dir) {
    sprintf(dst_path, "%s/ib_logfile0", xtrabackup_target_dir);
    sprintf(src_path, "%s/%s", xtrabackup_target_dir, XB_LOG_FILENAME);
  } else {
    sprintf(dst_path, "%s/ib_logfile0", xtrabackup_incremental_dir);
    sprintf(src_path, "%s/%s", xtrabackup_incremental_dir, XB_LOG_FILENAME);
  }

  Fil_path::normalize(dst_path);
  Fil_path::normalize(src_path);
retry:
  src_file = os_file_create_simple_no_error_handling(
      0, src_path, OS_FILE_OPEN, OS_FILE_READ_WRITE, srv_read_only_mode,
      &success);
  if (!success) {
    /* The following call prints an error message */
    os_file_get_last_error(TRUE);

    msg("xtrabackup: Warning: cannot open %s. will try to find.\n", src_path);

    /* check if ib_logfile0 may be xtrabackup_logfile */
    src_file = os_file_create_simple_no_error_handling(
        0, dst_path, OS_FILE_OPEN, OS_FILE_READ_WRITE, srv_read_only_mode,
        &success);
    if (!success) {
      os_file_get_last_error(TRUE);
      msg("  xtrabackup: Fatal error: cannot find %s.\n", src_path);

      goto error;
    }

    success =
        os_file_read(read_request, src_file, log_buf, 0, LOG_FILE_HDR_SIZE);
    if (!success) {
      goto error;
    }

    if (ut_memcmp(log_buf + LOG_HEADER_CREATOR, (byte *)"xtrabkup",
                  (sizeof "xtrabkup") - 1) == 0) {
      msg("  xtrabackup: 'ib_logfile0' seems to be 'xtrabackup_logfile'. will "
          "retry.\n");

      os_file_close(src_file);
      src_file = XB_FILE_UNDEFINED;

      /* rename and try again */
      success = os_file_rename(0, dst_path, src_path);
      if (!success) {
        goto error;
      }

      goto retry;
    }

    msg("  xtrabackup: Fatal error: cannot find %s.\n", src_path);

    os_file_close(src_file);
    src_file = XB_FILE_UNDEFINED;

    goto error;
  }

  file_size = os_file_get_size(src_file);

  /* TODO: We should skip the following modifies, if it is not the first time.
   */

  /* read log file header */
  success = os_file_read(read_request, src_file, log_buf, 0, LOG_FILE_HDR_SIZE);
  if (!success) {
    goto error;
  }

  if (ut_memcmp(log_buf + LOG_HEADER_CREATOR, (byte *)"xtrabkup",
                (sizeof "xtrabkup") - 1) != 0) {
    if (xtrabackup_incremental_dir) {
      msg("xtrabackup: error: xtrabackup_logfile was already used "
          "to '--prepare'.\n");
      goto error;
    }
    msg("xtrabackup: notice: xtrabackup_logfile was already used "
        "to '--prepare'.\n");
    goto skip_modify;
  }

  log_format = mach_read_from_4(log_buf + LOG_HEADER_FORMAT);

  if (log_format < LOG_HEADER_FORMAT_8_0_1) {
    msg("xtrabackup: error: Unsupported redo log format " UINT32PF
        "\n"
        "This version of Percona XtraBackup can only perform backups and "
        "restores against MySQL 8.0 and Percona Server 8.0, please use Percona "
        "Xtrabackup 2.4 for this database.\n",
        log_format);
    goto error;
  }

  checkpoint_found = false;

  /* read last checkpoint lsn */
  for (field = LOG_CHECKPOINT_1; field <= LOG_CHECKPOINT_2;
       field += LOG_CHECKPOINT_2 - LOG_CHECKPOINT_1) {
    /* InnoDB using CRC32 by default since 5.7.9+ */
    if (log_block_get_checksum(log_buf + field) ==
            log_block_calc_checksum_crc32(log_buf + field) &&
        mach_read_from_4(log_buf + LOG_HEADER_FORMAT) ==
            LOG_HEADER_FORMAT_CURRENT) {
      if (!innodb_checksum_algorithm_specified) {
        srv_checksum_algorithm = SRV_CHECKSUM_ALGORITHM_CRC32;
      }
    } else {
      goto not_consistent;
    }

    checkpoint_no = mach_read_from_8(log_buf + field + LOG_CHECKPOINT_NO);

    if (checkpoint_no >= max_no) {
      max_no = checkpoint_no;
      max_lsn = mach_read_from_8(log_buf + field + LOG_CHECKPOINT_LSN);
      checkpoint_found = true;
    }
  not_consistent:;
  }

  if (!checkpoint_found) {
    msg("xtrabackup: No valid checkpoint found.\n");
    goto error;
  }

  mach_write_to_4(log_buf + LOG_HEADER_FORMAT, LOG_HEADER_FORMAT_CURRENT);
  update_log_temp_checkpoint(log_buf, max_lsn);

  success = os_file_write(write_request, src_path, src_file, log_buf, 0,
                          LOG_FILE_HDR_SIZE);
  if (!success) {
    goto error;
  }

  /* expand file size (9/8) and align to UNIV_PAGE_SIZE_MAX */

  if (file_size % UNIV_PAGE_SIZE_MAX) {
    ulint n = UNIV_PAGE_SIZE_MAX - (ulint)(file_size % UNIV_PAGE_SIZE_MAX);
    memset(log_buf, 0, UNIV_PAGE_SIZE_MAX);
    success =
        os_file_write(write_request, src_path, src_file, log_buf, file_size, n);
    if (!success) {
      goto error;
    }

    file_size = os_file_get_size(src_file);
  }

  /* TODO: We should judge whether the file is already expanded or not... */
  {
    ulint expand;

    memset(log_buf, 0, UNIV_PAGE_SIZE_MAX * 128);
    expand = (ulint)(file_size / UNIV_PAGE_SIZE_MAX / 8);

    for (; expand > 128; expand -= 128) {
      success = os_file_write(write_request, src_path, src_file, log_buf,
                              file_size, UNIV_PAGE_SIZE_MAX * 128);
      if (!success) {
        goto error;
      }
      file_size += UNIV_PAGE_SIZE_MAX * 128;
    }

    if (expand) {
      success = os_file_write(write_request, src_path, src_file, log_buf,
                              file_size, expand * UNIV_PAGE_SIZE_MAX);
      if (!success) {
        goto error;
      }
      file_size += UNIV_PAGE_SIZE_MAX * expand;
    }
  }

  /* make larger than 128 * UNIV_PAGE_SIZE_MAX */
  if (file_size < 128 * UNIV_PAGE_SIZE_MAX) {
    memset(log_buf, 0, UNIV_PAGE_SIZE_MAX);
    while (file_size < 128 * UNIV_PAGE_SIZE_MAX) {
      success = os_file_write(write_request, src_path, src_file, log_buf,
                              file_size, UNIV_PAGE_SIZE_MAX);
      if (!success) {
        goto error;
      }
      file_size += UNIV_PAGE_SIZE_MAX;
    }
    file_size = os_file_get_size(src_file);
  }

  msg("xtrabackup: xtrabackup_logfile detected: size=" UINT64PF
      ", start_lsn=(" LSN_PF ")\n",
      file_size, max_lsn);

  os_file_close(src_file);
  src_file = XB_FILE_UNDEFINED;

  /* fake InnoDB */
  innobase_log_files_in_group_save = innobase_log_files_in_group;
  srv_log_group_home_dir_save = srv_log_group_home_dir;
  innobase_log_file_size_save = innobase_log_file_size;

  srv_log_group_home_dir = NULL;
  innobase_log_file_size = file_size;
  innobase_log_files_in_group = 1;

  srv_thread_concurrency = 0;

  /* rename 'xtrabackup_logfile' to 'ib_logfile0' */
  success = os_file_rename(0, src_path, dst_path);
  if (!success) {
    goto error;
  }
  xtrabackup_logfile_is_renamed = TRUE;

  if (log_buf != NULL) {
    ut_free(log_buf);
  }

  return (FALSE);

skip_modify:
  if (log_buf != NULL) {
    ut_free(log_buf);
  }
  os_file_close(src_file);
  src_file = XB_FILE_UNDEFINED;
  return (FALSE);

error:
  if (log_buf != NULL) {
    ut_free(log_buf);
  }
  if (src_file != XB_FILE_UNDEFINED) os_file_close(src_file);
  return (TRUE); /*ERROR*/
}

/***********************************************************************
Generates path to the meta file path from a given path to an incremental .delta
by replacing trailing ".delta" with ".meta", or returns error if 'delta_path'
does not end with the ".delta" character sequence.
@return TRUE on success, FALSE on error. */
static ibool get_meta_path(
    const char *delta_path, /* in: path to a .delta file */
    char *meta_path)        /* out: path to the corresponding .meta
                            file */
{
  size_t len = strlen(delta_path);

  if (len <= 6 || strcmp(delta_path + len - 6, ".delta")) {
    return FALSE;
  }
  memcpy(meta_path, delta_path, len - 6);
  strcpy(meta_path + len - 6, XB_DELTA_INFO_SUFFIX);

  return TRUE;
}

/****************************************************************/ /**
 Create a new tablespace on disk and return the handle to its opened
 file. Code adopted from fiL_ibd_create with
 the main difference that only disk file is created without updating
 the InnoDB in-memory dictionary data structures.

 @return TRUE on success, FALSE on error.  */
static bool xb_space_create_file(
    /*==================*/
    const char *path,    /*!<in: path to tablespace */
    ulint space_id,      /*!<in: space id */
    ulint flags,         /*!<in: tablespace flags */
    pfs_os_file_t *file) /*!<out: file handle */
{
  const ulint size = FIL_IBD_FILE_INITIAL_SIZE;
  dberr_t err;
  byte *buf2;
  byte *page;
  bool success;

  IORequest write_request(IORequest::WRITE);

  ut_ad(!fsp_is_system_or_temp_tablespace(space_id));
  ut_ad(!srv_read_only_mode);
  ut_a(space_id < dict_sys_t::s_log_space_first_id);
  ut_a(fsp_flags_is_valid(flags));

  /* Create the subdirectories in the path, if they are
  not there already. */
  err = os_file_create_subdirs_if_needed(path);
  if (err != DB_SUCCESS) {
    return (false);
  }

  *file = os_file_create(
      innodb_data_file_key, path, OS_FILE_CREATE | OS_FILE_ON_ERROR_NO_EXIT,
      OS_FILE_NORMAL, OS_DATA_FILE, srv_read_only_mode, &success);

  if (!success) {
    /* The following call will print an error message */
    ulint error = os_file_get_last_error(true);

    ib::error() << "Cannot create file '" << path << "'";

    if (error == OS_FILE_ALREADY_EXISTS) {
      ib::error() << "The file '" << path
                  << "'"
                     " already exists though the"
                     " corresponding table did not exist"
                     " in the InnoDB data dictionary."
                     " Have you moved InnoDB .ibd files"
                     " around without using the SQL commands"
                     " DISCARD TABLESPACE and IMPORT TABLESPACE,"
                     " or did mysqld crash in the middle of"
                     " CREATE TABLE?"
                     " You can resolve the problem by removing"
                     " the file '"
                  << path << "' under the 'datadir' of MySQL.";

      return (false);
    }

    return (false);
  }

#if !defined(NO_FALLOCATE) && defined(UNIV_LINUX)
  if (fil_fusionio_enable_atomic_write(*file)) {
    /* This is required by FusionIO HW/Firmware */
    int ret = posix_fallocate(file->m_file, 0, size * UNIV_PAGE_SIZE);

    if (ret != 0) {
      ib::error() << "posix_fallocate(): Failed to preallocate"
                     " data for file "
                  << path << ", desired size " << size * UNIV_PAGE_SIZE
                  << " Operating system error number " << ret
                  << ". Check"
                     " that the disk is not full or a disk quota"
                     " exceeded. Make sure the file system supports"
                     " this function. Some operating system error"
                     " numbers are described at " REFMAN
                     " operating-system-error-codes.html";

      success = false;
    } else {
      success = true;
    }
  } else {
    success = os_file_set_size(path, *file, 0, size * UNIV_PAGE_SIZE,
                               srv_read_only_mode, false);
  }
#else
  success = os_file_set_size(path, *file, 0, size * UNIV_PAGE_SIZE,
                             srv_read_only_mode, false);
#endif /* !NO_FALLOCATE && UNIV_LINUX */

  if (!success) {
    os_file_close(*file);
    os_file_delete(innodb_data_file_key, path);
    return (false);
  }

  /* printf("Creating tablespace %s id %lu\n", path, space_id); */

  /* We have to write the space id to the file immediately and flush the
  file to disk. This is because in crash recovery we must be aware what
  tablespaces exist and what are their space id's, so that we can apply
  the log records to the right file. It may take quite a while until
  buffer pool flush algorithms write anything to the file and flush it to
  disk. If we would not write here anything, the file would be filled
  with zeros from the call of os_file_set_size(), until a buffer pool
  flush would write to it. */

  buf2 = static_cast<byte *>(ut_malloc_nokey(3 * UNIV_PAGE_SIZE));
  /* Align the memory for file i/o if we might have O_DIRECT set */
  page = static_cast<byte *>(ut_align(buf2, UNIV_PAGE_SIZE));

  memset(page, '\0', UNIV_PAGE_SIZE);

  /* Add the UNIV_PAGE_SIZE to the table flags and write them to the
  tablespace header. */
  flags = fsp_flags_set_page_size(flags, univ_page_size);
  fsp_header_init_fields(page, space_id, flags);
  mach_write_to_4(page + FIL_PAGE_ARCH_LOG_NO_OR_SPACE_ID, space_id);

  const page_size_t page_size(flags);

  if (!page_size.is_compressed()) {
    buf_flush_init_for_writing(NULL, page, NULL, 0,
                               fsp_is_checksum_disabled(space_id), true);
    success = os_file_write(write_request, path, *file, page, 0,
                            page_size.physical());
  } else {
    page_zip_des_t page_zip;

    page_zip_set_size(&page_zip, page_size.physical());
    page_zip.data = page + UNIV_PAGE_SIZE;
#ifdef UNIV_DEBUG
    page_zip.m_start =
#endif /* UNIV_DEBUG */
        page_zip.m_end = page_zip.m_nonempty = page_zip.n_blobs = 0;

    buf_flush_init_for_writing(NULL, page, &page_zip, 0,
                               fsp_is_checksum_disabled(space_id), true);
    success = os_file_write(write_request, path, *file, page_zip.data, 0,
                            page_size.physical());
  }

  ut_free(buf2);

  if (!success) {
    ib::error() << "Could not write the first page to"
                << " tablespace '" << path << "'";
    os_file_close(*file);
    os_file_delete(innodb_data_file_key, path);
    return (false);
  }

  success = os_file_flush(*file);

  if (!success) {
    ib::error() << "File flush of tablespace '" << path << "' failed";
    os_file_close(*file);
    os_file_delete(innodb_data_file_key, path);
    return (false);
  }

  fil_space_t *space = fil_space_get(space_id);

  if (fil_node_create(path, size, space, false, false) == nullptr) {
    ib::fatal() << "Unable to add tablespace node '" << path
                << "' to the tablespace cache.";
  }

  return (true);
}

/***********************************************************************
Searches for matching tablespace file for given .delta file and space_id
in given directory. When matching tablespace found, renames it to match the
name of .delta file. If there was a tablespace with matching name and
mismatching ID, renames it to xtrabackup_tmp_#ID.ibd. If there was no
matching file, creates a new tablespace.
@return file handle of matched or created file */
static pfs_os_file_t xb_delta_open_matching_space(
    const char *dbname,   /* in: path to destination database dir */
    const char *name,     /* in: name of delta file (without .delta) */
    space_id_t space_id,  /* in: space id of delta file */
    ulint zip_size,       /* in: zip_size of tablespace */
    char *real_name,      /* out: full path of destination file */
    size_t real_name_len, /* out: buffer size for real_name */
    bool *success)        /* out: indicates error. TRUE = success */
{
  char dest_dir[FN_REFLEN * 2 + 1];
  char dest_space_name[FN_REFLEN * 2 + 1];
  bool ok;
  pfs_os_file_t file = XB_FILE_UNDEFINED;
  ulint tablespace_flags;
  xb_filter_entry_t *table;
  const fil_space_t *fil_space;
  space_id_t f_space_id;
  os_file_create_t create_option = OS_FILE_OPEN;

  *success = false;

  if (dbname) {
    snprintf(dest_dir, sizeof(dest_dir), "%s/%s", xtrabackup_target_dir,
             dbname);
    Fil_path::normalize(dest_dir);

    snprintf(dest_space_name, sizeof(dest_space_name), "%s/%s", dbname, name);
  } else {
    snprintf(dest_dir, sizeof(dest_dir), "%s", xtrabackup_target_dir);
    Fil_path::normalize(dest_dir);

    snprintf(dest_space_name, sizeof(dest_space_name), "%s", name);
  }

  snprintf(real_name, real_name_len, "%s/%s", xtrabackup_target_dir,
           dest_space_name);
  Fil_path::normalize(real_name);
  /* Truncate ".ibd" */
  dest_space_name[strlen(dest_space_name) - 4] = '\0';

  /* Create the database directory if it doesn't exist yet */
  if (!os_file_create_directory(dest_dir, FALSE)) {
    msg("xtrabackup: error: cannot create dir %s\n", dest_dir);
    return file;
  }

  if (space_id != SPACE_UNKNOWN && !fsp_is_ibd_tablespace(space_id)) {
    /* since undo tablespaces cannot be renamed, we must either open existing
    with the same name or create new one */
    if (fsp_is_undo_tablespace(space_id)) {
      bool exists;
      os_file_type_t type;

      os_file_status(real_name, &exists, &type);
      if (!exists) {
        create_option = OS_FILE_CREATE;
      }
    }
    goto found;
  }

  /* remember space name for further reference */
  table = static_cast<xb_filter_entry_t *>(
      ut_malloc_nokey(sizeof(xb_filter_entry_t) + strlen(dest_space_name) + 1));

  table->name = ((char *)table) + sizeof(xb_filter_entry_t);
  strcpy(table->name, dest_space_name);
  HASH_INSERT(xb_filter_entry_t, name_hash, inc_dir_tables_hash,
              ut_fold_string(table->name), table);

  f_space_id = fil_space_get_id_by_name(dest_space_name);

  if (f_space_id != SPACE_UNKNOWN) {
    if (f_space_id == space_id || space_id == SPACE_UNKNOWN) {
      /* we found matching space */
      goto found;
    } else {
      char tmpname[FN_REFLEN];
      bool exists;
      os_file_type_t type;

      if (dbname != NULL) {
        snprintf(tmpname, FN_REFLEN, "%s/xtrabackup_tmp_#" SPACE_ID_PF, dbname,
                 f_space_id);
      } else {
        snprintf(tmpname, FN_REFLEN, "./xtrabackup_tmp_#" SPACE_ID_PF,
                 f_space_id);
      }

      char *oldpath, *space_name;

      bool res =
          fil_space_read_name_and_filepath(f_space_id, &space_name, &oldpath);
      ut_a(res);

      msg("xtrabackup: Renaming %s to %s.ibd\n", dest_space_name, tmpname);

      ut_a(os_file_status(oldpath, &exists, &type));

      if (exists &&
          !fil_rename_tablespace(f_space_id, oldpath, tmpname, NULL)) {
        msg("xtrabackup: Cannot rename %s to %s\n", dest_space_name, tmpname);
        ut_free(oldpath);
        ut_free(space_name);
        goto exit;
      }
      ut_free(oldpath);
      ut_free(space_name);
    }
  }

  if (space_id == SPACE_UNKNOWN) {
    msg("xtrabackup: Error: Cannot handle DDL operation on tablespace %s\n",
        dest_space_name);
    exit(EXIT_FAILURE);
  }

  fil_space = fil_space_get(space_id);

  if (fil_space != NULL) {
    char tmpname[FN_REFLEN];
    bool exists;
    os_file_type_t type;

    strncpy(tmpname, dest_space_name, FN_REFLEN);

    char *oldpath, *space_name;

    bool res =
        fil_space_read_name_and_filepath(fil_space->id, &space_name, &oldpath);

    ut_a(res);

    msg("xtrabackup: Renaming %s to %s\n", fil_space->name, dest_space_name);

    ut_a(os_file_status(oldpath, &exists, &type));

    if (exists &&
        !fil_rename_tablespace(fil_space->id, oldpath, tmpname, NULL)) {
      msg("xtrabackup: Cannot rename %s to %s\n", fil_space->name,
          dest_space_name);
      ut_free(oldpath);
      ut_free(space_name);
      goto exit;
    }
    ut_free(oldpath);
    ut_free(space_name);

    goto found;
  }

  /* No matching space found. create the new one.  */

  if (!fil_space_create(dest_space_name, space_id, 0, FIL_TYPE_TABLESPACE)) {
    msg("xtrabackup: Cannot create tablespace %s\n", dest_space_name);
    goto exit;
  }

  /* Calculate correct tablespace flags for compressed tablespaces.  */
  if (!zip_size || zip_size == ULINT_UNDEFINED) {
    tablespace_flags = 0;
  } else {
    tablespace_flags = (get_bit_shift(zip_size >> PAGE_ZIP_MIN_SIZE_SHIFT << 1)
                        << DICT_TF_ZSSIZE_SHIFT) |
                       DICT_TF_COMPACT |
                       (DICT_TF_FORMAT_ZIP << DICT_TF_FORMAT_SHIFT);
    ut_a(page_size_t(tablespace_flags).physical() == zip_size);
  }
  *success = xb_space_create_file(real_name, space_id, tablespace_flags, &file);
  goto exit;

found:
  /* open the file and return it's handle */

  file = os_file_create_simple_no_error_handling(
      0, real_name, create_option, OS_FILE_READ_WRITE,
      srv_read_only_mode, &ok);

  if (ok) {
    *success = true;
  } else {
    msg("xtrabackup: Cannot open file %s\n", real_name);
  }

exit:

  return file;
}

/************************************************************************
Applies a given .delta file to the corresponding data file.
@return TRUE on success */
static bool xtrabackup_apply_delta(
    const datadir_entry_t &entry, /*!<in: datadir entry */
    void * /*data*/) {
  pfs_os_file_t src_file = XB_FILE_UNDEFINED;
  pfs_os_file_t dst_file = XB_FILE_UNDEFINED;
  char src_path[FN_REFLEN];
  char dst_path[FN_REFLEN * 2 + 1];
  char meta_path[FN_REFLEN];
  char space_name[FN_REFLEN];
  bool success;

  bool last_buffer = false;
  ulint page_in_buffer;
  ulint incremental_buffers = 0;

  xb_delta_info_t info;
  ulint page_size;
  ulint page_size_shift;
  byte *incremental_buffer_base = NULL;
  byte *incremental_buffer;

  size_t offset;
  os_file_stat_t stat_info;

  if (entry.is_empty_dir) {
    return true;
  }

  IORequest read_request(IORequest::READ);
  IORequest write_request(IORequest::WRITE | IORequest::PUNCH_HOLE);

  ut_a(xtrabackup_incremental);

  if (!entry.db_name.empty()) {
    snprintf(src_path, sizeof(src_path), "%s/%s/%s", entry.datadir.c_str(),
             entry.db_name.c_str(), entry.file_name.c_str());
    snprintf(dst_path, sizeof(dst_path), "%s/%s/%s", xtrabackup_real_target_dir,
             entry.db_name.c_str(), entry.file_name.c_str());
  } else {
    snprintf(src_path, sizeof(src_path), "%s/%s", entry.datadir.c_str(),
             entry.file_name.c_str());
    snprintf(dst_path, sizeof(dst_path), "%s/%s", xtrabackup_real_target_dir,
             entry.file_name.c_str());
  }
  dst_path[strlen(dst_path) - 6] = '\0';

  strncpy(space_name, entry.file_name.c_str(), FN_REFLEN);
  space_name[strlen(space_name) - 6] = 0;

  if (!get_meta_path(src_path, meta_path)) {
    goto error;
  }

  Fil_path::normalize(dst_path);
  Fil_path::normalize(src_path);
  Fil_path::normalize(meta_path);

  if (!xb_read_delta_metadata(meta_path, &info)) {
    goto error;
  }

  page_size = info.page_size;
  page_size_shift = get_bit_shift(page_size);
  msg("xtrabackup: page size for %s is %lu bytes\n", src_path, page_size);
  if (page_size_shift < 10 || page_size_shift > UNIV_PAGE_SIZE_SHIFT_MAX) {
    msg("xtrabackup: error: invalid value of page_size "
        "(%lu bytes) read from %s\n",
        page_size, meta_path);
    goto error;
  }

  src_file = os_file_create_simple_no_error_handling(
      0, src_path, OS_FILE_OPEN, OS_FILE_READ_WRITE, srv_read_only_mode,
      &success);
  if (!success) {
    os_file_get_last_error(TRUE);
    msg("xtrabackup: error: cannot open %s\n", src_path);
    goto error;
  }

  posix_fadvise(src_file.m_file, 0, 0, POSIX_FADV_SEQUENTIAL);

  os_file_set_nocache(src_file.m_file, src_path, "OPEN");

  dst_file = xb_delta_open_matching_space(
      entry.db_name.empty() ? nullptr : entry.db_name.c_str(), space_name,
      info.space_id, info.zip_size, dst_path, sizeof(dst_path), &success);
  if (!success) {
    msg("xtrabackup: error: cannot open %s\n", dst_path);
    goto error;
  }

  posix_fadvise(dst_file.m_file, 0, 0, POSIX_FADV_DONTNEED);

  os_file_set_nocache(dst_file.m_file, dst_path, "OPEN");

  os_file_get_status(dst_path, &stat_info, false, false);

  /* allocate buffer for incremental backup */
  incremental_buffer_base = static_cast<byte *>(
      ut_malloc_nokey((page_size / 4 + 1) * page_size + UNIV_PAGE_SIZE_MAX));
  incremental_buffer = static_cast<byte *>(
      ut_align(incremental_buffer_base, UNIV_PAGE_SIZE_MAX));

  msg("Applying %s to %s...\n", src_path, dst_path);

  while (!last_buffer) {
    ulint cluster_header;

    /* read to buffer */
    /* first block of block cluster */
    offset = ((incremental_buffers * (page_size / 4)) << page_size_shift);
    success = os_file_read(read_request, src_file, incremental_buffer, offset,
                           page_size);
    if (!success) {
      goto error;
    }

    cluster_header = mach_read_from_4(incremental_buffer);
    switch (cluster_header) {
      case 0x78747261UL: /*"xtra"*/
        break;
      case 0x58545241UL: /*"XTRA"*/
        last_buffer = true;
        break;
      default:
        msg("xtrabackup: error: %s is not valid .delta file.\n", src_path);
        goto error;
    }

    for (page_in_buffer = 1; page_in_buffer < page_size / 4; page_in_buffer++) {
      if (mach_read_from_4(incremental_buffer + page_in_buffer * 4) ==
          0xFFFFFFFFUL)
        break;
    }

    ut_a(last_buffer || page_in_buffer == page_size / 4);

    /* read whole of the cluster */
    success = os_file_read(read_request, src_file, incremental_buffer, offset,
                           page_in_buffer * page_size);
    if (!success) {
      goto error;
    }

    posix_fadvise(src_file.m_file, offset, page_in_buffer * page_size,
                  POSIX_FADV_DONTNEED);

    for (page_in_buffer = 1; page_in_buffer < page_size / 4; page_in_buffer++) {
      const page_t *page = incremental_buffer + page_in_buffer * page_size;
      const ulint offset_on_page =
          mach_read_from_4(incremental_buffer + page_in_buffer * 4);

      if (offset_on_page == 0xFFFFFFFFUL) break;

      const auto offset_in_file = offset_on_page << page_size_shift;

      success = os_file_write(write_request, dst_path, dst_file, page,
                              offset_in_file, page_size);
      if (!success) {
        goto error;
      }

      if (IORequest::is_punch_hole_supported() &&
          (Compression::is_compressed_page(page) ||
           fil_page_get_type(page) == FIL_PAGE_COMPRESSED_AND_ENCRYPTED)) {
        size_t compressed_len =
            mach_read_from_2(page + FIL_PAGE_COMPRESS_SIZE_V1) + FIL_PAGE_DATA;
        compressed_len = ut_calc_align(compressed_len, stat_info.block_size);
        if (compressed_len < page_size) {
          if (os_file_punch_hole(dst_file.m_file,
                                 offset_in_file + compressed_len,
                                 page_size - compressed_len) != DB_SUCCESS) {
            msg("xtrabackup: os_file_punch_hole returned error\n");
            goto error;
          }
        }
      }
    }

    incremental_buffers++;
  }

  if (incremental_buffer_base) ut_free(incremental_buffer_base);
  if (src_file != XB_FILE_UNDEFINED) os_file_close(src_file);
  if (dst_file != XB_FILE_UNDEFINED) os_file_close(dst_file);
  return true;

error:
  if (incremental_buffer_base) ut_free(incremental_buffer_base);
  if (src_file != XB_FILE_UNDEFINED) os_file_close(src_file);
  if (dst_file != XB_FILE_UNDEFINED) os_file_close(dst_file);
  msg("xtrabackup: Error: xtrabackup_apply_delta(): failed to apply %s to "
      "%s.\n",
      src_path, dst_path);
  return false;
}

/************************************************************************
Callback to handle datadir entry. Deletes entry if it has no matching
fil_space in fil_system directory.
@return FALSE if delete attempt was unsuccessful */
static bool rm_if_not_found(
    const datadir_entry_t &entry, /*!<in: datadir entry */
    void *arg __attribute__((unused))) {
  char name[FN_REFLEN];
  xb_filter_entry_t *table;

  if (entry.is_empty_dir) {
    return true;
  }

  if (!entry.db_name.empty()) {
    snprintf(name, FN_REFLEN, "%s/%s", entry.db_name.c_str(),
             entry.file_name.c_str());
  } else {
    snprintf(name, FN_REFLEN, "%s", entry.file_name.c_str());
  }

  /* Truncate ".ibd" */
  name[strlen(name) - 4] = '\0';

  HASH_SEARCH(name_hash, inc_dir_tables_hash, ut_fold_string(name),
              xb_filter_entry_t *, table, (void)0, !strcmp(table->name, name));

  if (!table) {
    if (!entry.db_name.empty()) {
      snprintf(name, FN_REFLEN, "%s/%s/%s", entry.datadir.c_str(),
               entry.db_name.c_str(), entry.file_name.c_str());
    } else {
      snprintf(name, FN_REFLEN, "%s/%s", entry.datadir.c_str(),
               entry.file_name.c_str());
    }
    return os_file_delete(0, name);
  }

  return (true);
}

/** Make sure that we have a read access to the given datadir entry
@param[in]	statinfo	entry stat info
@param[out]	name		entry name */
static void check_datadir_enctry_access(const char *name,
                                        const struct stat *statinfo) {
  const char *entry_type = S_ISDIR(statinfo->st_mode) ? "directory" : "file";
  if ((statinfo->st_mode & S_IRUSR) != S_IRUSR) {
    msg("xtrabackup: Error: %s '%s' is not readable by "
        "XtraBackup\n",
        entry_type, name);
    exit(EXIT_FAILURE);
  }
}

/** Process single second level datadir entry for
xb_process_datadir
@param[in]	datadir	datadir path
@param[in]	path	path to the file
@param[in]	dbname	database name (first level entry name)
@param[in]	name	name of the file
@param[in]	suffix	suffix to match against
@param[in]	func	callback
@param[in]	data	additional argument for callback */
void process_datadir_l2cbk(const char *datadir, const char *dbname,
                           const char *path, const char *name,
                           const char *suffix, handle_datadir_entry_func_t func,
                           void *data) {
  struct stat statinfo;
  size_t suffix_len = strlen(suffix);

  if (stat(path, &statinfo) != 0) {
    return;
  }

  if (S_ISREG(statinfo.st_mode) &&
      (strlen(name) > suffix_len &&
       strcmp(name + strlen(name) - suffix_len, suffix) == 0)) {
    check_datadir_enctry_access(name, &statinfo);
    func(datadir_entry_t(datadir, path, dbname, name, false), data);
  }
}

/** Process single top level datadir entry for xb_process_datadir
@param[in]	datadir	datadir path
@param[in]	path	path to the file
@param[in]	name	name of the file
@param[in]	suffix	suffix to match against
@param[in]	func	callback
@param[in]	data	additional argument for callback */
void process_datadir_l1cbk(const char *datadir, const char *path,
                           const char *name, const char *suffix,
                           handle_datadir_entry_func_t func, void *data) {
  struct stat statinfo;
  size_t suffix_len = strlen(suffix);

  if (stat(path, &statinfo) != 0) {
    return;
  }

  if (S_ISDIR(statinfo.st_mode) && !check_if_skip_database_by_path(name)) {
    bool is_empty_dir = true;
    check_datadir_enctry_access(name, &statinfo);
    os_file_scan_directory(
        path,
        [&](const char *l2path, const char *l2name) mutable -> void {
          if (strcmp(l2name, ".") == 0 || strcmp(l2name, "..") == 0) {
            return;
          }
          is_empty_dir = false;
          char fullpath[FN_REFLEN];
          snprintf(fullpath, sizeof(fullpath), "%s/%s", l2path, l2name);
          process_datadir_l2cbk(datadir, name, fullpath, l2name, suffix, func,
                                data);
        },
        false);
    if (is_empty_dir) {
      func(datadir_entry_t(datadir, path, name, "", true), data);
    }
  }

  if (S_ISREG(statinfo.st_mode) &&
      (strlen(name) > suffix_len &&
       strcmp(name + strlen(name) - suffix_len, suffix) == 0)) {
    check_datadir_enctry_access(name, &statinfo);
    func(datadir_entry_t(datadir, path, "", name, false), data);
  }
}

/************************************************************************
Function enumerates files in datadir (provided by path) which are matched
by provided suffix. For each entry callback is called.
@return FALSE if callback for some entry returned FALSE */
bool xb_process_datadir(const char *path,   /*!<in: datadir path */
                        const char *suffix, /*!<in: suffix to match
                                            against */
                        handle_datadir_entry_func_t func, /*!<in: callback */
                        void *data) /*!<in: additional argument for
                                    callback */
{
  bool ret = os_file_scan_directory(
      path,
      [&](const char *l1path, const char *l1name) -> void {
        if (strcmp(l1name, ".") == 0 || strcmp(l1name, "..") == 0) {
          return;
        }
        char fullpath[FN_REFLEN];
        snprintf(fullpath, sizeof(fullpath), "%s/%s", l1path, l1name);
        process_datadir_l1cbk(path, fullpath, l1name, suffix, func, data);
      },
      false);
  return ret;
}

/************************************************************************
Applies all .delta files from incremental_dir to the full backup.
@return TRUE on success. */
static bool xtrabackup_apply_deltas() {
  return xb_process_datadir(xtrabackup_incremental_dir, ".delta",
                            xtrabackup_apply_delta, NULL);
}

static bool xtrabackup_close_temp_log(bool clear_flag) {
  pfs_os_file_t src_file = XB_FILE_UNDEFINED;
  char src_path[FN_REFLEN];
  char dst_path[FN_REFLEN];
  bool success;
  byte log_buf[UNIV_PAGE_SIZE_MAX];
  IORequest read_request(IORequest::READ);
  IORequest write_request(IORequest::WRITE);

  if (!xtrabackup_logfile_is_renamed) return (FALSE);

  /* rename 'ib_logfile0' to 'xtrabackup_logfile' */
  if (!xtrabackup_incremental_dir) {
    sprintf(dst_path, "%s/ib_logfile0", xtrabackup_target_dir);
    sprintf(src_path, "%s/%s", xtrabackup_target_dir, XB_LOG_FILENAME);
  } else {
    sprintf(dst_path, "%s/ib_logfile0", xtrabackup_incremental_dir);
    sprintf(src_path, "%s/%s", xtrabackup_incremental_dir, XB_LOG_FILENAME);
  }

  Fil_path::normalize(dst_path);
  Fil_path::normalize(src_path);

  success = os_file_rename(0, dst_path, src_path);
  if (!success) {
    goto error;
  }
  xtrabackup_logfile_is_renamed = FALSE;

  if (!clear_flag) return (FALSE);

  /* clear LOG_HEADER_CREATOR field */
  src_file = os_file_create_simple_no_error_handling(
      0, src_path, OS_FILE_OPEN, OS_FILE_READ_WRITE, srv_read_only_mode,
      &success);
  if (!success) {
    goto error;
  }

  success = os_file_read(read_request, src_file, log_buf, 0, LOG_FILE_HDR_SIZE);
  if (!success) {
    goto error;
  }

  memset(log_buf + LOG_HEADER_CREATOR, ' ', 4);

  success = os_file_write(write_request, src_path, src_file, log_buf, 0,
                          LOG_FILE_HDR_SIZE);
  if (!success) {
    goto error;
  }

  src_file = XB_FILE_UNDEFINED;

  innobase_log_files_in_group = innobase_log_files_in_group_save;
  srv_log_group_home_dir = srv_log_group_home_dir_save;
  innobase_log_file_size = innobase_log_file_size_save;

  return (FALSE);
error:
  if (src_file != XB_FILE_UNDEFINED) os_file_close(src_file);
  msg("xtrabackup: Error: xtrabackup_close_temp_log() failed.\n");
  return (TRUE); /*ERROR*/
}

/*********************************************************************/ /**
 Write the meta data (index user fields) config file.
 @return true in case of success otherwise false. */
static bool xb_export_cfg_write_index_fields(
    /*===========================*/
    const dict_index_t *index, /*!< in: write the meta data for
                               this index */
    FILE *file)                /*!< in: file to write to */
{
  byte row[sizeof(ib_uint32_t) * 2];

  for (ulint i = 0; i < index->n_fields; ++i) {
    byte *ptr = row;
    const dict_field_t *field = &index->fields[i];

    mach_write_to_4(ptr, field->prefix_len);
    ptr += sizeof(ib_uint32_t);

    mach_write_to_4(ptr, field->fixed_len);

    if (fwrite(row, 1, sizeof(row), file) != sizeof(row)) {
      msg("xtrabackup: Error: writing index fields.");

      return (false);
    }

    /* Include the NUL byte in the length. */
    ib_uint32_t len = strlen(field->name) + 1;
    ut_a(len > 1);

    mach_write_to_4(row, len);

    if (fwrite(row, 1, sizeof(len), file) != sizeof(len) ||
        fwrite(field->name, 1, len, file) != len) {
      msg("xtrabackup: Error: writing index column.");

      return (false);
    }
  }

  return (true);
}

/*********************************************************************/ /**
 Write the meta data config file index information.
 @return true in case of success otherwise false. */
static __attribute__((nonnull, warn_unused_result)) bool
xb_export_cfg_write_one_index(
    /*======================*/
    const dict_index_t *index, /*!< in: write metadata for this
                               index */
    FILE *file)                /*!< in: file to write to */
{
  bool ret;
  byte *ptr;
  byte row[sizeof(space_index_t) + sizeof(uint32_t) * 8];

  ptr = row;

  ut_ad(sizeof(space_index_t) == 8);
  mach_write_to_8(ptr, index->id);
  ptr += sizeof(space_index_t);

  mach_write_to_4(ptr, index->space);
  ptr += sizeof(uint32_t);

  mach_write_to_4(ptr, index->page);
  ptr += sizeof(uint32_t);

  mach_write_to_4(ptr, index->type);
  ptr += sizeof(uint32_t);

  mach_write_to_4(ptr, index->trx_id_offset);
  ptr += sizeof(uint32_t);

  mach_write_to_4(ptr, index->n_user_defined_cols);
  ptr += sizeof(uint32_t);

  mach_write_to_4(ptr, index->n_uniq);
  ptr += sizeof(uint32_t);

  mach_write_to_4(ptr, index->n_nullable);
  ptr += sizeof(uint32_t);

  mach_write_to_4(ptr, index->n_fields);

  if (fwrite(row, 1, sizeof(row), file) != sizeof(row)) {
    msg("xtrabackup: Error: writing index meta-data.");
    return (false);
  }

  /* Write the length of the index name.
  NUL byte is included in the length. */
  uint32_t len = static_cast<uint32_t>(strlen(index->name) + 1);
  ut_a(len > 1);

  mach_write_to_4(row, len);

  if (fwrite(row, 1, sizeof(len), file) != sizeof(len) ||
      fwrite(index->name, 1, len, file) != len) {
    msg("xtrabackup: Error:  writing index name.");
    return (false);
  }

  ret = xb_export_cfg_write_index_fields(index, file);
  return (ret);
}

/*********************************************************************/ /**
 Write the meta data config file index information.
 @return true in case of success otherwise false. */
static __attribute__((nonnull, warn_unused_result)) bool
xb_export_cfg_write_indexes(
    /*======================*/
    const dict_table_t *table, /*!< in: write the meta data for
                               this table */
    FILE *file)                /*!< in: file to write to */
{
  byte row[sizeof(uint32_t)];

  /* Write the number of indexes in the table. */
  uint32_t num_indexes = 0;
  ulint flags = fil_space_get_flags(table->space);
  bool has_sdi = FSP_FLAGS_HAS_SDI(flags);

  if (has_sdi) {
    num_indexes += 1;
  }

  num_indexes += static_cast<uint32_t>(UT_LIST_GET_LEN(table->indexes));
  ut_ad(num_indexes != 0);

  mach_write_to_4(row, num_indexes);

  if (fwrite(row, 1, sizeof(row), file) != sizeof(row)) {
    msg("xtrabackup: Error: writing index count.");
    return (false);
  }

  bool ret = true;

  /* Write SDI Index */
  if (has_sdi) {
    dict_index_t *index = dict_sdi_get_index(table->space);

    ut_ad(index != NULL);
    ret = xb_export_cfg_write_one_index(index, file);
  }

  /* Write the index meta data. */
  for (const dict_index_t *index = UT_LIST_GET_FIRST(table->indexes);
       index != 0 && ret; index = UT_LIST_GET_NEXT(indexes, index)) {
    ret = xb_export_cfg_write_one_index(index, file);
  }

  return (ret);
}

/*********************************************************************/ /**
 Write the meta data (table columns) config file. Serialise the contents of
 dict_col_t structure, along with the column name. All fields are serialized
 as ib_uint32_t.
 @return true in case of success otherwise false. */
static __attribute__((nonnull, warn_unused_result)) bool
xb_export_cfg_write_table(
    /*====================*/
    const dict_table_t *table, /*!< in: write the meta data for
                               this table */
    FILE *file)                /*!< in: file to write to */
{
  dict_col_t *col;
  byte row[sizeof(ib_uint32_t) * 7];

  col = table->cols;

  for (ulint i = 0; i < table->n_cols; ++i, ++col) {
    byte *ptr = row;

    mach_write_to_4(ptr, col->prtype);
    ptr += sizeof(ib_uint32_t);

    mach_write_to_4(ptr, col->mtype);
    ptr += sizeof(ib_uint32_t);

    mach_write_to_4(ptr, col->len);
    ptr += sizeof(ib_uint32_t);

    mach_write_to_4(ptr, col->mbminmaxlen);
    ptr += sizeof(ib_uint32_t);

    mach_write_to_4(ptr, col->ind);
    ptr += sizeof(ib_uint32_t);

    mach_write_to_4(ptr, col->ord_part);
    ptr += sizeof(ib_uint32_t);

    mach_write_to_4(ptr, col->max_prefix);

    if (fwrite(row, 1, sizeof(row), file) != sizeof(row)) {
      msg("xtrabackup: Error: writing table column data.");

      return (false);
    }

    /* Write out the column name as [len, byte array]. The len
    includes the NUL byte. */
    ib_uint32_t len;
    const char *col_name;

    col_name = table->get_col_name(dict_col_get_no(col));

    /* Include the NUL byte in the length. */
    len = strlen(col_name) + 1;
    ut_a(len > 1);

    mach_write_to_4(row, len);

    if (fwrite(row, 1, sizeof(len), file) != sizeof(len) ||
        fwrite(col_name, 1, len, file) != len) {
      msg("xtrabackup: Error: writing column name.");

      return (false);
    }
  }

  return (true);
}

/*********************************************************************/ /**
 Write the meta data config file header.
 @return true in case of success otherwise false. */
static __attribute__((nonnull, warn_unused_result)) bool
xb_export_cfg_write_header(
    /*=====================*/
    const dict_table_t *table, /*!< in: write the meta data for
                               this table */
    FILE *file)                /*!< in: file to write to */
{
  byte value[sizeof(ib_uint32_t)];

  /* Write the meta-data version number. */
  mach_write_to_4(value, IB_EXPORT_CFG_VERSION_V2);

  if (fwrite(&value, 1, sizeof(value), file) != sizeof(value)) {
    msg("xtrabackup: Error: writing meta-data version number.");

    return (false);
  }

  /* Write the server hostname. */
  ib_uint32_t len;
  const char *hostname = "Hostname unknown";

  /* The server hostname includes the NUL byte. */
  len = strlen(hostname) + 1;
  mach_write_to_4(value, len);

  if (fwrite(&value, 1, sizeof(value), file) != sizeof(value) ||
      fwrite(hostname, 1, len, file) != len) {
    msg("xtrabackup: Error: writing hostname.");

    return (false);
  }

  /* The table name includes the NUL byte. */
  ut_a(table->name.m_name != NULL);
  len = strlen(table->name.m_name) + 1;

  /* Write the table name. */
  mach_write_to_4(value, len);

  if (fwrite(&value, 1, sizeof(value), file) != sizeof(value) ||
      fwrite(table->name.m_name, 1, len, file) != len) {
    msg("xtrabackup: Error: writing table name.");

    return (false);
  }

  byte row[sizeof(ib_uint32_t) * 3];

  /* Write the next autoinc value. */
  mach_write_to_8(row, table->autoinc);

  if (fwrite(row, 1, sizeof(ib_uint64_t), file) != sizeof(ib_uint64_t)) {
    msg("xtrabackup: Error: writing table autoinc value.");

    return (false);
  }

  byte *ptr = row;

  /* Write the system page size. */
  mach_write_to_4(ptr, UNIV_PAGE_SIZE);
  ptr += sizeof(ib_uint32_t);

  /* Write the table->flags. */
  mach_write_to_4(ptr, table->flags);
  ptr += sizeof(ib_uint32_t);

  /* Write the number of columns in the table. */
  mach_write_to_4(ptr, table->n_cols);

  if (fwrite(row, 1, sizeof(row), file) != sizeof(row)) {
    msg("xtrabackup: Error: writing table meta-data.");

    return (false);
  }

  /* Write the space flags */
  ulint space_flags = fil_space_get_flags(table->space);
  ut_ad(space_flags != ULINT_UNDEFINED);
  mach_write_to_4(value, space_flags);

  if (fwrite(&value, 1, sizeof(value), file) != sizeof(value)) {
    msg("xtrabackup: Error: writing writing space_flags.");
    return (false);
  }

  return (true);
}

/*********************************************************************/ /**
 Write MySQL 5.6-style meta data config file.
 @return true in case of success otherwise false. */
static bool xb_export_cfg_write(
    const fil_node_t *node,
    const dict_table_t *table) /*!< in: write the meta data for
                               this table */
{
  char file_path[FN_REFLEN];
  FILE *file;
  bool success;

  strcpy(file_path, node->name);
  strcpy(file_path + strlen(file_path) - 4, ".cfg");

  file = fopen(file_path, "w+b");

  if (file == NULL) {
    msg("xtrabackup: Error: cannot open %s\n", node->name);

    success = false;
  } else {
    success = xb_export_cfg_write_header(table, file);

    if (success) {
      success = xb_export_cfg_write_table(table, file);
    }

    if (success) {
      success = xb_export_cfg_write_indexes(table, file);
    }

    if (fclose(file) != 0) {
      msg("xtrabackup: Error: cannot close %s\n", node->name);
      success = false;
    }
  }

  return (success);
}

/** Write the transfer key to CFP file.
@param[in]	table		write the data for this table
@param[in]	file		file to write to
@return DB_SUCCESS or error code. */
static __attribute__((nonnull, warn_unused_result)) dberr_t
xb_export_write_transfer_key(const dict_table_t *table, FILE *file) {
  byte key_size[sizeof(ib_uint32_t)];
  byte row[ENCRYPTION_KEY_LEN * 3];
  byte *ptr = row;
  byte *transfer_key = ptr;
  lint elen;

  ut_ad(table->encryption_key != NULL && table->encryption_iv != NULL);

  /* Write the encryption key size. */
  mach_write_to_4(key_size, ENCRYPTION_KEY_LEN);

  if (fwrite(&key_size, 1, sizeof(key_size), file) != sizeof(key_size)) {
    msg("IO Write error: (%d, %s) %s", errno, strerror(errno),
        "while writing key size.");

    return (DB_IO_ERROR);
  }

  /* Generate and write the transfer key. */
  Encryption::random_value(transfer_key);
  if (fwrite(transfer_key, 1, ENCRYPTION_KEY_LEN, file) != ENCRYPTION_KEY_LEN) {
    msg("IO Write error: (%d, %s) %s", errno, strerror(errno),
        "while writing transfer key.");

    return (DB_IO_ERROR);
  }

  ptr += ENCRYPTION_KEY_LEN;

  /* Encrypt tablespace key. */
  elen = my_aes_encrypt(
      reinterpret_cast<unsigned char *>(table->encryption_key),
      ENCRYPTION_KEY_LEN, ptr, reinterpret_cast<unsigned char *>(transfer_key),
      ENCRYPTION_KEY_LEN, my_aes_256_ecb, NULL, false);

  if (elen == MY_AES_BAD_DATA) {
    msg("IO Write error: (%d, %s) %s", errno, strerror(errno),
        "while encrypt tablespace key.");
    return (DB_ERROR);
  }

  /* Write encrypted tablespace key */
  if (fwrite(ptr, 1, ENCRYPTION_KEY_LEN, file) != ENCRYPTION_KEY_LEN) {
    msg("IO Write error: (%d, %s) %s", errno, strerror(errno),
        "while writing encrypted tablespace key.");

    return (DB_IO_ERROR);
  }
  ptr += ENCRYPTION_KEY_LEN;

  /* Encrypt tablespace iv. */
  elen = my_aes_encrypt(reinterpret_cast<unsigned char *>(table->encryption_iv),
                        ENCRYPTION_KEY_LEN, ptr,
                        reinterpret_cast<unsigned char *>(transfer_key),
                        ENCRYPTION_KEY_LEN, my_aes_256_ecb, NULL, false);

  if (elen == MY_AES_BAD_DATA) {
    msg("IO Write error: (%d, %s) %s", errno, strerror(errno),
        "while encrypt tablespace iv.");
    return (DB_ERROR);
  }

  /* Write encrypted tablespace iv */
  if (fwrite(ptr, 1, ENCRYPTION_KEY_LEN, file) != ENCRYPTION_KEY_LEN) {
    msg("IO Write error: (%d, %s) %s", errno, strerror(errno),
        "while writing encrypted tablespace iv.");

    return (DB_IO_ERROR);
  }

  return (DB_SUCCESS);
}

/** Write the encryption data after quiesce.
@param[in]	table		write the data for this table
@return DB_SUCCESS or error code */
static __attribute__((nonnull, warn_unused_result)) dberr_t xb_export_cfp_write(
    dict_table_t *table) {
  dberr_t err;
  char name[OS_FILE_MAX_PATH];

  /* If table is not encrypted, return. */
  if (!dd_is_table_in_encrypted_tablespace(table)) {
    return (DB_SUCCESS);
  }

  /* Get the encryption key and iv from space */
  /* For encrypted table, before we discard the tablespace,
  we need save the encryption information into table, otherwise,
  this information will be lost in fil_discard_tablespace along
  with fil_space_free(). */
  if (table->encryption_key == NULL) {
    table->encryption_key =
        static_cast<byte *>(mem_heap_alloc(table->heap, ENCRYPTION_KEY_LEN));

    table->encryption_iv =
        static_cast<byte *>(mem_heap_alloc(table->heap, ENCRYPTION_KEY_LEN));

    fil_space_t *space = fil_space_get(table->space);
    ut_ad(space != NULL && FSP_FLAGS_GET_ENCRYPTION(space->flags));

    memcpy(table->encryption_key, space->encryption_key, ENCRYPTION_KEY_LEN);
    memcpy(table->encryption_iv, space->encryption_iv, ENCRYPTION_KEY_LEN);
  }

  srv_get_encryption_data_filename(table, name, sizeof(name));

  ib::info() << "Writing table encryption data to '" << name << "'";

  FILE *file = fopen(name, "w+b");

  if (file == NULL) {
    msg("Can't create file '%-.200s' (errno: %d - %s)", name, errno,
        strerror(errno));

    err = DB_IO_ERROR;
  } else {
    err = xb_export_write_transfer_key(table, file);

    if (fflush(file) != 0) {
      char buf[BUFSIZ];

      snprintf(buf, sizeof(buf), "%s flush() failed", name);

      msg("IO Write error: (%d, %s) %s", errno, strerror(errno), buf);

      err = DB_IO_ERROR;
    }

    if (fclose(file) != 0) {
      char buf[BUFSIZ];

      snprintf(buf, sizeof(buf), "%s flose() failed", name);

      msg("IO Write error: (%d, %s) %s", errno, strerror(errno), buf);
      err = DB_IO_ERROR;
    }
  }

  /* Clean the encryption information */
  table->encryption_key = NULL;
  table->encryption_iv = NULL;

  return (err);
}

static void innodb_free_param() {
  srv_sys_space.shutdown();
  srv_tmp_space.shutdown();
  free(internal_innobase_data_file_path);
  internal_innobase_data_file_path = NULL;
  free_tmpdir(&mysql_tmpdir_list);
  ibt::srv_temp_dir = srv_temp_dir;
}

/**************************************************************************
Store the current binary log coordinates in a specified file.
@return 'false' on error. */
static bool store_binlog_info(
    /*==============*/
    const char *filename) /*!< in: output file name */
{
  FILE *fp;

  if (trx_sys_mysql_bin_log_name[0] == '\0') {
    return (true);
  }

  fp = fopen(filename, "w");

  if (!fp) {
    msg("xtrabackup: failed to open '%s'\n", filename);
    return (false);
  }

  fprintf(fp, "%s\t" UINT64PF "\n", trx_sys_mysql_bin_log_name,
          trx_sys_mysql_bin_log_pos);
  fclose(fp);

  return (true);
}

/**************************************************************************
Store current master key ID.
@return 'false' on error. */
static bool store_master_key_id(
    /*==============*/
    const char *filename) /*!< in: output file name */
{
  FILE *fp;

  fp = fopen(filename, "w");

  if (!fp) {
    msg("xtrabackup: failed to open '%s'\n", filename);
    return (false);
  }

  fprintf(fp, "%lu", Encryption::s_master_key_id);
  fclose(fp);

  return (true);
}

static void xtrabackup_prepare_func(int argc, char **argv) {
  ulint err;
  datafiles_iter_t *it;
  fil_node_t *node;
  fil_space_t *space;
  char metadata_path[FN_REFLEN];
  IORequest write_request(IORequest::WRITE);

  /* cd to target-dir */

  if (my_setwd(xtrabackup_real_target_dir, MYF(MY_WME))) {
    msg("xtrabackup: cannot my_setwd %s\n", xtrabackup_real_target_dir);
    exit(EXIT_FAILURE);
  }
  msg("xtrabackup: cd to %s\n", xtrabackup_real_target_dir);

  xtrabackup_target_dir = mysql_data_home_buff;
  xtrabackup_target_dir[0] = FN_CURLIB;  // all paths are relative from here
  xtrabackup_target_dir[1] = 0;

  /*
    read metadata of target, we don't need metadata reading in the case
    archived logs applying
  */
  sprintf(metadata_path, "%s/%s", xtrabackup_target_dir,
          XTRABACKUP_METADATA_FILENAME);

  if (!xtrabackup_read_metadata(metadata_path)) {
    msg("xtrabackup: Error: failed to read metadata from '%s'\n",
        metadata_path);
    exit(EXIT_FAILURE);
  }

  if (!strcmp(metadata_type_str, "full-backuped")) {
    msg("xtrabackup: This target seems to be not prepared yet.\n");
    metadata_type = METADATA_FULL_BACKUP;
  } else if (!strcmp(metadata_type_str, "log-applied")) {
    msg("xtrabackup: This target seems to be already prepared with "
        "--apply-log-only.\n");
    metadata_type = METADATA_LOG_APPLIED;
    goto skip_check;
  } else if (!strcmp(metadata_type_str, "full-prepared")) {
    msg("xtrabackup: This target seems to be already prepared.\n");
    metadata_type = METADATA_FULL_PREPARED;
  } else {
    msg("xtrabackup: This target seems not to have correct metadata...\n");
    exit(EXIT_FAILURE);
  }

  if (xtrabackup_incremental) {
    msg("xtrabackup: error: applying incremental backup needs target prepared "
        "with --apply-log-only.\n");
    exit(EXIT_FAILURE);
  }
skip_check:
  if (xtrabackup_incremental && metadata_to_lsn != incremental_lsn) {
    msg("xtrabackup: error: This incremental backup seems not to be proper for "
        "the target.\n"
        "xtrabackup:  Check 'to_lsn' of the target and 'from_lsn' of the "
        "incremental.\n");
    exit(EXIT_FAILURE);
  }

  if (xtrabackup_incremental) {
    backup_redo_log_flushed_lsn = incremental_flushed_lsn;
  }

  init_mysql_environment();

  /* Create logfiles for recovery from 'xtrabackup_logfile', before start InnoDB
   */
  srv_max_n_threads = 1000;
  /* temporally dummy value to avoid crash */
  srv_page_size_shift = 14;
  srv_page_size = (1 << srv_page_size_shift);
  sync_check_init(srv_max_n_threads);
#ifdef UNIV_DEBUG
  sync_check_enable();
#endif
  os_thread_open();
  trx_pool_init();
  ut_crc32_init();
  clone_init();

  xb_filters_init();

  if (xtrabackup_init_temp_log()) goto error_cleanup;

  if (innodb_init_param()) {
    goto error_cleanup;
  }

  if (opt_transition_key && !xb_tablespace_keys_exist()) {
    msg("xtrabackup: Error: --transition-key specified, but "
        "xtrabackup_keys is not found.\n");
    goto error_cleanup;
  }

  if (opt_transition_key) {
    if (!xb_tablespace_keys_load(xtrabackup_incremental, opt_transition_key,
                                 strlen(opt_transition_key))) {
      msg("xtrabackup: Error: failed to load tablespace "
          "keys\n");
      goto error_cleanup;
    }
  } else {
    if (!xb_keyring_init_for_prepare(argc, argv)) {
      msg("xtrabackup: Error: failed to init keyring plugin\n");
      goto error_cleanup;
    }
    if (xb_tablespace_keys_exist()) {
      use_dumped_tablespace_keys = true;
      if (!xb_tablespace_keys_load(xtrabackup_incremental, NULL, 0)) {
        msg("xtrabackup: Error: failed to load tablespace keys\n");
        goto error_cleanup;
      }
    }
  }

  if (!validate_options(
          (std::string(xtrabackup_target_dir) + "backup-my.cnf").c_str(),
          orig_argc, orig_argv)) {
    exit(EXIT_FAILURE);
  }

  xb_normalize_init_values();

  Tablespace_map::instance().deserialize("./");

  if (xtrabackup_incremental) {
    Tablespace_map::instance().deserialize(xtrabackup_incremental_dir);
    err = xb_data_files_init();
    if (err != DB_SUCCESS) {
      msg("xtrabackup: error: xb_data_files_init() failed "
          "with error code %lu\n",
          err);
      goto error_cleanup;
    }
    inc_dir_tables_hash = hash_create(1000);

    if (!xtrabackup_apply_deltas()) {
      xb_data_files_close();
      xb_filter_hash_free(inc_dir_tables_hash);
      goto error_cleanup;
    }

    xb_data_files_close();

    /* Cleanup datadir from tablespaces deleted between full and
    incremental backups */

    xb_process_datadir("./", ".ibd", rm_if_not_found, NULL);

    xb_filter_hash_free(inc_dir_tables_hash);
  }
  clone_free();
  fil_close();

  trx_pool_close();

  os_thread_close();

  sync_check_close();

  innodb_free_param();

  /* Reset the configuration as it might have been changed by
  xb_data_files_init(). */
  if (innodb_init_param()) {
    goto error_cleanup;
  }

  srv_apply_log_only = (ibool)xtrabackup_apply_log_only;

  /* increase IO threads */
  if (srv_n_file_io_threads < 10) {
    srv_n_read_io_threads = 4;
    srv_n_write_io_threads = 4;
  }

  msg("xtrabackup: Starting InnoDB instance for recovery.\n"
      "xtrabackup: Using %lld bytes for buffer pool "
      "(set by --use-memory parameter)\n",
      xtrabackup_use_memory);

  if (innodb_init(true, true)) {
    goto error_cleanup;
  }

  it = datafiles_iter_new();
  if (it == NULL) {
    msg("xtrabackup: Error: datafiles_iter_new() failed.\n");
    exit(EXIT_FAILURE);
  }

  while ((node = datafiles_iter_next(it)) != NULL) {
    byte *header;
    ulint size;
    mtr_t mtr;
    buf_block_t *block;

    space = node->space;

    /* Align space sizes along with fsp header. We want to process
    each space once, so skip all nodes except the first one in a
    multi-node space. */
    if (node != &space->files.front()) {
      continue;
    }

    mtr_start(&mtr);

    mtr_s_lock(fil_space_get_latch(space->id), &mtr);

    block = buf_page_get(page_id_t(space->id, 0), page_size_t(space->flags),
                         RW_S_LATCH, &mtr);
    header = FSP_HEADER_OFFSET + buf_block_get_frame(block);

    size = mtr_read_ulint(header + FSP_SIZE, MLOG_4BYTES, &mtr);

    mtr_commit(&mtr);

    bool res = fil_space_extend(space, size);

    ut_a(res);
  }

  datafiles_iter_free(it);

  if (xtrabackup_export) {
    msg("xtrabackup: export option is specified.\n");

    /* flush insert buffer at shutdwon */
    innobase_fast_shutdown = 0;

    it = datafiles_iter_new();
    if (it == NULL) {
      msg("xtrabackup: Error: datafiles_iter_new() "
          "failed.\n");
      exit(EXIT_FAILURE);
    }

    my_thread_init();

    THD *thd = create_thd(false, true, true, 0);

    while ((node = datafiles_iter_next(it)) != NULL) {
      dict_table_t *table;

      space = node->space;

      /* treat file_per_table only */
      if (!fsp_is_file_per_table(space->id, space->flags)) {
        continue;
      }

      table = dd_table_open_on_name(thd, NULL, space->name, false, true);

      mutex_enter(&(dict_sys->mutex));
      if (!table) {
        msg("xtrabackup: error: cannot find dictionary record of table %s\n",
            space->name);
        goto next_node;
      }

      /* Write transfer key for tablespace file */
      if (!xb_export_cfp_write(table)) {
        goto next_node;
      }

      /* Write MySQL 8.0 .cfg file */
      if (!xb_export_cfg_write(node, table)) {
        goto next_node;
      }

    next_node:
      if (table != nullptr) {
        dd_table_close(table, thd, nullptr, true);
      }
      mutex_exit(&(dict_sys->mutex));
    }

    datafiles_iter_free(it);

    destroy_thd(thd);
    my_thread_end();
  }

  /* print the binary log position  */
  trx_sys_print_mysql_binlog_offset();
  msg("\n");

  /* output to xtrabackup_binlog_pos_innodb and (if
  backup_safe_binlog_info was available on the server) to
  xtrabackup_binlog_info. In the latter case xtrabackup_binlog_pos_innodb
  becomes redundant and is created only for compatibility. */
  if (!store_binlog_info("xtrabackup_binlog_pos_innodb")) {
    exit(EXIT_FAILURE);
  }

  if (!store_master_key_id("xtrabackup_master_key_id")) {
    exit(EXIT_FAILURE);
  }

  /* Check whether the log is applied enough or not. */
  if ((xtrabackup_incremental && log_get_lsn(*log_sys) < incremental_to_lsn) ||
      (!xtrabackup_incremental && log_get_lsn(*log_sys) < metadata_to_lsn)) {
    msg("xtrabackup: error: "
        "The transaction log file is corrupted.\n"
        "xtrabackup: error: "
        "The log was not applied to the intended LSN!\n");
    msg("xtrabackup: Log applied to lsn " LSN_PF "\n", log_get_lsn(*log_sys));
    if (xtrabackup_incremental) {
      msg("xtrabackup: The intended lsn is " LSN_PF "\n", incremental_to_lsn);
    } else {
      msg("xtrabackup: The intended lsn is " LSN_PF "\n", metadata_to_lsn);
    }
    exit(EXIT_FAILURE);
  }

  xb_write_galera_info(xtrabackup_incremental);

  if (innodb_end()) goto error_cleanup;

  innodb_free_param();

  /* re-init necessary components */
  sync_check_init(srv_max_n_threads);
#ifdef UNIV_DEBUG
  sync_check_enable();
#endif
  /* Reset the system variables in the recovery module. */
  os_thread_open();
  trx_pool_init();
  que_init();

  if (xtrabackup_close_temp_log(TRUE)) exit(EXIT_FAILURE);

  /* output to metadata file */
  {
    char filename[FN_REFLEN];

    strcpy(metadata_type_str,
           srv_apply_log_only ? "log-applied" : "full-prepared");

    if (xtrabackup_incremental && metadata_to_lsn < incremental_to_lsn) {
      metadata_to_lsn = incremental_to_lsn;
      metadata_last_lsn = incremental_last_lsn;
    }

    sprintf(filename, "%s/%s", xtrabackup_target_dir,
            XTRABACKUP_METADATA_FILENAME);
    if (!xtrabackup_write_metadata(filename)) {
      msg("xtrabackup: Error: failed to write metadata to '%s'\n", filename);
      exit(EXIT_FAILURE);
    }

    if (xtrabackup_extra_lsndir) {
      sprintf(filename, "%s/%s", xtrabackup_extra_lsndir,
              XTRABACKUP_METADATA_FILENAME);
      if (!xtrabackup_write_metadata(filename)) {
        msg("xtrabackup: Error: failed to write metadata to '%s'\n", filename);
        exit(EXIT_FAILURE);
      }
    }
  }

  if (!apply_log_finish()) {
    exit(EXIT_FAILURE);
  }

  trx_pool_close();

  fil_close();

  os_thread_close();

  sync_check_close();

  /* start InnoDB once again to create log files */

  if (!xtrabackup_apply_log_only) {
    /* xtrabackup_incremental_dir is used to indicate that
    we are going to apply incremental backup. Here we already
    applied incremental backup and are about to do final prepare
    of the full backup */
    xtrabackup_incremental_dir = NULL;

    if (innodb_init_param()) {
      goto error;
    }

    srv_apply_log_only = FALSE;

    /* increase IO threads */
    if (srv_n_file_io_threads < 10) {
      srv_n_read_io_threads = 4;
      srv_n_write_io_threads = 4;
    }

    srv_shutdown_state = SRV_SHUTDOWN_NONE;

    if (innodb_init(false, false)) goto error;

    if (innodb_end()) goto error;

    innodb_free_param();
  }

  if (!use_dumped_tablespace_keys) {
    xb_keyring_shutdown();
  }

  Tablespace_map::instance().serialize();

  cleanup_mysql_environment();

  xb_filters_free();

  return;

error_cleanup:

  if (!use_dumped_tablespace_keys) {
    xb_keyring_shutdown();
  }

  xtrabackup_close_temp_log(FALSE);

  cleanup_mysql_environment();

  xb_filters_free();

error:
  exit(EXIT_FAILURE);
}

/**************************************************************************
Signals-related setup. */
static void setup_signals()
/*===========*/
{
  struct sigaction sa;

  /* Print a stacktrace on some signals */
  sa.sa_flags = SA_RESETHAND | SA_NODEFER;
  sigemptyset(&sa.sa_mask);
  sigprocmask(SIG_SETMASK, &sa.sa_mask, NULL);
#ifdef HAVE_STACKTRACE
  my_init_stacktrace();
#endif
  sa.sa_handler = handle_fatal_signal;
  sigaction(SIGSEGV, &sa, NULL);
  sigaction(SIGABRT, &sa, NULL);
  sigaction(SIGBUS, &sa, NULL);
  sigaction(SIGILL, &sa, NULL);
  sigaction(SIGFPE, &sa, NULL);

#ifdef __linux__
  /* Ensure xtrabackup process is killed when the parent one
  (innobackupex) is terminated with an unhandled signal */

  if (prctl(PR_SET_PDEATHSIG, SIGKILL)) {
    msg("prctl() failed with errno = %d\n", errno);
    exit(EXIT_FAILURE);
  }
#endif
}

/**************************************************************************
Append group name to xb_load_default_groups list. */
static void append_defaults_group(const char *group,
                                  const char *default_groups[],
                                  size_t default_groups_size) {
  uint i;
  bool appended = false;
  for (i = 0; i < default_groups_size - 1; i++) {
    if (default_groups[i] == NULL) {
      default_groups[i] = group;
      appended = true;
      break;
    }
  }
  ut_a(appended);
}

bool xb_init() {
  const char *mixed_options[4] = {NULL, NULL, NULL, NULL};
  int n_mixed_options;

  /* sanity checks */
  if (opt_lock_ddl && opt_lock_ddl_per_table) {
    msg("Error: %s and %s are mutually exclusive\n", "--lock-ddl",
        "--lock-ddl-per-table");
    return (false);
  }

  if (opt_slave_info && opt_no_lock && !opt_safe_slave_backup) {
    msg("Error: --slave-info is used with --no-lock but "
        "without --safe-slave-backup. The binlog position "
        "cannot be consistent with the backup data.\n");
    return (false);
  }

  if (opt_rsync && xtrabackup_stream_fmt) {
    msg("Error: --rsync doesn't work with --stream\n");
    return (false);
  }

  if (opt_transition_key && opt_generate_transition_key) {
    msg("Error: options --transition-key and "
        "--generate-transition-key are mutually exclusive.\n");
    return (false);
  }

  n_mixed_options = 0;

  if (opt_decompress) {
    mixed_options[n_mixed_options++] = "--decompress";
  } else if (opt_decrypt) {
    mixed_options[n_mixed_options++] = "--decrypt";
  }

  if (xtrabackup_copy_back) {
    mixed_options[n_mixed_options++] = "--copy-back";
  }

  if (xtrabackup_move_back) {
    mixed_options[n_mixed_options++] = "--move-back";
  }

  if (xtrabackup_prepare) {
    mixed_options[n_mixed_options++] = "--apply-log";
  }

  if (n_mixed_options > 1) {
    msg("Error: %s and %s are mutually exclusive\n", mixed_options[0],
        mixed_options[1]);
    return (false);
  }

  if (xtrabackup_backup) {
#ifdef HAVE_VERSION_CHECK
    if (!opt_noversioncheck) {
      version_check();
    }
#endif

    if ((mysql_connection = xb_mysql_connect()) == NULL) {
      return (false);
    }

    if (!get_mysql_vars(mysql_connection)) {
      return (false);
    }

    if (opt_check_privileges) {
      check_all_privileges();
    }

    history_start_time = time(NULL);

    if (opt_lock_ddl &&
        !lock_tables_for_backup(mysql_connection, opt_lock_ddl_timeout)) {
      return (false);
    }

    parse_show_engine_innodb_status(mysql_connection);
  }

  return (true);
}

static const char *normalize_privilege_target_name(const char *name) {
  if (strcmp(name, "*") == 0) {
    return "\\*";
  } else {
    /* should have no regex special characters. */
    ut_ad(strpbrk(name, ".()[]*+?") == 0);
  }
  return name;
}

/******************************************************************/ /**
 Check if specific privilege is granted.
 Uses regexp magic to check if requested privilege is granted for given
 database.table or database.* or *.*
 or if user has 'ALL PRIVILEGES' granted.
 @return true if requested privilege is granted, false otherwise. */
static bool has_privilege(const std::list<std::string> &granted,
                          const char *required, const char *db_name,
                          const char *table_name) {
  char buffer[1000];
  xb_regex_t priv_re;
  xb_regmatch_t tables_regmatch[1];
  bool result = false;

  db_name = normalize_privilege_target_name(db_name);
  table_name = normalize_privilege_target_name(table_name);

  int written =
      snprintf(buffer, sizeof(buffer),
               "GRANT .*(%s)|(ALL PRIVILEGES).* ON (\\*|`%s`)\\.(\\*|`%s`)",
               required, db_name, table_name);
  if (written < 0 || written == sizeof(buffer) ||
      !compile_regex(buffer, "has_privilege", &priv_re)) {
    exit(EXIT_FAILURE);
  }

  typedef std::list<std::string>::const_iterator string_iter;
  for (string_iter i = granted.begin(), e = granted.end(); i != e; ++i) {
    int res = xb_regexec(&priv_re, i->c_str(), 1, tables_regmatch, 0);

    if (res != REG_NOMATCH) {
      result = true;
      break;
    }
  }

  xb_regfree(&priv_re);
  return result;
}

enum {
  PRIVILEGE_OK = 0,
  PRIVILEGE_WARNING = 1,
  PRIVILEGE_ERROR = 2,
};

/******************************************************************/ /**
 Check if specific privilege is granted.
 Prints error message if required privilege is missing.
 @return PRIVILEGE_OK if requested privilege is granted, error otherwise. */
static int check_privilege(
    const std::list<std::string> &granted_priv, /* in: list of
                                                    granted privileges*/
    const char *required,        /* in: required privilege name */
    const char *target_database, /* in: required privilege target
                                         database name */
    const char *target_table,    /* in: required privilege target
                                         table name */
    int error = PRIVILEGE_ERROR) /* in: return value if privilege
                                         is not granted */
{
  if (!has_privilege(granted_priv, required, target_database, target_table)) {
    msg("xtrabackup: %s: missing required privilege %s on %s.%s\n",
        (error == PRIVILEGE_ERROR ? "Error" : "Warning"), required,
        target_database, target_table);
    return error;
  }
  return PRIVILEGE_OK;
}

/******************************************************************/ /**
 Check DB user privileges according to the intended actions.

 Fetches DB user privileges, determines intended actions based on
 command-line arguments and prints missing privileges.
 May terminate application with EXIT_FAILURE exit code.*/
static void check_all_privileges() {
  if (!mysql_connection) {
    /* Not connected, no queries is going to be executed. */
    return;
  }

  /* Fetch effective privileges. */
  std::list<std::string> granted_privileges;
  MYSQL_ROW row = 0;
  MYSQL_RES *result = xb_mysql_query(mysql_connection, "SHOW GRANTS", true);
  while ((row = mysql_fetch_row(result))) {
    granted_privileges.push_back(*row);
  }
  mysql_free_result(result);

  int check_result = PRIVILEGE_OK;
  bool reload_checked = false;

  /* SELECT FROM P_S.LOG_STATUS */
  check_result |= check_privilege(granted_privileges, "BACKUP_ADMIN", "*", "*");
  check_result |= check_privilege(granted_privileges, "SELECT",
                                  "PERFORMANCE_SCHEMA", "LOG_STATUS");

  /* SHOW DATABASES */
  check_result |=
      check_privilege(granted_privileges, "SHOW DATABASES", "*", "*");

  /* SELECT 'INNODB_CHANGED_PAGES', COUNT(*) FROM INFORMATION_SCHEMA.PLUGINS */
  check_result |= check_privilege(granted_privileges, "SELECT",
                                  "INFORMATION_SCHEMA", "PLUGINS");

  /* SHOW ENGINE INNODB STATUS */
  /* SHOW FULL PROCESSLIST */
  check_result |= check_privilege(granted_privileges, "PROCESS", "*", "*");

  if (xb_mysql_numrows(mysql_connection,
                       "SHOW DATABASES LIKE 'PERCONA_SCHEMA';", false) == 0) {
    /* CREATE DATABASE IF NOT EXISTS PERCONA_SCHEMA */
    check_result |= check_privilege(granted_privileges, "CREATE", "*", "*");
  } else if (xb_mysql_numrows(mysql_connection,
                              "SHOW TABLES IN PERCONA_SCHEMA "
                              "LIKE 'xtrabackup_history';",
                              false) == 0) {
    /* CREATE TABLE IF NOT EXISTS PERCONA_SCHEMA.xtrabackup_history */
    check_result |=
        check_privilege(granted_privileges, "CREATE", "PERCONA_SCHEMA", "*");
  }

  /* FLUSH NO_WRITE_TO_BINLOG ENGINE LOGS */
  if (have_flush_engine_logs
      /* FLUSH NO_WRITE_TO_BINLOG TABLES */
      ||
      (opt_lock_wait_timeout && !opt_kill_long_queries_timeout && !opt_no_lock)
      /* FLUSH TABLES WITH READ LOCK */
      || !opt_no_lock
      /* LOCK BINLOG FOR BACKUP */
      /* UNLOCK BINLOG */
      || (have_backup_locks && !opt_no_lock)) {
    check_result |= check_privilege(granted_privileges, "RELOAD", "*", "*");
    reload_checked = true;
  }

  /* FLUSH TABLES WITH READ LOCK */
  if (!opt_no_lock
      /* LOCK TABLES FOR BACKUP */
      /* UNLOCK TABLES */
      && ((have_backup_locks && !opt_no_lock) || opt_slave_info)) {
    check_result |=
        check_privilege(granted_privileges, "LOCK TABLES", "*", "*");
  }

  /* SELECT innodb_to_lsn FROM PERCONA_SCHEMA.xtrabackup_history ... */
  if (opt_incremental_history_name || opt_incremental_history_uuid) {
    check_result |= check_privilege(granted_privileges, "SELECT",
                                    "PERCONA_SCHEMA", "xtrabackup_history");
  }

  if (!reload_checked
      /* FLUSH BINARY LOGS */
      && opt_galera_info) {
    check_result |= check_privilege(granted_privileges, "RELOAD", "*", "*",
                                    PRIVILEGE_WARNING);
  }

  /* KILL ... */
  if (opt_kill_long_queries_timeout
      /* START SLAVE SQL_THREAD */
      /* STOP SLAVE SQL_THREAD */
      || opt_safe_slave_backup) {
    check_result |= check_privilege(granted_privileges, "SUPER", "*", "*",
                                    PRIVILEGE_WARNING);
  }

  /* SHOW MASTER STATUS */
  /* SHOW SLAVE STATUS */
  if (opt_galera_info || opt_slave_info ||
      (opt_no_lock && opt_safe_slave_backup)
      /* LOCK BINLOG FOR BACKUP */
      || (have_backup_locks && !opt_no_lock)) {
    check_result |= check_privilege(granted_privileges, "REPLICATION CLIENT",
                                    "*", "*", PRIVILEGE_WARNING);
  }

  if (check_result & PRIVILEGE_ERROR) {
    exit(EXIT_FAILURE);
  }
}

/** Validate xtrabackup options. Only validates command line arguments and
options specified in [xtrabackup] section of my.cnf.
@param[in]  file        config file basename for load_defaults
@param[in]  argc        program's argc
@param[in]  argv        program's argv
@return true if no errors found */
static bool validate_options(const char *file, int argc, char **argv) {
  int my_argc = argc;
  auto my_argv_buf = std::unique_ptr<char *[]>(new char *[my_argc]);
  char **my_argv = my_argv_buf.get();

  for (int i = 0; i < my_argc; ++i) {
    my_argv[i] = argv[i];
  }

  const char *groups[] = {"xtrabackup", 0};
  MEM_ROOT argv_alloc{PSI_NOT_INSTRUMENTED, 512};

  if (load_defaults(file, groups, &my_argc, &my_argv, &argv_alloc)) {
    return (false);
  }

  /* options consumed by plugins */
  std::vector<my_option> plugin_options;
  add_plugin_options(&plugin_options, &argv_alloc);

  my_option last_option = {0,      0, 0, 0, 0, 0, GET_NO_ARG,
                           NO_ARG, 0, 0, 0, 0, 0, 0};
  plugin_options.push_back(last_option);

  /* these options are not members of global my_option, but are recognised by
  xtrabackup */
  my_option my_extra_options[] = {
      {"no-defaults", 0, nullptr, 0, 0, 0, GET_NO_ARG, NO_ARG, 0, 0, 0, 0, 0,
       0},
      {"login-path", 0, nullptr, nullptr, nullptr, 0, GET_STR, REQUIRED_ARG, 0,
       0, 0, 0, 0, 0},
      {0, 0, 0, 0, 0, 0, GET_NO_ARG, NO_ARG, 0, 0, 0, 0, 0, 0},
  };

  const auto tmp_getopt_skip_unknown = my_getopt_skip_unknown;
  my_getopt_skip_unknown = true;

  if (my_argc > 0) {
    if (my_handle_options(&my_argc, &my_argv, xb_client_options, nullptr,
                          nullptr, false, true)) {
      return (false);
    }
  }

  const auto restore_argv0 = [argv](int *c, char **v) {
    for (int i = 0; i < *c; ++i) {
      v[i + 1] = v[i];
    }
    v[0] = argv[0];
    ++(*c);
  };

  if (my_argc > 0) {
    restore_argv0(&my_argc, my_argv);

    if (my_handle_options(&my_argc, &my_argv, xb_server_options, nullptr,
                          nullptr, false, true)) {
      return (false);
    }
  }

  if (plugin_options.size() == 0) {
    my_getopt_skip_unknown = false;
  }

  if (my_argc > 0) {
    restore_argv0(&my_argc, my_argv);
    if (my_handle_options(&my_argc, &my_argv, my_extra_options, nullptr,
                          nullptr, false, true)) {
      return (false);
    }
  }

  my_getopt_skip_unknown = !opt_strict;

  if (my_argc > 0 && plugin_options.size() > 0) {
    restore_argv0(&my_argc, my_argv);
    if (my_handle_options(&my_argc, &my_argv, &plugin_options[0], nullptr,
                          nullptr, false, true)) {
      return (false);
    }
  }

  if (!opt_strict && my_argc > 0) {
    for (int i = 0; i < my_argc; ++i) {
      if (strncmp(my_argv[i], "--", 2) == 0) {
        msg("WARNING: unknown option %s\n", my_argv[i]);
      }
    }
  }

  my_getopt_skip_unknown = tmp_getopt_skip_unknown;

  return (true);
}

static void handle_options(int argc, char **argv, int *argc_client,
                           char ***argv_client, int *argc_server,
                           char ***argv_server) {
  int i;
  int ho_error;
  char conf_file[FN_REFLEN];

  const char *target_dir = NULL;
  bool prepare = false;

  *argc_client = argc;
  *argc_server = argc;
  *argv_client = argv;
  *argv_server = argv;

  /* scan options for group and config file to load defaults from */
  for (i = 1; i < argc; i++) {
    const char *optend = strcend(argv[i], '=');

    if (strncmp(argv[i], "--defaults-group", optend - argv[i]) == 0) {
      defaults_group = optend + 1;
      append_defaults_group(defaults_group, xb_server_default_groups,
                            array_elements(xb_server_default_groups));
    }

    if (strncmp(argv[i], "--login-path", optend - argv[i]) == 0) {
      append_defaults_group(optend + 1, xb_client_default_groups,
                            array_elements(xb_client_default_groups));
    }

    if (!strncmp(argv[i], "--prepare", optend - argv[i])) {
      prepare = true;
    }

    if (!strncmp(argv[i], "--apply-log", optend - argv[i])) {
      prepare = true;
    }

    if (!strncmp(argv[i], "--target-dir", optend - argv[i]) && *optend) {
      target_dir = optend + 1;
    }

    if (!*optend && argv[i][0] != '-') {
      target_dir = argv[i];
    }
  }

  snprintf(conf_file, sizeof(conf_file), "my");

  if (prepare && target_dir) {
    snprintf(conf_file, sizeof(conf_file), "%s/backup-my.cnf", target_dir);
  }

  if (load_defaults(conf_file, xb_server_default_groups, argc_server,
                    argv_server, &argv_alloc)) {
    exit(EXIT_FAILURE);
  }

  print_param_str << "# This MySQL options file was generated by XtraBackup.\n"
                     "["
                  << defaults_group << "]\n";

  /* We want xtrabackup to ignore unknown options, because it only
  recognizes a small subset of server variables */
  my_getopt_skip_unknown = TRUE;

  /* Reset u_max_value for all options, as we don't want the
  --maximum-... modifier to set the actual option values */
  for (my_option *optp = xb_server_options; optp->name; optp++) {
    optp->u_max_value = (G_PTR *)&global_max_value;
  }

  /* Throw a descriptive error if --defaults-file or --defaults-extra-file
  is not the first command line argument */
  for (int i = 2; i < argc; i++) {
    const char *optend = strcend((argv)[i], '=');

    if (optend - argv[i] == 15 &&
        !strncmp(argv[i], "--defaults-file", optend - argv[i])) {
      msg("xtrabackup: Error: --defaults-file must be specified first "
          "on the command line\n");
      exit(EXIT_FAILURE);
    }
    if (optend - argv[i] == 21 &&
        !strncmp(argv[i], "--defaults-extra-file", optend - argv[i])) {
      msg("xtrabackup: Error: --defaults-extra-file must be specified first "
          "on the command line\n");
      exit(EXIT_FAILURE);
    }
  }

  if (*argc_server > 0 &&
      (ho_error = handle_options(argc_server, argv_server, xb_server_options,
                                 xb_get_one_option)))
    exit(ho_error);

  if (!param_str.str().empty()) {
    msg("xtrabackup: recognized server arguments: %s\n",
        param_str.str().c_str());
    param_str.str("");
    param_str.clear();
  }

  if (load_defaults(conf_file, xb_client_default_groups, argc_client,
                    argv_client, &argv_alloc)) {
    exit(EXIT_FAILURE);
  }

  if (*argc_client > 0 &&
      (ho_error = handle_options(argc_client, argv_client, xb_client_options,
                                 xb_get_one_option)))
    exit(ho_error);

  if (!param_str.str().empty()) {
    msg("xtrabackup: recognized client arguments: %s\n",
        param_str.str().c_str());
    param_str.clear();
  }

  /* Reject command line arguments that don't look like options, i.e. are
  not of the form '-X' (single-character options) or '--option' (long
  options) */
  for (int i = 0; i < *argc_client; i++) {
    const char *const opt = (*argv_client)[i];

    if (strncmp(opt, "--", 2) && !(strlen(opt) == 2 && opt[0] == '-')) {
      bool server_option = true;

      for (int j = 0; j < *argc_server; j++) {
        if (opt == (*argv_server)[j]) {
          server_option = false;
          break;
        }
      }

      if (!server_option) {
        msg("xtrabackup: Error: unknown argument: '%s'\n", opt);
        exit(EXIT_FAILURE);
      }
    }
  }

  if (tty_password) {
    opt_password = get_tty_password(NullS);
  }

  if (tty_transition_key) {
    opt_transition_key = get_tty_password("Enter transition key: ");
  }
}

void setup_error_messages() {
  my_default_lc_messages = &my_locale_en_US;
  my_default_lc_messages->errmsgs->read_texts();
}

/* ================= main =================== */

int main(int argc, char **argv) {
  char **client_defaults, **server_defaults;
  int client_argc, server_argc;
  char cwd[FN_REFLEN];

  orig_argc = argc;
  orig_argv = argv;

  setup_signals();

  MY_INIT(argv[0]);

  current_thd = NULL;

  xb_regex_init();

  capture_tool_command(argc, argv);

  if (mysql_server_init(-1, NULL, NULL)) {
    exit(EXIT_FAILURE);
  }

  system_charset_info = &my_charset_utf8_general_ci;

  handle_options(argc, argv, &client_argc, &client_defaults, &server_argc,
                 &server_defaults);

  print_version();

  if (xtrabackup_encrypt) {
    xb_libgcrypt_init();
  }

  if ((!xtrabackup_print_param) && (!xtrabackup_prepare) &&
      (strcmp(mysql_data_home, "./") == 0)) {
    if (!xtrabackup_print_param) usage();
    msg("\nxtrabackup: Error: Please set parameter 'datadir'\n");
    exit(EXIT_FAILURE);
  }

  /* Expand target-dir, incremental-basedir, etc. */

  my_getwd(cwd, sizeof(cwd), MYF(0));

  my_load_path(xtrabackup_real_target_dir, xtrabackup_target_dir, cwd);
  unpack_dirname(xtrabackup_real_target_dir, xtrabackup_real_target_dir);
  xtrabackup_target_dir = xtrabackup_real_target_dir;

  if (xtrabackup_incremental_basedir) {
    my_load_path(xtrabackup_real_incremental_basedir,
                 xtrabackup_incremental_basedir, cwd);
    unpack_dirname(xtrabackup_real_incremental_basedir,
                   xtrabackup_real_incremental_basedir);
    xtrabackup_incremental_basedir = xtrabackup_real_incremental_basedir;
  }

  if (xtrabackup_incremental_dir) {
    my_load_path(xtrabackup_real_incremental_dir, xtrabackup_incremental_dir,
                 cwd);
    unpack_dirname(xtrabackup_real_incremental_dir,
                   xtrabackup_real_incremental_dir);
    xtrabackup_incremental_dir = xtrabackup_real_incremental_dir;
  }

  if (xtrabackup_extra_lsndir) {
    my_load_path(xtrabackup_real_extra_lsndir, xtrabackup_extra_lsndir, cwd);
    unpack_dirname(xtrabackup_real_extra_lsndir, xtrabackup_real_extra_lsndir);
    xtrabackup_extra_lsndir = xtrabackup_real_extra_lsndir;
  }

  /* get default temporary directory */
  if (!opt_mysql_tmpdir || !opt_mysql_tmpdir[0]) {
    opt_mysql_tmpdir = getenv("TMPDIR");
#if defined(__WIN__)
    if (!opt_mysql_tmpdir) {
      opt_mysql_tmpdir = getenv("TEMP");
    }
    if (!opt_mysql_tmpdir) {
      opt_mysql_tmpdir = getenv("TMP");
    }
#endif
    if (!opt_mysql_tmpdir || !opt_mysql_tmpdir[0]) {
      opt_mysql_tmpdir = const_cast<char *>(DEFAULT_TMPDIR);
    }
  }

  /* temporary setting of enough size */
  srv_page_size_shift = UNIV_PAGE_SIZE_SHIFT_MAX;
  srv_page_size = UNIV_PAGE_SIZE_MAX;
  if (xtrabackup_backup && xtrabackup_incremental) {
    /* direct specification is only for --backup */
    /* and the lsn is prior to the other option */

    char *endchar;
    int error = 0;
    incremental_lsn = strtoll(xtrabackup_incremental, &endchar, 10);
    if (*endchar != '\0') error = 1;

    if (error) {
      msg("xtrabackup: value '%s' may be wrong format for "
          "incremental option.\n",
          xtrabackup_incremental);
      exit(EXIT_FAILURE);
    }
  } else if (xtrabackup_backup && xtrabackup_incremental_basedir) {
    char filename[FN_REFLEN];

    sprintf(filename, "%s/%s", xtrabackup_incremental_basedir,
            XTRABACKUP_METADATA_FILENAME);

    if (!xtrabackup_read_metadata(filename)) {
      msg("xtrabackup: error: failed to read metadata from %s\n", filename);
      exit(EXIT_FAILURE);
    }

    incremental_lsn = metadata_to_lsn;
    xtrabackup_incremental = xtrabackup_incremental_basedir;  // dummy
  } else if (xtrabackup_prepare && xtrabackup_incremental_dir) {
    char filename[FN_REFLEN];

    sprintf(filename, "%s/%s", xtrabackup_incremental_dir,
            XTRABACKUP_METADATA_FILENAME);

    if (!xtrabackup_read_metadata(filename)) {
      msg("xtrabackup: error: failed to read metadata from %s\n", filename);
      exit(EXIT_FAILURE);
    }

    incremental_lsn = metadata_from_lsn;
    incremental_to_lsn = metadata_to_lsn;
    incremental_last_lsn = metadata_last_lsn;
    incremental_flushed_lsn = backup_redo_log_flushed_lsn;
    xtrabackup_incremental = xtrabackup_incremental_dir;  // dummy

  } else if (opt_incremental_history_name) {
    xtrabackup_incremental = opt_incremental_history_name;
  } else if (opt_incremental_history_uuid) {
    xtrabackup_incremental = opt_incremental_history_uuid;
  } else {
    xtrabackup_incremental = NULL;
  }

  if (!xb_init()) {
    exit(EXIT_FAILURE);
  }

  /* --print-param */
  if (xtrabackup_print_param) {
    printf("%s", print_param_str.str().c_str());

    exit(EXIT_SUCCESS);
  }

  if (xtrabackup_incremental) {
    msg("incremental backup from " LSN_PF " is enabled.\n", incremental_lsn);
  }

  if (xtrabackup_export && innobase_file_per_table == FALSE) {
    msg("xtrabackup: auto-enabling --innodb-file-per-table due to "
        "the --export option\n");
    innobase_file_per_table = TRUE;
  }

  if (xtrabackup_throttle && !xtrabackup_backup) {
    xtrabackup_throttle = 0;
    msg("xtrabackup: warning: --throttle has effect only with --backup\n");
  }

  /* cannot execute both for now */
  {
    int num = 0;

    if (xtrabackup_backup) num++;
    if (xtrabackup_stats) num++;
    if (xtrabackup_prepare) num++;
    if (xtrabackup_copy_back) num++;
    if (xtrabackup_move_back) num++;
    if (xtrabackup_decrypt_decompress) num++;
    if (num != 1) { /* !XOR (for now) */
      usage();
      exit(EXIT_FAILURE);
    }
  }

#ifndef __WIN__
  if (xtrabackup_debug_sync) {
    signal(SIGCONT, sigcont_handler);
  }
#endif

  system_charset_info = &my_charset_utf8_general_ci;
  files_charset_info = &my_charset_utf8_general_ci;
  national_charset_info = &my_charset_utf8_general_ci;
  table_alias_charset = &my_charset_bin;
  character_set_filesystem = &my_charset_bin;

  sys_var_init();
  setup_error_messages();

  init_error_log();
  atexit(destroy_error_log);

  /* --backup */
  if (xtrabackup_backup) {
    xtrabackup_backup_func();
  }

  /* --stats */
  if (xtrabackup_stats) {
    xtrabackup_stats_func(server_argc, server_defaults);
  }

  /* --prepare */
  if (xtrabackup_prepare) {
    xtrabackup_prepare_func(server_argc, server_defaults);
  }

  if (xtrabackup_copy_back || xtrabackup_move_back) {
    if (!check_if_param_set("datadir")) {
      msg("Error: datadir must be specified.\n");
      exit(EXIT_FAILURE);
    }
    init_mysql_environment();
    if (!copy_back(server_argc, server_defaults)) {
      exit(EXIT_FAILURE);
    }
    cleanup_mysql_environment();
  }

  if (xtrabackup_decrypt_decompress && !decrypt_decompress()) {
    exit(EXIT_FAILURE);
  }

  backup_cleanup();

  xb_regex_end();

  msg_ts("completed OK!\n");

  exit(EXIT_SUCCESS);
}<|MERGE_RESOLUTION|>--- conflicted
+++ resolved
@@ -1197,10 +1197,8 @@
 #endif
 
     {"transition-key", OPT_TRANSITION_KEY,
-     "Transition key to encrypt "
-     "tablespace keys with.",
-     &opt_transition_key, &opt_transition_key, 0, GET_STR, OPT_ARG, 0, 0, 0, 0,
-     0, 0},
+     "Transition key to encrypt tablespace keys with.", 0, 0, 0, GET_STR,
+     OPT_ARG, 0, 0, 0, 0, 0, 0},
 
     {"xtrabackup-plugin-dir", OPT_XTRA_PLUGIN_DIR,
      "Directory for xtrabackup plugins.", &opt_xtra_plugin_dir,
@@ -1389,7 +1387,6 @@
      GET_STR, REQUIRED_ARG, 0, 0, 0, 0, 0, 0},
 #endif
 
-<<<<<<< HEAD
     {"innodb_checksum_algorithm", OPT_INNODB_CHECKSUM_ALGORITHM,
      "The algorithm InnoDB uses for page checksumming. [CRC32, STRICT_CRC32, "
      "INNODB, STRICT_INNODB, NONE, STRICT_NONE]",
@@ -1452,66 +1449,6 @@
      0, 0, 0, 0, 0, 0},
 
     {0, 0, 0, 0, 0, 0, GET_NO_ARG, NO_ARG, 0, 0, 0, 0, 0, 0}};
-=======
-  {"innodb_checksum_algorithm", OPT_INNODB_CHECKSUM_ALGORITHM,
-  "The algorithm InnoDB uses for page checksumming. [CRC32, STRICT_CRC32, "
-   "INNODB, STRICT_INNODB, NONE, STRICT_NONE]", &srv_checksum_algorithm,
-   &srv_checksum_algorithm, &innodb_checksum_algorithm_typelib, GET_ENUM,
-   REQUIRED_ARG, SRV_CHECKSUM_ALGORITHM_INNODB, 0, 0, 0, 0, 0},
-  {"innodb_log_checksum_algorithm", OPT_INNODB_LOG_CHECKSUM_ALGORITHM,
-  "The algorithm InnoDB uses for log checksumming. [CRC32, STRICT_CRC32, "
-   "INNODB, STRICT_INNODB, NONE, STRICT_NONE]", &srv_log_checksum_algorithm,
-   &srv_log_checksum_algorithm, &innodb_checksum_algorithm_typelib, GET_ENUM,
-   REQUIRED_ARG, SRV_CHECKSUM_ALGORITHM_INNODB, 0, 0, 0, 0, 0},
-  {"innodb_undo_directory", OPT_INNODB_UNDO_DIRECTORY,
-   "Directory where undo tablespace files live, this path can be absolute.",
-   &srv_undo_dir, &srv_undo_dir, 0, GET_STR_ALLOC, REQUIRED_ARG, 0, 0, 0, 0, 0,
-   0},
-
-  {"innodb_undo_tablespaces", OPT_INNODB_UNDO_TABLESPACES,
-   "Number of undo tablespaces to use.",
-   (G_PTR*)&srv_undo_tablespaces, (G_PTR*)&srv_undo_tablespaces,
-   0, GET_ULONG, REQUIRED_ARG, 0, 0, 126, 0, 1, 0},
-
-  {"defaults_group", OPT_DEFAULTS_GROUP, "defaults group in config file (default \"mysqld\").",
-   (G_PTR*) &defaults_group, (G_PTR*) &defaults_group,
-   0, GET_STR, REQUIRED_ARG, 0, 0, 0, 0, 0, 0},
-
-  {"open_files_limit", OPT_OPEN_FILES_LIMIT, "the maximum number of file "
-   "descriptors to reserve with setrlimit().",
-   (G_PTR*) &xb_open_files_limit, (G_PTR*) &xb_open_files_limit, 0, GET_ULONG,
-   REQUIRED_ARG, 0, 0, UINT_MAX, 0, 1, 0},
-
-  {"redo-log-version", OPT_REDO_LOG_VERSION,
-   "Redo log version of the backup. For --prepare only.",
-   &redo_log_version, &redo_log_version, 0, GET_UINT,
-   REQUIRED_ARG, 1, 0, 0, 0, 0, 0},
-
-  {"server-id", OPT_XTRA_SERVER_ID, "The server instance being backed up",
-   &server_id, &server_id, 0, GET_UINT, REQUIRED_ARG, 0, 0, UINT_MAX32,
-   0, 0, 0},
-
-  {"transition-key", OPT_TRANSITION_KEY, "Transition key to encrypt "
-   "tablespace keys with.", 0, 0, 0, GET_STR, OPT_ARG, 0, 0, 0, 0, 0, 0},
-
-  {"xtrabackup-plugin-dir", OPT_XTRA_PLUGIN_DIR,
-   "Directory for xtrabackup plugins.",
-   &opt_xtra_plugin_dir, &opt_xtra_plugin_dir,
-   0, GET_STR, REQUIRED_ARG, 0, 0, 0, 0, 0, 0},
-
-  {"generate-new-master-key", OPT_GENERATE_NEW_MASTER_KEY,
-   "Generate new master key when doing copy-back.",
-   &opt_generate_new_master_key, &opt_generate_new_master_key, 0, GET_BOOL,
-   NO_ARG, 0, 0, 0, 0, 0, 0},
-
-  {"generate-transition-key", OPT_GENERATE_TRANSITION_KEY,
-   "Generate transition key and store it into keyring.",
-   &opt_generate_transition_key, &opt_generate_transition_key, 0, GET_BOOL,
-   NO_ARG, 0, 0, 0, 0, 0, 0},
-
-  { 0, 0, 0, 0, 0, 0, GET_NO_ARG, NO_ARG, 0, 0, 0, 0, 0, 0}
-};
->>>>>>> e8f6f0e2
 
 uint xb_server_options_count = array_elements(xb_server_options);
 
@@ -1728,7 +1665,6 @@
       ADD_PRINT_PARAM_OPT(innobase_buffer_pool_filename);
       break;
 
-<<<<<<< HEAD
     case OPT_XTRA_TARGET_DIR:
       strmake(xtrabackup_real_target_dir, argument,
               sizeof(xtrabackup_real_target_dir) - 1);
@@ -1804,7 +1740,7 @@
         argument = (char *)""; /* Don't require password */
       if (argument) {
         char *start = argument;
-        my_free(opt_password);
+        my_free(opt_transition_key);
         opt_transition_key =
             my_strdup(PSI_NOT_INSTRUMENTED, argument, MYF(MY_FAE));
         while (*argument) *argument++ = 'x'; /* Destroy argument */
@@ -1817,106 +1753,6 @@
     case OPT_GENERATE_TRANSITION_KEY:
       use_dumped_tablespace_keys = true;
       break;
-=======
-  case OPT_XTRA_TARGET_DIR:
-    strmake(xtrabackup_real_target_dir,argument, sizeof(xtrabackup_real_target_dir)-1);
-    xtrabackup_target_dir= xtrabackup_real_target_dir;
-    break;
-  case OPT_XTRA_STREAM:
-    if (!strcasecmp(argument, "tar"))
-      xtrabackup_stream_fmt = XB_STREAM_FMT_TAR;
-    else if (!strcasecmp(argument, "xbstream"))
-      xtrabackup_stream_fmt = XB_STREAM_FMT_XBSTREAM;
-    else
-    {
-      msg("Invalid --stream argument: %s\n", argument);
-      return 1;
-    }
-    xtrabackup_stream = TRUE;
-    break;
-  case OPT_XTRA_COMPRESS:
-    if (argument == NULL)
-      xtrabackup_compress_alg = "quicklz";
-    else if (strcasecmp(argument, "quicklz"))
-    {
-      msg("Invalid --compress argument: %s\n", argument);
-      return 1;
-    }
-    xtrabackup_compress = TRUE;
-    break;
-  case OPT_XTRA_ENCRYPT:
-    if (argument == NULL)
-    {
-      msg("Missing --encrypt argument, must specify a valid encryption "
-          " algorithm.\n");
-      return 1;
-    }
-    xtrabackup_encrypt = TRUE;
-    break;
-  case OPT_DECRYPT:
-    if (argument == NULL) {
-      msg("Missing --decrypt argument, must specify a "
-          "valid encryption  algorithm.\n");
-      return(1);
-    }
-    opt_decrypt = TRUE;
-    xtrabackup_decrypt_decompress = true;
-    break;
-  case OPT_DECOMPRESS:
-    opt_decompress = TRUE;
-    xtrabackup_decrypt_decompress = true;
-    break;
-  case (int) OPT_CORE_FILE:
-    test_flags |= TEST_CORE_ON_SIGNAL;
-    break;
-  case OPT_HISTORY:
-    if (argument) {
-      opt_history = argument;
-    } else {
-      opt_history = "";
-    }
-    break;
-  case OPT_XTRA_ENCRYPT_FOR_SERVER_ID:
-    opt_encrypt_for_server_id_specified = true;
-    break;
-  case 'p':
-    if (argument == disabled_my_option)
-      argument= (char*) "";                       /* Don't require password */
-    if (argument)
-    {
-      char *start = argument;
-      my_free(opt_password);
-      opt_password = my_strdup(PSI_NOT_INSTRUMENTED, argument,MYF(MY_FAE));
-      while (*argument) *argument++= 'x';         /* Destroy argument */
-      if (*start)
-        start[1] = 0;                             /* Cut length of argument */
-      tty_password = false;
-    }
-    else
-      tty_password = true;
-    break;
-  case OPT_TRANSITION_KEY:
-    if (argument == disabled_my_option)
-      argument = (char*) "";                      /* Don't require password */
-    if (argument)
-    {
-      char *start = argument;
-      my_free(opt_transition_key);
-      opt_transition_key = my_strdup(PSI_NOT_INSTRUMENTED,
-                                     argument,MYF(MY_FAE));
-      while (*argument) *argument++= 'x';         /* Destroy argument */
-      if (*start)
-        start[1] = 0;                             /* Cut length of argument */
-      tty_transition_key = false;
-    }
-    else
-      tty_transition_key = true;
-    use_dumped_tablespace_keys = true;
-    break;
-  case OPT_GENERATE_TRANSITION_KEY:
-    use_dumped_tablespace_keys = true;
-    break;
->>>>>>> e8f6f0e2
 
 #include "sslopt-case.h"
 
