--- conflicted
+++ resolved
@@ -2220,19 +2220,10 @@
 		 metadata_from_lsn,
 		 metadata_to_lsn,
 		 metadata_last_lsn,
-<<<<<<< HEAD
 		 MY_TEST(xtrabackup_compact == TRUE),
-		 MY_TEST(opt_binlog_info == BINLOG_INFO_LOCKLESS));
-=======
-		 /* compact = 1 means backup is compact, not expanded
-		    compact = 2 means backup is compact, expanded */
-		 xtrabackup_compact ?
-			(xtrabackup_backup ||
-				xtrabackup_compact_need_expand ? 1 : 2) : 0,
 		 MY_TEST((xtrabackup_backup &&
 			  (opt_binlog_info == BINLOG_INFO_LOCKLESS)) ||
 			 (xtrabackup_prepare && recover_binlog_info)));
->>>>>>> 3fb713ca
 }
 
 /***********************************************************************
