/******************************************************
XtraBackup: hot backup tool for InnoDB
(c) 2009-2015 Percona LLC and/or its affiliates
Originally Created 3/3/2009 Yasufumi Kinoshita
Written by Alexey Kopytov, Aleksandr Kuzminsky, Stewart Smith, Vadim Tkachenko,
Yasufumi Kinoshita, Ignacio Nin and Baron Schwartz.

This program is free software; you can redistribute it and/or modify
it under the terms of the GNU General Public License as published by
the Free Software Foundation; version 2 of the License.

This program is distributed in the hope that it will be useful,
but WITHOUT ANY WARRANTY; without even the implied warranty of
MERCHANTABILITY or FITNESS FOR A PARTICULAR PURPOSE.  See the
GNU General Public License for more details.

You should have received a copy of the GNU General Public License
along with this program; if not, write to the Free Software
Foundation, Inc., 59 Temple Place, Suite 330, Boston, MA 02111-1307 USA

*******************************************************

This file incorporates work covered by the following copyright and
permission notice:

Copyright (c) 2000, 2011, MySQL AB & Innobase Oy. All Rights Reserved.

This program is free software; you can redistribute it and/or modify it under
the terms of the GNU General Public License as published by the Free Software
Foundation; version 2 of the License.

This program is distributed in the hope that it will be useful, but WITHOUT
ANY WARRANTY; without even the implied warranty of MERCHANTABILITY or FITNESS
FOR A PARTICULAR PURPOSE. See the GNU General Public License for more details.

You should have received a copy of the GNU General Public License along with
this program; if not, write to the Free Software Foundation, Inc., 59 Temple
Place, Suite 330, Boston, MA 02111-1307 USA

*******************************************************/

//#define XTRABACKUP_TARGET_IS_PLUGIN

#include <mysql_version.h>
#include <my_base.h>
#include <my_getopt.h>
#include <mysql_com.h>
#include <my_default.h>
#include <mysqld.h>
#include <sql_bitmap.h>

#include <signal.h>
#include <fcntl.h>
#include <string.h>

#ifdef __linux__
# include <sys/prctl.h>
#endif

#include <sys/resource.h>

#include <btr0sea.h>
#include <dict0priv.h>
#include <dict0stats.h>
#include <lock0lock.h>
#include <log0recv.h>
#include <row0mysql.h>
#include <row0quiesce.h>
#include <srv0start.h>
#include <buf0dblwr.h>

#include <sstream>
#include <mysql.h>

#define G_PTR uchar*

#include "common.h"
#include "xtrabackup_version.h"
#include "datasink.h"

#include "xb_regex.h"
#include "fil_cur.h"
#include "write_filt.h"
#include "xtrabackup.h"
#include "ds_buffer.h"
#include "ds_tmpfile.h"
#include "xbstream.h"
#include "changed_page_bitmap.h"
#include "read_filt.h"
#include "wsrep.h"
#include "innobackupex.h"
#include "backup_mysql.h"
#include "backup_copy.h"
#include "backup_mysql.h"
#include "xb0xb.h"

/* TODO: replace with appropriate macros used in InnoDB 5.6 */
#define PAGE_ZIP_MIN_SIZE_SHIFT	10
#define DICT_TF_ZSSIZE_SHIFT	1
#define DICT_TF_FORMAT_ZIP	1
#define DICT_TF_FORMAT_SHIFT		5

int sys_var_init();

my_bool innodb_inited= 0;


/* This tablespace name is reserved by InnoDB in order to explicitly
create a file_per_table tablespace for the table. */
const char reserved_file_per_table_space_name[] = "innodb_file_per_table";

/* This tablespace name is reserved by InnoDB for the system tablespace
which uses space_id 0 and stores extra types of system pages like UNDO
and doublewrite. */
const char reserved_system_space_name[] = "innodb_system";

/* This tablespace name is reserved by InnoDB for the predefined temporary
tablespace. */
const char reserved_temporary_space_name[] = "innodb_temporary";

/* === xtrabackup specific options === */
char xtrabackup_real_target_dir[FN_REFLEN] = "./xtrabackup_backupfiles/";
char *xtrabackup_target_dir= xtrabackup_real_target_dir;
my_bool xtrabackup_version = FALSE;
my_bool xtrabackup_backup = FALSE;
my_bool xtrabackup_stats = FALSE;
my_bool xtrabackup_prepare = FALSE;
my_bool xtrabackup_copy_back = FALSE;
my_bool xtrabackup_move_back = FALSE;
my_bool xtrabackup_decrypt_decompress = FALSE;
my_bool xtrabackup_print_param = FALSE;

my_bool xtrabackup_export = FALSE;
my_bool xtrabackup_apply_log_only = FALSE;

longlong xtrabackup_use_memory = 100*1024*1024L;
my_bool xtrabackup_create_ib_logfile = FALSE;

long xtrabackup_throttle = 0; /* 0:unlimited */
lint io_ticket;
os_event_t wait_throttle = NULL;
os_event_t log_copying_stop = NULL;

char *xtrabackup_incremental = NULL;
lsn_t incremental_lsn;
lsn_t incremental_to_lsn;
lsn_t incremental_last_lsn;
xb_page_bitmap *changed_page_bitmap = NULL;

char *xtrabackup_incremental_basedir = NULL; /* for --backup */
char *xtrabackup_extra_lsndir = NULL; /* for --backup with --extra-lsndir */
char *xtrabackup_incremental_dir = NULL; /* for --prepare */

lsn_t xtrabackup_archived_to_lsn = 0; /* for --archived-to-lsn */

char *xtrabackup_tables = NULL;

/* List of regular expressions for filtering */
typedef struct xb_regex_list_node_struct xb_regex_list_node_t;
struct xb_regex_list_node_struct {
	UT_LIST_NODE_T(xb_regex_list_node_t)	regex_list;
	xb_regex_t				regex;
};
static UT_LIST_BASE_NODE_T(xb_regex_list_node_t) regex_list;

static xb_regmatch_t tables_regmatch[1];

char *xtrabackup_tables_file = NULL;
static hash_table_t* tables_hash = NULL;

char *xtrabackup_databases = NULL;
char *xtrabackup_databases_file = NULL;
static hash_table_t* databases_hash = NULL;

static hash_table_t* inc_dir_tables_hash;

struct xb_filter_entry_struct{
	char*		name;
	ibool		has_tables;
	hash_node_t	name_hash;
};
typedef struct xb_filter_entry_struct	xb_filter_entry_t;

static ulint		thread_nr[SRV_MAX_N_IO_THREADS + 6];
static os_thread_id_t	thread_ids[SRV_MAX_N_IO_THREADS + 6];

lsn_t checkpoint_lsn_start;
lsn_t checkpoint_no_start;
lsn_t log_copy_scanned_lsn;
ibool log_copying = TRUE;
ibool log_copying_running = FALSE;
ibool io_watching_thread_running = FALSE;

ibool xtrabackup_logfile_is_renamed = FALSE;

int xtrabackup_parallel;

char *xtrabackup_stream_str = NULL;
xb_stream_fmt_t xtrabackup_stream_fmt = XB_STREAM_FMT_NONE;
ibool xtrabackup_stream = FALSE;

const char *xtrabackup_compress_alg = NULL;
ibool xtrabackup_compress = FALSE;
uint xtrabackup_compress_threads;
ulonglong xtrabackup_compress_chunk_size = 0;

const char *xtrabackup_encrypt_algo_names[] =
{ "NONE", "AES128", "AES192", "AES256", NullS};
TYPELIB xtrabackup_encrypt_algo_typelib=
{array_elements(xtrabackup_encrypt_algo_names)-1,"",
	xtrabackup_encrypt_algo_names, NULL};

ibool xtrabackup_encrypt = FALSE;
ulong xtrabackup_encrypt_algo;
char *xtrabackup_encrypt_key = NULL;
char *xtrabackup_encrypt_key_file = NULL;
uint xtrabackup_encrypt_threads;
ulonglong xtrabackup_encrypt_chunk_size = 0;

ulint xtrabackup_rebuild_threads = 1;

/* sleep interval beetween log copy iterations in log copying thread
in milliseconds (default is 1 second) */
ulint xtrabackup_log_copy_interval = 1000;

/* Ignored option (--log) for MySQL option compatibility */
char*	log_ignored_opt				= NULL;

/* === metadata of backup === */
#define XTRABACKUP_METADATA_FILENAME "xtrabackup_checkpoints"
char metadata_type[30] = ""; /*[full-backuped|log-applied|
			     full-prepared|incremental]*/
lsn_t metadata_from_lsn = 0;
lsn_t metadata_to_lsn = 0;
lsn_t metadata_last_lsn = 0;

#define XB_LOG_FILENAME "xtrabackup_logfile"

ds_file_t	*dst_log_file = NULL;

static char mysql_data_home_buff[2];

const char *defaults_group = "mysqld";

/* === static parameters in ha_innodb.cc */

#define HA_INNOBASE_ROWS_IN_TABLE 10000 /* to get optimization right */
#define HA_INNOBASE_RANGE_COUNT	  100

ulong 	innobase_large_page_size = 0;

/* The default values for the following, type long or longlong, start-up
parameters are declared in mysqld.cc: */

long innobase_buffer_pool_awe_mem_mb = 0;
long innobase_file_io_threads = 4;
long innobase_read_io_threads = 4;
long innobase_write_io_threads = 4;
long innobase_force_recovery = 0;
long innobase_log_buffer_size = 1024*1024L;
long innobase_log_files_in_group = 2;
long innobase_open_files = 300L;

longlong innobase_page_size = (1LL << 14); /* 16KB */
static ulong innobase_log_block_size = 512;
my_bool innobase_fast_checksum = FALSE;
char*	innobase_doublewrite_file = NULL;
char*	innobase_buffer_pool_filename = NULL;

longlong innobase_buffer_pool_size = 8*1024*1024L;
longlong innobase_log_file_size = 48*1024*1024L;

/* The default values for the following char* start-up parameters
are determined in innobase_init below: */

char*	innobase_ignored_opt			= NULL;
char*	innobase_data_home_dir			= NULL;
char*   innobase_data_file_path                 = NULL;
char*   innobase_temp_data_file_path            = NULL;
char*	innobase_log_arch_dir			= NULL;/* unused */
/* The following has a misleading name: starting from 4.0.5, this also
affects Windows: */
char*	innobase_unix_file_flush_method		= NULL;

/* Below we have boolean-valued start-up parameters, and their default
values */

ulong	innobase_fast_shutdown			= 1;
my_bool innobase_log_archive			= FALSE;/* unused */
my_bool innobase_use_doublewrite    = TRUE;
my_bool innobase_use_checksums      = TRUE;
my_bool innobase_use_large_pages    = FALSE;
my_bool	innobase_file_per_table			= FALSE;
my_bool innobase_locks_unsafe_for_binlog        = FALSE;
my_bool innobase_rollback_on_timeout		= FALSE;
my_bool innobase_create_status_file		= FALSE;
my_bool innobase_adaptive_hash_index		= TRUE;

static char *internal_innobase_data_file_path	= NULL;

/* The following counter is used to convey information to InnoDB
about server activity: in selects it is not sensible to call
srv_active_wake_master_thread after each fetch or search, we only do
it every INNOBASE_WAKE_INTERVAL'th step. */

#define INNOBASE_WAKE_INTERVAL	32
ulong	innobase_active_counter	= 0;

ibool srv_compact_backup = FALSE;
ibool srv_rebuild_indexes = FALSE;

static char *xtrabackup_debug_sync = NULL;

my_bool xtrabackup_compact = FALSE;
my_bool xtrabackup_rebuild_indexes = FALSE;

my_bool xtrabackup_incremental_force_scan = FALSE;

/* The flushed lsn which is read from data files */
lsn_t	min_flushed_lsn= 0;
lsn_t	max_flushed_lsn= 0;

/* The size of archived log file */
size_t xtrabackup_arch_file_size = 0ULL;
/* The minimal LSN of found archived log files */
lsn_t xtrabackup_arch_first_file_lsn = 0ULL;
/* The maximum LSN of found archived log files */
lsn_t xtrabackup_arch_last_file_lsn = 0ULL;

ulong xb_open_files_limit= 0;
my_bool xb_close_files= FALSE;

/* Datasinks */
ds_ctxt_t       *ds_data     = NULL;
ds_ctxt_t       *ds_meta     = NULL;
ds_ctxt_t       *ds_redo     = NULL;

static bool	innobackupex_mode = false;

static long	innobase_log_files_in_group_save;
static char	*srv_log_group_home_dir_save;
static longlong	innobase_log_file_size_save;

/* set true if corresponding variable set as option config file or 
command argument */
bool innodb_data_file_path_specified = false;
bool innodb_log_file_size_specified = false;
bool datadir_specified = false;
bool innodb_log_checksum_algorithm_specified = false;

/* String buffer used by --print-param to accumulate server options as they are
parsed from the defaults file */
static std::ostringstream print_param_str;

static ulonglong global_max_value;

extern "C" void handle_fatal_signal(int sig);

my_bool opt_galera_info = FALSE;
my_bool opt_slave_info = FALSE;
my_bool opt_no_lock = FALSE;
my_bool opt_safe_slave_backup = FALSE;
my_bool opt_rsync = FALSE;
my_bool opt_force_non_empty_dirs = FALSE;
my_bool opt_noversioncheck = FALSE;
my_bool opt_no_backup_locks = FALSE;
my_bool opt_decompress = FALSE;

static const char *binlog_info_values[] = {"off", "lockless", "on", "auto",
					   NullS};
static TYPELIB binlog_info_typelib = {array_elements(binlog_info_values)-1, "",
				      binlog_info_values, NULL};
ulong opt_binlog_info;

char *opt_incremental_history_name = NULL;
char *opt_incremental_history_uuid = NULL;

char *opt_user = NULL;
char *opt_password = NULL;
char *opt_host = NULL;
char *opt_defaults_group = NULL;
char *opt_socket = NULL;
uint opt_port = 0;
char *opt_login_path = NULL;

const char *query_type_names[] = { "ALL", "UPDATE", "SELECT", NullS};

TYPELIB query_type_typelib= {array_elements(query_type_names) - 1, "",
	query_type_names, NULL};

ulong opt_lock_wait_query_type;
ulong opt_kill_long_query_type;

ulong opt_decrypt_algo = 0;

uint opt_kill_long_queries_timeout = 0;
uint opt_lock_wait_timeout = 0;
uint opt_lock_wait_threshold = 0;
uint opt_debug_sleep_before_unlock = 0;
uint opt_safe_slave_backup_timeout = 0;

const char *opt_history = NULL;
my_bool opt_decrypt = FALSE;

/* Whether xtrabackup_binlog_info should be created on recovery */
static bool recover_binlog_info;

/* Redo log format version */
ulint redo_log_version = REDO_LOG_V1;

/* Simple datasink creation tracking...add datasinks in the reverse order you
want them destroyed. */
#define XTRABACKUP_MAX_DATASINKS	10
static	ds_ctxt_t	*datasinks[XTRABACKUP_MAX_DATASINKS];
static	uint		actual_datasinks = 0;
static inline
void
xtrabackup_add_datasink(ds_ctxt_t *ds)
{
	xb_ad(actual_datasinks < XTRABACKUP_MAX_DATASINKS);
	datasinks[actual_datasinks] = ds; actual_datasinks++;
}

/* ======== Datafiles iterator ======== */
datafiles_iter_t *
datafiles_iter_new(fil_system_t *f_system)
{
	datafiles_iter_t *it;

	it = static_cast<datafiles_iter_t *>
		(ut_malloc_nokey(sizeof(datafiles_iter_t)));
	mutex_create(LATCH_ID_XTRA_DATAFILES_ITER_MUTEX, &it->mutex);

	it->system = f_system;
	it->space = NULL;
	it->node = NULL;
	it->started = FALSE;

	return it;
}

fil_node_t *
datafiles_iter_next(datafiles_iter_t *it)
{
	fil_node_t *new_node;

	mutex_enter(&it->mutex);

	if (it->node == NULL) {
		if (it->started)
			goto end;
		it->started = TRUE;
	} else {
		it->node = UT_LIST_GET_NEXT(chain, it->node);
		if (it->node != NULL)
			goto end;
	}

	it->space = (it->space == NULL) ?
		UT_LIST_GET_FIRST(it->system->space_list) :
		UT_LIST_GET_NEXT(space_list, it->space);

	while (it->space != NULL &&
	       (it->space->purpose != FIL_TYPE_TABLESPACE ||
		UT_LIST_GET_LEN(it->space->chain) == 0))
		it->space = UT_LIST_GET_NEXT(space_list, it->space);
	if (it->space == NULL)
		goto end;

	it->node = UT_LIST_GET_FIRST(it->space->chain);

end:
	new_node = it->node;
	mutex_exit(&it->mutex);

	return new_node;
}

void
datafiles_iter_free(datafiles_iter_t *it)
{
	mutex_free(&it->mutex);
	ut_free(it);
}

/* ======== Date copying thread context ======== */

typedef struct {
	datafiles_iter_t 	*it;
	uint			num;
	uint			*count;
	ib_mutex_t		*count_mutex;
	os_thread_id_t		id;
} data_thread_ctxt_t;

/* ======== for option and variables ======== */

enum options_xtrabackup
{
  OPT_XTRA_TARGET_DIR=256,
  OPT_XTRA_BACKUP,
  OPT_XTRA_STATS,
  OPT_XTRA_PREPARE,
  OPT_XTRA_EXPORT,
  OPT_XTRA_APPLY_LOG_ONLY,
  OPT_XTRA_PRINT_PARAM,
  OPT_XTRA_USE_MEMORY,
  OPT_XTRA_THROTTLE,
  OPT_XTRA_LOG_COPY_INTERVAL,
  OPT_XTRA_INCREMENTAL,
  OPT_XTRA_INCREMENTAL_BASEDIR,
  OPT_XTRA_EXTRA_LSNDIR,
  OPT_XTRA_INCREMENTAL_DIR,
  OPT_XTRA_ARCHIVED_TO_LSN,
  OPT_XTRA_TABLES,
  OPT_XTRA_TABLES_FILE,
  OPT_XTRA_DATABASES,
  OPT_XTRA_DATABASES_FILE,
  OPT_XTRA_CREATE_IB_LOGFILE,
  OPT_XTRA_PARALLEL,
  OPT_XTRA_STREAM,
  OPT_XTRA_COMPRESS,
  OPT_XTRA_COMPRESS_THREADS,
  OPT_XTRA_COMPRESS_CHUNK_SIZE,
  OPT_XTRA_ENCRYPT,
  OPT_XTRA_ENCRYPT_KEY,
  OPT_XTRA_ENCRYPT_KEY_FILE,
  OPT_XTRA_ENCRYPT_THREADS,
  OPT_XTRA_ENCRYPT_CHUNK_SIZE,
  OPT_LOG,
  OPT_INNODB,
  OPT_INNODB_CHECKSUMS,
  OPT_INNODB_DATA_FILE_PATH,
  OPT_INNODB_DATA_HOME_DIR,
  OPT_INNODB_ADAPTIVE_HASH_INDEX,
  OPT_INNODB_DOUBLEWRITE,
  OPT_INNODB_FAST_SHUTDOWN,
  OPT_INNODB_FILE_PER_TABLE,
  OPT_INNODB_FLUSH_LOG_AT_TRX_COMMIT,
  OPT_INNODB_FLUSH_METHOD,
  OPT_INNODB_LOCKS_UNSAFE_FOR_BINLOG,
  OPT_INNODB_LOG_ARCH_DIR,
  OPT_INNODB_LOG_ARCHIVE,
  OPT_INNODB_LOG_GROUP_HOME_DIR,
  OPT_INNODB_MAX_DIRTY_PAGES_PCT,
  OPT_INNODB_MAX_PURGE_LAG,
  OPT_INNODB_ROLLBACK_ON_TIMEOUT,
  OPT_INNODB_STATUS_FILE,
  OPT_INNODB_ADDITIONAL_MEM_POOL_SIZE,
  OPT_INNODB_AUTOEXTEND_INCREMENT,
  OPT_INNODB_BUFFER_POOL_SIZE,
  OPT_INNODB_COMMIT_CONCURRENCY,
  OPT_INNODB_CONCURRENCY_TICKETS,
  OPT_INNODB_FILE_IO_THREADS,
  OPT_INNODB_IO_CAPACITY,
  OPT_INNODB_READ_IO_THREADS,
  OPT_INNODB_WRITE_IO_THREADS,
  OPT_INNODB_USE_NATIVE_AIO,
  OPT_INNODB_PAGE_SIZE,
  OPT_INNODB_LOG_BLOCK_SIZE,
  OPT_INNODB_FAST_CHECKSUM,
  OPT_INNODB_EXTRA_UNDOSLOTS,
  OPT_INNODB_DOUBLEWRITE_FILE,
  OPT_INNODB_BUFFER_POOL_FILENAME,
  OPT_INNODB_FORCE_RECOVERY,
  OPT_INNODB_LOCK_WAIT_TIMEOUT,
  OPT_INNODB_LOG_BUFFER_SIZE,
  OPT_INNODB_LOG_FILE_SIZE,
  OPT_INNODB_LOG_FILES_IN_GROUP,
  OPT_INNODB_MIRRORED_LOG_GROUPS,
  OPT_INNODB_OPEN_FILES,
  OPT_INNODB_SYNC_SPIN_LOOPS,
  OPT_INNODB_THREAD_CONCURRENCY,
  OPT_INNODB_THREAD_SLEEP_DELAY,
  OPT_XTRA_DEBUG_SYNC,
  OPT_XTRA_COMPACT,
  OPT_XTRA_REBUILD_INDEXES,
  OPT_XTRA_REBUILD_THREADS,
  OPT_INNODB_CHECKSUM_ALGORITHM,
  OPT_INNODB_UNDO_DIRECTORY,
  OPT_INNODB_UNDO_TABLESPACES,
  OPT_INNODB_LOG_CHECKSUM_ALGORITHM,
  OPT_XTRA_INCREMENTAL_FORCE_SCAN,
  OPT_DEFAULTS_GROUP,
  OPT_OPEN_FILES_LIMIT,
  OPT_CLOSE_FILES,
  OPT_CORE_FILE,

  OPT_COPY_BACK,
  OPT_MOVE_BACK,
  OPT_GALERA_INFO,
  OPT_SLAVE_INFO,
  OPT_NO_LOCK,
  OPT_SAFE_SLAVE_BACKUP,
  OPT_RSYNC,
  OPT_FORCE_NON_EMPTY_DIRS,
  OPT_NO_VERSION_CHECK,
  OPT_NO_BACKUP_LOCKS,
  OPT_DECOMPRESS,
  OPT_USER,
  OPT_HOST,
  OPT_PORT,
  OPT_PASSWORD,
  OPT_SOCKET,
  OPT_INCREMENTAL_HISTORY_NAME,
  OPT_INCREMENTAL_HISTORY_UUID,
  OPT_DECRYPT,
  OPT_LOCK_WAIT_QUERY_TYPE,
  OPT_KILL_LONG_QUERY_TYPE,
  OPT_HISTORY,
  OPT_KILL_LONG_QUERIES_TIMEOUT,
  OPT_LOCK_WAIT_TIMEOUT,
  OPT_LOCK_WAIT_THRESHOLD,
  OPT_DEBUG_SLEEP_BEFORE_UNLOCK,
  OPT_SAFE_SLAVE_BACKUP_TIMEOUT,
  OPT_BINLOG_INFO,
  OPT_REDO_LOG_VERSION
};

struct my_option xb_long_options[] =
{
  {"version", 'v', "print xtrabackup version information",
   (G_PTR *) &xtrabackup_version, (G_PTR *) &xtrabackup_version, 0, GET_BOOL,
   NO_ARG, 0, 0, 0, 0, 0, 0},
  {"target-dir", OPT_XTRA_TARGET_DIR, "destination directory", (G_PTR*) &xtrabackup_target_dir,
   (G_PTR*) &xtrabackup_target_dir, 0, GET_STR, REQUIRED_ARG, 0, 0, 0, 0, 0, 0},
  {"backup", OPT_XTRA_BACKUP, "take backup to target-dir",
   (G_PTR*) &xtrabackup_backup, (G_PTR*) &xtrabackup_backup,
   0, GET_BOOL, NO_ARG, 0, 0, 0, 0, 0, 0},
  {"stats", OPT_XTRA_STATS, "calc statistic of datadir (offline mysqld is recommended)",
   (G_PTR*) &xtrabackup_stats, (G_PTR*) &xtrabackup_stats,
   0, GET_BOOL, NO_ARG, 0, 0, 0, 0, 0, 0},
  {"prepare", OPT_XTRA_PREPARE, "prepare a backup for starting mysql server on the backup.",
   (G_PTR*) &xtrabackup_prepare, (G_PTR*) &xtrabackup_prepare,
   0, GET_BOOL, NO_ARG, 0, 0, 0, 0, 0, 0},
  {"export", OPT_XTRA_EXPORT, "create files to import to another database when prepare.",
   (G_PTR*) &xtrabackup_export, (G_PTR*) &xtrabackup_export,
   0, GET_BOOL, NO_ARG, 0, 0, 0, 0, 0, 0},
  {"apply-log-only", OPT_XTRA_APPLY_LOG_ONLY,
   "stop recovery process not to progress LSN after applying log when prepare.",
   (G_PTR*) &xtrabackup_apply_log_only, (G_PTR*) &xtrabackup_apply_log_only,
   0, GET_BOOL, NO_ARG, 0, 0, 0, 0, 0, 0},
  {"print-param", OPT_XTRA_PRINT_PARAM, "print parameter of mysqld needed for copyback.",
   (G_PTR*) &xtrabackup_print_param, (G_PTR*) &xtrabackup_print_param,
   0, GET_BOOL, NO_ARG, 0, 0, 0, 0, 0, 0},
  {"use-memory", OPT_XTRA_USE_MEMORY, "The value is used instead of buffer_pool_size",
   (G_PTR*) &xtrabackup_use_memory, (G_PTR*) &xtrabackup_use_memory,
   0, GET_LL, REQUIRED_ARG, 100*1024*1024L, 1024*1024L, LLONG_MAX, 0,
   1024*1024L, 0},
  {"throttle", OPT_XTRA_THROTTLE, "limit count of IO operations (pairs of read&write) per second to IOS values (for '--backup')",
   (G_PTR*) &xtrabackup_throttle, (G_PTR*) &xtrabackup_throttle,
   0, GET_LONG, REQUIRED_ARG, 0, 0, LONG_MAX, 0, 1, 0},
  {"log-copy-interval", OPT_XTRA_LOG_COPY_INTERVAL, "time interval between checks done by log copying thread in milliseconds (default is 1 second).",
   (G_PTR*) &xtrabackup_log_copy_interval, (G_PTR*) &xtrabackup_log_copy_interval,
   0, GET_LONG, REQUIRED_ARG, 1000, 0, LONG_MAX, 0, 1, 0},
  {"extra-lsndir", OPT_XTRA_EXTRA_LSNDIR, "(for --backup): save an extra copy of the xtrabackup_checkpoints file in this directory.",
   (G_PTR*) &xtrabackup_extra_lsndir, (G_PTR*) &xtrabackup_extra_lsndir,
   0, GET_STR, REQUIRED_ARG, 0, 0, 0, 0, 0, 0},
  {"incremental-lsn", OPT_XTRA_INCREMENTAL, "(for --backup): copy only .ibd pages newer than specified LSN 'high:low'. ##ATTENTION##: If a wrong LSN value is specified, it is impossible to diagnose this, causing the backup to be unusable. Be careful!",
   (G_PTR*) &xtrabackup_incremental, (G_PTR*) &xtrabackup_incremental,
   0, GET_STR, REQUIRED_ARG, 0, 0, 0, 0, 0, 0},
  {"incremental-basedir", OPT_XTRA_INCREMENTAL_BASEDIR, "(for --backup): copy only .ibd pages newer than backup at specified directory.",
   (G_PTR*) &xtrabackup_incremental_basedir, (G_PTR*) &xtrabackup_incremental_basedir,
   0, GET_STR, REQUIRED_ARG, 0, 0, 0, 0, 0, 0},
  {"incremental-dir", OPT_XTRA_INCREMENTAL_DIR, "(for --prepare): apply .delta files and logfile in the specified directory.",
   (G_PTR*) &xtrabackup_incremental_dir, (G_PTR*) &xtrabackup_incremental_dir,
   0, GET_STR, REQUIRED_ARG, 0, 0, 0, 0, 0, 0},
 {"to-archived-lsn", OPT_XTRA_ARCHIVED_TO_LSN,
   "Don't apply archived logs with bigger log sequence number.",
   (G_PTR*) &xtrabackup_archived_to_lsn, (G_PTR*) &xtrabackup_archived_to_lsn, 0,
   GET_LL, REQUIRED_ARG, 0, 0, LLONG_MAX, 0, 0, 0},
  {"tables", OPT_XTRA_TABLES, "filtering by regexp for table names.",
   (G_PTR*) &xtrabackup_tables, (G_PTR*) &xtrabackup_tables,
   0, GET_STR, REQUIRED_ARG, 0, 0, 0, 0, 0, 0},
  {"tables_file", OPT_XTRA_TABLES_FILE, "filtering by list of the exact database.table name in the file.",
   (G_PTR*) &xtrabackup_tables_file, (G_PTR*) &xtrabackup_tables_file,
   0, GET_STR, REQUIRED_ARG, 0, 0, 0, 0, 0, 0},
  {"databases", OPT_XTRA_DATABASES, "filtering by list of databases.",
   (G_PTR*) &xtrabackup_databases, (G_PTR*) &xtrabackup_databases,
   0, GET_STR, REQUIRED_ARG, 0, 0, 0, 0, 0, 0},
  {"databases_file", OPT_XTRA_TABLES_FILE,
   "filtering by list of databases in the file.",
   (G_PTR*) &xtrabackup_databases_file, (G_PTR*) &xtrabackup_databases_file,
   0, GET_STR, REQUIRED_ARG, 0, 0, 0, 0, 0, 0},
  {"create-ib-logfile", OPT_XTRA_CREATE_IB_LOGFILE, "** not work for now** creates ib_logfile* also after '--prepare'. ### If you want create ib_logfile*, only re-execute this command in same options. ###",
   (G_PTR*) &xtrabackup_create_ib_logfile, (G_PTR*) &xtrabackup_create_ib_logfile,
   0, GET_BOOL, NO_ARG, 0, 0, 0, 0, 0, 0},

  {"datadir", 'h', "Path to the database root.", (G_PTR*) &mysql_data_home,
   (G_PTR*) &mysql_data_home, 0, GET_STR, REQUIRED_ARG, 0, 0, 0, 0, 0, 0},
  {"tmpdir", 't',
   "Path for temporary files. Several paths may be specified, separated by a "
#if defined(__WIN__) || defined(OS2) || defined(__NETWARE__)
   "semicolon (;)"
#else
   "colon (:)"
#endif
   ", in this case they are used in a round-robin fashion.",
   (G_PTR*) &opt_mysql_tmpdir,
   (G_PTR*) &opt_mysql_tmpdir, 0, GET_STR, REQUIRED_ARG, 0, 0, 0, 0, 0, 0},
  {"parallel", OPT_XTRA_PARALLEL,
   "Number of threads to use for parallel datafiles transfer. Does not have "
   "any effect in the stream mode. The default value is 1.",
   (G_PTR*) &xtrabackup_parallel, (G_PTR*) &xtrabackup_parallel, 0, GET_INT,
   REQUIRED_ARG, 1, 1, INT_MAX, 0, 0, 0},

  {"stream", OPT_XTRA_STREAM, "Stream all backup files to the standard output "
   "in the specified format. Currently the only supported format is 'tar'.",
   (G_PTR*) &xtrabackup_stream_str, (G_PTR*) &xtrabackup_stream_str, 0, GET_STR,
   REQUIRED_ARG, 0, 0, 0, 0, 0, 0},

  {"compress", OPT_XTRA_COMPRESS, "Compress individual backup files using the "
   "specified compression algorithm. Currently the only supported algorithm "
   "is 'quicklz'. It is also the default algorithm, i.e. the one used when "
   "--compress is used without an argument.",
   (G_PTR*) &xtrabackup_compress_alg, (G_PTR*) &xtrabackup_compress_alg, 0,
   GET_STR, OPT_ARG, 0, 0, 0, 0, 0, 0},

  {"compress-threads", OPT_XTRA_COMPRESS_THREADS,
   "Number of threads for parallel data compression. The default value is 1.",
   (G_PTR*) &xtrabackup_compress_threads, (G_PTR*) &xtrabackup_compress_threads,
   0, GET_UINT, REQUIRED_ARG, 1, 1, UINT_MAX, 0, 0, 0},

  {"compress-chunk-size", OPT_XTRA_COMPRESS_CHUNK_SIZE,
   "Size of working buffer(s) for compression threads in bytes. The default value is 64K.",
   (G_PTR*) &xtrabackup_compress_chunk_size, (G_PTR*) &xtrabackup_compress_chunk_size,
   0, GET_ULL, REQUIRED_ARG, (1 << 16), 1024, ULLONG_MAX, 0, 0, 0},

  {"encrypt", OPT_XTRA_ENCRYPT, "Encrypt individual backup files using the "
   "specified encryption algorithm.",
   &xtrabackup_encrypt_algo, &xtrabackup_encrypt_algo,
   &xtrabackup_encrypt_algo_typelib, GET_ENUM, REQUIRED_ARG, 0, 0, 0, 0, 0, 0},

  {"encrypt-key", OPT_XTRA_ENCRYPT_KEY, "Encryption key to use.",
   (G_PTR*) &xtrabackup_encrypt_key, (G_PTR*) &xtrabackup_encrypt_key, 0,
   GET_STR_ALLOC, REQUIRED_ARG, 0, 0, 0, 0, 0, 0},

  {"encrypt-key-file", OPT_XTRA_ENCRYPT_KEY_FILE, "File which contains encryption key to use.",
   (G_PTR*) &xtrabackup_encrypt_key_file, (G_PTR*) &xtrabackup_encrypt_key_file, 0,
   GET_STR_ALLOC, REQUIRED_ARG, 0, 0, 0, 0, 0, 0},

  {"encrypt-threads", OPT_XTRA_ENCRYPT_THREADS,
   "Number of threads for parallel data encryption. The default value is 1.",
   (G_PTR*) &xtrabackup_encrypt_threads, (G_PTR*) &xtrabackup_encrypt_threads,
   0, GET_UINT, REQUIRED_ARG, 1, 1, UINT_MAX, 0, 0, 0},

  {"encrypt-chunk-size", OPT_XTRA_ENCRYPT_CHUNK_SIZE,
   "Size of working buffer(S) for encryption threads in bytes. The default value is 64K.",
   (G_PTR*) &xtrabackup_encrypt_chunk_size, (G_PTR*) &xtrabackup_encrypt_chunk_size,
   0, GET_ULL, REQUIRED_ARG, (1 << 16), 1024, ULLONG_MAX, 0, 0, 0},

   {"log", OPT_LOG, "Ignored option for MySQL option compatibility",
   (G_PTR*) &log_ignored_opt, (G_PTR*) &log_ignored_opt, 0,
   GET_STR, OPT_ARG, 0, 0, 0, 0, 0, 0},

   {"innodb", OPT_INNODB, "Ignored option for MySQL option compatibility",
   (G_PTR*) &innobase_ignored_opt, (G_PTR*) &innobase_ignored_opt, 0,
   GET_STR, OPT_ARG, 0, 0, 0, 0, 0, 0},

  {"innodb_adaptive_hash_index", OPT_INNODB_ADAPTIVE_HASH_INDEX,
   "Enable InnoDB adaptive hash index (enabled by default).  "
   "Disable with --skip-innodb-adaptive-hash-index.",
   (G_PTR*) &innobase_adaptive_hash_index,
   (G_PTR*) &innobase_adaptive_hash_index,
   0, GET_BOOL, NO_ARG, 1, 0, 0, 0, 0, 0},
  {"innodb_autoextend_increment", OPT_INNODB_AUTOEXTEND_INCREMENT,
   "Data file autoextend increment in megabytes",
   (G_PTR*) &sys_tablespace_auto_extend_increment,
   (G_PTR*) &sys_tablespace_auto_extend_increment,
   0, GET_ULONG, REQUIRED_ARG, 8L, 1L, 1000L, 0, 1L, 0},
  {"innodb_buffer_pool_size", OPT_INNODB_BUFFER_POOL_SIZE,
   "The size of the memory buffer InnoDB uses to cache data and indexes of its tables.",
   (G_PTR*) &innobase_buffer_pool_size, (G_PTR*) &innobase_buffer_pool_size, 0,
   GET_LL, REQUIRED_ARG, 8*1024*1024L, 1024*1024L, LLONG_MAX, 0,
   1024*1024L, 0},
  {"innodb_checksums", OPT_INNODB_CHECKSUMS, "Enable InnoDB checksums validation (enabled by default). \
Disable with --skip-innodb-checksums.", (G_PTR*) &innobase_use_checksums,
   (G_PTR*) &innobase_use_checksums, 0, GET_BOOL, NO_ARG, 1, 0, 0, 0, 0, 0},
/*
  {"innodb_commit_concurrency", OPT_INNODB_COMMIT_CONCURRENCY,
   "Helps in performance tuning in heavily concurrent environments.",
   (G_PTR*) &srv_commit_concurrency, (G_PTR*) &srv_commit_concurrency,
   0, GET_ULONG, REQUIRED_ARG, 0, 0, 1000, 0, 1, 0},
*/
/*
  {"innodb_concurrency_tickets", OPT_INNODB_CONCURRENCY_TICKETS,
   "Number of times a thread is allowed to enter InnoDB within the same \
    SQL query after it has once got the ticket",
   (G_PTR*) &srv_n_free_tickets_to_enter,
   (G_PTR*) &srv_n_free_tickets_to_enter,
   0, GET_ULONG, REQUIRED_ARG, 500L, 1L, ULONG_MAX, 0, 1L, 0},
*/
  {"innodb_data_file_path", OPT_INNODB_DATA_FILE_PATH,
   "Path to individual files and their sizes.", (G_PTR*) &innobase_data_file_path,
   (G_PTR*) &innobase_data_file_path, 0, GET_STR, REQUIRED_ARG, 0, 0, 0, 0, 0, 0},
  {"innodb_data_home_dir", OPT_INNODB_DATA_HOME_DIR,
   "The common part for InnoDB table spaces.", (G_PTR*) &innobase_data_home_dir,
   (G_PTR*) &innobase_data_home_dir, 0, GET_STR, REQUIRED_ARG, 0, 0, 0, 0, 0,
   0},
  {"innodb_doublewrite", OPT_INNODB_DOUBLEWRITE, "Enable InnoDB doublewrite buffer (enabled by default). \
Disable with --skip-innodb-doublewrite.", (G_PTR*) &innobase_use_doublewrite,
   (G_PTR*) &innobase_use_doublewrite, 0, GET_BOOL, NO_ARG, 1, 0, 0, 0, 0, 0},
  {"innodb_io_capacity", OPT_INNODB_IO_CAPACITY,
   "Number of IOPs the server can do. Tunes the background IO rate",
   (G_PTR*) &srv_io_capacity, (G_PTR*) &srv_io_capacity,
   0, GET_ULONG, OPT_ARG, 200, 100, ~0UL, 0, 0, 0},
/*
  {"innodb_fast_shutdown", OPT_INNODB_FAST_SHUTDOWN,
   "Speeds up the shutdown process of the InnoDB storage engine. Possible "
   "values are 0, 1 (faster)"
   " or 2 (fastest - crash-like)"
   ".",
   (G_PTR*) &innobase_fast_shutdown,
   (G_PTR*) &innobase_fast_shutdown, 0, GET_ULONG, OPT_ARG, 1, 0,
   2, 0, 0, 0},
*/
  {"innodb_file_io_threads", OPT_INNODB_FILE_IO_THREADS,
   "Number of file I/O threads in InnoDB.", (G_PTR*) &innobase_file_io_threads,
   (G_PTR*) &innobase_file_io_threads, 0, GET_LONG, REQUIRED_ARG, 4, 4, 64, 0,
   1, 0},
  {"innodb_read_io_threads", OPT_INNODB_READ_IO_THREADS,
   "Number of background read I/O threads in InnoDB.", (G_PTR*) &innobase_read_io_threads,
   (G_PTR*) &innobase_read_io_threads, 0, GET_LONG, REQUIRED_ARG, 4, 1, 64, 0,
   1, 0},
  {"innodb_write_io_threads", OPT_INNODB_WRITE_IO_THREADS,
   "Number of background write I/O threads in InnoDB.", (G_PTR*) &innobase_write_io_threads,
   (G_PTR*) &innobase_write_io_threads, 0, GET_LONG, REQUIRED_ARG, 4, 1, 64, 0,
   1, 0},
  {"innodb_file_per_table", OPT_INNODB_FILE_PER_TABLE,
   "Stores each InnoDB table to an .ibd file in the database dir.",
   (G_PTR*) &innobase_file_per_table,
   (G_PTR*) &innobase_file_per_table, 0, GET_BOOL, NO_ARG,
   FALSE, 0, 0, 0, 0, 0},
  {"innodb_flush_log_at_trx_commit", OPT_INNODB_FLUSH_LOG_AT_TRX_COMMIT,
   "Set to 0 (write and flush once per second), 1 (write and flush at each commit) or 2 (write at commit, flush once per second).",
   (G_PTR*) &srv_flush_log_at_trx_commit,
   (G_PTR*) &srv_flush_log_at_trx_commit,
   0, GET_ULONG, OPT_ARG,  1, 0, 2, 0, 0, 0},
  {"innodb_flush_method", OPT_INNODB_FLUSH_METHOD,
   "With which method to flush data.", (G_PTR*) &innobase_unix_file_flush_method,
   (G_PTR*) &innobase_unix_file_flush_method, 0, GET_STR, REQUIRED_ARG, 0, 0, 0,
   0, 0, 0},

/* ####### Should we use this option? ####### */
  {"innodb_force_recovery", OPT_INNODB_FORCE_RECOVERY,
   "Helps to save your data in case the disk image of the database becomes corrupt.",
   (G_PTR*) &innobase_force_recovery, (G_PTR*) &innobase_force_recovery, 0,
   GET_LONG, REQUIRED_ARG, 0, 0, 6, 0, 1, 0},

  {"innodb_log_arch_dir", OPT_INNODB_LOG_ARCH_DIR,
   "Where full logs should be archived.", (G_PTR*) &innobase_log_arch_dir,
   (G_PTR*) &innobase_log_arch_dir, 0, GET_STR, REQUIRED_ARG, 0, 0, 0, 0, 0, 0},
  {"innodb_log_buffer_size", OPT_INNODB_LOG_BUFFER_SIZE,
   "The size of the buffer which InnoDB uses to write log to the log files on disk.",
   (G_PTR*) &innobase_log_buffer_size, (G_PTR*) &innobase_log_buffer_size, 0,
   GET_LONG, REQUIRED_ARG, 1024*1024L, 256*1024L, LONG_MAX, 0, 1024, 0},
  {"innodb_log_file_size", OPT_INNODB_LOG_FILE_SIZE,
   "Size of each log file in a log group.",
   (G_PTR*) &innobase_log_file_size, (G_PTR*) &innobase_log_file_size, 0,
   GET_LL, REQUIRED_ARG, 48*1024*1024L, 1*1024*1024L, LLONG_MAX, 0,
   1024*1024L, 0},
  {"innodb_log_files_in_group", OPT_INNODB_LOG_FILES_IN_GROUP,
   "Number of log files in the log group. InnoDB writes to the files in a circular fashion. Value 3 is recommended here.",
   (G_PTR*) &innobase_log_files_in_group, (G_PTR*) &innobase_log_files_in_group,
   0, GET_LONG, REQUIRED_ARG, 2, 2, 100, 0, 1, 0},
  {"innodb_log_group_home_dir", OPT_INNODB_LOG_GROUP_HOME_DIR,
   "Path to InnoDB log files.", (G_PTR*) &srv_log_group_home_dir,
   (G_PTR*) &srv_log_group_home_dir, 0, GET_STR, REQUIRED_ARG, 0, 0, 0, 0,
   0, 0},
  {"innodb_max_dirty_pages_pct", OPT_INNODB_MAX_DIRTY_PAGES_PCT,
   "Percentage of dirty pages allowed in bufferpool.", (G_PTR*) &srv_max_buf_pool_modified_pct,
   (G_PTR*) &srv_max_buf_pool_modified_pct, 0, GET_ULONG, REQUIRED_ARG, 90, 0, 100, 0, 0, 0},
  {"innodb_open_files", OPT_INNODB_OPEN_FILES,
   "How many files at the maximum InnoDB keeps open at the same time.",
   (G_PTR*) &innobase_open_files, (G_PTR*) &innobase_open_files, 0,
   GET_LONG, REQUIRED_ARG, 300L, 10L, LONG_MAX, 0, 1L, 0},
  {"innodb_use_native_aio", OPT_INNODB_USE_NATIVE_AIO,
   "Use native AIO if supported on this platform.",
   (G_PTR*) &srv_use_native_aio,
   (G_PTR*) &srv_use_native_aio, 0, GET_BOOL, NO_ARG,
   FALSE, 0, 0, 0, 0, 0},
  {"innodb_page_size", OPT_INNODB_PAGE_SIZE,
   "The universal page size of the database.",
   (G_PTR*) &innobase_page_size, (G_PTR*) &innobase_page_size, 0,
   /* Use GET_LL to support numeric suffixes in 5.6 */
   GET_LL, REQUIRED_ARG,
   (1LL << 14), (1LL << 12), (1LL << UNIV_PAGE_SIZE_SHIFT_MAX), 0, 1L, 0},
  {"innodb_log_block_size", OPT_INNODB_LOG_BLOCK_SIZE,
  "The log block size of the transaction log file. "
   "Changing for created log file is not supported. Use on your own risk!",
   (G_PTR*) &innobase_log_block_size, (G_PTR*) &innobase_log_block_size, 0,
   GET_ULONG, REQUIRED_ARG, 512, 512, 1 << UNIV_PAGE_SIZE_SHIFT_MAX, 0, 1L, 0},
  {"innodb_fast_checksum", OPT_INNODB_FAST_CHECKSUM,
   "Change the algorithm of checksum for the whole of datapage to 4-bytes word based.",
   (G_PTR*) &innobase_fast_checksum,
   (G_PTR*) &innobase_fast_checksum, 0, GET_BOOL, NO_ARG, 0, 0, 0, 0, 0, 0},
  {"innodb_doublewrite_file", OPT_INNODB_DOUBLEWRITE_FILE,
   "Path to special datafile for doublewrite buffer. (default is "": not used)",
   (G_PTR*) &innobase_doublewrite_file, (G_PTR*) &innobase_doublewrite_file,
   0, GET_STR, REQUIRED_ARG, 0, 0, 0, 0, 0, 0},
  {"innodb_buffer_pool_filename", OPT_INNODB_BUFFER_POOL_FILENAME,
   "Filename to/from which to dump/load the InnoDB buffer pool",
   (G_PTR*) &innobase_buffer_pool_filename,
   (G_PTR*) &innobase_buffer_pool_filename,
   0, GET_STR, REQUIRED_ARG, 0, 0, 0, 0, 0, 0},

#ifndef __WIN__
  {"debug-sync", OPT_XTRA_DEBUG_SYNC,
   "Debug sync point. This is only used by the xtrabackup test suite",
   (G_PTR*) &xtrabackup_debug_sync,
   (G_PTR*) &xtrabackup_debug_sync,
   0, GET_STR, REQUIRED_ARG, 0, 0, 0, 0, 0, 0},
#endif

  {"compact", OPT_XTRA_COMPACT,
   "Create a compact backup by skipping secondary index pages.",
   (G_PTR*) &xtrabackup_compact, (G_PTR*) &xtrabackup_compact,
   0, GET_BOOL, NO_ARG, 0, 0, 0, 0, 0, 0},

  {"rebuild_indexes", OPT_XTRA_REBUILD_INDEXES,
   "Rebuild secondary indexes in InnoDB tables after applying the log. "
   "Only has effect with --prepare.",
   (G_PTR*) &xtrabackup_rebuild_indexes, (G_PTR*) &xtrabackup_rebuild_indexes,
   0, GET_BOOL, NO_ARG, 0, 0, 0, 0, 0, 0},

  {"rebuild_threads", OPT_XTRA_REBUILD_THREADS,
   "Use this number of threads to rebuild indexes in a compact backup. "
   "Only has effect with --prepare and --rebuild-indexes.",
   (G_PTR*) &xtrabackup_rebuild_threads, (G_PTR*) &xtrabackup_rebuild_threads,
   0, GET_UINT, REQUIRED_ARG, 1, 1, UINT_MAX, 0, 0, 0},

  {"innodb_checksum_algorithm", OPT_INNODB_CHECKSUM_ALGORITHM,
  "The algorithm InnoDB uses for page checksumming. [CRC32, STRICT_CRC32, "
   "INNODB, STRICT_INNODB, NONE, STRICT_NONE]", &srv_checksum_algorithm,
   &srv_checksum_algorithm, &innodb_checksum_algorithm_typelib, GET_ENUM,
   REQUIRED_ARG, SRV_CHECKSUM_ALGORITHM_INNODB, 0, 0, 0, 0, 0},
  {"innodb_log_checksum_algorithm", OPT_INNODB_LOG_CHECKSUM_ALGORITHM,
  "The algorithm InnoDB uses for log checksumming. [CRC32, STRICT_CRC32, "
   "INNODB, STRICT_INNODB, NONE, STRICT_NONE]", &srv_log_checksum_algorithm,
   &srv_log_checksum_algorithm, &innodb_checksum_algorithm_typelib, GET_ENUM,
   REQUIRED_ARG, SRV_CHECKSUM_ALGORITHM_CRC32, 0, 0, 0, 0, 0},
  {"innodb_undo_directory", OPT_INNODB_UNDO_DIRECTORY,
   "Directory where undo tablespace files live, this path can be absolute.",
   (G_PTR*) &srv_undo_dir, (G_PTR*) &srv_undo_dir,
   0, GET_STR, REQUIRED_ARG, 0, 0, 0, 0, 0, 0},

  {"innodb_undo_tablespaces", OPT_INNODB_UNDO_TABLESPACES,
   "Number of undo tablespaces to use.",
   (G_PTR*)&srv_undo_tablespaces, (G_PTR*)&srv_undo_tablespaces,
   0, GET_ULONG, REQUIRED_ARG, 0, 0, 126, 0, 1, 0},

  {"incremental-force-scan", OPT_XTRA_INCREMENTAL_FORCE_SCAN,
   "Perform a full-scan incremental backup even in the presence of changed "
   "page bitmap data",
   (G_PTR*)&xtrabackup_incremental_force_scan,
   (G_PTR*)&xtrabackup_incremental_force_scan, 0, GET_BOOL, NO_ARG,
   0, 0, 0, 0, 0, 0},

  {"defaults_group", OPT_DEFAULTS_GROUP, "defaults group in config file (default \"mysqld\").",
   (G_PTR*) &defaults_group, (G_PTR*) &defaults_group,
   0, GET_STR, REQUIRED_ARG, 0, 0, 0, 0, 0, 0},

  {"open_files_limit", OPT_OPEN_FILES_LIMIT, "the maximum number of file "
   "descriptors to reserve with setrlimit().",
   (G_PTR*) &xb_open_files_limit, (G_PTR*) &xb_open_files_limit, 0, GET_ULONG,
   REQUIRED_ARG, 0, 0, UINT_MAX, 0, 1, 0},

  {"close_files", OPT_CLOSE_FILES, "do not keep files opened. Use at your own "
   "risk.", (G_PTR*) &xb_close_files, (G_PTR*) &xb_close_files, 0, GET_BOOL,
   NO_ARG, 0, 0, 0, 0, 0, 0},

  {"core-file", OPT_CORE_FILE, "Write core on fatal signals", 0, 0, 0,
   GET_NO_ARG, NO_ARG, 0, 0, 0, 0, 0, 0},


  {"copy-back", OPT_COPY_BACK, "Copy all the files in a previously made "
   "backup from the backup directory to their original locations.",
   (uchar *) &xtrabackup_copy_back, (uchar *) &xtrabackup_copy_back, 0,
   GET_BOOL, NO_ARG, 0, 0, 0, 0, 0, 0},

  {"move-back", OPT_MOVE_BACK, "Move all the files in a previously made "
   "backup from the backup directory to the actual datadir location. "
   "Use with caution, as it removes backup files.",
   (uchar *) &xtrabackup_move_back, (uchar *) &xtrabackup_move_back, 0,
   GET_BOOL, NO_ARG, 0, 0, 0, 0, 0, 0},

  {"galera-info", OPT_GALERA_INFO, "This options creates the "
   "xtrabackup_galera_info file which contains the local node state at "
   "the time of the backup. Option should be used when performing the "
   "backup of Percona-XtraDB-Cluster. Has no effect when backup locks "
   "are used to create the backup.",
   (uchar *) &opt_galera_info, (uchar *) &opt_galera_info, 0,
   GET_BOOL, NO_ARG, 0, 0, 0, 0, 0, 0},

  {"slave-info", OPT_SLAVE_INFO, "This option is useful when backing "
   "up a replication slave server. It prints the binary log position "
   "and name of the master server. It also writes this information to "
   "the \"xtrabackup_slave_info\" file as a \"CHANGE MASTER\" command. "
   "A new slave for this master can be set up by starting a slave server "
   "on this backup and issuing a \"CHANGE MASTER\" command with the "
   "binary log position saved in the \"xtrabackup_slave_info\" file.",
   (uchar *) &opt_slave_info, (uchar *) &opt_slave_info, 0,
   GET_BOOL, NO_ARG, 0, 0, 0, 0, 0, 0},

  {"no-lock", OPT_NO_LOCK, "Use this option to disable table lock "
   "with \"FLUSH TABLES WITH READ LOCK\". Use it only if ALL your "
   "tables are InnoDB and you DO NOT CARE about the binary log "
   "position of the backup. This option shouldn't be used if there "
   "are any DDL statements being executed or if any updates are "
   "happening on non-InnoDB tables (this includes the system MyISAM "
   "tables in the mysql database), otherwise it could lead to an "
   "inconsistent backup. If you are considering to use --no-lock "
   "because your backups are failing to acquire the lock, this could "
   "be because of incoming replication events preventing the lock "
   "from succeeding. Please try using --safe-slave-backup to "
   "momentarily stop the replication slave thread, this may help "
   "the backup to succeed and you then don't need to resort to "
   "using this option.",
   (uchar *) &opt_no_lock, (uchar *) &opt_no_lock, 0,
   GET_BOOL, NO_ARG, 0, 0, 0, 0, 0, 0},

  {"safe-slave-backup", OPT_SAFE_SLAVE_BACKUP, "Stop slave SQL thread "
   "and wait to start backup until Slave_open_temp_tables in "
   "\"SHOW STATUS\" is zero. If there are no open temporary tables, "
   "the backup will take place, otherwise the SQL thread will be "
   "started and stopped until there are no open temporary tables. "
   "The backup will fail if Slave_open_temp_tables does not become "
   "zero after --safe-slave-backup-timeout seconds. The slave SQL "
   "thread will be restarted when the backup finishes.",
   (uchar *) &opt_safe_slave_backup,
   (uchar *) &opt_safe_slave_backup,
   0, GET_BOOL, NO_ARG, 0, 0, 0, 0, 0, 0},

  {"rsync", OPT_RSYNC, "Uses the rsync utility to optimize local file "
   "transfers. When this option is specified, innobackupex uses rsync "
   "to copy all non-InnoDB files instead of spawning a separate cp for "
   "each file, which can be much faster for servers with a large number "
   "of databases or tables.  This option cannot be used together with "
   "--stream.",
   (uchar *) &opt_rsync, (uchar *) &opt_rsync,
   0, GET_BOOL, NO_ARG, 0, 0, 0, 0, 0, 0},

  {"force-non-empty-directories", OPT_FORCE_NON_EMPTY_DIRS, "This "
   "option, when specified, makes --copy-back or --move-back transfer "
   "files to non-empty directories. Note that no existing files will be "
   "overwritten. If --copy-back or --nove-back has to copy a file from "
   "the backup directory which already exists in the destination "
   "directory, it will still fail with an error.",
   (uchar *) &opt_force_non_empty_dirs,
   (uchar *) &opt_force_non_empty_dirs,
   0, GET_BOOL, NO_ARG, 0, 0, 0, 0, 0, 0},

  {"no-version-check", OPT_NO_VERSION_CHECK, "This option disables the "
   "version check which is enabled by the --version-check option.",
   (uchar *) &opt_noversioncheck,
   (uchar *) &opt_noversioncheck,
   0, GET_BOOL, NO_ARG, 0, 0, 0, 0, 0, 0},

  {"no-backup-locks", OPT_NO_BACKUP_LOCKS, "This option controls if "
   "backup locks should be used instead of FLUSH TABLES WITH READ LOCK "
   "on the backup stage. The option has no effect when backup locks are "
   "not supported by the server. This option is enabled by default, "
   "disable with --no-backup-locks.",
   (uchar *) &opt_no_backup_locks,
   (uchar *) &opt_no_backup_locks,
   0, GET_BOOL, NO_ARG, 0, 0, 0, 0, 0, 0},

  {"decompress", OPT_DECOMPRESS, "Decompresses all files with the .qp "
   "extension in a backup previously made with the --compress option.",
   (uchar *) &opt_decompress,
   (uchar *) &opt_decompress,
   0, GET_BOOL, NO_ARG, 0, 0, 0, 0, 0, 0},

  {"user", OPT_USER, "This option specifies the MySQL username used "
   "when connecting to the server, if that's not the current user. "
   "The option accepts a string argument. See mysql --help for details.",
   (uchar*) &opt_user, (uchar*) &opt_user, 0, GET_STR,
   REQUIRED_ARG, 0, 0, 0, 0, 0, 0},

  {"host", OPT_HOST, "This option specifies the host to use when "
   "connecting to the database server with TCP/IP.  The option accepts "
   "a string argument. See mysql --help for details.",
   (uchar*) &opt_host, (uchar*) &opt_host, 0, GET_STR,
   REQUIRED_ARG, 0, 0, 0, 0, 0, 0},

  {"port", OPT_PORT, "This option specifies the port to use when "
   "connecting to the database server with TCP/IP.  The option accepts "
   "a string argument. See mysql --help for details.",
   &opt_port, &opt_port, 0, GET_UINT, REQUIRED_ARG,
   0, 0, 0, 0, 0, 0},

  {"password", OPT_PASSWORD, "This option specifies the password to use "
   "when connecting to the database. It accepts a string argument.  "
   "See mysql --help for details.",
   (uchar*) &opt_password, (uchar*) &opt_password, 0, GET_STR,
   REQUIRED_ARG, 0, 0, 0, 0, 0, 0},

  {"socket", OPT_SOCKET, "This option specifies the socket to use when "
   "connecting to the local database server with a UNIX domain socket.  "
   "The option accepts a string argument. See mysql --help for details.",
   (uchar*) &opt_socket, (uchar*) &opt_socket, 0, GET_STR,
   REQUIRED_ARG, 0, 0, 0, 0, 0, 0},

  {"incremental-history-name", OPT_INCREMENTAL_HISTORY_NAME,
   "This option specifies the name of the backup series stored in the "
   "PERCONA_SCHEMA.xtrabackup_history history record to base an "
   "incremental backup on. Xtrabackup will search the history table "
   "looking for the most recent (highest innodb_to_lsn), successful "
   "backup in the series and take the to_lsn value to use as the "
   "starting lsn for the incremental backup. This will be mutually "
   "exclusive with --incremental-history-uuid, --incremental-basedir "
   "and --incremental-lsn. If no valid lsn can be found (no series by "
   "that name, no successful backups by that name) xtrabackup will "
   "return with an error. It is used with the --incremental option.",
   (uchar*) &opt_incremental_history_name,
   (uchar*) &opt_incremental_history_name, 0, GET_STR,
   REQUIRED_ARG, 0, 0, 0, 0, 0, 0},

  {"incremental-history-uuid", OPT_INCREMENTAL_HISTORY_UUID,
   "This option specifies the UUID of the specific history record "
   "stored in the PERCONA_SCHEMA.xtrabackup_history to base an "
   "incremental backup on. --incremental-history-name, "
   "--incremental-basedir and --incremental-lsn. If no valid lsn can be "
   "found (no success record with that uuid) xtrabackup will return "
   "with an error. It is used with the --incremental option.",
   (uchar*) &opt_incremental_history_uuid,
   (uchar*) &opt_incremental_history_uuid, 0, GET_STR,
   REQUIRED_ARG, 0, 0, 0, 0, 0, 0},

  {"decrypt", OPT_DECRYPT, "Decrypts all files with the .xbcrypt "
   "extension in a backup previously made with --encrypt option.",
   &opt_decrypt_algo, &opt_decrypt_algo,
   &xtrabackup_encrypt_algo_typelib, GET_ENUM, REQUIRED_ARG,
   0, 0, 0, 0, 0, 0},

  {"ftwrl-wait-query-type", OPT_LOCK_WAIT_QUERY_TYPE,
   "This option specifies which types of queries are allowed to complete "
   "before innobackupex will issue the global lock. Default is all.",
   (uchar*) &opt_lock_wait_query_type,
   (uchar*) &opt_lock_wait_query_type, &query_type_typelib,
   GET_ENUM, REQUIRED_ARG, QUERY_TYPE_UPDATE, 0, 0, 0, 0, 0},

  {"kill-long-query-type", OPT_KILL_LONG_QUERY_TYPE,
   "This option specifies which types of queries should be killed to "
   "unblock the global lock. Default is \"all\".",
   (uchar*) &opt_kill_long_query_type,
   (uchar*) &opt_kill_long_query_type, &query_type_typelib,
   GET_ENUM, REQUIRED_ARG, QUERY_TYPE_SELECT, 0, 0, 0, 0, 0},

  {"history", OPT_HISTORY,
   "This option enables the tracking of backup history in the "
   "PERCONA_SCHEMA.xtrabackup_history table. An optional history "
   "series name may be specified that will be placed with the history "
   "record for the current backup being taken.",
   NULL, NULL, 0, GET_STR, OPT_ARG, 0, 0, 0, 0, 0, 0},

  {"kill-long-queries-timeout", OPT_KILL_LONG_QUERIES_TIMEOUT,
   "This option specifies the number of seconds innobackupex waits "
   "between starting FLUSH TABLES WITH READ LOCK and killing those "
   "queries that block it. Default is 0 seconds, which means "
   "innobackupex will not attempt to kill any queries.",
   (uchar*) &opt_kill_long_queries_timeout,
   (uchar*) &opt_kill_long_queries_timeout, 0, GET_UINT,
   REQUIRED_ARG, 0, 0, 0, 0, 0, 0},

  {"ftwrl-wait-timeout", OPT_LOCK_WAIT_TIMEOUT,
   "This option specifies time in seconds that innobackupex should wait "
   "for queries that would block FTWRL before running it. If there are "
   "still such queries when the timeout expires, innobackupex terminates "
   "with an error. Default is 0, in which case innobackupex does not "
   "wait for queries to complete and starts FTWRL immediately.",
   (uchar*) &opt_lock_wait_timeout,
   (uchar*) &opt_lock_wait_timeout, 0, GET_UINT,
   REQUIRED_ARG, 0, 0, 0, 0, 0, 0},

  {"ftwrl-wait-threshold", OPT_LOCK_WAIT_THRESHOLD,
   "This option specifies the query run time threshold which is used by "
   "innobackupex to detect long-running queries with a non-zero value "
   "of --ftwrl-wait-timeout. FTWRL is not started until such "
   "long-running queries exist. This option has no effect if "
   "--ftwrl-wait-timeout is 0. Default value is 60 seconds.",
   (uchar*) &opt_lock_wait_threshold,
   (uchar*) &opt_lock_wait_threshold, 0, GET_UINT,
   REQUIRED_ARG, 60, 0, 0, 0, 0, 0},

  {"debug-sleep-before-unlock", OPT_DEBUG_SLEEP_BEFORE_UNLOCK,
   "This is a debug-only option used by the XtraBackup test suite.",
   (uchar*) &opt_debug_sleep_before_unlock,
   (uchar*) &opt_debug_sleep_before_unlock, 0, GET_UINT,
   REQUIRED_ARG, 0, 0, 0, 0, 0, 0},

  {"safe-slave-backup-timeout", OPT_SAFE_SLAVE_BACKUP_TIMEOUT,
   "How many seconds --safe-slave-backup should wait for "
   "Slave_open_temp_tables to become zero. (default 300)",
   (uchar*) &opt_safe_slave_backup_timeout,
   (uchar*) &opt_safe_slave_backup_timeout, 0, GET_UINT,
   REQUIRED_ARG, 300, 0, 0, 0, 0, 0},

  {"binlog-info", OPT_BINLOG_INFO,
   "This option controls how XtraBackup should retrieve server's binary log "
   "coordinates corresponding to the backup. Possible values are OFF, ON, "
   "LOCKLESS and AUTO. See the XtraBackup manual for more information",
   &opt_binlog_info, &opt_binlog_info,
   &binlog_info_typelib, GET_ENUM, OPT_ARG, BINLOG_INFO_AUTO, 0, 0, 0, 0, 0},

  {"redo-log-version", OPT_REDO_LOG_VERSION,
   "Redo log version of the backup. For --prepare only.",
   &redo_log_version, &redo_log_version, 0, GET_UINT,
   REQUIRED_ARG, 1, 0, 0, 0, 0, 0},

  { 0, 0, 0, 0, 0, 0, GET_NO_ARG, NO_ARG, 0, 0, 0, 0, 0, 0}
};

uint xb_long_options_count = array_elements(xb_long_options);

#ifndef __WIN__
static int debug_sync_resumed;

static void sigcont_handler(int sig);

static void sigcont_handler(int sig __attribute__((unused)))
{
	debug_sync_resumed= 1;
}
#endif

static inline
void
debug_sync_point(const char *name)
{
#ifndef __WIN__
	FILE	*fp;
	pid_t	pid;
	char	pid_path[FN_REFLEN];

	if (xtrabackup_debug_sync == NULL) {
		return;
	}

	if (strcmp(xtrabackup_debug_sync, name)) {
		return;
	}

	pid = getpid();

	snprintf(pid_path, sizeof(pid_path), "%s/xtrabackup_debug_sync",
		 xtrabackup_target_dir);
	fp = fopen(pid_path, "w");
	if (fp == NULL) {
		msg("xtrabackup: Error: cannot open %s\n", pid_path);
		exit(EXIT_FAILURE);
	}
	fprintf(fp, "%u\n", (uint) pid);
	fclose(fp);

	msg("xtrabackup: DEBUG: Suspending at debug sync point '%s'. "
	    "Resume with 'kill -SIGCONT %u'.\n", name, (uint) pid);

	debug_sync_resumed= 0;
	kill(pid, SIGSTOP);
	while (!debug_sync_resumed) {
		sleep(1);
	}

	/* On resume */
	msg("xtrabackup: DEBUG: removing the pid file.\n");
	my_delete(pid_path, MYF(MY_WME));
#endif
}

static const char *xb_load_default_groups[]=
	{ "mysqld", "xtrabackup", "client", 0, 0, 0 };

static void print_version(void)
{
  msg("%s version %s based on MySQL server %s %s (%s) (revision id: %s)\n",
      my_progname, XTRABACKUP_VERSION, MYSQL_SERVER_VERSION, SYSTEM_TYPE,
      MACHINE_TYPE, XTRABACKUP_REVISION);
}

static void usage(void)
{
  puts("Open source backup tool for InnoDB and XtraDB\n\
\n\
Copyright (C) 2009-2015 Percona LLC and/or its affiliates.\n\
Portions Copyright (C) 2000, 2011, MySQL AB & Innobase Oy. All Rights Reserved.\n\
\n\
This program is free software; you can redistribute it and/or\n\
modify it under the terms of the GNU General Public License\n\
as published by the Free Software Foundation version 2\n\
of the License.\n\
\n\
This program is distributed in the hope that it will be useful,\n\
but WITHOUT ANY WARRANTY; without even the implied warranty of\n\
MERCHANTABILITY or FITNESS FOR A PARTICULAR PURPOSE.  See the\n\
GNU General Public License for more details.\n\
\n\
You can download full text of the license on http://www.gnu.org/licenses/gpl-2.0.txt\n");

  printf("Usage: [%s [--defaults-file=#] --backup | %s [--defaults-file=#] --prepare] [OPTIONS]\n",my_progname,my_progname);
  print_defaults("my", xb_load_default_groups);
  my_print_help(xb_long_options);
  my_print_variables(xb_long_options);
}

#define ADD_PRINT_PARAM_OPT(value)              \
  print_param_str << opt->name << "=" << value << "\n";

my_bool
xb_get_one_option(int optid,
		  const struct my_option *opt __attribute__((unused)),
		  char *argument)
{
  switch(optid) {
  case 'h':
    strmake(mysql_real_data_home,argument, FN_REFLEN - 1);
    mysql_data_home= mysql_real_data_home;

    ADD_PRINT_PARAM_OPT(mysql_real_data_home);
    datadir_specified = true;
    break;

  case 't':

    ADD_PRINT_PARAM_OPT(opt_mysql_tmpdir);
    break;

  case OPT_INNODB_DATA_HOME_DIR:

    ADD_PRINT_PARAM_OPT(innobase_data_home_dir);
    break;

  case OPT_INNODB_DATA_FILE_PATH:

    ADD_PRINT_PARAM_OPT(innobase_data_file_path);
    innodb_data_file_path_specified = true;
    break;

  case OPT_INNODB_LOG_GROUP_HOME_DIR:

    ADD_PRINT_PARAM_OPT(srv_log_group_home_dir);
    break;

  case OPT_INNODB_LOG_FILES_IN_GROUP:

    ADD_PRINT_PARAM_OPT(innobase_log_files_in_group);
    break;

  case OPT_INNODB_LOG_FILE_SIZE:

    ADD_PRINT_PARAM_OPT(innobase_log_file_size);
    innodb_log_file_size_specified = true;
    break;

  case OPT_INNODB_FLUSH_METHOD:

    ADD_PRINT_PARAM_OPT(innobase_unix_file_flush_method);
    break;

  case OPT_INNODB_PAGE_SIZE:

    ADD_PRINT_PARAM_OPT(innobase_page_size);
    break;

  case OPT_INNODB_FAST_CHECKSUM:

    ADD_PRINT_PARAM_OPT(!!innobase_fast_checksum);
    break;

  case OPT_INNODB_LOG_BLOCK_SIZE:

    ADD_PRINT_PARAM_OPT(innobase_log_block_size);
    break;

  case OPT_INNODB_DOUBLEWRITE_FILE:

    ADD_PRINT_PARAM_OPT(innobase_doublewrite_file);
    break;

  case OPT_INNODB_UNDO_DIRECTORY:

    ADD_PRINT_PARAM_OPT(srv_undo_dir);
    break;

  case OPT_INNODB_UNDO_TABLESPACES:

    ADD_PRINT_PARAM_OPT(srv_undo_tablespaces);
    break;

  case OPT_INNODB_CHECKSUM_ALGORITHM:

    ut_a(srv_checksum_algorithm <= SRV_CHECKSUM_ALGORITHM_STRICT_NONE);

    ADD_PRINT_PARAM_OPT(innodb_checksum_algorithm_names[srv_checksum_algorithm]);
    break;

  case OPT_INNODB_LOG_CHECKSUM_ALGORITHM:

    ut_a(srv_log_checksum_algorithm <= SRV_CHECKSUM_ALGORITHM_STRICT_NONE);

    ADD_PRINT_PARAM_OPT(innodb_checksum_algorithm_names[srv_log_checksum_algorithm]);
    innodb_log_checksum_algorithm_specified = true;
    break;

  case OPT_INNODB_BUFFER_POOL_FILENAME:

    ADD_PRINT_PARAM_OPT(innobase_buffer_pool_filename);
    break;

  case OPT_XTRA_TARGET_DIR:
    strmake(xtrabackup_real_target_dir,argument, sizeof(xtrabackup_real_target_dir)-1);
    xtrabackup_target_dir= xtrabackup_real_target_dir;
    break;
  case OPT_XTRA_STREAM:
    if (!strcasecmp(argument, "tar"))
      xtrabackup_stream_fmt = XB_STREAM_FMT_TAR;
    else if (!strcasecmp(argument, "xbstream"))
      xtrabackup_stream_fmt = XB_STREAM_FMT_XBSTREAM;
    else
    {
      msg("Invalid --stream argument: %s\n", argument);
      return 1;
    }
    xtrabackup_stream = TRUE;
    break;
  case OPT_XTRA_COMPRESS:
    if (argument == NULL)
      xtrabackup_compress_alg = "quicklz";
    else if (strcasecmp(argument, "quicklz"))
    {
      msg("Invalid --compress argument: %s\n", argument);
      return 1;
    }
    xtrabackup_compress = TRUE;
    break;
  case OPT_XTRA_ENCRYPT:
    if (argument == NULL)
    {
      msg("Missing --encrypt argument, must specify a valid encryption "
          " algorithm.\n");
      return 1;
    }
    xtrabackup_encrypt = TRUE;
    break;
  case OPT_DECRYPT:
    if (argument == NULL) {
      msg("Missing --decrypt argument, must specify a "
          "valid encryption  algorithm.\n");
      return(1);
    }
    opt_decrypt = TRUE;
    xtrabackup_decrypt_decompress = true;
    break;
  case OPT_DECOMPRESS:
    opt_decompress = TRUE;
    xtrabackup_decrypt_decompress = true;
    break;
  case (int) OPT_CORE_FILE:
    test_flags |= TEST_CORE_ON_SIGNAL;
    break;
  case OPT_HISTORY:
    if (argument) {
      opt_history = argument;
    } else {
      opt_history = "";
    }
    break;
  case '?':
    usage();
    exit(EXIT_SUCCESS);
    break;
  case 'v':
    print_version();
    exit(EXIT_SUCCESS);
    break;
  default:
    break;
  }
  return 0;
}

/***********************************************************************
Initializes log_block_size */
static
ibool
xb_init_log_block_size(void)
{
	srv_log_block_size = 0;
	if (innobase_log_block_size != 512) {
		uint	n_shift = get_bit_shift(innobase_log_block_size);;

		if (n_shift > 0) {
			srv_log_block_size = (1 << n_shift);
			msg("InnoDB: The log block size is set to %lu.\n",
			    srv_log_block_size);
		}
	} else {
		srv_log_block_size = 512;
	}
	if (!srv_log_block_size) {
		msg("InnoDB: Error: %lu is not valid value for "
		    "innodb_log_block_size.\n", innobase_log_block_size);
		return FALSE;
	}

	return TRUE;
}

/** Check that a page_size is correct for InnoDB.
If correct, set the associated page_size_shift which is the power of 2
for this page size.
@param[in]      page_size       Page Size to evaluate
@return an associated page_size_shift if valid, 0 if invalid. */
inline
ulong
innodb_page_size_validate(
        ulong   page_size)
{
        ulong           n;

        for (n = UNIV_PAGE_SIZE_SHIFT_MIN;
             n <= UNIV_PAGE_SIZE_SHIFT_MAX;
             n++) {
                if (page_size == static_cast<ulong>(1 << n)) {
                        return(n);
                }
        }

        return(0);
}

static my_bool
innodb_init_param(void)
{
	/* innobase_init */
	static char	current_dir[3];		/* Set if using current lib */
	char		*default_path;
        ulint		fsp_flags;

	/* === some variables from mysqld === */
	memset((G_PTR) &mysql_tmpdir_list, 0, sizeof(mysql_tmpdir_list));

	if (init_tmpdir(&mysql_tmpdir_list, opt_mysql_tmpdir))
		exit(EXIT_FAILURE);

	/* dummy for initialize all_charsets[] */
	get_charset_name(0);

	/* Check that the value of system variable innodb_page_size was
	set correctly.  Its value was put into srv_page_size. If valid,
	return the associated srv_page_size_shift. */
	srv_page_size_shift = innodb_page_size_validate(innobase_page_size);
	if (!srv_page_size_shift) {
		msg("xtrabackup: Invalid page size=%llu.\n", innobase_page_size);
		goto error;
	}
	srv_page_size = innobase_page_size;

	if (!xb_init_log_block_size()) {
		goto error;
	}

	srv_fast_checksum = (ibool) innobase_fast_checksum;

	/* Check that values don't overflow on 32-bit systems. */
	if (sizeof(ulint) == 4) {
		if (xtrabackup_use_memory > UINT_MAX32) {
			msg("xtrabackup: use-memory can't be over 4GB"
			    " on 32-bit systems\n");
		}

		if (innobase_buffer_pool_size > UINT_MAX32) {
			msg("xtrabackup: innobase_buffer_pool_size can't be "
			    "over 4GB on 32-bit systems\n");

			goto error;
		}

		if (innobase_log_file_size > UINT_MAX32) {
			msg("xtrabackup: innobase_log_file_size can't be "
			    "over 4GB on 32-bit systemsi\n");

			goto error;
		}
	}

  	os_innodb_umask = (ulint)0664;

	os_file_set_umask(my_umask);

	/* Setup the memory alloc/free tracing mechanisms before calling
	any functions that could possibly allocate memory. */
	ut_new_boot();

	/* First calculate the default path for innodb_data_home_dir etc.,
	in case the user has not given any value.

	Note that when using the embedded server, the datadirectory is not
	necessarily the current directory of this program. */

	/* It's better to use current lib, to keep paths short */
	current_dir[0] = FN_CURLIB;
	current_dir[1] = 0;
	default_path = current_dir;

	ut_a(default_path);

	fil_path_to_mysql_datadir = default_path;
	folder_mysql_datadir = fil_path_to_mysql_datadir;

	/* Set InnoDB initialization parameters according to the values
	read from MySQL .cnf file */

	if (xtrabackup_backup || xtrabackup_stats) {
		msg("xtrabackup: using the following InnoDB configuration:\n");
	} else {
		msg("xtrabackup: using the following InnoDB configuration "
		    "for recovery:\n");
	}

	/*--------------- Data files -------------------------*/

	/* The default dir for data files is the datadir of MySQL */

	srv_data_home = ((xtrabackup_backup || xtrabackup_stats) && innobase_data_home_dir
			 ? innobase_data_home_dir : default_path);
	msg("xtrabackup:   innodb_data_home_dir = %s\n", srv_data_home);

	/*--------------- Shared tablespaces -------------------------*/

	/* Set default InnoDB data file size to 10 MB and let it be
  	auto-extending. Thus users can use InnoDB in >= 4.0 without having
	to specify any startup options. */

	if (!innobase_data_file_path) {
  		innobase_data_file_path = (char*) "ibdata1:10M:autoextend";
	}
	msg("xtrabackup:   innodb_data_file_path = %s\n",
	    innobase_data_file_path);

	/* This is the first time univ_page_size is used.
	It was initialized to 16k pages before srv_page_size was set */
	univ_page_size.copy_from(
		page_size_t(srv_page_size, srv_page_size, false));

	srv_sys_space.set_space_id(TRX_SYS_SPACE);

	/* Create the filespace flags. */
	fsp_flags = fsp_flags_init(
		univ_page_size, false, false, false, false);
	srv_sys_space.set_flags(fsp_flags);

	srv_sys_space.set_name(reserved_system_space_name);
	srv_sys_space.set_path(srv_data_home);

	/* Supports raw devices */
	if (!srv_sys_space.parse_params(innobase_data_file_path,
					true, xtrabackup_prepare)) {
		goto error;
	}

	/* Set default InnoDB temp data file size to 12 MB and let it be
	auto-extending. */

	if (!innobase_temp_data_file_path) {
		innobase_temp_data_file_path = (char*) "ibtmp1:12M:autoextend";
	}

	/* We set the temporary tablspace id later, after recovery.
	The temp tablespace doesn't support raw devices.
	Set the name and path. */
	srv_tmp_space.set_name(reserved_temporary_space_name);
	srv_tmp_space.set_path(srv_data_home);

	/* Create the filespace flags with the temp flag set. */
	fsp_flags = fsp_flags_init(
		univ_page_size, false, false, false, true);
	srv_tmp_space.set_flags(fsp_flags);

	if (!srv_tmp_space.parse_params(innobase_temp_data_file_path, false,
					xtrabackup_prepare)) {
		goto error;
	}

	/* Perform all sanity check before we take action of deleting files*/
	if (srv_sys_space.intersection(&srv_tmp_space)) {
		msg("%s and %s file names seem to be the same.",
			srv_tmp_space.name(), srv_sys_space.name());
		goto error;
	}

	/* -------------- Log files ---------------------------*/

	/* The default dir for log files is the datadir of MySQL */

	if (!((xtrabackup_backup || xtrabackup_stats) &&
	      srv_log_group_home_dir)) {
		srv_log_group_home_dir = default_path;
	}
	if (xtrabackup_prepare && xtrabackup_incremental_dir) {
		srv_log_group_home_dir = xtrabackup_incremental_dir;
	}
	msg("xtrabackup:   innodb_log_group_home_dir = %s\n",
	    srv_log_group_home_dir);

	os_normalize_path(srv_log_group_home_dir);

	if (strchr(srv_log_group_home_dir, ';')) {

		msg("syntax error in innodb_log_group_home_dir, ");

		goto error;
	}

	srv_adaptive_flushing = FALSE;
	srv_file_format = 1; /* Barracuda */
	srv_max_file_format_at_startup = UNIV_FORMAT_MIN; /* on */
	/* --------------------------------------------------*/

	srv_file_flush_method_str = innobase_unix_file_flush_method;

	srv_n_log_files = (ulint) innobase_log_files_in_group;
	srv_log_file_size = (ulint) innobase_log_file_size;
	msg("xtrabackup:   innodb_log_files_in_group = %ld\n",
	    srv_n_log_files);
	msg("xtrabackup:   innodb_log_file_size = %lld\n",
	    (long long int) srv_log_file_size);

	srv_log_buffer_size = (ulint) innobase_log_buffer_size;

        /* We set srv_pool_size here in units of 1 kB. InnoDB internally
        changes the value so that it becomes the number of database pages. */

	/* TDOD: add option */
	srv_buf_pool_chunk_unit = 134217728;
	srv_buf_pool_size = (ulint) xtrabackup_use_memory;
	srv_buf_pool_instances = 1;

	srv_n_file_io_threads = (ulint) innobase_file_io_threads;
	srv_n_read_io_threads = (ulint) innobase_read_io_threads;
	srv_n_write_io_threads = (ulint) innobase_write_io_threads;

	srv_force_recovery = (ulint) innobase_force_recovery;

	srv_use_doublewrite_buf = (ibool) innobase_use_doublewrite;

	if (!innobase_use_checksums) {

		srv_checksum_algorithm = SRV_CHECKSUM_ALGORITHM_NONE;
	}

	btr_search_enabled = (char) innobase_adaptive_hash_index;

	os_use_large_pages = (ibool) innobase_use_large_pages;
	os_large_page_size = (ulint) innobase_large_page_size;

	row_rollback_on_timeout = (ibool) innobase_rollback_on_timeout;

	srv_file_per_table = (my_bool) innobase_file_per_table;

        srv_locks_unsafe_for_binlog = (ibool) innobase_locks_unsafe_for_binlog;

	srv_max_n_open_files = (ulint) innobase_open_files;
	srv_innodb_status = (ibool) innobase_create_status_file;

	srv_print_verbose_log = 1;

	/* Store the default charset-collation number of this MySQL
	installation */

	/* We cannot treat characterset here for now!! */
	data_mysql_default_charset_coll = (ulint)default_charset_info->number;

	//innobase_commit_concurrency_init_default();

	/* Since we in this module access directly the fields of a trx
        struct, and due to different headers and flags it might happen that
	mutex_t has a different size in this module and in InnoDB
	modules, we check at run time that the size is the same in
	these compilation modules. */

	/* On 5.5+ srv_use_native_aio is TRUE by default. It is later reset
	if it is not supported by the platform in
	innobase_start_or_create_for_mysql(). As we don't call it in xtrabackup,
	we have to duplicate checks from that function here. */

#ifdef __WIN__
	switch (os_get_os_version()) {
	case OS_WIN95:
	case OS_WIN31:
	case OS_WINNT:
		/* On Win 95, 98, ME, Win32 subsystem for Windows 3.1,
		and NT use simulated aio. In NT Windows provides async i/o,
		but when run in conjunction with InnoDB Hot Backup, it seemed
		to corrupt the data files. */

		srv_use_native_aio = FALSE;
		break;

	case OS_WIN2000:
	case OS_WINXP:
		/* On 2000 and XP, async IO is available. */
		srv_use_native_aio = TRUE;
		break;

	default:
		/* Vista and later have both async IO and condition variables */
		srv_use_native_aio = TRUE;
		srv_use_native_conditions = TRUE;
		break;
	}

#elif defined(LINUX_NATIVE_AIO)

	if (srv_use_native_aio) {
		ut_print_timestamp(stderr);
		msg(" InnoDB: Using Linux native AIO\n");
	}
#else
	/* Currently native AIO is supported only on windows and linux
	and that also when the support is compiled in. In all other
	cases, we ignore the setting of innodb_use_native_aio. */
	srv_use_native_aio = FALSE;

#endif

	/* Assign the default value to srv_undo_dir if it's not specified, as
	my_getopt does not support default values for string options. We also
	ignore the option and override innodb_undo_directory on --prepare,
	because separate undo tablespaces are copied to the root backup
	directory. */

	if (!srv_undo_dir || !xtrabackup_backup) {
		srv_undo_dir = (char *) ".";
	}

	innodb_log_checksum_func_update(srv_log_checksum_algorithm);

	return(FALSE);

error:
	msg("xtrabackup: innodb_init_param(): Error occured.\n");
	return(TRUE);
}

static my_bool
innodb_init(void)
{
	int	err;

	err = innobase_start_or_create_for_mysql();

	if (err != DB_SUCCESS) {
		free(internal_innobase_data_file_path);
		internal_innobase_data_file_path = NULL;
		goto error;
	}

	/* They may not be needed for now */
//	(void) hash_init(&innobase_open_tables,system_charset_info, 32, 0, 0,
//			 		(hash_get_key) innobase_get_key, 0, 0);
//        pthread_mutex_init(&innobase_share_mutex, MY_MUTEX_INIT_FAST);
//        pthread_mutex_init(&prepare_commit_mutex, MY_MUTEX_INIT_FAST);
//        pthread_mutex_init(&commit_threads_m, MY_MUTEX_INIT_FAST);
//        pthread_mutex_init(&commit_cond_m, MY_MUTEX_INIT_FAST);
//        pthread_cond_init(&commit_cond, NULL);

	innodb_inited= 1;

	return(FALSE);

error:
	msg("xtrabackup: innodb_init(): Error occured.\n");
	return(TRUE);
}

static my_bool
innodb_end(void)
{
	srv_fast_shutdown = (ulint) innobase_fast_shutdown;
	innodb_inited = 0;

	msg("xtrabackup: starting shutdown with innodb_fast_shutdown = %lu\n",
	    srv_fast_shutdown);

	if (innobase_shutdown_for_mysql() != DB_SUCCESS) {
		goto error;
	}
	free(internal_innobase_data_file_path);
	internal_innobase_data_file_path = NULL;

	/* They may not be needed for now */
//	hash_free(&innobase_open_tables);
//	pthread_mutex_destroy(&innobase_share_mutex);
//	pthread_mutex_destroy(&prepare_commit_mutex);
//	pthread_mutex_destroy(&commit_threads_m);
//	pthread_mutex_destroy(&commit_cond_m);
//	pthread_cond_destroy(&commit_cond);

	return(FALSE);

error:
	msg("xtrabackup: innodb_end(): Error occured.\n");
	return(TRUE);
}

/* ================= common ================= */

/***********************************************************************
Read backup meta info.
@return TRUE on success, FALSE on failure. */
static
my_bool
xtrabackup_read_metadata(char *filename)
{
	FILE	*fp;
	my_bool	 r = TRUE;
	int	 t;

	fp = fopen(filename,"r");
	if(!fp) {
		msg("xtrabackup: Error: cannot open %s\n", filename);
		return(FALSE);
	}

	if (fscanf(fp, "backup_type = %29s\n", metadata_type)
	    != 1) {
		r = FALSE;
		goto end;
	}
	/* Use UINT64PF instead of LSN_PF here, as we have to maintain the file
	format. */
	if (fscanf(fp, "from_lsn = " UINT64PF "\n", &metadata_from_lsn)
			!= 1) {
		r = FALSE;
		goto end;
	}
	if (fscanf(fp, "to_lsn = " UINT64PF "\n", &metadata_to_lsn)
			!= 1) {
		r = FALSE;
		goto end;
	}
	if (fscanf(fp, "last_lsn = " UINT64PF "\n", &metadata_last_lsn)
			!= 1) {
		metadata_last_lsn = 0;
	}
	/* Optional fields */

	if (fscanf(fp, "compact = %d\n", &t) == 1) {
		xtrabackup_compact = (t == 1);
	} else {
		xtrabackup_compact = 0;
	}

	if (fscanf(fp, "recover_binlog_info = %d\n", &t) == 1) {
		recover_binlog_info = (t == 1);
	}
end:
	fclose(fp);

	return(r);
}

/***********************************************************************
Print backup meta info to a specified buffer. */
static
void
xtrabackup_print_metadata(char *buf, size_t buf_len)
{
	/* Use UINT64PF instead of LSN_PF here, as we have to maintain the file
	format. */
	snprintf(buf, buf_len,
		 "backup_type = %s\n"
		 "from_lsn = " UINT64PF "\n"
		 "to_lsn = " UINT64PF "\n"
		 "last_lsn = " UINT64PF "\n"
		 "compact = %d\n"
		 "recover_binlog_info = %d\n",
		 metadata_type,
		 metadata_from_lsn,
		 metadata_to_lsn,
		 metadata_last_lsn,
		 MY_TEST(xtrabackup_compact == TRUE),
		 MY_TEST(opt_binlog_info == BINLOG_INFO_LOCKLESS));
}

/***********************************************************************
Stream backup meta info to a specified datasink.
@return TRUE on success, FALSE on failure. */
static
my_bool
xtrabackup_stream_metadata(ds_ctxt_t *ds_ctxt)
{
	char		buf[1024];
	size_t		len;
	ds_file_t	*stream;
	MY_STAT		mystat;
	my_bool		rc = TRUE;

	xtrabackup_print_metadata(buf, sizeof(buf));

	len = strlen(buf);

	mystat.st_size = len;
	mystat.st_mtime = my_time(0);

	stream = ds_open(ds_ctxt, XTRABACKUP_METADATA_FILENAME, &mystat);
	if (stream == NULL) {
		msg("xtrabackup: Error: cannot open output stream "
		    "for %s\n", XTRABACKUP_METADATA_FILENAME);
		return(FALSE);
	}

	if (ds_write(stream, buf, len)) {
		rc = FALSE;
	}

	if (ds_close(stream)) {
		rc = FALSE;
	}

	return(rc);
}

/***********************************************************************
Write backup meta info to a specified file.
@return TRUE on success, FALSE on failure. */
static
my_bool
xtrabackup_write_metadata(const char *filepath)
{
	char		buf[1024];
	size_t		len;
	FILE		*fp;

	xtrabackup_print_metadata(buf, sizeof(buf));

	len = strlen(buf);

	fp = fopen(filepath, "w");
	if(!fp) {
		msg("xtrabackup: Error: cannot open %s\n", filepath);
		return(FALSE);
	}
	if (fwrite(buf, len, 1, fp) < 1) {
		fclose(fp);
		return(FALSE);
	}

	fclose(fp);

	return(TRUE);
}

/***********************************************************************
Read meta info for an incremental delta.
@return TRUE on success, FALSE on failure. */
static my_bool
xb_read_delta_metadata(const char *filepath, xb_delta_info_t *info)
{
	FILE*	fp;
	char	key[51];
	char	value[51];
	my_bool	r			= TRUE;

	/* set defaults */
	info->page_size = ULINT_UNDEFINED;
	info->zip_size = ULINT_UNDEFINED;
	info->space_id = ULINT_UNDEFINED;

	fp = fopen(filepath, "r");
	if (!fp) {
		/* Meta files for incremental deltas are optional */
		return(TRUE);
	}

	while (!feof(fp)) {
		if (fscanf(fp, "%50s = %50s\n", key, value) == 2) {
			if (strcmp(key, "page_size") == 0) {
				info->page_size = strtoul(value, NULL, 10);
			} else if (strcmp(key, "zip_size") == 0) {
				info->zip_size = strtoul(value, NULL, 10);
			} else if (strcmp(key, "space_id") == 0) {
				info->space_id = strtoul(value, NULL, 10);
			}
		}
	}

	fclose(fp);

	if (info->page_size == ULINT_UNDEFINED) {
		msg("xtrabackup: page_size is required in %s\n", filepath);
		r = FALSE;
	}
	if (info->space_id == ULINT_UNDEFINED) {
		msg("xtrabackup: Warning: This backup was taken with XtraBackup 2.0.1 "
			"or earlier, some DDL operations between full and incremental "
			"backups may be handled incorrectly\n");
	}

	return(r);
}

/***********************************************************************
Write meta info for an incremental delta.
@return TRUE on success, FALSE on failure. */
my_bool
xb_write_delta_metadata(const char *filename, const xb_delta_info_t *info)
{
	ds_file_t	*f;
	char		buf[64];
	my_bool		ret;
	size_t		len;
	MY_STAT		mystat;

	snprintf(buf, sizeof(buf),
		 "page_size = %lu\n"
		 "zip_size = %lu\n"
		 "space_id = %lu\n",
		 info->page_size, info->zip_size, info->space_id);
	len = strlen(buf);

	mystat.st_size = len;
	mystat.st_mtime = my_time(0);

	f = ds_open(ds_meta, filename, &mystat);
	if (f == NULL) {
		msg("xtrabackup: Error: cannot open output stream for %s\n",
		    filename);
		return(FALSE);
	}

	ret = (ds_write(f, buf, len) == 0);

	if (ds_close(f)) {
		ret = FALSE;
	}

	return(ret);
}

/* ================= backup ================= */
void
xtrabackup_io_throttling(void)
{
	if (xtrabackup_throttle && (io_ticket--) < 0) {
		os_event_reset(wait_throttle);
		os_event_wait(wait_throttle);
	}
}

/************************************************************************
Checks if a given table name matches any of specifications in the --tables or
--tables-file options.

@return TRUE on match. */
static my_bool
check_if_table_matches_filters(const char *name)
{
	int 			regres;
	xb_filter_entry_t*	table;
	xb_regex_list_node_t*	node;

	if (UT_LIST_GET_LEN(regex_list)) {
		/* Check against regular expressions list */
		for (node = UT_LIST_GET_FIRST(regex_list); node;
		     node = UT_LIST_GET_NEXT(regex_list, node)) {
			regres = xb_regexec(&node->regex, name, 1,
					    tables_regmatch, 0);
			if (regres != REG_NOMATCH) {

				return(TRUE);
			}
		}
	}

	if (tables_hash) {
		HASH_SEARCH(name_hash, tables_hash, ut_fold_string(name),
			    xb_filter_entry_t*,
			    table, (void) 0,
			    !strcmp(table->name, name));
		if (table) {

			return(TRUE);
		}
	}

	return(FALSE);
}

/************************************************************************
Checks if a table specified as a name in the form "database/name" (InnoDB 5.6)
or "./database/name.ibd" (InnoDB 5.5-) should be skipped from backup based on
the --tables or --tables-file options.

@return TRUE if the table should be skipped. */
bool
check_if_skip_table(
/******************/
	const char*	name)	/*!< in: path to the table */
{
	char buf[FN_REFLEN];
	const char *dbname, *tbname;
	const char *ptr;
	char *eptr;

	if (UT_LIST_GET_LEN(regex_list) == 0 &&
	    tables_hash == NULL &&
	    databases_hash == NULL) {
		return(false);
	}

	dbname = NULL;
	tbname = name;
	while ((ptr = strchr(tbname, OS_PATH_SEPARATOR)) != NULL) {
		dbname = tbname;
		tbname = ptr + 1;
	}

	if (dbname == NULL) {
		return(false);
	}

	strncpy(buf, dbname, FN_REFLEN);
	buf[tbname - 1 - dbname] = 0;

	if (databases_hash) {
		/* There are some filters for databases, check them */
		xb_filter_entry_t*	database;

		HASH_SEARCH(name_hash, databases_hash, ut_fold_string(buf),
			    xb_filter_entry_t*,
			    database, (void) 0,
			    !strcmp(database->name, buf));
		/* Table's database isn't found, skip the table */
		if (!database) {
			return(true);
		}
		/* There aren't tables specified for the database,
		it should be backed up entirely */
		if (!database->has_tables) {
			return(false);
		}
	}

	buf[FN_REFLEN - 1] = '\0';
	buf[tbname - 1 - dbname] = '.';

	/* Check if there's a suffix in the table name. If so, truncate it. We
	rely on the fact that a dot cannot be a part of a table name (it is
	encoded by the server with the @NNNN syntax). */
	if ((eptr = strchr(&buf[tbname - dbname], '.')) != NULL) {

		*eptr = '\0';
	}

	/* For partitioned tables first try to match against the regexp
	without truncating the #P#... suffix so we can backup individual
	partitions with regexps like '^test[.]t#P#p5' */
	if (check_if_table_matches_filters(buf)) {

		return(false);
	}
	if ((eptr = strstr(buf, "#P#")) != NULL) {

		*eptr = 0;

		if (check_if_table_matches_filters(buf)) {

			return(false);
		}
	}

	return(true);
}

/***********************************************************************
Reads the space flags from a given data file and returns the
page size. */
const page_size_t
xb_get_zip_size(os_file_t file, bool *success)
{
	byte		*buf;
	byte		*page;
	page_size_t	page_size(0, 0, false);
	ibool		ret;
	ulint		space;
	IORequest	read_request(IORequest::READ);

	buf = static_cast<byte *>(ut_malloc_nokey(2 * UNIV_PAGE_SIZE_MAX));
	page = static_cast<byte *>(ut_align(buf, UNIV_PAGE_SIZE_MAX));

	ret = os_file_read(read_request, file, page, 0, UNIV_PAGE_SIZE_MIN);
	if (!ret) {
		*success = false;
		goto end;
	}

	space = mach_read_from_4(page + FIL_PAGE_ARCH_LOG_NO_OR_SPACE_ID);
	if (space == 0) {
		page_size.copy_from(univ_page_size);
	} else {
		page_size.copy_from(page_size_t(fsp_header_get_flags(page)));
	}
	*success = true;
end:
	ut_free(buf);

	return(page_size);
}

const char*
xb_get_copy_action(const char *dflt)
{
	const char *action;

	if (xtrabackup_stream) {
		if (xtrabackup_compress) {
			if (xtrabackup_encrypt) {
				action = "Compressing, encrypting and streaming";
			} else {
				action = "Compressing and streaming";
			}
		} else if (xtrabackup_encrypt) {
			action = "Encrypting and streaming";
		} else {
			action = "Streaming";
		}
	} else {
		if (xtrabackup_compress) {
			if (xtrabackup_encrypt) {
				action = "Compressing and encrypting";
			} else {
				action = "Compressing";
			}
		} else if (xtrabackup_encrypt) {
			action = "Encrypting";
		} else {
			action = dflt;
		}
	}

	return(action);
}

/* TODO: We may tune the behavior (e.g. by fil_aio)*/

static
my_bool
xtrabackup_copy_datafile(fil_node_t* node, uint thread_n)
{
	char			 dst_name[FN_REFLEN];
	ds_file_t		*dstfile = NULL;
	xb_fil_cur_t		 cursor;
	xb_fil_cur_result_t	 res;
	xb_write_filt_t		*write_filter = NULL;
	xb_write_filt_ctxt_t	 write_filt_ctxt;
	const char		*action;
	xb_read_filt_t		*read_filter;
	ibool			is_system;
	my_bool			rc = FALSE;

	/* Get the name and the path for the tablespace. node->name always
	contains the path (which may be absolute for remote tablespaces in
	5.6+). space->name contains the tablespace name in the form
	"./database/table.ibd" (in 5.5-) or "database/table" (in 5.6+). For a
	multi-node shared tablespace, space->name contains the name of the first
	node, but that's irrelevant, since we only need node_name to match them
	against filters, and the shared tablespace is always copied regardless
	of the filters value. */

	const char* const node_name = node->space->name;
	const char* const node_path = node->name;

	is_system = !fil_is_user_tablespace_id(node->space->id);

	if (!is_system && check_if_skip_table(node_name)) {
		msg("[%02u] Skipping %s.\n", thread_n, node_name);
		return(FALSE);
	}

	if (!changed_page_bitmap) {
		read_filter = &rf_pass_through;
	}
	else {
		read_filter = &rf_bitmap;
	}
	res = xb_fil_cur_open(&cursor, read_filter, node, thread_n);
	if (res == XB_FIL_CUR_SKIP) {
		goto skip;
	} else if (res == XB_FIL_CUR_ERROR) {
		goto error;
	}

	if (!is_system) {
		snprintf(dst_name, sizeof(dst_name), "%s.ibd", node_name);
	} else {
		strncpy(dst_name, cursor.rel_path, sizeof(dst_name));
	}

	/* Setup the page write filter */
	if (xtrabackup_incremental) {
		write_filter = &wf_incremental;
	} else if (xtrabackup_compact) {
		write_filter = &wf_compact;
	} else {
		write_filter = &wf_write_through;
	}

	memset(&write_filt_ctxt, 0, sizeof(xb_write_filt_ctxt_t));
	ut_a(write_filter->process != NULL);

	if (write_filter->init != NULL &&
	    !write_filter->init(&write_filt_ctxt, dst_name, &cursor)) {
		msg("[%02u] xtrabackup: error: "
		    "failed to initialize page write filter.\n", thread_n);
		goto error;
	}

	dstfile = ds_open(ds_data, dst_name, &cursor.statinfo);
	if (dstfile == NULL) {
		msg("[%02u] xtrabackup: error: "
		    "cannot open the destination stream for %s\n",
		    thread_n, dst_name);
		goto error;
	}

	action = xb_get_copy_action();

	if (xtrabackup_stream) {
		msg_ts("[%02u] %s %s\n", thread_n, action, node_path);
	} else {
		msg_ts("[%02u] %s %s to %s\n", thread_n, action,
		       node_path, dstfile->path);
	}

	/* The main copy loop */
	while ((res = xb_fil_cur_read(&cursor)) == XB_FIL_CUR_SUCCESS) {
		if (!write_filter->process(&write_filt_ctxt, dstfile)) {
			goto error;
		}
	}

	if (res == XB_FIL_CUR_ERROR) {
		goto error;
	}

	if (write_filter->finalize
	    && !write_filter->finalize(&write_filt_ctxt, dstfile)) {
		goto error;
	}

	/* close */
	msg_ts("[%02u]        ...done\n", thread_n);
	xb_fil_cur_close(&cursor);
	if (ds_close(dstfile)) {
		rc = TRUE;
	}
	if (write_filter && write_filter->deinit) {
		write_filter->deinit(&write_filt_ctxt);
	}
	return(rc);

error:
	xb_fil_cur_close(&cursor);
	if (dstfile != NULL) {
		ds_close(dstfile);
	}
	if (write_filter && write_filter->deinit) {
		write_filter->deinit(&write_filt_ctxt);;
	}
	msg("[%02u] xtrabackup: Error: "
	    "xtrabackup_copy_datafile() failed.\n", thread_n);
	return(TRUE); /*ERROR*/

skip:

	if (dstfile != NULL) {
		ds_close(dstfile);
	}
	if (write_filter && write_filter->deinit) {
		write_filter->deinit(&write_filt_ctxt);
	}
	msg("[%02u] xtrabackup: Warning: We assume the "
	    "table was dropped during xtrabackup execution "
	    "and ignore the file.\n", thread_n);
	msg("[%02u] xtrabackup: Warning: skipping tablespace %s.\n",
	    thread_n, node_name);
	return(FALSE);
}

static
void
xtrabackup_choose_lsn_offset(lsn_t start_lsn, lsn_t lsn_offset_alt)
{
	ulint no, alt_no, expected_no;
	ulint blocks_in_group;
	lsn_t tmp_offset, end_lsn;
	log_group_t *group;

	start_lsn = ut_uint64_align_down(start_lsn, OS_FILE_LOG_BLOCK_SIZE);
	end_lsn = start_lsn + RECV_SCAN_SIZE;

	group = UT_LIST_GET_FIRST(log_sys->log_groups);

	if (lsn_offset_alt == group->lsn_offset ||
	    lsn_offset_alt == (lsn_t) -1) {
		/* we have only one option */
		return;
	}

	no = alt_no = (ulint) -1;

	blocks_in_group = log_block_convert_lsn_to_no(
		log_group_get_capacity(group)) - 1;

	/* read log block number from usual offset */
	if (group->lsn_offset < group->file_size * group->n_files &&
	    (log_group_calc_lsn_offset(start_lsn, group) %
	     UNIV_PAGE_SIZE) % OS_MIN_LOG_BLOCK_SIZE == 0) {
		log_group_read_log_seg(log_sys->buf, group, start_lsn, end_lsn);
		no = log_block_get_hdr_no(log_sys->buf);
	}

	/* read log block number from alternative offset */
	tmp_offset = group->lsn_offset;
	group->lsn_offset = lsn_offset_alt;

	if (group->lsn_offset < group->file_size * group->n_files &&
	    (log_group_calc_lsn_offset(start_lsn, group) %
	     UNIV_PAGE_SIZE) % OS_MIN_LOG_BLOCK_SIZE == 0) {
		log_group_read_log_seg(log_sys->buf, group, start_lsn, end_lsn);
		alt_no = log_block_get_hdr_no(log_sys->buf);
	}

	expected_no = log_block_convert_lsn_to_no(start_lsn);

	ut_a(!(no == expected_no && alt_no == expected_no));

	group->lsn_offset = tmp_offset;

	if ((no <= expected_no &&
		((expected_no - no) % blocks_in_group) == 0) ||
	    ((expected_no | 0x40000000UL) - no) % blocks_in_group == 0) {
		/* default offset looks ok */
		return;
	}

	if ((alt_no <= expected_no &&
		((expected_no - alt_no) % blocks_in_group) == 0) ||
	    ((expected_no | 0x40000000UL) - alt_no) % blocks_in_group == 0) {
		/* alternative offset looks ok */
		group->lsn_offset = lsn_offset_alt;
	}
}

/*******************************************************//**
Scans log from a buffer and writes new log data to the outpud datasinc.
@return true if success */
static
bool
xtrabackup_scan_log_recs(
/*===============*/
	log_group_t*	group,		/*!< in: log group */
	bool		is_last,	/*!< in: whether it is last segment
					to copy */
	lsn_t		start_lsn,	/*!< in: buffer start lsn */
	lsn_t*		contiguous_lsn,	/*!< in/out: it is known that all log
					groups contain contiguous log data up
					to this lsn */
	lsn_t*		group_scanned_lsn,/*!< out: scanning succeeded up to
					this lsn */
	bool*		finished)	/*!< out: false if is not able to scan
					any more in this log group */
{
	lsn_t		scanned_lsn;
	ulint		data_len;
	ulint		write_size;
	const byte*	log_block;

	ulint		scanned_checkpoint_no = 0;

	*finished = false;
	scanned_lsn = start_lsn;
	log_block = log_sys->buf;

	while (log_block < log_sys->buf + RECV_SCAN_SIZE && !*finished) {
		ulint	no = log_block_get_hdr_no(log_block);
		ulint	scanned_no = log_block_convert_lsn_to_no(scanned_lsn);
		ibool	checksum_is_ok = true;
			log_block_checksum_is_ok(log_block);

		if (no != scanned_no && checksum_is_ok) {
			ulint blocks_in_group;

			blocks_in_group = log_block_convert_lsn_to_no(
				log_group_get_capacity(group)) - 1;

			if ((no < scanned_no &&
			    ((scanned_no - no) % blocks_in_group) == 0) ||
			    no == 0 ||
			    /* Log block numbers wrap around at 0x3FFFFFFF */
			    ((scanned_no | 0x40000000UL) - no) %
			    blocks_in_group == 0) {

				/* old log block, do nothing */
				*finished = true;
				break;
			}

			msg("xtrabackup: error:"
			    " log block numbers mismatch:\n"
			    "xtrabackup: error: expected log block no. %lu,"
			    " but got no. %lu from the log file.\n",
			    (ulong) scanned_no, (ulong) no);

			if ((no - scanned_no) % blocks_in_group == 0) {
				msg("xtrabackup: error:"
				    " it looks like InnoDB log has wrapped"
				    " around before xtrabackup could"
				    " process all records due to either"
				    " log copying being too slow, or "
				    " log files being too small.\n");
			}

			return(false);
		} else if (!checksum_is_ok) {
			/* Garbage or an incompletely written log block */

			msg("xtrabackup: warning: Log block checksum mismatch"
			    " (block no %lu at lsn " LSN_PF "): \n"
			    "expected %lu, calculated checksum %lu\n",
				(ulong) no,
				scanned_lsn,
				(ulong) log_block_get_checksum(log_block),
				(ulong) log_block_calc_checksum(log_block));
			msg("xtrabackup: warning: this is possible when the "
			    "log block has not been fully written by the "
			    "server, will retry later.\n");
			*finished = true;
			break;
		}

		if (log_block_get_flush_bit(log_block)) {
			/* This block was a start of a log flush operation:
			we know that the previous flush operation must have
			been completed for all log groups before this block
			can have been flushed to any of the groups. Therefore,
			we know that log data is contiguous up to scanned_lsn
			in all non-corrupt log groups. */

			if (scanned_lsn > *contiguous_lsn) {

				*contiguous_lsn = scanned_lsn;
			}
		}

		data_len = log_block_get_data_len(log_block);

		if (
		    (scanned_checkpoint_no > 0)
		    && (log_block_get_checkpoint_no(log_block)
		       < scanned_checkpoint_no)
		    && (scanned_checkpoint_no
			- log_block_get_checkpoint_no(log_block)
			> 0x80000000UL)) {

			/* Garbage from a log buffer flush which was made
			before the most recent database recovery */

			*finished = true;
			break;
		}

		scanned_lsn = scanned_lsn + data_len;
		scanned_checkpoint_no = log_block_get_checkpoint_no(log_block);

		if (data_len < OS_FILE_LOG_BLOCK_SIZE) {
			/* Log data for this group ends here */

			*finished = true;
		} else {
			log_block += OS_FILE_LOG_BLOCK_SIZE;
		}
	}

	*group_scanned_lsn = scanned_lsn;

	/* ===== write log to 'xtrabackup_logfile' ====== */
	if (!*finished) {
		write_size = RECV_SCAN_SIZE;
	} else {
		write_size = ut_uint64_align_up(scanned_lsn,
					OS_FILE_LOG_BLOCK_SIZE) - start_lsn;
		if (!is_last && scanned_lsn % OS_FILE_LOG_BLOCK_SIZE) {
			write_size -= OS_FILE_LOG_BLOCK_SIZE;
		}
	}

	if (ds_write(dst_log_file, log_sys->buf, write_size)) {
		msg("xtrabackup: Error: "
		    "write to logfile failed\n");
		return(false);
	}

	return(true);
}

static my_bool
xtrabackup_copy_logfile(lsn_t from_lsn, my_bool is_last)
{
	/* definition from recv_recovery_from_checkpoint_start() */
	log_group_t*	group;
	lsn_t		group_scanned_lsn;
	lsn_t		contiguous_lsn;

	ut_a(dst_log_file != NULL);

	/* read from checkpoint_lsn_start to current */
	contiguous_lsn = ut_uint64_align_down(from_lsn, OS_FILE_LOG_BLOCK_SIZE);

	/* TODO: We must check the contiguous_lsn still exists in log file.. */

	group = UT_LIST_GET_FIRST(log_sys->log_groups);

	while (group) {
		bool	finished;
		lsn_t	start_lsn;
		lsn_t	end_lsn;

		/* reference recv_group_scan_log_recs() */
		finished = false;

		start_lsn = contiguous_lsn;

		while (!finished) {

			end_lsn = start_lsn + RECV_SCAN_SIZE;

			xtrabackup_io_throttling();

			mutex_enter(&log_sys->mutex);

			log_group_read_log_seg(log_sys->buf,
					       group, start_lsn, end_lsn);

			 if (!xtrabackup_scan_log_recs(group, is_last,
				start_lsn, &contiguous_lsn, &group_scanned_lsn,
				&finished)) {
				goto error;
			 }

			mutex_exit(&log_sys->mutex);

			start_lsn = end_lsn;

		}

		group->scanned_lsn = group_scanned_lsn;

		msg_ts(">> log scanned up to (" LSN_PF ")\n",
		       group->scanned_lsn);

		group = UT_LIST_GET_NEXT(log_groups, group);

		/* update global variable*/
		log_copy_scanned_lsn = group_scanned_lsn;

		/* innodb_mirrored_log_groups must be 1, no other groups */
		ut_a(group == NULL);

		debug_sync_point("xtrabackup_copy_logfile_pause");

	}


	return(FALSE);

error:
	mutex_exit(&log_sys->mutex);
	ds_close(dst_log_file);
	msg("xtrabackup: Error: xtrabackup_copy_logfile() failed.\n");
	return(TRUE);
}

static
#ifndef __WIN__
void*
#else
ulint
#endif
log_copying_thread(
	void*	arg __attribute__((unused)))
{
	/*
	  Initialize mysys thread-specific memory so we can
	  use mysys functions in this thread.
	*/
	my_thread_init();

	ut_a(dst_log_file != NULL);

	log_copying_running = TRUE;

	while(log_copying) {
		os_event_reset(log_copying_stop);
		os_event_wait_time_low(log_copying_stop,
				       xtrabackup_log_copy_interval * 1000ULL,
				       0);
		if (log_copying) {
			if(xtrabackup_copy_logfile(log_copy_scanned_lsn,
						   FALSE)) {

				exit(EXIT_FAILURE);
			}
		}
	}

	/* last copying */
	if(xtrabackup_copy_logfile(log_copy_scanned_lsn, TRUE)) {

		exit(EXIT_FAILURE);
	}

	log_copying_running = FALSE;
	my_thread_end();
	os_thread_exit(NULL);

	return(0);
}

/* io throttle watching (rough) */
static
#ifndef __WIN__
void*
#else
ulint
#endif
io_watching_thread(
	void*	arg)
{
	(void)arg;
	/* currently, for --backup only */
	ut_a(xtrabackup_backup);

	io_watching_thread_running = TRUE;

	while (log_copying) {
		os_thread_sleep(1000000); /*1 sec*/
		io_ticket = xtrabackup_throttle;
		os_event_set(wait_throttle);
	}

	/* stop io throttle */
	xtrabackup_throttle = 0;
	os_event_set(wait_throttle);

	io_watching_thread_running = FALSE;

	os_thread_exit(NULL);

	return(0);
}

/************************************************************************
I/o-handler thread function. */
static

#ifndef __WIN__
void*
#else
ulint
#endif
io_handler_thread(
/*==============*/
	void*	arg)
{
	ulint	segment;


	segment = *((ulint*)arg);

 	while (srv_shutdown_state != SRV_SHUTDOWN_EXIT_THREADS) {
		fil_aio_wait(segment);
	}

	/* We count the number of threads in os_thread_exit(). A created
	thread should always use that to exit and not use return() to exit.
	The thread actually never comes here because it is exited in an
	os_event_wait(). */

	os_thread_exit(NULL);

#ifndef __WIN__
	return(NULL);				/* Not reached */
#else
	return(0);
#endif
}

/**************************************************************************
Datafiles copying thread.*/
static
os_thread_ret_t
data_copy_thread_func(
/*==================*/
	void *arg) /* thread context */
{
	data_thread_ctxt_t	*ctxt = (data_thread_ctxt_t *) arg;
	uint			num = ctxt->num;
	fil_node_t*		node;

	/*
	  Initialize mysys thread-specific memory so we can
	  use mysys functions in this thread.
	*/
	my_thread_init();

	debug_sync_point("data_copy_thread_func");

	while ((node = datafiles_iter_next(ctxt->it)) != NULL) {

		/* copy the datafile */
		if(xtrabackup_copy_datafile(node, num)) {
			msg("[%02u] xtrabackup: Error: "
			    "failed to copy datafile.\n", num);
			exit(EXIT_FAILURE);
		}
	}

	mutex_enter(ctxt->count_mutex);
	(*ctxt->count)--;
	mutex_exit(ctxt->count_mutex);

	my_thread_end();
	os_thread_exit(NULL);
	OS_THREAD_DUMMY_RETURN;
}

/************************************************************************
Initialize the appropriate datasink(s). Both local backups and streaming in the
'xbstream' format allow parallel writes so we can write directly.

Otherwise (i.e. when streaming in the 'tar' format) we need 2 separate datasinks
for the data stream (and don't allow parallel data copying) and for metainfo
files (including xtrabackup_logfile). The second datasink writes to temporary
files first, and then streams them in a serialized way when closed. */
static void
xtrabackup_init_datasinks(void)
{
	if (xtrabackup_parallel > 1 && xtrabackup_stream &&
	    xtrabackup_stream_fmt == XB_STREAM_FMT_TAR) {
		msg("xtrabackup: warning: the --parallel option does not have "
		    "any effect when streaming in the 'tar' format. "
		    "You can use the 'xbstream' format instead.\n");
		xtrabackup_parallel = 1;
	}

	/* Start building out the pipelines from the terminus back */
	if (xtrabackup_stream) {
		/* All streaming goes to stdout */
		ds_data = ds_meta = ds_redo = ds_create(xtrabackup_target_dir,
						        DS_TYPE_STDOUT);
	} else {
		/* Local filesystem */
		ds_data = ds_meta = ds_redo = ds_create(xtrabackup_target_dir,
						        DS_TYPE_LOCAL);
	}

	/* Track it for destruction */
	xtrabackup_add_datasink(ds_data);

	/* Stream formatting */
	if (xtrabackup_stream) {
		ds_ctxt_t	*ds;
		if (xtrabackup_stream_fmt == XB_STREAM_FMT_TAR) {
			ds = ds_create(xtrabackup_target_dir, DS_TYPE_ARCHIVE);
		} else if (xtrabackup_stream_fmt == XB_STREAM_FMT_XBSTREAM) {
			ds = ds_create(xtrabackup_target_dir, DS_TYPE_XBSTREAM);
		} else {
			/* bad juju... */
			ds = NULL;
		}

		xtrabackup_add_datasink(ds);

		ds_set_pipe(ds, ds_data);
		ds_data = ds;

		if (xtrabackup_stream_fmt != XB_STREAM_FMT_XBSTREAM) {

			/* 'tar' does not allow parallel streams */
			ds_redo = ds_meta = ds_create(xtrabackup_target_dir,
						      DS_TYPE_TMPFILE);
			xtrabackup_add_datasink(ds_meta);
			ds_set_pipe(ds_meta, ds);
		} else {
			ds_redo = ds_meta = ds_data;
		}
	}

	/* Encryption */
	if (xtrabackup_encrypt) {
		ds_ctxt_t	*ds;

		ds = ds_create(xtrabackup_target_dir, DS_TYPE_ENCRYPT);
		xtrabackup_add_datasink(ds);

		ds_set_pipe(ds, ds_data);
		if (ds_data != ds_meta) {
			ds_data = ds;
			ds = ds_create(xtrabackup_target_dir, DS_TYPE_ENCRYPT);
			xtrabackup_add_datasink(ds);

			ds_set_pipe(ds, ds_meta);
			ds_redo = ds_meta = ds;
		} else {
			ds_redo = ds_data = ds_meta = ds;
		}
	}

	/* Compression for ds_data and ds_redo */
	if (xtrabackup_compress) {
		ds_ctxt_t	*ds;

		/* Use a 1 MB buffer for compressed output stream */
		ds = ds_create(xtrabackup_target_dir, DS_TYPE_BUFFER);
		ds_buffer_set_size(ds, 1024 * 1024);
		xtrabackup_add_datasink(ds);
		ds_set_pipe(ds, ds_data);
		if (ds_data != ds_redo) {
			ds_data = ds;
			ds = ds_create(xtrabackup_target_dir, DS_TYPE_BUFFER);
			ds_buffer_set_size(ds, 1024 * 1024);
			xtrabackup_add_datasink(ds);
			ds_set_pipe(ds, ds_redo);
			ds_redo = ds;
		} else {
			ds_redo = ds_data = ds;
		}

		ds = ds_create(xtrabackup_target_dir, DS_TYPE_COMPRESS);
		xtrabackup_add_datasink(ds);
		ds_set_pipe(ds, ds_data);
		if (ds_data != ds_redo) {
			ds_data = ds;
			ds = ds_create(xtrabackup_target_dir, DS_TYPE_COMPRESS);
			xtrabackup_add_datasink(ds);
			ds_set_pipe(ds, ds_redo);
			ds_redo = ds;
		} else {
			ds_redo = ds_data = ds;
		}
	}
}

/************************************************************************
Destroy datasinks.

Destruction is done in the specific order to not violate their order in the
pipeline so that each datasink is able to flush data down the pipeline. */
static void xtrabackup_destroy_datasinks(void)
{
	for (uint i = actual_datasinks; i > 0; i--) {
		ds_destroy(datasinks[i-1]);
		datasinks[i-1] = NULL;
	}
	ds_data = NULL;
	ds_meta = NULL;
	ds_redo = NULL;
}

#define SRV_N_PENDING_IOS_PER_THREAD 	OS_AIO_N_PENDING_IOS_PER_THREAD
#define SRV_MAX_N_PENDING_SYNC_IOS	100

/************************************************************************
@return TRUE if table should be opened. */
static
bool
xb_check_if_open_tablespace(
	const char*	db,
	const char*	table)
{
	char buf[FN_REFLEN];

	snprintf(buf, sizeof(buf), "%s/%s", db, table);

	return !check_if_skip_table(buf);
}

/************************************************************************
Initializes the I/O and tablespace cache subsystems. */
static
void
xb_fil_io_init(void)
/*================*/
{
	srv_n_file_io_threads = srv_n_read_io_threads;

	os_aio_init(srv_n_read_io_threads,
		    srv_n_write_io_threads,
		    SRV_MAX_N_PENDING_SYNC_IOS);

	fil_init(srv_file_per_table ? 50000 : 5000, LONG_MAX);

	fsp_init();
}

Datafile *xb_new_datafile(
	const char *name,
	bool is_remote)
{
	if (is_remote) {
		RemoteDatafile *remote_file = new RemoteDatafile();
		remote_file->set_name(name);
		return(remote_file);
	} else {
		Datafile *file = new Datafile();
		file->set_name(name);
		file->make_filepath(".", name, IBD);
		return(file);
	}
}

void
xb_load_single_table_tablespace(
	const char *dirname,
	const char *filname,
	bool is_remote)
{
	/* The name ends in .ibd or .isl;
	try opening the file */
	char*	name;
	size_t	dirlen		= dirname == NULL ? 0 : strlen(dirname);
	size_t	namelen		= strlen(filname);
	ulint	pathlen		= dirname == NULL ? namelen + 1: dirlen + namelen + 2;
	lsn_t	flush_lsn;
	dberr_t	err;
	fil_space_t	*space;

	name = static_cast<char*>(ut_malloc_nokey(pathlen));

	if (dirname != NULL) {
		ut_snprintf(name, pathlen, "%s/%s", dirname, filname);
		name[pathlen - 5] = 0;
	} else {
		ut_snprintf(name, pathlen, "%s", filname);
		name[pathlen - 5] = 0;
	}

	Datafile *file = xb_new_datafile(name, is_remote);

	if (file->open_read_only(true) != DB_SUCCESS) {
		ut_free(name);
		exit(EXIT_FAILURE);
	}

	err = file->validate_first_page(&flush_lsn, false);

	if (err == DB_SUCCESS) {

		os_offset_t	node_size = os_file_get_size(file->handle());
		bool		is_tmp = FSP_FLAGS_GET_TEMPORARY(file->flags());
		os_offset_t	n_pages;

		ut_a(node_size != (os_offset_t) -1);

		n_pages = node_size / page_size_t(file->flags()).physical();

		space = fil_space_create(
			name, file->space_id(), file->flags(),
			is_tmp ? FIL_TYPE_TEMPORARY : FIL_TYPE_TABLESPACE);

		ut_a(space != NULL);

		if (!fil_node_create(file->filepath(), n_pages, space,
				     false, false)) {
			ut_error;
		}

		/* by opening the tablespace we forcing node and space objects
		in the cache to be populated with fields from space header */
		fil_space_open(space->name);

		if (!srv_backup_mode || srv_close_files) {
			fil_space_close(space->name);
		}
	} else {
		/* allow corrupted first page for xtrabackup, it coulde be just
		zero-filled page, which we restoer from redo log later */
		if (xtrabackup_backup && err != DB_CORRUPTION) {
			exit(EXIT_FAILURE);
		}
	}

	ut_free(name);

	delete file;
}

/********************************************************************//**
At the server startup, if we need crash recovery, scans the database
directories under the MySQL datadir, looking for .ibd files. Those files are
single-table tablespaces. We need to know the space id in each of them so that
we know into which file we should look to check the contents of a page stored
in the doublewrite buffer, also to know where to apply log records where the
space id is != 0.
@return	DB_SUCCESS or error number */
UNIV_INTERN
dberr_t
xb_load_single_table_tablespaces(bool (*pred)(const char*, const char*))
/*===================================*/
{
	int		ret;
	char*		dbpath		= NULL;
	ulint		dbpath_len	= 100;
	os_file_dir_t	dir;
	os_file_dir_t	dbdir;
	os_file_stat_t	dbinfo;
	os_file_stat_t	fileinfo;
	dberr_t		err		= DB_SUCCESS;

	/* The datadir of MySQL is always the default directory of mysqld */

	dir = os_file_opendir(fil_path_to_mysql_datadir, true);

	if (dir == NULL) {

		return(DB_ERROR);
	}

	dbpath = static_cast<char*>(ut_malloc_nokey(dbpath_len));

	/* Scan all directories under the datadir. They are the database
	directories of MySQL. */

	ret = fil_file_readdir_next_file(&err, fil_path_to_mysql_datadir, dir,
					 &dbinfo);
	while (ret == 0) {
		ulint len;

		/* General tablespaces are always at the first level of the
		data home dir */
		if (dbinfo.type == OS_FILE_TYPE_FILE &&
		    strlen(dbinfo.name) > 4 &&
		    strcmp(dbinfo.name + strlen(dbinfo.name) - 4, ".isl")
				== 0 &&
		    !(pred && !pred(".", dbinfo.name))) {
			xb_load_single_table_tablespace(NULL, dbinfo.name,
							true);
		}

		if (dbinfo.type == OS_FILE_TYPE_FILE &&
		    strlen(dbinfo.name) > 4 &&
		    strcmp(dbinfo.name + strlen(dbinfo.name) - 4, ".ibd")
				== 0 &&
		    !(pred && !pred(".", dbinfo.name))) {
			xb_load_single_table_tablespace(NULL, dbinfo.name,
							false);
		}

		if (dbinfo.type == OS_FILE_TYPE_FILE
		    || dbinfo.type == OS_FILE_TYPE_UNKNOWN) {

			goto next_datadir_item;
		}

		/* We found a symlink or a directory; try opening it to see
		if a symlink is a directory */

		len = strlen(fil_path_to_mysql_datadir)
			+ strlen (dbinfo.name) + 2;
		if (len > dbpath_len) {
			dbpath_len = len;

			if (dbpath) {
				ut_free(dbpath);
			}

			dbpath = static_cast<char*>(ut_malloc_nokey(dbpath_len));
		}
		ut_snprintf(dbpath, dbpath_len,
			    "%s/%s", fil_path_to_mysql_datadir, dbinfo.name);
		os_normalize_path(dbpath);

		/* We want wrong directory permissions to be a fatal error for
		XtraBackup. */
		dbdir = os_file_opendir(dbpath, true);

		if (dbdir != NULL) {

			/* We found a database directory; loop through it,
			looking for possible .ibd files in it */

			ret = fil_file_readdir_next_file(&err, dbpath, dbdir,
							 &fileinfo);
			while (ret == 0) {
				bool is_remote;

				if (fileinfo.type == OS_FILE_TYPE_DIR) {

					goto next_file_item;
				}

				is_remote = strcmp(fileinfo.name
					  + strlen(fileinfo.name) - 4,
					  ".isl") == 0;

				/* We found a symlink or a file */
				if (strlen(fileinfo.name) > 4
				    && (0 == strcmp(fileinfo.name
						   + strlen(fileinfo.name) - 4,
						   ".ibd")
					/* Ignore .isl files on XtraBackup
					recovery, all tablespaces must be
					local. */
					|| (srv_backup_mode && is_remote))
				    && (!pred
					|| pred(dbinfo.name, fileinfo.name))) {
					xb_load_single_table_tablespace(
						dbinfo.name, fileinfo.name,
						is_remote);
				}
next_file_item:
				ret = fil_file_readdir_next_file(&err,
								 dbpath, dbdir,
								 &fileinfo);
			}

			if (0 != os_file_closedir(dbdir)) {
				fputs("InnoDB: Warning: could not"
				      " close database directory ", stderr);
				fputs(dbpath, stderr);
				putc('\n', stderr);

				err = DB_ERROR;
			}

		} else {

			err = DB_ERROR;
			break;

		}

next_datadir_item:
		ret = fil_file_readdir_next_file(&err,
						 fil_path_to_mysql_datadir,
						 dir, &dbinfo);
	}

	ut_free(dbpath);

	if (0 != os_file_closedir(dir)) {
		fprintf(stderr,
			"InnoDB: Error: could not close MySQL datadir\n");

		return(DB_ERROR);
	}

	return(err);
}

/****************************************************************************
Populates the tablespace memory cache by scanning for and opening data files.
@returns DB_SUCCESS or error code.*/
static
ulint
xb_load_tablespaces(void)
/*=====================*/
{
	ulint	i;
	ulint	err;
	ulint   sum_of_new_sizes;
        lsn_t	flush_lsn;
        bool	create_new_db;

	for (i = 0; i < srv_n_file_io_threads; i++) {
		thread_nr[i] = i;

		os_thread_create(io_handler_thread, thread_nr + i,
				 thread_ids + i);
    	}

	os_thread_sleep(200000); /*0.2 sec*/

	err = srv_sys_space.check_file_spec(&create_new_db, 0);

	/* create_new_db must not be true. */
	if (err != DB_SUCCESS || create_new_db) {
		msg("xtrabackup: could not find data files at the "
		    "specified datadir\n");
		return(DB_ERROR);
	}

	err = srv_sys_space.open_or_create(false, false, &sum_of_new_sizes,
					   &flush_lsn);

	if (err != DB_SUCCESS) {
		msg("xtrabackup: Could not open or create data files.\n"
		    "xtrabackup: If you tried to add new data files, and it "
		    "failed here,\n"
		    "xtrabackup: you should now edit innodb_data_file_path in "
		    "my.cnf back\n"
		    "xtrabackup: to what it was, and remove the new ibdata "
		    "files InnoDB created\n"
		    "xtrabackup: in this failed attempt. InnoDB only wrote "
		    "those files full of\n"
		    "xtrabackup: zeros, but did not yet use them in any way. "
		    "But be careful: do not\n"
		    "xtrabackup: remove old data files which contain your "
		    "precious data!\n");
		return(err);
	}

	/* Add separate undo tablespaces to fil_system */

	err = srv_undo_tablespaces_init(FALSE,
					TRUE,
					srv_undo_tablespaces,
					&srv_undo_tablespaces_open);
	if (err != DB_SUCCESS) {
		return(err);
	}

	/* It is important to call fil_load_single_table_tablespace() after
	srv_undo_tablespaces_init(), because fil_is_user_tablespace_id() *
	relies on srv_undo_tablespaces_open to be properly initialized */

	msg("xtrabackup: Generating a list of tablespaces\n");

	err = xb_load_single_table_tablespaces(xb_check_if_open_tablespace);
	if (err != DB_SUCCESS) {
		return(err);
	}

	debug_sync_point("xtrabackup_load_tablespaces_pause");

	return(DB_SUCCESS);
}

/************************************************************************
Initialize the tablespace memory cache and populate it by scanning for and
opening data files.
@returns DB_SUCCESS or error code.*/
ulint
xb_data_files_init(void)
/*====================*/
{
	xb_fil_io_init();

	return(xb_load_tablespaces());
}

/************************************************************************
Destroy the tablespace memory cache. */
void
xb_data_files_close(void)
/*====================*/
{
	ulint	i;

	srv_shutdown_state = SRV_SHUTDOWN_EXIT_THREADS;

	/* All threads end up waiting for certain events. Put those events
	to the signaled state. Then the threads will exit themselves after
	os_event_wait(). */
	for (i = 0; i < 1000; i++) {

		if (!buf_page_cleaner_is_active
		    && os_aio_all_slots_free()) {
			os_aio_wake_all_threads_at_shutdown();
		}

		/* f. dict_stats_thread is signaled from
		logs_empty_and_mark_files_at_shutdown() and should have
		already quit or is quitting right now. */

		bool	active = os_thread_active();

		os_thread_sleep(100000);

		if (!active) {
			break;
		}
	}

	if (i == 1000) {
		ib::warn() << os_thread_count << " threads created by InnoDB"
			" had not exited at shutdown!";
	}

	os_aio_free();

	fil_close_all_files();

	fil_close();

	/* Free the double write data structures. */
	if (buf_dblwr) {
		buf_dblwr_free();
	}

	/* Reset srv_file_io_threads to its default value to avoid confusing
	warning on --prepare in innobase_start_or_create_for_mysql()*/
	srv_n_file_io_threads = 4;

	srv_shutdown_state = SRV_SHUTDOWN_NONE;
}

/***********************************************************************
Allocate and initialize the entry for databases and tables filtering
hash tables. If memory allocation is not successful, terminate program.
@return pointer to the created entry.  */
static
xb_filter_entry_t *
xb_new_filter_entry(
/*================*/
	const char*	name)	/*!< in: name of table/database */
{
	xb_filter_entry_t	*entry;
	ulint namelen = strlen(name);

	ut_a(namelen <= NAME_LEN * 2 + 1);

	entry = static_cast<xb_filter_entry_t *>
		(ut_zalloc_nokey(sizeof(xb_filter_entry_t) + namelen + 1));
	entry->name = ((char*)entry) + sizeof(xb_filter_entry_t);
	strcpy(entry->name, name);
	entry->has_tables = FALSE;

	return entry;
}

/***********************************************************************
Add entry to hash table. If hash table is NULL, allocate and initialize
new hash table */
static
xb_filter_entry_t*
xb_add_filter(
/*========================*/
	const char*	name,	/*!< in: name of table/database */
	hash_table_t**	hash)	/*!< in/out: hash to insert into */
{
	xb_filter_entry_t*	entry;

	entry = xb_new_filter_entry(name);

	if (UNIV_UNLIKELY(*hash == NULL)) {
		*hash = hash_create(1000);
	}
	HASH_INSERT(xb_filter_entry_t,
		name_hash, *hash,
		ut_fold_string(entry->name),
		entry);

	return entry;
}

/***********************************************************************
Validate name of table or database. If name is invalid, program will
be finished with error code */
static
void
xb_validate_name(
/*=============*/
	const char*	name,	/*!< in: name */
	size_t		len)	/*!< in: length of name */
{
	const char*	p;

	/* perform only basic validation. validate length and
	path symbols */
	if (len > NAME_LEN) {
		msg("xtrabackup: name `%s` is too long.\n", name);
		exit(EXIT_FAILURE);
	}
	p = strpbrk(name, "/\\~");
	if (p && p - name < NAME_LEN) {
		msg("xtrabackup: name `%s` is not valid.\n", name);
		exit(EXIT_FAILURE);
	}
}

/***********************************************************************
Register new filter entry which can be either database
or table name.  */
static
void
xb_register_filter_entry(
/*=====================*/
	const char*	name)	/*!< in: name */
{
	const char*		p;
	size_t			namelen;
	xb_filter_entry_t*	db_entry = NULL;

	namelen = strlen(name);
	if ((p = strchr(name, '.')) != NULL) {
		char dbname[NAME_LEN + 1];

		xb_validate_name(name, p - name);
		xb_validate_name(p + 1, namelen - (p - name));

		strncpy(dbname, name, p - name);
		dbname[p - name] = 0;

		if (databases_hash) {
			HASH_SEARCH(name_hash, databases_hash,
					ut_fold_string(dbname),
					xb_filter_entry_t*,
					db_entry, (void) 0,
					!strcmp(db_entry->name, dbname));
		}
		if (!db_entry) {
			db_entry = xb_add_filter(dbname, &databases_hash);
		}
		db_entry->has_tables = TRUE;
		xb_add_filter(name, &tables_hash);
	} else {
		xb_validate_name(name, namelen);

		xb_add_filter(name, &databases_hash);
	}
}

/***********************************************************************
Register new table for the filter.  */
static
void
xb_register_table(
/*==============*/
	const char* name)	/*!< in: name of table */
{
	if (strchr(name, '.') == NULL) {
		msg("xtrabackup: `%s` is not fully qualified name.\n", name);
		exit(EXIT_FAILURE);
	}

	xb_register_filter_entry(name);
}

/***********************************************************************
Register new regex for the filter.  */
static
void
xb_register_regex(
/*==============*/
	const char* regex)	/*!< in: regex */
{
	xb_regex_list_node_t*	node;
	char			errbuf[100];
	int			ret;

	node = static_cast<xb_regex_list_node_t *>
		(ut_malloc_nokey(sizeof(xb_regex_list_node_t)));

	ret = xb_regcomp(&node->regex, regex, REG_EXTENDED);
	if (ret != 0) {
		xb_regerror(ret, &node->regex, errbuf, sizeof(errbuf));
		msg("xtrabackup: error: tables regcomp(%s): %s\n",
			regex, errbuf);
		exit(EXIT_FAILURE);
	}

	UT_LIST_ADD_LAST(regex_list, node);
}

typedef void (*insert_entry_func_t)(const char*);

/***********************************************************************
Scan string and load filter entries from it.  */
static
void
xb_load_list_string(
/*================*/
	char* list,			/*!< in: string representing a list */
	const char* delimiters,		/*!< in: delimiters of entries */
	insert_entry_func_t ins)	/*!< in: callback to add entry */
{
	char*	p;
	char*	saveptr;

	p = strtok_r(list, delimiters, &saveptr);
	while (p) {

		ins(p);

		p = strtok_r(NULL, delimiters, &saveptr);
	}
}

/***********************************************************************
Scan file and load filter entries from it.  */
static
void
xb_load_list_file(
/*==============*/
	const char* filename,		/*!< in: name of file */
	insert_entry_func_t ins)	/*!< in: callback to add entry */
{
	char	name_buf[NAME_LEN*2+2];
	FILE*	fp;

	/* read and store the filenames */
	fp = fopen(filename, "r");
	if (!fp) {
		msg("xtrabackup: cannot open %s\n",
		    filename);
		exit(EXIT_FAILURE);
	}
	while (fgets(name_buf, sizeof(name_buf), fp) != NULL) {
		char*	p = strchr(name_buf, '\n');
		if (p) {
			*p = '\0';
		} else {
			msg("xtrabackup: `%s...` name is too long", name_buf);
			exit(EXIT_FAILURE);
		}

		ins(name_buf);
	}

	fclose(fp);
}


static
void
xb_filters_init()
{
	UT_LIST_INIT(regex_list, &xb_regex_list_node_t::regex_list);

	if (xtrabackup_databases) {
		xb_load_list_string(xtrabackup_databases, " \t",
					xb_register_filter_entry);
	}

	if (xtrabackup_databases_file) {
		xb_load_list_file(xtrabackup_databases_file,
					xb_register_filter_entry);
	}

	if (xtrabackup_tables) {
		xb_load_list_string(xtrabackup_tables, ",",
					xb_register_regex);
	}

	if (xtrabackup_tables_file) {
		xb_load_list_file(xtrabackup_tables_file, xb_register_table);
	}
}

static
void
xb_filter_hash_free(hash_table_t* hash)
{
	ulint	i;

	/* free the hash elements */
	for (i = 0; i < hash_get_n_cells(hash); i++) {
		xb_filter_entry_t*	table;

		table = static_cast<xb_filter_entry_t *>
			(HASH_GET_FIRST(hash, i));

		while (table) {
			xb_filter_entry_t*	prev_table = table;

			table = static_cast<xb_filter_entry_t *>
				(HASH_GET_NEXT(name_hash, prev_table));

			HASH_DELETE(xb_filter_entry_t, name_hash, hash,
				ut_fold_string(prev_table->name), prev_table);
			ut_free(prev_table);
		}
	}

	/* free hash */
	hash_table_free(hash);
}

/************************************************************************
Destroy table filters for partial backup. */
static
void
xb_filters_free()
{
	while (UT_LIST_GET_LEN(regex_list) > 0) {
		xb_regex_list_node_t*	node = UT_LIST_GET_FIRST(regex_list);
		UT_LIST_REMOVE(regex_list, node);
		xb_regfree(&node->regex);
		ut_free(node);
	}

	if (tables_hash) {
		xb_filter_hash_free(tables_hash);
	}

	if (databases_hash) {
		xb_filter_hash_free(databases_hash);
	}
}

/*********************************************************************//**
Creates or opens the log files and closes them.
@return	DB_SUCCESS or error code */
static
ulint
open_or_create_log_file(
/*====================*/
	ibool	create_new_db,		/*!< in: TRUE if we should create a
					new database */
	ibool*	log_file_created,	/*!< out: TRUE if new log file
					created */
	ibool	log_file_has_been_opened,/*!< in: TRUE if a log file has been
					opened before: then it is an error
					to try to create another log file */
	ulint	k,			/*!< in: log group number */
	ulint	i,			/*!< in: log file number in group */
	fil_space_t**	log_space)	/*!< out: log space */
{
	bool		ret;
	os_offset_t	size;
	char		name[10000];
	ulint		dirnamelen;

	UT_NOT_USED(create_new_db);
	UT_NOT_USED(log_file_has_been_opened);
	UT_NOT_USED(k);
	ut_ad(k == 0);

	*log_file_created = FALSE;

	os_normalize_path(srv_log_group_home_dir);

	dirnamelen = strlen(srv_log_group_home_dir);
	ut_a(dirnamelen < (sizeof name) - 10 - sizeof "ib_logfile");
	memcpy(name, srv_log_group_home_dir, dirnamelen);

	/* Add a path separator if needed. */
	if (dirnamelen && name[dirnamelen - 1] != OS_PATH_SEPARATOR) {
		name[dirnamelen++] = OS_PATH_SEPARATOR;
	}

	sprintf(name + dirnamelen, "%s%lu", "ib_logfile", (ulong) i);

	files[i] = os_file_create(0, name,
				  OS_FILE_OPEN, OS_FILE_NORMAL,
				  OS_LOG_FILE, true, &ret);
	if (!ret) {
		fprintf(stderr, "InnoDB: Error in opening %s\n", name);

		return(DB_ERROR);
	}

	size = os_file_get_size(files[i]);

	if (size != srv_log_file_size * UNIV_PAGE_SIZE) {

		fprintf(stderr,
			"InnoDB: Error: log file %s is"
			" of different size " UINT64PF " bytes\n"
			"InnoDB: than specified in the .cnf"
			" file " UINT64PF " bytes!\n",
			name, size, srv_log_file_size * UNIV_PAGE_SIZE);

		return(DB_ERROR);
	}

	ret = os_file_close(files[i]);
	ut_a(ret);

	if (i == 0) {
		/* Create in memory the file space object
		which is for this log group */

		*log_space = fil_space_create(
			name, 2 * k + SRV_LOG_SPACE_FIRST_ID,
			fsp_flags_set_page_size(0, univ_page_size),
			FIL_TYPE_LOG);
	}

	ut_a(*log_space != NULL);
	ut_a(fil_validate());

	ut_a(fil_node_create(name, srv_log_file_size, *log_space,
			     false, false) != NULL);
	if (i == 0) {
		ut_a(log_group_init(k, srv_n_log_files,
				    srv_log_file_size * UNIV_PAGE_SIZE,
				    2 * k + SRV_LOG_SPACE_FIRST_ID));
	}

	return(DB_SUCCESS);
}

/*********************************************************************//**
Normalizes init parameter values to use units we use inside InnoDB.
@return	DB_SUCCESS or error code */
static
void
xb_normalize_init_values(void)
/*==========================*/
{
	srv_sys_space.normalize();

	srv_tmp_space.normalize();

	srv_log_file_size /= UNIV_PAGE_SIZE;

	srv_log_buffer_size /= UNIV_PAGE_SIZE;

	srv_lock_table_size = 5 * (srv_buf_pool_size / UNIV_PAGE_SIZE);
}

/***********************************************************************
Set the open files limit. Based on set_max_open_files().

@return the resulting open files limit. May be less or more than the requested
value.  */
static uint
xb_set_max_open_files(
/*==================*/
	uint max_file_limit)	/*!<in: open files limit */
{
#if defined(RLIMIT_NOFILE)
	struct rlimit rlimit;
	uint old_cur;

	if (getrlimit(RLIMIT_NOFILE, &rlimit)) {

		goto end;
	}

	old_cur = (uint) rlimit.rlim_cur;

	if (rlimit.rlim_cur == RLIM_INFINITY) {

		rlimit.rlim_cur = max_file_limit;
	}

	if (rlimit.rlim_cur >= max_file_limit) {

		max_file_limit = rlimit.rlim_cur;
		goto end;
	}

	rlimit.rlim_cur = rlimit.rlim_max = max_file_limit;

	if (setrlimit(RLIMIT_NOFILE, &rlimit)) {

		max_file_limit = old_cur;	/* Use original value */
	} else {

		rlimit.rlim_cur = 0;	/* Safety if next call fails */

		(void) getrlimit(RLIMIT_NOFILE, &rlimit);

		if (rlimit.rlim_cur) {

			/* If call didn't fail */
			max_file_limit = (uint) rlimit.rlim_cur;
		}
	}

end:
	return(max_file_limit);
#else
	return(0);
#endif
}

void
xtrabackup_backup_func(void)
{
	MY_STAT			 stat_info;
	lsn_t			 latest_cp;
	uint			 i;
	uint			 count;
	ib_mutex_t		 count_mutex;
	data_thread_ctxt_t 	*data_threads;

#ifdef USE_POSIX_FADVISE
	msg("xtrabackup: uses posix_fadvise().\n");
#endif

	/* cd to datadir */

	if (my_setwd(mysql_real_data_home,MYF(MY_WME)))
	{
		msg("xtrabackup: cannot my_setwd %s\n", mysql_real_data_home);
		exit(EXIT_FAILURE);
	}
	msg("xtrabackup: cd to %s\n", mysql_real_data_home);

	msg("xtrabackup: open files limit requested %u, set to %u\n",
	    (uint) xb_open_files_limit,
	    xb_set_max_open_files(xb_open_files_limit));

	mysql_data_home= mysql_data_home_buff;
	mysql_data_home[0]=FN_CURLIB;		// all paths are relative from here
	mysql_data_home[1]=0;

	srv_read_only_mode = TRUE;

	srv_backup_mode = TRUE;
	srv_close_files = xb_close_files;

	if (srv_close_files)
		msg("xtrabackup: warning: close-files specified. Use it "
		    "at your own risk. If there are DDL operations like table DROP TABLE "
		    "or RENAME TABLE during the backup, inconsistent backup will be "
		    "produced.\n");

	/* initialize components */
        if(innodb_init_param())
                exit(EXIT_FAILURE);

	xb_normalize_init_values();

#ifndef __WIN__
	if (srv_file_flush_method_str == NULL) {
        	/* These are the default options */
		srv_unix_file_flush_method = SRV_UNIX_FSYNC;
	} else if (0 == ut_strcmp(srv_file_flush_method_str, "fsync")) {
		srv_unix_file_flush_method = SRV_UNIX_FSYNC;
	} else if (0 == ut_strcmp(srv_file_flush_method_str, "O_DSYNC")) {
	  	srv_unix_file_flush_method = SRV_UNIX_O_DSYNC;

	} else if (0 == ut_strcmp(srv_file_flush_method_str, "O_DIRECT")) {
	  	srv_unix_file_flush_method = SRV_UNIX_O_DIRECT;
		msg("xtrabackup: using O_DIRECT\n");
	} else if (0 == ut_strcmp(srv_file_flush_method_str, "littlesync")) {
	  	srv_unix_file_flush_method = SRV_UNIX_LITTLESYNC;

	} else if (0 == ut_strcmp(srv_file_flush_method_str, "nosync")) {
	  	srv_unix_file_flush_method = SRV_UNIX_NOSYNC;
	} else if (0 == ut_strcmp(srv_file_flush_method_str, "ALL_O_DIRECT")) {
		srv_unix_file_flush_method = SRV_UNIX_ALL_O_DIRECT;
		msg("xtrabackup: using ALL_O_DIRECT\n");
	} else if (0 == ut_strcmp(srv_file_flush_method_str,
				  "O_DIRECT_NO_FSYNC")) {
		srv_unix_file_flush_method = SRV_UNIX_O_DIRECT_NO_FSYNC;
		msg("xtrabackup: using O_DIRECT_NO_FSYNC\n");
	} else {
	  	msg("xtrabackup: Unrecognized value %s for "
		    "innodb_flush_method\n", srv_file_flush_method_str);
	  	exit(EXIT_FAILURE);
	}
#else /* __WIN__ */
	/* We can only use synchronous unbuffered IO on Windows for now */
	if (srv_file_flush_method_str != NULL) {
		msg("xtrabackupp: Warning: "
		    "ignoring innodb_flush_method = %s on Windows.\n");
	}

	srv_win_file_flush_method = SRV_WIN_IO_UNBUFFERED;
	srv_use_native_aio = FALSE;
#endif

	if (srv_buf_pool_size >= 1000 * 1024 * 1024) {
                                  /* Here we still have srv_pool_size counted
                                  in kilobytes (in 4.0 this was in bytes)
				  srv_boot() converts the value to
                                  pages; if buffer pool is less than 1000 MB,
                                  assume fewer threads. */
                srv_max_n_threads = 50000;

	} else if (srv_buf_pool_size >= 8 * 1024 * 1024) {

                srv_max_n_threads = 10000;
        } else {
		srv_max_n_threads = 1000;       /* saves several MB of memory,
                                                especially in 64-bit
                                                computers */
        }

	srv_general_init();
	ut_crc32_init();

	xb_filters_init();

	{
	ibool	log_file_created;
	ibool	log_created	= FALSE;
	ibool	log_opened	= FALSE;
	ulint	err;
	ulint	i;
	fil_space_t *log_space;

	xb_fil_io_init();

	log_init();

	lock_sys_create(srv_lock_table_size);

	for (i = 0; i < srv_n_log_files; i++) {
		err = open_or_create_log_file(FALSE, &log_file_created,
					      log_opened, 0, i, &log_space);
		if (err != DB_SUCCESS) {

			//return((int) err);
			exit(EXIT_FAILURE);
		}

		if (log_file_created) {
			log_created = TRUE;
		} else {
			log_opened = TRUE;
		}
		if ((log_opened && log_created)) {
			msg(
	"xtrabackup: Error: all log files must be created at the same time.\n"
	"xtrabackup: All log files must be created also in database creation.\n"
	"xtrabackup: If you want bigger or smaller log files, shut down the\n"
	"xtrabackup: database and make sure there were no errors in shutdown.\n"
	"xtrabackup: Then delete the existing log files. Edit the .cnf file\n"
	"xtrabackup: and start the database again.\n");

			//return(DB_ERROR);
			exit(EXIT_FAILURE);
		}
	}

	/* log_file_created must not be TRUE, if online */
	if (log_file_created) {
		msg("xtrabackup: Something wrong with source files...\n");
		exit(EXIT_FAILURE);
	}

	}

	/* create extra LSN dir if it does not exist. */
	if (xtrabackup_extra_lsndir
		&&!my_stat(xtrabackup_extra_lsndir,&stat_info,MYF(0))
		&& (my_mkdir(xtrabackup_extra_lsndir,0777,MYF(0)) < 0)){
		msg("xtrabackup: Error: cannot mkdir %d: %s\n",
		    my_errno(), xtrabackup_extra_lsndir);
		exit(EXIT_FAILURE);
	}

	/* create target dir if not exist */
	if (!my_stat(xtrabackup_target_dir,&stat_info,MYF(0))
		&& (my_mkdir(xtrabackup_target_dir,0777,MYF(0)) < 0)){
		msg("xtrabackup: Error: cannot mkdir %d: %s\n",
		    my_errno(), xtrabackup_target_dir);
		exit(EXIT_FAILURE);
	}

        {
        fil_system_t*   f_system = fil_system;

	/* definition from recv_recovery_from_checkpoint_start() */
	log_group_t*	max_cp_group;
	ulint		max_cp_field;
	byte*		buf;
	byte*		log_hdr_buf_;
	byte*		log_hdr_buf;
	ulint		err;

	/* start back ground thread to copy newer log */
	os_thread_id_t log_copying_thread_id;
	datafiles_iter_t *it;

	log_hdr_buf_ = static_cast<byte *>
		(ut_malloc_nokey(LOG_FILE_HDR_SIZE + UNIV_PAGE_SIZE_MAX));
	log_hdr_buf = static_cast<byte *>
		(ut_align(log_hdr_buf_, UNIV_PAGE_SIZE_MAX));

	/* get current checkpoint_lsn */
	/* Look for the latest checkpoint from any of the log groups */

	mutex_enter(&log_sys->mutex);

	err = recv_find_max_checkpoint(&max_cp_group, &max_cp_field);

	if (err != DB_SUCCESS) {

		ut_free(log_hdr_buf_);
		exit(EXIT_FAILURE);
	}

	log_group_header_read(max_cp_group, max_cp_field);
	buf = log_sys->checkpoint_buf;

	checkpoint_lsn_start = mach_read_from_8(buf + LOG_CHECKPOINT_LSN);
	checkpoint_no_start = mach_read_from_8(buf + LOG_CHECKPOINT_NO);

	mutex_exit(&log_sys->mutex);

reread_log_header:
	fil_io(IORequest(IORequest::READ), true,
	       page_id_t(max_cp_group->space_id, 0),
	       univ_page_size,
	       0, LOG_FILE_HDR_SIZE,
	       log_hdr_buf, max_cp_group);

	/* check consistency of log file header to copy */
	mutex_enter(&log_sys->mutex);

	err = recv_find_max_checkpoint(&max_cp_group, &max_cp_field);

        if (err != DB_SUCCESS) {

		ut_free(log_hdr_buf_);
                exit(EXIT_FAILURE);
        }

        log_group_header_read(max_cp_group, max_cp_field);
        buf = log_sys->checkpoint_buf;

	if(checkpoint_no_start != mach_read_from_8(buf + LOG_CHECKPOINT_NO)) {

		checkpoint_lsn_start = mach_read_from_8(buf + LOG_CHECKPOINT_LSN);
		checkpoint_no_start = mach_read_from_8(buf + LOG_CHECKPOINT_NO);
		mutex_exit(&log_sys->mutex);
		goto reread_log_header;
	}

	mutex_exit(&log_sys->mutex);

	xtrabackup_init_datasinks();

	if (!select_history()) {
		exit(EXIT_FAILURE);
	}

	/* open the log file */
	memset(&stat_info, 0, sizeof(MY_STAT));
	dst_log_file = ds_open(ds_redo, XB_LOG_FILENAME, &stat_info);
	if (dst_log_file == NULL) {
		msg("xtrabackup: error: failed to open the target stream for "
		    "'%s'.\n", XB_LOG_FILENAME);
		ut_free(log_hdr_buf_);
		exit(EXIT_FAILURE);
	}

	/* label it */
	strcpy((char*) log_hdr_buf + LOG_HEADER_CREATOR, "xtrabkup ");
	ut_sprintf_timestamp(
		(char*) log_hdr_buf + (LOG_HEADER_CREATOR
				+ (sizeof "xtrabkup ") - 1));

	if (ds_write(dst_log_file, log_hdr_buf, LOG_FILE_HDR_SIZE)) {
		msg("xtrabackup: error: write to logfile failed\n");
		ut_free(log_hdr_buf_);
		exit(EXIT_FAILURE);
	}

	ut_free(log_hdr_buf_);

	/* start flag */
	log_copying = TRUE;

	/* start io throttle */
	if(xtrabackup_throttle) {
		os_thread_id_t io_watching_thread_id;

		io_ticket = xtrabackup_throttle;
		wait_throttle = os_event_create("wait_throttle");

		os_thread_create(io_watching_thread, NULL,
				 &io_watching_thread_id);
	}

	mutex_enter(&log_sys->mutex);
	log_group_t *group = UT_LIST_GET_FIRST(log_sys->log_groups);
	xtrabackup_choose_lsn_offset(checkpoint_lsn_start,
				     group->lsn_offset_ms56);
	xtrabackup_choose_lsn_offset(checkpoint_lsn_start,
				     group->lsn_offset_ps55);
	mutex_exit(&log_sys->mutex);

	/* copy log file by current position */
	if(xtrabackup_copy_logfile(checkpoint_lsn_start, FALSE))
		exit(EXIT_FAILURE);


	log_copying_stop = os_event_create("log_copying_stop");
	os_thread_create(log_copying_thread, NULL, &log_copying_thread_id);

	/* Populate fil_system with tablespaces to copy */
	err = xb_load_tablespaces();
	if (err != DB_SUCCESS) {
		msg("xtrabackup: error: xb_load_tablespaces() failed with"
		    "error code %lu\n", err);
		exit(EXIT_FAILURE);
	}

	/* FLUSH CHANGED_PAGE_BITMAPS call */
	if (!flush_changed_page_bitmaps()) {
		exit(EXIT_FAILURE);
	}
	debug_sync_point("xtrabackup_suspend_at_start");

	if (xtrabackup_incremental) {
		if (!xtrabackup_incremental_force_scan) {
			changed_page_bitmap = xb_page_bitmap_init();
		}
		if (!changed_page_bitmap) {
			msg("xtrabackup: using the full scan for incremental "
			    "backup\n");
		} else if (incremental_lsn != checkpoint_lsn_start) {
			/* Do not print that bitmaps are used when dummy bitmap
			is build for an empty LSN range. */
			msg("xtrabackup: using the changed page bitmap\n");
		}
	}

	ut_a(xtrabackup_parallel > 0);

	if (xtrabackup_parallel > 1) {
		msg("xtrabackup: Starting %u threads for parallel data "
		    "files transfer\n", xtrabackup_parallel);
	}

	it = datafiles_iter_new(f_system);
	if (it == NULL) {
		msg("xtrabackup: Error: datafiles_iter_new() failed.\n");
		exit(EXIT_FAILURE);
	}

	/* Create data copying threads */
	data_threads = (data_thread_ctxt_t *)
		ut_malloc_nokey(sizeof(data_thread_ctxt_t) *
                                xtrabackup_parallel);
	count = xtrabackup_parallel;
	mutex_create(LATCH_ID_XTRA_COUNT_MUTEX, &count_mutex);

	for (i = 0; i < (uint) xtrabackup_parallel; i++) {
		data_threads[i].it = it;
		data_threads[i].num = i+1;
		data_threads[i].count = &count;
		data_threads[i].count_mutex = &count_mutex;
		os_thread_create(data_copy_thread_func, data_threads + i,
				 &data_threads[i].id);
	}

	/* Wait for threads to exit */
	while (1) {
		os_thread_sleep(1000000);
		mutex_enter(&count_mutex);
		if (count == 0) {
			mutex_exit(&count_mutex);
			break;
		}
		mutex_exit(&count_mutex);
	}

	mutex_free(&count_mutex);
	ut_free(data_threads);
	datafiles_iter_free(it);

	if (changed_page_bitmap) {
		xb_page_bitmap_deinit(changed_page_bitmap);
	}
	}

	if (!backup_start()) {
		exit(EXIT_FAILURE);
	}

	/* read the latest checkpoint lsn */
	latest_cp = 0;
	{
		log_group_t*	max_cp_group;
		ulint	max_cp_field;
		ulint	err;

		mutex_enter(&log_sys->mutex);

		err = recv_find_max_checkpoint(&max_cp_group, &max_cp_field);

		if (err != DB_SUCCESS) {
			msg("xtrabackup: Error: recv_find_max_checkpoint() failed.\n");
			mutex_exit(&log_sys->mutex);
			goto skip_last_cp;
		}

		log_group_header_read(max_cp_group, max_cp_field);

		log_group_t *group = UT_LIST_GET_FIRST(log_sys->log_groups);
		xtrabackup_choose_lsn_offset(checkpoint_lsn_start,
					     group->lsn_offset_ms56);
		xtrabackup_choose_lsn_offset(checkpoint_lsn_start,
					     group->lsn_offset_ps55);

		latest_cp = mach_read_from_8(log_sys->checkpoint_buf +
					     LOG_CHECKPOINT_LSN);

		mutex_exit(&log_sys->mutex);

		msg("xtrabackup: The latest check point (for incremental): "
		    "'" LSN_PF "'\n", latest_cp);
	}
skip_last_cp:
	/* stop log_copying_thread */
	log_copying = FALSE;
	os_event_set(log_copying_stop);
	msg("xtrabackup: Stopping log copying thread.\n");
	while (log_copying_running) {
		msg(".");
		os_thread_sleep(200000); /*0.2 sec*/
	}
	msg("\n");

	os_event_destroy(log_copying_stop);
	if (ds_close(dst_log_file)) {
		exit(EXIT_FAILURE);
	}

	if(!xtrabackup_incremental) {
		strcpy(metadata_type, "full-backuped");
		metadata_from_lsn = 0;
	} else {
		strcpy(metadata_type, "incremental");
		metadata_from_lsn = incremental_lsn;
	}
	metadata_to_lsn = latest_cp;
	metadata_last_lsn = log_copy_scanned_lsn;

	if (!xtrabackup_stream_metadata(ds_meta)) {
		msg("xtrabackup: error: "
		    "xtrabackup_stream_metadata() failed.\n");
	}
	if (xtrabackup_extra_lsndir) {
		char	filename[FN_REFLEN];

		sprintf(filename, "%s/%s", xtrabackup_extra_lsndir,
			XTRABACKUP_METADATA_FILENAME);
		if (!xtrabackup_write_metadata(filename))
			msg("xtrabackup: error: "
			    "xtrabackup_write_metadata() failed.\n");

	}

	if (!backup_finish()) {
		exit(EXIT_FAILURE);
	}

	xtrabackup_destroy_datasinks();

<<<<<<< HEAD
	if (wait_throttle)
		os_event_destroy(wait_throttle);
=======
	if (wait_throttle) {
		/* wait for io_watching_thread completion */
		while (io_watching_thread_running) {
			os_thread_sleep(1000000);
		}
		os_event_free(wait_throttle);
		wait_throttle = NULL;
	}
>>>>>>> eeb25f28

	msg("xtrabackup: Transaction log of lsn (" LSN_PF ") to (" LSN_PF
	    ") was copied.\n", checkpoint_lsn_start, log_copy_scanned_lsn);
	xb_filters_free();

	xb_data_files_close();

	log_shutdown();

	trx_pool_close();

	lock_sys_close();

	os_thread_free();

	row_mysql_close();

	sync_check_close();

	/* Make sure that the latest checkpoint made it to xtrabackup_logfile */
	if (latest_cp > log_copy_scanned_lsn) {
		msg("xtrabackup: error: last checkpoint LSN (" LSN_PF
		    ") is larger than last copied LSN (" LSN_PF ").\n",
		    latest_cp, log_copy_scanned_lsn);
		exit(EXIT_FAILURE);
	}
}

/* ================= stats ================= */
static my_bool
xtrabackup_stats_level(
	dict_index_t*	index,
	ulint		level)
{
	ulint	space;
	page_t*	page;

	rec_t*	node_ptr;

	ulint	right_page_no;

	page_cur_t	cursor;

	mtr_t	mtr;
	mem_heap_t*	heap	= mem_heap_create(256);

	ulint*	offsets = NULL;

	ulonglong n_pages, n_pages_extern;
	ulonglong sum_data, sum_data_extern;
	ulonglong n_recs;
	buf_block_t*	block;
	page_size_t	page_size(0, 0, false);
	bool		found;

	n_pages = sum_data = n_recs = 0;
	n_pages_extern = sum_data_extern = 0;


	if (level == 0)
		fprintf(stdout, "        leaf pages: ");
	else
		fprintf(stdout, "     level %lu pages: ", level);

	mtr_start(&mtr);

	mtr_x_lock(&(index->lock), &mtr);
	block = btr_root_block_get(index, RW_X_LATCH, &mtr);
	page = buf_block_get_frame(block);

	space = page_get_space_id(page);
	page_size.copy_from(fil_space_get_page_size(space, &found));

	ut_a(found);

	while (level != btr_page_get_level(page, &mtr)) {

		ut_a(space == block->page.id.space());
		ut_a(space == page_get_space_id(page));
		ut_a(!page_is_leaf(page));

		page_cur_set_before_first(block, &cursor);
		page_cur_move_to_next(&cursor);

		node_ptr = page_cur_get_rec(&cursor);
		offsets = rec_get_offsets(node_ptr, index, offsets,
					ULINT_UNDEFINED, &heap);
		block = btr_node_ptr_get_child(node_ptr, index, offsets, &mtr);
		page = buf_block_get_frame(block);
	}

loop:
	mem_heap_empty(heap);
	offsets = NULL;
	mtr_x_lock(&(index->lock), &mtr);

	right_page_no = btr_page_get_next(page, &mtr);


	/*=================================*/
	//fprintf(stdout, "%lu ", (ulint) buf_frame_get_page_no(page));

	n_pages++;
	sum_data += page_get_data_size(page);
	n_recs += page_get_n_recs(page);


	if (level == 0) {
		page_cur_t	cur;
		ulint	n_fields;
		ulint	i;
		mem_heap_t*	local_heap	= NULL;
		ulint	offsets_[REC_OFFS_NORMAL_SIZE];
		ulint*	local_offsets	= offsets_;

		*offsets_ = (sizeof offsets_) / sizeof *offsets_;

		page_cur_set_before_first(block, &cur);
		page_cur_move_to_next(&cur);

		for (;;) {
			if (page_cur_is_after_last(&cur)) {
				break;
			}

			local_offsets = rec_get_offsets(cur.rec, index, local_offsets,
						ULINT_UNDEFINED, &local_heap);
			n_fields = rec_offs_n_fields(local_offsets);

			for (i = 0; i < n_fields; i++) {
				if (rec_offs_nth_extern(local_offsets, i)) {
					page_t*	local_page;
					ulint	space_id;
					ulint	page_no;
					ulint	offset;
					byte*	blob_header;
					ulint	part_len;
					mtr_t	local_mtr;
					ulint	local_len;
					byte*	data;
					buf_block_t*	local_block;

					data = rec_get_nth_field(cur.rec, local_offsets, i, &local_len);

					ut_a(local_len >= BTR_EXTERN_FIELD_REF_SIZE);
					local_len -= BTR_EXTERN_FIELD_REF_SIZE;

					space_id = mach_read_from_4(data + local_len + BTR_EXTERN_SPACE_ID);
					page_no = mach_read_from_4(data + local_len + BTR_EXTERN_PAGE_NO);
					offset = mach_read_from_4(data + local_len + BTR_EXTERN_OFFSET);

					if (offset != FIL_PAGE_DATA)
						msg("\nWarning: several record may share same external page.\n");

					for (;;) {
						mtr_start(&local_mtr);

						local_block = btr_block_get(page_id_t(space_id, page_no), page_size, RW_S_LATCH, index, &local_mtr);
						local_page = buf_block_get_frame(local_block);
						blob_header = local_page + offset;
#define BTR_BLOB_HDR_PART_LEN		0
#define BTR_BLOB_HDR_NEXT_PAGE_NO	4
						//part_len = btr_blob_get_part_len(blob_header);
						part_len = mach_read_from_4(blob_header + BTR_BLOB_HDR_PART_LEN);

						//page_no = btr_blob_get_next_page_no(blob_header);
						page_no = mach_read_from_4(blob_header + BTR_BLOB_HDR_NEXT_PAGE_NO);

						offset = FIL_PAGE_DATA;




						/*=================================*/
						//fprintf(stdout, "[%lu] ", (ulint) buf_frame_get_page_no(page));

						n_pages_extern++;
						sum_data_extern += part_len;


						mtr_commit(&local_mtr);

						if (page_no == FIL_NULL)
							break;
					}
				}
			}

			page_cur_move_to_next(&cur);
		}
	}




	mtr_commit(&mtr);
	if (right_page_no != FIL_NULL) {
		mtr_start(&mtr);
		block = btr_block_get(page_id_t(space,
						dict_index_get_page(index)),
				      page_size,
				      RW_X_LATCH, index, &mtr);
		page = buf_block_get_frame(block);
		goto loop;
	}
	mem_heap_free(heap);

	if (level == 0)
		fprintf(stdout, "recs=%llu, ", n_recs);

	fprintf(stdout, "pages=%llu, data=%llu bytes, data/pages=%lld%%",
		n_pages, sum_data,
		((sum_data * 100) / page_size.physical()) / n_pages);


	if (level == 0 && n_pages_extern) {
		putc('\n', stdout);
		/* also scan blob pages*/
		fprintf(stdout, "    external pages: ");

		fprintf(stdout, "pages=%llu, data=%llu bytes, data/pages=%lld%%",
			n_pages_extern, sum_data_extern,
			((sum_data_extern * 100) / page_size.physical())
				/ n_pages_extern);
	}

	putc('\n', stdout);

	if (level > 0) {
		xtrabackup_stats_level(index, level - 1);
	}

	return(TRUE);
}

static void
xtrabackup_stats_func(void)
{
	ulint n;

	/* cd to datadir */

	if (my_setwd(mysql_real_data_home,MYF(MY_WME)))
	{
		msg("xtrabackup: cannot my_setwd %s\n", mysql_real_data_home);
		exit(EXIT_FAILURE);
	}
	msg("xtrabackup: cd to %s\n", mysql_real_data_home);

	mysql_data_home= mysql_data_home_buff;
	mysql_data_home[0]=FN_CURLIB;		// all paths are relative from here
	mysql_data_home[1]=0;

	/* set read only */
	srv_read_only_mode = TRUE;

	/* initialize components */
	if(innodb_init_param())
		exit(EXIT_FAILURE);

	/* Check if the log files have been created, otherwise innodb_init()
	will crash when called with srv_read_only == TRUE */
	for (n = 0; n < srv_n_log_files; n++) {
		char		logname[FN_REFLEN];
		bool		exists;
		os_file_type_t	type;

		snprintf(logname, sizeof(logname), "%s%c%s%lu",
			srv_log_group_home_dir, OS_PATH_SEPARATOR,
			"ib_logfile", (ulong) n);
		os_normalize_path(logname);

		if (!os_file_status(logname, &exists, &type) || !exists ||
		    type != OS_FILE_TYPE_FILE) {
			msg("xtrabackup: Error: "
			    "Cannot find log file %s.\n", logname);
			msg("xtrabackup: Error: "
			    "to use the statistics feature, you need a "
			    "clean copy of the database including "
			    "correctly sized log files, so you need to "
			    "execute with --prepare twice to use this "
			    "functionality on a backup.\n");
			exit(EXIT_FAILURE);
		}
	}

	msg("xtrabackup: Starting 'read-only' InnoDB instance to gather "
	    "index statistics.\n"
	    "xtrabackup: Using %lld bytes for buffer pool (set by "
	    "--use-memory parameter)\n", xtrabackup_use_memory);

	if(innodb_init())
		exit(EXIT_FAILURE);

	xb_filters_init();

	fprintf(stdout, "\n\n<INDEX STATISTICS>\n");

	/* gather stats */

	{
	dict_table_t*	sys_tables;
	dict_index_t*	sys_index;
	dict_table_t*	table;
	btr_pcur_t	pcur;
	rec_t*		rec;
	byte*		field;
	ulint		len;
	mtr_t		mtr;

	/* Enlarge the fatal semaphore wait timeout during the InnoDB table
	monitor printout */

	os_atomic_increment_ulint(
		&srv_fatal_semaphore_wait_threshold,
		72000);

	mutex_enter(&(dict_sys->mutex));

	mtr_start(&mtr);

	sys_tables = dict_table_get_low("SYS_TABLES");
	sys_index = UT_LIST_GET_FIRST(sys_tables->indexes);

	btr_pcur_open_at_index_side(TRUE, sys_index, BTR_SEARCH_LEAF, &pcur,
				    TRUE, 0, &mtr);
loop:
	btr_pcur_move_to_next_user_rec(&pcur, &mtr);

	rec = btr_pcur_get_rec(&pcur);

	if (!btr_pcur_is_on_user_rec(&pcur))
	{
		/* end of index */

		btr_pcur_close(&pcur);
		mtr_commit(&mtr);

		mutex_exit(&(dict_sys->mutex));

		/* Restore the fatal semaphore wait timeout */
		os_atomic_increment_ulint(
			&srv_fatal_semaphore_wait_threshold,
			-72000);

		goto end;
	}

	field = rec_get_nth_field_old(rec, 0, &len);

	if (!rec_get_deleted_flag(rec, 0)) {

		/* We found one */

                char*	table_name = mem_strdupl((char*) field, len);

		btr_pcur_store_position(&pcur, &mtr);

		mtr_commit(&mtr);

		table = dict_table_get_low(table_name);
		ut_free(table_name);

		if (table && check_if_skip_table(table->name.m_name))
			goto skip;


		if (table == NULL) {
			fputs("InnoDB: Failed to load table ", stderr);
			ut_print_name(stderr, NULL, (char*) field);
			putc('\n', stderr);
		} else {
			dict_index_t*	index;

			/* The table definition was corrupt if there
			is no index */

			if (dict_table_get_first_index(table)) {
				dict_stats_update_transient(table);
			}

			//dict_table_print_low(table);

			index = UT_LIST_GET_FIRST(table->indexes);
			while (index != NULL) {
{
	ib_uint64_t	n_vals;
	bool		found;

	if (index->n_user_defined_cols > 0) {
		n_vals = index->stat_n_diff_key_vals[
					index->n_user_defined_cols];
	} else {
		n_vals = index->stat_n_diff_key_vals[1];
	}

	fprintf(stdout,
		"  table: %s, index: %s, space id: %lu, root page: %lu"
		", zip size: %lu"
		"\n  estimated statistics in dictionary:\n"
		"    key vals: %lu, leaf pages: %lu, size pages: %lu\n"
		"  real statistics:\n",
		table->name.m_name, index->name(),
		(ulong) index->space,
		(ulong) index->page,
		(ulong) fil_space_get_page_size(index->space, &found).physical(),
		(ulong) n_vals,
		(ulong) index->stat_n_leaf_pages,
		(ulong) index->stat_index_size);

	{
		mtr_t	local_mtr;
		page_t*	root;
		ulint	page_level;

		mtr_start(&local_mtr);

		mtr_x_lock(&(index->lock), &local_mtr);
		root = btr_root_get(index, &local_mtr);
		page_level = btr_page_get_level(root, &local_mtr);

		xtrabackup_stats_level(index, page_level);

		mtr_commit(&local_mtr);
	}

	putc('\n', stdout);
}
				index = UT_LIST_GET_NEXT(indexes, index);
			}
		}

skip:
		mtr_start(&mtr);

		btr_pcur_restore_position(BTR_SEARCH_LEAF, &pcur, &mtr);
	}

	goto loop;
	}

end:
	putc('\n', stdout);

	fflush(stdout);

	xb_filters_free();

	/* shutdown InnoDB */
	if(innodb_end())
		exit(EXIT_FAILURE);
}

/* ================= prepare ================= */

static
bool
check_log_header_checksum_0(
/*========================*/
	const byte*	buf)	/*!< in: buffer containing checkpoint info */
{
	/** Offset of the first checkpoint checksum */
	static const uint CHECKSUM_1 = 288;
	/** Offset of the second checkpoint checksum */
	static const uint CHECKSUM_2 = CHECKSUM_1 + 4;

	if (static_cast<uint32_t>(ut_fold_binary(buf, CHECKSUM_1))
	    != mach_read_from_4(buf + CHECKSUM_1)
	    || static_cast<uint32_t>(
		    ut_fold_binary(buf + LOG_CHECKPOINT_LSN,
				   CHECKSUM_2 - LOG_CHECKPOINT_LSN))
	    != mach_read_from_4(buf + CHECKSUM_2)) {
		return(false);
	}

	return(true);
}

static
void
update_log_temp_checkpoint_0(
	byte*	buf,
	lsn_t	lsn)
{
	/** Offset of the first checkpoint checksum */
	static const uint CHECKSUM_1 = 288;
	/** Offset of the second checkpoint checksum */
	static const uint CHECKSUM_2 = CHECKSUM_1 + 4;
	/** Most significant bits of the checkpoint offset */
	static const uint OFFSET_HIGH32 = CHECKSUM_2 + 12;
	/** Least significant bits of the checkpoint offset */
	static const uint OFFSET_LOW32 = 16;

	ulint		fold;

	mach_write_to_8(buf + LOG_CHECKPOINT_1 + LOG_CHECKPOINT_LSN, lsn);
	mach_write_to_4(buf + LOG_CHECKPOINT_1 + OFFSET_LOW32,
			LOG_FILE_HDR_SIZE +
			(lsn -
			 ut_uint64_align_down(lsn, OS_FILE_LOG_BLOCK_SIZE)));
	mach_write_to_4(buf + LOG_CHECKPOINT_1 + OFFSET_HIGH32, 0);
	fold = ut_fold_binary(buf + LOG_CHECKPOINT_1, CHECKSUM_1);
	mach_write_to_4(buf + LOG_CHECKPOINT_1 + CHECKSUM_1, fold);

	fold = ut_fold_binary(buf + LOG_CHECKPOINT_1 + LOG_CHECKPOINT_LSN,
		CHECKSUM_2 - LOG_CHECKPOINT_LSN);
	mach_write_to_4(buf + LOG_CHECKPOINT_1 + CHECKSUM_2, fold);

	mach_write_to_8(buf + LOG_CHECKPOINT_2 + LOG_CHECKPOINT_LSN, lsn);
	mach_write_to_4(buf + LOG_CHECKPOINT_2 + OFFSET_LOW32,
			LOG_FILE_HDR_SIZE +
			(lsn -
			 ut_uint64_align_down(lsn,
					      OS_FILE_LOG_BLOCK_SIZE)));
	mach_write_to_4(buf + LOG_CHECKPOINT_2
			    + LOG_CHECKPOINT_OFFSET_HIGH32, 0);
        fold = ut_fold_binary(buf + LOG_CHECKPOINT_2, CHECKSUM_1);
        mach_write_to_4(buf + LOG_CHECKPOINT_2 + CHECKSUM_1, fold);

        fold = ut_fold_binary(buf + LOG_CHECKPOINT_2 + LOG_CHECKPOINT_LSN,
			      CHECKSUM_2 - LOG_CHECKPOINT_LSN);
        mach_write_to_4(buf + LOG_CHECKPOINT_2 + CHECKSUM_2, fold);
}

static
void
update_log_temp_checkpoint(
	byte*	buf,
	lsn_t	lsn)
{
	if (redo_log_version == REDO_LOG_V0) {
		update_log_temp_checkpoint_0(buf, lsn);
		return;
	}

	/* Overwrite the both checkpoint area. */

	lsn_t lsn_offset;

	lsn_offset = LOG_FILE_HDR_SIZE + (lsn -
			ut_uint64_align_down(lsn, OS_FILE_LOG_BLOCK_SIZE));

	mach_write_to_8(buf + LOG_CHECKPOINT_1 + LOG_CHECKPOINT_LSN,
			lsn);
	mach_write_to_8(buf + LOG_CHECKPOINT_1 + LOG_CHECKPOINT_OFFSET,
			lsn_offset);

	mach_write_to_8(buf + LOG_CHECKPOINT_2 + LOG_CHECKPOINT_LSN,
			lsn);
	mach_write_to_8(buf + LOG_CHECKPOINT_2 + LOG_CHECKPOINT_OFFSET,
			lsn_offset);

	log_block_set_checksum(buf, log_block_calc_checksum_crc32(buf));
	log_block_set_checksum(buf + LOG_CHECKPOINT_1,
		log_block_calc_checksum_crc32(buf + LOG_CHECKPOINT_1));
	log_block_set_checksum(buf + LOG_CHECKPOINT_2,
		log_block_calc_checksum_crc32(buf + LOG_CHECKPOINT_2));
}

static my_bool
xtrabackup_init_temp_log(void)
{
	os_file_t	src_file = XB_FILE_UNDEFINED;
	char		src_path[FN_REFLEN];
	char		dst_path[FN_REFLEN];
	bool		success;

	ulint		field;
	byte		*log_buf;

	ib_uint64_t	file_size;

	lsn_t		max_no;
	lsn_t		max_lsn;
	lsn_t		checkpoint_no;

	bool		checkpoint_found;

	IORequest	read_request(IORequest::READ);
	IORequest	write_request(IORequest::WRITE);

	max_no = 0;

	log_buf = static_cast<byte*>(ut_malloc_nokey(UNIV_PAGE_SIZE_MAX * 128));
	if (log_buf == NULL) {
		goto error;
	}

	if (!xb_init_log_block_size()) {
		goto error;
	}

	if(!xtrabackup_incremental_dir) {
		sprintf(dst_path, "%s/ib_logfile0", xtrabackup_target_dir);
		sprintf(src_path, "%s/%s", xtrabackup_target_dir,
			XB_LOG_FILENAME);
	} else {
		sprintf(dst_path, "%s/ib_logfile0", xtrabackup_incremental_dir);
		sprintf(src_path, "%s/%s", xtrabackup_incremental_dir,
			XB_LOG_FILENAME);
	}

	os_normalize_path(dst_path);
	os_normalize_path(src_path);
retry:
	src_file = os_file_create_simple_no_error_handling(0, src_path,
							   OS_FILE_OPEN,
							   OS_FILE_READ_WRITE,
							   srv_read_only_mode,
							   &success);
	if (!success) {
		/* The following call prints an error message */
		os_file_get_last_error(TRUE);

		msg("xtrabackup: Warning: cannot open %s. will try to find.\n",
		    src_path);

		/* check if ib_logfile0 may be xtrabackup_logfile */
		src_file = os_file_create_simple_no_error_handling(0, dst_path,
								   OS_FILE_OPEN,
								   OS_FILE_READ_WRITE,
								   srv_read_only_mode,
								   &success);
		if (!success) {
			os_file_get_last_error(TRUE);
			msg("  xtrabackup: Fatal error: cannot find %s.\n",
			    src_path);

			goto error;
		}

		success = os_file_read(read_request, src_file, log_buf, 0,
				       LOG_FILE_HDR_SIZE);
		if (!success) {
			goto error;
		}

		if (ut_memcmp(log_buf + LOG_HEADER_CREATOR, (byte*)"xtrabkup",
			      (sizeof "xtrabkup") - 1) == 0) {
			msg("  xtrabackup: 'ib_logfile0' seems to be "
			    "'xtrabackup_logfile'. will retry.\n");

			os_file_close(src_file);
			src_file = XB_FILE_UNDEFINED;

			/* rename and try again */
			success = os_file_rename(0, dst_path, src_path);
			if (!success) {
				goto error;
			}

			goto retry;
		}

		msg("  xtrabackup: Fatal error: cannot find %s.\n",
		src_path);

		os_file_close(src_file);
		src_file = XB_FILE_UNDEFINED;

		goto error;
	}

	file_size = os_file_get_size(src_file);


	/* TODO: We should skip the following modifies, if it is not the first time. */

	/* read log file header */
	success = os_file_read(read_request, src_file, log_buf, 0,
			       LOG_FILE_HDR_SIZE);
	if (!success) {
		goto error;
	}

	if ( ut_memcmp(log_buf + LOG_HEADER_CREATOR,
			(byte*)"xtrabkup", (sizeof "xtrabkup") - 1) != 0 ) {
		msg("xtrabackup: notice: xtrabackup_logfile was already used "
		    "to '--prepare'.\n");
		goto skip_modify;
	}

	checkpoint_found = false;

	/* read last checkpoint lsn */
	for (field = LOG_CHECKPOINT_1; field <= LOG_CHECKPOINT_2;
			field += LOG_CHECKPOINT_2 - LOG_CHECKPOINT_1) {

		/* checkpoint checksum is always crc32 for MySQL 5.7.9+ */
		if (log_block_get_checksum(log_buf + field)
		    == log_block_calc_checksum_crc32(log_buf + field) &&
		    mach_read_from_4(log_buf + LOG_HEADER_FORMAT)
		    == LOG_HEADER_FORMAT_CURRENT) {
			redo_log_version = REDO_LOG_V1;
			if (!innodb_log_checksum_algorithm_specified) {
				srv_log_checksum_algorithm =
					SRV_CHECKSUM_ALGORITHM_CRC32;
			}
		} else if (check_log_header_checksum_0(log_buf + field)) {
			redo_log_version = REDO_LOG_V0;
			if (!innodb_log_checksum_algorithm_specified) {
				srv_log_checksum_algorithm =
					SRV_CHECKSUM_ALGORITHM_INNODB;
			}
		} else {
			goto not_consistent;
		}

		checkpoint_no = mach_read_from_8(log_buf + field +
						 LOG_CHECKPOINT_NO);

		if (checkpoint_no >= max_no) {

			max_no = checkpoint_no;
			max_lsn = mach_read_from_8(log_buf + field +
						   LOG_CHECKPOINT_LSN);
			checkpoint_found = true;
		}
not_consistent:
		;
	}

	if (!checkpoint_found) {
		msg("xtrabackup: No valid checkpoint found.\n");
		goto error;
	}

	mach_write_to_4(log_buf + LOG_HEADER_FORMAT,
			redo_log_version == REDO_LOG_V0 ?
			0 : LOG_HEADER_FORMAT_CURRENT);
	update_log_temp_checkpoint(log_buf, max_lsn);

	success = os_file_write(write_request, src_path, src_file, log_buf, 0,
				LOG_FILE_HDR_SIZE);
	if (!success) {
		goto error;
	}

	/* expand file size (9/8) and align to UNIV_PAGE_SIZE_MAX */

	if (file_size % UNIV_PAGE_SIZE_MAX) {
		ulint n = UNIV_PAGE_SIZE_MAX -
				(ulint) (file_size % UNIV_PAGE_SIZE_MAX);
		memset(log_buf, 0, UNIV_PAGE_SIZE_MAX);
		success = os_file_write(write_request, src_path, src_file,
					log_buf, file_size, n);
		if (!success) {
			goto error;
		}

		file_size = os_file_get_size(src_file);
	}

	/* TODO: We should judge whether the file is already expanded or not... */
	{
		ulint	expand;

		memset(log_buf, 0, UNIV_PAGE_SIZE_MAX * 128);
		expand = (ulint) (file_size / UNIV_PAGE_SIZE_MAX / 8);

		for (; expand > 128; expand -= 128) {
			success = os_file_write(write_request, src_path,
						src_file, log_buf,
						file_size,
						UNIV_PAGE_SIZE_MAX * 128);
			if (!success) {
				goto error;
			}
			file_size += UNIV_PAGE_SIZE_MAX * 128;
		}

		if (expand) {
			success = os_file_write(write_request, src_path,
						src_file, log_buf,
						file_size,
						expand * UNIV_PAGE_SIZE_MAX);
			if (!success) {
				goto error;
			}
			file_size += UNIV_PAGE_SIZE_MAX * expand;
		}
	}

	/* make larger than 128 * UNIV_PAGE_SIZE_MAX */
	if (file_size < 128 * UNIV_PAGE_SIZE_MAX) {
		memset(log_buf, 0, UNIV_PAGE_SIZE_MAX);
		while (file_size < 128 * UNIV_PAGE_SIZE_MAX) {
			success = os_file_write(write_request, src_path,
						src_file, log_buf,
						file_size,
						UNIV_PAGE_SIZE_MAX);
			if (!success) {
				goto error;
			}
			file_size += UNIV_PAGE_SIZE_MAX;
		}
		file_size = os_file_get_size(src_file);
	}

	msg("xtrabackup: xtrabackup_logfile detected: size=" UINT64PF ", "
	    "start_lsn=(" LSN_PF ")\n", file_size, max_lsn);

	os_file_close(src_file);
	src_file = XB_FILE_UNDEFINED;

	/* fake InnoDB */
	innobase_log_files_in_group_save = innobase_log_files_in_group;
	srv_log_group_home_dir_save = srv_log_group_home_dir;
	innobase_log_file_size_save = innobase_log_file_size;

	srv_log_group_home_dir = NULL;
	innobase_log_file_size      = file_size;
	innobase_log_files_in_group = 1;

	srv_thread_concurrency = 0;

	/* rename 'xtrabackup_logfile' to 'ib_logfile0' */
	success = os_file_rename(0, src_path, dst_path);
	if (!success) {
		goto error;
	}
	xtrabackup_logfile_is_renamed = TRUE;

	if (log_buf != NULL) {
		ut_free(log_buf);
	}

	return(FALSE);

skip_modify:
	if (log_buf != NULL) {
		ut_free(log_buf);
	}
	os_file_close(src_file);
	src_file = XB_FILE_UNDEFINED;
	return(FALSE);

error:
	if (log_buf != NULL) {
		ut_free(log_buf);
	}
	if (src_file != XB_FILE_UNDEFINED)
		os_file_close(src_file);
	msg("xtrabackup: Error: xtrabackup_init_temp_log() failed.\n");
	return(TRUE); /*ERROR*/
}

/***********************************************************************
Generates path to the meta file path from a given path to an incremental .delta
by replacing trailing ".delta" with ".meta", or returns error if 'delta_path'
does not end with the ".delta" character sequence.
@return TRUE on success, FALSE on error. */
static
ibool
get_meta_path(
	const char	*delta_path,	/* in: path to a .delta file */
	char 		*meta_path)	/* out: path to the corresponding .meta
					file */
{
	size_t		len = strlen(delta_path);

	if (len <= 6 || strcmp(delta_path + len - 6, ".delta")) {
		return FALSE;
	}
	memcpy(meta_path, delta_path, len - 6);
	strcpy(meta_path + len - 6, XB_DELTA_INFO_SUFFIX);

	return TRUE;
}

/****************************************************************//**
Create a new tablespace on disk and return the handle to its opened
file. Code adopted from fiL_ibd_create with
the main difference that only disk file is created without updating
the InnoDB in-memory dictionary data structures.

@return TRUE on success, FALSE on error.  */
static
bool
xb_space_create_file(
/*==================*/
	const char*	path,		/*!<in: path to tablespace */
	ulint		space_id,	/*!<in: space id */
	ulint		flags __attribute__((unused)),/*!<in: tablespace
					flags */
	os_file_t*	file)		/*!<out: file handle */
{
	const ulint	size = FIL_IBD_FILE_INITIAL_SIZE;
	dberr_t		err;
	byte*		buf2;
	byte*		page;
	bool		success;

	IORequest	write_request(IORequest::WRITE);

	ut_ad(!is_system_tablespace(space_id));
	ut_ad(!srv_read_only_mode);
	ut_a(space_id < SRV_LOG_SPACE_FIRST_ID);
	ut_a(fsp_flags_is_valid(flags));

	/* Create the subdirectories in the path, if they are
	not there already. */
	err = os_file_create_subdirs_if_needed(path);
	if (err != DB_SUCCESS) {
		return(false);
	}

	*file = os_file_create(
		innodb_data_file_key, path,
		OS_FILE_CREATE | OS_FILE_ON_ERROR_NO_EXIT,
		OS_FILE_NORMAL,
		OS_DATA_FILE,
		srv_read_only_mode,
		&success);

	if (!success) {
		/* The following call will print an error message */
		ulint	error = os_file_get_last_error(true);

		ib::error() << "Cannot create file '" << path << "'";

		if (error == OS_FILE_ALREADY_EXISTS) {
			ib::error() << "The file '" << path << "'"
				" already exists though the"
				" corresponding table did not exist"
				" in the InnoDB data dictionary."
				" Have you moved InnoDB .ibd files"
				" around without using the SQL commands"
				" DISCARD TABLESPACE and IMPORT TABLESPACE,"
				" or did mysqld crash in the middle of"
				" CREATE TABLE?"
				" You can resolve the problem by removing"
				" the file '" << path
				<< "' under the 'datadir' of MySQL.";

			return(false);
		}

		if (error == OS_FILE_DISK_FULL) {
			return(DB_OUT_OF_FILE_SPACE);
		}

		return(false);
	}


#if !defined(NO_FALLOCATE) && defined(UNIV_LINUX)
	if (fil_fusionio_enable_atomic_write(*file)) {

		/* This is required by FusionIO HW/Firmware */
		int	ret = posix_fallocate(*file, 0, size * UNIV_PAGE_SIZE);

		if (ret != 0) {

			ib::error() <<
				"posix_fallocate(): Failed to preallocate"
				" data for file " << path
				<< ", desired size "
				<< size * UNIV_PAGE_SIZE
				<< " Operating system error number " << ret
				<< ". Check"
				" that the disk is not full or a disk quota"
				" exceeded. Make sure the file system supports"
				" this function. Some operating system error"
				" numbers are described at " REFMAN
				" operating-system-error-codes.html";

			success = false;
		} else {
			success = true;
		}
	} else {

		success = os_file_set_size(
			path, *file, size * UNIV_PAGE_SIZE, srv_read_only_mode);
	}
#else
	success = os_file_set_size(
		path, *file, size * UNIV_PAGE_SIZE, srv_read_only_mode);
#endif /* !NO_FALLOCATE && UNIV_LINUX */

	if (!success) {
		os_file_close(*file);
		os_file_delete(innodb_data_file_key, path);
		return(false);
	}

	/* printf("Creating tablespace %s id %lu\n", path, space_id); */

	/* We have to write the space id to the file immediately and flush the
	file to disk. This is because in crash recovery we must be aware what
	tablespaces exist and what are their space id's, so that we can apply
	the log records to the right file. It may take quite a while until
	buffer pool flush algorithms write anything to the file and flush it to
	disk. If we would not write here anything, the file would be filled
	with zeros from the call of os_file_set_size(), until a buffer pool
	flush would write to it. */

	buf2 = static_cast<byte*>(ut_malloc_nokey(3 * UNIV_PAGE_SIZE));
	/* Align the memory for file i/o if we might have O_DIRECT set */
	page = static_cast<byte*>(ut_align(buf2, UNIV_PAGE_SIZE));

	memset(page, '\0', UNIV_PAGE_SIZE);

	/* Add the UNIV_PAGE_SIZE to the table flags and write them to the
	tablespace header. */
	flags = fsp_flags_set_page_size(flags, univ_page_size);
	fsp_header_init_fields(page, space_id, flags);
	mach_write_to_4(page + FIL_PAGE_ARCH_LOG_NO_OR_SPACE_ID, space_id);

	const page_size_t	page_size(flags);

	if (!page_size.is_compressed()) {
		buf_flush_init_for_writing(
			NULL, page, NULL, 0,
			fsp_is_checksum_disabled(space_id));
		success = os_file_write(write_request, path, *file, page, 0,
					page_size.physical());
	} else {
		page_zip_des_t	page_zip;

		page_zip_set_size(&page_zip, page_size.physical());
		page_zip.data = page + UNIV_PAGE_SIZE;
#ifdef UNIV_DEBUG
		page_zip.m_start =
#endif /* UNIV_DEBUG */
			page_zip.m_end = page_zip.m_nonempty =
			page_zip.n_blobs = 0;

		buf_flush_init_for_writing(
			NULL, page, &page_zip, 0,
			fsp_is_checksum_disabled(space_id));
		success = os_file_write(write_request, path, *file,
					page_zip.data, 0,
					page_size.physical());
	}

	ut_free(buf2);

	if (!success) {
		ib::error() << "Could not write the first page to"
			<< " tablespace '" << path << "'";
		os_file_close(*file);
		os_file_delete(innodb_data_file_key, path);
		return(false);
	}

	success = os_file_flush(*file);

	if (!success) {
		ib::error() << "File flush of tablespace '"
			<< path << "' failed";
		os_file_close(*file);
		os_file_delete(innodb_data_file_key, path);
		return(false);
	}

	return(true);
}

/***********************************************************************
Searches for matching tablespace file for given .delta file and space_id
in given directory. When matching tablespace found, renames it to match the
name of .delta file. If there was a tablespace with matching name and
mismatching ID, renames it to xtrabackup_tmp_#ID.ibd. If there was no
matching file, creates a new tablespace.
@return file handle of matched or created file */
static
os_file_t
xb_delta_open_matching_space(
	const char*	dbname,		/* in: path to destination database dir */
	const char*	name,		/* in: name of delta file (without .delta) */
	ulint		space_id,	/* in: space id of delta file */
	ulint		zip_size,	/* in: zip_size of tablespace */
	char*		real_name,	/* out: full path of destination file */
	size_t		real_name_len,	/* out: buffer size for real_name */
	bool* 		success)	/* out: indicates error. TRUE = success */
{
	char			dest_dir[FN_REFLEN];
	char			dest_space_name[FN_REFLEN];
	bool			ok;
	fil_space_t*		fil_space;
	os_file_t		file	= 0;
	ulint			tablespace_flags;
	xb_filter_entry_t*	table;

	*success = false;

	if (dbname) {
		snprintf(dest_dir, FN_REFLEN, "%s/%s",
			xtrabackup_target_dir, dbname);
		os_normalize_path(dest_dir);

		snprintf(dest_space_name, FN_REFLEN, "%s/%s", dbname, name);
	} else {
		snprintf(dest_dir, FN_REFLEN, "%s", xtrabackup_target_dir);
		os_normalize_path(dest_dir);

		snprintf(dest_space_name, FN_REFLEN, "%s", name);
	}

	snprintf(real_name, real_name_len,
		 "%s/%s",
		 xtrabackup_target_dir, dest_space_name);
	os_normalize_path(real_name);
	/* Truncate ".ibd" */
	dest_space_name[strlen(dest_space_name) - 4] = '\0';

	/* Create the database directory if it doesn't exist yet */
	if (!os_file_create_directory(dest_dir, FALSE)) {
		msg("xtrabackup: error: cannot create dir %s\n", dest_dir);
		return file;
	}

	if (space_id != ULINT_UNDEFINED
	    && !fil_is_user_tablespace_id(space_id)) {
		goto found;
	}

	/* remember space name for further reference */
	table = static_cast<xb_filter_entry_t *>
		(ut_malloc_nokey(sizeof(xb_filter_entry_t) +
			strlen(dest_space_name) + 1));

	table->name = ((char*)table) + sizeof(xb_filter_entry_t);
	strcpy(table->name, dest_space_name);
	HASH_INSERT(xb_filter_entry_t, name_hash, inc_dir_tables_hash,
			ut_fold_string(table->name), table);

	mutex_enter(&fil_system->mutex);
	fil_space = fil_space_get_by_name(dest_space_name);
	mutex_exit(&fil_system->mutex);

	if (fil_space != NULL) {
		if (fil_space->id == space_id || space_id == ULINT_UNDEFINED) {
			/* we found matching space */
			goto found;
		} else {

			char		tmpname[FN_REFLEN];
			char		*oldpath;
			bool		exists;
			os_file_type_t	type;

			if (dbname != NULL) {
				snprintf(tmpname, FN_REFLEN,
					 "%s/xtrabackup_tmp_#%lu",
					 dbname, fil_space->id);
			} else {
				snprintf(tmpname, FN_REFLEN,
					 "./xtrabackup_tmp_#%lu",
					 fil_space->id);
			}

			oldpath = mem_strdup(
				UT_LIST_GET_FIRST(fil_space->chain)->name);

			msg("xtrabackup: Renaming %s to %s.ibd\n",
				fil_space->name, tmpname);


			ut_a(os_file_status(oldpath, &exists, &type));

			if (exists && !fil_rename_tablespace(fil_space->id,
						   oldpath, tmpname, NULL))
			{
				msg("xtrabackup: Cannot rename %s to %s\n",
					fil_space->name, tmpname);
				ut_free(oldpath);
				goto exit;
			}
			ut_free(oldpath);
		}
	}

	if (space_id == ULINT_UNDEFINED)
	{
		msg("xtrabackup: Error: Cannot handle DDL operation on tablespace "
		    "%s\n", dest_space_name);
		exit(EXIT_FAILURE);
	}
	mutex_enter(&fil_system->mutex);
	fil_space = fil_space_get_by_id(space_id);
	mutex_exit(&fil_system->mutex);
	if (fil_space != NULL) {
		char		tmpname[FN_REFLEN];
		char		*oldpath;
		bool		exists;
		os_file_type_t	type;

		strncpy(tmpname, dest_space_name, FN_REFLEN);

		oldpath = mem_strdup(UT_LIST_GET_FIRST(fil_space->chain)->name);

		msg("xtrabackup: Renaming %s to %s\n",
		    fil_space->name, dest_space_name);

		ut_a(os_file_status(oldpath, &exists, &type));

		if (exists && !fil_rename_tablespace(fil_space->id, oldpath,
					   tmpname, NULL))
		{
			msg("xtrabackup: Cannot rename %s to %s\n",
				fil_space->name, dest_space_name);
			ut_free(oldpath);
			goto exit;
		}
		ut_free(oldpath);

		goto found;
	}

	/* No matching space found. create the new one.  */

	if (!fil_space_create(dest_space_name, space_id, 0,
			      FIL_TYPE_TABLESPACE)) {
		msg("xtrabackup: Cannot create tablespace %s\n",
			dest_space_name);
		goto exit;
	}

	/* Calculate correct tablespace flags for compressed tablespaces.  */
	if (!zip_size || zip_size == ULINT_UNDEFINED) {
		tablespace_flags = 0;
	}
	else {
		tablespace_flags
			= (get_bit_shift(zip_size >> PAGE_ZIP_MIN_SIZE_SHIFT
					 << 1)
			   << DICT_TF_ZSSIZE_SHIFT)
			| DICT_TF_COMPACT
			| (DICT_TF_FORMAT_ZIP << DICT_TF_FORMAT_SHIFT);
		ut_a(page_size_t(tablespace_flags).physical() == zip_size);
	}
	*success = xb_space_create_file(real_name, space_id, tablespace_flags,
					&file);
	goto exit;

found:
	/* open the file and return it's handle */

	file = os_file_create_simple_no_error_handling(0, real_name,
						       OS_FILE_OPEN,
						       OS_FILE_READ_WRITE,
						       srv_read_only_mode,
						       &ok);

	if (ok) {
		*success = true;
	} else {
		msg("xtrabackup: Cannot open file %s\n", real_name);
	}

exit:

	return file;
}

/************************************************************************
Applies a given .delta file to the corresponding data file.
@return TRUE on success */
static
ibool
xtrabackup_apply_delta(
	const char*	dirname,	/* in: dir name of incremental */
	const char*	dbname,		/* in: database name (ibdata: NULL) */
	const char*	filename,	/* in: file name (not a path),
					including the .delta extension */
	void*		/*data*/)
{
	os_file_t	src_file = XB_FILE_UNDEFINED;
	os_file_t	dst_file = XB_FILE_UNDEFINED;
	char	src_path[FN_REFLEN];
	char	dst_path[FN_REFLEN];
	char	meta_path[FN_REFLEN];
	char	space_name[FN_REFLEN];
	bool	success;

	ibool	last_buffer = FALSE;
	ulint	page_in_buffer;
	ulint	incremental_buffers = 0;

	xb_delta_info_t info;
	ulint		page_size;
	ulint		page_size_shift;
	byte*		incremental_buffer_base = NULL;
	byte*		incremental_buffer;

	size_t		offset;

	IORequest	read_request(IORequest::READ);
	IORequest	write_request(IORequest::WRITE);

	ut_a(xtrabackup_incremental);

	if (dbname) {
		snprintf(src_path, sizeof(src_path), "%s/%s/%s",
			 dirname, dbname, filename);
		snprintf(dst_path, sizeof(dst_path), "%s/%s/%s",
			 xtrabackup_real_target_dir, dbname, filename);
	} else {
		snprintf(src_path, sizeof(src_path), "%s/%s",
			 dirname, filename);
		snprintf(dst_path, sizeof(dst_path), "%s/%s",
			 xtrabackup_real_target_dir, filename);
	}
	dst_path[strlen(dst_path) - 6] = '\0';

	strncpy(space_name, filename, FN_REFLEN);
	space_name[strlen(space_name) -  6] = 0;

	if (!get_meta_path(src_path, meta_path)) {
		goto error;
	}

	os_normalize_path(dst_path);
	os_normalize_path(src_path);
	os_normalize_path(meta_path);

	if (!xb_read_delta_metadata(meta_path, &info)) {
		goto error;
	}

	page_size = info.page_size;
	page_size_shift = get_bit_shift(page_size);
	msg("xtrabackup: page size for %s is %lu bytes\n",
	    src_path, page_size);
	if (page_size_shift < 10 ||
	    page_size_shift > UNIV_PAGE_SIZE_SHIFT_MAX) {
		msg("xtrabackup: error: invalid value of page_size "
		    "(%lu bytes) read from %s\n", page_size, meta_path);
		goto error;
	}

	src_file = os_file_create_simple_no_error_handling(0, src_path,
							   OS_FILE_OPEN,
							   OS_FILE_READ_WRITE,
							   srv_read_only_mode,
							   &success);
	if (!success) {
		os_file_get_last_error(TRUE);
		msg("xtrabackup: error: cannot open %s\n", src_path);
		goto error;
	}

	posix_fadvise(src_file, 0, 0, POSIX_FADV_SEQUENTIAL);

	os_file_set_nocache(src_file, src_path, "OPEN");

	dst_file = xb_delta_open_matching_space(
			dbname, space_name, info.space_id, info.zip_size,
			dst_path, sizeof(dst_path), &success);
	if (!success) {
		msg("xtrabackup: error: cannot open %s\n", dst_path);
		goto error;
	}

	posix_fadvise(dst_file, 0, 0, POSIX_FADV_DONTNEED);

	os_file_set_nocache(dst_file, dst_path, "OPEN");

	/* allocate buffer for incremental backup (4096 pages) */
	incremental_buffer_base = static_cast<byte *>
		(ut_malloc_nokey((UNIV_PAGE_SIZE_MAX / 4 + 1) *
			   UNIV_PAGE_SIZE_MAX));
	incremental_buffer = static_cast<byte *>
		(ut_align(incremental_buffer_base,
			  UNIV_PAGE_SIZE_MAX));

	msg("Applying %s to %s...\n", src_path, dst_path);

	while (!last_buffer) {
		ulint cluster_header;

		/* read to buffer */
		/* first block of block cluster */
		offset = ((incremental_buffers * (page_size / 4))
			 << page_size_shift);
		success = os_file_read(read_request, src_file,
				       incremental_buffer, offset, page_size);
		if (!success) {
			goto error;
		}

		cluster_header = mach_read_from_4(incremental_buffer);
		switch(cluster_header) {
			case 0x78747261UL: /*"xtra"*/
				break;
			case 0x58545241UL: /*"XTRA"*/
				last_buffer = TRUE;
				break;
			default:
				msg("xtrabackup: error: %s seems not "
				    ".delta file.\n", src_path);
				goto error;
		}

		for (page_in_buffer = 1; page_in_buffer < page_size / 4;
		     page_in_buffer++) {
			if (mach_read_from_4(incremental_buffer + page_in_buffer * 4)
			    == 0xFFFFFFFFUL)
				break;
		}

		ut_a(last_buffer || page_in_buffer == page_size / 4);

		/* read whole of the cluster */
		success = os_file_read(read_request, src_file,
				       incremental_buffer, offset,
				       page_in_buffer * page_size);
		if (!success) {
			goto error;
		}

		posix_fadvise(src_file, offset, page_in_buffer * page_size,
			      POSIX_FADV_DONTNEED);

		for (page_in_buffer = 1; page_in_buffer < page_size / 4;
		     page_in_buffer++) {
			ulint offset_on_page;

			offset_on_page = mach_read_from_4(incremental_buffer + page_in_buffer * 4);

			if (offset_on_page == 0xFFFFFFFFUL)
				break;

			success = os_file_write(write_request, dst_path,
						dst_file,
						incremental_buffer +
						page_in_buffer * page_size,
						(offset_on_page <<
						 page_size_shift),
						page_size);
			if (!success) {
				goto error;
			}
		}

		incremental_buffers++;
	}

	if (incremental_buffer_base)
		ut_free(incremental_buffer_base);
	if (src_file != XB_FILE_UNDEFINED)
		os_file_close(src_file);
	if (dst_file != XB_FILE_UNDEFINED)
		os_file_close(dst_file);
	return TRUE;

error:
	if (incremental_buffer_base)
		ut_free(incremental_buffer_base);
	if (src_file != XB_FILE_UNDEFINED)
		os_file_close(src_file);
	if (dst_file != XB_FILE_UNDEFINED)
		os_file_close(dst_file);
	msg("xtrabackup: Error: xtrabackup_apply_delta(): "
	    "failed to apply %s to %s.\n", src_path, dst_path);
	return FALSE;
}

/************************************************************************
Callback to handle datadir entry. Function of this type will be called
for each entry which matches the mask by xb_process_datadir.
@return should return TRUE on success */
typedef ibool (*handle_datadir_entry_func_t)(
/*=========================================*/
	const char*	data_home_dir,		/*!<in: path to datadir */
	const char*	db_name,		/*!<in: database name */
	const char*	file_name,		/*!<in: file name with suffix */
	void*		arg);			/*!<in: caller-provided data */

/************************************************************************
Callback to handle datadir entry. Deletes entry if it has no matching
fil_space in fil_system directory.
@return FALSE if delete attempt was unsuccessful */
static
ibool
rm_if_not_found(
	const char*	data_home_dir,		/*!<in: path to datadir */
	const char*	db_name,		/*!<in: database name */
	const char*	file_name,		/*!<in: file name with suffix */
	void*		arg __attribute__((unused)))
{
	char			name[FN_REFLEN];
	xb_filter_entry_t*	table;

	if (db_name != NULL) {
		snprintf(name, FN_REFLEN, "%s/%s", db_name, file_name);
	} else {
		snprintf(name, FN_REFLEN, "%s", file_name);
	}
	/* Truncate ".ibd" */
	name[strlen(name) - 4] = '\0';

	HASH_SEARCH(name_hash, inc_dir_tables_hash, ut_fold_string(name),
		    xb_filter_entry_t*,
		    table, (void) 0,
		    !strcmp(table->name, name));

	if (!table) {
		if (db_name != NULL) {
			snprintf(name, FN_REFLEN, "%s/%s/%s", data_home_dir,
				 db_name, file_name);
		} else {
			snprintf(name, FN_REFLEN, "%s/%s", data_home_dir,
				 file_name);
		}
		return os_file_delete(0, name);
	}

	return(TRUE);
}

/************************************************************************
Function enumerates files in datadir (provided by path) which are matched
by provided suffix. For each entry callback is called.
@return FALSE if callback for some entry returned FALSE */
static
ibool
xb_process_datadir(
	const char*			path,	/*!<in: datadir path */
	const char*			suffix,	/*!<in: suffix to match
						against */
	handle_datadir_entry_func_t	func,	/*!<in: callback */
	void*				data)	/*!<in: additional argument for
						callback */
{
	ulint		ret;
	char		dbpath[FN_REFLEN];
	os_file_dir_t	dir;
	os_file_dir_t	dbdir;
	os_file_stat_t	dbinfo;
	os_file_stat_t	fileinfo;
	ulint		suffix_len;
	dberr_t		err 		= DB_SUCCESS;
	static char	current_dir[2];

	current_dir[0] = FN_CURLIB;
	current_dir[1] = 0;
	srv_data_home = current_dir;

	suffix_len = strlen(suffix);

	/* datafile */
	dbdir = os_file_opendir(path, false);

	if (dbdir != NULL) {
		ret = fil_file_readdir_next_file(&err, path, dbdir,
							&fileinfo);
		while (ret == 0) {
			if (fileinfo.type == OS_FILE_TYPE_DIR) {
				goto next_file_item_1;
			}

			if (strlen(fileinfo.name) > suffix_len
			    && 0 == strcmp(fileinfo.name + 
					strlen(fileinfo.name) - suffix_len,
					suffix)) {
				if (!func(
					    path, NULL,
					    fileinfo.name, data))
				{
					return(FALSE);
				}
			}
next_file_item_1:
			ret = fil_file_readdir_next_file(&err,
							path, dbdir,
							&fileinfo);
		}

		os_file_closedir(dbdir);
	} else {
		msg("xtrabackup: Cannot open dir %s\n",
		    path);
	}

	/* single table tablespaces */
	dir = os_file_opendir(path, false);

	if (dir == NULL) {
		msg("xtrabackup: Cannot open dir %s\n",
		    path);
	}

		ret = fil_file_readdir_next_file(&err, path, dir,
								&dbinfo);
	while (ret == 0) {
		if (dbinfo.type == OS_FILE_TYPE_FILE
		    || dbinfo.type == OS_FILE_TYPE_UNKNOWN) {

		        goto next_datadir_item;
		}

		sprintf(dbpath, "%s/%s", path,
								dbinfo.name);
		os_normalize_path(dbpath);

		dbdir = os_file_opendir(dbpath, false);

		if (dbdir != NULL) {

			ret = fil_file_readdir_next_file(&err, dbpath, dbdir,
								&fileinfo);
			while (ret == 0) {

			        if (fileinfo.type == OS_FILE_TYPE_DIR) {

				        goto next_file_item_2;
				}

				if (strlen(fileinfo.name) > suffix_len
				    && 0 == strcmp(fileinfo.name + 
						strlen(fileinfo.name) -
								suffix_len,
						suffix)) {
					/* The name ends in suffix; process
					the file */
					if (!func(
						    path,
						    dbinfo.name,
						    fileinfo.name, data))
					{
						return(FALSE);
					}
				}
next_file_item_2:
				ret = fil_file_readdir_next_file(&err,
								dbpath, dbdir,
								&fileinfo);
			}

			os_file_closedir(dbdir);
		}
next_datadir_item:
		ret = fil_file_readdir_next_file(&err,
						path,
								dir, &dbinfo);
	}

	os_file_closedir(dir);

	return(TRUE);
}

/************************************************************************
Applies all .delta files from incremental_dir to the full backup.
@return TRUE on success. */
static
ibool
xtrabackup_apply_deltas()
{
	return xb_process_datadir(xtrabackup_incremental_dir, ".delta",
		xtrabackup_apply_delta, NULL);
}

static my_bool
xtrabackup_close_temp_log(my_bool clear_flag)
{
	os_file_t	src_file = XB_FILE_UNDEFINED;
	char		src_path[FN_REFLEN];
	char		dst_path[FN_REFLEN];
	bool		success;
	byte		log_buf[UNIV_PAGE_SIZE_MAX];
	IORequest	read_request(IORequest::READ);
	IORequest	write_request(IORequest::WRITE);

	if (!xtrabackup_logfile_is_renamed)
		return(FALSE);

	/* rename 'ib_logfile0' to 'xtrabackup_logfile' */
	if(!xtrabackup_incremental_dir) {
		sprintf(dst_path, "%s/ib_logfile0", xtrabackup_target_dir);
		sprintf(src_path, "%s/%s", xtrabackup_target_dir,
			XB_LOG_FILENAME);
	} else {
		sprintf(dst_path, "%s/ib_logfile0", xtrabackup_incremental_dir);
		sprintf(src_path, "%s/%s", xtrabackup_incremental_dir,
			XB_LOG_FILENAME);
	}

	os_normalize_path(dst_path);
	os_normalize_path(src_path);

	success = os_file_rename(0, dst_path, src_path);
	if (!success) {
		goto error;
	}
	xtrabackup_logfile_is_renamed = FALSE;

	if (!clear_flag)
		return(FALSE);

	/* clear LOG_HEADER_CREATOR field */
	src_file = os_file_create_simple_no_error_handling(0, src_path,
							   OS_FILE_OPEN,
							   OS_FILE_READ_WRITE,
							   srv_read_only_mode,
							   &success);
	if (!success) {
		goto error;
	}

	success = os_file_read(read_request, src_file, log_buf, 0,
			       LOG_FILE_HDR_SIZE);
	if (!success) {
		goto error;
	}

	memset(log_buf + LOG_HEADER_CREATOR, ' ', 4);

	success = os_file_write(write_request, src_path, src_file, log_buf, 0,
				LOG_FILE_HDR_SIZE);
	if (!success) {
		goto error;
	}

	// os_file_close(src_file);
	src_file = XB_FILE_UNDEFINED;

	innobase_log_files_in_group = innobase_log_files_in_group_save;
	srv_log_group_home_dir = srv_log_group_home_dir_save;
	innobase_log_file_size = innobase_log_file_size_save;

	return(FALSE);
error:
	if (src_file != XB_FILE_UNDEFINED)
		os_file_close(src_file);
	msg("xtrabackup: Error: xtrabackup_close_temp_log() failed.\n");
	return(TRUE); /*ERROR*/
}


/*********************************************************************//**
Write the meta data (index user fields) config file.
@return true in case of success otherwise false. */
static
bool
xb_export_cfg_write_index_fields(
/*===========================*/
	const dict_index_t*	index,	/*!< in: write the meta data for
					this index */
	FILE*			file)	/*!< in: file to write to */
{
	byte			row[sizeof(ib_uint32_t) * 2];

	for (ulint i = 0; i < index->n_fields; ++i) {
		byte*			ptr = row;
		const dict_field_t*	field = &index->fields[i];

		mach_write_to_4(ptr, field->prefix_len);
		ptr += sizeof(ib_uint32_t);

		mach_write_to_4(ptr, field->fixed_len);

		if (fwrite(row, 1, sizeof(row), file) != sizeof(row)) {

			msg("xtrabackup: Error: writing index fields.");

			return(false);
		}

		/* Include the NUL byte in the length. */
		ib_uint32_t	len = strlen(field->name) + 1;
		ut_a(len > 1);

		mach_write_to_4(row, len);

		if (fwrite(row, 1,  sizeof(len), file) != sizeof(len)
		    || fwrite(field->name, 1, len, file) != len) {

			msg("xtrabackup: Error: writing index column.");

			return(false);
		}
	}

	return(true);
}

/*********************************************************************//**
Write the meta data config file index information.
@return true in case of success otherwise false. */
static	__attribute__((nonnull, warn_unused_result))
bool
xb_export_cfg_write_indexes(
/*======================*/
	const dict_table_t*	table,	/*!< in: write the meta data for
					this table */
	FILE*			file)	/*!< in: file to write to */
{
	{
		byte		row[sizeof(ib_uint32_t)];

		/* Write the number of indexes in the table. */
		mach_write_to_4(row, UT_LIST_GET_LEN(table->indexes));

		if (fwrite(row, 1, sizeof(row), file) != sizeof(row)) {
			msg("xtrabackup: Error: writing index count.");

			return(false);
		}
	}

	bool			ret = true;

	/* Write the index meta data. */
	for (const dict_index_t* index = UT_LIST_GET_FIRST(table->indexes);
	     index != 0 && ret;
	     index = UT_LIST_GET_NEXT(indexes, index)) {

		byte*		ptr;
		byte		row[sizeof(ib_uint64_t)
				    + sizeof(ib_uint32_t) * 8];

		ptr = row;

		ut_ad(sizeof(ib_uint64_t) == 8);
		mach_write_to_8(ptr, index->id);
		ptr += sizeof(ib_uint64_t);

		mach_write_to_4(ptr, index->space);
		ptr += sizeof(ib_uint32_t);

		mach_write_to_4(ptr, index->page);
		ptr += sizeof(ib_uint32_t);

		mach_write_to_4(ptr, index->type);
		ptr += sizeof(ib_uint32_t);

		mach_write_to_4(ptr, index->trx_id_offset);
		ptr += sizeof(ib_uint32_t);

		mach_write_to_4(ptr, index->n_user_defined_cols);
		ptr += sizeof(ib_uint32_t);

		mach_write_to_4(ptr, index->n_uniq);
		ptr += sizeof(ib_uint32_t);

		mach_write_to_4(ptr, index->n_nullable);
		ptr += sizeof(ib_uint32_t);

		mach_write_to_4(ptr, index->n_fields);

		if (fwrite(row, 1, sizeof(row), file) != sizeof(row)) {

			msg("xtrabackup: Error: writing index meta-data.");

			return(false);
		}

		/* Write the length of the index name.
		NUL byte is included in the length. */
		ib_uint32_t	len = strlen(index->name) + 1;
		ut_a(len > 1);

		mach_write_to_4(row, len);

		if (fwrite(row, 1, sizeof(len), file) != sizeof(len)
		    || fwrite(index->name, 1, len, file) != len) {

			msg("xtrabackup: Error: writing index name.");

			return(false);
		}

		ret = xb_export_cfg_write_index_fields(index, file);
	}

	return(ret);
}

/*********************************************************************//**
Write the meta data (table columns) config file. Serialise the contents of
dict_col_t structure, along with the column name. All fields are serialized
as ib_uint32_t.
@return true in case of success otherwise false. */
static	__attribute__((nonnull, warn_unused_result))
bool
xb_export_cfg_write_table(
/*====================*/
	const dict_table_t*	table,	/*!< in: write the meta data for
					this table */
	FILE*			file)	/*!< in: file to write to */
{
	dict_col_t*		col;
	byte			row[sizeof(ib_uint32_t) * 7];

	col = table->cols;

	for (ulint i = 0; i < table->n_cols; ++i, ++col) {
		byte*		ptr = row;

		mach_write_to_4(ptr, col->prtype);
		ptr += sizeof(ib_uint32_t);

		mach_write_to_4(ptr, col->mtype);
		ptr += sizeof(ib_uint32_t);

		mach_write_to_4(ptr, col->len);
		ptr += sizeof(ib_uint32_t);

		mach_write_to_4(ptr, col->mbminmaxlen);
		ptr += sizeof(ib_uint32_t);

		mach_write_to_4(ptr, col->ind);
		ptr += sizeof(ib_uint32_t);

		mach_write_to_4(ptr, col->ord_part);
		ptr += sizeof(ib_uint32_t);

		mach_write_to_4(ptr, col->max_prefix);

		if (fwrite(row, 1, sizeof(row), file) != sizeof(row)) {
			msg("xtrabackup: Error: writing table column data.");

			return(false);
		}

		/* Write out the column name as [len, byte array]. The len
		includes the NUL byte. */
		ib_uint32_t	len;
		const char*	col_name;

		col_name = dict_table_get_col_name(table, dict_col_get_no(col));

		/* Include the NUL byte in the length. */
		len = strlen(col_name) + 1;
		ut_a(len > 1);

		mach_write_to_4(row, len);

		if (fwrite(row, 1,  sizeof(len), file) != sizeof(len)
		    || fwrite(col_name, 1, len, file) != len) {

			msg("xtrabackup: Error: writing column name.");

			return(false);
		}
	}

	return(true);
}

/*********************************************************************//**
Write the meta data config file header.
@return true in case of success otherwise false. */
static	__attribute__((nonnull, warn_unused_result))
bool
xb_export_cfg_write_header(
/*=====================*/
	const dict_table_t*	table,	/*!< in: write the meta data for
					this table */
	FILE*			file)	/*!< in: file to write to */
{
	byte			value[sizeof(ib_uint32_t)];

	/* Write the meta-data version number. */
	mach_write_to_4(value, IB_EXPORT_CFG_VERSION_V1);

	if (fwrite(&value, 1, sizeof(value), file) != sizeof(value)) {
		msg("xtrabackup: Error: writing meta-data version number.");

		return(false);
	}

	/* Write the server hostname. */
	ib_uint32_t		len;
	const char*		hostname = "Hostname unknown";

	/* The server hostname includes the NUL byte. */
	len = strlen(hostname) + 1;
	mach_write_to_4(value, len);

	if (fwrite(&value, 1,  sizeof(value), file) != sizeof(value)
	    || fwrite(hostname, 1,  len, file) != len) {

		msg("xtrabackup: Error: writing hostname.");

		return(false);
	}

	/* The table name includes the NUL byte. */
	ut_a(table->name.m_name != NULL);
	len = strlen(table->name.m_name) + 1;

	/* Write the table name. */
	mach_write_to_4(value, len);

	if (fwrite(&value, 1,  sizeof(value), file) != sizeof(value)
	    || fwrite(table->name.m_name, 1,  len, file) != len) {

		msg("xtrabackup: Error: writing table name.");

		return(false);
	}

	byte		row[sizeof(ib_uint32_t) * 3];

	/* Write the next autoinc value. */
	mach_write_to_8(row, table->autoinc);

	if (fwrite(row, 1, sizeof(ib_uint64_t), file) != sizeof(ib_uint64_t)) {
		msg("xtrabackup: Error: writing table autoinc value.");

		return(false);
	}

	byte*		ptr = row;

	/* Write the system page size. */
	mach_write_to_4(ptr, UNIV_PAGE_SIZE);
	ptr += sizeof(ib_uint32_t);

	/* Write the table->flags. */
	mach_write_to_4(ptr, table->flags);
	ptr += sizeof(ib_uint32_t);

	/* Write the number of columns in the table. */
	mach_write_to_4(ptr, table->n_cols);

	if (fwrite(row, 1,  sizeof(row), file) != sizeof(row)) {
		msg("xtrabackup: Error: writing table meta-data.");

		return(false);
	}

	return(true);
}

/*********************************************************************//**
Write MySQL 5.6-style meta data config file.
@return true in case of success otherwise false. */
static
bool
xb_export_cfg_write(
	const fil_node_t*	node,
	const dict_table_t*	table)	/*!< in: write the meta data for
					this table */
{
	char	file_path[FN_REFLEN];
	FILE*	file;
	bool	success;

	strcpy(file_path, node->name);
	strcpy(file_path + strlen(file_path) - 4, ".cfg");

	file = fopen(file_path, "w+b");

	if (file == NULL) {
		msg("xtrabackup: Error: cannot close %s\n", node->name);

		success = false;
	} else {

		success = xb_export_cfg_write_header(table, file);

		if (success) {
			success = xb_export_cfg_write_table(table, file);
		}

		if (success) {
			success = xb_export_cfg_write_indexes(table, file);
		}

		if (fclose(file) != 0) {
			msg("xtrabackup: Error: cannot close %s\n", node->name);
			success = false;
		}

	}

	return(success);

}

#if 0
/********************************************************************//**
Searches archived log files in archived log directory. The min and max
LSN's of found files as well as archived log file size are stored in
xtrabackup_arch_first_file_lsn, xtrabackup_arch_last_file_lsn and
xtrabackup_arch_file_size respectively.
@return true on success
*/
static
bool
xtrabackup_arch_search_files(
/*=========================*/
	ib_uint64_t	start_lsn)		/*!< in: filter out log files
						witch does not contain data
						with lsn < start_lsn */
{
	os_file_dir_t	dir;
	os_file_stat_t	fileinfo;
	ut_ad(innobase_log_arch_dir);

	dir = os_file_opendir(innobase_log_arch_dir, FALSE);
	if (!dir) {
		msg("xtrabackup: error: cannot open archived log directory %s\n",
		    innobase_log_arch_dir);
		return false;
	}

	while(!os_file_readdir_next_file(innobase_log_arch_dir,
					 dir,
					 &fileinfo) ) {
		lsn_t	log_file_lsn;
		char*	log_str_end_lsn_ptr;

		if (strncmp(fileinfo.name,
			    IB_ARCHIVED_LOGS_PREFIX,
			    sizeof(IB_ARCHIVED_LOGS_PREFIX) - 1)) {
			continue;
		}

		log_file_lsn = strtoll(fileinfo.name +
				       sizeof(IB_ARCHIVED_LOGS_PREFIX) - 1,
				       &log_str_end_lsn_ptr, 10);

		if (*log_str_end_lsn_ptr) {
			continue;
		}

		if (log_file_lsn + (fileinfo.size - LOG_FILE_HDR_SIZE)	< start_lsn) {
			continue;
		}

		if (!xtrabackup_arch_first_file_lsn ||
		    log_file_lsn < xtrabackup_arch_first_file_lsn) {
			xtrabackup_arch_first_file_lsn = log_file_lsn;
		}
		if (log_file_lsn > xtrabackup_arch_last_file_lsn) {
			xtrabackup_arch_last_file_lsn = log_file_lsn;
		}

		//TODO: find the more suitable way to extract archived log file
		//size
		if (fileinfo.size > (int64_t)xtrabackup_arch_file_size) {
			xtrabackup_arch_file_size = fileinfo.size;
		}
	}

	return xtrabackup_arch_first_file_lsn != 0;
}
#endif

static
void
innodb_free_param()
{
	srv_sys_space.shutdown();
	srv_tmp_space.shutdown();
	free(internal_innobase_data_file_path);
	internal_innobase_data_file_path = NULL;
	free_tmpdir(&mysql_tmpdir_list);
}


/**************************************************************************
Store the current binary log coordinates in a specified file.
@return 'false' on error. */
static bool
store_binlog_info(
/*==============*/
	const char *filename)	/*!< in: output file name */
{
	FILE *fp;

	if (trx_sys_mysql_bin_log_name[0] == '\0') {
		return(true);
	}

	fp = fopen(filename, "w");

	if (!fp) {
		msg("xtrabackup: failed to open '%s'\n", filename);
		return(false);
	}

	fprintf(fp, "%s\t" UINT64PF "\n",
		trx_sys_mysql_bin_log_name, trx_sys_mysql_bin_log_pos);
	fclose(fp);

	return(true);
}

static void
xtrabackup_prepare_func(void)
{
	ulint	err;
	datafiles_iter_t	*it;
	fil_node_t		*node;
	fil_space_t		*space;
	char			 metadata_path[FN_REFLEN];
	IORequest		write_request(IORequest::WRITE);

	mysql_mutex_init(key_LOCK_global_system_variables,
			 &LOCK_global_system_variables, MY_MUTEX_INIT_FAST);

	/* cd to target-dir */

	if (my_setwd(xtrabackup_real_target_dir,MYF(MY_WME)))
	{
		msg("xtrabackup: cannot my_setwd %s\n",
		    xtrabackup_real_target_dir);
		exit(EXIT_FAILURE);
	}
	msg("xtrabackup: cd to %s\n", xtrabackup_real_target_dir);

	xtrabackup_target_dir= mysql_data_home_buff;
	xtrabackup_target_dir[0]=FN_CURLIB;		// all paths are relative from here
	xtrabackup_target_dir[1]=0;

	/*
	  read metadata of target, we don't need metadata reading in the case
	  archived logs applying
	*/
	sprintf(metadata_path, "%s/%s", xtrabackup_target_dir,
		XTRABACKUP_METADATA_FILENAME);

	if (!xtrabackup_read_metadata(metadata_path))
		msg("xtrabackup: error: xtrabackup_read_metadata()\n");

	if (!innobase_log_arch_dir)
	{
		if (!strcmp(metadata_type, "full-backuped")) {
			msg("xtrabackup: This target seems to be not prepared "
			    "yet.\n");
		} else if (!strcmp(metadata_type, "log-applied")) {
			msg("xtrabackup: This target seems to be already "
			    "prepared with --apply-log-only.\n");
			goto skip_check;
		} else if (!strcmp(metadata_type, "full-prepared")) {
			msg("xtrabackup: This target seems to be already "
			    "prepared.\n");
		} else {
			msg("xtrabackup: This target seems not to have correct "
			    "metadata...\n");
		}

		if (xtrabackup_incremental) {
			msg("xtrabackup: error: applying incremental backup "
			    "needs target prepared with --apply-log-only.\n");
			exit(EXIT_FAILURE);
		}
skip_check:
		if (xtrabackup_incremental
		    && metadata_to_lsn != incremental_lsn) {
			msg("xtrabackup: error: This incremental backup seems "
			    "not to be proper for the target.\n"
			    "xtrabackup:  Check 'to_lsn' of the target and "
			    "'from_lsn' of the incremental.\n");
			exit(EXIT_FAILURE);
		}
	}

	/* Create logfiles for recovery from 'xtrabackup_logfile', before start InnoDB */
	srv_max_n_threads = 1000;
	/* temporally dummy value to avoid crash */
	srv_page_size_shift = 14;
	srv_page_size = (1 << srv_page_size_shift);
	sync_check_init();
#ifdef UNIV_DEBUG
	sync_check_enable();
#endif
	os_thread_init();
	trx_pool_init();
	ut_crc32_init();

	xb_filters_init();

	if(!innobase_log_arch_dir && xtrabackup_init_temp_log())
		goto error_cleanup;

	if(innodb_init_param()) {
		goto error_cleanup;
	}

	/* Expand compacted datafiles */

	if (xtrabackup_compact) {
		srv_compact_backup = TRUE;

		if (!xb_expand_datafiles()) {
			goto error_cleanup;
		}

		/* Reset the 'compact' flag in xtrabackup_checkpoints so we
		don't expand on subsequent invocations. */
		xtrabackup_compact = FALSE;
		if (!xtrabackup_write_metadata(metadata_path)) {
			msg("xtrabackup: error: xtrabackup_write_metadata() "
			    "failed\n");
			goto error_cleanup;
		}
	}

	xb_normalize_init_values();

	if (xtrabackup_incremental || innobase_log_arch_dir) {
		err = xb_data_files_init();
		if (err != DB_SUCCESS) {
			msg("xtrabackup: error: xb_data_files_init() failed "
			    "with error code %lu\n", err);
			goto error_cleanup;
		}
	}
	if (xtrabackup_incremental) {
		inc_dir_tables_hash = hash_create(1000);

		if(!xtrabackup_apply_deltas()) {
			xb_data_files_close();
			xb_filter_hash_free(inc_dir_tables_hash);
			goto error_cleanup;
		}
	}
	if (xtrabackup_incremental || innobase_log_arch_dir) {
		xb_data_files_close();
	}
	if (xtrabackup_incremental) {
		/* Cleanup datadir from tablespaces deleted between full and
		incremental backups */

		xb_process_datadir("./", ".ibd", rm_if_not_found, NULL);

		xb_filter_hash_free(inc_dir_tables_hash);
	}
	if (fil_system) {
		fil_close();
	}

	trx_pool_close();

	os_thread_free();

	sync_check_close();

	innodb_free_param();

	/* Reset the configuration as it might have been changed by
	xb_data_files_init(). */
	if(innodb_init_param()) {
		goto error_cleanup;
	}

	srv_apply_log_only = (ibool) xtrabackup_apply_log_only;
	srv_rebuild_indexes = (ibool) xtrabackup_rebuild_indexes;

	/* increase IO threads */
	if(srv_n_file_io_threads < 10) {
		srv_n_read_io_threads = 4;
		srv_n_write_io_threads = 4;
	}

	msg("xtrabackup: Starting InnoDB instance for recovery.\n"
	    "xtrabackup: Using %lld bytes for buffer pool "
	    "(set by --use-memory parameter)\n", xtrabackup_use_memory);

	if(innodb_init())
		goto error_cleanup;

	it = datafiles_iter_new(fil_system);
	if (it == NULL) {
		msg("xtrabackup: Error: datafiles_iter_new() failed.\n");
		exit(EXIT_FAILURE);
	}

	while ((node = datafiles_iter_next(it)) != NULL) {
		byte		*header;
		ulint		 size;
		mtr_t		 mtr;
		buf_block_t	*block;
		ulint		 flags;

		space = node->space;

		/* Align space sizes along with fsp header. We want to process
		each space once, so skip all nodes except the first one in a
		multi-node space. */
		if (UT_LIST_GET_PREV(chain, node) != NULL) {
			continue;
		}

		mtr_start(&mtr);

		mtr_s_lock(fil_space_get_latch(space->id, &flags), &mtr);

		block = buf_page_get(page_id_t(space->id, 0),
				     page_size_t(flags),
				     RW_S_LATCH, &mtr);
		header = FSP_HEADER_OFFSET + buf_block_get_frame(block);

		size = mtr_read_ulint(header + FSP_SIZE, MLOG_4BYTES,
				      &mtr);

		mtr_commit(&mtr);

		fil_space_extend(space, size);
	}

	datafiles_iter_free(it);

	if (xtrabackup_export) {
		msg("xtrabackup: export option is specified.\n");
		os_file_t	info_file = XB_FILE_UNDEFINED;
		char		info_file_path[FN_REFLEN];
		bool		success;
		char		table_name[FN_REFLEN];

		byte*		page;
		byte*		buf = NULL;

		buf = static_cast<byte *>(ut_malloc_nokey(UNIV_PAGE_SIZE * 2));
		page = static_cast<byte *>(ut_align(buf, UNIV_PAGE_SIZE));

		/* flush insert buffer at shutdwon */
		innobase_fast_shutdown = 0;

		it = datafiles_iter_new(fil_system);
		if (it == NULL) {
			msg("xtrabackup: Error: datafiles_iter_new() "
			    "failed.\n");
			exit(EXIT_FAILURE);
		}
		while ((node = datafiles_iter_next(it)) != NULL) {
			int		 len;
			char		*next, *prev, *p;
			dict_table_t*	 table;
			dict_index_t*	 index;
			ulint		 n_index;

			space = node->space;

			/* treat file_per_table only */
			if (!fil_is_user_tablespace_id(space->id)) {
				continue;
			}

			/* node exist == file exist, here */
			strcpy(info_file_path, node->name);
			strcpy(info_file_path +
			       strlen(info_file_path) -
			       4, ".exp");

			len = strlen(info_file_path);

			p = info_file_path;
			prev = NULL;
			while ((next = strchr(p, OS_PATH_SEPARATOR)) != NULL)
			{
				prev = p;
				p = next + 1;
			}
			info_file_path[len - 4] = 0;
			strncpy(table_name, prev, FN_REFLEN);

			info_file_path[len - 4] = '.';

			mutex_enter(&(dict_sys->mutex));

			table = dict_table_get_low(table_name);
			if (!table) {
				msg("xtrabackup: error: "
				    "cannot find dictionary "
				    "record of table %s\n",
				    table_name);
				goto next_node;
			}
			index = dict_table_get_first_index(table);
			n_index = UT_LIST_GET_LEN(table->indexes);
			if (n_index > 31) {
				msg("xtrabackup: error: "
				    "sorry, cannot export over "
				    "31 indexes for now.\n");
				goto next_node;
			}

			/* Write MySQL 5.6 .cfg file */
			if (!xb_export_cfg_write(node, table)) {
				goto next_node;
			}

			/* init exp file */
			memset(page, 0, UNIV_PAGE_SIZE);
			mach_write_to_4(page    , 0x78706f72UL);
			mach_write_to_4(page + 4, 0x74696e66UL);/*"xportinf"*/
			mach_write_to_4(page + 8, n_index);
			strncpy((char *) page + 12,
				table_name, 500);

			msg("xtrabackup: export metadata of "
			    "table '%s' to file `%s` "
			    "(%lu indexes)\n",
			    table_name, info_file_path,
			    n_index);

			n_index = 1;
			while (index) {
				mach_write_to_8(page + n_index * 512, index->id);
				mach_write_to_4(page + n_index * 512 + 8,
						index->page);
				strncpy((char *) page + n_index * 512 +
					12, index->name, 500);

				msg("xtrabackup:     name=%s, "
				    "id.low=%lu, page=%lu\n",
				    index->name(),
				    (ulint)(index->id &
					    0xFFFFFFFFUL),
				    (ulint) index->page);
				index = dict_table_get_next_index(index);
				n_index++;
			}

			os_normalize_path(info_file_path);
			info_file = os_file_create(
				0,
				info_file_path,
				OS_FILE_OVERWRITE,
				OS_FILE_NORMAL, OS_DATA_FILE,
				false,
				&success);
			if (!success) {
				os_file_get_last_error(TRUE);
				goto next_node;
			}
			success = os_file_write(write_request, info_file_path,
						info_file, page,
						0, UNIV_PAGE_SIZE);
			if (!success) {
				os_file_get_last_error(TRUE);
				goto next_node;
			}
			success = os_file_flush(info_file);
			if (!success) {
				os_file_get_last_error(TRUE);
				goto next_node;
			}
next_node:
			if (info_file != XB_FILE_UNDEFINED) {
				os_file_close(info_file);
				info_file = XB_FILE_UNDEFINED;
			}
			mutex_exit(&(dict_sys->mutex));
		}

		ut_free(buf);

		datafiles_iter_free(it);
	}

	/* print the binary log position  */
	trx_sys_print_mysql_binlog_offset();
	msg("\n");

	/* output to xtrabackup_binlog_pos_innodb and (if
	backup_safe_binlog_info was available on the server) to
	xtrabackup_binlog_info. In the latter case xtrabackup_binlog_pos_innodb
	becomes redundant and is created only for compatibility. */
	if (!store_binlog_info("xtrabackup_binlog_pos_innodb") ||
	    (recover_binlog_info &&
	     !store_binlog_info(XTRABACKUP_BINLOG_INFO))) {

		exit(EXIT_FAILURE);
	}

	if (innobase_log_arch_dir)
		srv_start_lsn = log_sys->lsn = recv_sys->recovered_lsn;

	/* Check whether the log is applied enough or not. */
	if ((xtrabackup_incremental
	     && srv_start_lsn < incremental_to_lsn)
	    ||(!xtrabackup_incremental
	       && srv_start_lsn < metadata_to_lsn)) {
		msg("xtrabackup: error: "
		    "The transaction log file is corrupted.\n"
		    "xtrabackup: error: "
		    "The log was not applied to the intended LSN!\n");
		msg("xtrabackup: Log applied to lsn " LSN_PF "\n",
		    srv_start_lsn);
		if (xtrabackup_incremental) {
			msg("xtrabackup: The intended lsn is " LSN_PF "\n",
			    incremental_to_lsn);
		} else {
			msg("xtrabackup: The intended lsn is " LSN_PF "\n",
			    metadata_to_lsn);
		}
		exit(EXIT_FAILURE);
	}

	xb_write_galera_info();

	if(innodb_end())
		goto error_cleanup;

        innodb_free_param();

	/* re-init necessary components */
	sync_check_init();
#ifdef UNIV_DEBUG
	sync_check_enable();
#endif
	/* Reset the system variables in the recovery module. */
	os_thread_init();
	trx_pool_init();
	que_init();

	if(xtrabackup_close_temp_log(TRUE))
		exit(EXIT_FAILURE);

	/* output to metadata file */
	{
		char	filename[FN_REFLEN];

		strcpy(metadata_type, srv_apply_log_only ?
					"log-applied" : "full-prepared");

		if(xtrabackup_incremental
		   && metadata_to_lsn < incremental_to_lsn)
		{
			metadata_to_lsn = incremental_to_lsn;
			metadata_last_lsn = incremental_last_lsn;
		}

		sprintf(filename, "%s/%s", xtrabackup_target_dir, XTRABACKUP_METADATA_FILENAME);
		if (!xtrabackup_write_metadata(filename))
			msg("xtrabackup: error: xtrabackup_write_metadata"
			    "(xtrabackup_target_dir)\n");

		if(xtrabackup_extra_lsndir) {
			sprintf(filename, "%s/%s", xtrabackup_extra_lsndir, XTRABACKUP_METADATA_FILENAME);
			if (!xtrabackup_write_metadata(filename))
				msg("xtrabackup: error: "
				    "xtrabackup_write_metadata"
				    "(xtrabackup_extra_lsndir)\n");
		}
	}

	if (!apply_log_finish()) {
		exit(EXIT_FAILURE);
	}

	trx_pool_close();

	if (fil_system) {
		fil_close();
	}

	os_thread_free();

	sync_check_close();

	/* start InnoDB once again to create log files */

	if (!xtrabackup_apply_log_only) {

		if(innodb_init_param()) {
			goto error;
		}

		srv_apply_log_only = FALSE;
		srv_rebuild_indexes = FALSE;

		/* increase IO threads */
		if(srv_n_file_io_threads < 10) {
			srv_n_read_io_threads = 4;
			srv_n_write_io_threads = 4;
		}

		srv_shutdown_state = SRV_SHUTDOWN_NONE;

		if(innodb_init())
			goto error;

		if(innodb_end())
			goto error;

                innodb_free_param();

	}

	mysql_mutex_destroy(&LOCK_global_system_variables);

	xb_filters_free();

	return;

error_cleanup:
	xtrabackup_close_temp_log(FALSE);

	mysql_mutex_destroy(&LOCK_global_system_variables);

	xb_filters_free();

error:
	exit(EXIT_FAILURE);
}

/**************************************************************************
Signals-related setup. */
static
void
setup_signals()
/*===========*/
{
	struct sigaction sa;

	/* Print a stacktrace on some signals */
	sa.sa_flags = SA_RESETHAND | SA_NODEFER;
	sigemptyset(&sa.sa_mask);
	sigprocmask(SIG_SETMASK,&sa.sa_mask,NULL);
#ifdef HAVE_STACKTRACE
	my_init_stacktrace();
#endif
	sa.sa_handler = handle_fatal_signal;
	sigaction(SIGSEGV, &sa, NULL);
	sigaction(SIGABRT, &sa, NULL);
	sigaction(SIGBUS, &sa, NULL);
	sigaction(SIGILL, &sa, NULL);
	sigaction(SIGFPE, &sa, NULL);

#ifdef __linux__
	/* Ensure xtrabackup process is killed when the parent one
	(innobackupex) is terminated with an unhandled signal */

	if (prctl(PR_SET_PDEATHSIG, SIGKILL)) {
		msg("prctl() failed with errno = %d\n", errno);
		exit(EXIT_FAILURE);
	}
#endif
}

/**************************************************************************
Append group name to xb_load_default_groups list. */
static
void
append_defaults_group(const char *group)
{
	uint i;
	bool appended = false;
	for (i = 3; i < array_elements(xb_load_default_groups) - 1; i++) {
		if (xb_load_default_groups[i] == NULL) {
			xb_load_default_groups[i] = group;
			appended = true;
			break;
		}
	}
	ut_a(appended);
}

bool
xb_init()
{
	const char *mixed_options[4] = {NULL, NULL, NULL, NULL};
	int n_mixed_options;

	/* sanity checks */

	if (opt_slave_info
		&& opt_no_lock
		&& !opt_safe_slave_backup) {
		msg("Error: --slave-info is used with --no-lock but "
			"without --safe-slave-backup. The binlog position "
			"cannot be consistent with the backup data.\n");
		return(false);
	}

	if (opt_rsync && xtrabackup_stream_fmt) {
		msg("Error: --rsync doesn't work with --stream\n");
		return(false);
	}

	n_mixed_options = 0;

	if (opt_decompress) {
		mixed_options[n_mixed_options++] = "--decompress";
	} else if (opt_decrypt) {
		mixed_options[n_mixed_options++] = "--decrypt";
	}

	if (xtrabackup_copy_back) {
		mixed_options[n_mixed_options++] = "--copy-back";
	}

	if (xtrabackup_move_back) {
		mixed_options[n_mixed_options++] = "--move-back";
	}

	if (xtrabackup_prepare) {
		mixed_options[n_mixed_options++] = "--apply-log";
	}

	if (n_mixed_options > 1) {
		msg("Error: %s and %s are mutually exclusive\n",
			mixed_options[0], mixed_options[1]);
		return(false);
	}

	if (xtrabackup_backup) {

		if (!opt_noversioncheck) {
			version_check();
		}

		if ((mysql_connection = xb_mysql_connect()) == NULL) {
			return(false);
		}

		if (!get_mysql_vars(mysql_connection)) {
			return(false);
		}

		history_start_time = time(NULL);

	}

	return(true);
}

/* ================= main =================== */

int main(int argc, char **argv)
{
	int ho_error;
	char **argv_defaults;

	setup_signals();

	MY_INIT(argv[0]);

	if (my_create_thread_local_key(&THR_THD,NULL) ||
	    my_create_thread_local_key(&THR_MALLOC,NULL))
	{
		exit(EXIT_FAILURE);
	}
	THR_THD_initialized = true;
	THR_MALLOC_initialized = true;

	my_thread_set_THR_THD(NULL);

	xb_regex_init();

	capture_tool_command(argc, argv);

	if (mysql_server_init(-1, NULL, NULL))
	{
		exit(EXIT_FAILURE);
	}

	system_charset_info= &my_charset_utf8_general_ci;
	key_map_full.set_all();

	/* scan options for group and config file to load defaults from */
	{
		int	i;
		char*	optend;

		char*	target_dir = NULL;
		bool	prepare = false;

		char	conf_file[FN_REFLEN];

		for (i=1; i < argc; i++) {

			optend = strcend(argv[i], '=');

			if (strncmp(argv[i], "--defaults-group",
				    optend - argv[i]) == 0) {
				defaults_group = optend + 1;
				append_defaults_group(defaults_group);
			}

			if (strncmp(argv[i], "--login-path",
				    optend - argv[i]) == 0) {
				append_defaults_group(optend + 1);
			}

			if (!strncmp(argv[i], "--prepare",
				     optend - argv[i])) {
				prepare = true;
			}

			if (!strncmp(argv[i], "--apply-log",
				     optend - argv[i])) {
				prepare = true;
			}

			if (!strncmp(argv[i], "--target-dir",
				     optend - argv[i]) && *optend) {
				target_dir = optend + 1;
			}

			if (!*optend && argv[i][0] != '-') {
				target_dir = argv[i];
			}
		}

		snprintf(conf_file, sizeof(conf_file), "my");

		if (prepare && target_dir) {
			snprintf(conf_file, sizeof(conf_file),
				 "%s/backup-my.cnf", target_dir);
		}
		if (load_defaults(conf_file, xb_load_default_groups,
				  &argc, &argv)) {
			exit(EXIT_FAILURE);
		}
	}
        argv_defaults = argv;

	print_param_str <<
		"# This MySQL options file was generated by XtraBackup.\n"
		"[" << defaults_group << "]\n";

	/* We want xtrabackup to ignore unknown options, because it only
	recognizes a small subset of server variables */
	my_getopt_skip_unknown = TRUE;

	/* Reset u_max_value for all options, as we don't want the
	--maximum-... modifier to set the actual option values */
	for (my_option *optp= xb_long_options; optp->name; optp++) {
		optp->u_max_value = (G_PTR *) &global_max_value;
	}

	if (strcmp(base_name(my_progname), INNOBACKUPEX_BIN_NAME) == 0) {
		/* emulate innobackupex script */
		innobackupex_mode = true;
		if (!ibx_handle_options(&argc, &argv)) {
			exit(EXIT_FAILURE);
		}
	}

	/* Throw a descriptive error if --defaults-file or --defaults-extra-file
	is not the first command line argument */
	for (int i = 2 ; i < argc ; i++) {
		char *optend = strcend((argv)[i], '=');

		if (!strncmp(argv[i], "--defaults-file", optend - argv[i])) {

			msg("xtrabackup: Error: --defaults-file "
			    "must be specified first on the command "
			    "line\n");
			exit(EXIT_FAILURE);
		}

		if (!strncmp(argv[i], "--defaults-extra-file",
			     optend - argv[i])) {

			msg("xtrabackup: Error: --defaults-extra-file "
			    "must be specified first on the command "
			    "line\n");
			exit(EXIT_FAILURE);
		}
	}

	if ((ho_error=handle_options(&argc, &argv, xb_long_options,
					xb_get_one_option)))
		exit(ho_error);

	/* Reject command line arguments that don't look like options, i.e. are
	not of the form '-X' (single-character options) or '--option' (long
	options) */
	for (int i = 1 ; i < argc ; i++) {
		const char * const opt = argv[i];

		if (strncmp(opt, "--", 2) &&
		    !(strlen(opt) == 2 && opt[0] == '-')) {

			msg("xtrabackup: Error: unknown argument: '%s'\n", opt);
			exit(EXIT_FAILURE);
		}
	}

	if (innobackupex_mode) {
		if (!ibx_init()) {
			exit(EXIT_FAILURE);
		}
	}

	if ((!xtrabackup_print_param) && (!xtrabackup_prepare) && (strcmp(mysql_data_home, "./") == 0)) {
		if (!xtrabackup_print_param)
			usage();
		msg("\nxtrabackup: Error: Please set parameter 'datadir'\n");
		exit(EXIT_FAILURE);
	}

	/* Ensure target dir is not relative to datadir */
	fn_format(xtrabackup_real_target_dir, xtrabackup_target_dir,
		  "", "", MY_UNPACK_FILENAME | MY_RETURN_REAL_PATH);
	xtrabackup_target_dir= xtrabackup_real_target_dir;

	/* get default temporary directory */
	if (!opt_mysql_tmpdir || !opt_mysql_tmpdir[0]) {
		opt_mysql_tmpdir = getenv("TMPDIR");
#if defined(__WIN__)
		if (!opt_mysql_tmpdir) {
			opt_mysql_tmpdir = getenv("TEMP");
		}
		if (!opt_mysql_tmpdir) {
			opt_mysql_tmpdir = getenv("TMP");
		}
#endif
		if (!opt_mysql_tmpdir || !opt_mysql_tmpdir[0]) {
			opt_mysql_tmpdir = const_cast<char*>(DEFAULT_TMPDIR);
		}
	}

	/* temporary setting of enough size */
	srv_page_size_shift = UNIV_PAGE_SIZE_SHIFT_MAX;
	srv_page_size = UNIV_PAGE_SIZE_MAX;
	if (xtrabackup_backup && xtrabackup_incremental) {
		/* direct specification is only for --backup */
		/* and the lsn is prior to the other option */

		char* endchar;
		int error = 0;
		incremental_lsn = strtoll(xtrabackup_incremental, &endchar, 10);
		if (*endchar != '\0')
			error = 1;

		if (error) {
			msg("xtrabackup: value '%s' may be wrong format for "
			    "incremental option.\n", xtrabackup_incremental);
			exit(EXIT_FAILURE);
		}
	} else if (xtrabackup_backup && xtrabackup_incremental_basedir) {
		char	filename[FN_REFLEN];

		sprintf(filename, "%s/%s", xtrabackup_incremental_basedir, XTRABACKUP_METADATA_FILENAME);

		if (!xtrabackup_read_metadata(filename)) {
			msg("xtrabackup: error: failed to read metadata from "
			    "%s\n", filename);
			exit(EXIT_FAILURE);
		}

		incremental_lsn = metadata_to_lsn;
		xtrabackup_incremental = xtrabackup_incremental_basedir; //dummy
	} else if (xtrabackup_prepare && xtrabackup_incremental_dir) {
		char	filename[FN_REFLEN];

		sprintf(filename, "%s/%s", xtrabackup_incremental_dir, XTRABACKUP_METADATA_FILENAME);

		if (!xtrabackup_read_metadata(filename)) {
			msg("xtrabackup: error: failed to read metadata from "
			    "%s\n", filename);
			exit(EXIT_FAILURE);
		}

		incremental_lsn = metadata_from_lsn;
		incremental_to_lsn = metadata_to_lsn;
		incremental_last_lsn = metadata_last_lsn;
		xtrabackup_incremental = xtrabackup_incremental_dir; //dummy

	} else if (opt_incremental_history_name) {
		xtrabackup_incremental = opt_incremental_history_name;
	} else if (opt_incremental_history_uuid) {
		xtrabackup_incremental = opt_incremental_history_uuid;
	} else {
		xtrabackup_incremental = NULL;
	}

	if (!xb_init()) {
		exit(EXIT_FAILURE);
	}

	/* --print-param */
	if (xtrabackup_print_param) {

		printf("%s", print_param_str.str().c_str());

		exit(EXIT_SUCCESS);
	}

	print_version();
	if (xtrabackup_incremental) {
		msg("incremental backup from " LSN_PF " is enabled.\n",
		    incremental_lsn);
	}

	if (xtrabackup_export && innobase_file_per_table == FALSE) {
		msg("xtrabackup: auto-enabling --innodb-file-per-table due to "
		    "the --export option\n");
		innobase_file_per_table = TRUE;
	}

	if (xtrabackup_incremental && xtrabackup_stream &&
	    xtrabackup_stream_fmt == XB_STREAM_FMT_TAR) {
		msg("xtrabackup: error: "
		    "streaming incremental backups are incompatible with the \n"
		    "'tar' streaming format. Use --stream=xbstream instead.\n");
		exit(EXIT_FAILURE);
	}

	if ((xtrabackup_compress || xtrabackup_encrypt) && xtrabackup_stream &&
	    xtrabackup_stream_fmt == XB_STREAM_FMT_TAR) {
		msg("xtrabackup: error: "
		    "compressed and encrypted backups are incompatible with the \n"
		    "'tar' streaming format. Use --stream=xbstream instead.\n");
		exit(EXIT_FAILURE);
	}

	if (!xtrabackup_prepare &&
	    (innobase_log_arch_dir || xtrabackup_archived_to_lsn)) {

		/* Default my.cnf can contain innobase_log_arch_dir option set
		for server, reset it to allow backup. */
		innobase_log_arch_dir= NULL;
		xtrabackup_archived_to_lsn= 0;
		msg("xtrabackup: warning: "
		    "as --innodb-log-arch-dir and --to-archived-lsn can be used "
		    "only with --prepare they will be reset\n");
	}

	/* cannot execute both for now */
	{
		int num = 0;

		if (xtrabackup_backup) num++;
		if (xtrabackup_stats) num++;
		if (xtrabackup_prepare) num++;
		if (xtrabackup_copy_back) num++;
		if (xtrabackup_move_back) num++;
		if (xtrabackup_decrypt_decompress) num++;
		if (num != 1) { /* !XOR (for now) */
			usage();
			exit(EXIT_FAILURE);
		}
	}

#ifndef __WIN__
	if (xtrabackup_debug_sync) {
		signal(SIGCONT, sigcont_handler);
	}
#endif

	/* --backup */
	if (xtrabackup_backup)
		xtrabackup_backup_func();

	/* --stats */
	if (xtrabackup_stats)
		xtrabackup_stats_func();

	/* --prepare */
	if (xtrabackup_prepare)
		xtrabackup_prepare_func();

	if ((xtrabackup_copy_back || xtrabackup_move_back)
	    && !copy_back()) {
		exit(EXIT_FAILURE);
	}

	if (xtrabackup_decrypt_decompress && !decrypt_decompress()) {
		exit(EXIT_FAILURE);
	}

	backup_cleanup();

	if (innobackupex_mode) {
		ibx_cleanup();
	}

	xb_regex_end();

	msg_ts("completed OK!\n");

	free_defaults(argv_defaults);

	if (THR_THD)
		(void) pthread_key_delete(THR_THD);

	if (THR_THD_initialized) {
		THR_THD_initialized = false;
		(void) my_delete_thread_local_key(THR_THD);
	}

	if (THR_MALLOC_initialized) {
		THR_MALLOC_initialized= false;
		(void) my_delete_thread_local_key(THR_MALLOC);
	}

	exit(EXIT_SUCCESS);
}<|MERGE_RESOLUTION|>--- conflicted
+++ resolved
@@ -4441,19 +4441,14 @@
 
 	xtrabackup_destroy_datasinks();
 
-<<<<<<< HEAD
-	if (wait_throttle)
-		os_event_destroy(wait_throttle);
-=======
 	if (wait_throttle) {
 		/* wait for io_watching_thread completion */
 		while (io_watching_thread_running) {
 			os_thread_sleep(1000000);
 		}
-		os_event_free(wait_throttle);
+		os_event_destroy(wait_throttle);
 		wait_throttle = NULL;
 	}
->>>>>>> eeb25f28
 
 	msg("xtrabackup: Transaction log of lsn (" LSN_PF ") to (" LSN_PF
 	    ") was copied.\n", checkpoint_lsn_start, log_copy_scanned_lsn);
