--- conflicted
+++ resolved
@@ -1245,7 +1245,6 @@
 #else
      "colon (:)"
 #endif
-<<<<<<< HEAD
      ", in this case they are used in a round-robin fashion.",
      (G_PTR *)&opt_mysql_tmpdir, (G_PTR *)&opt_mysql_tmpdir, 0, GET_STR,
      REQUIRED_ARG, 0, 0, 0, 0, 0, 0},
@@ -1353,8 +1352,10 @@
     {"innodb_max_dirty_pages_pct", OPT_INNODB_MAX_DIRTY_PAGES_PCT,
      "Percentage of dirty pages allowed in bufferpool.",
      (G_PTR *)&srv_max_buf_pool_modified_pct,
-     (G_PTR *)&srv_max_buf_pool_modified_pct, 0, GET_ULONG, REQUIRED_ARG, 90, 0,
-     100, 0, 0, 0},
+     (G_PTR *)&srv_max_buf_pool_modified_pct, 0, GET_DOUBLE, REQUIRED_ARG,
+     (longlong)getopt_double2ulonglong(75),
+     (longlong)getopt_double2ulonglong(0), getopt_double2ulonglong(100), 0, 0,
+     0},
     {"innodb_open_files", OPT_INNODB_OPEN_FILES,
      "How many files at the maximum InnoDB keeps open at the same time.",
      (G_PTR *)&innobase_open_files, (G_PTR *)&innobase_open_files, 0, GET_LONG,
@@ -1380,152 +1381,6 @@
      (G_PTR *)&innobase_buffer_pool_filename,
      (G_PTR *)&innobase_buffer_pool_filename, 0, GET_STR, REQUIRED_ARG, 0, 0, 0,
      0, 0, 0},
-=======
-   ", in this case they are used in a round-robin fashion.",
-   (G_PTR*) &opt_mysql_tmpdir,
-   (G_PTR*) &opt_mysql_tmpdir, 0, GET_STR, REQUIRED_ARG, 0, 0, 0, 0, 0, 0},
-  {"parallel", OPT_XTRA_PARALLEL,
-   "Number of threads to use for parallel datafiles transfer. "
-   "The default value is 1.",
-   (G_PTR*) &xtrabackup_parallel, (G_PTR*) &xtrabackup_parallel, 0, GET_INT,
-   REQUIRED_ARG, 1, 1, INT_MAX, 0, 0, 0},
-
-   {"log", OPT_LOG, "Ignored option for MySQL option compatibility",
-   (G_PTR*) &log_ignored_opt, (G_PTR*) &log_ignored_opt, 0,
-   GET_STR, OPT_ARG, 0, 0, 0, 0, 0, 0},
-
-   {"log_bin", OPT_LOG, "Base name for the log sequence",
-   &opt_log_bin, &opt_log_bin, 0, GET_STR_ALLOC, OPT_ARG, 0, 0, 0, 0, 0, 0},
-
-   {"innodb", OPT_INNODB, "Ignored option for MySQL option compatibility",
-   (G_PTR*) &innobase_ignored_opt, (G_PTR*) &innobase_ignored_opt, 0,
-   GET_STR, OPT_ARG, 0, 0, 0, 0, 0, 0},
-
-  {"innodb_adaptive_hash_index", OPT_INNODB_ADAPTIVE_HASH_INDEX,
-   "Enable InnoDB adaptive hash index (enabled by default).  "
-   "Disable with --skip-innodb-adaptive-hash-index.",
-   (G_PTR*) &innobase_adaptive_hash_index,
-   (G_PTR*) &innobase_adaptive_hash_index,
-   0, GET_BOOL, NO_ARG, 1, 0, 0, 0, 0, 0},
-  {"innodb_autoextend_increment", OPT_INNODB_AUTOEXTEND_INCREMENT,
-   "Data file autoextend increment in megabytes",
-   (G_PTR*) &sys_tablespace_auto_extend_increment,
-   (G_PTR*) &sys_tablespace_auto_extend_increment,
-   0, GET_ULONG, REQUIRED_ARG, 8L, 1L, 1000L, 0, 1L, 0},
-  {"innodb_buffer_pool_size", OPT_INNODB_BUFFER_POOL_SIZE,
-   "The size of the memory buffer InnoDB uses to cache data and indexes of its tables.",
-   (G_PTR*) &innobase_buffer_pool_size, (G_PTR*) &innobase_buffer_pool_size, 0,
-   GET_LL, REQUIRED_ARG, 8*1024*1024L, 1024*1024L, LLONG_MAX, 0,
-   1024*1024L, 0},
-  {"innodb_checksums", OPT_INNODB_CHECKSUMS, "Enable InnoDB checksums validation (enabled by default). \
-Disable with --skip-innodb-checksums.", (G_PTR*) &innobase_use_checksums,
-   (G_PTR*) &innobase_use_checksums, 0, GET_BOOL, NO_ARG, 1, 0, 0, 0, 0, 0},
-  {"innodb_data_file_path", OPT_INNODB_DATA_FILE_PATH,
-   "Path to individual files and their sizes.", &innobase_data_file_path,
-   &innobase_data_file_path, 0, GET_STR_ALLOC, REQUIRED_ARG, 0, 0, 0, 0, 0, 0},
-  {"innodb_data_home_dir", OPT_INNODB_DATA_HOME_DIR,
-   "The common part for InnoDB table spaces.", &innobase_data_home_dir,
-   &innobase_data_home_dir, 0, GET_STR_ALLOC, REQUIRED_ARG, 0, 0, 0, 0, 0, 0},
-  {"innodb_doublewrite", OPT_INNODB_DOUBLEWRITE, "Enable InnoDB doublewrite buffer (enabled by default). \
-Disable with --skip-innodb-doublewrite.", (G_PTR*) &innobase_use_doublewrite,
-   (G_PTR*) &innobase_use_doublewrite, 0, GET_BOOL, NO_ARG, 1, 0, 0, 0, 0, 0},
-  {"innodb_io_capacity", OPT_INNODB_IO_CAPACITY,
-   "Number of IOPs the server can do. Tunes the background IO rate",
-   (G_PTR*) &srv_io_capacity, (G_PTR*) &srv_io_capacity,
-   0, GET_ULONG, OPT_ARG, 200, 100, ~0UL, 0, 0, 0},
-  {"innodb_file_io_threads", OPT_INNODB_FILE_IO_THREADS,
-   "Number of file I/O threads in InnoDB.", (G_PTR*) &innobase_file_io_threads,
-   (G_PTR*) &innobase_file_io_threads, 0, GET_LONG, REQUIRED_ARG, 4, 4, 64, 0,
-   1, 0},
-  {"innodb_read_io_threads", OPT_INNODB_READ_IO_THREADS,
-   "Number of background read I/O threads in InnoDB.", (G_PTR*) &innobase_read_io_threads,
-   (G_PTR*) &innobase_read_io_threads, 0, GET_LONG, REQUIRED_ARG, 4, 1, 64, 0,
-   1, 0},
-  {"innodb_write_io_threads", OPT_INNODB_WRITE_IO_THREADS,
-   "Number of background write I/O threads in InnoDB.", (G_PTR*) &innobase_write_io_threads,
-   (G_PTR*) &innobase_write_io_threads, 0, GET_LONG, REQUIRED_ARG, 4, 1, 64, 0,
-   1, 0},
-  {"innodb_file_per_table", OPT_INNODB_FILE_PER_TABLE,
-   "Stores each InnoDB table to an .ibd file in the database dir.",
-   (G_PTR*) &innobase_file_per_table,
-   (G_PTR*) &innobase_file_per_table, 0, GET_BOOL, NO_ARG,
-   FALSE, 0, 0, 0, 0, 0},
-  {"innodb_flush_log_at_trx_commit", OPT_INNODB_FLUSH_LOG_AT_TRX_COMMIT,
-   "Set to 0 (write and flush once per second), 1 (write and flush at each commit) or 2 (write at commit, flush once per second).",
-   (G_PTR*) &srv_flush_log_at_trx_commit,
-   (G_PTR*) &srv_flush_log_at_trx_commit,
-   0, GET_ULONG, OPT_ARG,  1, 0, 2, 0, 0, 0},
-  {"innodb_flush_method", OPT_INNODB_FLUSH_METHOD,
-   "With which method to flush data.", (G_PTR*) &innobase_unix_file_flush_method,
-   (G_PTR*) &innobase_unix_file_flush_method, 0, GET_STR, REQUIRED_ARG, 0, 0, 0,
-   0, 0, 0},
-
-/* ####### Should we use this option? ####### */
-  {"innodb_force_recovery", OPT_INNODB_FORCE_RECOVERY,
-   "Helps to save your data in case the disk image of the database becomes corrupt.",
-   (G_PTR*) &innobase_force_recovery, (G_PTR*) &innobase_force_recovery, 0,
-   GET_LONG, REQUIRED_ARG, 0, 0, 6, 0, 1, 0},
-
-  {"innodb_log_arch_dir", OPT_INNODB_LOG_ARCH_DIR,
-   "Where full logs should be archived.", (G_PTR*) &innobase_log_arch_dir,
-   (G_PTR*) &innobase_log_arch_dir, 0, GET_STR, REQUIRED_ARG, 0, 0, 0, 0, 0, 0},
-  {"innodb_log_buffer_size", OPT_INNODB_LOG_BUFFER_SIZE,
-   "The size of the buffer which InnoDB uses to write log to the log files on disk.",
-   (G_PTR*) &innobase_log_buffer_size, (G_PTR*) &innobase_log_buffer_size, 0,
-   GET_LONG, REQUIRED_ARG, 16*1024*1024L, 256*1024L, LONG_MAX, 0, 1024, 0},
-  {"innodb_log_file_size", OPT_INNODB_LOG_FILE_SIZE,
-   "Size of each log file in a log group.",
-   (G_PTR*) &innobase_log_file_size, (G_PTR*) &innobase_log_file_size, 0,
-   GET_LL, REQUIRED_ARG, 48*1024*1024L, 1*1024*1024L, LLONG_MAX, 0,
-   1024*1024L, 0},
-  {"innodb_log_files_in_group", OPT_INNODB_LOG_FILES_IN_GROUP,
-   "Number of log files in the log group. InnoDB writes to the files in a "
-   "circular fashion. Value 3 is recommended here.",
-   &innobase_log_files_in_group, &innobase_log_files_in_group,
-   0, GET_LONG, REQUIRED_ARG, 2, 2, 100, 0, 1, 0},
-  {"innodb_log_group_home_dir", OPT_INNODB_LOG_GROUP_HOME_DIR,
-   "Path to InnoDB log files.", &srv_log_group_home_dir,
-   &srv_log_group_home_dir, 0, GET_STR_ALLOC, REQUIRED_ARG, 0, 0, 0, 0, 0, 0},
-  {"innodb_max_dirty_pages_pct", OPT_INNODB_MAX_DIRTY_PAGES_PCT,
-   "Percentage of dirty pages allowed in bufferpool.",
-   (G_PTR*) &srv_max_buf_pool_modified_pct,
-   (G_PTR*) &srv_max_buf_pool_modified_pct, 0, GET_DOUBLE, REQUIRED_ARG,
-   (longlong)getopt_double2ulonglong(75), (longlong)getopt_double2ulonglong(0),
-   getopt_double2ulonglong(100), 0, 0, 0},
-  {"innodb_open_files", OPT_INNODB_OPEN_FILES,
-   "How many files at the maximum InnoDB keeps open at the same time.",
-   (G_PTR*) &innobase_open_files, (G_PTR*) &innobase_open_files, 0,
-   GET_LONG, REQUIRED_ARG, 300L, 10L, LONG_MAX, 0, 1L, 0},
-  {"innodb_use_native_aio", OPT_INNODB_USE_NATIVE_AIO,
-   "Use native AIO if supported on this platform.",
-   (G_PTR*) &srv_use_native_aio,
-   (G_PTR*) &srv_use_native_aio, 0, GET_BOOL, NO_ARG,
-   FALSE, 0, 0, 0, 0, 0},
-  {"innodb_page_size", OPT_INNODB_PAGE_SIZE,
-   "The universal page size of the database.",
-   (G_PTR*) &innobase_page_size, (G_PTR*) &innobase_page_size, 0,
-   /* Use GET_LL to support numeric suffixes in 5.6 */
-   GET_LL, REQUIRED_ARG,
-   (1LL << 14), (1LL << 12), (1LL << UNIV_PAGE_SIZE_SHIFT_MAX), 0, 1L, 0},
-  {"innodb_log_block_size", OPT_INNODB_LOG_BLOCK_SIZE,
-  "The log block size of the transaction log file. "
-   "Changing for created log file is not supported. Use on your own risk!",
-   (G_PTR*) &innobase_log_block_size, (G_PTR*) &innobase_log_block_size, 0,
-   GET_ULONG, REQUIRED_ARG, 512, 512, 1 << UNIV_PAGE_SIZE_SHIFT_MAX, 0, 1L, 0},
-  {"innodb_fast_checksum", OPT_INNODB_FAST_CHECKSUM,
-   "Change the algorithm of checksum for the whole of datapage to 4-bytes word based.",
-   (G_PTR*) &innobase_fast_checksum,
-   (G_PTR*) &innobase_fast_checksum, 0, GET_BOOL, NO_ARG, 0, 0, 0, 0, 0, 0},
-  {"innodb_doublewrite_file", OPT_INNODB_DOUBLEWRITE_FILE,
-   "Path to special datafile for doublewrite buffer. (default is "": not used)",
-   (G_PTR*) &innobase_doublewrite_file, (G_PTR*) &innobase_doublewrite_file,
-   0, GET_STR, REQUIRED_ARG, 0, 0, 0, 0, 0, 0},
-  {"innodb_buffer_pool_filename", OPT_INNODB_BUFFER_POOL_FILENAME,
-   "Filename to/from which to dump/load the InnoDB buffer pool",
-   (G_PTR*) &innobase_buffer_pool_filename,
-   (G_PTR*) &innobase_buffer_pool_filename,
-   0, GET_STR, REQUIRED_ARG, 0, 0, 0, 0, 0, 0},
->>>>>>> 5265f42e
 
 #ifndef __WIN__
     {"debug-sync", OPT_XTRA_DEBUG_SYNC,
@@ -6414,7 +6269,6 @@
                                this table */
     FILE *file)                /*!< in: file to write to */
 {
-<<<<<<< HEAD
   byte row[sizeof(uint32_t)];
 
   /* Write the number of indexes in the table. */
@@ -6453,173 +6307,6 @@
   }
 
   return (ret);
-=======
-	int	i;
-	int	ho_error;
-	char	conf_file[FN_REFLEN];
-
-	char*	target_dir = NULL;
-	bool	prepare = false;
-
-	*argc_client = argc;
-	*argc_server = argc;
-	*argv_client = argv;
-	*argv_server = argv;
-
-	/* scan options for group and config file to load defaults from */
-	for (i = 1; i < argc; i++) {
-
-		char *optend = strcend(argv[i], '=');
-
-		if (strncmp(argv[i], "--defaults-group",
-			    optend - argv[i]) == 0) {
-			defaults_group = optend + 1;
-			append_defaults_group(defaults_group,
-				xb_server_default_groups,
-				array_elements(xb_server_default_groups));
-		}
-
-		if (strncmp(argv[i], "--login-path",
-			    optend - argv[i]) == 0) {
-			append_defaults_group(optend + 1,
-				xb_client_default_groups,
-				array_elements(xb_client_default_groups));
-		}
-
-		if (!strncmp(argv[i], "--prepare",
-			     optend - argv[i])) {
-			prepare = true;
-		}
-
-		if (!strncmp(argv[i], "--apply-log",
-			     optend - argv[i])) {
-			prepare = true;
-		}
-
-		if (!strncmp(argv[i], "--target-dir",
-			     optend - argv[i]) && *optend) {
-			target_dir = optend + 1;
-		}
-
-		if (!*optend && argv[i][0] != '-') {
-			target_dir = argv[i];
-		}
-	}
-
-	snprintf(conf_file, sizeof(conf_file), "my");
-
-	if (prepare && target_dir) {
-		snprintf(conf_file, sizeof(conf_file),
-			 "%s/backup-my.cnf", target_dir);
-	}
-	if (load_defaults(conf_file, xb_server_default_groups,
-			  argc_server, argv_server)) {
-		exit(EXIT_FAILURE);
-	}
-
-	print_param_str <<
-		"# This MySQL options file was generated by XtraBackup.\n"
-		"[" << defaults_group << "]\n";
-
-	/* We want xtrabackup to ignore unknown options, because it only
-	recognizes a small subset of server variables */
-	my_getopt_skip_unknown = TRUE;
-
-	/* Reset u_max_value for all options, as we don't want the
-	--maximum-... modifier to set the actual option values */
-	for (my_option *optp= xb_server_options; optp->name; optp++) {
-		optp->u_max_value = (G_PTR *) &global_max_value;
-	}
-
-	/* Throw a descriptive error if --defaults-file or --defaults-extra-file
-	is not the first command line argument */
-	for (int i = 2 ; i < argc ; i++) {
-		char *optend = strcend((argv)[i], '=');
-
-		if (optend - argv[i] == 15 &&
-                    !strncmp(argv[i], "--defaults-file", optend - argv[i])) {
-
-			msg("xtrabackup: Error: --defaults-file "
-			    "must be specified first on the command "
-			    "line\n");
-			exit(EXIT_FAILURE);
-		}
-                if (optend - argv[i] == 21 &&
-		    !strncmp(argv[i], "--defaults-extra-file",
-			     optend - argv[i])) {
-
-			msg("xtrabackup: Error: --defaults-extra-file "
-			    "must be specified first on the command "
-			    "line\n");
-			exit(EXIT_FAILURE);
-		}
-	}
-
-	if (*argc_server > 0
-	    && (ho_error=handle_options(argc_server, argv_server,
-					xb_server_options, xb_get_one_option)))
-		exit(ho_error);
-
-	msg("xtrabackup: recognized server arguments: %s\n",
-	    param_str.str().c_str());
-	param_str.str("");
-
-	if (load_defaults(conf_file, xb_client_default_groups,
-			  argc_client, argv_client)) {
-		exit(EXIT_FAILURE);
-	}
-
-	if (strcmp(base_name(my_progname), INNOBACKUPEX_BIN_NAME) == 0 &&
-	    *argc_client > 0) {
-		/* emulate innobackupex script */
-		innobackupex_mode = true;
-		if (!ibx_handle_options(argc_client, argv_client)) {
-			exit(EXIT_FAILURE);
-		}
-	}
-
-	if (*argc_client > 0
-	    && (ho_error=handle_options(argc_client, argv_client,
-					xb_client_options, xb_get_one_option)))
-		exit(ho_error);
-
-	msg("xtrabackup: recognized client arguments: %s\n",
-	    param_str.str().c_str());
-	param_str.clear();
-
-	/* Reject command line arguments that don't look like options, i.e. are
-	not of the form '-X' (single-character options) or '--option' (long
-	options) */
-	for (int i = 0 ; i < *argc_client ; i++) {
-		const char * const opt = (*argv_client)[i];
-
-		if (strncmp(opt, "--", 2) &&
-		    !(strlen(opt) == 2 && opt[0] == '-')) {
-			bool server_option = true;
-
-			for (int j = 0; j < *argc_server; j++) {
-				if (opt == (*argv_server)[j]) {
-					server_option = false;
-					break;
-				}
-			}
-
-			if (!server_option) {
-				msg("xtrabackup: Error:"
-				    " unknown argument: '%s'\n", opt);
-				exit(EXIT_FAILURE);
-			}
-		}
-	}
-
-	if (tty_password) {
-		opt_password = get_tty_password(NullS);
-	}
-
-	if (tty_transition_key) {
-		opt_transition_key = get_tty_password("Enter transition key: ");
-	}
->>>>>>> 5265f42e
 }
 
 /*********************************************************************/ /**
