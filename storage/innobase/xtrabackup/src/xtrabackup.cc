/******************************************************
XtraBackup: hot backup tool for InnoDB
(c) 2009-2016 Percona LLC and/or its affiliates
Originally Created 3/3/2009 Yasufumi Kinoshita
Written by Alexey Kopytov, Aleksandr Kuzminsky, Stewart Smith, Vadim Tkachenko,
Yasufumi Kinoshita, Ignacio Nin and Baron Schwartz.

This program is free software; you can redistribute it and/or modify
it under the terms of the GNU General Public License as published by
the Free Software Foundation; version 2 of the License.

This program is distributed in the hope that it will be useful,
but WITHOUT ANY WARRANTY; without even the implied warranty of
MERCHANTABILITY or FITNESS FOR A PARTICULAR PURPOSE.  See the
GNU General Public License for more details.

You should have received a copy of the GNU General Public License
along with this program; if not, write to the Free Software
Foundation, Inc., 51 Franklin Street, Fifth Floor, Boston, MA  02110-1301, USA

*******************************************************

This file incorporates work covered by the following copyright and
permission notice:

Copyright (c) 2000, 2011, MySQL AB & Innobase Oy. All Rights Reserved.

This program is free software; you can redistribute it and/or modify it under
the terms of the GNU General Public License as published by the Free Software
Foundation; version 2 of the License.

This program is distributed in the hope that it will be useful, but WITHOUT
ANY WARRANTY; without even the implied warranty of MERCHANTABILITY or FITNESS
FOR A PARTICULAR PURPOSE. See the GNU General Public License for more details.

You should have received a copy of the GNU General Public License along with
this program; if not, write to the Free Software Foundation, Inc., 59 Temple
Place, Suite 330, Boston, MA 02111-1307 USA

*******************************************************/

//#define XTRABACKUP_TARGET_IS_PLUGIN

#include <mysql_version.h>
#include <my_base.h>
#include <my_getopt.h>
#include <mysql_com.h>
#include <my_default.h>
#include <mysqld.h>
#include <sql_bitmap.h>

#include <signal.h>
#include <fcntl.h>
#include <string.h>

#ifdef __linux__
# include <sys/prctl.h>
#endif

#include <sys/resource.h>

#include <btr0sea.h>
#include <dict0priv.h>
#include <dict0stats.h>
#include <lock0lock.h>
#include <log0recv.h>
#include <row0mysql.h>
#include <row0quiesce.h>
#include <srv0start.h>
#include <buf0dblwr.h>
#include <my_aes.h>

#include <sstream>
#include <set>
#include <mysql.h>

#define G_PTR uchar*

#include "common.h"
#include "xtrabackup_version.h"
#include "datasink.h"

#include "xb_regex.h"
#include "fil_cur.h"
#include "write_filt.h"
#include "xtrabackup.h"
#include "ds_buffer.h"
#include "ds_tmpfile.h"
#include "xbstream.h"
#include "changed_page_bitmap.h"
#include "read_filt.h"
#include "wsrep.h"
#include "innobackupex.h"
#include "backup_mysql.h"
#include "backup_copy.h"
#include "backup_mysql.h"
#include "keyring.h"
#include "xb0xb.h"

/* TODO: replace with appropriate macros used in InnoDB 5.6 */
#define PAGE_ZIP_MIN_SIZE_SHIFT	10
#define DICT_TF_ZSSIZE_SHIFT	1
#define DICT_TF_FORMAT_ZIP	1
#define DICT_TF_FORMAT_SHIFT		5

int sys_var_init();

my_bool innodb_inited= 0;


/* This tablespace name is reserved by InnoDB in order to explicitly
create a file_per_table tablespace for the table. */
const char reserved_file_per_table_space_name[] = "innodb_file_per_table";

/* This tablespace name is reserved by InnoDB for the system tablespace
which uses space_id 0 and stores extra types of system pages like UNDO
and doublewrite. */
const char reserved_system_space_name[] = "innodb_system";

/* This tablespace name is reserved by InnoDB for the predefined temporary
tablespace. */
const char reserved_temporary_space_name[] = "innodb_temporary";

/* === xtrabackup specific options === */
char xtrabackup_real_target_dir[FN_REFLEN] = "./xtrabackup_backupfiles/";
char *xtrabackup_target_dir= xtrabackup_real_target_dir;
my_bool xtrabackup_version = FALSE;
my_bool xtrabackup_backup = FALSE;
my_bool xtrabackup_stats = FALSE;
my_bool xtrabackup_prepare = FALSE;
my_bool xtrabackup_copy_back = FALSE;
my_bool xtrabackup_move_back = FALSE;
my_bool xtrabackup_decrypt_decompress = FALSE;
my_bool xtrabackup_print_param = FALSE;

my_bool xtrabackup_export = FALSE;
my_bool xtrabackup_apply_log_only = FALSE;

longlong xtrabackup_use_memory = 100*1024*1024L;
my_bool xtrabackup_create_ib_logfile = FALSE;

long xtrabackup_throttle = 0; /* 0:unlimited */
lint io_ticket;
os_event_t wait_throttle = NULL;
os_event_t log_copying_stop = NULL;

char *xtrabackup_incremental = NULL;
lsn_t incremental_lsn;
lsn_t incremental_to_lsn;
lsn_t incremental_last_lsn;
xb_page_bitmap *changed_page_bitmap = NULL;

char *xtrabackup_incremental_basedir = NULL; /* for --backup */
char *xtrabackup_extra_lsndir = NULL; /* for --backup with --extra-lsndir */
char *xtrabackup_incremental_dir = NULL; /* for --prepare */

lsn_t xtrabackup_archived_to_lsn = 0; /* for --archived-to-lsn */

char *xtrabackup_tables = NULL;

/* List of regular expressions for filtering */
typedef struct xb_regex_list_node_struct xb_regex_list_node_t;
struct xb_regex_list_node_struct {
	UT_LIST_NODE_T(xb_regex_list_node_t)	regex_list;
	xb_regex_t				regex;
};
static UT_LIST_BASE_NODE_T(xb_regex_list_node_t) regex_list;

static xb_regmatch_t tables_regmatch[1];

char *xtrabackup_tables_file = NULL;
static hash_table_t* tables_hash = NULL;

char *xtrabackup_databases = NULL;
char *xtrabackup_databases_file = NULL;
static hash_table_t* databases_hash = NULL;

static hash_table_t* inc_dir_tables_hash;

struct xb_filter_entry_struct{
	char*		name;
	ibool		has_tables;
	hash_node_t	name_hash;
};
typedef struct xb_filter_entry_struct	xb_filter_entry_t;

static ulint		thread_nr[SRV_MAX_N_IO_THREADS + 6];
static os_thread_id_t	thread_ids[SRV_MAX_N_IO_THREADS + 6];

lsn_t checkpoint_lsn_start;
lsn_t checkpoint_no_start;
lsn_t log_copy_scanned_lsn;
ibool log_copying = TRUE;
ibool log_copying_running = FALSE;
ibool io_watching_thread_running = FALSE;

ibool xtrabackup_logfile_is_renamed = FALSE;

int xtrabackup_parallel;

char *xtrabackup_stream_str = NULL;
xb_stream_fmt_t xtrabackup_stream_fmt = XB_STREAM_FMT_NONE;
ibool xtrabackup_stream = FALSE;

const char *xtrabackup_compress_alg = NULL;
ibool xtrabackup_compress = FALSE;
uint xtrabackup_compress_threads;
ulonglong xtrabackup_compress_chunk_size = 0;

const char *xtrabackup_encrypt_algo_names[] =
{ "NONE", "AES128", "AES192", "AES256", NullS};
TYPELIB xtrabackup_encrypt_algo_typelib=
{array_elements(xtrabackup_encrypt_algo_names)-1,"",
	xtrabackup_encrypt_algo_names, NULL};

ibool xtrabackup_encrypt = FALSE;
ulong xtrabackup_encrypt_algo;
char *xtrabackup_encrypt_key = NULL;
char *xtrabackup_encrypt_key_file = NULL;
uint xtrabackup_encrypt_threads;
ulonglong xtrabackup_encrypt_chunk_size = 0;

ulint xtrabackup_rebuild_threads = 1;

/* sleep interval beetween log copy iterations in log copying thread
in milliseconds (default is 1 second) */
ulint xtrabackup_log_copy_interval = 1000;

/* Ignored option (--log) for MySQL option compatibility */
char*	log_ignored_opt				= NULL;

/* === metadata of backup === */
#define XTRABACKUP_METADATA_FILENAME "xtrabackup_checkpoints"
char metadata_type[30] = ""; /*[full-backuped|log-applied|
			     full-prepared|incremental]*/
lsn_t metadata_from_lsn = 0;
lsn_t metadata_to_lsn = 0;
lsn_t metadata_last_lsn = 0;

#define XB_LOG_FILENAME "xtrabackup_logfile"

ds_file_t	*dst_log_file = NULL;

static char mysql_data_home_buff[2];

const char *defaults_group = "mysqld";

/* === static parameters in ha_innodb.cc */

#define HA_INNOBASE_ROWS_IN_TABLE 10000 /* to get optimization right */
#define HA_INNOBASE_RANGE_COUNT	  100

ulong 	innobase_large_page_size = 0;

/* The default values for the following, type long or longlong, start-up
parameters are declared in mysqld.cc: */

long innobase_buffer_pool_awe_mem_mb = 0;
long innobase_file_io_threads = 4;
long innobase_read_io_threads = 4;
long innobase_write_io_threads = 4;
long innobase_force_recovery = 0;
long innobase_log_buffer_size = 1024*1024L;
long innobase_log_files_in_group = 2;
long innobase_open_files = 300L;

longlong innobase_page_size = (1LL << 14); /* 16KB */
static ulong innobase_log_block_size = 512;
my_bool innobase_fast_checksum = FALSE;
char*	innobase_doublewrite_file = NULL;
char*	innobase_buffer_pool_filename = NULL;

longlong innobase_buffer_pool_size = 8*1024*1024L;
longlong innobase_log_file_size = 48*1024*1024L;

/* The default values for the following char* start-up parameters
are determined in innobase_init below: */

char*	innobase_ignored_opt			= NULL;
char*	innobase_data_home_dir			= NULL;
char*   innobase_data_file_path                 = NULL;
char*   innobase_temp_data_file_path            = NULL;
char*	innobase_log_arch_dir			= NULL;/* unused */
/* The following has a misleading name: starting from 4.0.5, this also
affects Windows: */
char*	innobase_unix_file_flush_method		= NULL;

/* Below we have boolean-valued start-up parameters, and their default
values */

ulong	innobase_fast_shutdown			= 1;
my_bool innobase_log_archive			= FALSE;/* unused */
my_bool innobase_use_doublewrite    = TRUE;
my_bool innobase_use_checksums      = TRUE;
my_bool innobase_use_large_pages    = FALSE;
my_bool	innobase_file_per_table			= FALSE;
my_bool innobase_locks_unsafe_for_binlog        = FALSE;
my_bool innobase_rollback_on_timeout		= FALSE;
my_bool innobase_create_status_file		= FALSE;
my_bool innobase_adaptive_hash_index		= TRUE;

static char *internal_innobase_data_file_path	= NULL;

char*	xb_keyring_file_data			= NULL;

/* The following counter is used to convey information to InnoDB
about server activity: in selects it is not sensible to call
srv_active_wake_master_thread after each fetch or search, we only do
it every INNOBASE_WAKE_INTERVAL'th step. */

#define INNOBASE_WAKE_INTERVAL	32
ulong	innobase_active_counter	= 0;

ibool srv_compact_backup = FALSE;
ibool srv_rebuild_indexes = FALSE;

static char *xtrabackup_debug_sync = NULL;

my_bool xtrabackup_compact = FALSE;
my_bool xtrabackup_rebuild_indexes = FALSE;

my_bool xtrabackup_incremental_force_scan = FALSE;

/* The flushed lsn which is read from data files */
lsn_t	min_flushed_lsn= 0;
lsn_t	max_flushed_lsn= 0;

/* The size of archived log file */
size_t xtrabackup_arch_file_size = 0ULL;
/* The minimal LSN of found archived log files */
lsn_t xtrabackup_arch_first_file_lsn = 0ULL;
/* The maximum LSN of found archived log files */
lsn_t xtrabackup_arch_last_file_lsn = 0ULL;

ulong xb_open_files_limit= 0;
my_bool xb_close_files= FALSE;

/* Datasinks */
ds_ctxt_t       *ds_data     = NULL;
ds_ctxt_t       *ds_meta     = NULL;
ds_ctxt_t       *ds_redo     = NULL;

static bool	innobackupex_mode = false;

static long	innobase_log_files_in_group_save;
static char	*srv_log_group_home_dir_save;
static longlong	innobase_log_file_size_save;

/* set true if corresponding variable set as option config file or 
command argument */
bool innodb_log_checksum_algorithm_specified = false;

/* String buffer used by --print-param to accumulate server options as they are
parsed from the defaults file */
static std::ostringstream print_param_str;

/* Set of specified parameters */
std::set<std::string> param_set;

static ulonglong global_max_value;

extern "C" void handle_fatal_signal(int sig);

my_bool opt_galera_info = FALSE;
my_bool opt_slave_info = FALSE;
my_bool opt_no_lock = FALSE;
my_bool opt_safe_slave_backup = FALSE;
my_bool opt_rsync = FALSE;
my_bool opt_force_non_empty_dirs = FALSE;
my_bool opt_noversioncheck = FALSE;
my_bool opt_no_backup_locks = FALSE;
my_bool opt_decompress = FALSE;

static const char *binlog_info_values[] = {"off", "lockless", "on", "auto",
					   NullS};
static TYPELIB binlog_info_typelib = {array_elements(binlog_info_values)-1, "",
				      binlog_info_values, NULL};
ulong opt_binlog_info;

char *opt_incremental_history_name = NULL;
char *opt_incremental_history_uuid = NULL;

char *opt_user = NULL;
char *opt_password = NULL;
char *opt_host = NULL;
char *opt_defaults_group = NULL;
char *opt_socket = NULL;
uint opt_port = 0;
char *opt_login_path = NULL;
char *opt_log_bin = NULL;

const char *query_type_names[] = { "ALL", "UPDATE", "SELECT", NullS};

TYPELIB query_type_typelib= {array_elements(query_type_names) - 1, "",
	query_type_names, NULL};

ulong opt_lock_wait_query_type;
ulong opt_kill_long_query_type;

ulong opt_decrypt_algo = 0;

uint opt_kill_long_queries_timeout = 0;
uint opt_lock_wait_timeout = 0;
uint opt_lock_wait_threshold = 0;
uint opt_debug_sleep_before_unlock = 0;
uint opt_safe_slave_backup_timeout = 0;

const char *opt_history = NULL;
my_bool opt_decrypt = FALSE;

#if defined(HAVE_OPENSSL)
my_bool opt_ssl_verify_server_cert = FALSE;
#if !defined(HAVE_YASSL)
char *opt_server_public_key = NULL;
#endif
#endif

/* Whether xtrabackup_binlog_info should be created on recovery */
static bool recover_binlog_info;

/* Redo log format version */
ulint redo_log_version = REDO_LOG_V1;

/* New server-id to encrypt tablespace keys for */
ulint opt_encrypt_server_id = 0;
bool opt_encrypt_for_server_id_specified = false;

/* Simple datasink creation tracking...add datasinks in the reverse order you
want them destroyed. */
#define XTRABACKUP_MAX_DATASINKS	10
static	ds_ctxt_t	*datasinks[XTRABACKUP_MAX_DATASINKS];
static	uint		actual_datasinks = 0;
static inline
void
xtrabackup_add_datasink(ds_ctxt_t *ds)
{
	xb_ad(actual_datasinks < XTRABACKUP_MAX_DATASINKS);
	datasinks[actual_datasinks] = ds; actual_datasinks++;
}

/* ======== Datafiles iterator ======== */
datafiles_iter_t *
datafiles_iter_new(fil_system_t *f_system)
{
	datafiles_iter_t *it;

	it = static_cast<datafiles_iter_t *>
		(ut_malloc_nokey(sizeof(datafiles_iter_t)));
	mutex_create(LATCH_ID_XTRA_DATAFILES_ITER_MUTEX, &it->mutex);

	it->system = f_system;
	it->space = NULL;
	it->node = NULL;
	it->started = FALSE;

	return it;
}

fil_node_t *
datafiles_iter_next(datafiles_iter_t *it)
{
	fil_node_t *new_node;

	mutex_enter(&it->mutex);

	if (it->node == NULL) {
		if (it->started)
			goto end;
		it->started = TRUE;
	} else {
		it->node = UT_LIST_GET_NEXT(chain, it->node);
		if (it->node != NULL)
			goto end;
	}

	it->space = (it->space == NULL) ?
		UT_LIST_GET_FIRST(it->system->space_list) :
		UT_LIST_GET_NEXT(space_list, it->space);

	while (it->space != NULL &&
	       (it->space->purpose != FIL_TYPE_TABLESPACE ||
		UT_LIST_GET_LEN(it->space->chain) == 0))
		it->space = UT_LIST_GET_NEXT(space_list, it->space);
	if (it->space == NULL)
		goto end;

	it->node = UT_LIST_GET_FIRST(it->space->chain);

end:
	new_node = it->node;
	mutex_exit(&it->mutex);

	return new_node;
}

void
datafiles_iter_free(datafiles_iter_t *it)
{
	mutex_free(&it->mutex);
	ut_free(it);
}

/* ======== Date copying thread context ======== */

typedef struct {
	datafiles_iter_t 	*it;
	uint			num;
	uint			*count;
	ib_mutex_t		*count_mutex;
	os_thread_id_t		id;
} data_thread_ctxt_t;

/* ======== for option and variables ======== */

enum options_xtrabackup
{
  OPT_XTRA_TARGET_DIR = 1000,     /* make sure it is larger
                                     than OPT_MAX_CLIENT_OPTION */
  OPT_XTRA_BACKUP,
  OPT_XTRA_STATS,
  OPT_XTRA_PREPARE,
  OPT_XTRA_EXPORT,
  OPT_XTRA_APPLY_LOG_ONLY,
  OPT_XTRA_PRINT_PARAM,
  OPT_XTRA_USE_MEMORY,
  OPT_XTRA_THROTTLE,
  OPT_XTRA_LOG_COPY_INTERVAL,
  OPT_XTRA_INCREMENTAL,
  OPT_XTRA_INCREMENTAL_BASEDIR,
  OPT_XTRA_EXTRA_LSNDIR,
  OPT_XTRA_INCREMENTAL_DIR,
  OPT_XTRA_ARCHIVED_TO_LSN,
  OPT_XTRA_TABLES,
  OPT_XTRA_TABLES_FILE,
  OPT_XTRA_DATABASES,
  OPT_XTRA_DATABASES_FILE,
  OPT_XTRA_CREATE_IB_LOGFILE,
  OPT_XTRA_PARALLEL,
  OPT_XTRA_STREAM,
  OPT_XTRA_COMPRESS,
  OPT_XTRA_COMPRESS_THREADS,
  OPT_XTRA_COMPRESS_CHUNK_SIZE,
  OPT_XTRA_ENCRYPT,
  OPT_XTRA_ENCRYPT_KEY,
  OPT_XTRA_ENCRYPT_KEY_FILE,
  OPT_XTRA_ENCRYPT_THREADS,
  OPT_XTRA_ENCRYPT_CHUNK_SIZE,
  OPT_XTRA_SERVER_ID,
  OPT_XTRA_ENCRYPT_FOR_SERVER_ID,
  OPT_LOG,
  OPT_INNODB,
  OPT_INNODB_CHECKSUMS,
  OPT_INNODB_DATA_FILE_PATH,
  OPT_INNODB_DATA_HOME_DIR,
  OPT_INNODB_ADAPTIVE_HASH_INDEX,
  OPT_INNODB_DOUBLEWRITE,
  OPT_INNODB_FAST_SHUTDOWN,
  OPT_INNODB_FILE_PER_TABLE,
  OPT_INNODB_FLUSH_LOG_AT_TRX_COMMIT,
  OPT_INNODB_FLUSH_METHOD,
  OPT_INNODB_LOCKS_UNSAFE_FOR_BINLOG,
  OPT_INNODB_LOG_ARCH_DIR,
  OPT_INNODB_LOG_ARCHIVE,
  OPT_INNODB_LOG_GROUP_HOME_DIR,
  OPT_INNODB_MAX_DIRTY_PAGES_PCT,
  OPT_INNODB_MAX_PURGE_LAG,
  OPT_INNODB_ROLLBACK_ON_TIMEOUT,
  OPT_INNODB_STATUS_FILE,
  OPT_INNODB_ADDITIONAL_MEM_POOL_SIZE,
  OPT_INNODB_AUTOEXTEND_INCREMENT,
  OPT_INNODB_BUFFER_POOL_SIZE,
  OPT_INNODB_COMMIT_CONCURRENCY,
  OPT_INNODB_CONCURRENCY_TICKETS,
  OPT_INNODB_FILE_IO_THREADS,
  OPT_INNODB_IO_CAPACITY,
  OPT_INNODB_READ_IO_THREADS,
  OPT_INNODB_WRITE_IO_THREADS,
  OPT_INNODB_USE_NATIVE_AIO,
  OPT_INNODB_PAGE_SIZE,
  OPT_INNODB_LOG_BLOCK_SIZE,
  OPT_INNODB_FAST_CHECKSUM,
  OPT_INNODB_EXTRA_UNDOSLOTS,
  OPT_INNODB_DOUBLEWRITE_FILE,
  OPT_INNODB_BUFFER_POOL_FILENAME,
  OPT_INNODB_FORCE_RECOVERY,
  OPT_INNODB_LOCK_WAIT_TIMEOUT,
  OPT_INNODB_LOG_BUFFER_SIZE,
  OPT_INNODB_LOG_FILE_SIZE,
  OPT_INNODB_LOG_FILES_IN_GROUP,
  OPT_INNODB_MIRRORED_LOG_GROUPS,
  OPT_INNODB_OPEN_FILES,
  OPT_INNODB_SYNC_SPIN_LOOPS,
  OPT_INNODB_THREAD_CONCURRENCY,
  OPT_INNODB_THREAD_SLEEP_DELAY,
  OPT_XTRA_DEBUG_SYNC,
  OPT_XTRA_COMPACT,
  OPT_XTRA_REBUILD_INDEXES,
  OPT_XTRA_REBUILD_THREADS,
  OPT_INNODB_CHECKSUM_ALGORITHM,
  OPT_INNODB_UNDO_DIRECTORY,
  OPT_INNODB_UNDO_TABLESPACES,
  OPT_INNODB_LOG_CHECKSUM_ALGORITHM,
  OPT_XTRA_INCREMENTAL_FORCE_SCAN,
  OPT_DEFAULTS_GROUP,
  OPT_OPEN_FILES_LIMIT,
  OPT_CLOSE_FILES,
  OPT_CORE_FILE,

  OPT_COPY_BACK,
  OPT_MOVE_BACK,
  OPT_GALERA_INFO,
  OPT_SLAVE_INFO,
  OPT_NO_LOCK,
  OPT_SAFE_SLAVE_BACKUP,
  OPT_RSYNC,
  OPT_FORCE_NON_EMPTY_DIRS,
  OPT_NO_VERSION_CHECK,
  OPT_NO_BACKUP_LOCKS,
  OPT_DECOMPRESS,
  OPT_USER,
  OPT_HOST,
  OPT_PORT,
  OPT_PASSWORD,
  OPT_SOCKET,
  OPT_INCREMENTAL_HISTORY_NAME,
  OPT_INCREMENTAL_HISTORY_UUID,
  OPT_DECRYPT,
  OPT_LOCK_WAIT_QUERY_TYPE,
  OPT_KILL_LONG_QUERY_TYPE,
  OPT_HISTORY,
  OPT_KILL_LONG_QUERIES_TIMEOUT,
  OPT_LOCK_WAIT_TIMEOUT,
  OPT_LOCK_WAIT_THRESHOLD,
  OPT_DEBUG_SLEEP_BEFORE_UNLOCK,
  OPT_SAFE_SLAVE_BACKUP_TIMEOUT,
  OPT_BINLOG_INFO,
<<<<<<< HEAD
  OPT_REDO_LOG_VERSION,
  OPT_KEYRING_FILE_DATA
=======
  OPT_XB_SECURE_AUTH,

  OPT_SSL_SSL,
  OPT_SSL_VERIFY_SERVER_CERT,
  OPT_SERVER_PUBLIC_KEY,

>>>>>>> 32ababf4
};

struct my_option xb_long_options[] =
{
  {"version", 'v', "print xtrabackup version information",
   (G_PTR *) &xtrabackup_version, (G_PTR *) &xtrabackup_version, 0, GET_BOOL,
   NO_ARG, 0, 0, 0, 0, 0, 0},
  {"target-dir", OPT_XTRA_TARGET_DIR, "destination directory", (G_PTR*) &xtrabackup_target_dir,
   (G_PTR*) &xtrabackup_target_dir, 0, GET_STR, REQUIRED_ARG, 0, 0, 0, 0, 0, 0},
  {"backup", OPT_XTRA_BACKUP, "take backup to target-dir",
   (G_PTR*) &xtrabackup_backup, (G_PTR*) &xtrabackup_backup,
   0, GET_BOOL, NO_ARG, 0, 0, 0, 0, 0, 0},
  {"stats", OPT_XTRA_STATS, "calc statistic of datadir (offline mysqld is recommended)",
   (G_PTR*) &xtrabackup_stats, (G_PTR*) &xtrabackup_stats,
   0, GET_BOOL, NO_ARG, 0, 0, 0, 0, 0, 0},
  {"prepare", OPT_XTRA_PREPARE, "prepare a backup for starting mysql server on the backup.",
   (G_PTR*) &xtrabackup_prepare, (G_PTR*) &xtrabackup_prepare,
   0, GET_BOOL, NO_ARG, 0, 0, 0, 0, 0, 0},
  {"export", OPT_XTRA_EXPORT, "create files to import to another database when prepare.",
   (G_PTR*) &xtrabackup_export, (G_PTR*) &xtrabackup_export,
   0, GET_BOOL, NO_ARG, 0, 0, 0, 0, 0, 0},
  {"apply-log-only", OPT_XTRA_APPLY_LOG_ONLY,
   "stop recovery process not to progress LSN after applying log when prepare.",
   (G_PTR*) &xtrabackup_apply_log_only, (G_PTR*) &xtrabackup_apply_log_only,
   0, GET_BOOL, NO_ARG, 0, 0, 0, 0, 0, 0},
  {"print-param", OPT_XTRA_PRINT_PARAM, "print parameter of mysqld needed for copyback.",
   (G_PTR*) &xtrabackup_print_param, (G_PTR*) &xtrabackup_print_param,
   0, GET_BOOL, NO_ARG, 0, 0, 0, 0, 0, 0},
  {"use-memory", OPT_XTRA_USE_MEMORY, "The value is used instead of buffer_pool_size",
   (G_PTR*) &xtrabackup_use_memory, (G_PTR*) &xtrabackup_use_memory,
   0, GET_LL, REQUIRED_ARG, 100*1024*1024L, 1024*1024L, LLONG_MAX, 0,
   1024*1024L, 0},
  {"throttle", OPT_XTRA_THROTTLE, "limit count of IO operations (pairs of read&write) per second to IOS values (for '--backup')",
   (G_PTR*) &xtrabackup_throttle, (G_PTR*) &xtrabackup_throttle,
   0, GET_LONG, REQUIRED_ARG, 0, 0, LONG_MAX, 0, 1, 0},
  {"log-copy-interval", OPT_XTRA_LOG_COPY_INTERVAL, "time interval between checks done by log copying thread in milliseconds (default is 1 second).",
   (G_PTR*) &xtrabackup_log_copy_interval, (G_PTR*) &xtrabackup_log_copy_interval,
   0, GET_LONG, REQUIRED_ARG, 1000, 0, LONG_MAX, 0, 1, 0},
  {"extra-lsndir", OPT_XTRA_EXTRA_LSNDIR, "(for --backup): save an extra copy of the xtrabackup_checkpoints file in this directory.",
   (G_PTR*) &xtrabackup_extra_lsndir, (G_PTR*) &xtrabackup_extra_lsndir,
   0, GET_STR, REQUIRED_ARG, 0, 0, 0, 0, 0, 0},
  {"incremental-lsn", OPT_XTRA_INCREMENTAL, "(for --backup): copy only .ibd pages newer than specified LSN 'high:low'. ##ATTENTION##: If a wrong LSN value is specified, it is impossible to diagnose this, causing the backup to be unusable. Be careful!",
   (G_PTR*) &xtrabackup_incremental, (G_PTR*) &xtrabackup_incremental,
   0, GET_STR, REQUIRED_ARG, 0, 0, 0, 0, 0, 0},
  {"incremental-basedir", OPT_XTRA_INCREMENTAL_BASEDIR, "(for --backup): copy only .ibd pages newer than backup at specified directory.",
   (G_PTR*) &xtrabackup_incremental_basedir, (G_PTR*) &xtrabackup_incremental_basedir,
   0, GET_STR, REQUIRED_ARG, 0, 0, 0, 0, 0, 0},
  {"incremental-dir", OPT_XTRA_INCREMENTAL_DIR, "(for --prepare): apply .delta files and logfile in the specified directory.",
   (G_PTR*) &xtrabackup_incremental_dir, (G_PTR*) &xtrabackup_incremental_dir,
   0, GET_STR, REQUIRED_ARG, 0, 0, 0, 0, 0, 0},
 {"to-archived-lsn", OPT_XTRA_ARCHIVED_TO_LSN,
   "Don't apply archived logs with bigger log sequence number.",
   (G_PTR*) &xtrabackup_archived_to_lsn, (G_PTR*) &xtrabackup_archived_to_lsn, 0,
   GET_LL, REQUIRED_ARG, 0, 0, LLONG_MAX, 0, 0, 0},
  {"tables", OPT_XTRA_TABLES, "filtering by regexp for table names.",
   (G_PTR*) &xtrabackup_tables, (G_PTR*) &xtrabackup_tables,
   0, GET_STR, REQUIRED_ARG, 0, 0, 0, 0, 0, 0},
  {"tables_file", OPT_XTRA_TABLES_FILE, "filtering by list of the exact database.table name in the file.",
   (G_PTR*) &xtrabackup_tables_file, (G_PTR*) &xtrabackup_tables_file,
   0, GET_STR, REQUIRED_ARG, 0, 0, 0, 0, 0, 0},
  {"databases", OPT_XTRA_DATABASES, "filtering by list of databases.",
   (G_PTR*) &xtrabackup_databases, (G_PTR*) &xtrabackup_databases,
   0, GET_STR, REQUIRED_ARG, 0, 0, 0, 0, 0, 0},
  {"databases_file", OPT_XTRA_TABLES_FILE,
   "filtering by list of databases in the file.",
   (G_PTR*) &xtrabackup_databases_file, (G_PTR*) &xtrabackup_databases_file,
   0, GET_STR, REQUIRED_ARG, 0, 0, 0, 0, 0, 0},
  {"create-ib-logfile", OPT_XTRA_CREATE_IB_LOGFILE, "** not work for now** creates ib_logfile* also after '--prepare'. ### If you want create ib_logfile*, only re-execute this command in same options. ###",
   (G_PTR*) &xtrabackup_create_ib_logfile, (G_PTR*) &xtrabackup_create_ib_logfile,
   0, GET_BOOL, NO_ARG, 0, 0, 0, 0, 0, 0},

  {"datadir", 'h', "Path to the database root.", (G_PTR*) &mysql_data_home,
   (G_PTR*) &mysql_data_home, 0, GET_STR, REQUIRED_ARG, 0, 0, 0, 0, 0, 0},
  {"tmpdir", 't',
   "Path for temporary files. Several paths may be specified, separated by a "
#if defined(__WIN__) || defined(OS2) || defined(__NETWARE__)
   "semicolon (;)"
#else
   "colon (:)"
#endif
   ", in this case they are used in a round-robin fashion.",
   (G_PTR*) &opt_mysql_tmpdir,
   (G_PTR*) &opt_mysql_tmpdir, 0, GET_STR, REQUIRED_ARG, 0, 0, 0, 0, 0, 0},
  {"parallel", OPT_XTRA_PARALLEL,
   "Number of threads to use for parallel datafiles transfer. Does not have "
   "any effect in the stream mode. The default value is 1.",
   (G_PTR*) &xtrabackup_parallel, (G_PTR*) &xtrabackup_parallel, 0, GET_INT,
   REQUIRED_ARG, 1, 1, INT_MAX, 0, 0, 0},

  {"stream", OPT_XTRA_STREAM, "Stream all backup files to the standard output "
   "in the specified format. Currently the only supported format is 'tar'.",
   (G_PTR*) &xtrabackup_stream_str, (G_PTR*) &xtrabackup_stream_str, 0, GET_STR,
   REQUIRED_ARG, 0, 0, 0, 0, 0, 0},

  {"compress", OPT_XTRA_COMPRESS, "Compress individual backup files using the "
   "specified compression algorithm. Currently the only supported algorithm "
   "is 'quicklz'. It is also the default algorithm, i.e. the one used when "
   "--compress is used without an argument.",
   (G_PTR*) &xtrabackup_compress_alg, (G_PTR*) &xtrabackup_compress_alg, 0,
   GET_STR, OPT_ARG, 0, 0, 0, 0, 0, 0},

  {"compress-threads", OPT_XTRA_COMPRESS_THREADS,
   "Number of threads for parallel data compression. The default value is 1.",
   (G_PTR*) &xtrabackup_compress_threads, (G_PTR*) &xtrabackup_compress_threads,
   0, GET_UINT, REQUIRED_ARG, 1, 1, UINT_MAX, 0, 0, 0},

  {"compress-chunk-size", OPT_XTRA_COMPRESS_CHUNK_SIZE,
   "Size of working buffer(s) for compression threads in bytes. The default value is 64K.",
   (G_PTR*) &xtrabackup_compress_chunk_size, (G_PTR*) &xtrabackup_compress_chunk_size,
   0, GET_ULL, REQUIRED_ARG, (1 << 16), 1024, ULLONG_MAX, 0, 0, 0},

  {"encrypt", OPT_XTRA_ENCRYPT, "Encrypt individual backup files using the "
   "specified encryption algorithm.",
   &xtrabackup_encrypt_algo, &xtrabackup_encrypt_algo,
   &xtrabackup_encrypt_algo_typelib, GET_ENUM, REQUIRED_ARG, 0, 0, 0, 0, 0, 0},

  {"encrypt-key", OPT_XTRA_ENCRYPT_KEY, "Encryption key to use.",
   (G_PTR*) &xtrabackup_encrypt_key, (G_PTR*) &xtrabackup_encrypt_key, 0,
   GET_STR_ALLOC, REQUIRED_ARG, 0, 0, 0, 0, 0, 0},

  {"encrypt-key-file", OPT_XTRA_ENCRYPT_KEY_FILE, "File which contains encryption key to use.",
   (G_PTR*) &xtrabackup_encrypt_key_file, (G_PTR*) &xtrabackup_encrypt_key_file, 0,
   GET_STR_ALLOC, REQUIRED_ARG, 0, 0, 0, 0, 0, 0},

  {"encrypt-threads", OPT_XTRA_ENCRYPT_THREADS,
   "Number of threads for parallel data encryption. The default value is 1.",
   (G_PTR*) &xtrabackup_encrypt_threads, (G_PTR*) &xtrabackup_encrypt_threads,
   0, GET_UINT, REQUIRED_ARG, 1, 1, UINT_MAX, 0, 0, 0},

  {"encrypt-chunk-size", OPT_XTRA_ENCRYPT_CHUNK_SIZE,
   "Size of working buffer(S) for encryption threads in bytes. The default value is 64K.",
   (G_PTR*) &xtrabackup_encrypt_chunk_size, (G_PTR*) &xtrabackup_encrypt_chunk_size,
   0, GET_ULL, REQUIRED_ARG, (1 << 16), 1024, ULLONG_MAX, 0, 0, 0},

   {"log", OPT_LOG, "Ignored option for MySQL option compatibility",
   (G_PTR*) &log_ignored_opt, (G_PTR*) &log_ignored_opt, 0,
   GET_STR, OPT_ARG, 0, 0, 0, 0, 0, 0},

   {"log_bin", OPT_LOG, "Base name for the log sequence",
   &opt_log_bin, &opt_log_bin, 0, GET_STR_ALLOC, OPT_ARG, 0, 0, 0, 0, 0, 0},

   {"innodb", OPT_INNODB, "Ignored option for MySQL option compatibility",
   (G_PTR*) &innobase_ignored_opt, (G_PTR*) &innobase_ignored_opt, 0,
   GET_STR, OPT_ARG, 0, 0, 0, 0, 0, 0},

  {"innodb_adaptive_hash_index", OPT_INNODB_ADAPTIVE_HASH_INDEX,
   "Enable InnoDB adaptive hash index (enabled by default).  "
   "Disable with --skip-innodb-adaptive-hash-index.",
   (G_PTR*) &innobase_adaptive_hash_index,
   (G_PTR*) &innobase_adaptive_hash_index,
   0, GET_BOOL, NO_ARG, 1, 0, 0, 0, 0, 0},
  {"innodb_autoextend_increment", OPT_INNODB_AUTOEXTEND_INCREMENT,
   "Data file autoextend increment in megabytes",
   (G_PTR*) &sys_tablespace_auto_extend_increment,
   (G_PTR*) &sys_tablespace_auto_extend_increment,
   0, GET_ULONG, REQUIRED_ARG, 8L, 1L, 1000L, 0, 1L, 0},
  {"innodb_buffer_pool_size", OPT_INNODB_BUFFER_POOL_SIZE,
   "The size of the memory buffer InnoDB uses to cache data and indexes of its tables.",
   (G_PTR*) &innobase_buffer_pool_size, (G_PTR*) &innobase_buffer_pool_size, 0,
   GET_LL, REQUIRED_ARG, 8*1024*1024L, 1024*1024L, LLONG_MAX, 0,
   1024*1024L, 0},
  {"innodb_checksums", OPT_INNODB_CHECKSUMS, "Enable InnoDB checksums validation (enabled by default). \
Disable with --skip-innodb-checksums.", (G_PTR*) &innobase_use_checksums,
   (G_PTR*) &innobase_use_checksums, 0, GET_BOOL, NO_ARG, 1, 0, 0, 0, 0, 0},
/*
  {"innodb_commit_concurrency", OPT_INNODB_COMMIT_CONCURRENCY,
   "Helps in performance tuning in heavily concurrent environments.",
   (G_PTR*) &srv_commit_concurrency, (G_PTR*) &srv_commit_concurrency,
   0, GET_ULONG, REQUIRED_ARG, 0, 0, 1000, 0, 1, 0},
*/
/*
  {"innodb_concurrency_tickets", OPT_INNODB_CONCURRENCY_TICKETS,
   "Number of times a thread is allowed to enter InnoDB within the same \
    SQL query after it has once got the ticket",
   (G_PTR*) &srv_n_free_tickets_to_enter,
   (G_PTR*) &srv_n_free_tickets_to_enter,
   0, GET_ULONG, REQUIRED_ARG, 500L, 1L, ULONG_MAX, 0, 1L, 0},
*/
  {"innodb_data_file_path", OPT_INNODB_DATA_FILE_PATH,
   "Path to individual files and their sizes.", &innobase_data_file_path,
   &innobase_data_file_path, 0, GET_STR_ALLOC, REQUIRED_ARG, 0, 0, 0, 0, 0, 0},
  {"innodb_data_home_dir", OPT_INNODB_DATA_HOME_DIR,
   "The common part for InnoDB table spaces.", &innobase_data_home_dir,
   &innobase_data_home_dir, 0, GET_STR_ALLOC, REQUIRED_ARG, 0, 0, 0, 0, 0, 0},
  {"innodb_doublewrite", OPT_INNODB_DOUBLEWRITE, "Enable InnoDB doublewrite buffer (enabled by default). \
Disable with --skip-innodb-doublewrite.", (G_PTR*) &innobase_use_doublewrite,
   (G_PTR*) &innobase_use_doublewrite, 0, GET_BOOL, NO_ARG, 1, 0, 0, 0, 0, 0},
  {"innodb_io_capacity", OPT_INNODB_IO_CAPACITY,
   "Number of IOPs the server can do. Tunes the background IO rate",
   (G_PTR*) &srv_io_capacity, (G_PTR*) &srv_io_capacity,
   0, GET_ULONG, OPT_ARG, 200, 100, ~0UL, 0, 0, 0},
/*
  {"innodb_fast_shutdown", OPT_INNODB_FAST_SHUTDOWN,
   "Speeds up the shutdown process of the InnoDB storage engine. Possible "
   "values are 0, 1 (faster)"
   " or 2 (fastest - crash-like)"
   ".",
   (G_PTR*) &innobase_fast_shutdown,
   (G_PTR*) &innobase_fast_shutdown, 0, GET_ULONG, OPT_ARG, 1, 0,
   2, 0, 0, 0},
*/
  {"innodb_file_io_threads", OPT_INNODB_FILE_IO_THREADS,
   "Number of file I/O threads in InnoDB.", (G_PTR*) &innobase_file_io_threads,
   (G_PTR*) &innobase_file_io_threads, 0, GET_LONG, REQUIRED_ARG, 4, 4, 64, 0,
   1, 0},
  {"innodb_read_io_threads", OPT_INNODB_READ_IO_THREADS,
   "Number of background read I/O threads in InnoDB.", (G_PTR*) &innobase_read_io_threads,
   (G_PTR*) &innobase_read_io_threads, 0, GET_LONG, REQUIRED_ARG, 4, 1, 64, 0,
   1, 0},
  {"innodb_write_io_threads", OPT_INNODB_WRITE_IO_THREADS,
   "Number of background write I/O threads in InnoDB.", (G_PTR*) &innobase_write_io_threads,
   (G_PTR*) &innobase_write_io_threads, 0, GET_LONG, REQUIRED_ARG, 4, 1, 64, 0,
   1, 0},
  {"innodb_file_per_table", OPT_INNODB_FILE_PER_TABLE,
   "Stores each InnoDB table to an .ibd file in the database dir.",
   (G_PTR*) &innobase_file_per_table,
   (G_PTR*) &innobase_file_per_table, 0, GET_BOOL, NO_ARG,
   FALSE, 0, 0, 0, 0, 0},
  {"innodb_flush_log_at_trx_commit", OPT_INNODB_FLUSH_LOG_AT_TRX_COMMIT,
   "Set to 0 (write and flush once per second), 1 (write and flush at each commit) or 2 (write at commit, flush once per second).",
   (G_PTR*) &srv_flush_log_at_trx_commit,
   (G_PTR*) &srv_flush_log_at_trx_commit,
   0, GET_ULONG, OPT_ARG,  1, 0, 2, 0, 0, 0},
  {"innodb_flush_method", OPT_INNODB_FLUSH_METHOD,
   "With which method to flush data.", (G_PTR*) &innobase_unix_file_flush_method,
   (G_PTR*) &innobase_unix_file_flush_method, 0, GET_STR, REQUIRED_ARG, 0, 0, 0,
   0, 0, 0},

/* ####### Should we use this option? ####### */
  {"innodb_force_recovery", OPT_INNODB_FORCE_RECOVERY,
   "Helps to save your data in case the disk image of the database becomes corrupt.",
   (G_PTR*) &innobase_force_recovery, (G_PTR*) &innobase_force_recovery, 0,
   GET_LONG, REQUIRED_ARG, 0, 0, 6, 0, 1, 0},

  {"innodb_log_arch_dir", OPT_INNODB_LOG_ARCH_DIR,
   "Where full logs should be archived.", (G_PTR*) &innobase_log_arch_dir,
   (G_PTR*) &innobase_log_arch_dir, 0, GET_STR, REQUIRED_ARG, 0, 0, 0, 0, 0, 0},
  {"innodb_log_buffer_size", OPT_INNODB_LOG_BUFFER_SIZE,
   "The size of the buffer which InnoDB uses to write log to the log files on disk.",
   (G_PTR*) &innobase_log_buffer_size, (G_PTR*) &innobase_log_buffer_size, 0,
   GET_LONG, REQUIRED_ARG, 1024*1024L, 256*1024L, LONG_MAX, 0, 1024, 0},
  {"innodb_log_file_size", OPT_INNODB_LOG_FILE_SIZE,
   "Size of each log file in a log group.",
   (G_PTR*) &innobase_log_file_size, (G_PTR*) &innobase_log_file_size, 0,
   GET_LL, REQUIRED_ARG, 48*1024*1024L, 1*1024*1024L, LLONG_MAX, 0,
   1024*1024L, 0},
  {"innodb_log_files_in_group", OPT_INNODB_LOG_FILES_IN_GROUP,
   "Number of log files in the log group. InnoDB writes to the files in a "
   "circular fashion. Value 3 is recommended here.",
   &innobase_log_files_in_group, &innobase_log_files_in_group,
   0, GET_LONG, REQUIRED_ARG, 2, 2, 100, 0, 1, 0},
  {"innodb_log_group_home_dir", OPT_INNODB_LOG_GROUP_HOME_DIR,
   "Path to InnoDB log files.", &srv_log_group_home_dir,
   &srv_log_group_home_dir, 0, GET_STR_ALLOC, REQUIRED_ARG, 0, 0, 0, 0, 0, 0},
  {"innodb_max_dirty_pages_pct", OPT_INNODB_MAX_DIRTY_PAGES_PCT,
   "Percentage of dirty pages allowed in bufferpool.", (G_PTR*) &srv_max_buf_pool_modified_pct,
   (G_PTR*) &srv_max_buf_pool_modified_pct, 0, GET_ULONG, REQUIRED_ARG, 90, 0, 100, 0, 0, 0},
  {"innodb_open_files", OPT_INNODB_OPEN_FILES,
   "How many files at the maximum InnoDB keeps open at the same time.",
   (G_PTR*) &innobase_open_files, (G_PTR*) &innobase_open_files, 0,
   GET_LONG, REQUIRED_ARG, 300L, 10L, LONG_MAX, 0, 1L, 0},
  {"innodb_use_native_aio", OPT_INNODB_USE_NATIVE_AIO,
   "Use native AIO if supported on this platform.",
   (G_PTR*) &srv_use_native_aio,
   (G_PTR*) &srv_use_native_aio, 0, GET_BOOL, NO_ARG,
   FALSE, 0, 0, 0, 0, 0},
  {"innodb_page_size", OPT_INNODB_PAGE_SIZE,
   "The universal page size of the database.",
   (G_PTR*) &innobase_page_size, (G_PTR*) &innobase_page_size, 0,
   /* Use GET_LL to support numeric suffixes in 5.6 */
   GET_LL, REQUIRED_ARG,
   (1LL << 14), (1LL << 12), (1LL << UNIV_PAGE_SIZE_SHIFT_MAX), 0, 1L, 0},
  {"innodb_log_block_size", OPT_INNODB_LOG_BLOCK_SIZE,
  "The log block size of the transaction log file. "
   "Changing for created log file is not supported. Use on your own risk!",
   (G_PTR*) &innobase_log_block_size, (G_PTR*) &innobase_log_block_size, 0,
   GET_ULONG, REQUIRED_ARG, 512, 512, 1 << UNIV_PAGE_SIZE_SHIFT_MAX, 0, 1L, 0},
  {"innodb_fast_checksum", OPT_INNODB_FAST_CHECKSUM,
   "Change the algorithm of checksum for the whole of datapage to 4-bytes word based.",
   (G_PTR*) &innobase_fast_checksum,
   (G_PTR*) &innobase_fast_checksum, 0, GET_BOOL, NO_ARG, 0, 0, 0, 0, 0, 0},
  {"innodb_doublewrite_file", OPT_INNODB_DOUBLEWRITE_FILE,
   "Path to special datafile for doublewrite buffer. (default is "": not used)",
   (G_PTR*) &innobase_doublewrite_file, (G_PTR*) &innobase_doublewrite_file,
   0, GET_STR, REQUIRED_ARG, 0, 0, 0, 0, 0, 0},
  {"innodb_buffer_pool_filename", OPT_INNODB_BUFFER_POOL_FILENAME,
   "Filename to/from which to dump/load the InnoDB buffer pool",
   (G_PTR*) &innobase_buffer_pool_filename,
   (G_PTR*) &innobase_buffer_pool_filename,
   0, GET_STR, REQUIRED_ARG, 0, 0, 0, 0, 0, 0},

#ifndef __WIN__
  {"debug-sync", OPT_XTRA_DEBUG_SYNC,
   "Debug sync point. This is only used by the xtrabackup test suite",
   (G_PTR*) &xtrabackup_debug_sync,
   (G_PTR*) &xtrabackup_debug_sync,
   0, GET_STR, REQUIRED_ARG, 0, 0, 0, 0, 0, 0},
#endif

  {"compact", OPT_XTRA_COMPACT,
   "Create a compact backup by skipping secondary index pages.",
   (G_PTR*) &xtrabackup_compact, (G_PTR*) &xtrabackup_compact,
   0, GET_BOOL, NO_ARG, 0, 0, 0, 0, 0, 0},

  {"rebuild_indexes", OPT_XTRA_REBUILD_INDEXES,
   "Rebuild secondary indexes in InnoDB tables after applying the log. "
   "Only has effect with --prepare.",
   (G_PTR*) &xtrabackup_rebuild_indexes, (G_PTR*) &xtrabackup_rebuild_indexes,
   0, GET_BOOL, NO_ARG, 0, 0, 0, 0, 0, 0},

  {"rebuild_threads", OPT_XTRA_REBUILD_THREADS,
   "Use this number of threads to rebuild indexes in a compact backup. "
   "Only has effect with --prepare and --rebuild-indexes.",
   (G_PTR*) &xtrabackup_rebuild_threads, (G_PTR*) &xtrabackup_rebuild_threads,
   0, GET_UINT, REQUIRED_ARG, 1, 1, UINT_MAX, 0, 0, 0},

  {"innodb_checksum_algorithm", OPT_INNODB_CHECKSUM_ALGORITHM,
  "The algorithm InnoDB uses for page checksumming. [CRC32, STRICT_CRC32, "
   "INNODB, STRICT_INNODB, NONE, STRICT_NONE]", &srv_checksum_algorithm,
   &srv_checksum_algorithm, &innodb_checksum_algorithm_typelib, GET_ENUM,
   REQUIRED_ARG, SRV_CHECKSUM_ALGORITHM_INNODB, 0, 0, 0, 0, 0},
  {"innodb_log_checksum_algorithm", OPT_INNODB_LOG_CHECKSUM_ALGORITHM,
  "The algorithm InnoDB uses for log checksumming. [CRC32, STRICT_CRC32, "
   "INNODB, STRICT_INNODB, NONE, STRICT_NONE]", &srv_log_checksum_algorithm,
   &srv_log_checksum_algorithm, &innodb_checksum_algorithm_typelib, GET_ENUM,
   REQUIRED_ARG, SRV_CHECKSUM_ALGORITHM_CRC32, 0, 0, 0, 0, 0},
  {"innodb_undo_directory", OPT_INNODB_UNDO_DIRECTORY,
   "Directory where undo tablespace files live, this path can be absolute.",
   &srv_undo_dir, &srv_undo_dir, 0, GET_STR_ALLOC, REQUIRED_ARG, 0, 0, 0, 0, 0,
   0},

  {"innodb_undo_tablespaces", OPT_INNODB_UNDO_TABLESPACES,
   "Number of undo tablespaces to use.",
   (G_PTR*)&srv_undo_tablespaces, (G_PTR*)&srv_undo_tablespaces,
   0, GET_ULONG, REQUIRED_ARG, 0, 0, 126, 0, 1, 0},

  {"incremental-force-scan", OPT_XTRA_INCREMENTAL_FORCE_SCAN,
   "Perform a full-scan incremental backup even in the presence of changed "
   "page bitmap data",
   (G_PTR*)&xtrabackup_incremental_force_scan,
   (G_PTR*)&xtrabackup_incremental_force_scan, 0, GET_BOOL, NO_ARG,
   0, 0, 0, 0, 0, 0},

  {"defaults_group", OPT_DEFAULTS_GROUP, "defaults group in config file (default \"mysqld\").",
   (G_PTR*) &defaults_group, (G_PTR*) &defaults_group,
   0, GET_STR, REQUIRED_ARG, 0, 0, 0, 0, 0, 0},

  {"open_files_limit", OPT_OPEN_FILES_LIMIT, "the maximum number of file "
   "descriptors to reserve with setrlimit().",
   (G_PTR*) &xb_open_files_limit, (G_PTR*) &xb_open_files_limit, 0, GET_ULONG,
   REQUIRED_ARG, 0, 0, UINT_MAX, 0, 1, 0},

  {"close_files", OPT_CLOSE_FILES, "do not keep files opened. Use at your own "
   "risk.", (G_PTR*) &xb_close_files, (G_PTR*) &xb_close_files, 0, GET_BOOL,
   NO_ARG, 0, 0, 0, 0, 0, 0},

  {"core-file", OPT_CORE_FILE, "Write core on fatal signals", 0, 0, 0,
   GET_NO_ARG, NO_ARG, 0, 0, 0, 0, 0, 0},


  {"copy-back", OPT_COPY_BACK, "Copy all the files in a previously made "
   "backup from the backup directory to their original locations.",
   (uchar *) &xtrabackup_copy_back, (uchar *) &xtrabackup_copy_back, 0,
   GET_BOOL, NO_ARG, 0, 0, 0, 0, 0, 0},

  {"move-back", OPT_MOVE_BACK, "Move all the files in a previously made "
   "backup from the backup directory to the actual datadir location. "
   "Use with caution, as it removes backup files.",
   (uchar *) &xtrabackup_move_back, (uchar *) &xtrabackup_move_back, 0,
   GET_BOOL, NO_ARG, 0, 0, 0, 0, 0, 0},

  {"galera-info", OPT_GALERA_INFO, "This options creates the "
   "xtrabackup_galera_info file which contains the local node state at "
   "the time of the backup. Option should be used when performing the "
   "backup of Percona-XtraDB-Cluster. Has no effect when backup locks "
   "are used to create the backup.",
   (uchar *) &opt_galera_info, (uchar *) &opt_galera_info, 0,
   GET_BOOL, NO_ARG, 0, 0, 0, 0, 0, 0},

  {"slave-info", OPT_SLAVE_INFO, "This option is useful when backing "
   "up a replication slave server. It prints the binary log position "
   "and name of the master server. It also writes this information to "
   "the \"xtrabackup_slave_info\" file as a \"CHANGE MASTER\" command. "
   "A new slave for this master can be set up by starting a slave server "
   "on this backup and issuing a \"CHANGE MASTER\" command with the "
   "binary log position saved in the \"xtrabackup_slave_info\" file.",
   (uchar *) &opt_slave_info, (uchar *) &opt_slave_info, 0,
   GET_BOOL, NO_ARG, 0, 0, 0, 0, 0, 0},

  {"no-lock", OPT_NO_LOCK, "Use this option to disable table lock "
   "with \"FLUSH TABLES WITH READ LOCK\". Use it only if ALL your "
   "tables are InnoDB and you DO NOT CARE about the binary log "
   "position of the backup. This option shouldn't be used if there "
   "are any DDL statements being executed or if any updates are "
   "happening on non-InnoDB tables (this includes the system MyISAM "
   "tables in the mysql database), otherwise it could lead to an "
   "inconsistent backup. If you are considering to use --no-lock "
   "because your backups are failing to acquire the lock, this could "
   "be because of incoming replication events preventing the lock "
   "from succeeding. Please try using --safe-slave-backup to "
   "momentarily stop the replication slave thread, this may help "
   "the backup to succeed and you then don't need to resort to "
   "using this option.",
   (uchar *) &opt_no_lock, (uchar *) &opt_no_lock, 0,
   GET_BOOL, NO_ARG, 0, 0, 0, 0, 0, 0},

  {"safe-slave-backup", OPT_SAFE_SLAVE_BACKUP, "Stop slave SQL thread "
   "and wait to start backup until Slave_open_temp_tables in "
   "\"SHOW STATUS\" is zero. If there are no open temporary tables, "
   "the backup will take place, otherwise the SQL thread will be "
   "started and stopped until there are no open temporary tables. "
   "The backup will fail if Slave_open_temp_tables does not become "
   "zero after --safe-slave-backup-timeout seconds. The slave SQL "
   "thread will be restarted when the backup finishes.",
   (uchar *) &opt_safe_slave_backup,
   (uchar *) &opt_safe_slave_backup,
   0, GET_BOOL, NO_ARG, 0, 0, 0, 0, 0, 0},

  {"rsync", OPT_RSYNC, "Uses the rsync utility to optimize local file "
   "transfers. When this option is specified, innobackupex uses rsync "
   "to copy all non-InnoDB files instead of spawning a separate cp for "
   "each file, which can be much faster for servers with a large number "
   "of databases or tables.  This option cannot be used together with "
   "--stream.",
   (uchar *) &opt_rsync, (uchar *) &opt_rsync,
   0, GET_BOOL, NO_ARG, 0, 0, 0, 0, 0, 0},

  {"force-non-empty-directories", OPT_FORCE_NON_EMPTY_DIRS, "This "
   "option, when specified, makes --copy-back or --move-back transfer "
   "files to non-empty directories. Note that no existing files will be "
   "overwritten. If --copy-back or --nove-back has to copy a file from "
   "the backup directory which already exists in the destination "
   "directory, it will still fail with an error.",
   (uchar *) &opt_force_non_empty_dirs,
   (uchar *) &opt_force_non_empty_dirs,
   0, GET_BOOL, NO_ARG, 0, 0, 0, 0, 0, 0},

  {"no-version-check", OPT_NO_VERSION_CHECK, "This option disables the "
   "version check which is enabled by the --version-check option.",
   (uchar *) &opt_noversioncheck,
   (uchar *) &opt_noversioncheck,
   0, GET_BOOL, NO_ARG, 0, 0, 0, 0, 0, 0},

  {"no-backup-locks", OPT_NO_BACKUP_LOCKS, "This option controls if "
   "backup locks should be used instead of FLUSH TABLES WITH READ LOCK "
   "on the backup stage. The option has no effect when backup locks are "
   "not supported by the server. This option is enabled by default, "
   "disable with --no-backup-locks.",
   (uchar *) &opt_no_backup_locks,
   (uchar *) &opt_no_backup_locks,
   0, GET_BOOL, NO_ARG, 0, 0, 0, 0, 0, 0},

  {"decompress", OPT_DECOMPRESS, "Decompresses all files with the .qp "
   "extension in a backup previously made with the --compress option.",
   (uchar *) &opt_decompress,
   (uchar *) &opt_decompress,
   0, GET_BOOL, NO_ARG, 0, 0, 0, 0, 0, 0},

  {"user", OPT_USER, "This option specifies the MySQL username used "
   "when connecting to the server, if that's not the current user. "
   "The option accepts a string argument. See mysql --help for details.",
   (uchar*) &opt_user, (uchar*) &opt_user, 0, GET_STR,
   REQUIRED_ARG, 0, 0, 0, 0, 0, 0},

  {"host", OPT_HOST, "This option specifies the host to use when "
   "connecting to the database server with TCP/IP.  The option accepts "
   "a string argument. See mysql --help for details.",
   (uchar*) &opt_host, (uchar*) &opt_host, 0, GET_STR,
   REQUIRED_ARG, 0, 0, 0, 0, 0, 0},

  {"port", OPT_PORT, "This option specifies the port to use when "
   "connecting to the database server with TCP/IP.  The option accepts "
   "a string argument. See mysql --help for details.",
   &opt_port, &opt_port, 0, GET_UINT, REQUIRED_ARG,
   0, 0, 0, 0, 0, 0},

  {"password", OPT_PASSWORD, "This option specifies the password to use "
   "when connecting to the database. It accepts a string argument.  "
   "See mysql --help for details.",
   (uchar*) &opt_password, (uchar*) &opt_password, 0, GET_STR,
   REQUIRED_ARG, 0, 0, 0, 0, 0, 0},

  {"socket", OPT_SOCKET, "This option specifies the socket to use when "
   "connecting to the local database server with a UNIX domain socket.  "
   "The option accepts a string argument. See mysql --help for details.",
   (uchar*) &opt_socket, (uchar*) &opt_socket, 0, GET_STR,
   REQUIRED_ARG, 0, 0, 0, 0, 0, 0},

  {"incremental-history-name", OPT_INCREMENTAL_HISTORY_NAME,
   "This option specifies the name of the backup series stored in the "
   "PERCONA_SCHEMA.xtrabackup_history history record to base an "
   "incremental backup on. Xtrabackup will search the history table "
   "looking for the most recent (highest innodb_to_lsn), successful "
   "backup in the series and take the to_lsn value to use as the "
   "starting lsn for the incremental backup. This will be mutually "
   "exclusive with --incremental-history-uuid, --incremental-basedir "
   "and --incremental-lsn. If no valid lsn can be found (no series by "
   "that name, no successful backups by that name) xtrabackup will "
   "return with an error. It is used with the --incremental option.",
   (uchar*) &opt_incremental_history_name,
   (uchar*) &opt_incremental_history_name, 0, GET_STR,
   REQUIRED_ARG, 0, 0, 0, 0, 0, 0},

  {"incremental-history-uuid", OPT_INCREMENTAL_HISTORY_UUID,
   "This option specifies the UUID of the specific history record "
   "stored in the PERCONA_SCHEMA.xtrabackup_history to base an "
   "incremental backup on. --incremental-history-name, "
   "--incremental-basedir and --incremental-lsn. If no valid lsn can be "
   "found (no success record with that uuid) xtrabackup will return "
   "with an error. It is used with the --incremental option.",
   (uchar*) &opt_incremental_history_uuid,
   (uchar*) &opt_incremental_history_uuid, 0, GET_STR,
   REQUIRED_ARG, 0, 0, 0, 0, 0, 0},

  {"decrypt", OPT_DECRYPT, "Decrypts all files with the .xbcrypt "
   "extension in a backup previously made with --encrypt option.",
   &opt_decrypt_algo, &opt_decrypt_algo,
   &xtrabackup_encrypt_algo_typelib, GET_ENUM, REQUIRED_ARG,
   0, 0, 0, 0, 0, 0},

  {"ftwrl-wait-query-type", OPT_LOCK_WAIT_QUERY_TYPE,
   "This option specifies which types of queries are allowed to complete "
   "before innobackupex will issue the global lock. Default is all.",
   (uchar*) &opt_lock_wait_query_type,
   (uchar*) &opt_lock_wait_query_type, &query_type_typelib,
   GET_ENUM, REQUIRED_ARG, QUERY_TYPE_ALL, 0, 0, 0, 0, 0},

  {"kill-long-query-type", OPT_KILL_LONG_QUERY_TYPE,
   "This option specifies which types of queries should be killed to "
   "unblock the global lock. Default is \"all\".",
   (uchar*) &opt_kill_long_query_type,
   (uchar*) &opt_kill_long_query_type, &query_type_typelib,
   GET_ENUM, REQUIRED_ARG, QUERY_TYPE_SELECT, 0, 0, 0, 0, 0},

  {"history", OPT_HISTORY,
   "This option enables the tracking of backup history in the "
   "PERCONA_SCHEMA.xtrabackup_history table. An optional history "
   "series name may be specified that will be placed with the history "
   "record for the current backup being taken.",
   NULL, NULL, 0, GET_STR, OPT_ARG, 0, 0, 0, 0, 0, 0},

  {"kill-long-queries-timeout", OPT_KILL_LONG_QUERIES_TIMEOUT,
   "This option specifies the number of seconds innobackupex waits "
   "between starting FLUSH TABLES WITH READ LOCK and killing those "
   "queries that block it. Default is 0 seconds, which means "
   "innobackupex will not attempt to kill any queries.",
   (uchar*) &opt_kill_long_queries_timeout,
   (uchar*) &opt_kill_long_queries_timeout, 0, GET_UINT,
   REQUIRED_ARG, 0, 0, 0, 0, 0, 0},

  {"ftwrl-wait-timeout", OPT_LOCK_WAIT_TIMEOUT,
   "This option specifies time in seconds that innobackupex should wait "
   "for queries that would block FTWRL before running it. If there are "
   "still such queries when the timeout expires, innobackupex terminates "
   "with an error. Default is 0, in which case innobackupex does not "
   "wait for queries to complete and starts FTWRL immediately.",
   (uchar*) &opt_lock_wait_timeout,
   (uchar*) &opt_lock_wait_timeout, 0, GET_UINT,
   REQUIRED_ARG, 0, 0, 0, 0, 0, 0},

  {"ftwrl-wait-threshold", OPT_LOCK_WAIT_THRESHOLD,
   "This option specifies the query run time threshold which is used by "
   "innobackupex to detect long-running queries with a non-zero value "
   "of --ftwrl-wait-timeout. FTWRL is not started until such "
   "long-running queries exist. This option has no effect if "
   "--ftwrl-wait-timeout is 0. Default value is 60 seconds.",
   (uchar*) &opt_lock_wait_threshold,
   (uchar*) &opt_lock_wait_threshold, 0, GET_UINT,
   REQUIRED_ARG, 60, 0, 0, 0, 0, 0},

  {"debug-sleep-before-unlock", OPT_DEBUG_SLEEP_BEFORE_UNLOCK,
   "This is a debug-only option used by the XtraBackup test suite.",
   (uchar*) &opt_debug_sleep_before_unlock,
   (uchar*) &opt_debug_sleep_before_unlock, 0, GET_UINT,
   REQUIRED_ARG, 0, 0, 0, 0, 0, 0},

  {"safe-slave-backup-timeout", OPT_SAFE_SLAVE_BACKUP_TIMEOUT,
   "How many seconds --safe-slave-backup should wait for "
   "Slave_open_temp_tables to become zero. (default 300)",
   (uchar*) &opt_safe_slave_backup_timeout,
   (uchar*) &opt_safe_slave_backup_timeout, 0, GET_UINT,
   REQUIRED_ARG, 300, 0, 0, 0, 0, 0},

  {"binlog-info", OPT_BINLOG_INFO,
   "This option controls how XtraBackup should retrieve server's binary log "
   "coordinates corresponding to the backup. Possible values are OFF, ON, "
   "LOCKLESS and AUTO. See the XtraBackup manual for more information",
   &opt_binlog_info, &opt_binlog_info,
   &binlog_info_typelib, GET_ENUM, OPT_ARG, BINLOG_INFO_AUTO, 0, 0, 0, 0, 0},

  {"redo-log-version", OPT_REDO_LOG_VERSION,
   "Redo log version of the backup. For --prepare only.",
   &redo_log_version, &redo_log_version, 0, GET_UINT,
   REQUIRED_ARG, 1, 0, 0, 0, 0, 0},

  {"keyring-file-data", OPT_KEYRING_FILE_DATA,
   "The path to the keyring file.", &xb_keyring_file_data,
   &xb_keyring_file_data, 0, GET_STR, REQUIRED_ARG, 0, 0, 0, 0, 0,
   0},

  {"server-id", OPT_XTRA_SERVER_ID, "The server instance being backed up",
   &server_id, &server_id, 0, GET_UINT, REQUIRED_ARG, 0, 0, UINT_MAX32,
   0, 0, 0},

  {"reencrypt-for-server-id", OPT_XTRA_ENCRYPT_FOR_SERVER_ID,
   "Re-encrypt tablespace keys for given server-id.",
   &opt_encrypt_server_id, &opt_encrypt_server_id, 0,
   GET_UINT, REQUIRED_ARG, 0, 0, UINT_MAX32,
   0, 0, 0},

#include "sslopt-longopts.h"

#if !defined(HAVE_YASSL)
  {"server-public-key-path", OPT_SERVER_PUBLIC_KEY,
   "File path to the server public RSA key in PEM format.",
   &opt_server_public_key, &opt_server_public_key, 0,
   GET_STR, REQUIRED_ARG, 0, 0, 0, 0, 0, 0},
#endif

  { 0, 0, 0, 0, 0, 0, GET_NO_ARG, NO_ARG, 0, 0, 0, 0, 0, 0}
};

uint xb_long_options_count = array_elements(xb_long_options);

#ifndef __WIN__
static int debug_sync_resumed;

static void sigcont_handler(int sig);

static void sigcont_handler(int sig __attribute__((unused)))
{
	debug_sync_resumed= 1;
}
#endif

static inline
void
debug_sync_point(const char *name)
{
#ifndef __WIN__
	FILE	*fp;
	pid_t	pid;
	char	pid_path[FN_REFLEN];

	if (xtrabackup_debug_sync == NULL) {
		return;
	}

	if (strcmp(xtrabackup_debug_sync, name)) {
		return;
	}

	pid = getpid();

	snprintf(pid_path, sizeof(pid_path), "%s/xtrabackup_debug_sync",
		 xtrabackup_target_dir);
	fp = fopen(pid_path, "w");
	if (fp == NULL) {
		msg("xtrabackup: Error: cannot open %s\n", pid_path);
		exit(EXIT_FAILURE);
	}
	fprintf(fp, "%u\n", (uint) pid);
	fclose(fp);

	msg("xtrabackup: DEBUG: Suspending at debug sync point '%s'. "
	    "Resume with 'kill -SIGCONT %u'.\n", name, (uint) pid);

	debug_sync_resumed= 0;
	kill(pid, SIGSTOP);
	while (!debug_sync_resumed) {
		sleep(1);
	}

	/* On resume */
	msg("xtrabackup: DEBUG: removing the pid file.\n");
	my_delete(pid_path, MYF(MY_WME));
#endif
}

static const char *xb_load_default_groups[]=
	{ "mysqld", "xtrabackup", "client", 0, 0, 0 };

static void print_version(void)
{
  msg("%s version %s based on MySQL server %s %s (%s) (revision id: %s)\n",
      my_progname, XTRABACKUP_VERSION, MYSQL_SERVER_VERSION, SYSTEM_TYPE,
      MACHINE_TYPE, XTRABACKUP_REVISION);
}

static void usage(void)
{
  puts("Open source backup tool for InnoDB and XtraDB\n\
\n\
Copyright (C) 2009-2015 Percona LLC and/or its affiliates.\n\
Portions Copyright (C) 2000, 2011, MySQL AB & Innobase Oy. All Rights Reserved.\n\
\n\
This program is free software; you can redistribute it and/or\n\
modify it under the terms of the GNU General Public License\n\
as published by the Free Software Foundation version 2\n\
of the License.\n\
\n\
This program is distributed in the hope that it will be useful,\n\
but WITHOUT ANY WARRANTY; without even the implied warranty of\n\
MERCHANTABILITY or FITNESS FOR A PARTICULAR PURPOSE.  See the\n\
GNU General Public License for more details.\n\
\n\
You can download full text of the license on http://www.gnu.org/licenses/gpl-2.0.txt\n");

  printf("Usage: [%s [--defaults-file=#] --backup | %s [--defaults-file=#] --prepare] [OPTIONS]\n",my_progname,my_progname);
  print_defaults("my", xb_load_default_groups);
  my_print_help(xb_long_options);
  my_print_variables(xb_long_options);
}

#define ADD_PRINT_PARAM_OPT(value)              \
  { \
    print_param_str << opt->name << "=" << value << "\n"; \
    param_set.insert(opt->name); \
  }

/************************************************************************
Check if parameter is set in defaults file or via command line argument
@return true if parameter is set. */
bool
check_if_param_set(const char *param)
{
	return param_set.find(param) != param_set.end();
}

my_bool
xb_get_one_option(int optid,
		  const struct my_option *opt __attribute__((unused)),
		  char *argument)
{
  switch(optid) {
  case 'h':
    strmake(mysql_real_data_home,argument, FN_REFLEN - 1);
    mysql_data_home= mysql_real_data_home;

    ADD_PRINT_PARAM_OPT(mysql_real_data_home);
    break;

  case 't':

    ADD_PRINT_PARAM_OPT(opt_mysql_tmpdir);
    break;

  case OPT_INNODB_DATA_HOME_DIR:

    ADD_PRINT_PARAM_OPT(innobase_data_home_dir);
    break;

  case OPT_INNODB_DATA_FILE_PATH:

    ADD_PRINT_PARAM_OPT(innobase_data_file_path);
    break;

  case OPT_INNODB_LOG_GROUP_HOME_DIR:

    ADD_PRINT_PARAM_OPT(srv_log_group_home_dir);
    break;

  case OPT_INNODB_LOG_FILES_IN_GROUP:

    ADD_PRINT_PARAM_OPT(innobase_log_files_in_group);
    break;

  case OPT_INNODB_LOG_FILE_SIZE:

    ADD_PRINT_PARAM_OPT(innobase_log_file_size);
    break;

  case OPT_INNODB_FLUSH_METHOD:

    ADD_PRINT_PARAM_OPT(innobase_unix_file_flush_method);
    break;

  case OPT_INNODB_PAGE_SIZE:

    ADD_PRINT_PARAM_OPT(innobase_page_size);
    break;

  case OPT_INNODB_FAST_CHECKSUM:

    ADD_PRINT_PARAM_OPT(!!innobase_fast_checksum);
    break;

  case OPT_INNODB_LOG_BLOCK_SIZE:

    ADD_PRINT_PARAM_OPT(innobase_log_block_size);
    break;

  case OPT_INNODB_DOUBLEWRITE_FILE:

    ADD_PRINT_PARAM_OPT(innobase_doublewrite_file);
    break;

  case OPT_INNODB_UNDO_DIRECTORY:

    ADD_PRINT_PARAM_OPT(srv_undo_dir);
    break;

  case OPT_INNODB_UNDO_TABLESPACES:

    ADD_PRINT_PARAM_OPT(srv_undo_tablespaces);
    break;

  case OPT_INNODB_CHECKSUM_ALGORITHM:

    ut_a(srv_checksum_algorithm <= SRV_CHECKSUM_ALGORITHM_STRICT_NONE);

    ADD_PRINT_PARAM_OPT(innodb_checksum_algorithm_names[srv_checksum_algorithm]);
    break;

  case OPT_INNODB_LOG_CHECKSUM_ALGORITHM:

    ut_a(srv_log_checksum_algorithm <= SRV_CHECKSUM_ALGORITHM_STRICT_NONE);

    ADD_PRINT_PARAM_OPT(innodb_checksum_algorithm_names[srv_log_checksum_algorithm]);
    innodb_log_checksum_algorithm_specified = true;
    break;

  case OPT_INNODB_BUFFER_POOL_FILENAME:

    ADD_PRINT_PARAM_OPT(innobase_buffer_pool_filename);
    break;

  case OPT_XTRA_TARGET_DIR:
    strmake(xtrabackup_real_target_dir,argument, sizeof(xtrabackup_real_target_dir)-1);
    xtrabackup_target_dir= xtrabackup_real_target_dir;
    break;
  case OPT_XTRA_STREAM:
    if (!strcasecmp(argument, "tar"))
      xtrabackup_stream_fmt = XB_STREAM_FMT_TAR;
    else if (!strcasecmp(argument, "xbstream"))
      xtrabackup_stream_fmt = XB_STREAM_FMT_XBSTREAM;
    else
    {
      msg("Invalid --stream argument: %s\n", argument);
      return 1;
    }
    xtrabackup_stream = TRUE;
    break;
  case OPT_XTRA_COMPRESS:
    if (argument == NULL)
      xtrabackup_compress_alg = "quicklz";
    else if (strcasecmp(argument, "quicklz"))
    {
      msg("Invalid --compress argument: %s\n", argument);
      return 1;
    }
    xtrabackup_compress = TRUE;
    break;
  case OPT_XTRA_ENCRYPT:
    if (argument == NULL)
    {
      msg("Missing --encrypt argument, must specify a valid encryption "
          " algorithm.\n");
      return 1;
    }
    xtrabackup_encrypt = TRUE;
    break;
  case OPT_DECRYPT:
    if (argument == NULL) {
      msg("Missing --decrypt argument, must specify a "
          "valid encryption  algorithm.\n");
      return(1);
    }
    opt_decrypt = TRUE;
    xtrabackup_decrypt_decompress = true;
    break;
  case OPT_DECOMPRESS:
    opt_decompress = TRUE;
    xtrabackup_decrypt_decompress = true;
    break;
  case (int) OPT_CORE_FILE:
    test_flags |= TEST_CORE_ON_SIGNAL;
    break;
  case OPT_HISTORY:
    if (argument) {
      opt_history = argument;
    } else {
      opt_history = "";
    }
    break;
<<<<<<< HEAD
  case OPT_XTRA_ENCRYPT_FOR_SERVER_ID:
    opt_encrypt_for_server_id_specified = true;
    break;
=======

#include "sslopt-case.h"

>>>>>>> 32ababf4
  case '?':
    usage();
    exit(EXIT_SUCCESS);
    break;
  case 'v':
    print_version();
    exit(EXIT_SUCCESS);
    break;
  default:
    break;
  }
  return 0;
}

/***********************************************************************
Initializes log_block_size */
static
ibool
xb_init_log_block_size(void)
{
	srv_log_block_size = 0;
	if (innobase_log_block_size != 512) {
		uint	n_shift = get_bit_shift(innobase_log_block_size);;

		if (n_shift > 0) {
			srv_log_block_size = (1 << n_shift);
			msg("InnoDB: The log block size is set to %lu.\n",
			    srv_log_block_size);
		}
	} else {
		srv_log_block_size = 512;
	}
	if (!srv_log_block_size) {
		msg("InnoDB: Error: %lu is not valid value for "
		    "innodb_log_block_size.\n", innobase_log_block_size);
		return FALSE;
	}

	return TRUE;
}

/** Check that a page_size is correct for InnoDB.
If correct, set the associated page_size_shift which is the power of 2
for this page size.
@param[in]      page_size       Page Size to evaluate
@return an associated page_size_shift if valid, 0 if invalid. */
inline
ulong
innodb_page_size_validate(
        ulong   page_size)
{
        ulong           n;

        for (n = UNIV_PAGE_SIZE_SHIFT_MIN;
             n <= UNIV_PAGE_SIZE_SHIFT_MAX;
             n++) {
                if (page_size == static_cast<ulong>(1 << n)) {
                        return(n);
                }
        }

        return(0);
}

static my_bool
innodb_init_param(void)
{
	/* innobase_init */
	static char	current_dir[3];		/* Set if using current lib */
	char		*default_path;
        ulint		fsp_flags;

	/* === some variables from mysqld === */
	memset((G_PTR) &mysql_tmpdir_list, 0, sizeof(mysql_tmpdir_list));

	if (init_tmpdir(&mysql_tmpdir_list, opt_mysql_tmpdir))
		exit(EXIT_FAILURE);

	/* dummy for initialize all_charsets[] */
	get_charset_name(0);

	/* Check that the value of system variable innodb_page_size was
	set correctly.  Its value was put into srv_page_size. If valid,
	return the associated srv_page_size_shift. */
	srv_page_size_shift = innodb_page_size_validate(innobase_page_size);
	if (!srv_page_size_shift) {
		msg("xtrabackup: Invalid page size=%llu.\n", innobase_page_size);
		goto error;
	}
	srv_page_size = innobase_page_size;

	if (!xb_init_log_block_size()) {
		goto error;
	}

	srv_fast_checksum = (ibool) innobase_fast_checksum;

	/* Check that values don't overflow on 32-bit systems. */
	if (sizeof(ulint) == 4) {
		if (xtrabackup_use_memory > UINT_MAX32) {
			msg("xtrabackup: use-memory can't be over 4GB"
			    " on 32-bit systems\n");
		}

		if (innobase_buffer_pool_size > UINT_MAX32) {
			msg("xtrabackup: innobase_buffer_pool_size can't be "
			    "over 4GB on 32-bit systems\n");

			goto error;
		}

		if (innobase_log_file_size > UINT_MAX32) {
			msg("xtrabackup: innobase_log_file_size can't be "
			    "over 4GB on 32-bit systemsi\n");

			goto error;
		}
	}

  	os_innodb_umask = (ulint)0664;

	os_file_set_umask(my_umask);

	/* Setup the memory alloc/free tracing mechanisms before calling
	any functions that could possibly allocate memory. */
	ut_new_boot();

	/* First calculate the default path for innodb_data_home_dir etc.,
	in case the user has not given any value.

	Note that when using the embedded server, the datadirectory is not
	necessarily the current directory of this program. */

	/* It's better to use current lib, to keep paths short */
	current_dir[0] = FN_CURLIB;
	current_dir[1] = 0;
	default_path = current_dir;

	ut_a(default_path);

	fil_path_to_mysql_datadir = default_path;
	folder_mysql_datadir = fil_path_to_mysql_datadir;

	/* Set InnoDB initialization parameters according to the values
	read from MySQL .cnf file */

	if (xtrabackup_backup || xtrabackup_stats) {
		msg("xtrabackup: using the following InnoDB configuration:\n");
	} else {
		msg("xtrabackup: using the following InnoDB configuration "
		    "for recovery:\n");
	}

	/*--------------- Data files -------------------------*/

	/* The default dir for data files is the datadir of MySQL */

	srv_data_home = ((xtrabackup_backup || xtrabackup_stats) && innobase_data_home_dir
			 ? innobase_data_home_dir : default_path);
	msg("xtrabackup:   innodb_data_home_dir = %s\n", srv_data_home);

	/*--------------- Shared tablespaces -------------------------*/

	/* Set default InnoDB data file size to 10 MB and let it be
  	auto-extending. Thus users can use InnoDB in >= 4.0 without having
	to specify any startup options. */

	if (!innobase_data_file_path) {
  		innobase_data_file_path = (char*) "ibdata1:10M:autoextend";
	}
	msg("xtrabackup:   innodb_data_file_path = %s\n",
	    innobase_data_file_path);

	/* This is the first time univ_page_size is used.
	It was initialized to 16k pages before srv_page_size was set */
	univ_page_size.copy_from(
		page_size_t(srv_page_size, srv_page_size, false));

	srv_sys_space.set_space_id(TRX_SYS_SPACE);

	/* Create the filespace flags. */
	fsp_flags = fsp_flags_init(
		univ_page_size, false, false, false, false);
	srv_sys_space.set_flags(fsp_flags);

	srv_sys_space.set_name(reserved_system_space_name);
	srv_sys_space.set_path(srv_data_home);

	/* Supports raw devices */
	if (!srv_sys_space.parse_params(innobase_data_file_path,
					true, xtrabackup_prepare)) {
		goto error;
	}

	/* Set default InnoDB temp data file size to 12 MB and let it be
	auto-extending. */

	if (!innobase_temp_data_file_path) {
		innobase_temp_data_file_path = (char*) "ibtmp1:12M:autoextend";
	}

	/* We set the temporary tablspace id later, after recovery.
	The temp tablespace doesn't support raw devices.
	Set the name and path. */
	srv_tmp_space.set_name(reserved_temporary_space_name);
	srv_tmp_space.set_path(srv_data_home);

	/* Create the filespace flags with the temp flag set. */
	fsp_flags = fsp_flags_init(
		univ_page_size, false, false, false, true);
	srv_tmp_space.set_flags(fsp_flags);

	if (!srv_tmp_space.parse_params(innobase_temp_data_file_path, false,
					xtrabackup_prepare)) {
		goto error;
	}

	/* Perform all sanity check before we take action of deleting files*/
	if (srv_sys_space.intersection(&srv_tmp_space)) {
		msg("%s and %s file names seem to be the same.",
			srv_tmp_space.name(), srv_sys_space.name());
		goto error;
	}

	/* -------------- Log files ---------------------------*/

	/* The default dir for log files is the datadir of MySQL */

	if (!((xtrabackup_backup || xtrabackup_stats) &&
	      srv_log_group_home_dir)) {
		srv_log_group_home_dir = default_path;
	}
	if (xtrabackup_prepare && xtrabackup_incremental_dir) {
		srv_log_group_home_dir = xtrabackup_incremental_dir;
	}
	msg("xtrabackup:   innodb_log_group_home_dir = %s\n",
	    srv_log_group_home_dir);

	os_normalize_path(srv_log_group_home_dir);

	if (strchr(srv_log_group_home_dir, ';')) {

		msg("syntax error in innodb_log_group_home_dir, ");

		goto error;
	}

	srv_adaptive_flushing = FALSE;
	srv_file_format = 1; /* Barracuda */
	srv_max_file_format_at_startup = UNIV_FORMAT_MIN; /* on */
	/* --------------------------------------------------*/

	srv_file_flush_method_str = innobase_unix_file_flush_method;

	srv_n_log_files = (ulint) innobase_log_files_in_group;
	srv_log_file_size = (ulint) innobase_log_file_size;
	msg("xtrabackup:   innodb_log_files_in_group = %ld\n",
	    srv_n_log_files);
	msg("xtrabackup:   innodb_log_file_size = %lld\n",
	    (long long int) srv_log_file_size);

	srv_log_buffer_size = (ulint) innobase_log_buffer_size;

        /* We set srv_pool_size here in units of 1 kB. InnoDB internally
        changes the value so that it becomes the number of database pages. */

	/* TDOD: add option */
	srv_buf_pool_chunk_unit = 134217728;
	srv_buf_pool_size = (ulint) xtrabackup_use_memory;
	srv_buf_pool_instances = 1;

	srv_n_file_io_threads = (ulint) innobase_file_io_threads;
	srv_n_read_io_threads = (ulint) innobase_read_io_threads;
	srv_n_write_io_threads = (ulint) innobase_write_io_threads;

	srv_force_recovery = (ulint) innobase_force_recovery;

	srv_use_doublewrite_buf = (ibool) innobase_use_doublewrite;

	if (!innobase_use_checksums) {

		srv_checksum_algorithm = SRV_CHECKSUM_ALGORITHM_NONE;
	}

	btr_search_enabled = (char) innobase_adaptive_hash_index;

	os_use_large_pages = (ibool) innobase_use_large_pages;
	os_large_page_size = (ulint) innobase_large_page_size;

	row_rollback_on_timeout = (ibool) innobase_rollback_on_timeout;

	srv_file_per_table = (my_bool) innobase_file_per_table;

        srv_locks_unsafe_for_binlog = (ibool) innobase_locks_unsafe_for_binlog;

	srv_max_n_open_files = (ulint) innobase_open_files;
	srv_innodb_status = (ibool) innobase_create_status_file;

	srv_print_verbose_log = 1;

	/* Store the default charset-collation number of this MySQL
	installation */

	/* We cannot treat characterset here for now!! */
	data_mysql_default_charset_coll = (ulint)default_charset_info->number;

	//innobase_commit_concurrency_init_default();

	/* Since we in this module access directly the fields of a trx
        struct, and due to different headers and flags it might happen that
	mutex_t has a different size in this module and in InnoDB
	modules, we check at run time that the size is the same in
	these compilation modules. */

	/* On 5.5+ srv_use_native_aio is TRUE by default. It is later reset
	if it is not supported by the platform in
	innobase_start_or_create_for_mysql(). As we don't call it in xtrabackup,
	we have to duplicate checks from that function here. */

#ifdef __WIN__
	switch (os_get_os_version()) {
	case OS_WIN95:
	case OS_WIN31:
	case OS_WINNT:
		/* On Win 95, 98, ME, Win32 subsystem for Windows 3.1,
		and NT use simulated aio. In NT Windows provides async i/o,
		but when run in conjunction with InnoDB Hot Backup, it seemed
		to corrupt the data files. */

		srv_use_native_aio = FALSE;
		break;

	case OS_WIN2000:
	case OS_WINXP:
		/* On 2000 and XP, async IO is available. */
		srv_use_native_aio = TRUE;
		break;

	default:
		/* Vista and later have both async IO and condition variables */
		srv_use_native_aio = TRUE;
		srv_use_native_conditions = TRUE;
		break;
	}

#elif defined(LINUX_NATIVE_AIO)

	if (srv_use_native_aio) {
		ut_print_timestamp(stderr);
		msg(" InnoDB: Using Linux native AIO\n");
	}
#else
	/* Currently native AIO is supported only on windows and linux
	and that also when the support is compiled in. In all other
	cases, we ignore the setting of innodb_use_native_aio. */
	srv_use_native_aio = FALSE;

#endif

	/* Assign the default value to srv_undo_dir if it's not specified, as
	my_getopt does not support default values for string options. We also
	ignore the option and override innodb_undo_directory on --prepare,
	because separate undo tablespaces are copied to the root backup
	directory. */

	if (!srv_undo_dir || !xtrabackup_backup) {
		my_free(srv_undo_dir);
		srv_undo_dir = my_strdup(PSI_NOT_INSTRUMENTED, ".", MYF(MY_FAE));
	}

	innodb_log_checksum_func_update(srv_log_checksum_algorithm);

	return(FALSE);

error:
	msg("xtrabackup: innodb_init_param(): Error occured.\n");
	return(TRUE);
}

static my_bool
innodb_init(void)
{
	int	err;

	err = innobase_start_or_create_for_mysql();

	if (err != DB_SUCCESS) {
		free(internal_innobase_data_file_path);
		internal_innobase_data_file_path = NULL;
		goto error;
	}

	/* They may not be needed for now */
//	(void) hash_init(&innobase_open_tables,system_charset_info, 32, 0, 0,
//			 		(hash_get_key) innobase_get_key, 0, 0);
//        pthread_mutex_init(&innobase_share_mutex, MY_MUTEX_INIT_FAST);
//        pthread_mutex_init(&prepare_commit_mutex, MY_MUTEX_INIT_FAST);
//        pthread_mutex_init(&commit_threads_m, MY_MUTEX_INIT_FAST);
//        pthread_mutex_init(&commit_cond_m, MY_MUTEX_INIT_FAST);
//        pthread_cond_init(&commit_cond, NULL);

	innodb_inited= 1;

	return(FALSE);

error:
	msg("xtrabackup: innodb_init(): Error occured.\n");
	return(TRUE);
}

static my_bool
innodb_end(void)
{
	srv_fast_shutdown = (ulint) innobase_fast_shutdown;
	innodb_inited = 0;

	msg("xtrabackup: starting shutdown with innodb_fast_shutdown = %lu\n",
	    srv_fast_shutdown);

	if (innobase_shutdown_for_mysql() != DB_SUCCESS) {
		goto error;
	}
	free(internal_innobase_data_file_path);
	internal_innobase_data_file_path = NULL;

	/* They may not be needed for now */
//	hash_free(&innobase_open_tables);
//	pthread_mutex_destroy(&innobase_share_mutex);
//	pthread_mutex_destroy(&prepare_commit_mutex);
//	pthread_mutex_destroy(&commit_threads_m);
//	pthread_mutex_destroy(&commit_cond_m);
//	pthread_cond_destroy(&commit_cond);

	return(FALSE);

error:
	msg("xtrabackup: innodb_end(): Error occured.\n");
	return(TRUE);
}

/* ================= common ================= */

/***********************************************************************
Read backup meta info.
@return TRUE on success, FALSE on failure. */
static
my_bool
xtrabackup_read_metadata(char *filename)
{
	FILE	*fp;
	my_bool	 r = TRUE;
	int	 t;

	fp = fopen(filename,"r");
	if(!fp) {
		msg("xtrabackup: Error: cannot open %s\n", filename);
		return(FALSE);
	}

	if (fscanf(fp, "backup_type = %29s\n", metadata_type)
	    != 1) {
		r = FALSE;
		goto end;
	}
	/* Use UINT64PF instead of LSN_PF here, as we have to maintain the file
	format. */
	if (fscanf(fp, "from_lsn = " UINT64PF "\n", &metadata_from_lsn)
			!= 1) {
		r = FALSE;
		goto end;
	}
	if (fscanf(fp, "to_lsn = " UINT64PF "\n", &metadata_to_lsn)
			!= 1) {
		r = FALSE;
		goto end;
	}
	if (fscanf(fp, "last_lsn = " UINT64PF "\n", &metadata_last_lsn)
			!= 1) {
		metadata_last_lsn = 0;
	}
	/* Optional fields */

	if (fscanf(fp, "compact = %d\n", &t) == 1) {
		xtrabackup_compact = (t == 1);
	} else {
		xtrabackup_compact = 0;
	}

	if (fscanf(fp, "recover_binlog_info = %d\n", &t) == 1) {
		recover_binlog_info = (t == 1);
	}
end:
	fclose(fp);

	return(r);
}

/***********************************************************************
Print backup meta info to a specified buffer. */
static
void
xtrabackup_print_metadata(char *buf, size_t buf_len)
{
	/* Use UINT64PF instead of LSN_PF here, as we have to maintain the file
	format. */
	snprintf(buf, buf_len,
		 "backup_type = %s\n"
		 "from_lsn = " UINT64PF "\n"
		 "to_lsn = " UINT64PF "\n"
		 "last_lsn = " UINT64PF "\n"
		 "compact = %d\n"
		 "recover_binlog_info = %d\n",
		 metadata_type,
		 metadata_from_lsn,
		 metadata_to_lsn,
		 metadata_last_lsn,
		 MY_TEST(xtrabackup_compact == TRUE),
		 MY_TEST(opt_binlog_info == BINLOG_INFO_LOCKLESS));
}

/***********************************************************************
Stream backup meta info to a specified datasink.
@return TRUE on success, FALSE on failure. */
static
my_bool
xtrabackup_stream_metadata(ds_ctxt_t *ds_ctxt)
{
	char		buf[1024];
	size_t		len;
	ds_file_t	*stream;
	MY_STAT		mystat;
	my_bool		rc = TRUE;

	xtrabackup_print_metadata(buf, sizeof(buf));

	len = strlen(buf);

	mystat.st_size = len;
	mystat.st_mtime = my_time(0);

	stream = ds_open(ds_ctxt, XTRABACKUP_METADATA_FILENAME, &mystat);
	if (stream == NULL) {
		msg("xtrabackup: Error: cannot open output stream "
		    "for %s\n", XTRABACKUP_METADATA_FILENAME);
		return(FALSE);
	}

	if (ds_write(stream, buf, len)) {
		rc = FALSE;
	}

	if (ds_close(stream)) {
		rc = FALSE;
	}

	return(rc);
}

/***********************************************************************
Write backup meta info to a specified file.
@return TRUE on success, FALSE on failure. */
static
my_bool
xtrabackup_write_metadata(const char *filepath)
{
	char		buf[1024];
	size_t		len;
	FILE		*fp;

	xtrabackup_print_metadata(buf, sizeof(buf));

	len = strlen(buf);

	fp = fopen(filepath, "w");
	if(!fp) {
		msg("xtrabackup: Error: cannot open %s\n", filepath);
		return(FALSE);
	}
	if (fwrite(buf, len, 1, fp) < 1) {
		fclose(fp);
		return(FALSE);
	}

	fclose(fp);

	return(TRUE);
}

/***********************************************************************
Read meta info for an incremental delta.
@return TRUE on success, FALSE on failure. */
static my_bool
xb_read_delta_metadata(const char *filepath, xb_delta_info_t *info)
{
	FILE*	fp;
	char	key[51];
	char	value[51];
	my_bool	r			= TRUE;

	/* set defaults */
	info->page_size = ULINT_UNDEFINED;
	info->zip_size = ULINT_UNDEFINED;
	info->space_id = ULINT_UNDEFINED;

	fp = fopen(filepath, "r");
	if (!fp) {
		/* Meta files for incremental deltas are optional */
		return(TRUE);
	}

	while (!feof(fp)) {
		if (fscanf(fp, "%50s = %50s\n", key, value) == 2) {
			if (strcmp(key, "page_size") == 0) {
				info->page_size = strtoul(value, NULL, 10);
			} else if (strcmp(key, "zip_size") == 0) {
				info->zip_size = strtoul(value, NULL, 10);
			} else if (strcmp(key, "space_id") == 0) {
				info->space_id = strtoul(value, NULL, 10);
			}
		}
	}

	fclose(fp);

	if (info->page_size == ULINT_UNDEFINED) {
		msg("xtrabackup: page_size is required in %s\n", filepath);
		r = FALSE;
	}
	if (info->space_id == ULINT_UNDEFINED) {
		msg("xtrabackup: Warning: This backup was taken with XtraBackup 2.0.1 "
			"or earlier, some DDL operations between full and incremental "
			"backups may be handled incorrectly\n");
	}

	return(r);
}

/***********************************************************************
Write meta info for an incremental delta.
@return TRUE on success, FALSE on failure. */
my_bool
xb_write_delta_metadata(const char *filename, const xb_delta_info_t *info)
{
	ds_file_t	*f;
	char		buf[64];
	my_bool		ret;
	size_t		len;
	MY_STAT		mystat;

	snprintf(buf, sizeof(buf),
		 "page_size = %lu\n"
		 "zip_size = %lu\n"
		 "space_id = %lu\n",
		 info->page_size, info->zip_size, info->space_id);
	len = strlen(buf);

	mystat.st_size = len;
	mystat.st_mtime = my_time(0);

	f = ds_open(ds_meta, filename, &mystat);
	if (f == NULL) {
		msg("xtrabackup: Error: cannot open output stream for %s\n",
		    filename);
		return(FALSE);
	}

	ret = (ds_write(f, buf, len) == 0);

	if (ds_close(f)) {
		ret = FALSE;
	}

	return(ret);
}

/* ================= backup ================= */
void
xtrabackup_io_throttling(void)
{
	if (xtrabackup_throttle && (io_ticket--) < 0) {
		os_event_reset(wait_throttle);
		os_event_wait(wait_throttle);
	}
}

/************************************************************************
Checks if a given table name matches any of specifications in the --tables or
--tables-file options.

@return TRUE on match. */
static my_bool
check_if_table_matches_filters(const char *name)
{
	int 			regres;
	xb_filter_entry_t*	table;
	xb_regex_list_node_t*	node;

	if (UT_LIST_GET_LEN(regex_list)) {
		/* Check against regular expressions list */
		for (node = UT_LIST_GET_FIRST(regex_list); node;
		     node = UT_LIST_GET_NEXT(regex_list, node)) {
			regres = xb_regexec(&node->regex, name, 1,
					    tables_regmatch, 0);
			if (regres != REG_NOMATCH) {

				return(TRUE);
			}
		}
	}

	if (tables_hash) {
		HASH_SEARCH(name_hash, tables_hash, ut_fold_string(name),
			    xb_filter_entry_t*,
			    table, (void) 0,
			    !strcmp(table->name, name));
		if (table) {

			return(TRUE);
		}
	}

	return(FALSE);
}

/************************************************************************
Checks if a table specified as a name in the form "database/name" (InnoDB 5.6)
or "./database/name.ibd" (InnoDB 5.5-) should be skipped from backup based on
the --tables or --tables-file options.

@return TRUE if the table should be skipped. */
bool
check_if_skip_table(
/******************/
	const char*	name)	/*!< in: path to the table */
{
	char buf[FN_REFLEN];
	const char *dbname, *tbname;
	const char *ptr;
	char *eptr;

	if (UT_LIST_GET_LEN(regex_list) == 0 &&
	    tables_hash == NULL &&
	    databases_hash == NULL) {
		return(false);
	}

	dbname = NULL;
	tbname = name;
	while ((ptr = strchr(tbname, OS_PATH_SEPARATOR)) != NULL) {
		dbname = tbname;
		tbname = ptr + 1;
	}

	if (dbname == NULL) {
		return(false);
	}

	strncpy(buf, dbname, FN_REFLEN);
	buf[tbname - 1 - dbname] = 0;

	if (databases_hash) {
		/* There are some filters for databases, check them */
		xb_filter_entry_t*	database;

		HASH_SEARCH(name_hash, databases_hash, ut_fold_string(buf),
			    xb_filter_entry_t*,
			    database, (void) 0,
			    !strcmp(database->name, buf));
		/* Table's database isn't found, skip the table */
		if (!database) {
			return(true);
		}
		/* There aren't tables specified for the database,
		it should be backed up entirely */
		if (!database->has_tables) {
			return(false);
		}
	}

	buf[FN_REFLEN - 1] = '\0';
	buf[tbname - 1 - dbname] = '.';

	/* Check if there's a suffix in the table name. If so, truncate it. We
	rely on the fact that a dot cannot be a part of a table name (it is
	encoded by the server with the @NNNN syntax). */
	if ((eptr = strchr(&buf[tbname - dbname], '.')) != NULL) {

		*eptr = '\0';
	}

	/* For partitioned tables first try to match against the regexp
	without truncating the #P#... suffix so we can backup individual
	partitions with regexps like '^test[.]t#P#p5' */
	if (check_if_table_matches_filters(buf)) {

		return(false);
	}
	if ((eptr = strstr(buf, "#P#")) != NULL) {

		*eptr = 0;

		if (check_if_table_matches_filters(buf)) {

			return(false);
		}
	}

	return(true);
}

/***********************************************************************
Reads the space flags from a given data file and returns the
page size. */
const page_size_t
xb_get_zip_size(os_file_t file, bool *success)
{
	byte		*buf;
	byte		*page;
	page_size_t	page_size(0, 0, false);
	ibool		ret;
	ulint		space;
	IORequest	read_request(IORequest::READ);

	buf = static_cast<byte *>(ut_malloc_nokey(2 * UNIV_PAGE_SIZE_MAX));
	page = static_cast<byte *>(ut_align(buf, UNIV_PAGE_SIZE_MAX));

	ret = os_file_read(read_request, file, page, 0, UNIV_PAGE_SIZE_MIN);
	if (!ret) {
		*success = false;
		goto end;
	}

	space = mach_read_from_4(page + FIL_PAGE_ARCH_LOG_NO_OR_SPACE_ID);
	if (space == 0) {
		page_size.copy_from(univ_page_size);
	} else {
		page_size.copy_from(page_size_t(fsp_header_get_flags(page)));
	}
	*success = true;
end:
	ut_free(buf);

	return(page_size);
}

const char*
xb_get_copy_action(const char *dflt)
{
	const char *action;

	if (xtrabackup_stream) {
		if (xtrabackup_compress) {
			if (xtrabackup_encrypt) {
				action = "Compressing, encrypting and streaming";
			} else {
				action = "Compressing and streaming";
			}
		} else if (xtrabackup_encrypt) {
			action = "Encrypting and streaming";
		} else {
			action = "Streaming";
		}
	} else {
		if (xtrabackup_compress) {
			if (xtrabackup_encrypt) {
				action = "Compressing and encrypting";
			} else {
				action = "Compressing";
			}
		} else if (xtrabackup_encrypt) {
			action = "Encrypting";
		} else {
			action = dflt;
		}
	}

	return(action);
}

/* TODO: We may tune the behavior (e.g. by fil_aio)*/

static
my_bool
xtrabackup_copy_datafile(fil_node_t* node, uint thread_n)
{
	char			 dst_name[FN_REFLEN];
	ds_file_t		*dstfile = NULL;
	xb_fil_cur_t		 cursor;
	xb_fil_cur_result_t	 res;
	xb_write_filt_t		*write_filter = NULL;
	xb_write_filt_ctxt_t	 write_filt_ctxt;
	const char		*action;
	xb_read_filt_t		*read_filter;
	ibool			is_system;
	my_bool			rc = FALSE;

	/* Get the name and the path for the tablespace. node->name always
	contains the path (which may be absolute for remote tablespaces in
	5.6+). space->name contains the tablespace name in the form
	"./database/table.ibd" (in 5.5-) or "database/table" (in 5.6+). For a
	multi-node shared tablespace, space->name contains the name of the first
	node, but that's irrelevant, since we only need node_name to match them
	against filters, and the shared tablespace is always copied regardless
	of the filters value. */

	const char* const node_name = node->space->name;
	const char* const node_path = node->name;

	is_system = !fil_is_user_tablespace_id(node->space->id);

	if (!is_system && check_if_skip_table(node_name)) {
		msg("[%02u] Skipping %s.\n", thread_n, node_name);
		return(FALSE);
	}

	if (!changed_page_bitmap) {
		read_filter = &rf_pass_through;
	}
	else {
		read_filter = &rf_bitmap;
	}
	res = xb_fil_cur_open(&cursor, read_filter, node, thread_n);
	if (res == XB_FIL_CUR_SKIP) {
		goto skip;
	} else if (res == XB_FIL_CUR_ERROR) {
		goto error;
	}

	if (!is_system) {
		snprintf(dst_name, sizeof(dst_name), "%s.ibd", node_name);
	} else {
		strncpy(dst_name, cursor.rel_path, sizeof(dst_name));
	}

	/* Setup the page write filter */
	if (xtrabackup_incremental) {
		write_filter = &wf_incremental;
	} else if (xtrabackup_compact) {
		write_filter = &wf_compact;
	} else {
		write_filter = &wf_write_through;
	}

	memset(&write_filt_ctxt, 0, sizeof(xb_write_filt_ctxt_t));
	ut_a(write_filter->process != NULL);

	if (write_filter->init != NULL &&
	    !write_filter->init(&write_filt_ctxt, dst_name, &cursor)) {
		msg("[%02u] xtrabackup: error: "
		    "failed to initialize page write filter.\n", thread_n);
		goto error;
	}

	dstfile = ds_open(ds_data, dst_name, &cursor.statinfo);
	if (dstfile == NULL) {
		msg("[%02u] xtrabackup: error: "
		    "cannot open the destination stream for %s\n",
		    thread_n, dst_name);
		goto error;
	}

	action = xb_get_copy_action();

	if (xtrabackup_stream) {
		msg_ts("[%02u] %s %s\n", thread_n, action, node_path);
	} else {
		msg_ts("[%02u] %s %s to %s\n", thread_n, action,
		       node_path, dstfile->path);
	}

	/* The main copy loop */
	while ((res = xb_fil_cur_read(&cursor)) == XB_FIL_CUR_SUCCESS) {
		if (!write_filter->process(&write_filt_ctxt, dstfile)) {
			goto error;
		}
	}

	if (res == XB_FIL_CUR_ERROR) {
		goto error;
	}

	if (write_filter->finalize
	    && !write_filter->finalize(&write_filt_ctxt, dstfile)) {
		goto error;
	}

	/* close */
	msg_ts("[%02u]        ...done\n", thread_n);
	xb_fil_cur_close(&cursor);
	if (ds_close(dstfile)) {
		rc = TRUE;
	}
	if (write_filter && write_filter->deinit) {
		write_filter->deinit(&write_filt_ctxt);
	}
	return(rc);

error:
	xb_fil_cur_close(&cursor);
	if (dstfile != NULL) {
		ds_close(dstfile);
	}
	if (write_filter && write_filter->deinit) {
		write_filter->deinit(&write_filt_ctxt);;
	}
	msg("[%02u] xtrabackup: Error: "
	    "xtrabackup_copy_datafile() failed.\n", thread_n);
	return(TRUE); /*ERROR*/

skip:

	if (dstfile != NULL) {
		ds_close(dstfile);
	}
	if (write_filter && write_filter->deinit) {
		write_filter->deinit(&write_filt_ctxt);
	}
	msg("[%02u] xtrabackup: Warning: We assume the "
	    "table was dropped during xtrabackup execution "
	    "and ignore the file.\n", thread_n);
	msg("[%02u] xtrabackup: Warning: skipping tablespace %s.\n",
	    thread_n, node_name);
	return(FALSE);
}

static
void
xtrabackup_choose_lsn_offset(lsn_t start_lsn)
{
	ulint no, expected_no;
	ulint blocks_in_group;
	lsn_t end_lsn;
	log_group_t *group;

	start_lsn = ut_uint64_align_down(start_lsn, OS_FILE_LOG_BLOCK_SIZE);
	end_lsn = start_lsn + RECV_SCAN_SIZE;

	group = UT_LIST_GET_FIRST(log_sys->log_groups);

	if (mysql_server_version < 50500) {
		/* server doesn't support log files larger than 4G */
		return;
	}

	if (server_flavor == FLAVOR_PERCONA_SERVER &&
	    (mysql_server_version > 50500 && mysql_server_version < 50600)) {
		/* it is Percona Server 5.5 */
		group->lsn_offset = group->lsn_offset_ps55;
		return;
	}

	if (group->lsn_offset_ps55 == group->lsn_offset ||
	    group->lsn_offset_ps55 == (lsn_t) -1) {
		/* we have only one option */
		return;
	}

	no = (ulint) -1;

	blocks_in_group = log_block_convert_lsn_to_no(
		log_group_get_capacity(group)) - 1;

	lsn_t offsets[2] = {group->lsn_offset,
			    group->lsn_offset_ps55};

	expected_no = log_block_convert_lsn_to_no(start_lsn);

	for (int i = 0; i < 2; i++) {
		group->lsn_offset = offsets[i];

		/* read log block number */
		if (group->lsn_offset < group->file_size * group->n_files &&
		    (log_group_calc_lsn_offset(start_lsn, group) %
		     UNIV_PAGE_SIZE) % OS_MIN_LOG_BLOCK_SIZE == 0) {
			log_group_read_log_seg(log_sys->buf, group,
					       start_lsn, end_lsn);
			no = log_block_get_hdr_no(log_sys->buf);
		}

		if ((no <= expected_no &&
			((expected_no - no) % blocks_in_group) == 0) ||
		    ((expected_no | 0x40000000UL) - no) % blocks_in_group == 0) {
			/* offset looks ok */
			return;
		}
	}
}

/*******************************************************//**
Scans log from a buffer and writes new log data to the outpud datasinc.
@return true if success */
static
bool
xtrabackup_scan_log_recs(
/*===============*/
	log_group_t*	group,		/*!< in: log group */
	bool		is_last,	/*!< in: whether it is last segment
					to copy */
	lsn_t		start_lsn,	/*!< in: buffer start lsn */
	lsn_t*		contiguous_lsn,	/*!< in/out: it is known that all log
					groups contain contiguous log data up
					to this lsn */
	lsn_t*		group_scanned_lsn,/*!< out: scanning succeeded up to
					this lsn */
	lsn_t		checkpoint_lsn,	/*!< in: latest checkpoint LSN */
	bool*		finished)	/*!< out: false if is not able to scan
					any more in this log group */
{
	lsn_t		scanned_lsn;
	ulint		data_len;
	ulint		write_size;
	const byte*	log_block;
	bool		more_data	= false;

	ulint		scanned_checkpoint_no = 0;

	*finished = false;
	scanned_lsn = start_lsn;
	log_block = log_sys->buf;

	while (log_block < log_sys->buf + RECV_SCAN_SIZE && !*finished) {
		ulint	no = log_block_get_hdr_no(log_block);
		ulint	scanned_no = log_block_convert_lsn_to_no(scanned_lsn);
		ibool	checksum_is_ok = true;
			log_block_checksum_is_ok(log_block);

		if (no != scanned_no && checksum_is_ok) {
			ulint blocks_in_group;

			blocks_in_group = log_block_convert_lsn_to_no(
				log_group_get_capacity(group)) - 1;

			if ((no < scanned_no &&
			    ((scanned_no - no) % blocks_in_group) == 0) ||
			    no == 0 ||
			    /* Log block numbers wrap around at 0x3FFFFFFF */
			    ((scanned_no | 0x40000000UL) - no) %
			    blocks_in_group == 0) {

				/* old log block, do nothing */
				*finished = true;
				break;
			}

			msg("xtrabackup: error:"
			    " log block numbers mismatch:\n"
			    "xtrabackup: error: expected log block no. %lu,"
			    " but got no. %lu from the log file.\n",
			    (ulong) scanned_no, (ulong) no);

			if ((no - scanned_no) % blocks_in_group == 0) {
				msg("xtrabackup: error:"
				    " it looks like InnoDB log has wrapped"
				    " around before xtrabackup could"
				    " process all records due to either"
				    " log copying being too slow, or "
				    " log files being too small.\n");
			}

			return(false);
		} else if (!checksum_is_ok) {
			/* Garbage or an incompletely written log block */

			msg("xtrabackup: warning: Log block checksum mismatch"
			    " (block no %lu at lsn " LSN_PF "): \n"
			    "expected %lu, calculated checksum %lu\n",
				(ulong) no,
				scanned_lsn,
				(ulong) log_block_get_checksum(log_block),
				(ulong) log_block_calc_checksum(log_block));
			msg("xtrabackup: warning: this is possible when the "
			    "log block has not been fully written by the "
			    "server, will retry later.\n");
			*finished = true;
			break;
		}

		if (log_block_get_flush_bit(log_block)) {
			/* This block was a start of a log flush operation:
			we know that the previous flush operation must have
			been completed for all log groups before this block
			can have been flushed to any of the groups. Therefore,
			we know that log data is contiguous up to scanned_lsn
			in all non-corrupt log groups. */

			if (scanned_lsn > *contiguous_lsn) {

				*contiguous_lsn = scanned_lsn;
			}
		}

		data_len = log_block_get_data_len(log_block);

		if (
		    (scanned_checkpoint_no > 0)
		    && (log_block_get_checkpoint_no(log_block)
		       < scanned_checkpoint_no)
		    && (scanned_checkpoint_no
			- log_block_get_checkpoint_no(log_block)
			> 0x80000000UL)) {

			/* Garbage from a log buffer flush which was made
			before the most recent database recovery */

			*finished = true;
			break;
		}

		if (!recv_sys->parse_start_lsn
		    && (log_block_get_first_rec_group(log_block) > 0)) {

			/* We found a point from which to start the parsing
			of log records */

			recv_sys->parse_start_lsn = scanned_lsn
				+ log_block_get_first_rec_group(log_block);
			recv_sys->scanned_lsn = recv_sys->parse_start_lsn;
			recv_sys->recovered_lsn = recv_sys->parse_start_lsn;
		}

		scanned_lsn = scanned_lsn + data_len;
		scanned_checkpoint_no = log_block_get_checkpoint_no(log_block);

		if (scanned_lsn > recv_sys->scanned_lsn) {

			/* We were able to find more log data: add it to the
			parsing buffer if parse_start_lsn is already
			non-zero */

			if (recv_sys->len + 4 * OS_FILE_LOG_BLOCK_SIZE
			    >= RECV_PARSING_BUF_SIZE) {
				ib::error() << "Log parsing buffer overflow."
					" Recovery may have failed!";

				recv_sys->found_corrupt_log = true;

			} else if (!recv_sys->found_corrupt_log) {
				more_data = recv_sys_add_to_parsing_buf(
					log_block, scanned_lsn);
			}

			recv_sys->scanned_lsn = scanned_lsn;
			recv_sys->scanned_checkpoint_no
				= log_block_get_checkpoint_no(log_block);
		}

		if (data_len < OS_FILE_LOG_BLOCK_SIZE) {
			/* Log data for this group ends here */

			*finished = true;
		} else {
			log_block += OS_FILE_LOG_BLOCK_SIZE;
		}
	}

	*group_scanned_lsn = scanned_lsn;

	/* ===== write log to 'xtrabackup_logfile' ====== */
	if (!*finished) {
		write_size = RECV_SCAN_SIZE;
	} else {
		write_size = ut_uint64_align_up(scanned_lsn,
					OS_FILE_LOG_BLOCK_SIZE) - start_lsn;
		if (!is_last && scanned_lsn % OS_FILE_LOG_BLOCK_SIZE) {
			write_size -= OS_FILE_LOG_BLOCK_SIZE;
		}
	}

	if (ds_write(dst_log_file, log_sys->buf, write_size)) {
		msg("xtrabackup: Error: "
		    "write to logfile failed\n");
		return(false);
	}

	if (more_data && !recv_sys->found_corrupt_log) {
		/* Try to parse more log records */

		if (recv_parse_log_recs(checkpoint_lsn,	/*!< in: latest checkpoint LSN */
					STORE_NO, false)) {
			ut_ad(recv_sys->found_corrupt_log
			      || recv_sys->found_corrupt_fs
			      || recv_sys->mlog_checkpoint_lsn
			      == recv_sys->recovered_lsn);
			return(true);
		}

		if (recv_sys->recovered_offset > RECV_PARSING_BUF_SIZE / 4) {
			/* Move parsing buffer data to the buffer start */

			recv_sys_justify_left_parsing_buf();
		}
	}

	return(true);
}

static my_bool
xtrabackup_copy_logfile(lsn_t from_lsn, my_bool is_last)
{
	/* definition from recv_recovery_from_checkpoint_start() */
	log_group_t*	group;
	lsn_t		group_scanned_lsn;
	lsn_t		contiguous_lsn;

	ut_a(dst_log_file != NULL);

	/* read from checkpoint_lsn_start to current */
	contiguous_lsn = ut_uint64_align_down(from_lsn, OS_FILE_LOG_BLOCK_SIZE);

	/* TODO: We must check the contiguous_lsn still exists in log file.. */

	group = UT_LIST_GET_FIRST(log_sys->log_groups);

	while (group) {
		bool	finished;
		lsn_t	start_lsn;
		lsn_t	end_lsn;

		/* reference recv_group_scan_log_recs() */
		finished = false;

		start_lsn = contiguous_lsn;

		while (!finished) {

			end_lsn = start_lsn + RECV_SCAN_SIZE;

			xtrabackup_io_throttling();

			mutex_enter(&log_sys->mutex);

			log_group_read_log_seg(log_sys->buf,
					       group, start_lsn, end_lsn);

			 if (!xtrabackup_scan_log_recs(group, is_last,
				start_lsn, &contiguous_lsn, &group_scanned_lsn,
				from_lsn, &finished)) {
				goto error;
			 }

			mutex_exit(&log_sys->mutex);

			start_lsn = end_lsn;

		}

		group->scanned_lsn = group_scanned_lsn;

		msg_ts(">> log scanned up to (" LSN_PF ")\n",
		       group->scanned_lsn);

		group = UT_LIST_GET_NEXT(log_groups, group);

		/* update global variable*/
		log_copy_scanned_lsn = group_scanned_lsn;

		/* innodb_mirrored_log_groups must be 1, no other groups */
		ut_a(group == NULL);

		debug_sync_point("xtrabackup_copy_logfile_pause");

	}


	return(FALSE);

error:
	mutex_exit(&log_sys->mutex);
	ds_close(dst_log_file);
	msg("xtrabackup: Error: xtrabackup_copy_logfile() failed.\n");
	return(TRUE);
}

static
#ifndef __WIN__
void*
#else
ulint
#endif
log_copying_thread(
	void*	arg __attribute__((unused)))
{
	/*
	  Initialize mysys thread-specific memory so we can
	  use mysys functions in this thread.
	*/
	my_thread_init();

	ut_a(dst_log_file != NULL);

	log_copying_running = TRUE;

	while(log_copying) {
		os_event_reset(log_copying_stop);
		os_event_wait_time_low(log_copying_stop,
				       xtrabackup_log_copy_interval * 1000ULL,
				       0);
		if (log_copying) {
			if(xtrabackup_copy_logfile(log_copy_scanned_lsn,
						   FALSE)) {

				exit(EXIT_FAILURE);
			}
		}
	}

	/* last copying */
	if(xtrabackup_copy_logfile(log_copy_scanned_lsn, TRUE)) {

		exit(EXIT_FAILURE);
	}

	log_copying_running = FALSE;
	my_thread_end();
	os_thread_exit();

	return(0);
}

/* io throttle watching (rough) */
static
#ifndef __WIN__
void*
#else
ulint
#endif
io_watching_thread(
	void*	arg)
{
	(void)arg;
	/* currently, for --backup only */
	ut_a(xtrabackup_backup);

	io_watching_thread_running = TRUE;

	while (log_copying) {
		os_thread_sleep(1000000); /*1 sec*/
		io_ticket = xtrabackup_throttle;
		os_event_set(wait_throttle);
	}

	/* stop io throttle */
	xtrabackup_throttle = 0;
	os_event_set(wait_throttle);

	io_watching_thread_running = FALSE;

	os_thread_exit();

	return(0);
}

/************************************************************************
I/o-handler thread function. */
static

#ifndef __WIN__
void*
#else
ulint
#endif
io_handler_thread(
/*==============*/
	void*	arg)
{
	ulint	segment;


	segment = *((ulint*)arg);

 	while (srv_shutdown_state != SRV_SHUTDOWN_EXIT_THREADS) {
		fil_aio_wait(segment);
	}

	/* We count the number of threads in os_thread_exit(). A created
	thread should always use that to exit and not use return() to exit.
	The thread actually never comes here because it is exited in an
	os_event_wait(). */

	os_thread_exit();

#ifndef __WIN__
	return(NULL);				/* Not reached */
#else
	return(0);
#endif
}

/**************************************************************************
Datafiles copying thread.*/
static
os_thread_ret_t
data_copy_thread_func(
/*==================*/
	void *arg) /* thread context */
{
	data_thread_ctxt_t	*ctxt = (data_thread_ctxt_t *) arg;
	uint			num = ctxt->num;
	fil_node_t*		node;

	/*
	  Initialize mysys thread-specific memory so we can
	  use mysys functions in this thread.
	*/
	my_thread_init();

	debug_sync_point("data_copy_thread_func");

	while ((node = datafiles_iter_next(ctxt->it)) != NULL) {

		/* copy the datafile */
		if(xtrabackup_copy_datafile(node, num)) {
			msg("[%02u] xtrabackup: Error: "
			    "failed to copy datafile.\n", num);
			exit(EXIT_FAILURE);
		}
	}

	mutex_enter(ctxt->count_mutex);
	(*ctxt->count)--;
	mutex_exit(ctxt->count_mutex);

	my_thread_end();
	os_thread_exit();
	OS_THREAD_DUMMY_RETURN;
}

/************************************************************************
Initialize the appropriate datasink(s). Both local backups and streaming in the
'xbstream' format allow parallel writes so we can write directly.

Otherwise (i.e. when streaming in the 'tar' format) we need 2 separate datasinks
for the data stream (and don't allow parallel data copying) and for metainfo
files (including xtrabackup_logfile). The second datasink writes to temporary
files first, and then streams them in a serialized way when closed. */
static void
xtrabackup_init_datasinks(void)
{
	if (xtrabackup_parallel > 1 && xtrabackup_stream &&
	    xtrabackup_stream_fmt == XB_STREAM_FMT_TAR) {
		msg("xtrabackup: warning: the --parallel option does not have "
		    "any effect when streaming in the 'tar' format. "
		    "You can use the 'xbstream' format instead.\n");
		xtrabackup_parallel = 1;
	}

	/* Start building out the pipelines from the terminus back */
	if (xtrabackup_stream) {
		/* All streaming goes to stdout */
		ds_data = ds_meta = ds_redo = ds_create(xtrabackup_target_dir,
						        DS_TYPE_STDOUT);
	} else {
		/* Local filesystem */
		ds_data = ds_meta = ds_redo = ds_create(xtrabackup_target_dir,
						        DS_TYPE_LOCAL);
	}

	/* Track it for destruction */
	xtrabackup_add_datasink(ds_data);

	/* Stream formatting */
	if (xtrabackup_stream) {
		ds_ctxt_t	*ds;
		if (xtrabackup_stream_fmt == XB_STREAM_FMT_TAR) {
			ds = ds_create(xtrabackup_target_dir, DS_TYPE_ARCHIVE);
		} else if (xtrabackup_stream_fmt == XB_STREAM_FMT_XBSTREAM) {
			ds = ds_create(xtrabackup_target_dir, DS_TYPE_XBSTREAM);
		} else {
			/* bad juju... */
			ds = NULL;
		}

		xtrabackup_add_datasink(ds);

		ds_set_pipe(ds, ds_data);
		ds_data = ds;

		if (xtrabackup_stream_fmt != XB_STREAM_FMT_XBSTREAM) {

			/* 'tar' does not allow parallel streams */
			ds_redo = ds_meta = ds_create(xtrabackup_target_dir,
						      DS_TYPE_TMPFILE);
			xtrabackup_add_datasink(ds_meta);
			ds_set_pipe(ds_meta, ds);
		} else {
			ds_redo = ds_meta = ds_data;
		}
	}

	/* Encryption */
	if (xtrabackup_encrypt) {
		ds_ctxt_t	*ds;

		ds = ds_create(xtrabackup_target_dir, DS_TYPE_ENCRYPT);
		xtrabackup_add_datasink(ds);

		ds_set_pipe(ds, ds_data);
		if (ds_data != ds_meta) {
			ds_data = ds;
			ds = ds_create(xtrabackup_target_dir, DS_TYPE_ENCRYPT);
			xtrabackup_add_datasink(ds);

			ds_set_pipe(ds, ds_meta);
			ds_redo = ds_meta = ds;
		} else {
			ds_redo = ds_data = ds_meta = ds;
		}
	}

	/* Compression for ds_data and ds_redo */
	if (xtrabackup_compress) {
		ds_ctxt_t	*ds;

		/* Use a 1 MB buffer for compressed output stream */
		ds = ds_create(xtrabackup_target_dir, DS_TYPE_BUFFER);
		ds_buffer_set_size(ds, 1024 * 1024);
		xtrabackup_add_datasink(ds);
		ds_set_pipe(ds, ds_data);
		if (ds_data != ds_redo) {
			ds_data = ds;
			ds = ds_create(xtrabackup_target_dir, DS_TYPE_BUFFER);
			ds_buffer_set_size(ds, 1024 * 1024);
			xtrabackup_add_datasink(ds);
			ds_set_pipe(ds, ds_redo);
			ds_redo = ds;
		} else {
			ds_redo = ds_data = ds;
		}

		ds = ds_create(xtrabackup_target_dir, DS_TYPE_COMPRESS);
		xtrabackup_add_datasink(ds);
		ds_set_pipe(ds, ds_data);
		if (ds_data != ds_redo) {
			ds_data = ds;
			ds = ds_create(xtrabackup_target_dir, DS_TYPE_COMPRESS);
			xtrabackup_add_datasink(ds);
			ds_set_pipe(ds, ds_redo);
			ds_redo = ds;
		} else {
			ds_redo = ds_data = ds;
		}
	}
}

/************************************************************************
Destroy datasinks.

Destruction is done in the specific order to not violate their order in the
pipeline so that each datasink is able to flush data down the pipeline. */
static void xtrabackup_destroy_datasinks(void)
{
	for (uint i = actual_datasinks; i > 0; i--) {
		ds_destroy(datasinks[i-1]);
		datasinks[i-1] = NULL;
	}
	ds_data = NULL;
	ds_meta = NULL;
	ds_redo = NULL;
}

#define SRV_N_PENDING_IOS_PER_THREAD 	OS_AIO_N_PENDING_IOS_PER_THREAD
#define SRV_MAX_N_PENDING_SYNC_IOS	100

/************************************************************************
@return TRUE if table should be opened. */
static
bool
xb_check_if_open_tablespace(
	const char*	db,
	const char*	table)
{
	char buf[FN_REFLEN];

	snprintf(buf, sizeof(buf), "%s/%s", db, table);

	return !check_if_skip_table(buf);
}

/************************************************************************
Initializes the I/O and tablespace cache subsystems. */
static
void
xb_fil_io_init(void)
/*================*/
{
	srv_n_file_io_threads = srv_n_read_io_threads;

	os_aio_init(srv_n_read_io_threads,
		    srv_n_write_io_threads,
		    SRV_MAX_N_PENDING_SYNC_IOS);

	fil_init(srv_file_per_table ? 50000 : 5000, LONG_MAX);

	fsp_init();
}

Datafile *xb_new_datafile(
	const char *name,
	bool is_remote)
{
	if (is_remote) {
		RemoteDatafile *remote_file = new RemoteDatafile();
		remote_file->set_name(name);
		return(remote_file);
	} else {
		Datafile *file = new Datafile();
		file->set_name(name);
		file->make_filepath(".", name, IBD);
		return(file);
	}
}

void
xb_load_single_table_tablespace(
	const char *dirname,
	const char *filname,
	bool is_remote)
{
	/* The name ends in .ibd or .isl;
	try opening the file */
	char*	name;
	size_t	dirlen		= dirname == NULL ? 0 : strlen(dirname);
	size_t	namelen		= strlen(filname);
	ulint	pathlen		= dirname == NULL ? namelen + 1: dirlen + namelen + 2;
	lsn_t	flush_lsn;
	dberr_t	err;
	fil_space_t	*space;

	name = static_cast<char*>(ut_malloc_nokey(pathlen));

	if (dirname != NULL) {
		ut_snprintf(name, pathlen, "%s/%s", dirname, filname);
		name[pathlen - 5] = 0;
	} else {
		ut_snprintf(name, pathlen, "%s", filname);
		name[pathlen - 5] = 0;
	}

	Datafile *file = xb_new_datafile(name, is_remote);

	if (file->open_read_only(true) != DB_SUCCESS) {
		ut_free(name);
		exit(EXIT_FAILURE);
	}

	err = file->validate_first_page(&flush_lsn, false);

	if (err == DB_SUCCESS) {

		os_offset_t	node_size = os_file_get_size(file->handle());
		bool		is_tmp = FSP_FLAGS_GET_TEMPORARY(file->flags());
		os_offset_t	n_pages;

		ut_a(node_size != (os_offset_t) -1);

		n_pages = node_size / page_size_t(file->flags()).physical();

		space = fil_space_create(
			name, file->space_id(), file->flags(),
			is_tmp ? FIL_TYPE_TEMPORARY : FIL_TYPE_TABLESPACE);

		ut_a(space != NULL);

		/* For encryption tablespace, initialize encryption
		information.*/
		if (FSP_FLAGS_GET_ENCRYPTION(file->flags())) {
			byte*	key = file->m_encryption_key;
			byte*	iv = file->m_encryption_iv;
			ut_ad(key && iv);

			err = fil_set_encryption(space->id, Encryption::AES,
						 key, iv);
			ut_ad(err == DB_SUCCESS);
		}


		if (!fil_node_create(file->filepath(), n_pages, space,
				     false, false)) {
			ut_error;
		}

		/* by opening the tablespace we forcing node and space objects
		in the cache to be populated with fields from space header */
		fil_space_open(space->name);

		if (!srv_backup_mode || srv_close_files) {
			fil_space_close(space->name);
		}
	} else {
		/* allow corrupted first page for xtrabackup, it coulde be just
		zero-filled page, which we restoer from redo log later */
		if (xtrabackup_backup && err != DB_CORRUPTION) {
			exit(EXIT_FAILURE);
		}
	}

	ut_free(name);

	delete file;
}

/********************************************************************//**
At the server startup, if we need crash recovery, scans the database
directories under the MySQL datadir, looking for .ibd files. Those files are
single-table tablespaces. We need to know the space id in each of them so that
we know into which file we should look to check the contents of a page stored
in the doublewrite buffer, also to know where to apply log records where the
space id is != 0.
@return	DB_SUCCESS or error number */
UNIV_INTERN
dberr_t
xb_load_single_table_tablespaces(bool (*pred)(const char*, const char*))
/*===================================*/
{
	int		ret;
	char*		dbpath		= NULL;
	ulint		dbpath_len	= 100;
	os_file_dir_t	dir;
	os_file_dir_t	dbdir;
	os_file_stat_t	dbinfo;
	os_file_stat_t	fileinfo;
	dberr_t		err		= DB_SUCCESS;

	/* The datadir of MySQL is always the default directory of mysqld */

	dir = os_file_opendir(fil_path_to_mysql_datadir, true);

	if (dir == NULL) {

		return(DB_ERROR);
	}

	dbpath = static_cast<char*>(ut_malloc_nokey(dbpath_len));

	/* Scan all directories under the datadir. They are the database
	directories of MySQL. */

	ret = fil_file_readdir_next_file(&err, fil_path_to_mysql_datadir, dir,
					 &dbinfo);
	while (ret == 0) {
		ulint len;

		/* General tablespaces are always at the first level of the
		data home dir */
		if (dbinfo.type == OS_FILE_TYPE_FILE &&
		    strlen(dbinfo.name) > 4 &&
		    strcmp(dbinfo.name + strlen(dbinfo.name) - 4, ".isl")
				== 0 &&
		    !(pred && !pred(".", dbinfo.name))) {
			xb_load_single_table_tablespace(NULL, dbinfo.name,
							true);
		}

		if (dbinfo.type == OS_FILE_TYPE_FILE &&
		    strlen(dbinfo.name) > 4 &&
		    strcmp(dbinfo.name + strlen(dbinfo.name) - 4, ".ibd")
				== 0 &&
		    !(pred && !pred(".", dbinfo.name))) {
			xb_load_single_table_tablespace(NULL, dbinfo.name,
							false);
		}

		if (dbinfo.type == OS_FILE_TYPE_FILE
		    || dbinfo.type == OS_FILE_TYPE_UNKNOWN) {

			goto next_datadir_item;
		}

		/* We found a symlink or a directory; try opening it to see
		if a symlink is a directory */

		len = strlen(fil_path_to_mysql_datadir)
			+ strlen (dbinfo.name) + 2;
		if (len > dbpath_len) {
			dbpath_len = len;

			if (dbpath) {
				ut_free(dbpath);
			}

			dbpath = static_cast<char*>(ut_malloc_nokey(dbpath_len));
		}
		ut_snprintf(dbpath, dbpath_len,
			    "%s/%s", fil_path_to_mysql_datadir, dbinfo.name);
		os_normalize_path(dbpath);

		/* We want wrong directory permissions to be a fatal error for
		XtraBackup. */
		dbdir = os_file_opendir(dbpath, true);

		if (dbdir != NULL) {

			/* We found a database directory; loop through it,
			looking for possible .ibd files in it */

			ret = fil_file_readdir_next_file(&err, dbpath, dbdir,
							 &fileinfo);
			while (ret == 0) {
				bool is_remote;

				if (fileinfo.type == OS_FILE_TYPE_DIR) {

					goto next_file_item;
				}

				is_remote = strcmp(fileinfo.name
					  + strlen(fileinfo.name) - 4,
					  ".isl") == 0;

				/* We found a symlink or a file */
				if (strlen(fileinfo.name) > 4
				    && (0 == strcmp(fileinfo.name
						   + strlen(fileinfo.name) - 4,
						   ".ibd")
					/* Ignore .isl files on XtraBackup
					recovery, all tablespaces must be
					local. */
					|| (srv_backup_mode && is_remote))
				    && (!pred
					|| pred(dbinfo.name, fileinfo.name))) {
					xb_load_single_table_tablespace(
						dbinfo.name, fileinfo.name,
						is_remote);
				}
next_file_item:
				ret = fil_file_readdir_next_file(&err,
								 dbpath, dbdir,
								 &fileinfo);
			}

			if (0 != os_file_closedir(dbdir)) {
				fputs("InnoDB: Warning: could not"
				      " close database directory ", stderr);
				fputs(dbpath, stderr);
				putc('\n', stderr);

				err = DB_ERROR;
			}

		} else {

			err = DB_ERROR;
			break;

		}

next_datadir_item:
		ret = fil_file_readdir_next_file(&err,
						 fil_path_to_mysql_datadir,
						 dir, &dbinfo);
	}

	ut_free(dbpath);

	if (0 != os_file_closedir(dir)) {
		fprintf(stderr,
			"InnoDB: Error: could not close MySQL datadir\n");

		return(DB_ERROR);
	}

	return(err);
}

/****************************************************************************
Populates the tablespace memory cache by scanning for and opening data files.
@returns DB_SUCCESS or error code.*/
static
ulint
xb_load_tablespaces(void)
/*=====================*/
{
	ulint	i;
	ulint	err;
	ulint   sum_of_new_sizes;
        lsn_t	flush_lsn;
        bool	create_new_db;

	for (i = 0; i < srv_n_file_io_threads; i++) {
		thread_nr[i] = i;

		os_thread_create(io_handler_thread, thread_nr + i,
				 thread_ids + i);
    	}

	os_thread_sleep(200000); /*0.2 sec*/

	err = srv_sys_space.check_file_spec(&create_new_db, 0);

	/* create_new_db must not be true. */
	if (err != DB_SUCCESS || create_new_db) {
		msg("xtrabackup: could not find data files at the "
		    "specified datadir\n");
		return(DB_ERROR);
	}

	err = srv_sys_space.open_or_create(false, false, &sum_of_new_sizes,
					   &flush_lsn);

	if (err != DB_SUCCESS) {
		msg("xtrabackup: Could not open or create data files.\n"
		    "xtrabackup: If you tried to add new data files, and it "
		    "failed here,\n"
		    "xtrabackup: you should now edit innodb_data_file_path in "
		    "my.cnf back\n"
		    "xtrabackup: to what it was, and remove the new ibdata "
		    "files InnoDB created\n"
		    "xtrabackup: in this failed attempt. InnoDB only wrote "
		    "those files full of\n"
		    "xtrabackup: zeros, but did not yet use them in any way. "
		    "But be careful: do not\n"
		    "xtrabackup: remove old data files which contain your "
		    "precious data!\n");
		return(err);
	}

	/* Add separate undo tablespaces to fil_system */

	err = srv_undo_tablespaces_init(FALSE,
					TRUE,
					srv_undo_tablespaces,
					&srv_undo_tablespaces_open);
	if (err != DB_SUCCESS) {
		return(err);
	}

	/* It is important to call fil_load_single_table_tablespace() after
	srv_undo_tablespaces_init(), because fil_is_user_tablespace_id() *
	relies on srv_undo_tablespaces_open to be properly initialized */

	msg("xtrabackup: Generating a list of tablespaces\n");

	err = xb_load_single_table_tablespaces(xb_check_if_open_tablespace);
	if (err != DB_SUCCESS) {
		return(err);
	}

	debug_sync_point("xtrabackup_load_tablespaces_pause");

	return(DB_SUCCESS);
}

/************************************************************************
Initialize the tablespace memory cache and populate it by scanning for and
opening data files.
@returns DB_SUCCESS or error code.*/
ulint
xb_data_files_init(void)
/*====================*/
{
	xb_fil_io_init();

	return(xb_load_tablespaces());
}

/************************************************************************
Destroy the tablespace memory cache. */
void
xb_data_files_close(void)
/*====================*/
{
	ulint	i;

	srv_shutdown_state = SRV_SHUTDOWN_EXIT_THREADS;

	/* All threads end up waiting for certain events. Put those events
	to the signaled state. Then the threads will exit themselves after
	os_event_wait(). */
	for (i = 0; i < 1000; i++) {

		if (!buf_page_cleaner_is_active
		    && os_aio_all_slots_free()) {
			os_aio_wake_all_threads_at_shutdown();
		}

		/* f. dict_stats_thread is signaled from
		logs_empty_and_mark_files_at_shutdown() and should have
		already quit or is quitting right now. */

		bool	active = os_thread_active();

		os_thread_sleep(100000);

		if (!active) {
			break;
		}
	}

	if (i == 1000) {
		ib::warn() << os_thread_count << " threads created by InnoDB"
			" had not exited at shutdown!";
	}

	os_aio_free();

	fil_close_all_files();

	fil_close();

	/* Free the double write data structures. */
	if (buf_dblwr) {
		buf_dblwr_free();
	}

	/* Reset srv_file_io_threads to its default value to avoid confusing
	warning on --prepare in innobase_start_or_create_for_mysql()*/
	srv_n_file_io_threads = 4;

	srv_shutdown_state = SRV_SHUTDOWN_NONE;
}

/***********************************************************************
Allocate and initialize the entry for databases and tables filtering
hash tables. If memory allocation is not successful, terminate program.
@return pointer to the created entry.  */
static
xb_filter_entry_t *
xb_new_filter_entry(
/*================*/
	const char*	name)	/*!< in: name of table/database */
{
	xb_filter_entry_t	*entry;
	ulint namelen = strlen(name);

	ut_a(namelen <= NAME_LEN * 2 + 1);

	entry = static_cast<xb_filter_entry_t *>
		(ut_zalloc_nokey(sizeof(xb_filter_entry_t) + namelen + 1));
	entry->name = ((char*)entry) + sizeof(xb_filter_entry_t);
	strcpy(entry->name, name);
	entry->has_tables = FALSE;

	return entry;
}

/***********************************************************************
Add entry to hash table. If hash table is NULL, allocate and initialize
new hash table */
static
xb_filter_entry_t*
xb_add_filter(
/*========================*/
	const char*	name,	/*!< in: name of table/database */
	hash_table_t**	hash)	/*!< in/out: hash to insert into */
{
	xb_filter_entry_t*	entry;

	entry = xb_new_filter_entry(name);

	if (UNIV_UNLIKELY(*hash == NULL)) {
		*hash = hash_create(1000);
	}
	HASH_INSERT(xb_filter_entry_t,
		name_hash, *hash,
		ut_fold_string(entry->name),
		entry);

	return entry;
}

/***********************************************************************
Validate name of table or database. If name is invalid, program will
be finished with error code */
static
void
xb_validate_name(
/*=============*/
	const char*	name,	/*!< in: name */
	size_t		len)	/*!< in: length of name */
{
	const char*	p;

	/* perform only basic validation. validate length and
	path symbols */
	if (len > NAME_LEN) {
		msg("xtrabackup: name `%s` is too long.\n", name);
		exit(EXIT_FAILURE);
	}
	p = strpbrk(name, "/\\~");
	if (p && p - name < NAME_LEN) {
		msg("xtrabackup: name `%s` is not valid.\n", name);
		exit(EXIT_FAILURE);
	}
}

/***********************************************************************
Register new filter entry which can be either database
or table name.  */
static
void
xb_register_filter_entry(
/*=====================*/
	const char*	name)	/*!< in: name */
{
	const char*		p;
	size_t			namelen;
	xb_filter_entry_t*	db_entry = NULL;

	namelen = strlen(name);
	if ((p = strchr(name, '.')) != NULL) {
		char dbname[NAME_LEN + 1];

		xb_validate_name(name, p - name);
		xb_validate_name(p + 1, namelen - (p - name));

		strncpy(dbname, name, p - name);
		dbname[p - name] = 0;

		if (databases_hash) {
			HASH_SEARCH(name_hash, databases_hash,
					ut_fold_string(dbname),
					xb_filter_entry_t*,
					db_entry, (void) 0,
					!strcmp(db_entry->name, dbname));
		}
		if (!db_entry) {
			db_entry = xb_add_filter(dbname, &databases_hash);
		}
		db_entry->has_tables = TRUE;
		xb_add_filter(name, &tables_hash);
	} else {
		xb_validate_name(name, namelen);

		xb_add_filter(name, &databases_hash);
	}
}

/***********************************************************************
Register new table for the filter.  */
static
void
xb_register_table(
/*==============*/
	const char* name)	/*!< in: name of table */
{
	if (strchr(name, '.') == NULL) {
		msg("xtrabackup: `%s` is not fully qualified name.\n", name);
		exit(EXIT_FAILURE);
	}

	xb_register_filter_entry(name);
}

/***********************************************************************
Register new regex for the filter.  */
static
void
xb_register_regex(
/*==============*/
	const char* regex)	/*!< in: regex */
{
	xb_regex_list_node_t*	node;
	char			errbuf[100];
	int			ret;

	node = static_cast<xb_regex_list_node_t *>
		(ut_malloc_nokey(sizeof(xb_regex_list_node_t)));

	ret = xb_regcomp(&node->regex, regex, REG_EXTENDED);
	if (ret != 0) {
		xb_regerror(ret, &node->regex, errbuf, sizeof(errbuf));
		msg("xtrabackup: error: tables regcomp(%s): %s\n",
			regex, errbuf);
		exit(EXIT_FAILURE);
	}

	UT_LIST_ADD_LAST(regex_list, node);
}

typedef void (*insert_entry_func_t)(const char*);

/***********************************************************************
Scan string and load filter entries from it.  */
static
void
xb_load_list_string(
/*================*/
	char* list,			/*!< in: string representing a list */
	const char* delimiters,		/*!< in: delimiters of entries */
	insert_entry_func_t ins)	/*!< in: callback to add entry */
{
	char*	p;
	char*	saveptr;

	p = strtok_r(list, delimiters, &saveptr);
	while (p) {

		ins(p);

		p = strtok_r(NULL, delimiters, &saveptr);
	}
}

/***********************************************************************
Scan file and load filter entries from it.  */
static
void
xb_load_list_file(
/*==============*/
	const char* filename,		/*!< in: name of file */
	insert_entry_func_t ins)	/*!< in: callback to add entry */
{
	char	name_buf[NAME_LEN*2+2];
	FILE*	fp;

	/* read and store the filenames */
	fp = fopen(filename, "r");
	if (!fp) {
		msg("xtrabackup: cannot open %s\n",
		    filename);
		exit(EXIT_FAILURE);
	}
	while (fgets(name_buf, sizeof(name_buf), fp) != NULL) {
		char*	p = strchr(name_buf, '\n');
		if (p) {
			*p = '\0';
		} else {
			msg("xtrabackup: `%s...` name is too long", name_buf);
			exit(EXIT_FAILURE);
		}

		ins(name_buf);
	}

	fclose(fp);
}


static
void
xb_filters_init()
{
	UT_LIST_INIT(regex_list, &xb_regex_list_node_t::regex_list);

	if (xtrabackup_databases) {
		xb_load_list_string(xtrabackup_databases, " \t",
					xb_register_filter_entry);
	}

	if (xtrabackup_databases_file) {
		xb_load_list_file(xtrabackup_databases_file,
					xb_register_filter_entry);
	}

	if (xtrabackup_tables) {
		xb_load_list_string(xtrabackup_tables, ",",
					xb_register_regex);
	}

	if (xtrabackup_tables_file) {
		xb_load_list_file(xtrabackup_tables_file, xb_register_table);
	}
}

static
void
xb_filter_hash_free(hash_table_t* hash)
{
	ulint	i;

	/* free the hash elements */
	for (i = 0; i < hash_get_n_cells(hash); i++) {
		xb_filter_entry_t*	table;

		table = static_cast<xb_filter_entry_t *>
			(HASH_GET_FIRST(hash, i));

		while (table) {
			xb_filter_entry_t*	prev_table = table;

			table = static_cast<xb_filter_entry_t *>
				(HASH_GET_NEXT(name_hash, prev_table));

			HASH_DELETE(xb_filter_entry_t, name_hash, hash,
				ut_fold_string(prev_table->name), prev_table);
			ut_free(prev_table);
		}
	}

	/* free hash */
	hash_table_free(hash);
}

/************************************************************************
Destroy table filters for partial backup. */
static
void
xb_filters_free()
{
	while (UT_LIST_GET_LEN(regex_list) > 0) {
		xb_regex_list_node_t*	node = UT_LIST_GET_FIRST(regex_list);
		UT_LIST_REMOVE(regex_list, node);
		xb_regfree(&node->regex);
		ut_free(node);
	}

	if (tables_hash) {
		xb_filter_hash_free(tables_hash);
	}

	if (databases_hash) {
		xb_filter_hash_free(databases_hash);
	}
}

/*********************************************************************//**
Creates or opens the log files and closes them.
@return	DB_SUCCESS or error code */
static
ulint
open_or_create_log_file(
/*====================*/
	ibool	create_new_db,		/*!< in: TRUE if we should create a
					new database */
	ibool*	log_file_created,	/*!< out: TRUE if new log file
					created */
	ibool	log_file_has_been_opened,/*!< in: TRUE if a log file has been
					opened before: then it is an error
					to try to create another log file */
	ulint	k,			/*!< in: log group number */
	ulint	i,			/*!< in: log file number in group */
	fil_space_t**	log_space)	/*!< out: log space */
{
	bool		ret;
	os_offset_t	size;
	char		name[10000];
	ulint		dirnamelen;

	UT_NOT_USED(create_new_db);
	UT_NOT_USED(log_file_has_been_opened);
	UT_NOT_USED(k);
	ut_ad(k == 0);

	*log_file_created = FALSE;

	os_normalize_path(srv_log_group_home_dir);

	dirnamelen = strlen(srv_log_group_home_dir);
	ut_a(dirnamelen < (sizeof name) - 10 - sizeof "ib_logfile");
	memcpy(name, srv_log_group_home_dir, dirnamelen);

	/* Add a path separator if needed. */
	if (dirnamelen && name[dirnamelen - 1] != OS_PATH_SEPARATOR) {
		name[dirnamelen++] = OS_PATH_SEPARATOR;
	}

	sprintf(name + dirnamelen, "%s%lu", "ib_logfile", (ulong) i);

	files[i] = os_file_create(0, name,
				  OS_FILE_OPEN, OS_FILE_NORMAL,
				  OS_LOG_FILE, true, &ret);
	if (!ret) {
		fprintf(stderr, "InnoDB: Error in opening %s\n", name);

		return(DB_ERROR);
	}

	size = os_file_get_size(files[i]);

	if (size != srv_log_file_size * UNIV_PAGE_SIZE) {

		fprintf(stderr,
			"InnoDB: Error: log file %s is"
			" of different size " UINT64PF " bytes\n"
			"InnoDB: than specified in the .cnf"
			" file " UINT64PF " bytes!\n",
			name, size, srv_log_file_size * UNIV_PAGE_SIZE);

		return(DB_ERROR);
	}

	ret = os_file_close(files[i]);
	ut_a(ret);

	if (i == 0) {
		/* Create in memory the file space object
		which is for this log group */

		*log_space = fil_space_create(
			name, 2 * k + SRV_LOG_SPACE_FIRST_ID,
			fsp_flags_set_page_size(0, univ_page_size),
			FIL_TYPE_LOG);
	}

	ut_a(*log_space != NULL);
	ut_a(fil_validate());

	ut_a(fil_node_create(name, srv_log_file_size, *log_space,
			     false, false) != NULL);
	if (i == 0) {
		ut_a(log_group_init(k, srv_n_log_files,
				    srv_log_file_size * UNIV_PAGE_SIZE,
				    2 * k + SRV_LOG_SPACE_FIRST_ID));
	}

	return(DB_SUCCESS);
}

/*********************************************************************//**
Normalizes init parameter values to use units we use inside InnoDB.
@return	DB_SUCCESS or error code */
static
void
xb_normalize_init_values(void)
/*==========================*/
{
	srv_sys_space.normalize();

	srv_tmp_space.normalize();

	srv_log_file_size /= UNIV_PAGE_SIZE;

	srv_log_buffer_size /= UNIV_PAGE_SIZE;

	srv_lock_table_size = 5 * (srv_buf_pool_size / UNIV_PAGE_SIZE);
}

/***********************************************************************
Set the open files limit. Based on set_max_open_files().

@return the resulting open files limit. May be less or more than the requested
value.  */
static uint
xb_set_max_open_files(
/*==================*/
	uint max_file_limit)	/*!<in: open files limit */
{
#if defined(RLIMIT_NOFILE)
	struct rlimit rlimit;
	uint old_cur;

	if (getrlimit(RLIMIT_NOFILE, &rlimit)) {

		goto end;
	}

	old_cur = (uint) rlimit.rlim_cur;

	if (rlimit.rlim_cur == RLIM_INFINITY) {

		rlimit.rlim_cur = max_file_limit;
	}

	if (rlimit.rlim_cur >= max_file_limit) {

		max_file_limit = rlimit.rlim_cur;
		goto end;
	}

	rlimit.rlim_cur = rlimit.rlim_max = max_file_limit;

	if (setrlimit(RLIMIT_NOFILE, &rlimit)) {

		max_file_limit = old_cur;	/* Use original value */
	} else {

		rlimit.rlim_cur = 0;	/* Safety if next call fails */

		(void) getrlimit(RLIMIT_NOFILE, &rlimit);

		if (rlimit.rlim_cur) {

			/* If call didn't fail */
			max_file_limit = (uint) rlimit.rlim_cur;
		}
	}

end:
	return(max_file_limit);
#else
	return(0);
#endif
}

void
xtrabackup_backup_func(void)
{
	MY_STAT			 stat_info;
	lsn_t			 latest_cp;
	uint			 i;
	uint			 count;
	ib_mutex_t		 count_mutex;
	data_thread_ctxt_t 	*data_threads;

	recv_is_making_a_backup = true;

#ifdef USE_POSIX_FADVISE
	msg("xtrabackup: uses posix_fadvise().\n");
#endif

	/* cd to datadir */

	if (my_setwd(mysql_real_data_home,MYF(MY_WME)))
	{
		msg("xtrabackup: cannot my_setwd %s\n", mysql_real_data_home);
		exit(EXIT_FAILURE);
	}
	msg("xtrabackup: cd to %s\n", mysql_real_data_home);

	msg("xtrabackup: open files limit requested %u, set to %u\n",
	    (uint) xb_open_files_limit,
	    xb_set_max_open_files(xb_open_files_limit));

	mysql_data_home= mysql_data_home_buff;
	mysql_data_home[0]=FN_CURLIB;		// all paths are relative from here
	mysql_data_home[1]=0;

	srv_read_only_mode = TRUE;

	srv_backup_mode = TRUE;
	srv_close_files = xb_close_files;

	if (srv_close_files)
		msg("xtrabackup: warning: close-files specified. Use it "
		    "at your own risk. If there are DDL operations like table DROP TABLE "
		    "or RENAME TABLE during the backup, inconsistent backup will be "
		    "produced.\n");

	/* initialize components */
        if(innodb_init_param())
                exit(EXIT_FAILURE);

	xb_normalize_init_values();

#ifndef __WIN__
	if (srv_file_flush_method_str == NULL) {
        	/* These are the default options */
		srv_unix_file_flush_method = SRV_UNIX_FSYNC;
	} else if (0 == ut_strcmp(srv_file_flush_method_str, "fsync")) {
		srv_unix_file_flush_method = SRV_UNIX_FSYNC;
	} else if (0 == ut_strcmp(srv_file_flush_method_str, "O_DSYNC")) {
	  	srv_unix_file_flush_method = SRV_UNIX_O_DSYNC;

	} else if (0 == ut_strcmp(srv_file_flush_method_str, "O_DIRECT")) {
	  	srv_unix_file_flush_method = SRV_UNIX_O_DIRECT;
		msg("xtrabackup: using O_DIRECT\n");
	} else if (0 == ut_strcmp(srv_file_flush_method_str, "littlesync")) {
	  	srv_unix_file_flush_method = SRV_UNIX_LITTLESYNC;

	} else if (0 == ut_strcmp(srv_file_flush_method_str, "nosync")) {
	  	srv_unix_file_flush_method = SRV_UNIX_NOSYNC;
	} else if (0 == ut_strcmp(srv_file_flush_method_str, "ALL_O_DIRECT")) {
		srv_unix_file_flush_method = SRV_UNIX_ALL_O_DIRECT;
		msg("xtrabackup: using ALL_O_DIRECT\n");
	} else if (0 == ut_strcmp(srv_file_flush_method_str,
				  "O_DIRECT_NO_FSYNC")) {
		srv_unix_file_flush_method = SRV_UNIX_O_DIRECT_NO_FSYNC;
		msg("xtrabackup: using O_DIRECT_NO_FSYNC\n");
	} else {
	  	msg("xtrabackup: Unrecognized value %s for "
		    "innodb_flush_method\n", srv_file_flush_method_str);
	  	exit(EXIT_FAILURE);
	}
#else /* __WIN__ */
	/* We can only use synchronous unbuffered IO on Windows for now */
	if (srv_file_flush_method_str != NULL) {
		msg("xtrabackupp: Warning: "
		    "ignoring innodb_flush_method = %s on Windows.\n");
	}

	srv_win_file_flush_method = SRV_WIN_IO_UNBUFFERED;
	srv_use_native_aio = FALSE;
#endif

	if (srv_buf_pool_size >= 1000 * 1024 * 1024) {
                                  /* Here we still have srv_pool_size counted
                                  in kilobytes (in 4.0 this was in bytes)
				  srv_boot() converts the value to
                                  pages; if buffer pool is less than 1000 MB,
                                  assume fewer threads. */
                srv_max_n_threads = 50000;

	} else if (srv_buf_pool_size >= 8 * 1024 * 1024) {

                srv_max_n_threads = 10000;
        } else {
		srv_max_n_threads = 1000;       /* saves several MB of memory,
                                                especially in 64-bit
                                                computers */
        }

	srv_general_init();
	ut_crc32_init();

	xb_keyring_init(xb_keyring_file_data);

	xb_filters_init();

	{
	ibool	log_file_created;
	ibool	log_created	= FALSE;
	ibool	log_opened	= FALSE;
	ulint	err;
	ulint	i;
	fil_space_t *log_space;

	xb_fil_io_init();

	log_init();

	recv_sys_create();
	recv_sys_init(buf_pool_get_curr_size());

	lock_sys_create(srv_lock_table_size);

	for (i = 0; i < srv_n_log_files; i++) {
		err = open_or_create_log_file(FALSE, &log_file_created,
					      log_opened, 0, i, &log_space);
		if (err != DB_SUCCESS) {

			//return((int) err);
			exit(EXIT_FAILURE);
		}

		if (log_file_created) {
			log_created = TRUE;
		} else {
			log_opened = TRUE;
		}
		if ((log_opened && log_created)) {
			msg(
	"xtrabackup: Error: all log files must be created at the same time.\n"
	"xtrabackup: All log files must be created also in database creation.\n"
	"xtrabackup: If you want bigger or smaller log files, shut down the\n"
	"xtrabackup: database and make sure there were no errors in shutdown.\n"
	"xtrabackup: Then delete the existing log files. Edit the .cnf file\n"
	"xtrabackup: and start the database again.\n");

			//return(DB_ERROR);
			exit(EXIT_FAILURE);
		}
	}

	/* log_file_created must not be TRUE, if online */
	if (log_file_created) {
		msg("xtrabackup: Something wrong with source files...\n");
		exit(EXIT_FAILURE);
	}

	}

	/* create extra LSN dir if it does not exist. */
	if (xtrabackup_extra_lsndir
		&&!my_stat(xtrabackup_extra_lsndir,&stat_info,MYF(0))
		&& (my_mkdir(xtrabackup_extra_lsndir,0777,MYF(0)) < 0)) {
		msg("xtrabackup: Error: cannot mkdir %d: %s\n",
		    my_errno(), xtrabackup_extra_lsndir);
		exit(EXIT_FAILURE);
	}

	/* create target dir if not exist */
	if (!my_stat(xtrabackup_target_dir,&stat_info,MYF(0))
		&& (my_mkdir(xtrabackup_target_dir,0777,MYF(0)) < 0)){
		msg("xtrabackup: Error: cannot mkdir %d: %s\n",
		    my_errno(), xtrabackup_target_dir);
		exit(EXIT_FAILURE);
	}

        {
        fil_system_t*   f_system = fil_system;

	/* definition from recv_recovery_from_checkpoint_start() */
	log_group_t*	max_cp_group;
	ulint		max_cp_field;
	byte*		buf;
	byte*		log_hdr_buf_;
	byte*		log_hdr_buf;
	ulint		err;

	/* start back ground thread to copy newer log */
	os_thread_id_t log_copying_thread_id;
	datafiles_iter_t *it;

	log_hdr_buf_ = static_cast<byte *>
		(ut_malloc_nokey(LOG_FILE_HDR_SIZE + UNIV_PAGE_SIZE_MAX));
	log_hdr_buf = static_cast<byte *>
		(ut_align(log_hdr_buf_, UNIV_PAGE_SIZE_MAX));

	/* get current checkpoint_lsn */
	/* Look for the latest checkpoint from any of the log groups */

	mutex_enter(&log_sys->mutex);

	err = recv_find_max_checkpoint(&max_cp_group, &max_cp_field);

	if (err != DB_SUCCESS) {

		ut_free(log_hdr_buf_);
		exit(EXIT_FAILURE);
	}

	log_group_header_read(max_cp_group, max_cp_field);
	buf = log_sys->checkpoint_buf;

	checkpoint_lsn_start = mach_read_from_8(buf + LOG_CHECKPOINT_LSN);
	checkpoint_no_start = mach_read_from_8(buf + LOG_CHECKPOINT_NO);

	mutex_exit(&log_sys->mutex);

reread_log_header:
	fil_io(IORequest(IORequest::READ), true,
	       page_id_t(max_cp_group->space_id, 0),
	       univ_page_size,
	       0, LOG_FILE_HDR_SIZE,
	       log_hdr_buf, max_cp_group);

	/* check consistency of log file header to copy */
	mutex_enter(&log_sys->mutex);

	err = recv_find_max_checkpoint(&max_cp_group, &max_cp_field);

        if (err != DB_SUCCESS) {

		ut_free(log_hdr_buf_);
                exit(EXIT_FAILURE);
        }

        log_group_header_read(max_cp_group, max_cp_field);
        buf = log_sys->checkpoint_buf;

	if(checkpoint_no_start != mach_read_from_8(buf + LOG_CHECKPOINT_NO)) {

		checkpoint_lsn_start = mach_read_from_8(buf + LOG_CHECKPOINT_LSN);
		checkpoint_no_start = mach_read_from_8(buf + LOG_CHECKPOINT_NO);
		mutex_exit(&log_sys->mutex);
		goto reread_log_header;
	}

	mutex_exit(&log_sys->mutex);

	xtrabackup_init_datasinks();

	if (!select_history()) {
		exit(EXIT_FAILURE);
	}

	/* open the log file */
	memset(&stat_info, 0, sizeof(MY_STAT));
	dst_log_file = ds_open(ds_redo, XB_LOG_FILENAME, &stat_info);
	if (dst_log_file == NULL) {
		msg("xtrabackup: error: failed to open the target stream for "
		    "'%s'.\n", XB_LOG_FILENAME);
		ut_free(log_hdr_buf_);
		exit(EXIT_FAILURE);
	}

	/* label it */
	strcpy((char*) log_hdr_buf + LOG_HEADER_CREATOR, "xtrabkup ");
	ut_sprintf_timestamp(
		(char*) log_hdr_buf + (LOG_HEADER_CREATOR
				+ (sizeof "xtrabkup ") - 1));

	if (ds_write(dst_log_file, log_hdr_buf, LOG_FILE_HDR_SIZE)) {
		msg("xtrabackup: error: write to logfile failed\n");
		ut_free(log_hdr_buf_);
		exit(EXIT_FAILURE);
	}

	ut_free(log_hdr_buf_);

	/* start flag */
	log_copying = TRUE;

	/* start io throttle */
	if(xtrabackup_throttle) {
		os_thread_id_t io_watching_thread_id;

		io_ticket = xtrabackup_throttle;
		wait_throttle = os_event_create("wait_throttle");

		os_thread_create(io_watching_thread, NULL,
				 &io_watching_thread_id);
	}

	mutex_enter(&log_sys->mutex);
	xtrabackup_choose_lsn_offset(checkpoint_lsn_start);
	mutex_exit(&log_sys->mutex);

	/* copy log file by current position */
	if(xtrabackup_copy_logfile(checkpoint_lsn_start, FALSE))
		exit(EXIT_FAILURE);


	log_copying_stop = os_event_create("log_copying_stop");
	os_thread_create(log_copying_thread, NULL, &log_copying_thread_id);

	/* Populate fil_system with tablespaces to copy */
	err = xb_load_tablespaces();
	if (err != DB_SUCCESS) {
		msg("xtrabackup: error: xb_load_tablespaces() failed with"
		    "error code %lu\n", err);
		exit(EXIT_FAILURE);
	}

	/* FLUSH CHANGED_PAGE_BITMAPS call */
	if (!flush_changed_page_bitmaps()) {
		exit(EXIT_FAILURE);
	}
	debug_sync_point("xtrabackup_suspend_at_start");

	if (xtrabackup_incremental) {
		if (!xtrabackup_incremental_force_scan) {
			changed_page_bitmap = xb_page_bitmap_init();
		}
		if (!changed_page_bitmap) {
			msg("xtrabackup: using the full scan for incremental "
			    "backup\n");
		} else if (incremental_lsn != checkpoint_lsn_start) {
			/* Do not print that bitmaps are used when dummy bitmap
			is build for an empty LSN range. */
			msg("xtrabackup: using the changed page bitmap\n");
		}
	}

	ut_a(xtrabackup_parallel > 0);

	if (xtrabackup_parallel > 1) {
		msg("xtrabackup: Starting %u threads for parallel data "
		    "files transfer\n", xtrabackup_parallel);
	}

	it = datafiles_iter_new(f_system);
	if (it == NULL) {
		msg("xtrabackup: Error: datafiles_iter_new() failed.\n");
		exit(EXIT_FAILURE);
	}

	/* Create data copying threads */
	data_threads = (data_thread_ctxt_t *)
		ut_malloc_nokey(sizeof(data_thread_ctxt_t) *
                                xtrabackup_parallel);
	count = xtrabackup_parallel;
	mutex_create(LATCH_ID_XTRA_COUNT_MUTEX, &count_mutex);

	for (i = 0; i < (uint) xtrabackup_parallel; i++) {
		data_threads[i].it = it;
		data_threads[i].num = i+1;
		data_threads[i].count = &count;
		data_threads[i].count_mutex = &count_mutex;
		os_thread_create(data_copy_thread_func, data_threads + i,
				 &data_threads[i].id);
	}

	/* Wait for threads to exit */
	while (1) {
		os_thread_sleep(1000000);
		mutex_enter(&count_mutex);
		if (count == 0) {
			mutex_exit(&count_mutex);
			break;
		}
		mutex_exit(&count_mutex);
	}

	mutex_free(&count_mutex);
	ut_free(data_threads);
	datafiles_iter_free(it);

	if (changed_page_bitmap) {
		xb_page_bitmap_deinit(changed_page_bitmap);
	}
	}

	if (!backup_start()) {
		exit(EXIT_FAILURE);
	}

	/* read the latest checkpoint lsn */
	latest_cp = 0;
	{
		log_group_t*	max_cp_group;
		ulint	max_cp_field;
		ulint	err;

		mutex_enter(&log_sys->mutex);

		err = recv_find_max_checkpoint(&max_cp_group, &max_cp_field);

		if (err != DB_SUCCESS) {
			msg("xtrabackup: Error: recv_find_max_checkpoint() failed.\n");
			mutex_exit(&log_sys->mutex);
			goto skip_last_cp;
		}

		log_group_header_read(max_cp_group, max_cp_field);

		xtrabackup_choose_lsn_offset(checkpoint_lsn_start);

		latest_cp = mach_read_from_8(log_sys->checkpoint_buf +
					     LOG_CHECKPOINT_LSN);

		mutex_exit(&log_sys->mutex);

		msg("xtrabackup: The latest check point (for incremental): "
		    "'" LSN_PF "'\n", latest_cp);
	}
skip_last_cp:
	/* stop log_copying_thread */
	log_copying = FALSE;
	os_event_set(log_copying_stop);
	msg("xtrabackup: Stopping log copying thread.\n");
	while (log_copying_running) {
		msg(".");
		os_thread_sleep(200000); /*0.2 sec*/
	}
	msg("\n");

	os_event_destroy(log_copying_stop);
	if (ds_close(dst_log_file)) {
		exit(EXIT_FAILURE);
	}

	if(!xtrabackup_incremental) {
		strcpy(metadata_type, "full-backuped");
		metadata_from_lsn = 0;
	} else {
		strcpy(metadata_type, "incremental");
		metadata_from_lsn = incremental_lsn;
	}
	metadata_to_lsn = latest_cp;
	metadata_last_lsn = log_copy_scanned_lsn;

	if (!xtrabackup_stream_metadata(ds_meta)) {
		msg("xtrabackup: Error: failed to stream metadata.\n");
		exit(EXIT_FAILURE);
	}
	if (xtrabackup_extra_lsndir) {
		char	filename[FN_REFLEN];

		sprintf(filename, "%s/%s", xtrabackup_extra_lsndir,
			XTRABACKUP_METADATA_FILENAME);
		if (!xtrabackup_write_metadata(filename)) {
			msg("xtrabackup: Error: failed to write metadata "
			    "to '%s'.\n", filename);
			exit(EXIT_FAILURE);
		}

	}

	if (!backup_finish()) {
		exit(EXIT_FAILURE);
	}

	xtrabackup_destroy_datasinks();

	if (wait_throttle) {
		/* wait for io_watching_thread completion */
		while (io_watching_thread_running) {
			os_thread_sleep(1000000);
		}
		os_event_destroy(wait_throttle);
		wait_throttle = NULL;
	}

	msg("xtrabackup: Transaction log of lsn (" LSN_PF ") to (" LSN_PF
	    ") was copied.\n", checkpoint_lsn_start, log_copy_scanned_lsn);
	xb_filters_free();

	xb_data_files_close();

	recv_sys_debug_free();

	log_shutdown();

	trx_pool_close();

	lock_sys_close();

	os_thread_free();

	row_mysql_close();

	sync_check_close();

	/* Make sure that the latest checkpoint made it to xtrabackup_logfile */
	if (latest_cp > log_copy_scanned_lsn) {
		msg("xtrabackup: error: last checkpoint LSN (" LSN_PF
		    ") is larger than last copied LSN (" LSN_PF ").\n",
		    latest_cp, log_copy_scanned_lsn);
		exit(EXIT_FAILURE);
	}
}

/* ================= stats ================= */
static my_bool
xtrabackup_stats_level(
	dict_index_t*	index,
	ulint		level)
{
	ulint	space;
	page_t*	page;

	rec_t*	node_ptr;

	ulint	right_page_no;

	page_cur_t	cursor;

	mtr_t	mtr;
	mem_heap_t*	heap	= mem_heap_create(256);

	ulint*	offsets = NULL;

	ulonglong n_pages, n_pages_extern;
	ulonglong sum_data, sum_data_extern;
	ulonglong n_recs;
	buf_block_t*	block;
	page_size_t	page_size(0, 0, false);
	bool		found;

	n_pages = sum_data = n_recs = 0;
	n_pages_extern = sum_data_extern = 0;


	if (level == 0)
		fprintf(stdout, "        leaf pages: ");
	else
		fprintf(stdout, "     level %lu pages: ", level);

	mtr_start(&mtr);

	mtr_x_lock(&(index->lock), &mtr);
	block = btr_root_block_get(index, RW_X_LATCH, &mtr);
	page = buf_block_get_frame(block);

	space = page_get_space_id(page);
	page_size.copy_from(fil_space_get_page_size(space, &found));

	ut_a(found);

	while (level != btr_page_get_level(page, &mtr)) {

		ut_a(space == block->page.id.space());
		ut_a(space == page_get_space_id(page));
		ut_a(!page_is_leaf(page));

		page_cur_set_before_first(block, &cursor);
		page_cur_move_to_next(&cursor);

		node_ptr = page_cur_get_rec(&cursor);
		offsets = rec_get_offsets(node_ptr, index, offsets,
					ULINT_UNDEFINED, &heap);
		block = btr_node_ptr_get_child(node_ptr, index, offsets, &mtr);
		page = buf_block_get_frame(block);
	}

loop:
	mem_heap_empty(heap);
	offsets = NULL;
	mtr_x_lock(&(index->lock), &mtr);

	right_page_no = btr_page_get_next(page, &mtr);


	/*=================================*/
	//fprintf(stdout, "%lu ", (ulint) buf_frame_get_page_no(page));

	n_pages++;
	sum_data += page_get_data_size(page);
	n_recs += page_get_n_recs(page);


	if (level == 0) {
		page_cur_t	cur;
		ulint	n_fields;
		ulint	i;
		mem_heap_t*	local_heap	= NULL;
		ulint	offsets_[REC_OFFS_NORMAL_SIZE];
		ulint*	local_offsets	= offsets_;

		*offsets_ = (sizeof offsets_) / sizeof *offsets_;

		page_cur_set_before_first(block, &cur);
		page_cur_move_to_next(&cur);

		for (;;) {
			if (page_cur_is_after_last(&cur)) {
				break;
			}

			local_offsets = rec_get_offsets(cur.rec, index, local_offsets,
						ULINT_UNDEFINED, &local_heap);
			n_fields = rec_offs_n_fields(local_offsets);

			for (i = 0; i < n_fields; i++) {
				if (rec_offs_nth_extern(local_offsets, i)) {
					page_t*	local_page;
					ulint	space_id;
					ulint	page_no;
					ulint	offset;
					byte*	blob_header;
					ulint	part_len;
					mtr_t	local_mtr;
					ulint	local_len;
					byte*	data;
					buf_block_t*	local_block;

					data = rec_get_nth_field(cur.rec, local_offsets, i, &local_len);

					ut_a(local_len >= BTR_EXTERN_FIELD_REF_SIZE);
					local_len -= BTR_EXTERN_FIELD_REF_SIZE;

					space_id = mach_read_from_4(data + local_len + BTR_EXTERN_SPACE_ID);
					page_no = mach_read_from_4(data + local_len + BTR_EXTERN_PAGE_NO);
					offset = mach_read_from_4(data + local_len + BTR_EXTERN_OFFSET);

					if (offset != FIL_PAGE_DATA)
						msg("\nWarning: several record may share same external page.\n");

					for (;;) {
						mtr_start(&local_mtr);

						local_block = btr_block_get(page_id_t(space_id, page_no), page_size, RW_S_LATCH, index, &local_mtr);
						local_page = buf_block_get_frame(local_block);
						blob_header = local_page + offset;
#define BTR_BLOB_HDR_PART_LEN		0
#define BTR_BLOB_HDR_NEXT_PAGE_NO	4
						//part_len = btr_blob_get_part_len(blob_header);
						part_len = mach_read_from_4(blob_header + BTR_BLOB_HDR_PART_LEN);

						//page_no = btr_blob_get_next_page_no(blob_header);
						page_no = mach_read_from_4(blob_header + BTR_BLOB_HDR_NEXT_PAGE_NO);

						offset = FIL_PAGE_DATA;




						/*=================================*/
						//fprintf(stdout, "[%lu] ", (ulint) buf_frame_get_page_no(page));

						n_pages_extern++;
						sum_data_extern += part_len;


						mtr_commit(&local_mtr);

						if (page_no == FIL_NULL)
							break;
					}
				}
			}

			page_cur_move_to_next(&cur);
		}
	}




	mtr_commit(&mtr);
	if (right_page_no != FIL_NULL) {
		mtr_start(&mtr);
		block = btr_block_get(page_id_t(space,
						dict_index_get_page(index)),
				      page_size,
				      RW_X_LATCH, index, &mtr);
		page = buf_block_get_frame(block);
		goto loop;
	}
	mem_heap_free(heap);

	if (level == 0)
		fprintf(stdout, "recs=%llu, ", n_recs);

	fprintf(stdout, "pages=%llu, data=%llu bytes, data/pages=%lld%%",
		n_pages, sum_data,
		((sum_data * 100) / page_size.physical()) / n_pages);


	if (level == 0 && n_pages_extern) {
		putc('\n', stdout);
		/* also scan blob pages*/
		fprintf(stdout, "    external pages: ");

		fprintf(stdout, "pages=%llu, data=%llu bytes, data/pages=%lld%%",
			n_pages_extern, sum_data_extern,
			((sum_data_extern * 100) / page_size.physical())
				/ n_pages_extern);
	}

	putc('\n', stdout);

	if (level > 0) {
		xtrabackup_stats_level(index, level - 1);
	}

	return(TRUE);
}

static void
xtrabackup_stats_func(void)
{
	ulint n;

	/* cd to datadir */

	if (my_setwd(mysql_real_data_home,MYF(MY_WME)))
	{
		msg("xtrabackup: cannot my_setwd %s\n", mysql_real_data_home);
		exit(EXIT_FAILURE);
	}
	msg("xtrabackup: cd to %s\n", mysql_real_data_home);

	mysql_data_home= mysql_data_home_buff;
	mysql_data_home[0]=FN_CURLIB;		// all paths are relative from here
	mysql_data_home[1]=0;

	/* set read only */
	srv_read_only_mode = TRUE;

	/* initialize components */
	if(innodb_init_param())
		exit(EXIT_FAILURE);

	/* Check if the log files have been created, otherwise innodb_init()
	will crash when called with srv_read_only == TRUE */
	for (n = 0; n < srv_n_log_files; n++) {
		char		logname[FN_REFLEN];
		bool		exists;
		os_file_type_t	type;

		snprintf(logname, sizeof(logname), "%s%c%s%lu",
			srv_log_group_home_dir, OS_PATH_SEPARATOR,
			"ib_logfile", (ulong) n);
		os_normalize_path(logname);

		if (!os_file_status(logname, &exists, &type) || !exists ||
		    type != OS_FILE_TYPE_FILE) {
			msg("xtrabackup: Error: "
			    "Cannot find log file %s.\n", logname);
			msg("xtrabackup: Error: "
			    "to use the statistics feature, you need a "
			    "clean copy of the database including "
			    "correctly sized log files, so you need to "
			    "execute with --prepare twice to use this "
			    "functionality on a backup.\n");
			exit(EXIT_FAILURE);
		}
	}

	msg("xtrabackup: Starting 'read-only' InnoDB instance to gather "
	    "index statistics.\n"
	    "xtrabackup: Using %lld bytes for buffer pool (set by "
	    "--use-memory parameter)\n", xtrabackup_use_memory);

	if(innodb_init())
		exit(EXIT_FAILURE);

	xb_filters_init();

	fprintf(stdout, "\n\n<INDEX STATISTICS>\n");

	/* gather stats */

	{
	dict_table_t*	sys_tables;
	dict_index_t*	sys_index;
	dict_table_t*	table;
	btr_pcur_t	pcur;
	rec_t*		rec;
	byte*		field;
	ulint		len;
	mtr_t		mtr;

	/* Enlarge the fatal semaphore wait timeout during the InnoDB table
	monitor printout */

	os_atomic_increment_ulint(
		&srv_fatal_semaphore_wait_threshold,
		72000);

	mutex_enter(&(dict_sys->mutex));

	mtr_start(&mtr);

	sys_tables = dict_table_get_low("SYS_TABLES");
	sys_index = UT_LIST_GET_FIRST(sys_tables->indexes);

	btr_pcur_open_at_index_side(TRUE, sys_index, BTR_SEARCH_LEAF, &pcur,
				    TRUE, 0, &mtr);
loop:
	btr_pcur_move_to_next_user_rec(&pcur, &mtr);

	rec = btr_pcur_get_rec(&pcur);

	if (!btr_pcur_is_on_user_rec(&pcur))
	{
		/* end of index */

		btr_pcur_close(&pcur);
		mtr_commit(&mtr);

		mutex_exit(&(dict_sys->mutex));

		/* Restore the fatal semaphore wait timeout */
		os_atomic_increment_ulint(
			&srv_fatal_semaphore_wait_threshold,
			-72000);

		goto end;
	}

	field = rec_get_nth_field_old(rec, 0, &len);

	if (!rec_get_deleted_flag(rec, 0)) {

		/* We found one */

                char*	table_name = mem_strdupl((char*) field, len);

		btr_pcur_store_position(&pcur, &mtr);

		mtr_commit(&mtr);

		table = dict_table_get_low(table_name);
		ut_free(table_name);

		if (table && check_if_skip_table(table->name.m_name))
			goto skip;


		if (table == NULL) {
			fputs("InnoDB: Failed to load table ", stderr);
			ut_print_name(stderr, NULL, (char*) field);
			putc('\n', stderr);
		} else {
			dict_index_t*	index;

			/* The table definition was corrupt if there
			is no index */

			if (dict_table_get_first_index(table)) {
				dict_stats_update_transient(table);
			}

			//dict_table_print_low(table);

			index = UT_LIST_GET_FIRST(table->indexes);
			while (index != NULL) {
{
	ib_uint64_t	n_vals;
	bool		found;

	if (index->n_user_defined_cols > 0) {
		n_vals = index->stat_n_diff_key_vals[
					index->n_user_defined_cols];
	} else {
		n_vals = index->stat_n_diff_key_vals[1];
	}

	fprintf(stdout,
		"  table: %s, index: %s, space id: %lu, root page: %lu"
		", zip size: %lu"
		"\n  estimated statistics in dictionary:\n"
		"    key vals: %lu, leaf pages: %lu, size pages: %lu\n"
		"  real statistics:\n",
		table->name.m_name, index->name(),
		(ulong) index->space,
		(ulong) index->page,
		(ulong) fil_space_get_page_size(index->space, &found).physical(),
		(ulong) n_vals,
		(ulong) index->stat_n_leaf_pages,
		(ulong) index->stat_index_size);

	{
		mtr_t	local_mtr;
		page_t*	root;
		ulint	page_level;

		mtr_start(&local_mtr);

		mtr_x_lock(&(index->lock), &local_mtr);
		root = btr_root_get(index, &local_mtr);
		page_level = btr_page_get_level(root, &local_mtr);

		xtrabackup_stats_level(index, page_level);

		mtr_commit(&local_mtr);
	}

	putc('\n', stdout);
}
				index = UT_LIST_GET_NEXT(indexes, index);
			}
		}

skip:
		mtr_start(&mtr);

		btr_pcur_restore_position(BTR_SEARCH_LEAF, &pcur, &mtr);
	}

	goto loop;
	}

end:
	putc('\n', stdout);

	fflush(stdout);

	xb_filters_free();

	/* shutdown InnoDB */
	if(innodb_end())
		exit(EXIT_FAILURE);
}

/* ================= prepare ================= */

static
bool
check_log_header_checksum_0(
/*========================*/
	const byte*	buf)	/*!< in: buffer containing checkpoint info */
{
	/** Offset of the first checkpoint checksum */
	static const uint CHECKSUM_1 = 288;
	/** Offset of the second checkpoint checksum */
	static const uint CHECKSUM_2 = CHECKSUM_1 + 4;

	if (static_cast<uint32_t>(ut_fold_binary(buf, CHECKSUM_1))
	    != mach_read_from_4(buf + CHECKSUM_1)
	    || static_cast<uint32_t>(
		    ut_fold_binary(buf + LOG_CHECKPOINT_LSN,
				   CHECKSUM_2 - LOG_CHECKPOINT_LSN))
	    != mach_read_from_4(buf + CHECKSUM_2)) {
		return(false);
	}

	return(true);
}

static
void
update_log_temp_checkpoint_0(
	byte*	buf,
	lsn_t	lsn)
{
	/** Offset of the first checkpoint checksum */
	static const uint CHECKSUM_1 = 288;
	/** Offset of the second checkpoint checksum */
	static const uint CHECKSUM_2 = CHECKSUM_1 + 4;
	/** Most significant bits of the checkpoint offset */
	static const uint OFFSET_HIGH32 = CHECKSUM_2 + 12;
	/** Least significant bits of the checkpoint offset */
	static const uint OFFSET_LOW32 = 16;

	ulint		fold;

	mach_write_to_8(buf + LOG_CHECKPOINT_1 + LOG_CHECKPOINT_LSN, lsn);
	mach_write_to_4(buf + LOG_CHECKPOINT_1 + OFFSET_LOW32,
			LOG_FILE_HDR_SIZE +
			(lsn -
			 ut_uint64_align_down(lsn, OS_FILE_LOG_BLOCK_SIZE)));
	mach_write_to_4(buf + LOG_CHECKPOINT_1 + OFFSET_HIGH32, 0);
	fold = ut_fold_binary(buf + LOG_CHECKPOINT_1, CHECKSUM_1);
	mach_write_to_4(buf + LOG_CHECKPOINT_1 + CHECKSUM_1, fold);

	fold = ut_fold_binary(buf + LOG_CHECKPOINT_1 + LOG_CHECKPOINT_LSN,
		CHECKSUM_2 - LOG_CHECKPOINT_LSN);
	mach_write_to_4(buf + LOG_CHECKPOINT_1 + CHECKSUM_2, fold);

	mach_write_to_8(buf + LOG_CHECKPOINT_2 + LOG_CHECKPOINT_LSN, lsn);
	mach_write_to_4(buf + LOG_CHECKPOINT_2 + OFFSET_LOW32,
			LOG_FILE_HDR_SIZE +
			(lsn -
			 ut_uint64_align_down(lsn,
					      OS_FILE_LOG_BLOCK_SIZE)));
	mach_write_to_4(buf + LOG_CHECKPOINT_2
			    + LOG_CHECKPOINT_OFFSET_HIGH32, 0);
        fold = ut_fold_binary(buf + LOG_CHECKPOINT_2, CHECKSUM_1);
        mach_write_to_4(buf + LOG_CHECKPOINT_2 + CHECKSUM_1, fold);

        fold = ut_fold_binary(buf + LOG_CHECKPOINT_2 + LOG_CHECKPOINT_LSN,
			      CHECKSUM_2 - LOG_CHECKPOINT_LSN);
        mach_write_to_4(buf + LOG_CHECKPOINT_2 + CHECKSUM_2, fold);
}

static
void
update_log_temp_checkpoint(
	byte*	buf,
	lsn_t	lsn)
{
	if (redo_log_version == REDO_LOG_V0) {
		update_log_temp_checkpoint_0(buf, lsn);
		return;
	}

	/* Overwrite the both checkpoint area. */

	lsn_t lsn_offset;

	lsn_offset = LOG_FILE_HDR_SIZE + (lsn -
			ut_uint64_align_down(lsn, OS_FILE_LOG_BLOCK_SIZE));

	mach_write_to_8(buf + LOG_CHECKPOINT_1 + LOG_CHECKPOINT_LSN,
			lsn);
	mach_write_to_8(buf + LOG_CHECKPOINT_1 + LOG_CHECKPOINT_OFFSET,
			lsn_offset);

	mach_write_to_8(buf + LOG_CHECKPOINT_2 + LOG_CHECKPOINT_LSN,
			lsn);
	mach_write_to_8(buf + LOG_CHECKPOINT_2 + LOG_CHECKPOINT_OFFSET,
			lsn_offset);

	log_block_set_checksum(buf, log_block_calc_checksum_crc32(buf));
	log_block_set_checksum(buf + LOG_CHECKPOINT_1,
		log_block_calc_checksum_crc32(buf + LOG_CHECKPOINT_1));
	log_block_set_checksum(buf + LOG_CHECKPOINT_2,
		log_block_calc_checksum_crc32(buf + LOG_CHECKPOINT_2));
}

static my_bool
xtrabackup_init_temp_log(void)
{
	os_file_t	src_file = XB_FILE_UNDEFINED;
	char		src_path[FN_REFLEN];
	char		dst_path[FN_REFLEN];
	bool		success;

	ulint		field;
	byte		*log_buf;

	ib_uint64_t	file_size;

	lsn_t		max_no;
	lsn_t		max_lsn;
	lsn_t		checkpoint_no;

	bool		checkpoint_found;

	IORequest	read_request(IORequest::READ);
	IORequest	write_request(IORequest::WRITE);

	max_no = 0;

	log_buf = static_cast<byte*>(ut_malloc_nokey(UNIV_PAGE_SIZE_MAX * 128));
	if (log_buf == NULL) {
		goto error;
	}

	if (!xb_init_log_block_size()) {
		goto error;
	}

	if(!xtrabackup_incremental_dir) {
		sprintf(dst_path, "%s/ib_logfile0", xtrabackup_target_dir);
		sprintf(src_path, "%s/%s", xtrabackup_target_dir,
			XB_LOG_FILENAME);
	} else {
		sprintf(dst_path, "%s/ib_logfile0", xtrabackup_incremental_dir);
		sprintf(src_path, "%s/%s", xtrabackup_incremental_dir,
			XB_LOG_FILENAME);
	}

	os_normalize_path(dst_path);
	os_normalize_path(src_path);
retry:
	src_file = os_file_create_simple_no_error_handling(0, src_path,
							   OS_FILE_OPEN,
							   OS_FILE_READ_WRITE,
							   srv_read_only_mode,
							   &success);
	if (!success) {
		/* The following call prints an error message */
		os_file_get_last_error(TRUE);

		msg("xtrabackup: Warning: cannot open %s. will try to find.\n",
		    src_path);

		/* check if ib_logfile0 may be xtrabackup_logfile */
		src_file = os_file_create_simple_no_error_handling(0, dst_path,
								   OS_FILE_OPEN,
								   OS_FILE_READ_WRITE,
								   srv_read_only_mode,
								   &success);
		if (!success) {
			os_file_get_last_error(TRUE);
			msg("  xtrabackup: Fatal error: cannot find %s.\n",
			    src_path);

			goto error;
		}

		success = os_file_read(read_request, src_file, log_buf, 0,
				       LOG_FILE_HDR_SIZE);
		if (!success) {
			goto error;
		}

		if (ut_memcmp(log_buf + LOG_HEADER_CREATOR, (byte*)"xtrabkup",
			      (sizeof "xtrabkup") - 1) == 0) {
			msg("  xtrabackup: 'ib_logfile0' seems to be "
			    "'xtrabackup_logfile'. will retry.\n");

			os_file_close(src_file);
			src_file = XB_FILE_UNDEFINED;

			/* rename and try again */
			success = os_file_rename(0, dst_path, src_path);
			if (!success) {
				goto error;
			}

			goto retry;
		}

		msg("  xtrabackup: Fatal error: cannot find %s.\n",
		src_path);

		os_file_close(src_file);
		src_file = XB_FILE_UNDEFINED;

		goto error;
	}

	file_size = os_file_get_size(src_file);


	/* TODO: We should skip the following modifies, if it is not the first time. */

	/* read log file header */
	success = os_file_read(read_request, src_file, log_buf, 0,
			       LOG_FILE_HDR_SIZE);
	if (!success) {
		goto error;
	}

	if ( ut_memcmp(log_buf + LOG_HEADER_CREATOR,
			(byte*)"xtrabkup", (sizeof "xtrabkup") - 1) != 0 ) {
		msg("xtrabackup: notice: xtrabackup_logfile was already used "
		    "to '--prepare'.\n");
		goto skip_modify;
	}

	checkpoint_found = false;

	/* read last checkpoint lsn */
	for (field = LOG_CHECKPOINT_1; field <= LOG_CHECKPOINT_2;
			field += LOG_CHECKPOINT_2 - LOG_CHECKPOINT_1) {

		/* checkpoint checksum is always crc32 for MySQL 5.7.9+ */
		if (log_block_get_checksum(log_buf + field)
		    == log_block_calc_checksum_crc32(log_buf + field) &&
		    mach_read_from_4(log_buf + LOG_HEADER_FORMAT)
		    == LOG_HEADER_FORMAT_CURRENT) {
			redo_log_version = REDO_LOG_V1;
			if (!innodb_log_checksum_algorithm_specified) {
				srv_log_checksum_algorithm =
					SRV_CHECKSUM_ALGORITHM_CRC32;
			}
		} else if (check_log_header_checksum_0(log_buf + field)) {
			redo_log_version = REDO_LOG_V0;
			if (!innodb_log_checksum_algorithm_specified) {
				srv_log_checksum_algorithm =
					SRV_CHECKSUM_ALGORITHM_INNODB;
			}
		} else {
			goto not_consistent;
		}

		checkpoint_no = mach_read_from_8(log_buf + field +
						 LOG_CHECKPOINT_NO);

		if (checkpoint_no >= max_no) {

			max_no = checkpoint_no;
			max_lsn = mach_read_from_8(log_buf + field +
						   LOG_CHECKPOINT_LSN);
			checkpoint_found = true;
		}
not_consistent:
		;
	}

	if (!checkpoint_found) {
		msg("xtrabackup: No valid checkpoint found.\n");
		goto error;
	}

	mach_write_to_4(log_buf + LOG_HEADER_FORMAT,
			redo_log_version == REDO_LOG_V0 ?
			0 : LOG_HEADER_FORMAT_CURRENT);
	update_log_temp_checkpoint(log_buf, max_lsn);

	success = os_file_write(write_request, src_path, src_file, log_buf, 0,
				LOG_FILE_HDR_SIZE);
	if (!success) {
		goto error;
	}

	/* expand file size (9/8) and align to UNIV_PAGE_SIZE_MAX */

	if (file_size % UNIV_PAGE_SIZE_MAX) {
		ulint n = UNIV_PAGE_SIZE_MAX -
				(ulint) (file_size % UNIV_PAGE_SIZE_MAX);
		memset(log_buf, 0, UNIV_PAGE_SIZE_MAX);
		success = os_file_write(write_request, src_path, src_file,
					log_buf, file_size, n);
		if (!success) {
			goto error;
		}

		file_size = os_file_get_size(src_file);
	}

	/* TODO: We should judge whether the file is already expanded or not... */
	{
		ulint	expand;

		memset(log_buf, 0, UNIV_PAGE_SIZE_MAX * 128);
		expand = (ulint) (file_size / UNIV_PAGE_SIZE_MAX / 8);

		for (; expand > 128; expand -= 128) {
			success = os_file_write(write_request, src_path,
						src_file, log_buf,
						file_size,
						UNIV_PAGE_SIZE_MAX * 128);
			if (!success) {
				goto error;
			}
			file_size += UNIV_PAGE_SIZE_MAX * 128;
		}

		if (expand) {
			success = os_file_write(write_request, src_path,
						src_file, log_buf,
						file_size,
						expand * UNIV_PAGE_SIZE_MAX);
			if (!success) {
				goto error;
			}
			file_size += UNIV_PAGE_SIZE_MAX * expand;
		}
	}

	/* make larger than 128 * UNIV_PAGE_SIZE_MAX */
	if (file_size < 128 * UNIV_PAGE_SIZE_MAX) {
		memset(log_buf, 0, UNIV_PAGE_SIZE_MAX);
		while (file_size < 128 * UNIV_PAGE_SIZE_MAX) {
			success = os_file_write(write_request, src_path,
						src_file, log_buf,
						file_size,
						UNIV_PAGE_SIZE_MAX);
			if (!success) {
				goto error;
			}
			file_size += UNIV_PAGE_SIZE_MAX;
		}
		file_size = os_file_get_size(src_file);
	}

	msg("xtrabackup: xtrabackup_logfile detected: size=" UINT64PF ", "
	    "start_lsn=(" LSN_PF ")\n", file_size, max_lsn);

	os_file_close(src_file);
	src_file = XB_FILE_UNDEFINED;

	/* fake InnoDB */
	innobase_log_files_in_group_save = innobase_log_files_in_group;
	srv_log_group_home_dir_save = srv_log_group_home_dir;
	innobase_log_file_size_save = innobase_log_file_size;

	srv_log_group_home_dir = NULL;
	innobase_log_file_size      = file_size;
	innobase_log_files_in_group = 1;

	srv_thread_concurrency = 0;

	/* rename 'xtrabackup_logfile' to 'ib_logfile0' */
	success = os_file_rename(0, src_path, dst_path);
	if (!success) {
		goto error;
	}
	xtrabackup_logfile_is_renamed = TRUE;

	if (log_buf != NULL) {
		ut_free(log_buf);
	}

	return(FALSE);

skip_modify:
	if (log_buf != NULL) {
		ut_free(log_buf);
	}
	os_file_close(src_file);
	src_file = XB_FILE_UNDEFINED;
	return(FALSE);

error:
	if (log_buf != NULL) {
		ut_free(log_buf);
	}
	if (src_file != XB_FILE_UNDEFINED)
		os_file_close(src_file);
	msg("xtrabackup: Error: xtrabackup_init_temp_log() failed.\n");
	return(TRUE); /*ERROR*/
}

/***********************************************************************
Generates path to the meta file path from a given path to an incremental .delta
by replacing trailing ".delta" with ".meta", or returns error if 'delta_path'
does not end with the ".delta" character sequence.
@return TRUE on success, FALSE on error. */
static
ibool
get_meta_path(
	const char	*delta_path,	/* in: path to a .delta file */
	char 		*meta_path)	/* out: path to the corresponding .meta
					file */
{
	size_t		len = strlen(delta_path);

	if (len <= 6 || strcmp(delta_path + len - 6, ".delta")) {
		return FALSE;
	}
	memcpy(meta_path, delta_path, len - 6);
	strcpy(meta_path + len - 6, XB_DELTA_INFO_SUFFIX);

	return TRUE;
}

/****************************************************************//**
Create a new tablespace on disk and return the handle to its opened
file. Code adopted from fiL_ibd_create with
the main difference that only disk file is created without updating
the InnoDB in-memory dictionary data structures.

@return TRUE on success, FALSE on error.  */
static
bool
xb_space_create_file(
/*==================*/
	const char*	path,		/*!<in: path to tablespace */
	ulint		space_id,	/*!<in: space id */
	ulint		flags __attribute__((unused)),/*!<in: tablespace
					flags */
	os_file_t*	file)		/*!<out: file handle */
{
	const ulint	size = FIL_IBD_FILE_INITIAL_SIZE;
	dberr_t		err;
	byte*		buf2;
	byte*		page;
	bool		success;

	IORequest	write_request(IORequest::WRITE);

	ut_ad(!is_system_tablespace(space_id));
	ut_ad(!srv_read_only_mode);
	ut_a(space_id < SRV_LOG_SPACE_FIRST_ID);
	ut_a(fsp_flags_is_valid(flags));

	/* Create the subdirectories in the path, if they are
	not there already. */
	err = os_file_create_subdirs_if_needed(path);
	if (err != DB_SUCCESS) {
		return(false);
	}

	*file = os_file_create(
		innodb_data_file_key, path,
		OS_FILE_CREATE | OS_FILE_ON_ERROR_NO_EXIT,
		OS_FILE_NORMAL,
		OS_DATA_FILE,
		srv_read_only_mode,
		&success);

	if (!success) {
		/* The following call will print an error message */
		ulint	error = os_file_get_last_error(true);

		ib::error() << "Cannot create file '" << path << "'";

		if (error == OS_FILE_ALREADY_EXISTS) {
			ib::error() << "The file '" << path << "'"
				" already exists though the"
				" corresponding table did not exist"
				" in the InnoDB data dictionary."
				" Have you moved InnoDB .ibd files"
				" around without using the SQL commands"
				" DISCARD TABLESPACE and IMPORT TABLESPACE,"
				" or did mysqld crash in the middle of"
				" CREATE TABLE?"
				" You can resolve the problem by removing"
				" the file '" << path
				<< "' under the 'datadir' of MySQL.";

			return(false);
		}

		if (error == OS_FILE_DISK_FULL) {
			return(DB_OUT_OF_FILE_SPACE);
		}

		return(false);
	}


#if !defined(NO_FALLOCATE) && defined(UNIV_LINUX)
	if (fil_fusionio_enable_atomic_write(*file)) {

		/* This is required by FusionIO HW/Firmware */
		int	ret = posix_fallocate(*file, 0, size * UNIV_PAGE_SIZE);

		if (ret != 0) {

			ib::error() <<
				"posix_fallocate(): Failed to preallocate"
				" data for file " << path
				<< ", desired size "
				<< size * UNIV_PAGE_SIZE
				<< " Operating system error number " << ret
				<< ". Check"
				" that the disk is not full or a disk quota"
				" exceeded. Make sure the file system supports"
				" this function. Some operating system error"
				" numbers are described at " REFMAN
				" operating-system-error-codes.html";

			success = false;
		} else {
			success = true;
		}
	} else {

		success = os_file_set_size(
			path, *file, size * UNIV_PAGE_SIZE, srv_read_only_mode);
	}
#else
	success = os_file_set_size(
		path, *file, size * UNIV_PAGE_SIZE, srv_read_only_mode);
#endif /* !NO_FALLOCATE && UNIV_LINUX */

	if (!success) {
		os_file_close(*file);
		os_file_delete(innodb_data_file_key, path);
		return(false);
	}

	/* printf("Creating tablespace %s id %lu\n", path, space_id); */

	/* We have to write the space id to the file immediately and flush the
	file to disk. This is because in crash recovery we must be aware what
	tablespaces exist and what are their space id's, so that we can apply
	the log records to the right file. It may take quite a while until
	buffer pool flush algorithms write anything to the file and flush it to
	disk. If we would not write here anything, the file would be filled
	with zeros from the call of os_file_set_size(), until a buffer pool
	flush would write to it. */

	buf2 = static_cast<byte*>(ut_malloc_nokey(3 * UNIV_PAGE_SIZE));
	/* Align the memory for file i/o if we might have O_DIRECT set */
	page = static_cast<byte*>(ut_align(buf2, UNIV_PAGE_SIZE));

	memset(page, '\0', UNIV_PAGE_SIZE);

	/* Add the UNIV_PAGE_SIZE to the table flags and write them to the
	tablespace header. */
	flags = fsp_flags_set_page_size(flags, univ_page_size);
	fsp_header_init_fields(page, space_id, flags);
	mach_write_to_4(page + FIL_PAGE_ARCH_LOG_NO_OR_SPACE_ID, space_id);

	const page_size_t	page_size(flags);

	if (!page_size.is_compressed()) {
		buf_flush_init_for_writing(
			NULL, page, NULL, 0,
			fsp_is_checksum_disabled(space_id));
		success = os_file_write(write_request, path, *file, page, 0,
					page_size.physical());
	} else {
		page_zip_des_t	page_zip;

		page_zip_set_size(&page_zip, page_size.physical());
		page_zip.data = page + UNIV_PAGE_SIZE;
#ifdef UNIV_DEBUG
		page_zip.m_start =
#endif /* UNIV_DEBUG */
			page_zip.m_end = page_zip.m_nonempty =
			page_zip.n_blobs = 0;

		buf_flush_init_for_writing(
			NULL, page, &page_zip, 0,
			fsp_is_checksum_disabled(space_id));
		success = os_file_write(write_request, path, *file,
					page_zip.data, 0,
					page_size.physical());
	}

	ut_free(buf2);

	if (!success) {
		ib::error() << "Could not write the first page to"
			<< " tablespace '" << path << "'";
		os_file_close(*file);
		os_file_delete(innodb_data_file_key, path);
		return(false);
	}

	success = os_file_flush(*file);

	if (!success) {
		ib::error() << "File flush of tablespace '"
			<< path << "' failed";
		os_file_close(*file);
		os_file_delete(innodb_data_file_key, path);
		return(false);
	}

	return(true);
}

/***********************************************************************
Searches for matching tablespace file for given .delta file and space_id
in given directory. When matching tablespace found, renames it to match the
name of .delta file. If there was a tablespace with matching name and
mismatching ID, renames it to xtrabackup_tmp_#ID.ibd. If there was no
matching file, creates a new tablespace.
@return file handle of matched or created file */
static
os_file_t
xb_delta_open_matching_space(
	const char*	dbname,		/* in: path to destination database dir */
	const char*	name,		/* in: name of delta file (without .delta) */
	ulint		space_id,	/* in: space id of delta file */
	ulint		zip_size,	/* in: zip_size of tablespace */
	char*		real_name,	/* out: full path of destination file */
	size_t		real_name_len,	/* out: buffer size for real_name */
	bool* 		success)	/* out: indicates error. TRUE = success */
{
	char			dest_dir[FN_REFLEN];
	char			dest_space_name[FN_REFLEN];
	bool			ok;
	fil_space_t*		fil_space;
	os_file_t		file	= 0;
	ulint			tablespace_flags;
	xb_filter_entry_t*	table;

	*success = false;

	if (dbname) {
		snprintf(dest_dir, FN_REFLEN, "%s/%s",
			xtrabackup_target_dir, dbname);
		os_normalize_path(dest_dir);

		snprintf(dest_space_name, FN_REFLEN, "%s/%s", dbname, name);
	} else {
		snprintf(dest_dir, FN_REFLEN, "%s", xtrabackup_target_dir);
		os_normalize_path(dest_dir);

		snprintf(dest_space_name, FN_REFLEN, "%s", name);
	}

	snprintf(real_name, real_name_len,
		 "%s/%s",
		 xtrabackup_target_dir, dest_space_name);
	os_normalize_path(real_name);
	/* Truncate ".ibd" */
	dest_space_name[strlen(dest_space_name) - 4] = '\0';

	/* Create the database directory if it doesn't exist yet */
	if (!os_file_create_directory(dest_dir, FALSE)) {
		msg("xtrabackup: error: cannot create dir %s\n", dest_dir);
		return file;
	}

	if (space_id != ULINT_UNDEFINED
	    && !fil_is_user_tablespace_id(space_id)) {
		goto found;
	}

	/* remember space name for further reference */
	table = static_cast<xb_filter_entry_t *>
		(ut_malloc_nokey(sizeof(xb_filter_entry_t) +
			strlen(dest_space_name) + 1));

	table->name = ((char*)table) + sizeof(xb_filter_entry_t);
	strcpy(table->name, dest_space_name);
	HASH_INSERT(xb_filter_entry_t, name_hash, inc_dir_tables_hash,
			ut_fold_string(table->name), table);

	mutex_enter(&fil_system->mutex);
	fil_space = fil_space_get_by_name(dest_space_name);
	mutex_exit(&fil_system->mutex);

	if (fil_space != NULL) {
		if (fil_space->id == space_id || space_id == ULINT_UNDEFINED) {
			/* we found matching space */
			goto found;
		} else {

			char		tmpname[FN_REFLEN];
			char		*oldpath;
			bool		exists;
			os_file_type_t	type;

			if (dbname != NULL) {
				snprintf(tmpname, FN_REFLEN,
					 "%s/xtrabackup_tmp_#%lu",
					 dbname, fil_space->id);
			} else {
				snprintf(tmpname, FN_REFLEN,
					 "./xtrabackup_tmp_#%lu",
					 fil_space->id);
			}

			oldpath = mem_strdup(
				UT_LIST_GET_FIRST(fil_space->chain)->name);

			msg("xtrabackup: Renaming %s to %s.ibd\n",
				fil_space->name, tmpname);


			ut_a(os_file_status(oldpath, &exists, &type));

			if (exists && !fil_rename_tablespace(fil_space->id,
						   oldpath, tmpname, NULL))
			{
				msg("xtrabackup: Cannot rename %s to %s\n",
					fil_space->name, tmpname);
				ut_free(oldpath);
				goto exit;
			}
			ut_free(oldpath);
		}
	}

	if (space_id == ULINT_UNDEFINED)
	{
		msg("xtrabackup: Error: Cannot handle DDL operation on tablespace "
		    "%s\n", dest_space_name);
		exit(EXIT_FAILURE);
	}
	mutex_enter(&fil_system->mutex);
	fil_space = fil_space_get_by_id(space_id);
	mutex_exit(&fil_system->mutex);
	if (fil_space != NULL) {
		char		tmpname[FN_REFLEN];
		char		*oldpath;
		bool		exists;
		os_file_type_t	type;

		strncpy(tmpname, dest_space_name, FN_REFLEN);

		oldpath = mem_strdup(UT_LIST_GET_FIRST(fil_space->chain)->name);

		msg("xtrabackup: Renaming %s to %s\n",
		    fil_space->name, dest_space_name);

		ut_a(os_file_status(oldpath, &exists, &type));

		if (exists && !fil_rename_tablespace(fil_space->id, oldpath,
					   tmpname, NULL))
		{
			msg("xtrabackup: Cannot rename %s to %s\n",
				fil_space->name, dest_space_name);
			ut_free(oldpath);
			goto exit;
		}
		ut_free(oldpath);

		goto found;
	}

	/* No matching space found. create the new one.  */

	if (!fil_space_create(dest_space_name, space_id, 0,
			      FIL_TYPE_TABLESPACE)) {
		msg("xtrabackup: Cannot create tablespace %s\n",
			dest_space_name);
		goto exit;
	}

	/* Calculate correct tablespace flags for compressed tablespaces.  */
	if (!zip_size || zip_size == ULINT_UNDEFINED) {
		tablespace_flags = 0;
	}
	else {
		tablespace_flags
			= (get_bit_shift(zip_size >> PAGE_ZIP_MIN_SIZE_SHIFT
					 << 1)
			   << DICT_TF_ZSSIZE_SHIFT)
			| DICT_TF_COMPACT
			| (DICT_TF_FORMAT_ZIP << DICT_TF_FORMAT_SHIFT);
		ut_a(page_size_t(tablespace_flags).physical() == zip_size);
	}
	*success = xb_space_create_file(real_name, space_id, tablespace_flags,
					&file);
	goto exit;

found:
	/* open the file and return it's handle */

	file = os_file_create_simple_no_error_handling(0, real_name,
						       OS_FILE_OPEN,
						       OS_FILE_READ_WRITE,
						       srv_read_only_mode,
						       &ok);

	if (ok) {
		*success = true;
	} else {
		msg("xtrabackup: Cannot open file %s\n", real_name);
	}

exit:

	return file;
}

/************************************************************************
Applies a given .delta file to the corresponding data file.
@return TRUE on success */
static
ibool
xtrabackup_apply_delta(
	const char*	dirname,	/* in: dir name of incremental */
	const char*	dbname,		/* in: database name (ibdata: NULL) */
	const char*	filename,	/* in: file name (not a path),
					including the .delta extension */
	void*		/*data*/)
{
	os_file_t	src_file = XB_FILE_UNDEFINED;
	os_file_t	dst_file = XB_FILE_UNDEFINED;
	char	src_path[FN_REFLEN];
	char	dst_path[FN_REFLEN];
	char	meta_path[FN_REFLEN];
	char	space_name[FN_REFLEN];
	bool	success;

	ibool	last_buffer = FALSE;
	ulint	page_in_buffer;
	ulint	incremental_buffers = 0;

	xb_delta_info_t info;
	ulint		page_size;
	ulint		page_size_shift;
	byte*		incremental_buffer_base = NULL;
	byte*		incremental_buffer;

	size_t		offset;

	IORequest	read_request(IORequest::READ);
	IORequest	write_request(IORequest::WRITE);

	ut_a(xtrabackup_incremental);

	if (dbname) {
		snprintf(src_path, sizeof(src_path), "%s/%s/%s",
			 dirname, dbname, filename);
		snprintf(dst_path, sizeof(dst_path), "%s/%s/%s",
			 xtrabackup_real_target_dir, dbname, filename);
	} else {
		snprintf(src_path, sizeof(src_path), "%s/%s",
			 dirname, filename);
		snprintf(dst_path, sizeof(dst_path), "%s/%s",
			 xtrabackup_real_target_dir, filename);
	}
	dst_path[strlen(dst_path) - 6] = '\0';

	strncpy(space_name, filename, FN_REFLEN);
	space_name[strlen(space_name) -  6] = 0;

	if (!get_meta_path(src_path, meta_path)) {
		goto error;
	}

	os_normalize_path(dst_path);
	os_normalize_path(src_path);
	os_normalize_path(meta_path);

	if (!xb_read_delta_metadata(meta_path, &info)) {
		goto error;
	}

	page_size = info.page_size;
	page_size_shift = get_bit_shift(page_size);
	msg("xtrabackup: page size for %s is %lu bytes\n",
	    src_path, page_size);
	if (page_size_shift < 10 ||
	    page_size_shift > UNIV_PAGE_SIZE_SHIFT_MAX) {
		msg("xtrabackup: error: invalid value of page_size "
		    "(%lu bytes) read from %s\n", page_size, meta_path);
		goto error;
	}

	src_file = os_file_create_simple_no_error_handling(0, src_path,
							   OS_FILE_OPEN,
							   OS_FILE_READ_WRITE,
							   srv_read_only_mode,
							   &success);
	if (!success) {
		os_file_get_last_error(TRUE);
		msg("xtrabackup: error: cannot open %s\n", src_path);
		goto error;
	}

	posix_fadvise(src_file, 0, 0, POSIX_FADV_SEQUENTIAL);

	os_file_set_nocache(src_file, src_path, "OPEN");

	dst_file = xb_delta_open_matching_space(
			dbname, space_name, info.space_id, info.zip_size,
			dst_path, sizeof(dst_path), &success);
	if (!success) {
		msg("xtrabackup: error: cannot open %s\n", dst_path);
		goto error;
	}

	posix_fadvise(dst_file, 0, 0, POSIX_FADV_DONTNEED);

	os_file_set_nocache(dst_file, dst_path, "OPEN");

	/* allocate buffer for incremental backup */
	incremental_buffer_base = static_cast<byte *>
		(ut_malloc_nokey((page_size / 4 + 1) * page_size +
			UNIV_PAGE_SIZE_MAX));
	incremental_buffer = static_cast<byte *>
		(ut_align(incremental_buffer_base, UNIV_PAGE_SIZE_MAX));

	msg("Applying %s to %s...\n", src_path, dst_path);

	while (!last_buffer) {
		ulint cluster_header;

		/* read to buffer */
		/* first block of block cluster */
		offset = ((incremental_buffers * (page_size / 4))
			 << page_size_shift);
		success = os_file_read(read_request, src_file,
				       incremental_buffer, offset, page_size);
		if (!success) {
			goto error;
		}

		cluster_header = mach_read_from_4(incremental_buffer);
		switch(cluster_header) {
			case 0x78747261UL: /*"xtra"*/
				break;
			case 0x58545241UL: /*"XTRA"*/
				last_buffer = TRUE;
				break;
			default:
				msg("xtrabackup: error: %s seems not "
				    ".delta file.\n", src_path);
				goto error;
		}

		for (page_in_buffer = 1; page_in_buffer < page_size / 4;
		     page_in_buffer++) {
			if (mach_read_from_4(incremental_buffer + page_in_buffer * 4)
			    == 0xFFFFFFFFUL)
				break;
		}

		ut_a(last_buffer || page_in_buffer == page_size / 4);

		/* read whole of the cluster */
		success = os_file_read(read_request, src_file,
				       incremental_buffer, offset,
				       page_in_buffer * page_size);
		if (!success) {
			goto error;
		}

		posix_fadvise(src_file, offset, page_in_buffer * page_size,
			      POSIX_FADV_DONTNEED);

		for (page_in_buffer = 1; page_in_buffer < page_size / 4;
		     page_in_buffer++) {
			ulint offset_on_page;

			offset_on_page = mach_read_from_4(incremental_buffer + page_in_buffer * 4);

			if (offset_on_page == 0xFFFFFFFFUL)
				break;

			success = os_file_write(write_request, dst_path,
						dst_file,
						incremental_buffer +
						page_in_buffer * page_size,
						(offset_on_page <<
						 page_size_shift),
						page_size);
			if (!success) {
				goto error;
			}
		}

		incremental_buffers++;
	}

	if (incremental_buffer_base)
		ut_free(incremental_buffer_base);
	if (src_file != XB_FILE_UNDEFINED)
		os_file_close(src_file);
	if (dst_file != XB_FILE_UNDEFINED)
		os_file_close(dst_file);
	return TRUE;

error:
	if (incremental_buffer_base)
		ut_free(incremental_buffer_base);
	if (src_file != XB_FILE_UNDEFINED)
		os_file_close(src_file);
	if (dst_file != XB_FILE_UNDEFINED)
		os_file_close(dst_file);
	msg("xtrabackup: Error: xtrabackup_apply_delta(): "
	    "failed to apply %s to %s.\n", src_path, dst_path);
	return FALSE;
}

/************************************************************************
Callback to handle datadir entry. Function of this type will be called
for each entry which matches the mask by xb_process_datadir.
@return should return TRUE on success */
typedef ibool (*handle_datadir_entry_func_t)(
/*=========================================*/
	const char*	data_home_dir,		/*!<in: path to datadir */
	const char*	db_name,		/*!<in: database name */
	const char*	file_name,		/*!<in: file name with suffix */
	void*		arg);			/*!<in: caller-provided data */

/************************************************************************
Callback to handle datadir entry. Deletes entry if it has no matching
fil_space in fil_system directory.
@return FALSE if delete attempt was unsuccessful */
static
ibool
rm_if_not_found(
	const char*	data_home_dir,		/*!<in: path to datadir */
	const char*	db_name,		/*!<in: database name */
	const char*	file_name,		/*!<in: file name with suffix */
	void*		arg __attribute__((unused)))
{
	char			name[FN_REFLEN];
	xb_filter_entry_t*	table;

	if (db_name != NULL) {
		snprintf(name, FN_REFLEN, "%s/%s", db_name, file_name);
	} else {
		snprintf(name, FN_REFLEN, "%s", file_name);
	}
	/* Truncate ".ibd" */
	name[strlen(name) - 4] = '\0';

	HASH_SEARCH(name_hash, inc_dir_tables_hash, ut_fold_string(name),
		    xb_filter_entry_t*,
		    table, (void) 0,
		    !strcmp(table->name, name));

	if (!table) {
		if (db_name != NULL) {
			snprintf(name, FN_REFLEN, "%s/%s/%s", data_home_dir,
				 db_name, file_name);
		} else {
			snprintf(name, FN_REFLEN, "%s/%s", data_home_dir,
				 file_name);
		}
		return os_file_delete(0, name);
	}

	return(TRUE);
}

/************************************************************************
Function enumerates files in datadir (provided by path) which are matched
by provided suffix. For each entry callback is called.
@return FALSE if callback for some entry returned FALSE */
static
ibool
xb_process_datadir(
	const char*			path,	/*!<in: datadir path */
	const char*			suffix,	/*!<in: suffix to match
						against */
	handle_datadir_entry_func_t	func,	/*!<in: callback */
	void*				data)	/*!<in: additional argument for
						callback */
{
	ulint		ret;
	char		dbpath[FN_REFLEN];
	os_file_dir_t	dir;
	os_file_dir_t	dbdir;
	os_file_stat_t	dbinfo;
	os_file_stat_t	fileinfo;
	ulint		suffix_len;
	dberr_t		err 		= DB_SUCCESS;
	static char	current_dir[2];

	current_dir[0] = FN_CURLIB;
	current_dir[1] = 0;
	srv_data_home = current_dir;

	suffix_len = strlen(suffix);

	/* datafile */
	dbdir = os_file_opendir(path, false);

	if (dbdir != NULL) {
		ret = fil_file_readdir_next_file(&err, path, dbdir,
							&fileinfo);
		while (ret == 0) {
			if (fileinfo.type == OS_FILE_TYPE_DIR) {
				goto next_file_item_1;
			}

			if (strlen(fileinfo.name) > suffix_len
			    && 0 == strcmp(fileinfo.name + 
					strlen(fileinfo.name) - suffix_len,
					suffix)) {
				if (!func(
					    path, NULL,
					    fileinfo.name, data))
				{
					return(FALSE);
				}
			}
next_file_item_1:
			ret = fil_file_readdir_next_file(&err,
							path, dbdir,
							&fileinfo);
		}

		os_file_closedir(dbdir);
	} else {
		msg("xtrabackup: Cannot open dir %s\n",
		    path);
	}

	/* single table tablespaces */
	dir = os_file_opendir(path, false);

	if (dir == NULL) {
		msg("xtrabackup: Cannot open dir %s\n",
		    path);
	}

		ret = fil_file_readdir_next_file(&err, path, dir,
								&dbinfo);
	while (ret == 0) {
		if (dbinfo.type == OS_FILE_TYPE_FILE
		    || dbinfo.type == OS_FILE_TYPE_UNKNOWN) {

		        goto next_datadir_item;
		}

		sprintf(dbpath, "%s/%s", path,
								dbinfo.name);
		os_normalize_path(dbpath);

		dbdir = os_file_opendir(dbpath, false);

		if (dbdir != NULL) {

			ret = fil_file_readdir_next_file(&err, dbpath, dbdir,
								&fileinfo);
			while (ret == 0) {

			        if (fileinfo.type == OS_FILE_TYPE_DIR) {

				        goto next_file_item_2;
				}

				if (strlen(fileinfo.name) > suffix_len
				    && 0 == strcmp(fileinfo.name + 
						strlen(fileinfo.name) -
								suffix_len,
						suffix)) {
					/* The name ends in suffix; process
					the file */
					if (!func(
						    path,
						    dbinfo.name,
						    fileinfo.name, data))
					{
						return(FALSE);
					}
				}
next_file_item_2:
				ret = fil_file_readdir_next_file(&err,
								dbpath, dbdir,
								&fileinfo);
			}

			os_file_closedir(dbdir);
		}
next_datadir_item:
		ret = fil_file_readdir_next_file(&err,
						path,
								dir, &dbinfo);
	}

	os_file_closedir(dir);

	return(TRUE);
}

/************************************************************************
Applies all .delta files from incremental_dir to the full backup.
@return TRUE on success. */
static
ibool
xtrabackup_apply_deltas()
{
	return xb_process_datadir(xtrabackup_incremental_dir, ".delta",
		xtrabackup_apply_delta, NULL);
}

static my_bool
xtrabackup_close_temp_log(my_bool clear_flag)
{
	os_file_t	src_file = XB_FILE_UNDEFINED;
	char		src_path[FN_REFLEN];
	char		dst_path[FN_REFLEN];
	bool		success;
	byte		log_buf[UNIV_PAGE_SIZE_MAX];
	IORequest	read_request(IORequest::READ);
	IORequest	write_request(IORequest::WRITE);

	if (!xtrabackup_logfile_is_renamed)
		return(FALSE);

	/* rename 'ib_logfile0' to 'xtrabackup_logfile' */
	if(!xtrabackup_incremental_dir) {
		sprintf(dst_path, "%s/ib_logfile0", xtrabackup_target_dir);
		sprintf(src_path, "%s/%s", xtrabackup_target_dir,
			XB_LOG_FILENAME);
	} else {
		sprintf(dst_path, "%s/ib_logfile0", xtrabackup_incremental_dir);
		sprintf(src_path, "%s/%s", xtrabackup_incremental_dir,
			XB_LOG_FILENAME);
	}

	os_normalize_path(dst_path);
	os_normalize_path(src_path);

	success = os_file_rename(0, dst_path, src_path);
	if (!success) {
		goto error;
	}
	xtrabackup_logfile_is_renamed = FALSE;

	if (!clear_flag)
		return(FALSE);

	/* clear LOG_HEADER_CREATOR field */
	src_file = os_file_create_simple_no_error_handling(0, src_path,
							   OS_FILE_OPEN,
							   OS_FILE_READ_WRITE,
							   srv_read_only_mode,
							   &success);
	if (!success) {
		goto error;
	}

	success = os_file_read(read_request, src_file, log_buf, 0,
			       LOG_FILE_HDR_SIZE);
	if (!success) {
		goto error;
	}

	memset(log_buf + LOG_HEADER_CREATOR, ' ', 4);

	success = os_file_write(write_request, src_path, src_file, log_buf, 0,
				LOG_FILE_HDR_SIZE);
	if (!success) {
		goto error;
	}

	// os_file_close(src_file);
	src_file = XB_FILE_UNDEFINED;

	innobase_log_files_in_group = innobase_log_files_in_group_save;
	srv_log_group_home_dir = srv_log_group_home_dir_save;
	innobase_log_file_size = innobase_log_file_size_save;

	return(FALSE);
error:
	if (src_file != XB_FILE_UNDEFINED)
		os_file_close(src_file);
	msg("xtrabackup: Error: xtrabackup_close_temp_log() failed.\n");
	return(TRUE); /*ERROR*/
}


/*********************************************************************//**
Write the meta data (index user fields) config file.
@return true in case of success otherwise false. */
static
bool
xb_export_cfg_write_index_fields(
/*===========================*/
	const dict_index_t*	index,	/*!< in: write the meta data for
					this index */
	FILE*			file)	/*!< in: file to write to */
{
	byte			row[sizeof(ib_uint32_t) * 2];

	for (ulint i = 0; i < index->n_fields; ++i) {
		byte*			ptr = row;
		const dict_field_t*	field = &index->fields[i];

		mach_write_to_4(ptr, field->prefix_len);
		ptr += sizeof(ib_uint32_t);

		mach_write_to_4(ptr, field->fixed_len);

		if (fwrite(row, 1, sizeof(row), file) != sizeof(row)) {

			msg("xtrabackup: Error: writing index fields.");

			return(false);
		}

		/* Include the NUL byte in the length. */
		ib_uint32_t	len = strlen(field->name) + 1;
		ut_a(len > 1);

		mach_write_to_4(row, len);

		if (fwrite(row, 1,  sizeof(len), file) != sizeof(len)
		    || fwrite(field->name, 1, len, file) != len) {

			msg("xtrabackup: Error: writing index column.");

			return(false);
		}
	}

	return(true);
}

/*********************************************************************//**
Write the meta data config file index information.
@return true in case of success otherwise false. */
static	__attribute__((nonnull, warn_unused_result))
bool
xb_export_cfg_write_indexes(
/*======================*/
	const dict_table_t*	table,	/*!< in: write the meta data for
					this table */
	FILE*			file)	/*!< in: file to write to */
{
	{
		byte		row[sizeof(ib_uint32_t)];

		/* Write the number of indexes in the table. */
		mach_write_to_4(row, UT_LIST_GET_LEN(table->indexes));

		if (fwrite(row, 1, sizeof(row), file) != sizeof(row)) {
			msg("xtrabackup: Error: writing index count.");

			return(false);
		}
	}

	bool			ret = true;

	/* Write the index meta data. */
	for (const dict_index_t* index = UT_LIST_GET_FIRST(table->indexes);
	     index != 0 && ret;
	     index = UT_LIST_GET_NEXT(indexes, index)) {

		byte*		ptr;
		byte		row[sizeof(ib_uint64_t)
				    + sizeof(ib_uint32_t) * 8];

		ptr = row;

		ut_ad(sizeof(ib_uint64_t) == 8);
		mach_write_to_8(ptr, index->id);
		ptr += sizeof(ib_uint64_t);

		mach_write_to_4(ptr, index->space);
		ptr += sizeof(ib_uint32_t);

		mach_write_to_4(ptr, index->page);
		ptr += sizeof(ib_uint32_t);

		mach_write_to_4(ptr, index->type);
		ptr += sizeof(ib_uint32_t);

		mach_write_to_4(ptr, index->trx_id_offset);
		ptr += sizeof(ib_uint32_t);

		mach_write_to_4(ptr, index->n_user_defined_cols);
		ptr += sizeof(ib_uint32_t);

		mach_write_to_4(ptr, index->n_uniq);
		ptr += sizeof(ib_uint32_t);

		mach_write_to_4(ptr, index->n_nullable);
		ptr += sizeof(ib_uint32_t);

		mach_write_to_4(ptr, index->n_fields);

		if (fwrite(row, 1, sizeof(row), file) != sizeof(row)) {

			msg("xtrabackup: Error: writing index meta-data.");

			return(false);
		}

		/* Write the length of the index name.
		NUL byte is included in the length. */
		ib_uint32_t	len = strlen(index->name) + 1;
		ut_a(len > 1);

		mach_write_to_4(row, len);

		if (fwrite(row, 1, sizeof(len), file) != sizeof(len)
		    || fwrite(index->name, 1, len, file) != len) {

			msg("xtrabackup: Error: writing index name.");

			return(false);
		}

		ret = xb_export_cfg_write_index_fields(index, file);
	}

	return(ret);
}

/*********************************************************************//**
Write the meta data (table columns) config file. Serialise the contents of
dict_col_t structure, along with the column name. All fields are serialized
as ib_uint32_t.
@return true in case of success otherwise false. */
static	__attribute__((nonnull, warn_unused_result))
bool
xb_export_cfg_write_table(
/*====================*/
	const dict_table_t*	table,	/*!< in: write the meta data for
					this table */
	FILE*			file)	/*!< in: file to write to */
{
	dict_col_t*		col;
	byte			row[sizeof(ib_uint32_t) * 7];

	col = table->cols;

	for (ulint i = 0; i < table->n_cols; ++i, ++col) {
		byte*		ptr = row;

		mach_write_to_4(ptr, col->prtype);
		ptr += sizeof(ib_uint32_t);

		mach_write_to_4(ptr, col->mtype);
		ptr += sizeof(ib_uint32_t);

		mach_write_to_4(ptr, col->len);
		ptr += sizeof(ib_uint32_t);

		mach_write_to_4(ptr, col->mbminmaxlen);
		ptr += sizeof(ib_uint32_t);

		mach_write_to_4(ptr, col->ind);
		ptr += sizeof(ib_uint32_t);

		mach_write_to_4(ptr, col->ord_part);
		ptr += sizeof(ib_uint32_t);

		mach_write_to_4(ptr, col->max_prefix);

		if (fwrite(row, 1, sizeof(row), file) != sizeof(row)) {
			msg("xtrabackup: Error: writing table column data.");

			return(false);
		}

		/* Write out the column name as [len, byte array]. The len
		includes the NUL byte. */
		ib_uint32_t	len;
		const char*	col_name;

		col_name = dict_table_get_col_name(table, dict_col_get_no(col));

		/* Include the NUL byte in the length. */
		len = strlen(col_name) + 1;
		ut_a(len > 1);

		mach_write_to_4(row, len);

		if (fwrite(row, 1,  sizeof(len), file) != sizeof(len)
		    || fwrite(col_name, 1, len, file) != len) {

			msg("xtrabackup: Error: writing column name.");

			return(false);
		}
	}

	return(true);
}

/*********************************************************************//**
Write the meta data config file header.
@return true in case of success otherwise false. */
static	__attribute__((nonnull, warn_unused_result))
bool
xb_export_cfg_write_header(
/*=====================*/
	const dict_table_t*	table,	/*!< in: write the meta data for
					this table */
	FILE*			file)	/*!< in: file to write to */
{
	byte			value[sizeof(ib_uint32_t)];

	/* Write the meta-data version number. */
	mach_write_to_4(value, IB_EXPORT_CFG_VERSION_V1);

	if (fwrite(&value, 1, sizeof(value), file) != sizeof(value)) {
		msg("xtrabackup: Error: writing meta-data version number.");

		return(false);
	}

	/* Write the server hostname. */
	ib_uint32_t		len;
	const char*		hostname = "Hostname unknown";

	/* The server hostname includes the NUL byte. */
	len = strlen(hostname) + 1;
	mach_write_to_4(value, len);

	if (fwrite(&value, 1,  sizeof(value), file) != sizeof(value)
	    || fwrite(hostname, 1,  len, file) != len) {

		msg("xtrabackup: Error: writing hostname.");

		return(false);
	}

	/* The table name includes the NUL byte. */
	ut_a(table->name.m_name != NULL);
	len = strlen(table->name.m_name) + 1;

	/* Write the table name. */
	mach_write_to_4(value, len);

	if (fwrite(&value, 1,  sizeof(value), file) != sizeof(value)
	    || fwrite(table->name.m_name, 1,  len, file) != len) {

		msg("xtrabackup: Error: writing table name.");

		return(false);
	}

	byte		row[sizeof(ib_uint32_t) * 3];

	/* Write the next autoinc value. */
	mach_write_to_8(row, table->autoinc);

	if (fwrite(row, 1, sizeof(ib_uint64_t), file) != sizeof(ib_uint64_t)) {
		msg("xtrabackup: Error: writing table autoinc value.");

		return(false);
	}

	byte*		ptr = row;

	/* Write the system page size. */
	mach_write_to_4(ptr, UNIV_PAGE_SIZE);
	ptr += sizeof(ib_uint32_t);

	/* Write the table->flags. */
	mach_write_to_4(ptr, table->flags);
	ptr += sizeof(ib_uint32_t);

	/* Write the number of columns in the table. */
	mach_write_to_4(ptr, table->n_cols);

	if (fwrite(row, 1,  sizeof(row), file) != sizeof(row)) {
		msg("xtrabackup: Error: writing table meta-data.");

		return(false);
	}

	return(true);
}

/*********************************************************************//**
Write MySQL 5.6-style meta data config file.
@return true in case of success otherwise false. */
static
bool
xb_export_cfg_write(
	const fil_node_t*	node,
	const dict_table_t*	table)	/*!< in: write the meta data for
					this table */
{
	char	file_path[FN_REFLEN];
	FILE*	file;
	bool	success;

	strcpy(file_path, node->name);
	strcpy(file_path + strlen(file_path) - 4, ".cfg");

	file = fopen(file_path, "w+b");

	if (file == NULL) {
		msg("xtrabackup: Error: cannot close %s\n", node->name);

		success = false;
	} else {

		success = xb_export_cfg_write_header(table, file);

		if (success) {
			success = xb_export_cfg_write_table(table, file);
		}

		if (success) {
			success = xb_export_cfg_write_indexes(table, file);
		}

		if (fclose(file) != 0) {
			msg("xtrabackup: Error: cannot close %s\n", node->name);
			success = false;
		}

	}

	return(success);

}

/** Write the transfer key to CFP file.
@param[in]	table		write the data for this table
@param[in]	file		file to write to
@return DB_SUCCESS or error code. */
static	__attribute__((nonnull, warn_unused_result))
dberr_t
xb_export_write_transfer_key(
	const dict_table_t*	table,
	FILE*			file)
{
	byte		key_size[sizeof(ib_uint32_t)];
	byte		row[ENCRYPTION_KEY_LEN * 3];
	byte*		ptr = row;
	byte*		transfer_key = ptr;
	lint		elen;

	ut_ad(table->encryption_key != NULL
	      && table->encryption_iv != NULL);

	/* Write the encryption key size. */
	mach_write_to_4(key_size, ENCRYPTION_KEY_LEN);

	if (fwrite(&key_size, 1,  sizeof(key_size), file)
		!= sizeof(key_size)) {
		msg("IO Write error: (%d, %s) %s",
			errno, strerror(errno),
			"while writing key size.");

		return(DB_IO_ERROR);
	}

	/* Generate and write the transfer key. */
	Encryption::random_value(transfer_key);
	if (fwrite(transfer_key, 1, ENCRYPTION_KEY_LEN, file)
		!= ENCRYPTION_KEY_LEN) {
		msg("IO Write error: (%d, %s) %s",
			errno, strerror(errno),
			"while writing transfer key.");

		return(DB_IO_ERROR);
	}

	ptr += ENCRYPTION_KEY_LEN;

	/* Encrypt tablespace key. */
	elen = my_aes_encrypt(
		reinterpret_cast<unsigned char*>(table->encryption_key),
		ENCRYPTION_KEY_LEN,
		ptr,
		reinterpret_cast<unsigned char*>(transfer_key),
		ENCRYPTION_KEY_LEN,
		my_aes_256_ecb,
		NULL, false);

	if (elen == MY_AES_BAD_DATA) {
		msg("IO Write error: (%d, %s) %s",
			errno, strerror(errno),
			"while encrypt tablespace key.");
		return(DB_ERROR);
	}

	/* Write encrypted tablespace key */
	if (fwrite(ptr, 1, ENCRYPTION_KEY_LEN, file)
		!= ENCRYPTION_KEY_LEN) {
		msg("IO Write error: (%d, %s) %s",
			errno, strerror(errno),
			"while writing encrypted tablespace key.");

		return(DB_IO_ERROR);
	}
	ptr += ENCRYPTION_KEY_LEN;

	/* Encrypt tablespace iv. */
	elen = my_aes_encrypt(
		reinterpret_cast<unsigned char*>(table->encryption_iv),
		ENCRYPTION_KEY_LEN,
		ptr,
		reinterpret_cast<unsigned char*>(transfer_key),
		ENCRYPTION_KEY_LEN,
		my_aes_256_ecb,
		NULL, false);

	if (elen == MY_AES_BAD_DATA) {
		msg("IO Write error: (%d, %s) %s",
			errno, strerror(errno),
			"while encrypt tablespace iv.");
		return(DB_ERROR);
	}

	/* Write encrypted tablespace iv */
	if (fwrite(ptr, 1, ENCRYPTION_KEY_LEN, file)
		!= ENCRYPTION_KEY_LEN) {
		msg("IO Write error: (%d, %s) %s",
			errno, strerror(errno),
			"while writing encrypted tablespace iv.");

		return(DB_IO_ERROR);
	}

	return(DB_SUCCESS);
}

/** Write the encryption data after quiesce.
@param[in]	table		write the data for this table
@return DB_SUCCESS or error code */
static	__attribute__((nonnull, warn_unused_result))
dberr_t
xb_export_cfp_write(
	dict_table_t*	table)
{
	dberr_t			err;
	char			name[OS_FILE_MAX_PATH];

	/* If table is not encrypted, return. */
	if (!dict_table_is_encrypted(table)) {
		return(DB_SUCCESS);
	}

	/* Get the encryption key and iv from space */
	/* For encrypted table, before we discard the tablespace,
	we need save the encryption information into table, otherwise,
	this information will be lost in fil_discard_tablespace along
	with fil_space_free(). */
	if (table->encryption_key == NULL) {
		table->encryption_key =
			static_cast<byte*>(mem_heap_alloc(table->heap,
							  ENCRYPTION_KEY_LEN));

		table->encryption_iv =
			static_cast<byte*>(mem_heap_alloc(table->heap,
							  ENCRYPTION_KEY_LEN));

		fil_space_t*	space = fil_space_get(table->space);
		ut_ad(space != NULL && FSP_FLAGS_GET_ENCRYPTION(space->flags));

		memcpy(table->encryption_key,
		       space->encryption_key,
		       ENCRYPTION_KEY_LEN);
		memcpy(table->encryption_iv,
		       space->encryption_iv,
		       ENCRYPTION_KEY_LEN);
	}

	srv_get_encryption_data_filename(table, name, sizeof(name));

	ib::info() << "Writing table encryption data to '" << name << "'";

	FILE*	file = fopen(name, "w+b");

	if (file == NULL) {
		msg("Can't create file '%-.200s' (errno: %d - %s)",
			 name, errno, strerror(errno));

		err = DB_IO_ERROR;
	} else {
		err = xb_export_write_transfer_key(table, file);

		if (fflush(file) != 0) {

			char	buf[BUFSIZ];

			ut_snprintf(buf, sizeof(buf), "%s flush() failed",
				    name);

			msg("IO Write error: (%d, %s) %s",
				errno, strerror(errno), buf);

			err = DB_IO_ERROR;
		}

		if (fclose(file) != 0) {
			char	buf[BUFSIZ];

			ut_snprintf(buf, sizeof(buf), "%s flose() failed",
				    name);

			msg("IO Write error: (%d, %s) %s",
				errno, strerror(errno), buf);
			err = DB_IO_ERROR;
		}
	}

	/* Clean the encryption information */
	table->encryption_key = NULL;
	table->encryption_iv = NULL;

	return(err);
}

/*********************************************************************//**
Re-encrypt tablespace keys with newly generated master key having ID
based on new server-id.
@return true in case of success otherwise false. */
static
bool
reencrypt_tablespace_keys(
	ulint new_server_id)
{
	byte*			master_key = NULL;
	bool			ret = false;
	Encryption::Version	version;

	xb_keyring_init(xb_keyring_file_data);

	/* Check if keyring loaded and the current master key
	can be fetched. */
	if (Encryption::master_key_id != 0) {
		ulint			master_key_id;

		Encryption::get_master_key(&master_key_id,
					   &master_key,
					   &version);
		if (master_key == NULL) {
			msg("xtrabackup: error: Can't find master key.\n");
			return(false);
		}
		msg("xtrabackup: found master key version %s.\n",
		    version == Encryption::ENCRYPTION_VERSION_1 ?
		    "= 5.7.11" : ">= 5.7.12");
		my_free(master_key);

		if (version != Encryption::ENCRYPTION_VERSION_1) {
			msg("xtrabackup: reencryption is not needed.\n");
			return(true);
		}
	} else {

		/* no encrypted tablespaces */

		return(true);
	}

	master_key = NULL;

	/* Generate the new master key. */
	server_id = new_server_id;
	Encryption::create_master_key_v0(&master_key);

        if (master_key == NULL) {
		msg("xtrabackup: error: Can't create master key.\n");
                return(false);
        }

	ret = fil_encryption_rotate();

	my_free(master_key);

	/* If rotation failure, return error */
	if (!ret) {
		msg("xtrabackup: error: Can't rotate master key.\n");
	} else {
		msg("xtrabackup: Keys reencrypted for server-id %lu.\n",
		    server_id);
	}

	return(ret);
}

#if 0
/********************************************************************//**
Searches archived log files in archived log directory. The min and max
LSN's of found files as well as archived log file size are stored in
xtrabackup_arch_first_file_lsn, xtrabackup_arch_last_file_lsn and
xtrabackup_arch_file_size respectively.
@return true on success
*/
static
bool
xtrabackup_arch_search_files(
/*=========================*/
	ib_uint64_t	start_lsn)		/*!< in: filter out log files
						witch does not contain data
						with lsn < start_lsn */
{
	os_file_dir_t	dir;
	os_file_stat_t	fileinfo;
	ut_ad(innobase_log_arch_dir);

	dir = os_file_opendir(innobase_log_arch_dir, FALSE);
	if (!dir) {
		msg("xtrabackup: error: cannot open archived log directory %s\n",
		    innobase_log_arch_dir);
		return false;
	}

	while(!os_file_readdir_next_file(innobase_log_arch_dir,
					 dir,
					 &fileinfo) ) {
		lsn_t	log_file_lsn;
		char*	log_str_end_lsn_ptr;

		if (strncmp(fileinfo.name,
			    IB_ARCHIVED_LOGS_PREFIX,
			    sizeof(IB_ARCHIVED_LOGS_PREFIX) - 1)) {
			continue;
		}

		log_file_lsn = strtoll(fileinfo.name +
				       sizeof(IB_ARCHIVED_LOGS_PREFIX) - 1,
				       &log_str_end_lsn_ptr, 10);

		if (*log_str_end_lsn_ptr) {
			continue;
		}

		if (log_file_lsn + (fileinfo.size - LOG_FILE_HDR_SIZE)	< start_lsn) {
			continue;
		}

		if (!xtrabackup_arch_first_file_lsn ||
		    log_file_lsn < xtrabackup_arch_first_file_lsn) {
			xtrabackup_arch_first_file_lsn = log_file_lsn;
		}
		if (log_file_lsn > xtrabackup_arch_last_file_lsn) {
			xtrabackup_arch_last_file_lsn = log_file_lsn;
		}

		//TODO: find the more suitable way to extract archived log file
		//size
		if (fileinfo.size > (int64_t)xtrabackup_arch_file_size) {
			xtrabackup_arch_file_size = fileinfo.size;
		}
	}

	return xtrabackup_arch_first_file_lsn != 0;
}
#endif

static
void
innodb_free_param()
{
	srv_sys_space.shutdown();
	srv_tmp_space.shutdown();
	free(internal_innobase_data_file_path);
	internal_innobase_data_file_path = NULL;
	free_tmpdir(&mysql_tmpdir_list);
}


/**************************************************************************
Store the current binary log coordinates in a specified file.
@return 'false' on error. */
static bool
store_binlog_info(
/*==============*/
	const char *filename)	/*!< in: output file name */
{
	FILE *fp;

	if (trx_sys_mysql_bin_log_name[0] == '\0') {
		return(true);
	}

	fp = fopen(filename, "w");

	if (!fp) {
		msg("xtrabackup: failed to open '%s'\n", filename);
		return(false);
	}

	fprintf(fp, "%s\t" UINT64PF "\n",
		trx_sys_mysql_bin_log_name, trx_sys_mysql_bin_log_pos);
	fclose(fp);

	return(true);
}

static void
xtrabackup_prepare_func(void)
{
	ulint	err;
	datafiles_iter_t	*it;
	fil_node_t		*node;
	fil_space_t		*space;
	char			 metadata_path[FN_REFLEN];
	IORequest		write_request(IORequest::WRITE);

	mysql_mutex_init(key_LOCK_global_system_variables,
			 &LOCK_global_system_variables, MY_MUTEX_INIT_FAST);

	/* cd to target-dir */

	if (my_setwd(xtrabackup_real_target_dir,MYF(MY_WME)))
	{
		msg("xtrabackup: cannot my_setwd %s\n",
		    xtrabackup_real_target_dir);
		exit(EXIT_FAILURE);
	}
	msg("xtrabackup: cd to %s\n", xtrabackup_real_target_dir);

	xtrabackup_target_dir= mysql_data_home_buff;
	xtrabackup_target_dir[0]=FN_CURLIB;		// all paths are relative from here
	xtrabackup_target_dir[1]=0;

	/*
	  read metadata of target, we don't need metadata reading in the case
	  archived logs applying
	*/
	sprintf(metadata_path, "%s/%s", xtrabackup_target_dir,
		XTRABACKUP_METADATA_FILENAME);

	if (!xtrabackup_read_metadata(metadata_path)) {
		msg("xtrabackup: Error: failed to read metadata from '%s'\n",
		    metadata_path);
		exit(EXIT_FAILURE);
	}

	if (!innobase_log_arch_dir)
	{
		if (!strcmp(metadata_type, "full-backuped")) {
			msg("xtrabackup: This target seems to be not prepared "
			    "yet.\n");
		} else if (!strcmp(metadata_type, "log-applied")) {
			msg("xtrabackup: This target seems to be already "
			    "prepared with --apply-log-only.\n");
			goto skip_check;
		} else if (!strcmp(metadata_type, "full-prepared")) {
			msg("xtrabackup: This target seems to be already "
			    "prepared.\n");
		} else {
			msg("xtrabackup: This target seems not to have correct "
			    "metadata...\n");
			exit(EXIT_FAILURE);
		}

		if (xtrabackup_incremental) {
			msg("xtrabackup: error: applying incremental backup "
			    "needs target prepared with --apply-log-only.\n");
			exit(EXIT_FAILURE);
		}
skip_check:
		if (xtrabackup_incremental
		    && metadata_to_lsn != incremental_lsn) {
			msg("xtrabackup: error: This incremental backup seems "
			    "not to be proper for the target.\n"
			    "xtrabackup:  Check 'to_lsn' of the target and "
			    "'from_lsn' of the incremental.\n");
			exit(EXIT_FAILURE);
		}
	}

	/* Create logfiles for recovery from 'xtrabackup_logfile', before start InnoDB */
	srv_max_n_threads = 1000;
	/* temporally dummy value to avoid crash */
	srv_page_size_shift = 14;
	srv_page_size = (1 << srv_page_size_shift);
	sync_check_init();
#ifdef UNIV_DEBUG
	sync_check_enable();
#endif
	os_thread_init();
	trx_pool_init();
	ut_crc32_init();

	xb_filters_init();

	if(!innobase_log_arch_dir && xtrabackup_init_temp_log())
		goto error_cleanup;

	if(innodb_init_param()) {
		goto error_cleanup;
	}

	xb_keyring_init(xb_keyring_file_data);

	/* Expand compacted datafiles */

	if (xtrabackup_compact) {
		srv_compact_backup = TRUE;

		if (!xb_expand_datafiles()) {
			goto error_cleanup;
		}

		/* Reset the 'compact' flag in xtrabackup_checkpoints so we
		don't expand on subsequent invocations. */
		xtrabackup_compact = FALSE;
		if (!xtrabackup_write_metadata(metadata_path)) {
			msg("xtrabackup: error: xtrabackup_write_metadata() "
			    "failed\n");
			goto error_cleanup;
		}
	}

	xb_normalize_init_values();

	if (xtrabackup_incremental || innobase_log_arch_dir) {
		err = xb_data_files_init();
		if (err != DB_SUCCESS) {
			msg("xtrabackup: error: xb_data_files_init() failed "
			    "with error code %lu\n", err);
			goto error_cleanup;
		}
	}
	if (xtrabackup_incremental) {
		inc_dir_tables_hash = hash_create(1000);

		if(!xtrabackup_apply_deltas()) {
			xb_data_files_close();
			xb_filter_hash_free(inc_dir_tables_hash);
			goto error_cleanup;
		}
	}
	if (xtrabackup_incremental || innobase_log_arch_dir) {
		xb_data_files_close();
	}
	if (xtrabackup_incremental) {
		/* Cleanup datadir from tablespaces deleted between full and
		incremental backups */

		xb_process_datadir("./", ".ibd", rm_if_not_found, NULL);

		xb_filter_hash_free(inc_dir_tables_hash);
	}
	if (fil_system) {
		fil_close();
	}

	trx_pool_close();

	os_thread_free();

	sync_check_close();

	innodb_free_param();

	/* Reset the configuration as it might have been changed by
	xb_data_files_init(). */
	if(innodb_init_param()) {
		goto error_cleanup;
	}

	srv_apply_log_only = (ibool) xtrabackup_apply_log_only;
	srv_rebuild_indexes = (ibool) xtrabackup_rebuild_indexes;

	/* increase IO threads */
	if(srv_n_file_io_threads < 10) {
		srv_n_read_io_threads = 4;
		srv_n_write_io_threads = 4;
	}

	msg("xtrabackup: Starting InnoDB instance for recovery.\n"
	    "xtrabackup: Using %lld bytes for buffer pool "
	    "(set by --use-memory parameter)\n", xtrabackup_use_memory);

	if(innodb_init())
		goto error_cleanup;

	it = datafiles_iter_new(fil_system);
	if (it == NULL) {
		msg("xtrabackup: Error: datafiles_iter_new() failed.\n");
		exit(EXIT_FAILURE);
	}

	while ((node = datafiles_iter_next(it)) != NULL) {
		byte		*header;
		ulint		 size;
		mtr_t		 mtr;
		buf_block_t	*block;
		ulint		 flags;

		space = node->space;

		/* Align space sizes along with fsp header. We want to process
		each space once, so skip all nodes except the first one in a
		multi-node space. */
		if (UT_LIST_GET_PREV(chain, node) != NULL) {
			continue;
		}

		mtr_start(&mtr);

		mtr_s_lock(fil_space_get_latch(space->id, &flags), &mtr);

		block = buf_page_get(page_id_t(space->id, 0),
				     page_size_t(flags),
				     RW_S_LATCH, &mtr);
		header = FSP_HEADER_OFFSET + buf_block_get_frame(block);

		size = mtr_read_ulint(header + FSP_SIZE, MLOG_4BYTES,
				      &mtr);

		mtr_commit(&mtr);

		fil_space_extend(space, size);
	}

	datafiles_iter_free(it);

	if (xtrabackup_export) {
		msg("xtrabackup: export option is specified.\n");
		os_file_t	info_file = XB_FILE_UNDEFINED;
		char		info_file_path[FN_REFLEN];
		bool		success;
		char		table_name[FN_REFLEN];

		byte*		page;
		byte*		buf = NULL;

		buf = static_cast<byte *>(ut_malloc_nokey(UNIV_PAGE_SIZE * 2));
		page = static_cast<byte *>(ut_align(buf, UNIV_PAGE_SIZE));

		/* flush insert buffer at shutdwon */
		innobase_fast_shutdown = 0;

		it = datafiles_iter_new(fil_system);
		if (it == NULL) {
			msg("xtrabackup: Error: datafiles_iter_new() "
			    "failed.\n");
			exit(EXIT_FAILURE);
		}
		while ((node = datafiles_iter_next(it)) != NULL) {
			int		 len;
			char		*next, *prev, *p;
			dict_table_t*	 table;
			dict_index_t*	 index;
			ulint		 n_index;

			space = node->space;

			/* treat file_per_table only */
			if (!fil_is_user_tablespace_id(space->id)) {
				continue;
			}

			/* node exist == file exist, here */
			strcpy(info_file_path, node->name);
			strcpy(info_file_path +
			       strlen(info_file_path) -
			       4, ".exp");

			len = strlen(info_file_path);

			p = info_file_path;
			prev = NULL;
			while ((next = strchr(p, OS_PATH_SEPARATOR)) != NULL)
			{
				prev = p;
				p = next + 1;
			}
			info_file_path[len - 4] = 0;
			strncpy(table_name, prev, FN_REFLEN);

			info_file_path[len - 4] = '.';

			mutex_enter(&(dict_sys->mutex));

			table = dict_table_get_low(table_name);
			if (!table) {
				msg("xtrabackup: error: "
				    "cannot find dictionary "
				    "record of table %s\n",
				    table_name);
				goto next_node;
			}
			index = dict_table_get_first_index(table);
			n_index = UT_LIST_GET_LEN(table->indexes);
			if (n_index > 31) {
				msg("xtrabackup: error: "
				    "sorry, cannot export over "
				    "31 indexes for now.\n");
				goto next_node;
			}

			/* Write MySQL 5.6 .cfg file */
			if (!xb_export_cfg_write(node, table)) {
				goto next_node;
			}

			/* Write transfer key for tablespace file */
			if (!xb_export_cfp_write(table)) {
				goto next_node;
			}

			/* init exp file */
			memset(page, 0, UNIV_PAGE_SIZE);
			mach_write_to_4(page    , 0x78706f72UL);
			mach_write_to_4(page + 4, 0x74696e66UL);/*"xportinf"*/
			mach_write_to_4(page + 8, n_index);
			strncpy((char *) page + 12,
				table_name, 500);

			msg("xtrabackup: export metadata of "
			    "table '%s' to file `%s` "
			    "(%lu indexes)\n",
			    table_name, info_file_path,
			    n_index);

			n_index = 1;
			while (index) {
				mach_write_to_8(page + n_index * 512, index->id);
				mach_write_to_4(page + n_index * 512 + 8,
						index->page);
				strncpy((char *) page + n_index * 512 +
					12, index->name, 500);

				msg("xtrabackup:     name=%s, "
				    "id.low=%lu, page=%lu\n",
				    index->name(),
				    (ulint)(index->id &
					    0xFFFFFFFFUL),
				    (ulint) index->page);
				index = dict_table_get_next_index(index);
				n_index++;
			}

			os_normalize_path(info_file_path);
			info_file = os_file_create(
				0,
				info_file_path,
				OS_FILE_OVERWRITE,
				OS_FILE_NORMAL, OS_DATA_FILE,
				false,
				&success);
			if (!success) {
				os_file_get_last_error(TRUE);
				goto next_node;
			}
			success = os_file_write(write_request, info_file_path,
						info_file, page,
						0, UNIV_PAGE_SIZE);
			if (!success) {
				os_file_get_last_error(TRUE);
				goto next_node;
			}
			success = os_file_flush(info_file);
			if (!success) {
				os_file_get_last_error(TRUE);
				goto next_node;
			}
next_node:
			if (info_file != XB_FILE_UNDEFINED) {
				os_file_close(info_file);
				info_file = XB_FILE_UNDEFINED;
			}
			mutex_exit(&(dict_sys->mutex));
		}

		ut_free(buf);

		datafiles_iter_free(it);
	}

	/* print the binary log position  */
	trx_sys_print_mysql_binlog_offset();
	msg("\n");

	/* output to xtrabackup_binlog_pos_innodb and (if
	backup_safe_binlog_info was available on the server) to
	xtrabackup_binlog_info. In the latter case xtrabackup_binlog_pos_innodb
	becomes redundant and is created only for compatibility. */
	if (!store_binlog_info("xtrabackup_binlog_pos_innodb") ||
	    (recover_binlog_info &&
	     !store_binlog_info(XTRABACKUP_BINLOG_INFO))) {

		exit(EXIT_FAILURE);
	}

	if (innobase_log_arch_dir)
		srv_start_lsn = log_sys->lsn = recv_sys->recovered_lsn;

	/* Check whether the log is applied enough or not. */
	if ((xtrabackup_incremental
	     && srv_start_lsn < incremental_to_lsn)
	    ||(!xtrabackup_incremental
	       && srv_start_lsn < metadata_to_lsn)) {
		msg("xtrabackup: error: "
		    "The transaction log file is corrupted.\n"
		    "xtrabackup: error: "
		    "The log was not applied to the intended LSN!\n");
		msg("xtrabackup: Log applied to lsn " LSN_PF "\n",
		    srv_start_lsn);
		if (xtrabackup_incremental) {
			msg("xtrabackup: The intended lsn is " LSN_PF "\n",
			    incremental_to_lsn);
		} else {
			msg("xtrabackup: The intended lsn is " LSN_PF "\n",
			    metadata_to_lsn);
		}
		exit(EXIT_FAILURE);
	}

	xb_write_galera_info();

	if(innodb_end())
		goto error_cleanup;

        innodb_free_param();

	/* re-init necessary components */
	sync_check_init();
#ifdef UNIV_DEBUG
	sync_check_enable();
#endif
	/* Reset the system variables in the recovery module. */
	os_thread_init();
	trx_pool_init();
	que_init();

	if(xtrabackup_close_temp_log(TRUE))
		exit(EXIT_FAILURE);

	/* output to metadata file */
	{
		char	filename[FN_REFLEN];

		strcpy(metadata_type, srv_apply_log_only ?
					"log-applied" : "full-prepared");

		if(xtrabackup_incremental
		   && metadata_to_lsn < incremental_to_lsn)
		{
			metadata_to_lsn = incremental_to_lsn;
			metadata_last_lsn = incremental_last_lsn;
		}

		sprintf(filename, "%s/%s", xtrabackup_target_dir, XTRABACKUP_METADATA_FILENAME);
		if (!xtrabackup_write_metadata(filename)) {

			msg("xtrabackup: Error: failed to write metadata "
			    "to '%s'\n", filename);
			exit(EXIT_FAILURE);
		}

		if(xtrabackup_extra_lsndir) {
			sprintf(filename, "%s/%s", xtrabackup_extra_lsndir, XTRABACKUP_METADATA_FILENAME);
			if (!xtrabackup_write_metadata(filename)) {
				msg("xtrabackup: Error: failed to write "
				    "metadata to '%s'\n", filename);
				exit(EXIT_FAILURE);
			}
		}
	}

	if (!apply_log_finish()) {
		exit(EXIT_FAILURE);
	}

	trx_pool_close();

	if (fil_system) {
		fil_close();
	}

	os_thread_free();

	sync_check_close();

	/* start InnoDB once again to create log files */

	if (!xtrabackup_apply_log_only) {

		if(innodb_init_param()) {
			goto error;
		}

		srv_apply_log_only = FALSE;
		srv_rebuild_indexes = FALSE;

		/* increase IO threads */
		if(srv_n_file_io_threads < 10) {
			srv_n_read_io_threads = 4;
			srv_n_write_io_threads = 4;
		}

		srv_shutdown_state = SRV_SHUTDOWN_NONE;

		if(innodb_init())
			goto error;

		if (opt_encrypt_for_server_id_specified) {
			if (!reencrypt_tablespace_keys(opt_encrypt_server_id)) {
				msg("xtrabackup: error: "
				    "Tablespace keys are not reencrypted.\n");
				goto error;
			}
		}

		if(innodb_end())
			goto error;

                innodb_free_param();

	}

	mysql_mutex_destroy(&LOCK_global_system_variables);

	xb_filters_free();

	return;

error_cleanup:
	xtrabackup_close_temp_log(FALSE);

	mysql_mutex_destroy(&LOCK_global_system_variables);

	xb_filters_free();

error:
	exit(EXIT_FAILURE);
}

/**************************************************************************
Signals-related setup. */
static
void
setup_signals()
/*===========*/
{
	struct sigaction sa;

	/* Print a stacktrace on some signals */
	sa.sa_flags = SA_RESETHAND | SA_NODEFER;
	sigemptyset(&sa.sa_mask);
	sigprocmask(SIG_SETMASK,&sa.sa_mask,NULL);
#ifdef HAVE_STACKTRACE
	my_init_stacktrace();
#endif
	sa.sa_handler = handle_fatal_signal;
	sigaction(SIGSEGV, &sa, NULL);
	sigaction(SIGABRT, &sa, NULL);
	sigaction(SIGBUS, &sa, NULL);
	sigaction(SIGILL, &sa, NULL);
	sigaction(SIGFPE, &sa, NULL);

#ifdef __linux__
	/* Ensure xtrabackup process is killed when the parent one
	(innobackupex) is terminated with an unhandled signal */

	if (prctl(PR_SET_PDEATHSIG, SIGKILL)) {
		msg("prctl() failed with errno = %d\n", errno);
		exit(EXIT_FAILURE);
	}
#endif
}

/**************************************************************************
Append group name to xb_load_default_groups list. */
static
void
append_defaults_group(const char *group)
{
	uint i;
	bool appended = false;
	for (i = 3; i < array_elements(xb_load_default_groups) - 1; i++) {
		if (xb_load_default_groups[i] == NULL) {
			xb_load_default_groups[i] = group;
			appended = true;
			break;
		}
	}
	ut_a(appended);
}

bool
xb_init()
{
	const char *mixed_options[4] = {NULL, NULL, NULL, NULL};
	int n_mixed_options;

	/* sanity checks */

	if (opt_slave_info
		&& opt_no_lock
		&& !opt_safe_slave_backup) {
		msg("Error: --slave-info is used with --no-lock but "
			"without --safe-slave-backup. The binlog position "
			"cannot be consistent with the backup data.\n");
		return(false);
	}

	if (opt_rsync && xtrabackup_stream_fmt) {
		msg("Error: --rsync doesn't work with --stream\n");
		return(false);
	}

	n_mixed_options = 0;

	if (opt_decompress) {
		mixed_options[n_mixed_options++] = "--decompress";
	} else if (opt_decrypt) {
		mixed_options[n_mixed_options++] = "--decrypt";
	}

	if (xtrabackup_copy_back) {
		mixed_options[n_mixed_options++] = "--copy-back";
	}

	if (xtrabackup_move_back) {
		mixed_options[n_mixed_options++] = "--move-back";
	}

	if (xtrabackup_prepare) {
		mixed_options[n_mixed_options++] = "--apply-log";
	}

	if (n_mixed_options > 1) {
		msg("Error: %s and %s are mutually exclusive\n",
			mixed_options[0], mixed_options[1]);
		return(false);
	}

	if (xtrabackup_backup) {

		if (!opt_noversioncheck) {
			version_check();
		}

		if ((mysql_connection = xb_mysql_connect()) == NULL) {
			return(false);
		}

		if (!get_mysql_vars(mysql_connection)) {
			return(false);
		}

		history_start_time = time(NULL);

	}

	return(true);
}

/* ================= main =================== */

int main(int argc, char **argv)
{
	int ho_error;
	char **argv_defaults;
	char cwd[FN_REFLEN];

	setup_signals();

	MY_INIT(argv[0]);

	if (my_create_thread_local_key(&THR_THD,NULL) ||
	    my_create_thread_local_key(&THR_MALLOC,NULL))
	{
		exit(EXIT_FAILURE);
	}
	THR_THD_initialized = true;
	THR_MALLOC_initialized = true;

	my_thread_set_THR_THD(NULL);

	xb_regex_init();

	capture_tool_command(argc, argv);

	if (mysql_server_init(-1, NULL, NULL))
	{
		exit(EXIT_FAILURE);
	}

	system_charset_info= &my_charset_utf8_general_ci;
	key_map_full.set_all();

	/* scan options for group and config file to load defaults from */
	{
		int	i;
		char*	optend;

		char*	target_dir = NULL;
		bool	prepare = false;

		char	conf_file[FN_REFLEN];

		for (i=1; i < argc; i++) {

			optend = strcend(argv[i], '=');

			if (strncmp(argv[i], "--defaults-group",
				    optend - argv[i]) == 0) {
				defaults_group = optend + 1;
				append_defaults_group(defaults_group);
			}

			if (strncmp(argv[i], "--login-path",
				    optend - argv[i]) == 0) {
				append_defaults_group(optend + 1);
			}

			if (!strncmp(argv[i], "--prepare",
				     optend - argv[i])) {
				prepare = true;
			}

			if (!strncmp(argv[i], "--apply-log",
				     optend - argv[i])) {
				prepare = true;
			}

			if (!strncmp(argv[i], "--target-dir",
				     optend - argv[i]) && *optend) {
				target_dir = optend + 1;
			}

			if (!*optend && argv[i][0] != '-') {
				target_dir = argv[i];
			}
		}

		snprintf(conf_file, sizeof(conf_file), "my");

		if (prepare && target_dir) {
			snprintf(conf_file, sizeof(conf_file),
				 "%s/backup-my.cnf", target_dir);
		}
		if (load_defaults(conf_file, xb_load_default_groups,
				  &argc, &argv)) {
			exit(EXIT_FAILURE);
		}
	}
        argv_defaults = argv;

	print_param_str <<
		"# This MySQL options file was generated by XtraBackup.\n"
		"[" << defaults_group << "]\n";

	/* We want xtrabackup to ignore unknown options, because it only
	recognizes a small subset of server variables */
	my_getopt_skip_unknown = TRUE;

	/* Reset u_max_value for all options, as we don't want the
	--maximum-... modifier to set the actual option values */
	for (my_option *optp= xb_long_options; optp->name; optp++) {
		optp->u_max_value = (G_PTR *) &global_max_value;
	}

	if (strcmp(base_name(my_progname), INNOBACKUPEX_BIN_NAME) == 0) {
		/* emulate innobackupex script */
		innobackupex_mode = true;
		if (!ibx_handle_options(&argc, &argv)) {
			exit(EXIT_FAILURE);
		}
	}

	/* Throw a descriptive error if --defaults-file or --defaults-extra-file
	is not the first command line argument */
	for (int i = 2 ; i < argc ; i++) {
		char *optend = strcend((argv)[i], '=');

		if (!strncmp(argv[i], "--defaults-file", optend - argv[i])) {

			msg("xtrabackup: Error: --defaults-file "
			    "must be specified first on the command "
			    "line\n");
			exit(EXIT_FAILURE);
		}

		if (!strncmp(argv[i], "--defaults-extra-file",
			     optend - argv[i])) {

			msg("xtrabackup: Error: --defaults-extra-file "
			    "must be specified first on the command "
			    "line\n");
			exit(EXIT_FAILURE);
		}
	}

	if ((ho_error=handle_options(&argc, &argv, xb_long_options,
					xb_get_one_option)))
		exit(ho_error);

	/* Reject command line arguments that don't look like options, i.e. are
	not of the form '-X' (single-character options) or '--option' (long
	options) */
	for (int i = 1 ; i < argc ; i++) {
		const char * const opt = argv[i];

		if (strncmp(opt, "--", 2) &&
		    !(strlen(opt) == 2 && opt[0] == '-')) {

			msg("xtrabackup: Error: unknown argument: '%s'\n", opt);
			exit(EXIT_FAILURE);
		}
	}

	if (innobackupex_mode) {
		if (!ibx_init()) {
			exit(EXIT_FAILURE);
		}
	}

	if ((!xtrabackup_print_param) && (!xtrabackup_prepare) && (strcmp(mysql_data_home, "./") == 0)) {
		if (!xtrabackup_print_param)
			usage();
		msg("\nxtrabackup: Error: Please set parameter 'datadir'\n");
		exit(EXIT_FAILURE);
	}

	/* Ensure target dir is not relative to datadir */
	my_getwd(cwd, sizeof(cwd), MYF(0));
	my_load_path(xtrabackup_real_target_dir, xtrabackup_target_dir, cwd);
	xtrabackup_target_dir= xtrabackup_real_target_dir;

	/* get default temporary directory */
	if (!opt_mysql_tmpdir || !opt_mysql_tmpdir[0]) {
		opt_mysql_tmpdir = getenv("TMPDIR");
#if defined(__WIN__)
		if (!opt_mysql_tmpdir) {
			opt_mysql_tmpdir = getenv("TEMP");
		}
		if (!opt_mysql_tmpdir) {
			opt_mysql_tmpdir = getenv("TMP");
		}
#endif
		if (!opt_mysql_tmpdir || !opt_mysql_tmpdir[0]) {
			opt_mysql_tmpdir = const_cast<char*>(DEFAULT_TMPDIR);
		}
	}

	/* temporary setting of enough size */
	srv_page_size_shift = UNIV_PAGE_SIZE_SHIFT_MAX;
	srv_page_size = UNIV_PAGE_SIZE_MAX;
	if (xtrabackup_backup && xtrabackup_incremental) {
		/* direct specification is only for --backup */
		/* and the lsn is prior to the other option */

		char* endchar;
		int error = 0;
		incremental_lsn = strtoll(xtrabackup_incremental, &endchar, 10);
		if (*endchar != '\0')
			error = 1;

		if (error) {
			msg("xtrabackup: value '%s' may be wrong format for "
			    "incremental option.\n", xtrabackup_incremental);
			exit(EXIT_FAILURE);
		}
	} else if (xtrabackup_backup && xtrabackup_incremental_basedir) {
		char	filename[FN_REFLEN];

		sprintf(filename, "%s/%s", xtrabackup_incremental_basedir, XTRABACKUP_METADATA_FILENAME);

		if (!xtrabackup_read_metadata(filename)) {
			msg("xtrabackup: error: failed to read metadata from "
			    "%s\n", filename);
			exit(EXIT_FAILURE);
		}

		incremental_lsn = metadata_to_lsn;
		xtrabackup_incremental = xtrabackup_incremental_basedir; //dummy
	} else if (xtrabackup_prepare && xtrabackup_incremental_dir) {
		char	filename[FN_REFLEN];

		sprintf(filename, "%s/%s", xtrabackup_incremental_dir, XTRABACKUP_METADATA_FILENAME);

		if (!xtrabackup_read_metadata(filename)) {
			msg("xtrabackup: error: failed to read metadata from "
			    "%s\n", filename);
			exit(EXIT_FAILURE);
		}

		incremental_lsn = metadata_from_lsn;
		incremental_to_lsn = metadata_to_lsn;
		incremental_last_lsn = metadata_last_lsn;
		xtrabackup_incremental = xtrabackup_incremental_dir; //dummy

	} else if (opt_incremental_history_name) {
		xtrabackup_incremental = opt_incremental_history_name;
	} else if (opt_incremental_history_uuid) {
		xtrabackup_incremental = opt_incremental_history_uuid;
	} else {
		xtrabackup_incremental = NULL;
	}

	if (!xb_init()) {
		exit(EXIT_FAILURE);
	}

	/* --print-param */
	if (xtrabackup_print_param) {

		printf("%s", print_param_str.str().c_str());

		exit(EXIT_SUCCESS);
	}

	print_version();
	if (xtrabackup_incremental) {
		msg("incremental backup from " LSN_PF " is enabled.\n",
		    incremental_lsn);
	}

	if (xtrabackup_export && innobase_file_per_table == FALSE) {
		msg("xtrabackup: auto-enabling --innodb-file-per-table due to "
		    "the --export option\n");
		innobase_file_per_table = TRUE;
	}

	if (xtrabackup_incremental && xtrabackup_stream &&
	    xtrabackup_stream_fmt == XB_STREAM_FMT_TAR) {
		msg("xtrabackup: error: "
		    "streaming incremental backups are incompatible with the \n"
		    "'tar' streaming format. Use --stream=xbstream instead.\n");
		exit(EXIT_FAILURE);
	}

	if ((xtrabackup_compress || xtrabackup_encrypt) && xtrabackup_stream &&
	    xtrabackup_stream_fmt == XB_STREAM_FMT_TAR) {
		msg("xtrabackup: error: "
		    "compressed and encrypted backups are incompatible with the \n"
		    "'tar' streaming format. Use --stream=xbstream instead.\n");
		exit(EXIT_FAILURE);
	}

	if (!xtrabackup_prepare &&
	    (innobase_log_arch_dir || xtrabackup_archived_to_lsn)) {

		/* Default my.cnf can contain innobase_log_arch_dir option set
		for server, reset it to allow backup. */
		innobase_log_arch_dir= NULL;
		xtrabackup_archived_to_lsn= 0;
		msg("xtrabackup: warning: "
		    "as --innodb-log-arch-dir and --to-archived-lsn can be used "
		    "only with --prepare they will be reset\n");
	}

	/* cannot execute both for now */
	{
		int num = 0;

		if (xtrabackup_backup) num++;
		if (xtrabackup_stats) num++;
		if (xtrabackup_prepare) num++;
		if (xtrabackup_copy_back) num++;
		if (xtrabackup_move_back) num++;
		if (xtrabackup_decrypt_decompress) num++;
		if (num != 1) { /* !XOR (for now) */
			usage();
			exit(EXIT_FAILURE);
		}
	}

#ifndef __WIN__
	if (xtrabackup_debug_sync) {
		signal(SIGCONT, sigcont_handler);
	}
#endif

	/* --backup */
	if (xtrabackup_backup)
		xtrabackup_backup_func();

	/* --stats */
	if (xtrabackup_stats)
		xtrabackup_stats_func();

	/* --prepare */
	if (xtrabackup_prepare)
		xtrabackup_prepare_func();

	if (xtrabackup_copy_back || xtrabackup_move_back) {
		if (!check_if_param_set("datadir")) {
			msg("Error: datadir must be specified.\n");
			exit(EXIT_FAILURE);
		}
		if (!copy_back())
			exit(EXIT_FAILURE);
	}

	if (xtrabackup_decrypt_decompress && !decrypt_decompress()) {
		exit(EXIT_FAILURE);
	}

	backup_cleanup();

	if (innobackupex_mode) {
		ibx_cleanup();
	}

	xb_regex_end();

	msg_ts("completed OK!\n");

	free_defaults(argv_defaults);

	if (THR_THD)
		(void) pthread_key_delete(THR_THD);

	if (THR_THD_initialized) {
		THR_THD_initialized = false;
		(void) my_delete_thread_local_key(THR_THD);
	}

	if (THR_MALLOC_initialized) {
		THR_MALLOC_initialized= false;
		(void) my_delete_thread_local_key(THR_MALLOC);
	}

	exit(EXIT_SUCCESS);
}<|MERGE_RESOLUTION|>--- conflicted
+++ resolved
@@ -408,8 +408,17 @@
 const char *opt_history = NULL;
 my_bool opt_decrypt = FALSE;
 
+const char *ssl_mode_names_lib[] =
+  {"DISABLED", "PREFERRED", "REQUIRED", "VERIFY_CA", "VERIFY_IDENTITY",
+   NullS };
+TYPELIB ssl_mode_typelib = {array_elements(ssl_mode_names_lib) - 1, "",
+                            ssl_mode_names_lib, NULL};
+
 #if defined(HAVE_OPENSSL)
-my_bool opt_ssl_verify_server_cert = FALSE;
+uint opt_ssl_mode     = SSL_MODE_PREFERRED;
+my_bool opt_use_ssl_arg= TRUE;
+my_bool opt_ssl_verify_server_cert_arg = FALSE;
+my_bool ssl_mode_set_explicitly= FALSE;
 #if !defined(HAVE_YASSL)
 char *opt_server_public_key = NULL;
 #endif
@@ -424,6 +433,11 @@
 /* New server-id to encrypt tablespace keys for */
 ulint opt_encrypt_server_id = 0;
 bool opt_encrypt_for_server_id_specified = false;
+
+#define CLIENT_WARN_DEPRECATED(opt, new_opt) \
+  printf("WARNING: " opt \
+         " is deprecated and will be removed in a future version. " \
+         "Use " new_opt " instead.\n")
 
 /* Simple datasink creation tracking...add datasinks in the reverse order you
 want them destroyed. */
@@ -634,17 +648,15 @@
   OPT_DEBUG_SLEEP_BEFORE_UNLOCK,
   OPT_SAFE_SLAVE_BACKUP_TIMEOUT,
   OPT_BINLOG_INFO,
-<<<<<<< HEAD
   OPT_REDO_LOG_VERSION,
-  OPT_KEYRING_FILE_DATA
-=======
+  OPT_KEYRING_FILE_DATA,
   OPT_XB_SECURE_AUTH,
 
   OPT_SSL_SSL,
+  OPT_SSL_MODE,
   OPT_SSL_VERIFY_SERVER_CERT,
   OPT_SERVER_PUBLIC_KEY,
 
->>>>>>> 32ababf4
 };
 
 struct my_option xb_long_options[] =
@@ -1530,15 +1542,12 @@
       opt_history = "";
     }
     break;
-<<<<<<< HEAD
   case OPT_XTRA_ENCRYPT_FOR_SERVER_ID:
     opt_encrypt_for_server_id_specified = true;
     break;
-=======
 
 #include "sslopt-case.h"
 
->>>>>>> 32ababf4
   case '?':
     usage();
     exit(EXIT_SUCCESS);
