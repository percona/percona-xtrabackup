--- conflicted
+++ resolved
@@ -454,15 +454,12 @@
 innodb_checksum_algorithm. */
 extern TYPELIB innodb_checksum_algorithm_typelib;
 
-<<<<<<< HEAD
 /** Names of allowed values of innodb_flush_method */
 extern const char *innodb_flush_method_names[];
-=======
+
+/** List of tablespaces missing encryption data when we validated its first
+page. We test again in the end of backup. */
 std::vector<ulint> invalid_encrypted_tablespace_ids;
-
-/* Whether xtrabackup_binlog_info should be created on recovery */
-static bool recover_binlog_info;
->>>>>>> d365dae0
 
 /** Enumeration of innodb_flush_method */
 extern TYPELIB innodb_flush_method_typelib;
@@ -3033,6 +3030,36 @@
 }
 
 /************************************************************************
+Validate by the end of the backup if we have parsed required encryption data
+for tablespaces that had an empty page0 */
+bool validate_missing_encryption_tablespaces() {
+  bool ret = true;
+  bool found = false;
+  if (invalid_encrypted_tablespace_ids.size() > 0) {
+    for (auto m_space_id : invalid_encrypted_tablespace_ids) {
+      found = false;
+      mutex_enter(&recv_sys->mutex);
+      if (recv_sys->keys != nullptr) {
+        for (const auto &recv_key : *recv_sys->keys) {
+          if (recv_key.space_id == m_space_id) {
+            found = true;
+          }
+        }
+      }
+      mutex_exit(&recv_sys->mutex);
+      if (!found) {
+        msg_ts(
+            "xtrabackup: Error: Space ID %lu is missing encryption "
+            "information.\n",
+            m_space_id);
+        ret = false;
+      }
+    }
+  }
+  return ret;
+}
+
+/************************************************************************
 Initialize the appropriate datasink(s). Both local backups and streaming in the
 'xbstream' format allow parallel writes so we can write directly.
 
@@ -3211,7 +3238,6 @@
     return (DB_ERROR);
   }
 
-<<<<<<< HEAD
   err =
       srv_sys_space.open_or_create(false, false, &sum_of_new_sizes, &flush_lsn);
 
@@ -3231,153 +3257,6 @@
         "precious data!\n");
     return (err);
   }
-=======
-bool
-validate_missing_encryption_tablespaces()
-{
-	bool ret=true;
-	bool found = false;
-	if (invalid_encrypted_tablespace_ids.size() > 0)
-	{
-		std::vector<ulint>::iterator it;
-		for (it = invalid_encrypted_tablespace_ids.begin();
-		    it != invalid_encrypted_tablespace_ids.end();
-		    it++) {
-			found = false;
-			mutex_enter(&recv_sys->mutex);
-			if (recv_sys->encryption_list != NULL) {
-				encryption_list_t::iterator	it_enc;
-				for (it_enc = recv_sys->encryption_list->begin();
-				     it_enc != recv_sys->encryption_list->end();
-				     it_enc++) {
-					if (it_enc->space_id == (*it)) {
-						found = true;
-						break;
-					}
-				}
-			}
-			mutex_exit(&recv_sys->mutex);
-			if (!found)
-			{
-				msg_ts("xtrabackup: Error: Space ID %lu is missing encryption information.\n", (*it));
-				ret=false;
-			}
-		}
-	}
-	return ret;
-}
-
-void
-xb_load_single_table_tablespace(
-	const char *dirname,
-	const char *filname,
-	bool is_remote)
-{
-	/* Ignore .isl files on XtraBackup recovery. All tablespaces must be
-	local. */
-	if (is_remote && !srv_backup_mode) {
-		return;
-	}
-
-	/* The name ends in .ibd or .isl;
-	try opening the file */
-	char*	name;
-	size_t	dirlen		= dirname == NULL ? 0 : strlen(dirname);
-	size_t	namelen		= strlen(filname);
-	ulint	pathlen		= dirname == NULL ? namelen + 1: dirlen + namelen + 2;
-	lsn_t	flush_lsn;
-	dberr_t	err;
-	fil_space_t	*space;
-
-	name = static_cast<char*>(ut_malloc_nokey(pathlen));
-
-	if (dirname != NULL) {
-		ut_snprintf(name, pathlen, "%s/%s", dirname, filname);
-		name[pathlen - 5] = 0;
-	} else {
-		ut_snprintf(name, pathlen, "%s", filname);
-		name[pathlen - 5] = 0;
-	}
-
-	Datafile *file = xb_new_datafile(name, is_remote);
-
-	if (file->open_read_only(true) != DB_SUCCESS) {
-		ut_free(name);
-		exit(EXIT_FAILURE);
-	}
-
-	err = file->validate_first_page(&flush_lsn, false);
-
-	if (err == DB_SUCCESS) {
-
-		os_offset_t	node_size = os_file_get_size(file->handle());
-		bool		is_tmp = FSP_FLAGS_GET_TEMPORARY(file->flags());
-		os_offset_t	n_pages;
-
-		ut_a(node_size != (os_offset_t) -1);
-
-		n_pages = node_size / page_size_t(file->flags()).physical();
-
-		space = fil_space_create(
-			name, file->space_id(), file->flags(),
-			is_tmp ? FIL_TYPE_TEMPORARY : FIL_TYPE_TABLESPACE);
-
-		ut_a(space != NULL);
-
-		/* For encrypted tablespace, initialize encryption
-		information.*/
-		if (FSP_FLAGS_GET_ENCRYPTION(file->flags())) {
-			if (srv_backup_mode || !use_dumped_tablespace_keys) {
-				byte*	key = file->m_encryption_key;
-				byte*	iv = file->m_encryption_iv;
-
-				if (key && iv) {
-					err = fil_set_encryption(
-						space->id,
-						Encryption::AES, key, iv);
-				}
-			} else {
-				byte key[ENCRYPTION_KEY_LEN];
-				byte iv[ENCRYPTION_KEY_LEN];
-
-				xb_fetch_tablespace_key(space->id, key, iv);
-
-				err = fil_set_encryption(space->id,
-					Encryption::AES, key, iv);
-			}
-
-			ut_ad(err == DB_SUCCESS);
-		}
-
-		if (!fil_node_create(file->filepath(), n_pages, space,
-				     false, false)) {
-			ut_error;
-		}
-
-		/* by opening the tablespace we forcing node and space objects
-		in the cache to be populated with fields from space header */
-		fil_space_open(space->name);
-
-		if (!srv_backup_mode || srv_close_files) {
-			fil_space_close(space->name);
-		}
-	} else {
-		/* allow corrupted first page for xtrabackup, it could be just
-		zero-filled page, which we'll restore from redo log later */
-
-		if (xtrabackup_backup && err != DB_PAGE_IS_BLANK) {
-			exit(EXIT_FAILURE);
-		}
-		if (xtrabackup_prepare) {
-			exit(EXIT_FAILURE);
-		}
-	}
-
-	ut_free(name);
-
-	delete file;
-}
->>>>>>> d365dae0
 
   msg("xtrabackup: Generating a list of tablespaces\n");
   xb_scan_for_tablespaces();
@@ -4013,318 +3892,9 @@
     exit(EXIT_FAILURE);
   }
 
-<<<<<<< HEAD
   if (opt_tables_compatibility_check) {
     xb_tables_compatibility_check();
   }
-=======
-        log_group_header_read(max_cp_group, max_cp_field);
-        buf = log_sys->checkpoint_buf;
-
-	if(checkpoint_no_start != mach_read_from_8(buf + LOG_CHECKPOINT_NO)) {
-
-		checkpoint_lsn_start = mach_read_from_8(buf + LOG_CHECKPOINT_LSN);
-		checkpoint_no_start = mach_read_from_8(buf + LOG_CHECKPOINT_NO);
-		mutex_exit(&log_sys->mutex);
-		goto reread_log_header;
-	}
-
-	mutex_exit(&log_sys->mutex);
-
-	xtrabackup_init_datasinks();
-
-	if (!select_history()) {
-		exit(EXIT_FAILURE);
-	}
-
-	/* open the log file */
-	memset(&stat_info, 0, sizeof(MY_STAT));
-	dst_log_file = ds_open(ds_redo, XB_LOG_FILENAME, &stat_info);
-	if (dst_log_file == NULL) {
-		msg("xtrabackup: error: failed to open the target stream for "
-		    "'%s'.\n", XB_LOG_FILENAME);
-		ut_free(log_hdr_buf_);
-		exit(EXIT_FAILURE);
-	}
-
-	/* label it */
-	strcpy((char*) log_hdr_buf + LOG_HEADER_CREATOR, "xtrabkup ");
-	ut_sprintf_timestamp(
-		(char*) log_hdr_buf + (LOG_HEADER_CREATOR
-				+ (sizeof "xtrabkup ") - 1));
-
-	if (ds_write(dst_log_file, log_hdr_buf, LOG_FILE_HDR_SIZE)) {
-		msg("xtrabackup: error: write to logfile failed\n");
-		ut_free(log_hdr_buf_);
-		exit(EXIT_FAILURE);
-	}
-
-	ut_free(log_hdr_buf_);
-
-	/* start flag */
-	log_copying = TRUE;
-
-	/* start io throttle */
-	if(xtrabackup_throttle) {
-		os_thread_id_t io_watching_thread_id;
-
-		io_ticket = xtrabackup_throttle;
-		wait_throttle = os_event_create("wait_throttle");
-
-		os_thread_create(io_watching_thread, NULL,
-				 &io_watching_thread_id);
-	}
-
-	mutex_enter(&log_sys->mutex);
-	xtrabackup_choose_lsn_offset(checkpoint_lsn_start);
-	mutex_exit(&log_sys->mutex);
-
-	/* copy log file by current position */
-	if(xtrabackup_copy_logfile(checkpoint_lsn_start, FALSE))
-		exit(EXIT_FAILURE);
-
-
-	log_copying_stop = os_event_create("log_copying_stop");
-	debug_sync_point("xtrabackup_pause_after_redo_catchup");
-	os_thread_create(log_copying_thread, NULL, &log_copying_thread_id);
-
-	/* Populate fil_system with tablespaces to copy */
-	err = xb_load_tablespaces();
-	if (err != DB_SUCCESS) {
-		msg("xtrabackup: error: xb_load_tablespaces() failed with"
-		    "error code %lu\n", err);
-		exit(EXIT_FAILURE);
-	}
-
-	/* FLUSH CHANGED_PAGE_BITMAPS call */
-	if (!flush_changed_page_bitmaps()) {
-		exit(EXIT_FAILURE);
-	}
-	debug_sync_point("xtrabackup_suspend_at_start");
-
-	if (xtrabackup_incremental) {
-		if (!xtrabackup_incremental_force_scan &&
-		    have_changed_page_bitmaps) {
-			changed_page_bitmap = xb_page_bitmap_init();
-		}
-		if (!changed_page_bitmap) {
-			msg("xtrabackup: using the full scan for incremental "
-			    "backup\n");
-		} else if (incremental_lsn != checkpoint_lsn_start) {
-			/* Do not print that bitmaps are used when dummy bitmap
-			is build for an empty LSN range. */
-			msg("xtrabackup: using the changed page bitmap\n");
-		}
-	}
-
-	ut_a(xtrabackup_parallel > 0);
-
-	if (xtrabackup_parallel > 1) {
-		msg("xtrabackup: Starting %u threads for parallel data "
-		    "files transfer\n", xtrabackup_parallel);
-	}
-
-	if (opt_lock_ddl_per_table) {
-		mdl_lock_init();
-	}
-
-	it = datafiles_iter_new(f_system);
-	if (it == NULL) {
-		msg("xtrabackup: Error: datafiles_iter_new() failed.\n");
-		exit(EXIT_FAILURE);
-	}
-
-	/* Create data copying threads */
-	data_threads = (data_thread_ctxt_t *)
-		ut_malloc_nokey(sizeof(data_thread_ctxt_t) *
-                                xtrabackup_parallel);
-	count = xtrabackup_parallel;
-	mutex_create(LATCH_ID_XTRA_COUNT_MUTEX, &count_mutex);
-
-	for (i = 0; i < (uint) xtrabackup_parallel; i++) {
-		data_threads[i].it = it;
-		data_threads[i].num = i+1;
-		data_threads[i].count = &count;
-		data_threads[i].count_mutex = &count_mutex;
-		data_threads[i].error = &data_copying_error;
-		os_thread_create(data_copy_thread_func, data_threads + i,
-				 &data_threads[i].id);
-	}
-
-	/* Wait for threads to exit */
-	while (1) {
-		os_thread_sleep(1000000);
-		mutex_enter(&count_mutex);
-		if (count == 0) {
-			mutex_exit(&count_mutex);
-			break;
-		}
-		mutex_exit(&count_mutex);
-	}
-
-	mutex_free(&count_mutex);
-	ut_free(data_threads);
-	datafiles_iter_free(it);
-
-	if (data_copying_error) {
-		exit(EXIT_FAILURE);
-	}
-
-	if (changed_page_bitmap) {
-		xb_page_bitmap_deinit(changed_page_bitmap);
-	}
-	}
-
-	if (!backup_start()) {
-		exit(EXIT_FAILURE);
-	}
-
-	/* read the latest checkpoint lsn */
-	latest_cp = 0;
-	{
-		log_group_t*	max_cp_group;
-		ulint	max_cp_field;
-		ulint	err;
-
-		mutex_enter(&log_sys->mutex);
-
-		err = recv_find_max_checkpoint(&max_cp_group, &max_cp_field);
-
-		if (err != DB_SUCCESS) {
-			msg("xtrabackup: Error: recv_find_max_checkpoint() failed.\n");
-			mutex_exit(&log_sys->mutex);
-			goto skip_last_cp;
-		}
-
-		log_group_header_read(max_cp_group, max_cp_field);
-
-		xtrabackup_choose_lsn_offset(checkpoint_lsn_start);
-
-		latest_cp = mach_read_from_8(log_sys->checkpoint_buf +
-					     LOG_CHECKPOINT_LSN);
-
-		mutex_exit(&log_sys->mutex);
-
-		msg("xtrabackup: The latest check point (for incremental): "
-		    "'" LSN_PF "'\n", latest_cp);
-	}
-skip_last_cp:
-	/* stop log_copying_thread */
-	log_copying = FALSE;
-	os_event_set(log_copying_stop);
-	msg("xtrabackup: Stopping log copying thread.\n");
-	while (log_copying_running) {
-		msg(".");
-		os_thread_sleep(200000); /*0.2 sec*/
-	}
-	msg("\n");
-
-	os_event_destroy(log_copying_stop);
-	if (ds_close(dst_log_file)) {
-		exit(EXIT_FAILURE);
-	}
-
-	if (!validate_missing_encryption_tablespaces()) {
-		exit(EXIT_FAILURE);
-	}
-
-
-	if(!xtrabackup_incremental) {
-		strcpy(metadata_type, "full-backuped");
-		metadata_from_lsn = 0;
-	} else {
-		strcpy(metadata_type, "incremental");
-		metadata_from_lsn = incremental_lsn;
-	}
-	metadata_to_lsn = latest_cp;
-	metadata_last_lsn = log_copy_scanned_lsn;
-
-	if (!xtrabackup_stream_metadata(ds_meta)) {
-		msg("xtrabackup: Error: failed to stream metadata.\n");
-		exit(EXIT_FAILURE);
-	}
-
-	if (!backup_finish()) {
-		exit(EXIT_FAILURE);
-	}
-
-	if (xtrabackup_extra_lsndir) {
-		char	filename[FN_REFLEN];
-
-		sprintf(filename, "%s/%s", xtrabackup_extra_lsndir,
-			XTRABACKUP_METADATA_FILENAME);
-		if (!xtrabackup_write_metadata(filename)) {
-			msg("xtrabackup: Error: failed to write metadata "
-			    "to '%s'.\n", filename);
-			exit(EXIT_FAILURE);
-		}
-
-		sprintf(filename, "%s/%s", xtrabackup_extra_lsndir,
-			XTRABACKUP_INFO);
-		if (!xtrabackup_write_info(filename)) {
-			msg("xtrabackup: Error: failed to write info "
-			    "to '%s'.\n", filename);
-			exit(EXIT_FAILURE);
-		}
-
-	}
-
-	if (opt_lock_ddl_per_table) {
-		mdl_unlock_all();
-	}
-
-	if (opt_transition_key != NULL || opt_generate_transition_key) {
-		if (!xb_tablespace_keys_dump(ds_data, opt_transition_key,
-                    opt_transition_key != NULL ?
-                    	strlen(opt_transition_key) : 0)) {
-			msg("xtrabackup: Error: failed to dump "
-			    "tablespace keys.\n");
-			exit(EXIT_FAILURE);
-		}
-	}
-
-	xtrabackup_destroy_datasinks();
-
-	if (wait_throttle) {
-		/* wait for io_watching_thread completion */
-		while (io_watching_thread_running) {
-			os_thread_sleep(1000000);
-		}
-		os_event_destroy(wait_throttle);
-		wait_throttle = NULL;
-	}
-
-	msg("xtrabackup: Transaction log of lsn (" LSN_PF ") to (" LSN_PF
-	    ") was copied.\n", checkpoint_lsn_start, log_copy_scanned_lsn);
-	xb_filters_free();
-
-	xb_data_files_close();
-
-	recv_sys_debug_free();
-
-	log_shutdown();
-
-	trx_pool_close();
-
-	lock_sys_close();
-
-	os_thread_free();
-
-	row_mysql_close();
-
-	sync_check_close();
-
-	xb_keyring_shutdown();
-
-	/* Make sure that the latest checkpoint made it to xtrabackup_logfile */
-	if (latest_cp > log_copy_scanned_lsn) {
-		msg("xtrabackup: error: last checkpoint LSN (" LSN_PF
-		    ") is larger than last copied LSN (" LSN_PF ").\n",
-		    latest_cp, log_copy_scanned_lsn);
-		exit(EXIT_FAILURE);
-	}
-}
->>>>>>> d365dae0
 
   srv_is_being_started = true;
 
@@ -4490,6 +4060,10 @@
   msg("\n");
 
   io_watching_thread_stop = true;
+
+  if (!validate_missing_encryption_tablespaces()) {
+    exit(EXIT_FAILURE);
+  }
 
   if (!xtrabackup_incremental) {
     strcpy(metadata_type_str, "full-backuped");
