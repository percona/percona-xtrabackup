--- conflicted
+++ resolved
@@ -6823,14 +6823,12 @@
 
 	xb_regex_end();
 
-<<<<<<< HEAD
 	msg("completed OK!\n");
 
-        free_defaults(argv_defaults);
-=======
+	free_defaults(argv_defaults);
+
 	if (THR_THD)
 		(void) pthread_key_delete(THR_THD);
->>>>>>> c0280c2f
 
 	exit(EXIT_SUCCESS);
 }