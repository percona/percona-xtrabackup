/******************************************************
XtraBackup: hot backup tool for InnoDB
(c) 2009-2017 Percona LLC and/or its affiliates
Originally Created 3/3/2009 Yasufumi Kinoshita
Written by Alexey Kopytov, Aleksandr Kuzminsky, Stewart Smith, Vadim Tkachenko,
Yasufumi Kinoshita, Ignacio Nin and Baron Schwartz.

This program is free software; you can redistribute it and/or modify
it under the terms of the GNU General Public License as published by
the Free Software Foundation; version 2 of the License.

This program is distributed in the hope that it will be useful,
but WITHOUT ANY WARRANTY; without even the implied warranty of
MERCHANTABILITY or FITNESS FOR A PARTICULAR PURPOSE.  See the
GNU General Public License for more details.

You should have received a copy of the GNU General Public License
along with this program; if not, write to the Free Software
Foundation, Inc., 51 Franklin Street, Fifth Floor, Boston, MA  02110-1301, USA

*******************************************************

This file incorporates work covered by the following copyright and
permission notice:

Copyright (c) 2000, 2011, MySQL AB & Innobase Oy. All Rights Reserved.

This program is free software; you can redistribute it and/or modify it under
the terms of the GNU General Public License as published by the Free Software
Foundation; version 2 of the License.

This program is distributed in the hope that it will be useful, but WITHOUT
ANY WARRANTY; without even the implied warranty of MERCHANTABILITY or FITNESS
FOR A PARTICULAR PURPOSE. See the GNU General Public License for more details.

You should have received a copy of the GNU General Public License along with
this program; if not, write to the Free Software Foundation, Inc., 59 Temple
Place, Suite 330, Boston, MA 02111-1307 USA

*******************************************************/

//#define XTRABACKUP_TARGET_IS_PLUGIN

#include <mysql_version.h>
#include <my_base.h>
#include <my_getopt.h>
#include <mysql_com.h>
#include <my_default.h>
#include <mysqld.h>
#include <sql_bitmap.h>

#include <signal.h>
#include <fcntl.h>
#include <string.h>

#ifdef __linux__
# include <sys/prctl.h>
#endif

#include <sys/resource.h>

#include <btr0sea.h>
#include <dict0priv.h>
#include <dict0stats.h>
#include <lock0lock.h>
#include <log0recv.h>
#include <row0mysql.h>
#include <row0quiesce.h>
#include <srv0start.h>
#include <buf0dblwr.h>
#include <my_aes.h>

#include <list>
#include <sstream>
#include <set>
#include <mysql.h>

#define G_PTR uchar*

#include "common.h"
#include "xtrabackup_version.h"
#include "datasink.h"

#include "xb_regex.h"
#include "fil_cur.h"
#include "write_filt.h"
#include "xtrabackup.h"
#include "ds_buffer.h"
#include "ds_tmpfile.h"
#include "xbstream.h"
#include "changed_page_bitmap.h"
#include "read_filt.h"
#include "wsrep.h"
#include "innobackupex.h"
#include "backup_mysql.h"
#include "backup_copy.h"
#include "backup_mysql.h"
#include "keyring.h"
#include "xb0xb.h"
#include "ds_encrypt.h"
#include "xbcrypt_common.h"
#include "crc_glue.h"

/* TODO: replace with appropriate macros used in InnoDB 5.6 */
#define PAGE_ZIP_MIN_SIZE_SHIFT	10
#define DICT_TF_ZSSIZE_SHIFT	1
#define DICT_TF_FORMAT_ZIP	1
#define DICT_TF_FORMAT_SHIFT		5

int sys_var_init();

my_bool innodb_inited= 0;


/* This tablespace name is reserved by InnoDB for the system tablespace
which uses space_id 0 and stores extra types of system pages like UNDO
and doublewrite. */
const char reserved_system_space_name[] = "innodb_system";

/* This tablespace name is reserved by InnoDB for the predefined temporary
tablespace. */
const char reserved_temporary_space_name[] = "innodb_temporary";

/* === xtrabackup specific options === */
char xtrabackup_real_target_dir[FN_REFLEN] = "./xtrabackup_backupfiles/";
char *xtrabackup_target_dir= xtrabackup_real_target_dir;
my_bool xtrabackup_version = FALSE;
my_bool xtrabackup_backup = FALSE;
my_bool xtrabackup_stats = FALSE;
my_bool xtrabackup_prepare = FALSE;
my_bool xtrabackup_copy_back = FALSE;
my_bool xtrabackup_move_back = FALSE;
my_bool xtrabackup_decrypt_decompress = FALSE;
my_bool xtrabackup_print_param = FALSE;

my_bool xtrabackup_export = FALSE;
my_bool xtrabackup_apply_log_only = FALSE;

longlong xtrabackup_use_memory = 100*1024*1024L;
my_bool xtrabackup_create_ib_logfile = FALSE;

long xtrabackup_throttle = 0; /* 0:unlimited */
lint io_ticket;
os_event_t wait_throttle = NULL;
os_event_t log_copying_stop = NULL;

char *xtrabackup_incremental = NULL;
lsn_t incremental_lsn;
lsn_t incremental_to_lsn;
lsn_t incremental_last_lsn;
xb_page_bitmap *changed_page_bitmap = NULL;

char *xtrabackup_incremental_basedir = NULL; /* for --backup */
char *xtrabackup_extra_lsndir = NULL; /* for --backup with --extra-lsndir */
char *xtrabackup_incremental_dir = NULL; /* for --prepare */

char xtrabackup_real_incremental_basedir[FN_REFLEN];
char xtrabackup_real_extra_lsndir[FN_REFLEN];
char xtrabackup_real_incremental_dir[FN_REFLEN];

lsn_t xtrabackup_archived_to_lsn = 0; /* for --archived-to-lsn */

char *xtrabackup_tables = NULL;
char *xtrabackup_tables_file = NULL;
char *xtrabackup_tables_exclude = NULL;

typedef std::list<xb_regex_t> regex_list_t;
static regex_list_t regex_include_list;
static regex_list_t regex_exclude_list;

static hash_table_t* tables_include_hash = NULL;
static hash_table_t* tables_exclude_hash = NULL;

char *xtrabackup_databases = NULL;
char *xtrabackup_databases_file = NULL;
char *xtrabackup_databases_exclude = NULL;
static hash_table_t* databases_include_hash = NULL;
static hash_table_t* databases_exclude_hash = NULL;

static hash_table_t* inc_dir_tables_hash;

struct xb_filter_entry_struct{
	char*		name;
	ibool		has_tables;
	hash_node_t	name_hash;
};
typedef struct xb_filter_entry_struct	xb_filter_entry_t;

static ulint		thread_nr[SRV_MAX_N_IO_THREADS + 6];
static os_thread_id_t	thread_ids[SRV_MAX_N_IO_THREADS + 6];

lsn_t checkpoint_lsn_start;
lsn_t checkpoint_no_start;
lsn_t log_copy_scanned_lsn;
ibool log_copying = TRUE;
ibool log_copying_running = FALSE;
ibool io_watching_thread_running = FALSE;

ibool xtrabackup_logfile_is_renamed = FALSE;

int xtrabackup_parallel;

char *xtrabackup_stream_str = NULL;
xb_stream_fmt_t xtrabackup_stream_fmt = XB_STREAM_FMT_NONE;
ibool xtrabackup_stream = FALSE;

const char *xtrabackup_compress_alg = NULL;
ibool xtrabackup_compress = FALSE;
uint xtrabackup_compress_threads;
ulonglong xtrabackup_compress_chunk_size = 0;

const char *xtrabackup_encrypt_algo_names[] =
{ "NONE", "AES128", "AES192", "AES256", NullS};
TYPELIB xtrabackup_encrypt_algo_typelib=
{array_elements(xtrabackup_encrypt_algo_names)-1,"",
	xtrabackup_encrypt_algo_names, NULL};

ibool xtrabackup_encrypt = FALSE;
ulong xtrabackup_encrypt_algo;
char *xtrabackup_encrypt_key = NULL;
char *xtrabackup_encrypt_key_file = NULL;
uint xtrabackup_encrypt_threads;
ulonglong xtrabackup_encrypt_chunk_size = 0;

ulint xtrabackup_rebuild_threads = 1;

/* sleep interval beetween log copy iterations in log copying thread
in milliseconds (default is 1 second) */
ulint xtrabackup_log_copy_interval = 1000;

/* Ignored option (--log) for MySQL option compatibility */
char*	log_ignored_opt				= NULL;

/* === metadata of backup === */
#define XTRABACKUP_METADATA_FILENAME "xtrabackup_checkpoints"
char metadata_type[30] = ""; /*[full-backuped|log-applied|
			     full-prepared|incremental]*/
lsn_t metadata_from_lsn = 0;
lsn_t metadata_to_lsn = 0;
lsn_t metadata_last_lsn = 0;

#define XB_LOG_FILENAME "xtrabackup_logfile"

ds_file_t	*dst_log_file = NULL;

static char mysql_data_home_buff[2];

const char *defaults_group = "mysqld";

/* === static parameters in ha_innodb.cc */

#define HA_INNOBASE_ROWS_IN_TABLE 10000 /* to get optimization right */
#define HA_INNOBASE_RANGE_COUNT	  100

ulong 	innobase_large_page_size = 0;

/* The default values for the following, type long or longlong, start-up
parameters are declared in mysqld.cc: */

long innobase_buffer_pool_awe_mem_mb = 0;
long innobase_file_io_threads = 4;
long innobase_read_io_threads = 4;
long innobase_write_io_threads = 4;
long innobase_force_recovery = 0;
long innobase_log_buffer_size = 16*1024*1024L;
long innobase_log_files_in_group = 2;
long innobase_open_files = 300L;

longlong innobase_page_size = (1LL << 14); /* 16KB */
static ulong innobase_log_block_size = 512;
my_bool innobase_fast_checksum = FALSE;
char*	innobase_doublewrite_file = NULL;
char*	innobase_buffer_pool_filename = NULL;

longlong innobase_buffer_pool_size = 8*1024*1024L;
longlong innobase_log_file_size = 48*1024*1024L;

/* The default values for the following char* start-up parameters
are determined in innobase_init below: */

char*	innobase_ignored_opt			= NULL;
char*	innobase_data_home_dir			= NULL;
char*   innobase_data_file_path                 = NULL;
char*   innobase_temp_data_file_path            = NULL;
char*	innobase_log_arch_dir			= NULL;/* unused */
/* The following has a misleading name: starting from 4.0.5, this also
affects Windows: */
char*	innobase_unix_file_flush_method		= NULL;

/* Below we have boolean-valued start-up parameters, and their default
values */

ulong	innobase_fast_shutdown			= 1;
my_bool innobase_log_archive			= FALSE;/* unused */
my_bool innobase_use_doublewrite    = TRUE;
my_bool innobase_use_checksums      = TRUE;
my_bool innobase_use_large_pages    = FALSE;
my_bool	innobase_file_per_table			= FALSE;
my_bool innobase_locks_unsafe_for_binlog        = FALSE;
my_bool innobase_rollback_on_timeout		= FALSE;
my_bool innobase_create_status_file		= FALSE;
my_bool innobase_adaptive_hash_index		= TRUE;

static char *internal_innobase_data_file_path	= NULL;

char*	xb_keyring_file_data			= NULL;

/* The following counter is used to convey information to InnoDB
about server activity: in selects it is not sensible to call
srv_active_wake_master_thread after each fetch or search, we only do
it every INNOBASE_WAKE_INTERVAL'th step. */

#define INNOBASE_WAKE_INTERVAL	32
ulong	innobase_active_counter	= 0;

ibool srv_compact_backup = FALSE;
ibool srv_rebuild_indexes = FALSE;

static char *xtrabackup_debug_sync = NULL;

my_bool xtrabackup_compact = FALSE;
my_bool xtrabackup_rebuild_indexes = FALSE;

my_bool xtrabackup_incremental_force_scan = FALSE;

/* The flushed lsn which is read from data files */
lsn_t	min_flushed_lsn= 0;
lsn_t	max_flushed_lsn= 0;

/* The size of archived log file */
size_t xtrabackup_arch_file_size = 0ULL;
/* The minimal LSN of found archived log files */
lsn_t xtrabackup_arch_first_file_lsn = 0ULL;
/* The maximum LSN of found archived log files */
lsn_t xtrabackup_arch_last_file_lsn = 0ULL;

ulong xb_open_files_limit= 0;
my_bool xb_close_files= FALSE;

/* Datasinks */
ds_ctxt_t       *ds_data     = NULL;
ds_ctxt_t       *ds_meta     = NULL;
ds_ctxt_t       *ds_redo     = NULL;

static bool	innobackupex_mode = false;

static long	innobase_log_files_in_group_save;
static char	*srv_log_group_home_dir_save;
static longlong	innobase_log_file_size_save;

/* set true if corresponding variable set as option config file or
command argument */
bool innodb_log_checksum_algorithm_specified = false;

/* set true if corresponding variable set as option config file or
command argument */
bool innodb_checksum_algorithm_specified = false;

/* String buffer used by --print-param to accumulate server options as they are
parsed from the defaults file */
static std::ostringstream print_param_str;

/* Set of specified parameters */
std::set<std::string> param_set;

static ulonglong global_max_value;

extern "C" void handle_fatal_signal(int sig);

my_bool opt_galera_info = FALSE;
my_bool opt_slave_info = FALSE;
my_bool opt_no_lock = FALSE;
my_bool opt_safe_slave_backup = FALSE;
my_bool opt_rsync = FALSE;
my_bool opt_force_non_empty_dirs = FALSE;
my_bool opt_noversioncheck = FALSE;
my_bool opt_no_backup_locks = FALSE;
my_bool opt_decompress = FALSE;
my_bool opt_remove_original = FALSE;
my_bool opt_tables_compatibility_check = TRUE;
static my_bool opt_check_privileges = FALSE;

static const char *binlog_info_values[] = {"off", "lockless", "on", "auto",
					   NullS};
static TYPELIB binlog_info_typelib = {array_elements(binlog_info_values)-1, "",
				      binlog_info_values, NULL};
ulong opt_binlog_info;

char *opt_incremental_history_name = NULL;
char *opt_incremental_history_uuid = NULL;

char *opt_user = NULL;
char *opt_password = NULL;
char *opt_host = NULL;
char *opt_defaults_group = NULL;
char *opt_socket = NULL;
uint opt_port = 0;
char *opt_login_path = NULL;
char *opt_log_bin = NULL;

const char *query_type_names[] = { "ALL", "UPDATE", "SELECT", NullS};

TYPELIB query_type_typelib= {array_elements(query_type_names) - 1, "",
	query_type_names, NULL};

ulong opt_lock_wait_query_type;
ulong opt_kill_long_query_type;

ulong opt_decrypt_algo = 0;

uint opt_kill_long_queries_timeout = 0;
uint opt_lock_wait_timeout = 0;
uint opt_lock_wait_threshold = 0;
uint opt_debug_sleep_before_unlock = 0;
uint opt_safe_slave_backup_timeout = 0;

my_bool opt_lock_ddl = FALSE;
my_bool opt_lock_ddl_per_table = FALSE;
uint opt_lock_ddl_timeout = 0;

const char *opt_history = NULL;
my_bool opt_decrypt = FALSE;
uint opt_read_buffer_size = 0;
<<<<<<< HEAD

const char *ssl_mode_names_lib[] =
  {"DISABLED", "PREFERRED", "REQUIRED", "VERIFY_CA", "VERIFY_IDENTITY",
   NullS };
TYPELIB ssl_mode_typelib = {array_elements(ssl_mode_names_lib) - 1, "",
                            ssl_mode_names_lib, NULL};
=======
>>>>>>> 1b24d87e

#if defined(HAVE_OPENSSL)
uint opt_ssl_mode     = SSL_MODE_PREFERRED;
my_bool opt_use_ssl_arg= TRUE;
my_bool opt_ssl_verify_server_cert_arg = FALSE;
my_bool ssl_mode_set_explicitly= FALSE;
#if !defined(HAVE_YASSL)
char *opt_server_public_key = NULL;
#endif
#endif

static void
check_all_privileges();

/* Whether xtrabackup_binlog_info should be created on recovery */
static bool recover_binlog_info;

/* Redo log format version */
ulint redo_log_version = REDO_LOG_V1;

/* New server-id to encrypt tablespace keys for */
ulint opt_encrypt_server_id = 0;
bool opt_encrypt_for_server_id_specified = false;

#define CLIENT_WARN_DEPRECATED(opt, new_opt) \
  msg("WARNING: " opt \
      " is deprecated and will be removed in a future version. " \
      "Use " new_opt " instead.\n")

/* Simple datasink creation tracking...add datasinks in the reverse order you
want them destroyed. */
#define XTRABACKUP_MAX_DATASINKS	10
static	ds_ctxt_t	*datasinks[XTRABACKUP_MAX_DATASINKS];
static	uint		actual_datasinks = 0;
static inline
void
xtrabackup_add_datasink(ds_ctxt_t *ds)
{
	xb_ad(actual_datasinks < XTRABACKUP_MAX_DATASINKS);
	datasinks[actual_datasinks] = ds; actual_datasinks++;
}

/* ======== Datafiles iterator ======== */
datafiles_iter_t *
datafiles_iter_new(fil_system_t *f_system)
{
	datafiles_iter_t *it;

	it = static_cast<datafiles_iter_t *>
		(ut_malloc_nokey(sizeof(datafiles_iter_t)));
	mutex_create(LATCH_ID_XTRA_DATAFILES_ITER_MUTEX, &it->mutex);

	it->system = f_system;
	it->space = NULL;
	it->node = NULL;
	it->started = FALSE;

	return it;
}

fil_node_t *
datafiles_iter_next(datafiles_iter_t *it)
{
	fil_node_t *new_node;

	mutex_enter(&it->mutex);

	if (it->node == NULL) {
		if (it->started)
			goto end;
		it->started = TRUE;
	} else {
		it->node = UT_LIST_GET_NEXT(chain, it->node);
		if (it->node != NULL)
			goto end;
	}

	it->space = (it->space == NULL) ?
		UT_LIST_GET_FIRST(it->system->space_list) :
		UT_LIST_GET_NEXT(space_list, it->space);

	while (it->space != NULL &&
	       (it->space->purpose != FIL_TYPE_TABLESPACE ||
		UT_LIST_GET_LEN(it->space->chain) == 0))
		it->space = UT_LIST_GET_NEXT(space_list, it->space);
	if (it->space == NULL)
		goto end;

	it->node = UT_LIST_GET_FIRST(it->space->chain);

end:
	new_node = it->node;
	mutex_exit(&it->mutex);

	return new_node;
}

void
datafiles_iter_free(datafiles_iter_t *it)
{
	mutex_free(&it->mutex);
	ut_free(it);
}

/* ======== Date copying thread context ======== */

typedef struct {
	datafiles_iter_t 	*it;
	uint			num;
	uint			*count;
	ib_mutex_t		*count_mutex;
	os_thread_id_t		id;
} data_thread_ctxt_t;

/* ======== for option and variables ======== */

enum options_xtrabackup
{
  OPT_XTRA_TARGET_DIR = 1000,     /* make sure it is larger
                                     than OPT_MAX_CLIENT_OPTION */
  OPT_XTRA_BACKUP,
  OPT_XTRA_STATS,
  OPT_XTRA_PREPARE,
  OPT_XTRA_EXPORT,
  OPT_XTRA_APPLY_LOG_ONLY,
  OPT_XTRA_PRINT_PARAM,
  OPT_XTRA_USE_MEMORY,
  OPT_XTRA_THROTTLE,
  OPT_XTRA_LOG_COPY_INTERVAL,
  OPT_XTRA_INCREMENTAL,
  OPT_XTRA_INCREMENTAL_BASEDIR,
  OPT_XTRA_EXTRA_LSNDIR,
  OPT_XTRA_INCREMENTAL_DIR,
  OPT_XTRA_ARCHIVED_TO_LSN,
  OPT_XTRA_TABLES,
  OPT_XTRA_TABLES_FILE,
  OPT_XTRA_DATABASES,
  OPT_XTRA_DATABASES_FILE,
  OPT_XTRA_CREATE_IB_LOGFILE,
  OPT_XTRA_PARALLEL,
  OPT_XTRA_STREAM,
  OPT_XTRA_COMPRESS,
  OPT_XTRA_COMPRESS_THREADS,
  OPT_XTRA_COMPRESS_CHUNK_SIZE,
  OPT_XTRA_ENCRYPT,
  OPT_XTRA_ENCRYPT_KEY,
  OPT_XTRA_ENCRYPT_KEY_FILE,
  OPT_XTRA_ENCRYPT_THREADS,
  OPT_XTRA_ENCRYPT_CHUNK_SIZE,
  OPT_XTRA_SERVER_ID,
  OPT_XTRA_ENCRYPT_FOR_SERVER_ID,
  OPT_LOG,
  OPT_INNODB,
  OPT_INNODB_CHECKSUMS,
  OPT_INNODB_DATA_FILE_PATH,
  OPT_INNODB_DATA_HOME_DIR,
  OPT_INNODB_ADAPTIVE_HASH_INDEX,
  OPT_INNODB_DOUBLEWRITE,
  OPT_INNODB_FAST_SHUTDOWN,
  OPT_INNODB_FILE_PER_TABLE,
  OPT_INNODB_FLUSH_LOG_AT_TRX_COMMIT,
  OPT_INNODB_FLUSH_METHOD,
  OPT_INNODB_LOCKS_UNSAFE_FOR_BINLOG,
  OPT_INNODB_LOG_ARCH_DIR,
  OPT_INNODB_LOG_ARCHIVE,
  OPT_INNODB_LOG_GROUP_HOME_DIR,
  OPT_INNODB_MAX_DIRTY_PAGES_PCT,
  OPT_INNODB_MAX_PURGE_LAG,
  OPT_INNODB_ROLLBACK_ON_TIMEOUT,
  OPT_INNODB_STATUS_FILE,
  OPT_INNODB_ADDITIONAL_MEM_POOL_SIZE,
  OPT_INNODB_AUTOEXTEND_INCREMENT,
  OPT_INNODB_BUFFER_POOL_SIZE,
  OPT_INNODB_COMMIT_CONCURRENCY,
  OPT_INNODB_CONCURRENCY_TICKETS,
  OPT_INNODB_FILE_IO_THREADS,
  OPT_INNODB_IO_CAPACITY,
  OPT_INNODB_READ_IO_THREADS,
  OPT_INNODB_WRITE_IO_THREADS,
  OPT_INNODB_USE_NATIVE_AIO,
  OPT_INNODB_PAGE_SIZE,
  OPT_INNODB_LOG_BLOCK_SIZE,
  OPT_INNODB_FAST_CHECKSUM,
  OPT_INNODB_EXTRA_UNDOSLOTS,
  OPT_INNODB_DOUBLEWRITE_FILE,
  OPT_INNODB_BUFFER_POOL_FILENAME,
  OPT_INNODB_FORCE_RECOVERY,
  OPT_INNODB_LOCK_WAIT_TIMEOUT,
  OPT_INNODB_LOG_BUFFER_SIZE,
  OPT_INNODB_LOG_FILE_SIZE,
  OPT_INNODB_LOG_FILES_IN_GROUP,
  OPT_INNODB_MIRRORED_LOG_GROUPS,
  OPT_INNODB_OPEN_FILES,
  OPT_INNODB_SYNC_SPIN_LOOPS,
  OPT_INNODB_THREAD_CONCURRENCY,
  OPT_INNODB_THREAD_SLEEP_DELAY,
  OPT_XTRA_DEBUG_SYNC,
  OPT_XTRA_COMPACT,
  OPT_XTRA_REBUILD_INDEXES,
  OPT_XTRA_REBUILD_THREADS,
  OPT_INNODB_CHECKSUM_ALGORITHM,
  OPT_INNODB_UNDO_DIRECTORY,
  OPT_INNODB_UNDO_TABLESPACES,
  OPT_INNODB_LOG_CHECKSUM_ALGORITHM,
  OPT_XTRA_INCREMENTAL_FORCE_SCAN,
  OPT_DEFAULTS_GROUP,
  OPT_OPEN_FILES_LIMIT,
  OPT_CLOSE_FILES,
  OPT_CORE_FILE,

  OPT_COPY_BACK,
  OPT_MOVE_BACK,
  OPT_GALERA_INFO,
  OPT_SLAVE_INFO,
  OPT_NO_LOCK,
  OPT_LOCK_DDL,
  OPT_LOCK_DDL_TIMEOUT,
  OPT_LOCK_DDL_PER_TABLE,
  OPT_SAFE_SLAVE_BACKUP,
  OPT_RSYNC,
  OPT_FORCE_NON_EMPTY_DIRS,
  OPT_NO_VERSION_CHECK,
  OPT_NO_BACKUP_LOCKS,
  OPT_DECOMPRESS,
  OPT_INCREMENTAL_HISTORY_NAME,
  OPT_INCREMENTAL_HISTORY_UUID,
  OPT_DECRYPT,
  OPT_REMOVE_ORIGINAL,
  OPT_LOCK_WAIT_QUERY_TYPE,
  OPT_KILL_LONG_QUERY_TYPE,
  OPT_HISTORY,
  OPT_KILL_LONG_QUERIES_TIMEOUT,
  OPT_LOCK_WAIT_TIMEOUT,
  OPT_LOCK_WAIT_THRESHOLD,
  OPT_DEBUG_SLEEP_BEFORE_UNLOCK,
  OPT_SAFE_SLAVE_BACKUP_TIMEOUT,
  OPT_BINLOG_INFO,
  OPT_REDO_LOG_VERSION,
  OPT_KEYRING_FILE_DATA,
  OPT_XB_SECURE_AUTH,

  OPT_SSL_SSL,
  OPT_SSL_MODE,
  OPT_SSL_VERIFY_SERVER_CERT,
  OPT_SERVER_PUBLIC_KEY,

  OPT_XTRA_TABLES_EXCLUDE,
  OPT_XTRA_DATABASES_EXCLUDE,

  OPT_XTRA_TABLES_COMPATIBILITY_CHECK,
  OPT_XTRA_CHECK_PRIVILEGES,
  OPT_XTRA_READ_BUFFER_SIZE,
};

struct my_option xb_client_options[] =
{
  {"version", 'v', "print xtrabackup version information",
   (G_PTR *) &xtrabackup_version, (G_PTR *) &xtrabackup_version, 0, GET_BOOL,
   NO_ARG, 0, 0, 0, 0, 0, 0},
  {"target-dir", OPT_XTRA_TARGET_DIR, "destination directory", (G_PTR*) &xtrabackup_target_dir,
   (G_PTR*) &xtrabackup_target_dir, 0, GET_STR, REQUIRED_ARG, 0, 0, 0, 0, 0, 0},
  {"backup", OPT_XTRA_BACKUP, "take backup to target-dir",
   (G_PTR*) &xtrabackup_backup, (G_PTR*) &xtrabackup_backup,
   0, GET_BOOL, NO_ARG, 0, 0, 0, 0, 0, 0},
  {"stats", OPT_XTRA_STATS, "calc statistic of datadir (offline mysqld is recommended)",
   (G_PTR*) &xtrabackup_stats, (G_PTR*) &xtrabackup_stats,
   0, GET_BOOL, NO_ARG, 0, 0, 0, 0, 0, 0},
  {"prepare", OPT_XTRA_PREPARE, "prepare a backup for starting mysql server on the backup.",
   (G_PTR*) &xtrabackup_prepare, (G_PTR*) &xtrabackup_prepare,
   0, GET_BOOL, NO_ARG, 0, 0, 0, 0, 0, 0},
  {"export", OPT_XTRA_EXPORT, "create files to import to another database when prepare.",
   (G_PTR*) &xtrabackup_export, (G_PTR*) &xtrabackup_export,
   0, GET_BOOL, NO_ARG, 0, 0, 0, 0, 0, 0},
  {"apply-log-only", OPT_XTRA_APPLY_LOG_ONLY,
   "stop recovery process not to progress LSN after applying log when prepare.",
   (G_PTR*) &xtrabackup_apply_log_only, (G_PTR*) &xtrabackup_apply_log_only,
   0, GET_BOOL, NO_ARG, 0, 0, 0, 0, 0, 0},
  {"print-param", OPT_XTRA_PRINT_PARAM, "print parameter of mysqld needed for copyback.",
   (G_PTR*) &xtrabackup_print_param, (G_PTR*) &xtrabackup_print_param,
   0, GET_BOOL, NO_ARG, 0, 0, 0, 0, 0, 0},
  {"use-memory", OPT_XTRA_USE_MEMORY, "The value is used instead of buffer_pool_size",
   (G_PTR*) &xtrabackup_use_memory, (G_PTR*) &xtrabackup_use_memory,
   0, GET_LL, REQUIRED_ARG, 100*1024*1024L, 1024*1024L, LLONG_MAX, 0,
   1024*1024L, 0},
  {"throttle", OPT_XTRA_THROTTLE, "limit count of IO operations (pairs of read&write) per second to IOS values (for '--backup')",
   (G_PTR*) &xtrabackup_throttle, (G_PTR*) &xtrabackup_throttle,
   0, GET_LONG, REQUIRED_ARG, 0, 0, LONG_MAX, 0, 1, 0},
  {"log", OPT_LOG, "Ignored option for MySQL option compatibility",
   (G_PTR*) &log_ignored_opt, (G_PTR*) &log_ignored_opt, 0,
   GET_STR, OPT_ARG, 0, 0, 0, 0, 0, 0},
  {"log-copy-interval", OPT_XTRA_LOG_COPY_INTERVAL, "time interval between checks done by log copying thread in milliseconds (default is 1 second).",
   (G_PTR*) &xtrabackup_log_copy_interval, (G_PTR*) &xtrabackup_log_copy_interval,
   0, GET_LONG, REQUIRED_ARG, 1000, 0, LONG_MAX, 0, 1, 0},
  {"extra-lsndir", OPT_XTRA_EXTRA_LSNDIR, "(for --backup): save an extra copy of the xtrabackup_checkpoints file in this directory.",
   (G_PTR*) &xtrabackup_extra_lsndir, (G_PTR*) &xtrabackup_extra_lsndir,
   0, GET_STR, REQUIRED_ARG, 0, 0, 0, 0, 0, 0},
  {"incremental-lsn", OPT_XTRA_INCREMENTAL, "(for --backup): copy only .ibd pages newer than specified LSN 'high:low'. ##ATTENTION##: If a wrong LSN value is specified, it is impossible to diagnose this, causing the backup to be unusable. Be careful!",
   (G_PTR*) &xtrabackup_incremental, (G_PTR*) &xtrabackup_incremental,
   0, GET_STR, REQUIRED_ARG, 0, 0, 0, 0, 0, 0},
  {"incremental-basedir", OPT_XTRA_INCREMENTAL_BASEDIR, "(for --backup): copy only .ibd pages newer than backup at specified directory.",
   (G_PTR*) &xtrabackup_incremental_basedir, (G_PTR*) &xtrabackup_incremental_basedir,
   0, GET_STR, REQUIRED_ARG, 0, 0, 0, 0, 0, 0},
  {"incremental-dir", OPT_XTRA_INCREMENTAL_DIR, "(for --prepare): apply .delta files and logfile in the specified directory.",
   (G_PTR*) &xtrabackup_incremental_dir, (G_PTR*) &xtrabackup_incremental_dir,
   0, GET_STR, REQUIRED_ARG, 0, 0, 0, 0, 0, 0},
 {"to-archived-lsn", OPT_XTRA_ARCHIVED_TO_LSN,
   "Don't apply archived logs with bigger log sequence number.",
   (G_PTR*) &xtrabackup_archived_to_lsn, (G_PTR*) &xtrabackup_archived_to_lsn, 0,
   GET_LL, REQUIRED_ARG, 0, 0, LLONG_MAX, 0, 0, 0},
  {"tables", OPT_XTRA_TABLES, "filtering by regexp for table names.",
   (G_PTR*) &xtrabackup_tables, (G_PTR*) &xtrabackup_tables,
   0, GET_STR, REQUIRED_ARG, 0, 0, 0, 0, 0, 0},
  {"tables_file", OPT_XTRA_TABLES_FILE, "filtering by list of the exact database.table name in the file.",
   (G_PTR*) &xtrabackup_tables_file, (G_PTR*) &xtrabackup_tables_file,
   0, GET_STR, REQUIRED_ARG, 0, 0, 0, 0, 0, 0},
  {"databases", OPT_XTRA_DATABASES, "filtering by list of databases.",
   (G_PTR*) &xtrabackup_databases, (G_PTR*) &xtrabackup_databases,
   0, GET_STR, REQUIRED_ARG, 0, 0, 0, 0, 0, 0},
  {"databases_file", OPT_XTRA_TABLES_FILE,
   "filtering by list of databases in the file.",
   (G_PTR*) &xtrabackup_databases_file, (G_PTR*) &xtrabackup_databases_file,
   0, GET_STR, REQUIRED_ARG, 0, 0, 0, 0, 0, 0},
  {"tables-exclude", OPT_XTRA_TABLES_EXCLUDE, "filtering by regexp for table names. "
  "Operates the same way as --tables, but matched names are excluded from backup. "
  "Note that this option has a higher priority than --tables.",
    (G_PTR*) &xtrabackup_tables_exclude, (G_PTR*) &xtrabackup_tables_exclude,
    0, GET_STR, REQUIRED_ARG, 0, 0, 0, 0, 0, 0},
  {"databases-exclude", OPT_XTRA_DATABASES_EXCLUDE, "Excluding databases based on name, "
  "Operates the same way as --databases, but matched names are excluded from backup. "
  "Note that this option has a higher priority than --databases.",
    (G_PTR*) &xtrabackup_databases_exclude, (G_PTR*) &xtrabackup_databases_exclude,
    0, GET_STR, REQUIRED_ARG, 0, 0, 0, 0, 0, 0},
  {"create-ib-logfile", OPT_XTRA_CREATE_IB_LOGFILE, "** not work for now** creates ib_logfile* also after '--prepare'. ### If you want create ib_logfile*, only re-execute this command in same options. ###",
   (G_PTR*) &xtrabackup_create_ib_logfile, (G_PTR*) &xtrabackup_create_ib_logfile,
   0, GET_BOOL, NO_ARG, 0, 0, 0, 0, 0, 0},

  {"stream", OPT_XTRA_STREAM, "Stream all backup files to the standard output "
   "in the specified format. Currently the only supported format is 'tar'.",
   (G_PTR*) &xtrabackup_stream_str, (G_PTR*) &xtrabackup_stream_str, 0, GET_STR,
   REQUIRED_ARG, 0, 0, 0, 0, 0, 0},

  {"compress", OPT_XTRA_COMPRESS, "Compress individual backup files using the "
   "specified compression algorithm. Currently the only supported algorithm "
   "is 'quicklz'. It is also the default algorithm, i.e. the one used when "
   "--compress is used without an argument.",
   (G_PTR*) &xtrabackup_compress_alg, (G_PTR*) &xtrabackup_compress_alg, 0,
   GET_STR, OPT_ARG, 0, 0, 0, 0, 0, 0},

  {"compress-threads", OPT_XTRA_COMPRESS_THREADS,
   "Number of threads for parallel data compression. The default value is 1.",
   (G_PTR*) &xtrabackup_compress_threads, (G_PTR*) &xtrabackup_compress_threads,
   0, GET_UINT, REQUIRED_ARG, 1, 1, UINT_MAX, 0, 0, 0},

  {"compress-chunk-size", OPT_XTRA_COMPRESS_CHUNK_SIZE,
   "Size of working buffer(s) for compression threads in bytes. The default value is 64K.",
   (G_PTR*) &xtrabackup_compress_chunk_size, (G_PTR*) &xtrabackup_compress_chunk_size,
   0, GET_ULL, REQUIRED_ARG, (1 << 16), 1024, ULLONG_MAX, 0, 0, 0},

  {"encrypt", OPT_XTRA_ENCRYPT, "Encrypt individual backup files using the "
   "specified encryption algorithm.",
   &xtrabackup_encrypt_algo, &xtrabackup_encrypt_algo,
   &xtrabackup_encrypt_algo_typelib, GET_ENUM, REQUIRED_ARG, 0, 0, 0, 0, 0, 0},

  {"encrypt-key", OPT_XTRA_ENCRYPT_KEY, "Encryption key to use.",
   (G_PTR*) &xtrabackup_encrypt_key, (G_PTR*) &xtrabackup_encrypt_key, 0,
   GET_STR_ALLOC, REQUIRED_ARG, 0, 0, 0, 0, 0, 0},

  {"encrypt-key-file", OPT_XTRA_ENCRYPT_KEY_FILE, "File which contains encryption key to use.",
   (G_PTR*) &xtrabackup_encrypt_key_file, (G_PTR*) &xtrabackup_encrypt_key_file, 0,
   GET_STR_ALLOC, REQUIRED_ARG, 0, 0, 0, 0, 0, 0},

  {"encrypt-threads", OPT_XTRA_ENCRYPT_THREADS,
   "Number of threads for parallel data encryption. The default value is 1.",
   (G_PTR*) &xtrabackup_encrypt_threads, (G_PTR*) &xtrabackup_encrypt_threads,
   0, GET_UINT, REQUIRED_ARG, 1, 1, UINT_MAX, 0, 0, 0},

  {"encrypt-chunk-size", OPT_XTRA_ENCRYPT_CHUNK_SIZE,
   "Size of working buffer(S) for encryption threads in bytes. The default value is 64K.",
   (G_PTR*) &xtrabackup_encrypt_chunk_size, (G_PTR*) &xtrabackup_encrypt_chunk_size,
   0, GET_ULL, REQUIRED_ARG, (1 << 16), 1024, ULLONG_MAX, 0, 0, 0},

  {"compact", OPT_XTRA_COMPACT,
   "Create a compact backup by skipping secondary index pages.",
   (G_PTR*) &xtrabackup_compact, (G_PTR*) &xtrabackup_compact,
   0, GET_BOOL, NO_ARG, 0, 0, 0, 0, 0, 0},

  {"rebuild_indexes", OPT_XTRA_REBUILD_INDEXES,
   "Rebuild secondary indexes in InnoDB tables after applying the log. "
   "Only has effect with --prepare.",
   (G_PTR*) &xtrabackup_rebuild_indexes, (G_PTR*) &xtrabackup_rebuild_indexes,
   0, GET_BOOL, NO_ARG, 0, 0, 0, 0, 0, 0},

  {"rebuild_threads", OPT_XTRA_REBUILD_THREADS,
   "Use this number of threads to rebuild indexes in a compact backup. "
   "Only has effect with --prepare and --rebuild-indexes.",
   (G_PTR*) &xtrabackup_rebuild_threads, (G_PTR*) &xtrabackup_rebuild_threads,
   0, GET_UINT, REQUIRED_ARG, 1, 1, UINT_MAX, 0, 0, 0},

  {"incremental-force-scan", OPT_XTRA_INCREMENTAL_FORCE_SCAN,
   "Perform a full-scan incremental backup even in the presence of changed "
   "page bitmap data",
   (G_PTR*)&xtrabackup_incremental_force_scan,
   (G_PTR*)&xtrabackup_incremental_force_scan, 0, GET_BOOL, NO_ARG,
   0, 0, 0, 0, 0, 0},


  {"close_files", OPT_CLOSE_FILES, "do not keep files opened. Use at your own "
   "risk.", (G_PTR*) &xb_close_files, (G_PTR*) &xb_close_files, 0, GET_BOOL,
   NO_ARG, 0, 0, 0, 0, 0, 0},

  {"core-file", OPT_CORE_FILE, "Write core on fatal signals", 0, 0, 0,
   GET_NO_ARG, NO_ARG, 0, 0, 0, 0, 0, 0},


  {"copy-back", OPT_COPY_BACK, "Copy all the files in a previously made "
   "backup from the backup directory to their original locations.",
   (uchar *) &xtrabackup_copy_back, (uchar *) &xtrabackup_copy_back, 0,
   GET_BOOL, NO_ARG, 0, 0, 0, 0, 0, 0},

  {"move-back", OPT_MOVE_BACK, "Move all the files in a previously made "
   "backup from the backup directory to the actual datadir location. "
   "Use with caution, as it removes backup files.",
   (uchar *) &xtrabackup_move_back, (uchar *) &xtrabackup_move_back, 0,
   GET_BOOL, NO_ARG, 0, 0, 0, 0, 0, 0},

  {"galera-info", OPT_GALERA_INFO, "This options creates the "
   "xtrabackup_galera_info file which contains the local node state at "
   "the time of the backup. Option should be used when performing the "
   "backup of Percona-XtraDB-Cluster. Has no effect when backup locks "
   "are used to create the backup.",
   (uchar *) &opt_galera_info, (uchar *) &opt_galera_info, 0,
   GET_BOOL, NO_ARG, 0, 0, 0, 0, 0, 0},

  {"slave-info", OPT_SLAVE_INFO, "This option is useful when backing "
   "up a replication slave server. It prints the binary log position "
   "and name of the master server. It also writes this information to "
   "the \"xtrabackup_slave_info\" file as a \"CHANGE MASTER\" command. "
   "A new slave for this master can be set up by starting a slave server "
   "on this backup and issuing a \"CHANGE MASTER\" command with the "
   "binary log position saved in the \"xtrabackup_slave_info\" file.",
   (uchar *) &opt_slave_info, (uchar *) &opt_slave_info, 0,
   GET_BOOL, NO_ARG, 0, 0, 0, 0, 0, 0},

  {"no-lock", OPT_NO_LOCK, "Use this option to disable table lock "
   "with \"FLUSH TABLES WITH READ LOCK\". Use it only if ALL your "
   "tables are InnoDB and you DO NOT CARE about the binary log "
   "position of the backup. This option shouldn't be used if there "
   "are any DDL statements being executed or if any updates are "
   "happening on non-InnoDB tables (this includes the system MyISAM "
   "tables in the mysql database), otherwise it could lead to an "
   "inconsistent backup. If you are considering to use --no-lock "
   "because your backups are failing to acquire the lock, this could "
   "be because of incoming replication events preventing the lock "
   "from succeeding. Please try using --safe-slave-backup to "
   "momentarily stop the replication slave thread, this may help "
   "the backup to succeed and you then don't need to resort to "
   "using this option.",
   (uchar *) &opt_no_lock, (uchar *) &opt_no_lock, 0,
   GET_BOOL, NO_ARG, 0, 0, 0, 0, 0, 0},

  {"lock-ddl", OPT_LOCK_DDL, "Issue LOCK TABLES FOR BACKUP if it is "
   "supported by server at the beginning of the backup to block all DDL "
   "operations.", (uchar*) &opt_lock_ddl, (uchar*) &opt_lock_ddl, 0,
   GET_BOOL, NO_ARG, 0, 0, 0, 0, 0, 0},

  {"lock-ddl-timeout", OPT_LOCK_DDL_TIMEOUT,
   "If LOCK TABLES FOR BACKUP does not return within given timeout, abort "
   "the backup.",
   (uchar*) &opt_lock_ddl_timeout,
   (uchar*) &opt_lock_ddl_timeout, 0, GET_UINT,
   REQUIRED_ARG, 31536000, 1, 31536000, 0, 1, 0},

  {"lock-ddl-per-table", OPT_LOCK_DDL_PER_TABLE, "Lock DDL for each table "
   "before xtrabackup starts to copy it and until the backup is completed.",
   (uchar*) &opt_lock_ddl_per_table, (uchar*) &opt_lock_ddl_per_table, 0,
   GET_BOOL, NO_ARG, 0, 0, 0, 0, 0, 0},

  {"safe-slave-backup", OPT_SAFE_SLAVE_BACKUP, "Stop slave SQL thread "
   "and wait to start backup until Slave_open_temp_tables in "
   "\"SHOW STATUS\" is zero. If there are no open temporary tables, "
   "the backup will take place, otherwise the SQL thread will be "
   "started and stopped until there are no open temporary tables. "
   "The backup will fail if Slave_open_temp_tables does not become "
   "zero after --safe-slave-backup-timeout seconds. The slave SQL "
   "thread will be restarted when the backup finishes.",
   (uchar *) &opt_safe_slave_backup,
   (uchar *) &opt_safe_slave_backup,
   0, GET_BOOL, NO_ARG, 0, 0, 0, 0, 0, 0},

  {"rsync", OPT_RSYNC, "Uses the rsync utility to optimize local file "
   "transfers. When this option is specified, innobackupex uses rsync "
   "to copy all non-InnoDB files instead of spawning a separate cp for "
   "each file, which can be much faster for servers with a large number "
   "of databases or tables.  This option cannot be used together with "
   "--stream.",
   (uchar *) &opt_rsync, (uchar *) &opt_rsync,
   0, GET_BOOL, NO_ARG, 0, 0, 0, 0, 0, 0},

  {"force-non-empty-directories", OPT_FORCE_NON_EMPTY_DIRS, "This "
   "option, when specified, makes --copy-back or --move-back transfer "
   "files to non-empty directories. Note that no existing files will be "
   "overwritten. If --copy-back or --nove-back has to copy a file from "
   "the backup directory which already exists in the destination "
   "directory, it will still fail with an error.",
   (uchar *) &opt_force_non_empty_dirs,
   (uchar *) &opt_force_non_empty_dirs,
   0, GET_BOOL, NO_ARG, 0, 0, 0, 0, 0, 0},

  {"no-version-check", OPT_NO_VERSION_CHECK, "This option disables the "
   "version check which is enabled by the --version-check option.",
   (uchar *) &opt_noversioncheck,
   (uchar *) &opt_noversioncheck,
   0, GET_BOOL, NO_ARG, 0, 0, 0, 0, 0, 0},

  {"tables-compatibility-check", OPT_XTRA_TABLES_COMPATIBILITY_CHECK,
   "This option enables engine compatibility warning.",
   (uchar *) & opt_tables_compatibility_check,
   (uchar *) & opt_tables_compatibility_check,
   0, GET_BOOL, NO_ARG, TRUE, 0, 0, 0, 0, 0},


  {"no-backup-locks", OPT_NO_BACKUP_LOCKS, "This option controls if "
   "backup locks should be used instead of FLUSH TABLES WITH READ LOCK "
   "on the backup stage. The option has no effect when backup locks are "
   "not supported by the server. This option is enabled by default, "
   "disable with --no-backup-locks.",
   (uchar *) &opt_no_backup_locks,
   (uchar *) &opt_no_backup_locks,
   0, GET_BOOL, NO_ARG, 0, 0, 0, 0, 0, 0},

  {"decompress", OPT_DECOMPRESS, "Decompresses all files with the .qp "
   "extension in a backup previously made with the --compress option.",
   (uchar *) &opt_decompress,
   (uchar *) &opt_decompress,
   0, GET_BOOL, NO_ARG, 0, 0, 0, 0, 0, 0},

  {"user", 'u', "This option specifies the MySQL username used "
   "when connecting to the server, if that's not the current user. "
   "The option accepts a string argument. See mysql --help for details.",
   (uchar*) &opt_user, (uchar*) &opt_user, 0, GET_STR,
   REQUIRED_ARG, 0, 0, 0, 0, 0, 0},

  {"host", 'H', "This option specifies the host to use when "
   "connecting to the database server with TCP/IP.  The option accepts "
   "a string argument. See mysql --help for details.",
   (uchar*) &opt_host, (uchar*) &opt_host, 0, GET_STR,
   REQUIRED_ARG, 0, 0, 0, 0, 0, 0},

  {"port", 'P', "This option specifies the port to use when "
   "connecting to the database server with TCP/IP.  The option accepts "
   "a string argument. See mysql --help for details.",
   &opt_port, &opt_port, 0, GET_UINT, REQUIRED_ARG,
   0, 0, 0, 0, 0, 0},

  {"password", 'p', "This option specifies the password to use "
   "when connecting to the database. It accepts a string argument.  "
   "See mysql --help for details.",
   0, 0, 0, GET_STR,
   REQUIRED_ARG, 0, 0, 0, 0, 0, 0},

  {"socket", 'S', "This option specifies the socket to use when "
   "connecting to the local database server with a UNIX domain socket.  "
   "The option accepts a string argument. See mysql --help for details.",
   (uchar*) &opt_socket, (uchar*) &opt_socket, 0, GET_STR,
   REQUIRED_ARG, 0, 0, 0, 0, 0, 0},

  {"incremental-history-name", OPT_INCREMENTAL_HISTORY_NAME,
   "This option specifies the name of the backup series stored in the "
   "PERCONA_SCHEMA.xtrabackup_history history record to base an "
   "incremental backup on. Xtrabackup will search the history table "
   "looking for the most recent (highest innodb_to_lsn), successful "
   "backup in the series and take the to_lsn value to use as the "
   "starting lsn for the incremental backup. This will be mutually "
   "exclusive with --incremental-history-uuid, --incremental-basedir "
   "and --incremental-lsn. If no valid lsn can be found (no series by "
   "that name, no successful backups by that name) xtrabackup will "
   "return with an error. It is used with the --incremental option.",
   (uchar*) &opt_incremental_history_name,
   (uchar*) &opt_incremental_history_name, 0, GET_STR,
   REQUIRED_ARG, 0, 0, 0, 0, 0, 0},

  {"incremental-history-uuid", OPT_INCREMENTAL_HISTORY_UUID,
   "This option specifies the UUID of the specific history record "
   "stored in the PERCONA_SCHEMA.xtrabackup_history to base an "
   "incremental backup on. --incremental-history-name, "
   "--incremental-basedir and --incremental-lsn. If no valid lsn can be "
   "found (no success record with that uuid) xtrabackup will return "
   "with an error. It is used with the --incremental option.",
   (uchar*) &opt_incremental_history_uuid,
   (uchar*) &opt_incremental_history_uuid, 0, GET_STR,
   REQUIRED_ARG, 0, 0, 0, 0, 0, 0},

  {"decrypt", OPT_DECRYPT, "Decrypts all files with the .xbcrypt "
   "extension in a backup previously made with --encrypt option.",
   &opt_decrypt_algo, &opt_decrypt_algo,
   &xtrabackup_encrypt_algo_typelib, GET_ENUM, REQUIRED_ARG,
   0, 0, 0, 0, 0, 0},

  {"remove-original", OPT_REMOVE_ORIGINAL, "Remove .qp and .xbcrypt files "
   "after decryption and decompression.",
   (uchar *) &opt_remove_original,
   (uchar *) &opt_remove_original,
   0, GET_BOOL, NO_ARG, 0, 0, 0, 0, 0, 0},

  {"ftwrl-wait-query-type", OPT_LOCK_WAIT_QUERY_TYPE,
   "This option specifies which types of queries are allowed to complete "
   "before innobackupex will issue the global lock. Default is all.",
   (uchar*) &opt_lock_wait_query_type,
   (uchar*) &opt_lock_wait_query_type, &query_type_typelib,
   GET_ENUM, REQUIRED_ARG, QUERY_TYPE_ALL, 0, 0, 0, 0, 0},

  {"kill-long-query-type", OPT_KILL_LONG_QUERY_TYPE,
   "This option specifies which types of queries should be killed to "
   "unblock the global lock. Default is \"all\".",
   (uchar*) &opt_kill_long_query_type,
   (uchar*) &opt_kill_long_query_type, &query_type_typelib,
   GET_ENUM, REQUIRED_ARG, QUERY_TYPE_SELECT, 0, 0, 0, 0, 0},

  {"history", OPT_HISTORY,
   "This option enables the tracking of backup history in the "
   "PERCONA_SCHEMA.xtrabackup_history table. An optional history "
   "series name may be specified that will be placed with the history "
   "record for the current backup being taken.",
   NULL, NULL, 0, GET_STR, OPT_ARG, 0, 0, 0, 0, 0, 0},

  {"kill-long-queries-timeout", OPT_KILL_LONG_QUERIES_TIMEOUT,
   "This option specifies the number of seconds innobackupex waits "
   "between starting FLUSH TABLES WITH READ LOCK and killing those "
   "queries that block it. Default is 0 seconds, which means "
   "innobackupex will not attempt to kill any queries.",
   (uchar*) &opt_kill_long_queries_timeout,
   (uchar*) &opt_kill_long_queries_timeout, 0, GET_UINT,
   REQUIRED_ARG, 0, 0, 0, 0, 0, 0},

  {"ftwrl-wait-timeout", OPT_LOCK_WAIT_TIMEOUT,
   "This option specifies time in seconds that innobackupex should wait "
   "for queries that would block FTWRL before running it. If there are "
   "still such queries when the timeout expires, innobackupex terminates "
   "with an error. Default is 0, in which case innobackupex does not "
   "wait for queries to complete and starts FTWRL immediately.",
   (uchar*) &opt_lock_wait_timeout,
   (uchar*) &opt_lock_wait_timeout, 0, GET_UINT,
   REQUIRED_ARG, 0, 0, 0, 0, 0, 0},

  {"ftwrl-wait-threshold", OPT_LOCK_WAIT_THRESHOLD,
   "This option specifies the query run time threshold which is used by "
   "innobackupex to detect long-running queries with a non-zero value "
   "of --ftwrl-wait-timeout. FTWRL is not started until such "
   "long-running queries exist. This option has no effect if "
   "--ftwrl-wait-timeout is 0. Default value is 60 seconds.",
   (uchar*) &opt_lock_wait_threshold,
   (uchar*) &opt_lock_wait_threshold, 0, GET_UINT,
   REQUIRED_ARG, 60, 0, 0, 0, 0, 0},

  {"debug-sleep-before-unlock", OPT_DEBUG_SLEEP_BEFORE_UNLOCK,
   "This is a debug-only option used by the XtraBackup test suite.",
   (uchar*) &opt_debug_sleep_before_unlock,
   (uchar*) &opt_debug_sleep_before_unlock, 0, GET_UINT,
   REQUIRED_ARG, 0, 0, 0, 0, 0, 0},

  {"safe-slave-backup-timeout", OPT_SAFE_SLAVE_BACKUP_TIMEOUT,
   "How many seconds --safe-slave-backup should wait for "
   "Slave_open_temp_tables to become zero. (default 300)",
   (uchar*) &opt_safe_slave_backup_timeout,
   (uchar*) &opt_safe_slave_backup_timeout, 0, GET_UINT,
   REQUIRED_ARG, 300, 0, 0, 0, 0, 0},

  {"binlog-info", OPT_BINLOG_INFO,
   "This option controls how XtraBackup should retrieve server's binary log "
   "coordinates corresponding to the backup. Possible values are OFF, ON, "
   "LOCKLESS and AUTO. See the XtraBackup manual for more information",
   &opt_binlog_info, &opt_binlog_info,
   &binlog_info_typelib, GET_ENUM, OPT_ARG, BINLOG_INFO_AUTO, 0, 0, 0, 0, 0},

  {"reencrypt-for-server-id", OPT_XTRA_ENCRYPT_FOR_SERVER_ID,
   "Re-encrypt tablespace keys for given server-id.",
   &opt_encrypt_server_id, &opt_encrypt_server_id, 0,
   GET_UINT, REQUIRED_ARG, 0, 0, UINT_MAX32,
   0, 0, 0},

  {"check-privileges", OPT_XTRA_CHECK_PRIVILEGES, "Check database user "
    "privileges before performing any query.", &opt_check_privileges,
   &opt_check_privileges, 0, GET_BOOL, NO_ARG, 0, 0, 0, 0, 0, 0},

  {"read_buffer_size",
   OPT_XTRA_READ_BUFFER_SIZE,
   "Set datafile read buffer size, given value is scaled up to page size."
   " Default is 10Mb.",
   &opt_read_buffer_size,
   &opt_read_buffer_size,
<<<<<<< HEAD
   0, GET_UINT, OPT_ARG, UNIV_PAGE_SIZE_MAX*640,
=======
   0, GET_UINT, OPT_ARG, 10*1024*1024,
>>>>>>> 1b24d87e
   UNIV_PAGE_SIZE_MAX, UINT_MAX, 0, UNIV_PAGE_SIZE_MAX, 0},

#include "sslopt-longopts.h"

#if !defined(HAVE_YASSL)
  {"server-public-key-path", OPT_SERVER_PUBLIC_KEY,
   "File path to the server public RSA key in PEM format.",
   &opt_server_public_key, &opt_server_public_key, 0,
   GET_STR, REQUIRED_ARG, 0, 0, 0, 0, 0, 0},
#endif

  { 0, 0, 0, 0, 0, 0, GET_NO_ARG, NO_ARG, 0, 0, 0, 0, 0, 0}
};

uint xb_client_options_count = array_elements(xb_client_options);

struct my_option xb_server_options[] =
{
  {"datadir", 'h', "Path to the database root.", (G_PTR*) &mysql_data_home,
   (G_PTR*) &mysql_data_home, 0, GET_STR, REQUIRED_ARG, 0, 0, 0, 0, 0, 0},
  {"tmpdir", 't',
   "Path for temporary files. Several paths may be specified, separated by a "
#if defined(__WIN__) || defined(OS2) || defined(__NETWARE__)
   "semicolon (;)"
#else
   "colon (:)"
#endif
   ", in this case they are used in a round-robin fashion.",
   (G_PTR*) &opt_mysql_tmpdir,
   (G_PTR*) &opt_mysql_tmpdir, 0, GET_STR, REQUIRED_ARG, 0, 0, 0, 0, 0, 0},
  {"parallel", OPT_XTRA_PARALLEL,
   "Number of threads to use for parallel datafiles transfer. "
   "The default value is 1.",
   (G_PTR*) &xtrabackup_parallel, (G_PTR*) &xtrabackup_parallel, 0, GET_INT,
   REQUIRED_ARG, 1, 1, INT_MAX, 0, 0, 0},

   {"log", OPT_LOG, "Ignored option for MySQL option compatibility",
   (G_PTR*) &log_ignored_opt, (G_PTR*) &log_ignored_opt, 0,
   GET_STR, OPT_ARG, 0, 0, 0, 0, 0, 0},

   {"log_bin", OPT_LOG, "Base name for the log sequence",
   &opt_log_bin, &opt_log_bin, 0, GET_STR_ALLOC, OPT_ARG, 0, 0, 0, 0, 0, 0},

   {"innodb", OPT_INNODB, "Ignored option for MySQL option compatibility",
   (G_PTR*) &innobase_ignored_opt, (G_PTR*) &innobase_ignored_opt, 0,
   GET_STR, OPT_ARG, 0, 0, 0, 0, 0, 0},

  {"innodb_adaptive_hash_index", OPT_INNODB_ADAPTIVE_HASH_INDEX,
   "Enable InnoDB adaptive hash index (enabled by default).  "
   "Disable with --skip-innodb-adaptive-hash-index.",
   (G_PTR*) &innobase_adaptive_hash_index,
   (G_PTR*) &innobase_adaptive_hash_index,
   0, GET_BOOL, NO_ARG, 1, 0, 0, 0, 0, 0},
  {"innodb_autoextend_increment", OPT_INNODB_AUTOEXTEND_INCREMENT,
   "Data file autoextend increment in megabytes",
   (G_PTR*) &sys_tablespace_auto_extend_increment,
   (G_PTR*) &sys_tablespace_auto_extend_increment,
   0, GET_ULONG, REQUIRED_ARG, 8L, 1L, 1000L, 0, 1L, 0},
  {"innodb_buffer_pool_size", OPT_INNODB_BUFFER_POOL_SIZE,
   "The size of the memory buffer InnoDB uses to cache data and indexes of its tables.",
   (G_PTR*) &innobase_buffer_pool_size, (G_PTR*) &innobase_buffer_pool_size, 0,
   GET_LL, REQUIRED_ARG, 8*1024*1024L, 1024*1024L, LLONG_MAX, 0,
   1024*1024L, 0},
  {"innodb_checksums", OPT_INNODB_CHECKSUMS, "Enable InnoDB checksums validation (enabled by default). \
Disable with --skip-innodb-checksums.", (G_PTR*) &innobase_use_checksums,
   (G_PTR*) &innobase_use_checksums, 0, GET_BOOL, NO_ARG, 1, 0, 0, 0, 0, 0},
  {"innodb_data_file_path", OPT_INNODB_DATA_FILE_PATH,
   "Path to individual files and their sizes.", &innobase_data_file_path,
   &innobase_data_file_path, 0, GET_STR_ALLOC, REQUIRED_ARG, 0, 0, 0, 0, 0, 0},
  {"innodb_data_home_dir", OPT_INNODB_DATA_HOME_DIR,
   "The common part for InnoDB table spaces.", &innobase_data_home_dir,
   &innobase_data_home_dir, 0, GET_STR_ALLOC, REQUIRED_ARG, 0, 0, 0, 0, 0, 0},
  {"innodb_doublewrite", OPT_INNODB_DOUBLEWRITE, "Enable InnoDB doublewrite buffer (enabled by default). \
Disable with --skip-innodb-doublewrite.", (G_PTR*) &innobase_use_doublewrite,
   (G_PTR*) &innobase_use_doublewrite, 0, GET_BOOL, NO_ARG, 1, 0, 0, 0, 0, 0},
  {"innodb_io_capacity", OPT_INNODB_IO_CAPACITY,
   "Number of IOPs the server can do. Tunes the background IO rate",
   (G_PTR*) &srv_io_capacity, (G_PTR*) &srv_io_capacity,
   0, GET_ULONG, OPT_ARG, 200, 100, ~0UL, 0, 0, 0},
  {"innodb_file_io_threads", OPT_INNODB_FILE_IO_THREADS,
   "Number of file I/O threads in InnoDB.", (G_PTR*) &innobase_file_io_threads,
   (G_PTR*) &innobase_file_io_threads, 0, GET_LONG, REQUIRED_ARG, 4, 4, 64, 0,
   1, 0},
  {"innodb_read_io_threads", OPT_INNODB_READ_IO_THREADS,
   "Number of background read I/O threads in InnoDB.", (G_PTR*) &innobase_read_io_threads,
   (G_PTR*) &innobase_read_io_threads, 0, GET_LONG, REQUIRED_ARG, 4, 1, 64, 0,
   1, 0},
  {"innodb_write_io_threads", OPT_INNODB_WRITE_IO_THREADS,
   "Number of background write I/O threads in InnoDB.", (G_PTR*) &innobase_write_io_threads,
   (G_PTR*) &innobase_write_io_threads, 0, GET_LONG, REQUIRED_ARG, 4, 1, 64, 0,
   1, 0},
  {"innodb_file_per_table", OPT_INNODB_FILE_PER_TABLE,
   "Stores each InnoDB table to an .ibd file in the database dir.",
   (G_PTR*) &innobase_file_per_table,
   (G_PTR*) &innobase_file_per_table, 0, GET_BOOL, NO_ARG,
   FALSE, 0, 0, 0, 0, 0},
  {"innodb_flush_log_at_trx_commit", OPT_INNODB_FLUSH_LOG_AT_TRX_COMMIT,
   "Set to 0 (write and flush once per second), 1 (write and flush at each commit) or 2 (write at commit, flush once per second).",
   (G_PTR*) &srv_flush_log_at_trx_commit,
   (G_PTR*) &srv_flush_log_at_trx_commit,
   0, GET_ULONG, OPT_ARG,  1, 0, 2, 0, 0, 0},
  {"innodb_flush_method", OPT_INNODB_FLUSH_METHOD,
   "With which method to flush data.", (G_PTR*) &innobase_unix_file_flush_method,
   (G_PTR*) &innobase_unix_file_flush_method, 0, GET_STR, REQUIRED_ARG, 0, 0, 0,
   0, 0, 0},

/* ####### Should we use this option? ####### */
  {"innodb_force_recovery", OPT_INNODB_FORCE_RECOVERY,
   "Helps to save your data in case the disk image of the database becomes corrupt.",
   (G_PTR*) &innobase_force_recovery, (G_PTR*) &innobase_force_recovery, 0,
   GET_LONG, REQUIRED_ARG, 0, 0, 6, 0, 1, 0},

  {"innodb_log_arch_dir", OPT_INNODB_LOG_ARCH_DIR,
   "Where full logs should be archived.", (G_PTR*) &innobase_log_arch_dir,
   (G_PTR*) &innobase_log_arch_dir, 0, GET_STR, REQUIRED_ARG, 0, 0, 0, 0, 0, 0},
  {"innodb_log_buffer_size", OPT_INNODB_LOG_BUFFER_SIZE,
   "The size of the buffer which InnoDB uses to write log to the log files on disk.",
   (G_PTR*) &innobase_log_buffer_size, (G_PTR*) &innobase_log_buffer_size, 0,
   GET_LONG, REQUIRED_ARG, 16*1024*1024L, 256*1024L, LONG_MAX, 0, 1024, 0},
  {"innodb_log_file_size", OPT_INNODB_LOG_FILE_SIZE,
   "Size of each log file in a log group.",
   (G_PTR*) &innobase_log_file_size, (G_PTR*) &innobase_log_file_size, 0,
   GET_LL, REQUIRED_ARG, 48*1024*1024L, 1*1024*1024L, LLONG_MAX, 0,
   1024*1024L, 0},
  {"innodb_log_files_in_group", OPT_INNODB_LOG_FILES_IN_GROUP,
   "Number of log files in the log group. InnoDB writes to the files in a "
   "circular fashion. Value 3 is recommended here.",
   &innobase_log_files_in_group, &innobase_log_files_in_group,
   0, GET_LONG, REQUIRED_ARG, 2, 2, 100, 0, 1, 0},
  {"innodb_log_group_home_dir", OPT_INNODB_LOG_GROUP_HOME_DIR,
   "Path to InnoDB log files.", &srv_log_group_home_dir,
   &srv_log_group_home_dir, 0, GET_STR_ALLOC, REQUIRED_ARG, 0, 0, 0, 0, 0, 0},
  {"innodb_max_dirty_pages_pct", OPT_INNODB_MAX_DIRTY_PAGES_PCT,
   "Percentage of dirty pages allowed in bufferpool.", (G_PTR*) &srv_max_buf_pool_modified_pct,
   (G_PTR*) &srv_max_buf_pool_modified_pct, 0, GET_ULONG, REQUIRED_ARG, 90, 0, 100, 0, 0, 0},
  {"innodb_open_files", OPT_INNODB_OPEN_FILES,
   "How many files at the maximum InnoDB keeps open at the same time.",
   (G_PTR*) &innobase_open_files, (G_PTR*) &innobase_open_files, 0,
   GET_LONG, REQUIRED_ARG, 300L, 10L, LONG_MAX, 0, 1L, 0},
  {"innodb_use_native_aio", OPT_INNODB_USE_NATIVE_AIO,
   "Use native AIO if supported on this platform.",
   (G_PTR*) &srv_use_native_aio,
   (G_PTR*) &srv_use_native_aio, 0, GET_BOOL, NO_ARG,
   FALSE, 0, 0, 0, 0, 0},
  {"innodb_page_size", OPT_INNODB_PAGE_SIZE,
   "The universal page size of the database.",
   (G_PTR*) &innobase_page_size, (G_PTR*) &innobase_page_size, 0,
   /* Use GET_LL to support numeric suffixes in 5.6 */
   GET_LL, REQUIRED_ARG,
   (1LL << 14), (1LL << 12), (1LL << UNIV_PAGE_SIZE_SHIFT_MAX), 0, 1L, 0},
  {"innodb_log_block_size", OPT_INNODB_LOG_BLOCK_SIZE,
  "The log block size of the transaction log file. "
   "Changing for created log file is not supported. Use on your own risk!",
   (G_PTR*) &innobase_log_block_size, (G_PTR*) &innobase_log_block_size, 0,
   GET_ULONG, REQUIRED_ARG, 512, 512, 1 << UNIV_PAGE_SIZE_SHIFT_MAX, 0, 1L, 0},
  {"innodb_fast_checksum", OPT_INNODB_FAST_CHECKSUM,
   "Change the algorithm of checksum for the whole of datapage to 4-bytes word based.",
   (G_PTR*) &innobase_fast_checksum,
   (G_PTR*) &innobase_fast_checksum, 0, GET_BOOL, NO_ARG, 0, 0, 0, 0, 0, 0},
  {"innodb_doublewrite_file", OPT_INNODB_DOUBLEWRITE_FILE,
   "Path to special datafile for doublewrite buffer. (default is "": not used)",
   (G_PTR*) &innobase_doublewrite_file, (G_PTR*) &innobase_doublewrite_file,
   0, GET_STR, REQUIRED_ARG, 0, 0, 0, 0, 0, 0},
  {"innodb_buffer_pool_filename", OPT_INNODB_BUFFER_POOL_FILENAME,
   "Filename to/from which to dump/load the InnoDB buffer pool",
   (G_PTR*) &innobase_buffer_pool_filename,
   (G_PTR*) &innobase_buffer_pool_filename,
   0, GET_STR, REQUIRED_ARG, 0, 0, 0, 0, 0, 0},

#ifndef __WIN__
  {"debug-sync", OPT_XTRA_DEBUG_SYNC,
   "Debug sync point. This is only used by the xtrabackup test suite",
   (G_PTR*) &xtrabackup_debug_sync,
   (G_PTR*) &xtrabackup_debug_sync,
   0, GET_STR, REQUIRED_ARG, 0, 0, 0, 0, 0, 0},
#endif

  {"innodb_checksum_algorithm", OPT_INNODB_CHECKSUM_ALGORITHM,
  "The algorithm InnoDB uses for page checksumming. [CRC32, STRICT_CRC32, "
   "INNODB, STRICT_INNODB, NONE, STRICT_NONE]", &srv_checksum_algorithm,
   &srv_checksum_algorithm, &innodb_checksum_algorithm_typelib, GET_ENUM,
   REQUIRED_ARG, SRV_CHECKSUM_ALGORITHM_INNODB, 0, 0, 0, 0, 0},
  {"innodb_log_checksum_algorithm", OPT_INNODB_LOG_CHECKSUM_ALGORITHM,
  "The algorithm InnoDB uses for log checksumming. [CRC32, STRICT_CRC32, "
   "INNODB, STRICT_INNODB, NONE, STRICT_NONE]", &srv_log_checksum_algorithm,
   &srv_log_checksum_algorithm, &innodb_checksum_algorithm_typelib, GET_ENUM,
   REQUIRED_ARG, SRV_CHECKSUM_ALGORITHM_INNODB, 0, 0, 0, 0, 0},
  {"innodb_undo_directory", OPT_INNODB_UNDO_DIRECTORY,
   "Directory where undo tablespace files live, this path can be absolute.",
   &srv_undo_dir, &srv_undo_dir, 0, GET_STR_ALLOC, REQUIRED_ARG, 0, 0, 0, 0, 0,
   0},

  {"innodb_undo_tablespaces", OPT_INNODB_UNDO_TABLESPACES,
   "Number of undo tablespaces to use.",
   (G_PTR*)&srv_undo_tablespaces, (G_PTR*)&srv_undo_tablespaces,
   0, GET_ULONG, REQUIRED_ARG, 0, 0, 126, 0, 1, 0},

  {"defaults_group", OPT_DEFAULTS_GROUP, "defaults group in config file (default \"mysqld\").",
   (G_PTR*) &defaults_group, (G_PTR*) &defaults_group,
   0, GET_STR, REQUIRED_ARG, 0, 0, 0, 0, 0, 0},

  {"open_files_limit", OPT_OPEN_FILES_LIMIT, "the maximum number of file "
   "descriptors to reserve with setrlimit().",
   (G_PTR*) &xb_open_files_limit, (G_PTR*) &xb_open_files_limit, 0, GET_ULONG,
   REQUIRED_ARG, 0, 0, UINT_MAX, 0, 1, 0},

  {"redo-log-version", OPT_REDO_LOG_VERSION,
   "Redo log version of the backup. For --prepare only.",
   &redo_log_version, &redo_log_version, 0, GET_UINT,
   REQUIRED_ARG, 1, 0, 0, 0, 0, 0},

  {"keyring-file-data", OPT_KEYRING_FILE_DATA,
   "The path to the keyring file.", &xb_keyring_file_data,
   &xb_keyring_file_data, 0, GET_STR, REQUIRED_ARG, 0, 0, 0, 0, 0,
   0},

  {"server-id", OPT_XTRA_SERVER_ID, "The server instance being backed up",
   &server_id, &server_id, 0, GET_UINT, REQUIRED_ARG, 0, 0, UINT_MAX32,
   0, 0, 0},

  { 0, 0, 0, 0, 0, 0, GET_NO_ARG, NO_ARG, 0, 0, 0, 0, 0, 0}
};

uint xb_server_options_count = array_elements(xb_server_options);

#ifndef __WIN__
static int debug_sync_resumed;

static void sigcont_handler(int sig);

static void sigcont_handler(int sig __attribute__((unused)))
{
	debug_sync_resumed= 1;
}
#endif

static inline
void
debug_sync_point(const char *name)
{
#ifndef __WIN__
	FILE	*fp;
	pid_t	pid;
	char	pid_path[FN_REFLEN];

	if (xtrabackup_debug_sync == NULL) {
		return;
	}

	if (strcmp(xtrabackup_debug_sync, name)) {
		return;
	}

	pid = getpid();

	snprintf(pid_path, sizeof(pid_path), "%s/xtrabackup_debug_sync",
		 xtrabackup_target_dir);
	fp = fopen(pid_path, "w");
	if (fp == NULL) {
		msg("xtrabackup: Error: cannot open %s\n", pid_path);
		exit(EXIT_FAILURE);
	}
	fprintf(fp, "%u\n", (uint) pid);
	fclose(fp);

	msg("xtrabackup: DEBUG: Suspending at debug sync point '%s'. "
	    "Resume with 'kill -SIGCONT %u'.\n", name, (uint) pid);

	debug_sync_resumed= 0;
	kill(pid, SIGSTOP);
	while (!debug_sync_resumed) {
		sleep(1);
	}

	/* On resume */
	msg("xtrabackup: DEBUG: removing the pid file.\n");
	my_delete(pid_path, MYF(MY_WME));
#endif
}

static const char *xb_client_default_groups[]=
	{ "xtrabackup", "client", 0, 0, 0 };

static const char *xb_server_default_groups[]=
	{ "xtrabackup", "mysqld", 0, 0, 0 };

static void print_version(void)
{
  msg("%s version %s based on MySQL server %s %s (%s) (revision id: %s)\n",
      my_progname, XTRABACKUP_VERSION, MYSQL_SERVER_VERSION, SYSTEM_TYPE,
      MACHINE_TYPE, XTRABACKUP_REVISION);
}

static void usage(void)
{
  puts("Open source backup tool for InnoDB and XtraDB\n\
\n\
Copyright (C) 2009-2017 Percona LLC and/or its affiliates.\n\
Portions Copyright (C) 2000, 2011, MySQL AB & Innobase Oy. All Rights Reserved.\n\
\n\
This program is free software; you can redistribute it and/or\n\
modify it under the terms of the GNU General Public License\n\
as published by the Free Software Foundation version 2\n\
of the License.\n\
\n\
This program is distributed in the hope that it will be useful,\n\
but WITHOUT ANY WARRANTY; without even the implied warranty of\n\
MERCHANTABILITY or FITNESS FOR A PARTICULAR PURPOSE.  See the\n\
GNU General Public License for more details.\n\
\n\
You can download full text of the license on http://www.gnu.org/licenses/gpl-2.0.txt\n");

  printf("Usage: [%s [--defaults-file=#] --backup | %s [--defaults-file=#] --prepare] [OPTIONS]\n",my_progname,my_progname);
  print_defaults("my", xb_server_default_groups);
  my_print_help(xb_client_options);
  my_print_help(xb_server_options);
  my_print_variables(xb_server_options);
  my_print_variables(xb_client_options);
}

#define ADD_PRINT_PARAM_OPT(value)              \
  { \
    print_param_str << opt->name << "=" << value << "\n"; \
    param_set.insert(opt->name); \
  }

/************************************************************************
Check if parameter is set in defaults file or via command line argument
@return true if parameter is set. */
bool
check_if_param_set(const char *param)
{
	return param_set.find(param) != param_set.end();
}

my_bool
xb_get_one_option(int optid,
		  const struct my_option *opt __attribute__((unused)),
		  char *argument)
{
  switch(optid) {
  case 'h':
    strmake(mysql_real_data_home,argument, FN_REFLEN - 1);
    mysql_data_home= mysql_real_data_home;

    ADD_PRINT_PARAM_OPT(mysql_real_data_home);
    break;

  case 't':

    ADD_PRINT_PARAM_OPT(opt_mysql_tmpdir);
    break;

  case OPT_INNODB_DATA_HOME_DIR:

    ADD_PRINT_PARAM_OPT(innobase_data_home_dir);
    break;

  case OPT_INNODB_DATA_FILE_PATH:

    ADD_PRINT_PARAM_OPT(innobase_data_file_path);
    break;

  case OPT_INNODB_LOG_GROUP_HOME_DIR:

    ADD_PRINT_PARAM_OPT(srv_log_group_home_dir);
    break;

  case OPT_INNODB_LOG_FILES_IN_GROUP:

    ADD_PRINT_PARAM_OPT(innobase_log_files_in_group);
    break;

  case OPT_INNODB_LOG_FILE_SIZE:

    ADD_PRINT_PARAM_OPT(innobase_log_file_size);
    break;

  case OPT_INNODB_FLUSH_METHOD:

    ADD_PRINT_PARAM_OPT(innobase_unix_file_flush_method);
    break;

  case OPT_INNODB_PAGE_SIZE:

    ADD_PRINT_PARAM_OPT(innobase_page_size);
    break;

  case OPT_INNODB_FAST_CHECKSUM:

    ADD_PRINT_PARAM_OPT(!!innobase_fast_checksum);
    break;

  case OPT_INNODB_LOG_BLOCK_SIZE:

    ADD_PRINT_PARAM_OPT(innobase_log_block_size);
    break;

  case OPT_INNODB_DOUBLEWRITE_FILE:

    ADD_PRINT_PARAM_OPT(innobase_doublewrite_file);
    break;

  case OPT_INNODB_UNDO_DIRECTORY:

    ADD_PRINT_PARAM_OPT(srv_undo_dir);
    break;

  case OPT_INNODB_UNDO_TABLESPACES:

    ADD_PRINT_PARAM_OPT(srv_undo_tablespaces);
    break;

  case OPT_INNODB_CHECKSUM_ALGORITHM:

    ut_a(srv_checksum_algorithm <= SRV_CHECKSUM_ALGORITHM_STRICT_NONE);

    ADD_PRINT_PARAM_OPT(innodb_checksum_algorithm_names[srv_checksum_algorithm]);
    innodb_checksum_algorithm_specified = true;
    break;

  case OPT_INNODB_LOG_CHECKSUM_ALGORITHM:

    ut_a(srv_log_checksum_algorithm <= SRV_CHECKSUM_ALGORITHM_STRICT_NONE);

    ADD_PRINT_PARAM_OPT(innodb_checksum_algorithm_names[srv_log_checksum_algorithm]);
    innodb_log_checksum_algorithm_specified = true;
    break;

  case OPT_INNODB_BUFFER_POOL_FILENAME:

    ADD_PRINT_PARAM_OPT(innobase_buffer_pool_filename);
    break;

  case OPT_XTRA_TARGET_DIR:
    strmake(xtrabackup_real_target_dir,argument, sizeof(xtrabackup_real_target_dir)-1);
    xtrabackup_target_dir= xtrabackup_real_target_dir;
    break;
  case OPT_XTRA_STREAM:
    if (!strcasecmp(argument, "tar"))
      xtrabackup_stream_fmt = XB_STREAM_FMT_TAR;
    else if (!strcasecmp(argument, "xbstream"))
      xtrabackup_stream_fmt = XB_STREAM_FMT_XBSTREAM;
    else
    {
      msg("Invalid --stream argument: %s\n", argument);
      return 1;
    }
    xtrabackup_stream = TRUE;
    break;
  case OPT_XTRA_COMPRESS:
    if (argument == NULL)
      xtrabackup_compress_alg = "quicklz";
    else if (strcasecmp(argument, "quicklz"))
    {
      msg("Invalid --compress argument: %s\n", argument);
      return 1;
    }
    xtrabackup_compress = TRUE;
    break;
  case OPT_XTRA_ENCRYPT:
    if (argument == NULL)
    {
      msg("Missing --encrypt argument, must specify a valid encryption "
          " algorithm.\n");
      return 1;
    }
    xtrabackup_encrypt = TRUE;
    break;
  case OPT_DECRYPT:
    if (argument == NULL) {
      msg("Missing --decrypt argument, must specify a "
          "valid encryption  algorithm.\n");
      return(1);
    }
    opt_decrypt = TRUE;
    xtrabackup_decrypt_decompress = true;
    break;
  case OPT_DECOMPRESS:
    opt_decompress = TRUE;
    xtrabackup_decrypt_decompress = true;
    break;
  case (int) OPT_CORE_FILE:
    test_flags |= TEST_CORE_ON_SIGNAL;
    break;
  case OPT_HISTORY:
    if (argument) {
      opt_history = argument;
    } else {
      opt_history = "";
    }
    break;
  case OPT_XTRA_ENCRYPT_FOR_SERVER_ID:
    opt_encrypt_for_server_id_specified = true;
    break;
  case 'p':
    if (argument)
    {
      char *start= argument;
      my_free(opt_password);
      opt_password= my_strdup(PSI_NOT_INSTRUMENTED, argument, MYF(MY_FAE));
      while (*argument) *argument++= 'x';               // Destroy argument
      if (*start)
        start[1]=0 ;
    }
    break;


#include "sslopt-case.h"

  case '?':
    usage();
    exit(EXIT_SUCCESS);
    break;
  case 'v':
    print_version();
    exit(EXIT_SUCCESS);
    break;
  default:
    break;
  }
  return 0;
}

/***********************************************************************
Initializes log_block_size */
static
ibool
xb_init_log_block_size(void)
{
	srv_log_block_size = 0;
	if (innobase_log_block_size != 512) {
		uint	n_shift = get_bit_shift(innobase_log_block_size);;

		if (n_shift > 0) {
			srv_log_block_size = (1 << n_shift);
			msg("InnoDB: The log block size is set to %lu.\n",
			    srv_log_block_size);
		}
	} else {
		srv_log_block_size = 512;
	}
	if (!srv_log_block_size) {
		msg("InnoDB: Error: %lu is not valid value for "
		    "innodb_log_block_size.\n", innobase_log_block_size);
		return FALSE;
	}

	return TRUE;
}

/** Check that a page_size is correct for InnoDB.
If correct, set the associated page_size_shift which is the power of 2
for this page size.
@param[in]      page_size       Page Size to evaluate
@return an associated page_size_shift if valid, 0 if invalid. */
inline
ulong
innodb_page_size_validate(
        ulong   page_size)
{
        ulong           n;

        for (n = UNIV_PAGE_SIZE_SHIFT_MIN;
             n <= UNIV_PAGE_SIZE_SHIFT_MAX;
             n++) {
                if (page_size == static_cast<ulong>(1 << n)) {
                        return(n);
                }
        }

        return(0);
}

static my_bool
innodb_init_param(void)
{
	/* innobase_init */
	static char	current_dir[3];		/* Set if using current lib */
	char		*default_path;
        ulint		fsp_flags;

	/* === some variables from mysqld === */
	memset((G_PTR) &mysql_tmpdir_list, 0, sizeof(mysql_tmpdir_list));

	if (init_tmpdir(&mysql_tmpdir_list, opt_mysql_tmpdir))
		exit(EXIT_FAILURE);

	/* dummy for initialize all_charsets[] */
	get_charset_name(0);

	/* Check that the value of system variable innodb_page_size was
	set correctly.  Its value was put into srv_page_size. If valid,
	return the associated srv_page_size_shift. */
	srv_page_size_shift = innodb_page_size_validate(innobase_page_size);
	if (!srv_page_size_shift) {
		msg("xtrabackup: Invalid page size=%llu.\n", innobase_page_size);
		goto error;
	}
	srv_page_size = innobase_page_size;

	if (!xb_init_log_block_size()) {
		goto error;
	}

	srv_fast_checksum = (ibool) innobase_fast_checksum;

	/* Check that values don't overflow on 32-bit systems. */
	if (sizeof(ulint) == 4) {
		if (xtrabackup_use_memory > UINT_MAX32) {
			msg("xtrabackup: use-memory can't be over 4GB"
			    " on 32-bit systems\n");
		}

		if (innobase_buffer_pool_size > UINT_MAX32) {
			msg("xtrabackup: innobase_buffer_pool_size can't be "
			    "over 4GB on 32-bit systems\n");

			goto error;
		}

		if (innobase_log_file_size > UINT_MAX32) {
			msg("xtrabackup: innobase_log_file_size can't be "
			    "over 4GB on 32-bit systemsi\n");

			goto error;
		}
	}

  	os_innodb_umask = (ulint)0664;

	os_file_set_umask(my_umask);

	/* Setup the memory alloc/free tracing mechanisms before calling
	any functions that could possibly allocate memory. */
	ut_new_boot();

	/* First calculate the default path for innodb_data_home_dir etc.,
	in case the user has not given any value.

	Note that when using the embedded server, the datadirectory is not
	necessarily the current directory of this program. */

	/* It's better to use current lib, to keep paths short */
	current_dir[0] = FN_CURLIB;
	current_dir[1] = 0;
	default_path = current_dir;

	ut_a(default_path);

	fil_path_to_mysql_datadir = default_path;
	folder_mysql_datadir = fil_path_to_mysql_datadir;

	/* Set InnoDB initialization parameters according to the values
	read from MySQL .cnf file */

	if (xtrabackup_backup || xtrabackup_stats) {
		msg("xtrabackup: using the following InnoDB configuration:\n");
	} else {
		msg("xtrabackup: using the following InnoDB configuration "
		    "for recovery:\n");
	}

	/*--------------- Data files -------------------------*/

	/* The default dir for data files is the datadir of MySQL */

	srv_data_home = ((xtrabackup_backup || xtrabackup_stats) && innobase_data_home_dir
			 ? innobase_data_home_dir : default_path);
	msg("xtrabackup:   innodb_data_home_dir = %s\n", srv_data_home);

	/*--------------- Shared tablespaces -------------------------*/

	/* Set default InnoDB data file size to 10 MB and let it be
  	auto-extending. Thus users can use InnoDB in >= 4.0 without having
	to specify any startup options. */

	if (!innobase_data_file_path) {
  		innobase_data_file_path = (char*) "ibdata1:10M:autoextend";
	}
	msg("xtrabackup:   innodb_data_file_path = %s\n",
	    innobase_data_file_path);

	/* This is the first time univ_page_size is used.
	It was initialized to 16k pages before srv_page_size was set */
	univ_page_size.copy_from(
		page_size_t(srv_page_size, srv_page_size, false));

	srv_sys_space.set_space_id(TRX_SYS_SPACE);

	/* Create the filespace flags. */
	fsp_flags = fsp_flags_init(
		univ_page_size, false, false, false, false);
	srv_sys_space.set_flags(fsp_flags);

	srv_sys_space.set_name(reserved_system_space_name);
	srv_sys_space.set_path(srv_data_home);

	/* Supports raw devices */
	if (!srv_sys_space.parse_params(innobase_data_file_path,
					true, xtrabackup_prepare)) {
		goto error;
	}

	/* Set default InnoDB temp data file size to 12 MB and let it be
	auto-extending. */

	if (!innobase_temp_data_file_path) {
		innobase_temp_data_file_path = (char*) "ibtmp1:12M:autoextend";
	}

	/* We set the temporary tablspace id later, after recovery.
	The temp tablespace doesn't support raw devices.
	Set the name and path. */
	srv_tmp_space.set_name(reserved_temporary_space_name);
	srv_tmp_space.set_path(srv_data_home);

	/* Create the filespace flags with the temp flag set. */
	fsp_flags = fsp_flags_init(
		univ_page_size, false, false, false, true);
	srv_tmp_space.set_flags(fsp_flags);

	if (!srv_tmp_space.parse_params(innobase_temp_data_file_path, false,
					xtrabackup_prepare)) {
		goto error;
	}

	/* Perform all sanity check before we take action of deleting files*/
	if (srv_sys_space.intersection(&srv_tmp_space)) {
		msg("%s and %s file names seem to be the same.",
			srv_tmp_space.name(), srv_sys_space.name());
		goto error;
	}

	/* -------------- Log files ---------------------------*/

	/* The default dir for log files is the datadir of MySQL */

	if (!((xtrabackup_backup || xtrabackup_stats) &&
	      srv_log_group_home_dir)) {
		srv_log_group_home_dir = default_path;
	}
	if (xtrabackup_prepare && xtrabackup_incremental_dir) {
		srv_log_group_home_dir = xtrabackup_incremental_dir;
	}
	msg("xtrabackup:   innodb_log_group_home_dir = %s\n",
	    srv_log_group_home_dir);

	os_normalize_path(srv_log_group_home_dir);

	if (strchr(srv_log_group_home_dir, ';')) {

		msg("syntax error in innodb_log_group_home_dir, ");

		goto error;
	}

	srv_adaptive_flushing = FALSE;
	srv_file_format = 1; /* Barracuda */
	srv_max_file_format_at_startup = UNIV_FORMAT_MIN; /* on */
	/* --------------------------------------------------*/

	srv_file_flush_method_str = innobase_unix_file_flush_method;

	srv_n_log_files = (ulint) innobase_log_files_in_group;
	srv_log_file_size = (ulint) innobase_log_file_size;
	msg("xtrabackup:   innodb_log_files_in_group = %ld\n",
	    srv_n_log_files);
	msg("xtrabackup:   innodb_log_file_size = %lld\n",
	    (long long int) srv_log_file_size);

	srv_log_buffer_size = (ulint) innobase_log_buffer_size;

        /* We set srv_pool_size here in units of 1 kB. InnoDB internally
        changes the value so that it becomes the number of database pages. */

	/* TDOD: add option */
	srv_buf_pool_chunk_unit = 134217728;
	srv_buf_pool_size = (ulint) xtrabackup_use_memory;
	srv_buf_pool_instances = 1;

	srv_n_file_io_threads = (ulint) innobase_file_io_threads;
	srv_n_read_io_threads = (ulint) innobase_read_io_threads;
	srv_n_write_io_threads = (ulint) innobase_write_io_threads;

	srv_force_recovery = (ulint) innobase_force_recovery;

	srv_use_doublewrite_buf = (ibool) innobase_use_doublewrite;

	if (!innobase_use_checksums) {

		srv_checksum_algorithm = SRV_CHECKSUM_ALGORITHM_NONE;
	}

	btr_search_enabled = (char) innobase_adaptive_hash_index;

	os_use_large_pages = (ibool) innobase_use_large_pages;
	os_large_page_size = (ulint) innobase_large_page_size;

	row_rollback_on_timeout = (ibool) innobase_rollback_on_timeout;

	srv_file_per_table = (my_bool) innobase_file_per_table;

        srv_locks_unsafe_for_binlog = (ibool) innobase_locks_unsafe_for_binlog;

	srv_max_n_open_files = (ulint) innobase_open_files;
	srv_innodb_status = (ibool) innobase_create_status_file;

	srv_print_verbose_log = 1;

	/* Store the default charset-collation number of this MySQL
	installation */

	/* We cannot treat characterset here for now!! */
	data_mysql_default_charset_coll = (ulint)default_charset_info->number;

	//innobase_commit_concurrency_init_default();

	/* Since we in this module access directly the fields of a trx
        struct, and due to different headers and flags it might happen that
	mutex_t has a different size in this module and in InnoDB
	modules, we check at run time that the size is the same in
	these compilation modules. */

	/* On 5.5+ srv_use_native_aio is TRUE by default. It is later reset
	if it is not supported by the platform in
	innobase_start_or_create_for_mysql(). As we don't call it in xtrabackup,
	we have to duplicate checks from that function here. */

#ifdef __WIN__
	switch (os_get_os_version()) {
	case OS_WIN95:
	case OS_WIN31:
	case OS_WINNT:
		/* On Win 95, 98, ME, Win32 subsystem for Windows 3.1,
		and NT use simulated aio. In NT Windows provides async i/o,
		but when run in conjunction with InnoDB Hot Backup, it seemed
		to corrupt the data files. */

		srv_use_native_aio = FALSE;
		break;

	case OS_WIN2000:
	case OS_WINXP:
		/* On 2000 and XP, async IO is available. */
		srv_use_native_aio = TRUE;
		break;

	default:
		/* Vista and later have both async IO and condition variables */
		srv_use_native_aio = TRUE;
		srv_use_native_conditions = TRUE;
		break;
	}

#elif defined(LINUX_NATIVE_AIO)

	if (srv_use_native_aio) {
		ut_print_timestamp(stderr);
		msg(" InnoDB: Using Linux native AIO\n");
	}
#else
	/* Currently native AIO is supported only on windows and linux
	and that also when the support is compiled in. In all other
	cases, we ignore the setting of innodb_use_native_aio. */
	srv_use_native_aio = FALSE;

#endif

	/* Assign the default value to srv_undo_dir if it's not specified, as
	my_getopt does not support default values for string options. We also
	ignore the option and override innodb_undo_directory on --prepare,
	because separate undo tablespaces are copied to the root backup
	directory. */

	if (!srv_undo_dir || !xtrabackup_backup) {
		my_free(srv_undo_dir);
		srv_undo_dir = my_strdup(PSI_NOT_INSTRUMENTED, ".", MYF(MY_FAE));
	}

	innodb_log_checksum_func_update(srv_log_checksum_algorithm);

	return(FALSE);

error:
	msg("xtrabackup: innodb_init_param(): Error occured.\n");
	return(TRUE);
}

static my_bool
innodb_init(void)
{
	int	err;

	err = innobase_start_or_create_for_mysql();

	if (err != DB_SUCCESS) {
		free(internal_innobase_data_file_path);
		internal_innobase_data_file_path = NULL;
		goto error;
	}

	/* They may not be needed for now */
//	(void) hash_init(&innobase_open_tables,system_charset_info, 32, 0, 0,
//			 		(hash_get_key) innobase_get_key, 0, 0);
//        pthread_mutex_init(&innobase_share_mutex, MY_MUTEX_INIT_FAST);
//        pthread_mutex_init(&prepare_commit_mutex, MY_MUTEX_INIT_FAST);
//        pthread_mutex_init(&commit_threads_m, MY_MUTEX_INIT_FAST);
//        pthread_mutex_init(&commit_cond_m, MY_MUTEX_INIT_FAST);
//        pthread_cond_init(&commit_cond, NULL);

	innodb_inited= 1;

	return(FALSE);

error:
	msg("xtrabackup: innodb_init(): Error occured.\n");
	return(TRUE);
}

static my_bool
innodb_end(void)
{
	srv_fast_shutdown = (ulint) innobase_fast_shutdown;
	innodb_inited = 0;

	msg("xtrabackup: starting shutdown with innodb_fast_shutdown = %lu\n",
	    srv_fast_shutdown);

	if (innobase_shutdown_for_mysql() != DB_SUCCESS) {
		goto error;
	}
	free(internal_innobase_data_file_path);
	internal_innobase_data_file_path = NULL;

	/* They may not be needed for now */
//	hash_free(&innobase_open_tables);
//	pthread_mutex_destroy(&innobase_share_mutex);
//	pthread_mutex_destroy(&prepare_commit_mutex);
//	pthread_mutex_destroy(&commit_threads_m);
//	pthread_mutex_destroy(&commit_cond_m);
//	pthread_cond_destroy(&commit_cond);

	return(FALSE);

error:
	msg("xtrabackup: innodb_end(): Error occured.\n");
	return(TRUE);
}

/* ================= common ================= */

/***********************************************************************
Read backup meta info.
@return TRUE on success, FALSE on failure. */
static
my_bool
xtrabackup_read_metadata(char *filename)
{
	FILE	*fp;
	my_bool	 r = TRUE;
	int	 t;

	fp = fopen(filename,"r");
	if(!fp) {
		msg("xtrabackup: Error: cannot open %s\n", filename);
		return(FALSE);
	}

	if (fscanf(fp, "backup_type = %29s\n", metadata_type)
	    != 1) {
		r = FALSE;
		goto end;
	}
	/* Use UINT64PF instead of LSN_PF here, as we have to maintain the file
	format. */
	if (fscanf(fp, "from_lsn = " UINT64PF "\n", &metadata_from_lsn)
			!= 1) {
		r = FALSE;
		goto end;
	}
	if (fscanf(fp, "to_lsn = " UINT64PF "\n", &metadata_to_lsn)
			!= 1) {
		r = FALSE;
		goto end;
	}
	if (fscanf(fp, "last_lsn = " UINT64PF "\n", &metadata_last_lsn)
			!= 1) {
		metadata_last_lsn = 0;
	}
	/* Optional fields */

	if (fscanf(fp, "compact = %d\n", &t) == 1) {
		xtrabackup_compact = (t == 1);
	} else {
		xtrabackup_compact = 0;
	}

	if (fscanf(fp, "recover_binlog_info = %d\n", &t) == 1) {
		recover_binlog_info = (t == 1);
	}
end:
	fclose(fp);

	return(r);
}

/***********************************************************************
Print backup meta info to a specified buffer. */
static
void
xtrabackup_print_metadata(char *buf, size_t buf_len)
{
	/* Use UINT64PF instead of LSN_PF here, as we have to maintain the file
	format. */
	snprintf(buf, buf_len,
		 "backup_type = %s\n"
		 "from_lsn = " UINT64PF "\n"
		 "to_lsn = " UINT64PF "\n"
		 "last_lsn = " UINT64PF "\n"
		 "compact = %d\n"
		 "recover_binlog_info = %d\n",
		 metadata_type,
		 metadata_from_lsn,
		 metadata_to_lsn,
		 metadata_last_lsn,
		 MY_TEST(xtrabackup_compact == TRUE),
		 MY_TEST(opt_binlog_info == BINLOG_INFO_LOCKLESS));
}

/***********************************************************************
Stream backup meta info to a specified datasink.
@return TRUE on success, FALSE on failure. */
static
my_bool
xtrabackup_stream_metadata(ds_ctxt_t *ds_ctxt)
{
	char		buf[1024];
	size_t		len;
	ds_file_t	*stream;
	MY_STAT		mystat;
	my_bool		rc = TRUE;

	xtrabackup_print_metadata(buf, sizeof(buf));

	len = strlen(buf);

	mystat.st_size = len;
	mystat.st_mtime = my_time(0);

	stream = ds_open(ds_ctxt, XTRABACKUP_METADATA_FILENAME, &mystat);
	if (stream == NULL) {
		msg("xtrabackup: Error: cannot open output stream "
		    "for %s\n", XTRABACKUP_METADATA_FILENAME);
		return(FALSE);
	}

	if (ds_write(stream, buf, len)) {
		rc = FALSE;
	}

	if (ds_close(stream)) {
		rc = FALSE;
	}

	return(rc);
}


static
my_bool write_to_file(const char *filepath, const char *data)
{
	size_t len = strlen(data);
	FILE *fp = fopen(filepath, "w");
	if(!fp) {
		msg("xtrabackup: Error: cannot open %s\n", filepath);
		return(FALSE);
	}
	if (fwrite(data, len, 1, fp) < 1) {
		fclose(fp);
		return(FALSE);
	}

	fclose(fp);
	return TRUE;
}


/***********************************************************************
Write backup meta info to a specified file.
@return TRUE on success, FALSE on failure. */
static
my_bool
xtrabackup_write_metadata(const char *filepath)
{
	char		buf[1024];

	xtrabackup_print_metadata(buf, sizeof(buf));
	return write_to_file(filepath, buf);
}

/***********************************************************************
Read meta info for an incremental delta.
@return TRUE on success, FALSE on failure. */
static my_bool
xb_read_delta_metadata(const char *filepath, xb_delta_info_t *info)
{
	FILE*	fp;
	char	key[51];
	char	value[51];
	my_bool	r			= TRUE;

	/* set defaults */
	info->page_size = ULINT_UNDEFINED;
	info->zip_size = ULINT_UNDEFINED;
	info->space_id = ULINT_UNDEFINED;

	fp = fopen(filepath, "r");
	if (!fp) {
		/* Meta files for incremental deltas are optional */
		return(TRUE);
	}

	while (!feof(fp)) {
		if (fscanf(fp, "%50s = %50s\n", key, value) == 2) {
			if (strcmp(key, "page_size") == 0) {
				info->page_size = strtoul(value, NULL, 10);
			} else if (strcmp(key, "zip_size") == 0) {
				info->zip_size = strtoul(value, NULL, 10);
			} else if (strcmp(key, "space_id") == 0) {
				info->space_id = strtoul(value, NULL, 10);
			}
		}
	}

	fclose(fp);

	if (info->page_size == ULINT_UNDEFINED) {
		msg("xtrabackup: page_size is required in %s\n", filepath);
		r = FALSE;
	}
	if (info->space_id == ULINT_UNDEFINED) {
		msg("xtrabackup: Warning: This backup was taken with XtraBackup 2.0.1 "
			"or earlier, some DDL operations between full and incremental "
			"backups may be handled incorrectly\n");
	}

	return(r);
}

/***********************************************************************
Write meta info for an incremental delta.
@return TRUE on success, FALSE on failure. */
my_bool
xb_write_delta_metadata(const char *filename, const xb_delta_info_t *info)
{
	ds_file_t	*f;
	char		buf[64];
	my_bool		ret;
	size_t		len;
	MY_STAT		mystat;

	snprintf(buf, sizeof(buf),
		 "page_size = %lu\n"
		 "zip_size = %lu\n"
		 "space_id = %lu\n",
		 info->page_size, info->zip_size, info->space_id);
	len = strlen(buf);

	mystat.st_size = len;
	mystat.st_mtime = my_time(0);

	f = ds_open(ds_meta, filename, &mystat);
	if (f == NULL) {
		msg("xtrabackup: Error: cannot open output stream for %s\n",
		    filename);
		return(FALSE);
	}

	ret = (ds_write(f, buf, len) == 0);

	if (ds_close(f)) {
		ret = FALSE;
	}

	return(ret);
}

static my_bool
xtrabackup_write_info(const char *filepath)
{
	char *xtrabackup_info_data = get_xtrabackup_info(mysql_connection);
	if (!xtrabackup_info_data) {
		return FALSE;
	}

	my_bool result = write_to_file(filepath, xtrabackup_info_data);

	free(xtrabackup_info_data);
	return result;
}

/* ================= backup ================= */
void
xtrabackup_io_throttling(void)
{
	if (xtrabackup_throttle && (io_ticket--) < 0) {
		os_event_reset(wait_throttle);
		os_event_wait(wait_throttle);
	}
}

static
my_bool regex_list_check_match(
	const regex_list_t& list,
	const char* name)
{
	xb_regmatch_t tables_regmatch[1];
	for (regex_list_t::const_iterator i = list.begin(), end = list.end();
	     i != end; ++i) {
		const xb_regex_t& regex = *i;
		int regres = xb_regexec(&regex, name, 1, tables_regmatch, 0);

		if (regres != REG_NOMATCH) {
			return(TRUE);
		}
	}
	return(FALSE);
}

static
my_bool
find_filter_in_hashtable(
	const char* name,
	hash_table_t* table,
	xb_filter_entry_t** result
)
{
	xb_filter_entry_t* found = NULL;
	HASH_SEARCH(name_hash, table, ut_fold_string(name),
		    xb_filter_entry_t*,
		    found, (void) 0,
		    !strcmp(found->name, name));

	if (found && result) {
		*result = found;
	}
	return (found != NULL);
}

/************************************************************************
Checks if a given table name matches any of specifications given in
regex_list or tables_hash.

@return TRUE on match or both regex_list and tables_hash are empty.*/
static my_bool
check_if_table_matches_filters(const char *name,
	const regex_list_t& regex_list,
	hash_table_t* tables_hash)
{
	if (regex_list.empty() && !tables_hash) {
		return(FALSE);
	}

	if (regex_list_check_match(regex_list, name)) {
		return(TRUE);
	}

	if (tables_hash && find_filter_in_hashtable(name, tables_hash, NULL)) {
		return(TRUE);
	}

	return FALSE;
}

enum skip_database_check_result {
	DATABASE_SKIP,
	DATABASE_SKIP_SOME_TABLES,
	DATABASE_DONT_SKIP,
	DATABASE_DONT_SKIP_UNLESS_EXPLICITLY_EXCLUDED,
};

/************************************************************************
Checks if a database specified by name should be skipped from backup based on
the --databases, --databases_file or --databases_exclude options.

@return TRUE if entire database should be skipped,
	FALSE otherwise.
*/
static
skip_database_check_result
check_if_skip_database(
	const char* name  /*!< in: path to the database */
)
{
	/* There are some filters for databases, check them */
	xb_filter_entry_t*	database = NULL;

	if (databases_exclude_hash &&
		find_filter_in_hashtable(name, databases_exclude_hash,
					 &database) &&
		!database->has_tables) {
		/* Database is found and there are no tables specified,
		   skip entire db. */
		return DATABASE_SKIP;
	}

	if (databases_include_hash) {
		if (!find_filter_in_hashtable(name, databases_include_hash,
					      &database)) {
		/* Database isn't found, skip the database */
			return DATABASE_SKIP;
		} else if (database->has_tables) {
			return DATABASE_SKIP_SOME_TABLES;
		} else {
			return DATABASE_DONT_SKIP_UNLESS_EXPLICITLY_EXCLUDED;
		}
	}

	return DATABASE_DONT_SKIP;
}

/************************************************************************
Checks if a database specified by path should be skipped from backup based on
the --databases, --databases_file or --databases_exclude options.

@return TRUE if the table should be skipped. */
my_bool
check_if_skip_database_by_path(
	const char* path /*!< in: path to the db directory. */
)
{
	if (databases_include_hash == NULL &&
		databases_exclude_hash == NULL) {
		return(FALSE);
	}

	const char* db_name = strrchr(path, OS_PATH_SEPARATOR);
	if (db_name == NULL) {
		db_name = path;
	} else {
		++db_name;
	}

	return check_if_skip_database(db_name) == DATABASE_SKIP;
}

/************************************************************************
Checks if a table specified as a name in the form "database/name" (InnoDB 5.6)
or "./database/name.ibd" (InnoDB 5.5-) should be skipped from backup based on
the --tables or --tables-file options.

@return TRUE if the table should be skipped. */
bool
check_if_skip_table(
/******************/
	const char*	name)	/*!< in: path to the table */
{
	char buf[FN_REFLEN];
	const char *dbname, *tbname;
	const char *ptr;
	char *eptr;

	if (regex_exclude_list.empty() &&
		regex_include_list.empty() &&
		tables_include_hash == NULL &&
		tables_exclude_hash == NULL &&
		databases_include_hash == NULL &&
		databases_exclude_hash == NULL) {
		return(false);
	}

	dbname = NULL;
	tbname = name;
	while ((ptr = strchr(tbname, OS_PATH_SEPARATOR)) != NULL) {
		dbname = tbname;
		tbname = ptr + 1;
	}

	if (dbname == NULL) {
		return(false);
	}

	strncpy(buf, dbname, FN_REFLEN);
	buf[tbname - 1 - dbname] = 0;

	const skip_database_check_result skip_database =
			check_if_skip_database(buf);
	if (skip_database == DATABASE_SKIP) {
		return(true);
	}

	buf[FN_REFLEN - 1] = '\0';
	buf[tbname - 1 - dbname] = '.';

	/* Check if there's a suffix in the table name. If so, truncate it. We
	rely on the fact that a dot cannot be a part of a table name (it is
	encoded by the server with the @NNNN syntax). */
	if ((eptr = strchr(&buf[tbname - dbname], '.')) != NULL) {

		*eptr = '\0';
	}

	/* For partitioned tables first try to match against the regexp
	without truncating the #P#... suffix so we can backup individual
	partitions with regexps like '^test[.]t#P#p5' */
	if (check_if_table_matches_filters(buf, regex_exclude_list,
					   tables_exclude_hash)) {
		return(true);
	}
	if (check_if_table_matches_filters(buf, regex_include_list,
					   tables_include_hash)) {
		return(false);
	}
	if ((eptr = strstr(buf, "#P#")) != NULL) {
		*eptr = 0;

		if (check_if_table_matches_filters(buf, regex_exclude_list,
						   tables_exclude_hash)) {
			return(true);
		}
		if (check_if_table_matches_filters(buf, regex_include_list,
						   tables_include_hash)) {
			return(false);
		}
	}

	if (skip_database == DATABASE_DONT_SKIP_UNLESS_EXPLICITLY_EXCLUDED) {
		/* Database is in include-list, and qualified name wasn't
		   found in any of exclusion filters.*/
		return(false);
	}

	if (skip_database == DATABASE_SKIP_SOME_TABLES ||
		!regex_include_list.empty() ||
		tables_include_hash) {

		/* Include lists are present, but qualified name
		   failed to match any.*/
		return(true);
	}

	return(false);
}

/***********************************************************************
Reads the space flags from a given data file and returns the
page size. */
const page_size_t
xb_get_zip_size(os_file_t file, bool *success)
{
	byte		*buf;
	byte		*page;
	page_size_t	page_size(0, 0, false);
	ibool		ret;
	ulint		space;
	IORequest	read_request(IORequest::READ);

	buf = static_cast<byte *>(ut_malloc_nokey(2 * UNIV_PAGE_SIZE_MAX));
	page = static_cast<byte *>(ut_align(buf, UNIV_PAGE_SIZE_MAX));

	ret = os_file_read(read_request, file, page, 0, UNIV_PAGE_SIZE_MIN);
	if (!ret) {
		*success = false;
		goto end;
	}

	space = mach_read_from_4(page + FIL_PAGE_ARCH_LOG_NO_OR_SPACE_ID);
	if (space == 0) {
		page_size.copy_from(univ_page_size);
	} else {
		page_size.copy_from(page_size_t(fsp_header_get_flags(page)));
	}
	*success = true;
end:
	ut_free(buf);

	return(page_size);
}

const char*
xb_get_copy_action(const char *dflt)
{
	const char *action;

	if (xtrabackup_stream) {
		if (xtrabackup_compress) {
			if (xtrabackup_encrypt) {
				action = "Compressing, encrypting and streaming";
			} else {
				action = "Compressing and streaming";
			}
		} else if (xtrabackup_encrypt) {
			action = "Encrypting and streaming";
		} else {
			action = "Streaming";
		}
	} else {
		if (xtrabackup_compress) {
			if (xtrabackup_encrypt) {
				action = "Compressing and encrypting";
			} else {
				action = "Compressing";
			}
		} else if (xtrabackup_encrypt) {
			action = "Encrypting";
		} else {
			action = dflt;
		}
	}

	return(action);
}

/* TODO: We may tune the behavior (e.g. by fil_aio)*/

static
my_bool
xtrabackup_copy_datafile(fil_node_t* node, uint thread_n)
{
	char			 dst_name[FN_REFLEN];
	ds_file_t		*dstfile = NULL;
	xb_fil_cur_t		 cursor;
	xb_fil_cur_result_t	 res;
	xb_write_filt_t		*write_filter = NULL;
	xb_write_filt_ctxt_t	 write_filt_ctxt;
	const char		*action;
	xb_read_filt_t		*read_filter;
	ibool			is_system;
	my_bool			rc = FALSE;

	/* Get the name and the path for the tablespace. node->name always
	contains the path (which may be absolute for remote tablespaces in
	5.6+). space->name contains the tablespace name in the form
	"./database/table.ibd" (in 5.5-) or "database/table" (in 5.6+). For a
	multi-node shared tablespace, space->name contains the name of the first
	node, but that's irrelevant, since we only need node_name to match them
	against filters, and the shared tablespace is always copied regardless
	of the filters value. */

	const char* const node_name = node->space->name;
	const char* const node_path = node->name;

	is_system = !fil_is_user_tablespace_id(node->space->id);

	if (!is_system && opt_lock_ddl_per_table) {
		mdl_lock_table(node->space->id);
	}

	if (!is_system && check_if_skip_table(node_name)) {
		msg("[%02u] Skipping %s.\n", thread_n, node_name);
		return(FALSE);
	}

	if (!changed_page_bitmap) {
		read_filter = &rf_pass_through;
	}
	else {
		read_filter = &rf_bitmap;
	}
	res = xb_fil_cur_open(&cursor, read_filter, node, thread_n);
	if (res == XB_FIL_CUR_SKIP) {
		goto skip;
	} else if (res == XB_FIL_CUR_ERROR) {
		goto error;
	}

	if (!is_system) {
		snprintf(dst_name, sizeof(dst_name), "%s.ibd", node_name);
	} else {
		strncpy(dst_name, cursor.rel_path, sizeof(dst_name));
	}

	/* Setup the page write filter */
	if (xtrabackup_incremental) {
		write_filter = &wf_incremental;
	} else if (xtrabackup_compact) {
		write_filter = &wf_compact;
	} else {
		write_filter = &wf_write_through;
	}

	memset(&write_filt_ctxt, 0, sizeof(xb_write_filt_ctxt_t));
	ut_a(write_filter->process != NULL);

	if (write_filter->init != NULL &&
	    !write_filter->init(&write_filt_ctxt, dst_name, &cursor)) {
		msg("[%02u] xtrabackup: error: "
		    "failed to initialize page write filter.\n", thread_n);
		goto error;
	}

	dstfile = ds_open(ds_data, dst_name, &cursor.statinfo);
	if (dstfile == NULL) {
		msg("[%02u] xtrabackup: error: "
		    "cannot open the destination stream for %s\n",
		    thread_n, dst_name);
		goto error;
	}

	action = xb_get_copy_action();

	if (xtrabackup_stream) {
		msg_ts("[%02u] %s %s\n", thread_n, action, node_path);
	} else {
		msg_ts("[%02u] %s %s to %s\n", thread_n, action,
		       node_path, dstfile->path);
	}

	/* The main copy loop */
	while ((res = xb_fil_cur_read(&cursor)) == XB_FIL_CUR_SUCCESS) {
		if (!write_filter->process(&write_filt_ctxt, dstfile)) {
			goto error;
		}
	}

	if (res == XB_FIL_CUR_ERROR) {
		goto error;
	}

	if (write_filter->finalize
	    && !write_filter->finalize(&write_filt_ctxt, dstfile)) {
		goto error;
	}

	/* close */
	msg_ts("[%02u]        ...done\n", thread_n);
	xb_fil_cur_close(&cursor);
	if (ds_close(dstfile)) {
		rc = TRUE;
	}
	if (write_filter && write_filter->deinit) {
		write_filter->deinit(&write_filt_ctxt);
	}
	return(rc);

error:
	xb_fil_cur_close(&cursor);
	if (dstfile != NULL) {
		ds_close(dstfile);
	}
	if (write_filter && write_filter->deinit) {
		write_filter->deinit(&write_filt_ctxt);;
	}
	msg("[%02u] xtrabackup: Error: "
	    "xtrabackup_copy_datafile() failed.\n", thread_n);
	return(TRUE); /*ERROR*/

skip:

	if (dstfile != NULL) {
		ds_close(dstfile);
	}
	if (write_filter && write_filter->deinit) {
		write_filter->deinit(&write_filt_ctxt);
	}
	msg("[%02u] xtrabackup: Warning: We assume the "
	    "table was dropped during xtrabackup execution "
	    "and ignore the file.\n", thread_n);
	msg("[%02u] xtrabackup: Warning: skipping tablespace %s.\n",
	    thread_n, node_name);
	return(FALSE);
}

static
void
xtrabackup_choose_lsn_offset(lsn_t start_lsn)
{
	ulint no, expected_no;
	ulint blocks_in_group;
	lsn_t end_lsn;
	log_group_t *group;

	start_lsn = ut_uint64_align_down(start_lsn, OS_FILE_LOG_BLOCK_SIZE);
	end_lsn = start_lsn + RECV_SCAN_SIZE;

	group = UT_LIST_GET_FIRST(log_sys->log_groups);

	if (mysql_server_version < 50500) {
		/* server doesn't support log files larger than 4G */
		return;
	}

	if (server_flavor == FLAVOR_PERCONA_SERVER &&
	    (mysql_server_version > 50500 && mysql_server_version < 50600)) {
		/* it is Percona Server 5.5 */
		group->lsn_offset = group->lsn_offset_ps55;
		return;
	}

	if (group->lsn_offset_ps55 == group->lsn_offset ||
	    group->lsn_offset_ps55 == (lsn_t) -1) {
		/* we have only one option */
		return;
	}

	no = (ulint) -1;

	blocks_in_group = log_block_convert_lsn_to_no(
		log_group_get_capacity(group)) - 1;

	lsn_t offsets[2] = {group->lsn_offset,
			    group->lsn_offset_ps55};

	expected_no = log_block_convert_lsn_to_no(start_lsn);

	for (int i = 0; i < 2; i++) {
		group->lsn_offset = offsets[i];

		/* read log block number */
		if (group->lsn_offset < group->file_size * group->n_files &&
		    (log_group_calc_lsn_offset(start_lsn, group) %
		     UNIV_PAGE_SIZE) % OS_MIN_LOG_BLOCK_SIZE == 0) {
			log_group_read_log_seg(log_sys->buf, group,
					       start_lsn, end_lsn);
			no = log_block_get_hdr_no(log_sys->buf);
		}

		if ((no <= expected_no &&
			((expected_no - no) % blocks_in_group) == 0) ||
		    ((expected_no | 0x40000000UL) - no) % blocks_in_group == 0) {
			/* offset looks ok */
			return;
		}
	}
}

/*******************************************************//**
Scans log from a buffer and writes new log data to the outpud datasinc.
@return true if success */
static
bool
xtrabackup_scan_log_recs(
/*===============*/
	log_group_t*	group,		/*!< in: log group */
	bool		is_last,	/*!< in: whether it is last segment
					to copy */
	lsn_t		start_lsn,	/*!< in: buffer start lsn */
	lsn_t*		contiguous_lsn,	/*!< in/out: it is known that all log
					groups contain contiguous log data up
					to this lsn */
	lsn_t*		group_scanned_lsn,/*!< out: scanning succeeded up to
					this lsn */
	lsn_t		checkpoint_lsn,	/*!< in: latest checkpoint LSN */
	bool*		finished)	/*!< out: false if is not able to scan
					any more in this log group */
{
	lsn_t		scanned_lsn;
	ulint		data_len;
	ulint		write_size;
	const byte*	log_block;
	bool		more_data	= false;

	ulint		scanned_checkpoint_no = 0;

	*finished = false;
	scanned_lsn = start_lsn;
	log_block = log_sys->buf;

	while (log_block < log_sys->buf + RECV_SCAN_SIZE && !*finished) {
		ulint	no = log_block_get_hdr_no(log_block);
		ulint	scanned_no = log_block_convert_lsn_to_no(scanned_lsn);
		ibool	checksum_is_ok = log_block_checksum_is_ok(log_block);

		if (no != scanned_no && checksum_is_ok) {
			ulint blocks_in_group;

			blocks_in_group = log_block_convert_lsn_to_no(
				log_group_get_capacity(group)) - 1;

			if ((no < scanned_no &&
			    ((scanned_no - no) % blocks_in_group) == 0) ||
			    no == 0 ||
			    /* Log block numbers wrap around at 0x3FFFFFFF */
			    ((scanned_no | 0x40000000UL) - no) %
			    blocks_in_group == 0) {

				/* old log block, do nothing */
				*finished = true;
				break;
			}

			msg("xtrabackup: error:"
			    " log block numbers mismatch:\n"
			    "xtrabackup: error: expected log block no. %lu,"
			    " but got no. %lu from the log file.\n",
			    (ulong) scanned_no, (ulong) no);

			if ((no - scanned_no) % blocks_in_group == 0) {
				msg("xtrabackup: error:"
				    " it looks like InnoDB log has wrapped"
				    " around before xtrabackup could"
				    " process all records due to either"
				    " log copying being too slow, or "
				    " log files being too small.\n");
			}

			return(false);
		} else if (!checksum_is_ok) {
			/* Garbage or an incompletely written log block */

			msg("xtrabackup: warning: Log block checksum mismatch"
			    " (block no %lu at lsn " LSN_PF "): \n"
			    "expected %lu, calculated checksum %lu\n",
				(ulong) no,
				scanned_lsn,
				(ulong) log_block_get_checksum(log_block),
				(ulong) log_block_calc_checksum(log_block));
			msg("xtrabackup: warning: this is possible when the "
			    "log block has not been fully written by the "
			    "server, will retry later.\n");
			*finished = true;
			break;
		}

		if (log_block_get_flush_bit(log_block)) {
			/* This block was a start of a log flush operation:
			we know that the previous flush operation must have
			been completed for all log groups before this block
			can have been flushed to any of the groups. Therefore,
			we know that log data is contiguous up to scanned_lsn
			in all non-corrupt log groups. */

			if (scanned_lsn > *contiguous_lsn) {

				*contiguous_lsn = scanned_lsn;
			}
		}

		data_len = log_block_get_data_len(log_block);

		if (
		    (scanned_checkpoint_no > 0)
		    && (log_block_get_checkpoint_no(log_block)
		       < scanned_checkpoint_no)
		    && (scanned_checkpoint_no
			- log_block_get_checkpoint_no(log_block)
			> 0x80000000UL)) {

			/* Garbage from a log buffer flush which was made
			before the most recent database recovery */

			*finished = true;
			break;
		}

		if (!recv_sys->parse_start_lsn
		    && (log_block_get_first_rec_group(log_block) > 0)) {

			/* We found a point from which to start the parsing
			of log records */

			recv_sys->parse_start_lsn = scanned_lsn
				+ log_block_get_first_rec_group(log_block);
			recv_sys->scanned_lsn = recv_sys->parse_start_lsn;
			recv_sys->recovered_lsn = recv_sys->parse_start_lsn;
		}

		scanned_lsn = scanned_lsn + data_len;
		scanned_checkpoint_no = log_block_get_checkpoint_no(log_block);

		if (scanned_lsn > recv_sys->scanned_lsn) {

			/* We were able to find more log data: add it to the
			parsing buffer if parse_start_lsn is already
			non-zero */

			if (recv_sys->len + 4 * OS_FILE_LOG_BLOCK_SIZE
			    >= RECV_PARSING_BUF_SIZE) {
				ib::error() << "Log parsing buffer overflow."
					" Recovery may have failed!";

				recv_sys->found_corrupt_log = true;

			} else if (!recv_sys->found_corrupt_log) {
				more_data = recv_sys_add_to_parsing_buf(
					log_block, scanned_lsn);
			}

			recv_sys->scanned_lsn = scanned_lsn;
			recv_sys->scanned_checkpoint_no
				= log_block_get_checkpoint_no(log_block);
		}

		if (data_len < OS_FILE_LOG_BLOCK_SIZE) {
			/* Log data for this group ends here */

			*finished = true;
		} else {
			log_block += OS_FILE_LOG_BLOCK_SIZE;
		}
	}

	*group_scanned_lsn = scanned_lsn;

	/* ===== write log to 'xtrabackup_logfile' ====== */
	if (!*finished) {
		write_size = RECV_SCAN_SIZE;
	} else {
		write_size = ut_uint64_align_up(scanned_lsn,
					OS_FILE_LOG_BLOCK_SIZE) - start_lsn;
		if (!is_last && scanned_lsn % OS_FILE_LOG_BLOCK_SIZE) {
			write_size -= OS_FILE_LOG_BLOCK_SIZE;
		}
	}

	if (ds_write(dst_log_file, log_sys->buf, write_size)) {
		msg("xtrabackup: Error: "
		    "write to logfile failed\n");
		return(false);
	}

	if (more_data && !recv_sys->found_corrupt_log) {
		/* Try to parse more log records */

		if (recv_parse_log_recs(checkpoint_lsn,	/*!< in: latest checkpoint LSN */
					STORE_NO, false)) {
			ut_ad(recv_sys->found_corrupt_log
			      || recv_sys->found_corrupt_fs
			      || recv_sys->mlog_checkpoint_lsn
			      == recv_sys->recovered_lsn);
			return(true);
		}

		if (recv_sys->recovered_offset > RECV_PARSING_BUF_SIZE / 4) {
			/* Move parsing buffer data to the buffer start */

			recv_sys_justify_left_parsing_buf();
		}
	}

	return(true);
}

static my_bool
xtrabackup_copy_logfile(lsn_t from_lsn, my_bool is_last)
{
	/* definition from recv_recovery_from_checkpoint_start() */
	log_group_t*	group;
	lsn_t		group_scanned_lsn;
	lsn_t		contiguous_lsn;

	ut_a(dst_log_file != NULL);

	/* read from checkpoint_lsn_start to current */
	contiguous_lsn = ut_uint64_align_down(from_lsn, OS_FILE_LOG_BLOCK_SIZE);

	/* TODO: We must check the contiguous_lsn still exists in log file.. */

	group = UT_LIST_GET_FIRST(log_sys->log_groups);

	while (group) {
		bool	finished;
		lsn_t	start_lsn;
		lsn_t	end_lsn;

		/* reference recv_group_scan_log_recs() */
		finished = false;

		start_lsn = contiguous_lsn;

		while (!finished) {

			end_lsn = start_lsn + RECV_SCAN_SIZE;

			xtrabackup_io_throttling();

			mutex_enter(&log_sys->mutex);

			log_group_read_log_seg(log_sys->buf,
					       group, start_lsn, end_lsn);

			 if (!xtrabackup_scan_log_recs(group, is_last,
				start_lsn, &contiguous_lsn, &group_scanned_lsn,
				from_lsn, &finished)) {
				goto error;
			 }

			mutex_exit(&log_sys->mutex);

			start_lsn = end_lsn;

		}

		group->scanned_lsn = group_scanned_lsn;

		msg_ts(">> log scanned up to (" LSN_PF ")\n",
		       group->scanned_lsn);

		group = UT_LIST_GET_NEXT(log_groups, group);

		/* update global variable*/
		log_copy_scanned_lsn = group_scanned_lsn;

		/* innodb_mirrored_log_groups must be 1, no other groups */
		ut_a(group == NULL);

		debug_sync_point("xtrabackup_copy_logfile_pause");

	}


	return(FALSE);

error:
	mutex_exit(&log_sys->mutex);
	ds_close(dst_log_file);
	msg("xtrabackup: Error: xtrabackup_copy_logfile() failed.\n");
	return(TRUE);
}

static
#ifndef __WIN__
void*
#else
ulint
#endif
log_copying_thread(
	void*	arg __attribute__((unused)))
{
	/*
	  Initialize mysys thread-specific memory so we can
	  use mysys functions in this thread.
	*/
	my_thread_init();

	ut_a(dst_log_file != NULL);

	log_copying_running = TRUE;

	while(log_copying) {
		os_event_reset(log_copying_stop);
		os_event_wait_time_low(log_copying_stop,
				       xtrabackup_log_copy_interval * 1000ULL,
				       0);
		if (log_copying) {
			if(xtrabackup_copy_logfile(log_copy_scanned_lsn,
						   FALSE)) {

				exit(EXIT_FAILURE);
			}
		}
	}

	/* last copying */
	if(xtrabackup_copy_logfile(log_copy_scanned_lsn, TRUE)) {

		exit(EXIT_FAILURE);
	}

	log_copying_running = FALSE;
	my_thread_end();
	os_thread_exit();

	return(0);
}

/* io throttle watching (rough) */
static
#ifndef __WIN__
void*
#else
ulint
#endif
io_watching_thread(
	void*	arg)
{
	(void)arg;
	/* currently, for --backup only */
	ut_a(xtrabackup_backup);

	io_watching_thread_running = TRUE;

	while (log_copying) {
		os_thread_sleep(1000000); /*1 sec*/
		io_ticket = xtrabackup_throttle;
		os_event_set(wait_throttle);
	}

	/* stop io throttle */
	xtrabackup_throttle = 0;
	os_event_set(wait_throttle);

	io_watching_thread_running = FALSE;

	os_thread_exit();

	return(0);
}

/************************************************************************
I/o-handler thread function. */
static

#ifndef __WIN__
void*
#else
ulint
#endif
io_handler_thread(
/*==============*/
	void*	arg)
{
	ulint	segment;


	segment = *((ulint*)arg);

 	while (srv_shutdown_state != SRV_SHUTDOWN_EXIT_THREADS) {
		fil_aio_wait(segment);
	}

	/* We count the number of threads in os_thread_exit(). A created
	thread should always use that to exit and not use return() to exit.
	The thread actually never comes here because it is exited in an
	os_event_wait(). */

	os_thread_exit();

#ifndef __WIN__
	return(NULL);				/* Not reached */
#else
	return(0);
#endif
}

/**************************************************************************
Datafiles copying thread.*/
static
os_thread_ret_t
data_copy_thread_func(
/*==================*/
	void *arg) /* thread context */
{
	data_thread_ctxt_t	*ctxt = (data_thread_ctxt_t *) arg;
	uint			num = ctxt->num;
	fil_node_t*		node;

	/*
	  Initialize mysys thread-specific memory so we can
	  use mysys functions in this thread.
	*/
	my_thread_init();

	debug_sync_point("data_copy_thread_func");

	while ((node = datafiles_iter_next(ctxt->it)) != NULL) {

		/* copy the datafile */
		if(xtrabackup_copy_datafile(node, num)) {
			msg("[%02u] xtrabackup: Error: "
			    "failed to copy datafile.\n", num);
			exit(EXIT_FAILURE);
		}
	}

	mutex_enter(ctxt->count_mutex);
	(*ctxt->count)--;
	mutex_exit(ctxt->count_mutex);

	my_thread_end();
	os_thread_exit();
	OS_THREAD_DUMMY_RETURN;
}

/************************************************************************
Initialize the appropriate datasink(s). Both local backups and streaming in the
'xbstream' format allow parallel writes so we can write directly.

Otherwise (i.e. when streaming in the 'tar' format) we need 2 separate datasinks
for the data stream (and don't allow parallel data copying) and for metainfo
files (including xtrabackup_logfile). The second datasink writes to temporary
files first, and then streams them in a serialized way when closed. */
static void
xtrabackup_init_datasinks(void)
{
	if (xtrabackup_parallel > 1 && xtrabackup_stream &&
	    xtrabackup_stream_fmt == XB_STREAM_FMT_TAR) {
		msg("xtrabackup: warning: the --parallel option does not have "
		    "any effect when streaming in the 'tar' format. "
		    "You can use the 'xbstream' format instead.\n");
		xtrabackup_parallel = 1;
	}

	/* Start building out the pipelines from the terminus back */
	if (xtrabackup_stream) {
		/* All streaming goes to stdout */
		ds_data = ds_meta = ds_redo = ds_create(xtrabackup_target_dir,
						        DS_TYPE_STDOUT);
	} else {
		/* Local filesystem */
		ds_data = ds_meta = ds_redo = ds_create(xtrabackup_target_dir,
						        DS_TYPE_LOCAL);
	}

	/* Track it for destruction */
	xtrabackup_add_datasink(ds_data);

	/* Stream formatting */
	if (xtrabackup_stream) {
		ds_ctxt_t	*ds;
		if (xtrabackup_stream_fmt == XB_STREAM_FMT_TAR) {
			ds = ds_create(xtrabackup_target_dir, DS_TYPE_ARCHIVE);
		} else if (xtrabackup_stream_fmt == XB_STREAM_FMT_XBSTREAM) {
			ds = ds_create(xtrabackup_target_dir, DS_TYPE_XBSTREAM);
		} else {
			/* bad juju... */
			ds = NULL;
		}

		xtrabackup_add_datasink(ds);

		ds_set_pipe(ds, ds_data);
		ds_data = ds;

		if (xtrabackup_stream_fmt != XB_STREAM_FMT_XBSTREAM) {

			/* 'tar' does not allow parallel streams */
			ds_redo = ds_meta = ds_create(xtrabackup_target_dir,
						      DS_TYPE_TMPFILE);
			xtrabackup_add_datasink(ds_meta);
			ds_set_pipe(ds_meta, ds);
		} else {
			ds_redo = ds_meta = ds_data;
		}
	}

	/* Encryption */
	if (xtrabackup_encrypt) {
		ds_ctxt_t	*ds;

                ds_encrypt_algo = xtrabackup_encrypt_algo;
                ds_encrypt_key = xtrabackup_encrypt_key;
                ds_encrypt_key_file = xtrabackup_encrypt_key_file;
                ds_encrypt_encrypt_threads = xtrabackup_encrypt_threads;
                ds_encrypt_encrypt_chunk_size = xtrabackup_encrypt_chunk_size;

		ds = ds_create(xtrabackup_target_dir, DS_TYPE_ENCRYPT);
		xtrabackup_add_datasink(ds);

		ds_set_pipe(ds, ds_data);
		if (ds_data != ds_meta) {
			ds_data = ds;
			ds = ds_create(xtrabackup_target_dir, DS_TYPE_ENCRYPT);
			xtrabackup_add_datasink(ds);

			ds_set_pipe(ds, ds_meta);
			ds_redo = ds_meta = ds;
		} else {
			ds_redo = ds_data = ds_meta = ds;
		}
	}

	/* Compression for ds_data and ds_redo */
	if (xtrabackup_compress) {
		ds_ctxt_t	*ds;

		/* Use a 1 MB buffer for compressed output stream */
		ds = ds_create(xtrabackup_target_dir, DS_TYPE_BUFFER);
		ds_buffer_set_size(ds, 1024 * 1024);
		xtrabackup_add_datasink(ds);
		ds_set_pipe(ds, ds_data);
		if (ds_data != ds_redo) {
			ds_data = ds;
			ds = ds_create(xtrabackup_target_dir, DS_TYPE_BUFFER);
			ds_buffer_set_size(ds, 1024 * 1024);
			xtrabackup_add_datasink(ds);
			ds_set_pipe(ds, ds_redo);
			ds_redo = ds;
		} else {
			ds_redo = ds_data = ds;
		}

		ds = ds_create(xtrabackup_target_dir, DS_TYPE_COMPRESS);
		xtrabackup_add_datasink(ds);
		ds_set_pipe(ds, ds_data);
		if (ds_data != ds_redo) {
			ds_data = ds;
			ds = ds_create(xtrabackup_target_dir, DS_TYPE_COMPRESS);
			xtrabackup_add_datasink(ds);
			ds_set_pipe(ds, ds_redo);
			ds_redo = ds;
		} else {
			ds_redo = ds_data = ds;
		}
	}
}

/************************************************************************
Destroy datasinks.

Destruction is done in the specific order to not violate their order in the
pipeline so that each datasink is able to flush data down the pipeline. */
static void xtrabackup_destroy_datasinks(void)
{
	for (uint i = actual_datasinks; i > 0; i--) {
		ds_destroy(datasinks[i-1]);
		datasinks[i-1] = NULL;
	}
	ds_data = NULL;
	ds_meta = NULL;
	ds_redo = NULL;
}

#define SRV_N_PENDING_IOS_PER_THREAD 	OS_AIO_N_PENDING_IOS_PER_THREAD
#define SRV_MAX_N_PENDING_SYNC_IOS	100

/************************************************************************
@return TRUE if table should be opened. */
static
bool
xb_check_if_open_tablespace(
	const char*	db,
	const char*	table)
{
	char buf[FN_REFLEN];

	snprintf(buf, sizeof(buf), "%s/%s", db, table);

	return !check_if_skip_table(buf);
}

/************************************************************************
Initializes the I/O and tablespace cache subsystems. */
static
void
xb_fil_io_init(void)
/*================*/
{
	srv_n_file_io_threads = srv_n_read_io_threads;

	os_aio_init(srv_n_read_io_threads,
		    srv_n_write_io_threads,
		    SRV_MAX_N_PENDING_SYNC_IOS);

	fil_init(srv_file_per_table ? 50000 : 5000, LONG_MAX);

	fsp_init();
}

Datafile *xb_new_datafile(
	const char *name,
	bool is_remote)
{
	if (is_remote) {
		RemoteDatafile *remote_file = new RemoteDatafile();
		remote_file->set_name(name);
		return(remote_file);
	} else {
		Datafile *file = new Datafile();
		file->set_name(name);
		file->make_filepath(".", name, IBD);
		return(file);
	}
}

void
xb_load_single_table_tablespace(
	const char *dirname,
	const char *filname,
	bool is_remote)
{
	/* Ignore .isl files on XtraBackup recovery. All tablespaces must be
	local. */
	if (is_remote && !srv_backup_mode) {
		return;
	}

	/* The name ends in .ibd or .isl;
	try opening the file */
	char*	name;
	size_t	dirlen		= dirname == NULL ? 0 : strlen(dirname);
	size_t	namelen		= strlen(filname);
	ulint	pathlen		= dirname == NULL ? namelen + 1: dirlen + namelen + 2;
	lsn_t	flush_lsn;
	dberr_t	err;
	fil_space_t	*space;

	name = static_cast<char*>(ut_malloc_nokey(pathlen));

	if (dirname != NULL) {
		ut_snprintf(name, pathlen, "%s/%s", dirname, filname);
		name[pathlen - 5] = 0;
	} else {
		ut_snprintf(name, pathlen, "%s", filname);
		name[pathlen - 5] = 0;
	}

	Datafile *file = xb_new_datafile(name, is_remote);

	if (file->open_read_only(true) != DB_SUCCESS) {
		ut_free(name);
		exit(EXIT_FAILURE);
	}

	err = file->validate_first_page(&flush_lsn, false);

	if (err == DB_SUCCESS) {

		os_offset_t	node_size = os_file_get_size(file->handle());
		bool		is_tmp = FSP_FLAGS_GET_TEMPORARY(file->flags());
		os_offset_t	n_pages;

		ut_a(node_size != (os_offset_t) -1);

		n_pages = node_size / page_size_t(file->flags()).physical();

		space = fil_space_create(
			name, file->space_id(), file->flags(),
			is_tmp ? FIL_TYPE_TEMPORARY : FIL_TYPE_TABLESPACE);

		ut_a(space != NULL);

		/* For encryption tablespace, initialize encryption
		information.*/
		if (FSP_FLAGS_GET_ENCRYPTION(file->flags())) {
			byte*	key = file->m_encryption_key;
			byte*	iv = file->m_encryption_iv;
			ut_ad(key && iv);

			err = fil_set_encryption(space->id, Encryption::AES,
						 key, iv);
			ut_ad(err == DB_SUCCESS);
		}


		if (!fil_node_create(file->filepath(), n_pages, space,
				     false, false)) {
			ut_error;
		}

		/* by opening the tablespace we forcing node and space objects
		in the cache to be populated with fields from space header */
		fil_space_open(space->name);

		if (!srv_backup_mode || srv_close_files) {
			fil_space_close(space->name);
		}
	} else {
		/* allow corrupted first page for xtrabackup, it coulde be just
		zero-filled page, which we restoer from redo log later */
		if (xtrabackup_backup && err != DB_CORRUPTION) {
			exit(EXIT_FAILURE);
		}
	}

	ut_free(name);

	delete file;
}

static
bool
is_remote_tablespace_name(const char *path)
{
	size_t len = strlen(path);
	return len > 4 && strcmp(path + len - 4, ".isl") == 0;
}

static
bool
is_local_tablespace_name(const char *path)
{
	size_t len = strlen(path);
	return len > 4 && strcmp(path + len - 4, ".ibd") == 0;
}

static
bool
is_tablespace_name(const char *path)
{
	return is_remote_tablespace_name(path)
		|| is_local_tablespace_name(path);
}

/********************************************************************//**
At the server startup, if we need crash recovery, scans the database
directories under the MySQL datadir, looking for .ibd files. Those files are
single-table tablespaces. We need to know the space id in each of them so that
we know into which file we should look to check the contents of a page stored
in the doublewrite buffer, also to know where to apply log records where the
space id is != 0.
@return	DB_SUCCESS or error number */
UNIV_INTERN
dberr_t
xb_load_single_table_tablespaces(bool (*pred)(const char*, const char*))
/*===================================*/
{
	int		ret;
	char*		dbpath		= NULL;
	ulint		dbpath_len	= 100;
	os_file_dir_t	dir;
	os_file_dir_t	dbdir;
	os_file_stat_t	dbinfo;
	os_file_stat_t	fileinfo;
	dberr_t		err		= DB_SUCCESS;

	/* The datadir of MySQL is always the default directory of mysqld */

	dir = os_file_opendir(fil_path_to_mysql_datadir, true);

	if (dir == NULL) {

		return(DB_ERROR);
	}

	dbpath = static_cast<char*>(ut_malloc_nokey(dbpath_len));

	/* Scan all directories under the datadir. They are the database
	directories of MySQL. */

	ret = fil_file_readdir_next_file(&err, fil_path_to_mysql_datadir, dir,
					 &dbinfo);
	while (ret == 0) {
		ulint len;
		bool is_tablespace;
		bool is_remote;

		is_tablespace = is_tablespace_name(dbinfo.name);
		is_remote = is_remote_tablespace_name(dbinfo.name);

		/* General tablespaces are always at the first level of the
		data home dir */
		if (dbinfo.type == OS_FILE_TYPE_FILE && is_tablespace &&
		    !(pred && !pred(".", dbinfo.name))) {
			xb_load_single_table_tablespace(
				NULL, dbinfo.name, is_remote);
		}

		if (dbinfo.type == OS_FILE_TYPE_FILE
		    || dbinfo.type == OS_FILE_TYPE_UNKNOWN) {

			goto next_datadir_item;
		}

		/* We found a symlink or a directory; try opening it to see
		if a symlink is a directory */

		len = strlen(fil_path_to_mysql_datadir)
			+ strlen (dbinfo.name) + 2;
		if (len > dbpath_len) {
			dbpath_len = len;

			if (dbpath) {
				ut_free(dbpath);
			}

			dbpath = static_cast<char*>(ut_malloc_nokey(dbpath_len));
		}
		ut_snprintf(dbpath, dbpath_len,
			    "%s/%s", fil_path_to_mysql_datadir, dbinfo.name);
		os_normalize_path(dbpath);

		if (check_if_skip_database_by_path(dbpath)) {
			fprintf(stderr, "Skipping db: %s\n", dbpath);
			goto next_datadir_item;
		}

		/* We want wrong directory permissions to be a fatal error for
		XtraBackup. */
		dbdir = os_file_opendir(dbpath, true);

		if (dbdir != NULL) {

			/* We found a database directory; loop through it,
			looking for possible .ibd and .isl files in it */

			ret = fil_file_readdir_next_file(&err, dbpath, dbdir,
							 &fileinfo);
			while (ret == 0) {
				if (fileinfo.type == OS_FILE_TYPE_DIR) {
					goto next_file_item;
				}

				is_tablespace = is_tablespace_name(
					fileinfo.name);
				is_remote = is_remote_tablespace_name(
					fileinfo.name);

				/* We found a symlink or a file */
				if (is_tablespace
				    && (!pred
					|| pred(dbinfo.name, fileinfo.name))) {
					xb_load_single_table_tablespace(
						dbinfo.name, fileinfo.name,
						is_remote);
				}
next_file_item:
				ret = fil_file_readdir_next_file(&err,
								 dbpath, dbdir,
								 &fileinfo);
			}

			if (0 != os_file_closedir(dbdir)) {
				fputs("InnoDB: Warning: could not"
				      " close database directory ", stderr);
				fputs(dbpath, stderr);
				putc('\n', stderr);

				err = DB_ERROR;
			}

		} else {

			err = DB_ERROR;
			break;

		}

next_datadir_item:
		ret = fil_file_readdir_next_file(&err,
						 fil_path_to_mysql_datadir,
						 dir, &dbinfo);
	}

	ut_free(dbpath);

	if (0 != os_file_closedir(dir)) {
		fprintf(stderr,
			"InnoDB: Error: could not close MySQL datadir\n");

		return(DB_ERROR);
	}

	return(err);
}

/****************************************************************************
Populates the tablespace memory cache by scanning for and opening data files.
@returns DB_SUCCESS or error code.*/
static
ulint
xb_load_tablespaces(void)
/*=====================*/
{
	ulint	i;
	ulint	err;
	ulint   sum_of_new_sizes;
        lsn_t	flush_lsn;
        bool	create_new_db;

	for (i = 0; i < srv_n_file_io_threads; i++) {
		thread_nr[i] = i;

		os_thread_create(io_handler_thread, thread_nr + i,
				 thread_ids + i);
    	}

	os_thread_sleep(200000); /*0.2 sec*/

	err = srv_sys_space.check_file_spec(&create_new_db, 0);

	/* create_new_db must not be true. */
	if (err != DB_SUCCESS || create_new_db) {
		msg("xtrabackup: could not find data files at the "
		    "specified datadir\n");
		return(DB_ERROR);
	}

	err = srv_sys_space.open_or_create(false, false, &sum_of_new_sizes,
					   &flush_lsn);

	if (err != DB_SUCCESS) {
		msg("xtrabackup: Could not open or create data files.\n"
		    "xtrabackup: If you tried to add new data files, and it "
		    "failed here,\n"
		    "xtrabackup: you should now edit innodb_data_file_path in "
		    "my.cnf back\n"
		    "xtrabackup: to what it was, and remove the new ibdata "
		    "files InnoDB created\n"
		    "xtrabackup: in this failed attempt. InnoDB only wrote "
		    "those files full of\n"
		    "xtrabackup: zeros, but did not yet use them in any way. "
		    "But be careful: do not\n"
		    "xtrabackup: remove old data files which contain your "
		    "precious data!\n");
		return(err);
	}

	/* Add separate undo tablespaces to fil_system */

	err = srv_undo_tablespaces_init(FALSE,
					TRUE,
					srv_undo_tablespaces,
					&srv_undo_tablespaces_open);
	if (err != DB_SUCCESS) {
		return(err);
	}

	/* It is important to call fil_load_single_table_tablespace() after
	srv_undo_tablespaces_init(), because fil_is_user_tablespace_id() *
	relies on srv_undo_tablespaces_open to be properly initialized */

	msg("xtrabackup: Generating a list of tablespaces\n");

	err = xb_load_single_table_tablespaces(xb_check_if_open_tablespace);
	if (err != DB_SUCCESS) {
		return(err);
	}

	debug_sync_point("xtrabackup_load_tablespaces_pause");

	return(DB_SUCCESS);
}

/************************************************************************
Initialize the tablespace memory cache and populate it by scanning for and
opening data files.
@returns DB_SUCCESS or error code.*/
ulint
xb_data_files_init(void)
/*====================*/
{
	xb_fil_io_init();

	return(xb_load_tablespaces());
}

/************************************************************************
Destroy the tablespace memory cache. */
void
xb_data_files_close(void)
/*====================*/
{
	ulint	i;

	srv_shutdown_state = SRV_SHUTDOWN_EXIT_THREADS;

	/* All threads end up waiting for certain events. Put those events
	to the signaled state. Then the threads will exit themselves after
	os_event_wait(). */
	for (i = 0; i < 1000; i++) {

		if (!buf_page_cleaner_is_active
		    && os_aio_all_slots_free()) {
			os_aio_wake_all_threads_at_shutdown();
		}

		/* f. dict_stats_thread is signaled from
		logs_empty_and_mark_files_at_shutdown() and should have
		already quit or is quitting right now. */

		bool	active = os_thread_active();

		os_thread_sleep(100000);

		if (!active) {
			break;
		}
	}

	if (i == 1000) {
		ib::warn() << os_thread_count << " threads created by InnoDB"
			" had not exited at shutdown!";
	}

	os_aio_free();

	fil_close_all_files();

	fil_close();

	/* Free the double write data structures. */
	if (buf_dblwr) {
		buf_dblwr_free();
	}

	/* Reset srv_file_io_threads to its default value to avoid confusing
	warning on --prepare in innobase_start_or_create_for_mysql()*/
	srv_n_file_io_threads = 4;

	srv_shutdown_state = SRV_SHUTDOWN_NONE;
}

/***********************************************************************
Allocate and initialize the entry for databases and tables filtering
hash tables. If memory allocation is not successful, terminate program.
@return pointer to the created entry.  */
static
xb_filter_entry_t *
xb_new_filter_entry(
/*================*/
	const char*	name)	/*!< in: name of table/database */
{
	xb_filter_entry_t	*entry;
	ulint namelen = strlen(name);

	ut_a(namelen <= NAME_LEN * 2 + 1);

	entry = static_cast<xb_filter_entry_t *>
		(ut_zalloc_nokey(sizeof(xb_filter_entry_t) + namelen + 1));
	entry->name = ((char*)entry) + sizeof(xb_filter_entry_t);
	strcpy(entry->name, name);
	entry->has_tables = FALSE;

	return entry;
}

/***********************************************************************
Add entry to hash table. If hash table is NULL, allocate and initialize
new hash table */
static
xb_filter_entry_t*
xb_add_filter(
/*========================*/
	const char*	name,	/*!< in: name of table/database */
	hash_table_t**	hash)	/*!< in/out: hash to insert into */
{
	xb_filter_entry_t*	entry;

	entry = xb_new_filter_entry(name);

	if (UNIV_UNLIKELY(*hash == NULL)) {
		*hash = hash_create(1000);
	}
	HASH_INSERT(xb_filter_entry_t,
		name_hash, *hash,
		ut_fold_string(entry->name),
		entry);

	return entry;
}

/***********************************************************************
Validate name of table or database. If name is invalid, program will
be finished with error code */
static
void
xb_validate_name(
/*=============*/
	const char*	name,	/*!< in: name */
	size_t		len)	/*!< in: length of name */
{
	const char*	p;

	/* perform only basic validation. validate length and
	path symbols */
	if (len > NAME_LEN) {
		msg("xtrabackup: name `%s` is too long.\n", name);
		exit(EXIT_FAILURE);
	}
	p = strpbrk(name, "/\\~");
	if (p && p - name < NAME_LEN) {
		msg("xtrabackup: name `%s` is not valid.\n", name);
		exit(EXIT_FAILURE);
	}
}

/***********************************************************************
Register new filter entry which can be either database
or table name.  */
static
void
xb_register_filter_entry(
/*=====================*/
	const char*	name,	/*!< in: name */
	hash_table_t** databases_hash,
	hash_table_t** tables_hash)
{
	const char*		p;
	size_t			namelen;
	xb_filter_entry_t*	db_entry = NULL;

	namelen = strlen(name);
	if ((p = strchr(name, '.')) != NULL) {
		char dbname[NAME_LEN + 1];

		xb_validate_name(name, p - name);
		xb_validate_name(p + 1, namelen - (p - name));

		strncpy(dbname, name, p - name);
		dbname[p - name] = 0;

		if (*databases_hash) {
			HASH_SEARCH(name_hash, (*databases_hash),
					ut_fold_string(dbname),
					xb_filter_entry_t*,
					db_entry, (void) 0,
					!strcmp(db_entry->name, dbname));
		}
		if (!db_entry) {
			db_entry = xb_add_filter(dbname, databases_hash);
		}
		db_entry->has_tables = TRUE;
		xb_add_filter(name, tables_hash);
	} else {
		xb_validate_name(name, namelen);

		xb_add_filter(name, databases_hash);
	}
}

static
void
xb_register_include_filter_entry(
	const char* name)
{
	xb_register_filter_entry(name, &databases_include_hash,
				 &tables_include_hash);
}

static
void
xb_register_exclude_filter_entry(
	const char* name)
{
	xb_register_filter_entry(name, &databases_exclude_hash,
				 &tables_exclude_hash);
}

/***********************************************************************
Register new table for the filter.  */
static
void
xb_register_table(
/*==============*/
	const char* name)	/*!< in: name of table */
{
	if (strchr(name, '.') == NULL) {
		msg("xtrabackup: `%s` is not fully qualified name.\n", name);
		exit(EXIT_FAILURE);
	}

	xb_register_include_filter_entry(name);
}

static
bool compile_regex(
	const char* regex_string,
	const char* error_context,
	xb_regex_t* compiled_re)
{
	char	errbuf[100];
	int	ret = xb_regcomp(compiled_re, regex_string, REG_EXTENDED);
	if (ret != 0) {
		xb_regerror(ret, compiled_re, errbuf, sizeof(errbuf));
		msg("xtrabackup: error: %s regcomp(%s): %s\n",
			error_context, regex_string, errbuf);
		return false;
	}
	return true;
}

static
void
xb_add_regex_to_list(
	const char* regex,  /*!< in: regex */
	const char* error_context,  /*!< in: context to error message */
	regex_list_t* list) /*! in: list to put new regex to */
{
	xb_regex_t compiled_regex;
	if (!compile_regex(regex, error_context, &compiled_regex)) {
		exit(EXIT_FAILURE);
	}

	list->push_back(compiled_regex);
}

/***********************************************************************
Register new regex for the include filter.  */
static
void
xb_register_include_regex(
/*==============*/
	const char* regex)	/*!< in: regex */
{
	xb_add_regex_to_list(regex, "tables", &regex_include_list);
}

/***********************************************************************
Register new regex for the exclude filter.  */
static
void
xb_register_exclude_regex(
/*==============*/
	const char* regex)	/*!< in: regex */
{
	xb_add_regex_to_list(regex, "tables-exclude", &regex_exclude_list);
}

typedef void (*insert_entry_func_t)(const char*);

/***********************************************************************
Scan string and load filter entries from it.  */
static
void
xb_load_list_string(
/*================*/
	char* list,			/*!< in: string representing a list */
	const char* delimiters,		/*!< in: delimiters of entries */
	insert_entry_func_t ins)	/*!< in: callback to add entry */
{
	char*	p;
	char*	saveptr;

	p = strtok_r(list, delimiters, &saveptr);
	while (p) {

		ins(p);

		p = strtok_r(NULL, delimiters, &saveptr);
	}
}

/***********************************************************************
Scan file and load filter entries from it.  */
static
void
xb_load_list_file(
/*==============*/
	const char* filename,		/*!< in: name of file */
	insert_entry_func_t ins)	/*!< in: callback to add entry */
{
	char	name_buf[NAME_LEN*2+2];
	FILE*	fp;

	/* read and store the filenames */
	fp = fopen(filename, "r");
	if (!fp) {
		msg("xtrabackup: cannot open %s\n",
		    filename);
		exit(EXIT_FAILURE);
	}
	while (fgets(name_buf, sizeof(name_buf), fp) != NULL) {
		char*	p = strchr(name_buf, '\n');
		if (p) {
			*p = '\0';
		} else {
			msg("xtrabackup: `%s...` name is too long", name_buf);
			exit(EXIT_FAILURE);
		}

		ins(name_buf);
	}

	fclose(fp);
}


static
void
xb_filters_init()
{
	if (xtrabackup_databases) {
		xb_load_list_string(xtrabackup_databases, " \t",
				    xb_register_include_filter_entry);
	}

	if (xtrabackup_databases_file) {
		xb_load_list_file(xtrabackup_databases_file,
				  xb_register_include_filter_entry);
	}

	if (xtrabackup_databases_exclude) {
		xb_load_list_string(xtrabackup_databases_exclude, " \t",
				    xb_register_exclude_filter_entry);
	}

	if (xtrabackup_tables) {
		xb_load_list_string(xtrabackup_tables, ",",
				    xb_register_include_regex);
	}

	if (xtrabackup_tables_file) {
		xb_load_list_file(xtrabackup_tables_file, xb_register_table);
	}

	if (xtrabackup_tables_exclude) {
		xb_load_list_string(xtrabackup_tables_exclude, ",",
				    xb_register_exclude_regex);
	}
}

static
void
xb_filter_hash_free(hash_table_t* hash)
{
	ulint	i;

	/* free the hash elements */
	for (i = 0; i < hash_get_n_cells(hash); i++) {
		xb_filter_entry_t*	table;

		table = static_cast<xb_filter_entry_t *>
			(HASH_GET_FIRST(hash, i));

		while (table) {
			xb_filter_entry_t*	prev_table = table;

			table = static_cast<xb_filter_entry_t *>
				(HASH_GET_NEXT(name_hash, prev_table));

			HASH_DELETE(xb_filter_entry_t, name_hash, hash,
				ut_fold_string(prev_table->name), prev_table);
			ut_free(prev_table);
		}
	}

	/* free hash */
	hash_table_free(hash);
}

static void xb_regex_list_free(regex_list_t* list)
{
	while (list->size() > 0) {
		xb_regfree(&list->front());
		list->pop_front();
	}
}

/************************************************************************
Destroy table filters for partial backup. */
static
void
xb_filters_free()
{
	xb_regex_list_free(&regex_include_list);
	xb_regex_list_free(&regex_exclude_list);

	if (tables_include_hash) {
		xb_filter_hash_free(tables_include_hash);
	}

	if (tables_exclude_hash) {
		xb_filter_hash_free(tables_exclude_hash);
	}

	if (databases_include_hash) {
		xb_filter_hash_free(databases_include_hash);
	}

	if (databases_exclude_hash) {
		xb_filter_hash_free(databases_exclude_hash);
	}
}

/*********************************************************************//**
Creates or opens the log files and closes them.
@return	DB_SUCCESS or error code */
static
ulint
open_or_create_log_file(
/*====================*/
	ibool	create_new_db,		/*!< in: TRUE if we should create a
					new database */
	ibool*	log_file_created,	/*!< out: TRUE if new log file
					created */
	ibool	log_file_has_been_opened,/*!< in: TRUE if a log file has been
					opened before: then it is an error
					to try to create another log file */
	ulint	k,			/*!< in: log group number */
	ulint	i,			/*!< in: log file number in group */
	fil_space_t**	log_space)	/*!< out: log space */
{
	bool		ret;
	os_offset_t	size;
	char		name[10000];
	ulint		dirnamelen;

	UT_NOT_USED(create_new_db);
	UT_NOT_USED(log_file_has_been_opened);
	UT_NOT_USED(k);
	ut_ad(k == 0);

	*log_file_created = FALSE;

	os_normalize_path(srv_log_group_home_dir);

	dirnamelen = strlen(srv_log_group_home_dir);
	ut_a(dirnamelen < (sizeof name) - 10 - sizeof "ib_logfile");
	memcpy(name, srv_log_group_home_dir, dirnamelen);

	/* Add a path separator if needed. */
	if (dirnamelen && name[dirnamelen - 1] != OS_PATH_SEPARATOR) {
		name[dirnamelen++] = OS_PATH_SEPARATOR;
	}

	sprintf(name + dirnamelen, "%s%lu", "ib_logfile", (ulong) i);

	files[i] = os_file_create(0, name,
				  OS_FILE_OPEN, OS_FILE_NORMAL,
				  OS_LOG_FILE, true, &ret);
	if (!ret) {
		fprintf(stderr, "InnoDB: Error in opening %s\n", name);

		return(DB_ERROR);
	}

	size = os_file_get_size(files[i]);

	if (size != srv_log_file_size * UNIV_PAGE_SIZE) {

		fprintf(stderr,
			"InnoDB: Error: log file %s is"
			" of different size " UINT64PF " bytes\n"
			"InnoDB: than specified in the .cnf"
			" file " UINT64PF " bytes!\n",
			name, size, srv_log_file_size * UNIV_PAGE_SIZE);

		return(DB_ERROR);
	}

	ret = os_file_close(files[i]);
	ut_a(ret);

	if (i == 0) {
		/* Create in memory the file space object
		which is for this log group */

		*log_space = fil_space_create(
			name, 2 * k + SRV_LOG_SPACE_FIRST_ID,
			fsp_flags_set_page_size(0, univ_page_size),
			FIL_TYPE_LOG);
	}

	ut_a(*log_space != NULL);
	ut_a(fil_validate());

	ut_a(fil_node_create(name, srv_log_file_size, *log_space,
			     false, false) != NULL);
	if (i == 0) {
		ut_a(log_group_init(k, srv_n_log_files,
				    srv_log_file_size * UNIV_PAGE_SIZE,
				    2 * k + SRV_LOG_SPACE_FIRST_ID));
	}

	return(DB_SUCCESS);
}

/*********************************************************************//**
Normalizes init parameter values to use units we use inside InnoDB.
@return	DB_SUCCESS or error code */
static
void
xb_normalize_init_values(void)
/*==========================*/
{
	srv_sys_space.normalize();

	srv_tmp_space.normalize();

	srv_log_file_size /= UNIV_PAGE_SIZE;

	srv_log_buffer_size /= UNIV_PAGE_SIZE;

	srv_lock_table_size = 5 * (srv_buf_pool_size / UNIV_PAGE_SIZE);
}

/***********************************************************************
Set the open files limit. Based on set_max_open_files().

@return the resulting open files limit. May be less or more than the requested
value.  */
static uint
xb_set_max_open_files(
/*==================*/
	uint max_file_limit)	/*!<in: open files limit */
{
#if defined(RLIMIT_NOFILE)
	struct rlimit rlimit;
	uint old_cur;

	if (getrlimit(RLIMIT_NOFILE, &rlimit)) {

		goto end;
	}

	old_cur = (uint) rlimit.rlim_cur;

	if (rlimit.rlim_cur == RLIM_INFINITY) {

		rlimit.rlim_cur = max_file_limit;
	}

	if (rlimit.rlim_cur >= max_file_limit) {

		max_file_limit = rlimit.rlim_cur;
		goto end;
	}

	rlimit.rlim_cur = rlimit.rlim_max = max_file_limit;

	if (setrlimit(RLIMIT_NOFILE, &rlimit)) {

		max_file_limit = old_cur;	/* Use original value */
	} else {

		rlimit.rlim_cur = 0;	/* Safety if next call fails */

		(void) getrlimit(RLIMIT_NOFILE, &rlimit);

		if (rlimit.rlim_cur) {

			/* If call didn't fail */
			max_file_limit = (uint) rlimit.rlim_cur;
		}
	}

end:
	return(max_file_limit);
#else
	return(0);
#endif
}

/**************************************************************************
Prints a warning for every table that uses unsupported engine and
hence will not be backed up. */
static void
xb_tables_compatibility_check()
{
	const char* query = "SELECT\n"
			    "  CONCAT(table_schema, '/', table_name), engine\n"
			    "FROM information_schema.tables\n"
			    "WHERE engine NOT IN (\n"
			    "  'MyISAM', 'InnoDB', 'CSV', 'MRG_MYISAM'\n"
			    ")\n"
			    "AND table_schema NOT IN (\n"
			    "  'performance_schema', 'information_schema',"
			    "  'mysql'\n"
			    ");";

	MYSQL_RES* result = xb_mysql_query(mysql_connection, query, true, true);
	MYSQL_ROW row;
	if (!result) {
		return;
	}

	ut_a(mysql_num_fields(result) == 2);
	while ((row = mysql_fetch_row(result))) {
		if (!check_if_skip_table(row[0])) {
			*strchr(row[0], '/') = '.';
			msg("Warning: \"%s\" uses engine \"%s\" "
			    "and will not be backed up.\n", row[0], row[1]);
		}
	}

	mysql_free_result(result);
}

void
xtrabackup_backup_func(void)
{
	MY_STAT			 stat_info;
	lsn_t			 latest_cp;
	uint			 i;
	uint			 count;
	ib_mutex_t		 count_mutex;
	data_thread_ctxt_t 	*data_threads;

	recv_is_making_a_backup = true;

#ifdef USE_POSIX_FADVISE
	msg("xtrabackup: uses posix_fadvise().\n");
#endif

	/* cd to datadir */

	if (my_setwd(mysql_real_data_home,MYF(MY_WME)))
	{
		msg("xtrabackup: cannot my_setwd %s\n", mysql_real_data_home);
		exit(EXIT_FAILURE);
	}
	msg("xtrabackup: cd to %s\n", mysql_real_data_home);

	msg("xtrabackup: open files limit requested %u, set to %u\n",
	    (uint) xb_open_files_limit,
	    xb_set_max_open_files(xb_open_files_limit));

	mysql_data_home= mysql_data_home_buff;
	mysql_data_home[0]=FN_CURLIB;		// all paths are relative from here
	mysql_data_home[1]=0;

	srv_read_only_mode = TRUE;

	srv_backup_mode = TRUE;
	/* We can safely close files if we don't allow DDL during the
	backup */
	srv_close_files = xb_close_files || opt_lock_ddl;

	if (xb_close_files)
		msg("xtrabackup: warning: close-files specified. Use it "
		    "at your own risk. If there are DDL operations like table DROP TABLE "
		    "or RENAME TABLE during the backup, inconsistent backup will be "
		    "produced.\n");

	/* initialize components */
        if(innodb_init_param())
                exit(EXIT_FAILURE);

	xb_normalize_init_values();

#ifndef __WIN__
	if (srv_file_flush_method_str == NULL) {
        	/* These are the default options */
		srv_unix_file_flush_method = SRV_UNIX_FSYNC;
	} else if (0 == ut_strcmp(srv_file_flush_method_str, "fsync")) {
		srv_unix_file_flush_method = SRV_UNIX_FSYNC;
	} else if (0 == ut_strcmp(srv_file_flush_method_str, "O_DSYNC")) {
	  	srv_unix_file_flush_method = SRV_UNIX_O_DSYNC;

	} else if (0 == ut_strcmp(srv_file_flush_method_str, "O_DIRECT")) {
	  	srv_unix_file_flush_method = SRV_UNIX_O_DIRECT;
		msg("xtrabackup: using O_DIRECT\n");
	} else if (0 == ut_strcmp(srv_file_flush_method_str, "littlesync")) {
	  	srv_unix_file_flush_method = SRV_UNIX_LITTLESYNC;

	} else if (0 == ut_strcmp(srv_file_flush_method_str, "nosync")) {
	  	srv_unix_file_flush_method = SRV_UNIX_NOSYNC;
	} else if (0 == ut_strcmp(srv_file_flush_method_str, "ALL_O_DIRECT")) {
		srv_unix_file_flush_method = SRV_UNIX_ALL_O_DIRECT;
		msg("xtrabackup: using ALL_O_DIRECT\n");
	} else if (0 == ut_strcmp(srv_file_flush_method_str,
				  "O_DIRECT_NO_FSYNC")) {
		srv_unix_file_flush_method = SRV_UNIX_O_DIRECT_NO_FSYNC;
		msg("xtrabackup: using O_DIRECT_NO_FSYNC\n");
	} else {
	  	msg("xtrabackup: Unrecognized value %s for "
		    "innodb_flush_method\n", srv_file_flush_method_str);
	  	exit(EXIT_FAILURE);
	}
#else /* __WIN__ */
	/* We can only use synchronous unbuffered IO on Windows for now */
	if (srv_file_flush_method_str != NULL) {
		msg("xtrabackupp: Warning: "
		    "ignoring innodb_flush_method = %s on Windows.\n");
	}

	srv_win_file_flush_method = SRV_WIN_IO_UNBUFFERED;
	srv_use_native_aio = FALSE;
#endif

	if (srv_buf_pool_size >= 1000 * 1024 * 1024) {
                                  /* Here we still have srv_pool_size counted
                                  in kilobytes (in 4.0 this was in bytes)
				  srv_boot() converts the value to
                                  pages; if buffer pool is less than 1000 MB,
                                  assume fewer threads. */
                srv_max_n_threads = 50000;

	} else if (srv_buf_pool_size >= 8 * 1024 * 1024) {

                srv_max_n_threads = 10000;
        } else {
		srv_max_n_threads = 1000;       /* saves several MB of memory,
                                                especially in 64-bit
                                                computers */
        }

	srv_general_init();
	ut_crc32_init();
	crc_init();

	xb_keyring_init(xb_keyring_file_data);

	xb_filters_init();

	if (opt_tables_compatibility_check) {
		xb_tables_compatibility_check();
	}

	{
	ibool	log_file_created;
	ibool	log_created	= FALSE;
	ibool	log_opened	= FALSE;
	ulint	err;
	ulint	i;
	fil_space_t *log_space;

	xb_fil_io_init();

	log_init();

	recv_sys_create();
	recv_sys_init(buf_pool_get_curr_size());

	lock_sys_create(srv_lock_table_size);

	for (i = 0; i < srv_n_log_files; i++) {
		err = open_or_create_log_file(FALSE, &log_file_created,
					      log_opened, 0, i, &log_space);
		if (err != DB_SUCCESS) {

			//return((int) err);
			exit(EXIT_FAILURE);
		}

		if (log_file_created) {
			log_created = TRUE;
		} else {
			log_opened = TRUE;
		}
		if ((log_opened && log_created)) {
			msg(
	"xtrabackup: Error: all log files must be created at the same time.\n"
	"xtrabackup: All log files must be created also in database creation.\n"
	"xtrabackup: If you want bigger or smaller log files, shut down the\n"
	"xtrabackup: database and make sure there were no errors in shutdown.\n"
	"xtrabackup: Then delete the existing log files. Edit the .cnf file\n"
	"xtrabackup: and start the database again.\n");

			//return(DB_ERROR);
			exit(EXIT_FAILURE);
		}
	}

	/* log_file_created must not be TRUE, if online */
	if (log_file_created) {
		msg("xtrabackup: Something wrong with source files...\n");
		exit(EXIT_FAILURE);
	}

	}

	/* create extra LSN dir if it does not exist. */
	if (xtrabackup_extra_lsndir
		&&!my_stat(xtrabackup_extra_lsndir,&stat_info,MYF(0))
		&& (my_mkdir(xtrabackup_extra_lsndir,0777,MYF(0)) < 0)) {
		msg("xtrabackup: Error: cannot mkdir %d: %s\n",
		    my_errno(), xtrabackup_extra_lsndir);
		exit(EXIT_FAILURE);
	}

	/* create target dir if not exist */
	if (!my_stat(xtrabackup_target_dir,&stat_info,MYF(0))
		&& (my_mkdir(xtrabackup_target_dir,0777,MYF(0)) < 0)){
		msg("xtrabackup: Error: cannot mkdir %d: %s\n",
		    my_errno(), xtrabackup_target_dir);
		exit(EXIT_FAILURE);
	}

        {
        fil_system_t*   f_system = fil_system;

	/* definition from recv_recovery_from_checkpoint_start() */
	log_group_t*	max_cp_group;
	ulint		max_cp_field;
	byte*		buf;
	byte*		log_hdr_buf_;
	byte*		log_hdr_buf;
	ulint		err;

	/* start back ground thread to copy newer log */
	os_thread_id_t log_copying_thread_id;
	datafiles_iter_t *it;

	log_hdr_buf_ = static_cast<byte *>
		(ut_malloc_nokey(LOG_FILE_HDR_SIZE + UNIV_PAGE_SIZE_MAX));
	log_hdr_buf = static_cast<byte *>
		(ut_align(log_hdr_buf_, UNIV_PAGE_SIZE_MAX));

	/* get current checkpoint_lsn */
	/* Look for the latest checkpoint from any of the log groups */

	mutex_enter(&log_sys->mutex);

	err = recv_find_max_checkpoint(&max_cp_group, &max_cp_field);

	if (err != DB_SUCCESS) {

		ut_free(log_hdr_buf_);
		exit(EXIT_FAILURE);
	}

	log_group_header_read(max_cp_group, max_cp_field);
	buf = log_sys->checkpoint_buf;

	checkpoint_lsn_start = mach_read_from_8(buf + LOG_CHECKPOINT_LSN);
	checkpoint_no_start = mach_read_from_8(buf + LOG_CHECKPOINT_NO);

	mutex_exit(&log_sys->mutex);

reread_log_header:
	fil_io(IORequest(IORequest::READ), true,
	       page_id_t(max_cp_group->space_id, 0),
	       univ_page_size,
	       0, LOG_FILE_HDR_SIZE,
	       log_hdr_buf, max_cp_group);

	/* check consistency of log file header to copy */
	mutex_enter(&log_sys->mutex);

	err = recv_find_max_checkpoint(&max_cp_group, &max_cp_field);

        if (err != DB_SUCCESS) {

		ut_free(log_hdr_buf_);
                exit(EXIT_FAILURE);
        }

        log_group_header_read(max_cp_group, max_cp_field);
        buf = log_sys->checkpoint_buf;

	if(checkpoint_no_start != mach_read_from_8(buf + LOG_CHECKPOINT_NO)) {

		checkpoint_lsn_start = mach_read_from_8(buf + LOG_CHECKPOINT_LSN);
		checkpoint_no_start = mach_read_from_8(buf + LOG_CHECKPOINT_NO);
		mutex_exit(&log_sys->mutex);
		goto reread_log_header;
	}

	mutex_exit(&log_sys->mutex);

	xtrabackup_init_datasinks();

	if (!select_history()) {
		exit(EXIT_FAILURE);
	}

	/* open the log file */
	memset(&stat_info, 0, sizeof(MY_STAT));
	dst_log_file = ds_open(ds_redo, XB_LOG_FILENAME, &stat_info);
	if (dst_log_file == NULL) {
		msg("xtrabackup: error: failed to open the target stream for "
		    "'%s'.\n", XB_LOG_FILENAME);
		ut_free(log_hdr_buf_);
		exit(EXIT_FAILURE);
	}

	/* label it */
	strcpy((char*) log_hdr_buf + LOG_HEADER_CREATOR, "xtrabkup ");
	ut_sprintf_timestamp(
		(char*) log_hdr_buf + (LOG_HEADER_CREATOR
				+ (sizeof "xtrabkup ") - 1));

	if (ds_write(dst_log_file, log_hdr_buf, LOG_FILE_HDR_SIZE)) {
		msg("xtrabackup: error: write to logfile failed\n");
		ut_free(log_hdr_buf_);
		exit(EXIT_FAILURE);
	}

	ut_free(log_hdr_buf_);

	/* start flag */
	log_copying = TRUE;

	/* start io throttle */
	if(xtrabackup_throttle) {
		os_thread_id_t io_watching_thread_id;

		io_ticket = xtrabackup_throttle;
		wait_throttle = os_event_create("wait_throttle");

		os_thread_create(io_watching_thread, NULL,
				 &io_watching_thread_id);
	}

	mutex_enter(&log_sys->mutex);
	xtrabackup_choose_lsn_offset(checkpoint_lsn_start);
	mutex_exit(&log_sys->mutex);

	/* copy log file by current position */
	if(xtrabackup_copy_logfile(checkpoint_lsn_start, FALSE))
		exit(EXIT_FAILURE);


	log_copying_stop = os_event_create("log_copying_stop");
	os_thread_create(log_copying_thread, NULL, &log_copying_thread_id);

	/* Populate fil_system with tablespaces to copy */
	err = xb_load_tablespaces();
	if (err != DB_SUCCESS) {
		msg("xtrabackup: error: xb_load_tablespaces() failed with"
		    "error code %lu\n", err);
		exit(EXIT_FAILURE);
	}

	/* FLUSH CHANGED_PAGE_BITMAPS call */
	if (!flush_changed_page_bitmaps()) {
		exit(EXIT_FAILURE);
	}
	debug_sync_point("xtrabackup_suspend_at_start");

	if (xtrabackup_incremental) {
		if (!xtrabackup_incremental_force_scan) {
			changed_page_bitmap = xb_page_bitmap_init();
		}
		if (!changed_page_bitmap) {
			msg("xtrabackup: using the full scan for incremental "
			    "backup\n");
		} else if (incremental_lsn != checkpoint_lsn_start) {
			/* Do not print that bitmaps are used when dummy bitmap
			is build for an empty LSN range. */
			msg("xtrabackup: using the changed page bitmap\n");
		}
	}

	ut_a(xtrabackup_parallel > 0);

	if (xtrabackup_parallel > 1) {
		msg("xtrabackup: Starting %u threads for parallel data "
		    "files transfer\n", xtrabackup_parallel);
	}

	if (opt_lock_ddl_per_table) {
		mdl_lock_init();
	}

	it = datafiles_iter_new(f_system);
	if (it == NULL) {
		msg("xtrabackup: Error: datafiles_iter_new() failed.\n");
		exit(EXIT_FAILURE);
	}

	/* Create data copying threads */
	data_threads = (data_thread_ctxt_t *)
		ut_malloc_nokey(sizeof(data_thread_ctxt_t) *
                                xtrabackup_parallel);
	count = xtrabackup_parallel;
	mutex_create(LATCH_ID_XTRA_COUNT_MUTEX, &count_mutex);

	for (i = 0; i < (uint) xtrabackup_parallel; i++) {
		data_threads[i].it = it;
		data_threads[i].num = i+1;
		data_threads[i].count = &count;
		data_threads[i].count_mutex = &count_mutex;
		os_thread_create(data_copy_thread_func, data_threads + i,
				 &data_threads[i].id);
	}

	/* Wait for threads to exit */
	while (1) {
		os_thread_sleep(1000000);
		mutex_enter(&count_mutex);
		if (count == 0) {
			mutex_exit(&count_mutex);
			break;
		}
		mutex_exit(&count_mutex);
	}

	mutex_free(&count_mutex);
	ut_free(data_threads);
	datafiles_iter_free(it);

	if (changed_page_bitmap) {
		xb_page_bitmap_deinit(changed_page_bitmap);
	}
	}

	if (!backup_start()) {
		exit(EXIT_FAILURE);
	}

	/* read the latest checkpoint lsn */
	latest_cp = 0;
	{
		log_group_t*	max_cp_group;
		ulint	max_cp_field;
		ulint	err;

		mutex_enter(&log_sys->mutex);

		err = recv_find_max_checkpoint(&max_cp_group, &max_cp_field);

		if (err != DB_SUCCESS) {
			msg("xtrabackup: Error: recv_find_max_checkpoint() failed.\n");
			mutex_exit(&log_sys->mutex);
			goto skip_last_cp;
		}

		log_group_header_read(max_cp_group, max_cp_field);

		xtrabackup_choose_lsn_offset(checkpoint_lsn_start);

		latest_cp = mach_read_from_8(log_sys->checkpoint_buf +
					     LOG_CHECKPOINT_LSN);

		mutex_exit(&log_sys->mutex);

		msg("xtrabackup: The latest check point (for incremental): "
		    "'" LSN_PF "'\n", latest_cp);
	}
skip_last_cp:
	/* stop log_copying_thread */
	log_copying = FALSE;
	os_event_set(log_copying_stop);
	msg("xtrabackup: Stopping log copying thread.\n");
	while (log_copying_running) {
		msg(".");
		os_thread_sleep(200000); /*0.2 sec*/
	}
	msg("\n");

	os_event_destroy(log_copying_stop);
	if (ds_close(dst_log_file)) {
		exit(EXIT_FAILURE);
	}

	if(!xtrabackup_incremental) {
		strcpy(metadata_type, "full-backuped");
		metadata_from_lsn = 0;
	} else {
		strcpy(metadata_type, "incremental");
		metadata_from_lsn = incremental_lsn;
	}
	metadata_to_lsn = latest_cp;
	metadata_last_lsn = log_copy_scanned_lsn;

	if (!xtrabackup_stream_metadata(ds_meta)) {
		msg("xtrabackup: Error: failed to stream metadata.\n");
		exit(EXIT_FAILURE);
	}

	if (!backup_finish()) {
		exit(EXIT_FAILURE);
	}

	if (xtrabackup_extra_lsndir) {
		char	filename[FN_REFLEN];

		sprintf(filename, "%s/%s", xtrabackup_extra_lsndir,
			XTRABACKUP_METADATA_FILENAME);
		if (!xtrabackup_write_metadata(filename)) {
			msg("xtrabackup: Error: failed to write metadata "
			    "to '%s'.\n", filename);
			exit(EXIT_FAILURE);
		}

		sprintf(filename, "%s/%s", xtrabackup_extra_lsndir,
			XTRABACKUP_INFO);
		if (!xtrabackup_write_info(filename)) {
			msg("xtrabackup: Error: failed to write info "
			    "to '%s'.\n", filename);
			exit(EXIT_FAILURE);
		}

	}

	if (opt_lock_ddl_per_table) {
		mdl_unlock_all();
	}

	xtrabackup_destroy_datasinks();

	if (wait_throttle) {
		/* wait for io_watching_thread completion */
		while (io_watching_thread_running) {
			os_thread_sleep(1000000);
		}
		os_event_destroy(wait_throttle);
		wait_throttle = NULL;
	}

	msg("xtrabackup: Transaction log of lsn (" LSN_PF ") to (" LSN_PF
	    ") was copied.\n", checkpoint_lsn_start, log_copy_scanned_lsn);
	xb_filters_free();

	xb_data_files_close();

	recv_sys_debug_free();

	log_shutdown();

	trx_pool_close();

	lock_sys_close();

	os_thread_free();

	row_mysql_close();

	sync_check_close();

	/* Make sure that the latest checkpoint made it to xtrabackup_logfile */
	if (latest_cp > log_copy_scanned_lsn) {
		msg("xtrabackup: error: last checkpoint LSN (" LSN_PF
		    ") is larger than last copied LSN (" LSN_PF ").\n",
		    latest_cp, log_copy_scanned_lsn);
		exit(EXIT_FAILURE);
	}
}

/* ================= stats ================= */
static my_bool
xtrabackup_stats_level(
	dict_index_t*	index,
	ulint		level)
{
	ulint	space;
	page_t*	page;

	rec_t*	node_ptr;

	ulint	right_page_no;

	page_cur_t	cursor;

	mtr_t	mtr;
	mem_heap_t*	heap	= mem_heap_create(256);

	ulint*	offsets = NULL;

	ulonglong n_pages, n_pages_extern;
	ulonglong sum_data, sum_data_extern;
	ulonglong n_recs;
	buf_block_t*	block;
	page_size_t	page_size(0, 0, false);
	bool		found;

	n_pages = sum_data = n_recs = 0;
	n_pages_extern = sum_data_extern = 0;


	if (level == 0)
		fprintf(stdout, "        leaf pages: ");
	else
		fprintf(stdout, "     level %lu pages: ", level);

	mtr_start(&mtr);

	mtr_x_lock(&(index->lock), &mtr);
	block = btr_root_block_get(index, RW_X_LATCH, &mtr);
	page = buf_block_get_frame(block);

	space = page_get_space_id(page);
	page_size.copy_from(fil_space_get_page_size(space, &found));

	ut_a(found);

	while (level != btr_page_get_level(page, &mtr)) {

		ut_a(space == block->page.id.space());
		ut_a(space == page_get_space_id(page));
		ut_a(!page_is_leaf(page));

		page_cur_set_before_first(block, &cursor);
		page_cur_move_to_next(&cursor);

		node_ptr = page_cur_get_rec(&cursor);
		offsets = rec_get_offsets(node_ptr, index, offsets,
					ULINT_UNDEFINED, &heap);
		block = btr_node_ptr_get_child(node_ptr, index, offsets, &mtr);
		page = buf_block_get_frame(block);
	}

loop:
	mem_heap_empty(heap);
	offsets = NULL;
	mtr_x_lock(&(index->lock), &mtr);

	right_page_no = btr_page_get_next(page, &mtr);


	/*=================================*/
	//fprintf(stdout, "%lu ", (ulint) buf_frame_get_page_no(page));

	n_pages++;
	sum_data += page_get_data_size(page);
	n_recs += page_get_n_recs(page);


	if (level == 0) {
		page_cur_t	cur;
		ulint	n_fields;
		ulint	i;
		mem_heap_t*	local_heap	= NULL;
		ulint	offsets_[REC_OFFS_NORMAL_SIZE];
		ulint*	local_offsets	= offsets_;

		*offsets_ = (sizeof offsets_) / sizeof *offsets_;

		page_cur_set_before_first(block, &cur);
		page_cur_move_to_next(&cur);

		for (;;) {
			if (page_cur_is_after_last(&cur)) {
				break;
			}

			local_offsets = rec_get_offsets(cur.rec, index, local_offsets,
						ULINT_UNDEFINED, &local_heap);
			n_fields = rec_offs_n_fields(local_offsets);

			for (i = 0; i < n_fields; i++) {
				if (rec_offs_nth_extern(local_offsets, i)) {
					page_t*	local_page;
					ulint	space_id;
					ulint	page_no;
					ulint	offset;
					byte*	blob_header;
					ulint	part_len;
					mtr_t	local_mtr;
					ulint	local_len;
					byte*	data;
					buf_block_t*	local_block;

					data = rec_get_nth_field(cur.rec, local_offsets, i, &local_len);

					ut_a(local_len >= BTR_EXTERN_FIELD_REF_SIZE);
					local_len -= BTR_EXTERN_FIELD_REF_SIZE;

					space_id = mach_read_from_4(data + local_len + BTR_EXTERN_SPACE_ID);
					page_no = mach_read_from_4(data + local_len + BTR_EXTERN_PAGE_NO);
					offset = mach_read_from_4(data + local_len + BTR_EXTERN_OFFSET);

					if (offset != FIL_PAGE_DATA)
						msg("\nWarning: several record may share same external page.\n");

					for (;;) {
						mtr_start(&local_mtr);

						local_block = btr_block_get(page_id_t(space_id, page_no), page_size, RW_S_LATCH, index, &local_mtr);
						local_page = buf_block_get_frame(local_block);
						blob_header = local_page + offset;
#define BTR_BLOB_HDR_PART_LEN		0
#define BTR_BLOB_HDR_NEXT_PAGE_NO	4
						//part_len = btr_blob_get_part_len(blob_header);
						part_len = mach_read_from_4(blob_header + BTR_BLOB_HDR_PART_LEN);

						//page_no = btr_blob_get_next_page_no(blob_header);
						page_no = mach_read_from_4(blob_header + BTR_BLOB_HDR_NEXT_PAGE_NO);

						offset = FIL_PAGE_DATA;




						/*=================================*/
						//fprintf(stdout, "[%lu] ", (ulint) buf_frame_get_page_no(page));

						n_pages_extern++;
						sum_data_extern += part_len;


						mtr_commit(&local_mtr);

						if (page_no == FIL_NULL)
							break;
					}
				}
			}

			page_cur_move_to_next(&cur);
		}
	}




	mtr_commit(&mtr);
	if (right_page_no != FIL_NULL) {
		mtr_start(&mtr);
		block = btr_block_get(page_id_t(space,
						dict_index_get_page(index)),
				      page_size,
				      RW_X_LATCH, index, &mtr);
		page = buf_block_get_frame(block);
		goto loop;
	}
	mem_heap_free(heap);

	if (level == 0)
		fprintf(stdout, "recs=%llu, ", n_recs);

	fprintf(stdout, "pages=%llu, data=%llu bytes, data/pages=%lld%%",
		n_pages, sum_data,
		((sum_data * 100) / page_size.physical()) / n_pages);


	if (level == 0 && n_pages_extern) {
		putc('\n', stdout);
		/* also scan blob pages*/
		fprintf(stdout, "    external pages: ");

		fprintf(stdout, "pages=%llu, data=%llu bytes, data/pages=%lld%%",
			n_pages_extern, sum_data_extern,
			((sum_data_extern * 100) / page_size.physical())
				/ n_pages_extern);
	}

	putc('\n', stdout);

	if (level > 0) {
		xtrabackup_stats_level(index, level - 1);
	}

	return(TRUE);
}

static void
xtrabackup_stats_func(void)
{
	ulint n;

	/* cd to datadir */

	if (my_setwd(mysql_real_data_home,MYF(MY_WME)))
	{
		msg("xtrabackup: cannot my_setwd %s\n", mysql_real_data_home);
		exit(EXIT_FAILURE);
	}
	msg("xtrabackup: cd to %s\n", mysql_real_data_home);

	mysql_data_home= mysql_data_home_buff;
	mysql_data_home[0]=FN_CURLIB;		// all paths are relative from here
	mysql_data_home[1]=0;

	/* set read only */
	srv_read_only_mode = TRUE;

	/* initialize components */
	if(innodb_init_param())
		exit(EXIT_FAILURE);

	/* Check if the log files have been created, otherwise innodb_init()
	will crash when called with srv_read_only == TRUE */
	for (n = 0; n < srv_n_log_files; n++) {
		char		logname[FN_REFLEN];
		bool		exists;
		os_file_type_t	type;

		snprintf(logname, sizeof(logname), "%s%c%s%lu",
			srv_log_group_home_dir, OS_PATH_SEPARATOR,
			"ib_logfile", (ulong) n);
		os_normalize_path(logname);

		if (!os_file_status(logname, &exists, &type) || !exists ||
		    type != OS_FILE_TYPE_FILE) {
			msg("xtrabackup: Error: "
			    "Cannot find log file %s.\n", logname);
			msg("xtrabackup: Error: "
			    "to use the statistics feature, you need a "
			    "clean copy of the database including "
			    "correctly sized log files, so you need to "
			    "execute with --prepare twice to use this "
			    "functionality on a backup.\n");
			exit(EXIT_FAILURE);
		}
	}

	msg("xtrabackup: Starting 'read-only' InnoDB instance to gather "
	    "index statistics.\n"
	    "xtrabackup: Using %lld bytes for buffer pool (set by "
	    "--use-memory parameter)\n", xtrabackup_use_memory);

	if(innodb_init())
		exit(EXIT_FAILURE);

	xb_filters_init();

	fprintf(stdout, "\n\n<INDEX STATISTICS>\n");

	/* gather stats */

	{
	dict_table_t*	sys_tables;
	dict_index_t*	sys_index;
	dict_table_t*	table;
	btr_pcur_t	pcur;
	rec_t*		rec;
	byte*		field;
	ulint		len;
	mtr_t		mtr;

	/* Enlarge the fatal semaphore wait timeout during the InnoDB table
	monitor printout */

	os_atomic_increment_ulint(
		&srv_fatal_semaphore_wait_threshold,
		72000);

	mutex_enter(&(dict_sys->mutex));

	mtr_start(&mtr);

	sys_tables = dict_table_get_low("SYS_TABLES");
	sys_index = UT_LIST_GET_FIRST(sys_tables->indexes);

	btr_pcur_open_at_index_side(TRUE, sys_index, BTR_SEARCH_LEAF, &pcur,
				    TRUE, 0, &mtr);
loop:
	btr_pcur_move_to_next_user_rec(&pcur, &mtr);

	rec = btr_pcur_get_rec(&pcur);

	if (!btr_pcur_is_on_user_rec(&pcur))
	{
		/* end of index */

		btr_pcur_close(&pcur);
		mtr_commit(&mtr);

		mutex_exit(&(dict_sys->mutex));

		/* Restore the fatal semaphore wait timeout */
		os_atomic_increment_ulint(
			&srv_fatal_semaphore_wait_threshold,
			-72000);

		goto end;
	}

	field = rec_get_nth_field_old(rec, 0, &len);

	if (!rec_get_deleted_flag(rec, 0)) {

		/* We found one */

                char*	table_name = mem_strdupl((char*) field, len);

		btr_pcur_store_position(&pcur, &mtr);

		mtr_commit(&mtr);

		table = dict_table_get_low(table_name);
		ut_free(table_name);

		if (table && check_if_skip_table(table->name.m_name))
			goto skip;


		if (table == NULL) {
			fputs("InnoDB: Failed to load table ", stderr);
			ut_print_name(stderr, NULL, (char*) field);
			putc('\n', stderr);
		} else {
			dict_index_t*	index;

			/* The table definition was corrupt if there
			is no index */

			if (dict_table_get_first_index(table)) {
				dict_stats_update_transient(table);
			}

			//dict_table_print_low(table);

			index = UT_LIST_GET_FIRST(table->indexes);
			while (index != NULL) {
{
	ib_uint64_t	n_vals;
	bool		found;

	if (index->n_user_defined_cols > 0) {
		n_vals = index->stat_n_diff_key_vals[
					index->n_user_defined_cols];
	} else {
		n_vals = index->stat_n_diff_key_vals[1];
	}

	fprintf(stdout,
		"  table: %s, index: %s, space id: %lu, root page: %lu"
		", zip size: %lu"
		"\n  estimated statistics in dictionary:\n"
		"    key vals: %lu, leaf pages: %lu, size pages: %lu\n"
		"  real statistics:\n",
		table->name.m_name, index->name(),
		(ulong) index->space,
		(ulong) index->page,
		(ulong) fil_space_get_page_size(index->space, &found).physical(),
		(ulong) n_vals,
		(ulong) index->stat_n_leaf_pages,
		(ulong) index->stat_index_size);

	{
		mtr_t	local_mtr;
		page_t*	root;
		ulint	page_level;

		mtr_start(&local_mtr);

		mtr_x_lock(&(index->lock), &local_mtr);
		root = btr_root_get(index, &local_mtr);
		page_level = btr_page_get_level(root, &local_mtr);

		xtrabackup_stats_level(index, page_level);

		mtr_commit(&local_mtr);
	}

	putc('\n', stdout);
}
				index = UT_LIST_GET_NEXT(indexes, index);
			}
		}

skip:
		mtr_start(&mtr);

		btr_pcur_restore_position(BTR_SEARCH_LEAF, &pcur, &mtr);
	}

	goto loop;
	}

end:
	putc('\n', stdout);

	fflush(stdout);

	xb_filters_free();

	/* shutdown InnoDB */
	if(innodb_end())
		exit(EXIT_FAILURE);
}

/* ================= prepare ================= */

static
bool
check_log_header_checksum_0(
/*========================*/
	const byte*	buf)	/*!< in: buffer containing checkpoint info */
{
	/** Offset of the first checkpoint checksum */
	static const uint CHECKSUM_1 = 288;
	/** Offset of the second checkpoint checksum */
	static const uint CHECKSUM_2 = CHECKSUM_1 + 4;

	if (static_cast<uint32_t>(ut_fold_binary(buf, CHECKSUM_1))
	    != mach_read_from_4(buf + CHECKSUM_1)
	    || static_cast<uint32_t>(
		    ut_fold_binary(buf + LOG_CHECKPOINT_LSN,
				   CHECKSUM_2 - LOG_CHECKPOINT_LSN))
	    != mach_read_from_4(buf + CHECKSUM_2)) {
		return(false);
	}

	return(true);
}

static
void
update_log_temp_checkpoint_0(
	byte*	buf,
	lsn_t	lsn)
{
	/** Offset of the first checkpoint checksum */
	static const uint CHECKSUM_1 = 288;
	/** Offset of the second checkpoint checksum */
	static const uint CHECKSUM_2 = CHECKSUM_1 + 4;
	/** Most significant bits of the checkpoint offset */
	static const uint OFFSET_HIGH32 = CHECKSUM_2 + 12;
	/** Least significant bits of the checkpoint offset */
	static const uint OFFSET_LOW32 = 16;

	ulint		fold;

	mach_write_to_8(buf + LOG_CHECKPOINT_1 + LOG_CHECKPOINT_LSN, lsn);
	mach_write_to_4(buf + LOG_CHECKPOINT_1 + OFFSET_LOW32,
			LOG_FILE_HDR_SIZE +
			(lsn -
			 ut_uint64_align_down(lsn, OS_FILE_LOG_BLOCK_SIZE)));
	mach_write_to_4(buf + LOG_CHECKPOINT_1 + OFFSET_HIGH32, 0);
	fold = ut_fold_binary(buf + LOG_CHECKPOINT_1, CHECKSUM_1);
	mach_write_to_4(buf + LOG_CHECKPOINT_1 + CHECKSUM_1, fold);

	fold = ut_fold_binary(buf + LOG_CHECKPOINT_1 + LOG_CHECKPOINT_LSN,
		CHECKSUM_2 - LOG_CHECKPOINT_LSN);
	mach_write_to_4(buf + LOG_CHECKPOINT_1 + CHECKSUM_2, fold);

	mach_write_to_8(buf + LOG_CHECKPOINT_2 + LOG_CHECKPOINT_LSN, lsn);
	mach_write_to_4(buf + LOG_CHECKPOINT_2 + OFFSET_LOW32,
			LOG_FILE_HDR_SIZE +
			(lsn -
			 ut_uint64_align_down(lsn,
					      OS_FILE_LOG_BLOCK_SIZE)));
	mach_write_to_4(buf + LOG_CHECKPOINT_2
			    + LOG_CHECKPOINT_OFFSET_HIGH32, 0);
        fold = ut_fold_binary(buf + LOG_CHECKPOINT_2, CHECKSUM_1);
        mach_write_to_4(buf + LOG_CHECKPOINT_2 + CHECKSUM_1, fold);

        fold = ut_fold_binary(buf + LOG_CHECKPOINT_2 + LOG_CHECKPOINT_LSN,
			      CHECKSUM_2 - LOG_CHECKPOINT_LSN);
        mach_write_to_4(buf + LOG_CHECKPOINT_2 + CHECKSUM_2, fold);
}

static
void
update_log_temp_checkpoint(
	byte*	buf,
	lsn_t	lsn)
{
	if (redo_log_version == REDO_LOG_V0) {
		update_log_temp_checkpoint_0(buf, lsn);
		return;
	}

	/* Overwrite the both checkpoint area. */

	lsn_t lsn_offset;

	lsn_offset = LOG_FILE_HDR_SIZE + (lsn -
			ut_uint64_align_down(lsn, OS_FILE_LOG_BLOCK_SIZE));

	mach_write_to_8(buf + LOG_CHECKPOINT_1 + LOG_CHECKPOINT_LSN,
			lsn);
	mach_write_to_8(buf + LOG_CHECKPOINT_1 + LOG_CHECKPOINT_OFFSET,
			lsn_offset);

	mach_write_to_8(buf + LOG_CHECKPOINT_2 + LOG_CHECKPOINT_LSN,
			lsn);
	mach_write_to_8(buf + LOG_CHECKPOINT_2 + LOG_CHECKPOINT_OFFSET,
			lsn_offset);

	log_block_set_checksum(buf, log_block_calc_checksum_crc32(buf));
	log_block_set_checksum(buf + LOG_CHECKPOINT_1,
		log_block_calc_checksum_crc32(buf + LOG_CHECKPOINT_1));
	log_block_set_checksum(buf + LOG_CHECKPOINT_2,
		log_block_calc_checksum_crc32(buf + LOG_CHECKPOINT_2));
}

static my_bool
xtrabackup_init_temp_log(void)
{
	os_file_t	src_file = XB_FILE_UNDEFINED;
	char		src_path[FN_REFLEN];
	char		dst_path[FN_REFLEN];
	bool		success;

	ulint		field;
	byte		*log_buf;

	ib_uint64_t	file_size;

	lsn_t		max_no;
	lsn_t		max_lsn;
	lsn_t		checkpoint_no;

	bool		checkpoint_found;

	IORequest	read_request(IORequest::READ);
	IORequest	write_request(IORequest::WRITE);

	max_no = 0;

	log_buf = static_cast<byte*>(ut_malloc_nokey(UNIV_PAGE_SIZE_MAX * 128));
	if (log_buf == NULL) {
		goto error;
	}

	if (!xb_init_log_block_size()) {
		goto error;
	}

	if(!xtrabackup_incremental_dir) {
		sprintf(dst_path, "%s/ib_logfile0", xtrabackup_target_dir);
		sprintf(src_path, "%s/%s", xtrabackup_target_dir,
			XB_LOG_FILENAME);
	} else {
		sprintf(dst_path, "%s/ib_logfile0", xtrabackup_incremental_dir);
		sprintf(src_path, "%s/%s", xtrabackup_incremental_dir,
			XB_LOG_FILENAME);
	}

	os_normalize_path(dst_path);
	os_normalize_path(src_path);
retry:
	src_file = os_file_create_simple_no_error_handling(0, src_path,
							   OS_FILE_OPEN,
							   OS_FILE_READ_WRITE,
							   srv_read_only_mode,
							   &success);
	if (!success) {
		/* The following call prints an error message */
		os_file_get_last_error(TRUE);

		msg("xtrabackup: Warning: cannot open %s. will try to find.\n",
		    src_path);

		/* check if ib_logfile0 may be xtrabackup_logfile */
		src_file = os_file_create_simple_no_error_handling(0, dst_path,
								   OS_FILE_OPEN,
								   OS_FILE_READ_WRITE,
								   srv_read_only_mode,
								   &success);
		if (!success) {
			os_file_get_last_error(TRUE);
			msg("  xtrabackup: Fatal error: cannot find %s.\n",
			    src_path);

			goto error;
		}

		success = os_file_read(read_request, src_file, log_buf, 0,
				       LOG_FILE_HDR_SIZE);
		if (!success) {
			goto error;
		}

		if (ut_memcmp(log_buf + LOG_HEADER_CREATOR, (byte*)"xtrabkup",
			      (sizeof "xtrabkup") - 1) == 0) {
			msg("  xtrabackup: 'ib_logfile0' seems to be "
			    "'xtrabackup_logfile'. will retry.\n");

			os_file_close(src_file);
			src_file = XB_FILE_UNDEFINED;

			/* rename and try again */
			success = os_file_rename(0, dst_path, src_path);
			if (!success) {
				goto error;
			}

			goto retry;
		}

		msg("  xtrabackup: Fatal error: cannot find %s.\n",
		src_path);

		os_file_close(src_file);
		src_file = XB_FILE_UNDEFINED;

		goto error;
	}

	file_size = os_file_get_size(src_file);


	/* TODO: We should skip the following modifies, if it is not the first time. */

	/* read log file header */
	success = os_file_read(read_request, src_file, log_buf, 0,
			       LOG_FILE_HDR_SIZE);
	if (!success) {
		goto error;
	}

	if ( ut_memcmp(log_buf + LOG_HEADER_CREATOR,
			(byte*)"xtrabkup", (sizeof "xtrabkup") - 1) != 0 ) {
		msg("xtrabackup: notice: xtrabackup_logfile was already used "
		    "to '--prepare'.\n");
		goto skip_modify;
	}

	checkpoint_found = false;

	/* read last checkpoint lsn */
	for (field = LOG_CHECKPOINT_1; field <= LOG_CHECKPOINT_2;
			field += LOG_CHECKPOINT_2 - LOG_CHECKPOINT_1) {

		/* InnoDB using CRC32 by default since 5.7.9+ */
		if (log_block_get_checksum(log_buf + field)
		    == log_block_calc_checksum_crc32(log_buf + field) &&
		    mach_read_from_4(log_buf + LOG_HEADER_FORMAT)
		    == LOG_HEADER_FORMAT_CURRENT) {
			redo_log_version = REDO_LOG_V1;
			if (!innodb_log_checksum_algorithm_specified) {
				srv_log_checksum_algorithm =
					SRV_CHECKSUM_ALGORITHM_CRC32;
			}
			if (!innodb_checksum_algorithm_specified) {
				srv_checksum_algorithm =
					SRV_CHECKSUM_ALGORITHM_CRC32;
			}
		} else if (check_log_header_checksum_0(log_buf + field)) {
			redo_log_version = REDO_LOG_V0;
			if (!innodb_log_checksum_algorithm_specified) {
				srv_log_checksum_algorithm =
					SRV_CHECKSUM_ALGORITHM_INNODB;
			}
			if (!innodb_checksum_algorithm_specified) {
				srv_checksum_algorithm =
					SRV_CHECKSUM_ALGORITHM_INNODB;
			}
		} else {
			goto not_consistent;
		}

		checkpoint_no = mach_read_from_8(log_buf + field +
						 LOG_CHECKPOINT_NO);

		if (checkpoint_no >= max_no) {

			max_no = checkpoint_no;
			max_lsn = mach_read_from_8(log_buf + field +
						   LOG_CHECKPOINT_LSN);
			checkpoint_found = true;
		}
not_consistent:
		;
	}

	if (!checkpoint_found) {
		msg("xtrabackup: No valid checkpoint found.\n");
		goto error;
	}

	mach_write_to_4(log_buf + LOG_HEADER_FORMAT,
			redo_log_version == REDO_LOG_V0 ?
			0 : LOG_HEADER_FORMAT_CURRENT);
	update_log_temp_checkpoint(log_buf, max_lsn);

	success = os_file_write(write_request, src_path, src_file, log_buf, 0,
				LOG_FILE_HDR_SIZE);
	if (!success) {
		goto error;
	}

	/* expand file size (9/8) and align to UNIV_PAGE_SIZE_MAX */

	if (file_size % UNIV_PAGE_SIZE_MAX) {
		ulint n = UNIV_PAGE_SIZE_MAX -
				(ulint) (file_size % UNIV_PAGE_SIZE_MAX);
		memset(log_buf, 0, UNIV_PAGE_SIZE_MAX);
		success = os_file_write(write_request, src_path, src_file,
					log_buf, file_size, n);
		if (!success) {
			goto error;
		}

		file_size = os_file_get_size(src_file);
	}

	/* TODO: We should judge whether the file is already expanded or not... */
	{
		ulint	expand;

		memset(log_buf, 0, UNIV_PAGE_SIZE_MAX * 128);
		expand = (ulint) (file_size / UNIV_PAGE_SIZE_MAX / 8);

		for (; expand > 128; expand -= 128) {
			success = os_file_write(write_request, src_path,
						src_file, log_buf,
						file_size,
						UNIV_PAGE_SIZE_MAX * 128);
			if (!success) {
				goto error;
			}
			file_size += UNIV_PAGE_SIZE_MAX * 128;
		}

		if (expand) {
			success = os_file_write(write_request, src_path,
						src_file, log_buf,
						file_size,
						expand * UNIV_PAGE_SIZE_MAX);
			if (!success) {
				goto error;
			}
			file_size += UNIV_PAGE_SIZE_MAX * expand;
		}
	}

	/* make larger than 128 * UNIV_PAGE_SIZE_MAX */
	if (file_size < 128 * UNIV_PAGE_SIZE_MAX) {
		memset(log_buf, 0, UNIV_PAGE_SIZE_MAX);
		while (file_size < 128 * UNIV_PAGE_SIZE_MAX) {
			success = os_file_write(write_request, src_path,
						src_file, log_buf,
						file_size,
						UNIV_PAGE_SIZE_MAX);
			if (!success) {
				goto error;
			}
			file_size += UNIV_PAGE_SIZE_MAX;
		}
		file_size = os_file_get_size(src_file);
	}

	msg("xtrabackup: xtrabackup_logfile detected: size=" UINT64PF ", "
	    "start_lsn=(" LSN_PF ")\n", file_size, max_lsn);

	os_file_close(src_file);
	src_file = XB_FILE_UNDEFINED;

	/* fake InnoDB */
	innobase_log_files_in_group_save = innobase_log_files_in_group;
	srv_log_group_home_dir_save = srv_log_group_home_dir;
	innobase_log_file_size_save = innobase_log_file_size;

	srv_log_group_home_dir = NULL;
	innobase_log_file_size      = file_size;
	innobase_log_files_in_group = 1;

	srv_thread_concurrency = 0;

	/* rename 'xtrabackup_logfile' to 'ib_logfile0' */
	success = os_file_rename(0, src_path, dst_path);
	if (!success) {
		goto error;
	}
	xtrabackup_logfile_is_renamed = TRUE;

	if (log_buf != NULL) {
		ut_free(log_buf);
	}

	return(FALSE);

skip_modify:
	if (log_buf != NULL) {
		ut_free(log_buf);
	}
	os_file_close(src_file);
	src_file = XB_FILE_UNDEFINED;
	return(FALSE);

error:
	if (log_buf != NULL) {
		ut_free(log_buf);
	}
	if (src_file != XB_FILE_UNDEFINED)
		os_file_close(src_file);
	msg("xtrabackup: Error: xtrabackup_init_temp_log() failed.\n");
	return(TRUE); /*ERROR*/
}

/***********************************************************************
Generates path to the meta file path from a given path to an incremental .delta
by replacing trailing ".delta" with ".meta", or returns error if 'delta_path'
does not end with the ".delta" character sequence.
@return TRUE on success, FALSE on error. */
static
ibool
get_meta_path(
	const char	*delta_path,	/* in: path to a .delta file */
	char 		*meta_path)	/* out: path to the corresponding .meta
					file */
{
	size_t		len = strlen(delta_path);

	if (len <= 6 || strcmp(delta_path + len - 6, ".delta")) {
		return FALSE;
	}
	memcpy(meta_path, delta_path, len - 6);
	strcpy(meta_path + len - 6, XB_DELTA_INFO_SUFFIX);

	return TRUE;
}

/****************************************************************//**
Create a new tablespace on disk and return the handle to its opened
file. Code adopted from fiL_ibd_create with
the main difference that only disk file is created without updating
the InnoDB in-memory dictionary data structures.

@return TRUE on success, FALSE on error.  */
static
bool
xb_space_create_file(
/*==================*/
	const char*	path,		/*!<in: path to tablespace */
	ulint		space_id,	/*!<in: space id */
	ulint		flags __attribute__((unused)),/*!<in: tablespace
					flags */
	os_file_t*	file)		/*!<out: file handle */
{
	const ulint	size = FIL_IBD_FILE_INITIAL_SIZE;
	dberr_t		err;
	byte*		buf2;
	byte*		page;
	bool		success;

	IORequest	write_request(IORequest::WRITE);

	ut_ad(!is_system_tablespace(space_id));
	ut_ad(!srv_read_only_mode);
	ut_a(space_id < SRV_LOG_SPACE_FIRST_ID);
	ut_a(fsp_flags_is_valid(flags));

	/* Create the subdirectories in the path, if they are
	not there already. */
	err = os_file_create_subdirs_if_needed(path);
	if (err != DB_SUCCESS) {
		return(false);
	}

	*file = os_file_create(
		innodb_data_file_key, path,
		OS_FILE_CREATE | OS_FILE_ON_ERROR_NO_EXIT,
		OS_FILE_NORMAL,
		OS_DATA_FILE,
		srv_read_only_mode,
		&success);

	if (!success) {
		/* The following call will print an error message */
		ulint	error = os_file_get_last_error(true);

		ib::error() << "Cannot create file '" << path << "'";

		if (error == OS_FILE_ALREADY_EXISTS) {
			ib::error() << "The file '" << path << "'"
				" already exists though the"
				" corresponding table did not exist"
				" in the InnoDB data dictionary."
				" Have you moved InnoDB .ibd files"
				" around without using the SQL commands"
				" DISCARD TABLESPACE and IMPORT TABLESPACE,"
				" or did mysqld crash in the middle of"
				" CREATE TABLE?"
				" You can resolve the problem by removing"
				" the file '" << path
				<< "' under the 'datadir' of MySQL.";

			return(false);
		}

		return(false);
	}


#if !defined(NO_FALLOCATE) && defined(UNIV_LINUX)
	if (fil_fusionio_enable_atomic_write(*file)) {

		/* This is required by FusionIO HW/Firmware */
		int	ret = posix_fallocate(*file, 0, size * UNIV_PAGE_SIZE);

		if (ret != 0) {

			ib::error() <<
				"posix_fallocate(): Failed to preallocate"
				" data for file " << path
				<< ", desired size "
				<< size * UNIV_PAGE_SIZE
				<< " Operating system error number " << ret
				<< ". Check"
				" that the disk is not full or a disk quota"
				" exceeded. Make sure the file system supports"
				" this function. Some operating system error"
				" numbers are described at " REFMAN
				" operating-system-error-codes.html";

			success = false;
		} else {
			success = true;
		}
	} else {

		success = os_file_set_size(
			path, *file, size * UNIV_PAGE_SIZE, srv_read_only_mode);
	}
#else
	success = os_file_set_size(
		path, *file, size * UNIV_PAGE_SIZE, srv_read_only_mode);
#endif /* !NO_FALLOCATE && UNIV_LINUX */

	if (!success) {
		os_file_close(*file);
		os_file_delete(innodb_data_file_key, path);
		return(false);
	}

	/* printf("Creating tablespace %s id %lu\n", path, space_id); */

	/* We have to write the space id to the file immediately and flush the
	file to disk. This is because in crash recovery we must be aware what
	tablespaces exist and what are their space id's, so that we can apply
	the log records to the right file. It may take quite a while until
	buffer pool flush algorithms write anything to the file and flush it to
	disk. If we would not write here anything, the file would be filled
	with zeros from the call of os_file_set_size(), until a buffer pool
	flush would write to it. */

	buf2 = static_cast<byte*>(ut_malloc_nokey(3 * UNIV_PAGE_SIZE));
	/* Align the memory for file i/o if we might have O_DIRECT set */
	page = static_cast<byte*>(ut_align(buf2, UNIV_PAGE_SIZE));

	memset(page, '\0', UNIV_PAGE_SIZE);

	/* Add the UNIV_PAGE_SIZE to the table flags and write them to the
	tablespace header. */
	flags = fsp_flags_set_page_size(flags, univ_page_size);
	fsp_header_init_fields(page, space_id, flags);
	mach_write_to_4(page + FIL_PAGE_ARCH_LOG_NO_OR_SPACE_ID, space_id);

	const page_size_t	page_size(flags);

	if (!page_size.is_compressed()) {
		buf_flush_init_for_writing(
			NULL, page, NULL, 0,
			fsp_is_checksum_disabled(space_id));
		success = os_file_write(write_request, path, *file, page, 0,
					page_size.physical());
	} else {
		page_zip_des_t	page_zip;

		page_zip_set_size(&page_zip, page_size.physical());
		page_zip.data = page + UNIV_PAGE_SIZE;
#ifdef UNIV_DEBUG
		page_zip.m_start =
#endif /* UNIV_DEBUG */
			page_zip.m_end = page_zip.m_nonempty =
			page_zip.n_blobs = 0;

		buf_flush_init_for_writing(
			NULL, page, &page_zip, 0,
			fsp_is_checksum_disabled(space_id));
		success = os_file_write(write_request, path, *file,
					page_zip.data, 0,
					page_size.physical());
	}

	ut_free(buf2);

	if (!success) {
		ib::error() << "Could not write the first page to"
			<< " tablespace '" << path << "'";
		os_file_close(*file);
		os_file_delete(innodb_data_file_key, path);
		return(false);
	}

	success = os_file_flush(*file);

	if (!success) {
		ib::error() << "File flush of tablespace '"
			<< path << "' failed";
		os_file_close(*file);
		os_file_delete(innodb_data_file_key, path);
		return(false);
	}

	return(true);
}

/***********************************************************************
Searches for matching tablespace file for given .delta file and space_id
in given directory. When matching tablespace found, renames it to match the
name of .delta file. If there was a tablespace with matching name and
mismatching ID, renames it to xtrabackup_tmp_#ID.ibd. If there was no
matching file, creates a new tablespace.
@return file handle of matched or created file */
static
os_file_t
xb_delta_open_matching_space(
	const char*	dbname,		/* in: path to destination database dir */
	const char*	name,		/* in: name of delta file (without .delta) */
	ulint		space_id,	/* in: space id of delta file */
	ulint		zip_size,	/* in: zip_size of tablespace */
	char*		real_name,	/* out: full path of destination file */
	size_t		real_name_len,	/* out: buffer size for real_name */
	bool* 		success)	/* out: indicates error. TRUE = success */
{
	char			dest_dir[FN_REFLEN];
	char			dest_space_name[FN_REFLEN];
	bool			ok;
	fil_space_t*		fil_space;
	os_file_t		file	= 0;
	ulint			tablespace_flags;
	xb_filter_entry_t*	table;

	*success = false;

	if (dbname) {
		snprintf(dest_dir, FN_REFLEN, "%s/%s",
			xtrabackup_target_dir, dbname);
		os_normalize_path(dest_dir);

		snprintf(dest_space_name, FN_REFLEN, "%s/%s", dbname, name);
	} else {
		snprintf(dest_dir, FN_REFLEN, "%s", xtrabackup_target_dir);
		os_normalize_path(dest_dir);

		snprintf(dest_space_name, FN_REFLEN, "%s", name);
	}

	snprintf(real_name, real_name_len,
		 "%s/%s",
		 xtrabackup_target_dir, dest_space_name);
	os_normalize_path(real_name);
	/* Truncate ".ibd" */
	dest_space_name[strlen(dest_space_name) - 4] = '\0';

	/* Create the database directory if it doesn't exist yet */
	if (!os_file_create_directory(dest_dir, FALSE)) {
		msg("xtrabackup: error: cannot create dir %s\n", dest_dir);
		return file;
	}

	if (space_id != ULINT_UNDEFINED
	    && !fil_is_user_tablespace_id(space_id)) {
		goto found;
	}

	/* remember space name for further reference */
	table = static_cast<xb_filter_entry_t *>
		(ut_malloc_nokey(sizeof(xb_filter_entry_t) +
			strlen(dest_space_name) + 1));

	table->name = ((char*)table) + sizeof(xb_filter_entry_t);
	strcpy(table->name, dest_space_name);
	HASH_INSERT(xb_filter_entry_t, name_hash, inc_dir_tables_hash,
			ut_fold_string(table->name), table);

	mutex_enter(&fil_system->mutex);
	fil_space = fil_space_get_by_name(dest_space_name);
	mutex_exit(&fil_system->mutex);

	if (fil_space != NULL) {
		if (fil_space->id == space_id || space_id == ULINT_UNDEFINED) {
			/* we found matching space */
			goto found;
		} else {

			char		tmpname[FN_REFLEN];
			char		*oldpath;
			bool		exists;
			os_file_type_t	type;

			if (dbname != NULL) {
				snprintf(tmpname, FN_REFLEN,
					 "%s/xtrabackup_tmp_#%lu",
					 dbname, fil_space->id);
			} else {
				snprintf(tmpname, FN_REFLEN,
					 "./xtrabackup_tmp_#%lu",
					 fil_space->id);
			}

			oldpath = mem_strdup(
				UT_LIST_GET_FIRST(fil_space->chain)->name);

			msg("xtrabackup: Renaming %s to %s.ibd\n",
				fil_space->name, tmpname);


			ut_a(os_file_status(oldpath, &exists, &type));

			if (exists && !fil_rename_tablespace(fil_space->id,
						   oldpath, tmpname, NULL))
			{
				msg("xtrabackup: Cannot rename %s to %s\n",
					fil_space->name, tmpname);
				ut_free(oldpath);
				goto exit;
			}
			ut_free(oldpath);
		}
	}

	if (space_id == ULINT_UNDEFINED)
	{
		msg("xtrabackup: Error: Cannot handle DDL operation on tablespace "
		    "%s\n", dest_space_name);
		exit(EXIT_FAILURE);
	}
	mutex_enter(&fil_system->mutex);
	fil_space = fil_space_get_by_id(space_id);
	mutex_exit(&fil_system->mutex);
	if (fil_space != NULL) {
		char		tmpname[FN_REFLEN];
		char		*oldpath;
		bool		exists;
		os_file_type_t	type;

		strncpy(tmpname, dest_space_name, FN_REFLEN);

		oldpath = mem_strdup(UT_LIST_GET_FIRST(fil_space->chain)->name);

		msg("xtrabackup: Renaming %s to %s\n",
		    fil_space->name, dest_space_name);

		ut_a(os_file_status(oldpath, &exists, &type));

		if (exists && !fil_rename_tablespace(fil_space->id, oldpath,
					   tmpname, NULL))
		{
			msg("xtrabackup: Cannot rename %s to %s\n",
				fil_space->name, dest_space_name);
			ut_free(oldpath);
			goto exit;
		}
		ut_free(oldpath);

		goto found;
	}

	/* No matching space found. create the new one.  */

	if (!fil_space_create(dest_space_name, space_id, 0,
			      FIL_TYPE_TABLESPACE)) {
		msg("xtrabackup: Cannot create tablespace %s\n",
			dest_space_name);
		goto exit;
	}

	/* Calculate correct tablespace flags for compressed tablespaces.  */
	if (!zip_size || zip_size == ULINT_UNDEFINED) {
		tablespace_flags = 0;
	}
	else {
		tablespace_flags
			= (get_bit_shift(zip_size >> PAGE_ZIP_MIN_SIZE_SHIFT
					 << 1)
			   << DICT_TF_ZSSIZE_SHIFT)
			| DICT_TF_COMPACT
			| (DICT_TF_FORMAT_ZIP << DICT_TF_FORMAT_SHIFT);
		ut_a(page_size_t(tablespace_flags).physical() == zip_size);
	}
	*success = xb_space_create_file(real_name, space_id, tablespace_flags,
					&file);
	goto exit;

found:
	/* open the file and return it's handle */

	file = os_file_create_simple_no_error_handling(0, real_name,
						       OS_FILE_OPEN,
						       OS_FILE_READ_WRITE,
						       srv_read_only_mode,
						       &ok);

	if (ok) {
		*success = true;
	} else {
		msg("xtrabackup: Cannot open file %s\n", real_name);
	}

exit:

	return file;
}

/************************************************************************
Applies a given .delta file to the corresponding data file.
@return TRUE on success */
static
ibool
xtrabackup_apply_delta(
	const char*	dirname,	/* in: dir name of incremental */
	const char*	dbname,		/* in: database name (ibdata: NULL) */
	const char*	filename,	/* in: file name (not a path),
					including the .delta extension */
	void*		/*data*/)
{
	os_file_t	src_file = XB_FILE_UNDEFINED;
	os_file_t	dst_file = XB_FILE_UNDEFINED;
	char	src_path[FN_REFLEN];
	char	dst_path[FN_REFLEN];
	char	meta_path[FN_REFLEN];
	char	space_name[FN_REFLEN];
	bool	success;

	ibool	last_buffer = FALSE;
	ulint	page_in_buffer;
	ulint	incremental_buffers = 0;

	xb_delta_info_t info;
	ulint		page_size;
	ulint		page_size_shift;
	byte*		incremental_buffer_base = NULL;
	byte*		incremental_buffer;

	size_t		offset;

	IORequest	read_request(IORequest::READ);
	IORequest	write_request(IORequest::WRITE);

	ut_a(xtrabackup_incremental);

	if (dbname) {
		snprintf(src_path, sizeof(src_path), "%s/%s/%s",
			 dirname, dbname, filename);
		snprintf(dst_path, sizeof(dst_path), "%s/%s/%s",
			 xtrabackup_real_target_dir, dbname, filename);
	} else {
		snprintf(src_path, sizeof(src_path), "%s/%s",
			 dirname, filename);
		snprintf(dst_path, sizeof(dst_path), "%s/%s",
			 xtrabackup_real_target_dir, filename);
	}
	dst_path[strlen(dst_path) - 6] = '\0';

	strncpy(space_name, filename, FN_REFLEN);
	space_name[strlen(space_name) -  6] = 0;

	if (!get_meta_path(src_path, meta_path)) {
		goto error;
	}

	os_normalize_path(dst_path);
	os_normalize_path(src_path);
	os_normalize_path(meta_path);

	if (!xb_read_delta_metadata(meta_path, &info)) {
		goto error;
	}

	page_size = info.page_size;
	page_size_shift = get_bit_shift(page_size);
	msg("xtrabackup: page size for %s is %lu bytes\n",
	    src_path, page_size);
	if (page_size_shift < 10 ||
	    page_size_shift > UNIV_PAGE_SIZE_SHIFT_MAX) {
		msg("xtrabackup: error: invalid value of page_size "
		    "(%lu bytes) read from %s\n", page_size, meta_path);
		goto error;
	}

	src_file = os_file_create_simple_no_error_handling(0, src_path,
							   OS_FILE_OPEN,
							   OS_FILE_READ_WRITE,
							   srv_read_only_mode,
							   &success);
	if (!success) {
		os_file_get_last_error(TRUE);
		msg("xtrabackup: error: cannot open %s\n", src_path);
		goto error;
	}

	posix_fadvise(src_file, 0, 0, POSIX_FADV_SEQUENTIAL);

	os_file_set_nocache(src_file, src_path, "OPEN");

	dst_file = xb_delta_open_matching_space(
			dbname, space_name, info.space_id, info.zip_size,
			dst_path, sizeof(dst_path), &success);
	if (!success) {
		msg("xtrabackup: error: cannot open %s\n", dst_path);
		goto error;
	}

	posix_fadvise(dst_file, 0, 0, POSIX_FADV_DONTNEED);

	os_file_set_nocache(dst_file, dst_path, "OPEN");

	/* allocate buffer for incremental backup */
	incremental_buffer_base = static_cast<byte *>
		(ut_malloc_nokey((page_size / 4 + 1) * page_size +
			UNIV_PAGE_SIZE_MAX));
	incremental_buffer = static_cast<byte *>
		(ut_align(incremental_buffer_base, UNIV_PAGE_SIZE_MAX));

	msg("Applying %s to %s...\n", src_path, dst_path);

	while (!last_buffer) {
		ulint cluster_header;

		/* read to buffer */
		/* first block of block cluster */
		offset = ((incremental_buffers * (page_size / 4))
			 << page_size_shift);
		success = os_file_read(read_request, src_file,
				       incremental_buffer, offset, page_size);
		if (!success) {
			goto error;
		}

		cluster_header = mach_read_from_4(incremental_buffer);
		switch(cluster_header) {
			case 0x78747261UL: /*"xtra"*/
				break;
			case 0x58545241UL: /*"XTRA"*/
				last_buffer = TRUE;
				break;
			default:
				msg("xtrabackup: error: %s seems not "
				    ".delta file.\n", src_path);
				goto error;
		}

		for (page_in_buffer = 1; page_in_buffer < page_size / 4;
		     page_in_buffer++) {
			if (mach_read_from_4(incremental_buffer + page_in_buffer * 4)
			    == 0xFFFFFFFFUL)
				break;
		}

		ut_a(last_buffer || page_in_buffer == page_size / 4);

		/* read whole of the cluster */
		success = os_file_read(read_request, src_file,
				       incremental_buffer, offset,
				       page_in_buffer * page_size);
		if (!success) {
			goto error;
		}

		posix_fadvise(src_file, offset, page_in_buffer * page_size,
			      POSIX_FADV_DONTNEED);

		for (page_in_buffer = 1; page_in_buffer < page_size / 4;
		     page_in_buffer++) {
			ulint offset_on_page;

			offset_on_page = mach_read_from_4(incremental_buffer + page_in_buffer * 4);

			if (offset_on_page == 0xFFFFFFFFUL)
				break;

			success = os_file_write(write_request, dst_path,
						dst_file,
						incremental_buffer +
						page_in_buffer * page_size,
						(offset_on_page <<
						 page_size_shift),
						page_size);
			if (!success) {
				goto error;
			}
		}

		incremental_buffers++;
	}

	if (incremental_buffer_base)
		ut_free(incremental_buffer_base);
	if (src_file != XB_FILE_UNDEFINED)
		os_file_close(src_file);
	if (dst_file != XB_FILE_UNDEFINED)
		os_file_close(dst_file);
	return TRUE;

error:
	if (incremental_buffer_base)
		ut_free(incremental_buffer_base);
	if (src_file != XB_FILE_UNDEFINED)
		os_file_close(src_file);
	if (dst_file != XB_FILE_UNDEFINED)
		os_file_close(dst_file);
	msg("xtrabackup: Error: xtrabackup_apply_delta(): "
	    "failed to apply %s to %s.\n", src_path, dst_path);
	return FALSE;
}

/************************************************************************
Callback to handle datadir entry. Function of this type will be called
for each entry which matches the mask by xb_process_datadir.
@return should return TRUE on success */
typedef ibool (*handle_datadir_entry_func_t)(
/*=========================================*/
	const char*	data_home_dir,		/*!<in: path to datadir */
	const char*	db_name,		/*!<in: database name */
	const char*	file_name,		/*!<in: file name with suffix */
	void*		arg);			/*!<in: caller-provided data */

/************************************************************************
Callback to handle datadir entry. Deletes entry if it has no matching
fil_space in fil_system directory.
@return FALSE if delete attempt was unsuccessful */
static
ibool
rm_if_not_found(
	const char*	data_home_dir,		/*!<in: path to datadir */
	const char*	db_name,		/*!<in: database name */
	const char*	file_name,		/*!<in: file name with suffix */
	void*		arg __attribute__((unused)))
{
	char			name[FN_REFLEN];
	xb_filter_entry_t*	table;

	if (db_name != NULL) {
		snprintf(name, FN_REFLEN, "%s/%s", db_name, file_name);
	} else {
		snprintf(name, FN_REFLEN, "%s", file_name);
	}
	/* Truncate ".ibd" */
	name[strlen(name) - 4] = '\0';

	HASH_SEARCH(name_hash, inc_dir_tables_hash, ut_fold_string(name),
		    xb_filter_entry_t*,
		    table, (void) 0,
		    !strcmp(table->name, name));

	if (!table) {
		if (db_name != NULL) {
			snprintf(name, FN_REFLEN, "%s/%s/%s", data_home_dir,
				 db_name, file_name);
		} else {
			snprintf(name, FN_REFLEN, "%s/%s", data_home_dir,
				 file_name);
		}
		return os_file_delete(0, name);
	}

	return(TRUE);
}

/************************************************************************
Function enumerates files in datadir (provided by path) which are matched
by provided suffix. For each entry callback is called.
@return FALSE if callback for some entry returned FALSE */
static
ibool
xb_process_datadir(
	const char*			path,	/*!<in: datadir path */
	const char*			suffix,	/*!<in: suffix to match
						against */
	handle_datadir_entry_func_t	func,	/*!<in: callback */
	void*				data)	/*!<in: additional argument for
						callback */
{
	ulint		ret;
	char		dbpath[FN_REFLEN];
	os_file_dir_t	dir;
	os_file_dir_t	dbdir;
	os_file_stat_t	dbinfo;
	os_file_stat_t	fileinfo;
	ulint		suffix_len;
	dberr_t		err 		= DB_SUCCESS;
	static char	current_dir[2];

	current_dir[0] = FN_CURLIB;
	current_dir[1] = 0;
	srv_data_home = current_dir;

	suffix_len = strlen(suffix);

	/* datafile */
	dbdir = os_file_opendir(path, false);

	if (dbdir != NULL) {
		ret = fil_file_readdir_next_file(&err, path, dbdir,
							&fileinfo);
		while (ret == 0) {
			if (fileinfo.type == OS_FILE_TYPE_DIR) {
				goto next_file_item_1;
			}

			if (strlen(fileinfo.name) > suffix_len
			    && 0 == strcmp(fileinfo.name + 
					strlen(fileinfo.name) - suffix_len,
					suffix)) {
				if (!func(
					    path, NULL,
					    fileinfo.name, data))
				{
					return(FALSE);
				}
			}
next_file_item_1:
			ret = fil_file_readdir_next_file(&err,
							path, dbdir,
							&fileinfo);
		}

		os_file_closedir(dbdir);
	} else {
		msg("xtrabackup: Cannot open dir %s\n",
		    path);
	}

	/* single table tablespaces */
	dir = os_file_opendir(path, false);

	if (dir == NULL) {
		msg("xtrabackup: Cannot open dir %s\n",
		    path);
	}

		ret = fil_file_readdir_next_file(&err, path, dir,
								&dbinfo);
	while (ret == 0) {
		if (dbinfo.type == OS_FILE_TYPE_FILE
		    || dbinfo.type == OS_FILE_TYPE_UNKNOWN) {

		        goto next_datadir_item;
		}

		fn_format(dbpath, dbinfo.name, path, "", MYF(0));
		os_normalize_path(dbpath);

		dbdir = os_file_opendir(dbpath, false);

		if (dbdir != NULL) {

			ret = fil_file_readdir_next_file(&err, dbpath, dbdir,
								&fileinfo);
			while (ret == 0) {

			        if (fileinfo.type == OS_FILE_TYPE_DIR) {

				        goto next_file_item_2;
				}

				if (strlen(fileinfo.name) > suffix_len
				    && 0 == strcmp(fileinfo.name + 
						strlen(fileinfo.name) -
								suffix_len,
						suffix)) {
					/* The name ends in suffix; process
					the file */
					if (!func(
						    path,
						    dbinfo.name,
						    fileinfo.name, data))
					{
						return(FALSE);
					}
				}
next_file_item_2:
				ret = fil_file_readdir_next_file(&err,
								dbpath, dbdir,
								&fileinfo);
			}

			os_file_closedir(dbdir);
		}
next_datadir_item:
		ret = fil_file_readdir_next_file(&err,
						path,
								dir, &dbinfo);
	}

	os_file_closedir(dir);

	return(TRUE);
}

/************************************************************************
Applies all .delta files from incremental_dir to the full backup.
@return TRUE on success. */
static
ibool
xtrabackup_apply_deltas()
{
	return xb_process_datadir(xtrabackup_incremental_dir, ".delta",
		xtrabackup_apply_delta, NULL);
}

static my_bool
xtrabackup_close_temp_log(my_bool clear_flag)
{
	os_file_t	src_file = XB_FILE_UNDEFINED;
	char		src_path[FN_REFLEN];
	char		dst_path[FN_REFLEN];
	bool		success;
	byte		log_buf[UNIV_PAGE_SIZE_MAX];
	IORequest	read_request(IORequest::READ);
	IORequest	write_request(IORequest::WRITE);

	if (!xtrabackup_logfile_is_renamed)
		return(FALSE);

	/* rename 'ib_logfile0' to 'xtrabackup_logfile' */
	if(!xtrabackup_incremental_dir) {
		sprintf(dst_path, "%s/ib_logfile0", xtrabackup_target_dir);
		sprintf(src_path, "%s/%s", xtrabackup_target_dir,
			XB_LOG_FILENAME);
	} else {
		sprintf(dst_path, "%s/ib_logfile0", xtrabackup_incremental_dir);
		sprintf(src_path, "%s/%s", xtrabackup_incremental_dir,
			XB_LOG_FILENAME);
	}

	os_normalize_path(dst_path);
	os_normalize_path(src_path);

	success = os_file_rename(0, dst_path, src_path);
	if (!success) {
		goto error;
	}
	xtrabackup_logfile_is_renamed = FALSE;

	if (!clear_flag)
		return(FALSE);

	/* clear LOG_HEADER_CREATOR field */
	src_file = os_file_create_simple_no_error_handling(0, src_path,
							   OS_FILE_OPEN,
							   OS_FILE_READ_WRITE,
							   srv_read_only_mode,
							   &success);
	if (!success) {
		goto error;
	}

	success = os_file_read(read_request, src_file, log_buf, 0,
			       LOG_FILE_HDR_SIZE);
	if (!success) {
		goto error;
	}

	memset(log_buf + LOG_HEADER_CREATOR, ' ', 4);

	success = os_file_write(write_request, src_path, src_file, log_buf, 0,
				LOG_FILE_HDR_SIZE);
	if (!success) {
		goto error;
	}

	// os_file_close(src_file);
	src_file = XB_FILE_UNDEFINED;

	innobase_log_files_in_group = innobase_log_files_in_group_save;
	srv_log_group_home_dir = srv_log_group_home_dir_save;
	innobase_log_file_size = innobase_log_file_size_save;

	return(FALSE);
error:
	if (src_file != XB_FILE_UNDEFINED)
		os_file_close(src_file);
	msg("xtrabackup: Error: xtrabackup_close_temp_log() failed.\n");
	return(TRUE); /*ERROR*/
}


/*********************************************************************//**
Write the meta data (index user fields) config file.
@return true in case of success otherwise false. */
static
bool
xb_export_cfg_write_index_fields(
/*===========================*/
	const dict_index_t*	index,	/*!< in: write the meta data for
					this index */
	FILE*			file)	/*!< in: file to write to */
{
	byte			row[sizeof(ib_uint32_t) * 2];

	for (ulint i = 0; i < index->n_fields; ++i) {
		byte*			ptr = row;
		const dict_field_t*	field = &index->fields[i];

		mach_write_to_4(ptr, field->prefix_len);
		ptr += sizeof(ib_uint32_t);

		mach_write_to_4(ptr, field->fixed_len);

		if (fwrite(row, 1, sizeof(row), file) != sizeof(row)) {

			msg("xtrabackup: Error: writing index fields.");

			return(false);
		}

		/* Include the NUL byte in the length. */
		ib_uint32_t	len = strlen(field->name) + 1;
		ut_a(len > 1);

		mach_write_to_4(row, len);

		if (fwrite(row, 1,  sizeof(len), file) != sizeof(len)
		    || fwrite(field->name, 1, len, file) != len) {

			msg("xtrabackup: Error: writing index column.");

			return(false);
		}
	}

	return(true);
}

/*********************************************************************//**
Write the meta data config file index information.
@return true in case of success otherwise false. */
static	__attribute__((nonnull, warn_unused_result))
bool
xb_export_cfg_write_indexes(
/*======================*/
	const dict_table_t*	table,	/*!< in: write the meta data for
					this table */
	FILE*			file)	/*!< in: file to write to */
{
	{
		byte		row[sizeof(ib_uint32_t)];

		/* Write the number of indexes in the table. */
		mach_write_to_4(row, UT_LIST_GET_LEN(table->indexes));

		if (fwrite(row, 1, sizeof(row), file) != sizeof(row)) {
			msg("xtrabackup: Error: writing index count.");

			return(false);
		}
	}

	bool			ret = true;

	/* Write the index meta data. */
	for (const dict_index_t* index = UT_LIST_GET_FIRST(table->indexes);
	     index != 0 && ret;
	     index = UT_LIST_GET_NEXT(indexes, index)) {

		byte*		ptr;
		byte		row[sizeof(ib_uint64_t)
				    + sizeof(ib_uint32_t) * 8];

		ptr = row;

		ut_ad(sizeof(ib_uint64_t) == 8);
		mach_write_to_8(ptr, index->id);
		ptr += sizeof(ib_uint64_t);

		mach_write_to_4(ptr, index->space);
		ptr += sizeof(ib_uint32_t);

		mach_write_to_4(ptr, index->page);
		ptr += sizeof(ib_uint32_t);

		mach_write_to_4(ptr, index->type);
		ptr += sizeof(ib_uint32_t);

		mach_write_to_4(ptr, index->trx_id_offset);
		ptr += sizeof(ib_uint32_t);

		mach_write_to_4(ptr, index->n_user_defined_cols);
		ptr += sizeof(ib_uint32_t);

		mach_write_to_4(ptr, index->n_uniq);
		ptr += sizeof(ib_uint32_t);

		mach_write_to_4(ptr, index->n_nullable);
		ptr += sizeof(ib_uint32_t);

		mach_write_to_4(ptr, index->n_fields);

		if (fwrite(row, 1, sizeof(row), file) != sizeof(row)) {

			msg("xtrabackup: Error: writing index meta-data.");

			return(false);
		}

		/* Write the length of the index name.
		NUL byte is included in the length. */
		ib_uint32_t	len = strlen(index->name) + 1;
		ut_a(len > 1);

		mach_write_to_4(row, len);

		if (fwrite(row, 1, sizeof(len), file) != sizeof(len)
		    || fwrite(index->name, 1, len, file) != len) {

			msg("xtrabackup: Error: writing index name.");

			return(false);
		}

		ret = xb_export_cfg_write_index_fields(index, file);
	}

	return(ret);
}

/*********************************************************************//**
Write the meta data (table columns) config file. Serialise the contents of
dict_col_t structure, along with the column name. All fields are serialized
as ib_uint32_t.
@return true in case of success otherwise false. */
static	__attribute__((nonnull, warn_unused_result))
bool
xb_export_cfg_write_table(
/*====================*/
	const dict_table_t*	table,	/*!< in: write the meta data for
					this table */
	FILE*			file)	/*!< in: file to write to */
{
	dict_col_t*		col;
	byte			row[sizeof(ib_uint32_t) * 7];

	col = table->cols;

	for (ulint i = 0; i < table->n_cols; ++i, ++col) {
		byte*		ptr = row;

		mach_write_to_4(ptr, col->prtype);
		ptr += sizeof(ib_uint32_t);

		mach_write_to_4(ptr, col->mtype);
		ptr += sizeof(ib_uint32_t);

		mach_write_to_4(ptr, col->len);
		ptr += sizeof(ib_uint32_t);

		mach_write_to_4(ptr, col->mbminmaxlen);
		ptr += sizeof(ib_uint32_t);

		mach_write_to_4(ptr, col->ind);
		ptr += sizeof(ib_uint32_t);

		mach_write_to_4(ptr, col->ord_part);
		ptr += sizeof(ib_uint32_t);

		mach_write_to_4(ptr, col->max_prefix);

		if (fwrite(row, 1, sizeof(row), file) != sizeof(row)) {
			msg("xtrabackup: Error: writing table column data.");

			return(false);
		}

		/* Write out the column name as [len, byte array]. The len
		includes the NUL byte. */
		ib_uint32_t	len;
		const char*	col_name;

		col_name = dict_table_get_col_name(table, dict_col_get_no(col));

		/* Include the NUL byte in the length. */
		len = strlen(col_name) + 1;
		ut_a(len > 1);

		mach_write_to_4(row, len);

		if (fwrite(row, 1,  sizeof(len), file) != sizeof(len)
		    || fwrite(col_name, 1, len, file) != len) {

			msg("xtrabackup: Error: writing column name.");

			return(false);
		}
	}

	return(true);
}

/*********************************************************************//**
Write the meta data config file header.
@return true in case of success otherwise false. */
static	__attribute__((nonnull, warn_unused_result))
bool
xb_export_cfg_write_header(
/*=====================*/
	const dict_table_t*	table,	/*!< in: write the meta data for
					this table */
	FILE*			file)	/*!< in: file to write to */
{
	byte			value[sizeof(ib_uint32_t)];

	/* Write the meta-data version number. */
	mach_write_to_4(value, IB_EXPORT_CFG_VERSION_V1);

	if (fwrite(&value, 1, sizeof(value), file) != sizeof(value)) {
		msg("xtrabackup: Error: writing meta-data version number.");

		return(false);
	}

	/* Write the server hostname. */
	ib_uint32_t		len;
	const char*		hostname = "Hostname unknown";

	/* The server hostname includes the NUL byte. */
	len = strlen(hostname) + 1;
	mach_write_to_4(value, len);

	if (fwrite(&value, 1,  sizeof(value), file) != sizeof(value)
	    || fwrite(hostname, 1,  len, file) != len) {

		msg("xtrabackup: Error: writing hostname.");

		return(false);
	}

	/* The table name includes the NUL byte. */
	ut_a(table->name.m_name != NULL);
	len = strlen(table->name.m_name) + 1;

	/* Write the table name. */
	mach_write_to_4(value, len);

	if (fwrite(&value, 1,  sizeof(value), file) != sizeof(value)
	    || fwrite(table->name.m_name, 1,  len, file) != len) {

		msg("xtrabackup: Error: writing table name.");

		return(false);
	}

	byte		row[sizeof(ib_uint32_t) * 3];

	/* Write the next autoinc value. */
	mach_write_to_8(row, table->autoinc);

	if (fwrite(row, 1, sizeof(ib_uint64_t), file) != sizeof(ib_uint64_t)) {
		msg("xtrabackup: Error: writing table autoinc value.");

		return(false);
	}

	byte*		ptr = row;

	/* Write the system page size. */
	mach_write_to_4(ptr, UNIV_PAGE_SIZE);
	ptr += sizeof(ib_uint32_t);

	/* Write the table->flags. */
	mach_write_to_4(ptr, table->flags);
	ptr += sizeof(ib_uint32_t);

	/* Write the number of columns in the table. */
	mach_write_to_4(ptr, table->n_cols);

	if (fwrite(row, 1,  sizeof(row), file) != sizeof(row)) {
		msg("xtrabackup: Error: writing table meta-data.");

		return(false);
	}

	return(true);
}

/*********************************************************************//**
Write MySQL 5.6-style meta data config file.
@return true in case of success otherwise false. */
static
bool
xb_export_cfg_write(
	const fil_node_t*	node,
	const dict_table_t*	table)	/*!< in: write the meta data for
					this table */
{
	char	file_path[FN_REFLEN];
	FILE*	file;
	bool	success;

	strcpy(file_path, node->name);
	strcpy(file_path + strlen(file_path) - 4, ".cfg");

	file = fopen(file_path, "w+b");

	if (file == NULL) {
		msg("xtrabackup: Error: cannot open %s\n", node->name);

		success = false;
	} else {

		success = xb_export_cfg_write_header(table, file);

		if (success) {
			success = xb_export_cfg_write_table(table, file);
		}

		if (success) {
			success = xb_export_cfg_write_indexes(table, file);
		}

		if (fclose(file) != 0) {
			msg("xtrabackup: Error: cannot close %s\n", node->name);
			success = false;
		}

	}

	return(success);

}

/** Write the transfer key to CFP file.
@param[in]	table		write the data for this table
@param[in]	file		file to write to
@return DB_SUCCESS or error code. */
static	__attribute__((nonnull, warn_unused_result))
dberr_t
xb_export_write_transfer_key(
	const dict_table_t*	table,
	FILE*			file)
{
	byte		key_size[sizeof(ib_uint32_t)];
	byte		row[ENCRYPTION_KEY_LEN * 3];
	byte*		ptr = row;
	byte*		transfer_key = ptr;
	lint		elen;

	ut_ad(table->encryption_key != NULL
	      && table->encryption_iv != NULL);

	/* Write the encryption key size. */
	mach_write_to_4(key_size, ENCRYPTION_KEY_LEN);

	if (fwrite(&key_size, 1,  sizeof(key_size), file)
		!= sizeof(key_size)) {
		msg("IO Write error: (%d, %s) %s",
			errno, strerror(errno),
			"while writing key size.");

		return(DB_IO_ERROR);
	}

	/* Generate and write the transfer key. */
	Encryption::random_value(transfer_key);
	if (fwrite(transfer_key, 1, ENCRYPTION_KEY_LEN, file)
		!= ENCRYPTION_KEY_LEN) {
		msg("IO Write error: (%d, %s) %s",
			errno, strerror(errno),
			"while writing transfer key.");

		return(DB_IO_ERROR);
	}

	ptr += ENCRYPTION_KEY_LEN;

	/* Encrypt tablespace key. */
	elen = my_aes_encrypt(
		reinterpret_cast<unsigned char*>(table->encryption_key),
		ENCRYPTION_KEY_LEN,
		ptr,
		reinterpret_cast<unsigned char*>(transfer_key),
		ENCRYPTION_KEY_LEN,
		my_aes_256_ecb,
		NULL, false);

	if (elen == MY_AES_BAD_DATA) {
		msg("IO Write error: (%d, %s) %s",
			errno, strerror(errno),
			"while encrypt tablespace key.");
		return(DB_ERROR);
	}

	/* Write encrypted tablespace key */
	if (fwrite(ptr, 1, ENCRYPTION_KEY_LEN, file)
		!= ENCRYPTION_KEY_LEN) {
		msg("IO Write error: (%d, %s) %s",
			errno, strerror(errno),
			"while writing encrypted tablespace key.");

		return(DB_IO_ERROR);
	}
	ptr += ENCRYPTION_KEY_LEN;

	/* Encrypt tablespace iv. */
	elen = my_aes_encrypt(
		reinterpret_cast<unsigned char*>(table->encryption_iv),
		ENCRYPTION_KEY_LEN,
		ptr,
		reinterpret_cast<unsigned char*>(transfer_key),
		ENCRYPTION_KEY_LEN,
		my_aes_256_ecb,
		NULL, false);

	if (elen == MY_AES_BAD_DATA) {
		msg("IO Write error: (%d, %s) %s",
			errno, strerror(errno),
			"while encrypt tablespace iv.");
		return(DB_ERROR);
	}

	/* Write encrypted tablespace iv */
	if (fwrite(ptr, 1, ENCRYPTION_KEY_LEN, file)
		!= ENCRYPTION_KEY_LEN) {
		msg("IO Write error: (%d, %s) %s",
			errno, strerror(errno),
			"while writing encrypted tablespace iv.");

		return(DB_IO_ERROR);
	}

	return(DB_SUCCESS);
}

/** Write the encryption data after quiesce.
@param[in]	table		write the data for this table
@return DB_SUCCESS or error code */
static	__attribute__((nonnull, warn_unused_result))
dberr_t
xb_export_cfp_write(
	dict_table_t*	table)
{
	dberr_t			err;
	char			name[OS_FILE_MAX_PATH];

	/* If table is not encrypted, return. */
	if (!dict_table_is_encrypted(table)) {
		return(DB_SUCCESS);
	}

	/* Get the encryption key and iv from space */
	/* For encrypted table, before we discard the tablespace,
	we need save the encryption information into table, otherwise,
	this information will be lost in fil_discard_tablespace along
	with fil_space_free(). */
	if (table->encryption_key == NULL) {
		table->encryption_key =
			static_cast<byte*>(mem_heap_alloc(table->heap,
							  ENCRYPTION_KEY_LEN));

		table->encryption_iv =
			static_cast<byte*>(mem_heap_alloc(table->heap,
							  ENCRYPTION_KEY_LEN));

		fil_space_t*	space = fil_space_get(table->space);
		ut_ad(space != NULL && FSP_FLAGS_GET_ENCRYPTION(space->flags));

		memcpy(table->encryption_key,
		       space->encryption_key,
		       ENCRYPTION_KEY_LEN);
		memcpy(table->encryption_iv,
		       space->encryption_iv,
		       ENCRYPTION_KEY_LEN);
	}

	srv_get_encryption_data_filename(table, name, sizeof(name));

	ib::info() << "Writing table encryption data to '" << name << "'";

	FILE*	file = fopen(name, "w+b");

	if (file == NULL) {
		msg("Can't create file '%-.200s' (errno: %d - %s)",
			 name, errno, strerror(errno));

		err = DB_IO_ERROR;
	} else {
		err = xb_export_write_transfer_key(table, file);

		if (fflush(file) != 0) {

			char	buf[BUFSIZ];

			ut_snprintf(buf, sizeof(buf), "%s flush() failed",
				    name);

			msg("IO Write error: (%d, %s) %s",
				errno, strerror(errno), buf);

			err = DB_IO_ERROR;
		}

		if (fclose(file) != 0) {
			char	buf[BUFSIZ];

			ut_snprintf(buf, sizeof(buf), "%s flose() failed",
				    name);

			msg("IO Write error: (%d, %s) %s",
				errno, strerror(errno), buf);
			err = DB_IO_ERROR;
		}
	}

	/* Clean the encryption information */
	table->encryption_key = NULL;
	table->encryption_iv = NULL;

	return(err);
}

/*********************************************************************//**
Re-encrypt tablespace keys with newly generated master key having ID
based on new server-id.
@return true in case of success otherwise false. */
static
bool
reencrypt_tablespace_keys(
	ulint new_server_id)
{
	byte*			master_key = NULL;
	bool			ret = false;
	Encryption::Version	version;

	xb_keyring_init(xb_keyring_file_data);

	/* Check if keyring loaded and the current master key
	can be fetched. */
	if (Encryption::master_key_id != 0) {
		ulint			master_key_id;

		Encryption::get_master_key(&master_key_id,
					   &master_key,
					   &version);
		if (master_key == NULL) {
			msg("xtrabackup: error: Can't find master key.\n");
			return(false);
		}
		msg("xtrabackup: found master key version %s.\n",
		    version == Encryption::ENCRYPTION_VERSION_1 ?
		    "= 5.7.11" : ">= 5.7.12");
		my_free(master_key);

		if (version != Encryption::ENCRYPTION_VERSION_1) {
			msg("xtrabackup: reencryption is not needed.\n");
			return(true);
		}
	} else {

		/* no encrypted tablespaces */

		return(true);
	}

	master_key = NULL;

	/* Generate the new master key. */
	server_id = new_server_id;
	Encryption::create_master_key_v0(&master_key);

        if (master_key == NULL) {
		msg("xtrabackup: error: Can't create master key.\n");
                return(false);
        }

	ret = fil_encryption_rotate();

	my_free(master_key);

	/* If rotation failure, return error */
	if (!ret) {
		msg("xtrabackup: error: Can't rotate master key.\n");
	} else {
		msg("xtrabackup: Keys reencrypted for server-id %lu.\n",
		    server_id);
	}

	return(ret);
}

#if 0
/********************************************************************//**
Searches archived log files in archived log directory. The min and max
LSN's of found files as well as archived log file size are stored in
xtrabackup_arch_first_file_lsn, xtrabackup_arch_last_file_lsn and
xtrabackup_arch_file_size respectively.
@return true on success
*/
static
bool
xtrabackup_arch_search_files(
/*=========================*/
	ib_uint64_t	start_lsn)		/*!< in: filter out log files
						witch does not contain data
						with lsn < start_lsn */
{
	os_file_dir_t	dir;
	os_file_stat_t	fileinfo;
	ut_ad(innobase_log_arch_dir);

	dir = os_file_opendir(innobase_log_arch_dir, FALSE);
	if (!dir) {
		msg("xtrabackup: error: cannot open archived log directory %s\n",
		    innobase_log_arch_dir);
		return false;
	}

	while(!os_file_readdir_next_file(innobase_log_arch_dir,
					 dir,
					 &fileinfo) ) {
		lsn_t	log_file_lsn;
		char*	log_str_end_lsn_ptr;

		if (strncmp(fileinfo.name,
			    IB_ARCHIVED_LOGS_PREFIX,
			    sizeof(IB_ARCHIVED_LOGS_PREFIX) - 1)) {
			continue;
		}

		log_file_lsn = strtoll(fileinfo.name +
				       sizeof(IB_ARCHIVED_LOGS_PREFIX) - 1,
				       &log_str_end_lsn_ptr, 10);

		if (*log_str_end_lsn_ptr) {
			continue;
		}

		if (log_file_lsn + (fileinfo.size - LOG_FILE_HDR_SIZE)	< start_lsn) {
			continue;
		}

		if (!xtrabackup_arch_first_file_lsn ||
		    log_file_lsn < xtrabackup_arch_first_file_lsn) {
			xtrabackup_arch_first_file_lsn = log_file_lsn;
		}
		if (log_file_lsn > xtrabackup_arch_last_file_lsn) {
			xtrabackup_arch_last_file_lsn = log_file_lsn;
		}

		//TODO: find the more suitable way to extract archived log file
		//size
		if (fileinfo.size > (int64_t)xtrabackup_arch_file_size) {
			xtrabackup_arch_file_size = fileinfo.size;
		}
	}

	return xtrabackup_arch_first_file_lsn != 0;
}
#endif

static
void
innodb_free_param()
{
	srv_sys_space.shutdown();
	srv_tmp_space.shutdown();
	free(internal_innobase_data_file_path);
	internal_innobase_data_file_path = NULL;
	free_tmpdir(&mysql_tmpdir_list);
}


/**************************************************************************
Store the current binary log coordinates in a specified file.
@return 'false' on error. */
static bool
store_binlog_info(
/*==============*/
	const char *filename)	/*!< in: output file name */
{
	FILE *fp;

	if (trx_sys_mysql_bin_log_name[0] == '\0') {
		return(true);
	}

	fp = fopen(filename, "w");

	if (!fp) {
		msg("xtrabackup: failed to open '%s'\n", filename);
		return(false);
	}

	fprintf(fp, "%s\t" UINT64PF "\n",
		trx_sys_mysql_bin_log_name, trx_sys_mysql_bin_log_pos);
	fclose(fp);

	return(true);
}

static void
xtrabackup_prepare_func(void)
{
	ulint	err;
	datafiles_iter_t	*it;
	fil_node_t		*node;
	fil_space_t		*space;
	char			 metadata_path[FN_REFLEN];
	IORequest		write_request(IORequest::WRITE);

	mysql_mutex_init(key_LOCK_global_system_variables,
			 &LOCK_global_system_variables, MY_MUTEX_INIT_FAST);

	/* cd to target-dir */

	if (my_setwd(xtrabackup_real_target_dir,MYF(MY_WME)))
	{
		msg("xtrabackup: cannot my_setwd %s\n",
		    xtrabackup_real_target_dir);
		exit(EXIT_FAILURE);
	}
	msg("xtrabackup: cd to %s\n", xtrabackup_real_target_dir);

	xtrabackup_target_dir= mysql_data_home_buff;
	xtrabackup_target_dir[0]=FN_CURLIB;		// all paths are relative from here
	xtrabackup_target_dir[1]=0;

	/*
	  read metadata of target, we don't need metadata reading in the case
	  archived logs applying
	*/
	sprintf(metadata_path, "%s/%s", xtrabackup_target_dir,
		XTRABACKUP_METADATA_FILENAME);

	if (!xtrabackup_read_metadata(metadata_path)) {
		msg("xtrabackup: Error: failed to read metadata from '%s'\n",
		    metadata_path);
		exit(EXIT_FAILURE);
	}

	if (!innobase_log_arch_dir)
	{
		if (!strcmp(metadata_type, "full-backuped")) {
			msg("xtrabackup: This target seems to be not prepared "
			    "yet.\n");
		} else if (!strcmp(metadata_type, "log-applied")) {
			msg("xtrabackup: This target seems to be already "
			    "prepared with --apply-log-only.\n");
			goto skip_check;
		} else if (!strcmp(metadata_type, "full-prepared")) {
			msg("xtrabackup: This target seems to be already "
			    "prepared.\n");
		} else {
			msg("xtrabackup: This target seems not to have correct "
			    "metadata...\n");
			exit(EXIT_FAILURE);
		}

		if (xtrabackup_incremental) {
			msg("xtrabackup: error: applying incremental backup "
			    "needs target prepared with --apply-log-only.\n");
			exit(EXIT_FAILURE);
		}
skip_check:
		if (xtrabackup_incremental
		    && metadata_to_lsn != incremental_lsn) {
			msg("xtrabackup: error: This incremental backup seems "
			    "not to be proper for the target.\n"
			    "xtrabackup:  Check 'to_lsn' of the target and "
			    "'from_lsn' of the incremental.\n");
			exit(EXIT_FAILURE);
		}
	}

	/* Create logfiles for recovery from 'xtrabackup_logfile', before start InnoDB */
	srv_max_n_threads = 1000;
	/* temporally dummy value to avoid crash */
	srv_page_size_shift = 14;
	srv_page_size = (1 << srv_page_size_shift);
	sync_check_init();
#ifdef UNIV_DEBUG
	sync_check_enable();
#endif
	os_thread_init();
	trx_pool_init();
	ut_crc32_init();

	xb_filters_init();

	if(!innobase_log_arch_dir && xtrabackup_init_temp_log())
		goto error_cleanup;

	if(innodb_init_param()) {
		goto error_cleanup;
	}

	xb_keyring_init(xb_keyring_file_data);

	/* Expand compacted datafiles */

	if (xtrabackup_compact) {
		srv_compact_backup = TRUE;

		if (!xb_expand_datafiles()) {
			goto error_cleanup;
		}

		/* Reset the 'compact' flag in xtrabackup_checkpoints so we
		don't expand on subsequent invocations. */
		xtrabackup_compact = FALSE;
		if (!xtrabackup_write_metadata(metadata_path)) {
			msg("xtrabackup: error: xtrabackup_write_metadata() "
			    "failed\n");
			goto error_cleanup;
		}
	}

	xb_normalize_init_values();

	if (xtrabackup_incremental || innobase_log_arch_dir) {
		err = xb_data_files_init();
		if (err != DB_SUCCESS) {
			msg("xtrabackup: error: xb_data_files_init() failed "
			    "with error code %lu\n", err);
			goto error_cleanup;
		}
	}
	if (xtrabackup_incremental) {
		inc_dir_tables_hash = hash_create(1000);

		if(!xtrabackup_apply_deltas()) {
			xb_data_files_close();
			xb_filter_hash_free(inc_dir_tables_hash);
			goto error_cleanup;
		}
	}
	if (xtrabackup_incremental || innobase_log_arch_dir) {
		xb_data_files_close();
	}
	if (xtrabackup_incremental) {
		/* Cleanup datadir from tablespaces deleted between full and
		incremental backups */

		xb_process_datadir("./", ".ibd", rm_if_not_found, NULL);

		xb_filter_hash_free(inc_dir_tables_hash);
	}
	if (fil_system) {
		fil_close();
	}

	trx_pool_close();

	os_thread_free();

	sync_check_close();

	innodb_free_param();

	/* Reset the configuration as it might have been changed by
	xb_data_files_init(). */
	if(innodb_init_param()) {
		goto error_cleanup;
	}

	srv_apply_log_only = (ibool) xtrabackup_apply_log_only;
	srv_rebuild_indexes = (ibool) xtrabackup_rebuild_indexes;

	/* increase IO threads */
	if(srv_n_file_io_threads < 10) {
		srv_n_read_io_threads = 4;
		srv_n_write_io_threads = 4;
	}

	msg("xtrabackup: Starting InnoDB instance for recovery.\n"
	    "xtrabackup: Using %lld bytes for buffer pool "
	    "(set by --use-memory parameter)\n", xtrabackup_use_memory);

	if(innodb_init())
		goto error_cleanup;

	it = datafiles_iter_new(fil_system);
	if (it == NULL) {
		msg("xtrabackup: Error: datafiles_iter_new() failed.\n");
		exit(EXIT_FAILURE);
	}

	while ((node = datafiles_iter_next(it)) != NULL) {
		byte		*header;
		ulint		 size;
		mtr_t		 mtr;
		buf_block_t	*block;
		ulint		 flags;

		space = node->space;

		/* Align space sizes along with fsp header. We want to process
		each space once, so skip all nodes except the first one in a
		multi-node space. */
		if (UT_LIST_GET_PREV(chain, node) != NULL) {
			continue;
		}

		mtr_start(&mtr);

		mtr_s_lock(fil_space_get_latch(space->id, &flags), &mtr);

		block = buf_page_get(page_id_t(space->id, 0),
				     page_size_t(flags),
				     RW_S_LATCH, &mtr);
		header = FSP_HEADER_OFFSET + buf_block_get_frame(block);

		size = mtr_read_ulint(header + FSP_SIZE, MLOG_4BYTES,
				      &mtr);

		mtr_commit(&mtr);

		fil_space_extend(space, size);
	}

	datafiles_iter_free(it);

	if (xtrabackup_export) {
		msg("xtrabackup: export option is specified.\n");
		os_file_t	info_file = XB_FILE_UNDEFINED;
		char		info_file_path[FN_REFLEN];
		bool		success;
		char		table_name[FN_REFLEN];

		byte*		page;
		byte*		buf = NULL;

		buf = static_cast<byte *>(ut_malloc_nokey(UNIV_PAGE_SIZE * 2));
		page = static_cast<byte *>(ut_align(buf, UNIV_PAGE_SIZE));

		/* flush insert buffer at shutdwon */
		innobase_fast_shutdown = 0;

		it = datafiles_iter_new(fil_system);
		if (it == NULL) {
			msg("xtrabackup: Error: datafiles_iter_new() "
			    "failed.\n");
			exit(EXIT_FAILURE);
		}
		while ((node = datafiles_iter_next(it)) != NULL) {
			int		 len;
			char		*next, *prev, *p;
			dict_table_t*	 table;
			dict_index_t*	 index;
			ulint		 n_index;

			space = node->space;

			/* treat file_per_table only */
			if (!fil_is_user_tablespace_id(space->id)) {
				continue;
			}

			/* node exist == file exist, here */
			strcpy(info_file_path, node->name);
			strcpy(info_file_path +
			       strlen(info_file_path) -
			       4, ".exp");

			len = strlen(info_file_path);

			p = info_file_path;
			prev = NULL;
			while ((next = strchr(p, OS_PATH_SEPARATOR)) != NULL)
			{
				prev = p;
				p = next + 1;
			}
			info_file_path[len - 4] = 0;
			strncpy(table_name, prev, FN_REFLEN);

			info_file_path[len - 4] = '.';

			mutex_enter(&(dict_sys->mutex));

			table = dict_table_get_low(table_name);
			if (!table) {
				msg("xtrabackup: error: "
				    "cannot find dictionary "
				    "record of table %s\n",
				    table_name);
				goto next_node;
			}

			/* Write MySQL 5.6 .cfg file */
			if (!xb_export_cfg_write(node, table)) {
				goto next_node;
			}

			index = dict_table_get_first_index(table);
			n_index = UT_LIST_GET_LEN(table->indexes);
			if (n_index > 31) {
				msg("xtrabackup: warning: table '%s' has more "
				    "than 31 indexes, .exp file was not "
				    "generated. Table will fail to import "
				    "on server version prior to 5.6.\n",
				    table_name);
				goto next_node;
			}

			/* Write transfer key for tablespace file */
			if (!xb_export_cfp_write(table)) {
				goto next_node;
			}

			/* init exp file */
			memset(page, 0, UNIV_PAGE_SIZE);
			mach_write_to_4(page    , 0x78706f72UL);
			mach_write_to_4(page + 4, 0x74696e66UL);/*"xportinf"*/
			mach_write_to_4(page + 8, n_index);
			strncpy((char *) page + 12,
				table_name, 500);

			msg("xtrabackup: export metadata of "
			    "table '%s' to file `%s` "
			    "(%lu indexes)\n",
			    table_name, info_file_path,
			    n_index);

			n_index = 1;
			while (index) {
				mach_write_to_8(page + n_index * 512, index->id);
				mach_write_to_4(page + n_index * 512 + 8,
						index->page);
				strncpy((char *) page + n_index * 512 +
					12, index->name, 500);

				msg("xtrabackup:     name=%s, "
				    "id.low=%lu, page=%lu\n",
				    index->name(),
				    (ulint)(index->id &
					    0xFFFFFFFFUL),
				    (ulint) index->page);
				index = dict_table_get_next_index(index);
				n_index++;
			}

			os_normalize_path(info_file_path);
			info_file = os_file_create(
				0,
				info_file_path,
				OS_FILE_OVERWRITE,
				OS_FILE_NORMAL, OS_DATA_FILE,
				false,
				&success);
			if (!success) {
				os_file_get_last_error(TRUE);
				goto next_node;
			}
			success = os_file_write(write_request, info_file_path,
						info_file, page,
						0, UNIV_PAGE_SIZE);
			if (!success) {
				os_file_get_last_error(TRUE);
				goto next_node;
			}
			success = os_file_flush(info_file);
			if (!success) {
				os_file_get_last_error(TRUE);
				goto next_node;
			}
next_node:
			if (info_file != XB_FILE_UNDEFINED) {
				os_file_close(info_file);
				info_file = XB_FILE_UNDEFINED;
			}
			mutex_exit(&(dict_sys->mutex));
		}

		ut_free(buf);

		datafiles_iter_free(it);
	}

	/* print the binary log position  */
	trx_sys_print_mysql_binlog_offset();
	msg("\n");

	/* output to xtrabackup_binlog_pos_innodb and (if
	backup_safe_binlog_info was available on the server) to
	xtrabackup_binlog_info. In the latter case xtrabackup_binlog_pos_innodb
	becomes redundant and is created only for compatibility. */
	if (!store_binlog_info("xtrabackup_binlog_pos_innodb") ||
	    (recover_binlog_info &&
	     !store_binlog_info(XTRABACKUP_BINLOG_INFO))) {

		exit(EXIT_FAILURE);
	}

	if (innobase_log_arch_dir)
		srv_start_lsn = log_sys->lsn = recv_sys->recovered_lsn;

	/* Check whether the log is applied enough or not. */
	if ((xtrabackup_incremental
	     && srv_start_lsn < incremental_to_lsn)
	    ||(!xtrabackup_incremental
	       && srv_start_lsn < metadata_to_lsn)) {
		msg("xtrabackup: error: "
		    "The transaction log file is corrupted.\n"
		    "xtrabackup: error: "
		    "The log was not applied to the intended LSN!\n");
		msg("xtrabackup: Log applied to lsn " LSN_PF "\n",
		    srv_start_lsn);
		if (xtrabackup_incremental) {
			msg("xtrabackup: The intended lsn is " LSN_PF "\n",
			    incremental_to_lsn);
		} else {
			msg("xtrabackup: The intended lsn is " LSN_PF "\n",
			    metadata_to_lsn);
		}
		exit(EXIT_FAILURE);
	}

	xb_write_galera_info(xtrabackup_incremental);

	if(innodb_end())
		goto error_cleanup;

        innodb_free_param();

	/* re-init necessary components */
	sync_check_init();
#ifdef UNIV_DEBUG
	sync_check_enable();
#endif
	/* Reset the system variables in the recovery module. */
	os_thread_init();
	trx_pool_init();
	que_init();

	if(xtrabackup_close_temp_log(TRUE))
		exit(EXIT_FAILURE);

	/* output to metadata file */
	{
		char	filename[FN_REFLEN];

		strcpy(metadata_type, srv_apply_log_only ?
					"log-applied" : "full-prepared");

		if(xtrabackup_incremental
		   && metadata_to_lsn < incremental_to_lsn)
		{
			metadata_to_lsn = incremental_to_lsn;
			metadata_last_lsn = incremental_last_lsn;
		}

		sprintf(filename, "%s/%s", xtrabackup_target_dir, XTRABACKUP_METADATA_FILENAME);
		if (!xtrabackup_write_metadata(filename)) {

			msg("xtrabackup: Error: failed to write metadata "
			    "to '%s'\n", filename);
			exit(EXIT_FAILURE);
		}

		if(xtrabackup_extra_lsndir) {
			sprintf(filename, "%s/%s", xtrabackup_extra_lsndir, XTRABACKUP_METADATA_FILENAME);
			if (!xtrabackup_write_metadata(filename)) {
				msg("xtrabackup: Error: failed to write "
				    "metadata to '%s'\n", filename);
				exit(EXIT_FAILURE);
			}
		}
	}

	if (!apply_log_finish()) {
		exit(EXIT_FAILURE);
	}

	trx_pool_close();

	if (fil_system) {
		fil_close();
	}

	os_thread_free();

	sync_check_close();

	/* start InnoDB once again to create log files */

	if (!xtrabackup_apply_log_only) {

		/* xtrabackup_incremental_dir is used to indicate that
		we are going to apply incremental backup. Here we already
		applied incremental backup and are about to do final prepare
		of the full backup */
		xtrabackup_incremental_dir = NULL;

		if(innodb_init_param()) {
			goto error;
		}

		srv_apply_log_only = FALSE;
		srv_rebuild_indexes = FALSE;

		/* increase IO threads */
		if(srv_n_file_io_threads < 10) {
			srv_n_read_io_threads = 4;
			srv_n_write_io_threads = 4;
		}

		srv_shutdown_state = SRV_SHUTDOWN_NONE;

		if(innodb_init())
			goto error;

		if (opt_encrypt_for_server_id_specified) {
			if (!reencrypt_tablespace_keys(opt_encrypt_server_id)) {
				msg("xtrabackup: error: "
				    "Tablespace keys are not reencrypted.\n");
				goto error;
			}
		}

		if(innodb_end())
			goto error;

                innodb_free_param();

	}

	mysql_mutex_destroy(&LOCK_global_system_variables);

	xb_filters_free();

	return;

error_cleanup:
	xtrabackup_close_temp_log(FALSE);

	mysql_mutex_destroy(&LOCK_global_system_variables);

	xb_filters_free();

error:
	exit(EXIT_FAILURE);
}

/**************************************************************************
Signals-related setup. */
static
void
setup_signals()
/*===========*/
{
	struct sigaction sa;

	/* Print a stacktrace on some signals */
	sa.sa_flags = SA_RESETHAND | SA_NODEFER;
	sigemptyset(&sa.sa_mask);
	sigprocmask(SIG_SETMASK,&sa.sa_mask,NULL);
#ifdef HAVE_STACKTRACE
	my_init_stacktrace();
#endif
	sa.sa_handler = handle_fatal_signal;
	sigaction(SIGSEGV, &sa, NULL);
	sigaction(SIGABRT, &sa, NULL);
	sigaction(SIGBUS, &sa, NULL);
	sigaction(SIGILL, &sa, NULL);
	sigaction(SIGFPE, &sa, NULL);

#ifdef __linux__
	/* Ensure xtrabackup process is killed when the parent one
	(innobackupex) is terminated with an unhandled signal */

	if (prctl(PR_SET_PDEATHSIG, SIGKILL)) {
		msg("prctl() failed with errno = %d\n", errno);
		exit(EXIT_FAILURE);
	}
#endif
}

/**************************************************************************
Append group name to xb_load_default_groups list. */
static
void
append_defaults_group(const char *group, const char *default_groups[],
		      size_t default_groups_size)
{
	uint i;
	bool appended = false;
	for (i = 0; i < default_groups_size - 1; i++) {
		if (default_groups[i] == NULL) {
			default_groups[i] = group;
			appended = true;
			break;
		}
	}
	ut_a(appended);
}

bool
xb_init()
{
	const char *mixed_options[4] = {NULL, NULL, NULL, NULL};
	int n_mixed_options;

	/* sanity checks */

	if (opt_slave_info
		&& opt_no_lock
		&& !opt_safe_slave_backup) {
		msg("Error: --slave-info is used with --no-lock but "
			"without --safe-slave-backup. The binlog position "
			"cannot be consistent with the backup data.\n");
		return(false);
	}

	if (opt_rsync && xtrabackup_stream_fmt) {
		msg("Error: --rsync doesn't work with --stream\n");
		return(false);
	}

	n_mixed_options = 0;

	if (opt_decompress) {
		mixed_options[n_mixed_options++] = "--decompress";
	} else if (opt_decrypt) {
		mixed_options[n_mixed_options++] = "--decrypt";
	}

	if (xtrabackup_copy_back) {
		mixed_options[n_mixed_options++] = "--copy-back";
	}

	if (xtrabackup_move_back) {
		mixed_options[n_mixed_options++] = "--move-back";
	}

	if (xtrabackup_prepare) {
		mixed_options[n_mixed_options++] = "--apply-log";
	}

	if (n_mixed_options > 1) {
		msg("Error: %s and %s are mutually exclusive\n",
			mixed_options[0], mixed_options[1]);
		return(false);
	}

	if (xtrabackup_backup) {

		if (!opt_noversioncheck) {
			version_check();
		}

		if ((mysql_connection = xb_mysql_connect()) == NULL) {
			return(false);
		}

		if (!get_mysql_vars(mysql_connection)) {
			return(false);
		}

		if (opt_check_privileges) {
			check_all_privileges();
		}

		history_start_time = time(NULL);

		if (opt_lock_ddl &&
			!lock_tables_for_backup(mysql_connection,
				opt_lock_ddl_timeout)) {
			return(false);
		}

		parse_show_engine_innodb_status(mysql_connection);

	}

	return(true);
}

static const char*
normalize_privilege_target_name(const char* name)
{
	if (strcmp(name, "*") == 0) {
		return "\\*";
	} else {
		/* should have no regex special characters. */
		ut_ad(strpbrk(name, ".()[]*+?") == 0);
	}
	return name;
}

/******************************************************************//**
Check if specific privilege is granted.
Uses regexp magic to check if requested privilege is granted for given
database.table or database.* or *.*
or if user has 'ALL PRIVILEGES' granted.
@return true if requested privilege is granted, false otherwise. */
static bool
has_privilege(const std::list<std::string> &granted,
	const char* required,
	const char* db_name,
	const char* table_name)
{
	char buffer[1000];
	xb_regex_t priv_re;
	xb_regmatch_t tables_regmatch[1];
	bool result = false;

	db_name = normalize_privilege_target_name(db_name);
	table_name = normalize_privilege_target_name(table_name);

	int written = snprintf(buffer, sizeof(buffer),
		"GRANT .*(%s)|(ALL PRIVILEGES).* ON (\\*|`%s`)\\.(\\*|`%s`)",
		required, db_name, table_name);
	if (written < 0 || written == sizeof(buffer)
		|| !compile_regex(buffer, "has_privilege", &priv_re)) {
		exit(EXIT_FAILURE);
	}

	typedef std::list<std::string>::const_iterator string_iter;
	for (string_iter i = granted.begin(), e = granted.end(); i != e; ++i) {
		int res = xb_regexec(&priv_re, i->c_str(),
			1, tables_regmatch, 0);

		if (res != REG_NOMATCH) {
			result = true;
			break;
		}
	}

	xb_regfree(&priv_re);
	return result;
}

enum {
	PRIVILEGE_OK = 0,
	PRIVILEGE_WARNING = 1,
	PRIVILEGE_ERROR = 2,
};

/******************************************************************//**
Check if specific privilege is granted.
Prints error message if required privilege is missing.
@return PRIVILEGE_OK if requested privilege is granted, error otherwise. */
static
int check_privilege(
	const std::list<std::string> &granted_priv, /* in: list of
							granted privileges*/
	const char* required,		/* in: required privilege name */
	const char* target_database,	/* in: required privilege target
						database name */
	const char* target_table,	/* in: required privilege target
						table name */
	int error = PRIVILEGE_ERROR)	/* in: return value if privilege
						is not granted */
{
	if (!has_privilege(granted_priv,
		required, target_database, target_table)) {
		msg("xtrabackup: %s: missing required privilege %s on %s.%s\n",
			(error == PRIVILEGE_ERROR ? "Error" : "Warning"),
			required, target_database, target_table);
		return error;
	}
	return PRIVILEGE_OK;
}

/******************************************************************//**
Check DB user privileges according to the intended actions.

Fetches DB user privileges, determines intended actions based on
command-line arguments and prints missing privileges.
May terminate application with EXIT_FAILURE exit code.*/
static void
check_all_privileges()
{
	if (!mysql_connection) {
		/* Not connected, no queries is going to be executed. */
		return;
	}

	/* Fetch effective privileges. */
	std::list<std::string> granted_privileges;
	MYSQL_ROW row = 0;
	MYSQL_RES* result = xb_mysql_query(mysql_connection, "SHOW GRANTS",
		true);
	while((row = mysql_fetch_row(result))) {
		granted_privileges.push_back(*row);
	}
	mysql_free_result(result);

	int check_result = PRIVILEGE_OK;
	bool reload_checked = false;

	/* SHOW DATABASES */
	check_result |= check_privilege(granted_privileges,
		"SHOW DATABASES", "*", "*");

	/* SELECT 'INNODB_CHANGED_PAGES', COUNT(*) FROM INFORMATION_SCHEMA.PLUGINS */
	check_result |= check_privilege(
		granted_privileges,
		"SELECT", "INFORMATION_SCHEMA", "PLUGINS");

	/* SHOW ENGINE INNODB STATUS */
	/* SHOW FULL PROCESSLIST */
	check_result |= check_privilege(granted_privileges,
		"PROCESS", "*", "*");

	if (xb_mysql_numrows(mysql_connection,
		"SHOW DATABASES LIKE 'PERCONA_SCHEMA';",
		false) == 0) {
		/* CREATE DATABASE IF NOT EXISTS PERCONA_SCHEMA */
		check_result |= check_privilege(
			granted_privileges,
			"CREATE", "*", "*");
	} else if (xb_mysql_numrows(mysql_connection,
		"SHOW TABLES IN PERCONA_SCHEMA "
		"LIKE 'xtrabackup_history';",
		false) == 0) {
		/* CREATE TABLE IF NOT EXISTS PERCONA_SCHEMA.xtrabackup_history */
		check_result |= check_privilege(
			granted_privileges,
			"CREATE", "PERCONA_SCHEMA", "*");
	}

	/* FLUSH NO_WRITE_TO_BINLOG ENGINE LOGS */
	if (have_flush_engine_logs
		/* FLUSH NO_WRITE_TO_BINLOG TABLES */
		|| (opt_lock_wait_timeout && !opt_kill_long_queries_timeout
			&& !opt_no_lock)
		/* FLUSH TABLES WITH READ LOCK */
		|| !opt_no_lock
		/* LOCK BINLOG FOR BACKUP */
		/* UNLOCK BINLOG */
		|| (have_backup_locks && !opt_no_lock)) {
		check_result |= check_privilege(
			granted_privileges,
			"RELOAD", "*", "*");
		reload_checked = true;
	}


	/* FLUSH TABLES WITH READ LOCK */
	if (!opt_no_lock
		/* LOCK TABLES FOR BACKUP */
		/* UNLOCK TABLES */
		&& ((have_backup_locks && !opt_no_lock) || opt_slave_info
		|| opt_binlog_info == BINLOG_INFO_ON)) {
		check_result |= check_privilege(
			granted_privileges,
			"LOCK TABLES", "*", "*");
	}

	/* SELECT innodb_to_lsn FROM PERCONA_SCHEMA.xtrabackup_history ... */
	if (opt_incremental_history_name || opt_incremental_history_uuid) {
		check_result |= check_privilege(
			granted_privileges,
			"SELECT", "PERCONA_SCHEMA", "xtrabackup_history");
	}

	if (!reload_checked
		/* FLUSH BINARY LOGS */
		&& opt_galera_info) {
		check_result |= check_privilege(
			granted_privileges,
			"RELOAD", "*", "*",
			PRIVILEGE_WARNING);
	}

	/* KILL ... */
	if (opt_kill_long_queries_timeout
		/* START SLAVE SQL_THREAD */
		/* STOP SLAVE SQL_THREAD */
		|| opt_safe_slave_backup) {
		check_result |= check_privilege(
			granted_privileges,
			"SUPER", "*", "*",
			PRIVILEGE_WARNING);
	}

	/* SHOW MASTER STATUS */
	/* SHOW SLAVE STATUS */
	if (opt_galera_info || opt_slave_info
		|| (opt_no_lock && opt_safe_slave_backup)
		/* LOCK BINLOG FOR BACKUP */
		|| (have_backup_locks && !opt_no_lock)) {
		check_result |= check_privilege(granted_privileges,
			"REPLICATION CLIENT", "*", "*",
			PRIVILEGE_WARNING);
	}

	if (check_result & PRIVILEGE_ERROR) {
		exit(EXIT_FAILURE);
	}
}

void
handle_options(int argc, char **argv, char ***argv_client, char ***argv_server)
{
	int	i;
	int	ho_error;
	char	conf_file[FN_REFLEN];
	int	argc_client = argc;
	int	argc_server = argc;

	char*	target_dir = NULL;
	bool	prepare = false;

	*argv_client = argv;
	*argv_server = argv;

	/* scan options for group and config file to load defaults from */
	for (i = 1; i < argc; i++) {

		char *optend = strcend(argv[i], '=');

		if (strncmp(argv[i], "--defaults-group",
			    optend - argv[i]) == 0) {
			defaults_group = optend + 1;
			append_defaults_group(defaults_group,
				xb_server_default_groups,
				array_elements(xb_server_default_groups));
		}

		if (strncmp(argv[i], "--login-path",
			    optend - argv[i]) == 0) {
			append_defaults_group(optend + 1,
				xb_client_default_groups,
				array_elements(xb_client_default_groups));
		}

		if (!strncmp(argv[i], "--prepare",
			     optend - argv[i])) {
			prepare = true;
		}

		if (!strncmp(argv[i], "--apply-log",
			     optend - argv[i])) {
			prepare = true;
		}

		if (!strncmp(argv[i], "--target-dir",
			     optend - argv[i]) && *optend) {
			target_dir = optend + 1;
		}

		if (!*optend && argv[i][0] != '-') {
			target_dir = argv[i];
		}
	}

	snprintf(conf_file, sizeof(conf_file), "my");

	if (prepare && target_dir) {
		snprintf(conf_file, sizeof(conf_file),
			 "%s/backup-my.cnf", target_dir);
	}
	if (load_defaults(conf_file, xb_server_default_groups,
			  &argc_server, argv_server)) {
		exit(EXIT_FAILURE);
	}

	print_param_str <<
		"# This MySQL options file was generated by XtraBackup.\n"
		"[" << defaults_group << "]\n";

	/* We want xtrabackup to ignore unknown options, because it only
	recognizes a small subset of server variables */
	my_getopt_skip_unknown = TRUE;

	/* Reset u_max_value for all options, as we don't want the
	--maximum-... modifier to set the actual option values */
	for (my_option *optp= xb_server_options; optp->name; optp++) {
		optp->u_max_value = (G_PTR *) &global_max_value;
	}

	/* Throw a descriptive error if --defaults-file or --defaults-extra-file
	is not the first command line argument */
	for (int i = 2 ; i < argc ; i++) {
		char *optend = strcend((argv)[i], '=');

		if (optend - argv[i] == 15 &&
                    !strncmp(argv[i], "--defaults-file", optend - argv[i])) {

			msg("xtrabackup: Error: --defaults-file "
			    "must be specified first on the command "
			    "line\n");
			exit(EXIT_FAILURE);
		}
                if (optend - argv[i] == 21 &&
		    !strncmp(argv[i], "--defaults-extra-file",
			     optend - argv[i])) {

			msg("xtrabackup: Error: --defaults-extra-file "
			    "must be specified first on the command "
			    "line\n");
			exit(EXIT_FAILURE);
		}
	}

	if (argc_server > 0
	    && (ho_error=handle_options(&argc_server, argv_server,
					xb_server_options, xb_get_one_option)))
		exit(ho_error);

	if (load_defaults(conf_file, xb_client_default_groups,
			  &argc_client, argv_client)) {
		exit(EXIT_FAILURE);
	}

	if (strcmp(base_name(my_progname), INNOBACKUPEX_BIN_NAME) == 0 &&
	    argc_client > 0) {
		/* emulate innobackupex script */
		innobackupex_mode = true;
		if (!ibx_handle_options(&argc_client, argv_client)) {
			exit(EXIT_FAILURE);
		}
	}

	if (argc_client > 0
	    && (ho_error=handle_options(&argc_client, argv_client,
					xb_client_options, xb_get_one_option)))
		exit(ho_error);

	/* Reject command line arguments that don't look like options, i.e. are
	not of the form '-X' (single-character options) or '--option' (long
	options) */
	for (int i = 0 ; i < argc_client ; i++) {
		const char * const opt = (*argv_client)[i];

		if (strncmp(opt, "--", 2) &&
		    !(strlen(opt) == 2 && opt[0] == '-')) {
			bool server_option = true;

			for (int j = 0; j < argc_server; j++) {
				if (opt == (*argv_server)[j]) {
					server_option = false;
					break;
				}
			}

			if (!server_option) {
				msg("xtrabackup: Error:"
				    " unknown argument: '%s'\n", opt);
				exit(EXIT_FAILURE);
			}
		}
	}
}

/* ================= main =================== */

int main(int argc, char **argv)
{
	char **client_defaults, **server_defaults;
	char cwd[FN_REFLEN];

	setup_signals();

	MY_INIT(argv[0]);

	if (my_create_thread_local_key(&THR_THD,NULL) ||
	    my_create_thread_local_key(&THR_MALLOC,NULL))
	{
		exit(EXIT_FAILURE);
	}
	THR_THD_initialized = true;
	THR_MALLOC_initialized = true;

	my_thread_set_THR_THD(NULL);

	xb_regex_init();

	capture_tool_command(argc, argv);

	if (mysql_server_init(-1, NULL, NULL))
	{
		exit(EXIT_FAILURE);
	}

	system_charset_info= &my_charset_utf8_general_ci;
	key_map_full.set_all();

	handle_options(argc, argv, &client_defaults, &server_defaults);

	if (innobackupex_mode) {
		if (!ibx_init()) {
			exit(EXIT_FAILURE);
		}
	}

	if ((!xtrabackup_print_param) && (!xtrabackup_prepare) && (strcmp(mysql_data_home, "./") == 0)) {
		if (!xtrabackup_print_param)
			usage();
		msg("\nxtrabackup: Error: Please set parameter 'datadir'\n");
		exit(EXIT_FAILURE);
	}

	/* Expand target-dir, incremental-basedir, etc. */

	my_getwd(cwd, sizeof(cwd), MYF(0));

	my_load_path(xtrabackup_real_target_dir,
		     xtrabackup_target_dir, cwd);
	unpack_dirname(xtrabackup_real_target_dir,
		       xtrabackup_real_target_dir);
	xtrabackup_target_dir= xtrabackup_real_target_dir;

	if (xtrabackup_incremental_basedir) {
		my_load_path(xtrabackup_real_incremental_basedir,
			     xtrabackup_incremental_basedir, cwd);
		unpack_dirname(xtrabackup_real_incremental_basedir,
			       xtrabackup_real_incremental_basedir);
		xtrabackup_incremental_basedir =
			xtrabackup_real_incremental_basedir;
	}

	if (xtrabackup_incremental_dir) {
		my_load_path(xtrabackup_real_incremental_dir,
			     xtrabackup_incremental_dir, cwd);
		unpack_dirname(xtrabackup_real_incremental_dir,
			       xtrabackup_real_incremental_dir);
		xtrabackup_incremental_dir = xtrabackup_real_incremental_dir;
	}

	if (xtrabackup_extra_lsndir) {
		my_load_path(xtrabackup_real_extra_lsndir,
			     xtrabackup_extra_lsndir, cwd);
		unpack_dirname(xtrabackup_real_extra_lsndir,
			       xtrabackup_real_extra_lsndir);
		xtrabackup_extra_lsndir = xtrabackup_real_extra_lsndir;
	}

	/* get default temporary directory */
	if (!opt_mysql_tmpdir || !opt_mysql_tmpdir[0]) {
		opt_mysql_tmpdir = getenv("TMPDIR");
#if defined(__WIN__)
		if (!opt_mysql_tmpdir) {
			opt_mysql_tmpdir = getenv("TEMP");
		}
		if (!opt_mysql_tmpdir) {
			opt_mysql_tmpdir = getenv("TMP");
		}
#endif
		if (!opt_mysql_tmpdir || !opt_mysql_tmpdir[0]) {
			opt_mysql_tmpdir = const_cast<char*>(DEFAULT_TMPDIR);
		}
	}

	/* temporary setting of enough size */
	srv_page_size_shift = UNIV_PAGE_SIZE_SHIFT_MAX;
	srv_page_size = UNIV_PAGE_SIZE_MAX;
	if (xtrabackup_backup && xtrabackup_incremental) {
		/* direct specification is only for --backup */
		/* and the lsn is prior to the other option */

		char* endchar;
		int error = 0;
		incremental_lsn = strtoll(xtrabackup_incremental, &endchar, 10);
		if (*endchar != '\0')
			error = 1;

		if (error) {
			msg("xtrabackup: value '%s' may be wrong format for "
			    "incremental option.\n", xtrabackup_incremental);
			exit(EXIT_FAILURE);
		}
	} else if (xtrabackup_backup && xtrabackup_incremental_basedir) {
		char	filename[FN_REFLEN];

		sprintf(filename, "%s/%s", xtrabackup_incremental_basedir, XTRABACKUP_METADATA_FILENAME);

		if (!xtrabackup_read_metadata(filename)) {
			msg("xtrabackup: error: failed to read metadata from "
			    "%s\n", filename);
			exit(EXIT_FAILURE);
		}

		incremental_lsn = metadata_to_lsn;
		xtrabackup_incremental = xtrabackup_incremental_basedir; //dummy
	} else if (xtrabackup_prepare && xtrabackup_incremental_dir) {
		char	filename[FN_REFLEN];

		sprintf(filename, "%s/%s", xtrabackup_incremental_dir, XTRABACKUP_METADATA_FILENAME);

		if (!xtrabackup_read_metadata(filename)) {
			msg("xtrabackup: error: failed to read metadata from "
			    "%s\n", filename);
			exit(EXIT_FAILURE);
		}

		incremental_lsn = metadata_from_lsn;
		incremental_to_lsn = metadata_to_lsn;
		incremental_last_lsn = metadata_last_lsn;
		xtrabackup_incremental = xtrabackup_incremental_dir; //dummy

	} else if (opt_incremental_history_name) {
		xtrabackup_incremental = opt_incremental_history_name;
	} else if (opt_incremental_history_uuid) {
		xtrabackup_incremental = opt_incremental_history_uuid;
	} else {
		xtrabackup_incremental = NULL;
	}

	if (!xb_init()) {
		exit(EXIT_FAILURE);
	}

	/* --print-param */
	if (xtrabackup_print_param) {

		printf("%s", print_param_str.str().c_str());

		exit(EXIT_SUCCESS);
	}

	print_version();
	if (xtrabackup_incremental) {
		msg("incremental backup from " LSN_PF " is enabled.\n",
		    incremental_lsn);
	}

	if (xtrabackup_export && innobase_file_per_table == FALSE) {
		msg("xtrabackup: auto-enabling --innodb-file-per-table due to "
		    "the --export option\n");
		innobase_file_per_table = TRUE;
	}

	if (xtrabackup_incremental && xtrabackup_stream &&
	    xtrabackup_stream_fmt == XB_STREAM_FMT_TAR) {
		msg("xtrabackup: error: "
		    "streaming incremental backups are incompatible with the \n"
		    "'tar' streaming format. Use --stream=xbstream instead.\n");
		exit(EXIT_FAILURE);
	}

	if ((xtrabackup_compress || xtrabackup_encrypt) && xtrabackup_stream &&
	    xtrabackup_stream_fmt == XB_STREAM_FMT_TAR) {
		msg("xtrabackup: error: "
		    "compressed and encrypted backups are incompatible with the \n"
		    "'tar' streaming format. Use --stream=xbstream instead.\n");
		exit(EXIT_FAILURE);
	}

	if (!xtrabackup_prepare &&
	    (innobase_log_arch_dir || xtrabackup_archived_to_lsn)) {

		/* Default my.cnf can contain innobase_log_arch_dir option set
		for server, reset it to allow backup. */
		innobase_log_arch_dir= NULL;
		xtrabackup_archived_to_lsn= 0;
		msg("xtrabackup: warning: "
		    "as --innodb-log-arch-dir and --to-archived-lsn can be used "
		    "only with --prepare they will be reset\n");
	}
	if (xtrabackup_throttle && !xtrabackup_backup) {
		xtrabackup_throttle = 0;
		msg("xtrabackup: warning: --throttle has effect "
		    "only with --backup");
	}

	if (xtrabackup_backup && xtrabackup_compact) {
		msg("xtrabackup: error: compact backups are not supported "
		    "by this version of xtrabackup\n");
		exit(EXIT_FAILURE);
	}

	/* cannot execute both for now */
	{
		int num = 0;

		if (xtrabackup_backup) num++;
		if (xtrabackup_stats) num++;
		if (xtrabackup_prepare) num++;
		if (xtrabackup_copy_back) num++;
		if (xtrabackup_move_back) num++;
		if (xtrabackup_decrypt_decompress) num++;
		if (num != 1) { /* !XOR (for now) */
			usage();
			exit(EXIT_FAILURE);
		}
	}

#ifndef __WIN__
	if (xtrabackup_debug_sync) {
		signal(SIGCONT, sigcont_handler);
	}
#endif

	/* --backup */
	if (xtrabackup_backup)
		xtrabackup_backup_func();

	/* --stats */
	if (xtrabackup_stats)
		xtrabackup_stats_func();

	/* --prepare */
	if (xtrabackup_prepare)
		xtrabackup_prepare_func();

	if (xtrabackup_copy_back || xtrabackup_move_back) {
		if (!check_if_param_set("datadir")) {
			msg("Error: datadir must be specified.\n");
			exit(EXIT_FAILURE);
		}
		if (!copy_back())
			exit(EXIT_FAILURE);
	}

	if (xtrabackup_decrypt_decompress && !decrypt_decompress()) {
		exit(EXIT_FAILURE);
	}

	backup_cleanup();

	if (innobackupex_mode) {
		ibx_cleanup();
	}

	xb_regex_end();

	free_defaults(client_defaults);
	free_defaults(server_defaults);

	if (THR_THD)
		(void) pthread_key_delete(THR_THD);

	if (THR_THD_initialized) {
		THR_THD_initialized = false;
		(void) my_delete_thread_local_key(THR_THD);
	}

	if (THR_MALLOC_initialized) {
		THR_MALLOC_initialized= false;
		(void) my_delete_thread_local_key(THR_MALLOC);
	}
	msg_ts("completed OK!\n");

	exit(EXIT_SUCCESS);
}<|MERGE_RESOLUTION|>--- conflicted
+++ resolved
@@ -421,15 +421,12 @@
 const char *opt_history = NULL;
 my_bool opt_decrypt = FALSE;
 uint opt_read_buffer_size = 0;
-<<<<<<< HEAD
 
 const char *ssl_mode_names_lib[] =
   {"DISABLED", "PREFERRED", "REQUIRED", "VERIFY_CA", "VERIFY_IDENTITY",
    NullS };
 TYPELIB ssl_mode_typelib = {array_elements(ssl_mode_names_lib) - 1, "",
                             ssl_mode_names_lib, NULL};
-=======
->>>>>>> 1b24d87e
 
 #if defined(HAVE_OPENSSL)
 uint opt_ssl_mode     = SSL_MODE_PREFERRED;
@@ -1120,11 +1117,7 @@
    " Default is 10Mb.",
    &opt_read_buffer_size,
    &opt_read_buffer_size,
-<<<<<<< HEAD
-   0, GET_UINT, OPT_ARG, UNIV_PAGE_SIZE_MAX*640,
-=======
    0, GET_UINT, OPT_ARG, 10*1024*1024,
->>>>>>> 1b24d87e
    UNIV_PAGE_SIZE_MAX, UINT_MAX, 0, UNIV_PAGE_SIZE_MAX, 0},
 
 #include "sslopt-longopts.h"
