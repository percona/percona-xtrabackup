--- conflicted
+++ resolved
@@ -7544,10 +7544,6 @@
 				goto next_node;
 			}
 
-<<<<<<< HEAD
-			/* Write transfer key for tablespace file */
-			if (!xb_export_cfp_write(table)) {
-=======
 			index = dict_table_get_first_index(table);
 			n_index = UT_LIST_GET_LEN(table->indexes);
 			if (n_index > 31) {
@@ -7556,7 +7552,11 @@
 				    "generated. Table will fail to import "
 				    "on server version prior to 5.6.\n",
 				    table->name);
->>>>>>> cc75790a
+				goto next_node;
+			}
+
+			/* Write transfer key for tablespace file */
+			if (!xb_export_cfp_write(table)) {
 				goto next_node;
 			}
 
