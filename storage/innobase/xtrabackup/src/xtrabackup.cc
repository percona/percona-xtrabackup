/******************************************************
XtraBackup: hot backup tool for InnoDB
(c) 2009-2017 Percona LLC and/or its affiliates
Originally Created 3/3/2009 Yasufumi Kinoshita
Written by Alexey Kopytov, Aleksandr Kuzminsky, Stewart Smith, Vadim Tkachenko,
Yasufumi Kinoshita, Ignacio Nin and Baron Schwartz.

This program is free software; you can redistribute it and/or modify
it under the terms of the GNU General Public License as published by
the Free Software Foundation; version 2 of the License.

This program is distributed in the hope that it will be useful,
but WITHOUT ANY WARRANTY; without even the implied warranty of
MERCHANTABILITY or FITNESS FOR A PARTICULAR PURPOSE.  See the
GNU General Public License for more details.

You should have received a copy of the GNU General Public License
along with this program; if not, write to the Free Software
Foundation, Inc., 51 Franklin Street, Fifth Floor, Boston, MA  02110-1301, USA

*******************************************************

This file incorporates work covered by the following copyright and
permission notice:

Copyright (c) 2000, 2011, MySQL AB & Innobase Oy. All Rights Reserved.

This program is free software; you can redistribute it and/or modify it under
the terms of the GNU General Public License as published by the Free Software
Foundation; version 2 of the License.

This program is distributed in the hope that it will be useful, but WITHOUT
ANY WARRANTY; without even the implied warranty of MERCHANTABILITY or FITNESS
FOR A PARTICULAR PURPOSE. See the GNU General Public License for more details.

You should have received a copy of the GNU General Public License along with
this program; if not, write to the Free Software Foundation, Inc., 59 Temple
Place, Suite 330, Boston, MA 02111-1307 USA

*******************************************************/

#include <my_base.h>
#include <my_default.h>
#include <my_getopt.h>
#include <mysql_com.h>
#include <mysql_version.h>
#include <mysqld.h>
#include <sql_bitmap.h>

#include <fcntl.h>
#include <signal.h>
#include <string.h>

#ifdef __linux__
#include <sys/prctl.h>
#endif

#include <sys/resource.h>

#include <btr0sea.h>
#include <buf0dblwr.h>
#include <dict0dd.h>
#include <dict0priv.h>
#include <dict0stats.h>
#include <lob0lob.h>
#include <lock0lock.h>
#include <log0recv.h>
#include <my_aes.h>
#include <row0mysql.h>
#include <row0quiesce.h>
#include <sql_locale.h>
#include <srv0start.h>

#include <clone0api.h>
#include <components/mysql_server/server_component.h>
#include <mysql.h>
#include <mysqld_thd_manager.h>
#include <sql/current_thd.h>
#include <sql/srv_session.h>
#include <table_cache.h>
#include <list>
#include <set>
#include <sstream>

#include <api0api.h>
#include <api0misc.h>
#include <dict0sdi-decompress.h>

#include "sql/dd/impl/sdi.h"
#include "sql_thd_internal_api.h"

#define G_PTR uchar *

#include "common.h"
#include "datasink.h"
#include "xtrabackup_version.h"

#include "backup_copy.h"
#include "backup_mysql.h"
#include "changed_page_bitmap.h"
#include "crc_glue.h"
#include "ds_buffer.h"
#include "ds_encrypt.h"
#include "ds_tmpfile.h"
#include "fil_cur.h"
#include "keyring_plugins.h"
#include "read_filt.h"
#include "space_map.h"
#include "write_filt.h"
#include "wsrep.h"
#include "xb0xb.h"
#include "xb_regex.h"
#include "xbcrypt_common.h"
#include "xbstream.h"
#include "xtrabackup.h"
#include "xtrabackup_config.h"

/* TODO: replace with appropriate macros used in InnoDB 5.6 */
#define PAGE_ZIP_MIN_SIZE_SHIFT 10
#define DICT_TF_ZSSIZE_SHIFT 1
#define DICT_TF_FORMAT_ZIP 1
#define DICT_TF_FORMAT_SHIFT 5

static MEM_ROOT argv_alloc{PSI_NOT_INSTRUMENTED, 512};

int sys_var_init();

bool innodb_inited = 0;

/* This tablespace name is reserved by InnoDB for the system tablespace
which uses space_id 0 and stores extra types of system pages like UNDO
and doublewrite. */
const char reserved_system_space_name[] = "innodb_system";

/* This tablespace name is reserved by InnoDB for the predefined temporary
tablespace. */
const char reserved_temporary_space_name[] = "innodb_temporary";

/* === xtrabackup specific options === */
char xtrabackup_real_target_dir[FN_REFLEN] = "./xtrabackup_backupfiles/";
char *xtrabackup_target_dir = xtrabackup_real_target_dir;
bool xtrabackup_version = FALSE;
bool xtrabackup_backup = FALSE;
bool xtrabackup_stats = FALSE;
bool xtrabackup_prepare = FALSE;
bool xtrabackup_copy_back = FALSE;
bool xtrabackup_move_back = FALSE;
bool xtrabackup_decrypt_decompress = FALSE;
bool xtrabackup_print_param = FALSE;

bool xtrabackup_export = FALSE;
bool xtrabackup_apply_log_only = FALSE;

longlong xtrabackup_use_memory = 100 * 1024 * 1024L;
bool xtrabackup_create_ib_logfile = FALSE;

long xtrabackup_throttle = 0; /* 0:unlimited */
lint io_ticket;
os_event_t wait_throttle = NULL;
os_event_t log_copying_stop = NULL;
lsn_t log_copying_stop_lsn = 0;

char *xtrabackup_incremental = NULL;
lsn_t incremental_lsn;
lsn_t incremental_to_lsn;
lsn_t incremental_last_lsn;
xb_page_bitmap *changed_page_bitmap = NULL;

char *xtrabackup_incremental_basedir = NULL; /* for --backup */
char *xtrabackup_extra_lsndir = NULL;    /* for --backup with --extra-lsndir */
char *xtrabackup_incremental_dir = NULL; /* for --prepare */

char xtrabackup_real_incremental_basedir[FN_REFLEN];
char xtrabackup_real_extra_lsndir[FN_REFLEN];
char xtrabackup_real_incremental_dir[FN_REFLEN];

lsn_t xtrabackup_archived_to_lsn = 0; /* for --archived-to-lsn */

char *xtrabackup_tables = NULL;
char *xtrabackup_tables_file = NULL;
char *xtrabackup_tables_exclude = NULL;

typedef std::list<xb_regex_t> regex_list_t;
static regex_list_t regex_include_list;
static regex_list_t regex_exclude_list;

static hash_table_t *tables_include_hash = NULL;
static hash_table_t *tables_exclude_hash = NULL;

char *xtrabackup_databases = NULL;
char *xtrabackup_databases_file = NULL;
char *xtrabackup_databases_exclude = NULL;
static hash_table_t *databases_include_hash = NULL;
static hash_table_t *databases_exclude_hash = NULL;

static hash_table_t *inc_dir_tables_hash;

struct xb_filter_entry_struct {
  char *name;
  ibool has_tables;
  hash_node_t name_hash;
};
typedef struct xb_filter_entry_struct xb_filter_entry_t;

lsn_t checkpoint_lsn_start;
lsn_t checkpoint_no_start;
lsn_t log_copy_scanned_lsn;
bool log_copying = true;
bool log_copying_running = false;
bool io_watching_thread_running = false;

bool xtrabackup_logfile_is_renamed = false;

int xtrabackup_parallel;

char *xtrabackup_stream_str = NULL;
xb_stream_fmt_t xtrabackup_stream_fmt = XB_STREAM_FMT_NONE;
bool xtrabackup_stream = false;

const char *xtrabackup_compress_alg = NULL;
bool xtrabackup_compress = false;
uint xtrabackup_compress_threads;
ulonglong xtrabackup_compress_chunk_size = 0;

const char *xtrabackup_encrypt_algo_names[] = {"NONE", "AES128", "AES192",
                                               "AES256", NullS};
TYPELIB xtrabackup_encrypt_algo_typelib = {
    array_elements(xtrabackup_encrypt_algo_names) - 1, "",
    xtrabackup_encrypt_algo_names, NULL};

bool xtrabackup_encrypt = false;
ulong xtrabackup_encrypt_algo;
char *xtrabackup_encrypt_key = NULL;
char *xtrabackup_encrypt_key_file = NULL;
uint xtrabackup_encrypt_threads;
ulonglong xtrabackup_encrypt_chunk_size = 0;

ulint xtrabackup_rebuild_threads = 1;

/* sleep interval beetween log copy iterations in log copying thread
in milliseconds (default is 1 second) */
ulint xtrabackup_log_copy_interval = 1000;

/* Ignored option (--log) for MySQL option compatibility */
char *log_ignored_opt = NULL;

/* === metadata of backup === */
#define XTRABACKUP_METADATA_FILENAME "xtrabackup_checkpoints"
static char metadata_type_str[30] = ""; /*[full-backuped|log-applied|
                                        full-prepared|incremental]*/
static enum {
  METADATA_FULL_BACKUP,
  METADATA_INCREMENTAL_BACKUP,
  METADATA_LOG_APPLIED,
  METADATA_FULL_PREPARED
} metadata_type;
lsn_t metadata_from_lsn = 0;
lsn_t metadata_to_lsn = 0;
lsn_t metadata_last_lsn = 0;

#define XB_LOG_FILENAME "xtrabackup_logfile"

ds_file_t *dst_log_file = NULL;

static char mysql_data_home_buff[2];

const char *defaults_group = "mysqld";

/* === static parameters in ha_innodb.cc */

#define HA_INNOBASE_ROWS_IN_TABLE 10000 /* to get optimization right */
#define HA_INNOBASE_RANGE_COUNT 100

ulong innobase_large_page_size = 0;

/* The default values for the following, type long or longlong, start-up
parameters are declared in mysqld.cc: */

long innobase_buffer_pool_awe_mem_mb = 0;
long innobase_file_io_threads = 4;
long innobase_read_io_threads = 4;
long innobase_write_io_threads = 4;
long innobase_force_recovery = 0;
long innobase_log_buffer_size = 16 * 1024 * 1024L;
long innobase_log_files_in_group = 2;
long innobase_open_files = 300L;

longlong innobase_page_size = (1LL << 14); /* 16KB */
static ulong innobase_log_block_size = 512;
char *innobase_doublewrite_file = NULL;
char *innobase_buffer_pool_filename = NULL;

longlong innobase_buffer_pool_size = 8 * 1024 * 1024L;
longlong innobase_log_file_size = 48 * 1024 * 1024L;

static ulong innodb_flush_method;

/* The default values for the following char* start-up parameters
are determined in innobase_init below: */

char *innobase_ignored_opt = NULL;
char *innobase_data_home_dir = NULL;
char *innobase_data_file_path = NULL;
char *innobase_temp_data_file_path = NULL;

/* Below we have boolean-valued start-up parameters, and their default
values */

ulong innobase_fast_shutdown = 1;
bool innobase_use_doublewrite = TRUE;
bool innobase_use_checksums = TRUE;
bool innobase_use_large_pages = FALSE;
bool innobase_file_per_table = FALSE;
bool innobase_rollback_on_timeout = FALSE;
bool innobase_create_status_file = FALSE;
bool innobase_adaptive_hash_index = TRUE;

static char *internal_innobase_data_file_path = NULL;

char *opt_transition_key = NULL;
char *opt_xtra_plugin_dir = NULL;

bool opt_generate_new_master_key = FALSE;
bool opt_generate_transition_key = FALSE;

bool use_dumped_tablespace_keys = false;

/* The following counter is used to convey information to InnoDB
about server activity: in selects it is not sensible to call
srv_active_wake_master_thread after each fetch or search, we only do
it every INNOBASE_WAKE_INTERVAL'th step. */

#define INNOBASE_WAKE_INTERVAL 32
ulong innobase_active_counter = 0;

static char *xtrabackup_debug_sync = NULL;

bool xtrabackup_incremental_force_scan = FALSE;

/* The flushed lsn which is read from data files */
lsn_t min_flushed_lsn = 0;
lsn_t max_flushed_lsn = 0;

/* The size of archived log file */
size_t xtrabackup_arch_file_size = 0ULL;
/* The minimal LSN of found archived log files */
lsn_t xtrabackup_arch_first_file_lsn = 0ULL;
/* The maximum LSN of found archived log files */
lsn_t xtrabackup_arch_last_file_lsn = 0ULL;

ulong xb_open_files_limit = 0;
bool xb_close_files = FALSE;

/* Datasinks */
ds_ctxt_t *ds_data = NULL;
ds_ctxt_t *ds_meta = NULL;
ds_ctxt_t *ds_redo = NULL;

static long innobase_log_files_in_group_save;
static char *srv_log_group_home_dir_save;
static longlong innobase_log_file_size_save;

static char *srv_temp_dir = nullptr;

/* set true if corresponding variable set as option config file or
command argument */
bool innodb_log_checksums_specified = false;

/* set true if corresponding variable set as option config file or
command argument */
bool innodb_checksum_algorithm_specified = false;

/* String buffer used by --print-param to accumulate server options as they are
parsed from the defaults file */
static std::ostringstream print_param_str;
static std::ostringstream param_str;

/* Set of specified parameters */
std::set<std::string> param_set;

static ulonglong global_max_value;

extern "C" void handle_fatal_signal(int sig);

bool opt_galera_info = FALSE;
bool opt_slave_info = FALSE;
bool opt_no_lock = FALSE;
bool opt_safe_slave_backup = FALSE;
bool opt_rsync = FALSE;
bool opt_force_non_empty_dirs = FALSE;
#ifdef HAVE_VERSION_CHECK
bool opt_noversioncheck = FALSE;
#endif
bool opt_no_backup_locks = FALSE;
bool opt_decompress = FALSE;
bool opt_remove_original = FALSE;
bool opt_tables_compatibility_check = TRUE;
static bool opt_check_privileges = FALSE;

static const char *binlog_info_values[] = {"off", "lockless", "on", "auto",
                                           NullS};
static TYPELIB binlog_info_typelib = {array_elements(binlog_info_values) - 1,
                                      "", binlog_info_values, NULL};
char *opt_incremental_history_name = NULL;
char *opt_incremental_history_uuid = NULL;

char *opt_user = NULL;
char *opt_password = NULL;
char *opt_host = NULL;
char *opt_defaults_group = NULL;
char *opt_socket = NULL;
uint opt_port = 0;
char *opt_login_path = NULL;
char *opt_log_bin = NULL;

bool tty_password = false;
bool tty_transition_key = false;

const char *query_type_names[] = {"ALL", "UPDATE", "SELECT", NullS};

TYPELIB query_type_typelib = {array_elements(query_type_names) - 1, "",
                              query_type_names, NULL};

ulong opt_lock_wait_query_type;
ulong opt_kill_long_query_type;

ulong opt_decrypt_algo = 0;

uint opt_kill_long_queries_timeout = 0;
uint opt_lock_wait_timeout = 0;
uint opt_lock_wait_threshold = 0;
uint opt_debug_sleep_before_unlock = 0;
uint opt_safe_slave_backup_timeout = 0;

bool opt_lock_ddl = FALSE;
bool opt_lock_ddl_per_table = FALSE;
uint opt_lock_ddl_timeout = 0;

const char *opt_history = NULL;
bool opt_decrypt = FALSE;
uint opt_read_buffer_size = 0;

/** Possible values for system variable "innodb_checksum_algorithm". */
extern const char *innodb_checksum_algorithm_names[];

/** Used to define an enumerate type of the system variable
innodb_checksum_algorithm. */
extern TYPELIB innodb_checksum_algorithm_typelib;

/** Names of allowed values of innodb_flush_method */
extern const char *innodb_flush_method_names[];

/** Enumeration of innodb_flush_method */
extern TYPELIB innodb_flush_method_typelib;

#include "sslopt-vars.h"
#include "caching_sha2_passwordopt-vars.h"

extern struct rand_struct sql_rand;
extern mysql_mutex_t LOCK_sql_rand;

static void check_all_privileges();

#define CLIENT_WARN_DEPRECATED(opt, new_opt)                     \
  msg("WARNING: " opt                                            \
      " is deprecated and will be removed in a future version. " \
      "Use " new_opt " instead.\n")

/* Simple datasink creation tracking...add datasinks in the reverse order you
want them destroyed. */
#define XTRABACKUP_MAX_DATASINKS 10
static ds_ctxt_t *datasinks[XTRABACKUP_MAX_DATASINKS];
static uint actual_datasinks = 0;
static inline void xtrabackup_add_datasink(ds_ctxt_t *ds) {
  xb_ad(actual_datasinks < XTRABACKUP_MAX_DATASINKS);
  datasinks[actual_datasinks] = ds;
  actual_datasinks++;
}

/* ======== Datafiles iterator ======== */
datafiles_iter_t *datafiles_iter_new() {
  datafiles_iter_t *it = new datafiles_iter_t();

  mutex_create(LATCH_ID_XTRA_DATAFILES_ITER_MUTEX, &it->mutex);

  Fil_iterator::for_each_file(false, [&](fil_node_t *file) {
    it->nodes.push_back(file);
    return (DB_SUCCESS);
  });

  it->i = it->nodes.begin();

  return it;
}

fil_node_t *datafiles_iter_next(datafiles_iter_t *it) {
  fil_node_t *node = NULL;

  mutex_enter(&it->mutex);

  if (it->i != it->nodes.end()) {
    node = *it->i;
    it->i++;
  }

  mutex_exit(&it->mutex);

  return node;
}

void datafiles_iter_free(datafiles_iter_t *it) {
  mutex_free(&it->mutex);
  delete it;
}

/* ======== Date copying thread context ======== */

typedef struct {
<<<<<<< HEAD
  datafiles_iter_t *it;
  uint num;
  uint *count;
  ib_mutex_t *count_mutex;
  os_thread_id_t id;
=======
	datafiles_iter_t 	*it;
	uint			num;
	uint			*count;
	ib_mutex_t		*count_mutex;
	bool			*error;
	os_thread_id_t		id;
>>>>>>> 4332ba09
} data_thread_ctxt_t;

/* ======== for option and variables ======== */

enum options_xtrabackup {
  OPT_XTRA_TARGET_DIR = 1000, /* make sure it is larger
                                 than OPT_MAX_CLIENT_OPTION */
  OPT_XTRA_BACKUP,
  OPT_XTRA_STATS,
  OPT_XTRA_PREPARE,
  OPT_XTRA_EXPORT,
  OPT_XTRA_APPLY_LOG_ONLY,
  OPT_XTRA_PRINT_PARAM,
  OPT_XTRA_USE_MEMORY,
  OPT_XTRA_THROTTLE,
  OPT_XTRA_LOG_COPY_INTERVAL,
  OPT_XTRA_INCREMENTAL,
  OPT_XTRA_INCREMENTAL_BASEDIR,
  OPT_XTRA_EXTRA_LSNDIR,
  OPT_XTRA_INCREMENTAL_DIR,
  OPT_XTRA_ARCHIVED_TO_LSN,
  OPT_XTRA_TABLES,
  OPT_XTRA_TABLES_FILE,
  OPT_XTRA_DATABASES,
  OPT_XTRA_DATABASES_FILE,
  OPT_XTRA_CREATE_IB_LOGFILE,
  OPT_XTRA_PARALLEL,
  OPT_XTRA_STREAM,
  OPT_XTRA_COMPRESS,
  OPT_XTRA_COMPRESS_THREADS,
  OPT_XTRA_COMPRESS_CHUNK_SIZE,
  OPT_XTRA_ENCRYPT,
  OPT_XTRA_ENCRYPT_KEY,
  OPT_XTRA_ENCRYPT_KEY_FILE,
  OPT_XTRA_ENCRYPT_THREADS,
  OPT_XTRA_ENCRYPT_CHUNK_SIZE,
  OPT_XTRA_SERVER_ID,
  OPT_LOG,
  OPT_INNODB,
  OPT_INNODB_CHECKSUMS,
  OPT_INNODB_DATA_FILE_PATH,
  OPT_INNODB_DATA_HOME_DIR,
  OPT_INNODB_ADAPTIVE_HASH_INDEX,
  OPT_INNODB_DOUBLEWRITE,
  OPT_INNODB_FAST_SHUTDOWN,
  OPT_INNODB_FILE_PER_TABLE,
  OPT_INNODB_FLUSH_LOG_AT_TRX_COMMIT,
  OPT_INNODB_FLUSH_METHOD,
  OPT_INNODB_LOG_ARCH_DIR,
  OPT_INNODB_LOG_ARCHIVE,
  OPT_INNODB_LOG_GROUP_HOME_DIR,
  OPT_INNODB_MAX_DIRTY_PAGES_PCT,
  OPT_INNODB_MAX_PURGE_LAG,
  OPT_INNODB_ROLLBACK_ON_TIMEOUT,
  OPT_INNODB_STATUS_FILE,
  OPT_INNODB_ADDITIONAL_MEM_POOL_SIZE,
  OPT_INNODB_AUTOEXTEND_INCREMENT,
  OPT_INNODB_BUFFER_POOL_SIZE,
  OPT_INNODB_COMMIT_CONCURRENCY,
  OPT_INNODB_CONCURRENCY_TICKETS,
  OPT_INNODB_FILE_IO_THREADS,
  OPT_INNODB_IO_CAPACITY,
  OPT_INNODB_READ_IO_THREADS,
  OPT_INNODB_WRITE_IO_THREADS,
  OPT_INNODB_USE_NATIVE_AIO,
  OPT_INNODB_PAGE_SIZE,
  OPT_INNODB_LOG_BLOCK_SIZE,
  OPT_INNODB_EXTRA_UNDOSLOTS,
  OPT_INNODB_DOUBLEWRITE_FILE,
  OPT_INNODB_BUFFER_POOL_FILENAME,
  OPT_INNODB_FORCE_RECOVERY,
  OPT_INNODB_LOCK_WAIT_TIMEOUT,
  OPT_INNODB_LOG_BUFFER_SIZE,
  OPT_INNODB_LOG_FILE_SIZE,
  OPT_INNODB_LOG_FILES_IN_GROUP,
  OPT_INNODB_MIRRORED_LOG_GROUPS,
  OPT_INNODB_OPEN_FILES,
  OPT_INNODB_SYNC_SPIN_LOOPS,
  OPT_INNODB_THREAD_CONCURRENCY,
  OPT_INNODB_THREAD_SLEEP_DELAY,
  OPT_INNODB_REDO_LOG_ENCRYPT,
  OPT_INNODB_UNDO_LOG_ENCRYPT,
  OPT_XTRA_DEBUG_SYNC,
  OPT_XTRA_COMPACT,
  OPT_XTRA_REBUILD_INDEXES,
  OPT_XTRA_REBUILD_THREADS,
  OPT_INNODB_CHECKSUM_ALGORITHM,
  OPT_INNODB_UNDO_DIRECTORY,
  OPT_INNODB_TEMP_TABLESPACE_DIRECTORY,
  OPT_INNODB_UNDO_TABLESPACES,
  OPT_INNODB_LOG_CHECKSUMS,
  OPT_XTRA_INCREMENTAL_FORCE_SCAN,
  OPT_DEFAULTS_GROUP,
  OPT_OPEN_FILES_LIMIT,
  OPT_CLOSE_FILES,
  OPT_CORE_FILE,

  OPT_COPY_BACK,
  OPT_MOVE_BACK,
  OPT_GALERA_INFO,
  OPT_SLAVE_INFO,
  OPT_NO_LOCK,
  OPT_LOCK_DDL,
  OPT_LOCK_DDL_TIMEOUT,
  OPT_LOCK_DDL_PER_TABLE,
  OPT_SAFE_SLAVE_BACKUP,
  OPT_RSYNC,
  OPT_FORCE_NON_EMPTY_DIRS,
#ifdef HAVE_VERSION_CHECK
  OPT_NO_VERSION_CHECK,
#endif
  OPT_NO_BACKUP_LOCKS,
  OPT_DECOMPRESS,
  OPT_INCREMENTAL_HISTORY_NAME,
  OPT_INCREMENTAL_HISTORY_UUID,
  OPT_DECRYPT,
  OPT_REMOVE_ORIGINAL,
  OPT_LOCK_WAIT_QUERY_TYPE,
  OPT_KILL_LONG_QUERY_TYPE,
  OPT_HISTORY,
  OPT_KILL_LONG_QUERIES_TIMEOUT,
  OPT_LOCK_WAIT_TIMEOUT,
  OPT_LOCK_WAIT_THRESHOLD,
  OPT_DEBUG_SLEEP_BEFORE_UNLOCK,
  OPT_SAFE_SLAVE_BACKUP_TIMEOUT,
  OPT_XB_SECURE_AUTH,
  OPT_TRANSITION_KEY,
  OPT_GENERATE_TRANSITION_KEY,
  OPT_XTRA_PLUGIN_DIR,
  OPT_GENERATE_NEW_MASTER_KEY,

  OPT_SSL_SSL,
  OPT_SSL_KEY,
  OPT_SSL_CERT,
  OPT_SSL_CA,
  OPT_SSL_CAPATH,
  OPT_SSL_CIPHER,
  OPT_SSL_CRL,
  OPT_SSL_CRLPATH,
  OPT_TLS_VERSION,
  OPT_SSL_MODE,
  OPT_SSL_FIPS_MODE,
  OPT_SERVER_PUBLIC_KEY,

  OPT_XTRA_TABLES_EXCLUDE,
  OPT_XTRA_DATABASES_EXCLUDE,

  OPT_XTRA_TABLES_COMPATIBILITY_CHECK,
  OPT_XTRA_CHECK_PRIVILEGES,
  OPT_XTRA_READ_BUFFER_SIZE,
};

struct my_option xb_client_options[] = {
    {"version", 'v', "print xtrabackup version information",
     (G_PTR *)&xtrabackup_version, (G_PTR *)&xtrabackup_version, 0, GET_BOOL,
     NO_ARG, 0, 0, 0, 0, 0, 0},
    {"target-dir", OPT_XTRA_TARGET_DIR, "destination directory",
     (G_PTR *)&xtrabackup_target_dir, (G_PTR *)&xtrabackup_target_dir, 0,
     GET_STR, REQUIRED_ARG, 0, 0, 0, 0, 0, 0},
    {"backup", OPT_XTRA_BACKUP, "take backup to target-dir",
     (G_PTR *)&xtrabackup_backup, (G_PTR *)&xtrabackup_backup, 0, GET_BOOL,
     NO_ARG, 0, 0, 0, 0, 0, 0},
    {"stats", OPT_XTRA_STATS,
     "calc statistic of datadir (offline mysqld is recommended)",
     (G_PTR *)&xtrabackup_stats, (G_PTR *)&xtrabackup_stats, 0, GET_BOOL,
     NO_ARG, 0, 0, 0, 0, 0, 0},
    {"prepare", OPT_XTRA_PREPARE,
     "prepare a backup for starting mysql server on the backup.",
     (G_PTR *)&xtrabackup_prepare, (G_PTR *)&xtrabackup_prepare, 0, GET_BOOL,
     NO_ARG, 0, 0, 0, 0, 0, 0},
    {"export", OPT_XTRA_EXPORT,
     "create files to import to another database when prepare.",
     (G_PTR *)&xtrabackup_export, (G_PTR *)&xtrabackup_export, 0, GET_BOOL,
     NO_ARG, 0, 0, 0, 0, 0, 0},
    {"apply-log-only", OPT_XTRA_APPLY_LOG_ONLY,
     "stop recovery process not to progress LSN after applying log when "
     "prepare.",
     (G_PTR *)&xtrabackup_apply_log_only, (G_PTR *)&xtrabackup_apply_log_only,
     0, GET_BOOL, NO_ARG, 0, 0, 0, 0, 0, 0},
    {"print-param", OPT_XTRA_PRINT_PARAM,
     "print parameter of mysqld needed for copyback.",
     (G_PTR *)&xtrabackup_print_param, (G_PTR *)&xtrabackup_print_param, 0,
     GET_BOOL, NO_ARG, 0, 0, 0, 0, 0, 0},
    {"use-memory", OPT_XTRA_USE_MEMORY,
     "The value is used instead of buffer_pool_size",
     (G_PTR *)&xtrabackup_use_memory, (G_PTR *)&xtrabackup_use_memory, 0,
     GET_LL, REQUIRED_ARG, 100 * 1024 * 1024L, 1024 * 1024L, LLONG_MAX, 0,
     1024 * 1024L, 0},
    {"throttle", OPT_XTRA_THROTTLE,
     "limit count of IO operations (pairs of read&write) per second to IOS "
     "values (for '--backup')",
     (G_PTR *)&xtrabackup_throttle, (G_PTR *)&xtrabackup_throttle, 0, GET_LONG,
     REQUIRED_ARG, 0, 0, LONG_MAX, 0, 1, 0},
    {"log", OPT_LOG, "Ignored option for MySQL option compatibility",
     (G_PTR *)&log_ignored_opt, (G_PTR *)&log_ignored_opt, 0, GET_STR, OPT_ARG,
     0, 0, 0, 0, 0, 0},
    {"log-copy-interval", OPT_XTRA_LOG_COPY_INTERVAL,
     "time interval between checks done by log copying thread in milliseconds "
     "(default is 1 second).",
     (G_PTR *)&xtrabackup_log_copy_interval,
     (G_PTR *)&xtrabackup_log_copy_interval, 0, GET_LONG, REQUIRED_ARG, 1000, 0,
     LONG_MAX, 0, 1, 0},
    {"extra-lsndir", OPT_XTRA_EXTRA_LSNDIR,
     "(for --backup): save an extra copy of the xtrabackup_checkpoints file in "
     "this directory.",
     (G_PTR *)&xtrabackup_extra_lsndir, (G_PTR *)&xtrabackup_extra_lsndir, 0,
     GET_STR, REQUIRED_ARG, 0, 0, 0, 0, 0, 0},
    {"incremental-lsn", OPT_XTRA_INCREMENTAL,
     "(for --backup): copy only .ibd pages newer than specified LSN "
     "'high:low'. ##ATTENTION##: If a wrong LSN value is specified, it is "
     "impossible to diagnose this, causing the backup to be unusable. Be "
     "careful!",
     (G_PTR *)&xtrabackup_incremental, (G_PTR *)&xtrabackup_incremental, 0,
     GET_STR, REQUIRED_ARG, 0, 0, 0, 0, 0, 0},
    {"incremental-basedir", OPT_XTRA_INCREMENTAL_BASEDIR,
     "(for --backup): copy only .ibd pages newer than backup at specified "
     "directory.",
     (G_PTR *)&xtrabackup_incremental_basedir,
     (G_PTR *)&xtrabackup_incremental_basedir, 0, GET_STR, REQUIRED_ARG, 0, 0,
     0, 0, 0, 0},
    {"incremental-dir", OPT_XTRA_INCREMENTAL_DIR,
     "(for --prepare): apply .delta files and logfile in the specified "
     "directory.",
     (G_PTR *)&xtrabackup_incremental_dir, (G_PTR *)&xtrabackup_incremental_dir,
     0, GET_STR, REQUIRED_ARG, 0, 0, 0, 0, 0, 0},
    {"to-archived-lsn", OPT_XTRA_ARCHIVED_TO_LSN,
     "Don't apply archived logs with bigger log sequence number.",
     (G_PTR *)&xtrabackup_archived_to_lsn, (G_PTR *)&xtrabackup_archived_to_lsn,
     0, GET_LL, REQUIRED_ARG, 0, 0, LLONG_MAX, 0, 0, 0},
    {"tables", OPT_XTRA_TABLES, "filtering by regexp for table names.",
     (G_PTR *)&xtrabackup_tables, (G_PTR *)&xtrabackup_tables, 0, GET_STR,
     REQUIRED_ARG, 0, 0, 0, 0, 0, 0},
    {"tables_file", OPT_XTRA_TABLES_FILE,
     "filtering by list of the exact database.table name in the file.",
     (G_PTR *)&xtrabackup_tables_file, (G_PTR *)&xtrabackup_tables_file, 0,
     GET_STR, REQUIRED_ARG, 0, 0, 0, 0, 0, 0},
    {"databases", OPT_XTRA_DATABASES, "filtering by list of databases.",
     (G_PTR *)&xtrabackup_databases, (G_PTR *)&xtrabackup_databases, 0, GET_STR,
     REQUIRED_ARG, 0, 0, 0, 0, 0, 0},
    {"databases_file", OPT_XTRA_TABLES_FILE,
     "filtering by list of databases in the file.",
     (G_PTR *)&xtrabackup_databases_file, (G_PTR *)&xtrabackup_databases_file,
     0, GET_STR, REQUIRED_ARG, 0, 0, 0, 0, 0, 0},
    {"tables-exclude", OPT_XTRA_TABLES_EXCLUDE,
     "filtering by regexp for table names. "
     "Operates the same way as --tables, but matched names are excluded from "
     "backup. "
     "Note that this option has a higher priority than --tables.",
     (G_PTR *)&xtrabackup_tables_exclude, (G_PTR *)&xtrabackup_tables_exclude,
     0, GET_STR, REQUIRED_ARG, 0, 0, 0, 0, 0, 0},
    {"databases-exclude", OPT_XTRA_DATABASES_EXCLUDE,
     "Excluding databases based on name, "
     "Operates the same way as --databases, but matched names are excluded "
     "from backup. "
     "Note that this option has a higher priority than --databases.",
     (G_PTR *)&xtrabackup_databases_exclude,
     (G_PTR *)&xtrabackup_databases_exclude, 0, GET_STR, REQUIRED_ARG, 0, 0, 0,
     0, 0, 0},
    {"create-ib-logfile", OPT_XTRA_CREATE_IB_LOGFILE,
     "** not work for now** creates ib_logfile* also after '--prepare'. ### If "
     "you want create ib_logfile*, only re-execute this command in same "
     "options. ###",
     (G_PTR *)&xtrabackup_create_ib_logfile,
     (G_PTR *)&xtrabackup_create_ib_logfile, 0, GET_BOOL, NO_ARG, 0, 0, 0, 0, 0,
     0},

    {"stream", OPT_XTRA_STREAM,
     "Stream all backup files to the standard output "
     "in the specified format. Currently the only supported format is 'tar'.",
     (G_PTR *)&xtrabackup_stream_str, (G_PTR *)&xtrabackup_stream_str, 0,
     GET_STR, REQUIRED_ARG, 0, 0, 0, 0, 0, 0},

    {"compress", OPT_XTRA_COMPRESS,
     "Compress individual backup files using the "
     "specified compression algorithm. Currently the only supported algorithm "
     "is 'quicklz'. It is also the default algorithm, i.e. the one used when "
     "--compress is used without an argument.",
     (G_PTR *)&xtrabackup_compress_alg, (G_PTR *)&xtrabackup_compress_alg, 0,
     GET_STR, OPT_ARG, 0, 0, 0, 0, 0, 0},

    {"compress-threads", OPT_XTRA_COMPRESS_THREADS,
     "Number of threads for parallel data compression. The default value is 1.",
     (G_PTR *)&xtrabackup_compress_threads,
     (G_PTR *)&xtrabackup_compress_threads, 0, GET_UINT, REQUIRED_ARG, 1, 1,
     UINT_MAX, 0, 0, 0},

    {"compress-chunk-size", OPT_XTRA_COMPRESS_CHUNK_SIZE,
     "Size of working buffer(s) for compression threads in bytes. The default "
     "value is 64K.",
     (G_PTR *)&xtrabackup_compress_chunk_size,
     (G_PTR *)&xtrabackup_compress_chunk_size, 0, GET_ULL, REQUIRED_ARG,
     (1 << 16), 1024, ULLONG_MAX, 0, 0, 0},

    {"encrypt", OPT_XTRA_ENCRYPT,
     "Encrypt individual backup files using the "
     "specified encryption algorithm.",
     &xtrabackup_encrypt_algo, &xtrabackup_encrypt_algo,
     &xtrabackup_encrypt_algo_typelib, GET_ENUM, REQUIRED_ARG, 0, 0, 0, 0, 0,
     0},

    {"encrypt-key", OPT_XTRA_ENCRYPT_KEY, "Encryption key to use.",
     (G_PTR *)&xtrabackup_encrypt_key, (G_PTR *)&xtrabackup_encrypt_key, 0,
     GET_STR_ALLOC, REQUIRED_ARG, 0, 0, 0, 0, 0, 0},

    {"encrypt-key-file", OPT_XTRA_ENCRYPT_KEY_FILE,
     "File which contains encryption key to use.",
     (G_PTR *)&xtrabackup_encrypt_key_file,
     (G_PTR *)&xtrabackup_encrypt_key_file, 0, GET_STR_ALLOC, REQUIRED_ARG, 0,
     0, 0, 0, 0, 0},

    {"encrypt-threads", OPT_XTRA_ENCRYPT_THREADS,
     "Number of threads for parallel data encryption. The default value is 1.",
     (G_PTR *)&xtrabackup_encrypt_threads, (G_PTR *)&xtrabackup_encrypt_threads,
     0, GET_UINT, REQUIRED_ARG, 1, 1, UINT_MAX, 0, 0, 0},

    {"encrypt-chunk-size", OPT_XTRA_ENCRYPT_CHUNK_SIZE,
     "Size of working buffer(S) for encryption threads in bytes. The default "
     "value is 64K.",
     (G_PTR *)&xtrabackup_encrypt_chunk_size,
     (G_PTR *)&xtrabackup_encrypt_chunk_size, 0, GET_ULL, REQUIRED_ARG,
     (1 << 16), 1024, ULLONG_MAX, 0, 0, 0},

    {"rebuild_threads", OPT_XTRA_REBUILD_THREADS,
     "Use this number of threads to rebuild indexes in a compact backup. "
     "Only has effect with --prepare and --rebuild-indexes.",
     (G_PTR *)&xtrabackup_rebuild_threads, (G_PTR *)&xtrabackup_rebuild_threads,
     0, GET_UINT, REQUIRED_ARG, 1, 1, UINT_MAX, 0, 0, 0},

    {"incremental-force-scan", OPT_XTRA_INCREMENTAL_FORCE_SCAN,
     "Perform a full-scan incremental backup even in the presence of changed "
     "page bitmap data",
     (G_PTR *)&xtrabackup_incremental_force_scan,
     (G_PTR *)&xtrabackup_incremental_force_scan, 0, GET_BOOL, NO_ARG, 0, 0, 0,
     0, 0, 0},

    {"close_files", OPT_CLOSE_FILES,
     "do not keep files opened. Use at your own "
     "risk.",
     (G_PTR *)&xb_close_files, (G_PTR *)&xb_close_files, 0, GET_BOOL, NO_ARG, 0,
     0, 0, 0, 0, 0},

    {"core-file", OPT_CORE_FILE, "Write core on fatal signals", 0, 0, 0,
     GET_NO_ARG, NO_ARG, 0, 0, 0, 0, 0, 0},

    {"copy-back", OPT_COPY_BACK,
     "Copy all the files in a previously made "
     "backup from the backup directory to their original locations.",
     (uchar *)&xtrabackup_copy_back, (uchar *)&xtrabackup_copy_back, 0,
     GET_BOOL, NO_ARG, 0, 0, 0, 0, 0, 0},

    {"move-back", OPT_MOVE_BACK,
     "Move all the files in a previously made "
     "backup from the backup directory to the actual datadir location. "
     "Use with caution, as it removes backup files.",
     (uchar *)&xtrabackup_move_back, (uchar *)&xtrabackup_move_back, 0,
     GET_BOOL, NO_ARG, 0, 0, 0, 0, 0, 0},

    {"galera-info", OPT_GALERA_INFO,
     "This options creates the "
     "xtrabackup_galera_info file which contains the local node state at "
     "the time of the backup. Option should be used when performing the "
     "backup of Percona-XtraDB-Cluster. Has no effect when backup locks "
     "are used to create the backup.",
     (uchar *)&opt_galera_info, (uchar *)&opt_galera_info, 0, GET_BOOL, NO_ARG,
     0, 0, 0, 0, 0, 0},

    {"slave-info", OPT_SLAVE_INFO,
     "This option is useful when backing "
     "up a replication slave server. It prints the binary log position "
     "and name of the master server. It also writes this information to "
     "the \"xtrabackup_slave_info\" file as a \"CHANGE MASTER\" command. "
     "A new slave for this master can be set up by starting a slave server "
     "on this backup and issuing a \"CHANGE MASTER\" command with the "
     "binary log position saved in the \"xtrabackup_slave_info\" file.",
     (uchar *)&opt_slave_info, (uchar *)&opt_slave_info, 0, GET_BOOL, NO_ARG, 0,
     0, 0, 0, 0, 0},

    {"no-lock", OPT_NO_LOCK,
     "Use this option to disable table lock "
     "with \"FLUSH TABLES WITH READ LOCK\". Use it only if ALL your "
     "tables are InnoDB and you DO NOT CARE about the binary log "
     "position of the backup. This option shouldn't be used if there "
     "are any DDL statements being executed or if any updates are "
     "happening on non-InnoDB tables (this includes the system MyISAM "
     "tables in the mysql database), otherwise it could lead to an "
     "inconsistent backup. If you are considering to use --no-lock "
     "because your backups are failing to acquire the lock, this could "
     "be because of incoming replication events preventing the lock "
     "from succeeding. Please try using --safe-slave-backup to "
     "momentarily stop the replication slave thread, this may help "
     "the backup to succeed and you then don't need to resort to "
     "using this option.",
     (uchar *)&opt_no_lock, (uchar *)&opt_no_lock, 0, GET_BOOL, NO_ARG, 0, 0, 0,
     0, 0, 0},

    {"lock-ddl", OPT_LOCK_DDL,
     "Issue LOCK TABLES FOR BACKUP if it is "
     "supported by server at the beginning of the backup to block all DDL "
     "operations.",
     (uchar *)&opt_lock_ddl, (uchar *)&opt_lock_ddl, 0, GET_BOOL, NO_ARG, 0, 0,
     0, 0, 0, 0},

    {"lock-ddl-timeout", OPT_LOCK_DDL_TIMEOUT,
     "If LOCK TABLES FOR BACKUP does not return within given timeout, abort "
     "the backup.",
     (uchar *)&opt_lock_ddl_timeout, (uchar *)&opt_lock_ddl_timeout, 0,
     GET_UINT, REQUIRED_ARG, 31536000, 1, 31536000, 0, 1, 0},

    {"lock-ddl-per-table", OPT_LOCK_DDL_PER_TABLE,
     "Lock DDL for each table "
     "before xtrabackup starts to copy it and until the backup is completed.",
     (uchar *)&opt_lock_ddl_per_table, (uchar *)&opt_lock_ddl_per_table, 0,
     GET_BOOL, NO_ARG, 0, 0, 0, 0, 0, 0},

    {"safe-slave-backup", OPT_SAFE_SLAVE_BACKUP,
     "Stop slave SQL thread "
     "and wait to start backup until Slave_open_temp_tables in "
     "\"SHOW STATUS\" is zero. If there are no open temporary tables, "
     "the backup will take place, otherwise the SQL thread will be "
     "started and stopped until there are no open temporary tables. "
     "The backup will fail if Slave_open_temp_tables does not become "
     "zero after --safe-slave-backup-timeout seconds. The slave SQL "
     "thread will be restarted when the backup finishes.",
     (uchar *)&opt_safe_slave_backup, (uchar *)&opt_safe_slave_backup, 0,
     GET_BOOL, NO_ARG, 0, 0, 0, 0, 0, 0},

    {"rsync", OPT_RSYNC,
     "Uses the rsync utility to optimize local file "
     "transfers. When this option is specified, innobackupex uses rsync "
     "to copy all non-InnoDB files instead of spawning a separate cp for "
     "each file, which can be much faster for servers with a large number "
     "of databases or tables.  This option cannot be used together with "
     "--stream.",
     (uchar *)&opt_rsync, (uchar *)&opt_rsync, 0, GET_BOOL, NO_ARG, 0, 0, 0, 0,
     0, 0},

    {"force-non-empty-directories", OPT_FORCE_NON_EMPTY_DIRS,
     "This "
     "option, when specified, makes --copy-back or --move-back transfer "
     "files to non-empty directories. Note that no existing files will be "
     "overwritten. If --copy-back or --nove-back has to copy a file from "
     "the backup directory which already exists in the destination "
     "directory, it will still fail with an error.",
     (uchar *)&opt_force_non_empty_dirs, (uchar *)&opt_force_non_empty_dirs, 0,
     GET_BOOL, NO_ARG, 0, 0, 0, 0, 0, 0},

#ifdef HAVE_VERSION_CHECK
    {"no-version-check", OPT_NO_VERSION_CHECK,
     "This option disables the "
     "version check which is enabled by the --version-check option.",
     (uchar *)&opt_noversioncheck, (uchar *)&opt_noversioncheck, 0, GET_BOOL,
     NO_ARG, 0, 0, 0, 0, 0, 0},
#endif

    {"tables-compatibility-check", OPT_XTRA_TABLES_COMPATIBILITY_CHECK,
     "This option enables engine compatibility warning.",
     (uchar *)&opt_tables_compatibility_check,
     (uchar *)&opt_tables_compatibility_check, 0, GET_BOOL, NO_ARG, TRUE, 0, 0,
     0, 0, 0},

    {"no-backup-locks", OPT_NO_BACKUP_LOCKS,
     "This option controls if "
     "backup locks should be used instead of FLUSH TABLES WITH READ LOCK "
     "on the backup stage. The option has no effect when backup locks are "
     "not supported by the server. This option is enabled by default, "
     "disable with --no-backup-locks.",
     (uchar *)&opt_no_backup_locks, (uchar *)&opt_no_backup_locks, 0, GET_BOOL,
     NO_ARG, 0, 0, 0, 0, 0, 0},

    {"decompress", OPT_DECOMPRESS,
     "Decompresses all files with the .qp "
     "extension in a backup previously made with the --compress option.",
     (uchar *)&opt_decompress, (uchar *)&opt_decompress, 0, GET_BOOL, NO_ARG, 0,
     0, 0, 0, 0, 0},

    {"user", 'u',
     "This option specifies the MySQL username used "
     "when connecting to the server, if that's not the current user. "
     "The option accepts a string argument. See mysql --help for details.",
     (uchar *)&opt_user, (uchar *)&opt_user, 0, GET_STR, REQUIRED_ARG, 0, 0, 0,
     0, 0, 0},

    {"host", 'H',
     "This option specifies the host to use when "
     "connecting to the database server with TCP/IP.  The option accepts "
     "a string argument. See mysql --help for details.",
     (uchar *)&opt_host, (uchar *)&opt_host, 0, GET_STR, REQUIRED_ARG, 0, 0, 0,
     0, 0, 0},

    {"port", 'P',
     "This option specifies the port to use when "
     "connecting to the database server with TCP/IP.  The option accepts "
     "a string argument. See mysql --help for details.",
     &opt_port, &opt_port, 0, GET_UINT, REQUIRED_ARG, 0, 0, 0, 0, 0, 0},

    {"password", 'p',
     "This option specifies the password to use "
     "when connecting to the database. It accepts a string argument.  "
     "See mysql --help for details.",
     0, 0, 0, GET_STR, OPT_ARG, 0, 0, 0, 0, 0, 0},

    {"socket", 'S',
     "This option specifies the socket to use when "
     "connecting to the local database server with a UNIX domain socket.  "
     "The option accepts a string argument. See mysql --help for details.",
     (uchar *)&opt_socket, (uchar *)&opt_socket, 0, GET_STR, REQUIRED_ARG, 0, 0,
     0, 0, 0, 0},

    {"incremental-history-name", OPT_INCREMENTAL_HISTORY_NAME,
     "This option specifies the name of the backup series stored in the "
     "PERCONA_SCHEMA.xtrabackup_history history record to base an "
     "incremental backup on. Xtrabackup will search the history table "
     "looking for the most recent (highest innodb_to_lsn), successful "
     "backup in the series and take the to_lsn value to use as the "
     "starting lsn for the incremental backup. This will be mutually "
     "exclusive with --incremental-history-uuid, --incremental-basedir "
     "and --incremental-lsn. If no valid lsn can be found (no series by "
     "that name, no successful backups by that name) xtrabackup will "
     "return with an error. It is used with the --incremental option.",
     (uchar *)&opt_incremental_history_name,
     (uchar *)&opt_incremental_history_name, 0, GET_STR, REQUIRED_ARG, 0, 0, 0,
     0, 0, 0},

    {"incremental-history-uuid", OPT_INCREMENTAL_HISTORY_UUID,
     "This option specifies the UUID of the specific history record "
     "stored in the PERCONA_SCHEMA.xtrabackup_history to base an "
     "incremental backup on. --incremental-history-name, "
     "--incremental-basedir and --incremental-lsn. If no valid lsn can be "
     "found (no success record with that uuid) xtrabackup will return "
     "with an error. It is used with the --incremental option.",
     (uchar *)&opt_incremental_history_uuid,
     (uchar *)&opt_incremental_history_uuid, 0, GET_STR, REQUIRED_ARG, 0, 0, 0,
     0, 0, 0},

    {"decrypt", OPT_DECRYPT,
     "Decrypts all files with the .xbcrypt "
     "extension in a backup previously made with --encrypt option.",
     &opt_decrypt_algo, &opt_decrypt_algo, &xtrabackup_encrypt_algo_typelib,
     GET_ENUM, REQUIRED_ARG, 0, 0, 0, 0, 0, 0},

    {"remove-original", OPT_REMOVE_ORIGINAL,
     "Remove .qp and .xbcrypt files "
     "after decryption and decompression.",
     (uchar *)&opt_remove_original, (uchar *)&opt_remove_original, 0, GET_BOOL,
     NO_ARG, 0, 0, 0, 0, 0, 0},

    {"ftwrl-wait-query-type", OPT_LOCK_WAIT_QUERY_TYPE,
     "This option specifies which types of queries are allowed to complete "
     "before innobackupex will issue the global lock. Default is all.",
     (uchar *)&opt_lock_wait_query_type, (uchar *)&opt_lock_wait_query_type,
     &query_type_typelib, GET_ENUM, REQUIRED_ARG, QUERY_TYPE_ALL, 0, 0, 0, 0,
     0},

    {"kill-long-query-type", OPT_KILL_LONG_QUERY_TYPE,
     "This option specifies which types of queries should be killed to "
     "unblock the global lock. Default is \"all\".",
     (uchar *)&opt_kill_long_query_type, (uchar *)&opt_kill_long_query_type,
     &query_type_typelib, GET_ENUM, REQUIRED_ARG, QUERY_TYPE_SELECT, 0, 0, 0, 0,
     0},

    {"history", OPT_HISTORY,
     "This option enables the tracking of backup history in the "
     "PERCONA_SCHEMA.xtrabackup_history table. An optional history "
     "series name may be specified that will be placed with the history "
     "record for the current backup being taken.",
     NULL, NULL, 0, GET_STR, OPT_ARG, 0, 0, 0, 0, 0, 0},

    {"kill-long-queries-timeout", OPT_KILL_LONG_QUERIES_TIMEOUT,
     "This option specifies the number of seconds innobackupex waits "
     "between starting FLUSH TABLES WITH READ LOCK and killing those "
     "queries that block it. Default is 0 seconds, which means "
     "innobackupex will not attempt to kill any queries.",
     (uchar *)&opt_kill_long_queries_timeout,
     (uchar *)&opt_kill_long_queries_timeout, 0, GET_UINT, REQUIRED_ARG, 0, 0,
     0, 0, 0, 0},

    {"ftwrl-wait-timeout", OPT_LOCK_WAIT_TIMEOUT,
     "This option specifies time in seconds that innobackupex should wait "
     "for queries that would block FTWRL before running it. If there are "
     "still such queries when the timeout expires, innobackupex terminates "
     "with an error. Default is 0, in which case innobackupex does not "
     "wait for queries to complete and starts FTWRL immediately.",
     (uchar *)&opt_lock_wait_timeout, (uchar *)&opt_lock_wait_timeout, 0,
     GET_UINT, REQUIRED_ARG, 0, 0, 0, 0, 0, 0},

    {"ftwrl-wait-threshold", OPT_LOCK_WAIT_THRESHOLD,
     "This option specifies the query run time threshold which is used by "
     "innobackupex to detect long-running queries with a non-zero value "
     "of --ftwrl-wait-timeout. FTWRL is not started until such "
     "long-running queries exist. This option has no effect if "
     "--ftwrl-wait-timeout is 0. Default value is 60 seconds.",
     (uchar *)&opt_lock_wait_threshold, (uchar *)&opt_lock_wait_threshold, 0,
     GET_UINT, REQUIRED_ARG, 60, 0, 0, 0, 0, 0},

    {"debug-sleep-before-unlock", OPT_DEBUG_SLEEP_BEFORE_UNLOCK,
     "This is a debug-only option used by the XtraBackup test suite.",
     (uchar *)&opt_debug_sleep_before_unlock,
     (uchar *)&opt_debug_sleep_before_unlock, 0, GET_UINT, REQUIRED_ARG, 0, 0,
     0, 0, 0, 0},

    {"safe-slave-backup-timeout", OPT_SAFE_SLAVE_BACKUP_TIMEOUT,
     "How many seconds --safe-slave-backup should wait for "
     "Slave_open_temp_tables to become zero. (default 300)",
     (uchar *)&opt_safe_slave_backup_timeout,
     (uchar *)&opt_safe_slave_backup_timeout, 0, GET_UINT, REQUIRED_ARG, 300, 0,
     0, 0, 0, 0},

    {"check-privileges", OPT_XTRA_CHECK_PRIVILEGES,
     "Check database user "
     "privileges before performing any query.",
     &opt_check_privileges, &opt_check_privileges, 0, GET_BOOL, NO_ARG, 0, 0, 0,
     0, 0, 0},

    {"read_buffer_size", OPT_XTRA_READ_BUFFER_SIZE,
     "Set datafile read buffer size, given value is scaled up to page size."
     " Default is 10Mb.",
     &opt_read_buffer_size, &opt_read_buffer_size, 0, GET_UINT, OPT_ARG,
     10 * 1024 * 1024, UNIV_PAGE_SIZE_MAX, UINT_MAX, 0, UNIV_PAGE_SIZE_MAX, 0},

#include "caching_sha2_passwordopt-longopts.h"
#include "sslopt-longopts.h"

#if !defined(HAVE_YASSL)
    {"server-public-key-path", OPT_SERVER_PUBLIC_KEY,
     "File path to the server public RSA key in PEM format.",
     &opt_server_public_key, &opt_server_public_key, 0, GET_STR, REQUIRED_ARG,
     0, 0, 0, 0, 0, 0},
#endif

    {0, 0, 0, 0, 0, 0, GET_NO_ARG, NO_ARG, 0, 0, 0, 0, 0, 0}};

uint xb_client_options_count = array_elements(xb_client_options);

struct my_option xb_server_options[] = {
    {"datadir", 'h', "Path to the database root.", (G_PTR *)&mysql_data_home,
     (G_PTR *)&mysql_data_home, 0, GET_STR, REQUIRED_ARG, 0, 0, 0, 0, 0, 0},
    {"tmpdir", 't',
     "Path for temporary files. Several paths may be specified, separated by a "
#if defined(__WIN__) || defined(OS2) || defined(__NETWARE__)
     "semicolon (;)"
#else
     "colon (:)"
#endif
     ", in this case they are used in a round-robin fashion.",
     (G_PTR *)&opt_mysql_tmpdir, (G_PTR *)&opt_mysql_tmpdir, 0, GET_STR,
     REQUIRED_ARG, 0, 0, 0, 0, 0, 0},
    {"parallel", OPT_XTRA_PARALLEL,
     "Number of threads to use for parallel datafiles transfer. "
     "The default value is 1.",
     (G_PTR *)&xtrabackup_parallel, (G_PTR *)&xtrabackup_parallel, 0, GET_INT,
     REQUIRED_ARG, 1, 1, INT_MAX, 0, 0, 0},

    {"log", OPT_LOG, "Ignored option for MySQL option compatibility",
     (G_PTR *)&log_ignored_opt, (G_PTR *)&log_ignored_opt, 0, GET_STR, OPT_ARG,
     0, 0, 0, 0, 0, 0},

    {"log_bin", OPT_LOG, "Base name for the log sequence", &opt_log_bin,
     &opt_log_bin, 0, GET_STR_ALLOC, OPT_ARG, 0, 0, 0, 0, 0, 0},

    {"innodb", OPT_INNODB, "Ignored option for MySQL option compatibility",
     (G_PTR *)&innobase_ignored_opt, (G_PTR *)&innobase_ignored_opt, 0, GET_STR,
     OPT_ARG, 0, 0, 0, 0, 0, 0},

    {"innodb_adaptive_hash_index", OPT_INNODB_ADAPTIVE_HASH_INDEX,
     "Enable InnoDB adaptive hash index (enabled by default).  "
     "Disable with --skip-innodb-adaptive-hash-index.",
     (G_PTR *)&innobase_adaptive_hash_index,
     (G_PTR *)&innobase_adaptive_hash_index, 0, GET_BOOL, NO_ARG, 1, 0, 0, 0, 0,
     0},
    {"innodb_autoextend_increment", OPT_INNODB_AUTOEXTEND_INCREMENT,
     "Data file autoextend increment in megabytes",
     (G_PTR *)&sys_tablespace_auto_extend_increment,
     (G_PTR *)&sys_tablespace_auto_extend_increment, 0, GET_ULONG, REQUIRED_ARG,
     8L, 1L, 1000L, 0, 1L, 0},
    {"innodb_buffer_pool_size", OPT_INNODB_BUFFER_POOL_SIZE,
     "The size of the memory buffer InnoDB uses to cache data and indexes of "
     "its tables.",
     (G_PTR *)&innobase_buffer_pool_size, (G_PTR *)&innobase_buffer_pool_size,
     0, GET_LL, REQUIRED_ARG, 8 * 1024 * 1024L, 1024 * 1024L, LLONG_MAX, 0,
     1024 * 1024L, 0},
    {"innodb_checksums", OPT_INNODB_CHECKSUMS,
     "Enable InnoDB checksums validation (enabled by default). \
Disable with --skip-innodb-checksums.",
     (G_PTR *)&innobase_use_checksums, (G_PTR *)&innobase_use_checksums, 0,
     GET_BOOL, NO_ARG, 1, 0, 0, 0, 0, 0},
    {"innodb_data_file_path", OPT_INNODB_DATA_FILE_PATH,
     "Path to individual files and their sizes.", &innobase_data_file_path,
     &innobase_data_file_path, 0, GET_STR_ALLOC, REQUIRED_ARG, 0, 0, 0, 0, 0,
     0},
    {"innodb_data_home_dir", OPT_INNODB_DATA_HOME_DIR,
     "The common part for InnoDB table spaces.", &innobase_data_home_dir,
     &innobase_data_home_dir, 0, GET_STR_ALLOC, REQUIRED_ARG, 0, 0, 0, 0, 0, 0},
    {"innodb_doublewrite", OPT_INNODB_DOUBLEWRITE,
     "Enable InnoDB doublewrite buffer (enabled by default). \
Disable with --skip-innodb-doublewrite.",
     (G_PTR *)&innobase_use_doublewrite, (G_PTR *)&innobase_use_doublewrite, 0,
     GET_BOOL, NO_ARG, 1, 0, 0, 0, 0, 0},
    {"innodb_io_capacity", OPT_INNODB_IO_CAPACITY,
     "Number of IOPs the server can do. Tunes the background IO rate",
     (G_PTR *)&srv_io_capacity, (G_PTR *)&srv_io_capacity, 0, GET_ULONG,
     OPT_ARG, 200, 100, ~0UL, 0, 0, 0},
    {"innodb_file_io_threads", OPT_INNODB_FILE_IO_THREADS,
     "Number of file I/O threads in InnoDB.",
     (G_PTR *)&innobase_file_io_threads, (G_PTR *)&innobase_file_io_threads, 0,
     GET_LONG, REQUIRED_ARG, 4, 4, 64, 0, 1, 0},
    {"innodb_read_io_threads", OPT_INNODB_READ_IO_THREADS,
     "Number of background read I/O threads in InnoDB.",
     (G_PTR *)&innobase_read_io_threads, (G_PTR *)&innobase_read_io_threads, 0,
     GET_LONG, REQUIRED_ARG, 4, 1, 64, 0, 1, 0},
    {"innodb_write_io_threads", OPT_INNODB_WRITE_IO_THREADS,
     "Number of background write I/O threads in InnoDB.",
     (G_PTR *)&innobase_write_io_threads, (G_PTR *)&innobase_write_io_threads,
     0, GET_LONG, REQUIRED_ARG, 4, 1, 64, 0, 1, 0},
    {"innodb_file_per_table", OPT_INNODB_FILE_PER_TABLE,
     "Stores each InnoDB table to an .ibd file in the database dir.",
     (G_PTR *)&innobase_file_per_table, (G_PTR *)&innobase_file_per_table, 0,
     GET_BOOL, NO_ARG, FALSE, 0, 0, 0, 0, 0},
    {"innodb_flush_log_at_trx_commit", OPT_INNODB_FLUSH_LOG_AT_TRX_COMMIT,
     "Set to 0 (write and flush once per second), 1 (write and flush at each "
     "commit) or 2 (write at commit, flush once per second).",
     (G_PTR *)&srv_flush_log_at_trx_commit,
     (G_PTR *)&srv_flush_log_at_trx_commit, 0, GET_ULONG, OPT_ARG, 1, 0, 2, 0,
     0, 0},
    {"innodb_flush_method", OPT_INNODB_FLUSH_METHOD,
     "With which method to flush data.", &innodb_flush_method,
     &innodb_flush_method, &innodb_flush_method_typelib, GET_ENUM, REQUIRED_ARG,
     ISO_REPEATABLE_READ, 0, 0, 0, 0, 0},

    /* ####### Should we use this option? ####### */
    {"innodb_force_recovery", OPT_INNODB_FORCE_RECOVERY,
     "Helps to save your data in case the disk image of the database becomes "
     "corrupt.",
     (G_PTR *)&innobase_force_recovery, (G_PTR *)&innobase_force_recovery, 0,
     GET_LONG, REQUIRED_ARG, 0, 0, 6, 0, 1, 0},

    {"innodb_log_buffer_size", OPT_INNODB_LOG_BUFFER_SIZE,
     "The size of the buffer which InnoDB uses to write log to the log files "
     "on disk.",
     (G_PTR *)&innobase_log_buffer_size, (G_PTR *)&innobase_log_buffer_size, 0,
     GET_LONG, REQUIRED_ARG, 16 * 1024 * 1024L, 256 * 1024L, LONG_MAX, 0, 1024,
     0},
    {"innodb_log_file_size", OPT_INNODB_LOG_FILE_SIZE,
     "Size of each log file in a log group.", (G_PTR *)&innobase_log_file_size,
     (G_PTR *)&innobase_log_file_size, 0, GET_LL, REQUIRED_ARG,
     48 * 1024 * 1024L, 1 * 1024 * 1024L, LLONG_MAX, 0, 1024 * 1024L, 0},
    {"innodb_log_files_in_group", OPT_INNODB_LOG_FILES_IN_GROUP,
     "Number of log files in the log group. InnoDB writes to the files in a "
     "circular fashion. Value 3 is recommended here.",
     &innobase_log_files_in_group, &innobase_log_files_in_group, 0, GET_LONG,
     REQUIRED_ARG, 2, 2, 100, 0, 1, 0},
    {"innodb_log_group_home_dir", OPT_INNODB_LOG_GROUP_HOME_DIR,
     "Path to InnoDB log files.", &srv_log_group_home_dir,
     &srv_log_group_home_dir, 0, GET_STR_ALLOC, REQUIRED_ARG, 0, 0, 0, 0, 0, 0},
    {"innodb_max_dirty_pages_pct", OPT_INNODB_MAX_DIRTY_PAGES_PCT,
     "Percentage of dirty pages allowed in bufferpool.",
     (G_PTR *)&srv_max_buf_pool_modified_pct,
     (G_PTR *)&srv_max_buf_pool_modified_pct, 0, GET_ULONG, REQUIRED_ARG, 90, 0,
     100, 0, 0, 0},
    {"innodb_open_files", OPT_INNODB_OPEN_FILES,
     "How many files at the maximum InnoDB keeps open at the same time.",
     (G_PTR *)&innobase_open_files, (G_PTR *)&innobase_open_files, 0, GET_LONG,
     REQUIRED_ARG, 300L, 10L, LONG_MAX, 0, 1L, 0},
    {"innodb_use_native_aio", OPT_INNODB_USE_NATIVE_AIO,
     "Use native AIO if supported on this platform.",
     (G_PTR *)&srv_use_native_aio, (G_PTR *)&srv_use_native_aio, 0, GET_BOOL,
     NO_ARG, FALSE, 0, 0, 0, 0, 0},
    {"innodb_page_size", OPT_INNODB_PAGE_SIZE,
     "The universal page size of the database.", (G_PTR *)&innobase_page_size,
     (G_PTR *)&innobase_page_size, 0,
     /* Use GET_LL to support numeric suffixes in 5.6 */
     GET_LL, REQUIRED_ARG, (1LL << 14), (1LL << 12),
     (1LL << UNIV_PAGE_SIZE_SHIFT_MAX), 0, 1L, 0},
    {"innodb_log_block_size", OPT_INNODB_LOG_BLOCK_SIZE,
     "The log block size of the transaction log file. "
     "Changing for created log file is not supported. Use on your own risk!",
     (G_PTR *)&innobase_log_block_size, (G_PTR *)&innobase_log_block_size, 0,
     GET_ULONG, REQUIRED_ARG, 512, 512, 1 << UNIV_PAGE_SIZE_SHIFT_MAX, 0, 1L,
     0},
    {"innodb_doublewrite_file", OPT_INNODB_DOUBLEWRITE_FILE,
     "Path to special datafile for doublewrite buffer. (default is "
     ": not used)",
     (G_PTR *)&innobase_doublewrite_file, (G_PTR *)&innobase_doublewrite_file,
     0, GET_STR, REQUIRED_ARG, 0, 0, 0, 0, 0, 0},
    {"innodb_buffer_pool_filename", OPT_INNODB_BUFFER_POOL_FILENAME,
     "Filename to/from which to dump/load the InnoDB buffer pool",
     (G_PTR *)&innobase_buffer_pool_filename,
     (G_PTR *)&innobase_buffer_pool_filename, 0, GET_STR, REQUIRED_ARG, 0, 0, 0,
     0, 0, 0},

#ifndef __WIN__
    {"debug-sync", OPT_XTRA_DEBUG_SYNC,
     "Debug sync point. This is only used by the xtrabackup test suite",
     (G_PTR *)&xtrabackup_debug_sync, (G_PTR *)&xtrabackup_debug_sync, 0,
     GET_STR, REQUIRED_ARG, 0, 0, 0, 0, 0, 0},
#endif

    {"innodb_checksum_algorithm", OPT_INNODB_CHECKSUM_ALGORITHM,
     "The algorithm InnoDB uses for page checksumming. [CRC32, STRICT_CRC32, "
     "INNODB, STRICT_INNODB, NONE, STRICT_NONE]",
     &srv_checksum_algorithm, &srv_checksum_algorithm,
     &innodb_checksum_algorithm_typelib, GET_ENUM, REQUIRED_ARG,
     SRV_CHECKSUM_ALGORITHM_INNODB, 0, 0, 0, 0, 0},
    {"innodb_log_checksums", OPT_INNODB_LOG_CHECKSUMS,
     "Whether to compute and require checksums for InnoDB redo log blocks",
     &srv_log_checksums, &srv_log_checksums, &innodb_checksum_algorithm_typelib,
     GET_BOOL, REQUIRED_ARG, TRUE, 0, 0, 0, 0, 0},
    {"innodb_undo_directory", OPT_INNODB_UNDO_DIRECTORY,
     "Directory where undo tablespace files live, this path can be absolute.",
     &srv_undo_dir, &srv_undo_dir, 0, GET_STR_ALLOC, REQUIRED_ARG, 0, 0, 0, 0,
     0, 0},
    {"temp_tablespaces_dir", OPT_INNODB_TEMP_TABLESPACE_DIRECTORY,
     "Directory where temp tablespace files live, this path can be absolute.",
     &srv_temp_dir, &srv_temp_dir, 0, GET_STR_ALLOC, REQUIRED_ARG, 0,
     0, 0, 0, 0, 0},

    {"innodb_undo_tablespaces", OPT_INNODB_UNDO_TABLESPACES,
     "Number of undo tablespaces to use.", (G_PTR *)&srv_undo_tablespaces,
     (G_PTR *)&srv_undo_tablespaces, 0, GET_ULONG, REQUIRED_ARG,
     FSP_MIN_UNDO_TABLESPACES, 0, 126, 0, 1, 0},

    {"innodb_redo_log_encrypt", OPT_INNODB_REDO_LOG_ENCRYPT,
     "Enable or disable Encryption of REDO tablespace.", &srv_redo_log_encrypt,
     &srv_redo_log_encrypt, 0, GET_BOOL, NO_ARG, false, 0, 0, 0, 0, 0},

    {"innodb_undo_log_encrypt", OPT_INNODB_UNDO_LOG_ENCRYPT,
     "Enable or disable Encrypt of UNDO tablespace.", &srv_undo_log_encrypt,
     &srv_undo_log_encrypt, 0, GET_BOOL, NO_ARG, false, 0, 0, 0, 0, 0},

    {"defaults_group", OPT_DEFAULTS_GROUP,
     "defaults group in config file (default \"mysqld\").",
     (G_PTR *)&defaults_group, (G_PTR *)&defaults_group, 0, GET_STR,
     REQUIRED_ARG, 0, 0, 0, 0, 0, 0},

    {"open_files_limit", OPT_OPEN_FILES_LIMIT,
     "the maximum number of file "
     "descriptors to reserve with setrlimit().",
     (G_PTR *)&xb_open_files_limit, (G_PTR *)&xb_open_files_limit, 0, GET_ULONG,
     REQUIRED_ARG, 0, 0, UINT_MAX, 0, 1, 0},

    {"server-id", OPT_XTRA_SERVER_ID, "The server instance being backed up",
     &server_id, &server_id, 0, GET_UINT, REQUIRED_ARG, 0, 0, UINT_MAX32, 0, 0,
     0},

    {"transition-key", OPT_TRANSITION_KEY,
     "Transition key to encrypt "
     "tablespace keys with.",
     &opt_transition_key, &opt_transition_key, 0, GET_STR, OPT_ARG, 0, 0, 0, 0,
     0, 0},

    {"xtrabackup-plugin-dir", OPT_XTRA_PLUGIN_DIR,
     "Directory for xtrabackup plugins.", &opt_xtra_plugin_dir,
     &opt_xtra_plugin_dir, 0, GET_STR, REQUIRED_ARG, 0, 0, 0, 0, 0, 0},

    {"generate-new-master-key", OPT_GENERATE_NEW_MASTER_KEY,
     "Generate new master key when doing copy-back.",
     &opt_generate_new_master_key, &opt_generate_new_master_key, 0, GET_BOOL,
     NO_ARG, 0, 0, 0, 0, 0, 0},

    {"generate-transition-key", OPT_GENERATE_TRANSITION_KEY,
     "Generate transition key and store it into keyring.",
     &opt_generate_transition_key, &opt_generate_transition_key, 0, GET_BOOL,
     NO_ARG, 0, 0, 0, 0, 0, 0},

    {0, 0, 0, 0, 0, 0, GET_NO_ARG, NO_ARG, 0, 0, 0, 0, 0, 0}};

uint xb_server_options_count = array_elements(xb_server_options);

#ifndef __WIN__
static int debug_sync_resumed;

static void sigcont_handler(int sig);

static void sigcont_handler(int sig __attribute__((unused))) {
  debug_sync_resumed = 1;
}
#endif

static inline void debug_sync_point(const char *name) {
#ifndef __WIN__
  FILE *fp;
  pid_t pid;
  char pid_path[FN_REFLEN];

  if (xtrabackup_debug_sync == NULL) {
    return;
  }

  if (strcmp(xtrabackup_debug_sync, name)) {
    return;
  }

  pid = getpid();

  snprintf(pid_path, sizeof(pid_path), "%s/xtrabackup_debug_sync",
           xtrabackup_target_dir);
  fp = fopen(pid_path, "w");
  if (fp == NULL) {
    msg("xtrabackup: Error: cannot open %s\n", pid_path);
    exit(EXIT_FAILURE);
  }
  fprintf(fp, "%u\n", (uint)pid);
  fclose(fp);

  msg("xtrabackup: DEBUG: Suspending at debug sync point '%s'. "
      "Resume with 'kill -SIGCONT %u'.\n",
      name, (uint)pid);

  debug_sync_resumed = 0;
  kill(pid, SIGSTOP);
  while (!debug_sync_resumed) {
    sleep(1);
  }

  /* On resume */
  msg("xtrabackup: DEBUG: removing the pid file.\n");
  my_delete(pid_path, MYF(MY_WME));
#endif
}

static const char *xb_client_default_groups[] = {"xtrabackup", "client", 0, 0,
                                                 0};

static const char *xb_server_default_groups[] = {"xtrabackup", "mysqld", 0, 0,
                                                 0};

static void print_version(void) {
  msg("%s version %s based on MySQL server %s %s (%s) (revision id: %s)\n",
      my_progname, XTRABACKUP_VERSION, MYSQL_SERVER_VERSION, SYSTEM_TYPE,
      MACHINE_TYPE, XTRABACKUP_REVISION);
}

static void usage(void) {
  puts(
      "Open source backup tool for InnoDB and XtraDB\n\
\n\
Copyright (C) 2009-2018 Percona LLC and/or its affiliates.\n\
Portions Copyright (C) 2000, 2011, MySQL AB & Innobase Oy. All Rights Reserved.\n\
\n\
This program is free software; you can redistribute it and/or\n\
modify it under the terms of the GNU General Public License\n\
as published by the Free Software Foundation version 2\n\
of the License.\n\
\n\
This program is distributed in the hope that it will be useful,\n\
but WITHOUT ANY WARRANTY; without even the implied warranty of\n\
MERCHANTABILITY or FITNESS FOR A PARTICULAR PURPOSE.  See the\n\
GNU General Public License for more details.\n\
\n\
You can download full text of the license on http://www.gnu.org/licenses/gpl-2.0.txt\n");

  printf(
      "Usage: [%s [--defaults-file=#] --backup | %s [--defaults-file=#] "
      "--prepare] [OPTIONS]\n",
      my_progname, my_progname);
  print_defaults("my", xb_server_default_groups);
  my_print_help(xb_client_options);
  my_print_help(xb_server_options);
  my_print_variables(xb_server_options);
  my_print_variables(xb_client_options);
}

#define ADD_PRINT_PARAM_OPT(value) \
  { print_param_str << opt->name << "=" << value << "\n"; }

/************************************************************************
Check if parameter is set in defaults file or via command line argument
@return true if parameter is set. */
bool check_if_param_set(const char *param) {
  return param_set.find(param) != param_set.end();
}

bool xb_get_one_option(int optid, const struct my_option *opt, char *argument) {
  static const char *hide_value[] = {"password", "encrypt-key",
                                     "transition-key"};

  param_str << "--" << opt->name;
  if (argument) {
    bool param_handled = false;
    for (unsigned i = 0; i < sizeof(hide_value) / sizeof(char *); ++i) {
      if (strcmp(opt->name, hide_value[i]) == 0) {
        param_handled = true;
        param_str << "=*";
        break;
      }
    }
    if (!param_handled) {
      param_str << "=" << argument;
    }
  }
  param_str << " ";
  param_set.insert(opt->name);
  switch (optid) {
    case 'h':
      strmake(mysql_real_data_home, argument, FN_REFLEN - 1);
      mysql_data_home = mysql_real_data_home;

      ADD_PRINT_PARAM_OPT(mysql_real_data_home);
      break;

    case 't':

      ADD_PRINT_PARAM_OPT(opt_mysql_tmpdir);
      break;

    case OPT_INNODB_DATA_HOME_DIR:

      ADD_PRINT_PARAM_OPT(innobase_data_home_dir);
      break;

    case OPT_INNODB_DATA_FILE_PATH:

      ADD_PRINT_PARAM_OPT(innobase_data_file_path);
      break;

    case OPT_INNODB_LOG_GROUP_HOME_DIR:

      ADD_PRINT_PARAM_OPT(srv_log_group_home_dir);
      break;

    case OPT_INNODB_LOG_FILES_IN_GROUP:

      ADD_PRINT_PARAM_OPT(innobase_log_files_in_group);
      break;

    case OPT_INNODB_LOG_FILE_SIZE:

      ADD_PRINT_PARAM_OPT(innobase_log_file_size);
      break;

    case OPT_INNODB_FLUSH_METHOD:

      ADD_PRINT_PARAM_OPT(innodb_flush_method_names[innodb_flush_method]);
      break;

    case OPT_INNODB_PAGE_SIZE:

      ADD_PRINT_PARAM_OPT(innobase_page_size);
      break;

    case OPT_INNODB_LOG_BLOCK_SIZE:

      ADD_PRINT_PARAM_OPT(innobase_log_block_size);
      break;

    case OPT_INNODB_DOUBLEWRITE_FILE:

      ADD_PRINT_PARAM_OPT(innobase_doublewrite_file);
      break;

    case OPT_INNODB_UNDO_DIRECTORY:

      ADD_PRINT_PARAM_OPT(srv_undo_dir);
      break;

    case OPT_INNODB_UNDO_TABLESPACES:

      ADD_PRINT_PARAM_OPT(srv_undo_tablespaces);
      break;

    case OPT_INNODB_CHECKSUM_ALGORITHM:

      ut_a(srv_checksum_algorithm <= SRV_CHECKSUM_ALGORITHM_STRICT_NONE);

      ADD_PRINT_PARAM_OPT(
          innodb_checksum_algorithm_names[srv_checksum_algorithm]);
      innodb_checksum_algorithm_specified = true;
      break;

    case OPT_INNODB_LOG_CHECKSUMS:

      ADD_PRINT_PARAM_OPT(srv_log_checksums);
      innodb_log_checksums_specified = true;
      break;

    case OPT_INNODB_BUFFER_POOL_FILENAME:

      ADD_PRINT_PARAM_OPT(innobase_buffer_pool_filename);
      break;

    case OPT_XTRA_TARGET_DIR:
      strmake(xtrabackup_real_target_dir, argument,
              sizeof(xtrabackup_real_target_dir) - 1);
      xtrabackup_target_dir = xtrabackup_real_target_dir;
      break;
    case OPT_XTRA_STREAM:
      if (!strcasecmp(argument, "xbstream"))
        xtrabackup_stream_fmt = XB_STREAM_FMT_XBSTREAM;
      else {
        msg("Invalid --stream argument: %s\n", argument);
        return 1;
      }
      xtrabackup_stream = TRUE;
      break;
    case OPT_XTRA_COMPRESS:
      if (argument == NULL)
        xtrabackup_compress_alg = "quicklz";
      else if (strcasecmp(argument, "quicklz")) {
        msg("Invalid --compress argument: %s\n", argument);
        return 1;
      }
      xtrabackup_compress = TRUE;
      break;
    case OPT_XTRA_ENCRYPT:
      if (argument == NULL) {
        msg("Missing --encrypt argument, must specify a valid encryption "
            " algorithm.\n");
        return 1;
      }
      xtrabackup_encrypt = TRUE;
      break;
    case OPT_DECRYPT:
      if (argument == NULL) {
        msg("Missing --decrypt argument, must specify a "
            "valid encryption  algorithm.\n");
        return (1);
      }
      opt_decrypt = TRUE;
      xtrabackup_decrypt_decompress = true;
      break;
    case OPT_DECOMPRESS:
      opt_decompress = TRUE;
      xtrabackup_decrypt_decompress = true;
      break;
    case (int)OPT_CORE_FILE:
      test_flags |= TEST_CORE_ON_SIGNAL;
      break;
    case OPT_HISTORY:
      if (argument) {
        opt_history = argument;
      } else {
        opt_history = "";
      }
      break;
    case 'p':
      if (argument == disabled_my_option)
        argument = (char *)""; /* Don't require password */
      if (argument) {
        char *start = argument;
        my_free(opt_password);
        opt_password = my_strdup(PSI_NOT_INSTRUMENTED, argument, MYF(MY_FAE));
        while (*argument) *argument++ = 'x'; /* Destroy argument */
        if (*start) start[1] = 0;            /* Cut length of argument */
        tty_password = false;
      } else
        tty_password = true;
      break;
    case OPT_TRANSITION_KEY:
      if (argument == disabled_my_option)
        argument = (char *)""; /* Don't require password */
      if (argument) {
        char *start = argument;
        my_free(opt_password);
        opt_transition_key =
            my_strdup(PSI_NOT_INSTRUMENTED, argument, MYF(MY_FAE));
        while (*argument) *argument++ = 'x'; /* Destroy argument */
        if (*start) start[1] = 0;            /* Cut length of argument */
        tty_transition_key = false;
      } else
        tty_transition_key = true;
      use_dumped_tablespace_keys = true;
      break;
    case OPT_GENERATE_TRANSITION_KEY:
      use_dumped_tablespace_keys = true;
      break;

#include "sslopt-case.h"

    case '?':
      usage();
      exit(EXIT_SUCCESS);
      break;
    case 'v':
      print_version();
      exit(EXIT_SUCCESS);
      break;
    default:
      break;
  }
  return 0;
}

<<<<<<< HEAD
=======
/***********************************************************************
Initializes log_block_size */
static
ibool
xb_init_log_block_size(void)
{
	srv_log_block_size = 0;
	if (innobase_log_block_size != 512) {
		uint	n_shift = get_bit_shift(innobase_log_block_size);

		if (n_shift > 0) {
			srv_log_block_size = (1 << n_shift);
			msg("InnoDB: The log block size is set to %lu.\n",
			    srv_log_block_size);
		}
	} else {
		srv_log_block_size = 512;
	}
	if (!srv_log_block_size) {
		msg("InnoDB: Error: %lu is not valid value for "
		    "innodb_log_block_size.\n", innobase_log_block_size);
		return FALSE;
	}

	return TRUE;
}

>>>>>>> 4332ba09
/** Check that a page_size is correct for InnoDB.
If correct, set the associated page_size_shift which is the power of 2
for this page size.
@param[in]      page_size       Page Size to evaluate
@return an associated page_size_shift if valid, 0 if invalid. */
inline ulong innodb_page_size_validate(ulong page_size) {
  ulong n;

  for (n = UNIV_PAGE_SIZE_SHIFT_MIN; n <= UNIV_PAGE_SIZE_SHIFT_MAX; n++) {
    if (page_size == static_cast<ulong>(1 << n)) {
      return (n);
    }
  }

  return (0);
}

static bool innodb_init_param(void) {
  /* innobase_init */
  static char current_dir[3]; /* Set if using current lib */
  char *default_path;
  ulint fsp_flags;

  /* === some variables from mysqld === */
  memset((G_PTR)&mysql_tmpdir_list, 0, sizeof(mysql_tmpdir_list));

  if (init_tmpdir(&mysql_tmpdir_list, opt_mysql_tmpdir)) exit(EXIT_FAILURE);

  /* dummy for initialize all_charsets[] */
  get_charset_name(0);

  /* Check that the value of system variable innodb_page_size was
  set correctly.  Its value was put into srv_page_size. If valid,
  return the associated srv_page_size_shift. */
  srv_page_size_shift = innodb_page_size_validate(innobase_page_size);
  if (!srv_page_size_shift) {
    msg("xtrabackup: Invalid page size=%llu.\n", innobase_page_size);
    goto error;
  }
  srv_page_size = innobase_page_size;

  /* Check that values don't overflow on 32-bit systems. */
  if (sizeof(ulint) == 4) {
    if (xtrabackup_use_memory > UINT_MAX32) {
      msg("xtrabackup: use-memory can't be over 4GB"
          " on 32-bit systems\n");
    }

    if (innobase_buffer_pool_size > UINT_MAX32) {
      msg("xtrabackup: innobase_buffer_pool_size can't be "
          "over 4GB on 32-bit systems\n");

      goto error;
    }

    if (innobase_log_file_size > UINT_MAX32) {
      msg("xtrabackup: innobase_log_file_size can't be "
          "over 4GB on 32-bit systemsi\n");

      goto error;
    }
  }

  os_innodb_umask = (ulint)0664;

  os_file_set_umask(my_umask);

  /* Setup the memory alloc/free tracing mechanisms before calling
  any functions that could possibly allocate memory. */
  ut_new_boot();

  /* First calculate the default path for innodb_data_home_dir etc.,
  in case the user has not given any value.

  Note that when using the embedded server, the datadirectory is not
  necessarily the current directory of this program. */

  /* It's better to use current lib, to keep paths short */
  current_dir[0] = FN_CURLIB;
  current_dir[1] = 0;
  default_path = current_dir;

  ut_a(default_path);

  MySQL_datadir_path = Fil_path{default_path};

  /* Set InnoDB initialization parameters according to the values
  read from MySQL .cnf file */

  if (xtrabackup_backup || xtrabackup_stats) {
    msg("xtrabackup: using the following InnoDB configuration:\n");
  } else {
    msg("xtrabackup: using the following InnoDB configuration "
        "for recovery:\n");
  }

  /*--------------- Data files -------------------------*/

  /* The default dir for data files is the datadir of MySQL */

  srv_data_home =
      ((xtrabackup_backup || xtrabackup_stats) && innobase_data_home_dir
           ? innobase_data_home_dir
           : default_path);
  msg("xtrabackup:   innodb_data_home_dir = %s\n", srv_data_home);

  /*--------------- Shared tablespaces -------------------------*/

  /* Set default InnoDB data file size to 10 MB and let it be
  auto-extending. Thus users can use InnoDB in >= 4.0 without having
  to specify any startup options. */

  if (!innobase_data_file_path) {
    innobase_data_file_path = (char *)"ibdata1:10M:autoextend";
  }
  msg("xtrabackup:   innodb_data_file_path = %s\n", innobase_data_file_path);

  /* This is the first time univ_page_size is used.
  It was initialized to 16k pages before srv_page_size was set */
  univ_page_size.copy_from(page_size_t(srv_page_size, srv_page_size, false));

  srv_sys_space.set_space_id(TRX_SYS_SPACE);

  /* Create the filespace flags. */
  fsp_flags = fsp_flags_init(univ_page_size, false, false, false, false);
  srv_sys_space.set_flags(fsp_flags);

  srv_sys_space.set_name(reserved_system_space_name);
  srv_sys_space.set_path(srv_data_home);

  /* Supports raw devices */
  if (!srv_sys_space.parse_params(innobase_data_file_path, true,
                                  xtrabackup_prepare)) {
    goto error;
  }

  /* Set default InnoDB temp data file size to 12 MB and let it be
  auto-extending. */

  if (!innobase_temp_data_file_path) {
    innobase_temp_data_file_path = (char *)"ibtmp1:12M:autoextend";
  }

  /* We set the temporary tablspace id later, after recovery.
  The temp tablespace doesn't support raw devices.
  Set the name and path. */
  srv_tmp_space.set_name(reserved_temporary_space_name);
  srv_tmp_space.set_path(srv_data_home);

  /* Create the filespace flags with the temp flag set. */
  fsp_flags = fsp_flags_init(univ_page_size, false, false, false, true);
  srv_tmp_space.set_flags(fsp_flags);

  if (!srv_tmp_space.parse_params(innobase_temp_data_file_path, false,
                                  xtrabackup_prepare)) {
    goto error;
  }

  /* Perform all sanity check before we take action of deleting files*/
  if (srv_sys_space.intersection(&srv_tmp_space)) {
    msg("%s and %s file names seem to be the same.", srv_tmp_space.name(),
        srv_sys_space.name());
    goto error;
  }

  /* -------------- Log files ---------------------------*/

  /* The default dir for log files is the datadir of MySQL */

  if (!((xtrabackup_backup || xtrabackup_stats) && srv_log_group_home_dir)) {
    srv_log_group_home_dir = default_path;
  }
  if (xtrabackup_prepare && xtrabackup_incremental_dir) {
    srv_log_group_home_dir = xtrabackup_incremental_dir;
  }
  msg("xtrabackup:   innodb_log_group_home_dir = %s\n", srv_log_group_home_dir);

  Fil_path::normalize(srv_log_group_home_dir);

  if (strchr(srv_log_group_home_dir, ';')) {
    msg("syntax error in innodb_log_group_home_dir, ");

    goto error;
  }

  srv_adaptive_flushing = FALSE;
  /* --------------------------------------------------*/

  srv_n_log_files = (ulint)innobase_log_files_in_group;
  srv_log_file_size = (ulint)innobase_log_file_size;
  msg("xtrabackup:   innodb_log_files_in_group = %ld\n", srv_n_log_files);
  msg("xtrabackup:   innodb_log_file_size = %lld\n",
      (long long int)srv_log_file_size);

  srv_log_buffer_size = (ulint)innobase_log_buffer_size;
  srv_log_write_ahead_size = INNODB_LOG_WRITE_AHEAD_SIZE_DEFAULT;
  srv_log_flush_events = INNODB_LOG_EVENTS_DEFAULT;
  srv_log_write_events = INNODB_LOG_EVENTS_DEFAULT;
  srv_log_recent_written_size = INNODB_LOG_RECENT_WRITTEN_SIZE_DEFAULT;
  srv_log_recent_closed_size = INNODB_LOG_RECENT_CLOSED_SIZE_DEFAULT;
  srv_log_write_max_size = INNODB_LOG_WRITE_MAX_SIZE_DEFAULT;
  log_checksum_algorithm_ptr = srv_log_checksums ? log_block_calc_checksum_crc32
                                                 : log_block_calc_checksum_none;

  /* We set srv_pool_size here in units of 1 kB. InnoDB internally
  changes the value so that it becomes the number of database pages. */

  srv_buf_pool_chunk_unit = 134217728;
  srv_buf_pool_size = (ulint)xtrabackup_use_memory;
  srv_buf_pool_instances = 1;
  srv_buf_pool_size = buf_pool_size_align(srv_buf_pool_size);

  srv_n_file_io_threads = (ulint)innobase_file_io_threads;
  srv_n_read_io_threads = (ulint)innobase_read_io_threads;
  srv_n_write_io_threads = (ulint)innobase_write_io_threads;

  srv_force_recovery = (ulint)innobase_force_recovery;

  srv_use_doublewrite_buf = (ibool)innobase_use_doublewrite;

  if (!innobase_use_checksums) {
    srv_checksum_algorithm = SRV_CHECKSUM_ALGORITHM_NONE;
  }

  btr_search_enabled = (char)innobase_adaptive_hash_index;

  os_use_large_pages = (ibool)innobase_use_large_pages;
  os_large_page_size = (ulint)innobase_large_page_size;

  row_rollback_on_timeout = (ibool)innobase_rollback_on_timeout;

  srv_file_per_table = (bool)innobase_file_per_table;

  srv_max_n_open_files = (ulint)innobase_open_files;
  srv_innodb_status = (ibool)innobase_create_status_file;

  /* Store the default charset-collation number of this MySQL
  installation */

  /* We cannot treat characterset here for now!! */
  data_mysql_default_charset_coll = (ulint)default_charset_info->number;

  /* Since we in this module access directly the fields of a trx
  struct, and due to different headers and flags it might happen that
  mutex_t has a different size in this module and in InnoDB
  modules, we check at run time that the size is the same in
  these compilation modules. */

  /* On 5.5+ srv_use_native_aio is TRUE by default. It is later reset
  if it is not supported by the platform in
  innobase_start_or_create_for_mysql(). As we don't call it in xtrabackup,
  we have to duplicate checks from that function here. */

#ifdef __WIN__
  switch (os_get_os_version()) {
    case OS_WIN95:
    case OS_WIN31:
    case OS_WINNT:
      /* On Win 95, 98, ME, Win32 subsystem for Windows 3.1,
      and NT use simulated aio. In NT Windows provides async i/o,
      but when run in conjunction with InnoDB Hot Backup, it seemed
      to corrupt the data files. */

      srv_use_native_aio = FALSE;
      break;

    case OS_WIN2000:
    case OS_WINXP:
      /* On 2000 and XP, async IO is available. */
      srv_use_native_aio = TRUE;
      break;

    default:
      /* Vista and later have both async IO and condition variables */
      srv_use_native_aio = TRUE;
      srv_use_native_conditions = TRUE;
      break;
  }

#elif defined(LINUX_NATIVE_AIO)

  if (srv_use_native_aio) {
    ut_print_timestamp(stderr);
    msg(" InnoDB: Using Linux native AIO\n");
  }
#else
  /* Currently native AIO is supported only on windows and linux
  and that also when the support is compiled in. In all other
  cases, we ignore the setting of innodb_use_native_aio. */
  srv_use_native_aio = FALSE;

#endif

  /* Assign the default value to srv_undo_dir if it's not specified, as
  my_getopt does not support default values for string options. We also
  ignore the option and override innodb_undo_directory on --prepare,
  because separate undo tablespaces are copied to the root backup
  directory. */

  if (!srv_undo_dir || !xtrabackup_backup) {
    my_free(srv_undo_dir);
    srv_undo_dir = my_strdup(PSI_NOT_INSTRUMENTED, ".", MYF(MY_FAE));
  }

  /* We want to save original value of srv_temp_dir because InnoDB will
  modify ibt::srv_temp_dir. */
  ibt::srv_temp_dir = srv_temp_dir;

  if (ibt::srv_temp_dir == nullptr) {
    ibt::srv_temp_dir = default_path;
  }

  Fil_path::normalize(ibt::srv_temp_dir);

  return (FALSE);

error:
  msg("xtrabackup: innodb_init_param(): Error occured.\n");
  return (TRUE);
}

typedef bool (*load_table_predicate_t)(const char *, const char *);
dberr_t xb_load_single_table_tablespaces(load_table_predicate_t pred);

dberr_t dict_load_tables_from_space_id(space_id_t space_id, THD *thd,
                                       ib_trx_t trx) {
  dd::sdi_vector sdi_vector;
  ib_sdi_vector_t ib_vector;
  ib_vector.sdi_vector = &sdi_vector;

  if (!fsp_has_sdi(space_id)) {
    return (DB_SUCCESS);
  }

  uint32_t compressed_buf_len = 1024 * 1024;
  uint32_t uncompressed_buf_len = 1024 * 1024;
  byte *compressed_sdi =
      static_cast<byte *>(ut_malloc_nokey(compressed_buf_len));
  byte *sdi = static_cast<byte *>(ut_malloc_nokey(uncompressed_buf_len));

  ib_err_t err = ib_sdi_get_keys(space_id, &ib_vector, trx);

  if (err != DB_SUCCESS) {
    goto error;
  }

  for (dd::sdi_container::iterator it = ib_vector.sdi_vector->m_vec.begin();
       it != ib_vector.sdi_vector->m_vec.end(); it++) {
    ib_sdi_key_t ib_key;
    ib_key.sdi_key = &(*it);

    uint32_t compressed_sdi_len = compressed_buf_len;
    uint32_t uncompressed_sdi_len = uncompressed_buf_len;

    while (true) {
      err = ib_sdi_get(space_id, &ib_key, compressed_sdi, &compressed_sdi_len,
                       &uncompressed_sdi_len, trx);
      if (err == DB_OUT_OF_MEMORY) {
        compressed_buf_len = compressed_sdi_len;
        uncompressed_buf_len = uncompressed_sdi_len;
        compressed_sdi =
            static_cast<byte *>(ut_realloc(compressed_sdi, compressed_buf_len));
        sdi = static_cast<byte *>(ut_realloc(sdi, uncompressed_buf_len));
        continue;
      }
      break;
    }

    if (err != DB_SUCCESS) {
      goto error;
    }

    compressed_sdi[compressed_sdi_len] = 0;

    Sdi_Decompressor decompressor(static_cast<byte *>(sdi),
                                  uncompressed_sdi_len, compressed_sdi,
                                  compressed_sdi_len);
    decompressor.decompress();

    sdi[uncompressed_sdi_len] = 0;

    if (ib_key.sdi_key->type != 1 /* dd::Sdi_type::TABLE */) {
      continue;
    }

    using Table_Ptr = std::unique_ptr<dd::Table>;

    Table_Ptr dd_table{dd::create_object<dd::Table>()};
    dd::String_type schema_name;

    bool res = dd::deserialize(thd, dd::Sdi_type((const char *)sdi),
                               dd_table.get(), &schema_name);

    if (res) {
      err = DB_ERROR;
      goto error;
    }

    using Client = dd::cache::Dictionary_client;
    using Releaser = dd::cache::Dictionary_client::Auto_releaser;

    Client *dc = dd::get_dd_client(thd);
    Releaser releaser{dc};

    dict_table_t *ib_table = nullptr;

    fil_space_t *space = fil_space_get(space_id);
    ut_a(space != nullptr);

    bool implicit = fsp_is_file_per_table(space_id, space->flags);
    if (dd_table_load_on_dd_obj(dc, space_id, *dd_table.get(), ib_table, thd,
                                &schema_name, implicit) != 0) {
      err = DB_ERROR;
      goto error;
    }
  }

error:
  ut_free(compressed_sdi);
  ut_free(sdi);

  return (err);
}

static void dict_load_from_spaces_sdi() {
  msg("Populating InnoDB table cache.\n");

  xb_load_single_table_tablespaces(NULL);

  my_thread_init();

  THD *thd = create_thd(false, true, true, 0);

  ib_trx_t trx = ib_trx_begin(IB_TRX_READ_COMMITTED, false, false, thd);

  std::vector<space_id_t> space_ids;

  Fil_space_iterator::for_each_space(false, [&](fil_space_t *space) {
    space_ids.push_back(space->id);
    return (DB_SUCCESS);
  });

  for (auto space_id : space_ids) {
    if (!fsp_is_ibd_tablespace(space_id)) continue;
    dict_load_tables_from_space_id(space_id, thd, trx);
  }

  ib_trx_commit(trx);
  ib_trx_release(trx);

  destroy_thd(thd);

  my_thread_end();
}

static bool innodb_init(bool init_dd, bool for_apply_log) {
  /* Check if the data files exist or not. */
  dberr_t err = srv_sys_space.check_file_spec(false, 5 * 1024 * 1024 /* 5M */);

  if (err != DB_SUCCESS) {
    return (false);
  }

  /* InnoDB files should be found in the following locations only. */
  std::string directories;

  directories.append(srv_data_home);

  if (srv_undo_dir != nullptr && *srv_undo_dir != 0) {
    directories.push_back(FIL_PATH_SEPARATOR);
    directories.append(srv_undo_dir);
  }

  /* This is the default directory for .ibd files. */
  directories.push_back(FIL_PATH_SEPARATOR);
  directories.append(MySQL_datadir_path.path());

  lsn_t to_lsn = ULLONG_MAX;
  if (for_apply_log && metadata_type == METADATA_FULL_BACKUP) {
    to_lsn = (xtrabackup_incremental_dir == nullptr) ? metadata_last_lsn
                                                     : incremental_last_lsn;
  }

  err = srv_start(false, directories, to_lsn);

  if (err != DB_SUCCESS) {
    free(internal_innobase_data_file_path);
    internal_innobase_data_file_path = NULL;
    goto error;
  }

  if (init_dd) {
    dict_load_from_spaces_sdi();
    dict_sys->dynamic_metadata =
        dd_table_open_on_name(NULL, NULL, "mysql/innodb_dynamic_metadata",
                              false, DICT_ERR_IGNORE_NONE);
    dict_persist->table_buffer = UT_NEW_NOKEY(DDTableBuffer());
    srv_dict_recover_on_restart();
  }

  srv_start_threads(false);

  innodb_inited = 1;

  return (false);

error:
  msg("xtrabackup: innodb_init(): Error occured.\n");
  return (true);
}

static bool innodb_end(void) {
  srv_fast_shutdown = (ulint)innobase_fast_shutdown;
  innodb_inited = 0;

  while (trx_rollback_or_clean_is_active) {
    os_thread_sleep(1000);
  }

  msg("xtrabackup: starting shutdown with innodb_fast_shutdown = %lu\n",
      srv_fast_shutdown);

  srv_pre_dd_shutdown();

  srv_shutdown();

  free(internal_innobase_data_file_path);
  internal_innobase_data_file_path = NULL;

  return (FALSE);
}

/* ================= common ================= */

/***********************************************************************
Read backup meta info.
@return TRUE on success, FALSE on failure. */
static bool xtrabackup_read_metadata(char *filename) {
  FILE *fp;
  bool r = TRUE;

  fp = fopen(filename, "r");
  if (!fp) {
    msg("xtrabackup: Error: cannot open %s\n", filename);
    return (FALSE);
  }

  if (fscanf(fp, "backup_type = %29s\n", metadata_type_str) != 1) {
    r = FALSE;
    goto end;
  }
  /* Use UINT64PF instead of LSN_PF here, as we have to maintain the file
  format. */
  if (fscanf(fp, "from_lsn = " UINT64PF "\n", &metadata_from_lsn) != 1) {
    r = FALSE;
    goto end;
  }
  if (fscanf(fp, "to_lsn = " UINT64PF "\n", &metadata_to_lsn) != 1) {
    r = FALSE;
    goto end;
  }
  if (fscanf(fp, "last_lsn = " UINT64PF "\n", &metadata_last_lsn) != 1) {
    metadata_last_lsn = 0;
  }

end:
  fclose(fp);

  return (r);
}

/***********************************************************************
Print backup meta info to a specified buffer. */
static void xtrabackup_print_metadata(char *buf, size_t buf_len) {
  /* Use UINT64PF instead of LSN_PF here, as we have to maintain the file
  format. */
  snprintf(buf, buf_len,
           "backup_type = %s\n"
           "from_lsn = " UINT64PF
           "\n"
           "to_lsn = " UINT64PF
           "\n"
           "last_lsn = " UINT64PF "\n",
           metadata_type_str, metadata_from_lsn, metadata_to_lsn,
           metadata_last_lsn);
}

/***********************************************************************
Stream backup meta info to a specified datasink.
@return TRUE on success, FALSE on failure. */
static bool xtrabackup_stream_metadata(ds_ctxt_t *ds_ctxt) {
  char buf[1024];
  size_t len;
  ds_file_t *stream;
  MY_STAT mystat;
  bool rc = TRUE;

  xtrabackup_print_metadata(buf, sizeof(buf));

  len = strlen(buf);

  mystat.st_size = len;
  mystat.st_mtime = my_time(0);

  stream = ds_open(ds_ctxt, XTRABACKUP_METADATA_FILENAME, &mystat);
  if (stream == NULL) {
    msg("xtrabackup: Error: cannot open output stream "
        "for %s\n",
        XTRABACKUP_METADATA_FILENAME);
    return (FALSE);
  }

  if (ds_write(stream, buf, len)) {
    rc = FALSE;
  }

  if (ds_close(stream)) {
    rc = FALSE;
  }

  return (rc);
}

static bool write_to_file(const char *filepath, const char *data) {
  size_t len = strlen(data);
  FILE *fp = fopen(filepath, "w");
  if (!fp) {
    msg("xtrabackup: Error: cannot open %s\n", filepath);
    return (FALSE);
  }
  if (fwrite(data, len, 1, fp) < 1) {
    fclose(fp);
    return (FALSE);
  }

  fclose(fp);
  return TRUE;
}

/***********************************************************************
Write backup meta info to a specified file.
@return TRUE on success, FALSE on failure. */
static bool xtrabackup_write_metadata(const char *filepath) {
  char buf[1024];

  xtrabackup_print_metadata(buf, sizeof(buf));
  return write_to_file(filepath, buf);
}

/***********************************************************************
Read meta info for an incremental delta.
@return TRUE on success, FALSE on failure. */
static bool xb_read_delta_metadata(const char *filepath,
                                   xb_delta_info_t *info) {
  FILE *fp;
  char key[51];
  char value[51];
  bool r = TRUE;

  /* set defaults */
  info->page_size = ULINT_UNDEFINED;
  info->zip_size = ULINT_UNDEFINED;
  info->space_id = SPACE_UNKNOWN;

  fp = fopen(filepath, "r");
  if (!fp) {
    /* Meta files for incremental deltas are optional */
    return (TRUE);
  }

  while (!feof(fp)) {
    if (fscanf(fp, "%50s = %50s\n", key, value) == 2) {
      if (strcmp(key, "page_size") == 0) {
        info->page_size = strtoul(value, NULL, 10);
      } else if (strcmp(key, "zip_size") == 0) {
        info->zip_size = strtoul(value, NULL, 10);
      } else if (strcmp(key, "space_id") == 0) {
        info->space_id = strtoul(value, NULL, 10);
      }
    }
  }

  fclose(fp);

  if (info->page_size == ULINT_UNDEFINED) {
    msg("xtrabackup: page_size is required in %s\n", filepath);
    r = FALSE;
  }
  if (info->space_id == SPACE_UNKNOWN) {
    msg("xtrabackup: Warning: This backup was taken with XtraBackup 2.0.1 "
        "or earlier, some DDL operations between full and incremental "
        "backups may be handled incorrectly\n");
  }

  return (r);
}

/***********************************************************************
Write meta info for an incremental delta.
@return TRUE on success, FALSE on failure. */
bool xb_write_delta_metadata(const char *filename,
                             const xb_delta_info_t *info) {
  ds_file_t *f;
  char buf[64];
  bool ret;
  size_t len;
  MY_STAT mystat;

  snprintf(buf, sizeof(buf),
           "page_size = %lu\n"
           "zip_size = %lu\n"
           "space_id = %lu\n",
           info->page_size, info->zip_size, info->space_id);
  len = strlen(buf);

  mystat.st_size = len;
  mystat.st_mtime = my_time(0);

  f = ds_open(ds_meta, filename, &mystat);
  if (f == NULL) {
    msg("xtrabackup: Error: cannot open output stream for %s\n", filename);
    return (FALSE);
  }

  ret = (ds_write(f, buf, len) == 0);

  if (ds_close(f)) {
    ret = FALSE;
  }

  return (ret);
}

static bool xtrabackup_write_info(const char *filepath) {
  char *xtrabackup_info_data = get_xtrabackup_info(mysql_connection);
  if (!xtrabackup_info_data) {
    return FALSE;
  }

  bool result = write_to_file(filepath, xtrabackup_info_data);

  free(xtrabackup_info_data);
  return result;
}

/* ================= backup ================= */
void xtrabackup_io_throttling(void) {
  if (xtrabackup_throttle && (--io_ticket) < 0) {
    os_event_reset(wait_throttle);
    os_event_wait(wait_throttle);
  }
}

static bool regex_list_check_match(const regex_list_t &list, const char *name) {
  xb_regmatch_t tables_regmatch[1];
  for (regex_list_t::const_iterator i = list.begin(), end = list.end();
       i != end; ++i) {
    const xb_regex_t &regex = *i;
    int regres = xb_regexec(&regex, name, 1, tables_regmatch, 0);

    if (regres != REG_NOMATCH) {
      return (TRUE);
    }
  }
  return (FALSE);
}

static bool find_filter_in_hashtable(const char *name, hash_table_t *table,
                                     xb_filter_entry_t **result) {
  xb_filter_entry_t *found = NULL;
  HASH_SEARCH(name_hash, table, ut_fold_string(name), xb_filter_entry_t *,
              found, (void)0, !strcmp(found->name, name));

  if (found && result) {
    *result = found;
  }
  return (found != NULL);
}

/************************************************************************
Checks if a given table name matches any of specifications given in
regex_list or tables_hash.

@return TRUE on match or both regex_list and tables_hash are empty.*/
static bool check_if_table_matches_filters(const char *name,
                                           const regex_list_t &regex_list,
                                           hash_table_t *tables_hash) {
  if (regex_list.empty() && !tables_hash) {
    return (FALSE);
  }

  if (regex_list_check_match(regex_list, name)) {
    return (TRUE);
  }

  if (tables_hash && find_filter_in_hashtable(name, tables_hash, NULL)) {
    return (TRUE);
  }

  return FALSE;
}

enum skip_database_check_result {
  DATABASE_SKIP,
  DATABASE_SKIP_SOME_TABLES,
  DATABASE_DONT_SKIP,
  DATABASE_DONT_SKIP_UNLESS_EXPLICITLY_EXCLUDED,
};

/************************************************************************
Checks if a database specified by name should be skipped from backup based on
the --databases, --databases_file or --databases_exclude options.

@return TRUE if entire database should be skipped,
        FALSE otherwise.
*/
static skip_database_check_result check_if_skip_database(
    const char *name /*!< in: path to the database */
) {
  /* There are some filters for databases, check them */
  xb_filter_entry_t *database = NULL;

  if (databases_exclude_hash &&
      find_filter_in_hashtable(name, databases_exclude_hash, &database) &&
      !database->has_tables) {
    /* Database is found and there are no tables specified,
       skip entire db. */
    return DATABASE_SKIP;
  }

  if (databases_include_hash) {
    if (!find_filter_in_hashtable(name, databases_include_hash, &database)) {
      /* Database isn't found, skip the database */
      return DATABASE_SKIP;
    } else if (database->has_tables) {
      return DATABASE_SKIP_SOME_TABLES;
    } else {
      return DATABASE_DONT_SKIP_UNLESS_EXPLICITLY_EXCLUDED;
    }
  }

  return DATABASE_DONT_SKIP;
}

/************************************************************************
Checks if a database specified by path should be skipped from backup based on
the --databases, --databases_file or --databases_exclude options.

@return TRUE if the table should be skipped. */
bool check_if_skip_database_by_path(
    const char *path /*!< in: path to the db directory. */
) {
  if (databases_include_hash == NULL && databases_exclude_hash == NULL) {
    return (FALSE);
  }

  const char *db_name = strrchr(path, OS_PATH_SEPARATOR);
  if (db_name == NULL) {
    db_name = path;
  } else {
    ++db_name;
  }

  return check_if_skip_database(db_name) == DATABASE_SKIP;
}

/************************************************************************
Checks if a table specified as a name in the form "database/name" (InnoDB 5.6)
or "./database/name.ibd" (InnoDB 5.5-) should be skipped from backup based on
the --tables or --tables-file options.

@return TRUE if the table should be skipped. */
bool check_if_skip_table(
    /******************/
    const char *name) /*!< in: path to the table */
{
  char buf[FN_REFLEN];
  const char *dbname, *tbname;
  const char *ptr;
  char *eptr;

  if (regex_exclude_list.empty() && regex_include_list.empty() &&
      tables_include_hash == NULL && tables_exclude_hash == NULL &&
      databases_include_hash == NULL && databases_exclude_hash == NULL) {
    return (false);
  }

  dbname = NULL;
  tbname = name;
  while ((ptr = strchr(tbname, OS_PATH_SEPARATOR)) != NULL) {
    dbname = tbname;
    tbname = ptr + 1;
  }

  if (dbname == NULL) {
    return (false);
  }

  strncpy(buf, dbname, FN_REFLEN);
  buf[tbname - 1 - dbname] = 0;

  const skip_database_check_result skip_database = check_if_skip_database(buf);
  if (skip_database == DATABASE_SKIP) {
    return (true);
  }

  buf[FN_REFLEN - 1] = '\0';
  buf[tbname - 1 - dbname] = '.';

  /* Check if there's a suffix in the table name. If so, truncate it. We
  rely on the fact that a dot cannot be a part of a table name (it is
  encoded by the server with the @NNNN syntax). */
  if ((eptr = strchr(&buf[tbname - dbname], '.')) != NULL) {
    *eptr = '\0';
  }

  /* For partitioned tables first try to match against the regexp
  without truncating the #P#... suffix so we can backup individual
  partitions with regexps like '^test[.]t#P#p5' */
  if (check_if_table_matches_filters(buf, regex_exclude_list,
                                     tables_exclude_hash)) {
    return (true);
  }
  if (check_if_table_matches_filters(buf, regex_include_list,
                                     tables_include_hash)) {
    return (false);
  }
  if ((eptr = strstr(buf, "#P#")) != NULL) {
    *eptr = 0;

    if (check_if_table_matches_filters(buf, regex_exclude_list,
                                       tables_exclude_hash)) {
      return (true);
    }
    if (check_if_table_matches_filters(buf, regex_include_list,
                                       tables_include_hash)) {
      return (false);
    }
  }

  if (skip_database == DATABASE_DONT_SKIP_UNLESS_EXPLICITLY_EXCLUDED) {
    /* Database is in include-list, and qualified name wasn't
       found in any of exclusion filters.*/
    return (false);
  }

  if (skip_database == DATABASE_SKIP_SOME_TABLES ||
      !regex_include_list.empty() || tables_include_hash) {
    /* Include lists are present, but qualified name
       failed to match any.*/
    return (true);
  }

  return (false);
}

/***********************************************************************
Reads the space flags from a given data file and returns the
page size. */
const page_size_t xb_get_zip_size(pfs_os_file_t file, bool *success) {
  byte *buf;
  byte *page;
  page_size_t page_size(0, 0, false);
  ibool ret;
  ulint space;
  IORequest read_request(IORequest::READ);

  buf = static_cast<byte *>(ut_malloc_nokey(2 * UNIV_PAGE_SIZE_MAX));
  page = static_cast<byte *>(ut_align(buf, UNIV_PAGE_SIZE_MAX));

  ret = os_file_read(read_request, file, page, 0, UNIV_PAGE_SIZE_MIN);
  if (!ret) {
    *success = false;
    goto end;
  }

  space = mach_read_from_4(page + FIL_PAGE_ARCH_LOG_NO_OR_SPACE_ID);
  if (space == 0) {
    page_size.copy_from(univ_page_size);
  } else {
    page_size.copy_from(page_size_t(fsp_header_get_flags(page)));
  }
  *success = true;
end:
  ut_free(buf);

  return (page_size);
}

const char *xb_get_copy_action(const char *dflt) {
  const char *action;

  if (xtrabackup_stream) {
    if (xtrabackup_compress) {
      if (xtrabackup_encrypt) {
        action = "Compressing, encrypting and streaming";
      } else {
        action = "Compressing and streaming";
      }
    } else if (xtrabackup_encrypt) {
      action = "Encrypting and streaming";
    } else {
      action = "Streaming";
    }
  } else {
    if (xtrabackup_compress) {
      if (xtrabackup_encrypt) {
        action = "Compressing and encrypting";
      } else {
        action = "Compressing";
      }
    } else if (xtrabackup_encrypt) {
      action = "Encrypting";
    } else {
      action = dflt;
    }
  }

  return (action);
}

/* TODO: We may tune the behavior (e.g. by fil_aio)*/

static bool xtrabackup_copy_datafile(fil_node_t *node, uint thread_n) {
  char dst_name[FN_REFLEN];
  ds_file_t *dstfile = NULL;
  xb_fil_cur_t cursor;
  xb_fil_cur_result_t res;
  xb_write_filt_t *write_filter = NULL;
  xb_write_filt_ctxt_t write_filt_ctxt;
  const char *action;
  xb_read_filt_t *read_filter;
  bool rc = FALSE;

  /* Get the name and the path for the tablespace. node->name always
  contains the path (which may be absolute for remote tablespaces in
  5.6+). space->name contains the tablespace name in the form
  "./database/table.ibd" (in 5.5-) or "database/table" (in 5.6+). For a
  multi-node shared tablespace, space->name contains the name of the first
  node, but that's irrelevant, since we only need node_name to match them
  against filters, and the shared tablespace is always copied regardless
  of the filters value. */

  const char *const node_name = node->space->name;
  const char *const node_path = node->name;

  bool is_system = !fsp_is_ibd_tablespace(node->space->id);
  bool is_undo = fsp_is_undo_tablespace(node->space->id);

  ut_ad(!is_undo || is_system);

  if (!is_system && opt_lock_ddl_per_table) {
    mdl_lock_table(node->space->id);
  }

<<<<<<< HEAD
  if (!is_system && check_if_skip_table(node_name)) {
    msg("[%02u] Skipping %s.\n", thread_n, node_name);
    return (FALSE);
  }
=======
error:
	xb_fil_cur_close(&cursor);
	if (dstfile != NULL) {
		ds_close(dstfile);
	}
	if (write_filter && write_filter->deinit) {
		write_filter->deinit(&write_filt_ctxt);
	}
	msg("[%02u] xtrabackup: Error: "
	    "xtrabackup_copy_datafile() failed.\n", thread_n);
	return(TRUE); /*ERROR*/
>>>>>>> 4332ba09

  if (!changed_page_bitmap) {
    read_filter = &rf_pass_through;
  } else {
    read_filter = &rf_bitmap;
  }
  res = xb_fil_cur_open(&cursor, read_filter, node, thread_n);
  if (res == XB_FIL_CUR_SKIP) {
    goto skip;
  } else if (res == XB_FIL_CUR_ERROR) {
    goto error;
  }

  if (is_undo) {
    /* copy undo spaces into the backup root */
    fn_format(dst_name, cursor.abs_path, "", "", MY_REPLACE_DIR);
  } else {
    strncpy(dst_name, cursor.rel_path, sizeof(dst_name));
  }

  /* Setup the page write filter */
  if (xtrabackup_incremental) {
    write_filter = &wf_incremental;
  } else {
    write_filter = &wf_write_through;
  }

  memset(&write_filt_ctxt, 0, sizeof(xb_write_filt_ctxt_t));
  ut_a(write_filter->process != NULL);

  if (write_filter->init != NULL &&
      !write_filter->init(&write_filt_ctxt, dst_name, &cursor)) {
    msg("[%02u] xtrabackup: error: "
        "failed to initialize page write filter.\n",
        thread_n);
    goto error;
  }

  dstfile = ds_open(ds_data, dst_name, &cursor.statinfo);
  if (dstfile == NULL) {
    msg("[%02u] xtrabackup: error: "
        "cannot open the destination stream for %s\n",
        thread_n, dst_name);
    goto error;
  }

  action = xb_get_copy_action();

  if (xtrabackup_stream) {
    msg_ts("[%02u] %s %s\n", thread_n, action, node_path);
  } else {
    msg_ts("[%02u] %s %s to %s\n", thread_n, action, node_path, dstfile->path);
  }

  /* The main copy loop */
  while ((res = xb_fil_cur_read(&cursor)) == XB_FIL_CUR_SUCCESS) {
    if (!write_filter->process(&write_filt_ctxt, dstfile)) {
      goto error;
    }
  }

  if (res == XB_FIL_CUR_ERROR) {
    goto error;
  }

  if (write_filter->finalize &&
      !write_filter->finalize(&write_filt_ctxt, dstfile)) {
    goto error;
  }

  /* close */
  msg_ts("[%02u]        ...done\n", thread_n);
  xb_fil_cur_close(&cursor);
  if (ds_close(dstfile)) {
    rc = TRUE;
  }
  if (write_filter && write_filter->deinit) {
    write_filter->deinit(&write_filt_ctxt);
  }
  return (rc);

error:
  xb_fil_cur_close(&cursor);
  if (dstfile != NULL) {
    ds_close(dstfile);
  }
  if (write_filter && write_filter->deinit) {
    write_filter->deinit(&write_filt_ctxt);
    ;
  }
  msg("[%02u] xtrabackup: Error: xtrabackup_copy_datafile() failed.\n",
      thread_n);
  return (TRUE); /*ERROR*/

skip:

  if (dstfile != NULL) {
    ds_close(dstfile);
  }
  if (write_filter && write_filter->deinit) {
    write_filter->deinit(&write_filt_ctxt);
  }
  msg("[%02u] xtrabackup: Warning: We assume the "
      "table was dropped during xtrabackup execution "
      "and ignore the file.\n",
      thread_n);
  msg("[%02u] xtrabackup: Warning: skipping tablespace %s.\n", thread_n,
      node_name);
  return (FALSE);
}

/*******************************************************/ /**
 Scans log from a buffer and writes new log data to the outpud datasinc.
 @return true if success */
static bool xtrabackup_scan_log_recs(
    /*===============*/
    log_t &log,               /*!< in: redo log */
    bool is_last,             /*!< in: whether it is last segment
                              to copy */
    lsn_t start_lsn,          /*!< in: buffer start lsn */
    lsn_t *contiguous_lsn,    /*!< in/out: it is known that all log
                              groups contain contiguous log data up
                              to this lsn */
    lsn_t *group_scanned_lsn, /*!< out: scanning succeeded up to
                            this lsn */
    lsn_t checkpoint_lsn,     /*!< in: latest checkpoint LSN */
    bool *finished)           /*!< out: false if is not able to scan
                              any more in this log group */
{
  lsn_t scanned_lsn;
  ulint data_len;
  ulint write_size;
  const byte *log_block;
  bool more_data = false;

  ulint scanned_checkpoint_no = 0;

  *finished = false;
  scanned_lsn = start_lsn;
  log_block = log_sys->buf;

  while (log_block < log_sys->buf + RECV_SCAN_SIZE && !*finished) {
    ulint no = log_block_get_hdr_no(log_block);
    ulint scanned_no = log_block_convert_lsn_to_no(scanned_lsn);
    ibool checksum_is_ok = log_block_checksum_is_ok(log_block);

    if (no != scanned_no && checksum_is_ok) {
      ulint blocks_in_group;

      blocks_in_group = log_block_convert_lsn_to_no(log.lsn_real_capacity) - 1;

      if ((no < scanned_no && ((scanned_no - no) % blocks_in_group) == 0) ||
          no == 0 ||
          /* Log block numbers wrap around at 0x3FFFFFFF */
          ((scanned_no | 0x40000000UL) - no) % blocks_in_group == 0) {
        /* old log block, do nothing */
        *finished = true;
        break;
      }

      msg("xtrabackup: error: log block numbers mismatch:\n"
          "xtrabackup: error: expected log block no. %lu,"
          " but got no. %lu from the log file.\n",
          (ulong)scanned_no, (ulong)no);

      if ((no - scanned_no) % blocks_in_group == 0) {
        msg("xtrabackup: error:"
            " it looks like InnoDB log has wrapped"
            " around before xtrabackup could"
            " process all records due to either"
            " log copying being too slow, or "
            " log files being too small.\n");
      }

      return (false);
    } else if (!checksum_is_ok) {
      /* Garbage or an incompletely written log block */
      msg("xtrabackup: warning: Log block checksum mismatch"
          " (block no %lu at lsn " LSN_PF
          "): \n"
          "expected %lu, calculated checksum %lu\n",
          (ulong)no, scanned_lsn, (ulong)log_block_get_checksum(log_block),
          (ulong)log_block_calc_checksum(log_block));
      msg("xtrabackup: warning: this is possible when the "
          "log block has not been fully written by the "
          "server, will retry later.\n");
      *finished = true;
      break;
    }

    if (log_block_get_flush_bit(log_block)) {
      /* This block was a start of a log flush operation:
      we know that the previous flush operation must have
      been completed for all log groups before this block
      can have been flushed to any of the groups. Therefore,
      we know that log data is contiguous up to scanned_lsn
      in all non-corrupt log groups. */

      if (scanned_lsn > *contiguous_lsn) {
        *contiguous_lsn = scanned_lsn;
      }
    }

    data_len = log_block_get_data_len(log_block);

    if ((scanned_checkpoint_no > 0) &&
        (log_block_get_checkpoint_no(log_block) < scanned_checkpoint_no) &&
        (scanned_checkpoint_no - log_block_get_checkpoint_no(log_block) >
         0x80000000UL)) {
      /* Garbage from a log buffer flush which was made
      before the most recent database recovery */

      *finished = true;
      break;
    }

    if (!recv_sys->parse_start_lsn &&
        (log_block_get_first_rec_group(log_block) > 0)) {
      /* We found a point from which to start the parsing
      of log records */

      recv_sys->parse_start_lsn =
          scanned_lsn + log_block_get_first_rec_group(log_block);
      recv_sys->scanned_lsn = recv_sys->parse_start_lsn;
      recv_sys->recovered_lsn = recv_sys->parse_start_lsn;
    }

    scanned_lsn = scanned_lsn + data_len;
    scanned_checkpoint_no = log_block_get_checkpoint_no(log_block);

    if (scanned_lsn > recv_sys->scanned_lsn) {
      /* We were able to find more log data: add it to the
      parsing buffer if parse_start_lsn is already
      non-zero */

      if (recv_sys->len + 4 * OS_FILE_LOG_BLOCK_SIZE >= RECV_PARSING_BUF_SIZE) {
        ib::error() << "Log parsing buffer overflow. Recovery may have failed!";

        recv_sys->found_corrupt_log = true;

      } else if (!recv_sys->found_corrupt_log) {
        more_data = recv_sys_add_to_parsing_buf(log_block, scanned_lsn, 0);
      }

      recv_sys->scanned_lsn = scanned_lsn;
      recv_sys->scanned_checkpoint_no = log_block_get_checkpoint_no(log_block);
    }

    if (data_len < OS_FILE_LOG_BLOCK_SIZE) {
      /* Log data for this group ends here */

      *finished = true;
    } else {
      log_block += OS_FILE_LOG_BLOCK_SIZE;
    }
  }

  *group_scanned_lsn = scanned_lsn;

  /* ===== write log to 'xtrabackup_logfile' ====== */
  if (!*finished) {
    write_size = RECV_SCAN_SIZE;
  } else {
    write_size =
        ut_uint64_align_up(scanned_lsn, OS_FILE_LOG_BLOCK_SIZE) - start_lsn;
    if (!is_last && scanned_lsn % OS_FILE_LOG_BLOCK_SIZE) {
      write_size -= OS_FILE_LOG_BLOCK_SIZE;
    }
  }

  byte encrypted_buf[4 * UNIV_PAGE_SIZE_MAX];
  byte *write_buf = log_sys->buf;

  if (srv_redo_log_encrypt) {
    IORequest req_type(IORequestLogWrite);
    fil_space_t *space = fil_space_get(dict_sys_t::s_log_space_first_id);
    fil_io_set_encryption(req_type, page_id_t(space->id, 0), space);
    Encryption encryption(req_type.encryption_algorithm());
    ulint dst_len = write_size;
    write_buf = encryption.encrypt_log(req_type, log_sys->buf, write_size,
                                       encrypted_buf, &dst_len);
    ut_a(write_size == dst_len);
  }

  if (ds_write(dst_log_file, write_buf, write_size)) {
    msg("xtrabackup: Error: "
        "write to logfile failed\n");
    return (false);
  }

  if (more_data && !recv_sys->found_corrupt_log) {
    /* Try to parse more log records */

    recv_parse_log_recs(checkpoint_lsn);

    if (recv_sys->recovered_offset > RECV_PARSING_BUF_SIZE / 4) {
      /* Move parsing buffer data to the buffer start */

      recv_reset_buffer();
    }
  }

  return (true);
}

static bool xtrabackup_copy_logfile(log_t &log, lsn_t from_lsn, bool is_last) {
  /* definition from recv_recovery_from_checkpoint_start() */
  lsn_t scanned_lsn;
  lsn_t contiguous_lsn;

  ut_a(dst_log_file != NULL);

  /* read from checkpoint_lsn_start to current */
  contiguous_lsn = ut_uint64_align_down(from_lsn, OS_FILE_LOG_BLOCK_SIZE);

  bool finished;
  lsn_t start_lsn;
  lsn_t end_lsn;

  /* reference recv_group_scan_log_recs() */
  finished = false;

  start_lsn = contiguous_lsn;
  scanned_lsn = start_lsn;

  while (!finished) {
    end_lsn = start_lsn + RECV_SCAN_SIZE;

    xtrabackup_io_throttling();

    recv_read_log_seg(log, log.buf, start_lsn, end_lsn);

    if (!xtrabackup_scan_log_recs(log, is_last, start_lsn, &contiguous_lsn,
                                  &scanned_lsn, from_lsn, &finished)) {
      goto error;
    }

    start_lsn = end_lsn;
  }

  log.scanned_lsn = scanned_lsn;

  msg_ts(">> log scanned up to (" LSN_PF ")\n", log.scanned_lsn);

  /* update global variable*/
  log_copy_scanned_lsn = scanned_lsn;

  debug_sync_point("xtrabackup_copy_logfile_pause");

  return (FALSE);

error:
  ds_close(dst_log_file);
  msg("xtrabackup: Error: xtrabackup_copy_logfile() failed.\n");
  return (TRUE);
}

static void log_copying_thread() {
  /*
    Initialize mysys thread-specific memory so we can
    use mysys functions in this thread.
  */
  my_thread_init();

  ut_a(dst_log_file != NULL);

  log_copying_running = true;

  while (log_copying || log_copy_scanned_lsn < log_copying_stop_lsn) {
    os_event_reset(log_copying_stop);
    os_event_wait_time_low(log_copying_stop,
                           xtrabackup_log_copy_interval * 1000ULL, 0);
    if (xtrabackup_copy_logfile(*log_sys, log_copy_scanned_lsn, false)) {
      exit(EXIT_FAILURE);
    }
  }

  /* last copying */
  if (xtrabackup_copy_logfile(*log_sys, log_copy_scanned_lsn, true)) {
    exit(EXIT_FAILURE);
  }

  log_copying_running = false;
  my_thread_end();
}

/* io throttle watching (rough) */
void io_watching_thread() {
  /* currently, for --backup only */
  ut_a(xtrabackup_backup);

  io_watching_thread_running = true;

  while (log_copying) {
    os_thread_sleep(1000000); /*1 sec*/
    io_ticket = xtrabackup_throttle;
    os_event_set(wait_throttle);
  }

  /* stop io throttle */
  xtrabackup_throttle = 0;
  os_event_set(wait_throttle);

  std::atomic_thread_fence(std::memory_order_seq_cst);
  io_watching_thread_running = false;
}

/************************************************************************
I/o-handler thread function. */
static void io_handler_thread(ulint segment) {
  while (srv_shutdown_state != SRV_SHUTDOWN_EXIT_THREADS) {
    fil_aio_wait(segment);
  }

  /* We count the number of threads in os_thread_exit(). A created
  thread should always use that to exit and not use return() to exit.
  The thread actually never comes here because it is exited in an
  os_event_wait(). */
}

/**************************************************************************
Datafiles copying thread.*/
static void data_copy_thread_func(
    /*==================*/
    data_thread_ctxt_t *ctxt) /* thread context */
{
<<<<<<< HEAD
  uint num = ctxt->num;
  fil_node_t *node;

  /*
    Initialize mysys thread-specific memory so we can
    use mysys functions in this thread.
  */
  my_thread_init();

  debug_sync_point("data_copy_thread_func");

  while ((node = datafiles_iter_next(ctxt->it)) != NULL) {
    /* copy the datafile */
    if (xtrabackup_copy_datafile(node, num)) {
      msg("[%02u] xtrabackup: Error: "
          "failed to copy datafile.\n",
          num);
      exit(EXIT_FAILURE);
    }
  }

  mutex_enter(ctxt->count_mutex);
  (*ctxt->count)--;
  mutex_exit(ctxt->count_mutex);

  my_thread_end();
=======
	data_thread_ctxt_t	*ctxt = (data_thread_ctxt_t *) arg;
	uint			num = ctxt->num;
	fil_node_t*		node;

	/*
	  Initialize mysys thread-specific memory so we can
	  use mysys functions in this thread.
	*/
	my_thread_init();

	debug_sync_point("data_copy_thread_func");

	while ((node = datafiles_iter_next(ctxt->it)) != NULL &&
		!*(ctxt->error)) {

		/* copy the datafile */
		if(xtrabackup_copy_datafile(node, num)) {
			msg("[%02u] xtrabackup: Error: "
			    "failed to copy datafile.\n", num);
			*(ctxt->error) = true;
		}
	}

	mutex_enter(ctxt->count_mutex);
	(*ctxt->count)--;
	mutex_exit(ctxt->count_mutex);

	my_thread_end();
	os_thread_exit();
	OS_THREAD_DUMMY_RETURN;
>>>>>>> 4332ba09
}

/************************************************************************
Initialize the appropriate datasink(s). Both local backups and streaming in the
'xbstream' format allow parallel writes so we can write directly.

Otherwise (i.e. when streaming in the 'tar' format) we need 2 separate datasinks
for the data stream (and don't allow parallel data copying) and for metainfo
files (including xtrabackup_logfile). The second datasink writes to temporary
files first, and then streams them in a serialized way when closed. */
static void xtrabackup_init_datasinks(void) {
  /* Start building out the pipelines from the terminus back */
  if (xtrabackup_stream) {
    /* All streaming goes to stdout */
    ds_data = ds_meta = ds_redo =
        ds_create(xtrabackup_target_dir, DS_TYPE_STDOUT);
  } else {
    /* Local filesystem */
    ds_data = ds_meta = ds_redo =
        ds_create(xtrabackup_target_dir, DS_TYPE_LOCAL);
  }

  /* Track it for destruction */
  xtrabackup_add_datasink(ds_data);

  /* Stream formatting */
  if (xtrabackup_stream) {
    ds_ctxt_t *ds;
    if (xtrabackup_stream_fmt == XB_STREAM_FMT_XBSTREAM) {
      ds = ds_create(xtrabackup_target_dir, DS_TYPE_XBSTREAM);
    } else {
      /* bad juju... */
      ds = NULL;
    }

    xtrabackup_add_datasink(ds);

    ds_set_pipe(ds, ds_data);
    ds_data = ds;

    if (xtrabackup_stream_fmt != XB_STREAM_FMT_XBSTREAM) {
      /* 'tar' does not allow parallel streams */
      ds_redo = ds_meta = ds_create(xtrabackup_target_dir, DS_TYPE_TMPFILE);
      xtrabackup_add_datasink(ds_meta);
      ds_set_pipe(ds_meta, ds);
    } else {
      ds_redo = ds_meta = ds_data;
    }
  }

  /* Encryption */
  if (xtrabackup_encrypt) {
    ds_ctxt_t *ds;

    ds_encrypt_algo = xtrabackup_encrypt_algo;
    ds_encrypt_key = xtrabackup_encrypt_key;
    ds_encrypt_key_file = xtrabackup_encrypt_key_file;
    ds_encrypt_encrypt_threads = xtrabackup_encrypt_threads;
    ds_encrypt_encrypt_chunk_size = xtrabackup_encrypt_chunk_size;

    ds = ds_create(xtrabackup_target_dir, DS_TYPE_ENCRYPT);
    xtrabackup_add_datasink(ds);

    ds_set_pipe(ds, ds_data);
    if (ds_data != ds_meta) {
      ds_data = ds;
      ds = ds_create(xtrabackup_target_dir, DS_TYPE_ENCRYPT);
      xtrabackup_add_datasink(ds);

      ds_set_pipe(ds, ds_redo);
      ds_redo = ds;
    } else {
      ds_redo = ds_data = ds;
    }
  }

  /* Compression for ds_data and ds_redo */
  if (xtrabackup_compress) {
    ds_ctxt_t *ds;

    /* Use a 1 MB buffer for compressed output stream */
    ds = ds_create(xtrabackup_target_dir, DS_TYPE_BUFFER);
    ds_buffer_set_size(ds, 1024 * 1024);
    xtrabackup_add_datasink(ds);
    ds_set_pipe(ds, ds_data);
    if (ds_data != ds_redo) {
      ds_data = ds;
      ds = ds_create(xtrabackup_target_dir, DS_TYPE_BUFFER);
      ds_buffer_set_size(ds, 1024 * 1024);
      xtrabackup_add_datasink(ds);
      ds_set_pipe(ds, ds_redo);
      ds_redo = ds;
    } else {
      ds_redo = ds_data = ds;
    }

    ds = ds_create(xtrabackup_target_dir, DS_TYPE_COMPRESS);
    xtrabackup_add_datasink(ds);
    ds_set_pipe(ds, ds_data);
    if (ds_data != ds_redo) {
      ds_data = ds;
      ds = ds_create(xtrabackup_target_dir, DS_TYPE_COMPRESS);
      xtrabackup_add_datasink(ds);
      ds_set_pipe(ds, ds_redo);
      ds_redo = ds;
    } else {
      ds_redo = ds_data = ds;
    }
  }
}

/************************************************************************
Destroy datasinks.

Destruction is done in the specific order to not violate their order in the
pipeline so that each datasink is able to flush data down the pipeline. */
static void xtrabackup_destroy_datasinks(void) {
  for (uint i = actual_datasinks; i > 0; i--) {
    ds_destroy(datasinks[i - 1]);
    datasinks[i - 1] = NULL;
  }
  ds_data = NULL;
  ds_meta = NULL;
  ds_redo = NULL;
}

#define SRV_N_PENDING_IOS_PER_THREAD OS_AIO_N_PENDING_IOS_PER_THREAD
#define SRV_MAX_N_PENDING_SYNC_IOS 100

/************************************************************************
@return TRUE if table should be opened. */
static bool xb_check_if_open_tablespace(const char *db, const char *table) {
  char buf[FN_REFLEN];

  snprintf(buf, sizeof(buf), "%s/%s", db, table);

  return !check_if_skip_table(buf);
}

/************************************************************************
Initializes the I/O and tablespace cache subsystems. */
static void xb_fil_io_init(void)
/*================*/
{
  srv_n_file_io_threads = srv_n_read_io_threads;

  os_aio_init(srv_n_read_io_threads, srv_n_write_io_threads,
              SRV_MAX_N_PENDING_SYNC_IOS);

  fil_init(LONG_MAX);

  fsp_init();
}

void xb_load_single_table_tablespace(const char *dirname, const char *filname,
                                     const char *tablespace_name) {
  /* The name ends in .ibd or .isl;
  try opening the file */
  char *name;
  size_t dirlen = dirname == NULL ? 0 : strlen(dirname);
  size_t namelen = strlen(filname);
  ulint pathlen = dirname == NULL ? namelen + 1 : dirlen + namelen + 2;
  lsn_t flush_lsn;
  dberr_t err;
  fil_space_t *space;

  name = static_cast<char *>(ut_malloc_nokey(pathlen));

  if (dirname != NULL) {
    snprintf(name, pathlen, "%s/%s", dirname, filname);
    name[pathlen - 5] = 0;
  } else {
    snprintf(name, pathlen, "%s", filname);
    name[pathlen - 5] = 0;
  }

  Datafile file;
  file.set_name(name);
  file.make_filepath(".", name, IBD);

  if (file.open_read_only(true) != DB_SUCCESS) {
    ut_free(name);
    exit(EXIT_FAILURE);
  }

  err = file.validate_first_page(SPACE_UNKNOWN, &flush_lsn, false);

  if (err == DB_SUCCESS) {
    if (fil_space_get(file.space_id())) {
      /* space already exists */
      ut_free(name);
      return;
    }

    os_offset_t node_size = os_file_get_size(file.handle());
    bool is_tmp = FSP_FLAGS_GET_TEMPORARY(file.flags());
    os_offset_t n_pages;

    ut_a(node_size != (os_offset_t)-1);

    n_pages = node_size / page_size_t(file.flags()).physical();

    space = fil_space_create(tablespace_name ? tablespace_name : name,
                             file.space_id(), file.flags(),
                             is_tmp ? FIL_TYPE_TEMPORARY : FIL_TYPE_TABLESPACE);

    ut_a(space != NULL);

    /* For encrypted tablespace, initialize encryption
    information.*/
    if (FSP_FLAGS_GET_ENCRYPTION(file.flags())) {
      if (srv_backup_mode || !use_dumped_tablespace_keys) {
        byte *key = file.m_encryption_key;
        byte *iv = file.m_encryption_iv;
        ut_ad(key && iv);

        space->flags |= FSP_FLAGS_MASK_ENCRYPTION;
        err = fil_set_encryption(space->id, Encryption::AES, key, iv);
      } else {
        err = xb_set_encryption(space);
      }

      ut_ad(err == DB_SUCCESS);
    }

    if (!fil_node_create(file.filepath(), n_pages, space, false, false)) {
      ut_error;
    }

    /* by opening the tablespace we forcing node and space objects
    in the cache to be populated with fields from space header */
    if (!fil_space_open(space->id)) {
      msg("Failed to open tablespace %s.\n", space->name);
    };

    if (!srv_backup_mode || srv_close_files) {
      fil_space_close(space->id);
    }
  } else {
    /* allow corrupted first page for xtrabackup, it could be just
    zero-filled page, which we'll restore from redo log later */
    if (xtrabackup_backup && err != DB_PAGE_IS_BLANK) {
      exit(EXIT_FAILURE);
    }
  }

  ut_free(name);
}

static bool is_tablespace_name(const char *path) {
  size_t len = strlen(path);
  return len > 4 && strcmp(path + len - 4, ".ibd") == 0;
}

typedef bool (*load_table_predicate_t)(const char *, const char *);

/** Process single second level datadir entry for
xb_load_single_table_tablespaces
@param[in]	pred	predicate to filter entries
@param[in]	dbname	database name (the name of the top level entry)
@param[in]	path	path to the file
@param[in]	name	name of the file */
void readdir_l2cbk(load_table_predicate_t pred, const char *dbname,
                   const char *path, const char *name) {
  struct stat statinfo;

  if (stat(path, &statinfo) != 0) {
    return;
  }

  if (S_ISREG(statinfo.st_mode) && is_tablespace_name(name) &&
      !(pred && !pred(".", name))) {
    xb_load_single_table_tablespace(dbname, name, nullptr);
  }
}

/** Process single top level datadir entry for xb_load_single_table_tablespaces
@param[in]	pred	predicate to filter entries
@param[in]	path	path to the file
@param[in]	name	name of the file */
void readdir_l1cbk(load_table_predicate_t pred, const char *path,
                   const char *name) {
  struct stat statinfo;

  if (stat(path, &statinfo) != 0) {
    return;
  }

  if (S_ISDIR(statinfo.st_mode)) {
    os_file_scan_directory(path,
                           [=](const char *l2path, const char *l2name) -> void {
                             readdir_l2cbk(pred, name, l2path, l2name);
                           },
                           false);
  }

  if (S_ISREG(statinfo.st_mode) && is_tablespace_name(name) &&
      !(pred && !pred(".", name))) {
    xb_load_single_table_tablespace(nullptr, name, nullptr);
  }
}

/********************************************************************/ /**
 At the server startup, if we need crash recovery, scans the database
 directories under the MySQL datadir, looking for .ibd files. Those files are
 single-table tablespaces. We need to know the space id in each of them so that
 we know into which file we should look to check the contents of a page stored
 in the doublewrite buffer, also to know where to apply log records where the
 space id is != 0.
 @return	DB_SUCCESS or error number */
dberr_t xb_load_single_table_tablespaces(load_table_predicate_t pred)
/*===================================*/
{
  bool ret = xb_process_datadir(
      MySQL_datadir_path, ".ibd",
      [=](const datadir_entry_t &entry, void *arg) mutable -> bool {
        if (entry.is_empty_dir) {
          return true;
        }
        xb_load_single_table_tablespace(
            entry.db_name.empty() ? nullptr : entry.db_name.c_str(),
            entry.file_name.c_str(), nullptr);
        return true;
      },
      nullptr);

  if (!srv_backup_mode) {
    return (ret ? DB_SUCCESS : DB_ERROR);
  }

  if (!ret) {
    return (DB_ERROR);
  }

  const auto &map = Tablespace_map::instance();

  for (auto file_path : map.external_files()) {
    std::string name = map.backup_file_name(file_path);
    name = name.substr(0, name.length() - 4);
    xb_load_single_table_tablespace(nullptr, file_path.c_str(), name.c_str());
  }

  return (ret ? DB_SUCCESS : DB_ERROR);
}

/****************************************************************************
Populates the tablespace memory cache by scanning for and opening data files.
@returns DB_SUCCESS or error code.*/
static ulint xb_load_tablespaces(void)
/*=====================*/
{
  ulint err;
  page_no_t sum_of_new_sizes;
  lsn_t flush_lsn;

  for (ulint i = 0; i < srv_n_file_io_threads; i++) {
    os_thread_create(PFS_NOT_INSTRUMENTED, io_handler_thread, i);
  }

  os_thread_sleep(200000); /*0.2 sec*/

  err = srv_sys_space.check_file_spec(false, 0);

  if (err != DB_SUCCESS) {
    msg("xtrabackup: could not find data files at the specified datadir\n");
    return (DB_ERROR);
  }

  err =
      srv_sys_space.open_or_create(false, false, &sum_of_new_sizes, &flush_lsn);

  if (err != DB_SUCCESS) {
    msg("xtrabackup: Could not open or create data files.\n"
        "xtrabackup: If you tried to add new data files, and it "
        "failed here,\n"
        "xtrabackup: you should now edit innodb_data_file_path in "
        "my.cnf back\n"
        "xtrabackup: to what it was, and remove the new ibdata "
        "files InnoDB created\n"
        "xtrabackup: in this failed attempt. InnoDB only wrote "
        "those files full of\n"
        "xtrabackup: zeros, but did not yet use them in any way. "
        "But be careful: do not\n"
        "xtrabackup: remove old data files which contain your "
        "precious data!\n");
    return (err);
  }

  /* Add separate undo tablespaces to fil_system */

  err = srv_undo_tablespaces_init(false, true);
  if (err != DB_SUCCESS) {
    return (err);
  }

  /* It is important to call fil_load_single_table_tablespace() after
  srv_undo_tablespaces_init(), because fsp_is_ibd_tablespace() *
  relies on srv_undo_tablespaces_open to be properly initialized */

  msg("xtrabackup: Generating a list of tablespaces\n");

  err = xb_load_single_table_tablespaces(xb_check_if_open_tablespace);
  if (err != DB_SUCCESS) {
    return (err);
  }

  debug_sync_point("xtrabackup_load_tablespaces_pause");

  return (DB_SUCCESS);
}

/************************************************************************
Initialize the tablespace memory cache and populate it by scanning for and
opening data files.
@returns DB_SUCCESS or error code.*/
ulint xb_data_files_init(void)
/*====================*/
{
  os_create_block_cache();
  xb_fil_io_init();

  return (xb_load_tablespaces());
}

/************************************************************************
Destroy the tablespace memory cache. */
void xb_data_files_close(void)
/*====================*/
{
  ulint i;

  srv_shutdown_state = SRV_SHUTDOWN_EXIT_THREADS;

  /* All threads end up waiting for certain events. Put those events
  to the signaled state. Then the threads will exit themselves after
  os_event_wait(). */
  for (i = 0; i < 1000; i++) {
    if (!buf_page_cleaner_is_active && os_aio_all_slots_free()) {
      os_aio_wake_all_threads_at_shutdown();
    }

    /* f. dict_stats_thread is signaled from
    logs_empty_and_mark_files_at_shutdown() and should have
    already quit or is quitting right now. */

    bool active = os_thread_any_active();

    os_thread_sleep(100000);

    if (!active) {
      break;
    }
  }

  if (i == 1000) {
    ib::warn() << os_thread_count
               << " threads created by InnoDB had not exited at shutdown!";
  }

  undo_spaces_deinit();

  os_aio_free();

  fil_close_all_files();

  fil_close();

  /* Free the double write data structures. */
  if (buf_dblwr) {
    buf_dblwr_free();
  }

  /* Reset srv_file_io_threads to its default value to avoid confusing
  warning on --prepare in innobase_start_or_create_for_mysql()*/
  srv_n_file_io_threads = 4;

  srv_shutdown_state = SRV_SHUTDOWN_NONE;
}

/***********************************************************************
Allocate and initialize the entry for databases and tables filtering
hash tables. If memory allocation is not successful, terminate program.
@return pointer to the created entry.  */
static xb_filter_entry_t *xb_new_filter_entry(
    /*================*/
    const char *name) /*!< in: name of table/database */
{
  xb_filter_entry_t *entry;
  ulint namelen = strlen(name);

  ut_a(namelen <= NAME_LEN * 2 + 1);

  entry = static_cast<xb_filter_entry_t *>(
      ut_zalloc_nokey(sizeof(xb_filter_entry_t) + namelen + 1));
  entry->name = ((char *)entry) + sizeof(xb_filter_entry_t);
  strcpy(entry->name, name);
  entry->has_tables = FALSE;

  return entry;
}

/***********************************************************************
Add entry to hash table. If hash table is NULL, allocate and initialize
new hash table */
static xb_filter_entry_t *xb_add_filter(
    /*========================*/
    const char *name,    /*!< in: name of table/database */
    hash_table_t **hash) /*!< in/out: hash to insert into */
{
  xb_filter_entry_t *entry;

  entry = xb_new_filter_entry(name);

  if (UNIV_UNLIKELY(*hash == NULL)) {
    *hash = hash_create(1000);
  }
  HASH_INSERT(xb_filter_entry_t, name_hash, *hash, ut_fold_string(entry->name),
              entry);

  return entry;
}

/***********************************************************************
Validate name of table or database. If name is invalid, program will
be finished with error code */
static void xb_validate_name(
    /*=============*/
    const char *name, /*!< in: name */
    size_t len)       /*!< in: length of name */
{
  const char *p;

  /* perform only basic validation. validate length and
  path symbols */
  if (len > NAME_LEN) {
    msg("xtrabackup: name `%s` is too long.\n", name);
    exit(EXIT_FAILURE);
  }
  p = strpbrk(name, "/\\~");
  if (p && p - name < NAME_LEN) {
    msg("xtrabackup: name `%s` is not valid.\n", name);
    exit(EXIT_FAILURE);
  }
}

/***********************************************************************
Register new filter entry which can be either database
or table name.  */
static void xb_register_filter_entry(
    /*=====================*/
    const char *name, /*!< in: name */
    hash_table_t **databases_hash, hash_table_t **tables_hash) {
  const char *p;
  size_t namelen;
  xb_filter_entry_t *db_entry = NULL;

  namelen = strlen(name);
  if ((p = strchr(name, '.')) != NULL) {
    char dbname[NAME_LEN + 1];

    xb_validate_name(name, p - name);
    xb_validate_name(p + 1, namelen - (p - name));

    strncpy(dbname, name, p - name);
    dbname[p - name] = 0;

    if (*databases_hash) {
      HASH_SEARCH(name_hash, (*databases_hash), ut_fold_string(dbname),
                  xb_filter_entry_t *, db_entry, (void)0,
                  !strcmp(db_entry->name, dbname));
    }
    if (!db_entry) {
      db_entry = xb_add_filter(dbname, databases_hash);
    }
    db_entry->has_tables = TRUE;
    xb_add_filter(name, tables_hash);
  } else {
    xb_validate_name(name, namelen);

    xb_add_filter(name, databases_hash);
  }
}

static void xb_register_include_filter_entry(const char *name) {
  xb_register_filter_entry(name, &databases_include_hash, &tables_include_hash);
}

static void xb_register_exclude_filter_entry(const char *name) {
  xb_register_filter_entry(name, &databases_exclude_hash, &tables_exclude_hash);
}

/***********************************************************************
Register new table for the filter.  */
static void xb_register_table(
    /*==============*/
    const char *name) /*!< in: name of table */
{
  if (strchr(name, '.') == NULL) {
    msg("xtrabackup: `%s` is not fully qualified name.\n", name);
    exit(EXIT_FAILURE);
  }

  xb_register_include_filter_entry(name);
}

static bool compile_regex(const char *regex_string, const char *error_context,
                          xb_regex_t *compiled_re) {
  char errbuf[100];
  int ret = xb_regcomp(compiled_re, regex_string, REG_EXTENDED);
  if (ret != 0) {
    xb_regerror(ret, compiled_re, errbuf, sizeof(errbuf));
    msg("xtrabackup: error: %s regcomp(%s): %s\n", error_context, regex_string,
        errbuf);
    return false;
  }
  return true;
}

static void xb_add_regex_to_list(
    const char *regex,         /*!< in: regex */
    const char *error_context, /*!< in: context to error message */
    regex_list_t *list)        /*! in: list to put new regex to */
{
  xb_regex_t compiled_regex;
  if (!compile_regex(regex, error_context, &compiled_regex)) {
    exit(EXIT_FAILURE);
  }

  list->push_back(compiled_regex);
}

/***********************************************************************
Register new regex for the include filter.  */
static void xb_register_include_regex(
    /*==============*/
    const char *regex) /*!< in: regex */
{
  xb_add_regex_to_list(regex, "tables", &regex_include_list);
}

/***********************************************************************
Register new regex for the exclude filter.  */
static void xb_register_exclude_regex(
    /*==============*/
    const char *regex) /*!< in: regex */
{
  xb_add_regex_to_list(regex, "tables-exclude", &regex_exclude_list);
}

typedef void (*insert_entry_func_t)(const char *);

/***********************************************************************
Scan string and load filter entries from it.  */
static void xb_load_list_string(
    /*================*/
    char *list,              /*!< in: string representing a list */
    const char *delimiters,  /*!< in: delimiters of entries */
    insert_entry_func_t ins) /*!< in: callback to add entry */
{
  char *p;
  char *saveptr;

  p = strtok_r(list, delimiters, &saveptr);
  while (p) {
    ins(p);

    p = strtok_r(NULL, delimiters, &saveptr);
  }
}

/***********************************************************************
Scan file and load filter entries from it.  */
static void xb_load_list_file(
    /*==============*/
    const char *filename,    /*!< in: name of file */
    insert_entry_func_t ins) /*!< in: callback to add entry */
{
  char name_buf[NAME_LEN * 2 + 2];
  FILE *fp;

  /* read and store the filenames */
  fp = fopen(filename, "r");
  if (!fp) {
    msg("xtrabackup: cannot open %s\n", filename);
    exit(EXIT_FAILURE);
  }
  while (fgets(name_buf, sizeof(name_buf), fp) != NULL) {
    char *p = strchr(name_buf, '\n');
    if (p) {
      *p = '\0';
    } else {
      msg("xtrabackup: `%s...` name is too long", name_buf);
      exit(EXIT_FAILURE);
    }

    ins(name_buf);
  }

  fclose(fp);
}

static void xb_filters_init() {
  if (xtrabackup_databases) {
    xb_load_list_string(xtrabackup_databases, " \t",
                        xb_register_include_filter_entry);
  }

  if (xtrabackup_databases_file) {
    xb_load_list_file(xtrabackup_databases_file,
                      xb_register_include_filter_entry);
  }

  if (xtrabackup_databases_exclude) {
    xb_load_list_string(xtrabackup_databases_exclude, " \t",
                        xb_register_exclude_filter_entry);
  }

  if (xtrabackup_tables) {
    xb_load_list_string(xtrabackup_tables, ",", xb_register_include_regex);
  }

  if (xtrabackup_tables_file) {
    xb_load_list_file(xtrabackup_tables_file, xb_register_table);
  }

  if (xtrabackup_tables_exclude) {
    xb_load_list_string(xtrabackup_tables_exclude, ",",
                        xb_register_exclude_regex);
  }
}

static void xb_filter_hash_free(hash_table_t *hash) {
  ulint i;

  /* free the hash elements */
  for (i = 0; i < hash_get_n_cells(hash); i++) {
    xb_filter_entry_t *table;

    table = static_cast<xb_filter_entry_t *>(HASH_GET_FIRST(hash, i));

    while (table) {
      xb_filter_entry_t *prev_table = table;

      table = static_cast<xb_filter_entry_t *>(
          HASH_GET_NEXT(name_hash, prev_table));

      HASH_DELETE(xb_filter_entry_t, name_hash, hash,
                  ut_fold_string(prev_table->name), prev_table);
      ut_free(prev_table);
    }
  }

  /* free hash */
  hash_table_free(hash);
}

static void xb_regex_list_free(regex_list_t *list) {
  while (list->size() > 0) {
    xb_regfree(&list->front());
    list->pop_front();
  }
}

/************************************************************************
Destroy table filters for partial backup. */
static void xb_filters_free() {
  xb_regex_list_free(&regex_include_list);
  xb_regex_list_free(&regex_exclude_list);

  if (tables_include_hash) {
    xb_filter_hash_free(tables_include_hash);
  }

  if (tables_exclude_hash) {
    xb_filter_hash_free(tables_exclude_hash);
  }

  if (databases_include_hash) {
    xb_filter_hash_free(databases_include_hash);
  }

  if (databases_exclude_hash) {
    xb_filter_hash_free(databases_exclude_hash);
  }
}

/*********************************************************************/ /**
 Creates or opens the log files and closes them.
 @return	DB_SUCCESS or error code */
static ulint open_or_create_log_file(
    /*====================*/
    bool create_new_db,            /*!< in: true if we should create a
                                   new database */
    bool *log_file_created,        /*!< out: true if new log file
                                   created */
    bool log_file_has_been_opened, /*!< in: true if a log file has been
                                  opened before: then it is an error
                                  to try to create another log file */
    ulint k,                       /*!< in: log group number */
    ulint i,                       /*!< in: log file number in group */
    fil_space_t **log_space)       /*!< out: log space */
{
  bool ret;
  os_offset_t size;
  char name[10000];
  ulint dirnamelen;

  UT_NOT_USED(create_new_db);
  UT_NOT_USED(log_file_has_been_opened);
  UT_NOT_USED(k);
  ut_ad(k == 0);

  *log_file_created = false;

  Fil_path::normalize(srv_log_group_home_dir);

  dirnamelen = strlen(srv_log_group_home_dir);
  ut_a(dirnamelen < (sizeof name) - 10 - sizeof "ib_logfile");
  memcpy(name, srv_log_group_home_dir, dirnamelen);

  /* Add a path separator if needed. */
  if (dirnamelen && name[dirnamelen - 1] != OS_PATH_SEPARATOR) {
    name[dirnamelen++] = OS_PATH_SEPARATOR;
  }

  sprintf(name + dirnamelen, "%s%lu", "ib_logfile", (ulong)i);

  pfs_os_file_t file = os_file_create(0, name, OS_FILE_OPEN, OS_FILE_NORMAL,
                                      OS_LOG_FILE, true, &ret);
  if (!ret) {
    fprintf(stderr, "InnoDB: Error in opening %s\n", name);

    return (DB_ERROR);
  }

  size = os_file_get_size(file);

  if (size != srv_log_file_size) {
    fprintf(stderr,
            "InnoDB: Error: log file %s is of different size " UINT64PF
            " bytes\n"
            "InnoDB: than specified in the .cnf file %llu bytes!\n",
            name, size, srv_log_file_size * UNIV_PAGE_SIZE);

    return (DB_ERROR);
  }

  ret = os_file_close(file);
  ut_a(ret);

  if (i == 0) {
    /* Create in memory the file space object
    which is for this log group */

    *log_space = fil_space_create(
        name, 2 * k + dict_sys_t::s_log_space_first_id,
        fsp_flags_set_page_size(0, univ_page_size), FIL_TYPE_LOG);
  }

  ut_a(*log_space != NULL);
  ut_ad(fil_validate());

  ut_a(fil_node_create(name, srv_log_file_size / univ_page_size.physical(),
                       *log_space, false, false) != NULL);

  return (DB_SUCCESS);
}

/*********************************************************************/ /**
 Normalizes init parameter values to use units we use inside InnoDB.
 @return	DB_SUCCESS or error code */
static void xb_normalize_init_values(void)
/*==========================*/
{
  srv_lock_table_size = 5 * (srv_buf_pool_size / UNIV_PAGE_SIZE);
}

/***********************************************************************
Set the open files limit. Based on set_max_open_files().

@return the resulting open files limit. May be less or more than the requested
value.  */
static uint xb_set_max_open_files(
    /*==================*/
    uint max_file_limit) /*!<in: open files limit */
{
#if defined(RLIMIT_NOFILE)
  struct rlimit rlimit;
  uint old_cur;

  if (getrlimit(RLIMIT_NOFILE, &rlimit)) {
    goto end;
  }

  old_cur = (uint)rlimit.rlim_cur;

  if (rlimit.rlim_cur == RLIM_INFINITY) {
    rlimit.rlim_cur = max_file_limit;
  }

  if (rlimit.rlim_cur >= max_file_limit) {
    max_file_limit = rlimit.rlim_cur;
    goto end;
  }

  rlimit.rlim_cur = rlimit.rlim_max = max_file_limit;

  if (setrlimit(RLIMIT_NOFILE, &rlimit)) {
    max_file_limit = old_cur; /* Use original value */
  } else {
    rlimit.rlim_cur = 0; /* Safety if next call fails */

    (void)getrlimit(RLIMIT_NOFILE, &rlimit);

    if (rlimit.rlim_cur) {
      /* If call didn't fail */
      max_file_limit = (uint)rlimit.rlim_cur;
    }
  }

end:
  return (max_file_limit);
#else
  return (0);
#endif
}

/**************************************************************************
Prints a warning for every table that uses unsupported engine and
hence will not be backed up. */
static void xb_tables_compatibility_check() {
  const char *query =
      "SELECT"
      "  CONCAT(table_schema, '/', table_name), engine "
      "FROM information_schema.tables "
      "WHERE engine NOT IN ("
      "'MyISAM', 'InnoDB', 'CSV', 'MRG_MYISAM') "
      "AND table_schema NOT IN ("
      "  'performance_schema', 'information_schema', "
      "  'mysql');";

  MYSQL_RES *result = xb_mysql_query(mysql_connection, query, true, true);
  MYSQL_ROW row;
  if (!result) {
    return;
  }

  ut_a(mysql_num_fields(result) == 2);
  while ((row = mysql_fetch_row(result))) {
    if (!check_if_skip_table(row[0])) {
      *strchr(row[0], '/') = '.';
      msg("Warning: \"%s\" uses engine \"%s\" "
          "and will not be backed up.\n",
          row[0], row[1]);
    }
  }

  mysql_free_result(result);
}

static void init_mysql_environment() {
  ulong server_start_time = my_time(0);

  randominit(&sql_rand, server_start_time, server_start_time / 2);

  mysql_mutex_init(PSI_NOT_INSTRUMENTED, &LOCK_status, MY_MUTEX_INIT_FAST);
  mysql_mutex_init(PSI_NOT_INSTRUMENTED, &LOCK_global_system_variables,
                   MY_MUTEX_INIT_FAST);
  mysql_mutex_init(PSI_NOT_INSTRUMENTED, &LOCK_sql_rand, MY_MUTEX_INIT_FAST);
  mysql_mutex_init(PSI_NOT_INSTRUMENTED, &LOCK_keyring_operations,
                   MY_MUTEX_INIT_FAST);

  Srv_session::module_init();

  Global_THD_manager::create_instance();

  my_thread_stack_size = DEFAULT_THREAD_STACK;
  my_default_lc_messages = &my_locale_en_US;
  global_system_variables.collation_connection = default_charset_info;
  global_system_variables.character_set_results = default_charset_info;
  global_system_variables.character_set_client = default_charset_info;
  global_system_variables.lc_messages = my_default_lc_messages;

  table_cache_instances = Table_cache_manager::DEFAULT_MAX_TABLE_CACHES;

  table_def_init();
  transaction_cache_init();

  mdl_init();

  mysql_services_bootstrap(nullptr);
}

static void cleanup_mysql_environment() {
  Global_THD_manager::destroy_instance();

  transaction_cache_free();
  table_def_free();
  mdl_destroy();
  Srv_session::module_deinit();
  mysql_services_shutdown();

  mysql_mutex_destroy(&LOCK_status);
  mysql_mutex_destroy(&LOCK_global_system_variables);
  mysql_mutex_destroy(&LOCK_sql_rand);
  mysql_mutex_destroy(&LOCK_keyring_operations);
}

void xtrabackup_backup_func(void) {
  MY_STAT stat_info;
  lsn_t latest_cp;
  uint i;
  uint count;
  ib_mutex_t count_mutex;
  data_thread_ctxt_t *data_threads;
  lsn_t backup_lsn = 0;

  recv_is_making_a_backup = true;

  init_mysql_environment();

<<<<<<< HEAD
#ifdef USE_POSIX_FADVISE
  msg("xtrabackup: uses posix_fadvise().\n");
#endif
=======
	/* definition from recv_recovery_from_checkpoint_start() */
	log_group_t*	max_cp_group;
	ulint		max_cp_field;
	byte*		buf;
	byte*		log_hdr_buf_;
	byte*		log_hdr_buf;
	ulint		err;
	bool		data_copying_error = false;
>>>>>>> 4332ba09

  /* cd to datadir */

  if (my_setwd(mysql_real_data_home, MYF(MY_WME))) {
    msg("xtrabackup: cannot my_setwd %s\n", mysql_real_data_home);
    exit(EXIT_FAILURE);
  }
  msg("xtrabackup: cd to %s\n", mysql_real_data_home);

  msg("xtrabackup: open files limit requested %u, set to %u\n",
      (uint)xb_open_files_limit, xb_set_max_open_files(xb_open_files_limit));

  mysql_data_home = mysql_data_home_buff;
  mysql_data_home[0] = FN_CURLIB;  // all paths are relative from here
  mysql_data_home[1] = 0;

  srv_read_only_mode = TRUE;

  srv_backup_mode = TRUE;
  /* We can safely close files if we don't allow DDL during the
  backup */
  srv_close_files = xb_close_files || opt_lock_ddl;

  if (xb_close_files)
    msg("xtrabackup: warning: close-files specified. Use it "
        "at your own risk. If there are DDL operations like table DROP TABLE "
        "or RENAME TABLE during the backup, inconsistent backup will be "
        "produced.\n");

  /* initialize components */
  if (innodb_init_param()) exit(EXIT_FAILURE);

  xb_normalize_init_values();

#ifndef _WIN32
  srv_unix_file_flush_method =
      static_cast<srv_unix_flush_t>(innodb_flush_method);
  ut_ad(innodb_flush_method <= SRV_UNIX_O_DIRECT_NO_FSYNC);
#else
  srv_win_file_flush_method = static_cast<srv_win_flush_t>(innodb_flush_method);
  ut_ad(innodb_flush_method <= SRV_WIN_IO_NORMAL);
#endif
  switch (srv_unix_file_flush_method) {
    case SRV_UNIX_O_DIRECT:
      msg("xtrabackup: using O_DIRECT\n");
      break;
    case SRV_UNIX_O_DIRECT_NO_FSYNC:
      msg("xtrabackup: using O_DIRECT_NO_FSYNC\n");
      break;
    default:
      break;
  }

  if (srv_buf_pool_size >= 1000 * 1024 * 1024) {
    /* Here we still have srv_pool_size counted
    in kilobytes (in 4.0 this was in bytes)
    srv_boot() converts the value to
    pages; if buffer pool is less than 1000 MB,
    assume fewer threads. */
    srv_max_n_threads = 50000;

  } else if (srv_buf_pool_size >= 8 * 1024 * 1024) {
    srv_max_n_threads = 10000;
  } else {
    srv_max_n_threads = 1000; /* saves several MB of memory,
                              especially in 64-bit
                              computers */
  }

  srv_general_init();
  ut_crc32_init();
  crc_init();

  xb_filters_init();

  if (!xb_keyring_init_for_backup(mysql_connection)) {
    msg("xtrabackup: Error: failed to init keyring plugin\n");
    exit(EXIT_FAILURE);
  }

  if (opt_tables_compatibility_check) {
    xb_tables_compatibility_check();
  }

<<<<<<< HEAD
  {
    bool log_file_created = false;
    bool log_created = false;
    bool log_opened = false;
    ulint err;
    ulint i;
    fil_space_t *log_space = nullptr;
=======
        log_group_header_read(max_cp_group, max_cp_field);
        buf = log_sys->checkpoint_buf;

	if(checkpoint_no_start != mach_read_from_8(buf + LOG_CHECKPOINT_NO)) {

		checkpoint_lsn_start = mach_read_from_8(buf + LOG_CHECKPOINT_LSN);
		checkpoint_no_start = mach_read_from_8(buf + LOG_CHECKPOINT_NO);
		mutex_exit(&log_sys->mutex);
		goto reread_log_header;
	}

	mutex_exit(&log_sys->mutex);

	xtrabackup_init_datasinks();

	if (!select_history()) {
		exit(EXIT_FAILURE);
	}

	/* open the log file */
	memset(&stat_info, 0, sizeof(MY_STAT));
	dst_log_file = ds_open(ds_redo, XB_LOG_FILENAME, &stat_info);
	if (dst_log_file == NULL) {
		msg("xtrabackup: error: failed to open the target stream for "
		    "'%s'.\n", XB_LOG_FILENAME);
		ut_free(log_hdr_buf_);
		exit(EXIT_FAILURE);
	}

	/* label it */
	strcpy((char*) log_hdr_buf + LOG_HEADER_CREATOR, "xtrabkup ");
	ut_sprintf_timestamp(
		(char*) log_hdr_buf + (LOG_HEADER_CREATOR
				+ (sizeof "xtrabkup ") - 1));

	if (ds_write(dst_log_file, log_hdr_buf, LOG_FILE_HDR_SIZE)) {
		msg("xtrabackup: error: write to logfile failed\n");
		ut_free(log_hdr_buf_);
		exit(EXIT_FAILURE);
	}

	ut_free(log_hdr_buf_);

	/* start flag */
	log_copying = TRUE;

	/* start io throttle */
	if(xtrabackup_throttle) {
		os_thread_id_t io_watching_thread_id;

		io_ticket = xtrabackup_throttle;
		wait_throttle = os_event_create("wait_throttle");

		os_thread_create(io_watching_thread, NULL,
				 &io_watching_thread_id);
	}

	mutex_enter(&log_sys->mutex);
	xtrabackup_choose_lsn_offset(checkpoint_lsn_start);
	mutex_exit(&log_sys->mutex);

	/* copy log file by current position */
	if(xtrabackup_copy_logfile(checkpoint_lsn_start, FALSE))
		exit(EXIT_FAILURE);


	log_copying_stop = os_event_create("log_copying_stop");
	os_thread_create(log_copying_thread, NULL, &log_copying_thread_id);

	/* Populate fil_system with tablespaces to copy */
	err = xb_load_tablespaces();
	if (err != DB_SUCCESS) {
		msg("xtrabackup: error: xb_load_tablespaces() failed with"
		    "error code %lu\n", err);
		exit(EXIT_FAILURE);
	}

	/* FLUSH CHANGED_PAGE_BITMAPS call */
	if (!flush_changed_page_bitmaps()) {
		exit(EXIT_FAILURE);
	}
	debug_sync_point("xtrabackup_suspend_at_start");

	if (xtrabackup_incremental) {
		if (!xtrabackup_incremental_force_scan) {
			changed_page_bitmap = xb_page_bitmap_init();
		}
		if (!changed_page_bitmap) {
			msg("xtrabackup: using the full scan for incremental "
			    "backup\n");
		} else if (incremental_lsn != checkpoint_lsn_start) {
			/* Do not print that bitmaps are used when dummy bitmap
			is build for an empty LSN range. */
			msg("xtrabackup: using the changed page bitmap\n");
		}
	}

	ut_a(xtrabackup_parallel > 0);

	if (xtrabackup_parallel > 1) {
		msg("xtrabackup: Starting %u threads for parallel data "
		    "files transfer\n", xtrabackup_parallel);
	}

	if (opt_lock_ddl_per_table) {
		mdl_lock_init();
	}

	it = datafiles_iter_new(f_system);
	if (it == NULL) {
		msg("xtrabackup: Error: datafiles_iter_new() failed.\n");
		exit(EXIT_FAILURE);
	}

	/* Create data copying threads */
	data_threads = (data_thread_ctxt_t *)
		ut_malloc_nokey(sizeof(data_thread_ctxt_t) *
                                xtrabackup_parallel);
	count = xtrabackup_parallel;
	mutex_create(LATCH_ID_XTRA_COUNT_MUTEX, &count_mutex);

	for (i = 0; i < (uint) xtrabackup_parallel; i++) {
		data_threads[i].it = it;
		data_threads[i].num = i+1;
		data_threads[i].count = &count;
		data_threads[i].count_mutex = &count_mutex;
		data_threads[i].error = &data_copying_error;
		os_thread_create(data_copy_thread_func, data_threads + i,
				 &data_threads[i].id);
	}

	/* Wait for threads to exit */
	while (1) {
		os_thread_sleep(1000000);
		mutex_enter(&count_mutex);
		if (count == 0) {
			mutex_exit(&count_mutex);
			break;
		}
		mutex_exit(&count_mutex);
	}

	mutex_free(&count_mutex);
	ut_free(data_threads);
	datafiles_iter_free(it);

	if (data_copying_error) {
		exit(EXIT_FAILURE);
	}

	if (changed_page_bitmap) {
		xb_page_bitmap_deinit(changed_page_bitmap);
	}
	}

	if (!backup_start()) {
		exit(EXIT_FAILURE);
	}

	/* read the latest checkpoint lsn */
	latest_cp = 0;
	{
		log_group_t*	max_cp_group;
		ulint	max_cp_field;
		ulint	err;

		mutex_enter(&log_sys->mutex);

		err = recv_find_max_checkpoint(&max_cp_group, &max_cp_field);

		if (err != DB_SUCCESS) {
			msg("xtrabackup: Error: recv_find_max_checkpoint() failed.\n");
			mutex_exit(&log_sys->mutex);
			goto skip_last_cp;
		}

		log_group_header_read(max_cp_group, max_cp_field);

		xtrabackup_choose_lsn_offset(checkpoint_lsn_start);

		latest_cp = mach_read_from_8(log_sys->checkpoint_buf +
					     LOG_CHECKPOINT_LSN);

		mutex_exit(&log_sys->mutex);

		msg("xtrabackup: The latest check point (for incremental): "
		    "'" LSN_PF "'\n", latest_cp);
	}
skip_last_cp:
	/* stop log_copying_thread */
	log_copying = FALSE;
	os_event_set(log_copying_stop);
	msg("xtrabackup: Stopping log copying thread.\n");
	while (log_copying_running) {
		msg(".");
		os_thread_sleep(200000); /*0.2 sec*/
	}
	msg("\n");

	os_event_destroy(log_copying_stop);
	if (ds_close(dst_log_file)) {
		exit(EXIT_FAILURE);
	}

	if(!xtrabackup_incremental) {
		strcpy(metadata_type, "full-backuped");
		metadata_from_lsn = 0;
	} else {
		strcpy(metadata_type, "incremental");
		metadata_from_lsn = incremental_lsn;
	}
	metadata_to_lsn = latest_cp;
	metadata_last_lsn = log_copy_scanned_lsn;

	if (!xtrabackup_stream_metadata(ds_meta)) {
		msg("xtrabackup: Error: failed to stream metadata.\n");
		exit(EXIT_FAILURE);
	}

	if (!backup_finish()) {
		exit(EXIT_FAILURE);
	}

	if (xtrabackup_extra_lsndir) {
		char	filename[FN_REFLEN];

		sprintf(filename, "%s/%s", xtrabackup_extra_lsndir,
			XTRABACKUP_METADATA_FILENAME);
		if (!xtrabackup_write_metadata(filename)) {
			msg("xtrabackup: Error: failed to write metadata "
			    "to '%s'.\n", filename);
			exit(EXIT_FAILURE);
		}

		sprintf(filename, "%s/%s", xtrabackup_extra_lsndir,
			XTRABACKUP_INFO);
		if (!xtrabackup_write_info(filename)) {
			msg("xtrabackup: Error: failed to write info "
			    "to '%s'.\n", filename);
			exit(EXIT_FAILURE);
		}

	}

	if (opt_lock_ddl_per_table) {
		mdl_unlock_all();
	}

	if (opt_transition_key != NULL || opt_generate_transition_key) {
		if (!xb_tablespace_keys_dump(ds_data, opt_transition_key,
                    opt_transition_key != NULL ?
                    	strlen(opt_transition_key) : 0)) {
			msg("xtrabackup: Error: failed to dump "
			    "tablespace keys.\n");
			exit(EXIT_FAILURE);
		}
	}

	xtrabackup_destroy_datasinks();

	if (wait_throttle) {
		/* wait for io_watching_thread completion */
		while (io_watching_thread_running) {
			os_thread_sleep(1000000);
		}
		os_event_destroy(wait_throttle);
		wait_throttle = NULL;
	}

	msg("xtrabackup: Transaction log of lsn (" LSN_PF ") to (" LSN_PF
	    ") was copied.\n", checkpoint_lsn_start, log_copy_scanned_lsn);
	xb_filters_free();

	xb_data_files_close();

	recv_sys_debug_free();

	log_shutdown();

	trx_pool_close();

	lock_sys_close();

	os_thread_free();

	row_mysql_close();

	sync_check_close();

	xb_keyring_shutdown();

	/* Make sure that the latest checkpoint made it to xtrabackup_logfile */
	if (latest_cp > log_copy_scanned_lsn) {
		msg("xtrabackup: error: last checkpoint LSN (" LSN_PF
		    ") is larger than last copied LSN (" LSN_PF ").\n",
		    latest_cp, log_copy_scanned_lsn);
		exit(EXIT_FAILURE);
	}
}
>>>>>>> 4332ba09

    srv_is_being_started = true;

    os_create_block_cache();

    xb_fil_io_init();

    dict_persist_init();

    srv_n_log_files = (ulint)innobase_log_files_in_group;
    srv_log_file_size = (ulint)innobase_log_file_size;

    if (!log_sys_init(srv_n_log_files, srv_log_file_size,
                      dict_sys_t::s_log_space_first_id)) {
      exit(EXIT_FAILURE);
    }

    recv_sys_create();
    recv_sys_init(buf_pool_get_curr_size());

    clone_init();

    lock_sys_create(srv_lock_table_size);

    ut_a(srv_n_log_files > 0);

    for (i = 0; i < srv_n_log_files; i++) {
      err = open_or_create_log_file(false, &log_file_created, log_opened, 0, i,
                                    &log_space);
      if (err != DB_SUCCESS) {
        exit(EXIT_FAILURE);
      }

      if (log_file_created) {
        log_created = TRUE;
      } else {
        log_opened = TRUE;
      }
      if ((log_opened && log_created)) {
        msg("xtrabackup: Error: all log files must be created at the same "
            "time.\n"
            "xtrabackup: All log files must be created also in database "
            "creation.\n"
            "xtrabackup: If you want bigger or smaller log files, shut down "
            "the\n"
            "xtrabackup: database and make sure there were no errors in "
            "shutdown.\n"
            "xtrabackup: Then delete the existing log files. Edit the .cnf "
            "file\n"
            "xtrabackup: and start the database again.\n");

        exit(EXIT_FAILURE);
      }
    }

    /* log_file_created must not be TRUE, if online */
    if (log_file_created) {
      msg("xtrabackup: Something wrong with source files...\n");
      exit(EXIT_FAILURE);
    }

    ut_a(log_space != nullptr);

    log_read_encryption();
  }

  /* create extra LSN dir if it does not exist. */
  if (xtrabackup_extra_lsndir &&
      !my_stat(xtrabackup_extra_lsndir, &stat_info, MYF(0)) &&
      (my_mkdir(xtrabackup_extra_lsndir, 0777, MYF(0)) < 0)) {
    msg("xtrabackup: Error: cannot mkdir %d: %s\n", my_errno(),
        xtrabackup_extra_lsndir);
    exit(EXIT_FAILURE);
  }

  /* create target dir if not exist */
  if (!my_stat(xtrabackup_target_dir, &stat_info, MYF(0)) &&
      (my_mkdir(xtrabackup_target_dir, 0777, MYF(0)) < 0)) {
    msg("xtrabackup: Error: cannot mkdir %d: %s\n", my_errno(),
        xtrabackup_target_dir);
    exit(EXIT_FAILURE);
  }

  {
    /* definition from recv_recovery_from_checkpoint_start() */
    ulint max_cp_field;
    byte *buf;
    byte *log_hdr_buf_;
    byte *log_hdr_buf;
    ulint err;

    /* start back ground thread to copy newer log */
    datafiles_iter_t *it;

    log_hdr_buf_ = static_cast<byte *>(
        ut_malloc_nokey(LOG_FILE_HDR_SIZE + UNIV_PAGE_SIZE_MAX));
    log_hdr_buf =
        static_cast<byte *>(ut_align(log_hdr_buf_, UNIV_PAGE_SIZE_MAX));

    /* get current checkpoint_lsn */
    /* Look for the latest checkpoint from any of the log groups */

    err = recv_find_max_checkpoint(*log_sys, &max_cp_field);

    if (err != DB_SUCCESS) {
      ut_free(log_hdr_buf_);
      exit(EXIT_FAILURE);
    }

    log_files_header_read(*log_sys, max_cp_field);
    buf = log_sys->checkpoint_buf;

    checkpoint_lsn_start = mach_read_from_8(buf + LOG_CHECKPOINT_LSN);
    checkpoint_no_start = mach_read_from_8(buf + LOG_CHECKPOINT_NO);

  reread_log_header:
    err = fil_io(IORequest(IORequest::READ), true,
                 page_id_t(log_sys->files_space_id, 0), univ_page_size, 0,
                 LOG_FILE_HDR_SIZE, log_hdr_buf, nullptr);

    if (err != DB_SUCCESS) {
      ut_free(log_hdr_buf_);
      exit(EXIT_FAILURE);
    }

    /* check consistency of log file header to copy */

    err = recv_find_max_checkpoint(*log_sys, &max_cp_field);

    if (err != DB_SUCCESS) {
      ut_free(log_hdr_buf_);
      exit(EXIT_FAILURE);
    }

    log_files_header_read(*log_sys, max_cp_field);
    buf = log_sys->checkpoint_buf;

    if (checkpoint_no_start != mach_read_from_8(buf + LOG_CHECKPOINT_NO)) {
      checkpoint_lsn_start = mach_read_from_8(buf + LOG_CHECKPOINT_LSN);
      checkpoint_no_start = mach_read_from_8(buf + LOG_CHECKPOINT_NO);
      goto reread_log_header;
    }

    xtrabackup_init_datasinks();

    if (!select_history()) {
      exit(EXIT_FAILURE);
    }

    /* open the log file */
    memset(&stat_info, 0, sizeof(MY_STAT));
    dst_log_file = ds_open(ds_redo, XB_LOG_FILENAME, &stat_info);
    if (dst_log_file == NULL) {
      msg("xtrabackup: error: failed to open the target stream for '%s'.\n",
          XB_LOG_FILENAME);
      ut_free(log_hdr_buf_);
      exit(EXIT_FAILURE);
    }

    /* label it */
    strcpy((char *)log_hdr_buf + LOG_HEADER_CREATOR, "xtrabkup ");
    ut_sprintf_timestamp((char *)log_hdr_buf +
                         (LOG_HEADER_CREATOR + (sizeof "xtrabkup ") - 1));

    if (ds_write(dst_log_file, log_hdr_buf, LOG_FILE_HDR_SIZE)) {
      msg("xtrabackup: error: write to logfile failed\n");
      ut_free(log_hdr_buf_);
      exit(EXIT_FAILURE);
    }

    ut_free(log_hdr_buf_);

    /* start flag */
    log_copying = TRUE;

    /* start io throttle */
    if (xtrabackup_throttle) {
      io_ticket = xtrabackup_throttle;
      wait_throttle = os_event_create("wait_throttle");

      os_thread_create(PFS_NOT_INSTRUMENTED, io_watching_thread);
    }

    /* copy log file by current position */
    if (xtrabackup_copy_logfile(*log_sys, checkpoint_lsn_start, FALSE))
      exit(EXIT_FAILURE);

    log_copying_stop = os_event_create("log_copying_stop");
    os_thread_create(PFS_NOT_INSTRUMENTED, log_copying_thread);

    Tablespace_map::instance().scan(mysql_connection);

    /* Populate fil_system with tablespaces to copy */
    err = xb_load_tablespaces();
    if (err != DB_SUCCESS) {
      msg("xtrabackup: error: xb_load_tablespaces() failed with error code "
          "%lu\n",
          err);
      exit(EXIT_FAILURE);
    }

    /* FLUSH CHANGED_PAGE_BITMAPS call */
    if (!flush_changed_page_bitmaps()) {
      exit(EXIT_FAILURE);
    }
    debug_sync_point("xtrabackup_suspend_at_start");

    if (xtrabackup_incremental) {
      if (!xtrabackup_incremental_force_scan) {
        changed_page_bitmap = xb_page_bitmap_init();
      }
      if (!changed_page_bitmap) {
        msg("xtrabackup: using the full scan for incremental backup\n");
      } else if (incremental_lsn != checkpoint_lsn_start) {
        /* Do not print that bitmaps are used when dummy bitmap
        is build for an empty LSN range. */
        msg("xtrabackup: using the changed page bitmap\n");
      }
    }

    ut_a(xtrabackup_parallel > 0);

    if (xtrabackup_parallel > 1) {
      msg("xtrabackup: Starting %u threads for parallel data files transfer\n",
          xtrabackup_parallel);
    }

    if (opt_lock_ddl_per_table) {
      mdl_lock_init();
    }

    it = datafiles_iter_new();
    if (it == NULL) {
      msg("xtrabackup: Error: datafiles_iter_new() failed.\n");
      exit(EXIT_FAILURE);
    }

    /* Create data copying threads */
    data_threads = (data_thread_ctxt_t *)ut_malloc_nokey(
        sizeof(data_thread_ctxt_t) * xtrabackup_parallel);
    count = xtrabackup_parallel;
    mutex_create(LATCH_ID_XTRA_COUNT_MUTEX, &count_mutex);

    for (i = 0; i < (uint)xtrabackup_parallel; i++) {
      data_threads[i].it = it;
      data_threads[i].num = i + 1;
      data_threads[i].count = &count;
      data_threads[i].count_mutex = &count_mutex;
      os_thread_create(PFS_NOT_INSTRUMENTED, data_copy_thread_func,
                       data_threads + i);
    }

    /* Wait for threads to exit */
    while (1) {
      os_thread_sleep(1000000);
      mutex_enter(&count_mutex);
      if (count == 0) {
        mutex_exit(&count_mutex);
        break;
      }
      mutex_exit(&count_mutex);
    }

    mutex_free(&count_mutex);
    ut_free(data_threads);
    datafiles_iter_free(it);

    if (changed_page_bitmap) {
      xb_page_bitmap_deinit(changed_page_bitmap);
    }
  }

  if (!backup_start(backup_lsn)) {
    exit(EXIT_FAILURE);
  }

  /* read the latest checkpoint lsn */
  latest_cp = 0;
  {
    ulint max_cp_field;
    ulint err;

    err = recv_find_max_checkpoint(*log_sys, &max_cp_field);

    if (err != DB_SUCCESS) {
      msg("xtrabackup: Error: recv_find_max_checkpoint() failed.\n");
      goto skip_last_cp;
    }

    log_files_header_read(*log_sys, max_cp_field);

    latest_cp = mach_read_from_8(log_sys->checkpoint_buf + LOG_CHECKPOINT_LSN);

    msg("xtrabackup: The latest check point (for incremental): '" LSN_PF "'\n",
        latest_cp);
  }
skip_last_cp:
  /* stop log_copying_thread */
  log_copying = FALSE;
  log_copying_stop_lsn = backup_lsn;
  os_event_set(log_copying_stop);
  msg("xtrabackup: Stopping log copying thread at LSN " LSN_PF ".\n",
      backup_lsn);
  while (log_copying_running) {
    msg(".");
    os_thread_sleep(200000); /*0.2 sec*/
  }
  msg("\n");

  os_event_destroy(log_copying_stop);
  if (ds_close(dst_log_file)) {
    exit(EXIT_FAILURE);
  }

  if (!xtrabackup_incremental) {
    strcpy(metadata_type_str, "full-backuped");
    metadata_from_lsn = 0;
  } else {
    strcpy(metadata_type_str, "incremental");
    metadata_from_lsn = incremental_lsn;
  }
  metadata_to_lsn = latest_cp;
  metadata_last_lsn = log_copying_stop_lsn;

  if (!xtrabackup_stream_metadata(ds_meta)) {
    msg("xtrabackup: Error: failed to stream metadata.\n");
    exit(EXIT_FAILURE);
  }

  if (!backup_finish()) {
    exit(EXIT_FAILURE);
  }

  if (xtrabackup_extra_lsndir) {
    char filename[FN_REFLEN];

    sprintf(filename, "%s/%s", xtrabackup_extra_lsndir,
            XTRABACKUP_METADATA_FILENAME);
    if (!xtrabackup_write_metadata(filename)) {
      msg("xtrabackup: Error: failed to write metadata to '%s'.\n", filename);
      exit(EXIT_FAILURE);
    }

    sprintf(filename, "%s/%s", xtrabackup_extra_lsndir, XTRABACKUP_INFO);
    if (!xtrabackup_write_info(filename)) {
      msg("xtrabackup: Error: failed to write info "
          "to '%s'.\n",
          filename);
      exit(EXIT_FAILURE);
    }
  }

  if (opt_lock_ddl_per_table) {
    mdl_unlock_all();
  }

  Tablespace_map::instance().serialize(ds_data);

  if (opt_transition_key != NULL || opt_generate_transition_key) {
    if (!xb_tablespace_keys_dump(
            ds_data, opt_transition_key,
            opt_transition_key != NULL ? strlen(opt_transition_key) : 0)) {
      msg("xtrabackup: Error: failed to dump tablespace keys.\n");
      exit(EXIT_FAILURE);
    }
  }

  xtrabackup_destroy_datasinks();

  if (wait_throttle) {
    /* wait for io_watching_thread completion */
    while (io_watching_thread_running) {
      os_thread_sleep(1000000);
    }
    os_event_destroy(wait_throttle);
    wait_throttle = NULL;
  }

  msg("xtrabackup: Transaction log of lsn (" LSN_PF ") to (" LSN_PF
      ") was copied.\n",
      checkpoint_lsn_start, log_copy_scanned_lsn);
  xb_filters_free();

  xb_data_files_close();

  recv_sys_free();

  recv_sys_close();

  clone_free();

  trx_pool_close();

  lock_sys_close();

  os_thread_close();

  row_mysql_close();

  log_sys_close();

  dict_persist_close();

  sync_check_close();

  xb_keyring_shutdown();

  cleanup_mysql_environment();

  /* Make sure that the latest checkpoint made it to xtrabackup_logfile */
  if (latest_cp > log_copy_scanned_lsn) {
    msg("xtrabackup: error: last checkpoint LSN (" LSN_PF
        ") is larger than last copied LSN (" LSN_PF ").\n",
        latest_cp, log_copy_scanned_lsn);
    exit(EXIT_FAILURE);
  }
}

/* ================= stats ================= */
static bool xtrabackup_stats_level(dict_index_t *index, ulint level) {
  ulint space;
  page_t *page;

  rec_t *node_ptr;

  ulint right_page_no;

  page_cur_t cursor;

  mtr_t mtr;
  mem_heap_t *heap = mem_heap_create(256);

  ulint *offsets = NULL;

  ulonglong n_pages, n_pages_extern;
  ulonglong sum_data, sum_data_extern;
  ulonglong n_recs;
  buf_block_t *block;
  page_size_t page_size(0, 0, false);
  bool found;

  n_pages = sum_data = n_recs = 0;
  n_pages_extern = sum_data_extern = 0;

  if (level == 0)
    fprintf(stdout, "        leaf pages: ");
  else
    fprintf(stdout, "     level %lu pages: ", level);

  mtr_start(&mtr);

  mtr_x_lock(&(index->lock), &mtr);
  block = btr_root_block_get(index, RW_X_LATCH, &mtr);
  page = buf_block_get_frame(block);

  space = page_get_space_id(page);
  page_size.copy_from(fil_space_get_page_size(space, &found));

  ut_a(found);

  while (level != btr_page_get_level(page, &mtr)) {
    ut_a(space == block->page.id.space());
    ut_a(space == page_get_space_id(page));
    ut_a(!page_is_leaf(page));

    page_cur_set_before_first(block, &cursor);
    page_cur_move_to_next(&cursor);

    node_ptr = page_cur_get_rec(&cursor);
    offsets = rec_get_offsets(node_ptr, index, offsets, ULINT_UNDEFINED, &heap);
    block = btr_node_ptr_get_child(node_ptr, index, offsets, &mtr);
    page = buf_block_get_frame(block);
  }

loop:
  mem_heap_empty(heap);
  offsets = NULL;
  mtr_x_lock(&(index->lock), &mtr);

  right_page_no = btr_page_get_next(page, &mtr);

  n_pages++;
  sum_data += page_get_data_size(page);
  n_recs += page_get_n_recs(page);

  if (level == 0) {
    page_cur_t cur;
    ulint n_fields;
    ulint i;
    mem_heap_t *local_heap = NULL;
    ulint offsets_[REC_OFFS_NORMAL_SIZE];
    ulint *local_offsets = offsets_;

    *offsets_ = (sizeof offsets_) / sizeof *offsets_;

    page_cur_set_before_first(block, &cur);
    page_cur_move_to_next(&cur);

    for (;;) {
      if (page_cur_is_after_last(&cur)) {
        break;
      }

      local_offsets = rec_get_offsets(cur.rec, index, local_offsets,
                                      ULINT_UNDEFINED, &local_heap);
      n_fields = rec_offs_n_fields(local_offsets);

      for (i = 0; i < n_fields; i++) {
        if (rec_offs_nth_extern(local_offsets, i)) {
          page_t *local_page;
          ulint space_id;
          ulint page_no;
          ulint offset;
          byte *blob_header;
          ulint part_len;
          mtr_t local_mtr;
          ulint local_len;
          byte *data;
          buf_block_t *local_block;

          data = rec_get_nth_field(cur.rec, local_offsets, i, &local_len);

          ut_a(local_len >= BTR_EXTERN_FIELD_REF_SIZE);
          local_len -= BTR_EXTERN_FIELD_REF_SIZE;

          space_id =
              mach_read_from_4(data + local_len + lob::BTR_EXTERN_SPACE_ID);
          page_no =
              mach_read_from_4(data + local_len + lob::BTR_EXTERN_PAGE_NO);
          offset = mach_read_from_4(data + local_len + lob::BTR_EXTERN_OFFSET);

          if (offset == 1) {
            // see lob0impl.cc::insert
            part_len =
                mach_read_from_4(data + local_len + lob::BTR_EXTERN_LEN + 4);
            sum_data_extern += part_len;
            continue;
          }

          for (;;) {
            mtr_start(&local_mtr);

            local_block = btr_block_get(page_id_t(space_id, page_no), page_size,
                                        RW_S_LATCH, index, &local_mtr);
            local_page = buf_block_get_frame(local_block);
            blob_header = local_page + offset;
#define BTR_BLOB_HDR_PART_LEN 0
#define BTR_BLOB_HDR_NEXT_PAGE_NO 4
            // part_len = btr_blob_get_part_len(blob_header);
            part_len = mach_read_from_4(blob_header + BTR_BLOB_HDR_PART_LEN);

            // page_no = btr_blob_get_next_page_no(blob_header);
            page_no = mach_read_from_4(blob_header + BTR_BLOB_HDR_NEXT_PAGE_NO);

            offset = FIL_PAGE_DATA;

            /*=================================*/
            // fprintf(stdout, "[%lu] ", (ulint) buf_frame_get_page_no(page));

            n_pages_extern++;
            sum_data_extern += part_len;

            mtr_commit(&local_mtr);

            if (page_no == FIL_NULL) break;
          }
        }
      }

      page_cur_move_to_next(&cur);
    }
  }

  mtr_commit(&mtr);
  if (right_page_no != FIL_NULL) {
    mtr_start(&mtr);
    block = btr_block_get(page_id_t(space, dict_index_get_page(index)),
                          page_size, RW_X_LATCH, index, &mtr);
    page = buf_block_get_frame(block);
    goto loop;
  }
  mem_heap_free(heap);

  if (level == 0) fprintf(stdout, "recs=%llu, ", n_recs);

  fprintf(stdout, "pages=%llu, data=%llu bytes, data/pages=%lld%%", n_pages,
          sum_data, ((sum_data * 100) / page_size.physical()) / n_pages);

  if (level == 0 && n_pages_extern) {
    putc('\n', stdout);
    /* also scan blob pages*/
    fprintf(stdout, "    external pages: ");

    fprintf(stdout, "pages=%llu, data=%llu bytes, data/pages=%lld%%",
            n_pages_extern, sum_data_extern,
            ((sum_data_extern * 100) / page_size.physical()) / n_pages_extern);
  }

  putc('\n', stdout);

  if (level > 0) {
    xtrabackup_stats_level(index, level - 1);
  }

  return (TRUE);
}

static void stat_with_rec(dict_table_t *table, THD *thd,
                          MDL_ticket *mdl_on_tab) {
  mutex_exit(&(dict_sys->mutex));
  if (table != nullptr) {
    if (!check_if_skip_table(table->name.m_name)) {
      dict_index_t *index;
      if (table->first_index()) {
        dict_stats_update_transient(table);
      }

      index = UT_LIST_GET_FIRST(table->indexes);
      while (index != NULL) {
        ib_uint64_t n_vals;
        bool found;

        if (index->n_user_defined_cols > 0) {
          n_vals = index->stat_n_diff_key_vals[index->n_user_defined_cols];
        } else {
          n_vals = index->stat_n_diff_key_vals[1];
        }

        fprintf(
            stdout,
            "	table: %s, index: %s, space id: %lu, root page: %lu"
            ", zip size: %lu"
            "\n	estimated statistics in dictionary:\n"
            "		key vals: %lu, leaf pages: %lu, size pages: %lu\n"
            "	real statistics:\n",
            table->name.m_name, index->name(), (ulong)index->space,
            (ulong)index->page,
            (ulong)fil_space_get_page_size(index->space, &found).physical(),
            (ulong)n_vals, (ulong)index->stat_n_leaf_pages,
            (ulong)index->stat_index_size);

        {
          mtr_t local_mtr;
          page_t *root;
          ulint page_level;

          mtr_start(&local_mtr);

          mtr_x_lock(&(index->lock), &local_mtr);

          root = btr_root_get(index, &local_mtr);
          page_level = btr_page_get_level(root, &local_mtr);

          xtrabackup_stats_level(index, page_level);

          mtr_commit(&local_mtr);
        }

        putc('\n', stdout);
        index = UT_LIST_GET_NEXT(indexes, index);
      }
    }
  }
  mutex_enter(&(dict_sys->mutex));
  if (table != nullptr) {
    dd_table_close(table, thd, &mdl_on_tab, true);
  }
}

static void xtrabackup_stats_func(int argc, char **argv) {
  ulint n;

  /* cd to datadir */

  if (my_setwd(mysql_real_data_home, MYF(MY_WME))) {
    msg("xtrabackup: cannot my_setwd %s\n", mysql_real_data_home);
    exit(EXIT_FAILURE);
  }
  msg("xtrabackup: cd to %s\n", mysql_real_data_home);

  mysql_data_home = mysql_data_home_buff;
  mysql_data_home[0] = FN_CURLIB;  // all paths are relative from here
  mysql_data_home[1] = 0;

  /* set read only */
  srv_read_only_mode = TRUE;

  init_mysql_environment();

  if (!xb_keyring_init_for_stats(argc, argv)) {
    msg("xtrabackup: error: failed to init keyring plugin.\n");
    exit(EXIT_FAILURE);
  }

  srv_max_n_threads = 1000;

  srv_page_size_shift = 14;
  srv_page_size = (1 << srv_page_size_shift);

  if (srv_n_file_io_threads < 10) {
    srv_n_read_io_threads = 4;
    srv_n_write_io_threads = 4;
  }

  /* initialize components */
  if (innodb_init_param()) {
    exit(EXIT_FAILURE);
  }

  /* Check if the log files have been created, otherwise innodb_init()
  will crash when called with srv_read_only == TRUE */
  for (n = 0; n < srv_n_log_files; n++) {
    char logname[FN_REFLEN];
    bool exists;
    os_file_type_t type;

    snprintf(logname, sizeof(logname), "%s%c%s%lu", srv_log_group_home_dir,
             OS_PATH_SEPARATOR, "ib_logfile", (ulong)n);
    Fil_path::normalize(logname);

    if (!os_file_status(logname, &exists, &type) || !exists ||
        type != OS_FILE_TYPE_FILE) {
      msg("xtrabackup: Error: Cannot find log file %s.\n", logname);
      msg("xtrabackup: Error: "
          "to use the statistics feature, you need a "
          "clean copy of the database including "
          "correctly sized log files, so you need to "
          "execute with --prepare twice to use this "
          "functionality on a backup.\n");
      exit(EXIT_FAILURE);
    }
  }

  msg("xtrabackup: Starting 'read-only' InnoDB instance to gather "
      "index statistics.\n"
      "xtrabackup: Using %lld bytes for buffer pool (set by "
      "--use-memory parameter)\n",
      xtrabackup_use_memory);

  if (innodb_init(true, false)) exit(EXIT_FAILURE);

  xb_filters_init();

  fprintf(stdout, "\n\n<INDEX STATISTICS>\n");

  /* gather stats */

  {
    my_thread_init();
    THD *thd = create_thd(false, false, true, 0);

    dict_table_t *sys_tables = nullptr;
    dict_table_t *table = nullptr;
    btr_pcur_t pcur;
    const rec_t *rec = nullptr;
    mtr_t mtr;
    MDL_ticket *mdl = nullptr;
    mem_heap_t *heap = mem_heap_create(1000);

    mutex_enter(&(dict_sys->mutex));

    mtr_start(&mtr);

    rec = dd_startscan_system(thd, &mdl, &pcur, &mtr, "mysql/tables",
                              &sys_tables);

    while (rec) {
      MDL_ticket *mdl_on_tab = nullptr;
      dd_process_dd_tables_rec_and_mtr_commit(heap, rec, &table, sys_tables,
                                              &mdl_on_tab, &mtr);

      stat_with_rec(table, thd, mdl_on_tab);

      mem_heap_empty(heap);

      mtr_start(&mtr);

      rec = (rec_t *)dd_getnext_system_rec(&pcur, &mtr);
    }

    mtr_commit(&mtr);
    dd_table_close(sys_tables, thd, &mdl, true);
    mem_heap_empty(heap);

    mtr_start(&mtr);

    rec = dd_startscan_system(thd, &mdl, &pcur, &mtr, "mysql/table_partitions",
                              &sys_tables);

    while (rec) {
      MDL_ticket *mdl_on_tab = nullptr;
      dd_process_dd_partitions_rec_and_mtr_commit(heap, rec, &table, sys_tables,
                                                  &mdl_on_tab, &mtr);

      stat_with_rec(table, thd, mdl_on_tab);

      mem_heap_empty(heap);

      mtr_start(&mtr);

      rec = (rec_t *)dd_getnext_system_rec(&pcur, &mtr);
    }

    mtr_commit(&mtr);
    dd_table_close(sys_tables, thd, &mdl, true);
    mem_heap_free(heap);

    mutex_exit(&(dict_sys->mutex));

    destroy_thd(thd);
    my_thread_end();
  }

  putc('\n', stdout);

  fflush(stdout);

  xb_filters_free();

  /* shutdown InnoDB */
  if (innodb_end()) exit(EXIT_FAILURE);

  xb_keyring_shutdown();

  cleanup_mysql_environment();
}

/* ================= prepare ================= */

static void update_log_temp_checkpoint(byte *buf, lsn_t lsn) {
  /* Overwrite the both checkpoint area. */

  lsn_t lsn_offset;

  lsn_offset = LOG_FILE_HDR_SIZE +
               (lsn - ut_uint64_align_down(lsn, OS_FILE_LOG_BLOCK_SIZE));

  mach_write_to_8(buf + LOG_CHECKPOINT_1 + LOG_CHECKPOINT_LSN, lsn);
  mach_write_to_8(buf + LOG_CHECKPOINT_1 + LOG_CHECKPOINT_OFFSET, lsn_offset);

  mach_write_to_8(buf + LOG_CHECKPOINT_2 + LOG_CHECKPOINT_LSN, lsn);
  mach_write_to_8(buf + LOG_CHECKPOINT_2 + LOG_CHECKPOINT_OFFSET, lsn_offset);

  log_block_set_checksum(buf, log_block_calc_checksum_crc32(buf));
  log_block_set_checksum(buf + LOG_CHECKPOINT_1,
                         log_block_calc_checksum_crc32(buf + LOG_CHECKPOINT_1));
  log_block_set_checksum(buf + LOG_CHECKPOINT_2,
                         log_block_calc_checksum_crc32(buf + LOG_CHECKPOINT_2));
}

static bool xtrabackup_init_temp_log(void) {
  pfs_os_file_t src_file = XB_FILE_UNDEFINED;
  char src_path[FN_REFLEN];
  char dst_path[FN_REFLEN];
  bool success;
  uint32_t log_format;

  ulint field;
  byte *log_buf;

  ib_uint64_t file_size;

  lsn_t max_no;
  lsn_t max_lsn = 0;
  lsn_t checkpoint_no;

  bool checkpoint_found;

  IORequest read_request(IORequest::READ);
  IORequest write_request(IORequest::WRITE);

  max_no = 0;

  log_buf = static_cast<byte *>(ut_malloc_nokey(UNIV_PAGE_SIZE_MAX * 128));
  if (log_buf == NULL) {
    goto error;
  }

  if (!xtrabackup_incremental_dir) {
    sprintf(dst_path, "%s/ib_logfile0", xtrabackup_target_dir);
    sprintf(src_path, "%s/%s", xtrabackup_target_dir, XB_LOG_FILENAME);
  } else {
    sprintf(dst_path, "%s/ib_logfile0", xtrabackup_incremental_dir);
    sprintf(src_path, "%s/%s", xtrabackup_incremental_dir, XB_LOG_FILENAME);
  }

  Fil_path::normalize(dst_path);
  Fil_path::normalize(src_path);
retry:
  src_file = os_file_create_simple_no_error_handling(
      0, src_path, OS_FILE_OPEN, OS_FILE_READ_WRITE, srv_read_only_mode,
      &success);
  if (!success) {
    /* The following call prints an error message */
    os_file_get_last_error(TRUE);

    msg("xtrabackup: Warning: cannot open %s. will try to find.\n", src_path);

    /* check if ib_logfile0 may be xtrabackup_logfile */
    src_file = os_file_create_simple_no_error_handling(
        0, dst_path, OS_FILE_OPEN, OS_FILE_READ_WRITE, srv_read_only_mode,
        &success);
    if (!success) {
      os_file_get_last_error(TRUE);
      msg("  xtrabackup: Fatal error: cannot find %s.\n", src_path);

      goto error;
    }

    success =
        os_file_read(read_request, src_file, log_buf, 0, LOG_FILE_HDR_SIZE);
    if (!success) {
      goto error;
    }

    if (ut_memcmp(log_buf + LOG_HEADER_CREATOR, (byte *)"xtrabkup",
                  (sizeof "xtrabkup") - 1) == 0) {
      msg("  xtrabackup: 'ib_logfile0' seems to be 'xtrabackup_logfile'. will "
          "retry.\n");

      os_file_close(src_file);
      src_file = XB_FILE_UNDEFINED;

      /* rename and try again */
      success = os_file_rename(0, dst_path, src_path);
      if (!success) {
        goto error;
      }

      goto retry;
    }

    msg("  xtrabackup: Fatal error: cannot find %s.\n", src_path);

    os_file_close(src_file);
    src_file = XB_FILE_UNDEFINED;

    goto error;
  }

  file_size = os_file_get_size(src_file);

  /* TODO: We should skip the following modifies, if it is not the first time.
   */

  /* read log file header */
  success = os_file_read(read_request, src_file, log_buf, 0, LOG_FILE_HDR_SIZE);
  if (!success) {
    goto error;
  }

  if (ut_memcmp(log_buf + LOG_HEADER_CREATOR, (byte *)"xtrabkup",
                (sizeof "xtrabkup") - 1) != 0) {
    msg("xtrabackup: notice: xtrabackup_logfile was already used "
        "to '--prepare'.\n");
    goto skip_modify;
  }

  log_format = mach_read_from_4(log_buf + LOG_HEADER_FORMAT);

  if (log_format < LOG_HEADER_FORMAT_8_0_1) {
    msg("xtrabackup: error: Unsupported redo log format " UINT32PF
        "\n"
        "This version of Percona XtraBackup can only perform backups and "
        "restores against MySQL 8.0 and Percona Server 8.0, please use Percona "
        "Xtrabackup 2.4 for this database.\n",
        log_format);
    goto error;
  }

  checkpoint_found = false;

  /* read last checkpoint lsn */
  for (field = LOG_CHECKPOINT_1; field <= LOG_CHECKPOINT_2;
       field += LOG_CHECKPOINT_2 - LOG_CHECKPOINT_1) {
    /* InnoDB using CRC32 by default since 5.7.9+ */
    if (log_block_get_checksum(log_buf + field) ==
            log_block_calc_checksum_crc32(log_buf + field) &&
        mach_read_from_4(log_buf + LOG_HEADER_FORMAT) ==
            LOG_HEADER_FORMAT_CURRENT) {
      if (!innodb_checksum_algorithm_specified) {
        srv_checksum_algorithm = SRV_CHECKSUM_ALGORITHM_CRC32;
      }
    } else {
      goto not_consistent;
    }

    checkpoint_no = mach_read_from_8(log_buf + field + LOG_CHECKPOINT_NO);

    if (checkpoint_no >= max_no) {
      max_no = checkpoint_no;
      max_lsn = mach_read_from_8(log_buf + field + LOG_CHECKPOINT_LSN);
      checkpoint_found = true;
    }
  not_consistent:;
  }

  if (!checkpoint_found) {
    msg("xtrabackup: No valid checkpoint found.\n");
    goto error;
  }

  mach_write_to_4(log_buf + LOG_HEADER_FORMAT, LOG_HEADER_FORMAT_CURRENT);
  update_log_temp_checkpoint(log_buf, max_lsn);

  success = os_file_write(write_request, src_path, src_file, log_buf, 0,
                          LOG_FILE_HDR_SIZE);
  if (!success) {
    goto error;
  }

  /* expand file size (9/8) and align to UNIV_PAGE_SIZE_MAX */

  if (file_size % UNIV_PAGE_SIZE_MAX) {
    ulint n = UNIV_PAGE_SIZE_MAX - (ulint)(file_size % UNIV_PAGE_SIZE_MAX);
    memset(log_buf, 0, UNIV_PAGE_SIZE_MAX);
    success =
        os_file_write(write_request, src_path, src_file, log_buf, file_size, n);
    if (!success) {
      goto error;
    }

    file_size = os_file_get_size(src_file);
  }

  /* TODO: We should judge whether the file is already expanded or not... */
  {
    ulint expand;

    memset(log_buf, 0, UNIV_PAGE_SIZE_MAX * 128);
    expand = (ulint)(file_size / UNIV_PAGE_SIZE_MAX / 8);

    for (; expand > 128; expand -= 128) {
      success = os_file_write(write_request, src_path, src_file, log_buf,
                              file_size, UNIV_PAGE_SIZE_MAX * 128);
      if (!success) {
        goto error;
      }
      file_size += UNIV_PAGE_SIZE_MAX * 128;
    }

    if (expand) {
      success = os_file_write(write_request, src_path, src_file, log_buf,
                              file_size, expand * UNIV_PAGE_SIZE_MAX);
      if (!success) {
        goto error;
      }
      file_size += UNIV_PAGE_SIZE_MAX * expand;
    }
  }

  /* make larger than 128 * UNIV_PAGE_SIZE_MAX */
  if (file_size < 128 * UNIV_PAGE_SIZE_MAX) {
    memset(log_buf, 0, UNIV_PAGE_SIZE_MAX);
    while (file_size < 128 * UNIV_PAGE_SIZE_MAX) {
      success = os_file_write(write_request, src_path, src_file, log_buf,
                              file_size, UNIV_PAGE_SIZE_MAX);
      if (!success) {
        goto error;
      }
      file_size += UNIV_PAGE_SIZE_MAX;
    }
    file_size = os_file_get_size(src_file);
  }

  msg("xtrabackup: xtrabackup_logfile detected: size=" UINT64PF
      ", start_lsn=(" LSN_PF ")\n",
      file_size, max_lsn);

  os_file_close(src_file);
  src_file = XB_FILE_UNDEFINED;

  /* fake InnoDB */
  innobase_log_files_in_group_save = innobase_log_files_in_group;
  srv_log_group_home_dir_save = srv_log_group_home_dir;
  innobase_log_file_size_save = innobase_log_file_size;

  srv_log_group_home_dir = NULL;
  innobase_log_file_size = file_size;
  innobase_log_files_in_group = 1;

  srv_thread_concurrency = 0;

  /* rename 'xtrabackup_logfile' to 'ib_logfile0' */
  success = os_file_rename(0, src_path, dst_path);
  if (!success) {
    goto error;
  }
  xtrabackup_logfile_is_renamed = TRUE;

  if (log_buf != NULL) {
    ut_free(log_buf);
  }

  return (FALSE);

skip_modify:
  if (log_buf != NULL) {
    ut_free(log_buf);
  }
  os_file_close(src_file);
  src_file = XB_FILE_UNDEFINED;
  return (FALSE);

error:
  if (log_buf != NULL) {
    ut_free(log_buf);
  }
  if (src_file != XB_FILE_UNDEFINED) os_file_close(src_file);
  return (TRUE); /*ERROR*/
}

/***********************************************************************
Generates path to the meta file path from a given path to an incremental .delta
by replacing trailing ".delta" with ".meta", or returns error if 'delta_path'
does not end with the ".delta" character sequence.
@return TRUE on success, FALSE on error. */
static ibool get_meta_path(
    const char *delta_path, /* in: path to a .delta file */
    char *meta_path)        /* out: path to the corresponding .meta
                            file */
{
  size_t len = strlen(delta_path);

  if (len <= 6 || strcmp(delta_path + len - 6, ".delta")) {
    return FALSE;
  }
  memcpy(meta_path, delta_path, len - 6);
  strcpy(meta_path + len - 6, XB_DELTA_INFO_SUFFIX);

  return TRUE;
}

/****************************************************************/ /**
 Create a new tablespace on disk and return the handle to its opened
 file. Code adopted from fiL_ibd_create with
 the main difference that only disk file is created without updating
 the InnoDB in-memory dictionary data structures.

 @return TRUE on success, FALSE on error.  */
static bool xb_space_create_file(
    /*==================*/
    const char *path,    /*!<in: path to tablespace */
    ulint space_id,      /*!<in: space id */
    ulint flags,         /*!<in: tablespace flags */
    pfs_os_file_t *file) /*!<out: file handle */
{
  const ulint size = FIL_IBD_FILE_INITIAL_SIZE;
  dberr_t err;
  byte *buf2;
  byte *page;
  bool success;

  IORequest write_request(IORequest::WRITE);

  ut_ad(!fsp_is_system_or_temp_tablespace(space_id));
  ut_ad(!srv_read_only_mode);
  ut_a(space_id < dict_sys_t::s_log_space_first_id);
  ut_a(fsp_flags_is_valid(flags));

  /* Create the subdirectories in the path, if they are
  not there already. */
  err = os_file_create_subdirs_if_needed(path);
  if (err != DB_SUCCESS) {
    return (false);
  }

  *file = os_file_create(
      innodb_data_file_key, path, OS_FILE_CREATE | OS_FILE_ON_ERROR_NO_EXIT,
      OS_FILE_NORMAL, OS_DATA_FILE, srv_read_only_mode, &success);

  if (!success) {
    /* The following call will print an error message */
    ulint error = os_file_get_last_error(true);

    ib::error() << "Cannot create file '" << path << "'";

    if (error == OS_FILE_ALREADY_EXISTS) {
      ib::error() << "The file '" << path
                  << "'"
                     " already exists though the"
                     " corresponding table did not exist"
                     " in the InnoDB data dictionary."
                     " Have you moved InnoDB .ibd files"
                     " around without using the SQL commands"
                     " DISCARD TABLESPACE and IMPORT TABLESPACE,"
                     " or did mysqld crash in the middle of"
                     " CREATE TABLE?"
                     " You can resolve the problem by removing"
                     " the file '"
                  << path << "' under the 'datadir' of MySQL.";

      return (false);
    }

    return (false);
  }

#if !defined(NO_FALLOCATE) && defined(UNIV_LINUX)
  if (fil_fusionio_enable_atomic_write(*file)) {
    /* This is required by FusionIO HW/Firmware */
    int ret = posix_fallocate(file->m_file, 0, size * UNIV_PAGE_SIZE);

    if (ret != 0) {
      ib::error() << "posix_fallocate(): Failed to preallocate"
                     " data for file "
                  << path << ", desired size " << size * UNIV_PAGE_SIZE
                  << " Operating system error number " << ret
                  << ". Check"
                     " that the disk is not full or a disk quota"
                     " exceeded. Make sure the file system supports"
                     " this function. Some operating system error"
                     " numbers are described at " REFMAN
                     " operating-system-error-codes.html";

      success = false;
    } else {
      success = true;
    }
  } else {
    success = os_file_set_size(path, *file, 0, size * UNIV_PAGE_SIZE,
                               srv_read_only_mode, false);
  }
#else
  success = os_file_set_size(path, *file, 0, size * UNIV_PAGE_SIZE,
                             srv_read_only_mode, false);
#endif /* !NO_FALLOCATE && UNIV_LINUX */

  if (!success) {
    os_file_close(*file);
    os_file_delete(innodb_data_file_key, path);
    return (false);
  }

  /* printf("Creating tablespace %s id %lu\n", path, space_id); */

  /* We have to write the space id to the file immediately and flush the
  file to disk. This is because in crash recovery we must be aware what
  tablespaces exist and what are their space id's, so that we can apply
  the log records to the right file. It may take quite a while until
  buffer pool flush algorithms write anything to the file and flush it to
  disk. If we would not write here anything, the file would be filled
  with zeros from the call of os_file_set_size(), until a buffer pool
  flush would write to it. */

  buf2 = static_cast<byte *>(ut_malloc_nokey(3 * UNIV_PAGE_SIZE));
  /* Align the memory for file i/o if we might have O_DIRECT set */
  page = static_cast<byte *>(ut_align(buf2, UNIV_PAGE_SIZE));

  memset(page, '\0', UNIV_PAGE_SIZE);

  /* Add the UNIV_PAGE_SIZE to the table flags and write them to the
  tablespace header. */
  flags = fsp_flags_set_page_size(flags, univ_page_size);
  fsp_header_init_fields(page, space_id, flags);
  mach_write_to_4(page + FIL_PAGE_ARCH_LOG_NO_OR_SPACE_ID, space_id);

  const page_size_t page_size(flags);

  if (!page_size.is_compressed()) {
    buf_flush_init_for_writing(NULL, page, NULL, 0,
                               fsp_is_checksum_disabled(space_id), true);
    success = os_file_write(write_request, path, *file, page, 0,
                            page_size.physical());
  } else {
    page_zip_des_t page_zip;

    page_zip_set_size(&page_zip, page_size.physical());
    page_zip.data = page + UNIV_PAGE_SIZE;
#ifdef UNIV_DEBUG
    page_zip.m_start =
#endif /* UNIV_DEBUG */
        page_zip.m_end = page_zip.m_nonempty = page_zip.n_blobs = 0;

    buf_flush_init_for_writing(NULL, page, &page_zip, 0,
                               fsp_is_checksum_disabled(space_id), true);
    success = os_file_write(write_request, path, *file, page_zip.data, 0,
                            page_size.physical());
  }

  ut_free(buf2);

  if (!success) {
    ib::error() << "Could not write the first page to"
                << " tablespace '" << path << "'";
    os_file_close(*file);
    os_file_delete(innodb_data_file_key, path);
    return (false);
  }

  success = os_file_flush(*file);

  if (!success) {
    ib::error() << "File flush of tablespace '" << path << "' failed";
    os_file_close(*file);
    os_file_delete(innodb_data_file_key, path);
    return (false);
  }

  fil_space_t *space = fil_space_get(space_id);

  if (fil_node_create(path, size, space, false, false) == nullptr) {
    ib::fatal() << "Unable to add tablespace node '" << path
                << "' to the tablespace cache.";
  }

  return (true);
}

/***********************************************************************
Searches for matching tablespace file for given .delta file and space_id
in given directory. When matching tablespace found, renames it to match the
name of .delta file. If there was a tablespace with matching name and
mismatching ID, renames it to xtrabackup_tmp_#ID.ibd. If there was no
matching file, creates a new tablespace.
@return file handle of matched or created file */
static pfs_os_file_t xb_delta_open_matching_space(
    const char *dbname,   /* in: path to destination database dir */
    const char *name,     /* in: name of delta file (without .delta) */
    space_id_t space_id,  /* in: space id of delta file */
    ulint zip_size,       /* in: zip_size of tablespace */
    char *real_name,      /* out: full path of destination file */
    size_t real_name_len, /* out: buffer size for real_name */
    bool *success)        /* out: indicates error. TRUE = success */
{
  char dest_dir[FN_REFLEN];
  char dest_space_name[FN_REFLEN];
  bool ok;
  pfs_os_file_t file = XB_FILE_UNDEFINED;
  ulint tablespace_flags;
  xb_filter_entry_t *table;
  const fil_space_t *fil_space;
  space_id_t f_space_id;

  *success = false;

  if (dbname) {
    snprintf(dest_dir, FN_REFLEN, "%s/%s", xtrabackup_target_dir, dbname);
    Fil_path::normalize(dest_dir);

    snprintf(dest_space_name, FN_REFLEN, "%s/%s", dbname, name);
  } else {
    snprintf(dest_dir, FN_REFLEN, "%s", xtrabackup_target_dir);
    Fil_path::normalize(dest_dir);

    snprintf(dest_space_name, FN_REFLEN, "%s", name);
  }

  snprintf(real_name, real_name_len, "%s/%s", xtrabackup_target_dir,
           dest_space_name);
  Fil_path::normalize(real_name);
  /* Truncate ".ibd" */
  dest_space_name[strlen(dest_space_name) - 4] = '\0';

  /* Create the database directory if it doesn't exist yet */
  if (!os_file_create_directory(dest_dir, FALSE)) {
    msg("xtrabackup: error: cannot create dir %s\n", dest_dir);
    return file;
  }

  if (space_id != SPACE_UNKNOWN && !fsp_is_ibd_tablespace(space_id)) {
    goto found;
  }

  /* remember space name for further reference */
  table = static_cast<xb_filter_entry_t *>(
      ut_malloc_nokey(sizeof(xb_filter_entry_t) + strlen(dest_space_name) + 1));

  table->name = ((char *)table) + sizeof(xb_filter_entry_t);
  strcpy(table->name, dest_space_name);
  HASH_INSERT(xb_filter_entry_t, name_hash, inc_dir_tables_hash,
              ut_fold_string(table->name), table);

  f_space_id = fil_space_get_id_by_name(dest_space_name);

  if (f_space_id != SPACE_UNKNOWN) {
    if (f_space_id == space_id || space_id == SPACE_UNKNOWN) {
      /* we found matching space */
      goto found;
    } else {
      char tmpname[FN_REFLEN];
      bool exists;
      os_file_type_t type;

      if (dbname != NULL) {
        snprintf(tmpname, FN_REFLEN, "%s/xtrabackup_tmp_#" SPACE_ID_PF, dbname,
                 f_space_id);
      } else {
        snprintf(tmpname, FN_REFLEN, "./xtrabackup_tmp_#" SPACE_ID_PF,
                 f_space_id);
      }

      char *oldpath, *space_name;

      bool res =
          fil_space_read_name_and_filepath(f_space_id, &space_name, &oldpath);
      ut_a(res);

      msg("xtrabackup: Renaming %s to %s.ibd\n", dest_space_name, tmpname);

      ut_a(os_file_status(oldpath, &exists, &type));

      if (exists &&
          !fil_rename_tablespace(f_space_id, oldpath, tmpname, NULL)) {
        msg("xtrabackup: Cannot rename %s to %s\n", dest_space_name, tmpname);
        ut_free(oldpath);
        ut_free(space_name);
        goto exit;
      }
      ut_free(oldpath);
      ut_free(space_name);
    }
  }

  if (space_id == SPACE_UNKNOWN) {
    msg("xtrabackup: Error: Cannot handle DDL operation on tablespace "
        "%s\n",
        dest_space_name);
    exit(EXIT_FAILURE);
  }

  fil_space = fil_space_get(space_id);

  if (fil_space != NULL) {
    char tmpname[FN_REFLEN];
    bool exists;
    os_file_type_t type;

    strncpy(tmpname, dest_space_name, FN_REFLEN);

    char *oldpath, *space_name;

    bool res =
        fil_space_read_name_and_filepath(fil_space->id, &space_name, &oldpath);

    ut_a(res);

    msg("xtrabackup: Renaming %s to %s\n", fil_space->name, dest_space_name);

    ut_a(os_file_status(oldpath, &exists, &type));

    if (exists &&
        !fil_rename_tablespace(fil_space->id, oldpath, tmpname, NULL)) {
      msg("xtrabackup: Cannot rename %s to %s\n", fil_space->name,
          dest_space_name);
      ut_free(oldpath);
      ut_free(space_name);
      goto exit;
    }
    ut_free(oldpath);
    ut_free(space_name);

    goto found;
  }

  /* No matching space found. create the new one.  */

  if (!fil_space_create(dest_space_name, space_id, 0, FIL_TYPE_TABLESPACE)) {
    msg("xtrabackup: Cannot create tablespace %s\n", dest_space_name);
    goto exit;
  }

  /* Calculate correct tablespace flags for compressed tablespaces.  */
  if (!zip_size || zip_size == ULINT_UNDEFINED) {
    tablespace_flags = 0;
  } else {
    tablespace_flags = (get_bit_shift(zip_size >> PAGE_ZIP_MIN_SIZE_SHIFT << 1)
                        << DICT_TF_ZSSIZE_SHIFT) |
                       DICT_TF_COMPACT |
                       (DICT_TF_FORMAT_ZIP << DICT_TF_FORMAT_SHIFT);
    ut_a(page_size_t(tablespace_flags).physical() == zip_size);
  }
  *success = xb_space_create_file(real_name, space_id, tablespace_flags, &file);
  goto exit;

found:
  /* open the file and return it's handle */

  file = os_file_create_simple_no_error_handling(
      0, real_name, OS_FILE_OPEN, OS_FILE_READ_WRITE, srv_read_only_mode, &ok);

  if (ok) {
    *success = true;
  } else {
    msg("xtrabackup: Cannot open file %s\n", real_name);
  }

exit:

  return file;
}

/************************************************************************
Applies a given .delta file to the corresponding data file.
@return TRUE on success */
static bool xtrabackup_apply_delta(
    const datadir_entry_t &entry, /*!<in: datadir entry */
    void * /*data*/) {
  pfs_os_file_t src_file = XB_FILE_UNDEFINED;
  pfs_os_file_t dst_file = XB_FILE_UNDEFINED;
  char src_path[FN_REFLEN];
  char dst_path[FN_REFLEN];
  char meta_path[FN_REFLEN];
  char space_name[FN_REFLEN];
  bool success;

  bool last_buffer = false;
  ulint page_in_buffer;
  ulint incremental_buffers = 0;

  xb_delta_info_t info;
  ulint page_size;
  ulint page_size_shift;
  byte *incremental_buffer_base = NULL;
  byte *incremental_buffer;

  size_t offset;

  if (entry.is_empty_dir) {
    return true;
  }

  IORequest read_request(IORequest::READ);
  IORequest write_request(IORequest::WRITE);

  ut_a(xtrabackup_incremental);

  if (!entry.db_name.empty()) {
    snprintf(src_path, sizeof(src_path), "%s/%s/%s", entry.datadir.c_str(),
             entry.db_name.c_str(), entry.file_name.c_str());
    snprintf(dst_path, sizeof(dst_path), "%s/%s/%s", xtrabackup_real_target_dir,
             entry.db_name.c_str(), entry.file_name.c_str());
  } else {
    snprintf(src_path, sizeof(src_path), "%s/%s", entry.datadir.c_str(),
             entry.file_name.c_str());
    snprintf(dst_path, sizeof(dst_path), "%s/%s", xtrabackup_real_target_dir,
             entry.file_name.c_str());
  }
  dst_path[strlen(dst_path) - 6] = '\0';

  strncpy(space_name, entry.file_name.c_str(), FN_REFLEN);
  space_name[strlen(space_name) - 6] = 0;

  if (!get_meta_path(src_path, meta_path)) {
    goto error;
  }

  Fil_path::normalize(dst_path);
  Fil_path::normalize(src_path);
  Fil_path::normalize(meta_path);

  if (!xb_read_delta_metadata(meta_path, &info)) {
    goto error;
  }

  page_size = info.page_size;
  page_size_shift = get_bit_shift(page_size);
  msg("xtrabackup: page size for %s is %lu bytes\n", src_path, page_size);
  if (page_size_shift < 10 || page_size_shift > UNIV_PAGE_SIZE_SHIFT_MAX) {
    msg("xtrabackup: error: invalid value of page_size "
        "(%lu bytes) read from %s\n",
        page_size, meta_path);
    goto error;
  }

  src_file = os_file_create_simple_no_error_handling(
      0, src_path, OS_FILE_OPEN, OS_FILE_READ_WRITE, srv_read_only_mode,
      &success);
  if (!success) {
    os_file_get_last_error(TRUE);
    msg("xtrabackup: error: cannot open %s\n", src_path);
    goto error;
  }

  posix_fadvise(src_file.m_file, 0, 0, POSIX_FADV_SEQUENTIAL);

  os_file_set_nocache(src_file.m_file, src_path, "OPEN");

  dst_file = xb_delta_open_matching_space(
      entry.db_name.empty() ? nullptr : entry.db_name.c_str(), space_name,
      info.space_id, info.zip_size, dst_path, sizeof(dst_path), &success);
  if (!success) {
    msg("xtrabackup: error: cannot open %s\n", dst_path);
    goto error;
  }

  posix_fadvise(dst_file.m_file, 0, 0, POSIX_FADV_DONTNEED);

  os_file_set_nocache(dst_file.m_file, dst_path, "OPEN");

  /* allocate buffer for incremental backup */
  incremental_buffer_base = static_cast<byte *>(
      ut_malloc_nokey((page_size / 4 + 1) * page_size + UNIV_PAGE_SIZE_MAX));
  incremental_buffer = static_cast<byte *>(
      ut_align(incremental_buffer_base, UNIV_PAGE_SIZE_MAX));

  msg("Applying %s to %s...\n", src_path, dst_path);

  while (!last_buffer) {
    ulint cluster_header;

    /* read to buffer */
    /* first block of block cluster */
    offset = ((incremental_buffers * (page_size / 4)) << page_size_shift);
    success = os_file_read(read_request, src_file, incremental_buffer, offset,
                           page_size);
    if (!success) {
      goto error;
    }

    cluster_header = mach_read_from_4(incremental_buffer);
    switch (cluster_header) {
      case 0x78747261UL: /*"xtra"*/
        break;
      case 0x58545241UL: /*"XTRA"*/
        last_buffer = true;
        break;
      default:
        msg("xtrabackup: error: %s seems not "
            ".delta file.\n",
            src_path);
        goto error;
    }

    for (page_in_buffer = 1; page_in_buffer < page_size / 4; page_in_buffer++) {
      if (mach_read_from_4(incremental_buffer + page_in_buffer * 4) ==
          0xFFFFFFFFUL)
        break;
    }

    ut_a(last_buffer || page_in_buffer == page_size / 4);

    /* read whole of the cluster */
    success = os_file_read(read_request, src_file, incremental_buffer, offset,
                           page_in_buffer * page_size);
    if (!success) {
      goto error;
    }

    posix_fadvise(src_file.m_file, offset, page_in_buffer * page_size,
                  POSIX_FADV_DONTNEED);

    for (page_in_buffer = 1; page_in_buffer < page_size / 4; page_in_buffer++) {
      ulint offset_on_page;

      offset_on_page =
          mach_read_from_4(incremental_buffer + page_in_buffer * 4);

      if (offset_on_page == 0xFFFFFFFFUL) break;

      success = os_file_write(write_request, dst_path, dst_file,
                              incremental_buffer + page_in_buffer * page_size,
                              (offset_on_page << page_size_shift), page_size);
      if (!success) {
        goto error;
      }
    }

    incremental_buffers++;
  }

  if (incremental_buffer_base) ut_free(incremental_buffer_base);
  if (src_file != XB_FILE_UNDEFINED) os_file_close(src_file);
  if (dst_file != XB_FILE_UNDEFINED) os_file_close(dst_file);
  return true;

error:
  if (incremental_buffer_base) ut_free(incremental_buffer_base);
  if (src_file != XB_FILE_UNDEFINED) os_file_close(src_file);
  if (dst_file != XB_FILE_UNDEFINED) os_file_close(dst_file);
  msg("xtrabackup: Error: xtrabackup_apply_delta(): "
      "failed to apply %s to %s.\n",
      src_path, dst_path);
  return false;
}

/************************************************************************
Callback to handle datadir entry. Deletes entry if it has no matching
fil_space in fil_system directory.
@return FALSE if delete attempt was unsuccessful */
static bool rm_if_not_found(
    const datadir_entry_t &entry, /*!<in: datadir entry */
    void *arg __attribute__((unused))) {
  char name[FN_REFLEN];
  xb_filter_entry_t *table;

  if (entry.is_empty_dir) {
    return true;
  }

  if (!entry.db_name.empty()) {
    snprintf(name, FN_REFLEN, "%s/%s", entry.db_name.c_str(),
             entry.file_name.c_str());
  } else {
    snprintf(name, FN_REFLEN, "%s", entry.file_name.c_str());
  }

  /* Truncate ".ibd" */
  name[strlen(name) - 4] = '\0';

  HASH_SEARCH(name_hash, inc_dir_tables_hash, ut_fold_string(name),
              xb_filter_entry_t *, table, (void)0, !strcmp(table->name, name));

  if (!table) {
    if (!entry.db_name.empty()) {
      snprintf(name, FN_REFLEN, "%s/%s/%s", entry.datadir.c_str(),
               entry.db_name.c_str(), entry.file_name.c_str());
    } else {
      snprintf(name, FN_REFLEN, "%s/%s", entry.datadir.c_str(),
               entry.file_name.c_str());
    }
    return os_file_delete(0, name);
  }

  return (true);
}

/** Make sure that we have a read access to the given datadir entry
@param[in]	statinfo	entry stat info
@param[out]	name		entry name */
static void check_datadir_enctry_access(const char *name,
                                        const struct stat *statinfo) {
  const char *entry_type = S_ISDIR(statinfo->st_mode) ? "directory" : "file";
  if ((statinfo->st_mode & S_IRUSR) != S_IRUSR) {
    msg("xtrabackup: Error: %s '%s' is not readable by "
        "XtraBackup\n",
        entry_type, name);
    exit(EXIT_FAILURE);
  }
}

/** Process single second level datadir entry for
xb_process_datadir
@param[in]	datadir	datadir path
@param[in]	path	path to the file
@param[in]	dbname	database name (first level entry name)
@param[in]	name	name of the file
@param[in]	suffix	suffix to match against
@param[in]	func	callback
@param[in]	data	additional argument for callback */
void process_datadir_l2cbk(const char *datadir, const char *dbname,
                           const char *path, const char *name,
                           const char *suffix, handle_datadir_entry_func_t func,
                           void *data) {
  struct stat statinfo;
  size_t suffix_len = strlen(suffix);

  if (stat(path, &statinfo) != 0) {
    return;
  }

  if (S_ISREG(statinfo.st_mode) &&
      (strlen(name) > suffix_len &&
       strcmp(name + strlen(name) - suffix_len, suffix) == 0)) {
    check_datadir_enctry_access(name, &statinfo);
    func(datadir_entry_t(datadir, path, dbname, name, false), data);
  }
}

/** Process single top level datadir entry for xb_process_datadir
@param[in]	datadir	datadir path
@param[in]	path	path to the file
@param[in]	name	name of the file
@param[in]	suffix	suffix to match against
@param[in]	func	callback
@param[in]	data	additional argument for callback */
void process_datadir_l1cbk(const char *datadir, const char *path,
                           const char *name, const char *suffix,
                           handle_datadir_entry_func_t func, void *data) {
  struct stat statinfo;
  size_t suffix_len = strlen(suffix);

  if (stat(path, &statinfo) != 0) {
    return;
  }

  if (S_ISDIR(statinfo.st_mode) && !check_if_skip_database_by_path(name)) {
    bool is_empty_dir = true;
    check_datadir_enctry_access(name, &statinfo);
    os_file_scan_directory(
        path,
        [&](const char *l2path, const char *l2name) mutable -> void {
          if (strcmp(l2name, ".") == 0) {
            return;
          }
          if (strcmp(l2name, "..") == 0) {
            return;
          }
          is_empty_dir = false;
          char fullpath[FN_REFLEN];
          snprintf(fullpath, sizeof(fullpath), "%s/%s", l2path, l2name);
          process_datadir_l2cbk(datadir, name, fullpath, l2name, suffix, func,
                                data);
        },
        false);
    if (is_empty_dir) {
      func(datadir_entry_t(datadir, path, name, "", true), data);
    }
  }

  if (S_ISREG(statinfo.st_mode) &&
      (strlen(name) > suffix_len &&
       strcmp(name + strlen(name) - suffix_len, suffix) == 0)) {
    check_datadir_enctry_access(name, &statinfo);
    func(datadir_entry_t(datadir, path, "", name, false), data);
  }
}

/************************************************************************
Function enumerates files in datadir (provided by path) which are matched
by provided suffix. For each entry callback is called.
@return FALSE if callback for some entry returned FALSE */
bool xb_process_datadir(const char *path,   /*!<in: datadir path */
                        const char *suffix, /*!<in: suffix to match
                                            against */
                        handle_datadir_entry_func_t func, /*!<in: callback */
                        void *data) /*!<in: additional argument for
                                    callback */
{
  bool ret = os_file_scan_directory(
      path,
      [&](const char *l1path, const char *l1name) -> void {
        if (strcmp(l1name, ".") == 0) {
          return;
        }
        if (strcmp(l1name, "..") == 0) {
          return;
        }
        char fullpath[FN_REFLEN];
        snprintf(fullpath, sizeof(fullpath), "%s/%s", l1path, l1name);
        process_datadir_l1cbk(path, fullpath, l1name, suffix, func, data);
      },
      false);
  return ret;
}

/************************************************************************
Applies all .delta files from incremental_dir to the full backup.
@return TRUE on success. */
static bool xtrabackup_apply_deltas() {
  return xb_process_datadir(xtrabackup_incremental_dir, ".delta",
                            xtrabackup_apply_delta, NULL);
}

static bool xtrabackup_close_temp_log(bool clear_flag) {
  pfs_os_file_t src_file = XB_FILE_UNDEFINED;
  char src_path[FN_REFLEN];
  char dst_path[FN_REFLEN];
  bool success;
  byte log_buf[UNIV_PAGE_SIZE_MAX];
  IORequest read_request(IORequest::READ);
  IORequest write_request(IORequest::WRITE);

  if (!xtrabackup_logfile_is_renamed) return (FALSE);

  /* rename 'ib_logfile0' to 'xtrabackup_logfile' */
  if (!xtrabackup_incremental_dir) {
    sprintf(dst_path, "%s/ib_logfile0", xtrabackup_target_dir);
    sprintf(src_path, "%s/%s", xtrabackup_target_dir, XB_LOG_FILENAME);
  } else {
    sprintf(dst_path, "%s/ib_logfile0", xtrabackup_incremental_dir);
    sprintf(src_path, "%s/%s", xtrabackup_incremental_dir, XB_LOG_FILENAME);
  }

  Fil_path::normalize(dst_path);
  Fil_path::normalize(src_path);

  success = os_file_rename(0, dst_path, src_path);
  if (!success) {
    goto error;
  }
  xtrabackup_logfile_is_renamed = FALSE;

  if (!clear_flag) return (FALSE);

  /* clear LOG_HEADER_CREATOR field */
  src_file = os_file_create_simple_no_error_handling(
      0, src_path, OS_FILE_OPEN, OS_FILE_READ_WRITE, srv_read_only_mode,
      &success);
  if (!success) {
    goto error;
  }

  success = os_file_read(read_request, src_file, log_buf, 0, LOG_FILE_HDR_SIZE);
  if (!success) {
    goto error;
  }

  memset(log_buf + LOG_HEADER_CREATOR, ' ', 4);

  success = os_file_write(write_request, src_path, src_file, log_buf, 0,
                          LOG_FILE_HDR_SIZE);
  if (!success) {
    goto error;
  }

  src_file = XB_FILE_UNDEFINED;

  innobase_log_files_in_group = innobase_log_files_in_group_save;
  srv_log_group_home_dir = srv_log_group_home_dir_save;
  innobase_log_file_size = innobase_log_file_size_save;

  return (FALSE);
error:
  if (src_file != XB_FILE_UNDEFINED) os_file_close(src_file);
  msg("xtrabackup: Error: xtrabackup_close_temp_log() failed.\n");
  return (TRUE); /*ERROR*/
}

/*********************************************************************/ /**
 Write the meta data (index user fields) config file.
 @return true in case of success otherwise false. */
static bool xb_export_cfg_write_index_fields(
    /*===========================*/
    const dict_index_t *index, /*!< in: write the meta data for
                               this index */
    FILE *file)                /*!< in: file to write to */
{
  byte row[sizeof(ib_uint32_t) * 2];

  for (ulint i = 0; i < index->n_fields; ++i) {
    byte *ptr = row;
    const dict_field_t *field = &index->fields[i];

    mach_write_to_4(ptr, field->prefix_len);
    ptr += sizeof(ib_uint32_t);

    mach_write_to_4(ptr, field->fixed_len);

    if (fwrite(row, 1, sizeof(row), file) != sizeof(row)) {
      msg("xtrabackup: Error: writing index fields.");

      return (false);
    }

    /* Include the NUL byte in the length. */
    ib_uint32_t len = strlen(field->name) + 1;
    ut_a(len > 1);

    mach_write_to_4(row, len);

    if (fwrite(row, 1, sizeof(len), file) != sizeof(len) ||
        fwrite(field->name, 1, len, file) != len) {
      msg("xtrabackup: Error: writing index column.");

      return (false);
    }
  }

  return (true);
}

/*********************************************************************/ /**
 Write the meta data config file index information.
 @return true in case of success otherwise false. */
static __attribute__((nonnull, warn_unused_result)) bool
xb_export_cfg_write_one_index(
    /*======================*/
    const dict_index_t *index, /*!< in: write metadata for this
                               index */
    FILE *file)                /*!< in: file to write to */
{
  bool ret;
  byte *ptr;
  byte row[sizeof(space_index_t) + sizeof(uint32_t) * 8];

  ptr = row;

  ut_ad(sizeof(space_index_t) == 8);
  mach_write_to_8(ptr, index->id);
  ptr += sizeof(space_index_t);

  mach_write_to_4(ptr, index->space);
  ptr += sizeof(uint32_t);

  mach_write_to_4(ptr, index->page);
  ptr += sizeof(uint32_t);

  mach_write_to_4(ptr, index->type);
  ptr += sizeof(uint32_t);

  mach_write_to_4(ptr, index->trx_id_offset);
  ptr += sizeof(uint32_t);

  mach_write_to_4(ptr, index->n_user_defined_cols);
  ptr += sizeof(uint32_t);

  mach_write_to_4(ptr, index->n_uniq);
  ptr += sizeof(uint32_t);

  mach_write_to_4(ptr, index->n_nullable);
  ptr += sizeof(uint32_t);

  mach_write_to_4(ptr, index->n_fields);

  if (fwrite(row, 1, sizeof(row), file) != sizeof(row)) {
    msg("xtrabackup: Error: writing index meta-data.");
    return (false);
  }

  /* Write the length of the index name.
  NUL byte is included in the length. */
  uint32_t len = static_cast<uint32_t>(strlen(index->name) + 1);
  ut_a(len > 1);

  mach_write_to_4(row, len);

  if (fwrite(row, 1, sizeof(len), file) != sizeof(len) ||
      fwrite(index->name, 1, len, file) != len) {
    msg("xtrabackup: Error:  writing index name.");
    return (false);
  }

  ret = xb_export_cfg_write_index_fields(index, file);
  return (ret);
}

/*********************************************************************/ /**
 Write the meta data config file index information.
 @return true in case of success otherwise false. */
static __attribute__((nonnull, warn_unused_result)) bool
xb_export_cfg_write_indexes(
    /*======================*/
    const dict_table_t *table, /*!< in: write the meta data for
                               this table */
    FILE *file)                /*!< in: file to write to */
{
  byte row[sizeof(uint32_t)];

  /* Write the number of indexes in the table. */
  uint32_t num_indexes = 0;
  ulint flags = fil_space_get_flags(table->space);
  bool has_sdi = FSP_FLAGS_HAS_SDI(flags);

  if (has_sdi) {
    num_indexes += 1;
  }

  num_indexes += static_cast<uint32_t>(UT_LIST_GET_LEN(table->indexes));
  ut_ad(num_indexes != 0);

  mach_write_to_4(row, num_indexes);

  if (fwrite(row, 1, sizeof(row), file) != sizeof(row)) {
    msg("xtrabackup: Error: writing index count.");
    return (false);
  }

  bool ret = true;

  /* Write SDI Index */
  if (has_sdi) {
    dict_index_t *index = dict_sdi_get_index(table->space);

    ut_ad(index != NULL);
    ret = xb_export_cfg_write_one_index(index, file);
  }

  /* Write the index meta data. */
  for (const dict_index_t *index = UT_LIST_GET_FIRST(table->indexes);
       index != 0 && ret; index = UT_LIST_GET_NEXT(indexes, index)) {
    ret = xb_export_cfg_write_one_index(index, file);
  }

  return (ret);
}

/*********************************************************************/ /**
 Write the meta data (table columns) config file. Serialise the contents of
 dict_col_t structure, along with the column name. All fields are serialized
 as ib_uint32_t.
 @return true in case of success otherwise false. */
static __attribute__((nonnull, warn_unused_result)) bool
xb_export_cfg_write_table(
    /*====================*/
    const dict_table_t *table, /*!< in: write the meta data for
                               this table */
    FILE *file)                /*!< in: file to write to */
{
  dict_col_t *col;
  byte row[sizeof(ib_uint32_t) * 7];

  col = table->cols;

  for (ulint i = 0; i < table->n_cols; ++i, ++col) {
    byte *ptr = row;

    mach_write_to_4(ptr, col->prtype);
    ptr += sizeof(ib_uint32_t);

    mach_write_to_4(ptr, col->mtype);
    ptr += sizeof(ib_uint32_t);

    mach_write_to_4(ptr, col->len);
    ptr += sizeof(ib_uint32_t);

    mach_write_to_4(ptr, col->mbminmaxlen);
    ptr += sizeof(ib_uint32_t);

    mach_write_to_4(ptr, col->ind);
    ptr += sizeof(ib_uint32_t);

    mach_write_to_4(ptr, col->ord_part);
    ptr += sizeof(ib_uint32_t);

    mach_write_to_4(ptr, col->max_prefix);

    if (fwrite(row, 1, sizeof(row), file) != sizeof(row)) {
      msg("xtrabackup: Error: writing table column data.");

      return (false);
    }

    /* Write out the column name as [len, byte array]. The len
    includes the NUL byte. */
    ib_uint32_t len;
    const char *col_name;

    col_name = table->get_col_name(dict_col_get_no(col));

    /* Include the NUL byte in the length. */
    len = strlen(col_name) + 1;
    ut_a(len > 1);

    mach_write_to_4(row, len);

    if (fwrite(row, 1, sizeof(len), file) != sizeof(len) ||
        fwrite(col_name, 1, len, file) != len) {
      msg("xtrabackup: Error: writing column name.");

      return (false);
    }
  }

  return (true);
}

/*********************************************************************/ /**
 Write the meta data config file header.
 @return true in case of success otherwise false. */
static __attribute__((nonnull, warn_unused_result)) bool
xb_export_cfg_write_header(
    /*=====================*/
    const dict_table_t *table, /*!< in: write the meta data for
                               this table */
    FILE *file)                /*!< in: file to write to */
{
  byte value[sizeof(ib_uint32_t)];

  /* Write the meta-data version number. */
  mach_write_to_4(value, IB_EXPORT_CFG_VERSION_V2);

  if (fwrite(&value, 1, sizeof(value), file) != sizeof(value)) {
    msg("xtrabackup: Error: writing meta-data version number.");

    return (false);
  }

  /* Write the server hostname. */
  ib_uint32_t len;
  const char *hostname = "Hostname unknown";

  /* The server hostname includes the NUL byte. */
  len = strlen(hostname) + 1;
  mach_write_to_4(value, len);

  if (fwrite(&value, 1, sizeof(value), file) != sizeof(value) ||
      fwrite(hostname, 1, len, file) != len) {
    msg("xtrabackup: Error: writing hostname.");

    return (false);
  }

  /* The table name includes the NUL byte. */
  ut_a(table->name.m_name != NULL);
  len = strlen(table->name.m_name) + 1;

  /* Write the table name. */
  mach_write_to_4(value, len);

  if (fwrite(&value, 1, sizeof(value), file) != sizeof(value) ||
      fwrite(table->name.m_name, 1, len, file) != len) {
    msg("xtrabackup: Error: writing table name.");

    return (false);
  }

  byte row[sizeof(ib_uint32_t) * 3];

  /* Write the next autoinc value. */
  mach_write_to_8(row, table->autoinc);

  if (fwrite(row, 1, sizeof(ib_uint64_t), file) != sizeof(ib_uint64_t)) {
    msg("xtrabackup: Error: writing table autoinc value.");

    return (false);
  }

  byte *ptr = row;

  /* Write the system page size. */
  mach_write_to_4(ptr, UNIV_PAGE_SIZE);
  ptr += sizeof(ib_uint32_t);

  /* Write the table->flags. */
  mach_write_to_4(ptr, table->flags);
  ptr += sizeof(ib_uint32_t);

  /* Write the number of columns in the table. */
  mach_write_to_4(ptr, table->n_cols);

  if (fwrite(row, 1, sizeof(row), file) != sizeof(row)) {
    msg("xtrabackup: Error: writing table meta-data.");

    return (false);
  }

  /* Write the space flags */
  ulint space_flags = fil_space_get_flags(table->space);
  ut_ad(space_flags != ULINT_UNDEFINED);
  mach_write_to_4(value, space_flags);

  if (fwrite(&value, 1, sizeof(value), file) != sizeof(value)) {
    msg("xtrabackup: Error: writing writing space_flags.");
    return (false);
  }

  return (true);
}

/*********************************************************************/ /**
 Write MySQL 5.6-style meta data config file.
 @return true in case of success otherwise false. */
static bool xb_export_cfg_write(
    const fil_node_t *node,
    const dict_table_t *table) /*!< in: write the meta data for
                               this table */
{
  char file_path[FN_REFLEN];
  FILE *file;
  bool success;

  strcpy(file_path, node->name);
  strcpy(file_path + strlen(file_path) - 4, ".cfg");

  file = fopen(file_path, "w+b");

  if (file == NULL) {
    msg("xtrabackup: Error: cannot open %s\n", node->name);

    success = false;
  } else {
    success = xb_export_cfg_write_header(table, file);

    if (success) {
      success = xb_export_cfg_write_table(table, file);
    }

    if (success) {
      success = xb_export_cfg_write_indexes(table, file);
    }

    if (fclose(file) != 0) {
      msg("xtrabackup: Error: cannot close %s\n", node->name);
      success = false;
    }
  }

  return (success);
}

/** Write the transfer key to CFP file.
@param[in]	table		write the data for this table
@param[in]	file		file to write to
@return DB_SUCCESS or error code. */
static __attribute__((nonnull, warn_unused_result)) dberr_t
xb_export_write_transfer_key(const dict_table_t *table, FILE *file) {
  byte key_size[sizeof(ib_uint32_t)];
  byte row[ENCRYPTION_KEY_LEN * 3];
  byte *ptr = row;
  byte *transfer_key = ptr;
  lint elen;

  ut_ad(table->encryption_key != NULL && table->encryption_iv != NULL);

  /* Write the encryption key size. */
  mach_write_to_4(key_size, ENCRYPTION_KEY_LEN);

  if (fwrite(&key_size, 1, sizeof(key_size), file) != sizeof(key_size)) {
    msg("IO Write error: (%d, %s) %s", errno, strerror(errno),
        "while writing key size.");

    return (DB_IO_ERROR);
  }

  /* Generate and write the transfer key. */
  Encryption::random_value(transfer_key);
  if (fwrite(transfer_key, 1, ENCRYPTION_KEY_LEN, file) != ENCRYPTION_KEY_LEN) {
    msg("IO Write error: (%d, %s) %s", errno, strerror(errno),
        "while writing transfer key.");

    return (DB_IO_ERROR);
  }

  ptr += ENCRYPTION_KEY_LEN;

  /* Encrypt tablespace key. */
  elen = my_aes_encrypt(
      reinterpret_cast<unsigned char *>(table->encryption_key),
      ENCRYPTION_KEY_LEN, ptr, reinterpret_cast<unsigned char *>(transfer_key),
      ENCRYPTION_KEY_LEN, my_aes_256_ecb, NULL, false);

  if (elen == MY_AES_BAD_DATA) {
    msg("IO Write error: (%d, %s) %s", errno, strerror(errno),
        "while encrypt tablespace key.");
    return (DB_ERROR);
  }

  /* Write encrypted tablespace key */
  if (fwrite(ptr, 1, ENCRYPTION_KEY_LEN, file) != ENCRYPTION_KEY_LEN) {
    msg("IO Write error: (%d, %s) %s", errno, strerror(errno),
        "while writing encrypted tablespace key.");

    return (DB_IO_ERROR);
  }
  ptr += ENCRYPTION_KEY_LEN;

  /* Encrypt tablespace iv. */
  elen = my_aes_encrypt(reinterpret_cast<unsigned char *>(table->encryption_iv),
                        ENCRYPTION_KEY_LEN, ptr,
                        reinterpret_cast<unsigned char *>(transfer_key),
                        ENCRYPTION_KEY_LEN, my_aes_256_ecb, NULL, false);

  if (elen == MY_AES_BAD_DATA) {
    msg("IO Write error: (%d, %s) %s", errno, strerror(errno),
        "while encrypt tablespace iv.");
    return (DB_ERROR);
  }

  /* Write encrypted tablespace iv */
  if (fwrite(ptr, 1, ENCRYPTION_KEY_LEN, file) != ENCRYPTION_KEY_LEN) {
    msg("IO Write error: (%d, %s) %s", errno, strerror(errno),
        "while writing encrypted tablespace iv.");

    return (DB_IO_ERROR);
  }

  return (DB_SUCCESS);
}

/** Write the encryption data after quiesce.
@param[in]	table		write the data for this table
@return DB_SUCCESS or error code */
static __attribute__((nonnull, warn_unused_result)) dberr_t xb_export_cfp_write(
    dict_table_t *table) {
  dberr_t err;
  char name[OS_FILE_MAX_PATH];

  /* If table is not encrypted, return. */
  if (!dd_is_table_in_encrypted_tablespace(table)) {
    return (DB_SUCCESS);
  }

  /* Get the encryption key and iv from space */
  /* For encrypted table, before we discard the tablespace,
  we need save the encryption information into table, otherwise,
  this information will be lost in fil_discard_tablespace along
  with fil_space_free(). */
  if (table->encryption_key == NULL) {
    table->encryption_key =
        static_cast<byte *>(mem_heap_alloc(table->heap, ENCRYPTION_KEY_LEN));

    table->encryption_iv =
        static_cast<byte *>(mem_heap_alloc(table->heap, ENCRYPTION_KEY_LEN));

    fil_space_t *space = fil_space_get(table->space);
    ut_ad(space != NULL && FSP_FLAGS_GET_ENCRYPTION(space->flags));

    memcpy(table->encryption_key, space->encryption_key, ENCRYPTION_KEY_LEN);
    memcpy(table->encryption_iv, space->encryption_iv, ENCRYPTION_KEY_LEN);
  }

  srv_get_encryption_data_filename(table, name, sizeof(name));

  ib::info() << "Writing table encryption data to '" << name << "'";

  FILE *file = fopen(name, "w+b");

  if (file == NULL) {
    msg("Can't create file '%-.200s' (errno: %d - %s)", name, errno,
        strerror(errno));

    err = DB_IO_ERROR;
  } else {
    err = xb_export_write_transfer_key(table, file);

    if (fflush(file) != 0) {
      char buf[BUFSIZ];

      snprintf(buf, sizeof(buf), "%s flush() failed", name);

      msg("IO Write error: (%d, %s) %s", errno, strerror(errno), buf);

      err = DB_IO_ERROR;
    }

    if (fclose(file) != 0) {
      char buf[BUFSIZ];

      snprintf(buf, sizeof(buf), "%s flose() failed", name);

      msg("IO Write error: (%d, %s) %s", errno, strerror(errno), buf);
      err = DB_IO_ERROR;
    }
  }

  /* Clean the encryption information */
  table->encryption_key = NULL;
  table->encryption_iv = NULL;

  return (err);
}

static void innodb_free_param() {
  srv_sys_space.shutdown();
  srv_tmp_space.shutdown();
  free(internal_innobase_data_file_path);
  internal_innobase_data_file_path = NULL;
  free_tmpdir(&mysql_tmpdir_list);
  ibt::srv_temp_dir = srv_temp_dir;
}

/**************************************************************************
Store the current binary log coordinates in a specified file.
@return 'false' on error. */
static bool store_binlog_info(
    /*==============*/
    const char *filename) /*!< in: output file name */
{
  FILE *fp;

  if (trx_sys_mysql_bin_log_name[0] == '\0') {
    return (true);
  }

  fp = fopen(filename, "w");

  if (!fp) {
    msg("xtrabackup: failed to open '%s'\n", filename);
    return (false);
  }

  fprintf(fp, "%s\t" UINT64PF "\n", trx_sys_mysql_bin_log_name,
          trx_sys_mysql_bin_log_pos);
  fclose(fp);

  return (true);
}

/**************************************************************************
Store current master key ID.
@return 'false' on error. */
static bool store_master_key_id(
    /*==============*/
    const char *filename) /*!< in: output file name */
{
  FILE *fp;

  fp = fopen(filename, "w");

  if (!fp) {
    msg("xtrabackup: failed to open '%s'\n", filename);
    return (false);
  }

  fprintf(fp, "%lu", Encryption::s_master_key_id);
  fclose(fp);

  return (true);
}

static void xtrabackup_prepare_func(int argc, char **argv) {
  ulint err;
  datafiles_iter_t *it;
  fil_node_t *node;
  fil_space_t *space;
  char metadata_path[FN_REFLEN];
  IORequest write_request(IORequest::WRITE);

  /* cd to target-dir */

  if (my_setwd(xtrabackup_real_target_dir, MYF(MY_WME))) {
    msg("xtrabackup: cannot my_setwd %s\n", xtrabackup_real_target_dir);
    exit(EXIT_FAILURE);
  }
  msg("xtrabackup: cd to %s\n", xtrabackup_real_target_dir);

  xtrabackup_target_dir = mysql_data_home_buff;
  xtrabackup_target_dir[0] = FN_CURLIB;  // all paths are relative from here
  xtrabackup_target_dir[1] = 0;

  /*
    read metadata of target, we don't need metadata reading in the case
    archived logs applying
  */
  sprintf(metadata_path, "%s/%s", xtrabackup_target_dir,
          XTRABACKUP_METADATA_FILENAME);

  if (!xtrabackup_read_metadata(metadata_path)) {
    msg("xtrabackup: Error: failed to read metadata from '%s'\n",
        metadata_path);
    exit(EXIT_FAILURE);
  }

  if (!strcmp(metadata_type_str, "full-backuped")) {
    msg("xtrabackup: This target seems to be not prepared yet.\n");
    metadata_type = METADATA_FULL_BACKUP;
  } else if (!strcmp(metadata_type_str, "log-applied")) {
    msg("xtrabackup: This target seems to be already prepared with "
        "--apply-log-only.\n");
    metadata_type = METADATA_LOG_APPLIED;
    goto skip_check;
  } else if (!strcmp(metadata_type_str, "full-prepared")) {
    msg("xtrabackup: This target seems to be already prepared.\n");
    metadata_type = METADATA_FULL_PREPARED;
  } else {
    msg("xtrabackup: This target seems not to have correct metadata...\n");
    exit(EXIT_FAILURE);
  }

  if (xtrabackup_incremental) {
    msg("xtrabackup: error: applying incremental backup needs target prepared "
        "with --apply-log-only.\n");
    exit(EXIT_FAILURE);
  }
skip_check:
  if (xtrabackup_incremental && metadata_to_lsn != incremental_lsn) {
    msg("xtrabackup: error: This incremental backup seems not to be proper for "
        "the target.\n"
        "xtrabackup:  Check 'to_lsn' of the target and 'from_lsn' of the "
        "incremental.\n");
    exit(EXIT_FAILURE);
  }

  init_mysql_environment();

  /* Create logfiles for recovery from 'xtrabackup_logfile', before start InnoDB
   */
  srv_max_n_threads = 1000;
  /* temporally dummy value to avoid crash */
  srv_page_size_shift = 14;
  srv_page_size = (1 << srv_page_size_shift);
  sync_check_init(srv_max_n_threads);
#ifdef UNIV_DEBUG
  sync_check_enable();
#endif
  os_thread_open();
  trx_pool_init();
  ut_crc32_init();
  clone_init();

  xb_filters_init();

  if (xtrabackup_init_temp_log()) goto error_cleanup;

  if (innodb_init_param()) {
    goto error_cleanup;
  }

  if (opt_transition_key && !xb_tablespace_keys_exist()) {
    msg("xtrabackup: Error: --transition-key specified, but "
        "xtrabackup_keys is not found.\n");
    goto error_cleanup;
  }

  if (opt_transition_key) {
    if (!xb_tablespace_keys_load(xtrabackup_incremental, opt_transition_key,
                                 strlen(opt_transition_key))) {
      msg("xtrabackup: Error: failed to load tablespace "
          "keys\n");
      goto error_cleanup;
    }
  } else {
    if (!xb_keyring_init_for_prepare(argc, argv)) {
      msg("xtrabackup: Error: failed to init keyring "
          "plugin\n");
      goto error_cleanup;
    }
    if (xb_tablespace_keys_exist()) {
      use_dumped_tablespace_keys = true;
      if (!xb_tablespace_keys_load(xtrabackup_incremental, NULL, 0)) {
        msg("xtrabackup: Error: failed to load "
            "tablespace keys\n");
        goto error_cleanup;
      }
    }
  }

  xb_normalize_init_values();

  Tablespace_map::instance().deserialize("./");

  if (xtrabackup_incremental) {
    Tablespace_map::instance().deserialize(xtrabackup_incremental_dir);
    err = xb_data_files_init();
    if (err != DB_SUCCESS) {
      msg("xtrabackup: error: xb_data_files_init() failed "
          "with error code %lu\n",
          err);
      goto error_cleanup;
    }
    inc_dir_tables_hash = hash_create(1000);

    if (!xtrabackup_apply_deltas()) {
      xb_data_files_close();
      xb_filter_hash_free(inc_dir_tables_hash);
      goto error_cleanup;
    }

    xb_data_files_close();

    /* Cleanup datadir from tablespaces deleted between full and
    incremental backups */

    xb_process_datadir("./", ".ibd", rm_if_not_found, NULL);

    xb_filter_hash_free(inc_dir_tables_hash);
  }
  clone_free();
  fil_close();

  trx_pool_close();

  os_thread_close();

  sync_check_close();

  innodb_free_param();

  /* Reset the configuration as it might have been changed by
  xb_data_files_init(). */
  if (innodb_init_param()) {
    goto error_cleanup;
  }

  srv_apply_log_only = (ibool)xtrabackup_apply_log_only;

  /* increase IO threads */
  if (srv_n_file_io_threads < 10) {
    srv_n_read_io_threads = 4;
    srv_n_write_io_threads = 4;
  }

  msg("xtrabackup: Starting InnoDB instance for recovery.\n"
      "xtrabackup: Using %lld bytes for buffer pool "
      "(set by --use-memory parameter)\n",
      xtrabackup_use_memory);

  if (innodb_init(true, true)) {
    goto error_cleanup;
  }

  it = datafiles_iter_new();
  if (it == NULL) {
    msg("xtrabackup: Error: datafiles_iter_new() failed.\n");
    exit(EXIT_FAILURE);
  }

  while ((node = datafiles_iter_next(it)) != NULL) {
    byte *header;
    ulint size;
    mtr_t mtr;
    buf_block_t *block;

    space = node->space;

    /* Align space sizes along with fsp header. We want to process
    each space once, so skip all nodes except the first one in a
    multi-node space. */
    if (node != &space->files.front()) {
      continue;
    }

    mtr_start(&mtr);

    mtr_s_lock(fil_space_get_latch(space->id), &mtr);

    block = buf_page_get(page_id_t(space->id, 0), page_size_t(space->flags),
                         RW_S_LATCH, &mtr);
    header = FSP_HEADER_OFFSET + buf_block_get_frame(block);

    size = mtr_read_ulint(header + FSP_SIZE, MLOG_4BYTES, &mtr);

    mtr_commit(&mtr);

    bool res = fil_space_extend(space, size);

    ut_a(res);
  }

  datafiles_iter_free(it);

  if (xtrabackup_export) {
    msg("xtrabackup: export option is specified.\n");

    /* flush insert buffer at shutdwon */
    innobase_fast_shutdown = 0;

    it = datafiles_iter_new();
    if (it == NULL) {
      msg("xtrabackup: Error: datafiles_iter_new() "
          "failed.\n");
      exit(EXIT_FAILURE);
    }

    my_thread_init();

    THD *thd = create_thd(false, true, true, 0);

    while ((node = datafiles_iter_next(it)) != NULL) {
      dict_table_t *table;

      space = node->space;

      /* treat file_per_table only */
      if (!fsp_is_file_per_table(space->id, space->flags)) {
        continue;
      }

      table = dd_table_open_on_name(thd, NULL, space->name, false, true);

      mutex_enter(&(dict_sys->mutex));
      if (!table) {
        msg("xtrabackup: error: cannot find dictionary record of table %s\n",
            space->name);
        goto next_node;
      }

      /* Write transfer key for tablespace file */
      if (!xb_export_cfp_write(table)) {
        goto next_node;
      }

      /* Write MySQL 8.0 .cfg file */
      if (!xb_export_cfg_write(node, table)) {
        goto next_node;
      }

    next_node:
      if (table != nullptr) {
        dd_table_close(table, thd, nullptr, true);
      }
      mutex_exit(&(dict_sys->mutex));
    }

    datafiles_iter_free(it);

    destroy_thd(thd);
    my_thread_end();
  }

  /* print the binary log position  */
  trx_sys_print_mysql_binlog_offset();
  msg("\n");

  /* output to xtrabackup_binlog_pos_innodb and (if
  backup_safe_binlog_info was available on the server) to
  xtrabackup_binlog_info. In the latter case xtrabackup_binlog_pos_innodb
  becomes redundant and is created only for compatibility. */
  if (!store_binlog_info("xtrabackup_binlog_pos_innodb")) {
    exit(EXIT_FAILURE);
  }

  if (!store_master_key_id("xtrabackup_master_key_id")) {
    exit(EXIT_FAILURE);
  }

  /* Check whether the log is applied enough or not. */
  if ((xtrabackup_incremental && log_get_lsn(*log_sys) < incremental_to_lsn) ||
      (!xtrabackup_incremental && log_get_lsn(*log_sys) < metadata_to_lsn)) {
    msg("xtrabackup: error: "
        "The transaction log file is corrupted.\n"
        "xtrabackup: error: "
        "The log was not applied to the intended LSN!\n");
    msg("xtrabackup: Log applied to lsn " LSN_PF "\n", log_get_lsn(*log_sys));
    if (xtrabackup_incremental) {
      msg("xtrabackup: The intended lsn is " LSN_PF "\n", incremental_to_lsn);
    } else {
      msg("xtrabackup: The intended lsn is " LSN_PF "\n", metadata_to_lsn);
    }
    exit(EXIT_FAILURE);
  }

  xb_write_galera_info(xtrabackup_incremental);

  if (innodb_end()) goto error_cleanup;

  innodb_free_param();

  /* re-init necessary components */
  sync_check_init(srv_max_n_threads);
#ifdef UNIV_DEBUG
  sync_check_enable();
#endif
  /* Reset the system variables in the recovery module. */
  os_thread_open();
  trx_pool_init();
  que_init();

  if (xtrabackup_close_temp_log(TRUE)) exit(EXIT_FAILURE);

  /* output to metadata file */
  {
    char filename[FN_REFLEN];

    strcpy(metadata_type_str,
           srv_apply_log_only ? "log-applied" : "full-prepared");

    if (xtrabackup_incremental && metadata_to_lsn < incremental_to_lsn) {
      metadata_to_lsn = incremental_to_lsn;
      metadata_last_lsn = incremental_last_lsn;
    }

    sprintf(filename, "%s/%s", xtrabackup_target_dir,
            XTRABACKUP_METADATA_FILENAME);
    if (!xtrabackup_write_metadata(filename)) {
      msg("xtrabackup: Error: failed to write metadata to '%s'\n", filename);
      exit(EXIT_FAILURE);
    }

    if (xtrabackup_extra_lsndir) {
      sprintf(filename, "%s/%s", xtrabackup_extra_lsndir,
              XTRABACKUP_METADATA_FILENAME);
      if (!xtrabackup_write_metadata(filename)) {
        msg("xtrabackup: Error: failed to write metadata to '%s'\n", filename);
        exit(EXIT_FAILURE);
      }
    }
  }

  if (!apply_log_finish()) {
    exit(EXIT_FAILURE);
  }

  trx_pool_close();

  fil_close();

  os_thread_close();

  sync_check_close();

  /* start InnoDB once again to create log files */

  if (!xtrabackup_apply_log_only) {
    /* xtrabackup_incremental_dir is used to indicate that
    we are going to apply incremental backup. Here we already
    applied incremental backup and are about to do final prepare
    of the full backup */
    xtrabackup_incremental_dir = NULL;

    if (innodb_init_param()) {
      goto error;
    }

    srv_apply_log_only = FALSE;

    /* increase IO threads */
    if (srv_n_file_io_threads < 10) {
      srv_n_read_io_threads = 4;
      srv_n_write_io_threads = 4;
    }

    srv_shutdown_state = SRV_SHUTDOWN_NONE;

    if (innodb_init(false, false)) goto error;

    if (innodb_end()) goto error;

    innodb_free_param();
  }

  if (!use_dumped_tablespace_keys) {
    xb_keyring_shutdown();
  }

  Tablespace_map::instance().serialize();

  cleanup_mysql_environment();

  xb_filters_free();

  return;

error_cleanup:

  if (!use_dumped_tablespace_keys) {
    xb_keyring_shutdown();
  }

  xtrabackup_close_temp_log(FALSE);

  cleanup_mysql_environment();

  xb_filters_free();

error:
  exit(EXIT_FAILURE);
}

/**************************************************************************
Signals-related setup. */
static void setup_signals()
/*===========*/
{
  struct sigaction sa;

  /* Print a stacktrace on some signals */
  sa.sa_flags = SA_RESETHAND | SA_NODEFER;
  sigemptyset(&sa.sa_mask);
  sigprocmask(SIG_SETMASK, &sa.sa_mask, NULL);
#ifdef HAVE_STACKTRACE
  my_init_stacktrace();
#endif
  sa.sa_handler = handle_fatal_signal;
  sigaction(SIGSEGV, &sa, NULL);
  sigaction(SIGABRT, &sa, NULL);
  sigaction(SIGBUS, &sa, NULL);
  sigaction(SIGILL, &sa, NULL);
  sigaction(SIGFPE, &sa, NULL);

#ifdef __linux__
  /* Ensure xtrabackup process is killed when the parent one
  (innobackupex) is terminated with an unhandled signal */

  if (prctl(PR_SET_PDEATHSIG, SIGKILL)) {
    msg("prctl() failed with errno = %d\n", errno);
    exit(EXIT_FAILURE);
  }
#endif
}

/**************************************************************************
Append group name to xb_load_default_groups list. */
static void append_defaults_group(const char *group,
                                  const char *default_groups[],
                                  size_t default_groups_size) {
  uint i;
  bool appended = false;
  for (i = 0; i < default_groups_size - 1; i++) {
    if (default_groups[i] == NULL) {
      default_groups[i] = group;
      appended = true;
      break;
    }
  }
  ut_a(appended);
}

bool xb_init() {
  const char *mixed_options[4] = {NULL, NULL, NULL, NULL};
  int n_mixed_options;

  /* sanity checks */
  if (opt_lock_ddl && opt_lock_ddl_per_table) {
    msg("Error: %s and %s are mutually exclusive\n", "--lock-ddl",
        "--lock-ddl-per-table");
    return (false);
  }

  if (opt_slave_info && opt_no_lock && !opt_safe_slave_backup) {
    msg("Error: --slave-info is used with --no-lock but "
        "without --safe-slave-backup. The binlog position "
        "cannot be consistent with the backup data.\n");
    return (false);
  }

  if (opt_rsync && xtrabackup_stream_fmt) {
    msg("Error: --rsync doesn't work with --stream\n");
    return (false);
  }

  if (opt_transition_key && opt_generate_transition_key) {
    msg("Error: options --transition-key and "
        "--generate-transition-key are mutually exclusive.\n");
    return (false);
  }

  n_mixed_options = 0;

  if (opt_decompress) {
    mixed_options[n_mixed_options++] = "--decompress";
  } else if (opt_decrypt) {
    mixed_options[n_mixed_options++] = "--decrypt";
  }

  if (xtrabackup_copy_back) {
    mixed_options[n_mixed_options++] = "--copy-back";
  }

  if (xtrabackup_move_back) {
    mixed_options[n_mixed_options++] = "--move-back";
  }

  if (xtrabackup_prepare) {
    mixed_options[n_mixed_options++] = "--apply-log";
  }

  if (n_mixed_options > 1) {
    msg("Error: %s and %s are mutually exclusive\n", mixed_options[0],
        mixed_options[1]);
    return (false);
  }

  if (xtrabackup_backup) {
#ifdef HAVE_VERSION_CHECK
    if (!opt_noversioncheck) {
      version_check();
    }
#endif

    if ((mysql_connection = xb_mysql_connect()) == NULL) {
      return (false);
    }

    if (!get_mysql_vars(mysql_connection)) {
      return (false);
    }

    if (opt_check_privileges) {
      check_all_privileges();
    }

    history_start_time = time(NULL);

    if (opt_lock_ddl &&
        !lock_tables_for_backup(mysql_connection, opt_lock_ddl_timeout)) {
      return (false);
    }

    parse_show_engine_innodb_status(mysql_connection);
  }

  return (true);
}

static const char *normalize_privilege_target_name(const char *name) {
  if (strcmp(name, "*") == 0) {
    return "\\*";
  } else {
    /* should have no regex special characters. */
    ut_ad(strpbrk(name, ".()[]*+?") == 0);
  }
  return name;
}

/******************************************************************/ /**
 Check if specific privilege is granted.
 Uses regexp magic to check if requested privilege is granted for given
 database.table or database.* or *.*
 or if user has 'ALL PRIVILEGES' granted.
 @return true if requested privilege is granted, false otherwise. */
static bool has_privilege(const std::list<std::string> &granted,
                          const char *required, const char *db_name,
                          const char *table_name) {
  char buffer[1000];
  xb_regex_t priv_re;
  xb_regmatch_t tables_regmatch[1];
  bool result = false;

  db_name = normalize_privilege_target_name(db_name);
  table_name = normalize_privilege_target_name(table_name);

  int written =
      snprintf(buffer, sizeof(buffer),
               "GRANT .*(%s)|(ALL PRIVILEGES).* ON (\\*|`%s`)\\.(\\*|`%s`)",
               required, db_name, table_name);
  if (written < 0 || written == sizeof(buffer) ||
      !compile_regex(buffer, "has_privilege", &priv_re)) {
    exit(EXIT_FAILURE);
  }

  typedef std::list<std::string>::const_iterator string_iter;
  for (string_iter i = granted.begin(), e = granted.end(); i != e; ++i) {
    int res = xb_regexec(&priv_re, i->c_str(), 1, tables_regmatch, 0);

    if (res != REG_NOMATCH) {
      result = true;
      break;
    }
  }

  xb_regfree(&priv_re);
  return result;
}

enum {
  PRIVILEGE_OK = 0,
  PRIVILEGE_WARNING = 1,
  PRIVILEGE_ERROR = 2,
};

/******************************************************************/ /**
 Check if specific privilege is granted.
 Prints error message if required privilege is missing.
 @return PRIVILEGE_OK if requested privilege is granted, error otherwise. */
static int check_privilege(
    const std::list<std::string> &granted_priv, /* in: list of
                                                    granted privileges*/
    const char *required,        /* in: required privilege name */
    const char *target_database, /* in: required privilege target
                                         database name */
    const char *target_table,    /* in: required privilege target
                                         table name */
    int error = PRIVILEGE_ERROR) /* in: return value if privilege
                                         is not granted */
{
  if (!has_privilege(granted_priv, required, target_database, target_table)) {
    msg("xtrabackup: %s: missing required privilege %s on %s.%s\n",
        (error == PRIVILEGE_ERROR ? "Error" : "Warning"), required,
        target_database, target_table);
    return error;
  }
  return PRIVILEGE_OK;
}

/******************************************************************/ /**
 Check DB user privileges according to the intended actions.

 Fetches DB user privileges, determines intended actions based on
 command-line arguments and prints missing privileges.
 May terminate application with EXIT_FAILURE exit code.*/
static void check_all_privileges() {
  if (!mysql_connection) {
    /* Not connected, no queries is going to be executed. */
    return;
  }

  /* Fetch effective privileges. */
  std::list<std::string> granted_privileges;
  MYSQL_ROW row = 0;
  MYSQL_RES *result = xb_mysql_query(mysql_connection, "SHOW GRANTS", true);
  while ((row = mysql_fetch_row(result))) {
    granted_privileges.push_back(*row);
  }
  mysql_free_result(result);

  int check_result = PRIVILEGE_OK;
  bool reload_checked = false;

  /* SELECT FROM P_S.LOG_STATUS */
  check_result |= check_privilege(granted_privileges, "BACKUP_ADMIN", "*", "*");
  check_result |= check_privilege(granted_privileges, "SELECT",
                                  "PERFORMANCE_SCHEMA", "LOG_STATUS");

  /* SHOW DATABASES */
  check_result |=
      check_privilege(granted_privileges, "SHOW DATABASES", "*", "*");

  /* SELECT 'INNODB_CHANGED_PAGES', COUNT(*) FROM INFORMATION_SCHEMA.PLUGINS */
  check_result |= check_privilege(granted_privileges, "SELECT",
                                  "INFORMATION_SCHEMA", "PLUGINS");

  /* SHOW ENGINE INNODB STATUS */
  /* SHOW FULL PROCESSLIST */
  check_result |= check_privilege(granted_privileges, "PROCESS", "*", "*");

  if (xb_mysql_numrows(mysql_connection,
                       "SHOW DATABASES LIKE 'PERCONA_SCHEMA';", false) == 0) {
    /* CREATE DATABASE IF NOT EXISTS PERCONA_SCHEMA */
    check_result |= check_privilege(granted_privileges, "CREATE", "*", "*");
  } else if (xb_mysql_numrows(mysql_connection,
                              "SHOW TABLES IN PERCONA_SCHEMA "
                              "LIKE 'xtrabackup_history';",
                              false) == 0) {
    /* CREATE TABLE IF NOT EXISTS PERCONA_SCHEMA.xtrabackup_history */
    check_result |=
        check_privilege(granted_privileges, "CREATE", "PERCONA_SCHEMA", "*");
  }

  /* FLUSH NO_WRITE_TO_BINLOG ENGINE LOGS */
  if (have_flush_engine_logs
      /* FLUSH NO_WRITE_TO_BINLOG TABLES */
      ||
      (opt_lock_wait_timeout && !opt_kill_long_queries_timeout && !opt_no_lock)
      /* FLUSH TABLES WITH READ LOCK */
      || !opt_no_lock
      /* LOCK BINLOG FOR BACKUP */
      /* UNLOCK BINLOG */
      || (have_backup_locks && !opt_no_lock)) {
    check_result |= check_privilege(granted_privileges, "RELOAD", "*", "*");
    reload_checked = true;
  }

  /* FLUSH TABLES WITH READ LOCK */
  if (!opt_no_lock
      /* LOCK TABLES FOR BACKUP */
      /* UNLOCK TABLES */
      && ((have_backup_locks && !opt_no_lock) || opt_slave_info)) {
    check_result |=
        check_privilege(granted_privileges, "LOCK TABLES", "*", "*");
  }

  /* SELECT innodb_to_lsn FROM PERCONA_SCHEMA.xtrabackup_history ... */
  if (opt_incremental_history_name || opt_incremental_history_uuid) {
    check_result |= check_privilege(granted_privileges, "SELECT",
                                    "PERCONA_SCHEMA", "xtrabackup_history");
  }

  if (!reload_checked
      /* FLUSH BINARY LOGS */
      && opt_galera_info) {
    check_result |= check_privilege(granted_privileges, "RELOAD", "*", "*",
                                    PRIVILEGE_WARNING);
  }

  /* KILL ... */
  if (opt_kill_long_queries_timeout
      /* START SLAVE SQL_THREAD */
      /* STOP SLAVE SQL_THREAD */
      || opt_safe_slave_backup) {
    check_result |= check_privilege(granted_privileges, "SUPER", "*", "*",
                                    PRIVILEGE_WARNING);
  }

  /* SHOW MASTER STATUS */
  /* SHOW SLAVE STATUS */
  if (opt_galera_info || opt_slave_info ||
      (opt_no_lock && opt_safe_slave_backup)
      /* LOCK BINLOG FOR BACKUP */
      || (have_backup_locks && !opt_no_lock)) {
    check_result |= check_privilege(granted_privileges, "REPLICATION CLIENT",
                                    "*", "*", PRIVILEGE_WARNING);
  }

  if (check_result & PRIVILEGE_ERROR) {
    exit(EXIT_FAILURE);
  }
}

void handle_options(int argc, char **argv, int *argc_client,
                    char ***argv_client, int *argc_server,
                    char ***argv_server) {
  int i;
  int ho_error;
  char conf_file[FN_REFLEN];

  char *target_dir = NULL;
  bool prepare = false;

  *argc_client = argc;
  *argc_server = argc;
  *argv_client = argv;
  *argv_server = argv;

  /* scan options for group and config file to load defaults from */
  for (i = 1; i < argc; i++) {
    char *optend = strcend(argv[i], '=');

    if (strncmp(argv[i], "--defaults-group", optend - argv[i]) == 0) {
      defaults_group = optend + 1;
      append_defaults_group(defaults_group, xb_server_default_groups,
                            array_elements(xb_server_default_groups));
    }

    if (strncmp(argv[i], "--login-path", optend - argv[i]) == 0) {
      append_defaults_group(optend + 1, xb_client_default_groups,
                            array_elements(xb_client_default_groups));
    }

    if (!strncmp(argv[i], "--prepare", optend - argv[i])) {
      prepare = true;
    }

    if (!strncmp(argv[i], "--apply-log", optend - argv[i])) {
      prepare = true;
    }

    if (!strncmp(argv[i], "--target-dir", optend - argv[i]) && *optend) {
      target_dir = optend + 1;
    }

    if (!*optend && argv[i][0] != '-') {
      target_dir = argv[i];
    }
  }

  snprintf(conf_file, sizeof(conf_file), "my");

  if (prepare && target_dir) {
    snprintf(conf_file, sizeof(conf_file), "%s/backup-my.cnf", target_dir);
  }
  if (load_defaults(conf_file, xb_server_default_groups, argc_server,
                    argv_server, &argv_alloc)) {
    exit(EXIT_FAILURE);
  }

  print_param_str << "# This MySQL options file was generated by XtraBackup.\n"
                     "["
                  << defaults_group << "]\n";

  /* We want xtrabackup to ignore unknown options, because it only
  recognizes a small subset of server variables */
  my_getopt_skip_unknown = TRUE;

  /* Reset u_max_value for all options, as we don't want the
  --maximum-... modifier to set the actual option values */
  for (my_option *optp = xb_server_options; optp->name; optp++) {
    optp->u_max_value = (G_PTR *)&global_max_value;
  }

  /* Throw a descriptive error if --defaults-file or --defaults-extra-file
  is not the first command line argument */
  for (int i = 2; i < argc; i++) {
    char *optend = strcend((argv)[i], '=');

    if (optend - argv[i] == 15 &&
        !strncmp(argv[i], "--defaults-file", optend - argv[i])) {
      msg("xtrabackup: Error: --defaults-file must be specified first "
          "on the command line\n");
      exit(EXIT_FAILURE);
    }
    if (optend - argv[i] == 21 &&
        !strncmp(argv[i], "--defaults-extra-file", optend - argv[i])) {
      msg("xtrabackup: Error: --defaults-extra-file must be specified first "
          "on the command line\n");
      exit(EXIT_FAILURE);
    }
  }

  if (*argc_server > 0 &&
      (ho_error = handle_options(argc_server, argv_server, xb_server_options,
                                 xb_get_one_option)))
    exit(ho_error);

  if (!param_str.str().empty()) {
    msg("xtrabackup: recognized server arguments: %s\n",
        param_str.str().c_str());
    param_str.str("");
    param_str.clear();
  }

  if (load_defaults(conf_file, xb_client_default_groups, argc_client,
                    argv_client, &argv_alloc)) {
    exit(EXIT_FAILURE);
  }

  if (*argc_client > 0 &&
      (ho_error = handle_options(argc_client, argv_client, xb_client_options,
                                 xb_get_one_option)))
    exit(ho_error);

  if (!param_str.str().empty()) {
    msg("xtrabackup: recognized client arguments: %s\n",
        param_str.str().c_str());
    param_str.clear();
  }

  /* Reject command line arguments that don't look like options, i.e. are
  not of the form '-X' (single-character options) or '--option' (long
  options) */
  for (int i = 0; i < *argc_client; i++) {
    const char *const opt = (*argv_client)[i];

    if (strncmp(opt, "--", 2) && !(strlen(opt) == 2 && opt[0] == '-')) {
      bool server_option = true;

      for (int j = 0; j < *argc_server; j++) {
        if (opt == (*argv_server)[j]) {
          server_option = false;
          break;
        }
      }

      if (!server_option) {
        msg("xtrabackup: Error: unknown argument: '%s'\n", opt);
        exit(EXIT_FAILURE);
      }
    }
  }

  if (tty_password) {
    opt_password = get_tty_password(NullS);
  }

  if (tty_transition_key) {
    opt_transition_key = get_tty_password("Enter transition key: ");
  }
}

void setup_error_messages() {
  my_default_lc_messages = &my_locale_en_US;
  my_default_lc_messages->errmsgs->read_texts();
}

/* ================= main =================== */

int main(int argc, char **argv) {
  char **client_defaults, **server_defaults;
  int client_argc, server_argc;
  char cwd[FN_REFLEN];

  setup_signals();

  MY_INIT(argv[0]);

  current_thd = NULL;

  xb_regex_init();

  capture_tool_command(argc, argv);

  if (mysql_server_init(-1, NULL, NULL)) {
    exit(EXIT_FAILURE);
  }

  system_charset_info = &my_charset_utf8_general_ci;

  handle_options(argc, argv, &client_argc, &client_defaults, &server_argc,
                 &server_defaults);

  print_version();

  if (xtrabackup_encrypt) {
    xb_libgcrypt_init();
  }

  if ((!xtrabackup_print_param) && (!xtrabackup_prepare) &&
      (strcmp(mysql_data_home, "./") == 0)) {
    if (!xtrabackup_print_param) usage();
    msg("\nxtrabackup: Error: Please set parameter 'datadir'\n");
    exit(EXIT_FAILURE);
  }

  /* Expand target-dir, incremental-basedir, etc. */

  my_getwd(cwd, sizeof(cwd), MYF(0));

  my_load_path(xtrabackup_real_target_dir, xtrabackup_target_dir, cwd);
  unpack_dirname(xtrabackup_real_target_dir, xtrabackup_real_target_dir);
  xtrabackup_target_dir = xtrabackup_real_target_dir;

  if (xtrabackup_incremental_basedir) {
    my_load_path(xtrabackup_real_incremental_basedir,
                 xtrabackup_incremental_basedir, cwd);
    unpack_dirname(xtrabackup_real_incremental_basedir,
                   xtrabackup_real_incremental_basedir);
    xtrabackup_incremental_basedir = xtrabackup_real_incremental_basedir;
  }

  if (xtrabackup_incremental_dir) {
    my_load_path(xtrabackup_real_incremental_dir, xtrabackup_incremental_dir,
                 cwd);
    unpack_dirname(xtrabackup_real_incremental_dir,
                   xtrabackup_real_incremental_dir);
    xtrabackup_incremental_dir = xtrabackup_real_incremental_dir;
  }

  if (xtrabackup_extra_lsndir) {
    my_load_path(xtrabackup_real_extra_lsndir, xtrabackup_extra_lsndir, cwd);
    unpack_dirname(xtrabackup_real_extra_lsndir, xtrabackup_real_extra_lsndir);
    xtrabackup_extra_lsndir = xtrabackup_real_extra_lsndir;
  }

  /* get default temporary directory */
  if (!opt_mysql_tmpdir || !opt_mysql_tmpdir[0]) {
    opt_mysql_tmpdir = getenv("TMPDIR");
#if defined(__WIN__)
    if (!opt_mysql_tmpdir) {
      opt_mysql_tmpdir = getenv("TEMP");
    }
    if (!opt_mysql_tmpdir) {
      opt_mysql_tmpdir = getenv("TMP");
    }
#endif
    if (!opt_mysql_tmpdir || !opt_mysql_tmpdir[0]) {
      opt_mysql_tmpdir = const_cast<char *>(DEFAULT_TMPDIR);
    }
  }

  /* temporary setting of enough size */
  srv_page_size_shift = UNIV_PAGE_SIZE_SHIFT_MAX;
  srv_page_size = UNIV_PAGE_SIZE_MAX;
  if (xtrabackup_backup && xtrabackup_incremental) {
    /* direct specification is only for --backup */
    /* and the lsn is prior to the other option */

    char *endchar;
    int error = 0;
    incremental_lsn = strtoll(xtrabackup_incremental, &endchar, 10);
    if (*endchar != '\0') error = 1;

    if (error) {
      msg("xtrabackup: value '%s' may be wrong format for "
          "incremental option.\n",
          xtrabackup_incremental);
      exit(EXIT_FAILURE);
    }
  } else if (xtrabackup_backup && xtrabackup_incremental_basedir) {
    char filename[FN_REFLEN];

    sprintf(filename, "%s/%s", xtrabackup_incremental_basedir,
            XTRABACKUP_METADATA_FILENAME);

    if (!xtrabackup_read_metadata(filename)) {
      msg("xtrabackup: error: failed to read metadata from %s\n", filename);
      exit(EXIT_FAILURE);
    }

    incremental_lsn = metadata_to_lsn;
    xtrabackup_incremental = xtrabackup_incremental_basedir;  // dummy
  } else if (xtrabackup_prepare && xtrabackup_incremental_dir) {
    char filename[FN_REFLEN];

    sprintf(filename, "%s/%s", xtrabackup_incremental_dir,
            XTRABACKUP_METADATA_FILENAME);

    if (!xtrabackup_read_metadata(filename)) {
      msg("xtrabackup: error: failed to read metadata from %s\n", filename);
      exit(EXIT_FAILURE);
    }

    incremental_lsn = metadata_from_lsn;
    incremental_to_lsn = metadata_to_lsn;
    incremental_last_lsn = metadata_last_lsn;
    xtrabackup_incremental = xtrabackup_incremental_dir;  // dummy

  } else if (opt_incremental_history_name) {
    xtrabackup_incremental = opt_incremental_history_name;
  } else if (opt_incremental_history_uuid) {
    xtrabackup_incremental = opt_incremental_history_uuid;
  } else {
    xtrabackup_incremental = NULL;
  }

  if (!xb_init()) {
    exit(EXIT_FAILURE);
  }

  /* --print-param */
  if (xtrabackup_print_param) {
    printf("%s", print_param_str.str().c_str());

    exit(EXIT_SUCCESS);
  }

  if (xtrabackup_incremental) {
    msg("incremental backup from " LSN_PF " is enabled.\n", incremental_lsn);
  }

  if (xtrabackup_export && innobase_file_per_table == FALSE) {
    msg("xtrabackup: auto-enabling --innodb-file-per-table due to "
        "the --export option\n");
    innobase_file_per_table = TRUE;
  }

  if (xtrabackup_throttle && !xtrabackup_backup) {
    xtrabackup_throttle = 0;
    msg("xtrabackup: warning: --throttle has effect only with --backup\n");
  }

  /* cannot execute both for now */
  {
    int num = 0;

    if (xtrabackup_backup) num++;
    if (xtrabackup_stats) num++;
    if (xtrabackup_prepare) num++;
    if (xtrabackup_copy_back) num++;
    if (xtrabackup_move_back) num++;
    if (xtrabackup_decrypt_decompress) num++;
    if (num != 1) { /* !XOR (for now) */
      usage();
      exit(EXIT_FAILURE);
    }
  }

#ifndef __WIN__
  if (xtrabackup_debug_sync) {
    signal(SIGCONT, sigcont_handler);
  }
#endif

  system_charset_info = &my_charset_utf8_general_ci;
  files_charset_info = &my_charset_utf8_general_ci;
  national_charset_info = &my_charset_utf8_general_ci;
  table_alias_charset = &my_charset_bin;
  character_set_filesystem = &my_charset_bin;

  sys_var_init();
  setup_error_messages();

  /* --backup */
  if (xtrabackup_backup) {
    xtrabackup_backup_func();
  }

  /* --stats */
  if (xtrabackup_stats) {
    xtrabackup_stats_func(server_argc, server_defaults);
  }

  /* --prepare */
  if (xtrabackup_prepare) {
    xtrabackup_prepare_func(server_argc, server_defaults);
  }

  if (xtrabackup_copy_back || xtrabackup_move_back) {
    if (!check_if_param_set("datadir")) {
      msg("Error: datadir must be specified.\n");
      exit(EXIT_FAILURE);
    }
    init_mysql_environment();
    if (!copy_back(server_argc, server_defaults)) {
      exit(EXIT_FAILURE);
    }
    cleanup_mysql_environment();
  }

  if (xtrabackup_decrypt_decompress && !decrypt_decompress()) {
    exit(EXIT_FAILURE);
  }

  backup_cleanup();

  xb_regex_end();

  msg_ts("completed OK!\n");

  exit(EXIT_SUCCESS);
}<|MERGE_RESOLUTION|>--- conflicted
+++ resolved
@@ -516,20 +516,12 @@
 /* ======== Date copying thread context ======== */
 
 typedef struct {
-<<<<<<< HEAD
   datafiles_iter_t *it;
   uint num;
   uint *count;
   ib_mutex_t *count_mutex;
+  bool *error;
   os_thread_id_t id;
-=======
-	datafiles_iter_t 	*it;
-	uint			num;
-	uint			*count;
-	ib_mutex_t		*count_mutex;
-	bool			*error;
-	os_thread_id_t		id;
->>>>>>> 4332ba09
 } data_thread_ctxt_t;
 
 /* ======== for option and variables ======== */
@@ -1711,36 +1703,6 @@
   return 0;
 }
 
-<<<<<<< HEAD
-=======
-/***********************************************************************
-Initializes log_block_size */
-static
-ibool
-xb_init_log_block_size(void)
-{
-	srv_log_block_size = 0;
-	if (innobase_log_block_size != 512) {
-		uint	n_shift = get_bit_shift(innobase_log_block_size);
-
-		if (n_shift > 0) {
-			srv_log_block_size = (1 << n_shift);
-			msg("InnoDB: The log block size is set to %lu.\n",
-			    srv_log_block_size);
-		}
-	} else {
-		srv_log_block_size = 512;
-	}
-	if (!srv_log_block_size) {
-		msg("InnoDB: Error: %lu is not valid value for "
-		    "innodb_log_block_size.\n", innobase_log_block_size);
-		return FALSE;
-	}
-
-	return TRUE;
-}
-
->>>>>>> 4332ba09
 /** Check that a page_size is correct for InnoDB.
 If correct, set the associated page_size_shift which is the power of 2
 for this page size.
@@ -2796,24 +2758,10 @@
     mdl_lock_table(node->space->id);
   }
 
-<<<<<<< HEAD
   if (!is_system && check_if_skip_table(node_name)) {
     msg("[%02u] Skipping %s.\n", thread_n, node_name);
     return (FALSE);
   }
-=======
-error:
-	xb_fil_cur_close(&cursor);
-	if (dstfile != NULL) {
-		ds_close(dstfile);
-	}
-	if (write_filter && write_filter->deinit) {
-		write_filter->deinit(&write_filt_ctxt);
-	}
-	msg("[%02u] xtrabackup: Error: "
-	    "xtrabackup_copy_datafile() failed.\n", thread_n);
-	return(TRUE); /*ERROR*/
->>>>>>> 4332ba09
 
   if (!changed_page_bitmap) {
     read_filter = &rf_pass_through;
@@ -3236,11 +3184,7 @@
 
 /**************************************************************************
 Datafiles copying thread.*/
-static void data_copy_thread_func(
-    /*==================*/
-    data_thread_ctxt_t *ctxt) /* thread context */
-{
-<<<<<<< HEAD
+static void data_copy_thread_func(data_thread_ctxt_t *ctxt) {
   uint num = ctxt->num;
   fil_node_t *node;
 
@@ -3252,13 +3196,13 @@
 
   debug_sync_point("data_copy_thread_func");
 
-  while ((node = datafiles_iter_next(ctxt->it)) != NULL) {
+  while ((node = datafiles_iter_next(ctxt->it)) != NULL && !*(ctxt->error)) {
     /* copy the datafile */
     if (xtrabackup_copy_datafile(node, num)) {
       msg("[%02u] xtrabackup: Error: "
           "failed to copy datafile.\n",
           num);
-      exit(EXIT_FAILURE);
+      *(ctxt->error) = true;
     }
   }
 
@@ -3267,38 +3211,6 @@
   mutex_exit(ctxt->count_mutex);
 
   my_thread_end();
-=======
-	data_thread_ctxt_t	*ctxt = (data_thread_ctxt_t *) arg;
-	uint			num = ctxt->num;
-	fil_node_t*		node;
-
-	/*
-	  Initialize mysys thread-specific memory so we can
-	  use mysys functions in this thread.
-	*/
-	my_thread_init();
-
-	debug_sync_point("data_copy_thread_func");
-
-	while ((node = datafiles_iter_next(ctxt->it)) != NULL &&
-		!*(ctxt->error)) {
-
-		/* copy the datafile */
-		if(xtrabackup_copy_datafile(node, num)) {
-			msg("[%02u] xtrabackup: Error: "
-			    "failed to copy datafile.\n", num);
-			*(ctxt->error) = true;
-		}
-	}
-
-	mutex_enter(ctxt->count_mutex);
-	(*ctxt->count)--;
-	mutex_exit(ctxt->count_mutex);
-
-	my_thread_end();
-	os_thread_exit();
-	OS_THREAD_DUMMY_RETURN;
->>>>>>> 4332ba09
 }
 
 /************************************************************************
@@ -4317,23 +4229,13 @@
   lsn_t backup_lsn = 0;
 
   recv_is_making_a_backup = true;
+  bool data_copying_error = false;
 
   init_mysql_environment();
 
-<<<<<<< HEAD
 #ifdef USE_POSIX_FADVISE
   msg("xtrabackup: uses posix_fadvise().\n");
 #endif
-=======
-	/* definition from recv_recovery_from_checkpoint_start() */
-	log_group_t*	max_cp_group;
-	ulint		max_cp_field;
-	byte*		buf;
-	byte*		log_hdr_buf_;
-	byte*		log_hdr_buf;
-	ulint		err;
-	bool		data_copying_error = false;
->>>>>>> 4332ba09
 
   /* cd to datadir */
 
@@ -4418,7 +4320,6 @@
     xb_tables_compatibility_check();
   }
 
-<<<<<<< HEAD
   {
     bool log_file_created = false;
     bool log_created = false;
@@ -4426,307 +4327,6 @@
     ulint err;
     ulint i;
     fil_space_t *log_space = nullptr;
-=======
-        log_group_header_read(max_cp_group, max_cp_field);
-        buf = log_sys->checkpoint_buf;
-
-	if(checkpoint_no_start != mach_read_from_8(buf + LOG_CHECKPOINT_NO)) {
-
-		checkpoint_lsn_start = mach_read_from_8(buf + LOG_CHECKPOINT_LSN);
-		checkpoint_no_start = mach_read_from_8(buf + LOG_CHECKPOINT_NO);
-		mutex_exit(&log_sys->mutex);
-		goto reread_log_header;
-	}
-
-	mutex_exit(&log_sys->mutex);
-
-	xtrabackup_init_datasinks();
-
-	if (!select_history()) {
-		exit(EXIT_FAILURE);
-	}
-
-	/* open the log file */
-	memset(&stat_info, 0, sizeof(MY_STAT));
-	dst_log_file = ds_open(ds_redo, XB_LOG_FILENAME, &stat_info);
-	if (dst_log_file == NULL) {
-		msg("xtrabackup: error: failed to open the target stream for "
-		    "'%s'.\n", XB_LOG_FILENAME);
-		ut_free(log_hdr_buf_);
-		exit(EXIT_FAILURE);
-	}
-
-	/* label it */
-	strcpy((char*) log_hdr_buf + LOG_HEADER_CREATOR, "xtrabkup ");
-	ut_sprintf_timestamp(
-		(char*) log_hdr_buf + (LOG_HEADER_CREATOR
-				+ (sizeof "xtrabkup ") - 1));
-
-	if (ds_write(dst_log_file, log_hdr_buf, LOG_FILE_HDR_SIZE)) {
-		msg("xtrabackup: error: write to logfile failed\n");
-		ut_free(log_hdr_buf_);
-		exit(EXIT_FAILURE);
-	}
-
-	ut_free(log_hdr_buf_);
-
-	/* start flag */
-	log_copying = TRUE;
-
-	/* start io throttle */
-	if(xtrabackup_throttle) {
-		os_thread_id_t io_watching_thread_id;
-
-		io_ticket = xtrabackup_throttle;
-		wait_throttle = os_event_create("wait_throttle");
-
-		os_thread_create(io_watching_thread, NULL,
-				 &io_watching_thread_id);
-	}
-
-	mutex_enter(&log_sys->mutex);
-	xtrabackup_choose_lsn_offset(checkpoint_lsn_start);
-	mutex_exit(&log_sys->mutex);
-
-	/* copy log file by current position */
-	if(xtrabackup_copy_logfile(checkpoint_lsn_start, FALSE))
-		exit(EXIT_FAILURE);
-
-
-	log_copying_stop = os_event_create("log_copying_stop");
-	os_thread_create(log_copying_thread, NULL, &log_copying_thread_id);
-
-	/* Populate fil_system with tablespaces to copy */
-	err = xb_load_tablespaces();
-	if (err != DB_SUCCESS) {
-		msg("xtrabackup: error: xb_load_tablespaces() failed with"
-		    "error code %lu\n", err);
-		exit(EXIT_FAILURE);
-	}
-
-	/* FLUSH CHANGED_PAGE_BITMAPS call */
-	if (!flush_changed_page_bitmaps()) {
-		exit(EXIT_FAILURE);
-	}
-	debug_sync_point("xtrabackup_suspend_at_start");
-
-	if (xtrabackup_incremental) {
-		if (!xtrabackup_incremental_force_scan) {
-			changed_page_bitmap = xb_page_bitmap_init();
-		}
-		if (!changed_page_bitmap) {
-			msg("xtrabackup: using the full scan for incremental "
-			    "backup\n");
-		} else if (incremental_lsn != checkpoint_lsn_start) {
-			/* Do not print that bitmaps are used when dummy bitmap
-			is build for an empty LSN range. */
-			msg("xtrabackup: using the changed page bitmap\n");
-		}
-	}
-
-	ut_a(xtrabackup_parallel > 0);
-
-	if (xtrabackup_parallel > 1) {
-		msg("xtrabackup: Starting %u threads for parallel data "
-		    "files transfer\n", xtrabackup_parallel);
-	}
-
-	if (opt_lock_ddl_per_table) {
-		mdl_lock_init();
-	}
-
-	it = datafiles_iter_new(f_system);
-	if (it == NULL) {
-		msg("xtrabackup: Error: datafiles_iter_new() failed.\n");
-		exit(EXIT_FAILURE);
-	}
-
-	/* Create data copying threads */
-	data_threads = (data_thread_ctxt_t *)
-		ut_malloc_nokey(sizeof(data_thread_ctxt_t) *
-                                xtrabackup_parallel);
-	count = xtrabackup_parallel;
-	mutex_create(LATCH_ID_XTRA_COUNT_MUTEX, &count_mutex);
-
-	for (i = 0; i < (uint) xtrabackup_parallel; i++) {
-		data_threads[i].it = it;
-		data_threads[i].num = i+1;
-		data_threads[i].count = &count;
-		data_threads[i].count_mutex = &count_mutex;
-		data_threads[i].error = &data_copying_error;
-		os_thread_create(data_copy_thread_func, data_threads + i,
-				 &data_threads[i].id);
-	}
-
-	/* Wait for threads to exit */
-	while (1) {
-		os_thread_sleep(1000000);
-		mutex_enter(&count_mutex);
-		if (count == 0) {
-			mutex_exit(&count_mutex);
-			break;
-		}
-		mutex_exit(&count_mutex);
-	}
-
-	mutex_free(&count_mutex);
-	ut_free(data_threads);
-	datafiles_iter_free(it);
-
-	if (data_copying_error) {
-		exit(EXIT_FAILURE);
-	}
-
-	if (changed_page_bitmap) {
-		xb_page_bitmap_deinit(changed_page_bitmap);
-	}
-	}
-
-	if (!backup_start()) {
-		exit(EXIT_FAILURE);
-	}
-
-	/* read the latest checkpoint lsn */
-	latest_cp = 0;
-	{
-		log_group_t*	max_cp_group;
-		ulint	max_cp_field;
-		ulint	err;
-
-		mutex_enter(&log_sys->mutex);
-
-		err = recv_find_max_checkpoint(&max_cp_group, &max_cp_field);
-
-		if (err != DB_SUCCESS) {
-			msg("xtrabackup: Error: recv_find_max_checkpoint() failed.\n");
-			mutex_exit(&log_sys->mutex);
-			goto skip_last_cp;
-		}
-
-		log_group_header_read(max_cp_group, max_cp_field);
-
-		xtrabackup_choose_lsn_offset(checkpoint_lsn_start);
-
-		latest_cp = mach_read_from_8(log_sys->checkpoint_buf +
-					     LOG_CHECKPOINT_LSN);
-
-		mutex_exit(&log_sys->mutex);
-
-		msg("xtrabackup: The latest check point (for incremental): "
-		    "'" LSN_PF "'\n", latest_cp);
-	}
-skip_last_cp:
-	/* stop log_copying_thread */
-	log_copying = FALSE;
-	os_event_set(log_copying_stop);
-	msg("xtrabackup: Stopping log copying thread.\n");
-	while (log_copying_running) {
-		msg(".");
-		os_thread_sleep(200000); /*0.2 sec*/
-	}
-	msg("\n");
-
-	os_event_destroy(log_copying_stop);
-	if (ds_close(dst_log_file)) {
-		exit(EXIT_FAILURE);
-	}
-
-	if(!xtrabackup_incremental) {
-		strcpy(metadata_type, "full-backuped");
-		metadata_from_lsn = 0;
-	} else {
-		strcpy(metadata_type, "incremental");
-		metadata_from_lsn = incremental_lsn;
-	}
-	metadata_to_lsn = latest_cp;
-	metadata_last_lsn = log_copy_scanned_lsn;
-
-	if (!xtrabackup_stream_metadata(ds_meta)) {
-		msg("xtrabackup: Error: failed to stream metadata.\n");
-		exit(EXIT_FAILURE);
-	}
-
-	if (!backup_finish()) {
-		exit(EXIT_FAILURE);
-	}
-
-	if (xtrabackup_extra_lsndir) {
-		char	filename[FN_REFLEN];
-
-		sprintf(filename, "%s/%s", xtrabackup_extra_lsndir,
-			XTRABACKUP_METADATA_FILENAME);
-		if (!xtrabackup_write_metadata(filename)) {
-			msg("xtrabackup: Error: failed to write metadata "
-			    "to '%s'.\n", filename);
-			exit(EXIT_FAILURE);
-		}
-
-		sprintf(filename, "%s/%s", xtrabackup_extra_lsndir,
-			XTRABACKUP_INFO);
-		if (!xtrabackup_write_info(filename)) {
-			msg("xtrabackup: Error: failed to write info "
-			    "to '%s'.\n", filename);
-			exit(EXIT_FAILURE);
-		}
-
-	}
-
-	if (opt_lock_ddl_per_table) {
-		mdl_unlock_all();
-	}
-
-	if (opt_transition_key != NULL || opt_generate_transition_key) {
-		if (!xb_tablespace_keys_dump(ds_data, opt_transition_key,
-                    opt_transition_key != NULL ?
-                    	strlen(opt_transition_key) : 0)) {
-			msg("xtrabackup: Error: failed to dump "
-			    "tablespace keys.\n");
-			exit(EXIT_FAILURE);
-		}
-	}
-
-	xtrabackup_destroy_datasinks();
-
-	if (wait_throttle) {
-		/* wait for io_watching_thread completion */
-		while (io_watching_thread_running) {
-			os_thread_sleep(1000000);
-		}
-		os_event_destroy(wait_throttle);
-		wait_throttle = NULL;
-	}
-
-	msg("xtrabackup: Transaction log of lsn (" LSN_PF ") to (" LSN_PF
-	    ") was copied.\n", checkpoint_lsn_start, log_copy_scanned_lsn);
-	xb_filters_free();
-
-	xb_data_files_close();
-
-	recv_sys_debug_free();
-
-	log_shutdown();
-
-	trx_pool_close();
-
-	lock_sys_close();
-
-	os_thread_free();
-
-	row_mysql_close();
-
-	sync_check_close();
-
-	xb_keyring_shutdown();
-
-	/* Make sure that the latest checkpoint made it to xtrabackup_logfile */
-	if (latest_cp > log_copy_scanned_lsn) {
-		msg("xtrabackup: error: last checkpoint LSN (" LSN_PF
-		    ") is larger than last copied LSN (" LSN_PF ").\n",
-		    latest_cp, log_copy_scanned_lsn);
-		exit(EXIT_FAILURE);
-	}
-}
->>>>>>> 4332ba09
 
     srv_is_being_started = true;
 
@@ -4975,6 +4575,7 @@
       data_threads[i].num = i + 1;
       data_threads[i].count = &count;
       data_threads[i].count_mutex = &count_mutex;
+      data_threads[i].error = &data_copying_error;
       os_thread_create(PFS_NOT_INSTRUMENTED, data_copy_thread_func,
                        data_threads + i);
     }
@@ -4993,6 +4594,10 @@
     mutex_free(&count_mutex);
     ut_free(data_threads);
     datafiles_iter_free(it);
+
+    if (data_copying_error) {
+      exit(EXIT_FAILURE);
+    }
 
     if (changed_page_bitmap) {
       xb_page_bitmap_deinit(changed_page_bitmap);
