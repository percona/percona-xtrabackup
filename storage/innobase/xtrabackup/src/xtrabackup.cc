/******************************************************
XtraBackup: hot backup tool for InnoDB
(c) 2009-2016 Percona LLC and/or its affiliates
Originally Created 3/3/2009 Yasufumi Kinoshita
Written by Alexey Kopytov, Aleksandr Kuzminsky, Stewart Smith, Vadim Tkachenko,
Yasufumi Kinoshita, Ignacio Nin and Baron Schwartz.

This program is free software; you can redistribute it and/or modify
it under the terms of the GNU General Public License as published by
the Free Software Foundation; version 2 of the License.

This program is distributed in the hope that it will be useful,
but WITHOUT ANY WARRANTY; without even the implied warranty of
MERCHANTABILITY or FITNESS FOR A PARTICULAR PURPOSE.  See the
GNU General Public License for more details.

You should have received a copy of the GNU General Public License
along with this program; if not, write to the Free Software
Foundation, Inc., 51 Franklin Street, Fifth Floor, Boston, MA  02110-1301, USA

*******************************************************

This file incorporates work covered by the following copyright and
permission notice:

Copyright (c) 2000, 2011, MySQL AB & Innobase Oy. All Rights Reserved.

This program is free software; you can redistribute it and/or modify it under
the terms of the GNU General Public License as published by the Free Software
Foundation; version 2 of the License.

This program is distributed in the hope that it will be useful, but WITHOUT
ANY WARRANTY; without even the implied warranty of MERCHANTABILITY or FITNESS
FOR A PARTICULAR PURPOSE. See the GNU General Public License for more details.

You should have received a copy of the GNU General Public License along with
this program; if not, write to the Free Software Foundation, Inc., 59 Temple
Place, Suite 330, Boston, MA 02111-1307 USA

*******************************************************/

//#define XTRABACKUP_TARGET_IS_PLUGIN

#include <mysql_version.h>
#include <my_base.h>
#include <my_getopt.h>
#include <mysql_com.h>
#include <my_default.h>
#include <mysqld.h>
#include <sql_bitmap.h>

#include <signal.h>
#include <fcntl.h>
#include <string.h>

#ifdef __linux__
# include <sys/prctl.h>
#endif

#include <sys/resource.h>

#include <btr0sea.h>
#include <dict0priv.h>
#include <dict0stats.h>
#include <lock0lock.h>
#include <log0recv.h>
#include <row0mysql.h>
#include <row0quiesce.h>
#include <srv0start.h>
#include <buf0dblwr.h>
#include <my_aes.h>

#include <sstream>
#include <set>
#include <mysql.h>

#define G_PTR uchar*

#include "common.h"
#include "xtrabackup_version.h"
#include "datasink.h"

#include "xb_regex.h"
#include "fil_cur.h"
#include "write_filt.h"
#include "xtrabackup.h"
#include "ds_buffer.h"
#include "ds_tmpfile.h"
#include "xbstream.h"
#include "changed_page_bitmap.h"
#include "read_filt.h"
#include "wsrep.h"
#include "innobackupex.h"
#include "backup_mysql.h"
#include "backup_copy.h"
#include "backup_mysql.h"
#include "keyring.h"
#include "xb0xb.h"

/* TODO: replace with appropriate macros used in InnoDB 5.6 */
#define PAGE_ZIP_MIN_SIZE_SHIFT	10
#define DICT_TF_ZSSIZE_SHIFT	1
#define DICT_TF_FORMAT_ZIP	1
#define DICT_TF_FORMAT_SHIFT		5

int sys_var_init();

my_bool innodb_inited= 0;


/* This tablespace name is reserved by InnoDB in order to explicitly
create a file_per_table tablespace for the table. */
const char reserved_file_per_table_space_name[] = "innodb_file_per_table";

/* This tablespace name is reserved by InnoDB for the system tablespace
which uses space_id 0 and stores extra types of system pages like UNDO
and doublewrite. */
const char reserved_system_space_name[] = "innodb_system";

/* This tablespace name is reserved by InnoDB for the predefined temporary
tablespace. */
const char reserved_temporary_space_name[] = "innodb_temporary";

/* === xtrabackup specific options === */
char xtrabackup_real_target_dir[FN_REFLEN] = "./xtrabackup_backupfiles/";
char *xtrabackup_target_dir= xtrabackup_real_target_dir;
my_bool xtrabackup_version = FALSE;
my_bool xtrabackup_backup = FALSE;
my_bool xtrabackup_stats = FALSE;
my_bool xtrabackup_prepare = FALSE;
my_bool xtrabackup_copy_back = FALSE;
my_bool xtrabackup_move_back = FALSE;
my_bool xtrabackup_decrypt_decompress = FALSE;
my_bool xtrabackup_print_param = FALSE;

my_bool xtrabackup_export = FALSE;
my_bool xtrabackup_apply_log_only = FALSE;

longlong xtrabackup_use_memory = 100*1024*1024L;
my_bool xtrabackup_create_ib_logfile = FALSE;

long xtrabackup_throttle = 0; /* 0:unlimited */
lint io_ticket;
os_event_t wait_throttle = NULL;
os_event_t log_copying_stop = NULL;

char *xtrabackup_incremental = NULL;
lsn_t incremental_lsn;
lsn_t incremental_to_lsn;
lsn_t incremental_last_lsn;
xb_page_bitmap *changed_page_bitmap = NULL;

char *xtrabackup_incremental_basedir = NULL; /* for --backup */
char *xtrabackup_extra_lsndir = NULL; /* for --backup with --extra-lsndir */
char *xtrabackup_incremental_dir = NULL; /* for --prepare */

lsn_t xtrabackup_archived_to_lsn = 0; /* for --archived-to-lsn */

char *xtrabackup_tables = NULL;

/* List of regular expressions for filtering */
typedef struct xb_regex_list_node_struct xb_regex_list_node_t;
struct xb_regex_list_node_struct {
	UT_LIST_NODE_T(xb_regex_list_node_t)	regex_list;
	xb_regex_t				regex;
};
static UT_LIST_BASE_NODE_T(xb_regex_list_node_t) regex_list;

static xb_regmatch_t tables_regmatch[1];

char *xtrabackup_tables_file = NULL;
static hash_table_t* tables_hash = NULL;

char *xtrabackup_databases = NULL;
char *xtrabackup_databases_file = NULL;
static hash_table_t* databases_hash = NULL;

static hash_table_t* inc_dir_tables_hash;

struct xb_filter_entry_struct{
	char*		name;
	ibool		has_tables;
	hash_node_t	name_hash;
};
typedef struct xb_filter_entry_struct	xb_filter_entry_t;

static ulint		thread_nr[SRV_MAX_N_IO_THREADS + 6];
static os_thread_id_t	thread_ids[SRV_MAX_N_IO_THREADS + 6];

lsn_t checkpoint_lsn_start;
lsn_t checkpoint_no_start;
lsn_t log_copy_scanned_lsn;
ibool log_copying = TRUE;
ibool log_copying_running = FALSE;
ibool io_watching_thread_running = FALSE;

ibool xtrabackup_logfile_is_renamed = FALSE;

int xtrabackup_parallel;

char *xtrabackup_stream_str = NULL;
xb_stream_fmt_t xtrabackup_stream_fmt = XB_STREAM_FMT_NONE;
ibool xtrabackup_stream = FALSE;

const char *xtrabackup_compress_alg = NULL;
ibool xtrabackup_compress = FALSE;
uint xtrabackup_compress_threads;
ulonglong xtrabackup_compress_chunk_size = 0;

const char *xtrabackup_encrypt_algo_names[] =
{ "NONE", "AES128", "AES192", "AES256", NullS};
TYPELIB xtrabackup_encrypt_algo_typelib=
{array_elements(xtrabackup_encrypt_algo_names)-1,"",
	xtrabackup_encrypt_algo_names, NULL};

ibool xtrabackup_encrypt = FALSE;
ulong xtrabackup_encrypt_algo;
char *xtrabackup_encrypt_key = NULL;
char *xtrabackup_encrypt_key_file = NULL;
uint xtrabackup_encrypt_threads;
ulonglong xtrabackup_encrypt_chunk_size = 0;

ulint xtrabackup_rebuild_threads = 1;

/* sleep interval beetween log copy iterations in log copying thread
in milliseconds (default is 1 second) */
ulint xtrabackup_log_copy_interval = 1000;

/* Ignored option (--log) for MySQL option compatibility */
char*	log_ignored_opt				= NULL;

/* === metadata of backup === */
#define XTRABACKUP_METADATA_FILENAME "xtrabackup_checkpoints"
char metadata_type[30] = ""; /*[full-backuped|log-applied|
			     full-prepared|incremental]*/
lsn_t metadata_from_lsn = 0;
lsn_t metadata_to_lsn = 0;
lsn_t metadata_last_lsn = 0;

#define XB_LOG_FILENAME "xtrabackup_logfile"

ds_file_t	*dst_log_file = NULL;

static char mysql_data_home_buff[2];

const char *defaults_group = "mysqld";

/* === static parameters in ha_innodb.cc */

#define HA_INNOBASE_ROWS_IN_TABLE 10000 /* to get optimization right */
#define HA_INNOBASE_RANGE_COUNT	  100

ulong 	innobase_large_page_size = 0;

/* The default values for the following, type long or longlong, start-up
parameters are declared in mysqld.cc: */

long innobase_buffer_pool_awe_mem_mb = 0;
long innobase_file_io_threads = 4;
long innobase_read_io_threads = 4;
long innobase_write_io_threads = 4;
long innobase_force_recovery = 0;
long innobase_log_buffer_size = 1024*1024L;
long innobase_log_files_in_group = 2;
long innobase_open_files = 300L;

longlong innobase_page_size = (1LL << 14); /* 16KB */
static ulong innobase_log_block_size = 512;
my_bool innobase_fast_checksum = FALSE;
char*	innobase_doublewrite_file = NULL;
char*	innobase_buffer_pool_filename = NULL;

longlong innobase_buffer_pool_size = 8*1024*1024L;
longlong innobase_log_file_size = 48*1024*1024L;

/* The default values for the following char* start-up parameters
are determined in innobase_init below: */

char*	innobase_ignored_opt			= NULL;
char*	innobase_data_home_dir			= NULL;
char*   innobase_data_file_path                 = NULL;
char*   innobase_temp_data_file_path            = NULL;
char*	innobase_log_arch_dir			= NULL;/* unused */
/* The following has a misleading name: starting from 4.0.5, this also
affects Windows: */
char*	innobase_unix_file_flush_method		= NULL;

/* Below we have boolean-valued start-up parameters, and their default
values */

ulong	innobase_fast_shutdown			= 1;
my_bool innobase_log_archive			= FALSE;/* unused */
my_bool innobase_use_doublewrite    = TRUE;
my_bool innobase_use_checksums      = TRUE;
my_bool innobase_use_large_pages    = FALSE;
my_bool	innobase_file_per_table			= FALSE;
my_bool innobase_locks_unsafe_for_binlog        = FALSE;
my_bool innobase_rollback_on_timeout		= FALSE;
my_bool innobase_create_status_file		= FALSE;
my_bool innobase_adaptive_hash_index		= TRUE;

static char *internal_innobase_data_file_path	= NULL;

char*	xb_keyring_file_data			= NULL;

/* The following counter is used to convey information to InnoDB
about server activity: in selects it is not sensible to call
srv_active_wake_master_thread after each fetch or search, we only do
it every INNOBASE_WAKE_INTERVAL'th step. */

#define INNOBASE_WAKE_INTERVAL	32
ulong	innobase_active_counter	= 0;

ibool srv_compact_backup = FALSE;
ibool srv_rebuild_indexes = FALSE;

static char *xtrabackup_debug_sync = NULL;

my_bool xtrabackup_compact = FALSE;
my_bool xtrabackup_rebuild_indexes = FALSE;

my_bool xtrabackup_incremental_force_scan = FALSE;

/* The flushed lsn which is read from data files */
lsn_t	min_flushed_lsn= 0;
lsn_t	max_flushed_lsn= 0;

/* The size of archived log file */
size_t xtrabackup_arch_file_size = 0ULL;
/* The minimal LSN of found archived log files */
lsn_t xtrabackup_arch_first_file_lsn = 0ULL;
/* The maximum LSN of found archived log files */
lsn_t xtrabackup_arch_last_file_lsn = 0ULL;

ulong xb_open_files_limit= 0;
my_bool xb_close_files= FALSE;

/* Datasinks */
ds_ctxt_t       *ds_data     = NULL;
ds_ctxt_t       *ds_meta     = NULL;
ds_ctxt_t       *ds_redo     = NULL;

static bool	innobackupex_mode = false;

static long	innobase_log_files_in_group_save;
static char	*srv_log_group_home_dir_save;
static longlong	innobase_log_file_size_save;

/* set true if corresponding variable set as option config file or 
command argument */
bool innodb_log_checksum_algorithm_specified = false;

/* String buffer used by --print-param to accumulate server options as they are
parsed from the defaults file */
static std::ostringstream print_param_str;

/* Set of specified parameters */
std::set<std::string> param_set;

static ulonglong global_max_value;

extern "C" void handle_fatal_signal(int sig);

my_bool opt_galera_info = FALSE;
my_bool opt_slave_info = FALSE;
my_bool opt_no_lock = FALSE;
my_bool opt_safe_slave_backup = FALSE;
my_bool opt_rsync = FALSE;
my_bool opt_force_non_empty_dirs = FALSE;
my_bool opt_noversioncheck = FALSE;
my_bool opt_no_backup_locks = FALSE;
my_bool opt_decompress = FALSE;

static const char *binlog_info_values[] = {"off", "lockless", "on", "auto",
					   NullS};
static TYPELIB binlog_info_typelib = {array_elements(binlog_info_values)-1, "",
				      binlog_info_values, NULL};
ulong opt_binlog_info;

char *opt_incremental_history_name = NULL;
char *opt_incremental_history_uuid = NULL;

char *opt_user = NULL;
char *opt_password = NULL;
char *opt_host = NULL;
char *opt_defaults_group = NULL;
char *opt_socket = NULL;
uint opt_port = 0;
char *opt_login_path = NULL;
char *opt_log_bin = NULL;

const char *query_type_names[] = { "ALL", "UPDATE", "SELECT", NullS};

TYPELIB query_type_typelib= {array_elements(query_type_names) - 1, "",
	query_type_names, NULL};

ulong opt_lock_wait_query_type;
ulong opt_kill_long_query_type;

ulong opt_decrypt_algo = 0;

uint opt_kill_long_queries_timeout = 0;
uint opt_lock_wait_timeout = 0;
uint opt_lock_wait_threshold = 0;
uint opt_debug_sleep_before_unlock = 0;
uint opt_safe_slave_backup_timeout = 0;

const char *opt_history = NULL;
my_bool opt_decrypt = FALSE;

/* Whether xtrabackup_binlog_info should be created on recovery */
static bool recover_binlog_info;

/* Redo log format version */
ulint redo_log_version = REDO_LOG_V1;

/* New server-id to encrypt tablespace keys for */
ulint opt_encrypt_server_id = 0;
bool opt_encrypt_for_server_id_specified = false;

/* Simple datasink creation tracking...add datasinks in the reverse order you
want them destroyed. */
#define XTRABACKUP_MAX_DATASINKS	10
static	ds_ctxt_t	*datasinks[XTRABACKUP_MAX_DATASINKS];
static	uint		actual_datasinks = 0;
static inline
void
xtrabackup_add_datasink(ds_ctxt_t *ds)
{
	xb_ad(actual_datasinks < XTRABACKUP_MAX_DATASINKS);
	datasinks[actual_datasinks] = ds; actual_datasinks++;
}

/* ======== Datafiles iterator ======== */
datafiles_iter_t *
datafiles_iter_new(fil_system_t *f_system)
{
	datafiles_iter_t *it;

	it = static_cast<datafiles_iter_t *>
		(ut_malloc_nokey(sizeof(datafiles_iter_t)));
	mutex_create(LATCH_ID_XTRA_DATAFILES_ITER_MUTEX, &it->mutex);

	it->system = f_system;
	it->space = NULL;
	it->node = NULL;
	it->started = FALSE;

	return it;
}

fil_node_t *
datafiles_iter_next(datafiles_iter_t *it)
{
	fil_node_t *new_node;

	mutex_enter(&it->mutex);

	if (it->node == NULL) {
		if (it->started)
			goto end;
		it->started = TRUE;
	} else {
		it->node = UT_LIST_GET_NEXT(chain, it->node);
		if (it->node != NULL)
			goto end;
	}

	it->space = (it->space == NULL) ?
		UT_LIST_GET_FIRST(it->system->space_list) :
		UT_LIST_GET_NEXT(space_list, it->space);

	while (it->space != NULL &&
	       (it->space->purpose != FIL_TYPE_TABLESPACE ||
		UT_LIST_GET_LEN(it->space->chain) == 0))
		it->space = UT_LIST_GET_NEXT(space_list, it->space);
	if (it->space == NULL)
		goto end;

	it->node = UT_LIST_GET_FIRST(it->space->chain);

end:
	new_node = it->node;
	mutex_exit(&it->mutex);

	return new_node;
}

void
datafiles_iter_free(datafiles_iter_t *it)
{
	mutex_free(&it->mutex);
	ut_free(it);
}

/* ======== Date copying thread context ======== */

typedef struct {
	datafiles_iter_t 	*it;
	uint			num;
	uint			*count;
	ib_mutex_t		*count_mutex;
	os_thread_id_t		id;
} data_thread_ctxt_t;

/* ======== for option and variables ======== */

enum options_xtrabackup
{
  OPT_XTRA_TARGET_DIR=256,
  OPT_XTRA_BACKUP,
  OPT_XTRA_STATS,
  OPT_XTRA_PREPARE,
  OPT_XTRA_EXPORT,
  OPT_XTRA_APPLY_LOG_ONLY,
  OPT_XTRA_PRINT_PARAM,
  OPT_XTRA_USE_MEMORY,
  OPT_XTRA_THROTTLE,
  OPT_XTRA_LOG_COPY_INTERVAL,
  OPT_XTRA_INCREMENTAL,
  OPT_XTRA_INCREMENTAL_BASEDIR,
  OPT_XTRA_EXTRA_LSNDIR,
  OPT_XTRA_INCREMENTAL_DIR,
  OPT_XTRA_ARCHIVED_TO_LSN,
  OPT_XTRA_TABLES,
  OPT_XTRA_TABLES_FILE,
  OPT_XTRA_DATABASES,
  OPT_XTRA_DATABASES_FILE,
  OPT_XTRA_CREATE_IB_LOGFILE,
  OPT_XTRA_PARALLEL,
  OPT_XTRA_STREAM,
  OPT_XTRA_COMPRESS,
  OPT_XTRA_COMPRESS_THREADS,
  OPT_XTRA_COMPRESS_CHUNK_SIZE,
  OPT_XTRA_ENCRYPT,
  OPT_XTRA_ENCRYPT_KEY,
  OPT_XTRA_ENCRYPT_KEY_FILE,
  OPT_XTRA_ENCRYPT_THREADS,
  OPT_XTRA_ENCRYPT_CHUNK_SIZE,
  OPT_XTRA_SERVER_ID,
  OPT_XTRA_ENCRYPT_FOR_SERVER_ID,
  OPT_LOG,
  OPT_INNODB,
  OPT_INNODB_CHECKSUMS,
  OPT_INNODB_DATA_FILE_PATH,
  OPT_INNODB_DATA_HOME_DIR,
  OPT_INNODB_ADAPTIVE_HASH_INDEX,
  OPT_INNODB_DOUBLEWRITE,
  OPT_INNODB_FAST_SHUTDOWN,
  OPT_INNODB_FILE_PER_TABLE,
  OPT_INNODB_FLUSH_LOG_AT_TRX_COMMIT,
  OPT_INNODB_FLUSH_METHOD,
  OPT_INNODB_LOCKS_UNSAFE_FOR_BINLOG,
  OPT_INNODB_LOG_ARCH_DIR,
  OPT_INNODB_LOG_ARCHIVE,
  OPT_INNODB_LOG_GROUP_HOME_DIR,
  OPT_INNODB_MAX_DIRTY_PAGES_PCT,
  OPT_INNODB_MAX_PURGE_LAG,
  OPT_INNODB_ROLLBACK_ON_TIMEOUT,
  OPT_INNODB_STATUS_FILE,
  OPT_INNODB_ADDITIONAL_MEM_POOL_SIZE,
  OPT_INNODB_AUTOEXTEND_INCREMENT,
  OPT_INNODB_BUFFER_POOL_SIZE,
  OPT_INNODB_COMMIT_CONCURRENCY,
  OPT_INNODB_CONCURRENCY_TICKETS,
  OPT_INNODB_FILE_IO_THREADS,
  OPT_INNODB_IO_CAPACITY,
  OPT_INNODB_READ_IO_THREADS,
  OPT_INNODB_WRITE_IO_THREADS,
  OPT_INNODB_USE_NATIVE_AIO,
  OPT_INNODB_PAGE_SIZE,
  OPT_INNODB_LOG_BLOCK_SIZE,
  OPT_INNODB_FAST_CHECKSUM,
  OPT_INNODB_EXTRA_UNDOSLOTS,
  OPT_INNODB_DOUBLEWRITE_FILE,
  OPT_INNODB_BUFFER_POOL_FILENAME,
  OPT_INNODB_FORCE_RECOVERY,
  OPT_INNODB_LOCK_WAIT_TIMEOUT,
  OPT_INNODB_LOG_BUFFER_SIZE,
  OPT_INNODB_LOG_FILE_SIZE,
  OPT_INNODB_LOG_FILES_IN_GROUP,
  OPT_INNODB_MIRRORED_LOG_GROUPS,
  OPT_INNODB_OPEN_FILES,
  OPT_INNODB_SYNC_SPIN_LOOPS,
  OPT_INNODB_THREAD_CONCURRENCY,
  OPT_INNODB_THREAD_SLEEP_DELAY,
  OPT_XTRA_DEBUG_SYNC,
  OPT_XTRA_COMPACT,
  OPT_XTRA_REBUILD_INDEXES,
  OPT_XTRA_REBUILD_THREADS,
  OPT_INNODB_CHECKSUM_ALGORITHM,
  OPT_INNODB_UNDO_DIRECTORY,
  OPT_INNODB_UNDO_TABLESPACES,
  OPT_INNODB_LOG_CHECKSUM_ALGORITHM,
  OPT_XTRA_INCREMENTAL_FORCE_SCAN,
  OPT_DEFAULTS_GROUP,
  OPT_OPEN_FILES_LIMIT,
  OPT_CLOSE_FILES,
  OPT_CORE_FILE,

  OPT_COPY_BACK,
  OPT_MOVE_BACK,
  OPT_GALERA_INFO,
  OPT_SLAVE_INFO,
  OPT_NO_LOCK,
  OPT_SAFE_SLAVE_BACKUP,
  OPT_RSYNC,
  OPT_FORCE_NON_EMPTY_DIRS,
  OPT_NO_VERSION_CHECK,
  OPT_NO_BACKUP_LOCKS,
  OPT_DECOMPRESS,
  OPT_USER,
  OPT_HOST,
  OPT_PORT,
  OPT_PASSWORD,
  OPT_SOCKET,
  OPT_INCREMENTAL_HISTORY_NAME,
  OPT_INCREMENTAL_HISTORY_UUID,
  OPT_DECRYPT,
  OPT_LOCK_WAIT_QUERY_TYPE,
  OPT_KILL_LONG_QUERY_TYPE,
  OPT_HISTORY,
  OPT_KILL_LONG_QUERIES_TIMEOUT,
  OPT_LOCK_WAIT_TIMEOUT,
  OPT_LOCK_WAIT_THRESHOLD,
  OPT_DEBUG_SLEEP_BEFORE_UNLOCK,
  OPT_SAFE_SLAVE_BACKUP_TIMEOUT,
  OPT_BINLOG_INFO,
  OPT_REDO_LOG_VERSION,
  OPT_KEYRING_FILE_DATA
};

struct my_option xb_long_options[] =
{
  {"version", 'v', "print xtrabackup version information",
   (G_PTR *) &xtrabackup_version, (G_PTR *) &xtrabackup_version, 0, GET_BOOL,
   NO_ARG, 0, 0, 0, 0, 0, 0},
  {"target-dir", OPT_XTRA_TARGET_DIR, "destination directory", (G_PTR*) &xtrabackup_target_dir,
   (G_PTR*) &xtrabackup_target_dir, 0, GET_STR, REQUIRED_ARG, 0, 0, 0, 0, 0, 0},
  {"backup", OPT_XTRA_BACKUP, "take backup to target-dir",
   (G_PTR*) &xtrabackup_backup, (G_PTR*) &xtrabackup_backup,
   0, GET_BOOL, NO_ARG, 0, 0, 0, 0, 0, 0},
  {"stats", OPT_XTRA_STATS, "calc statistic of datadir (offline mysqld is recommended)",
   (G_PTR*) &xtrabackup_stats, (G_PTR*) &xtrabackup_stats,
   0, GET_BOOL, NO_ARG, 0, 0, 0, 0, 0, 0},
  {"prepare", OPT_XTRA_PREPARE, "prepare a backup for starting mysql server on the backup.",
   (G_PTR*) &xtrabackup_prepare, (G_PTR*) &xtrabackup_prepare,
   0, GET_BOOL, NO_ARG, 0, 0, 0, 0, 0, 0},
  {"export", OPT_XTRA_EXPORT, "create files to import to another database when prepare.",
   (G_PTR*) &xtrabackup_export, (G_PTR*) &xtrabackup_export,
   0, GET_BOOL, NO_ARG, 0, 0, 0, 0, 0, 0},
  {"apply-log-only", OPT_XTRA_APPLY_LOG_ONLY,
   "stop recovery process not to progress LSN after applying log when prepare.",
   (G_PTR*) &xtrabackup_apply_log_only, (G_PTR*) &xtrabackup_apply_log_only,
   0, GET_BOOL, NO_ARG, 0, 0, 0, 0, 0, 0},
  {"print-param", OPT_XTRA_PRINT_PARAM, "print parameter of mysqld needed for copyback.",
   (G_PTR*) &xtrabackup_print_param, (G_PTR*) &xtrabackup_print_param,
   0, GET_BOOL, NO_ARG, 0, 0, 0, 0, 0, 0},
  {"use-memory", OPT_XTRA_USE_MEMORY, "The value is used instead of buffer_pool_size",
   (G_PTR*) &xtrabackup_use_memory, (G_PTR*) &xtrabackup_use_memory,
   0, GET_LL, REQUIRED_ARG, 100*1024*1024L, 1024*1024L, LLONG_MAX, 0,
   1024*1024L, 0},
  {"throttle", OPT_XTRA_THROTTLE, "limit count of IO operations (pairs of read&write) per second to IOS values (for '--backup')",
   (G_PTR*) &xtrabackup_throttle, (G_PTR*) &xtrabackup_throttle,
   0, GET_LONG, REQUIRED_ARG, 0, 0, LONG_MAX, 0, 1, 0},
  {"log-copy-interval", OPT_XTRA_LOG_COPY_INTERVAL, "time interval between checks done by log copying thread in milliseconds (default is 1 second).",
   (G_PTR*) &xtrabackup_log_copy_interval, (G_PTR*) &xtrabackup_log_copy_interval,
   0, GET_LONG, REQUIRED_ARG, 1000, 0, LONG_MAX, 0, 1, 0},
  {"extra-lsndir", OPT_XTRA_EXTRA_LSNDIR, "(for --backup): save an extra copy of the xtrabackup_checkpoints file in this directory.",
   (G_PTR*) &xtrabackup_extra_lsndir, (G_PTR*) &xtrabackup_extra_lsndir,
   0, GET_STR, REQUIRED_ARG, 0, 0, 0, 0, 0, 0},
  {"incremental-lsn", OPT_XTRA_INCREMENTAL, "(for --backup): copy only .ibd pages newer than specified LSN 'high:low'. ##ATTENTION##: If a wrong LSN value is specified, it is impossible to diagnose this, causing the backup to be unusable. Be careful!",
   (G_PTR*) &xtrabackup_incremental, (G_PTR*) &xtrabackup_incremental,
   0, GET_STR, REQUIRED_ARG, 0, 0, 0, 0, 0, 0},
  {"incremental-basedir", OPT_XTRA_INCREMENTAL_BASEDIR, "(for --backup): copy only .ibd pages newer than backup at specified directory.",
   (G_PTR*) &xtrabackup_incremental_basedir, (G_PTR*) &xtrabackup_incremental_basedir,
   0, GET_STR, REQUIRED_ARG, 0, 0, 0, 0, 0, 0},
  {"incremental-dir", OPT_XTRA_INCREMENTAL_DIR, "(for --prepare): apply .delta files and logfile in the specified directory.",
   (G_PTR*) &xtrabackup_incremental_dir, (G_PTR*) &xtrabackup_incremental_dir,
   0, GET_STR, REQUIRED_ARG, 0, 0, 0, 0, 0, 0},
 {"to-archived-lsn", OPT_XTRA_ARCHIVED_TO_LSN,
   "Don't apply archived logs with bigger log sequence number.",
   (G_PTR*) &xtrabackup_archived_to_lsn, (G_PTR*) &xtrabackup_archived_to_lsn, 0,
   GET_LL, REQUIRED_ARG, 0, 0, LLONG_MAX, 0, 0, 0},
  {"tables", OPT_XTRA_TABLES, "filtering by regexp for table names.",
   (G_PTR*) &xtrabackup_tables, (G_PTR*) &xtrabackup_tables,
   0, GET_STR, REQUIRED_ARG, 0, 0, 0, 0, 0, 0},
  {"tables_file", OPT_XTRA_TABLES_FILE, "filtering by list of the exact database.table name in the file.",
   (G_PTR*) &xtrabackup_tables_file, (G_PTR*) &xtrabackup_tables_file,
   0, GET_STR, REQUIRED_ARG, 0, 0, 0, 0, 0, 0},
  {"databases", OPT_XTRA_DATABASES, "filtering by list of databases.",
   (G_PTR*) &xtrabackup_databases, (G_PTR*) &xtrabackup_databases,
   0, GET_STR, REQUIRED_ARG, 0, 0, 0, 0, 0, 0},
  {"databases_file", OPT_XTRA_TABLES_FILE,
   "filtering by list of databases in the file.",
   (G_PTR*) &xtrabackup_databases_file, (G_PTR*) &xtrabackup_databases_file,
   0, GET_STR, REQUIRED_ARG, 0, 0, 0, 0, 0, 0},
  {"create-ib-logfile", OPT_XTRA_CREATE_IB_LOGFILE, "** not work for now** creates ib_logfile* also after '--prepare'. ### If you want create ib_logfile*, only re-execute this command in same options. ###",
   (G_PTR*) &xtrabackup_create_ib_logfile, (G_PTR*) &xtrabackup_create_ib_logfile,
   0, GET_BOOL, NO_ARG, 0, 0, 0, 0, 0, 0},

  {"datadir", 'h', "Path to the database root.", (G_PTR*) &mysql_data_home,
   (G_PTR*) &mysql_data_home, 0, GET_STR, REQUIRED_ARG, 0, 0, 0, 0, 0, 0},
  {"tmpdir", 't',
   "Path for temporary files. Several paths may be specified, separated by a "
#if defined(__WIN__) || defined(OS2) || defined(__NETWARE__)
   "semicolon (;)"
#else
   "colon (:)"
#endif
   ", in this case they are used in a round-robin fashion.",
   (G_PTR*) &opt_mysql_tmpdir,
   (G_PTR*) &opt_mysql_tmpdir, 0, GET_STR, REQUIRED_ARG, 0, 0, 0, 0, 0, 0},
  {"parallel", OPT_XTRA_PARALLEL,
   "Number of threads to use for parallel datafiles transfer. Does not have "
   "any effect in the stream mode. The default value is 1.",
   (G_PTR*) &xtrabackup_parallel, (G_PTR*) &xtrabackup_parallel, 0, GET_INT,
   REQUIRED_ARG, 1, 1, INT_MAX, 0, 0, 0},

  {"stream", OPT_XTRA_STREAM, "Stream all backup files to the standard output "
   "in the specified format. Currently the only supported format is 'tar'.",
   (G_PTR*) &xtrabackup_stream_str, (G_PTR*) &xtrabackup_stream_str, 0, GET_STR,
   REQUIRED_ARG, 0, 0, 0, 0, 0, 0},

  {"compress", OPT_XTRA_COMPRESS, "Compress individual backup files using the "
   "specified compression algorithm. Currently the only supported algorithm "
   "is 'quicklz'. It is also the default algorithm, i.e. the one used when "
   "--compress is used without an argument.",
   (G_PTR*) &xtrabackup_compress_alg, (G_PTR*) &xtrabackup_compress_alg, 0,
   GET_STR, OPT_ARG, 0, 0, 0, 0, 0, 0},

  {"compress-threads", OPT_XTRA_COMPRESS_THREADS,
   "Number of threads for parallel data compression. The default value is 1.",
   (G_PTR*) &xtrabackup_compress_threads, (G_PTR*) &xtrabackup_compress_threads,
   0, GET_UINT, REQUIRED_ARG, 1, 1, UINT_MAX, 0, 0, 0},

  {"compress-chunk-size", OPT_XTRA_COMPRESS_CHUNK_SIZE,
   "Size of working buffer(s) for compression threads in bytes. The default value is 64K.",
   (G_PTR*) &xtrabackup_compress_chunk_size, (G_PTR*) &xtrabackup_compress_chunk_size,
   0, GET_ULL, REQUIRED_ARG, (1 << 16), 1024, ULLONG_MAX, 0, 0, 0},

  {"encrypt", OPT_XTRA_ENCRYPT, "Encrypt individual backup files using the "
   "specified encryption algorithm.",
   &xtrabackup_encrypt_algo, &xtrabackup_encrypt_algo,
   &xtrabackup_encrypt_algo_typelib, GET_ENUM, REQUIRED_ARG, 0, 0, 0, 0, 0, 0},

  {"encrypt-key", OPT_XTRA_ENCRYPT_KEY, "Encryption key to use.",
   (G_PTR*) &xtrabackup_encrypt_key, (G_PTR*) &xtrabackup_encrypt_key, 0,
   GET_STR_ALLOC, REQUIRED_ARG, 0, 0, 0, 0, 0, 0},

  {"encrypt-key-file", OPT_XTRA_ENCRYPT_KEY_FILE, "File which contains encryption key to use.",
   (G_PTR*) &xtrabackup_encrypt_key_file, (G_PTR*) &xtrabackup_encrypt_key_file, 0,
   GET_STR_ALLOC, REQUIRED_ARG, 0, 0, 0, 0, 0, 0},

  {"encrypt-threads", OPT_XTRA_ENCRYPT_THREADS,
   "Number of threads for parallel data encryption. The default value is 1.",
   (G_PTR*) &xtrabackup_encrypt_threads, (G_PTR*) &xtrabackup_encrypt_threads,
   0, GET_UINT, REQUIRED_ARG, 1, 1, UINT_MAX, 0, 0, 0},

  {"encrypt-chunk-size", OPT_XTRA_ENCRYPT_CHUNK_SIZE,
   "Size of working buffer(S) for encryption threads in bytes. The default value is 64K.",
   (G_PTR*) &xtrabackup_encrypt_chunk_size, (G_PTR*) &xtrabackup_encrypt_chunk_size,
   0, GET_ULL, REQUIRED_ARG, (1 << 16), 1024, ULLONG_MAX, 0, 0, 0},

   {"log", OPT_LOG, "Ignored option for MySQL option compatibility",
   (G_PTR*) &log_ignored_opt, (G_PTR*) &log_ignored_opt, 0,
   GET_STR, OPT_ARG, 0, 0, 0, 0, 0, 0},

   {"log_bin", OPT_LOG, "Base name for the log sequence",
   &opt_log_bin, &opt_log_bin, 0, GET_STR_ALLOC, OPT_ARG, 0, 0, 0, 0, 0, 0},

   {"innodb", OPT_INNODB, "Ignored option for MySQL option compatibility",
   (G_PTR*) &innobase_ignored_opt, (G_PTR*) &innobase_ignored_opt, 0,
   GET_STR, OPT_ARG, 0, 0, 0, 0, 0, 0},

  {"innodb_adaptive_hash_index", OPT_INNODB_ADAPTIVE_HASH_INDEX,
   "Enable InnoDB adaptive hash index (enabled by default).  "
   "Disable with --skip-innodb-adaptive-hash-index.",
   (G_PTR*) &innobase_adaptive_hash_index,
   (G_PTR*) &innobase_adaptive_hash_index,
   0, GET_BOOL, NO_ARG, 1, 0, 0, 0, 0, 0},
  {"innodb_autoextend_increment", OPT_INNODB_AUTOEXTEND_INCREMENT,
   "Data file autoextend increment in megabytes",
   (G_PTR*) &sys_tablespace_auto_extend_increment,
   (G_PTR*) &sys_tablespace_auto_extend_increment,
   0, GET_ULONG, REQUIRED_ARG, 8L, 1L, 1000L, 0, 1L, 0},
  {"innodb_buffer_pool_size", OPT_INNODB_BUFFER_POOL_SIZE,
   "The size of the memory buffer InnoDB uses to cache data and indexes of its tables.",
   (G_PTR*) &innobase_buffer_pool_size, (G_PTR*) &innobase_buffer_pool_size, 0,
   GET_LL, REQUIRED_ARG, 8*1024*1024L, 1024*1024L, LLONG_MAX, 0,
   1024*1024L, 0},
  {"innodb_checksums", OPT_INNODB_CHECKSUMS, "Enable InnoDB checksums validation (enabled by default). \
Disable with --skip-innodb-checksums.", (G_PTR*) &innobase_use_checksums,
   (G_PTR*) &innobase_use_checksums, 0, GET_BOOL, NO_ARG, 1, 0, 0, 0, 0, 0},
/*
  {"innodb_commit_concurrency", OPT_INNODB_COMMIT_CONCURRENCY,
   "Helps in performance tuning in heavily concurrent environments.",
   (G_PTR*) &srv_commit_concurrency, (G_PTR*) &srv_commit_concurrency,
   0, GET_ULONG, REQUIRED_ARG, 0, 0, 1000, 0, 1, 0},
*/
/*
  {"innodb_concurrency_tickets", OPT_INNODB_CONCURRENCY_TICKETS,
   "Number of times a thread is allowed to enter InnoDB within the same \
    SQL query after it has once got the ticket",
   (G_PTR*) &srv_n_free_tickets_to_enter,
   (G_PTR*) &srv_n_free_tickets_to_enter,
   0, GET_ULONG, REQUIRED_ARG, 500L, 1L, ULONG_MAX, 0, 1L, 0},
*/
  {"innodb_data_file_path", OPT_INNODB_DATA_FILE_PATH,
   "Path to individual files and their sizes.", &innobase_data_file_path,
   &innobase_data_file_path, 0, GET_STR_ALLOC, REQUIRED_ARG, 0, 0, 0, 0, 0, 0},
  {"innodb_data_home_dir", OPT_INNODB_DATA_HOME_DIR,
   "The common part for InnoDB table spaces.", &innobase_data_home_dir,
   &innobase_data_home_dir, 0, GET_STR_ALLOC, REQUIRED_ARG, 0, 0, 0, 0, 0, 0},
  {"innodb_doublewrite", OPT_INNODB_DOUBLEWRITE, "Enable InnoDB doublewrite buffer (enabled by default). \
Disable with --skip-innodb-doublewrite.", (G_PTR*) &innobase_use_doublewrite,
   (G_PTR*) &innobase_use_doublewrite, 0, GET_BOOL, NO_ARG, 1, 0, 0, 0, 0, 0},
  {"innodb_io_capacity", OPT_INNODB_IO_CAPACITY,
   "Number of IOPs the server can do. Tunes the background IO rate",
   (G_PTR*) &srv_io_capacity, (G_PTR*) &srv_io_capacity,
   0, GET_ULONG, OPT_ARG, 200, 100, ~0UL, 0, 0, 0},
/*
  {"innodb_fast_shutdown", OPT_INNODB_FAST_SHUTDOWN,
   "Speeds up the shutdown process of the InnoDB storage engine. Possible "
   "values are 0, 1 (faster)"
   " or 2 (fastest - crash-like)"
   ".",
   (G_PTR*) &innobase_fast_shutdown,
   (G_PTR*) &innobase_fast_shutdown, 0, GET_ULONG, OPT_ARG, 1, 0,
   2, 0, 0, 0},
*/
  {"innodb_file_io_threads", OPT_INNODB_FILE_IO_THREADS,
   "Number of file I/O threads in InnoDB.", (G_PTR*) &innobase_file_io_threads,
   (G_PTR*) &innobase_file_io_threads, 0, GET_LONG, REQUIRED_ARG, 4, 4, 64, 0,
   1, 0},
  {"innodb_read_io_threads", OPT_INNODB_READ_IO_THREADS,
   "Number of background read I/O threads in InnoDB.", (G_PTR*) &innobase_read_io_threads,
   (G_PTR*) &innobase_read_io_threads, 0, GET_LONG, REQUIRED_ARG, 4, 1, 64, 0,
   1, 0},
  {"innodb_write_io_threads", OPT_INNODB_WRITE_IO_THREADS,
   "Number of background write I/O threads in InnoDB.", (G_PTR*) &innobase_write_io_threads,
   (G_PTR*) &innobase_write_io_threads, 0, GET_LONG, REQUIRED_ARG, 4, 1, 64, 0,
   1, 0},
  {"innodb_file_per_table", OPT_INNODB_FILE_PER_TABLE,
   "Stores each InnoDB table to an .ibd file in the database dir.",
   (G_PTR*) &innobase_file_per_table,
   (G_PTR*) &innobase_file_per_table, 0, GET_BOOL, NO_ARG,
   FALSE, 0, 0, 0, 0, 0},
  {"innodb_flush_log_at_trx_commit", OPT_INNODB_FLUSH_LOG_AT_TRX_COMMIT,
   "Set to 0 (write and flush once per second), 1 (write and flush at each commit) or 2 (write at commit, flush once per second).",
   (G_PTR*) &srv_flush_log_at_trx_commit,
   (G_PTR*) &srv_flush_log_at_trx_commit,
   0, GET_ULONG, OPT_ARG,  1, 0, 2, 0, 0, 0},
  {"innodb_flush_method", OPT_INNODB_FLUSH_METHOD,
   "With which method to flush data.", (G_PTR*) &innobase_unix_file_flush_method,
   (G_PTR*) &innobase_unix_file_flush_method, 0, GET_STR, REQUIRED_ARG, 0, 0, 0,
   0, 0, 0},

/* ####### Should we use this option? ####### */
  {"innodb_force_recovery", OPT_INNODB_FORCE_RECOVERY,
   "Helps to save your data in case the disk image of the database becomes corrupt.",
   (G_PTR*) &innobase_force_recovery, (G_PTR*) &innobase_force_recovery, 0,
   GET_LONG, REQUIRED_ARG, 0, 0, 6, 0, 1, 0},

  {"innodb_log_arch_dir", OPT_INNODB_LOG_ARCH_DIR,
   "Where full logs should be archived.", (G_PTR*) &innobase_log_arch_dir,
   (G_PTR*) &innobase_log_arch_dir, 0, GET_STR, REQUIRED_ARG, 0, 0, 0, 0, 0, 0},
  {"innodb_log_buffer_size", OPT_INNODB_LOG_BUFFER_SIZE,
   "The size of the buffer which InnoDB uses to write log to the log files on disk.",
   (G_PTR*) &innobase_log_buffer_size, (G_PTR*) &innobase_log_buffer_size, 0,
   GET_LONG, REQUIRED_ARG, 1024*1024L, 256*1024L, LONG_MAX, 0, 1024, 0},
  {"innodb_log_file_size", OPT_INNODB_LOG_FILE_SIZE,
   "Size of each log file in a log group.",
   (G_PTR*) &innobase_log_file_size, (G_PTR*) &innobase_log_file_size, 0,
   GET_LL, REQUIRED_ARG, 48*1024*1024L, 1*1024*1024L, LLONG_MAX, 0,
   1024*1024L, 0},
  {"innodb_log_files_in_group", OPT_INNODB_LOG_FILES_IN_GROUP,
   "Number of log files in the log group. InnoDB writes to the files in a "
   "circular fashion. Value 3 is recommended here.",
   &innobase_log_files_in_group, &innobase_log_files_in_group,
   0, GET_LONG, REQUIRED_ARG, 2, 2, 100, 0, 1, 0},
  {"innodb_log_group_home_dir", OPT_INNODB_LOG_GROUP_HOME_DIR,
   "Path to InnoDB log files.", &srv_log_group_home_dir,
   &srv_log_group_home_dir, 0, GET_STR_ALLOC, REQUIRED_ARG, 0, 0, 0, 0, 0, 0},
  {"innodb_max_dirty_pages_pct", OPT_INNODB_MAX_DIRTY_PAGES_PCT,
   "Percentage of dirty pages allowed in bufferpool.", (G_PTR*) &srv_max_buf_pool_modified_pct,
   (G_PTR*) &srv_max_buf_pool_modified_pct, 0, GET_ULONG, REQUIRED_ARG, 90, 0, 100, 0, 0, 0},
  {"innodb_open_files", OPT_INNODB_OPEN_FILES,
   "How many files at the maximum InnoDB keeps open at the same time.",
   (G_PTR*) &innobase_open_files, (G_PTR*) &innobase_open_files, 0,
   GET_LONG, REQUIRED_ARG, 300L, 10L, LONG_MAX, 0, 1L, 0},
  {"innodb_use_native_aio", OPT_INNODB_USE_NATIVE_AIO,
   "Use native AIO if supported on this platform.",
   (G_PTR*) &srv_use_native_aio,
   (G_PTR*) &srv_use_native_aio, 0, GET_BOOL, NO_ARG,
   FALSE, 0, 0, 0, 0, 0},
  {"innodb_page_size", OPT_INNODB_PAGE_SIZE,
   "The universal page size of the database.",
   (G_PTR*) &innobase_page_size, (G_PTR*) &innobase_page_size, 0,
   /* Use GET_LL to support numeric suffixes in 5.6 */
   GET_LL, REQUIRED_ARG,
   (1LL << 14), (1LL << 12), (1LL << UNIV_PAGE_SIZE_SHIFT_MAX), 0, 1L, 0},
  {"innodb_log_block_size", OPT_INNODB_LOG_BLOCK_SIZE,
  "The log block size of the transaction log file. "
   "Changing for created log file is not supported. Use on your own risk!",
   (G_PTR*) &innobase_log_block_size, (G_PTR*) &innobase_log_block_size, 0,
   GET_ULONG, REQUIRED_ARG, 512, 512, 1 << UNIV_PAGE_SIZE_SHIFT_MAX, 0, 1L, 0},
  {"innodb_fast_checksum", OPT_INNODB_FAST_CHECKSUM,
   "Change the algorithm of checksum for the whole of datapage to 4-bytes word based.",
   (G_PTR*) &innobase_fast_checksum,
   (G_PTR*) &innobase_fast_checksum, 0, GET_BOOL, NO_ARG, 0, 0, 0, 0, 0, 0},
  {"innodb_doublewrite_file", OPT_INNODB_DOUBLEWRITE_FILE,
   "Path to special datafile for doublewrite buffer. (default is "": not used)",
   (G_PTR*) &innobase_doublewrite_file, (G_PTR*) &innobase_doublewrite_file,
   0, GET_STR, REQUIRED_ARG, 0, 0, 0, 0, 0, 0},
  {"innodb_buffer_pool_filename", OPT_INNODB_BUFFER_POOL_FILENAME,
   "Filename to/from which to dump/load the InnoDB buffer pool",
   (G_PTR*) &innobase_buffer_pool_filename,
   (G_PTR*) &innobase_buffer_pool_filename,
   0, GET_STR, REQUIRED_ARG, 0, 0, 0, 0, 0, 0},

#ifndef __WIN__
  {"debug-sync", OPT_XTRA_DEBUG_SYNC,
   "Debug sync point. This is only used by the xtrabackup test suite",
   (G_PTR*) &xtrabackup_debug_sync,
   (G_PTR*) &xtrabackup_debug_sync,
   0, GET_STR, REQUIRED_ARG, 0, 0, 0, 0, 0, 0},
#endif

  {"compact", OPT_XTRA_COMPACT,
   "Create a compact backup by skipping secondary index pages.",
   (G_PTR*) &xtrabackup_compact, (G_PTR*) &xtrabackup_compact,
   0, GET_BOOL, NO_ARG, 0, 0, 0, 0, 0, 0},

  {"rebuild_indexes", OPT_XTRA_REBUILD_INDEXES,
   "Rebuild secondary indexes in InnoDB tables after applying the log. "
   "Only has effect with --prepare.",
   (G_PTR*) &xtrabackup_rebuild_indexes, (G_PTR*) &xtrabackup_rebuild_indexes,
   0, GET_BOOL, NO_ARG, 0, 0, 0, 0, 0, 0},

  {"rebuild_threads", OPT_XTRA_REBUILD_THREADS,
   "Use this number of threads to rebuild indexes in a compact backup. "
   "Only has effect with --prepare and --rebuild-indexes.",
   (G_PTR*) &xtrabackup_rebuild_threads, (G_PTR*) &xtrabackup_rebuild_threads,
   0, GET_UINT, REQUIRED_ARG, 1, 1, UINT_MAX, 0, 0, 0},

  {"innodb_checksum_algorithm", OPT_INNODB_CHECKSUM_ALGORITHM,
  "The algorithm InnoDB uses for page checksumming. [CRC32, STRICT_CRC32, "
   "INNODB, STRICT_INNODB, NONE, STRICT_NONE]", &srv_checksum_algorithm,
   &srv_checksum_algorithm, &innodb_checksum_algorithm_typelib, GET_ENUM,
   REQUIRED_ARG, SRV_CHECKSUM_ALGORITHM_INNODB, 0, 0, 0, 0, 0},
  {"innodb_log_checksum_algorithm", OPT_INNODB_LOG_CHECKSUM_ALGORITHM,
  "The algorithm InnoDB uses for log checksumming. [CRC32, STRICT_CRC32, "
   "INNODB, STRICT_INNODB, NONE, STRICT_NONE]", &srv_log_checksum_algorithm,
   &srv_log_checksum_algorithm, &innodb_checksum_algorithm_typelib, GET_ENUM,
   REQUIRED_ARG, SRV_CHECKSUM_ALGORITHM_CRC32, 0, 0, 0, 0, 0},
  {"innodb_undo_directory", OPT_INNODB_UNDO_DIRECTORY,
   "Directory where undo tablespace files live, this path can be absolute.",
   &srv_undo_dir, &srv_undo_dir, 0, GET_STR_ALLOC, REQUIRED_ARG, 0, 0, 0, 0, 0,
   0},

  {"innodb_undo_tablespaces", OPT_INNODB_UNDO_TABLESPACES,
   "Number of undo tablespaces to use.",
   (G_PTR*)&srv_undo_tablespaces, (G_PTR*)&srv_undo_tablespaces,
   0, GET_ULONG, REQUIRED_ARG, 0, 0, 126, 0, 1, 0},

  {"incremental-force-scan", OPT_XTRA_INCREMENTAL_FORCE_SCAN,
   "Perform a full-scan incremental backup even in the presence of changed "
   "page bitmap data",
   (G_PTR*)&xtrabackup_incremental_force_scan,
   (G_PTR*)&xtrabackup_incremental_force_scan, 0, GET_BOOL, NO_ARG,
   0, 0, 0, 0, 0, 0},

  {"defaults_group", OPT_DEFAULTS_GROUP, "defaults group in config file (default \"mysqld\").",
   (G_PTR*) &defaults_group, (G_PTR*) &defaults_group,
   0, GET_STR, REQUIRED_ARG, 0, 0, 0, 0, 0, 0},

  {"open_files_limit", OPT_OPEN_FILES_LIMIT, "the maximum number of file "
   "descriptors to reserve with setrlimit().",
   (G_PTR*) &xb_open_files_limit, (G_PTR*) &xb_open_files_limit, 0, GET_ULONG,
   REQUIRED_ARG, 0, 0, UINT_MAX, 0, 1, 0},

  {"close_files", OPT_CLOSE_FILES, "do not keep files opened. Use at your own "
   "risk.", (G_PTR*) &xb_close_files, (G_PTR*) &xb_close_files, 0, GET_BOOL,
   NO_ARG, 0, 0, 0, 0, 0, 0},

  {"core-file", OPT_CORE_FILE, "Write core on fatal signals", 0, 0, 0,
   GET_NO_ARG, NO_ARG, 0, 0, 0, 0, 0, 0},


  {"copy-back", OPT_COPY_BACK, "Copy all the files in a previously made "
   "backup from the backup directory to their original locations.",
   (uchar *) &xtrabackup_copy_back, (uchar *) &xtrabackup_copy_back, 0,
   GET_BOOL, NO_ARG, 0, 0, 0, 0, 0, 0},

  {"move-back", OPT_MOVE_BACK, "Move all the files in a previously made "
   "backup from the backup directory to the actual datadir location. "
   "Use with caution, as it removes backup files.",
   (uchar *) &xtrabackup_move_back, (uchar *) &xtrabackup_move_back, 0,
   GET_BOOL, NO_ARG, 0, 0, 0, 0, 0, 0},

  {"galera-info", OPT_GALERA_INFO, "This options creates the "
   "xtrabackup_galera_info file which contains the local node state at "
   "the time of the backup. Option should be used when performing the "
   "backup of Percona-XtraDB-Cluster. Has no effect when backup locks "
   "are used to create the backup.",
   (uchar *) &opt_galera_info, (uchar *) &opt_galera_info, 0,
   GET_BOOL, NO_ARG, 0, 0, 0, 0, 0, 0},

  {"slave-info", OPT_SLAVE_INFO, "This option is useful when backing "
   "up a replication slave server. It prints the binary log position "
   "and name of the master server. It also writes this information to "
   "the \"xtrabackup_slave_info\" file as a \"CHANGE MASTER\" command. "
   "A new slave for this master can be set up by starting a slave server "
   "on this backup and issuing a \"CHANGE MASTER\" command with the "
   "binary log position saved in the \"xtrabackup_slave_info\" file.",
   (uchar *) &opt_slave_info, (uchar *) &opt_slave_info, 0,
   GET_BOOL, NO_ARG, 0, 0, 0, 0, 0, 0},

  {"no-lock", OPT_NO_LOCK, "Use this option to disable table lock "
   "with \"FLUSH TABLES WITH READ LOCK\". Use it only if ALL your "
   "tables are InnoDB and you DO NOT CARE about the binary log "
   "position of the backup. This option shouldn't be used if there "
   "are any DDL statements being executed or if any updates are "
   "happening on non-InnoDB tables (this includes the system MyISAM "
   "tables in the mysql database), otherwise it could lead to an "
   "inconsistent backup. If you are considering to use --no-lock "
   "because your backups are failing to acquire the lock, this could "
   "be because of incoming replication events preventing the lock "
   "from succeeding. Please try using --safe-slave-backup to "
   "momentarily stop the replication slave thread, this may help "
   "the backup to succeed and you then don't need to resort to "
   "using this option.",
   (uchar *) &opt_no_lock, (uchar *) &opt_no_lock, 0,
   GET_BOOL, NO_ARG, 0, 0, 0, 0, 0, 0},

  {"safe-slave-backup", OPT_SAFE_SLAVE_BACKUP, "Stop slave SQL thread "
   "and wait to start backup until Slave_open_temp_tables in "
   "\"SHOW STATUS\" is zero. If there are no open temporary tables, "
   "the backup will take place, otherwise the SQL thread will be "
   "started and stopped until there are no open temporary tables. "
   "The backup will fail if Slave_open_temp_tables does not become "
   "zero after --safe-slave-backup-timeout seconds. The slave SQL "
   "thread will be restarted when the backup finishes.",
   (uchar *) &opt_safe_slave_backup,
   (uchar *) &opt_safe_slave_backup,
   0, GET_BOOL, NO_ARG, 0, 0, 0, 0, 0, 0},

  {"rsync", OPT_RSYNC, "Uses the rsync utility to optimize local file "
   "transfers. When this option is specified, innobackupex uses rsync "
   "to copy all non-InnoDB files instead of spawning a separate cp for "
   "each file, which can be much faster for servers with a large number "
   "of databases or tables.  This option cannot be used together with "
   "--stream.",
   (uchar *) &opt_rsync, (uchar *) &opt_rsync,
   0, GET_BOOL, NO_ARG, 0, 0, 0, 0, 0, 0},

  {"force-non-empty-directories", OPT_FORCE_NON_EMPTY_DIRS, "This "
   "option, when specified, makes --copy-back or --move-back transfer "
   "files to non-empty directories. Note that no existing files will be "
   "overwritten. If --copy-back or --nove-back has to copy a file from "
   "the backup directory which already exists in the destination "
   "directory, it will still fail with an error.",
   (uchar *) &opt_force_non_empty_dirs,
   (uchar *) &opt_force_non_empty_dirs,
   0, GET_BOOL, NO_ARG, 0, 0, 0, 0, 0, 0},

  {"no-version-check", OPT_NO_VERSION_CHECK, "This option disables the "
   "version check which is enabled by the --version-check option.",
   (uchar *) &opt_noversioncheck,
   (uchar *) &opt_noversioncheck,
   0, GET_BOOL, NO_ARG, 0, 0, 0, 0, 0, 0},

  {"no-backup-locks", OPT_NO_BACKUP_LOCKS, "This option controls if "
   "backup locks should be used instead of FLUSH TABLES WITH READ LOCK "
   "on the backup stage. The option has no effect when backup locks are "
   "not supported by the server. This option is enabled by default, "
   "disable with --no-backup-locks.",
   (uchar *) &opt_no_backup_locks,
   (uchar *) &opt_no_backup_locks,
   0, GET_BOOL, NO_ARG, 0, 0, 0, 0, 0, 0},

  {"decompress", OPT_DECOMPRESS, "Decompresses all files with the .qp "
   "extension in a backup previously made with the --compress option.",
   (uchar *) &opt_decompress,
   (uchar *) &opt_decompress,
   0, GET_BOOL, NO_ARG, 0, 0, 0, 0, 0, 0},

  {"user", OPT_USER, "This option specifies the MySQL username used "
   "when connecting to the server, if that's not the current user. "
   "The option accepts a string argument. See mysql --help for details.",
   (uchar*) &opt_user, (uchar*) &opt_user, 0, GET_STR,
   REQUIRED_ARG, 0, 0, 0, 0, 0, 0},

  {"host", OPT_HOST, "This option specifies the host to use when "
   "connecting to the database server with TCP/IP.  The option accepts "
   "a string argument. See mysql --help for details.",
   (uchar*) &opt_host, (uchar*) &opt_host, 0, GET_STR,
   REQUIRED_ARG, 0, 0, 0, 0, 0, 0},

  {"port", OPT_PORT, "This option specifies the port to use when "
   "connecting to the database server with TCP/IP.  The option accepts "
   "a string argument. See mysql --help for details.",
   &opt_port, &opt_port, 0, GET_UINT, REQUIRED_ARG,
   0, 0, 0, 0, 0, 0},

  {"password", OPT_PASSWORD, "This option specifies the password to use "
   "when connecting to the database. It accepts a string argument.  "
   "See mysql --help for details.",
   (uchar*) &opt_password, (uchar*) &opt_password, 0, GET_STR,
   REQUIRED_ARG, 0, 0, 0, 0, 0, 0},

  {"socket", OPT_SOCKET, "This option specifies the socket to use when "
   "connecting to the local database server with a UNIX domain socket.  "
   "The option accepts a string argument. See mysql --help for details.",
   (uchar*) &opt_socket, (uchar*) &opt_socket, 0, GET_STR,
   REQUIRED_ARG, 0, 0, 0, 0, 0, 0},

  {"incremental-history-name", OPT_INCREMENTAL_HISTORY_NAME,
   "This option specifies the name of the backup series stored in the "
   "PERCONA_SCHEMA.xtrabackup_history history record to base an "
   "incremental backup on. Xtrabackup will search the history table "
   "looking for the most recent (highest innodb_to_lsn), successful "
   "backup in the series and take the to_lsn value to use as the "
   "starting lsn for the incremental backup. This will be mutually "
   "exclusive with --incremental-history-uuid, --incremental-basedir "
   "and --incremental-lsn. If no valid lsn can be found (no series by "
   "that name, no successful backups by that name) xtrabackup will "
   "return with an error. It is used with the --incremental option.",
   (uchar*) &opt_incremental_history_name,
   (uchar*) &opt_incremental_history_name, 0, GET_STR,
   REQUIRED_ARG, 0, 0, 0, 0, 0, 0},

  {"incremental-history-uuid", OPT_INCREMENTAL_HISTORY_UUID,
   "This option specifies the UUID of the specific history record "
   "stored in the PERCONA_SCHEMA.xtrabackup_history to base an "
   "incremental backup on. --incremental-history-name, "
   "--incremental-basedir and --incremental-lsn. If no valid lsn can be "
   "found (no success record with that uuid) xtrabackup will return "
   "with an error. It is used with the --incremental option.",
   (uchar*) &opt_incremental_history_uuid,
   (uchar*) &opt_incremental_history_uuid, 0, GET_STR,
   REQUIRED_ARG, 0, 0, 0, 0, 0, 0},

  {"decrypt", OPT_DECRYPT, "Decrypts all files with the .xbcrypt "
   "extension in a backup previously made with --encrypt option.",
   &opt_decrypt_algo, &opt_decrypt_algo,
   &xtrabackup_encrypt_algo_typelib, GET_ENUM, REQUIRED_ARG,
   0, 0, 0, 0, 0, 0},

  {"ftwrl-wait-query-type", OPT_LOCK_WAIT_QUERY_TYPE,
   "This option specifies which types of queries are allowed to complete "
   "before innobackupex will issue the global lock. Default is all.",
   (uchar*) &opt_lock_wait_query_type,
   (uchar*) &opt_lock_wait_query_type, &query_type_typelib,
   GET_ENUM, REQUIRED_ARG, QUERY_TYPE_ALL, 0, 0, 0, 0, 0},

  {"kill-long-query-type", OPT_KILL_LONG_QUERY_TYPE,
   "This option specifies which types of queries should be killed to "
   "unblock the global lock. Default is \"all\".",
   (uchar*) &opt_kill_long_query_type,
   (uchar*) &opt_kill_long_query_type, &query_type_typelib,
   GET_ENUM, REQUIRED_ARG, QUERY_TYPE_SELECT, 0, 0, 0, 0, 0},

  {"history", OPT_HISTORY,
   "This option enables the tracking of backup history in the "
   "PERCONA_SCHEMA.xtrabackup_history table. An optional history "
   "series name may be specified that will be placed with the history "
   "record for the current backup being taken.",
   NULL, NULL, 0, GET_STR, OPT_ARG, 0, 0, 0, 0, 0, 0},

  {"kill-long-queries-timeout", OPT_KILL_LONG_QUERIES_TIMEOUT,
   "This option specifies the number of seconds innobackupex waits "
   "between starting FLUSH TABLES WITH READ LOCK and killing those "
   "queries that block it. Default is 0 seconds, which means "
   "innobackupex will not attempt to kill any queries.",
   (uchar*) &opt_kill_long_queries_timeout,
   (uchar*) &opt_kill_long_queries_timeout, 0, GET_UINT,
   REQUIRED_ARG, 0, 0, 0, 0, 0, 0},

  {"ftwrl-wait-timeout", OPT_LOCK_WAIT_TIMEOUT,
   "This option specifies time in seconds that innobackupex should wait "
   "for queries that would block FTWRL before running it. If there are "
   "still such queries when the timeout expires, innobackupex terminates "
   "with an error. Default is 0, in which case innobackupex does not "
   "wait for queries to complete and starts FTWRL immediately.",
   (uchar*) &opt_lock_wait_timeout,
   (uchar*) &opt_lock_wait_timeout, 0, GET_UINT,
   REQUIRED_ARG, 0, 0, 0, 0, 0, 0},

  {"ftwrl-wait-threshold", OPT_LOCK_WAIT_THRESHOLD,
   "This option specifies the query run time threshold which is used by "
   "innobackupex to detect long-running queries with a non-zero value "
   "of --ftwrl-wait-timeout. FTWRL is not started until such "
   "long-running queries exist. This option has no effect if "
   "--ftwrl-wait-timeout is 0. Default value is 60 seconds.",
   (uchar*) &opt_lock_wait_threshold,
   (uchar*) &opt_lock_wait_threshold, 0, GET_UINT,
   REQUIRED_ARG, 60, 0, 0, 0, 0, 0},

  {"debug-sleep-before-unlock", OPT_DEBUG_SLEEP_BEFORE_UNLOCK,
   "This is a debug-only option used by the XtraBackup test suite.",
   (uchar*) &opt_debug_sleep_before_unlock,
   (uchar*) &opt_debug_sleep_before_unlock, 0, GET_UINT,
   REQUIRED_ARG, 0, 0, 0, 0, 0, 0},

  {"safe-slave-backup-timeout", OPT_SAFE_SLAVE_BACKUP_TIMEOUT,
   "How many seconds --safe-slave-backup should wait for "
   "Slave_open_temp_tables to become zero. (default 300)",
   (uchar*) &opt_safe_slave_backup_timeout,
   (uchar*) &opt_safe_slave_backup_timeout, 0, GET_UINT,
   REQUIRED_ARG, 300, 0, 0, 0, 0, 0},

  {"binlog-info", OPT_BINLOG_INFO,
   "This option controls how XtraBackup should retrieve server's binary log "
   "coordinates corresponding to the backup. Possible values are OFF, ON, "
   "LOCKLESS and AUTO. See the XtraBackup manual for more information",
   &opt_binlog_info, &opt_binlog_info,
   &binlog_info_typelib, GET_ENUM, OPT_ARG, BINLOG_INFO_AUTO, 0, 0, 0, 0, 0},

  {"redo-log-version", OPT_REDO_LOG_VERSION,
   "Redo log version of the backup. For --prepare only.",
   &redo_log_version, &redo_log_version, 0, GET_UINT,
   REQUIRED_ARG, 1, 0, 0, 0, 0, 0},

  {"keyring-file-data", OPT_KEYRING_FILE_DATA,
   "The path to the keyring file.", &xb_keyring_file_data,
   &xb_keyring_file_data, 0, GET_STR, REQUIRED_ARG, 0, 0, 0, 0, 0,
   0},

  {"server-id", OPT_XTRA_SERVER_ID, "The server instance being backed up",
   &server_id, &server_id, 0, GET_UINT, REQUIRED_ARG, 0, 0, UINT_MAX32,
   0, 0, 0},

  {"reencrypt-for-server-id", OPT_XTRA_ENCRYPT_FOR_SERVER_ID,
   "Re-encrypt tablespace keys for given server-id.",
   &opt_encrypt_server_id, &opt_encrypt_server_id, 0,
   GET_UINT, REQUIRED_ARG, 0, 0, UINT_MAX32,
   0, 0, 0},

  { 0, 0, 0, 0, 0, 0, GET_NO_ARG, NO_ARG, 0, 0, 0, 0, 0, 0}
};

uint xb_long_options_count = array_elements(xb_long_options);

#ifndef __WIN__
static int debug_sync_resumed;

static void sigcont_handler(int sig);

static void sigcont_handler(int sig __attribute__((unused)))
{
	debug_sync_resumed= 1;
}
#endif

static inline
void
debug_sync_point(const char *name)
{
#ifndef __WIN__
	FILE	*fp;
	pid_t	pid;
	char	pid_path[FN_REFLEN];

	if (xtrabackup_debug_sync == NULL) {
		return;
	}

	if (strcmp(xtrabackup_debug_sync, name)) {
		return;
	}

	pid = getpid();

	snprintf(pid_path, sizeof(pid_path), "%s/xtrabackup_debug_sync",
		 xtrabackup_target_dir);
	fp = fopen(pid_path, "w");
	if (fp == NULL) {
		msg("xtrabackup: Error: cannot open %s\n", pid_path);
		exit(EXIT_FAILURE);
	}
	fprintf(fp, "%u\n", (uint) pid);
	fclose(fp);

	msg("xtrabackup: DEBUG: Suspending at debug sync point '%s'. "
	    "Resume with 'kill -SIGCONT %u'.\n", name, (uint) pid);

	debug_sync_resumed= 0;
	kill(pid, SIGSTOP);
	while (!debug_sync_resumed) {
		sleep(1);
	}

	/* On resume */
	msg("xtrabackup: DEBUG: removing the pid file.\n");
	my_delete(pid_path, MYF(MY_WME));
#endif
}

static const char *xb_load_default_groups[]=
	{ "mysqld", "xtrabackup", "client", 0, 0, 0 };

static void print_version(void)
{
  msg("%s version %s based on MySQL server %s %s (%s) (revision id: %s)\n",
      my_progname, XTRABACKUP_VERSION, MYSQL_SERVER_VERSION, SYSTEM_TYPE,
      MACHINE_TYPE, XTRABACKUP_REVISION);
}

static void usage(void)
{
  puts("Open source backup tool for InnoDB and XtraDB\n\
\n\
Copyright (C) 2009-2015 Percona LLC and/or its affiliates.\n\
Portions Copyright (C) 2000, 2011, MySQL AB & Innobase Oy. All Rights Reserved.\n\
\n\
This program is free software; you can redistribute it and/or\n\
modify it under the terms of the GNU General Public License\n\
as published by the Free Software Foundation version 2\n\
of the License.\n\
\n\
This program is distributed in the hope that it will be useful,\n\
but WITHOUT ANY WARRANTY; without even the implied warranty of\n\
MERCHANTABILITY or FITNESS FOR A PARTICULAR PURPOSE.  See the\n\
GNU General Public License for more details.\n\
\n\
You can download full text of the license on http://www.gnu.org/licenses/gpl-2.0.txt\n");

  printf("Usage: [%s [--defaults-file=#] --backup | %s [--defaults-file=#] --prepare] [OPTIONS]\n",my_progname,my_progname);
  print_defaults("my", xb_load_default_groups);
  my_print_help(xb_long_options);
  my_print_variables(xb_long_options);
}

#define ADD_PRINT_PARAM_OPT(value)              \
  { \
    print_param_str << opt->name << "=" << value << "\n"; \
    param_set.insert(opt->name); \
  }

/************************************************************************
Check if parameter is set in defaults file or via command line argument
@return true if parameter is set. */
bool
check_if_param_set(const char *param)
{
	return param_set.find(param) != param_set.end();
}

my_bool
xb_get_one_option(int optid,
		  const struct my_option *opt __attribute__((unused)),
		  char *argument)
{
  switch(optid) {
  case 'h':
    strmake(mysql_real_data_home,argument, FN_REFLEN - 1);
    mysql_data_home= mysql_real_data_home;

    ADD_PRINT_PARAM_OPT(mysql_real_data_home);
    break;

  case 't':

    ADD_PRINT_PARAM_OPT(opt_mysql_tmpdir);
    break;

  case OPT_INNODB_DATA_HOME_DIR:

    ADD_PRINT_PARAM_OPT(innobase_data_home_dir);
    break;

  case OPT_INNODB_DATA_FILE_PATH:

    ADD_PRINT_PARAM_OPT(innobase_data_file_path);
    break;

  case OPT_INNODB_LOG_GROUP_HOME_DIR:

    ADD_PRINT_PARAM_OPT(srv_log_group_home_dir);
    break;

  case OPT_INNODB_LOG_FILES_IN_GROUP:

    ADD_PRINT_PARAM_OPT(innobase_log_files_in_group);
    break;

  case OPT_INNODB_LOG_FILE_SIZE:

    ADD_PRINT_PARAM_OPT(innobase_log_file_size);
    break;

  case OPT_INNODB_FLUSH_METHOD:

    ADD_PRINT_PARAM_OPT(innobase_unix_file_flush_method);
    break;

  case OPT_INNODB_PAGE_SIZE:

    ADD_PRINT_PARAM_OPT(innobase_page_size);
    break;

  case OPT_INNODB_FAST_CHECKSUM:

    ADD_PRINT_PARAM_OPT(!!innobase_fast_checksum);
    break;

  case OPT_INNODB_LOG_BLOCK_SIZE:

    ADD_PRINT_PARAM_OPT(innobase_log_block_size);
    break;

  case OPT_INNODB_DOUBLEWRITE_FILE:

    ADD_PRINT_PARAM_OPT(innobase_doublewrite_file);
    break;

  case OPT_INNODB_UNDO_DIRECTORY:

    ADD_PRINT_PARAM_OPT(srv_undo_dir);
    break;

  case OPT_INNODB_UNDO_TABLESPACES:

    ADD_PRINT_PARAM_OPT(srv_undo_tablespaces);
    break;

  case OPT_INNODB_CHECKSUM_ALGORITHM:

    ut_a(srv_checksum_algorithm <= SRV_CHECKSUM_ALGORITHM_STRICT_NONE);

    ADD_PRINT_PARAM_OPT(innodb_checksum_algorithm_names[srv_checksum_algorithm]);
    break;

  case OPT_INNODB_LOG_CHECKSUM_ALGORITHM:

    ut_a(srv_log_checksum_algorithm <= SRV_CHECKSUM_ALGORITHM_STRICT_NONE);

    ADD_PRINT_PARAM_OPT(innodb_checksum_algorithm_names[srv_log_checksum_algorithm]);
    innodb_log_checksum_algorithm_specified = true;
    break;

  case OPT_INNODB_BUFFER_POOL_FILENAME:

    ADD_PRINT_PARAM_OPT(innobase_buffer_pool_filename);
    break;

  case OPT_XTRA_TARGET_DIR:
    strmake(xtrabackup_real_target_dir,argument, sizeof(xtrabackup_real_target_dir)-1);
    xtrabackup_target_dir= xtrabackup_real_target_dir;
    break;
  case OPT_XTRA_STREAM:
    if (!strcasecmp(argument, "tar"))
      xtrabackup_stream_fmt = XB_STREAM_FMT_TAR;
    else if (!strcasecmp(argument, "xbstream"))
      xtrabackup_stream_fmt = XB_STREAM_FMT_XBSTREAM;
    else
    {
      msg("Invalid --stream argument: %s\n", argument);
      return 1;
    }
    xtrabackup_stream = TRUE;
    break;
  case OPT_XTRA_COMPRESS:
    if (argument == NULL)
      xtrabackup_compress_alg = "quicklz";
    else if (strcasecmp(argument, "quicklz"))
    {
      msg("Invalid --compress argument: %s\n", argument);
      return 1;
    }
    xtrabackup_compress = TRUE;
    break;
  case OPT_XTRA_ENCRYPT:
    if (argument == NULL)
    {
      msg("Missing --encrypt argument, must specify a valid encryption "
          " algorithm.\n");
      return 1;
    }
    xtrabackup_encrypt = TRUE;
    break;
  case OPT_DECRYPT:
    if (argument == NULL) {
      msg("Missing --decrypt argument, must specify a "
          "valid encryption  algorithm.\n");
      return(1);
    }
    opt_decrypt = TRUE;
    xtrabackup_decrypt_decompress = true;
    break;
  case OPT_DECOMPRESS:
    opt_decompress = TRUE;
    xtrabackup_decrypt_decompress = true;
    break;
  case (int) OPT_CORE_FILE:
    test_flags |= TEST_CORE_ON_SIGNAL;
    break;
  case OPT_HISTORY:
    if (argument) {
      opt_history = argument;
    } else {
      opt_history = "";
    }
    break;
  case OPT_XTRA_ENCRYPT_FOR_SERVER_ID:
    opt_encrypt_for_server_id_specified = true;
    break;
  case '?':
    usage();
    exit(EXIT_SUCCESS);
    break;
  case 'v':
    print_version();
    exit(EXIT_SUCCESS);
    break;
  default:
    break;
  }
  return 0;
}

/***********************************************************************
Initializes log_block_size */
static
ibool
xb_init_log_block_size(void)
{
	srv_log_block_size = 0;
	if (innobase_log_block_size != 512) {
		uint	n_shift = get_bit_shift(innobase_log_block_size);;

		if (n_shift > 0) {
			srv_log_block_size = (1 << n_shift);
			msg("InnoDB: The log block size is set to %lu.\n",
			    srv_log_block_size);
		}
	} else {
		srv_log_block_size = 512;
	}
	if (!srv_log_block_size) {
		msg("InnoDB: Error: %lu is not valid value for "
		    "innodb_log_block_size.\n", innobase_log_block_size);
		return FALSE;
	}

	return TRUE;
}

/** Check that a page_size is correct for InnoDB.
If correct, set the associated page_size_shift which is the power of 2
for this page size.
@param[in]      page_size       Page Size to evaluate
@return an associated page_size_shift if valid, 0 if invalid. */
inline
ulong
innodb_page_size_validate(
        ulong   page_size)
{
        ulong           n;

        for (n = UNIV_PAGE_SIZE_SHIFT_MIN;
             n <= UNIV_PAGE_SIZE_SHIFT_MAX;
             n++) {
                if (page_size == static_cast<ulong>(1 << n)) {
                        return(n);
                }
        }

        return(0);
}

static my_bool
innodb_init_param(void)
{
	/* innobase_init */
	static char	current_dir[3];		/* Set if using current lib */
	char		*default_path;
        ulint		fsp_flags;

	/* === some variables from mysqld === */
	memset((G_PTR) &mysql_tmpdir_list, 0, sizeof(mysql_tmpdir_list));

	if (init_tmpdir(&mysql_tmpdir_list, opt_mysql_tmpdir))
		exit(EXIT_FAILURE);

	/* dummy for initialize all_charsets[] */
	get_charset_name(0);

	/* Check that the value of system variable innodb_page_size was
	set correctly.  Its value was put into srv_page_size. If valid,
	return the associated srv_page_size_shift. */
	srv_page_size_shift = innodb_page_size_validate(innobase_page_size);
	if (!srv_page_size_shift) {
		msg("xtrabackup: Invalid page size=%llu.\n", innobase_page_size);
		goto error;
	}
	srv_page_size = innobase_page_size;

	if (!xb_init_log_block_size()) {
		goto error;
	}

	srv_fast_checksum = (ibool) innobase_fast_checksum;

	/* Check that values don't overflow on 32-bit systems. */
	if (sizeof(ulint) == 4) {
		if (xtrabackup_use_memory > UINT_MAX32) {
			msg("xtrabackup: use-memory can't be over 4GB"
			    " on 32-bit systems\n");
		}

		if (innobase_buffer_pool_size > UINT_MAX32) {
			msg("xtrabackup: innobase_buffer_pool_size can't be "
			    "over 4GB on 32-bit systems\n");

			goto error;
		}

		if (innobase_log_file_size > UINT_MAX32) {
			msg("xtrabackup: innobase_log_file_size can't be "
			    "over 4GB on 32-bit systemsi\n");

			goto error;
		}
	}

  	os_innodb_umask = (ulint)0664;

	os_file_set_umask(my_umask);

	/* Setup the memory alloc/free tracing mechanisms before calling
	any functions that could possibly allocate memory. */
	ut_new_boot();

	/* First calculate the default path for innodb_data_home_dir etc.,
	in case the user has not given any value.

	Note that when using the embedded server, the datadirectory is not
	necessarily the current directory of this program. */

	/* It's better to use current lib, to keep paths short */
	current_dir[0] = FN_CURLIB;
	current_dir[1] = 0;
	default_path = current_dir;

	ut_a(default_path);

	fil_path_to_mysql_datadir = default_path;
	folder_mysql_datadir = fil_path_to_mysql_datadir;

	/* Set InnoDB initialization parameters according to the values
	read from MySQL .cnf file */

	if (xtrabackup_backup || xtrabackup_stats) {
		msg("xtrabackup: using the following InnoDB configuration:\n");
	} else {
		msg("xtrabackup: using the following InnoDB configuration "
		    "for recovery:\n");
	}

	/*--------------- Data files -------------------------*/

	/* The default dir for data files is the datadir of MySQL */

	srv_data_home = ((xtrabackup_backup || xtrabackup_stats) && innobase_data_home_dir
			 ? innobase_data_home_dir : default_path);
	msg("xtrabackup:   innodb_data_home_dir = %s\n", srv_data_home);

	/*--------------- Shared tablespaces -------------------------*/

	/* Set default InnoDB data file size to 10 MB and let it be
  	auto-extending. Thus users can use InnoDB in >= 4.0 without having
	to specify any startup options. */

	if (!innobase_data_file_path) {
  		innobase_data_file_path = (char*) "ibdata1:10M:autoextend";
	}
	msg("xtrabackup:   innodb_data_file_path = %s\n",
	    innobase_data_file_path);

	/* This is the first time univ_page_size is used.
	It was initialized to 16k pages before srv_page_size was set */
	univ_page_size.copy_from(
		page_size_t(srv_page_size, srv_page_size, false));

	srv_sys_space.set_space_id(TRX_SYS_SPACE);

	/* Create the filespace flags. */
	fsp_flags = fsp_flags_init(
		univ_page_size, false, false, false, false);
	srv_sys_space.set_flags(fsp_flags);

	srv_sys_space.set_name(reserved_system_space_name);
	srv_sys_space.set_path(srv_data_home);

	/* Supports raw devices */
	if (!srv_sys_space.parse_params(innobase_data_file_path,
					true, xtrabackup_prepare)) {
		goto error;
	}

	/* Set default InnoDB temp data file size to 12 MB and let it be
	auto-extending. */

	if (!innobase_temp_data_file_path) {
		innobase_temp_data_file_path = (char*) "ibtmp1:12M:autoextend";
	}

	/* We set the temporary tablspace id later, after recovery.
	The temp tablespace doesn't support raw devices.
	Set the name and path. */
	srv_tmp_space.set_name(reserved_temporary_space_name);
	srv_tmp_space.set_path(srv_data_home);

	/* Create the filespace flags with the temp flag set. */
	fsp_flags = fsp_flags_init(
		univ_page_size, false, false, false, true);
	srv_tmp_space.set_flags(fsp_flags);

	if (!srv_tmp_space.parse_params(innobase_temp_data_file_path, false,
					xtrabackup_prepare)) {
		goto error;
	}

	/* Perform all sanity check before we take action of deleting files*/
	if (srv_sys_space.intersection(&srv_tmp_space)) {
		msg("%s and %s file names seem to be the same.",
			srv_tmp_space.name(), srv_sys_space.name());
		goto error;
	}

	/* -------------- Log files ---------------------------*/

	/* The default dir for log files is the datadir of MySQL */

	if (!((xtrabackup_backup || xtrabackup_stats) &&
	      srv_log_group_home_dir)) {
		srv_log_group_home_dir = default_path;
	}
	if (xtrabackup_prepare && xtrabackup_incremental_dir) {
		srv_log_group_home_dir = xtrabackup_incremental_dir;
	}
	msg("xtrabackup:   innodb_log_group_home_dir = %s\n",
	    srv_log_group_home_dir);

	os_normalize_path(srv_log_group_home_dir);

	if (strchr(srv_log_group_home_dir, ';')) {

		msg("syntax error in innodb_log_group_home_dir, ");

		goto error;
	}

	srv_adaptive_flushing = FALSE;
	srv_file_format = 1; /* Barracuda */
	srv_max_file_format_at_startup = UNIV_FORMAT_MIN; /* on */
	/* --------------------------------------------------*/

	srv_file_flush_method_str = innobase_unix_file_flush_method;

	srv_n_log_files = (ulint) innobase_log_files_in_group;
	srv_log_file_size = (ulint) innobase_log_file_size;
	msg("xtrabackup:   innodb_log_files_in_group = %ld\n",
	    srv_n_log_files);
	msg("xtrabackup:   innodb_log_file_size = %lld\n",
	    (long long int) srv_log_file_size);

	srv_log_buffer_size = (ulint) innobase_log_buffer_size;

        /* We set srv_pool_size here in units of 1 kB. InnoDB internally
        changes the value so that it becomes the number of database pages. */

	/* TDOD: add option */
	srv_buf_pool_chunk_unit = 134217728;
	srv_buf_pool_size = (ulint) xtrabackup_use_memory;
	srv_buf_pool_instances = 1;

	srv_n_file_io_threads = (ulint) innobase_file_io_threads;
	srv_n_read_io_threads = (ulint) innobase_read_io_threads;
	srv_n_write_io_threads = (ulint) innobase_write_io_threads;

	srv_force_recovery = (ulint) innobase_force_recovery;

	srv_use_doublewrite_buf = (ibool) innobase_use_doublewrite;

	if (!innobase_use_checksums) {

		srv_checksum_algorithm = SRV_CHECKSUM_ALGORITHM_NONE;
	}

	btr_search_enabled = (char) innobase_adaptive_hash_index;

	os_use_large_pages = (ibool) innobase_use_large_pages;
	os_large_page_size = (ulint) innobase_large_page_size;

	row_rollback_on_timeout = (ibool) innobase_rollback_on_timeout;

	srv_file_per_table = (my_bool) innobase_file_per_table;

        srv_locks_unsafe_for_binlog = (ibool) innobase_locks_unsafe_for_binlog;

	srv_max_n_open_files = (ulint) innobase_open_files;
	srv_innodb_status = (ibool) innobase_create_status_file;

	srv_print_verbose_log = 1;

	/* Store the default charset-collation number of this MySQL
	installation */

	/* We cannot treat characterset here for now!! */
	data_mysql_default_charset_coll = (ulint)default_charset_info->number;

	//innobase_commit_concurrency_init_default();

	/* Since we in this module access directly the fields of a trx
        struct, and due to different headers and flags it might happen that
	mutex_t has a different size in this module and in InnoDB
	modules, we check at run time that the size is the same in
	these compilation modules. */

	/* On 5.5+ srv_use_native_aio is TRUE by default. It is later reset
	if it is not supported by the platform in
	innobase_start_or_create_for_mysql(). As we don't call it in xtrabackup,
	we have to duplicate checks from that function here. */

#ifdef __WIN__
	switch (os_get_os_version()) {
	case OS_WIN95:
	case OS_WIN31:
	case OS_WINNT:
		/* On Win 95, 98, ME, Win32 subsystem for Windows 3.1,
		and NT use simulated aio. In NT Windows provides async i/o,
		but when run in conjunction with InnoDB Hot Backup, it seemed
		to corrupt the data files. */

		srv_use_native_aio = FALSE;
		break;

	case OS_WIN2000:
	case OS_WINXP:
		/* On 2000 and XP, async IO is available. */
		srv_use_native_aio = TRUE;
		break;

	default:
		/* Vista and later have both async IO and condition variables */
		srv_use_native_aio = TRUE;
		srv_use_native_conditions = TRUE;
		break;
	}

#elif defined(LINUX_NATIVE_AIO)

	if (srv_use_native_aio) {
		ut_print_timestamp(stderr);
		msg(" InnoDB: Using Linux native AIO\n");
	}
#else
	/* Currently native AIO is supported only on windows and linux
	and that also when the support is compiled in. In all other
	cases, we ignore the setting of innodb_use_native_aio. */
	srv_use_native_aio = FALSE;

#endif

	/* Assign the default value to srv_undo_dir if it's not specified, as
	my_getopt does not support default values for string options. We also
	ignore the option and override innodb_undo_directory on --prepare,
	because separate undo tablespaces are copied to the root backup
	directory. */

	if (!srv_undo_dir || !xtrabackup_backup) {
		my_free(srv_undo_dir);
		srv_undo_dir = my_strdup(PSI_NOT_INSTRUMENTED, ".", MYF(MY_FAE));
	}

	innodb_log_checksum_func_update(srv_log_checksum_algorithm);

	return(FALSE);

error:
	msg("xtrabackup: innodb_init_param(): Error occured.\n");
	return(TRUE);
}

static my_bool
innodb_init(void)
{
	int	err;

	err = innobase_start_or_create_for_mysql();

	if (err != DB_SUCCESS) {
		free(internal_innobase_data_file_path);
		internal_innobase_data_file_path = NULL;
		goto error;
	}

	/* They may not be needed for now */
//	(void) hash_init(&innobase_open_tables,system_charset_info, 32, 0, 0,
//			 		(hash_get_key) innobase_get_key, 0, 0);
//        pthread_mutex_init(&innobase_share_mutex, MY_MUTEX_INIT_FAST);
//        pthread_mutex_init(&prepare_commit_mutex, MY_MUTEX_INIT_FAST);
//        pthread_mutex_init(&commit_threads_m, MY_MUTEX_INIT_FAST);
//        pthread_mutex_init(&commit_cond_m, MY_MUTEX_INIT_FAST);
//        pthread_cond_init(&commit_cond, NULL);

	innodb_inited= 1;

	return(FALSE);

error:
	msg("xtrabackup: innodb_init(): Error occured.\n");
	return(TRUE);
}

static my_bool
innodb_end(void)
{
	srv_fast_shutdown = (ulint) innobase_fast_shutdown;
	innodb_inited = 0;

	msg("xtrabackup: starting shutdown with innodb_fast_shutdown = %lu\n",
	    srv_fast_shutdown);

	if (innobase_shutdown_for_mysql() != DB_SUCCESS) {
		goto error;
	}
	free(internal_innobase_data_file_path);
	internal_innobase_data_file_path = NULL;

	/* They may not be needed for now */
//	hash_free(&innobase_open_tables);
//	pthread_mutex_destroy(&innobase_share_mutex);
//	pthread_mutex_destroy(&prepare_commit_mutex);
//	pthread_mutex_destroy(&commit_threads_m);
//	pthread_mutex_destroy(&commit_cond_m);
//	pthread_cond_destroy(&commit_cond);

	return(FALSE);

error:
	msg("xtrabackup: innodb_end(): Error occured.\n");
	return(TRUE);
}

/* ================= common ================= */

/***********************************************************************
Read backup meta info.
@return TRUE on success, FALSE on failure. */
static
my_bool
xtrabackup_read_metadata(char *filename)
{
	FILE	*fp;
	my_bool	 r = TRUE;
	int	 t;

	fp = fopen(filename,"r");
	if(!fp) {
		msg("xtrabackup: Error: cannot open %s\n", filename);
		return(FALSE);
	}

	if (fscanf(fp, "backup_type = %29s\n", metadata_type)
	    != 1) {
		r = FALSE;
		goto end;
	}
	/* Use UINT64PF instead of LSN_PF here, as we have to maintain the file
	format. */
	if (fscanf(fp, "from_lsn = " UINT64PF "\n", &metadata_from_lsn)
			!= 1) {
		r = FALSE;
		goto end;
	}
	if (fscanf(fp, "to_lsn = " UINT64PF "\n", &metadata_to_lsn)
			!= 1) {
		r = FALSE;
		goto end;
	}
	if (fscanf(fp, "last_lsn = " UINT64PF "\n", &metadata_last_lsn)
			!= 1) {
		metadata_last_lsn = 0;
	}
	/* Optional fields */

	if (fscanf(fp, "compact = %d\n", &t) == 1) {
		xtrabackup_compact = (t == 1);
	} else {
		xtrabackup_compact = 0;
	}

	if (fscanf(fp, "recover_binlog_info = %d\n", &t) == 1) {
		recover_binlog_info = (t == 1);
	}
end:
	fclose(fp);

	return(r);
}

/***********************************************************************
Print backup meta info to a specified buffer. */
static
void
xtrabackup_print_metadata(char *buf, size_t buf_len)
{
	/* Use UINT64PF instead of LSN_PF here, as we have to maintain the file
	format. */
	snprintf(buf, buf_len,
		 "backup_type = %s\n"
		 "from_lsn = " UINT64PF "\n"
		 "to_lsn = " UINT64PF "\n"
		 "last_lsn = " UINT64PF "\n"
		 "compact = %d\n"
		 "recover_binlog_info = %d\n",
		 metadata_type,
		 metadata_from_lsn,
		 metadata_to_lsn,
		 metadata_last_lsn,
		 MY_TEST(xtrabackup_compact == TRUE),
		 MY_TEST(opt_binlog_info == BINLOG_INFO_LOCKLESS));
}

/***********************************************************************
Stream backup meta info to a specified datasink.
@return TRUE on success, FALSE on failure. */
static
my_bool
xtrabackup_stream_metadata(ds_ctxt_t *ds_ctxt)
{
	char		buf[1024];
	size_t		len;
	ds_file_t	*stream;
	MY_STAT		mystat;
	my_bool		rc = TRUE;

	xtrabackup_print_metadata(buf, sizeof(buf));

	len = strlen(buf);

	mystat.st_size = len;
	mystat.st_mtime = my_time(0);

	stream = ds_open(ds_ctxt, XTRABACKUP_METADATA_FILENAME, &mystat);
	if (stream == NULL) {
		msg("xtrabackup: Error: cannot open output stream "
		    "for %s\n", XTRABACKUP_METADATA_FILENAME);
		return(FALSE);
	}

	if (ds_write(stream, buf, len)) {
		rc = FALSE;
	}

	if (ds_close(stream)) {
		rc = FALSE;
	}

	return(rc);
}

/***********************************************************************
Write backup meta info to a specified file.
@return TRUE on success, FALSE on failure. */
static
my_bool
xtrabackup_write_metadata(const char *filepath)
{
	char		buf[1024];
	size_t		len;
	FILE		*fp;

	xtrabackup_print_metadata(buf, sizeof(buf));

	len = strlen(buf);

	fp = fopen(filepath, "w");
	if(!fp) {
		msg("xtrabackup: Error: cannot open %s\n", filepath);
		return(FALSE);
	}
	if (fwrite(buf, len, 1, fp) < 1) {
		fclose(fp);
		return(FALSE);
	}

	fclose(fp);

	return(TRUE);
}

/***********************************************************************
Read meta info for an incremental delta.
@return TRUE on success, FALSE on failure. */
static my_bool
xb_read_delta_metadata(const char *filepath, xb_delta_info_t *info)
{
	FILE*	fp;
	char	key[51];
	char	value[51];
	my_bool	r			= TRUE;

	/* set defaults */
	info->page_size = ULINT_UNDEFINED;
	info->zip_size = ULINT_UNDEFINED;
	info->space_id = ULINT_UNDEFINED;

	fp = fopen(filepath, "r");
	if (!fp) {
		/* Meta files for incremental deltas are optional */
		return(TRUE);
	}

	while (!feof(fp)) {
		if (fscanf(fp, "%50s = %50s\n", key, value) == 2) {
			if (strcmp(key, "page_size") == 0) {
				info->page_size = strtoul(value, NULL, 10);
			} else if (strcmp(key, "zip_size") == 0) {
				info->zip_size = strtoul(value, NULL, 10);
			} else if (strcmp(key, "space_id") == 0) {
				info->space_id = strtoul(value, NULL, 10);
			}
		}
	}

	fclose(fp);

	if (info->page_size == ULINT_UNDEFINED) {
		msg("xtrabackup: page_size is required in %s\n", filepath);
		r = FALSE;
	}
	if (info->space_id == ULINT_UNDEFINED) {
		msg("xtrabackup: Warning: This backup was taken with XtraBackup 2.0.1 "
			"or earlier, some DDL operations between full and incremental "
			"backups may be handled incorrectly\n");
	}

	return(r);
}

/***********************************************************************
Write meta info for an incremental delta.
@return TRUE on success, FALSE on failure. */
my_bool
xb_write_delta_metadata(const char *filename, const xb_delta_info_t *info)
{
	ds_file_t	*f;
	char		buf[64];
	my_bool		ret;
	size_t		len;
	MY_STAT		mystat;

	snprintf(buf, sizeof(buf),
		 "page_size = %lu\n"
		 "zip_size = %lu\n"
		 "space_id = %lu\n",
		 info->page_size, info->zip_size, info->space_id);
	len = strlen(buf);

	mystat.st_size = len;
	mystat.st_mtime = my_time(0);

	f = ds_open(ds_meta, filename, &mystat);
	if (f == NULL) {
		msg("xtrabackup: Error: cannot open output stream for %s\n",
		    filename);
		return(FALSE);
	}

	ret = (ds_write(f, buf, len) == 0);

	if (ds_close(f)) {
		ret = FALSE;
	}

	return(ret);
}

/* ================= backup ================= */
void
xtrabackup_io_throttling(void)
{
	if (xtrabackup_throttle && (io_ticket--) < 0) {
		os_event_reset(wait_throttle);
		os_event_wait(wait_throttle);
	}
}

/************************************************************************
Checks if a given table name matches any of specifications in the --tables or
--tables-file options.

@return TRUE on match. */
static my_bool
check_if_table_matches_filters(const char *name)
{
	int 			regres;
	xb_filter_entry_t*	table;
	xb_regex_list_node_t*	node;

	if (UT_LIST_GET_LEN(regex_list)) {
		/* Check against regular expressions list */
		for (node = UT_LIST_GET_FIRST(regex_list); node;
		     node = UT_LIST_GET_NEXT(regex_list, node)) {
			regres = xb_regexec(&node->regex, name, 1,
					    tables_regmatch, 0);
			if (regres != REG_NOMATCH) {

				return(TRUE);
			}
		}
	}

	if (tables_hash) {
		HASH_SEARCH(name_hash, tables_hash, ut_fold_string(name),
			    xb_filter_entry_t*,
			    table, (void) 0,
			    !strcmp(table->name, name));
		if (table) {

			return(TRUE);
		}
	}

	return(FALSE);
}

/************************************************************************
Checks if a table specified as a name in the form "database/name" (InnoDB 5.6)
or "./database/name.ibd" (InnoDB 5.5-) should be skipped from backup based on
the --tables or --tables-file options.

@return TRUE if the table should be skipped. */
bool
check_if_skip_table(
/******************/
	const char*	name)	/*!< in: path to the table */
{
	char buf[FN_REFLEN];
	const char *dbname, *tbname;
	const char *ptr;
	char *eptr;

	if (UT_LIST_GET_LEN(regex_list) == 0 &&
	    tables_hash == NULL &&
	    databases_hash == NULL) {
		return(false);
	}

	dbname = NULL;
	tbname = name;
	while ((ptr = strchr(tbname, OS_PATH_SEPARATOR)) != NULL) {
		dbname = tbname;
		tbname = ptr + 1;
	}

	if (dbname == NULL) {
		return(false);
	}

	strncpy(buf, dbname, FN_REFLEN);
	buf[tbname - 1 - dbname] = 0;

	if (databases_hash) {
		/* There are some filters for databases, check them */
		xb_filter_entry_t*	database;

		HASH_SEARCH(name_hash, databases_hash, ut_fold_string(buf),
			    xb_filter_entry_t*,
			    database, (void) 0,
			    !strcmp(database->name, buf));
		/* Table's database isn't found, skip the table */
		if (!database) {
			return(true);
		}
		/* There aren't tables specified for the database,
		it should be backed up entirely */
		if (!database->has_tables) {
			return(false);
		}
	}

	buf[FN_REFLEN - 1] = '\0';
	buf[tbname - 1 - dbname] = '.';

	/* Check if there's a suffix in the table name. If so, truncate it. We
	rely on the fact that a dot cannot be a part of a table name (it is
	encoded by the server with the @NNNN syntax). */
	if ((eptr = strchr(&buf[tbname - dbname], '.')) != NULL) {

		*eptr = '\0';
	}

	/* For partitioned tables first try to match against the regexp
	without truncating the #P#... suffix so we can backup individual
	partitions with regexps like '^test[.]t#P#p5' */
	if (check_if_table_matches_filters(buf)) {

		return(false);
	}
	if ((eptr = strstr(buf, "#P#")) != NULL) {

		*eptr = 0;

		if (check_if_table_matches_filters(buf)) {

			return(false);
		}
	}

	return(true);
}

/***********************************************************************
Reads the space flags from a given data file and returns the
page size. */
const page_size_t
xb_get_zip_size(os_file_t file, bool *success)
{
	byte		*buf;
	byte		*page;
	page_size_t	page_size(0, 0, false);
	ibool		ret;
	ulint		space;
	IORequest	read_request(IORequest::READ);

	buf = static_cast<byte *>(ut_malloc_nokey(2 * UNIV_PAGE_SIZE_MAX));
	page = static_cast<byte *>(ut_align(buf, UNIV_PAGE_SIZE_MAX));

	ret = os_file_read(read_request, file, page, 0, UNIV_PAGE_SIZE_MIN);
	if (!ret) {
		*success = false;
		goto end;
	}

	space = mach_read_from_4(page + FIL_PAGE_ARCH_LOG_NO_OR_SPACE_ID);
	if (space == 0) {
		page_size.copy_from(univ_page_size);
	} else {
		page_size.copy_from(page_size_t(fsp_header_get_flags(page)));
	}
	*success = true;
end:
	ut_free(buf);

	return(page_size);
}

const char*
xb_get_copy_action(const char *dflt)
{
	const char *action;

	if (xtrabackup_stream) {
		if (xtrabackup_compress) {
			if (xtrabackup_encrypt) {
				action = "Compressing, encrypting and streaming";
			} else {
				action = "Compressing and streaming";
			}
		} else if (xtrabackup_encrypt) {
			action = "Encrypting and streaming";
		} else {
			action = "Streaming";
		}
	} else {
		if (xtrabackup_compress) {
			if (xtrabackup_encrypt) {
				action = "Compressing and encrypting";
			} else {
				action = "Compressing";
			}
		} else if (xtrabackup_encrypt) {
			action = "Encrypting";
		} else {
			action = dflt;
		}
	}

	return(action);
}

/* TODO: We may tune the behavior (e.g. by fil_aio)*/

static
my_bool
xtrabackup_copy_datafile(fil_node_t* node, uint thread_n)
{
	char			 dst_name[FN_REFLEN];
	ds_file_t		*dstfile = NULL;
	xb_fil_cur_t		 cursor;
	xb_fil_cur_result_t	 res;
	xb_write_filt_t		*write_filter = NULL;
	xb_write_filt_ctxt_t	 write_filt_ctxt;
	const char		*action;
	xb_read_filt_t		*read_filter;
	ibool			is_system;
	my_bool			rc = FALSE;

	/* Get the name and the path for the tablespace. node->name always
	contains the path (which may be absolute for remote tablespaces in
	5.6+). space->name contains the tablespace name in the form
	"./database/table.ibd" (in 5.5-) or "database/table" (in 5.6+). For a
	multi-node shared tablespace, space->name contains the name of the first
	node, but that's irrelevant, since we only need node_name to match them
	against filters, and the shared tablespace is always copied regardless
	of the filters value. */

	const char* const node_name = node->space->name;
	const char* const node_path = node->name;

	is_system = !fil_is_user_tablespace_id(node->space->id);

	if (!is_system && check_if_skip_table(node_name)) {
		msg("[%02u] Skipping %s.\n", thread_n, node_name);
		return(FALSE);
	}

	if (!changed_page_bitmap) {
		read_filter = &rf_pass_through;
	}
	else {
		read_filter = &rf_bitmap;
	}
	res = xb_fil_cur_open(&cursor, read_filter, node, thread_n);
	if (res == XB_FIL_CUR_SKIP) {
		goto skip;
	} else if (res == XB_FIL_CUR_ERROR) {
		goto error;
	}

	if (!is_system) {
		snprintf(dst_name, sizeof(dst_name), "%s.ibd", node_name);
	} else {
		strncpy(dst_name, cursor.rel_path, sizeof(dst_name));
	}

	/* Setup the page write filter */
	if (xtrabackup_incremental) {
		write_filter = &wf_incremental;
	} else if (xtrabackup_compact) {
		write_filter = &wf_compact;
	} else {
		write_filter = &wf_write_through;
	}

	memset(&write_filt_ctxt, 0, sizeof(xb_write_filt_ctxt_t));
	ut_a(write_filter->process != NULL);

	if (write_filter->init != NULL &&
	    !write_filter->init(&write_filt_ctxt, dst_name, &cursor)) {
		msg("[%02u] xtrabackup: error: "
		    "failed to initialize page write filter.\n", thread_n);
		goto error;
	}

	dstfile = ds_open(ds_data, dst_name, &cursor.statinfo);
	if (dstfile == NULL) {
		msg("[%02u] xtrabackup: error: "
		    "cannot open the destination stream for %s\n",
		    thread_n, dst_name);
		goto error;
	}

	action = xb_get_copy_action();

	if (xtrabackup_stream) {
		msg_ts("[%02u] %s %s\n", thread_n, action, node_path);
	} else {
		msg_ts("[%02u] %s %s to %s\n", thread_n, action,
		       node_path, dstfile->path);
	}

	/* The main copy loop */
	while ((res = xb_fil_cur_read(&cursor)) == XB_FIL_CUR_SUCCESS) {
		if (!write_filter->process(&write_filt_ctxt, dstfile)) {
			goto error;
		}
	}

	if (res == XB_FIL_CUR_ERROR) {
		goto error;
	}

	if (write_filter->finalize
	    && !write_filter->finalize(&write_filt_ctxt, dstfile)) {
		goto error;
	}

	/* close */
	msg_ts("[%02u]        ...done\n", thread_n);
	xb_fil_cur_close(&cursor);
	if (ds_close(dstfile)) {
		rc = TRUE;
	}
	if (write_filter && write_filter->deinit) {
		write_filter->deinit(&write_filt_ctxt);
	}
	return(rc);

error:
	xb_fil_cur_close(&cursor);
	if (dstfile != NULL) {
		ds_close(dstfile);
	}
	if (write_filter && write_filter->deinit) {
		write_filter->deinit(&write_filt_ctxt);;
	}
	msg("[%02u] xtrabackup: Error: "
	    "xtrabackup_copy_datafile() failed.\n", thread_n);
	return(TRUE); /*ERROR*/

skip:

	if (dstfile != NULL) {
		ds_close(dstfile);
	}
	if (write_filter && write_filter->deinit) {
		write_filter->deinit(&write_filt_ctxt);
	}
	msg("[%02u] xtrabackup: Warning: We assume the "
	    "table was dropped during xtrabackup execution "
	    "and ignore the file.\n", thread_n);
	msg("[%02u] xtrabackup: Warning: skipping tablespace %s.\n",
	    thread_n, node_name);
	return(FALSE);
}

static
void
xtrabackup_choose_lsn_offset(lsn_t start_lsn, lsn_t lsn_offset_alt)
{
	ulint no, alt_no, expected_no;
	ulint blocks_in_group;
	lsn_t tmp_offset, end_lsn;
	log_group_t *group;

	start_lsn = ut_uint64_align_down(start_lsn, OS_FILE_LOG_BLOCK_SIZE);
	end_lsn = start_lsn + RECV_SCAN_SIZE;

	group = UT_LIST_GET_FIRST(log_sys->log_groups);

<<<<<<< HEAD
	if (lsn_offset_alt == group->lsn_offset ||
	    lsn_offset_alt == (lsn_t) -1) {
=======
	if (mysql_server_version < 50500 || mysql_server_version > 50600) {
		/* only make sense for Percona Server 5.5 */
		return;
	}

	if (server_flavor == FLAVOR_PERCONA_SERVER) {
		/* it is Percona Server 5.5 */
		group->alt_offset_chosen = true;
		group->lsn_offset = group->lsn_offset_alt;
		return;
	}

	if (group->lsn_offset_alt == group->lsn_offset ||
	    group->lsn_offset_alt == (lsn_t) -1) {
>>>>>>> 2f0bcd37
		/* we have only one option */
		return;
	}

	no = alt_no = (ulint) -1;

	blocks_in_group = log_block_convert_lsn_to_no(
		log_group_get_capacity(group)) - 1;

	/* read log block number from usual offset */
	if (group->lsn_offset < group->file_size * group->n_files &&
	    (log_group_calc_lsn_offset(start_lsn, group) %
	     UNIV_PAGE_SIZE) % OS_MIN_LOG_BLOCK_SIZE == 0) {
		log_group_read_log_seg(log_sys->buf, group, start_lsn, end_lsn);
		no = log_block_get_hdr_no(log_sys->buf);
	}

	/* read log block number from alternative offset */
	tmp_offset = group->lsn_offset;
	group->lsn_offset = lsn_offset_alt;

	if (group->lsn_offset < group->file_size * group->n_files &&
	    (log_group_calc_lsn_offset(start_lsn, group) %
	     UNIV_PAGE_SIZE) % OS_MIN_LOG_BLOCK_SIZE == 0) {
		log_group_read_log_seg(log_sys->buf, group, start_lsn, end_lsn);
		alt_no = log_block_get_hdr_no(log_sys->buf);
	}

	expected_no = log_block_convert_lsn_to_no(start_lsn);

	ut_a(!(no == expected_no && alt_no == expected_no));

	group->lsn_offset = tmp_offset;

	if ((no <= expected_no &&
		((expected_no - no) % blocks_in_group) == 0) ||
	    ((expected_no | 0x40000000UL) - no) % blocks_in_group == 0) {
		/* default offset looks ok */
		return;
	}

	if ((alt_no <= expected_no &&
		((expected_no - alt_no) % blocks_in_group) == 0) ||
	    ((expected_no | 0x40000000UL) - alt_no) % blocks_in_group == 0) {
		/* alternative offset looks ok */
		group->lsn_offset = lsn_offset_alt;
	}
}

/*******************************************************//**
Scans log from a buffer and writes new log data to the outpud datasinc.
@return true if success */
static
bool
xtrabackup_scan_log_recs(
/*===============*/
	log_group_t*	group,		/*!< in: log group */
	bool		is_last,	/*!< in: whether it is last segment
					to copy */
	lsn_t		start_lsn,	/*!< in: buffer start lsn */
	lsn_t*		contiguous_lsn,	/*!< in/out: it is known that all log
					groups contain contiguous log data up
					to this lsn */
	lsn_t*		group_scanned_lsn,/*!< out: scanning succeeded up to
					this lsn */
	lsn_t		checkpoint_lsn,	/*!< in: latest checkpoint LSN */
	bool*		finished)	/*!< out: false if is not able to scan
					any more in this log group */
{
	lsn_t		scanned_lsn;
	ulint		data_len;
	ulint		write_size;
	const byte*	log_block;
	bool		more_data	= false;

	ulint		scanned_checkpoint_no = 0;

	*finished = false;
	scanned_lsn = start_lsn;
	log_block = log_sys->buf;

	while (log_block < log_sys->buf + RECV_SCAN_SIZE && !*finished) {
		ulint	no = log_block_get_hdr_no(log_block);
		ulint	scanned_no = log_block_convert_lsn_to_no(scanned_lsn);
		ibool	checksum_is_ok = true;
			log_block_checksum_is_ok(log_block);

		if (no != scanned_no && checksum_is_ok) {
			ulint blocks_in_group;

			blocks_in_group = log_block_convert_lsn_to_no(
				log_group_get_capacity(group)) - 1;

			if ((no < scanned_no &&
			    ((scanned_no - no) % blocks_in_group) == 0) ||
			    no == 0 ||
			    /* Log block numbers wrap around at 0x3FFFFFFF */
			    ((scanned_no | 0x40000000UL) - no) %
			    blocks_in_group == 0) {

				/* old log block, do nothing */
				*finished = true;
				break;
			}

			msg("xtrabackup: error:"
			    " log block numbers mismatch:\n"
			    "xtrabackup: error: expected log block no. %lu,"
			    " but got no. %lu from the log file.\n",
			    (ulong) scanned_no, (ulong) no);

			if ((no - scanned_no) % blocks_in_group == 0) {
				msg("xtrabackup: error:"
				    " it looks like InnoDB log has wrapped"
				    " around before xtrabackup could"
				    " process all records due to either"
				    " log copying being too slow, or "
				    " log files being too small.\n");
			}

			return(false);
		} else if (!checksum_is_ok) {
			/* Garbage or an incompletely written log block */

			msg("xtrabackup: warning: Log block checksum mismatch"
			    " (block no %lu at lsn " LSN_PF "): \n"
			    "expected %lu, calculated checksum %lu\n",
				(ulong) no,
				scanned_lsn,
				(ulong) log_block_get_checksum(log_block),
				(ulong) log_block_calc_checksum(log_block));
			msg("xtrabackup: warning: this is possible when the "
			    "log block has not been fully written by the "
			    "server, will retry later.\n");
			*finished = true;
			break;
		}

		if (log_block_get_flush_bit(log_block)) {
			/* This block was a start of a log flush operation:
			we know that the previous flush operation must have
			been completed for all log groups before this block
			can have been flushed to any of the groups. Therefore,
			we know that log data is contiguous up to scanned_lsn
			in all non-corrupt log groups. */

			if (scanned_lsn > *contiguous_lsn) {

				*contiguous_lsn = scanned_lsn;
			}
		}

		data_len = log_block_get_data_len(log_block);

		if (
		    (scanned_checkpoint_no > 0)
		    && (log_block_get_checkpoint_no(log_block)
		       < scanned_checkpoint_no)
		    && (scanned_checkpoint_no
			- log_block_get_checkpoint_no(log_block)
			> 0x80000000UL)) {

			/* Garbage from a log buffer flush which was made
			before the most recent database recovery */

			*finished = true;
			break;
		}

		if (!recv_sys->parse_start_lsn
		    && (log_block_get_first_rec_group(log_block) > 0)) {

			/* We found a point from which to start the parsing
			of log records */

			recv_sys->parse_start_lsn = scanned_lsn
				+ log_block_get_first_rec_group(log_block);
			recv_sys->scanned_lsn = recv_sys->parse_start_lsn;
			recv_sys->recovered_lsn = recv_sys->parse_start_lsn;
		}

		scanned_lsn = scanned_lsn + data_len;
		scanned_checkpoint_no = log_block_get_checkpoint_no(log_block);

		if (scanned_lsn > recv_sys->scanned_lsn) {

			/* We were able to find more log data: add it to the
			parsing buffer if parse_start_lsn is already
			non-zero */

			if (recv_sys->len + 4 * OS_FILE_LOG_BLOCK_SIZE
			    >= RECV_PARSING_BUF_SIZE) {
				ib::error() << "Log parsing buffer overflow."
					" Recovery may have failed!";

				recv_sys->found_corrupt_log = true;

			} else if (!recv_sys->found_corrupt_log) {
				more_data = recv_sys_add_to_parsing_buf(
					log_block, scanned_lsn);
			}

			recv_sys->scanned_lsn = scanned_lsn;
			recv_sys->scanned_checkpoint_no
				= log_block_get_checkpoint_no(log_block);
		}

		if (data_len < OS_FILE_LOG_BLOCK_SIZE) {
			/* Log data for this group ends here */

			*finished = true;
		} else {
			log_block += OS_FILE_LOG_BLOCK_SIZE;
		}
	}

	*group_scanned_lsn = scanned_lsn;

	/* ===== write log to 'xtrabackup_logfile' ====== */
	if (!*finished) {
		write_size = RECV_SCAN_SIZE;
	} else {
		write_size = ut_uint64_align_up(scanned_lsn,
					OS_FILE_LOG_BLOCK_SIZE) - start_lsn;
		if (!is_last && scanned_lsn % OS_FILE_LOG_BLOCK_SIZE) {
			write_size -= OS_FILE_LOG_BLOCK_SIZE;
		}
	}

	if (ds_write(dst_log_file, log_sys->buf, write_size)) {
		msg("xtrabackup: Error: "
		    "write to logfile failed\n");
		return(false);
	}

	if (more_data && !recv_sys->found_corrupt_log) {
		/* Try to parse more log records */

		if (recv_parse_log_recs(checkpoint_lsn,	/*!< in: latest checkpoint LSN */
					STORE_NO, false)) {
			ut_ad(recv_sys->found_corrupt_log
			      || recv_sys->found_corrupt_fs
			      || recv_sys->mlog_checkpoint_lsn
			      == recv_sys->recovered_lsn);
			return(true);
		}

		if (recv_sys->recovered_offset > RECV_PARSING_BUF_SIZE / 4) {
			/* Move parsing buffer data to the buffer start */

			recv_sys_justify_left_parsing_buf();
		}
	}

	return(true);
}

static my_bool
xtrabackup_copy_logfile(lsn_t from_lsn, my_bool is_last)
{
	/* definition from recv_recovery_from_checkpoint_start() */
	log_group_t*	group;
	lsn_t		group_scanned_lsn;
	lsn_t		contiguous_lsn;

	ut_a(dst_log_file != NULL);

	/* read from checkpoint_lsn_start to current */
	contiguous_lsn = ut_uint64_align_down(from_lsn, OS_FILE_LOG_BLOCK_SIZE);

	/* TODO: We must check the contiguous_lsn still exists in log file.. */

	group = UT_LIST_GET_FIRST(log_sys->log_groups);

	while (group) {
		bool	finished;
		lsn_t	start_lsn;
		lsn_t	end_lsn;

		/* reference recv_group_scan_log_recs() */
		finished = false;

		start_lsn = contiguous_lsn;

		while (!finished) {

			end_lsn = start_lsn + RECV_SCAN_SIZE;

			xtrabackup_io_throttling();

			mutex_enter(&log_sys->mutex);

			log_group_read_log_seg(log_sys->buf,
					       group, start_lsn, end_lsn);

			 if (!xtrabackup_scan_log_recs(group, is_last,
				start_lsn, &contiguous_lsn, &group_scanned_lsn,
				from_lsn, &finished)) {
				goto error;
			 }

			mutex_exit(&log_sys->mutex);

			start_lsn = end_lsn;

		}

		group->scanned_lsn = group_scanned_lsn;

		msg_ts(">> log scanned up to (" LSN_PF ")\n",
		       group->scanned_lsn);

		group = UT_LIST_GET_NEXT(log_groups, group);

		/* update global variable*/
		log_copy_scanned_lsn = group_scanned_lsn;

		/* innodb_mirrored_log_groups must be 1, no other groups */
		ut_a(group == NULL);

		debug_sync_point("xtrabackup_copy_logfile_pause");

	}


	return(FALSE);

error:
	mutex_exit(&log_sys->mutex);
	ds_close(dst_log_file);
	msg("xtrabackup: Error: xtrabackup_copy_logfile() failed.\n");
	return(TRUE);
}

static
#ifndef __WIN__
void*
#else
ulint
#endif
log_copying_thread(
	void*	arg __attribute__((unused)))
{
	/*
	  Initialize mysys thread-specific memory so we can
	  use mysys functions in this thread.
	*/
	my_thread_init();

	ut_a(dst_log_file != NULL);

	log_copying_running = TRUE;

	while(log_copying) {
		os_event_reset(log_copying_stop);
		os_event_wait_time_low(log_copying_stop,
				       xtrabackup_log_copy_interval * 1000ULL,
				       0);
		if (log_copying) {
			if(xtrabackup_copy_logfile(log_copy_scanned_lsn,
						   FALSE)) {

				exit(EXIT_FAILURE);
			}
		}
	}

	/* last copying */
	if(xtrabackup_copy_logfile(log_copy_scanned_lsn, TRUE)) {

		exit(EXIT_FAILURE);
	}

	log_copying_running = FALSE;
	my_thread_end();
	os_thread_exit();

	return(0);
}

/* io throttle watching (rough) */
static
#ifndef __WIN__
void*
#else
ulint
#endif
io_watching_thread(
	void*	arg)
{
	(void)arg;
	/* currently, for --backup only */
	ut_a(xtrabackup_backup);

	io_watching_thread_running = TRUE;

	while (log_copying) {
		os_thread_sleep(1000000); /*1 sec*/
		io_ticket = xtrabackup_throttle;
		os_event_set(wait_throttle);
	}

	/* stop io throttle */
	xtrabackup_throttle = 0;
	os_event_set(wait_throttle);

	io_watching_thread_running = FALSE;

	os_thread_exit();

	return(0);
}

/************************************************************************
I/o-handler thread function. */
static

#ifndef __WIN__
void*
#else
ulint
#endif
io_handler_thread(
/*==============*/
	void*	arg)
{
	ulint	segment;


	segment = *((ulint*)arg);

 	while (srv_shutdown_state != SRV_SHUTDOWN_EXIT_THREADS) {
		fil_aio_wait(segment);
	}

	/* We count the number of threads in os_thread_exit(). A created
	thread should always use that to exit and not use return() to exit.
	The thread actually never comes here because it is exited in an
	os_event_wait(). */

	os_thread_exit();

#ifndef __WIN__
	return(NULL);				/* Not reached */
#else
	return(0);
#endif
}

/**************************************************************************
Datafiles copying thread.*/
static
os_thread_ret_t
data_copy_thread_func(
/*==================*/
	void *arg) /* thread context */
{
	data_thread_ctxt_t	*ctxt = (data_thread_ctxt_t *) arg;
	uint			num = ctxt->num;
	fil_node_t*		node;

	/*
	  Initialize mysys thread-specific memory so we can
	  use mysys functions in this thread.
	*/
	my_thread_init();

	debug_sync_point("data_copy_thread_func");

	while ((node = datafiles_iter_next(ctxt->it)) != NULL) {

		/* copy the datafile */
		if(xtrabackup_copy_datafile(node, num)) {
			msg("[%02u] xtrabackup: Error: "
			    "failed to copy datafile.\n", num);
			exit(EXIT_FAILURE);
		}
	}

	mutex_enter(ctxt->count_mutex);
	(*ctxt->count)--;
	mutex_exit(ctxt->count_mutex);

	my_thread_end();
	os_thread_exit();
	OS_THREAD_DUMMY_RETURN;
}

/************************************************************************
Initialize the appropriate datasink(s). Both local backups and streaming in the
'xbstream' format allow parallel writes so we can write directly.

Otherwise (i.e. when streaming in the 'tar' format) we need 2 separate datasinks
for the data stream (and don't allow parallel data copying) and for metainfo
files (including xtrabackup_logfile). The second datasink writes to temporary
files first, and then streams them in a serialized way when closed. */
static void
xtrabackup_init_datasinks(void)
{
	if (xtrabackup_parallel > 1 && xtrabackup_stream &&
	    xtrabackup_stream_fmt == XB_STREAM_FMT_TAR) {
		msg("xtrabackup: warning: the --parallel option does not have "
		    "any effect when streaming in the 'tar' format. "
		    "You can use the 'xbstream' format instead.\n");
		xtrabackup_parallel = 1;
	}

	/* Start building out the pipelines from the terminus back */
	if (xtrabackup_stream) {
		/* All streaming goes to stdout */
		ds_data = ds_meta = ds_redo = ds_create(xtrabackup_target_dir,
						        DS_TYPE_STDOUT);
	} else {
		/* Local filesystem */
		ds_data = ds_meta = ds_redo = ds_create(xtrabackup_target_dir,
						        DS_TYPE_LOCAL);
	}

	/* Track it for destruction */
	xtrabackup_add_datasink(ds_data);

	/* Stream formatting */
	if (xtrabackup_stream) {
		ds_ctxt_t	*ds;
		if (xtrabackup_stream_fmt == XB_STREAM_FMT_TAR) {
			ds = ds_create(xtrabackup_target_dir, DS_TYPE_ARCHIVE);
		} else if (xtrabackup_stream_fmt == XB_STREAM_FMT_XBSTREAM) {
			ds = ds_create(xtrabackup_target_dir, DS_TYPE_XBSTREAM);
		} else {
			/* bad juju... */
			ds = NULL;
		}

		xtrabackup_add_datasink(ds);

		ds_set_pipe(ds, ds_data);
		ds_data = ds;

		if (xtrabackup_stream_fmt != XB_STREAM_FMT_XBSTREAM) {

			/* 'tar' does not allow parallel streams */
			ds_redo = ds_meta = ds_create(xtrabackup_target_dir,
						      DS_TYPE_TMPFILE);
			xtrabackup_add_datasink(ds_meta);
			ds_set_pipe(ds_meta, ds);
		} else {
			ds_redo = ds_meta = ds_data;
		}
	}

	/* Encryption */
	if (xtrabackup_encrypt) {
		ds_ctxt_t	*ds;

		ds = ds_create(xtrabackup_target_dir, DS_TYPE_ENCRYPT);
		xtrabackup_add_datasink(ds);

		ds_set_pipe(ds, ds_data);
		if (ds_data != ds_meta) {
			ds_data = ds;
			ds = ds_create(xtrabackup_target_dir, DS_TYPE_ENCRYPT);
			xtrabackup_add_datasink(ds);

			ds_set_pipe(ds, ds_meta);
			ds_redo = ds_meta = ds;
		} else {
			ds_redo = ds_data = ds_meta = ds;
		}
	}

	/* Compression for ds_data and ds_redo */
	if (xtrabackup_compress) {
		ds_ctxt_t	*ds;

		/* Use a 1 MB buffer for compressed output stream */
		ds = ds_create(xtrabackup_target_dir, DS_TYPE_BUFFER);
		ds_buffer_set_size(ds, 1024 * 1024);
		xtrabackup_add_datasink(ds);
		ds_set_pipe(ds, ds_data);
		if (ds_data != ds_redo) {
			ds_data = ds;
			ds = ds_create(xtrabackup_target_dir, DS_TYPE_BUFFER);
			ds_buffer_set_size(ds, 1024 * 1024);
			xtrabackup_add_datasink(ds);
			ds_set_pipe(ds, ds_redo);
			ds_redo = ds;
		} else {
			ds_redo = ds_data = ds;
		}

		ds = ds_create(xtrabackup_target_dir, DS_TYPE_COMPRESS);
		xtrabackup_add_datasink(ds);
		ds_set_pipe(ds, ds_data);
		if (ds_data != ds_redo) {
			ds_data = ds;
			ds = ds_create(xtrabackup_target_dir, DS_TYPE_COMPRESS);
			xtrabackup_add_datasink(ds);
			ds_set_pipe(ds, ds_redo);
			ds_redo = ds;
		} else {
			ds_redo = ds_data = ds;
		}
	}
}

/************************************************************************
Destroy datasinks.

Destruction is done in the specific order to not violate their order in the
pipeline so that each datasink is able to flush data down the pipeline. */
static void xtrabackup_destroy_datasinks(void)
{
	for (uint i = actual_datasinks; i > 0; i--) {
		ds_destroy(datasinks[i-1]);
		datasinks[i-1] = NULL;
	}
	ds_data = NULL;
	ds_meta = NULL;
	ds_redo = NULL;
}

#define SRV_N_PENDING_IOS_PER_THREAD 	OS_AIO_N_PENDING_IOS_PER_THREAD
#define SRV_MAX_N_PENDING_SYNC_IOS	100

/************************************************************************
@return TRUE if table should be opened. */
static
bool
xb_check_if_open_tablespace(
	const char*	db,
	const char*	table)
{
	char buf[FN_REFLEN];

	snprintf(buf, sizeof(buf), "%s/%s", db, table);

	return !check_if_skip_table(buf);
}

/************************************************************************
Initializes the I/O and tablespace cache subsystems. */
static
void
xb_fil_io_init(void)
/*================*/
{
	srv_n_file_io_threads = srv_n_read_io_threads;

	os_aio_init(srv_n_read_io_threads,
		    srv_n_write_io_threads,
		    SRV_MAX_N_PENDING_SYNC_IOS);

	fil_init(srv_file_per_table ? 50000 : 5000, LONG_MAX);

	fsp_init();
}

Datafile *xb_new_datafile(
	const char *name,
	bool is_remote)
{
	if (is_remote) {
		RemoteDatafile *remote_file = new RemoteDatafile();
		remote_file->set_name(name);
		return(remote_file);
	} else {
		Datafile *file = new Datafile();
		file->set_name(name);
		file->make_filepath(".", name, IBD);
		return(file);
	}
}

void
xb_load_single_table_tablespace(
	const char *dirname,
	const char *filname,
	bool is_remote)
{
	/* The name ends in .ibd or .isl;
	try opening the file */
	char*	name;
	size_t	dirlen		= dirname == NULL ? 0 : strlen(dirname);
	size_t	namelen		= strlen(filname);
	ulint	pathlen		= dirname == NULL ? namelen + 1: dirlen + namelen + 2;
	lsn_t	flush_lsn;
	dberr_t	err;
	fil_space_t	*space;

	name = static_cast<char*>(ut_malloc_nokey(pathlen));

	if (dirname != NULL) {
		ut_snprintf(name, pathlen, "%s/%s", dirname, filname);
		name[pathlen - 5] = 0;
	} else {
		ut_snprintf(name, pathlen, "%s", filname);
		name[pathlen - 5] = 0;
	}

	Datafile *file = xb_new_datafile(name, is_remote);

	if (file->open_read_only(true) != DB_SUCCESS) {
		ut_free(name);
		exit(EXIT_FAILURE);
	}

	err = file->validate_first_page(&flush_lsn, false);

	if (err == DB_SUCCESS) {

		os_offset_t	node_size = os_file_get_size(file->handle());
		bool		is_tmp = FSP_FLAGS_GET_TEMPORARY(file->flags());
		os_offset_t	n_pages;

		ut_a(node_size != (os_offset_t) -1);

		n_pages = node_size / page_size_t(file->flags()).physical();

		space = fil_space_create(
			name, file->space_id(), file->flags(),
			is_tmp ? FIL_TYPE_TEMPORARY : FIL_TYPE_TABLESPACE);

		ut_a(space != NULL);

		/* For encryption tablespace, initialize encryption
		information.*/
		if (FSP_FLAGS_GET_ENCRYPTION(file->flags())) {
			byte*	key = file->m_encryption_key;
			byte*	iv = file->m_encryption_iv;
			ut_ad(key && iv);

			err = fil_set_encryption(space->id, Encryption::AES,
						 key, iv);
			ut_ad(err == DB_SUCCESS);
		}


		if (!fil_node_create(file->filepath(), n_pages, space,
				     false, false)) {
			ut_error;
		}

		/* by opening the tablespace we forcing node and space objects
		in the cache to be populated with fields from space header */
		fil_space_open(space->name);

		if (!srv_backup_mode || srv_close_files) {
			fil_space_close(space->name);
		}
	} else {
		/* allow corrupted first page for xtrabackup, it coulde be just
		zero-filled page, which we restoer from redo log later */
		if (xtrabackup_backup && err != DB_CORRUPTION) {
			exit(EXIT_FAILURE);
		}
	}

	ut_free(name);

	delete file;
}

/********************************************************************//**
At the server startup, if we need crash recovery, scans the database
directories under the MySQL datadir, looking for .ibd files. Those files are
single-table tablespaces. We need to know the space id in each of them so that
we know into which file we should look to check the contents of a page stored
in the doublewrite buffer, also to know where to apply log records where the
space id is != 0.
@return	DB_SUCCESS or error number */
UNIV_INTERN
dberr_t
xb_load_single_table_tablespaces(bool (*pred)(const char*, const char*))
/*===================================*/
{
	int		ret;
	char*		dbpath		= NULL;
	ulint		dbpath_len	= 100;
	os_file_dir_t	dir;
	os_file_dir_t	dbdir;
	os_file_stat_t	dbinfo;
	os_file_stat_t	fileinfo;
	dberr_t		err		= DB_SUCCESS;

	/* The datadir of MySQL is always the default directory of mysqld */

	dir = os_file_opendir(fil_path_to_mysql_datadir, true);

	if (dir == NULL) {

		return(DB_ERROR);
	}

	dbpath = static_cast<char*>(ut_malloc_nokey(dbpath_len));

	/* Scan all directories under the datadir. They are the database
	directories of MySQL. */

	ret = fil_file_readdir_next_file(&err, fil_path_to_mysql_datadir, dir,
					 &dbinfo);
	while (ret == 0) {
		ulint len;

		/* General tablespaces are always at the first level of the
		data home dir */
		if (dbinfo.type == OS_FILE_TYPE_FILE &&
		    strlen(dbinfo.name) > 4 &&
		    strcmp(dbinfo.name + strlen(dbinfo.name) - 4, ".isl")
				== 0 &&
		    !(pred && !pred(".", dbinfo.name))) {
			xb_load_single_table_tablespace(NULL, dbinfo.name,
							true);
		}

		if (dbinfo.type == OS_FILE_TYPE_FILE &&
		    strlen(dbinfo.name) > 4 &&
		    strcmp(dbinfo.name + strlen(dbinfo.name) - 4, ".ibd")
				== 0 &&
		    !(pred && !pred(".", dbinfo.name))) {
			xb_load_single_table_tablespace(NULL, dbinfo.name,
							false);
		}

		if (dbinfo.type == OS_FILE_TYPE_FILE
		    || dbinfo.type == OS_FILE_TYPE_UNKNOWN) {

			goto next_datadir_item;
		}

		/* We found a symlink or a directory; try opening it to see
		if a symlink is a directory */

		len = strlen(fil_path_to_mysql_datadir)
			+ strlen (dbinfo.name) + 2;
		if (len > dbpath_len) {
			dbpath_len = len;

			if (dbpath) {
				ut_free(dbpath);
			}

			dbpath = static_cast<char*>(ut_malloc_nokey(dbpath_len));
		}
		ut_snprintf(dbpath, dbpath_len,
			    "%s/%s", fil_path_to_mysql_datadir, dbinfo.name);
		os_normalize_path(dbpath);

		/* We want wrong directory permissions to be a fatal error for
		XtraBackup. */
		dbdir = os_file_opendir(dbpath, true);

		if (dbdir != NULL) {

			/* We found a database directory; loop through it,
			looking for possible .ibd files in it */

			ret = fil_file_readdir_next_file(&err, dbpath, dbdir,
							 &fileinfo);
			while (ret == 0) {
				bool is_remote;

				if (fileinfo.type == OS_FILE_TYPE_DIR) {

					goto next_file_item;
				}

				is_remote = strcmp(fileinfo.name
					  + strlen(fileinfo.name) - 4,
					  ".isl") == 0;

				/* We found a symlink or a file */
				if (strlen(fileinfo.name) > 4
				    && (0 == strcmp(fileinfo.name
						   + strlen(fileinfo.name) - 4,
						   ".ibd")
					/* Ignore .isl files on XtraBackup
					recovery, all tablespaces must be
					local. */
					|| (srv_backup_mode && is_remote))
				    && (!pred
					|| pred(dbinfo.name, fileinfo.name))) {
					xb_load_single_table_tablespace(
						dbinfo.name, fileinfo.name,
						is_remote);
				}
next_file_item:
				ret = fil_file_readdir_next_file(&err,
								 dbpath, dbdir,
								 &fileinfo);
			}

			if (0 != os_file_closedir(dbdir)) {
				fputs("InnoDB: Warning: could not"
				      " close database directory ", stderr);
				fputs(dbpath, stderr);
				putc('\n', stderr);

				err = DB_ERROR;
			}

		} else {

			err = DB_ERROR;
			break;

		}

next_datadir_item:
		ret = fil_file_readdir_next_file(&err,
						 fil_path_to_mysql_datadir,
						 dir, &dbinfo);
	}

	ut_free(dbpath);

	if (0 != os_file_closedir(dir)) {
		fprintf(stderr,
			"InnoDB: Error: could not close MySQL datadir\n");

		return(DB_ERROR);
	}

	return(err);
}

/****************************************************************************
Populates the tablespace memory cache by scanning for and opening data files.
@returns DB_SUCCESS or error code.*/
static
ulint
xb_load_tablespaces(void)
/*=====================*/
{
	ulint	i;
	ulint	err;
	ulint   sum_of_new_sizes;
        lsn_t	flush_lsn;
        bool	create_new_db;

	for (i = 0; i < srv_n_file_io_threads; i++) {
		thread_nr[i] = i;

		os_thread_create(io_handler_thread, thread_nr + i,
				 thread_ids + i);
    	}

	os_thread_sleep(200000); /*0.2 sec*/

	err = srv_sys_space.check_file_spec(&create_new_db, 0);

	/* create_new_db must not be true. */
	if (err != DB_SUCCESS || create_new_db) {
		msg("xtrabackup: could not find data files at the "
		    "specified datadir\n");
		return(DB_ERROR);
	}

	err = srv_sys_space.open_or_create(false, false, &sum_of_new_sizes,
					   &flush_lsn);

	if (err != DB_SUCCESS) {
		msg("xtrabackup: Could not open or create data files.\n"
		    "xtrabackup: If you tried to add new data files, and it "
		    "failed here,\n"
		    "xtrabackup: you should now edit innodb_data_file_path in "
		    "my.cnf back\n"
		    "xtrabackup: to what it was, and remove the new ibdata "
		    "files InnoDB created\n"
		    "xtrabackup: in this failed attempt. InnoDB only wrote "
		    "those files full of\n"
		    "xtrabackup: zeros, but did not yet use them in any way. "
		    "But be careful: do not\n"
		    "xtrabackup: remove old data files which contain your "
		    "precious data!\n");
		return(err);
	}

	/* Add separate undo tablespaces to fil_system */

	err = srv_undo_tablespaces_init(FALSE,
					TRUE,
					srv_undo_tablespaces,
					&srv_undo_tablespaces_open);
	if (err != DB_SUCCESS) {
		return(err);
	}

	/* It is important to call fil_load_single_table_tablespace() after
	srv_undo_tablespaces_init(), because fil_is_user_tablespace_id() *
	relies on srv_undo_tablespaces_open to be properly initialized */

	msg("xtrabackup: Generating a list of tablespaces\n");

	err = xb_load_single_table_tablespaces(xb_check_if_open_tablespace);
	if (err != DB_SUCCESS) {
		return(err);
	}

	debug_sync_point("xtrabackup_load_tablespaces_pause");

	return(DB_SUCCESS);
}

/************************************************************************
Initialize the tablespace memory cache and populate it by scanning for and
opening data files.
@returns DB_SUCCESS or error code.*/
ulint
xb_data_files_init(void)
/*====================*/
{
	xb_fil_io_init();

	return(xb_load_tablespaces());
}

/************************************************************************
Destroy the tablespace memory cache. */
void
xb_data_files_close(void)
/*====================*/
{
	ulint	i;

	srv_shutdown_state = SRV_SHUTDOWN_EXIT_THREADS;

	/* All threads end up waiting for certain events. Put those events
	to the signaled state. Then the threads will exit themselves after
	os_event_wait(). */
	for (i = 0; i < 1000; i++) {

		if (!buf_page_cleaner_is_active
		    && os_aio_all_slots_free()) {
			os_aio_wake_all_threads_at_shutdown();
		}

		/* f. dict_stats_thread is signaled from
		logs_empty_and_mark_files_at_shutdown() and should have
		already quit or is quitting right now. */

		bool	active = os_thread_active();

		os_thread_sleep(100000);

		if (!active) {
			break;
		}
	}

	if (i == 1000) {
		ib::warn() << os_thread_count << " threads created by InnoDB"
			" had not exited at shutdown!";
	}

	os_aio_free();

	fil_close_all_files();

	fil_close();

	/* Free the double write data structures. */
	if (buf_dblwr) {
		buf_dblwr_free();
	}

	/* Reset srv_file_io_threads to its default value to avoid confusing
	warning on --prepare in innobase_start_or_create_for_mysql()*/
	srv_n_file_io_threads = 4;

	srv_shutdown_state = SRV_SHUTDOWN_NONE;
}

/***********************************************************************
Allocate and initialize the entry for databases and tables filtering
hash tables. If memory allocation is not successful, terminate program.
@return pointer to the created entry.  */
static
xb_filter_entry_t *
xb_new_filter_entry(
/*================*/
	const char*	name)	/*!< in: name of table/database */
{
	xb_filter_entry_t	*entry;
	ulint namelen = strlen(name);

	ut_a(namelen <= NAME_LEN * 2 + 1);

	entry = static_cast<xb_filter_entry_t *>
		(ut_zalloc_nokey(sizeof(xb_filter_entry_t) + namelen + 1));
	entry->name = ((char*)entry) + sizeof(xb_filter_entry_t);
	strcpy(entry->name, name);
	entry->has_tables = FALSE;

	return entry;
}

/***********************************************************************
Add entry to hash table. If hash table is NULL, allocate and initialize
new hash table */
static
xb_filter_entry_t*
xb_add_filter(
/*========================*/
	const char*	name,	/*!< in: name of table/database */
	hash_table_t**	hash)	/*!< in/out: hash to insert into */
{
	xb_filter_entry_t*	entry;

	entry = xb_new_filter_entry(name);

	if (UNIV_UNLIKELY(*hash == NULL)) {
		*hash = hash_create(1000);
	}
	HASH_INSERT(xb_filter_entry_t,
		name_hash, *hash,
		ut_fold_string(entry->name),
		entry);

	return entry;
}

/***********************************************************************
Validate name of table or database. If name is invalid, program will
be finished with error code */
static
void
xb_validate_name(
/*=============*/
	const char*	name,	/*!< in: name */
	size_t		len)	/*!< in: length of name */
{
	const char*	p;

	/* perform only basic validation. validate length and
	path symbols */
	if (len > NAME_LEN) {
		msg("xtrabackup: name `%s` is too long.\n", name);
		exit(EXIT_FAILURE);
	}
	p = strpbrk(name, "/\\~");
	if (p && p - name < NAME_LEN) {
		msg("xtrabackup: name `%s` is not valid.\n", name);
		exit(EXIT_FAILURE);
	}
}

/***********************************************************************
Register new filter entry which can be either database
or table name.  */
static
void
xb_register_filter_entry(
/*=====================*/
	const char*	name)	/*!< in: name */
{
	const char*		p;
	size_t			namelen;
	xb_filter_entry_t*	db_entry = NULL;

	namelen = strlen(name);
	if ((p = strchr(name, '.')) != NULL) {
		char dbname[NAME_LEN + 1];

		xb_validate_name(name, p - name);
		xb_validate_name(p + 1, namelen - (p - name));

		strncpy(dbname, name, p - name);
		dbname[p - name] = 0;

		if (databases_hash) {
			HASH_SEARCH(name_hash, databases_hash,
					ut_fold_string(dbname),
					xb_filter_entry_t*,
					db_entry, (void) 0,
					!strcmp(db_entry->name, dbname));
		}
		if (!db_entry) {
			db_entry = xb_add_filter(dbname, &databases_hash);
		}
		db_entry->has_tables = TRUE;
		xb_add_filter(name, &tables_hash);
	} else {
		xb_validate_name(name, namelen);

		xb_add_filter(name, &databases_hash);
	}
}

/***********************************************************************
Register new table for the filter.  */
static
void
xb_register_table(
/*==============*/
	const char* name)	/*!< in: name of table */
{
	if (strchr(name, '.') == NULL) {
		msg("xtrabackup: `%s` is not fully qualified name.\n", name);
		exit(EXIT_FAILURE);
	}

	xb_register_filter_entry(name);
}

/***********************************************************************
Register new regex for the filter.  */
static
void
xb_register_regex(
/*==============*/
	const char* regex)	/*!< in: regex */
{
	xb_regex_list_node_t*	node;
	char			errbuf[100];
	int			ret;

	node = static_cast<xb_regex_list_node_t *>
		(ut_malloc_nokey(sizeof(xb_regex_list_node_t)));

	ret = xb_regcomp(&node->regex, regex, REG_EXTENDED);
	if (ret != 0) {
		xb_regerror(ret, &node->regex, errbuf, sizeof(errbuf));
		msg("xtrabackup: error: tables regcomp(%s): %s\n",
			regex, errbuf);
		exit(EXIT_FAILURE);
	}

	UT_LIST_ADD_LAST(regex_list, node);
}

typedef void (*insert_entry_func_t)(const char*);

/***********************************************************************
Scan string and load filter entries from it.  */
static
void
xb_load_list_string(
/*================*/
	char* list,			/*!< in: string representing a list */
	const char* delimiters,		/*!< in: delimiters of entries */
	insert_entry_func_t ins)	/*!< in: callback to add entry */
{
	char*	p;
	char*	saveptr;

	p = strtok_r(list, delimiters, &saveptr);
	while (p) {

		ins(p);

		p = strtok_r(NULL, delimiters, &saveptr);
	}
}

/***********************************************************************
Scan file and load filter entries from it.  */
static
void
xb_load_list_file(
/*==============*/
	const char* filename,		/*!< in: name of file */
	insert_entry_func_t ins)	/*!< in: callback to add entry */
{
	char	name_buf[NAME_LEN*2+2];
	FILE*	fp;

	/* read and store the filenames */
	fp = fopen(filename, "r");
	if (!fp) {
		msg("xtrabackup: cannot open %s\n",
		    filename);
		exit(EXIT_FAILURE);
	}
	while (fgets(name_buf, sizeof(name_buf), fp) != NULL) {
		char*	p = strchr(name_buf, '\n');
		if (p) {
			*p = '\0';
		} else {
			msg("xtrabackup: `%s...` name is too long", name_buf);
			exit(EXIT_FAILURE);
		}

		ins(name_buf);
	}

	fclose(fp);
}


static
void
xb_filters_init()
{
	UT_LIST_INIT(regex_list, &xb_regex_list_node_t::regex_list);

	if (xtrabackup_databases) {
		xb_load_list_string(xtrabackup_databases, " \t",
					xb_register_filter_entry);
	}

	if (xtrabackup_databases_file) {
		xb_load_list_file(xtrabackup_databases_file,
					xb_register_filter_entry);
	}

	if (xtrabackup_tables) {
		xb_load_list_string(xtrabackup_tables, ",",
					xb_register_regex);
	}

	if (xtrabackup_tables_file) {
		xb_load_list_file(xtrabackup_tables_file, xb_register_table);
	}
}

static
void
xb_filter_hash_free(hash_table_t* hash)
{
	ulint	i;

	/* free the hash elements */
	for (i = 0; i < hash_get_n_cells(hash); i++) {
		xb_filter_entry_t*	table;

		table = static_cast<xb_filter_entry_t *>
			(HASH_GET_FIRST(hash, i));

		while (table) {
			xb_filter_entry_t*	prev_table = table;

			table = static_cast<xb_filter_entry_t *>
				(HASH_GET_NEXT(name_hash, prev_table));

			HASH_DELETE(xb_filter_entry_t, name_hash, hash,
				ut_fold_string(prev_table->name), prev_table);
			ut_free(prev_table);
		}
	}

	/* free hash */
	hash_table_free(hash);
}

/************************************************************************
Destroy table filters for partial backup. */
static
void
xb_filters_free()
{
	while (UT_LIST_GET_LEN(regex_list) > 0) {
		xb_regex_list_node_t*	node = UT_LIST_GET_FIRST(regex_list);
		UT_LIST_REMOVE(regex_list, node);
		xb_regfree(&node->regex);
		ut_free(node);
	}

	if (tables_hash) {
		xb_filter_hash_free(tables_hash);
	}

	if (databases_hash) {
		xb_filter_hash_free(databases_hash);
	}
}

/*********************************************************************//**
Creates or opens the log files and closes them.
@return	DB_SUCCESS or error code */
static
ulint
open_or_create_log_file(
/*====================*/
	ibool	create_new_db,		/*!< in: TRUE if we should create a
					new database */
	ibool*	log_file_created,	/*!< out: TRUE if new log file
					created */
	ibool	log_file_has_been_opened,/*!< in: TRUE if a log file has been
					opened before: then it is an error
					to try to create another log file */
	ulint	k,			/*!< in: log group number */
	ulint	i,			/*!< in: log file number in group */
	fil_space_t**	log_space)	/*!< out: log space */
{
	bool		ret;
	os_offset_t	size;
	char		name[10000];
	ulint		dirnamelen;

	UT_NOT_USED(create_new_db);
	UT_NOT_USED(log_file_has_been_opened);
	UT_NOT_USED(k);
	ut_ad(k == 0);

	*log_file_created = FALSE;

	os_normalize_path(srv_log_group_home_dir);

	dirnamelen = strlen(srv_log_group_home_dir);
	ut_a(dirnamelen < (sizeof name) - 10 - sizeof "ib_logfile");
	memcpy(name, srv_log_group_home_dir, dirnamelen);

	/* Add a path separator if needed. */
	if (dirnamelen && name[dirnamelen - 1] != OS_PATH_SEPARATOR) {
		name[dirnamelen++] = OS_PATH_SEPARATOR;
	}

	sprintf(name + dirnamelen, "%s%lu", "ib_logfile", (ulong) i);

	files[i] = os_file_create(0, name,
				  OS_FILE_OPEN, OS_FILE_NORMAL,
				  OS_LOG_FILE, true, &ret);
	if (!ret) {
		fprintf(stderr, "InnoDB: Error in opening %s\n", name);

		return(DB_ERROR);
	}

	size = os_file_get_size(files[i]);

	if (size != srv_log_file_size * UNIV_PAGE_SIZE) {

		fprintf(stderr,
			"InnoDB: Error: log file %s is"
			" of different size " UINT64PF " bytes\n"
			"InnoDB: than specified in the .cnf"
			" file " UINT64PF " bytes!\n",
			name, size, srv_log_file_size * UNIV_PAGE_SIZE);

		return(DB_ERROR);
	}

	ret = os_file_close(files[i]);
	ut_a(ret);

	if (i == 0) {
		/* Create in memory the file space object
		which is for this log group */

		*log_space = fil_space_create(
			name, 2 * k + SRV_LOG_SPACE_FIRST_ID,
			fsp_flags_set_page_size(0, univ_page_size),
			FIL_TYPE_LOG);
	}

	ut_a(*log_space != NULL);
	ut_a(fil_validate());

	ut_a(fil_node_create(name, srv_log_file_size, *log_space,
			     false, false) != NULL);
	if (i == 0) {
		ut_a(log_group_init(k, srv_n_log_files,
				    srv_log_file_size * UNIV_PAGE_SIZE,
				    2 * k + SRV_LOG_SPACE_FIRST_ID));
	}

	return(DB_SUCCESS);
}

/*********************************************************************//**
Normalizes init parameter values to use units we use inside InnoDB.
@return	DB_SUCCESS or error code */
static
void
xb_normalize_init_values(void)
/*==========================*/
{
	srv_sys_space.normalize();

	srv_tmp_space.normalize();

	srv_log_file_size /= UNIV_PAGE_SIZE;

	srv_log_buffer_size /= UNIV_PAGE_SIZE;

	srv_lock_table_size = 5 * (srv_buf_pool_size / UNIV_PAGE_SIZE);
}

/***********************************************************************
Set the open files limit. Based on set_max_open_files().

@return the resulting open files limit. May be less or more than the requested
value.  */
static uint
xb_set_max_open_files(
/*==================*/
	uint max_file_limit)	/*!<in: open files limit */
{
#if defined(RLIMIT_NOFILE)
	struct rlimit rlimit;
	uint old_cur;

	if (getrlimit(RLIMIT_NOFILE, &rlimit)) {

		goto end;
	}

	old_cur = (uint) rlimit.rlim_cur;

	if (rlimit.rlim_cur == RLIM_INFINITY) {

		rlimit.rlim_cur = max_file_limit;
	}

	if (rlimit.rlim_cur >= max_file_limit) {

		max_file_limit = rlimit.rlim_cur;
		goto end;
	}

	rlimit.rlim_cur = rlimit.rlim_max = max_file_limit;

	if (setrlimit(RLIMIT_NOFILE, &rlimit)) {

		max_file_limit = old_cur;	/* Use original value */
	} else {

		rlimit.rlim_cur = 0;	/* Safety if next call fails */

		(void) getrlimit(RLIMIT_NOFILE, &rlimit);

		if (rlimit.rlim_cur) {

			/* If call didn't fail */
			max_file_limit = (uint) rlimit.rlim_cur;
		}
	}

end:
	return(max_file_limit);
#else
	return(0);
#endif
}

void
xtrabackup_backup_func(void)
{
	MY_STAT			 stat_info;
	lsn_t			 latest_cp;
	uint			 i;
	uint			 count;
	ib_mutex_t		 count_mutex;
	data_thread_ctxt_t 	*data_threads;

	recv_is_making_a_backup = true;

#ifdef USE_POSIX_FADVISE
	msg("xtrabackup: uses posix_fadvise().\n");
#endif

	/* cd to datadir */

	if (my_setwd(mysql_real_data_home,MYF(MY_WME)))
	{
		msg("xtrabackup: cannot my_setwd %s\n", mysql_real_data_home);
		exit(EXIT_FAILURE);
	}
	msg("xtrabackup: cd to %s\n", mysql_real_data_home);

	msg("xtrabackup: open files limit requested %u, set to %u\n",
	    (uint) xb_open_files_limit,
	    xb_set_max_open_files(xb_open_files_limit));

	mysql_data_home= mysql_data_home_buff;
	mysql_data_home[0]=FN_CURLIB;		// all paths are relative from here
	mysql_data_home[1]=0;

	srv_read_only_mode = TRUE;

	srv_backup_mode = TRUE;
	srv_close_files = xb_close_files;

	if (srv_close_files)
		msg("xtrabackup: warning: close-files specified. Use it "
		    "at your own risk. If there are DDL operations like table DROP TABLE "
		    "or RENAME TABLE during the backup, inconsistent backup will be "
		    "produced.\n");

	/* initialize components */
        if(innodb_init_param())
                exit(EXIT_FAILURE);

	xb_normalize_init_values();

#ifndef __WIN__
	if (srv_file_flush_method_str == NULL) {
        	/* These are the default options */
		srv_unix_file_flush_method = SRV_UNIX_FSYNC;
	} else if (0 == ut_strcmp(srv_file_flush_method_str, "fsync")) {
		srv_unix_file_flush_method = SRV_UNIX_FSYNC;
	} else if (0 == ut_strcmp(srv_file_flush_method_str, "O_DSYNC")) {
	  	srv_unix_file_flush_method = SRV_UNIX_O_DSYNC;

	} else if (0 == ut_strcmp(srv_file_flush_method_str, "O_DIRECT")) {
	  	srv_unix_file_flush_method = SRV_UNIX_O_DIRECT;
		msg("xtrabackup: using O_DIRECT\n");
	} else if (0 == ut_strcmp(srv_file_flush_method_str, "littlesync")) {
	  	srv_unix_file_flush_method = SRV_UNIX_LITTLESYNC;

	} else if (0 == ut_strcmp(srv_file_flush_method_str, "nosync")) {
	  	srv_unix_file_flush_method = SRV_UNIX_NOSYNC;
	} else if (0 == ut_strcmp(srv_file_flush_method_str, "ALL_O_DIRECT")) {
		srv_unix_file_flush_method = SRV_UNIX_ALL_O_DIRECT;
		msg("xtrabackup: using ALL_O_DIRECT\n");
	} else if (0 == ut_strcmp(srv_file_flush_method_str,
				  "O_DIRECT_NO_FSYNC")) {
		srv_unix_file_flush_method = SRV_UNIX_O_DIRECT_NO_FSYNC;
		msg("xtrabackup: using O_DIRECT_NO_FSYNC\n");
	} else {
	  	msg("xtrabackup: Unrecognized value %s for "
		    "innodb_flush_method\n", srv_file_flush_method_str);
	  	exit(EXIT_FAILURE);
	}
#else /* __WIN__ */
	/* We can only use synchronous unbuffered IO on Windows for now */
	if (srv_file_flush_method_str != NULL) {
		msg("xtrabackupp: Warning: "
		    "ignoring innodb_flush_method = %s on Windows.\n");
	}

	srv_win_file_flush_method = SRV_WIN_IO_UNBUFFERED;
	srv_use_native_aio = FALSE;
#endif

	if (srv_buf_pool_size >= 1000 * 1024 * 1024) {
                                  /* Here we still have srv_pool_size counted
                                  in kilobytes (in 4.0 this was in bytes)
				  srv_boot() converts the value to
                                  pages; if buffer pool is less than 1000 MB,
                                  assume fewer threads. */
                srv_max_n_threads = 50000;

	} else if (srv_buf_pool_size >= 8 * 1024 * 1024) {

                srv_max_n_threads = 10000;
        } else {
		srv_max_n_threads = 1000;       /* saves several MB of memory,
                                                especially in 64-bit
                                                computers */
        }

	srv_general_init();
	ut_crc32_init();

	xb_keyring_init(xb_keyring_file_data);

	xb_filters_init();

	{
	ibool	log_file_created;
	ibool	log_created	= FALSE;
	ibool	log_opened	= FALSE;
	ulint	err;
	ulint	i;
	fil_space_t *log_space;

	xb_fil_io_init();

	log_init();

	recv_sys_create();
	recv_sys_init(buf_pool_get_curr_size());

	lock_sys_create(srv_lock_table_size);

	for (i = 0; i < srv_n_log_files; i++) {
		err = open_or_create_log_file(FALSE, &log_file_created,
					      log_opened, 0, i, &log_space);
		if (err != DB_SUCCESS) {

			//return((int) err);
			exit(EXIT_FAILURE);
		}

		if (log_file_created) {
			log_created = TRUE;
		} else {
			log_opened = TRUE;
		}
		if ((log_opened && log_created)) {
			msg(
	"xtrabackup: Error: all log files must be created at the same time.\n"
	"xtrabackup: All log files must be created also in database creation.\n"
	"xtrabackup: If you want bigger or smaller log files, shut down the\n"
	"xtrabackup: database and make sure there were no errors in shutdown.\n"
	"xtrabackup: Then delete the existing log files. Edit the .cnf file\n"
	"xtrabackup: and start the database again.\n");

			//return(DB_ERROR);
			exit(EXIT_FAILURE);
		}
	}

	/* log_file_created must not be TRUE, if online */
	if (log_file_created) {
		msg("xtrabackup: Something wrong with source files...\n");
		exit(EXIT_FAILURE);
	}

	}

	/* create extra LSN dir if it does not exist. */
	if (xtrabackup_extra_lsndir
		&&!my_stat(xtrabackup_extra_lsndir,&stat_info,MYF(0))
		&& (my_mkdir(xtrabackup_extra_lsndir,0777,MYF(0)) < 0)){
		msg("xtrabackup: Error: cannot mkdir %d: %s\n",
		    my_errno(), xtrabackup_extra_lsndir);
		exit(EXIT_FAILURE);
	}

	/* create target dir if not exist */
	if (!my_stat(xtrabackup_target_dir,&stat_info,MYF(0))
		&& (my_mkdir(xtrabackup_target_dir,0777,MYF(0)) < 0)){
		msg("xtrabackup: Error: cannot mkdir %d: %s\n",
		    my_errno(), xtrabackup_target_dir);
		exit(EXIT_FAILURE);
	}

        {
        fil_system_t*   f_system = fil_system;

	/* definition from recv_recovery_from_checkpoint_start() */
	log_group_t*	max_cp_group;
	ulint		max_cp_field;
	byte*		buf;
	byte*		log_hdr_buf_;
	byte*		log_hdr_buf;
	ulint		err;

	/* start back ground thread to copy newer log */
	os_thread_id_t log_copying_thread_id;
	datafiles_iter_t *it;

	log_hdr_buf_ = static_cast<byte *>
		(ut_malloc_nokey(LOG_FILE_HDR_SIZE + UNIV_PAGE_SIZE_MAX));
	log_hdr_buf = static_cast<byte *>
		(ut_align(log_hdr_buf_, UNIV_PAGE_SIZE_MAX));

	/* get current checkpoint_lsn */
	/* Look for the latest checkpoint from any of the log groups */

	mutex_enter(&log_sys->mutex);

	err = recv_find_max_checkpoint(&max_cp_group, &max_cp_field);

	if (err != DB_SUCCESS) {

		ut_free(log_hdr_buf_);
		exit(EXIT_FAILURE);
	}

	log_group_header_read(max_cp_group, max_cp_field);
	buf = log_sys->checkpoint_buf;

	checkpoint_lsn_start = mach_read_from_8(buf + LOG_CHECKPOINT_LSN);
	checkpoint_no_start = mach_read_from_8(buf + LOG_CHECKPOINT_NO);

	mutex_exit(&log_sys->mutex);

reread_log_header:
	fil_io(IORequest(IORequest::READ), true,
	       page_id_t(max_cp_group->space_id, 0),
	       univ_page_size,
	       0, LOG_FILE_HDR_SIZE,
	       log_hdr_buf, max_cp_group);

	/* check consistency of log file header to copy */
	mutex_enter(&log_sys->mutex);

	err = recv_find_max_checkpoint(&max_cp_group, &max_cp_field);

        if (err != DB_SUCCESS) {

		ut_free(log_hdr_buf_);
                exit(EXIT_FAILURE);
        }

        log_group_header_read(max_cp_group, max_cp_field);
        buf = log_sys->checkpoint_buf;

	if(checkpoint_no_start != mach_read_from_8(buf + LOG_CHECKPOINT_NO)) {

		checkpoint_lsn_start = mach_read_from_8(buf + LOG_CHECKPOINT_LSN);
		checkpoint_no_start = mach_read_from_8(buf + LOG_CHECKPOINT_NO);
		mutex_exit(&log_sys->mutex);
		goto reread_log_header;
	}

	mutex_exit(&log_sys->mutex);

	xtrabackup_init_datasinks();

	if (!select_history()) {
		exit(EXIT_FAILURE);
	}

	/* open the log file */
	memset(&stat_info, 0, sizeof(MY_STAT));
	dst_log_file = ds_open(ds_redo, XB_LOG_FILENAME, &stat_info);
	if (dst_log_file == NULL) {
		msg("xtrabackup: error: failed to open the target stream for "
		    "'%s'.\n", XB_LOG_FILENAME);
		ut_free(log_hdr_buf_);
		exit(EXIT_FAILURE);
	}

	/* label it */
	strcpy((char*) log_hdr_buf + LOG_HEADER_CREATOR, "xtrabkup ");
	ut_sprintf_timestamp(
		(char*) log_hdr_buf + (LOG_HEADER_CREATOR
				+ (sizeof "xtrabkup ") - 1));

	if (ds_write(dst_log_file, log_hdr_buf, LOG_FILE_HDR_SIZE)) {
		msg("xtrabackup: error: write to logfile failed\n");
		ut_free(log_hdr_buf_);
		exit(EXIT_FAILURE);
	}

	ut_free(log_hdr_buf_);

	/* start flag */
	log_copying = TRUE;

	/* start io throttle */
	if(xtrabackup_throttle) {
		os_thread_id_t io_watching_thread_id;

		io_ticket = xtrabackup_throttle;
		wait_throttle = os_event_create("wait_throttle");

		os_thread_create(io_watching_thread, NULL,
				 &io_watching_thread_id);
	}

	mutex_enter(&log_sys->mutex);
	log_group_t *group = UT_LIST_GET_FIRST(log_sys->log_groups);
	xtrabackup_choose_lsn_offset(checkpoint_lsn_start,
				     group->lsn_offset_ms56);
	xtrabackup_choose_lsn_offset(checkpoint_lsn_start,
				     group->lsn_offset_ps55);
	mutex_exit(&log_sys->mutex);

	/* copy log file by current position */
	if(xtrabackup_copy_logfile(checkpoint_lsn_start, FALSE))
		exit(EXIT_FAILURE);


	log_copying_stop = os_event_create("log_copying_stop");
	os_thread_create(log_copying_thread, NULL, &log_copying_thread_id);

	/* Populate fil_system with tablespaces to copy */
	err = xb_load_tablespaces();
	if (err != DB_SUCCESS) {
		msg("xtrabackup: error: xb_load_tablespaces() failed with"
		    "error code %lu\n", err);
		exit(EXIT_FAILURE);
	}

	/* FLUSH CHANGED_PAGE_BITMAPS call */
	if (!flush_changed_page_bitmaps()) {
		exit(EXIT_FAILURE);
	}
	debug_sync_point("xtrabackup_suspend_at_start");

	if (xtrabackup_incremental) {
		if (!xtrabackup_incremental_force_scan) {
			changed_page_bitmap = xb_page_bitmap_init();
		}
		if (!changed_page_bitmap) {
			msg("xtrabackup: using the full scan for incremental "
			    "backup\n");
		} else if (incremental_lsn != checkpoint_lsn_start) {
			/* Do not print that bitmaps are used when dummy bitmap
			is build for an empty LSN range. */
			msg("xtrabackup: using the changed page bitmap\n");
		}
	}

	ut_a(xtrabackup_parallel > 0);

	if (xtrabackup_parallel > 1) {
		msg("xtrabackup: Starting %u threads for parallel data "
		    "files transfer\n", xtrabackup_parallel);
	}

	it = datafiles_iter_new(f_system);
	if (it == NULL) {
		msg("xtrabackup: Error: datafiles_iter_new() failed.\n");
		exit(EXIT_FAILURE);
	}

	/* Create data copying threads */
	data_threads = (data_thread_ctxt_t *)
		ut_malloc_nokey(sizeof(data_thread_ctxt_t) *
                                xtrabackup_parallel);
	count = xtrabackup_parallel;
	mutex_create(LATCH_ID_XTRA_COUNT_MUTEX, &count_mutex);

	for (i = 0; i < (uint) xtrabackup_parallel; i++) {
		data_threads[i].it = it;
		data_threads[i].num = i+1;
		data_threads[i].count = &count;
		data_threads[i].count_mutex = &count_mutex;
		os_thread_create(data_copy_thread_func, data_threads + i,
				 &data_threads[i].id);
	}

	/* Wait for threads to exit */
	while (1) {
		os_thread_sleep(1000000);
		mutex_enter(&count_mutex);
		if (count == 0) {
			mutex_exit(&count_mutex);
			break;
		}
		mutex_exit(&count_mutex);
	}

	mutex_free(&count_mutex);
	ut_free(data_threads);
	datafiles_iter_free(it);

	if (changed_page_bitmap) {
		xb_page_bitmap_deinit(changed_page_bitmap);
	}
	}

	if (!backup_start()) {
		exit(EXIT_FAILURE);
	}

	/* read the latest checkpoint lsn */
	latest_cp = 0;
	{
		log_group_t*	max_cp_group;
		ulint	max_cp_field;
		ulint	err;

		mutex_enter(&log_sys->mutex);

		err = recv_find_max_checkpoint(&max_cp_group, &max_cp_field);

		if (err != DB_SUCCESS) {
			msg("xtrabackup: Error: recv_find_max_checkpoint() failed.\n");
			mutex_exit(&log_sys->mutex);
			goto skip_last_cp;
		}

		log_group_header_read(max_cp_group, max_cp_field);

		log_group_t *group = UT_LIST_GET_FIRST(log_sys->log_groups);
		xtrabackup_choose_lsn_offset(checkpoint_lsn_start,
					     group->lsn_offset_ms56);
		xtrabackup_choose_lsn_offset(checkpoint_lsn_start,
					     group->lsn_offset_ps55);

		latest_cp = mach_read_from_8(log_sys->checkpoint_buf +
					     LOG_CHECKPOINT_LSN);

		mutex_exit(&log_sys->mutex);

		msg("xtrabackup: The latest check point (for incremental): "
		    "'" LSN_PF "'\n", latest_cp);
	}
skip_last_cp:
	/* stop log_copying_thread */
	log_copying = FALSE;
	os_event_set(log_copying_stop);
	msg("xtrabackup: Stopping log copying thread.\n");
	while (log_copying_running) {
		msg(".");
		os_thread_sleep(200000); /*0.2 sec*/
	}
	msg("\n");

	os_event_destroy(log_copying_stop);
	if (ds_close(dst_log_file)) {
		exit(EXIT_FAILURE);
	}

	if(!xtrabackup_incremental) {
		strcpy(metadata_type, "full-backuped");
		metadata_from_lsn = 0;
	} else {
		strcpy(metadata_type, "incremental");
		metadata_from_lsn = incremental_lsn;
	}
	metadata_to_lsn = latest_cp;
	metadata_last_lsn = log_copy_scanned_lsn;

	if (!xtrabackup_stream_metadata(ds_meta)) {
		msg("xtrabackup: error: "
		    "xtrabackup_stream_metadata() failed.\n");
	}
	if (xtrabackup_extra_lsndir) {
		char	filename[FN_REFLEN];

		sprintf(filename, "%s/%s", xtrabackup_extra_lsndir,
			XTRABACKUP_METADATA_FILENAME);
		if (!xtrabackup_write_metadata(filename))
			msg("xtrabackup: error: "
			    "xtrabackup_write_metadata() failed.\n");

	}

	if (!backup_finish()) {
		exit(EXIT_FAILURE);
	}

	xtrabackup_destroy_datasinks();

	if (wait_throttle) {
		/* wait for io_watching_thread completion */
		while (io_watching_thread_running) {
			os_thread_sleep(1000000);
		}
		os_event_destroy(wait_throttle);
		wait_throttle = NULL;
	}

	msg("xtrabackup: Transaction log of lsn (" LSN_PF ") to (" LSN_PF
	    ") was copied.\n", checkpoint_lsn_start, log_copy_scanned_lsn);
	xb_filters_free();

	xb_data_files_close();

	recv_sys_debug_free();

	log_shutdown();

	trx_pool_close();

	lock_sys_close();

	os_thread_free();

	row_mysql_close();

	sync_check_close();

	/* Make sure that the latest checkpoint made it to xtrabackup_logfile */
	if (latest_cp > log_copy_scanned_lsn) {
		msg("xtrabackup: error: last checkpoint LSN (" LSN_PF
		    ") is larger than last copied LSN (" LSN_PF ").\n",
		    latest_cp, log_copy_scanned_lsn);
		exit(EXIT_FAILURE);
	}
}

/* ================= stats ================= */
static my_bool
xtrabackup_stats_level(
	dict_index_t*	index,
	ulint		level)
{
	ulint	space;
	page_t*	page;

	rec_t*	node_ptr;

	ulint	right_page_no;

	page_cur_t	cursor;

	mtr_t	mtr;
	mem_heap_t*	heap	= mem_heap_create(256);

	ulint*	offsets = NULL;

	ulonglong n_pages, n_pages_extern;
	ulonglong sum_data, sum_data_extern;
	ulonglong n_recs;
	buf_block_t*	block;
	page_size_t	page_size(0, 0, false);
	bool		found;

	n_pages = sum_data = n_recs = 0;
	n_pages_extern = sum_data_extern = 0;


	if (level == 0)
		fprintf(stdout, "        leaf pages: ");
	else
		fprintf(stdout, "     level %lu pages: ", level);

	mtr_start(&mtr);

	mtr_x_lock(&(index->lock), &mtr);
	block = btr_root_block_get(index, RW_X_LATCH, &mtr);
	page = buf_block_get_frame(block);

	space = page_get_space_id(page);
	page_size.copy_from(fil_space_get_page_size(space, &found));

	ut_a(found);

	while (level != btr_page_get_level(page, &mtr)) {

		ut_a(space == block->page.id.space());
		ut_a(space == page_get_space_id(page));
		ut_a(!page_is_leaf(page));

		page_cur_set_before_first(block, &cursor);
		page_cur_move_to_next(&cursor);

		node_ptr = page_cur_get_rec(&cursor);
		offsets = rec_get_offsets(node_ptr, index, offsets,
					ULINT_UNDEFINED, &heap);
		block = btr_node_ptr_get_child(node_ptr, index, offsets, &mtr);
		page = buf_block_get_frame(block);
	}

loop:
	mem_heap_empty(heap);
	offsets = NULL;
	mtr_x_lock(&(index->lock), &mtr);

	right_page_no = btr_page_get_next(page, &mtr);


	/*=================================*/
	//fprintf(stdout, "%lu ", (ulint) buf_frame_get_page_no(page));

	n_pages++;
	sum_data += page_get_data_size(page);
	n_recs += page_get_n_recs(page);


	if (level == 0) {
		page_cur_t	cur;
		ulint	n_fields;
		ulint	i;
		mem_heap_t*	local_heap	= NULL;
		ulint	offsets_[REC_OFFS_NORMAL_SIZE];
		ulint*	local_offsets	= offsets_;

		*offsets_ = (sizeof offsets_) / sizeof *offsets_;

		page_cur_set_before_first(block, &cur);
		page_cur_move_to_next(&cur);

		for (;;) {
			if (page_cur_is_after_last(&cur)) {
				break;
			}

			local_offsets = rec_get_offsets(cur.rec, index, local_offsets,
						ULINT_UNDEFINED, &local_heap);
			n_fields = rec_offs_n_fields(local_offsets);

			for (i = 0; i < n_fields; i++) {
				if (rec_offs_nth_extern(local_offsets, i)) {
					page_t*	local_page;
					ulint	space_id;
					ulint	page_no;
					ulint	offset;
					byte*	blob_header;
					ulint	part_len;
					mtr_t	local_mtr;
					ulint	local_len;
					byte*	data;
					buf_block_t*	local_block;

					data = rec_get_nth_field(cur.rec, local_offsets, i, &local_len);

					ut_a(local_len >= BTR_EXTERN_FIELD_REF_SIZE);
					local_len -= BTR_EXTERN_FIELD_REF_SIZE;

					space_id = mach_read_from_4(data + local_len + BTR_EXTERN_SPACE_ID);
					page_no = mach_read_from_4(data + local_len + BTR_EXTERN_PAGE_NO);
					offset = mach_read_from_4(data + local_len + BTR_EXTERN_OFFSET);

					if (offset != FIL_PAGE_DATA)
						msg("\nWarning: several record may share same external page.\n");

					for (;;) {
						mtr_start(&local_mtr);

						local_block = btr_block_get(page_id_t(space_id, page_no), page_size, RW_S_LATCH, index, &local_mtr);
						local_page = buf_block_get_frame(local_block);
						blob_header = local_page + offset;
#define BTR_BLOB_HDR_PART_LEN		0
#define BTR_BLOB_HDR_NEXT_PAGE_NO	4
						//part_len = btr_blob_get_part_len(blob_header);
						part_len = mach_read_from_4(blob_header + BTR_BLOB_HDR_PART_LEN);

						//page_no = btr_blob_get_next_page_no(blob_header);
						page_no = mach_read_from_4(blob_header + BTR_BLOB_HDR_NEXT_PAGE_NO);

						offset = FIL_PAGE_DATA;




						/*=================================*/
						//fprintf(stdout, "[%lu] ", (ulint) buf_frame_get_page_no(page));

						n_pages_extern++;
						sum_data_extern += part_len;


						mtr_commit(&local_mtr);

						if (page_no == FIL_NULL)
							break;
					}
				}
			}

			page_cur_move_to_next(&cur);
		}
	}




	mtr_commit(&mtr);
	if (right_page_no != FIL_NULL) {
		mtr_start(&mtr);
		block = btr_block_get(page_id_t(space,
						dict_index_get_page(index)),
				      page_size,
				      RW_X_LATCH, index, &mtr);
		page = buf_block_get_frame(block);
		goto loop;
	}
	mem_heap_free(heap);

	if (level == 0)
		fprintf(stdout, "recs=%llu, ", n_recs);

	fprintf(stdout, "pages=%llu, data=%llu bytes, data/pages=%lld%%",
		n_pages, sum_data,
		((sum_data * 100) / page_size.physical()) / n_pages);


	if (level == 0 && n_pages_extern) {
		putc('\n', stdout);
		/* also scan blob pages*/
		fprintf(stdout, "    external pages: ");

		fprintf(stdout, "pages=%llu, data=%llu bytes, data/pages=%lld%%",
			n_pages_extern, sum_data_extern,
			((sum_data_extern * 100) / page_size.physical())
				/ n_pages_extern);
	}

	putc('\n', stdout);

	if (level > 0) {
		xtrabackup_stats_level(index, level - 1);
	}

	return(TRUE);
}

static void
xtrabackup_stats_func(void)
{
	ulint n;

	/* cd to datadir */

	if (my_setwd(mysql_real_data_home,MYF(MY_WME)))
	{
		msg("xtrabackup: cannot my_setwd %s\n", mysql_real_data_home);
		exit(EXIT_FAILURE);
	}
	msg("xtrabackup: cd to %s\n", mysql_real_data_home);

	mysql_data_home= mysql_data_home_buff;
	mysql_data_home[0]=FN_CURLIB;		// all paths are relative from here
	mysql_data_home[1]=0;

	/* set read only */
	srv_read_only_mode = TRUE;

	/* initialize components */
	if(innodb_init_param())
		exit(EXIT_FAILURE);

	/* Check if the log files have been created, otherwise innodb_init()
	will crash when called with srv_read_only == TRUE */
	for (n = 0; n < srv_n_log_files; n++) {
		char		logname[FN_REFLEN];
		bool		exists;
		os_file_type_t	type;

		snprintf(logname, sizeof(logname), "%s%c%s%lu",
			srv_log_group_home_dir, OS_PATH_SEPARATOR,
			"ib_logfile", (ulong) n);
		os_normalize_path(logname);

		if (!os_file_status(logname, &exists, &type) || !exists ||
		    type != OS_FILE_TYPE_FILE) {
			msg("xtrabackup: Error: "
			    "Cannot find log file %s.\n", logname);
			msg("xtrabackup: Error: "
			    "to use the statistics feature, you need a "
			    "clean copy of the database including "
			    "correctly sized log files, so you need to "
			    "execute with --prepare twice to use this "
			    "functionality on a backup.\n");
			exit(EXIT_FAILURE);
		}
	}

	msg("xtrabackup: Starting 'read-only' InnoDB instance to gather "
	    "index statistics.\n"
	    "xtrabackup: Using %lld bytes for buffer pool (set by "
	    "--use-memory parameter)\n", xtrabackup_use_memory);

	if(innodb_init())
		exit(EXIT_FAILURE);

	xb_filters_init();

	fprintf(stdout, "\n\n<INDEX STATISTICS>\n");

	/* gather stats */

	{
	dict_table_t*	sys_tables;
	dict_index_t*	sys_index;
	dict_table_t*	table;
	btr_pcur_t	pcur;
	rec_t*		rec;
	byte*		field;
	ulint		len;
	mtr_t		mtr;

	/* Enlarge the fatal semaphore wait timeout during the InnoDB table
	monitor printout */

	os_atomic_increment_ulint(
		&srv_fatal_semaphore_wait_threshold,
		72000);

	mutex_enter(&(dict_sys->mutex));

	mtr_start(&mtr);

	sys_tables = dict_table_get_low("SYS_TABLES");
	sys_index = UT_LIST_GET_FIRST(sys_tables->indexes);

	btr_pcur_open_at_index_side(TRUE, sys_index, BTR_SEARCH_LEAF, &pcur,
				    TRUE, 0, &mtr);
loop:
	btr_pcur_move_to_next_user_rec(&pcur, &mtr);

	rec = btr_pcur_get_rec(&pcur);

	if (!btr_pcur_is_on_user_rec(&pcur))
	{
		/* end of index */

		btr_pcur_close(&pcur);
		mtr_commit(&mtr);

		mutex_exit(&(dict_sys->mutex));

		/* Restore the fatal semaphore wait timeout */
		os_atomic_increment_ulint(
			&srv_fatal_semaphore_wait_threshold,
			-72000);

		goto end;
	}

	field = rec_get_nth_field_old(rec, 0, &len);

	if (!rec_get_deleted_flag(rec, 0)) {

		/* We found one */

                char*	table_name = mem_strdupl((char*) field, len);

		btr_pcur_store_position(&pcur, &mtr);

		mtr_commit(&mtr);

		table = dict_table_get_low(table_name);
		ut_free(table_name);

		if (table && check_if_skip_table(table->name.m_name))
			goto skip;


		if (table == NULL) {
			fputs("InnoDB: Failed to load table ", stderr);
			ut_print_name(stderr, NULL, (char*) field);
			putc('\n', stderr);
		} else {
			dict_index_t*	index;

			/* The table definition was corrupt if there
			is no index */

			if (dict_table_get_first_index(table)) {
				dict_stats_update_transient(table);
			}

			//dict_table_print_low(table);

			index = UT_LIST_GET_FIRST(table->indexes);
			while (index != NULL) {
{
	ib_uint64_t	n_vals;
	bool		found;

	if (index->n_user_defined_cols > 0) {
		n_vals = index->stat_n_diff_key_vals[
					index->n_user_defined_cols];
	} else {
		n_vals = index->stat_n_diff_key_vals[1];
	}

	fprintf(stdout,
		"  table: %s, index: %s, space id: %lu, root page: %lu"
		", zip size: %lu"
		"\n  estimated statistics in dictionary:\n"
		"    key vals: %lu, leaf pages: %lu, size pages: %lu\n"
		"  real statistics:\n",
		table->name.m_name, index->name(),
		(ulong) index->space,
		(ulong) index->page,
		(ulong) fil_space_get_page_size(index->space, &found).physical(),
		(ulong) n_vals,
		(ulong) index->stat_n_leaf_pages,
		(ulong) index->stat_index_size);

	{
		mtr_t	local_mtr;
		page_t*	root;
		ulint	page_level;

		mtr_start(&local_mtr);

		mtr_x_lock(&(index->lock), &local_mtr);
		root = btr_root_get(index, &local_mtr);
		page_level = btr_page_get_level(root, &local_mtr);

		xtrabackup_stats_level(index, page_level);

		mtr_commit(&local_mtr);
	}

	putc('\n', stdout);
}
				index = UT_LIST_GET_NEXT(indexes, index);
			}
		}

skip:
		mtr_start(&mtr);

		btr_pcur_restore_position(BTR_SEARCH_LEAF, &pcur, &mtr);
	}

	goto loop;
	}

end:
	putc('\n', stdout);

	fflush(stdout);

	xb_filters_free();

	/* shutdown InnoDB */
	if(innodb_end())
		exit(EXIT_FAILURE);
}

/* ================= prepare ================= */

static
bool
check_log_header_checksum_0(
/*========================*/
	const byte*	buf)	/*!< in: buffer containing checkpoint info */
{
	/** Offset of the first checkpoint checksum */
	static const uint CHECKSUM_1 = 288;
	/** Offset of the second checkpoint checksum */
	static const uint CHECKSUM_2 = CHECKSUM_1 + 4;

	if (static_cast<uint32_t>(ut_fold_binary(buf, CHECKSUM_1))
	    != mach_read_from_4(buf + CHECKSUM_1)
	    || static_cast<uint32_t>(
		    ut_fold_binary(buf + LOG_CHECKPOINT_LSN,
				   CHECKSUM_2 - LOG_CHECKPOINT_LSN))
	    != mach_read_from_4(buf + CHECKSUM_2)) {
		return(false);
	}

	return(true);
}

static
void
update_log_temp_checkpoint_0(
	byte*	buf,
	lsn_t	lsn)
{
	/** Offset of the first checkpoint checksum */
	static const uint CHECKSUM_1 = 288;
	/** Offset of the second checkpoint checksum */
	static const uint CHECKSUM_2 = CHECKSUM_1 + 4;
	/** Most significant bits of the checkpoint offset */
	static const uint OFFSET_HIGH32 = CHECKSUM_2 + 12;
	/** Least significant bits of the checkpoint offset */
	static const uint OFFSET_LOW32 = 16;

	ulint		fold;

	mach_write_to_8(buf + LOG_CHECKPOINT_1 + LOG_CHECKPOINT_LSN, lsn);
	mach_write_to_4(buf + LOG_CHECKPOINT_1 + OFFSET_LOW32,
			LOG_FILE_HDR_SIZE +
			(lsn -
			 ut_uint64_align_down(lsn, OS_FILE_LOG_BLOCK_SIZE)));
	mach_write_to_4(buf + LOG_CHECKPOINT_1 + OFFSET_HIGH32, 0);
	fold = ut_fold_binary(buf + LOG_CHECKPOINT_1, CHECKSUM_1);
	mach_write_to_4(buf + LOG_CHECKPOINT_1 + CHECKSUM_1, fold);

	fold = ut_fold_binary(buf + LOG_CHECKPOINT_1 + LOG_CHECKPOINT_LSN,
		CHECKSUM_2 - LOG_CHECKPOINT_LSN);
	mach_write_to_4(buf + LOG_CHECKPOINT_1 + CHECKSUM_2, fold);

	mach_write_to_8(buf + LOG_CHECKPOINT_2 + LOG_CHECKPOINT_LSN, lsn);
	mach_write_to_4(buf + LOG_CHECKPOINT_2 + OFFSET_LOW32,
			LOG_FILE_HDR_SIZE +
			(lsn -
			 ut_uint64_align_down(lsn,
					      OS_FILE_LOG_BLOCK_SIZE)));
	mach_write_to_4(buf + LOG_CHECKPOINT_2
			    + LOG_CHECKPOINT_OFFSET_HIGH32, 0);
        fold = ut_fold_binary(buf + LOG_CHECKPOINT_2, CHECKSUM_1);
        mach_write_to_4(buf + LOG_CHECKPOINT_2 + CHECKSUM_1, fold);

        fold = ut_fold_binary(buf + LOG_CHECKPOINT_2 + LOG_CHECKPOINT_LSN,
			      CHECKSUM_2 - LOG_CHECKPOINT_LSN);
        mach_write_to_4(buf + LOG_CHECKPOINT_2 + CHECKSUM_2, fold);
}

static
void
update_log_temp_checkpoint(
	byte*	buf,
	lsn_t	lsn)
{
	if (redo_log_version == REDO_LOG_V0) {
		update_log_temp_checkpoint_0(buf, lsn);
		return;
	}

	/* Overwrite the both checkpoint area. */

	lsn_t lsn_offset;

	lsn_offset = LOG_FILE_HDR_SIZE + (lsn -
			ut_uint64_align_down(lsn, OS_FILE_LOG_BLOCK_SIZE));

	mach_write_to_8(buf + LOG_CHECKPOINT_1 + LOG_CHECKPOINT_LSN,
			lsn);
	mach_write_to_8(buf + LOG_CHECKPOINT_1 + LOG_CHECKPOINT_OFFSET,
			lsn_offset);

	mach_write_to_8(buf + LOG_CHECKPOINT_2 + LOG_CHECKPOINT_LSN,
			lsn);
	mach_write_to_8(buf + LOG_CHECKPOINT_2 + LOG_CHECKPOINT_OFFSET,
			lsn_offset);

	log_block_set_checksum(buf, log_block_calc_checksum_crc32(buf));
	log_block_set_checksum(buf + LOG_CHECKPOINT_1,
		log_block_calc_checksum_crc32(buf + LOG_CHECKPOINT_1));
	log_block_set_checksum(buf + LOG_CHECKPOINT_2,
		log_block_calc_checksum_crc32(buf + LOG_CHECKPOINT_2));
}

static my_bool
xtrabackup_init_temp_log(void)
{
	os_file_t	src_file = XB_FILE_UNDEFINED;
	char		src_path[FN_REFLEN];
	char		dst_path[FN_REFLEN];
	bool		success;

	ulint		field;
	byte		*log_buf;

	ib_uint64_t	file_size;

	lsn_t		max_no;
	lsn_t		max_lsn;
	lsn_t		checkpoint_no;

	bool		checkpoint_found;

	IORequest	read_request(IORequest::READ);
	IORequest	write_request(IORequest::WRITE);

	max_no = 0;

	log_buf = static_cast<byte*>(ut_malloc_nokey(UNIV_PAGE_SIZE_MAX * 128));
	if (log_buf == NULL) {
		goto error;
	}

	if (!xb_init_log_block_size()) {
		goto error;
	}

	if(!xtrabackup_incremental_dir) {
		sprintf(dst_path, "%s/ib_logfile0", xtrabackup_target_dir);
		sprintf(src_path, "%s/%s", xtrabackup_target_dir,
			XB_LOG_FILENAME);
	} else {
		sprintf(dst_path, "%s/ib_logfile0", xtrabackup_incremental_dir);
		sprintf(src_path, "%s/%s", xtrabackup_incremental_dir,
			XB_LOG_FILENAME);
	}

	os_normalize_path(dst_path);
	os_normalize_path(src_path);
retry:
	src_file = os_file_create_simple_no_error_handling(0, src_path,
							   OS_FILE_OPEN,
							   OS_FILE_READ_WRITE,
							   srv_read_only_mode,
							   &success);
	if (!success) {
		/* The following call prints an error message */
		os_file_get_last_error(TRUE);

		msg("xtrabackup: Warning: cannot open %s. will try to find.\n",
		    src_path);

		/* check if ib_logfile0 may be xtrabackup_logfile */
		src_file = os_file_create_simple_no_error_handling(0, dst_path,
								   OS_FILE_OPEN,
								   OS_FILE_READ_WRITE,
								   srv_read_only_mode,
								   &success);
		if (!success) {
			os_file_get_last_error(TRUE);
			msg("  xtrabackup: Fatal error: cannot find %s.\n",
			    src_path);

			goto error;
		}

		success = os_file_read(read_request, src_file, log_buf, 0,
				       LOG_FILE_HDR_SIZE);
		if (!success) {
			goto error;
		}

		if (ut_memcmp(log_buf + LOG_HEADER_CREATOR, (byte*)"xtrabkup",
			      (sizeof "xtrabkup") - 1) == 0) {
			msg("  xtrabackup: 'ib_logfile0' seems to be "
			    "'xtrabackup_logfile'. will retry.\n");

			os_file_close(src_file);
			src_file = XB_FILE_UNDEFINED;

			/* rename and try again */
			success = os_file_rename(0, dst_path, src_path);
			if (!success) {
				goto error;
			}

			goto retry;
		}

		msg("  xtrabackup: Fatal error: cannot find %s.\n",
		src_path);

		os_file_close(src_file);
		src_file = XB_FILE_UNDEFINED;

		goto error;
	}

	file_size = os_file_get_size(src_file);


	/* TODO: We should skip the following modifies, if it is not the first time. */

	/* read log file header */
	success = os_file_read(read_request, src_file, log_buf, 0,
			       LOG_FILE_HDR_SIZE);
	if (!success) {
		goto error;
	}

	if ( ut_memcmp(log_buf + LOG_HEADER_CREATOR,
			(byte*)"xtrabkup", (sizeof "xtrabkup") - 1) != 0 ) {
		msg("xtrabackup: notice: xtrabackup_logfile was already used "
		    "to '--prepare'.\n");
		goto skip_modify;
	}

	checkpoint_found = false;

	/* read last checkpoint lsn */
	for (field = LOG_CHECKPOINT_1; field <= LOG_CHECKPOINT_2;
			field += LOG_CHECKPOINT_2 - LOG_CHECKPOINT_1) {

		/* checkpoint checksum is always crc32 for MySQL 5.7.9+ */
		if (log_block_get_checksum(log_buf + field)
		    == log_block_calc_checksum_crc32(log_buf + field) &&
		    mach_read_from_4(log_buf + LOG_HEADER_FORMAT)
		    == LOG_HEADER_FORMAT_CURRENT) {
			redo_log_version = REDO_LOG_V1;
			if (!innodb_log_checksum_algorithm_specified) {
				srv_log_checksum_algorithm =
					SRV_CHECKSUM_ALGORITHM_CRC32;
			}
		} else if (check_log_header_checksum_0(log_buf + field)) {
			redo_log_version = REDO_LOG_V0;
			if (!innodb_log_checksum_algorithm_specified) {
				srv_log_checksum_algorithm =
					SRV_CHECKSUM_ALGORITHM_INNODB;
			}
		} else {
			goto not_consistent;
		}

		checkpoint_no = mach_read_from_8(log_buf + field +
						 LOG_CHECKPOINT_NO);

		if (checkpoint_no >= max_no) {

			max_no = checkpoint_no;
			max_lsn = mach_read_from_8(log_buf + field +
						   LOG_CHECKPOINT_LSN);
			checkpoint_found = true;
		}
not_consistent:
		;
	}

	if (!checkpoint_found) {
		msg("xtrabackup: No valid checkpoint found.\n");
		goto error;
	}

	mach_write_to_4(log_buf + LOG_HEADER_FORMAT,
			redo_log_version == REDO_LOG_V0 ?
			0 : LOG_HEADER_FORMAT_CURRENT);
	update_log_temp_checkpoint(log_buf, max_lsn);

	success = os_file_write(write_request, src_path, src_file, log_buf, 0,
				LOG_FILE_HDR_SIZE);
	if (!success) {
		goto error;
	}

	/* expand file size (9/8) and align to UNIV_PAGE_SIZE_MAX */

	if (file_size % UNIV_PAGE_SIZE_MAX) {
		ulint n = UNIV_PAGE_SIZE_MAX -
				(ulint) (file_size % UNIV_PAGE_SIZE_MAX);
		memset(log_buf, 0, UNIV_PAGE_SIZE_MAX);
		success = os_file_write(write_request, src_path, src_file,
					log_buf, file_size, n);
		if (!success) {
			goto error;
		}

		file_size = os_file_get_size(src_file);
	}

	/* TODO: We should judge whether the file is already expanded or not... */
	{
		ulint	expand;

		memset(log_buf, 0, UNIV_PAGE_SIZE_MAX * 128);
		expand = (ulint) (file_size / UNIV_PAGE_SIZE_MAX / 8);

		for (; expand > 128; expand -= 128) {
			success = os_file_write(write_request, src_path,
						src_file, log_buf,
						file_size,
						UNIV_PAGE_SIZE_MAX * 128);
			if (!success) {
				goto error;
			}
			file_size += UNIV_PAGE_SIZE_MAX * 128;
		}

		if (expand) {
			success = os_file_write(write_request, src_path,
						src_file, log_buf,
						file_size,
						expand * UNIV_PAGE_SIZE_MAX);
			if (!success) {
				goto error;
			}
			file_size += UNIV_PAGE_SIZE_MAX * expand;
		}
	}

	/* make larger than 128 * UNIV_PAGE_SIZE_MAX */
	if (file_size < 128 * UNIV_PAGE_SIZE_MAX) {
		memset(log_buf, 0, UNIV_PAGE_SIZE_MAX);
		while (file_size < 128 * UNIV_PAGE_SIZE_MAX) {
			success = os_file_write(write_request, src_path,
						src_file, log_buf,
						file_size,
						UNIV_PAGE_SIZE_MAX);
			if (!success) {
				goto error;
			}
			file_size += UNIV_PAGE_SIZE_MAX;
		}
		file_size = os_file_get_size(src_file);
	}

	msg("xtrabackup: xtrabackup_logfile detected: size=" UINT64PF ", "
	    "start_lsn=(" LSN_PF ")\n", file_size, max_lsn);

	os_file_close(src_file);
	src_file = XB_FILE_UNDEFINED;

	/* fake InnoDB */
	innobase_log_files_in_group_save = innobase_log_files_in_group;
	srv_log_group_home_dir_save = srv_log_group_home_dir;
	innobase_log_file_size_save = innobase_log_file_size;

	srv_log_group_home_dir = NULL;
	innobase_log_file_size      = file_size;
	innobase_log_files_in_group = 1;

	srv_thread_concurrency = 0;

	/* rename 'xtrabackup_logfile' to 'ib_logfile0' */
	success = os_file_rename(0, src_path, dst_path);
	if (!success) {
		goto error;
	}
	xtrabackup_logfile_is_renamed = TRUE;

	if (log_buf != NULL) {
		ut_free(log_buf);
	}

	return(FALSE);

skip_modify:
	if (log_buf != NULL) {
		ut_free(log_buf);
	}
	os_file_close(src_file);
	src_file = XB_FILE_UNDEFINED;
	return(FALSE);

error:
	if (log_buf != NULL) {
		ut_free(log_buf);
	}
	if (src_file != XB_FILE_UNDEFINED)
		os_file_close(src_file);
	msg("xtrabackup: Error: xtrabackup_init_temp_log() failed.\n");
	return(TRUE); /*ERROR*/
}

/***********************************************************************
Generates path to the meta file path from a given path to an incremental .delta
by replacing trailing ".delta" with ".meta", or returns error if 'delta_path'
does not end with the ".delta" character sequence.
@return TRUE on success, FALSE on error. */
static
ibool
get_meta_path(
	const char	*delta_path,	/* in: path to a .delta file */
	char 		*meta_path)	/* out: path to the corresponding .meta
					file */
{
	size_t		len = strlen(delta_path);

	if (len <= 6 || strcmp(delta_path + len - 6, ".delta")) {
		return FALSE;
	}
	memcpy(meta_path, delta_path, len - 6);
	strcpy(meta_path + len - 6, XB_DELTA_INFO_SUFFIX);

	return TRUE;
}

/****************************************************************//**
Create a new tablespace on disk and return the handle to its opened
file. Code adopted from fiL_ibd_create with
the main difference that only disk file is created without updating
the InnoDB in-memory dictionary data structures.

@return TRUE on success, FALSE on error.  */
static
bool
xb_space_create_file(
/*==================*/
	const char*	path,		/*!<in: path to tablespace */
	ulint		space_id,	/*!<in: space id */
	ulint		flags __attribute__((unused)),/*!<in: tablespace
					flags */
	os_file_t*	file)		/*!<out: file handle */
{
	const ulint	size = FIL_IBD_FILE_INITIAL_SIZE;
	dberr_t		err;
	byte*		buf2;
	byte*		page;
	bool		success;

	IORequest	write_request(IORequest::WRITE);

	ut_ad(!is_system_tablespace(space_id));
	ut_ad(!srv_read_only_mode);
	ut_a(space_id < SRV_LOG_SPACE_FIRST_ID);
	ut_a(fsp_flags_is_valid(flags));

	/* Create the subdirectories in the path, if they are
	not there already. */
	err = os_file_create_subdirs_if_needed(path);
	if (err != DB_SUCCESS) {
		return(false);
	}

	*file = os_file_create(
		innodb_data_file_key, path,
		OS_FILE_CREATE | OS_FILE_ON_ERROR_NO_EXIT,
		OS_FILE_NORMAL,
		OS_DATA_FILE,
		srv_read_only_mode,
		&success);

	if (!success) {
		/* The following call will print an error message */
		ulint	error = os_file_get_last_error(true);

		ib::error() << "Cannot create file '" << path << "'";

		if (error == OS_FILE_ALREADY_EXISTS) {
			ib::error() << "The file '" << path << "'"
				" already exists though the"
				" corresponding table did not exist"
				" in the InnoDB data dictionary."
				" Have you moved InnoDB .ibd files"
				" around without using the SQL commands"
				" DISCARD TABLESPACE and IMPORT TABLESPACE,"
				" or did mysqld crash in the middle of"
				" CREATE TABLE?"
				" You can resolve the problem by removing"
				" the file '" << path
				<< "' under the 'datadir' of MySQL.";

			return(false);
		}

		if (error == OS_FILE_DISK_FULL) {
			return(DB_OUT_OF_FILE_SPACE);
		}

		return(false);
	}


#if !defined(NO_FALLOCATE) && defined(UNIV_LINUX)
	if (fil_fusionio_enable_atomic_write(*file)) {

		/* This is required by FusionIO HW/Firmware */
		int	ret = posix_fallocate(*file, 0, size * UNIV_PAGE_SIZE);

		if (ret != 0) {

			ib::error() <<
				"posix_fallocate(): Failed to preallocate"
				" data for file " << path
				<< ", desired size "
				<< size * UNIV_PAGE_SIZE
				<< " Operating system error number " << ret
				<< ". Check"
				" that the disk is not full or a disk quota"
				" exceeded. Make sure the file system supports"
				" this function. Some operating system error"
				" numbers are described at " REFMAN
				" operating-system-error-codes.html";

			success = false;
		} else {
			success = true;
		}
	} else {

		success = os_file_set_size(
			path, *file, size * UNIV_PAGE_SIZE, srv_read_only_mode);
	}
#else
	success = os_file_set_size(
		path, *file, size * UNIV_PAGE_SIZE, srv_read_only_mode);
#endif /* !NO_FALLOCATE && UNIV_LINUX */

	if (!success) {
		os_file_close(*file);
		os_file_delete(innodb_data_file_key, path);
		return(false);
	}

	/* printf("Creating tablespace %s id %lu\n", path, space_id); */

	/* We have to write the space id to the file immediately and flush the
	file to disk. This is because in crash recovery we must be aware what
	tablespaces exist and what are their space id's, so that we can apply
	the log records to the right file. It may take quite a while until
	buffer pool flush algorithms write anything to the file and flush it to
	disk. If we would not write here anything, the file would be filled
	with zeros from the call of os_file_set_size(), until a buffer pool
	flush would write to it. */

	buf2 = static_cast<byte*>(ut_malloc_nokey(3 * UNIV_PAGE_SIZE));
	/* Align the memory for file i/o if we might have O_DIRECT set */
	page = static_cast<byte*>(ut_align(buf2, UNIV_PAGE_SIZE));

	memset(page, '\0', UNIV_PAGE_SIZE);

	/* Add the UNIV_PAGE_SIZE to the table flags and write them to the
	tablespace header. */
	flags = fsp_flags_set_page_size(flags, univ_page_size);
	fsp_header_init_fields(page, space_id, flags);
	mach_write_to_4(page + FIL_PAGE_ARCH_LOG_NO_OR_SPACE_ID, space_id);

	const page_size_t	page_size(flags);

	if (!page_size.is_compressed()) {
		buf_flush_init_for_writing(
			NULL, page, NULL, 0,
			fsp_is_checksum_disabled(space_id));
		success = os_file_write(write_request, path, *file, page, 0,
					page_size.physical());
	} else {
		page_zip_des_t	page_zip;

		page_zip_set_size(&page_zip, page_size.physical());
		page_zip.data = page + UNIV_PAGE_SIZE;
#ifdef UNIV_DEBUG
		page_zip.m_start =
#endif /* UNIV_DEBUG */
			page_zip.m_end = page_zip.m_nonempty =
			page_zip.n_blobs = 0;

		buf_flush_init_for_writing(
			NULL, page, &page_zip, 0,
			fsp_is_checksum_disabled(space_id));
		success = os_file_write(write_request, path, *file,
					page_zip.data, 0,
					page_size.physical());
	}

	ut_free(buf2);

	if (!success) {
		ib::error() << "Could not write the first page to"
			<< " tablespace '" << path << "'";
		os_file_close(*file);
		os_file_delete(innodb_data_file_key, path);
		return(false);
	}

	success = os_file_flush(*file);

	if (!success) {
		ib::error() << "File flush of tablespace '"
			<< path << "' failed";
		os_file_close(*file);
		os_file_delete(innodb_data_file_key, path);
		return(false);
	}

	return(true);
}

/***********************************************************************
Searches for matching tablespace file for given .delta file and space_id
in given directory. When matching tablespace found, renames it to match the
name of .delta file. If there was a tablespace with matching name and
mismatching ID, renames it to xtrabackup_tmp_#ID.ibd. If there was no
matching file, creates a new tablespace.
@return file handle of matched or created file */
static
os_file_t
xb_delta_open_matching_space(
	const char*	dbname,		/* in: path to destination database dir */
	const char*	name,		/* in: name of delta file (without .delta) */
	ulint		space_id,	/* in: space id of delta file */
	ulint		zip_size,	/* in: zip_size of tablespace */
	char*		real_name,	/* out: full path of destination file */
	size_t		real_name_len,	/* out: buffer size for real_name */
	bool* 		success)	/* out: indicates error. TRUE = success */
{
	char			dest_dir[FN_REFLEN];
	char			dest_space_name[FN_REFLEN];
	bool			ok;
	fil_space_t*		fil_space;
	os_file_t		file	= 0;
	ulint			tablespace_flags;
	xb_filter_entry_t*	table;

	*success = false;

	if (dbname) {
		snprintf(dest_dir, FN_REFLEN, "%s/%s",
			xtrabackup_target_dir, dbname);
		os_normalize_path(dest_dir);

		snprintf(dest_space_name, FN_REFLEN, "%s/%s", dbname, name);
	} else {
		snprintf(dest_dir, FN_REFLEN, "%s", xtrabackup_target_dir);
		os_normalize_path(dest_dir);

		snprintf(dest_space_name, FN_REFLEN, "%s", name);
	}

	snprintf(real_name, real_name_len,
		 "%s/%s",
		 xtrabackup_target_dir, dest_space_name);
	os_normalize_path(real_name);
	/* Truncate ".ibd" */
	dest_space_name[strlen(dest_space_name) - 4] = '\0';

	/* Create the database directory if it doesn't exist yet */
	if (!os_file_create_directory(dest_dir, FALSE)) {
		msg("xtrabackup: error: cannot create dir %s\n", dest_dir);
		return file;
	}

	if (space_id != ULINT_UNDEFINED
	    && !fil_is_user_tablespace_id(space_id)) {
		goto found;
	}

	/* remember space name for further reference */
	table = static_cast<xb_filter_entry_t *>
		(ut_malloc_nokey(sizeof(xb_filter_entry_t) +
			strlen(dest_space_name) + 1));

	table->name = ((char*)table) + sizeof(xb_filter_entry_t);
	strcpy(table->name, dest_space_name);
	HASH_INSERT(xb_filter_entry_t, name_hash, inc_dir_tables_hash,
			ut_fold_string(table->name), table);

	mutex_enter(&fil_system->mutex);
	fil_space = fil_space_get_by_name(dest_space_name);
	mutex_exit(&fil_system->mutex);

	if (fil_space != NULL) {
		if (fil_space->id == space_id || space_id == ULINT_UNDEFINED) {
			/* we found matching space */
			goto found;
		} else {

			char		tmpname[FN_REFLEN];
			char		*oldpath;
			bool		exists;
			os_file_type_t	type;

			if (dbname != NULL) {
				snprintf(tmpname, FN_REFLEN,
					 "%s/xtrabackup_tmp_#%lu",
					 dbname, fil_space->id);
			} else {
				snprintf(tmpname, FN_REFLEN,
					 "./xtrabackup_tmp_#%lu",
					 fil_space->id);
			}

			oldpath = mem_strdup(
				UT_LIST_GET_FIRST(fil_space->chain)->name);

			msg("xtrabackup: Renaming %s to %s.ibd\n",
				fil_space->name, tmpname);


			ut_a(os_file_status(oldpath, &exists, &type));

			if (exists && !fil_rename_tablespace(fil_space->id,
						   oldpath, tmpname, NULL))
			{
				msg("xtrabackup: Cannot rename %s to %s\n",
					fil_space->name, tmpname);
				ut_free(oldpath);
				goto exit;
			}
			ut_free(oldpath);
		}
	}

	if (space_id == ULINT_UNDEFINED)
	{
		msg("xtrabackup: Error: Cannot handle DDL operation on tablespace "
		    "%s\n", dest_space_name);
		exit(EXIT_FAILURE);
	}
	mutex_enter(&fil_system->mutex);
	fil_space = fil_space_get_by_id(space_id);
	mutex_exit(&fil_system->mutex);
	if (fil_space != NULL) {
		char		tmpname[FN_REFLEN];
		char		*oldpath;
		bool		exists;
		os_file_type_t	type;

		strncpy(tmpname, dest_space_name, FN_REFLEN);

		oldpath = mem_strdup(UT_LIST_GET_FIRST(fil_space->chain)->name);

		msg("xtrabackup: Renaming %s to %s\n",
		    fil_space->name, dest_space_name);

		ut_a(os_file_status(oldpath, &exists, &type));

		if (exists && !fil_rename_tablespace(fil_space->id, oldpath,
					   tmpname, NULL))
		{
			msg("xtrabackup: Cannot rename %s to %s\n",
				fil_space->name, dest_space_name);
			ut_free(oldpath);
			goto exit;
		}
		ut_free(oldpath);

		goto found;
	}

	/* No matching space found. create the new one.  */

	if (!fil_space_create(dest_space_name, space_id, 0,
			      FIL_TYPE_TABLESPACE)) {
		msg("xtrabackup: Cannot create tablespace %s\n",
			dest_space_name);
		goto exit;
	}

	/* Calculate correct tablespace flags for compressed tablespaces.  */
	if (!zip_size || zip_size == ULINT_UNDEFINED) {
		tablespace_flags = 0;
	}
	else {
		tablespace_flags
			= (get_bit_shift(zip_size >> PAGE_ZIP_MIN_SIZE_SHIFT
					 << 1)
			   << DICT_TF_ZSSIZE_SHIFT)
			| DICT_TF_COMPACT
			| (DICT_TF_FORMAT_ZIP << DICT_TF_FORMAT_SHIFT);
		ut_a(page_size_t(tablespace_flags).physical() == zip_size);
	}
	*success = xb_space_create_file(real_name, space_id, tablespace_flags,
					&file);
	goto exit;

found:
	/* open the file and return it's handle */

	file = os_file_create_simple_no_error_handling(0, real_name,
						       OS_FILE_OPEN,
						       OS_FILE_READ_WRITE,
						       srv_read_only_mode,
						       &ok);

	if (ok) {
		*success = true;
	} else {
		msg("xtrabackup: Cannot open file %s\n", real_name);
	}

exit:

	return file;
}

/************************************************************************
Applies a given .delta file to the corresponding data file.
@return TRUE on success */
static
ibool
xtrabackup_apply_delta(
	const char*	dirname,	/* in: dir name of incremental */
	const char*	dbname,		/* in: database name (ibdata: NULL) */
	const char*	filename,	/* in: file name (not a path),
					including the .delta extension */
	void*		/*data*/)
{
	os_file_t	src_file = XB_FILE_UNDEFINED;
	os_file_t	dst_file = XB_FILE_UNDEFINED;
	char	src_path[FN_REFLEN];
	char	dst_path[FN_REFLEN];
	char	meta_path[FN_REFLEN];
	char	space_name[FN_REFLEN];
	bool	success;

	ibool	last_buffer = FALSE;
	ulint	page_in_buffer;
	ulint	incremental_buffers = 0;

	xb_delta_info_t info;
	ulint		page_size;
	ulint		page_size_shift;
	byte*		incremental_buffer_base = NULL;
	byte*		incremental_buffer;

	size_t		offset;

	IORequest	read_request(IORequest::READ);
	IORequest	write_request(IORequest::WRITE);

	ut_a(xtrabackup_incremental);

	if (dbname) {
		snprintf(src_path, sizeof(src_path), "%s/%s/%s",
			 dirname, dbname, filename);
		snprintf(dst_path, sizeof(dst_path), "%s/%s/%s",
			 xtrabackup_real_target_dir, dbname, filename);
	} else {
		snprintf(src_path, sizeof(src_path), "%s/%s",
			 dirname, filename);
		snprintf(dst_path, sizeof(dst_path), "%s/%s",
			 xtrabackup_real_target_dir, filename);
	}
	dst_path[strlen(dst_path) - 6] = '\0';

	strncpy(space_name, filename, FN_REFLEN);
	space_name[strlen(space_name) -  6] = 0;

	if (!get_meta_path(src_path, meta_path)) {
		goto error;
	}

	os_normalize_path(dst_path);
	os_normalize_path(src_path);
	os_normalize_path(meta_path);

	if (!xb_read_delta_metadata(meta_path, &info)) {
		goto error;
	}

	page_size = info.page_size;
	page_size_shift = get_bit_shift(page_size);
	msg("xtrabackup: page size for %s is %lu bytes\n",
	    src_path, page_size);
	if (page_size_shift < 10 ||
	    page_size_shift > UNIV_PAGE_SIZE_SHIFT_MAX) {
		msg("xtrabackup: error: invalid value of page_size "
		    "(%lu bytes) read from %s\n", page_size, meta_path);
		goto error;
	}

	src_file = os_file_create_simple_no_error_handling(0, src_path,
							   OS_FILE_OPEN,
							   OS_FILE_READ_WRITE,
							   srv_read_only_mode,
							   &success);
	if (!success) {
		os_file_get_last_error(TRUE);
		msg("xtrabackup: error: cannot open %s\n", src_path);
		goto error;
	}

	posix_fadvise(src_file, 0, 0, POSIX_FADV_SEQUENTIAL);

	os_file_set_nocache(src_file, src_path, "OPEN");

	dst_file = xb_delta_open_matching_space(
			dbname, space_name, info.space_id, info.zip_size,
			dst_path, sizeof(dst_path), &success);
	if (!success) {
		msg("xtrabackup: error: cannot open %s\n", dst_path);
		goto error;
	}

	posix_fadvise(dst_file, 0, 0, POSIX_FADV_DONTNEED);

	os_file_set_nocache(dst_file, dst_path, "OPEN");

	/* allocate buffer for incremental backup (4096 pages) */
	incremental_buffer_base = static_cast<byte *>
		(ut_malloc_nokey((UNIV_PAGE_SIZE_MAX / 4 + 1) *
			   UNIV_PAGE_SIZE_MAX));
	incremental_buffer = static_cast<byte *>
		(ut_align(incremental_buffer_base,
			  UNIV_PAGE_SIZE_MAX));

	msg("Applying %s to %s...\n", src_path, dst_path);

	while (!last_buffer) {
		ulint cluster_header;

		/* read to buffer */
		/* first block of block cluster */
		offset = ((incremental_buffers * (page_size / 4))
			 << page_size_shift);
		success = os_file_read(read_request, src_file,
				       incremental_buffer, offset, page_size);
		if (!success) {
			goto error;
		}

		cluster_header = mach_read_from_4(incremental_buffer);
		switch(cluster_header) {
			case 0x78747261UL: /*"xtra"*/
				break;
			case 0x58545241UL: /*"XTRA"*/
				last_buffer = TRUE;
				break;
			default:
				msg("xtrabackup: error: %s seems not "
				    ".delta file.\n", src_path);
				goto error;
		}

		for (page_in_buffer = 1; page_in_buffer < page_size / 4;
		     page_in_buffer++) {
			if (mach_read_from_4(incremental_buffer + page_in_buffer * 4)
			    == 0xFFFFFFFFUL)
				break;
		}

		ut_a(last_buffer || page_in_buffer == page_size / 4);

		/* read whole of the cluster */
		success = os_file_read(read_request, src_file,
				       incremental_buffer, offset,
				       page_in_buffer * page_size);
		if (!success) {
			goto error;
		}

		posix_fadvise(src_file, offset, page_in_buffer * page_size,
			      POSIX_FADV_DONTNEED);

		for (page_in_buffer = 1; page_in_buffer < page_size / 4;
		     page_in_buffer++) {
			ulint offset_on_page;

			offset_on_page = mach_read_from_4(incremental_buffer + page_in_buffer * 4);

			if (offset_on_page == 0xFFFFFFFFUL)
				break;

			success = os_file_write(write_request, dst_path,
						dst_file,
						incremental_buffer +
						page_in_buffer * page_size,
						(offset_on_page <<
						 page_size_shift),
						page_size);
			if (!success) {
				goto error;
			}
		}

		incremental_buffers++;
	}

	if (incremental_buffer_base)
		ut_free(incremental_buffer_base);
	if (src_file != XB_FILE_UNDEFINED)
		os_file_close(src_file);
	if (dst_file != XB_FILE_UNDEFINED)
		os_file_close(dst_file);
	return TRUE;

error:
	if (incremental_buffer_base)
		ut_free(incremental_buffer_base);
	if (src_file != XB_FILE_UNDEFINED)
		os_file_close(src_file);
	if (dst_file != XB_FILE_UNDEFINED)
		os_file_close(dst_file);
	msg("xtrabackup: Error: xtrabackup_apply_delta(): "
	    "failed to apply %s to %s.\n", src_path, dst_path);
	return FALSE;
}

/************************************************************************
Callback to handle datadir entry. Function of this type will be called
for each entry which matches the mask by xb_process_datadir.
@return should return TRUE on success */
typedef ibool (*handle_datadir_entry_func_t)(
/*=========================================*/
	const char*	data_home_dir,		/*!<in: path to datadir */
	const char*	db_name,		/*!<in: database name */
	const char*	file_name,		/*!<in: file name with suffix */
	void*		arg);			/*!<in: caller-provided data */

/************************************************************************
Callback to handle datadir entry. Deletes entry if it has no matching
fil_space in fil_system directory.
@return FALSE if delete attempt was unsuccessful */
static
ibool
rm_if_not_found(
	const char*	data_home_dir,		/*!<in: path to datadir */
	const char*	db_name,		/*!<in: database name */
	const char*	file_name,		/*!<in: file name with suffix */
	void*		arg __attribute__((unused)))
{
	char			name[FN_REFLEN];
	xb_filter_entry_t*	table;

	if (db_name != NULL) {
		snprintf(name, FN_REFLEN, "%s/%s", db_name, file_name);
	} else {
		snprintf(name, FN_REFLEN, "%s", file_name);
	}
	/* Truncate ".ibd" */
	name[strlen(name) - 4] = '\0';

	HASH_SEARCH(name_hash, inc_dir_tables_hash, ut_fold_string(name),
		    xb_filter_entry_t*,
		    table, (void) 0,
		    !strcmp(table->name, name));

	if (!table) {
		if (db_name != NULL) {
			snprintf(name, FN_REFLEN, "%s/%s/%s", data_home_dir,
				 db_name, file_name);
		} else {
			snprintf(name, FN_REFLEN, "%s/%s", data_home_dir,
				 file_name);
		}
		return os_file_delete(0, name);
	}

	return(TRUE);
}

/************************************************************************
Function enumerates files in datadir (provided by path) which are matched
by provided suffix. For each entry callback is called.
@return FALSE if callback for some entry returned FALSE */
static
ibool
xb_process_datadir(
	const char*			path,	/*!<in: datadir path */
	const char*			suffix,	/*!<in: suffix to match
						against */
	handle_datadir_entry_func_t	func,	/*!<in: callback */
	void*				data)	/*!<in: additional argument for
						callback */
{
	ulint		ret;
	char		dbpath[FN_REFLEN];
	os_file_dir_t	dir;
	os_file_dir_t	dbdir;
	os_file_stat_t	dbinfo;
	os_file_stat_t	fileinfo;
	ulint		suffix_len;
	dberr_t		err 		= DB_SUCCESS;
	static char	current_dir[2];

	current_dir[0] = FN_CURLIB;
	current_dir[1] = 0;
	srv_data_home = current_dir;

	suffix_len = strlen(suffix);

	/* datafile */
	dbdir = os_file_opendir(path, false);

	if (dbdir != NULL) {
		ret = fil_file_readdir_next_file(&err, path, dbdir,
							&fileinfo);
		while (ret == 0) {
			if (fileinfo.type == OS_FILE_TYPE_DIR) {
				goto next_file_item_1;
			}

			if (strlen(fileinfo.name) > suffix_len
			    && 0 == strcmp(fileinfo.name + 
					strlen(fileinfo.name) - suffix_len,
					suffix)) {
				if (!func(
					    path, NULL,
					    fileinfo.name, data))
				{
					return(FALSE);
				}
			}
next_file_item_1:
			ret = fil_file_readdir_next_file(&err,
							path, dbdir,
							&fileinfo);
		}

		os_file_closedir(dbdir);
	} else {
		msg("xtrabackup: Cannot open dir %s\n",
		    path);
	}

	/* single table tablespaces */
	dir = os_file_opendir(path, false);

	if (dir == NULL) {
		msg("xtrabackup: Cannot open dir %s\n",
		    path);
	}

		ret = fil_file_readdir_next_file(&err, path, dir,
								&dbinfo);
	while (ret == 0) {
		if (dbinfo.type == OS_FILE_TYPE_FILE
		    || dbinfo.type == OS_FILE_TYPE_UNKNOWN) {

		        goto next_datadir_item;
		}

		sprintf(dbpath, "%s/%s", path,
								dbinfo.name);
		os_normalize_path(dbpath);

		dbdir = os_file_opendir(dbpath, false);

		if (dbdir != NULL) {

			ret = fil_file_readdir_next_file(&err, dbpath, dbdir,
								&fileinfo);
			while (ret == 0) {

			        if (fileinfo.type == OS_FILE_TYPE_DIR) {

				        goto next_file_item_2;
				}

				if (strlen(fileinfo.name) > suffix_len
				    && 0 == strcmp(fileinfo.name + 
						strlen(fileinfo.name) -
								suffix_len,
						suffix)) {
					/* The name ends in suffix; process
					the file */
					if (!func(
						    path,
						    dbinfo.name,
						    fileinfo.name, data))
					{
						return(FALSE);
					}
				}
next_file_item_2:
				ret = fil_file_readdir_next_file(&err,
								dbpath, dbdir,
								&fileinfo);
			}

			os_file_closedir(dbdir);
		}
next_datadir_item:
		ret = fil_file_readdir_next_file(&err,
						path,
								dir, &dbinfo);
	}

	os_file_closedir(dir);

	return(TRUE);
}

/************************************************************************
Applies all .delta files from incremental_dir to the full backup.
@return TRUE on success. */
static
ibool
xtrabackup_apply_deltas()
{
	return xb_process_datadir(xtrabackup_incremental_dir, ".delta",
		xtrabackup_apply_delta, NULL);
}

static my_bool
xtrabackup_close_temp_log(my_bool clear_flag)
{
	os_file_t	src_file = XB_FILE_UNDEFINED;
	char		src_path[FN_REFLEN];
	char		dst_path[FN_REFLEN];
	bool		success;
	byte		log_buf[UNIV_PAGE_SIZE_MAX];
	IORequest	read_request(IORequest::READ);
	IORequest	write_request(IORequest::WRITE);

	if (!xtrabackup_logfile_is_renamed)
		return(FALSE);

	/* rename 'ib_logfile0' to 'xtrabackup_logfile' */
	if(!xtrabackup_incremental_dir) {
		sprintf(dst_path, "%s/ib_logfile0", xtrabackup_target_dir);
		sprintf(src_path, "%s/%s", xtrabackup_target_dir,
			XB_LOG_FILENAME);
	} else {
		sprintf(dst_path, "%s/ib_logfile0", xtrabackup_incremental_dir);
		sprintf(src_path, "%s/%s", xtrabackup_incremental_dir,
			XB_LOG_FILENAME);
	}

	os_normalize_path(dst_path);
	os_normalize_path(src_path);

	success = os_file_rename(0, dst_path, src_path);
	if (!success) {
		goto error;
	}
	xtrabackup_logfile_is_renamed = FALSE;

	if (!clear_flag)
		return(FALSE);

	/* clear LOG_HEADER_CREATOR field */
	src_file = os_file_create_simple_no_error_handling(0, src_path,
							   OS_FILE_OPEN,
							   OS_FILE_READ_WRITE,
							   srv_read_only_mode,
							   &success);
	if (!success) {
		goto error;
	}

	success = os_file_read(read_request, src_file, log_buf, 0,
			       LOG_FILE_HDR_SIZE);
	if (!success) {
		goto error;
	}

	memset(log_buf + LOG_HEADER_CREATOR, ' ', 4);

	success = os_file_write(write_request, src_path, src_file, log_buf, 0,
				LOG_FILE_HDR_SIZE);
	if (!success) {
		goto error;
	}

	// os_file_close(src_file);
	src_file = XB_FILE_UNDEFINED;

	innobase_log_files_in_group = innobase_log_files_in_group_save;
	srv_log_group_home_dir = srv_log_group_home_dir_save;
	innobase_log_file_size = innobase_log_file_size_save;

	return(FALSE);
error:
	if (src_file != XB_FILE_UNDEFINED)
		os_file_close(src_file);
	msg("xtrabackup: Error: xtrabackup_close_temp_log() failed.\n");
	return(TRUE); /*ERROR*/
}


/*********************************************************************//**
Write the meta data (index user fields) config file.
@return true in case of success otherwise false. */
static
bool
xb_export_cfg_write_index_fields(
/*===========================*/
	const dict_index_t*	index,	/*!< in: write the meta data for
					this index */
	FILE*			file)	/*!< in: file to write to */
{
	byte			row[sizeof(ib_uint32_t) * 2];

	for (ulint i = 0; i < index->n_fields; ++i) {
		byte*			ptr = row;
		const dict_field_t*	field = &index->fields[i];

		mach_write_to_4(ptr, field->prefix_len);
		ptr += sizeof(ib_uint32_t);

		mach_write_to_4(ptr, field->fixed_len);

		if (fwrite(row, 1, sizeof(row), file) != sizeof(row)) {

			msg("xtrabackup: Error: writing index fields.");

			return(false);
		}

		/* Include the NUL byte in the length. */
		ib_uint32_t	len = strlen(field->name) + 1;
		ut_a(len > 1);

		mach_write_to_4(row, len);

		if (fwrite(row, 1,  sizeof(len), file) != sizeof(len)
		    || fwrite(field->name, 1, len, file) != len) {

			msg("xtrabackup: Error: writing index column.");

			return(false);
		}
	}

	return(true);
}

/*********************************************************************//**
Write the meta data config file index information.
@return true in case of success otherwise false. */
static	__attribute__((nonnull, warn_unused_result))
bool
xb_export_cfg_write_indexes(
/*======================*/
	const dict_table_t*	table,	/*!< in: write the meta data for
					this table */
	FILE*			file)	/*!< in: file to write to */
{
	{
		byte		row[sizeof(ib_uint32_t)];

		/* Write the number of indexes in the table. */
		mach_write_to_4(row, UT_LIST_GET_LEN(table->indexes));

		if (fwrite(row, 1, sizeof(row), file) != sizeof(row)) {
			msg("xtrabackup: Error: writing index count.");

			return(false);
		}
	}

	bool			ret = true;

	/* Write the index meta data. */
	for (const dict_index_t* index = UT_LIST_GET_FIRST(table->indexes);
	     index != 0 && ret;
	     index = UT_LIST_GET_NEXT(indexes, index)) {

		byte*		ptr;
		byte		row[sizeof(ib_uint64_t)
				    + sizeof(ib_uint32_t) * 8];

		ptr = row;

		ut_ad(sizeof(ib_uint64_t) == 8);
		mach_write_to_8(ptr, index->id);
		ptr += sizeof(ib_uint64_t);

		mach_write_to_4(ptr, index->space);
		ptr += sizeof(ib_uint32_t);

		mach_write_to_4(ptr, index->page);
		ptr += sizeof(ib_uint32_t);

		mach_write_to_4(ptr, index->type);
		ptr += sizeof(ib_uint32_t);

		mach_write_to_4(ptr, index->trx_id_offset);
		ptr += sizeof(ib_uint32_t);

		mach_write_to_4(ptr, index->n_user_defined_cols);
		ptr += sizeof(ib_uint32_t);

		mach_write_to_4(ptr, index->n_uniq);
		ptr += sizeof(ib_uint32_t);

		mach_write_to_4(ptr, index->n_nullable);
		ptr += sizeof(ib_uint32_t);

		mach_write_to_4(ptr, index->n_fields);

		if (fwrite(row, 1, sizeof(row), file) != sizeof(row)) {

			msg("xtrabackup: Error: writing index meta-data.");

			return(false);
		}

		/* Write the length of the index name.
		NUL byte is included in the length. */
		ib_uint32_t	len = strlen(index->name) + 1;
		ut_a(len > 1);

		mach_write_to_4(row, len);

		if (fwrite(row, 1, sizeof(len), file) != sizeof(len)
		    || fwrite(index->name, 1, len, file) != len) {

			msg("xtrabackup: Error: writing index name.");

			return(false);
		}

		ret = xb_export_cfg_write_index_fields(index, file);
	}

	return(ret);
}

/*********************************************************************//**
Write the meta data (table columns) config file. Serialise the contents of
dict_col_t structure, along with the column name. All fields are serialized
as ib_uint32_t.
@return true in case of success otherwise false. */
static	__attribute__((nonnull, warn_unused_result))
bool
xb_export_cfg_write_table(
/*====================*/
	const dict_table_t*	table,	/*!< in: write the meta data for
					this table */
	FILE*			file)	/*!< in: file to write to */
{
	dict_col_t*		col;
	byte			row[sizeof(ib_uint32_t) * 7];

	col = table->cols;

	for (ulint i = 0; i < table->n_cols; ++i, ++col) {
		byte*		ptr = row;

		mach_write_to_4(ptr, col->prtype);
		ptr += sizeof(ib_uint32_t);

		mach_write_to_4(ptr, col->mtype);
		ptr += sizeof(ib_uint32_t);

		mach_write_to_4(ptr, col->len);
		ptr += sizeof(ib_uint32_t);

		mach_write_to_4(ptr, col->mbminmaxlen);
		ptr += sizeof(ib_uint32_t);

		mach_write_to_4(ptr, col->ind);
		ptr += sizeof(ib_uint32_t);

		mach_write_to_4(ptr, col->ord_part);
		ptr += sizeof(ib_uint32_t);

		mach_write_to_4(ptr, col->max_prefix);

		if (fwrite(row, 1, sizeof(row), file) != sizeof(row)) {
			msg("xtrabackup: Error: writing table column data.");

			return(false);
		}

		/* Write out the column name as [len, byte array]. The len
		includes the NUL byte. */
		ib_uint32_t	len;
		const char*	col_name;

		col_name = dict_table_get_col_name(table, dict_col_get_no(col));

		/* Include the NUL byte in the length. */
		len = strlen(col_name) + 1;
		ut_a(len > 1);

		mach_write_to_4(row, len);

		if (fwrite(row, 1,  sizeof(len), file) != sizeof(len)
		    || fwrite(col_name, 1, len, file) != len) {

			msg("xtrabackup: Error: writing column name.");

			return(false);
		}
	}

	return(true);
}

/*********************************************************************//**
Write the meta data config file header.
@return true in case of success otherwise false. */
static	__attribute__((nonnull, warn_unused_result))
bool
xb_export_cfg_write_header(
/*=====================*/
	const dict_table_t*	table,	/*!< in: write the meta data for
					this table */
	FILE*			file)	/*!< in: file to write to */
{
	byte			value[sizeof(ib_uint32_t)];

	/* Write the meta-data version number. */
	mach_write_to_4(value, IB_EXPORT_CFG_VERSION_V1);

	if (fwrite(&value, 1, sizeof(value), file) != sizeof(value)) {
		msg("xtrabackup: Error: writing meta-data version number.");

		return(false);
	}

	/* Write the server hostname. */
	ib_uint32_t		len;
	const char*		hostname = "Hostname unknown";

	/* The server hostname includes the NUL byte. */
	len = strlen(hostname) + 1;
	mach_write_to_4(value, len);

	if (fwrite(&value, 1,  sizeof(value), file) != sizeof(value)
	    || fwrite(hostname, 1,  len, file) != len) {

		msg("xtrabackup: Error: writing hostname.");

		return(false);
	}

	/* The table name includes the NUL byte. */
	ut_a(table->name.m_name != NULL);
	len = strlen(table->name.m_name) + 1;

	/* Write the table name. */
	mach_write_to_4(value, len);

	if (fwrite(&value, 1,  sizeof(value), file) != sizeof(value)
	    || fwrite(table->name.m_name, 1,  len, file) != len) {

		msg("xtrabackup: Error: writing table name.");

		return(false);
	}

	byte		row[sizeof(ib_uint32_t) * 3];

	/* Write the next autoinc value. */
	mach_write_to_8(row, table->autoinc);

	if (fwrite(row, 1, sizeof(ib_uint64_t), file) != sizeof(ib_uint64_t)) {
		msg("xtrabackup: Error: writing table autoinc value.");

		return(false);
	}

	byte*		ptr = row;

	/* Write the system page size. */
	mach_write_to_4(ptr, UNIV_PAGE_SIZE);
	ptr += sizeof(ib_uint32_t);

	/* Write the table->flags. */
	mach_write_to_4(ptr, table->flags);
	ptr += sizeof(ib_uint32_t);

	/* Write the number of columns in the table. */
	mach_write_to_4(ptr, table->n_cols);

	if (fwrite(row, 1,  sizeof(row), file) != sizeof(row)) {
		msg("xtrabackup: Error: writing table meta-data.");

		return(false);
	}

	return(true);
}

/*********************************************************************//**
Write MySQL 5.6-style meta data config file.
@return true in case of success otherwise false. */
static
bool
xb_export_cfg_write(
	const fil_node_t*	node,
	const dict_table_t*	table)	/*!< in: write the meta data for
					this table */
{
	char	file_path[FN_REFLEN];
	FILE*	file;
	bool	success;

	strcpy(file_path, node->name);
	strcpy(file_path + strlen(file_path) - 4, ".cfg");

	file = fopen(file_path, "w+b");

	if (file == NULL) {
		msg("xtrabackup: Error: cannot close %s\n", node->name);

		success = false;
	} else {

		success = xb_export_cfg_write_header(table, file);

		if (success) {
			success = xb_export_cfg_write_table(table, file);
		}

		if (success) {
			success = xb_export_cfg_write_indexes(table, file);
		}

		if (fclose(file) != 0) {
			msg("xtrabackup: Error: cannot close %s\n", node->name);
			success = false;
		}

	}

	return(success);

}

/** Write the transfer key to CFP file.
@param[in]	table		write the data for this table
@param[in]	file		file to write to
@return DB_SUCCESS or error code. */
static	__attribute__((nonnull, warn_unused_result))
dberr_t
xb_export_write_transfer_key(
	const dict_table_t*	table,
	FILE*			file)
{
	byte		key_size[sizeof(ib_uint32_t)];
	byte		row[ENCRYPTION_KEY_LEN * 3];
	byte*		ptr = row;
	byte*		transfer_key = ptr;
	lint		elen;

	ut_ad(table->encryption_key != NULL
	      && table->encryption_iv != NULL);

	/* Write the encryption key size. */
	mach_write_to_4(key_size, ENCRYPTION_KEY_LEN);

	if (fwrite(&key_size, 1,  sizeof(key_size), file)
		!= sizeof(key_size)) {
		msg("IO Write error: (%d, %s) %s",
			errno, strerror(errno),
			"while writing key size.");

		return(DB_IO_ERROR);
	}

	/* Generate and write the transfer key. */
	Encryption::random_value(transfer_key);
	if (fwrite(transfer_key, 1, ENCRYPTION_KEY_LEN, file)
		!= ENCRYPTION_KEY_LEN) {
		msg("IO Write error: (%d, %s) %s",
			errno, strerror(errno),
			"while writing transfer key.");

		return(DB_IO_ERROR);
	}

	ptr += ENCRYPTION_KEY_LEN;

	/* Encrypt tablespace key. */
	elen = my_aes_encrypt(
		reinterpret_cast<unsigned char*>(table->encryption_key),
		ENCRYPTION_KEY_LEN,
		ptr,
		reinterpret_cast<unsigned char*>(transfer_key),
		ENCRYPTION_KEY_LEN,
		my_aes_256_ecb,
		NULL, false);

	if (elen == MY_AES_BAD_DATA) {
		msg("IO Write error: (%d, %s) %s",
			errno, strerror(errno),
			"while encrypt tablespace key.");
		return(DB_ERROR);
	}

	/* Write encrypted tablespace key */
	if (fwrite(ptr, 1, ENCRYPTION_KEY_LEN, file)
		!= ENCRYPTION_KEY_LEN) {
		msg("IO Write error: (%d, %s) %s",
			errno, strerror(errno),
			"while writing encrypted tablespace key.");

		return(DB_IO_ERROR);
	}
	ptr += ENCRYPTION_KEY_LEN;

	/* Encrypt tablespace iv. */
	elen = my_aes_encrypt(
		reinterpret_cast<unsigned char*>(table->encryption_iv),
		ENCRYPTION_KEY_LEN,
		ptr,
		reinterpret_cast<unsigned char*>(transfer_key),
		ENCRYPTION_KEY_LEN,
		my_aes_256_ecb,
		NULL, false);

	if (elen == MY_AES_BAD_DATA) {
		msg("IO Write error: (%d, %s) %s",
			errno, strerror(errno),
			"while encrypt tablespace iv.");
		return(DB_ERROR);
	}

	/* Write encrypted tablespace iv */
	if (fwrite(ptr, 1, ENCRYPTION_KEY_LEN, file)
		!= ENCRYPTION_KEY_LEN) {
		msg("IO Write error: (%d, %s) %s",
			errno, strerror(errno),
			"while writing encrypted tablespace iv.");

		return(DB_IO_ERROR);
	}

	return(DB_SUCCESS);
}

/** Write the encryption data after quiesce.
@param[in]	table		write the data for this table
@return DB_SUCCESS or error code */
static	__attribute__((nonnull, warn_unused_result))
dberr_t
xb_export_cfp_write(
	dict_table_t*	table)
{
	dberr_t			err;
	char			name[OS_FILE_MAX_PATH];

	/* If table is not encrypted, return. */
	if (!dict_table_is_encrypted(table)) {
		return(DB_SUCCESS);
	}

	/* Get the encryption key and iv from space */
	/* For encrypted table, before we discard the tablespace,
	we need save the encryption information into table, otherwise,
	this information will be lost in fil_discard_tablespace along
	with fil_space_free(). */
	if (table->encryption_key == NULL) {
		table->encryption_key =
			static_cast<byte*>(mem_heap_alloc(table->heap,
							  ENCRYPTION_KEY_LEN));

		table->encryption_iv =
			static_cast<byte*>(mem_heap_alloc(table->heap,
							  ENCRYPTION_KEY_LEN));

		fil_space_t*	space = fil_space_get(table->space);
		ut_ad(space != NULL && FSP_FLAGS_GET_ENCRYPTION(space->flags));

		memcpy(table->encryption_key,
		       space->encryption_key,
		       ENCRYPTION_KEY_LEN);
		memcpy(table->encryption_iv,
		       space->encryption_iv,
		       ENCRYPTION_KEY_LEN);
	}

	srv_get_encryption_data_filename(table, name, sizeof(name));

	ib::info() << "Writing table encryption data to '" << name << "'";

	FILE*	file = fopen(name, "w+b");

	if (file == NULL) {
		msg("Can't create file '%-.200s' (errno: %d - %s)",
			 name, errno, strerror(errno));

		err = DB_IO_ERROR;
	} else {
		err = xb_export_write_transfer_key(table, file);

		if (fflush(file) != 0) {

			char	buf[BUFSIZ];

			ut_snprintf(buf, sizeof(buf), "%s flush() failed",
				    name);

			msg("IO Write error: (%d, %s) %s",
				errno, strerror(errno), buf);

			err = DB_IO_ERROR;
		}

		if (fclose(file) != 0) {
			char	buf[BUFSIZ];

			ut_snprintf(buf, sizeof(buf), "%s flose() failed",
				    name);

			msg("IO Write error: (%d, %s) %s",
				errno, strerror(errno), buf);
			err = DB_IO_ERROR;
		}
	}

	/* Clean the encryption information */
	table->encryption_key = NULL;
	table->encryption_iv = NULL;

	return(err);
}

/*********************************************************************//**
Re-encrypt tablespace keys with newly generated master key having ID
based on new server-id.
@return true in case of success otherwise false. */
static
bool
reencrypt_tablespace_keys(
	ulint new_server_id)
{
	byte*			master_key = NULL;
	bool			ret = false;
	Encryption::Version	version;

	xb_keyring_init(xb_keyring_file_data);

	/* Check if keyring loaded and the current master key
	can be fetched. */
	if (Encryption::master_key_id != 0) {
		ulint			master_key_id;

		Encryption::get_master_key(&master_key_id,
					   &master_key,
					   &version);
		if (master_key == NULL) {
			msg("xtrabackup: error: Can't find master key.\n");
			return(false);
		}
		msg("xtrabackup: found master key version %s.\n",
		    version == Encryption::ENCRYPTION_VERSION_1 ?
		    "= 5.7.11" : ">= 5.7.12");
		my_free(master_key);

		if (version != Encryption::ENCRYPTION_VERSION_1) {
			msg("xtrabackup: reencryption is not needed.\n");
			return(true);
		}
	} else {

		/* no encrypted tablespaces */

		return(true);
	}

	master_key = NULL;

	/* Generate the new master key. */
	server_id = new_server_id;
	Encryption::create_master_key_v0(&master_key);

        if (master_key == NULL) {
		msg("xtrabackup: error: Can't create master key.\n");
                return(false);
        }

	ret = fil_encryption_rotate();

	my_free(master_key);

	/* If rotation failure, return error */
	if (!ret) {
		msg("xtrabackup: error: Can't rotate master key.\n");
	} else {
		msg("xtrabackup: Keys reencrypted for server-id %lu.\n",
		    server_id);
	}

	return(ret);
}

#if 0
/********************************************************************//**
Searches archived log files in archived log directory. The min and max
LSN's of found files as well as archived log file size are stored in
xtrabackup_arch_first_file_lsn, xtrabackup_arch_last_file_lsn and
xtrabackup_arch_file_size respectively.
@return true on success
*/
static
bool
xtrabackup_arch_search_files(
/*=========================*/
	ib_uint64_t	start_lsn)		/*!< in: filter out log files
						witch does not contain data
						with lsn < start_lsn */
{
	os_file_dir_t	dir;
	os_file_stat_t	fileinfo;
	ut_ad(innobase_log_arch_dir);

	dir = os_file_opendir(innobase_log_arch_dir, FALSE);
	if (!dir) {
		msg("xtrabackup: error: cannot open archived log directory %s\n",
		    innobase_log_arch_dir);
		return false;
	}

	while(!os_file_readdir_next_file(innobase_log_arch_dir,
					 dir,
					 &fileinfo) ) {
		lsn_t	log_file_lsn;
		char*	log_str_end_lsn_ptr;

		if (strncmp(fileinfo.name,
			    IB_ARCHIVED_LOGS_PREFIX,
			    sizeof(IB_ARCHIVED_LOGS_PREFIX) - 1)) {
			continue;
		}

		log_file_lsn = strtoll(fileinfo.name +
				       sizeof(IB_ARCHIVED_LOGS_PREFIX) - 1,
				       &log_str_end_lsn_ptr, 10);

		if (*log_str_end_lsn_ptr) {
			continue;
		}

		if (log_file_lsn + (fileinfo.size - LOG_FILE_HDR_SIZE)	< start_lsn) {
			continue;
		}

		if (!xtrabackup_arch_first_file_lsn ||
		    log_file_lsn < xtrabackup_arch_first_file_lsn) {
			xtrabackup_arch_first_file_lsn = log_file_lsn;
		}
		if (log_file_lsn > xtrabackup_arch_last_file_lsn) {
			xtrabackup_arch_last_file_lsn = log_file_lsn;
		}

		//TODO: find the more suitable way to extract archived log file
		//size
		if (fileinfo.size > (int64_t)xtrabackup_arch_file_size) {
			xtrabackup_arch_file_size = fileinfo.size;
		}
	}

	return xtrabackup_arch_first_file_lsn != 0;
}
#endif

static
void
innodb_free_param()
{
	srv_sys_space.shutdown();
	srv_tmp_space.shutdown();
	free(internal_innobase_data_file_path);
	internal_innobase_data_file_path = NULL;
	free_tmpdir(&mysql_tmpdir_list);
}


/**************************************************************************
Store the current binary log coordinates in a specified file.
@return 'false' on error. */
static bool
store_binlog_info(
/*==============*/
	const char *filename)	/*!< in: output file name */
{
	FILE *fp;

	if (trx_sys_mysql_bin_log_name[0] == '\0') {
		return(true);
	}

	fp = fopen(filename, "w");

	if (!fp) {
		msg("xtrabackup: failed to open '%s'\n", filename);
		return(false);
	}

	fprintf(fp, "%s\t" UINT64PF "\n",
		trx_sys_mysql_bin_log_name, trx_sys_mysql_bin_log_pos);
	fclose(fp);

	return(true);
}

static void
xtrabackup_prepare_func(void)
{
	ulint	err;
	datafiles_iter_t	*it;
	fil_node_t		*node;
	fil_space_t		*space;
	char			 metadata_path[FN_REFLEN];
	IORequest		write_request(IORequest::WRITE);

	mysql_mutex_init(key_LOCK_global_system_variables,
			 &LOCK_global_system_variables, MY_MUTEX_INIT_FAST);

	/* cd to target-dir */

	if (my_setwd(xtrabackup_real_target_dir,MYF(MY_WME)))
	{
		msg("xtrabackup: cannot my_setwd %s\n",
		    xtrabackup_real_target_dir);
		exit(EXIT_FAILURE);
	}
	msg("xtrabackup: cd to %s\n", xtrabackup_real_target_dir);

	xtrabackup_target_dir= mysql_data_home_buff;
	xtrabackup_target_dir[0]=FN_CURLIB;		// all paths are relative from here
	xtrabackup_target_dir[1]=0;

	/*
	  read metadata of target, we don't need metadata reading in the case
	  archived logs applying
	*/
	sprintf(metadata_path, "%s/%s", xtrabackup_target_dir,
		XTRABACKUP_METADATA_FILENAME);

	if (!xtrabackup_read_metadata(metadata_path))
		msg("xtrabackup: error: xtrabackup_read_metadata()\n");

	if (!innobase_log_arch_dir)
	{
		if (!strcmp(metadata_type, "full-backuped")) {
			msg("xtrabackup: This target seems to be not prepared "
			    "yet.\n");
		} else if (!strcmp(metadata_type, "log-applied")) {
			msg("xtrabackup: This target seems to be already "
			    "prepared with --apply-log-only.\n");
			goto skip_check;
		} else if (!strcmp(metadata_type, "full-prepared")) {
			msg("xtrabackup: This target seems to be already "
			    "prepared.\n");
		} else {
			msg("xtrabackup: This target seems not to have correct "
			    "metadata...\n");
		}

		if (xtrabackup_incremental) {
			msg("xtrabackup: error: applying incremental backup "
			    "needs target prepared with --apply-log-only.\n");
			exit(EXIT_FAILURE);
		}
skip_check:
		if (xtrabackup_incremental
		    && metadata_to_lsn != incremental_lsn) {
			msg("xtrabackup: error: This incremental backup seems "
			    "not to be proper for the target.\n"
			    "xtrabackup:  Check 'to_lsn' of the target and "
			    "'from_lsn' of the incremental.\n");
			exit(EXIT_FAILURE);
		}
	}

	/* Create logfiles for recovery from 'xtrabackup_logfile', before start InnoDB */
	srv_max_n_threads = 1000;
	/* temporally dummy value to avoid crash */
	srv_page_size_shift = 14;
	srv_page_size = (1 << srv_page_size_shift);
	sync_check_init();
#ifdef UNIV_DEBUG
	sync_check_enable();
#endif
	os_thread_init();
	trx_pool_init();
	ut_crc32_init();

	xb_filters_init();

	if(!innobase_log_arch_dir && xtrabackup_init_temp_log())
		goto error_cleanup;

	if(innodb_init_param()) {
		goto error_cleanup;
	}

	xb_keyring_init(xb_keyring_file_data);

	/* Expand compacted datafiles */

	if (xtrabackup_compact) {
		srv_compact_backup = TRUE;

		if (!xb_expand_datafiles()) {
			goto error_cleanup;
		}

		/* Reset the 'compact' flag in xtrabackup_checkpoints so we
		don't expand on subsequent invocations. */
		xtrabackup_compact = FALSE;
		if (!xtrabackup_write_metadata(metadata_path)) {
			msg("xtrabackup: error: xtrabackup_write_metadata() "
			    "failed\n");
			goto error_cleanup;
		}
	}

	xb_normalize_init_values();

	if (xtrabackup_incremental || innobase_log_arch_dir) {
		err = xb_data_files_init();
		if (err != DB_SUCCESS) {
			msg("xtrabackup: error: xb_data_files_init() failed "
			    "with error code %lu\n", err);
			goto error_cleanup;
		}
	}
	if (xtrabackup_incremental) {
		inc_dir_tables_hash = hash_create(1000);

		if(!xtrabackup_apply_deltas()) {
			xb_data_files_close();
			xb_filter_hash_free(inc_dir_tables_hash);
			goto error_cleanup;
		}
	}
	if (xtrabackup_incremental || innobase_log_arch_dir) {
		xb_data_files_close();
	}
	if (xtrabackup_incremental) {
		/* Cleanup datadir from tablespaces deleted between full and
		incremental backups */

		xb_process_datadir("./", ".ibd", rm_if_not_found, NULL);

		xb_filter_hash_free(inc_dir_tables_hash);
	}
	if (fil_system) {
		fil_close();
	}

	trx_pool_close();

	os_thread_free();

	sync_check_close();

	innodb_free_param();

	/* Reset the configuration as it might have been changed by
	xb_data_files_init(). */
	if(innodb_init_param()) {
		goto error_cleanup;
	}

	srv_apply_log_only = (ibool) xtrabackup_apply_log_only;
	srv_rebuild_indexes = (ibool) xtrabackup_rebuild_indexes;

	/* increase IO threads */
	if(srv_n_file_io_threads < 10) {
		srv_n_read_io_threads = 4;
		srv_n_write_io_threads = 4;
	}

	msg("xtrabackup: Starting InnoDB instance for recovery.\n"
	    "xtrabackup: Using %lld bytes for buffer pool "
	    "(set by --use-memory parameter)\n", xtrabackup_use_memory);

	if(innodb_init())
		goto error_cleanup;

	it = datafiles_iter_new(fil_system);
	if (it == NULL) {
		msg("xtrabackup: Error: datafiles_iter_new() failed.\n");
		exit(EXIT_FAILURE);
	}

	while ((node = datafiles_iter_next(it)) != NULL) {
		byte		*header;
		ulint		 size;
		mtr_t		 mtr;
		buf_block_t	*block;
		ulint		 flags;

		space = node->space;

		/* Align space sizes along with fsp header. We want to process
		each space once, so skip all nodes except the first one in a
		multi-node space. */
		if (UT_LIST_GET_PREV(chain, node) != NULL) {
			continue;
		}

		mtr_start(&mtr);

		mtr_s_lock(fil_space_get_latch(space->id, &flags), &mtr);

		block = buf_page_get(page_id_t(space->id, 0),
				     page_size_t(flags),
				     RW_S_LATCH, &mtr);
		header = FSP_HEADER_OFFSET + buf_block_get_frame(block);

		size = mtr_read_ulint(header + FSP_SIZE, MLOG_4BYTES,
				      &mtr);

		mtr_commit(&mtr);

		fil_space_extend(space, size);
	}

	datafiles_iter_free(it);

	if (xtrabackup_export) {
		msg("xtrabackup: export option is specified.\n");
		os_file_t	info_file = XB_FILE_UNDEFINED;
		char		info_file_path[FN_REFLEN];
		bool		success;
		char		table_name[FN_REFLEN];

		byte*		page;
		byte*		buf = NULL;

		buf = static_cast<byte *>(ut_malloc_nokey(UNIV_PAGE_SIZE * 2));
		page = static_cast<byte *>(ut_align(buf, UNIV_PAGE_SIZE));

		/* flush insert buffer at shutdwon */
		innobase_fast_shutdown = 0;

		it = datafiles_iter_new(fil_system);
		if (it == NULL) {
			msg("xtrabackup: Error: datafiles_iter_new() "
			    "failed.\n");
			exit(EXIT_FAILURE);
		}
		while ((node = datafiles_iter_next(it)) != NULL) {
			int		 len;
			char		*next, *prev, *p;
			dict_table_t*	 table;
			dict_index_t*	 index;
			ulint		 n_index;

			space = node->space;

			/* treat file_per_table only */
			if (!fil_is_user_tablespace_id(space->id)) {
				continue;
			}

			/* node exist == file exist, here */
			strcpy(info_file_path, node->name);
			strcpy(info_file_path +
			       strlen(info_file_path) -
			       4, ".exp");

			len = strlen(info_file_path);

			p = info_file_path;
			prev = NULL;
			while ((next = strchr(p, OS_PATH_SEPARATOR)) != NULL)
			{
				prev = p;
				p = next + 1;
			}
			info_file_path[len - 4] = 0;
			strncpy(table_name, prev, FN_REFLEN);

			info_file_path[len - 4] = '.';

			mutex_enter(&(dict_sys->mutex));

			table = dict_table_get_low(table_name);
			if (!table) {
				msg("xtrabackup: error: "
				    "cannot find dictionary "
				    "record of table %s\n",
				    table_name);
				goto next_node;
			}
			index = dict_table_get_first_index(table);
			n_index = UT_LIST_GET_LEN(table->indexes);
			if (n_index > 31) {
				msg("xtrabackup: error: "
				    "sorry, cannot export over "
				    "31 indexes for now.\n");
				goto next_node;
			}

			/* Write MySQL 5.6 .cfg file */
			if (!xb_export_cfg_write(node, table)) {
				goto next_node;
			}

			/* Write transfer key for tablespace file */
			if (!xb_export_cfp_write(table)) {
				goto next_node;
			}

			/* init exp file */
			memset(page, 0, UNIV_PAGE_SIZE);
			mach_write_to_4(page    , 0x78706f72UL);
			mach_write_to_4(page + 4, 0x74696e66UL);/*"xportinf"*/
			mach_write_to_4(page + 8, n_index);
			strncpy((char *) page + 12,
				table_name, 500);

			msg("xtrabackup: export metadata of "
			    "table '%s' to file `%s` "
			    "(%lu indexes)\n",
			    table_name, info_file_path,
			    n_index);

			n_index = 1;
			while (index) {
				mach_write_to_8(page + n_index * 512, index->id);
				mach_write_to_4(page + n_index * 512 + 8,
						index->page);
				strncpy((char *) page + n_index * 512 +
					12, index->name, 500);

				msg("xtrabackup:     name=%s, "
				    "id.low=%lu, page=%lu\n",
				    index->name(),
				    (ulint)(index->id &
					    0xFFFFFFFFUL),
				    (ulint) index->page);
				index = dict_table_get_next_index(index);
				n_index++;
			}

			os_normalize_path(info_file_path);
			info_file = os_file_create(
				0,
				info_file_path,
				OS_FILE_OVERWRITE,
				OS_FILE_NORMAL, OS_DATA_FILE,
				false,
				&success);
			if (!success) {
				os_file_get_last_error(TRUE);
				goto next_node;
			}
			success = os_file_write(write_request, info_file_path,
						info_file, page,
						0, UNIV_PAGE_SIZE);
			if (!success) {
				os_file_get_last_error(TRUE);
				goto next_node;
			}
			success = os_file_flush(info_file);
			if (!success) {
				os_file_get_last_error(TRUE);
				goto next_node;
			}
next_node:
			if (info_file != XB_FILE_UNDEFINED) {
				os_file_close(info_file);
				info_file = XB_FILE_UNDEFINED;
			}
			mutex_exit(&(dict_sys->mutex));
		}

		ut_free(buf);

		datafiles_iter_free(it);
	}

	/* print the binary log position  */
	trx_sys_print_mysql_binlog_offset();
	msg("\n");

	/* output to xtrabackup_binlog_pos_innodb and (if
	backup_safe_binlog_info was available on the server) to
	xtrabackup_binlog_info. In the latter case xtrabackup_binlog_pos_innodb
	becomes redundant and is created only for compatibility. */
	if (!store_binlog_info("xtrabackup_binlog_pos_innodb") ||
	    (recover_binlog_info &&
	     !store_binlog_info(XTRABACKUP_BINLOG_INFO))) {

		exit(EXIT_FAILURE);
	}

	if (innobase_log_arch_dir)
		srv_start_lsn = log_sys->lsn = recv_sys->recovered_lsn;

	/* Check whether the log is applied enough or not. */
	if ((xtrabackup_incremental
	     && srv_start_lsn < incremental_to_lsn)
	    ||(!xtrabackup_incremental
	       && srv_start_lsn < metadata_to_lsn)) {
		msg("xtrabackup: error: "
		    "The transaction log file is corrupted.\n"
		    "xtrabackup: error: "
		    "The log was not applied to the intended LSN!\n");
		msg("xtrabackup: Log applied to lsn " LSN_PF "\n",
		    srv_start_lsn);
		if (xtrabackup_incremental) {
			msg("xtrabackup: The intended lsn is " LSN_PF "\n",
			    incremental_to_lsn);
		} else {
			msg("xtrabackup: The intended lsn is " LSN_PF "\n",
			    metadata_to_lsn);
		}
		exit(EXIT_FAILURE);
	}

	xb_write_galera_info();

	if(innodb_end())
		goto error_cleanup;

        innodb_free_param();

	/* re-init necessary components */
	sync_check_init();
#ifdef UNIV_DEBUG
	sync_check_enable();
#endif
	/* Reset the system variables in the recovery module. */
	os_thread_init();
	trx_pool_init();
	que_init();

	if(xtrabackup_close_temp_log(TRUE))
		exit(EXIT_FAILURE);

	/* output to metadata file */
	{
		char	filename[FN_REFLEN];

		strcpy(metadata_type, srv_apply_log_only ?
					"log-applied" : "full-prepared");

		if(xtrabackup_incremental
		   && metadata_to_lsn < incremental_to_lsn)
		{
			metadata_to_lsn = incremental_to_lsn;
			metadata_last_lsn = incremental_last_lsn;
		}

		sprintf(filename, "%s/%s", xtrabackup_target_dir, XTRABACKUP_METADATA_FILENAME);
		if (!xtrabackup_write_metadata(filename))
			msg("xtrabackup: error: xtrabackup_write_metadata"
			    "(xtrabackup_target_dir)\n");

		if(xtrabackup_extra_lsndir) {
			sprintf(filename, "%s/%s", xtrabackup_extra_lsndir, XTRABACKUP_METADATA_FILENAME);
			if (!xtrabackup_write_metadata(filename))
				msg("xtrabackup: error: "
				    "xtrabackup_write_metadata"
				    "(xtrabackup_extra_lsndir)\n");
		}
	}

	if (!apply_log_finish()) {
		exit(EXIT_FAILURE);
	}

	trx_pool_close();

	if (fil_system) {
		fil_close();
	}

	os_thread_free();

	sync_check_close();

	/* start InnoDB once again to create log files */

	if (!xtrabackup_apply_log_only) {

		if(innodb_init_param()) {
			goto error;
		}

		srv_apply_log_only = FALSE;
		srv_rebuild_indexes = FALSE;

		/* increase IO threads */
		if(srv_n_file_io_threads < 10) {
			srv_n_read_io_threads = 4;
			srv_n_write_io_threads = 4;
		}

		srv_shutdown_state = SRV_SHUTDOWN_NONE;

		if(innodb_init())
			goto error;

		if (opt_encrypt_for_server_id_specified) {
			if (!reencrypt_tablespace_keys(opt_encrypt_server_id)) {
				msg("xtrabackup: error: "
				    "Tablespace keys are not reencrypted.\n");
				goto error;
			}
		}

		if(innodb_end())
			goto error;

                innodb_free_param();

	}

	mysql_mutex_destroy(&LOCK_global_system_variables);

	xb_filters_free();

	return;

error_cleanup:
	xtrabackup_close_temp_log(FALSE);

	mysql_mutex_destroy(&LOCK_global_system_variables);

	xb_filters_free();

error:
	exit(EXIT_FAILURE);
}

/**************************************************************************
Signals-related setup. */
static
void
setup_signals()
/*===========*/
{
	struct sigaction sa;

	/* Print a stacktrace on some signals */
	sa.sa_flags = SA_RESETHAND | SA_NODEFER;
	sigemptyset(&sa.sa_mask);
	sigprocmask(SIG_SETMASK,&sa.sa_mask,NULL);
#ifdef HAVE_STACKTRACE
	my_init_stacktrace();
#endif
	sa.sa_handler = handle_fatal_signal;
	sigaction(SIGSEGV, &sa, NULL);
	sigaction(SIGABRT, &sa, NULL);
	sigaction(SIGBUS, &sa, NULL);
	sigaction(SIGILL, &sa, NULL);
	sigaction(SIGFPE, &sa, NULL);

#ifdef __linux__
	/* Ensure xtrabackup process is killed when the parent one
	(innobackupex) is terminated with an unhandled signal */

	if (prctl(PR_SET_PDEATHSIG, SIGKILL)) {
		msg("prctl() failed with errno = %d\n", errno);
		exit(EXIT_FAILURE);
	}
#endif
}

/**************************************************************************
Append group name to xb_load_default_groups list. */
static
void
append_defaults_group(const char *group)
{
	uint i;
	bool appended = false;
	for (i = 3; i < array_elements(xb_load_default_groups) - 1; i++) {
		if (xb_load_default_groups[i] == NULL) {
			xb_load_default_groups[i] = group;
			appended = true;
			break;
		}
	}
	ut_a(appended);
}

bool
xb_init()
{
	const char *mixed_options[4] = {NULL, NULL, NULL, NULL};
	int n_mixed_options;

	/* sanity checks */

	if (opt_slave_info
		&& opt_no_lock
		&& !opt_safe_slave_backup) {
		msg("Error: --slave-info is used with --no-lock but "
			"without --safe-slave-backup. The binlog position "
			"cannot be consistent with the backup data.\n");
		return(false);
	}

	if (opt_rsync && xtrabackup_stream_fmt) {
		msg("Error: --rsync doesn't work with --stream\n");
		return(false);
	}

	n_mixed_options = 0;

	if (opt_decompress) {
		mixed_options[n_mixed_options++] = "--decompress";
	} else if (opt_decrypt) {
		mixed_options[n_mixed_options++] = "--decrypt";
	}

	if (xtrabackup_copy_back) {
		mixed_options[n_mixed_options++] = "--copy-back";
	}

	if (xtrabackup_move_back) {
		mixed_options[n_mixed_options++] = "--move-back";
	}

	if (xtrabackup_prepare) {
		mixed_options[n_mixed_options++] = "--apply-log";
	}

	if (n_mixed_options > 1) {
		msg("Error: %s and %s are mutually exclusive\n",
			mixed_options[0], mixed_options[1]);
		return(false);
	}

	if (xtrabackup_backup) {

		if (!opt_noversioncheck) {
			version_check();
		}

		if ((mysql_connection = xb_mysql_connect()) == NULL) {
			return(false);
		}

		if (!get_mysql_vars(mysql_connection)) {
			return(false);
		}

		history_start_time = time(NULL);

	}

	return(true);
}

/* ================= main =================== */

int main(int argc, char **argv)
{
	int ho_error;
	char **argv_defaults;

	setup_signals();

	MY_INIT(argv[0]);

	if (my_create_thread_local_key(&THR_THD,NULL) ||
	    my_create_thread_local_key(&THR_MALLOC,NULL))
	{
		exit(EXIT_FAILURE);
	}
	THR_THD_initialized = true;
	THR_MALLOC_initialized = true;

	my_thread_set_THR_THD(NULL);

	xb_regex_init();

	capture_tool_command(argc, argv);

	if (mysql_server_init(-1, NULL, NULL))
	{
		exit(EXIT_FAILURE);
	}

	system_charset_info= &my_charset_utf8_general_ci;
	key_map_full.set_all();

	/* scan options for group and config file to load defaults from */
	{
		int	i;
		char*	optend;

		char*	target_dir = NULL;
		bool	prepare = false;

		char	conf_file[FN_REFLEN];

		for (i=1; i < argc; i++) {

			optend = strcend(argv[i], '=');

			if (strncmp(argv[i], "--defaults-group",
				    optend - argv[i]) == 0) {
				defaults_group = optend + 1;
				append_defaults_group(defaults_group);
			}

			if (strncmp(argv[i], "--login-path",
				    optend - argv[i]) == 0) {
				append_defaults_group(optend + 1);
			}

			if (!strncmp(argv[i], "--prepare",
				     optend - argv[i])) {
				prepare = true;
			}

			if (!strncmp(argv[i], "--apply-log",
				     optend - argv[i])) {
				prepare = true;
			}

			if (!strncmp(argv[i], "--target-dir",
				     optend - argv[i]) && *optend) {
				target_dir = optend + 1;
			}

			if (!*optend && argv[i][0] != '-') {
				target_dir = argv[i];
			}
		}

		snprintf(conf_file, sizeof(conf_file), "my");

		if (prepare && target_dir) {
			snprintf(conf_file, sizeof(conf_file),
				 "%s/backup-my.cnf", target_dir);
		}
		if (load_defaults(conf_file, xb_load_default_groups,
				  &argc, &argv)) {
			exit(EXIT_FAILURE);
		}
	}
        argv_defaults = argv;

	print_param_str <<
		"# This MySQL options file was generated by XtraBackup.\n"
		"[" << defaults_group << "]\n";

	/* We want xtrabackup to ignore unknown options, because it only
	recognizes a small subset of server variables */
	my_getopt_skip_unknown = TRUE;

	/* Reset u_max_value for all options, as we don't want the
	--maximum-... modifier to set the actual option values */
	for (my_option *optp= xb_long_options; optp->name; optp++) {
		optp->u_max_value = (G_PTR *) &global_max_value;
	}

	if (strcmp(base_name(my_progname), INNOBACKUPEX_BIN_NAME) == 0) {
		/* emulate innobackupex script */
		innobackupex_mode = true;
		if (!ibx_handle_options(&argc, &argv)) {
			exit(EXIT_FAILURE);
		}
	}

	/* Throw a descriptive error if --defaults-file or --defaults-extra-file
	is not the first command line argument */
	for (int i = 2 ; i < argc ; i++) {
		char *optend = strcend((argv)[i], '=');

		if (!strncmp(argv[i], "--defaults-file", optend - argv[i])) {

			msg("xtrabackup: Error: --defaults-file "
			    "must be specified first on the command "
			    "line\n");
			exit(EXIT_FAILURE);
		}

		if (!strncmp(argv[i], "--defaults-extra-file",
			     optend - argv[i])) {

			msg("xtrabackup: Error: --defaults-extra-file "
			    "must be specified first on the command "
			    "line\n");
			exit(EXIT_FAILURE);
		}
	}

	if ((ho_error=handle_options(&argc, &argv, xb_long_options,
					xb_get_one_option)))
		exit(ho_error);

	/* Reject command line arguments that don't look like options, i.e. are
	not of the form '-X' (single-character options) or '--option' (long
	options) */
	for (int i = 1 ; i < argc ; i++) {
		const char * const opt = argv[i];

		if (strncmp(opt, "--", 2) &&
		    !(strlen(opt) == 2 && opt[0] == '-')) {

			msg("xtrabackup: Error: unknown argument: '%s'\n", opt);
			exit(EXIT_FAILURE);
		}
	}

	if (innobackupex_mode) {
		if (!ibx_init()) {
			exit(EXIT_FAILURE);
		}
	}

	if ((!xtrabackup_print_param) && (!xtrabackup_prepare) && (strcmp(mysql_data_home, "./") == 0)) {
		if (!xtrabackup_print_param)
			usage();
		msg("\nxtrabackup: Error: Please set parameter 'datadir'\n");
		exit(EXIT_FAILURE);
	}

	/* Ensure target dir is not relative to datadir */
	fn_format(xtrabackup_real_target_dir, xtrabackup_target_dir,
		  "", "", MY_UNPACK_FILENAME | MY_RETURN_REAL_PATH);
	xtrabackup_target_dir= xtrabackup_real_target_dir;

	/* get default temporary directory */
	if (!opt_mysql_tmpdir || !opt_mysql_tmpdir[0]) {
		opt_mysql_tmpdir = getenv("TMPDIR");
#if defined(__WIN__)
		if (!opt_mysql_tmpdir) {
			opt_mysql_tmpdir = getenv("TEMP");
		}
		if (!opt_mysql_tmpdir) {
			opt_mysql_tmpdir = getenv("TMP");
		}
#endif
		if (!opt_mysql_tmpdir || !opt_mysql_tmpdir[0]) {
			opt_mysql_tmpdir = const_cast<char*>(DEFAULT_TMPDIR);
		}
	}

	/* temporary setting of enough size */
	srv_page_size_shift = UNIV_PAGE_SIZE_SHIFT_MAX;
	srv_page_size = UNIV_PAGE_SIZE_MAX;
	if (xtrabackup_backup && xtrabackup_incremental) {
		/* direct specification is only for --backup */
		/* and the lsn is prior to the other option */

		char* endchar;
		int error = 0;
		incremental_lsn = strtoll(xtrabackup_incremental, &endchar, 10);
		if (*endchar != '\0')
			error = 1;

		if (error) {
			msg("xtrabackup: value '%s' may be wrong format for "
			    "incremental option.\n", xtrabackup_incremental);
			exit(EXIT_FAILURE);
		}
	} else if (xtrabackup_backup && xtrabackup_incremental_basedir) {
		char	filename[FN_REFLEN];

		sprintf(filename, "%s/%s", xtrabackup_incremental_basedir, XTRABACKUP_METADATA_FILENAME);

		if (!xtrabackup_read_metadata(filename)) {
			msg("xtrabackup: error: failed to read metadata from "
			    "%s\n", filename);
			exit(EXIT_FAILURE);
		}

		incremental_lsn = metadata_to_lsn;
		xtrabackup_incremental = xtrabackup_incremental_basedir; //dummy
	} else if (xtrabackup_prepare && xtrabackup_incremental_dir) {
		char	filename[FN_REFLEN];

		sprintf(filename, "%s/%s", xtrabackup_incremental_dir, XTRABACKUP_METADATA_FILENAME);

		if (!xtrabackup_read_metadata(filename)) {
			msg("xtrabackup: error: failed to read metadata from "
			    "%s\n", filename);
			exit(EXIT_FAILURE);
		}

		incremental_lsn = metadata_from_lsn;
		incremental_to_lsn = metadata_to_lsn;
		incremental_last_lsn = metadata_last_lsn;
		xtrabackup_incremental = xtrabackup_incremental_dir; //dummy

	} else if (opt_incremental_history_name) {
		xtrabackup_incremental = opt_incremental_history_name;
	} else if (opt_incremental_history_uuid) {
		xtrabackup_incremental = opt_incremental_history_uuid;
	} else {
		xtrabackup_incremental = NULL;
	}

	if (!xb_init()) {
		exit(EXIT_FAILURE);
	}

	/* --print-param */
	if (xtrabackup_print_param) {

		printf("%s", print_param_str.str().c_str());

		exit(EXIT_SUCCESS);
	}

	print_version();
	if (xtrabackup_incremental) {
		msg("incremental backup from " LSN_PF " is enabled.\n",
		    incremental_lsn);
	}

	if (xtrabackup_export && innobase_file_per_table == FALSE) {
		msg("xtrabackup: auto-enabling --innodb-file-per-table due to "
		    "the --export option\n");
		innobase_file_per_table = TRUE;
	}

	if (xtrabackup_incremental && xtrabackup_stream &&
	    xtrabackup_stream_fmt == XB_STREAM_FMT_TAR) {
		msg("xtrabackup: error: "
		    "streaming incremental backups are incompatible with the \n"
		    "'tar' streaming format. Use --stream=xbstream instead.\n");
		exit(EXIT_FAILURE);
	}

	if ((xtrabackup_compress || xtrabackup_encrypt) && xtrabackup_stream &&
	    xtrabackup_stream_fmt == XB_STREAM_FMT_TAR) {
		msg("xtrabackup: error: "
		    "compressed and encrypted backups are incompatible with the \n"
		    "'tar' streaming format. Use --stream=xbstream instead.\n");
		exit(EXIT_FAILURE);
	}

	if (!xtrabackup_prepare &&
	    (innobase_log_arch_dir || xtrabackup_archived_to_lsn)) {

		/* Default my.cnf can contain innobase_log_arch_dir option set
		for server, reset it to allow backup. */
		innobase_log_arch_dir= NULL;
		xtrabackup_archived_to_lsn= 0;
		msg("xtrabackup: warning: "
		    "as --innodb-log-arch-dir and --to-archived-lsn can be used "
		    "only with --prepare they will be reset\n");
	}

	/* cannot execute both for now */
	{
		int num = 0;

		if (xtrabackup_backup) num++;
		if (xtrabackup_stats) num++;
		if (xtrabackup_prepare) num++;
		if (xtrabackup_copy_back) num++;
		if (xtrabackup_move_back) num++;
		if (xtrabackup_decrypt_decompress) num++;
		if (num != 1) { /* !XOR (for now) */
			usage();
			exit(EXIT_FAILURE);
		}
	}

#ifndef __WIN__
	if (xtrabackup_debug_sync) {
		signal(SIGCONT, sigcont_handler);
	}
#endif

	/* --backup */
	if (xtrabackup_backup)
		xtrabackup_backup_func();

	/* --stats */
	if (xtrabackup_stats)
		xtrabackup_stats_func();

	/* --prepare */
	if (xtrabackup_prepare)
		xtrabackup_prepare_func();

	if (xtrabackup_copy_back || xtrabackup_move_back) {
		if (!check_if_param_set("datadir")) {
			msg("Error: datadir must be specified.\n");
			exit(EXIT_FAILURE);
		}
		if (!copy_back())
			exit(EXIT_FAILURE);
	}

	if (xtrabackup_decrypt_decompress && !decrypt_decompress()) {
		exit(EXIT_FAILURE);
	}

	backup_cleanup();

	if (innobackupex_mode) {
		ibx_cleanup();
	}

	xb_regex_end();

	msg_ts("completed OK!\n");

	free_defaults(argv_defaults);

	if (THR_THD)
		(void) pthread_key_delete(THR_THD);

	if (THR_THD_initialized) {
		THR_THD_initialized = false;
		(void) my_delete_thread_local_key(THR_THD);
	}

	if (THR_MALLOC_initialized) {
		THR_MALLOC_initialized= false;
		(void) my_delete_thread_local_key(THR_MALLOC);
	}

	exit(EXIT_SUCCESS);
}<|MERGE_RESOLUTION|>--- conflicted
+++ resolved
@@ -2534,11 +2534,11 @@
 
 static
 void
-xtrabackup_choose_lsn_offset(lsn_t start_lsn, lsn_t lsn_offset_alt)
-{
-	ulint no, alt_no, expected_no;
+xtrabackup_choose_lsn_offset(lsn_t start_lsn)
+{
+	ulint no, expected_no;
 	ulint blocks_in_group;
-	lsn_t tmp_offset, end_lsn;
+	lsn_t end_lsn;
 	log_group_t *group;
 
 	start_lsn = ut_uint64_align_down(start_lsn, OS_FILE_LOG_BLOCK_SIZE);
@@ -2546,71 +2546,52 @@
 
 	group = UT_LIST_GET_FIRST(log_sys->log_groups);
 
-<<<<<<< HEAD
-	if (lsn_offset_alt == group->lsn_offset ||
-	    lsn_offset_alt == (lsn_t) -1) {
-=======
-	if (mysql_server_version < 50500 || mysql_server_version > 50600) {
-		/* only make sense for Percona Server 5.5 */
+	if (mysql_server_version < 50500) {
+		/* server doesn't support log files larger than 4G */
 		return;
 	}
 
-	if (server_flavor == FLAVOR_PERCONA_SERVER) {
+	if (server_flavor == FLAVOR_PERCONA_SERVER &&
+	    (mysql_server_version > 50500 && mysql_server_version < 50600)) {
 		/* it is Percona Server 5.5 */
-		group->alt_offset_chosen = true;
-		group->lsn_offset = group->lsn_offset_alt;
+		group->lsn_offset = group->lsn_offset_ps55;
 		return;
 	}
 
-	if (group->lsn_offset_alt == group->lsn_offset ||
-	    group->lsn_offset_alt == (lsn_t) -1) {
->>>>>>> 2f0bcd37
+	if (group->lsn_offset_ps55 == group->lsn_offset ||
+	    group->lsn_offset_ps55 == (lsn_t) -1) {
 		/* we have only one option */
 		return;
 	}
 
-	no = alt_no = (ulint) -1;
+	no = (ulint) -1;
 
 	blocks_in_group = log_block_convert_lsn_to_no(
 		log_group_get_capacity(group)) - 1;
 
-	/* read log block number from usual offset */
-	if (group->lsn_offset < group->file_size * group->n_files &&
-	    (log_group_calc_lsn_offset(start_lsn, group) %
-	     UNIV_PAGE_SIZE) % OS_MIN_LOG_BLOCK_SIZE == 0) {
-		log_group_read_log_seg(log_sys->buf, group, start_lsn, end_lsn);
-		no = log_block_get_hdr_no(log_sys->buf);
-	}
-
-	/* read log block number from alternative offset */
-	tmp_offset = group->lsn_offset;
-	group->lsn_offset = lsn_offset_alt;
-
-	if (group->lsn_offset < group->file_size * group->n_files &&
-	    (log_group_calc_lsn_offset(start_lsn, group) %
-	     UNIV_PAGE_SIZE) % OS_MIN_LOG_BLOCK_SIZE == 0) {
-		log_group_read_log_seg(log_sys->buf, group, start_lsn, end_lsn);
-		alt_no = log_block_get_hdr_no(log_sys->buf);
-	}
+	lsn_t offsets[2] = {group->lsn_offset,
+			    group->lsn_offset_ps55};
 
 	expected_no = log_block_convert_lsn_to_no(start_lsn);
 
-	ut_a(!(no == expected_no && alt_no == expected_no));
-
-	group->lsn_offset = tmp_offset;
-
-	if ((no <= expected_no &&
-		((expected_no - no) % blocks_in_group) == 0) ||
-	    ((expected_no | 0x40000000UL) - no) % blocks_in_group == 0) {
-		/* default offset looks ok */
-		return;
-	}
-
-	if ((alt_no <= expected_no &&
-		((expected_no - alt_no) % blocks_in_group) == 0) ||
-	    ((expected_no | 0x40000000UL) - alt_no) % blocks_in_group == 0) {
-		/* alternative offset looks ok */
-		group->lsn_offset = lsn_offset_alt;
+	for (int i = 0; i < 2; i++) {
+		group->lsn_offset = offsets[i];
+
+		/* read log block number */
+		if (group->lsn_offset < group->file_size * group->n_files &&
+		    (log_group_calc_lsn_offset(start_lsn, group) %
+		     UNIV_PAGE_SIZE) % OS_MIN_LOG_BLOCK_SIZE == 0) {
+			log_group_read_log_seg(log_sys->buf, group,
+					       start_lsn, end_lsn);
+			no = log_block_get_hdr_no(log_sys->buf);
+		}
+
+		if ((no <= expected_no &&
+			((expected_no - no) % blocks_in_group) == 0) ||
+		    ((expected_no | 0x40000000UL) - no) % blocks_in_group == 0) {
+			/* offset looks ok */
+			return;
+		}
 	}
 }
 
@@ -4401,11 +4382,7 @@
 	}
 
 	mutex_enter(&log_sys->mutex);
-	log_group_t *group = UT_LIST_GET_FIRST(log_sys->log_groups);
-	xtrabackup_choose_lsn_offset(checkpoint_lsn_start,
-				     group->lsn_offset_ms56);
-	xtrabackup_choose_lsn_offset(checkpoint_lsn_start,
-				     group->lsn_offset_ps55);
+	xtrabackup_choose_lsn_offset(checkpoint_lsn_start);
 	mutex_exit(&log_sys->mutex);
 
 	/* copy log file by current position */
@@ -4516,11 +4493,7 @@
 
 		log_group_header_read(max_cp_group, max_cp_field);
 
-		log_group_t *group = UT_LIST_GET_FIRST(log_sys->log_groups);
-		xtrabackup_choose_lsn_offset(checkpoint_lsn_start,
-					     group->lsn_offset_ms56);
-		xtrabackup_choose_lsn_offset(checkpoint_lsn_start,
-					     group->lsn_offset_ps55);
+		xtrabackup_choose_lsn_offset(checkpoint_lsn_start);
 
 		latest_cp = mach_read_from_8(log_sys->checkpoint_buf +
 					     LOG_CHECKPOINT_LSN);
